exec chainlink node -c config.toml -s secrets.toml validate
cmp stdout out.txt

-- config.toml --

[Tracing]
Enabled = true
CollectorTarget = 'otel-collector:4317'
TLSCertPath = 'something'
Mode = 'unencrypted'

-- secrets.toml --
[Database]
URL = 'postgresql://user:pass1234567890abcd@localhost:5432/dbname?sslmode=disable'

[Password]
Keystore = 'keystore_pass'

-- out.txt --
# Secrets:
[Database]
URL = 'xxxxx'
AllowSimplePasswords = false

[Password]
Keystore = 'xxxxx'

# Input Configuration:
[Tracing]
Enabled = true
CollectorTarget = 'otel-collector:4317'
Mode = 'unencrypted'
TLSCertPath = 'something'

# Effective Configuration, with defaults applied:
InsecureFastScrypt = false
RootDir = '~/.chainlink'
ShutdownGracePeriod = '5s'

[Feature]
FeedsManager = true
LogPoller = false
UICSAKeys = false

[Database]
DefaultIdleInTxSessionTimeout = '1h0m0s'
DefaultLockTimeout = '15s'
DefaultQueryTimeout = '10s'
LogQueries = false
MaxIdleConns = 10
MaxOpenConns = 100
MigrateOnStartup = true

[Database.Backup]
Dir = ''
Frequency = '1h0m0s'
Mode = 'none'
OnVersionUpgrade = true

[Database.Listener]
MaxReconnectDuration = '10m0s'
MinReconnectInterval = '1m0s'
FallbackPollInterval = '30s'

[Database.Lock]
Enabled = true
LeaseDuration = '10s'
LeaseRefreshInterval = '1s'

[TelemetryIngress]
UniConn = true
Logging = false
BufferSize = 100
MaxBatchSize = 50
SendInterval = '500ms'
SendTimeout = '10s'
UseBatchSend = true

[AuditLogger]
Enabled = false
ForwardToUrl = ''
JsonWrapperKey = ''
Headers = []

[Log]
Level = 'info'
JSONConsole = false
UnixTS = false

[Log.File]
Dir = ''
MaxSize = '5.12gb'
MaxAgeDays = 0
MaxBackups = 1

[WebServer]
AuthenticationMethod = 'local'
AllowOrigins = 'http://localhost:3000,http://localhost:6688'
BridgeResponseURL = ''
BridgeCacheTTL = '0s'
HTTPWriteTimeout = '10s'
HTTPPort = 6688
SecureCookies = true
SessionTimeout = '15m0s'
SessionReaperExpiration = '240h0m0s'
HTTPMaxSize = '32.77kb'
StartTimeout = '15s'
ListenIP = '0.0.0.0'

[WebServer.LDAP]
ServerTLS = true
SessionTimeout = '15m0s'
QueryTimeout = '2m0s'
BaseUserAttr = 'uid'
BaseDN = ''
UsersDN = 'ou=users'
GroupsDN = 'ou=groups'
ActiveAttribute = ''
ActiveAttributeAllowedValue = ''
AdminUserGroupCN = 'NodeAdmins'
EditUserGroupCN = 'NodeEditors'
RunUserGroupCN = 'NodeRunners'
ReadUserGroupCN = 'NodeReadOnly'
UserApiTokenEnabled = false
UserAPITokenDuration = '240h0m0s'
UpstreamSyncInterval = '0s'
UpstreamSyncRateLimit = '2m0s'

[WebServer.MFA]
RPID = ''
RPOrigin = ''

[WebServer.RateLimit]
Authenticated = 1000
AuthenticatedPeriod = '1m0s'
Unauthenticated = 5
UnauthenticatedPeriod = '20s'

[WebServer.TLS]
CertPath = ''
ForceRedirect = false
Host = ''
HTTPSPort = 6689
KeyPath = ''
ListenIP = '0.0.0.0'

[JobPipeline]
ExternalInitiatorsEnabled = false
MaxRunDuration = '10m0s'
MaxSuccessfulRuns = 10000
ReaperInterval = '1h0m0s'
ReaperThreshold = '24h0m0s'
ResultWriteQueueDepth = 100
VerboseLogging = true

[JobPipeline.HTTPRequest]
DefaultTimeout = '15s'
MaxSize = '32.77kb'

[FluxMonitor]
DefaultTransactionQueueDepth = 1
SimulateTransactions = false

[OCR2]
Enabled = false
ContractConfirmations = 3
BlockchainTimeout = '20s'
ContractPollInterval = '1m0s'
ContractSubscribeInterval = '2m0s'
ContractTransmitterTransmitTimeout = '10s'
DatabaseTimeout = '10s'
KeyBundleID = '0000000000000000000000000000000000000000000000000000000000000000'
CaptureEATelemetry = false
CaptureAutomationCustomTelemetry = true
DefaultTransactionQueueDepth = 1
SimulateTransactions = false
TraceLogging = false

[OCR]
Enabled = false
ObservationTimeout = '5s'
BlockchainTimeout = '20s'
ContractPollInterval = '1m0s'
ContractSubscribeInterval = '2m0s'
DefaultTransactionQueueDepth = 1
KeyBundleID = '0000000000000000000000000000000000000000000000000000000000000000'
SimulateTransactions = false
TransmitterAddress = ''
CaptureEATelemetry = false
TraceLogging = false

[P2P]
IncomingMessageBufferSize = 10
OutgoingMessageBufferSize = 10
PeerID = ''
TraceLogging = false

[P2P.V2]
Enabled = true
AnnounceAddresses = []
DefaultBootstrappers = []
DeltaDial = '15s'
DeltaReconcile = '1m0s'
ListenAddresses = []

[Keeper]
DefaultTransactionQueueDepth = 1
GasPriceBufferPercent = 20
GasTipCapBufferPercent = 20
BaseFeeBufferPercent = 20
MaxGracePeriod = 100
TurnLookBack = 1000

[Keeper.Registry]
CheckGasOverhead = 200000
PerformGasOverhead = 300000
MaxPerformDataSize = 5000
SyncInterval = '30m0s'
SyncUpkeepQueueSize = 10

[AutoPprof]
Enabled = false
ProfileRoot = ''
PollInterval = '10s'
GatherDuration = '10s'
GatherTraceDuration = '5s'
MaxProfileSize = '100.00mb'
CPUProfileRate = 1
MemProfileRate = 1
BlockProfileRate = 1
MutexProfileFraction = 1
MemThreshold = '4.00gb'
GoroutineThreshold = 5000

[Pyroscope]
ServerAddress = ''
Environment = 'mainnet'

[Sentry]
Debug = false
DSN = ''
Environment = ''
Release = ''

[Insecure]
DevWebServer = false
OCRDevelopmentMode = false
InfiniteDepthQueries = false
DisableRateLimiting = false

[Tracing]
Enabled = true
CollectorTarget = 'otel-collector:4317'
NodeID = ''
SamplingRatio = 0.0
Mode = 'unencrypted'
TLSCertPath = 'something'

[Mercury]
[Mercury.Cache]
LatestReportTTL = '1s'
MaxStaleAge = '1h0m0s'
LatestReportDeadline = '5s'

[Mercury.TLS]
CertFile = ''

[Mercury.Transmitter]
TransmitQueueMaxSize = 10000
TransmitTimeout = '5s'

[Capabilities]
[Capabilities.Peering]
IncomingMessageBufferSize = 10
OutgoingMessageBufferSize = 10
PeerID = ''
TraceLogging = false

[Capabilities.Peering.V2]
Enabled = false
AnnounceAddresses = []
DefaultBootstrappers = []
DeltaDial = '15s'
DeltaReconcile = '1m0s'
ListenAddresses = []

<<<<<<< HEAD
[[EVM]]
ChainID = '10200'
AutoCreateKey = true
BlockBackfillDepth = 10
BlockBackfillSkip = false
ChainType = 'xdai'
FinalityDepth = 100
FinalityTagEnabled = false
LogBackfillBatchSize = 1000
LogPollInterval = '5s'
LogKeepBlocksDepth = 100000
LogPrunePageSize = 0
BackupLogPollerBlockDelay = 100
MinIncomingConfirmations = 3
MinContractPayment = '0.00001 link'
NonceAutoSync = true
NoNewHeadsThreshold = '3m0s'
RPCDefaultBatchSize = 250
RPCBlockQueryDelay = 1
FinalizedBlockOffset = 0

[EVM.Transactions]
ForwardersEnabled = false
MaxInFlight = 16
MaxQueued = 250
ReaperInterval = '1h0m0s'
ReaperThreshold = '168h0m0s'
ResendAfterThreshold = '1m0s'

[EVM.Transactions.AutoPurge]
Enabled = false

[EVM.BalanceMonitor]
Enabled = true

[EVM.GasEstimator]
Mode = 'BlockHistory'
PriceDefault = '20 gwei'
PriceMax = '500 gwei'
PriceMin = '1 gwei'
LimitDefault = 500000
LimitMax = 500000
LimitMultiplier = '1'
LimitTransfer = 21000
BumpMin = '5 gwei'
BumpPercent = 20
BumpThreshold = 3
EIP1559DynamicFees = true
FeeCapDefault = '100 gwei'
TipCapDefault = '1 wei'
TipCapMin = '1 wei'

[EVM.GasEstimator.BlockHistory]
BatchSize = 25
BlockHistorySize = 8
CheckInclusionBlocks = 12
CheckInclusionPercentile = 90
TransactionPercentile = 60

[EVM.HeadTracker]
HistoryDepth = 100
MaxBufferSize = 3
SamplingInterval = '1s'

[EVM.NodePool]
PollFailureThreshold = 5
PollInterval = '10s'
SelectionMode = 'HighestHead'
SyncThreshold = 5
LeaseDuration = '0s'
NodeIsSyncingEnabled = false
FinalizedBlockPollInterval = '5s'
EnforceRepeatableRead = false

[EVM.OCR]
ContractConfirmations = 4
ContractTransmitterTransmitTimeout = '10s'
DatabaseTimeout = '10s'
DeltaCOverride = '168h0m0s'
DeltaCJitterOverride = '1h0m0s'
ObservationGracePeriod = '1s'

[EVM.OCR2]
[EVM.OCR2.Automation]
GasLimit = 5400000

[[EVM.Nodes]]
Name = 'fake'
WSURL = 'wss://foo.bar/ws'
HTTPURL = 'https://foo.bar'

=======
>>>>>>> f68e2b3f
# Configuration warning:
Tracing.TLSCertPath: invalid value (something): must be empty when Tracing.Mode is 'unencrypted'
Valid configuration.<|MERGE_RESOLUTION|>--- conflicted
+++ resolved
@@ -284,100 +284,6 @@
 DeltaReconcile = '1m0s'
 ListenAddresses = []
 
-<<<<<<< HEAD
-[[EVM]]
-ChainID = '10200'
-AutoCreateKey = true
-BlockBackfillDepth = 10
-BlockBackfillSkip = false
-ChainType = 'xdai'
-FinalityDepth = 100
-FinalityTagEnabled = false
-LogBackfillBatchSize = 1000
-LogPollInterval = '5s'
-LogKeepBlocksDepth = 100000
-LogPrunePageSize = 0
-BackupLogPollerBlockDelay = 100
-MinIncomingConfirmations = 3
-MinContractPayment = '0.00001 link'
-NonceAutoSync = true
-NoNewHeadsThreshold = '3m0s'
-RPCDefaultBatchSize = 250
-RPCBlockQueryDelay = 1
-FinalizedBlockOffset = 0
-
-[EVM.Transactions]
-ForwardersEnabled = false
-MaxInFlight = 16
-MaxQueued = 250
-ReaperInterval = '1h0m0s'
-ReaperThreshold = '168h0m0s'
-ResendAfterThreshold = '1m0s'
-
-[EVM.Transactions.AutoPurge]
-Enabled = false
-
-[EVM.BalanceMonitor]
-Enabled = true
-
-[EVM.GasEstimator]
-Mode = 'BlockHistory'
-PriceDefault = '20 gwei'
-PriceMax = '500 gwei'
-PriceMin = '1 gwei'
-LimitDefault = 500000
-LimitMax = 500000
-LimitMultiplier = '1'
-LimitTransfer = 21000
-BumpMin = '5 gwei'
-BumpPercent = 20
-BumpThreshold = 3
-EIP1559DynamicFees = true
-FeeCapDefault = '100 gwei'
-TipCapDefault = '1 wei'
-TipCapMin = '1 wei'
-
-[EVM.GasEstimator.BlockHistory]
-BatchSize = 25
-BlockHistorySize = 8
-CheckInclusionBlocks = 12
-CheckInclusionPercentile = 90
-TransactionPercentile = 60
-
-[EVM.HeadTracker]
-HistoryDepth = 100
-MaxBufferSize = 3
-SamplingInterval = '1s'
-
-[EVM.NodePool]
-PollFailureThreshold = 5
-PollInterval = '10s'
-SelectionMode = 'HighestHead'
-SyncThreshold = 5
-LeaseDuration = '0s'
-NodeIsSyncingEnabled = false
-FinalizedBlockPollInterval = '5s'
-EnforceRepeatableRead = false
-
-[EVM.OCR]
-ContractConfirmations = 4
-ContractTransmitterTransmitTimeout = '10s'
-DatabaseTimeout = '10s'
-DeltaCOverride = '168h0m0s'
-DeltaCJitterOverride = '1h0m0s'
-ObservationGracePeriod = '1s'
-
-[EVM.OCR2]
-[EVM.OCR2.Automation]
-GasLimit = 5400000
-
-[[EVM.Nodes]]
-Name = 'fake'
-WSURL = 'wss://foo.bar/ws'
-HTTPURL = 'https://foo.bar'
-
-=======
->>>>>>> f68e2b3f
 # Configuration warning:
 Tracing.TLSCertPath: invalid value (something): must be empty when Tracing.Mode is 'unencrypted'
 Valid configuration.