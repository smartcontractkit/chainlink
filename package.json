{
<<<<<<< HEAD
  "name": "ccip",
  "version": "2.11.0-ccip1.4.13",
=======
  "name": "chainlink",
  "version": "2.13.0",
>>>>>>> 4ff563e8
  "description": "node of the decentralized oracle network, bridging on and off-chain computation",
  "main": "index.js",
  "scripts": {
    "ci:changeset:version": "pnpm changeset version"
  },
  "private": true,
  "repository": {
    "type": "git",
    "url": "git+ssh://git@github.com/smartcontractkit/ccip.git"
  },
  "author": "smartcontractkit",
  "license": "MIT",
  "bugs": {
    "url": "https://github.com/smartcontractkit/ccip/issues"
  },
  "homepage": "https://github.com/smartcontractkit/ccip#readme",
  "devDependencies": {
    "@changesets/changelog-github": "^0.4.8",
    "@changesets/cli": "~2.26.2",
<<<<<<< HEAD
    "husky": "^9.0.11",
    "semver": "^7.5.4"
=======
    "semver": "^7.6.1"
>>>>>>> 4ff563e8
  }
}<|MERGE_RESOLUTION|>--- conflicted
+++ resolved
@@ -1,11 +1,6 @@
 {
-<<<<<<< HEAD
   "name": "ccip",
-  "version": "2.11.0-ccip1.4.13",
-=======
-  "name": "chainlink",
-  "version": "2.13.0",
->>>>>>> 4ff563e8
+  "version": "2.13.0-ccip1.4.13",
   "description": "node of the decentralized oracle network, bridging on and off-chain computation",
   "main": "index.js",
   "scripts": {
@@ -25,11 +20,7 @@
   "devDependencies": {
     "@changesets/changelog-github": "^0.4.8",
     "@changesets/cli": "~2.26.2",
-<<<<<<< HEAD
     "husky": "^9.0.11",
-    "semver": "^7.5.4"
-=======
     "semver": "^7.6.1"
->>>>>>> 4ff563e8
   }
 }