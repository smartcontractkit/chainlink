--- conflicted
+++ resolved
@@ -1,64 +1,4 @@
 {
-<<<<<<< HEAD
-    "private": true,
-    "license": "MIT",
-    "workspaces": [
-        "evm-test-helpers",
-        "evm-contracts",
-        "feeds",
-        "explorer",
-        "explorer/client",
-        "integration",
-        "integration-scripts",
-        "operator_ui",
-        "styleguide",
-        "tools",
-        "tools/ci-ts",
-        "tools/cypress-job-server",
-        "tools/echo-server",
-        "tools/external-adapter",
-        "tools/json-api-client",
-        "tools/local-storage",
-        "tools/redux",
-        "tools/ts-helpers",
-        "belt"
-    ],
-    "engines": {
-        "node": "~12"
-    },
-    "scripts": {
-        "lint": "eslint --ext js,jsx,ts,tsx .",
-        "setup": "wsrun -me -t setup",
-        "setup:chainlink": "yarn wsrun -mre -p @chainlink/contracts -p @chainlink/operator-ui -t setup",
-        "setup:contracts": "yarn wsrun -mre -p @chainlink/contracts -t setup",
-        "setup:integration": "yarn wsrun -mre -p @chainlink/integration* -t setup",
-        "setup:explorer": "yarn wsrun -mre -p '@chainlink/explorer*' -t setup",
-        "clean": "wsrun -me clean",
-        "postinstall": "patch-package"
-    },
-    "devDependencies": {
-        "@typescript-eslint/eslint-plugin": "^2.15.0",
-        "@typescript-eslint/parser": "^2.12.0",
-        "eslint": "^6.8.0",
-        "eslint-config-prettier": "^6.10.1",
-        "eslint-plugin-prettier": "^3.1.2",
-        "eslint-plugin-react": "^7.17.0",
-        "eslint-plugin-react-hooks": "^3.0.0",
-        "patch-package": "^6.2.1",
-        "postinstall-postinstall": "^2.0.0",
-        "prettier": "^1.19.1",
-        "typescript": "^3.7.4",
-        "wsrun": "^5.2.0"
-    },
-    "resolutions": {
-        "**/sha3": "^2.0.7",
-        "**/keccak": "^3.0.0",
-        "**/source-map-support": "0.5.16"
-    },
-    "dependencies": {
-        "tslib": "^1.11.1"
-    }
-=======
   "private": true,
   "license": "MIT",
   "workspaces": [
@@ -126,5 +66,4 @@
   "dependencies": {
     "tslib": "^1.11.1"
   }
->>>>>>> 569e5dfa
 }