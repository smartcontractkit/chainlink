package dashboard_lib

import (
<<<<<<< HEAD
=======
	"encoding/base64"
	"github.com/pkg/errors"
>>>>>>> a532accd
	"os"
	"strings"
)

type EnvConfig struct {
<<<<<<< HEAD
	Platform       string
	GrafanaURL     string
	GrafanaToken   string
	GrafanaFolder  string
	DataSources    DataSources
	PanelsIncluded map[string]bool
=======
	Platform                 string
	GrafanaURL               string
	GrafanaToken             string
	GrafanaBasicAuthUser     string
	GrafanaBasicAuthPassword string
	GrafanaFolder            string
	DataSources              DataSources
>>>>>>> a532accd
}

type DataSources struct {
	Loki       string
	Prometheus string
}

type DashboardOpts struct {
	Tags        []string
	AutoRefresh string
}

func ReadEnvDeployOpts() EnvConfig {
	name := os.Getenv("DASHBOARD_NAME")
	if name == "" {
		L.Fatal().Msg("DASHBOARD_NAME must be provided")
	}
	lokiDataSourceName := os.Getenv("LOKI_DATA_SOURCE_NAME")
	if lokiDataSourceName == "" {
		L.Fatal().Msg("LOKI_DATA_SOURCE_NAME is empty, panels with logs will be disabled")
	}
	prometheusDataSourceName := os.Getenv("PROMETHEUS_DATA_SOURCE_NAME")
	if prometheusDataSourceName == "" {
		L.Fatal().Msg("PROMETHEUS_DATA_SOURCE_NAME must be provided")
	}
	grafanaURL := os.Getenv("GRAFANA_URL")
	if grafanaURL == "" {
		L.Fatal().Msg("GRAFANA_URL must be provided")
	}
	grafanaFolder := os.Getenv("GRAFANA_FOLDER")
	if grafanaFolder == "" {
		L.Fatal().Msg("GRAFANA_FOLDER must be provided")
	}
	platform := os.Getenv("INFRA_PLATFORM")
	if platform == "" {
		L.Fatal().Msg("INFRA_PLATFORM must be provided, can be either docker|kubernetes")
	}
	loki := os.Getenv("LOKI_DATA_SOURCE_NAME")
	if lokiDataSourceName == "" {
		L.Fatal().Msg("LOKI_DATA_SOURCE_NAME is empty, panels with logs will be disabled")
	}
	prom := os.Getenv("PROMETHEUS_DATA_SOURCE_NAME")
	if prometheusDataSourceName == "" {
		L.Fatal().Msg("PROMETHEUS_DATA_SOURCE_NAME must be provided")
	}
<<<<<<< HEAD
	panelsIncludedString := os.Getenv("PANELS_INCLUDED")
	panelsIncludedArray := strings.Split(panelsIncludedString, ",")
	panelsIncluded := make(map[string]bool)
	for _, panelName := range panelsIncludedArray {
		panelsIncluded[panelName] = true
	}

=======
	ba := os.Getenv("GRAFANA_BASIC_AUTH")
	grafanaToken := os.Getenv("GRAFANA_TOKEN")
	if grafanaToken == "" && ba == "" {
		L.Fatal().Msg("GRAFANA_TOKEN or GRAFANA_BASIC_AUTH must be provided")
	}
	var user, password string
	var err error
	if ba != "" {
		user, password, err = DecodeBasicAuth(ba)
		if err != nil {
			L.Fatal().Err(err).Msg("failed to decode basic auth")
		}
	}
>>>>>>> a532accd
	return EnvConfig{
		GrafanaURL:               grafanaURL,
		GrafanaToken:             grafanaToken,
		GrafanaBasicAuthUser:     user,
		GrafanaBasicAuthPassword: password,
		GrafanaFolder:            grafanaFolder,
		Platform:                 platform,
		DataSources: DataSources{
			Loki:       loki,
			Prometheus: prom,
		},
		PanelsIncluded: panelsIncluded,
	}
}

func DecodeBasicAuth(authString string) (string, string, error) {
	var data string
	decodedBytes, err := base64.StdEncoding.DecodeString(authString)
	if err != nil {
		L.Warn().Err(err).Msg("failed to decode basic auth, plain text? reading auth data")
		data = authString
	} else {
		data = string(decodedBytes[1 : len(decodedBytes)-1])
	}
	parts := strings.Split(data, ":")
	if len(parts) != 2 {
		return "", "", errors.New("invalid basic authentication format")
	}
	return parts[0], parts[1], nil
}<|MERGE_RESOLUTION|>--- conflicted
+++ resolved
@@ -1,24 +1,14 @@
 package dashboard_lib
 
 import (
-<<<<<<< HEAD
-=======
 	"encoding/base64"
 	"github.com/pkg/errors"
->>>>>>> a532accd
 	"os"
 	"strings"
 )
 
 type EnvConfig struct {
-<<<<<<< HEAD
-	Platform       string
-	GrafanaURL     string
-	GrafanaToken   string
-	GrafanaFolder  string
-	DataSources    DataSources
-	PanelsIncluded map[string]bool
-=======
+	Name                     string
 	Platform                 string
 	GrafanaURL               string
 	GrafanaToken             string
@@ -26,7 +16,7 @@
 	GrafanaBasicAuthPassword string
 	GrafanaFolder            string
 	DataSources              DataSources
->>>>>>> a532accd
+	PanelsIncluded           map[string]bool
 }
 
 type DataSources struct {
@@ -72,7 +62,6 @@
 	if prometheusDataSourceName == "" {
 		L.Fatal().Msg("PROMETHEUS_DATA_SOURCE_NAME must be provided")
 	}
-<<<<<<< HEAD
 	panelsIncludedString := os.Getenv("PANELS_INCLUDED")
 	panelsIncludedArray := strings.Split(panelsIncludedString, ",")
 	panelsIncluded := make(map[string]bool)
@@ -80,7 +69,6 @@
 		panelsIncluded[panelName] = true
 	}
 
-=======
 	ba := os.Getenv("GRAFANA_BASIC_AUTH")
 	grafanaToken := os.Getenv("GRAFANA_TOKEN")
 	if grafanaToken == "" && ba == "" {
@@ -94,8 +82,9 @@
 			L.Fatal().Err(err).Msg("failed to decode basic auth")
 		}
 	}
->>>>>>> a532accd
+
 	return EnvConfig{
+		Name:                     name,
 		GrafanaURL:               grafanaURL,
 		GrafanaToken:             grafanaToken,
 		GrafanaBasicAuthUser:     user,
