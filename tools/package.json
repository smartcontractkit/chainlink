--- conflicted
+++ resolved
@@ -1,21 +1,4 @@
 {
-<<<<<<< HEAD
-    "name": "@chainlink/tools",
-    "version": "0.6.5",
-    "license": "MIT",
-    "scripts": {
-        "depcheck": "echo '@chainlink/tools' && depcheck || true"
-    },
-    "engines": {
-        "node": "~12"
-    },
-    "dependencies": {
-        "axios": "^0.19.2"
-    },
-    "devDependencies": {
-        "depcheck": "^0.9.1"
-    }
-=======
   "name": "@chainlink/tools",
   "version": "0.6.5",
   "license": "MIT",
@@ -31,5 +14,4 @@
   "devDependencies": {
     "depcheck": "^0.9.2"
   }
->>>>>>> 569e5dfa
 }