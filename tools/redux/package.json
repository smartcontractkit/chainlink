--- conflicted
+++ resolved
@@ -1,27 +1,4 @@
 {
-<<<<<<< HEAD
-    "name": "@chainlink/redux",
-    "private": true,
-    "version": "0.0.1",
-    "main": "./dist/src",
-    "types": "./dist/src",
-    "engines": {
-        "node": "~12"
-    },
-    "scripts": {
-        "setup": "tsc -b",
-        "clean": "tsc -b --clean"
-    },
-    "peerDependencies": {},
-    "dependencies": {
-        "redux": "^4.0.5"
-    },
-    "devDependencies": {
-        "@types/redux-logger": "^3.0.7",
-        "redux-devtools-extension": "^2.13.8",
-        "redux-logger": "^3.0.6"
-    }
-=======
   "name": "@chainlink/redux",
   "private": true,
   "version": "0.0.1",
@@ -43,5 +20,4 @@
     "redux-devtools-extension": "^2.13.8",
     "redux-logger": "^3.0.6"
   }
->>>>>>> 569e5dfa
 }