#!/usr/bin/env bash
set -o pipefail
set +e

SCRIPT_PATH=`dirname "$0"`; SCRIPT_PATH=`eval "cd \"$SCRIPT_PATH\" && pwd"`
OUTPUT_FILE=${OUTPUT_FILE:-"./output.txt"}
USE_TEE="${USE_TEE:-true}"

echo "Failed tests and panics: ---------------------"
echo ""
GO_LDFLAGS=$(bash tools/bin/ldflags)
<<<<<<< HEAD
use_tee() {
  if [ "$USE_TEE" = "true" ]; then
    tee "$@"
  else
    cat > "$@"
  fi
}
go test -json -ldflags "$GO_LDFLAGS" -tags test,integration -covermode=atomic -coverpkg=./... -coverprofile=coverage.txt $1 | use_tee $OUTPUT_FILE
=======
go test -ldflags "$GO_LDFLAGS" -tags test,integration $TEST_FLAGS -covermode=atomic -coverpkg=./... -coverprofile=coverage.txt  $1 | tee $OUTPUT_FILE
>>>>>>> 7b06aa19
EXITCODE=${PIPESTATUS[0]}

# Assert no known sensitive strings present in test logger output
printf "\n----------------------------------------------\n\n"
echo "Beginning check of output logs for sensitive strings"
$SCRIPT_PATH/scrub_logs $OUTPUT_FILE
if [[ $? != 0 ]]; then
  exit 1
fi

echo "Exit code: $EXITCODE"
if [[ $EXITCODE != 0 ]]; then
  echo "Encountered test failures."
else
  echo "All tests passed!"
  # uploading coverage.txt to CodeCov
  $(dirname "$0")/codecov -f coverage.txt
fi
exit $EXITCODE<|MERGE_RESOLUTION|>--- conflicted
+++ resolved
@@ -9,7 +9,7 @@
 echo "Failed tests and panics: ---------------------"
 echo ""
 GO_LDFLAGS=$(bash tools/bin/ldflags)
-<<<<<<< HEAD
+go test -ldflags "$GO_LDFLAGS" -tags test,integration $TEST_FLAGS -covermode=atomic -coverpkg=./... -coverprofile=coverage.txt  $1 | tee $OUTPUT_FILE
 use_tee() {
   if [ "$USE_TEE" = "true" ]; then
     tee "$@"
@@ -18,9 +18,6 @@
   fi
 }
 go test -json -ldflags "$GO_LDFLAGS" -tags test,integration -covermode=atomic -coverpkg=./... -coverprofile=coverage.txt $1 | use_tee $OUTPUT_FILE
-=======
-go test -ldflags "$GO_LDFLAGS" -tags test,integration $TEST_FLAGS -covermode=atomic -coverpkg=./... -coverprofile=coverage.txt  $1 | tee $OUTPUT_FILE
->>>>>>> 7b06aa19
 EXITCODE=${PIPESTATUS[0]}
 
 # Assert no known sensitive strings present in test logger output
