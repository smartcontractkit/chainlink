--- conflicted
+++ resolved
@@ -121,10 +121,6 @@
   version: v1.12.0
   wsrpc-port: 8546
   httprpc-port: 8544
-<<<<<<< HEAD
-  networkId: 1337
-=======
->>>>>>> 2784f9b1
   blocktime: 1
   chains:
     - networkId: 1337
