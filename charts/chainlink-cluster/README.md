--- conflicted
+++ resolved
@@ -19,16 +19,9 @@
 
 Configure the cluster, see `deployments.app.helm.values` and [values.yaml](./values.yaml) comments for more details
 
-<<<<<<< HEAD
-Configure your `cluster` setup (one time setup, internal usage only)
-```
-export DEVSPACE_IMAGE="..."
-cd charts/chainlink-cluster
-=======
 Set up your K8s access
 ```
 export DEVSPACE_IMAGE="..."
->>>>>>> 1eda459c
 ./setup.sh ${my-personal-namespace-name-crib}
 ```
 
@@ -37,9 +30,6 @@
 devspace deploy
 ```
 
-<<<<<<< HEAD
-If you don't need a build use
-=======
 Default `ttl` is `72h`, use `ttl` command to update if you need more time
 
 Valid values are `1h`, `2m`, `3s`, etc. Go time format is invalid `1h2m3s`
@@ -48,26 +38,11 @@
 ```
 
 If you don't need to build use
->>>>>>> 1eda459c
 ```
 devspace deploy --skip-build
 ```
 
-<<<<<<< HEAD
-To deploy particular commit (must be in registry) use
-```
-devspace deploy --skip-build ${short_sha_of_image}
-```
-
-Forward ports to check UI or run tests
-```
-devspace run connect ${my-personal-namespace-name-crib}
-```
-
-Connect to your environment, by replacing container with label `node-1` with your local repository files
-=======
 To deploy particular commit (must be in the registry) use
->>>>>>> 1eda459c
 ```
 devspace deploy --skip-build ${short_sha_of_image}
 ```
