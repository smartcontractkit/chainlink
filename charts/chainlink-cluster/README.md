# Chainlink cluster

Example CL nodes cluster for system level tests
<<<<<<< HEAD

# Develop
=======
Install `kubefwd` (no nixpkg for it yet, planned)

```sh
brew install txn2/tap/kubefwd
```

If you want to build images you need [docker](https://docs.docker.com/engine/install/) service running

Enter the shell (from the root project dir)

```sh
nix develop
```

# Develop

## New cluster

We are using [devspace](https://www.devspace.sh/docs/getting-started/installation?x0=3)

Configure the cluster, see `deployments.app.helm.values` and [values.yaml](./values.yaml) comments for more details

Set up your K8s access

```sh
export DEVSPACE_IMAGE="..."
./setup.sh ${my-personal-namespace-name-crib}
```

Create a .env file based on the .env.sample file

```sh
cp .env.sample .env
# Fill in the required values in .env
```

Build and deploy the current state of your repository

```sh
devspace deploy
```

Default `ttl` is `72h`, use `ttl` command to update if you need more time

Valid values are `1h`, `2m`, `3s`, etc. Go time format is invalid `1h2m3s`

```sh
devspace run ttl ${namespace} 120h
```

If you want to deploy an image tag that is already available in ECR, use:

```sh
devspace deploy --override-image-tag "<image-tag>"
```

If you want to deploy an image tag from a public ECR repo, use:

```sh
export DEVSPACE_IMAGE=public.ecr.aws/chainlink/chainlink
devspace deploy --override-image-tag 2.9.0
```

To apply custom TOML configuration specific for your nodes, create a `values-dev.yaml` file in the `./values-profiles` directory. Start by copying the example file:

```sh
cp values-profiles/values-dev.yaml.example values-profiles/values-dev.yaml

```

Then customize the values-dev.yaml file as needed. To use this configuration during deployment, pass the --profile local-dev flag:

```sh
devspace deploy --profile local-dev
```

Forward ports to check UI or run tests

```sh
devspace run connect ${my-personal-namespace-name-crib}
```

List ingress hostnames

```sh
devspace run ingress-hosts
```

Destroy the cluster

```sh
devspace purge
```

## Running load tests

Check this [doc](../../integration-tests/load/ocr/README.md)

If you used `devspace dev ...` always use `devspace reset pods` to switch the pods back

# Helm

If you would like to use `helm` directly, please uncomment data in `values.yaml`

## Install from local files

```sh
helm install -f values.yaml cl-cluster .
```

Forward all apps (in another terminal)

```sh
sudo kubefwd svc -n cl-cluster
```

Then you can connect and run your tests

>>>>>>> 9ab33475
## Install from release
Note: The setup below doesn't work at the moment.

Add the repository

```sh
helm repo add chainlink-cluster https://raw.githubusercontent.com/smartcontractkit/chainlink/helm-release/
helm repo update
```

Set default namespace

```sh
kubectl create ns cl-cluster
kubectl config set-context --current --namespace cl-cluster
```

## Create a new release
Note: The setup below doesn't work at the moment.

Bump version in `Chart.yml` add your changes and add `helm_release` label to any PR to trigger a release

## Helm Test

```sh
helm test cl-cluster
```

## Uninstall

```sh
helm uninstall cl-cluster
<<<<<<< HEAD
```
=======
```

# Grafana dashboard

We are using [Grabana](https://github.com/K-Phoen/grabana) lib to create dashboards programmatically

You can also select dashboard platform in `INFRA_PLATFORM` either `kubernetes` or `docker`

```sh
export LOKI_TENANT_ID=promtail
export LOKI_URL=...
export GRAFANA_URL=...
export GRAFANA_TOKEN=...
export PROMETHEUS_DATA_SOURCE_NAME=Thanos
export LOKI_DATA_SOURCE_NAME=Loki
export INFRA_PLATFORM=kubernetes
export GRAFANA_FOLDER=CRIB
export DASHBOARD_NAME=Core-Cluster-Load

devspace run dashboard_deploy
```

Open Grafana folder `DashboardCoreDebug` and find dashboard `ChainlinkClusterDebug`
>>>>>>> 9ab33475
<|MERGE_RESOLUTION|>--- conflicted
+++ resolved
@@ -1,10 +1,6 @@
 # Chainlink cluster
 
 Example CL nodes cluster for system level tests
-<<<<<<< HEAD
-
-# Develop
-=======
 Install `kubefwd` (no nixpkg for it yet, planned)
 
 ```sh
@@ -123,9 +119,7 @@
 
 Then you can connect and run your tests
 
->>>>>>> 9ab33475
 ## Install from release
-Note: The setup below doesn't work at the moment.
 
 Add the repository
 
@@ -142,7 +136,6 @@
 ```
 
 ## Create a new release
-Note: The setup below doesn't work at the moment.
 
 Bump version in `Chart.yml` add your changes and add `helm_release` label to any PR to trigger a release
 
@@ -156,9 +149,6 @@
 
 ```sh
 helm uninstall cl-cluster
-<<<<<<< HEAD
-```
-=======
 ```
 
 # Grafana dashboard
@@ -181,5 +171,4 @@
 devspace run dashboard_deploy
 ```
 
-Open Grafana folder `DashboardCoreDebug` and find dashboard `ChainlinkClusterDebug`
->>>>>>> 9ab33475
+Open Grafana folder `DashboardCoreDebug` and find dashboard `ChainlinkClusterDebug`