--- conflicted
+++ resolved
@@ -37,9 +37,6 @@
 solc_bin
 
 docs/
-<<<<<<< HEAD
 venv/
-=======
 
-*.md
->>>>>>> e7fe41d2
+*.md