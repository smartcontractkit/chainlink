--- conflicted
+++ resolved
@@ -43,14 +43,9 @@
 # Install Postgres for CLI tools, needed specifically for DB backups
 RUN curl https://www.postgresql.org/media/keys/ACCC4CF8.asc | apt-key add - \
   && echo "deb http://apt.postgresql.org/pub/repos/apt/ `lsb_release -cs`-pgdg main" |tee /etc/apt/sources.list.d/pgdg.list \
-<<<<<<< HEAD
   && apt-get update && apt-get install -y postgresql-client-16 \
-  && apt-get clean all
-=======
-  && apt-get update && apt-get install -y postgresql-client-15 \
   && apt-get clean all \
   && rm -rf /var/lib/apt/lists/*
->>>>>>> e74aeab2
 
 COPY --from=buildgo /go/bin/chainlink /usr/local/bin/
 
