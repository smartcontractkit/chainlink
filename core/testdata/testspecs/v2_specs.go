package testspecs

import (
	"fmt"
	"strconv"
	"strings"
	"time"

	"github.com/google/uuid"

	"github.com/smartcontractkit/chainlink/v2/core/assets"
	"github.com/smartcontractkit/chainlink/v2/core/services/vrf/vrfcommon"
	"github.com/smartcontractkit/chainlink/v2/core/services/webhook"
)

var (
	CronSpec = `
type                = "cron"
schemaVersion       = 1
schedule            = "CRON_TZ=UTC * 0 0 1 1 *"
externalJobID       =  "123e4567-e89b-12d3-a456-426655440003"
observationSource   = """
ds          [type=http method=GET url="https://chain.link/ETH-USD"];
ds_parse    [type=jsonparse path="data,price"];
ds_multiply [type=multiply times=100];
ds -> ds_parse -> ds_multiply;
"""
`
	CronSpecDotSep = `
type                = "cron"
schemaVersion       = 1
schedule            = "CRON_TZ=UTC * 0 0 1 1 *"
externalJobID       =  "123e4567-e89b-12d3-a456-426655440013"
observationSource   = """
ds          [type=http method=GET url="https://chain.link/ETH-USD"];
ds_parse    [type=jsonparse path="data.price" separator="."];
ds_multiply [type=multiply times=100];
ds -> ds_parse -> ds_multiply;
"""
`
	DirectRequestSpecNoExternalJobID = `
type                = "directrequest"
schemaVersion       = 1
name                = "%s"
contractAddress     = "0x613a38AC1659769640aaE063C651F48E0250454C"
observationSource   = """
    ds1          [type=http method=GET url="http://example.com" allowunrestrictednetworkaccess="true"];
    ds1_parse    [type=jsonparse path="USD"];
    ds1_multiply [type=multiply times=100];
    ds1 -> ds1_parse -> ds1_multiply;
"""
`
	DirectRequestSpec = `
type                = "directrequest"
schemaVersion       = 1
name                = "example eth request event spec"
contractAddress     = "0x613a38AC1659769640aaE063C651F48E0250454C"
externalJobID       =  "123e4567-e89b-12d3-a456-426655440004"
observationSource   = """
    ds1          [type=http method=GET url="http://example.com" allowunrestrictednetworkaccess="true"];
    ds1_parse    [type=jsonparse path="USD"];
    ds1_multiply [type=multiply times=100];
    ds1 -> ds1_parse -> ds1_multiply;
"""
`
	DirectRequestSpecWithRequestersAndMinContractPayment = `
type                         = "directrequest"
schemaVersion                = 1
requesters                   = ["0xaaaa1F8ee20f5565510B84f9353F1E333E753B7a", "0xbbbb70F0e81C6F3430dfdC9fa02fB22BdD818C4e"]
minContractPaymentLinkJuels  = "1000000000000000000000"
name                         = "example eth request event spec with requesters and min contract payment"
contractAddress              = "0x613a38AC1659769640aaE063C651F48E0250454C"
externalJobID                = "123e4567-e89b-12d3-a456-426655440014"
observationSource            = """
    ds1          [type=http method=GET url="http://example.com" allowunrestrictednetworkaccess="true"];
    ds1_parse    [type=jsonparse path="USD"];
    ds1_multiply [type=multiply times=100];
    ds1 -> ds1_parse -> ds1_multiply;
"""
`
	FluxMonitorSpec = `
type                = "fluxmonitor"
schemaVersion       = 1
name                = "example flux monitor spec"
contractAddress     = "0x3cCad4715152693fE3BC4460591e3D3Fbd071b42"
externalJobID       =  "123e4567-e89b-12d3-a456-426655440005"
threshold = 0.5
absoluteThreshold = 0.0 # optional

idleTimerPeriod = "1s"
idleTimerDisabled = false

pollTimerPeriod = "1m"
pollTimerDisabled = false

observationSource = """
// data source 1
ds1 [type=http method=GET url="https://pricesource1.com" requestData="{\\"coin\\": \\"ETH\\", \\"market\\": \\"USD\\"}"];
ds1_parse [type=jsonparse path="latest"];

// data source 2
ds2 [type=http method=GET url="https://pricesource1.com" requestData="{\\"coin\\": \\"ETH\\", \\"market\\": \\"USD\\"}"];
ds2_parse [type=jsonparse path="latest"];

ds1 -> ds1_parse -> answer1;
ds2 -> ds2_parse -> answer1;

answer1 [type=median index=0];
"""
`
	OCR2SolanaSpecMinimal = `type = "offchainreporting2"
schemaVersion = 1
name = "local testing job"
contractID = "VT3AvPr2nyE9Kr7ydDXVvgvJXyBr9tHA5hd6a1GBGBx"
p2pv2Bootstrappers = []
relay = "solana"
pluginType = "median"
transmitterID = "8AuzafoGEz92Z3WGFfKuEh2Ca794U3McLJBy7tfmDynK"
observationSource = """
"""
[pluginConfig]
juelsPerFeeCoinSource = """
"""

[relayConfig]
ocr2ProgramID = "CF13pnKGJ1WJZeEgVAtFdUi4MMndXm9hneiHs8azUaZt"
storeProgramID = "A7Jh2nb1hZHwqEofm4N8SXbKTj82rx7KUfjParQXUyMQ"
transmissionsID = "J6RRmA39u8ZBwrMvRPrJA3LMdg73trb6Qhfo8vjSeadg"
chainID = "Chainlink-99"`

	OCR2CosmosSpecMinimal = `type = "offchainreporting2"
schemaVersion = 1
name = "local testing job"
contractID = "wasm1ysjdehnf3a3kpndx74yyg6ry90258y4z5vawjz"
isBootstrapPeer = false
p2pv2Bootstrappers = []
relay = "cosmos"
transmitterID = "wasm1ysjdehnf3a3kpndx74yyg6ry90258y4z5vawjz"
observationSource = """
"""
juelsPerFeeCoinSource = """
"""

[relayConfig]
chainID = "Chainlink-99"`
	OCR2CosmosNodeSpecMinimal = OCR2CosmosSpecMinimal + `
nodeName = "some-test-node"`

	OCR2EVMSpecMinimal = `type = "offchainreporting2"
schemaVersion = 1
name = "local testing job"
relay = "evm"
contractID = "0x613a38AC1659769640aaE063C651F48E0250454C"
p2pv2Bootstrappers = []
transmitterID = "0xF67D0290337bca0847005C7ffD1BC75BA9AAE6e4"
pluginType         = "median"
observationSource = """
	ds          [type=http method=GET url="https://chain.link/ETH-USD"];
	ds_parse    [type=jsonparse path="data.price" separator="."];
	ds_multiply [type=multiply times=100];
	ds -> ds_parse -> ds_multiply;
"""
[relayConfig]
chainID = 0
[pluginConfig]
`
	WebhookSpecNoBody = `
type            = "webhook"
schemaVersion   = 1
externalJobID   = "0EEC7E1D-D0D2-476C-A1A8-72DFB6633F53"
observationSource   = """
    fetch          [type=bridge name="%s"]
    parse_request  [type=jsonparse path="data,result"];
    multiply       [type=multiply times="100"];
    submit         [type=bridge name="%s" includeInputAtKey="result"];

    fetch -> parse_request -> multiply -> submit;
"""
`

	WebhookSpecWithBody = `
type            = "webhook"
schemaVersion   = 1
externalJobID   = "0EEC7E1D-D0D2-476C-A1A8-72DFB6633F54"
observationSource   = """
    parse_request  [type=jsonparse path="data,result" data="$(jobRun.requestBody)"];
    multiply       [type=multiply times="100"];
    send_to_bridge [type=bridge name="%s" includeInputAtKey="result" ];

    parse_request -> multiply -> send_to_bridge;
"""
`

	OCRBootstrapSpec = `
type			= "bootstrap"
name			= "bootstrap"
relay			= "evm"
schemaVersion	= 1
contractID		= "0x613a38AC1659769640aaE063C651F48E0250454C"
[relayConfig]
chainID			= 1337
`
	RandomWordsRequestedV2PlusABI = "event RandomWordsRequested(bytes32 indexed keyHash,uint256 requestId,uint256 preSeed,uint64 indexed subId,uint16 minimumRequestConfirmations,uint32 callbackGasLimit,uint32 numWords,bool nativePayment,address indexed sender)"
)

type KeeperSpecParams struct {
	Name              string
	ContractAddress   string
	FromAddress       string
	EvmChainID        int
	ObservationSource string
}

type KeeperSpec struct {
	KeeperSpecParams
	toml string
}

func (os KeeperSpec) Toml() string {
	return os.toml
}

func GenerateKeeperSpec(params KeeperSpecParams) KeeperSpec {
	template := `
type            		 	= "keeper"
schemaVersion   		 	= 1
name            		 	= "%s"
contractAddress 		 	= "%s"
fromAddress     		 	= "%s"
evmChainID      		 	= %d
externalJobID   		 	=  "123e4567-e89b-12d3-a456-426655440002"
observationSource = """%s"""
`
	escapedObvSource := strings.ReplaceAll(params.ObservationSource, `\`, `\\`)
	return KeeperSpec{
		KeeperSpecParams: params,
		toml:             fmt.Sprintf(template, params.Name, params.ContractAddress, params.FromAddress, params.EvmChainID, escapedObvSource),
	}
}

type VRFSpecParams struct {
	JobID                         string
	Name                          string
	CoordinatorAddress            string
	VRFVersion                    vrfcommon.Version
	BatchCoordinatorAddress       string
	VRFOwnerAddress               string
	BatchFulfillmentEnabled       bool
	BatchFulfillmentGasMultiplier float64
	MinIncomingConfirmations      int
	FromAddresses                 []string
	PublicKey                     string
	ObservationSource             string
	RequestedConfsDelay           int
	RequestTimeout                time.Duration
	V2                            bool
	ChunkSize                     int
	BackoffInitialDelay           time.Duration
	BackoffMaxDelay               time.Duration
	GasLanePrice                  *assets.Wei
}

type VRFSpec struct {
	VRFSpecParams
	toml string
}

func (vs VRFSpec) Toml() string {
	return vs.toml
}

func GenerateVRFSpec(params VRFSpecParams) VRFSpec {
	jobID := "123e4567-e89b-12d3-a456-426655440000"
	if params.JobID != "" {
		jobID = params.JobID
	}
	name := "vrf-primary"
	if params.Name != "" {
		name = params.Name
	}
	vrfVersion := vrfcommon.V2
	if params.VRFVersion != "" {
		vrfVersion = params.VRFVersion
	}
	coordinatorAddress := "0xABA5eDc1a551E55b1A570c0e1f1055e5BE11eca7"
	if params.CoordinatorAddress != "" {
		coordinatorAddress = params.CoordinatorAddress
	}
	batchCoordinatorAddress := "0x5C7B1d96CA3132576A84423f624C2c492f668Fea"
	if params.BatchCoordinatorAddress != "" {
		batchCoordinatorAddress = params.BatchCoordinatorAddress
	}
	vrfOwnerAddress := "0x5383C25DA15b1253463626243215495a3718beE4"
	if params.VRFOwnerAddress != "" && vrfVersion == vrfcommon.V2 {
		vrfOwnerAddress = params.VRFOwnerAddress
	}
	batchFulfillmentGasMultiplier := 1.0
	if params.BatchFulfillmentGasMultiplier >= 1.0 {
		batchFulfillmentGasMultiplier = params.BatchFulfillmentGasMultiplier
	}
	confirmations := 6
	if params.MinIncomingConfirmations != 0 {
		confirmations = params.MinIncomingConfirmations
	}
	gasLanePrice := assets.GWei(100)
	if params.GasLanePrice != nil {
		gasLanePrice = params.GasLanePrice
	}
	requestTimeout := 24 * time.Hour
	if params.RequestTimeout != 0 {
		requestTimeout = params.RequestTimeout
	}
	publicKey := "0x79BE667EF9DCBBAC55A06295CE870B07029BFCDB2DCE28D959F2815B16F8179800"
	if params.PublicKey != "" {
		publicKey = params.PublicKey
	}
	chunkSize := 20
	if params.ChunkSize != 0 {
		chunkSize = params.ChunkSize
	}
	observationSource := fmt.Sprintf(`
decode_log   [type=ethabidecodelog
              abi="RandomnessRequest(bytes32 keyHash,uint256 seed,bytes32 indexed jobID,address sender,uint256 fee,bytes32 requestID)"
              data="$(jobRun.logData)"
              topics="$(jobRun.logTopics)"]
vrf          [type=vrf
              publicKey="$(jobSpec.publicKey)"
              requestBlockHash="$(jobRun.logBlockHash)"
              requestBlockNumber="$(jobRun.logBlockNumber)"
              topics="$(jobRun.logTopics)"]
encode_tx    [type=ethabiencode
              abi="fulfillRandomnessRequest(bytes proof)"
              data="{\\"proof\\": $(vrf)}"]
submit_tx  [type=ethtx to="%s"
            data="$(encode_tx)"
            minConfirmations="0"
            from="$(jobSpec.from)"
            txMeta="{\\"requestTxHash\\": $(jobRun.logTxHash),\\"requestID\\": $(decode_log.requestID),\\"jobID\\": $(jobSpec.databaseID)}"
            transmitChecker="{\\"CheckerType\\": \\"vrf_v1\\", \\"VRFCoordinatorAddress\\": \\"%s\\"}"]
decode_log->vrf->encode_tx->submit_tx
`, coordinatorAddress, coordinatorAddress)
	if params.V2 {
		observationSource = fmt.Sprintf(`
decode_log   [type=ethabidecodelog
              abi="RandomWordsRequested(bytes32 indexed keyHash,uint256 requestId,uint256 preSeed,uint64 indexed subId,uint16 minimumRequestConfirmations,uint32 callbackGasLimit,uint32 numWords,address indexed sender)"
              data="$(jobRun.logData)"
              topics="$(jobRun.logTopics)"]
vrf          [type=vrfv2
              publicKey="$(jobSpec.publicKey)"
              requestBlockHash="$(jobRun.logBlockHash)"
              requestBlockNumber="$(jobRun.logBlockNumber)"
              topics="$(jobRun.logTopics)"]
estimate_gas [type=estimategaslimit
              to="%s"
              multiplier="1.1"
              data="$(vrf.output)"]
simulate [type=ethcall
          to="%s"
		  gas="$(estimate_gas)"
		  gasPrice="$(jobSpec.maxGasPrice)"
		  extractRevertReason=true
		  contract="%s"
		  data="$(vrf.output)"]
decode_log->vrf->estimate_gas->simulate
`, coordinatorAddress, coordinatorAddress, coordinatorAddress)
	}
	if vrfVersion == vrfcommon.V2Plus {
		observationSource = fmt.Sprintf(`
decode_log              [type=ethabidecodelog
                         abi="RandomWordsRequested(bytes32 indexed keyHash,uint256 requestId,uint256 preSeed,uint64 indexed subId,uint16 minimumRequestConfirmations,uint32 callbackGasLimit,uint32 numWords,bool nativePayment,address indexed sender)"
                         data="$(jobRun.logData)"
                         topics="$(jobRun.logTopics)"]
generate_proof          [type=vrfv2plus
                         publicKey="$(jobSpec.publicKey)"
                         requestBlockHash="$(jobRun.logBlockHash)"
                         requestBlockNumber="$(jobRun.logBlockNumber)"
                         topics="$(jobRun.logTopics)"]
estimate_gas            [type=estimategaslimit
                         to="%s"
                         multiplier="1.1"
                         data="$(generate_proof.output)"]
simulate_fulfillment    [type=ethcall
                         to="%s"
		                 gas="$(estimate_gas)"
		                 gasPrice="$(jobSpec.maxGasPrice)"
		                 extractRevertReason=true
		                 contract="%s"
		                 data="$(generate_proof.output)"]
decode_log->generate_proof->estimate_gas->simulate_fulfillment
<<<<<<< HEAD
`, coordinatorAddress, coordinatorAddress, coordinatorAddress)
=======
`, RandomWordsRequestedV2PlusABI, coordinatorAddress, coordinatorAddress, coordinatorAddress)
>>>>>>> 2c06cb68
	}
	if params.ObservationSource != "" {
		observationSource = params.ObservationSource
	}
	template := `
externalJobID = "%s"
type = "vrf"
schemaVersion = 1
name = "%s"
coordinatorAddress = "%s"
batchCoordinatorAddress = "%s"
batchFulfillmentEnabled = %v
batchFulfillmentGasMultiplier = %s
minIncomingConfirmations = %d
requestedConfsDelay = %d
requestTimeout = "%s"
publicKey = "%s"
chunkSize = %d
backoffInitialDelay = "%s"
backoffMaxDelay = "%s"
gasLanePrice = "%s"
observationSource = """
%s
"""
`
	toml := fmt.Sprintf(template,
		jobID, name, coordinatorAddress, batchCoordinatorAddress,
		params.BatchFulfillmentEnabled, strconv.FormatFloat(batchFulfillmentGasMultiplier, 'f', 2, 64),
		confirmations, params.RequestedConfsDelay, requestTimeout.String(), publicKey, chunkSize,
		params.BackoffInitialDelay.String(), params.BackoffMaxDelay.String(), gasLanePrice.String(), observationSource)
	if len(params.FromAddresses) != 0 {
		var addresses []string
		for _, address := range params.FromAddresses {
			addresses = append(addresses, fmt.Sprintf("%q", address))
		}
		toml = toml + "\n" + fmt.Sprintf(`fromAddresses = [%s]`, strings.Join(addresses, ", "))
	}
	if vrfVersion == vrfcommon.V2 {
		toml = toml + "\n" + fmt.Sprintf(`vrfOwnerAddress = "%s"`, vrfOwnerAddress)
	}

	return VRFSpec{VRFSpecParams: VRFSpecParams{
		JobID:                    jobID,
		Name:                     name,
		CoordinatorAddress:       coordinatorAddress,
		BatchCoordinatorAddress:  batchCoordinatorAddress,
		BatchFulfillmentEnabled:  params.BatchFulfillmentEnabled,
		MinIncomingConfirmations: confirmations,
		PublicKey:                publicKey,
		ObservationSource:        observationSource,
		RequestedConfsDelay:      params.RequestedConfsDelay,
		RequestTimeout:           requestTimeout,
		ChunkSize:                chunkSize,
		BackoffInitialDelay:      params.BackoffInitialDelay,
		BackoffMaxDelay:          params.BackoffMaxDelay,
		VRFOwnerAddress:          vrfOwnerAddress,
		VRFVersion:               vrfVersion,
	}, toml: toml}
}

type OCRSpecParams struct {
	JobID              string
	Name               string
	TransmitterAddress string
	ContractAddress    string
	DS1BridgeName      string
	DS2BridgeName      string
	EVMChainID         string
}

type OCRSpec struct {
	OCRSpecParams
	toml string
}

func (os OCRSpec) Toml() string {
	return os.toml
}

func GenerateOCRSpec(params OCRSpecParams) OCRSpec {
	jobID := "123e4567-e89b-12d3-a456-426655440001"
	if params.JobID != "" {
		jobID = params.JobID
	}
	transmitterAddress := "0xF67D0290337bca0847005C7ffD1BC75BA9AAE6e4"
	if params.TransmitterAddress != "" {
		transmitterAddress = params.TransmitterAddress
	}
	contractAddress := "0x613a38AC1659769640aaE063C651F48E0250454C"
	if params.ContractAddress != "" {
		contractAddress = params.ContractAddress
	}
	name := "web oracle spec"
	if params.Name != "" {
		name = params.Name
	}
	ds1BridgeName := fmt.Sprintf("automatically_generated_bridge_%s", uuid.New().String())
	if params.DS1BridgeName != "" {
		ds1BridgeName = params.DS1BridgeName
	}
	ds2BridgeName := fmt.Sprintf("automatically_generated_bridge_%s", uuid.New().String())
	if params.DS2BridgeName != "" {
		ds2BridgeName = params.DS2BridgeName
	}
	// set to empty so it defaults to the default evm chain id
	evmChainID := "0"
	if params.EVMChainID != "" {
		evmChainID = params.EVMChainID
	}
	template := `
type               = "offchainreporting"
schemaVersion      = 1
name               = "%s"
contractAddress    = "%s"
evmChainID         = %s
p2pPeerID          = "12D3KooWPjceQrSwdWXPyLLeABRXmuqt69Rg3sBYbU1Nft9HyQ6X"
externalJobID      =  "%s"
p2pBootstrapPeers  = [
    "/dns4/chain.link/tcp/1234/p2p/16Uiu2HAm58SP7UL8zsnpeuwHfytLocaqgnyaYKP8wu7qRdrixLju",
]
p2pv2Bootstrappers = []
isBootstrapPeer    = false
keyBundleID        = "f5bf259689b26f1374efb3c9a9868796953a0f814bb2d39b968d0e61b58620a5"
monitoringEndpoint = "chain.link:4321"
transmitterAddress = "%s"
observationTimeout = "10s"
blockchainTimeout  = "20s"
contractConfigTrackerSubscribeInterval = "2m"
contractConfigTrackerPollInterval = "1m"
contractConfigConfirmations = 3
observationSource = """
    // data source 1
    ds1          [type=bridge name="%s"];
    ds1_parse    [type=jsonparse path="one,two"];
    ds1_multiply [type=multiply times=1.23];

    // data source 2
    ds2          [type=http method=GET url="https://chain.link/voter_turnout/USA-2020" requestData="{\\"hi\\": \\"hello\\"}"];
    ds2_parse    [type=jsonparse path="three,four"];
    ds2_multiply [type=multiply times=4.56];

    ds1 -> ds1_parse -> ds1_multiply -> answer1;
    ds2 -> ds2_parse -> ds2_multiply -> answer1;

    answer1 [type=median                      index=0];
    answer2 [type=bridge name="%s" index=1];
"""
`
	return OCRSpec{OCRSpecParams: OCRSpecParams{
		JobID:              jobID,
		Name:               name,
		TransmitterAddress: transmitterAddress,
		DS1BridgeName:      ds1BridgeName,
		DS2BridgeName:      ds2BridgeName,
	}, toml: fmt.Sprintf(template, name, contractAddress, evmChainID, jobID, transmitterAddress, ds1BridgeName, ds2BridgeName)}
}

type WebhookSpecParams struct {
	ExternalInitiators []webhook.TOMLWebhookSpecExternalInitiator
}

type WebhookSpec struct {
	WebhookSpecParams
	toml string
}

func (ws WebhookSpec) Toml() string {
	return ws.toml
}

func GenerateWebhookSpec(params WebhookSpecParams) (ws WebhookSpec) {
	var externalInitiatorsTOMLs []string
	for _, wsEI := range params.ExternalInitiators {
		s := fmt.Sprintf(`{ name = "%s", spec = '%s' }`, wsEI.Name, wsEI.Spec)
		externalInitiatorsTOMLs = append(externalInitiatorsTOMLs, s)
	}
	externalInitiatorsTOML := strings.Join(externalInitiatorsTOMLs, ",\n")
	template := `
type            = "webhook"
schemaVersion   = 1
externalInitiators = [
    %s
]
observationSource   = """
ds          [type=http method=GET url="https://chain.link/ETH-USD"];
ds_parse    [type=jsonparse path="data,price"];
ds_multiply [type=multiply times=100];
ds -> ds_parse -> ds_multiply;
"""
`
	ws.toml = fmt.Sprintf(template, externalInitiatorsTOML)
	ws.WebhookSpecParams = params

	return ws
}

// BlockhashStoreSpecParams defines params for building a blockhash store job spec.
type BlockhashStoreSpecParams struct {
	JobID                    string
	Name                     string
	CoordinatorV1Address     string
	CoordinatorV2Address     string
	CoordinatorV2PlusAddress string
	WaitBlocks               int
	LookbackBlocks           int
	BlockhashStoreAddress    string
	PollPeriod               time.Duration
	RunTimeout               time.Duration
	EVMChainID               int64
	FromAddresses            []string
}

// BlockhashStoreSpec defines a blockhash store job spec.
type BlockhashStoreSpec struct {
	BlockhashStoreSpecParams
	toml string
}

// Toml returns the BlockhashStoreSpec in TOML string form.
func (bhs BlockhashStoreSpec) Toml() string {
	return bhs.toml
}

// GenerateBlockhashStoreSpec creates a BlockhashStoreSpec from the given params.
func GenerateBlockhashStoreSpec(params BlockhashStoreSpecParams) BlockhashStoreSpec {
	if params.JobID == "" {
		params.JobID = "123e4567-e89b-12d3-a456-426655442222"
	}

	if params.Name == "" {
		params.Name = "blockhash-store"
	}

	if params.CoordinatorV1Address == "" {
		params.CoordinatorV1Address = "0x19D20b4Ec0424A530C3C1cDe874445E37747eb18"
	}

	if params.CoordinatorV2Address == "" {
		params.CoordinatorV2Address = "0x2498e651Ae17C2d98417C4826F0816Ac6366A95E"
	}

	if params.CoordinatorV2PlusAddress == "" {
		params.CoordinatorV2PlusAddress = "0x92B5e28Ac583812874e4271380c7d070C5FB6E6b"
	}

	if params.WaitBlocks == 0 {
		params.WaitBlocks = 100
	}

	if params.LookbackBlocks == 0 {
		params.LookbackBlocks = 200
	}

	if params.BlockhashStoreAddress == "" {
		params.BlockhashStoreAddress = "0x31Ca8bf590360B3198749f852D5c516c642846F6"
	}

	if params.PollPeriod == 0 {
		params.PollPeriod = 30 * time.Second
	}

	if params.RunTimeout == 0 {
		params.RunTimeout = 15 * time.Second
	}

	var formattedFromAddresses string
	if params.FromAddresses == nil {
		formattedFromAddresses = `["0x4bd43cb108Bc3742e484f47E69EBfa378cb6278B"]`
	} else {
		var addresses []string
		for _, address := range params.FromAddresses {
			addresses = append(addresses, fmt.Sprintf("%q", address))
		}
		formattedFromAddresses = fmt.Sprintf("[%s]", strings.Join(addresses, ", "))
	}

	template := `
type = "blockhashstore"
schemaVersion = 1
name = "%s"
coordinatorV1Address = "%s"
coordinatorV2Address = "%s"
coordinatorV2PlusAddress = "%s"
waitBlocks = %d
lookbackBlocks = %d
blockhashStoreAddress = "%s"
pollPeriod = "%s"
runTimeout = "%s"
evmChainID = "%d"
fromAddresses = %s
`
	toml := fmt.Sprintf(template, params.Name, params.CoordinatorV1Address,
		params.CoordinatorV2Address, params.CoordinatorV2PlusAddress, params.WaitBlocks, params.LookbackBlocks,
		params.BlockhashStoreAddress, params.PollPeriod.String(), params.RunTimeout.String(),
		params.EVMChainID, formattedFromAddresses)

	return BlockhashStoreSpec{BlockhashStoreSpecParams: params, toml: toml}
}

// BlockHeaderFeederSpecParams defines params for building a block header feeder job spec.
type BlockHeaderFeederSpecParams struct {
	JobID                      string
	Name                       string
	CoordinatorV1Address       string
	CoordinatorV2Address       string
	CoordinatorV2PlusAddress   string
	WaitBlocks                 int
	LookbackBlocks             int
	BlockhashStoreAddress      string
	BatchBlockhashStoreAddress string
	PollPeriod                 time.Duration
	RunTimeout                 time.Duration
	EVMChainID                 int64
	FromAddresses              []string
	GetBlockhashesBatchSize    uint16
	StoreBlockhashesBatchSize  uint16
}

// BlockHeaderFeederSpec defines a block header feeder job spec.
type BlockHeaderFeederSpec struct {
	BlockHeaderFeederSpecParams
	toml string
}

// Toml returns the BlockhashStoreSpec in TOML string form.
func (b BlockHeaderFeederSpec) Toml() string {
	return b.toml
}

// GenerateBlockHeaderFeederSpec creates a BlockHeaderFeederSpec from the given params.
func GenerateBlockHeaderFeederSpec(params BlockHeaderFeederSpecParams) BlockHeaderFeederSpec {
	if params.JobID == "" {
		params.JobID = "123e4567-e89b-12d3-a456-426655442211"
	}

	if params.Name == "" {
		params.Name = "blockheaderfeeder"
	}

	if params.CoordinatorV1Address == "" {
		params.CoordinatorV1Address = "0x2d7F888fE0dD469bd81A12f77e6291508f714d4B"
	}

	if params.CoordinatorV2Address == "" {
		params.CoordinatorV2Address = "0x2d7F888fE0dD469bd81A12f77e6291508f714d4B"
	}

	if params.CoordinatorV2PlusAddress == "" {
		params.CoordinatorV2PlusAddress = "0x2d7F888fE0dD469bd81A12f77e6291508f714d4B"
	}

	if params.WaitBlocks == 0 {
		params.WaitBlocks = 256
	}

	if params.LookbackBlocks == 0 {
		params.LookbackBlocks = 500
	}

	if params.BlockhashStoreAddress == "" {
		params.BlockhashStoreAddress = "0x016D54091ee83D42aF46e4F2d7177D0A232D2bDa"
	}

	if params.BatchBlockhashStoreAddress == "" {
		params.BatchBlockhashStoreAddress = "0xde08B57586839BfF5DB58Bdd7FdeB7142Bff3795"
	}

	if params.PollPeriod == 0 {
		params.PollPeriod = 60 * time.Second
	}

	if params.RunTimeout == 0 {
		params.RunTimeout = 30 * time.Second
	}

	if params.GetBlockhashesBatchSize == 0 {
		params.GetBlockhashesBatchSize = 10
	}

	if params.StoreBlockhashesBatchSize == 0 {
		params.StoreBlockhashesBatchSize = 5
	}

	var formattedFromAddresses string
	if params.FromAddresses == nil {
		formattedFromAddresses = `["0xBe0b739f841bC113D4F4e4CdD16086ffAbB5f39f"]`
	} else {
		var addresses []string
		for _, address := range params.FromAddresses {
			addresses = append(addresses, fmt.Sprintf("%q", address))
		}
		formattedFromAddresses = fmt.Sprintf("[%s]", strings.Join(addresses, ", "))
	}

	template := `
type = "blockheaderfeeder"
schemaVersion = 1
name = "%s"
coordinatorV1Address = "%s"
coordinatorV2Address = "%s"
coordinatorV2PlusAddress = "%s"
waitBlocks = %d
lookbackBlocks = %d
blockhashStoreAddress = "%s"
batchBlockhashStoreAddress = "%s"
pollPeriod = "%s"
runTimeout = "%s"
evmChainID = "%d"
fromAddresses = %s
getBlockhashesBatchSize = %d
storeBlockhashesBatchSize = %d
`
	toml := fmt.Sprintf(template, params.Name, params.CoordinatorV1Address,
		params.CoordinatorV2Address, params.CoordinatorV2PlusAddress, params.WaitBlocks, params.LookbackBlocks,
		params.BlockhashStoreAddress, params.BatchBlockhashStoreAddress, params.PollPeriod.String(),
		params.RunTimeout.String(), params.EVMChainID, formattedFromAddresses, params.GetBlockhashesBatchSize,
		params.StoreBlockhashesBatchSize)

	return BlockHeaderFeederSpec{BlockHeaderFeederSpecParams: params, toml: toml}
}<|MERGE_RESOLUTION|>--- conflicted
+++ resolved
@@ -387,11 +387,7 @@
 		                 contract="%s"
 		                 data="$(generate_proof.output)"]
 decode_log->generate_proof->estimate_gas->simulate_fulfillment
-<<<<<<< HEAD
 `, coordinatorAddress, coordinatorAddress, coordinatorAddress)
-=======
-`, RandomWordsRequestedV2PlusABI, coordinatorAddress, coordinatorAddress, coordinatorAddress)
->>>>>>> 2c06cb68
 	}
 	if params.ObservationSource != "" {
 		observationSource = params.ObservationSource
