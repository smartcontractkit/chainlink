package testspecs

import (
	"fmt"
	"strings"

	"github.com/smartcontractkit/chainlink/core/services/webhook"
)

var (
	KeeperSpec = `
type            = "keeper"
schemaVersion   = 1
name            = "example keeper spec"
contractAddress = "0x9E40733cC9df84636505f4e6Db28DCa0dC5D1bba"
fromAddress     = "0xa8037A20989AFcBC51798de9762b351D63ff462e"
externalJobID   =  "123e4567-e89b-12d3-a456-426655440002"
`
	CronSpec = `
type                = "cron"
schemaVersion       = 1
schedule            = "CRON_TZ=UTC * 0 0 1 1 *"
externalJobID       =  "123e4567-e89b-12d3-a456-426655440003"
observationSource   = """
ds          [type=http method=GET url="https://chain.link/ETH-USD"];
ds_parse    [type=jsonparse path="data,price"];
ds_multiply [type=multiply times=100];
ds -> ds_parse -> ds_multiply;
"""
`
	DirectRequestSpec = `
type                = "directrequest"
schemaVersion       = 1
name                = "example eth request event spec"
contractAddress     = "0x613a38AC1659769640aaE063C651F48E0250454C"
externalJobID       =  "123e4567-e89b-12d3-a456-426655440004"
observationSource   = """
    ds1          [type=http method=GET url="http://example.com" allowunrestrictednetworkaccess="true"];
    ds1_parse    [type=jsonparse path="USD"];
    ds1_multiply [type=multiply times=100];
    ds1 -> ds1_parse -> ds1_multiply;
"""
`
	DirectRequestSpecWithRequestersAndMinContractPayment = `
type                         = "directrequest"
schemaVersion                = 1
requesters                   = ["0xaaaa1F8ee20f5565510B84f9353F1E333E753B7a", "0xbbbb70F0e81C6F3430dfdC9fa02fB22BdD818C4e"]
minContractPaymentLinkJuels  = "1000000000000000000000"
name                         = "example eth request event spec with requesters and min contract payment"
contractAddress              = "0x613a38AC1659769640aaE063C651F48E0250454C"
externalJobID                = "123e4567-e89b-12d3-a456-426655440014"
observationSource            = """
    ds1          [type=http method=GET url="http://example.com" allowunrestrictednetworkaccess="true"];
    ds1_parse    [type=jsonparse path="USD"];
    ds1_multiply [type=multiply times=100];
    ds1 -> ds1_parse -> ds1_multiply;
"""
`
	FluxMonitorSpec = `
type                = "fluxmonitor"
schemaVersion       = 1
name                = "example flux monitor spec"
contractAddress     = "0x3cCad4715152693fE3BC4460591e3D3Fbd071b42"
externalJobID       =  "123e4567-e89b-12d3-a456-426655440005"
threshold = 0.5
absoluteThreshold = 0.0 # optional

idleTimerPeriod = "1s"
idleTimerDisabled = false

pollTimerPeriod = "1m"
pollTimerDisabled = false

observationSource = """
// data source 1
ds1 [type=http method=GET url="https://pricesource1.com" requestData="{\\"coin\\": \\"ETH\\", \\"market\\": \\"USD\\"}"];
ds1_parse [type=jsonparse path="latest"];

// data source 2
ds2 [type=http method=GET url="https://pricesource1.com" requestData="{\\"coin\\": \\"ETH\\", \\"market\\": \\"USD\\"}"];
ds2_parse [type=jsonparse path="latest"];

ds1 -> ds1_parse -> answer1;
ds2 -> ds2_parse -> answer1;

answer1 [type=median index=0];
"""
`
)

type VRFSpecParams struct {
	JobID              string
	Name               string
	CoordinatorAddress string
	Confirmations      int
	PublicKey          string
	ObservationSource  string
	V2                 bool
}

type VRFSpec struct {
	VRFSpecParams
	toml string
}

func (vs VRFSpec) Toml() string {
	return vs.toml
}

func GenerateVRFSpec(params VRFSpecParams) VRFSpec {
	jobID := "123e4567-e89b-12d3-a456-426655440000"
	if params.JobID != "" {
		jobID = params.JobID
	}
	name := "vrf-primary"
	if params.Name != "" {
		name = params.Name
	}
	coordinatorAddress := "0xABA5eDc1a551E55b1A570c0e1f1055e5BE11eca7"
	if params.CoordinatorAddress != "" {
		coordinatorAddress = params.CoordinatorAddress
	}
	confirmations := 6
	if params.Confirmations != 0 {
		confirmations = params.Confirmations
	}
	publicKey := "0x79BE667EF9DCBBAC55A06295CE870B07029BFCDB2DCE28D959F2815B16F8179800"
	if params.PublicKey != "" {
		publicKey = params.PublicKey
	}
	observationSource := fmt.Sprintf(`
decode_log   [type=ethabidecodelog
              abi="RandomnessRequest(bytes32 keyHash,uint256 seed,bytes32 indexed jobID,address sender,uint256 fee,bytes32 requestID)"
              data="$(jobRun.logData)"
              topics="$(jobRun.logTopics)"]
vrf          [type=vrf 
              publicKey="$(jobSpec.publicKey)" 
              requestBlockHash="$(jobRun.logBlockHash)" 
              requestBlockNumber="$(jobRun.logBlockNumber)"
              topics="$(jobRun.logTopics)"]
encode_tx    [type=ethabiencode
              abi="fulfillRandomnessRequest(bytes proof)"
              data="{\\"proof\\": $(vrf)}"]
submit_tx  [type=ethtx to="%s" 
            data="$(encode_tx)" 
            minConfirmations="0"
            txMeta="{\\"requestTxHash\\": $(jobRun.logTxHash),\\"requestID\\": $(decode_log.requestID),\\"jobID\\": $(jobSpec.databaseID)}"]
decode_log->vrf->encode_tx->submit_tx
`, coordinatorAddress)
	if params.V2 {
		observationSource = fmt.Sprintf(`
decode_log   [type=ethabidecodelog
              abi="RandomWordsRequested(bytes32 indexed keyHash,uint256 preSeedAndRequestId,uint64 subId,uint16 minimumRequestConfirmations,uint32 callbackGasLimit,uint32 numWords,address indexed sender)"
              data="$(jobRun.logData)"
              topics="$(jobRun.logTopics)"]
vrf          [type=vrfv2
              publicKey="$(jobSpec.publicKey)"
              requestBlockHash="$(jobRun.logBlockHash)"
              requestBlockNumber="$(jobRun.logBlockNumber)"
              topics="$(jobRun.logTopics)"]
encode_tx    [type=ethabiencode
              abi="fulfillRandomWords(bytes proof, bytes requestCommitment)"
              data=<{"proof": $(vrf.proof), "requestCommitment": $(vrf.requestCommitment)}>]
estimate_gas [type=estimategaslimit
<<<<<<< HEAD
			  to="%s"
              multiplier="1"
=======
              to="%s"
              multiplier="1.1"
>>>>>>> cea74d62
              data="$(encode_tx)"]
submit_tx  [type=ethtx to="%s"
            data="$(encode_tx)"
            gasLimit="$(estimate_gas)"
            minConfirmations="0"
            txMeta="{\\"requestTxHash\\": $(jobRun.logTxHash),\\"requestID\\": $(vrf.requestID),\\"jobID\\": $(jobSpec.databaseID)}"]
decode_log->vrf->encode_tx->estimate_gas->submit_tx
`, coordinatorAddress, coordinatorAddress)
	}
	if params.ObservationSource != "" {
		publicKey = params.ObservationSource
	}
	template := `
externalJobID = "%s"
type = "vrf"
schemaVersion = 1
name = "%s"
coordinatorAddress = "%s"
confirmations = %d 
publicKey = "%s"
observationSource = """
%s
"""
`
	return VRFSpec{VRFSpecParams: VRFSpecParams{
		JobID:              jobID,
		Name:               name,
		CoordinatorAddress: coordinatorAddress,
		Confirmations:      confirmations,
		PublicKey:          publicKey,
		ObservationSource:  observationSource,
	}, toml: fmt.Sprintf(template, jobID, name, coordinatorAddress, confirmations, publicKey, observationSource)}
}

type OCRSpecParams struct {
	JobID              string
	Name               string
	TransmitterAddress string
}

type OCRSpec struct {
	OCRSpecParams
	toml string
}

func (os OCRSpec) Toml() string {
	return os.toml
}

func GenerateOCRSpec(params OCRSpecParams) OCRSpec {
	jobID := "123e4567-e89b-12d3-a456-426655440001"
	if params.JobID != "" {
		jobID = params.JobID
	}
	transmitterAddress := "0xF67D0290337bca0847005C7ffD1BC75BA9AAE6e4"
	if params.TransmitterAddress != "" {
		transmitterAddress = params.TransmitterAddress
	}
	name := "web oracle spec"
	if params.Name != "" {
		name = params.Name
	}
	template := `
type               = "offchainreporting"
schemaVersion      = 1
name               = "%s"
contractAddress    = "0x613a38AC1659769640aaE063C651F48E0250454C"
p2pPeerID          = "12D3KooWApUJaQB2saFjyEUfq6BmysnsSnhLnY5CF9tURYVKgoXK"
externalJobID     =  "%s"
p2pBootstrapPeers  = [
    "/dns4/chain.link/tcp/1234/p2p/16Uiu2HAm58SP7UL8zsnpeuwHfytLocaqgnyaYKP8wu7qRdrixLju",
]
isBootstrapPeer    = false
keyBundleID        = "7f993fb701b3410b1f6e8d4d93a7462754d24609b9b31a4fe64a0cb475a4d934"
monitoringEndpoint = "chain.link:4321"
transmitterAddress = "%s"
observationTimeout = "10s"
blockchainTimeout  = "20s"
contractConfigTrackerSubscribeInterval = "2m"
contractConfigTrackerPollInterval = "1m"
contractConfigConfirmations = 3
observationSource = """
    // data source 1
    ds1          [type=bridge name=voter_turnout];
    ds1_parse    [type=jsonparse path="one,two"];
    ds1_multiply [type=multiply times=1.23];

    // data source 2
    ds2          [type=http method=GET url="https://chain.link/voter_turnout/USA-2020" requestData="{\\"hi\\": \\"hello\\"}"];
    ds2_parse    [type=jsonparse path="three,four"];
    ds2_multiply [type=multiply times=4.56];

    ds1 -> ds1_parse -> ds1_multiply -> answer1;
    ds2 -> ds2_parse -> ds2_multiply -> answer1;

    answer1 [type=median                      index=0];
    answer2 [type=bridge name=election_winner index=1];
"""
`
	return OCRSpec{OCRSpecParams: OCRSpecParams{
		JobID:              jobID,
		Name:               name,
		TransmitterAddress: transmitterAddress,
	}, toml: fmt.Sprintf(template, name, jobID, transmitterAddress)}
}

type WebhookSpecParams struct {
	ExternalInitiators []webhook.TOMLWebhookSpecExternalInitiator
}

type WebhookSpec struct {
	WebhookSpecParams
	toml string
}

func (ws WebhookSpec) Toml() string {
	return ws.toml
}

func GenerateWebhookSpec(params WebhookSpecParams) (ws WebhookSpec) {
	var externalInitiatorsTOMLs []string
	for _, wsEI := range params.ExternalInitiators {
		s := fmt.Sprintf(`{ name = "%s", spec = '%s' }`, wsEI.Name, wsEI.Spec)
		externalInitiatorsTOMLs = append(externalInitiatorsTOMLs, s)
	}
	externalInitiatorsTOML := strings.Join(externalInitiatorsTOMLs, ",\n")
	template := `
type            = "webhook"
schemaVersion   = 1
externalInitiators = [
    %s
]
observationSource   = """
ds          [type=http method=GET url="https://chain.link/ETH-USD"];
ds_parse    [type=jsonparse path="data,price"];
ds_multiply [type=multiply times=100];
ds -> ds_parse -> ds_multiply;
"""
`
	ws.toml = fmt.Sprintf(template, externalInitiatorsTOML)
	ws.WebhookSpecParams = params

	return ws
}<|MERGE_RESOLUTION|>--- conflicted
+++ resolved
@@ -162,13 +162,8 @@
               abi="fulfillRandomWords(bytes proof, bytes requestCommitment)"
               data=<{"proof": $(vrf.proof), "requestCommitment": $(vrf.requestCommitment)}>]
 estimate_gas [type=estimategaslimit
-<<<<<<< HEAD
-			  to="%s"
+			        to="%s"
               multiplier="1"
-=======
-              to="%s"
-              multiplier="1.1"
->>>>>>> cea74d62
               data="$(encode_tx)"]
 submit_tx  [type=ethtx to="%s"
             data="$(encode_tx)"
