# **ADVANCED**
# InsecureFastScrypt causes all key stores to encrypt using "fast" scrypt params instead. This is insecure and only useful for local testing. DO NOT ENABLE THIS IN PRODUCTION.
InsecureFastScrypt = false # Default
# RootDir is the Chainlink node's root directory. This is the default directory for logging, database backups, cookies, and other misc Chainlink node files. Chainlink nodes will always ensure this directory has 700 permissions because it might contain sensitive data.
RootDir = '~/.chainlink' # Default
# ShutdownGracePeriod is the maximum time allowed to shut down gracefully. If exceeded, the node will terminate immediately to avoid being SIGKILLed.
ShutdownGracePeriod = '5s' # Default

[Feature]
# FeedsManager enables the feeds manager service.
FeedsManager = true # Default
# LogPoller enables the log poller, an experimental approach to processing logs, required if also using Evm.UseForwarders or OCR2.
LogPoller = false # Default
# UICSAKeys enables CSA Keys in the UI.
UICSAKeys = false # Default
# CCIP enables the CCIP service.
CCIP = false # Default

[Database]
# DefaultIdleInTxSessionTimeout is the maximum time allowed for a transaction to be open and idle before timing out. See Postgres `idle_in_transaction_session_timeout` for more details.
DefaultIdleInTxSessionTimeout = '1h' # Default
# DefaultLockTimeout is the maximum time allowed to wait for database lock of any kind before timing out. See Postgres `lock_timeout` for more details.
DefaultLockTimeout = '15s' # Default
# DefaultQueryTimeout is the maximum time allowed for standard queries before timing out.
DefaultQueryTimeout = '10s' # Default
# LogQueries tells the Chainlink node to log database queries made using the default logger. SQL statements will be logged at `debug` level. Not all statements can be logged. The best way to get a true log of all SQL statements is to enable SQL statement logging on Postgres.
LogQueries = false # Default
# MaxIdleConns configures the maximum number of idle database connections that the Chainlink node will keep open. Think of this as the baseline number of database connections per Chainlink node instance. Increasing this number can help to improve performance under database-heavy workloads.
#
# Postgres has connection limits, so you must use caution when increasing this value. If you are running several instances of a Chainlink node or another application on a single database server, you might run out of Postgres connection slots if you raise this value too high.
MaxIdleConns = 10 # Default
# MaxOpenConns configures the maximum number of database connections that a Chainlink node will have open at any one time. Think of this as the maximum burst upper bound limit of database connections per Chainlink node instance. Increasing this number can help to improve performance under database-heavy workloads.
#
# Postgres has connection limits, so you must use caution when increasing this value. If you are running several instances of a Chainlink node or another application on a single database server, you might run out of Postgres connection slots if you raise this value too high.
MaxOpenConns = 20 # Default
# MigrateOnStartup controls whether a Chainlink node will attempt to automatically migrate the database on boot. If you want more control over your database migration process, set this variable to `false` and manually migrate the database using the CLI `migrate` command instead.
MigrateOnStartup = true # Default

# As a best practice, take regular database backups in case of accidental data loss. This best practice is especially important when you upgrade your Chainlink node to a new version. Chainlink nodes support automated database backups to make this process easier.
#
# NOTE: Dumps can cause high load and massive database latencies, which will negatively impact the normal functioning of the Chainlink node. For this reason, it is recommended to set a `URL` and point it to a read replica if you enable automatic backups.
[Database.Backup]
# Mode sets the type of automatic database backup, which can be one of _none_, `lite`, or `full`. If enabled, the Chainlink node will always dump a backup on every boot before running migrations. Additionally, it will automatically take database backups that overwrite the backup file for the given version at regular intervals if `Frequency` is set to a non-zero interval.
#
# _none_ - Disables backups.
# `lite` - Dumps small tables including configuration and keys that are essential for the node to function, which excludes historical data like job runs, transaction history, etc.
# `full` - Dumps the entire database.
#
# It will write to a file like `'Dir'/backup/cl_backup_<VERSION>.dump`. There is one backup dump file per version of the Chainlink node. If you upgrade the node, it will keep the backup taken right before the upgrade migration so you can restore to an older version if necessary.
Mode = 'none' # Default
# Dir sets the directory to use for saving the backup file. Use this if you want to save the backup file in a directory other than the default ROOT directory.
Dir = 'test/backup/dir' # Example
# OnVersionUpgrade enables automatic backups of the database before running migrations, when you are upgrading to a new version.
OnVersionUpgrade = true # Default
# Frequency sets the interval for database dumps, if set to a positive duration and `Mode` is not _none_.
#
# Set to `0` to disable periodic backups.
Frequency = '1h' # Default

# **ADVANCED**
# These settings control the postgres event listener.
[Database.Listener]
# MaxReconnectDuration is the maximum duration to wait between reconnect attempts.
MaxReconnectDuration = '10m' # Default
# MinReconnectInterval controls the duration to wait before trying to re-establish the database connection after connection loss. After each consecutive failure this interval is doubled, until MaxReconnectInterval is reached.  Successfully completing the connection establishment procedure resets the interval back to MinReconnectInterval.
MinReconnectInterval = '1m' # Default
# FallbackPollInterval controls how often clients should manually poll as a fallback in case the postgres event was missed/dropped.
FallbackPollInterval = '30s' # Default

# **ADVANCED**
# Ideally, you should use a container orchestration system like [Kubernetes](https://kubernetes.io/) to ensure that only one Chainlink node instance can ever use a specific Postgres database. However, some node operators do not have the technical capacity to do this. Common use cases run multiple Chainlink node instances in failover mode as recommended by our official documentation. The first instance takes a lock on the database and subsequent instances will wait trying to take this lock in case the first instance fails.
#
# - If your nodes or applications hold locks open for several hours or days, Postgres is unable to complete internal cleanup tasks. The Postgres maintainers explicitly discourage holding locks open for long periods of time.
#
# Because of the complications with advisory locks, Chainlink nodes with v2.0 and later only support `lease` locking mode. The `lease` locking mode works using the following process:
#
# - Node A creates one row in the database with the client ID and updates it once per second.
# - Node B spinlocks and checks periodically to see if the client ID is too old. If the client ID is not updated after a period of time, node B assumes that node A failed and takes over. Node B becomes the owner of the row and updates the client ID once per second.
# - If node A comes back, it attempts to take out a lease, realizes that the database has been leased to another process, and exits the entire application immediately.
[Database.Lock]
# Enabled enables the database lock.
Enabled = true # Default
# LeaseDuration is how long the lease lock will last before expiring.
LeaseDuration = '10s' # Default
# LeaseRefreshInterval determines how often to refresh the lease lock. Also controls how often a standby node will check to see if it can grab the lease.
LeaseRefreshInterval = '1s' # Default

[TelemetryIngress]
# UniConn toggles which ws connection style is used.
UniConn = true # Default
# Logging toggles verbose logging of the raw telemetry messages being sent.
Logging = false # Default
# ServerPubKey is the public key of the telemetry server. This field will be removed in a furture version
ServerPubKey = 'test-pub-key' # Example
# URL is where to send telemetry. This field will be removed in a furture version
URL = 'https://prom.test' # Example
# BufferSize is the number of telemetry messages to buffer before dropping new ones.
BufferSize = 100 # Default
# MaxBatchSize is the maximum number of messages to batch into one telemetry request.
MaxBatchSize = 50 # Default
# SendInterval determines how often batched telemetry is sent to the ingress server.
SendInterval = '500ms' # Default
# SendTimeout is the max duration to wait for the request to complete when sending batch telemetry.
SendTimeout = '10s' # Default
# UseBatchSend toggles sending telemetry to the ingress server using the batch client.
UseBatchSend = true # Default

[[TelemetryIngress.Endpoints]] # Example
# Network aka EVM, Solana, Starknet
Network = 'EVM' # Example
# ChainID of the network
ChainID = '111551111' # Example
# ServerPubKey is the public key of the telemetry server.
ServerPubKey = 'test-pub-key-111551111-evm' # Example
# URL is where to send telemetry.
URL = 'localhost-111551111-evm:9000' # Example

[AuditLogger]
# Enabled determines if this logger should be configured at all
Enabled = false # Default
# ForwardToUrl is where you want to forward logs to
ForwardToUrl = 'http://localhost:9898' # Example
# JsonWrapperKey if set wraps the map of data under another single key to make parsing easier
JsonWrapperKey = 'event' # Example
# Headers is the set of headers you wish to pass along with each request
Headers = ['Authorization: token', 'X-SomeOther-Header: value with spaces | and a bar+*'] # Example

[Log]
# Level determines both what is printed on the screen and what is written to the log file.
#
# The available levels are:
#  - "debug": Useful for forensic debugging of issues.
#  - "info": High-level informational messages. (default)
#  - "warn": A mild error occurred that might require non-urgent action. Check these warnings semi-regularly to see if any of them require attention. These warnings usually happen due to factors outside of the control of the node operator. Examples: Unexpected responses from a remote API or misleading networking errors.
#  - "error": An unexpected error occurred during the regular operation of a well-maintained node. Node operators might need to take action to remedy this error. Check these regularly to see if any of them require attention. Examples: Use of deprecated configuration options or incorrectly configured settings that cause a job to fail.
#  - "crit": A critical error occurred. The node might be unable to function. Node operators should take immediate action to fix these errors. Examples: The node could not boot because a network socket could not be opened or the database became inaccessible.
#  - "panic": An exceptional error occurred that could not be handled. If the node is unresponsive, node operators should try to restart their nodes and notify the Chainlink team of a potential bug.
#  - "fatal": The node encountered an unrecoverable problem and had to exit.
Level = 'info' # Default
# JSONConsole enables JSON logging. Otherwise, the log is saved in a human-friendly console format.
JSONConsole = false # Default
# UnixTS enables legacy unix timestamps.
#
# Previous versions of Chainlink nodes wrote JSON logs with a unix timestamp. As of v1.1.0 and up, the default has changed to use ISO8601 timestamps for better readability.
UnixTS = false # Default

[Log.File]
# Dir sets the log directory. By default, Chainlink nodes write log data to `$ROOT/log.jsonl`.
Dir = '/my/log/directory' # Example
# MaxSize determines the log file's max size in megabytes before file rotation. Having this not set will disable logging to disk. If your disk doesn't have enough disk space, the logging will pause and the application will log errors until space is available again.
#
# Values must have suffixes with a unit like: `5120mb` (5,120 megabytes). If no unit suffix is provided, the value defaults to `b` (bytes). The list of valid unit suffixes are:
#
# - b (bytes)
# - kb (kilobytes)
# - mb (megabytes)
# - gb (gigabytes)
# - tb (terabytes)
MaxSize = '5120mb' # Default
# MaxAgeDays determines the log file's max age in days before file rotation. Keeping this config with the default value will not remove log files based on age.
MaxAgeDays = 0 # Default
# MaxBackups determines the maximum number of old log files to retain. Keeping this config with the default value retains all old log files. The `MaxAgeDays` variable can still cause them to get deleted.
MaxBackups = 1 # Default

[WebServer]
# AuthenticationMethod defines which pluggable auth interface to use for user login and role assumption. Options include 'local' and 'ldap'. See docs for more details
AuthenticationMethod = 'local' # Default
# AllowOrigins controls the URLs Chainlink nodes emit in the `Allow-Origins` header of its API responses. The setting can be a comma-separated list with no spaces. You might experience CORS issues if this is not set correctly.
#
# You should set this to the external URL that you use to access the Chainlink UI.
#
# You can set `AllowOrigins = '*'` to allow the UI to work from any URL, but it is recommended for security reasons to make it explicit instead.
AllowOrigins = 'http://localhost:3000,http://localhost:6688' # Default
# BridgeCacheTTL controls the cache TTL for all bridge tasks to use old values in newer observations in case of intermittent failure. It's disabled by default.
BridgeCacheTTL = '0s' # Default
# BridgeResponseURL defines the URL for bridges to send a response to. This _must_ be set when using async external adapters.
#
# Usually this will be the same as the URL/IP and port you use to connect to the Chainlink UI.
BridgeResponseURL = 'https://my-chainlink-node.example.com:6688' # Example
# **ADVANCED**
# HTTPWriteTimeout controls how long the Chainlink node's API server can hold a socket open for writing a response to an HTTP request. Sometimes, this must be increased for pprof.
HTTPWriteTimeout = '10s' # Default
# HTTPPort is the port used for the Chainlink Node API, [CLI](/docs/configuration-variables/#cli-client), and GUI.
HTTPPort = 6688 # Default
# SecureCookies requires the use of secure cookies for authentication. Set to false to enable standard HTTP requests along with `TLSPort = 0`.
SecureCookies = true # Default
# SessionTimeout determines the amount of idle time to elapse before session cookies expire. This signs out GUI users from their sessions.
SessionTimeout = '15m' # Default
# SessionReaperExpiration represents how long an API session lasts before expiring and requiring a new login.
SessionReaperExpiration = '240h' # Default
# HTTPMaxSize defines the maximum size for HTTP requests and responses made by the node server.
HTTPMaxSize = '32768b' # Default
# StartTimeout defines the maximum amount of time the node will wait for a server to start.
StartTimeout = '15s' # Default
# ListenIP specifies the IP to bind the HTTP server to
ListenIP = '0.0.0.0' # Default

# Optional LDAP config if WebServer.AuthenticationMethod is set to 'ldap'
# LDAP queries are all parameterized to support custom LDAP 'dn', 'cn', and attributes 
[WebServer.LDAP]
# ServerTLS defines the option to require the secure ldaps
ServerTLS = true # Default
# SessionTimeout determines the amount of idle time to elapse before session cookies expire. This signs out GUI users from their sessions.
SessionTimeout = '15m0s' # Default
# QueryTimeout defines how long queries should wait before timing out, defined in seconds
QueryTimeout = '2m0s' # Default
# BaseUserAttr defines the base attribute used to populate LDAP queries such as "uid=$", default is example
BaseUserAttr = 'uid' # Default
# BaseDN defines the base LDAP 'dn' search filter to apply to every LDAP query, replace example,com with the appropriate LDAP server's structure
BaseDN = 'dc=custom,dc=example,dc=com' # Example
# UsersDN defines the 'dn' query to use when querying for the 'users' 'ou' group
UsersDN = 'ou=users' # Default
# GroupsDN defines the 'dn' query to use when querying for the 'groups' 'ou' group
GroupsDN = 'ou=groups' # Default
# ActiveAttribute is an optional user field to check truthiness for if a user is valid/active. This is only required if the LDAP provider lists inactive users as members of groups
ActiveAttribute = '' # Default
# ActiveAttributeAllowedValue is the value to check against for the above optional user attribute
ActiveAttributeAllowedValue = '' # Default
# AdminUserGroupCN is the LDAP 'cn' of the LDAP group that maps the core node's 'Admin' role
AdminUserGroupCN = 'NodeAdmins' # Default
# EditUserGroupCN is the LDAP 'cn' of the LDAP group that maps the core node's 'Edit' role
EditUserGroupCN = 'NodeEditors' # Default
# RunUserGroupCN is the LDAP 'cn' of the LDAP group that maps the core node's 'Run' role
RunUserGroupCN = 'NodeRunners' # Default
# ReadUserGroupCN is the LDAP 'cn' of the LDAP group that maps the core node's 'Read' role
ReadUserGroupCN = 'NodeReadOnly' # Default
# UserApiTokenEnabled enables the users to issue API tokens with the same access of their role
UserApiTokenEnabled = false # Default
# UserAPITokenDuration is the duration of time an API token is active for before expiring
UserAPITokenDuration = '240h0m0s' # Default
# UpstreamSyncInterval is the interval at which the background LDAP sync task will be called. A '0s' value disables the background sync being run on an interval. This check is already performed during login/logout actions, all sessions and API tokens stored in the local ldap tables are updated to match the remote server
UpstreamSyncInterval = '0s' # Default
# UpstreamSyncRateLimit defines a duration to limit the number of query/API calls to the upstream LDAP provider. It prevents the sync functionality from being called multiple times within the defined duration
UpstreamSyncRateLimit = '2m0s' # Default

[WebServer.RateLimit]
# Authenticated defines the threshold to which authenticated requests get limited. More than this many authenticated requests per `AuthenticatedRateLimitPeriod` will be rejected.
Authenticated = 1000 # Default
# AuthenticatedPeriod defines the period to which authenticated requests get limited.
AuthenticatedPeriod = '1m' # Default
# Unauthenticated defines the threshold to which authenticated requests get limited. More than this many unauthenticated requests per `UnAuthenticatedRateLimitPeriod` will be rejected.
Unauthenticated = 5 # Default
# UnauthenticatedPeriod defines the period to which unauthenticated requests get limited.
UnauthenticatedPeriod = '20s' # Default

# The Operator UI frontend supports enabling Multi Factor Authentication via Webauthn per account. When enabled, logging in will require the account password and a hardware or OS security key such as Yubikey. To enroll, log in to the operator UI and click the circle purple profile button at the top right and then click **Register MFA Token**. Tap your hardware security key or use the OS public key management feature to enroll a key. Next time you log in, this key will be required to authenticate.
[WebServer.MFA]
# RPID is the FQDN of where the Operator UI is served. When serving locally, the value should be `localhost`.
RPID = 'localhost' # Example
# RPOrigin is the origin URL where WebAuthn requests initiate, including scheme and port. When serving locally, the value should be `http://localhost:6688/`.
RPOrigin = 'http://localhost:6688/' # Example

# The TLS settings apply only if you want to enable TLS security on your Chainlink node.
[WebServer.TLS]
# CertPath is the location of the TLS certificate file.
CertPath = '~/.cl/certs' # Example
# Host is the hostname configured for TLS to be used by the Chainlink node. This is useful if you configured a domain name specific for your Chainlink node.
Host = 'tls-host' # Example
# KeyPath is the location of the TLS private key file.
KeyPath = '/home/$USER/.chainlink/tls/server.key' # Example
# HTTPSPort is the port used for HTTPS connections. Set this to `0` to disable HTTPS. Disabling HTTPS also relieves Chainlink nodes of the requirement for a TLS certificate.
HTTPSPort = 6689 # Default
# ForceRedirect forces TLS redirect for unencrypted connections.
ForceRedirect = false # Default
# ListenIP specifies the IP to bind the HTTPS server to
ListenIP = '0.0.0.0' # Default

[JobPipeline]
# ExternalInitiatorsEnabled enables the External Initiator feature. If disabled, `webhook` jobs can ONLY be initiated by a logged-in user. If enabled, `webhook` jobs can be initiated by a whitelisted external initiator.
ExternalInitiatorsEnabled = false # Default
# MaxRunDuration is the maximum time allowed for a single job run. If it takes longer, it will exit early and be marked errored. If set to zero, disables the time limit completely.
MaxRunDuration = '10m' # Default
# MaxSuccessfulRuns caps the number of completed successful runs per pipeline
# spec in the database. You can set it to zero as a performance optimisation;
# this will avoid saving any successful run.
#
# Note this is not a hard cap, it can drift slightly larger than this but not
# by more than 5% or so.
MaxSuccessfulRuns = 10000 # Default
# ReaperInterval controls how often the job pipeline reaper will run to delete completed jobs older than ReaperThreshold, in order to keep database size manageable.
#
# Set to `0` to disable the periodic reaper.
ReaperInterval = '1h' # Default
# ReaperThreshold determines the age limit for job runs. Completed job runs older than this will be automatically purged from the database.
ReaperThreshold = '24h' # Default
# **ADVANCED**
# ResultWriteQueueDepth controls how many writes will be buffered before subsequent writes are dropped, for jobs that write results asynchronously for performance reasons, such as OCR.
ResultWriteQueueDepth = 100 # Default

[JobPipeline.HTTPRequest]
# DefaultTimeout defines the default timeout for HTTP requests made by `http` and `bridge` adapters.
DefaultTimeout = '15s' # Default
# MaxSize defines the maximum size for HTTP requests and responses made by `http` and `bridge` adapters.
MaxSize = '32768' # Default

[FluxMonitor]
# **ADVANCED**
# DefaultTransactionQueueDepth controls the queue size for `DropOldestStrategy` in Flux Monitor. Set to 0 to use `SendEvery` strategy instead.
DefaultTransactionQueueDepth = 1 # Default
# SimulateTransactions enables transaction simulation for Flux Monitor.
SimulateTransactions = false # Default

[OCR2]
# Enabled enables OCR2 jobs.
Enabled = false # Default
# ContractConfirmations is the number of block confirmations to wait for before enacting an on-chain
# configuration change. This value doesn't need to be very high (in
# particular, it does not need to protect against malicious re-orgs).
# Since configuration changes create some overhead, and mini-reorgs
# are fairly common, recommended values are between two and ten.
#
# Malicious re-orgs are not any more of concern here than they are in
# blockchain applications in general: Since nodes check the contract for the
# latest config every ContractConfigTrackerPollInterval.Seconds(), they will
# come to a common view of the current config within any interval longer than
# that, as long as the latest setConfig transaction in the longest chain is
# stable. They will thus be able to continue reporting after the poll
# interval, unless an adversary is able to repeatedly re-org the transaction
# out during every poll interval, which would amount to the capability to
# censor any transaction.
#
# Note that 1 confirmation implies that the transaction/event has been mined in one block.
# 0 confirmations would imply that the event would be recognised before it has even been mined, which is not currently supported.
# e.g.
# Current block height: 42
# Changed in block height: 43
# Contract config confirmations: 1
# STILL PENDING
#
# Current block height: 43
# Changed in block height: 43
# Contract config confirmations: 1
# CONFIRMED
ContractConfirmations = 3 # Default
# BlockchainTimeout is the timeout for blockchain queries (mediated through
# ContractConfigTracker and ContractTransmitter).
# (This is necessary because an oracle's operations are serialized, so
# blocking forever on a chain interaction would break the oracle.)
BlockchainTimeout = '20s' # Default
# ContractPollInterval is the polling interval at which ContractConfigTracker is queried for# updated on-chain configurations. Recommended values are between
# fifteen seconds and two minutes.
ContractPollInterval = '1m' # Default
# ContractSubscribeInterval is the interval at which we try to establish a subscription on ContractConfigTracker
# if one doesn't exist. Recommended values are between two and five minutes.
ContractSubscribeInterval = '2m' # Default
# ContractTransmitterTransmitTimeout is the timeout for ContractTransmitter.Transmit calls.
ContractTransmitterTransmitTimeout = '10s' # Default
# DatabaseTimeout is the timeout for database interactions.
# (This is necessary because an oracle's operations are serialized, so
# blocking forever on an observation would break the oracle.)
DatabaseTimeout = '10s' # Default
# KeyBundleID is a sha256 hexadecimal hash identifier.
KeyBundleID = '7a5f66bbe6594259325bf2b4f5b1a9c900000000000000000000000000000000' # Example
# CaptureEATelemetry toggles collecting extra information from External Adaptares
CaptureEATelemetry = false # Default
# CaptureAutomationCustomTelemetry toggles collecting automation specific telemetry
CaptureAutomationCustomTelemetry = true # Default
# DefaultTransactionQueueDepth controls the queue size for `DropOldestStrategy` in OCR2. Set to 0 to use `SendEvery` strategy instead.
DefaultTransactionQueueDepth = 1 # Default
# SimulateTransactions enables transaction simulation for OCR2.
SimulateTransactions = false # Default
# TraceLogging enables trace level logging.
TraceLogging = false # Default

# This section applies only if you are running off-chain reporting jobs.
[OCR]
# Enabled enables OCR jobs.
Enabled = false # Default
# ObservationTimeout is the timeout for making observations using the DataSource.Observe method.
# (This is necessary because an oracle's operations are serialized, so
# blocking forever on an observation would break the oracle.)
ObservationTimeout = '5s' # Default
# BlockchainTimeout is the timeout for blockchain queries (mediated through
# ContractConfigTracker and ContractTransmitter).
# (This is necessary because an oracle's operations are serialized, so
# blocking forever on a chain interaction would break the oracle.)
BlockchainTimeout = '20s' # Default
# ContractPollInterval is the polling interval at which ContractConfigTracker is queried for
# updated on-chain configurations. Recommended values are between
# fifteen seconds and two minutes.
ContractPollInterval = '1m' # Default
# ContractSubscribeInterval is the interval at which we try to establish a subscription on ContractConfigTracker
# if one doesn't exist. Recommended values are between two and five minutes.
ContractSubscribeInterval = '2m' # Default
# **ADVANCED**
# DefaultTransactionQueueDepth controls the queue size for `DropOldestStrategy` in OCR. Set to 0 to use `SendEvery` strategy instead.
DefaultTransactionQueueDepth = 1 # Default
# KeyBundleID is the default key bundle ID to use for OCR jobs. If you have an OCR job that does not explicitly specify a key bundle ID, it will fall back to this value.
KeyBundleID = 'acdd42797a8b921b2910497badc5000600000000000000000000000000000000' # Example
# SimulateTransactions enables transaction simulation for OCR.
SimulateTransactions = false # Default
# TransmitterAddress is the default sending address to use for OCR. If you have an OCR job that does not explicitly specify a transmitter address, it will fall back to this value.
TransmitterAddress = '0xa0788FC17B1dEe36f057c42B6F373A34B014687e' # Example
# CaptureEATelemetry toggles collecting extra information from External Adaptares
CaptureEATelemetry = false # Default
# TraceLogging enables trace level logging.
TraceLogging = false # Default

<<<<<<< HEAD
# P2P supports multiple networking stack versions. You may configure `[P2P.V1]`, `[P2P.V2]`, or both to run simultaneously.
# If both are configured, then for each link with another peer, V2 networking will be preferred. If V2 does not work, the link will
# automatically fall back to V1. If V2 starts working again later, it will automatically be preferred again. This is useful
# for migrating networks without downtime. Note that the two networking stacks _must not_ be configured to bind to the same IP/port.
#
# Note: P2P.V1 is deprecated will be removed in the future.
#
=======
# P2P has a versioned networking stack. Currenly only `[P2P.V2]` is supported.
>>>>>>> 1d20c9b6
# All nodes in the OCR network should share the same networking stack.
[P2P]
# IncomingMessageBufferSize is the per-remote number of incoming
# messages to buffer. Any additional messages received on top of those
# already in the queue will be dropped.
IncomingMessageBufferSize = 10 # Default
# OutgoingMessageBufferSize is the per-remote number of outgoing
# messages to buffer. Any additional messages send on top of those
# already in the queue will displace the oldest.
# NOTE: OutgoingMessageBufferSize should be comfortably smaller than remote's
# IncomingMessageBufferSize to give the remote enough space to process
# them all in case we regained connection and now send a bunch at once
OutgoingMessageBufferSize = 10 # Default
# PeerID is the default peer ID to use for OCR jobs. If unspecified, uses the first available peer ID.
PeerID = '12D3KooWMoejJznyDuEk5aX6GvbjaG12UzeornPCBNzMRqdwrFJw' # Example
# TraceLogging enables trace level logging.
TraceLogging = false # Default

<<<<<<< HEAD
# P2P.V1 is deprecated and will be removed in a future version.
[P2P.V1]
# Enabled enables P2P V1.
Enabled = false # Default
# AnnounceIP should be set as the externally reachable IP address of the Chainlink node.
AnnounceIP = '1.2.3.4' # Example
# AnnouncePort should be set as the externally reachable port of the Chainlink node.
AnnouncePort = 1337 # Example
# BootstrapCheckInterval is the interval at which nodes check connections to bootstrap nodes and reconnect if any of them is lost.
# Setting this to a small value would allow newly joined bootstrap nodes to get more connectivity
# more quickly, which helps to make bootstrap process faster. The cost of this operation is relatively
# cheap. We set this to 1 minute during our test.
BootstrapCheckInterval = '20s' # Default
# DefaultBootstrapPeers is the default set of bootstrap peers.
DefaultBootstrapPeers = ['/dns4/example.com/tcp/1337/p2p/12D3KooWMHMRLQkgPbFSYHwD3NBuwtS1AmxhvKVUrcfyaGDASR4U', '/ip4/1.2.3.4/tcp/9999/p2p/12D3KooWLZ9uTC3MrvKfDpGju6RAQubiMDL7CuJcAgDRTYP7fh7R'] # Example
# DHTAnnouncementCounterUserPrefix can be used to restore the node's
# ability to announce its IP/port on the P2P network after a database
# rollback. Make sure to only increase this value, and *never* decrease it.
# Don't use this variable unless you really know what you're doing, since you
# could semi-permanently exclude your node from the P2P network by
# misconfiguring it.
DHTAnnouncementCounterUserPrefix = 0 # Default
# **ADVANCED**
# DHTLookupInterval is the interval between which we do the expensive peer
# lookup using DHT.
#
# Every DHTLookupInterval failures to open a stream to a peer, we will
# attempt to lookup its IP from DHT
DHTLookupInterval = 10 # Default
# ListenIP is the default IP address to bind to.
ListenIP = '0.0.0.0' # Default
# ListenPort is the port to listen on. If left blank, the node randomly selects a different port each time it boots. It is highly recommended to set this to a static value to avoid network instability.
ListenPort = 1337 # Example
# **ADVANCED**
# NewStreamTimeout is the maximum length of time to wait to open a
# stream before we give up.
# We shouldn't hit this in practice since libp2p will give up fast if
# it can't get a connection, but it is here anyway as a failsafe.
# Set to 0 to disable any timeout on top of what libp2p gives us by default.
NewStreamTimeout = '10s' # Default
# **ADVANCED**
# PeerstoreWriteInterval controls how often the peerstore for the OCR V1 networking stack is persisted to the database.
PeerstoreWriteInterval = '5m' # Default

=======
>>>>>>> 1d20c9b6
[P2P.V2]
# Enabled enables P2P V2.
# Note: V1.Enabled is true by default, so it must be set false in order to run V2 only.
Enabled = true # Default
# AnnounceAddresses is the addresses the peer will advertise on the network in `host:port` form as accepted by the TCP version of Go’s `net.Dial`. 
# The addresses should be reachable by other nodes on the network. When attempting to connect to another node, 
# a node will attempt to dial all of the other node’s AnnounceAddresses in round-robin fashion.
AnnounceAddresses = ['1.2.3.4:9999', '[a52d:0:a88:1274::abcd]:1337'] # Example
# DefaultBootstrappers is the default bootstrapper peers for libocr's v2 networking stack.
#
# Oracle nodes typically only know each other’s PeerIDs, but not their hostnames, IP addresses, or ports. 
# DefaultBootstrappers are special nodes that help other nodes discover each other’s `AnnounceAddresses` so they can communicate. 
# Nodes continuously attempt to connect to bootstrappers configured in here. When a node wants to connect to another node 
# (which it knows only by PeerID, but not by address), it discovers the other node’s AnnounceAddresses from communications 
# received from its DefaultBootstrappers or other discovered nodes. To facilitate discovery,
# nodes will regularly broadcast signed announcements containing their PeerID and AnnounceAddresses.
DefaultBootstrappers = ['12D3KooWMHMRLQkgPbFSYHwD3NBuwtS1AmxhvKVUrcfyaGDASR4U@1.2.3.4:9999', '12D3KooWM55u5Swtpw9r8aFLQHEtw7HR4t44GdNs654ej5gRs2Dh@example.com:1234'] # Example
# DeltaDial controls how far apart Dial attempts are
DeltaDial = '15s' # Default
# DeltaReconcile controls how often a Reconcile message is sent to every peer.
DeltaReconcile = '1m' # Default
# ListenAddresses is the addresses the peer will listen to on the network in `host:port` form as accepted by `net.Listen()`, 
# but the host and port must be fully specified and cannot be empty. You can specify `0.0.0.0` (IPv4) or `::` (IPv6) to listen on all interfaces, but that is not recommended.
ListenAddresses = ['1.2.3.4:9999', '[a52d:0:a88:1274::abcd]:1337'] # Example

[Keeper]
# **ADVANCED**
# DefaultTransactionQueueDepth controls the queue size for `DropOldestStrategy` in Keeper. Set to 0 to use `SendEvery` strategy instead.
DefaultTransactionQueueDepth = 1 # Default
# **ADVANCED**
# GasPriceBufferPercent specifies the percentage to add to the gas price used for checking whether to perform an upkeep. Only applies in legacy mode (EIP-1559 off).
GasPriceBufferPercent = 20 # Default
# **ADVANCED**
# GasTipCapBufferPercent specifies the percentage to add to the gas price used for checking whether to perform an upkeep. Only applies in EIP-1559 mode.
GasTipCapBufferPercent = 20 # Default
# **ADVANCED**
# BaseFeeBufferPercent specifies the percentage to add to the base fee used for checking whether to perform an upkeep. Applies only in EIP-1559 mode.
BaseFeeBufferPercent = 20 # Default
# **ADVANCED**
# MaxGracePeriod is the maximum number of blocks that a keeper will wait after performing an upkeep before it resumes checking that upkeep
MaxGracePeriod = 100 # Default
# TurnLookBack is the number of blocks in the past to look back when getting a block for a turn.
TurnLookBack = 1_000 # Default

[Keeper.Registry]
# **ADVANCED**
# CheckGasOverhead is the amount of extra gas to provide checkUpkeep() calls to account for the gas consumed by the keeper registry.
CheckGasOverhead = 200_000 # Default
# **ADVANCED**
# PerformGasOverhead is the amount of extra gas to provide performUpkeep() calls to account for the gas consumed by the keeper registry
PerformGasOverhead = 300_000 # Default
# **ADVANCED**
# SyncInterval is the interval in which the RegistrySynchronizer performs a full sync of the keeper registry contract it is tracking.
SyncInterval = '30m' # Default
# **ADVANCED**
# MaxPerformDataSize is the max size of perform data.
MaxPerformDataSize = 5_000 # Default
# **ADVANCED**
# SyncUpkeepQueueSize represents the maximum number of upkeeps that can be synced in parallel.
SyncUpkeepQueueSize = 10 # Default

# The Chainlink node is equipped with an internal "nurse" service that can perform automatic `pprof` profiling when the certain resource thresholds are exceeded, such as memory and goroutine count. These profiles are saved to disk to facilitate fine-grained debugging of performance-related issues. In general, if you notice that your node has begun to accumulate profiles, forward them to the Chainlink team.
#
# To learn more about these profiles, read the [Profiling Go programs with pprof](https://jvns.ca/blog/2017/09/24/profiling-go-with-pprof/) guide.
[AutoPprof]
# Enabled enables the automatic profiling service.
Enabled = false # Default
# ProfileRoot sets the location on disk where pprof profiles will be stored. Defaults to `RootDir`.
ProfileRoot = 'prof/root' # Example
# PollInterval is the interval at which the node's resources are checked.
PollInterval = '10s' # Default
# GatherDuration is the duration for which profiles are gathered when profiling starts.
GatherDuration = '10s' # Default
# GatherTraceDuration is the duration for which traces are gathered when profiling is kicked off. This is separately configurable because traces are significantly larger than other types of profiles.
GatherTraceDuration = '5s' # Default
# MaxProfileSize is the maximum amount of disk space that profiles may consume before profiling is disabled.
MaxProfileSize = '100mb' # Default
# CPUProfileRate sets the rate for CPU profiling. See https://pkg.go.dev/runtime#SetCPUProfileRate.
CPUProfileRate = 1 # Default
# MemProfileRate sets the rate for memory profiling. See https://pkg.go.dev/runtime#pkg-variables.
MemProfileRate = 1 # Default
# BlockProfileRate sets the fraction of blocking events for goroutine profiling. See https://pkg.go.dev/runtime#SetBlockProfileRate.
BlockProfileRate = 1 # Default
# MutexProfileFraction sets the fraction of contention events for mutex profiling. See https://pkg.go.dev/runtime#SetMutexProfileFraction.
MutexProfileFraction = 1 # Default
# MemThreshold sets the maximum amount of memory the node can actively consume before profiling begins.
MemThreshold = '4gb' # Default
# GoroutineThreshold is the maximum number of actively-running goroutines the node can spawn before profiling begins.
GoroutineThreshold = 5000 # Default

[Pyroscope]
# ServerAddress sets the address that will receive the profile logs. It enables the profiling service.
ServerAddress = 'http://localhost:4040' # Example
# Environment sets the target environment tag in which profiles will be added to.
Environment = 'mainnet' # Default

[Sentry]
# **ADVANCED**
# Debug enables printing of Sentry SDK debug messages.
Debug = false # Default
# DSN is the data source name where events will be sent. Sentry is completely disabled if this is left blank.
DSN = 'sentry-dsn' # Example
# Environment overrides the Sentry environment to the given value. Otherwise autodetects between dev/prod.
Environment = 'my-custom-env' # Example
# Release overrides the Sentry release to the given value. Otherwise uses the compiled-in version number.
Release = 'v1.2.3' # Example


# Insecure config family is only allowed in development builds.
[Insecure]
# **ADVANCED**
# DevWebServer skips secure configuration for webserver AllowedHosts, SSL, etc.
DevWebServer = false # Default
# OCRDevelopmentMode run OCR in development mode.
OCRDevelopmentMode = false # Default
# InfiniteDepthQueries skips graphql query depth limit checks.
InfiniteDepthQueries = false # Default
# DisableRateLimiting skips ratelimiting on asset requests.
DisableRateLimiting = false # Default

[Tracing]
# Enabled turns trace collection on or off. On requires an OTEL Tracing Collector.
Enabled = false # Default
# CollectorTarget is the logical address of the OTEL Tracing Collector.
CollectorTarget = 'localhost:4317' # Example
# NodeID is an unique name for this node relative to any other node traces are collected for.
NodeID = 'NodeID' # Example
# SamplingRatio is the ratio of traces to sample for this node.
SamplingRatio = 1.0 # Example
# Mode is a string value. `tls` or `unencrypted` are the only values allowed. If set to `unencrypted`, `TLSCertPath` can be unset, meaning traces will be sent over plaintext to the collector.
Mode = 'tls' # Default
# TLSCertPath is the file path to the TLS certificate used for secure communication with an OTEL Tracing Collector.
TLSCertPath = '/path/to/cert.pem' # Example

# Tracing.Attributes are user specified key-value pairs to associate in the context of the traces
[Tracing.Attributes]
# env is an example user specified key-value pair
env = 'test' # Example

[Mercury]

# Mercury.Cache controls settings for the price retrieval cache querying a mercury server
[Mercury.Cache]
# LatestReportTTL controls how "stale" we will allow a price to be e.g. if
# set to 1s, a new price will always be fetched if the last result was
# from 1 second ago or older.
# 
# Another way of looking at it is such: the cache will _never_ return a
# price that was queried from now-LatestReportTTL or before.
# 
# Setting to zero disables caching entirely.
LatestReportTTL = "1s" # Default
# MaxStaleAge is that maximum amount of time that a value can be stale
# before it is deleted from the cache (a form of garbage collection).
# 
# This should generally be set to something much larger than
# LatestReportTTL. Setting to zero disables garbage collection.
MaxStaleAge = "1h" # Default
# LatestReportDeadline controls how long to wait for a response from the
# mercury server before retrying. Setting this to zero will wait indefinitely.
LatestReportDeadline = "5s" # Default<|MERGE_RESOLUTION|>--- conflicted
+++ resolved
@@ -396,17 +396,7 @@
 # TraceLogging enables trace level logging.
 TraceLogging = false # Default
 
-<<<<<<< HEAD
-# P2P supports multiple networking stack versions. You may configure `[P2P.V1]`, `[P2P.V2]`, or both to run simultaneously.
-# If both are configured, then for each link with another peer, V2 networking will be preferred. If V2 does not work, the link will
-# automatically fall back to V1. If V2 starts working again later, it will automatically be preferred again. This is useful
-# for migrating networks without downtime. Note that the two networking stacks _must not_ be configured to bind to the same IP/port.
-#
-# Note: P2P.V1 is deprecated will be removed in the future.
-#
-=======
 # P2P has a versioned networking stack. Currenly only `[P2P.V2]` is supported.
->>>>>>> 1d20c9b6
 # All nodes in the OCR network should share the same networking stack.
 [P2P]
 # IncomingMessageBufferSize is the per-remote number of incoming
@@ -425,53 +415,6 @@
 # TraceLogging enables trace level logging.
 TraceLogging = false # Default
 
-<<<<<<< HEAD
-# P2P.V1 is deprecated and will be removed in a future version.
-[P2P.V1]
-# Enabled enables P2P V1.
-Enabled = false # Default
-# AnnounceIP should be set as the externally reachable IP address of the Chainlink node.
-AnnounceIP = '1.2.3.4' # Example
-# AnnouncePort should be set as the externally reachable port of the Chainlink node.
-AnnouncePort = 1337 # Example
-# BootstrapCheckInterval is the interval at which nodes check connections to bootstrap nodes and reconnect if any of them is lost.
-# Setting this to a small value would allow newly joined bootstrap nodes to get more connectivity
-# more quickly, which helps to make bootstrap process faster. The cost of this operation is relatively
-# cheap. We set this to 1 minute during our test.
-BootstrapCheckInterval = '20s' # Default
-# DefaultBootstrapPeers is the default set of bootstrap peers.
-DefaultBootstrapPeers = ['/dns4/example.com/tcp/1337/p2p/12D3KooWMHMRLQkgPbFSYHwD3NBuwtS1AmxhvKVUrcfyaGDASR4U', '/ip4/1.2.3.4/tcp/9999/p2p/12D3KooWLZ9uTC3MrvKfDpGju6RAQubiMDL7CuJcAgDRTYP7fh7R'] # Example
-# DHTAnnouncementCounterUserPrefix can be used to restore the node's
-# ability to announce its IP/port on the P2P network after a database
-# rollback. Make sure to only increase this value, and *never* decrease it.
-# Don't use this variable unless you really know what you're doing, since you
-# could semi-permanently exclude your node from the P2P network by
-# misconfiguring it.
-DHTAnnouncementCounterUserPrefix = 0 # Default
-# **ADVANCED**
-# DHTLookupInterval is the interval between which we do the expensive peer
-# lookup using DHT.
-#
-# Every DHTLookupInterval failures to open a stream to a peer, we will
-# attempt to lookup its IP from DHT
-DHTLookupInterval = 10 # Default
-# ListenIP is the default IP address to bind to.
-ListenIP = '0.0.0.0' # Default
-# ListenPort is the port to listen on. If left blank, the node randomly selects a different port each time it boots. It is highly recommended to set this to a static value to avoid network instability.
-ListenPort = 1337 # Example
-# **ADVANCED**
-# NewStreamTimeout is the maximum length of time to wait to open a
-# stream before we give up.
-# We shouldn't hit this in practice since libp2p will give up fast if
-# it can't get a connection, but it is here anyway as a failsafe.
-# Set to 0 to disable any timeout on top of what libp2p gives us by default.
-NewStreamTimeout = '10s' # Default
-# **ADVANCED**
-# PeerstoreWriteInterval controls how often the peerstore for the OCR V1 networking stack is persisted to the database.
-PeerstoreWriteInterval = '5m' # Default
-
-=======
->>>>>>> 1d20c9b6
 [P2P.V2]
 # Enabled enables P2P V2.
 # Note: V1.Enabled is true by default, so it must be set false in order to run V2 only.
