package envvar

import (
	"reflect"
	"testing"

	"github.com/smartcontractkit/chainlink/core/utils"
	"github.com/stretchr/testify/assert"
)

func TestConfigSchema(t *testing.T) {
	items := map[string]string{
		"AdminCredentialsFile":                       "ADMIN_CREDENTIALS_FILE",
		"AdvisoryLockCheckInterval":                  "ADVISORY_LOCK_CHECK_INTERVAL",
		"AdvisoryLockID":                             "ADVISORY_LOCK_ID",
		"AllowOrigins":                               "ALLOW_ORIGINS",
		"AuthenticatedRateLimit":                     "AUTHENTICATED_RATE_LIMIT",
		"AuthenticatedRateLimitPeriod":               "AUTHENTICATED_RATE_LIMIT_PERIOD",
		"AutoPprofEnabled":                           "AUTO_PPROF_ENABLED",
		"AutoPprofProfileRoot":                       "AUTO_PPROF_PROFILE_ROOT",
		"AutoPprofPollInterval":                      "AUTO_PPROF_POLL_INTERVAL",
		"AutoPprofGatherDuration":                    "AUTO_PPROF_GATHER_DURATION",
		"AutoPprofGatherTraceDuration":               "AUTO_PPROF_GATHER_TRACE_DURATION",
		"AutoPprofMaxProfileSize":                    "AUTO_PPROF_MAX_PROFILE_SIZE",
		"AutoPprofCPUProfileRate":                    "AUTO_PPROF_CPU_PROFILE_RATE",
		"AutoPprofMemProfileRate":                    "AUTO_PPROF_MEM_PROFILE_RATE",
		"AutoPprofBlockProfileRate":                  "AUTO_PPROF_BLOCK_PROFILE_RATE",
		"AutoPprofMutexProfileFraction":              "AUTO_PPROF_MUTEX_PROFILE_FRACTION",
		"AutoPprofMemThreshold":                      "AUTO_PPROF_MEM_THRESHOLD",
		"AutoPprofGoroutineThreshold":                "AUTO_PPROF_GOROUTINE_THRESHOLD",
		"BalanceMonitorEnabled":                      "BALANCE_MONITOR_ENABLED",
		"BlockBackfillDepth":                         "BLOCK_BACKFILL_DEPTH",
		"BlockBackfillSkip":                          "BLOCK_BACKFILL_SKIP",
		"BlockEmissionIdleWarningThreshold":          "BLOCK_EMISSION_IDLE_WARNING_THRESHOLD",
		"BlockHistoryEstimatorBatchSize":             "BLOCK_HISTORY_ESTIMATOR_BATCH_SIZE",
		"BlockHistoryEstimatorBlockDelay":            "BLOCK_HISTORY_ESTIMATOR_BLOCK_DELAY",
		"BlockHistoryEstimatorBlockHistorySize":      "BLOCK_HISTORY_ESTIMATOR_BLOCK_HISTORY_SIZE",
		"BlockHistoryEstimatorTransactionPercentile": "BLOCK_HISTORY_ESTIMATOR_TRANSACTION_PERCENTILE",
		"BridgeResponseURL":                          "BRIDGE_RESPONSE_URL",
		"ChainType":                                  "CHAIN_TYPE",
		"ClientNodeURL":                              "CLIENT_NODE_URL",
		"DatabaseBackupDir":                          "DATABASE_BACKUP_DIR",
		"DatabaseBackupFrequency":                    "DATABASE_BACKUP_FREQUENCY",
		"DatabaseBackupMode":                         "DATABASE_BACKUP_MODE",
		"DatabaseBackupOnVersionUpgrade":             "DATABASE_BACKUP_ON_VERSION_UPGRADE",
		"DatabaseBackupURL":                          "DATABASE_BACKUP_URL",
		"DatabaseListenerMaxReconnectDuration":       "DATABASE_LISTENER_MAX_RECONNECT_DURATION",
		"DatabaseListenerMinReconnectInterval":       "DATABASE_LISTENER_MIN_RECONNECT_INTERVAL",
		"DatabaseLockingMode":                        "DATABASE_LOCKING_MODE",
		"DatabaseURL":                                "DATABASE_URL",
		"DefaultChainID":                             "ETH_CHAIN_ID",
		"DefaultHTTPAllowUnrestrictedNetworkAccess":  "DEFAULT_HTTP_ALLOW_UNRESTRICTED_NETWORK_ACCESS",
		"DefaultHTTPLimit":                           "DEFAULT_HTTP_LIMIT",
		"DefaultHTTPTimeout":                         "DEFAULT_HTTP_TIMEOUT",
		"Dev":                                        "CHAINLINK_DEV",
<<<<<<< HEAD
		"ShutdownGracePeriod":                        "SHUTDOWN_GRACE_PERIOD",
		"EVMDisabled":                                "EVM_DISABLED",
=======
		"RPCEnabled":                                 "RPC_ENABLED",
		"TerraEnabled":                               "TERRA_ENABLED",
		"SolanaEnabled":                              "SOLANA_ENABLED",
		"EVMEnabled":                                 "EVM_ENABLED",
>>>>>>> 00cb2306
		"EthTxReaperInterval":                        "ETH_TX_REAPER_INTERVAL",
		"EthTxReaperThreshold":                       "ETH_TX_REAPER_THRESHOLD",
		"EthTxResendAfterThreshold":                  "ETH_TX_RESEND_AFTER_THRESHOLD",
		"EVMRPCEnabled":                              "EVM_RPC_ENABLED",
		"EthereumHTTPURL":                            "ETH_HTTP_URL",
		"EthereumSecondaryURL":                       "ETH_SECONDARY_URL",
		"EthereumSecondaryURLs":                      "ETH_SECONDARY_URLS",
		"EthereumURL":                                "ETH_URL",
		"EvmBalanceMonitorBlockDelay":                "ETH_BALANCE_MONITOR_BLOCK_DELAY",
		"EvmDefaultBatchSize":                        "ETH_DEFAULT_BATCH_SIZE",
		"EvmEIP1559DynamicFees":                      "EVM_EIP1559_DYNAMIC_FEES",
		"EvmFinalityDepth":                           "ETH_FINALITY_DEPTH",
		"EvmGasBumpPercent":                          "ETH_GAS_BUMP_PERCENT",
		"EvmGasBumpThreshold":                        "ETH_GAS_BUMP_THRESHOLD",
		"EvmGasBumpTxDepth":                          "ETH_GAS_BUMP_TX_DEPTH",
		"EvmGasBumpWei":                              "ETH_GAS_BUMP_WEI",
		"EvmGasLimitDefault":                         "ETH_GAS_LIMIT_DEFAULT",
		"EvmGasLimitMultiplier":                      "ETH_GAS_LIMIT_MULTIPLIER",
		"EvmGasLimitTransfer":                        "ETH_GAS_LIMIT_TRANSFER",
		"EvmGasPriceDefault":                         "ETH_GAS_PRICE_DEFAULT",
		"EvmGasTipCapDefault":                        "EVM_GAS_TIP_CAP_DEFAULT",
		"EvmGasTipCapMinimum":                        "EVM_GAS_TIP_CAP_MINIMUM",
		"EvmHeadTrackerHistoryDepth":                 "ETH_HEAD_TRACKER_HISTORY_DEPTH",
		"EvmHeadTrackerMaxBufferSize":                "ETH_HEAD_TRACKER_MAX_BUFFER_SIZE",
		"EvmHeadTrackerSamplingInterval":             "ETH_HEAD_TRACKER_SAMPLING_INTERVAL",
		"EvmLogBackfillBatchSize":                    "ETH_LOG_BACKFILL_BATCH_SIZE",
		"EvmMaxGasPriceWei":                          "ETH_MAX_GAS_PRICE_WEI",
		"EvmMaxInFlightTransactions":                 "ETH_MAX_IN_FLIGHT_TRANSACTIONS",
		"EvmMaxQueuedTransactions":                   "ETH_MAX_QUEUED_TRANSACTIONS",
		"EvmMinGasPriceWei":                          "ETH_MIN_GAS_PRICE_WEI",
		"EvmNonceAutoSync":                           "ETH_NONCE_AUTO_SYNC",
		"EvmRPCDefaultBatchSize":                     "ETH_RPC_DEFAULT_BATCH_SIZE",
		"ExplorerAccessKey":                          "EXPLORER_ACCESS_KEY",
		"ExplorerSecret":                             "EXPLORER_SECRET",
		"ExplorerURL":                                "EXPLORER_URL",
		"FMDefaultTransactionQueueDepth":             "FM_DEFAULT_TRANSACTION_QUEUE_DEPTH",
		"FMSimulateTransactions":                     "FM_SIMULATE_TRANSACTIONS",
		"FeatureExternalInitiators":                  "FEATURE_EXTERNAL_INITIATORS",
		"FeatureFeedsManager":                        "FEATURE_FEEDS_MANAGER",
		"FeatureOffchainReporting":                   "FEATURE_OFFCHAIN_REPORTING",
		"FeatureOffchainReporting2":                  "FEATURE_OFFCHAIN_REPORTING2",
		"FeatureUICSAKeys":                           "FEATURE_UI_CSA_KEYS",
		"FlagsContractAddress":                       "FLAGS_CONTRACT_ADDRESS",
		"GasEstimatorMode":                           "GAS_ESTIMATOR_MODE",
		"GasUpdaterBatchSize":                        "GAS_UPDATER_BATCH_SIZE",
		"GasUpdaterBlockDelay":                       "GAS_UPDATER_BLOCK_DELAY",
		"GasUpdaterBlockHistorySize":                 "GAS_UPDATER_BLOCK_HISTORY_SIZE",
		"GasUpdaterTransactionPercentile":            "GAS_UPDATER_TRANSACTION_PERCENTILE",
		"HTTPServerWriteTimeout":                     "HTTP_SERVER_WRITE_TIMEOUT",
		"InsecureFastScrypt":                         "INSECURE_FAST_SCRYPT",
		"InsecureSkipVerify":                         "INSECURE_SKIP_VERIFY",
		"JSONConsole":                                "JSON_CONSOLE",
		"JobPipelineMaxRunDuration":                  "JOB_PIPELINE_MAX_RUN_DURATION",
		"JobPipelineReaperInterval":                  "JOB_PIPELINE_REAPER_INTERVAL",
		"JobPipelineReaperThreshold":                 "JOB_PIPELINE_REAPER_THRESHOLD",
		"JobPipelineResultWriteQueueDepth":           "JOB_PIPELINE_RESULT_WRITE_QUEUE_DEPTH",
		"KeeperDefaultTransactionQueueDepth":         "KEEPER_DEFAULT_TRANSACTION_QUEUE_DEPTH",
		"KeeperGasPriceBufferPercent":                "KEEPER_GAS_PRICE_BUFFER_PERCENT",
		"KeeperGasTipCapBufferPercent":               "KEEPER_GAS_TIP_CAP_BUFFER_PERCENT",
		"KeeperMaximumGracePeriod":                   "KEEPER_MAXIMUM_GRACE_PERIOD",
		"KeeperRegistryCheckGasOverhead":             "KEEPER_REGISTRY_CHECK_GAS_OVERHEAD",
		"KeeperRegistryPerformGasOverhead":           "KEEPER_REGISTRY_PERFORM_GAS_OVERHEAD",
		"KeeperRegistrySyncInterval":                 "KEEPER_REGISTRY_SYNC_INTERVAL",
		"KeeperRegistrySyncUpkeepQueueSize":          "KEEPER_REGISTRY_SYNC_UPKEEP_QUEUE_SIZE",
		"KeeperCheckUpkeepGasPriceFeatureEnabled":    "KEEPER_CHECK_UPKEEP_GAS_PRICE_FEATURE_ENABLED",
		"LeaseLockDuration":                          "LEASE_LOCK_DURATION",
		"LeaseLockRefreshInterval":                   "LEASE_LOCK_REFRESH_INTERVAL",
		"LinkContractAddress":                        "LINK_CONTRACT_ADDRESS",
		"LogFileDir":                                 "LOG_FILE_DIR",
		"LogLevel":                                   "LOG_LEVEL",
		"LogSQL":                                     "LOG_SQL",
		"LogToDisk":                                  "LOG_TO_DISK",
		"LogUnixTS":                                  "LOG_UNIX_TS",
		"MaximumServiceDuration":                     "MAXIMUM_SERVICE_DURATION",
		"MigrateDatabase":                            "MIGRATE_DATABASE",
		"MinIncomingConfirmations":                   "MIN_INCOMING_CONFIRMATIONS",
		"MinRequiredOutgoingConfirmations":           "MIN_OUTGOING_CONFIRMATIONS",
		"MinimumContractPayment":                     "MINIMUM_CONTRACT_PAYMENT_LINK_JUELS",
		"MinimumServiceDuration":                     "MINIMUM_SERVICE_DURATION",
		"ORMMaxIdleConns":                            "ORM_MAX_IDLE_CONNS",
		"ORMMaxOpenConns":                            "ORM_MAX_OPEN_CONNS",
		"OptimismGasFees":                            "OPTIMISM_GAS_FEES",
		"Port":                                       "CHAINLINK_PORT",
		"RPID":                                       "MFA_RPID",
		"RPOrigin":                                   "MFA_RPORIGIN",
		"ReaperExpiration":                           "REAPER_EXPIRATION",
		"ReplayFromBlock":                            "REPLAY_FROM_BLOCK",
		"RootDir":                                    "ROOT",
		"SecureCookies":                              "SECURE_COOKIES",
		"SessionTimeout":                             "SESSION_TIMEOUT",
		"TLSCertPath":                                "TLS_CERT_PATH",
		"TLSHost":                                    "CHAINLINK_TLS_HOST",
		"TLSKeyPath":                                 "TLS_KEY_PATH",
		"TLSPort":                                    "CHAINLINK_TLS_PORT",
		"TLSRedirect":                                "CHAINLINK_TLS_REDIRECT",
		"TelemetryIngressLogging":                    "TELEMETRY_INGRESS_LOGGING",
		"TelemetryIngressServerPubKey":               "TELEMETRY_INGRESS_SERVER_PUB_KEY",
		"TelemetryIngressURL":                        "TELEMETRY_INGRESS_URL",
		"TriggerFallbackDBPollInterval":              "TRIGGER_FALLBACK_DB_POLL_INTERVAL",
		"UnAuthenticatedRateLimit":                   "UNAUTHENTICATED_RATE_LIMIT",
		"UnAuthenticatedRateLimitPeriod":             "UNAUTHENTICATED_RATE_LIMIT_PERIOD",

		// OCR v2
		"OCR2BlockchainTimeout":                  "OCR2_BLOCKCHAIN_TIMEOUT",
		"OCR2ContractPollInterval":               "OCR2_CONTRACT_POLL_INTERVAL",
		"OCR2ContractSubscribeInterval":          "OCR2_CONTRACT_SUBSCRIBE_INTERVAL",
		"OCR2ContractTransmitterTransmitTimeout": "OCR2_CONTRACT_TRANSMITTER_TRANSMIT_TIMEOUT",
		"OCR2DatabaseTimeout":                    "OCR2_DATABASE_TIMEOUT",
		"OCR2ContractConfirmations":              "OCR2_CONTRACT_CONFIRMATIONS",
		"OCR2KeyBundleID":                        "OCR2_KEY_BUNDLE_ID",
		"OCR2MonitoringEndpoint":                 "OCR2_MONITORING_ENDPOINT",
		"OCR2TraceLogging":                       "OCR2_TRACE_LOGGING",

		// OCR v1
		"OCRBlockchainTimeout":                  "OCR_BLOCKCHAIN_TIMEOUT",
		"OCRContractPollInterval":               "OCR_CONTRACT_POLL_INTERVAL",
		"OCRContractSubscribeInterval":          "OCR_CONTRACT_SUBSCRIBE_INTERVAL",
		"OCRContractTransmitterTransmitTimeout": "OCR_CONTRACT_TRANSMITTER_TRANSMIT_TIMEOUT",
		"OCRDatabaseTimeout":                    "OCR_DATABASE_TIMEOUT",
		"OCRContractConfirmations":              "OCR_CONTRACT_CONFIRMATIONS",
		"OCRKeyBundleID":                        "OCR_KEY_BUNDLE_ID",
		"OCRMonitoringEndpoint":                 "OCR_MONITORING_ENDPOINT",
		"OCRDefaultTransactionQueueDepth":       "OCR_DEFAULT_TRANSACTION_QUEUE_DEPTH",
		"OCRTraceLogging":                       "OCR_TRACE_LOGGING",
		"OCRObservationGracePeriod":             "OCR_OBSERVATION_GRACE_PERIOD",
		"OCRObservationTimeout":                 "OCR_OBSERVATION_TIMEOUT",
		"OCRTransmitterAddress":                 "OCR_TRANSMITTER_ADDRESS",
		"OCRSimulateTransactions":               "OCR_SIMULATE_TRANSACTIONS",

		// P2P v1 and v2 networking
		"P2PNetworkingStack":           "P2P_NETWORKING_STACK",
		"P2PPeerID":                    "P2P_PEER_ID",
		"P2PIncomingMessageBufferSize": "P2P_INCOMING_MESSAGE_BUFFER_SIZE",
		"P2POutgoingMessageBufferSize": "P2P_OUTGOING_MESSAGE_BUFFER_SIZE",

		// P2P v1 networking
		"P2PBootstrapCheckInterval":           "P2P_BOOTSTRAP_CHECK_INTERVAL",
		"P2PDHTLookupInterval":                "P2P_DHT_LOOKUP_INTERVAL",
		"P2PNewStreamTimeout":                 "P2P_NEW_STREAM_TIMEOUT",
		"P2PAnnounceIP":                       "P2P_ANNOUNCE_IP",
		"P2PAnnouncePort":                     "P2P_ANNOUNCE_PORT",
		"P2PBootstrapPeers":                   "P2P_BOOTSTRAP_PEERS",
		"P2PDHTAnnouncementCounterUserPrefix": "P2P_DHT_ANNOUNCEMENT_COUNTER_USER_PREFIX",
		"P2PListenIP":                         "P2P_LISTEN_IP",
		"P2PListenPort":                       "P2P_LISTEN_PORT",
		"P2PPeerstoreWriteInterval":           "P2P_PEERSTORE_WRITE_INTERVAL",

		// P2P v2 networking
		"P2PV2AccountAddresses":  "P2PV2_ANNOUNCE_ADDRESSES",
		"P2PV2AnnounceAddresses": "P2PV2_ANNOUNCE_ADDRESSES",
		"P2PV2Bootstrappers":     "P2PV2_BOOTSTRAPPERS",
		"P2PV2DeltaDial":         "P2PV2_DELTA_DIAL",
		"P2PV2DeltaReconcile":    "P2PV2_DELTA_RECONCILE",
		"P2PV2ListenAddresses":   "P2PV2_LISTEN_ADDRESSES",

		// P2P deprecated
		"OCRNewStreamTimeout":          "OCR_NEW_STREAM_TIMEOUT",
		"OCRBootstrapCheckInterval":    "OCR_BOOTSTRAP_CHECK_INTERVAL",
		"OCRDHTLookupInterval":         "OCR_DHT_LOOKUP_INTERVAL",
		"OCRIncomingMessageBufferSize": "OCR_INCOMING_MESSAGE_BUFFER_SIZE",
		"OCROutgoingMessageBufferSize": "OCR_OUTGOING_MESSAGE_BUFFER_SIZE",
	}

	schemaT := reflect.TypeOf(ConfigSchema{})
	for i := 0; i < schemaT.NumField(); i++ {
		field := schemaT.FieldByIndex([]int{i})
		item, found := items[field.Name]

		//
		// ╭──╮   ╭────────────────────────────────────╮
		// │  │   │ It looks like you're trying to add │
		// @  @  ╭│ a new configuration variable!      │
		// ││ ││ ││                                    │
		// ││ ││ ╯╰────────────────────────────────────╯
		// │╰─╯│
		// ╰───╯

		msg := utils.BoxOutput(`New configuration variable detected: '%s'. Please take the following steps:
0. Are you SURE that this config variable ought to apply to ALL chains? If this
   needs to be a chain-specific variable, you should follow the pattern of making
   it a Global and using the chain-specific overridable version in the chain
   scoped config instead (for more info see notion doc here: https://www.notion.so/chainlink/Config-in-Chainlink-4f36fb8f28f241f7b87cd1857df54db7).
1. Make sure that the method has a comment explaining in detail what the new config var does
2. Update the Changelog
3. Update the ConfigPrinter found in core/config/presenters.go if you
   think this variable needs to be shown in the UI
4. Make a PR into the documentation page if this is not a "nodoc" env var
   this (found at https://github.com/smartcontractkit/documentation/blob/main/docs/Node%%20Operators/configuration-variables.md).
   You may be able to add to an existing PR for the next version.
   Don't forget to update TOC.
5. Add your new config variable to this test`, field.Name)
		assert.True(t, found, msg)
		env := field.Tag.Get("env")
		assert.Equal(t, item, env)
	}
}<|MERGE_RESOLUTION|>--- conflicted
+++ resolved
@@ -53,15 +53,12 @@
 		"DefaultHTTPLimit":                           "DEFAULT_HTTP_LIMIT",
 		"DefaultHTTPTimeout":                         "DEFAULT_HTTP_TIMEOUT",
 		"Dev":                                        "CHAINLINK_DEV",
-<<<<<<< HEAD
 		"ShutdownGracePeriod":                        "SHUTDOWN_GRACE_PERIOD",
 		"EVMDisabled":                                "EVM_DISABLED",
-=======
 		"RPCEnabled":                                 "RPC_ENABLED",
 		"TerraEnabled":                               "TERRA_ENABLED",
 		"SolanaEnabled":                              "SOLANA_ENABLED",
 		"EVMEnabled":                                 "EVM_ENABLED",
->>>>>>> 00cb2306
 		"EthTxReaperInterval":                        "ETH_TX_REAPER_INTERVAL",
 		"EthTxReaperThreshold":                       "ETH_TX_REAPER_THRESHOLD",
 		"EthTxResendAfterThreshold":                  "ETH_TX_RESEND_AFTER_THRESHOLD",
