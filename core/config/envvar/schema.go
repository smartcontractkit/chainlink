--- conflicted
+++ resolved
@@ -286,7 +286,6 @@
 	OCRNewStreamTimeout          time.Duration `env:"OCR_NEW_STREAM_TIMEOUT"`           //nodoc
 
 	// Keeper
-<<<<<<< HEAD
 	KeeperDefaultTransactionQueueDepth uint32        `env:"KEEPER_DEFAULT_TRANSACTION_QUEUE_DEPTH" default:"1"` //nodoc
 	KeeperGasPriceBufferPercent        uint16        `env:"KEEPER_GAS_PRICE_BUFFER_PERCENT" default:"20"`
 	KeeperGasTipCapBufferPercent       uint16        `env:"KEEPER_GAS_TIP_CAP_BUFFER_PERCENT" default:"20"`
@@ -298,21 +297,6 @@
 	KeeperRegistrySyncInterval         time.Duration `env:"KEEPER_REGISTRY_SYNC_INTERVAL" default:"30m"`
 	KeeperRegistrySyncUpkeepQueueSize  uint32        `env:"KEEPER_REGISTRY_SYNC_UPKEEP_QUEUE_SIZE" default:"10"`
 	KeeperTurnLookBack                 int64         `env:"KEEPER_TURN_LOOK_BACK" default:"1000"`
-	KeeperTurnFlagEnabled              bool          `env:"KEEPER_TURN_FLAG_ENABLED" default:"false"`
-=======
-	KeeperCheckUpkeepGasPriceFeatureEnabled bool          `env:"KEEPER_CHECK_UPKEEP_GAS_PRICE_FEATURE_ENABLED" default:"false"` //nodoc
-	KeeperDefaultTransactionQueueDepth      uint32        `env:"KEEPER_DEFAULT_TRANSACTION_QUEUE_DEPTH" default:"1"`            //nodoc
-	KeeperGasPriceBufferPercent             uint16        `env:"KEEPER_GAS_PRICE_BUFFER_PERCENT" default:"20"`
-	KeeperGasTipCapBufferPercent            uint16        `env:"KEEPER_GAS_TIP_CAP_BUFFER_PERCENT" default:"20"`
-	KeeperBaseFeeBufferPercent              uint16        `env:"KEEPER_BASE_FEE_BUFFER_PERCENT" default:"20"`
-	KeeperMaximumGracePeriod                int64         `env:"KEEPER_MAXIMUM_GRACE_PERIOD" default:"100"`
-	KeeperRegistryCheckGasOverhead          uint64        `env:"KEEPER_REGISTRY_CHECK_GAS_OVERHEAD" default:"200000"`
-	KeeperRegistryPerformGasOverhead        uint64        `env:"KEEPER_REGISTRY_PERFORM_GAS_OVERHEAD" default:"300000"`
-	KeeperRegistryMaxPerformDataSize        uint64        `env:"KEEPER_REGISTRY_MAX_PERFORM_DATA_SIZE" default:"5000"`
-	KeeperRegistrySyncInterval              time.Duration `env:"KEEPER_REGISTRY_SYNC_INTERVAL" default:"30m"`
-	KeeperRegistrySyncUpkeepQueueSize       uint32        `env:"KEEPER_REGISTRY_SYNC_UPKEEP_QUEUE_SIZE" default:"10"`
-	KeeperTurnLookBack                      int64         `env:"KEEPER_TURN_LOOK_BACK" default:"1000"`
->>>>>>> 4d2810aa
 
 	// Debugging
 	AutoPprofEnabled              bool            `env:"AUTO_PPROF_ENABLED" default:"false"`            //nodoc
