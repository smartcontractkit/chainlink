package config

import (
	"time"

	"github.com/google/uuid"
	"github.com/pkg/errors"
	"go.uber.org/zap/zapcore"

	"github.com/smartcontractkit/chainlink/v2/core/logger/audit"
)

// nolint
var (
	ErrEnvUnset = errors.New("env var unset")
)

type LogfFn func(string, ...any)

type AppConfig interface {
	AppID() uuid.UUID
	RootDir() string
	ShutdownGracePeriod() time.Duration

	Validate() error
	ValidateDB() error
	LogConfiguration(log LogfFn)
	SetLogLevel(lvl zapcore.Level) error
	SetLogSQL(logSQL bool)
	SetPasswords(keystore, vrf *string)

	AutoPprof
	DatabaseV1
	Ethereum
	Explorer
	FeatureFlags
	FluxMonitor
	Insecure
	JobPipeline
	Keystore
	Logging
	OCR1Config
	OCR2Config
	P2PNetworking
	P2PV1Networking
	P2PV2Networking
	Prometheus
	Pyroscope
	Secrets
<<<<<<< HEAD
	TelemetryIngress
=======
	Sentry
>>>>>>> 490bab01
	Web
	audit.Config

	Database() Database
<<<<<<< HEAD
	Sentry() Sentry
=======
	Keeper() Keeper
	TelemetryIngress() TelemetryIngress
>>>>>>> 490bab01
}

type DatabaseBackupMode string

var (
	DatabaseBackupModeNone DatabaseBackupMode = "none"
	DatabaseBackupModeLite DatabaseBackupMode = "lite"
	DatabaseBackupModeFull DatabaseBackupMode = "full"
)<|MERGE_RESOLUTION|>--- conflicted
+++ resolved
@@ -47,21 +47,13 @@
 	Prometheus
 	Pyroscope
 	Secrets
-<<<<<<< HEAD
-	TelemetryIngress
-=======
-	Sentry
->>>>>>> 490bab01
 	Web
 	audit.Config
 
 	Database() Database
-<<<<<<< HEAD
-	Sentry() Sentry
-=======
 	Keeper() Keeper
 	TelemetryIngress() TelemetryIngress
->>>>>>> 490bab01
+	Sentry() Sentry
 }
 
 type DatabaseBackupMode string
