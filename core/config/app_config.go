--- conflicted
+++ resolved
@@ -46,14 +46,11 @@
 	TelemetryIngress() TelemetryIngress
 	Sentry() Sentry
 	JobPipeline() JobPipeline
-<<<<<<< HEAD
 	Pyroscope() Pyroscope
-=======
 	Log() Log
 	FluxMonitor() FluxMonitor
 	WebServer() WebServer
 	AutoPprof() AutoPprof
->>>>>>> ea7c8138
 }
 
 type DatabaseBackupMode string
