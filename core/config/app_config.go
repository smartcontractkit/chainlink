--- conflicted
+++ resolved
@@ -33,14 +33,6 @@
 	FeatureFlags
 	OCR1Config
 	OCR2Config
-<<<<<<< HEAD
-	P2PNetworking
-	P2PV1Networking
-	P2PV2Networking
-	Prometheus
-=======
-	Pyroscope
->>>>>>> 17de80b2
 	Secrets
 
 	Database() Database
