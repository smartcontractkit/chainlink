# ExplorerURL is the websocket URL for the node to push stats to.
ExplorerURL = 'ws://explorer.url' # Example
# **ADVANCED**
# InsecureFastScrypt causes all key stores to encrypt using "fast" scrypt params instead. This is insecure and only useful for local testing. DO NOT ENABLE THIS IN PRODUCTION.
InsecureFastScrypt = false # Default
# RootDir is the Chainlink node's root directory. This is the default directory for logging, database backups, cookies, and other misc Chainlink node files. Chainlink nodes will always ensure this directory has 700 permissions because it might contain sensitive data.
RootDir = '~/.chainlink' # Default
# ShutdownGracePeriod is the maximum time allowed to shut down gracefully. If exceeded, the node will terminate immediately to avoid being SIGKILLed.
ShutdownGracePeriod = '5s' # Default

[Feature]
# FeedsManager enables the experimental feeds manager service.
FeedsManager = false # Default
# LogPoller enables the log poller, an experimental approach to processing logs, required if also using Evm.UseForwarders or OCR2.
LogPoller = false # Default
# UICSAKeys enables CSA Keys in the UI.
UICSAKeys = false # Default

[Database]
# DefaultIdleInTxSessionTimeout is the maximum time allowed for queries to idle in transaction before timing out.
DefaultIdleInTxSessionTimeout = '1h' # Default
# DefaultLockTimeout is the maximum time allowed for a query stuck waiting to take a lock before timing out.
DefaultLockTimeout = '15s' # Default
# DefaultQueryTimeout is the maximum time allowed for standard queries before timing out.
DefaultQueryTimeout = '10s' # Default
# LogQueries tells the Chainlink node to log database queries made using the default logger. SQL statements will be logged at `debug` level. Not all statements can be logged. The best way to get a true log of all SQL statements is to enable SQL statement logging on Postgres.
LogQueries = false # Default
# MaxIdleConns configures the maximum number of idle database connections that the Chainlink node will keep open. Think of this as the baseline number of database connections per Chainlink node instance. Increasing this number can help to improve performance under database-heavy workloads.
#
# Postgres has connection limits, so you must use cation when increasing this value. If you are running several instances of a Chainlink node or another application on a single database server, you might run out of Postgres connection slots if you raise this value too high.
MaxIdleConns = 10 # Default
# MaxOpenConns configures the maximum number of database connections that a Chainlink node will have open at any one time. Think of this as the maximum burst upper bound limit of database connections per Chainlink node instance. Increasing this number can help to improve performance under database-heavy workloads.
#
# Postgres has connection limits, so you must use cation when increasing this value. If you are running several instances of a Chainlink node or another application on a single database server, you might run out of Postgres connection slots if you raise this value too high.
MaxOpenConns = 20 # Default
# MigrateOnStartup controls whether a Chainlink node will attempt to automatically migrate the database on boot. If you want more control over your database migration process, set this variable to `false` and manually migrate the database using the CLI `migrate` command instead.
MigrateOnStartup = true # Default

# As a best practice, take regular database backups in case of accidental data loss. This best practice is especially important when you upgrade your Chainlink node to a new version. Chainlink nodes support automated database backups to make this process easier.
#
# NOTE: Dumps can cause high load and massive database latencies, which will negatively impact the normal functioning of the Chainlink node. For this reason, it is recommended to set a `URL` and point it to a read replica if you enable automatic backups.
[Database.Backup]
# Mode sets the type of automatic database backup, which can be one of _none_, `lite`, or `full`. If enabled, the Chainlink node will always dump a backup on every boot before running migrations. Additionally, it will automatically take database backups that overwrite the backup file for the given version at regular intervals if `Frequency` is set to a non-zero interval.
#
# _none_ - Disables backups.
# `lite` - Dumps small tables including configuration and keys that are essential for the node to function, which excludes historical data like job runs, transaction history, etc.
# `full` - Dumps the entire database.
#
# It will write to a file like `$ROOT/backup/cl_backup_<VERSION>.dump`. There is one backup dump file per version of the Chainlink node. If you upgrade the node, it will keep the backup taken right before the upgrade migration so you can restore to an older version if necessary.
Mode = 'none' # Default
# Dir sets the directory to use for saving the backup file. Use this if you want to save the backup file in a directory other than the default ROOT directory.
Dir = 'test/backup/dir' # Example
# OnVersionUpgrade enables automatic backups of the database before running migrations, when you are upgrading to a new version.
OnVersionUpgrade = true # Default
# Frequency sets the interval for database dumps, if set to a positive duration and `Mode` is not _none_.
#
# Set to `0` to disable periodic backups.
Frequency = '1h' # Default

# **ADVANCED**
# These settings control the postgres event listener.
[Database.Listener]
# MaxReconnectDuration is the maximum duration to wait between reconnect attempts.
MaxReconnectDuration = '10m' # Default
# MinReconnectInterval controls the duration to wait before trying to re-establish the database connection after connection loss. After each consecutive failure this interval is doubled, until MaxReconnectInterval is reached.  Successfully completing the connection establishment procedure resets the interval back to MinReconnectInterval.
MinReconnectInterval = '1m' # Default
# FallbackPollInterval controls how often clients should manually poll as a fallback in case the postgres event was missed/dropped.
FallbackPollInterval = '30s' # Default

# **ADVANCED**
# Ideally, you should use a container orchestration system like [Kubernetes](https://kubernetes.io/) to ensure that only one Chainlink node instance can ever use a specific Postgres database. However, some node operators do not have the technical capacity to do this. Common use cases run multiple Chainlink node instances in failover mode as recommended by our official documentation. The first instance takes a lock on the database and subsequent instances will wait trying to take this lock in case the first instance fails.
#
# - If your nodes or applications hold locks open for several hours or days, Postgres is unable to complete internal cleanup tasks. The Postgres maintainers explicitly discourage holding locks open for long periods of time.
#
# Because of the complications with advisory locks, Chainlink nodes with v2.0 and later only support `lease` locking mode. The `lease` locking mode works using the following process:
#
# - Node A creates one row in the database with the client ID and updates it once per second.
# - Node B spinlocks and checks periodically to see if the client ID is too old. If the client ID is not updated after a period of time, node B assumes that node A failed and takes over. Node B becomes the owner of the row and updates the client ID once per second.
# - If node A comes back, it attempts to take out a lease, realizes that the database has been leased to another process, and exits the entire application immediately.
[Database.Lock]
# LeaseDuration is how long the lease lock will last before expiring.
#
# This setting applies only if `Mode` is set to enable lease locking.
LeaseDuration = '10s' # Default
# LeaseRefreshInterval determines how often to refresh the lease lock. Also controls how often a standby node will check to see if it can grab the lease.
#
# This setting applies only if Mode is set to enable lease locking.
LeaseRefreshInterval = '1s' # Default

[TelemetryIngress]
# UniConn toggles which ws connection style is used.
UniConn = true # Default
# Logging toggles verbose logging of the raw telemetry messages being sent.
Logging = false # Default
# ServerPubKey is the public key of the telemetry server.
ServerPubKey = 'test-pub-key' # Example
# URL is where to send telemetry.
URL = 'https://prom.test' # Example
# BufferSize is the number of telemetry messages to buffer before dropping new ones.
BufferSize = 100 # Default
# MaxBatchSize is the maximum number of messages to batch into one telemetry request.
MaxBatchSize = 50 # Default
# SendInterval determines how often batched telemetry is sent to the ingress server.
SendInterval = '500ms' # Default
# SendTimeout is the max duration to wait for the request to complete when sending batch telemetry.
SendTimeout = '10s' # Default
# UseBatchSend toggles sending telemetry to the ingress server using the batch client.
UseBatchSend = true # Default

[AuditLogger]
# Enabled determines if this logger should be configured at all
Enabled = false # Default
# ForwardToUrl is where you want to forward logs to
ForwardToUrl = 'http://localhost:9898' # Example
# JsonWrapperKey if set wraps the map of data under another single key to make parsing easier
JsonWrapperKey = 'event' # Example
# Headers is the set of headers you wish to pass along with each request
Headers = ['Authorization: token', 'X-SomeOther-Header: value with spaces | and a bar+*'] # Example

[Log]
# Level determines both what is printed on the screen and what is written to the log file.
#
# The available levels are:
#  - "debug": Useful for forensic debugging of issues.
#  - "info": High-level informational messages. (default)
#  - "warn": A mild error occurred that might require non-urgent action. Check these warnings semi-regularly to see if any of them require attention. These warnings usually happen due to factors outside of the control of the node operator. Examples: Unexpected responses from a remote API or misleading networking errors.
#  - "error": An unexpected error occurred during the regular operation of a well-maintained node. Node operators might need to take action to remedy this error. Check these regularly to see if any of them require attention. Examples: Use of deprecated configuration options or incorrectly configured settings that cause a job to fail.
#  - "crit": A critical error occurred. The node might be unable to function. Node operators should take immediate action to fix these errors. Examples: The node could not boot because a network socket could not be opened or the database became inaccessible.
#  - "panic": An exceptional error occurred that could not be handled. If the node is unresponsive, node operators should try to restart their nodes and notify the Chainlink team of a potential bug.
#  - "fatal": The node encountered an unrecoverable problem and had to exit.
Level = 'info' # Default
# JSONConsole enables JSON logging. Otherwise, the log is saved in a human-friendly console format.
JSONConsole = false # Default
# UnixTS enables legacy unix timestamps.
#
# Previous versions of Chainlink nodes wrote JSON logs with a unix timestamp. As of v1.1.0 and up, the default has changed to use ISO8601 timestamps for better readability.
UnixTS = false # Default

[Log.File]
# Dir sets the log directory. By default, Chainlink nodes write log data to `$ROOT/log.jsonl`.
Dir = '/my/log/directory' # Example
# MaxSize determines the log file's max size in megabytes before file rotation. Having this not set will disable logging to disk. If your disk doesn't have enough disk space, the logging will pause and the application will log errors until space is available again.
#
# Values must have suffixes with a unit like: `5120mb` (5,120 megabytes). If no unit suffix is provided, the value defaults to `b` (bytes). The list of valid unit suffixes are:
#
# - b (bytes)
# - kb (kilobytes)
# - mb (megabytes)
# - gb (gigabytes)
# - tb (terabytes)
MaxSize = '5120mb' # Default
# MaxAgeDays determines the log file's max age in days before file rotation. Keeping this config with the default value will not remove log files based on age.
MaxAgeDays = 0 # Default
# MaxBackups determines the maximum number of old log files to retain. Keeping this config with the default value retains all old log files. The `MaxAgeDays` variable can still cause them to get deleted.
MaxBackups = 1 # Default

[WebServer]
# AllowOrigins controls the URLs Chainlink nodes emit in the `Allow-Origins` header of its API responses. The setting can be a comma-separated list with no spaces. You might experience CORS issues if this is not set correctly.
#
# You should set this to the external URL that you use to access the Chainlink UI.
#
# You can set `AllowOrigins = '*'` to allow the UI to work from any URL, but it is recommended for security reasons to make it explicit instead.
AllowOrigins = 'http://localhost:3000,http://localhost:6688' # Default
# BridgeCacheTTL controls the cache TTL for all bridge tasks to use old values in newer observations in case of intermittent failure. It's disabled by default.
BridgeCacheTTL = '0s' # Default
# BridgeResponseURL defines the URL for bridges to send a response to. This _must_ be set when using async external adapters.
#
# Usually this will be the same as the URL/IP and port you use to connect to the Chainlink UI.
BridgeResponseURL = 'https://my-chainlink-node.example.com:6688' # Example
# **ADVANCED**
# HTTPWriteTimeout controls how long the Chainlink node's API server can hold a socket open for writing a response to an HTTP request. Sometimes, this must be increased for pprof.
HTTPWriteTimeout = '10s' # Default
# HTTPPort is the port used for the Chainlink Node API, [CLI](/docs/configuration-variables/#cli-client), and GUI.
HTTPPort = 6688 # Default
# SecureCookies requires the use of secure cookies for authentication. Set to false to enable standard HTTP requests along with `TLSPort = 0`.
SecureCookies = true # Default
# SessionTimeout determines the amount of idle time to elapse before session cookies expire. This signs out GUI users from their sessions.
SessionTimeout = '15m' # Default
# SessionReaperExpiration represents how long an API session lasts before expiring and requiring a new login.
SessionReaperExpiration = '240h' # Default

[WebServer.RateLimit]
# Authenticated defines the threshold to which authenticated requests get limited. More than this many authenticated requests per `AuthenticatedRateLimitPeriod` will be rejected.
Authenticated = 1000 # Default
# AuthenticatedPeriod defines the period to which authenticated requests get limited.
AuthenticatedPeriod = '1m' # Default
# Unauthenticated defines the threshold to which authenticated requests get limited. More than this many unauthenticated requests per `UnAuthenticatedRateLimitPeriod` will be rejected.
Unauthenticated = 5 # Default
# UnauthenticatedPeriod defines the period to which unauthenticated requests get limited.
UnauthenticatedPeriod = '20s' # Default

# The Operator UI frontend supports enabling Multi Factor Authentication via Webauthn per account. When enabled, logging in will require the account password and a hardware or OS security key such as Yubikey. To enroll, log in to the operator UI and click the circle purple profile button at the top right and then click **Register MFA Token**. Tap your hardware security key or use the OS public key management feature to enroll a key. Next time you log in, this key will be required to authenticate.
[WebServer.MFA]
# RPID is the FQDN of where the Operator UI is served. When serving locally, the value should be `localhost`.
RPID = 'localhost' # Example
# RPOrigin is the origin URL where WebAuthn requests initiate, including scheme and port. When serving locally, the value should be `http://localhost:6688/`.
RPOrigin = 'http://localhost:6688/' # Example

# The TLS settings apply only if you want to enable TLS security on your Chainlink node.
[WebServer.TLS]
# CertPath is the location of the TLS certificate file.
CertPath = '~/.cl/certs' # Example
# Host is the hostname configured for TLS to be used by the Chainlink node. This is useful if you configured a domain name specific for your Chainlink node.
Host = 'tls-host' # Example
# KeyPath is the location of the TLS private key file.
KeyPath = '/home/$USER/.chainlink/tls/server.key' # Example
# HTTPSPort is the port used for HTTPS connections. Set this to `0` to disable HTTPS. Disabling HTTPS also relieves Chainlink nodes of the requirement for a TLS certificate.
HTTPSPort = 6689 # Default
# ForceRedirect forces TLS redirect for unencrypted connections.
ForceRedirect = false # Default

[JobPipeline]
# ExternalInitiatorsEnabled enables the External Initiator feature. If disabled, `webhook` jobs can ONLY be initiated by a logged-in user. If enabled, `webhook` jobs can be initiated by a whitelisted external initiator.
ExternalInitiatorsEnabled = false # Default
# MaxRunDuration is the maximum time allowed for a single job run. If it takes longer, it will exit early and be marked errored. If set to zero, disables the time limit completely.
MaxRunDuration = '10m' # Default
# ReaperInterval controls how often the job pipeline reaper will run to delete completed jobs older than ReaperThreshold, in order to keep database size manageable.
#
# Set to `0` to disable the periodic reaper.
ReaperInterval = '1h' # Default
# ReaperThreshold determines the age limit for job runs. Completed job runs older than this will be automatically purged from the database.
ReaperThreshold = '24h' # Default
# **ADVANCED**
# ResultWriteQueueDepth controls how many writes will be buffered before subsequent writes are dropped, for jobs that write results asynchronously for performance reasons, such as OCR.
ResultWriteQueueDepth = 100 # Default

[JobPipeline.HTTPRequest]
# DefaultTimeout defines the default timeout for HTTP requests made by `http` and `bridge` adapters.
DefaultTimeout = '15s' # Default
# MaxSize defines the maximum size for HTTP requests and responses made by `http` and `bridge` adapters.
MaxSize = '32768' # Default

[FluxMonitor]
# **ADVANCED**
# DefaultTransactionQueueDepth controls the queue size for `DropOldestStrategy` in Flux Monitor. Set to 0 to use `SendEvery` strategy instead.
DefaultTransactionQueueDepth = 1 # Default
# SimulateTransactions enables transaction simulation for Flux Monitor.
SimulateTransactions = false # Default

[OCR2]
# Enabled enables OCR2 jobs.
Enabled = false # Default
# ContractConfirmations is the number of block confirmations to wait for before enacting an on-chain
# configuration change. This value doesn't need to be very high (in
# particular, it does not need to protect against malicious re-orgs).
# Since configuration changes create some overhead, and mini-reorgs
# are fairly common, recommended values are between two and ten.
#
# Malicious re-orgs are not any more of concern here than they are in
# blockchain applications in general: Since nodes check the contract for the
# latest config every ContractConfigTrackerPollInterval.Seconds(), they will
# come to a common view of the current config within any interval longer than
# that, as long as the latest setConfig transaction in the longest chain is
# stable. They will thus be able to continue reporting after the poll
# interval, unless an adversary is able to repeatedly re-org the transaction
# out during every poll interval, which would amount to the capability to
# censor any transaction.
#
# Note that 1 confirmation implies that the transaction/event has been mined in one block.
# 0 confirmations would imply that the event would be recognised before it has even been mined, which is not currently supported.
# e.g.
# Current block height: 42
# Changed in block height: 43
# Contract config confirmations: 1
# STILL PENDING
#
# Current block height: 43
# Changed in block height: 43
# Contract config confirmations: 1
# CONFIRMED
ContractConfirmations = 3 # Default
# BlockchainTimeout is the timeout for blockchain queries (mediated through
# ContractConfigTracker and ContractTransmitter).
# (This is necessary because an oracle's operations are serialized, so
# blocking forever on a chain interaction would break the oracle.)
BlockchainTimeout = '20s' # Default
# ContractPollInterval is the polling interval at which ContractConfigTracker is queried for# updated on-chain configurations. Recommended values are between
# fifteen seconds and two minutes.
ContractPollInterval = '1m' # Default
# ContractSubscribeInterval is the interval at which we try to establish a subscription on ContractConfigTracker
# if one doesn't exist. Recommended values are between two and five minutes.
ContractSubscribeInterval = '2m' # Default
# ContractTransmitterTransmitTimeout is the timeout for ContractTransmitter.Transmit calls.
ContractTransmitterTransmitTimeout = '10s' # Default
# DatabaseTimeout is the timeout for database interactions.
# (This is necessary because an oracle's operations are serialized, so
# blocking forever on an observation would break the oracle.)
DatabaseTimeout = '10s' # Default
# KeyBundleID is a sha256 hexadecimal hash identifier.
KeyBundleID = '7a5f66bbe6594259325bf2b4f5b1a9c900000000000000000000000000000000' # Example

# This section applies only if you are running off-chain reporting jobs.
[OCR]
# Enabled enables OCR jobs.
Enabled = false # Default
# ObservationTimeout is the timeout for making observations using the DataSource.Observe method.
# (This is necessary because an oracle's operations are serialized, so
# blocking forever on an observation would break the oracle.)
ObservationTimeout = '5s' # Default
# BlockchainTimeout is the timeout for blockchain queries (mediated through
# ContractConfigTracker and ContractTransmitter).
# (This is necessary because an oracle's operations are serialized, so
# blocking forever on a chain interaction would break the oracle.)
BlockchainTimeout = '20s' # Default
# ContractPollInterval is the polling interval at which ContractConfigTracker is queried for
# updated on-chain configurations. Recommended values are between
# fifteen seconds and two minutes.
ContractPollInterval = '1m' # Default
# ContractSubscribeInterval is the interval at which we try to establish a subscription on ContractConfigTracker
# if one doesn't exist. Recommended values are between two and five minutes.
ContractSubscribeInterval = '2m' # Default
# **ADVANCED**
# DefaultTransactionQueueDepth controls the queue size for `DropOldestStrategy` in OCR. Set to 0 to use `SendEvery` strategy instead.
DefaultTransactionQueueDepth = 1 # Default
# KeyBundleID is the default key bundle ID to use for OCR jobs. If you have an OCR job that does not explicitly specify a key bundle ID, it will fall back to this value.
KeyBundleID = 'acdd42797a8b921b2910497badc5000600000000000000000000000000000000' # Example
# SimulateTransactions enables transaction simulation for OCR.
SimulateTransactions = false # Default
# TransmitterAddress is the default sending address to use for OCR. If you have an OCR job that does not explicitly specify a transmitter address, it will fall back to this value.
TransmitterAddress = '0xa0788FC17B1dEe36f057c42B6F373A34B014687e' # Example

# P2P supports multiple networking stack versions. You may configure `[P2P.V1]`, `[P2P.V2]`, or both to run simultaneously.
# If both are configured, then for each link with another peer, V2 networking will be preferred. If V2 does not work, the link will
# automatically fall back to V1. If V2 starts working again later, it will automatically be preferred again. This is useful
# for migrating networks without downtime. Note that the two networking stacks _must not_ be configured to bind to the same IP/port.
#
# All nodes in the OCR network should share the same networking stack.
[P2P]
# IncomingMessageBufferSize is the per-remote number of incoming
# messages to buffer. Any additional messages received on top of those
# already in the queue will be dropped.
IncomingMessageBufferSize = 10 # Default
# OutgoingMessageBufferSize is the per-remote number of outgoing
# messages to buffer. Any additional messages send on top of those
# already in the queue will displace the oldest.
# NOTE: OutgoingMessageBufferSize should be comfortably smaller than remote's
# IncomingMessageBufferSize to give the remote enough space to process
# them all in case we regained connection and now send a bunch at once
OutgoingMessageBufferSize = 10 # Default
# PeerID is the default peer ID to use for OCR jobs. If unspecified, uses the first available peer ID.
PeerID = '12D3KooWMoejJznyDuEk5aX6GvbjaG12UzeornPCBNzMRqdwrFJw' # Example
# TraceLogging enables trace level logging.
TraceLogging = false # Default

[P2P.V1]
# Enabled enables P2P V1.
Enabled = true # Default
# AnnounceIP should be set as the externally reachable IP address of the Chainlink node.
AnnounceIP = '1.2.3.4' # Example
# AnnouncePort should be set as the externally reachable port of the Chainlink node.
AnnouncePort = 1337 # Example
# BootstrapCheckInterval is the interval at which nodes check connections to bootstrap nodes and reconnect if any of them is lost.
# Setting this to a small value would allow newly joined bootstrap nodes to get more connectivityBootstrapCheckInterval = '20s' # Default
# more quickly, which helps to make bootstrap process faster. The cost of this operation is relatively# DefaultBootstrapPeers is the default set of bootstrap peers.
# cheap. We set this to 1 minute during our test.DefaultBootstrapPeers = ['/dns4/example.com/tcp/1337/p2p/12D3KooWMHMRLQkgPbFSYHwD3NBuwtS1AmxhvKVUrcfyaGDASR4U', '/ip4/1.2.3.4/tcp/9999/p2p/12D3KooWLZ9uTC3MrvKfDpGju6RAQubiMDL7CuJcAgDRTYP7fh7R'] # Example
BootstrapCheckInterval = '20s' # Default
# DefaultBootstrapPeers is the default set of bootstrap peers.
DefaultBootstrapPeers = ['/dns4/example.com/tcp/1337/p2p/12D3KooWMHMRLQkgPbFSYHwD3NBuwtS1AmxhvKVUrcfyaGDASR4U', '/ip4/1.2.3.4/tcp/9999/p2p/12D3KooWLZ9uTC3MrvKfDpGju6RAQubiMDL7CuJcAgDRTYP7fh7R'] # Example
# DHTAnnouncementCounterUserPrefix can be used to restore the node's
# ability to announce its IP/port on the P2P network after a database
# rollback. Make sure to only increase this value, and *never* decrease it.
# Don't use this variable unless you really know what you're doing, since you
# could semi-permanently exclude your node from the P2P network by
# misconfiguring it.
DHTAnnouncementCounterUserPrefix = 0 # Default
# **ADVANCED**
# DHTLookupInterval is the interval between which we do the expensive peer
# lookup using DHT.
#
# Every DHTLookupInterval failures to open a stream to a peer, we will
# attempt to lookup its IP from DHT
DHTLookupInterval = 10 # Default
# ListenIP is the default IP address to bind to.
ListenIP = '0.0.0.0' # Default
# ListenPort is the port to listen on. If left blank, the node randomly selects a different port each time it boots. It is highly recommended to set this to a static value to avoid network instability.
ListenPort = 1337 # Example
# **ADVANCED**
# NewStreamTimeout is the maximum length of time to wait to open a
# stream before we give up.
# We shouldn't hit this in practice since libp2p will give up fast if
# it can't get a connection, but it is here anyway as a failsafe.
# Set to 0 to disable any timeout on top of what libp2p gives us by default.
NewStreamTimeout = '10s' # Default
# **ADVANCED**
# PeerstoreWriteInterval controls how often the peerstore for the OCR V1 networking stack is persisted to the database.
PeerstoreWriteInterval = '5m' # Default

[P2P.V2]
# Enabled enables P2P V2.
Enabled = false # Default
# AnnounceAddresses is the addresses the peer will advertise on the network in host:port form as accepted by net.Dial. The addresses should be reachable by peers of interest.
AnnounceAddresses = ['1.2.3.4:9999', '[a52d:0:a88:1274::abcd]:1337'] # Example
# DefaultBootstrappers is the default bootstrapper peers for libocr's v2 networking stack.
DefaultBootstrappers = ['12D3KooWMHMRLQkgPbFSYHwD3NBuwtS1AmxhvKVUrcfyaGDASR4U@1.2.3.4:9999', '12D3KooWM55u5Swtpw9r8aFLQHEtw7HR4t44GdNs654ej5gRs2Dh@example.com:1234'] # Example
# DeltaDial controls how far apart Dial attempts are
DeltaDial = '15s' # Default
# DeltaReconcile controls how often a Reconcile message is sent to every peer.
DeltaReconcile = '1m' # Default
# ListenAddresses is the addresses the peer will listen to on the network in `host:port` form as accepted by `net.Listen()`, but the host and port must be fully specified and cannot be empty. You can specify `0.0.0.0` (IPv4) or `::` (IPv6) to listen on all interfaces, but that is not recommended.
ListenAddresses = ['1.2.3.4:9999', '[a52d:0:a88:1274::abcd]:1337'] # Example

[Keeper]
# **ADVANCED**
# DefaultTransactionQueueDepth controls the queue size for `DropOldestStrategy` in Keeper. Set to 0 to use `SendEvery` strategy instead.
DefaultTransactionQueueDepth = 1 # Default
# GasPriceBufferPercent specifies the percentage to add to the gas price used for checking whether to perform an upkeep. Only applies in legacy mode (EIP-1559 off).
GasPriceBufferPercent = 20 # Default
# GasTipCapBufferPercent specifies the percentage to add to the gas price used for checking whether to perform an upkeep. Only applies in EIP-1559 mode.
GasTipCapBufferPercent = 20 # Default
# BaseFeeBufferPercent specifies the percentage to add to the base fee used for checking whether to perform an upkeep. Applies only in EIP-1559 mode.
BaseFeeBufferPercent = 20 # Default
# **ADVANCED**
# MaxGracePeriod is the maximum number of blocks that a keeper will wait after performing an upkeep before it resumes checking that upkeep
MaxGracePeriod = 100 # Default
# TurnLookBack is the number of blocks in the past to look back when getting a block for a turn.
TurnLookBack = 1_000 # Default
<<<<<<< HEAD
# TurnFlagEnabled enables a new algorithm for how keepers take turns.
TurnFlagEnabled = false # Default
=======
# **ADVANCED**
# UpkeepCheckGasPriceEnabled includes gas price in calls to `checkUpkeep()` when set to `true`.
UpkeepCheckGasPriceEnabled = false # Default
>>>>>>> 4d2810aa

[Keeper.Registry]
# **ADVANCED**
# CheckGasOverhead is the amount of extra gas to provide checkUpkeep() calls to account for the gas consumed by the keeper registry.
CheckGasOverhead = 200_000 # Default
# **ADVANCED**
# PerformGasOverhead is the amount of extra gas to provide performUpkeep() calls to account for the gas consumed by the keeper registry
PerformGasOverhead = 300_000 # Default
# **ADVANCED**
# SyncInterval is the interval in which the RegistrySynchronizer performs a full sync of the keeper registry contract it is tracking.
SyncInterval = '30m' # Default
# **ADVANCED**
# MaxPerformDataSize is the max size of perform data.
MaxPerformDataSize = 5_000 # Default
# **ADVANCED**
# SyncUpkeepQueueSize represents the maximum number of upkeeps that can be synced in parallel.
SyncUpkeepQueueSize = 10 # Default

# The Chainlink node is equipped with an internal "nurse" service that can perform automatic `pprof` profiling when the certain resource thresholds are exceeded, such as memory and goroutine count. These profiles are saved to disk to facilitate fine-grained debugging of performance-related issues. In general, if you notice that your node has begun to accumulate profiles, forward them to the Chainlink team.
#
# To learn more about these profiles, read the [Profiling Go programs with pprof](https://jvns.ca/blog/2017/09/24/profiling-go-with-pprof/) guide.
[AutoPprof]
# Enabled enables the automatic profiling service.
Enabled = false # Default
# ProfileRoot sets the location on disk where pprof profiles will be stored. Defaults to `RootDir`.
ProfileRoot = 'prof/root' # Example
# PollInterval is the interval at which the node's resources are checked.
PollInterval = '10s' # Default
# GatherDuration is the duration for which profiles are gathered when profiling starts.
GatherDuration = '10s' # Default
# GatherTraceDuration is the duration for which traces are gathered when profiling is kicked off. This is separately configurable because traces are significantly larger than other types of profiles.
GatherTraceDuration = '5s' # Default
# MaxProfileSize is the maximum amount of disk space that profiles may consume before profiling is disabled.
MaxProfileSize = '100mb' # Default
# CPUProfileRate sets the rate for CPU profiling. See https://pkg.go.dev/runtime#SetCPUProfileRate.
CPUProfileRate = 1 # Default
# MemProfileRate sets the rate for memory profiling. See https://pkg.go.dev/runtime#pkg-variables.
MemProfileRate = 1 # Default
# BlockProfileRate sets the fraction of blocking events for goroutine profiling. See https://pkg.go.dev/runtime#SetBlockProfileRate.
BlockProfileRate = 1 # Default
# MutexProfileFraction sets the fraction of contention events for mutex profiling. See https://pkg.go.dev/runtime#SetMutexProfileFraction.
MutexProfileFraction = 1 # Default
# MemThreshold sets the maximum amount of memory the node can actively consume before profiling begins.
MemThreshold = '4gb' # Default
# GoroutineThreshold is the maximum number of actively-running goroutines the node can spawn before profiling begins.
GoroutineThreshold = 5000 # Default

[Pyroscope]
# ServerAddress sets the address that will receive the profile logs. It enables the profiling service.
ServerAddress = 'http://localhost:4040' # Example
# Environment sets the target environment tag in which profiles will be added to.
Environment = 'mainnet' # Default

[Sentry]
# **ADVANCED**
# Debug enables printing of Sentry SDK debug messages.
Debug = false # Default
# DSN is the data source name where events will be sent. Sentry is completely disabled if this is left blank.
DSN = 'sentry-dsn' # Example
# Environment overrides the Sentry environment to the given value. Otherwise autodetects between dev/prod.
Environment = 'my-custom-env' # Example
# Release overrides the Sentry release to the given value. Otherwise uses the compiled-in version number.
Release = 'v1.2.3' # Example<|MERGE_RESOLUTION|>--- conflicted
+++ resolved
@@ -414,14 +414,6 @@
 MaxGracePeriod = 100 # Default
 # TurnLookBack is the number of blocks in the past to look back when getting a block for a turn.
 TurnLookBack = 1_000 # Default
-<<<<<<< HEAD
-# TurnFlagEnabled enables a new algorithm for how keepers take turns.
-TurnFlagEnabled = false # Default
-=======
-# **ADVANCED**
-# UpkeepCheckGasPriceEnabled includes gas price in calls to `checkUpkeep()` when set to `true`.
-UpkeepCheckGasPriceEnabled = false # Default
->>>>>>> 4d2810aa
 
 [Keeper.Registry]
 # **ADVANCED**
