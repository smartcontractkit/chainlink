--- conflicted
+++ resolved
@@ -104,12 +104,7 @@
 	DefaultHTTPTimeout() models.Duration
 	DefaultLogLevel() zapcore.Level
 	Dev() bool
-<<<<<<< HEAD
 	ShutdownGracePeriod() time.Duration
-	EVMDisabled() bool
-	EthereumDisabled() bool
-=======
->>>>>>> 00cb2306
 	EthereumHTTPURL() *url.URL
 	EthereumSecondaryURLs() []url.URL
 	EthereumURL() string
@@ -597,12 +592,6 @@
 	return c.viper.GetBool(envvar.Name("Dev"))
 }
 
-// ShutdownGracePeriod is the maximum duration of graceful application shutdown.
-// If exceeded, it will try closing DB lock and connection and exit immediately to avoid SIGKILL.
-func (c *generalConfig) ShutdownGracePeriod() time.Duration {
-	return c.getWithFallback("ShutdownGracePeriod", parse.Duration).(time.Duration)
-}
-
 // FeatureExternalInitiators enables the External Initiator feature.
 func (c *generalConfig) FeatureExternalInitiators() bool {
 	return c.viper.GetBool(envvar.Name("FeatureExternalInitiators"))
