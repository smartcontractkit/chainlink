--- conflicted
+++ resolved
@@ -120,24 +120,6 @@
 	LogToDisk() bool
 	LogUnixTimestamps() bool
 	MigrateDatabase() bool
-<<<<<<< HEAD
-=======
-	OCRBlockchainTimeout() time.Duration
-	OCRBootstrapCheckInterval() time.Duration
-	OCRContractPollInterval() time.Duration
-	OCRContractSubscribeInterval() time.Duration
-	OCRDHTLookupInterval() int
-	OCRDefaultTransactionQueueDepth() uint32
-	OCRIncomingMessageBufferSize() int
-	OCRKeyBundleID() (string, error)
-	OCRMonitoringEndpoint() string
-	OCRNewStreamTimeout() time.Duration
-	OCRObservationTimeout() time.Duration
-	OCROutgoingMessageBufferSize() int
-	OCRSimulateTransactions() bool
-	OCRTraceLogging() bool
-	OCRTransmitterAddress() (ethkey.EIP55Address, error)
->>>>>>> 03d8a96b
 	ORMMaxIdleConns() int
 	ORMMaxOpenConns() int
 	Port() uint16
@@ -217,13 +199,10 @@
 	GlobalMinRequiredOutgoingConfirmations() (uint64, bool)
 	GlobalMinimumContractPayment() (*assets.Link, bool)
 	GlobalOCRContractConfirmations() (uint16, bool)
-<<<<<<< HEAD
-	GlobalOCR2ContractConfirmations() (uint16, bool)
-=======
 	GlobalOCRContractTransmitterTransmitTimeout() (time.Duration, bool)
 	GlobalOCRDatabaseTimeout() (time.Duration, bool)
 	GlobalOCRObservationGracePeriod() (time.Duration, bool)
->>>>>>> 03d8a96b
+	GlobalOCR2ContractConfirmations() (uint16, bool)
 }
 
 type GeneralConfig interface {
@@ -814,95 +793,6 @@
 	return c.getWithFallback("TelemetryIngressLogging", ParseBool).(bool)
 }
 
-<<<<<<< HEAD
-=======
-// FIXME: Add comments to all of these
-func (c *generalConfig) OCRBootstrapCheckInterval() time.Duration {
-	return c.getWithFallback("OCRBootstrapCheckInterval", ParseDuration).(time.Duration)
-}
-
-func (c *generalConfig) getDuration(field string) time.Duration {
-	return c.getWithFallback(field, ParseDuration).(time.Duration)
-}
-
-func (c *generalConfig) OCRObservationTimeout() time.Duration {
-	return c.getDuration("OCRObservationTimeout")
-}
-
-func (c *generalConfig) OCRBlockchainTimeout() time.Duration {
-	return c.getDuration("OCRBlockchainTimeout")
-}
-
-func (c *generalConfig) OCRContractSubscribeInterval() time.Duration {
-	return c.getDuration("OCRContractSubscribeInterval")
-}
-
-func (c *generalConfig) OCRContractPollInterval() time.Duration {
-	return c.getDuration("OCRContractPollInterval")
-}
-
-func (c *generalConfig) OCRDHTLookupInterval() int {
-	return int(c.getWithFallback("OCRDHTLookupInterval", ParseUint16).(uint16))
-}
-
-func (c *generalConfig) OCRIncomingMessageBufferSize() int {
-	return int(c.getWithFallback("OCRIncomingMessageBufferSize", ParseUint16).(uint16))
-}
-
-func (c *generalConfig) OCRNewStreamTimeout() time.Duration {
-	return c.getWithFallback("OCRNewStreamTimeout", ParseDuration).(time.Duration)
-}
-
-func (c *generalConfig) OCROutgoingMessageBufferSize() int {
-	return int(c.getWithFallback("OCRIncomingMessageBufferSize", ParseUint16).(uint16))
-}
-
-// OCRSimulateTransactions enables using eth_call transaction simulation before
-// sending when set to true
-func (c *generalConfig) OCRSimulateTransactions() bool {
-	return c.viper.GetBool(EnvVarName("OCRSimulateTransactions"))
-}
-
-// OCRTraceLogging determines whether OCR logs at TRACE level are enabled. The
-// option to turn them off is given because they can be very verbose
-func (c *generalConfig) OCRTraceLogging() bool {
-	return c.viper.GetBool(EnvVarName("OCRTraceLogging"))
-}
-
-func (c *generalConfig) OCRMonitoringEndpoint() string {
-	return c.viper.GetString(EnvVarName("OCRMonitoringEndpoint"))
-}
-
-// OCRDefaultTransactionQueueDepth controls the queue size for DropOldestStrategy in OCR
-// Set to 0 to use SendEvery strategy instead
-func (c *generalConfig) OCRDefaultTransactionQueueDepth() uint32 {
-	return c.viper.GetUint32(EnvVarName("OCRDefaultTransactionQueueDepth"))
-}
-
-func (c *generalConfig) OCRTransmitterAddress() (ethkey.EIP55Address, error) {
-	taStr := c.viper.GetString(EnvVarName("OCRTransmitterAddress"))
-	if taStr != "" {
-		ta, err := ethkey.NewEIP55Address(taStr)
-		if err != nil {
-			return "", errors.Wrapf(ErrInvalid, "OCR_TRANSMITTER_ADDRESS is invalid EIP55 %v", err)
-		}
-		return ta, nil
-	}
-	return "", errors.Wrap(ErrUnset, "OCR_TRANSMITTER_ADDRESS env var is not set")
-}
-
-func (c *generalConfig) OCRKeyBundleID() (string, error) {
-	kbStr := c.viper.GetString(EnvVarName("OCRKeyBundleID"))
-	if kbStr != "" {
-		_, err := models.Sha256HashFromHex(kbStr)
-		if err != nil {
-			return "", errors.Wrapf(ErrInvalid, "OCR_KEY_BUNDLE_ID is an invalid sha256 hash hex string %v", err)
-		}
-	}
-	return kbStr, nil
-}
-
->>>>>>> 03d8a96b
 func (c *generalConfig) ORMMaxOpenConns() int {
 	return int(c.getWithFallback("ORMMaxOpenConns", ParseUint16).(uint16))
 }
