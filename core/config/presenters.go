--- conflicted
+++ resolved
@@ -46,12 +46,9 @@
 	DefaultHTTPLimit                           int64           `json:"DEFAULT_HTTP_LIMIT"`
 	DefaultHTTPTimeout                         models.Duration `json:"DEFAULT_HTTP_TIMEOUT"`
 	Dev                                        bool            `json:"CHAINLINK_DEV"`
-<<<<<<< HEAD
 	ShutdownGracePeriod                        time.Duration   `json:"SHUTDOWN_GRACE_PERIOD"`
 	EthereumDisabled                           bool            `json:"ETH_DISABLED"`
-=======
 	EVMRPCEnabled                              bool            `json:"EVM_RPC_ENABLED"`
->>>>>>> 00cb2306
 	EthereumHTTPURL                            string          `json:"ETH_HTTP_URL"`
 	EthereumSecondaryURLs                      []string        `json:"ETH_SECONDARY_URLS"`
 	EthereumURL                                string          `json:"ETH_URL"`
@@ -156,12 +153,7 @@
 			DefaultHTTPLimit:                   cfg.DefaultHTTPLimit(),
 			DefaultHTTPTimeout:                 cfg.DefaultHTTPTimeout(),
 			Dev:                                cfg.Dev(),
-<<<<<<< HEAD
-			ShutdownGracePeriod:                cfg.ShutdownGracePeriod(),
 			EthereumDisabled:                   cfg.EthereumDisabled(),
-=======
-			EVMRPCEnabled:                      cfg.EVMRPCEnabled(),
->>>>>>> 00cb2306
 			EthereumHTTPURL:                    ethereumHTTPURL,
 			EthereumSecondaryURLs:              mapToStringA(cfg.EthereumSecondaryURLs()),
 			EthereumURL:                        cfg.EthereumURL(),
