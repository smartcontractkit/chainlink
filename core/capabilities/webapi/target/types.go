package target

import "github.com/smartcontractkit/chainlink/v2/core/services/gateway/handlers/common"

const (
	SingleNode string = "SingleNode"
	// TODO: AllAtOnce is not yet implemented
	AllAtOnce string = "AllAtOnce"
)

<<<<<<< HEAD
type Input struct {
	URL     string            `json:"url"`               // URL to query, only http and https protocols are supported.
	Method  string            `json:"method,omitempty"`  // HTTP verb, defaults to GET.
	Headers map[string]string `json:"headers,omitempty"` // HTTP headers, defaults to empty.
	Body    []byte            `json:"body,omitempty"`    // HTTP body, defaults to empty.
}

// WorkflowConfig is the configuration of the workflow that is passed in the workflow execute request
type WorkflowConfig struct {
	TimeoutMs    uint32 `toml:"timeoutMs" json:"timeoutMs" yaml:"timeoutMs" mapstructure:"timeoutMs"`             // Timeout in milliseconds
	RetryCount   uint8  `toml:"retryCount" json:"retryCount" yaml:"retryCount" mapstructure:"retryCount"`         // Number of retries, defaults to 0.
	DeliveryMode string `toml:"deliveryMode" json:"deliveryMode" yaml:"deliveryMode" mapstructure:"deliveryMode"` // DeliveryMode describes how request should be delivered to gateway nodes, defaults to SingleNode.
}

// Config is the configuration for the Target capability and handler
// TODO: handle retry configurations here CM-472
// Note that workflow executions have their own internal timeouts and retries set by the user
// that are separate from this configuration
type Config struct {
	RateLimiter common.RateLimiterConfig `toml:"rateLimiter" json:"rateLimiter" yaml:"rateLimiter" mapstructure:"rateLimiter"`
	WorkflowConfig
=======
// ServiceConfig is the configuration for the Target capability and handler
// TODO: handle retry configurations here CM-472
// Note that workflow executions have their own internal timeouts and retries set by the user
// that are separate from this configuration
type ServiceConfig struct {
	RateLimiter common.RateLimiterConfig `toml:"rateLimiter" json:"rateLimiter" yaml:"rateLimiter" mapstructure:"rateLimiter"`
>>>>>>> e49a0383
}<|MERGE_RESOLUTION|>--- conflicted
+++ resolved
@@ -8,34 +8,10 @@
 	AllAtOnce string = "AllAtOnce"
 )
 
-<<<<<<< HEAD
-type Input struct {
-	URL     string            `json:"url"`               // URL to query, only http and https protocols are supported.
-	Method  string            `json:"method,omitempty"`  // HTTP verb, defaults to GET.
-	Headers map[string]string `json:"headers,omitempty"` // HTTP headers, defaults to empty.
-	Body    []byte            `json:"body,omitempty"`    // HTTP body, defaults to empty.
-}
-
-// WorkflowConfig is the configuration of the workflow that is passed in the workflow execute request
-type WorkflowConfig struct {
-	TimeoutMs    uint32 `toml:"timeoutMs" json:"timeoutMs" yaml:"timeoutMs" mapstructure:"timeoutMs"`             // Timeout in milliseconds
-	RetryCount   uint8  `toml:"retryCount" json:"retryCount" yaml:"retryCount" mapstructure:"retryCount"`         // Number of retries, defaults to 0.
-	DeliveryMode string `toml:"deliveryMode" json:"deliveryMode" yaml:"deliveryMode" mapstructure:"deliveryMode"` // DeliveryMode describes how request should be delivered to gateway nodes, defaults to SingleNode.
-}
-
-// Config is the configuration for the Target capability and handler
-// TODO: handle retry configurations here CM-472
-// Note that workflow executions have their own internal timeouts and retries set by the user
-// that are separate from this configuration
-type Config struct {
-	RateLimiter common.RateLimiterConfig `toml:"rateLimiter" json:"rateLimiter" yaml:"rateLimiter" mapstructure:"rateLimiter"`
-	WorkflowConfig
-=======
 // ServiceConfig is the configuration for the Target capability and handler
 // TODO: handle retry configurations here CM-472
 // Note that workflow executions have their own internal timeouts and retries set by the user
 // that are separate from this configuration
 type ServiceConfig struct {
 	RateLimiter common.RateLimiterConfig `toml:"rateLimiter" json:"rateLimiter" yaml:"rateLimiter" mapstructure:"rateLimiter"`
->>>>>>> e49a0383
 }