package target

import (
	"context"
	"encoding/base64"
	"encoding/json"
	"errors"
	"testing"

	"github.com/stretchr/testify/mock"
	"github.com/stretchr/testify/require"

	"github.com/smartcontractkit/chainlink-common/pkg/capabilities"
	"github.com/smartcontractkit/chainlink-common/pkg/logger"
	registrymock "github.com/smartcontractkit/chainlink-common/pkg/types/core/mocks"
	"github.com/smartcontractkit/chainlink-common/pkg/values"
	"github.com/smartcontractkit/chainlink/v2/core/capabilities/webapi"
	"github.com/smartcontractkit/chainlink/v2/core/internal/testutils"
	"github.com/smartcontractkit/chainlink/v2/core/services/gateway/api"
	gcmocks "github.com/smartcontractkit/chainlink/v2/core/services/gateway/connector/mocks"
	ghcapabilities "github.com/smartcontractkit/chainlink/v2/core/services/gateway/handlers/capabilities"
	"github.com/smartcontractkit/chainlink/v2/core/services/gateway/handlers/common"
)

const (
	workflowID1          = "15c631d295ef5e32deb99a10ee6804bc4af13855687559d7ff6552ac6dbb2ce0"
	workflowID2          = "44f129ea13948d1c4eaa2bbc0e72319266364cba12b789174732b2f72b57088d"
	workflowExecutionID1 = "95ef5e32deb99a10ee6804bc4af13855687559d7ff6552ac6dbb2ce0abbadeed"
	owner1               = "0x00000000000000000000000000000000000000aa"
)

<<<<<<< HEAD
var defaultConfig = webapi.Config{
=======
var defaultConfig = ServiceConfig{
>>>>>>> b8ae4adc
	RateLimiter: common.RateLimiterConfig{
		GlobalRPS:      100.0,
		GlobalBurst:    100,
		PerSenderRPS:   100.0,
		PerSenderBurst: 100,
	},
}

type testHarness struct {
	registry         *registrymock.CapabilitiesRegistry
	connector        *gcmocks.GatewayConnector
	lggr             logger.Logger
<<<<<<< HEAD
	config           webapi.Config
	connectorHandler *webapi.OutgoingConnectorHandler
	capability       *Capability
}

func setup(t *testing.T, config webapi.Config) testHarness {
=======
	config           ServiceConfig
	connectorHandler *ConnectorHandler
	capability       *Capability
}

func setup(t *testing.T, config ServiceConfig) testHarness {
>>>>>>> b8ae4adc
	registry := registrymock.NewCapabilitiesRegistry(t)
	connector := gcmocks.NewGatewayConnector(t)
	lggr := logger.Test(t)
	connectorHandler, err := webapi.NewOutgoingConnectorHandler(connector, config, ghcapabilities.MethodWebAPITarget, lggr)
	require.NoError(t, err)

	capability, err := NewCapability(config, registry, connectorHandler, lggr)
	require.NoError(t, err)

	return testHarness{
		registry:         registry,
		connector:        connector,
		lggr:             lggr,
		config:           config,
		connectorHandler: connectorHandler,
		capability:       capability,
	}
}

func emptyWfConfig(t *testing.T) *values.Map {
	wfConfig, err := values.NewMap(map[string]interface{}{})
	require.NoError(t, err)
	return wfConfig
}

func inputsAndConfig(t *testing.T) (*values.Map, *values.Map) {
	data := map[string]string{
		"key": "value",
	}
	jsonData, err := json.Marshal(data)
	require.NoError(t, err)
	encoded := base64.StdEncoding.EncodeToString(jsonData)
	targetInput := map[string]any{
		"url":     "http://example.com",
		"method":  "POST",
		"headers": map[string]string{"Content-Type": "application/json"},
		"body":    encoded,
	}
	inputs, err := values.NewMap(targetInput)
	require.NoError(t, err)
	wfConfig, err := values.NewMap(map[string]interface{}{
		"timeoutMs": 1000,
		"schedule":  SingleNode,
	})
	require.NoError(t, err)
	return inputs, wfConfig
}

func capabilityRequest(t *testing.T) capabilities.CapabilityRequest {
	inputs, wfConfig := inputsAndConfig(t)

	return capabilities.CapabilityRequest{
		Metadata: capabilities.RequestMetadata{
			WorkflowID:          workflowID1,
			WorkflowExecutionID: workflowExecutionID1,
		},
		Inputs: inputs,
		Config: wfConfig,
	}
}

func gatewayResponse(t *testing.T, msgID string) *api.Message {
	headers := map[string]string{"Content-Type": "application/json"}
	body := []byte("response body")
	responsePayload, err := json.Marshal(ghcapabilities.Response{
		StatusCode:     200,
		Headers:        headers,
		Body:           body,
		ExecutionError: false,
	})
	require.NoError(t, err)
	return &api.Message{
		Body: api.MessageBody{
			MessageId: msgID,
			Method:    ghcapabilities.MethodWebAPITarget,
			Payload:   responsePayload,
		},
	}
}

func TestRegisterUnregister(t *testing.T) {
	th := setup(t, defaultConfig)
	ctx := testutils.Context(t)

	regReq := capabilities.RegisterToWorkflowRequest{
		Metadata: capabilities.RegistrationMetadata{
			WorkflowID:    workflowID1,
			WorkflowOwner: owner1,
		},
	}
	err := th.capability.RegisterToWorkflow(ctx, regReq)
	require.NoError(t, err)

	t.Run("happy case", func(t *testing.T) {
		err = th.capability.UnregisterFromWorkflow(ctx, capabilities.UnregisterFromWorkflowRequest{
			Metadata: capabilities.RegistrationMetadata{
				WorkflowID:    workflowID1,
				WorkflowOwner: owner1,
			},
		})
		require.NoError(t, err)
	})

	t.Run("unregister non-existent workflow no error", func(t *testing.T) {
		err = th.capability.UnregisterFromWorkflow(ctx, capabilities.UnregisterFromWorkflowRequest{
			Metadata: capabilities.RegistrationMetadata{
				WorkflowID:    workflowID2,
				WorkflowOwner: owner1,
			},
		})
		require.NoError(t, err)
	})

	t.Run("reregister idempotent", func(t *testing.T) {
		regReq := capabilities.RegisterToWorkflowRequest{
			Metadata: capabilities.RegistrationMetadata{
				WorkflowID:    workflowID1,
				WorkflowOwner: owner1,
			},
		}
		err := th.capability.RegisterToWorkflow(ctx, regReq)
		require.NoError(t, err)
	})
}

func TestCapability_Execute(t *testing.T) {
	th := setup(t, defaultConfig)
	ctx := testutils.Context(t)
	th.connector.EXPECT().DonID().Return("donID")
	th.connector.EXPECT().GatewayIDs().Return([]string{"gateway2", "gateway1"})

	t.Run("happy case", func(t *testing.T) {
		regReq := capabilities.RegisterToWorkflowRequest{
			Metadata: capabilities.RegistrationMetadata{
				WorkflowID:    workflowID1,
				WorkflowOwner: owner1,
			},
		}
		err := th.capability.RegisterToWorkflow(ctx, regReq)
		require.NoError(t, err)

		req := capabilityRequest(t)
		msgID, err := getMessageID(req)
		require.NoError(t, err)

		gatewayResp := gatewayResponse(t, msgID)

		th.connector.On("SignAndSendToGateway", mock.Anything, "gateway1", mock.Anything).Return(nil).Run(func(args mock.Arguments) {
			th.connectorHandler.HandleGatewayMessage(ctx, "gateway1", gatewayResp)
		}).Once()

		resp, err := th.capability.Execute(ctx, req)
		require.NoError(t, err)
		verifyResp(t, resp)
	})

	t.Run("context cancelled while waiting for gateway response", func(t *testing.T) {
		regReq := capabilities.RegisterToWorkflowRequest{
			Metadata: capabilities.RegistrationMetadata{
				WorkflowID:    workflowID1,
				WorkflowOwner: owner1,
			},
		}
		err := th.capability.RegisterToWorkflow(ctx, regReq)
		require.NoError(t, err)

		req := capabilityRequest(t)
		_, err = getMessageID(req)
		require.NoError(t, err)

		newCtx, cancel := context.WithCancel(ctx)
		th.connector.On("SignAndSendToGateway", mock.Anything, "gateway1", mock.Anything).Return(nil).Run(func(args mock.Arguments) {
			cancel()
		}).Once()

		_, err = th.capability.Execute(newCtx, req)
		require.Error(t, err)
		require.Contains(t, err.Error(), "context canceled")
	})

	t.Run("invalid workflow ID during execute", func(t *testing.T) {
		regReq := capabilities.RegisterToWorkflowRequest{
			Metadata: capabilities.RegistrationMetadata{
				WorkflowID:    workflowID1,
				WorkflowOwner: owner1,
			},
		}
		err := th.capability.RegisterToWorkflow(ctx, regReq)
		require.NoError(t, err)

		inputs, wfConfig := inputsAndConfig(t)
		req := capabilities.CapabilityRequest{
			Metadata: capabilities.RequestMetadata{
				WorkflowID:          "invalid",
				WorkflowExecutionID: workflowExecutionID1,
			},
			Inputs: inputs,
			Config: wfConfig,
		}

		_, err = th.capability.Execute(ctx, req)
		require.Error(t, err)
		require.ErrorContains(t, err, "workflow ID is invalid")
	})

	t.Run("invalid workflow execution ID during execute", func(t *testing.T) {
		regReq := capabilities.RegisterToWorkflowRequest{
			Metadata: capabilities.RegistrationMetadata{
				WorkflowID:    workflowID1,
				WorkflowOwner: owner1,
			},
		}
		err := th.capability.RegisterToWorkflow(ctx, regReq)
		require.NoError(t, err)

		inputs, wfConfig := inputsAndConfig(t)
		req := capabilities.CapabilityRequest{
			Metadata: capabilities.RequestMetadata{
				WorkflowID:          workflowID1,
				WorkflowExecutionID: "invalid",
			},
			Inputs: inputs,
			Config: wfConfig,
		}

		_, err = th.capability.Execute(ctx, req)
		require.Error(t, err)
		require.ErrorContains(t, err, "workflow execution ID is invalid")
	})

	t.Run("unsupported delivery mode", func(t *testing.T) {
		regReq := capabilities.RegisterToWorkflowRequest{
			Metadata: capabilities.RegistrationMetadata{
				WorkflowID:    workflowID1,
				WorkflowOwner: owner1,
			},
		}
		err := th.capability.RegisterToWorkflow(ctx, regReq)
		require.NoError(t, err)

		targetInput := map[string]any{
			"url":     "http://example.com",
			"method":  "POST",
			"headers": map[string]string{"Content-Type": "application/json"},
		}
		inputs, err := values.NewMap(targetInput)

		require.NoError(t, err)
		wfConfig, err := values.NewMap(map[string]interface{}{
			"timeoutMs":    1000,
			"deliveryMode": "invalid",
		})
		require.NoError(t, err)

		req := capabilities.CapabilityRequest{
			Metadata: capabilities.RequestMetadata{
				WorkflowID:          workflowID1,
				WorkflowExecutionID: workflowExecutionID1,
			},
			Inputs: inputs,
			Config: wfConfig,
		}

		_, err = th.capability.Execute(ctx, req)
		require.Error(t, err)
		require.Contains(t, err.Error(), "unsupported delivery mode")
	})

	t.Run("gateway connector error", func(t *testing.T) {
		regReq := capabilities.RegisterToWorkflowRequest{
			Metadata: capabilities.RegistrationMetadata{
				WorkflowID:    workflowID1,
				WorkflowOwner: owner1,
			},
		}
		err := th.capability.RegisterToWorkflow(ctx, regReq)
		require.NoError(t, err)

		req := capabilityRequest(t)
		require.NoError(t, err)

		th.connector.EXPECT().SignAndSendToGateway(mock.Anything, "gateway1", mock.Anything).Return(errors.New("gateway error")).Once()
		_, err = th.capability.Execute(ctx, req)
		require.Error(t, err)
		require.Contains(t, err.Error(), "gateway error")
	})

	t.Run("empty workflow config", func(t *testing.T) {
		regReq := capabilities.RegisterToWorkflowRequest{
			Metadata: capabilities.RegistrationMetadata{
				WorkflowID:    workflowID1,
				WorkflowOwner: owner1,
			},
		}
		err := th.capability.RegisterToWorkflow(ctx, regReq)
		require.NoError(t, err)

		inputs, _ := inputsAndConfig(t)
		req := capabilities.CapabilityRequest{
			Metadata: capabilities.RequestMetadata{
				WorkflowID:          workflowID1,
				WorkflowExecutionID: workflowExecutionID1,
			},
			Inputs: inputs,
			Config: emptyWfConfig(t),
		}

		msgID, err := getMessageID(req)
		require.NoError(t, err)
		gatewayResp := gatewayResponse(t, msgID)
		th.connector.On("SignAndSendToGateway", mock.Anything, "gateway1", mock.Anything).Return(nil).Run(func(args mock.Arguments) {
			th.connectorHandler.HandleGatewayMessage(ctx, "gateway1", gatewayResp)
		}).Once()

		resp, err := th.capability.Execute(ctx, req)
		require.NoError(t, err)
		verifyResp(t, resp)
	})
}

func verifyResp(t *testing.T, resp capabilities.CapabilityResponse) {
	var values map[string]any
	err := resp.Value.UnwrapTo(&values)
	require.NoError(t, err)
	statusCode, ok := values["statusCode"].(int64)
	require.True(t, ok)
	require.Equal(t, int64(200), statusCode)
	respBody, ok := values["body"].([]byte)
	require.True(t, ok)
	require.Equal(t, "response body", string(respBody))
}<|MERGE_RESOLUTION|>--- conflicted
+++ resolved
@@ -29,11 +29,7 @@
 	owner1               = "0x00000000000000000000000000000000000000aa"
 )
 
-<<<<<<< HEAD
-var defaultConfig = webapi.Config{
-=======
-var defaultConfig = ServiceConfig{
->>>>>>> b8ae4adc
+var defaultConfig = webapi.ServiceConfig{
 	RateLimiter: common.RateLimiterConfig{
 		GlobalRPS:      100.0,
 		GlobalBurst:    100,
@@ -46,21 +42,12 @@
 	registry         *registrymock.CapabilitiesRegistry
 	connector        *gcmocks.GatewayConnector
 	lggr             logger.Logger
-<<<<<<< HEAD
-	config           webapi.Config
+	config           webapi.ServiceConfig
 	connectorHandler *webapi.OutgoingConnectorHandler
 	capability       *Capability
 }
 
-func setup(t *testing.T, config webapi.Config) testHarness {
-=======
-	config           ServiceConfig
-	connectorHandler *ConnectorHandler
-	capability       *Capability
-}
-
-func setup(t *testing.T, config ServiceConfig) testHarness {
->>>>>>> b8ae4adc
+func setup(t *testing.T, config webapi.ServiceConfig) testHarness {
 	registry := registrymock.NewCapabilitiesRegistry(t)
 	connector := gcmocks.NewGatewayConnector(t)
 	lggr := logger.Test(t)
@@ -103,7 +90,7 @@
 	require.NoError(t, err)
 	wfConfig, err := values.NewMap(map[string]interface{}{
 		"timeoutMs": 1000,
-		"schedule":  SingleNode,
+		"schedule":  webapi.SingleNode,
 	})
 	require.NoError(t, err)
 	return inputs, wfConfig
