--- conflicted
+++ resolved
@@ -11,13 +11,9 @@
 	"github.com/smartcontractkit/chainlink-common/pkg/types/core"
 	"github.com/smartcontractkit/chainlink-common/pkg/values"
 	"github.com/smartcontractkit/chainlink/v2/core/capabilities/validation"
-<<<<<<< HEAD
 	"github.com/smartcontractkit/chainlink/v2/core/capabilities/webapi"
+	"github.com/smartcontractkit/chainlink/v2/core/capabilities/webapi/webapicap"
 	ghcapabilities "github.com/smartcontractkit/chainlink/v2/core/services/gateway/handlers/capabilities"
-=======
-	"github.com/smartcontractkit/chainlink/v2/core/capabilities/webapi/webapicap"
-	"github.com/smartcontractkit/chainlink/v2/core/services/gateway/handlers/webapicapabilities"
->>>>>>> b8ae4adc
 )
 
 const ID = "web-api-target@1.0.0"
@@ -31,7 +27,7 @@
 )
 
 const (
-	DefaultDeliveryMode = SingleNode
+	DefaultDeliveryMode = webapi.SingleNode
 	DefaultHTTPMethod   = "GET"
 	DefaultTimeoutMs    = 30000
 	MaxTimeoutMs        = 600000
@@ -43,17 +39,10 @@
 	connectorHandler *webapi.OutgoingConnectorHandler
 	lggr             logger.Logger
 	registry         core.CapabilitiesRegistry
-<<<<<<< HEAD
-	config           webapi.Config
+	config           webapi.ServiceConfig
 }
 
-func NewCapability(config webapi.Config, registry core.CapabilitiesRegistry, connectorHandler *webapi.OutgoingConnectorHandler, lggr logger.Logger) (*Capability, error) {
-=======
-	config           ServiceConfig
-}
-
-func NewCapability(config ServiceConfig, registry core.CapabilitiesRegistry, connectorHandler *ConnectorHandler, lggr logger.Logger) (*Capability, error) {
->>>>>>> b8ae4adc
+func NewCapability(config webapi.ServiceConfig, registry core.CapabilitiesRegistry, connectorHandler *webapi.OutgoingConnectorHandler, lggr logger.Logger) (*Capability, error) {
 	return &Capability{
 		capabilityInfo:   capabilityInfo,
 		config:           config,
@@ -97,15 +86,15 @@
 	return defaultValue
 }
 
-func getPayload(input webapicap.TargetPayload, cfg webapicap.TargetConfig) (webapicapabilities.TargetRequestPayload, error) {
+func getPayload(input webapicap.TargetPayload, cfg webapicap.TargetConfig) (ghcapabilities.Request, error) {
 	method := defaultIfNil(input.Method, DefaultHTTPMethod)
 	body := defaultIfNil(input.Body, "")
 	timeoutMs := defaultIfNil(cfg.TimeoutMs, DefaultTimeoutMs)
 	if timeoutMs > MaxTimeoutMs {
-		return webapicapabilities.TargetRequestPayload{}, fmt.Errorf("timeoutMs must be between 0 and %d", MaxTimeoutMs)
+		return ghcapabilities.Request{}, fmt.Errorf("timeoutMs must be between 0 and %d", MaxTimeoutMs)
 	}
 
-	return webapicapabilities.TargetRequestPayload{
+	return ghcapabilities.Request{
 		URL:       input.Url,
 		Method:    method,
 		Headers:   input.Headers,
@@ -134,18 +123,9 @@
 		return capabilities.CapabilityResponse{}, err
 	}
 
-<<<<<<< HEAD
-	payload := ghcapabilities.Request{
-		URL:       input.URL,
-		Method:    input.Method,
-		Headers:   input.Headers,
-		Body:      input.Body,
-		TimeoutMs: workflowCfg.TimeoutMs,
-=======
 	payload, err := getPayload(input, workflowCfg)
 	if err != nil {
 		return capabilities.CapabilityResponse{}, err
->>>>>>> b8ae4adc
 	}
 
 	payloadBytes, err := json.Marshal(payload)
@@ -154,10 +134,10 @@
 	}
 
 	// Default to SingleNode delivery mode
-	deliveryMode := defaultIfNil(workflowCfg.DeliveryMode, SingleNode)
+	deliveryMode := defaultIfNil(workflowCfg.DeliveryMode, webapi.SingleNode)
 
 	switch deliveryMode {
-	case SingleNode:
+	case webapi.SingleNode:
 		// blocking call to handle single node request. waits for response from gateway
 		resp, err := c.connectorHandler.HandleSingleNodeRequest(ctx, messageID, payloadBytes)
 		if err != nil {
