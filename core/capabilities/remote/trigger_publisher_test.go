--- conflicted
+++ resolved
@@ -43,13 +43,8 @@
 
 	dispatcher := remoteMocks.NewDispatcher(t)
 	config := capabilities.RemoteTriggerConfig{
-<<<<<<< HEAD
-		RegistrationRefreshMs:   100,
-		RegistrationExpiryMs:    100_000,
-=======
 		RegistrationRefresh:     100 * time.Millisecond,
 		RegistrationExpiry:      100 * time.Second,
->>>>>>> 7da22c9c
 		MinResponsesToAggregate: 1,
 		MessageExpiry:           100 * time.Second,
 	}
