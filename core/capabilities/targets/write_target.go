package targets

import (
	"context"
	"encoding/hex"
	"fmt"
	"math/big"

	"github.com/ethereum/go-ethereum/common"
	"github.com/google/uuid"

	"github.com/smartcontractkit/chainlink-common/pkg/capabilities"
	"github.com/smartcontractkit/chainlink-common/pkg/capabilities/consensus/ocr3/types"
	commontypes "github.com/smartcontractkit/chainlink-common/pkg/types"
<<<<<<< HEAD
	"github.com/smartcontractkit/chainlink-common/pkg/types/core"
=======
	"github.com/smartcontractkit/chainlink-common/pkg/types/query/primitives"
>>>>>>> 7da22c9c
	"github.com/smartcontractkit/chainlink-common/pkg/values"
	"github.com/smartcontractkit/chainlink/v2/core/logger"
	"github.com/smartcontractkit/chainlink/v2/core/utils"
)

var (
	_ capabilities.ActionCapability = &WriteTarget{}
)

// required field of target's config in the workflow spec
const signedReportField = "signed_report"

type WriteTarget struct {
	cr               commontypes.ContractReader
	cw               commontypes.ChainWriter
	forwarderAddress string
	capabilities.CapabilityInfo

	lggr logger.Logger

<<<<<<< HEAD
	// options for configuring local node info retrieval
	registry         core.CapabilitiesRegistry
	localNodeRetryMs int // how often to retry fetching local node info
	localNode        *capabilities.Node
=======
	bound bool
>>>>>>> 7da22c9c
}

func NewWriteTarget(lggr logger.Logger, id string, cr commontypes.ContractReader, cw commontypes.ChainWriter, forwarderAddress string, registry core.CapabilitiesRegistry, localNodeInfoIntervalMs int) *WriteTarget {
	info := capabilities.MustNewCapabilityInfo(
		id,
		capabilities.CapabilityTypeTarget,
		"Write target.",
	)

	logger := lggr.Named("WriteTarget")
	if localNodeInfoIntervalMs == 0 {
		localNodeInfoIntervalMs = 5000
	}

	wt := &WriteTarget{
		cr,
		cw,
		forwarderAddress,
		info,
		logger,
<<<<<<< HEAD
		registry,
		localNodeInfoIntervalMs,
		nil,
=======
		false,
>>>>>>> 7da22c9c
	}

	wt.ResolveLocalNodeInfo(context.Background())
	return wt
}

type EvmConfig struct {
	Address string
}

func parseConfig(rawConfig *values.Map) (config EvmConfig, err error) {
	if err := rawConfig.UnwrapTo(&config); err != nil {
		return config, err
	}
	if !common.IsHexAddress(config.Address) {
		return config, fmt.Errorf("'%v' is not a valid address", config.Address)
	}
	return config, nil
}

func success() <-chan capabilities.CapabilityResponse {
	callback := make(chan capabilities.CapabilityResponse)
	go func() {
		callback <- capabilities.CapabilityResponse{}
		close(callback)
	}()
	return callback
}

// ResolveLocalNodeInfo fetches the local node info and updates the logger with the peerID and workflowDONID
func (cap *WriteTarget) ResolveLocalNodeInfo(ctx context.Context) {
	if cap.registry == nil {
		cap.lggr.Warn("Capabilities registry not set, skipping ResolveLocalNodeInfo")
		return
	}

	go func() {
		err := utils.Retryable(ctx, cap.lggr.Errorf, cap.localNodeRetryMs, 0, func() error {
			node, iErr := cap.registry.GetLocalNode(ctx)
			if iErr != nil {
				return iErr
			}
			if node.PeerID == nil {
				return fmt.Errorf("local node not found or not part of DON")
			}

			cap.lggr = cap.lggr.With("peerID", node.PeerID, "workflowDONID", node.WorkflowDON.ID, "workflowDONConfigVersion", node.WorkflowDON.ConfigVersion)
			cap.lggr.Debug("Resolved local node info")
			cap.localNode = &node
			return nil
		})

		if err != nil {
			cap.lggr.Errorf("Failed to resolve local node info: %v", err)
		}
	}()
}

func (cap *WriteTarget) Execute(ctx context.Context, request capabilities.CapabilityRequest) (<-chan capabilities.CapabilityResponse, error) {
<<<<<<< HEAD
	l := cap.lggr.With("workflowID", request.Metadata.WorkflowID, "executionID", request.Metadata.WorkflowExecutionID)
	// both donid and configversion start at 1, so if either is 0, this node is purely a capability node and not part of a workflow DON
	if cap.localNode == nil || cap.localNode.WorkflowDON.ID == 0 || cap.localNode.WorkflowDON.ConfigVersion == 0 {
		l = l.With("workflowDONID", request.Metadata.WorkflowDonID, "workflowDONConfigVersion", request.Metadata.WorkflowDonConfigVersion)
	}
	l.Debugw("Execute", "request", request)
=======
	// Bind to the contract address on the write path.
	// Bind() requires a connection to the node's RPCs and
	// cannot be run during initialization.
	if !cap.bound {
		cap.lggr.Debugw("Binding to forwarder address")
		err := cap.cr.Bind(ctx, []commontypes.BoundContract{{
			Address: cap.forwarderAddress,
			Name:    "forwarder",
		}})
		if err != nil {
			return nil, err
		}
		cap.bound = true
	}

	cap.lggr.Debugw("Execute", "request", request)
>>>>>>> 7da22c9c

	reqConfig, err := parseConfig(request.Config)
	if err != nil {
		return nil, err
	}

	signedReport, ok := request.Inputs.Underlying[signedReportField]
	if !ok {
		return nil, fmt.Errorf("missing required field %s", signedReportField)
	}

	inputs := types.SignedReport{}
	if err = signedReport.UnwrapTo(&inputs); err != nil {
		return nil, err
	}

	if len(inputs.Report) == 0 {
		// We received any empty report -- this means we should skip transmission.
		l.Debugw("Skipping empty report")
		return success(), nil
	}
	// TODO: validate encoded report is prefixed with workflowID and executionID that match the request meta

	rawExecutionID, err := hex.DecodeString(request.Metadata.WorkflowExecutionID)
	if err != nil {
		return nil, err
	}
	// Check whether value was already transmitted on chain
	queryInputs := struct {
		Receiver            string
		WorkflowExecutionID []byte
		ReportId            []byte
	}{
		Receiver:            reqConfig.Address,
		WorkflowExecutionID: rawExecutionID,
		ReportId:            inputs.ID,
	}
	l = l.With("receiver", queryInputs.Receiver, "reportID", queryInputs.ReportId)
	var transmitter common.Address
	if err = cap.cr.GetLatestValue(ctx, "forwarder", "getTransmitter", primitives.Unconfirmed, queryInputs, &transmitter); err != nil {
		return nil, fmt.Errorf("failed to getTransmitter latest value: %w", err)
	}
	if transmitter != common.HexToAddress("0x0") {
		l.Infow("WriteTarget report already onchain - returning without a tranmission attempt")
		return success(), nil
	}

	l.Infow("WriteTarget non-empty report - attempting to push to txmgr", "reportLen", len(inputs.Report), "reportContextLen", len(inputs.Context), "nSignatures", len(inputs.Signatures))
	txID, err := uuid.NewUUID() // NOTE: CW expects us to generate an ID, rather than return one
	if err != nil {
		return nil, err
	}

	// Note: The codec that ChainWriter uses to encode the parameters for the contract ABI cannot handle
	// `nil` values, including for slices. Until the bug is fixed we need to ensure that there are no
	// `nil` values passed in the request.
	req := struct {
		Receiver      string
		RawReport     []byte
		ReportContext []byte
		Signatures    [][]byte
	}{reqConfig.Address, inputs.Report, inputs.Context, inputs.Signatures}

	if req.RawReport == nil {
		req.RawReport = make([]byte, 0)
	}

	if req.ReportContext == nil {
		req.ReportContext = make([]byte, 0)
	}

	if req.Signatures == nil {
		req.Signatures = make([][]byte, 0)
	}
	l.Debugw("Transaction raw report", "report", hex.EncodeToString(req.RawReport))

	meta := commontypes.TxMeta{WorkflowExecutionID: &request.Metadata.WorkflowExecutionID}
	value := big.NewInt(0)
	if err := cap.cw.SubmitTransaction(ctx, "forwarder", "report", req, txID.String(), cap.forwarderAddress, &meta, value); err != nil {
		return nil, err
	}
	l.Debugw("Transaction submitted", "transactionID", txID)
	return success(), nil
}

func (cap *WriteTarget) RegisterToWorkflow(ctx context.Context, request capabilities.RegisterToWorkflowRequest) error {
	return nil
}

func (cap *WriteTarget) UnregisterFromWorkflow(ctx context.Context, request capabilities.UnregisterFromWorkflowRequest) error {
	return nil
}<|MERGE_RESOLUTION|>--- conflicted
+++ resolved
@@ -12,11 +12,8 @@
 	"github.com/smartcontractkit/chainlink-common/pkg/capabilities"
 	"github.com/smartcontractkit/chainlink-common/pkg/capabilities/consensus/ocr3/types"
 	commontypes "github.com/smartcontractkit/chainlink-common/pkg/types"
-<<<<<<< HEAD
 	"github.com/smartcontractkit/chainlink-common/pkg/types/core"
-=======
 	"github.com/smartcontractkit/chainlink-common/pkg/types/query/primitives"
->>>>>>> 7da22c9c
 	"github.com/smartcontractkit/chainlink-common/pkg/values"
 	"github.com/smartcontractkit/chainlink/v2/core/logger"
 	"github.com/smartcontractkit/chainlink/v2/core/utils"
@@ -37,14 +34,12 @@
 
 	lggr logger.Logger
 
-<<<<<<< HEAD
 	// options for configuring local node info retrieval
 	registry         core.CapabilitiesRegistry
 	localNodeRetryMs int // how often to retry fetching local node info
 	localNode        *capabilities.Node
-=======
+
 	bound bool
->>>>>>> 7da22c9c
 }
 
 func NewWriteTarget(lggr logger.Logger, id string, cr commontypes.ContractReader, cw commontypes.ChainWriter, forwarderAddress string, registry core.CapabilitiesRegistry, localNodeInfoIntervalMs int) *WriteTarget {
@@ -65,13 +60,10 @@
 		forwarderAddress,
 		info,
 		logger,
-<<<<<<< HEAD
 		registry,
 		localNodeInfoIntervalMs,
 		nil,
-=======
 		false,
->>>>>>> 7da22c9c
 	}
 
 	wt.ResolveLocalNodeInfo(context.Background())
@@ -110,7 +102,7 @@
 
 	go func() {
 		err := utils.Retryable(ctx, cap.lggr.Errorf, cap.localNodeRetryMs, 0, func() error {
-			node, iErr := cap.registry.GetLocalNode(ctx)
+			node, iErr := cap.registry.LocalNode(ctx)
 			if iErr != nil {
 				return iErr
 			}
@@ -131,14 +123,12 @@
 }
 
 func (cap *WriteTarget) Execute(ctx context.Context, request capabilities.CapabilityRequest) (<-chan capabilities.CapabilityResponse, error) {
-<<<<<<< HEAD
 	l := cap.lggr.With("workflowID", request.Metadata.WorkflowID, "executionID", request.Metadata.WorkflowExecutionID)
 	// both donid and configversion start at 1, so if either is 0, this node is purely a capability node and not part of a workflow DON
 	if cap.localNode == nil || cap.localNode.WorkflowDON.ID == 0 || cap.localNode.WorkflowDON.ConfigVersion == 0 {
 		l = l.With("workflowDONID", request.Metadata.WorkflowDonID, "workflowDONConfigVersion", request.Metadata.WorkflowDonConfigVersion)
 	}
 	l.Debugw("Execute", "request", request)
-=======
 	// Bind to the contract address on the write path.
 	// Bind() requires a connection to the node's RPCs and
 	// cannot be run during initialization.
@@ -154,9 +144,6 @@
 		cap.bound = true
 	}
 
-	cap.lggr.Debugw("Execute", "request", request)
->>>>>>> 7da22c9c
-
 	reqConfig, err := parseConfig(request.Config)
 	if err != nil {
 		return nil, err
