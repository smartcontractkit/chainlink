package targets

import (
	"context"
	"fmt"
	"math/big"

	"github.com/ethereum/go-ethereum/common"
	"github.com/google/uuid"

	"github.com/smartcontractkit/chainlink-common/pkg/capabilities"
	commontypes "github.com/smartcontractkit/chainlink-common/pkg/types"
	"github.com/smartcontractkit/chainlink-common/pkg/values"
	"github.com/smartcontractkit/chainlink/v2/core/logger"
)

var (
	_ capabilities.ActionCapability = &WriteTarget{}
)

const signedReportField = "signed_report"

type WriteTarget struct {
	cr               commontypes.ContractReader
	cw               commontypes.ChainWriter
	forwarderAddress string
	capabilities.CapabilityInfo
	lggr logger.Logger
}

func NewWriteTarget(lggr logger.Logger, name string, cr commontypes.ContractReader, cw commontypes.ChainWriter, forwarderAddress string) *WriteTarget {
	info := capabilities.MustNewCapabilityInfo(
		name,
		capabilities.CapabilityTypeTarget,
		"Write target.",
		"v1.0.0",
		nil,
	)

	logger := lggr.Named("WriteTarget")

	return &WriteTarget{
		cr,
		cw,
		forwarderAddress,
		info,
		logger,
	}
}

type EvmConfig struct {
	Address string
}

func parseConfig(rawConfig *values.Map) (config EvmConfig, err error) {
	if err := rawConfig.UnwrapTo(&config); err != nil {
		return config, err
	}
	if !common.IsHexAddress(config.Address) {
		return config, fmt.Errorf("'%v' is not a valid address", config.Address)
	}
	return config, nil
}

func success() <-chan capabilities.CapabilityResponse {
	callback := make(chan capabilities.CapabilityResponse)
	go func() {
		callback <- capabilities.CapabilityResponse{}
		close(callback)
	}()
	return callback
}

func (cap *WriteTarget) Execute(ctx context.Context, request capabilities.CapabilityRequest) (<-chan capabilities.CapabilityResponse, error) {
	cap.lggr.Debugw("Execute", "request", request)

	reqConfig, err := parseConfig(request.Config)
	if err != nil {
		return nil, err
	}

	signedReport, ok := request.Inputs.Underlying[signedReportField]
	if !ok {
		return nil, fmt.Errorf("missing required field %s", signedReportField)
	}

	var inputs struct {
		Report     []byte
		Context    []byte
		Signatures [][]byte
	}
	if err = signedReport.UnwrapTo(&inputs); err != nil {
		return nil, err
	}

	if inputs.Report == nil {
		// We received any empty report -- this means we should skip transmission.
		cap.lggr.Debugw("Skipping empty report", "request", request)
		return success(), nil
	}
	cap.lggr.Debugw("WriteTarget non-empty report - attempting to push to txmgr", "request", request, "reportLen", len(inputs.Report), "reportContextLen", len(inputs.Context), "nSignatures", len(inputs.Signatures))

	// TODO: validate encoded report is prefixed with workflowID and executionID that match the request meta

<<<<<<< HEAD
	// Check whether value was already transmitted on chain
	queryInputs := struct {
		Receiver            string
		WorkflowExecutionID []byte
	}{
		Receiver:            reqConfig.Address,
		WorkflowExecutionID: []byte(request.Metadata.WorkflowExecutionID),
	}
	var transmitter common.Address
	if err = cap.cr.GetLatestValue(ctx, "forwarder", "getTransmitter", queryInputs, &transmitter); err != nil {
=======
	// construct forwarder payload
	calldata, err := forwardABI.Pack("report", common.HexToAddress(reqConfig.Address), inputs.Report, inputs.Context, inputs.Signatures)
	if err != nil {
>>>>>>> d53d6d08
		return nil, err
	}
	if transmitter != common.HexToAddress("0x0") {
		// report already transmitted, early return
		return success(), nil
	}

	txID, err := uuid.NewUUID() // TODO(archseer): it seems odd that CW expects us to generate an ID, rather than return one
	if err != nil {
		return nil, err
	}
	args := []any{common.HexToAddress(reqConfig.Address), inputs.Report, inputs.Signatures}
	meta := commontypes.TxMeta{WorkflowExecutionID: &request.Metadata.WorkflowExecutionID}
	value := big.NewInt(0)
	if err := cap.cw.SubmitTransaction(ctx, "forwarder", "report", args, txID, cap.forwarderAddress, &meta, *value); err != nil {
		return nil, err
	}
	cap.lggr.Debugw("Transaction submitted", "request", request, "transaction", txID)
	return success(), nil
}

func (cap *WriteTarget) RegisterToWorkflow(ctx context.Context, request capabilities.RegisterToWorkflowRequest) error {
	return nil
}

func (cap *WriteTarget) UnregisterFromWorkflow(ctx context.Context, request capabilities.UnregisterFromWorkflowRequest) error {
	return nil
}<|MERGE_RESOLUTION|>--- conflicted
+++ resolved
@@ -102,7 +102,6 @@
 
 	// TODO: validate encoded report is prefixed with workflowID and executionID that match the request meta
 
-<<<<<<< HEAD
 	// Check whether value was already transmitted on chain
 	queryInputs := struct {
 		Receiver            string
@@ -113,11 +112,6 @@
 	}
 	var transmitter common.Address
 	if err = cap.cr.GetLatestValue(ctx, "forwarder", "getTransmitter", queryInputs, &transmitter); err != nil {
-=======
-	// construct forwarder payload
-	calldata, err := forwardABI.Pack("report", common.HexToAddress(reqConfig.Address), inputs.Report, inputs.Context, inputs.Signatures)
-	if err != nil {
->>>>>>> d53d6d08
 		return nil, err
 	}
 	if transmitter != common.HexToAddress("0x0") {
@@ -129,7 +123,7 @@
 	if err != nil {
 		return nil, err
 	}
-	args := []any{common.HexToAddress(reqConfig.Address), inputs.Report, inputs.Signatures}
+	args := []any{common.HexToAddress(reqConfig.Address), inputs.Report, inputs.Context, inputs.Signatures}
 	meta := commontypes.TxMeta{WorkflowExecutionID: &request.Metadata.WorkflowExecutionID}
 	value := big.NewInt(0)
 	if err := cap.cw.SubmitTransaction(ctx, "forwarder", "report", args, txID, cap.forwarderAddress, &meta, *value); err != nil {
