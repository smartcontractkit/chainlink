--- conflicted
+++ resolved
@@ -8,7 +8,6 @@
 	"sync"
 	"time"
 
-	"github.com/ethereum/go-ethereum/accounts/abi/bind"
 	"github.com/ethereum/go-ethereum/common"
 
 	"github.com/smartcontractkit/chainlink-common/pkg/capabilities"
@@ -23,12 +22,8 @@
 	"github.com/smartcontractkit/chainlink/v2/core/capabilities/remote"
 	remotetypes "github.com/smartcontractkit/chainlink/v2/core/capabilities/remote/types"
 	"github.com/smartcontractkit/chainlink/v2/core/capabilities/streams"
-	evmclient "github.com/smartcontractkit/chainlink/v2/core/chains/evm/client"
-	"github.com/smartcontractkit/chainlink/v2/core/chains/evm/types"
 	"github.com/smartcontractkit/chainlink/v2/core/logger"
 	p2ptypes "github.com/smartcontractkit/chainlink/v2/core/services/p2p/types"
-
-	kcr "github.com/smartcontractkit/chainlink/v2/core/gethwrappers/keystone/generated/keystone_capability_registry"
 )
 
 // CapabilityResponseType indicates whether remote response requires
@@ -74,22 +69,12 @@
 }
 
 type registrySyncer struct {
-<<<<<<< HEAD
-	peerWrapper    p2ptypes.PeerWrapper
-	registry       core.CapabilitiesRegistry
-	remoteRegistry *remoteRegistry
-	dispatcher     remotetypes.Dispatcher
-	subServices    []services.Service
-	lggr           logger.Logger
-	client         evmclient.Client
-=======
 	peerWrapper p2ptypes.PeerWrapper
 	registry    core.CapabilitiesRegistry
 	dispatcher  remotetypes.Dispatcher
 	subServices []services.Service
 	wg          sync.WaitGroup
 	lggr        logger.Logger
->>>>>>> 9b8e2528
 }
 
 var _ services.Service = &registrySyncer{}
@@ -108,14 +93,8 @@
 	},
 }
 
-<<<<<<< HEAD
-var CALLER_ADDRESS = types.MustEIP55Address("0x0000000000000000000000000000000000000001").Address()
-
-// Should extract chainReader from relayer and pass it to the syncer
-=======
 const maxRetryCount = 60
 
->>>>>>> 9b8e2528
 // RegistrySyncer updates local Registry to match its onchain counterpart
 func NewRegistrySyncer(
 	peerWrapper p2ptypes.PeerWrapper,
@@ -163,32 +142,14 @@
 	// 	}})
 
 	return &registrySyncer{
-		peerWrapper:    peerWrapper,
-		registry:       registry,
-		dispatcher:     dispatcher,
-		lggr:           lggr,
-		remoteRegistry: remoteRegistry,
+		peerWrapper: peerWrapper,
+		registry:    registry,
+		dispatcher:  dispatcher,
+		lggr:        lggr,
 	}
 }
 
 func (s *registrySyncer) Start(ctx context.Context) error {
-<<<<<<< HEAD
-	// INITIALIZE SYNCER
-
-	// type Cap struct {
-	// 	Name                  string
-	// 	Version               string
-	// 	ResponseType          int
-	// 	ConfigurationContract []byte
-	// }
-
-	// var returnedCapabilities []Cap
-
-	// err = cr.GetLatestValue(ctx, "capability_registry", "get_capabilities", nil, &returnedCapabilities)
-
-	// fmt.Println("Returned capabilities:", returnedCapabilities)
-
-=======
 	s.wg.Add(1)
 	go s.launch(ctx)
 	return nil
@@ -198,7 +159,6 @@
 // that reads the configuration from chain (KS-117).
 func (s *registrySyncer) launch(ctx context.Context) {
 	defer s.wg.Done()
->>>>>>> 9b8e2528
 	// NOTE: temporary hard-coded DONs
 	workflowDONPeers := []string{
 		"12D3KooWBCF1XT5Wi8FzfgNCqRL76Swv8TRU3TiD4QiJm8NMNX7N",
@@ -338,45 +298,7 @@
 			return
 		}
 	}
-
-	capabilityRegistry, err := kcr.NewCapabilityRegistry(s.remoteRegistry.address, s.client)
-	if err != nil {
-		s.lggr.Errorw("failed to create capability registry", "error", err)
-		return err
-	}
-
-	capabilities, err := capabilityRegistry.GetCapabilities(&bind.CallOpts{})
-	if err != nil {
-		s.lggr.Errorw("failed to get capabilities from on-chain registry", "error", err)
-		return err
-	}
-
-	for _, capability := range capabilities {
-		capabilityID, err := capabilityRegistry.GetHashedCapabilityId(&bind.CallOpts{}, capability.LabelledName, capability.Version)
-		if err != nil {
-			s.lggr.Errorw("failed to get capability ID", "error", err)
-			return err
-		}
-
-		capabilityStruct := Capability{
-			ID:                    capabilityID,
-			Name:                  capability.LabelledName,
-			Version:               capability.Version,
-			ResponseType:          CapabilityResponseType(capability.ResponseType),
-			ConfigurationContract: capability.ConfigurationContract,
-		}
-		s.lggr.Infof("capability struct %v", capabilityStruct)
-
-		s.remoteRegistry.capabilities = append(s.remoteRegistry.capabilities, capabilityStruct)
-	}
-
-	s.lggr.Infof("capabilities, %v", capabilities)
 	s.lggr.Info("registry syncer started")
-<<<<<<< HEAD
-
-	return nil
-=======
->>>>>>> 9b8e2528
 }
 
 func (s *registrySyncer) Close() error {
