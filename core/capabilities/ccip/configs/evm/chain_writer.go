package evm

import (
	"encoding/json"
	"fmt"

	"github.com/ethereum/go-ethereum/accounts/abi"
	"github.com/ethereum/go-ethereum/common"

	"github.com/smartcontractkit/chainlink-ccip/pkg/consts"

	"github.com/smartcontractkit/chainlink/v2/core/chains/evm/assets"
	evmtypes "github.com/smartcontractkit/chainlink/v2/core/chains/evm/types"
	"github.com/smartcontractkit/chainlink/v2/core/gethwrappers/ccip/generated/offramp"
	evmrelaytypes "github.com/smartcontractkit/chainlink/v2/core/services/relay/evm/types"
)

var (
	offrampABI = evmtypes.MustGetABI(offramp.OffRampABI)
)

func MustChainWriterConfig(
	fromAddress common.Address,
	maxGasPrice *assets.Wei,
	commitGasLimit,
	execBatchGasLimit uint64,
) []byte {
	rawConfig := ChainWriterConfigRaw(fromAddress, maxGasPrice, commitGasLimit, execBatchGasLimit)
	encoded, err := json.Marshal(rawConfig)
	if err != nil {
		panic(fmt.Errorf("failed to marshal ChainWriterConfig: %w", err))
	}

	return encoded
}

// ChainWriterConfigRaw returns a ChainWriterConfig that can be used to transmit commit and execute reports.
func ChainWriterConfigRaw(
	fromAddress common.Address,
	maxGasPrice *assets.Wei,
	commitGasLimit,
	execBatchGasLimit uint64,
) evmrelaytypes.ChainWriterConfig {
	return evmrelaytypes.ChainWriterConfig{
		Contracts: map[string]*evmrelaytypes.ContractConfig{
			consts.ContractNameOffRamp: {
				ContractABI: offramp.OffRampABI,
				Configs: map[string]*evmrelaytypes.ChainWriterDefinition{
					consts.MethodCommit: {
						ChainSpecificName: mustGetMethodName("commit", offrampABI),
						FromAddress:       fromAddress,
						GasLimit:          commitGasLimit,
					},
					consts.MethodExecute: {
						ChainSpecificName: mustGetMethodName("execute", offrampABI),
						FromAddress:       fromAddress,
						GasLimit:          execBatchGasLimit,
					},
				},
			},
		},
<<<<<<< HEAD
		// This needs to be commented out, otherwise unmarshalling the config fails in the chain writer.
		// SendEveryStrategy seems to be the default though, so we're fine for now.
		// SendStrategy: txmgr.NewSendEveryStrategy(),
=======
>>>>>>> eec0ff94
		MaxGasPrice: maxGasPrice,
	}
}

// mustGetMethodName panics if the method name is not found in the provided ABI.
func mustGetMethodName(name string, tabi abi.ABI) (methodName string) {
	m, ok := tabi.Methods[name]
	if !ok {
		panic(fmt.Sprintf("missing method %s in the abi", name))
	}
	return m.Name
}<|MERGE_RESOLUTION|>--- conflicted
+++ resolved
@@ -59,12 +59,6 @@
 				},
 			},
 		},
-<<<<<<< HEAD
-		// This needs to be commented out, otherwise unmarshalling the config fails in the chain writer.
-		// SendEveryStrategy seems to be the default though, so we're fine for now.
-		// SendStrategy: txmgr.NewSendEveryStrategy(),
-=======
->>>>>>> eec0ff94
 		MaxGasPrice: maxGasPrice,
 	}
 }
