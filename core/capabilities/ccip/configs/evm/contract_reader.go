--- conflicted
+++ resolved
@@ -27,11 +27,8 @@
 	feeQuoterABI            = evmtypes.MustGetABI(fee_quoter.FeeQuoterABI)
 	nonceManagerABI         = evmtypes.MustGetABI(nonce_manager.NonceManagerABI)
 	priceFeedABI            = evmtypes.MustGetABI(aggregator_v3_interface.AggregatorV3InterfaceABI)
-<<<<<<< HEAD
+	rmnRemoteABI            = evmtypes.MustGetABI(rmn_remote.RMNRemoteABI)
 	rmnHomeABI              = evmtypes.MustGetABI(rmnHomeString)
-=======
-	rmnRemoteABI            = evmtypes.MustGetABI(rmn_remote.RMNRemoteABI)
->>>>>>> 8fa9a67d
 )
 
 // TODO: replace with generated ABI when the contract will be defined
