package ocrimpls_test

import (
	"crypto/rand"
	"math/big"
	"net/url"
	"testing"
	"time"

	"github.com/smartcontractkit/chainlink-common/pkg/utils/tests"

	"github.com/smartcontractkit/chainlink/v2/core/capabilities/ccip/ocrimpls"
	cctypes "github.com/smartcontractkit/chainlink/v2/core/capabilities/ccip/types"
	"github.com/smartcontractkit/chainlink/v2/core/chains/evm/config/toml"
	"github.com/smartcontractkit/chainlink/v2/core/chains/evm/types"

	"github.com/ethereum/go-ethereum/accounts/abi/bind"
	"github.com/ethereum/go-ethereum/accounts/abi/bind/backends"
	"github.com/ethereum/go-ethereum/common"
	"github.com/ethereum/go-ethereum/common/hexutil"
	"github.com/ethereum/go-ethereum/core"
	"github.com/jmoiron/sqlx"
	"github.com/stretchr/testify/require"

	"github.com/smartcontractkit/libocr/commontypes"
	"github.com/smartcontractkit/libocr/offchainreporting2plus/ocr3types"
	ocrtypes "github.com/smartcontractkit/libocr/offchainreporting2plus/types"

	"github.com/smartcontractkit/chainlink-common/pkg/utils/mailbox"

	"github.com/smartcontractkit/chainlink/v2/core/chains/evm/assets"
	"github.com/smartcontractkit/chainlink/v2/core/chains/evm/client"
	evmconfig "github.com/smartcontractkit/chainlink/v2/core/chains/evm/config"
	"github.com/smartcontractkit/chainlink/v2/core/chains/evm/config/chaintype"
	"github.com/smartcontractkit/chainlink/v2/core/chains/evm/gas"
	"github.com/smartcontractkit/chainlink/v2/core/chains/evm/headtracker"
	"github.com/smartcontractkit/chainlink/v2/core/chains/evm/keystore"
	"github.com/smartcontractkit/chainlink/v2/core/chains/evm/logpoller"
	"github.com/smartcontractkit/chainlink/v2/core/chains/evm/txmgr"
	"github.com/smartcontractkit/chainlink/v2/core/chains/evm/utils"
	"github.com/smartcontractkit/chainlink/v2/core/config"
	"github.com/smartcontractkit/chainlink/v2/core/gethwrappers/ccip/generated/multi_ocr3_helper"
	"github.com/smartcontractkit/chainlink/v2/core/internal/cltest"
	"github.com/smartcontractkit/chainlink/v2/core/internal/testutils"
	"github.com/smartcontractkit/chainlink/v2/core/internal/testutils/pgtest"
	"github.com/smartcontractkit/chainlink/v2/core/logger"
	kschaintype "github.com/smartcontractkit/chainlink/v2/core/services/keystore/chaintype"
	"github.com/smartcontractkit/chainlink/v2/core/services/keystore/keys/ocr2key"
	"github.com/smartcontractkit/chainlink/v2/core/services/relay/evm"
	evmrelaytypes "github.com/smartcontractkit/chainlink/v2/core/services/relay/evm/types"
)

func Test_ContractTransmitter_TransmitWithoutSignatures(t *testing.T) {
	type testCase struct {
		name                string
		pluginType          uint8
		withSigs            bool
		expectedSigsEnabled bool
		report              []byte
	}

	testCases := []testCase{
		{
			"empty report with sigs",
			uint8(cctypes.PluginTypeCCIPCommit),
			true,
			true,
			[]byte{},
		},
		{
			"empty report without sigs",
			uint8(cctypes.PluginTypeCCIPExec),
			false,
			false,
			[]byte{},
		},
		{
			"report with data with sigs",
			uint8(cctypes.PluginTypeCCIPCommit),
			true,
			true,
			randomReport(t, 96),
		},
		{
			"report with data without sigs",
			uint8(cctypes.PluginTypeCCIPExec),
			false,
			false,
			randomReport(t, 96),
		},
	}
	for _, tc := range testCases {
		t.Run(tc.name, func(t *testing.T) {
			tc := tc
			testTransmitter(t, tc.pluginType, tc.withSigs, tc.expectedSigsEnabled, tc.report)
		})
	}
}

func testTransmitter(
	t *testing.T,
	pluginType uint8,
	withSigs bool,
	expectedSigsEnabled bool,
	report []byte,
) {
	ctx := tests.Context(t)
	uni := newTestUniverse[[]byte](t, nil)

	c, err := uni.wrapper.LatestConfigDetails(nil, pluginType)
	require.NoError(t, err, "failed to get latest config details")
	configDigest := c.ConfigInfo.ConfigDigest
	require.Equal(t, expectedSigsEnabled, c.ConfigInfo.IsSignatureVerificationEnabled, "signature verification enabled setting not correct")

	// set the plugin type on the helper so it fetches the right config info.
	// the important aspect is whether signatures should be enabled or not.
	_, err = uni.wrapper.SetTransmitOcrPluginType(uni.deployer, pluginType)
	require.NoError(t, err, "failed to set plugin type")
	uni.backend.Commit()

	// create attributed sigs
	// only need f+1 which is 2 in this case
	rwi := ocr3types.ReportWithInfo[[]byte]{
		Report: report,
		Info:   []byte{},
	}
	seqNr := uint64(1)
	attributedSigs := uni.SignReport(t, configDigest, rwi, seqNr)

	account, err := uni.transmitterWithSigs.FromAccount(ctx)
	require.NoError(t, err, "failed to get from account")
	require.Equal(t, ocrtypes.Account(uni.transmitters[0].Hex()), account, "from account mismatch")
	if withSigs {
		err = uni.transmitterWithSigs.Transmit(testutils.Context(t), configDigest, seqNr, rwi, attributedSigs)
	} else {
		err = uni.transmitterWithoutSigs.Transmit(testutils.Context(t), configDigest, seqNr, rwi, attributedSigs)
	}
	require.NoError(t, err, "failed to transmit")
	uni.backend.Commit()

	var txStatus uint64
	require.Eventually(t, func() bool {
		uni.backend.Commit()
		rows, err := uni.db.QueryContext(testutils.Context(t), `SELECT hash FROM evm.tx_attempts LIMIT 1`)
		require.NoError(t, err, "failed to query txes")
		defer rows.Close()
		var txHash []byte
		for rows.Next() {
			require.NoError(t, rows.Scan(&txHash), "failed to scan")
		}
		t.Log("txHash:", txHash)
		receipt, err := uni.simClient.TransactionReceipt(testutils.Context(t), common.BytesToHash(txHash))
		if err != nil {
			t.Log("tx not found yet:", hexutil.Encode(txHash))
			return false
		}
		t.Log("tx found:", hexutil.Encode(txHash), "status:", receipt.Status)
		txStatus = receipt.Status
		return true
	}, testutils.WaitTimeout(t), 1*time.Second)

	// wait for receipt to be written to the db
<<<<<<< HEAD
	gomega.NewWithT(t).Eventually(func() bool {
		uni.backend.Commit()
		var count uint32
		err := uni.db.GetContext(testutils.Context(t), &count, `SELECT count(*) as cnt FROM evm.receipts LIMIT 1`)
		require.NoError(t, err)
		if count == 1 {
			t.Log("tx receipt found in db")
=======
	require.Eventually(t, func() bool {
		rows, err := uni.db.QueryContext(testutils.Context(t), `SELECT count(*) as cnt FROM evm.receipts LIMIT 1`)
		require.NoError(t, err, "failed to query receipts")
		defer rows.Close()
		var count int
		for rows.Next() {
			require.NoError(t, rows.Scan(&count), "failed to scan")
>>>>>>> a0d8e6e8
		}
		return count == 1
	}, testutils.WaitTimeout(t), 2*time.Second)

	require.Equal(t, uint64(1), txStatus, "tx status should be success")

	// check that the event was emitted
	events := uni.TransmittedEvents(t)
	require.Len(t, events, 1, "expected 1 event")
	require.Equal(t, configDigest, events[0].ConfigDigest, "config digest mismatch")
	require.Equal(t, seqNr, events[0].SequenceNumber, "seq num mismatch")
}

type testUniverse[RI any] struct {
	simClient              *client.SimulatedBackendClient
	backend                *backends.SimulatedBackend
	deployer               *bind.TransactOpts
	transmitters           []common.Address
	signers                []common.Address
	wrapper                *multi_ocr3_helper.MultiOCR3Helper
	transmitterWithSigs    ocr3types.ContractTransmitter[RI]
	transmitterWithoutSigs ocr3types.ContractTransmitter[RI]
	keyrings               []ocr3types.OnchainKeyring[RI]
	f                      uint8
	db                     *sqlx.DB
	txm                    txmgr.TxManager
	gasEstimator           gas.EvmFeeEstimator
}

type keyringsAndSigners[RI any] struct {
	keyrings []ocr3types.OnchainKeyring[RI]
	signers  []common.Address
}

func newTestUniverse[RI any](t *testing.T, ks *keyringsAndSigners[RI]) *testUniverse[RI] {
	t.Helper()

	db := pgtest.NewSqlxDB(t)
	owner := testutils.MustNewSimTransactor(t)

	// create many transmitters but only need to fund one, rest are to get
	// setOCR3Config to pass.
	keyStore := cltest.NewKeyStore(t, db)
	var transmitters []common.Address
	for i := 0; i < 4; i++ {
		key, err := keyStore.Eth().Create(testutils.Context(t), big.NewInt(1337))
		require.NoError(t, err, "failed to create key")
		transmitters = append(transmitters, key.Address)
	}

	backend := backends.NewSimulatedBackend(core.GenesisAlloc{
		owner.From: core.GenesisAccount{
			Balance: assets.Ether(1000).ToInt(),
		},
		transmitters[0]: core.GenesisAccount{
			Balance: assets.Ether(1000).ToInt(),
		},
	}, 30e6)

	ocr3HelperAddr, _, _, err := multi_ocr3_helper.DeployMultiOCR3Helper(owner, backend)
	require.NoError(t, err)
	backend.Commit()
	wrapper, err := multi_ocr3_helper.NewMultiOCR3Helper(ocr3HelperAddr, backend)
	require.NoError(t, err)

	// create the oracle identities for setConfig
	// need to create at least 4 identities otherwise setConfig will fail
	var (
		keyrings []ocr3types.OnchainKeyring[RI]
		signers  []common.Address
	)
	if ks != nil {
		keyrings = ks.keyrings
		signers = ks.signers
	} else {
		for i := 0; i < 4; i++ {
			kb, err2 := ocr2key.New(kschaintype.EVM)
			require.NoError(t, err2, "failed to create key")
			kr := ocrimpls.NewOnchainKeyring[RI](kb, logger.TestLogger(t))
			signers = append(signers, common.BytesToAddress(kr.PublicKey()))
			keyrings = append(keyrings, kr)
		}
	}
	f := uint8(1)
	commitConfigDigest := testutils.Random32Byte()
	execConfigDigest := testutils.Random32Byte()
	_, err = wrapper.SetOCR3Configs(
		owner,
		[]multi_ocr3_helper.MultiOCR3BaseOCRConfigArgs{
			{
				ConfigDigest:                   commitConfigDigest,
				OcrPluginType:                  uint8(cctypes.PluginTypeCCIPCommit),
				F:                              f,
				IsSignatureVerificationEnabled: true,
				Signers:                        signers,
				Transmitters: []common.Address{
					transmitters[0],
					transmitters[1],
					transmitters[2],
					transmitters[3],
				},
			},
			{
				ConfigDigest:                   execConfigDigest,
				OcrPluginType:                  uint8(cctypes.PluginTypeCCIPExec),
				F:                              f,
				IsSignatureVerificationEnabled: false,
				Signers:                        signers,
				Transmitters: []common.Address{
					transmitters[0],
					transmitters[1],
					transmitters[2],
					transmitters[3],
				},
			},
		},
	)
	require.NoError(t, err)
	backend.Commit()

	commitConfig, err := wrapper.LatestConfigDetails(nil, uint8(cctypes.PluginTypeCCIPCommit))
	require.NoError(t, err, "failed to get latest commit config")
	require.Equal(t, commitConfigDigest, commitConfig.ConfigInfo.ConfigDigest, "commit config digest mismatch")
	execConfig, err := wrapper.LatestConfigDetails(nil, uint8(cctypes.PluginTypeCCIPExec))
	require.NoError(t, err, "failed to get latest exec config")
	require.Equal(t, execConfigDigest, execConfig.ConfigInfo.ConfigDigest, "exec config digest mismatch")

	simClient := client.NewSimulatedBackendClient(t, backend, testutils.SimulatedChainID)

	// create the chain writer service
	txm, gasEstimator := makeTestEvmTxm(t, db, simClient, keyStore.Eth())
	require.NoError(t, txm.Start(testutils.Context(t)), "failed to start tx manager")
	t.Cleanup(func() { require.NoError(t, txm.Close()) })

	chainWriter, err := evm.NewChainWriterService(
		logger.TestLogger(t),
		simClient,
		txm,
		gasEstimator,
		chainWriterConfigRaw(transmitters[0], assets.GWei(1)))
	require.NoError(t, err, "failed to create chain writer")
	require.NoError(t, chainWriter.Start(testutils.Context(t)), "failed to start chain writer")
	t.Cleanup(func() { require.NoError(t, chainWriter.Close()) })

	transmitterWithSigs := ocrimpls.XXXNewContractTransmitterTestsOnly[RI](
		chainWriter,
		ocrtypes.Account(transmitters[0].Hex()),
		contractName,
		methodTransmitWithSignatures,
		ocr3HelperAddr.Hex(),
		ocrimpls.ToCommitCalldata,
	)
	transmitterWithoutSigs := ocrimpls.XXXNewContractTransmitterTestsOnly[RI](
		chainWriter,
		ocrtypes.Account(transmitters[0].Hex()),
		contractName,
		methodTransmitWithoutSignatures,
		ocr3HelperAddr.Hex(),
		ocrimpls.ToExecCalldata,
	)

	return &testUniverse[RI]{
		simClient:              simClient,
		backend:                backend,
		deployer:               owner,
		transmitters:           transmitters,
		signers:                signers,
		wrapper:                wrapper,
		transmitterWithSigs:    transmitterWithSigs,
		transmitterWithoutSigs: transmitterWithoutSigs,
		keyrings:               keyrings,
		f:                      f,
		db:                     db,
		txm:                    txm,
		gasEstimator:           gasEstimator,
	}
}

func (uni testUniverse[RI]) SignReport(t *testing.T, configDigest ocrtypes.ConfigDigest, rwi ocr3types.ReportWithInfo[RI], seqNum uint64) []ocrtypes.AttributedOnchainSignature {
	var attributedSigs []ocrtypes.AttributedOnchainSignature
	for i := uint8(0); i < uni.f+1; i++ {
		t.Log("signing report with", hexutil.Encode(uni.keyrings[i].PublicKey()))
		sig, err := uni.keyrings[i].Sign(configDigest, seqNum, rwi)
		require.NoError(t, err, "failed to sign report")
		attributedSigs = append(attributedSigs, ocrtypes.AttributedOnchainSignature{
			Signature: sig,
			Signer:    commontypes.OracleID(i),
		})
	}
	return attributedSigs
}

func (uni testUniverse[RI]) TransmittedEvents(t *testing.T) []*multi_ocr3_helper.MultiOCR3HelperTransmitted {
	iter, err := uni.wrapper.FilterTransmitted(&bind.FilterOpts{
		Start: 0,
	}, nil)
	require.NoError(t, err, "failed to create filter iterator")
	var events []*multi_ocr3_helper.MultiOCR3HelperTransmitted
	for iter.Next() {
		event := iter.Event
		events = append(events, event)
	}
	return events
}

func randomReport(t *testing.T, len int) []byte {
	report := make([]byte, len)
	_, err := rand.Reader.Read(report)
	require.NoError(t, err, "failed to read random bytes")
	return report
}

const (
	contractName                    = "MultiOCR3Helper"
	methodTransmitWithSignatures    = "TransmitWithSignatures"
	methodTransmitWithoutSignatures = "TransmitWithoutSignatures"
)

func chainWriterConfigRaw(fromAddress common.Address, maxGasPrice *assets.Wei) evmrelaytypes.ChainWriterConfig {
	return evmrelaytypes.ChainWriterConfig{
		Contracts: map[string]*evmrelaytypes.ContractConfig{
			contractName: {
				ContractABI: multi_ocr3_helper.MultiOCR3HelperABI,
				Configs: map[string]*evmrelaytypes.ChainWriterDefinition{
					methodTransmitWithSignatures: {
						ChainSpecificName: "transmitWithSignatures",
						GasLimit:          1e6,
						FromAddress:       fromAddress,
					},
					methodTransmitWithoutSignatures: {
						ChainSpecificName: "transmitWithoutSignatures",
						GasLimit:          1e6,
						FromAddress:       fromAddress,
					},
				},
			},
		},
		MaxGasPrice: maxGasPrice,
	}
}

func makeTestEvmTxm(
	t *testing.T,
	db *sqlx.DB,
	ethClient client.Client,
	keyStore keystore.Eth) (txmgr.TxManager, gas.EvmFeeEstimator) {
	config, dbConfig, evmConfig := MakeTestConfigs(t)

	estimator, err := gas.NewEstimator(logger.TestLogger(t), ethClient, config.ChainType(), evmConfig.GasEstimator())
	require.NoError(t, err, "failed to create gas estimator")

	lggr := logger.TestLogger(t)
	lpOpts := logpoller.Opts{
		PollPeriod:               100 * time.Millisecond,
		FinalityDepth:            2,
		BackfillBatchSize:        3,
		RpcBatchSize:             2,
		KeepFinalizedBlocksDepth: 1000,
	}

	chainID := big.NewInt(1337)
	headSaver := headtracker.NewHeadSaver(
		logger.NullLogger,
		headtracker.NewORM(*chainID, db),
		evmConfig,
		evmConfig.HeadTrackerConfig,
	)

	broadcaster := headtracker.NewHeadBroadcaster(logger.NullLogger)
	require.NoError(t, broadcaster.Start(testutils.Context(t)), "failed to start head broadcaster")
	t.Cleanup(func() { require.NoError(t, broadcaster.Close()) })

	ht := headtracker.NewHeadTracker(
		logger.NullLogger,
		ethClient,
		evmConfig,
		evmConfig.HeadTrackerConfig,
		broadcaster,
		headSaver,
		mailbox.NewMonitor("contract_transmitter_test", logger.NullLogger),
	)
	require.NoError(t, ht.Start(testutils.Context(t)), "failed to start head tracker")
	t.Cleanup(func() { require.NoError(t, ht.Close()) })

	lp := logpoller.NewLogPoller(logpoller.NewORM(testutils.FixtureChainID, db, logger.NullLogger),
		ethClient, logger.NullLogger, ht, lpOpts)
	require.NoError(t, lp.Start(testutils.Context(t)), "failed to start log poller")
	t.Cleanup(func() { require.NoError(t, lp.Close()) })

	// logic for building components (from evm/evm_txm.go) -------
	lggr.Infow("Initializing EVM transaction manager",
		"bumpTxDepth", evmConfig.GasEstimator().BumpTxDepth(),
		"maxInFlightTransactions", config.EvmConfig.Transactions().MaxInFlight(),
		"maxQueuedTransactions", config.EvmConfig.Transactions().MaxQueued(),
		"nonceAutoSync", evmConfig.NonceAutoSync(),
		"limitDefault", evmConfig.GasEstimator().LimitDefault(),
	)

	txm, err := txmgr.NewTxm(
		db,
		config,
		config.EvmConfig.GasEstimator(),
		config.EvmConfig.Transactions(),
		nil,
		dbConfig,
		dbConfig.Listener(),
		ethClient,
		lggr,
		lp,
		keyStore,
		estimator,
		ht)
	require.NoError(t, err, "can't create tx manager")

	_, unsub := broadcaster.Subscribe(txm)
	t.Cleanup(unsub)

	return txm, estimator
}

// Code below copied/pasted and slightly modified in order to work from core/chains/evm/txmgr/test_helpers.go.

func ptr[T any](t T) *T { return &t }

type TestDatabaseConfig struct {
	config.Database
	defaultQueryTimeout time.Duration
}

func (d *TestDatabaseConfig) DefaultQueryTimeout() time.Duration {
	return d.defaultQueryTimeout
}

func (d *TestDatabaseConfig) LogSQL() bool {
	return false
}

type TestListenerConfig struct {
	config.Listener
}

func (l *TestListenerConfig) FallbackPollInterval() time.Duration {
	return 1 * time.Minute
}

func (d *TestDatabaseConfig) Listener() config.Listener {
	return &TestListenerConfig{}
}

type TestHeadTrackerConfig struct{}

// FinalityTagBypass implements config.HeadTracker.
func (t *TestHeadTrackerConfig) FinalityTagBypass() bool {
	return false
}

// HistoryDepth implements config.HeadTracker.
func (t *TestHeadTrackerConfig) HistoryDepth() uint32 {
	return 50
}

// MaxAllowedFinalityDepth implements config.HeadTracker.
func (t *TestHeadTrackerConfig) MaxAllowedFinalityDepth() uint32 {
	return 100
}

// MaxBufferSize implements config.HeadTracker.
func (t *TestHeadTrackerConfig) MaxBufferSize() uint32 {
	return 100
}

// SamplingInterval implements config.HeadTracker.
func (t *TestHeadTrackerConfig) SamplingInterval() time.Duration {
	return 1 * time.Second
}

func (t *TestHeadTrackerConfig) PersistenceEnabled() bool {
	return true
}

var _ evmconfig.HeadTracker = (*TestHeadTrackerConfig)(nil)

type TestEvmConfig struct {
	evmconfig.EVM
	HeadTrackerConfig    evmconfig.HeadTracker
	MaxInFlight          uint32
	ReaperInterval       time.Duration
	ReaperThreshold      time.Duration
	ResendAfterThreshold time.Duration
	BumpThreshold        uint64
	MaxQueued            uint64
	Enabled              bool
	Threshold            uint32
	MinAttempts          uint32
	DetectionApiUrl      *url.URL
}

func (e *TestEvmConfig) FinalityTagEnabled() bool {
	return false
}

func (e *TestEvmConfig) FinalityDepth() uint32 {
	return 42
}

func (e *TestEvmConfig) FinalizedBlockOffset() uint32 {
	return 42
}

func (e *TestEvmConfig) BlockEmissionIdleWarningThreshold() time.Duration {
	return 10 * time.Second
}

func (e *TestEvmConfig) Transactions() evmconfig.Transactions {
	return &transactionsConfig{e: e, autoPurge: &autoPurgeConfig{}}
}

func (e *TestEvmConfig) NonceAutoSync() bool { return true }

func (e *TestEvmConfig) ChainType() chaintype.ChainType { return "" }

type TestGasEstimatorConfig struct {
	bumpThreshold uint64
}

func (g *TestGasEstimatorConfig) DAOracle() evmconfig.DAOracle {
	return &TestDAOracleConfig{}
}

type TestDAOracleConfig struct {
	evmconfig.DAOracle
}

func (d *TestDAOracleConfig) OracleType() toml.DAOracleType { return toml.DAOracleOPStack }
func (d *TestDAOracleConfig) OracleAddress() *types.EIP55Address {
	a, err := types.NewEIP55Address("0x420000000000000000000000000000000000000F")
	if err != nil {
		panic(err)
	}
	return &a
}
func (d *TestDAOracleConfig) CustomGasPriceCalldata() string { return "" }

func (g *TestGasEstimatorConfig) BlockHistory() evmconfig.BlockHistory {
	return &TestBlockHistoryConfig{}
}

func (g *TestGasEstimatorConfig) FeeHistory() evmconfig.FeeHistory {
	return &TestFeeHistoryConfig{}
}

func (g *TestGasEstimatorConfig) EIP1559DynamicFees() bool   { return false }
func (g *TestGasEstimatorConfig) LimitDefault() uint64       { return 1e6 }
func (g *TestGasEstimatorConfig) BumpPercent() uint16        { return 2 }
func (g *TestGasEstimatorConfig) BumpThreshold() uint64      { return g.bumpThreshold }
func (g *TestGasEstimatorConfig) BumpMin() *assets.Wei       { return assets.GWei(1) }
func (g *TestGasEstimatorConfig) FeeCapDefault() *assets.Wei { return assets.GWei(1) }
func (g *TestGasEstimatorConfig) PriceDefault() *assets.Wei  { return assets.GWei(1) }
func (g *TestGasEstimatorConfig) TipCapDefault() *assets.Wei { return assets.GWei(1) }
func (g *TestGasEstimatorConfig) TipCapMin() *assets.Wei     { return assets.GWei(1) }
func (g *TestGasEstimatorConfig) LimitMax() uint64           { return 0 }
func (g *TestGasEstimatorConfig) LimitMultiplier() float32   { return 1 }
func (g *TestGasEstimatorConfig) BumpTxDepth() uint32        { return 42 }
func (g *TestGasEstimatorConfig) LimitTransfer() uint64      { return 42 }
func (g *TestGasEstimatorConfig) PriceMax() *assets.Wei      { return assets.GWei(1) }
func (g *TestGasEstimatorConfig) PriceMin() *assets.Wei      { return assets.GWei(1) }
func (g *TestGasEstimatorConfig) Mode() string               { return "FixedPrice" }
func (g *TestGasEstimatorConfig) LimitJobType() evmconfig.LimitJobType {
	return &TestLimitJobTypeConfig{}
}
func (g *TestGasEstimatorConfig) PriceMaxKey(addr common.Address) *assets.Wei {
	return assets.GWei(1)
}
func (g *TestGasEstimatorConfig) EstimateLimit() bool { return false }

func (e *TestEvmConfig) GasEstimator() evmconfig.GasEstimator {
	return &TestGasEstimatorConfig{bumpThreshold: e.BumpThreshold}
}

type TestLimitJobTypeConfig struct {
}

func (l *TestLimitJobTypeConfig) OCR() *uint32    { return ptr(uint32(0)) }
func (l *TestLimitJobTypeConfig) OCR2() *uint32   { return ptr(uint32(0)) }
func (l *TestLimitJobTypeConfig) DR() *uint32     { return ptr(uint32(0)) }
func (l *TestLimitJobTypeConfig) FM() *uint32     { return ptr(uint32(0)) }
func (l *TestLimitJobTypeConfig) Keeper() *uint32 { return ptr(uint32(0)) }
func (l *TestLimitJobTypeConfig) VRF() *uint32    { return ptr(uint32(0)) }

type TestBlockHistoryConfig struct {
	evmconfig.BlockHistory
}

func (b *TestBlockHistoryConfig) BatchSize() uint32                 { return 42 }
func (b *TestBlockHistoryConfig) BlockDelay() uint16                { return 42 }
func (b *TestBlockHistoryConfig) BlockHistorySize() uint16          { return 42 }
func (b *TestBlockHistoryConfig) EIP1559FeeCapBufferBlocks() uint16 { return 42 }
func (b *TestBlockHistoryConfig) TransactionPercentile() uint16     { return 42 }

type TestFeeHistoryConfig struct {
	evmconfig.FeeHistory
}

type transactionsConfig struct {
	evmconfig.Transactions
	e         *TestEvmConfig
	autoPurge evmconfig.AutoPurgeConfig
}

func (*transactionsConfig) ForwardersEnabled() bool                { return false }
func (t *transactionsConfig) MaxInFlight() uint32                  { return t.e.MaxInFlight }
func (t *transactionsConfig) MaxQueued() uint64                    { return t.e.MaxQueued }
func (t *transactionsConfig) ReaperInterval() time.Duration        { return t.e.ReaperInterval }
func (t *transactionsConfig) ReaperThreshold() time.Duration       { return t.e.ReaperThreshold }
func (t *transactionsConfig) ResendAfterThreshold() time.Duration  { return t.e.ResendAfterThreshold }
func (t *transactionsConfig) AutoPurge() evmconfig.AutoPurgeConfig { return t.autoPurge }

type autoPurgeConfig struct {
	evmconfig.AutoPurgeConfig
}

func (a *autoPurgeConfig) Enabled() bool { return false }

type MockConfig struct {
	EvmConfig           *TestEvmConfig
	RpcDefaultBatchSize uint32
	finalityDepth       uint32
	finalityTagEnabled  bool
}

func (c *MockConfig) EVM() evmconfig.EVM {
	return c.EvmConfig
}

func (c *MockConfig) NonceAutoSync() bool            { return true }
func (c *MockConfig) ChainType() chaintype.ChainType { return "" }
func (c *MockConfig) FinalityDepth() uint32          { return c.finalityDepth }
func (c *MockConfig) SetFinalityDepth(fd uint32)     { c.finalityDepth = fd }
func (c *MockConfig) FinalityTagEnabled() bool       { return c.finalityTagEnabled }
func (c *MockConfig) RPCDefaultBatchSize() uint32    { return c.RpcDefaultBatchSize }

func MakeTestConfigs(t *testing.T) (*MockConfig, *TestDatabaseConfig, *TestEvmConfig) {
	db := &TestDatabaseConfig{defaultQueryTimeout: utils.DefaultQueryTimeout}
	ec := &TestEvmConfig{
		HeadTrackerConfig: &TestHeadTrackerConfig{},
		BumpThreshold:     42,
		MaxInFlight:       uint32(42),
		MaxQueued:         uint64(0),
		ReaperInterval:    time.Duration(0),
		ReaperThreshold:   time.Duration(0),
	}
	config := &MockConfig{EvmConfig: ec}
	return config, db, ec
}<|MERGE_RESOLUTION|>--- conflicted
+++ resolved
@@ -160,23 +160,13 @@
 	}, testutils.WaitTimeout(t), 1*time.Second)
 
 	// wait for receipt to be written to the db
-<<<<<<< HEAD
-	gomega.NewWithT(t).Eventually(func() bool {
+	require.Eventually(t, func() bool {
 		uni.backend.Commit()
 		var count uint32
 		err := uni.db.GetContext(testutils.Context(t), &count, `SELECT count(*) as cnt FROM evm.receipts LIMIT 1`)
 		require.NoError(t, err)
 		if count == 1 {
 			t.Log("tx receipt found in db")
-=======
-	require.Eventually(t, func() bool {
-		rows, err := uni.db.QueryContext(testutils.Context(t), `SELECT count(*) as cnt FROM evm.receipts LIMIT 1`)
-		require.NoError(t, err, "failed to query receipts")
-		defer rows.Close()
-		var count int
-		for rows.Next() {
-			require.NoError(t, rows.Scan(&count), "failed to scan")
->>>>>>> a0d8e6e8
 		}
 		return count == 1
 	}, testutils.WaitTimeout(t), 2*time.Second)
