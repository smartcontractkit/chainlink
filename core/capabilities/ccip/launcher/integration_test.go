--- conflicted
+++ resolved
@@ -1,7 +1,6 @@
 package launcher
 
 import (
-	"fmt"
 	"testing"
 	"time"
 
@@ -78,13 +77,7 @@
 		chainBConf,
 		chainCConf,
 	}
-<<<<<<< HEAD
-	fmt.Println(inputConfig)
-
-	_, err = uni.CcipCfg.ApplyChainConfigUpdates(uni.Transactor, nil, inputConfig)
-=======
 	_, err = uni.CCIPHome.ApplyChainConfigUpdates(uni.Transactor, nil, inputConfig)
->>>>>>> 72e16434
 	require.NoError(t, err)
 	uni.Backend.Commit()
 
