package ccipreader

import (
	"context"
	"math/big"
	"sort"
	"testing"
	"time"

	"github.com/ethereum/go-ethereum/accounts/abi/bind"
	"github.com/ethereum/go-ethereum/common"
	ethtypes "github.com/ethereum/go-ethereum/core/types"
	"github.com/ethereum/go-ethereum/crypto"
	"github.com/ethereum/go-ethereum/ethclient/simulated"
	"github.com/stretchr/testify/assert"
	"github.com/stretchr/testify/require"
	"go.uber.org/zap/zapcore"
	"golang.org/x/exp/maps"

	"github.com/smartcontractkit/chainlink-common/pkg/types"
	cciptypes "github.com/smartcontractkit/chainlink-common/pkg/types/ccipocr3"
	"github.com/smartcontractkit/chainlink-common/pkg/utils/tests"

	"github.com/smartcontractkit/chainlink/v2/core/chains/evm/client"
	"github.com/smartcontractkit/chainlink/v2/core/chains/evm/headtracker"
	"github.com/smartcontractkit/chainlink/v2/core/chains/evm/logpoller"
	"github.com/smartcontractkit/chainlink/v2/core/chains/evm/utils"
	"github.com/smartcontractkit/chainlink/v2/core/gethwrappers/ccip/generated/ccip_reader_tester"
	"github.com/smartcontractkit/chainlink/v2/core/internal/testutils"
	"github.com/smartcontractkit/chainlink/v2/core/internal/testutils/pgtest"
	"github.com/smartcontractkit/chainlink/v2/core/logger"
	"github.com/smartcontractkit/chainlink/v2/core/services/relay/evm"
	evmtypes "github.com/smartcontractkit/chainlink/v2/core/services/relay/evm/types"

	"github.com/smartcontractkit/chainlink-ccip/pkg/consts"
	"github.com/smartcontractkit/chainlink-ccip/pkg/contractreader"
	ccipreaderpkg "github.com/smartcontractkit/chainlink-ccip/pkg/reader"
	"github.com/smartcontractkit/chainlink-ccip/plugintypes"
)

const (
	chainS1 = cciptypes.ChainSelector(1)
	chainS2 = cciptypes.ChainSelector(2)
	chainS3 = cciptypes.ChainSelector(3)
	chainD  = cciptypes.ChainSelector(4)
)

func TestCCIPReader_CommitReportsGTETimestamp(t *testing.T) {
	ctx := testutils.Context(t)

	cfg := evmtypes.ChainReaderConfig{
		Contracts: map[string]evmtypes.ChainContractReader{
			consts.ContractNameOffRamp: {
				ContractPollingFilter: evmtypes.ContractPollingFilter{
					GenericEventNames: []string{consts.EventNameCommitReportAccepted},
				},
				ContractABI: ccip_reader_tester.CCIPReaderTesterABI,
				Configs: map[string]*evmtypes.ChainReaderDefinition{
					consts.EventNameCommitReportAccepted: {
						ChainSpecificName: consts.EventNameCommitReportAccepted,
						ReadType:          evmtypes.Event,
					},
				},
			},
		},
	}

	s := testSetup(ctx, t, chainD, chainD, nil, cfg)
	tokenA := common.HexToAddress("123")
	const numReports = 5

	for i := uint8(0); i < numReports; i++ {
		_, err := s.contract.EmitCommitReportAccepted(s.auth, ccip_reader_tester.OffRampCommitReport{
			PriceUpdates: ccip_reader_tester.InternalPriceUpdates{
				TokenPriceUpdates: []ccip_reader_tester.InternalTokenPriceUpdate{
					{
						SourceToken: tokenA,
						UsdPerToken: big.NewInt(1000),
					},
				},
				GasPriceUpdates: []ccip_reader_tester.InternalGasPriceUpdate{
					{
						DestChainSelector: uint64(chainD),
						UsdPerUnitGas:     big.NewInt(90),
					},
				},
			},
			MerkleRoots: []ccip_reader_tester.OffRampMerkleRoot{
				{
					SourceChainSelector: uint64(chainS1),
					Interval: ccip_reader_tester.OffRampInterval{
						Min: 10,
						Max: 20,
					},
					MerkleRoot: [32]byte{i + 1},
				},
			},
		})
		assert.NoError(t, err)
		s.sb.Commit()
	}

	// Need to replay as sometimes the logs are not picked up by the log poller (?)
	// Maybe another situation where chain reader doesn't register filters as expected.
	require.NoError(t, s.lp.Replay(ctx, 1))

	var reports []plugintypes.CommitPluginReportWithMeta
	var err error
	require.Eventually(t, func() bool {
		reports, err = s.reader.CommitReportsGTETimestamp(
			ctx,
			chainD,
			time.Unix(30, 0), // Skips first report, simulated backend report timestamps are [20, 30, 40, ...]
			10,
		)
		require.NoError(t, err)
<<<<<<< HEAD
		return len(reports) == numReports
	}, 10*time.Second, 50*time.Millisecond)
=======
		return len(reports) == numReports-1
	}, tests.WaitTimeout(t), 50*time.Millisecond)
>>>>>>> 7b7af642

	assert.Len(t, reports[0].Report.MerkleRoots, 1)
	assert.Equal(t, chainS1, reports[0].Report.MerkleRoots[0].ChainSel)
	assert.Equal(t, cciptypes.SeqNum(10), reports[0].Report.MerkleRoots[0].SeqNumsRange.Start())
	assert.Equal(t, cciptypes.SeqNum(20), reports[0].Report.MerkleRoots[0].SeqNumsRange.End())
	assert.Equal(t, "0x0100000000000000000000000000000000000000000000000000000000000000",
		reports[0].Report.MerkleRoots[0].MerkleRoot.String())

	assert.Equal(t, tokenA.String(), string(reports[0].Report.PriceUpdates.TokenPriceUpdates[0].TokenID))
	assert.Equal(t, uint64(1000), reports[0].Report.PriceUpdates.TokenPriceUpdates[0].Price.Uint64())

	assert.Equal(t, chainD, reports[0].Report.PriceUpdates.GasPriceUpdates[0].ChainSel)
	assert.Equal(t, uint64(90), reports[0].Report.PriceUpdates.GasPriceUpdates[0].GasPrice.Uint64())
}

func TestCCIPReader_ExecutedMessageRanges(t *testing.T) {
	ctx := testutils.Context(t)
	cfg := evmtypes.ChainReaderConfig{
		Contracts: map[string]evmtypes.ChainContractReader{
			consts.ContractNameOffRamp: {
				ContractPollingFilter: evmtypes.ContractPollingFilter{
					GenericEventNames: []string{consts.EventNameExecutionStateChanged},
				},
				ContractABI: ccip_reader_tester.CCIPReaderTesterABI,
				Configs: map[string]*evmtypes.ChainReaderDefinition{
					consts.EventNameExecutionStateChanged: {
						ChainSpecificName: consts.EventNameExecutionStateChanged,
						ReadType:          evmtypes.Event,
					},
				},
			},
		},
	}

	s := testSetup(ctx, t, chainD, chainD, nil, cfg)

	_, err := s.contract.EmitExecutionStateChanged(
		s.auth,
		uint64(chainS1),
		14,
		cciptypes.Bytes32{1, 0, 0, 1},
		1,
		[]byte{1, 2, 3, 4},
	)
	assert.NoError(t, err)
	s.sb.Commit()

	_, err = s.contract.EmitExecutionStateChanged(
		s.auth,
		uint64(chainS1),
		15,
		cciptypes.Bytes32{1, 0, 0, 2},
		1,
		[]byte{1, 2, 3, 4, 5},
	)
	assert.NoError(t, err)
	s.sb.Commit()

	// Need to replay as sometimes the logs are not picked up by the log poller (?)
	// Maybe another situation where chain reader doesn't register filters as expected.
	require.NoError(t, s.lp.Replay(ctx, 1))

	var executedRanges []cciptypes.SeqNumRange
	require.Eventually(t, func() bool {
		executedRanges, err = s.reader.ExecutedMessageRanges(
			ctx,
			chainS1,
			chainD,
			cciptypes.NewSeqNumRange(14, 15),
		)
		require.NoError(t, err)
		return len(executedRanges) == 2
	}, testutils.WaitTimeout(t), 50*time.Millisecond)

	assert.Equal(t, cciptypes.SeqNum(14), executedRanges[0].Start())
	assert.Equal(t, cciptypes.SeqNum(14), executedRanges[0].End())

	assert.Equal(t, cciptypes.SeqNum(15), executedRanges[1].Start())
	assert.Equal(t, cciptypes.SeqNum(15), executedRanges[1].End())
}

func TestCCIPReader_MsgsBetweenSeqNums(t *testing.T) {
	ctx := testutils.Context(t)

	cfg := evmtypes.ChainReaderConfig{
		Contracts: map[string]evmtypes.ChainContractReader{
			consts.ContractNameOnRamp: {
				ContractPollingFilter: evmtypes.ContractPollingFilter{
					GenericEventNames: []string{consts.EventNameCCIPSendRequested},
				},
				ContractABI: ccip_reader_tester.CCIPReaderTesterABI,
				Configs: map[string]*evmtypes.ChainReaderDefinition{
					consts.EventNameCCIPSendRequested: {
						ChainSpecificName: consts.EventNameCCIPSendRequested,
						ReadType:          evmtypes.Event,
					},
				},
			},
		},
	}

	s := testSetup(ctx, t, chainS1, chainD, nil, cfg)

	_, err := s.contract.EmitCCIPSendRequested(s.auth, uint64(chainD), ccip_reader_tester.InternalEVM2AnyRampMessage{
		Header: ccip_reader_tester.InternalRampMessageHeader{
			MessageId:           [32]byte{1, 0, 0, 0, 0},
			SourceChainSelector: uint64(chainS1),
			DestChainSelector:   uint64(chainD),
			SequenceNumber:      10,
		},
		Sender:         utils.RandomAddress(),
		Data:           make([]byte, 0),
		Receiver:       utils.RandomAddress().Bytes(),
		ExtraArgs:      make([]byte, 0),
		FeeToken:       utils.RandomAddress(),
		FeeTokenAmount: big.NewInt(0),
		TokenAmounts:   make([]ccip_reader_tester.InternalRampTokenAmount, 0),
	})
	assert.NoError(t, err)

	_, err = s.contract.EmitCCIPSendRequested(s.auth, uint64(chainD), ccip_reader_tester.InternalEVM2AnyRampMessage{
		Header: ccip_reader_tester.InternalRampMessageHeader{
			MessageId:           [32]byte{1, 0, 0, 0, 1},
			SourceChainSelector: uint64(chainS1),
			DestChainSelector:   uint64(chainD),
			SequenceNumber:      15,
		},
		Sender:         utils.RandomAddress(),
		Data:           make([]byte, 0),
		Receiver:       utils.RandomAddress().Bytes(),
		ExtraArgs:      make([]byte, 0),
		FeeToken:       utils.RandomAddress(),
		FeeTokenAmount: big.NewInt(0),
		TokenAmounts:   make([]ccip_reader_tester.InternalRampTokenAmount, 0),
	})
	assert.NoError(t, err)

	s.sb.Commit()

	// Need to replay as sometimes the logs are not picked up by the log poller (?)
	// Maybe another situation where chain reader doesn't register filters as expected.
	require.NoError(t, s.lp.Replay(ctx, 1))

	var msgs []cciptypes.Message
	require.Eventually(t, func() bool {
		msgs, err = s.reader.MsgsBetweenSeqNums(
			ctx,
			chainS1,
			cciptypes.NewSeqNumRange(5, 20),
		)
		require.NoError(t, err)
		return len(msgs) == 2
	}, tests.WaitTimeout(t), 100*time.Millisecond)

	require.Len(t, msgs, 2)
	// sort to ensure ascending order of sequence numbers.
	sort.Slice(msgs, func(i, j int) bool {
		return msgs[i].Header.SequenceNumber < msgs[j].Header.SequenceNumber
	})
	require.Equal(t, cciptypes.SeqNum(10), msgs[0].Header.SequenceNumber)
	require.Equal(t, cciptypes.SeqNum(15), msgs[1].Header.SequenceNumber)
	for _, msg := range msgs {
		require.Equal(t, chainS1, msg.Header.SourceChainSelector)
		require.Equal(t, chainD, msg.Header.DestChainSelector)
	}
}

func TestCCIPReader_NextSeqNum(t *testing.T) {
	ctx := testutils.Context(t)

	onChainSeqNums := map[cciptypes.ChainSelector]cciptypes.SeqNum{
		chainS1: 10,
		chainS2: 20,
		chainS3: 30,
	}

	cfg := evmtypes.ChainReaderConfig{
		Contracts: map[string]evmtypes.ChainContractReader{
			consts.ContractNameOffRamp: {
				ContractABI: ccip_reader_tester.CCIPReaderTesterABI,
				Configs: map[string]*evmtypes.ChainReaderDefinition{
					consts.MethodNameGetSourceChainConfig: {
						ChainSpecificName: "getSourceChainConfig",
						ReadType:          evmtypes.Method,
					},
				},
			},
		},
	}

	s := testSetup(ctx, t, chainD, chainD, onChainSeqNums, cfg)

	seqNums, err := s.reader.NextSeqNum(ctx, []cciptypes.ChainSelector{chainS1, chainS2, chainS3})
	assert.NoError(t, err)
	assert.Len(t, seqNums, 3)
	assert.Equal(t, cciptypes.SeqNum(10), seqNums[0])
	assert.Equal(t, cciptypes.SeqNum(20), seqNums[1])
	assert.Equal(t, cciptypes.SeqNum(30), seqNums[2])
}

func TestCCIPReader_GetExpectedNextSequenceNumber(t *testing.T) {
	ctx := testutils.Context(t)

	cfg := evmtypes.ChainReaderConfig{
		Contracts: map[string]evmtypes.ChainContractReader{
			consts.ContractNameOnRamp: {
				ContractABI: ccip_reader_tester.CCIPReaderTesterABI,
				Configs: map[string]*evmtypes.ChainReaderDefinition{
					consts.MethodNameGetExpectedNextSequenceNumber: {
						ChainSpecificName: "getExpectedNextSequenceNumber",
						ReadType:          evmtypes.Method,
					},
				},
			},
		},
	}

	s := testSetup(ctx, t, chainS1, chainD, nil, cfg)

	_, err := s.contract.SetDestChainSeqNr(s.auth, uint64(chainD), 10)
	require.NoError(t, err)
	s.sb.Commit()

	seqNum, err := s.reader.GetExpectedNextSequenceNumber(ctx, chainS1, chainD)
	require.NoError(t, err)
	require.Equal(t, cciptypes.SeqNum(10)+1, seqNum)

	_, err = s.contract.SetDestChainSeqNr(s.auth, uint64(chainD), 25)
	require.NoError(t, err)
	s.sb.Commit()

	seqNum, err = s.reader.GetExpectedNextSequenceNumber(ctx, chainS1, chainD)
	require.NoError(t, err)
	require.Equal(t, cciptypes.SeqNum(25)+1, seqNum)
}

func testSetup(ctx context.Context, t *testing.T, readerChain, destChain cciptypes.ChainSelector, onChainSeqNums map[cciptypes.ChainSelector]cciptypes.SeqNum, cfg evmtypes.ChainReaderConfig) *testSetupData {
	const chainID = 1337

	// Generate a new key pair for the simulated account
	privateKey, err := crypto.GenerateKey()
	assert.NoError(t, err)
	// Set up the genesis account with balance
	blnc, ok := big.NewInt(0).SetString("999999999999999999999999999999999999", 10)
	assert.True(t, ok)
	alloc := map[common.Address]ethtypes.Account{crypto.PubkeyToAddress(privateKey.PublicKey): {Balance: blnc}}
	simulatedBackend := simulated.NewBackend(alloc, simulated.WithBlockGasLimit(0))
	// Create a transactor

	auth, err := bind.NewKeyedTransactorWithChainID(privateKey, big.NewInt(chainID))
	assert.NoError(t, err)
	auth.GasLimit = uint64(0)

	// Deploy the contract
	address, _, _, err := ccip_reader_tester.DeployCCIPReaderTester(auth, simulatedBackend.Client())
	assert.NoError(t, err)
	simulatedBackend.Commit()

	// Setup contract client
	contract, err := ccip_reader_tester.NewCCIPReaderTester(address, simulatedBackend.Client())
	assert.NoError(t, err)

	lggr := logger.TestLogger(t)
	lggr.SetLogLevel(zapcore.ErrorLevel)
	db := pgtest.NewSqlxDB(t)
	lpOpts := logpoller.Opts{
		PollPeriod:               time.Millisecond,
		FinalityDepth:            0,
		BackfillBatchSize:        10,
		RpcBatchSize:             10,
		KeepFinalizedBlocksDepth: 100000,
	}
	cl := client.NewSimulatedBackendClient(t, simulatedBackend, big.NewInt(0).SetUint64(uint64(readerChain)))
	headTracker := headtracker.NewSimulatedHeadTracker(cl, lpOpts.UseFinalityTag, lpOpts.FinalityDepth)
	lp := logpoller.NewLogPoller(logpoller.NewORM(big.NewInt(0).SetUint64(uint64(readerChain)), db, lggr),
		cl,
		lggr,
		headTracker,
		lpOpts,
	)
	assert.NoError(t, lp.Start(ctx))

	for sourceChain, seqNum := range onChainSeqNums {
		_, err1 := contract.SetSourceChainConfig(auth, uint64(sourceChain), ccip_reader_tester.OffRampSourceChainConfig{
			IsEnabled: true,
			MinSeqNr:  uint64(seqNum),
		})
		assert.NoError(t, err1)
		simulatedBackend.Commit()
		scc, err1 := contract.GetSourceChainConfig(&bind.CallOpts{Context: ctx}, uint64(sourceChain))
		assert.NoError(t, err1)
		assert.Equal(t, seqNum, cciptypes.SeqNum(scc.MinSeqNr))
	}

	contractNames := maps.Keys(cfg.Contracts)
	assert.Len(t, contractNames, 1, "test setup assumes there is only one contract")

	cr, err := evm.NewChainReaderService(ctx, lggr, lp, headTracker, cl, cfg)
	require.NoError(t, err)

	extendedCr := contractreader.NewExtendedContractReader(cr)
	err = extendedCr.Bind(ctx, []types.BoundContract{
		{
			Address: address.String(),
			Name:    contractNames[0],
		},
	})
	require.NoError(t, err)

	err = cr.Start(ctx)
	require.NoError(t, err)

	contractReaders := map[cciptypes.ChainSelector]contractreader.Extended{readerChain: extendedCr}
	contractWriters := make(map[cciptypes.ChainSelector]types.ChainWriter)
	reader := ccipreaderpkg.NewCCIPReaderWithExtendedContractReaders(lggr, contractReaders, contractWriters, destChain)

	t.Cleanup(func() {
		require.NoError(t, cr.Close())
		require.NoError(t, lp.Close())
		require.NoError(t, db.Close())
	})

	return &testSetupData{
		contractAddr: address,
		contract:     contract,
		sb:           simulatedBackend,
		auth:         auth,
		lp:           lp,
		cl:           cl,
		reader:       reader,
	}
}

type testSetupData struct {
	contractAddr common.Address
	contract     *ccip_reader_tester.CCIPReaderTester
	sb           *simulated.Backend
	auth         *bind.TransactOpts
	lp           logpoller.LogPoller
	cl           client.Client
	reader       ccipreaderpkg.CCIPReader
}<|MERGE_RESOLUTION|>--- conflicted
+++ resolved
@@ -114,13 +114,8 @@
 			10,
 		)
 		require.NoError(t, err)
-<<<<<<< HEAD
 		return len(reports) == numReports
-	}, 10*time.Second, 50*time.Millisecond)
-=======
-		return len(reports) == numReports-1
 	}, tests.WaitTimeout(t), 50*time.Millisecond)
->>>>>>> 7b7af642
 
 	assert.Len(t, reports[0].Report.MerkleRoots, 1)
 	assert.Equal(t, chainS1, reports[0].Report.MerkleRoots[0].ChainSel)
