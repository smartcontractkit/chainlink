package oraclecreator

import (
	"context"
	"encoding/json"
	"fmt"
	"io"
	"math/big"
	"time"

	"github.com/ethereum/go-ethereum/common"
	"github.com/ethereum/go-ethereum/common/hexutil"
	"github.com/google/uuid"
	"github.com/prometheus/client_golang/prometheus"
	chainsel "github.com/smartcontractkit/chain-selectors"
	"github.com/smartcontractkit/libocr/offchainreporting2plus/ocr3confighelper"

	"github.com/smartcontractkit/chainlink/v2/core/capabilities/ccip/ccipevm"
	evmconfig "github.com/smartcontractkit/chainlink/v2/core/capabilities/ccip/configs/evm"
	"github.com/smartcontractkit/chainlink/v2/core/capabilities/ccip/ocrimpls"
	cctypes "github.com/smartcontractkit/chainlink/v2/core/capabilities/ccip/types"
	"github.com/smartcontractkit/chainlink/v2/core/chains/evm/assets"
	"github.com/smartcontractkit/chainlink/v2/core/chains/evm/config/toml"

	"github.com/smartcontractkit/libocr/commontypes"
	libocr3 "github.com/smartcontractkit/libocr/offchainreporting2plus"
	"github.com/smartcontractkit/libocr/offchainreporting2plus/ocr3types"
	ocrtypes "github.com/smartcontractkit/libocr/offchainreporting2plus/types"

	"github.com/smartcontractkit/chainlink-common/pkg/loop"
	cciptypes "github.com/smartcontractkit/chainlink-common/pkg/types/ccipocr3"

	commitocr3 "github.com/smartcontractkit/chainlink-ccip/commit"
	"github.com/smartcontractkit/chainlink-ccip/commit/merkleroot/rmn"
	execocr3 "github.com/smartcontractkit/chainlink-ccip/execute"
	"github.com/smartcontractkit/chainlink-ccip/pkg/consts"
	ccipreaderpkg "github.com/smartcontractkit/chainlink-ccip/pkg/reader"
	"github.com/smartcontractkit/chainlink-ccip/pluginconfig"

	"github.com/smartcontractkit/chainlink-common/pkg/types"
	"github.com/smartcontractkit/chainlink/v2/core/logger"
	"github.com/smartcontractkit/chainlink/v2/core/services/job"
	"github.com/smartcontractkit/chainlink/v2/core/services/keystore/keys/ocr2key"
	"github.com/smartcontractkit/chainlink/v2/core/services/ocrcommon"
	"github.com/smartcontractkit/chainlink/v2/core/services/relay"
	evmrelaytypes "github.com/smartcontractkit/chainlink/v2/core/services/relay/evm/types"
	"github.com/smartcontractkit/chainlink/v2/core/services/synchronization"
	"github.com/smartcontractkit/chainlink/v2/core/services/telemetry"
)

var _ cctypes.OracleCreator = &pluginOracleCreator{}

const (
	defaultCommitGasLimit = 500_000
	defaultExecGasLimit   = 6_500_000
)

// pluginOracleCreator creates oracles that reference plugins running
// in the same process as the chainlink node, i.e not LOOPPs.
type pluginOracleCreator struct {
	ocrKeyBundles         map[string]ocr2key.KeyBundle
	transmitters          map[types.RelayID][]string
	peerWrapper           *ocrcommon.SingletonPeerWrapper
	externalJobID         uuid.UUID
	jobID                 int32
	isNewlyCreatedJob     bool
	pluginConfig          job.JSONConfig
	db                    ocr3types.Database
	lggr                  logger.Logger
	monitoringEndpointGen telemetry.MonitoringEndpointGenerator
	bootstrapperLocators  []commontypes.BootstrapperLocator
	homeChainReader       ccipreaderpkg.HomeChain
	homeChainSelector     cciptypes.ChainSelector
	relayers              map[types.RelayID]loop.Relayer
	evmConfigs            toml.EVMConfigs
}

func NewPluginOracleCreator(
	ocrKeyBundles map[string]ocr2key.KeyBundle,
	transmitters map[types.RelayID][]string,
	relayers map[types.RelayID]loop.Relayer,
	peerWrapper *ocrcommon.SingletonPeerWrapper,
	externalJobID uuid.UUID,
	jobID int32,
	isNewlyCreatedJob bool,
	pluginConfig job.JSONConfig,
	db ocr3types.Database,
	lggr logger.Logger,
	monitoringEndpointGen telemetry.MonitoringEndpointGenerator,
	bootstrapperLocators []commontypes.BootstrapperLocator,
	homeChainReader ccipreaderpkg.HomeChain,
	homeChainSelector cciptypes.ChainSelector,
	evmConfigs toml.EVMConfigs,
) cctypes.OracleCreator {
	return &pluginOracleCreator{
		ocrKeyBundles:         ocrKeyBundles,
		transmitters:          transmitters,
		relayers:              relayers,
		peerWrapper:           peerWrapper,
		externalJobID:         externalJobID,
		jobID:                 jobID,
		isNewlyCreatedJob:     isNewlyCreatedJob,
		pluginConfig:          pluginConfig,
		db:                    db,
		lggr:                  lggr,
		monitoringEndpointGen: monitoringEndpointGen,
		bootstrapperLocators:  bootstrapperLocators,
		homeChainReader:       homeChainReader,
		homeChainSelector:     homeChainSelector,
		evmConfigs:            evmConfigs,
	}
}

// Type implements types.OracleCreator.
func (i *pluginOracleCreator) Type() cctypes.OracleType {
	return cctypes.OracleTypePlugin
}

// Create implements types.OracleCreator.
func (i *pluginOracleCreator) Create(donID uint32, config cctypes.OCR3ConfigWithMeta) (cctypes.CCIPOracle, error) {
	pluginType := cctypes.PluginType(config.Config.PluginType)

	// Assuming that the chain selector is referring to an evm chain for now.
	// TODO: add an api that returns chain family.
	destChainID, err := chainsel.ChainIdFromSelector(uint64(config.Config.ChainSelector))
	if err != nil {
		return nil, fmt.Errorf("failed to get chain ID from selector %d: %w", config.Config.ChainSelector, err)
	}
	destChainFamily := relay.NetworkEVM
	destRelayID := types.NewRelayID(destChainFamily, fmt.Sprintf("%d", destChainID))

	configTracker := ocrimpls.NewConfigTracker(config)
	publicConfig, err := configTracker.PublicConfig()
	if err != nil {
		return nil, fmt.Errorf("failed to get public config from OCR config: %w", err)
	}

	contractReaders, chainWriters, err := i.createReadersAndWriters(
		destChainID,
		pluginType,
		config,
		publicConfig,
	)
	if err != nil {
		return nil, fmt.Errorf("failed to create readers and writers: %w", err)
	}

	// build the onchain keyring. it will be the signing key for the destination chain family.
	keybundle, ok := i.ocrKeyBundles[destChainFamily]
	if !ok {
		return nil, fmt.Errorf("no OCR key bundle found for chain family %s, forgot to create one?", destChainFamily)
	}
	onchainKeyring := ocrimpls.NewOnchainKeyring[[]byte](keybundle, i.lggr)

	// build the contract transmitter
	// assume that we are using the first account in the keybundle as the from account
	// and that we are able to transmit to the dest chain.
	// TODO: revisit this in the future, since not all oracles will be able to transmit to the dest chain.
	destChainWriter, ok := chainWriters[config.Config.ChainSelector]
	if !ok {
		return nil, fmt.Errorf("no chain writer found for dest chain selector %d, can't create contract transmitter",
			config.Config.ChainSelector)
	}
	destFromAccounts, ok := i.transmitters[destRelayID]
	if !ok {
		return nil, fmt.Errorf("no transmitter found for dest relay ID %s, can't create contract transmitter", destRelayID)
	}

	// TODO: Extract the correct transmitter address from the destsFromAccount
	factory, transmitter, err := i.createFactoryAndTransmitter(donID, config, destRelayID, contractReaders, chainWriters, destChainWriter, destFromAccounts)
	if err != nil {
		return nil, fmt.Errorf("failed to create factory and transmitter: %w", err)
	}

	oracleArgs := libocr3.OCR3OracleArgs[[]byte]{
		BinaryNetworkEndpointFactory: i.peerWrapper.Peer2,
		Database:                     i.db,
		// NOTE: when specifying V2Bootstrappers here we actually do NOT need to run a full bootstrap node!
		// Thus it is vital that the bootstrapper locators are correctly set in the job spec.
		V2Bootstrappers:       i.bootstrapperLocators,
		ContractConfigTracker: configTracker,
		ContractTransmitter:   transmitter,
		LocalConfig:           defaultLocalConfig(),
		Logger: ocrcommon.NewOCRWrapper(
			i.lggr.
				Named(fmt.Sprintf("CCIP%sOCR3", pluginType.String())).
				Named(destRelayID.String()).
				Named(hexutil.Encode(config.Config.OfframpAddress)),
			false,
			func(ctx context.Context, msg string) {}),
		MetricsRegisterer: prometheus.WrapRegistererWith(map[string]string{"name": fmt.Sprintf("commit-%d", config.Config.ChainSelector)}, prometheus.DefaultRegisterer),
		MonitoringEndpoint: i.monitoringEndpointGen.GenMonitoringEndpoint(
			destChainFamily,
			destRelayID.ChainID,
			string(config.Config.OfframpAddress),
			synchronization.OCR3CCIPCommit,
		),
		OffchainConfigDigester: ocrimpls.NewConfigDigester(config.ConfigDigest),
		OffchainKeyring:        keybundle,
		OnchainKeyring:         onchainKeyring,
		ReportingPluginFactory: factory,
	}
	oracle, err := libocr3.NewOracle(oracleArgs)
	if err != nil {
		return nil, err
	}

	closers := make([]io.Closer, 0, len(contractReaders)+len(chainWriters))
	for _, cr := range contractReaders {
		closers = append(closers, cr)
	}
	for _, cw := range chainWriters {
		closers = append(closers, cw)
	}
	return newWrappedOracle(oracle, closers), nil
}

func (i *pluginOracleCreator) createFactoryAndTransmitter(
	donID uint32,
	config cctypes.OCR3ConfigWithMeta,
	destRelayID types.RelayID,
	contractReaders map[cciptypes.ChainSelector]types.ContractReader,
	chainWriters map[cciptypes.ChainSelector]types.ChainWriter,
	destChainWriter types.ChainWriter,
	destFromAccounts []string,
) (ocr3types.ReportingPluginFactory[[]byte], ocr3types.ContractTransmitter[[]byte], error) {
	var factory ocr3types.ReportingPluginFactory[[]byte]
	var transmitter ocr3types.ContractTransmitter[[]byte]
	if config.Config.PluginType == uint8(cctypes.PluginTypeCCIPCommit) {
		if !i.peerWrapper.IsStarted() {
			return nil, nil, fmt.Errorf("peer wrapper is not started")
		}

		rmnPeerClient := rmn.NewPeerClient(i.lggr, i.peerWrapper.PeerGroupFactory, i.bootstrapperLocators)
<<<<<<< HEAD
=======

>>>>>>> b8ecc34f
		rmnCrypto := ccipevm.NewEVMRMNCrypto()

		factory = commitocr3.NewPluginFactory(
			i.lggr.
				Named("CCIPCommitPlugin").
				Named(destRelayID.String()).
				Named(fmt.Sprintf("%d", config.Config.ChainSelector)).
				Named(hexutil.Encode(config.Config.OfframpAddress)),
			donID,
			ccipreaderpkg.OCR3ConfigWithMeta(config),
			ccipevm.NewCommitPluginCodecV1(),
			ccipevm.NewMessageHasherV1(),
			i.homeChainReader,
			i.homeChainSelector,
			contractReaders,
			chainWriters,
			rmnPeerClient,
			rmnCrypto,
		)
		transmitter = ocrimpls.NewCommitContractTransmitter[[]byte](destChainWriter,
			ocrtypes.Account(destFromAccounts[0]),
			hexutil.Encode(config.Config.OfframpAddress), // TODO: this works for evm only, how about non-evm?
		)
	} else if config.Config.PluginType == uint8(cctypes.PluginTypeCCIPExec) {
		factory = execocr3.NewPluginFactory(
			i.lggr.
				Named("CCIPExecPlugin").
				Named(destRelayID.String()).
				Named(hexutil.Encode(config.Config.OfframpAddress)),
			donID,
			ccipreaderpkg.OCR3ConfigWithMeta(config),
			ccipevm.NewExecutePluginCodecV1(),
			ccipevm.NewMessageHasherV1(),
			i.homeChainReader,
			ccipevm.NewEVMTokenDataEncoder(),
			ccipevm.NewGasEstimateProvider(),
			contractReaders,
			chainWriters,
		)
		transmitter = ocrimpls.NewExecContractTransmitter[[]byte](destChainWriter,
			ocrtypes.Account(destFromAccounts[0]),
			hexutil.Encode(config.Config.OfframpAddress), // TODO: this works for evm only, how about non-evm?
		)
	} else {
		return nil, nil, fmt.Errorf("unsupported plugin type %d", config.Config.PluginType)
	}
	return factory, transmitter, nil
}

func (i *pluginOracleCreator) createReadersAndWriters(
	destChainID uint64,
	pluginType cctypes.PluginType,
	config cctypes.OCR3ConfigWithMeta,
	publicCfg ocr3confighelper.PublicConfig,
) (
	map[cciptypes.ChainSelector]types.ContractReader,
	map[cciptypes.ChainSelector]types.ChainWriter,
	error,
) {
	ofc, err := decodeAndValidateOffchainConfig(pluginType, publicCfg)
	if err != nil {
		return nil, nil, err
	}

	var execBatchGasLimit uint64
	if !ofc.execEmpty() {
		execBatchGasLimit = ofc.exec().BatchGasLimit
	} else {
		// Set the default here so chain writer config validation doesn't fail.
		// For commit, this won't be used, so its harmless.
		execBatchGasLimit = defaultExecGasLimit
	}

	homeChainID, err := i.getChainID(i.homeChainSelector)
	if err != nil {
		return nil, nil, err
	}

	contractReaders := make(map[cciptypes.ChainSelector]types.ContractReader)
	chainWriters := make(map[cciptypes.ChainSelector]types.ChainWriter)
	for relayID, relayer := range i.relayers {
		chainID, ok := new(big.Int).SetString(relayID.ChainID, 10)
		if !ok {
			return nil, nil, fmt.Errorf("error parsing chain ID, expected big int: %s", relayID.ChainID)
		}

		chainSelector, err1 := i.getChainSelector(chainID.Uint64())
		if err1 != nil {
			return nil, nil, fmt.Errorf("failed to get chain selector from chain ID %s: %w", chainID.String(), err1)
		}

		chainReaderConfig, err1 := getChainReaderConfig(chainID.Uint64(), destChainID, homeChainID, ofc, chainSelector)
		if err1 != nil {
			return nil, nil, fmt.Errorf("failed to get chain reader config: %w", err1)
		}

		// TODO: context.
		cr, err1 := relayer.NewContractReader(context.Background(), chainReaderConfig)
		if err1 != nil {
			return nil, nil, err1
		}

		if chainID.Uint64() == destChainID {
			offrampAddressHex := common.BytesToAddress(config.Config.OfframpAddress).Hex()
			err2 := cr.Bind(context.Background(), []types.BoundContract{
				{
					Address: offrampAddressHex,
					Name:    consts.ContractNameOffRamp,
				},
			})
			if err2 != nil {
				return nil, nil, fmt.Errorf("failed to bind chain reader for dest chain %s's offramp at %s: %w", chainID.String(), offrampAddressHex, err)
			}
		}

		if err2 := cr.Start(context.Background()); err2 != nil {
			return nil, nil, fmt.Errorf("failed to start contract reader for chain %s: %w", chainID.String(), err2)
		}

		cw, err1 := createChainWriter(
			chainID,
			i.evmConfigs,
			relayer,
			i.transmitters,
			execBatchGasLimit)
		if err1 != nil {
			return nil, nil, err1
		}

		if err4 := cw.Start(context.Background()); err4 != nil {
			return nil, nil, fmt.Errorf("failed to start chain writer for chain %s: %w", chainID.String(), err4)
		}

		contractReaders[chainSelector] = cr
		chainWriters[chainSelector] = cw
	}
	return contractReaders, chainWriters, nil
}

func decodeAndValidateOffchainConfig(
	pluginType cctypes.PluginType,
	publicConfig ocr3confighelper.PublicConfig,
) (offChainConfig, error) {
	var ofc offChainConfig
	if pluginType == cctypes.PluginTypeCCIPExec {
		execOffchainCfg, err1 := pluginconfig.DecodeExecuteOffchainConfig(publicConfig.ReportingPluginConfig)
		if err1 != nil {
			return offChainConfig{}, fmt.Errorf("failed to decode execute offchain config: %w, raw: %s", err1, string(publicConfig.ReportingPluginConfig))
		}
		if err2 := execOffchainCfg.Validate(); err2 != nil {
			return offChainConfig{}, fmt.Errorf("failed to validate execute offchain config: %w", err2)
		}
		ofc.execOffchainConfig = &execOffchainCfg
	} else if pluginType == cctypes.PluginTypeCCIPCommit {
		commitOffchainCfg, err1 := pluginconfig.DecodeCommitOffchainConfig(publicConfig.ReportingPluginConfig)
		if err1 != nil {
			return offChainConfig{}, fmt.Errorf("failed to decode commit offchain config: %w, raw: %s", err1, string(publicConfig.ReportingPluginConfig))
		}
		if err2 := commitOffchainCfg.ApplyDefaultsAndValidate(); err2 != nil {
			return offChainConfig{}, fmt.Errorf("failed to validate commit offchain config: %w", err2)
		}
		ofc.commitOffchainConfig = &commitOffchainCfg
	}
	if !ofc.isValid() {
		return offChainConfig{}, fmt.Errorf("invalid offchain config: both commit and exec configs are either set or unset")
	}
	return ofc, nil
}

func (i *pluginOracleCreator) getChainSelector(chainID uint64) (cciptypes.ChainSelector, error) {
	chainSelector, ok := chainsel.EvmChainIdToChainSelector()[chainID]
	if !ok {
		return 0, fmt.Errorf("failed to get chain selector from chain ID %d", chainID)
	}
	return cciptypes.ChainSelector(chainSelector), nil
}

func (i *pluginOracleCreator) getChainID(chainSelector cciptypes.ChainSelector) (uint64, error) {
	chainID, err := chainsel.ChainIdFromSelector(uint64(chainSelector))
	if err != nil {
		return 0, fmt.Errorf("failed to get chain ID from chain selector %d: %w", chainSelector, err)
	}
	return chainID, nil
}

func getChainReaderConfig(
	chainID uint64,
	destChainID uint64,
	homeChainID uint64,
	ofc offChainConfig,
	chainSelector cciptypes.ChainSelector,
) ([]byte, error) {
	var chainReaderConfig evmrelaytypes.ChainReaderConfig
	if chainID == destChainID {
		chainReaderConfig = evmconfig.DestReaderConfig
	} else {
		chainReaderConfig = evmconfig.SourceReaderConfig
	}

	if !ofc.commitEmpty() && ofc.commit().PriceFeedChainSelector == chainSelector {
		chainReaderConfig = evmconfig.MergeReaderConfigs(chainReaderConfig, evmconfig.FeedReaderConfig)
	}

	if isUSDCEnabled(chainID, destChainID, ofc) {
		chainReaderConfig = evmconfig.MergeReaderConfigs(chainReaderConfig, evmconfig.USDCReaderConfig)
	}

	if chainID == homeChainID {
		chainReaderConfig = evmconfig.MergeReaderConfigs(chainReaderConfig, evmconfig.HomeChainReaderConfigRaw)
	}

	marshaledConfig, err := json.Marshal(chainReaderConfig)
	if err != nil {
		return nil, fmt.Errorf("failed to marshal chain reader config: %w", err)
	}

	return marshaledConfig, nil
}

func isUSDCEnabled(chainID uint64, destChainID uint64, ofc offChainConfig) bool {
	if chainID == destChainID {
		return false
	}

	if ofc.execEmpty() {
		return false
	}

	return ofc.exec().IsUSDCEnabled()
}

func createChainWriter(
	chainID *big.Int,
	evmConfigs toml.EVMConfigs,
	relayer loop.Relayer,
	transmitters map[types.RelayID][]string,
	execBatchGasLimit uint64,
) (types.ChainWriter, error) {
	var fromAddress common.Address
	transmitter, ok := transmitters[types.NewRelayID(relay.NetworkEVM, chainID.String())]
	if ok {
		// TODO: remove EVM-specific stuff
		fromAddress = common.HexToAddress(transmitter[0])
	}

	maxGasPrice := getKeySpecificMaxGasPrice(evmConfigs, chainID, fromAddress)
	if maxGasPrice == nil {
		return nil, fmt.Errorf("failed to find max gas price for chain %s", chainID.String())
	}

	chainWriterRawConfig, err := evmconfig.ChainWriterConfigRaw(
		fromAddress,
		maxGasPrice,
		defaultCommitGasLimit,
		execBatchGasLimit,
	)
	if err != nil {
		return nil, fmt.Errorf("failed to create chain writer config: %w", err)
	}

	chainWriterConfig, err := json.Marshal(chainWriterRawConfig)
	if err != nil {
		return nil, fmt.Errorf("failed to marshal chain writer config: %w", err)
	}

	// TODO: context.
	cw, err := relayer.NewChainWriter(context.Background(), chainWriterConfig)
	if err != nil {
		return nil, fmt.Errorf("failed to create chain writer for chain %s: %w", chainID.String(), err)
	}

	return cw, nil
}

func getKeySpecificMaxGasPrice(evmConfigs toml.EVMConfigs, chainID *big.Int, fromAddress common.Address) *assets.Wei {
	var maxGasPrice *assets.Wei

	// If a chain is enabled it should have some configuration in the TOML config
	// of the chainlink node.
	for _, config := range evmConfigs {
		if config.ChainID.ToInt().Cmp(chainID) != 0 {
			continue
		}

		// find the key-specific max gas price for the given fromAddress.
		for _, keySpecific := range config.KeySpecific {
			if keySpecific.Key.Address() == fromAddress {
				maxGasPrice = keySpecific.GasEstimator.PriceMax
			}
		}

		// if we didn't find a key-specific max gas price, use the one specified
		// in the gas estimator config, which should have a default value.
		if maxGasPrice == nil {
			maxGasPrice = config.GasEstimator.PriceMax
		}
	}

	return maxGasPrice
}

type offChainConfig struct {
	commitOffchainConfig *pluginconfig.CommitOffchainConfig
	execOffchainConfig   *pluginconfig.ExecuteOffchainConfig
}

func (ofc offChainConfig) commitEmpty() bool {
	return ofc.commitOffchainConfig == nil
}

func (ofc offChainConfig) execEmpty() bool {
	return ofc.execOffchainConfig == nil
}

func (ofc offChainConfig) commit() *pluginconfig.CommitOffchainConfig {
	return ofc.commitOffchainConfig
}

func (ofc offChainConfig) exec() *pluginconfig.ExecuteOffchainConfig {
	return ofc.execOffchainConfig
}

// Exactly one of both plugins should be empty at any given time.
func (ofc offChainConfig) isValid() bool {
	return (ofc.commitEmpty() && !ofc.execEmpty()) || (!ofc.commitEmpty() && ofc.execEmpty())
}

func defaultLocalConfig() ocrtypes.LocalConfig {
	return ocrtypes.LocalConfig{
		DefaultMaxDurationInitialization: 30 * time.Second,
		BlockchainTimeout:                10 * time.Second,
		ContractConfigLoadTimeout:        10 * time.Second,
		// Config tracking is handled by the launcher, since we're doing blue-green
		// deployments we're not going to be using OCR's built-in config switching,
		// which always shuts down the previous instance.
		ContractConfigConfirmations:        1,
		SkipContractConfigConfirmations:    true,
		ContractConfigTrackerPollInterval:  10 * time.Second,
		ContractTransmitterTransmitTimeout: 10 * time.Second,
		DatabaseTimeout:                    10 * time.Second,
		MinOCR2MaxDurationQuery:            1 * time.Second,
		DevelopmentMode:                    "false",
	}
}<|MERGE_RESOLUTION|>--- conflicted
+++ resolved
@@ -232,10 +232,7 @@
 		}
 
 		rmnPeerClient := rmn.NewPeerClient(i.lggr, i.peerWrapper.PeerGroupFactory, i.bootstrapperLocators)
-<<<<<<< HEAD
-=======
-
->>>>>>> b8ecc34f
+
 		rmnCrypto := ccipevm.NewEVMRMNCrypto()
 
 		factory = commitocr3.NewPluginFactory(
