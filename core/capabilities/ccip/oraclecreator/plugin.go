--- conflicted
+++ resolved
@@ -425,9 +425,14 @@
 		chainReaderConfig = evmconfig.MergeReaderConfigs(chainReaderConfig, evmconfig.HomeChainReaderConfigRaw)
 	}
 
-<<<<<<< HEAD
 	marshaledConfig, err := json.Marshal(chainReaderConfig)
-=======
+	if err != nil {
+		return nil, fmt.Errorf("failed to marshal chain reader config: %w", err)
+	}
+
+	return marshaledConfig, nil
+}
+
 func isUSDCEnabled(chainID uint64, destChainID uint64, ofc offChainConfig) bool {
 	if chainID == destChainID {
 		return false
@@ -438,31 +443,6 @@
 	}
 
 	return ofc.exec().IsUSDCEnabled()
-}
-
-func createChainReader(
-	lggr logger.Logger,
-	chain legacyevm.Chain,
-	chainReaderConfig evmrelaytypes.ChainReaderConfig,
-	pluginType cctypes.PluginType,
-) (types.ContractReader, error) {
-	cr, err := evm.NewChainReaderService(
-		context.Background(),
-		lggr.
-			Named("EVMChainReaderService").
-			Named(chain.ID().String()).
-			Named(pluginType.String()),
-		chain.LogPoller(),
-		chain.HeadTracker(),
-		chain.Client(),
-		chainReaderConfig,
-	)
->>>>>>> be774f00
-	if err != nil {
-		return nil, fmt.Errorf("failed to marshal chain reader config: %w", err)
-	}
-
-	return marshaledConfig, nil
 }
 
 func createChainWriter(
