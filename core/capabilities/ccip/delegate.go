--- conflicted
+++ resolved
@@ -273,16 +273,12 @@
 		return nil, types.BoundContract{}, fmt.Errorf("failed to create home chain contract reader: %w", err)
 	}
 
-<<<<<<< HEAD
 	err = reader.Start(ctx)
 	if err != nil {
-		return nil, err
-	}
-
-	reader, err = bindReader(ctx, reader, d.capabilityConfig.ExternalRegistry().Address(), capabilityLabelledName, capabilityVersion)
-=======
+		return nil, types.BoundContract{}, err
+	}
+
 	reader, ccipConfigBinding, err := bindReader(ctx, reader, d.capabilityConfig.ExternalRegistry().Address(), capabilityLabelledName, capabilityVersion)
->>>>>>> 4d5fc194
 	if err != nil {
 		return nil, types.BoundContract{}, fmt.Errorf("failed to bind home chain contract reader: %w", err)
 	}
