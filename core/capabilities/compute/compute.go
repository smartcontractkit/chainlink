package compute

import (
	"context"
	"crypto/sha256"
	"errors"
	"fmt"
	"time"

	"github.com/google/uuid"
	"github.com/jonboulle/clockwork"
	"github.com/prometheus/client_golang/prometheus"
	"github.com/prometheus/client_golang/prometheus/promauto"

	"github.com/smartcontractkit/chainlink-common/pkg/capabilities"
	capabilitiespb "github.com/smartcontractkit/chainlink-common/pkg/capabilities/pb"
	"github.com/smartcontractkit/chainlink-common/pkg/logger"
	coretypes "github.com/smartcontractkit/chainlink-common/pkg/types/core"
	"github.com/smartcontractkit/chainlink-common/pkg/workflows/wasm/host"
	wasmpb "github.com/smartcontractkit/chainlink-common/pkg/workflows/wasm/pb"
	"github.com/smartcontractkit/chainlink/v2/core/capabilities/webapi"
)

const (
	CapabilityIDCompute = "custom_compute@1.0.0"

	binaryKey       = "binary"
	configKey       = "config"
	maxMemoryMBsKey = "maxMemoryMBs"
	timeoutKey      = "timeout"
	tickIntervalKey = "tickInterval"
)

var (
	computeWASMInit = promauto.NewHistogramVec(prometheus.HistogramOpts{
		Name: "compute_wasm_module_init",
		Help: "how long it takes to initialize a WASM module",
		Buckets: []float64{
			float64(50 * time.Millisecond),
			float64(100 * time.Millisecond),
			float64(200 * time.Millisecond),
			float64(500 * time.Millisecond),
			float64(1 * time.Second),
			float64(2 * time.Second),
			float64(4 * time.Second),
			float64(8 * time.Second),
		},
	}, []string{"workflowID", "stepRef"})
	computeWASMExec = promauto.NewHistogramVec(prometheus.HistogramOpts{
		Name: "compute_wasm_module_exec",
		Help: "how long it takes to execute a request from a WASM module",
		Buckets: []float64{
			float64(50 * time.Millisecond),
			float64(100 * time.Millisecond),
			float64(200 * time.Millisecond),
			float64(500 * time.Millisecond),
			float64(1 * time.Second),
			float64(2 * time.Second),
			float64(4 * time.Second),
			float64(8 * time.Second),
		},
	}, []string{"workflowID", "stepRef"})
)

var _ capabilities.ActionCapability = (*Compute)(nil)

type Compute struct {
<<<<<<< HEAD
	log                      logger.Logger
	registry                 coretypes.CapabilitiesRegistry
	modules                  *moduleCache
	outgoingConnectorHandler *webapi.OutgoingConnectorHandler
=======
	log      logger.Logger
	registry coretypes.CapabilitiesRegistry
	modules  *moduleCache

	transformer ConfigTransformer
>>>>>>> 37f31323
}

func (c *Compute) RegisterToWorkflow(ctx context.Context, request capabilities.RegisterToWorkflowRequest) error {
	return nil
}

func (c *Compute) UnregisterFromWorkflow(ctx context.Context, request capabilities.UnregisterFromWorkflowRequest) error {
	return nil
}

func generateID(binary []byte) string {
	id := sha256.Sum256(binary)
	return fmt.Sprintf("%x", id)
}

func copyRequest(req capabilities.CapabilityRequest) capabilities.CapabilityRequest {
	return capabilities.CapabilityRequest{
		Metadata: req.Metadata,
		Inputs:   req.Inputs.CopyMap(),
		Config:   req.Config.CopyMap(),
	}
}

func (c *Compute) Execute(ctx context.Context, request capabilities.CapabilityRequest) (capabilities.CapabilityResponse, error) {
	copied := copyRequest(request)

	cfg, err := c.transformer.Transform(copied.Config, WithLogger(c.log))
	if err != nil {
		return capabilities.CapabilityResponse{}, fmt.Errorf("invalid request: could not transform config: %w", err)
	}

	id := generateID(cfg.Binary)

	m, ok := c.modules.get(id)
	if !ok {
<<<<<<< HEAD
		mod, err := c.initModule(id, binary, request.Metadata.WorkflowID, request.Metadata.WorkflowExecutionID, request.Metadata.ReferenceID)
=======
		mod, err := c.initModule(id, cfg.ModuleConfig, cfg.Binary, request.Metadata.WorkflowID, request.Metadata.ReferenceID)
>>>>>>> 37f31323
		if err != nil {
			return capabilities.CapabilityResponse{}, err
		}

		m = mod
	}

	return c.executeWithModule(m.module, cfg.Config, request)
}

<<<<<<< HEAD
func (c *Compute) initModule(id string, binary []byte, workflowID, workflowExecutionID, referenceID string) (*module, error) {
	initStart := time.Now()
	mod, err := host.NewModule(&host.ModuleConfig{
		Logger: c.log,
		Fetch:  c.outgoingConnectorHandler.CreateFetcher(workflowID, workflowExecutionID),
	}, binary)
=======
func (c *Compute) initModule(id string, cfg *host.ModuleConfig, binary []byte, workflowID, referenceID string) (*module, error) {
	initStart := time.Now()
	mod, err := host.NewModule(cfg, binary)
>>>>>>> 37f31323
	if err != nil {
		return nil, fmt.Errorf("failed to instantiate WASM module: %w", err)
	}

	mod.Start()

	initDuration := time.Since(initStart)
	computeWASMInit.WithLabelValues(workflowID, referenceID).Observe(float64(initDuration))

	m := &module{module: mod}
	c.modules.add(id, m)
	return m, nil
}

func (c *Compute) executeWithModule(module *host.Module, config []byte, req capabilities.CapabilityRequest) (capabilities.CapabilityResponse, error) {
	executeStart := time.Now()
	capReq := capabilitiespb.CapabilityRequestToProto(req)

	wasmReq := &wasmpb.Request{
		Id:     uuid.New().String(),
		Config: config,
		Message: &wasmpb.Request_ComputeRequest{
			ComputeRequest: &wasmpb.ComputeRequest{
				Request: capReq,
			},
		},
	}
	resp, err := module.Run(wasmReq)
	if err != nil {
		return capabilities.CapabilityResponse{}, fmt.Errorf("error running module: %w", err)
	}

	cresppb := resp.GetComputeResponse().GetResponse()
	if cresppb == nil {
		return capabilities.CapabilityResponse{}, errors.New("got nil compute response")
	}

	cresp, err := capabilitiespb.CapabilityResponseFromProto(cresppb)
	if err != nil {
		return capabilities.CapabilityResponse{}, fmt.Errorf("could not convert response proto into response: %w", err)
	}

	computeWASMExec.WithLabelValues(
		req.Metadata.WorkflowID,
		req.Metadata.ReferenceID,
	).Observe(float64(time.Since(executeStart)))

	return cresp, nil
}

func (c *Compute) Info(ctx context.Context) (capabilities.CapabilityInfo, error) {
	return capabilities.NewCapabilityInfo(
		CapabilityIDCompute,
		capabilities.CapabilityTypeAction,
		"WASM custom compute capability",
	)
}

func (c *Compute) Start(ctx context.Context) error {
	c.modules.start()
	return c.registry.Add(ctx, c)
}

func (c *Compute) Close() error {
	c.modules.close()
	return nil
}

func NewAction(log logger.Logger, registry coretypes.CapabilitiesRegistry, handler *webapi.OutgoingConnectorHandler) *Compute {
	compute := &Compute{
<<<<<<< HEAD
		log:                      logger.Named(log, "CustomCompute"),
		registry:                 registry,
		modules:                  newModuleCache(clockwork.NewRealClock(), 1*time.Minute, 10*time.Minute, 3),
		outgoingConnectorHandler: handler,
=======
		log:         logger.Named(log, "CustomCompute"),
		registry:    registry,
		modules:     newModuleCache(clockwork.NewRealClock(), 1*time.Minute, 10*time.Minute, 3),
		transformer: NewTransformer(),
>>>>>>> 37f31323
	}
	return compute
}<|MERGE_RESOLUTION|>--- conflicted
+++ resolved
@@ -65,18 +65,12 @@
 var _ capabilities.ActionCapability = (*Compute)(nil)
 
 type Compute struct {
-<<<<<<< HEAD
-	log                      logger.Logger
-	registry                 coretypes.CapabilitiesRegistry
-	modules                  *moduleCache
-	outgoingConnectorHandler *webapi.OutgoingConnectorHandler
-=======
 	log      logger.Logger
 	registry coretypes.CapabilitiesRegistry
 	modules  *moduleCache
 
-	transformer ConfigTransformer
->>>>>>> 37f31323
+	transformer              ConfigTransformer
+	outgoingConnectorHandler *webapi.OutgoingConnectorHandler
 }
 
 func (c *Compute) RegisterToWorkflow(ctx context.Context, request capabilities.RegisterToWorkflowRequest) error {
@@ -112,11 +106,7 @@
 
 	m, ok := c.modules.get(id)
 	if !ok {
-<<<<<<< HEAD
-		mod, err := c.initModule(id, binary, request.Metadata.WorkflowID, request.Metadata.WorkflowExecutionID, request.Metadata.ReferenceID)
-=======
-		mod, err := c.initModule(id, cfg.ModuleConfig, cfg.Binary, request.Metadata.WorkflowID, request.Metadata.ReferenceID)
->>>>>>> 37f31323
+		mod, err := c.initModule(id, cfg.ModuleConfig, cfg.Binary, request.Metadata.WorkflowID, request.Metadata.WorkflowExecutionID, request.Metadata.ReferenceID)
 		if err != nil {
 			return capabilities.CapabilityResponse{}, err
 		}
@@ -127,18 +117,11 @@
 	return c.executeWithModule(m.module, cfg.Config, request)
 }
 
-<<<<<<< HEAD
-func (c *Compute) initModule(id string, binary []byte, workflowID, workflowExecutionID, referenceID string) (*module, error) {
+func (c *Compute) initModule(id string, cfg *host.ModuleConfig, binary []byte, workflowID, workflowExecutionID, referenceID string) (*module, error) {
 	initStart := time.Now()
-	mod, err := host.NewModule(&host.ModuleConfig{
-		Logger: c.log,
-		Fetch:  c.outgoingConnectorHandler.CreateFetcher(workflowID, workflowExecutionID),
-	}, binary)
-=======
-func (c *Compute) initModule(id string, cfg *host.ModuleConfig, binary []byte, workflowID, referenceID string) (*module, error) {
-	initStart := time.Now()
+
+	cfg.Fetch = c.outgoingConnectorHandler.CreateFetcher(workflowID, workflowExecutionID)
 	mod, err := host.NewModule(cfg, binary)
->>>>>>> 37f31323
 	if err != nil {
 		return nil, fmt.Errorf("failed to instantiate WASM module: %w", err)
 	}
@@ -209,17 +192,11 @@
 
 func NewAction(log logger.Logger, registry coretypes.CapabilitiesRegistry, handler *webapi.OutgoingConnectorHandler) *Compute {
 	compute := &Compute{
-<<<<<<< HEAD
 		log:                      logger.Named(log, "CustomCompute"),
 		registry:                 registry,
 		modules:                  newModuleCache(clockwork.NewRealClock(), 1*time.Minute, 10*time.Minute, 3),
+		transformer:              NewTransformer(),
 		outgoingConnectorHandler: handler,
-=======
-		log:         logger.Named(log, "CustomCompute"),
-		registry:    registry,
-		modules:     newModuleCache(clockwork.NewRealClock(), 1*time.Minute, 10*time.Minute, 3),
-		transformer: NewTransformer(),
->>>>>>> 37f31323
 	}
 	return compute
 }