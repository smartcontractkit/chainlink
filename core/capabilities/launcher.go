--- conflicted
+++ resolved
@@ -275,11 +275,7 @@
 }
 
 func (w *launcher) addToRegistryAndSetDispatcher(ctx context.Context, capability registrysyncer.Capability, don registrysyncer.DON, newCapFn func(info capabilities.CapabilityInfo) (capabilityService, error)) error {
-<<<<<<< HEAD
-	capabilityID := string(capability.ID)
-=======
 	capabilityID := capability.ID
->>>>>>> 7da22c9c
 	info, err := capabilities.NewRemoteCapabilityInfo(
 		capabilityID,
 		capability.CapabilityType,
@@ -394,11 +390,7 @@
 }
 
 func (w *launcher) addReceiver(ctx context.Context, capability registrysyncer.Capability, don registrysyncer.DON, newReceiverFn func(capability capabilities.BaseCapability, info capabilities.CapabilityInfo) (receiverService, error)) error {
-<<<<<<< HEAD
-	capID := string(capability.ID)
-=======
 	capID := capability.ID
->>>>>>> 7da22c9c
 	info, err := capabilities.NewRemoteCapabilityInfo(
 		capID,
 		capability.CapabilityType,
@@ -408,11 +400,7 @@
 	if err != nil {
 		return fmt.Errorf("failed to instantiate remote capability for receiver: %w", err)
 	}
-<<<<<<< HEAD
-	underlying, err := w.registry.Get(ctx, string(capability.ID))
-=======
 	underlying, err := w.registry.Get(ctx, capability.ID)
->>>>>>> 7da22c9c
 	if err != nil {
 		return fmt.Errorf("failed to get capability from registry: %w", err)
 	}
@@ -422,11 +410,6 @@
 		return fmt.Errorf("failed to instantiate receiver: %w", err)
 	}
 
-<<<<<<< HEAD
-	w.lggr.Debugw("Enabling external access for capability", "id", capability.ID, "donID", don.ID)
-	err = w.dispatcher.SetReceiver(capID, don.ID, receiver)
-	if err != nil {
-=======
 	w.lggr.Debugw("Enabling external access for capability", "id", capID, "donID", don.ID)
 	err = w.dispatcher.SetReceiver(capID, don.ID, receiver)
 	if errors.Is(err, remote.ErrReceiverExists) {
@@ -435,7 +418,6 @@
 		w.lggr.Debugf("receiver already exists for cap ID %s and don ID %d: %s", capID, don.ID, err)
 		return nil
 	} else if err != nil {
->>>>>>> 7da22c9c
 		return fmt.Errorf("failed to set receiver: %w", err)
 	}
 
