package sessions

import (
	"crypto/subtle"
	"fmt"
	"regexp"
	"time"

	"github.com/gin-gonic/gin"
	"github.com/pkg/errors"
	"gopkg.in/guregu/null.v4"

	"github.com/smartcontractkit/chainlink/core/auth"
	"github.com/smartcontractkit/chainlink/core/utils"
)

// User holds the credentials for API user.
type User struct {
	Email             string
	HashedPassword    string
	Role              UserRole
	CreatedAt         time.Time
	TokenKey          null.String
	TokenSalt         null.String
	TokenHashedSecret null.String
	UpdatedAt         time.Time
}

type UserRole string

const (
	UserRoleAdmin UserRole = "admin"
	UserRoleEdit  UserRole = "edit"
	UserRoleRun   UserRole = "run"
	UserRoleView  UserRole = "view"
)

// https://davidcel.is/posts/stop-validating-email-addresses-with-regex/
var emailRegexp = regexp.MustCompile("^[a-zA-Z0-9.!#$%&'*+/=?^_`{|}~-]+@[a-zA-Z0-9](?:[a-zA-Z0-9-]{0,61}[a-zA-Z0-9])?(?:\\.[a-zA-Z0-9](?:[a-zA-Z0-9-]{0,61}[a-zA-Z0-9])?)*$")

// https://security.stackexchange.com/questions/39849/does-bcrypt-have-a-maximum-password-length
const (
	MaxBcryptPasswordLength = 50
)

// NewUser creates a new user by hashing the passed plainPwd with bcrypt.
func NewUser(email string, plainPwd string, role UserRole) (User, error) {
	if err := ValidateEmail(email); err != nil {
		return User{}, err
	}

	pwd, err := ValidateAndHashPassword(plainPwd)
	if err != nil {
		return User{}, err
	}

	return User{
		Email:          email,
		HashedPassword: pwd,
		Role:           role,
	}, nil
}

// ValidateEmail is the single point of logic for user email validations
func ValidateEmail(email string) error {
	if len(email) == 0 {
		return errors.New("Must enter an email")
	}
	if !emailRegexp.MatchString(email) {
		return errors.New("Invalid email format")
	}
	return nil
}

<<<<<<< HEAD
	if err := utils.VerifyPasswordComplexity(plainPwd, email); err != nil {
		return User{}, errors.Wrapf(err, "password insufficiently complex:\n%s", utils.PasswordComplexityRequirements)
=======
// ValidateAndHashPassword is the single point of logic for user password validations
func ValidateAndHashPassword(plainPwd string) (string, error) {
	if err := utils.VerifyPasswordComplexity(plainPwd); err != nil {
		return "", err
	}
	if len(plainPwd) > MaxBcryptPasswordLength {
		return "", errors.Errorf("must enter a password less than %v characters", MaxBcryptPasswordLength)
>>>>>>> 5afd07f7
	}

	pwd, err := utils.HashPassword(plainPwd)
	if err != nil {
		return "", err
	}

	return pwd, nil
}

// GetUserRole is the single point of logic for mapping role string to UserRole
func GetUserRole(role string) (UserRole, error) {
	if role == string(UserRoleAdmin) {
		return UserRoleAdmin, nil
	}
	if role == string(UserRoleEdit) {
		return UserRoleEdit, nil
	}
	if role == string(UserRoleRun) {
		return UserRoleRun, nil
	}
	if role == string(UserRoleView) {
		return UserRoleView, nil
	}

	errStr := fmt.Sprintf(
		"Invalid role: %s. Allowed roles: '%s', '%s', '%s', '%s'.",
		role,
		UserRoleAdmin,
		UserRoleEdit,
		UserRoleRun,
		UserRoleView,
	)
	return UserRole(""), errors.New(errStr)
}

// SessionRequest encapsulates the fields needed to generate a new SessionID,
// including the hashed password.
type SessionRequest struct {
	Email          string `json:"email"`
	Password       string `json:"password"`
	WebAuthnData   string `json:"webauthndata"`
	WebAuthnConfig WebAuthnConfiguration
	SessionStore   *WebAuthnSessionStore
	RequestContext *gin.Context
}

// Session holds the unique id for the authenticated session.
type Session struct {
	ID        string    `json:"id"`
	Email     string    `json:"email"`
	LastUsed  time.Time `json:"lastUsed"`
	CreatedAt time.Time `json:"createdAt"`
}

// NewSession returns a session instance with ID set to a random ID and
// LastUsed to now.
func NewSession() Session {
	return Session{
		ID:       utils.NewBytes32ID(),
		LastUsed: time.Now(),
	}
}

// Changeauth.TokenRequest is sent when updating a User's authentication token.
type ChangeAuthTokenRequest struct {
	Password string `json:"password"`
}

// GenerateAuthToken randomly generates and sets the users Authentication
// Token.
func (u *User) GenerateAuthToken() (*auth.Token, error) {
	token := auth.NewToken()
	return token, u.SetAuthToken(token)
}

// SetAuthToken updates the user to use the given Authentication Token.
func (u *User) SetAuthToken(token *auth.Token) error {
	salt := utils.NewSecret(utils.DefaultSecretSize)
	hashedSecret, err := auth.HashedSecret(token, salt)
	if err != nil {
		return errors.Wrap(err, "user")
	}
	u.TokenSalt = null.StringFrom(salt)
	u.TokenKey = null.StringFrom(token.AccessKey)
	u.TokenHashedSecret = null.StringFrom(hashedSecret)
	return nil
}

// AuthenticateUserByToken returns true on successful authentication of the
// user against the given Authentication Token.
func AuthenticateUserByToken(token *auth.Token, user *User) (bool, error) {
	hashedSecret, err := auth.HashedSecret(token, user.TokenSalt.ValueOrZero())
	if err != nil {
		return false, err
	}
	return subtle.ConstantTimeCompare([]byte(hashedSecret), []byte(user.TokenHashedSecret.ValueOrZero())) == 1, nil
}<|MERGE_RESOLUTION|>--- conflicted
+++ resolved
@@ -72,18 +72,13 @@
 	return nil
 }
 
-<<<<<<< HEAD
-	if err := utils.VerifyPasswordComplexity(plainPwd, email); err != nil {
-		return User{}, errors.Wrapf(err, "password insufficiently complex:\n%s", utils.PasswordComplexityRequirements)
-=======
 // ValidateAndHashPassword is the single point of logic for user password validations
 func ValidateAndHashPassword(plainPwd string) (string, error) {
 	if err := utils.VerifyPasswordComplexity(plainPwd); err != nil {
-		return "", err
+		return "", errors.Wrapf(err, "password insufficiently complex:\n%s", utils.PasswordComplexityRequirements)
 	}
 	if len(plainPwd) > MaxBcryptPasswordLength {
 		return "", errors.Errorf("must enter a password less than %v characters", MaxBcryptPasswordLength)
->>>>>>> 5afd07f7
 	}
 
 	pwd, err := utils.HashPassword(plainPwd)
