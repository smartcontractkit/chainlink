--- conflicted
+++ resolved
@@ -142,24 +142,6 @@
 	return hex.EncodeToString(hasher.Sum(nil)), nil
 }
 
-<<<<<<< HEAD
-=======
-// JustError takes a tuple and returns the last entry, the error.
-func JustError(_ interface{}, err error) error {
-	return err
-}
-
-// WaitGroupChan creates a channel that closes when the provided sync.WaitGroup is done.
-func WaitGroupChan(wg *sync.WaitGroup) <-chan struct{} {
-	chAwait := make(chan struct{})
-	go func() {
-		defer close(chAwait)
-		wg.Wait()
-	}()
-	return chAwait
-}
-
->>>>>>> 8795647d
 // WithCloseChan wraps a context so that it is canceled if the passed in channel is closed.
 // Deprecated: Call [services.StopChan.Ctx] directly
 func WithCloseChan(parentCtx context.Context, chStop chan struct{}) (context.Context, context.CancelFunc) {
@@ -542,19 +524,6 @@
 		"\n\n"
 }
 
-<<<<<<< HEAD
-=======
-// AllEqual returns true iff all the provided elements are equal to each other.
-func AllEqual[T comparable](elems ...T) bool {
-	for i := 1; i < len(elems); i++ {
-		if elems[i] != elems[0] {
-			return false
-		}
-	}
-	return true
-}
-
->>>>>>> 8795647d
 // ConcatBytes appends a bunch of byte arrays into a single byte array
 func ConcatBytes(bufs ...[]byte) []byte {
 	return bytes.Join(bufs, []byte{})
