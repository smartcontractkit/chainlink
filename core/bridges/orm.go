package bridges

import (
	"database/sql"

	"github.com/pkg/errors"
	"github.com/smartcontractkit/chainlink/core/auth"
	"github.com/smartcontractkit/chainlink/core/logger"
	"github.com/smartcontractkit/chainlink/core/services/pg"
	"github.com/smartcontractkit/sqlx"
)

//go:generate mockery --name ORM --output ./mocks --case=underscore

type ORM interface {
	FindBridge(name TaskType) (bt BridgeType, err error)
	DeleteBridgeType(bt *BridgeType) error
	BridgeTypes(offset int, limit int) ([]BridgeType, int, error)
	CreateBridgeType(bt *BridgeType) error
	UpdateBridgeType(bt *BridgeType, btr *BridgeTypeRequest) error

	ExternalInitiators(offset int, limit int) ([]ExternalInitiator, int, error)
	CreateExternalInitiator(externalInitiator *ExternalInitiator) error
	DeleteExternalInitiator(name string) error
	FindExternalInitiator(eia *auth.Token) (*ExternalInitiator, error)
	FindExternalInitiatorByName(iname string) (exi ExternalInitiator, err error)
}

type orm struct {
	logger logger.Logger
	ormQ   postgres.Q
}

var _ ORM = (*orm)(nil)

func NewORM(db *sqlx.DB, lggr logger.Logger, cfg postgres.LogConfig) ORM {
	namedLogger := lggr.Named("BridgeORM")
	return &orm{namedLogger, postgres.NewQ(db, postgres.WithLogger(namedLogger, cfg))}
}

// FindBridge looks up a Bridge by its Name.
func (o *orm) FindBridge(name TaskType) (bt BridgeType, err error) {
	sql := "SELECT * FROM bridge_types WHERE name = $1"
<<<<<<< HEAD
	err = o.ormQ.Get(&bt, sql, name.String())
=======
	err = pg.NewQ(o.db).Get(&bt, sql, name.String())
>>>>>>> 4092d55f
	return
}

// DeleteBridgeType removes the bridge type
func (o *orm) DeleteBridgeType(bt *BridgeType) error {
	query := "DELETE FROM bridge_types WHERE name = $1"
<<<<<<< HEAD
	result, err := o.ormQ.Exec(query, bt.Name)
=======
	result, err := pg.NewQ(o.db).Exec(query, bt.Name)
>>>>>>> 4092d55f
	if err != nil {
		return err
	}
	rowsAffected, err := result.RowsAffected()
	if err != nil {
		return err
	}
	if rowsAffected == 0 {
		return sql.ErrNoRows
	}
	return err
}

// BridgeTypes returns bridge types ordered by name filtered limited by the
// passed params.
func (o *orm) BridgeTypes(offset int, limit int) (bridges []BridgeType, count int, err error) {
<<<<<<< HEAD
	if err = o.ormQ.Get(&count, "SELECT COUNT(*) FROM bridge_types"); err != nil {
		return
	}

	sql := `SELECT * FROM bridge_types ORDER BY name asc LIMIT $1 OFFSET $2;`
	if err = o.ormQ.Select(&bridges, sql, limit, offset); err != nil {
		return
	}
=======
	err = pg.NewQ(o.db).Transaction(o.logger, func(q pg.Queryer) error {
		if err = q.Get(&count, "SELECT COUNT(*) FROM bridge_types"); err != nil {
			return errors.Wrap(err, "BridgeTypes failed to get count")
		}

		sql := `SELECT * FROM bridge_types ORDER BY name asc LIMIT $1 OFFSET $2;`
		if err = o.db.Select(&bridges, sql, limit, offset); err != nil {
			return errors.Wrap(err, "BridgeTypes failed to load bridge_types")
		}
		return nil
	}, pg.OptReadOnlyTx())
>>>>>>> 4092d55f

	return
}

// CreateBridgeType saves the bridge type.
func (o *orm) CreateBridgeType(bt *BridgeType) error {
	stmt := `INSERT INTO bridge_types (name, url, confirmations, incoming_token_hash, salt, outgoing_token, minimum_contract_payment, created_at, updated_at)
	VALUES (:name, :url, :confirmations, :incoming_token_hash, :salt, :outgoing_token, :minimum_contract_payment, now(), now())
	RETURNING *;`
<<<<<<< HEAD
	err := o.ormQ.Transaction(o.logger, func(q postgres.Queryer) error {
=======
	err := pg.NewQ(o.db).Transaction(o.logger, func(q pg.Queryer) error {
>>>>>>> 4092d55f
		stmt, err := q.PrepareNamed(stmt)
		if err != nil {
			return err
		}
		return stmt.Get(bt, bt)
	})
	return errors.Wrap(err, "CreateBridgeType failed")
}

// UpdateBridgeType updates the bridge type.
func (o *orm) UpdateBridgeType(bt *BridgeType, btr *BridgeTypeRequest) error {
	sql := "UPDATE bridge_types SET url = $1, confirmations = $2, minimum_contract_payment = $3 WHERE name = $4 RETURNING *"
<<<<<<< HEAD
	return o.ormQ.Get(bt, sql, btr.URL, btr.Confirmations, btr.MinimumContractPayment, bt.Name)
=======
	return pg.NewQ(o.db).Get(bt, sql, btr.URL, btr.Confirmations, btr.MinimumContractPayment, bt.Name)
>>>>>>> 4092d55f
}

// --- External Initiator

// ExternalInitiators returns a list of external initiators sorted by name
func (o *orm) ExternalInitiators(offset int, limit int) (exis []ExternalInitiator, count int, err error) {
<<<<<<< HEAD
	err = o.ormQ.Transaction(o.logger, func(q postgres.Queryer) error {
		if err = o.ormQ.Get(&count, "SELECT COUNT(*) FROM external_initiators"); err != nil {
=======
	err = pg.NewQ(o.db).Transaction(o.logger, func(q pg.Queryer) error {
		if err = o.db.Get(&count, "SELECT COUNT(*) FROM external_initiators"); err != nil {
>>>>>>> 4092d55f
			return errors.Wrap(err, "ExternalInitiators failed to get count")
		}

		sql := `SELECT * FROM external_initiators ORDER BY name asc LIMIT $1 OFFSET $2;`
		if err = o.ormQ.Select(&exis, sql, limit, offset); err != nil {
			return errors.Wrap(err, "ExternalInitiators failed to load external_initiators")
		}
		return nil
	}, pg.OptReadOnlyTx())
	return
}

// CreateExternalInitiator inserts a new external initiator
func (o *orm) CreateExternalInitiator(externalInitiator *ExternalInitiator) (err error) {
	query := `INSERT INTO external_initiators (name, url, access_key, salt, hashed_secret, outgoing_secret, outgoing_token, created_at, updated_at)
	VALUES (:name, :url, :access_key, :salt, :hashed_secret, :outgoing_secret, :outgoing_token, now(), now())
	RETURNING *
	`
<<<<<<< HEAD
	err = o.ormQ.Transaction(o.logger, func(q postgres.Queryer) error {
=======
	err = pg.NewQ(o.db).Transaction(o.logger, func(q pg.Queryer) error {
>>>>>>> 4092d55f
		var stmt *sqlx.NamedStmt
		stmt, err = o.ormQ.PrepareNamed(query)
		if err != nil {
			return errors.Wrap(err, "failed to prepare named stmt")
		}
		return errors.Wrap(stmt.Get(externalInitiator, externalInitiator), "failed to load external_initiator")
	})
	return errors.Wrap(err, "CreateExternalInitiator failed")
}

// DeleteExternalInitiator removes an external initiator
func (o *orm) DeleteExternalInitiator(name string) error {
	query := "DELETE FROM external_initiators WHERE name = $1"
<<<<<<< HEAD
	ctx, cancel := o.ormQ.Context()
	defer cancel()
	result, err := o.ormQ.ExecContext(ctx, query, name)
=======
	q := pg.NewQ(o.db)
	ctx, cancel := q.Context()
	defer cancel()
	result, err := pg.NewQ(o.db).ExecContext(ctx, query, name)
>>>>>>> 4092d55f
	if err != nil {
		return err
	}
	rowsAffected, err := result.RowsAffected()
	if err != nil {
		return err
	}
	if rowsAffected == 0 {
		return sql.ErrNoRows
	}
	return err
}

// FindExternalInitiator finds an external initiator given an authentication request
func (o *orm) FindExternalInitiator(
	eia *auth.Token,
) (*ExternalInitiator, error) {
	exi := &ExternalInitiator{}
<<<<<<< HEAD
	err := o.ormQ.Get(exi, `SELECT * FROM external_initiators WHERE access_key = $1`, eia.AccessKey)
=======
	err := pg.NewQ(o.db).Get(exi, `SELECT * FROM external_initiators WHERE access_key = $1`, eia.AccessKey)
>>>>>>> 4092d55f
	return exi, err
}

// FindExternalInitiatorByName finds an external initiator given an authentication request
func (o *orm) FindExternalInitiatorByName(iname string) (exi ExternalInitiator, err error) {
<<<<<<< HEAD
	err = o.ormQ.Get(&exi, `SELECT * FROM external_initiators WHERE lower(name) = lower($1)`, iname)
=======
	err = pg.NewQ(o.db).Get(&exi, `SELECT * FROM external_initiators WHERE lower(name) = lower($1)`, iname)
>>>>>>> 4092d55f
	return
}<|MERGE_RESOLUTION|>--- conflicted
+++ resolved
@@ -28,35 +28,27 @@
 
 type orm struct {
 	logger logger.Logger
-	ormQ   postgres.Q
+	ormQ   pg.Q
 }
 
 var _ ORM = (*orm)(nil)
 
-func NewORM(db *sqlx.DB, lggr logger.Logger, cfg postgres.LogConfig) ORM {
+func NewORM(db *sqlx.DB, lggr logger.Logger, cfg pg.LogConfig) ORM {
 	namedLogger := lggr.Named("BridgeORM")
-	return &orm{namedLogger, postgres.NewQ(db, postgres.WithLogger(namedLogger, cfg))}
+	return &orm{namedLogger, pg.NewQ(db, pg.WithLogger(namedLogger, cfg))}
 }
 
 // FindBridge looks up a Bridge by its Name.
 func (o *orm) FindBridge(name TaskType) (bt BridgeType, err error) {
 	sql := "SELECT * FROM bridge_types WHERE name = $1"
-<<<<<<< HEAD
 	err = o.ormQ.Get(&bt, sql, name.String())
-=======
-	err = pg.NewQ(o.db).Get(&bt, sql, name.String())
->>>>>>> 4092d55f
 	return
 }
 
 // DeleteBridgeType removes the bridge type
 func (o *orm) DeleteBridgeType(bt *BridgeType) error {
 	query := "DELETE FROM bridge_types WHERE name = $1"
-<<<<<<< HEAD
 	result, err := o.ormQ.Exec(query, bt.Name)
-=======
-	result, err := pg.NewQ(o.db).Exec(query, bt.Name)
->>>>>>> 4092d55f
 	if err != nil {
 		return err
 	}
@@ -73,28 +65,17 @@
 // BridgeTypes returns bridge types ordered by name filtered limited by the
 // passed params.
 func (o *orm) BridgeTypes(offset int, limit int) (bridges []BridgeType, count int, err error) {
-<<<<<<< HEAD
-	if err = o.ormQ.Get(&count, "SELECT COUNT(*) FROM bridge_types"); err != nil {
-		return
-	}
-
-	sql := `SELECT * FROM bridge_types ORDER BY name asc LIMIT $1 OFFSET $2;`
-	if err = o.ormQ.Select(&bridges, sql, limit, offset); err != nil {
-		return
-	}
-=======
-	err = pg.NewQ(o.db).Transaction(o.logger, func(q pg.Queryer) error {
+	err = o.ormQ.Transaction(o.logger, func(q pg.Queryer) error {
 		if err = q.Get(&count, "SELECT COUNT(*) FROM bridge_types"); err != nil {
 			return errors.Wrap(err, "BridgeTypes failed to get count")
 		}
 
 		sql := `SELECT * FROM bridge_types ORDER BY name asc LIMIT $1 OFFSET $2;`
-		if err = o.db.Select(&bridges, sql, limit, offset); err != nil {
+		if err = o.ormQ.Select(&bridges, sql, limit, offset); err != nil {
 			return errors.Wrap(err, "BridgeTypes failed to load bridge_types")
 		}
 		return nil
 	}, pg.OptReadOnlyTx())
->>>>>>> 4092d55f
 
 	return
 }
@@ -104,11 +85,7 @@
 	stmt := `INSERT INTO bridge_types (name, url, confirmations, incoming_token_hash, salt, outgoing_token, minimum_contract_payment, created_at, updated_at)
 	VALUES (:name, :url, :confirmations, :incoming_token_hash, :salt, :outgoing_token, :minimum_contract_payment, now(), now())
 	RETURNING *;`
-<<<<<<< HEAD
-	err := o.ormQ.Transaction(o.logger, func(q postgres.Queryer) error {
-=======
-	err := pg.NewQ(o.db).Transaction(o.logger, func(q pg.Queryer) error {
->>>>>>> 4092d55f
+	err := o.ormQ.Transaction(o.logger, func(q pg.Queryer) error {
 		stmt, err := q.PrepareNamed(stmt)
 		if err != nil {
 			return err
@@ -119,26 +96,18 @@
 }
 
 // UpdateBridgeType updates the bridge type.
-func (o *orm) UpdateBridgeType(bt *BridgeType, btr *BridgeTypeRequest) error {
+func (o *orm) UpdateBridgeType(bt *BridgeType,
+	btr *BridgeTypeRequest) error {
 	sql := "UPDATE bridge_types SET url = $1, confirmations = $2, minimum_contract_payment = $3 WHERE name = $4 RETURNING *"
-<<<<<<< HEAD
 	return o.ormQ.Get(bt, sql, btr.URL, btr.Confirmations, btr.MinimumContractPayment, bt.Name)
-=======
-	return pg.NewQ(o.db).Get(bt, sql, btr.URL, btr.Confirmations, btr.MinimumContractPayment, bt.Name)
->>>>>>> 4092d55f
 }
 
 // --- External Initiator
 
 // ExternalInitiators returns a list of external initiators sorted by name
 func (o *orm) ExternalInitiators(offset int, limit int) (exis []ExternalInitiator, count int, err error) {
-<<<<<<< HEAD
-	err = o.ormQ.Transaction(o.logger, func(q postgres.Queryer) error {
+	err = o.ormQ.Transaction(o.logger, func(q pg.Queryer) error {
 		if err = o.ormQ.Get(&count, "SELECT COUNT(*) FROM external_initiators"); err != nil {
-=======
-	err = pg.NewQ(o.db).Transaction(o.logger, func(q pg.Queryer) error {
-		if err = o.db.Get(&count, "SELECT COUNT(*) FROM external_initiators"); err != nil {
->>>>>>> 4092d55f
 			return errors.Wrap(err, "ExternalInitiators failed to get count")
 		}
 
@@ -157,11 +126,7 @@
 	VALUES (:name, :url, :access_key, :salt, :hashed_secret, :outgoing_secret, :outgoing_token, now(), now())
 	RETURNING *
 	`
-<<<<<<< HEAD
-	err = o.ormQ.Transaction(o.logger, func(q postgres.Queryer) error {
-=======
-	err = pg.NewQ(o.db).Transaction(o.logger, func(q pg.Queryer) error {
->>>>>>> 4092d55f
+	err = o.ormQ.Transaction(o.logger, func(q pg.Queryer) error {
 		var stmt *sqlx.NamedStmt
 		stmt, err = o.ormQ.PrepareNamed(query)
 		if err != nil {
@@ -175,16 +140,9 @@
 // DeleteExternalInitiator removes an external initiator
 func (o *orm) DeleteExternalInitiator(name string) error {
 	query := "DELETE FROM external_initiators WHERE name = $1"
-<<<<<<< HEAD
 	ctx, cancel := o.ormQ.Context()
 	defer cancel()
 	result, err := o.ormQ.ExecContext(ctx, query, name)
-=======
-	q := pg.NewQ(o.db)
-	ctx, cancel := q.Context()
-	defer cancel()
-	result, err := pg.NewQ(o.db).ExecContext(ctx, query, name)
->>>>>>> 4092d55f
 	if err != nil {
 		return err
 	}
@@ -203,20 +161,12 @@
 	eia *auth.Token,
 ) (*ExternalInitiator, error) {
 	exi := &ExternalInitiator{}
-<<<<<<< HEAD
 	err := o.ormQ.Get(exi, `SELECT * FROM external_initiators WHERE access_key = $1`, eia.AccessKey)
-=======
-	err := pg.NewQ(o.db).Get(exi, `SELECT * FROM external_initiators WHERE access_key = $1`, eia.AccessKey)
->>>>>>> 4092d55f
 	return exi, err
 }
 
 // FindExternalInitiatorByName finds an external initiator given an authentication request
 func (o *orm) FindExternalInitiatorByName(iname string) (exi ExternalInitiator, err error) {
-<<<<<<< HEAD
 	err = o.ormQ.Get(&exi, `SELECT * FROM external_initiators WHERE lower(name) = lower($1)`, iname)
-=======
-	err = pg.NewQ(o.db).Get(&exi, `SELECT * FROM external_initiators WHERE lower(name) = lower($1)`, iname)
->>>>>>> 4092d55f
 	return
 }