--- conflicted
+++ resolved
@@ -108,11 +108,8 @@
 	KeeperRegistryCheckGasOverhead             uint64                        `env:"KEEPER_REGISTRY_CHECK_GAS_OVERHEAD" default:"200000"`
 	KeeperRegistryPerformGasOverhead           uint64                        `env:"KEEPER_REGISTRY_PERFORM_GAS_OVERHEAD" default:"150000"`
 	KeeperRegistrySyncInterval                 time.Duration                 `env:"KEEPER_REGISTRY_SYNC_INTERVAL" default:"30m"`
-<<<<<<< HEAD
 	KeeperRegistrySyncUpkeepQueueSize          uint32                        `env:"KEEPER_REGISTRY_SYNC_UPKEEP_QUEUE_SIZE" default:"10"`
 	Layer2Type                                 string                        `env:"LAYER_2_TYPE"`
-=======
->>>>>>> 37353f9d
 	LinkContractAddress                        string                        `env:"LINK_CONTRACT_ADDRESS"`
 	LogLevel                                   LogLevel                      `env:"LOG_LEVEL"`
 	LogSQLMigrations                           bool                          `env:"LOG_SQL_MIGRATIONS" default:"true"`
