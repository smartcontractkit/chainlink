--- conflicted
+++ resolved
@@ -107,11 +107,8 @@
 		"KeeperRegistryCheckGasOverhead":             "KEEPER_REGISTRY_CHECK_GAS_OVERHEAD",
 		"KeeperRegistryPerformGasOverhead":           "KEEPER_REGISTRY_PERFORM_GAS_OVERHEAD",
 		"KeeperRegistrySyncInterval":                 "KEEPER_REGISTRY_SYNC_INTERVAL",
-<<<<<<< HEAD
 		"KeeperRegistrySyncUpkeepQueueSize":          "KEEPER_REGISTRY_SYNC_UPKEEP_QUEUE_SIZE",
 		"Layer2Type":                                 "LAYER_2_TYPE",
-=======
->>>>>>> 37353f9d
 		"LinkContractAddress":                        "LINK_CONTRACT_ADDRESS",
 		"LogLevel":                                   "LOG_LEVEL",
 		"LogSQLMigrations":                           "LOG_SQL_MIGRATIONS",
