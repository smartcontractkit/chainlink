--- conflicted
+++ resolved
@@ -60,12 +60,8 @@
 	GasUpdaterTransactionPercentile           uint16          `env:"GAS_UPDATER_TRANSACTION_PERCENTILE" default:"60"`
 	GasUpdaterEnabled                         bool            `env:"GAS_UPDATER_ENABLED" default:"true"`
 	InsecureFastScrypt                        bool            `env:"INSECURE_FAST_SCRYPT" default:"false"`
-<<<<<<< HEAD
-	JobPipelineMaxTaskDuration                time.Duration   `env:"JOB_PIPELINE_MAX_TASK_DURATION" default:"10m"`
 	JobPipelineMaxRunDuration                 time.Duration   `env:"JOB_PIPELINE_MAX_RUN_DURATION" default:"10m"`
-=======
 	JobPipelineMaxTaskDuration                time.Duration   `env:"JOB_PIPELINE_MAX_TASK_DURATION" default:"11s"`
->>>>>>> 4de38bc4
 	JobPipelineParallelism                    uint8           `env:"JOB_PIPELINE_PARALLELISM" default:"4"`
 	JobPipelineReaperInterval                 time.Duration   `env:"JOB_PIPELINE_REAPER_INTERVAL" default:"1h"`
 	JobPipelineReaperThreshold                time.Duration   `env:"JOB_PIPELINE_REAPER_THRESHOLD" default:"168h"`
