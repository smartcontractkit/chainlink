--- conflicted
+++ resolved
@@ -66,11 +66,8 @@
 	KeeperRegistryCheckGasOverhead             uint64          `json:"KEEPER_REGISTRY_CHECK_GAS_OVERHEAD"`
 	KeeperRegistryPerformGasOverhead           uint64          `json:"KEEPER_REGISTRY_PERFORM_GAS_OVERHEAD"`
 	KeeperRegistrySyncInterval                 time.Duration   `json:"KEEPER_REGISTRY_SYNC_INTERVAL"`
-<<<<<<< HEAD
 	KeeperRegistrySyncUpkeepQueueSize          uint32          `json:"KEEPER_REGISTRY_SYNC_UPKEEP_QUEUE_SIZE"`
 	Layer2Type                                 string          `json:"LAYER_2_TYPE"`
-=======
->>>>>>> 37353f9d
 	LinkContractAddress                        string          `json:"LINK_CONTRACT_ADDRESS"`
 	FlagsContractAddress                       string          `json:"FLAGS_CONTRACT_ADDRESS"`
 	LogLevel                                   config.LogLevel `json:"LOG_LEVEL"`
