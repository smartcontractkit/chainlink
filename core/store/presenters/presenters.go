// Package presenters allow for the specification and result
// of a Job, its associated TaskSpecs, and every JobRun and TaskRun
// to be returned in a user friendly human readable format.
package presenters

import (
	"bytes"
	"encoding/json"
	"fmt"
	"math/big"
	"net/url"
	"reflect"
	"strings"
	"time"

	uuid "github.com/satori/go.uuid"

	"github.com/ethereum/go-ethereum/common"
	"github.com/smartcontractkit/chainlink/core/assets"
	"github.com/smartcontractkit/chainlink/core/auth"
	"github.com/smartcontractkit/chainlink/core/logger"
	"github.com/smartcontractkit/chainlink/core/store"
	"github.com/smartcontractkit/chainlink/core/store/models"
	"github.com/smartcontractkit/chainlink/core/store/orm"
	"github.com/smartcontractkit/chainlink/core/utils"
	"github.com/tidwall/gjson"
)

// ConfigPrinter are the non-secret values of the node
//
// If you add an entry here, you should update NewConfigPrinter and
// ConfigPrinter#String accordingly.
type ConfigPrinter struct {
	EnvPrinter
}

// EnvPrinter contains the supported environment variables
type EnvPrinter struct {
<<<<<<< HEAD
	AllowOrigins                          string          `json:"allowOrigins"`
	BalanceMonitorEnabled                 bool            `json:"balanceMonitorEnabled"`
	BlockBackfillDepth                    uint64          `json:"blockBackfillDepth"`
	BridgeResponseURL                     string          `json:"bridgeResponseURL,omitempty"`
	ChainID                               *big.Int        `json:"ethChainId"`
	ClientNodeURL                         string          `json:"clientNodeUrl"`
	DatabaseTimeout                       models.Duration `json:"databaseTimeout"`
	DatabaseMaximumTxDuration             time.Duration   `json:"databaseMaximumTxDuration"`
	DefaultHTTPLimit                      int64           `json:"defaultHttpLimit"`
	DefaultHTTPTimeout                    models.Duration `json:"defaultHttpTimeout"`
	Dev                                   bool            `json:"chainlinkDev"`
	EnableExperimentalAdapters            bool            `json:"enableExperimentalAdapters"`
	EthBalanceMonitorBlockDelay           uint16          `json:"ethBalanceMonitorBlockDelay"`
	EthereumDisabled                      bool            `json:"ethereumDisabled"`
	EthFinalityDepth                      uint            `json:"ethFinalityDepth"`
	EthGasBumpThreshold                   uint64          `json:"ethGasBumpThreshold"`
	EthGasBumpTxDepth                     uint16          `json:"ethGasBumpTxDepth"`
	EthGasBumpWei                         *big.Int        `json:"ethGasBumpWei"`
	EthGasLimitDefault                    uint64          `json:"ethGasLimitDefault"`
	EthGasPriceDefault                    *big.Int        `json:"ethGasPriceDefault"`
	EthHeadTrackerHistoryDepth            uint            `json:"ethHeadTrackerHistoryDepth"`
	EthHeadTrackerMaxBufferSize           uint            `json:"ethHeadTrackerMaxBufferSize"`
	EthMaxGasPriceWei                     *big.Int        `json:"ethMaxGasPriceWei"`
	EthereumURL                           string          `json:"ethUrl"`
	EthereumSecondaryURLs                 []string        `json:"ethSecondaryUrls"`
	ExplorerURL                           string          `json:"explorerUrl"`
	FeatureExternalInitiators             bool            `json:"featureExternalInitiators"`
	FeatureFluxMonitor                    bool            `json:"featureFluxMonitor"`
	FeatureOffchainReporting              bool            `json:"featureOffchainReporting"`
	FlagsContractAddress                  string          `json:"flagsContractAddress"`
	GasUpdaterBlockDelay                  uint16          `json:"gasUpdaterBlockDelay"`
	GasUpdaterBlockHistorySize            uint16          `json:"gasUpdaterBlockHistorySize"`
	GasUpdaterEnabled                     bool            `json:"gasUpdaterEnabled"`
	GasUpdaterTransactionPercentile       uint16          `json:"gasUpdaterTransactionPercentile"`
	InsecureFastScrypt                    bool            `json:"insecureFastScrypt"`
	TriggerFallbackDBPollInterval         time.Duration   `json:"jobPipelineDBPollInterval"`
	JobPipelineReaperInterval             time.Duration   `json:"jobPipelineReaperInterval"`
	JobPipelineReaperThreshold            time.Duration   `json:"jobPipelineReaperThreshold"`
	JSONConsole                           bool            `json:"jsonConsole"`
	LinkContractAddress                   string          `json:"linkContractAddress"`
	LogLevel                              orm.LogLevel    `json:"logLevel"`
	LogSQLMigrations                      bool            `json:"logSqlMigrations"`
	LogSQLStatements                      bool            `json:"logSqlStatements"`
	LogToDisk                             bool            `json:"logToDisk"`
	MaximumServiceDuration                models.Duration `json:"maximumServiceDuration"`
	MinIncomingConfirmations              uint32          `json:"minIncomingConfirmations"`
	MinRequiredOutgoingConfirmations      uint64          `json:"minOutgoingConfirmations"`
	MinimumServiceDuration                models.Duration `json:"minimumServiceDuration"`
	MinimumContractPayment                *assets.Link    `json:"minimumContractPayment"`
	MinimumRequestExpiration              uint64          `json:"minimumRequestExpiration"`
	OCRBootstrapCheckInterval             time.Duration   `json:"ocrBootstrapCheckInterval"`
	OCRContractTransmitterTransmitTimeout time.Duration   `json:"ocrContractTransmitterTransmitTimeout"`
	OCRDatabaseTimeout                    time.Duration   `json:"ocrDatabaseTimeout"`
	P2PListenIP                           string          `json:"ocrListenIP"`
	P2PListenPort                         uint16          `json:"ocrListenPort"`
	P2PPeerID                             models.PeerID   `json:"p2pPeerID"`
	P2PBootstrapPeers                     []string        `json:"p2pBootstrapPeers"`
	OCRIncomingMessageBufferSize          int             `json:"ocrIncomingMessageBufferSize"`
	OCROutgoingMessageBufferSize          int             `json:"ocrOutgoingMessageBufferSize"`
	OCRNewStreamTimeout                   time.Duration   `json:"ocrNewStreamTimeout"`
	OCRDHTLookupInterval                  int             `json:"ocrDHTLookupInterval"`
	OCRTraceLogging                       bool            `json:"ocrTraceLogging"`
	OperatorContractAddress               common.Address  `json:"operatorContractAddress"`
	Port                                  uint16          `json:"chainlinkPort"`
	ReaperExpiration                      models.Duration `json:"reaperExpiration"`
	ReplayFromBlock                       int64           `json:"replayFromBlock"`
	RootDir                               string          `json:"root"`
	SecureCookies                         bool            `json:"secureCookies"`
	SessionTimeout                        models.Duration `json:"sessionTimeout"`
	TLSHost                               string          `json:"chainlinkTLSHost"`
	TLSPort                               uint16          `json:"chainlinkTLSPort"`
	TLSRedirect                           bool            `json:"chainlinkTLSRedirect"`
=======
	AllowOrigins                          string          `json:"ALLOW_ORIGINS"`
	BalanceMonitorEnabled                 bool            `json:"BALANCE_MONITOR_ENABLED"`
	BlockBackfillDepth                    uint64          `json:"BLOCK_BACKFILL_DEPTH"`
	BridgeResponseURL                     string          `json:"BRIDGE_RESPONSE_URL,omitempty"`
	ChainID                               *big.Int        `json:"ETH_CHAIN_ID"`
	ClientNodeURL                         string          `json:"CLIENT_NODE_URL"`
	DatabaseBackupFrequency               time.Duration   `json:"DATABASE_BACKUP_FREQUENCY"`
	DatabaseBackupMode                    string          `json:"DATABASE_BACKUP_MODE"`
	DatabaseTimeout                       models.Duration `json:"DATABASE_TIMEOUT"`
	DatabaseMaximumTxDuration             time.Duration   `json:"DATABASE_MAXIMUM_TX_DURATION"`
	DefaultHTTPLimit                      int64           `json:"DEFAULT_HTTP_LIMIT"`
	DefaultHTTPTimeout                    models.Duration `json:"DEFAULT_HTTP_TIMEOUT"`
	Dev                                   bool            `json:"CHAINLINK_DEV"`
	EnableExperimentalAdapters            bool            `json:"ENABLED_EXPERIMENTAL_ADAPTERS"`
	EthBalanceMonitorBlockDelay           uint16          `json:"ETH_BALANCE_MONITOR_BLOCK_DELAY"`
	EthereumDisabled                      bool            `json:"ETH_DISABLED"`
	EthFinalityDepth                      uint            `json:"ETH_FINALITY_DEPTH"`
	EthGasBumpThreshold                   uint64          `json:"ETH_GAS_BUMP_THRESHOLD"`
	EthGasBumpTxDepth                     uint16          `json:"ETH_GAS_BUMP_TX_DEPTH"`
	EthGasBumpWei                         *big.Int        `json:"ETH_GAS_BUMP_WEI"`
	EthGasLimitDefault                    uint64          `json:"ETH_GAS_LIMIT_DEFAULT"`
	EthGasPriceDefault                    *big.Int        `json:"ETH_GAS_PRICE_DEFAULT"`
	EthHeadTrackerHistoryDepth            uint            `json:"ETH_HEAD_TRACKER_HISTORY_DEPTH"`
	EthHeadTrackerMaxBufferSize           uint            `json:"ETH_HEAD_TRACKER_MAX_BUFFER_SIZE"`
	EthMaxGasPriceWei                     *big.Int        `json:"ETH_MAX_GAS_PRICE_WEI"`
	EthereumURL                           string          `json:"ETH_URL"`
	EthereumHTTPURL                       string          `json:"ETH_HTTP_URL"`
	EthereumSecondaryURLs                 []string        `json:"ETH_SECONDARY_URLS"`
	ExplorerURL                           string          `json:"EXPLORER_URL"`
	FeatureExternalInitiators             bool            `json:"FEATURE_EXTERNAL_INITIATORS"`
	FeatureFluxMonitor                    bool            `json:"FEATURE_FLUX_MONITOR"`
	FeatureOffchainReporting              bool            `json:"FEATURE_OFFCHAIN_REPORTING"`
	FlagsContractAddress                  string          `json:"FLAGS_CONTRACT_ADDRESS"`
	GasUpdaterBlockDelay                  uint16          `json:"GAS_UPDATER_BLOCK_DELAY"`
	GasUpdaterBlockHistorySize            uint16          `json:"GAS_UPDATER_BLOCK_HISTORY_SIZE"`
	GasUpdaterEnabled                     bool            `json:"GAS_UPDATER_ENABLED"`
	GasUpdaterTransactionPercentile       uint16          `json:"GAS_UPDATER_TRANSACTION_PERCENTILE"`
	InsecureFastScrypt                    bool            `json:"INSECURE_FAST_SCRYPT"`
	TriggerFallbackDBPollInterval         time.Duration   `json:"JOB_PIPELINE_DB_POLL_INTERVAL"`
	JobPipelineReaperInterval             time.Duration   `json:"JOB_PIPELINE_REAPER_INTERVAL"`
	JobPipelineReaperThreshold            time.Duration   `json:"JOB_PIPELINE_REAPER_THRESHOLD"`
	JSONConsole                           bool            `json:"JSON_CONSOLE"`
	LinkContractAddress                   string          `json:"LINK_CONTRACT_ADDRESS"`
	LogLevel                              orm.LogLevel    `json:"LOG_LEVEL"`
	LogSQLMigrations                      bool            `json:"LOG_SQL_MIGRATIONS"`
	LogSQLStatements                      bool            `json:"LOG_SQL"`
	LogToDisk                             bool            `json:"LOG_TO_DISK"`
	MaximumServiceDuration                models.Duration `json:"MAXIMUM_SERVICE_DURATION"`
	MinIncomingConfirmations              uint32          `json:"MIN_INCOMING_CONFIRMATIONS"`
	MinRequiredOutgoingConfirmations      uint64          `json:"MIN_OUTGOING_CONFIRMATIONS"`
	MinimumServiceDuration                models.Duration `json:"MINIMUM_SERVICE_DURATION"`
	MinimumContractPayment                *assets.Link    `json:"MINIMUM_CONTRACT_PAYMENT"`
	MinimumRequestExpiration              uint64          `json:"MINIMUM_REQUEST_EXPIRATION"`
	OCRBootstrapCheckInterval             time.Duration   `json:"OCR_BOOTSTRAP_CHECK_INTERVAL"`
	OCRContractTransmitterTransmitTimeout time.Duration   `json:"OCR_CONTRACT_TRANSMITTER_TRANSMIT_TIMEOUT"`
	OCRDatabaseTimeout                    time.Duration   `json:"OCR_DATABASE_TIMEOUT"`
	P2PListenIP                           string          `json:"P2P_LISTEN_IP"`
	P2PListenPort                         uint16          `json:"P2P_LISTEN_PORT"`
	P2PPeerID                             string          `json:"P2P_PEER_ID"`
	OCRIncomingMessageBufferSize          int             `json:"OCR_INCOMING_MESSAGE_BUFFER_SIZE"`
	OCROutgoingMessageBufferSize          int             `json:"OCR_OUTGOING_MESSAGE_BUFFER_SIZE"`
	OCRNewStreamTimeout                   time.Duration   `json:"OCR_NEW_STREAM_TIMEOUT"`
	OCRDHTLookupInterval                  int             `json:"OCR_DHT_LOOKUP_INTERVAL"`
	OCRTraceLogging                       bool            `json:"OCR_TRACE_LOGGING"`
	OperatorContractAddress               common.Address  `json:"OPERATOR_CONTRACT_ADDRESS"`
	OptimismGasFees                       bool            `json:"OPTIMISM_GAS_FEES"`
	Port                                  uint16          `json:"CHAINLINK_PORT"`
	ReaperExpiration                      models.Duration `json:"REAPER_EXPIRATION"`
	ReplayFromBlock                       int64           `json:"REPLAY_FROM_BLOCK"`
	RootDir                               string          `json:"ROOT"`
	SecureCookies                         bool            `json:"SECURE_COOKIES"`
	SessionTimeout                        models.Duration `json:"SESSION_TIMEOUT"`
	TLSHost                               string          `json:"CHAINLINK_TLS_HOST"`
	TLSPort                               uint16          `json:"CHAINLINK_TLS_PORT"`
	TLSRedirect                           bool            `json:"CHAINLINK_TLS_REDIRECT"`
>>>>>>> ee83c7a6
}

// NewConfigPrinter creates an instance of ConfigPrinter
func NewConfigPrinter(store *store.Store) (ConfigPrinter, error) {
	config := store.Config

	explorerURL := ""
	if config.ExplorerURL() != nil {
		explorerURL = config.ExplorerURL().String()
	}
<<<<<<< HEAD
	p2pBootstrapPeers, _ := config.P2PBootstrapPeers(nil)
	p2pPeerID, _ := config.P2PPeerID(nil)
=======
	ethereumHTTPURL := ""
	if config.EthereumHTTPURL() != nil {
		ethereumHTTPURL = config.EthereumHTTPURL().String()
	}
>>>>>>> ee83c7a6
	return ConfigPrinter{
		EnvPrinter: EnvPrinter{
			AllowOrigins:                          config.AllowOrigins(),
			BalanceMonitorEnabled:                 config.BalanceMonitorEnabled(),
			BlockBackfillDepth:                    config.BlockBackfillDepth(),
			BridgeResponseURL:                     config.BridgeResponseURL().String(),
			ChainID:                               config.ChainID(),
			ClientNodeURL:                         config.ClientNodeURL(),
			DatabaseBackupFrequency:               config.DatabaseBackupFrequency(),
			DatabaseBackupMode:                    string(config.DatabaseBackupMode()),
			DatabaseTimeout:                       config.DatabaseTimeout(),
			DefaultHTTPLimit:                      config.DefaultHTTPLimit(),
			DefaultHTTPTimeout:                    config.DefaultHTTPTimeout(),
			DatabaseMaximumTxDuration:             config.DatabaseMaximumTxDuration(),
			Dev:                                   config.Dev(),
			EnableExperimentalAdapters:            config.EnableExperimentalAdapters(),
			EthBalanceMonitorBlockDelay:           config.EthBalanceMonitorBlockDelay(),
			EthereumDisabled:                      config.EthereumDisabled(),
			EthFinalityDepth:                      config.EthFinalityDepth(),
			EthGasBumpThreshold:                   config.EthGasBumpThreshold(),
			EthGasBumpTxDepth:                     config.EthGasBumpTxDepth(),
			EthGasBumpWei:                         config.EthGasBumpWei(),
			EthGasLimitDefault:                    config.EthGasLimitDefault(),
			EthGasPriceDefault:                    config.EthGasPriceDefault(),
			EthHeadTrackerHistoryDepth:            config.EthHeadTrackerHistoryDepth(),
			EthHeadTrackerMaxBufferSize:           config.EthHeadTrackerMaxBufferSize(),
			EthMaxGasPriceWei:                     config.EthMaxGasPriceWei(),
			EthereumURL:                           config.EthereumURL(),
			EthereumHTTPURL:                       ethereumHTTPURL,
			EthereumSecondaryURLs:                 mapToStringA(config.EthereumSecondaryURLs()),
			ExplorerURL:                           explorerURL,
			FeatureExternalInitiators:             config.FeatureExternalInitiators(),
			FeatureFluxMonitor:                    config.FeatureFluxMonitor(),
			FeatureOffchainReporting:              config.FeatureOffchainReporting(),
			FlagsContractAddress:                  config.FlagsContractAddress(),
			GasUpdaterBlockDelay:                  config.GasUpdaterBlockDelay(),
			GasUpdaterBlockHistorySize:            config.GasUpdaterBlockHistorySize(),
			GasUpdaterEnabled:                     config.GasUpdaterEnabled(),
			GasUpdaterTransactionPercentile:       config.GasUpdaterTransactionPercentile(),
			InsecureFastScrypt:                    config.InsecureFastScrypt(),
			TriggerFallbackDBPollInterval:         config.TriggerFallbackDBPollInterval(),
			JobPipelineReaperInterval:             config.JobPipelineReaperInterval(),
			JobPipelineReaperThreshold:            config.JobPipelineReaperThreshold(),
			JSONConsole:                           config.JSONConsole(),
			LinkContractAddress:                   config.LinkContractAddress(),
			LogLevel:                              config.LogLevel(),
			LogSQLMigrations:                      config.LogSQLMigrations(),
			LogSQLStatements:                      config.LogSQLStatements(),
			LogToDisk:                             config.LogToDisk(),
			MaximumServiceDuration:                config.MaximumServiceDuration(),
			MinIncomingConfirmations:              config.MinIncomingConfirmations(),
			MinRequiredOutgoingConfirmations:      config.MinRequiredOutgoingConfirmations(),
			MinimumServiceDuration:                config.MinimumServiceDuration(),
			MinimumContractPayment:                config.MinimumContractPayment(),
			MinimumRequestExpiration:              config.MinimumRequestExpiration(),
			OCRBootstrapCheckInterval:             config.OCRBootstrapCheckInterval(),
			OCRContractTransmitterTransmitTimeout: config.OCRContractTransmitterTransmitTimeout(),
			OCRDatabaseTimeout:                    config.OCRDatabaseTimeout(),
			P2PListenIP:                           config.P2PListenIP().String(),
			P2PListenPort:                         config.P2PListenPort(),
<<<<<<< HEAD
			P2PBootstrapPeers:                     p2pBootstrapPeers,
			P2PPeerID:                             p2pPeerID,
=======
			P2PPeerID:                             config.P2PPeerIDRaw(),
>>>>>>> ee83c7a6
			OCRIncomingMessageBufferSize:          config.OCRIncomingMessageBufferSize(),
			OCROutgoingMessageBufferSize:          config.OCROutgoingMessageBufferSize(),
			OCRNewStreamTimeout:                   config.OCRNewStreamTimeout(),
			OCRDHTLookupInterval:                  config.OCRDHTLookupInterval(),
			OCRTraceLogging:                       config.OCRTraceLogging(),
			OperatorContractAddress:               config.OperatorContractAddress(),
			OptimismGasFees:                       config.OptimismGasFees(),
			Port:                                  config.Port(),
			ReaperExpiration:                      config.ReaperExpiration(),
			ReplayFromBlock:                       config.ReplayFromBlock(),
			RootDir:                               config.RootDir(),
			SecureCookies:                         config.SecureCookies(),
			SessionTimeout:                        config.SessionTimeout(),
			TLSHost:                               config.TLSHost(),
			TLSPort:                               config.TLSPort(),
			TLSRedirect:                           config.TLSRedirect(),
		},
	}, nil
}

// String returns the values as a newline delimited string
func (c ConfigPrinter) String() string {
	var buffer bytes.Buffer

	schemaT := reflect.TypeOf(orm.ConfigSchema{})
	cwlT := reflect.TypeOf(c.EnvPrinter)
	cwlV := reflect.ValueOf(c.EnvPrinter)

	for index := 0; index < cwlT.NumField(); index++ {
		item := cwlT.FieldByIndex([]int{index})
		schemaItem, ok := schemaT.FieldByName(item.Name)
		if !ok {
			logger.Panicf("Field %s missing from store.Schema", item.Name)
		}
		envName, ok := schemaItem.Tag.Lookup("env")
		if !ok {
			continue
		}

		field := cwlV.FieldByIndex(item.Index)

		buffer.WriteString(envName)
		buffer.WriteString(": ")
		if stringer, ok := field.Interface().(fmt.Stringer); ok {
			if stringer != reflect.Zero(reflect.TypeOf(stringer)).Interface() {
				buffer.WriteString(stringer.String())
			}
		} else {
			buffer.WriteString(fmt.Sprintf("%v", field))
		}
		buffer.WriteString("\n")
	}

	return buffer.String()
}

// GetID generates a new ID for jsonapi serialization.
func (c ConfigPrinter) GetID() string {
	return utils.NewBytes32ID()
}

// SetID is used to conform to the UnmarshallIdentifier interface for
// deserializing from jsonapi documents.
func (c *ConfigPrinter) SetID(value string) error {
	return nil
}

func mapToStringA(in []url.URL) (out []string) {
	for _, url := range in {
		out = append(out, url.String())
	}
	return
}

// JobSpec holds the JobSpec definition together with
// the total link earned from that job
type JobSpec struct {
	models.JobSpec
	Errors   []models.JobSpecError `json:"errors"`
	Earnings *assets.Link          `json:"earnings"`
}

// MarshalJSON returns the JSON data of the Job and its Initiators.
func (job JobSpec) MarshalJSON() ([]byte, error) {
	type Alias JobSpec
	pis := make([]Initiator, len(job.Initiators))
	for i, modelInitr := range job.Initiators {
		pis[i] = Initiator{modelInitr}
	}
	return json.Marshal(&struct {
		Initiators []Initiator `json:"initiators"`
		Alias
	}{
		pis,
		Alias(job),
	})
}

// FriendlyCreatedAt returns a human-readable string of the Job's
// CreatedAt field.
func (job JobSpec) FriendlyCreatedAt() string {
	return utils.ISO8601UTC(job.CreatedAt)
}

// FriendlyStartAt returns a human-readable string of the Job's
// StartAt field.
func (job JobSpec) FriendlyStartAt() string {
	if job.StartAt.Valid {
		return utils.ISO8601UTC(job.StartAt.Time)
	}
	return ""
}

// FriendlyEndAt returns a human-readable string of the Job's
// EndAt field.
func (job JobSpec) FriendlyEndAt() string {
	if job.EndAt.Valid {
		return utils.ISO8601UTC(job.EndAt.Time)
	}
	return ""
}

// FriendlyMinPayment returns a formatted string of the Job's
// Minimum Link Payment threshold
func (job JobSpec) FriendlyMinPayment() string {
	return job.MinPayment.Text(10)
}

// FriendlyInitiators returns the list of Initiator types as
// a comma separated string.
func (job JobSpec) FriendlyInitiators() string {
	var initrs []string
	for _, i := range job.Initiators {
		initrs = append(initrs, i.Type)
	}
	return strings.Join(initrs, "\n")
}

// FriendlyTasks returns the list of Task types as a comma
// separated string.
func (job JobSpec) FriendlyTasks() string {
	var tasks []string
	for _, t := range job.Tasks {
		tasks = append(tasks, t.Type.String())
	}

	return strings.Join(tasks, "\n")
}

// Initiator holds the Job definition's Initiator.
type Initiator struct {
	models.Initiator
}

// MarshalJSON returns the JSON data of the Initiator based
// on its Initiator Type.
func (i Initiator) MarshalJSON() ([]byte, error) {
	p, err := initiatorParams(i)
	if err != nil {
		return []byte{}, err
	}

	return json.Marshal(&struct {
		ID     int64       `json:"id"`
		JobID  uuid.UUID   `json:"jobSpecId"`
		Type   string      `json:"type"`
		Params interface{} `json:"params"`
	}{i.ID, i.JobSpecID.UUID(), i.Type, p})
}

func initiatorParams(i Initiator) (interface{}, error) {
	switch i.Type {
	case models.InitiatorWeb:
		return struct{}{}, nil
	case models.InitiatorCron:
		return struct {
			Schedule models.Cron `json:"schedule"`
		}{i.Schedule}, nil
	case models.InitiatorRunAt:
		return struct {
			Time models.AnyTime `json:"time"`
			Ran  bool           `json:"ran"`
		}{models.NewAnyTime(i.Time.Time), i.Ran}, nil
	case models.InitiatorEthLog:
		fallthrough
	case models.InitiatorRunLog:
		return struct {
			Address common.Address `json:"address"`
		}{i.Address}, nil
	case models.InitiatorExternal:
		return struct {
			Name string `json:"name"`
		}{i.Name}, nil
	case models.InitiatorFluxMonitor:
		return struct {
			Address           common.Address         `json:"address"`
			RequestData       models.JSON            `json:"requestData"`
			Feeds             models.JSON            `json:"feeds"`
			Threshold         float32                `json:"threshold"`
			AbsoluteThreshold float32                `json:"absoluteThreshold"`
			Precision         int32                  `json:"precision"`
			PollTimer         models.PollTimerConfig `json:"pollTimer,omitempty"`
			IdleTimer         models.IdleTimerConfig `json:"idleTimer,omitempty"`
		}{i.Address, i.RequestData, i.Feeds, i.Threshold, i.AbsoluteThreshold,
			i.Precision, i.PollTimer, i.IdleTimer}, nil
	case models.InitiatorRandomnessLog:
		return struct {
			Address          common.Address `json:"address"`
			JobIDTopicFilter models.JobID   `json:"jobIDTopicFilter"`
		}{
			i.Address,
			i.JobIDTopicFilter,
		}, nil
	default:
		return nil, fmt.Errorf("cannot marshal unsupported initiator type '%v'", i.Type)
	}
}

// FriendlyRunAt returns a human-readable string for Cron Initiator types.
func (i Initiator) FriendlyRunAt() string {
	if i.Type == models.InitiatorRunAt {
		return utils.ISO8601UTC(i.Time.Time)
	}
	return ""
}

// FriendlyAddress returns the Ethereum address if present, and a blank
// string if not.
func (i Initiator) FriendlyAddress() string {
	if i.IsLogInitiated() {
		return utils.LogListeningAddress(i.Address)
	}
	return ""
}

// JobRun presents an API friendly version of the data.
type JobRun struct {
	models.JobRun
}

// MarshalJSON returns the JSON data of the JobRun and its Initiator.
func (jr JobRun) MarshalJSON() ([]byte, error) {
	type Alias JobRun
	return json.Marshal(&struct {
		Alias
		Initiator Initiator `json:"initiator"`
	}{
		Alias(jr),
		Initiator{jr.Initiator},
	})
}

// TaskSpec holds a task specified in the Job definition.
type TaskSpec struct {
	models.TaskSpec
}

// FriendlyParams returns a map of the TaskSpec's parameters.
func (t TaskSpec) FriendlyParams() (string, string) {
	keys := []string{}
	values := []string{}
	t.Params.ForEach(func(key, value gjson.Result) bool {
		if key.String() != "type" {
			keys = append(keys, key.String())
			values = append(values, value.String())
		}
		return true
	})
	return strings.Join(keys, "\n"), strings.Join(values, "\n")
}

// FriendlyBigInt returns a string printing the integer in both
// decimal and hexadecimal formats.
func FriendlyBigInt(n *big.Int) string {
	return fmt.Sprintf("#%[1]v (0x%[1]x)", n)
}

// ServiceAgreement presents an API friendly version of the data.
type ServiceAgreement struct {
	models.ServiceAgreement
}

type ServiceAgreementPresentation struct {
	ID            string             `json:"id"`
	CreatedAt     string             `json:"createdAt"`
	Encumbrance   models.Encumbrance `json:"encumbrance"`
	EncumbranceID int64              `json:"encumbranceID"`
	RequestBody   string             `json:"requestBody"`
	Signature     string             `json:"signature"`
	JobSpec       models.JobSpec     `json:"jobSpec"`
	JobSpecID     string             `json:"jobSpecId"`
}

// MarshalJSON presents the ServiceAgreement as public JSON data
func (sa ServiceAgreement) MarshalJSON() ([]byte, error) {
	return json.Marshal(ServiceAgreementPresentation{
		ID:            sa.ID,
		CreatedAt:     utils.ISO8601UTC(sa.CreatedAt),
		Encumbrance:   sa.Encumbrance,
		EncumbranceID: sa.EncumbranceID,
		RequestBody:   sa.RequestBody,
		Signature:     sa.Signature.String(),
		JobSpec:       sa.JobSpec,
		JobSpecID:     sa.JobSpecID.String(),
	})
}

// FriendlyCreatedAt returns the ServiceAgreement's created at time in a human
// readable format.
func (sa ServiceAgreement) FriendlyCreatedAt() string {
	return utils.ISO8601UTC(sa.CreatedAt)
}

// FriendlyExpiration returns the ServiceAgreement's Encumbrance expiration time
// in a human readable format.
func (sa ServiceAgreement) FriendlyExpiration() string {
	return fmt.Sprintf("%v seconds", sa.Encumbrance.Expiration)
}

// FriendlyPayment returns the ServiceAgreement's Encumbrance payment amount in
// a human readable format.
func (sa ServiceAgreement) FriendlyPayment() string {
	return fmt.Sprintf("%v LINK", sa.Encumbrance.Payment.String())
}

// FriendlyAggregator returns the ServiceAgreement's aggregator address,
// in a human readable format.
func (sa ServiceAgreement) FriendlyAggregator() string {
	return sa.Encumbrance.Aggregator.String()
}

// FriendlyAggregator returns the ServiceAgreement's aggregator initialization
// method's function selector, in a human readable format.
func (sa ServiceAgreement) FriendlyAggregatorInitMethod() string {
	return sa.Encumbrance.AggInitiateJobSelector.String()
}

// FriendlyAggregatorFulfillMethod returns the ServiceAgreement's aggregator
// fulfillment (orcale reporting) method's function selector, in a human
// readable format.
func (sa ServiceAgreement) FriendlyAggregatorFulfillMethod() string {
	return sa.Encumbrance.AggFulfillSelector.String()
}

// ExternalInitiatorAuthentication includes initiator and authentication details.
type ExternalInitiatorAuthentication struct {
	Name           string        `json:"name,omitempty"`
	URL            models.WebURL `json:"url,omitempty"`
	AccessKey      string        `json:"incomingAccessKey,omitempty"`
	Secret         string        `json:"incomingSecret,omitempty"`
	OutgoingToken  string        `json:"outgoingToken,omitempty"`
	OutgoingSecret string        `json:"outgoingSecret,omitempty"`
}

// NewExternalInitiatorAuthentication creates an instance of ExternalInitiatorAuthentication.
func NewExternalInitiatorAuthentication(
	ei models.ExternalInitiator,
	eia auth.Token,
) *ExternalInitiatorAuthentication {
	var result = &ExternalInitiatorAuthentication{
		Name:           ei.Name,
		AccessKey:      ei.AccessKey,
		Secret:         eia.Secret,
		OutgoingToken:  ei.OutgoingToken,
		OutgoingSecret: ei.OutgoingSecret,
	}
	if ei.URL != nil {
		result.URL = *ei.URL
	}
	return result
}

// GetID returns the jsonapi ID.
func (ei *ExternalInitiatorAuthentication) GetID() string {
	return ei.Name
}

// GetName returns the collection name for jsonapi.
func (*ExternalInitiatorAuthentication) GetName() string {
	return "external initiators"
}

// SetID is used to conform to the UnmarshallIdentifier interface for
// deserializing from jsonapi documents.
func (ei *ExternalInitiatorAuthentication) SetID(name string) error {
	ei.Name = name
	return nil
}<|MERGE_RESOLUTION|>--- conflicted
+++ resolved
@@ -36,80 +36,6 @@
 
 // EnvPrinter contains the supported environment variables
 type EnvPrinter struct {
-<<<<<<< HEAD
-	AllowOrigins                          string          `json:"allowOrigins"`
-	BalanceMonitorEnabled                 bool            `json:"balanceMonitorEnabled"`
-	BlockBackfillDepth                    uint64          `json:"blockBackfillDepth"`
-	BridgeResponseURL                     string          `json:"bridgeResponseURL,omitempty"`
-	ChainID                               *big.Int        `json:"ethChainId"`
-	ClientNodeURL                         string          `json:"clientNodeUrl"`
-	DatabaseTimeout                       models.Duration `json:"databaseTimeout"`
-	DatabaseMaximumTxDuration             time.Duration   `json:"databaseMaximumTxDuration"`
-	DefaultHTTPLimit                      int64           `json:"defaultHttpLimit"`
-	DefaultHTTPTimeout                    models.Duration `json:"defaultHttpTimeout"`
-	Dev                                   bool            `json:"chainlinkDev"`
-	EnableExperimentalAdapters            bool            `json:"enableExperimentalAdapters"`
-	EthBalanceMonitorBlockDelay           uint16          `json:"ethBalanceMonitorBlockDelay"`
-	EthereumDisabled                      bool            `json:"ethereumDisabled"`
-	EthFinalityDepth                      uint            `json:"ethFinalityDepth"`
-	EthGasBumpThreshold                   uint64          `json:"ethGasBumpThreshold"`
-	EthGasBumpTxDepth                     uint16          `json:"ethGasBumpTxDepth"`
-	EthGasBumpWei                         *big.Int        `json:"ethGasBumpWei"`
-	EthGasLimitDefault                    uint64          `json:"ethGasLimitDefault"`
-	EthGasPriceDefault                    *big.Int        `json:"ethGasPriceDefault"`
-	EthHeadTrackerHistoryDepth            uint            `json:"ethHeadTrackerHistoryDepth"`
-	EthHeadTrackerMaxBufferSize           uint            `json:"ethHeadTrackerMaxBufferSize"`
-	EthMaxGasPriceWei                     *big.Int        `json:"ethMaxGasPriceWei"`
-	EthereumURL                           string          `json:"ethUrl"`
-	EthereumSecondaryURLs                 []string        `json:"ethSecondaryUrls"`
-	ExplorerURL                           string          `json:"explorerUrl"`
-	FeatureExternalInitiators             bool            `json:"featureExternalInitiators"`
-	FeatureFluxMonitor                    bool            `json:"featureFluxMonitor"`
-	FeatureOffchainReporting              bool            `json:"featureOffchainReporting"`
-	FlagsContractAddress                  string          `json:"flagsContractAddress"`
-	GasUpdaterBlockDelay                  uint16          `json:"gasUpdaterBlockDelay"`
-	GasUpdaterBlockHistorySize            uint16          `json:"gasUpdaterBlockHistorySize"`
-	GasUpdaterEnabled                     bool            `json:"gasUpdaterEnabled"`
-	GasUpdaterTransactionPercentile       uint16          `json:"gasUpdaterTransactionPercentile"`
-	InsecureFastScrypt                    bool            `json:"insecureFastScrypt"`
-	TriggerFallbackDBPollInterval         time.Duration   `json:"jobPipelineDBPollInterval"`
-	JobPipelineReaperInterval             time.Duration   `json:"jobPipelineReaperInterval"`
-	JobPipelineReaperThreshold            time.Duration   `json:"jobPipelineReaperThreshold"`
-	JSONConsole                           bool            `json:"jsonConsole"`
-	LinkContractAddress                   string          `json:"linkContractAddress"`
-	LogLevel                              orm.LogLevel    `json:"logLevel"`
-	LogSQLMigrations                      bool            `json:"logSqlMigrations"`
-	LogSQLStatements                      bool            `json:"logSqlStatements"`
-	LogToDisk                             bool            `json:"logToDisk"`
-	MaximumServiceDuration                models.Duration `json:"maximumServiceDuration"`
-	MinIncomingConfirmations              uint32          `json:"minIncomingConfirmations"`
-	MinRequiredOutgoingConfirmations      uint64          `json:"minOutgoingConfirmations"`
-	MinimumServiceDuration                models.Duration `json:"minimumServiceDuration"`
-	MinimumContractPayment                *assets.Link    `json:"minimumContractPayment"`
-	MinimumRequestExpiration              uint64          `json:"minimumRequestExpiration"`
-	OCRBootstrapCheckInterval             time.Duration   `json:"ocrBootstrapCheckInterval"`
-	OCRContractTransmitterTransmitTimeout time.Duration   `json:"ocrContractTransmitterTransmitTimeout"`
-	OCRDatabaseTimeout                    time.Duration   `json:"ocrDatabaseTimeout"`
-	P2PListenIP                           string          `json:"ocrListenIP"`
-	P2PListenPort                         uint16          `json:"ocrListenPort"`
-	P2PPeerID                             models.PeerID   `json:"p2pPeerID"`
-	P2PBootstrapPeers                     []string        `json:"p2pBootstrapPeers"`
-	OCRIncomingMessageBufferSize          int             `json:"ocrIncomingMessageBufferSize"`
-	OCROutgoingMessageBufferSize          int             `json:"ocrOutgoingMessageBufferSize"`
-	OCRNewStreamTimeout                   time.Duration   `json:"ocrNewStreamTimeout"`
-	OCRDHTLookupInterval                  int             `json:"ocrDHTLookupInterval"`
-	OCRTraceLogging                       bool            `json:"ocrTraceLogging"`
-	OperatorContractAddress               common.Address  `json:"operatorContractAddress"`
-	Port                                  uint16          `json:"chainlinkPort"`
-	ReaperExpiration                      models.Duration `json:"reaperExpiration"`
-	ReplayFromBlock                       int64           `json:"replayFromBlock"`
-	RootDir                               string          `json:"root"`
-	SecureCookies                         bool            `json:"secureCookies"`
-	SessionTimeout                        models.Duration `json:"sessionTimeout"`
-	TLSHost                               string          `json:"chainlinkTLSHost"`
-	TLSPort                               uint16          `json:"chainlinkTLSPort"`
-	TLSRedirect                           bool            `json:"chainlinkTLSRedirect"`
-=======
 	AllowOrigins                          string          `json:"ALLOW_ORIGINS"`
 	BalanceMonitorEnabled                 bool            `json:"BALANCE_MONITOR_ENABLED"`
 	BlockBackfillDepth                    uint64          `json:"BLOCK_BACKFILL_DEPTH"`
@@ -169,7 +95,8 @@
 	P2PListenIP                           string          `json:"P2P_LISTEN_IP"`
 	P2PListenPort                         uint16          `json:"P2P_LISTEN_PORT"`
 	P2PPeerID                             string          `json:"P2P_PEER_ID"`
-	OCRIncomingMessageBufferSize          int             `json:"OCR_INCOMING_MESSAGE_BUFFER_SIZE"`
+	P2PBootstrapPeers                     []string        `json:"P2P_BOOTSTRAP_PEERS"`
+  OCRIncomingMessageBufferSize          int             `json:"OCR_INCOMING_MESSAGE_BUFFER_SIZE"`
 	OCROutgoingMessageBufferSize          int             `json:"OCR_OUTGOING_MESSAGE_BUFFER_SIZE"`
 	OCRNewStreamTimeout                   time.Duration   `json:"OCR_NEW_STREAM_TIMEOUT"`
 	OCRDHTLookupInterval                  int             `json:"OCR_DHT_LOOKUP_INTERVAL"`
@@ -185,7 +112,6 @@
 	TLSHost                               string          `json:"CHAINLINK_TLS_HOST"`
 	TLSPort                               uint16          `json:"CHAINLINK_TLS_PORT"`
 	TLSRedirect                           bool            `json:"CHAINLINK_TLS_REDIRECT"`
->>>>>>> ee83c7a6
 }
 
 // NewConfigPrinter creates an instance of ConfigPrinter
@@ -196,15 +122,11 @@
 	if config.ExplorerURL() != nil {
 		explorerURL = config.ExplorerURL().String()
 	}
-<<<<<<< HEAD
 	p2pBootstrapPeers, _ := config.P2PBootstrapPeers(nil)
-	p2pPeerID, _ := config.P2PPeerID(nil)
-=======
 	ethereumHTTPURL := ""
 	if config.EthereumHTTPURL() != nil {
 		ethereumHTTPURL = config.EthereumHTTPURL().String()
 	}
->>>>>>> ee83c7a6
 	return ConfigPrinter{
 		EnvPrinter: EnvPrinter{
 			AllowOrigins:                          config.AllowOrigins(),
@@ -265,12 +187,8 @@
 			OCRDatabaseTimeout:                    config.OCRDatabaseTimeout(),
 			P2PListenIP:                           config.P2PListenIP().String(),
 			P2PListenPort:                         config.P2PListenPort(),
-<<<<<<< HEAD
 			P2PBootstrapPeers:                     p2pBootstrapPeers,
-			P2PPeerID:                             p2pPeerID,
-=======
 			P2PPeerID:                             config.P2PPeerIDRaw(),
->>>>>>> ee83c7a6
 			OCRIncomingMessageBufferSize:          config.OCRIncomingMessageBufferSize(),
 			OCROutgoingMessageBufferSize:          config.OCROutgoingMessageBufferSize(),
 			OCRNewStreamTimeout:                   config.OCRNewStreamTimeout(),
