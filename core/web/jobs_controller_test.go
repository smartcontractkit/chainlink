package web_test

import (
	"bytes"
	"context"
	"encoding/hex"
	"encoding/json"
	"fmt"
	"io/ioutil"
	"net/http"
	"testing"
	"time"

	"github.com/ethereum/go-ethereum/common"
	"github.com/smartcontractkit/chainlink/core/testdata/testspecs"

	"github.com/pelletier/go-toml"
	"github.com/smartcontractkit/chainlink/core/internal/cltest"
	"github.com/smartcontractkit/chainlink/core/services/directrequest"
	"github.com/smartcontractkit/chainlink/core/services/job"
	"github.com/smartcontractkit/chainlink/core/services/keystore/keys/ethkey"
	"github.com/smartcontractkit/chainlink/core/services/keystore/keys/p2pkey"
	"github.com/smartcontractkit/chainlink/core/web"
	"github.com/smartcontractkit/chainlink/core/web/presenters"
	"github.com/stretchr/testify/assert"
	"github.com/stretchr/testify/require"
	"gopkg.in/guregu/null.v4"
)

func TestJobsController_Create_ValidationFailure_OffchainReportingSpec(t *testing.T) {
	var (
		contractAddress = cltest.NewEIP55Address()
	)

	randomBytes := cltest.Random32Byte()

	var tt = []struct {
		name        string
		pid         p2pkey.PeerID
		kb          string
		taExists    bool
		expectedErr error
	}{
		{
			name:        "invalid keybundle",
			pid:         p2pkey.PeerID(cltest.DefaultP2PPeerID),
			kb:          hex.EncodeToString(randomBytes[:]),
			taExists:    true,
			expectedErr: job.ErrNoSuchKeyBundle,
		},
		{
			name:        "invalid peerID",
			pid:         p2pkey.PeerID(cltest.NonExistentP2PPeerID),
			kb:          cltest.DefaultOCRKeyBundleID,
			taExists:    true,
			expectedErr: job.ErrNoSuchPeerID,
		},
		{
			name:        "invalid transmitter address",
			pid:         p2pkey.PeerID(cltest.DefaultP2PPeerID),
			kb:          cltest.DefaultOCRKeyBundleID,
			taExists:    false,
			expectedErr: job.ErrNoSuchTransmitterAddress,
		},
	}
	for _, tc := range tt {
		t.Run(tc.name, func(t *testing.T) {
			ta, client := setupJobsControllerTests(t)

			var address ethkey.EIP55Address
			if tc.taExists {
				key, _ := cltest.MustInsertRandomKey(t, ta.KeyStore.Eth())
				address = key.Address
			} else {
				address = cltest.NewEIP55Address()
			}

			ta.KeyStore.P2P().Add(cltest.DefaultP2PKey)
			ta.KeyStore.OCR().Add(cltest.DefaultOCRKey)

			sp := cltest.MinimalOCRNonBootstrapSpec(contractAddress, address, tc.pid, tc.kb)
			body, _ := json.Marshal(web.CreateJobRequest{
				TOML: sp,
			})
			resp, cleanup := client.Post("/v2/jobs", bytes.NewReader(body))
			t.Cleanup(cleanup)
			assert.Equal(t, http.StatusBadRequest, resp.StatusCode)
			b, err := ioutil.ReadAll(resp.Body)
			require.NoError(t, err)
			assert.Contains(t, string(b), tc.expectedErr.Error())
		})
	}
}

func TestJobController_Create_HappyPath(t *testing.T) {
	app, client := setupJobsControllerTests(t)
	app.KeyStore.OCR().Add(cltest.DefaultOCRKey)
	app.KeyStore.P2P().Add(cltest.DefaultP2PKey)
	pks, err := app.KeyStore.VRF().GetAll()
	require.NoError(t, err)
	require.Len(t, pks, 1)
	var tt = []struct {
		name      string
		toml      string
		assertion func(t *testing.T, r *http.Response)
	}{
		{
			name: "offchain reporting",
			toml: testspecs.GenerateOCRSpec(testspecs.OCRSpecParams{
				TransmitterAddress: app.Key.Address.Hex(),
			}).Toml(),
			assertion: func(t *testing.T, r *http.Response) {
				require.Equal(t, http.StatusOK, r.StatusCode)

				jb := job.Job{}
				require.NoError(t, app.GetDB().Preload("OffchainreportingOracleSpec").First(&jb, "type = ?", job.OffchainReporting).Error)

				resource := presenters.JobResource{}
				err := web.ParseJSONAPIResponse(cltest.ParseResponseBody(t, r), &resource)
				assert.NoError(t, err)

				assert.Equal(t, "web oracle spec", jb.Name.ValueOrZero())
				assert.Equal(t, jb.OffchainreportingOracleSpec.P2PPeerID, resource.OffChainReportingSpec.P2PPeerID)
				assert.Equal(t, jb.OffchainreportingOracleSpec.P2PBootstrapPeers, resource.OffChainReportingSpec.P2PBootstrapPeers)
				assert.Equal(t, jb.OffchainreportingOracleSpec.IsBootstrapPeer, resource.OffChainReportingSpec.IsBootstrapPeer)
				assert.Equal(t, jb.OffchainreportingOracleSpec.EncryptedOCRKeyBundleID, resource.OffChainReportingSpec.EncryptedOCRKeyBundleID)
				assert.Equal(t, jb.OffchainreportingOracleSpec.TransmitterAddress, resource.OffChainReportingSpec.TransmitterAddress)
				assert.Equal(t, jb.OffchainreportingOracleSpec.ObservationTimeout, resource.OffChainReportingSpec.ObservationTimeout)
				assert.Equal(t, jb.OffchainreportingOracleSpec.BlockchainTimeout, resource.OffChainReportingSpec.BlockchainTimeout)
				assert.Equal(t, jb.OffchainreportingOracleSpec.ContractConfigTrackerSubscribeInterval, resource.OffChainReportingSpec.ContractConfigTrackerSubscribeInterval)
				assert.Equal(t, jb.OffchainreportingOracleSpec.ContractConfigTrackerSubscribeInterval, resource.OffChainReportingSpec.ContractConfigTrackerSubscribeInterval)
				assert.Equal(t, jb.OffchainreportingOracleSpec.ContractConfigConfirmations, resource.OffChainReportingSpec.ContractConfigConfirmations)
				assert.NotNil(t, resource.PipelineSpec.DotDAGSource)
				// Sanity check to make sure it inserted correctly
				require.Equal(t, ethkey.EIP55Address("0x613a38AC1659769640aaE063C651F48E0250454C"), jb.OffchainreportingOracleSpec.ContractAddress)
			},
		},
		{
			name: "keeper",
			toml: testspecs.GenerateKeeperSpec(testspecs.KeeperSpecParams{
				ContractAddress: "0x9E40733cC9df84636505f4e6Db28DCa0dC5D1bba",
				FromAddress:     "0xa8037A20989AFcBC51798de9762b351D63ff462e",
			}).Toml(),
			assertion: func(t *testing.T, r *http.Response) {
				require.Equal(t, http.StatusOK, r.StatusCode)

				jb := job.Job{}
				require.NoError(t, app.GetDB().Preload("KeeperSpec").First(&jb, "type = ?", job.Keeper).Error)

				resource := presenters.JobResource{}
				b := cltest.ParseResponseBody(t, r)
				err := web.ParseJSONAPIResponse(b, &resource)
				require.NoError(t, err)
				require.NotNil(t, resource.KeeperSpec)
				require.NotNil(t, jb.KeeperSpec)

				require.Equal(t, resource.KeeperSpec.ContractAddress, jb.KeeperSpec.ContractAddress)
				require.Equal(t, resource.KeeperSpec.FromAddress, jb.KeeperSpec.FromAddress)
				assert.Equal(t, "example keeper spec", jb.Name.ValueOrZero())

				// Sanity check to make sure it inserted correctly
				require.Equal(t, ethkey.EIP55Address("0x9E40733cC9df84636505f4e6Db28DCa0dC5D1bba"), jb.KeeperSpec.ContractAddress)
				require.Equal(t, ethkey.EIP55Address("0xa8037A20989AFcBC51798de9762b351D63ff462e"), jb.KeeperSpec.FromAddress)
			},
		},
		{
			name: "cron",
			toml: testspecs.CronSpec,
			assertion: func(t *testing.T, r *http.Response) {
				require.Equal(t, http.StatusOK, r.StatusCode)
				jb := job.Job{}
				require.NoError(t, app.GetDB().Preload("CronSpec").First(&jb, "type = ?", job.Cron).Error)
				resource := presenters.JobResource{}
				err := web.ParseJSONAPIResponse(cltest.ParseResponseBody(t, r), &resource)
				assert.NoError(t, err)
				assert.NotNil(t, resource.PipelineSpec.DotDAGSource)
				require.Equal(t, "CRON_TZ=UTC * 0 0 1 1 *", jb.CronSpec.CronSchedule)
			},
		},
		{
			name: "directrequest",
			toml: testspecs.DirectRequestSpec,
			assertion: func(t *testing.T, r *http.Response) {
				require.Equal(t, http.StatusOK, r.StatusCode)
				jb := job.Job{}
<<<<<<< HEAD
				require.NoError(t, app.Store.DB.Preload("DirectRequestSpec").First(&jb, "type = ? AND external_job_id = '123e4567-e89b-12d3-a456-426655440004'", job.DirectRequest).Error)
=======
				require.NoError(t, app.GetDB().Preload("DirectRequestSpec").First(&jb, "type = ? AND external_job_id = '123e4567-e89b-12d3-a456-426655440004'", job.DirectRequest).Error)
>>>>>>> 5e212096
				resource := presenters.JobResource{}
				err := web.ParseJSONAPIResponse(cltest.ParseResponseBody(t, r), &resource)
				assert.NoError(t, err)
				assert.Equal(t, "example eth request event spec", jb.Name.ValueOrZero())
				assert.NotNil(t, resource.PipelineSpec.DotDAGSource)
				// Sanity check to make sure it inserted correctly
				require.Equal(t, ethkey.EIP55Address("0x613a38AC1659769640aaE063C651F48E0250454C"), jb.DirectRequestSpec.ContractAddress)
				require.NotZero(t, jb.ExternalJobID[:])
			},
		},
		{
			name: "directrequest-with-requesters-and-min-contract-payment",
			toml: testspecs.DirectRequestSpecWithRequestersAndMinContractPayment,
			assertion: func(t *testing.T, r *http.Response) {
				require.Equal(t, http.StatusOK, r.StatusCode)
				jb := job.Job{}
<<<<<<< HEAD
				require.NoError(t, app.Store.DB.Preload("DirectRequestSpec").First(&jb, "type = ? AND external_job_id = '123e4567-e89b-12d3-a456-426655440014'", job.DirectRequest).Error)
=======
				require.NoError(t, app.GetDB().Preload("DirectRequestSpec").First(&jb, "type = ? AND external_job_id = '123e4567-e89b-12d3-a456-426655440014'", job.DirectRequest).Error)
>>>>>>> 5e212096
				resource := presenters.JobResource{}
				err := web.ParseJSONAPIResponse(cltest.ParseResponseBody(t, r), &resource)
				assert.NoError(t, err)
				assert.Equal(t, "example eth request event spec with requesters and min contract payment", jb.Name.ValueOrZero())
				assert.NotNil(t, resource.PipelineSpec.DotDAGSource)
				assert.NotNil(t, resource.DirectRequestSpec.Requesters)
				assert.Equal(t, "1000000000000000000000", resource.DirectRequestSpec.MinContractPayment.String())
				// Check requesters got saved properly
				require.EqualValues(t, []common.Address{common.HexToAddress("0xAaAA1F8ee20f5565510b84f9353F1E333e753B7a"), common.HexToAddress("0xBbBb70f0E81c6F3430dfDc9fa02fB22bDD818c4E")}, jb.DirectRequestSpec.Requesters)
				require.Equal(t, "1000000000000000000000", jb.DirectRequestSpec.MinContractPayment.String())
				require.NotZero(t, jb.ExternalJobID[:])
			},
		},
		{
			name: "fluxmonitor",
			toml: testspecs.FluxMonitorSpec,
			assertion: func(t *testing.T, r *http.Response) {
				require.Equal(t, http.StatusOK, r.StatusCode)
				jb := job.Job{}
				require.NoError(t, app.GetDB().Preload("FluxMonitorSpec").First(&jb, "type = ?", job.FluxMonitor).Error)
				resource := presenters.JobResource{}
				err := web.ParseJSONAPIResponse(cltest.ParseResponseBody(t, r), &resource)
				assert.NoError(t, err)
				assert.Equal(t, "example flux monitor spec", jb.Name.ValueOrZero())
				assert.NotNil(t, resource.PipelineSpec.DotDAGSource)
				assert.Equal(t, ethkey.EIP55Address("0x3cCad4715152693fE3BC4460591e3D3Fbd071b42"), jb.FluxMonitorSpec.ContractAddress)
				assert.Equal(t, time.Second, jb.FluxMonitorSpec.IdleTimerPeriod)
				assert.Equal(t, false, jb.FluxMonitorSpec.IdleTimerDisabled)
				assert.Equal(t, float32(0.5), jb.FluxMonitorSpec.Threshold)
				assert.Equal(t, float32(0), jb.FluxMonitorSpec.AbsoluteThreshold)
			},
		},
		{
			name: "vrf",
			toml: testspecs.GenerateVRFSpec(testspecs.VRFSpecParams{PublicKey: pks[0].PublicKey.String()}).Toml(),
			assertion: func(t *testing.T, r *http.Response) {
				require.Equal(t, http.StatusOK, r.StatusCode)
				jb := job.Job{}
				require.NoError(t, app.GetDB().Preload("VRFSpec").First(&jb, "type = ?", job.VRF).Error)
				resp := cltest.ParseResponseBody(t, r)
				resource := presenters.JobResource{}
				err := web.ParseJSONAPIResponse(resp, &resource)
				require.NoError(t, err)
				assert.NotNil(t, resource.PipelineSpec.DotDAGSource)
				assert.Equal(t, uint32(6), resource.VRFSpec.Confirmations)
				assert.Equal(t, jb.VRFSpec.Confirmations, resource.VRFSpec.Confirmations)
				assert.Equal(t, "0xABA5eDc1a551E55b1A570c0e1f1055e5BE11eca7", resource.VRFSpec.CoordinatorAddress.Hex())
				assert.Equal(t, jb.VRFSpec.CoordinatorAddress.Hex(), resource.VRFSpec.CoordinatorAddress.Hex())
			},
		},
	}
	for _, tc := range tt {
		c := tc
		t.Run(c.name, func(t *testing.T) {
			body, err := json.Marshal(web.CreateJobRequest{
				TOML: c.toml,
			})
			require.NoError(t, err)
			response, cleanup := client.Post("/v2/jobs", bytes.NewReader(body))
			defer cleanup()
			c.assertion(t, response)
		})
	}
}

func TestJobsController_Create_WebhookSpec(t *testing.T) {
	app := cltest.NewApplicationEVMDisabled(t)
	require.NoError(t, app.Start())

	_, bridge := cltest.NewBridgeType(t, "fetch_bridge", "http://foo.bar")
	require.NoError(t, app.GetDB().Create(bridge).Error)
	_, bridge = cltest.NewBridgeType(t, "submit_bridge", "http://foo.bar")
	require.NoError(t, app.GetDB().Create(bridge).Error)

	client := app.NewHTTPClient()

	tomlBytes := cltest.MustReadFile(t, "../testdata/tomlspecs/webhook-job-spec-no-body.toml")
	body, _ := json.Marshal(web.CreateJobRequest{
		TOML: string(tomlBytes),
	})
	response, cleanup := client.Post("/v2/jobs", bytes.NewReader(body))
	defer cleanup()
	require.Equal(t, http.StatusOK, response.StatusCode)

	jb := job.Job{}
	require.NoError(t, app.GetDB().Preload("WebhookSpec").First(&jb).Error)

	resource := presenters.JobResource{}
	err := web.ParseJSONAPIResponse(cltest.ParseResponseBody(t, response), &resource)
	assert.NoError(t, err)
	assert.NotNil(t, resource.PipelineSpec.DotDAGSource)
}

func TestJobsController_Index_HappyPath(t *testing.T) {
	_, client, ocrJobSpecFromFile, _, ereJobSpecFromFile, _ := setupJobSpecsControllerTestsWithJobs(t)

	response, cleanup := client.Get("/v2/jobs")
	t.Cleanup(cleanup)
	cltest.AssertServerResponse(t, response, http.StatusOK)

	resources := []presenters.JobResource{}
	err := web.ParseJSONAPIResponse(cltest.ParseResponseBody(t, response), &resources)
	assert.NoError(t, err)

	require.Len(t, resources, 2)

	runOCRJobSpecAssertions(t, ocrJobSpecFromFile, resources[0])
	runDirectRequestJobSpecAssertions(t, ereJobSpecFromFile, resources[1])
}

func TestJobsController_Show_HappyPath(t *testing.T) {
	_, client, ocrJobSpecFromFile, jobID, ereJobSpecFromFile, jobID2 := setupJobSpecsControllerTestsWithJobs(t)

	response, cleanup := client.Get("/v2/jobs/" + fmt.Sprintf("%v", jobID))
	t.Cleanup(cleanup)
	cltest.AssertServerResponse(t, response, http.StatusOK)

	ocrJob := presenters.JobResource{}
	err := web.ParseJSONAPIResponse(cltest.ParseResponseBody(t, response), &ocrJob)
	assert.NoError(t, err)

	runOCRJobSpecAssertions(t, ocrJobSpecFromFile, ocrJob)

	response, cleanup = client.Get("/v2/jobs/" + fmt.Sprintf("%v", jobID2))
	t.Cleanup(cleanup)
	cltest.AssertServerResponse(t, response, http.StatusOK)

	ereJob := presenters.JobResource{}
	err = web.ParseJSONAPIResponse(cltest.ParseResponseBody(t, response), &ereJob)
	assert.NoError(t, err)

	runDirectRequestJobSpecAssertions(t, ereJobSpecFromFile, ereJob)
}

func TestJobsController_Show_InvalidID(t *testing.T) {
	_, client, _, _, _, _ := setupJobSpecsControllerTestsWithJobs(t)

	response, cleanup := client.Get("/v2/jobs/uuidLikeString")
	t.Cleanup(cleanup)
	cltest.AssertServerResponse(t, response, http.StatusUnprocessableEntity)
}

func TestJobsController_Show_NonExistentID(t *testing.T) {
	_, client, _, _, _, _ := setupJobSpecsControllerTestsWithJobs(t)

	response, cleanup := client.Get("/v2/jobs/999999999")
	t.Cleanup(cleanup)

	cltest.AssertServerResponse(t, response, http.StatusNotFound)
}

func runOCRJobSpecAssertions(t *testing.T, ocrJobSpecFromFileDB job.Job, ocrJobSpecFromServer presenters.JobResource) {
	ocrJobSpecFromFile := ocrJobSpecFromFileDB.OffchainreportingOracleSpec
	assert.Equal(t, ocrJobSpecFromFile.ContractAddress, ocrJobSpecFromServer.OffChainReportingSpec.ContractAddress)
	assert.Equal(t, ocrJobSpecFromFile.P2PPeerID, ocrJobSpecFromServer.OffChainReportingSpec.P2PPeerID)
	assert.Equal(t, ocrJobSpecFromFile.P2PBootstrapPeers, ocrJobSpecFromServer.OffChainReportingSpec.P2PBootstrapPeers)
	assert.Equal(t, ocrJobSpecFromFile.IsBootstrapPeer, ocrJobSpecFromServer.OffChainReportingSpec.IsBootstrapPeer)
	assert.Equal(t, ocrJobSpecFromFile.EncryptedOCRKeyBundleID, ocrJobSpecFromServer.OffChainReportingSpec.EncryptedOCRKeyBundleID)
	assert.Equal(t, ocrJobSpecFromFile.TransmitterAddress, ocrJobSpecFromServer.OffChainReportingSpec.TransmitterAddress)
	assert.Equal(t, ocrJobSpecFromFile.ObservationTimeout, ocrJobSpecFromServer.OffChainReportingSpec.ObservationTimeout)
	assert.Equal(t, ocrJobSpecFromFile.BlockchainTimeout, ocrJobSpecFromServer.OffChainReportingSpec.BlockchainTimeout)
	assert.Equal(t, ocrJobSpecFromFile.ContractConfigTrackerSubscribeInterval, ocrJobSpecFromServer.OffChainReportingSpec.ContractConfigTrackerSubscribeInterval)
	assert.Equal(t, ocrJobSpecFromFile.ContractConfigTrackerSubscribeInterval, ocrJobSpecFromServer.OffChainReportingSpec.ContractConfigTrackerSubscribeInterval)
	assert.Equal(t, ocrJobSpecFromFile.ContractConfigConfirmations, ocrJobSpecFromServer.OffChainReportingSpec.ContractConfigConfirmations)
	assert.Equal(t, ocrJobSpecFromFileDB.Pipeline.Source, ocrJobSpecFromServer.PipelineSpec.DotDAGSource)

	// Check that create and update dates are non empty values.
	// Empty date value is "0001-01-01 00:00:00 +0000 UTC" so we are checking for the
	// millenia and century characters to be present
	assert.Contains(t, ocrJobSpecFromServer.OffChainReportingSpec.CreatedAt.String(), "20")
	assert.Contains(t, ocrJobSpecFromServer.OffChainReportingSpec.UpdatedAt.String(), "20")
}

func runDirectRequestJobSpecAssertions(t *testing.T, ereJobSpecFromFile job.Job, ereJobSpecFromServer presenters.JobResource) {
	assert.Equal(t, ereJobSpecFromFile.DirectRequestSpec.ContractAddress, ereJobSpecFromServer.DirectRequestSpec.ContractAddress)
	assert.Equal(t, ereJobSpecFromFile.Pipeline.Source, ereJobSpecFromServer.PipelineSpec.DotDAGSource)
	// Check that create and update dates are non empty values.
	// Empty date value is "0001-01-01 00:00:00 +0000 UTC" so we are checking for the
	// millenia and century characters to be present
	assert.Contains(t, ereJobSpecFromServer.DirectRequestSpec.CreatedAt.String(), "20")
	assert.Contains(t, ereJobSpecFromServer.DirectRequestSpec.UpdatedAt.String(), "20")
}

func setupJobsControllerTests(t *testing.T) (*cltest.TestApplication, cltest.HTTPClientCleaner) {
	app := cltest.NewApplicationWithKey(t)
	require.NoError(t, app.Start())

	_, bridge := cltest.NewBridgeType(t, "voter_turnout", "http://blah.com")
	require.NoError(t, app.GetDB().Create(bridge).Error)
	_, bridge2 := cltest.NewBridgeType(t, "election_winner", "http://blah.com")
	require.NoError(t, app.GetDB().Create(bridge2).Error)
	client := app.NewHTTPClient()
	vrfKeyStore := app.GetKeyStore().VRF()
	_, err := vrfKeyStore.Create()
	require.NoError(t, err)
	return app, client
}

func setupJobSpecsControllerTestsWithJobs(t *testing.T) (*cltest.TestApplication, cltest.HTTPClientCleaner, job.Job, int32, job.Job, int32) {
	app := cltest.NewApplicationWithKey(t)

	require.NoError(t, app.KeyStore.OCR().Add(cltest.DefaultOCRKey))
	require.NoError(t, app.KeyStore.P2P().Add(cltest.DefaultP2PKey))
	require.NoError(t, app.Start())

	_, bridge := cltest.NewBridgeType(t, "voter_turnout", "http://blah.com")
	require.NoError(t, app.GetDB().Create(bridge).Error)
	_, bridge2 := cltest.NewBridgeType(t, "election_winner", "http://blah.com")
	require.NoError(t, app.GetDB().Create(bridge2).Error)

	client := app.NewHTTPClient()

	var ocrJobSpecFromFileDB job.Job
	tree, err := toml.LoadFile("../testdata/tomlspecs/oracle-spec.toml")
	require.NoError(t, err)
	err = tree.Unmarshal(&ocrJobSpecFromFileDB)
	require.NoError(t, err)
	var ocrSpec job.OffchainReportingOracleSpec
	err = tree.Unmarshal(&ocrSpec)
	require.NoError(t, err)
	ocrJobSpecFromFileDB.OffchainreportingOracleSpec = &ocrSpec
	ocrJobSpecFromFileDB.OffchainreportingOracleSpec.TransmitterAddress = &app.Key.Address
	jb, _ := app.AddJobV2(context.Background(), ocrJobSpecFromFileDB, null.String{})

	ereJobSpecFromFileDB, err := directrequest.ValidatedDirectRequestSpec(string(cltest.MustReadFile(t, "../testdata/tomlspecs/direct-request-spec.toml")))
	require.NoError(t, err)
	jb2, _ := app.AddJobV2(context.Background(), ereJobSpecFromFileDB, null.String{})

	return app, client, ocrJobSpecFromFileDB, jb.ID, ereJobSpecFromFileDB, jb2.ID
}<|MERGE_RESOLUTION|>--- conflicted
+++ resolved
@@ -183,11 +183,7 @@
 			assertion: func(t *testing.T, r *http.Response) {
 				require.Equal(t, http.StatusOK, r.StatusCode)
 				jb := job.Job{}
-<<<<<<< HEAD
-				require.NoError(t, app.Store.DB.Preload("DirectRequestSpec").First(&jb, "type = ? AND external_job_id = '123e4567-e89b-12d3-a456-426655440004'", job.DirectRequest).Error)
-=======
 				require.NoError(t, app.GetDB().Preload("DirectRequestSpec").First(&jb, "type = ? AND external_job_id = '123e4567-e89b-12d3-a456-426655440004'", job.DirectRequest).Error)
->>>>>>> 5e212096
 				resource := presenters.JobResource{}
 				err := web.ParseJSONAPIResponse(cltest.ParseResponseBody(t, r), &resource)
 				assert.NoError(t, err)
@@ -204,11 +200,7 @@
 			assertion: func(t *testing.T, r *http.Response) {
 				require.Equal(t, http.StatusOK, r.StatusCode)
 				jb := job.Job{}
-<<<<<<< HEAD
-				require.NoError(t, app.Store.DB.Preload("DirectRequestSpec").First(&jb, "type = ? AND external_job_id = '123e4567-e89b-12d3-a456-426655440014'", job.DirectRequest).Error)
-=======
 				require.NoError(t, app.GetDB().Preload("DirectRequestSpec").First(&jb, "type = ? AND external_job_id = '123e4567-e89b-12d3-a456-426655440014'", job.DirectRequest).Error)
->>>>>>> 5e212096
 				resource := presenters.JobResource{}
 				err := web.ParseJSONAPIResponse(cltest.ParseResponseBody(t, r), &resource)
 				assert.NoError(t, err)
