package web

import (
<<<<<<< HEAD
	"fmt"
	"io/ioutil"
=======
	"io"
>>>>>>> 09e1ffb2
	"net/http"

	"github.com/gin-gonic/gin"
	"github.com/manyminds/api2go/jsonapi"

	"github.com/smartcontractkit/chainlink/core/logger"
	"github.com/smartcontractkit/chainlink/core/logger/audit"
	"github.com/smartcontractkit/chainlink/core/services/keystore"
)

type Keystore[K keystore.Key] interface {
	Get(id string) (K, error)
	GetAll() ([]K, error)
	Create() (K, error)
	Delete(id string) (K, error)
	Import(keyJSON []byte, password string) (K, error)
	Export(id string, password string) ([]byte, error)
}

type KeysController interface {
	// Index lists keys
	Index(*gin.Context)
	// Create and return a key
	Create(*gin.Context)
	// Delete a key
	Delete(*gin.Context)
	// Import imports a key
	Import(*gin.Context)
	// Export exports a key
	Export(*gin.Context)
}

type keysController[K keystore.Key, R jsonapi.EntityNamer] struct {
	ks           Keystore[K]
	lggr         logger.Logger
	auditLogger  audit.AuditLogger
	typ          string
	resourceName string
	newResource  func(K) *R
	newResources func([]K) []R
}

func NewKeysController[K keystore.Key, R jsonapi.EntityNamer](ks Keystore[K], lggr logger.Logger, auditLogger audit.AuditLogger, resourceName string,
	newResource func(K) *R, newResources func([]K) []R) KeysController {
	var k K
	typ, err := keystore.GetFieldNameForKey(k)
	if err != nil {
		panic(fmt.Errorf("unable to create keys controller: %v", err))
	}
	return &keysController[K, R]{
		ks:           ks,
		lggr:         lggr,
		auditLogger:  auditLogger,
		typ:          typ,
		resourceName: resourceName,
		newResource:  newResource,
		newResources: newResources,
	}
}

func (kc *keysController[K, R]) Index(c *gin.Context) {
	keys, err := kc.ks.GetAll()
	if err != nil {
		jsonAPIError(c, http.StatusInternalServerError, err)
		return
	}
	jsonAPIResponse(c, kc.newResources(keys), kc.resourceName)
}

func (kc *keysController[K, R]) Create(c *gin.Context) {
	key, err := kc.ks.Create()
	if err != nil {
		jsonAPIError(c, http.StatusInternalServerError, err)
		return
	}

	kc.auditLogger.Audit(audit.KeyCreated, map[string]interface{}{
		"type": kc.typ,
		"id":   key.ID(),
	})

	jsonAPIResponse(c, kc.newResource(key), kc.resourceName)
}

func (kc *keysController[K, R]) Delete(c *gin.Context) {
	keyID := c.Param("keyID")
	key, err := kc.ks.Get(keyID)
	if err != nil {
		jsonAPIError(c, http.StatusNotFound, err)
		return
	}
	_, err = kc.ks.Delete(key.ID())
	if err != nil {
		jsonAPIError(c, http.StatusInternalServerError, err)
		return
	}

	kc.auditLogger.Audit(audit.KeyDeleted, map[string]interface{}{
		"type": kc.typ,
		"id":   key.ID(),
	})

	jsonAPIResponse(c, kc.newResource(key), kc.resourceName)
}

func (kc *keysController[K, R]) Import(c *gin.Context) {
	defer kc.lggr.ErrorIfClosing(c.Request.Body, "Import ")

	bytes, err := io.ReadAll(c.Request.Body)
	if err != nil {
		jsonAPIError(c, http.StatusBadRequest, err)
		return
	}
	oldPassword := c.Query("oldpassword")
	key, err := kc.ks.Import(bytes, oldPassword)
	if err != nil {
		jsonAPIError(c, http.StatusInternalServerError, err)
		return
	}

	kc.auditLogger.Audit(audit.KeyImported, map[string]interface{}{
		"type": kc.typ,
		"id":   key.ID(),
	})

	jsonAPIResponse(c, kc.newResource(key), kc.resourceName)
}

func (kc *keysController[K, R]) Export(c *gin.Context) {
	defer kc.lggr.ErrorIfClosing(c.Request.Body, "Export request body")

	keyID := c.Param("ID")
	newPassword := c.Query("newpassword")
	bytes, err := kc.ks.Export(keyID, newPassword)
	if err != nil {
		jsonAPIError(c, http.StatusInternalServerError, err)
		return
	}

	kc.auditLogger.Audit(audit.KeyExported, map[string]interface{}{
		"type": kc.typ,
		"id":   keyID,
	})

	c.Data(http.StatusOK, MediaType, bytes)
}<|MERGE_RESOLUTION|>--- conflicted
+++ resolved
@@ -1,12 +1,8 @@
 package web
 
 import (
-<<<<<<< HEAD
-	"fmt"
-	"io/ioutil"
-=======
+
 	"io"
->>>>>>> 09e1ffb2
 	"net/http"
 
 	"github.com/gin-gonic/gin"
