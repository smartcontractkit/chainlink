--- conflicted
+++ resolved
@@ -86,11 +86,7 @@
 						},
 						"directRequestSpec": {
 							"contractAddress": "%s",
-<<<<<<< HEAD
-=======
-							"onChainJobSpecID": "0eec7e1dd0d2476ca1a872dfb6633f46",
 							"minIncomingConfirmations": null,
->>>>>>> 32f6ccef
 							"initiator": "runlog",
 							"createdAt":"2000-01-01T00:00:00Z",
 							"updatedAt":"2000-01-01T00:00:00Z"
