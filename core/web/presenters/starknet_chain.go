--- conflicted
+++ resolved
@@ -41,18 +41,9 @@
 // NewStarkNetNodeResource returns a new StarkNetNodeResource for node.
 func NewStarkNetNodeResource(node db.Node) StarkNetNodeResource {
 	return StarkNetNodeResource{
-<<<<<<< HEAD
-		JAID:      NewJAID(node.Name),
-		Name:      node.Name,
-		ChainID:   node.ChainID,
-		URL:       node.URL,
-		CreatedAt: node.CreatedAt,
-		UpdatedAt: node.UpdatedAt,
-=======
 		JAID:    NewJAIDInt32(node.ID),
 		Name:    node.Name,
 		ChainID: node.ChainID,
 		URL:     node.URL,
->>>>>>> bdf2f4ce
 	}
 }