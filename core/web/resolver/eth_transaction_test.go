--- conflicted
+++ resolved
@@ -9,11 +9,7 @@
 	gqlerrors "github.com/graph-gophers/graphql-go/errors"
 
 	"github.com/smartcontractkit/chainlink/v2/core/assets"
-<<<<<<< HEAD
-	"github.com/smartcontractkit/chainlink/v2/core/chains"
-=======
 	v2 "github.com/smartcontractkit/chainlink/v2/core/chains/evm/config/v2"
->>>>>>> 4d02c579
 	"github.com/smartcontractkit/chainlink/v2/core/chains/evm/txmgr"
 	"github.com/smartcontractkit/chainlink/v2/core/utils"
 )
@@ -83,13 +79,8 @@
 						BroadcastBeforeBlockNum: nil,
 					},
 				}, nil)
-<<<<<<< HEAD
-				f.App.On("TxmORM").Return(f.Mocks.txmORM)
-				f.Mocks.evmORM.PutChains(chains.ChainConfig{ID: chainID.String()})
-=======
 				f.App.On("TxmStorageService").Return(f.Mocks.txmStore)
 				f.Mocks.evmORM.PutChains(v2.EVMConfig{ChainID: &chainID})
->>>>>>> 4d02c579
 				f.App.On("EVMORM").Return(f.Mocks.evmORM)
 			},
 			query:     query,
@@ -144,13 +135,8 @@
 						BroadcastBeforeBlockNum: &num,
 					},
 				}, nil)
-<<<<<<< HEAD
-				f.App.On("TxmORM").Return(f.Mocks.txmORM)
-				f.Mocks.evmORM.PutChains(chains.ChainConfig{ID: chainID.String()})
-=======
 				f.App.On("TxmStorageService").Return(f.Mocks.txmStore)
 				f.Mocks.evmORM.PutChains(v2.EVMConfig{ChainID: &chainID})
->>>>>>> 4d02c579
 				f.App.On("EVMORM").Return(f.Mocks.evmORM)
 			},
 			query:     query,
