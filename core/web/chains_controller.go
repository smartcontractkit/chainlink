package web

import (
	"database/sql"
<<<<<<< HEAD
	"encoding/json"
=======
	"fmt"
>>>>>>> 30e40424
	"net/http"

	"github.com/gin-gonic/gin"
	"github.com/manyminds/api2go/jsonapi"
	"github.com/pkg/errors"

	"github.com/smartcontractkit/chainlink/core/chains"
	"github.com/smartcontractkit/chainlink/core/logger"
	"github.com/smartcontractkit/chainlink/core/logger/audit"
)

type ChainsController interface {
	// Index lists chains.
	Index(c *gin.Context, size, page, offset int)
	// Create adds a new chain from a CreateChainRequest.
	Create(*gin.Context)
	// Show gets a chain by id.
	Show(*gin.Context)
	// Update configures an existing chain from an UpdateChainRequest.
	Update(*gin.Context)
	// Delete removes a chain.
	Delete(*gin.Context)
}

type chainsController[I chains.ID, C chains.Config, R jsonapi.EntityNamer] struct {
	resourceName  string
	chainSet      chains.DBChainSet[I, C]
	errNotEnabled error
	parseChainID  func(string) (I, error)
	newResource   func(chains.DBChain[I, C]) R
	lggr          logger.Logger
	auditLogger   audit.AuditLogger
}

type errChainDisabled struct {
	name   string
	envVar string
}

func (e errChainDisabled) Error() string {
	return fmt.Sprintf("%s is disabled: Set %s=true to enable", e.name, e.envVar)
}

func newChainsController[I chains.ID, C chains.Config, R jsonapi.EntityNamer](prefix string, chainSet chains.DBChainSet[I, C], errNotEnabled error,
	parseChainID func(string) (I, error), newResource func(chains.DBChain[I, C]) R, lggr logger.Logger, auditLogger audit.AuditLogger) *chainsController[I, C, R] {
	return &chainsController[I, C, R]{
		resourceName:  prefix + "_chain",
		chainSet:      chainSet,
		errNotEnabled: errNotEnabled,
		parseChainID:  parseChainID,
		newResource:   newResource,
		lggr:          lggr,
		auditLogger:   auditLogger,
	}
}

func (cc *chainsController[I, C, R]) Index(c *gin.Context, size, page, offset int) {
	if cc.chainSet == nil {
		jsonAPIError(c, http.StatusBadRequest, cc.errNotEnabled)
		return
	}
	chains, count, err := cc.chainSet.Index(offset, size)

	if err != nil {
		jsonAPIError(c, http.StatusBadRequest, err)
		return
	}

	var resources []R
	for _, chain := range chains {
		resources = append(resources, cc.newResource(chain))
	}

	paginatedResponse(c, cc.resourceName, size, page, resources, count, err)
}

type CreateChainRequest[I chains.ID, C chains.Config] struct {
	ID     I `json:"chainID"`
	Config C `json:"config"`
}

func NewCreateChainRequest[I chains.ID, C chains.Config](id I, config C) CreateChainRequest[I, C] {
	return CreateChainRequest[I, C]{ID: id, Config: config}
}

func (cc *chainsController[I, C, R]) Create(c *gin.Context) {
	if cc.chainSet == nil {
		jsonAPIError(c, http.StatusBadRequest, cc.errNotEnabled)
		return
	}

	var request CreateChainRequest[I, C]
	if err := c.ShouldBindJSON(&request); err != nil {
		jsonAPIError(c, http.StatusUnprocessableEntity, err)
		return
	}

	chain, err := cc.chainSet.Add(c.Request.Context(), request.ID, request.Config)

	if err != nil {
		jsonAPIError(c, http.StatusBadRequest, err)
		return
	}

	chainj, err := json.Marshal(chain)
	if err != nil {
		cc.lggr.Errorf("Unable to marshal chain to json", "err", err)
	}
	cc.auditLogger.Audit(c.Request.Context(), audit.ChainAdded, map[string]interface{}{"chain": chainj})

	jsonAPIResponseWithStatus(c, cc.newResource(chain), cc.resourceName, http.StatusCreated)
}

func (cc *chainsController[I, C, R]) Show(c *gin.Context) {
	if cc.chainSet == nil {
		jsonAPIError(c, http.StatusBadRequest, cc.errNotEnabled)
		return
	}
	id, err := cc.parseChainID(c.Param("ID"))
	if err != nil {
		jsonAPIError(c, http.StatusUnprocessableEntity, err)
		return
	}
	chain, err := cc.chainSet.Show(id)
	if err != nil {
		jsonAPIError(c, http.StatusBadRequest, err)
		return
	}

	jsonAPIResponse(c, cc.newResource(chain), cc.resourceName)
}

type UpdateChainRequest[C chains.Config] struct {
	Enabled bool `json:"enabled"`
	Config  C    `json:"config"`
}

func (cc *chainsController[I, C, R]) Update(c *gin.Context) {
	if cc.chainSet == nil {
		jsonAPIError(c, http.StatusBadRequest, cc.errNotEnabled)
		return
	}

	id, err := cc.parseChainID(c.Param("ID"))
	if err != nil {
		jsonAPIError(c, http.StatusUnprocessableEntity, err)
		return
	}
	var request UpdateChainRequest[C]
	if err = c.ShouldBindJSON(&request); err != nil {
		jsonAPIError(c, http.StatusBadRequest, err)
		return
	}

	chain, err := cc.chainSet.Configure(c.Request.Context(), id, request.Enabled, request.Config)

	if errors.Is(err, sql.ErrNoRows) {
		jsonAPIError(c, http.StatusNotFound, err)
		return
	} else if err != nil {
		jsonAPIError(c, http.StatusBadRequest, err)
		return
	}

	chainj, err := json.Marshal(chain)
	if err != nil {
		cc.lggr.Errorf("Unable to marshal chain to json", "err", err)
	}
	cc.auditLogger.Audit(c.Request.Context(), audit.ChainSpecUpdated, map[string]interface{}{"chain": chainj})

	jsonAPIResponse(c, cc.newResource(chain), cc.resourceName)
}

func (cc *chainsController[I, C, R]) Delete(c *gin.Context) {
	if cc.chainSet == nil {
		jsonAPIError(c, http.StatusBadRequest, cc.errNotEnabled)
		return
	}

	id, err := cc.parseChainID(c.Param("ID"))
	if err != nil {
		jsonAPIError(c, http.StatusUnprocessableEntity, err)
		return
	}

	err = cc.chainSet.Remove(id)

	if err != nil {
		jsonAPIError(c, http.StatusInternalServerError, err)
		return
	}

	cc.auditLogger.Audit(c.Request.Context(), audit.ChainDeleted, map[string]interface{}{"id": id})

	jsonAPIResponseWithStatus(c, nil, cc.resourceName, http.StatusNoContent)
}<|MERGE_RESOLUTION|>--- conflicted
+++ resolved
@@ -2,11 +2,8 @@
 
 import (
 	"database/sql"
-<<<<<<< HEAD
 	"encoding/json"
-=======
 	"fmt"
->>>>>>> 30e40424
 	"net/http"
 
 	"github.com/gin-gonic/gin"
