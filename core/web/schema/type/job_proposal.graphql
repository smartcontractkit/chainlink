enum JobProposalStatus {
<<<<<<< HEAD
    PENDING
    APPROVED
    REJECTED
    CANCELLED
    DELETED
    REVOKED
=======
  PENDING
  APPROVED
  REJECTED
  CANCELLED
>>>>>>> ae7edb0d
}

type JobProposal {
  id: ID!
  name: String
  status: JobProposalStatus!
  remoteUUID: String!
  externalJobID: String
  jobID: String
  feedsManager: FeedsManager!
  multiAddrs: [String!]!
  pendingUpdate: Boolean!
  specs: [JobProposalSpec!]!
  latestSpec: JobProposalSpec!
}

union JobProposalPayload = JobProposal | NotFoundError<|MERGE_RESOLUTION|>--- conflicted
+++ resolved
@@ -1,17 +1,10 @@
 enum JobProposalStatus {
-<<<<<<< HEAD
-    PENDING
-    APPROVED
-    REJECTED
-    CANCELLED
-    DELETED
-    REVOKED
-=======
   PENDING
   APPROVED
   REJECTED
   CANCELLED
->>>>>>> ae7edb0d
+  DELETED
+  REVOKED
 }
 
 type JobProposal {
