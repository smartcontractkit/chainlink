package loader

import (
	"database/sql"
	"testing"

	"github.com/ethereum/go-ethereum/common"
	"github.com/graph-gophers/dataloader"
	uuid "github.com/satori/go.uuid"
	"github.com/stretchr/testify/assert"
	"github.com/stretchr/testify/mock"
	"github.com/stretchr/testify/require"

	txmgrtypes "github.com/smartcontractkit/chainlink/common/txmgr/types"
	evmmocks "github.com/smartcontractkit/chainlink/core/chains/evm/mocks"
	"github.com/smartcontractkit/chainlink/core/chains/evm/txmgr"
	txmgrMocks "github.com/smartcontractkit/chainlink/core/chains/evm/txmgr/mocks"
	evmtypes "github.com/smartcontractkit/chainlink/core/chains/evm/types"
	coremocks "github.com/smartcontractkit/chainlink/core/internal/mocks"
	"github.com/smartcontractkit/chainlink/core/internal/testutils"
	"github.com/smartcontractkit/chainlink/core/internal/testutils/evmtest"
	"github.com/smartcontractkit/chainlink/core/services/chainlink"
	"github.com/smartcontractkit/chainlink/core/services/feeds"
	feedsMocks "github.com/smartcontractkit/chainlink/core/services/feeds/mocks"
	"github.com/smartcontractkit/chainlink/core/services/job"
	jobORMMocks "github.com/smartcontractkit/chainlink/core/services/job/mocks"
	"github.com/smartcontractkit/chainlink/core/services/pipeline"
	"github.com/smartcontractkit/chainlink/core/utils"
)

func TestLoader_Chains(t *testing.T) {
	t.Parallel()

	app := &coremocks.Application{}
	ctx := InjectDataloader(testutils.Context(t), app)

	defer t.Cleanup(func() {
		mock.AssertExpectationsForObjects(t, app)
	})

	id := utils.Big{}
	err := id.UnmarshalText([]byte("1"))
	require.NoError(t, err)

	id2 := utils.Big{}
	err = id2.UnmarshalText([]byte("2"))
	require.NoError(t, err)

	chainId3 := utils.Big{}
	err = chainId3.UnmarshalText([]byte("3"))
	require.NoError(t, err)

<<<<<<< HEAD
	chain := evmtypes.DBChain{
		ID:      id,
		Enabled: true,
	}
	chain2 := evmtypes.DBChain{
		ID:      id2,
		Enabled: true,
	}
	evmORM := evmtest.NewMockORM([]evmtypes.DBChain{chain, chain2}, nil)
=======
	chain := types.ChainConfig{
		ID:      id,
		Enabled: true,
	}
	chain2 := types.ChainConfig{
		ID:      id2,
		Enabled: true,
	}
	evmORM := evmtest.NewMockORM([]types.ChainConfig{chain, chain2}, nil)
>>>>>>> 2c3e993e
	app.On("EVMORM").Return(evmORM)

	batcher := chainBatcher{app}

	keys := dataloader.NewKeysFromStrings([]string{"2", "1", "3"})
	results := batcher.loadByIDs(ctx, keys)

	assert.Len(t, results, 3)
<<<<<<< HEAD
	assert.Equal(t, chain2, results[0].Data.(evmtypes.DBChain))
	assert.Equal(t, chain, results[1].Data.(evmtypes.DBChain))
=======
	assert.Equal(t, chain2, results[0].Data.(types.ChainConfig))
	assert.Equal(t, chain, results[1].Data.(types.ChainConfig))
>>>>>>> 2c3e993e
	assert.Nil(t, results[2].Data)
	assert.Error(t, results[2].Error)
	assert.Equal(t, "chain not found", results[2].Error.Error())
}

func TestLoader_Nodes(t *testing.T) {
	t.Parallel()

	evmChainSet := evmmocks.NewChainSet(t)
	app := coremocks.NewApplication(t)
	ctx := InjectDataloader(testutils.Context(t), app)

	defer t.Cleanup(func() {
		mock.AssertExpectationsForObjects(t, app, evmChainSet)
	})

	chainId1 := utils.Big{}
	err := chainId1.UnmarshalText([]byte("1"))
	require.NoError(t, err)

	chainId2 := utils.Big{}
	err = chainId2.UnmarshalText([]byte("2"))
	require.NoError(t, err)

	chainId3 := utils.Big{}
	err = chainId3.UnmarshalText([]byte("3"))
	require.NoError(t, err)

	node1 := evmtypes.Node{
		ID:         int32(1),
		Name:       "test-node-1",
		EVMChainID: chainId1,
	}
	node2 := evmtypes.Node{
		ID:         int32(2),
		Name:       "test-node-1",
		EVMChainID: chainId2,
	}

	evmChainSet.On("GetNodesByChainIDs", mock.Anything, []utils.Big{chainId2, chainId1, chainId3}).Return([]evmtypes.Node{
		node1, node2,
	}, nil)
	app.On("GetChains").Return(chainlink.Chains{EVM: evmChainSet})

	batcher := nodeBatcher{app}

	keys := dataloader.NewKeysFromStrings([]string{"2", "1", "3"})
	found := batcher.loadByChainIDs(ctx, keys)

	require.Len(t, found, 3)
	assert.Equal(t, []evmtypes.Node{node2}, found[0].Data)
	assert.Equal(t, []evmtypes.Node{node1}, found[1].Data)
	assert.Equal(t, []evmtypes.Node{}, found[2].Data)
}

func TestLoader_FeedsManagers(t *testing.T) {
	t.Parallel()

	fsvc := &feedsMocks.Service{}
	app := &coremocks.Application{}
	ctx := InjectDataloader(testutils.Context(t), app)

	defer t.Cleanup(func() {
		mock.AssertExpectationsForObjects(t, app, fsvc)
	})

	mgr1 := feeds.FeedsManager{
		ID:   int64(1),
		Name: "manager 1",
	}
	mgr2 := feeds.FeedsManager{
		ID:   int64(2),
		Name: "manager 2",
	}
	mgr3 := feeds.FeedsManager{
		ID:   int64(3),
		Name: "manager 3",
	}

	fsvc.On("ListManagersByIDs", []int64{3, 1, 2, 5}).Return([]feeds.FeedsManager{
		mgr1, mgr2, mgr3,
	}, nil)
	app.On("GetFeedsService").Return(fsvc)

	batcher := feedsBatcher{app}

	keys := dataloader.NewKeysFromStrings([]string{"3", "1", "2", "5"})
	found := batcher.loadByIDs(ctx, keys)

	require.Len(t, found, 4)
	assert.Equal(t, mgr3, found[0].Data)
	assert.Equal(t, mgr1, found[1].Data)
	assert.Equal(t, mgr2, found[2].Data)
	assert.Nil(t, found[3].Data)
	assert.Error(t, found[3].Error)
	assert.Equal(t, "feeds manager not found", found[3].Error.Error())
}

func TestLoader_JobProposals(t *testing.T) {
	t.Parallel()

	fsvc := &feedsMocks.Service{}
	app := &coremocks.Application{}
	ctx := InjectDataloader(testutils.Context(t), app)

	defer t.Cleanup(func() {
		mock.AssertExpectationsForObjects(t, app, fsvc)
	})

	jp1 := feeds.JobProposal{
		ID:             int64(1),
		FeedsManagerID: int64(3),
		Status:         feeds.JobProposalStatusPending,
	}
	jp2 := feeds.JobProposal{
		ID:             int64(2),
		FeedsManagerID: int64(1),
		Status:         feeds.JobProposalStatusApproved,
	}
	jp3 := feeds.JobProposal{
		ID:             int64(3),
		FeedsManagerID: int64(1),
		Status:         feeds.JobProposalStatusRejected,
	}

	fsvc.On("ListJobProposalsByManagersIDs", []int64{3, 1, 2}).Return([]feeds.JobProposal{
		jp1, jp3, jp2,
	}, nil)
	app.On("GetFeedsService").Return(fsvc)

	batcher := jobProposalBatcher{app}

	keys := dataloader.NewKeysFromStrings([]string{"3", "1", "2"})
	found := batcher.loadByManagersIDs(ctx, keys)

	require.Len(t, found, 3)
	assert.Equal(t, []feeds.JobProposal{jp1}, found[0].Data)
	assert.Equal(t, []feeds.JobProposal{jp3, jp2}, found[1].Data)
	assert.Equal(t, []feeds.JobProposal{}, found[2].Data)
}

func TestLoader_JobRuns(t *testing.T) {
	t.Parallel()

	jobsORM := &jobORMMocks.ORM{}
	app := &coremocks.Application{}
	ctx := InjectDataloader(testutils.Context(t), app)

	defer t.Cleanup(func() {
		mock.AssertExpectationsForObjects(t, app, jobsORM)
	})

	run1 := pipeline.Run{ID: int64(1)}
	run2 := pipeline.Run{ID: int64(2)}
	run3 := pipeline.Run{ID: int64(3)}

	jobsORM.On("FindPipelineRunsByIDs", []int64{3, 1, 2}).Return([]pipeline.Run{
		run3, run1, run2,
	}, nil)
	app.On("JobORM").Return(jobsORM)

	batcher := jobRunBatcher{app}

	keys := dataloader.NewKeysFromStrings([]string{"3", "1", "2"})
	found := batcher.loadByIDs(ctx, keys)

	require.Len(t, found, 3)
	assert.Equal(t, run3, found[0].Data)
	assert.Equal(t, run1, found[1].Data)
	assert.Equal(t, run2, found[2].Data)
}

func TestLoader_JobsByPipelineSpecIDs(t *testing.T) {
	t.Parallel()

	t.Run("with out errors", func(t *testing.T) {
		t.Parallel()

		jobsORM := &jobORMMocks.ORM{}
		app := &coremocks.Application{}
		ctx := InjectDataloader(testutils.Context(t), app)

		defer t.Cleanup(func() {
			mock.AssertExpectationsForObjects(t, app, jobsORM)
		})

		job1 := job.Job{ID: int32(2), PipelineSpecID: int32(1)}
		job2 := job.Job{ID: int32(3), PipelineSpecID: int32(2)}
		job3 := job.Job{ID: int32(4), PipelineSpecID: int32(3)}

		jobsORM.On("FindJobsByPipelineSpecIDs", []int32{3, 1, 2}).Return([]job.Job{
			job1, job2, job3,
		}, nil)
		app.On("JobORM").Return(jobsORM)

		batcher := jobBatcher{app}

		keys := dataloader.NewKeysFromStrings([]string{"3", "1", "2"})
		found := batcher.loadByPipelineSpecIDs(ctx, keys)

		require.Len(t, found, 3)
		assert.Equal(t, job3, found[0].Data)
		assert.Equal(t, job1, found[1].Data)
		assert.Equal(t, job2, found[2].Data)
	})

	t.Run("with errors", func(t *testing.T) {
		t.Parallel()

		jobsORM := &jobORMMocks.ORM{}
		app := &coremocks.Application{}
		ctx := InjectDataloader(testutils.Context(t), app)

		defer t.Cleanup(func() {
			mock.AssertExpectationsForObjects(t, app, jobsORM)
		})

		jobsORM.On("FindJobsByPipelineSpecIDs", []int32{3, 1, 2}).Return([]job.Job{}, sql.ErrNoRows)
		app.On("JobORM").Return(jobsORM)

		batcher := jobBatcher{app}

		keys := dataloader.NewKeysFromStrings([]string{"3", "1", "2"})
		found := batcher.loadByPipelineSpecIDs(ctx, keys)

		require.Len(t, found, 1)
		assert.Nil(t, found[0].Data)
		assert.ErrorIs(t, found[0].Error, sql.ErrNoRows)
	})
}

func TestLoader_JobsByExternalJobIDs(t *testing.T) {
	t.Parallel()

	t.Run("with out errors", func(t *testing.T) {
		t.Parallel()

		jobsORM := &jobORMMocks.ORM{}
		app := &coremocks.Application{}
		ctx := InjectDataloader(testutils.Context(t), app)

		defer t.Cleanup(func() {
			mock.AssertExpectationsForObjects(t, app, jobsORM)
		})

		ejID := uuid.NewV4()
		job := job.Job{ID: int32(2), ExternalJobID: ejID}

		jobsORM.On("FindJobByExternalJobID", ejID).Return(job, nil)
		app.On("JobORM").Return(jobsORM)

		batcher := jobBatcher{app}

		keys := dataloader.NewKeysFromStrings([]string{ejID.String()})
		found := batcher.loadByExternalJobIDs(ctx, keys)

		require.Len(t, found, 1)
		assert.Equal(t, job, found[0].Data)
	})
}

func TestLoader_EthTransactionsAttempts(t *testing.T) {
	t.Parallel()

	txmORM := &txmgrMocks.ORM{}
	app := &coremocks.Application{}
	ctx := InjectDataloader(testutils.Context(t), app)

	defer t.Cleanup(func() {
		mock.AssertExpectationsForObjects(t, app, txmORM)
	})

	ethTxIDs := []int64{1, 2, 3}

	attempt1 := txmgr.EthTxAttempt{
		ID:      int64(1),
		EthTxID: ethTxIDs[0],
	}
	attempt2 := txmgr.EthTxAttempt{
		ID:      int64(1),
		EthTxID: ethTxIDs[1],
	}

	txmORM.On("FindEthTxAttemptConfirmedByEthTxIDs", []int64{ethTxIDs[2], ethTxIDs[1], ethTxIDs[0]}).Return([]txmgr.EthTxAttempt{
		attempt1, attempt2,
	}, nil)
	app.On("TxmORM").Return(txmORM)

	batcher := ethTransactionAttemptBatcher{app}

	keys := dataloader.NewKeysFromStrings([]string{"3", "2", "1"})
	found := batcher.loadByEthTransactionIDs(ctx, keys)

	require.Len(t, found, 3)
	assert.Equal(t, []txmgr.EthTxAttempt{}, found[0].Data)
	assert.Equal(t, []txmgr.EthTxAttempt{attempt2}, found[1].Data)
	assert.Equal(t, []txmgr.EthTxAttempt{attempt1}, found[2].Data)
}

func TestLoader_SpecErrorsByJobID(t *testing.T) {
	t.Parallel()

	t.Run("without errors", func(t *testing.T) {
		t.Parallel()

		jobsORM := &jobORMMocks.ORM{}
		app := &coremocks.Application{}
		ctx := InjectDataloader(testutils.Context(t), app)

		defer t.Cleanup(func() {
			mock.AssertExpectationsForObjects(t, app, jobsORM)
		})

		specErr1 := job.SpecError{ID: int64(2), JobID: int32(1)}
		specErr2 := job.SpecError{ID: int64(3), JobID: int32(2)}
		specErr3 := job.SpecError{ID: int64(4), JobID: int32(3)}

		jobsORM.On("FindSpecErrorsByJobIDs", []int32{3, 1, 2}, mock.Anything).Return([]job.SpecError{
			specErr1, specErr2, specErr3,
		}, nil)
		app.On("JobORM").Return(jobsORM)

		batcher := jobSpecErrorsBatcher{app}

		keys := dataloader.NewKeysFromStrings([]string{"3", "1", "2"})
		found := batcher.loadByJobIDs(ctx, keys)

		require.Len(t, found, 3)
		assert.Equal(t, []job.SpecError{specErr3}, found[0].Data)
		assert.Equal(t, []job.SpecError{specErr1}, found[1].Data)
		assert.Equal(t, []job.SpecError{specErr2}, found[2].Data)
	})

	t.Run("with errors", func(t *testing.T) {
		t.Parallel()

		jobsORM := &jobORMMocks.ORM{}
		app := &coremocks.Application{}
		ctx := InjectDataloader(testutils.Context(t), app)

		defer t.Cleanup(func() {
			mock.AssertExpectationsForObjects(t, app, jobsORM)
		})

		jobsORM.On("FindSpecErrorsByJobIDs", []int32{3, 1, 2}, mock.Anything).Return([]job.SpecError{}, sql.ErrNoRows)
		app.On("JobORM").Return(jobsORM)

		batcher := jobSpecErrorsBatcher{app}

		keys := dataloader.NewKeysFromStrings([]string{"3", "1", "2"})
		found := batcher.loadByJobIDs(ctx, keys)

		require.Len(t, found, 1)
		assert.Nil(t, found[0].Data)
		assert.ErrorIs(t, found[0].Error, sql.ErrNoRows)
	})
}

func TestLoader_loadByEthTransactionID(t *testing.T) {
	t.Parallel()

	txmORM := txmgrMocks.NewORM(t)
	app := coremocks.NewApplication(t)
	ctx := InjectDataloader(testutils.Context(t), app)

	ethTxID := int64(3)
	ethTxHash := utils.NewHash()

	receipt := txmgrtypes.Receipt[evmtypes.Receipt, common.Hash]{
		ID:     int64(1),
		TxHash: ethTxHash,
	}

	attempt1 := txmgr.EthTxAttempt{
		ID:          int64(1),
		EthTxID:     ethTxID,
		Hash:        ethTxHash,
		EthReceipts: []txmgrtypes.Receipt[evmtypes.Receipt, common.Hash]{receipt},
	}

	txmORM.On("FindEthTxAttemptConfirmedByEthTxIDs", []int64{ethTxID}).Return([]txmgr.EthTxAttempt{
		attempt1,
	}, nil)

	app.On("TxmORM").Return(txmORM)

	batcher := ethTransactionAttemptBatcher{app}

	keys := dataloader.NewKeysFromStrings([]string{"3"})
	found := batcher.loadByEthTransactionIDs(ctx, keys)

	require.Len(t, found, 1)
	assert.Equal(t, []txmgr.EthTxAttempt{attempt1}, found[0].Data)
}<|MERGE_RESOLUTION|>--- conflicted
+++ resolved
@@ -50,7 +50,6 @@
 	err = chainId3.UnmarshalText([]byte("3"))
 	require.NoError(t, err)
 
-<<<<<<< HEAD
 	chain := evmtypes.DBChain{
 		ID:      id,
 		Enabled: true,
@@ -60,17 +59,6 @@
 		Enabled: true,
 	}
 	evmORM := evmtest.NewMockORM([]evmtypes.DBChain{chain, chain2}, nil)
-=======
-	chain := types.ChainConfig{
-		ID:      id,
-		Enabled: true,
-	}
-	chain2 := types.ChainConfig{
-		ID:      id2,
-		Enabled: true,
-	}
-	evmORM := evmtest.NewMockORM([]types.ChainConfig{chain, chain2}, nil)
->>>>>>> 2c3e993e
 	app.On("EVMORM").Return(evmORM)
 
 	batcher := chainBatcher{app}
@@ -79,24 +67,14 @@
 	results := batcher.loadByIDs(ctx, keys)
 
 	assert.Len(t, results, 3)
-<<<<<<< HEAD
 	assert.Equal(t, chain2, results[0].Data.(evmtypes.DBChain))
 	assert.Equal(t, chain, results[1].Data.(evmtypes.DBChain))
-=======
-	assert.Equal(t, chain2, results[0].Data.(types.ChainConfig))
-	assert.Equal(t, chain, results[1].Data.(types.ChainConfig))
->>>>>>> 2c3e993e
 	assert.Nil(t, results[2].Data)
 	assert.Error(t, results[2].Error)
 	assert.Equal(t, "chain not found", results[2].Error.Error())
 }
 
-func TestLoader_Nodes(t *testing.T) {
-	t.Parallel()
-
-	evmChainSet := evmmocks.NewChainSet(t)
-	app := coremocks.NewApplication(t)
-	ctx := InjectDataloader(testutils.Context(t), app)
+	t.Parallel()
 
 	defer t.Cleanup(func() {
 		mock.AssertExpectationsForObjects(t, app, evmChainSet)
