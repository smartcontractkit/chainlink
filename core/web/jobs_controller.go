package web

import (
	"net/http"

	"github.com/gin-gonic/gin"
	"github.com/pelletier/go-toml"
	"github.com/pkg/errors"
	"github.com/smartcontractkit/chainlink/core/services"
	"github.com/smartcontractkit/chainlink/core/services/chainlink"
	"github.com/smartcontractkit/chainlink/core/services/job"
	"github.com/smartcontractkit/chainlink/core/store/models"
	"github.com/smartcontractkit/chainlink/core/store/orm"
	"gopkg.in/guregu/null.v4"
)

// JobsController manages jobs
type JobsController struct {
	App chainlink.Application
}

// Index lists all jobs
// Example:
// "GET <application>/jobs"
func (jc *JobsController) Index(c *gin.Context) {
	jobs, err := jc.App.GetJobORM().JobsV2()
	if err != nil {
		jsonAPIError(c, http.StatusInternalServerError, err)
		return
	}

	jsonAPIResponse(c, jobs, "jobs")
}

// Show returns the details of a job
// Example:
// "GET <application>/jobs/:ID"
func (jc *JobsController) Show(c *gin.Context) {
	jobSpec := job.SpecDB{}
	err := jobSpec.SetID(c.Param("ID"))
	if err != nil {
		jsonAPIError(c, http.StatusUnprocessableEntity, err)
		return
	}

	jobSpec, err = jc.App.GetJobORM().FindJob(jobSpec.ID)
	if errors.Cause(err) == orm.ErrorNotFound {
		jsonAPIError(c, http.StatusNotFound, errors.New("job not found"))
		return
	}

	if err != nil {
		jsonAPIError(c, http.StatusInternalServerError, err)
		return
	}

	jsonAPIResponse(c, jobSpec, "offChainReportingJobSpec")
}

type GenericJobSpec struct {
	Type          job.Type    `toml:"type"`
	SchemaVersion uint32      `toml:"schemaVersion"`
	Name          null.String `toml:"name"`
}

// Create validates, saves and starts a new job.
// Example:
// "POST <application>/jobs"
func (jc *JobsController) Create(c *gin.Context) {
	request := models.CreateJobSpecRequest{}
	if err := c.ShouldBindJSON(&request); err != nil {
		jsonAPIError(c, http.StatusUnprocessableEntity, err)
		return
	}

	genericJS := GenericJobSpec{}
	err := toml.Unmarshal([]byte(request.TOML), &genericJS)
	if err != nil {
		jsonAPIError(c, http.StatusUnprocessableEntity, errors.Wrap(err, "failed to parse V2 job TOML. HINT: If you are trying to add a V1 job spec (json) via the CLI, try `job_specs create` instead"))
	}

	switch genericJS.Type {
	case job.OffchainReporting:
		jc.createOCR(c, request.TOML)
	case job.DirectRequest:
<<<<<<< HEAD
		jc.createDirectRequest(c, request.TOML)
	case job.FluxMonitor:
=======
>>>>>>> f288a594
		jc.createDirectRequest(c, request.TOML)
	default:
		jsonAPIError(c, http.StatusUnprocessableEntity, errors.Errorf("unknown job type: %s", genericJS.Type))
	}

}

func (jc *JobsController) createOCR(c *gin.Context, toml string) {
	jobSpec, err := services.ValidatedOracleSpecToml(jc.App.GetStore().Config, toml)
	if err != nil {
		jsonAPIError(c, http.StatusBadRequest, err)
		return
	}
	config := jc.App.GetStore().Config
<<<<<<< HEAD
	if jobSpec.JobType() == job.OffchainReporting && !config.Dev() && !config.FeatureOffchainReporting() {
=======
	if jobSpec.Type == job.OffchainReporting && !config.Dev() && !config.FeatureOffchainReporting() {
>>>>>>> f288a594
		jsonAPIError(c, http.StatusNotImplemented, errors.New("The Offchain Reporting feature is disabled by configuration"))
		return
	}

	jobID, err := jc.App.AddJobV2(c.Request.Context(), jobSpec, jobSpec.Name)
	if err != nil {
		if errors.Cause(err) == job.ErrNoSuchKeyBundle || errors.Cause(err) == job.ErrNoSuchPeerID || errors.Cause(err) == job.ErrNoSuchTransmitterAddress {
			jsonAPIError(c, http.StatusBadRequest, err)
			return
		}
		jsonAPIError(c, http.StatusInternalServerError, err)
		return
	}

	job, err := jc.App.GetJobORM().FindJob(jobID)
	if err != nil {
		jsonAPIError(c, http.StatusInternalServerError, err)
		return
	}

	jsonAPIResponse(c, job, "offChainReportingJobSpec")
}

func (jc *JobsController) createDirectRequest(c *gin.Context, toml string) {
	jobSpec, err := services.ValidatedDirectRequestSpec(toml)
	if err != nil {
		jsonAPIError(c, http.StatusBadRequest, err)
		return
	}
	jobID, err := jc.App.AddJobV2(c.Request.Context(), jobSpec, jobSpec.Name)
	if err != nil {
		if errors.Cause(err) == job.ErrNoSuchKeyBundle || errors.Cause(err) == job.ErrNoSuchPeerID || errors.Cause(err) == job.ErrNoSuchTransmitterAddress {
			jsonAPIError(c, http.StatusBadRequest, err)
			return
		}
		jsonAPIError(c, http.StatusInternalServerError, err)
		return
	}

	job, err := jc.App.GetJobORM().FindJob(jobID)
	if err != nil {
		jsonAPIError(c, http.StatusInternalServerError, err)
		return
	}

	jsonAPIResponse(c, job, "DirectRequestSpec")
}

func (jc *JobsController) createFluxMonitor(c *gin.Context, toml string) {
	jobSpec, err := services.ValidatedDirectRequestSpec(toml)
	if err != nil {
		jsonAPIError(c, http.StatusBadRequest, err)
		return
	}
	jobID, err := jc.App.AddJobV2(c.Request.Context(), jobSpec, jobSpec.Name)
	if err != nil {
		if errors.Cause(err) == job.ErrNoSuchKeyBundle || errors.Cause(err) == job.ErrNoSuchPeerID || errors.Cause(err) == job.ErrNoSuchTransmitterAddress {
			jsonAPIError(c, http.StatusBadRequest, err)
			return
		}
		jsonAPIError(c, http.StatusInternalServerError, err)
		return
	}

	job, err := jc.App.GetJobORM().FindJob(jobID)
	if err != nil {
		jsonAPIError(c, http.StatusInternalServerError, err)
		return
	}

	jsonAPIResponse(c, job, "DirectRequestSpec")
}

// Delete soft deletes an OCR job spec.
// Example:
// "DELETE <application>/specs/:ID"
func (jc *JobsController) Delete(c *gin.Context) {
	jobSpec := job.SpecDB{}
	err := jobSpec.SetID(c.Param("ID"))
	if err != nil {
		jsonAPIError(c, http.StatusUnprocessableEntity, err)
		return
	}

	err = jc.App.DeleteJobV2(c.Request.Context(), jobSpec.ID)
	if errors.Cause(err) == orm.ErrorNotFound {
		jsonAPIError(c, http.StatusNotFound, errors.New("JobSpec not found"))
		return
	}
	if err != nil {
		jsonAPIError(c, http.StatusInternalServerError, err)
		return
	}

	jsonAPIResponseWithStatus(c, nil, "offChainReportingJobSpec", http.StatusNoContent)
}<|MERGE_RESOLUTION|>--- conflicted
+++ resolved
@@ -83,11 +83,6 @@
 	case job.OffchainReporting:
 		jc.createOCR(c, request.TOML)
 	case job.DirectRequest:
-<<<<<<< HEAD
-		jc.createDirectRequest(c, request.TOML)
-	case job.FluxMonitor:
-=======
->>>>>>> f288a594
 		jc.createDirectRequest(c, request.TOML)
 	default:
 		jsonAPIError(c, http.StatusUnprocessableEntity, errors.Errorf("unknown job type: %s", genericJS.Type))
@@ -102,11 +97,7 @@
 		return
 	}
 	config := jc.App.GetStore().Config
-<<<<<<< HEAD
-	if jobSpec.JobType() == job.OffchainReporting && !config.Dev() && !config.FeatureOffchainReporting() {
-=======
 	if jobSpec.Type == job.OffchainReporting && !config.Dev() && !config.FeatureOffchainReporting() {
->>>>>>> f288a594
 		jsonAPIError(c, http.StatusNotImplemented, errors.New("The Offchain Reporting feature is disabled by configuration"))
 		return
 	}
@@ -155,31 +146,6 @@
 	jsonAPIResponse(c, job, "DirectRequestSpec")
 }
 
-func (jc *JobsController) createFluxMonitor(c *gin.Context, toml string) {
-	jobSpec, err := services.ValidatedDirectRequestSpec(toml)
-	if err != nil {
-		jsonAPIError(c, http.StatusBadRequest, err)
-		return
-	}
-	jobID, err := jc.App.AddJobV2(c.Request.Context(), jobSpec, jobSpec.Name)
-	if err != nil {
-		if errors.Cause(err) == job.ErrNoSuchKeyBundle || errors.Cause(err) == job.ErrNoSuchPeerID || errors.Cause(err) == job.ErrNoSuchTransmitterAddress {
-			jsonAPIError(c, http.StatusBadRequest, err)
-			return
-		}
-		jsonAPIError(c, http.StatusInternalServerError, err)
-		return
-	}
-
-	job, err := jc.App.GetJobORM().FindJob(jobID)
-	if err != nil {
-		jsonAPIError(c, http.StatusInternalServerError, err)
-		return
-	}
-
-	jsonAPIResponse(c, job, "DirectRequestSpec")
-}
-
 // Delete soft deletes an OCR job spec.
 // Example:
 // "DELETE <application>/specs/:ID"
