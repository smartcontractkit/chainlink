--- conflicted
+++ resolved
@@ -44,13 +44,9 @@
 }
 
 const (
-<<<<<<< HEAD
 	commandOverrideForWebAPITrigger       = "__builtin_web-api-trigger"
+	commandOverrideForWebAPITarget        = "__builtin_web-api-target"
 	commandOverrideForCustomComputeAction = "__builtin_custom-compute-action"
-=======
-	commandOverrideForWebAPITrigger = "__builtin_web-api-trigger"
-	commandOverrideForWebAPITarget  = "__builtin_web-api-target"
->>>>>>> eec0ff94
 )
 
 func NewDelegate(logger logger.Logger, ds sqlutil.DataSource, jobORM job.ORM, registry core.CapabilitiesRegistry,
@@ -95,15 +91,6 @@
 		return []job.ServiceCtx{triggerSrvc}, nil
 	}
 
-<<<<<<< HEAD
-	if spec.StandardCapabilitiesSpec.Command == commandOverrideForCustomComputeAction {
-		computeSrvc := compute.NewAction(log, d.registry)
-		if err != nil {
-			return nil, fmt.Errorf("could not create a custom compute service")
-		}
-
-		return []job.ServiceCtx{computeSrvc}, nil
-=======
 	if spec.StandardCapabilitiesSpec.Command == commandOverrideForWebAPITarget {
 		if d.gatewayConnectorWrapper == nil {
 			return nil, errors.New("gateway connector is required for web API Target capability")
@@ -127,7 +114,15 @@
 			return nil, err
 		}
 		return []job.ServiceCtx{capability, handler}, nil
->>>>>>> eec0ff94
+	}
+
+	if spec.StandardCapabilitiesSpec.Command == commandOverrideForCustomComputeAction {
+		computeSrvc := compute.NewAction(log, d.registry)
+		if err != nil {
+			return nil, fmt.Errorf("could not create a custom compute service")
+		}
+
+		return []job.ServiceCtx{computeSrvc}, nil
 	}
 
 	standardCapability := newStandardCapabilities(log, spec.StandardCapabilitiesSpec, d.cfg, telemetryService, kvStore, d.registry, errorLog,
