--- conflicted
+++ resolved
@@ -79,11 +79,7 @@
 		}
 
 		if err = s.capabilitiesLoop.Service.Initialise(ctx, s.spec.Config, s.telemetryService, s.store, s.CapabilitiesRegistry, s.errorLog,
-<<<<<<< HEAD
-			s.pipelineRunner, s.relayerSet, nil); err != nil {
-=======
 			s.pipelineRunner, s.relayerSet, s.oracleFactory); err != nil {
->>>>>>> 5ca0d1f1
 			return fmt.Errorf("error initialising standard capabilities service: %v", err)
 		}
 
