package ocrcommon

import (
	"context"
	"encoding/json"
	errjoin "errors"
	"fmt"
	"math/big"
	"sync"
	"time"

	"github.com/pkg/errors"
	ocr1types "github.com/smartcontractkit/libocr/offchainreporting/types"
	"github.com/smartcontractkit/libocr/offchainreporting2/reportingplugin/median"
	ocr2types "github.com/smartcontractkit/libocr/offchainreporting2plus/types"

	"github.com/smartcontractkit/chainlink-common/pkg/services"
	"github.com/smartcontractkit/chainlink/v2/core/bridges"
	serializablebig "github.com/smartcontractkit/chainlink/v2/core/chains/evm/utils/big"
	"github.com/smartcontractkit/chainlink/v2/core/logger"
	"github.com/smartcontractkit/chainlink/v2/core/services/job"
	"github.com/smartcontractkit/chainlink/v2/core/services/pipeline"

	"github.com/smartcontractkit/chainlink/v2/core/utils"
)

// inMemoryDataSource is an abstraction over the process of initiating a pipeline run
// and returning the result
type inMemoryDataSource struct {
	pipelineRunner pipeline.Runner
	jb             job.Job
	spec           pipeline.Spec
	lggr           logger.Logger

	current bridges.BridgeMetaData
	mu      sync.RWMutex

	chEnhancedTelemetry chan<- EnhancedTelemetryData
}

type Saver interface {
	Save(run *pipeline.Run)
}

type dataSourceBase struct {
	inMemoryDataSource
	saver Saver
}

// dataSource implements dataSourceBase with the proper Observe return type for ocr1
type dataSource struct {
	dataSourceBase
}

// dataSourceV2 implements dataSourceBase with the proper Observe return type for ocr2
type dataSourceV2 struct {
	dataSourceBase
}

// ObservationTimestamp abstracts ocr2types.ReportTimestamp and ocr1types.ReportTimestamp
type ObservationTimestamp struct {
	Round        uint8
	Epoch        uint32
	ConfigDigest string
}

func NewDataSourceV1(pr pipeline.Runner, jb job.Job, spec pipeline.Spec, lggr logger.Logger, s Saver, chEnhancedTelemetry chan EnhancedTelemetryData) ocr1types.DataSource {
	return &dataSource{
		dataSourceBase: dataSourceBase{
			inMemoryDataSource: inMemoryDataSource{
				pipelineRunner:      pr,
				jb:                  jb,
				spec:                spec,
				lggr:                lggr,
				chEnhancedTelemetry: chEnhancedTelemetry,
			},
			saver: s,
		},
	}
}

func NewDataSourceV2(pr pipeline.Runner, jb job.Job, spec pipeline.Spec, lggr logger.Logger, s Saver, enhancedTelemChan chan EnhancedTelemetryData) median.DataSource {
	return &dataSourceV2{
		dataSourceBase: dataSourceBase{
			inMemoryDataSource: inMemoryDataSource{
				pipelineRunner:      pr,
				jb:                  jb,
				spec:                spec,
				lggr:                lggr,
				chEnhancedTelemetry: enhancedTelemChan,
			},
			saver: s,
		},
	}
}

func NewInMemoryDataSource(pr pipeline.Runner, jb job.Job, spec pipeline.Spec, lggr logger.Logger) median.DataSource {
	return &inMemoryDataSource{
		pipelineRunner: pr,
		jb:             jb,
		spec:           spec,
		lggr:           lggr,
	}
}

const defaultCacheFreshness = time.Minute * 5
const defaultCacheFreshnessAlert = time.Hour * 24
const dataSourceCacheKey = "dscache"

type DataSourceCacheService interface {
	Start(context.Context) error
	Close() error
	median.DataSource
}

func NewInMemoryDataSourceCache(ds median.DataSource, kvStore job.KVStore, cacheFreshness time.Duration) (DataSourceCacheService, error) {
	inMemoryDS, ok := ds.(*inMemoryDataSource)
	if !ok {
		return nil, errors.Errorf("unsupported data source type: %T, only inMemoryDataSource supported", ds)
	}

	if cacheFreshness == 0 {
		cacheFreshness = defaultCacheFreshness
	}

	dsCache := &inMemoryDataSourceCache{
		kvStore:            kvStore,
		cacheFreshness:     cacheFreshness,
		inMemoryDataSource: inMemoryDS,
		chStop:             make(chan struct{}),
		chDone:             make(chan struct{}),
	}
	return dsCache, nil
}

var _ ocr1types.DataSource = (*dataSource)(nil)

func setEATelemetry(ds *inMemoryDataSource, finalResult pipeline.FinalResult, trrs pipeline.TaskRunResults, timestamp ObservationTimestamp) {
	promSetFinalResultMetrics(ds, &finalResult)
	promSetBridgeParseMetrics(ds, &trrs)
	if ShouldCollectEnhancedTelemetry(&ds.jb) {
		EnqueueEnhancedTelem(ds.chEnhancedTelemetry, EnhancedTelemetryData{
			TaskRunResults: trrs,
			FinalResults:   finalResult,
			RepTimestamp:   timestamp,
		})
	} else {
		ds.lggr.Infow("Enhanced telemetry is disabled for job", "job", ds.jb.Name)
	}
}

func (ds *inMemoryDataSource) updateAnswer(a *big.Int) {
	ds.mu.Lock()
	defer ds.mu.Unlock()
	ds.current = bridges.BridgeMetaData{
		LatestAnswer: a,
		UpdatedAt:    big.NewInt(time.Now().Unix()),
	}
}

func (ds *inMemoryDataSource) currentAnswer() (*big.Int, *big.Int) {
	ds.mu.RLock()
	defer ds.mu.RUnlock()
	return ds.current.LatestAnswer, ds.current.UpdatedAt
}

// The context passed in here has a timeout of (ObservationTimeout + ObservationGracePeriod).
// Upon context cancellation, its expected that we return any usable values within ObservationGracePeriod.
func (ds *inMemoryDataSource) executeRun(ctx context.Context) (*pipeline.Run, pipeline.TaskRunResults, error) {
	md, err := bridges.MarshalBridgeMetaData(ds.currentAnswer())
	if err != nil {
		ds.lggr.Warnf("unable to attach metadata for run, err: %v", err)
	}

	vars := pipeline.NewVarsFrom(map[string]interface{}{
		"jb": map[string]interface{}{
			"databaseID":    ds.jb.ID,
			"externalJobID": ds.jb.ExternalJobID,
			"name":          ds.jb.Name.ValueOrZero(),
		},
		"jobRun": map[string]interface{}{
			"meta": md,
		},
	})

	run, trrs, err := ds.pipelineRunner.ExecuteRun(ctx, ds.spec, vars, ds.lggr)
	if err != nil {
		return nil, pipeline.TaskRunResults{}, errors.Wrapf(err, "error executing run for spec ID %v", ds.spec.ID)
	}

	return run, trrs, err
}

// parse uses the FinalResult into a big.Int and stores it in the bridge metadata
func (ds *inMemoryDataSource) parse(finalResult pipeline.FinalResult) (*big.Int, error) {
	result, err := finalResult.SingularResult()
	if err != nil {
		return nil, errors.Wrapf(err, "error getting singular result for job ID %v", ds.spec.JobID)
	}

	if result.Error != nil {
		return nil, result.Error
	}

	asDecimal, err := utils.ToDecimal(result.Value)
	if err != nil {
		return nil, errors.Wrap(err, "cannot convert observation to decimal")
	}
	ds.updateAnswer(asDecimal.BigInt())
	return asDecimal.BigInt(), nil
}

// Observe without saving to DB
func (ds *inMemoryDataSource) Observe(ctx context.Context, timestamp ocr2types.ReportTimestamp) (*big.Int, error) {
	_, trrs, err := ds.executeRun(ctx)
	if err != nil {
		return nil, err
	}

	finalResult := trrs.FinalResult(ds.lggr)
	setEATelemetry(ds, finalResult, trrs, ObservationTimestamp{
		Round:        timestamp.Round,
		Epoch:        timestamp.Epoch,
		ConfigDigest: timestamp.ConfigDigest.Hex(),
	})

	return ds.parse(finalResult)
}

// inMemoryDataSourceCache is a time based cache wrapper for inMemoryDataSource.
// If cache update is overdue Observe defaults to standard inMemoryDataSource behaviour.
type inMemoryDataSourceCache struct {
	*inMemoryDataSource
	// cacheFreshness indicates duration between cache updates.
	// Even if updates fail, previous values are returned.
	cacheFreshness  time.Duration
	mu              sync.RWMutex
	chStop          services.StopChan
	chDone          chan struct{}
	latestUpdateErr error
	latestTrrs      pipeline.TaskRunResults
	latestResult    pipeline.FinalResult
	kvStore         job.KVStore
}

func (ds *inMemoryDataSourceCache) Start(context.Context) error {
	go func() { ds.updater() }()
	return nil
}

func (ds *inMemoryDataSourceCache) Close() error {
	close(ds.chStop)
	<-ds.chDone
	return nil
}

// updater periodically updates data source cache.
func (ds *inMemoryDataSourceCache) updater() {
	ticker := time.NewTicker(ds.cacheFreshness)
	updateCache := func() {
		ctx, cancel := ds.chStop.CtxCancel(context.WithTimeout(context.Background(), time.Second*10))
		defer cancel()
		if err := ds.updateCache(ctx); err != nil {
			ds.lggr.Warnf("failed to update cache, err: %v", err)
		}
	}

	updateCache()
	for {
		select {
		case <-ticker.C:
			updateCache()
		case <-ds.chStop:
			close(ds.chDone)
			return
		}
	}
}

type ResultTimePair struct {
	Result serializablebig.Big `json:"result"`
	Time   time.Time           `json:"time"`
}

func (ds *inMemoryDataSourceCache) updateCache(ctx context.Context) error {
	ds.mu.Lock()
	defer ds.mu.Unlock()

	// check for any errors
	_, latestTrrs, latestUpdateErr := ds.executeRun(ctx)
	if latestTrrs.FinalResult(ds.lggr).HasErrors() {
		latestUpdateErr = errjoin.Join(append(latestTrrs.FinalResult(ds.lggr).AllErrors, latestUpdateErr)...)
	}

	if latestUpdateErr != nil {
		previousUpdateErr := ds.latestUpdateErr
		ds.latestUpdateErr = latestUpdateErr
		// raise log severity
		if previousUpdateErr != nil {
			ds.lggr.Warnf("consecutive cache updates errored: previous err: %v new err: %v", previousUpdateErr, ds.latestUpdateErr)
		}
		return errors.Wrapf(ds.latestUpdateErr, "error executing run for spec ID %v", ds.spec.ID)
	}

	ds.latestTrrs = latestTrrs
	ds.latestResult = ds.latestTrrs.FinalResult(ds.lggr)
	value, err := ds.inMemoryDataSource.parse(ds.latestResult)
	if err != nil {
		return errors.Wrapf(err, "invalid result")
	}

	// backup in case data source fails continuously and node gets rebooted
<<<<<<< HEAD
	if err = ds.kvStore.Store(dataSourceCacheKey, &ResultTimePair{Result: *serializablebig.New(value), Time: time.Now()}); err != nil {
=======

	timePairBytes, err := json.Marshal(&ResultTimePair{Result: *serializablebig.New(value), Time: time.Now()})
	if err != nil {
		return fmt.Errorf("failed to marshal result time pair, err: %w", err)
	}

	if err = ds.kvStore.Store(ctx, dataSourceCacheKey, timePairBytes); err != nil {
>>>>>>> 14bd537f
		ds.lggr.Errorf("failed to persist latest task run value, err: %v", err)
	}

	return nil
}

func (ds *inMemoryDataSourceCache) get(ctx context.Context) (pipeline.FinalResult, pipeline.TaskRunResults) {
	ds.mu.RLock()
	// updater didn't error, so we know that the latestResult is fresh
	if ds.latestUpdateErr == nil {
		defer ds.mu.RUnlock()
		return ds.latestResult, ds.latestTrrs
	}
	ds.mu.RUnlock()

	if err := ds.updateCache(ctx); err != nil {
		ds.lggr.Warnf("failed to update cache err: %v, returning stale result now, err: %v", err)
	}

	ds.mu.RLock()
	defer ds.mu.RUnlock()
	return ds.latestResult, ds.latestTrrs
}

func (ds *inMemoryDataSourceCache) Observe(ctx context.Context, timestamp ocr2types.ReportTimestamp) (*big.Int, error) {
	var resTime ResultTimePair
	latestResult, latestTrrs := ds.get(ctx)
	if latestTrrs == nil {
		ds.lggr.Warnf("cache is empty, returning persisted value now")
<<<<<<< HEAD
		if err := ds.kvStore.Get(dataSourceCacheKey, &resTime); err != nil {
			return nil, err
		}
=======

		timePairBytes, err := ds.kvStore.Get(ctx, dataSourceCacheKey)
		if err != nil {
			return nil, fmt.Errorf("failed to get result time pair bytes, err: %w", err)
		}

		if err := json.Unmarshal(timePairBytes, &resTime); err != nil {
			return nil, fmt.Errorf("failed to unmarshal result time pair bytes, err: %w", err)
		}

>>>>>>> 14bd537f
		if time.Since(resTime.Time) >= defaultCacheFreshnessAlert {
			ds.lggr.Errorf("cache hasn't been updated for over %v, latestUpdateErr is: %v", defaultCacheFreshnessAlert, ds.latestUpdateErr)
		}
		return resTime.Result.ToInt(), nil
	}

	setEATelemetry(ds.inMemoryDataSource, latestResult, latestTrrs, ObservationTimestamp{
		Round:        timestamp.Round,
		Epoch:        timestamp.Epoch,
		ConfigDigest: timestamp.ConfigDigest.Hex(),
	})

	return ds.parse(latestResult)
}

func (ds *dataSourceBase) observe(ctx context.Context, timestamp ObservationTimestamp) (*big.Int, error) {
	run, trrs, err := ds.inMemoryDataSource.executeRun(ctx)
	if err != nil {
		return nil, err
	}

	// Save() does the database write in a non-blocking fashion
	// so we can return the observation results immediately.
	// This is helpful in the case of a blocking API call, where
	// we reach the passed in context deadline and we want to
	// immediately return any result we have and do not want to have
	// a db write block that.
	ds.saver.Save(run)

	finalResult := trrs.FinalResult(ds.lggr)
	setEATelemetry(&ds.inMemoryDataSource, finalResult, trrs, timestamp)

	return ds.inMemoryDataSource.parse(finalResult)
}

// Observe with saving to DB, satisfies ocr1 interface
func (ds *dataSource) Observe(ctx context.Context, timestamp ocr1types.ReportTimestamp) (ocr1types.Observation, error) {
	return ds.observe(ctx, ObservationTimestamp{
		Round:        timestamp.Round,
		Epoch:        timestamp.Epoch,
		ConfigDigest: timestamp.ConfigDigest.Hex(),
	})
}

// Observe with saving to DB, satisfies ocr2 interface
func (ds *dataSourceV2) Observe(ctx context.Context, timestamp ocr2types.ReportTimestamp) (*big.Int, error) {
	return ds.observe(ctx, ObservationTimestamp{
		Round:        timestamp.Round,
		Epoch:        timestamp.Epoch,
		ConfigDigest: timestamp.ConfigDigest.Hex(),
	})
}<|MERGE_RESOLUTION|>--- conflicted
+++ resolved
@@ -310,9 +310,6 @@
 	}
 
 	// backup in case data source fails continuously and node gets rebooted
-<<<<<<< HEAD
-	if err = ds.kvStore.Store(dataSourceCacheKey, &ResultTimePair{Result: *serializablebig.New(value), Time: time.Now()}); err != nil {
-=======
 
 	timePairBytes, err := json.Marshal(&ResultTimePair{Result: *serializablebig.New(value), Time: time.Now()})
 	if err != nil {
@@ -320,7 +317,6 @@
 	}
 
 	if err = ds.kvStore.Store(ctx, dataSourceCacheKey, timePairBytes); err != nil {
->>>>>>> 14bd537f
 		ds.lggr.Errorf("failed to persist latest task run value, err: %v", err)
 	}
 
@@ -350,11 +346,6 @@
 	latestResult, latestTrrs := ds.get(ctx)
 	if latestTrrs == nil {
 		ds.lggr.Warnf("cache is empty, returning persisted value now")
-<<<<<<< HEAD
-		if err := ds.kvStore.Get(dataSourceCacheKey, &resTime); err != nil {
-			return nil, err
-		}
-=======
 
 		timePairBytes, err := ds.kvStore.Get(ctx, dataSourceCacheKey)
 		if err != nil {
@@ -365,7 +356,6 @@
 			return nil, fmt.Errorf("failed to unmarshal result time pair bytes, err: %w", err)
 		}
 
->>>>>>> 14bd537f
 		if time.Since(resTime.Time) >= defaultCacheFreshnessAlert {
 			ds.lggr.Errorf("cache hasn't been updated for over %v, latestUpdateErr is: %v", defaultCacheFreshnessAlert, ds.latestUpdateErr)
 		}
