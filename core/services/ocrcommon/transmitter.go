--- conflicted
+++ resolved
@@ -20,28 +20,16 @@
 }
 
 type transmitter struct {
-<<<<<<< HEAD
-	txm         txManager
-	fromAddress common.Address
-	gasLimit    uint32
-	strategy    txmgr.TxStrategy
-	checker     txmgr.TransmitCheckerSpec
-}
-
-// NewTransmitter creates a new eth transmitter
-func NewTransmitter(txm txManager, fromAddress common.Address, gasLimit uint32, strategy txmgr.TxStrategy, checker txmgr.TransmitCheckerSpec) Transmitter {
-=======
 	txm               txManager
 	fromAddress       common.Address
-	gasLimit          uint64
+	gasLimit          uint32
 	forwardingAllowed bool
 	strategy          txmgr.TxStrategy
 	checker           txmgr.TransmitCheckerSpec
 }
 
 // NewTransmitter creates a new eth transmitter
-func NewTransmitter(txm txManager, fromAddress common.Address, gasLimit uint64, forwardingAllowed bool, strategy txmgr.TxStrategy, checker txmgr.TransmitCheckerSpec) Transmitter {
->>>>>>> a3aa1416
+func NewTransmitter(txm txManager, fromAddress common.Address, gasLimit uint32, forwardingAllowed bool, strategy txmgr.TxStrategy, checker txmgr.TransmitCheckerSpec) Transmitter {
 	return &transmitter{
 		txm:               txm,
 		fromAddress:       fromAddress,
