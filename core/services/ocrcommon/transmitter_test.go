--- conflicted
+++ resolved
@@ -24,12 +24,8 @@
 
 	_, fromAddress := cltest.MustInsertRandomKey(t, ethKeyStore, 0)
 
-<<<<<<< HEAD
 	gasLimit := uint32(1000)
-=======
-	gasLimit := uint64(1000)
 	forwardingAllowed := false
->>>>>>> a3aa1416
 	toAddress := testutils.NewAddress()
 	payload := []byte{1, 2, 3}
 	txm := txmmocks.NewTxManager(t)
