package ocrbootstrap

import (
	"context"
	"encoding/json"
	"fmt"

	"github.com/pkg/errors"

	"github.com/jmoiron/sqlx"

	ocr "github.com/smartcontractkit/libocr/offchainreporting2plus"

	commonlogger "github.com/smartcontractkit/chainlink-common/pkg/logger"
	"github.com/smartcontractkit/chainlink-common/pkg/loop"
	"github.com/smartcontractkit/chainlink-common/pkg/types"

	"github.com/smartcontractkit/chainlink/v2/core/logger"
	"github.com/smartcontractkit/chainlink/v2/core/services/job"
	"github.com/smartcontractkit/chainlink/v2/core/services/ocr2/validate"
	"github.com/smartcontractkit/chainlink/v2/core/services/ocrcommon"
	"github.com/smartcontractkit/chainlink/v2/core/services/pg"
	"github.com/smartcontractkit/chainlink/v2/core/services/relay"
)

type RelayGetter interface {
	Get(relay.ID) (loop.Relayer, error)
}

// Delegate creates Bootstrap jobs
type Delegate struct {
	db          *sqlx.DB
	jobORM      job.ORM
	peerWrapper *ocrcommon.SingletonPeerWrapper
	ocr2Cfg     validate.OCR2Config
	insecureCfg validate.InsecureConfig
	lggr        logger.SugaredLogger
	RelayGetter
	isNewlyCreatedJob bool
}

type relayConfig struct {
	// providerType used for determining which type of contract to track config on
	ProviderType string `json:"providerType"`
	// Extra fields to enable router proxy contract support. Must match field names of functions' PluginConfig.
	DONID                           string `json:"donID"`
	ContractVersion                 uint32 `json:"contractVersion"`
	ContractUpdateCheckFrequencySec uint32 `json:"contractUpdateCheckFrequencySec"`
}

// NewDelegateBootstrap creates a new Delegate
func NewDelegateBootstrap(
	db *sqlx.DB,
	jobORM job.ORM,
	peerWrapper *ocrcommon.SingletonPeerWrapper,
	lggr logger.Logger,
	ocr2Cfg validate.OCR2Config,
	insecureCfg validate.InsecureConfig,
	relayers RelayGetter,
) *Delegate {
	return &Delegate{
		db:          db,
		jobORM:      jobORM,
		peerWrapper: peerWrapper,
		lggr:        logger.Sugared(lggr),
		ocr2Cfg:     ocr2Cfg,
		insecureCfg: insecureCfg,
		RelayGetter: relayers,
	}
}

// JobType satisfies the job.Delegate interface.
func (d *Delegate) JobType() job.Type {
	return job.Bootstrap
}

func (d *Delegate) BeforeJobCreated(spec job.Job) {
	d.isNewlyCreatedJob = true
}

// ServicesForSpec satisfies the job.Delegate interface.
<<<<<<< HEAD
func (d *Delegate) ServicesForSpec(jb job.Job, qopts ...pg.QOpt) (services []job.ServiceCtx, err error) {
=======
func (d *Delegate) ServicesForSpec(ctx context.Context, jb job.Job) (services []job.ServiceCtx, err error) {
>>>>>>> 1eda459c
	spec := jb.BootstrapSpec
	if spec == nil {
		return nil, errors.Errorf("Bootstrap.Delegate expects an *job.BootstrapSpec to be present, got %v", jb)
	}
	if d.peerWrapper == nil {
		return nil, errors.New("cannot setup OCR2 job service, libp2p peer was missing")
	} else if !d.peerWrapper.IsStarted() {
		return nil, errors.New("peerWrapper is not started. OCR2 jobs require a started and running p2p v2 peer")
	}
	s := spec.AsOCR2Spec()
	rid, err := s.RelayID()
	if err != nil {
		return nil, fmt.Errorf("ServicesForSpec: could not get relayer: %w", err)
	}

	relayer, err := d.RelayGetter.Get(rid)
	if err != nil {
		return nil, fmt.Errorf("ServiceForSpec: failed to get relay %s is it enabled?: %w", rid.Name(), err)
	}
	if spec.FeedID != nil {
		spec.RelayConfig["feedID"] = *spec.FeedID
	}

	ctxVals := loop.ContextValues{
		JobID:      jb.ID,
		JobName:    jb.Name.ValueOrZero(),
		ContractID: spec.ContractID,
		FeedID:     spec.FeedID,
	}
	ctx = ctxVals.ContextWithValues(ctx)

	var relayCfg relayConfig
	if err = json.Unmarshal(spec.RelayConfig.Bytes(), &relayCfg); err != nil {
		return nil, err
	}

	var configProvider types.ConfigProvider
	if relayCfg.DONID != "" {
		if relayCfg.ContractVersion != 1 || relayCfg.ContractUpdateCheckFrequencySec == 0 {
			return nil, errors.New("invalid router contract config")
		}
		configProvider, err = relayer.NewPluginProvider(
			ctx,
			types.RelayArgs{
				ExternalJobID: jb.ExternalJobID,
				JobID:         jb.ID,
				ContractID:    spec.ContractID,
				RelayConfig:   spec.RelayConfig.Bytes(),
				New:           d.isNewlyCreatedJob,
				ProviderType:  string(types.Functions),
			},
			types.PluginArgs{
				PluginConfig: spec.RelayConfig.Bytes(), // contains all necessary fields for config provider
			},
		)
	} else {
		configProvider, err = relayer.NewConfigProvider(ctx, types.RelayArgs{
			ExternalJobID: jb.ExternalJobID,
			JobID:         jb.ID,
			ContractID:    spec.ContractID,
			New:           d.isNewlyCreatedJob,
			RelayConfig:   spec.RelayConfig.Bytes(),
			ProviderType:  relayCfg.ProviderType,
		})
	}

	if err != nil {
		return nil, errors.Wrap(err, "error calling 'relayer.NewConfigWatcher'")
	}
	lc, err := validate.ToLocalConfig(d.ocr2Cfg, d.insecureCfg, spec.AsOCR2Spec())
	if err != nil {
		return nil, err
	}
	if err = ocr.SanityCheckLocalConfig(lc); err != nil {
		return nil, err
	}
	lggr := d.lggr.With(ctxVals.Args()...)
	lggr.Infow("OCR2 job using local config",
		"BlockchainTimeout", lc.BlockchainTimeout,
		"ContractConfigConfirmations", lc.ContractConfigConfirmations,
		"ContractConfigTrackerPollInterval", lc.ContractConfigTrackerPollInterval,
		"ContractTransmitterTransmitTimeout", lc.ContractTransmitterTransmitTimeout,
		"DatabaseTimeout", lc.DatabaseTimeout,
	)
	bootstrapNodeArgs := ocr.BootstrapperArgs{
		BootstrapperFactory:   d.peerWrapper.Peer2,
		ContractConfigTracker: configProvider.ContractConfigTracker(),
		Database:              NewDB(d.db.DB, spec.ID, lggr),
		LocalConfig:           lc,
		Logger: commonlogger.NewOCRWrapper(lggr.Named("OCRBootstrap"), d.ocr2Cfg.TraceLogging(), func(msg string) {
			logger.Sugared(lggr).ErrorIf(d.jobORM.RecordError(jb.ID, msg), "unable to record error")
		}),
		OffchainConfigDigester: configProvider.OffchainConfigDigester(),
	}
	lggr.Debugw("Launching new bootstrap node", "args", bootstrapNodeArgs)
	bootstrapper, err := ocr.NewBootstrapper(bootstrapNodeArgs)
	if err != nil {
		return nil, errors.Wrap(err, "error calling NewBootstrapNode")
	}
	return []job.ServiceCtx{configProvider, job.NewServiceAdapter(bootstrapper)}, nil
}

// AfterJobCreated satisfies the job.Delegate interface.
func (d *Delegate) AfterJobCreated(spec job.Job) {
}

// BeforeJobDeleted satisfies the job.Delegate interface.
func (d *Delegate) BeforeJobDeleted(spec job.Job) {}

// OnDeleteJob satisfies the job.Delegate interface.
func (d *Delegate) OnDeleteJob(spec job.Job, q pg.Queryer) error {
	return nil
}<|MERGE_RESOLUTION|>--- conflicted
+++ resolved
@@ -79,11 +79,7 @@
 }
 
 // ServicesForSpec satisfies the job.Delegate interface.
-<<<<<<< HEAD
-func (d *Delegate) ServicesForSpec(jb job.Job, qopts ...pg.QOpt) (services []job.ServiceCtx, err error) {
-=======
 func (d *Delegate) ServicesForSpec(ctx context.Context, jb job.Job) (services []job.ServiceCtx, err error) {
->>>>>>> 1eda459c
 	spec := jb.BootstrapSpec
 	if spec == nil {
 		return nil, errors.Errorf("Bootstrap.Delegate expects an *job.BootstrapSpec to be present, got %v", jb)
