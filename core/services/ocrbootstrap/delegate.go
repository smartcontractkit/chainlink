package ocrbootstrap

import (
	"context"
<<<<<<< HEAD
	"fmt"
=======
	"encoding/json"
>>>>>>> 5419bf4c

	"github.com/pkg/errors"

	ocr "github.com/smartcontractkit/libocr/offchainreporting2plus"
	"github.com/smartcontractkit/sqlx"

	relaylogger "github.com/smartcontractkit/chainlink-relay/pkg/logger"
	"github.com/smartcontractkit/chainlink-relay/pkg/loop"
	"github.com/smartcontractkit/chainlink-relay/pkg/types"

	"github.com/smartcontractkit/chainlink/v2/core/logger"
	"github.com/smartcontractkit/chainlink/v2/core/services/job"
	"github.com/smartcontractkit/chainlink/v2/core/services/ocr2/validate"
	"github.com/smartcontractkit/chainlink/v2/core/services/ocrcommon"
	"github.com/smartcontractkit/chainlink/v2/core/services/pg"
	"github.com/smartcontractkit/chainlink/v2/core/services/relay"
)

type RelayGetter interface {
	Get(relay.Identifier) (loop.Relayer, error)
}

// Delegate creates Bootstrap jobs
type Delegate struct {
	db          *sqlx.DB
	jobORM      job.ORM
	peerWrapper *ocrcommon.SingletonPeerWrapper
	ocr2Cfg     validate.OCR2Config
	insecureCfg validate.InsecureConfig
	lggr        logger.SugaredLogger
	RelayGetter
	isNewlyCreatedJob bool
}

// Extra fields to enable router proxy contract support. Must match field names of functions' PluginConfig.
type relayConfigRouterContractFields struct {
	DONID                           string `json:"donID"`
	ContractVersion                 uint32 `json:"contractVersion"`
	ContractUpdateCheckFrequencySec uint32 `json:"contractUpdateCheckFrequencySec"`
}

// NewDelegateBootstrap creates a new Delegate
func NewDelegateBootstrap(
	db *sqlx.DB,
	jobORM job.ORM,
	peerWrapper *ocrcommon.SingletonPeerWrapper,
	lggr logger.Logger,
	ocr2Cfg validate.OCR2Config,
	insecureCfg validate.InsecureConfig,
	relayers RelayGetter,
) *Delegate {
	return &Delegate{
		db:          db,
		jobORM:      jobORM,
		peerWrapper: peerWrapper,
		lggr:        logger.Sugared(lggr),
		ocr2Cfg:     ocr2Cfg,
		insecureCfg: insecureCfg,
		RelayGetter: relayers,
	}
}

// JobType satisfies the job.Delegate interface.
func (d *Delegate) JobType() job.Type {
	return job.Bootstrap
}

func (d *Delegate) BeforeJobCreated(spec job.Job) {
	d.isNewlyCreatedJob = true
}

// ServicesForSpec satisfies the job.Delegate interface.
func (d *Delegate) ServicesForSpec(jobSpec job.Job) (services []job.ServiceCtx, err error) {
	spec := jobSpec.BootstrapSpec
	if spec == nil {
		return nil, errors.Errorf("Bootstrap.Delegate expects an *job.BootstrapSpec to be present, got %v", jobSpec)
	}
	if d.peerWrapper == nil {
		return nil, errors.New("cannot setup OCR2 job service, libp2p peer was missing")
	} else if !d.peerWrapper.IsStarted() {
		return nil, errors.New("peerWrapper is not started. OCR2 jobs require a started and running p2p v2 peer")
	}
	s := spec.AsOCR2Spec()
	chainID, err := (&s).GetChainID()
	if err != nil {
		return nil, err
	}
	relayID := relay.Identifier{Network: spec.Relay, ChainID: chainID}
	relayer, err := d.RelayGetter.Get(relayID)
	if err != nil {
		return nil, fmt.Errorf("failed to get relay %s is it enabled?: %w", spec.Relay, err)
	}
	if spec.FeedID != nil {
		spec.RelayConfig["feedID"] = *spec.FeedID
	}

	ctxVals := loop.ContextValues{
		JobID:      jobSpec.ID,
		JobName:    jobSpec.Name.ValueOrZero(),
		ContractID: spec.ContractID,
		FeedID:     spec.FeedID,
	}
	ctx := ctxVals.ContextWithValues(context.Background())

	var routerFields relayConfigRouterContractFields
	if err = json.Unmarshal(spec.RelayConfig.Bytes(), &routerFields); err != nil {
		return nil, err
	}

	var configProvider types.ConfigProvider
	if routerFields.DONID != "" {
		if routerFields.ContractVersion != 1 || routerFields.ContractUpdateCheckFrequencySec == 0 {
			return nil, errors.New("invalid router contract config")
		}
		configProvider, err = relayer.NewFunctionsProvider(
			ctx,
			types.RelayArgs{
				ExternalJobID: jobSpec.ExternalJobID,
				JobID:         spec.ID,
				ContractID:    spec.ContractID,
				RelayConfig:   spec.RelayConfig.Bytes(),
				New:           d.isNewlyCreatedJob,
			},
			types.PluginArgs{
				PluginConfig: spec.RelayConfig.Bytes(), // contains all necessary fields for config provider
			},
		)
	} else {
		configProvider, err = relayer.NewConfigProvider(ctx, types.RelayArgs{
			ExternalJobID: jobSpec.ExternalJobID,
			JobID:         spec.ID,
			ContractID:    spec.ContractID,
			New:           d.isNewlyCreatedJob,
			RelayConfig:   spec.RelayConfig.Bytes(),
		})
	}

	if err != nil {
		return nil, errors.Wrap(err, "error calling 'relayer.NewConfigWatcher'")
	}
	lc, err := validate.ToLocalConfig(d.ocr2Cfg, d.insecureCfg, spec.AsOCR2Spec())
	if err != nil {
		return nil, err
	}
	if err = ocr.SanityCheckLocalConfig(lc); err != nil {
		return nil, err
	}
	lggr := d.lggr.With(ctxVals.Args()...)
	lggr.Infow("OCR2 job using local config",
		"BlockchainTimeout", lc.BlockchainTimeout,
		"ContractConfigConfirmations", lc.ContractConfigConfirmations,
		"ContractConfigTrackerPollInterval", lc.ContractConfigTrackerPollInterval,
		"ContractTransmitterTransmitTimeout", lc.ContractTransmitterTransmitTimeout,
		"DatabaseTimeout", lc.DatabaseTimeout,
	)
	bootstrapNodeArgs := ocr.BootstrapperArgs{
		BootstrapperFactory:   d.peerWrapper.Peer2,
		ContractConfigTracker: configProvider.ContractConfigTracker(),
		Database:              NewDB(d.db.DB, spec.ID, lggr),
		LocalConfig:           lc,
		Logger: relaylogger.NewOCRWrapper(lggr.Named("OCRBootstrap"), d.ocr2Cfg.TraceLogging(), func(msg string) {
			logger.Sugared(lggr).ErrorIf(d.jobORM.RecordError(jobSpec.ID, msg), "unable to record error")
		}),
		OffchainConfigDigester: configProvider.OffchainConfigDigester(),
	}
	lggr.Debugw("Launching new bootstrap node", "args", bootstrapNodeArgs)
	bootstrapper, err := ocr.NewBootstrapper(bootstrapNodeArgs)
	if err != nil {
		return nil, errors.Wrap(err, "error calling NewBootstrapNode")
	}
	return []job.ServiceCtx{configProvider, job.NewServiceAdapter(bootstrapper)}, nil
}

// AfterJobCreated satisfies the job.Delegate interface.
func (d *Delegate) AfterJobCreated(spec job.Job) {
}

// BeforeJobDeleted satisfies the job.Delegate interface.
func (d *Delegate) BeforeJobDeleted(spec job.Job) {}

// OnDeleteJob satisfies the job.Delegate interface.
func (d *Delegate) OnDeleteJob(spec job.Job, q pg.Queryer) error {
	return nil
}<|MERGE_RESOLUTION|>--- conflicted
+++ resolved
@@ -2,11 +2,8 @@
 
 import (
 	"context"
-<<<<<<< HEAD
+	"encoding/json"
 	"fmt"
-=======
-	"encoding/json"
->>>>>>> 5419bf4c
 
 	"github.com/pkg/errors"
 
