--- conflicted
+++ resolved
@@ -386,11 +386,7 @@
 		oracleCtx := job.NewServiceAdapter(oracles)
 		return []job.ServiceCtx{runResultSaver, vrfProvider, oracleCtx}, nil
 	case job.OCR2Keeper:
-<<<<<<< HEAD
-		keeperProvider, rgstry, encoder, coordinator, err2 := ocr2keeper.EVMDependencies(jobSpec, d.db, lggr, d.chainSet)
-=======
-		keeperProvider, rgstry, encoder, err2 := ocr2keeper.EVMDependencies(jobSpec, d.db, lggr, d.chainSet, d.pipelineRunner)
->>>>>>> 058b2ab1
+		keeperProvider, rgstry, encoder, coordinator, err2 := ocr2keeper.EVMDependencies(jobSpec, d.db, lggr, d.chainSet, d.pipelineRunner)
 		if err2 != nil {
 			return nil, errors.Wrap(err2, "could not build dependencies for ocr2 keepers")
 		}
