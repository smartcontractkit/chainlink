--- conflicted
+++ resolved
@@ -639,12 +639,7 @@
 		if err2 != nil {
 			return nil, errors.Wrap(err2, "failed to get mercuryCredentialName")
 		}
-<<<<<<< HEAD
 		mc := d.cfg.MercuryCredentials(cn)
-=======
-
-		mc := d.cfg.MercuryCredentials(credName)
->>>>>>> ef82e0b3
 
 		keeperProvider, rgstry, encoder, logProvider, err2 := ocr2keeper.EVMDependencies(jb, d.db, lggr, d.chainSet, d.pipelineRunner, mc)
 		if err2 != nil {
