--- conflicted
+++ resolved
@@ -112,20 +112,11 @@
 		"DatabaseTimeout", lc.DatabaseTimeout,
 	)
 
-<<<<<<< HEAD
-	tracker := ocr2Provider.ContractConfigTracker()
-	offchainConfigDigester := ocr2Provider.OffchainConfigDigester()
-
 	bootstrapPeers := peerWrapper.Config().P2PV2Bootstrappers()
-=======
-	bootstrapPeers, err := ocrcommon.GetValidatedBootstrapPeers(spec.P2PBootstrapPeers, peerWrapper.Config().P2PV2Bootstrappers())
-	if err != nil {
-		return nil, err
-	}
->>>>>>> a16928b7
 	d.lggr.Debugw("Using bootstrap peers", "peers", bootstrapPeers)
 	// Fetch the specified OCR2 key bundle
 	var kbID string
+	var err error
 	if spec.OCRKeyBundleID.Valid {
 		kbID = spec.OCRKeyBundleID.String
 	} else if kbID, err = d.cfg.OCR2KeyBundleID(); err != nil {
