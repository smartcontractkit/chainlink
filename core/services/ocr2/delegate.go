--- conflicted
+++ resolved
@@ -27,6 +27,7 @@
 	ocr2keepers21config "github.com/smartcontractkit/chainlink-automation/pkg/v3/config"
 	ocr2keepers21 "github.com/smartcontractkit/chainlink-automation/pkg/v3/plugin"
 	"github.com/smartcontractkit/chainlink-common/pkg/loop/reportingplugins/ocr3"
+
 	"github.com/smartcontractkit/chainlink/v2/core/config/env"
 
 	"github.com/smartcontractkit/chainlink-vrf/altbn_128"
@@ -39,6 +40,7 @@
 	"github.com/smartcontractkit/chainlink-common/pkg/types"
 	llotypes "github.com/smartcontractkit/chainlink-common/pkg/types/llo"
 	"github.com/smartcontractkit/chainlink-common/pkg/utils/mailbox"
+
 	"github.com/smartcontractkit/chainlink/v2/core/services/ocr2/plugins/ccip/ccipcommit"
 	"github.com/smartcontractkit/chainlink/v2/core/services/ocr2/plugins/ccip/ccipexec"
 	"github.com/smartcontractkit/chainlink/v2/core/services/ocr2/plugins/rebalancer"
@@ -132,13 +134,9 @@
 	RelayGetter
 	isNewlyCreatedJob bool // Set to true if this is a new job freshly added, false if job was present already on node boot.
 	mailMon           *mailbox.Monitor
-<<<<<<< HEAD
-	legacyChains      legacyevm.LegacyChainContainer // legacy: use relayers instead
-=======
 
 	legacyChains         legacyevm.LegacyChainContainer // legacy: use relayers instead
 	capabilitiesRegistry types.CapabilitiesRegistry
->>>>>>> 1eda459c
 }
 
 type DelegateConfig interface {
@@ -376,11 +374,7 @@
 }
 
 // ServicesForSpec returns the OCR2 services that need to run for this job
-<<<<<<< HEAD
-func (d *Delegate) ServicesForSpec(jb job.Job, qopts ...pg.QOpt) ([]job.ServiceCtx, error) {
-=======
 func (d *Delegate) ServicesForSpec(ctx context.Context, jb job.Job) ([]job.ServiceCtx, error) {
->>>>>>> 1eda459c
 	spec := jb.OCR2OracleSpec
 	if spec == nil {
 		return nil, errors.Errorf("offchainreporting2.Delegate expects an *job.OCR2OracleSpec to be present, got %v", jb)
