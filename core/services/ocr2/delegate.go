package ocr2

import (
	"context"
	"encoding/hex"
	"encoding/json"
	"fmt"
	"log"
	"time"

	"github.com/ethereum/go-ethereum/common"
	"github.com/pkg/errors"
	"github.com/prometheus/client_golang/prometheus"
	"google.golang.org/grpc"
	"gopkg.in/guregu/null.v4"

	"github.com/smartcontractkit/libocr/commontypes"
	libocr2 "github.com/smartcontractkit/libocr/offchainreporting2plus"
	"github.com/smartcontractkit/libocr/offchainreporting2plus/ocr3types"
	ocrtypes "github.com/smartcontractkit/libocr/offchainreporting2plus/types"

	ocr2keepers20 "github.com/smartcontractkit/chainlink-automation/pkg/v2"
	ocr2keepers20config "github.com/smartcontractkit/chainlink-automation/pkg/v2/config"
	ocr2keepers20coordinator "github.com/smartcontractkit/chainlink-automation/pkg/v2/coordinator"
	ocr2keepers20polling "github.com/smartcontractkit/chainlink-automation/pkg/v2/observer/polling"
	ocr2keepers20runner "github.com/smartcontractkit/chainlink-automation/pkg/v2/runner"
	ocr2keepers21config "github.com/smartcontractkit/chainlink-automation/pkg/v3/config"
	ocr2keepers21 "github.com/smartcontractkit/chainlink-automation/pkg/v3/plugin"
<<<<<<< HEAD
	"github.com/smartcontractkit/chainlink-common/pkg/loop/reportingplugins/ocr3"

	"github.com/smartcontractkit/chainlink/v2/core/config/env"
=======
>>>>>>> dfd239a1

	"github.com/smartcontractkit/chainlink-common/pkg/loop"
	"github.com/smartcontractkit/chainlink-common/pkg/loop/reportingplugins"
	"github.com/smartcontractkit/chainlink-common/pkg/loop/reportingplugins/ocr3"
	"github.com/smartcontractkit/chainlink-common/pkg/sqlutil"
	"github.com/smartcontractkit/chainlink-common/pkg/types"
	"github.com/smartcontractkit/chainlink-common/pkg/types/core"
	llotypes "github.com/smartcontractkit/chainlink-common/pkg/types/llo"
	"github.com/smartcontractkit/chainlink-common/pkg/utils/mailbox"
<<<<<<< HEAD
=======

	"github.com/smartcontractkit/chainlink-vrf/altbn_128"
	dkgpkg "github.com/smartcontractkit/chainlink-vrf/dkg"
	"github.com/smartcontractkit/chainlink-vrf/ocr2vrf"

>>>>>>> dfd239a1
	"github.com/smartcontractkit/chainlink/v2/core/bridges"
	"github.com/smartcontractkit/chainlink/v2/core/chains/legacyevm"
	coreconfig "github.com/smartcontractkit/chainlink/v2/core/config"
	"github.com/smartcontractkit/chainlink/v2/core/config/env"
	"github.com/smartcontractkit/chainlink/v2/core/logger"
	"github.com/smartcontractkit/chainlink/v2/core/services/job"
	"github.com/smartcontractkit/chainlink/v2/core/services/keystore"
	"github.com/smartcontractkit/chainlink/v2/core/services/keystore/chaintype"
	"github.com/smartcontractkit/chainlink/v2/core/services/keystore/keys/ocr2key"
	"github.com/smartcontractkit/chainlink/v2/core/services/llo"
	"github.com/smartcontractkit/chainlink/v2/core/services/ocr2/plugins/functions"
	"github.com/smartcontractkit/chainlink/v2/core/services/ocr2/plugins/generic"
	lloconfig "github.com/smartcontractkit/chainlink/v2/core/services/ocr2/plugins/llo/config"
	"github.com/smartcontractkit/chainlink/v2/core/services/ocr2/plugins/median"
	"github.com/smartcontractkit/chainlink/v2/core/services/ocr2/plugins/mercury"
	"github.com/smartcontractkit/chainlink/v2/core/services/ocr2/plugins/ocr2keeper"
	"github.com/smartcontractkit/chainlink/v2/core/services/ocr2/plugins/ocr2keeper/evmregistry/v21/autotelemetry21"
	ocr2keeper21core "github.com/smartcontractkit/chainlink/v2/core/services/ocr2/plugins/ocr2keeper/evmregistry/v21/core"
	"github.com/smartcontractkit/chainlink/v2/core/services/ocr2/plugins/ocr2keeper/evmregistry/v21/logprovider"
	"github.com/smartcontractkit/chainlink/v2/core/services/ocr2/validate"
	"github.com/smartcontractkit/chainlink/v2/core/services/ocrcommon"
	"github.com/smartcontractkit/chainlink/v2/core/services/pipeline"
	"github.com/smartcontractkit/chainlink/v2/core/services/relay"
	evmrelay "github.com/smartcontractkit/chainlink/v2/core/services/relay/evm"
	functionsRelay "github.com/smartcontractkit/chainlink/v2/core/services/relay/evm/functions"
	evmmercury "github.com/smartcontractkit/chainlink/v2/core/services/relay/evm/mercury"
	mercuryutils "github.com/smartcontractkit/chainlink/v2/core/services/relay/evm/mercury/utils"
	evmrelaytypes "github.com/smartcontractkit/chainlink/v2/core/services/relay/evm/types"
	"github.com/smartcontractkit/chainlink/v2/core/services/streams"
	"github.com/smartcontractkit/chainlink/v2/core/services/synchronization"
	"github.com/smartcontractkit/chainlink/v2/core/services/telemetry"
	"github.com/smartcontractkit/chainlink/v2/plugins"
)

type ErrJobSpecNoRelayer struct {
	PluginName string
	Err        error
}

func (e ErrJobSpecNoRelayer) Unwrap() error { return e.Err }

func (e ErrJobSpecNoRelayer) Error() string {
	return fmt.Sprintf("%s services: OCR2 job spec could not get relayer ID: %s", e.PluginName, e.Err)
}

type ErrRelayNotEnabled struct {
	PluginName string
	Relay      string
	Err        error
}

func (e ErrRelayNotEnabled) Unwrap() error { return e.Err }

func (e ErrRelayNotEnabled) Error() string {
	return fmt.Sprintf("%s services: failed to get relay %s, is it enabled? %s", e.PluginName, e.Relay, e.Err)
}

type RelayGetter interface {
	Get(id types.RelayID) (loop.Relayer, error)
	GetIDToRelayerMap() (map[types.RelayID]loop.Relayer, error)
}
type Delegate struct {
	ds                    sqlutil.DataSource
	jobORM                job.ORM
	bridgeORM             bridges.ORM
	mercuryORM            evmmercury.ORM
	pipelineRunner        pipeline.Runner
	streamRegistry        streams.Getter
	peerWrapper           *ocrcommon.SingletonPeerWrapper
	monitoringEndpointGen telemetry.MonitoringEndpointGenerator
	cfg                   DelegateConfig
	lggr                  logger.Logger
	ks                    keystore.OCR2
	ethKs                 keystore.Eth
	RelayGetter
	isNewlyCreatedJob bool // Set to true if this is a new job freshly added, false if job was present already on node boot.
	mailMon           *mailbox.Monitor

	legacyChains         legacyevm.LegacyChainContainer // legacy: use relayers instead
	capabilitiesRegistry core.CapabilitiesRegistry
}

type DelegateConfig interface {
	plugins.RegistrarConfig
	OCR2() ocr2Config
	JobPipeline() jobPipelineConfig
	Insecure() insecureConfig
	Mercury() coreconfig.Mercury
	Threshold() coreconfig.Threshold
}

// concrete implementation of DelegateConfig so it can be explicitly composed
type delegateConfig struct {
	plugins.RegistrarConfig
	ocr2        ocr2Config
	jobPipeline jobPipelineConfig
	insecure    insecureConfig
	mercury     mercuryConfig
	threshold   thresholdConfig
}

func (d *delegateConfig) JobPipeline() jobPipelineConfig {
	return d.jobPipeline
}

func (d *delegateConfig) Insecure() insecureConfig {
	return d.insecure
}

func (d *delegateConfig) Threshold() coreconfig.Threshold {
	return d.threshold
}

func (d *delegateConfig) Mercury() coreconfig.Mercury {
	return d.mercury
}

func (d *delegateConfig) OCR2() ocr2Config {
	return d.ocr2
}

type ocr2Config interface {
	BlockchainTimeout() time.Duration
	CaptureEATelemetry() bool
	ContractConfirmations() uint16
	ContractPollInterval() time.Duration
	ContractTransmitterTransmitTimeout() time.Duration
	DatabaseTimeout() time.Duration
	DefaultTransactionQueueDepth() uint32
	KeyBundleID() (string, error)
	SimulateTransactions() bool
	TraceLogging() bool
	CaptureAutomationCustomTelemetry() bool
}

type insecureConfig interface {
	OCRDevelopmentMode() bool
}

type jobPipelineConfig interface {
	MaxSuccessfulRuns() uint64
	ResultWriteQueueDepth() uint64
}

type mercuryConfig interface {
	Credentials(credName string) *types.MercuryCredentials
	Cache() coreconfig.MercuryCache
	TLS() coreconfig.MercuryTLS
	Transmitter() coreconfig.MercuryTransmitter
}

type thresholdConfig interface {
	ThresholdKeyShare() string
}

func NewDelegateConfig(ocr2Cfg ocr2Config, m coreconfig.Mercury, t coreconfig.Threshold, i insecureConfig, jp jobPipelineConfig, pluginProcessCfg plugins.RegistrarConfig) DelegateConfig {
	return &delegateConfig{
		ocr2:            ocr2Cfg,
		RegistrarConfig: pluginProcessCfg,
		jobPipeline:     jp,
		insecure:        i,
		mercury:         m,
		threshold:       t,
	}
}

var _ job.Delegate = (*Delegate)(nil)

func NewDelegate(
	ds sqlutil.DataSource,
	jobORM job.ORM,
	bridgeORM bridges.ORM,
	mercuryORM evmmercury.ORM,
	pipelineRunner pipeline.Runner,
	streamRegistry streams.Getter,
	peerWrapper *ocrcommon.SingletonPeerWrapper,
	monitoringEndpointGen telemetry.MonitoringEndpointGenerator,
	legacyChains legacyevm.LegacyChainContainer,
	lggr logger.Logger,
	cfg DelegateConfig,
	ks keystore.OCR2,
	ethKs keystore.Eth,
	relayers RelayGetter,
	mailMon *mailbox.Monitor,
	capabilitiesRegistry core.CapabilitiesRegistry,
) *Delegate {
	return &Delegate{
		ds:                    ds,
		jobORM:                jobORM,
		bridgeORM:             bridgeORM,
		mercuryORM:            mercuryORM,
		pipelineRunner:        pipelineRunner,
		streamRegistry:        streamRegistry,
		peerWrapper:           peerWrapper,
		monitoringEndpointGen: monitoringEndpointGen,
		legacyChains:          legacyChains,
		cfg:                   cfg,
		lggr:                  lggr.Named("OCR2"),
		ks:                    ks,
		ethKs:                 ethKs,
		RelayGetter:           relayers,
		isNewlyCreatedJob:     false,
		mailMon:               mailMon,
		capabilitiesRegistry:  capabilitiesRegistry,
	}
}

func (d *Delegate) JobType() job.Type {
	return job.OffchainReporting2
}

func (d *Delegate) BeforeJobCreated(spec job.Job) {
	// This is only called first time the job is created
	d.isNewlyCreatedJob = true
}
func (d *Delegate) AfterJobCreated(spec job.Job)  {}
func (d *Delegate) BeforeJobDeleted(spec job.Job) {}
func (d *Delegate) OnDeleteJob(ctx context.Context, jb job.Job) error {
	// If the job spec is malformed in any way, we report the error but return nil so that
	//  the job deletion itself isn't blocked.

	spec := jb.OCR2OracleSpec
	if spec == nil {
		d.lggr.Errorf("offchainreporting2.Delegate.OnDeleteJob called with wrong job type, ignoring non-OCR2 spec %v", jb)
		return nil
	}

	rid, err := spec.RelayID()
	if err != nil {
		d.lggr.Errorw("DeleteJob", "err", ErrJobSpecNoRelayer{Err: err, PluginName: string(spec.PluginType)})
		return nil
	}
	// we only have clean to do for the EVM
	if rid.Network == relay.NetworkEVM {
		return d.cleanupEVM(ctx, jb, rid)
	}
	return nil
}

// cleanupEVM is a helper for clean up EVM specific state when a job is deleted
func (d *Delegate) cleanupEVM(ctx context.Context, jb job.Job, relayID types.RelayID) error {
	//  If UnregisterFilter returns an
	//  error, that means it failed to remove a valid active filter from the db.  We do abort the job deletion
	//  in that case, since it should be easy for the user to retry and will avoid leaving the db in
	//  an inconsistent state.  This assumes UnregisterFilter will return nil if the filter wasn't found
	//  at all (no rows deleted).
	spec := jb.OCR2OracleSpec
	chain, err := d.legacyChains.Get(relayID.ChainID)
	if err != nil {
		d.lggr.Errorw("cleanupEVM: failed to get chain id", "chainId", relayID.ChainID, "err", err)
		return nil
	}
	lp := chain.LogPoller()

	var filters []string
	switch spec.PluginType {
	case types.OCR2Keeper:
		// Not worth the effort to validate and parse the job spec config to figure out whether this is v2.0 or v2.1,
		// simpler and faster to just Unregister them both
		filters, err = ocr2keeper.FilterNamesFromSpec20(spec)
		if err != nil {
			d.lggr.Errorw("failed to derive ocr2keeper filter names from spec", "err", err, "spec", spec)
		}
		filters21, err2 := ocr2keeper.FilterNamesFromSpec21(spec)
		if err2 != nil {
			d.lggr.Errorw("failed to derive ocr2keeper filter names from spec", "err", err, "spec", spec)
		}
		filters = append(filters, filters21...)
	default:
		return nil
	}

	rargs := types.RelayArgs{
		ExternalJobID: jb.ExternalJobID,
		JobID:         jb.ID,
		ContractID:    spec.ContractID,
		New:           false,
		RelayConfig:   spec.RelayConfig.Bytes(),
	}

	relayFilters, err := evmrelay.FilterNamesFromRelayArgs(rargs)
	if err != nil {
		d.lggr.Errorw("Failed to derive evm relay filter names from relay args", "err", err, "rargs", rargs)
		return nil
	}

	filters = append(filters, relayFilters...)
	for _, filter := range filters {
		d.lggr.Debugf("Unregistering %s filter", filter)
		err = lp.UnregisterFilter(ctx, filter)
		if err != nil {
			return errors.Wrapf(err, "Failed to unregister filter %s", filter)
		}
	}
	return nil
}

// ServicesForSpec returns the OCR2 services that need to run for this job
func (d *Delegate) ServicesForSpec(ctx context.Context, jb job.Job) ([]job.ServiceCtx, error) {
	spec := jb.OCR2OracleSpec
	if spec == nil {
		return nil, errors.Errorf("offchainreporting2.Delegate expects an *job.OCR2OracleSpec to be present, got %v", jb)
	}

	transmitterID := spec.TransmitterID.String
	effectiveTransmitterID := transmitterID

	lggrCtx := loop.ContextValues{
		JobID:   jb.ID,
		JobName: jb.Name.ValueOrZero(),

		ContractID:    spec.ContractID,
		TransmitterID: transmitterID,
	}
	if spec.FeedID != nil && (*spec.FeedID != (common.Hash{})) {
		lggrCtx.FeedID = *spec.FeedID
		spec.RelayConfig["feedID"] = spec.FeedID
	}
	lggr := logger.Sugared(d.lggr.Named(jb.ExternalJobID.String()).With(lggrCtx.Args()...))

	kvStore := job.NewKVStore(jb.ID, d.ds, lggr)

	rid, err := spec.RelayID()
	if err != nil {
		return nil, ErrJobSpecNoRelayer{Err: err, PluginName: string(spec.PluginType)}
	}

	if rid.Network == relay.NetworkEVM {
		lggr = logger.Sugared(lggr.With("evmChainID", rid.ChainID))

		chain, err2 := d.legacyChains.Get(rid.ChainID)
		if err2 != nil {
			return nil, fmt.Errorf("ServicesForSpec: could not get EVM chain %s: %w", rid.ChainID, err2)
		}
		effectiveTransmitterID, err2 = GetEVMEffectiveTransmitterID(ctx, &jb, chain, lggr)
		if err2 != nil {
			return nil, fmt.Errorf("ServicesForSpec failed to get evm transmitterID: %w", err2)
		}
	}
	spec.RelayConfig["effectiveTransmitterID"] = effectiveTransmitterID
	spec.RelayConfig.ApplyDefaultsOCR2(d.cfg.OCR2())

	ocrDB := NewDB(d.ds, spec.ID, 0, lggr)
	if d.peerWrapper == nil {
		return nil, errors.New("cannot setup OCR2 job service, libp2p peer was missing")
	} else if !d.peerWrapper.IsStarted() {
		return nil, errors.New("peerWrapper is not started. OCR2 jobs require a started and running p2p v2 peer")
	}

	lc, err := validate.ToLocalConfig(d.cfg.OCR2(), d.cfg.Insecure(), *spec)
	if err != nil {
		return nil, err
	}
	if err = libocr2.SanityCheckLocalConfig(lc); err != nil {
		return nil, err
	}
	lggr.Infow("OCR2 job using local config",
		"BlockchainTimeout", lc.BlockchainTimeout,
		"ContractConfigConfirmations", lc.ContractConfigConfirmations,
		"ContractConfigTrackerPollInterval", lc.ContractConfigTrackerPollInterval,
		"ContractTransmitterTransmitTimeout", lc.ContractTransmitterTransmitTimeout,
		"DatabaseTimeout", lc.DatabaseTimeout,
	)

	bootstrapPeers, err := ocrcommon.GetValidatedBootstrapPeers(spec.P2PV2Bootstrappers, d.peerWrapper.P2PConfig().V2().DefaultBootstrappers())
	if err != nil {
		return nil, err
	}
	lggr.Debugw("Using bootstrap peers", "peers", bootstrapPeers)
	// Fetch the specified OCR2 key bundle
	var kbID string
	if spec.OCRKeyBundleID.Valid {
		kbID = spec.OCRKeyBundleID.String
	} else if kbID, err = d.cfg.OCR2().KeyBundleID(); err != nil {
		return nil, err
	}
	kb, err := d.ks.Get(kbID)
	if err != nil {
		return nil, err
	}

	spec.CaptureEATelemetry = d.cfg.OCR2().CaptureEATelemetry()

	ctx = lggrCtx.ContextWithValues(ctx)
	switch spec.PluginType {
	case types.Mercury:
		return d.newServicesMercury(ctx, lggr, jb, bootstrapPeers, kb, ocrDB, lc)

	case types.LLO:
		return d.newServicesLLO(ctx, lggr, jb, bootstrapPeers, kb, ocrDB, lc)

	case types.Median:
		return d.newServicesMedian(ctx, lggr, jb, bootstrapPeers, kb, kvStore, ocrDB, lc)

	case types.OCR2Keeper:
		return d.newServicesOCR2Keepers(ctx, lggr, jb, bootstrapPeers, kb, ocrDB, lc)

	case types.Functions:
		const (
			_ int32 = iota
			thresholdPluginId
			s4PluginId
		)
		thresholdPluginDB := NewDB(d.ds, spec.ID, thresholdPluginId, lggr)
		s4PluginDB := NewDB(d.ds, spec.ID, s4PluginId, lggr)
		return d.newServicesOCR2Functions(ctx, lggr, jb, bootstrapPeers, kb, ocrDB, thresholdPluginDB, s4PluginDB, lc)

	case types.GenericPlugin:
		return d.newServicesGenericPlugin(ctx, lggr, jb, bootstrapPeers, kb, ocrDB, lc, d.capabilitiesRegistry,
			kvStore)

	default:
		return nil, errors.Errorf("plugin type %s not supported", spec.PluginType)
	}
}

func GetEVMEffectiveTransmitterID(ctx context.Context, jb *job.Job, chain legacyevm.Chain, lggr logger.SugaredLogger) (string, error) {
	spec := jb.OCR2OracleSpec
	if spec.PluginType == types.Mercury || spec.PluginType == types.LLO {
		return spec.TransmitterID.String, nil
	}

	if spec.RelayConfig["sendingKeys"] == nil {
		spec.RelayConfig["sendingKeys"] = []string{spec.TransmitterID.String}
	} else if !spec.TransmitterID.Valid {
		sendingKeys, err := job.SendingKeysForJob(jb)
		if err != nil {
			return "", err
		}
		if len(sendingKeys) > 1 {
			return "", errors.New("no plugin should have more than 1 sending key")
		}
		spec.TransmitterID = null.StringFrom(sendingKeys[0])
	}

	// effectiveTransmitterID is the transmitter address registered on the ocr contract. This is by default the EOA account on the node.
	// In the case of forwarding, the transmitter address is the forwarder contract deployed onchain between EOA and OCR contract.
	// ForwardingAllowed cannot be set with Mercury, so this should always be false for mercury jobs
	if jb.ForwardingAllowed {
		if chain == nil {
			return "", fmt.Errorf("job forwarding requires non-nil chain")
		}

		var err error
		var effectiveTransmitterID common.Address
		// Median forwarders need special handling because of OCR2Aggregator transmitters whitelist.
		if spec.PluginType == types.Median {
			effectiveTransmitterID, err = chain.TxManager().GetForwarderForEOAOCR2Feeds(ctx, common.HexToAddress(spec.TransmitterID.String), common.HexToAddress(spec.ContractID))
		} else {
			effectiveTransmitterID, err = chain.TxManager().GetForwarderForEOA(ctx, common.HexToAddress(spec.TransmitterID.String))
		}

		if err == nil {
			return effectiveTransmitterID.String(), nil
		} else if !spec.TransmitterID.Valid {
			return "", errors.New("failed to get forwarder address and transmitterID is not set")
		}
		lggr.Warnw("Skipping forwarding for job, will fallback to default behavior", "job", jb.Name, "err", err)
	}

	return spec.TransmitterID.String, nil
}

type connProvider interface {
	ClientConn() grpc.ClientConnInterface
}

func (d *Delegate) newServicesGenericPlugin(
	ctx context.Context,
	lggr logger.SugaredLogger,
	jb job.Job,
	bootstrapPeers []commontypes.BootstrapperLocator,
	kb ocr2key.KeyBundle,
	ocrDB *db,
	lc ocrtypes.LocalConfig,
	capabilitiesRegistry core.CapabilitiesRegistry,
	keyValueStore core.KeyValueStore,
) (srvs []job.ServiceCtx, err error) {
	spec := jb.OCR2OracleSpec
	// NOTE: we don't need to validate this config, since that happens as part of creating the job.
	// See: validate/validate.go's `validateSpec`.
	pCfg := validate.OCR2GenericPluginConfig{}
	err = json.Unmarshal(spec.PluginConfig.Bytes(), &pCfg)
	if err != nil {
		return nil, err
	}
	// NOTE: we don't need to validate the strategy, since that happens as part of creating the job.
	// See: validate/validate.go's `validateSpec`.
	onchainSigningStrategy := validate.OCR2OnchainSigningStrategy{}
	err = json.Unmarshal(spec.OnchainSigningStrategy.Bytes(), &onchainSigningStrategy)
	if err != nil {
		return nil, err
	}

	plugEnv := env.NewPlugin(pCfg.PluginName)

	command := pCfg.Command
	if command == "" {
		command = plugEnv.Cmd.Get()
	}

	// Add the default pipeline to the pluginConfig
	pCfg.Pipelines = append(
		pCfg.Pipelines,
		validate.PipelineSpec{Name: "__DEFAULT_PIPELINE__", Spec: jb.Pipeline.Source},
	)

	rid, err := spec.RelayID()
	if err != nil {
		return nil, ErrJobSpecNoRelayer{PluginName: pCfg.PluginName, Err: err}
	}

	relayerSet, err := generic.NewRelayerSet(d.RelayGetter, jb.ExternalJobID, jb.ID, d.isNewlyCreatedJob)
	if err != nil {
		return nil, fmt.Errorf("failed to create relayer set: %w", err)
	}

	relayer, err := d.RelayGetter.Get(rid)
	if err != nil {
		return nil, ErrRelayNotEnabled{Err: err, Relay: spec.Relay, PluginName: pCfg.PluginName}
	}

	provider, err := relayer.NewPluginProvider(ctx, types.RelayArgs{
		ExternalJobID: jb.ExternalJobID,
		JobID:         spec.ID,
		ContractID:    spec.ContractID,
		New:           d.isNewlyCreatedJob,
		RelayConfig:   spec.RelayConfig.Bytes(),
		ProviderType:  pCfg.ProviderType,
	}, types.PluginArgs{
		TransmitterID: spec.TransmitterID.String,
		PluginConfig:  spec.PluginConfig.Bytes(),
	})
	if err != nil {
		return nil, err
	}
	srvs = append(srvs, provider)

	envVars, err := plugins.ParseEnvFile(plugEnv.Env.Get())
	if err != nil {
		return nil, fmt.Errorf("failed to parse median env file: %w", err)
	}
	if len(pCfg.EnvVars) > 0 {
		for k, v := range pCfg.EnvVars {
			envVars = append(envVars, k+"="+v)
		}
	}

	pluginLggr := lggr.Named(pCfg.PluginName).Named(spec.ContractID).Named(spec.GetID())
	cmdFn, grpcOpts, err := d.cfg.RegisterLOOP(plugins.CmdConfig{
		ID:  fmt.Sprintf("%s-%s-%s", pCfg.PluginName, spec.ContractID, spec.GetID()),
		Cmd: command,
		Env: envVars,
	})
	if err != nil {
		return nil, fmt.Errorf("failed to register loop: %w", err)
	}

	errorLog := &errorLog{jobID: jb.ID, recordError: d.jobORM.RecordError}
	var providerClientConn grpc.ClientConnInterface
	providerConn, ok := provider.(connProvider)
	if ok {
		providerClientConn = providerConn.ClientConn()
	} else {
		//We chose to deal with the difference between a LOOP provider and an embedded provider here rather than
		//in NewServerAdapter because this has a smaller blast radius, as the scope of this workaround is to
		//enable the medianpoc for EVM and not touch the other providers.
		//TODO: remove this workaround when the EVM relayer is running inside of an LOOPP
		d.lggr.Info("provider is not a LOOPP provider, switching to provider server")

		ps, err2 := loop.NewProviderServer(provider, types.OCR2PluginType(pCfg.ProviderType), d.lggr)
		if err2 != nil {
			return nil, fmt.Errorf("cannot start EVM provider server: %s", err2)
		}
		providerClientConn, err2 = ps.GetConn()
		if err2 != nil {
			return nil, fmt.Errorf("cannot connect to EVM provider server: %s", err)
		}
		srvs = append(srvs, ps)
	}

	pc, err := json.Marshal(pCfg.Config)
	if err != nil {
		return nil, fmt.Errorf("cannot dump plugin config to string before sending to plugin: %s", err)
	}

	pluginConfig := core.ReportingPluginServiceConfig{
		PluginName:    pCfg.PluginName,
		Command:       command,
		ProviderType:  pCfg.ProviderType,
		TelemetryType: pCfg.TelemetryType,
		PluginConfig:  string(pc),
	}

	pr := generic.NewPipelineRunnerAdapter(pluginLggr, jb, d.pipelineRunner)
	ta := generic.NewTelemetryAdapter(d.monitoringEndpointGen)

	oracleEndpoint := d.monitoringEndpointGen.GenMonitoringEndpoint(
		rid.Network,
		rid.ChainID,
		spec.ContractID,
		synchronization.TelemetryType(pCfg.TelemetryType),
	)

	ocrLogger := ocrcommon.NewOCRWrapper(lggr, d.cfg.OCR2().TraceLogging(), func(ctx context.Context, msg string) {
		lggr.ErrorIf(d.jobORM.RecordError(ctx, jb.ID, msg), "unable to record error")
	})
	srvs = append(srvs, ocrLogger)

	switch pCfg.OCRVersion {
	case 2:
		plugin := reportingplugins.NewLOOPPService(pluginLggr, grpcOpts, cmdFn, pluginConfig, providerClientConn, pr, ta,
			errorLog, keyValueStore, relayerSet)
		oracleArgs := libocr2.OCR2OracleArgs{
			BinaryNetworkEndpointFactory: d.peerWrapper.Peer2,
			V2Bootstrappers:              bootstrapPeers,
			Database:                     ocrDB,
			LocalConfig:                  lc,
			Logger:                       ocrLogger,
			MonitoringEndpoint:           oracleEndpoint,
			OffchainKeyring:              kb,
			OnchainKeyring:               kb,
			ContractTransmitter:          provider.ContractTransmitter(),
			ContractConfigTracker:        provider.ContractConfigTracker(),
			OffchainConfigDigester:       provider.OffchainConfigDigester(),
			MetricsRegisterer:            prometheus.WrapRegistererWith(map[string]string{"job_name": jb.Name.ValueOrZero()}, prometheus.DefaultRegisterer),
		}
		oracleArgs.ReportingPluginFactory = plugin
		srvs = append(srvs, plugin)
		oracle, oracleErr := libocr2.NewOracle(oracleArgs)
		if oracleErr != nil {
			return nil, oracleErr
		}
		srvs = append(srvs, job.NewServiceAdapter(oracle))

	case 3:
		//OCR3 with OCR2 OnchainKeyring and ContractTransmitter
		plugin := ocr3.NewLOOPPService(
			pluginLggr,
			grpcOpts,
			cmdFn,
			pluginConfig,
			providerClientConn,
			pr,
			ta,
			errorLog,
			capabilitiesRegistry,
			keyValueStore,
			relayerSet,
		)

		// Adapt the provider's contract transmitter for OCR3, unless
		// the provider exposes an OCR3ContractTransmitter interface, in which case
		// we'll use that instead.
		contractTransmitter := ocr3types.ContractTransmitter[[]byte](
			ocrcommon.NewOCR3ContractTransmitterAdapter(provider.ContractTransmitter()),
		)
		if ocr3Provider, ok := provider.(types.OCR3ContractTransmitter); ok {
			contractTransmitter = ocr3Provider.OCR3ContractTransmitter()
		}
		var onchainKeyringAdapter ocr3types.OnchainKeyring[[]byte]
		if onchainSigningStrategy.IsMultiChain() {
			// We are extracting the config beforehand
			keyBundles := map[string]ocr2key.KeyBundle{}
			for name := range onchainSigningStrategy.ConfigCopy() {
				kbID, ostErr := onchainSigningStrategy.KeyBundleID(name)
				if ostErr != nil {
					return nil, ostErr
				}
				os, ostErr := d.ks.Get(kbID)
				if ostErr != nil {
					return nil, ostErr
				}
				keyBundles[name] = os
			}
			onchainKeyringAdapter, err = ocrcommon.NewOCR3OnchainKeyringMultiChainAdapter(keyBundles, lggr)
			if err != nil {
				return nil, err
			}
		} else {
			onchainKeyringAdapter = ocrcommon.NewOCR3OnchainKeyringAdapter(kb)
		}
		oracleArgs := libocr2.OCR3OracleArgs[[]byte]{
			BinaryNetworkEndpointFactory: d.peerWrapper.Peer2,
			V2Bootstrappers:              bootstrapPeers,
			ContractConfigTracker:        provider.ContractConfigTracker(),
			ContractTransmitter:          contractTransmitter,
			Database:                     ocrDB,
			LocalConfig:                  lc,
			Logger:                       ocrLogger,
			MonitoringEndpoint:           oracleEndpoint,
			OffchainConfigDigester:       provider.OffchainConfigDigester(),
			OffchainKeyring:              kb,
			OnchainKeyring:               onchainKeyringAdapter,
			MetricsRegisterer:            prometheus.WrapRegistererWith(map[string]string{"job_name": jb.Name.ValueOrZero()}, prometheus.DefaultRegisterer),
		}
		oracleArgs.ReportingPluginFactory = plugin
		srvs = append(srvs, plugin)
		oracle, err := libocr2.NewOracle(oracleArgs)
		if err != nil {
			return nil, err
		}
		srvs = append(srvs, job.NewServiceAdapter(oracle))

	default:
		return nil, fmt.Errorf("unknown OCR version: %d", pCfg.OCRVersion)
	}

	return srvs, nil
}

func (d *Delegate) newServicesMercury(
	ctx context.Context,
	lggr logger.SugaredLogger,
	jb job.Job,
	bootstrapPeers []commontypes.BootstrapperLocator,
	kb ocr2key.KeyBundle,
	ocrDB *db,
	lc ocrtypes.LocalConfig,
) ([]job.ServiceCtx, error) {
	if jb.OCR2OracleSpec.FeedID == nil || (*jb.OCR2OracleSpec.FeedID == (common.Hash{})) {
		return nil, errors.Errorf("ServicesForSpec: mercury job type requires feedID")
	}
	spec := jb.OCR2OracleSpec
	transmitterID := spec.TransmitterID.String
	if len(transmitterID) != 64 {
		return nil, errors.Errorf("ServicesForSpec: mercury job type requires transmitter ID to be a 32-byte hex string, got: %q", transmitterID)
	}
	if _, err := hex.DecodeString(transmitterID); err != nil {
		return nil, errors.Wrapf(err, "ServicesForSpec: mercury job type requires transmitter ID to be a 32-byte hex string, got: %q", transmitterID)
	}

	rid, err := spec.RelayID()
	if err != nil {
		return nil, ErrJobSpecNoRelayer{Err: err, PluginName: "mercury"}
	}
	if rid.Network != relay.NetworkEVM {
		return nil, fmt.Errorf("mercury services: expected EVM relayer got %q", rid.Network)
	}
	relayer, err := d.RelayGetter.Get(rid)
	if err != nil {
		return nil, ErrRelayNotEnabled{Err: err, Relay: spec.Relay, PluginName: "mercury"}
	}

	provider, err2 := relayer.NewPluginProvider(ctx,
		types.RelayArgs{
			ExternalJobID: jb.ExternalJobID,
			JobID:         jb.ID,
			ContractID:    spec.ContractID,
			New:           d.isNewlyCreatedJob,
			RelayConfig:   spec.RelayConfig.Bytes(),
			ProviderType:  string(spec.PluginType),
		}, types.PluginArgs{
			TransmitterID: transmitterID,
			PluginConfig:  spec.PluginConfig.Bytes(),
		})
	if err2 != nil {
		return nil, err2
	}

	mercuryProvider, ok := provider.(types.MercuryProvider)
	if !ok {
		return nil, errors.New("could not coerce PluginProvider to MercuryProvider")
	}

	// HACK: We need fast config switchovers because they create downtime. This
	// won't be properly resolved until we implement blue-green deploys:
	// https://smartcontract-it.atlassian.net/browse/MERC-3386
	lc.ContractConfigTrackerPollInterval = 1 * time.Second // Mercury requires a fast poll interval, this is the fastest that libocr supports. See: https://github.com/smartcontractkit/offchain-reporting/pull/520

	ocrLogger := ocrcommon.NewOCRWrapper(lggr, d.cfg.OCR2().TraceLogging(), func(ctx context.Context, msg string) {
		lggr.ErrorIf(d.jobORM.RecordError(ctx, jb.ID, msg), "unable to record error")
	})

	oracleArgsNoPlugin := libocr2.MercuryOracleArgs{
		BinaryNetworkEndpointFactory: d.peerWrapper.Peer2,
		V2Bootstrappers:              bootstrapPeers,
		ContractTransmitter:          mercuryProvider.ContractTransmitter(),
		ContractConfigTracker:        mercuryProvider.ContractConfigTracker(),
		Database:                     ocrDB,
		LocalConfig:                  lc,
		Logger:                       ocrLogger,
		MonitoringEndpoint:           d.monitoringEndpointGen.GenMonitoringEndpoint(rid.Network, rid.ChainID, spec.FeedID.String(), synchronization.OCR3Mercury),
		OffchainConfigDigester:       mercuryProvider.OffchainConfigDigester(),
		OffchainKeyring:              kb,
		OnchainKeyring:               kb,
		MetricsRegisterer:            prometheus.WrapRegistererWith(map[string]string{"job_name": jb.Name.ValueOrZero()}, prometheus.DefaultRegisterer),
	}

	chEnhancedTelem := make(chan ocrcommon.EnhancedTelemetryMercuryData, 100)

	mCfg := mercury.NewMercuryConfig(d.cfg.JobPipeline().MaxSuccessfulRuns(), d.cfg.JobPipeline().ResultWriteQueueDepth(), d.cfg)

	mercuryServices, err2 := mercury.NewServices(jb, mercuryProvider, d.pipelineRunner, lggr, oracleArgsNoPlugin, mCfg, chEnhancedTelem, d.mercuryORM, (mercuryutils.FeedID)(*spec.FeedID))

	if ocrcommon.ShouldCollectEnhancedTelemetryMercury(jb) {
		enhancedTelemService := ocrcommon.NewEnhancedTelemetryService(&jb, chEnhancedTelem, make(chan struct{}), d.monitoringEndpointGen.GenMonitoringEndpoint(rid.Network, rid.ChainID, spec.FeedID.String(), synchronization.EnhancedEAMercury), lggr.Named("EnhancedTelemetryMercury"))
		mercuryServices = append(mercuryServices, enhancedTelemService)
	} else {
		lggr.Infow("Enhanced telemetry is disabled for mercury job", "job", jb.Name)
	}

	mercuryServices = append(mercuryServices, ocrLogger)

	return mercuryServices, err2
}

func (d *Delegate) newServicesLLO(
	ctx context.Context,
	lggr logger.SugaredLogger,
	jb job.Job,
	bootstrapPeers []commontypes.BootstrapperLocator,
	kb ocr2key.KeyBundle,
	ocrDB *db,
	lc ocrtypes.LocalConfig,
) ([]job.ServiceCtx, error) {
	lggr = logger.Sugared(lggr.Named("LLO"))
	spec := jb.OCR2OracleSpec
	transmitterID := spec.TransmitterID.String
	if len(transmitterID) != 64 {
		return nil, errors.Errorf("ServicesForSpec: streams job type requires transmitter ID to be a 32-byte hex string, got: %q", transmitterID)
	}
	if _, err := hex.DecodeString(transmitterID); err != nil {
		return nil, errors.Wrapf(err, "ServicesForSpec: streams job type requires transmitter ID to be a 32-byte hex string, got: %q", transmitterID)
	}

	rid, err := spec.RelayID()
	if err != nil {
		return nil, ErrJobSpecNoRelayer{Err: err, PluginName: "streams"}
	}
	relayer, err := d.RelayGetter.Get(rid)
	if err != nil {
		return nil, ErrRelayNotEnabled{Err: err, Relay: spec.Relay, PluginName: "streams"}
	}

	provider, err2 := relayer.NewLLOProvider(ctx,
		types.RelayArgs{
			ExternalJobID: jb.ExternalJobID,
			JobID:         jb.ID,
			ContractID:    spec.ContractID,
			New:           d.isNewlyCreatedJob,
			RelayConfig:   spec.RelayConfig.Bytes(),
			ProviderType:  string(spec.PluginType),
		}, types.PluginArgs{
			TransmitterID: transmitterID,
			PluginConfig:  spec.PluginConfig.Bytes(),
		})
	if err2 != nil {
		return nil, err2
	}

	var pluginCfg lloconfig.PluginConfig
	if err = json.Unmarshal(spec.PluginConfig.Bytes(), &pluginCfg); err != nil {
		return nil, err
	}

	kbm := make(map[llotypes.ReportFormat]llo.Key)
	for rfStr, kbid := range pluginCfg.KeyBundleIDs {
		k, err3 := d.ks.Get(kbid)
		if err3 != nil {
			return nil, fmt.Errorf("job %d (%s) specified key bundle ID %q for report format %s, but got error trying to load it: %w", jb.ID, jb.Name.ValueOrZero(), kbid, rfStr, err3)
		}
		rf, err4 := llotypes.ReportFormatFromString(rfStr)
		if err4 != nil {
			return nil, fmt.Errorf("job %d (%s) specified key bundle ID %q for report format %s, but it is not a recognized report format: %w", jb.ID, jb.Name.ValueOrZero(), kbid, rfStr, err4)
		}
		kbm[rf] = k
	}
	// NOTE: This is a bit messy because we assume chain type matches report
	// format, and it may not in all cases. We don't yet know what report
	// formats we need or how they correspond to chain types, so assume it's
	// 1:1 for now but will change in future
	//
	// https://smartcontract-it.atlassian.net/browse/MERC-3722
	for _, s := range chaintype.SupportedChainTypes {
		rf, err3 := llotypes.ReportFormatFromString(string(s))
		if err3 != nil {
			return nil, fmt.Errorf("job %d (%s) has a chain type with no matching report format %s: %w", jb.ID, jb.Name.ValueOrZero(), s, err3)
		}
		if _, exists := kbm[rf]; !exists {
			// Use the first if unspecified
			kbs, err4 := d.ks.GetAllOfType(s)
			if err4 != nil {
				return nil, err4
			}
			if len(kbs) == 0 {
				// unsupported key type
				continue
			} else if len(kbs) > 1 {
				lggr.Debugf("Multiple on-chain signing keys found for report format %s, using the first", rf.String())
			}
			kbm[rf] = kbs[0]
		}
	}

	// FIXME: This is a bit confusing because the OCR2 key bundle actually
	// includes an EVM on-chain key... but LLO only uses the key bundle for the
	// offchain keys and the suppoprted onchain keys are defined in the plugin
	// config on the job spec instead.
	// https://smartcontract-it.atlassian.net/browse/MERC-3594
	lggr.Infof("Using on-chain signing keys for LLO job %d (%s): %v", jb.ID, jb.Name.ValueOrZero(), kbm)
	kr := llo.NewOnchainKeyring(lggr, kbm)

	ocrLogger := ocrcommon.NewOCRWrapper(lggr, d.cfg.OCR2().TraceLogging(), func(ctx context.Context, msg string) {
		lggr.ErrorIf(d.jobORM.RecordError(ctx, jb.ID, msg), "unable to record error")
	})

	cfg := llo.DelegateConfig{
		Logger:     lggr,
		DataSource: d.ds,
		Runner:     d.pipelineRunner,
		Registry:   d.streamRegistry,

		JobName: jb.Name,

		ChannelDefinitionCache: provider.ChannelDefinitionCache(),

		BinaryNetworkEndpointFactory: d.peerWrapper.Peer2,
		V2Bootstrappers:              bootstrapPeers,
		ContractTransmitter:          provider.ContractTransmitter(),
		ContractConfigTracker:        provider.ContractConfigTracker(),
		Database:                     ocrDB,
		LocalConfig:                  lc,
		// TODO: Telemetry for llo
		// https://smartcontract-it.atlassian.net/browse/MERC-3603
		MonitoringEndpoint:     nil,
		OffchainConfigDigester: provider.OffchainConfigDigester(),
		OffchainKeyring:        kb,
		OnchainKeyring:         kr,
		OCRLogger:              ocrLogger,
	}
	oracle, err := llo.NewDelegate(cfg)
	if err != nil {
		return nil, err
	}
	return []job.ServiceCtx{provider, ocrLogger, oracle}, nil
}

func (d *Delegate) newServicesMedian(
	ctx context.Context,
	lggr logger.SugaredLogger,
	jb job.Job,
	bootstrapPeers []commontypes.BootstrapperLocator,
	kb ocr2key.KeyBundle,
	kvStore job.KVStore,
	ocrDB *db,
	lc ocrtypes.LocalConfig,
) ([]job.ServiceCtx, error) {
	spec := jb.OCR2OracleSpec

	rid, err := spec.RelayID()
	if err != nil {
		return nil, ErrJobSpecNoRelayer{Err: err, PluginName: "median"}
	}

	ocrLogger := ocrcommon.NewOCRWrapper(lggr, d.cfg.OCR2().TraceLogging(), func(ctx context.Context, msg string) {
		lggr.ErrorIf(d.jobORM.RecordError(ctx, jb.ID, msg), "unable to record error")
	})

	oracleArgsNoPlugin := libocr2.OCR2OracleArgs{
		BinaryNetworkEndpointFactory: d.peerWrapper.Peer2,
		V2Bootstrappers:              bootstrapPeers,
		Database:                     ocrDB,
		LocalConfig:                  lc,
		Logger:                       ocrLogger,
		MonitoringEndpoint:           d.monitoringEndpointGen.GenMonitoringEndpoint(rid.Network, rid.ChainID, spec.ContractID, synchronization.OCR2Median),
		OffchainKeyring:              kb,
		OnchainKeyring:               kb,
		MetricsRegisterer:            prometheus.WrapRegistererWith(map[string]string{"job_name": jb.Name.ValueOrZero()}, prometheus.DefaultRegisterer),
	}
	errorLog := &errorLog{jobID: jb.ID, recordError: d.jobORM.RecordError}
	enhancedTelemChan := make(chan ocrcommon.EnhancedTelemetryData, 100)
	mConfig := median.NewMedianConfig(
		d.cfg.JobPipeline().MaxSuccessfulRuns(),
		d.cfg.JobPipeline().ResultWriteQueueDepth(),
		d.cfg,
	)

	relayer, err := d.RelayGetter.Get(rid)
	if err != nil {
		return nil, ErrRelayNotEnabled{Err: err, PluginName: "median", Relay: spec.Relay}
	}

	medianServices, err2 := median.NewMedianServices(ctx, jb, d.isNewlyCreatedJob, relayer, kvStore, d.pipelineRunner, lggr, oracleArgsNoPlugin, mConfig, enhancedTelemChan, errorLog)

	if ocrcommon.ShouldCollectEnhancedTelemetry(&jb) {
		enhancedTelemService := ocrcommon.NewEnhancedTelemetryService(&jb, enhancedTelemChan, make(chan struct{}), d.monitoringEndpointGen.GenMonitoringEndpoint(rid.Network, rid.ChainID, spec.ContractID, synchronization.EnhancedEA), lggr.Named("EnhancedTelemetry"))
		medianServices = append(medianServices, enhancedTelemService)
	} else {
		lggr.Infow("Enhanced telemetry is disabled for job", "job", jb.Name)
	}

	medianServices = append(medianServices, ocrLogger)

	return medianServices, err2
}

<<<<<<< HEAD
=======
func (d *Delegate) newServicesDKG(
	lggr logger.SugaredLogger,
	jb job.Job,
	bootstrapPeers []commontypes.BootstrapperLocator,
	kb ocr2key.KeyBundle,
	ocrDB *db,
	lc ocrtypes.LocalConfig,
) ([]job.ServiceCtx, error) {
	spec := jb.OCR2OracleSpec
	rid, err := spec.RelayID()
	if err != nil {
		return nil, ErrJobSpecNoRelayer{Err: err, PluginName: "DKG"}
	}
	if rid.Network != relay.NetworkEVM {
		return nil, fmt.Errorf("DKG services: expected EVM relayer got %q", rid.Network)
	}

	chain, err2 := d.legacyChains.Get(rid.ChainID)
	if err2 != nil {
		return nil, fmt.Errorf("DKG services: failed to get chain %s: %w", rid.ChainID, err2)
	}
	ocr2vrfRelayer := evmrelay.NewOCR2VRFRelayer(chain, lggr.Named("OCR2VRFRelayer"), d.ethKs)
	dkgProvider, err2 := ocr2vrfRelayer.NewDKGProvider(
		types.RelayArgs{
			ExternalJobID: jb.ExternalJobID,
			JobID:         jb.ID,
			ContractID:    spec.ContractID,
			New:           d.isNewlyCreatedJob,
			RelayConfig:   spec.RelayConfig.Bytes(),
		}, types.PluginArgs{
			TransmitterID: spec.TransmitterID.String,
			PluginConfig:  spec.PluginConfig.Bytes(),
		})
	if err2 != nil {
		return nil, err2
	}
	ocrLogger := ocrcommon.NewOCRWrapper(lggr, d.cfg.OCR2().TraceLogging(), func(ctx context.Context, msg string) {
		lggr.ErrorIf(d.jobORM.RecordError(ctx, jb.ID, msg), "unable to record error")
	})
	noopMonitoringEndpoint := telemetry.NoopAgent{}
	oracleArgsNoPlugin := libocr2.OCR2OracleArgs{
		BinaryNetworkEndpointFactory: d.peerWrapper.Peer2,
		V2Bootstrappers:              bootstrapPeers,
		ContractTransmitter:          dkgProvider.ContractTransmitter(),
		ContractConfigTracker:        dkgProvider.ContractConfigTracker(),
		Database:                     ocrDB,
		LocalConfig:                  lc,
		Logger:                       ocrLogger,
		// Telemetry ingress for DKG is currently not supported so a noop monitoring endpoint is being used
		MonitoringEndpoint:     &noopMonitoringEndpoint,
		OffchainConfigDigester: dkgProvider.OffchainConfigDigester(),
		OffchainKeyring:        kb,
		OnchainKeyring:         kb,
		MetricsRegisterer:      prometheus.WrapRegistererWith(map[string]string{"job_name": jb.Name.ValueOrZero()}, prometheus.DefaultRegisterer),
	}
	services, err := dkg.NewDKGServices(jb, dkgProvider, lggr, ocrLogger, d.dkgSignKs, d.dkgEncryptKs, chain.Client(), oracleArgsNoPlugin, d.ds, chain.ID(), spec.Relay)
	if err != nil {
		return nil, err
	}
	services = append(services, ocrLogger)
	return services, nil
}

func (d *Delegate) newServicesOCR2VRF(
	ctx context.Context,
	lggr logger.SugaredLogger,
	jb job.Job,
	bootstrapPeers []commontypes.BootstrapperLocator,
	kb ocr2key.KeyBundle,
	ocrDB *db,
	lc ocrtypes.LocalConfig,
) ([]job.ServiceCtx, error) {
	spec := jb.OCR2OracleSpec

	rid, err := spec.RelayID()
	if err != nil {
		return nil, ErrJobSpecNoRelayer{Err: err, PluginName: "VRF"}
	}
	if rid.Network != relay.NetworkEVM {
		return nil, fmt.Errorf("VRF services: expected EVM relayer got %q", rid.Network)
	}
	chain, err2 := d.legacyChains.Get(rid.ChainID)
	if err2 != nil {
		return nil, fmt.Errorf("VRF services: failed to get chain (%s): %w", rid.ChainID, err2)
	}
	if jb.ForwardingAllowed != chain.Config().EVM().Transactions().ForwardersEnabled() {
		return nil, errors.New("transaction forwarding settings must be consistent for ocr2vrf")
	}

	var cfg ocr2vrfconfig.PluginConfig
	err2 = json.Unmarshal(spec.PluginConfig.Bytes(), &cfg)
	if err2 != nil {
		return nil, errors.Wrap(err2, "unmarshal ocr2vrf plugin config")
	}

	err2 = ocr2vrfconfig.ValidatePluginConfig(cfg, d.dkgSignKs, d.dkgEncryptKs)
	if err2 != nil {
		return nil, errors.Wrap(err2, "validate ocr2vrf plugin config")
	}

	ocr2vrfRelayer := evmrelay.NewOCR2VRFRelayer(chain, lggr.Named("OCR2VRFRelayer"), d.ethKs)
	transmitterID := spec.TransmitterID.String

	vrfProvider, err2 := ocr2vrfRelayer.NewOCR2VRFProvider(
		types.RelayArgs{
			ExternalJobID: jb.ExternalJobID,
			JobID:         jb.ID,
			ContractID:    spec.ContractID,
			New:           d.isNewlyCreatedJob,
			RelayConfig:   spec.RelayConfig.Bytes(),
		}, types.PluginArgs{
			TransmitterID: transmitterID,
			PluginConfig:  spec.PluginConfig.Bytes(),
		})
	if err2 != nil {
		return nil, errors.Wrap(err2, "new vrf provider")
	}

	dkgProvider, err2 := ocr2vrfRelayer.NewDKGProvider(
		types.RelayArgs{
			ExternalJobID: jb.ExternalJobID,
			JobID:         jb.ID,
			ContractID:    cfg.DKGContractAddress,
			RelayConfig:   spec.RelayConfig.Bytes(),
		}, types.PluginArgs{
			TransmitterID: transmitterID,
			PluginConfig:  spec.PluginConfig.Bytes(),
		})
	if err2 != nil {
		return nil, errors.Wrap(err2, "new dkg provider")
	}

	dkgContract, err2 := dkg.NewOnchainDKGClient(cfg.DKGContractAddress, chain.Client())
	if err2 != nil {
		return nil, errors.Wrap(err2, "new onchain dkg client")
	}

	timeout := 5 * time.Second
	interval := 60 * time.Second
	juelsLogger := lggr.Named("JuelsFeeCoin").With("contract", cfg.LinkEthFeedAddress, "timeout", timeout, "interval", interval)
	juelsPerFeeCoin, err2 := juelsfeecoin.NewLinkEthPriceProvider(
		common.HexToAddress(cfg.LinkEthFeedAddress), chain.Client(), timeout, interval, juelsLogger)
	if err2 != nil {
		return nil, errors.Wrap(err2, "new link eth price provider")
	}

	reasonableGasPrice := reasonablegasprice.NewReasonableGasPriceProvider(
		chain.GasEstimator(),
		timeout,
		chain.Config().EVM().GasEstimator().PriceMax(),
		chain.Config().EVM().GasEstimator().EIP1559DynamicFees(),
	)

	encryptionSecretKey, err2 := d.dkgEncryptKs.Get(cfg.DKGEncryptionPublicKey)
	if err2 != nil {
		return nil, errors.Wrap(err2, "get DKG encryption key")
	}
	signingSecretKey, err2 := d.dkgSignKs.Get(cfg.DKGSigningPublicKey)
	if err2 != nil {
		return nil, errors.Wrap(err2, "get DKG signing key")
	}
	keyID, err2 := dkg.DecodeKeyID(cfg.DKGKeyID)
	if err2 != nil {
		return nil, errors.Wrap(err2, "decode DKG key ID")
	}

	coordinator, err2 := ocr2coordinator.New(
		ctx,
		lggr.Named("OCR2VRFCoordinator"),
		common.HexToAddress(spec.ContractID),
		common.HexToAddress(cfg.VRFCoordinatorAddress),
		common.HexToAddress(cfg.DKGContractAddress),
		chain.Client(),
		chain.LogPoller(),
		chain.Config().EVM().FinalityDepth(),
	)
	if err2 != nil {
		return nil, errors.Wrap(err2, "create ocr2vrf coordinator")
	}
	l := lggr.Named("OCR2VRF").With(
		"jobName", jb.Name.ValueOrZero(),
		"jobID", jb.ID,
	)
	vrfLogger := ocrcommon.NewOCRWrapper(l.With("vrfContractID", spec.ContractID), d.cfg.OCR2().TraceLogging(), func(ctx context.Context, msg string) {
		lggr.ErrorIf(d.jobORM.RecordError(ctx, jb.ID, msg), "unable to record error")
	})
	dkgLogger := ocrcommon.NewOCRWrapper(l.With("dkgContractID", cfg.DKGContractAddress), d.cfg.OCR2().TraceLogging(), func(ctx context.Context, msg string) {
		lggr.ErrorIf(d.jobORM.RecordError(ctx, jb.ID, msg), "unable to record error")
	})
	dkgReportingPluginFactoryDecorator := func(wrapped ocrtypes.ReportingPluginFactory) ocrtypes.ReportingPluginFactory {
		return promwrapper.NewPromFactory(wrapped, "DKG", string(relay.NetworkEVM), chain.ID())
	}
	vrfReportingPluginFactoryDecorator := func(wrapped ocrtypes.ReportingPluginFactory) ocrtypes.ReportingPluginFactory {
		return promwrapper.NewPromFactory(wrapped, "OCR2VRF", string(relay.NetworkEVM), chain.ID())
	}
	noopMonitoringEndpoint := telemetry.NoopAgent{}
	oracles, err2 := ocr2vrf.NewOCR2VRF(ocr2vrf.DKGVRFArgs{
		VRFLogger:                    vrfLogger,
		DKGLogger:                    dkgLogger,
		BinaryNetworkEndpointFactory: d.peerWrapper.Peer2,
		V2Bootstrappers:              bootstrapPeers,
		OffchainKeyring:              kb,
		OnchainKeyring:               kb,
		VRFOffchainConfigDigester:    vrfProvider.OffchainConfigDigester(),
		VRFContractConfigTracker:     vrfProvider.ContractConfigTracker(),
		VRFContractTransmitter:       vrfProvider.ContractTransmitter(),
		VRFDatabase:                  ocrDB,
		VRFLocalConfig:               lc,
		VRFMonitoringEndpoint:        d.monitoringEndpointGen.GenMonitoringEndpoint(rid.Network, rid.ChainID, spec.ContractID, synchronization.OCR2VRF),
		DKGContractConfigTracker:     dkgProvider.ContractConfigTracker(),
		DKGOffchainConfigDigester:    dkgProvider.OffchainConfigDigester(),
		DKGContract:                  dkgpkg.NewOnchainContract(dkgContract, &altbn_128.G2{}),
		DKGContractTransmitter:       dkgProvider.ContractTransmitter(),
		DKGDatabase:                  ocrDB,
		DKGLocalConfig:               lc,
		// Telemetry ingress for DKG is currently not supported so a noop monitoring endpoint is being used
		DKGMonitoringEndpoint:              &noopMonitoringEndpoint,
		Serializer:                         reportserializer.NewReportSerializer(&altbn_128.G1{}),
		JuelsPerFeeCoin:                    juelsPerFeeCoin,
		ReasonableGasPrice:                 reasonableGasPrice,
		Coordinator:                        coordinator,
		Esk:                                encryptionSecretKey.KyberScalar(),
		Ssk:                                signingSecretKey.KyberScalar(),
		KeyID:                              keyID,
		DKGReportingPluginFactoryDecorator: dkgReportingPluginFactoryDecorator,
		VRFReportingPluginFactoryDecorator: vrfReportingPluginFactoryDecorator,
		DKGSharePersistence:                persistence.NewShareDB(d.ds, lggr.Named("DKGShareDB"), chain.ID(), spec.Relay),
	})
	if err2 != nil {
		return nil, errors.Wrap(err2, "new ocr2vrf")
	}

	// NOTE: we return from here with the services because the OCR2VRF oracles are defined
	// and exported from the ocr2vrf library. It takes care of running the DKG and OCR2VRF
	// oracles under the hood together.
	oracleCtx := job.NewServiceAdapter(oracles)
	return []job.ServiceCtx{vrfProvider, dkgProvider, oracleCtx}, nil
}

>>>>>>> dfd239a1
func (d *Delegate) newServicesOCR2Keepers(
	ctx context.Context,
	lggr logger.SugaredLogger,
	jb job.Job,
	bootstrapPeers []commontypes.BootstrapperLocator,
	kb ocr2key.KeyBundle,
	ocrDB *db,
	lc ocrtypes.LocalConfig,
) ([]job.ServiceCtx, error) {
	spec := jb.OCR2OracleSpec
	var cfg ocr2keeper.PluginConfig
	if err := json.Unmarshal(spec.PluginConfig.Bytes(), &cfg); err != nil {
		return nil, errors.Wrap(err, "unmarshal ocr2keepers plugin config")
	}

	if err := ocr2keeper.ValidatePluginConfig(cfg); err != nil {
		return nil, errors.Wrap(err, "ocr2keepers plugin config validation failure")
	}

	switch cfg.ContractVersion {
	case "v2.1":
		return d.newServicesOCR2Keepers21(ctx, lggr, jb, bootstrapPeers, kb, ocrDB, lc, cfg, spec)
	case "v2.1+":
		// Future contracts of v2.1 (v2.x) will use the same job spec as v2.1
		return d.newServicesOCR2Keepers21(ctx, lggr, jb, bootstrapPeers, kb, ocrDB, lc, cfg, spec)
	case "v2.0":
		return d.newServicesOCR2Keepers20(ctx, lggr, jb, bootstrapPeers, kb, ocrDB, lc, cfg, spec)
	default:
		return d.newServicesOCR2Keepers20(ctx, lggr, jb, bootstrapPeers, kb, ocrDB, lc, cfg, spec)
	}
}

func (d *Delegate) newServicesOCR2Keepers21(
	ctx context.Context,
	lggr logger.SugaredLogger,
	jb job.Job,
	bootstrapPeers []commontypes.BootstrapperLocator,
	kb ocr2key.KeyBundle,
	ocrDB *db,
	lc ocrtypes.LocalConfig,
	cfg ocr2keeper.PluginConfig,
	spec *job.OCR2OracleSpec,
) ([]job.ServiceCtx, error) {
	credName, err2 := jb.OCR2OracleSpec.PluginConfig.MercuryCredentialName()
	if err2 != nil {
		return nil, errors.Wrap(err2, "failed to get mercury credential name")
	}

	mc := d.cfg.Mercury().Credentials(credName)
	rid, err := spec.RelayID()
	if err != nil {
		return nil, ErrJobSpecNoRelayer{Err: err, PluginName: "keeper2"}
	}
	if rid.Network != relay.NetworkEVM {
		return nil, fmt.Errorf("keeper2 services: expected EVM relayer got %q", rid.Network)
	}

	transmitterID := spec.TransmitterID.String
	relayer, err := d.RelayGetter.Get(rid)
	if err != nil {
		return nil, ErrRelayNotEnabled{Err: err, Relay: spec.Relay, PluginName: "ocr2keepers"}
	}

	provider, err := relayer.NewPluginProvider(ctx,
		types.RelayArgs{
			ExternalJobID:      jb.ExternalJobID,
			JobID:              jb.ID,
			ContractID:         spec.ContractID,
			New:                d.isNewlyCreatedJob,
			RelayConfig:        spec.RelayConfig.Bytes(),
			ProviderType:       string(spec.PluginType),
			MercuryCredentials: mc,
		}, types.PluginArgs{
			TransmitterID: transmitterID,
			PluginConfig:  spec.PluginConfig.Bytes(),
		})
	if err != nil {
		return nil, err
	}

	keeperProvider, ok := provider.(types.AutomationProvider)
	if !ok {
		return nil, errors.New("could not coerce PluginProvider to AutomationProvider")
	}

	// TODO: (AUTO-9355) remove once we remove v0
	if useBufferV1 := cfg.UseBufferV1 != nil && *cfg.UseBufferV1; useBufferV1 {
		logProviderFeatures, ok := keeperProvider.LogEventProvider().(logprovider.LogEventProviderFeatures)
		if ok {
			logProviderFeatures.WithBufferVersion("v1")
		}
	}

	services, err := ocr2keeper.EVMDependencies21(kb)
	if err != nil {
		return nil, errors.Wrap(err, "could not build dependencies for ocr2 keepers")
	}
	// set some defaults
	conf := ocr2keepers21config.ReportingFactoryConfig{
		CacheExpiration:       ocr2keepers21config.DefaultCacheExpiration,
		CacheEvictionInterval: ocr2keepers21config.DefaultCacheClearInterval,
		MaxServiceWorkers:     ocr2keepers21config.DefaultMaxServiceWorkers,
		ServiceQueueLength:    ocr2keepers21config.DefaultServiceQueueLength,
	}

	// override if set in config
	if cfg.CacheExpiration.Value() != 0 {
		conf.CacheExpiration = cfg.CacheExpiration.Value()
	}

	if cfg.CacheEvictionInterval.Value() != 0 {
		conf.CacheEvictionInterval = cfg.CacheEvictionInterval.Value()
	}

	if cfg.MaxServiceWorkers != 0 {
		conf.MaxServiceWorkers = cfg.MaxServiceWorkers
	}

	if cfg.ServiceQueueLength != 0 {
		conf.ServiceQueueLength = cfg.ServiceQueueLength
	}
	ocrLogger := ocrcommon.NewOCRWrapper(lggr, d.cfg.OCR2().TraceLogging(), func(ctx context.Context, msg string) {
		lggr.ErrorIf(d.jobORM.RecordError(ctx, jb.ID, msg), "unable to record error")
	})

	dConf := ocr2keepers21.DelegateConfig{
		BinaryNetworkEndpointFactory: d.peerWrapper.Peer2,
		V2Bootstrappers:              bootstrapPeers,
		ContractTransmitter:          evmrelay.NewKeepersOCR3ContractTransmitter(keeperProvider.ContractTransmitter()),
		ContractConfigTracker:        keeperProvider.ContractConfigTracker(),
		MetricsRegisterer:            prometheus.WrapRegistererWith(map[string]string{"job_name": jb.Name.ValueOrZero()}, prometheus.DefaultRegisterer),
		KeepersDatabase:              ocrDB,
		Logger:                       ocrLogger,
		MonitoringEndpoint:           d.monitoringEndpointGen.GenMonitoringEndpoint(rid.Network, rid.ChainID, spec.ContractID, synchronization.OCR3Automation),
		OffchainConfigDigester:       keeperProvider.OffchainConfigDigester(),
		OffchainKeyring:              kb,
		OnchainKeyring:               services.Keyring(),
		LocalConfig:                  lc,
		LogProvider:                  keeperProvider.LogEventProvider(),
		EventProvider:                keeperProvider.TransmitEventProvider(),
		Runnable:                     keeperProvider.Registry(),
		Encoder:                      keeperProvider.Encoder(),
		BlockSubscriber:              keeperProvider.BlockSubscriber(),
		RecoverableProvider:          keeperProvider.LogRecoverer(),
		PayloadBuilder:               keeperProvider.PayloadBuilder(),
		UpkeepProvider:               keeperProvider.UpkeepProvider(),
		UpkeepStateUpdater:           keeperProvider.UpkeepStateStore(),
		UpkeepTypeGetter:             ocr2keeper21core.GetUpkeepType,
		WorkIDGenerator:              ocr2keeper21core.UpkeepWorkID,
		// TODO: Clean up the config
		CacheExpiration:       cfg.CacheExpiration.Value(),
		CacheEvictionInterval: cfg.CacheEvictionInterval.Value(),
		MaxServiceWorkers:     cfg.MaxServiceWorkers,
		ServiceQueueLength:    cfg.ServiceQueueLength,
	}

	pluginService, err := ocr2keepers21.NewDelegate(dConf)
	if err != nil {
		return nil, errors.Wrap(err, "could not create new keepers ocr2 delegate")
	}

	automationServices := []job.ServiceCtx{
		keeperProvider,
		keeperProvider.Registry(),
		keeperProvider.BlockSubscriber(),
		keeperProvider.LogEventProvider(),
		keeperProvider.LogRecoverer(),
		keeperProvider.UpkeepStateStore(),
		keeperProvider.TransmitEventProvider(),
		pluginService,
		ocrLogger,
	}

	if cfg.CaptureAutomationCustomTelemetry != nil && *cfg.CaptureAutomationCustomTelemetry ||
		cfg.CaptureAutomationCustomTelemetry == nil && d.cfg.OCR2().CaptureAutomationCustomTelemetry() {
		endpoint := d.monitoringEndpointGen.GenMonitoringEndpoint(rid.Network, rid.ChainID, spec.ContractID, synchronization.AutomationCustom)
		customTelemService, custErr := autotelemetry21.NewAutomationCustomTelemetryService(
			endpoint,
			lggr,
			keeperProvider.BlockSubscriber(),
			keeperProvider.ContractConfigTracker(),
		)
		if custErr != nil {
			return nil, errors.Wrap(custErr, "Error when creating AutomationCustomTelemetryService")
		}
		automationServices = append(automationServices, customTelemService)
	}

	return automationServices, nil
}

func (d *Delegate) newServicesOCR2Keepers20(
	ctx context.Context,
	lggr logger.SugaredLogger,
	jb job.Job,
	bootstrapPeers []commontypes.BootstrapperLocator,
	kb ocr2key.KeyBundle,
	ocrDB *db,
	lc ocrtypes.LocalConfig,
	cfg ocr2keeper.PluginConfig,
	spec *job.OCR2OracleSpec,
) ([]job.ServiceCtx, error) {
	rid, err := spec.RelayID()
	if err != nil {
		return nil, ErrJobSpecNoRelayer{Err: err, PluginName: "keepers2.0"}
	}
	if rid.Network != relay.NetworkEVM {
		return nil, fmt.Errorf("keepers2.0 services: expected EVM relayer got %q", rid.Network)
	}
	chain, err2 := d.legacyChains.Get(rid.ChainID)
	if err2 != nil {
		return nil, fmt.Errorf("keepers2.0 services: failed to get chain (%s): %w", rid.ChainID, err2)
	}

	keeperProvider, rgstry, encoder, logProvider, err2 := ocr2keeper.EVMDependencies20(ctx, jb, d.ds, lggr, chain, d.ethKs)
	if err2 != nil {
		return nil, errors.Wrap(err2, "could not build dependencies for ocr2 keepers")
	}

	w := &logWriter{log: lggr.Named("Automation Dependencies")}

	// set some defaults
	conf := ocr2keepers20config.ReportingFactoryConfig{
		CacheExpiration:       ocr2keepers20config.DefaultCacheExpiration,
		CacheEvictionInterval: ocr2keepers20config.DefaultCacheClearInterval,
		MaxServiceWorkers:     ocr2keepers20config.DefaultMaxServiceWorkers,
		ServiceQueueLength:    ocr2keepers20config.DefaultServiceQueueLength,
	}

	// override if set in config
	if cfg.CacheExpiration.Value() != 0 {
		conf.CacheExpiration = cfg.CacheExpiration.Value()
	}

	if cfg.CacheEvictionInterval.Value() != 0 {
		conf.CacheEvictionInterval = cfg.CacheEvictionInterval.Value()
	}

	if cfg.MaxServiceWorkers != 0 {
		conf.MaxServiceWorkers = cfg.MaxServiceWorkers
	}

	if cfg.ServiceQueueLength != 0 {
		conf.ServiceQueueLength = cfg.ServiceQueueLength
	}

	runr, err2 := ocr2keepers20runner.NewRunner(
		log.New(w, "[automation-plugin-runner] ", log.Lshortfile),
		rgstry,
		encoder,
		conf.MaxServiceWorkers,
		conf.ServiceQueueLength,
		conf.CacheExpiration,
		conf.CacheEvictionInterval,
	)
	if err2 != nil {
		return nil, errors.Wrap(err2, "failed to create automation pipeline runner")
	}

	condObs := &ocr2keepers20polling.PollingObserverFactory{
		Logger:  log.New(w, "[automation-plugin-conditional-observer] ", log.Lshortfile),
		Source:  rgstry,
		Heads:   rgstry,
		Runner:  runr,
		Encoder: encoder,
	}

	coord := &ocr2keepers20coordinator.CoordinatorFactory{
		Logger:     log.New(w, "[automation-plugin-coordinator] ", log.Lshortfile),
		Encoder:    encoder,
		Logs:       logProvider,
		CacheClean: conf.CacheEvictionInterval,
	}

	ocrLogger := ocrcommon.NewOCRWrapper(lggr, d.cfg.OCR2().TraceLogging(), func(ctx context.Context, msg string) {
		lggr.ErrorIf(d.jobORM.RecordError(ctx, jb.ID, msg), "unable to record error")
	})

	dConf := ocr2keepers20.DelegateConfig{
		BinaryNetworkEndpointFactory: d.peerWrapper.Peer2,
		V2Bootstrappers:              bootstrapPeers,
		ContractTransmitter:          keeperProvider.ContractTransmitter(),
		ContractConfigTracker:        keeperProvider.ContractConfigTracker(),
		MetricsRegisterer:            prometheus.WrapRegistererWith(map[string]string{"job_name": jb.Name.ValueOrZero()}, prometheus.DefaultRegisterer),
		KeepersDatabase:              ocrDB,
		LocalConfig:                  lc,
		Logger:                       ocrLogger,
		MonitoringEndpoint:           d.monitoringEndpointGen.GenMonitoringEndpoint(rid.Network, rid.ChainID, spec.ContractID, synchronization.OCR2Automation),
		OffchainConfigDigester:       keeperProvider.OffchainConfigDigester(),
		OffchainKeyring:              kb,
		OnchainKeyring:               kb,
		ConditionalObserverFactory:   condObs,
		CoordinatorFactory:           coord,
		Encoder:                      encoder,
		Runner:                       runr,
		// the following values are not needed in the delegate config anymore
		CacheExpiration:       cfg.CacheExpiration.Value(),
		CacheEvictionInterval: cfg.CacheEvictionInterval.Value(),
		MaxServiceWorkers:     cfg.MaxServiceWorkers,
		ServiceQueueLength:    cfg.ServiceQueueLength,
	}

	pluginService, err := ocr2keepers20.NewDelegate(dConf)
	if err != nil {
		return nil, errors.Wrap(err, "could not create new keepers ocr2 delegate")
	}

	return []job.ServiceCtx{
		job.NewServiceAdapter(runr),
		keeperProvider,
		rgstry,
		logProvider,
		ocrLogger,
		pluginService,
	}, nil
}

func (d *Delegate) newServicesOCR2Functions(
	ctx context.Context,
	lggr logger.SugaredLogger,
	jb job.Job,
	bootstrapPeers []commontypes.BootstrapperLocator,
	kb ocr2key.KeyBundle,
	functionsOcrDB *db,
	thresholdOcrDB *db,
	s4OcrDB *db,
	lc ocrtypes.LocalConfig,
) ([]job.ServiceCtx, error) {
	spec := jb.OCR2OracleSpec

	rid, err := spec.RelayID()
	if err != nil {
		return nil, ErrJobSpecNoRelayer{Err: err, PluginName: "functions"}
	}
	if rid.Network != relay.NetworkEVM {
		return nil, fmt.Errorf("functions services: expected EVM relayer got %q", rid.Network)
	}
	chain, err := d.legacyChains.Get(rid.ChainID)
	if err != nil {
		return nil, fmt.Errorf("functions services: failed to get chain %s: %w", rid.ChainID, err)
	}
	createPluginProvider := func(pluginType functionsRelay.FunctionsPluginType, relayerName string) (evmrelaytypes.FunctionsProvider, error) {
		return evmrelay.NewFunctionsProvider(
			ctx,
			chain,
			types.RelayArgs{
				ExternalJobID: jb.ExternalJobID,
				JobID:         jb.ID,
				ContractID:    spec.ContractID,
				RelayConfig:   spec.RelayConfig.Bytes(),
				New:           d.isNewlyCreatedJob,
			},
			types.PluginArgs{
				TransmitterID: spec.TransmitterID.String,
				PluginConfig:  spec.PluginConfig.Bytes(),
			},
			lggr.Named(relayerName),
			d.ethKs,
			pluginType,
		)
	}

	functionsProvider, err := createPluginProvider(functionsRelay.FunctionsPlugin, "FunctionsRelayer")
	if err != nil {
		return nil, err
	}

	thresholdProvider, err := createPluginProvider(functionsRelay.ThresholdPlugin, "FunctionsThresholdRelayer")
	if err != nil {
		return nil, err
	}

	s4Provider, err := createPluginProvider(functionsRelay.S4Plugin, "FunctionsS4Relayer")
	if err != nil {
		return nil, err
	}

	ocrLogger := ocrcommon.NewOCRWrapper(lggr, d.cfg.OCR2().TraceLogging(), func(ctx context.Context, msg string) {
		lggr.ErrorIf(d.jobORM.RecordError(ctx, jb.ID, msg), "unable to record error")
	})

	functionsOracleArgs := libocr2.OCR2OracleArgs{
		BinaryNetworkEndpointFactory: d.peerWrapper.Peer2,
		V2Bootstrappers:              bootstrapPeers,
		ContractTransmitter:          functionsProvider.ContractTransmitter(),
		ContractConfigTracker:        functionsProvider.ContractConfigTracker(),
		Database:                     functionsOcrDB,
		LocalConfig:                  lc,
		Logger:                       ocrLogger,
		MonitoringEndpoint:           d.monitoringEndpointGen.GenMonitoringEndpoint(rid.Network, rid.ChainID, spec.ContractID, synchronization.OCR2Functions),
		OffchainConfigDigester:       functionsProvider.OffchainConfigDigester(),
		OffchainKeyring:              kb,
		OnchainKeyring:               kb,
		ReportingPluginFactory:       nil, // To be set by NewFunctionsServices
		MetricsRegisterer:            prometheus.WrapRegistererWith(map[string]string{"job_name": jb.Name.ValueOrZero()}, prometheus.DefaultRegisterer),
	}

	noopMonitoringEndpoint := telemetry.NoopAgent{}

	thresholdOracleArgs := libocr2.OCR2OracleArgs{
		BinaryNetworkEndpointFactory: d.peerWrapper.Peer2,
		V2Bootstrappers:              bootstrapPeers,
		ContractTransmitter:          thresholdProvider.ContractTransmitter(),
		ContractConfigTracker:        thresholdProvider.ContractConfigTracker(),
		Database:                     thresholdOcrDB,
		LocalConfig:                  lc,
		Logger:                       ocrLogger,
		// Telemetry ingress for OCR2Threshold is currently not supported so a noop monitoring endpoint is being used
		MonitoringEndpoint:     &noopMonitoringEndpoint,
		OffchainConfigDigester: thresholdProvider.OffchainConfigDigester(),
		OffchainKeyring:        kb,
		OnchainKeyring:         kb,
		ReportingPluginFactory: nil, // To be set by NewFunctionsServices
		MetricsRegisterer:      prometheus.WrapRegistererWith(map[string]string{"job_name": jb.Name.ValueOrZero()}, prometheus.DefaultRegisterer),
	}

	s4OracleArgs := libocr2.OCR2OracleArgs{
		BinaryNetworkEndpointFactory: d.peerWrapper.Peer2,
		V2Bootstrappers:              bootstrapPeers,
		ContractTransmitter:          s4Provider.ContractTransmitter(),
		ContractConfigTracker:        s4Provider.ContractConfigTracker(),
		Database:                     s4OcrDB,
		LocalConfig:                  lc,
		Logger:                       ocrLogger,
		// Telemetry ingress for OCR2S4 is currently not supported so a noop monitoring endpoint is being used
		MonitoringEndpoint:     &noopMonitoringEndpoint,
		OffchainConfigDigester: s4Provider.OffchainConfigDigester(),
		OffchainKeyring:        kb,
		OnchainKeyring:         kb,
		ReportingPluginFactory: nil, // To be set by NewFunctionsServices
		MetricsRegisterer:      prometheus.WrapRegistererWith(map[string]string{"job_name": jb.Name.ValueOrZero()}, prometheus.DefaultRegisterer),
	}

	encryptedThresholdKeyShare := d.cfg.Threshold().ThresholdKeyShare()
	var thresholdKeyShare []byte
	if len(encryptedThresholdKeyShare) > 0 {
		encryptedThresholdKeyShareBytes, err2 := hex.DecodeString(encryptedThresholdKeyShare)
		if err2 != nil {
			return nil, errors.Wrap(err2, "failed to decode ThresholdKeyShare hex string")
		}
		thresholdKeyShare, err2 = kb.NaclBoxOpenAnonymous(encryptedThresholdKeyShareBytes)
		if err2 != nil {
			return nil, errors.Wrap(err2, "failed to decrypt ThresholdKeyShare")
		}
	}

	functionsServicesConfig := functions.FunctionsServicesConfig{
		Job:               jb,
		JobORM:            d.jobORM,
		BridgeORM:         d.bridgeORM,
		DS:                d.ds,
		Chain:             chain,
		ContractID:        spec.ContractID,
		Logger:            lggr,
		MailMon:           d.mailMon,
		URLsMonEndpoint:   d.monitoringEndpointGen.GenMonitoringEndpoint(rid.Network, rid.ChainID, spec.ContractID, synchronization.FunctionsRequests),
		EthKeystore:       d.ethKs,
		ThresholdKeyShare: thresholdKeyShare,
		LogPollerWrapper:  functionsProvider.LogPollerWrapper(),
	}

	functionsServices, err := functions.NewFunctionsServices(ctx, &functionsOracleArgs, &thresholdOracleArgs, &s4OracleArgs, &functionsServicesConfig)
	if err != nil {
		return nil, errors.Wrap(err, "error calling NewFunctionsServices")
	}

	return append([]job.ServiceCtx{functionsProvider, thresholdProvider, s4Provider, ocrLogger}, functionsServices...), nil
}

// errorLog implements [loop.ErrorLog]
type errorLog struct {
	jobID       int32
	recordError func(ctx context.Context, jobID int32, description string) error
}

func (l *errorLog) SaveError(ctx context.Context, msg string) error {
	return l.recordError(ctx, l.jobID, msg)
}

type logWriter struct {
	log logger.Logger
}

func (l *logWriter) Write(p []byte) (n int, err error) {
	l.log.Debug(string(p), nil)
	n = len(p)
	return
}<|MERGE_RESOLUTION|>--- conflicted
+++ resolved
@@ -26,12 +26,6 @@
 	ocr2keepers20runner "github.com/smartcontractkit/chainlink-automation/pkg/v2/runner"
 	ocr2keepers21config "github.com/smartcontractkit/chainlink-automation/pkg/v3/config"
 	ocr2keepers21 "github.com/smartcontractkit/chainlink-automation/pkg/v3/plugin"
-<<<<<<< HEAD
-	"github.com/smartcontractkit/chainlink-common/pkg/loop/reportingplugins/ocr3"
-
-	"github.com/smartcontractkit/chainlink/v2/core/config/env"
-=======
->>>>>>> dfd239a1
 
 	"github.com/smartcontractkit/chainlink-common/pkg/loop"
 	"github.com/smartcontractkit/chainlink-common/pkg/loop/reportingplugins"
@@ -41,14 +35,7 @@
 	"github.com/smartcontractkit/chainlink-common/pkg/types/core"
 	llotypes "github.com/smartcontractkit/chainlink-common/pkg/types/llo"
 	"github.com/smartcontractkit/chainlink-common/pkg/utils/mailbox"
-<<<<<<< HEAD
-=======
-
-	"github.com/smartcontractkit/chainlink-vrf/altbn_128"
-	dkgpkg "github.com/smartcontractkit/chainlink-vrf/dkg"
-	"github.com/smartcontractkit/chainlink-vrf/ocr2vrf"
-
->>>>>>> dfd239a1
+
 	"github.com/smartcontractkit/chainlink/v2/core/bridges"
 	"github.com/smartcontractkit/chainlink/v2/core/chains/legacyevm"
 	coreconfig "github.com/smartcontractkit/chainlink/v2/core/config"
@@ -1046,248 +1033,6 @@
 	return medianServices, err2
 }
 
-<<<<<<< HEAD
-=======
-func (d *Delegate) newServicesDKG(
-	lggr logger.SugaredLogger,
-	jb job.Job,
-	bootstrapPeers []commontypes.BootstrapperLocator,
-	kb ocr2key.KeyBundle,
-	ocrDB *db,
-	lc ocrtypes.LocalConfig,
-) ([]job.ServiceCtx, error) {
-	spec := jb.OCR2OracleSpec
-	rid, err := spec.RelayID()
-	if err != nil {
-		return nil, ErrJobSpecNoRelayer{Err: err, PluginName: "DKG"}
-	}
-	if rid.Network != relay.NetworkEVM {
-		return nil, fmt.Errorf("DKG services: expected EVM relayer got %q", rid.Network)
-	}
-
-	chain, err2 := d.legacyChains.Get(rid.ChainID)
-	if err2 != nil {
-		return nil, fmt.Errorf("DKG services: failed to get chain %s: %w", rid.ChainID, err2)
-	}
-	ocr2vrfRelayer := evmrelay.NewOCR2VRFRelayer(chain, lggr.Named("OCR2VRFRelayer"), d.ethKs)
-	dkgProvider, err2 := ocr2vrfRelayer.NewDKGProvider(
-		types.RelayArgs{
-			ExternalJobID: jb.ExternalJobID,
-			JobID:         jb.ID,
-			ContractID:    spec.ContractID,
-			New:           d.isNewlyCreatedJob,
-			RelayConfig:   spec.RelayConfig.Bytes(),
-		}, types.PluginArgs{
-			TransmitterID: spec.TransmitterID.String,
-			PluginConfig:  spec.PluginConfig.Bytes(),
-		})
-	if err2 != nil {
-		return nil, err2
-	}
-	ocrLogger := ocrcommon.NewOCRWrapper(lggr, d.cfg.OCR2().TraceLogging(), func(ctx context.Context, msg string) {
-		lggr.ErrorIf(d.jobORM.RecordError(ctx, jb.ID, msg), "unable to record error")
-	})
-	noopMonitoringEndpoint := telemetry.NoopAgent{}
-	oracleArgsNoPlugin := libocr2.OCR2OracleArgs{
-		BinaryNetworkEndpointFactory: d.peerWrapper.Peer2,
-		V2Bootstrappers:              bootstrapPeers,
-		ContractTransmitter:          dkgProvider.ContractTransmitter(),
-		ContractConfigTracker:        dkgProvider.ContractConfigTracker(),
-		Database:                     ocrDB,
-		LocalConfig:                  lc,
-		Logger:                       ocrLogger,
-		// Telemetry ingress for DKG is currently not supported so a noop monitoring endpoint is being used
-		MonitoringEndpoint:     &noopMonitoringEndpoint,
-		OffchainConfigDigester: dkgProvider.OffchainConfigDigester(),
-		OffchainKeyring:        kb,
-		OnchainKeyring:         kb,
-		MetricsRegisterer:      prometheus.WrapRegistererWith(map[string]string{"job_name": jb.Name.ValueOrZero()}, prometheus.DefaultRegisterer),
-	}
-	services, err := dkg.NewDKGServices(jb, dkgProvider, lggr, ocrLogger, d.dkgSignKs, d.dkgEncryptKs, chain.Client(), oracleArgsNoPlugin, d.ds, chain.ID(), spec.Relay)
-	if err != nil {
-		return nil, err
-	}
-	services = append(services, ocrLogger)
-	return services, nil
-}
-
-func (d *Delegate) newServicesOCR2VRF(
-	ctx context.Context,
-	lggr logger.SugaredLogger,
-	jb job.Job,
-	bootstrapPeers []commontypes.BootstrapperLocator,
-	kb ocr2key.KeyBundle,
-	ocrDB *db,
-	lc ocrtypes.LocalConfig,
-) ([]job.ServiceCtx, error) {
-	spec := jb.OCR2OracleSpec
-
-	rid, err := spec.RelayID()
-	if err != nil {
-		return nil, ErrJobSpecNoRelayer{Err: err, PluginName: "VRF"}
-	}
-	if rid.Network != relay.NetworkEVM {
-		return nil, fmt.Errorf("VRF services: expected EVM relayer got %q", rid.Network)
-	}
-	chain, err2 := d.legacyChains.Get(rid.ChainID)
-	if err2 != nil {
-		return nil, fmt.Errorf("VRF services: failed to get chain (%s): %w", rid.ChainID, err2)
-	}
-	if jb.ForwardingAllowed != chain.Config().EVM().Transactions().ForwardersEnabled() {
-		return nil, errors.New("transaction forwarding settings must be consistent for ocr2vrf")
-	}
-
-	var cfg ocr2vrfconfig.PluginConfig
-	err2 = json.Unmarshal(spec.PluginConfig.Bytes(), &cfg)
-	if err2 != nil {
-		return nil, errors.Wrap(err2, "unmarshal ocr2vrf plugin config")
-	}
-
-	err2 = ocr2vrfconfig.ValidatePluginConfig(cfg, d.dkgSignKs, d.dkgEncryptKs)
-	if err2 != nil {
-		return nil, errors.Wrap(err2, "validate ocr2vrf plugin config")
-	}
-
-	ocr2vrfRelayer := evmrelay.NewOCR2VRFRelayer(chain, lggr.Named("OCR2VRFRelayer"), d.ethKs)
-	transmitterID := spec.TransmitterID.String
-
-	vrfProvider, err2 := ocr2vrfRelayer.NewOCR2VRFProvider(
-		types.RelayArgs{
-			ExternalJobID: jb.ExternalJobID,
-			JobID:         jb.ID,
-			ContractID:    spec.ContractID,
-			New:           d.isNewlyCreatedJob,
-			RelayConfig:   spec.RelayConfig.Bytes(),
-		}, types.PluginArgs{
-			TransmitterID: transmitterID,
-			PluginConfig:  spec.PluginConfig.Bytes(),
-		})
-	if err2 != nil {
-		return nil, errors.Wrap(err2, "new vrf provider")
-	}
-
-	dkgProvider, err2 := ocr2vrfRelayer.NewDKGProvider(
-		types.RelayArgs{
-			ExternalJobID: jb.ExternalJobID,
-			JobID:         jb.ID,
-			ContractID:    cfg.DKGContractAddress,
-			RelayConfig:   spec.RelayConfig.Bytes(),
-		}, types.PluginArgs{
-			TransmitterID: transmitterID,
-			PluginConfig:  spec.PluginConfig.Bytes(),
-		})
-	if err2 != nil {
-		return nil, errors.Wrap(err2, "new dkg provider")
-	}
-
-	dkgContract, err2 := dkg.NewOnchainDKGClient(cfg.DKGContractAddress, chain.Client())
-	if err2 != nil {
-		return nil, errors.Wrap(err2, "new onchain dkg client")
-	}
-
-	timeout := 5 * time.Second
-	interval := 60 * time.Second
-	juelsLogger := lggr.Named("JuelsFeeCoin").With("contract", cfg.LinkEthFeedAddress, "timeout", timeout, "interval", interval)
-	juelsPerFeeCoin, err2 := juelsfeecoin.NewLinkEthPriceProvider(
-		common.HexToAddress(cfg.LinkEthFeedAddress), chain.Client(), timeout, interval, juelsLogger)
-	if err2 != nil {
-		return nil, errors.Wrap(err2, "new link eth price provider")
-	}
-
-	reasonableGasPrice := reasonablegasprice.NewReasonableGasPriceProvider(
-		chain.GasEstimator(),
-		timeout,
-		chain.Config().EVM().GasEstimator().PriceMax(),
-		chain.Config().EVM().GasEstimator().EIP1559DynamicFees(),
-	)
-
-	encryptionSecretKey, err2 := d.dkgEncryptKs.Get(cfg.DKGEncryptionPublicKey)
-	if err2 != nil {
-		return nil, errors.Wrap(err2, "get DKG encryption key")
-	}
-	signingSecretKey, err2 := d.dkgSignKs.Get(cfg.DKGSigningPublicKey)
-	if err2 != nil {
-		return nil, errors.Wrap(err2, "get DKG signing key")
-	}
-	keyID, err2 := dkg.DecodeKeyID(cfg.DKGKeyID)
-	if err2 != nil {
-		return nil, errors.Wrap(err2, "decode DKG key ID")
-	}
-
-	coordinator, err2 := ocr2coordinator.New(
-		ctx,
-		lggr.Named("OCR2VRFCoordinator"),
-		common.HexToAddress(spec.ContractID),
-		common.HexToAddress(cfg.VRFCoordinatorAddress),
-		common.HexToAddress(cfg.DKGContractAddress),
-		chain.Client(),
-		chain.LogPoller(),
-		chain.Config().EVM().FinalityDepth(),
-	)
-	if err2 != nil {
-		return nil, errors.Wrap(err2, "create ocr2vrf coordinator")
-	}
-	l := lggr.Named("OCR2VRF").With(
-		"jobName", jb.Name.ValueOrZero(),
-		"jobID", jb.ID,
-	)
-	vrfLogger := ocrcommon.NewOCRWrapper(l.With("vrfContractID", spec.ContractID), d.cfg.OCR2().TraceLogging(), func(ctx context.Context, msg string) {
-		lggr.ErrorIf(d.jobORM.RecordError(ctx, jb.ID, msg), "unable to record error")
-	})
-	dkgLogger := ocrcommon.NewOCRWrapper(l.With("dkgContractID", cfg.DKGContractAddress), d.cfg.OCR2().TraceLogging(), func(ctx context.Context, msg string) {
-		lggr.ErrorIf(d.jobORM.RecordError(ctx, jb.ID, msg), "unable to record error")
-	})
-	dkgReportingPluginFactoryDecorator := func(wrapped ocrtypes.ReportingPluginFactory) ocrtypes.ReportingPluginFactory {
-		return promwrapper.NewPromFactory(wrapped, "DKG", string(relay.NetworkEVM), chain.ID())
-	}
-	vrfReportingPluginFactoryDecorator := func(wrapped ocrtypes.ReportingPluginFactory) ocrtypes.ReportingPluginFactory {
-		return promwrapper.NewPromFactory(wrapped, "OCR2VRF", string(relay.NetworkEVM), chain.ID())
-	}
-	noopMonitoringEndpoint := telemetry.NoopAgent{}
-	oracles, err2 := ocr2vrf.NewOCR2VRF(ocr2vrf.DKGVRFArgs{
-		VRFLogger:                    vrfLogger,
-		DKGLogger:                    dkgLogger,
-		BinaryNetworkEndpointFactory: d.peerWrapper.Peer2,
-		V2Bootstrappers:              bootstrapPeers,
-		OffchainKeyring:              kb,
-		OnchainKeyring:               kb,
-		VRFOffchainConfigDigester:    vrfProvider.OffchainConfigDigester(),
-		VRFContractConfigTracker:     vrfProvider.ContractConfigTracker(),
-		VRFContractTransmitter:       vrfProvider.ContractTransmitter(),
-		VRFDatabase:                  ocrDB,
-		VRFLocalConfig:               lc,
-		VRFMonitoringEndpoint:        d.monitoringEndpointGen.GenMonitoringEndpoint(rid.Network, rid.ChainID, spec.ContractID, synchronization.OCR2VRF),
-		DKGContractConfigTracker:     dkgProvider.ContractConfigTracker(),
-		DKGOffchainConfigDigester:    dkgProvider.OffchainConfigDigester(),
-		DKGContract:                  dkgpkg.NewOnchainContract(dkgContract, &altbn_128.G2{}),
-		DKGContractTransmitter:       dkgProvider.ContractTransmitter(),
-		DKGDatabase:                  ocrDB,
-		DKGLocalConfig:               lc,
-		// Telemetry ingress for DKG is currently not supported so a noop monitoring endpoint is being used
-		DKGMonitoringEndpoint:              &noopMonitoringEndpoint,
-		Serializer:                         reportserializer.NewReportSerializer(&altbn_128.G1{}),
-		JuelsPerFeeCoin:                    juelsPerFeeCoin,
-		ReasonableGasPrice:                 reasonableGasPrice,
-		Coordinator:                        coordinator,
-		Esk:                                encryptionSecretKey.KyberScalar(),
-		Ssk:                                signingSecretKey.KyberScalar(),
-		KeyID:                              keyID,
-		DKGReportingPluginFactoryDecorator: dkgReportingPluginFactoryDecorator,
-		VRFReportingPluginFactoryDecorator: vrfReportingPluginFactoryDecorator,
-		DKGSharePersistence:                persistence.NewShareDB(d.ds, lggr.Named("DKGShareDB"), chain.ID(), spec.Relay),
-	})
-	if err2 != nil {
-		return nil, errors.Wrap(err2, "new ocr2vrf")
-	}
-
-	// NOTE: we return from here with the services because the OCR2VRF oracles are defined
-	// and exported from the ocr2vrf library. It takes care of running the DKG and OCR2VRF
-	// oracles under the hood together.
-	oracleCtx := job.NewServiceAdapter(oracles)
-	return []job.ServiceCtx{vrfProvider, dkgProvider, oracleCtx}, nil
-}
-
->>>>>>> dfd239a1
 func (d *Delegate) newServicesOCR2Keepers(
 	ctx context.Context,
 	lggr logger.SugaredLogger,
