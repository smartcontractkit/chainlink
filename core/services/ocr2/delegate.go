--- conflicted
+++ resolved
@@ -862,14 +862,52 @@
 	spec *job.OCR2OracleSpec,
 ) ([]job.ServiceCtx, error) {
 	credName, err2 := jb.OCR2OracleSpec.PluginConfig.MercuryCredentialName()
+	spec := jb.OCR2OracleSpec
+	var cfg ocr2keeper.PluginConfig
+	if err := json.Unmarshal(spec.PluginConfig.Bytes(), &cfg); err != nil {
+		return nil, errors.Wrap(err, "unmarshal ocr2keepers plugin config")
+	}
+
+	if err := ocr2keeper.ValidatePluginConfig(cfg); err != nil {
+		return nil, errors.Wrap(err, "ocr2keepers plugin config validation failure")
+	}
+
+	switch cfg.ContractVersion {
+	case "v2.1":
+		return d.newServicesOCR2Keepers21(lggr, jb, runResults, bootstrapPeers, kb, ocrDB, lc, ocrLogger, cfg, spec)
+	case "v2.0":
+		return d.newServicesOCR2Keepers20(lggr, jb, runResults, bootstrapPeers, kb, ocrDB, lc, ocrLogger, cfg, spec)
+	default:
+		return d.newServicesOCR2Keepers20(lggr, jb, runResults, bootstrapPeers, kb, ocrDB, lc, ocrLogger, cfg, spec)
+	}
+}
+
+func (d *Delegate) newServicesOCR2Keepers21(
+	lggr logger.SugaredLogger,
+	jb job.Job,
+	runResults chan pipeline.Run,
+	bootstrapPeers []commontypes.BootstrapperLocator,
+	kb ocr2key.KeyBundle,
+	ocrDB *db,
+	lc ocrtypes.LocalConfig,
+	ocrLogger commontypes.Logger,
+	cfg ocr2keeper.PluginConfig,
+	spec *job.OCR2OracleSpec,
+) ([]job.ServiceCtx, error) {
+	credName, err2 := jb.OCR2OracleSpec.PluginConfig.MercuryCredentialName()
 	if err2 != nil {
 		return nil, errors.Wrap(err2, "failed to get mercury credential name")
+		return nil, errors.Wrap(err2, "failed to get mercury credential name")
 	}
 
 	mc := d.cfg.Mercury().Credentials(credName)
 
 	keeperProvider, rgstry, encoder, transmitEventProvider, logProvider, wrappedKey, blockSub, err2 := ocr2keeper.EVMDependencies21(jb, d.db, lggr, d.chainSet, d.pipelineRunner, mc, kb)
-	if err2 != nil {
+	mc := d.cfg.Mercury().Credentials(credName)
+
+	keeperProvider, rgstry, encoder, transmitEventProvider, logProvider, wrappedKey, blockSub, err2 := ocr2keeper.EVMDependencies21(jb, d.db, lggr, d.chainSet, d.pipelineRunner, mc, kb)
+	if err2 != nil {
+		return nil, errors.Wrap(err2, "could not build dependencies for ocr2 keepers")
 		return nil, errors.Wrap(err2, "could not build dependencies for ocr2 keepers")
 	}
 
@@ -879,7 +917,6 @@
 		CacheEvictionInterval: config.DefaultCacheClearInterval,
 		MaxServiceWorkers:     config.DefaultMaxServiceWorkers,
 		ServiceQueueLength:    config.DefaultServiceQueueLength,
-<<<<<<< HEAD
 	}
 
 	// override if set in config
@@ -895,23 +932,6 @@
 		conf.MaxServiceWorkers = cfg.MaxServiceWorkers
 	}
 
-=======
-	}
-
-	// override if set in config
-	if cfg.CacheExpiration.Value() != 0 {
-		conf.CacheExpiration = cfg.CacheExpiration.Value()
-	}
-
-	if cfg.CacheEvictionInterval.Value() != 0 {
-		conf.CacheEvictionInterval = cfg.CacheEvictionInterval.Value()
-	}
-
-	if cfg.MaxServiceWorkers != 0 {
-		conf.MaxServiceWorkers = cfg.MaxServiceWorkers
-	}
-
->>>>>>> c57dd76f
 	if cfg.ServiceQueueLength != 0 {
 		conf.ServiceQueueLength = cfg.ServiceQueueLength
 	}
@@ -938,10 +958,7 @@
 		ServiceQueueLength:           cfg.ServiceQueueLength,
 		BlockSubscriber:              blockSub,
 		RecoverableProvider:          new(mockRecoverableProvider),
-<<<<<<< HEAD
 		UpkeepTypeGetter:             ocr2keepercore.GetUpkeepType,
-=======
->>>>>>> c57dd76f
 	}
 
 	pluginService, err := plugin.NewDelegate(dConf)
