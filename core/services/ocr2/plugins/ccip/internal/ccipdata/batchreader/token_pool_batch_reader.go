--- conflicted
+++ resolved
@@ -40,14 +40,7 @@
 
 var _ TokenPoolBatchedReader = (*EVMTokenPoolBatchedReader)(nil)
 
-<<<<<<< HEAD
-func NewEVMTokenPoolBatchedReader(lggr logger.Logger, remoteChainSelector uint64, offRampAddress common.Address, evmBatchCaller rpclib.EvmBatchCaller) *EVMTokenPoolBatchedReader {
-	return &EVMTokenPoolBatchedReader{
-		lggr:                lggr,
-		remoteChainSelector: remoteChainSelector,
-		offRampAddress:      offRampAddress,
-=======
-func NewEVMTokenPoolBatchedReader(lggr logger.Logger, remoteChainSelector uint64, offRampAddress cciptypes.Address, evmBatchCaller rpclib.EvmBatchCaller, lp logpoller.LogPoller) (*EVMTokenPoolBatchedReader, error) {
+func NewEVMTokenPoolBatchedReader(lggr logger.Logger, remoteChainSelector uint64, offRampAddress cciptypes.Address, evmBatchCaller rpclib.EvmBatchCaller) (*EVMTokenPoolBatchedReader, error) {
 	offRampAddrEvm, err := ccipcalc.GenericAddrToEvm(offRampAddress)
 	if err != nil {
 		return nil, err
@@ -57,8 +50,6 @@
 		lggr:                lggr,
 		remoteChainSelector: remoteChainSelector,
 		offRampAddress:      offRampAddrEvm,
-		lp:                  lp,
->>>>>>> 899ae509
 		evmBatchCaller:      evmBatchCaller,
 		tokenPoolReaders:    make(map[cciptypes.Address]ccipdata.TokenPoolReader),
 	}, nil
@@ -97,11 +88,7 @@
 		}
 	}
 
-<<<<<<< HEAD
-	return batchCallLatestBlockNumber[ccipdata.TokenBucketRateLimit](ctx, br.evmBatchCaller, evmCalls)
-=======
-	return batchCallLatestBlockNumber[cciptypes.TokenBucketRateLimit](ctx, br.lp, br.evmBatchCaller, evmCalls)
->>>>>>> 899ae509
+	return batchCallLatestBlockNumber[cciptypes.TokenBucketRateLimit](ctx, br.evmBatchCaller, evmCalls)
 }
 
 // loadTokenPoolReaders loads the token pools into the factory's cache
