--- conflicted
+++ resolved
@@ -3,12 +3,7 @@
 import (
 	"bytes"
 	"fmt"
-<<<<<<< HEAD
 	"text/template"
-
-=======
-	"github.com/smartcontractkit/chainlink/v2/core/utils"
->>>>>>> dcf1110f
 	"time"
 
 	"github.com/ethereum/go-ethereum/common"
@@ -272,11 +267,7 @@
 		ocrSpec.PluginConfig["USDCConfig.SourceMessageTransmitterAddress"] = fmt.Sprintf("\"%s\"", utils.RandomAddress().String())
 		ocrSpec.PluginConfig["USDCConfig.AttestationAPITimeoutSeconds"] = 5
 	}
-<<<<<<< HEAD
 	return &OCR2TaskJobSpec{
-=======
-	return &client.OCR2TaskJobSpec{
->>>>>>> dcf1110f
 		OCR2OracleSpec: ocrSpec,
 		JobType:        "offchainreporting2",
 		Name:           JobName(Execution, params.SourceChainName, params.DestChainName, params.Version),
