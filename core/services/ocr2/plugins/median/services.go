package median

import (
	"context"
	"encoding/json"
	"errors"
	"fmt"
	"math/big"
	"time"

	"github.com/ethereum/go-ethereum/common"
	"github.com/smartcontractkit/libocr/offchainreporting2/reportingplugin/median"
	libocr "github.com/smartcontractkit/libocr/offchainreporting2plus"
	ocr2types "github.com/smartcontractkit/libocr/offchainreporting2plus/types"

	"github.com/smartcontractkit/chainlink-relay/pkg/loop"
	"github.com/smartcontractkit/chainlink-relay/pkg/types"

	"github.com/smartcontractkit/chainlink/v2/core/config/env"
	"github.com/smartcontractkit/chainlink/v2/core/logger"
	"github.com/smartcontractkit/chainlink/v2/core/services"
	"github.com/smartcontractkit/chainlink/v2/core/services/job"
	"github.com/smartcontractkit/chainlink/v2/core/services/ocr2/plugins/median/config"
	"github.com/smartcontractkit/chainlink/v2/core/services/ocrcommon"
	"github.com/smartcontractkit/chainlink/v2/core/services/pipeline"
	"github.com/smartcontractkit/chainlink/v2/plugins"
)

type MedianConfig interface {
	JobPipelineMaxSuccessfulRuns() uint64
	plugins.RegistrarConfig
}

// concrete implementation of MedianConfig
type medianConfig struct {
	jobPipelineMaxSuccessfulRuns uint64
	plugins.RegistrarConfig
}

func NewMedianConfig(jobPipelineMaxSuccessfulRuns uint64, pluginProcessCfg plugins.RegistrarConfig) MedianConfig {
	return &medianConfig{
		jobPipelineMaxSuccessfulRuns: jobPipelineMaxSuccessfulRuns,
		RegistrarConfig:              pluginProcessCfg,
	}
}

func (m *medianConfig) JobPipelineMaxSuccessfulRuns() uint64 {
	return m.jobPipelineMaxSuccessfulRuns
}

// This wrapper avoids the need to modify the signature of NewMedianFactory in all of the non-evm
// relay repos as well as its primary definition in chainlink-relay. Once ChainReader is implemented
// and working on all 4 blockchain families, we can remove the original MedianContract() method from
// MedianProvider and pass medianContract as a separate param to NewMedianFactory
type medianProviderWrapper struct {
	types.MedianProvider
	contract median.MedianContract
}

// Override relay's implementation of MedianContract with product plugin's implementation of
// MedianContract, making use of product-agnostic ChainReader to read the contract instead of relay MedianContract
func (m medianProviderWrapper) MedianContract() median.MedianContract {
	return m.contract
}

func NewMedianServices(ctx context.Context,
	jb job.Job,
	isNewlyCreatedJob bool,
	relayer loop.Relayer,
	pipelineRunner pipeline.Runner,
	runResults chan *pipeline.Run,
	lggr logger.Logger,
	argsNoPlugin libocr.OCR2OracleArgs,
	cfg MedianConfig,
	chEnhancedTelem chan ocrcommon.EnhancedTelemetryData,
	errorLog loop.ErrorLog,

) (srvs []job.ServiceCtx, err error) {
	var pluginConfig config.PluginConfig
	err = json.Unmarshal(jb.OCR2OracleSpec.PluginConfig.Bytes(), &pluginConfig)
	if err != nil {
		return
	}
	err = config.ValidatePluginConfig(pluginConfig)
	if err != nil {
		return
	}
	spec := jb.OCR2OracleSpec

	provider, err := relayer.NewPluginProvider(ctx, types.RelayArgs{
		ExternalJobID: jb.ExternalJobID,
		JobID:         jb.ID,
		ContractID:    spec.ContractID,
		New:           isNewlyCreatedJob,
		RelayConfig:   spec.RelayConfig.BytesWithPreservedJson(),
		ProviderType:  string(spec.PluginType),
	}, types.PluginArgs{
		TransmitterID: spec.TransmitterID.String,
		PluginConfig:  spec.PluginConfig.Bytes(),
	})
	if err != nil {
		return
	}

	medianProvider, ok := provider.(types.MedianProvider)
	if !ok {
		return nil, errors.New("could not coerce PluginProvider to MedianProvider")
	}

	srvs = append(srvs, provider)
	argsNoPlugin.ContractTransmitter = provider.ContractTransmitter()
	argsNoPlugin.ContractConfigTracker = provider.ContractConfigTracker()
	argsNoPlugin.OffchainConfigDigester = provider.OffchainConfigDigester()

	abort := func() {
		if cerr := services.MultiCloser(srvs).Close(); err != nil {
			lggr.Errorw("Error closing unused services", "err", cerr)
		}
	}

	dataSource, juelsPerFeeCoinSource := ocrcommon.NewDataSourceV2(pipelineRunner,
		jb,
		*jb.PipelineSpec,
		lggr,
		runResults,
		chEnhancedTelem,
	), ocrcommon.NewInMemoryDataSource(pipelineRunner, jb, pipeline.Spec{
		ID:           jb.ID,
		DotDagSource: pluginConfig.JuelsPerFeeCoinPipeline,
		CreatedAt:    time.Now(),
	}, lggr)

	if medianProvider.ChainReader() != nil {
		medianProvider = medianProviderWrapper{
			medianProvider, // attach newer MedianContract which uses ChainReader
			newMedianContract(provider.ChainReader(), common.HexToAddress(spec.ContractID)),
		}
	}

	if cmdName := env.MedianPluginCmd.Get(); cmdName != "" {

		// use unique logger names so we can use it to register a loop
		medianLggr := lggr.Named("Median").Named(spec.ContractID).Named(spec.GetID())
		cmdFn, telem, err2 := cfg.RegisterLOOP(medianLggr.Name(), cmdName)
		if err2 != nil {
			err = fmt.Errorf("failed to register loop: %w", err2)
			abort()
			return
		}
		median := loop.NewMedianService(lggr, telem, cmdFn, medianProvider, dataSource, juelsPerFeeCoinSource, errorLog)
		argsNoPlugin.ReportingPluginFactory = median
		srvs = append(srvs, median)
	} else {
		argsNoPlugin.ReportingPluginFactory, err = NewPlugin(lggr).NewMedianFactory(ctx, medianProvider, dataSource, juelsPerFeeCoinSource, errorLog)
		if err != nil {
			err = fmt.Errorf("failed to create median factory: %w", err)
			abort()
			return
		}
	}

	var oracle libocr.Oracle
	oracle, err = libocr.NewOracle(argsNoPlugin)
	if err != nil {
		abort()
		return
	}
	runSaver := ocrcommon.NewResultRunSaver(
		runResults,
		pipelineRunner,
		make(chan struct{}),
		lggr,
		cfg.JobPipelineMaxSuccessfulRuns(),
	)
	srvs = append(srvs, runSaver, job.NewServiceAdapter(oracle))
	if !jb.OCR2OracleSpec.CaptureEATelemetry {
		lggr.Infof("Enhanced EA telemetry is disabled for job %s", jb.Name.ValueOrZero())
	}
	return
}

type medianContract struct {
	chainReader types.ChainReader
	contract    types.BoundContract
}

type latestTransmissionDetailsResponse struct {
<<<<<<< HEAD
	ConfigDigest    ocr2types.ConfigDigest
	Epoch           uint32
	Round           uint8
	LatestAnswer    *big.Int
	LatestTimestamp uint64
=======
	configDigest    ocr2types.ConfigDigest
	epoch           uint32
	round           uint8
	latestAnswer    *big.Int
	latestTimestamp time.Time
>>>>>>> bc4f33c4
}

type latestRoundRequested struct {
	configDigest ocr2types.ConfigDigest
	epoch        uint32
	round        uint8
}

func (m *medianContract) LatestTransmissionDetails(ctx context.Context) (configDigest ocr2types.ConfigDigest, epoch uint32, round uint8, latestAnswer *big.Int, latestTimestamp time.Time, err error) {
	var resp latestTransmissionDetailsResponse

	err = m.chainReader.GetLatestValue(ctx, m.contract, "LatestTransmissionDetails", nil, &resp)
	if err != nil {
		return
	}

<<<<<<< HEAD
	return resp.ConfigDigest, resp.Epoch, resp.Round, resp.LatestAnswer, time.Unix(int64(resp.LatestTimestamp), 0), err
=======
	return resp.configDigest, resp.epoch, resp.round, resp.latestAnswer, resp.latestTimestamp, err
>>>>>>> bc4f33c4
}

func (m *medianContract) LatestRoundRequested(ctx context.Context, lookback time.Duration) (configDigest ocr2types.ConfigDigest, epoch uint32, round uint8, err error) {
	var resp latestRoundRequested

	err = m.chainReader.GetLatestValue(ctx, m.contract, "LatestRoundReported", map[string]string{}, &resp)
	if err != nil {
		return
	}

	return resp.configDigest, resp.epoch, resp.round, err
}

func newMedianContract(chainReader types.ChainReader, address common.Address) *medianContract {
	contract := types.BoundContract{Address: address.String(), Name: "median", Pending: true}
	return &medianContract{chainReader, contract}
}<|MERGE_RESOLUTION|>--- conflicted
+++ resolved
@@ -185,19 +185,11 @@
 }
 
 type latestTransmissionDetailsResponse struct {
-<<<<<<< HEAD
-	ConfigDigest    ocr2types.ConfigDigest
-	Epoch           uint32
-	Round           uint8
-	LatestAnswer    *big.Int
-	LatestTimestamp uint64
-=======
 	configDigest    ocr2types.ConfigDigest
 	epoch           uint32
 	round           uint8
 	latestAnswer    *big.Int
 	latestTimestamp time.Time
->>>>>>> bc4f33c4
 }
 
 type latestRoundRequested struct {
@@ -214,11 +206,7 @@
 		return
 	}
 
-<<<<<<< HEAD
-	return resp.ConfigDigest, resp.Epoch, resp.Round, resp.LatestAnswer, time.Unix(int64(resp.LatestTimestamp), 0), err
-=======
 	return resp.configDigest, resp.epoch, resp.round, resp.latestAnswer, resp.latestTimestamp, err
->>>>>>> bc4f33c4
 }
 
 func (m *medianContract) LatestRoundRequested(ctx context.Context, lookback time.Duration) (configDigest ocr2types.ConfigDigest, epoch uint32, round uint8, err error) {
