package ocr2keeper

import (
	"fmt"
	"math/big"

	"github.com/smartcontractkit/libocr/offchainreporting2plus/ocr3types"
	ocrtypes "github.com/smartcontractkit/libocr/offchainreporting2plus/types"
	ocr2keepers20 "github.com/smartcontractkit/ocr2keepers/pkg/v2"
	ocr2keepers20coordinator "github.com/smartcontractkit/ocr2keepers/pkg/v2/coordinator"
	ocr2keepers20polling "github.com/smartcontractkit/ocr2keepers/pkg/v2/observer/polling"
	ocr2keepers20runner "github.com/smartcontractkit/ocr2keepers/pkg/v2/runner"
	ocr2keepers21plugin "github.com/smartcontractkit/ocr2keepers/pkg/v3/plugin"
	"github.com/smartcontractkit/sqlx"

	"github.com/smartcontractkit/chainlink-relay/pkg/types"

	ocr2keepers21 "github.com/smartcontractkit/ocr2keepers/pkg/v3/types"

	"github.com/smartcontractkit/chainlink/v2/core/chains/evm"
	"github.com/smartcontractkit/chainlink/v2/core/logger"
	"github.com/smartcontractkit/chainlink/v2/core/services/job"
	"github.com/smartcontractkit/chainlink/v2/core/services/keystore/keys/ethkey"
	"github.com/smartcontractkit/chainlink/v2/core/services/ocr2/models"
	kevm20 "github.com/smartcontractkit/chainlink/v2/core/services/ocr2/plugins/ocr2keeper/evm20"
	kevm21 "github.com/smartcontractkit/chainlink/v2/core/services/ocr2/plugins/ocr2keeper/evm21"
	"github.com/smartcontractkit/chainlink/v2/core/services/ocr2/plugins/ocr2keeper/evm21/upkeepstate"
	"github.com/smartcontractkit/chainlink/v2/core/services/pipeline"
	evmrelay "github.com/smartcontractkit/chainlink/v2/core/services/relay/evm"
)

type Encoder20 interface {
	ocr2keepers20.Encoder
	ocr2keepers20coordinator.Encoder
	ocr2keepers20polling.Encoder
	ocr2keepers20runner.Encoder
	ocr2keepers20coordinator.Encoder
}

type Encoder21 interface {
	ocr2keepers21.Encoder
}

var (
	ErrNoChainFromSpec = fmt.Errorf("could not create chain from spec")
)

func EVMProvider(db *sqlx.DB, chain evm.Chain, lggr logger.Logger, spec job.Job, pr pipeline.Runner) (evmrelay.OCR2KeeperProvider, error) {
	oSpec := spec.OCR2OracleSpec
	ocr2keeperRelayer := evmrelay.NewOCR2KeeperRelayer(db, chain, pr, spec, lggr.Named("OCR2KeeperRelayer"))

	keeperProvider, err := ocr2keeperRelayer.NewOCR2KeeperProvider(
		types.RelayArgs{
			ExternalJobID: spec.ExternalJobID,
			JobID:         oSpec.ID,
			ContractID:    oSpec.ContractID,
			RelayConfig:   oSpec.RelayConfig.Bytes(),
		},
		types.PluginArgs{
			TransmitterID: oSpec.TransmitterID.String,
			PluginConfig:  oSpec.PluginConfig.Bytes(),
		},
	)
	if err != nil {
		return nil, fmt.Errorf("%w: failed to create new ocr2keeper provider", err)
	}

	return keeperProvider, nil
}

func EVMDependencies20(
	spec job.Job,
	db *sqlx.DB,
	lggr logger.Logger,
	set evm.ChainSet,
	pr pipeline.Runner,
) (evmrelay.OCR2KeeperProvider, *kevm20.EvmRegistry, Encoder20, *kevm20.LogProvider, error) {
	var err error
	var chain evm.Chain
	var keeperProvider evmrelay.OCR2KeeperProvider
	var registry *kevm20.EvmRegistry

	oSpec := spec.OCR2OracleSpec

	// get the chain from the config
	chainID, err2 := spec.OCR2OracleSpec.RelayConfig.EVMChainID()
	if err2 != nil {
		return nil, nil, nil, nil, err2
	}
	chain, err2 = set.Get(big.NewInt(chainID))
	if err2 != nil {
		return nil, nil, nil, nil, fmt.Errorf("%w: %s", ErrNoChainFromSpec, err2)
	}

	// the provider will be returned as a dependency
	if keeperProvider, err = EVMProvider(db, chain, lggr, spec, pr); err != nil {
		return nil, nil, nil, nil, err
	}

	rAddr := ethkey.MustEIP55Address(oSpec.ContractID).Address()
	if registry, err = kevm20.NewEVMRegistryService(rAddr, chain, lggr); err != nil {
		return nil, nil, nil, nil, err
	}

	encoder := kevm20.EVMAutomationEncoder20{}

	// lookback blocks is hard coded and should provide ample time for logs
	// to be detected in most cases
	var lookbackBlocks int64 = 250
	// TODO: accept a version of the registry contract and use the correct interfaces
	logProvider, err := kevm20.NewLogProvider(lggr, chain.LogPoller(), rAddr, chain.Client(), lookbackBlocks)

	return keeperProvider, registry, encoder, logProvider, err
}

func FilterNamesFromSpec20(spec *job.OCR2OracleSpec) (names []string, err error) {
	addr, err := ethkey.NewEIP55Address(spec.ContractID)
	if err != nil {
		return nil, err
	}
	return []string{kevm20.LogProviderFilterName(addr.Address()), kevm20.UpkeepFilterName(addr.Address())}, err
}

func EVMDependencies21(
	spec job.Job,
	db *sqlx.DB,
	lggr logger.Logger,
	set evm.ChainSet,
	pr pipeline.Runner,
	mc *models.MercuryCredentials,
	keyring ocrtypes.OnchainKeyring,
) (evmrelay.OCR2KeeperProvider, *kevm21.EvmRegistry, Encoder21, *kevm21.TransmitEventProvider, ocr2keepers21.LogEventProvider, ocr3types.OnchainKeyring[ocr2keepers21plugin.AutomationReportInfo], *kevm21.BlockSubscriber, ocr2keepers21.PayloadBuilder, ocr2keepers21.UpkeepStateUpdater, ocr2keepers21.ConditionalUpkeepProvider, error) {
	var err error
	var chain evm.Chain
	var keeperProvider evmrelay.OCR2KeeperProvider
	var registry *kevm21.EvmRegistry
	var encoder *kevm21.EVMAutomationEncoder21

	bs := kevm21.NewBlockSubscriber(chain.HeadBroadcaster(), chain.LogPoller(), lggr)

	oSpec := spec.OCR2OracleSpec

	// get the chain from the config
	chainID, err2 := spec.OCR2OracleSpec.RelayConfig.EVMChainID()
	if err2 != nil {
		return nil, nil, nil, nil, nil, nil, nil, nil, nil, nil, err2
	}
	chain, err2 = set.Get(big.NewInt(chainID))
	if err2 != nil {
		return nil, nil, nil, nil, nil, nil, nil, nil, nil, nil, fmt.Errorf("%w: %s", ErrNoChainFromSpec, err2)
	}

	// the provider will be returned as a dependency
	if keeperProvider, err = EVMProvider(db, chain, lggr, spec, pr); err != nil {
		return nil, nil, nil, nil, nil, nil, nil, nil, nil, nil, err
	}

	rAddr := ethkey.MustEIP55Address(oSpec.ContractID).Address()
<<<<<<< HEAD
	if registry, encoder, err = kevm21.NewEVMRegistryService(rAddr, chain, mc, lggr); err != nil {
		return nil, nil, nil, nil, nil, nil, nil, nil, nil, nil, err
	}

	hp := kevm21.NewBlockSubscriber(chain.HeadBroadcaster(), chain.LogPoller(), lggr)
	pb := kevm21.NewPayloadBuilder(lggr)
	scanner := upkeepstate.NewPerformedEventsScanner(
		lggr,
		chain.LogPoller(),
		rAddr,
	)
	us := upkeepstate.NewUpkeepStateStore(lggr, scanner)
	up := kevm21.NewUpkeepProvider(registry, chain.LogPoller())

=======
	if registry, encoder, err = kevm21.NewEVMRegistryService(rAddr, chain, mc, bs, lggr); err != nil {
		return nil, nil, nil, nil, nil, nil, nil, err
	}

>>>>>>> c09d0128
	// lookback blocks is hard coded and should provide ample time for logs
	// to be detected in most cases
	var lookbackBlocks int64 = 250
	// TODO: accept a version of the registry contract and use the correct interfaces
	logTransmitter, err := kevm21.NewTransmitEventProvider(lggr, chain.LogPoller(), rAddr, chain.Client(), lookbackBlocks)

<<<<<<< HEAD
	return keeperProvider, registry, encoder, logTransmitter, registry.LogEventProvider(), kevm21.NewOnchainKeyringV3Wrapper(keyring), hp, pb, us, up, err
=======
	return keeperProvider, registry, encoder, logTransmitter, registry.LogEventProvider(), kevm21.NewOnchainKeyringV3Wrapper(keyring), bs, err
>>>>>>> c09d0128
}

func FilterNamesFromSpec21(spec *job.OCR2OracleSpec) (names []string, err error) {
	addr, err := ethkey.NewEIP55Address(spec.ContractID)
	if err != nil {
		return nil, err
	}
	return []string{kevm21.TransmitEventProviderFilterName(addr.Address()), kevm21.UpkeepFilterName(addr.Address())}, err
}<|MERGE_RESOLUTION|>--- conflicted
+++ resolved
@@ -156,7 +156,6 @@
 	}
 
 	rAddr := ethkey.MustEIP55Address(oSpec.ContractID).Address()
-<<<<<<< HEAD
 	if registry, encoder, err = kevm21.NewEVMRegistryService(rAddr, chain, mc, lggr); err != nil {
 		return nil, nil, nil, nil, nil, nil, nil, nil, nil, nil, err
 	}
@@ -171,23 +170,13 @@
 	us := upkeepstate.NewUpkeepStateStore(lggr, scanner)
 	up := kevm21.NewUpkeepProvider(registry, chain.LogPoller())
 
-=======
-	if registry, encoder, err = kevm21.NewEVMRegistryService(rAddr, chain, mc, bs, lggr); err != nil {
-		return nil, nil, nil, nil, nil, nil, nil, err
-	}
-
->>>>>>> c09d0128
 	// lookback blocks is hard coded and should provide ample time for logs
 	// to be detected in most cases
 	var lookbackBlocks int64 = 250
 	// TODO: accept a version of the registry contract and use the correct interfaces
 	logTransmitter, err := kevm21.NewTransmitEventProvider(lggr, chain.LogPoller(), rAddr, chain.Client(), lookbackBlocks)
 
-<<<<<<< HEAD
 	return keeperProvider, registry, encoder, logTransmitter, registry.LogEventProvider(), kevm21.NewOnchainKeyringV3Wrapper(keyring), hp, pb, us, up, err
-=======
-	return keeperProvider, registry, encoder, logTransmitter, registry.LogEventProvider(), kevm21.NewOnchainKeyringV3Wrapper(keyring), bs, err
->>>>>>> c09d0128
 }
 
 func FilterNamesFromSpec21(spec *job.OCR2OracleSpec) (names []string, err error) {
