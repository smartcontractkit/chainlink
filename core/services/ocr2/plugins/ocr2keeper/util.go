--- conflicted
+++ resolved
@@ -82,11 +82,7 @@
 	}
 
 	rAddr := ethkey.MustEIP55Address(oSpec.ContractID).Address()
-<<<<<<< HEAD
-	if registry, err = kevm.NewEVMRegistryServiceV2_0(rAddr, chain, lggr); err != nil {
-=======
-	if registry, err = kevm20.NewEVMRegistryService(rAddr, chain, mc, lggr); err != nil {
->>>>>>> e8c9d6b7
+	if registry, err = kevm20.NewEVMRegistryService(rAddr, chain, lggr); err != nil {
 		return nil, nil, nil, nil, err
 	}
 
