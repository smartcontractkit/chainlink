--- conflicted
+++ resolved
@@ -124,19 +124,6 @@
 
 	oSpec := spec.OCR2OracleSpec
 
-<<<<<<< HEAD
-=======
-	// get the chain from the config
-	chainID, err2 := spec.OCR2OracleSpec.RelayConfig.EVMChainID()
-	if err2 != nil {
-		return nil, nil, nil, nil, nil, nil, nil, nil, nil, nil, err2
-	}
-	chain, err2 = set.Get(big.NewInt(chainID))
-	if err2 != nil {
-		return nil, nil, nil, nil, nil, nil, nil, nil, nil, nil, fmt.Errorf("%w: %s", ErrNoChainFromSpec, err2)
-	}
-
->>>>>>> 1f7a1fd8
 	// the provider will be returned as a dependency
 	if keeperProvider, err = EVMProvider(db, chain, lggr, spec, pr); err != nil {
 		return nil, nil, nil, nil, nil, nil, nil, nil, nil, nil, err
