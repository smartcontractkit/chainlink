package ocr2keeper

import (
	"fmt"

	"github.com/smartcontractkit/libocr/offchainreporting2plus/ocr3types"
	ocrtypes "github.com/smartcontractkit/libocr/offchainreporting2plus/types"
	ocr2keepers20 "github.com/smartcontractkit/ocr2keepers/pkg/v2"
	ocr2keepers20coordinator "github.com/smartcontractkit/ocr2keepers/pkg/v2/coordinator"
	ocr2keepers20polling "github.com/smartcontractkit/ocr2keepers/pkg/v2/observer/polling"
	ocr2keepers20runner "github.com/smartcontractkit/ocr2keepers/pkg/v2/runner"
	ocr2keepers21plugin "github.com/smartcontractkit/ocr2keepers/pkg/v3/plugin"
	"github.com/smartcontractkit/sqlx"

	"github.com/smartcontractkit/chainlink-relay/pkg/types"

	ocr2keepers21 "github.com/smartcontractkit/ocr2keepers/pkg/v3/types"

	"github.com/smartcontractkit/chainlink/v2/core/chains/evm"
	"github.com/smartcontractkit/chainlink/v2/core/logger"
	"github.com/smartcontractkit/chainlink/v2/core/services/job"
	"github.com/smartcontractkit/chainlink/v2/core/services/keystore/keys/ethkey"
	kevm20 "github.com/smartcontractkit/chainlink/v2/core/services/ocr2/plugins/ocr2keeper/evm20"
	kevm21 "github.com/smartcontractkit/chainlink/v2/core/services/ocr2/plugins/ocr2keeper/evm21"
	"github.com/smartcontractkit/chainlink/v2/core/services/pipeline"
	evmrelay "github.com/smartcontractkit/chainlink/v2/core/services/relay/evm"
)

type Encoder20 interface {
	ocr2keepers20.Encoder
	ocr2keepers20coordinator.Encoder
	ocr2keepers20polling.Encoder
	ocr2keepers20runner.Encoder
	ocr2keepers20coordinator.Encoder
}

type Encoder21 interface {
	ocr2keepers21.Encoder
}

var (
	ErrNoChainFromSpec = fmt.Errorf("could not create chain from spec")
)

func EVMProvider(db *sqlx.DB, chain evm.Chain, lggr logger.Logger, spec job.Job, pr pipeline.Runner) (evmrelay.OCR2KeeperProvider, error) {
	oSpec := spec.OCR2OracleSpec
	ocr2keeperRelayer := evmrelay.NewOCR2KeeperRelayer(db, chain, pr, spec, lggr.Named("OCR2KeeperRelayer"))

	keeperProvider, err := ocr2keeperRelayer.NewOCR2KeeperProvider(
		types.RelayArgs{
			ExternalJobID: spec.ExternalJobID,
			JobID:         oSpec.ID,
			ContractID:    oSpec.ContractID,
			RelayConfig:   oSpec.RelayConfig.Bytes(),
		},
		types.PluginArgs{
			TransmitterID: oSpec.TransmitterID.String,
			PluginConfig:  oSpec.PluginConfig.Bytes(),
		},
	)
	if err != nil {
		return nil, fmt.Errorf("%w: failed to create new ocr2keeper provider", err)
	}

	return keeperProvider, nil
}

<<<<<<< HEAD
func EVMDependencies20(spec job.Job, db *sqlx.DB, lggr logger.Logger, chain evm.Chain, pr pipeline.Runner) (evmrelay.OCR2KeeperProvider, *kevm20.EvmRegistry, Encoder, *kevm20.LogProvider, error) {
=======
func EVMDependencies20(
	spec job.Job,
	db *sqlx.DB,
	lggr logger.Logger,
	set evm.ChainSet,
	pr pipeline.Runner,
) (evmrelay.OCR2KeeperProvider, *kevm20.EvmRegistry, Encoder20, *kevm20.LogProvider, error) {
>>>>>>> 5419bf4c
	var err error

	var keeperProvider evmrelay.OCR2KeeperProvider
	var registry *kevm20.EvmRegistry
	/*
		oSpec := spec.OCR2OracleSpec

			// get the chain from the config
			chainID, err2 := spec.OCR2OracleSpec.GetChainID()
			if err2 != nil {
				return nil, nil, nil, nil, err2
			}
			evmChainID, err2 := chainID.Int64()
			if err2 != nil {
				return nil, nil, nil, nil, fmt.Errorf("chainID is not evm compatible: %w", err)
			}

			chain, err2 = set.Get(big.NewInt(evmChainID))
			if err2 != nil {
				return nil, nil, nil, nil, fmt.Errorf("%w: %s", ErrNoChainFromSpec, err2)
			}
	*/

	// the provider will be returned as a dependency
	if keeperProvider, err = EVMProvider(db, chain, lggr, spec, pr); err != nil {
		return nil, nil, nil, nil, err
	}

	rAddr := ethkey.MustEIP55Address(spec.OCR2OracleSpec.ContractID).Address()
	if registry, err = kevm20.NewEVMRegistryService(rAddr, chain, lggr); err != nil {
		return nil, nil, nil, nil, err
	}

	encoder := kevm20.EVMAutomationEncoder20{}

	// lookback blocks is hard coded and should provide ample time for logs
	// to be detected in most cases
	var lookbackBlocks int64 = 250
	// TODO: accept a version of the registry contract and use the correct interfaces
	logProvider, err := kevm20.NewLogProvider(lggr, chain.LogPoller(), rAddr, chain.Client(), lookbackBlocks)

	return keeperProvider, registry, encoder, logProvider, err
}

func FilterNamesFromSpec20(spec *job.OCR2OracleSpec) (names []string, err error) {
	addr, err := ethkey.NewEIP55Address(spec.ContractID)
	if err != nil {
		return nil, err
	}
	return []string{kevm20.LogProviderFilterName(addr.Address()), kevm20.UpkeepFilterName(addr.Address())}, err
}

<<<<<<< HEAD
/*
func EVMDependencies21(spec job.Job, db *sqlx.DB, lggr logger.Logger, set evm.ChainSet, pr pipeline.Runner, mc *models.MercuryCredentials) (evmrelay.OCR2KeeperProvider, *kevm21.EvmRegistry, Encoder21, *kevm21.TransmitEventProvider, logprovider.LogEventProvider, *kevm21.BlockSubscriber, error) {
=======
func EVMDependencies21(
	spec job.Job,
	db *sqlx.DB,
	lggr logger.Logger,
	set evm.ChainSet,
	pr pipeline.Runner,
	mc *models.MercuryCredentials,
	keyring ocrtypes.OnchainKeyring,
) (evmrelay.OCR2KeeperProvider, *kevm21.EvmRegistry, Encoder21, *kevm21.TransmitEventProvider, ocr2keepers21.LogEventProvider, ocr3types.OnchainKeyring[ocr2keepers21plugin.AutomationReportInfo], *kevm21.BlockSubscriber, error) {
>>>>>>> 5419bf4c
	var err error
	var chain evm.Chain
	var keeperProvider evmrelay.OCR2KeeperProvider
	var registry *kevm21.EvmRegistry
	var encoder *kevm21.EVMAutomationEncoder21

	oSpec := spec.OCR2OracleSpec

	// get the chain from the config
	relayID, err2 := spec.OCR2OracleSpec.RelayIdentifier()
	if err2 != nil {
		return nil, nil, nil, nil, nil, nil, nil, err2
	}
	if relayID.Network != relay.EVM {
		return nil, nil, nil, nil, fmt.Errorf("expected EVM relayer got %s", relayID.Network)
	}
	evmChainID, err2 := relayID.ChainID.Int64()
	if err != nil {
		return nil, nil, nil, nil, fmt.Errorf("chainID %q is not EVM compatible: %w", relayID.ChainID, err2)
	}

	chain, err2 = set.Get(big.NewInt(evmChainID))
	if err2 != nil {
		return nil, nil, nil, nil, nil, nil, nil, fmt.Errorf("%w: %s", ErrNoChainFromSpec, err2)
	}

	// the provider will be returned as a dependency
	if keeperProvider, err = EVMProvider(db, chain, lggr, spec, pr); err != nil {
		return nil, nil, nil, nil, nil, nil, nil, err
	}

	rAddr := ethkey.MustEIP55Address(oSpec.ContractID).Address()
	if registry, encoder, err = kevm21.NewEVMRegistryService(rAddr, chain, mc, lggr); err != nil {
		return nil, nil, nil, nil, nil, nil, nil, err
	}

	hp := kevm21.NewBlockSubscriber(chain.HeadBroadcaster(), chain.LogPoller(), 128, lggr)

	// lookback blocks is hard coded and should provide ample time for logs
	// to be detected in most cases
	var lookbackBlocks int64 = 250
	// TODO: accept a version of the registry contract and use the correct interfaces
	logTransmitter, err := kevm21.NewTransmitEventProvider(lggr, chain.LogPoller(), rAddr, chain.Client(), lookbackBlocks)

	return keeperProvider, registry, encoder, logTransmitter, registry.LogEventProvider(), kevm21.NewOnchainKeyringV3Wrapper(keyring), hp, err
}
*/

func FilterNamesFromSpec21(spec *job.OCR2OracleSpec) (names []string, err error) {
	addr, err := ethkey.NewEIP55Address(spec.ContractID)
	if err != nil {
		return nil, err
	}
	return []string{kevm21.TransmitEventProviderFilterName(addr.Address()), kevm21.UpkeepFilterName(addr.Address())}, err
}<|MERGE_RESOLUTION|>--- conflicted
+++ resolved
@@ -20,6 +20,7 @@
 	"github.com/smartcontractkit/chainlink/v2/core/logger"
 	"github.com/smartcontractkit/chainlink/v2/core/services/job"
 	"github.com/smartcontractkit/chainlink/v2/core/services/keystore/keys/ethkey"
+	"github.com/smartcontractkit/chainlink/v2/core/services/ocr2/models"
 	kevm20 "github.com/smartcontractkit/chainlink/v2/core/services/ocr2/plugins/ocr2keeper/evm20"
 	kevm21 "github.com/smartcontractkit/chainlink/v2/core/services/ocr2/plugins/ocr2keeper/evm21"
 	"github.com/smartcontractkit/chainlink/v2/core/services/pipeline"
@@ -65,39 +66,17 @@
 	return keeperProvider, nil
 }
 
-<<<<<<< HEAD
-func EVMDependencies20(spec job.Job, db *sqlx.DB, lggr logger.Logger, chain evm.Chain, pr pipeline.Runner) (evmrelay.OCR2KeeperProvider, *kevm20.EvmRegistry, Encoder, *kevm20.LogProvider, error) {
-=======
 func EVMDependencies20(
 	spec job.Job,
 	db *sqlx.DB,
 	lggr logger.Logger,
-	set evm.ChainSet,
+	chain evm.Chain,
 	pr pipeline.Runner,
 ) (evmrelay.OCR2KeeperProvider, *kevm20.EvmRegistry, Encoder20, *kevm20.LogProvider, error) {
->>>>>>> 5419bf4c
 	var err error
 
 	var keeperProvider evmrelay.OCR2KeeperProvider
 	var registry *kevm20.EvmRegistry
-	/*
-		oSpec := spec.OCR2OracleSpec
-
-			// get the chain from the config
-			chainID, err2 := spec.OCR2OracleSpec.GetChainID()
-			if err2 != nil {
-				return nil, nil, nil, nil, err2
-			}
-			evmChainID, err2 := chainID.Int64()
-			if err2 != nil {
-				return nil, nil, nil, nil, fmt.Errorf("chainID is not evm compatible: %w", err)
-			}
-
-			chain, err2 = set.Get(big.NewInt(evmChainID))
-			if err2 != nil {
-				return nil, nil, nil, nil, fmt.Errorf("%w: %s", ErrNoChainFromSpec, err2)
-			}
-	*/
 
 	// the provider will be returned as a dependency
 	if keeperProvider, err = EVMProvider(db, chain, lggr, spec, pr); err != nil {
@@ -128,46 +107,40 @@
 	return []string{kevm20.LogProviderFilterName(addr.Address()), kevm20.UpkeepFilterName(addr.Address())}, err
 }
 
-<<<<<<< HEAD
-/*
-func EVMDependencies21(spec job.Job, db *sqlx.DB, lggr logger.Logger, set evm.ChainSet, pr pipeline.Runner, mc *models.MercuryCredentials) (evmrelay.OCR2KeeperProvider, *kevm21.EvmRegistry, Encoder21, *kevm21.TransmitEventProvider, logprovider.LogEventProvider, *kevm21.BlockSubscriber, error) {
-=======
 func EVMDependencies21(
 	spec job.Job,
 	db *sqlx.DB,
 	lggr logger.Logger,
-	set evm.ChainSet,
+	chain evm.Chain,
 	pr pipeline.Runner,
 	mc *models.MercuryCredentials,
 	keyring ocrtypes.OnchainKeyring,
 ) (evmrelay.OCR2KeeperProvider, *kevm21.EvmRegistry, Encoder21, *kevm21.TransmitEventProvider, ocr2keepers21.LogEventProvider, ocr3types.OnchainKeyring[ocr2keepers21plugin.AutomationReportInfo], *kevm21.BlockSubscriber, error) {
->>>>>>> 5419bf4c
 	var err error
-	var chain evm.Chain
 	var keeperProvider evmrelay.OCR2KeeperProvider
 	var registry *kevm21.EvmRegistry
 	var encoder *kevm21.EVMAutomationEncoder21
 
 	oSpec := spec.OCR2OracleSpec
+	/*
+		// get the chain from the config
+		relayID, err2 := spec.OCR2OracleSpec.RelayIdentifier()
+		if err2 != nil {
+			return nil, nil, nil, nil, nil, nil, nil, err2
+		}
+		if relayID.Network != relay.EVM {
+			return nil, nil, nil, nil, fmt.Errorf("expected EVM relayer got %s", relayID.Network)
+		}
+		evmChainID, err2 := relayID.ChainID.Int64()
+		if err != nil {
+			return nil, nil, nil, nil, fmt.Errorf("chainID %q is not EVM compatible: %w", relayID.ChainID, err2)
+		}
 
-	// get the chain from the config
-	relayID, err2 := spec.OCR2OracleSpec.RelayIdentifier()
-	if err2 != nil {
-		return nil, nil, nil, nil, nil, nil, nil, err2
-	}
-	if relayID.Network != relay.EVM {
-		return nil, nil, nil, nil, fmt.Errorf("expected EVM relayer got %s", relayID.Network)
-	}
-	evmChainID, err2 := relayID.ChainID.Int64()
-	if err != nil {
-		return nil, nil, nil, nil, fmt.Errorf("chainID %q is not EVM compatible: %w", relayID.ChainID, err2)
-	}
-
-	chain, err2 = set.Get(big.NewInt(evmChainID))
-	if err2 != nil {
-		return nil, nil, nil, nil, nil, nil, nil, fmt.Errorf("%w: %s", ErrNoChainFromSpec, err2)
-	}
-
+		chain, err2 = set.Get(big.NewInt(evmChainID))
+		if err2 != nil {
+			return nil, nil, nil, nil, nil, nil, nil, fmt.Errorf("%w: %s", ErrNoChainFromSpec, err2)
+		}
+	*/
 	// the provider will be returned as a dependency
 	if keeperProvider, err = EVMProvider(db, chain, lggr, spec, pr); err != nil {
 		return nil, nil, nil, nil, nil, nil, nil, err
@@ -188,7 +161,6 @@
 
 	return keeperProvider, registry, encoder, logTransmitter, registry.LogEventProvider(), kevm21.NewOnchainKeyringV3Wrapper(keyring), hp, err
 }
-*/
 
 func FilterNamesFromSpec21(spec *job.OCR2OracleSpec) (names []string, err error) {
 	addr, err := ethkey.NewEIP55Address(spec.ContractID)
