--- conflicted
+++ resolved
@@ -92,13 +92,8 @@
 }
 
 // verifyCheckBlock checks that the check block and hash are valid, returns the pipeline execution state and retryable
-<<<<<<< HEAD
 func (r *EvmRegistry) verifyCheckBlock(_ context.Context, checkBlock, upkeepId *big.Int, checkHash common.Hash) (state encoding.PipelineExecutionState, retryable bool) {
-	// verify check block number is not too old
-=======
-func (r *EvmRegistry) verifyCheckBlock(ctx context.Context, checkBlock, upkeepId *big.Int, checkHash common.Hash) (state encoding.PipelineExecutionState, retryable bool) {
 	// verify check block number is not in future (can happen when this node is lagging the other members in DON)
->>>>>>> a7dc6f1b
 	latestBlock := r.bs.latestBlock.Load()
 	if checkBlock.Int64() > int64(latestBlock.Number) {
 		r.lggr.Warnf("latest block is %d, check block number %s is in future for upkeepId %s", r.bs.latestBlock.Load(), checkBlock, upkeepId)
