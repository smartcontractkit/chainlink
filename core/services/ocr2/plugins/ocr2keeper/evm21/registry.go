package evm

import (
	"context"
	"fmt"
	"math/big"
	"net/http"
	"strings"
	"sync"
	"time"

	"github.com/ethereum/go-ethereum/accounts/abi"
	"github.com/ethereum/go-ethereum/accounts/abi/bind"
	"github.com/ethereum/go-ethereum/common"
	coreTypes "github.com/ethereum/go-ethereum/core/types"
	"github.com/pkg/errors"

	"github.com/ethereum/go-ethereum/common/hexutil"
	"github.com/ethereum/go-ethereum/rpc"
	"github.com/patrickmn/go-cache"
	ocr2keepers "github.com/smartcontractkit/ocr2keepers/pkg/v3/types"
	"go.uber.org/multierr"

	"github.com/smartcontractkit/chainlink/v2/core/chains/evm"
	"github.com/smartcontractkit/chainlink/v2/core/chains/evm/client"
	"github.com/smartcontractkit/chainlink/v2/core/chains/evm/headtracker/types"
	"github.com/smartcontractkit/chainlink/v2/core/chains/evm/logpoller"
	"github.com/smartcontractkit/chainlink/v2/core/gethwrappers/generated"
	"github.com/smartcontractkit/chainlink/v2/core/gethwrappers/generated/automation_utils_2_1"
	"github.com/smartcontractkit/chainlink/v2/core/gethwrappers/generated/feed_lookup_compatible_interface"
	iregistry21 "github.com/smartcontractkit/chainlink/v2/core/gethwrappers/generated/i_keeper_registry_master_wrapper_2_1"
	"github.com/smartcontractkit/chainlink/v2/core/logger"
	"github.com/smartcontractkit/chainlink/v2/core/services/ocr2/models"
	"github.com/smartcontractkit/chainlink/v2/core/services/ocr2/plugins/ocr2keeper/evm21/core"
	"github.com/smartcontractkit/chainlink/v2/core/services/ocr2/plugins/ocr2keeper/evm21/logprovider"
	"github.com/smartcontractkit/chainlink/v2/core/services/pg"
	"github.com/smartcontractkit/chainlink/v2/core/utils"
)

const (
	// defaultAllowListExpiration decides how long an upkeep's allow list info will be valid for.
	defaultAllowListExpiration = 20 * time.Minute
	// cleanupInterval decides when the expired items in cache will be deleted.
	cleanupInterval = 25 * time.Minute
	// validCheckBlockRange decides the max distance between the check block and the current block
	validCheckBlockRange = 128
)

var (
	ErrLogReadFailure                = fmt.Errorf("failure reading logs")
	ErrHeadNotAvailable              = fmt.Errorf("head not available")
	ErrInitializationFailure         = fmt.Errorf("failed to initialize registry")
	ErrContextCancelled              = fmt.Errorf("context was cancelled")
	ErrABINotParsable                = fmt.Errorf("error parsing abi")
	ActiveUpkeepIDBatchSize    int64 = 1000
	FetchUpkeepConfigBatchSize       = 10
	reInitializationDelay            = 15 * time.Minute
	logEventLookback           int64 = 250
)

//go:generate mockery --quiet --name Registry --output ./mocks/ --case=underscore
type Registry interface {
	GetUpkeep(opts *bind.CallOpts, id *big.Int) (UpkeepInfo, error)
	GetState(opts *bind.CallOpts) (iregistry21.GetState, error)
	GetActiveUpkeepIDs(opts *bind.CallOpts, startIndex *big.Int, maxCount *big.Int) ([]*big.Int, error)
	GetUpkeepPrivilegeConfig(opts *bind.CallOpts, upkeepId *big.Int) ([]byte, error)
	GetUpkeepTriggerConfig(opts *bind.CallOpts, upkeepId *big.Int) ([]byte, error)
	CheckCallback(opts *bind.TransactOpts, id *big.Int, values [][]byte, extraData []byte) (*coreTypes.Transaction, error)
	ParseLog(log coreTypes.Log) (generated.AbigenLog, error)
}

//go:generate mockery --quiet --name HttpClient --output ./mocks/ --case=underscore
type HttpClient interface {
	Do(req *http.Request) (*http.Response, error)
}

type LatestBlockGetter interface {
	LatestBlock() int64
}

func NewEVMRegistryService(addr common.Address, client evm.Chain, mc *models.MercuryCredentials, bs *BlockSubscriber, lggr logger.Logger) (*EvmRegistry, *EVMAutomationEncoder21, error) {
	feedLookupCompatibleABI, err := abi.JSON(strings.NewReader(feed_lookup_compatible_interface.FeedLookupCompatibleInterfaceABI))
	if err != nil {
		return nil, nil, fmt.Errorf("%w: %s", ErrABINotParsable, err)
	}
	keeperRegistryABI, err := abi.JSON(strings.NewReader(iregistry21.IKeeperRegistryMasterABI))
	if err != nil {
		return nil, nil, fmt.Errorf("%w: %s", ErrABINotParsable, err)
	}
	utilsABI, err := abi.JSON(strings.NewReader(automation_utils_2_1.AutomationUtilsABI))
	if err != nil {
		return nil, nil, fmt.Errorf("%w: %s", ErrABINotParsable, err)
	}
	packer := NewEvmRegistryPackerV2_1(keeperRegistryABI, utilsABI)
	logPacker := logprovider.NewLogEventsPacker(utilsABI)

	registry, err := iregistry21.NewIKeeperRegistryMaster(addr, client.Client())
	if err != nil {
		return nil, nil, fmt.Errorf("%w: failed to create caller for address and backend", ErrInitializationFailure)
	}

	filterStore := logprovider.NewUpkeepFilterStore()
	logEventProvider := logprovider.New(lggr, client.LogPoller(), logPacker, filterStore, nil)

	r := &EvmRegistry{
		ht:       client.HeadTracker(),
		lggr:     lggr.Named("EvmRegistry"),
		poller:   client.LogPoller(),
		addr:     addr,
		client:   client.Client(),
		txHashes: make(map[string]bool),
		registry: registry,
		active:   make(map[string]activeUpkeep),
		abi:      keeperRegistryABI,
		packer:   packer,
		headFunc: func(ocr2keepers.BlockKey) {},
		chLog:    make(chan logpoller.Log, 1000),
		mercury: &MercuryConfig{
			cred:           mc,
			abi:            feedLookupCompatibleABI,
			allowListCache: cache.New(defaultAllowListExpiration, cleanupInterval),
		},
		hc:               http.DefaultClient,
		enc:              EVMAutomationEncoder21{packer: packer},
		logEventProvider: logEventProvider,
		bs:               bs,
	}

	if err := r.registerEvents(client.ID().Uint64(), addr); err != nil {
		return nil, nil, fmt.Errorf("logPoller error while registering automation events: %w", err)
	}

	return r, &r.enc, nil
}

var upkeepStateEvents = []common.Hash{
	iregistry21.IKeeperRegistryMasterUpkeepRegistered{}.Topic(),       // adds new upkeep id to registry
	iregistry21.IKeeperRegistryMasterUpkeepReceived{}.Topic(),         // adds new upkeep id to registry via migration
	iregistry21.IKeeperRegistryMasterUpkeepGasLimitSet{}.Topic(),      // unpauses an upkeep
	iregistry21.IKeeperRegistryMasterUpkeepUnpaused{}.Topic(),         // updates the gas limit for an upkeep
	iregistry21.IKeeperRegistryMasterUpkeepPaused{}.Topic(),           // pauses an upkeep
	iregistry21.IKeeperRegistryMasterUpkeepCanceled{}.Topic(),         // cancels an upkeep
	iregistry21.IKeeperRegistryMasterUpkeepTriggerConfigSet{}.Topic(), // trigger config was changed
}

var upkeepActiveEvents = []common.Hash{
	iregistry21.IKeeperRegistryMasterUpkeepPerformed{}.Topic(),
	iregistry21.IKeeperRegistryMasterReorgedUpkeepReport{}.Topic(),
	iregistry21.IKeeperRegistryMasterInsufficientFundsUpkeepReport{}.Topic(),
	iregistry21.IKeeperRegistryMasterStaleUpkeepReport{}.Topic(),
}

type checkResult struct {
	cr  []ocr2keepers.CheckResult
	err error
}

type activeUpkeep struct {
	ID              *big.Int
	PerformGasLimit uint32
	CheckData       []byte
}

type MercuryConfig struct {
	cred *models.MercuryCredentials
	abi  abi.ABI
	// allowListCache stores the admin address' privilege. in 2.1, this only includes a JSON bytes for allowed to use mercury
	allowListCache *cache.Cache
}

type EvmRegistry struct {
	ht               types.HeadTracker
	sync             utils.StartStopOnce
	lggr             logger.Logger
	poller           logpoller.LogPoller
	addr             common.Address
	client           client.Client
	registry         Registry
	abi              abi.ABI
	packer           *evmRegistryPackerV2_1
	chLog            chan logpoller.Log
	reInit           *time.Timer
	mu               sync.RWMutex
	txHashes         map[string]bool
	lastPollBlock    int64
	ctx              context.Context
	cancel           context.CancelFunc
	active           map[string]activeUpkeep
	headFunc         func(ocr2keepers.BlockKey)
	runState         int
	runError         error
	mercury          *MercuryConfig
	hc               HttpClient
	enc              EVMAutomationEncoder21
	bs               *BlockSubscriber
	logEventProvider logprovider.LogEventProvider
}

// GetActiveUpkeepIDs uses the latest head and map of all active upkeeps to build a
// slice of upkeep keys.
func (r *EvmRegistry) GetActiveUpkeepIDs(ctx context.Context) ([]ocr2keepers.UpkeepIdentifier, error) {
	return r.GetActiveUpkeepIDsByType(ctx)
}

// GetActiveUpkeepIDsByType returns all active upkeeps of the given trigger types.
func (r *EvmRegistry) GetActiveUpkeepIDsByType(ctx context.Context, triggers ...uint8) ([]ocr2keepers.UpkeepIdentifier, error) {
	r.mu.RLock()
	defer r.mu.RUnlock()

	keys := make([]ocr2keepers.UpkeepIdentifier, 0)

	for _, value := range r.active {
		uid := &ocr2keepers.UpkeepIdentifier{}
		uid.FromBigInt(value.ID)
		if len(triggers) == 0 {
			keys = append(keys, *uid)
			continue
		}
		trigger := core.GetUpkeepType(*uid)
		for _, t := range triggers {
			if trigger == ocr2keepers.UpkeepType(t) {
				keys = append(keys, *uid)
				break
			}
		}
	}

	return keys, nil
}

func (r *EvmRegistry) CheckUpkeeps(ctx context.Context, keys ...ocr2keepers.UpkeepPayload) ([]ocr2keepers.CheckResult, error) {
	chResult := make(chan checkResult, 1)
	go r.doCheck(ctx, keys, chResult)

	select {
	case rs := <-chResult:
		result := make([]ocr2keepers.CheckResult, len(rs.cr))
		copy(result, rs.cr)
		return result, rs.err
	case <-ctx.Done():
		// safety on context done to provide an error on context cancellation
		// contract calls through the geth wrappers are a bit of a black box
		// so this safety net ensures contexts are fully respected and contract
		// call functions have a more graceful closure outside the scope of
		// CheckUpkeep needing to return immediately.
		return nil, fmt.Errorf("%w: failed to check upkeep on registry", ErrContextCancelled)
	}
}

func (r *EvmRegistry) Name() string {
	return r.lggr.Name()
}

func (r *EvmRegistry) Start(ctx context.Context) error {
	return r.sync.StartOnce("AutomationRegistry", func() error {
		r.mu.Lock()
		defer r.mu.Unlock()
		r.ctx, r.cancel = context.WithCancel(context.Background())
		r.reInit = time.NewTimer(reInitializationDelay)

		// initialize the upkeep keys; if the reInit timer returns, do it again
		{
			go func(cx context.Context, tmr *time.Timer, lggr logger.Logger, f func() error) {
				err := f()
				if err != nil {
					lggr.Errorf("failed to initialize upkeeps", err)
				}

				for {
					select {
					case <-tmr.C:
						err = f()
						if err != nil {
							lggr.Errorf("failed to re-initialize upkeeps", err)
						}
						tmr.Reset(reInitializationDelay)
					case <-cx.Done():
						return
					}
				}
			}(r.ctx, r.reInit, r.lggr, r.initialize)
		}

		// start polling logs on an interval
		{
			go func(cx context.Context, lggr logger.Logger, f func() error) {
				ticker := time.NewTicker(time.Second)
				for {
					select {
					case <-ticker.C:
						err := f()
						if err != nil {
							lggr.Errorf("failed to poll logs for upkeeps", err)
						}
					case <-cx.Done():
						ticker.Stop()
						return
					}
				}
			}(r.ctx, r.lggr, r.pollLogs)
		}

		// run process to process logs from log channel
		{
			go func(cx context.Context, ch chan logpoller.Log, lggr logger.Logger, f func(logpoller.Log) error) {
				for {
					select {
					case l := <-ch:
						err := f(l)
						if err != nil {
							lggr.Errorf("failed to process log for upkeep", err)
						}
					case <-cx.Done():
						return
					}
				}
			}(r.ctx, r.chLog, r.lggr, r.processUpkeepStateLog)
		}

		// Start log event provider
		{
			go func(ctx context.Context, lggr logger.Logger, f func(context.Context) error, c func() error) {
				for ctx.Err() == nil {
					if err := f(ctx); err != nil {
						lggr.Errorf("failed to start log event provider", err)
					}
					if err := c(); err != nil {
						lggr.Errorf("failed to close log event provider", err)
					}
				}
			}(r.ctx, r.lggr, r.logEventProvider.Start, r.logEventProvider.Close)
		}

		r.runState = 1
		return nil
	})
}

func (r *EvmRegistry) Close() error {
	return r.sync.StopOnce("AutomationRegistry", func() error {
		r.mu.Lock()
		defer r.mu.Unlock()
		r.cancel()
		r.runState = 0
		r.runError = nil
		return nil
	})
}

func (r *EvmRegistry) Ready() error {
	r.mu.RLock()
	defer r.mu.RUnlock()

	if r.runState == 1 {
		return nil
	}
	return r.sync.Ready()
}

func (r *EvmRegistry) HealthReport() map[string]error {
	r.mu.RLock()
	defer r.mu.RUnlock()

	if r.runState > 1 {
		r.sync.SvcErrBuffer.Append(fmt.Errorf("failed run state: %w", r.runError))
	}
	return map[string]error{r.Name(): r.sync.Healthy()}
}

func (r *EvmRegistry) LogEventProvider() logprovider.LogEventProvider {
	return r.logEventProvider
}

func (r *EvmRegistry) initialize() error {
	startupCtx, cancel := context.WithTimeout(r.ctx, reInitializationDelay)
	defer cancel()

	idMap := make(map[string]activeUpkeep)

	r.lggr.Debugf("Re-initializing active upkeeps list")
	// get active upkeep ids from contract
	ids, err := r.getLatestIDsFromContract(startupCtx)
	if err != nil {
		return fmt.Errorf("failed to get ids from contract: %s", err)
	}

	var offset int
	for offset < len(ids) {
		batch := FetchUpkeepConfigBatchSize
		if len(ids)-offset < batch {
			batch = len(ids) - offset
		}

		actives, err := r.getUpkeepConfigs(startupCtx, ids[offset:offset+batch])
		if err != nil {
			return fmt.Errorf("failed to get configs for id batch (length '%d'): %s", batch, err)
		}

		for _, active := range actives {
			idMap[active.ID.String()] = active
		}

		offset += batch
	}

	r.mu.Lock()
	r.active = idMap
	r.mu.Unlock()

	// register upkeep ids for log triggers
	for _, id := range ids {
		uid := &ocr2keepers.UpkeepIdentifier{}
		uid.FromBigInt(id)
		switch core.GetUpkeepType(*uid) {
		case ocr2keepers.LogTrigger:
			if err := r.updateTriggerConfig(id, nil); err != nil {
				r.lggr.Warnf("failed to update trigger config for upkeep ID %s: %s", id.String(), err)
			}
		default:
		}
	}

	return nil
}

func (r *EvmRegistry) pollLogs() error {
	var latest int64
	var end int64
	var err error

	if end, err = r.poller.LatestBlock(pg.WithParentCtx(r.ctx)); err != nil {
		return fmt.Errorf("%w: %s", ErrHeadNotAvailable, err)
	}

	r.mu.Lock()
	latest = r.lastPollBlock
	r.lastPollBlock = end
	r.mu.Unlock()

	// if start and end are the same, no polling needs to be done
	if latest == 0 || latest == end {
		return nil
	}

	{
		var logs []logpoller.Log

		if logs, err = r.poller.LogsWithSigs(
			end-logEventLookback,
			end,
			upkeepStateEvents,
			r.addr,
			pg.WithParentCtx(r.ctx),
		); err != nil {
			return fmt.Errorf("%w: %s", ErrLogReadFailure, err)
		}

		for _, log := range logs {
			r.chLog <- log
		}
	}

	return nil
}

func UpkeepFilterName(addr common.Address) string {
	return logpoller.FilterName("KeeperRegistry Events", addr.String())
}

func (r *EvmRegistry) registerEvents(chainID uint64, addr common.Address) error {
	// Add log filters for the log poller so that it can poll and find the logs that
	// we need
	return r.poller.RegisterFilter(logpoller.Filter{
		Name:      UpkeepFilterName(addr),
		EventSigs: append(upkeepStateEvents, upkeepActiveEvents...),
		Addresses: []common.Address{addr},
	})
}

func (r *EvmRegistry) processUpkeepStateLog(l logpoller.Log) error {
	hash := l.TxHash.String()
	if _, ok := r.txHashes[hash]; ok {
		return nil
	}
	r.txHashes[hash] = true

	rawLog := l.ToGethLog()
	abilog, err := r.registry.ParseLog(rawLog)
	if err != nil {
		return err
	}

	switch l := abilog.(type) {
	case *iregistry21.IKeeperRegistryMasterUpkeepPaused:
		r.lggr.Debugf("KeeperRegistryUpkeepPaused log detected for upkeep ID %s in transaction %s", l.Id.String(), hash)
		r.removeFromActive(l.Id)
	case *iregistry21.IKeeperRegistryMasterUpkeepCanceled:
		r.lggr.Debugf("KeeperRegistryUpkeepCanceled log detected for upkeep ID %s in transaction %s", l.Id.String(), hash)
		r.removeFromActive(l.Id)
	case *iregistry21.IKeeperRegistryMasterUpkeepTriggerConfigSet:
		r.lggr.Debugf("KeeperRegistryUpkeepTriggerConfigSet log detected for upkeep ID %s in transaction %s", l.Id.String(), hash)
		// passing nil instead of l.TriggerConfig to protect against reorgs,
		// as we'll fetch the latest config from the contract
		if err := r.updateTriggerConfig(l.Id, nil); err != nil {
			r.lggr.Warnf("failed to update trigger config for upkeep ID %s: %s", l.Id.String(), err)
		}
	case *iregistry21.IKeeperRegistryMasterUpkeepRegistered:
		uid := &ocr2keepers.UpkeepIdentifier{}
		uid.FromBigInt(l.Id)
		trigger := core.GetUpkeepType(*uid)
		r.lggr.Debugf("KeeperRegistryUpkeepRegistered log detected for upkeep ID %s (trigger=%d) in transaction %s", l.Id.String(), trigger, hash)
		r.addToActive(l.Id, false)
		if err := r.updateTriggerConfig(l.Id, nil); err != nil {
			r.lggr.Warnf("failed to update trigger config for upkeep ID %s: %s", err)
		}
	case *iregistry21.IKeeperRegistryMasterUpkeepReceived:
		r.lggr.Debugf("KeeperRegistryUpkeepReceived log detected for upkeep ID %s in transaction %s", l.Id.String(), hash)
		r.addToActive(l.Id, false)
	case *iregistry21.IKeeperRegistryMasterUpkeepUnpaused:
		r.lggr.Debugf("KeeperRegistryUpkeepUnpaused log detected for upkeep ID %s in transaction %s", l.Id.String(), hash)
		r.addToActive(l.Id, false)
		if err := r.updateTriggerConfig(l.Id, nil); err != nil {
			r.lggr.Warnf("failed to update trigger config for upkeep ID %s: %s", err)
		}
	case *iregistry21.IKeeperRegistryMasterUpkeepGasLimitSet:
		r.lggr.Debugf("KeeperRegistryUpkeepGasLimitSet log detected for upkeep ID %s in transaction %s", l.Id.String(), hash)
		r.addToActive(l.Id, true)
	default:
		r.lggr.Debugf("Unknown log detected for log %+v in transaction %s", l, hash)
	}

	return nil
}

func (r *EvmRegistry) removeFromActive(id *big.Int) {
	r.mu.Lock()
	delete(r.active, id.String())
	r.mu.Unlock()

	uid := &ocr2keepers.UpkeepIdentifier{}
	uid.FromBigInt(id)
	trigger := core.GetUpkeepType(*uid)
	switch trigger {
	case ocr2keepers.LogTrigger:
		if err := r.logEventProvider.UnregisterFilter(id); err != nil {
			r.lggr.Warnw("failed to unregister log filter", "upkeepID", id.String())
		}
		r.lggr.Debugw("unregistered log filter", "upkeepID", id.String())
	default:
	}
}

func (r *EvmRegistry) addToActive(id *big.Int, force bool) {
	r.mu.Lock()
	defer r.mu.Unlock()

	if r.active == nil {
		r.active = make(map[string]activeUpkeep)
	}

	if _, ok := r.active[id.String()]; !ok || force {
		actives, err := r.getUpkeepConfigs(r.ctx, []*big.Int{id})
		if err != nil {
			r.lggr.Warnf("failed to get upkeep configs during adding active upkeep: %w", err)
			return
		}

		if len(actives) != 1 {
			return
		}

		r.active[id.String()] = actives[0]
	}
}

func (r *EvmRegistry) buildCallOpts(ctx context.Context, block *big.Int) *bind.CallOpts {
	opts := bind.CallOpts{
		Context: ctx,
	}

	if block == nil || block.Int64() == 0 {
		l := r.ht.LatestChain()
		if l != nil && l.BlockNumber() != 0 {
			opts.BlockNumber = big.NewInt(l.BlockNumber())
		}
	} else {
		opts.BlockNumber = block
	}

	return &opts
}

func (r *EvmRegistry) getLatestIDsFromContract(ctx context.Context) ([]*big.Int, error) {
	opts := r.buildCallOpts(ctx, nil)

	state, err := r.registry.GetState(opts)
	if err != nil {
		n := "latest"
		if opts.BlockNumber != nil {
			n = fmt.Sprintf("%d", opts.BlockNumber.Int64())
		}

		return nil, fmt.Errorf("%w: failed to get contract state at block number '%s'", err, n)
	}

	ids := make([]*big.Int, 0, int(state.State.NumUpkeeps.Int64()))
	for int64(len(ids)) < state.State.NumUpkeeps.Int64() {
		startIndex := int64(len(ids))
		maxCount := state.State.NumUpkeeps.Int64() - startIndex

		if maxCount == 0 {
			break
		}

		if maxCount > ActiveUpkeepIDBatchSize {
			maxCount = ActiveUpkeepIDBatchSize
		}

		batchIDs, err := r.registry.GetActiveUpkeepIDs(opts, big.NewInt(startIndex), big.NewInt(maxCount))
		if err != nil {
			return nil, fmt.Errorf("%w: failed to get active upkeep IDs from index %d to %d (both inclusive)", err, startIndex, startIndex+maxCount-1)
		}

		ids = append(ids, batchIDs...)
	}

	return ids, nil
}

func (r *EvmRegistry) doCheck(ctx context.Context, keys []ocr2keepers.UpkeepPayload, chResult chan checkResult) {
	upkeepResults, err := r.checkUpkeeps(ctx, keys)
	if err != nil {
		chResult <- checkResult{
			err: err,
		}
		return
	}

	upkeepResults = r.feedLookup(ctx, upkeepResults)

	upkeepResults, err = r.simulatePerformUpkeeps(ctx, upkeepResults)
	if err != nil {
		chResult <- checkResult{
			err: err,
		}
		return
	}

	chResult <- checkResult{
		cr: upkeepResults,
	}
}

// getBlockAndUpkeepId retrieves check block number, block hash from trigger and upkeep id
func (r *EvmRegistry) getBlockAndUpkeepId(upkeepID ocr2keepers.UpkeepIdentifier, trigger ocr2keepers.Trigger) (*big.Int, common.Hash, *big.Int) {
	block := new(big.Int).SetInt64(int64(trigger.BlockNumber))
	return block, common.BytesToHash(trigger.BlockHash[:]), upkeepID.BigInt()
}

func (r *EvmRegistry) checkUpkeeps(ctx context.Context, payloads []ocr2keepers.UpkeepPayload) ([]ocr2keepers.CheckResult, error) {
	var (
<<<<<<< HEAD
		checkReqs    []rpc.BatchElem
		checkResults []*string
=======
		checkReqs    = make([]rpc.BatchElem, len(payloads))
		checkResults = make([]*string, len(payloads))
>>>>>>> c09d0128
		results      = make([]ocr2keepers.CheckResult, len(payloads))
	)
	indices := map[int]int{}

	for i, p := range payloads {
		block, checkHash, upkeepId := r.getBlockAndUpkeepId(p.UpkeepID, p.Trigger)
		state, retryable := r.verifyCheckBlock(ctx, block, upkeepId, checkHash)
		if state != NoPipelineError {
<<<<<<< HEAD
			results[i] = getIneligibleCheckResultWithoutPerformData(p, UpkeepFailureReasonNone, state, retryable)
			continue
=======
			results[i] = r.getIneligibleCheckResultWithoutPerformData(p, UpkeepFailureReasonNone, state, retryable)
			continue
		}

		opts, err := r.buildCallOpts(ctx, block)
		if err != nil {
			return nil, err
>>>>>>> c09d0128
		}

		opts := r.buildCallOpts(ctx, block)
		var payload []byte
		var err error
		uid := &ocr2keepers.UpkeepIdentifier{}
		uid.FromBigInt(upkeepId)
		switch core.GetUpkeepType(*uid) {
		case ocr2keepers.LogTrigger:
			reason, state, retryable := r.verifyLogExists(upkeepId, p)
			if reason != UpkeepFailureReasonNone || state != NoPipelineError {
<<<<<<< HEAD
				results[i] = getIneligibleCheckResultWithoutPerformData(p, reason, state, retryable)
=======
				results[i] = r.getIneligibleCheckResultWithoutPerformData(p, reason, state, retryable)
>>>>>>> c09d0128
				continue
			}

			// check data will include the log trigger config
			payload, err = r.abi.Pack("checkUpkeep", upkeepId, p.CheckData)
			if err != nil {
				// pack error, no retryable
				r.lggr.Warnf("failed to pack log trigger checkUpkeep data for upkeepId %s with check data %s: %s", upkeepId, hexutil.Encode(p.CheckData), err)
				results[i] = getIneligibleCheckResultWithoutPerformData(p, UpkeepFailureReasonNone, PackUnpackDecodeFailed, false)
				continue
			}
		default:
			payload, err = r.abi.Pack("checkUpkeep", upkeepId)
			if err != nil {
				// pack error, no retryable
				r.lggr.Warnf("failed to pack conditional checkUpkeep data for upkeepId %s with check data %s: %s", upkeepId, hexutil.Encode(p.CheckData), err)
				results[i] = getIneligibleCheckResultWithoutPerformData(p, UpkeepFailureReasonNone, PackUnpackDecodeFailed, false)
				continue
			}
		}
		indices[len(checkReqs)] = i
		results[i] = getIneligibleCheckResultWithoutPerformData(p, UpkeepFailureReasonNone, NoPipelineError, false)

		var result string
		checkReqs = append(checkReqs, rpc.BatchElem{
			Method: "eth_call",
			Args: []interface{}{
				map[string]interface{}{
					"to":   r.addr.Hex(),
					"data": hexutil.Bytes(payload),
				},
				hexutil.EncodeBig(opts.BlockNumber),
			},
			Result: &result,
		})

		checkResults = append(checkResults, &result)
	}

	if len(checkResults) > 0 {
		// In contrast to CallContext, BatchCallContext only returns errors that have occurred
		// while sending the request. Any error specific to a request is reported through the
		// Error field of the corresponding BatchElem.
		// hence, if BatchCallContext returns an error, it will be an error which will terminate the pipeline
		if err := r.client.BatchCallContext(ctx, checkReqs); err != nil {
			r.lggr.Errorf("failed to batch call for checkUpkeeps: %s", err)
			return nil, err
		}
	}

<<<<<<< HEAD
=======
	var multiErr error

>>>>>>> c09d0128
	for i, req := range checkReqs {
		index := indices[i]
		if req.Error != nil {
			// individual upkeep failed in a batch call, retryable
			r.lggr.Warnf("error encountered in check result for upkeepId %s: %s", results[index].UpkeepID.String(), req.Error)
			results[index].Retryable = true
			results[index].PipelineExecutionState = uint8(RpcFlakyFailure)
		} else {
			var err error
			results[index], err = r.packer.UnpackCheckResult(payloads[index], *checkResults[i])
			if err != nil {
				r.lggr.Warnf("failed to unpack check result: %s", err)
			}
		}
	}

	return results, nil
}

func (r *EvmRegistry) simulatePerformUpkeeps(ctx context.Context, checkResults []ocr2keepers.CheckResult) ([]ocr2keepers.CheckResult, error) {
	var (
		performReqs     = make([]rpc.BatchElem, 0, len(checkResults))
		performResults  = make([]*string, 0, len(checkResults))
		performToKeyIdx = make([]int, 0, len(checkResults))
	)

	for i, cr := range checkResults {
		if !cr.Eligible {
			continue
		}

		block, _, upkeepId := r.getBlockAndUpkeepId(cr.UpkeepID, cr.Trigger)

		opts := r.buildCallOpts(ctx, block)

		// Since checkUpkeep is true, simulate perform upkeep to ensure it doesn't revert
		payload, err := r.abi.Pack("simulatePerformUpkeep", upkeepId, cr.PerformData)
		if err != nil {
			// pack failed, not retryable
			r.lggr.Warnf("failed to pack perform data %s for %s: %s", hexutil.Encode(cr.PerformData), upkeepId, err)
			checkResults[i].Eligible = false
			checkResults[i].PipelineExecutionState = uint8(PackUnpackDecodeFailed)
			continue
		}

		var result string
		performReqs = append(performReqs, rpc.BatchElem{
			Method: "eth_call",
			Args: []interface{}{
				map[string]interface{}{
					"to":   r.addr.Hex(),
					"data": hexutil.Bytes(payload),
				},
				hexutil.EncodeBig(opts.BlockNumber),
			},
			Result: &result,
		})

		performResults = append(performResults, &result)
		performToKeyIdx = append(performToKeyIdx, i)
	}

	if len(performReqs) > 0 {
		if err := r.client.BatchCallContext(ctx, performReqs); err != nil {
			r.lggr.Errorf("failed to batch call for simulatePerformUpkeeps: %s", err)
			return nil, err
		}
	}

	for i, req := range performReqs {
		idx := performToKeyIdx[i]
		if req.Error != nil {
			// individual upkeep failed in a batch call, retryable
			r.lggr.Warnf("failed to simulate upkeepId %s: %s", checkResults[idx].UpkeepID.String(), req.Error)
			checkResults[idx].Retryable = true
			checkResults[idx].Eligible = false
			checkResults[idx].PipelineExecutionState = uint8(RpcFlakyFailure)
			continue
		}

		state, simulatePerformSuccess, err := r.packer.UnpackPerformResult(*performResults[i])
		if err != nil {
			// unpack failed, not retryable
			r.lggr.Warnf("failed to unpack simulate performUpkeep result for upkeepId %s for state %d: %s", checkResults[idx].UpkeepID.String(), state, req.Error)
			checkResults[idx].Retryable = false
			checkResults[idx].Eligible = false
			checkResults[idx].PipelineExecutionState = uint8(state)
			continue
		}

		if !simulatePerformSuccess {
			r.lggr.Warnf("upkeepId %s is not eligible after simulation", checkResults[idx].UpkeepID.String())
			checkResults[performToKeyIdx[i]].Eligible = false
		}
	}

	return checkResults, nil
}

// TODO (AUTO-2013): Have better error handling to not return nil results in case of partial errors
func (r *EvmRegistry) getUpkeepConfigs(ctx context.Context, ids []*big.Int) ([]activeUpkeep, error) {
	if len(ids) == 0 {
		return []activeUpkeep{}, nil
	}

	var (
		uReqs    = make([]rpc.BatchElem, len(ids))
		uResults = make([]*string, len(ids))
	)

	for i, id := range ids {
		opts := r.buildCallOpts(ctx, nil)

		payload, err := r.abi.Pack("getUpkeep", id)
		if err != nil {
			return nil, fmt.Errorf("failed to pack id with abi: %s", err)
		}

		var result string
		uReqs[i] = rpc.BatchElem{
			Method: "eth_call",
			Args: []interface{}{
				map[string]interface{}{
					"to":   r.addr.Hex(),
					"data": hexutil.Bytes(payload),
				},
				hexutil.EncodeBig(opts.BlockNumber),
			},
			Result: &result,
		}

		uResults[i] = &result
	}

	if err := r.client.BatchCallContext(ctx, uReqs); err != nil {
		return nil, fmt.Errorf("rpc error: %s", err)
	}

	var (
		multiErr error
		results  = make([]activeUpkeep, len(ids))
	)

	for i, req := range uReqs {
		if req.Error != nil {
			r.lggr.Debugf("error encountered for config id %s with message '%s' in get config", ids[i], req.Error)
			multierr.AppendInto(&multiErr, req.Error)
		} else {
			info, err := r.packer.UnpackUpkeepInfo(ids[i], *uResults[i])
			if err != nil {
				return nil, fmt.Errorf("failed to unpack result: %s", err)
			}
			results[i] = activeUpkeep{ // TODO
				ID:              ids[i],
				PerformGasLimit: info.PerformGas,
				CheckData:       info.CheckData,
			}
		}
	}

	return results, multiErr
}

func (r *EvmRegistry) updateTriggerConfig(id *big.Int, cfg []byte) error {
	uid := &ocr2keepers.UpkeepIdentifier{}
	uid.FromBigInt(id)
	switch core.GetUpkeepType(*uid) {
	case ocr2keepers.LogTrigger:
		if len(cfg) == 0 {
			fetched, err := r.fetchTriggerConfig(id)
			if err != nil {
				return errors.Wrap(err, "failed to fetch log upkeep config")
			}
			cfg = fetched
		}
		parsed, err := r.packer.UnpackLogTriggerConfig(cfg)
		if err != nil {
			return errors.Wrap(err, "failed to unpack log upkeep config")
		}
		if err := r.logEventProvider.RegisterFilter(id, logprovider.LogTriggerConfig(parsed)); err != nil {
			return errors.Wrap(err, "failed to register log filter")
		}
		r.lggr.Debugw("registered log filter", "upkeepID", id.String(), "cfg", parsed)
	default:
	}
	return nil
}

// updateTriggerConfig gets invoked upon changes in the trigger config of an upkeep.
func (r *EvmRegistry) fetchTriggerConfig(id *big.Int) ([]byte, error) {
	opts := r.buildCallOpts(r.ctx, nil)
	cfg, err := r.registry.GetUpkeepTriggerConfig(opts, id)
	if err != nil {
		r.lggr.Warnw("failed to get trigger config", "err", err)
		return nil, err
	}
	return cfg, nil
}

func (r *EvmRegistry) getBlockHash(blockNumber *big.Int) (common.Hash, error) {
	block, err := r.client.BlockByNumber(r.ctx, blockNumber)
	if err != nil {
		return [32]byte{}, err
	}

	return block.Hash(), nil
}

func (r *EvmRegistry) getTxBlock(txHash common.Hash) (*big.Int, common.Hash, error) {
<<<<<<< HEAD
=======
	// TODO: we need to differentiate here b/w flaky errors and tx not found errors
>>>>>>> c09d0128
	txr, err := r.client.TransactionReceipt(r.ctx, txHash)
	if err != nil {
		return nil, common.Hash{}, err
	}

	return txr.BlockNumber, txr.BlockHash, nil
}

// getIneligibleCheckResultWithoutPerformData returns an ineligible check result with ineligibility reason and pipeline execution state but without perform data
<<<<<<< HEAD
func getIneligibleCheckResultWithoutPerformData(p ocr2keepers.UpkeepPayload, reason UpkeepFailureReason, state PipelineExecutionState, retryable bool) ocr2keepers.CheckResult {
=======
func (r *EvmRegistry) getIneligibleCheckResultWithoutPerformData(p ocr2keepers.UpkeepPayload, reason UpkeepFailureReason, state PipelineExecutionState, retryable bool) ocr2keepers.CheckResult {
>>>>>>> c09d0128
	return ocr2keepers.CheckResult{
		IneligibilityReason:    uint8(reason),
		PipelineExecutionState: uint8(state),
		Retryable:              retryable,
		UpkeepID:               p.UpkeepID,
		Trigger:                p.Trigger,
		WorkID:                 p.WorkID,
		FastGasWei:             big.NewInt(0),
		LinkNative:             big.NewInt(0),
	}
}

// verifyCheckBlock checks that the check block and hash are valid, returns the pipeline execution state and retryable
func (r *EvmRegistry) verifyCheckBlock(ctx context.Context, checkBlock, upkeepId *big.Int, checkHash common.Hash) (state PipelineExecutionState, retryable bool) {
	// verify check block number is not too old
	if r.bs.latestBlock.Load()-checkBlock.Int64() > validCheckBlockRange {
		r.lggr.Warnf("latest block is %d, check block number %s is too old for upkeepId %s", r.bs.latestBlock.Load(), checkBlock, upkeepId)
		return CheckBlockTooOld, false
	}
	r.lggr.Warnf("latestBlock=%d checkBlock=%d", r.bs.latestBlock.Load(), checkBlock.Int64())

	var h string
	var ok bool
	// verify check block number and hash are valid
	h, ok = r.bs.queryBlocksMap(checkBlock.Int64())
	if !ok {
		r.lggr.Warnf("check block %s does not exist in block subscriber for upkeepId %s, querying eth client", checkBlock, upkeepId)
		b, err := r.client.BlockByNumber(ctx, checkBlock)
		if err != nil {
			r.lggr.Warnf("failed to query block %s: %s", checkBlock, err.Error())
			return RpcFlakyFailure, true
		}
		h = b.Hash().Hex()
	}
	if checkHash.Hex() != h {
		r.lggr.Warnf("check block %s hash do not match. %s from block subscriber vs %s from trigger for upkeepId %s", checkBlock, h, checkHash.Hex(), upkeepId)
		return CheckBlockInvalid, false
	}
	return NoPipelineError, false
}

// verifyLogExists checks that the log still exists on chain, returns failure reason, pipeline error, and retryable
func (r *EvmRegistry) verifyLogExists(upkeepId *big.Int, p ocr2keepers.UpkeepPayload) (UpkeepFailureReason, PipelineExecutionState, bool) {
	logBlockNumber := int64(p.Trigger.LogTriggerExtension.BlockNumber)
	logBlockHash := common.BytesToHash(p.Trigger.LogTriggerExtension.BlockHash[:])
	// if log block number is populated, check log block number and block hash
	if logBlockNumber != 0 {
		h, ok := r.bs.queryBlocksMap(logBlockNumber)
		if ok && h == logBlockHash.Hex() {
			r.lggr.Debugf("tx hash %s exists on chain at block number %d for upkeepId %s", hexutil.Encode(p.Trigger.LogTriggerExtension.TxHash[:]), logBlockNumber, upkeepId)
			return UpkeepFailureReasonNone, NoPipelineError, false
		}
<<<<<<< HEAD
		r.lggr.Warnf("log block %d does not exist in block subscriber for upkeepId %s, querying eth client", logBlockNumber, upkeepId)
	} else {
		r.lggr.Warnf("log block not provided, querying eth client for tx hash %s for upkeepId %s", hexutil.Encode(p.Trigger.LogTriggerExtension.TxHash[:]), upkeepId)
=======
		r.lggr.Debugf("log block %d does not exist in block subscriber for upkeepId %s, querying eth client", logBlockNumber, upkeepId)
	} else {
		r.lggr.Debugf("log block not provided, querying eth client for tx hash %s for upkeepId %s", hexutil.Encode(p.Trigger.LogTriggerExtension.TxHash[:]), upkeepId)
>>>>>>> c09d0128
	}
	// query eth client as a fallback
	bn, _, err := r.getTxBlock(p.Trigger.LogTriggerExtension.TxHash)
	if err != nil {
		r.lggr.Warnf("failed to query tx hash %s for upkeepId %s: %s", hexutil.Encode(p.Trigger.LogTriggerExtension.TxHash[:]), upkeepId, err.Error())
		return UpkeepFailureReasonNone, RpcFlakyFailure, true
	}
	if bn == nil {
		r.lggr.Warnf("tx hash %s does not exist on chain for upkeepId %s.", hexutil.Encode(p.Trigger.LogTriggerExtension.TxHash[:]), upkeepId)
		return UpkeepFailureReasonLogBlockNoLongerExists, NoPipelineError, false
	}
	r.lggr.Debugf("tx hash %s exists on chain for upkeepId %s", hexutil.Encode(p.Trigger.LogTriggerExtension.TxHash[:]), upkeepId)
	return UpkeepFailureReasonNone, NoPipelineError, false
}<|MERGE_RESOLUTION|>--- conflicted
+++ resolved
@@ -659,13 +659,8 @@
 
 func (r *EvmRegistry) checkUpkeeps(ctx context.Context, payloads []ocr2keepers.UpkeepPayload) ([]ocr2keepers.CheckResult, error) {
 	var (
-<<<<<<< HEAD
 		checkReqs    []rpc.BatchElem
 		checkResults []*string
-=======
-		checkReqs    = make([]rpc.BatchElem, len(payloads))
-		checkResults = make([]*string, len(payloads))
->>>>>>> c09d0128
 		results      = make([]ocr2keepers.CheckResult, len(payloads))
 	)
 	indices := map[int]int{}
@@ -674,18 +669,8 @@
 		block, checkHash, upkeepId := r.getBlockAndUpkeepId(p.UpkeepID, p.Trigger)
 		state, retryable := r.verifyCheckBlock(ctx, block, upkeepId, checkHash)
 		if state != NoPipelineError {
-<<<<<<< HEAD
 			results[i] = getIneligibleCheckResultWithoutPerformData(p, UpkeepFailureReasonNone, state, retryable)
 			continue
-=======
-			results[i] = r.getIneligibleCheckResultWithoutPerformData(p, UpkeepFailureReasonNone, state, retryable)
-			continue
-		}
-
-		opts, err := r.buildCallOpts(ctx, block)
-		if err != nil {
-			return nil, err
->>>>>>> c09d0128
 		}
 
 		opts := r.buildCallOpts(ctx, block)
@@ -697,11 +682,7 @@
 		case ocr2keepers.LogTrigger:
 			reason, state, retryable := r.verifyLogExists(upkeepId, p)
 			if reason != UpkeepFailureReasonNone || state != NoPipelineError {
-<<<<<<< HEAD
 				results[i] = getIneligibleCheckResultWithoutPerformData(p, reason, state, retryable)
-=======
-				results[i] = r.getIneligibleCheckResultWithoutPerformData(p, reason, state, retryable)
->>>>>>> c09d0128
 				continue
 			}
 
@@ -752,11 +733,6 @@
 		}
 	}
 
-<<<<<<< HEAD
-=======
-	var multiErr error
-
->>>>>>> c09d0128
 	for i, req := range checkReqs {
 		index := indices[i]
 		if req.Error != nil {
@@ -966,10 +942,7 @@
 }
 
 func (r *EvmRegistry) getTxBlock(txHash common.Hash) (*big.Int, common.Hash, error) {
-<<<<<<< HEAD
-=======
 	// TODO: we need to differentiate here b/w flaky errors and tx not found errors
->>>>>>> c09d0128
 	txr, err := r.client.TransactionReceipt(r.ctx, txHash)
 	if err != nil {
 		return nil, common.Hash{}, err
@@ -979,11 +952,7 @@
 }
 
 // getIneligibleCheckResultWithoutPerformData returns an ineligible check result with ineligibility reason and pipeline execution state but without perform data
-<<<<<<< HEAD
 func getIneligibleCheckResultWithoutPerformData(p ocr2keepers.UpkeepPayload, reason UpkeepFailureReason, state PipelineExecutionState, retryable bool) ocr2keepers.CheckResult {
-=======
-func (r *EvmRegistry) getIneligibleCheckResultWithoutPerformData(p ocr2keepers.UpkeepPayload, reason UpkeepFailureReason, state PipelineExecutionState, retryable bool) ocr2keepers.CheckResult {
->>>>>>> c09d0128
 	return ocr2keepers.CheckResult{
 		IneligibilityReason:    uint8(reason),
 		PipelineExecutionState: uint8(state),
@@ -1036,19 +1005,17 @@
 			r.lggr.Debugf("tx hash %s exists on chain at block number %d for upkeepId %s", hexutil.Encode(p.Trigger.LogTriggerExtension.TxHash[:]), logBlockNumber, upkeepId)
 			return UpkeepFailureReasonNone, NoPipelineError, false
 		}
-<<<<<<< HEAD
-		r.lggr.Warnf("log block %d does not exist in block subscriber for upkeepId %s, querying eth client", logBlockNumber, upkeepId)
-	} else {
-		r.lggr.Warnf("log block not provided, querying eth client for tx hash %s for upkeepId %s", hexutil.Encode(p.Trigger.LogTriggerExtension.TxHash[:]), upkeepId)
-=======
 		r.lggr.Debugf("log block %d does not exist in block subscriber for upkeepId %s, querying eth client", logBlockNumber, upkeepId)
 	} else {
 		r.lggr.Debugf("log block not provided, querying eth client for tx hash %s for upkeepId %s", hexutil.Encode(p.Trigger.LogTriggerExtension.TxHash[:]), upkeepId)
->>>>>>> c09d0128
 	}
 	// query eth client as a fallback
 	bn, _, err := r.getTxBlock(p.Trigger.LogTriggerExtension.TxHash)
 	if err != nil {
+		// primitive way of checking errors
+		if strings.Contains(err.Error(), "missing required field") || strings.Contains(err.Error(), "not found") {
+			return UpkeepFailureReasonTxHashNoLongerExists, NoPipelineError, false
+		}
 		r.lggr.Warnf("failed to query tx hash %s for upkeepId %s: %s", hexutil.Encode(p.Trigger.LogTriggerExtension.TxHash[:]), upkeepId, err.Error())
 		return UpkeepFailureReasonNone, RpcFlakyFailure, true
 	}
