package upkeepstate

import (
	"context"
	"errors"
	"fmt"
	"io"
	"math/big"
	"sync"
	"time"

	ocr2keepers "github.com/smartcontractkit/ocr2keepers/pkg/v3/types"

	"github.com/smartcontractkit/chainlink/v2/core/logger"
	"github.com/smartcontractkit/chainlink/v2/core/services/ocr2/plugins/ocr2keeper/evm21/core"
	"github.com/smartcontractkit/chainlink/v2/core/services/pg"
	"github.com/smartcontractkit/chainlink/v2/core/utils"
)

const (
	UpkeepStateStoreServiceName = "UpkeepStateStore"

	// CacheExpiration is the amount of time that we keep a record in the cache.
	CacheExpiration = 24 * time.Hour
	// GCInterval is the amount of time between cache cleanups.
	GCInterval           = 2 * time.Hour
	flushCadence         = 30 * time.Second
	concurrentBatchCalls = 10
)

type ORM interface {
	BatchInsertRecords([]persistedStateRecord, ...pg.QOpt) error
	SelectStatesByWorkIDs([]string, ...pg.QOpt) ([]persistedStateRecord, error)
	DeleteExpired(time.Time, ...pg.QOpt) error
}

// UpkeepStateStore is the interface for managing upkeeps final state in a local store.
type UpkeepStateStore interface {
	ocr2keepers.UpkeepStateUpdater
	core.UpkeepStateReader
	Start(context.Context) error
	io.Closer
}

var (
	_           UpkeepStateStore = &upkeepStateStore{}
	newTickerFn                  = time.NewTicker
	batchSize                    = 1000
)

// upkeepStateRecord is a record that we save in a local cache.
type upkeepStateRecord struct {
	workID string
	state  ocr2keepers.UpkeepState

	addedAt time.Time
}

// upkeepStateStore implements UpkeepStateStore.
// It stores the state of ineligible upkeeps in a local, in-memory cache.
// In addition, performed events are fetched by the scanner on demand.
type upkeepStateStore struct {
	utils.StartStopOnce
	threadCtrl utils.ThreadControl

	orm     ORM
	lggr    logger.Logger
	scanner PerformedLogsScanner

	retention    time.Duration
	cleanCadence time.Duration

	mu    sync.RWMutex
	cache map[string]*upkeepStateRecord
<<<<<<< HEAD
=======

	pendingRecords []persistedStateRecord
	sem            chan struct{}
	batchSize      int

	// service values
	cancel context.CancelFunc
>>>>>>> ecd650fa
}

// NewUpkeepStateStore creates a new state store
func NewUpkeepStateStore(orm ORM, lggr logger.Logger, scanner PerformedLogsScanner) *upkeepStateStore {
	return &upkeepStateStore{
<<<<<<< HEAD
		orm:          orm,
		lggr:         lggr.Named(UpkeepStateStoreServiceName),
		cache:        map[string]*upkeepStateRecord{},
		scanner:      scanner,
		retention:    CacheExpiration,
		cleanCadence: GCInterval,
		threadCtrl:   utils.NewThreadControl(),
=======
		orm:            orm,
		lggr:           lggr.Named("UpkeepStateStore"),
		cache:          map[string]*upkeepStateRecord{},
		scanner:        scanner,
		retention:      CacheExpiration,
		cleanCadence:   GCInterval,
		pendingRecords: []persistedStateRecord{},
		sem:            make(chan struct{}, concurrentBatchCalls),
		batchSize:      batchSize,
>>>>>>> ecd650fa
	}
}

// Start starts the upkeep state store.
// it does background cleanup of the cache.
func (u *upkeepStateStore) Start(pctx context.Context) error {
	return u.StartOnce(UpkeepStateStoreServiceName, func() error {
		if u.retention == 0 {
			return errors.New("pruneDepth must be greater than zero")
		}

		if err := u.scanner.Start(pctx); err != nil {
			return fmt.Errorf("failed to start scanner")
		}

		u.lggr.Debug("Starting upkeep state store")

<<<<<<< HEAD
		u.threadCtrl.Go(func(ctx context.Context) {
			ticker := time.NewTicker(utils.WithJitter(u.cleanCadence))
=======
	{
		go func(ctx context.Context) {
			ticker := time.NewTicker(u.cleanCadence)
>>>>>>> ecd650fa
			defer ticker.Stop()

			flushTicker := newTickerFn(utils.WithJitter(flushCadence))
			defer flushTicker.Stop()

			for {
				select {
				case <-ticker.C:
					if err := u.cleanup(ctx); err != nil {
						u.lggr.Errorw("unable to clean old state values", "err", err)
					}
					ticker.Reset(utils.WithJitter(u.cleanCadence))
				case <-flushTicker.C:
					u.flush(ctx)
				case <-ctx.Done():
<<<<<<< HEAD
=======
					u.flush(ctx)
>>>>>>> ecd650fa
					return
				}
			}
		})

		return nil
	})
}

func (u *upkeepStateStore) flush(ctx context.Context) {
	cloneRecords := make([]persistedStateRecord, len(u.pendingRecords))

	u.mu.Lock()
	copy(cloneRecords, u.pendingRecords)
	u.pendingRecords = []persistedStateRecord{}
	u.mu.Unlock()

	for i := 0; i < len(cloneRecords); i += u.batchSize {
		end := i + u.batchSize
		if end > len(cloneRecords) {
			end = len(cloneRecords)
		}

		batch := cloneRecords[i:end]

		u.sem <- struct{}{}

		go func() {
			if err := u.orm.BatchInsertRecords(batch, pg.WithParentCtx(ctx)); err != nil {
				u.lggr.Errorw("error inserting records", "err", err)
			}
			<-u.sem
		}()
	}
}

// Close stops the service of pruning stale data; implements io.Closer
func (u *upkeepStateStore) Close() error {
	return u.StopOnce(UpkeepStateStoreServiceName, func() error {
		u.threadCtrl.Close()
		return nil
	})
}

func (u *upkeepStateStore) HealthReport() map[string]error {
	return map[string]error{UpkeepStateStoreServiceName: u.Healthy()}
}

// SelectByWorkIDs returns the current state of the upkeep for the provided ids.
// If an id is not found, the state is returned as StateUnknown.
// We first check the cache, and if any ids are missing, we fetch them from the scanner and DB.
func (u *upkeepStateStore) SelectByWorkIDs(ctx context.Context, workIDs ...string) ([]ocr2keepers.UpkeepState, error) {
	states, missing := u.selectFromCache(workIDs...)
	if len(missing) == 0 {
		// all ids were found in the cache
		return states, nil
	}
	if err := u.fetchPerformed(ctx, missing...); err != nil {
		return nil, err
	}
	if err := u.fetchFromDB(ctx, missing...); err != nil {
		return nil, err
	}

	// at this point all values should be in the cache. if values are missing
	// their state is indicated as unknown
	states, _ = u.selectFromCache(workIDs...)

	return states, nil
}

// SetUpkeepState updates the state of the upkeep.
// Currently we only store the state if the upkeep is ineligible.
// Performed events will be fetched on demand.
func (u *upkeepStateStore) SetUpkeepState(ctx context.Context, result ocr2keepers.CheckResult, _ ocr2keepers.UpkeepState) error {
	if result.Eligible {
		return nil
	}

	return u.upsertStateRecord(ctx, result.WorkID, ocr2keepers.Ineligible, uint64(result.Trigger.BlockNumber), result.UpkeepID.BigInt(), result.IneligibilityReason)
}

// upsertStateRecord inserts or updates a record for the provided
// check result. If an item already exists in the data store, the state and
// block are updated.
func (u *upkeepStateStore) upsertStateRecord(ctx context.Context, workID string, s ocr2keepers.UpkeepState, b uint64, upkeepID *big.Int, reason uint8) error {
	u.mu.Lock()
	defer u.mu.Unlock()

	record, ok := u.cache[workID]
	if !ok {
		record = &upkeepStateRecord{
			workID:  workID,
			addedAt: time.Now(),
		}
	}

	record.state = s

	u.cache[workID] = record

	u.pendingRecords = append(u.pendingRecords, persistedStateRecord{
		UpkeepID:            utils.NewBig(upkeepID),
		WorkID:              record.workID,
		CompletionState:     uint8(record.state),
		IneligibilityReason: reason,
		InsertedAt:          record.addedAt,
	})

	return nil
}

// fetchPerformed fetches all performed logs from the scanner to populate the cache.
func (u *upkeepStateStore) fetchPerformed(ctx context.Context, workIDs ...string) error {
	performed, err := u.scanner.ScanWorkIDs(ctx, workIDs...)
	if err != nil {
		return err
	}

	if len(performed) > 0 {
		u.lggr.Debugw("Fetched performed logs", "performed", len(performed))
	}

	u.mu.Lock()
	defer u.mu.Unlock()

	for _, workID := range performed {
		if _, ok := u.cache[workID]; !ok {
			s := &upkeepStateRecord{
				workID:  workID,
				state:   ocr2keepers.Performed,
				addedAt: time.Now(),
			}

			u.cache[workID] = s
		}
	}

	return nil
}

// fetchFromDB fetches all upkeeps indicated as ineligible from the db to
// populate the cache.
func (u *upkeepStateStore) fetchFromDB(ctx context.Context, workIDs ...string) error {
	states, err := u.orm.SelectStatesByWorkIDs(workIDs, pg.WithParentCtx(ctx))
	if err != nil {
		return err
	}

	u.mu.Lock()
	defer u.mu.Unlock()

	for _, state := range states {
		if _, ok := u.cache[state.WorkID]; !ok {
			u.cache[state.WorkID] = &upkeepStateRecord{
				workID:  state.WorkID,
				state:   ocr2keepers.UpkeepState(state.CompletionState),
				addedAt: state.InsertedAt,
			}
		}
	}

	return nil
}

// selectFromCache returns all saved state values for the provided ids,
// returning stateNotFound for any ids that are not found.
// the second return value is true if all ids were found in the cache.
func (u *upkeepStateStore) selectFromCache(workIDs ...string) ([]ocr2keepers.UpkeepState, []string) {
	u.mu.RLock()
	defer u.mu.RUnlock()

	var missing []string
	states := make([]ocr2keepers.UpkeepState, len(workIDs))
	for i, workID := range workIDs {
		if state, ok := u.cache[workID]; ok {
			states[i] = state.state
		} else {
			missing = append(missing, workID)
		}
	}

	return states, missing
}

// cleanup removes any records that are older than the TTL from both cache and DB.
func (u *upkeepStateStore) cleanup(ctx context.Context) error {
	u.cleanCache()

	return u.cleanDB(ctx)
}

// cleanDB cleans up records in the DB that are older than the TTL.
func (u *upkeepStateStore) cleanDB(ctx context.Context) error {
	tm := time.Now().Add(-1 * u.retention)

	return u.orm.DeleteExpired(tm, pg.WithParentCtx(ctx), pg.WithLongQueryTimeout())
}

// cleanupCache removes any records from the cache that are older than the TTL.
func (u *upkeepStateStore) cleanCache() {
	u.mu.Lock()
	defer u.mu.Unlock()

	for id, state := range u.cache {
		if time.Since(state.addedAt) > u.retention {
			delete(u.cache, id)
		}
	}
}<|MERGE_RESOLUTION|>--- conflicted
+++ resolved
@@ -72,40 +72,25 @@
 
 	mu    sync.RWMutex
 	cache map[string]*upkeepStateRecord
-<<<<<<< HEAD
-=======
 
 	pendingRecords []persistedStateRecord
 	sem            chan struct{}
 	batchSize      int
-
-	// service values
-	cancel context.CancelFunc
->>>>>>> ecd650fa
 }
 
 // NewUpkeepStateStore creates a new state store
 func NewUpkeepStateStore(orm ORM, lggr logger.Logger, scanner PerformedLogsScanner) *upkeepStateStore {
 	return &upkeepStateStore{
-<<<<<<< HEAD
-		orm:          orm,
-		lggr:         lggr.Named(UpkeepStateStoreServiceName),
-		cache:        map[string]*upkeepStateRecord{},
-		scanner:      scanner,
-		retention:    CacheExpiration,
-		cleanCadence: GCInterval,
-		threadCtrl:   utils.NewThreadControl(),
-=======
 		orm:            orm,
-		lggr:           lggr.Named("UpkeepStateStore"),
+		lggr:           lggr.Named(UpkeepStateStoreServiceName),
 		cache:          map[string]*upkeepStateRecord{},
 		scanner:        scanner,
 		retention:      CacheExpiration,
 		cleanCadence:   GCInterval,
+		threadCtrl:     utils.NewThreadControl(),
 		pendingRecords: []persistedStateRecord{},
 		sem:            make(chan struct{}, concurrentBatchCalls),
 		batchSize:      batchSize,
->>>>>>> ecd650fa
 	}
 }
 
@@ -123,14 +108,8 @@
 
 		u.lggr.Debug("Starting upkeep state store")
 
-<<<<<<< HEAD
 		u.threadCtrl.Go(func(ctx context.Context) {
 			ticker := time.NewTicker(utils.WithJitter(u.cleanCadence))
-=======
-	{
-		go func(ctx context.Context) {
-			ticker := time.NewTicker(u.cleanCadence)
->>>>>>> ecd650fa
 			defer ticker.Stop()
 
 			flushTicker := newTickerFn(utils.WithJitter(flushCadence))
@@ -146,15 +125,11 @@
 				case <-flushTicker.C:
 					u.flush(ctx)
 				case <-ctx.Done():
-<<<<<<< HEAD
-=======
 					u.flush(ctx)
->>>>>>> ecd650fa
 					return
 				}
 			}
 		})
-
 		return nil
 	})
 }
