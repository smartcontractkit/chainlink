package upkeepstate

import (
	"context"
	"fmt"
	"math/big"
	"sync"
	"testing"
	"time"

	ocr2keepers "github.com/smartcontractkit/ocr2keepers/pkg/v3/types"
	"github.com/stretchr/testify/assert"
	"github.com/stretchr/testify/require"
	"go.uber.org/zap/zapcore"

	"github.com/smartcontractkit/chainlink/v2/core/internal/testutils"
	"github.com/smartcontractkit/chainlink/v2/core/internal/testutils/pgtest"
	"github.com/smartcontractkit/chainlink/v2/core/logger"
	"github.com/smartcontractkit/chainlink/v2/core/services/pg"
)

func TestUpkeepStateStore(t *testing.T) {
	tests := []struct {
		name               string
		inserts            []ocr2keepers.CheckResult
		workIDsSelect      []string
		workIDsFromScanner []string
		errScanner         error
		recordsFromDB      []persistedStateRecord
		errDB              error
		expected           []ocr2keepers.UpkeepState
		errored            bool
	}{
		{
			name: "empty store",
		},
		{
			name: "save only ineligible states",
			inserts: []ocr2keepers.CheckResult{
				{
					UpkeepID: createUpkeepIDForTest(1),
					WorkID:   "0x1",
					Eligible: false,
					Trigger: ocr2keepers.Trigger{
						BlockNumber: ocr2keepers.BlockNumber(1),
					},
				},
				{
					UpkeepID: createUpkeepIDForTest(2),
					WorkID:   "ox2",
					Eligible: true,
					Trigger: ocr2keepers.Trigger{
						BlockNumber: ocr2keepers.BlockNumber(2),
					},
				},
			},
			workIDsSelect: []string{"0x1", "0x2"},
			expected: []ocr2keepers.UpkeepState{
				ocr2keepers.Ineligible,
				ocr2keepers.UnknownState,
			},
		},
		{
			name: "fetch results from scanner",
			inserts: []ocr2keepers.CheckResult{
				{
					UpkeepID: createUpkeepIDForTest(1),
					WorkID:   "0x1",
					Eligible: false,
					Trigger: ocr2keepers.Trigger{
						BlockNumber: ocr2keepers.BlockNumber(1),
					},
				},
			},
			workIDsSelect:      []string{"0x1", "0x2"},
			workIDsFromScanner: []string{"0x2", "0x222"},
			expected: []ocr2keepers.UpkeepState{
				ocr2keepers.Ineligible,
				ocr2keepers.Performed,
			},
		},
		{
			name: "fetch results from db",
			inserts: []ocr2keepers.CheckResult{
				{
					UpkeepID: createUpkeepIDForTest(1),
					WorkID:   "0x1",
					Eligible: false,
					Trigger: ocr2keepers.Trigger{
						BlockNumber: ocr2keepers.BlockNumber(1),
					},
				},
			},
			workIDsSelect:      []string{"0x1", "0x2", "0x3"},
			workIDsFromScanner: []string{"0x2", "0x222"},
			recordsFromDB: []persistedStateRecord{
				{
					WorkID:          "0x3",
					CompletionState: 2,
					BlockNumber:     2,
					InsertedAt:      time.Now(),
				},
			},
			expected: []ocr2keepers.UpkeepState{
				ocr2keepers.Ineligible,
				ocr2keepers.Performed,
				ocr2keepers.Ineligible,
			},
		},
		{
			name: "unknown states",
			inserts: []ocr2keepers.CheckResult{
				{
					UpkeepID: createUpkeepIDForTest(1),
					WorkID:   "0x1",
					Eligible: false,
					Trigger: ocr2keepers.Trigger{
						BlockNumber: ocr2keepers.BlockNumber(1),
					},
				},
			},
			workIDsSelect:      []string{"0x2"},
			workIDsFromScanner: []string{},
			expected: []ocr2keepers.UpkeepState{
				ocr2keepers.UnknownState,
			},
		},
		{
			name: "scanner error",
			inserts: []ocr2keepers.CheckResult{
				{
					UpkeepID: createUpkeepIDForTest(1),
					WorkID:   "0x1",
					Eligible: false,
					Trigger: ocr2keepers.Trigger{
						BlockNumber: ocr2keepers.BlockNumber(1),
					},
				},
			},
			workIDsSelect:      []string{"0x1", "0x2"},
			workIDsFromScanner: []string{"0x2", "0x222"},
			errScanner:         fmt.Errorf("test error"),
			errored:            true,
		},
		{
			name: "db error",
			inserts: []ocr2keepers.CheckResult{
				{
					UpkeepID: createUpkeepIDForTest(1),
					WorkID:   "0x1",
					Eligible: false,
					Trigger: ocr2keepers.Trigger{
						BlockNumber: ocr2keepers.BlockNumber(1),
					},
				},
			},
			workIDsSelect:      []string{"0x1", "0x2"},
			workIDsFromScanner: []string{"0x2", "0x222"},
			errDB:              fmt.Errorf("test error"),
			errored:            true,
		},
	}

	for _, tc := range tests {
		t.Run(tc.name, func(t *testing.T) {
			ctx := testutils.Context(t)
			lggr := logger.TestLogger(t)

			scanner := &mockScanner{}
			scanner.addWorkID(tc.workIDsFromScanner...)
			scanner.setErr(tc.errScanner)

			orm := &mockORM{}
			orm.addRecords(tc.recordsFromDB...)
			orm.setErr(tc.errDB)

			store := NewUpkeepStateStore(orm, lggr, scanner)

			for _, insert := range tc.inserts {
				assert.NoError(t, store.SetUpkeepState(ctx, insert, ocr2keepers.Performed))
			}

			states, err := store.SelectByWorkIDsInRange(ctx, 1, 100, tc.workIDsSelect...)
			if tc.errored {
				assert.Error(t, err)
				return
			}
			assert.NoError(t, err)

			assert.Equal(t, len(tc.expected), len(states))
			for i, state := range states {
				assert.Equal(t, tc.expected[i], state)
			}
		})
	}
}

func TestUpkeepStateStore_SetSelectIntegration(t *testing.T) {
	if testing.Short() {
		t.Skip("database required for upkeep state store integration test")
	}

	makeTestResult := func(id int64, workID string, eligible bool, block uint64) ocr2keepers.CheckResult {
		uid := &ocr2keepers.UpkeepIdentifier{}
		_ = uid.FromBigInt(big.NewInt(id))

		return ocr2keepers.CheckResult{
			UpkeepID: *uid,
			WorkID:   workID,
			Eligible: eligible,
			Trigger: ocr2keepers.Trigger{
				BlockNumber: ocr2keepers.BlockNumber(block),
			},
		}
	}

	type storedValue struct {
		result ocr2keepers.CheckResult
		state  ocr2keepers.UpkeepState
	}

	tests := []struct {
		name         string
		queryIDs     []string
		storedValues []storedValue
		expected     []ocr2keepers.UpkeepState
	}{
		{
			name:     "querying non-stored workIDs on empty db returns unknown state results",
			queryIDs: []string{"0x1", "0x2", "0x3", "0x4"},
			expected: []ocr2keepers.UpkeepState{
				ocr2keepers.UnknownState,
				ocr2keepers.UnknownState,
				ocr2keepers.UnknownState,
				ocr2keepers.UnknownState,
			},
		},
		{
			name:     "querying non-stored workIDs on db with values returns unknown state results",
			queryIDs: []string{"0x1", "0x2", "0x3", "0x4"},
			storedValues: []storedValue{
				{result: makeTestResult(1, "0x11", false, 1), state: ocr2keepers.Ineligible},
				{result: makeTestResult(2, "0x22", false, 1), state: ocr2keepers.Ineligible},
				{result: makeTestResult(3, "0x33", false, 1), state: ocr2keepers.Ineligible},
				{result: makeTestResult(4, "0x44", false, 1), state: ocr2keepers.Ineligible},
			},
			expected: []ocr2keepers.UpkeepState{
				ocr2keepers.UnknownState,
				ocr2keepers.UnknownState,
				ocr2keepers.UnknownState,
				ocr2keepers.UnknownState,
			},
		},
		{
			name:     "querying workIDs with non-stored values returns valid results",
			queryIDs: []string{"0x1", "0x2", "0x3", "0x4"},
			storedValues: []storedValue{
				{result: makeTestResult(5, "0x1", false, 1), state: ocr2keepers.Ineligible},
				{result: makeTestResult(6, "0x2", false, 1), state: ocr2keepers.Ineligible},
				{result: makeTestResult(7, "0x3", false, 1), state: ocr2keepers.Ineligible},
				{result: makeTestResult(8, "0x44", false, 1), state: ocr2keepers.Ineligible},
			},
			expected: []ocr2keepers.UpkeepState{
				ocr2keepers.Ineligible,
				ocr2keepers.Ineligible,
				ocr2keepers.Ineligible,
				ocr2keepers.UnknownState,
			},
		},
		{
			name:     "storing eligible values is a noop",
			queryIDs: []string{"0x1", "0x2", "0x3", "0x4"},
			storedValues: []storedValue{
				{result: makeTestResult(9, "0x1", false, 1), state: ocr2keepers.Ineligible},
				{result: makeTestResult(10, "0x2", false, 1), state: ocr2keepers.Ineligible},
				{result: makeTestResult(11, "0x3", false, 1), state: ocr2keepers.Ineligible},
				{result: makeTestResult(12, "0x4", true, 1), state: ocr2keepers.Performed},
			},
			expected: []ocr2keepers.UpkeepState{
				ocr2keepers.Ineligible,
				ocr2keepers.Ineligible,
				ocr2keepers.Ineligible,
				ocr2keepers.UnknownState,
			},
		},
		{
			name:     "provided state on setupkeepstate is currently ignored for eligible check results",
			queryIDs: []string{"0x1", "0x2"},
			storedValues: []storedValue{
				{result: makeTestResult(13, "0x1", true, 1), state: ocr2keepers.Ineligible},
				{result: makeTestResult(14, "0x2", false, 1), state: ocr2keepers.Performed},
			},
			expected: []ocr2keepers.UpkeepState{
				ocr2keepers.UnknownState,
				ocr2keepers.Ineligible,
			},
		},
	}

	for _, test := range tests {
		t.Run(test.name, func(t *testing.T) {
			ctx := testutils.Context(t)

			lggr, observedLogs := logger.TestLoggerObserved(t, zapcore.ErrorLevel)
			chainID := testutils.FixtureChainID
			db := pgtest.NewSqlxDB(t)
			orm := NewORM(chainID, db, lggr, pgtest.NewQConfig(true))
			scanner := &mockScanner{}
			store := NewUpkeepStateStore(orm, lggr, scanner)

			t.Cleanup(func() {
				t.Log("cleaning up database")

				if _, err := db.Exec(`DELETE FROM evm_upkeep_states`); err != nil {
					t.Logf("error in cleanup: %s", err)
				}
			})

			for _, insert := range test.storedValues {
				require.NoError(t, store.SetUpkeepState(context.Background(), insert.result, insert.state), "storing states should not produce an error")
			}

			// empty the cache before doing selects to force a db lookup
			store.cache = make(map[string]*upkeepStateRecord)

			states, err := store.SelectByWorkIDsInRange(ctx, 1, 100, test.queryIDs...)

			require.NoError(t, err, "no error expected from selecting states")

			assert.Equal(t, test.expected, states, "upkeep state values should match expected")

			observedLogs.TakeAll()

			require.Equal(t, 0, observedLogs.Len())
		})
	}
}

func TestUpkeepStateStore_Upsert(t *testing.T) {
	db := pgtest.NewSqlxDB(t)
	ctx := testutils.Context(t)
	lggr := logger.TestLogger(t)
	chainID := testutils.FixtureChainID
	orm := NewORM(chainID, db, lggr, pgtest.NewQConfig(true))

	store := NewUpkeepStateStore(orm, lggr, &mockScanner{})

	res := ocr2keepers.CheckResult{
		UpkeepID: createUpkeepIDForTest(1),
		WorkID:   "0x1",
		Eligible: false,
		Trigger: ocr2keepers.Trigger{
			BlockNumber: ocr2keepers.BlockNumber(1),
		},
	}
	require.NoError(t, store.SetUpkeepState(ctx, res, ocr2keepers.Performed))
	<-time.After(10 * time.Millisecond)
	res.Trigger.BlockNumber = ocr2keepers.BlockNumber(2)
	now := time.Now()
	require.NoError(t, store.SetUpkeepState(ctx, res, ocr2keepers.Performed))

	store.mu.Lock()
<<<<<<< HEAD
	addedAt := store.cache["0x1"].AddedAt
	block := store.cache["0x1"].BlockNumber
=======
	addedAt := store.cache["0x1"].addedAt
>>>>>>> 66f23303
	store.mu.Unlock()

	require.True(t, now.After(addedAt))
}

func TestUpkeepStateStore_Service(t *testing.T) {
	orm := &mockORM{
		onDelete: func(tm time.Time) {

		},
	}
	scanner := &mockScanner{}

	store := NewUpkeepStateStore(orm, logger.TestLogger(t), scanner)

	store.retention = 500 * time.Millisecond
	store.cleanCadence = 100 * time.Millisecond

	var wg sync.WaitGroup

	wg.Add(1)
	go func() {
		assert.NoError(t, store.Start(context.Background()), "no error from starting service")

		wg.Done()
	}()

	// add a value to set up the test
	require.NoError(t, store.SetUpkeepState(context.Background(), ocr2keepers.CheckResult{
		Eligible: false,
		WorkID:   "0x2",
		Trigger: ocr2keepers.Trigger{
			BlockNumber: ocr2keepers.BlockNumber(1),
		},
	}, ocr2keepers.Ineligible))

	// allow one cycle of cleaning the cache
	time.Sleep(110 * time.Millisecond)

	// select from store to ensure values still exist
	values, err := store.SelectByWorkIDsInRange(context.Background(), 1, 100, "0x2")
	require.NoError(t, err, "no error from selecting states")
	require.Equal(t, []ocr2keepers.UpkeepState{ocr2keepers.Ineligible}, values, "selected values should match expected")

	// wait longer than cache timeout
	time.Sleep(700 * time.Millisecond)

	// select from store to ensure cached values were removed
	values, err = store.SelectByWorkIDsInRange(context.Background(), 1, 100, "0x2")
	require.NoError(t, err, "no error from selecting states")
	require.Equal(t, []ocr2keepers.UpkeepState{ocr2keepers.UnknownState}, values, "selected values should match expected")

	assert.NoError(t, store.Close(), "no error from closing service")

	wg.Wait()
}

func createUpkeepIDForTest(v int64) ocr2keepers.UpkeepIdentifier {
	uid := &ocr2keepers.UpkeepIdentifier{}
	_ = uid.FromBigInt(big.NewInt(v))

	return *uid
}

type mockScanner struct {
	lock    sync.Mutex
	workIDs []string
	err     error
}

func (s *mockScanner) addWorkID(workIDs ...string) {
	s.lock.Lock()
	defer s.lock.Unlock()

	s.workIDs = append(s.workIDs, workIDs...)
}

func (s *mockScanner) setErr(err error) {
	s.lock.Lock()
	defer s.lock.Unlock()

	s.err = err
}

func (s *mockScanner) WorkIDsInRange(ctx context.Context, start, end int64) ([]string, error) {
	s.lock.Lock()
	defer s.lock.Unlock()

	res := s.workIDs[:]
	s.workIDs = nil
	return res, s.err
}

<<<<<<< HEAD
type mockORM struct {
	lock           sync.Mutex
	records        []persistedStateRecord
	lastPruneDepth time.Time
	onDelete       func(tm time.Time)
	err            error
}

func (_m *mockORM) addRecords(records ...persistedStateRecord) {
	_m.lock.Lock()
	defer _m.lock.Unlock()

	_m.records = append(_m.records, records...)
}

func (_m *mockORM) setErr(err error) {
	_m.lock.Lock()
	defer _m.lock.Unlock()

	_m.err = err
}

func (_m *mockORM) InsertUpkeepState(state persistedStateRecord, _ ...pg.QOpt) error {
	return nil
}

func (_m *mockORM) SelectStatesByWorkIDs(workIDs []string, _ ...pg.QOpt) ([]persistedStateRecord, error) {
	_m.lock.Lock()
	defer _m.lock.Unlock()

	res := _m.records[:]
	_m.records = nil

	return res, _m.err
}

func (_m *mockORM) DeleteExpired(tm time.Time, _ ...pg.QOpt) error {
	_m.lock.Lock()
	defer _m.lock.Unlock()

	_m.lastPruneDepth = tm
	_m.onDelete(tm)

	return _m.err
=======
func (s *mockScanner) Start(context.Context) error {
	return nil
}

func (s *mockScanner) Close() error {
	return nil
>>>>>>> 66f23303
}<|MERGE_RESOLUTION|>--- conflicted
+++ resolved
@@ -360,12 +360,7 @@
 	require.NoError(t, store.SetUpkeepState(ctx, res, ocr2keepers.Performed))
 
 	store.mu.Lock()
-<<<<<<< HEAD
-	addedAt := store.cache["0x1"].AddedAt
-	block := store.cache["0x1"].BlockNumber
-=======
 	addedAt := store.cache["0x1"].addedAt
->>>>>>> 66f23303
 	store.mu.Unlock()
 
 	require.True(t, now.After(addedAt))
@@ -459,7 +454,14 @@
 	return res, s.err
 }
 
-<<<<<<< HEAD
+func (s *mockScanner) Start(context.Context) error {
+	return nil
+}
+
+func (s *mockScanner) Close() error {
+	return nil
+}
+
 type mockORM struct {
 	lock           sync.Mutex
 	records        []persistedStateRecord
@@ -504,12 +506,4 @@
 	_m.onDelete(tm)
 
 	return _m.err
-=======
-func (s *mockScanner) Start(context.Context) error {
-	return nil
-}
-
-func (s *mockScanner) Close() error {
-	return nil
->>>>>>> 66f23303
 }