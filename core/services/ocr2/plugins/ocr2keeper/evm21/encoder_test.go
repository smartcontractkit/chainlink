--- conflicted
+++ resolved
@@ -38,11 +38,7 @@
 		{
 			"happy flow single",
 			[]ocr2keepers.CheckResult{
-<<<<<<< HEAD
 				newResult(1, ocr2keepers.UpkeepIdentifier(genUpkeepID(core.ConditionTrigger, "10").String())),
-=======
-				newResult(1, "1", ocr2keepers.UpkeepIdentifier(genUpkeepID(conditionTrigger, "10").String()), 1, 1),
->>>>>>> 0bf16463
 			},
 			640,
 			1,
@@ -52,27 +48,9 @@
 		{
 			"happy flow multiple",
 			[]ocr2keepers.CheckResult{
-<<<<<<< HEAD
 				newResult(1, ocr2keepers.UpkeepIdentifier(genUpkeepID(core.ConditionTrigger, "10").String())),
 				newResult(2, ocr2keepers.UpkeepIdentifier(genUpkeepID(core.LogTrigger, "20").String())),
 				newResult(3, ocr2keepers.UpkeepIdentifier(genUpkeepID(core.ConditionTrigger, "30").String())),
-=======
-				newResult(1, "1", ocr2keepers.UpkeepIdentifier(genUpkeepID(conditionTrigger, "10").String()), 1, 1),
-				newResult(2, "2", ocr2keepers.UpkeepIdentifier(genUpkeepID(logTrigger, "20").String()), 2, 2),
-				newResult(3, "3", ocr2keepers.UpkeepIdentifier(genUpkeepID(conditionTrigger, "30").String()), 3, 3),
-			},
-			1280,
-			3,
-			3,
-			nil,
-		},
-		{
-			"happy flow highest block number first",
-			[]ocr2keepers.CheckResult{
-				newResult(3, "3", ocr2keepers.UpkeepIdentifier(genUpkeepID(conditionTrigger, "30").String()), 1000, 2000),
-				newResult(2, "2", ocr2keepers.UpkeepIdentifier(genUpkeepID(logTrigger, "20").String()), 2, 2),
-				newResult(1, "1", ocr2keepers.UpkeepIdentifier(genUpkeepID(conditionTrigger, "10").String()), 1, 1),
->>>>>>> 0bf16463
 			},
 			1280,
 			1000,
@@ -217,26 +195,16 @@
 		{
 			"happy flow single",
 			[]ocr2keepers.CheckResult{
-<<<<<<< HEAD
 				newResult(1, ocr2keepers.UpkeepIdentifier(genUpkeepID(core.LogTrigger, "10").String())),
-=======
-				newResult(1, "1", ocr2keepers.UpkeepIdentifier(genUpkeepID(logTrigger, "10").String()), 1, 1),
->>>>>>> 0bf16463
 			},
 			nil,
 		},
 		{
 			"happy flow multiple",
 			[]ocr2keepers.CheckResult{
-<<<<<<< HEAD
 				newResult(1, ocr2keepers.UpkeepIdentifier(genUpkeepID(core.LogTrigger, "10").String())),
 				newResult(2, ocr2keepers.UpkeepIdentifier(genUpkeepID(core.ConditionTrigger, "20").String())),
 				newResult(3, ocr2keepers.UpkeepIdentifier(genUpkeepID(core.LogTrigger, "30").String())),
-=======
-				newResult(1, "1", ocr2keepers.UpkeepIdentifier(genUpkeepID(logTrigger, "10").String()), 1, 1),
-				newResult(2, "2", ocr2keepers.UpkeepIdentifier(genUpkeepID(conditionTrigger, "20").String()), 1, 1),
-				newResult(3, "3", ocr2keepers.UpkeepIdentifier(genUpkeepID(logTrigger, "30").String()), 1, 1),
->>>>>>> 0bf16463
 			},
 			nil,
 		},
@@ -268,12 +236,6 @@
 	}
 }
 
-<<<<<<< HEAD
-func newResult(block int64, id ocr2keepers.UpkeepIdentifier) ocr2keepers.CheckResult {
-	logExt := core.LogTriggerExtension{}
-	tp := core.GetUpkeepType(id)
-	if tp == core.LogTrigger {
-=======
 func TestEVMAutomationEncoder21_EncodeExtract_errors(t *testing.T) {
 	keepersABI, err := abi.JSON(strings.NewReader(iregistry21.IKeeperRegistryMasterABI))
 	assert.Nil(t, err)
@@ -305,10 +267,9 @@
 }
 
 func newResult(block int64, checkBlock ocr2keepers.BlockKey, id ocr2keepers.UpkeepIdentifier, fastGasWei, linkNative int64) ocr2keepers.CheckResult {
-	logExt := logprovider.LogTriggerExtension{}
-	tp := getUpkeepType(id)
-	if tp == logTrigger {
->>>>>>> 0bf16463
+	logExt := core.LogTriggerExtension{}
+	tp := core.GetUpkeepType(id)
+	if tp == core.LogTrigger {
 		logExt.LogIndex = 1
 		logExt.TxHash = "0x1234567890123456789012345678901234567890123456789012345678901234"
 	}
@@ -321,15 +282,9 @@
 			BlockHash:   hexutil.Encode([]byte{1, 2, 3, 4, 5, 6, 7, 8, 1, 2, 3, 4, 5, 6, 7, 8, 1, 2, 3, 4, 5, 6, 7, 8, 1, 2, 3, 4, 5, 6, 7, 8}),
 			Extension:   logExt,
 		},
-<<<<<<< HEAD
 		[]byte{},
 	)
 
-=======
-		CheckBlock: checkBlock,
-	}
-	payload.ID = payload.GenerateID()
->>>>>>> 0bf16463
 	return ocr2keepers.CheckResult{
 		Payload:      payload,
 		Eligible:     true,
@@ -371,12 +326,12 @@
 	return res, nil
 }
 
-<<<<<<< HEAD
 func genUpkeepID(uType core.UpkeepType, rand string) *big.Int {
 	b := append([]byte{1}, common.LeftPadBytes([]byte{uint8(uType)}, 15)...)
 	b = append(b, []byte(rand)...)
 	return big.NewInt(0).SetBytes(b)
-=======
+}
+
 func Test_decodeExtensions(t *testing.T) {
 	t.Run("a nil result returns an error", func(t *testing.T) {
 		err := decodeExtensions(nil)
@@ -519,5 +474,4 @@
 		assert.Error(t, err)
 		assert.Equal(t, err.Error(), "unrecognized CheckResult extension data")
 	})
->>>>>>> 0bf16463
 }