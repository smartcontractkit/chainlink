package evm

import (
	"fmt"
	"math/big"

<<<<<<< HEAD
	"github.com/ethereum/go-ethereum/accounts/abi"
	"github.com/ethereum/go-ethereum/common"
=======
>>>>>>> 2cec7c58
	ocr2keepers "github.com/smartcontractkit/ocr2keepers/pkg"
	"github.com/smartcontractkit/ocr2keepers/pkg/encoding"

	"github.com/smartcontractkit/chainlink/v2/core/gethwrappers/generated/automation_utils_2_1"
)

var (
	ErrEmptyResults = fmt.Errorf("empty results; cannot encode")
)

type EVMAutomationEncoder21 struct {
	encoding.BasicEncoder
	packer *evmRegistryPackerV2_1
}

var (
	ErrUnexpectedResult = fmt.Errorf("unexpected result struct")
)

type EVMAutomationUpkeepResult21 struct {
	// Block is the block number used to build an UpkeepKey for this result
	Block uint32
	// ID is the unique identifier for the upkeep
	ID            *big.Int
	Eligible      bool
	FailureReason uint8
	GasUsed       *big.Int
	PerformData   []byte
	FastGasWei    *big.Int
	LinkNative    *big.Int
	// CheckBlockNumber is the block number that the contract indicates the
	// upkeep was checked on
	CheckBlockNumber uint32
	CheckBlockHash   [32]byte
	ExecuteGas       uint32
	Retryable        bool
}

<<<<<<< HEAD
type EVMAutomationResultExtension21 struct {
	FastGasWei    *big.Int
	LinkNative    *big.Int
	FailureReason uint8 // this is not encoded, only pass along for the purpose of pipeline run
}

func (enc EVMAutomationEncoder21) Encode(results ...ocr2keepers.CheckResult) ([]byte, error) {
	if len(results) == 0 {
		return nil, ErrEmptyResults
	}

	var (
		fastGas *big.Int
		link    *big.Int
	)

	ids := make([]*big.Int, len(results))
	gasLimits := make([]*big.Int, len(results))
	triggers := make([]wrappedTrigger, len(results))
	performDatas := make([][]byte, len(results))
=======
// TODO: align once we merge with ocr2keepers new types (ocr2keepers.CheckResult)
func (enc EVMAutomationEncoder21) EncodeReport(toReport []ocr2keepers.UpkeepResult) ([]byte, error) {
	if len(toReport) == 0 {
		return nil, nil
	}

	report := automation_utils_2_1.KeeperRegistryBase21Report{
		UpkeepIds:    make([]*big.Int, len(toReport)),
		GasLimits:    make([]*big.Int, len(toReport)),
		Triggers:     make([][]byte, len(toReport)),
		PerformDatas: make([][]byte, len(toReport)),
	}
>>>>>>> 2cec7c58

	for i, result := range results {
		ext, ok := result.Extension.(EVMAutomationResultExtension21)
		if !ok {
			return nil, fmt.Errorf("unexpected check result extension struct")
		}

		// only take these values from the first result
		// TODO: find a new way to get these values
		if i == 0 {
<<<<<<< HEAD
			fastGas = ext.FastGasWei
			link = ext.LinkNative
		}

		id, ok := new(big.Int).SetString(string(result.Payload.Upkeep.ID), 10)
		if !ok {
			return nil, fmt.Errorf("failed to parse big int from upkeep id: %s", string(result.Payload.Upkeep.ID))
		}

		ids[i] = id
		gasLimits[i] = new(big.Int).SetUint64(result.GasAllocated)

		trExt, ok := result.Payload.Trigger.Extension.(logTriggerExtension)
		if !ok {
			return nil, fmt.Errorf("unrecognized trigger extension data")
		}

		hex, err := common.ParseHexOrString(trExt.TxHash)
		if err != nil {
			return nil, fmt.Errorf("tx hash parse error: %w", err)
		}

		triggers[i] = wrappedTrigger{
			TxHash:      common.BytesToHash(hex[:]),
			LogIndex:    uint32(trExt.LogIndex),
			BlockNumber: uint32(result.Payload.Trigger.BlockNumber),
			BlockHash:   common.HexToHash(result.Payload.Trigger.BlockHash),
		}
		performDatas[i] = result.PerformData
=======
			report.FastGasWei = res.FastGasWei
			report.LinkNative = res.LinkNative
		}

		report.UpkeepIds[i] = res.ID
		report.GasLimits[i] = res.GasUsed
		trigger, err := enc.packer.PackTrigger(res.ID, triggerWrapper{
			BlockNum:  res.CheckBlockNumber,
			BlockHash: res.CheckBlockHash,
			// TODO: fill with real info
			// LogIndex: 0,
			// TxHash:   [32]byte{},
		})
		if err != nil {
			return nil, fmt.Errorf("%w: failed to pack trigger", err)
		}
		report.Triggers[i] = trigger
		report.PerformDatas[i] = res.PerformData
>>>>>>> 2cec7c58
	}

	return enc.packer.PackReport(report)
}

<<<<<<< HEAD
// should accept/transmit reports from plugin will call extract function
func (enc EVMAutomationEncoder21) Extract(report []byte) ([]ocr2keepers.ReportedUpkeep, error) {
	m := make(map[string]interface{})
	if err := unpackIntoMapFn(m, report); err != nil {
		return nil, err
	}

	for _, key := range mKeys {
		if _, ok := m[key]; !ok {
			return nil, fmt.Errorf("decoding error: %s missing from struct", key)
		}
	}

	var (
		res       []ocr2keepers.ReportedUpkeep
		ok        bool
		upkeepIds []*big.Int
		performs  [][]byte
		// gasLimits []*big.Int // TODO
		//wei  *big.Int
		//link *big.Int
	)

	if upkeepIds, ok = m[mKeys[2]].([]*big.Int); !ok {
		return res, fmt.Errorf("upkeep ids of incorrect type in report")
	}

	// TODO: a type assertion on `wrappedTrigger` did not work, even with the
	// exact same struct definition as what follows. reflect was used to get the
	// struct definition. not sure yet how to clean this up.
	// ex:
	// t := reflect.TypeOf(rawPerforms)
	// fmt.Printf("%v\n", t)

	//triggers, ok := m[mKeys[4]].([]struct {
	//  TxHash      [32]byte `abi:"txHash"`
	//  LogIndex    uint32   `abi:"logIndex"`
	//	BlockNumber uint32   `abi:"blockNum"`
	//	BlockHash   [32]byte `abi:"blockHash"`
	//})

	// use the struct tentatively, swap to the above logic
	triggers, ok := m[mKeys[4]].([]wrappedTrigger)
	if !ok {
		return res, fmt.Errorf("triggers of incorrect structure in report")
	}

	if len(upkeepIds) != len(triggers) {
		return res, fmt.Errorf("upkeep ids and triggers should have matching length")
	}

	//if wei, ok = m[mKeys[0]].(*big.Int); !ok {
	//	return res, fmt.Errorf("fast gas as wrong type")
	//}
	//
	//if link, ok = m[mKeys[1]].(*big.Int); !ok {
	//	return res, fmt.Errorf("link native as wrong type")
	//}
	// if gasLimits, ok = m[mKeys[3]].([]*big.Int); !ok {
	// 	return res, fmt.Errorf("gas limits as wrong type")
	// }

	if performs, ok = m[mKeys[5]].([][]byte); !ok {
		return res, fmt.Errorf("perform datas as wrong type")
	}

	for i, upkeepId := range upkeepIds {
		// follow getLogs in log_event_provider
		trigger := ocr2keepers.NewTrigger(
			int64(triggers[i].BlockNumber),
			string(triggers[i].BlockHash[:]),
			logTriggerExtension{
				TxHash:   common.BytesToHash(triggers[i].TxHash[:]).Hex(),
				LogIndex: int64(triggers[i].LogIndex),
			},
		)
		payload := ocr2keepers.NewUpkeepPayload(
			upkeepId,
			int(logTrigger),
			"",
			trigger,
			[]byte{},
		)
		res[i] = ocr2keepers.ReportedUpkeep{
			ID:          payload.ID,
			PerformData: performs[i],
		}
	}

	return res, nil
}

func (enc EVMAutomationEncoder21) DecodeReport(report []byte) ([]ocr2keepers.UpkeepResult, error) {
	m := make(map[string]interface{})
	if err := unpackIntoMapFn(m, report); err != nil {
=======
func (enc EVMAutomationEncoder21) DecodeReport(raw []byte) ([]ocr2keepers.UpkeepResult, error) {
	report, err := enc.packer.UnpackReport(raw)
	if err != nil {
>>>>>>> 2cec7c58
		return nil, err
	}

	if err := enc.validateReport(report); err != nil {
		return nil, err
	}

	res := make([]ocr2keepers.UpkeepResult, len(report.UpkeepIds))

	for i := 0; i < len(report.UpkeepIds); i++ {
		trigger, err := enc.packer.UnpackTrigger(report.UpkeepIds[i], report.Triggers[i])
		if err != nil {
			// TODO: log error and continue instead?
			return nil, fmt.Errorf("%w: failed to unpack trigger", err)
		}
		r := EVMAutomationUpkeepResult21{
			Block:            trigger.BlockNum,
			ID:               report.UpkeepIds[i],
			Eligible:         true,
			PerformData:      report.PerformDatas[i],
			FastGasWei:       report.FastGasWei,
			LinkNative:       report.LinkNative,
			CheckBlockNumber: trigger.BlockNum,
			CheckBlockHash:   trigger.BlockHash,
		}
		res[i] = ocr2keepers.UpkeepResult(r)
	}

	return res, nil
}

func (enc EVMAutomationEncoder21) Detail(result ocr2keepers.UpkeepResult) (ocr2keepers.UpkeepKey, uint32, error) {
	res, ok := result.(EVMAutomationUpkeepResult21)
	if !ok {
		return nil, 0, ErrUnexpectedResult
	}

	str := fmt.Sprintf("%d%s%s", res.Block, separator, res.ID)

	return ocr2keepers.UpkeepKey([]byte(str)), res.ExecuteGas, nil
}

func (enc EVMAutomationEncoder21) KeysFromReport(b []byte) ([]ocr2keepers.UpkeepKey, error) {
	results, err := enc.DecodeReport(b)
	if err != nil {
		return nil, err
	}

	keys := make([]ocr2keepers.UpkeepKey, 0, len(results))
	for _, result := range results {
		res, ok := result.(EVMAutomationUpkeepResult21)
		if !ok {
			return nil, fmt.Errorf("unexpected result struct")
		}

		str := fmt.Sprintf("%d%s%s", res.Block, separator, res.ID)
		keys = append(keys, ocr2keepers.UpkeepKey([]byte(str)))
	}

	return keys, nil
}

<<<<<<< HEAD
// the corresponding struct on registry is:
//struct LogTrigger {
//	bytes32 txHash;
//	uint32 logIndex;
//	uint32 blockNum;
//	bytes32 blockHash;
//}

type wrappedTrigger struct {
	TxHash      [32]byte `abi:"txHash"`
	LogIndex    uint32   `abi:"logIndex"`
	BlockNumber uint32   `abi:"blockNum"`
	BlockHash   [32]byte `abi:"blockHash"`
=======
// validateReport checks that the report is valid, currently checking that all
// lists are the same length.
// TODO: add more validations? e.g. parse validate triggers
func (enc EVMAutomationEncoder21) validateReport(report automation_utils_2_1.KeeperRegistryBase21Report) error {
	if len(report.UpkeepIds) != len(report.GasLimits) {
		return fmt.Errorf("invalid report: upkeepIds and gasLimits must be the same length")
	}
	if len(report.UpkeepIds) != len(report.Triggers) {
		return fmt.Errorf("invalid report: upkeepIds and triggers must be the same length")
	}
	if len(report.UpkeepIds) != len(report.PerformDatas) {
		return fmt.Errorf("invalid report: upkeepIds and performDatas must be the same length")
	}
	return nil
>>>>>>> 2cec7c58
}

type BlockKeyHelper[T uint32 | int64] struct {
}

func (kh BlockKeyHelper[T]) MakeBlockKey(b T) ocr2keepers.BlockKey {
	return ocr2keepers.BlockKey(fmt.Sprintf("%d", b))
}

type UpkeepKeyHelper[T uint32 | int64] struct {
}

func (kh UpkeepKeyHelper[T]) MakeUpkeepKey(b T, id *big.Int) ocr2keepers.UpkeepKey {
	return ocr2keepers.UpkeepKey(fmt.Sprintf("%d%s%s", b, separator, id))
}<|MERGE_RESOLUTION|>--- conflicted
+++ resolved
@@ -4,11 +4,7 @@
 	"fmt"
 	"math/big"
 
-<<<<<<< HEAD
-	"github.com/ethereum/go-ethereum/accounts/abi"
 	"github.com/ethereum/go-ethereum/common"
-=======
->>>>>>> 2cec7c58
 	ocr2keepers "github.com/smartcontractkit/ocr2keepers/pkg"
 	"github.com/smartcontractkit/ocr2keepers/pkg/encoding"
 
@@ -47,7 +43,6 @@
 	Retryable        bool
 }
 
-<<<<<<< HEAD
 type EVMAutomationResultExtension21 struct {
 	FastGasWei    *big.Int
 	LinkNative    *big.Int
@@ -59,29 +54,12 @@
 		return nil, ErrEmptyResults
 	}
 
-	var (
-		fastGas *big.Int
-		link    *big.Int
-	)
-
-	ids := make([]*big.Int, len(results))
-	gasLimits := make([]*big.Int, len(results))
-	triggers := make([]wrappedTrigger, len(results))
-	performDatas := make([][]byte, len(results))
-=======
-// TODO: align once we merge with ocr2keepers new types (ocr2keepers.CheckResult)
-func (enc EVMAutomationEncoder21) EncodeReport(toReport []ocr2keepers.UpkeepResult) ([]byte, error) {
-	if len(toReport) == 0 {
-		return nil, nil
-	}
-
 	report := automation_utils_2_1.KeeperRegistryBase21Report{
-		UpkeepIds:    make([]*big.Int, len(toReport)),
-		GasLimits:    make([]*big.Int, len(toReport)),
-		Triggers:     make([][]byte, len(toReport)),
-		PerformDatas: make([][]byte, len(toReport)),
-	}
->>>>>>> 2cec7c58
+		UpkeepIds:    make([]*big.Int, len(results)),
+		GasLimits:    make([]*big.Int, len(results)),
+		Triggers:     make([][]byte, len(results)),
+		PerformDatas: make([][]byte, len(results)),
+	}
 
 	for i, result := range results {
 		ext, ok := result.Extension.(EVMAutomationResultExtension21)
@@ -92,9 +70,8 @@
 		// only take these values from the first result
 		// TODO: find a new way to get these values
 		if i == 0 {
-<<<<<<< HEAD
-			fastGas = ext.FastGasWei
-			link = ext.LinkNative
+			report.FastGasWei = ext.FastGasWei
+			report.LinkNative = ext.LinkNative
 		}
 
 		id, ok := new(big.Int).SetString(string(result.Payload.Upkeep.ID), 10)
@@ -102,152 +79,41 @@
 			return nil, fmt.Errorf("failed to parse big int from upkeep id: %s", string(result.Payload.Upkeep.ID))
 		}
 
-		ids[i] = id
-		gasLimits[i] = new(big.Int).SetUint64(result.GasAllocated)
-
-		trExt, ok := result.Payload.Trigger.Extension.(logTriggerExtension)
-		if !ok {
-			return nil, fmt.Errorf("unrecognized trigger extension data")
-		}
-
-		hex, err := common.ParseHexOrString(trExt.TxHash)
-		if err != nil {
-			return nil, fmt.Errorf("tx hash parse error: %w", err)
-		}
-
-		triggers[i] = wrappedTrigger{
-			TxHash:      common.BytesToHash(hex[:]),
-			LogIndex:    uint32(trExt.LogIndex),
-			BlockNumber: uint32(result.Payload.Trigger.BlockNumber),
-			BlockHash:   common.HexToHash(result.Payload.Trigger.BlockHash),
-		}
-		performDatas[i] = result.PerformData
-=======
-			report.FastGasWei = res.FastGasWei
-			report.LinkNative = res.LinkNative
-		}
-
-		report.UpkeepIds[i] = res.ID
-		report.GasLimits[i] = res.GasUsed
-		trigger, err := enc.packer.PackTrigger(res.ID, triggerWrapper{
-			BlockNum:  res.CheckBlockNumber,
-			BlockHash: res.CheckBlockHash,
-			// TODO: fill with real info
-			// LogIndex: 0,
-			// TxHash:   [32]byte{},
-		})
+		report.UpkeepIds[i] = id
+		report.GasLimits[i] = new(big.Int).SetUint64(result.GasAllocated)
+
+		triggerW := triggerWrapper{
+			BlockNum:  uint32(result.Payload.Trigger.BlockNumber),
+			BlockHash: common.HexToHash(result.Payload.Trigger.BlockHash),
+		}
+		switch getUpkeepType(id.Bytes()) {
+		case logTrigger:
+			trExt, ok := result.Payload.Trigger.Extension.(logTriggerExtension)
+			if !ok {
+				return nil, fmt.Errorf("unrecognized trigger extension data")
+			}
+			hex, err := common.ParseHexOrString(trExt.TxHash)
+			if err != nil {
+				return nil, fmt.Errorf("tx hash parse error: %w", err)
+			}
+			triggerW.TxHash = common.BytesToHash(hex[:])
+			triggerW.LogIndex = uint32(trExt.LogIndex)
+		default:
+		}
+		trigger, err := enc.packer.PackTrigger(id, triggerW)
 		if err != nil {
 			return nil, fmt.Errorf("%w: failed to pack trigger", err)
 		}
 		report.Triggers[i] = trigger
-		report.PerformDatas[i] = res.PerformData
->>>>>>> 2cec7c58
+		report.PerformDatas[i] = result.PerformData
 	}
 
 	return enc.packer.PackReport(report)
 }
 
-<<<<<<< HEAD
-// should accept/transmit reports from plugin will call extract function
-func (enc EVMAutomationEncoder21) Extract(report []byte) ([]ocr2keepers.ReportedUpkeep, error) {
-	m := make(map[string]interface{})
-	if err := unpackIntoMapFn(m, report); err != nil {
-		return nil, err
-	}
-
-	for _, key := range mKeys {
-		if _, ok := m[key]; !ok {
-			return nil, fmt.Errorf("decoding error: %s missing from struct", key)
-		}
-	}
-
-	var (
-		res       []ocr2keepers.ReportedUpkeep
-		ok        bool
-		upkeepIds []*big.Int
-		performs  [][]byte
-		// gasLimits []*big.Int // TODO
-		//wei  *big.Int
-		//link *big.Int
-	)
-
-	if upkeepIds, ok = m[mKeys[2]].([]*big.Int); !ok {
-		return res, fmt.Errorf("upkeep ids of incorrect type in report")
-	}
-
-	// TODO: a type assertion on `wrappedTrigger` did not work, even with the
-	// exact same struct definition as what follows. reflect was used to get the
-	// struct definition. not sure yet how to clean this up.
-	// ex:
-	// t := reflect.TypeOf(rawPerforms)
-	// fmt.Printf("%v\n", t)
-
-	//triggers, ok := m[mKeys[4]].([]struct {
-	//  TxHash      [32]byte `abi:"txHash"`
-	//  LogIndex    uint32   `abi:"logIndex"`
-	//	BlockNumber uint32   `abi:"blockNum"`
-	//	BlockHash   [32]byte `abi:"blockHash"`
-	//})
-
-	// use the struct tentatively, swap to the above logic
-	triggers, ok := m[mKeys[4]].([]wrappedTrigger)
-	if !ok {
-		return res, fmt.Errorf("triggers of incorrect structure in report")
-	}
-
-	if len(upkeepIds) != len(triggers) {
-		return res, fmt.Errorf("upkeep ids and triggers should have matching length")
-	}
-
-	//if wei, ok = m[mKeys[0]].(*big.Int); !ok {
-	//	return res, fmt.Errorf("fast gas as wrong type")
-	//}
-	//
-	//if link, ok = m[mKeys[1]].(*big.Int); !ok {
-	//	return res, fmt.Errorf("link native as wrong type")
-	//}
-	// if gasLimits, ok = m[mKeys[3]].([]*big.Int); !ok {
-	// 	return res, fmt.Errorf("gas limits as wrong type")
-	// }
-
-	if performs, ok = m[mKeys[5]].([][]byte); !ok {
-		return res, fmt.Errorf("perform datas as wrong type")
-	}
-
-	for i, upkeepId := range upkeepIds {
-		// follow getLogs in log_event_provider
-		trigger := ocr2keepers.NewTrigger(
-			int64(triggers[i].BlockNumber),
-			string(triggers[i].BlockHash[:]),
-			logTriggerExtension{
-				TxHash:   common.BytesToHash(triggers[i].TxHash[:]).Hex(),
-				LogIndex: int64(triggers[i].LogIndex),
-			},
-		)
-		payload := ocr2keepers.NewUpkeepPayload(
-			upkeepId,
-			int(logTrigger),
-			"",
-			trigger,
-			[]byte{},
-		)
-		res[i] = ocr2keepers.ReportedUpkeep{
-			ID:          payload.ID,
-			PerformData: performs[i],
-		}
-	}
-
-	return res, nil
-}
-
-func (enc EVMAutomationEncoder21) DecodeReport(report []byte) ([]ocr2keepers.UpkeepResult, error) {
-	m := make(map[string]interface{})
-	if err := unpackIntoMapFn(m, report); err != nil {
-=======
 func (enc EVMAutomationEncoder21) DecodeReport(raw []byte) ([]ocr2keepers.UpkeepResult, error) {
 	report, err := enc.packer.UnpackReport(raw)
 	if err != nil {
->>>>>>> 2cec7c58
 		return nil, err
 	}
 
@@ -310,24 +176,100 @@
 	return keys, nil
 }
 
-<<<<<<< HEAD
-// the corresponding struct on registry is:
-//struct LogTrigger {
-//	bytes32 txHash;
-//	uint32 logIndex;
-//	uint32 blockNum;
-//	bytes32 blockHash;
-//}
-
-type wrappedTrigger struct {
-	TxHash      [32]byte `abi:"txHash"`
-	LogIndex    uint32   `abi:"logIndex"`
-	BlockNumber uint32   `abi:"blockNum"`
-	BlockHash   [32]byte `abi:"blockHash"`
-=======
+// should accept/transmit reports from plugin will call extract function
+func (enc EVMAutomationEncoder21) Extract(report []byte) ([]ocr2keepers.ReportedUpkeep, error) {
+	// m := make(map[string]interface{})
+	// if err := unpackIntoMapFn(m, report); err != nil {
+	// 	return nil, err
+	// }
+
+	// for _, key := range mKeys {
+	// 	if _, ok := m[key]; !ok {
+	// 		return nil, fmt.Errorf("decoding error: %s missing from struct", key)
+	// 	}
+	// }
+
+	// var (
+	// 	res       []ocr2keepers.ReportedUpkeep
+	// 	ok        bool
+	// 	upkeepIds []*big.Int
+	// 	performs  [][]byte
+	// 	// gasLimits []*big.Int // TODO
+	// 	//wei  *big.Int
+	// 	//link *big.Int
+	// )
+
+	// if upkeepIds, ok = m[mKeys[2]].([]*big.Int); !ok {
+	// 	return res, fmt.Errorf("upkeep ids of incorrect type in report")
+	// }
+
+	// // TODO: a type assertion on `wrappedTrigger` did not work, even with the
+	// // exact same struct definition as what follows. reflect was used to get the
+	// // struct definition. not sure yet how to clean this up.
+	// // ex:
+	// // t := reflect.TypeOf(rawPerforms)
+	// // fmt.Printf("%v\n", t)
+
+	// //triggers, ok := m[mKeys[4]].([]struct {
+	// //  TxHash      [32]byte `abi:"txHash"`
+	// //  LogIndex    uint32   `abi:"logIndex"`
+	// //	BlockNumber uint32   `abi:"blockNum"`
+	// //	BlockHash   [32]byte `abi:"blockHash"`
+	// //})
+
+	// // use the struct tentatively, swap to the above logic
+	// triggers, ok := m[mKeys[4]].([]wrappedTrigger)
+	// if !ok {
+	// 	return res, fmt.Errorf("triggers of incorrect structure in report")
+	// }
+
+	// if len(upkeepIds) != len(triggers) {
+	// 	return res, fmt.Errorf("upkeep ids and triggers should have matching length")
+	// }
+
+	// //if wei, ok = m[mKeys[0]].(*big.Int); !ok {
+	// //	return res, fmt.Errorf("fast gas as wrong type")
+	// //}
+	// //
+	// //if link, ok = m[mKeys[1]].(*big.Int); !ok {
+	// //	return res, fmt.Errorf("link native as wrong type")
+	// //}
+	// // if gasLimits, ok = m[mKeys[3]].([]*big.Int); !ok {
+	// // 	return res, fmt.Errorf("gas limits as wrong type")
+	// // }
+
+	// if performs, ok = m[mKeys[5]].([][]byte); !ok {
+	// 	return res, fmt.Errorf("perform datas as wrong type")
+	// }
+
+	// for i, upkeepId := range upkeepIds {
+	// 	// follow getLogs in log_event_provider
+	// 	trigger := ocr2keepers.NewTrigger(
+	// 		int64(triggers[i].BlockNumber),
+	// 		string(triggers[i].BlockHash[:]),
+	// 		logTriggerExtension{
+	// 			TxHash:   common.BytesToHash(triggers[i].TxHash[:]).Hex(),
+	// 			LogIndex: int64(triggers[i].LogIndex),
+	// 		},
+	// 	)
+	// 	payload := ocr2keepers.NewUpkeepPayload(
+	// 		upkeepId,
+	// 		int(logTrigger),
+	// 		"",
+	// 		trigger,
+	// 		[]byte{},
+	// 	)
+	// 	res[i] = ocr2keepers.ReportedUpkeep{
+	// 		ID:          payload.ID,
+	// 		PerformData: performs[i],
+	// 	}
+	// }
+
+	// return res, nil
+}
+
 // validateReport checks that the report is valid, currently checking that all
 // lists are the same length.
-// TODO: add more validations? e.g. parse validate triggers
 func (enc EVMAutomationEncoder21) validateReport(report automation_utils_2_1.KeeperRegistryBase21Report) error {
 	if len(report.UpkeepIds) != len(report.GasLimits) {
 		return fmt.Errorf("invalid report: upkeepIds and gasLimits must be the same length")
@@ -339,7 +281,6 @@
 		return fmt.Errorf("invalid report: upkeepIds and performDatas must be the same length")
 	}
 	return nil
->>>>>>> 2cec7c58
 }
 
 type BlockKeyHelper[T uint32 | int64] struct {
