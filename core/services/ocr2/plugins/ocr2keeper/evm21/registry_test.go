package evm

import (
	"fmt"
	"math/big"
	"testing"
	"time"

	"github.com/ethereum/go-ethereum/common"

	"github.com/stretchr/testify/assert"
	"github.com/stretchr/testify/mock"

	"github.com/smartcontractkit/chainlink/v2/core/chains/evm/logpoller"
	"github.com/smartcontractkit/chainlink/v2/core/chains/evm/logpoller/mocks"
	"github.com/smartcontractkit/chainlink/v2/core/utils"
)

func TestPollLogs(t *testing.T) {
	tests := []struct {
		Name             string
		LastPoll         int64
		Address          common.Address
		ExpectedLastPoll int64
		ExpectedErr      error
		LatestBlock      *struct {
			OutputBlock int64
			OutputErr   error
		}
		LogsWithSigs *struct {
			InputStart int64
			InputEnd   int64
			OutputLogs []logpoller.Log
			OutputErr  error
		}
	}{
		{
			Name:        "LatestBlockError",
			ExpectedErr: ErrHeadNotAvailable,
			LatestBlock: &struct {
				OutputBlock int64
				OutputErr   error
			}{
				OutputBlock: 0,
				OutputErr:   fmt.Errorf("test error output"),
			},
		},
		{
			Name:             "LastHeadPollIsLatestHead",
			LastPoll:         500,
			ExpectedLastPoll: 500,
			ExpectedErr:      nil,
			LatestBlock: &struct {
				OutputBlock int64
				OutputErr   error
			}{
				OutputBlock: 500,
				OutputErr:   nil,
			},
		},
		{
			Name:             "LastHeadPollNotInitialized",
			LastPoll:         0,
			ExpectedLastPoll: 500,
			ExpectedErr:      nil,
			LatestBlock: &struct {
				OutputBlock int64
				OutputErr   error
			}{
				OutputBlock: 500,
				OutputErr:   nil,
			},
		},
		{
			Name:             "LogPollError",
			LastPoll:         480,
			Address:          common.BigToAddress(big.NewInt(1)),
			ExpectedLastPoll: 500,
			ExpectedErr:      ErrLogReadFailure,
			LatestBlock: &struct {
				OutputBlock int64
				OutputErr   error
			}{
				OutputBlock: 500,
				OutputErr:   nil,
			},
			LogsWithSigs: &struct {
				InputStart int64
				InputEnd   int64
				OutputLogs []logpoller.Log
				OutputErr  error
			}{
				InputStart: 250,
				InputEnd:   500,
				OutputLogs: []logpoller.Log{},
				OutputErr:  fmt.Errorf("test output error"),
			},
		},
		{
			Name:             "LogPollSuccess",
			LastPoll:         480,
			Address:          common.BigToAddress(big.NewInt(1)),
			ExpectedLastPoll: 500,
			ExpectedErr:      nil,
			LatestBlock: &struct {
				OutputBlock int64
				OutputErr   error
			}{
				OutputBlock: 500,
				OutputErr:   nil,
			},
			LogsWithSigs: &struct {
				InputStart int64
				InputEnd   int64
				OutputLogs []logpoller.Log
				OutputErr  error
			}{
				InputStart: 250,
				InputEnd:   500,
				OutputLogs: []logpoller.Log{
					{EvmChainId: utils.NewBig(big.NewInt(5)), LogIndex: 1},
					{EvmChainId: utils.NewBig(big.NewInt(6)), LogIndex: 2},
				},
				OutputErr: nil,
			},
		},
	}

	for _, test := range tests {
		t.Run(test.Name, func(t *testing.T) {
			mp := new(mocks.LogPoller)

			if test.LatestBlock != nil {
				mp.On("LatestBlock", mock.Anything).
					Return(test.LatestBlock.OutputBlock, test.LatestBlock.OutputErr)
			}

			if test.LogsWithSigs != nil {
				fc := test.LogsWithSigs
				mp.On("LogsWithSigs", fc.InputStart, fc.InputEnd, upkeepStateEvents, test.Address, mock.Anything).Return(fc.OutputLogs, fc.OutputErr)
			}

			rg := &EvmRegistry{
				addr:          test.Address,
				lastPollBlock: test.LastPoll,
				poller:        mp,
				chLog:         make(chan logpoller.Log, 10),
			}

			err := rg.pollUpkeepStateLogs()

			assert.Equal(t, test.ExpectedLastPoll, rg.lastPollBlock)
			if test.ExpectedErr != nil {
				assert.ErrorIs(t, err, test.ExpectedErr)
			} else {
				assert.Nil(t, err)
			}

			var outputLogCount int

		CheckLoop:
			for {
				chT := time.NewTimer(20 * time.Millisecond)
				select {
				case l := <-rg.chLog:
					chT.Stop()
					if test.LogsWithSigs == nil {
						assert.FailNow(t, "logs detected but no logs were expected")
					}
					outputLogCount++
					assert.Contains(t, test.LogsWithSigs.OutputLogs, l)
				case <-chT.C:
					break CheckLoop
				}
			}

			if test.LogsWithSigs != nil {
				assert.Equal(t, len(test.LogsWithSigs.OutputLogs), outputLogCount)
			}

			mp.AssertExpectations(t)
		})
	}
<<<<<<< HEAD
=======
}

func TestRegistry_GetBlockAndUpkeepId(t *testing.T) {
	r := &EvmRegistry{}
	tests := []struct {
		name       string
		input      ocr2keepers.UpkeepPayload
		wantBlock  *big.Int
		wantUpkeep *big.Int
	}{
		{
			"happy flow",
			ocr2keepers.UpkeepPayload{
				UpkeepID: upkeepIDFromInt("10"),
				Trigger: ocr2keepers.Trigger{
					BlockNumber: 1,
					BlockHash:   common.HexToHash("0x1"),
				},
			},
			big.NewInt(1),
			big.NewInt(10),
		},
		{
			"empty trigger",
			ocr2keepers.UpkeepPayload{
				UpkeepID: upkeepIDFromInt("10"),
			},
			big.NewInt(0),
			big.NewInt(10),
		},
		{
			"empty payload",
			ocr2keepers.UpkeepPayload{},
			big.NewInt(0),
			big.NewInt(0),
		},
	}

	for _, tc := range tests {
		t.Run(tc.name, func(t *testing.T) {
			block, _, upkeep := r.getBlockAndUpkeepId(tc.input.UpkeepID, tc.input.Trigger)
			assert.Equal(t, tc.wantBlock, block)
			assert.Equal(t, tc.wantUpkeep.String(), upkeep.String())
		})
	}
}

func TestRegistry_VerifyCheckBlock(t *testing.T) {
	lggr := logger.TestLogger(t)
	upkeepId := ocr2keepers.UpkeepIdentifier{}
	upkeepId.FromBigInt(big.NewInt(12345))
	tests := []struct {
		name        string
		checkBlock  *big.Int
		latestBlock *big.Int
		upkeepId    *big.Int
		checkHash   common.Hash
		payload     ocr2keepers.UpkeepPayload
		blocks      map[int64]string
		state       PipelineExecutionState
		retryable   bool
		makeEthCall bool
	}{
		{
			name:        "check block number too told",
			checkBlock:  big.NewInt(500),
			latestBlock: big.NewInt(800),
			upkeepId:    big.NewInt(12345),
			checkHash:   common.HexToHash("0x5bff03de234fe771ac0d685f9ee0fb0b757ea02ec9e6f10e8e2ee806db1b6b83"),
			payload: ocr2keepers.UpkeepPayload{
				UpkeepID: upkeepId,
				Trigger:  ocr2keepers.NewTrigger(500, common.HexToHash("0x5bff03de234fe771ac0d685f9ee0fb0b757ea02ec9e6f10e8e2ee806db1b6b83")),
				WorkID:   "work",
			},
			state: CheckBlockTooOld,
		},
		{
			name:        "check block number invalid",
			checkBlock:  big.NewInt(500),
			latestBlock: big.NewInt(560),
			upkeepId:    big.NewInt(12345),
			checkHash:   common.HexToHash("0x5bff03de234fe771ac0d685f9ee0fb0b757ea02ec9e6f10e8e2ee806db1b6b83"),
			payload: ocr2keepers.UpkeepPayload{
				UpkeepID: upkeepId,
				Trigger:  ocr2keepers.NewTrigger(500, common.HexToHash("0x5bff03de234fe771ac0d685f9ee0fb0b757ea02ec9e6f10e8e2ee806db1b6b83")),
				WorkID:   "work",
			},
			state:       RpcFlakyFailure,
			retryable:   true,
			makeEthCall: true,
		},
		{
			name:        "check block hash does not match",
			checkBlock:  big.NewInt(500),
			latestBlock: big.NewInt(560),
			upkeepId:    big.NewInt(12345),
			checkHash:   common.HexToHash("0x5bff03de234fe771ac0d685f9ee0fb0b757ea02ec9e6f10e8e2ee806db1b6b83"),
			payload: ocr2keepers.UpkeepPayload{
				UpkeepID: upkeepId,
				Trigger:  ocr2keepers.NewTrigger(500, common.HexToHash("0x5bff03de234fe771ac0d685f9ee0fb0b757ea02ec9e6f10e8e2ee806db1b6b83")),
				WorkID:   "work",
			},
			blocks: map[int64]string{
				500: "0xa518faeadcc423338c62572da84dda35fe44b34f521ce88f6081b703b250cca4",
			},
			state: CheckBlockInvalid,
		},
		{
			name:        "check block is valid",
			checkBlock:  big.NewInt(500),
			latestBlock: big.NewInt(560),
			upkeepId:    big.NewInt(12345),
			checkHash:   common.HexToHash("0x5bff03de234fe771ac0d685f9ee0fb0b757ea02ec9e6f10e8e2ee806db1b6b83"),
			payload: ocr2keepers.UpkeepPayload{
				UpkeepID: upkeepId,
				Trigger:  ocr2keepers.NewTrigger(500, common.HexToHash("0x5bff03de234fe771ac0d685f9ee0fb0b757ea02ec9e6f10e8e2ee806db1b6b83")),
				WorkID:   "work",
			},
			blocks: map[int64]string{
				500: "0x5bff03de234fe771ac0d685f9ee0fb0b757ea02ec9e6f10e8e2ee806db1b6b83",
			},
			state: NoPipelineError,
		},
	}

	for _, tc := range tests {
		t.Run(tc.name, func(t *testing.T) {
			bs := &BlockSubscriber{
				latestBlock: atomic.Int64{},
				blocks:      tc.blocks,
			}
			bs.latestBlock.Store(tc.latestBlock.Int64())
			e := &EvmRegistry{
				lggr: lggr,
				bs:   bs,
			}
			if tc.makeEthCall {
				poller := new(mocks.LogPoller)
				poller.On("GetBlocksRange", mock.Anything, mock.Anything).Return(nil, fmt.Errorf("error"))
				e.poller = poller
			}

			state, retryable := e.verifyCheckBlock(context.Background(), tc.checkBlock, tc.upkeepId, tc.checkHash)
			assert.Equal(t, tc.state, state)
			assert.Equal(t, tc.retryable, retryable)
		})
	}
}

func TestRegistry_VerifyLogExists(t *testing.T) {
	lggr := logger.TestLogger(t)
	upkeepId := ocr2keepers.UpkeepIdentifier{}
	upkeepId.FromBigInt(big.NewInt(12345))

	extension := &ocr2keepers.LogTriggerExtension{
		TxHash:      common.HexToHash("0xc8def8abdcf3a4eaaf6cc13bff3e4e2a7168d86ea41dbbf97451235aa76c3651"),
		Index:       0,
		BlockHash:   common.HexToHash("0x3df0e926f3e21ec1195ffe007a2899214905eb02e768aa89ce0b94accd7f3d71"),
		BlockNumber: 500,
	}
	extension1 := &ocr2keepers.LogTriggerExtension{
		TxHash:      common.HexToHash("0xc8def8abdcf3a4eaaf6cc13bff3e4e2a7168d86ea41dbbf97451235aa76c3651"),
		Index:       0,
		BlockHash:   common.HexToHash("0x3df0e926f3e21ec1195ffe007a2899214905eb02e768aa89ce0b94accd7f3d71"),
		BlockNumber: 0,
	}

	tests := []struct {
		name        string
		upkeepId    *big.Int
		payload     ocr2keepers.UpkeepPayload
		blocks      map[int64]string
		makeEthCall bool
		reason      UpkeepFailureReason
		state       PipelineExecutionState
		retryable   bool
		ethCallErr  error
		receipt     *types.Receipt
	}{
		{
			name:     "log block number invalid",
			upkeepId: big.NewInt(12345),
			payload: ocr2keepers.UpkeepPayload{
				UpkeepID: upkeepId,
				Trigger:  ocr2keepers.NewLogTrigger(550, common.HexToHash("0x5bff03de234fe771ac0d685f9ee0fb0b757ea02ec9e6f10e8e2ee806db1b6b83"), extension),
				WorkID:   "work",
			},
			reason:      UpkeepFailureReasonNone,
			state:       RpcFlakyFailure,
			retryable:   true,
			makeEthCall: true,
			ethCallErr:  fmt.Errorf("error"),
		},
		{
			name:     "log block no longer exists",
			upkeepId: big.NewInt(12345),
			payload: ocr2keepers.UpkeepPayload{
				UpkeepID: upkeepId,
				Trigger:  ocr2keepers.NewLogTrigger(550, common.HexToHash("0x5bff03de234fe771ac0d685f9ee0fb0b757ea02ec9e6f10e8e2ee806db1b6b83"), extension),
				WorkID:   "work",
			},
			reason:      UpkeepFailureReasonLogBlockNoLongerExists,
			retryable:   false,
			makeEthCall: true,
			blocks: map[int64]string{
				500: "0xb2173b4b75f23f56b7b2b6b2cc5fa9ed1079b9d1655b12b40fdb4dbf59006419",
			},
			receipt: &types.Receipt{},
		},
		{
			name:     "eth client returns a matching block",
			upkeepId: big.NewInt(12345),
			payload: ocr2keepers.UpkeepPayload{
				UpkeepID: upkeepId,
				Trigger:  ocr2keepers.NewLogTrigger(550, common.HexToHash("0x5bff03de234fe771ac0d685f9ee0fb0b757ea02ec9e6f10e8e2ee806db1b6b83"), extension1),
				WorkID:   "work",
			},
			reason:    UpkeepFailureReasonNone,
			retryable: false,
			blocks: map[int64]string{
				500: "0xa518faeadcc423338c62572da84dda35fe44b34f521ce88f6081b703b250cca4",
			},
			makeEthCall: true,
			receipt: &types.Receipt{
				BlockNumber: big.NewInt(550),
				BlockHash:   common.HexToHash("0x5bff03de234fe771ac0d685f9ee0fb0b757ea02ec9e6f10e8e2ee806db1b6b83"),
			},
		},
		{
			name:     "log block is valid",
			upkeepId: big.NewInt(12345),
			payload: ocr2keepers.UpkeepPayload{
				UpkeepID: upkeepId,
				Trigger:  ocr2keepers.NewLogTrigger(550, common.HexToHash("0x5bff03de234fe771ac0d685f9ee0fb0b757ea02ec9e6f10e8e2ee806db1b6b83"), extension),
				WorkID:   "work",
			},
			reason:    UpkeepFailureReasonNone,
			retryable: false,
			blocks: map[int64]string{
				500: "0x3df0e926f3e21ec1195ffe007a2899214905eb02e768aa89ce0b94accd7f3d71",
			},
		},
	}

	for _, tc := range tests {
		t.Run(tc.name, func(t *testing.T) {
			bs := &BlockSubscriber{
				blocks: tc.blocks,
			}
			e := &EvmRegistry{
				lggr: lggr,
				bs:   bs,
				ctx:  context.Background(),
			}

			if tc.makeEthCall {
				client := new(evmClientMocks.Client)
				client.On("TransactionReceipt", mock.Anything, common.HexToHash("0xc8def8abdcf3a4eaaf6cc13bff3e4e2a7168d86ea41dbbf97451235aa76c3651")).
					Return(tc.receipt, tc.ethCallErr)
				e.client = client
			}

			reason, state, retryable := e.verifyLogExists(tc.upkeepId, tc.payload)
			assert.Equal(t, tc.reason, reason)
			assert.Equal(t, tc.state, state)
			assert.Equal(t, tc.retryable, retryable)
		})
	}
}

func TestRegistry_CheckUpkeeps(t *testing.T) {
	lggr := logger.TestLogger(t)
	uid0 := genUpkeepID(ocr2keepers.UpkeepType(0), "p0")
	uid1 := genUpkeepID(ocr2keepers.UpkeepType(1), "p1")
	uid2 := genUpkeepID(ocr2keepers.UpkeepType(1), "p2")

	extension1 := &ocr2keepers.LogTriggerExtension{
		TxHash:      common.HexToHash("0xc8def8abdcf3a4eaaf6cc13bff3e4e2a7168d86ea41dbbf97451235aa76c3651"),
		Index:       0,
		BlockHash:   common.HexToHash("0x0919c83363b439ea634ce2b576cf3e30db26b340fb7a12058c2fcc401bd04ba0"),
		BlockNumber: 550,
	}
	extension2 := &ocr2keepers.LogTriggerExtension{
		TxHash:      common.HexToHash("0xc8def8abdcf3a4eaaf6cc13bff3e4e2a7168d86ea41dbbf97451235aa76c3651"),
		Index:       0,
		BlockHash:   common.HexToHash("0x9840e5b709bfccf6a1b44f34c884bc39403f57923f3f5ead6243cc090546b857"),
		BlockNumber: 550,
	}

	trigger0 := ocr2keepers.NewTrigger(150, common.HexToHash("0x1c77db0abe32327cf3ea9de2aadf79876f9e6b6dfcee9d4719a8a2dc8ca289d0"))
	trigger1 := ocr2keepers.NewLogTrigger(560, common.HexToHash("0x9840e5b709bfccf6a1b44f34c884bc39403f57923f3f5ead6243cc090546b857"), extension1)
	trigger2 := ocr2keepers.NewLogTrigger(570, common.HexToHash("0x1222d75217e2dd461cc77e4091c37abe76277430d97f1963a822b4e94ebb83fc"), extension2)

	tests := []struct {
		name          string
		inputs        []ocr2keepers.UpkeepPayload
		blocks        map[int64]string
		latestBlock   *big.Int
		results       []ocr2keepers.CheckResult
		err           error
		ethCalls      map[string]bool
		receipts      map[string]*types.Receipt
		ethCallErrors map[string]error
	}{
		{
			name: "check upkeeps with different upkeep types",
			inputs: []ocr2keepers.UpkeepPayload{
				{
					UpkeepID: uid0,
					Trigger:  trigger0,
					WorkID:   "work0",
				},
				{
					UpkeepID: uid1,
					Trigger:  trigger1,
					WorkID:   "work1",
				},
				{
					UpkeepID: uid2,
					Trigger:  trigger2,
					WorkID:   "work2",
					// check data byte slice length cannot be odd number, abi pack error
					CheckData: []byte{0, 0, 0, 0, 1},
				},
			},
			blocks: map[int64]string{
				550: "0x9840e5b709bfccf6a1b44f34c884bc39403f57923f3f5ead6243cc090546b857",
				560: "0x9840e5b709bfccf6a1b44f34c884bc39403f57923f3f5ead6243cc090546b857",
				570: "0x1222d75217e2dd461cc77e4091c37abe76277430d97f1963a822b4e94ebb83fc",
			},
			latestBlock: big.NewInt(580),
			results: []ocr2keepers.CheckResult{
				{
					PipelineExecutionState: uint8(CheckBlockTooOld),
					Retryable:              false,
					Eligible:               false,
					IneligibilityReason:    0,
					UpkeepID:               uid0,
					Trigger:                trigger0,
					WorkID:                 "work0",
					GasAllocated:           0,
					PerformData:            nil,
					FastGasWei:             big.NewInt(0),
					LinkNative:             big.NewInt(0),
				},
				{
					PipelineExecutionState: uint8(RpcFlakyFailure),
					Retryable:              true,
					Eligible:               false,
					IneligibilityReason:    0,
					UpkeepID:               uid1,
					Trigger:                trigger1,
					WorkID:                 "work1",
					GasAllocated:           0,
					PerformData:            nil,
					FastGasWei:             big.NewInt(0),
					LinkNative:             big.NewInt(0),
				},
				{
					PipelineExecutionState: uint8(PackUnpackDecodeFailed),
					Retryable:              false,
					Eligible:               false,
					IneligibilityReason:    0,
					UpkeepID:               uid2,
					Trigger:                trigger2,
					WorkID:                 "work2",
					GasAllocated:           0,
					PerformData:            nil,
					FastGasWei:             big.NewInt(0),
					LinkNative:             big.NewInt(0),
				},
			},
			ethCalls: map[string]bool{
				uid1.String(): true,
			},
			receipts: map[string]*types.Receipt{
				//uid1.String(): {
				//	BlockNumber: big.NewInt(550),
				//	BlockHash:   common.HexToHash("0x5bff03de234fe771ac0d685f9ee0fb0b757ea02ec9e6f10e8e2ee806db1b6b83"),
				//},
			},
			ethCallErrors: map[string]error{
				uid1.String(): fmt.Errorf("error"),
			},
		},
	}

	for _, tc := range tests {
		t.Run(tc.name, func(t *testing.T) {
			bs := &BlockSubscriber{
				latestBlock: atomic.Int64{},
				blocks:      tc.blocks,
			}
			bs.latestBlock.Store(tc.latestBlock.Int64())
			e := &EvmRegistry{
				lggr: lggr,
				bs:   bs,
			}
			client := new(evmClientMocks.Client)
			for _, i := range tc.inputs {
				uid := i.UpkeepID.String()
				if tc.ethCalls[uid] {
					client.On("TransactionReceipt", mock.Anything, common.HexToHash("0xc8def8abdcf3a4eaaf6cc13bff3e4e2a7168d86ea41dbbf97451235aa76c3651")).
						Return(tc.receipts[uid], tc.ethCallErrors[uid])
				}
			}
			e.client = client

			results, err := e.checkUpkeeps(context.Background(), tc.inputs)
			assert.Equal(t, tc.results, results)
			assert.Equal(t, tc.err, err)
		})
	}
}

func TestRegistry_SimulatePerformUpkeeps(t *testing.T) {
	uid0 := genUpkeepID(ocr2keepers.UpkeepType(0), "p0")
	uid1 := genUpkeepID(ocr2keepers.UpkeepType(1), "p1")
	uid2 := genUpkeepID(ocr2keepers.UpkeepType(1), "p2")

	extension1 := &ocr2keepers.LogTriggerExtension{
		TxHash:      common.HexToHash("0xc8def8abdcf3a4eaaf6cc13bff3e4e2a7168d86ea41dbbf97451235aa76c3651"),
		Index:       0,
		BlockHash:   common.HexToHash("0x9840e5b709bfccf6a1b44f34c884bc39403f57923f3f5ead6243cc090546b857"),
		BlockNumber: 550,
	}

	trigger0 := ocr2keepers.NewTrigger(150, common.HexToHash("0x1c77db0abe32327cf3ea9de2aadf79876f9e6b6dfcee9d4719a8a2dc8ca289d0"))
	trigger1 := ocr2keepers.NewLogTrigger(570, common.HexToHash("0x1222d75217e2dd461cc77e4091c37abe76277430d97f1963a822b4e94ebb83fc"), extension1)
	trigger2 := ocr2keepers.NewLogTrigger(570, common.HexToHash("0x1222d75217e2dd461cc77e4091c37abe76277430d97f1963a822b4e94ebb83fc"), extension1)

	cr0 := ocr2keepers.CheckResult{
		PipelineExecutionState: uint8(CheckBlockTooOld),
		Retryable:              false,
		Eligible:               false,
		IneligibilityReason:    0,
		UpkeepID:               uid0,
		Trigger:                trigger0,
		WorkID:                 "work0",
		GasAllocated:           0,
		PerformData:            nil,
		FastGasWei:             big.NewInt(0),
		LinkNative:             big.NewInt(0),
	}

	tests := []struct {
		name    string
		inputs  []ocr2keepers.CheckResult
		results []ocr2keepers.CheckResult
		err     error
	}{
		{
			name: "simulate multiple upkeeps",
			inputs: []ocr2keepers.CheckResult{
				cr0,
				{
					PipelineExecutionState: 0,
					Retryable:              false,
					Eligible:               true,
					IneligibilityReason:    0,
					UpkeepID:               uid1,
					Trigger:                trigger1,
					WorkID:                 "work1",
					GasAllocated:           20000,
					PerformData:            []byte{0, 0, 0, 1, 2, 3},
					FastGasWei:             big.NewInt(20000),
					LinkNative:             big.NewInt(20000),
				},
				{
					PipelineExecutionState: 0,
					Retryable:              false,
					Eligible:               true,
					IneligibilityReason:    0,
					UpkeepID:               uid2,
					Trigger:                trigger2,
					WorkID:                 "work2",
					GasAllocated:           20000,
					PerformData:            []byte{0, 0, 0, 1, 2, 3},
					FastGasWei:             big.NewInt(20000),
					LinkNative:             big.NewInt(20000),
				},
			},
			results: []ocr2keepers.CheckResult{
				cr0,
				{
					PipelineExecutionState: uint8(RpcFlakyFailure),
					Retryable:              true,
					Eligible:               false,
					IneligibilityReason:    0,
					UpkeepID:               uid1,
					Trigger:                trigger1,
					WorkID:                 "work1",
					GasAllocated:           20000,
					PerformData:            []byte{0, 0, 0, 1, 2, 3},
					FastGasWei:             big.NewInt(20000),
					LinkNative:             big.NewInt(20000),
				},
				{
					PipelineExecutionState: uint8(PackUnpackDecodeFailed),
					Retryable:              false,
					Eligible:               false,
					IneligibilityReason:    0,
					UpkeepID:               uid2,
					Trigger:                trigger2,
					WorkID:                 "work2",
					GasAllocated:           20000,
					PerformData:            []byte{0, 0, 0, 1, 2, 3},
					FastGasWei:             big.NewInt(20000),
					LinkNative:             big.NewInt(20000),
				},
			},
		},
	}

	for _, tc := range tests {
		t.Run(tc.name, func(t *testing.T) {
			e := setupEVMRegistry(t)
			client := new(evmClientMocks.Client)
			client.On("BatchCallContext", mock.Anything, mock.MatchedBy(func(b []rpc.BatchElem) bool {
				return len(b) == 2 && b[0].Method == "eth_call" && b[1].Method == "eth_call"
			})).Return(nil).
				Run(func(args mock.Arguments) {
					be := args.Get(1).([]rpc.BatchElem)
					be[0].Error = fmt.Errorf("error")
					res := "0x0001"
					be[1].Result = res
				}).Once()
			e.client = client

			results, err := e.simulatePerformUpkeeps(context.Background(), tc.inputs)
			assert.Equal(t, tc.results, results)
			assert.Equal(t, tc.err, err)
		})
	}

>>>>>>> f079fdf4
}<|MERGE_RESOLUTION|>--- conflicted
+++ resolved
@@ -181,8 +181,6 @@
 			mp.AssertExpectations(t)
 		})
 	}
-<<<<<<< HEAD
-=======
 }
 
 func TestRegistry_GetBlockAndUpkeepId(t *testing.T) {
@@ -718,5 +716,4 @@
 		})
 	}
 
->>>>>>> f079fdf4
 }