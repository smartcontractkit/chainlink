package evm

import (
	"context"
	"fmt"
	"math/big"
	"sync/atomic"
	"testing"
	"time"

	"github.com/ethereum/go-ethereum/common"
	"github.com/ethereum/go-ethereum/core/types"
<<<<<<< HEAD
	"github.com/ethereum/go-ethereum/rpc"
=======
>>>>>>> c09d0128
	ocr2keepers "github.com/smartcontractkit/ocr2keepers/pkg/v3/types"
	"github.com/stretchr/testify/assert"
	"github.com/stretchr/testify/mock"

	evmClientMocks "github.com/smartcontractkit/chainlink/v2/core/chains/evm/client/mocks"
	"github.com/smartcontractkit/chainlink/v2/core/chains/evm/logpoller"
	"github.com/smartcontractkit/chainlink/v2/core/chains/evm/logpoller/mocks"
	"github.com/smartcontractkit/chainlink/v2/core/logger"
	"github.com/smartcontractkit/chainlink/v2/core/utils"
)

func TestGetActiveUpkeepIDs(t *testing.T) {
	tests := []struct {
		Name         string
		LatestHead   int64
		ActiveIDs    []string
		ExpectedErr  error
		ExpectedKeys []ocr2keepers.UpkeepIdentifier
	}{
		{Name: "NoActiveIDs", LatestHead: 1, ActiveIDs: []string{}, ExpectedKeys: []ocr2keepers.UpkeepIdentifier{}},
		{Name: "AvailableActiveIDs", LatestHead: 1, ActiveIDs: []string{
			"32329108151019397958065800113404894502874153543356521479058624064899121404671",
			"5820911532554020907796191562093071158274499580927271776163559390280294438608",
		}, ExpectedKeys: []ocr2keepers.UpkeepIdentifier{
			upkeepIDFromInt("32329108151019397958065800113404894502874153543356521479058624064899121404671"),
			upkeepIDFromInt("5820911532554020907796191562093071158274499580927271776163559390280294438608"),
		}},
	}

	for _, test := range tests {
		t.Run(test.Name, func(t *testing.T) {
			actives := make(map[string]activeUpkeep)
			for _, id := range test.ActiveIDs {
				idNum := big.NewInt(0)
				idNum.SetString(id, 10)
				actives[id] = activeUpkeep{ID: idNum}
			}

			rg := &EvmRegistry{
				active: actives,
			}

			keys, err := rg.GetActiveUpkeepIDs(context.Background())

			if test.ExpectedErr != nil {
				assert.ErrorIs(t, err, test.ExpectedErr)
			} else {
				assert.Nil(t, err)
			}

			if len(test.ExpectedKeys) > 0 {
				for _, key := range keys {
					assert.Contains(t, test.ExpectedKeys, key)
				}
			} else {
				assert.Equal(t, test.ExpectedKeys, keys)
			}
		})
	}
}

func TestGetActiveUpkeepIDsByType(t *testing.T) {
	tests := []struct {
		Name         string
		LatestHead   int64
		ActiveIDs    []string
		ExpectedErr  error
		ExpectedKeys []ocr2keepers.UpkeepIdentifier
		Triggers     []uint8
	}{
		{Name: "no active ids", LatestHead: 1, ActiveIDs: []string{}, ExpectedKeys: []ocr2keepers.UpkeepIdentifier{}},
		{
			Name:       "get log upkeeps",
			LatestHead: 1,
			ActiveIDs:  []string{"8", "32329108151019397958065800113404894502874153543356521479058624064899121404671"},
			ExpectedKeys: []ocr2keepers.UpkeepIdentifier{
				upkeepIDFromInt("32329108151019397958065800113404894502874153543356521479058624064899121404671"),
			},
			Triggers: []uint8{uint8(ocr2keepers.LogTrigger)},
		},
		{
			Name:       "get conditional upkeeps",
			LatestHead: 1,
			ActiveIDs:  []string{"8", "32329108151019397958065800113404894502874153543356521479058624064899121404671"},
			ExpectedKeys: []ocr2keepers.UpkeepIdentifier{
				upkeepIDFromInt("8"),
			},
			Triggers: []uint8{uint8(ocr2keepers.ConditionTrigger)},
		},
		{
			Name:       "get multiple types of upkeeps",
			LatestHead: 1,
			ActiveIDs:  []string{"8", "32329108151019397958065800113404894502874153543356521479058624064899121404671"},
			ExpectedKeys: []ocr2keepers.UpkeepIdentifier{
				upkeepIDFromInt("8"),
				upkeepIDFromInt("32329108151019397958065800113404894502874153543356521479058624064899121404671"),
			},
			Triggers: []uint8{uint8(ocr2keepers.LogTrigger), uint8(ocr2keepers.ConditionTrigger)},
		},
	}

	for _, test := range tests {
		t.Run(test.Name, func(t *testing.T) {
			actives := make(map[string]activeUpkeep)
			for _, id := range test.ActiveIDs {
				idNum := big.NewInt(0)
				idNum.SetString(id, 10)
				actives[id] = activeUpkeep{ID: idNum}
			}

			rg := &EvmRegistry{
				active: actives,
			}

			keys, err := rg.GetActiveUpkeepIDsByType(context.Background(), test.Triggers...)

			if test.ExpectedErr != nil {
				assert.ErrorIs(t, err, test.ExpectedErr)
			} else {
				assert.Nil(t, err)
			}

			if len(test.ExpectedKeys) > 0 {
				for _, key := range keys {
					assert.Contains(t, test.ExpectedKeys, key)
				}
			} else {
				assert.Equal(t, test.ExpectedKeys, keys)
			}
		})
	}
}

func TestPollLogs(t *testing.T) {
	tests := []struct {
		Name             string
		LastPoll         int64
		Address          common.Address
		ExpectedLastPoll int64
		ExpectedErr      error
		LatestBlock      *struct {
			OutputBlock int64
			OutputErr   error
		}
		LogsWithSigs *struct {
			InputStart int64
			InputEnd   int64
			OutputLogs []logpoller.Log
			OutputErr  error
		}
	}{
		{
			Name:        "LatestBlockError",
			ExpectedErr: ErrHeadNotAvailable,
			LatestBlock: &struct {
				OutputBlock int64
				OutputErr   error
			}{
				OutputBlock: 0,
				OutputErr:   fmt.Errorf("test error output"),
			},
		},
		{
			Name:             "LastHeadPollIsLatestHead",
			LastPoll:         500,
			ExpectedLastPoll: 500,
			ExpectedErr:      nil,
			LatestBlock: &struct {
				OutputBlock int64
				OutputErr   error
			}{
				OutputBlock: 500,
				OutputErr:   nil,
			},
		},
		{
			Name:             "LastHeadPollNotInitialized",
			LastPoll:         0,
			ExpectedLastPoll: 500,
			ExpectedErr:      nil,
			LatestBlock: &struct {
				OutputBlock int64
				OutputErr   error
			}{
				OutputBlock: 500,
				OutputErr:   nil,
			},
		},
		{
			Name:             "LogPollError",
			LastPoll:         480,
			Address:          common.BigToAddress(big.NewInt(1)),
			ExpectedLastPoll: 500,
			ExpectedErr:      ErrLogReadFailure,
			LatestBlock: &struct {
				OutputBlock int64
				OutputErr   error
			}{
				OutputBlock: 500,
				OutputErr:   nil,
			},
			LogsWithSigs: &struct {
				InputStart int64
				InputEnd   int64
				OutputLogs []logpoller.Log
				OutputErr  error
			}{
				InputStart: 250,
				InputEnd:   500,
				OutputLogs: []logpoller.Log{},
				OutputErr:  fmt.Errorf("test output error"),
			},
		},
		{
			Name:             "LogPollSuccess",
			LastPoll:         480,
			Address:          common.BigToAddress(big.NewInt(1)),
			ExpectedLastPoll: 500,
			ExpectedErr:      nil,
			LatestBlock: &struct {
				OutputBlock int64
				OutputErr   error
			}{
				OutputBlock: 500,
				OutputErr:   nil,
			},
			LogsWithSigs: &struct {
				InputStart int64
				InputEnd   int64
				OutputLogs []logpoller.Log
				OutputErr  error
			}{
				InputStart: 250,
				InputEnd:   500,
				OutputLogs: []logpoller.Log{
					{EvmChainId: utils.NewBig(big.NewInt(5)), LogIndex: 1},
					{EvmChainId: utils.NewBig(big.NewInt(6)), LogIndex: 2},
				},
				OutputErr: nil,
			},
		},
	}

	for _, test := range tests {
		t.Run(test.Name, func(t *testing.T) {
			mp := new(mocks.LogPoller)

			if test.LatestBlock != nil {
				mp.On("LatestBlock", mock.Anything).
					Return(test.LatestBlock.OutputBlock, test.LatestBlock.OutputErr)
			}

			if test.LogsWithSigs != nil {
				fc := test.LogsWithSigs
				mp.On("LogsWithSigs", fc.InputStart, fc.InputEnd, upkeepStateEvents, test.Address, mock.Anything).Return(fc.OutputLogs, fc.OutputErr)
			}

			rg := &EvmRegistry{
				addr:          test.Address,
				lastPollBlock: test.LastPoll,
				poller:        mp,
				chLog:         make(chan logpoller.Log, 10),
			}

			err := rg.pollLogs()

			assert.Equal(t, test.ExpectedLastPoll, rg.lastPollBlock)
			if test.ExpectedErr != nil {
				assert.ErrorIs(t, err, test.ExpectedErr)
			} else {
				assert.Nil(t, err)
			}

			var outputLogCount int

		CheckLoop:
			for {
				chT := time.NewTimer(20 * time.Millisecond)
				select {
				case l := <-rg.chLog:
					chT.Stop()
					if test.LogsWithSigs == nil {
						assert.FailNow(t, "logs detected but no logs were expected")
					}
					outputLogCount++
					assert.Contains(t, test.LogsWithSigs.OutputLogs, l)
				case <-chT.C:
					break CheckLoop
				}
			}

			if test.LogsWithSigs != nil {
				assert.Equal(t, len(test.LogsWithSigs.OutputLogs), outputLogCount)
			}

			mp.AssertExpectations(t)
		})
	}
}

func TestRegistry_GetBlockAndUpkeepId(t *testing.T) {
	r := &EvmRegistry{}
	tests := []struct {
		name       string
		input      ocr2keepers.UpkeepPayload
		wantBlock  *big.Int
		wantUpkeep *big.Int
	}{
		{
			"happy flow",
			ocr2keepers.UpkeepPayload{
				UpkeepID: upkeepIDFromInt("10"),
				Trigger: ocr2keepers.Trigger{
					BlockNumber: 1,
					BlockHash:   common.HexToHash("0x1"),
				},
			},
			big.NewInt(1),
			big.NewInt(10),
		},
		{
			"empty trigger",
			ocr2keepers.UpkeepPayload{
				UpkeepID: upkeepIDFromInt("10"),
			},
			big.NewInt(0),
			big.NewInt(10),
		},
		{
			"empty payload",
			ocr2keepers.UpkeepPayload{},
			big.NewInt(0),
			big.NewInt(0),
		},
	}

	for _, tc := range tests {
		t.Run(tc.name, func(t *testing.T) {
			block, _, upkeep := r.getBlockAndUpkeepId(tc.input.UpkeepID, tc.input.Trigger)
			assert.Equal(t, tc.wantBlock, block)
			assert.Equal(t, tc.wantUpkeep.String(), upkeep.String())
		})
	}
}

func TestRegistry_VerifyCheckBlock(t *testing.T) {
	lggr := logger.TestLogger(t)
	upkeepId := ocr2keepers.UpkeepIdentifier{}
	upkeepId.FromBigInt(big.NewInt(12345))
	tests := []struct {
		name        string
		checkBlock  *big.Int
		latestBlock *big.Int
		upkeepId    *big.Int
		checkHash   common.Hash
		payload     ocr2keepers.UpkeepPayload
		blocks      map[int64]string
		state       PipelineExecutionState
		retryable   bool
		makeEthCall bool
	}{
		{
			name:        "check block number too told",
			checkBlock:  big.NewInt(500),
			latestBlock: big.NewInt(800),
			upkeepId:    big.NewInt(12345),
			checkHash:   common.HexToHash("0x5bff03de234fe771ac0d685f9ee0fb0b757ea02ec9e6f10e8e2ee806db1b6b83"),
			payload: ocr2keepers.UpkeepPayload{
				UpkeepID: upkeepId,
				Trigger:  ocr2keepers.NewTrigger(500, common.HexToHash("0x5bff03de234fe771ac0d685f9ee0fb0b757ea02ec9e6f10e8e2ee806db1b6b83")),
				WorkID:   "work",
			},
			state: CheckBlockTooOld,
		},
		{
			name:        "check block number invalid",
			checkBlock:  big.NewInt(500),
			latestBlock: big.NewInt(560),
			upkeepId:    big.NewInt(12345),
			checkHash:   common.HexToHash("0x5bff03de234fe771ac0d685f9ee0fb0b757ea02ec9e6f10e8e2ee806db1b6b83"),
			payload: ocr2keepers.UpkeepPayload{
				UpkeepID: upkeepId,
				Trigger:  ocr2keepers.NewTrigger(500, common.HexToHash("0x5bff03de234fe771ac0d685f9ee0fb0b757ea02ec9e6f10e8e2ee806db1b6b83")),
				WorkID:   "work",
			},
			state:       RpcFlakyFailure,
			retryable:   true,
			makeEthCall: true,
		},
		{
			name:        "check block hash does not match",
			checkBlock:  big.NewInt(500),
			latestBlock: big.NewInt(560),
			upkeepId:    big.NewInt(12345),
			checkHash:   common.HexToHash("0x5bff03de234fe771ac0d685f9ee0fb0b757ea02ec9e6f10e8e2ee806db1b6b83"),
			payload: ocr2keepers.UpkeepPayload{
				UpkeepID: upkeepId,
				Trigger:  ocr2keepers.NewTrigger(500, common.HexToHash("0x5bff03de234fe771ac0d685f9ee0fb0b757ea02ec9e6f10e8e2ee806db1b6b83")),
				WorkID:   "work",
			},
			blocks: map[int64]string{
				500: "0xa518faeadcc423338c62572da84dda35fe44b34f521ce88f6081b703b250cca4",
			},
			state: CheckBlockInvalid,
		},
		{
			name:        "check block is valid",
			checkBlock:  big.NewInt(500),
			latestBlock: big.NewInt(560),
			upkeepId:    big.NewInt(12345),
			checkHash:   common.HexToHash("0x5bff03de234fe771ac0d685f9ee0fb0b757ea02ec9e6f10e8e2ee806db1b6b83"),
			payload: ocr2keepers.UpkeepPayload{
				UpkeepID: upkeepId,
				Trigger:  ocr2keepers.NewTrigger(500, common.HexToHash("0x5bff03de234fe771ac0d685f9ee0fb0b757ea02ec9e6f10e8e2ee806db1b6b83")),
				WorkID:   "work",
			},
			blocks: map[int64]string{
				500: "0x5bff03de234fe771ac0d685f9ee0fb0b757ea02ec9e6f10e8e2ee806db1b6b83",
			},
			state: NoPipelineError,
		},
	}

	for _, tc := range tests {
		t.Run(tc.name, func(t *testing.T) {
			bs := &BlockSubscriber{
				latestBlock: atomic.Int64{},
				blocks:      tc.blocks,
			}
			bs.latestBlock.Store(tc.latestBlock.Int64())
			e := &EvmRegistry{
				lggr: lggr,
				bs:   bs,
			}
			if tc.makeEthCall {
				client := new(evmClientMocks.Client)
				client.On("BlockByNumber", mock.Anything, tc.checkBlock).Return(nil, fmt.Errorf("error"))
				e.client = client
			}

			state, retryable := e.verifyCheckBlock(context.Background(), tc.checkBlock, tc.upkeepId, tc.checkHash)
			assert.Equal(t, tc.state, state)
			assert.Equal(t, tc.retryable, retryable)
		})
	}
}

func TestRegistry_VerifyLogExists(t *testing.T) {
	lggr := logger.TestLogger(t)
	upkeepId := ocr2keepers.UpkeepIdentifier{}
	upkeepId.FromBigInt(big.NewInt(12345))

	extension := &ocr2keepers.LogTriggerExtension{
		TxHash:      common.HexToHash("0xc8def8abdcf3a4eaaf6cc13bff3e4e2a7168d86ea41dbbf97451235aa76c3651"),
		Index:       0,
		BlockHash:   common.HexToHash("0x3df0e926f3e21ec1195ffe007a2899214905eb02e768aa89ce0b94accd7f3d71"),
		BlockNumber: 500,
	}
	extension1 := &ocr2keepers.LogTriggerExtension{
		TxHash:      common.HexToHash("0xc8def8abdcf3a4eaaf6cc13bff3e4e2a7168d86ea41dbbf97451235aa76c3651"),
		Index:       0,
		BlockHash:   common.HexToHash("0x3df0e926f3e21ec1195ffe007a2899214905eb02e768aa89ce0b94accd7f3d71"),
		BlockNumber: 0,
	}

	tests := []struct {
		name        string
		upkeepId    *big.Int
		payload     ocr2keepers.UpkeepPayload
		blocks      map[int64]string
		makeEthCall bool
		reason      UpkeepFailureReason
		state       PipelineExecutionState
		retryable   bool
		ethCallErr  error
		receipt     *types.Receipt
	}{
		{
			name:     "log block number invalid",
			upkeepId: big.NewInt(12345),
			payload: ocr2keepers.UpkeepPayload{
				UpkeepID: upkeepId,
				Trigger:  ocr2keepers.NewLogTrigger(550, common.HexToHash("0x5bff03de234fe771ac0d685f9ee0fb0b757ea02ec9e6f10e8e2ee806db1b6b83"), extension),
				WorkID:   "work",
			},
			reason:      UpkeepFailureReasonNone,
			state:       RpcFlakyFailure,
			retryable:   true,
			makeEthCall: true,
			ethCallErr:  fmt.Errorf("error"),
		},
		{
			name:     "log block no longer exists",
			upkeepId: big.NewInt(12345),
			payload: ocr2keepers.UpkeepPayload{
				UpkeepID: upkeepId,
				Trigger:  ocr2keepers.NewLogTrigger(550, common.HexToHash("0x5bff03de234fe771ac0d685f9ee0fb0b757ea02ec9e6f10e8e2ee806db1b6b83"), extension),
				WorkID:   "work",
			},
			reason:      UpkeepFailureReasonLogBlockNoLongerExists,
			retryable:   false,
			makeEthCall: true,
			blocks: map[int64]string{
				500: "0xb2173b4b75f23f56b7b2b6b2cc5fa9ed1079b9d1655b12b40fdb4dbf59006419",
			},
			receipt: &types.Receipt{},
		},
		{
			name:     "eth client returns a matching block",
			upkeepId: big.NewInt(12345),
			payload: ocr2keepers.UpkeepPayload{
				UpkeepID: upkeepId,
				Trigger:  ocr2keepers.NewLogTrigger(550, common.HexToHash("0x5bff03de234fe771ac0d685f9ee0fb0b757ea02ec9e6f10e8e2ee806db1b6b83"), extension1),
				WorkID:   "work",
			},
			reason:    UpkeepFailureReasonNone,
			retryable: false,
			blocks: map[int64]string{
				500: "0xa518faeadcc423338c62572da84dda35fe44b34f521ce88f6081b703b250cca4",
			},
			makeEthCall: true,
			receipt: &types.Receipt{
				BlockNumber: big.NewInt(550),
				BlockHash:   common.HexToHash("0x5bff03de234fe771ac0d685f9ee0fb0b757ea02ec9e6f10e8e2ee806db1b6b83"),
			},
		},
		{
			name:     "log block is valid",
			upkeepId: big.NewInt(12345),
			payload: ocr2keepers.UpkeepPayload{
				UpkeepID: upkeepId,
				Trigger:  ocr2keepers.NewLogTrigger(550, common.HexToHash("0x5bff03de234fe771ac0d685f9ee0fb0b757ea02ec9e6f10e8e2ee806db1b6b83"), extension),
				WorkID:   "work",
			},
			reason:    UpkeepFailureReasonNone,
			retryable: false,
			blocks: map[int64]string{
				500: "0x3df0e926f3e21ec1195ffe007a2899214905eb02e768aa89ce0b94accd7f3d71",
			},
		},
	}

	for _, tc := range tests {
		t.Run(tc.name, func(t *testing.T) {
			bs := &BlockSubscriber{
				blocks: tc.blocks,
			}
			e := &EvmRegistry{
				lggr: lggr,
				bs:   bs,
				ctx:  context.Background(),
			}

			if tc.makeEthCall {
				client := new(evmClientMocks.Client)
				client.On("TransactionReceipt", mock.Anything, common.HexToHash("0xc8def8abdcf3a4eaaf6cc13bff3e4e2a7168d86ea41dbbf97451235aa76c3651")).
					Return(tc.receipt, tc.ethCallErr)
				e.client = client
			}

			reason, state, retryable := e.verifyLogExists(tc.upkeepId, tc.payload)
			assert.Equal(t, tc.reason, reason)
			assert.Equal(t, tc.state, state)
			assert.Equal(t, tc.retryable, retryable)
		})
	}
<<<<<<< HEAD
}

func TestRegistry_CheckUpkeeps(t *testing.T) {
	lggr := logger.TestLogger(t)
	uid0 := genUpkeepID(ocr2keepers.UpkeepType(0), "p0")
	uid1 := genUpkeepID(ocr2keepers.UpkeepType(1), "p1")
	uid2 := genUpkeepID(ocr2keepers.UpkeepType(1), "p2")

	extension1 := &ocr2keepers.LogTriggerExtension{
		TxHash:      common.HexToHash("0xc8def8abdcf3a4eaaf6cc13bff3e4e2a7168d86ea41dbbf97451235aa76c3651"),
		Index:       0,
		BlockHash:   common.HexToHash("0x0919c83363b439ea634ce2b576cf3e30db26b340fb7a12058c2fcc401bd04ba0"),
		BlockNumber: 550,
	}
	extension2 := &ocr2keepers.LogTriggerExtension{
		TxHash:      common.HexToHash("0xc8def8abdcf3a4eaaf6cc13bff3e4e2a7168d86ea41dbbf97451235aa76c3651"),
		Index:       0,
		BlockHash:   common.HexToHash("0x9840e5b709bfccf6a1b44f34c884bc39403f57923f3f5ead6243cc090546b857"),
		BlockNumber: 550,
	}

	trigger0 := ocr2keepers.NewTrigger(150, common.HexToHash("0x1c77db0abe32327cf3ea9de2aadf79876f9e6b6dfcee9d4719a8a2dc8ca289d0"))
	trigger1 := ocr2keepers.NewLogTrigger(560, common.HexToHash("0x9840e5b709bfccf6a1b44f34c884bc39403f57923f3f5ead6243cc090546b857"), extension1)
	trigger2 := ocr2keepers.NewLogTrigger(570, common.HexToHash("0x1222d75217e2dd461cc77e4091c37abe76277430d97f1963a822b4e94ebb83fc"), extension2)

	tests := []struct {
		name          string
		inputs        []ocr2keepers.UpkeepPayload
		blocks        map[int64]string
		latestBlock   *big.Int
		results       []ocr2keepers.CheckResult
		err           error
		ethCalls      map[string]bool
		receipts      map[string]*types.Receipt
		ethCallErrors map[string]error
	}{
		{
			name: "check upkeeps with different upkeep types",
			inputs: []ocr2keepers.UpkeepPayload{
				{
					UpkeepID: uid0,
					Trigger:  trigger0,
					WorkID:   "work0",
				},
				{
					UpkeepID: uid1,
					Trigger:  trigger1,
					WorkID:   "work1",
				},
				{
					UpkeepID: uid2,
					Trigger:  trigger2,
					WorkID:   "work2",
					// check data byte slice length cannot be odd number, abi pack error
					CheckData: []byte{0, 0, 0, 0, 1},
				},
			},
			blocks: map[int64]string{
				550: "0x9840e5b709bfccf6a1b44f34c884bc39403f57923f3f5ead6243cc090546b857",
				560: "0x9840e5b709bfccf6a1b44f34c884bc39403f57923f3f5ead6243cc090546b857",
				570: "0x1222d75217e2dd461cc77e4091c37abe76277430d97f1963a822b4e94ebb83fc",
			},
			latestBlock: big.NewInt(580),
			results: []ocr2keepers.CheckResult{
				{
					PipelineExecutionState: uint8(CheckBlockTooOld),
					Retryable:              false,
					Eligible:               false,
					IneligibilityReason:    0,
					UpkeepID:               uid0,
					Trigger:                trigger0,
					WorkID:                 "work0",
					GasAllocated:           0,
					PerformData:            nil,
					FastGasWei:             big.NewInt(0),
					LinkNative:             big.NewInt(0),
				},
				{
					PipelineExecutionState: uint8(RpcFlakyFailure),
					Retryable:              true,
					Eligible:               false,
					IneligibilityReason:    0,
					UpkeepID:               uid1,
					Trigger:                trigger1,
					WorkID:                 "work1",
					GasAllocated:           0,
					PerformData:            nil,
					FastGasWei:             big.NewInt(0),
					LinkNative:             big.NewInt(0),
				},
				{
					PipelineExecutionState: uint8(PackUnpackDecodeFailed),
					Retryable:              false,
					Eligible:               false,
					IneligibilityReason:    0,
					UpkeepID:               uid2,
					Trigger:                trigger2,
					WorkID:                 "work2",
					GasAllocated:           0,
					PerformData:            nil,
					FastGasWei:             big.NewInt(0),
					LinkNative:             big.NewInt(0),
				},
			},
			ethCalls: map[string]bool{
				uid1.String(): true,
			},
			receipts: map[string]*types.Receipt{
				//uid1.String(): {
				//	BlockNumber: big.NewInt(550),
				//	BlockHash:   common.HexToHash("0x5bff03de234fe771ac0d685f9ee0fb0b757ea02ec9e6f10e8e2ee806db1b6b83"),
				//},
			},
			ethCallErrors: map[string]error{
				uid1.String(): fmt.Errorf("error"),
			},
		},
	}

	for _, tc := range tests {
		t.Run(tc.name, func(t *testing.T) {
			bs := &BlockSubscriber{
				latestBlock: atomic.Int64{},
				blocks:      tc.blocks,
			}
			bs.latestBlock.Store(tc.latestBlock.Int64())
			e := &EvmRegistry{
				lggr: lggr,
				bs:   bs,
			}
			client := new(evmClientMocks.Client)
			for _, i := range tc.inputs {
				uid := i.UpkeepID.String()
				if tc.ethCalls[uid] {
					client.On("TransactionReceipt", mock.Anything, common.HexToHash("0xc8def8abdcf3a4eaaf6cc13bff3e4e2a7168d86ea41dbbf97451235aa76c3651")).
						Return(tc.receipts[uid], tc.ethCallErrors[uid])
				}
			}
			e.client = client

			results, err := e.checkUpkeeps(context.Background(), tc.inputs)
			assert.Equal(t, tc.results, results)
			assert.Equal(t, tc.err, err)
		})
	}
}

func TestRegistry_SimulatePerformUpkeeps(t *testing.T) {
	uid0 := genUpkeepID(ocr2keepers.UpkeepType(0), "p0")
	uid1 := genUpkeepID(ocr2keepers.UpkeepType(1), "p1")
	uid2 := genUpkeepID(ocr2keepers.UpkeepType(1), "p2")

	extension1 := &ocr2keepers.LogTriggerExtension{
		TxHash:      common.HexToHash("0xc8def8abdcf3a4eaaf6cc13bff3e4e2a7168d86ea41dbbf97451235aa76c3651"),
		Index:       0,
		BlockHash:   common.HexToHash("0x9840e5b709bfccf6a1b44f34c884bc39403f57923f3f5ead6243cc090546b857"),
		BlockNumber: 550,
	}

	trigger0 := ocr2keepers.NewTrigger(150, common.HexToHash("0x1c77db0abe32327cf3ea9de2aadf79876f9e6b6dfcee9d4719a8a2dc8ca289d0"))
	trigger1 := ocr2keepers.NewLogTrigger(570, common.HexToHash("0x1222d75217e2dd461cc77e4091c37abe76277430d97f1963a822b4e94ebb83fc"), extension1)
	trigger2 := ocr2keepers.NewLogTrigger(570, common.HexToHash("0x1222d75217e2dd461cc77e4091c37abe76277430d97f1963a822b4e94ebb83fc"), extension1)

	cr0 := ocr2keepers.CheckResult{
		PipelineExecutionState: uint8(CheckBlockTooOld),
		Retryable:              false,
		Eligible:               false,
		IneligibilityReason:    0,
		UpkeepID:               uid0,
		Trigger:                trigger0,
		WorkID:                 "work0",
		GasAllocated:           0,
		PerformData:            nil,
		FastGasWei:             big.NewInt(0),
		LinkNative:             big.NewInt(0),
	}

	tests := []struct {
		name    string
		inputs  []ocr2keepers.CheckResult
		results []ocr2keepers.CheckResult
		err     error
	}{
		{
			name: "simulate multiple upkeeps",
			inputs: []ocr2keepers.CheckResult{
				cr0,
				{
					PipelineExecutionState: 0,
					Retryable:              false,
					Eligible:               true,
					IneligibilityReason:    0,
					UpkeepID:               uid1,
					Trigger:                trigger1,
					WorkID:                 "work1",
					GasAllocated:           20000,
					PerformData:            []byte{0, 0, 0, 1, 2, 3},
					FastGasWei:             big.NewInt(20000),
					LinkNative:             big.NewInt(20000),
				},
				{
					PipelineExecutionState: 0,
					Retryable:              false,
					Eligible:               true,
					IneligibilityReason:    0,
					UpkeepID:               uid2,
					Trigger:                trigger2,
					WorkID:                 "work2",
					GasAllocated:           20000,
					PerformData:            []byte{0, 0, 0, 1, 2, 3},
					FastGasWei:             big.NewInt(20000),
					LinkNative:             big.NewInt(20000),
				},
			},
			results: []ocr2keepers.CheckResult{
				cr0,
				{
					PipelineExecutionState: uint8(RpcFlakyFailure),
					Retryable:              true,
					Eligible:               false,
					IneligibilityReason:    0,
					UpkeepID:               uid1,
					Trigger:                trigger1,
					WorkID:                 "work1",
					GasAllocated:           20000,
					PerformData:            []byte{0, 0, 0, 1, 2, 3},
					FastGasWei:             big.NewInt(20000),
					LinkNative:             big.NewInt(20000),
				},
				{
					PipelineExecutionState: uint8(PackUnpackDecodeFailed),
					Retryable:              false,
					Eligible:               false,
					IneligibilityReason:    0,
					UpkeepID:               uid2,
					Trigger:                trigger2,
					WorkID:                 "work2",
					GasAllocated:           20000,
					PerformData:            []byte{0, 0, 0, 1, 2, 3},
					FastGasWei:             big.NewInt(20000),
					LinkNative:             big.NewInt(20000),
				},
			},
		},
	}

	for _, tc := range tests {
		t.Run(tc.name, func(t *testing.T) {
			e := setupEVMRegistry(t)
			client := new(evmClientMocks.Client)
			client.On("BatchCallContext", mock.Anything, mock.MatchedBy(func(b []rpc.BatchElem) bool {
				return len(b) == 2 && b[0].Method == "eth_call" && b[1].Method == "eth_call"
			})).Return(nil).
				Run(func(args mock.Arguments) {
					be := args.Get(1).([]rpc.BatchElem)
					be[0].Error = fmt.Errorf("error")
					res := "0x0001"
					be[1].Result = res
				}).Once()
			e.client = client

			results, err := e.simulatePerformUpkeeps(context.Background(), tc.inputs)
			assert.Equal(t, tc.results, results)
			assert.Equal(t, tc.err, err)
		})
	}

=======
>>>>>>> c09d0128
}<|MERGE_RESOLUTION|>--- conflicted
+++ resolved
@@ -10,10 +10,8 @@
 
 	"github.com/ethereum/go-ethereum/common"
 	"github.com/ethereum/go-ethereum/core/types"
-<<<<<<< HEAD
 	"github.com/ethereum/go-ethereum/rpc"
-=======
->>>>>>> c09d0128
+
 	ocr2keepers "github.com/smartcontractkit/ocr2keepers/pkg/v3/types"
 	"github.com/stretchr/testify/assert"
 	"github.com/stretchr/testify/mock"
@@ -580,7 +578,6 @@
 			assert.Equal(t, tc.retryable, retryable)
 		})
 	}
-<<<<<<< HEAD
 }
 
 func TestRegistry_CheckUpkeeps(t *testing.T) {
@@ -848,6 +845,4 @@
 		})
 	}
 
-=======
->>>>>>> c09d0128
 }