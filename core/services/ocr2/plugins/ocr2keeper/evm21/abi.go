package evm

import (
	"fmt"
	"math/big"

	"github.com/ethereum/go-ethereum/accounts/abi"
	"github.com/ethereum/go-ethereum/common/hexutil"
	ocr2keepers "github.com/smartcontractkit/ocr2keepers/pkg/v3/types"

	"github.com/smartcontractkit/chainlink/v2/core/chains/evm/types"
	"github.com/smartcontractkit/chainlink/v2/core/gethwrappers/generated/automation_utils_2_1"
	iregistry21 "github.com/smartcontractkit/chainlink/v2/core/gethwrappers/generated/i_keeper_registry_master_wrapper_2_1"
)

type UpkeepFailureReason uint8
type PipelineExecutionState uint8

const (
	// upkeep failure onchain reasons
	UpkeepFailureReasonNone                    UpkeepFailureReason = 0
	UpkeepFailureReasonUpkeepCancelled         UpkeepFailureReason = 1
	UpkeepFailureReasonUpkeepPaused            UpkeepFailureReason = 2
	UpkeepFailureReasonTargetCheckReverted     UpkeepFailureReason = 3
	UpkeepFailureReasonUpkeepNotNeeded         UpkeepFailureReason = 4
	UpkeepFailureReasonPerformDataExceedsLimit UpkeepFailureReason = 5
	UpkeepFailureReasonInsufficientBalance     UpkeepFailureReason = 6
	UpkeepFailureReasonMercuryCallbackReverted UpkeepFailureReason = 7
	UpkeepFailureReasonRevertDataExceedsLimit  UpkeepFailureReason = 8
	UpkeepFailureReasonRegistryPaused          UpkeepFailureReason = 9
	// leaving a gap here for more onchain failure reasons in the future
	// upkeep failure offchain reasons
	UpkeepFailureReasonMercuryAccessNotAllowed UpkeepFailureReason = 32
	UpkeepFailureReasonLogBlockNoLongerExists  UpkeepFailureReason = 31
	UpkeepFailureReasonLogBlockInvalid         UpkeepFailureReason = 32
	UpkeepFailureReasonTxHashNoLongerExists    UpkeepFailureReason = 33

	// pipeline execution error
<<<<<<< HEAD
	NoPipelineError        = 0
	CheckBlockTooOld       = 1
	CheckBlockInvalid      = 2
	RpcFlakyFailure        = 3
	MercuryFlakyFailure    = 4
	PackUnpackDecodeFailed = 5
=======
	NoPipelineError     PipelineExecutionState = 0
	CheckBlockTooOld    PipelineExecutionState = 1
	CheckBlockInvalid   PipelineExecutionState = 2
	RpcFlakyFailure     PipelineExecutionState = 3
	MercuryFlakyFailure PipelineExecutionState = 4
	PackUnpackFailed    PipelineExecutionState = 5
>>>>>>> 7afec5cb
)

var utilsABI = types.MustGetABI(automation_utils_2_1.AutomationUtilsABI)

type UpkeepInfo = iregistry21.KeeperRegistryBase21UpkeepInfo

// triggerWrapper is a wrapper for the different trigger types (log and condition triggers).
// NOTE: we use log trigger because it extends condition trigger,
type triggerWrapper = automation_utils_2_1.KeeperRegistryBase21LogTrigger

type evmRegistryPackerV2_1 struct {
	abi      abi.ABI
	utilsAbi abi.ABI
}

func NewEvmRegistryPackerV2_1(abi abi.ABI, utilsAbi abi.ABI) *evmRegistryPackerV2_1 {
	return &evmRegistryPackerV2_1{abi: abi, utilsAbi: utilsAbi}
}

func (rp *evmRegistryPackerV2_1) UnpackCheckResult(p ocr2keepers.UpkeepPayload, raw string) (ocr2keepers.CheckResult, error) {
	b, err := hexutil.Decode(raw)
	if err != nil {
		// decode failed, not retryable
		return getCheckResult(p, UpkeepFailureReasonNone, PackUnpackDecodeFailed, false), fmt.Errorf("upkeepId %s failed to decode checkUpkeep result %s: %s", p.UpkeepID.String(), raw, err)
	}

	out, err := rp.abi.Methods["checkUpkeep"].Outputs.UnpackValues(b)
	if err != nil {
		// unpack failed, not retryable
		return getCheckResult(p, UpkeepFailureReasonNone, PackUnpackDecodeFailed, false), fmt.Errorf("upkeepId %s failed to unpack checkUpkeep result %s: %s", p.UpkeepID.String(), raw, err)
	}

	result := ocr2keepers.CheckResult{
		Eligible:            *abi.ConvertType(out[0], new(bool)).(*bool),
		Retryable:           false,
		GasAllocated:        uint64((*abi.ConvertType(out[4], new(*big.Int)).(**big.Int)).Int64()),
		UpkeepID:            p.UpkeepID,
		Trigger:             p.Trigger,
		WorkID:              p.WorkID,
		FastGasWei:          *abi.ConvertType(out[5], new(*big.Int)).(**big.Int),
		LinkNative:          *abi.ConvertType(out[6], new(*big.Int)).(**big.Int),
		IneligibilityReason: *abi.ConvertType(out[2], new(uint8)).(*uint8),
	}

	rawPerformData := *abi.ConvertType(out[1], new([]byte)).(*[]byte)

	// if NONE we expect the perform data. if TARGET_CHECK_REVERTED we will have the error data in the perform data used for off chain lookup
	if result.IneligibilityReason == uint8(UpkeepFailureReasonNone) || (result.IneligibilityReason == uint8(UpkeepFailureReasonTargetCheckReverted) && len(rawPerformData) > 0) {
		result.PerformData = rawPerformData
	}

	return result, nil
}

func (rp *evmRegistryPackerV2_1) UnpackCheckCallbackResult(callbackResp []byte) (bool, []byte, uint8, *big.Int, error) {
	out, err := rp.abi.Methods["checkCallback"].Outputs.UnpackValues(callbackResp)
	if err != nil {
		return false, nil, 0, nil, fmt.Errorf("%w: unpack checkUpkeep return: %s", err, hexutil.Encode(callbackResp))
	}

	upkeepNeeded := *abi.ConvertType(out[0], new(bool)).(*bool)
	rawPerformData := *abi.ConvertType(out[1], new([]byte)).(*[]byte)
	failureReason := *abi.ConvertType(out[2], new(uint8)).(*uint8)
	gasUsed := *abi.ConvertType(out[3], new(*big.Int)).(**big.Int)
	return upkeepNeeded, rawPerformData, failureReason, gasUsed, nil
}

func (rp *evmRegistryPackerV2_1) UnpackPerformResult(raw string) (bool, error) {
	b, err := hexutil.Decode(raw)
	if err != nil {
		return false, err
	}

	out, err := rp.abi.Methods["simulatePerformUpkeep"].Outputs.UnpackValues(b)
	if err != nil {
		return false, fmt.Errorf("%w: unpack simulatePerformUpkeep return: %s", err, raw)
	}

	return *abi.ConvertType(out[0], new(bool)).(*bool), nil
}

func (rp *evmRegistryPackerV2_1) UnpackUpkeepInfo(id *big.Int, raw string) (UpkeepInfo, error) {
	b, err := hexutil.Decode(raw)
	if err != nil {
		return UpkeepInfo{}, err
	}

	out, err := rp.abi.Methods["getUpkeep"].Outputs.UnpackValues(b)
	if err != nil {
		return UpkeepInfo{}, fmt.Errorf("%w: unpack getUpkeep return: %s", err, raw)
	}

	info := *abi.ConvertType(out[0], new(UpkeepInfo)).(*UpkeepInfo)

	return info, nil
}

// UnpackLogTriggerConfig unpacks the log trigger config from the given raw data
func (rp *evmRegistryPackerV2_1) UnpackLogTriggerConfig(raw []byte) (automation_utils_2_1.LogTriggerConfig, error) {
	var cfg automation_utils_2_1.LogTriggerConfig

	out, err := utilsABI.Methods["_logTriggerConfig"].Inputs.UnpackValues(raw)
	if err != nil {
		return cfg, fmt.Errorf("%w: unpack _logTriggerConfig return: %s", err, raw)
	}

	converted, ok := abi.ConvertType(out[0], new(automation_utils_2_1.LogTriggerConfig)).(*automation_utils_2_1.LogTriggerConfig)
	if !ok {
		return cfg, fmt.Errorf("failed to convert type")
	}
	return *converted, nil
}

// PackReport packs the report with abi definitions from the contract.
func (rp *evmRegistryPackerV2_1) PackReport(report automation_utils_2_1.KeeperRegistryBase21Report) ([]byte, error) {
	bts, err := rp.utilsAbi.Pack("_report", &report)
	if err != nil {
		return nil, fmt.Errorf("%w: failed to pack report", err)
	}

	return bts[4:], nil
}

// UnpackReport unpacks the report from the given raw data.
func (rp *evmRegistryPackerV2_1) UnpackReport(raw []byte) (automation_utils_2_1.KeeperRegistryBase21Report, error) {
	unpacked, err := rp.utilsAbi.Methods["_report"].Inputs.Unpack(raw)
	if err != nil {
		return automation_utils_2_1.KeeperRegistryBase21Report{}, fmt.Errorf("%w: failed to unpack report", err)
	}
	converted, ok := abi.ConvertType(unpacked[0], new(automation_utils_2_1.KeeperRegistryBase21Report)).(*automation_utils_2_1.KeeperRegistryBase21Report)
	if !ok {
		return automation_utils_2_1.KeeperRegistryBase21Report{}, fmt.Errorf("failed to convert type")
	}
	report := automation_utils_2_1.KeeperRegistryBase21Report{
		FastGasWei:   converted.FastGasWei,
		LinkNative:   converted.LinkNative,
		UpkeepIds:    make([]*big.Int, len(converted.UpkeepIds)),
		GasLimits:    make([]*big.Int, len(converted.GasLimits)),
		Triggers:     make([][]byte, len(converted.Triggers)),
		PerformDatas: make([][]byte, len(converted.PerformDatas)),
	}
	if len(report.UpkeepIds) > 0 {
		copy(report.UpkeepIds, converted.UpkeepIds)
		copy(report.GasLimits, converted.GasLimits)
		copy(report.Triggers, converted.Triggers)
		copy(report.PerformDatas, converted.PerformDatas)
	}

	return report, nil
}<|MERGE_RESOLUTION|>--- conflicted
+++ resolved
@@ -36,21 +36,12 @@
 	UpkeepFailureReasonTxHashNoLongerExists    UpkeepFailureReason = 33
 
 	// pipeline execution error
-<<<<<<< HEAD
-	NoPipelineError        = 0
-	CheckBlockTooOld       = 1
-	CheckBlockInvalid      = 2
-	RpcFlakyFailure        = 3
-	MercuryFlakyFailure    = 4
-	PackUnpackDecodeFailed = 5
-=======
-	NoPipelineError     PipelineExecutionState = 0
-	CheckBlockTooOld    PipelineExecutionState = 1
-	CheckBlockInvalid   PipelineExecutionState = 2
-	RpcFlakyFailure     PipelineExecutionState = 3
-	MercuryFlakyFailure PipelineExecutionState = 4
-	PackUnpackFailed    PipelineExecutionState = 5
->>>>>>> 7afec5cb
+	NoPipelineError        PipelineExecutionState = 0
+	CheckBlockTooOld       PipelineExecutionState = 1
+	CheckBlockInvalid      PipelineExecutionState = 2
+	RpcFlakyFailure        PipelineExecutionState = 3
+	MercuryFlakyFailure    PipelineExecutionState = 4
+	PackUnpackDecodeFailed PipelineExecutionState = 5
 )
 
 var utilsABI = types.MustGetABI(automation_utils_2_1.AutomationUtilsABI)
@@ -74,13 +65,13 @@
 	b, err := hexutil.Decode(raw)
 	if err != nil {
 		// decode failed, not retryable
-		return getCheckResult(p, UpkeepFailureReasonNone, PackUnpackDecodeFailed, false), fmt.Errorf("upkeepId %s failed to decode checkUpkeep result %s: %s", p.UpkeepID.String(), raw, err)
+		return getIneligibleCheckResultWithoutPerformData(p, UpkeepFailureReasonNone, PackUnpackDecodeFailed, false), fmt.Errorf("upkeepId %s failed to decode checkUpkeep result %s: %s", p.UpkeepID.String(), raw, err)
 	}
 
 	out, err := rp.abi.Methods["checkUpkeep"].Outputs.UnpackValues(b)
 	if err != nil {
 		// unpack failed, not retryable
-		return getCheckResult(p, UpkeepFailureReasonNone, PackUnpackDecodeFailed, false), fmt.Errorf("upkeepId %s failed to unpack checkUpkeep result %s: %s", p.UpkeepID.String(), raw, err)
+		return getIneligibleCheckResultWithoutPerformData(p, UpkeepFailureReasonNone, PackUnpackDecodeFailed, false), fmt.Errorf("upkeepId %s failed to unpack checkUpkeep result %s: %s", p.UpkeepID.String(), raw, err)
 	}
 
 	result := ocr2keepers.CheckResult{
