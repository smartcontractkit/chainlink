package evm

import (
	"bytes"
	"context"
	"crypto/sha256"
	"fmt"
	"hash"
	"math/big"
	"sync"
	"time"

	"github.com/ethereum/go-ethereum/common"
	"github.com/pkg/errors"
	"go.uber.org/multierr"
	"golang.org/x/time/rate"

	ocr2keepers "github.com/smartcontractkit/ocr2keepers/pkg"

	"github.com/smartcontractkit/chainlink/v2/core/chains/evm/logpoller"
	"github.com/smartcontractkit/chainlink/v2/core/gethwrappers/generated/i_keeper_registry_master_wrapper_2_1"
	"github.com/smartcontractkit/chainlink/v2/core/logger"
	"github.com/smartcontractkit/chainlink/v2/core/services/pg"
)

type LogDataPacker interface {
	PackLogData(log logpoller.Log) ([]byte, error)
}

// LogEventProviderOptions holds the options for the log event provider.
type LogEventProviderOptions struct {
	// LogRetention is the amount of time to retain logs for.
	LogRetention time.Duration
	// AllowedLogsPerBlock is the maximum number of logs allowed per block in the buffer.
	BufferMaxBlockSize int
	// LogBufferSize is the number of blocks in the buffer.
	LogBufferSize int
	// AllowedLogsPerBlock is the maximum number of logs allowed per block & upkeep in the buffer.
	AllowedLogsPerBlock int
	// LogBlocksLookback is the number of blocks to look back for logs.
	LogBlocksLookback int64
	// LookbackBuffer is the number of blocks to add as a buffer to the lookback.
	LookbackBuffer int64
	// BlockRateLimit is the rate limit for fetching logs per block.
	BlockRateLimit rate.Limit
	// BlockLimitBurst is the burst limit for fetching logs per block.
	BlockLimitBurst int
	// FetchInterval is the interval to fetch logs in the background.
	FetchInterval time.Duration
	// FetchPartitions is the number of partitions to use for fetching logs.
	FetchPartitions int
}

// Defaults sets the default values for the options.
func (o *LogEventProviderOptions) Defaults() {
	if o.LogRetention == 0 {
		o.LogRetention = 24 * time.Hour
	}
	if o.BufferMaxBlockSize == 0 {
		o.BufferMaxBlockSize = 1024
	}
	if o.AllowedLogsPerBlock == 0 {
		o.AllowedLogsPerBlock = 128
	}
	if o.LogBlocksLookback == 0 {
		o.LogBlocksLookback = 512
	}
	if o.LogBufferSize == 0 {
		o.LogBufferSize = int(o.LogBlocksLookback * 3)
	}
	if o.LookbackBuffer == 0 {
		o.LookbackBuffer = 32
	}
	if o.BlockRateLimit == 0 {
		o.BlockRateLimit = rate.Every(time.Second)
	}
	if o.BlockLimitBurst == 0 {
		o.BlockLimitBurst = int(o.LogBlocksLookback) + 1
	}
	if o.FetchInterval == 0 {
		o.FetchInterval = time.Second
	}
	if o.FetchPartitions == 0 {
		o.FetchPartitions = 2
	}
}

// LogTriggerConfig is an alias for log trigger config.
type LogTriggerConfig = i_keeper_registry_master_wrapper_2_1.KeeperRegistryBase21LogTriggerConfig

// upkeepFilterEntry holds the upkeep filter, rate limiter and last polled block.
type upkeepFilterEntry struct {
	id     *big.Int
	filter logpoller.Filter
	cfg    LogTriggerConfig
	// lastPollBlock is the last block number the logs were fetched for this upkeep
	lastPollBlock int64
	// blockLimiter is used to limit the number of blocks to fetch logs for an upkeep
	blockLimiter *rate.Limiter
}

type logTriggerExtension struct {
	TxHash   string
	LogIndex int64
}

type LogEventProvider interface {
	// Start starts the log event provider.
	Start(ctx context.Context) error
	// Close closes the log event provider.
	Close() error
	// RegisterFilter registers the filter (if valid) for the given upkeepID.
	RegisterFilter(upkeepID *big.Int, cfg LogTriggerConfig) error
	// UnregisterFilter removes the filter for the given upkeepID.
	UnregisterFilter(upkeepID *big.Int) error
	// GetLogs returns the logs in the given range.
	GetLogs(context.Context) ([]ocr2keepers.UpkeepPayload, error)
}

type LogEventProviderTest interface {
	LogEventProvider
	FetchLogs(ctx context.Context, force bool, ids ...*big.Int) error
}

// logEventProvider manages log filters for upkeeps and enables to read the log events.
type logEventProvider struct {
	lggr logger.Logger

	cancel context.CancelFunc

	poller logpoller.LogPoller

	packer LogDataPacker

	lock   sync.RWMutex
	active map[string]upkeepFilterEntry

	buffer *logEventBuffer

	opts *LogEventProviderOptions
}

func NewLogEventProvider(lggr logger.Logger, poller logpoller.LogPoller, packer LogDataPacker, opts *LogEventProviderOptions) *logEventProvider {
	if opts == nil {
		opts = new(LogEventProviderOptions)
	}
	opts.Defaults()
	return &logEventProvider{
		packer: packer,
		lggr:   lggr.Named("KeepersRegistry.LogEventProvider"),
		buffer: newLogEventBuffer(lggr, opts.LogBufferSize, opts.BufferMaxBlockSize, opts.AllowedLogsPerBlock),
		poller: poller,
		lock:   sync.RWMutex{},
		active: make(map[string]upkeepFilterEntry),
		opts:   opts,
	}
}

func (p *logEventProvider) Start(pctx context.Context) error {
	ctx, cancel := context.WithCancel(pctx)
	defer cancel()

	p.lock.Lock()
	p.cancel = cancel
	p.lock.Unlock()

	h := sha256.New()

	ticker := time.NewTicker(p.opts.FetchInterval)
	defer ticker.Stop()

	numOfPartitions := p.opts.FetchPartitions
	partitionIdx := 0
	lggr := p.lggr.With("numOfPartitions", numOfPartitions)

	for {
		select {
		case <-ticker.C:
			ids := p.getPartitionIds(h, partitionIdx%numOfPartitions, numOfPartitions)
			if len(ids) != 0 {
				go func(ids []*big.Int, lggr logger.Logger) {
					if err := p.FetchLogs(ctx, true, ids...); err != nil {
						lggr.Warnw("failed to fetch logs", "err", err)
					}
				}(ids, lggr.With("ids", len(ids), "partitionIdx", partitionIdx))
				partitionIdx = (partitionIdx + 1) % numOfPartitions
			}
		case <-ctx.Done():
			return nil
		}
	}
}

func (p *logEventProvider) Close() error {
	p.lock.Lock()
	defer p.lock.Unlock()

	p.active = make(map[string]upkeepFilterEntry)
	if p.cancel != nil {
		p.cancel()
	}
	return nil
}

func (p *logEventProvider) RegisterFilter(upkeepID *big.Int, cfg LogTriggerConfig) error {
	if err := p.validateLogTriggerConfig(cfg); err != nil {
		return errors.Wrap(err, "invalid log trigger config")
	}
	filter := p.newLogFilter(upkeepID, cfg)

	// TODO: optimize locking, currently we lock the whole map while registering the filter
	p.lock.Lock()
	defer p.lock.Unlock()

	uid := upkeepID.String()
	if _, ok := p.active[uid]; ok {
		// TODO: check for updates
		return errors.Errorf("filter for upkeep with id %s already registered", uid)
	}
	if err := p.poller.RegisterFilter(filter); err != nil {
		return errors.Wrap(err, "failed to register upkeep filter")
	}
	p.active[uid] = upkeepFilterEntry{
		id:           upkeepID,
		filter:       filter,
		cfg:          cfg,
		blockLimiter: rate.NewLimiter(p.opts.BlockRateLimit, p.opts.BlockLimitBurst),
	}

	return nil
}

func (p *logEventProvider) UnregisterFilter(upkeepID *big.Int) error {
	err := p.poller.UnregisterFilter(p.filterName(upkeepID), nil)
	if err == nil {
		p.lock.Lock()
		delete(p.active, upkeepID.String())
		p.lock.Unlock()
	}
	return errors.Wrap(err, "failed to unregister upkeep filter")
}

func (p *logEventProvider) GetLogs(_ context.Context) ([]ocr2keepers.UpkeepPayload, error) {
	p.lggr.Debugw("GetLogs called in log provider")

	latest := p.buffer.latestBlockSeen()
	diff := latest - p.opts.LogBlocksLookback
	if diff < 0 {
		diff = latest
	}
	logs := p.buffer.dequeue(int(diff))

	var payloads []ocr2keepers.UpkeepPayload
	for _, l := range logs {
		log := l.log
		trig := ocr2keepers.NewTrigger(
			log.BlockNumber,
			log.BlockHash.Hex(),
			logTriggerExtension{
				TxHash:   log.TxHash.Hex(),
				LogIndex: log.LogIndex,
			},
		)
		checkData, err := p.packer.PackLogData(log)
		if err != nil {
			p.lggr.Warnw("failed to pack log data", "err", err, "log", log)
			continue
		}

		payload := ocr2keepers.NewUpkeepPayload(l.id, int(logTrigger), ocr2keepers.BlockKey(fmt.Sprintf("%d", log.BlockNumber)), trig, checkData)
		payloads = append(payloads, payload)
	}

	return payloads, nil
}

// FetchLogs fetches the logs for the given upkeeps.
func (p *logEventProvider) FetchLogs(ctx context.Context, force bool, ids ...*big.Int) error {
	p.lggr.Debugw("Fetch logs called in log provider")
	latest, err := p.poller.LatestBlock(pg.WithParentCtx(ctx))
	if err != nil {
		return fmt.Errorf("%w: %s", ErrHeadNotAvailable, err)
	}
	entries := p.getEntries(latest, force, ids...)

	p.lggr.Debugw("fetching logs for entries", "latestBlock", latest, "entries", len(entries))

	err = p.fetchLogs(ctx, latest, entries...)
	p.updateEntriesLastPoll(entries)
	if err != nil {
		return fmt.Errorf("fetched logs with errors: %w", err)
	}

	return nil
}

// getPartitionIds returns the upkeepIDs for the given partition and the number of partitions.
// Partitioning is done by hashing the upkeepID and taking the modulus of the number of partitions.
func (p *logEventProvider) getPartitionIds(hashFn hash.Hash, partition, numOfPartitions int) []*big.Int {
	p.lock.RLock()
	defer p.lock.RUnlock()

	var ids []*big.Int
	for _, entry := range p.active {
		if len(entry.filter.Addresses) == 0 {
			continue
		}
		//h := hashFn.Sum(entry.filter.Addresses[0].Bytes())
		// taking only 6 bytes to avoid working with big numbers
<<<<<<< HEAD
		//i := big.NewInt(0).SetBytes(h[:6])
=======
		// i := big.NewInt(0).SetBytes(h[:6])
>>>>>>> 818564a8
		//if int(i.Int64())%numOfPartitions == partition {
		ids = append(ids, entry.id)
		//}
		hashFn.Reset()
	}

	return ids
}

func (p *logEventProvider) updateEntriesLastPoll(entries []*upkeepFilterEntry) {
	p.lock.Lock()
	defer p.lock.Unlock()

	for _, entry := range entries {
		// for successful queries, the last poll block was updated
		orig := p.active[entry.id.String()]
		if entry.lastPollBlock == orig.lastPollBlock {
			continue
		}
		orig.lastPollBlock = entry.lastPollBlock
		p.active[entry.id.String()] = orig
	}
}

// getEntries returns the filters for the given upkeepIDs,
// returns empty filter for inactive upkeeps.
//
// TODO: group filters by contract address?
func (p *logEventProvider) getEntries(latestBlock int64, force bool, ids ...*big.Int) []*upkeepFilterEntry {
	p.lock.RLock()
	defer p.lock.RUnlock()

	var filters []*upkeepFilterEntry
	for _, id := range ids {
		entry, ok := p.active[id.String()]
		if !ok { // entry not found, could be inactive upkeep
			p.lggr.Debugw("upkeep filter not found", "upkeep", id.String())
			filters = append(filters, &upkeepFilterEntry{id: id})
			continue
		}
		if !force && entry.lastPollBlock > latestBlock {
			p.lggr.Debugw("already polled latest block", "entry.lastPollBlock", entry.lastPollBlock, "latestBlock", latestBlock, "upkeep", id.String())
			filters = append(filters, &upkeepFilterEntry{id: id, lastPollBlock: entry.lastPollBlock})
			continue
		}
		// recreating the struct to be thread safe
		filters = append(filters, &upkeepFilterEntry{
			id:            id,
			filter:        p.newLogFilter(id, entry.cfg),
			lastPollBlock: entry.lastPollBlock,
			blockLimiter:  entry.blockLimiter,
		})
	}

	return filters
}

// fetchLogs calls log poller to get the logs for the given upkeep entries.
// TODO: think more about reorgs, currently we use p.opts.LookbackBuffer to check for reorgs based logs
func (p *logEventProvider) fetchLogs(ctx context.Context, latest int64, entries ...*upkeepFilterEntry) (merr error) {
	// mainLggr := p.lggr.With("latestBlock", latest)
	logBlocksLookback := p.opts.LogBlocksLookback
	maxBurst := int(logBlocksLookback*2 + 1)

	for _, entry := range entries {
		if len(entry.filter.Addresses) == 0 {
			continue
		}
		p.lggr.Debugw("inside fetchLogs : fetching logs for entries", "latestBlock", latest, "entries", len(entries))

		// lggr := mainLggr.With("upkeep", entry.id.String(), "addrs", entry.filter.Addresses, "sigs", entry.filter.EventSigs)
		start := entry.lastPollBlock
		if start == 0 {
			// first time polling, using a larger lookback and burst
			start = latest - logBlocksLookback*2
			entry.blockLimiter.SetBurst(maxBurst)
		}
		start = start - p.opts.LookbackBuffer // adding a buffer to check for reorgs
		if start < 0 {
			start = 0
		}
		resv := entry.blockLimiter.ReserveN(time.Now(), int(latest-start))
		/*
			if !resv.OK() {
				merr = multierr.Append(merr, fmt.Errorf("log upkeep block limit exceeded for upkeep %s", entry.id.String()))
				continue
			}*/
		// lggr = lggr.With("startBlock", start)
		// TODO: TBD what function to use to get logs
		logs, err := p.poller.LogsWithSigs(start, latest, entry.filter.EventSigs, entry.filter.Addresses[0], pg.WithParentCtx(ctx))
		if err != nil {
			resv.Cancel() // cancels limit reservation as we failed to get logs
			if ctx.Err() != nil {
				return multierr.Append(merr, ctx.Err())
			}
			merr = multierr.Append(merr, fmt.Errorf("failed to get logs for upkeep %s: %w", entry.id.String(), err))
			continue
		}
		// if this limiter's burst was set to the max,
		// we need to reset it
		if entry.blockLimiter.Burst() == maxBurst {
			resv.Cancel() // cancel the reservation as we are resetting the burst
			entry.blockLimiter.SetBurst(p.opts.BlockLimitBurst)
		}
		added := p.buffer.enqueue(entry.id, logs...)
		// if we added logs or couldn't find, update the last poll block
		if added > 0 || len(logs) == 0 {
			entry.lastPollBlock = latest
		}
		if n := len(logs); n > 0 {
			p.lggr.Debugw("got logs for upkeep", "logs", n, "added", added)
		}
	}

	return merr
}

// newLogFilter creates logpoller.Filter from the given upkeep config
func (p *logEventProvider) newLogFilter(upkeepID *big.Int, cfg LogTriggerConfig) logpoller.Filter {
	sigs := p.getFiltersBySelector(cfg.FilterSelector, cfg.Topic1[:], cfg.Topic2[:], cfg.Topic3[:])
	sigs = append([]common.Hash{common.BytesToHash(cfg.Topic0[:])}, sigs...)
	return logpoller.Filter{
		Name:      p.filterName(upkeepID),
		EventSigs: sigs,
		Addresses: []common.Address{cfg.ContractAddress},
		Retention: p.opts.LogRetention,
	}
}

func (p *logEventProvider) validateLogTriggerConfig(cfg LogTriggerConfig) error {
	var zeroAddr common.Address
	var zeroBytes [32]byte
	if bytes.Equal(cfg.ContractAddress[:], zeroAddr[:]) {
		return errors.New("invalid contract address: zeroed")
	}
	if bytes.Equal(cfg.Topic0[:], zeroBytes[:]) {
		return errors.New("invalid topic0: zeroed")
	}
	return nil
}

// getFiltersBySelector the filters based on the filterSelector
func (p *logEventProvider) getFiltersBySelector(filterSelector uint8, filters ...[]byte) []common.Hash {
	var sigs []common.Hash
	var zeroBytes [32]byte
	for i, f := range filters {
		// bitwise AND the filterSelector with the index to check if the filter is needed
		mask := uint8(1 << uint8(i))
		a := filterSelector & mask
		if a == uint8(0) {
			continue
		}
		if bytes.Equal(f, zeroBytes[:]) {
			continue
		}
		sigs = append(sigs, common.BytesToHash(common.LeftPadBytes(f, 32)))
	}
	return sigs
}

func (p *logEventProvider) filterName(upkeepID *big.Int) string {
	return logpoller.FilterName("KeepersRegistry LogUpkeep", upkeepID.String())
}<|MERGE_RESOLUTION|>--- conflicted
+++ resolved
@@ -307,11 +307,7 @@
 		}
 		//h := hashFn.Sum(entry.filter.Addresses[0].Bytes())
 		// taking only 6 bytes to avoid working with big numbers
-<<<<<<< HEAD
-		//i := big.NewInt(0).SetBytes(h[:6])
-=======
 		// i := big.NewInt(0).SetBytes(h[:6])
->>>>>>> 818564a8
 		//if int(i.Int64())%numOfPartitions == partition {
 		ids = append(ids, entry.id)
 		//}
