package evm

import (
	"bytes"
	"context"
	"crypto/sha256"
	"fmt"
	"hash"
	"math/big"
	"strconv"
	"sync"
	"time"

	"github.com/ethereum/go-ethereum/common"
	"github.com/pkg/errors"
	"go.uber.org/multierr"
	"golang.org/x/time/rate"

	ocr2keepers "github.com/smartcontractkit/ocr2keepers/pkg"

	"github.com/smartcontractkit/chainlink/v2/core/chains/evm/logpoller"
	"github.com/smartcontractkit/chainlink/v2/core/gethwrappers/generated/i_keeper_registry_master_wrapper_2_1"
	"github.com/smartcontractkit/chainlink/v2/core/logger"
	"github.com/smartcontractkit/chainlink/v2/core/services/pg"
)

// LogEventProviderOptions holds the options for the log event provider.
type LogEventProviderOptions struct {
	// LogRetention is the amount of time to retain logs for.
	LogRetention time.Duration
	// AllowedLogsPerBlock is the maximum number of logs allowed per block in the buffer.
	BufferMaxBlockSize int
	// LogBufferSize is the number of blocks in the buffer.
	LogBufferSize int
	// AllowedLogsPerBlock is the maximum number of logs allowed per block & upkeep in the buffer.
	AllowedLogsPerBlock int
	// LogBlocksLookback is the number of blocks to look back for logs.
	LogBlocksLookback int64
	// LookbackBuffer is the number of blocks to add as a buffer to the lookback.
	LookbackBuffer int64
	// BlockRateLimit is the rate limit for fetching logs per block.
	BlockRateLimit rate.Limit
	// BlockLimitBurst is the burst limit for fetching logs per block.
	BlockLimitBurst int
	// FetchInterval is the interval to fetch logs in the background.
	FetchInterval time.Duration
	// FetchPartitions is the number of partitions to use for fetching logs.
	FetchPartitions int
}

// Defaults sets the default values for the options.
func (o *LogEventProviderOptions) Defaults() {
	if o.LogRetention == 0 {
		// 5 minutes is the desired retention time for logs, but we add an extra 10 minutes buffer.
		o.LogRetention = (time.Minute * 5) + (time.Minute * 10)
	}
	if o.BufferMaxBlockSize == 0 {
		o.BufferMaxBlockSize = 1024
	}
	if o.AllowedLogsPerBlock == 0 {
		o.AllowedLogsPerBlock = 32
	}
	if o.LogBlocksLookback == 0 {
		o.LogBlocksLookback = 256
	}
	if o.LogBufferSize == 0 {
		o.LogBufferSize = int(o.LogBlocksLookback * 3)
	}
	if o.LookbackBuffer == 0 {
		o.LookbackBuffer = 32
	}
	if o.BlockRateLimit == 0 {
		o.BlockRateLimit = rate.Every(time.Second)
	}
	if o.BlockLimitBurst == 0 {
		o.BlockLimitBurst = int(o.LogBlocksLookback)
	}
	if o.FetchInterval == 0 {
		o.FetchInterval = time.Second
	}
	if o.FetchPartitions == 0 {
		o.FetchPartitions = 2
	}
}

// LogTriggerConfig is an alias for log trigger config.
type LogTriggerConfig = i_keeper_registry_master_wrapper_2_1.KeeperRegistryBase21LogTriggerConfig

// upkeepFilterEntry holds the upkeep filter, rate limiter and last polled block.
type upkeepFilterEntry struct {
	id     *big.Int
	filter logpoller.Filter
	cfg    LogTriggerConfig
	// lastPollBlock is the last block number the logs were fetched for this upkeep
	lastPollBlock int64
	// blockLimiter is used to limit the number of blocks to fetch logs for an upkeep
	blockLimiter *rate.Limiter
}

type LogEventProvider interface {
	// Start starts the log event provider.
	Start(ctx context.Context) error
	// Close closes the log event provider.
	Close() error
	// RegisterFilter registers the filter (if valid) for the given upkeepID.
	RegisterFilter(upkeepID *big.Int, cfg LogTriggerConfig) error
	// UnregisterFilter removes the filter for the given upkeepID.
	UnregisterFilter(upkeepID *big.Int) error
	// GetLogs returns the logs in the given range.
	GetLogs() ([]ocr2keepers.UpkeepPayload, error)
}

type LogEventProviderTest interface {
	LogEventProvider
	FetchLogs(ctx context.Context, force bool, ids ...*big.Int) error
}

// logEventProvider manages log filters for upkeeps and enables to read the log events.
type logEventProvider struct {
	lggr logger.Logger

	cancel context.CancelFunc

	poller logpoller.LogPoller

	lock   sync.RWMutex
	active map[string]upkeepFilterEntry

	buffer *logEventBuffer

	opts *LogEventProviderOptions
}

func NewLogEventProvider(lggr logger.Logger, poller logpoller.LogPoller, opts *LogEventProviderOptions) *logEventProvider {
	if opts == nil {
		opts = new(LogEventProviderOptions)
	}
	opts.Defaults()
	return &logEventProvider{
		lggr:   lggr.Named("KeepersRegistry.LogEventProvider"),
		buffer: newLogEventBuffer(lggr, opts.LogBufferSize, opts.BufferMaxBlockSize, opts.AllowedLogsPerBlock),
		poller: poller,
		lock:   sync.RWMutex{},
		active: make(map[string]upkeepFilterEntry),
		opts:   opts,
	}
}

func (p *logEventProvider) Start(pctx context.Context) error {
	ctx, cancel := context.WithCancel(pctx)
	defer cancel()

	p.lock.Lock()
	p.cancel = cancel
	p.lock.Unlock()

	h := sha256.New()

	ticker := time.NewTicker(p.opts.FetchInterval)
	defer ticker.Stop()

	numOfPartitions := p.opts.FetchPartitions
	partitionIdx := 0
	lggr := p.lggr.With("numOfPartitions", numOfPartitions)

	for {
		select {
		case <-ticker.C:
			ids := p.getPartitionIds(h, partitionIdx%numOfPartitions, numOfPartitions)
			if len(ids) != 0 {
				go func(ids []*big.Int, lggr logger.Logger) {
					if err := p.FetchLogs(ctx, true, ids...); err != nil {
						lggr.Warnw("failed to fetch logs", "err", err)
					}
				}(ids, lggr.With("ids", len(ids), "partitionIdx", partitionIdx))
				partitionIdx = (partitionIdx + 1) % numOfPartitions
			}
		case <-ctx.Done():
			return nil
		}
	}
}

func (p *logEventProvider) Close() error {
	p.lock.Lock()
	defer p.lock.Unlock()

	p.active = make(map[string]upkeepFilterEntry)
	if p.cancel != nil {
		p.cancel()
	}
	return nil
}

func (p *logEventProvider) RegisterFilter(upkeepID *big.Int, cfg LogTriggerConfig) error {
	if err := p.validateLogTriggerConfig(cfg); err != nil {
		return errors.Wrap(err, "invalid log trigger config")
	}
	filter := p.newLogFilter(upkeepID, cfg)

	// TODO: optimize locking, currently we lock the whole map while registering the filter
	p.lock.Lock()
	defer p.lock.Unlock()

	uid := upkeepID.String()
	if _, ok := p.active[uid]; ok {
		// TODO: check for updates
		return errors.Errorf("filter for upkeep with id %s already registered", uid)
	}
	if err := p.poller.RegisterFilter(filter); err != nil {
		return errors.Wrap(err, "failed to register upkeep filter")
	}
	p.active[uid] = upkeepFilterEntry{
		id:           upkeepID,
		filter:       filter,
		cfg:          cfg,
		blockLimiter: rate.NewLimiter(p.opts.BlockRateLimit, p.opts.BlockLimitBurst),
	}

	return nil
}

func (p *logEventProvider) UnregisterFilter(upkeepID *big.Int) error {
	err := p.poller.UnregisterFilter(p.filterName(upkeepID), nil)
	if err == nil {
		p.lock.Lock()
		delete(p.active, upkeepID.String())
		p.lock.Unlock()
	}
	return errors.Wrap(err, "failed to unregister upkeep filter")
}

func (p *logEventProvider) GetLogs() ([]ocr2keepers.UpkeepPayload, error) {
	latest := p.buffer.latestBlockSeen()
	diff := latest - p.opts.LogBlocksLookback
	if diff < 0 {
		diff = latest
	}
	logs := p.buffer.dequeue(int(diff))

	var payloads []ocr2keepers.UpkeepPayload
	for _, l := range logs {
		log := l.log
		logExtension := fmt.Sprintf("%s:%d", log.TxHash.Hex(), uint(log.LogIndex))
		trig := ocr2keepers.NewTrigger(log.BlockNumber, log.BlockHash.Hex(), logExtension)
<<<<<<< HEAD
		payload := ocr2keepers.NewUpkeepPayload(l.id, int(logTrigger), ocr2keepers.BlockKey(strconv.FormatInt(log.BlockNumber, 10)), trig, log.Data)
=======
		payload := ocr2keepers.NewUpkeepPayload(l.id, int(logTrigger), ocr2keepers.BlockKey(fmt.Sprintf("%d", log.BlockNumber)), trig, log.Data)
>>>>>>> e25a55ae
		payloads = append(payloads, payload)
	}

	return payloads, nil
}

// FetchLogs fetches the logs for the given upkeeps.
func (p *logEventProvider) FetchLogs(ctx context.Context, force bool, ids ...*big.Int) error {
	latest, err := p.poller.LatestBlock(pg.WithParentCtx(ctx))
	if err != nil {
		return fmt.Errorf("%w: %s", ErrHeadNotAvailable, err)
	}
	entries := p.getEntries(latest, force, ids...)

	// p.lggr.Debugw("fetching logs for entries", "latestBlock", latest, "entries", len(entries))

	err = p.fetchLogs(ctx, latest, entries...)
	p.updateEntriesLastPoll(entries)
	if err != nil {
		return fmt.Errorf("fetched logs with errors: %w", err)
	}

	return nil
}

// getPartitionIds returns the upkeepIDs for the given partition and the number of partitions.
// Partitioning is done by hashing the upkeepID and taking the modulus of the number of partitions.
func (p *logEventProvider) getPartitionIds(hashFn hash.Hash, partition, numOfPartitions int) []*big.Int {
	p.lock.RLock()
	defer p.lock.RUnlock()

	var ids []*big.Int
	for _, entry := range p.active {
		if len(entry.filter.Addresses) == 0 {
			continue
		}
		h := hashFn.Sum(entry.filter.Addresses[0].Bytes())
		// taking only 6 bytes to avoid working with big numbers
		i := big.NewInt(0).SetBytes(h[:6])
		if int(i.Int64())%numOfPartitions == partition {
			ids = append(ids, entry.id)
		}
		hashFn.Reset()
	}

	return ids
}

func (p *logEventProvider) updateEntriesLastPoll(entries []*upkeepFilterEntry) {
	p.lock.Lock()
	defer p.lock.Unlock()

	for _, entry := range entries {
		// for successful queries, the last poll block was updated
		orig := p.active[entry.id.String()]
		if entry.lastPollBlock == orig.lastPollBlock {
			continue
		}
		orig.lastPollBlock = entry.lastPollBlock
		p.active[entry.id.String()] = orig
	}
}

// getEntries returns the filters for the given upkeepIDs,
// returns empty filter for inactive upkeeps.
//
// TODO: group filters by contract address?
func (p *logEventProvider) getEntries(latestBlock int64, force bool, ids ...*big.Int) []*upkeepFilterEntry {
	p.lock.RLock()
	defer p.lock.RUnlock()

	var filters []*upkeepFilterEntry
	for _, id := range ids {
		entry, ok := p.active[id.String()]
		if !ok { // entry not found, could be inactive upkeep
			p.lggr.Debugw("upkeep filter not found", "upkeep", id.String())
			filters = append(filters, &upkeepFilterEntry{id: id})
			continue
		}
		if !force && entry.lastPollBlock > latestBlock {
			p.lggr.Debugw("already polled latest block", "entry.lastPollBlock", entry.lastPollBlock, "latestBlock", latestBlock, "upkeep", id.String())
			filters = append(filters, &upkeepFilterEntry{id: id, lastPollBlock: entry.lastPollBlock})
			continue
		}
		// recreating the struct to be thread safe
		filters = append(filters, &upkeepFilterEntry{
			id:            id,
			filter:        p.newLogFilter(id, entry.cfg),
			lastPollBlock: entry.lastPollBlock,
			blockLimiter:  entry.blockLimiter,
		})
	}

	return filters
}

// fetchLogs calls log poller to get the logs for the given upkeep entries.
// TODO: think more about reorgs, currently we use p.opts.LookbackBuffer to check for reorgs based logs
func (p *logEventProvider) fetchLogs(ctx context.Context, latest int64, entries ...*upkeepFilterEntry) (merr error) {
	// mainLggr := p.lggr.With("latestBlock", latest)
	logBlocksLookback := p.opts.LogBlocksLookback
	maxBurst := int(logBlocksLookback*2 + 1)

	for _, entry := range entries {
		if len(entry.filter.Addresses) == 0 {
			continue
		}
		// lggr := mainLggr.With("upkeep", entry.id.String(), "addrs", entry.filter.Addresses, "sigs", entry.filter.EventSigs)
		start := entry.lastPollBlock
		if start == 0 {
			// first time polling, using a larger lookback and burst
			start = latest - logBlocksLookback*2
			entry.blockLimiter.SetBurst(maxBurst)
		}
		start = start - p.opts.LookbackBuffer // adding a buffer to check for reorgs
		if start < 0 {
			start = 0
		}
		resv := entry.blockLimiter.ReserveN(time.Now(), int(latest-start))
		if !resv.OK() {
			merr = multierr.Append(merr, fmt.Errorf("log upkeep block limit exceeded for upkeep %s", entry.id.String()))
			continue
		}
		// lggr = lggr.With("startBlock", start)
		// TODO: TBD what function to use to get logs
		logs, err := p.poller.LogsWithSigs(start, latest, entry.filter.EventSigs, entry.filter.Addresses[0], pg.WithParentCtx(ctx))
		if err != nil {
			resv.Cancel() // cancels limit reservation as we failed to get logs
			if ctx.Err() != nil {
				return multierr.Append(merr, ctx.Err())
			}
			merr = multierr.Append(merr, fmt.Errorf("failed to get logs for upkeep %s: %w", entry.id.String(), err))
			continue
		}
		// if this limiter's burst was set to the max,
		// we need to reset it
		if entry.blockLimiter.Burst() == maxBurst {
			resv.Cancel() // cancel the reservation as we are resetting the burst
			entry.blockLimiter.SetBurst(p.opts.BlockLimitBurst)
		}
		added := p.buffer.enqueue(entry.id, logs...)
		// if we added logs or couldn't find, update the last poll block
		if added > 0 || len(logs) == 0 {
			entry.lastPollBlock = latest
		}
		// if n := len(logs); n > 0 {
		// 	lggr.Debugw("got logs for upkeep", "logs", n, "added", added)
		// }
	}

	return merr
}

// newLogFilter creates logpoller.Filter from the given upkeep config
func (p *logEventProvider) newLogFilter(upkeepID *big.Int, cfg LogTriggerConfig) logpoller.Filter {
	sigs := p.getFiltersBySelector(cfg.FilterSelector, cfg.Topic1[:], cfg.Topic2[:], cfg.Topic3[:])
	sigs = append([]common.Hash{common.BytesToHash(cfg.Topic0[:])}, sigs...)
	return logpoller.Filter{
		Name:      p.filterName(upkeepID),
		EventSigs: sigs,
		Addresses: []common.Address{cfg.ContractAddress},
		Retention: p.opts.LogRetention,
	}
}

func (p *logEventProvider) validateLogTriggerConfig(cfg LogTriggerConfig) error {
	var zeroAddr common.Address
	var zeroBytes [32]byte
	if bytes.Equal(cfg.ContractAddress[:], zeroAddr[:]) {
		return errors.New("invalid contract address: zeroed")
	}
	if bytes.Equal(cfg.Topic0[:], zeroBytes[:]) {
		return errors.New("invalid topic0: zeroed")
	}
	return nil
}

// getFiltersBySelector the filters based on the filterSelector
func (p *logEventProvider) getFiltersBySelector(filterSelector uint8, filters ...[]byte) []common.Hash {
	var sigs []common.Hash
	var zeroBytes [32]byte
	for i, f := range filters {
		// bitwise AND the filterSelector with the index to check if the filter is needed
		mask := uint8(1 << uint8(i))
		a := filterSelector & mask
		if a == uint8(0) {
			continue
		}
		if bytes.Equal(f, zeroBytes[:]) {
			continue
		}
		sigs = append(sigs, common.BytesToHash(common.LeftPadBytes(f, 32)))
	}
	return sigs
}

func (p *logEventProvider) filterName(upkeepID *big.Int) string {
	return logpoller.FilterName("KeepersRegistry LogUpkeep", upkeepID.String())
}<|MERGE_RESOLUTION|>--- conflicted
+++ resolved
@@ -7,7 +7,6 @@
 	"fmt"
 	"hash"
 	"math/big"
-	"strconv"
 	"sync"
 	"time"
 
@@ -243,11 +242,7 @@
 		log := l.log
 		logExtension := fmt.Sprintf("%s:%d", log.TxHash.Hex(), uint(log.LogIndex))
 		trig := ocr2keepers.NewTrigger(log.BlockNumber, log.BlockHash.Hex(), logExtension)
-<<<<<<< HEAD
-		payload := ocr2keepers.NewUpkeepPayload(l.id, int(logTrigger), ocr2keepers.BlockKey(strconv.FormatInt(log.BlockNumber, 10)), trig, log.Data)
-=======
 		payload := ocr2keepers.NewUpkeepPayload(l.id, int(logTrigger), ocr2keepers.BlockKey(fmt.Sprintf("%d", log.BlockNumber)), trig, log.Data)
->>>>>>> e25a55ae
 		payloads = append(payloads, payload)
 	}
 
