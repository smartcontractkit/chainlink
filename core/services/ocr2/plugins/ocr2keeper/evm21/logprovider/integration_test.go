--- conflicted
+++ resolved
@@ -206,7 +206,7 @@
 
 		poll(backend.Commit())
 
-		_, err := logProvider.GetLogs(ctx)
+		_, err := logProvider.GetLatestPayloads(ctx)
 
 		require.NoError(t, err)
 		require.NoError(t, logProvider.Close())
@@ -297,10 +297,9 @@
 			timer.Reset(readWait)
 		}
 
-<<<<<<< HEAD
-		poll(backend.Commit())
-
-		_, err := logProvider.GetLogs(ctx)
+		poll(backend.Commit())
+
+		_, err := logProvider.GetLatestPayloads(ctx)
 
 		require.NoError(t, err)
 		require.NoError(t, logProvider.Close())
@@ -386,11 +385,6 @@
 		if err != nil {
 			assert.True(t, errors.Is(err, logprovider.ErrBlockLimitExceeded), "error should not contain block limit exceeded")
 		}
-=======
-	_, err := logProvider.GetLatestPayloads(ctx)
-	require.NoError(t, err)
-	require.NoError(t, logProvider.Close())
->>>>>>> 8e89b624
 
 		// progress the chain by the same number of blocks as the lookback limit
 		// to trigger the useage of maxBurst
@@ -409,7 +403,7 @@
 
 		poll(backend.Commit())
 
-		_, err = logProvider.GetLogs(ctx)
+		_, err = logProvider.GetLatestPayloads(ctx)
 
 		require.NoError(t, err)
 		require.NoError(t, logProvider.Close())
