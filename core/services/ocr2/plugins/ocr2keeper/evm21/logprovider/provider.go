package logprovider

import (
	"context"
	"crypto/sha256"
	"errors"
	"fmt"
	"hash"
	"io"
	"math/big"
	"runtime"
	"sync"
	"sync/atomic"
	"time"

	"github.com/ethereum/go-ethereum/common"
	"github.com/ethereum/go-ethereum/common/hexutil"
	ocr2keepers "github.com/smartcontractkit/ocr2keepers/pkg/v3/types"

	"github.com/smartcontractkit/chainlink/v2/core/chains/evm/logpoller"
	"github.com/smartcontractkit/chainlink/v2/core/gethwrappers/generated/automation_utils_2_1"
	"github.com/smartcontractkit/chainlink/v2/core/logger"
	"github.com/smartcontractkit/chainlink/v2/core/services/ocr2/plugins/ocr2keeper/evm21/core"
	"github.com/smartcontractkit/chainlink/v2/core/services/pg"
)

var (
	ErrHeadNotAvailable   = fmt.Errorf("head not available")
	ErrBlockLimitExceeded = fmt.Errorf("block limit exceeded")

	// AllowedLogsPerUpkeep is the maximum number of logs allowed per upkeep every single call.
	AllowedLogsPerUpkeep = 5

	readJobQueueSize = 64
	readLogsTimeout  = 10 * time.Second
)

// LogTriggerConfig is an alias for log trigger config.
type LogTriggerConfig automation_utils_2_1.LogTriggerConfig

type FilterOptions struct {
	UpkeepID      *big.Int
	TriggerConfig LogTriggerConfig
	UpdateBlock   uint64
}

type LogTriggersLifeCycle interface {
	// RegisterFilter registers the filter (if valid) for the given upkeepID.
	RegisterFilter(opts FilterOptions) error
	// UnregisterFilter removes the filter for the given upkeepID.
	UnregisterFilter(upkeepID *big.Int) error
}
type LogEventProvider interface {
	ocr2keepers.LogEventProvider
	LogTriggersLifeCycle

	RefreshActiveUpkeeps(ids ...*big.Int) ([]*big.Int, error)

	Start(context.Context) error
	io.Closer
}

type LogEventProviderTest interface {
	LogEventProvider
	ReadLogs(ctx context.Context, ids ...*big.Int) error
	CurrentPartitionIdx() uint64
}

var _ LogEventProvider = &logEventProvider{}
var _ LogEventProviderTest = &logEventProvider{}

// logEventProvider manages log filters for upkeeps and enables to read the log events.
type logEventProvider struct {
	lggr logger.Logger

	cancel context.CancelFunc

	poller logpoller.LogPoller

	packer LogDataPacker

	lock         sync.RWMutex
	registerLock sync.Mutex

	filterStore UpkeepFilterStore
	buffer      *logEventBuffer

	opts *LogEventProviderOptions

	currentPartitionIdx uint64
}

func NewLogProvider(lggr logger.Logger, poller logpoller.LogPoller, packer LogDataPacker, filterStore UpkeepFilterStore, opts *LogEventProviderOptions) *logEventProvider {
	if opts == nil {
		opts = new(LogEventProviderOptions)
	}
	opts.Defaults()
	return &logEventProvider{
		packer:      packer,
		lggr:        lggr.Named("KeepersRegistry.LogEventProvider"),
		buffer:      newLogEventBuffer(lggr, int(opts.LookbackBlocks), BufferMaxBlockSize, AllowedLogsPerBlock),
		poller:      poller,
		opts:        opts,
		filterStore: filterStore,
	}
}

func (p *logEventProvider) Start(context.Context) error {
	ctx, cancel := context.WithCancel(context.Background())

	p.lock.Lock()
	if p.cancel != nil {
		p.lock.Unlock()
		cancel() // Cancel the created context
		return errors.New("already started")
	}
	p.cancel = cancel
	p.lock.Unlock()

	readQ := make(chan []*big.Int, readJobQueueSize)

	p.lggr.Infow("starting log event provider", "readInterval", p.opts.ReadInterval, "readMaxBatchSize", p.opts.ReadBatchSize, "readers", p.opts.Readers)

	{ // start readers
		go func(ctx context.Context) {
			for i := 0; i < p.opts.Readers; i++ {
				go p.startReader(ctx, readQ)
			}
		}(ctx)
	}

	{ // start scheduler
		lggr := p.lggr.With("where", "scheduler")
		go func(ctx context.Context) {
			err := p.scheduleReadJobs(ctx, func(ids []*big.Int) {
				select {
				case readQ <- ids:
				case <-ctx.Done():
				default:
					lggr.Warnw("readQ is full, dropping ids", "ids", ids)
				}
			})
			if err != nil {
				lggr.Warnw("stopped scheduling read jobs with error", "err", err)
			}
			lggr.Debug("stopped scheduling read jobs")
		}(ctx)
	}

	return nil
}

func (p *logEventProvider) Close() error {
	p.lock.Lock()
	defer p.lock.Unlock()

	if cancel := p.cancel; cancel != nil {
		p.cancel = nil
		cancel()
	} else {
		return errors.New("already stopped")
	}
	return nil
}

func (p *logEventProvider) Name() string {
	return p.lggr.Name()
}

<<<<<<< HEAD
func (p *logEventProvider) GetLatestPayloads(context.Context) ([]ocr2keepers.UpkeepPayload, error) {
	// TODO: Fitler logs below upkeep creation block here
	latest := p.buffer.latestBlockSeen()
	start := latest - p.opts.LookbackBlocks
	if start <= 0 {
		start = 1
=======
func (p *logEventProvider) GetLatestPayloads(ctx context.Context) ([]ocr2keepers.UpkeepPayload, error) {
	latest, err := p.poller.LatestBlock(pg.WithParentCtx(ctx))
	if err != nil {
		return nil, fmt.Errorf("%w: %s", ErrHeadNotAvailable, err)
	}
	diff := latest - p.opts.LookbackBlocks
	if diff < 0 {
		diff = latest
>>>>>>> b20302b0
	}
	logs := p.buffer.dequeueRange(start, latest, AllowedLogsPerUpkeep)

	// p.lggr.Debugw("got latest logs from buffer", "latest", latest, "diff", diff, "logs", len(logs))

	var payloads []ocr2keepers.UpkeepPayload
	for _, l := range logs {
		log := l.log
		trig := logToTrigger(log)
		checkData, err := p.packer.PackLogData(log)
		if err != nil {
			p.lggr.Warnw("failed to pack log data", "err", err, "log", log)
			continue
		}
		payload, err := core.NewUpkeepPayload(l.upkeepID, trig, checkData)
		if err != nil {
			p.lggr.Warnw("failed to create upkeep payload", "err", err, "id", l.upkeepID, "trigger", trig, "checkData", checkData)
			continue
		}

		payloads = append(payloads, payload)
	}

	return payloads, nil
}

// ReadLogs fetches the logs for the given upkeeps.
func (p *logEventProvider) ReadLogs(pctx context.Context, ids ...*big.Int) error {
	ctx, cancel := context.WithTimeout(pctx, readLogsTimeout)
	defer cancel()

	latest, err := p.poller.LatestBlock(pg.WithParentCtx(ctx))
	if err != nil {
		return fmt.Errorf("%w: %s", ErrHeadNotAvailable, err)
	}
	if latest == 0 {
		return fmt.Errorf("%w: %s", ErrHeadNotAvailable, "latest block is 0")
	}
	filters := p.getFilters(latest, ids...)

	err = p.readLogs(ctx, latest, filters)
	p.updateFiltersLastPoll(filters)
	// p.lggr.Debugw("read logs for entries", "latestBlock", latest, "entries", len(entries), "err", err)
	if err != nil {
		return fmt.Errorf("fetched logs with errors: %w", err)
	}

	return nil
}

func (p *logEventProvider) CurrentPartitionIdx() uint64 {
	return atomic.LoadUint64(&p.currentPartitionIdx)
}

// scheduleReadJobs starts a scheduler that pushed ids to readQ for reading logs in the background.
func (p *logEventProvider) scheduleReadJobs(pctx context.Context, execute func([]*big.Int)) error {
	ctx, cancel := context.WithCancel(pctx)
	defer cancel()

	ticker := time.NewTicker(p.opts.ReadInterval)
	defer ticker.Stop()

	h := sha256.New()

	partitionIdx := p.CurrentPartitionIdx()

	for {
		select {
		case <-ticker.C:
			ids := p.getPartitionIds(h, int(partitionIdx))
			if len(ids) > 0 {
				maxBatchSize := p.opts.ReadBatchSize
				for len(ids) > maxBatchSize {
					batch := ids[:maxBatchSize]
					execute(batch)
					ids = ids[maxBatchSize:]
					runtime.Gosched()
				}
				execute(ids)
			}
			partitionIdx++
			atomic.StoreUint64(&p.currentPartitionIdx, partitionIdx)
		case <-ctx.Done():
			return ctx.Err()
		}
	}
}

// startReader starts a reader that reads logs from the ids coming from readQ.
func (p *logEventProvider) startReader(pctx context.Context, readQ <-chan []*big.Int) {
	ctx, cancel := context.WithCancel(pctx)
	defer cancel()

	lggr := p.lggr.With("where", "reader")

	for {
		select {
		case batch := <-readQ:
			if err := p.ReadLogs(ctx, batch...); err != nil {
				if ctx.Err() != nil {
					return
				}
				lggr.Warnw("failed to read logs", "err", err)
			}
		case <-ctx.Done():
			return
		}
	}
}

// getPartitionIds returns the upkeepIDs for the given partition and the number of partitions.
// Partitioning is done by hashing the upkeepID and taking the modulus of the number of partitions.
func (p *logEventProvider) getPartitionIds(hashFn hash.Hash, partition int) []*big.Int {
	numOfPartitions := p.filterStore.Size() / p.opts.ReadBatchSize
	if numOfPartitions < 1 {
		numOfPartitions = 1
	}
	partition = partition % numOfPartitions

	ids := p.filterStore.GetIDs(func(f upkeepFilter) bool {
		if len(f.addr) == 0 {
			return false
		}
		n, err := hashFn.Write(f.addr)
		if err != nil || n == 0 {
			p.lggr.Warnw("failed to hash upkeep address", "err", err, "addr", hexutil.Encode(f.addr))
			return false
		}
		h := hashFn.Sum(nil)
		defer hashFn.Reset()
		// taking only 6 bytes to avoid working with big numbers
		i := big.NewInt(0).SetBytes(h[len(h)-6:])
		return int(i.Int64())%numOfPartitions == partition
	})

	return ids
}

func (p *logEventProvider) updateFiltersLastPoll(entries []upkeepFilter) {
	p.filterStore.UpdateFilters(func(orig, f upkeepFilter) upkeepFilter {
		if f.lastPollBlock > orig.lastPollBlock {
			orig.lastPollBlock = f.lastPollBlock
		}
		return orig
	}, entries...)
}

// getFilters returns the filters for the given upkeepIDs,
// returns empty filter for inactive upkeeps.
func (p *logEventProvider) getFilters(latestBlock int64, ids ...*big.Int) []upkeepFilter {
	var filters []upkeepFilter
	p.filterStore.RangeFiltersByIDs(func(i int, f upkeepFilter) {
		if len(f.addr) == 0 { // not found
			p.lggr.Debugw("upkeep filter not found", "upkeep", f.upkeepID.String())
			filters = append(filters, f)
			return
		}
		if f.configUpdateBlock > uint64(latestBlock) {
			p.lggr.Debugw("upkeep config update block was created after latestBlock", "upkeep", f.upkeepID.String(), "configUpdateBlock", f.configUpdateBlock, "latestBlock", latestBlock)
			filters = append(filters, upkeepFilter{upkeepID: f.upkeepID})
			return
		}
		if f.lastPollBlock > latestBlock {
			p.lggr.Debugw("already polled latest block", "entry.lastPollBlock", f.lastPollBlock, "latestBlock", latestBlock, "upkeep", f.upkeepID.String())
			filters = append(filters, upkeepFilter{upkeepID: f.upkeepID})
			return
		}
		filters = append(filters, f.Clone())
	}, ids...)

	return filters
}

// readLogs calls log poller to get the logs for the given upkeep entries.
//
// Exploratory: batch filters by contract address and call log poller once per contract address
// NOTE: the filters are already grouped by contract address
func (p *logEventProvider) readLogs(ctx context.Context, latest int64, filters []upkeepFilter) (merr error) {
	lookbackBlocks := p.opts.LookbackBlocks
	if latest < lookbackBlocks {
		// special case of a new blockchain (e.g. simulated chain)
		lookbackBlocks = latest - 1
	}
	// maxBurst will be used to increase the burst limit to allow a long range scan
	maxBurst := int(lookbackBlocks + 1)

	for _, filter := range filters {
		if len(filter.addr) == 0 {
			continue
		}
		start := filter.lastPollBlock
		// range should not exceed [lookbackBlocks, latest]
		if start < latest-lookbackBlocks {
			start = latest - lookbackBlocks
			filter.blockLimiter.SetBurst(maxBurst)
		}

		resv := filter.blockLimiter.ReserveN(time.Now(), int(latest-start))
		if !resv.OK() {
			merr = errors.Join(merr, fmt.Errorf("%w: %s", ErrBlockLimitExceeded, filter.upkeepID.String()))
			continue
		}
		// adding a buffer to check for reorged logs.
		start = start - p.opts.ReorgBuffer
		// make sure start of the range is not before the config update block
		if configUpdateBlock := int64(filter.configUpdateBlock); start < configUpdateBlock {
			start = configUpdateBlock
		}
		logs, err := p.poller.LogsWithSigs(start, latest, filter.topics, common.BytesToAddress(filter.addr), pg.WithParentCtx(ctx))
		if err != nil {
			// cancel limit reservation as we failed to get logs
			resv.Cancel()
			if ctx.Err() != nil {
				// exit if the context was canceled
				return merr
			}
			merr = errors.Join(merr, fmt.Errorf("failed to get logs for upkeep %s: %w", filter.upkeepID.String(), err))
			continue
		}
		// if this limiter's burst was set to the max ->
		// reset it and cancel the reservation to allow further processing
		if filter.blockLimiter.Burst() == maxBurst {
			resv.Cancel()
			filter.blockLimiter.SetBurst(p.opts.BlockLimitBurst)
		}

		p.buffer.enqueue(filter.upkeepID, logs...)

		filter.lastPollBlock = latest
	}

	return merr
}<|MERGE_RESOLUTION|>--- conflicted
+++ resolved
@@ -167,23 +167,14 @@
 	return p.lggr.Name()
 }
 
-<<<<<<< HEAD
-func (p *logEventProvider) GetLatestPayloads(context.Context) ([]ocr2keepers.UpkeepPayload, error) {
-	// TODO: Fitler logs below upkeep creation block here
-	latest := p.buffer.latestBlockSeen()
-	start := latest - p.opts.LookbackBlocks
-	if start <= 0 {
-		start = 1
-=======
 func (p *logEventProvider) GetLatestPayloads(ctx context.Context) ([]ocr2keepers.UpkeepPayload, error) {
 	latest, err := p.poller.LatestBlock(pg.WithParentCtx(ctx))
 	if err != nil {
 		return nil, fmt.Errorf("%w: %s", ErrHeadNotAvailable, err)
 	}
-	diff := latest - p.opts.LookbackBlocks
-	if diff < 0 {
-		diff = latest
->>>>>>> b20302b0
+	start := latest - p.opts.LookbackBlocks
+	if start <= 0 {
+		start = 1
 	}
 	logs := p.buffer.dequeueRange(start, latest, AllowedLogsPerUpkeep)
 
