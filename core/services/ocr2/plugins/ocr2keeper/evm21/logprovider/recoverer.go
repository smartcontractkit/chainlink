--- conflicted
+++ resolved
@@ -109,47 +109,15 @@
 	return rec
 }
 
-<<<<<<< HEAD
 func (r *logRecoverer) Start(pctx context.Context) error {
 	return r.StartOnce(LogRecovererServiceName, func() error {
-		blockTimeResolver := newBlockTimeResolver(r.poller)
-		blockTime, err := blockTimeResolver.BlockTime(pctx, defaultSampleSize)
-		if err != nil {
-			// TODO: TBD exit or just log a warning
-			// return fmt.Errorf("failed to compute block time: %w", err)
-			r.lggr.Warnw("failed to compute block time", "err", err)
-		}
-		if blockTime > 0 {
-			r.blockTime.Store(int64(blockTime))
-		}
-=======
-func (r *logRecoverer) Start(_ context.Context) error {
-	ctx, cancel := context.WithCancel(context.Background())
-
-	r.lock.Lock()
-	if r.cancel != nil {
-		r.lock.Unlock()
-		cancel() // Cancel the created context
-		return errors.New("already started")
-	}
-	r.cancel = cancel
-	r.lock.Unlock()
-
-	r.updateBlockTime(ctx)
->>>>>>> ecd650fa
+		r.updateBlockTime(ctx)
 
 		r.lggr.Infow("starting log recoverer", "blockTime", r.blockTime.Load(), "lookbackBlocks", r.lookbackBlocks.Load(), "interval", r.interval)
 
-<<<<<<< HEAD
 		r.threadCtrl.Go(func(ctx context.Context) {
-			ticker := time.NewTicker(r.interval)
-			defer ticker.Stop()
-=======
-	{
-		go func(ctx context.Context, interval time.Duration) {
-			recoverTicker := time.NewTicker(interval)
+			recoverTicker := time.NewTicker(r.interval)
 			defer recoverTicker.Stop()
->>>>>>> ecd650fa
 			gcTicker := time.NewTicker(utils.WithJitter(GCInterval))
 			defer gcTicker.Stop()
 			blockTimeUpdateTicker := time.NewTicker(blockTimeUpdateCadence)
