package logprovider

import (
	"context"
	"crypto/rand"
	"errors"
	"fmt"
	"io"
	"math"
	"math/big"
	"sort"
	"sync"
	"sync/atomic"
	"time"

	"github.com/ethereum/go-ethereum/common"
	"github.com/smartcontractkit/ocr2keepers/pkg/v3/random"
	ocr2keepers "github.com/smartcontractkit/ocr2keepers/pkg/v3/types"

	"github.com/smartcontractkit/chainlink/v2/core/chains/evm/client"
	"github.com/smartcontractkit/chainlink/v2/core/chains/evm/logpoller"
	"github.com/smartcontractkit/chainlink/v2/core/logger"
	"github.com/smartcontractkit/chainlink/v2/core/services/ocr2/plugins/ocr2keeper/evm21/core"
	"github.com/smartcontractkit/chainlink/v2/core/services/pg"
	"github.com/smartcontractkit/chainlink/v2/core/utils"
)

var (
	// RecoveryInterval is the interval at which the recovery scanning processing is triggered
	RecoveryInterval = 5 * time.Second
	// RecoveryCacheTTL is the time to live for the recovery cache
	RecoveryCacheTTL = 10 * time.Minute
	// GCInterval is the interval at which the recovery cache is cleaned up
	GCInterval = RecoveryCacheTTL - time.Second
	// MaxProposals is the maximum number of proposals that can be returned by GetRecoveryProposals
	MaxProposals = 20
	// recoveryBatchSize is the number of filters to recover in a single batch
	recoveryBatchSize = 10
	// recoveryLogsBuffer is the number of blocks to be used as a safety buffer when reading logs
	recoveryLogsBuffer = int64(200)
	recoveryLogsBurst  = int64(500)
	// blockTimeUpdateCadence is the cadence at which the chain's blocktime is re-calculated
	blockTimeUpdateCadence = 10 * time.Minute
)

type LogRecoverer interface {
	ocr2keepers.RecoverableProvider
	GetProposalData(context.Context, ocr2keepers.CoordinatedBlockProposal) ([]byte, error)

	Start(context.Context) error
	io.Closer
}

type visitedRecord struct {
	visitedAt time.Time
	payload   ocr2keepers.UpkeepPayload
}

type logRecoverer struct {
	lggr logger.Logger

	cancel context.CancelFunc

	lookbackBlocks *atomic.Int64
	blockTime      *atomic.Int64

	interval time.Duration
	lock     sync.RWMutex

	pending []ocr2keepers.UpkeepPayload
	visited map[string]visitedRecord

	filterStore       UpkeepFilterStore
	states            core.UpkeepStateReader
	packer            LogDataPacker
	poller            logpoller.LogPoller
	client            client.Client
	blockTimeResolver *blockTimeResolver
}

var _ LogRecoverer = &logRecoverer{}

func NewLogRecoverer(lggr logger.Logger, poller logpoller.LogPoller, client client.Client, stateStore core.UpkeepStateReader, packer LogDataPacker, filterStore UpkeepFilterStore, opts LogTriggersOptions) *logRecoverer {
	rec := &logRecoverer{
		lggr: lggr.Named("LogRecoverer"),

		blockTime:      &atomic.Int64{},
		lookbackBlocks: &atomic.Int64{},
		interval:       opts.ReadInterval * 5,

		pending:           make([]ocr2keepers.UpkeepPayload, 0),
		visited:           make(map[string]visitedRecord),
		poller:            poller,
		filterStore:       filterStore,
		states:            stateStore,
		packer:            packer,
		client:            client,
		blockTimeResolver: newBlockTimeResolver(poller),
	}

	rec.lookbackBlocks.Store(opts.LookbackBlocks)
	rec.blockTime.Store(int64(defaultBlockTime))

	return rec
}

func (r *logRecoverer) Start(_ context.Context) error {
	ctx, cancel := context.WithCancel(context.Background())

	r.lock.Lock()
	if r.cancel != nil {
		r.lock.Unlock()
		cancel() // Cancel the created context
		return errors.New("already started")
	}
	r.cancel = cancel
	r.lock.Unlock()

<<<<<<< HEAD
	resolver := newBlockTimeResolver(r.poller)
	blockTime, err := resolver.BlockTime(ctx, defaultSampleSize)
	if err != nil {
		// TODO: TBD exit or just log a warning
		// return fmt.Errorf("failed to compute block time: %w", err)
		r.lggr.Warnw("failed to compute block time", "err", err)
	}
	if blockTime > 0 {
		r.blockTime.Store(int64(blockTime))
	}
=======
	r.updateBlockTime(ctx)
>>>>>>> 0b1814dc

	r.lggr.Infow("starting log recoverer", "blockTime", r.blockTime.Load(), "lookbackBlocks", r.lookbackBlocks.Load(), "interval", r.interval)

	{
		go func(ctx context.Context, interval time.Duration) {
			recoverTicker := time.NewTicker(interval)
			defer recoverTicker.Stop()
			gcTicker := time.NewTicker(utils.WithJitter(GCInterval))
			defer gcTicker.Stop()
			blockTimeUpdateTicker := time.NewTicker(blockTimeUpdateCadence)
			defer blockTimeUpdateTicker.Stop()

			for {
				select {
				case <-recoverTicker.C:
					if err := r.recover(ctx); err != nil {
						r.lggr.Warnw("failed to recover logs", "err", err)
					}
				case <-gcTicker.C:
					r.clean(ctx)
					gcTicker.Reset(utils.WithJitter(GCInterval))
				case <-blockTimeUpdateTicker.C:
					r.updateBlockTime(ctx)
				case <-ctx.Done():
					return
				}
			}
		}(ctx, r.interval)
	}

	return nil
}

func (r *logRecoverer) Close() error {
	r.lock.Lock()
	defer r.lock.Unlock()

	if cancel := r.cancel; cancel != nil {
		r.cancel = nil
		cancel()
	} else {
		return errors.New("already stopped")
	}
	return nil
}

func (r *logRecoverer) GetProposalData(ctx context.Context, proposal ocr2keepers.CoordinatedBlockProposal) ([]byte, error) {
	switch core.GetUpkeepType(proposal.UpkeepID) {
	case ocr2keepers.LogTrigger:
		return r.getLogTriggerCheckData(ctx, proposal)
	default:
		return []byte{}, errors.New("not a log trigger upkeep ID")
	}
}

func (r *logRecoverer) getLogTriggerCheckData(ctx context.Context, proposal ocr2keepers.CoordinatedBlockProposal) ([]byte, error) {
	if !r.filterStore.Has(proposal.UpkeepID.BigInt()) {
		return nil, fmt.Errorf("filter not found for upkeep %v", proposal.UpkeepID)
	}
	latest, err := r.poller.LatestBlock(pg.WithParentCtx(ctx))
	if err != nil {
		return nil, err
	}

	start, offsetBlock := r.getRecoveryWindow(latest)
	if proposal.Trigger.LogTriggerExtension == nil {
		return nil, errors.New("missing log trigger extension")
	}

	// Verify the log is still present on chain, not reorged and is within recoverable range
	// Do not trust the logBlockNumber from proposal since it's not included in workID
	logBlockHash := common.BytesToHash(proposal.Trigger.LogTriggerExtension.BlockHash[:])
	bn, bh, err := core.GetTxBlock(ctx, r.client, proposal.Trigger.LogTriggerExtension.TxHash)
	if err != nil {
		return nil, err
	}
	if bn == nil {
		return nil, errors.New("failed to get tx block")
	}
	if bh.Hex() != logBlockHash.Hex() {
		return nil, errors.New("log tx reorged")
	}
	logBlock := bn.Int64()
	if isRecoverable := logBlock < offsetBlock && logBlock > start; !isRecoverable {
		return nil, errors.New("log block is not recoverable")
	}

	// Check if the log was already performed or ineligible
	upkeepStates, err := r.states.SelectByWorkIDs(ctx, proposal.WorkID)
	if err != nil {
		return nil, err
	}
	for _, upkeepState := range upkeepStates {
		switch upkeepState {
		case ocr2keepers.Performed, ocr2keepers.Ineligible:
			return nil, errors.New("upkeep state is not recoverable")
		default:
			// we can proceed
		}
	}

	var filter upkeepFilter
	r.filterStore.RangeFiltersByIDs(func(i int, f upkeepFilter) {
		filter = f
	}, proposal.UpkeepID.BigInt())

	if len(filter.addr) == 0 {
		return nil, fmt.Errorf("invalid filter found for upkeepID %s", proposal.UpkeepID.String())
	}
	if filter.configUpdateBlock > uint64(logBlock) {
		return nil, fmt.Errorf("log block %d is before the filter configUpdateBlock %d for upkeepID %s", logBlock, filter.configUpdateBlock, proposal.UpkeepID.String())
	}

	logs, err := r.poller.LogsWithSigs(logBlock-1, logBlock+1, filter.topics, common.BytesToAddress(filter.addr), pg.WithParentCtx(ctx))
	if err != nil {
		return nil, fmt.Errorf("could not read logs: %w", err)
	}
	logs = filter.Select(logs...)

	for _, log := range logs {
		trigger := logToTrigger(log)
		// use coordinated proposal block number as checkblock/hash
		trigger.BlockHash = proposal.Trigger.BlockHash
		trigger.BlockNumber = proposal.Trigger.BlockNumber
		wid := core.UpkeepWorkID(proposal.UpkeepID, trigger)
		if wid == proposal.WorkID {
			r.lggr.Debugw("found log for proposal", "upkeepId", proposal.UpkeepID, "trigger.ext", trigger.LogTriggerExtension)
			checkData, err := r.packer.PackLogData(log)
			if err != nil {
				return nil, fmt.Errorf("failed to pack log data: %w", err)
			}
			return checkData, nil
		}
	}
	return nil, fmt.Errorf("no log found for upkeepID %v and trigger %+v", proposal.UpkeepID, proposal.Trigger)
}

func (r *logRecoverer) GetRecoveryProposals(ctx context.Context) ([]ocr2keepers.UpkeepPayload, error) {
	latestBlock, err := r.poller.LatestBlock(pg.WithParentCtx(ctx))
	if err != nil {
		return nil, fmt.Errorf("%w: %s", ErrHeadNotAvailable, err)
	}

	r.lock.Lock()
	defer r.lock.Unlock()

	if len(r.pending) == 0 {
		return nil, nil
	}

	allLogsCounter := 0
	logsCount := map[string]int{}

	r.sortPending(uint64(latestBlock))

	var results, pending []ocr2keepers.UpkeepPayload
	for _, payload := range r.pending {
		if allLogsCounter >= MaxProposals {
			// we have enough proposals, pushed the rest are pushed back to pending
			pending = append(pending, payload)
			continue
		}
		uid := payload.UpkeepID.String()
		if logsCount[uid] >= AllowedLogsPerUpkeep {
			// we have enough proposals for this upkeep, the rest are pushed back to pending
			pending = append(pending, payload)
			continue
		}
		results = append(results, payload)
		logsCount[uid]++
		allLogsCounter++
	}

	r.pending = pending

	r.lggr.Debugf("found %d pending payloads", len(pending))

	return results, nil
}

func (r *logRecoverer) recover(ctx context.Context) error {
	latest, err := r.poller.LatestBlock(pg.WithParentCtx(ctx))
	if err != nil {
		return fmt.Errorf("%w: %s", ErrHeadNotAvailable, err)
	}

	start, offsetBlock := r.getRecoveryWindow(latest)
	if offsetBlock < 0 {
		// too soon to recover, we don't have enough blocks
		return nil
	}
	if start < 0 {
		start = 0
	}

	filters := r.getFilterBatch(offsetBlock)
	if len(filters) == 0 {
		return nil
	}

	r.lggr.Debugw("recovering logs", "filters", filters, "startBlock", start, "offsetBlock", offsetBlock, "latestBlock", latest)

	var wg sync.WaitGroup
	for _, f := range filters {
		wg.Add(1)
		go func(f upkeepFilter) {
			defer wg.Done()
			if err := r.recoverFilter(ctx, f, start, offsetBlock); err != nil {
				r.lggr.Debugw("error recovering filter", "err", err.Error())
			}
		}(f)
	}
	wg.Wait()

	return nil
}

// recoverFilter recovers logs for a single upkeep filter.
func (r *logRecoverer) recoverFilter(ctx context.Context, f upkeepFilter, startBlock, offsetBlock int64) error {
	start := f.lastRePollBlock
	// ensure we don't recover logs from before the filter was created
	// NOTE: we expect that filter with configUpdateBlock > offsetBlock were already filtered out.
	if configUpdateBlock := int64(f.configUpdateBlock); start < configUpdateBlock {
		start = configUpdateBlock
	}
	if start < startBlock {
		start = startBlock
	}
	end := start + recoveryLogsBuffer
	if offsetBlock-end > 100*recoveryLogsBuffer {
		// If recoverer is lagging by a lot (more than 100x recoveryLogsBuffer), allow
		// a range of recoveryLogsBurst
		// Exploratory: Store lastRePollBlock in DB to prevent bursts during restarts
		end = start + recoveryLogsBurst
	}
	if end > offsetBlock {
		end = offsetBlock
	}
	// we expect start to be > offsetBlock in any case
	logs, err := r.poller.LogsWithSigs(start, end, f.topics, common.BytesToAddress(f.addr), pg.WithParentCtx(ctx))
	if err != nil {
		return fmt.Errorf("could not read logs: %w", err)
	}
	logs = f.Select(logs...)

	workIDs := make([]string, 0)
	for _, log := range logs {
		trigger := logToTrigger(log)
		upkeepId := &ocr2keepers.UpkeepIdentifier{}
		ok := upkeepId.FromBigInt(f.upkeepID)
		if !ok {
			r.lggr.Warnw("failed to convert upkeepID to UpkeepIdentifier", "upkeepID", f.upkeepID)
			continue
		}
		workIDs = append(workIDs, core.UpkeepWorkID(*upkeepId, trigger))
	}

	states, err := r.states.SelectByWorkIDs(ctx, workIDs...)
	if err != nil {
		return fmt.Errorf("could not read states: %w", err)
	}
	if len(logs) != len(states) {
		return fmt.Errorf("log and state count mismatch: %d != %d", len(logs), len(states))
	}
	filteredLogs := r.filterFinalizedStates(f, logs, states)

	added, alreadyPending := r.populatePending(f, filteredLogs)
	if added > 0 {
		r.lggr.Debugw("found missed logs", "added", added, "alreadyPending", alreadyPending, "upkeepID", f.upkeepID)
	}
	r.filterStore.UpdateFilters(func(uf1, uf2 upkeepFilter) upkeepFilter {
		uf1.lastRePollBlock = end
		r.lggr.Debugw("Updated lastRePollBlock", "lastRePollBlock", end, "upkeepID", uf1.upkeepID)
		return uf1
	}, f)

	return nil
}

// populatePending adds the logs to the pending list if they are not already pending.
// returns the number of logs added and the number of logs that were already pending.
func (r *logRecoverer) populatePending(f upkeepFilter, filteredLogs []logpoller.Log) (int, int) {
	r.lock.Lock()
	defer r.lock.Unlock()

	pendingSizeBefore := len(r.pending)
	alreadyPending := 0
	for _, log := range filteredLogs {
		trigger := logToTrigger(log)
		// Set the checkBlock and Hash to zero so that the checkPipeline uses the latest block
		trigger.BlockHash = [32]byte{}
		trigger.BlockNumber = 0
		upkeepId := &ocr2keepers.UpkeepIdentifier{}
		ok := upkeepId.FromBigInt(f.upkeepID)
		if !ok {
			r.lggr.Warnw("failed to convert upkeepID to UpkeepIdentifier", "upkeepID", f.upkeepID)
			continue
		}
		wid := core.UpkeepWorkID(*upkeepId, trigger)
		if _, ok := r.visited[wid]; ok {
			alreadyPending++
			continue
		}
		checkData, err := r.packer.PackLogData(log)
		if err != nil {
			r.lggr.Warnw("failed to pack log data", "err", err, "log", log)
			continue
		}
		payload, err := core.NewUpkeepPayload(f.upkeepID, trigger, checkData)
		if err != nil {
			r.lggr.Warnw("failed to create payload", "err", err, "log", log)
			continue
		}
		// r.lggr.Debugw("adding a payload to pending", "payload", payload)
		r.visited[wid] = visitedRecord{
			visitedAt: time.Now(),
			payload:   payload,
		}
		r.addPending(payload)
	}
	return len(r.pending) - pendingSizeBefore, alreadyPending
}

// filterFinalizedStates filters out the log upkeeps that have already been completed (performed or ineligible).
func (r *logRecoverer) filterFinalizedStates(_ upkeepFilter, logs []logpoller.Log, states []ocr2keepers.UpkeepState) []logpoller.Log {
	filtered := make([]logpoller.Log, 0)

	for i, log := range logs {
		state := states[i]
		if state != ocr2keepers.UnknownState {
			continue
		}
		filtered = append(filtered, log)
	}

	return filtered
}

// getRecoveryWindow returns the block range of which the recoverer will try work on
func (r *logRecoverer) getRecoveryWindow(latest int64) (int64, int64) {
	lookbackBlocks := r.lookbackBlocks.Load()
	blockTime := r.blockTime.Load()
	blocksInDay := int64(24*time.Hour) / blockTime
	return latest - blocksInDay, latest - lookbackBlocks
}

// getFilterBatch returns a batch of filters that are ready to be recovered.
func (r *logRecoverer) getFilterBatch(offsetBlock int64) []upkeepFilter {
	filters := r.filterStore.GetFilters(func(f upkeepFilter) bool {
		// ensure we work only on filters that are ready to be recovered
		// no need to recover in case f.configUpdateBlock is after offsetBlock
		return f.lastRePollBlock <= offsetBlock && int64(f.configUpdateBlock) <= offsetBlock
	})

	sort.Slice(filters, func(i, j int) bool {
		return filters[i].lastRePollBlock < filters[j].lastRePollBlock
	})

	return r.selectFilterBatch(filters)
}

// selectFilterBatch selects a batch of filters to be recovered.
// Half of the batch is selected randomly, the other half is selected
// in order of the oldest lastRePollBlock.
func (r *logRecoverer) selectFilterBatch(filters []upkeepFilter) []upkeepFilter {
	batchSize := recoveryBatchSize

	if len(filters) < batchSize {
		return filters
	}
	results := filters[:batchSize/2]
	filters = filters[batchSize/2:]

	for len(results) < batchSize && len(filters) != 0 {
		i, err := r.randIntn(len(filters))
		if err != nil {
			r.lggr.Debugw("error generating random number", "error", err.Error())
			continue
		}
		results = append(results, filters[i])
		if i == 0 {
			filters = filters[1:]
		} else if i == len(filters)-1 {
			filters = filters[:i]
		} else {
			filters = append(filters[:i], filters[i+1:]...)
		}
	}

	return results
}

func (r *logRecoverer) randIntn(limit int) (int, error) {
	n, err := rand.Int(rand.Reader, big.NewInt(int64(limit)))
	if err != nil {
		return 0, err
	}

	return int(n.Int64()), nil
}

func logToTrigger(log logpoller.Log) ocr2keepers.Trigger {
	t := ocr2keepers.NewTrigger(
		ocr2keepers.BlockNumber(log.BlockNumber),
		log.BlockHash,
	)
	t.LogTriggerExtension = &ocr2keepers.LogTriggerExtension{
		TxHash:      log.TxHash,
		Index:       uint32(log.LogIndex),
		BlockHash:   log.BlockHash,
		BlockNumber: ocr2keepers.BlockNumber(log.BlockNumber),
	}
	return t
}

func (r *logRecoverer) clean(ctx context.Context) {
	r.lock.RLock()
	var expired []string
	for id, t := range r.visited {
		if time.Since(t.visitedAt) > RecoveryCacheTTL {
			expired = append(expired, id)
		}
	}
	r.lock.RUnlock()
	lggr := r.lggr.With("where", "clean")
	if len(expired) == 0 {
		lggr.Debug("no expired upkeeps")
		return
	}
	err := r.tryExpire(ctx, expired...)
	if err != nil {
		lggr.Warnw("failed to clean visited upkeeps", "err", err)
	}
}

func (r *logRecoverer) tryExpire(ctx context.Context, ids ...string) error {
	latestBlock, err := r.poller.LatestBlock(pg.WithParentCtx(ctx))
	if err != nil {
		return fmt.Errorf("failed to get latest block: %w", err)
	}
	sort.Slice(ids, func(i, j int) bool {
		return ids[i] < ids[j]
	})
	states, err := r.states.SelectByWorkIDs(ctx, ids...)
	if err != nil {
		return fmt.Errorf("failed to get states: %w", err)
	}
	lggr := r.lggr.With("where", "clean")
	start, _ := r.getRecoveryWindow(latestBlock)
	r.lock.Lock()
	defer r.lock.Unlock()
	var removed int
	for i, state := range states {
		switch state {
		case ocr2keepers.UnknownState:
			// in case the state is unknown, we can't be sure if the upkeep was performed or not
			// so we push it back to the pending list
			rec, ok := r.visited[ids[i]]
			if !ok {
				// in case it was removed by another thread
				continue
			}
			if logBlock := rec.payload.Trigger.LogTriggerExtension.BlockNumber; int64(logBlock) < start {
				// we can't recover this log anymore, so we remove it from the visited list
				lggr.Debugw("removing expired log: old block", "upkeepID", rec.payload.UpkeepID,
					"latestBlock", latestBlock, "logBlock", logBlock, "start", start)
				r.removePending(rec.payload.WorkID)
				delete(r.visited, ids[i])
				removed++
				continue
			}
			r.addPending(rec.payload)
			rec.visitedAt = time.Now()
			r.visited[ids[i]] = rec
		default:
			delete(r.visited, ids[i])
			removed++
		}
	}

	if removed > 0 {
		lggr.Debugw("expired upkeeps", "expired", len(ids), "cleaned", removed)
	}

	return nil
}

// addPending adds a payload to the pending list if it's not already there.
// NOTE: the lock must be held before calling this function.
func (r *logRecoverer) addPending(payload ocr2keepers.UpkeepPayload) {
	var exist bool
	pending := r.pending
	for _, p := range pending {
		if p.WorkID == payload.WorkID {
			exist = true
		}
	}
	if !exist {
		r.pending = append(pending, payload)
	}
}

// removePending removes a payload from the pending list.
// NOTE: the lock must be held before calling this function.
func (r *logRecoverer) removePending(workID string) {
	updated := make([]ocr2keepers.UpkeepPayload, 0, len(r.pending))
	for _, p := range r.pending {
		if p.WorkID != workID {
			updated = append(updated, p)
		}
	}
	r.pending = updated
}

// sortPending sorts the pending list by a random order based on the normalized latest block number.
// Divided by 10 to ensure that nodes with similar block numbers won't end up with different order.
// NOTE: the lock must be held before calling this function.
func (r *logRecoverer) sortPending(latestBlock uint64) {
	normalized := latestBlock / 100
	if normalized == 0 {
		normalized = 1
	}
	randSeed := random.GetRandomKeySource(nil, normalized)

	shuffledIDs := make(map[string]string, len(r.pending))
	for _, p := range r.pending {
		shuffledIDs[p.WorkID] = random.ShuffleString(p.WorkID, randSeed)
	}

	sort.SliceStable(r.pending, func(i, j int) bool {
		return shuffledIDs[r.pending[i].WorkID] < shuffledIDs[r.pending[j].WorkID]
	})
}

func (r *logRecoverer) updateBlockTime(ctx context.Context) {
	blockTime, err := r.blockTimeResolver.BlockTime(ctx, defaultSampleSize)
	if err != nil {
		r.lggr.Warnw("failed to compute block time", "err", err)
		return
	}
	if blockTime > 0 {
		currentBlockTime := r.blockTime.Load()
		newBlockTime := int64(blockTime)
		if currentBlockTime > 0 && (int64(math.Abs(float64(currentBlockTime-newBlockTime)))*100/currentBlockTime) > 20 {
			r.lggr.Warnf("updating blocktime from %d to %d, this change is larger than 20%", currentBlockTime, newBlockTime)
		} else {
			r.lggr.Debugf("updating blocktime from %d to %d", currentBlockTime, newBlockTime)
		}
		r.blockTime.Store(newBlockTime)
	}
}<|MERGE_RESOLUTION|>--- conflicted
+++ resolved
@@ -116,20 +116,7 @@
 	r.cancel = cancel
 	r.lock.Unlock()
 
-<<<<<<< HEAD
-	resolver := newBlockTimeResolver(r.poller)
-	blockTime, err := resolver.BlockTime(ctx, defaultSampleSize)
-	if err != nil {
-		// TODO: TBD exit or just log a warning
-		// return fmt.Errorf("failed to compute block time: %w", err)
-		r.lggr.Warnw("failed to compute block time", "err", err)
-	}
-	if blockTime > 0 {
-		r.blockTime.Store(int64(blockTime))
-	}
-=======
 	r.updateBlockTime(ctx)
->>>>>>> 0b1814dc
 
 	r.lggr.Infow("starting log recoverer", "blockTime", r.blockTime.Load(), "lookbackBlocks", r.lookbackBlocks.Load(), "interval", r.interval)
 
