--- conflicted
+++ resolved
@@ -25,7 +25,6 @@
 )
 
 var (
-<<<<<<< HEAD
 	// RecoveryInterval is the interval at which the recovery scanning processing is triggered
 	RecoveryInterval = 5 * time.Second
 	// RecoveryCacheTTL is the time to live for the recovery cache
@@ -37,16 +36,8 @@
 	// recoveryBatchSize is the number of filters to recover in a single batch
 	recoveryBatchSize = 10
 	// recoveryLogsBuffer is the number of blocks to be used as a safety buffer when reading logs
-	recoveryLogsBuffer = int64(50)
-=======
-	DefaultRecoveryInterval = 5 * time.Second
-	RecoveryCacheTTL        = 10*time.Minute - time.Second
-	GCInterval              = RecoveryCacheTTL
-
-	recoveryBatchSize  = 10
 	recoveryLogsBuffer = int64(200)
 	recoveryLogsBurst  = int64(500)
->>>>>>> 3c9cf014
 )
 
 type LogRecoverer interface {
