package evm

import (
	"context"
	"crypto/hmac"
	"crypto/sha256"
	"encoding/hex"
	"encoding/json"
	"errors"
	"fmt"
	"io"
	"math/big"
	"net/http"
	"net/url"
	"strconv"
	"strings"
	"sync"
	"time"

	"github.com/avast/retry-go/v4"
	"github.com/ethereum/go-ethereum/accounts/abi"
	"github.com/ethereum/go-ethereum/accounts/abi/bind"
	"github.com/ethereum/go-ethereum/common/hexutil"
	"github.com/patrickmn/go-cache"
	ocr2keepers "github.com/smartcontractkit/ocr2keepers/pkg/v3/types"
)

const (
	BlockNumber        = "blockNumber" // valid for v0.2
	FeedId             = "feedId"      // valid for v0.3
	FeedIdHex          = "feedIdHex"   // valid for v0.2
	MercuryPathV2      = "/client?"
	MercuryPathV3      = "/v1/reports?"
	MercuryBatchPathV3 = "/v1/reports/bulk?"
	RetryDelay         = 500 * time.Millisecond
	Timestamp          = "timestamp" // valid for v0.3
	TotalAttempt       = 3
	UserId             = "userId"
	MercuryV02         = MercuryVersion("v0.2")
	MercuryV03         = MercuryVersion("v0.3")
)

type MercuryVersion string

type FeedLookup struct {
	feedParamKey string
	feeds        []string
	timeParamKey string
	time         *big.Int
	extraData    []byte
	upkeepId     *big.Int
	block        uint64
}

// MercuryResponse is used in both single feed endpoint and bulk endpoint because bulk endpoint will return ONE
// chainlinkBlob which contains multiple reports instead of multiple blobs.
type MercuryResponse struct {
	ChainlinkBlob string `json:"chainlinkBlob"`
}

type MercuryBytes struct {
	Index     int
	Error     error
	Retryable bool
	Bytes     []byte
}

// AdminOffchainConfig represents the administrative offchain config for each upkeep. It can be set by s_upkeepManager
// role on the registry. Upkeeps allowed to use Mercury server will have this set to true.
type AdminOffchainConfig struct {
	MercuryEnabled bool `json:"mercuryEnabled"`
}

// feedLookup looks through check upkeep results looking for any that need off chain lookup
func (r *EvmRegistry) feedLookup(ctx context.Context, checkResults []ocr2keepers.CheckResult) []ocr2keepers.CheckResult {
	lookups := map[int]*FeedLookup{}
<<<<<<< HEAD
	for i := range checkResults {
		res := &checkResults[i]
		if res.IneligibilityReason != UpkeepFailureReasonTargetCheckReverted {
=======
	for i := range upkeepResults {
		res := &upkeepResults[i]
		if res.IneligibilityReason != uint8(UpkeepFailureReasonTargetCheckReverted) {
>>>>>>> 7afec5cb
			continue
		}

		block := big.NewInt(int64(res.Trigger.BlockNumber))
		upkeepId := res.UpkeepID

		opts := r.buildCallOpts(ctx, block)

		allowed, err := r.allowedToUseMercury(opts, upkeepId.BigInt())
		if err != nil {
			r.lggr.Errorf("[FeedLookup] upkeep %s block %d failed to time mercury allow list: %v", upkeepId, block, err)
			continue
		}

		if !allowed {
			res.IneligibilityReason = uint8(UpkeepFailureReasonMercuryAccessNotAllowed)
			r.lggr.Errorf("[FeedLookup] upkeep %s block %d NOT allowed to time Mercury server", upkeepId, block)
			continue
		}

		r.lggr.Infof("[FeedLookup] upkeep %s block %d decodeFeedLookup performData=%s", upkeepId, block, hexutil.Encode(checkResults[i].PerformData))
		lookup, err := r.decodeFeedLookup(res.PerformData)
		if err != nil {
			r.lggr.Errorf("[FeedLookup] upkeep %s block %d decodeFeedLookup: %v", upkeepId, block, err)
			continue
		}
		lookup.upkeepId = upkeepId.BigInt()
		// the block here is exclusively used to call checkCallback at this block, not to be confused with the block number
		// in the revert for mercury v0.2, which is denoted by time in the struct bc starting from v0.3, only timestamp will be supported
		lookup.block = uint64(block.Int64())
		r.lggr.Infof("[FeedLookup] upkeep %s block %d decodeFeedLookup feedKey=%s timeKey=%s feeds=%v time=%s extraData=%s", upkeepId, block, lookup.feedParamKey, lookup.timeParamKey, lookup.feeds, lookup.time, hexutil.Encode(lookup.extraData))
		lookups[i] = lookup
	}

	var wg sync.WaitGroup
	for i, lookup := range lookups {
		wg.Add(1)
		go r.doLookup(ctx, &wg, lookup, i, checkResults)
	}
	wg.Wait()

	// don't surface error to plugin bc FeedLookup process should be self-contained.
	return checkResults
}

func (r *EvmRegistry) doLookup(ctx context.Context, wg *sync.WaitGroup, lookup *FeedLookup, i int, checkResults []ocr2keepers.CheckResult) {
	defer wg.Done()

	values, retryable, err := r.doMercuryRequest(ctx, lookup)
	if err != nil {
		r.lggr.Errorf("[FeedLookup] upkeep %s retryable %v doMercuryRequest: %v", lookup.upkeepId, retryable, err)
		checkResults[i].Retryable = retryable
		return
	}
	for j, v := range values {
		r.lggr.Infof("[FeedLookup] checkCallback values[%d]=%s", j, hexutil.Encode(v))
	}

	mercuryBytes, err := r.checkCallback(ctx, values, lookup)
	if err != nil {
		r.lggr.Errorf("[FeedLookup] upkeep %s block %d checkCallback err: %v", lookup.upkeepId, lookup.block, err)
		return
	}
	r.lggr.Infof("[FeedLookup] checkCallback mercuryBytes=%s", hexutil.Encode(mercuryBytes))

	needed, performData, failureReason, _, err := r.packer.UnpackCheckCallbackResult(mercuryBytes)
	if err != nil {
		r.lggr.Errorf("[FeedLookup] upkeep %s block %d UnpackCheckCallbackResult err: %v", lookup.upkeepId, lookup.block, err)
		return
	}

<<<<<<< HEAD
	if int(failureReason) == UpkeepFailureReasonMercuryCallbackReverted {
		checkResults[i].IneligibilityReason = UpkeepFailureReasonMercuryCallbackReverted
=======
	if failureReason == uint8(UpkeepFailureReasonMercuryCallbackReverted) {
		upkeepResults[i].IneligibilityReason = uint8(UpkeepFailureReasonMercuryCallbackReverted)
>>>>>>> 7afec5cb
		r.lggr.Debugf("[FeedLookup] upkeep %s block %d mercury callback reverts", lookup.upkeepId, lookup.block)
		return
	}

	if !needed {
<<<<<<< HEAD
		checkResults[i].IneligibilityReason = UpkeepFailureReasonUpkeepNotNeeded
=======
		upkeepResults[i].IneligibilityReason = uint8(UpkeepFailureReasonUpkeepNotNeeded)
>>>>>>> 7afec5cb
		r.lggr.Debugf("[FeedLookup] upkeep %s block %d callback reports upkeep not needed", lookup.upkeepId, lookup.block)
		return
	}

<<<<<<< HEAD
	checkResults[i].IneligibilityReason = UpkeepFailureReasonNone
	checkResults[i].Eligible = true
	checkResults[i].PerformData = performData
=======
	upkeepResults[i].IneligibilityReason = uint8(UpkeepFailureReasonNone)
	upkeepResults[i].Eligible = true
	upkeepResults[i].PerformData = performData
>>>>>>> 7afec5cb
	r.lggr.Infof("[FeedLookup] upkeep %s block %d successful with perform data: %s", lookup.upkeepId, lookup.block, hexutil.Encode(performData))
}

// allowedToUseMercury retrieves upkeep's administrative offchain config and decode a mercuryEnabled bool to indicate if
// this upkeep is allowed to use Mercury service.
func (r *EvmRegistry) allowedToUseMercury(opts *bind.CallOpts, upkeepId *big.Int) (bool, error) {
	allowed, ok := r.mercury.allowListCache.Get(upkeepId.String())
	if ok {
		return allowed.(bool), nil
	}

	cfg, err := r.registry.GetUpkeepPrivilegeConfig(opts, upkeepId)
	if err != nil {
		return false, fmt.Errorf("failed to get upkeep privilege config for upkeep ID %s: %v", upkeepId, err)
	}

	var a AdminOffchainConfig
	err = json.Unmarshal(cfg, &a)
	if err != nil {
		return false, fmt.Errorf("failed to unmarshal privilege config for upkeep ID %s: %v", upkeepId, err)
	}
	r.mercury.allowListCache.Set(upkeepId.String(), a.MercuryEnabled, cache.DefaultExpiration)
	return a.MercuryEnabled, nil
}

// decodeFeedLookup decodes the revert error FeedLookup(string feedParamKey, string[] feeds, string feedParamKey, uint256 time, byte[] extraData)
func (r *EvmRegistry) decodeFeedLookup(data []byte) (*FeedLookup, error) {
	e := r.mercury.abi.Errors["FeedLookup"]
	unpack, err := e.Unpack(data)
	if err != nil {
		return nil, fmt.Errorf("unpack error: %w", err)
	}
	errorParameters := unpack.([]interface{})

	return &FeedLookup{
		feedParamKey: *abi.ConvertType(errorParameters[0], new(string)).(*string),
		feeds:        *abi.ConvertType(errorParameters[1], new([]string)).(*[]string),
		timeParamKey: *abi.ConvertType(errorParameters[2], new(string)).(*string),
		time:         *abi.ConvertType(errorParameters[3], new(*big.Int)).(**big.Int),
		extraData:    *abi.ConvertType(errorParameters[4], new([]byte)).(*[]byte),
	}, nil
}

func (r *EvmRegistry) checkCallback(ctx context.Context, values [][]byte, lookup *FeedLookup) (hexutil.Bytes, error) {
	payload, err := r.abi.Pack("checkCallback", lookup.upkeepId, values, lookup.extraData)
	if err != nil {
		return nil, err
	}

	var b hexutil.Bytes
	args := map[string]interface{}{
		"to":   r.addr.Hex(),
		"data": hexutil.Bytes(payload),
	}

	// call checkCallback function at the block which OCR3 has agreed upon
	err = r.client.CallContext(ctx, &b, "eth_call", args, hexutil.EncodeUint64(lookup.block))
	if err != nil {
		return nil, err
	}
	return b, nil
}

// doMercuryRequest sends requests to Mercury API to retrieve ChainlinkBlob.
func (r *EvmRegistry) doMercuryRequest(ctx context.Context, ml *FeedLookup) ([][]byte, bool, error) {
	resultLen := len(ml.feeds)
	ch := make(chan MercuryBytes, resultLen)
	if ml.feedParamKey == FeedIdHex && ml.timeParamKey == BlockNumber {
		// only mercury v0.2
		for i := range ml.feeds {
			go r.singleFeedRequest(ctx, ch, i, ml, MercuryV02)
		}
	} else if ml.feedParamKey == FeedId && ml.timeParamKey == Timestamp {
		// only mercury v0.3
		if resultLen == 1 {
			go r.singleFeedRequest(ctx, ch, 0, ml, MercuryV03)
		} else {
			// create a new channel with buffer size 1 since the batch endpoint will only return 1 blob
			resultLen = 1
			ch = make(chan MercuryBytes, resultLen)
			go r.multiFeedsRequest(ctx, ch, ml)
		}
	} else {
		return nil, false, fmt.Errorf("invalid label combination: feed param key %s and time param key %s", ml.feedParamKey, ml.timeParamKey)
	}

	var reqErr error
	results := make([][]byte, len(ml.feeds))
	retryable := true
	allSuccess := true
	for i := 0; i < len(results); i++ {
		m := <-ch
		if m.Error != nil {
			reqErr = errors.Join(reqErr, m.Error)
			retryable = retryable && m.Retryable
			allSuccess = false
		}
		results[m.Index] = m.Bytes
	}
	r.lggr.Debugf("FeedLookup upkeep %s retryable %s reqErr %w", ml.upkeepId.String(), retryable && !allSuccess, reqErr)
	// only retry when not all successful AND none are not retryable
	return results, retryable && !allSuccess, reqErr
}

// singleFeedRequest sends a Mercury request for a single feed report.
func (r *EvmRegistry) singleFeedRequest(ctx context.Context, ch chan<- MercuryBytes, index int, ml *FeedLookup, mv MercuryVersion) {
	q := url.Values{
		ml.feedParamKey: {ml.feeds[index]},
		ml.timeParamKey: {ml.time.String()},
		UserId:          {ml.upkeepId.String()},
	}
	mercuryURL := r.mercury.cred.URL
	path := MercuryPathV2
	if mv == MercuryV03 {
		path = MercuryPathV3
	}
	reqUrl := fmt.Sprintf("%s%s%s", mercuryURL, path, q.Encode())
	r.lggr.Debugf("FeedLookup request URL: %s", reqUrl)

	req, err := http.NewRequestWithContext(ctx, http.MethodGet, reqUrl, nil)
	if err != nil {
		ch <- MercuryBytes{Index: index, Error: err}
		return
	}

	ts := time.Now().UTC().UnixMilli()
	signature := r.generateHMAC(http.MethodGet, path+q.Encode(), []byte{}, r.mercury.cred.Username, r.mercury.cred.Password, ts)
	req.Header.Set("Content-Type", "application/json")
	req.Header.Set("Authorization", r.mercury.cred.Username)
	req.Header.Set("X-Authorization-Timestamp", strconv.FormatInt(ts, 10))
	req.Header.Set("X-Authorization-Signature-SHA256", signature)

	retryable := false
	retryErr := retry.Do(
		func() error {
			retryable = false
			resp, err1 := r.hc.Do(req)
			if err1 != nil {
				r.lggr.Warnf("FeedLookup upkeep %s block %s GET request fails for feed %s: %v", ml.upkeepId.String(), ml.time.String(), ml.feeds[index], err1)
				return err1
			}
			defer resp.Body.Close()
			body, err1 := io.ReadAll(resp.Body)
			if err1 != nil {
				return err1
			}

			if resp.StatusCode == http.StatusNotFound || resp.StatusCode == http.StatusInternalServerError {
				r.lggr.Warnf("FeedLookup upkeep %s block %s received status code %d for feed %s", ml.upkeepId.String(), ml.time.String(), resp.StatusCode, ml.feeds[index])
				retryable = true
				return errors.New(strconv.FormatInt(int64(resp.StatusCode), 10))
			} else if resp.StatusCode != http.StatusOK {
				return fmt.Errorf("FeedLookup upkeep %s block %s received status code %d for feed %s", ml.upkeepId.String(), ml.time.String(), resp.StatusCode, ml.feeds[index])
			}

			var m MercuryResponse
			err1 = json.Unmarshal(body, &m)
			if err1 != nil {
				r.lggr.Warnf("FeedLookup upkeep %s block %s failed to unmarshal body to MercuryResponse for feed %s: %v", ml.upkeepId.String(), ml.time.String(), ml.feeds[index], err1)
				return err1
			}
			blobBytes, err1 := hexutil.Decode(m.ChainlinkBlob)
			if err1 != nil {
				r.lggr.Warnf("FeedLookup upkeep %s block %s failed to decode chainlinkBlob %s for feed %s: %v", ml.upkeepId.String(), ml.time.String(), m.ChainlinkBlob, ml.feeds[index], err1)
				return err1
			}
			ch <- MercuryBytes{Index: index, Bytes: blobBytes}
			return nil
		},
		// only retry when the error is 404 Not Found or 500 Internal Server Error
		retry.RetryIf(func(err error) bool {
			return err.Error() == fmt.Sprintf("%d", http.StatusNotFound) || err.Error() == fmt.Sprintf("%d", http.StatusInternalServerError)
		}),
		retry.Context(ctx),
		retry.Delay(RetryDelay),
		retry.Attempts(TotalAttempt))

	// if all retries fail, return the error and ask the caller to handle cool down and heavyweight retry
	if retryErr != nil {
		mb := MercuryBytes{
			Index:     index,
			Retryable: retryable,
			Error:     retryErr,
		}
		ch <- mb
	}
}

// multiFeedsRequest sends a Mercury request for a multi-feed report
func (r *EvmRegistry) multiFeedsRequest(ctx context.Context, ch chan<- MercuryBytes, ml *FeedLookup) {
	q := url.Values{
		FeedId:    {strings.Join(ml.feeds, ",")},
		Timestamp: {ml.time.String()},
		UserId:    {ml.upkeepId.String()},
	}

	reqUrl := fmt.Sprintf("%s%s%s", r.mercury.cred.URL, MercuryBatchPathV3, q.Encode())
	r.lggr.Debugf("FeedLookup request URL: %s", reqUrl)

	req, err := http.NewRequestWithContext(ctx, http.MethodGet, reqUrl, nil)
	if err != nil {
		ch <- MercuryBytes{Index: 0, Error: err}
		return
	}

	ts := time.Now().UTC().UnixMilli()
	signature := r.generateHMAC(http.MethodGet, MercuryBatchPathV3+q.Encode(), []byte{}, r.mercury.cred.Username, r.mercury.cred.Password, ts)
	req.Header.Set("Content-Type", "application/json")
	req.Header.Set("Authorization", r.mercury.cred.Username)
	req.Header.Set("X-Authorization-Timestamp", strconv.FormatInt(ts, 10))
	req.Header.Set("X-Authorization-Signature-SHA256", signature)

	retryable := false
	retryErr := retry.Do(
		func() error {
			retryable = false
			resp, err1 := r.hc.Do(req)
			if err1 != nil {
				r.lggr.Warnf("FeedLookup upkeep %s block %s GET request fails for multi feed: %v", ml.upkeepId.String(), ml.time.String(), err1)
				return err1
			}
			defer resp.Body.Close()
			body, err1 := io.ReadAll(resp.Body)
			if err1 != nil {
				return err1
			}

			if resp.StatusCode == http.StatusNotFound || resp.StatusCode == http.StatusInternalServerError {
				r.lggr.Warnf("FeedLookup upkeep %s block %s received status code %d for multi feed", ml.upkeepId.String(), ml.time.String(), resp.StatusCode)
				retryable = true
				return errors.New(strconv.FormatInt(int64(resp.StatusCode), 10))
			} else if resp.StatusCode != http.StatusOK {
				return fmt.Errorf("FeedLookup upkeep %s block %s received status code %d for multi feed", ml.upkeepId.String(), ml.time.String(), resp.StatusCode)
			}

			var m MercuryResponse
			err1 = json.Unmarshal(body, &m)
			if err1 != nil {
				r.lggr.Warnf("FeedLookup upkeep %s block %s failed to unmarshal body to MercuryResponse for multi feed: %v", ml.upkeepId.String(), ml.time.String(), err1)
				return err1
			}
			blobBytes, err1 := hexutil.Decode(m.ChainlinkBlob)
			if err1 != nil {
				r.lggr.Warnf("FeedLookup upkeep %s block %s failed to decode chainlinkBlob %s for multi feed: %v", ml.upkeepId.String(), ml.time.String(), m.ChainlinkBlob, err1)
				return err1
			}
			ch <- MercuryBytes{
				Index: 0,
				Bytes: blobBytes,
			}
			return nil
		},
		// only retry when the error is 404 Not Found or 500 Internal Server Error
		retry.RetryIf(func(err error) bool {
			return err.Error() == fmt.Sprintf("%d", http.StatusNotFound) || err.Error() == fmt.Sprintf("%d", http.StatusInternalServerError)
		}),
		retry.Context(ctx),
		retry.Delay(RetryDelay),
		retry.Attempts(TotalAttempt))

	// if all retries fail, return the error and ask the caller to handle cool down and heavyweight retry
	if retryErr != nil {
		mb := MercuryBytes{
			Index:     0,
			Retryable: retryable,
			Error:     retryErr,
		}
		ch <- mb
	}
}

// generateHMAC calculates a user HMAC for Mercury server authentication.
func (r *EvmRegistry) generateHMAC(method string, path string, body []byte, clientId string, secret string, ts int64) string {
	bodyHash := sha256.New()
	bodyHash.Write(body)
	hashString := fmt.Sprintf("%s %s %s %s %d",
		method,
		path,
		hex.EncodeToString(bodyHash.Sum(nil)),
		clientId,
		ts)
	signedMessage := hmac.New(sha256.New, []byte(secret))
	signedMessage.Write([]byte(hashString))
	userHmac := hex.EncodeToString(signedMessage.Sum(nil))
	return userHmac
}<|MERGE_RESOLUTION|>--- conflicted
+++ resolved
@@ -74,15 +74,9 @@
 // feedLookup looks through check upkeep results looking for any that need off chain lookup
 func (r *EvmRegistry) feedLookup(ctx context.Context, checkResults []ocr2keepers.CheckResult) []ocr2keepers.CheckResult {
 	lookups := map[int]*FeedLookup{}
-<<<<<<< HEAD
 	for i := range checkResults {
 		res := &checkResults[i]
-		if res.IneligibilityReason != UpkeepFailureReasonTargetCheckReverted {
-=======
-	for i := range upkeepResults {
-		res := &upkeepResults[i]
 		if res.IneligibilityReason != uint8(UpkeepFailureReasonTargetCheckReverted) {
->>>>>>> 7afec5cb
 			continue
 		}
 
@@ -154,36 +148,21 @@
 		return
 	}
 
-<<<<<<< HEAD
-	if int(failureReason) == UpkeepFailureReasonMercuryCallbackReverted {
-		checkResults[i].IneligibilityReason = UpkeepFailureReasonMercuryCallbackReverted
-=======
 	if failureReason == uint8(UpkeepFailureReasonMercuryCallbackReverted) {
-		upkeepResults[i].IneligibilityReason = uint8(UpkeepFailureReasonMercuryCallbackReverted)
->>>>>>> 7afec5cb
+		checkResults[i].IneligibilityReason = uint8(UpkeepFailureReasonMercuryCallbackReverted)
 		r.lggr.Debugf("[FeedLookup] upkeep %s block %d mercury callback reverts", lookup.upkeepId, lookup.block)
 		return
 	}
 
 	if !needed {
-<<<<<<< HEAD
-		checkResults[i].IneligibilityReason = UpkeepFailureReasonUpkeepNotNeeded
-=======
-		upkeepResults[i].IneligibilityReason = uint8(UpkeepFailureReasonUpkeepNotNeeded)
->>>>>>> 7afec5cb
+		checkResults[i].IneligibilityReason = uint8(UpkeepFailureReasonUpkeepNotNeeded)
 		r.lggr.Debugf("[FeedLookup] upkeep %s block %d callback reports upkeep not needed", lookup.upkeepId, lookup.block)
 		return
 	}
 
-<<<<<<< HEAD
-	checkResults[i].IneligibilityReason = UpkeepFailureReasonNone
+	checkResults[i].IneligibilityReason = uint8(UpkeepFailureReasonNone)
 	checkResults[i].Eligible = true
 	checkResults[i].PerformData = performData
-=======
-	upkeepResults[i].IneligibilityReason = uint8(UpkeepFailureReasonNone)
-	upkeepResults[i].Eligible = true
-	upkeepResults[i].PerformData = performData
->>>>>>> 7afec5cb
 	r.lggr.Infof("[FeedLookup] upkeep %s block %d successful with perform data: %s", lookup.upkeepId, lookup.block, hexutil.Encode(performData))
 }
 
