package evm

import (
	"context"
	"crypto/hmac"
	"crypto/sha256"
	"encoding/hex"
	"encoding/json"
	"errors"
	"fmt"
	"io"
	"math/big"
	"net/http"
	"net/url"
	"strconv"
	"strings"
	"sync"
	"time"

	"github.com/avast/retry-go/v4"
	"github.com/ethereum/go-ethereum/accounts/abi"
	"github.com/ethereum/go-ethereum/accounts/abi/bind"
	"github.com/ethereum/go-ethereum/common/hexutil"
	"github.com/patrickmn/go-cache"
	"github.com/smartcontractkit/chainlink/v2/core/services/ocr2/plugins/ocr2keeper/evm21/encoding"
	ocr2keepers "github.com/smartcontractkit/ocr2keepers/pkg/v3/types"

	"github.com/smartcontractkit/chainlink/v2/core/logger"
)

const (
	applicationJson     = "application/json"
	blockNumber         = "blockNumber" // valid for v0.2
	feedIDs             = "feedIDs"     // valid for v0.3
	feedIdHex           = "feedIdHex"   // valid for v0.2
	headerAuthorization = "Authorization"
	headerContentType   = "Content-Type"
	headerTimestamp     = "X-Authorization-Timestamp"
	headerSignature     = "X-Authorization-Signature-SHA256"
	headerUpkeepId      = "X-Authorization-Upkeep-Id"
	mercuryPathV02      = "/client?"          // only used to access mercury v0.2 server
	mercuryBatchPathV03 = "/v1/reports/bulk?" // only used to access mercury v0.3 server
	retryDelay          = 500 * time.Millisecond
	timestamp           = "timestamp" // valid for v0.3
	totalAttempt        = 3
)

type MercuryVersion string

type FeedLookup struct {
	feedParamKey string
	feeds        []string
	timeParamKey string
	time         *big.Int
	extraData    []byte
	upkeepId     *big.Int
	block        uint64
}

// MercuryV02Response represents a JSON structure used by Mercury v0.2
type MercuryV02Response struct {
	ChainlinkBlob string `json:"chainlinkBlob"`
}

// MercuryV03Response represents a JSON structure used by Mercury v0.3
type MercuryV03Response struct {
	FeedID                string `json:"feedID"`
	ValidFromTimestamp    string `json:"validFromTimestamp"`
	ObservationsTimestamp string `json:"observationsTimestamp"`
	FullReport            string `json:"fullReport"`
}

type MercuryData struct {
	Index     int
	Error     error
	Retryable bool
<<<<<<< HEAD
	Bytes     []byte
	State     encoding.PipelineExecutionState
=======
	Bytes     [][]byte
	State     PipelineExecutionState
>>>>>>> f079fdf4
}

// AdminOffchainConfig represents the administrative offchain config for each upkeep. It can be set by s_upkeepManager
// role on the registry. Upkeeps allowed to use Mercury server will have this set to true.
type AdminOffchainConfig struct {
	MercuryEnabled bool `json:"mercuryEnabled"`
}

// feedLookup looks through check upkeep results looking for any that need off chain lookup
func (r *EvmRegistry) feedLookup(ctx context.Context, checkResults []ocr2keepers.CheckResult) []ocr2keepers.CheckResult {
	lggr := r.lggr.With("where", "FeedLookup")
	lookups := map[int]*FeedLookup{}
	for i, res := range checkResults {
		if res.IneligibilityReason != uint8(encoding.UpkeepFailureReasonTargetCheckReverted) {
			continue
		}

		block := big.NewInt(int64(res.Trigger.BlockNumber))
		upkeepId := res.UpkeepID

		opts := r.buildCallOpts(ctx, block)

		state, retryable, allowed, err := r.allowedToUseMercury(opts, upkeepId.BigInt())
		if err != nil {
			lggr.Warnf("upkeep %s block %d failed to query mercury allow list: %s", upkeepId, block, err)
			checkResults[i].PipelineExecutionState = uint8(state)
			checkResults[i].Retryable = retryable
			continue
		}

		if !allowed {
<<<<<<< HEAD
			r.lggr.Warnf("[FeedLookup] upkeep %s block %d NOT allowed to query Mercury server", upkeepId, block)
			checkResults[i].IneligibilityReason = uint8(encoding.UpkeepFailureReasonMercuryAccessNotAllowed)
=======
			lggr.Warnf("upkeep %s block %d NOT allowed to query Mercury server", upkeepId, block)
			checkResults[i].IneligibilityReason = uint8(UpkeepFailureReasonMercuryAccessNotAllowed)
>>>>>>> f079fdf4
			checkResults[i].Retryable = retryable
			continue
		}

		lggr.Infof("upkeep %s block %d decodeFeedLookup performData=%s", upkeepId, block, hexutil.Encode(checkResults[i].PerformData))
		state, lookup, err := r.decodeFeedLookup(res.PerformData)
		if err != nil {
			lggr.Warnf("upkeep %s block %d decodeFeedLookup: %v", upkeepId, block, err)
			checkResults[i].PipelineExecutionState = uint8(state)
			continue
		}
		lookup.upkeepId = upkeepId.BigInt()
		// the block here is exclusively used to call checkCallback at this block, not to be confused with the block number
		// in the revert for mercury v0.2, which is denoted by time in the struct bc starting from v0.3, only timestamp will be supported
		lookup.block = uint64(block.Int64())
		lggr.Infof("upkeep %s block %d decodeFeedLookup feedKey=%s timeKey=%s feeds=%v time=%s extraData=%s", upkeepId, block, lookup.feedParamKey, lookup.timeParamKey, lookup.feeds, lookup.time, hexutil.Encode(lookup.extraData))
		lookups[i] = lookup
	}

	var wg sync.WaitGroup
	for i, lookup := range lookups {
		wg.Add(1)
		go r.doLookup(ctx, &wg, lookup, i, checkResults, lggr)
	}
	wg.Wait()

	// don't surface error to plugin bc FeedLookup process should be self-contained.
	return checkResults
}

func (r *EvmRegistry) doLookup(ctx context.Context, wg *sync.WaitGroup, lookup *FeedLookup, i int, checkResults []ocr2keepers.CheckResult, lggr logger.Logger) {
	defer wg.Done()

	state, values, retryable, err := r.doMercuryRequest(ctx, lookup, lggr)
	if err != nil {
		lggr.Errorf("upkeep %s retryable %v doMercuryRequest: %v", lookup.upkeepId, retryable, err)
		checkResults[i].Retryable = retryable
		checkResults[i].PipelineExecutionState = uint8(state)
		return
	}
	for j, v := range values {
		lggr.Infof("checkCallback values[%d]=%s", j, hexutil.Encode(v))
	}

	state, retryable, mercuryBytes, err := r.checkCallback(ctx, values, lookup)
	if err != nil {
		lggr.Errorf("upkeep %s block %d checkCallback err: %v", lookup.upkeepId, lookup.block, err)
		checkResults[i].Retryable = retryable
		checkResults[i].PipelineExecutionState = uint8(state)
		return
	}
	lggr.Infof("checkCallback mercuryBytes=%s", hexutil.Encode(mercuryBytes))

	state, needed, performData, failureReason, _, err := r.packer.UnpackCheckCallbackResult(mercuryBytes)
	if err != nil {
		lggr.Errorf("upkeep %s block %d UnpackCheckCallbackResult err: %v", lookup.upkeepId, lookup.block, err)
		checkResults[i].PipelineExecutionState = uint8(state)
		return
	}

<<<<<<< HEAD
	if failureReason == uint8(encoding.UpkeepFailureReasonMercuryCallbackReverted) {
		checkResults[i].IneligibilityReason = uint8(encoding.UpkeepFailureReasonMercuryCallbackReverted)
		r.lggr.Debugf("[FeedLookup] upkeep %s block %d mercury callback reverts", lookup.upkeepId, lookup.block)
=======
	if failureReason == uint8(UpkeepFailureReasonMercuryCallbackReverted) {
		checkResults[i].IneligibilityReason = uint8(UpkeepFailureReasonMercuryCallbackReverted)
		lggr.Debugf("upkeep %s block %d mercury callback reverts", lookup.upkeepId, lookup.block)
>>>>>>> f079fdf4
		return
	}

	if !needed {
<<<<<<< HEAD
		checkResults[i].IneligibilityReason = uint8(encoding.UpkeepFailureReasonUpkeepNotNeeded)
		r.lggr.Debugf("[FeedLookup] upkeep %s block %d callback reports upkeep not needed", lookup.upkeepId, lookup.block)
=======
		checkResults[i].IneligibilityReason = uint8(UpkeepFailureReasonUpkeepNotNeeded)
		lggr.Debugf("upkeep %s block %d callback reports upkeep not needed", lookup.upkeepId, lookup.block)
>>>>>>> f079fdf4
		return
	}

	checkResults[i].IneligibilityReason = uint8(encoding.UpkeepFailureReasonNone)
	checkResults[i].Eligible = true
	checkResults[i].PerformData = performData
	lggr.Infof("upkeep %s block %d successful with perform data: %s", lookup.upkeepId, lookup.block, hexutil.Encode(performData))
}

// allowedToUseMercury retrieves upkeep's administrative offchain config and decode a mercuryEnabled bool to indicate if
// this upkeep is allowed to use Mercury service.
func (r *EvmRegistry) allowedToUseMercury(opts *bind.CallOpts, upkeepId *big.Int) (state encoding.PipelineExecutionState, retryable bool, allow bool, err error) {
	allowed, ok := r.mercury.allowListCache.Get(upkeepId.String())
	if ok {
		return encoding.NoPipelineError, false, allowed.(bool), nil
	}

	cfg, err := r.registry.GetUpkeepPrivilegeConfig(opts, upkeepId)
	if err != nil {
		return encoding.RpcFlakyFailure, true, false, fmt.Errorf("failed to get upkeep privilege config for upkeep ID %s: %v", upkeepId, err)
	}

	var a AdminOffchainConfig
	err = json.Unmarshal(cfg, &a)
	if err != nil {
		return encoding.MercuryUnmarshalError, false, false, fmt.Errorf("failed to unmarshal privilege config for upkeep ID %s: %v", upkeepId, err)
	}
	r.mercury.allowListCache.Set(upkeepId.String(), a.MercuryEnabled, cache.DefaultExpiration)
	return encoding.NoPipelineError, false, a.MercuryEnabled, nil
}

// decodeFeedLookup decodes the revert error FeedLookup(string feedParamKey, string[] feeds, string feedParamKey, uint256 time, byte[] extraData)
func (r *EvmRegistry) decodeFeedLookup(data []byte) (encoding.PipelineExecutionState, *FeedLookup, error) {
	e := r.mercury.abi.Errors["FeedLookup"]
	unpack, err := e.Unpack(data)
	if err != nil {
		return encoding.PackUnpackDecodeFailed, nil, fmt.Errorf("unpack error: %w", err)
	}
	errorParameters := unpack.([]interface{})

	return encoding.NoPipelineError, &FeedLookup{
		feedParamKey: *abi.ConvertType(errorParameters[0], new(string)).(*string),
		feeds:        *abi.ConvertType(errorParameters[1], new([]string)).(*[]string),
		timeParamKey: *abi.ConvertType(errorParameters[2], new(string)).(*string),
		time:         *abi.ConvertType(errorParameters[3], new(*big.Int)).(**big.Int),
		extraData:    *abi.ConvertType(errorParameters[4], new([]byte)).(*[]byte),
	}, nil
}

func (r *EvmRegistry) checkCallback(ctx context.Context, values [][]byte, lookup *FeedLookup) (encoding.PipelineExecutionState, bool, hexutil.Bytes, error) {
	payload, err := r.abi.Pack("checkCallback", lookup.upkeepId, values, lookup.extraData)
	if err != nil {
		return encoding.PackUnpackDecodeFailed, false, nil, err
	}

	var b hexutil.Bytes
	args := map[string]interface{}{
		"to":   r.addr.Hex(),
		"data": hexutil.Bytes(payload),
	}

	// call checkCallback function at the block which OCR3 has agreed upon
	err = r.client.CallContext(ctx, &b, "eth_call", args, hexutil.EncodeUint64(lookup.block))
	if err != nil {
		return encoding.RpcFlakyFailure, true, nil, err
	}
	return encoding.NoPipelineError, false, b, nil
}

// doMercuryRequest sends requests to Mercury API to retrieve ChainlinkBlob.
<<<<<<< HEAD
func (r *EvmRegistry) doMercuryRequest(ctx context.Context, ml *FeedLookup) (encoding.PipelineExecutionState, [][]byte, bool, error) {
=======
func (r *EvmRegistry) doMercuryRequest(ctx context.Context, ml *FeedLookup, lggr logger.Logger) (PipelineExecutionState, [][]byte, bool, error) {
	var isMercuryV03 bool
>>>>>>> f079fdf4
	resultLen := len(ml.feeds)
	ch := make(chan MercuryData, resultLen)
	if ml.feedParamKey == feedIdHex && ml.timeParamKey == blockNumber {
		// only mercury v0.2
		for i := range ml.feeds {
			go r.singleFeedRequest(ctx, ch, i, ml, lggr)
		}
	} else if ml.feedParamKey == feedIDs && ml.timeParamKey == timestamp {
		// only mercury v0.3
		resultLen = 1
		isMercuryV03 = true
		ch = make(chan MercuryData, resultLen)
		go r.multiFeedsRequest(ctx, ch, ml, lggr)
	} else {
		return encoding.InvalidRevertDataInput, nil, false, fmt.Errorf("invalid label combination: feed param key %s and time param key %s", ml.feedParamKey, ml.timeParamKey)
	}

	var reqErr error
	results := make([][]byte, len(ml.feeds))
	retryable := true
	allSuccess := true
<<<<<<< HEAD
	// use the last execution error as the state, if no execution errors, state will be no error
	state := encoding.NoPipelineError
	for i := 0; i < len(results); i++ {
=======
	// in v0.2, use the last execution error as the state, if no execution errors, state will be no error
	state := NoPipelineError
	for i := 0; i < resultLen; i++ {
>>>>>>> f079fdf4
		m := <-ch
		if m.Error != nil {
			reqErr = errors.Join(reqErr, m.Error)
			retryable = retryable && m.Retryable
			allSuccess = false
			if m.State != encoding.NoPipelineError {
				state = m.State
			}
			continue
		}
		if isMercuryV03 {
			results = m.Bytes
		} else {
			results[m.Index] = m.Bytes[0]
		}
	}
	lggr.Debugf("upkeep %s retryable %s reqErr %w", ml.upkeepId.String(), retryable && !allSuccess, reqErr)
	// only retry when not all successful AND none are not retryable
	return state, results, retryable && !allSuccess, reqErr
}

// singleFeedRequest sends a v0.2 Mercury request for a single feed report.
func (r *EvmRegistry) singleFeedRequest(ctx context.Context, ch chan<- MercuryData, index int, ml *FeedLookup, lggr logger.Logger) {
	q := url.Values{
		ml.feedParamKey: {ml.feeds[index]},
		ml.timeParamKey: {ml.time.String()},
	}
	mercuryURL := r.mercury.cred.URL
	reqUrl := fmt.Sprintf("%s%s%s", mercuryURL, mercuryPathV02, q.Encode())
	lggr.Debugf("request URL: %s", reqUrl)

	req, err := http.NewRequestWithContext(ctx, http.MethodGet, reqUrl, nil)
	if err != nil {
		ch <- MercuryData{Index: index, Error: err, Retryable: false, State: encoding.InvalidMercuryRequest}
		return
	}

	ts := time.Now().UTC().UnixMilli()
	signature := r.generateHMAC(http.MethodGet, mercuryPathV02+q.Encode(), []byte{}, r.mercury.cred.Username, r.mercury.cred.Password, ts)
	req.Header.Set(headerContentType, applicationJson)
	req.Header.Set(headerAuthorization, r.mercury.cred.Username)
	req.Header.Set(headerTimestamp, strconv.FormatInt(ts, 10))
	req.Header.Set(headerSignature, signature)

	// in the case of multiple retries here, use the last attempt's data
	state := encoding.NoPipelineError
	retryable := false
	sent := false
	retryErr := retry.Do(
		func() error {
			retryable = false
			resp, err1 := r.hc.Do(req)
			if err1 != nil {
				lggr.Warnf("upkeep %s block %s GET request fails for feed %s: %v", ml.upkeepId.String(), ml.time.String(), ml.feeds[index], err1)
				retryable = true
				state = encoding.MercuryFlakyFailure
				return err1
			}
			defer resp.Body.Close()
			body, err1 := io.ReadAll(resp.Body)
			if err1 != nil {
				retryable = false
<<<<<<< HEAD
				state = encoding.FailedToReadMercuryResponse
=======
				state = FailedToDecodeMercuryResponse
>>>>>>> f079fdf4
				return err1
			}

			if resp.StatusCode == http.StatusNotFound || resp.StatusCode == http.StatusInternalServerError {
				lggr.Warnf("upkeep %s block %s received status code %d for feed %s", ml.upkeepId.String(), ml.time.String(), resp.StatusCode, ml.feeds[index])
				retryable = true
				state = encoding.MercuryFlakyFailure
				return errors.New(strconv.FormatInt(int64(resp.StatusCode), 10))
			} else if resp.StatusCode != http.StatusOK {
				retryable = false
				state = encoding.InvalidMercuryRequest
				return fmt.Errorf("FeedLookup upkeep %s block %s received status code %d for feed %s", ml.upkeepId.String(), ml.time.String(), resp.StatusCode, ml.feeds[index])
			}

			var m MercuryV02Response
			err1 = json.Unmarshal(body, &m)
			if err1 != nil {
				lggr.Warnf("upkeep %s block %s failed to unmarshal body to MercuryV02Response for feed %s: %v", ml.upkeepId.String(), ml.time.String(), ml.feeds[index], err1)
				retryable = false
				state = encoding.MercuryUnmarshalError
				return err1
			}
			blobBytes, err1 := hexutil.Decode(m.ChainlinkBlob)
			if err1 != nil {
				lggr.Warnf("upkeep %s block %s failed to decode chainlinkBlob %s for feed %s: %v", ml.upkeepId.String(), ml.time.String(), m.ChainlinkBlob, ml.feeds[index], err1)
				retryable = false
<<<<<<< HEAD
				state = encoding.FailedToReadMercuryResponse
=======
				state = FailedToDecodeMercuryResponse
>>>>>>> f079fdf4
				return err1
			}
			ch <- MercuryData{
				Index:     index,
				Bytes:     [][]byte{blobBytes},
				Retryable: false,
				State:     encoding.NoPipelineError,
			}
			sent = true
			return nil
		},
		// only retry when the error is 404 Not Found or 500 Internal Server Error
		retry.RetryIf(func(err error) bool {
			return err.Error() == fmt.Sprintf("%d", http.StatusNotFound) || err.Error() == fmt.Sprintf("%d", http.StatusInternalServerError)
		}),
		retry.Context(ctx),
		retry.Delay(retryDelay),
		retry.Attempts(totalAttempt))

	if !sent {
		md := MercuryData{
			Index:     index,
			Bytes:     [][]byte{},
			Retryable: retryable,
			Error:     retryErr,
			State:     state,
		}
		ch <- md
	}
}

// multiFeedsRequest sends a Mercury v0.3 request for a multi-feed report
func (r *EvmRegistry) multiFeedsRequest(ctx context.Context, ch chan<- MercuryData, ml *FeedLookup, lggr logger.Logger) {
	q := url.Values{
		feedIDs:   {strings.Join(ml.feeds, ",")},
		timestamp: {ml.time.String()},
	}

	reqUrl := fmt.Sprintf("%s%s%s", r.mercury.cred.URL, mercuryBatchPathV03, q.Encode())
	lggr.Debugf("request URL: %s", reqUrl)

	req, err := http.NewRequestWithContext(ctx, http.MethodGet, reqUrl, nil)
	if err != nil {
		ch <- MercuryData{Index: 0, Error: err, Retryable: false, State: encoding.InvalidMercuryRequest}
		return
	}

	ts := time.Now().UTC().UnixMilli()
	signature := r.generateHMAC(http.MethodGet, mercuryBatchPathV03+q.Encode(), []byte{}, r.mercury.cred.Username, r.mercury.cred.Password, ts)
	req.Header.Set(headerContentType, applicationJson)
	// username here is often referred to as user id
	req.Header.Set(headerAuthorization, r.mercury.cred.Username)
	req.Header.Set(headerTimestamp, strconv.FormatInt(ts, 10))
	req.Header.Set(headerSignature, signature)
	// mercury will inspect authorization headers above to make sure this user (in automation's context, this node) is eligible to access mercury
	// and if it has an automation role. it will then look at this upkeep id to check if it has access to all the requested feeds.
	req.Header.Set(headerUpkeepId, ml.upkeepId.String())

	// in the case of multiple retries here, use the last attempt's data
	state := encoding.NoPipelineError
	retryable := false
	sent := false
	retryErr := retry.Do(
		func() error {
			retryable = false
			resp, err1 := r.hc.Do(req)
			if err1 != nil {
				lggr.Warnf("upkeep %s block %s GET request fails for multi feed: %v", ml.upkeepId.String(), ml.time.String(), err1)
				retryable = true
				state = encoding.MercuryFlakyFailure
				return err1
			}
			defer resp.Body.Close()
			body, err1 := io.ReadAll(resp.Body)
			if err1 != nil {
				retryable = false
<<<<<<< HEAD
				state = encoding.FailedToReadMercuryResponse
=======
				state = FailedToDecodeMercuryResponse
>>>>>>> f079fdf4
				return err1
			}

			if resp.StatusCode == http.StatusNotFound || resp.StatusCode == http.StatusInternalServerError {
				lggr.Warnf("upkeep %s block %s received status code %d for multi feed", ml.upkeepId.String(), ml.time.String(), resp.StatusCode)
				retryable = true
				state = encoding.MercuryFlakyFailure
				return errors.New(strconv.FormatInt(int64(resp.StatusCode), 10))
			} else if resp.StatusCode != http.StatusOK {
				retryable = false
				state = encoding.InvalidMercuryRequest
				return fmt.Errorf("FeedLookup upkeep %s block %s received status code %d for multi feed", ml.upkeepId.String(), ml.time.String(), resp.StatusCode)
			}

			var responses []MercuryV03Response
			err1 = json.Unmarshal(body, &responses)
			if err1 != nil {
				lggr.Warnf("upkeep %s block %s failed to unmarshal body to MercuryV03Response for multi feed: %v", ml.upkeepId.String(), ml.time.String(), err1)
				retryable = false
				state = encoding.MercuryUnmarshalError
				return err1
			}
<<<<<<< HEAD
			blobBytes, err1 := hexutil.Decode(m.ChainlinkBlob)
			if err1 != nil {
				r.lggr.Warnf("FeedLookup upkeep %s block %s failed to decode chainlinkBlob %s for multi feed: %v", ml.upkeepId.String(), ml.time.String(), m.ChainlinkBlob, err1)
				retryable = false
				state = encoding.FailedToReadMercuryResponse
				return err1
=======
			var reportBytes [][]byte
			var b []byte
			for _, rsp := range responses {
				b, err1 = hexutil.Decode(rsp.FullReport)
				if err1 != nil {
					lggr.Warnf("upkeep %s block %s failed to decode reportBlob %s for multi feed: %v", ml.upkeepId.String(), ml.time.String(), rsp.FullReport, err1)
					retryable = false
					state = FailedToDecodeMercuryResponse
					return err1
				}
				reportBytes = append(reportBytes, b)
>>>>>>> f079fdf4
			}
			ch <- MercuryData{
				Index:     0,
				Bytes:     reportBytes,
				Retryable: false,
				State:     encoding.NoPipelineError,
			}
			sent = true
			return nil
		},
		// only retry when the error is 404 Not Found or 500 Internal Server Error
		retry.RetryIf(func(err error) bool {
			return err.Error() == fmt.Sprintf("%d", http.StatusNotFound) || err.Error() == fmt.Sprintf("%d", http.StatusInternalServerError)
		}),
		retry.Context(ctx),
		retry.Delay(retryDelay),
		retry.Attempts(totalAttempt))

	if !sent {
		md := MercuryData{
			Index:     0,
			Bytes:     [][]byte{},
			Retryable: retryable,
			Error:     retryErr,
			State:     state,
		}
		ch <- md
	}
}

// generateHMAC calculates a user HMAC for Mercury server authentication.
func (r *EvmRegistry) generateHMAC(method string, path string, body []byte, clientId string, secret string, ts int64) string {
	bodyHash := sha256.New()
	bodyHash.Write(body)
	hashString := fmt.Sprintf("%s %s %s %s %d",
		method,
		path,
		hex.EncodeToString(bodyHash.Sum(nil)),
		clientId,
		ts)
	signedMessage := hmac.New(sha256.New, []byte(secret))
	signedMessage.Write([]byte(hashString))
	userHmac := hex.EncodeToString(signedMessage.Sum(nil))
	return userHmac
}<|MERGE_RESOLUTION|>--- conflicted
+++ resolved
@@ -22,7 +22,6 @@
 	"github.com/ethereum/go-ethereum/accounts/abi/bind"
 	"github.com/ethereum/go-ethereum/common/hexutil"
 	"github.com/patrickmn/go-cache"
-	"github.com/smartcontractkit/chainlink/v2/core/services/ocr2/plugins/ocr2keeper/evm21/encoding"
 	ocr2keepers "github.com/smartcontractkit/ocr2keepers/pkg/v3/types"
 
 	"github.com/smartcontractkit/chainlink/v2/core/logger"
@@ -74,13 +73,8 @@
 	Index     int
 	Error     error
 	Retryable bool
-<<<<<<< HEAD
-	Bytes     []byte
-	State     encoding.PipelineExecutionState
-=======
 	Bytes     [][]byte
 	State     PipelineExecutionState
->>>>>>> f079fdf4
 }
 
 // AdminOffchainConfig represents the administrative offchain config for each upkeep. It can be set by s_upkeepManager
@@ -94,7 +88,7 @@
 	lggr := r.lggr.With("where", "FeedLookup")
 	lookups := map[int]*FeedLookup{}
 	for i, res := range checkResults {
-		if res.IneligibilityReason != uint8(encoding.UpkeepFailureReasonTargetCheckReverted) {
+		if res.IneligibilityReason != uint8(UpkeepFailureReasonTargetCheckReverted) {
 			continue
 		}
 
@@ -112,13 +106,8 @@
 		}
 
 		if !allowed {
-<<<<<<< HEAD
-			r.lggr.Warnf("[FeedLookup] upkeep %s block %d NOT allowed to query Mercury server", upkeepId, block)
-			checkResults[i].IneligibilityReason = uint8(encoding.UpkeepFailureReasonMercuryAccessNotAllowed)
-=======
 			lggr.Warnf("upkeep %s block %d NOT allowed to query Mercury server", upkeepId, block)
 			checkResults[i].IneligibilityReason = uint8(UpkeepFailureReasonMercuryAccessNotAllowed)
->>>>>>> f079fdf4
 			checkResults[i].Retryable = retryable
 			continue
 		}
@@ -179,30 +168,19 @@
 		return
 	}
 
-<<<<<<< HEAD
-	if failureReason == uint8(encoding.UpkeepFailureReasonMercuryCallbackReverted) {
-		checkResults[i].IneligibilityReason = uint8(encoding.UpkeepFailureReasonMercuryCallbackReverted)
-		r.lggr.Debugf("[FeedLookup] upkeep %s block %d mercury callback reverts", lookup.upkeepId, lookup.block)
-=======
 	if failureReason == uint8(UpkeepFailureReasonMercuryCallbackReverted) {
 		checkResults[i].IneligibilityReason = uint8(UpkeepFailureReasonMercuryCallbackReverted)
 		lggr.Debugf("upkeep %s block %d mercury callback reverts", lookup.upkeepId, lookup.block)
->>>>>>> f079fdf4
 		return
 	}
 
 	if !needed {
-<<<<<<< HEAD
-		checkResults[i].IneligibilityReason = uint8(encoding.UpkeepFailureReasonUpkeepNotNeeded)
-		r.lggr.Debugf("[FeedLookup] upkeep %s block %d callback reports upkeep not needed", lookup.upkeepId, lookup.block)
-=======
 		checkResults[i].IneligibilityReason = uint8(UpkeepFailureReasonUpkeepNotNeeded)
 		lggr.Debugf("upkeep %s block %d callback reports upkeep not needed", lookup.upkeepId, lookup.block)
->>>>>>> f079fdf4
-		return
-	}
-
-	checkResults[i].IneligibilityReason = uint8(encoding.UpkeepFailureReasonNone)
+		return
+	}
+
+	checkResults[i].IneligibilityReason = uint8(UpkeepFailureReasonNone)
 	checkResults[i].Eligible = true
 	checkResults[i].PerformData = performData
 	lggr.Infof("upkeep %s block %d successful with perform data: %s", lookup.upkeepId, lookup.block, hexutil.Encode(performData))
@@ -210,36 +188,36 @@
 
 // allowedToUseMercury retrieves upkeep's administrative offchain config and decode a mercuryEnabled bool to indicate if
 // this upkeep is allowed to use Mercury service.
-func (r *EvmRegistry) allowedToUseMercury(opts *bind.CallOpts, upkeepId *big.Int) (state encoding.PipelineExecutionState, retryable bool, allow bool, err error) {
+func (r *EvmRegistry) allowedToUseMercury(opts *bind.CallOpts, upkeepId *big.Int) (state PipelineExecutionState, retryable bool, allow bool, err error) {
 	allowed, ok := r.mercury.allowListCache.Get(upkeepId.String())
 	if ok {
-		return encoding.NoPipelineError, false, allowed.(bool), nil
+		return NoPipelineError, false, allowed.(bool), nil
 	}
 
 	cfg, err := r.registry.GetUpkeepPrivilegeConfig(opts, upkeepId)
 	if err != nil {
-		return encoding.RpcFlakyFailure, true, false, fmt.Errorf("failed to get upkeep privilege config for upkeep ID %s: %v", upkeepId, err)
+		return RpcFlakyFailure, true, false, fmt.Errorf("failed to get upkeep privilege config for upkeep ID %s: %v", upkeepId, err)
 	}
 
 	var a AdminOffchainConfig
 	err = json.Unmarshal(cfg, &a)
 	if err != nil {
-		return encoding.MercuryUnmarshalError, false, false, fmt.Errorf("failed to unmarshal privilege config for upkeep ID %s: %v", upkeepId, err)
+		return MercuryUnmarshalError, false, false, fmt.Errorf("failed to unmarshal privilege config for upkeep ID %s: %v", upkeepId, err)
 	}
 	r.mercury.allowListCache.Set(upkeepId.String(), a.MercuryEnabled, cache.DefaultExpiration)
-	return encoding.NoPipelineError, false, a.MercuryEnabled, nil
+	return NoPipelineError, false, a.MercuryEnabled, nil
 }
 
 // decodeFeedLookup decodes the revert error FeedLookup(string feedParamKey, string[] feeds, string feedParamKey, uint256 time, byte[] extraData)
-func (r *EvmRegistry) decodeFeedLookup(data []byte) (encoding.PipelineExecutionState, *FeedLookup, error) {
+func (r *EvmRegistry) decodeFeedLookup(data []byte) (PipelineExecutionState, *FeedLookup, error) {
 	e := r.mercury.abi.Errors["FeedLookup"]
 	unpack, err := e.Unpack(data)
 	if err != nil {
-		return encoding.PackUnpackDecodeFailed, nil, fmt.Errorf("unpack error: %w", err)
+		return PackUnpackDecodeFailed, nil, fmt.Errorf("unpack error: %w", err)
 	}
 	errorParameters := unpack.([]interface{})
 
-	return encoding.NoPipelineError, &FeedLookup{
+	return NoPipelineError, &FeedLookup{
 		feedParamKey: *abi.ConvertType(errorParameters[0], new(string)).(*string),
 		feeds:        *abi.ConvertType(errorParameters[1], new([]string)).(*[]string),
 		timeParamKey: *abi.ConvertType(errorParameters[2], new(string)).(*string),
@@ -248,10 +226,10 @@
 	}, nil
 }
 
-func (r *EvmRegistry) checkCallback(ctx context.Context, values [][]byte, lookup *FeedLookup) (encoding.PipelineExecutionState, bool, hexutil.Bytes, error) {
+func (r *EvmRegistry) checkCallback(ctx context.Context, values [][]byte, lookup *FeedLookup) (PipelineExecutionState, bool, hexutil.Bytes, error) {
 	payload, err := r.abi.Pack("checkCallback", lookup.upkeepId, values, lookup.extraData)
 	if err != nil {
-		return encoding.PackUnpackDecodeFailed, false, nil, err
+		return PackUnpackDecodeFailed, false, nil, err
 	}
 
 	var b hexutil.Bytes
@@ -263,18 +241,14 @@
 	// call checkCallback function at the block which OCR3 has agreed upon
 	err = r.client.CallContext(ctx, &b, "eth_call", args, hexutil.EncodeUint64(lookup.block))
 	if err != nil {
-		return encoding.RpcFlakyFailure, true, nil, err
-	}
-	return encoding.NoPipelineError, false, b, nil
+		return RpcFlakyFailure, true, nil, err
+	}
+	return NoPipelineError, false, b, nil
 }
 
 // doMercuryRequest sends requests to Mercury API to retrieve ChainlinkBlob.
-<<<<<<< HEAD
-func (r *EvmRegistry) doMercuryRequest(ctx context.Context, ml *FeedLookup) (encoding.PipelineExecutionState, [][]byte, bool, error) {
-=======
 func (r *EvmRegistry) doMercuryRequest(ctx context.Context, ml *FeedLookup, lggr logger.Logger) (PipelineExecutionState, [][]byte, bool, error) {
 	var isMercuryV03 bool
->>>>>>> f079fdf4
 	resultLen := len(ml.feeds)
 	ch := make(chan MercuryData, resultLen)
 	if ml.feedParamKey == feedIdHex && ml.timeParamKey == blockNumber {
@@ -289,28 +263,22 @@
 		ch = make(chan MercuryData, resultLen)
 		go r.multiFeedsRequest(ctx, ch, ml, lggr)
 	} else {
-		return encoding.InvalidRevertDataInput, nil, false, fmt.Errorf("invalid label combination: feed param key %s and time param key %s", ml.feedParamKey, ml.timeParamKey)
+		return InvalidRevertDataInput, nil, false, fmt.Errorf("invalid label combination: feed param key %s and time param key %s", ml.feedParamKey, ml.timeParamKey)
 	}
 
 	var reqErr error
 	results := make([][]byte, len(ml.feeds))
 	retryable := true
 	allSuccess := true
-<<<<<<< HEAD
-	// use the last execution error as the state, if no execution errors, state will be no error
-	state := encoding.NoPipelineError
-	for i := 0; i < len(results); i++ {
-=======
 	// in v0.2, use the last execution error as the state, if no execution errors, state will be no error
 	state := NoPipelineError
 	for i := 0; i < resultLen; i++ {
->>>>>>> f079fdf4
 		m := <-ch
 		if m.Error != nil {
 			reqErr = errors.Join(reqErr, m.Error)
 			retryable = retryable && m.Retryable
 			allSuccess = false
-			if m.State != encoding.NoPipelineError {
+			if m.State != NoPipelineError {
 				state = m.State
 			}
 			continue
@@ -338,7 +306,7 @@
 
 	req, err := http.NewRequestWithContext(ctx, http.MethodGet, reqUrl, nil)
 	if err != nil {
-		ch <- MercuryData{Index: index, Error: err, Retryable: false, State: encoding.InvalidMercuryRequest}
+		ch <- MercuryData{Index: index, Error: err, Retryable: false, State: InvalidMercuryRequest}
 		return
 	}
 
@@ -350,7 +318,7 @@
 	req.Header.Set(headerSignature, signature)
 
 	// in the case of multiple retries here, use the last attempt's data
-	state := encoding.NoPipelineError
+	state := NoPipelineError
 	retryable := false
 	sent := false
 	retryErr := retry.Do(
@@ -360,29 +328,25 @@
 			if err1 != nil {
 				lggr.Warnf("upkeep %s block %s GET request fails for feed %s: %v", ml.upkeepId.String(), ml.time.String(), ml.feeds[index], err1)
 				retryable = true
-				state = encoding.MercuryFlakyFailure
+				state = MercuryFlakyFailure
 				return err1
 			}
 			defer resp.Body.Close()
 			body, err1 := io.ReadAll(resp.Body)
 			if err1 != nil {
 				retryable = false
-<<<<<<< HEAD
-				state = encoding.FailedToReadMercuryResponse
-=======
 				state = FailedToDecodeMercuryResponse
->>>>>>> f079fdf4
 				return err1
 			}
 
 			if resp.StatusCode == http.StatusNotFound || resp.StatusCode == http.StatusInternalServerError {
 				lggr.Warnf("upkeep %s block %s received status code %d for feed %s", ml.upkeepId.String(), ml.time.String(), resp.StatusCode, ml.feeds[index])
 				retryable = true
-				state = encoding.MercuryFlakyFailure
+				state = MercuryFlakyFailure
 				return errors.New(strconv.FormatInt(int64(resp.StatusCode), 10))
 			} else if resp.StatusCode != http.StatusOK {
 				retryable = false
-				state = encoding.InvalidMercuryRequest
+				state = InvalidMercuryRequest
 				return fmt.Errorf("FeedLookup upkeep %s block %s received status code %d for feed %s", ml.upkeepId.String(), ml.time.String(), resp.StatusCode, ml.feeds[index])
 			}
 
@@ -391,25 +355,21 @@
 			if err1 != nil {
 				lggr.Warnf("upkeep %s block %s failed to unmarshal body to MercuryV02Response for feed %s: %v", ml.upkeepId.String(), ml.time.String(), ml.feeds[index], err1)
 				retryable = false
-				state = encoding.MercuryUnmarshalError
+				state = MercuryUnmarshalError
 				return err1
 			}
 			blobBytes, err1 := hexutil.Decode(m.ChainlinkBlob)
 			if err1 != nil {
 				lggr.Warnf("upkeep %s block %s failed to decode chainlinkBlob %s for feed %s: %v", ml.upkeepId.String(), ml.time.String(), m.ChainlinkBlob, ml.feeds[index], err1)
 				retryable = false
-<<<<<<< HEAD
-				state = encoding.FailedToReadMercuryResponse
-=======
 				state = FailedToDecodeMercuryResponse
->>>>>>> f079fdf4
 				return err1
 			}
 			ch <- MercuryData{
 				Index:     index,
 				Bytes:     [][]byte{blobBytes},
 				Retryable: false,
-				State:     encoding.NoPipelineError,
+				State:     NoPipelineError,
 			}
 			sent = true
 			return nil
@@ -446,7 +406,7 @@
 
 	req, err := http.NewRequestWithContext(ctx, http.MethodGet, reqUrl, nil)
 	if err != nil {
-		ch <- MercuryData{Index: 0, Error: err, Retryable: false, State: encoding.InvalidMercuryRequest}
+		ch <- MercuryData{Index: 0, Error: err, Retryable: false, State: InvalidMercuryRequest}
 		return
 	}
 
@@ -462,7 +422,7 @@
 	req.Header.Set(headerUpkeepId, ml.upkeepId.String())
 
 	// in the case of multiple retries here, use the last attempt's data
-	state := encoding.NoPipelineError
+	state := NoPipelineError
 	retryable := false
 	sent := false
 	retryErr := retry.Do(
@@ -472,29 +432,25 @@
 			if err1 != nil {
 				lggr.Warnf("upkeep %s block %s GET request fails for multi feed: %v", ml.upkeepId.String(), ml.time.String(), err1)
 				retryable = true
-				state = encoding.MercuryFlakyFailure
+				state = MercuryFlakyFailure
 				return err1
 			}
 			defer resp.Body.Close()
 			body, err1 := io.ReadAll(resp.Body)
 			if err1 != nil {
 				retryable = false
-<<<<<<< HEAD
-				state = encoding.FailedToReadMercuryResponse
-=======
 				state = FailedToDecodeMercuryResponse
->>>>>>> f079fdf4
 				return err1
 			}
 
 			if resp.StatusCode == http.StatusNotFound || resp.StatusCode == http.StatusInternalServerError {
 				lggr.Warnf("upkeep %s block %s received status code %d for multi feed", ml.upkeepId.String(), ml.time.String(), resp.StatusCode)
 				retryable = true
-				state = encoding.MercuryFlakyFailure
+				state = MercuryFlakyFailure
 				return errors.New(strconv.FormatInt(int64(resp.StatusCode), 10))
 			} else if resp.StatusCode != http.StatusOK {
 				retryable = false
-				state = encoding.InvalidMercuryRequest
+				state = InvalidMercuryRequest
 				return fmt.Errorf("FeedLookup upkeep %s block %s received status code %d for multi feed", ml.upkeepId.String(), ml.time.String(), resp.StatusCode)
 			}
 
@@ -503,17 +459,9 @@
 			if err1 != nil {
 				lggr.Warnf("upkeep %s block %s failed to unmarshal body to MercuryV03Response for multi feed: %v", ml.upkeepId.String(), ml.time.String(), err1)
 				retryable = false
-				state = encoding.MercuryUnmarshalError
-				return err1
-			}
-<<<<<<< HEAD
-			blobBytes, err1 := hexutil.Decode(m.ChainlinkBlob)
-			if err1 != nil {
-				r.lggr.Warnf("FeedLookup upkeep %s block %s failed to decode chainlinkBlob %s for multi feed: %v", ml.upkeepId.String(), ml.time.String(), m.ChainlinkBlob, err1)
-				retryable = false
-				state = encoding.FailedToReadMercuryResponse
-				return err1
-=======
+				state = MercuryUnmarshalError
+				return err1
+			}
 			var reportBytes [][]byte
 			var b []byte
 			for _, rsp := range responses {
@@ -525,13 +473,12 @@
 					return err1
 				}
 				reportBytes = append(reportBytes, b)
->>>>>>> f079fdf4
 			}
 			ch <- MercuryData{
 				Index:     0,
 				Bytes:     reportBytes,
 				Retryable: false,
-				State:     encoding.NoPipelineError,
+				State:     NoPipelineError,
 			}
 			sent = true
 			return nil
