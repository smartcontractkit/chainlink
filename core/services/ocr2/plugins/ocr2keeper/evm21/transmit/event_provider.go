--- conflicted
+++ resolved
@@ -204,34 +204,6 @@
 			}
 			c.cache.add(k, transmitEvent)
 		}
-<<<<<<< HEAD
-		trigger := ocr2keepers.NewTrigger(
-			ocr2keepers.BlockNumber(triggerW.BlockNum),
-			triggerW.BlockHash,
-		)
-		switch core.GetUpkeepType(*upkeepId) {
-		case ocr2keepers.LogTrigger:
-			trigger.LogTriggerExtension = &ocr2keepers.LogTriggerExtension{}
-			trigger.LogTriggerExtension.TxHash = triggerW.TxHash
-			trigger.LogTriggerExtension.Index = triggerW.LogIndex
-			trigger.LogTriggerExtension.BlockHash = triggerW.LogBlockHash
-		default:
-		}
-		workID := core.UpkeepWorkID(*upkeepId, trigger)
-		e := ocr2keepers.TransmitEvent{
-			Type:            l.TransmitEventType(),
-			TransmitBlock:   ocr2keepers.BlockNumber(l.BlockNumber),
-			Confirmations:   latestBlock - l.BlockNumber,
-			TransactionHash: l.TxHash,
-			WorkID:          workID,
-			UpkeepID:        *upkeepId,
-			CheckBlock:      trigger.BlockNumber,
-		}
-		vals = append(vals, e)
-		visited[k] = e
-	}
-=======
->>>>>>> 5aadc9c4
 
 		transmitEvent.Confirmations = latestBlock - int64(transmitEvent.TransmitBlock)
 
@@ -243,9 +215,8 @@
 
 func (c *TransmitEventProvider) logKey(log logpoller.Log) string {
 	logExt := ocr2keepers.LogTriggerExtension{
-		TxHash:    log.TxHash,
-		Index:     uint32(log.LogIndex),
-		BlockHash: log.BlockHash,
+		TxHash: log.TxHash,
+		Index:  uint32(log.LogIndex),
 	}
 	logId := logExt.LogIdentifier()
 	return hex.EncodeToString(logId)
