package evm

import (
	"context"
	"crypto/hmac"
	"crypto/sha256"
	"encoding/hex"
	"encoding/json"
	"errors"
	"fmt"
	"io"
	"math/big"
	"net/http"
	"net/url"
	"strconv"
	"strings"
	"sync"
	"time"

	"github.com/avast/retry-go/v4"
	"github.com/ethereum/go-ethereum/accounts/abi/bind"
	"github.com/ethereum/go-ethereum/common/hexutil"
	"github.com/patrickmn/go-cache"
	ocr2keepers "github.com/smartcontractkit/ocr2keepers/pkg/v3/types"

	"github.com/smartcontractkit/chainlink/v2/core/logger"
	"github.com/smartcontractkit/chainlink/v2/core/services/ocr2/plugins/ocr2keeper/evm21/encoding"
)

const (
	applicationJson                = "application/json"
	blockNumber                    = "blockNumber" // valid for v0.2
	feedIDs                        = "feedIDs"     // valid for v0.3
	feedIdHex                      = "feedIdHex"   // valid for v0.2
	headerAuthorization            = "Authorization"
	headerContentType              = "Content-Type"
	headerTimestamp                = "X-Authorization-Timestamp"
	headerSignature                = "X-Authorization-Signature-SHA256"
	headerUpkeepId                 = "X-Authorization-Upkeep-Id"
	mercuryPathV02                 = "/client?"                 // only used to access mercury v0.2 server
	mercuryBatchPathV03            = "/api/v1/reports/bulk?"    // only used to access mercury v0.3 server
	mercuryBatchPathV03BlockNumber = "/api/v1gmx/reports/bulk?" // only used to access mercury v0.3 server with blockNumber
	retryDelay                     = 500 * time.Millisecond
	timestamp                      = "timestamp" // valid for v0.3
	totalAttempt                   = 3
)

type StreamsLookup struct {
	*encoding.StreamsLookupError
	upkeepId *big.Int
	block    uint64
}

// MercuryV02Response represents a JSON structure used by Mercury v0.2
type MercuryV02Response struct {
	ChainlinkBlob string `json:"chainlinkBlob"`
}

// MercuryV03Response represents a JSON structure used by Mercury v0.3
type MercuryV03Response struct {
	Reports []MercuryV03Report `json:"reports"`
}

type MercuryV03Report struct {
	FeedID                string `json:"feedID"` // feed id in hex encoded
	ValidFromTimestamp    uint32 `json:"validFromTimestamp"`
	ObservationsTimestamp uint32 `json:"observationsTimestamp"`
	FullReport            string `json:"fullReport"` // the actual hex encoded mercury report of this feed, can be sent to verifier
}

type MercuryData struct {
	Index     int
	Error     error
	Retryable bool
	Bytes     [][]byte
	State     encoding.PipelineExecutionState
}

// UpkeepPrivilegeConfig represents the administrative offchain config for each upkeep. It can be set by s_upkeepPrivilegeManager
// role on the registry. Upkeeps allowed to use Mercury server will have this set to true.
type UpkeepPrivilegeConfig struct {
	MercuryEnabled bool `json:"mercuryEnabled"`
}

// streamsLookup looks through check upkeep results looking for any that need off chain lookup
func (r *EvmRegistry) streamsLookup(ctx context.Context, checkResults []ocr2keepers.CheckResult) []ocr2keepers.CheckResult {
	lggr := r.lggr.With("where", "StreamsLookup")
	lookups := map[int]*StreamsLookup{}
	for i, res := range checkResults {
		if res.IneligibilityReason != uint8(encoding.UpkeepFailureReasonTargetCheckReverted) {
			// Streams Lookup only works when upkeep target check reverts
			continue
		}

		block := big.NewInt(int64(res.Trigger.BlockNumber))
		upkeepId := res.UpkeepID

		// Try to decode the revert error into streams lookup format. User upkeeps can revert with any reason, see if they
		// tried to call mercury
		lggr.Infof("at block %d upkeep %s trying to DecodeStreamsLookupRequest performData=%s", block, upkeepId, hexutil.Encode(checkResults[i].PerformData))
		streamsLookupErr, err := r.packer.DecodeStreamsLookupRequest(res.PerformData)
		if err != nil {
			lggr.Debugf("at block %d upkeep %s DecodeStreamsLookupRequest failed: %v", block, upkeepId, err)
			// user contract did not revert with StreamsLookup error
			continue
		}
		l := &StreamsLookup{StreamsLookupError: streamsLookupErr}
		if r.mercury.cred == nil {
			lggr.Errorf("at block %d upkeep %s tries to access mercury server but mercury credential is not configured", block, upkeepId)
			continue
		}

		if len(l.Feeds) == 0 {
			checkResults[i].IneligibilityReason = uint8(encoding.UpkeepFailureReasonInvalidRevertDataInput)
			lggr.Debugf("at block %s upkeep %s has empty feeds array", block, upkeepId)
			continue
		}
		// mercury permission checking for v0.3 is done by mercury server
		if l.FeedParamKey == feedIdHex && l.TimeParamKey == blockNumber {
			// check permission on the registry for mercury v0.2
			opts := r.buildCallOpts(ctx, block)
			state, reason, retryable, allowed, err := r.allowedToUseMercury(opts, upkeepId.BigInt())
			if err != nil {
				lggr.Warnf("at block %s upkeep %s failed to query mercury allow list: %s", block, upkeepId, err)
				checkResults[i].PipelineExecutionState = uint8(state)
				checkResults[i].IneligibilityReason = uint8(reason)
				checkResults[i].Retryable = retryable
				continue
			}

			if !allowed {
				lggr.Debugf("at block %d upkeep %s NOT allowed to query Mercury server", block, upkeepId)
				checkResults[i].IneligibilityReason = uint8(encoding.UpkeepFailureReasonMercuryAccessNotAllowed)
				continue
			}
		} else if l.FeedParamKey != feedIDs {
			// if mercury version cannot be determined, set failure reason
			lggr.Debugf("at block %d upkeep %s NOT allowed to query Mercury server", block, upkeepId)
			checkResults[i].IneligibilityReason = uint8(encoding.UpkeepFailureReasonInvalidRevertDataInput)
			continue
		}

		l.upkeepId = upkeepId.BigInt()
		// the block here is exclusively used to call checkCallback at this block, not to be confused with the block number
		// in the revert for mercury v0.2, which is denoted by time in the struct bc starting from v0.3, only timestamp will be supported
		l.block = uint64(block.Int64())
		lggr.Infof("at block %d upkeep %s DecodeStreamsLookupRequest feedKey=%s timeKey=%s feeds=%v time=%s extraData=%s", block, upkeepId, l.FeedParamKey, l.TimeParamKey, l.Feeds, l.Time, hexutil.Encode(l.ExtraData))
		lookups[i] = l
	}

	var wg sync.WaitGroup

	for i, lookup := range lookups {
		i := i
		wg.Add(1)
		r.threadCtrl.Go(func(ctx context.Context) {
			r.doLookup(ctx, &wg, lookup, i, checkResults, lggr)
		})
	}

	wg.Wait()

	// don't surface error to plugin bc StreamsLookup process should be self-contained.
	return checkResults
}

func (r *EvmRegistry) doLookup(ctx context.Context, wg *sync.WaitGroup, lookup *StreamsLookup, i int, checkResults []ocr2keepers.CheckResult, lggr logger.Logger) {
	defer wg.Done()

	state, reason, values, retryable, ri, err := r.doMercuryRequest(ctx, lookup, generatePluginRetryKey(checkResults[i].WorkID, lookup.block), lggr)
	if err != nil {
		lggr.Errorf("upkeep %s retryable %v retryInterval %s doMercuryRequest: %s", lookup.upkeepId, retryable, ri, err.Error())
		checkResults[i].Retryable = retryable
		checkResults[i].RetryInterval = ri
		checkResults[i].PipelineExecutionState = uint8(state)
		checkResults[i].IneligibilityReason = uint8(reason)
		return
	}

	for j, v := range values {
		lggr.Infof("upkeep %s doMercuryRequest values[%d]: %s", lookup.upkeepId, j, hexutil.Encode(v))
	}

	state, retryable, mercuryBytes, err := r.checkCallback(ctx, values, lookup)
	if err != nil {
		lggr.Errorf("at block %d upkeep %s checkCallback err: %s", lookup.block, lookup.upkeepId, err.Error())
		checkResults[i].Retryable = retryable
		checkResults[i].PipelineExecutionState = uint8(state)
		return
	}
	lggr.Infof("checkCallback mercuryBytes=%s", hexutil.Encode(mercuryBytes))

	state, needed, performData, failureReason, _, err := r.packer.UnpackCheckCallbackResult(mercuryBytes)
	if err != nil {
		lggr.Errorf("at block %d upkeep %s UnpackCheckCallbackResult err: %s", lookup.block, lookup.upkeepId, err.Error())
		checkResults[i].PipelineExecutionState = uint8(state)
		return
	}

	if failureReason == uint8(encoding.UpkeepFailureReasonMercuryCallbackReverted) {
		checkResults[i].IneligibilityReason = uint8(encoding.UpkeepFailureReasonMercuryCallbackReverted)
		lggr.Debugf("at block %d upkeep %s mercury callback reverts", lookup.block, lookup.upkeepId)
		return
	}

	if !needed {
		checkResults[i].IneligibilityReason = uint8(encoding.UpkeepFailureReasonUpkeepNotNeeded)
		lggr.Debugf("at block %d upkeep %s callback reports upkeep not needed", lookup.block, lookup.upkeepId)
		return
	}

	checkResults[i].IneligibilityReason = uint8(encoding.UpkeepFailureReasonNone)
	checkResults[i].Eligible = true
	checkResults[i].PerformData = performData
	lggr.Infof("at block %d upkeep %s successful with perform data: %s", lookup.block, lookup.upkeepId, hexutil.Encode(performData))
}

// allowedToUseMercury retrieves upkeep's administrative offchain config and decode a mercuryEnabled bool to indicate if
// this upkeep is allowed to use Mercury service.
func (r *EvmRegistry) allowedToUseMercury(opts *bind.CallOpts, upkeepId *big.Int) (state encoding.PipelineExecutionState, reason encoding.UpkeepFailureReason, retryable bool, allow bool, err error) {
	allowed, ok := r.mercury.allowListCache.Get(upkeepId.String())
	if ok {
		return encoding.NoPipelineError, encoding.UpkeepFailureReasonNone, false, allowed.(bool), nil
	}

	payload, err := r.packer.PackGetUpkeepPrivilegeConfig(upkeepId)
	if err != nil {
		// pack error, no retryable
		r.lggr.Warnf("failed to pack getUpkeepPrivilegeConfig data for upkeepId %s: %s", upkeepId, err)

		return encoding.PackUnpackDecodeFailed, encoding.UpkeepFailureReasonNone, false, false, fmt.Errorf("failed to pack upkeepId: %w", err)
	}

	var resultBytes hexutil.Bytes
	args := map[string]interface{}{
		"to":   r.addr.Hex(),
		"data": hexutil.Bytes(payload),
	}

	// call checkCallback function at the block which OCR3 has agreed upon
	err = r.client.CallContext(opts.Context, &resultBytes, "eth_call", args, hexutil.EncodeBig(opts.BlockNumber))
	if err != nil {
		return encoding.RpcFlakyFailure, encoding.UpkeepFailureReasonNone, true, false, fmt.Errorf("failed to get upkeep privilege config: %v", err)
	}

	cfg, err := r.packer.UnpackGetUpkeepPrivilegeConfig(resultBytes)
	if err != nil {
		return encoding.PackUnpackDecodeFailed, encoding.UpkeepFailureReasonNone, false, false, fmt.Errorf("failed to get upkeep privilege config: %v", err)
	}

	if len(cfg) == 0 {
		r.mercury.allowListCache.Set(upkeepId.String(), false, cache.DefaultExpiration)
		return encoding.NoPipelineError, encoding.UpkeepFailureReasonMercuryAccessNotAllowed, false, false, fmt.Errorf("upkeep privilege config is empty")
	}

	var privilegeConfig UpkeepPrivilegeConfig
	if err := json.Unmarshal(cfg, &privilegeConfig); err != nil {
		return encoding.MercuryUnmarshalError, encoding.UpkeepFailureReasonNone, false, false, fmt.Errorf("failed to unmarshal privilege config: %v", err)
	}

	r.mercury.allowListCache.Set(upkeepId.String(), privilegeConfig.MercuryEnabled, cache.DefaultExpiration)

	return encoding.NoPipelineError, encoding.UpkeepFailureReasonNone, false, privilegeConfig.MercuryEnabled, nil
}

func (r *EvmRegistry) checkCallback(ctx context.Context, values [][]byte, lookup *StreamsLookup) (encoding.PipelineExecutionState, bool, hexutil.Bytes, error) {
	payload, err := r.abi.Pack("checkCallback", lookup.upkeepId, values, lookup.ExtraData)
	if err != nil {
		return encoding.PackUnpackDecodeFailed, false, nil, err
	}

	var b hexutil.Bytes
	args := map[string]interface{}{
		"to":   r.addr.Hex(),
		"data": hexutil.Bytes(payload),
	}

	// call checkCallback function at the block which OCR3 has agreed upon
	err = r.client.CallContext(ctx, &b, "eth_call", args, hexutil.EncodeUint64(lookup.block))
	if err != nil {
		return encoding.RpcFlakyFailure, true, nil, err
	}
	return encoding.NoPipelineError, false, b, nil
}

// doMercuryRequest sends requests to Mercury API to retrieve mercury data.
func (r *EvmRegistry) doMercuryRequest(ctx context.Context, sl *StreamsLookup, prk string, lggr logger.Logger) (encoding.PipelineExecutionState, encoding.UpkeepFailureReason, [][]byte, bool, time.Duration, error) {
	var isMercuryV03 bool
	resultLen := len(sl.Feeds)
	ch := make(chan MercuryData, resultLen)
	if len(sl.Feeds) == 0 {
		return encoding.NoPipelineError, encoding.UpkeepFailureReasonInvalidRevertDataInput, [][]byte{}, false, 0 * time.Second, fmt.Errorf("invalid revert data input: feed param key %s, time param key %s, feeds %s", sl.FeedParamKey, sl.TimeParamKey, sl.Feeds)
	}
	if sl.FeedParamKey == feedIdHex && sl.TimeParamKey == blockNumber {
		// only mercury v0.2
		for i := range sl.Feeds {
			i := i
			r.threadCtrl.Go(func(ctx context.Context) {
				r.singleFeedRequest(ctx, ch, i, sl, lggr)
			})
		}
	} else if sl.FeedParamKey == feedIDs {
		// only mercury v0.3
		resultLen = 1
		isMercuryV03 = true
		ch = make(chan MercuryData, resultLen)
		r.threadCtrl.Go(func(ctx context.Context) {
			r.multiFeedsRequest(ctx, ch, sl, lggr)
		})
	} else {
		return encoding.NoPipelineError, encoding.UpkeepFailureReasonInvalidRevertDataInput, [][]byte{}, false, 0 * time.Second, fmt.Errorf("invalid revert data input: feed param key %s, time param key %s, feeds %s", sl.FeedParamKey, sl.TimeParamKey, sl.Feeds)
	}

	var reqErr error
	var ri time.Duration
	results := make([][]byte, len(sl.Feeds))
	retryable := true
	allSuccess := true
	// in v0.2, use the last execution error as the state, if no execution errors, state will be no error
	state := encoding.NoPipelineError
	for i := 0; i < resultLen; i++ {
		m := <-ch
		if m.Error != nil {
			reqErr = errors.Join(reqErr, m.Error)
			retryable = retryable && m.Retryable
			allSuccess = false
			if m.State != encoding.NoPipelineError {
				state = m.State
			}
			continue
		}
		if isMercuryV03 {
			results = m.Bytes
		} else {
			results[m.Index] = m.Bytes[0]
		}
	}
	if retryable && !allSuccess {
		ri = r.calculateRetryConfig(prk)
	}
	// only retry when not all successful AND none are not retryable
	return state, encoding.UpkeepFailureReasonNone, results, retryable && !allSuccess, ri, reqErr
}

// singleFeedRequest sends a v0.2 Mercury request for a single feed report.
func (r *EvmRegistry) singleFeedRequest(ctx context.Context, ch chan<- MercuryData, index int, sl *StreamsLookup, lggr logger.Logger) {
	q := url.Values{
		sl.FeedParamKey: {sl.Feeds[index]},
		sl.TimeParamKey: {sl.Time.String()},
	}
	mercuryURL := r.mercury.cred.LegacyURL
	reqUrl := fmt.Sprintf("%s%s%s", mercuryURL, mercuryPathV02, q.Encode())
	lggr.Debugf("request URL for upkeep %s feed %s: %s", sl.upkeepId.String(), sl.Feeds[index], reqUrl)

	req, err := http.NewRequestWithContext(ctx, http.MethodGet, reqUrl, nil)
	if err != nil {
		ch <- MercuryData{Index: index, Error: err, Retryable: false, State: encoding.InvalidMercuryRequest}
		return
	}

	ts := time.Now().UTC().UnixMilli()
	signature := r.generateHMAC(http.MethodGet, mercuryPathV02+q.Encode(), []byte{}, r.mercury.cred.Username, r.mercury.cred.Password, ts)
	req.Header.Set(headerContentType, applicationJson)
	req.Header.Set(headerAuthorization, r.mercury.cred.Username)
	req.Header.Set(headerTimestamp, strconv.FormatInt(ts, 10))
	req.Header.Set(headerSignature, signature)

	// in the case of multiple retries here, use the last attempt's data
	state := encoding.NoPipelineError
	retryable := false
	sent := false
	retryErr := retry.Do(
		func() error {
			retryable = false
			resp, err1 := r.hc.Do(req)
			if err1 != nil {
				lggr.Warnf("at block %s upkeep %s GET request fails for feed %s: %v", sl.Time.String(), sl.upkeepId.String(), sl.Feeds[index], err1)
				retryable = true
				state = encoding.MercuryFlakyFailure
				return err1
			}
			defer func(Body io.ReadCloser) {
				err = Body.Close()
				if err != nil {
					lggr.Warnf("failed to close mercury response Body: %s", err)
				}
			}(resp.Body)

			body, err1 := io.ReadAll(resp.Body)
			if err1 != nil {
				retryable = false
				state = encoding.InvalidMercuryResponse
				return err1
			}

			if resp.StatusCode == http.StatusNotFound || resp.StatusCode == http.StatusInternalServerError || resp.StatusCode == http.StatusBadGateway || resp.StatusCode == http.StatusServiceUnavailable || resp.StatusCode == http.StatusGatewayTimeout {
				lggr.Warnf("at block %s upkeep %s received status code %d for feed %s", sl.Time.String(), sl.upkeepId.String(), resp.StatusCode, sl.Feeds[index])
				retryable = true
				state = encoding.MercuryFlakyFailure
				return errors.New(strconv.FormatInt(int64(resp.StatusCode), 10))
			} else if resp.StatusCode != http.StatusOK {
				retryable = false
				state = encoding.InvalidMercuryRequest
				return fmt.Errorf("at block %s upkeep %s received status code %d for feed %s", sl.Time.String(), sl.upkeepId.String(), resp.StatusCode, sl.Feeds[index])
			}

			lggr.Debugf("at block %s upkeep %s received status code %d from mercury v0.2 with BODY=%s", sl.Time.String(), sl.upkeepId.String(), resp.StatusCode, hexutil.Encode(body))

			var m MercuryV02Response
			err1 = json.Unmarshal(body, &m)
			if err1 != nil {
				lggr.Warnf("at block %s upkeep %s failed to unmarshal body to MercuryV02Response for feed %s: %v", sl.Time.String(), sl.upkeepId.String(), sl.Feeds[index], err1)
				retryable = false
				state = encoding.MercuryUnmarshalError
				return err1
			}
			blobBytes, err1 := hexutil.Decode(m.ChainlinkBlob)
			if err1 != nil {
				lggr.Warnf("at block %s upkeep %s failed to decode chainlinkBlob %s for feed %s: %v", sl.Time.String(), sl.upkeepId.String(), m.ChainlinkBlob, sl.Feeds[index], err1)
				retryable = false
				state = encoding.InvalidMercuryResponse
				return err1
			}
			ch <- MercuryData{
				Index:     index,
				Bytes:     [][]byte{blobBytes},
				Retryable: false,
				State:     encoding.NoPipelineError,
			}
			sent = true
			return nil
		},
		// only retry when the error is 404 Not Found, 500 Internal Server Error, 502 Bad Gateway, 503 Service Unavailable, 504 Gateway Timeout
		retry.RetryIf(func(err error) bool {
			return err.Error() == fmt.Sprintf("%d", http.StatusNotFound) || err.Error() == fmt.Sprintf("%d", http.StatusInternalServerError) || err.Error() == fmt.Sprintf("%d", http.StatusBadGateway) || err.Error() == fmt.Sprintf("%d", http.StatusServiceUnavailable) || err.Error() == fmt.Sprintf("%d", http.StatusGatewayTimeout)
		}),
		retry.Context(ctx),
		retry.Delay(retryDelay),
		retry.Attempts(totalAttempt))

	if !sent {
		md := MercuryData{
			Index:     index,
			Bytes:     [][]byte{},
			Retryable: retryable,
			Error:     fmt.Errorf("failed to request feed for %s: %w", sl.Feeds[index], retryErr),
			State:     state,
		}
		ch <- md
	}
}

// multiFeedsRequest sends a Mercury v0.3 request for a multi-feed report
func (r *EvmRegistry) multiFeedsRequest(ctx context.Context, ch chan<- MercuryData, sl *StreamsLookup, lggr logger.Logger) {
	// this won't work bc q.Encode() will encode commas as '%2C' but the server is strictly expecting a comma separated list
	//q := url.Values{
	//	feedIDs:   {strings.Join(sl.Feeds, ",")},
	//	timestamp: {sl.Time.String()},
	//}
	params := fmt.Sprintf("%s=%s&%s=%s", feedIDs, strings.Join(sl.Feeds, ","), sl.TimeParamKey, sl.Time.String())
	batchPathV03 := mercuryBatchPathV03
	if sl.TimeParamKey == blockNumber {
		batchPathV03 = mercuryBatchPathV03BlockNumber
	}
	reqUrl := fmt.Sprintf("%s%s%s", r.mercury.cred.URL, batchPathV03, params)
	lggr.Debugf("request URL for upkeep %s userId %s: %s", sl.upkeepId.String(), r.mercury.cred.Username, reqUrl)

	req, err := http.NewRequestWithContext(ctx, http.MethodGet, reqUrl, nil)
	if err != nil {
		ch <- MercuryData{Index: 0, Error: err, Retryable: false, State: encoding.InvalidMercuryRequest}
		return
	}

	ts := time.Now().UTC().UnixMilli()
	signature := r.generateHMAC(http.MethodGet, batchPathV03+params, []byte{}, r.mercury.cred.Username, r.mercury.cred.Password, ts)
	req.Header.Set(headerContentType, applicationJson)
	// username here is often referred to as user id
	req.Header.Set(headerAuthorization, r.mercury.cred.Username)
	req.Header.Set(headerTimestamp, strconv.FormatInt(ts, 10))
	req.Header.Set(headerSignature, signature)
	// mercury will inspect authorization headers above to make sure this user (in automation's context, this node) is eligible to access mercury
	// and if it has an automation role. it will then look at this upkeep id to check if it has access to all the requested feeds.
	req.Header.Set(headerUpkeepId, sl.upkeepId.String())

	// in the case of multiple retries here, use the last attempt's data
	state := encoding.NoPipelineError
	retryable := false
	sent := false
	retryErr := retry.Do(
		func() error {
			retryable = false
			resp, err1 := r.hc.Do(req)
			if err1 != nil {
				lggr.Warnf("at timestamp %s upkeep %s GET request fails from mercury v0.3: %v", sl.Time.String(), sl.upkeepId.String(), err1)
				retryable = true
				state = encoding.MercuryFlakyFailure
				return err1
			}
			defer func(Body io.ReadCloser) {
				err = Body.Close()
				if err != nil {
					lggr.Warnf("failed to close mercury response Body: %s", err)
				}
			}(resp.Body)

			body, err1 := io.ReadAll(resp.Body)
			if err1 != nil {
				retryable = false
				state = encoding.InvalidMercuryResponse
				return err1
			}

			lggr.Infof("at timestamp %s upkeep %s received status code %d from mercury v0.3", sl.Time.String(), sl.upkeepId.String(), resp.StatusCode)
			if resp.StatusCode == http.StatusUnauthorized {
				retryable = false
				state = encoding.UpkeepNotAuthorized
				return fmt.Errorf("at timestamp %s upkeep %s received status code %d from mercury v0.3, most likely this is caused by unauthorized upkeep", sl.Time.String(), sl.upkeepId.String(), resp.StatusCode)
			} else if resp.StatusCode == http.StatusBadRequest {
				retryable = false
				state = encoding.InvalidMercuryRequest
				return fmt.Errorf("at timestamp %s upkeep %s received status code %d from mercury v0.3 with message: %s", sl.Time.String(), sl.upkeepId.String(), resp.StatusCode, string(body))
			} else if resp.StatusCode == http.StatusInternalServerError || resp.StatusCode == http.StatusBadGateway || resp.StatusCode == http.StatusServiceUnavailable || resp.StatusCode == http.StatusGatewayTimeout {
				retryable = true
				state = encoding.MercuryFlakyFailure
				return fmt.Errorf("%d", resp.StatusCode)
			} else if resp.StatusCode == http.StatusPartialContent {
				// TODO (AUTO-5044): handle response code 206 entirely with errors field parsing
				lggr.Warnf("at timestamp %s upkeep %s requested [%s] feeds but mercury v0.3 server returned 206 status, treating it as 404 and retrying", sl.Time.String(), sl.upkeepId.String(), sl.Feeds)
				retryable = true
				state = encoding.MercuryFlakyFailure
				return fmt.Errorf("%d", http.StatusPartialContent)
			} else if resp.StatusCode != http.StatusOK {
				retryable = false
				state = encoding.InvalidMercuryRequest
				return fmt.Errorf("at timestamp %s upkeep %s received status code %d from mercury v0.3", sl.Time.String(), sl.upkeepId.String(), resp.StatusCode)
			}

			lggr.Debugf("at block %s upkeep %s received status code %d from mercury v0.3 with BODY=%s", sl.Time.String(), sl.upkeepId.String(), resp.StatusCode, hexutil.Encode(body))

			var response MercuryV03Response
			err1 = json.Unmarshal(body, &response)
			if err1 != nil {
				lggr.Warnf("at timestamp %s upkeep %s failed to unmarshal body to MercuryV03Response from mercury v0.3: %v", sl.Time.String(), sl.upkeepId.String(), err1)
				retryable = false
				state = encoding.MercuryUnmarshalError
				return err1
			}
			// in v0.3, if some feeds are not available, the server will only return available feeds, but we need to make sure ALL feeds are retrieved before calling user contract
			// hence, retry in this case. retry will help when we send a very new timestamp and reports are not yet generated
			if len(response.Reports) != len(sl.Feeds) {
<<<<<<< HEAD
				// TODO: AUTO-5044: calculate what reports are missing and log a warning
				lggr.Warnf("at timestamp %s upkeep %s mercury v0.3 server returned 200 status with %d reports while we requested %d feeds, treating as 404 (not found) and retrying", sl.Time.String(), sl.upkeepId.String(), len(response.Reports), len(sl.Feeds))
=======
				var receivedFeeds []string
				for _, f := range response.Reports {
					receivedFeeds = append(receivedFeeds, f.FeedID)
				}
				lggr.Warnf("at timestamp %s upkeep %s mercury v0.3 server returned 206 status with [%s] reports while we requested [%s] feeds, retrying", sl.Time.String(), sl.upkeepId.String(), receivedFeeds, sl.Feeds)
>>>>>>> aa022313
				retryable = true
				state = encoding.MercuryFlakyFailure
				return fmt.Errorf("%d", http.StatusNotFound)
			}
			var reportBytes [][]byte
			for _, rsp := range response.Reports {
				b, err := hexutil.Decode(rsp.FullReport)
				if err != nil {
					lggr.Warnf("at timestamp %s upkeep %s failed to decode reportBlob %s: %v", sl.Time.String(), sl.upkeepId.String(), rsp.FullReport, err)
					retryable = false
					state = encoding.InvalidMercuryResponse
					return err
				}
				reportBytes = append(reportBytes, b)
			}
			ch <- MercuryData{
				Index:     0,
				Bytes:     reportBytes,
				Retryable: false,
				State:     encoding.NoPipelineError,
			}
			sent = true
			return nil
		},
		// only retry when the error is 206 Partial Content, 404 Not Found, 500 Internal Server Error, 502 Bad Gateway, 503 Service Unavailable, 504 Gateway Timeout
		retry.RetryIf(func(err error) bool {
			return err.Error() == fmt.Sprintf("%d", http.StatusPartialContent) || err.Error() == fmt.Sprintf("%d", http.StatusNotFound) || err.Error() == fmt.Sprintf("%d", http.StatusInternalServerError) || err.Error() == fmt.Sprintf("%d", http.StatusBadGateway) || err.Error() == fmt.Sprintf("%d", http.StatusServiceUnavailable) || err.Error() == fmt.Sprintf("%d", http.StatusGatewayTimeout)
		}),
		retry.Context(ctx),
		retry.Delay(retryDelay),
		retry.Attempts(totalAttempt))

	if !sent {
		md := MercuryData{
			Index:     0,
			Bytes:     [][]byte{},
			Retryable: retryable,
			Error:     retryErr,
			State:     state,
		}
		ch <- md
	}
}

// generateHMAC calculates a user HMAC for Mercury server authentication.
func (r *EvmRegistry) generateHMAC(method string, path string, body []byte, clientId string, secret string, ts int64) string {
	bodyHash := sha256.New()
	bodyHash.Write(body)
	hashString := fmt.Sprintf("%s %s %s %s %d",
		method,
		path,
		hex.EncodeToString(bodyHash.Sum(nil)),
		clientId,
		ts)
	signedMessage := hmac.New(sha256.New, []byte(secret))
	signedMessage.Write([]byte(hashString))
	userHmac := hex.EncodeToString(signedMessage.Sum(nil))
	return userHmac
}

// calculateRetryConfig returns plugin retry interval based on how many times plugin has retried this work
func (r *EvmRegistry) calculateRetryConfig(prk string) time.Duration {
	var ri time.Duration
	var retries int
	totalAttempts, ok := r.mercury.pluginRetryCache.Get(prk)
	if ok {
		retries = totalAttempts.(int)
		if retries < totalFastPluginRetries {
			ri = 1 * time.Second
		} else if retries < totalMediumPluginRetries {
			ri = 5 * time.Second
		}
		// if the core node has retried totalMediumPluginRetries times, do not set retry interval and plugin will use
		// the default interval
	} else {
		ri = 1 * time.Second
	}
	r.mercury.pluginRetryCache.Set(prk, retries+1, cache.DefaultExpiration)
	return ri
}

// generatePluginRetryKey returns a plugin retry cache key
func generatePluginRetryKey(workID string, block uint64) string {
	return workID + "|" + fmt.Sprintf("%d", block)
}<|MERGE_RESOLUTION|>--- conflicted
+++ resolved
@@ -548,16 +548,11 @@
 			// in v0.3, if some feeds are not available, the server will only return available feeds, but we need to make sure ALL feeds are retrieved before calling user contract
 			// hence, retry in this case. retry will help when we send a very new timestamp and reports are not yet generated
 			if len(response.Reports) != len(sl.Feeds) {
-<<<<<<< HEAD
-				// TODO: AUTO-5044: calculate what reports are missing and log a warning
-				lggr.Warnf("at timestamp %s upkeep %s mercury v0.3 server returned 200 status with %d reports while we requested %d feeds, treating as 404 (not found) and retrying", sl.Time.String(), sl.upkeepId.String(), len(response.Reports), len(sl.Feeds))
-=======
 				var receivedFeeds []string
 				for _, f := range response.Reports {
 					receivedFeeds = append(receivedFeeds, f.FeedID)
 				}
 				lggr.Warnf("at timestamp %s upkeep %s mercury v0.3 server returned 206 status with [%s] reports while we requested [%s] feeds, retrying", sl.Time.String(), sl.upkeepId.String(), receivedFeeds, sl.Feeds)
->>>>>>> aa022313
 				retryable = true
 				state = encoding.MercuryFlakyFailure
 				return fmt.Errorf("%d", http.StatusNotFound)
