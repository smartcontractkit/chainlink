package evm

import (
	"context"
	"crypto/hmac"
	"crypto/sha256"
	"encoding/hex"
	"encoding/json"
	"errors"
	"fmt"
	"io"
	"math/big"
	"net/http"
	"net/url"
	"strconv"
	"strings"
	"sync"
	"time"

	"github.com/avast/retry-go/v4"
	"github.com/ethereum/go-ethereum/accounts/abi/bind"
	"github.com/ethereum/go-ethereum/common/hexutil"
	"github.com/patrickmn/go-cache"
	ocr2keepers "github.com/smartcontractkit/ocr2keepers/pkg/v3/types"

	"github.com/smartcontractkit/chainlink/v2/core/logger"
	"github.com/smartcontractkit/chainlink/v2/core/services/ocr2/plugins/ocr2keeper/evm21/encoding"
)

const (
	applicationJson     = "application/json"
	blockNumber         = "blockNumber" // valid for v0.2
	feedIDs             = "feedIDs"     // valid for v0.3
	feedIdHex           = "feedIdHex"   // valid for v0.2
	headerAuthorization = "Authorization"
	headerContentType   = "Content-Type"
	headerTimestamp     = "X-Authorization-Timestamp"
	headerSignature     = "X-Authorization-Signature-SHA256"
	headerUpkeepId      = "X-Authorization-Upkeep-Id"
	mercuryPathV02      = "/client?"              // only used to access mercury v0.2 server
	mercuryBatchPathV03 = "/api/v1/reports/bulk?" // only used to access mercury v0.3 server
	retryDelay          = 500 * time.Millisecond
	timestamp           = "timestamp" // valid for v0.3
	totalAttempt        = 3
)

type StreamsLookup struct {
	*encoding.StreamsLookupError
	upkeepId *big.Int
	block    uint64
}

// MercuryV02Response represents a JSON structure used by Mercury v0.2
type MercuryV02Response struct {
	ChainlinkBlob string `json:"chainlinkBlob"`
}

// MercuryV03Response represents a JSON structure used by Mercury v0.3
type MercuryV03Response struct {
	Reports []MercuryV03Report `json:"reports"`
}

type MercuryV03Report struct {
	FeedID                string `json:"feedID"` // feed id in hex encoded
	ValidFromTimestamp    uint32 `json:"validFromTimestamp"`
	ObservationsTimestamp uint32 `json:"observationsTimestamp"`
	FullReport            string `json:"fullReport"` // the actual hex encoded mercury report of this feed, can be sent to verifier
}

type MercuryData struct {
	Index     int
	Error     error
	Retryable bool
	Bytes     [][]byte
	State     encoding.PipelineExecutionState
}

// UpkeepPrivilegeConfig represents the administrative offchain config for each upkeep. It can be set by s_upkeepPrivilegeManager
// role on the registry. Upkeeps allowed to use Mercury server will have this set to true.
type UpkeepPrivilegeConfig struct {
	MercuryEnabled bool `json:"mercuryEnabled"`
}

// streamsLookup looks through check upkeep results looking for any that need off chain lookup
func (r *EvmRegistry) streamsLookup(ctx context.Context, checkResults []ocr2keepers.CheckResult) []ocr2keepers.CheckResult {
	lggr := r.lggr.With("where", "StreamsLookup")
	lookups := map[int]*StreamsLookup{}
	for i, res := range checkResults {
		if res.IneligibilityReason != uint8(encoding.UpkeepFailureReasonTargetCheckReverted) {
			// Streams Lookup only works when upkeep target check reverts
			continue
		}

		block := big.NewInt(int64(res.Trigger.BlockNumber))
		upkeepId := res.UpkeepID

		// Try to decode the revert error into streams lookup format. User upkeeps can revert with any reason, see if they
		// tried to call mercury
		lggr.Infof("at block %d upkeep %s trying to DecodeStreamsLookupRequest performData=%s", block, upkeepId, hexutil.Encode(checkResults[i].PerformData))
		streamsLookupErr, err := r.packer.DecodeStreamsLookupRequest(res.PerformData)
		if err != nil {
			lggr.Debugf("at block %d upkeep %s DecodeStreamsLookupRequest failed: %v", block, upkeepId, err)
			// user contract did not revert with StreamsLookup error
			continue
		}
		l := &StreamsLookup{StreamsLookupError: streamsLookupErr}
		if r.mercury.cred == nil {
			lggr.Errorf("at block %d upkeep %s tries to access mercury server but mercury credential is not configured", block, upkeepId)
			continue
		}

		if len(l.Feeds) == 0 {
			checkResults[i].IneligibilityReason = uint8(encoding.UpkeepFailureReasonInvalidRevertDataInput)
			lggr.Debugf("at block %s upkeep %s has empty feeds array", block, upkeepId)
			continue
		}
		// mercury permission checking for v0.3 is done by mercury server
		if l.FeedParamKey == feedIdHex && l.TimeParamKey == blockNumber {
			// check permission on the registry for mercury v0.2
			opts := r.buildCallOpts(ctx, block)
			state, reason, retryable, allowed, err := r.allowedToUseMercury(opts, upkeepId.BigInt())
			if err != nil {
				lggr.Warnf("at block %s upkeep %s failed to query mercury allow list: %s", block, upkeepId, err)
				checkResults[i].PipelineExecutionState = uint8(state)
				checkResults[i].IneligibilityReason = uint8(reason)
				checkResults[i].Retryable = retryable
				continue
			}

			if !allowed {
				lggr.Debugf("at block %d upkeep %s NOT allowed to query Mercury server", block, upkeepId)
				checkResults[i].IneligibilityReason = uint8(encoding.UpkeepFailureReasonMercuryAccessNotAllowed)
				continue
			}
		} else if l.FeedParamKey != feedIDs {
			// if mercury version cannot be determined, set failure reason
			lggr.Debugf("at block %d upkeep %s NOT allowed to query Mercury server", block, upkeepId)
			checkResults[i].IneligibilityReason = uint8(encoding.UpkeepFailureReasonInvalidRevertDataInput)
			continue
		}

		l.upkeepId = upkeepId.BigInt()
		// the block here is exclusively used to call checkCallback at this block, not to be confused with the block number
		// in the revert for mercury v0.2, which is denoted by time in the struct bc starting from v0.3, only timestamp will be supported
		l.block = uint64(block.Int64())
		lggr.Infof("at block %d upkeep %s DecodeStreamsLookupRequest feedKey=%s timeKey=%s feeds=%v time=%s extraData=%s", block, upkeepId, l.FeedParamKey, l.TimeParamKey, l.Feeds, l.Time, hexutil.Encode(l.ExtraData))
		lookups[i] = l
	}

	var wg sync.WaitGroup
	for i, lookup := range lookups {
		wg.Add(1)
		go r.doLookup(ctx, &wg, lookup, i, checkResults, lggr)
	}
	wg.Wait()

	// don't surface error to plugin bc StreamsLookup process should be self-contained.
	return checkResults
}

func (r *EvmRegistry) doLookup(ctx context.Context, wg *sync.WaitGroup, lookup *StreamsLookup, i int, checkResults []ocr2keepers.CheckResult, lggr logger.Logger) {
	defer wg.Done()

	state, reason, values, retryable, err := r.doMercuryRequest(ctx, lookup, lggr)
	if err != nil {
		lggr.Errorf("upkeep %s retryable %v doMercuryRequest: %s", lookup.upkeepId, retryable, err.Error())
		checkResults[i].Retryable = retryable
		checkResults[i].PipelineExecutionState = uint8(state)
		checkResults[i].IneligibilityReason = uint8(reason)
		return
	}

	for j, v := range values {
		lggr.Infof("upkeep %s doMercuryRequest values[%d]: %s", lookup.upkeepId, j, hexutil.Encode(v))
	}

	state, retryable, mercuryBytes, err := r.checkCallback(ctx, values, lookup)
	if err != nil {
		lggr.Errorf("at block %d upkeep %s checkCallback err: %s", lookup.block, lookup.upkeepId, err.Error())
		checkResults[i].Retryable = retryable
		checkResults[i].PipelineExecutionState = uint8(state)
		return
	}
	lggr.Infof("checkCallback mercuryBytes=%s", hexutil.Encode(mercuryBytes))

	state, needed, performData, failureReason, _, err := r.packer.UnpackCheckCallbackResult(mercuryBytes)
	if err != nil {
		lggr.Errorf("at block %d upkeep %s UnpackCheckCallbackResult err: %s", lookup.block, lookup.upkeepId, err.Error())
		checkResults[i].PipelineExecutionState = uint8(state)
		return
	}

	if failureReason == uint8(encoding.UpkeepFailureReasonMercuryCallbackReverted) {
		checkResults[i].IneligibilityReason = uint8(encoding.UpkeepFailureReasonMercuryCallbackReverted)
		lggr.Debugf("at block %d upkeep %s mercury callback reverts", lookup.block, lookup.upkeepId)
		return
	}

	if !needed {
		checkResults[i].IneligibilityReason = uint8(encoding.UpkeepFailureReasonUpkeepNotNeeded)
		lggr.Debugf("at block %d upkeep %s callback reports upkeep not needed", lookup.block, lookup.upkeepId)
		return
	}

	checkResults[i].IneligibilityReason = uint8(encoding.UpkeepFailureReasonNone)
	checkResults[i].Eligible = true
	checkResults[i].PerformData = performData
	lggr.Infof("at block %d upkeep %s successful with perform data: %s", lookup.block, lookup.upkeepId, hexutil.Encode(performData))
}

// allowedToUseMercury retrieves upkeep's administrative offchain config and decode a mercuryEnabled bool to indicate if
// this upkeep is allowed to use Mercury service.
func (r *EvmRegistry) allowedToUseMercury(opts *bind.CallOpts, upkeepId *big.Int) (state encoding.PipelineExecutionState, reason encoding.UpkeepFailureReason, retryable bool, allow bool, err error) {
	allowed, ok := r.mercury.allowListCache.Get(upkeepId.String())
	if ok {
		return encoding.NoPipelineError, encoding.UpkeepFailureReasonNone, false, allowed.(bool), nil
	}

	payload, err := r.packer.PackGetUpkeepPrivilegeConfig(upkeepId)
	if err != nil {
		// pack error, no retryable
		r.lggr.Warnf("failed to pack getUpkeepPrivilegeConfig data for upkeepId %s: %s", upkeepId, err)

		return encoding.PackUnpackDecodeFailed, encoding.UpkeepFailureReasonNone, false, false, fmt.Errorf("failed to pack upkeepId: %w", err)
	}

	var resultBytes hexutil.Bytes
	args := map[string]interface{}{
		"to":   r.addr.Hex(),
		"data": hexutil.Bytes(payload),
	}

	// call checkCallback function at the block which OCR3 has agreed upon
	err = r.client.CallContext(opts.Context, &resultBytes, "eth_call", args, hexutil.EncodeBig(opts.BlockNumber))
	if err != nil {
		return encoding.RpcFlakyFailure, encoding.UpkeepFailureReasonNone, true, false, fmt.Errorf("failed to get upkeep privilege config: %v", err)
	}

	cfg, err := r.packer.UnpackGetUpkeepPrivilegeConfig(resultBytes)
	if err != nil {
		return encoding.PackUnpackDecodeFailed, encoding.UpkeepFailureReasonNone, false, false, fmt.Errorf("failed to get upkeep privilege config: %v", err)
	}

	if len(cfg) == 0 {
		r.mercury.allowListCache.Set(upkeepId.String(), false, cache.DefaultExpiration)
		return encoding.NoPipelineError, encoding.UpkeepFailureReasonMercuryAccessNotAllowed, false, false, fmt.Errorf("upkeep privilege config is empty")
	}

	var privilegeConfig UpkeepPrivilegeConfig
	if err := json.Unmarshal(cfg, &privilegeConfig); err != nil {
		return encoding.MercuryUnmarshalError, encoding.UpkeepFailureReasonNone, false, false, fmt.Errorf("failed to unmarshal privilege config: %v", err)
	}

	r.mercury.allowListCache.Set(upkeepId.String(), privilegeConfig.MercuryEnabled, cache.DefaultExpiration)

	return encoding.NoPipelineError, encoding.UpkeepFailureReasonNone, false, privilegeConfig.MercuryEnabled, nil
}

func (r *EvmRegistry) checkCallback(ctx context.Context, values [][]byte, lookup *StreamsLookup) (encoding.PipelineExecutionState, bool, hexutil.Bytes, error) {
	payload, err := r.abi.Pack("checkCallback", lookup.upkeepId, values, lookup.ExtraData)
	if err != nil {
		return encoding.PackUnpackDecodeFailed, false, nil, err
	}

	var b hexutil.Bytes
	args := map[string]interface{}{
		"to":   r.addr.Hex(),
		"data": hexutil.Bytes(payload),
	}

	// call checkCallback function at the block which OCR3 has agreed upon
	err = r.client.CallContext(ctx, &b, "eth_call", args, hexutil.EncodeUint64(lookup.block))
	if err != nil {
		return encoding.RpcFlakyFailure, true, nil, err
	}
	return encoding.NoPipelineError, false, b, nil
}

// doMercuryRequest sends requests to Mercury API to retrieve mercury data.
func (r *EvmRegistry) doMercuryRequest(ctx context.Context, sl *StreamsLookup, lggr logger.Logger) (encoding.PipelineExecutionState, encoding.UpkeepFailureReason, [][]byte, bool, error) {
	var isMercuryV03 bool
	resultLen := len(sl.Feeds)
	ch := make(chan MercuryData, resultLen)
	if len(sl.Feeds) == 0 {
		return encoding.NoPipelineError, encoding.UpkeepFailureReasonInvalidRevertDataInput, [][]byte{}, false, fmt.Errorf("invalid revert data input: feed param key %s, time param key %s, feeds %s", sl.FeedParamKey, sl.TimeParamKey, sl.Feeds)
	}
	if sl.FeedParamKey == feedIdHex && sl.TimeParamKey == blockNumber {
		// only mercury v0.2
		for i := range sl.Feeds {
			go r.singleFeedRequest(ctx, ch, i, sl, lggr)
		}
	} else if sl.FeedParamKey == feedIDs {
		// only mercury v0.3
		resultLen = 1
		isMercuryV03 = true
		ch = make(chan MercuryData, resultLen)
		go r.multiFeedsRequest(ctx, ch, sl, lggr)
	} else {
		return encoding.NoPipelineError, encoding.UpkeepFailureReasonInvalidRevertDataInput, [][]byte{}, false, fmt.Errorf("invalid revert data input: feed param key %s, time param key %s, feeds %s", sl.FeedParamKey, sl.TimeParamKey, sl.Feeds)
	}

	var reqErr error
	results := make([][]byte, len(sl.Feeds))
	retryable := true
	allSuccess := true
	// in v0.2, use the last execution error as the state, if no execution errors, state will be no error
	state := encoding.NoPipelineError
	for i := 0; i < resultLen; i++ {
		m := <-ch
		if m.Error != nil {
			reqErr = errors.Join(reqErr, m.Error)
			retryable = retryable && m.Retryable
			allSuccess = false
			if m.State != encoding.NoPipelineError {
				state = m.State
			}
			continue
		}
		if isMercuryV03 {
			results = m.Bytes
		} else {
			results[m.Index] = m.Bytes[0]
		}
	}
	// only retry when not all successful AND none are not retryable
	return state, encoding.UpkeepFailureReasonNone, results, retryable && !allSuccess, reqErr
}

// singleFeedRequest sends a v0.2 Mercury request for a single feed report.
func (r *EvmRegistry) singleFeedRequest(ctx context.Context, ch chan<- MercuryData, index int, sl *StreamsLookup, lggr logger.Logger) {
	q := url.Values{
		sl.FeedParamKey: {sl.Feeds[index]},
		sl.TimeParamKey: {sl.Time.String()},
	}
	mercuryURL := r.mercury.cred.LegacyURL
	reqUrl := fmt.Sprintf("%s%s%s", mercuryURL, mercuryPathV02, q.Encode())
	lggr.Debugf("request URL for upkeep %s feed %s: %s", sl.upkeepId.String(), sl.Feeds[index], reqUrl)

	req, err := http.NewRequestWithContext(ctx, http.MethodGet, reqUrl, nil)
	if err != nil {
		ch <- MercuryData{Index: index, Error: err, Retryable: false, State: encoding.InvalidMercuryRequest}
		return
	}

	ts := time.Now().UTC().UnixMilli()
	signature := r.generateHMAC(http.MethodGet, mercuryPathV02+q.Encode(), []byte{}, r.mercury.cred.Username, r.mercury.cred.Password, ts)
	req.Header.Set(headerContentType, applicationJson)
	req.Header.Set(headerAuthorization, r.mercury.cred.Username)
	req.Header.Set(headerTimestamp, strconv.FormatInt(ts, 10))
	req.Header.Set(headerSignature, signature)

	// in the case of multiple retries here, use the last attempt's data
	state := encoding.NoPipelineError
	retryable := false
	sent := false
	retryErr := retry.Do(
		func() error {
			retryable = false
			resp, err1 := r.hc.Do(req)
			if err1 != nil {
				lggr.Warnf("at block %s upkeep %s GET request fails for feed %s: %v", sl.Time.String(), sl.upkeepId.String(), sl.Feeds[index], err1)
				retryable = true
				state = encoding.MercuryFlakyFailure
				return err1
			}
			defer func(Body io.ReadCloser) {
				err = Body.Close()
				if err != nil {
					lggr.Warnf("failed to close mercury response Body: %s", err)
				}
			}(resp.Body)

			body, err1 := io.ReadAll(resp.Body)
			if err1 != nil {
				retryable = false
				state = encoding.InvalidMercuryResponse
				return err1
			}

			if resp.StatusCode == http.StatusNotFound || resp.StatusCode == http.StatusInternalServerError {
				lggr.Warnf("at block %s upkeep %s received status code %d for feed %s", sl.Time.String(), sl.upkeepId.String(), resp.StatusCode, sl.Feeds[index])
				retryable = true
				state = encoding.MercuryFlakyFailure
				return errors.New(strconv.FormatInt(int64(resp.StatusCode), 10))
			} else if resp.StatusCode != http.StatusOK {
				retryable = false
				state = encoding.InvalidMercuryRequest
				return fmt.Errorf("at block %s upkeep %s received status code %d for feed %s", sl.Time.String(), sl.upkeepId.String(), resp.StatusCode, sl.Feeds[index])
			}

			lggr.Debugf("at block %s upkeep %s received status code %d from mercury v0.2 with BODY=%s", sl.Time.String(), sl.upkeepId.String(), resp.StatusCode, hexutil.Encode(body))

			var m MercuryV02Response
			err1 = json.Unmarshal(body, &m)
			if err1 != nil {
				lggr.Warnf("at block %s upkeep %s failed to unmarshal body to MercuryV02Response for feed %s: %v", sl.Time.String(), sl.upkeepId.String(), sl.Feeds[index], err1)
				retryable = false
				state = encoding.MercuryUnmarshalError
				return err1
			}
			blobBytes, err1 := hexutil.Decode(m.ChainlinkBlob)
			if err1 != nil {
				lggr.Warnf("at block %s upkeep %s failed to decode chainlinkBlob %s for feed %s: %v", sl.Time.String(), sl.upkeepId.String(), m.ChainlinkBlob, sl.Feeds[index], err1)
				retryable = false
				state = encoding.InvalidMercuryResponse
				return err1
			}
			ch <- MercuryData{
				Index:     index,
				Bytes:     [][]byte{blobBytes},
				Retryable: false,
				State:     encoding.NoPipelineError,
			}
			sent = true
			return nil
		},
		// only retry when the error is 404 Not Found or 500 Internal Server Error
		retry.RetryIf(func(err error) bool {
			return err.Error() == fmt.Sprintf("%d", http.StatusNotFound) || err.Error() == fmt.Sprintf("%d", http.StatusInternalServerError)
		}),
		retry.Context(ctx),
		retry.Delay(retryDelay),
		retry.Attempts(totalAttempt))

	if !sent {
		md := MercuryData{
			Index:     index,
			Bytes:     [][]byte{},
			Retryable: retryable,
			Error:     fmt.Errorf("failed to request feed for %s: %w", sl.Feeds[index], retryErr),
			State:     state,
		}
		ch <- md
	}
}

// multiFeedsRequest sends a Mercury v0.3 request for a multi-feed report
func (r *EvmRegistry) multiFeedsRequest(ctx context.Context, ch chan<- MercuryData, sl *StreamsLookup, lggr logger.Logger) {
	// this won't work bc q.Encode() will encode commas as '%2C' but the server is strictly expecting a comma separated list
	//q := url.Values{
	//	feedIDs:   {strings.Join(sl.Feeds, ",")},
	//	timestamp: {sl.Time.String()},
	//}
	params := fmt.Sprintf("%s=%s&%s=%s", feedIDs, strings.Join(sl.Feeds, ","), sl.TimeParamKey, sl.Time.String())
	reqUrl := fmt.Sprintf("%s%s%s", r.mercury.cred.URL, mercuryBatchPathV03, params)
	lggr.Debugf("request URL for upkeep %s userId %s: %s", sl.upkeepId.String(), r.mercury.cred.Username, reqUrl)

	req, err := http.NewRequestWithContext(ctx, http.MethodGet, reqUrl, nil)
	if err != nil {
		ch <- MercuryData{Index: 0, Error: err, Retryable: false, State: encoding.InvalidMercuryRequest}
		return
	}

	ts := time.Now().UTC().UnixMilli()
	signature := r.generateHMAC(http.MethodGet, mercuryBatchPathV03+params, []byte{}, r.mercury.cred.Username, r.mercury.cred.Password, ts)
	req.Header.Set(headerContentType, applicationJson)
	// username here is often referred to as user id
	req.Header.Set(headerAuthorization, r.mercury.cred.Username)
	req.Header.Set(headerTimestamp, strconv.FormatInt(ts, 10))
	req.Header.Set(headerSignature, signature)
	// mercury will inspect authorization headers above to make sure this user (in automation's context, this node) is eligible to access mercury
	// and if it has an automation role. it will then look at this upkeep id to check if it has access to all the requested feeds.
	req.Header.Set(headerUpkeepId, sl.upkeepId.String())

	// in the case of multiple retries here, use the last attempt's data
	state := encoding.NoPipelineError
	retryable := false
	sent := false
	retryErr := retry.Do(
		func() error {
			retryable = false
			resp, err1 := r.hc.Do(req)
			if err1 != nil {
				lggr.Warnf("at timestamp %s upkeep %s GET request fails from mercury v0.3: %v", sl.Time.String(), sl.upkeepId.String(), err1)
				retryable = true
				state = encoding.MercuryFlakyFailure
				return err1
			}
			defer func(Body io.ReadCloser) {
				err = Body.Close()
				if err != nil {
					lggr.Warnf("failed to close mercury response Body: %s", err)
				}
			}(resp.Body)

			body, err1 := io.ReadAll(resp.Body)
			if err1 != nil {
				retryable = false
				state = encoding.InvalidMercuryResponse
				return err1
			}

			lggr.Infof("at timestamp %s upkeep %s received status code %d from mercury v0.3", sl.Time.String(), sl.upkeepId.String(), resp.StatusCode)
			if resp.StatusCode == http.StatusUnauthorized {
				retryable = false
				state = encoding.UpkeepNotAuthorized
				return fmt.Errorf("at timestamp %s upkeep %s received status code %d from mercury v0.3, most likely this is caused by unauthorized upkeep", sl.Time.String(), sl.upkeepId.String(), resp.StatusCode)
			} else if resp.StatusCode == http.StatusBadRequest {
				retryable = false
				state = encoding.InvalidMercuryRequest
				return fmt.Errorf("at timestamp %s upkeep %s received status code %d from mercury v0.3, most likely this is caused by invalid format of timestamp", sl.Time.String(), sl.upkeepId.String(), resp.StatusCode)
			} else if resp.StatusCode == http.StatusInternalServerError {
				retryable = true
				state = encoding.MercuryFlakyFailure
				return fmt.Errorf("%d", http.StatusInternalServerError)
			} else if resp.StatusCode == 420 {
				// in 0.3, this will happen when missing/malformed query args, missing or bad required headers, non-existent feeds, or no permissions for feeds
				retryable = false
				state = encoding.InvalidMercuryRequest
<<<<<<< HEAD
				return fmt.Errorf("at timestamp %s upkeep %s received status code %d from mercury v0.3, most likely this is caused by missing/malformed query args, missing or bad required headers, non-existent feeds, or no permissions for feeds", sl.time.String(), sl.upkeepId.String(), resp.StatusCode)
=======
				return fmt.Errorf("at timestamp %s upkeep %s received status code %d from mercury v0.3, most likely this is caused by missing/malformed query args, missing or bad required headers, non-existent feeds, or no permissions for feeds", sl.Time.String(), sl.upkeepId.String(), resp.StatusCode)
>>>>>>> cbef1bbd
			} else if resp.StatusCode != http.StatusOK {
				retryable = false
				state = encoding.InvalidMercuryRequest
				return fmt.Errorf("at timestamp %s upkeep %s received status code %d from mercury v0.3", sl.Time.String(), sl.upkeepId.String(), resp.StatusCode)
			}

			lggr.Debugf("at block %s upkeep %s received status code %d from mercury v0.3 with BODY=%s", sl.Time.String(), sl.upkeepId.String(), resp.StatusCode, hexutil.Encode(body))

			var response MercuryV03Response
			err1 = json.Unmarshal(body, &response)
			if err1 != nil {
				lggr.Warnf("at timestamp %s upkeep %s failed to unmarshal body to MercuryV03Response from mercury v0.3: %v", sl.Time.String(), sl.upkeepId.String(), err1)
				retryable = false
				state = encoding.MercuryUnmarshalError
				return err1
			}
			// in v0.3, if some feeds are not available, the server will only return available feeds, but we need to make sure ALL feeds are retrieved before calling user contract
			// hence, retry in this case. retry will help when we send a very new timestamp and reports are not yet generated
			if len(response.Reports) != len(sl.Feeds) {
				// TODO: AUTO-5044: calculate what reports are missing and log a warning
<<<<<<< HEAD
				lggr.Warnf("at timestamp %s upkeep %s mercury v0.3 server retruned 200 status with %d reports while we requested %d feeds, treating as 404 (not found) and retrying", sl.time.String(), sl.upkeepId.String(), len(response.Reports), len(sl.feeds))
=======
				lggr.Warnf("at timestamp %s upkeep %s mercury v0.3 server retruned 200 status with %d reports while we requested %d feeds, treating as 404 (not found) and retrying", sl.Time.String(), sl.upkeepId.String(), len(response.Reports), len(sl.Feeds))
>>>>>>> cbef1bbd
				retryable = true
				state = encoding.MercuryFlakyFailure
				return fmt.Errorf("%d", http.StatusNotFound)
			}
			var reportBytes [][]byte
			for _, rsp := range response.Reports {
				b, err := hexutil.Decode(rsp.FullReport)
				if err != nil {
<<<<<<< HEAD
					lggr.Warnf("at timestamp %s upkeep %s failed to decode reportBlob %s: %v", sl.time.String(), sl.upkeepId.String(), rsp.FullReport, err)
=======
					lggr.Warnf("at timestamp %s upkeep %s failed to decode reportBlob %s: %v", sl.Time.String(), sl.upkeepId.String(), rsp.FullReport, err)
>>>>>>> cbef1bbd
					retryable = false
					state = encoding.InvalidMercuryResponse
					return err
				}
				reportBytes = append(reportBytes, b)
			}
			ch <- MercuryData{
				Index:     0,
				Bytes:     reportBytes,
				Retryable: false,
				State:     encoding.NoPipelineError,
			}
			sent = true
			return nil
		},
		// only retry when the error is 404 Not Found or 500 Internal Server Error
		retry.RetryIf(func(err error) bool {
			return err.Error() == fmt.Sprintf("%d", http.StatusNotFound) || err.Error() == fmt.Sprintf("%d", http.StatusInternalServerError)
		}),
		retry.Context(ctx),
		retry.Delay(retryDelay),
		retry.Attempts(totalAttempt))

	if !sent {
		md := MercuryData{
			Index:     0,
			Bytes:     [][]byte{},
			Retryable: retryable,
			Error:     retryErr,
			State:     state,
		}
		ch <- md
	}
}

// generateHMAC calculates a user HMAC for Mercury server authentication.
func (r *EvmRegistry) generateHMAC(method string, path string, body []byte, clientId string, secret string, ts int64) string {
	bodyHash := sha256.New()
	bodyHash.Write(body)
	hashString := fmt.Sprintf("%s %s %s %s %d",
		method,
		path,
		hex.EncodeToString(bodyHash.Sum(nil)),
		clientId,
		ts)
	signedMessage := hmac.New(sha256.New, []byte(secret))
	signedMessage.Write([]byte(hashString))
	userHmac := hex.EncodeToString(signedMessage.Sum(nil))
	return userHmac
}<|MERGE_RESOLUTION|>--- conflicted
+++ resolved
@@ -507,11 +507,7 @@
 				// in 0.3, this will happen when missing/malformed query args, missing or bad required headers, non-existent feeds, or no permissions for feeds
 				retryable = false
 				state = encoding.InvalidMercuryRequest
-<<<<<<< HEAD
-				return fmt.Errorf("at timestamp %s upkeep %s received status code %d from mercury v0.3, most likely this is caused by missing/malformed query args, missing or bad required headers, non-existent feeds, or no permissions for feeds", sl.time.String(), sl.upkeepId.String(), resp.StatusCode)
-=======
 				return fmt.Errorf("at timestamp %s upkeep %s received status code %d from mercury v0.3, most likely this is caused by missing/malformed query args, missing or bad required headers, non-existent feeds, or no permissions for feeds", sl.Time.String(), sl.upkeepId.String(), resp.StatusCode)
->>>>>>> cbef1bbd
 			} else if resp.StatusCode != http.StatusOK {
 				retryable = false
 				state = encoding.InvalidMercuryRequest
@@ -532,11 +528,7 @@
 			// hence, retry in this case. retry will help when we send a very new timestamp and reports are not yet generated
 			if len(response.Reports) != len(sl.Feeds) {
 				// TODO: AUTO-5044: calculate what reports are missing and log a warning
-<<<<<<< HEAD
-				lggr.Warnf("at timestamp %s upkeep %s mercury v0.3 server retruned 200 status with %d reports while we requested %d feeds, treating as 404 (not found) and retrying", sl.time.String(), sl.upkeepId.String(), len(response.Reports), len(sl.feeds))
-=======
 				lggr.Warnf("at timestamp %s upkeep %s mercury v0.3 server retruned 200 status with %d reports while we requested %d feeds, treating as 404 (not found) and retrying", sl.Time.String(), sl.upkeepId.String(), len(response.Reports), len(sl.Feeds))
->>>>>>> cbef1bbd
 				retryable = true
 				state = encoding.MercuryFlakyFailure
 				return fmt.Errorf("%d", http.StatusNotFound)
@@ -545,11 +537,7 @@
 			for _, rsp := range response.Reports {
 				b, err := hexutil.Decode(rsp.FullReport)
 				if err != nil {
-<<<<<<< HEAD
-					lggr.Warnf("at timestamp %s upkeep %s failed to decode reportBlob %s: %v", sl.time.String(), sl.upkeepId.String(), rsp.FullReport, err)
-=======
 					lggr.Warnf("at timestamp %s upkeep %s failed to decode reportBlob %s: %v", sl.Time.String(), sl.upkeepId.String(), rsp.FullReport, err)
->>>>>>> cbef1bbd
 					retryable = false
 					state = encoding.InvalidMercuryResponse
 					return err
