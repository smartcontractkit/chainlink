package ocr2keeper_test

import (
	"crypto/rand"
	"encoding/hex"
	"encoding/json"
	"fmt"
	"math/big"
	"strings"
	"testing"
	"time"

	"github.com/ethereum/go-ethereum/accounts/abi/bind"
	"github.com/ethereum/go-ethereum/common"
	"github.com/ethereum/go-ethereum/common/hexutil"
	gethtypes "github.com/ethereum/go-ethereum/core/types"
	"github.com/ethereum/go-ethereum/eth/ethconfig"
	"github.com/ethereum/go-ethereum/ethclient/simulated"
	"github.com/hashicorp/consul/sdk/freeport"
	"github.com/onsi/gomega"
	"github.com/pkg/errors"
	"github.com/stretchr/testify/assert"
	"github.com/stretchr/testify/require"
	"github.com/umbracle/ethgo/abi"

	"github.com/smartcontractkit/libocr/commontypes"
	"github.com/smartcontractkit/libocr/offchainreporting2plus/confighelper"
	ocrTypes "github.com/smartcontractkit/libocr/offchainreporting2plus/types"

	"github.com/smartcontractkit/chainlink-automation/pkg/v2/config"
	commonconfig "github.com/smartcontractkit/chainlink-common/pkg/config"
	"github.com/smartcontractkit/chainlink-common/pkg/types"

	"github.com/smartcontractkit/chainlink/v2/core/chains/evm/assets"
	"github.com/smartcontractkit/chainlink/v2/core/chains/evm/forwarders"
	"github.com/smartcontractkit/chainlink/v2/core/chains/evm/logpoller"
	ubig "github.com/smartcontractkit/chainlink/v2/core/chains/evm/utils/big"
	"github.com/smartcontractkit/chainlink/v2/core/config/toml"
	"github.com/smartcontractkit/chainlink/v2/core/gethwrappers/generated/authorized_forwarder"
	"github.com/smartcontractkit/chainlink/v2/core/gethwrappers/generated/basic_upkeep_contract"
	"github.com/smartcontractkit/chainlink/v2/core/gethwrappers/generated/keeper_registry_logic2_0"
	"github.com/smartcontractkit/chainlink/v2/core/gethwrappers/generated/keeper_registry_wrapper2_0"
	"github.com/smartcontractkit/chainlink/v2/core/gethwrappers/generated/link_token_interface"
	"github.com/smartcontractkit/chainlink/v2/core/gethwrappers/generated/mock_v3_aggregator_contract"
	"github.com/smartcontractkit/chainlink/v2/core/internal/cltest"
	"github.com/smartcontractkit/chainlink/v2/core/internal/cltest/heavyweight"
	"github.com/smartcontractkit/chainlink/v2/core/internal/testutils"
	"github.com/smartcontractkit/chainlink/v2/core/logger"
	"github.com/smartcontractkit/chainlink/v2/core/services/chainlink"
	"github.com/smartcontractkit/chainlink/v2/core/services/job"
	"github.com/smartcontractkit/chainlink/v2/core/services/keystore/chaintype"
	"github.com/smartcontractkit/chainlink/v2/core/services/keystore/keys/ethkey"
	"github.com/smartcontractkit/chainlink/v2/core/services/keystore/keys/keystest"
	"github.com/smartcontractkit/chainlink/v2/core/services/keystore/keys/ocr2key"
	"github.com/smartcontractkit/chainlink/v2/core/services/ocr2/plugins/ocr2keeper"
	"github.com/smartcontractkit/chainlink/v2/core/services/ocr2/plugins/ocr2keeper/evmregistry/v21/mercury"
	"github.com/smartcontractkit/chainlink/v2/core/services/ocr2/validate"
	"github.com/smartcontractkit/chainlink/v2/core/services/ocrbootstrap"
	"github.com/smartcontractkit/chainlink/v2/core/services/relay/evm"
	"github.com/smartcontractkit/chainlink/v2/core/store/models"
)

const (
	MercuryCredName = "cred1"
)

var (
	oneEth    = big.NewInt(1000000000000000000)
	oneHunEth = big.NewInt(0).Mul(oneEth, big.NewInt(100))

	payload1 = common.Hex2Bytes("1234")
	payload2 = common.Hex2Bytes("ABCD")
)

func deployKeeper20Registry(
	t *testing.T,
	auth *bind.TransactOpts,
	backend *simulated.Backend,
	linkAddr, linkFeedAddr,
	gasFeedAddr common.Address,
) *keeper_registry_wrapper2_0.KeeperRegistry {
	logicAddr, _, _, err := keeper_registry_logic2_0.DeployKeeperRegistryLogic(
		auth,
		backend.Client(),
		0, // Payment model
		linkAddr,
		linkFeedAddr,
		gasFeedAddr)
	require.NoError(t, err)
	backend.Commit()

	regAddr, _, _, err := keeper_registry_wrapper2_0.DeployKeeperRegistry(
		auth,
		backend.Client(),
		logicAddr,
	)
	require.NoError(t, err)
	backend.Commit()

	registry, err := keeper_registry_wrapper2_0.NewKeeperRegistry(regAddr, backend.Client())
	require.NoError(t, err)

	return registry
}

func setupNode(
	t *testing.T,
	port int,
	nodeKey ethkey.KeyV2,
	backend *simulated.Backend,
	p2pV2Bootstrappers []commontypes.BootstrapperLocator,
	mercury mercury.MercuryEndpointMock,
) (chainlink.Application, string, common.Address, ocr2key.KeyBundle) {
	ctx := testutils.Context(t)
	p2pKey := keystest.NewP2PKeyV2(t)
	p2paddresses := []string{fmt.Sprintf("127.0.0.1:%d", port)}
	cfg, _ := heavyweight.FullTestDBV2(t, func(c *chainlink.Config, s *chainlink.Secrets) {
		c.Feature.LogPoller = ptr(true)

		c.OCR.Enabled = ptr(false)
		c.OCR2.Enabled = ptr(true)

		c.P2P.PeerID = ptr(p2pKey.PeerID())
		c.P2P.V2.Enabled = ptr(true)
		c.P2P.V2.DeltaDial = commonconfig.MustNewDuration(500 * time.Millisecond)
		c.P2P.V2.DeltaReconcile = commonconfig.MustNewDuration(5 * time.Second)
		c.P2P.V2.AnnounceAddresses = &p2paddresses
		c.P2P.V2.ListenAddresses = &p2paddresses
		if len(p2pV2Bootstrappers) > 0 {
			c.P2P.V2.DefaultBootstrappers = &p2pV2Bootstrappers
		}

		c.EVM[0].Transactions.ForwardersEnabled = ptr(true)
		c.EVM[0].GasEstimator.Mode = ptr("FixedPrice")
		s.Mercury.Credentials = map[string]toml.MercuryCredentials{
			MercuryCredName: {
				LegacyURL: models.MustSecretURL(mercury.URL()),
				URL:       models.MustSecretURL(mercury.URL()),
				Username:  models.NewSecret(mercury.Username()),
				Password:  models.NewSecret(mercury.Password()),
			},
		}
	})

	app := cltest.NewApplicationWithConfigV2AndKeyOnSimulatedBlockchain(t, cfg, backend, nodeKey, p2pKey)
	kb, err := app.GetKeyStore().OCR2().Create(ctx, chaintype.EVM)
	require.NoError(t, err)

	err = app.Start(ctx)
	require.NoError(t, err)

	t.Cleanup(func() {
		assert.NoError(t, app.Stop())
	})

	return app, p2pKey.PeerID().Raw(), nodeKey.Address, kb
}

type Node struct {
	App         chainlink.Application
	Transmitter common.Address
	KeyBundle   ocr2key.KeyBundle
}

func (node *Node) AddJob(t *testing.T, spec string) {
	c := node.App.GetConfig()
	jb, err := validate.ValidatedOracleSpecToml(testutils.Context(t), c.OCR2(), c.Insecure(), spec, nil)
	require.NoError(t, err)
	err = node.App.AddJobV2(testutils.Context(t), &jb)
	require.NoError(t, err)
}

func (node *Node) AddBootstrapJob(t *testing.T, spec string) {
	jb, err := ocrbootstrap.ValidatedBootstrapSpecToml(spec)
	require.NoError(t, err)
	err = node.App.AddJobV2(testutils.Context(t), &jb)
	require.NoError(t, err)
}

func accountsToAddress(accounts []ocrTypes.Account) (addresses []common.Address, err error) {
	for _, signer := range accounts {
		bytes, err := hexutil.Decode(string(signer))
		if err != nil {
			return []common.Address{}, errors.Wrap(err, fmt.Sprintf("given address is not valid %s", signer))
		}
		if len(bytes) != 20 {
			return []common.Address{}, errors.Errorf("address is not 20 bytes %s", signer)
		}
		addresses = append(addresses, common.BytesToAddress(bytes))
	}
	return addresses, nil
}

func getUpkeepIdFromTx(t *testing.T, registry *keeper_registry_wrapper2_0.KeeperRegistry, registrationTx *gethtypes.Transaction, backend *simulated.Backend) *big.Int {
	receipt, err := backend.Client().TransactionReceipt(testutils.Context(t), registrationTx.Hash())
	require.NoError(t, err)
	parsedLog, err := registry.ParseUpkeepRegistered(*receipt.Logs[0])
	require.NoError(t, err)
	return parsedLog.Id
}

func TestIntegration_KeeperPluginBasic(t *testing.T) {
	g := gomega.NewWithT(t)
	lggr := logger.TestLogger(t)

	// setup blockchain
	sergey := testutils.MustNewSimTransactor(t) // owns all the link
	steve := testutils.MustNewSimTransactor(t)  // registry owner
	carrol := testutils.MustNewSimTransactor(t) // upkeep owner
	genesisData := gethtypes.GenesisAlloc{
		sergey.From: {Balance: assets.Ether(1000).ToInt()},
		steve.From:  {Balance: assets.Ether(1000).ToInt()},
		carrol.From: {Balance: assets.Ether(1000).ToInt()},
	}
	// Generate 5 keys for nodes (1 bootstrap + 4 ocr nodes) and fund them with ether
	var nodeKeys [5]ethkey.KeyV2
	for i := int64(0); i < 5; i++ {
		nodeKeys[i] = cltest.MustGenerateRandomKey(t)
		genesisData[nodeKeys[i].Address] = gethtypes.Account{Balance: assets.Ether(1000).ToInt()}
	}

	backend := cltest.NewSimulatedBackend(t, genesisData, uint32(ethconfig.Defaults.Miner.GasCeil))
	stopMining := cltest.Mine(backend, 3*time.Second) // Should be greater than deltaRound since we cannot access old blocks on simulated blockchain
	defer stopMining()

	// Deploy contracts
	linkAddr, _, linkToken, err := link_token_interface.DeployLinkToken(sergey, backend.Client())
	require.NoError(t, err)
	gasFeedAddr, _, _, err := mock_v3_aggregator_contract.DeployMockV3AggregatorContract(steve, backend.Client(), 18, big.NewInt(60000000000))
	require.NoError(t, err)
	linkFeedAddr, _, _, err := mock_v3_aggregator_contract.DeployMockV3AggregatorContract(steve, backend.Client(), 18, big.NewInt(2000000000000000000))
	require.NoError(t, err)
	registry := deployKeeper20Registry(t, steve, backend, linkAddr, linkFeedAddr, gasFeedAddr)

	// Setup bootstrap + oracle nodes
	bootstrapNodePort := freeport.GetOne(t)
	appBootstrap, bootstrapPeerID, bootstrapTransmitter, bootstrapKb := setupNode(t, bootstrapNodePort, nodeKeys[0], backend, nil, mercury.NewSimulatedMercuryServer())
	bootstrapNode := Node{
		appBootstrap, bootstrapTransmitter, bootstrapKb,
	}
	var (
		oracles []confighelper.OracleIdentityExtra
		nodes   []Node
	)
	// Set up the minimum 4 oracles all funded
	ports := freeport.GetN(t, 4)
	for i := 0; i < 4; i++ {
		app, peerID, transmitter, kb := setupNode(t, ports[i], nodeKeys[i+1], backend, []commontypes.BootstrapperLocator{
			// Supply the bootstrap IP and port as a V2 peer address
			{PeerID: bootstrapPeerID, Addrs: []string{fmt.Sprintf("127.0.0.1:%d", bootstrapNodePort)}},
		}, mercury.NewSimulatedMercuryServer())

		nodes = append(nodes, Node{
			app, transmitter, kb,
		})
		offchainPublicKey, _ := hex.DecodeString(strings.TrimPrefix(kb.OnChainPublicKey(), "0x"))
		oracles = append(oracles, confighelper.OracleIdentityExtra{
			OracleIdentity: confighelper.OracleIdentity{
				OnchainPublicKey:  offchainPublicKey,
				TransmitAccount:   ocrTypes.Account(transmitter.String()),
				OffchainPublicKey: kb.OffchainPublicKey(),
				PeerID:            peerID,
			},
			ConfigEncryptionPublicKey: kb.ConfigEncryptionPublicKey(),
		})
	}

	// Add the bootstrap job
	bootstrapNode.AddBootstrapJob(t, fmt.Sprintf(`
		type                              = "bootstrap"
		relay                             = "evm"
		schemaVersion                     = 1
		name                              = "boot"
		contractID                        = "%s"
		contractConfigTrackerPollInterval = "15s"

		[relayConfig]
		chainID = 1337
	`, registry.Address()))

	// Add OCR jobs
	for i, node := range nodes {
		node.AddJob(t, fmt.Sprintf(`
		type = "offchainreporting2"
		pluginType = "ocr2automation"
		relay = "evm"
		name = "ocr2keepers-%d"
		schemaVersion = 1
		contractID = "%s"
		contractConfigTrackerPollInterval = "15s"
		ocrKeyBundleID = "%s"
		transmitterID = "%s"
		p2pv2Bootstrappers = [
		  "%s"
		]

		[relayConfig]
		chainID = 1337

		[pluginConfig]
		maxServiceWorkers = 100
		cacheEvictionInterval = "1s"
		mercuryCredentialName = "%s"
		`, i, registry.Address(), node.KeyBundle.ID(), node.Transmitter, fmt.Sprintf("%s@127.0.0.1:%d", bootstrapPeerID, bootstrapNodePort), MercuryCredName))
	}

	// Setup config on contract
	configType := abi.MustNewType("tuple(uint32 paymentPremiumPPB,uint32 flatFeeMicroLink,uint32 checkGasLimit,uint24 stalenessSeconds,uint16 gasCeilingMultiplier,uint96 minUpkeepSpend,uint32 maxPerformGas,uint32 maxCheckDataSize,uint32 maxPerformDataSize,uint256 fallbackGasPrice,uint256 fallbackLinkPrice,address transcoder,address registrar)")
	onchainConfig, err := abi.Encode(map[string]interface{}{
		"paymentPremiumPPB":    uint32(0),
		"flatFeeMicroLink":     uint32(0),
		"checkGasLimit":        uint32(6500000),
		"stalenessSeconds":     uint32(90000),
		"gasCeilingMultiplier": uint16(2),
		"minUpkeepSpend":       uint32(0),
		"maxPerformGas":        uint32(5000000),
		"maxCheckDataSize":     uint32(5000),
		"maxPerformDataSize":   uint32(5000),
		"fallbackGasPrice":     big.NewInt(60000000000),
		"fallbackLinkPrice":    big.NewInt(2000000000000000000),
		"transcoder":           testutils.NewAddress(),
		"registrar":            testutils.NewAddress(),
	}, configType)
	require.NoError(t, err)

	offC, err := json.Marshal(config.OffchainConfig{
		PerformLockoutWindow: 100 * 3 * 1000, // ~100 block lockout (on goerli)
		MinConfirmations:     1,
	})
	if err != nil {
		t.Logf("error creating off-chain config: %s", err)
		t.Fail()
	}

	signers, transmitters, threshold, onchainConfig, offchainConfigVersion, offchainConfig, err := confighelper.ContractSetConfigArgsForTests(
		10*time.Second,        // deltaProgress time.Duration,
		10*time.Second,        // deltaResend time.Duration,
		2500*time.Millisecond, // deltaRound time.Duration,
		40*time.Millisecond,   // deltaGrace time.Duration,
		15*time.Second,        // deltaStage time.Duration,
		3,                     // rMax uint8,
		[]int{1, 1, 1, 1},
		oracles,
		offC,                  // reportingPluginConfig []byte,
		20*time.Millisecond,   // Max duration query
		1600*time.Millisecond, // Max duration observation
		800*time.Millisecond,
		20*time.Millisecond,
		20*time.Millisecond,
		1, // f
		onchainConfig,
	)
	require.NoError(t, err)
	signerAddresses, err := evm.OnchainPublicKeyToAddress(signers)
	require.NoError(t, err)
	transmitterAddresses, err := accountsToAddress(transmitters)
	require.NoError(t, err)
	lggr.Infow("Setting Config on Oracle Contract",
		"signerAddresses", signerAddresses,
		"transmitterAddresses", transmitterAddresses,
		"threshold", threshold,
		"onchainConfig", onchainConfig,
		"encodedConfigVersion", offchainConfigVersion,
		"offchainConfig", offchainConfig,
	)
	_, err = registry.SetConfig(
		steve,
		signerAddresses,
		transmitterAddresses,
		threshold,
		onchainConfig,
		offchainConfigVersion,
		offchainConfig,
	)
	require.NoError(t, err)
	backend.Commit()

	// Register new upkeep
	upkeepAddr, _, upkeepContract, err := basic_upkeep_contract.DeployBasicUpkeepContract(carrol, backend.Client())
	require.NoError(t, err)
	registrationTx, err := registry.RegisterUpkeep(steve, upkeepAddr, 2_500_000, carrol.From, []byte{}, []byte{})
	require.NoError(t, err)
	backend.Commit()
	upkeepID := getUpkeepIdFromTx(t, registry, registrationTx, backend)

	// Fund the upkeep
	_, err = linkToken.Transfer(sergey, carrol.From, oneHunEth)
	require.NoError(t, err)
	_, err = linkToken.Approve(carrol, registry.Address(), oneHunEth)
	require.NoError(t, err)
	_, err = registry.AddFunds(carrol, upkeepID, oneHunEth)
	require.NoError(t, err)
	backend.Commit()

	// Set upkeep to be performed
	_, err = upkeepContract.SetBytesToSend(carrol, payload1)
	require.NoError(t, err)
	_, err = upkeepContract.SetShouldPerformUpkeep(carrol, true)
	require.NoError(t, err)
	backend.Commit()

	lggr.Infow("Upkeep registered and funded", "upkeepID", upkeepID.String())

	// keeper job is triggered and payload is received
	receivedBytes := func() []byte {
		received, err2 := upkeepContract.ReceivedBytes(nil)
		require.NoError(t, err2)
		return received
	}
	g.Eventually(receivedBytes, testutils.WaitTimeout(t), cltest.DBPollingInterval).Should(gomega.Equal(payload1))

	// change payload
	_, err = upkeepContract.SetBytesToSend(carrol, payload2)
	require.NoError(t, err)
	_, err = upkeepContract.SetShouldPerformUpkeep(carrol, true)
	require.NoError(t, err)

	// observe 2nd job run and received payload changes
	g.Eventually(receivedBytes, testutils.WaitTimeout(t), cltest.DBPollingInterval).Should(gomega.Equal(payload2))
}

func setupForwarderForNode(
	t *testing.T,
	app chainlink.Application,
	caller *bind.TransactOpts,
	backend *simulated.Backend,
	recipient common.Address,
	linkAddr common.Address) common.Address {
<<<<<<< HEAD
	faddr, _, authorizedForwarder, err := authorized_forwarder.DeployAuthorizedForwarder(caller, backend.Client(), linkAddr, caller.From, recipient, []byte{})
=======
	ctx := testutils.Context(t)
	faddr, _, authorizedForwarder, err := authorized_forwarder.DeployAuthorizedForwarder(caller, backend, linkAddr, caller.From, recipient, []byte{})
>>>>>>> 0d95942a
	require.NoError(t, err)

	// set EOA as an authorized sender for the forwarder
	_, err = authorizedForwarder.SetAuthorizedSenders(caller, []common.Address{recipient})
	require.NoError(t, err)
	backend.Commit()

	// add forwarder address to be tracked in db
	forwarderORM := forwarders.NewORM(app.GetDB())
<<<<<<< HEAD
	chainID, err := backend.Client().ChainID(testutils.Context(t))
	require.NoError(t, err)
	_, err = forwarderORM.CreateForwarder(testutils.Context(t), faddr, ubig.Big(*chainID))
=======
	chainID := ubig.Big(*backend.Blockchain().Config().ChainID)
	_, err = forwarderORM.CreateForwarder(ctx, faddr, chainID)
>>>>>>> 0d95942a
	require.NoError(t, err)

	chain, err := app.GetRelayers().LegacyEVMChains().Get(chainID.String())
	require.NoError(t, err)
	fwdr, err := chain.TxManager().GetForwarderForEOA(ctx, recipient)
	require.NoError(t, err)
	require.Equal(t, faddr, fwdr)

	return faddr
}

func TestIntegration_KeeperPluginForwarderEnabled(t *testing.T) {
	g := gomega.NewWithT(t)
	lggr := logger.TestLogger(t)

	// setup blockchain
	sergey := testutils.MustNewSimTransactor(t) // owns all the link
	steve := testutils.MustNewSimTransactor(t)  // registry owner
	carrol := testutils.MustNewSimTransactor(t) // upkeep owner
	genesisData := gethtypes.GenesisAlloc{
		sergey.From: {Balance: assets.Ether(1000).ToInt()},
		steve.From:  {Balance: assets.Ether(1000).ToInt()},
		carrol.From: {Balance: assets.Ether(1000).ToInt()},
	}
	// Generate 5 keys for nodes (1 bootstrap + 4 ocr nodes) and fund them with ether
	var nodeKeys [5]ethkey.KeyV2
	for i := int64(0); i < 5; i++ {
		nodeKeys[i] = cltest.MustGenerateRandomKey(t)
		genesisData[nodeKeys[i].Address] = gethtypes.Account{Balance: assets.Ether(1000).ToInt()}
	}

	backend := cltest.NewSimulatedBackend(t, genesisData, uint32(ethconfig.Defaults.Miner.GasCeil))
	stopMining := cltest.Mine(backend, 6*time.Second) // Should be greater than deltaRound since we cannot access old blocks on simulated blockchain
	defer stopMining()

	// Deploy contracts
	linkAddr, _, linkToken, err := link_token_interface.DeployLinkToken(sergey, backend.Client())
	require.NoError(t, err)
	gasFeedAddr, _, _, err := mock_v3_aggregator_contract.DeployMockV3AggregatorContract(steve, backend.Client(), 18, big.NewInt(60000000000))
	require.NoError(t, err)
	linkFeedAddr, _, _, err := mock_v3_aggregator_contract.DeployMockV3AggregatorContract(steve, backend.Client(), 18, big.NewInt(2000000000000000000))
	require.NoError(t, err)
	registry := deployKeeper20Registry(t, steve, backend, linkAddr, linkFeedAddr, gasFeedAddr)

	effectiveTransmitters := make([]common.Address, 0)
	// Setup bootstrap + oracle nodes
	bootstrapNodePort := freeport.GetOne(t)
	appBootstrap, bootstrapPeerID, bootstrapTransmitter, bootstrapKb := setupNode(t, bootstrapNodePort, nodeKeys[0], backend, nil, mercury.NewSimulatedMercuryServer())

	bootstrapNode := Node{
		appBootstrap, bootstrapTransmitter, bootstrapKb,
	}
	var (
		oracles []confighelper.OracleIdentityExtra
		nodes   []Node
	)
	// Set up the minimum 4 oracles all funded
	ports := freeport.GetN(t, 4)
	for i := 0; i < 4; i++ {
		app, peerID, transmitter, kb := setupNode(t, ports[i], nodeKeys[i+1], backend, []commontypes.BootstrapperLocator{
			// Supply the bootstrap IP and port as a V2 peer address
			{PeerID: bootstrapPeerID, Addrs: []string{fmt.Sprintf("127.0.0.1:%d", bootstrapNodePort)}},
		}, mercury.NewSimulatedMercuryServer())
		nodeForwarder := setupForwarderForNode(t, app, sergey, backend, transmitter, linkAddr)
		effectiveTransmitters = append(effectiveTransmitters, nodeForwarder)

		nodes = append(nodes, Node{
			app, transmitter, kb,
		})
		offchainPublicKey, _ := hex.DecodeString(strings.TrimPrefix(kb.OnChainPublicKey(), "0x"))
		oracles = append(oracles, confighelper.OracleIdentityExtra{
			OracleIdentity: confighelper.OracleIdentity{
				OnchainPublicKey:  offchainPublicKey,
				TransmitAccount:   ocrTypes.Account(nodeForwarder.String()),
				OffchainPublicKey: kb.OffchainPublicKey(),
				PeerID:            peerID,
			},
			ConfigEncryptionPublicKey: kb.ConfigEncryptionPublicKey(),
		})
	}

	// Add the bootstrap job
	bootstrapNode.AddBootstrapJob(t, fmt.Sprintf(`
		type                              = "bootstrap"
		relay                             = "evm"
		schemaVersion                     = 1
		name                              = "boot"
		contractID                        = "%s"
		contractConfigTrackerPollInterval = "15s"

		[relayConfig]
		chainID = 1337
	`, registry.Address()))

	// Add OCR jobs
	for i, node := range nodes {
		node.AddJob(t, fmt.Sprintf(`
		type = "offchainreporting2"
		pluginType = "ocr2automation"
		relay = "evm"
		name = "ocr2keepers-%d"
		schemaVersion = 1
		contractID = "%s"
		contractConfigTrackerPollInterval = "15s"
		ocrKeyBundleID = "%s"
		transmitterID = "%s"
		p2pv2Bootstrappers = [
		  "%s"
		]
		forwardingAllowed = true

		[relayConfig]
		chainID = 1337

		[pluginConfig]
		cacheEvictionInterval = "1s"
		maxServiceWorkers = 100
		mercuryCredentialName = "%s"
		`, i, registry.Address(), node.KeyBundle.ID(), node.Transmitter, fmt.Sprintf("%s@127.0.0.1:%d", bootstrapPeerID, bootstrapNodePort), MercuryCredName))
	}

	// Setup config on contract
	configType := abi.MustNewType("tuple(uint32 paymentPremiumPPB,uint32 flatFeeMicroLink,uint32 checkGasLimit,uint24 stalenessSeconds,uint16 gasCeilingMultiplier,uint96 minUpkeepSpend,uint32 maxPerformGas,uint32 maxCheckDataSize,uint32 maxPerformDataSize,uint256 fallbackGasPrice,uint256 fallbackLinkPrice,address transcoder,address registrar)")
	onchainConfig, err := abi.Encode(map[string]interface{}{
		"paymentPremiumPPB":    uint32(0),
		"flatFeeMicroLink":     uint32(0),
		"checkGasLimit":        uint32(6500000),
		"stalenessSeconds":     uint32(90000),
		"gasCeilingMultiplier": uint16(2),
		"minUpkeepSpend":       uint32(0),
		"maxPerformGas":        uint32(5000000),
		"maxCheckDataSize":     uint32(5000),
		"maxPerformDataSize":   uint32(5000),
		"fallbackGasPrice":     big.NewInt(60000000000),
		"fallbackLinkPrice":    big.NewInt(2000000000000000000),
		"transcoder":           testutils.NewAddress(),
		"registrar":            testutils.NewAddress(),
	}, configType)
	require.NoError(t, err)

	offC, err := json.Marshal(config.OffchainConfig{
		PerformLockoutWindow: 100 * 12 * 1000, // ~100 block lockout (on goerli)
	})
	if err != nil {
		t.Logf("error creating off-chain config: %s", err)
		t.FailNow()
	}

	signers, transmitters, threshold, onchainConfig, offchainConfigVersion, offchainConfig, err := confighelper.ContractSetConfigArgsForTests(
		10*time.Second,       // deltaProgress time.Duration,
		10*time.Second,       // deltaResend time.Duration,
		5*time.Second,        // deltaRound time.Duration,
		500*time.Millisecond, // deltaGrace time.Duration,
		2*time.Second,        // deltaStage time.Duration,
		3,                    // rMax uint8,
		[]int{1, 1, 1, 1},
		oracles,
		offC,                // reportingPluginConfig []byte,
		50*time.Millisecond, // Max duration query
		1*time.Second,       // Max duration observation
		1*time.Second,
		1*time.Second,
		1*time.Second,
		1, // f
		onchainConfig,
	)
	require.NoError(t, err)
	signerAddresses, err := evm.OnchainPublicKeyToAddress(signers)
	require.NoError(t, err)
	transmitterAddresses, err := accountsToAddress(transmitters)
	require.NoError(t, err)

	// Make sure we are using forwarders and not node keys as transmitters on chain.
	eoaList := make([]common.Address, 0)
	for _, n := range nodes {
		eoaList = append(eoaList, n.Transmitter)
	}
	require.Equal(t, effectiveTransmitters, transmitterAddresses)
	require.NotEqual(t, eoaList, effectiveTransmitters)
	lggr.Infow("Setting Config on Oracle Contract",
		"signerAddresses", signerAddresses,
		"transmitterAddresses", transmitterAddresses,
		"threshold", threshold,
		"onchainConfig", onchainConfig,
		"encodedConfigVersion", offchainConfigVersion,
		"offchainConfig", offchainConfig,
	)
	_, err = registry.SetConfig(
		steve,
		signerAddresses,
		transmitterAddresses,
		threshold,
		onchainConfig,
		offchainConfigVersion,
		offchainConfig,
	)
	require.NoError(t, err)
	backend.Commit()

	// Register new upkeep
	upkeepAddr, _, upkeepContract, err := basic_upkeep_contract.DeployBasicUpkeepContract(carrol, backend.Client())
	require.NoError(t, err)
	registrationTx, err := registry.RegisterUpkeep(steve, upkeepAddr, 2_500_000, carrol.From, []byte{}, []byte{})
	require.NoError(t, err)
	backend.Commit()
	upkeepID := getUpkeepIdFromTx(t, registry, registrationTx, backend)

	// Fund the upkeep
	_, err = linkToken.Transfer(sergey, carrol.From, oneHunEth)
	require.NoError(t, err)
	_, err = linkToken.Approve(carrol, registry.Address(), oneHunEth)
	require.NoError(t, err)
	_, err = registry.AddFunds(carrol, upkeepID, oneHunEth)
	require.NoError(t, err)
	backend.Commit()

	//Set upkeep to be performed
	_, err = upkeepContract.SetBytesToSend(carrol, payload1)
	require.NoError(t, err)
	_, err = upkeepContract.SetShouldPerformUpkeep(carrol, true)
	require.NoError(t, err)
	backend.Commit()

	lggr.Infow("Upkeep registered and funded")

	// keeper job is triggered and payload is received
	receivedBytes := func() []byte {
		received, err2 := upkeepContract.ReceivedBytes(nil)
		require.NoError(t, err2)
		return received
	}
	g.Eventually(receivedBytes, testutils.WaitTimeout(t), cltest.DBPollingInterval).Should(gomega.Equal(payload1))

	// change payload
	_, err = upkeepContract.SetBytesToSend(carrol, payload2)
	require.NoError(t, err)
	_, err = upkeepContract.SetShouldPerformUpkeep(carrol, true)
	require.NoError(t, err)

	// observe 2nd job run and received payload changes
	g.Eventually(receivedBytes, testutils.WaitTimeout(t), cltest.DBPollingInterval).Should(gomega.Equal(payload2))
}

func ptr[T any](v T) *T { return &v }

func TestFilterNamesFromSpec20(t *testing.T) {
	b := make([]byte, 20)
	_, err := rand.Read(b)
	require.NoError(t, err)
	address := common.HexToAddress(hexutil.Encode(b))

	spec := &job.OCR2OracleSpec{
		PluginType: types.OCR2Keeper,
		ContractID: address.String(), // valid contract addr
	}

	names, err := ocr2keeper.FilterNamesFromSpec20(spec)
	require.NoError(t, err)

	assert.Len(t, names, 2)
	assert.Equal(t, logpoller.FilterName("OCR2KeeperRegistry - LogProvider", address), names[0])
	assert.Equal(t, logpoller.FilterName("EvmRegistry - Upkeep events for", address), names[1])

	spec = &job.OCR2OracleSpec{
		PluginType: types.OCR2Keeper,
		ContractID: "0x5431", // invalid contract addr
	}
	_, err = ocr2keeper.FilterNamesFromSpec20(spec)
	require.ErrorContains(t, err, "not a valid EIP55 formatted address")
}<|MERGE_RESOLUTION|>--- conflicted
+++ resolved
@@ -426,12 +426,8 @@
 	backend *simulated.Backend,
 	recipient common.Address,
 	linkAddr common.Address) common.Address {
-<<<<<<< HEAD
+	ctx := testutils.Context(t)
 	faddr, _, authorizedForwarder, err := authorized_forwarder.DeployAuthorizedForwarder(caller, backend.Client(), linkAddr, caller.From, recipient, []byte{})
-=======
-	ctx := testutils.Context(t)
-	faddr, _, authorizedForwarder, err := authorized_forwarder.DeployAuthorizedForwarder(caller, backend, linkAddr, caller.From, recipient, []byte{})
->>>>>>> 0d95942a
 	require.NoError(t, err)
 
 	// set EOA as an authorized sender for the forwarder
@@ -441,14 +437,9 @@
 
 	// add forwarder address to be tracked in db
 	forwarderORM := forwarders.NewORM(app.GetDB())
-<<<<<<< HEAD
 	chainID, err := backend.Client().ChainID(testutils.Context(t))
 	require.NoError(t, err)
-	_, err = forwarderORM.CreateForwarder(testutils.Context(t), faddr, ubig.Big(*chainID))
-=======
-	chainID := ubig.Big(*backend.Blockchain().Config().ChainID)
-	_, err = forwarderORM.CreateForwarder(ctx, faddr, chainID)
->>>>>>> 0d95942a
+	_, err = forwarderORM.CreateForwarder(ctx, faddr, ubig.Big(*chainID))
 	require.NoError(t, err)
 
 	chain, err := app.GetRelayers().LegacyEVMChains().Get(chainID.String())
