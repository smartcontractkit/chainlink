--- conflicted
+++ resolved
@@ -15,11 +15,6 @@
 	"github.com/ethereum/go-ethereum/common/hexutil"
 	"github.com/patrickmn/go-cache"
 
-<<<<<<< HEAD
-	ocr2keepers "github.com/smartcontractkit/chainlink-automation/pkg/v3/types"
-
-=======
->>>>>>> 78e96d10
 	"github.com/smartcontractkit/chainlink-common/pkg/services"
 	ocr2keepers "github.com/smartcontractkit/chainlink-common/pkg/types/automation"
 
@@ -145,11 +140,7 @@
 	streamsLookupResponse := &mercury.StreamsLookup{StreamsLookupError: streamsLookupErr}
 
 	if len(streamsLookupResponse.Feeds) == 0 {
-<<<<<<< HEAD
-		checkResults[i].IneligibilityReason = uint8(mercury.MercuryUpkeepFailureReasonInvalidRevertDataInput)
-=======
 		checkResults[i].IneligibilityReason = uint8(encoding.UpkeepFailureReasonInvalidRevertDataInput)
->>>>>>> 78e96d10
 		lookupLggr.Debugf("at block %s upkeep %s has empty feeds array", block, upkeepId)
 		return
 	}
@@ -158,7 +149,7 @@
 	if streamsLookupResponse.IsMercuryV02() {
 		// check permission on the registry for mercury v0.2
 		opts := s.buildCallOpts(ctx, block)
-		if state, reason, retryable, allowed, err := s.allowedToUseMercury(opts, upkeepId.BigInt()); err != nil {
+		if state, reason, retryable, allowed, err := s.AllowedToUseMercury(opts, upkeepId.BigInt()); err != nil {
 			lookupLggr.Warnf("at block %s upkeep %s failed to query mercury allow list: %s", block, upkeepId, err)
 			checkResults[i].PipelineExecutionState = uint8(state)
 			checkResults[i].IneligibilityReason = uint8(reason)
@@ -166,21 +157,13 @@
 			return
 		} else if !allowed {
 			lookupLggr.Debugf("at block %d upkeep %s NOT allowed to query Mercury server", block, upkeepId)
-<<<<<<< HEAD
-			checkResults[i].IneligibilityReason = uint8(mercury.MercuryUpkeepFailureReasonMercuryAccessNotAllowed)
-=======
 			checkResults[i].IneligibilityReason = uint8(encoding.UpkeepFailureReasonMercuryAccessNotAllowed)
->>>>>>> 78e96d10
 			return
 		}
 	} else if !streamsLookupResponse.IsMercuryV03() {
 		// if mercury version is not v02 or v03, set failure reason
 		lookupLggr.Debugf("at block %d upkeep %s NOT allowed to query Mercury server", block, upkeepId)
-<<<<<<< HEAD
-		checkResults[i].IneligibilityReason = uint8(mercury.MercuryUpkeepFailureReasonInvalidRevertDataInput)
-=======
 		checkResults[i].IneligibilityReason = uint8(encoding.UpkeepFailureReasonInvalidRevertDataInput)
->>>>>>> 78e96d10
 		return
 	}
 
@@ -195,15 +178,6 @@
 func (s *streams) doLookup(ctx context.Context, wg *sync.WaitGroup, lookup *mercury.StreamsLookup, i int, checkResults []ocr2keepers.CheckResult) {
 	defer wg.Done()
 
-<<<<<<< HEAD
-	state, reason, values, retryable, retryInterval, err := mercury.NoPipelineError, mercury.MercuryUpkeepFailureReasonInvalidRevertDataInput, [][]byte{}, false, 0*time.Second, fmt.Errorf("invalid revert data input: feed param key %s, time param key %s, feeds %s", lookup.FeedParamKey, lookup.TimeParamKey, lookup.Feeds)
-	pluginRetryKey := generatePluginRetryKey(checkResults[i].WorkID, lookup.Block)
-
-	if lookup.IsMercuryV02() {
-		state, reason, values, retryable, retryInterval, err = s.v02Client.DoRequest(ctx, lookup, pluginRetryKey)
-	} else if lookup.IsMercuryV03() {
-		state, reason, values, retryable, retryInterval, err = s.v03Client.DoRequest(ctx, lookup, pluginRetryKey)
-=======
 	values, err := s.DoMercuryRequest(ctx, lookup, checkResults, i)
 	if err != nil {
 		s.lggr.Errorf("at block %d upkeep %s requested time %s DoMercuryRequest err: %s", lookup.Block, lookup.UpkeepId, lookup.Time, err.Error())
@@ -211,73 +185,34 @@
 
 	if err := s.CheckCallback(ctx, values, lookup, checkResults, i); err != nil {
 		s.lggr.Errorf("at block %d upkeep %s requested time %s CheckCallback err: %s", lookup.Block, lookup.UpkeepId, lookup.Time, err.Error())
->>>>>>> 78e96d10
-	}
-
-<<<<<<< HEAD
-	if err != nil {
-		s.lggr.Errorf("at block %d upkeep %s requested time %s retryable %v retryInterval %s doMercuryRequest: %s", lookup.Block, lookup.UpkeepId, lookup.Time, retryable, retryInterval, err.Error())
-		checkResults[i].Retryable = retryable
-		checkResults[i].RetryInterval = retryInterval
-		checkResults[i].PipelineExecutionState = uint8(state)
-		checkResults[i].IneligibilityReason = uint8(reason)
-		return
-=======
+	}
+}
+
 func (s *streams) CheckCallback(ctx context.Context, values [][]byte, lookup *mercury.StreamsLookup, checkResults []ocr2keepers.CheckResult, i int) error {
 	payload, err := s.abi.Pack("checkCallback", lookup.UpkeepId, values, lookup.ExtraData)
 	if err != nil {
 		checkResults[i].Retryable = false
 		checkResults[i].PipelineExecutionState = uint8(encoding.PackUnpackDecodeFailed)
 		return err
->>>>>>> 78e96d10
-	}
-
-	for j, v := range values {
-		s.lggr.Infof("at block %d upkeep %s requested time %s doMercuryRequest values[%d]: %s", lookup.Block, lookup.UpkeepId, lookup.Time, j, hexutil.Encode(v))
-	}
-
-<<<<<<< HEAD
-	state, retryable, mercuryBytes, err := s.checkCallback(ctx, values, lookup)
-	if err != nil {
-		s.lggr.Errorf("at block %d upkeep %s checkCallback err: %s", lookup.Block, lookup.UpkeepId, err.Error())
-		checkResults[i].Retryable = retryable
-		checkResults[i].PipelineExecutionState = uint8(state)
-		return
-=======
+	}
+
+	var mercuryBytes hexutil.Bytes
+	args := map[string]interface{}{
+		"to":   s.registry.Address().Hex(),
+		"data": hexutil.Bytes(payload),
+	}
+
 	// call checkCallback function at the block which OCR3 has agreed upon
 	if err = s.client.CallContext(ctx, &mercuryBytes, "eth_call", args, hexutil.EncodeUint64(lookup.Block)); err != nil {
 		checkResults[i].Retryable = true
 		checkResults[i].PipelineExecutionState = uint8(encoding.RpcFlakyFailure)
 		return err
->>>>>>> 78e96d10
-	}
+	}
+
 	s.lggr.Infof("at block %d upkeep %s requested time %s checkCallback mercuryBytes: %s", lookup.Block, lookup.UpkeepId, lookup.Time, hexutil.Encode(mercuryBytes))
 
 	unpackCallBackState, needed, performData, failureReason, _, err := s.packer.UnpackCheckCallbackResult(mercuryBytes)
 	if err != nil {
-<<<<<<< HEAD
-		s.lggr.Errorf("at block %d upkeep %s requested time %s UnpackCheckCallbackResult err: %s", lookup.Block, lookup.UpkeepId, lookup.Time, err.Error())
-		checkResults[i].PipelineExecutionState = unpackCallBackState
-		return
-	}
-
-	if failureReason == uint8(mercury.MercuryUpkeepFailureReasonMercuryCallbackReverted) {
-		checkResults[i].IneligibilityReason = uint8(mercury.MercuryUpkeepFailureReasonMercuryCallbackReverted)
-		s.lggr.Debugf("at block %d upkeep %s requested time %s mercury callback reverts", lookup.Block, lookup.UpkeepId, lookup.Time)
-		return
-	}
-
-	if !needed {
-		checkResults[i].IneligibilityReason = uint8(mercury.MercuryUpkeepFailureReasonUpkeepNotNeeded)
-		s.lggr.Debugf("at block %d upkeep %s requested time %s callback reports upkeep not needed", lookup.Block, lookup.UpkeepId, lookup.Time)
-		return
-	}
-
-	checkResults[i].IneligibilityReason = uint8(mercury.MercuryUpkeepFailureReasonNone)
-	checkResults[i].Eligible = true
-	checkResults[i].PerformData = performData
-	s.lggr.Infof("at block %d upkeep %s requested time %s successful with perform data: %s", lookup.Block, lookup.UpkeepId, lookup.Time, hexutil.Encode(performData))
-=======
 		checkResults[i].PipelineExecutionState = uint8(unpackCallBackState)
 		return err
 	}
@@ -324,16 +259,11 @@
 		s.lggr.Infof("at block %d upkeep %s requested time %s doMercuryRequest values[%d]: %s", lookup.Block, lookup.UpkeepId, lookup.Time, j, hexutil.Encode(v))
 	}
 	return values, nil
->>>>>>> 78e96d10
-}
-
-// allowedToUseMercury retrieves upkeep's administrative offchain config and decode a mercuryEnabled bool to indicate if
+}
+
+// AllowedToUseMercury retrieves upkeep's administrative offchain config and decode a mercuryEnabled bool to indicate if
 // this upkeep is allowed to use Mercury service.
-<<<<<<< HEAD
-func (s *streams) allowedToUseMercury(opts *bind.CallOpts, upkeepId *big.Int) (state mercury.MercuryUpkeepState, reason mercury.MercuryUpkeepFailureReason, retryable bool, allow bool, err error) {
-=======
 func (s *streams) AllowedToUseMercury(opts *bind.CallOpts, upkeepId *big.Int) (state encoding.PipelineExecutionState, reason encoding.UpkeepFailureReason, retryable bool, allow bool, err error) {
->>>>>>> 78e96d10
 	allowed, ok := s.mercuryConfig.IsUpkeepAllowed(upkeepId.String())
 	if ok {
 		return encoding.NoPipelineError, encoding.UpkeepFailureReasonNone, false, allowed.(bool), nil
@@ -353,7 +283,6 @@
 		"data": hexutil.Bytes(payload),
 	}
 
-	// call checkCallback function at the block which OCR3 has agreed upon
 	if err = s.client.CallContext(opts.Context, &resultBytes, "eth_call", args, hexutil.EncodeBig(opts.BlockNumber)); err != nil {
 		return encoding.RpcFlakyFailure, encoding.UpkeepFailureReasonNone, true, false, fmt.Errorf("failed to get upkeep privilege config: %v", err)
 	}
@@ -378,26 +307,6 @@
 	s.mercuryConfig.SetUpkeepAllowed(upkeepId.String(), privilegeConfig.MercuryEnabled, cache.DefaultExpiration)
 
 	return encoding.NoPipelineError, encoding.UpkeepFailureReasonNone, false, privilegeConfig.MercuryEnabled, nil
-}
-
-func (s *streams) checkCallback(ctx context.Context, values [][]byte, lookup *mercury.StreamsLookup) (mercury.MercuryUpkeepState, bool, hexutil.Bytes, error) {
-	payload, err := s.abi.Pack("checkCallback", lookup.UpkeepId, values, lookup.ExtraData)
-	if err != nil {
-		return mercury.PackUnpackDecodeFailed, false, nil, err
-	}
-
-	var b hexutil.Bytes
-	args := map[string]interface{}{
-		"to":   s.registry.Address().Hex(),
-		"data": hexutil.Bytes(payload),
-	}
-
-	// call checkCallback function at the block which OCR3 has agreed upon
-	if err := s.client.CallContext(ctx, &b, "eth_call", args, hexutil.EncodeUint64(lookup.Block)); err != nil {
-		return mercury.RpcFlakyFailure, true, nil, err
-	}
-
-	return mercury.NoPipelineError, false, b, nil
 }
 
 func (s *streams) buildCallOpts(ctx context.Context, block *big.Int) *bind.CallOpts {
