--- conflicted
+++ resolved
@@ -8,12 +8,6 @@
 	"testing"
 	"time"
 
-<<<<<<< HEAD
-	types2 "github.com/smartcontractkit/chainlink-automation/pkg/v3/types"
-	evmtypes "github.com/smartcontractkit/chainlink/v2/core/chains/evm/types"
-
-=======
->>>>>>> a532accd
 	"github.com/ethereum/go-ethereum/accounts/abi/bind"
 	"github.com/ethereum/go-ethereum/common"
 	coreTypes "github.com/ethereum/go-ethereum/core/types"
@@ -270,7 +264,7 @@
 				},
 			},
 			poller: &mockLogPoller{
-				IndexedLogsFn: func(ctx context.Context, eventSig common.Hash, address common.Address, topicIndex int, topicValues []common.Hash, confs evmtypes.Confirmations) ([]logpoller.Log, error) {
+				IndexedLogsFn: func(ctx context.Context, eventSig common.Hash, address common.Address, topicIndex int, topicValues []common.Hash, confs logpoller.Confirmations) ([]logpoller.Log, error) {
 					if eventSig == (autov2common.IAutomationV21PlusCommonUpkeepUnpaused{}.Topic()) {
 						return nil, errors.New("indexed logs boom")
 					}
@@ -295,7 +289,7 @@
 				},
 			},
 			poller: &mockLogPoller{
-				IndexedLogsFn: func(ctx context.Context, eventSig common.Hash, address common.Address, topicIndex int, topicValues []common.Hash, confs evmtypes.Confirmations) ([]logpoller.Log, error) {
+				IndexedLogsFn: func(ctx context.Context, eventSig common.Hash, address common.Address, topicIndex int, topicValues []common.Hash, confs logpoller.Confirmations) ([]logpoller.Log, error) {
 					if eventSig == (autov2common.IAutomationV21PlusCommonUpkeepTriggerConfigSet{}.Topic()) {
 						return nil, errors.New("indexed logs boom")
 					}
@@ -320,7 +314,7 @@
 				},
 			},
 			poller: &mockLogPoller{
-				IndexedLogsFn: func(ctx context.Context, eventSig common.Hash, address common.Address, topicIndex int, topicValues []common.Hash, confs evmtypes.Confirmations) ([]logpoller.Log, error) {
+				IndexedLogsFn: func(ctx context.Context, eventSig common.Hash, address common.Address, topicIndex int, topicValues []common.Hash, confs logpoller.Confirmations) ([]logpoller.Log, error) {
 					return []logpoller.Log{
 						{},
 					}, nil
@@ -352,7 +346,7 @@
 				},
 			},
 			poller: &mockLogPoller{
-				IndexedLogsFn: func(ctx context.Context, eventSig common.Hash, address common.Address, topicIndex int, topicValues []common.Hash, confs evmtypes.Confirmations) ([]logpoller.Log, error) {
+				IndexedLogsFn: func(ctx context.Context, eventSig common.Hash, address common.Address, topicIndex int, topicValues []common.Hash, confs logpoller.Confirmations) ([]logpoller.Log, error) {
 					return []logpoller.Log{
 						{
 							BlockNumber: 1,
@@ -406,7 +400,7 @@
 				},
 			},
 			poller: &mockLogPoller{
-				IndexedLogsFn: func(ctx context.Context, eventSig common.Hash, address common.Address, topicIndex int, topicValues []common.Hash, confs evmtypes.Confirmations) ([]logpoller.Log, error) {
+				IndexedLogsFn: func(ctx context.Context, eventSig common.Hash, address common.Address, topicIndex int, topicValues []common.Hash, confs logpoller.Confirmations) ([]logpoller.Log, error) {
 					return []logpoller.Log{
 						{
 							BlockNumber: 2,
@@ -458,7 +452,7 @@
 				},
 			},
 			poller: &mockLogPoller{
-				IndexedLogsFn: func(ctx context.Context, eventSig common.Hash, address common.Address, topicIndex int, topicValues []common.Hash, confs evmtypes.Confirmations) ([]logpoller.Log, error) {
+				IndexedLogsFn: func(ctx context.Context, eventSig common.Hash, address common.Address, topicIndex int, topicValues []common.Hash, confs logpoller.Confirmations) ([]logpoller.Log, error) {
 					return []logpoller.Log{
 						{
 							BlockNumber: 2,
@@ -512,7 +506,7 @@
 				},
 			},
 			poller: &mockLogPoller{
-				IndexedLogsFn: func(ctx context.Context, eventSig common.Hash, address common.Address, topicIndex int, topicValues []common.Hash, confs evmtypes.Confirmations) ([]logpoller.Log, error) {
+				IndexedLogsFn: func(ctx context.Context, eventSig common.Hash, address common.Address, topicIndex int, topicValues []common.Hash, confs logpoller.Confirmations) ([]logpoller.Log, error) {
 					return []logpoller.Log{
 						{
 							BlockNumber: 2,
