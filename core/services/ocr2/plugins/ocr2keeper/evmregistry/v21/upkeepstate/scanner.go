package upkeepstate

import (
	"context"
	"encoding/hex"
	"fmt"
	"io"

	"github.com/ethereum/go-ethereum/common"

	"github.com/smartcontractkit/chainlink/v2/core/chains/evm/logpoller"
	ac "github.com/smartcontractkit/chainlink/v2/core/gethwrappers/generated/i_automation_v21_plus_common"
	"github.com/smartcontractkit/chainlink/v2/core/logger"
	"github.com/smartcontractkit/chainlink/v2/core/services/ocr2/plugins/ocr2keeper/evmregistry/v21/logprovider"
)

var (
	_ PerformedLogsScanner = &performedEventsScanner{}

	workIDsBatchSize = 25
)

type PerformedLogsScanner interface {
	ScanWorkIDs(ctx context.Context, workIDs ...string) ([]string, error)

	Start(context.Context) error
	io.Closer
}

type performedEventsScanner struct {
	lggr            logger.Logger
	poller          logpoller.LogPoller
	registryAddress common.Address

	finalityDepth uint32
}

func NewPerformedEventsScanner(
	lggr logger.Logger,
	poller logpoller.LogPoller,
	registryAddress common.Address,
	finalityDepth uint32,
) *performedEventsScanner {
	return &performedEventsScanner{
		lggr:            lggr.Named("EventsScanner"),
		poller:          poller,
		registryAddress: registryAddress,
		finalityDepth:   finalityDepth,
	}
}

func (s *performedEventsScanner) Start(ctx context.Context) error {
	return s.poller.RegisterFilter(ctx, logpoller.Filter{
		Name: dedupFilterName(s.registryAddress),
		EventSigs: []common.Hash{
			// listening to dedup key added event
			ac.IAutomationV21PlusCommonDedupKeyAdded{}.Topic(),
		},
		Addresses: []common.Address{s.registryAddress},
		Retention: logprovider.LogRetention,
	})
}

// Close implements io.Closer and does nothing
func (s *performedEventsScanner) Close() error {
	return nil
}

func (s *performedEventsScanner) ScanWorkIDs(ctx context.Context, workID ...string) ([]string, error) {
	var ids []common.Hash
	for _, id := range workID {
		ids = append(ids, common.HexToHash(id))
	}
	logs := make([]logpoller.Log, 0)
	for i := 0; i < len(ids); i += workIDsBatchSize {
		end := i + workIDsBatchSize
		if end > len(ids) {
			end = len(ids)
		}
		batch := ids[i:end]
<<<<<<< HEAD
		batchLogs, err := s.poller.IndexedLogs(ctx, iregistry21.IKeeperRegistryMasterDedupKeyAdded{}.Topic(), s.registryAddress, 1, batch, logpoller.Confirmations(s.finalityDepth))
=======
		batchLogs, err := s.poller.IndexedLogs(ac.IAutomationV21PlusCommonDedupKeyAdded{}.Topic(), s.registryAddress, 1, batch, logpoller.Confirmations(s.finalityDepth), pg.WithParentCtx(ctx))
>>>>>>> e1950769
		if err != nil {
			return nil, fmt.Errorf("error fetching logs: %w", err)
		}
		logs = append(logs, batchLogs...)
	}

	return s.logsToWorkIDs(logs), nil
}

func (s *performedEventsScanner) logsToWorkIDs(logs []logpoller.Log) []string {
	workIDs := make([]string, 0)
	for _, log := range logs {
		topics := log.GetTopics()
		if len(topics) < 2 {
			s.lggr.Debugw("unexpected log topics", "topics", topics)
			continue
		}
		workIDs = append(workIDs, hex.EncodeToString(topics[1].Bytes()))
	}
	return workIDs
}

func dedupFilterName(addr common.Address) string {
	return logpoller.FilterName("KeepersRegistry UpkeepStates Deduped", addr)
}<|MERGE_RESOLUTION|>--- conflicted
+++ resolved
@@ -78,11 +78,8 @@
 			end = len(ids)
 		}
 		batch := ids[i:end]
-<<<<<<< HEAD
-		batchLogs, err := s.poller.IndexedLogs(ctx, iregistry21.IKeeperRegistryMasterDedupKeyAdded{}.Topic(), s.registryAddress, 1, batch, logpoller.Confirmations(s.finalityDepth))
-=======
-		batchLogs, err := s.poller.IndexedLogs(ac.IAutomationV21PlusCommonDedupKeyAdded{}.Topic(), s.registryAddress, 1, batch, logpoller.Confirmations(s.finalityDepth), pg.WithParentCtx(ctx))
->>>>>>> e1950769
+
+		batchLogs, err := s.poller.IndexedLogs(ctx, ac.IAutomationV21PlusCommonDedupKeyAdded{}.Topic(), s.registryAddress, 1, batch, logpoller.Confirmations(s.finalityDepth))
 		if err != nil {
 			return nil, fmt.Errorf("error fetching logs: %w", err)
 		}
