package evm

import (
	"fmt"
	"math/big"

	"github.com/ethereum/go-ethereum/accounts/abi"
	"github.com/ethereum/go-ethereum/common/hexutil"
	ocr2keepers "github.com/smartcontractkit/ocr2keepers/pkg"

	iregistry21 "github.com/smartcontractkit/chainlink/v2/core/gethwrappers/generated/i_keeper_registry_master_wrapper_2_1"
)

// enum UpkeepFailureReason
// https://github.com/smartcontractkit/chainlink/blob/d9dee8ea6af26bc82463510cb8786b951fa98585/contracts/src/v0.8/interfaces/AutomationRegistryInterface2_0.sol#L94
const (
	UPKEEP_FAILURE_REASON_NONE = iota
	UPKEEP_FAILURE_REASON_UPKEEP_CANCELLED
	UPKEEP_FAILURE_REASON_UPKEEP_PAUSED
	UPKEEP_FAILURE_REASON_TARGET_CHECK_REVERTED
	UPKEEP_FAILURE_REASON_UPKEEP_NOT_NEEDED
	UPKEEP_FAILURE_REASON_PERFORM_DATA_EXCEEDS_LIMIT
	UPKEEP_FAILURE_REASON_INSUFFICIENT_BALANCE
	UPKEEP_FAILURE_REASON_MERCURY_CALLBACK_REVERTED
	UPKEEP_FAILURE_REASON_MERCURY_ACCESS_NOT_ALLOWED
)

var (
	// rawPerformData is abi encoded tuple(uint32, bytes32, bytes). We create an ABI with dummy
	// function which returns this tuple in order to decode the bytes
	pdataABI, _ = abi.JSON(strings.NewReader(`[{
		"name":"check",
		"type":"function",
		"outputs":[{
			"name":"ret",
			"type":"tuple",
			"components":[
				{"type":"uint32","name":"checkBlockNumber"},
				{"type":"bytes32","name":"checkBlockhash"},
				{"type":"bytes","name":"performData"}
				]
			}]
		}]`,
	))
)

<<<<<<< HEAD
type performDataWrapper struct {
	Result performDataStruct
}
type performDataStruct struct {
	CheckBlockNumber uint32   `abi:"checkBlockNumber"`
	CheckBlockhash   [32]byte `abi:"checkBlockhash"`
	PerformData      []byte   `abi:"performData"`
}

type evmRegistryPackerV2_1 struct {
	abi abi.ABI
}

=======
type evmRegistryPackerV2_1 struct {
	abi abi.ABI
}

>>>>>>> b4cbe41d
func NewEvmRegistryPackerV2_1(abi abi.ABI) *evmRegistryPackerV2_1 {
	return &evmRegistryPackerV2_1{abi: abi}
}

func (rp *evmRegistryPackerV2_1) UnpackCheckResult(key ocr2keepers.UpkeepKey, raw string) (EVMAutomationUpkeepResult21, error) {
	var (
		result EVMAutomationUpkeepResult21
	)

	b, err := hexutil.Decode(raw)
	if err != nil {
		return result, err
	}

	out, err := rp.abi.Methods["checkUpkeep"].Outputs.UnpackValues(b)
	if err != nil {
		return result, fmt.Errorf("%w: unpack checkUpkeep return: %s", err, raw)
	}

	block, id, err := splitKey(key)
	if err != nil {
		return result, err
	}

	result = EVMAutomationUpkeepResult21{
<<<<<<< HEAD
		Block:    uint32(block.Uint64()),
		ID:       id,
		Eligible: true,
=======
		Block:            uint32(block.Uint64()),
		ID:               id,
		Eligible:         true,
		CheckBlockNumber: uint32(block.Uint64()),
		CheckBlockHash:   [32]byte{}, // TODO
>>>>>>> b4cbe41d
	}

	upkeepNeeded := *abi.ConvertType(out[0], new(bool)).(*bool)
	rawPerformData := *abi.ConvertType(out[1], new([]byte)).(*[]byte)
	result.FailureReason = *abi.ConvertType(out[2], new(uint8)).(*uint8)
	result.GasUsed = *abi.ConvertType(out[3], new(*big.Int)).(**big.Int)
	result.FastGasWei = *abi.ConvertType(out[4], new(*big.Int)).(**big.Int)
	result.LinkNative = *abi.ConvertType(out[5], new(*big.Int)).(**big.Int)

	if !upkeepNeeded {
		result.Eligible = false
	}
	// if NONE we expect the perform data. if TARGET_CHECK_REVERTED we will have the error data in the perform data used for off chain lookup
	if result.FailureReason == UPKEEP_FAILURE_REASON_NONE || (result.FailureReason == UPKEEP_FAILURE_REASON_TARGET_CHECK_REVERTED && len(rawPerformData) > 0) {
		result.PerformData = rawPerformData
	}

	// This is a default placeholder which is used since we do not get the execute gas
	// from checkUpkeep result. This field is overwritten later from the execute gas
	// we have for an upkeep in memory. TODO (AUTO-1482): Refactor this
	result.ExecuteGas = 5_000_000

	return result, nil
}

<<<<<<< HEAD
func (rp *evmRegistryPackerV2_1) UnpackMercuryCallbackResult(callbackResp []byte) (bool, []byte, uint8, *big.Int, error) {
	out, err := rp.abi.Methods["mercuryCallback"].Outputs.UnpackValues(callbackResp)
=======
func (rp *evmRegistryPackerV2_1) UnpackMercuryLookupResult(callbackResp []byte) (bool, []byte, error) {
	typBytes, err := abi.NewType("bytes", "", nil)
	if err != nil {
		return false, nil, fmt.Errorf("abi new bytes type error: %w", err)
	}
	boolTyp, err := abi.NewType("bool", "", nil)
	if err != nil {
		return false, nil, fmt.Errorf("abi new bool type error: %w", err)
	}
	callbackOutput := abi.Arguments{
		{Name: "upkeepNeeded", Type: boolTyp},
		{Name: "performData", Type: typBytes},
	}
	unpack, err := callbackOutput.Unpack(callbackResp)
>>>>>>> b4cbe41d
	if err != nil {
		return false, nil, 0, nil, fmt.Errorf("%w: unpack checkUpkeep return: %s", err, hexutil.Encode(callbackResp))
	}

	upkeepNeeded := *abi.ConvertType(out[0], new(bool)).(*bool)
	rawPerformData := *abi.ConvertType(out[1], new([]byte)).(*[]byte)
	failureReason := *abi.ConvertType(out[2], new(uint8)).(*uint8)
	gasUsed := *abi.ConvertType(out[3], new(*big.Int)).(**big.Int)
	return upkeepNeeded, rawPerformData, failureReason, gasUsed, nil
}

<<<<<<< HEAD
func (rp *evmRegistryPackerV2_1) UnpackSimulatePerformResult(raw string) (bool, error) {
=======
func (rp *evmRegistryPackerV2_1) UnpackPerformResult(raw string) (bool, error) {
>>>>>>> b4cbe41d
	b, err := hexutil.Decode(raw)
	if err != nil {
		return false, err
	}

	out, err := rp.abi.Methods["simulatePerformUpkeep"].Outputs.UnpackValues(b)
	if err != nil {
		return false, fmt.Errorf("%w: unpack simulatePerformUpkeep return: %s", err, raw)
	}

	return *abi.ConvertType(out[0], new(bool)).(*bool), nil
}

func (rp *evmRegistryPackerV2_1) UnpackUpkeepInfo(id *big.Int, raw string) (iregistry21.UpkeepInfo, error) {
	b, err := hexutil.Decode(raw)
	if err != nil {
		return iregistry21.UpkeepInfo{}, err
	}

	out, err := rp.abi.Methods["getUpkeep"].Outputs.UnpackValues(b)
	if err != nil {
		return iregistry21.UpkeepInfo{}, fmt.Errorf("%w: unpack getUpkeep return: %s", err, raw)
	}

	info := *abi.ConvertType(out[0], new(iregistry21.UpkeepInfo)).(*iregistry21.UpkeepInfo)

	return info, nil
}

func (rp *evmRegistryPackerV2_1) UnpackTransmitTxInput(raw []byte) ([]ocr2keepers.UpkeepResult, error) {
	var (
		enc     = EVMAutomationEncoder21{}
		decoded []ocr2keepers.UpkeepResult
		out     []interface{}
		err     error
		b       []byte
		ok      bool
	)

	if out, err = rp.abi.Methods["transmit"].Inputs.UnpackValues(raw); err != nil {
		return nil, fmt.Errorf("%w: unpack TransmitTxInput return: %s", err, raw)
	}

	if len(out) < 2 {
		return nil, fmt.Errorf("invalid unpacking of TransmitTxInput in %s", raw)
	}

	if b, ok = out[1].([]byte); !ok {
		return nil, fmt.Errorf("unexpected value type in transaction")
	}

	if decoded, err = enc.DecodeReport(b); err != nil {
		return nil, fmt.Errorf("error during decoding report while unpacking TransmitTxInput: %w", err)
	}

	return decoded, nil
}

// UnpackLogTriggerConfig unpacks the log trigger config from the given raw data
func (rp *evmRegistryPackerV2_1) UnpackLogTriggerConfig(raw []byte) (iregistry21.KeeperRegistryBase21LogTriggerConfig, error) {
	var cfg iregistry21.KeeperRegistryBase21LogTriggerConfig

	out, err := rp.abi.Methods["getLogTriggerConfig"].Outputs.UnpackValues(raw)
	if err != nil {
		return cfg, fmt.Errorf("%w: unpack getLogTriggerConfig return: %s", err, raw)
	}

	converted, ok := abi.ConvertType(out[0], new(iregistry21.KeeperRegistryBase21LogTriggerConfig)).(*iregistry21.KeeperRegistryBase21LogTriggerConfig)
	if !ok {
		return cfg, fmt.Errorf("failed to convert type")
	}
	return *converted, nil
}<|MERGE_RESOLUTION|>--- conflicted
+++ resolved
@@ -25,45 +25,10 @@
 	UPKEEP_FAILURE_REASON_MERCURY_ACCESS_NOT_ALLOWED
 )
 
-var (
-	// rawPerformData is abi encoded tuple(uint32, bytes32, bytes). We create an ABI with dummy
-	// function which returns this tuple in order to decode the bytes
-	pdataABI, _ = abi.JSON(strings.NewReader(`[{
-		"name":"check",
-		"type":"function",
-		"outputs":[{
-			"name":"ret",
-			"type":"tuple",
-			"components":[
-				{"type":"uint32","name":"checkBlockNumber"},
-				{"type":"bytes32","name":"checkBlockhash"},
-				{"type":"bytes","name":"performData"}
-				]
-			}]
-		}]`,
-	))
-)
-
-<<<<<<< HEAD
-type performDataWrapper struct {
-	Result performDataStruct
-}
-type performDataStruct struct {
-	CheckBlockNumber uint32   `abi:"checkBlockNumber"`
-	CheckBlockhash   [32]byte `abi:"checkBlockhash"`
-	PerformData      []byte   `abi:"performData"`
-}
-
 type evmRegistryPackerV2_1 struct {
 	abi abi.ABI
 }
 
-=======
-type evmRegistryPackerV2_1 struct {
-	abi abi.ABI
-}
-
->>>>>>> b4cbe41d
 func NewEvmRegistryPackerV2_1(abi abi.ABI) *evmRegistryPackerV2_1 {
 	return &evmRegistryPackerV2_1{abi: abi}
 }
@@ -89,17 +54,11 @@
 	}
 
 	result = EVMAutomationUpkeepResult21{
-<<<<<<< HEAD
-		Block:    uint32(block.Uint64()),
-		ID:       id,
-		Eligible: true,
-=======
 		Block:            uint32(block.Uint64()),
 		ID:               id,
 		Eligible:         true,
 		CheckBlockNumber: uint32(block.Uint64()),
 		CheckBlockHash:   [32]byte{}, // TODO
->>>>>>> b4cbe41d
 	}
 
 	upkeepNeeded := *abi.ConvertType(out[0], new(bool)).(*bool)
@@ -125,25 +84,8 @@
 	return result, nil
 }
 
-<<<<<<< HEAD
 func (rp *evmRegistryPackerV2_1) UnpackMercuryCallbackResult(callbackResp []byte) (bool, []byte, uint8, *big.Int, error) {
 	out, err := rp.abi.Methods["mercuryCallback"].Outputs.UnpackValues(callbackResp)
-=======
-func (rp *evmRegistryPackerV2_1) UnpackMercuryLookupResult(callbackResp []byte) (bool, []byte, error) {
-	typBytes, err := abi.NewType("bytes", "", nil)
-	if err != nil {
-		return false, nil, fmt.Errorf("abi new bytes type error: %w", err)
-	}
-	boolTyp, err := abi.NewType("bool", "", nil)
-	if err != nil {
-		return false, nil, fmt.Errorf("abi new bool type error: %w", err)
-	}
-	callbackOutput := abi.Arguments{
-		{Name: "upkeepNeeded", Type: boolTyp},
-		{Name: "performData", Type: typBytes},
-	}
-	unpack, err := callbackOutput.Unpack(callbackResp)
->>>>>>> b4cbe41d
 	if err != nil {
 		return false, nil, 0, nil, fmt.Errorf("%w: unpack checkUpkeep return: %s", err, hexutil.Encode(callbackResp))
 	}
@@ -155,11 +97,7 @@
 	return upkeepNeeded, rawPerformData, failureReason, gasUsed, nil
 }
 
-<<<<<<< HEAD
-func (rp *evmRegistryPackerV2_1) UnpackSimulatePerformResult(raw string) (bool, error) {
-=======
 func (rp *evmRegistryPackerV2_1) UnpackPerformResult(raw string) (bool, error) {
->>>>>>> b4cbe41d
 	b, err := hexutil.Decode(raw)
 	if err != nil {
 		return false, err
