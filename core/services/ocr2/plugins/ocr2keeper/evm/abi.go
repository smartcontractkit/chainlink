package evm

import (
	"fmt"
	"math/big"
	"strings"

	"github.com/ethereum/go-ethereum/accounts/abi"
	"github.com/ethereum/go-ethereum/common/hexutil"
	ocr2keepers "github.com/smartcontractkit/ocr2keepers/pkg"

	iregistry21 "github.com/smartcontractkit/chainlink/v2/core/gethwrappers/generated/i_keeper_registry_master_wrapper_2_1"
)

// enum UpkeepFailureReason
// https://github.com/smartcontractkit/chainlink/blob/d9dee8ea6af26bc82463510cb8786b951fa98585/contracts/src/v0.8/interfaces/AutomationRegistryInterface2_0.sol#L94
const (
	UPKEEP_FAILURE_REASON_NONE = iota
	UPKEEP_FAILURE_REASON_UPKEEP_CANCELLED
	UPKEEP_FAILURE_REASON_UPKEEP_PAUSED
	UPKEEP_FAILURE_REASON_TARGET_CHECK_REVERTED
	UPKEEP_FAILURE_REASON_UPKEEP_NOT_NEEDED
	UPKEEP_FAILURE_REASON_PERFORM_DATA_EXCEEDS_LIMIT
	UPKEEP_FAILURE_REASON_INSUFFICIENT_BALANCE
	UPKEEP_FAILURE_REASON_MERCURY_CALLBACK_REVERTED
	UPKEEP_FAILURE_REASON_MERCURY_ACCESS_NOT_ALLOWED
)

var (
	// rawPerformData is abi encoded tuple(uint32, bytes32, bytes). We create an ABI with dummy
	// function which returns this tuple in order to decode the bytes
	pdataABI, _ = abi.JSON(strings.NewReader(`[{
		"name":"check",
		"type":"function",
		"outputs":[{
			"name":"ret",
			"type":"tuple",
			"components":[
				{"type":"uint32","name":"checkBlockNumber"},
				{"type":"bytes32","name":"checkBlockhash"},
				{"type":"bytes","name":"performData"}
				]
			}]
		}]`,
	))
)

type performDataWrapper struct {
	Result performDataStruct
}
type performDataStruct struct {
	CheckBlockNumber uint32   `abi:"checkBlockNumber"`
	CheckBlockhash   [32]byte `abi:"checkBlockhash"`
	PerformData      []byte   `abi:"performData"`
<<<<<<< HEAD
}

type evmRegistryPackerV2_1 struct {
	abi abi.ABI
}

=======
}

type evmRegistryPackerV2_1 struct {
	abi abi.ABI
}

>>>>>>> a35b165c
func NewEvmRegistryPackerV2_1(abi abi.ABI) *evmRegistryPackerV2_1 {
	return &evmRegistryPackerV2_1{abi: abi}
}

func (rp *evmRegistryPackerV2_1) UnpackCheckResult(key ocr2keepers.UpkeepKey, raw string) (EVMAutomationUpkeepResult21, error) {
	var (
		result EVMAutomationUpkeepResult21
	)

	b, err := hexutil.Decode(raw)
	if err != nil {
		return result, err
	}

	out, err := rp.abi.Methods["checkUpkeep"].Outputs.UnpackValues(b)
	if err != nil {
		return result, fmt.Errorf("%w: unpack checkUpkeep return: %s", err, raw)
	}

	block, id, err := splitKey(key)
	if err != nil {
		return result, err
	}

	result = EVMAutomationUpkeepResult21{
		Block:    uint32(block.Uint64()),
		ID:       id,
		Eligible: true,
	}

	upkeepNeeded := *abi.ConvertType(out[0], new(bool)).(*bool)
	rawPerformData := *abi.ConvertType(out[1], new([]byte)).(*[]byte)
	result.FailureReason = *abi.ConvertType(out[2], new(uint8)).(*uint8)
	result.GasUsed = *abi.ConvertType(out[3], new(*big.Int)).(**big.Int)
	result.FastGasWei = *abi.ConvertType(out[4], new(*big.Int)).(**big.Int)
	result.LinkNative = *abi.ConvertType(out[5], new(*big.Int)).(**big.Int)

	if !upkeepNeeded {
		result.Eligible = false
	}
	// if NONE we expect the perform data. if TARGET_CHECK_REVERTED we will have the error data in the perform data used for off chain lookup
	if result.FailureReason == UPKEEP_FAILURE_REASON_NONE || (result.FailureReason == UPKEEP_FAILURE_REASON_TARGET_CHECK_REVERTED && len(rawPerformData) > 0) {
		var ret0 = new(performDataWrapper)
		err = pdataABI.UnpackIntoInterface(ret0, "check", rawPerformData)
		if err != nil {
			return result, err
		}

		result.CheckBlockNumber = ret0.Result.CheckBlockNumber
		result.CheckBlockHash = ret0.Result.CheckBlockhash
		result.PerformData = ret0.Result.PerformData
	}

	// This is a default placeholder which is used since we do not get the execute gas
	// from checkUpkeep result. This field is overwritten later from the execute gas
	// we have for an upkeep in memory. TODO (AUTO-1482): Refactor this
	result.ExecuteGas = 5_000_000

	return result, nil
}

<<<<<<< HEAD
func (rp *evmRegistryPackerV2_1) UnpackMercuryLookupResult(callbackResp []byte) (bool, []byte, uint8, *big.Int, error) {
	out, err := rp.abi.Methods["mercuryCallback"].Outputs.UnpackValues(callbackResp)
=======
func (rp *evmRegistryPackerV2_1) UnpackMercuryLookupResult(callbackResp []byte) (bool, []byte, error) {
	typBytes, err := abi.NewType("bytes", "", nil)
	if err != nil {
		return false, nil, fmt.Errorf("abi new bytes type error: %w", err)
	}
	boolTyp, err := abi.NewType("bool", "", nil)
	if err != nil {
		return false, nil, fmt.Errorf("abi new bool type error: %w", err)
	}
	callbackOutput := abi.Arguments{
		{Name: "upkeepNeeded", Type: boolTyp},
		{Name: "performData", Type: typBytes},
	}
	unpack, err := callbackOutput.Unpack(callbackResp)
>>>>>>> a35b165c
	if err != nil {
		return false, nil, 0, nil, fmt.Errorf("%w: unpack checkUpkeep return: %s", err, hexutil.Encode(callbackResp))
	}

	upkeepNeeded := *abi.ConvertType(out[0], new(bool)).(*bool)
	rawPerformData := *abi.ConvertType(out[1], new([]byte)).(*[]byte)
	failureReason := *abi.ConvertType(out[2], new(uint8)).(*uint8)
	gasUsed := *abi.ConvertType(out[3], new(*big.Int)).(**big.Int)
	return upkeepNeeded, rawPerformData, failureReason, gasUsed, nil
}

<<<<<<< HEAD
func (rp *evmRegistryPackerV2_1) UnpackSimulatePerformResult(raw string) (bool, error) {
=======
func (rp *evmRegistryPackerV2_1) UnpackPerformResult(raw string) (bool, error) {
>>>>>>> a35b165c
	b, err := hexutil.Decode(raw)
	if err != nil {
		return false, err
	}

	out, err := rp.abi.Methods["simulatePerformUpkeep"].Outputs.UnpackValues(b)
	if err != nil {
		return false, fmt.Errorf("%w: unpack simulatePerformUpkeep return: %s", err, raw)
	}

	return *abi.ConvertType(out[0], new(bool)).(*bool), nil
}

func (rp *evmRegistryPackerV2_1) UnpackUpkeepInfo(id *big.Int, raw string) (iregistry21.UpkeepInfo, error) {
	b, err := hexutil.Decode(raw)
	if err != nil {
		return iregistry21.UpkeepInfo{}, err
	}

	out, err := rp.abi.Methods["getUpkeep"].Outputs.UnpackValues(b)
	if err != nil {
		return iregistry21.UpkeepInfo{}, fmt.Errorf("%w: unpack getUpkeep return: %s", err, raw)
	}

	info := *abi.ConvertType(out[0], new(iregistry21.UpkeepInfo)).(*iregistry21.UpkeepInfo)

	return info, nil
}

func (rp *evmRegistryPackerV2_1) UnpackTransmitTxInput(raw []byte) ([]ocr2keepers.UpkeepResult, error) {
	var (
		enc     = EVMAutomationEncoder21{}
		decoded []ocr2keepers.UpkeepResult
		out     []interface{}
		err     error
		b       []byte
		ok      bool
	)

	if out, err = rp.abi.Methods["transmit"].Inputs.UnpackValues(raw); err != nil {
		return nil, fmt.Errorf("%w: unpack TransmitTxInput return: %s", err, raw)
	}

	if len(out) < 2 {
		return nil, fmt.Errorf("invalid unpacking of TransmitTxInput in %s", raw)
	}

	if b, ok = out[1].([]byte); !ok {
		return nil, fmt.Errorf("unexpected value type in transaction")
	}

	if decoded, err = enc.DecodeReport(b); err != nil {
		return nil, fmt.Errorf("error during decoding report while unpacking TransmitTxInput: %w", err)
	}

	return decoded, nil
}

// UnpackLogTriggerConfig unpacks the log trigger config from the given raw data
func (rp *evmRegistryPackerV2_1) UnpackLogTriggerConfig(raw []byte) (iregistry21.KeeperRegistryBase21LogTriggerConfig, error) {
	var cfg iregistry21.KeeperRegistryBase21LogTriggerConfig

	out, err := rp.abi.Methods["getLogTriggerConfig"].Outputs.UnpackValues(raw)
	if err != nil {
		return cfg, fmt.Errorf("%w: unpack getLogTriggerConfig return: %s", err, raw)
	}

	converted, ok := abi.ConvertType(out[0], new(iregistry21.KeeperRegistryBase21LogTriggerConfig)).(*iregistry21.KeeperRegistryBase21LogTriggerConfig)
	if !ok {
		return cfg, fmt.Errorf("failed to convert type")
	}
	return *converted, nil
}<|MERGE_RESOLUTION|>--- conflicted
+++ resolved
@@ -52,21 +52,12 @@
 	CheckBlockNumber uint32   `abi:"checkBlockNumber"`
 	CheckBlockhash   [32]byte `abi:"checkBlockhash"`
 	PerformData      []byte   `abi:"performData"`
-<<<<<<< HEAD
 }
 
 type evmRegistryPackerV2_1 struct {
 	abi abi.ABI
 }
 
-=======
-}
-
-type evmRegistryPackerV2_1 struct {
-	abi abi.ABI
-}
-
->>>>>>> a35b165c
 func NewEvmRegistryPackerV2_1(abi abi.ABI) *evmRegistryPackerV2_1 {
 	return &evmRegistryPackerV2_1{abi: abi}
 }
@@ -128,25 +119,8 @@
 	return result, nil
 }
 
-<<<<<<< HEAD
-func (rp *evmRegistryPackerV2_1) UnpackMercuryLookupResult(callbackResp []byte) (bool, []byte, uint8, *big.Int, error) {
+func (rp *evmRegistryPackerV2_1) UnpackMercuryCallbackResult(callbackResp []byte) (bool, []byte, uint8, *big.Int, error) {
 	out, err := rp.abi.Methods["mercuryCallback"].Outputs.UnpackValues(callbackResp)
-=======
-func (rp *evmRegistryPackerV2_1) UnpackMercuryLookupResult(callbackResp []byte) (bool, []byte, error) {
-	typBytes, err := abi.NewType("bytes", "", nil)
-	if err != nil {
-		return false, nil, fmt.Errorf("abi new bytes type error: %w", err)
-	}
-	boolTyp, err := abi.NewType("bool", "", nil)
-	if err != nil {
-		return false, nil, fmt.Errorf("abi new bool type error: %w", err)
-	}
-	callbackOutput := abi.Arguments{
-		{Name: "upkeepNeeded", Type: boolTyp},
-		{Name: "performData", Type: typBytes},
-	}
-	unpack, err := callbackOutput.Unpack(callbackResp)
->>>>>>> a35b165c
 	if err != nil {
 		return false, nil, 0, nil, fmt.Errorf("%w: unpack checkUpkeep return: %s", err, hexutil.Encode(callbackResp))
 	}
@@ -158,11 +132,7 @@
 	return upkeepNeeded, rawPerformData, failureReason, gasUsed, nil
 }
 
-<<<<<<< HEAD
 func (rp *evmRegistryPackerV2_1) UnpackSimulatePerformResult(raw string) (bool, error) {
-=======
-func (rp *evmRegistryPackerV2_1) UnpackPerformResult(raw string) (bool, error) {
->>>>>>> a35b165c
 	b, err := hexutil.Decode(raw)
 	if err != nil {
 		return false, err
