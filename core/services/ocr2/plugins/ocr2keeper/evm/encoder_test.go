--- conflicted
+++ resolved
@@ -24,175 +24,6 @@
 		assert.Equal(t, b, []byte(nil))
 	})
 
-<<<<<<< HEAD
-	t.Run("successfully encodes a single upkeep result", func(t *testing.T) {
-		upkeepResult := EVMAutomationUpkeepResult21{
-			Block:            1,
-			ID:               big.NewInt(10),
-			Eligible:         true,
-			GasUsed:          big.NewInt(100),
-			PerformData:      []byte("data"),
-			FastGasWei:       big.NewInt(100),
-			LinkNative:       big.NewInt(100),
-			CheckBlockNumber: 1,
-			CheckBlockHash:   [32]byte{1, 2, 3, 4, 5, 6, 7, 8, 1, 2, 3, 4, 5, 6, 7, 8, 1, 2, 3, 4, 5, 6, 7, 8, 1, 2, 3, 4, 5, 6, 7, 8},
-			ExecuteGas:       10,
-		}
-		b, err := encoder.EncodeReport([]ocr2keepers.UpkeepResult{upkeepResult})
-		assert.Nil(t, err)
-		assert.Len(t, b, 416)
-
-		t.Run("successfully decodes a report with a single upkeep result", func(t *testing.T) {
-			upkeeps, err := encoder.DecodeReport(b)
-			assert.Nil(t, err)
-			assert.Len(t, upkeeps, 1)
-
-			upkeep := upkeeps[0].(EVMAutomationUpkeepResult21)
-
-			// some fields aren't populated by the decode so we compare field-by-field for those that are populated
-			assert.Equal(t, upkeep.Block, upkeepResult.Block)
-			assert.Equal(t, upkeep.ID, upkeepResult.ID)
-			assert.Equal(t, upkeep.Eligible, upkeepResult.Eligible)
-			assert.Equal(t, upkeep.PerformData, upkeepResult.PerformData)
-			assert.Equal(t, upkeep.FastGasWei, upkeepResult.FastGasWei)
-			assert.Equal(t, upkeep.LinkNative, upkeepResult.LinkNative)
-			assert.Equal(t, upkeep.CheckBlockNumber, upkeepResult.CheckBlockNumber)
-			assert.Equal(t, upkeep.CheckBlockHash, upkeepResult.CheckBlockHash)
-		})
-
-		t.Run("an error is returned when unpacking into a map fails", func(t *testing.T) {
-			oldUnpackIntoMapFn := unpackIntoMapFn
-			unpackIntoMapFn = func(v map[string]interface{}, data []byte) error {
-				return errors.New("failed to unpack into map")
-			}
-			defer func() {
-				unpackIntoMapFn = oldUnpackIntoMapFn
-			}()
-
-			upkeeps, err := encoder.DecodeReport(b)
-			assert.Error(t, err, "failed to unpack into map")
-			assert.Len(t, upkeeps, 0)
-		})
-
-		t.Run("an error is returned when an expected key is missing from the map", func(t *testing.T) {
-			oldMKeys := mKeys
-			mKeys = []string{"fastGasWei", "linkNative", "upkeepIds", "wrappedPerformDatas", "thisKeyWontExist"}
-			defer func() {
-				mKeys = oldMKeys
-			}()
-
-			upkeeps, err := encoder.DecodeReport(b)
-			assert.Error(t, err, "decoding error")
-			assert.Len(t, upkeeps, 0)
-		})
-
-		t.Run("an error is returned when the third element of the map is not a slice of big.Int", func(t *testing.T) {
-			oldMKeys := mKeys
-			mKeys = []string{"fastGasWei", "linkNative", "wrappedPerformDatas", "upkeepIds"}
-			defer func() {
-				mKeys = oldMKeys
-			}()
-
-			upkeeps, err := encoder.DecodeReport(b)
-			assert.Error(t, err, "upkeep ids of incorrect type in report")
-			assert.Len(t, upkeeps, 0)
-		})
-
-		t.Run("an error is returned when the fourth element of the map is not a struct of perform data", func(t *testing.T) {
-			oldMKeys := mKeys
-			mKeys = []string{"fastGasWei", "linkNative", "upkeepIds", "upkeepIds"}
-			defer func() {
-				mKeys = oldMKeys
-			}()
-
-			upkeeps, err := encoder.DecodeReport(b)
-			assert.Error(t, err, "performs of incorrect structure in report")
-			assert.Len(t, upkeeps, 0)
-		})
-
-		t.Run("an error is returned when the upkeep ids and performDatas are of different lengths", func(t *testing.T) {
-			oldUnpackIntoMapFn := unpackIntoMapFn
-			unpackIntoMapFn = func(v map[string]interface{}, data []byte) error {
-				v["fastGasWei"] = 1
-				v["linkNative"] = 2
-				v["upkeepIds"] = []*big.Int{big.NewInt(123), big.NewInt(456)}
-				v["wrappedPerformDatas"] = []struct {
-					CheckBlockNumber uint32   `json:"checkBlockNumber"`
-					CheckBlockhash   [32]byte `json:"checkBlockhash"`
-					PerformData      []byte   `json:"performData"`
-				}{
-					{
-						CheckBlockNumber: 1,
-						CheckBlockhash:   [32]byte{1, 2, 3, 4, 5, 6, 7, 8, 1, 2, 3, 4, 5, 6, 7, 8, 1, 2, 3, 4, 5, 6, 7, 8, 1, 2, 3, 4, 5, 6, 7, 8},
-						PerformData:      []byte{},
-					},
-				}
-				return nil
-			}
-			defer func() {
-				unpackIntoMapFn = oldUnpackIntoMapFn
-			}()
-
-			upkeeps, err := encoder.DecodeReport(b)
-			assert.Error(t, err, "upkeep ids and performs should have matching length")
-			assert.Len(t, upkeeps, 0)
-		})
-
-		t.Run("an error is returned when the first element of the map is not a big int", func(t *testing.T) {
-			oldMKeys := mKeys
-			mKeys = []string{"upkeepIds", "linkNative", "upkeepIds", "wrappedPerformDatas"}
-			defer func() {
-				mKeys = oldMKeys
-			}()
-
-			upkeeps, err := encoder.DecodeReport(b)
-			assert.Error(t, err, "fast gas as wrong type")
-			assert.Len(t, upkeeps, 0)
-		})
-
-		t.Run("an error is returned when the second element of the map is not a big int", func(t *testing.T) {
-			oldMKeys := mKeys
-			mKeys = []string{"fastGasWei", "upkeepIds", "upkeepIds", "wrappedPerformDatas"}
-			defer func() {
-				mKeys = oldMKeys
-			}()
-
-			upkeeps, err := encoder.DecodeReport(b)
-			assert.Error(t, err, "link native as wrong type")
-			assert.Len(t, upkeeps, 0)
-		})
-	})
-
-	t.Run("successfully encodes multiple upkeep results", func(t *testing.T) {
-		upkeepResult0 := EVMAutomationUpkeepResult21{
-			Block:            1,
-			ID:               big.NewInt(10),
-			Eligible:         true,
-			GasUsed:          big.NewInt(100),
-			PerformData:      []byte("data0"),
-			FastGasWei:       big.NewInt(100),
-			LinkNative:       big.NewInt(100),
-			CheckBlockNumber: 1,
-			CheckBlockHash:   [32]byte{1, 2, 3, 4, 5, 6, 7, 8, 1, 2, 3, 4, 5, 6, 7, 8, 1, 2, 3, 4, 5, 6, 7, 8, 1, 2, 3, 4, 5, 6, 7, 8},
-			ExecuteGas:       10,
-		}
-		upkeepResult1 := EVMAutomationUpkeepResult21{
-			Block:            1,
-			ID:               big.NewInt(10),
-			Eligible:         true,
-			GasUsed:          big.NewInt(200),
-			PerformData:      []byte("data1"),
-			FastGasWei:       big.NewInt(200),
-			LinkNative:       big.NewInt(200),
-			CheckBlockNumber: 2,
-			CheckBlockHash:   [32]byte{1, 2, 3, 4, 5, 6, 7, 8, 1, 2, 3, 4, 5, 6, 7, 8, 1, 2, 3, 4, 5, 6, 7, 8, 1, 2, 3, 4, 5, 6, 7, 8},
-			ExecuteGas:       20,
-		}
-		b, err := encoder.EncodeReport([]ocr2keepers.UpkeepResult{upkeepResult0, upkeepResult1})
-		assert.Nil(t, err)
-		assert.Len(t, b, 640)
-	})
-=======
 	// t.Run("successfully encodes a single upkeep result", func(t *testing.T) {
 	// 	upkeepResult := EVMAutomationUpkeepResult21{
 	// 		Block:            1,
@@ -360,7 +191,6 @@
 	// 	assert.Nil(t, err)
 	// 	assert.Len(t, b, 640)
 	// })
->>>>>>> b4cbe41d
 
 	t.Run("an error is returned when pack fails", func(t *testing.T) {
 		oldPackFn := packFn
