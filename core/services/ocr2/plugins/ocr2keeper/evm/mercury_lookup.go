package evm

import (
	"context"
	"crypto/hmac"
	"crypto/sha256"
	"encoding/hex"
	"encoding/json"
	"errors"
	"fmt"
	"io"
	"math/big"
	"net/http"
	"net/url"
	"strconv"
	"time"

	"github.com/avast/retry-go/v4"
	"github.com/ethereum/go-ethereum/accounts/abi"
	"github.com/ethereum/go-ethereum/accounts/abi/bind"
	"github.com/ethereum/go-ethereum/common/hexutil"
	"github.com/patrickmn/go-cache"

<<<<<<< HEAD
	"github.com/smartcontractkit/chainlink/v2/core/services/job"
)

const (
	BlockNumber        = "blockNumber" // valid for v0.2
	FeedID             = "feedID"      // valid for v0.3
	FeedIDHex          = "feedIDHex"   // valid for v0.2
	MercuryHostV2      = ""
	MercuryHostV3      = ""
	MercuryPathV2      = "/client?"
	MercuryPathV3      = "/v1/reports?"
	MercuryBatchPathV3 = "/v1/reports/bulk?"
	Retry              = "retry"
	RetryDelay         = 600 * time.Millisecond
	Timestamp          = "timestamp" // valid for v0.3
	TotalAttempt       = 3
	UserId             = "userId"
=======
	"github.com/smartcontractkit/chainlink/v2/core/gethwrappers/generated/i_keeper_registry_master_wrapper_2_1"
>>>>>>> a35b165c
)

type MercuryLookup struct {
	feedLabel  string
	feeds      []string
	queryLabel string
	query      *big.Int
	extraData  []byte
}

// MercuryResponse is used in both single feed endpoint and bulk endpoint because bulk endpoint will return ONE
// chainlinkBlob which contains multiple reports instead of multiple blobs.
type MercuryResponse struct {
	ChainlinkBlob string `json:"chainlinkBlob"`
}

type MercuryBytes struct {
	Index     int
	Error     error
	Retryable bool
	Bytes     []byte
}

// AdminOffchainConfig represents the administrative offchain config for each upkeep. It can be set by s_upkeepManager
// role on the registry. Upkeeps allowed to use Mercury server will have this set to true.
type AdminOffchainConfig struct {
	MercuryEnabled bool `json:"mercuryEnabled"`
}

// mercuryLookup looks through check upkeep results looking for any that need off chain lookup
func (r *EvmRegistry) mercuryLookup(ctx context.Context, upkeepResults []EVMAutomationUpkeepResult21) ([]EVMAutomationUpkeepResult21, error) {
	// return error only if there are errors which stops the process
	// don't surface Mercury API errors to plugin bc MercuryLookup process should be self-contained
	// TODO (AUTO-2862): parallelize the mercury lookup work for all upkeeps
	for i := range upkeepResults {
		// if its another reason continue/skip
		if upkeepResults[i].FailureReason != UPKEEP_FAILURE_REASON_TARGET_CHECK_REVERTED {
			continue
		}

		block := upkeepResults[i].Block
		upkeepId := upkeepResults[i].ID
<<<<<<< HEAD
		opts, err := r.buildCallOpts(ctx, big.NewInt(int64(block)))
		if err != nil {
			r.lggr.Errorf("[MercuryLookup] upkeep %s block %d buildCallOpts: %v", upkeepId, block, err)
			return nil, err
		}

		allowed, err := r.allowedToUseMercury(opts, upkeepId)
		r.lggr.Info(allowed)
		if err != nil {
			r.lggr.Errorf("[MercuryLookup] upkeep %s block %d failed to query mercury allow list: %v", upkeepId, block, err)
=======

		// checking if this upkeep is in cooldown from api errors
		_, onIce := r.mercury.cooldownCache.Get(upkeepId.String())
		if onIce {
			r.lggr.Infof("[MercuryLookup] upkeep %s block %d skipped bc of cool down", upkeepId, block)
>>>>>>> a35b165c
			continue
		}

		if !allowed {
			upkeepResults[i].FailureReason = UPKEEP_FAILURE_REASON_MERCURY_ACCESS_NOT_ALLOWED
			r.lggr.Errorf("[MercuryLookup] upkeep %s block %d NOT allowed to query Mercury server", upkeepId, block)
			continue
		}
		r.lggr.Debugf("[MercuryLookup] upkeep %s block %d perform data: %v", upkeepId, block, upkeepResults[i].PerformData)
		r.lggr.Debugf("[MercuryLookup] upkeep %s block %d perform data: %s", upkeepId, block, hexutil.Encode(upkeepResults[i].PerformData))

		// if it doesn't decode to the mercury custom error continue/skip
		mercuryLookup, err := r.decodeMercuryLookup(upkeepResults[i].PerformData)
		if err != nil {
<<<<<<< HEAD
			r.lggr.Errorf("[MercuryLookup] upkeep %s block %d decodeMercuryLookup: %v", upkeepId, block, err)
=======
			r.lggr.Debugf("[MercuryLookup] upkeep %s block %d decodeMercuryLookup: %v", upkeepId, block, err)
>>>>>>> a35b165c
			continue
		}
		r.lggr.Infof("[MercuryLookup] upkeep %s block %d mercuryLookup=%v", upkeepId, block, mercuryLookup)

<<<<<<< HEAD
		// do the mercury lookup request
		values, retryable, err := r.doMercuryRequest(ctx, mercuryLookup, upkeepId)
		if err != nil {
			r.lggr.Errorf("[MercuryLookup] upkeep %s block %d doMercuryRequest: %v", upkeepId, block, err)
			r.lggr.Infof("[MercuryLookup] upkeep %s block %d retryable: %s", upkeepId, block, retryable)
			upkeepResults[i].Retryable = retryable
			continue
=======
		opts, err := r.buildCallOpts(ctx, big.NewInt(int64(block)))
		if err != nil {
			r.lggr.Errorf("[MercuryLookup] upkeep %s block %d buildCallOpts: %v", upkeepId, block, err)
			return nil, err
		}

		// need upkeep info for offchainConfig and to hit callback
		upkeepInfo, err := r.getUpkeepInfo(upkeepId, opts)
		if err != nil {
			r.lggr.Errorf("[MercuryLookup] upkeep %s block %d GetUpkeep: %v", upkeepId, block, err)
			return nil, err
>>>>>>> a35b165c
		}

		r.lggr.Debugf("[MercuryLookup] upkeep %s block %d values: %v", values)
		r.lggr.Debugf("[MercuryLookup] upkeep %s block %d extraData: %v", mercuryLookup.extraData)
		needed, performData, failureReason, gasUsed, err := r.mercuryCallback(ctx, upkeepId, values, mercuryLookup.extraData, block)
		if err != nil {
<<<<<<< HEAD
			r.lggr.Errorf("[MercuryLookup] upkeep %s block %d mercuryLookupCallback err: %v", upkeepId, block, err)
			continue
		}

		r.lggr.Debugf("[MercuryLookup] upkeep %s block %d needed %v\nperformData: %v\nfailureReason: %d\ngasUsed: %s\nperformData: %s", upkeepId, block, needed, performData, failureReason, gasUsed.String(), hexutil.Encode(performData))

		if int(failureReason) == UPKEEP_FAILURE_REASON_MERCURY_CALLBACK_REVERTED {
			upkeepResults[i].FailureReason = UPKEEP_FAILURE_REASON_MERCURY_CALLBACK_REVERTED
			r.lggr.Debugf("[MercuryLookup] upkeep %s block %d mercury callback reverts", upkeepId, block)
=======
			r.lggr.Errorf("[MercuryLookup] upkeep %s block %d doMercuryRequest: %v", upkeepId, block, err)
			continue
		}

		needed, performData, err := r.mercuryLookupCallback(ctx, mercuryLookup, values, upkeepInfo, opts)
		if err != nil {
			r.lggr.Errorf("[MercuryLookup] upkeep %s block %d mercuryLookupCallback err: %v", upkeepId, block, err)
>>>>>>> a35b165c
			continue
		}

		if !needed {
			upkeepResults[i].FailureReason = UPKEEP_FAILURE_REASON_UPKEEP_NOT_NEEDED
			r.lggr.Debugf("[MercuryLookup] upkeep %s block %d callback reports upkeep not needed", upkeepId, block)
			continue
		}

		upkeepResults[i].FailureReason = UPKEEP_FAILURE_REASON_NONE
		upkeepResults[i].Eligible = true
		upkeepResults[i].PerformData = performData
		r.lggr.Infof("[MercuryLookup] upkeep %s block %d successful with perform data: %+v", upkeepId, block, performData)
	}
	// don't surface error to plugin bc MercuryLookup process should be self-contained.
	return upkeepResults, nil
}

<<<<<<< HEAD
// allowedToUseMercury retrieves upkeep's administrative offchain config and decode a mercuryEnabled bool to indicate if
// this upkeep is allowed to use Mercury service.
func (r *EvmRegistry) allowedToUseMercury(opts *bind.CallOpts, upkeepId *big.Int) (bool, error) {
	allowed, ok := r.mercury.allowListCache.Get(upkeepId.String())
	r.lggr.Info(allowed)
	if ok {
		return allowed.(bool), nil
	}

	cfg, err := r.registry.GetUpkeepAdminOffchainConfig(opts, upkeepId)
	if err != nil {
		return false, fmt.Errorf("failed to get upkeep admin offchain config for upkeep ID %s: %v", upkeepId, err)
	}

	var a AdminOffchainConfig
	err = json.Unmarshal(cfg, &a)
	if err != nil {
		return false, fmt.Errorf("failed to unmarshal admin offchain config for upkeep ID %s: %v", upkeepId, err)
	}
	r.mercury.allowListCache.Set(upkeepId.String(), a.MercuryEnabled, cache.DefaultExpiration)
	return a.MercuryEnabled, nil
=======
func (r *EvmRegistry) getUpkeepInfo(upkeepId *big.Int, opts *bind.CallOpts) (i_keeper_registry_master_wrapper_2_1.UpkeepInfo, error) {
	var (
		zero       = common.Address{}
		err        error
		upkeepInfo i_keeper_registry_master_wrapper_2_1.UpkeepInfo
	)

	u, found := r.mercury.upkeepCache.Get(upkeepId.String())
	if found {
		upkeepInfo = u.(i_keeper_registry_master_wrapper_2_1.UpkeepInfo)
		r.lggr.Debugf("MercuryLookup upkeep %s block %s cache hit UpkeepInfo: %+v", upkeepId.String(), opts.BlockNumber.String(), upkeepInfo)
	} else {
		upkeepInfo, err = r.registry.GetUpkeep(opts, upkeepId)
		if err != nil {
			return upkeepInfo, err
		}
		if upkeepInfo.Target == zero {
			return upkeepInfo, errors.New("upkeepInfo should not be nil")
		}
		r.lggr.Debugf("MercuryLookup upkeep %s block %s cache miss UpkeepInfo: %+v", upkeepId.String(), opts.BlockNumber.String(), upkeepInfo)
		r.mercury.upkeepCache.Set(upkeepId.String(), upkeepInfo, cache.DefaultExpiration)
	}

	return upkeepInfo, nil
>>>>>>> a35b165c
}

// decodeMercuryLookup decodes the revert error MercuryLookup(string feedLabel, string[] feeds, string feedLabel, uint256 query, byte[] extraData)
func (r *EvmRegistry) decodeMercuryLookup(data []byte) (*MercuryLookup, error) {
	e := r.mercury.abi.Errors["MercuryLookup"]
	unpack, err := e.Unpack(data)
	if err != nil {
		return nil, fmt.Errorf("unpack error: %w", err)
	}
	errorParameters := unpack.([]interface{})

	return &MercuryLookup{
		feedLabel:  *abi.ConvertType(errorParameters[0], new(string)).(*string),
		feeds:      *abi.ConvertType(errorParameters[1], new([]string)).(*[]string),
		queryLabel: *abi.ConvertType(errorParameters[2], new(string)).(*string),
		query:      *abi.ConvertType(errorParameters[3], new(*big.Int)).(**big.Int),
		extraData:  *abi.ConvertType(errorParameters[4], new([]byte)).(*[]byte),
	}, nil
}

<<<<<<< HEAD
// mercuryCallback calls mercuryCallback function on registry 2.1. The registry will forward the call to the mercuryCallback function
// on user's contract with proper check gas limit.
func (r *EvmRegistry) mercuryCallback(ctx context.Context, upkeepID *big.Int, values [][]byte, ed []byte, block uint32) (bool, []byte, uint8, *big.Int, error) {
	payload, err := r.abi.Pack("mercuryCallback", upkeepID, values, ed)
=======
// mercuryLookupCallback calls the callback(string[] memory chainlinkBlobHex, bytes memory extraData) specified by the
// 4-byte selector from the revert. the return will match check telling us if the upkeep is needed and what the perform data is
func (r *EvmRegistry) mercuryLookupCallback(ctx context.Context, mercuryLookup *MercuryLookup, values [][]byte, upkeepInfo i_keeper_registry_master_wrapper_2_1.UpkeepInfo, opts *bind.CallOpts) (bool, []byte, error) {
	payload, err := r.mercury.abi.Pack("mercuryCallback", values, mercuryLookup.extraData)
>>>>>>> a35b165c
	if err != nil {
		return false, nil, 0, nil, err
	}

	var b hexutil.Bytes
	args := map[string]interface{}{
		"to":   r.addr.Hex(),
		"data": hexutil.Bytes(payload),
	}

	err = r.client.CallContext(ctx, &b, "eth_call", args, hexutil.EncodeUint64(uint64(block)))
	if err != nil {
		return false, nil, 0, nil, err
	}

	r.lggr.Infof("MercuryLookup mercuryCallback b=%v", hexutil.Encode(b))
	r.lggr.Infof("MercuryLookup mercuryCallback b=%v", b)
	return r.packer.UnpackMercuryLookupResult(b)
}

// doMercuryRequest
func (r *EvmRegistry) doMercuryRequest(ctx context.Context, ml *MercuryLookup, upkeepId *big.Int) ([][]byte, bool, error) {
	// TODO (AUTO-3253): if no feed labels are provided in v0.3, request for all feeds
	resultLen := len(ml.feeds)
	ch := make(chan MercuryBytes, resultLen)
	if ml.feedLabel == FeedIDHex && ml.queryLabel == BlockNumber {
		// only mercury v0.2
		for i := range ml.feeds {
			go r.singleFeedRequest(ctx, ch, upkeepId, i, ml, job.MercuryV02)
		}
	} else if ml.feedLabel == FeedID && ml.queryLabel == Timestamp {
		// only mercury v0.3
		if resultLen == 1 {
			go r.singleFeedRequest(ctx, ch, upkeepId, 0, ml, job.MercuryV03)
		} else {
			// create a new channel with buffer size 1 since the batch endpoint will only return 1 blob
			resultLen = 1
			ch = make(chan MercuryBytes, resultLen)
			go r.multiFeedsRequest(ctx, ch, upkeepId, ml)
		}
	} else {
		return nil, false, fmt.Errorf("invalid label combination: feed label %s and query label %s", ml.feedLabel, ml.queryLabel)
	}

	var reqErr error
	results := make([][]byte, len(ml.feeds))
	retryable := true
	allSuccess := true
	for i := 0; i < len(results); i++ {
		m := <-ch
		if m.Error != nil {
			reqErr = errors.Join(reqErr, m.Error)
			retryable = retryable && m.Retryable
			allSuccess = false
		}
		results[m.Index] = m.Bytes
	}
	r.lggr.Debugf("MercuryLookup upkeep %s retryable %s reqErr %w", upkeepId.String(), retryable && !allSuccess, reqErr)
	// only retry when not all successful AND none are not retryable
	return results, retryable && !allSuccess, reqErr
}

// singleFeedRequest sends a Mercury request for a single feed report.
func (r *EvmRegistry) singleFeedRequest(ctx context.Context, ch chan<- MercuryBytes, upkeepId *big.Int, index int, ml *MercuryLookup, mv job.MercuryVersion) {
	q := url.Values{
		ml.feedLabel:  {ml.feeds[index]},
		ml.queryLabel: {ml.query.String()},
		UserId:        {upkeepId.String()},
	}
	mercuryURL := MercuryHostV2
	path := MercuryPathV2
	if mv == job.MercuryV03 {
		mercuryURL = MercuryHostV3
		path = MercuryPathV3
	}
	reqUrl := fmt.Sprintf("%s%s%s", mercuryURL, path, q.Encode())
	r.lggr.Debugf("MercuryLookup request URL: %s", reqUrl)

	req, err := http.NewRequestWithContext(ctx, http.MethodGet, reqUrl, nil)
	if err != nil {
		ch <- MercuryBytes{Index: index, Error: err}
		return
	}

	ts := time.Now().UTC().UnixMilli()
	signature := r.generateHMAC(http.MethodGet, path+q.Encode(), []byte{}, r.mercury.cred.Username, r.mercury.cred.Password, ts)
	req.Header.Set("Content-Type", "application/json")
	req.Header.Set("Authorization", r.mercury.cred.Username)
	req.Header.Set("X-Authorization-Timestamp", strconv.FormatInt(ts, 10))
	req.Header.Set("X-Authorization-Signature-SHA256", signature)

	retryable := false
	retryErr := retry.Do(
		func() error {
			resp, err1 := r.hc.Do(req)
			if err1 != nil {
				r.lggr.Errorf("MercuryLookup upkeep %s block %s GET request fails for feed %s: %v", upkeepId.String(), ml.query.String(), ml.feeds[index], err1)
				return err1
			}
			defer resp.Body.Close()
			body, err1 := io.ReadAll(resp.Body)
			if err1 != nil {
				r.lggr.Errorf("MercuryLookup upkeep %s block %s fails to read response body for feed %s: %v", upkeepId.String(), ml.query.String(), ml.feeds[index], err1)
				return err1
			}

			if resp.StatusCode == http.StatusNotFound || resp.StatusCode == http.StatusInternalServerError {
				r.lggr.Errorf("MercuryLookup upkeep %s block %s received status code %d for feed %s", upkeepId.String(), ml.query.String(), resp.StatusCode, ml.feeds[index])
				retryable = true
				return errors.New(Retry)
			} else if resp.StatusCode != http.StatusOK {
				return fmt.Errorf("MercuryLookup upkeep %s block %s received status code %d for feed %s", upkeepId.String(), ml.query.String(), resp.StatusCode, ml.feeds[index])
			}

			var m MercuryResponse
			err1 = json.Unmarshal(body, &m)
			if err1 != nil {
				r.lggr.Errorf("MercuryLookup upkeep %s block %s failed to unmarshal body to MercuryResponse for feed %s: %v", upkeepId.String(), ml.query.String(), ml.feeds[index], err1)
				return err1
			}
			blobBytes, err1 := hexutil.Decode(m.ChainlinkBlob)
			if err1 != nil {
				r.lggr.Errorf("MercuryLookup upkeep %s block %s failed to decode chainlinkBlob %s for feed %s: %v", upkeepId.String(), ml.query.String(), m.ChainlinkBlob, ml.feeds[index], err1)
				return err1
			}
			ch <- MercuryBytes{Index: index, Bytes: blobBytes}
			return nil
		},
		// only retry when the error is 404 Not Found or 500 Internal Server Error
		retry.RetryIf(func(err error) bool {
			return err.Error() == Retry
		}),
		retry.Context(ctx),
		retry.Delay(RetryDelay),
		retry.Attempts(TotalAttempt))

	// if all retries fail, return the error and ask the caller to handle cool down and heavyweight retry
	if retryErr != nil {
		mb := MercuryBytes{
			Index:     index,
			Retryable: retryable,
			Error:     retryErr,
		}
		ch <- mb
	}
}

// multiFeedsRequest sends a Mercury request for a multi-feed report
func (r *EvmRegistry) multiFeedsRequest(ctx context.Context, ch chan<- MercuryBytes, upkeepId *big.Int, ml *MercuryLookup) {
	q := url.Values{
		ml.queryLabel: {ml.query.String()},
		UserId:        {upkeepId.String()},
	}
	// verify this will generate param like feedIDHex=id1,id2,id3
	for _, f := range ml.feeds {
		q.Add(ml.feedLabel, f)
	}

	reqUrl := fmt.Sprintf("%s%s%s", MercuryHostV3, MercuryBatchPathV3, q.Encode())
	r.lggr.Debugf("MercuryLookup request URL: %s", reqUrl)

	req, err := http.NewRequestWithContext(ctx, http.MethodGet, reqUrl, nil)
	if err != nil {
		ch <- MercuryBytes{Index: 0, Error: err}
		return
	}

	ts := time.Now().UTC().UnixMilli()
	signature := r.generateHMAC(http.MethodGet, MercuryBatchPathV3+q.Encode(), []byte{}, r.mercury.cred.Username, r.mercury.cred.Password, ts)
	req.Header.Set("Content-Type", "application/json")
	req.Header.Set("Authorization", r.mercury.cred.Username)
	req.Header.Set("X-Authorization-Timestamp", strconv.FormatInt(ts, 10))
	req.Header.Set("X-Authorization-Signature-SHA256", signature)

	retryable := false
	retryErr := retry.Do(
		func() error {
			resp, err1 := r.hc.Do(req)
			if err1 != nil {
				r.lggr.Errorf("MercuryLookup upkeep %s block %s GET request fails for multi feed: %v", upkeepId.String(), ml.query.String(), err1)
				return err1
			}
			defer resp.Body.Close()
			body, err1 := io.ReadAll(resp.Body)
			if err1 != nil {
				r.lggr.Errorf("MercuryLookup upkeep %s block %s fails to read response body for multi feed: %v", upkeepId.String(), ml.query.String(), err1)
				return err1
			}

			if resp.StatusCode == http.StatusNotFound || resp.StatusCode == http.StatusInternalServerError {
				r.lggr.Errorf("MercuryLookup upkeep %s block %s received status code %d for multi feed", upkeepId.String(), ml.query.String(), resp.StatusCode)
				retryable = true
				return errors.New(Retry)
			} else if resp.StatusCode != http.StatusOK {
				return fmt.Errorf("MercuryLookup upkeep %s block %s received status code %d for multi feed", upkeepId.String(), ml.query.String(), resp.StatusCode)
			}

			var m MercuryResponse
			err1 = json.Unmarshal(body, &m)
			if err1 != nil {
				r.lggr.Errorf("MercuryLookup upkeep %s block %s failed to unmarshal body to MercuryResponse for multi feed: %v", upkeepId.String(), ml.query.String(), err1)
				return err1
			}
			blobBytes, err1 := hexutil.Decode(m.ChainlinkBlob)
			if err1 != nil {
				r.lggr.Errorf("MercuryLookup upkeep %s block %s failed to decode chainlinkBlob %s for multi feed: %v", upkeepId.String(), ml.query.String(), m.ChainlinkBlob, err1)
				return err1
			}
			ch <- MercuryBytes{
				Index: 0,
				Bytes: blobBytes,
			}
			return nil
		},
		// only retry when the error is 404 Not Found
		retry.RetryIf(func(err error) bool {
			return err.Error() == Retry
		}),
		retry.Context(ctx),
		retry.Delay(RetryDelay),
		retry.Attempts(TotalAttempt))

	// if all retries fail, return the error and ask the caller to handle cool down and heavyweight retry
	if retryErr != nil || retryable {
		mb := MercuryBytes{
			Index:     0,
			Retryable: retryable,
			Error:     retryErr,
		}
		ch <- mb
	}
}

// generateHMAC calculates a user HMAC for Mercury server authentication.
func (r *EvmRegistry) generateHMAC(method string, path string, body []byte, clientId string, secret string, ts int64) string {
	bodyHash := sha256.New()
	bodyHash.Write(body)
	hashString := fmt.Sprintf("%s %s %s %s %d",
		method,
		path,
		hex.EncodeToString(bodyHash.Sum(nil)),
		clientId,
		ts)
	signedMessage := hmac.New(sha256.New, []byte(secret))
	signedMessage.Write([]byte(hashString))
	userHmac := hex.EncodeToString(signedMessage.Sum(nil))
	return userHmac
}<|MERGE_RESOLUTION|>--- conflicted
+++ resolved
@@ -21,7 +21,6 @@
 	"github.com/ethereum/go-ethereum/common/hexutil"
 	"github.com/patrickmn/go-cache"
 
-<<<<<<< HEAD
 	"github.com/smartcontractkit/chainlink/v2/core/services/job"
 )
 
@@ -39,9 +38,6 @@
 	Timestamp          = "timestamp" // valid for v0.3
 	TotalAttempt       = 3
 	UserId             = "userId"
-=======
-	"github.com/smartcontractkit/chainlink/v2/core/gethwrappers/generated/i_keeper_registry_master_wrapper_2_1"
->>>>>>> a35b165c
 )
 
 type MercuryLookup struct {
@@ -84,7 +80,6 @@
 
 		block := upkeepResults[i].Block
 		upkeepId := upkeepResults[i].ID
-<<<<<<< HEAD
 		opts, err := r.buildCallOpts(ctx, big.NewInt(int64(block)))
 		if err != nil {
 			r.lggr.Errorf("[MercuryLookup] upkeep %s block %d buildCallOpts: %v", upkeepId, block, err)
@@ -95,13 +90,6 @@
 		r.lggr.Info(allowed)
 		if err != nil {
 			r.lggr.Errorf("[MercuryLookup] upkeep %s block %d failed to query mercury allow list: %v", upkeepId, block, err)
-=======
-
-		// checking if this upkeep is in cooldown from api errors
-		_, onIce := r.mercury.cooldownCache.Get(upkeepId.String())
-		if onIce {
-			r.lggr.Infof("[MercuryLookup] upkeep %s block %d skipped bc of cool down", upkeepId, block)
->>>>>>> a35b165c
 			continue
 		}
 
@@ -116,16 +104,11 @@
 		// if it doesn't decode to the mercury custom error continue/skip
 		mercuryLookup, err := r.decodeMercuryLookup(upkeepResults[i].PerformData)
 		if err != nil {
-<<<<<<< HEAD
 			r.lggr.Errorf("[MercuryLookup] upkeep %s block %d decodeMercuryLookup: %v", upkeepId, block, err)
-=======
-			r.lggr.Debugf("[MercuryLookup] upkeep %s block %d decodeMercuryLookup: %v", upkeepId, block, err)
->>>>>>> a35b165c
 			continue
 		}
 		r.lggr.Infof("[MercuryLookup] upkeep %s block %d mercuryLookup=%v", upkeepId, block, mercuryLookup)
 
-<<<<<<< HEAD
 		// do the mercury lookup request
 		values, retryable, err := r.doMercuryRequest(ctx, mercuryLookup, upkeepId)
 		if err != nil {
@@ -133,26 +116,12 @@
 			r.lggr.Infof("[MercuryLookup] upkeep %s block %d retryable: %s", upkeepId, block, retryable)
 			upkeepResults[i].Retryable = retryable
 			continue
-=======
-		opts, err := r.buildCallOpts(ctx, big.NewInt(int64(block)))
-		if err != nil {
-			r.lggr.Errorf("[MercuryLookup] upkeep %s block %d buildCallOpts: %v", upkeepId, block, err)
-			return nil, err
-		}
-
-		// need upkeep info for offchainConfig and to hit callback
-		upkeepInfo, err := r.getUpkeepInfo(upkeepId, opts)
-		if err != nil {
-			r.lggr.Errorf("[MercuryLookup] upkeep %s block %d GetUpkeep: %v", upkeepId, block, err)
-			return nil, err
->>>>>>> a35b165c
 		}
 
 		r.lggr.Debugf("[MercuryLookup] upkeep %s block %d values: %v", values)
 		r.lggr.Debugf("[MercuryLookup] upkeep %s block %d extraData: %v", mercuryLookup.extraData)
 		needed, performData, failureReason, gasUsed, err := r.mercuryCallback(ctx, upkeepId, values, mercuryLookup.extraData, block)
 		if err != nil {
-<<<<<<< HEAD
 			r.lggr.Errorf("[MercuryLookup] upkeep %s block %d mercuryLookupCallback err: %v", upkeepId, block, err)
 			continue
 		}
@@ -162,15 +131,6 @@
 		if int(failureReason) == UPKEEP_FAILURE_REASON_MERCURY_CALLBACK_REVERTED {
 			upkeepResults[i].FailureReason = UPKEEP_FAILURE_REASON_MERCURY_CALLBACK_REVERTED
 			r.lggr.Debugf("[MercuryLookup] upkeep %s block %d mercury callback reverts", upkeepId, block)
-=======
-			r.lggr.Errorf("[MercuryLookup] upkeep %s block %d doMercuryRequest: %v", upkeepId, block, err)
-			continue
-		}
-
-		needed, performData, err := r.mercuryLookupCallback(ctx, mercuryLookup, values, upkeepInfo, opts)
-		if err != nil {
-			r.lggr.Errorf("[MercuryLookup] upkeep %s block %d mercuryLookupCallback err: %v", upkeepId, block, err)
->>>>>>> a35b165c
 			continue
 		}
 
@@ -189,7 +149,6 @@
 	return upkeepResults, nil
 }
 
-<<<<<<< HEAD
 // allowedToUseMercury retrieves upkeep's administrative offchain config and decode a mercuryEnabled bool to indicate if
 // this upkeep is allowed to use Mercury service.
 func (r *EvmRegistry) allowedToUseMercury(opts *bind.CallOpts, upkeepId *big.Int) (bool, error) {
@@ -211,32 +170,6 @@
 	}
 	r.mercury.allowListCache.Set(upkeepId.String(), a.MercuryEnabled, cache.DefaultExpiration)
 	return a.MercuryEnabled, nil
-=======
-func (r *EvmRegistry) getUpkeepInfo(upkeepId *big.Int, opts *bind.CallOpts) (i_keeper_registry_master_wrapper_2_1.UpkeepInfo, error) {
-	var (
-		zero       = common.Address{}
-		err        error
-		upkeepInfo i_keeper_registry_master_wrapper_2_1.UpkeepInfo
-	)
-
-	u, found := r.mercury.upkeepCache.Get(upkeepId.String())
-	if found {
-		upkeepInfo = u.(i_keeper_registry_master_wrapper_2_1.UpkeepInfo)
-		r.lggr.Debugf("MercuryLookup upkeep %s block %s cache hit UpkeepInfo: %+v", upkeepId.String(), opts.BlockNumber.String(), upkeepInfo)
-	} else {
-		upkeepInfo, err = r.registry.GetUpkeep(opts, upkeepId)
-		if err != nil {
-			return upkeepInfo, err
-		}
-		if upkeepInfo.Target == zero {
-			return upkeepInfo, errors.New("upkeepInfo should not be nil")
-		}
-		r.lggr.Debugf("MercuryLookup upkeep %s block %s cache miss UpkeepInfo: %+v", upkeepId.String(), opts.BlockNumber.String(), upkeepInfo)
-		r.mercury.upkeepCache.Set(upkeepId.String(), upkeepInfo, cache.DefaultExpiration)
-	}
-
-	return upkeepInfo, nil
->>>>>>> a35b165c
 }
 
 // decodeMercuryLookup decodes the revert error MercuryLookup(string feedLabel, string[] feeds, string feedLabel, uint256 query, byte[] extraData)
@@ -257,17 +190,10 @@
 	}, nil
 }
 
-<<<<<<< HEAD
 // mercuryCallback calls mercuryCallback function on registry 2.1. The registry will forward the call to the mercuryCallback function
 // on user's contract with proper check gas limit.
 func (r *EvmRegistry) mercuryCallback(ctx context.Context, upkeepID *big.Int, values [][]byte, ed []byte, block uint32) (bool, []byte, uint8, *big.Int, error) {
 	payload, err := r.abi.Pack("mercuryCallback", upkeepID, values, ed)
-=======
-// mercuryLookupCallback calls the callback(string[] memory chainlinkBlobHex, bytes memory extraData) specified by the
-// 4-byte selector from the revert. the return will match check telling us if the upkeep is needed and what the perform data is
-func (r *EvmRegistry) mercuryLookupCallback(ctx context.Context, mercuryLookup *MercuryLookup, values [][]byte, upkeepInfo i_keeper_registry_master_wrapper_2_1.UpkeepInfo, opts *bind.CallOpts) (bool, []byte, error) {
-	payload, err := r.mercury.abi.Pack("mercuryCallback", values, mercuryLookup.extraData)
->>>>>>> a35b165c
 	if err != nil {
 		return false, nil, 0, nil, err
 	}
@@ -285,7 +211,7 @@
 
 	r.lggr.Infof("MercuryLookup mercuryCallback b=%v", hexutil.Encode(b))
 	r.lggr.Infof("MercuryLookup mercuryCallback b=%v", b)
-	return r.packer.UnpackMercuryLookupResult(b)
+	return r.packer.UnpackMercuryCallbackResult(b)
 }
 
 // doMercuryRequest
