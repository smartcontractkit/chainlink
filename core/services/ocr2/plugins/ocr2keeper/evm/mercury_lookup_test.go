--- conflicted
+++ resolved
@@ -19,10 +19,6 @@
 	"github.com/patrickmn/go-cache"
 	"github.com/pkg/errors"
 	ocr2keepers "github.com/smartcontractkit/ocr2keepers/pkg"
-<<<<<<< HEAD
-	"github.com/smartcontractkit/ocr2keepers/pkg/types"
-=======
->>>>>>> a35b165c
 	"github.com/stretchr/testify/assert"
 	"github.com/stretchr/testify/mock"
 	"github.com/stretchr/testify/require"
@@ -68,11 +64,7 @@
 		abi:      keeperRegistryABI,
 		active:   make(map[string]activeUpkeep),
 		packer:   &evmRegistryPackerV2_1{abi: keeperRegistryABI},
-<<<<<<< HEAD
-		headFunc: func(types.BlockKey) {},
-=======
 		headFunc: func(ocr2keepers.BlockKey) {},
->>>>>>> a35b165c
 		chLog:    make(chan logpoller.Log, 1000),
 		mercury: &MercuryConfig{
 			cred: &models.MercuryCredentials{
@@ -172,26 +164,10 @@
 		ExecuteGas:       5000000,
 	}
 	tests := []struct {
-<<<<<<< HEAD
 		name           string
 		input          []EVMAutomationUpkeepResult21
 		callbackResp   []byte
 		callbackErr    error
-=======
-		name  string
-		input []EVMAutomationUpkeepResult21
-
-		inCooldown bool
-
-		callbackResp []byte
-		callbackErr  error
-
-		upkeepCache   bool
-		mockGetUpkeep bool
-		upkeepInfo    i_keeper_registry_master_wrapper_2_1.UpkeepInfo
-		upkeepInfoErr error
-
->>>>>>> a35b165c
 		want           []EVMAutomationUpkeepResult21
 		wantErr        error
 		hasHttpCalls   bool
@@ -203,33 +179,15 @@
 			name:         "success - cached upkeep",
 			input:        []EVMAutomationUpkeepResult21{upkeepResult},
 			callbackResp: callbackResp,
-<<<<<<< HEAD
-=======
-			upkeepInfo: i_keeper_registry_master_wrapper_2_1.UpkeepInfo{
-				Target:     target,
-				ExecuteGas: 5000000,
-			},
->>>>>>> a35b165c
 
 			want:           []EVMAutomationUpkeepResult21{wantUpkeepResult},
 			hasHttpCalls:   true,
 			callbackNeeded: true,
 		},
 		{
-<<<<<<< HEAD
 			name:         "success - no cached upkeep",
 			input:        []EVMAutomationUpkeepResult21{upkeepResult},
 			callbackResp: callbackResp,
-=======
-			name:          "success - no cached upkeep",
-			input:         []EVMAutomationUpkeepResult21{upkeepResult},
-			callbackResp:  callbackResp,
-			mockGetUpkeep: true,
-			upkeepInfo: i_keeper_registry_master_wrapper_2_1.UpkeepInfo{
-				Target:     target,
-				ExecuteGas: 5000000,
-			},
->>>>>>> a35b165c
 
 			want:           []EVMAutomationUpkeepResult21{wantUpkeepResult},
 			hasHttpCalls:   true,
@@ -280,7 +238,6 @@
 			},
 		},
 		{
-<<<<<<< HEAD
 			name:         "skip - error - no upkeep",
 			input:        []EVMAutomationUpkeepResult21{upkeepResult},
 			callbackResp: callbackResp,
@@ -292,26 +249,6 @@
 			name:         "skip - upkeep not needed",
 			input:        []EVMAutomationUpkeepResult21{upkeepResult},
 			callbackResp: upkeepNeededFalseResp,
-=======
-			name:          "skip - error - no upkeep",
-			input:         []EVMAutomationUpkeepResult21{upkeepResult},
-			callbackResp:  callbackResp,
-			upkeepInfoErr: errors.New("ouch"),
-
-			want:          []EVMAutomationUpkeepResult21{upkeepResultReasonMercury},
-			mockGetUpkeep: true,
-			wantErr:       errors.New("ouch"),
-		},
-		{
-			name:          "skip - upkeep not needed",
-			input:         []EVMAutomationUpkeepResult21{upkeepResult},
-			mockGetUpkeep: true,
-			callbackResp:  upkeepNeededFalseResp,
-			upkeepInfo: i_keeper_registry_master_wrapper_2_1.UpkeepInfo{
-				Target:     target,
-				ExecuteGas: 5000000,
-			},
->>>>>>> a35b165c
 
 			want: []EVMAutomationUpkeepResult21{{
 				Block:            block,
@@ -330,16 +267,9 @@
 			callbackNeeded: true,
 		},
 		{
-<<<<<<< HEAD
 			name:  "skip - cooldown cache",
 			input: []EVMAutomationUpkeepResult21{upkeepResult},
 			want:  []EVMAutomationUpkeepResult21{upkeepResult},
-=======
-			name:       "skip - cooldown cache",
-			input:      []EVMAutomationUpkeepResult21{upkeepResult},
-			inCooldown: true,
-			want:       []EVMAutomationUpkeepResult21{upkeepResult},
->>>>>>> a35b165c
 		},
 	}
 
@@ -666,13 +596,8 @@
 		mercuryLookup *MercuryLookup
 		values        [][]byte
 		statusCode    int
-<<<<<<< HEAD
 		upkeepId      *big.Int
 		blockNumber   uint32
-=======
-		upkeepInfo    i_keeper_registry_master_wrapper_2_1.UpkeepInfo
-		opts          *bind.CallOpts
->>>>>>> a35b165c
 
 		callbackMsg  ethereum.CallMsg
 		callbackResp []byte
@@ -691,23 +616,10 @@
 				query:      big.NewInt(100),
 				extraData:  []byte{48, 120, 48, 48},
 			},
-<<<<<<< HEAD
 			values:       values,
 			statusCode:   http.StatusOK,
 			upkeepId:     big.NewInt(123456789),
 			blockNumber:  999,
-=======
-			values:     values,
-			statusCode: http.StatusOK,
-			upkeepInfo: i_keeper_registry_master_wrapper_2_1.UpkeepInfo{
-				Target:         to,
-				ExecuteGas:     executeGas,
-				OffchainConfig: nil,
-			},
-			opts: &bind.CallOpts{
-				BlockNumber: big.NewInt(999),
-			},
->>>>>>> a35b165c
 			callbackResp: []byte{0, 0, 0, 0, 0, 0, 0, 0, 0, 0, 0, 0, 0, 0, 0, 0, 0, 0, 0, 0, 0, 0, 0, 0, 0, 0, 0, 0, 0, 0, 0, 1, 0, 0, 0, 0, 0, 0, 0, 0, 0, 0, 0, 0, 0, 0, 0, 0, 0, 0, 0, 0, 0, 0, 0, 0, 0, 0, 0, 0, 0, 0, 0, 64, 0, 0, 0, 0, 0, 0, 0, 0, 0, 0, 0, 0, 0, 0, 0, 0, 0, 0, 0, 0, 0, 0, 0, 0, 0, 0, 0, 0, 0, 0, 0, 4, 48, 120, 48, 48, 0, 0, 0, 0, 0, 0, 0, 0, 0, 0, 0, 0, 0, 0, 0, 0, 0, 0, 0, 0, 0, 0, 0, 0, 0, 0, 0, 0},
 			upkeepNeeded: true,
 			performData:  []byte{48, 120, 48, 48},
@@ -722,23 +634,10 @@
 				// this is the address of precompile contract ArbSys(0x0000000000000000000000000000000000000064)
 				extraData: []byte{0, 0, 0, 0, 0, 0, 0, 0, 0, 0, 0, 0, 0, 0, 0, 0, 0, 0, 0, 100},
 			},
-<<<<<<< HEAD
 			values:       values,
 			statusCode:   http.StatusOK,
 			upkeepId:     big.NewInt(123456789),
 			blockNumber:  999,
-=======
-			values:     values,
-			statusCode: http.StatusOK,
-			upkeepInfo: i_keeper_registry_master_wrapper_2_1.UpkeepInfo{
-				Target:         to,
-				ExecuteGas:     executeGas,
-				OffchainConfig: nil,
-			},
-			opts: &bind.CallOpts{
-				BlockNumber: big.NewInt(18952430),
-			},
->>>>>>> a35b165c
 			callbackResp: []byte{0, 0, 0, 0, 0, 0, 0, 0, 0, 0, 0, 0, 0, 0, 0, 0, 0, 0, 0, 0, 0, 0, 0, 0, 0, 0, 0, 0, 0, 0, 0, 1, 0, 0, 0, 0, 0, 0, 0, 0, 0, 0, 0, 0, 0, 0, 0, 0, 0, 0, 0, 0, 0, 0, 0, 0, 0, 0, 0, 0, 0, 0, 0, 64, 0, 0, 0, 0, 0, 0, 0, 0, 0, 0, 0, 0, 0, 0, 0, 0, 0, 0, 0, 0, 0, 0, 0, 0, 0, 0, 0, 0, 0, 0, 0, 20, 0, 0, 0, 0, 0, 0, 0, 0, 0, 0, 0, 0, 0, 0, 0, 0, 0, 0, 0, 100, 0, 0, 0, 0, 0, 0, 0, 0, 0, 0, 0, 0},
 			upkeepNeeded: true,
 			performData:  []byte{0, 0, 0, 0, 0, 0, 0, 0, 0, 0, 0, 0, 0, 0, 0, 0, 0, 0, 0, 100},
@@ -752,23 +651,10 @@
 				query:      big.NewInt(100),
 				extraData:  []byte{0, 0, 0, 0, 0, 0, 0, 0, 0, 0, 0, 0, 0, 0, 0, 0, 0, 0, 0, 0, 0, 0, 0, 0, 0, 0, 0, 0, 0, 0, 0, 32, 0, 0, 0, 0, 0, 0, 0, 0, 0, 0, 0, 0, 0, 0, 0, 0, 0, 0, 0, 0, 0, 0, 0, 0, 0, 0, 0, 0, 0, 0, 0, 4, 48, 120, 48, 48, 0, 0, 0, 0, 0, 0, 0, 0, 0, 0, 0, 0, 0, 0, 0, 0, 0, 0, 0, 0, 0, 0, 0, 0, 0, 0, 0, 0},
 			},
-<<<<<<< HEAD
 			values:       values,
 			statusCode:   http.StatusOK,
 			upkeepId:     big.NewInt(123456789),
 			blockNumber:  999,
-=======
-			values:     values,
-			statusCode: http.StatusOK,
-			upkeepInfo: i_keeper_registry_master_wrapper_2_1.UpkeepInfo{
-				Target:         to,
-				ExecuteGas:     executeGas,
-				OffchainConfig: nil,
-			},
-			opts: &bind.CallOpts{
-				BlockNumber: big.NewInt(999),
-			},
->>>>>>> a35b165c
 			callbackResp: []byte{},
 			wantErr:      errors.New("callback output unpack error: abi: attempting to unmarshall an empty string while arguments are expected"),
 		},
