package ocr3impls

import (
	"context"
	"database/sql"
	"errors"
	"fmt"
	"strconv"
	"sync/atomic"
	"time"

	"github.com/ethereum/go-ethereum/accounts/abi"
	"github.com/ethereum/go-ethereum/accounts/abi/bind"
	"github.com/ethereum/go-ethereum/common"
	chainsel "github.com/smartcontractkit/chain-selectors"
	"go.uber.org/multierr"

	ocrtypes "github.com/smartcontractkit/libocr/offchainreporting2plus/types"

	"github.com/smartcontractkit/chainlink-common/pkg/services"

	commontypes "github.com/smartcontractkit/chainlink-common/pkg/types"
	evmclient "github.com/smartcontractkit/chainlink/v2/core/chains/evm/client"
	"github.com/smartcontractkit/chainlink/v2/core/chains/evm/logpoller"
	"github.com/smartcontractkit/chainlink/v2/core/gethwrappers/liquiditymanager/generated/no_op_ocr3"
	"github.com/smartcontractkit/chainlink/v2/core/logger"
	"github.com/smartcontractkit/chainlink/v2/core/services/ocr2/plugins/liquiditymanager/discoverer"
	"github.com/smartcontractkit/chainlink/v2/core/services/ocr2/plugins/liquiditymanager/models"
)

var (
	// See https://github.com/smartcontractkit/ccip/compare/ccip-develop...CCIP-1438-op-stack-bridge-adapter-l-1#diff-2fe14bb9d1ecbc62f43cef26daff5d1f86275f16e1296fc9827b934a518d3f4cR20
	ConfigSet common.Hash

	defaultABI abi.ABI

	_ ocrtypes.ContractConfigTracker = &multichainConfigTracker{}

	defaultTimeout = 1 * time.Minute

	configTrackerWorkers = 4
)

func init() {
	var err error
	tabi, err := no_op_ocr3.NoOpOCR3MetaData.GetAbi()
	if err != nil {
		panic(err)
	}
	defaultABI = *tabi
	ConfigSet = defaultABI.Events["ConfigSet"].ID
}

type CombinerFn func(masterChain commontypes.RelayID, contractConfigs map[commontypes.RelayID]ocrtypes.ContractConfig) (ocrtypes.ContractConfig, error)

type multichainConfigTracker struct {
	services.StateMachine

	// masterChain is the chain that contains the "master" OCR3 configuration
	// contract.
	masterChain       commontypes.RelayID
	lggr              logger.Logger
	logPollers        map[commontypes.RelayID]logpoller.LogPoller
	masterClient      evmclient.Client
	contractAddresses map[commontypes.RelayID]common.Address
	masterContract    no_op_ocr3.NoOpOCR3Interface
	combiner          CombinerFn
	fromBlocks        map[string]int64
	replaying         atomic.Bool
}

func NewMultichainConfigTracker(
	masterChain commontypes.RelayID,
	lggr logger.Logger,
	logPollers map[commontypes.RelayID]logpoller.LogPoller,
	masterClient evmclient.Client,
	masterContract common.Address,
	discovererFactory discoverer.Factory,
	combiner CombinerFn,
	fromBlocks map[string]int64,
) (*multichainConfigTracker, error) {
	// Ensure master chain is in the log pollers
	if _, ok := logPollers[masterChain]; !ok {
		return nil, fmt.Errorf("master chain %s not in log pollers", masterChain)
	}

	// Ensure combiner is not nil
	if combiner == nil {
		return nil, fmt.Errorf("provide non-nil combiner")
	}

	// Ensure factory is not nil
	if discovererFactory == nil {
		return nil, fmt.Errorf("provide non-nil liquidity manager factory")
	}

	// before we register filters we need to discover all the available liquidity managers
	// on all the chains
	masterChainID, err := strconv.ParseUint(masterChain.ChainID, 10, 64)
	if err != nil {
		return nil, fmt.Errorf("failed to parse network ID %s: %w", masterChain, err)
	}

	chain, exists := chainsel.ChainByEvmChainID(masterChainID)
	if !exists {
		return nil, fmt.Errorf("chain selector for chain %d not found", masterChainID)
	}

	discoverer, err := discovererFactory.NewDiscoverer(
		models.NetworkSelector(chain.Selector),
		models.Address(masterContract),
	)
	if err != nil {
		return nil, fmt.Errorf("failed to create discoverer: %w", err)
	}

	// Discover all the liquidity managers
	lggr.Infow("Discovering all liquidity managers", "masterLM", masterContract.Hex())
	ctx, cancel := context.WithTimeout(context.Background(), defaultTimeout)
	defer cancel()
	grph, err := discoverer.Discover(ctx)
	if err != nil {
		return nil, fmt.Errorf("failed to discover liquidity managers: %w", err)
	}
	lggr.Infow("Finished discovering all liquidity managers", "graph", grph)

	// sanity check, there should be only one liquidity manager per-chain per-asset
	if grph.Len() != len(logPollers) {
		return nil, fmt.Errorf("expected %d liquidity managers but found %d", len(logPollers), grph.Len())
	}

	// Register filters on all log pollers
	contracts := make(map[commontypes.RelayID]common.Address)
	for id, lp := range logPollers {
		nid, err2 := strconv.ParseUint(id.ChainID, 10, 64)
		if err2 != nil {
			return nil, fmt.Errorf("failed to parse network ID %s: %w", id, err2)
		}

		ch, exists := chainsel.ChainByEvmChainID(nid)
		if !exists {
			return nil, fmt.Errorf("chain %d not found", nid)
		}

		address, err2 := grph.GetRebalancerAddress(models.NetworkSelector(ch.Selector))
		if err2 != nil {
			return nil, fmt.Errorf("no rebalancer found for network selector %d", ch.Selector)
		}
		fName := configTrackerFilterName(id, common.Address(address))
		err2 = lp.RegisterFilter(ctx, logpoller.Filter{
			Name:      fName,
			EventSigs: []common.Hash{ConfigSet},
			Addresses: []common.Address{common.Address(address)},
		})
		if err2 != nil {
			return nil, err2
		}
		contracts[id] = common.Address(address)
	}

	wrapper, err := no_op_ocr3.NewNoOpOCR3(masterContract, masterClient)
	if err != nil {
		return nil, fmt.Errorf("failed to create wrapper: %w", err)
	}

	return &multichainConfigTracker{
		lggr:              lggr,
		logPollers:        logPollers,
		masterChain:       masterChain,
		combiner:          combiner,
		masterClient:      masterClient,
		contractAddresses: contracts,
		masterContract:    wrapper,
		fromBlocks:        fromBlocks,
	}, nil
}

func (m *multichainConfigTracker) GetContractAddresses() map[commontypes.RelayID]common.Address {
	return m.contractAddresses
}

func (m *multichainConfigTracker) Start() {
	_ = m.StartOnce("MultichainConfigTracker", func() error {
		if len(m.fromBlocks) == 0 {
			return nil
		}
		m.replaying.Store(true)
		defer m.replaying.Store(false)

		networks := len(m.fromBlocks)
		ctx := context.Background() // TODO: deadline?
		running := make(chan struct{}, configTrackerWorkers)
		results := make(chan error, networks)
		go func() {
			for id, fromBlock := range m.fromBlocks {
<<<<<<< HEAD
				err := m.ReplayChain(context.Background(), commontypes.NewRelayID("evm", id), fromBlock)
				if err != nil {
					m.lggr.Errorw("failed to replay chain", "chain", id, "fromBlock", fromBlock, "err", err)
					errs = multierr.Append(errs, err)
				} else {
					m.lggr.Infow("successfully replayed chain", "chain", id, "fromBlock", fromBlock)
				}
=======
				running <- struct{}{}
				go func(id string, fromBlock int64) {
					defer func() { <-running }()
					err := m.ReplayChain(ctx, relay.NewID("evm", id), fromBlock)
					if err != nil {
						m.lggr.Errorw("failed to replay chain", "chain", id, "fromBlock", fromBlock, "err", err)
					} else {
						m.lggr.Infow("successfully replayed chain", "chain", id, "fromBlock", fromBlock)
					}
					results <- err
				}(id, fromBlock)
>>>>>>> e22dcc15
			}
		}()

		// wait for results, we expect the same number of results as networks
		var errs error
		for i := 0; i < networks; i++ {
			err := <-results
			if err != nil {
				errs = multierr.Append(errs, err)
			}
		}
		if errs != nil {
			m.lggr.Errorw("failed to replay some chains", "err", errs)
		}
		return errs
	})
}

func (m *multichainConfigTracker) Close() error {
	return nil
}

// Notify noop method
func (m *multichainConfigTracker) Notify() <-chan struct{} {
	return nil
}

// ReplayChain replays the log poller for the provided chain
func (m *multichainConfigTracker) ReplayChain(ctx context.Context, id commontypes.RelayID, fromBlock int64) error {
	if _, ok := m.logPollers[id]; !ok {
		return fmt.Errorf("chain %s not in log pollers", id)
	}
	return m.logPollers[id].Replay(ctx, fromBlock)
}

// Replay replays the log poller for the master chain
func (m *multichainConfigTracker) Replay(ctx context.Context, fromBlock int64) error {
	return m.logPollers[m.masterChain].Replay(ctx, fromBlock)
}

// LatestBlockHeight implements types.ContractConfigTracker.
// Returns the block height of the master chain.
func (m *multichainConfigTracker) LatestBlockHeight(ctx context.Context) (blockHeight uint64, err error) {
	latestBlock, err := m.logPollers[m.masterChain].LatestBlock(ctx)
	if err != nil {
		if errors.Is(err, sql.ErrNoRows) {
			return 0, nil
		}
		return 0, err
	}
	return uint64(latestBlock.BlockNumber), nil
}

// LatestConfig implements types.ContractConfigTracker.
// LatestConfig fetches the config from the master chain and then fetches the
// remaining configurations from all the other chains.
func (m *multichainConfigTracker) LatestConfig(ctx context.Context, changedInBlock uint64) (ocrtypes.ContractConfig, error) {
	// if we're still replaying the follower chains we won't have their configs
	if m.replaying.Load() {
		return ocrtypes.ContractConfig{}, errors.New("cannot call LatestConfig while replaying")
	}

	lgs, err := m.logPollers[m.masterChain].Logs(ctx, int64(changedInBlock), int64(changedInBlock), ConfigSet, m.contractAddresses[m.masterChain])
	if err != nil {
		return ocrtypes.ContractConfig{}, err
	}
	if len(lgs) == 0 {
		return ocrtypes.ContractConfig{}, fmt.Errorf("no logs found for config on contract %s (chain %s) at block %d",
			m.contractAddresses[m.masterChain].Hex(), m.masterChain.String(), changedInBlock)
	}
	masterConfig, err := configFromLog(lgs[len(lgs)-1].Data)
	if err != nil {
		return ocrtypes.ContractConfig{}, err
	}
	m.lggr.Infow("LatestConfig from master chain", "latestConfig", masterConfig)

	// check all other chains for their config
	contractConfigs := map[commontypes.RelayID]ocrtypes.ContractConfig{
		m.masterChain: masterConfig,
	}
	for id, lp := range m.logPollers {
		if id == m.masterChain {
			continue
		}

		lg, err2 := lp.LatestLogByEventSigWithConfs(ctx, ConfigSet, m.contractAddresses[id], 1)
		if err2 != nil {
			return ocrtypes.ContractConfig{}, err2
		}

		configSet, err2 := configFromLog(lg.Data)
		if err2 != nil {
			return ocrtypes.ContractConfig{}, err2
		}
		contractConfigs[id] = configSet
	}

	// at this point we can combine the configs into a single one
	combined, err := m.combiner(m.masterChain, contractConfigs)
	if err != nil {
		return ocrtypes.ContractConfig{}, fmt.Errorf("error combining configs: %w", err)
	}

	return combined, nil
}

// LatestConfigDetails implements types.ContractConfigTracker.
func (m *multichainConfigTracker) LatestConfigDetails(ctx context.Context) (changedInBlock uint64, configDigest ocrtypes.ConfigDigest, err error) {
	latest, err := m.logPollers[m.masterChain].LatestLogByEventSigWithConfs(ctx, ConfigSet, m.contractAddresses[m.masterChain], 1)
	if err != nil {
		if errors.Is(err, sql.ErrNoRows) {
			return m.callLatestConfigDetails(ctx)
		}
		return 0, ocrtypes.ConfigDigest{}, err
	}
	masterConfig, err := configFromLog(latest.Data)
	if err != nil {
		return 0, ocrtypes.ConfigDigest{}, fmt.Errorf("failed to unpack latest config details: %w", err)
	}

	return uint64(latest.BlockNumber), masterConfig.ConfigDigest, nil
}

func (m *multichainConfigTracker) callLatestConfigDetails(ctx context.Context) (changedInBlock uint64, configDigest ocrtypes.ConfigDigest, err error) {
	lcd, err := m.masterContract.LatestConfigDetails(&bind.CallOpts{
		Context: ctx,
	})
	if err != nil {
		return 0, ocrtypes.ConfigDigest{}, fmt.Errorf("failed to get latest config details: %w", err)
	}
	return uint64(lcd.BlockNumber), lcd.ConfigDigest, nil
}<|MERGE_RESOLUTION|>--- conflicted
+++ resolved
@@ -18,8 +18,8 @@
 	ocrtypes "github.com/smartcontractkit/libocr/offchainreporting2plus/types"
 
 	"github.com/smartcontractkit/chainlink-common/pkg/services"
-
 	commontypes "github.com/smartcontractkit/chainlink-common/pkg/types"
+
 	evmclient "github.com/smartcontractkit/chainlink/v2/core/chains/evm/client"
 	"github.com/smartcontractkit/chainlink/v2/core/chains/evm/logpoller"
 	"github.com/smartcontractkit/chainlink/v2/core/gethwrappers/liquiditymanager/generated/no_op_ocr3"
@@ -193,19 +193,10 @@
 		results := make(chan error, networks)
 		go func() {
 			for id, fromBlock := range m.fromBlocks {
-<<<<<<< HEAD
-				err := m.ReplayChain(context.Background(), commontypes.NewRelayID("evm", id), fromBlock)
-				if err != nil {
-					m.lggr.Errorw("failed to replay chain", "chain", id, "fromBlock", fromBlock, "err", err)
-					errs = multierr.Append(errs, err)
-				} else {
-					m.lggr.Infow("successfully replayed chain", "chain", id, "fromBlock", fromBlock)
-				}
-=======
 				running <- struct{}{}
 				go func(id string, fromBlock int64) {
 					defer func() { <-running }()
-					err := m.ReplayChain(ctx, relay.NewID("evm", id), fromBlock)
+					err := m.ReplayChain(ctx, commontypes.NewRelayID("evm", id), fromBlock)
 					if err != nil {
 						m.lggr.Errorw("failed to replay chain", "chain", id, "fromBlock", fromBlock, "err", err)
 					} else {
@@ -213,7 +204,6 @@
 					}
 					results <- err
 				}(id, fromBlock)
->>>>>>> e22dcc15
 			}
 		}()
 
