package coordinator

import (
	"bytes"
	"context"
	"fmt"
	"math/big"
	"sync"
	"time"

	"github.com/ethereum/go-ethereum/accounts/abi/bind"
	"github.com/ethereum/go-ethereum/common"
	"github.com/ethereum/go-ethereum/common/hexutil"
	"github.com/ethereum/go-ethereum/core/types"
	"github.com/pkg/errors"
	ocr2vrftypes "github.com/smartcontractkit/ocr2vrf/types"

	vrf_wrapper "github.com/smartcontractkit/chainlink/core/internal/gethwrappers/ocr2vrf/generated/vrf_beacon_coordinator"

	dkg_wrapper "github.com/smartcontractkit/chainlink/core/internal/gethwrappers/ocr2vrf/generated/dkg"

	evmclient "github.com/smartcontractkit/chainlink/core/chains/evm/client"
	"github.com/smartcontractkit/chainlink/core/chains/evm/logpoller"
	evmtypes "github.com/smartcontractkit/chainlink/core/chains/evm/types"
	"github.com/smartcontractkit/chainlink/core/logger"
	"github.com/smartcontractkit/chainlink/core/services/pg"
)

var _ ocr2vrftypes.CoordinatorInterface = &coordinator{}

var (
	dkgABI = evmtypes.MustGetABI(dkg_wrapper.DKGMetaData.ABI)
	vrfABI = evmtypes.MustGetABI(vrf_wrapper.VRFBeaconCoordinatorMetaData.ABI)
)

const (
	// VRF-only events.
	randomnessRequestedEvent            string = "RandomnessRequested"
	randomnessFulfillmentRequestedEvent        = "RandomnessFulfillmentRequested"
	randomWordsFulfilledEvent                  = "RandomWordsFulfilled"
	newTransmissionEvent                       = "NewTransmission"

	// Both VRF and DKG contracts emit this, it's an OCR event.
	configSetEvent = "ConfigSet"
)

// block is used to key into a set that tracks beacon blocks.
type block struct {
	blockNumber uint64
	confDelay   uint32
}

type coordinator struct {
	lggr logger.Logger

	lp logpoller.LogPoller
	topics
	lookbackBlocks int64

	coordinatorContract VRFBeaconCoordinator
	coordinatorAddress  common.Address

	// We need to keep track of DKG ConfigSet events as well.
	dkgAddress common.Address

	evmClient evmclient.Client

	// set of blocks that have been scheduled for transmission.
	toBeTransmittedBlocks map[block]struct{}
	// set of request id's that have been scheduled for transmission.
	toBeTransmittedCallbacks map[uint64]struct{}
	// transmittedMu protects the toBeTransmittedBlocks and toBeTransmittedCallbacks
	transmittedMu sync.Mutex
}

// New creates a new CoordinatorInterface implementor.
func New(
	lggr logger.Logger,
	coordinatorAddress common.Address,
	dkgAddress common.Address,
	client evmclient.Client,
	lookbackBlocks int64,
	logPoller logpoller.LogPoller,
) (ocr2vrftypes.CoordinatorInterface, error) {
	coordinatorContract, err := vrf_wrapper.NewVRFBeaconCoordinator(coordinatorAddress, client)
	if err != nil {
		return nil, errors.Wrap(err, "coordinator wrapper creation")
	}
<<<<<<< HEAD

	t := newTopics()

=======
	t, err := newTopics()
	if err != nil {
		return nil, errors.Wrap(err, "new topics")
	}
>>>>>>> 228bdd5f
	// Add log filters for the log poller so that it can poll and find the logs that
	// we need.
	logPoller.MergeFilter([]common.Hash{
		t.randomnessRequestedTopic,
		t.randomnessFulfillmentRequestedTopic,
		t.randomWordsFulfilledTopic,
		t.configSetTopic,
		t.newTransmissionTopic}, []common.Address{coordinatorAddress, dkgAddress})
	return &coordinator{
		coordinatorContract:      coordinatorContract,
		coordinatorAddress:       coordinatorAddress,
		dkgAddress:               dkgAddress,
		lp:                       logPoller,
		topics:                   t,
		lookbackBlocks:           lookbackBlocks,
		evmClient:                client,
		lggr:                     lggr.Named("OCR2VRFCoordinator"),
		toBeTransmittedBlocks:    make(map[block]struct{}),
		toBeTransmittedCallbacks: make(map[uint64]struct{}),
		transmittedMu:            sync.Mutex{},
	}, nil
}

// ReportIsOnchain returns true iff a report for the given OCR epoch/round is
// present onchain.
func (c *coordinator) ReportIsOnchain(ctx context.Context, epoch uint32, round uint8) (presentOnchain bool, err error) {
	// Check if a NewTransmission event was emitted on-chain with the
	// provided epoch and round.

	epochAndRound := toEpochAndRoundUint40(epoch, round)

	// this is technically NOT a hash in the regular meaning,
	// however it has the same size as a common.Hash. We need
	// to left-pad by bytes because it has to be 256 (or 32 bytes)
	// long in order to use as a topic filter.
	enrTopic := common.BytesToHash(common.LeftPadBytes(epochAndRound.Bytes(), 32))

	c.lggr.Info(fmt.Sprintf("epoch and round: %s %s", epochAndRound.String(), enrTopic.String()))
	logs, err := c.lp.IndexedLogs(
		c.topics.newTransmissionTopic,
		c.coordinatorAddress,
		2,
		[]common.Hash{
			enrTopic,
		},
		1,
		pg.WithParentCtx(ctx))
	if err != nil {
		return false, errors.Wrap(err, "log poller IndexedLogs")
	}

	c.lggr.Info(fmt.Sprintf("NewTransmission logs: %+v", logs))

	return len(logs) >= 1, nil
}

// ReportBlocks returns the heights and hashes of the blocks which require VRF
// proofs in the current report, and the callback requests which should be
// served as part of processing that report. Everything returned by this
// should concern blocks older than the corresponding confirmationDelay.
// Blocks and callbacks it has returned previously may be returned again, as
// long as retransmissionDelay blocks have passed since they were last
// returned. The callbacks returned do not have to correspond to the blocks.
//
// The implementor is responsible for only returning well-funded callback
// requests, and blocks for which clients have actually requested random output
//
// This can be implemented on ethereum using the RandomnessRequested and
// RandomnessFulfillmentRequested events, to identify which blocks and
// callbacks need to be served, along with the NewTransmission and
// RandomWordsFulfilled events, to identify which have already been served.
func (c *coordinator) ReportBlocks(
	ctx context.Context,
	slotInterval uint16, // TODO: unused for now
	confirmationDelays map[uint32]struct{},
	retransmissionDelay time.Duration, // TODO: unused for now
	maxBlocks, // TODO: unused for now
	maxCallbacks int, // TODO: unused for now
) (blocks []ocr2vrftypes.Block, callbacks []ocr2vrftypes.AbstractCostedCallbackRequest, err error) {
	// TODO: use head broadcaster instead?
	currentHead, err := c.evmClient.HeadByNumber(ctx, nil)
	if err != nil {
		err = errors.Wrap(err, "header by number")
		return
	}
	currentHeight := currentHead.Number

	c.lggr.Infow("current chain height", "currentHeight", currentHeight)

	logs, err := c.lp.LogsWithSigs(
		currentHeight-c.lookbackBlocks,
		currentHeight,
		[]common.Hash{
			c.randomnessRequestedTopic,
			c.randomnessFulfillmentRequestedTopic,
			c.randomWordsFulfilledTopic,
			c.newTransmissionTopic,
		},
		c.coordinatorAddress,
		pg.WithParentCtx(ctx))
	if err != nil {
		err = errors.Wrap(err, "logs with topics")
		return
	}

	c.lggr.Info(fmt.Sprintf("vrf LogsWithSigs: %+v", logs))

	randomnessRequestedLogs,
		randomnessFulfillmentRequestedLogs,
		randomWordsFulfilledLogs,
		newTransmissionLogs,
		err := c.unmarshalLogs(logs)
	if err != nil {
		err = errors.Wrap(err, "unmarshal logs")
		return
	}

	c.lggr.Info(fmt.Sprintf("finished unmarshalLogs: RandomnessRequested: %+v , RandomnessFulfillmentRequested: %+v , RandomWordsFulfilled: %+v , NewTransmission: %+v",
		randomnessRequestedLogs, randomWordsFulfilledLogs, newTransmissionLogs, randomnessFulfillmentRequestedLogs))

	blocksRequested := make(map[block]struct{})
	unfulfilled := c.filterEligibleRandomnessRequests(randomnessRequestedLogs, confirmationDelays, currentHeight)
	for _, uf := range unfulfilled {
		blocksRequested[uf] = struct{}{}
	}

	c.lggr.Info(fmt.Sprintf("filtered eligible randomness requests: %+v", unfulfilled))

	callbacksRequested, unfulfilled := c.filterEligibleCallbacks(randomnessFulfillmentRequestedLogs, confirmationDelays, currentHeight)
	for _, uf := range unfulfilled {
		blocksRequested[uf] = struct{}{}
	}

	c.lggr.Info(fmt.Sprintf("filtered eligible callbacks: %+v, unfulfilled: %+v", callbacksRequested, unfulfilled))

	// Remove blocks that have already received responses so that we don't
	// respond to them again.
	fulfilledBlocks := c.getFulfilledBlocks(newTransmissionLogs)
	for _, f := range fulfilledBlocks {
		delete(blocksRequested, f)
	}

	c.lggr.Info(fmt.Sprintf("got fulfilled blocks: %+v", fulfilledBlocks))

	// Construct the slice of blocks to return. At this point
	// we only need to fetch the blockhashes of the blocks that
	// need a VRF output.
	blocks, err = c.getBlocks(ctx, blocksRequested)
	if err != nil {
		return
	}

	c.lggr.Info(fmt.Sprintf("got blocks: %+v", blocks))

	// Find unfulfilled callback requests by filtering out already fulfilled callbacks.
	fulfilledRequestIDs := c.getFulfilledRequestIDs(randomWordsFulfilledLogs)
	callbacks = c.filterUnfulfilledCallbacks(callbacksRequested, fulfilledRequestIDs, confirmationDelays, currentHeight)

	c.lggr.Info(fmt.Sprintf("filtered unfulfilled callbacks: %+v, fulfilled: %+v", callbacks, fulfilledRequestIDs))

	return
}

func (c *coordinator) getFulfilledBlocks(newTransmissionLogs []*vrf_wrapper.VRFBeaconCoordinatorNewTransmission) (fulfilled []block) {
	for _, r := range newTransmissionLogs {
		for _, o := range r.OutputsServed {
			fulfilled = append(fulfilled, block{
				blockNumber: o.Height,
				confDelay:   uint32(o.ConfirmationDelay.Uint64()),
			})
		}
	}
	return
}

// getBlocks returns the blocks that require a VRF output.
func (c *coordinator) getBlocks(
	ctx context.Context,
	blocksRequested map[block]struct{},
) (blocks []ocr2vrftypes.Block, err error) {
	// Get all the block hashes for the blocks that we need to service from the log poller.
	// Note that we do this to avoid making an RPC call for each block height separately.
	// Alternatively, we could do a batch RPC call.
	var blockHeights []uint64
	for k, _ := range blocksRequested {
		blockHeights = append(blockHeights, k.blockNumber)
	}

	heads, err := c.lp.GetBlocks(blockHeights, pg.WithParentCtx(ctx))
	if len(heads) != len(blockHeights) {
		err = fmt.Errorf("could not find all heads in db: want %d got %d", len(blockHeights), len(heads))
		return
	}

	headSet := make(map[uint64]logpoller.LogPollerBlock)
	for _, h := range heads {
		headSet[uint64(h.BlockNumber)] = h
	}

	for k, _ := range blocksRequested {
		if head, ok := headSet[k.blockNumber]; ok {
			blocks = append(blocks, ocr2vrftypes.Block{
				Hash:              head.BlockHash,
				Height:            k.blockNumber,
				ConfirmationDelay: k.confDelay,
			})
		}
	}
	return
}

// getFulfilledRequestIDs returns the request IDs referenced by the given RandomWordsFulfilled logs slice.
func (c *coordinator) getFulfilledRequestIDs(randomWordsFulfilledLogs []*vrf_wrapper.VRFBeaconCoordinatorRandomWordsFulfilled) map[uint64]struct{} {
	fulfilledRequestIDs := make(map[uint64]struct{})
	for _, r := range randomWordsFulfilledLogs {
		for i, requestID := range r.RequestIDs {
			if r.SuccessfulFulfillment[i] == 1 {
				fulfilledRequestIDs[requestID.Uint64()] = struct{}{}
			}
		}
	}
	return fulfilledRequestIDs
}

// filterUnfulfilledCallbacks returns unfulfilled callback requests given the
// callback request logs and the already fulfilled callback request IDs.
func (c *coordinator) filterUnfulfilledCallbacks(
	callbacksRequested []*vrf_wrapper.VRFBeaconCoordinatorRandomnessFulfillmentRequested,
	fulfilledRequestIDs map[uint64]struct{},
	confirmationDelays map[uint32]struct{},
	currentHeight int64,
) (callbacks []ocr2vrftypes.AbstractCostedCallbackRequest) {
	// TODO: check if subscription has enough funds (eventually)
	for _, r := range callbacksRequested {
		requestID := r.Callback.RequestID
		if _, ok := fulfilledRequestIDs[requestID.Uint64()]; !ok {
			// The on-chain machinery will revert requests that specify an unsupported
			// confirmation delay, so this is more of a sanity check than anything else.
			if _, ok := confirmationDelays[uint32(r.ConfDelay.Uint64())]; !ok {
				// if we can't find the conf delay in the map then just ignore this request
				c.lggr.Errorw("ignoring bad request, unsupported conf delay",
					"confDelay", r.ConfDelay.String(),
					"supportedConfDelays", confirmationDelays)
				continue
			}

			// NOTE: we already check if the callback has been fulfilled in filterEligibleCallbacks,
			// so we don't need to do that again here.
			if isBlockEligible(r.NextBeaconOutputHeight, r.ConfDelay, currentHeight) {
				callbacks = append(callbacks, ocr2vrftypes.AbstractCostedCallbackRequest{
					BeaconHeight:      r.NextBeaconOutputHeight,
					ConfirmationDelay: uint32(r.ConfDelay.Uint64()),
					SubscriptionID:    r.SubID,
					Price:             big.NewInt(0), // TODO: no price tracking
					RequestID:         requestID.Uint64(),
					NumWords:          r.Callback.NumWords,
					Requester:         r.Callback.Requester,
					Arguments:         r.Callback.Arguments,
					GasAllowance:      r.Callback.GasAllowance,
					RequestHeight:     r.Raw.BlockNumber,
					RequestBlockHash:  r.Raw.BlockHash,
				})
			}
		}
	}
	return callbacks
}

// filterEligibleCallbacks extracts valid callback requests from the given logs,
// based on their readiness to be fulfilled. It also returns any unfulfilled blocks
// associated with those callbacks.
func (c *coordinator) filterEligibleCallbacks(
	randomnessFulfillmentRequestedLogs []*vrf_wrapper.VRFBeaconCoordinatorRandomnessFulfillmentRequested,
	confirmationDelays map[uint32]struct{},
	currentHeight int64,
) (callbacks []*vrf_wrapper.VRFBeaconCoordinatorRandomnessFulfillmentRequested, unfulfilled []block) {
	c.transmittedMu.Lock()
	defer c.transmittedMu.Unlock()

	for _, r := range randomnessFulfillmentRequestedLogs {
		// The on-chain machinery will revert requests that specify an unsupported
		// confirmation delay, so this is more of a sanity check than anything else.
		if _, ok := confirmationDelays[uint32(r.ConfDelay.Uint64())]; !ok {
			// if we can't find the conf delay in the map then just ignore this request
			c.lggr.Errorw("ignoring bad request, unsupported conf delay",
				"confDelay", r.ConfDelay.String(),
				"supportedConfDelays", confirmationDelays)
			continue
		}

		// check that the callback hasn't been scheduled for transmission
		// so we don't fulfill the callback twice.
		_, transmitted := c.toBeTransmittedCallbacks[r.Callback.RequestID.Uint64()]
		if isBlockEligible(r.NextBeaconOutputHeight, r.ConfDelay, currentHeight) && !transmitted {
			callbacks = append(callbacks, r)

			// We could have a callback request that was made in a different block than what we
			// have possibly already received from regular requests.
			unfulfilled = append(unfulfilled, block{
				blockNumber: r.NextBeaconOutputHeight,
				confDelay:   uint32(r.ConfDelay.Uint64()),
			})
		}
	}
	return
}

// filterEligibleRandomnessRequests extracts valid randomness requests from the given logs,
// based on their readiness to be fulfilled.
func (c *coordinator) filterEligibleRandomnessRequests(
	randomnessRequestedLogs []*vrf_wrapper.VRFBeaconCoordinatorRandomnessRequested,
	confirmationDelays map[uint32]struct{},
	currentHeight int64,
) (unfulfilled []block) {
	c.transmittedMu.Lock()
	defer c.transmittedMu.Unlock()

	for _, r := range randomnessRequestedLogs {
		// The on-chain machinery will revert requests that specify an unsupported
		// confirmation delay, so this is more of a sanity check than anything else.
		if _, ok := confirmationDelays[uint32(r.ConfDelay.Uint64())]; !ok {
			// if we can't find the conf delay in the map then just ignore this request
			c.lggr.Errorw("ignoring bad request, unsupported conf delay",
				"confDelay", r.ConfDelay.String(),
				"supportedConfDelays", confirmationDelays)
			continue
		}

		// check if the block has been scheduled for transmission so that we don't
		// retransmit for the same block.
		_, blockTransmitted := c.toBeTransmittedBlocks[block{
			blockNumber: r.NextBeaconOutputHeight,
			confDelay:   uint32(r.ConfDelay.Uint64()),
		}]
		if isBlockEligible(r.NextBeaconOutputHeight, r.ConfDelay, currentHeight) && !blockTransmitted {
			unfulfilled = append(unfulfilled, block{
				blockNumber: r.NextBeaconOutputHeight,
				confDelay:   uint32(r.ConfDelay.Uint64()),
			})
		}
	}
	return
}

func (c *coordinator) unmarshalLogs(
	logs []logpoller.Log,
) (
	randomnessRequestedLogs []*vrf_wrapper.VRFBeaconCoordinatorRandomnessRequested,
	randomnessFulfillmentRequestedLogs []*vrf_wrapper.VRFBeaconCoordinatorRandomnessFulfillmentRequested,
	randomWordsFulfilledLogs []*vrf_wrapper.VRFBeaconCoordinatorRandomWordsFulfilled,
	newTransmissionLogs []*vrf_wrapper.VRFBeaconCoordinatorNewTransmission,
	err error,
) {
	for _, lg := range logs {
		rawLog := toGethLog(lg)
		switch {
		case bytes.Equal(lg.EventSig, c.randomnessRequestedTopic[:]):
			unpacked, err2 := c.coordinatorContract.ParseLog(rawLog)
			if err2 != nil {
				// should never happen
				err = errors.Wrap(err2, "unmarshal RandomnessRequested log")
				return
			}
			rr, ok := unpacked.(*vrf_wrapper.VRFBeaconCoordinatorRandomnessRequested)
			if !ok {
				// should never happen
				err = errors.New("cast to *VRFBeaconCoordinatorRandomnessRequested")
				return
			}
			randomnessRequestedLogs = append(randomnessRequestedLogs, rr)
		case bytes.Equal(lg.EventSig, c.randomnessFulfillmentRequestedTopic[:]):
			unpacked, err2 := c.coordinatorContract.ParseLog(rawLog)
			if err2 != nil {
				// should never happen
				err = errors.Wrap(err2, "unmarshal RandomnessFulfillmentRequested log")
				return
			}
			rfr, ok := unpacked.(*vrf_wrapper.VRFBeaconCoordinatorRandomnessFulfillmentRequested)
			if !ok {
				// should never happen
				err = errors.New("cast to *VRFBeaconCoordinatorRandomnessFulfillmentRequested")
				return
			}
			randomnessFulfillmentRequestedLogs = append(randomnessFulfillmentRequestedLogs, rfr)
		case bytes.Equal(lg.EventSig, c.randomWordsFulfilledTopic[:]):
			unpacked, err2 := c.coordinatorContract.ParseLog(rawLog)
			if err2 != nil {
				// should never happen
				err = errors.Wrap(err2, "unmarshal RandomWordsFulfilled log")
				return
			}
			rwf, ok := unpacked.(*vrf_wrapper.VRFBeaconCoordinatorRandomWordsFulfilled)
			if !ok {
				// should never happen
				err = errors.New("cast to *VRFBeaconCoordinatorRandomWordsFulfilled")
				return
			}
			randomWordsFulfilledLogs = append(randomWordsFulfilledLogs, rwf)
		case bytes.Equal(lg.EventSig, c.newTransmissionTopic[:]):
			unpacked, err2 := c.coordinatorContract.ParseLog(rawLog)
			if err2 != nil {
				// should never happen
				err = errors.Wrap(err2, "unmarshal NewTransmission log")
				return
			}
			nt, ok := unpacked.(*vrf_wrapper.VRFBeaconCoordinatorNewTransmission)
			if !ok {
				// should never happen
				err = errors.New("cast to *vrf_wrapper.VRFBeaconCoordinatorNewTransmission")
			}
			newTransmissionLogs = append(newTransmissionLogs, nt)
		default:
			c.lggr.Error(fmt.Sprintf("Unexpected event sig: %s", hexutil.Encode(lg.EventSig)))
			c.lggr.Error(fmt.Sprintf("expected one of: %s %s %s %s",
				hexutil.Encode(c.randomnessRequestedTopic[:]), hexutil.Encode(c.randomnessFulfillmentRequestedTopic[:]),
				hexutil.Encode(c.randomWordsFulfilledTopic[:]), hexutil.Encode(c.newTransmissionTopic[:])))
		}
	}
	return
}

// ReportWillBeTransmitted registers to the CoordinatorInterface that the
// local node has accepted the AbstractReport for transmission, so that its
// blocks and callbacks can be tracked for possible later retransmission
func (c *coordinator) ReportWillBeTransmitted(ctx context.Context, report ocr2vrftypes.AbstractReport) error {
	c.transmittedMu.Lock()
	defer c.transmittedMu.Unlock()
	for _, output := range report.Outputs {
		c.toBeTransmittedBlocks[block{
			blockNumber: output.BlockHeight,
			confDelay:   output.ConfirmationDelay,
		}] = struct{}{}
		for _, cb := range output.Callbacks {
			c.toBeTransmittedCallbacks[cb.RequestID] = struct{}{}
		}
	}
	return nil
}

// DKGVRFCommittees returns the addresses of the signers and transmitters
// for the DKG and VRF OCR committees. On ethereum, these can be retrieved
// from the most recent ConfigSet events for each contract.
func (c *coordinator) DKGVRFCommittees(ctx context.Context) (dkgCommittee, vrfCommittee ocr2vrftypes.OCRCommittee, err error) {
	latestVRF, err := c.lp.LatestLogByEventSigWithConfs(
		c.configSetTopic,
		c.coordinatorAddress,
		1,
	)
	if err != nil {
		err = errors.Wrap(err, "latest vrf ConfigSet by sig with confs")
		return
	}

	latestDKG, err := c.lp.LatestLogByEventSigWithConfs(
		c.configSetTopic,
		c.dkgAddress,
		1,
	)
	if err != nil {
		err = errors.Wrap(err, "latest dkg ConfigSet by sig with confs")
		return
	}

	var vrfConfigSetLog vrf_wrapper.VRFBeaconCoordinatorConfigSet
	err = vrfABI.UnpackIntoInterface(&vrfConfigSetLog, configSetEvent, latestVRF.Data)
	if err != nil {
		err = errors.Wrap(err, "unpack vrf ConfigSet into interface")
		return
	}

	var dkgConfigSetLog dkg_wrapper.DKGConfigSet
	err = dkgABI.UnpackIntoInterface(&dkgConfigSetLog, configSetEvent, latestDKG.Data)
	if err != nil {
		err = errors.Wrap(err, "unpack dkg ConfigSet into interface")
		return
	}

	// len(signers) == len(transmitters), this is guaranteed by libocr.
	for i := range vrfConfigSetLog.Signers {
		vrfCommittee.Signers = append(vrfCommittee.Signers, vrfConfigSetLog.Signers[i])
		vrfCommittee.Transmitters = append(vrfCommittee.Transmitters, vrfConfigSetLog.Transmitters[i])
	}

	for i := range dkgConfigSetLog.Signers {
		dkgCommittee.Signers = append(dkgCommittee.Signers, dkgConfigSetLog.Signers[i])
		dkgCommittee.Transmitters = append(dkgCommittee.Transmitters, dkgConfigSetLog.Transmitters[i])
	}

	return
}

// ProvingKeyHash returns the VRF current proving block, in view of the local
// node. On ethereum this can be retrieved from the VRF contract's attribute
// s_provingKeyHash
func (c *coordinator) ProvingKeyHash(ctx context.Context) (common.Hash, error) {
	h, err := c.coordinatorContract.SProvingKeyHash(&bind.CallOpts{
		Context: ctx,
	})
	if err != nil {
		return [32]byte{}, errors.Wrap(err, "get proving block hash")
	}

	return h, nil
}

// BeaconPeriod returns the period used in the coordinator's contract
func (c *coordinator) BeaconPeriod(ctx context.Context) (uint16, error) {
	beaconPeriodBlocks, err := c.coordinatorContract.IBeaconPeriodBlocks(&bind.CallOpts{
		Context: ctx,
	})
	if err != nil {
		return 0, errors.Wrap(err, "get beacon period blocks")
	}

	return uint16(beaconPeriodBlocks.Int64()), nil
}

// isBlockEligible returns true if and only if the nextBeaconOutputHeight plus
// the confDelay is less than the current blockchain height, meaning that the beacon
// output height has enough confirmations.
//
// NextBeaconOutputHeight is always greater than the request block, therefore
// a number of confirmations on the beacon block is always enough confirmations
// for the request block.
func isBlockEligible(nextBeaconOutputHeight uint64, confDelay *big.Int, currentHeight int64) bool {
	cond := confDelay.Int64() < currentHeight // Edge case: for simulated chains with low block numbers
	cond = cond && (nextBeaconOutputHeight+confDelay.Uint64()) < uint64(currentHeight)
	return cond
}

// toEpochAndRoundUint40 returns a single unsigned 40 bit big.Int object
// that has the epoch in the first 32 bytes and the round in the last 8 bytes,
// in a big-endian fashion.
func toEpochAndRoundUint40(epoch uint32, round uint8) *big.Int {
	return big.NewInt((int64(epoch) << 8) + int64(round))
}

func toGethLog(lg logpoller.Log) types.Log {
	var topics []common.Hash
	for _, b := range lg.Topics {
		topics = append(topics, common.BytesToHash(b))
	}
	return types.Log{
		Data:        lg.Data,
		Address:     lg.Address,
		BlockHash:   lg.BlockHash,
		BlockNumber: uint64(lg.BlockNumber),
		Topics:      topics,
		TxHash:      lg.TxHash,
		Index:       uint(lg.LogIndex),
	}
}<|MERGE_RESOLUTION|>--- conflicted
+++ resolved
@@ -86,16 +86,9 @@
 	if err != nil {
 		return nil, errors.Wrap(err, "coordinator wrapper creation")
 	}
-<<<<<<< HEAD
 
 	t := newTopics()
 
-=======
-	t, err := newTopics()
-	if err != nil {
-		return nil, errors.Wrap(err, "new topics")
-	}
->>>>>>> 228bdd5f
 	// Add log filters for the log poller so that it can poll and find the logs that
 	// we need.
 	logPoller.MergeFilter([]common.Hash{
