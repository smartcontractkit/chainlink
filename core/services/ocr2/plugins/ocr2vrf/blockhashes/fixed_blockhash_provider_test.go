package blockhashes_test

import (
	"context"
	"errors"
	"testing"

	"github.com/stretchr/testify/assert"
	"github.com/stretchr/testify/mock"
	"github.com/stretchr/testify/require"

	"github.com/smartcontractkit/chainlink/core/chains/evm/logpoller"
	lp_mocks "github.com/smartcontractkit/chainlink/core/chains/evm/logpoller/mocks"
<<<<<<< HEAD
	"github.com/smartcontractkit/chainlink/core/chains/evm/mocks"
	evmtypes "github.com/smartcontractkit/chainlink/core/chains/evm/types"
	"github.com/smartcontractkit/chainlink/core/internal/testutils"
	"github.com/smartcontractkit/chainlink/core/internal/testutils/evmtest"
=======
	"github.com/smartcontractkit/chainlink/core/internal/testutils"
>>>>>>> eb529ed6
	"github.com/smartcontractkit/chainlink/core/logger"
	"github.com/smartcontractkit/chainlink/core/services/ocr2/plugins/ocr2vrf/blockhashes"
	"github.com/smartcontractkit/chainlink/core/utils"
)

func Test_CurrentHeight(t *testing.T) {
	t.Parallel()

	ctx := testutils.Context(t)
	lp := lp_mocks.NewLogPoller(t)
<<<<<<< HEAD
	client := evmtest.NewEthClientMockWithDefaultChain(t)
	lggr := logger.TestLogger(t)
	p := blockhashes.NewFixedBlockhashProvider(client, lp, lggr, 0, 0)
=======
	lggr := logger.TestLogger(t)
	p := blockhashes.NewFixedBlockhashProvider(lp, lggr, 8)
>>>>>>> eb529ed6

	t.Run("returns current height", func(t *testing.T) {
		h := int64(100)
		lp.On("LatestBlock", mock.Anything).Return(h, nil).Once()
		height, err := p.CurrentHeight(ctx)
		require.NoError(t, err)
		assert.Equal(t, uint64(100), height)
		lp.AssertExpectations(t)
	})

	t.Run("returns error when log poller throws error", func(t *testing.T) {
		lp.On("LatestBlock", mock.Anything).Return(int64(0), errors.New("error in latest block")).Once()
		height, err := p.CurrentHeight(ctx)
		require.Error(t, err)
		assert.Equal(t, uint64(0), height)
		lp.AssertExpectations(t)
	})
}

func Test_OnchainVerifiableBlocks(t *testing.T) {
	t.Parallel()

	ctx := testutils.Context(t)
<<<<<<< HEAD
	client := evmtest.NewEthClientMockWithDefaultChain(t)
=======
>>>>>>> eb529ed6
	lggr := logger.TestLogger(t)
	h := int64(100)

	t.Run("returns expected number of hashes", func(t *testing.T) {
		lp := lp_mocks.NewLogPoller(t)
		lp.On("LatestBlock", mock.Anything).Return(h, nil).Once()

<<<<<<< HEAD
		mockBatchCallContext(ctx, t, client, []int64{92, 94, 97}, 2)

		blocks := []logpoller.LogPollerBlock{
			createLogPollerBlock(93),
			createLogPollerBlock(95),
			createLogPollerBlock(96),
			createLogPollerBlock(98),
			createLogPollerBlock(99),
			createLogPollerBlock(100),
		}

		lp.On("GetBlocks", mock.MatchedBy(func(val []uint64) bool {
			return slicesEqual(val, []uint64{92, 93, 94, 95, 96, 97, 98, 99, 100})
		}), mock.Anything).Return(blocks, nil).Once()

		p := blockhashes.NewFixedBlockhashProvider(client, lp, lggr, 8, 2)
		startHeight, hashes, err := p.OnchainVerifiableBlocks(ctx)

		require.NoError(t, err)
		assert.Equal(t, uint64(100-8), startHeight)
		assert.Equal(t, 9, len(hashes))
		for _, hash := range hashes {
			assert.NotEmpty(t, hash)
		}
		lp.AssertExpectations(t)
	})

	t.Run("returns expected number of hashes when all blocks returned by lp", func(t *testing.T) {
		lp := lp_mocks.NewLogPoller(t)
		lp.On("LatestBlock", mock.Anything).Return(h, nil).Once()

=======
>>>>>>> eb529ed6
		blocks := []logpoller.LogPollerBlock{
			createLogPollerBlock(92),
			createLogPollerBlock(93),
			createLogPollerBlock(94),
			createLogPollerBlock(95),
			createLogPollerBlock(96),
			createLogPollerBlock(97),
			createLogPollerBlock(98),
			createLogPollerBlock(99),
			createLogPollerBlock(100),
		}

<<<<<<< HEAD
		lp.On("GetBlocks", mock.MatchedBy(func(val []uint64) bool {
			return slicesEqual(val, []uint64{92, 93, 94, 95, 96, 97, 98, 99, 100})
		}), mock.Anything).Return(blocks, nil).Once()

		p := blockhashes.NewFixedBlockhashProvider(client, lp, lggr, 8, 2)
		startHeight, hashes, err := p.OnchainVerifiableBlocks(ctx)

		require.NoError(t, err)
		assert.Equal(t, uint64(100-8), startHeight)
		assert.Equal(t, 9, len(hashes))
		for _, hash := range hashes {
			assert.NotEmpty(t, hash)
		}
		lp.AssertExpectations(t)
	})

	t.Run("returns expected number of hashes when no blocks returned by lp", func(t *testing.T) {
		lp := lp_mocks.NewLogPoller(t)
		lp.On("LatestBlock", mock.Anything).Return(h, nil).Once()

		mockBatchCallContext(ctx, t, client, []int64{92, 93, 94, 95, 96, 97, 98, 99, 100}, 5)

		lp.On("GetBlocks", mock.MatchedBy(func(val []uint64) bool {
			return slicesEqual(val, []uint64{92, 93, 94, 95, 96, 97, 98, 99, 100})
		}), mock.Anything).Return(nil, errors.New("no blocks found")).Once()

		p := blockhashes.NewFixedBlockhashProvider(client, lp, lggr, 8, 2)
=======
		lp.On("GetBlocks", ctx, mock.MatchedBy(func(val []uint64) bool {
			return slicesEqual(val, []uint64{92, 93, 94, 95, 96, 97, 98, 99, 100})
		})).Return(blocks, nil).Once()

		p := blockhashes.NewFixedBlockhashProvider(lp, lggr, 8)
>>>>>>> eb529ed6
		startHeight, hashes, err := p.OnchainVerifiableBlocks(ctx)

		require.NoError(t, err)
		assert.Equal(t, uint64(100-8), startHeight)
		assert.Equal(t, 9, len(hashes))
		for _, hash := range hashes {
			assert.NotEmpty(t, hash)
		}
		lp.AssertExpectations(t)
	})

<<<<<<< HEAD
	t.Run("returns error when batch call returns error", func(t *testing.T) {
		lp := lp_mocks.NewLogPoller(t)
		lp.On("LatestBlock", mock.Anything).Return(h, nil).Once()

		lp.On("GetBlocks", mock.MatchedBy(func(val []uint64) bool {
			return slicesEqual(val, []uint64{92, 93, 94, 95, 96, 97, 98, 99, 100})
		}), mock.Anything).Return(nil, errors.New("no blocks found")).Once()

		client.On("BatchCallContext", ctx, mock.Anything).Return(errors.New("network error")).Times(1)

		p := blockhashes.NewFixedBlockhashProvider(client, lp, lggr, 8, 2)
=======
	t.Run("returns error when get blocks errors", func(t *testing.T) {
		lp := lp_mocks.NewLogPoller(t)
		lp.On("LatestBlock", mock.Anything).Return(h, nil).Once()

		lp.On("GetBlocks", ctx, mock.MatchedBy(func(val []uint64) bool {
			return slicesEqual(val, []uint64{92, 93, 94, 95, 96, 97, 98, 99, 100})
		})).Return(nil, errors.New("error in LP")).Once()

		p := blockhashes.NewFixedBlockhashProvider(lp, lggr, 8)
>>>>>>> eb529ed6
		startHeight, hashes, err := p.OnchainVerifiableBlocks(ctx)

		require.Error(t, err)
		assert.Equal(t, uint64(0), startHeight)
		assert.Nil(t, hashes)
<<<<<<< HEAD
		lp.AssertExpectations(t)
	})

	t.Run("returns error when nil block received", func(t *testing.T) {
		lp := lp_mocks.NewLogPoller(t)
		lp.On("LatestBlock", mock.Anything).Return(h, nil).Once()

		lp.On("GetBlocks", mock.MatchedBy(func(val []uint64) bool {
			return slicesEqual(val, []uint64{92, 93, 94, 95, 96, 97, 98, 99, 100})
		}), mock.Anything).Return(nil, errors.New("no blocks found")).Once()

		client.On("BatchCallContext", ctx, mock.Anything).Return(nil).Run(func(args mock.Arguments) {
			reqs := args.Get(1).([]rpc.BatchElem)
			for i := 0; i < len(reqs); i++ {
				reqs[i].Result = nil
			}
		}).Times(5)

		p := blockhashes.NewFixedBlockhashProvider(client, lp, lggr, 8, 2)
=======
		assert.Equal(t, "error in LP", err.Error())
		lp.AssertExpectations(t)
	})

	t.Run("returns error when current height errors", func(t *testing.T) {
		lp := lp_mocks.NewLogPoller(t)
		lp.On("LatestBlock", mock.Anything).Return(int64(0), errors.New("error in latest block")).Once()

		p := blockhashes.NewFixedBlockhashProvider(lp, lggr, 8)
>>>>>>> eb529ed6
		startHeight, hashes, err := p.OnchainVerifiableBlocks(ctx)

		require.Error(t, err)
		assert.Equal(t, uint64(0), startHeight)
		assert.Nil(t, hashes)
		lp.AssertExpectations(t)
	})
}

<<<<<<< HEAD
	t.Run("returns error when empty blockhash received", func(t *testing.T) {
		lp := lp_mocks.NewLogPoller(t)
		lp.On("LatestBlock", mock.Anything).Return(h, nil).Once()

		lp.On("GetBlocks", mock.MatchedBy(func(val []uint64) bool {
			return slicesEqual(val, []uint64{92, 93, 94, 95, 96, 97, 98, 99, 100})
		}), mock.Anything).Return(nil, errors.New("no blocks found")).Once()

		client.On("BatchCallContext", ctx, mock.Anything).Return(nil).Run(func(args mock.Arguments) {
			reqs := args.Get(1).([]rpc.BatchElem)
			for i := 0; i < len(reqs); i++ {
				reqs[i].Result = &evmtypes.Head{Hash: utils.EmptyHash}
			}
		}).Times(5)

		p := blockhashes.NewFixedBlockhashProvider(client, lp, lggr, 8, 2)
		startHeight, hashes, err := p.OnchainVerifiableBlocks(ctx)

		require.Error(t, err)
		assert.Equal(t, uint64(0), startHeight)
		assert.Nil(t, hashes)
		lp.AssertExpectations(t)
	})

	t.Run("returns expected number of hashes when startHeight less than lookback", func(t *testing.T) {
		lp := lp_mocks.NewLogPoller(t)

		lp.On("LatestBlock", mock.Anything).Return(int64(2), nil).Once()

		mockBatchCallContext(ctx, t, client, []int64{2}, 1)

		blocks := []logpoller.LogPollerBlock{
			createLogPollerBlock(0),
			createLogPollerBlock(1),
		}

		lp.On("GetBlocks", mock.MatchedBy(func(val []uint64) bool {
			return slicesEqual(val, []uint64{0, 1, 2})
		}), mock.Anything).Return(blocks, nil).Once()

		p := blockhashes.NewFixedBlockhashProvider(client, lp, lggr, 8, 2)
		startHeight, hashes, err := p.OnchainVerifiableBlocks(ctx)

		require.NoError(t, err)
		assert.Equal(t, uint64(0), startHeight)
		assert.Equal(t, 3, len(hashes))
		for _, hash := range hashes {
			assert.NotEmpty(t, hash)
		}
		lp.AssertExpectations(t)
	})

	t.Run("returns error when current height errors", func(t *testing.T) {
		lp := lp_mocks.NewLogPoller(t)
		lp.On("LatestBlock", mock.Anything).Return(int64(0), errors.New("error in latest block")).Once()

		p := blockhashes.NewFixedBlockhashProvider(client, lp, lggr, 8, 2)
		startHeight, hashes, err := p.OnchainVerifiableBlocks(ctx)

		require.Error(t, err)
		assert.Equal(t, uint64(0), startHeight)
		assert.Nil(t, hashes)
		lp.AssertExpectations(t)
	})
}

func mockBatchCallContext(ctx context.Context, t *testing.T, client *mocks.Client, expectedBlockNums []int64, times int) {
	var expected []*big.Int
	for _, bn := range expectedBlockNums {
		expected = append(expected, big.NewInt(bn))
	}
	client.On("BatchCallContext", ctx, mock.Anything).Return(nil).Run(func(args mock.Arguments) {
		reqs := args.Get(1).([]rpc.BatchElem)
		for i := 0; i < len(reqs); i++ {
			blockNumString, is := reqs[i].Args[0].(string)
			assert.True(t, is)
			blockNum, ok := new(big.Int).SetString(blockNumString, 0)
			assert.True(t, ok)
			found := false
			for _, bn := range expected {
				if blockNum.Cmp(bn) == 0 {
					found = true
					reqs[i].Result = &evmtypes.Head{Hash: utils.NewHash(), Number: bn.Int64()}
					break
				}
			}
			if !found {
				assert.Fail(t, "Received unexepcted block number %d in mock", blockNum)
			}
		}
	}).Times(times)
}

func createLogPollerBlock(blockNumber int64) logpoller.LogPollerBlock {
	return logpoller.LogPollerBlock{
		BlockNumber: blockNumber,
		BlockHash:   utils.NewHash(),
	}
}

=======
func createLogPollerBlock(blockNumber int64) logpoller.LogPollerBlock {
	return logpoller.LogPollerBlock{
		BlockNumber: blockNumber,
		BlockHash:   utils.NewHash(),
	}
}

>>>>>>> eb529ed6
func slicesEqual(a, b []uint64) bool {
	if len(a) != len(b) {
		return false
	}
	for i, v := range a {
		if v != b[i] {
			return false
		}
	}
	return true
}<|MERGE_RESOLUTION|>--- conflicted
+++ resolved
@@ -1,7 +1,6 @@
 package blockhashes_test
 
 import (
-	"context"
 	"errors"
 	"testing"
 
@@ -11,14 +10,7 @@
 
 	"github.com/smartcontractkit/chainlink/core/chains/evm/logpoller"
 	lp_mocks "github.com/smartcontractkit/chainlink/core/chains/evm/logpoller/mocks"
-<<<<<<< HEAD
-	"github.com/smartcontractkit/chainlink/core/chains/evm/mocks"
-	evmtypes "github.com/smartcontractkit/chainlink/core/chains/evm/types"
 	"github.com/smartcontractkit/chainlink/core/internal/testutils"
-	"github.com/smartcontractkit/chainlink/core/internal/testutils/evmtest"
-=======
-	"github.com/smartcontractkit/chainlink/core/internal/testutils"
->>>>>>> eb529ed6
 	"github.com/smartcontractkit/chainlink/core/logger"
 	"github.com/smartcontractkit/chainlink/core/services/ocr2/plugins/ocr2vrf/blockhashes"
 	"github.com/smartcontractkit/chainlink/core/utils"
@@ -29,14 +21,8 @@
 
 	ctx := testutils.Context(t)
 	lp := lp_mocks.NewLogPoller(t)
-<<<<<<< HEAD
-	client := evmtest.NewEthClientMockWithDefaultChain(t)
-	lggr := logger.TestLogger(t)
-	p := blockhashes.NewFixedBlockhashProvider(client, lp, lggr, 0, 0)
-=======
 	lggr := logger.TestLogger(t)
 	p := blockhashes.NewFixedBlockhashProvider(lp, lggr, 8)
->>>>>>> eb529ed6
 
 	t.Run("returns current height", func(t *testing.T) {
 		h := int64(100)
@@ -60,10 +46,6 @@
 	t.Parallel()
 
 	ctx := testutils.Context(t)
-<<<<<<< HEAD
-	client := evmtest.NewEthClientMockWithDefaultChain(t)
-=======
->>>>>>> eb529ed6
 	lggr := logger.TestLogger(t)
 	h := int64(100)
 
@@ -71,40 +53,6 @@
 		lp := lp_mocks.NewLogPoller(t)
 		lp.On("LatestBlock", mock.Anything).Return(h, nil).Once()
 
-<<<<<<< HEAD
-		mockBatchCallContext(ctx, t, client, []int64{92, 94, 97}, 2)
-
-		blocks := []logpoller.LogPollerBlock{
-			createLogPollerBlock(93),
-			createLogPollerBlock(95),
-			createLogPollerBlock(96),
-			createLogPollerBlock(98),
-			createLogPollerBlock(99),
-			createLogPollerBlock(100),
-		}
-
-		lp.On("GetBlocks", mock.MatchedBy(func(val []uint64) bool {
-			return slicesEqual(val, []uint64{92, 93, 94, 95, 96, 97, 98, 99, 100})
-		}), mock.Anything).Return(blocks, nil).Once()
-
-		p := blockhashes.NewFixedBlockhashProvider(client, lp, lggr, 8, 2)
-		startHeight, hashes, err := p.OnchainVerifiableBlocks(ctx)
-
-		require.NoError(t, err)
-		assert.Equal(t, uint64(100-8), startHeight)
-		assert.Equal(t, 9, len(hashes))
-		for _, hash := range hashes {
-			assert.NotEmpty(t, hash)
-		}
-		lp.AssertExpectations(t)
-	})
-
-	t.Run("returns expected number of hashes when all blocks returned by lp", func(t *testing.T) {
-		lp := lp_mocks.NewLogPoller(t)
-		lp.On("LatestBlock", mock.Anything).Return(h, nil).Once()
-
-=======
->>>>>>> eb529ed6
 		blocks := []logpoller.LogPollerBlock{
 			createLogPollerBlock(92),
 			createLogPollerBlock(93),
@@ -117,12 +65,11 @@
 			createLogPollerBlock(100),
 		}
 
-<<<<<<< HEAD
-		lp.On("GetBlocks", mock.MatchedBy(func(val []uint64) bool {
+		lp.On("GetBlocks", ctx, mock.MatchedBy(func(val []uint64) bool {
 			return slicesEqual(val, []uint64{92, 93, 94, 95, 96, 97, 98, 99, 100})
-		}), mock.Anything).Return(blocks, nil).Once()
+		})).Return(blocks, nil).Once()
 
-		p := blockhashes.NewFixedBlockhashProvider(client, lp, lggr, 8, 2)
+		p := blockhashes.NewFixedBlockhashProvider(lp, lggr, 8)
 		startHeight, hashes, err := p.OnchainVerifiableBlocks(ctx)
 
 		require.NoError(t, err)
@@ -134,48 +81,6 @@
 		lp.AssertExpectations(t)
 	})
 
-	t.Run("returns expected number of hashes when no blocks returned by lp", func(t *testing.T) {
-		lp := lp_mocks.NewLogPoller(t)
-		lp.On("LatestBlock", mock.Anything).Return(h, nil).Once()
-
-		mockBatchCallContext(ctx, t, client, []int64{92, 93, 94, 95, 96, 97, 98, 99, 100}, 5)
-
-		lp.On("GetBlocks", mock.MatchedBy(func(val []uint64) bool {
-			return slicesEqual(val, []uint64{92, 93, 94, 95, 96, 97, 98, 99, 100})
-		}), mock.Anything).Return(nil, errors.New("no blocks found")).Once()
-
-		p := blockhashes.NewFixedBlockhashProvider(client, lp, lggr, 8, 2)
-=======
-		lp.On("GetBlocks", ctx, mock.MatchedBy(func(val []uint64) bool {
-			return slicesEqual(val, []uint64{92, 93, 94, 95, 96, 97, 98, 99, 100})
-		})).Return(blocks, nil).Once()
-
-		p := blockhashes.NewFixedBlockhashProvider(lp, lggr, 8)
->>>>>>> eb529ed6
-		startHeight, hashes, err := p.OnchainVerifiableBlocks(ctx)
-
-		require.NoError(t, err)
-		assert.Equal(t, uint64(100-8), startHeight)
-		assert.Equal(t, 9, len(hashes))
-		for _, hash := range hashes {
-			assert.NotEmpty(t, hash)
-		}
-		lp.AssertExpectations(t)
-	})
-
-<<<<<<< HEAD
-	t.Run("returns error when batch call returns error", func(t *testing.T) {
-		lp := lp_mocks.NewLogPoller(t)
-		lp.On("LatestBlock", mock.Anything).Return(h, nil).Once()
-
-		lp.On("GetBlocks", mock.MatchedBy(func(val []uint64) bool {
-			return slicesEqual(val, []uint64{92, 93, 94, 95, 96, 97, 98, 99, 100})
-		}), mock.Anything).Return(nil, errors.New("no blocks found")).Once()
-
-		client.On("BatchCallContext", ctx, mock.Anything).Return(errors.New("network error")).Times(1)
-
-		p := blockhashes.NewFixedBlockhashProvider(client, lp, lggr, 8, 2)
-=======
 	t.Run("returns error when get blocks errors", func(t *testing.T) {
 		lp := lp_mocks.NewLogPoller(t)
 		lp.On("LatestBlock", mock.Anything).Return(h, nil).Once()
@@ -185,33 +90,11 @@
 		})).Return(nil, errors.New("error in LP")).Once()
 
 		p := blockhashes.NewFixedBlockhashProvider(lp, lggr, 8)
->>>>>>> eb529ed6
 		startHeight, hashes, err := p.OnchainVerifiableBlocks(ctx)
 
 		require.Error(t, err)
 		assert.Equal(t, uint64(0), startHeight)
 		assert.Nil(t, hashes)
-<<<<<<< HEAD
-		lp.AssertExpectations(t)
-	})
-
-	t.Run("returns error when nil block received", func(t *testing.T) {
-		lp := lp_mocks.NewLogPoller(t)
-		lp.On("LatestBlock", mock.Anything).Return(h, nil).Once()
-
-		lp.On("GetBlocks", mock.MatchedBy(func(val []uint64) bool {
-			return slicesEqual(val, []uint64{92, 93, 94, 95, 96, 97, 98, 99, 100})
-		}), mock.Anything).Return(nil, errors.New("no blocks found")).Once()
-
-		client.On("BatchCallContext", ctx, mock.Anything).Return(nil).Run(func(args mock.Arguments) {
-			reqs := args.Get(1).([]rpc.BatchElem)
-			for i := 0; i < len(reqs); i++ {
-				reqs[i].Result = nil
-			}
-		}).Times(5)
-
-		p := blockhashes.NewFixedBlockhashProvider(client, lp, lggr, 8, 2)
-=======
 		assert.Equal(t, "error in LP", err.Error())
 		lp.AssertExpectations(t)
 	})
@@ -221,7 +104,6 @@
 		lp.On("LatestBlock", mock.Anything).Return(int64(0), errors.New("error in latest block")).Once()
 
 		p := blockhashes.NewFixedBlockhashProvider(lp, lggr, 8)
->>>>>>> eb529ed6
 		startHeight, hashes, err := p.OnchainVerifiableBlocks(ctx)
 
 		require.Error(t, err)
@@ -231,100 +113,6 @@
 	})
 }
 
-<<<<<<< HEAD
-	t.Run("returns error when empty blockhash received", func(t *testing.T) {
-		lp := lp_mocks.NewLogPoller(t)
-		lp.On("LatestBlock", mock.Anything).Return(h, nil).Once()
-
-		lp.On("GetBlocks", mock.MatchedBy(func(val []uint64) bool {
-			return slicesEqual(val, []uint64{92, 93, 94, 95, 96, 97, 98, 99, 100})
-		}), mock.Anything).Return(nil, errors.New("no blocks found")).Once()
-
-		client.On("BatchCallContext", ctx, mock.Anything).Return(nil).Run(func(args mock.Arguments) {
-			reqs := args.Get(1).([]rpc.BatchElem)
-			for i := 0; i < len(reqs); i++ {
-				reqs[i].Result = &evmtypes.Head{Hash: utils.EmptyHash}
-			}
-		}).Times(5)
-
-		p := blockhashes.NewFixedBlockhashProvider(client, lp, lggr, 8, 2)
-		startHeight, hashes, err := p.OnchainVerifiableBlocks(ctx)
-
-		require.Error(t, err)
-		assert.Equal(t, uint64(0), startHeight)
-		assert.Nil(t, hashes)
-		lp.AssertExpectations(t)
-	})
-
-	t.Run("returns expected number of hashes when startHeight less than lookback", func(t *testing.T) {
-		lp := lp_mocks.NewLogPoller(t)
-
-		lp.On("LatestBlock", mock.Anything).Return(int64(2), nil).Once()
-
-		mockBatchCallContext(ctx, t, client, []int64{2}, 1)
-
-		blocks := []logpoller.LogPollerBlock{
-			createLogPollerBlock(0),
-			createLogPollerBlock(1),
-		}
-
-		lp.On("GetBlocks", mock.MatchedBy(func(val []uint64) bool {
-			return slicesEqual(val, []uint64{0, 1, 2})
-		}), mock.Anything).Return(blocks, nil).Once()
-
-		p := blockhashes.NewFixedBlockhashProvider(client, lp, lggr, 8, 2)
-		startHeight, hashes, err := p.OnchainVerifiableBlocks(ctx)
-
-		require.NoError(t, err)
-		assert.Equal(t, uint64(0), startHeight)
-		assert.Equal(t, 3, len(hashes))
-		for _, hash := range hashes {
-			assert.NotEmpty(t, hash)
-		}
-		lp.AssertExpectations(t)
-	})
-
-	t.Run("returns error when current height errors", func(t *testing.T) {
-		lp := lp_mocks.NewLogPoller(t)
-		lp.On("LatestBlock", mock.Anything).Return(int64(0), errors.New("error in latest block")).Once()
-
-		p := blockhashes.NewFixedBlockhashProvider(client, lp, lggr, 8, 2)
-		startHeight, hashes, err := p.OnchainVerifiableBlocks(ctx)
-
-		require.Error(t, err)
-		assert.Equal(t, uint64(0), startHeight)
-		assert.Nil(t, hashes)
-		lp.AssertExpectations(t)
-	})
-}
-
-func mockBatchCallContext(ctx context.Context, t *testing.T, client *mocks.Client, expectedBlockNums []int64, times int) {
-	var expected []*big.Int
-	for _, bn := range expectedBlockNums {
-		expected = append(expected, big.NewInt(bn))
-	}
-	client.On("BatchCallContext", ctx, mock.Anything).Return(nil).Run(func(args mock.Arguments) {
-		reqs := args.Get(1).([]rpc.BatchElem)
-		for i := 0; i < len(reqs); i++ {
-			blockNumString, is := reqs[i].Args[0].(string)
-			assert.True(t, is)
-			blockNum, ok := new(big.Int).SetString(blockNumString, 0)
-			assert.True(t, ok)
-			found := false
-			for _, bn := range expected {
-				if blockNum.Cmp(bn) == 0 {
-					found = true
-					reqs[i].Result = &evmtypes.Head{Hash: utils.NewHash(), Number: bn.Int64()}
-					break
-				}
-			}
-			if !found {
-				assert.Fail(t, "Received unexepcted block number %d in mock", blockNum)
-			}
-		}
-	}).Times(times)
-}
-
 func createLogPollerBlock(blockNumber int64) logpoller.LogPollerBlock {
 	return logpoller.LogPollerBlock{
 		BlockNumber: blockNumber,
@@ -332,15 +120,6 @@
 	}
 }
 
-=======
-func createLogPollerBlock(blockNumber int64) logpoller.LogPollerBlock {
-	return logpoller.LogPollerBlock{
-		BlockNumber: blockNumber,
-		BlockHash:   utils.NewHash(),
-	}
-}
-
->>>>>>> eb529ed6
 func slicesEqual(a, b []uint64) bool {
 	if len(a) != len(b) {
 		return false
