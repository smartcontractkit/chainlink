--- conflicted
+++ resolved
@@ -6,26 +6,13 @@
 	"github.com/ethereum/go-ethereum/common"
 	"github.com/smartcontractkit/ocr2vrf/types"
 
-<<<<<<< HEAD
-	"github.com/smartcontractkit/chainlink/core/chains/evm/client"
-	"github.com/smartcontractkit/chainlink/core/chains/evm/logpoller"
-	evmtypes "github.com/smartcontractkit/chainlink/core/chains/evm/types"
-	"github.com/smartcontractkit/chainlink/core/logger"
-	"github.com/smartcontractkit/chainlink/core/services/pg"
-	"github.com/smartcontractkit/chainlink/core/utils"
-=======
 	"github.com/smartcontractkit/chainlink/core/chains/evm/logpoller"
 	"github.com/smartcontractkit/chainlink/core/logger"
 	"github.com/smartcontractkit/chainlink/core/services/pg"
->>>>>>> eb529ed6
 )
 
 // fixedBlockhashProvider returns blockhashes with fixed-sized windows relative to current block height
 type fixedBlockhashProvider struct {
-<<<<<<< HEAD
-	client client.Client
-=======
->>>>>>> eb529ed6
 	lp     logpoller.LogPoller
 	logger logger.Logger
 	// start block = current head - lookbackBlocks
@@ -34,21 +21,11 @@
 
 var _ types.Blockhashes = (*fixedBlockhashProvider)(nil)
 
-<<<<<<< HEAD
-func NewFixedBlockhashProvider(client client.Client, logPoller logpoller.LogPoller, lggr logger.Logger, lookbackBlocks, batchSize uint64) types.Blockhashes {
-	return &fixedBlockhashProvider{
-		client:         client,
-		lp:             logPoller,
-		logger:         lggr,
-		lookbackBlocks: lookbackBlocks,
-		batchSize:      batchSize,
-=======
 func NewFixedBlockhashProvider(logPoller logpoller.LogPoller, lggr logger.Logger, lookbackBlocks uint64) types.Blockhashes {
 	return &fixedBlockhashProvider{
 		lp:             logPoller,
 		logger:         lggr,
 		lookbackBlocks: lookbackBlocks,
->>>>>>> eb529ed6
 	}
 }
 
@@ -63,66 +40,6 @@
 	fromBlock := uint64(0)
 	if toBlock > b.lookbackBlocks {
 		fromBlock = toBlock - b.lookbackBlocks
-<<<<<<< HEAD
-	}
-
-	var blockHeights []uint64
-	for i := fromBlock; i <= toBlock; i++ {
-		blockHeights = append(blockHeights, i)
-	}
-
-	blockhashes := make([]common.Hash, len(blockHeights))
-
-	heads, err := b.lp.GetBlocks(blockHeights, pg.WithParentCtx(ctx))
-	if err != nil {
-		b.logger.Warnw("error in get blocks", "err", err)
-	}
-
-	for _, h := range heads {
-		blockhashes[h.BlockNumber-int64(fromBlock)] = h.BlockHash
-	}
-
-	// Fallback to RPC for blocks not found in log poller
-	var reqs []rpc.BatchElem
-	for i, bh := range blockhashes {
-		if bh == utils.EmptyHash {
-			req := rpc.BatchElem{
-				Method: "eth_getBlockByNumber",
-				Args:   []interface{}{hexutil.EncodeBig(big.NewInt(int64(i) + int64(fromBlock))), false},
-				Result: &evmtypes.Head{},
-			}
-			reqs = append(reqs, req)
-		}
-	}
-
-	for i := 0; i < len(reqs); i += int(b.batchSize) {
-		j := i + int(b.batchSize)
-		if j > len(reqs) {
-			j = len(reqs)
-		}
-		err := b.client.BatchCallContext(ctx, reqs[i:j])
-		if err != nil {
-			return 0, nil, errors.Wrap(err, "batch call context eth_getBlockByNumber")
-		}
-	}
-
-	for _, r := range reqs {
-		if r.Error != nil {
-			return 0, nil, errors.Wrap(r.Error, "error found in eth_getBlockByNumber response")
-		}
-		block, is := r.Result.(*evmtypes.Head)
-
-		if !is {
-			return 0, nil, errors.Errorf("expected result to be a %T, got %T", &evmtypes.Head{}, r.Result)
-		}
-		if block == nil {
-			return 0, nil, errors.New("invariant violation: got nil block")
-		}
-		if block.Hash == utils.EmptyHash {
-			return 0, nil, errors.New("missing block hash")
-		}
-		blockhashes[block.Number-int64(fromBlock)] = block.Hash
-=======
 	}
 
 	var blockHeights []uint64
@@ -139,7 +56,6 @@
 
 	for _, h := range heads {
 		blockhashes = append(blockhashes, h.BlockHash)
->>>>>>> eb529ed6
 	}
 
 	return fromBlock, blockhashes, nil
@@ -148,11 +64,7 @@
 func (b *fixedBlockhashProvider) CurrentHeight(ctx context.Context) (uint64, error) {
 	head, err := b.lp.LatestBlock(pg.WithParentCtx(ctx))
 	if err != nil {
-<<<<<<< HEAD
-		return 0, errors.Wrap(err, "latest block")
-=======
 		return 0, err
->>>>>>> eb529ed6
 	}
 	return uint64(head), nil
 }