--- conflicted
+++ resolved
@@ -499,14 +499,10 @@
 			assert.Equal(t, cd[2:], fields["digest"])
 			assert.Equal(t, llotypes.ReportInfo{LifeCycleStage: "production", ReportFormat: llotypes.ReportFormatJSON}, fields["report.Info"])
 
-<<<<<<< HEAD
-			binaryReport := fields["report.Report"].(ocrtypes.Report)
-=======
 			if fields["report.Report"] == nil {
 				t.Fatal("FAIL: expected log fields to contain 'report.Report'")
 			}
-			binaryReport := fields["report.Report"].(types.Report)
->>>>>>> 697e469e
+			binaryReport := fields["report.Report"].(ocrtypes.Report)
 			report, err := (datastreamsllo.JSONReportCodec{}).Decode(binaryReport)
 			require.NoError(t, err)
 			assert.Equal(t, datastreamsllo.Report{
