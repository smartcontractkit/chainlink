package mercury

import (
	"encoding/json"

	"github.com/pkg/errors"

	libocr2 "github.com/smartcontractkit/libocr/offchainreporting2plus"

	relaymercuryv1 "github.com/smartcontractkit/chainlink-relay/pkg/reportingplugins/mercury/v1"
	relaymercuryv2 "github.com/smartcontractkit/chainlink-relay/pkg/reportingplugins/mercury/v2"
	relaymercuryv3 "github.com/smartcontractkit/chainlink-relay/pkg/reportingplugins/mercury/v3"
	relaytypes "github.com/smartcontractkit/chainlink-relay/pkg/types"

	"github.com/smartcontractkit/chainlink/v2/core/logger"
	"github.com/smartcontractkit/chainlink/v2/core/services/job"
	"github.com/smartcontractkit/chainlink/v2/core/services/ocr2/plugins/mercury/config"
	"github.com/smartcontractkit/chainlink/v2/core/services/ocrcommon"
	"github.com/smartcontractkit/chainlink/v2/core/services/pipeline"
	"github.com/smartcontractkit/chainlink/v2/core/services/relay/evm/mercury"
	"github.com/smartcontractkit/chainlink/v2/core/services/relay/evm/mercury/types"
	mercuryv1 "github.com/smartcontractkit/chainlink/v2/core/services/relay/evm/mercury/v1"
	mercuryv2 "github.com/smartcontractkit/chainlink/v2/core/services/relay/evm/mercury/v2"
	mercuryv3 "github.com/smartcontractkit/chainlink/v2/core/services/relay/evm/mercury/v3"
)

type Config interface {
	MaxSuccessfulRuns() uint64
}

func NewServices(
	jb job.Job,
	ocr2Provider relaytypes.MercuryProvider,
	pipelineRunner pipeline.Runner,
	runResults chan pipeline.Run,
	lggr logger.Logger,
	argsNoPlugin libocr2.MercuryOracleArgs,
	cfg Config,
	chEnhancedTelem chan ocrcommon.EnhancedTelemetryMercuryData,
	chainHeadTracker mercury.ChainHeadTracker,
	orm mercury.DataSourceORM,
	feedID [32]byte,
) ([]job.ServiceCtx, error) {
	if jb.PipelineSpec == nil {
		return nil, errors.New("expected job to have a non-nil PipelineSpec")
	}

	var pluginConfig config.PluginConfig
	err := json.Unmarshal(jb.OCR2OracleSpec.PluginConfig.Bytes(), &pluginConfig)
	if err != nil {
		return nil, errors.WithStack(err)
	}
	err = config.ValidatePluginConfig(pluginConfig)
	if err != nil {
		return nil, err
	}
	lggr = lggr.Named("MercuryPlugin").With("jobID", jb.ID, "jobName", jb.Name.ValueOrZero())
<<<<<<< HEAD

	switch ocr2Provider.ReportSchemaVersion() {
	case 1:
		ds := mercuryv1.NewDataSource(
			pipelineRunner,
			jb,
			*jb.PipelineSpec,
			lggr,
			runResults,
			chEnhancedTelem,
			chainHeadTracker,
			ocr2Provider.ContractTransmitter(),
			pluginConfig.InitialBlockNumber.Ptr(),
		)
		argsNoPlugin.MercuryPluginFactory = relaymercuryv1.NewFactory(
			ds,
			lggr,
			ocr2Provider.OnchainConfigCodec(),
			ocr2Provider.ReportCodecV1(),
		)
	case 2:
		feedId := types.FeedID{} // todo: resolve feedId through Relay
		ds := mercuryv2.NewDataSource(
			pipelineRunner,
			jb,
			*jb.PipelineSpec,
			feedId,
			lggr,
			runResults,
			chEnhancedTelem,
			ocr2Provider.ContractTransmitter(),
			types.FeedID(*pluginConfig.LinkFeedID),
			types.FeedID(*pluginConfig.NativeFeedID),
		)
		argsNoPlugin.MercuryPluginFactory = relaymercuryv2.NewFactory(
			ds,
			lggr,
			ocr2Provider.OnchainConfigCodec(),
			ocr2Provider.ReportCodecV2(),
		)
	case 3:
		feedId := types.FeedID{} // todo: resolve feedId through Relay
		ds := mercuryv3.NewDataSource(
			pipelineRunner,
			jb,
			*jb.PipelineSpec,
			feedId,
			lggr,
			runResults,
			chEnhancedTelem,
			ocr2Provider.ContractTransmitter(),
			types.FeedID(*pluginConfig.LinkFeedID),
			types.FeedID(*pluginConfig.NativeFeedID),
		)
		argsNoPlugin.MercuryPluginFactory = relaymercuryv3.NewFactory(
			ds,
			lggr,
			ocr2Provider.OnchainConfigCodec(),
			ocr2Provider.ReportCodecV3(),
		)
	default:
		panic("unknown schema version")
	}

=======
	ds := mercury.NewDataSource(
		orm,
		pipelineRunner,
		jb,
		*jb.PipelineSpec,
		lggr,
		runResults,
		chEnhancedTelem,
		chainHeadTracker,
		ocr2Provider.ContractTransmitter(),
		pluginConfig.InitialBlockNumber.Ptr(),
		feedID,
	)
	argsNoPlugin.MercuryPluginFactory = relaymercury.NewFactory(
		ds,
		lggr,
		ocr2Provider.OnchainConfigCodec(),
		ocr2Provider.ReportCodec(),
	)
>>>>>>> 9ca4cba8
	oracle, err := libocr2.NewOracle(argsNoPlugin)
	if err != nil {
		return nil, errors.WithStack(err)
	}
	return []job.ServiceCtx{ocr2Provider, ocrcommon.NewResultRunSaver(
		runResults,
		pipelineRunner,
		make(chan struct{}),
		lggr,
		cfg.MaxSuccessfulRuns(),
	),
		job.NewServiceAdapter(oracle)}, nil
}<|MERGE_RESOLUTION|>--- conflicted
+++ resolved
@@ -55,11 +55,13 @@
 		return nil, err
 	}
 	lggr = lggr.Named("MercuryPlugin").With("jobID", jb.ID, "jobName", jb.Name.ValueOrZero())
-<<<<<<< HEAD
 
-	switch ocr2Provider.ReportSchemaVersion() {
+	version := 1
+
+	switch version {
 	case 1:
 		ds := mercuryv1.NewDataSource(
+			orm,
 			pipelineRunner,
 			jb,
 			*jb.PipelineSpec,
@@ -69,6 +71,7 @@
 			chainHeadTracker,
 			ocr2Provider.ContractTransmitter(),
 			pluginConfig.InitialBlockNumber.Ptr(),
+			feedID,
 		)
 		argsNoPlugin.MercuryPluginFactory = relaymercuryv1.NewFactory(
 			ds,
@@ -120,27 +123,6 @@
 		panic("unknown schema version")
 	}
 
-=======
-	ds := mercury.NewDataSource(
-		orm,
-		pipelineRunner,
-		jb,
-		*jb.PipelineSpec,
-		lggr,
-		runResults,
-		chEnhancedTelem,
-		chainHeadTracker,
-		ocr2Provider.ContractTransmitter(),
-		pluginConfig.InitialBlockNumber.Ptr(),
-		feedID,
-	)
-	argsNoPlugin.MercuryPluginFactory = relaymercury.NewFactory(
-		ds,
-		lggr,
-		ocr2Provider.OnchainConfigCodec(),
-		ocr2Provider.ReportCodec(),
-	)
->>>>>>> 9ca4cba8
 	oracle, err := libocr2.NewOracle(argsNoPlugin)
 	if err != nil {
 		return nil, errors.WithStack(err)
