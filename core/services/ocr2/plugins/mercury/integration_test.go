package mercury_test

import (
	"crypto/ed25519"
	"encoding/hex"
	"fmt"
	"math"
	"math/big"
	"math/rand"
	"strings"
	"sync/atomic"
	"testing"
	"time"
	"io"
	"net/http"
	"net/http/httptest"
	"net/url"

	"github.com/shopspring/decimal"
	"github.com/ethereum/go-ethereum/common"
	"github.com/ethereum/go-ethereum/core"
	"github.com/ethereum/go-ethereum/eth/ethconfig"
	"github.com/smartcontractkit/libocr/commontypes"
	"github.com/smartcontractkit/libocr/offchainreporting2plus/confighelper"
	ocr2types "github.com/smartcontractkit/libocr/offchainreporting2plus/types"
	"github.com/smartcontractkit/wsrpc/credentials"
	"github.com/stretchr/testify/assert"
	"github.com/stretchr/testify/require"
	"go.uber.org/zap/zapcore"
	"go.uber.org/zap/zaptest/observer"

	relaymercury "github.com/smartcontractkit/chainlink-relay/pkg/reportingplugins/mercury"

	"github.com/smartcontractkit/chainlink/v2/core/assets"
	"github.com/smartcontractkit/chainlink/v2/core/bridges"
	"github.com/smartcontractkit/chainlink/v2/core/gethwrappers/generated/mercury_verifier"
	"github.com/smartcontractkit/chainlink/v2/core/gethwrappers/generated/mercury_verifier_proxy"
	"github.com/smartcontractkit/chainlink/v2/core/internal/cltest"
	"github.com/smartcontractkit/chainlink/v2/core/internal/testutils"
	"github.com/smartcontractkit/chainlink/v2/core/logger"
	"github.com/smartcontractkit/chainlink/v2/core/store/models"
	"github.com/smartcontractkit/chainlink/v2/core/services/keystore/keys/csakey"
	"github.com/smartcontractkit/chainlink/v2/core/services/relay/evm"
	"github.com/smartcontractkit/chainlink/v2/core/services/relay/evm/mercury"
	reportcodec "github.com/smartcontractkit/chainlink/v2/core/services/relay/evm/mercury/v0"
	
)

func createBridge(t *testing.T, name string, val int, multiplier int64, p *big.Int, pError *atomic.Int64, borm bridges.ORM) (bridgeName string) {
	bridge := httptest.NewServer(http.HandlerFunc(func(res http.ResponseWriter, req *http.Request) {
		b, err := io.ReadAll(req.Body)
		require.NoError(t, err)
		require.Equal(t, `{"data":{"from":"ETH","to":"USD"}}`, string(b))

		r := rand.Int63n(101)
		if r > pError.Load() {
			res.WriteHeader(http.StatusOK)
			val := decimal.NewFromBigInt(p, 0).Div(decimal.NewFromInt(multiplier)).Add(decimal.NewFromInt(int64(val)).Div(decimal.NewFromInt(100))).String()
			resp := fmt.Sprintf(`{"result": %s}`, val)
			_, err := res.Write([]byte(resp))
			require.NoError(t, err)
		} else {
			res.WriteHeader(http.StatusInternalServerError)
			resp := fmt.Sprintf(`{"error": "pError test error"}`)
			_, err := res.Write([]byte(resp))
			require.NoError(t, err)
		}
	}))
	t.Cleanup(bridge.Close)
	u, _ := url.Parse(bridge.URL)
	bridgeName = fmt.Sprintf("bridge-%s-%d", name, val)
	require.NoError(t, borm.CreateBridgeType(&bridges.BridgeType{
		Name: bridges.BridgeName(bridgeName),
		URL:  models.WebURL(*u),
	}))

	return bridgeName
}

func TestIntegration_Mercury_V0(t *testing.T) {
	t.Parallel()

	// test constants
	const f = uint8(1)
	const n = 4         // number of nodes
	const fromBlock = 1 // cannot use zero, start from block 1
	const multiplier = 100000000
	testStartTimeStamp := uint32(time.Now().Unix())

	// test vars
	// pError is the probability that an EA will return an error instead of a result, as integer percentage
	// pError = 0 means it will never return error
	pError := atomic.Int64{}

	// feeds
	btcFeed := Feed{"BTC/USD", randomFeedID(), big.NewInt(20_000 * multiplier), big.NewInt(19_997 * multiplier), big.NewInt(20_004 * multiplier)}
	ethFeed := Feed{"ETH/USD", randomFeedID(), big.NewInt(1_568 * multiplier), big.NewInt(1_566 * multiplier), big.NewInt(1_569 * multiplier)}
	linkFeed := Feed{"LINK/USD", randomFeedID(), big.NewInt(7150 * multiplier / 1000), big.NewInt(7123 * multiplier / 1000), big.NewInt(7177 * multiplier / 1000)}
	feeds := []Feed{btcFeed, ethFeed, linkFeed}
	feedM := make(map[[32]byte]Feed, len(feeds))
	for i := range feeds {
		feedM[feeds[i].id] = feeds[i]
	}

	lggr := logger.TestLogger(t)

	reqs := make(chan request)
	serverKey := csakey.MustNewV2XXXTestingOnly(big.NewInt(-1))
	serverPubKey := serverKey.PublicKey
	srv := NewMercuryServer(t, ed25519.PrivateKey(serverKey.Raw()), reqs)
	min := big.NewInt(0)
	max := big.NewInt(math.MaxInt64)

	clientCSAKeys := make([]csakey.KeyV2, n+1)
	clientPubKeys := make([]ed25519.PublicKey, n+1)
	for i := 0; i < n+1; i++ {
		k := big.NewInt(int64(i))
		key := csakey.MustNewV2XXXTestingOnly(k)
		clientCSAKeys[i] = key
		clientPubKeys[i] = key.PublicKey
	}
	serverURL := startMercuryServer(t, srv, clientPubKeys)
	chainID := testutils.SimulatedChainID

	// Setup blockchain
	steve := testutils.MustNewSimTransactor(t) // config contract deployer and owner
	genesisData := core.GenesisAlloc{steve.From: {Balance: assets.Ether(1000).ToInt()}}
	backend := cltest.NewSimulatedBackend(t, genesisData, uint32(ethconfig.Defaults.Miner.GasCeil))
	backend.Commit()                                  // ensure starting block number at least 1
	stopMining := cltest.Mine(backend, 1*time.Second) // Should be greater than deltaRound since we cannot access old blocks on simulated blockchain
	t.Cleanup(stopMining)

	// Deploy config contract
	verifierProxyAddr, _, verifierProxy, err := mercury_verifier_proxy.DeployMercuryVerifierProxy(steve, backend, common.Address{}) // zero address for access controller disables access control
	require.NoError(t, err)
	verifierAddress, _, verifier, err := mercury_verifier.DeployMercuryVerifier(steve, backend, verifierProxyAddr)
	require.NoError(t, err)
	_, err = verifierProxy.InitializeVerifier(steve, verifierAddress)
	require.NoError(t, err)
	backend.Commit()

	var logObservers []*observer.ObservedLogs
	t.Cleanup(func() {
		var panicLines []string
		for _, observedLogs := range logObservers {
			panicLogs := observedLogs.Filter(func(e observer.LoggedEntry) bool {
				return e.Level >= zapcore.DPanicLevel
			})
			for _, log := range panicLogs.All() {
				line := fmt.Sprintf("%v\t%s\t%s\t%s\t%s", log.Time.Format(time.RFC3339), log.Level.CapitalString(), log.LoggerName, log.Caller.TrimmedPath(), log.Message)
				panicLines = append(panicLines, line)
			}
		}
		if len(panicLines) > 0 {
			t.Errorf("Found logs with DPANIC or higher level:\n%s", strings.Join(panicLines, "\n"))
		}
	})

	// Setup bootstrap + oracle nodes
	bootstrapNodePort := int64(19700)
	appBootstrap, bootstrapPeerID, _, bootstrapKb, observedLogs := setupNode(t, bootstrapNodePort, "bootstrap_mercury", nil, backend, clientCSAKeys[n])
	bootstrapNode := Node{App: appBootstrap, KeyBundle: bootstrapKb}
	logObservers = append(logObservers, observedLogs)

	// Set up n oracles
	var (
		oracles []confighelper.OracleIdentityExtra
		nodes   []Node
	)
	for i := int64(0); i < int64(n); i++ {
		app, peerID, transmitter, kb, observedLogs := setupNode(t, bootstrapNodePort+i+1, fmt.Sprintf("oracle_mercury%d", i), []commontypes.BootstrapperLocator{
			// Supply the bootstrap IP and port as a V2 peer address
			{PeerID: bootstrapPeerID, Addrs: []string{fmt.Sprintf("127.0.0.1:%d", bootstrapNodePort)}},
		}, backend, clientCSAKeys[i])

		nodes = append(nodes, Node{
			app, transmitter, kb,
		})
		offchainPublicKey, _ := hex.DecodeString(strings.TrimPrefix(kb.OnChainPublicKey(), "0x"))
		oracles = append(oracles, confighelper.OracleIdentityExtra{
			OracleIdentity: confighelper.OracleIdentity{
				OnchainPublicKey:  offchainPublicKey,
				TransmitAccount:   ocr2types.Account(fmt.Sprintf("%x", transmitter[:])),
				OffchainPublicKey: kb.OffchainPublicKey(),
				PeerID:            peerID,
			},
			ConfigEncryptionPublicKey: kb.ConfigEncryptionPublicKey(),
		})
		logObservers = append(logObservers, observedLogs)
	}

	for _, feed := range feeds {
		addBootstrapJob(t, bootstrapNode, chainID, verifierAddress, feed.name, feed.id)
	}

	// Add OCR jobs - one per feed on each node
	for i, node := range nodes {
		for j, feed := range feeds {
			bmBridge := createBridge(t, fmt.Sprintf("benchmarkprice-%d", j), i, multiplier, feed.baseBenchmarkPrice, &pError, node.App.BridgeORM())
			askBridge := createBridge(t, fmt.Sprintf("ask-%d", j), i, multiplier, feed.baseAsk, &pError, node.App.BridgeORM())
			bidBridge := createBridge(t, fmt.Sprintf("bid-%d", j), i, multiplier, feed.baseBid,&pError, node.App.BridgeORM())

			addMercuryJob(
				t,
				node,
				i,
				verifierAddress,
				bootstrapPeerID,
				bootstrapNodePort,
				bmBridge,
				bidBridge,
				askBridge,
				serverURL,
				serverPubKey,
				clientPubKeys[i],
				feed.name,
				feed.id,
				chainID,
				fromBlock,
			)
		}
	}

	// Setup config on contract
	c := relaymercury.OnchainConfig{Min: min, Max: max}
	onchainConfig, err := (relaymercury.StandardOnchainConfigCodec{}).Encode(c)
	require.NoError(t, err)

	signers, _, _, onchainConfig, offchainConfigVersion, offchainConfig, err := confighelper.ContractSetConfigArgsForTestsMercuryV02(
		2*time.Second,        // DeltaProgress
		20*time.Second,       // DeltaResend
		100*time.Millisecond, // DeltaRound
		0,                    // DeltaGrace
		1*time.Minute,        // DeltaStage
		100,                  // rMax
		[]int{len(nodes)},    // S
		oracles,
		[]byte{},             // reportingPluginConfig []byte,
		250*time.Millisecond, // Max duration observation
		int(f),               // f
		onchainConfig,
	)
	require.NoError(t, err)
	signerAddresses, err := evm.OnchainPublicKeyToAddress(signers)
	require.NoError(t, err)

	offchainTransmitters := make([][32]byte, n)
	for i := 0; i < n; i++ {
		offchainTransmitters[i] = nodes[i].ClientPubKey
	}

	for i, feed := range feeds {
		lggr.Infow("Setting Config on Oracle Contract",
			"i", i,
			"feedID", feed.id,
			"feedName", feed.name,
			"signerAddresses", signerAddresses,
			"offchainTransmitters", offchainTransmitters,
			"f", f,
			"onchainConfig", onchainConfig,
			"offchainConfigVersion", offchainConfigVersion,
			"offchainConfig", offchainConfig,
		)

		_, err = verifier.SetConfig(
			steve,
			feed.id,
			signerAddresses,
			offchainTransmitters,
			f,
			onchainConfig,
			offchainConfigVersion,
			offchainConfig,
		)
		require.NoError(t, err)
		backend.Commit()
	}

	// Bury it with finality depth
	ch, err := bootstrapNode.App.GetChains().EVM.Get(testutils.SimulatedChainID)
	require.NoError(t, err)
	finalityDepth := ch.Config().EVM().FinalityDepth()
	for i := 0; i < int(finalityDepth); i++ {
		backend.Commit()
	}

	t.Run("receives at least one report per feed from each oracle when EAs are at 100% reliability", func(t *testing.T) {
		// Expect at least one report per feed from each oracle
		seen := make(map[[32]byte]map[credentials.StaticSizedPublicKey]struct{})
		for i := range feeds {
			// feedID will be deleted when all n oracles have reported
			seen[feeds[i].id] = make(map[credentials.StaticSizedPublicKey]struct{}, n)
		}

		for req := range reqs {
			v := make(map[string]interface{})
			err := mercury.PayloadTypes.UnpackIntoMap(v, req.req.Payload)
			require.NoError(t, err)
			report, exists := v["report"]
			if !exists {
				t.Fatalf("expected payload %#v to contain 'report'", v)
			}
			reportElems := make(map[string]interface{})
			err = reportcodec.ReportTypes.UnpackIntoMap(reportElems, report.([]byte))
			require.NoError(t, err)

			feedID := ([32]byte)(reportElems["feedId"].([32]uint8))
			feed, exists := feedM[feedID]
			require.True(t, exists)

			if _, exists := seen[feedID]; !exists {
				continue // already saw all oracles for this feed
			}

			num, err := (&reportcodec.ReportCodec{}).CurrentBlockNumFromReport(ocr2types.Report(report.([]byte)))
			require.NoError(t, err)
			currentBlock, err := backend.BlockByNumber(testutils.Context(t), nil)
			require.NoError(t, err)

			assert.GreaterOrEqual(t, currentBlock.Number().Int64(), num)

			expectedBm := feed.baseBenchmarkPrice
			expectedBid := feed.baseBid
			expectedAsk := feed.baseAsk

			assert.GreaterOrEqual(t, int(reportElems["observationsTimestamp"].(uint32)), int(testStartTimeStamp))
			assert.InDelta(t, expectedBm.Int64(), reportElems["benchmarkPrice"].(*big.Int).Int64(), 5000000)
			assert.InDelta(t, expectedBid.Int64(), reportElems["bid"].(*big.Int).Int64(), 5000000)
			assert.InDelta(t, expectedAsk.Int64(), reportElems["ask"].(*big.Int).Int64(), 5000000)
			assert.GreaterOrEqual(t, int(currentBlock.Number().Int64()), int(reportElems["currentBlockNum"].(uint64)))
			assert.GreaterOrEqual(t, currentBlock.Time(), reportElems["currentBlockTimestamp"].(uint64))
			assert.NotEqual(t, common.Hash{}, common.Hash(reportElems["currentBlockHash"].([32]uint8)))
			assert.LessOrEqual(t, int(reportElems["validFromBlockNum"].(uint64)), int(reportElems["currentBlockNum"].(uint64)))
			assert.Less(t, int64(0), int64(reportElems["validFromBlockNum"].(uint64)))

			t.Logf("oracle %x reported for feed %s (0x%x)", req.pk, feed.name, feed.id)

			seen[feedID][req.pk] = struct{}{}
			if len(seen[feedID]) == n {
				t.Logf("all oracles reported for feed %s (0x%x)", feed.name, feed.id)
				delete(seen, feedID)
				if len(seen) == 0 {
					break // saw all oracles; success!
				}
			}
		}
	})

	t.Run("receives at least one report per feed from each oracle when EAs are at 80% reliability", func(t *testing.T) {
		pError.Store(20) // 20% chance of EA error

		// Expect at least one report per feed from each oracle
		seen := make(map[[32]byte]map[credentials.StaticSizedPublicKey]struct{})
		for i := range feeds {
			// feedID will be deleted when all n oracles have reported
			seen[feeds[i].id] = make(map[credentials.StaticSizedPublicKey]struct{}, n)
		}

		for req := range reqs {
			v := make(map[string]interface{})
			err := mercury.PayloadTypes.UnpackIntoMap(v, req.req.Payload)
			require.NoError(t, err)
			report, exists := v["report"]
			if !exists {
				t.Fatalf("expected payload %#v to contain 'report'", v)
			}
			reportElems := make(map[string]interface{})
			err = reportcodec.ReportTypes.UnpackIntoMap(reportElems, report.([]byte))
			require.NoError(t, err)

			feedID := ([32]byte)(reportElems["feedId"].([32]uint8))
			feed, exists := feedM[feedID]
			require.True(t, exists)

			if _, exists := seen[feedID]; !exists {
				continue // already saw all oracles for this feed
			}

			num, err := (&reportcodec.ReportCodec{}).CurrentBlockNumFromReport(ocr2types.Report(report.([]byte)))
			require.NoError(t, err)
			currentBlock, err := backend.BlockByNumber(testutils.Context(t), nil)
			require.NoError(t, err)

			assert.GreaterOrEqual(t, currentBlock.Number().Int64(), num)

			expectedBm := feed.baseBenchmarkPrice
			expectedBid := feed.baseBid
			expectedAsk := feed.baseAsk

			assert.GreaterOrEqual(t, int(reportElems["observationsTimestamp"].(uint32)), int(testStartTimeStamp))
			assert.InDelta(t, expectedBm.Int64(), reportElems["benchmarkPrice"].(*big.Int).Int64(), 5000000)
			assert.InDelta(t, expectedBid.Int64(), reportElems["bid"].(*big.Int).Int64(), 5000000)
			assert.InDelta(t, expectedAsk.Int64(), reportElems["ask"].(*big.Int).Int64(), 5000000)
			assert.GreaterOrEqual(t, int(currentBlock.Number().Int64()), int(reportElems["currentBlockNum"].(uint64)))
			assert.GreaterOrEqual(t, currentBlock.Time(), reportElems["currentBlockTimestamp"].(uint64))
			assert.NotEqual(t, common.Hash{}, common.Hash(reportElems["currentBlockHash"].([32]uint8)))
			assert.LessOrEqual(t, int(reportElems["validFromBlockNum"].(uint64)), int(reportElems["currentBlockNum"].(uint64)))

			t.Logf("oracle %x reported for feed %s (0x%x)", req.pk, feed.name, feed.id)

			seen[feedID][req.pk] = struct{}{}
			if len(seen[feedID]) == n {
				t.Logf("all oracles reported for feed %s (0x%x)", feed.name, feed.id)
				delete(seen, feedID)
				if len(seen) == 0 {
					break // saw all oracles; success!
				}
			}
		}
	})
}

<<<<<<< HEAD
// func TestIntegration_Mercury_V1(t *testing.T) {
// 	t.Parallel()
// 	// lggr := logger.TestLogger(t)
// }
// func TestIntegration_Mercury_V2(t *testing.T) {
// 	t.Fatal("TODO")
// }
=======
var _ pb.MercuryServer = &mercuryServer{}

type request struct {
	pk  credentials.StaticSizedPublicKey
	req *pb.TransmitRequest
}

type mercuryServer struct {
	privKey ed25519.PrivateKey
	reqsCh  chan request
	t       *testing.T
}

func NewMercuryServer(t *testing.T, privKey ed25519.PrivateKey, reqsCh chan request) *mercuryServer {
	return &mercuryServer{privKey, reqsCh, t}
}

func (s *mercuryServer) Transmit(ctx context.Context, req *pb.TransmitRequest) (*pb.TransmitResponse, error) {
	p, ok := peer.FromContext(ctx)
	if !ok {
		return nil, errors.New("could not extract public key")
	}
	r := request{p.PublicKey, req}
	s.reqsCh <- r

	return &pb.TransmitResponse{
		Code:  1,
		Error: "",
	}, nil
}

func (s *mercuryServer) LatestReport(ctx context.Context, lrr *pb.LatestReportRequest) (*pb.LatestReportResponse, error) {
	// not implemented in test
	p, ok := peer.FromContext(ctx)
	if !ok {
		return nil, errors.New("could not extract public key")
	}
	s.t.Logf("mercury server got latest report from %x for feed id 0x%x", p.PublicKey, lrr.FeedId)
	return nil, nil
}

func startMercuryServer(t *testing.T, srv *mercuryServer, pubKeys []ed25519.PublicKey) (serverURL string) {
	// Set up the wsrpc server
	lis, err := net.Listen("tcp", "127.0.0.1:0")
	if err != nil {
		t.Fatalf("[MAIN] failed to listen: %v", err)
	}
	serverURL = fmt.Sprintf("%s", lis.Addr().String())
	s := wsrpc.NewServer(wsrpc.Creds(srv.privKey, pubKeys))

	// Register mercury implementation with the wsrpc server
	pb.RegisterMercuryServer(s, srv)

	// Start serving
	go s.Serve(lis)
	t.Cleanup(s.Stop)

	return
}

type Node struct {
	App          chainlink.Application
	ClientPubKey credentials.StaticSizedPublicKey
	KeyBundle    ocr2key.KeyBundle
}

func (node *Node) AddJob(t *testing.T, spec string) {
	c := node.App.GetConfig()
	job, err := validate.ValidatedOracleSpecToml(c.OCR2(), c.Insecure(), spec)
	require.NoError(t, err)
	err = node.App.AddJobV2(context.Background(), &job)
	require.NoError(t, err)
}

func (node *Node) AddBootstrapJob(t *testing.T, spec string) {
	job, err := ocrbootstrap.ValidatedBootstrapSpecToml(spec)
	require.NoError(t, err)
	err = node.App.AddJobV2(context.Background(), &job)
	require.NoError(t, err)
}

func setupNode(
	t *testing.T,
	port int64,
	dbName string,
	p2pV2Bootstrappers []commontypes.BootstrapperLocator,
	backend *backends.SimulatedBackend,
	csaKey csakey.KeyV2,
) (app chainlink.Application, peerID string, clientPubKey credentials.StaticSizedPublicKey, ocr2kb ocr2key.KeyBundle, observedLogs *observer.ObservedLogs) {
	k := big.NewInt(port) // keys unique to port
	p2pKey := p2pkey.MustNewV2XXXTestingOnly(k)
	rdr := keystest.NewRandReaderFromSeed(port)
	ocr2kb = ocr2key.MustNewInsecure(rdr, chaintype.EVM)

	p2paddresses := []string{fmt.Sprintf("127.0.0.1:%d", port)}

	config, _ := heavyweight.FullTestDBV2(t, fmt.Sprintf("%s%d", dbName, port), func(c *chainlink.Config, s *chainlink.Secrets) {
		// [JobPipeline]
		// MaxSuccessfulRuns = 0
		c.JobPipeline.MaxSuccessfulRuns = ptr(uint64(0))

		// [Feature]
		// UICSAKeys=true
		// LogPoller = true
		// FeedsManager = false
		c.Feature.UICSAKeys = ptr(true)
		c.Feature.LogPoller = ptr(true)
		c.Feature.FeedsManager = ptr(false)

		// [OCR]
		// Enabled = false
		c.OCR.Enabled = ptr(false)

		// [OCR2]
		// Enabled = true
		c.OCR2.Enabled = ptr(true)

		// [P2P]
		// PeerID = '$PEERID'
		// TraceLogging = true
		c.P2P.PeerID = ptr(p2pKey.PeerID())
		c.P2P.TraceLogging = ptr(true)

		// [P2P.V1]
		// Enabled = false
		c.P2P.V1.Enabled = ptr(false)

		// [P2P.V2]
		// Enabled = true
		// AnnounceAddresses = ['$EXT_IP:17775']
		// ListenAddresses = ['127.0.0.1:17775']
		// DeltaDial = 500ms
		// DeltaReconcile = 5s
		c.P2P.V2.Enabled = ptr(true)
		c.P2P.V2.AnnounceAddresses = &p2paddresses
		c.P2P.V2.ListenAddresses = &p2paddresses
		c.P2P.V2.DeltaDial = models.MustNewDuration(500 * time.Millisecond)
		c.P2P.V2.DeltaReconcile = models.MustNewDuration(5 * time.Second)
	})

	lggr, observedLogs := logger.TestLoggerObserved(t, zapcore.DebugLevel)
	app = cltest.NewApplicationWithConfigV2OnSimulatedBlockchain(t, config, backend, p2pKey, ocr2kb, csaKey, lggr.Named(dbName))
	err := app.Start(testutils.Context(t))
	require.NoError(t, err)

	t.Cleanup(func() {
		assert.NoError(t, app.Stop())
	})

	return app, p2pKey.PeerID().Raw(), csaKey.StaticSizedPublicKey(), ocr2kb, observedLogs
}

func ptr[T any](t T) *T { return &t }

func addBootstrapJob(t *testing.T, bootstrapNode Node, chainID *big.Int, verifierAddress common.Address, feedName string, feedID [32]byte) {
	bootstrapNode.AddBootstrapJob(t, fmt.Sprintf(`
type                              = "bootstrap"
relay                             = "evm"
schemaVersion                     = 1
name                              = "boot-%s"
contractID                        = "%s"
feedID 							  = "0x%x"
contractConfigTrackerPollInterval = "1s"

[relayConfig]
chainID = %d
	`, feedName, verifierAddress, feedID, chainID))
}

func addMercuryJob(
	t *testing.T,
	node Node,
	i int,
	verifierAddress common.Address,
	bootstrapPeerID string,
	bootstrapNodePort int64,
	bmBridge,
	bidBridge,
	askBridge,
	serverURL string,
	serverPubKey,
	clientPubKey ed25519.PublicKey,
	feedName string,
	feedID [32]byte,
	chainID *big.Int,
	fromBlock int,
) {
	node.AddJob(t, fmt.Sprintf(`
type = "offchainreporting2"
schemaVersion = 1
name = "mercury-%[1]d-%[14]s"
forwardingAllowed = false
maxTaskDuration = "1s"
contractID = "%[2]s"
feedID = "0x%[11]x"
contractConfigTrackerPollInterval = "1s"
ocrKeyBundleID = "%[3]s"
p2pv2Bootstrappers = [
  "%[4]s"
]
relay = "evm"
pluginType = "mercury"
transmitterID = "%[10]x"
observationSource = """
	// Benchmark Price
	price1          [type=bridge name="%[5]s" timeout="50ms" requestData="{\\"data\\":{\\"from\\":\\"ETH\\",\\"to\\":\\"USD\\"}}"];
	price1_parse    [type=jsonparse path="result"];
	price1_multiply [type=multiply times=100000000 index=0];

	price1 -> price1_parse -> price1_multiply;

	// Bid
	bid          [type=bridge name="%[6]s" timeout="50ms" requestData="{\\"data\\":{\\"from\\":\\"ETH\\",\\"to\\":\\"USD\\"}}"];
	bid_parse    [type=jsonparse path="result"];
	bid_multiply [type=multiply times=100000000 index=1];

	bid -> bid_parse -> bid_multiply;

	// Ask
	ask          [type=bridge name="%[7]s" timeout="50ms" requestData="{\\"data\\":{\\"from\\":\\"ETH\\",\\"to\\":\\"USD\\"}}"];
	ask_parse    [type=jsonparse path="result"];
	ask_multiply [type=multiply times=100000000 index=2];

	ask -> ask_parse -> ask_multiply;
"""

[pluginConfig]
serverURL = "%[8]s"
serverPubKey = "%[9]x"

[relayConfig]
chainID = %[12]d
fromBlock = %[13]d
		`,
		i,
		verifierAddress,
		node.KeyBundle.ID(),
		fmt.Sprintf("%s@127.0.0.1:%d", bootstrapPeerID, bootstrapNodePort),
		bmBridge,
		bidBridge,
		askBridge,
		serverURL,
		serverPubKey,
		clientPubKey,
		feedID,
		chainID,
		fromBlock,
		feedName,
	))
}
>>>>>>> 604a4077
<|MERGE_RESOLUTION|>--- conflicted
+++ resolved
@@ -410,263 +410,10 @@
 	})
 }
 
-<<<<<<< HEAD
 // func TestIntegration_Mercury_V1(t *testing.T) {
 // 	t.Parallel()
 // 	// lggr := logger.TestLogger(t)
 // }
 // func TestIntegration_Mercury_V2(t *testing.T) {
 // 	t.Fatal("TODO")
-// }
-=======
-var _ pb.MercuryServer = &mercuryServer{}
-
-type request struct {
-	pk  credentials.StaticSizedPublicKey
-	req *pb.TransmitRequest
-}
-
-type mercuryServer struct {
-	privKey ed25519.PrivateKey
-	reqsCh  chan request
-	t       *testing.T
-}
-
-func NewMercuryServer(t *testing.T, privKey ed25519.PrivateKey, reqsCh chan request) *mercuryServer {
-	return &mercuryServer{privKey, reqsCh, t}
-}
-
-func (s *mercuryServer) Transmit(ctx context.Context, req *pb.TransmitRequest) (*pb.TransmitResponse, error) {
-	p, ok := peer.FromContext(ctx)
-	if !ok {
-		return nil, errors.New("could not extract public key")
-	}
-	r := request{p.PublicKey, req}
-	s.reqsCh <- r
-
-	return &pb.TransmitResponse{
-		Code:  1,
-		Error: "",
-	}, nil
-}
-
-func (s *mercuryServer) LatestReport(ctx context.Context, lrr *pb.LatestReportRequest) (*pb.LatestReportResponse, error) {
-	// not implemented in test
-	p, ok := peer.FromContext(ctx)
-	if !ok {
-		return nil, errors.New("could not extract public key")
-	}
-	s.t.Logf("mercury server got latest report from %x for feed id 0x%x", p.PublicKey, lrr.FeedId)
-	return nil, nil
-}
-
-func startMercuryServer(t *testing.T, srv *mercuryServer, pubKeys []ed25519.PublicKey) (serverURL string) {
-	// Set up the wsrpc server
-	lis, err := net.Listen("tcp", "127.0.0.1:0")
-	if err != nil {
-		t.Fatalf("[MAIN] failed to listen: %v", err)
-	}
-	serverURL = fmt.Sprintf("%s", lis.Addr().String())
-	s := wsrpc.NewServer(wsrpc.Creds(srv.privKey, pubKeys))
-
-	// Register mercury implementation with the wsrpc server
-	pb.RegisterMercuryServer(s, srv)
-
-	// Start serving
-	go s.Serve(lis)
-	t.Cleanup(s.Stop)
-
-	return
-}
-
-type Node struct {
-	App          chainlink.Application
-	ClientPubKey credentials.StaticSizedPublicKey
-	KeyBundle    ocr2key.KeyBundle
-}
-
-func (node *Node) AddJob(t *testing.T, spec string) {
-	c := node.App.GetConfig()
-	job, err := validate.ValidatedOracleSpecToml(c.OCR2(), c.Insecure(), spec)
-	require.NoError(t, err)
-	err = node.App.AddJobV2(context.Background(), &job)
-	require.NoError(t, err)
-}
-
-func (node *Node) AddBootstrapJob(t *testing.T, spec string) {
-	job, err := ocrbootstrap.ValidatedBootstrapSpecToml(spec)
-	require.NoError(t, err)
-	err = node.App.AddJobV2(context.Background(), &job)
-	require.NoError(t, err)
-}
-
-func setupNode(
-	t *testing.T,
-	port int64,
-	dbName string,
-	p2pV2Bootstrappers []commontypes.BootstrapperLocator,
-	backend *backends.SimulatedBackend,
-	csaKey csakey.KeyV2,
-) (app chainlink.Application, peerID string, clientPubKey credentials.StaticSizedPublicKey, ocr2kb ocr2key.KeyBundle, observedLogs *observer.ObservedLogs) {
-	k := big.NewInt(port) // keys unique to port
-	p2pKey := p2pkey.MustNewV2XXXTestingOnly(k)
-	rdr := keystest.NewRandReaderFromSeed(port)
-	ocr2kb = ocr2key.MustNewInsecure(rdr, chaintype.EVM)
-
-	p2paddresses := []string{fmt.Sprintf("127.0.0.1:%d", port)}
-
-	config, _ := heavyweight.FullTestDBV2(t, fmt.Sprintf("%s%d", dbName, port), func(c *chainlink.Config, s *chainlink.Secrets) {
-		// [JobPipeline]
-		// MaxSuccessfulRuns = 0
-		c.JobPipeline.MaxSuccessfulRuns = ptr(uint64(0))
-
-		// [Feature]
-		// UICSAKeys=true
-		// LogPoller = true
-		// FeedsManager = false
-		c.Feature.UICSAKeys = ptr(true)
-		c.Feature.LogPoller = ptr(true)
-		c.Feature.FeedsManager = ptr(false)
-
-		// [OCR]
-		// Enabled = false
-		c.OCR.Enabled = ptr(false)
-
-		// [OCR2]
-		// Enabled = true
-		c.OCR2.Enabled = ptr(true)
-
-		// [P2P]
-		// PeerID = '$PEERID'
-		// TraceLogging = true
-		c.P2P.PeerID = ptr(p2pKey.PeerID())
-		c.P2P.TraceLogging = ptr(true)
-
-		// [P2P.V1]
-		// Enabled = false
-		c.P2P.V1.Enabled = ptr(false)
-
-		// [P2P.V2]
-		// Enabled = true
-		// AnnounceAddresses = ['$EXT_IP:17775']
-		// ListenAddresses = ['127.0.0.1:17775']
-		// DeltaDial = 500ms
-		// DeltaReconcile = 5s
-		c.P2P.V2.Enabled = ptr(true)
-		c.P2P.V2.AnnounceAddresses = &p2paddresses
-		c.P2P.V2.ListenAddresses = &p2paddresses
-		c.P2P.V2.DeltaDial = models.MustNewDuration(500 * time.Millisecond)
-		c.P2P.V2.DeltaReconcile = models.MustNewDuration(5 * time.Second)
-	})
-
-	lggr, observedLogs := logger.TestLoggerObserved(t, zapcore.DebugLevel)
-	app = cltest.NewApplicationWithConfigV2OnSimulatedBlockchain(t, config, backend, p2pKey, ocr2kb, csaKey, lggr.Named(dbName))
-	err := app.Start(testutils.Context(t))
-	require.NoError(t, err)
-
-	t.Cleanup(func() {
-		assert.NoError(t, app.Stop())
-	})
-
-	return app, p2pKey.PeerID().Raw(), csaKey.StaticSizedPublicKey(), ocr2kb, observedLogs
-}
-
-func ptr[T any](t T) *T { return &t }
-
-func addBootstrapJob(t *testing.T, bootstrapNode Node, chainID *big.Int, verifierAddress common.Address, feedName string, feedID [32]byte) {
-	bootstrapNode.AddBootstrapJob(t, fmt.Sprintf(`
-type                              = "bootstrap"
-relay                             = "evm"
-schemaVersion                     = 1
-name                              = "boot-%s"
-contractID                        = "%s"
-feedID 							  = "0x%x"
-contractConfigTrackerPollInterval = "1s"
-
-[relayConfig]
-chainID = %d
-	`, feedName, verifierAddress, feedID, chainID))
-}
-
-func addMercuryJob(
-	t *testing.T,
-	node Node,
-	i int,
-	verifierAddress common.Address,
-	bootstrapPeerID string,
-	bootstrapNodePort int64,
-	bmBridge,
-	bidBridge,
-	askBridge,
-	serverURL string,
-	serverPubKey,
-	clientPubKey ed25519.PublicKey,
-	feedName string,
-	feedID [32]byte,
-	chainID *big.Int,
-	fromBlock int,
-) {
-	node.AddJob(t, fmt.Sprintf(`
-type = "offchainreporting2"
-schemaVersion = 1
-name = "mercury-%[1]d-%[14]s"
-forwardingAllowed = false
-maxTaskDuration = "1s"
-contractID = "%[2]s"
-feedID = "0x%[11]x"
-contractConfigTrackerPollInterval = "1s"
-ocrKeyBundleID = "%[3]s"
-p2pv2Bootstrappers = [
-  "%[4]s"
-]
-relay = "evm"
-pluginType = "mercury"
-transmitterID = "%[10]x"
-observationSource = """
-	// Benchmark Price
-	price1          [type=bridge name="%[5]s" timeout="50ms" requestData="{\\"data\\":{\\"from\\":\\"ETH\\",\\"to\\":\\"USD\\"}}"];
-	price1_parse    [type=jsonparse path="result"];
-	price1_multiply [type=multiply times=100000000 index=0];
-
-	price1 -> price1_parse -> price1_multiply;
-
-	// Bid
-	bid          [type=bridge name="%[6]s" timeout="50ms" requestData="{\\"data\\":{\\"from\\":\\"ETH\\",\\"to\\":\\"USD\\"}}"];
-	bid_parse    [type=jsonparse path="result"];
-	bid_multiply [type=multiply times=100000000 index=1];
-
-	bid -> bid_parse -> bid_multiply;
-
-	// Ask
-	ask          [type=bridge name="%[7]s" timeout="50ms" requestData="{\\"data\\":{\\"from\\":\\"ETH\\",\\"to\\":\\"USD\\"}}"];
-	ask_parse    [type=jsonparse path="result"];
-	ask_multiply [type=multiply times=100000000 index=2];
-
-	ask -> ask_parse -> ask_multiply;
-"""
-
-[pluginConfig]
-serverURL = "%[8]s"
-serverPubKey = "%[9]x"
-
-[relayConfig]
-chainID = %[12]d
-fromBlock = %[13]d
-		`,
-		i,
-		verifierAddress,
-		node.KeyBundle.ID(),
-		fmt.Sprintf("%s@127.0.0.1:%d", bootstrapPeerID, bootstrapNodePort),
-		bmBridge,
-		bidBridge,
-		askBridge,
-		serverURL,
-		serverPubKey,
-		clientPubKey,
-		feedID,
-		chainID,
-		fromBlock,
-		feedName,
-	))
-}
->>>>>>> 604a4077
+// }