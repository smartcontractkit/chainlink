package mercury_test

import (
	"context"
	"crypto/ed25519"
	"encoding/hex"
	"errors"
	"fmt"
	"io"
	"math"
	"math/big"
	"math/rand"
	"net"
	"net/http"
	"net/http/httptest"
	"net/url"
	"strings"
	"sync/atomic"
	"testing"
	"time"

	"github.com/ethereum/go-ethereum/accounts/abi/bind/backends"
	"github.com/ethereum/go-ethereum/common"
	"github.com/ethereum/go-ethereum/core"
	"github.com/ethereum/go-ethereum/eth/ethconfig"
	"github.com/shopspring/decimal"
	"github.com/smartcontractkit/libocr/commontypes"
	"github.com/smartcontractkit/libocr/offchainreporting2/confighelper"
	ocr2types "github.com/smartcontractkit/libocr/offchainreporting2/types"
	"github.com/smartcontractkit/wsrpc"
	"github.com/smartcontractkit/wsrpc/credentials"
	"github.com/smartcontractkit/wsrpc/peer"
	"github.com/stretchr/testify/assert"
	"github.com/stretchr/testify/require"

	relaymercury "github.com/smartcontractkit/chainlink-relay/pkg/reportingplugins/mercury"
	"github.com/smartcontractkit/chainlink/v2/core/assets"
	"github.com/smartcontractkit/chainlink/v2/core/bridges"
	"github.com/smartcontractkit/chainlink/v2/core/gethwrappers/generated/mercury_verifier"
	"github.com/smartcontractkit/chainlink/v2/core/gethwrappers/generated/mercury_verifier_proxy"
	"github.com/smartcontractkit/chainlink/v2/core/internal/cltest"
	"github.com/smartcontractkit/chainlink/v2/core/internal/cltest/heavyweight"
	"github.com/smartcontractkit/chainlink/v2/core/internal/testutils"
	"github.com/smartcontractkit/chainlink/v2/core/internal/testutils/keystest"
	"github.com/smartcontractkit/chainlink/v2/core/logger"
	"github.com/smartcontractkit/chainlink/v2/core/services/chainlink"
	"github.com/smartcontractkit/chainlink/v2/core/services/keystore/chaintype"
	"github.com/smartcontractkit/chainlink/v2/core/services/keystore/keys/csakey"
	"github.com/smartcontractkit/chainlink/v2/core/services/keystore/keys/ocr2key"
	"github.com/smartcontractkit/chainlink/v2/core/services/keystore/keys/p2pkey"
	"github.com/smartcontractkit/chainlink/v2/core/services/ocr2/validate"
	"github.com/smartcontractkit/chainlink/v2/core/services/ocrbootstrap"
	"github.com/smartcontractkit/chainlink/v2/core/services/relay/evm"
	"github.com/smartcontractkit/chainlink/v2/core/services/relay/evm/mercury"
	"github.com/smartcontractkit/chainlink/v2/core/services/relay/evm/mercury/reportcodec"
	"github.com/smartcontractkit/chainlink/v2/core/services/relay/evm/mercury/wsrpc/pb"
	"github.com/smartcontractkit/chainlink/v2/core/store/models"
	"github.com/smartcontractkit/chainlink/v2/core/utils"
)

type Feed struct {
	name               string
	id                 [32]byte
	baseBenchmarkPrice *big.Int
	baseBid            *big.Int
	baseAsk            *big.Int
}

func randomFeedID() [32]byte {
	return [32]byte(utils.NewHash())
}

func TestIntegration_Mercury(t *testing.T) {
	t.Parallel()

	// test constants
	const f = uint8(1)
	const n = 4         // number of nodes
	const fromBlock = 1 // cannot use zero, start from block 1
	const multiplier = 100000000
	testStartTimeStamp := uint32(time.Now().Unix())

	// test vars
	// pError is the probability that an EA will return an error instead of a result, as integer percentage
	// pError = 0 means it will never return error
	pError := atomic.Int64{}

	// feeds
	btcFeed := Feed{"BTC/USD", randomFeedID(), big.NewInt(20_000 * multiplier), big.NewInt(19_997 * multiplier), big.NewInt(20_004 * multiplier)}
	ethFeed := Feed{"ETH/USD", randomFeedID(), big.NewInt(1_568 * multiplier), big.NewInt(1_566 * multiplier), big.NewInt(1_569 * multiplier)}
	linkFeed := Feed{"LINK/USD", randomFeedID(), big.NewInt(7150 * multiplier / 1000), big.NewInt(7123 * multiplier / 1000), big.NewInt(7177 * multiplier / 1000)}
	feeds := []Feed{btcFeed, ethFeed, linkFeed}
	feedM := make(map[[32]byte]Feed, len(feeds))
	for i := range feeds {
		feedM[feeds[i].id] = feeds[i]
	}

	lggr := logger.TestLogger(t)

	reqs := make(chan request)
	serverKey := csakey.MustNewV2XXXTestingOnly(big.NewInt(-1))
	serverPubKey := serverKey.PublicKey
	srv := NewMercuryServer(t, ed25519.PrivateKey(serverKey.Raw()), reqs)
	min := big.NewInt(0)
	max := big.NewInt(math.MaxInt64)

	clientCSAKeys := make([]csakey.KeyV2, n+1)
	clientPubKeys := make([]ed25519.PublicKey, n+1)
	for i := 0; i < n+1; i++ {
		k := big.NewInt(int64(i))
		key := csakey.MustNewV2XXXTestingOnly(k)
		clientCSAKeys[i] = key
		clientPubKeys[i] = key.PublicKey
	}
	serverURL := startMercuryServer(t, srv, clientPubKeys)
	chainID := testutils.SimulatedChainID

	// Setup blockchain
	steve := testutils.MustNewSimTransactor(t) // config contract deployer and owner
	genesisData := core.GenesisAlloc{steve.From: {Balance: assets.Ether(1000).ToInt()}}
	backend := cltest.NewSimulatedBackend(t, genesisData, uint32(ethconfig.Defaults.Miner.GasCeil))
	backend.Commit()                                  // ensure starting block number at least 1
	stopMining := cltest.Mine(backend, 1*time.Second) // Should be greater than deltaRound since we cannot access old blocks on simulated blockchain
	t.Cleanup(stopMining)

	// Deploy config contract
	verifierProxyAddr, _, _, err := mercury_verifier_proxy.DeployMercuryVerifierProxy(steve, backend, common.Address{}) // zero address for access controller disables access control
	require.NoError(t, err)
	verifierAddress, _, verifier, err := mercury_verifier.DeployMercuryVerifier(steve, backend, verifierProxyAddr)
	require.NoError(t, err)
	backend.Commit()

	// Setup bootstrap + oracle nodes
	bootstrapNodePort := int64(19700)
	appBootstrap, bootstrapPeerID, _, bootstrapKb := setupNode(t, bootstrapNodePort, "bootstrap_mercury", nil, backend, clientCSAKeys[n])
	bootstrapNode := Node{App: appBootstrap, KeyBundle: bootstrapKb}
	var (
		oracles []confighelper.OracleIdentityExtra
		nodes   []Node
	)
	// Set up n oracles

	for i := int64(0); i < int64(n); i++ {
		app, peerID, transmitter, kb := setupNode(t, bootstrapNodePort+i+1, fmt.Sprintf("oracle_mercury%d", i), []commontypes.BootstrapperLocator{
			// Supply the bootstrap IP and port as a V2 peer address
			{PeerID: bootstrapPeerID, Addrs: []string{fmt.Sprintf("127.0.0.1:%d", bootstrapNodePort)}},
		}, backend, clientCSAKeys[i])

		nodes = append(nodes, Node{
			app, transmitter, kb,
		})
		offchainPublicKey, _ := hex.DecodeString(strings.TrimPrefix(kb.OnChainPublicKey(), "0x"))
		oracles = append(oracles, confighelper.OracleIdentityExtra{
			OracleIdentity: confighelper.OracleIdentity{
				OnchainPublicKey:  offchainPublicKey,
				TransmitAccount:   ocr2types.Account(fmt.Sprintf("%x", transmitter[:])),
				OffchainPublicKey: kb.OffchainPublicKey(),
				PeerID:            peerID,
			},
			ConfigEncryptionPublicKey: kb.ConfigEncryptionPublicKey(),
		})
	}

	for _, feed := range feeds {
		addBootstrapJob(t, bootstrapNode, chainID, verifierAddress, feed.name, feed.id)
	}

	createBridge := func(name string, i int, p *big.Int, borm bridges.ORM) (bridgeName string) {
		bridge := httptest.NewServer(http.HandlerFunc(func(res http.ResponseWriter, req *http.Request) {
			b, err := io.ReadAll(req.Body)
			require.NoError(t, err)
			require.Equal(t, `{"data":{"from":"ETH","to":"USD"}}`, string(b))

			r := rand.Int63n(101)
			if r > pError.Load() {
				res.WriteHeader(http.StatusOK)
				val := decimal.NewFromBigInt(p, 0).Div(decimal.NewFromInt(multiplier)).Add(decimal.NewFromInt(int64(i)).Div(decimal.NewFromInt(100))).String()
				resp := fmt.Sprintf(`{"result": %s}`, val)
				res.Write([]byte(resp))
			} else {
				res.WriteHeader(http.StatusInternalServerError)
				resp := fmt.Sprintf(`{"error": "pError test error"}`)
				res.Write([]byte(resp))
			}
		}))
		t.Cleanup(bridge.Close)
		u, _ := url.Parse(bridge.URL)
		bridgeName = fmt.Sprintf("bridge-%s-%d", name, i)
		require.NoError(t, borm.CreateBridgeType(&bridges.BridgeType{
			Name: bridges.BridgeName(bridgeName),
			URL:  models.WebURL(*u),
		}))

		return bridgeName
	}

	// Add OCR jobs - one per feed on each node
	for i, node := range nodes {
		for j, feed := range feeds {
			bmBridge := createBridge(fmt.Sprintf("benchmarkprice-%d", j), i, feed.baseBenchmarkPrice, node.App.BridgeORM())
			askBridge := createBridge(fmt.Sprintf("ask-%d", j), i, feed.baseAsk, node.App.BridgeORM())
			bidBridge := createBridge(fmt.Sprintf("bid-%d", j), i, feed.baseBid, node.App.BridgeORM())

			addMercuryJob(
				t,
				node,
				i,
				verifierAddress,
				bootstrapPeerID,
				bootstrapNodePort,
				bmBridge,
				bidBridge,
				askBridge,
				serverURL,
				serverPubKey,
				clientPubKeys[i],
				feed.name,
				feed.id,
				chainID,
				fromBlock,
			)
		}
	}

	// Setup config on contract
	c := relaymercury.OnchainConfig{Min: min, Max: max}
	onchainConfig, err := (relaymercury.StandardOnchainConfigCodec{}).Encode(c)
	require.NoError(t, err)

	require.NoError(t, err)
	signers, _, _, onchainConfig, offchainConfigVersion, offchainConfig, err := confighelper.ContractSetConfigArgsForTests(
		2*time.Second,        // DeltaProgress
		20*time.Second,       // DeltaResend
		100*time.Millisecond, // DeltaRound
		0,                    // DeltaGrace
		1*time.Minute,        // DeltaStage
		100,                  // rMax
		[]int{len(nodes)},    // S
		oracles,
		[]byte{},             // reportingPluginConfig []byte,
		0,                    // Max duration query
		250*time.Millisecond, // Max duration observation
		250*time.Millisecond, // MaxDurationReport
		250*time.Millisecond, // MaxDurationShouldAcceptFinalizedReport
		250*time.Millisecond, // MaxDurationShouldTransmitAcceptedReport
		int(f),               // f
		onchainConfig,
	)
	require.NoError(t, err)
	signerAddresses, err := evm.OnchainPublicKeyToAddress(signers)
	require.NoError(t, err)

	offchainTransmitters := make([][32]byte, n)
	for i := 0; i < n; i++ {
		offchainTransmitters[i] = nodes[i].ClientPubKey
	}

	for i, feed := range feeds {
		lggr.Infow("Setting Config on Oracle Contract",
			"i", i,
			"feedID", feed.id,
			"feedName", feed.name,
			"signerAddresses", signerAddresses,
			"offchainTransmitters", offchainTransmitters,
			"f", f,
			"onchainConfig", onchainConfig,
			"offchainConfigVersion", offchainConfigVersion,
			"offchainConfig", offchainConfig,
		)

		_, err = verifier.SetConfig(
			steve,
			feed.id,
			signerAddresses,
			offchainTransmitters,
			f,
			onchainConfig,
			offchainConfigVersion,
			offchainConfig,
		)
		require.NoError(t, err)
		backend.Commit()
	}

	// Bury it with finality depth
	ch, err := bootstrapNode.App.GetChains().EVM.Get(testutils.SimulatedChainID)
	require.NoError(t, err)
	finalityDepth := ch.Config().EvmFinalityDepth()
	for i := 0; i < int(finalityDepth); i++ {
		backend.Commit()
	}

	// Expect at least one report per feed from each oracle
	seen := make(map[[32]byte]map[credentials.StaticSizedPublicKey]struct{})
	for i := range feeds {
		// feedID will be deleted when all n oracles have reported
		seen[feeds[i].id] = make(map[credentials.StaticSizedPublicKey]struct{}, n)
	}

	for req := range reqs {
		v := make(map[string]interface{})
		err := mercury.PayloadTypes.UnpackIntoMap(v, req.req.Payload)
		require.NoError(t, err)
		report, exists := v["report"]
		if !exists {
			t.Fatalf("expected payload %#v to contain 'report'", v)
		}
		reportElems := make(map[string]interface{})
		err = reportcodec.ReportTypes.UnpackIntoMap(reportElems, report.([]byte))
		require.NoError(t, err)

		feedID := ([32]byte)(reportElems["feedId"].([32]uint8))
		feed, exists := feedM[feedID]
		require.True(t, exists)

		if _, exists := seen[feedID]; !exists {
			continue // already saw all oracles for this feed
		}

		num, err := (&reportcodec.EVMReportCodec{}).CurrentBlockNumFromReport(ocr2types.Report(report.([]byte)))
		require.NoError(t, err)
		currentBlock, err := backend.BlockByNumber(testutils.Context(t), nil)
		require.NoError(t, err)

		assert.GreaterOrEqual(t, currentBlock.Number().Int64(), num)

		expectedBm := feed.baseBenchmarkPrice
		expectedBid := feed.baseBid
		expectedAsk := feed.baseAsk

		assert.GreaterOrEqual(t, int(reportElems["observationsTimestamp"].(uint32)), int(testStartTimeStamp))
		assert.InDelta(t, expectedBm.Int64(), reportElems["benchmarkPrice"].(*big.Int).Int64(), 5000000)
		assert.InDelta(t, expectedBid.Int64(), reportElems["bid"].(*big.Int).Int64(), 5000000)
		assert.InDelta(t, expectedAsk.Int64(), reportElems["ask"].(*big.Int).Int64(), 5000000)
		assert.GreaterOrEqual(t, int(currentBlock.Number().Int64()), int(reportElems["currentBlockNum"].(uint64)))
		assert.NotEqual(t, common.Hash{}, common.Hash(reportElems["currentBlockHash"].([32]uint8)))
		assert.GreaterOrEqual(t, currentBlock.Time(), reportElems["currentBlockTimestamp"].(uint64))
		assert.LessOrEqual(t, int(reportElems["validFromBlockNum"].(uint64)), int(reportElems["currentBlockNum"].(uint64)))

		t.Logf("oracle %x reported for feed %s (0x%x)", req.pk, feed.name, feed.id)

		seen[feedID][req.pk] = struct{}{}
		if len(seen[feedID]) == n {
			t.Logf("all oracles reported for feed %x (0x%x)", feed.name, feed.id)
			delete(seen, feedID)
			if len(seen) == 0 {
				break // saw all oracles; success!
			}
		}
	}

	pError.Store(20) // 20% chance of EA error
	for i := range feeds {
		// feedID will be deleted when all n oracles have reported
		seen[feeds[i].id] = make(map[credentials.StaticSizedPublicKey]struct{}, n)
	}

	for req := range reqs {
		v := make(map[string]interface{})
		err := mercury.PayloadTypes.UnpackIntoMap(v, req.req.Payload)
		require.NoError(t, err)
		report, exists := v["report"]
		if !exists {
			t.Fatalf("expected payload %#v to contain 'report'", v)
		}
		reportElems := make(map[string]interface{})
		err = reportcodec.ReportTypes.UnpackIntoMap(reportElems, report.([]byte))
		require.NoError(t, err)

		feedID := ([32]byte)(reportElems["feedId"].([32]uint8))
		feed, exists := feedM[feedID]
		require.True(t, exists)

		if _, exists := seen[feedID]; !exists {
			continue // already saw all oracles for this feed
		}

		num, err := (&reportcodec.EVMReportCodec{}).CurrentBlockNumFromReport(ocr2types.Report(report.([]byte)))
		require.NoError(t, err)
		currentBlock, err := backend.BlockByNumber(testutils.Context(t), nil)
		require.NoError(t, err)

		assert.GreaterOrEqual(t, currentBlock.Number().Int64(), num)

		expectedBm := feed.baseBenchmarkPrice
		expectedBid := feed.baseBid
		expectedAsk := feed.baseAsk

		assert.GreaterOrEqual(t, int(reportElems["observationsTimestamp"].(uint32)), int(testStartTimeStamp))
		assert.InDelta(t, expectedBm.Int64(), reportElems["benchmarkPrice"].(*big.Int).Int64(), 5000000)
		assert.InDelta(t, expectedBid.Int64(), reportElems["bid"].(*big.Int).Int64(), 5000000)
		assert.InDelta(t, expectedAsk.Int64(), reportElems["ask"].(*big.Int).Int64(), 5000000)
		assert.GreaterOrEqual(t, int(currentBlock.Number().Int64()), int(reportElems["currentBlockNum"].(uint64)))
		assert.NotEqual(t, common.Hash{}, common.Hash(reportElems["currentBlockHash"].([32]uint8)))
		assert.GreaterOrEqual(t, currentBlock.Time(), reportElems["currentBlockTimestamp"].(uint64))
		assert.LessOrEqual(t, int(reportElems["validFromBlockNum"].(uint64)), int(reportElems["currentBlockNum"].(uint64)))

		t.Logf("oracle %x reported for feed %s (0x%x)", req.pk, feed.name, feed.id)

		seen[feedID][req.pk] = struct{}{}
		if len(seen[feedID]) == n {
			t.Logf("all oracles reported for feed %x (0x%x)", feed.name, feed.id)
			delete(seen, feedID)
			if len(seen) == 0 {
				break // saw all oracles; success!
			}
		}
	}
}

var _ pb.MercuryServer = &mercuryServer{}

type request struct {
	pk  credentials.StaticSizedPublicKey
	req *pb.TransmitRequest
}

type mercuryServer struct {
	privKey ed25519.PrivateKey
	reqsCh  chan request
	t       *testing.T
}

func NewMercuryServer(t *testing.T, privKey ed25519.PrivateKey, reqsCh chan request) *mercuryServer {
	return &mercuryServer{privKey, reqsCh, t}
}

func (s *mercuryServer) Transmit(ctx context.Context, req *pb.TransmitRequest) (*pb.TransmitResponse, error) {
	p, ok := peer.FromContext(ctx)
	if !ok {
		return nil, errors.New("could not extract public key")
	}
	r := request{p.PublicKey, req}
	s.reqsCh <- r

	return &pb.TransmitResponse{
		Code:  1,
		Error: "",
	}, nil
}

func (s *mercuryServer) LatestReport(ctx context.Context, lrr *pb.LatestReportRequest) (*pb.LatestReportResponse, error) {
	// not implemented in test
	p, ok := peer.FromContext(ctx)
	if !ok {
		return nil, errors.New("could not extract public key")
	}
	s.t.Logf("mercury server got latest report from %x for feed id 0x%x", p.PublicKey, lrr.FeedId)
	return nil, nil
}

func startMercuryServer(t *testing.T, srv *mercuryServer, pubKeys []ed25519.PublicKey) (serverURL string) {
	// Set up the wsrpc server
	lis, err := net.Listen("tcp", "127.0.0.1:0")
	if err != nil {
		t.Fatalf("[MAIN] failed to listen: %v", err)
	}
	serverURL = fmt.Sprintf("%s", lis.Addr().String())
	s := wsrpc.NewServer(wsrpc.Creds(srv.privKey, pubKeys))

	// Register mercury implementation with the wsrpc server
	pb.RegisterMercuryServer(s, srv)

	// Start serving
	go s.Serve(lis)
	t.Cleanup(s.Stop)

	return
}

type Node struct {
	App          chainlink.Application
	ClientPubKey credentials.StaticSizedPublicKey
	KeyBundle    ocr2key.KeyBundle
}

func (node *Node) AddJob(t *testing.T, spec string) {
	job, err := validate.ValidatedOracleSpecToml(node.App.GetConfig(), spec)
	require.NoError(t, err)
	err = node.App.AddJobV2(context.Background(), &job)
	require.NoError(t, err)
}

func (node *Node) AddBootstrapJob(t *testing.T, spec string) {
	job, err := ocrbootstrap.ValidatedBootstrapSpecToml(spec)
	require.NoError(t, err)
	err = node.App.AddJobV2(context.Background(), &job)
	require.NoError(t, err)
}

func setupNode(
	t *testing.T,
	port int64,
	dbName string,
	p2pV2Bootstrappers []commontypes.BootstrapperLocator,
	backend *backends.SimulatedBackend,
	csaKey csakey.KeyV2,
) (app chainlink.Application, peerID string, clientPubKey credentials.StaticSizedPublicKey, ocr2kb ocr2key.KeyBundle) {
	k := big.NewInt(port) // keys unique to port
	p2pKey := p2pkey.MustNewV2XXXTestingOnly(k)
	rdr := keystest.NewRandReaderFromSeed(port)
	ocr2kb = ocr2key.MustNewInsecure(rdr, chaintype.EVM)

	p2paddresses := []string{fmt.Sprintf("127.0.0.1:%d", port)}

	config, _ := heavyweight.FullTestDBV2(t, fmt.Sprintf("%s%d", dbName, port), func(c *chainlink.Config, s *chainlink.Secrets) {
		// [JobPipeline]
		// MaxSuccessfulRuns = 0
		c.JobPipeline.MaxSuccessfulRuns = ptr(uint64(0))

		// [Feature]
		// UICSAKeys=true
		// LogPoller = true
		// FeedsManager = false
		c.Feature.UICSAKeys = ptr(true)
		c.Feature.LogPoller = ptr(true)
		c.Feature.FeedsManager = ptr(false)

		// [OCR]
		// Enabled = false
		c.OCR.Enabled = ptr(false)

		// [OCR2]
		// Enabled = true
		c.OCR2.Enabled = ptr(true)

		// [P2P]
		// PeerID = '$PEERID'
		// TraceLogging = true
		c.P2P.PeerID = ptr(p2pKey.PeerID())
		c.P2P.TraceLogging = ptr(true)

		// [P2P.V1]
		// Enabled = false
		c.P2P.V1.Enabled = ptr(false)

		// [P2P.V2]
		// Enabled = true
		// AnnounceAddresses = ['$EXT_IP:17775']
		// ListenAddresses = ['0.0.0.0:17775']
		// DeltaDial = 500ms
		// DeltaReconcile = 5s
		c.P2P.V2.Enabled = ptr(true)
		c.P2P.V2.AnnounceAddresses = &p2paddresses
		c.P2P.V2.ListenAddresses = &p2paddresses
		c.P2P.V2.DeltaDial = models.MustNewDuration(500 * time.Millisecond)
		c.P2P.V2.DeltaReconcile = models.MustNewDuration(5 * time.Second)
	})

	app = cltest.NewApplicationWithConfigV2OnSimulatedBlockchain(t, config, backend, p2pKey, ocr2kb, csaKey, logger.TestLogger(t).Named(dbName))
	err := app.Start(testutils.Context(t))
	require.NoError(t, err)

	t.Cleanup(func() {
		assert.NoError(t, app.Stop())
	})

	return app, p2pKey.PeerID().Raw(), csaKey.StaticSizedPublicKey(), ocr2kb
}

func ptr[T any](t T) *T { return &t }

func addBootstrapJob(t *testing.T, bootstrapNode Node, chainID *big.Int, verifierAddress common.Address, feedName string, feedID [32]byte) {
	bootstrapNode.AddBootstrapJob(t, fmt.Sprintf(`
type                              = "bootstrap"
relay                             = "evm"
schemaVersion                     = 1
name                              = "boot-%s"
contractID                        = "%s"
feedID 							  = "0x%x"
contractConfigTrackerPollInterval = "1s"

[relayConfig]
chainID = %d
	`, feedName, verifierAddress, feedID, chainID))
}

func addMercuryJob(
	t *testing.T,
	node Node,
	i int,
	verifierAddress common.Address,
	bootstrapPeerID string,
	bootstrapNodePort int64,
	bmBridge,
	bidBridge,
	askBridge,
	serverURL string,
	serverPubKey,
	clientPubKey ed25519.PublicKey,
	feedName string,
	feedID [32]byte,
	chainID *big.Int,
	fromBlock int,
) {
	node.AddJob(t, fmt.Sprintf(`
type = "offchainreporting2"
schemaVersion = 1
name = "mercury-%[1]d-%[14]s"
forwardingAllowed = false
maxTaskDuration = "1s"
contractID = "%[2]s"
feedID = "0x%[11]x"
contractConfigTrackerPollInterval = "1s"
ocrKeyBundleID = "%[3]s"
p2pv2Bootstrappers = [
  "%[4]s"
]
relay = "evm"
pluginType = "mercury"
transmitterID = "%[10]x"
observationSource = """
	// Benchmark Price
	price1          [type=bridge name="%[5]s" timeout="50ms" requestData="{\\"data\\":{\\"from\\":\\"ETH\\",\\"to\\":\\"USD\\"}}"];
	price1_parse    [type=jsonparse path="result"];
	price1_multiply [type=multiply times=100000000 index=0];

	price1 -> price1_parse -> price1_multiply;

	// Bid
	bid          [type=bridge name="%[6]s" timeout="50ms" requestData="{\\"data\\":{\\"from\\":\\"ETH\\",\\"to\\":\\"USD\\"}}"];
	bid_parse    [type=jsonparse path="result"];
	bid_multiply [type=multiply times=100000000 index=1];

	bid -> bid_parse -> bid_multiply;

	// Ask
	ask          [type=bridge name="%[7]s" timeout="50ms" requestData="{\\"data\\":{\\"from\\":\\"ETH\\",\\"to\\":\\"USD\\"}}"];
	ask_parse    [type=jsonparse path="result"];
	ask_multiply [type=multiply times=100000000 index=2];

	ask -> ask_parse -> ask_multiply;
<<<<<<< HEAD

	// Block Num + Hash + Timestamp
	b1                 [type=ethgetblock];
	bnum_lookup        [type=lookup key="number" index=3];
	bhash_lookup       [type=lookup key="hash" index=4];
	btimestamp_lookup  [type=lookup key="timestamp" index=5];

	b1 -> bnum_lookup;
	b1 -> bhash_lookup;
	b1 -> btimestamp_lookup;
=======
>>>>>>> b45a16dc
"""

[pluginConfig]
serverURL = "%[8]s"
serverPubKey = "%[9]x"

[relayConfig]
chainID = %[12]d
fromBlock = %[13]d
		`,
		i,
		verifierAddress,
		node.KeyBundle.ID(),
		fmt.Sprintf("%s@127.0.0.1:%d", bootstrapPeerID, bootstrapNodePort),
		bmBridge,
		bidBridge,
		askBridge,
		serverURL,
		serverPubKey,
		clientPubKey,
		feedID,
		chainID,
		fromBlock,
		feedName,
	))
}<|MERGE_RESOLUTION|>--- conflicted
+++ resolved
@@ -630,19 +630,6 @@
 	ask_multiply [type=multiply times=100000000 index=2];
 
 	ask -> ask_parse -> ask_multiply;
-<<<<<<< HEAD
-
-	// Block Num + Hash + Timestamp
-	b1                 [type=ethgetblock];
-	bnum_lookup        [type=lookup key="number" index=3];
-	bhash_lookup       [type=lookup key="hash" index=4];
-	btimestamp_lookup  [type=lookup key="timestamp" index=5];
-
-	b1 -> bnum_lookup;
-	b1 -> bhash_lookup;
-	b1 -> btimestamp_lookup;
-=======
->>>>>>> b45a16dc
 """
 
 [pluginConfig]
