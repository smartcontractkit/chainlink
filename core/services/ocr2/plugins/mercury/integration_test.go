package mercury_test

import (
	"context"
	"crypto/ed25519"
	"encoding/hex"
	"errors"
	"fmt"
	"io"
	"math"
	"math/big"
	"math/rand"
	"net"
	"net/http"
	"net/http/httptest"
	"net/url"
	"strings"
	"sync/atomic"
	"testing"
	"time"

	"github.com/ethereum/go-ethereum/accounts/abi/bind/backends"
	"github.com/ethereum/go-ethereum/common"
	"github.com/ethereum/go-ethereum/core"
	"github.com/ethereum/go-ethereum/eth/ethconfig"
	"github.com/shopspring/decimal"
	"github.com/smartcontractkit/libocr/commontypes"
	"github.com/smartcontractkit/libocr/offchainreporting2plus/confighelper"
	ocr2types "github.com/smartcontractkit/libocr/offchainreporting2plus/types"
	"github.com/smartcontractkit/wsrpc"
	"github.com/smartcontractkit/wsrpc/credentials"
	"github.com/smartcontractkit/wsrpc/peer"
	"github.com/stretchr/testify/assert"
	"github.com/stretchr/testify/require"
	"go.uber.org/zap/zapcore"
	"go.uber.org/zap/zaptest/observer"

	relaymercury "github.com/smartcontractkit/chainlink-relay/pkg/reportingplugins/mercury"

	"github.com/smartcontractkit/chainlink/v2/core/assets"
	"github.com/smartcontractkit/chainlink/v2/core/bridges"
	"github.com/smartcontractkit/chainlink/v2/core/gethwrappers/generated/mercury_verifier"
	"github.com/smartcontractkit/chainlink/v2/core/gethwrappers/generated/mercury_verifier_proxy"
	"github.com/smartcontractkit/chainlink/v2/core/internal/cltest"
	"github.com/smartcontractkit/chainlink/v2/core/internal/cltest/heavyweight"
	"github.com/smartcontractkit/chainlink/v2/core/internal/testutils"
	"github.com/smartcontractkit/chainlink/v2/core/internal/testutils/keystest"
	"github.com/smartcontractkit/chainlink/v2/core/logger"
	"github.com/smartcontractkit/chainlink/v2/core/services/chainlink"
	"github.com/smartcontractkit/chainlink/v2/core/services/keystore/chaintype"
	"github.com/smartcontractkit/chainlink/v2/core/services/keystore/keys/csakey"
	"github.com/smartcontractkit/chainlink/v2/core/services/keystore/keys/ocr2key"
	"github.com/smartcontractkit/chainlink/v2/core/services/keystore/keys/p2pkey"
	"github.com/smartcontractkit/chainlink/v2/core/services/ocr2/validate"
	"github.com/smartcontractkit/chainlink/v2/core/services/ocrbootstrap"
	"github.com/smartcontractkit/chainlink/v2/core/services/relay/evm"
	"github.com/smartcontractkit/chainlink/v2/core/services/relay/evm/mercury"
	"github.com/smartcontractkit/chainlink/v2/core/services/relay/evm/mercury/reportcodec"
	"github.com/smartcontractkit/chainlink/v2/core/services/relay/evm/mercury/wsrpc/pb"
	"github.com/smartcontractkit/chainlink/v2/core/store/models"
	"github.com/smartcontractkit/chainlink/v2/core/utils"
)

type Feed struct {
	name               string
	id                 [32]byte
	baseBenchmarkPrice *big.Int
	baseBid            *big.Int
	baseAsk            *big.Int
}

func randomFeedID() [32]byte {
	return [32]byte(utils.NewHash())
}

func TestIntegration_Mercury(t *testing.T) {
	t.Parallel()

	// test constants
	const f = uint8(1)
	const n = 4         // number of nodes
	const fromBlock = 1 // cannot use zero, start from block 1
	const multiplier = 100000000
	testStartTimeStamp := uint32(time.Now().Unix())

	// test vars
	// pError is the probability that an EA will return an error instead of a result, as integer percentage
	// pError = 0 means it will never return error
	pError := atomic.Int64{}

	// feeds
	btcFeed := Feed{"BTC/USD", randomFeedID(), big.NewInt(20_000 * multiplier), big.NewInt(19_997 * multiplier), big.NewInt(20_004 * multiplier)}
	ethFeed := Feed{"ETH/USD", randomFeedID(), big.NewInt(1_568 * multiplier), big.NewInt(1_566 * multiplier), big.NewInt(1_569 * multiplier)}
	linkFeed := Feed{"LINK/USD", randomFeedID(), big.NewInt(7150 * multiplier / 1000), big.NewInt(7123 * multiplier / 1000), big.NewInt(7177 * multiplier / 1000)}
	feeds := []Feed{btcFeed, ethFeed, linkFeed}
	feedM := make(map[[32]byte]Feed, len(feeds))
	for i := range feeds {
		feedM[feeds[i].id] = feeds[i]
	}

	lggr := logger.TestLogger(t)

	reqs := make(chan request)
	serverKey := csakey.MustNewV2XXXTestingOnly(big.NewInt(-1))
	serverPubKey := serverKey.PublicKey
	srv := NewMercuryServer(t, ed25519.PrivateKey(serverKey.Raw()), reqs)
	min := big.NewInt(0)
	max := big.NewInt(math.MaxInt64)

	clientCSAKeys := make([]csakey.KeyV2, n+1)
	clientPubKeys := make([]ed25519.PublicKey, n+1)
	for i := 0; i < n+1; i++ {
		k := big.NewInt(int64(i))
		key := csakey.MustNewV2XXXTestingOnly(k)
		clientCSAKeys[i] = key
		clientPubKeys[i] = key.PublicKey
	}
	serverURL := startMercuryServer(t, srv, clientPubKeys)
	chainID := testutils.SimulatedChainID

	// Setup blockchain
	steve := testutils.MustNewSimTransactor(t) // config contract deployer and owner
	genesisData := core.GenesisAlloc{steve.From: {Balance: assets.Ether(1000).ToInt()}}
	backend := cltest.NewSimulatedBackend(t, genesisData, uint32(ethconfig.Defaults.Miner.GasCeil))
	backend.Commit()                                  // ensure starting block number at least 1
	stopMining := cltest.Mine(backend, 1*time.Second) // Should be greater than deltaRound since we cannot access old blocks on simulated blockchain
	t.Cleanup(stopMining)

	// Deploy config contract
	verifierProxyAddr, _, verifierProxy, err := mercury_verifier_proxy.DeployMercuryVerifierProxy(steve, backend, common.Address{}) // zero address for access controller disables access control
	require.NoError(t, err)
	verifierAddress, _, verifier, err := mercury_verifier.DeployMercuryVerifier(steve, backend, verifierProxyAddr)
	require.NoError(t, err)
	_, err = verifierProxy.InitializeVerifier(steve, verifierAddress)
	require.NoError(t, err)
	backend.Commit()

	var logObservers []*observer.ObservedLogs
	t.Cleanup(func() {
		var panicLines []string
		for _, observedLogs := range logObservers {
			panicLogs := observedLogs.Filter(func(e observer.LoggedEntry) bool {
				return e.Level >= zapcore.DPanicLevel
			})
			for _, log := range panicLogs.All() {
				line := fmt.Sprintf("%v\t%s\t%s\t%s\t%s", log.Time.Format(time.RFC3339), log.Level.CapitalString(), log.LoggerName, log.Caller.TrimmedPath(), log.Message)
				panicLines = append(panicLines, line)
			}
		}
		if len(panicLines) > 0 {
			t.Errorf("Found logs with DPANIC or higher level:\n%s", strings.Join(panicLines, "\n"))
		}
	})

	// Setup bootstrap + oracle nodes
	bootstrapNodePort := int64(19700)
	appBootstrap, bootstrapPeerID, _, bootstrapKb, observedLogs := setupNode(t, bootstrapNodePort, "bootstrap_mercury", nil, backend, clientCSAKeys[n])
	bootstrapNode := Node{App: appBootstrap, KeyBundle: bootstrapKb}
	logObservers = append(logObservers, observedLogs)

	// Set up n oracles
	var (
		oracles []confighelper.OracleIdentityExtra
		nodes   []Node
	)
	for i := int64(0); i < int64(n); i++ {
		app, peerID, transmitter, kb, observedLogs := setupNode(t, bootstrapNodePort+i+1, fmt.Sprintf("oracle_mercury%d", i), []commontypes.BootstrapperLocator{
			// Supply the bootstrap IP and port as a V2 peer address
			{PeerID: bootstrapPeerID, Addrs: []string{fmt.Sprintf("127.0.0.1:%d", bootstrapNodePort)}},
		}, backend, clientCSAKeys[i])

		nodes = append(nodes, Node{
			app, transmitter, kb,
		})
		offchainPublicKey, _ := hex.DecodeString(strings.TrimPrefix(kb.OnChainPublicKey(), "0x"))
		oracles = append(oracles, confighelper.OracleIdentityExtra{
			OracleIdentity: confighelper.OracleIdentity{
				OnchainPublicKey:  offchainPublicKey,
				TransmitAccount:   ocr2types.Account(fmt.Sprintf("%x", transmitter[:])),
				OffchainPublicKey: kb.OffchainPublicKey(),
				PeerID:            peerID,
			},
			ConfigEncryptionPublicKey: kb.ConfigEncryptionPublicKey(),
		})
		logObservers = append(logObservers, observedLogs)
	}

	for _, feed := range feeds {
		addBootstrapJob(t, bootstrapNode, chainID, verifierAddress, feed.name, feed.id)
	}

	createBridge := func(name string, i int, p *big.Int, borm bridges.ORM) (bridgeName string) {
		bridge := httptest.NewServer(http.HandlerFunc(func(res http.ResponseWriter, req *http.Request) {
			b, err := io.ReadAll(req.Body)
			require.NoError(t, err)
			require.Equal(t, `{"data":{"from":"ETH","to":"USD"}}`, string(b))

			r := rand.Int63n(101)
			if r > pError.Load() {
				res.WriteHeader(http.StatusOK)
				val := decimal.NewFromBigInt(p, 0).Div(decimal.NewFromInt(multiplier)).Add(decimal.NewFromInt(int64(i)).Div(decimal.NewFromInt(100))).String()
				resp := fmt.Sprintf(`{"result": %s}`, val)
				_, err := res.Write([]byte(resp))
				require.NoError(t, err)
			} else {
				res.WriteHeader(http.StatusInternalServerError)
				resp := fmt.Sprintf(`{"error": "pError test error"}`)
				_, err := res.Write([]byte(resp))
				require.NoError(t, err)
			}
		}))
		t.Cleanup(bridge.Close)
		u, _ := url.Parse(bridge.URL)
		bridgeName = fmt.Sprintf("bridge-%s-%d", name, i)
		require.NoError(t, borm.CreateBridgeType(&bridges.BridgeType{
			Name: bridges.BridgeName(bridgeName),
			URL:  models.WebURL(*u),
		}))

		return bridgeName
	}

	// Add OCR jobs - one per feed on each node
	for i, node := range nodes {
		for j, feed := range feeds {
			bmBridge := createBridge(fmt.Sprintf("benchmarkprice-%d", j), i, feed.baseBenchmarkPrice, node.App.BridgeORM())
			askBridge := createBridge(fmt.Sprintf("ask-%d", j), i, feed.baseAsk, node.App.BridgeORM())
			bidBridge := createBridge(fmt.Sprintf("bid-%d", j), i, feed.baseBid, node.App.BridgeORM())

			addMercuryJob(
				t,
				node,
				i,
				verifierAddress,
				bootstrapPeerID,
				bootstrapNodePort,
				bmBridge,
				bidBridge,
				askBridge,
				serverURL,
				serverPubKey,
				clientPubKeys[i],
				feed.name,
				feed.id,
				chainID,
				fromBlock,
			)
		}
	}

	// Setup config on contract
	c := relaymercury.OnchainConfig{Min: min, Max: max}
	onchainConfig, err := (relaymercury.StandardOnchainConfigCodec{}).Encode(c)
	require.NoError(t, err)

	signers, _, _, onchainConfig, offchainConfigVersion, offchainConfig, err := confighelper.ContractSetConfigArgsForTestsMercuryV02(
<<<<<<< HEAD
		2*time.Second,  // DeltaProgress
		20*time.Second, // DeltaResend
		400*time.Millisecond,
		100*time.Millisecond, // DeltaRound
		0,                    // DeltaGrace
		300*time.Millisecond,
		1*time.Minute,     // DeltaStage
		100,               // rMax
		[]int{len(nodes)}, // S
=======
		2*time.Second,        // DeltaProgress
		20*time.Second,       // DeltaResend
		400*time.Millisecond, // DeltaInitial
		100*time.Millisecond, // DeltaRound
		0,                    // DeltaGrace
		300*time.Millisecond, // DeltaCertifiedCommitRequest
		1*time.Minute,        // DeltaStage
		100,                  // rMax
		[]int{len(nodes)},    // S
>>>>>>> c57dd76f
		oracles,
		[]byte{},             // reportingPluginConfig []byte,
		250*time.Millisecond, // Max duration observation
		int(f),               // f
		onchainConfig,
	)
	require.NoError(t, err)
	signerAddresses, err := evm.OnchainPublicKeyToAddress(signers)
	require.NoError(t, err)

	offchainTransmitters := make([][32]byte, n)
	for i := 0; i < n; i++ {
		offchainTransmitters[i] = nodes[i].ClientPubKey
	}

	for i, feed := range feeds {
		lggr.Infow("Setting Config on Oracle Contract",
			"i", i,
			"feedID", feed.id,
			"feedName", feed.name,
			"signerAddresses", signerAddresses,
			"offchainTransmitters", offchainTransmitters,
			"f", f,
			"onchainConfig", onchainConfig,
			"offchainConfigVersion", offchainConfigVersion,
			"offchainConfig", offchainConfig,
		)

		_, err = verifier.SetConfig(
			steve,
			feed.id,
			signerAddresses,
			offchainTransmitters,
			f,
			onchainConfig,
			offchainConfigVersion,
			offchainConfig,
		)
		require.NoError(t, err)
		backend.Commit()
	}

	// Bury it with finality depth
	ch, err := bootstrapNode.App.GetChains().EVM.Get(testutils.SimulatedChainID)
	require.NoError(t, err)
	finalityDepth := ch.Config().EVM().FinalityDepth()
	for i := 0; i < int(finalityDepth); i++ {
		backend.Commit()
	}

	t.Run("receives at least one report per feed from each oracle when EAs are at 100% reliability", func(t *testing.T) {
		// Expect at least one report per feed from each oracle
		seen := make(map[[32]byte]map[credentials.StaticSizedPublicKey]struct{})
		for i := range feeds {
			// feedID will be deleted when all n oracles have reported
			seen[feeds[i].id] = make(map[credentials.StaticSizedPublicKey]struct{}, n)
		}

		for req := range reqs {
			v := make(map[string]interface{})
			err := mercury.PayloadTypes.UnpackIntoMap(v, req.req.Payload)
			require.NoError(t, err)
			report, exists := v["report"]
			if !exists {
				t.Fatalf("expected payload %#v to contain 'report'", v)
			}
			reportElems := make(map[string]interface{})
			err = reportcodec.ReportTypes.UnpackIntoMap(reportElems, report.([]byte))
			require.NoError(t, err)

			feedID := ([32]byte)(reportElems["feedId"].([32]uint8))
			feed, exists := feedM[feedID]
			require.True(t, exists)

			if _, exists := seen[feedID]; !exists {
				continue // already saw all oracles for this feed
			}

			num, err := (&reportcodec.EVMReportCodec{}).CurrentBlockNumFromReport(ocr2types.Report(report.([]byte)))
			require.NoError(t, err)
			currentBlock, err := backend.BlockByNumber(testutils.Context(t), nil)
			require.NoError(t, err)

			assert.GreaterOrEqual(t, currentBlock.Number().Int64(), num)

			expectedBm := feed.baseBenchmarkPrice
			expectedBid := feed.baseBid
			expectedAsk := feed.baseAsk

			assert.GreaterOrEqual(t, int(reportElems["observationsTimestamp"].(uint32)), int(testStartTimeStamp))
			assert.InDelta(t, expectedBm.Int64(), reportElems["benchmarkPrice"].(*big.Int).Int64(), 5000000)
			assert.InDelta(t, expectedBid.Int64(), reportElems["bid"].(*big.Int).Int64(), 5000000)
			assert.InDelta(t, expectedAsk.Int64(), reportElems["ask"].(*big.Int).Int64(), 5000000)
			assert.GreaterOrEqual(t, int(currentBlock.Number().Int64()), int(reportElems["currentBlockNum"].(uint64)))
			assert.GreaterOrEqual(t, currentBlock.Time(), reportElems["currentBlockTimestamp"].(uint64))
			assert.NotEqual(t, common.Hash{}, common.Hash(reportElems["currentBlockHash"].([32]uint8)))
			assert.LessOrEqual(t, int(reportElems["validFromBlockNum"].(uint64)), int(reportElems["currentBlockNum"].(uint64)))
			assert.Less(t, int64(0), int64(reportElems["validFromBlockNum"].(uint64)))

			t.Logf("oracle %x reported for feed %s (0x%x)", req.pk, feed.name, feed.id)

			seen[feedID][req.pk] = struct{}{}
			if len(seen[feedID]) == n {
				t.Logf("all oracles reported for feed %s (0x%x)", feed.name, feed.id)
				delete(seen, feedID)
				if len(seen) == 0 {
					break // saw all oracles; success!
				}
			}
		}
	})

	t.Run("receives at least one report per feed from each oracle when EAs are at 80% reliability", func(t *testing.T) {
		pError.Store(20) // 20% chance of EA error

		// Expect at least one report per feed from each oracle
		seen := make(map[[32]byte]map[credentials.StaticSizedPublicKey]struct{})
		for i := range feeds {
			// feedID will be deleted when all n oracles have reported
			seen[feeds[i].id] = make(map[credentials.StaticSizedPublicKey]struct{}, n)
		}

		for req := range reqs {
			v := make(map[string]interface{})
			err := mercury.PayloadTypes.UnpackIntoMap(v, req.req.Payload)
			require.NoError(t, err)
			report, exists := v["report"]
			if !exists {
				t.Fatalf("expected payload %#v to contain 'report'", v)
			}
			reportElems := make(map[string]interface{})
			err = reportcodec.ReportTypes.UnpackIntoMap(reportElems, report.([]byte))
			require.NoError(t, err)

			feedID := ([32]byte)(reportElems["feedId"].([32]uint8))
			feed, exists := feedM[feedID]
			require.True(t, exists)

			if _, exists := seen[feedID]; !exists {
				continue // already saw all oracles for this feed
			}

			num, err := (&reportcodec.EVMReportCodec{}).CurrentBlockNumFromReport(ocr2types.Report(report.([]byte)))
			require.NoError(t, err)
			currentBlock, err := backend.BlockByNumber(testutils.Context(t), nil)
			require.NoError(t, err)

			assert.GreaterOrEqual(t, currentBlock.Number().Int64(), num)

			expectedBm := feed.baseBenchmarkPrice
			expectedBid := feed.baseBid
			expectedAsk := feed.baseAsk

			assert.GreaterOrEqual(t, int(reportElems["observationsTimestamp"].(uint32)), int(testStartTimeStamp))
			assert.InDelta(t, expectedBm.Int64(), reportElems["benchmarkPrice"].(*big.Int).Int64(), 5000000)
			assert.InDelta(t, expectedBid.Int64(), reportElems["bid"].(*big.Int).Int64(), 5000000)
			assert.InDelta(t, expectedAsk.Int64(), reportElems["ask"].(*big.Int).Int64(), 5000000)
			assert.GreaterOrEqual(t, int(currentBlock.Number().Int64()), int(reportElems["currentBlockNum"].(uint64)))
			assert.GreaterOrEqual(t, currentBlock.Time(), reportElems["currentBlockTimestamp"].(uint64))
			assert.NotEqual(t, common.Hash{}, common.Hash(reportElems["currentBlockHash"].([32]uint8)))
			assert.LessOrEqual(t, int(reportElems["validFromBlockNum"].(uint64)), int(reportElems["currentBlockNum"].(uint64)))

			t.Logf("oracle %x reported for feed %s (0x%x)", req.pk, feed.name, feed.id)

			seen[feedID][req.pk] = struct{}{}
			if len(seen[feedID]) == n {
				t.Logf("all oracles reported for feed %s (0x%x)", feed.name, feed.id)
				delete(seen, feedID)
				if len(seen) == 0 {
					break // saw all oracles; success!
				}
			}
		}
	})
}

var _ pb.MercuryServer = &mercuryServer{}

type request struct {
	pk  credentials.StaticSizedPublicKey
	req *pb.TransmitRequest
}

type mercuryServer struct {
	privKey ed25519.PrivateKey
	reqsCh  chan request
	t       *testing.T
}

func NewMercuryServer(t *testing.T, privKey ed25519.PrivateKey, reqsCh chan request) *mercuryServer {
	return &mercuryServer{privKey, reqsCh, t}
}

func (s *mercuryServer) Transmit(ctx context.Context, req *pb.TransmitRequest) (*pb.TransmitResponse, error) {
	p, ok := peer.FromContext(ctx)
	if !ok {
		return nil, errors.New("could not extract public key")
	}
	r := request{p.PublicKey, req}
	s.reqsCh <- r

	return &pb.TransmitResponse{
		Code:  1,
		Error: "",
	}, nil
}

func (s *mercuryServer) LatestReport(ctx context.Context, lrr *pb.LatestReportRequest) (*pb.LatestReportResponse, error) {
	// not implemented in test
	p, ok := peer.FromContext(ctx)
	if !ok {
		return nil, errors.New("could not extract public key")
	}
	s.t.Logf("mercury server got latest report from %x for feed id 0x%x", p.PublicKey, lrr.FeedId)
	return nil, nil
}

func startMercuryServer(t *testing.T, srv *mercuryServer, pubKeys []ed25519.PublicKey) (serverURL string) {
	// Set up the wsrpc server
	lis, err := net.Listen("tcp", "127.0.0.1:0")
	if err != nil {
		t.Fatalf("[MAIN] failed to listen: %v", err)
	}
	serverURL = fmt.Sprintf("%s", lis.Addr().String())
	s := wsrpc.NewServer(wsrpc.Creds(srv.privKey, pubKeys))

	// Register mercury implementation with the wsrpc server
	pb.RegisterMercuryServer(s, srv)

	// Start serving
	go s.Serve(lis)
	t.Cleanup(s.Stop)

	return
}

type Node struct {
	App          chainlink.Application
	ClientPubKey credentials.StaticSizedPublicKey
	KeyBundle    ocr2key.KeyBundle
}

func (node *Node) AddJob(t *testing.T, spec string) {
	c := node.App.GetConfig()
	job, err := validate.ValidatedOracleSpecToml(c.OCR2(), c.Insecure(), spec)
	require.NoError(t, err)
	err = node.App.AddJobV2(context.Background(), &job)
	require.NoError(t, err)
}

func (node *Node) AddBootstrapJob(t *testing.T, spec string) {
	job, err := ocrbootstrap.ValidatedBootstrapSpecToml(spec)
	require.NoError(t, err)
	err = node.App.AddJobV2(context.Background(), &job)
	require.NoError(t, err)
}

func setupNode(
	t *testing.T,
	port int64,
	dbName string,
	p2pV2Bootstrappers []commontypes.BootstrapperLocator,
	backend *backends.SimulatedBackend,
	csaKey csakey.KeyV2,
) (app chainlink.Application, peerID string, clientPubKey credentials.StaticSizedPublicKey, ocr2kb ocr2key.KeyBundle, observedLogs *observer.ObservedLogs) {
	k := big.NewInt(port) // keys unique to port
	p2pKey := p2pkey.MustNewV2XXXTestingOnly(k)
	rdr := keystest.NewRandReaderFromSeed(port)
	ocr2kb = ocr2key.MustNewInsecure(rdr, chaintype.EVM)

	p2paddresses := []string{fmt.Sprintf("127.0.0.1:%d", port)}

	config, _ := heavyweight.FullTestDBV2(t, fmt.Sprintf("%s%d", dbName, port), func(c *chainlink.Config, s *chainlink.Secrets) {
		// [JobPipeline]
		// MaxSuccessfulRuns = 0
		c.JobPipeline.MaxSuccessfulRuns = ptr(uint64(0))

		// [Feature]
		// UICSAKeys=true
		// LogPoller = true
		// FeedsManager = false
		c.Feature.UICSAKeys = ptr(true)
		c.Feature.LogPoller = ptr(true)
		c.Feature.FeedsManager = ptr(false)

		// [OCR]
		// Enabled = false
		c.OCR.Enabled = ptr(false)

		// [OCR2]
		// Enabled = true
		c.OCR2.Enabled = ptr(true)

		// [P2P]
		// PeerID = '$PEERID'
		// TraceLogging = true
		c.P2P.PeerID = ptr(p2pKey.PeerID())
		c.P2P.TraceLogging = ptr(true)

		// [P2P.V1]
		// Enabled = false
		c.P2P.V1.Enabled = ptr(false)

		// [P2P.V2]
		// Enabled = true
		// AnnounceAddresses = ['$EXT_IP:17775']
		// ListenAddresses = ['127.0.0.1:17775']
		// DeltaDial = 500ms
		// DeltaReconcile = 5s
		c.P2P.V2.Enabled = ptr(true)
		c.P2P.V2.AnnounceAddresses = &p2paddresses
		c.P2P.V2.ListenAddresses = &p2paddresses
		c.P2P.V2.DeltaDial = models.MustNewDuration(500 * time.Millisecond)
		c.P2P.V2.DeltaReconcile = models.MustNewDuration(5 * time.Second)
	})

	lggr, observedLogs := logger.TestLoggerObserved(t, zapcore.DebugLevel)
	app = cltest.NewApplicationWithConfigV2OnSimulatedBlockchain(t, config, backend, p2pKey, ocr2kb, csaKey, lggr.Named(dbName))
	err := app.Start(testutils.Context(t))
	require.NoError(t, err)

	t.Cleanup(func() {
		assert.NoError(t, app.Stop())
	})

	return app, p2pKey.PeerID().Raw(), csaKey.StaticSizedPublicKey(), ocr2kb, observedLogs
}

func ptr[T any](t T) *T { return &t }

func addBootstrapJob(t *testing.T, bootstrapNode Node, chainID *big.Int, verifierAddress common.Address, feedName string, feedID [32]byte) {
	bootstrapNode.AddBootstrapJob(t, fmt.Sprintf(`
type                              = "bootstrap"
relay                             = "evm"
schemaVersion                     = 1
name                              = "boot-%s"
contractID                        = "%s"
feedID 							  = "0x%x"
contractConfigTrackerPollInterval = "1s"

[relayConfig]
chainID = %d
	`, feedName, verifierAddress, feedID, chainID))
}

func addMercuryJob(
	t *testing.T,
	node Node,
	i int,
	verifierAddress common.Address,
	bootstrapPeerID string,
	bootstrapNodePort int64,
	bmBridge,
	bidBridge,
	askBridge,
	serverURL string,
	serverPubKey,
	clientPubKey ed25519.PublicKey,
	feedName string,
	feedID [32]byte,
	chainID *big.Int,
	fromBlock int,
) {
	node.AddJob(t, fmt.Sprintf(`
type = "offchainreporting2"
schemaVersion = 1
name = "mercury-%[1]d-%[14]s"
forwardingAllowed = false
maxTaskDuration = "1s"
contractID = "%[2]s"
feedID = "0x%[11]x"
contractConfigTrackerPollInterval = "1s"
ocrKeyBundleID = "%[3]s"
p2pv2Bootstrappers = [
  "%[4]s"
]
relay = "evm"
pluginType = "mercury"
transmitterID = "%[10]x"
observationSource = """
	// Benchmark Price
	price1          [type=bridge name="%[5]s" timeout="50ms" requestData="{\\"data\\":{\\"from\\":\\"ETH\\",\\"to\\":\\"USD\\"}}"];
	price1_parse    [type=jsonparse path="result"];
	price1_multiply [type=multiply times=100000000 index=0];

	price1 -> price1_parse -> price1_multiply;

	// Bid
	bid          [type=bridge name="%[6]s" timeout="50ms" requestData="{\\"data\\":{\\"from\\":\\"ETH\\",\\"to\\":\\"USD\\"}}"];
	bid_parse    [type=jsonparse path="result"];
	bid_multiply [type=multiply times=100000000 index=1];

	bid -> bid_parse -> bid_multiply;

	// Ask
	ask          [type=bridge name="%[7]s" timeout="50ms" requestData="{\\"data\\":{\\"from\\":\\"ETH\\",\\"to\\":\\"USD\\"}}"];
	ask_parse    [type=jsonparse path="result"];
	ask_multiply [type=multiply times=100000000 index=2];

	ask -> ask_parse -> ask_multiply;
"""

[pluginConfig]
serverURL = "%[8]s"
serverPubKey = "%[9]x"

[relayConfig]
chainID = %[12]d
fromBlock = %[13]d
		`,
		i,
		verifierAddress,
		node.KeyBundle.ID(),
		fmt.Sprintf("%s@127.0.0.1:%d", bootstrapPeerID, bootstrapNodePort),
		bmBridge,
		bidBridge,
		askBridge,
		serverURL,
		serverPubKey,
		clientPubKey,
		feedID,
		chainID,
		fromBlock,
		feedName,
	))
}<|MERGE_RESOLUTION|>--- conflicted
+++ resolved
@@ -254,17 +254,6 @@
 	require.NoError(t, err)
 
 	signers, _, _, onchainConfig, offchainConfigVersion, offchainConfig, err := confighelper.ContractSetConfigArgsForTestsMercuryV02(
-<<<<<<< HEAD
-		2*time.Second,  // DeltaProgress
-		20*time.Second, // DeltaResend
-		400*time.Millisecond,
-		100*time.Millisecond, // DeltaRound
-		0,                    // DeltaGrace
-		300*time.Millisecond,
-		1*time.Minute,     // DeltaStage
-		100,               // rMax
-		[]int{len(nodes)}, // S
-=======
 		2*time.Second,        // DeltaProgress
 		20*time.Second,       // DeltaResend
 		400*time.Millisecond, // DeltaInitial
@@ -274,7 +263,6 @@
 		1*time.Minute,        // DeltaStage
 		100,                  // rMax
 		[]int{len(nodes)},    // S
->>>>>>> c57dd76f
 		oracles,
 		[]byte{},             // reportingPluginConfig []byte,
 		250*time.Millisecond, // Max duration observation
