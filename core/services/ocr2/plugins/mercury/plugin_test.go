package mercury_test

import (
	"context"
	"os/exec"
	"reflect"
	"testing"

	"github.com/ethereum/go-ethereum/common"
	"github.com/google/uuid"
	"github.com/stretchr/testify/assert"

	"github.com/smartcontractkit/chainlink/v2/core/config/env"
	"github.com/smartcontractkit/chainlink/v2/core/logger"
	"github.com/smartcontractkit/chainlink/v2/core/services/job"
	"github.com/smartcontractkit/chainlink/v2/core/services/relay"

	"github.com/smartcontractkit/chainlink-common/pkg/loop"
	commontypes "github.com/smartcontractkit/chainlink-common/pkg/types"
	"github.com/smartcontractkit/chainlink-common/pkg/types/mercury"
	v1 "github.com/smartcontractkit/chainlink-common/pkg/types/mercury/v1"
	v2 "github.com/smartcontractkit/chainlink-common/pkg/types/mercury/v2"
	v3 "github.com/smartcontractkit/chainlink-common/pkg/types/mercury/v3"

	mercuryocr2 "github.com/smartcontractkit/chainlink/v2/core/services/ocr2/plugins/mercury"

	libocr2 "github.com/smartcontractkit/libocr/offchainreporting2plus"
	libocr2types "github.com/smartcontractkit/libocr/offchainreporting2plus/types"

	"github.com/smartcontractkit/chainlink/v2/core/services/pipeline"
	"github.com/smartcontractkit/chainlink/v2/core/services/relay/evm/mercury/types"
	"github.com/smartcontractkit/chainlink/v2/core/services/relay/evm/mercury/utils"
	"github.com/smartcontractkit/chainlink/v2/plugins"
)

var (
	v1FeedId = [32]uint8{00, 01, 107, 74, 167, 229, 124, 167, 182, 138, 225, 191, 69, 101, 63, 86, 182, 86, 253, 58, 163, 53, 239, 127, 174, 105, 107, 102, 63, 27, 132, 114}
	v2FeedId = [32]uint8{00, 02, 107, 74, 167, 229, 124, 167, 182, 138, 225, 191, 69, 101, 63, 86, 182, 86, 253, 58, 163, 53, 239, 127, 174, 105, 107, 102, 63, 27, 132, 114}
	v3FeedId = [32]uint8{00, 03, 107, 74, 167, 229, 124, 167, 182, 138, 225, 191, 69, 101, 63, 86, 182, 86, 253, 58, 163, 53, 239, 127, 174, 105, 107, 102, 63, 27, 132, 114}

	testArgsNoPlugin = libocr2.MercuryOracleArgs{
		LocalConfig: libocr2types.LocalConfig{
			DevelopmentMode: libocr2types.EnableDangerousDevelopmentMode,
		},
	}

	testCfg = mercuryocr2.NewMercuryConfig(1, 1, &testRegistrarConfig{})

	v1jsonCfg = job.JSONConfig{
		"serverURL":          "example.com:80",
		"serverPubKey":       "724ff6eae9e900270edfff233e16322a70ec06e1a6e62a81ef13921f398f6c93",
		"initialBlockNumber": 1234,
	}

	v2jsonCfg = job.JSONConfig{
		"serverURL":    "example.com:80",
		"serverPubKey": "724ff6eae9e900270edfff233e16322a70ec06e1a6e62a81ef13921f398f6c93",
		"linkFeedID":   "0x00026b4aa7e57ca7b68ae1bf45653f56b656fd3aa335ef7fae696b663f1b8472",
		"nativeFeedID": "0x00036b4aa7e57ca7b68ae1bf45653f56b656fd3aa335ef7fae696b663f1b8472",
	}

	v3jsonCfg = job.JSONConfig{
		"serverURL":    "example.com:80",
		"serverPubKey": "724ff6eae9e900270edfff233e16322a70ec06e1a6e62a81ef13921f398f6c93",
		"linkFeedID":   "0x00026b4aa7e57ca7b68ae1bf45653f56b656fd3aa335ef7fae696b663f1b8472",
		"nativeFeedID": "0x00036b4aa7e57ca7b68ae1bf45653f56b656fd3aa335ef7fae696b663f1b8472",
	}

	testJob = job.Job{
		ID:               1,
		ExternalJobID:    uuid.Must(uuid.NewRandom()),
		OCR2OracleSpecID: ptr(int32(7)),
		OCR2OracleSpec: &job.OCR2OracleSpec{
			ID:         7,
			ContractID: "phony",
			FeedID:     ptr(common.BytesToHash([]byte{1, 2, 3})),
<<<<<<< HEAD
=======
			Relay:      relay.NetworkEVM,
			ChainID:    "1",
>>>>>>> 9176a6e1
		},
		PipelineSpec:   &pipeline.Spec{},
		PipelineSpecID: int32(1),
		Relay:          commontypes.NetworkEVM,
	}

	// this is kind of gross, but it's the best way to test return values of the services
	expectedEmbeddedServiceCnt = 3
	expectedLoopServiceCnt     = expectedEmbeddedServiceCnt + 1
)

func TestNewServices(t *testing.T) {
	type args struct {
		pluginConfig job.JSONConfig
		feedID       utils.FeedID
	}
	tests := []struct {
		name            string
		args            args
		loopMode        bool
		wantLoopFactory any
		wantServiceCnt  int
		wantErr         bool
	}{
		{
			name: "no plugin config error ",
			args: args{
				feedID: v1FeedId,
			},
			wantServiceCnt: 0,
			wantErr:        true,
		},

		{
			name: "v1 legacy",
			args: args{
				pluginConfig: v1jsonCfg,
				feedID:       v1FeedId,
			},
			wantServiceCnt: expectedEmbeddedServiceCnt,
			wantErr:        false,
		},
		{
			name: "v2 legacy",
			args: args{
				pluginConfig: v2jsonCfg,
				feedID:       v2FeedId,
			},
			wantServiceCnt: expectedEmbeddedServiceCnt,
			wantErr:        false,
		},
		{
			name: "v3 legacy",
			args: args{
				pluginConfig: v3jsonCfg,
				feedID:       v3FeedId,
			},
			wantServiceCnt: expectedEmbeddedServiceCnt,
			wantErr:        false,
		},
		{
			name:     "v1 loop",
			loopMode: true,
			args: args{
				pluginConfig: v1jsonCfg,
				feedID:       v1FeedId,
			},
			wantServiceCnt:  expectedLoopServiceCnt,
			wantErr:         false,
			wantLoopFactory: &loop.MercuryV1Service{},
		},
		{
			name:     "v2 loop",
			loopMode: true,
			args: args{
				pluginConfig: v2jsonCfg,
				feedID:       v2FeedId,
			},
			wantServiceCnt:  expectedLoopServiceCnt,
			wantErr:         false,
			wantLoopFactory: &loop.MercuryV2Service{},
		},
		{
			name:     "v3 loop",
			loopMode: true,
			args: args{
				pluginConfig: v3jsonCfg,
				feedID:       v3FeedId,
			},
			wantServiceCnt:  expectedLoopServiceCnt,
			wantErr:         false,
			wantLoopFactory: &loop.MercuryV3Service{},
		},
	}
	for _, tt := range tests {
		t.Run(tt.name, func(t *testing.T) {
			if tt.loopMode {
				t.Setenv(string(env.MercuryPlugin.Cmd), "fake_cmd")
				assert.NotEmpty(t, env.MercuryPlugin.Cmd.Get())
			}
			got, err := newServicesTestWrapper(t, tt.args.pluginConfig, tt.args.feedID)
			if (err != nil) != tt.wantErr {
				t.Errorf("NewServices() error = %v, wantErr %v", err, tt.wantErr)
				return
			}
			assert.Len(t, got, tt.wantServiceCnt)
			if tt.loopMode {
				foundLoopFactory := false
				for i := 0; i < len(got); i++ {
					if reflect.TypeOf(got[i]) == reflect.TypeOf(tt.wantLoopFactory) {
						foundLoopFactory = true
						break
					}
				}
				assert.True(t, foundLoopFactory)
			}
		})
	}
}

// we are only varying the version via feedID (and the plugin config)
// this wrapper supplies dummy values for the rest of the arguments
func newServicesTestWrapper(t *testing.T, pluginConfig job.JSONConfig, feedID utils.FeedID) ([]job.ServiceCtx, error) {
	t.Helper()
	jb := testJob
	jb.OCR2OracleSpec.PluginConfig = pluginConfig
	return mercuryocr2.NewServices(jb, &testProvider{}, nil, logger.TestLogger(t), testArgsNoPlugin, testCfg, nil, &testDataSourceORM{}, feedID)
}

type testProvider struct{}

// ChainReader implements types.MercuryProvider.
func (*testProvider) ChainReader() commontypes.ContractReader { panic("unimplemented") }

// Close implements types.MercuryProvider.
func (*testProvider) Close() error { return nil }

// Codec implements types.MercuryProvider.
func (*testProvider) Codec() commontypes.Codec { panic("unimplemented") }

// ContractConfigTracker implements types.MercuryProvider.
func (*testProvider) ContractConfigTracker() libocr2types.ContractConfigTracker {
	panic("unimplemented")
}

// ContractTransmitter implements types.MercuryProvider.
func (*testProvider) ContractTransmitter() libocr2types.ContractTransmitter {
	panic("unimplemented")
}

// HealthReport implements types.MercuryProvider.
func (*testProvider) HealthReport() map[string]error { panic("unimplemented") }

// MercuryChainReader implements types.MercuryProvider.
func (*testProvider) MercuryChainReader() mercury.ChainReader { return nil }

// MercuryServerFetcher implements types.MercuryProvider.
func (*testProvider) MercuryServerFetcher() mercury.ServerFetcher { return nil }

// Name implements types.MercuryProvider.
func (*testProvider) Name() string { panic("unimplemented") }

// OffchainConfigDigester implements types.MercuryProvider.
func (*testProvider) OffchainConfigDigester() libocr2types.OffchainConfigDigester {
	panic("unimplemented")
}

// OnchainConfigCodec implements types.MercuryProvider.
func (*testProvider) OnchainConfigCodec() mercury.OnchainConfigCodec {
	return nil
}

// Ready implements types.MercuryProvider.
func (*testProvider) Ready() error { panic("unimplemented") }

// ReportCodecV1 implements types.MercuryProvider.
func (*testProvider) ReportCodecV1() v1.ReportCodec { return nil }

// ReportCodecV2 implements types.MercuryProvider.
func (*testProvider) ReportCodecV2() v2.ReportCodec { return nil }

// ReportCodecV3 implements types.MercuryProvider.
func (*testProvider) ReportCodecV3() v3.ReportCodec { return nil }

// Start implements types.MercuryProvider.
func (*testProvider) Start(context.Context) error { panic("unimplemented") }

var _ commontypes.MercuryProvider = (*testProvider)(nil)

type testRegistrarConfig struct{}

func (c *testRegistrarConfig) UnregisterLOOP(ID string) {}

// RegisterLOOP implements plugins.RegistrarConfig.
func (*testRegistrarConfig) RegisterLOOP(config plugins.CmdConfig) (func() *exec.Cmd, loop.GRPCOpts, error) {
	return nil, loop.GRPCOpts{}, nil
}

var _ plugins.RegistrarConfig = (*testRegistrarConfig)(nil)

type testDataSourceORM struct{}

// LatestReport implements types.DataSourceORM.
func (*testDataSourceORM) LatestReport(ctx context.Context, feedID [32]byte) (report []byte, err error) {
	return []byte{1, 2, 3}, nil
}

var _ types.DataSourceORM = (*testDataSourceORM)(nil)<|MERGE_RESOLUTION|>--- conflicted
+++ resolved
@@ -74,11 +74,6 @@
 			ID:         7,
 			ContractID: "phony",
 			FeedID:     ptr(common.BytesToHash([]byte{1, 2, 3})),
-<<<<<<< HEAD
-=======
-			Relay:      relay.NetworkEVM,
-			ChainID:    "1",
->>>>>>> 9176a6e1
 		},
 		PipelineSpec:   &pipeline.Spec{},
 		PipelineSpecID: int32(1),
