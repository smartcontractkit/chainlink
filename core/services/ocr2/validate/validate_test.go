package validate_test

import (
	"encoding/json"
	"testing"
	"time"

	"github.com/ethereum/go-ethereum/common"
	"github.com/ethereum/go-ethereum/common/hexutil"
	"github.com/manyminds/api2go/jsonapi"
	"github.com/pelletier/go-toml"
	"github.com/stretchr/testify/assert"
	"github.com/stretchr/testify/require"

	"github.com/smartcontractkit/chainlink/v2/core/internal/testutils"
	"github.com/smartcontractkit/chainlink/v2/core/internal/testutils/configtest"
	"github.com/smartcontractkit/chainlink/v2/core/services/chainlink"
	"github.com/smartcontractkit/chainlink/v2/core/services/job"
	"github.com/smartcontractkit/chainlink/v2/core/services/ocr2/plugins/ccip/config"
	medianconfig "github.com/smartcontractkit/chainlink/v2/core/services/ocr2/plugins/median/config"
	"github.com/smartcontractkit/chainlink/v2/core/services/ocr2/validate"
	"github.com/smartcontractkit/chainlink/v2/core/store/models"
)

func TestValidateOracleSpec(t *testing.T) {
	var tt = []struct {
		name      string
		toml      string
		overrides func(c *chainlink.Config, s *chainlink.Secrets)
		assertion func(t *testing.T, os job.Job, err error)
	}{
		{
			name: "minimal OCR2 oracle spec",
			toml: `
type               = "offchainreporting2"
pluginType         = "median"
schemaVersion      = 1
relay              = "evm"
contractID         = "0x613a38AC1659769640aaE063C651F48E0250454C"
observationSource  = """
ds1          [type=bridge name=voter_turnout];
ds1_parse    [type=jsonparse path="one,two"];
ds1_multiply [type=multiply times=1.23];
ds1 -> ds1_parse -> ds1_multiply -> answer1;
answer1      [type=median index=0];
"""
[relayConfig]
chainID = 1337
[pluginConfig]
juelsPerFeeCoinSource = """
ds1          [type=bridge name=voter_turnout];
ds1_parse    [type=jsonparse path="one,two"];
ds1_multiply [type=multiply times=1.23];
ds1 -> ds1_parse -> ds1_multiply -> answer1;
answer1      [type=median index=0];
"""
`,
			assertion: func(t *testing.T, os job.Job, err error) {
				require.NoError(t, err)
				// Should be able to jsonapi marshal/unmarshal the minimum spec.
				// This ensures the UnmarshalJSON's defined on the fields handle a min spec correctly.
				b, err := jsonapi.Marshal(os.OCR2OracleSpec)
				require.NoError(t, err)
				var r job.OCR2OracleSpec
				err = jsonapi.Unmarshal(b, &r)
				require.NoError(t, err)
				assert.Equal(t, "median", string(r.PluginType))
				var pc medianconfig.PluginConfig
				require.NoError(t, json.Unmarshal(r.PluginConfig.Bytes(), &pc))
				require.NoError(t, medianconfig.ValidatePluginConfig(pc))
			},
		},
		{
			name: "decodes valid oracle spec toml",
			toml: `
type               = "offchainreporting2"
pluginType         = "median"
schemaVersion      = 1
relay              = "evm"
contractID         = "0x613a38AC1659769640aaE063C651F48E0250454C"
p2pPeerID          = "12D3KooWHfYFQ8hGttAYbMCevQVESEQhzJAqFZokMVtom8bNxwGq"
p2pv2Bootstrappers = [
"12D3KooWHfYFQ8hGttAYbMCevQVESEQhzJAqFZokMVtom8bNxwGq@127.0.0.1:5001",
]
ocrKeyBundleID     = "73e8966a78ca09bb912e9565cfb79fbe8a6048fab1f0cf49b18047c3895e0447"
monitoringEndpoint = "chain.link:4321"
transmitterID = "0xF67D0290337bca0847005C7ffD1BC75BA9AAE6e4"
observationTimeout = "10s"
observationSource  = """
ds1          [type=bridge name=voter_turnout];
ds1_parse    [type=jsonparse path="one,two"];
ds1_multiply [type=multiply times=1.23];
ds1 -> ds1_parse -> ds1_multiply -> answer1;
answer1      [type=median index=0];
"""
[relayConfig]
chainID = 1337
[pluginConfig]
juelsPerFeeCoinSource = """
ds1          [type=bridge name=voter_turnout];
ds1_parse    [type=jsonparse path="one,two"];
ds1_multiply [type=multiply times=1.23];
ds1 -> ds1_parse -> ds1_multiply -> answer1;
answer1      [type=median index=0];
"""
`,
			assertion: func(t *testing.T, os job.Job, err error) {
				require.NoError(t, err)
				assert.Equal(t, 1, int(os.SchemaVersion))
			},
		},
		{
			name: "raises error on extra keys",
			toml: `
type               = "offchainreporting2"
pluginType         = "median"
schemaVersion      = 1
relay              = "evm"
contractID         = "0x613a38AC1659769640aaE063C651F48E0250454C"
p2pPeerID          = "12D3KooWHfYFQ8hGttAYbMCevQVESEQhzJAqFZokMVtom8bNxwGq"
p2pv2Bootstrappers = [
"12D3KooWHfYFQ8hGttAYbMCevQVESEQhzJAqFZokMVtom8bNxwGq@127.0.0.1:5001",
]
isBootstrapPeer    = true
ocrKeyBundleID     = "73e8966a78ca09bb912e9565cfb79fbe8a6048fab1f0cf49b18047c3895e0447"
monitoringEndpoint = "chain.link:4321"
transmitterID      = "0xF67D0290337bca0847005C7ffD1BC75BA9AAE6e4"
observationTimeout = "10s"
observationSource  = """
ds1          [type=bridge name=voter_turnout];
ds1_parse    [type=jsonparse path="one,two"];
ds1_multiply [type=multiply times=1.23];
ds1 -> ds1_parse -> ds1_multiply -> answer1;
answer1      [type=median index=0];
"""
[relayConfig]
chainID = 1337
[pluginConfig]
`,
			assertion: func(t *testing.T, os job.Job, err error) {
				require.Error(t, err)
				assert.Contains(t, err.Error(), "unrecognised key for ocr2 peer: isBootstrapPeer")
			},
		},
		{
			name: "empty pipeline string",
			toml: `
type               = "offchainreporting2"
pluginType         = "median"
schemaVersion      = 1
relay              = "evm"
contractID         = "0x613a38AC1659769640aaE063C651F48E0250454C"
p2pPeerID          = "12D3KooWHfYFQ8hGttAYbMCevQVESEQhzJAqFZokMVtom8bNxwGq"
p2pv2Bootstrappers = []
[relayConfig]
chainID = 1337
[pluginConfig]
`,
			assertion: func(t *testing.T, os job.Job, err error) {
				require.Error(t, err)
			},
		},
		{
			name: "invalid dot",
			toml: `
type               = "offchainreporting2"
pluginType         = "median"
schemaVersion      = 1
relay              = "evm"
contractID         = "0x613a38AC1659769640aaE063C651F48E0250454C"
p2pPeerID          = "12D3KooWHfYFQ8hGttAYbMCevQVESEQhzJAqFZokMVtom8bNxwGq"
p2pv2Bootstrappers = []
observationSource = """
->
"""
[relayConfig]
chainID = 1337
[pluginConfig]
`,
			assertion: func(t *testing.T, os job.Job, err error) {
				require.Error(t, err)
			},
		},
		{
			name: "invalid peer address",
			toml: `
type               = "offchainreporting2"
pluginType         = "median"
schemaVersion      = 1
relay              = "evm"
contractID         = "0x613a38AC1659769640aaE063C651F48E0250454C"
p2pPeerID          = "12D3KooWHfYFQ8hGttAYbMCevQVESEQhzJAqFZokMVtom8bNxwGq"
p2pv2Bootstrappers = ["/invalid/peer/address"]
observationSource = """
blah
"""
[relayConfig]
chainID = 1337
[pluginConfig]
`,
			assertion: func(t *testing.T, os job.Job, err error) {
				require.Error(t, err)
			},
		},
		{
			name: "non-zero timeouts",
			toml: `
type               = "offchainreporting2"
pluginType         = "median"
schemaVersion      = 1
relay              = "evm"
contractID         = "0x613a38AC1659769640aaE063C651F48E0250454C"
p2pPeerID          = "12D3KooWHfYFQ8hGttAYbMCevQVESEQhzJAqFZokMVtom8bNxwGq"
p2pv2Bootstrappers = ["12D3KooWHfYFQ8hGttAYbMCevQVESEQhzJAqFZokMVtom8bNxwGq@127.0.0.1:5001"]
blockchainTimeout  = "0s"
observationSource = """
blah
"""
[relayConfig]
chainID = 1337
[pluginConfig]
`,
			assertion: func(t *testing.T, os job.Job, err error) {
				require.Error(t, err)
			},
		},
		{
			name: "non-zero intervals",
			toml: `
type               = "offchainreporting2"
pluginType         = "median"
schemaVersion      = 1
relay              = "evm"
contractID         = "0x613a38AC1659769640aaE063C651F48E0250454C"
p2pPeerID          = "12D3KooWHfYFQ8hGttAYbMCevQVESEQhzJAqFZokMVtom8bNxwGq"
p2pv2Bootstrappers = ["12D3KooWHfYFQ8hGttAYbMCevQVESEQhzJAqFZokMVtom8bNxwGq@127.0.0.1:5001"]
observationSource = """
blah
"""
[relayConfig]
chainID = 1337
[pluginConfig]
`,
			assertion: func(t *testing.T, os job.Job, err error) {
				require.Error(t, err)
			},
		},
		{
			name: "broken monitoring endpoint",
			toml: `
type               = "offchainreporting2"
pluginType         = "median"
schemaVersion      = 1
relay              = "evm"
contractID         = "0x613a38AC1659769640aaE063C651F48E0250454C"
p2pPeerID          = "12D3KooWHfYFQ8hGttAYbMCevQVESEQhzJAqFZokMVtom8bNxwGq"
p2pv2Bootstrappers = []
monitoringEndpoint = "\t/fd\2ff )(*&^%$#@"
[relayConfig]
chainID = 1337
[pluginConfig]
`,
			assertion: func(t *testing.T, os job.Job, err error) {
				require.Error(t, err)
				require.Contains(t, err.Error(), "invalid escape sequence")
			},
		},
		{
			name: "toml parse doesn't panic",
			toml: string(hexutil.MustDecode("0x2222220d5c22223b22225c0d21222222")),
			assertion: func(t *testing.T, os job.Job, err error) {
				require.Error(t, err)
			},
		},
		{
			name: "invalid global default",
			toml: `
type               = "offchainreporting2"
pluginType         = "median"
schemaVersion      = 1
maxTaskDuration    = "30m"
relay              = "evm"
contractID         = "0x613a38AC1659769640aaE063C651F48E0250454C"
p2pPeerID          = "12D3KooWHfYFQ8hGttAYbMCevQVESEQhzJAqFZokMVtom8bNxwGq"
p2pv2Bootstrappers = [
"12D3KooWHfYFQ8hGttAYbMCevQVESEQhzJAqFZokMVtom8bNxwGq@127.0.0.1:5001",
]
monitoringEndpoint = "chain.link:4321"
transmitterID = "0xF67D0290337bca0847005C7ffD1BC75BA9AAE6e4"
observationSource  = """
ds1          [type=bridge name=voter_turnout];
ds1_parse    [type=jsonparse path="one,two"];
ds1_multiply [type=multiply times=1.23];
ds1 -> ds1_parse -> ds1_multiply -> answer1;
answer1      [type=median index=0];
"""
[pluginConfig]
juelsPerFeeCoinSource = """
ds1          [type=bridge name=voter_turnout];
ds1_parse    [type=jsonparse path="one,two"];
ds1_multiply [type=multiply times=1.23];
ds1 -> ds1_parse -> ds1_multiply -> answer1;
answer1      [type=median index=0];
"""
[relayConfig]
chainID = 1337
`,
			assertion: func(t *testing.T, os job.Job, err error) {
				require.Error(t, err)
				require.Contains(t, err.Error(), "database timeout must be between 100ms and 10s, but is currently 20m0s")
			},
			overrides: func(c *chainlink.Config, s *chainlink.Secrets) {
				c.OCR2.DatabaseTimeout = models.MustNewDuration(20 * time.Minute)
			},
		},
		{
			name: "invalid pluginType",
			toml: `
type               = "offchainreporting2"
pluginType         = "medion"
schemaVersion      = 1
relay              = "evm"
contractID         = "0x613a38AC1659769640aaE063C651F48E0250454C"
observationSource  = """
ds1          [type=bridge name=voter_turnout];
ds1_parse    [type=jsonparse path="one,two"];
ds1_multiply [type=multiply times=1.23];
ds1 -> ds1_parse -> ds1_multiply -> answer1;
answer1      [type=median index=0];
"""
[pluginConfig]
juelsPerFeeCoinSource = """
->
"""
[relayConfig]
chainID = 1337
`,
			assertion: func(t *testing.T, os job.Job, err error) {
				require.Error(t, err)
				require.Contains(t, err.Error(), "invalid pluginType medion")
			},
		},
		{
			name: "invalid relay",
			toml: `
type               = "offchainreporting2"
pluginType         = "median"
schemaVersion      = 1
relay              = "blerg"
contractID         = "0x613a38AC1659769640aaE063C651F48E0250454C"
observationSource  = """
ds1          [type=bridge name=voter_turnout];
ds1_parse    [type=jsonparse path="one,two"];
ds1_multiply [type=multiply times=1.23];
ds1 -> ds1_parse -> ds1_multiply -> answer1;
answer1      [type=median index=0];
"""
[pluginConfig]
juelsPerFeeCoinSource = """
ds1          [type=bridge name=voter_turnout];
"""
[relayConfig]
chainID = 1337
`,
			assertion: func(t *testing.T, os job.Job, err error) {
				t.Log("relay", os.OCR2OracleSpec.Relay)
				require.Error(t, err)
				require.Contains(t, err.Error(), "no such relay blerg supported")
			},
		},
		{
			name: "valid DKG pluginConfig",
			toml: `
type = "offchainreporting2"
schemaVersion = 1
name = "dkg"
externalJobID = "6d46d85f-d38c-4f4a-9f00-ac29a25b6330"
maxTaskDuration = "1s"
contractID = "0x3e54dCc49F16411A3aaa4cDbC41A25bCa9763Cee"
ocrKeyBundleID = "08d14c6eed757414d72055d28de6caf06535806c6a14e450f3a2f1c854420e17"
p2pv2Bootstrappers = [
	"12D3KooWSbPRwXY4gxFRJT7LWCnjgGbR4S839nfCRCDgQUiNenxa@127.0.0.1:8000"
]
relay = "evm"
pluginType = "dkg"
transmitterID = "0x74103Cf8b436465870b26aa9Fa2F62AD62b22E35"

[relayConfig]
chainID = 4

[pluginConfig]
EncryptionPublicKey = "0e86e8cf899ae9a1b43e023bbe8825b103659bb8d6d4e54f6a3cfae7b106069c"
SigningPublicKey    = "eb62dbd2beb7c1524275a8019022f6ce6a7e86c9e65e3099452a2b96fc2432b1"
KeyID               = "6f3b82406688b8ddb944c6f2e6d808f014c8fa8d568d639c25019568c715fbf0"
`,
			assertion: func(t *testing.T, os job.Job, err error) {
				require.NoError(t, err)
			},
		},
		{
			name: "DKG encryption key is not hex",
			toml: `
type = "offchainreporting2"
schemaVersion = 1
name = "dkg"
externalJobID = "6d46d85f-d38c-4f4a-9f00-ac29a25b6330"
maxTaskDuration = "1s"
contractID = "0x3e54dCc49F16411A3aaa4cDbC41A25bCa9763Cee"
ocrKeyBundleID = "08d14c6eed757414d72055d28de6caf06535806c6a14e450f3a2f1c854420e17"
p2pv2Bootstrappers = [
	"12D3KooWSbPRwXY4gxFRJT7LWCnjgGbR4S839nfCRCDgQUiNenxa@127.0.0.1:8000"
]
relay = "evm"
pluginType = "dkg"
transmitterID = "0x74103Cf8b436465870b26aa9Fa2F62AD62b22E35"

[relayConfig]
chainID = 4

[pluginConfig]
EncryptionPublicKey = "frog"
SigningPublicKey    = "eb62dbd2beb7c1524275a8019022f6ce6a7e86c9e65e3099452a2b96fc2432b1"
KeyID               = "6f3b82406688b8ddb944c6f2e6d808f014c8fa8d568d639c25019568c715fbf0"
`,
			assertion: func(t *testing.T, os job.Job, err error) {
				require.Error(t, err)
				require.Contains(t, err.Error(), "expected hex string but received frog")
				require.Contains(t, err.Error(), "validation error for encryptedPublicKey")
			},
		},
		{
			name: "DKG encryption key is too short",
			toml: `
type = "offchainreporting2"
schemaVersion = 1
name = "dkg"
externalJobID = "6d46d85f-d38c-4f4a-9f00-ac29a25b6330"
maxTaskDuration = "1s"
contractID = "0x3e54dCc49F16411A3aaa4cDbC41A25bCa9763Cee"
ocrKeyBundleID = "08d14c6eed757414d72055d28de6caf06535806c6a14e450f3a2f1c854420e17"
p2pv2Bootstrappers = [
	"12D3KooWSbPRwXY4gxFRJT7LWCnjgGbR4S839nfCRCDgQUiNenxa@127.0.0.1:8000"
]
relay = "evm"
pluginType = "dkg"
transmitterID = "0x74103Cf8b436465870b26aa9Fa2F62AD62b22E35"

[relayConfig]
chainID = 4

[pluginConfig]
EncryptionPublicKey = "0e86e8cf899ae9a1b43e023bbe8825b103659bb8d6d4e54f6a3cfae7b10606"
SigningPublicKey    = "eb62dbd2beb7c1524275a8019022f6ce6a7e86c9e65e3099452a2b96fc2432b1"
KeyID               = "6f3b82406688b8ddb944c6f2e6d808f014c8fa8d568d639c25019568c715fbf0"
`,
			assertion: func(t *testing.T, os job.Job, err error) {
				require.Error(t, err)
				require.Contains(t, err.Error(), "value: 0e86e8cf899ae9a1b43e023bbe8825b103659bb8d6d4e54f6a3cfae7b10606 has unexpected length. Expected 32 bytes")
				require.Contains(t, err.Error(), "validation error for encryptedPublicKey")
			},
		},
		{
			name: "DKG signing key is not hex",
			toml: `
type = "offchainreporting2"
schemaVersion = 1
name = "dkg"
externalJobID = "6d46d85f-d38c-4f4a-9f00-ac29a25b6330"
maxTaskDuration = "1s"
contractID = "0x3e54dCc49F16411A3aaa4cDbC41A25bCa9763Cee"
ocrKeyBundleID = "08d14c6eed757414d72055d28de6caf06535806c6a14e450f3a2f1c854420e17"
p2pv2Bootstrappers = [
	"12D3KooWSbPRwXY4gxFRJT7LWCnjgGbR4S839nfCRCDgQUiNenxa@127.0.0.1:8000"
]
relay = "evm"
pluginType = "dkg"
transmitterID = "0x74103Cf8b436465870b26aa9Fa2F62AD62b22E35"

[relayConfig]
chainID = 4

[pluginConfig]
EncryptionPublicKey = "0e86e8cf899ae9a1b43e023bbe8825b103659bb8d6d4e54f6a3cfae7b106069c"
SigningPublicKey    = "frog"
KeyID               = "6f3b82406688b8ddb944c6f2e6d808f014c8fa8d568d639c25019568c715fbf0"
`,
			assertion: func(t *testing.T, os job.Job, err error) {
				require.Error(t, err)
				require.Contains(t, err.Error(), "expected hex string but received frog")
				require.Contains(t, err.Error(), "validation error for signingPublicKey")
			},
		},
		{
			name: "DKG signing key is too short",
			toml: `
type = "offchainreporting2"
schemaVersion = 1
name = "dkg"
externalJobID = "6d46d85f-d38c-4f4a-9f00-ac29a25b6330"
maxTaskDuration = "1s"
contractID = "0x3e54dCc49F16411A3aaa4cDbC41A25bCa9763Cee"
ocrKeyBundleID = "08d14c6eed757414d72055d28de6caf06535806c6a14e450f3a2f1c854420e17"
p2pv2Bootstrappers = [
	"12D3KooWSbPRwXY4gxFRJT7LWCnjgGbR4S839nfCRCDgQUiNenxa@127.0.0.1:8000"
]
relay = "evm"
pluginType = "dkg"
transmitterID = "0x74103Cf8b436465870b26aa9Fa2F62AD62b22E35"

[relayConfig]
chainID = 4

[pluginConfig]
EncryptionPublicKey = "0e86e8cf899ae9a1b43e023bbe8825b103659bb8d6d4e54f6a3cfae7b106069c"
SigningPublicKey    = "eb62dbd2beb7c1524275a8019022f6ce6a7e86c9e65e3099452a2b96fc24"
KeyID               = "6f3b82406688b8ddb944c6f2e6d808f014c8fa8d568d639c25019568c715fbf0"
`,
			assertion: func(t *testing.T, os job.Job, err error) {
				require.Error(t, err)
				require.Contains(t, err.Error(), "value: eb62dbd2beb7c1524275a8019022f6ce6a7e86c9e65e3099452a2b96fc24 has unexpected length. Expected 32 bytes")
				require.Contains(t, err.Error(), "validation error for signingPublicKey")
			},
		},
		{
			name: "DKG keyID is not hex",
			toml: `
type = "offchainreporting2"
schemaVersion = 1
name = "dkg"
externalJobID = "6d46d85f-d38c-4f4a-9f00-ac29a25b6330"
maxTaskDuration = "1s"
contractID = "0x3e54dCc49F16411A3aaa4cDbC41A25bCa9763Cee"
ocrKeyBundleID = "08d14c6eed757414d72055d28de6caf06535806c6a14e450f3a2f1c854420e17"
p2pv2Bootstrappers = [
	"12D3KooWSbPRwXY4gxFRJT7LWCnjgGbR4S839nfCRCDgQUiNenxa@127.0.0.1:8000"
]
relay = "evm"
pluginType = "dkg"
transmitterID = "0x74103Cf8b436465870b26aa9Fa2F62AD62b22E35"

[relayConfig]
chainID = 4

[pluginConfig]
EncryptionPublicKey = "0e86e8cf899ae9a1b43e023bbe8825b103659bb8d6d4e54f6a3cfae7b106069c"
SigningPublicKey    = "eb62dbd2beb7c1524275a8019022f6ce6a7e86c9e65e3099452a2b96fc2432b1"
KeyID               = "frog"
`,
			assertion: func(t *testing.T, os job.Job, err error) {
				require.Error(t, err)
				require.Contains(t, err.Error(), "expected hex string but received frog")
				require.Contains(t, err.Error(), "validation error for keyID")
			},
		},
		{
			name: "DKG keyID is too long",
			toml: `
type = "offchainreporting2"
schemaVersion = 1
name = "dkg"
externalJobID = "6d46d85f-d38c-4f4a-9f00-ac29a25b6330"
maxTaskDuration = "1s"
contractID = "0x3e54dCc49F16411A3aaa4cDbC41A25bCa9763Cee"
ocrKeyBundleID = "08d14c6eed757414d72055d28de6caf06535806c6a14e450f3a2f1c854420e17"
p2pv2Bootstrappers = [
	"12D3KooWSbPRwXY4gxFRJT7LWCnjgGbR4S839nfCRCDgQUiNenxa@127.0.0.1:8000"
]
relay = "evm"
pluginType = "dkg"
transmitterID = "0x74103Cf8b436465870b26aa9Fa2F62AD62b22E35"

[relayConfig]
chainID = 4

[pluginConfig]
EncryptionPublicKey = "0e86e8cf899ae9a1b43e023bbe8825b103659bb8d6d4e54f6a3cfae7b106069c"
SigningPublicKey    = "eb62dbd2beb7c1524275a8019022f6ce6a7e86c9e65e3099452a2b96fc2432b1"
KeyID               = "6f3b82406688b8ddb944c6f2e6d808f014c8fa8d568d639c25019568c715fbaaaabc"
`,
			assertion: func(t *testing.T, os job.Job, err error) {
				require.Error(t, err)
				require.Contains(t, err.Error(), "value: 6f3b82406688b8ddb944c6f2e6d808f014c8fa8d568d639c25019568c715fbaaaabc has unexpected length. Expected 32 bytes")
				require.Contains(t, err.Error(), "validation error for keyID")
			},
		},
		{
<<<<<<< HEAD
			name: "Valid ccip-execute",
			toml: `
type = "offchainreporting2"
schemaVersion = 1
relay = "evm"
contractID = "0x1234567"
pluginType = "ccip-execution"

[relayConfig]
chainID = 1337

[pluginConfig]
SourceStartBlock = 1
DestStartBlock = 2
USDCConfig.SourceTokenAddress = "0x1234567890123456789012345678901234567890"
USDCConfig.SourceMessageTransmitterAddress = "0x0987654321098765432109876543210987654321"
USDCConfig.AttestationAPI = "some api"
USDCConfig.AttestationAPITimeoutSeconds = 12
`,
			assertion: func(t *testing.T, os job.Job, err error) {
				require.NoError(t, err)
				expected := config.ExecutionPluginJobSpecConfig{
					SourceStartBlock: 1,
					DestStartBlock:   2,
					USDCConfig: config.USDCConfig{
						SourceTokenAddress:              common.HexToAddress("0x1234567890123456789012345678901234567890"),
						SourceMessageTransmitterAddress: common.HexToAddress("0x0987654321098765432109876543210987654321"),
						AttestationAPI:                  "some api",
						AttestationAPITimeoutSeconds:    12,
					},
				}
				var cfg config.ExecutionPluginJobSpecConfig
				err = json.Unmarshal(os.OCR2OracleSpec.PluginConfig.Bytes(), &cfg)
				require.NoError(t, err)
				require.Equal(t, expected, cfg)
			},
		},
		{
			name: "ccip-execute non hex address unmarshalling",
			toml: `
type = "offchainreporting2"
schemaVersion = 1
relay = "evm"
contractID = "0x1234567"
pluginType = "ccip-execution"

[relayConfig]
chainID = 1337

[pluginConfig]
SourceStartBlock = 1
DestStartBlock = 2
USDCConfig.SourceTokenAddress = "non-hex"
USDCConfig.SourceMessageTransmitterAddress = "0x0987654321098765432109876543210987654321"
USDCConfig.AttestationAPI = "some api"
USDCConfig.AttestationAPITimeoutSeconds = 12
`,
			assertion: func(t *testing.T, os job.Job, err error) {
				require.Error(t, err)
				require.Contains(t, err.Error(), "cannot unmarshal hex string without 0x prefix into Go struct field USDCConfig.USDCConfig.SourceTokenAddress of type common.Address")
			},
		},
		{
			name: "ccip-execute usdcconfig validation failure",
			toml: `
type = "offchainreporting2"
schemaVersion = 1
relay = "evm"
contractID = "0x1234567"
pluginType = "ccip-execution"

[relayConfig]
chainID = 1337

[pluginConfig]
SourceStartBlock = 1
DestStartBlock = 2
USDCConfig.SourceTokenAddress = "0x1234567890123456789012345678901234567890"
USDCConfig.SourceMessageTransmitterAddress = "0x0987654321098765432109876543210987654321"
USDCConfig.AttestationAPI = "some api"
USDCConfig.AttestationAPITimeoutSeconds = -12
`,
			assertion: func(t *testing.T, os job.Job, err error) {
				require.Error(t, err)
				require.Contains(t, err.Error(), "AttestationAPITimeoutSeconds must be non-negative")
			},
		},
		{
			name: "Valid ccip-commit",
			toml: `
type = "offchainreporting2"
schemaVersion = 1
relay = "evm"
contractID = "0x1234567"
pluginType = "ccip-commit"

[relayConfig]
chainID = 1337

[pluginConfig]
SourceStartBlock = 1
DestStartBlock = 2
offRamp = "0x1234567890123456789012345678901234567890"
tokenPricesUSDPipeline = "merge [type=merge left=\"{}\" right=\"{\\\"0xC79b96044906550A5652BCf20a6EA02f139B9Ae5\\\":\\\"1000000000000000000\\\"}\"];"
`,
			assertion: func(t *testing.T, os job.Job, err error) {
				require.NoError(t, err)
				expected := config.CommitPluginJobSpecConfig{
					SourceStartBlock:       1,
					DestStartBlock:         2,
					OffRamp:                common.HexToAddress("0x1234567890123456789012345678901234567890"),
					TokenPricesUSDPipeline: `merge [type=merge left="{}" right="{\"0xC79b96044906550A5652BCf20a6EA02f139B9Ae5\":\"1000000000000000000\"}"];`,
				}
				var cfg config.CommitPluginJobSpecConfig
				err = json.Unmarshal(os.OCR2OracleSpec.PluginConfig.Bytes(), &cfg)
				require.NoError(t, err)
				require.Equal(t, expected, cfg)
			},
		},
		{
			name: "ccip-commit invalid pipeline",
			toml: `
type = "offchainreporting2"
schemaVersion = 1
relay = "evm"
contractID = "0x1234567"
pluginType = "ccip-commit"

[relayConfig]
chainID = 1337

[pluginConfig]
SourceStartBlock = 1
DestStartBlock = 2
offRamp = "0x1234567890123456789012345678901234567890"
tokenPricesUSDPipeline = "this is not a pipeline"
`,
			assertion: func(t *testing.T, os job.Job, err error) {
				require.Error(t, err)
				require.ErrorContains(t, err, "invalid token prices pipeline")
=======
			name: "Generic plugin config validation - nothing provided",
			toml: `
type = "offchainreporting2"
schemaVersion = 1
name = "dkg"
externalJobID = "6d46d85f-d38c-4f4a-9f00-ac29a25b6330"
maxTaskDuration = "1s"
contractID = "0x3e54dCc49F16411A3aaa4cDbC41A25bCa9763Cee"
ocrKeyBundleID = "08d14c6eed757414d72055d28de6caf06535806c6a14e450f3a2f1c854420e17"
p2pv2Bootstrappers = [
	"12D3KooWSbPRwXY4gxFRJT7LWCnjgGbR4S839nfCRCDgQUiNenxa@127.0.0.1:8000"
]
relay = "evm"
pluginType = "plugin"
transmitterID = "0x74103Cf8b436465870b26aa9Fa2F62AD62b22E35"

[relayConfig]
chainID = 4

[pluginConfig.coreConfig]
`,
			assertion: func(t *testing.T, os job.Job, err error) {
				require.Error(t, err)
				require.ErrorContains(t, err, "must provide plugin name")
			},
		},
		{
			name: "Generic plugin config validation - plugin name provided",
			toml: `
type = "offchainreporting2"
schemaVersion = 1
name = "dkg"
externalJobID = "6d46d85f-d38c-4f4a-9f00-ac29a25b6330"
maxTaskDuration = "1s"
contractID = "0x3e54dCc49F16411A3aaa4cDbC41A25bCa9763Cee"
ocrKeyBundleID = "08d14c6eed757414d72055d28de6caf06535806c6a14e450f3a2f1c854420e17"
p2pv2Bootstrappers = [
	"12D3KooWSbPRwXY4gxFRJT7LWCnjgGbR4S839nfCRCDgQUiNenxa@127.0.0.1:8000"
]
relay = "evm"
pluginType = "plugin"
transmitterID = "0x74103Cf8b436465870b26aa9Fa2F62AD62b22E35"

[relayConfig]
chainID = 4

[pluginConfig]
pluginName = "median"
`,
			assertion: func(t *testing.T, os job.Job, err error) {
				require.Error(t, err)
				require.ErrorContains(t, err, "must provide telemetry type")
			},
		},
		{
			name: "Generic plugin config validation - all provided",
			toml: `
type = "offchainreporting2"
schemaVersion = 1
name = "dkg"
externalJobID = "6d46d85f-d38c-4f4a-9f00-ac29a25b6330"
maxTaskDuration = "1s"
contractID = "0x3e54dCc49F16411A3aaa4cDbC41A25bCa9763Cee"
ocrKeyBundleID = "08d14c6eed757414d72055d28de6caf06535806c6a14e450f3a2f1c854420e17"
p2pv2Bootstrappers = [
	"12D3KooWSbPRwXY4gxFRJT7LWCnjgGbR4S839nfCRCDgQUiNenxa@127.0.0.1:8000"
]
relay = "evm"
pluginType = "plugin"
transmitterID = "0x74103Cf8b436465870b26aa9Fa2F62AD62b22E35"

[relayConfig]
chainID = 4

[pluginConfig]
pluginName = "median"
telemetryType = "median"
`,
			assertion: func(t *testing.T, os job.Job, err error) {
				require.NoError(t, err)
>>>>>>> 1d20c9b6
			},
		},
	}

	for _, tc := range tt {
		t.Run(tc.name, func(t *testing.T) {
<<<<<<< HEAD
			t.Parallel()
			c := configtest2.NewGeneralConfig(t, func(c *chainlink.Config, s *chainlink.Secrets) {
=======
			c := configtest.NewGeneralConfig(t, func(c *chainlink.Config, s *chainlink.Secrets) {
>>>>>>> 1d20c9b6
				c.Insecure.OCRDevelopmentMode = testutils.Ptr(false) // tests run with OCRDevelopmentMode by default.
				if tc.overrides != nil {
					tc.overrides(c, s)
				}
			})
			s, err := validate.ValidatedOracleSpecToml(c.OCR2(), c.Insecure(), tc.toml)
			tc.assertion(t, s, err)
		})
	}
}

type envelope struct {
	PluginConfig *validate.OCR2GenericPluginConfig
}

func TestOCR2GenericPluginConfig_Unmarshal(t *testing.T) {
	payload := `
[pluginConfig]
pluginName = "median"
telemetryType = "median"
foo = "bar"

[[pluginConfig.pipelines]]
name = "default"
spec = "a spec"
`
	tree, err := toml.Load(payload)
	require.NoError(t, err)

	// Load the toml how we load it in the plugin, i.e. convert to
	// map[string]any first, then treat as JSON
	o := map[string]any{}
	err = tree.Unmarshal(&o)
	require.NoError(t, err)

	b, err := json.Marshal(o)
	require.NoError(t, err)

	e := &envelope{}
	err = json.Unmarshal(b, e)
	require.NoError(t, err)

	pc := e.PluginConfig
	assert.Equal(t, "bar", pc.PluginConfig["foo"])
	assert.Len(t, pc.Pipelines, 1)
	assert.Equal(t, validate.PipelineSpec{Name: "default", Spec: "a spec"}, pc.Pipelines[0])
	assert.Equal(t, "median", pc.PluginName)
	assert.Equal(t, "median", pc.TelemetryType)
}<|MERGE_RESOLUTION|>--- conflicted
+++ resolved
@@ -584,7 +584,6 @@
 			},
 		},
 		{
-<<<<<<< HEAD
 			name: "Valid ccip-execute",
 			toml: `
 type = "offchainreporting2"
@@ -725,7 +724,9 @@
 			assertion: func(t *testing.T, os job.Job, err error) {
 				require.Error(t, err)
 				require.ErrorContains(t, err, "invalid token prices pipeline")
-=======
+			},
+		},
+		{
 			name: "Generic plugin config validation - nothing provided",
 			toml: `
 type = "offchainreporting2"
@@ -806,19 +807,13 @@
 `,
 			assertion: func(t *testing.T, os job.Job, err error) {
 				require.NoError(t, err)
->>>>>>> 1d20c9b6
 			},
 		},
 	}
 
 	for _, tc := range tt {
 		t.Run(tc.name, func(t *testing.T) {
-<<<<<<< HEAD
-			t.Parallel()
-			c := configtest2.NewGeneralConfig(t, func(c *chainlink.Config, s *chainlink.Secrets) {
-=======
 			c := configtest.NewGeneralConfig(t, func(c *chainlink.Config, s *chainlink.Secrets) {
->>>>>>> 1d20c9b6
 				c.Insecure.OCRDevelopmentMode = testutils.Ptr(false) // tests run with OCRDevelopmentMode by default.
 				if tc.overrides != nil {
 					tc.overrides(c, s)
