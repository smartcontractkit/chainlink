package validate

import (
	"context"
	"encoding/json"
	"errors"
	"fmt"
	"os/exec"
	"strings"

	"github.com/lib/pq"
	"github.com/pelletier/go-toml"
	pkgerrors "github.com/pkg/errors"

	libocr2 "github.com/smartcontractkit/libocr/offchainreporting2plus"

	"github.com/smartcontractkit/chainlink-common/pkg/logger"
	"github.com/smartcontractkit/chainlink-common/pkg/loop/reportingplugins"
	"github.com/smartcontractkit/chainlink-common/pkg/types"

	"github.com/smartcontractkit/chainlink/v2/core/config/env"
	"github.com/smartcontractkit/chainlink/v2/core/services/job"
<<<<<<< HEAD
	"github.com/smartcontractkit/chainlink/v2/core/services/ocr2/plugins/ccip/config"
	dkgconfig "github.com/smartcontractkit/chainlink/v2/core/services/ocr2/plugins/dkg/config"
	liquiditymanagermodels "github.com/smartcontractkit/chainlink/v2/core/services/ocr2/plugins/liquiditymanager/models"
=======
>>>>>>> ce7d99af
	lloconfig "github.com/smartcontractkit/chainlink/v2/core/services/ocr2/plugins/llo/config"
	mercuryconfig "github.com/smartcontractkit/chainlink/v2/core/services/ocr2/plugins/mercury/config"
	"github.com/smartcontractkit/chainlink/v2/core/services/ocrcommon"
	"github.com/smartcontractkit/chainlink/v2/core/services/pipeline"
	"github.com/smartcontractkit/chainlink/v2/core/services/relay"
	"github.com/smartcontractkit/chainlink/v2/plugins"
)

// ValidatedOracleSpecToml validates an oracle spec that came from TOML
func ValidatedOracleSpecToml(ctx context.Context, config OCR2Config, insConf InsecureConfig, tomlString string, rc plugins.RegistrarConfig) (job.Job, error) {
	jb := job.Job{}
	var spec job.OCR2OracleSpec
	tree, err := toml.Load(tomlString)
	if err != nil {
		return jb, pkgerrors.Wrapf(err, "toml error on load %v", tomlString)
	}
	// Note this validates all the fields which implement an UnmarshalText
	// i.e. TransmitterAddress, PeerID...
	err = tree.Unmarshal(&spec)
	if err != nil {
		return jb, pkgerrors.Wrap(err, "toml unmarshal error on spec")
	}
	err = tree.Unmarshal(&jb)
	if err != nil {
		return jb, pkgerrors.Wrap(err, "toml unmarshal error on job")
	}
	jb.OCR2OracleSpec = &spec
	if jb.OCR2OracleSpec.P2PV2Bootstrappers == nil {
		// Empty but non-null, field is non-nullable.
		jb.OCR2OracleSpec.P2PV2Bootstrappers = pq.StringArray{}
	}

	if jb.Type != job.OffchainReporting2 {
		return jb, pkgerrors.Errorf("the only supported type is currently 'offchainreporting2', got %s", jb.Type)
	}
	if _, ok := relay.SupportedNetworks[spec.Relay]; !ok {
		return jb, pkgerrors.Errorf("no such relay %v supported", spec.Relay)
	}
	if len(spec.P2PV2Bootstrappers) > 0 {
		_, err = ocrcommon.ParseBootstrapPeers(spec.P2PV2Bootstrappers)
		if err != nil {
			return jb, err
		}
	}

	if err = validateSpec(ctx, tree, jb, rc); err != nil {
		return jb, err
	}
	if err = validateTimingParameters(config, insConf, spec); err != nil {
		return jb, err
	}
	return jb, nil
}

// Parameters that must be explicitly set by the operator.
var (
	params = map[string]struct{}{
		"type":          {},
		"schemaVersion": {},
		"contractID":    {},
		"relay":         {},
		"relayConfig":   {},
		"pluginType":    {},
		"pluginConfig":  {},
	}
	notExpectedParams = map[string]struct{}{
		"isBootstrapPeer":       {},
		"juelsPerFeeCoinSource": {},
	}
)

func validateTimingParameters(ocr2Conf OCR2Config, insConf InsecureConfig, spec job.OCR2OracleSpec) error {
	lc, err := ToLocalConfig(ocr2Conf, insConf, spec)
	if err != nil {
		return err
	}
	return libocr2.SanityCheckLocalConfig(lc)
}

func validateSpec(ctx context.Context, tree *toml.Tree, spec job.Job, rc plugins.RegistrarConfig) error {
	expected, notExpected := ocrcommon.CloneSet(params), ocrcommon.CloneSet(notExpectedParams)
	if err := ocrcommon.ValidateExplicitlySetKeys(tree, expected, notExpected, "ocr2"); err != nil {
		return err
	}

	switch spec.OCR2OracleSpec.PluginType {
	case types.Median:
		if spec.Pipeline.Source == "" {
			return errors.New("no pipeline specified")
		}
	case types.OCR2Keeper:
		return validateOCR2KeeperSpec(spec.OCR2OracleSpec.PluginConfig)
	case types.Functions:
		// TODO validator for DR-OCR spec: https://smartcontract-it.atlassian.net/browse/FUN-112
		return nil
	case types.Mercury:
		return validateOCR2MercurySpec(spec.OCR2OracleSpec.PluginConfig, *spec.OCR2OracleSpec.FeedID)
	case types.CCIPExecution:
		return validateOCR2CCIPExecutionSpec(spec.OCR2OracleSpec.PluginConfig)
	case types.CCIPCommit:
		return validateOCR2CCIPCommitSpec(spec.OCR2OracleSpec.PluginConfig)
	case types.LLO:
		return validateOCR2LLOSpec(spec.OCR2OracleSpec.PluginConfig)
	case types.GenericPlugin:
		return validateGenericPluginSpec(ctx, spec.OCR2OracleSpec, rc)
	case "liquiditymanager":
		return validateLiquidityManagerSpec(spec.OCR2OracleSpec.PluginConfig)
	case "":
		return errors.New("no plugin specified")
	default:
		return pkgerrors.Errorf("invalid pluginType %s", spec.OCR2OracleSpec.PluginType)
	}

	return nil
}

type PipelineSpec struct {
	Name string `json:"name"`
	Spec string `json:"spec"`
}

type Config struct {
	Pipelines    []PipelineSpec `json:"pipelines"`
	PluginConfig map[string]any `json:"pluginConfig"`
}

type innerConfig struct {
	Command       string            `json:"command"`
	EnvVars       map[string]string `json:"envVars"`
	ProviderType  string            `json:"providerType"`
	PluginName    string            `json:"pluginName"`
	TelemetryType string            `json:"telemetryType"`
	OCRVersion    int               `json:"OCRVersion"`
	Config
}

type OCR2GenericPluginConfig struct {
	innerConfig
}

func (o *OCR2GenericPluginConfig) UnmarshalJSON(data []byte) error {
	err := json.Unmarshal(data, &o.innerConfig)
	if err != nil {
		return nil
	}

	m := map[string]any{}
	err = json.Unmarshal(data, &m)
	if err != nil {
		return err
	}

	o.PluginConfig = m
	return nil
}

type onchainSigningStrategyInner struct {
	StrategyName string         `json:"strategyName"`
	Config       job.JSONConfig `json:"config"`
}

type OCR2OnchainSigningStrategy struct {
	onchainSigningStrategyInner
}

func (o *OCR2OnchainSigningStrategy) UnmarshalJSON(data []byte) error {
	err := json.Unmarshal(data, &o.onchainSigningStrategyInner)
	if err != nil {
		return err
	}

	return nil
}

func (o *OCR2OnchainSigningStrategy) IsMultiChain() bool {
	return o.StrategyName == "multi-chain"
}

func (o *OCR2OnchainSigningStrategy) PublicKey() (string, error) {
	pk, ok := o.Config["publicKey"]
	if !ok {
		return "", nil
	}
	pkString, ok := pk.(string)
	if !ok {
		return "", fmt.Errorf("expected string publicKey value, but got: %T", pk)
	}
	return pkString, nil
}

func (o *OCR2OnchainSigningStrategy) ConfigCopy() job.JSONConfig {
	copiedConfig := make(job.JSONConfig)
	for k, v := range o.Config {
		copiedConfig[k] = v
	}
	return copiedConfig
}

func (o *OCR2OnchainSigningStrategy) KeyBundleID(name string) (string, error) {
	kbID, ok := o.Config[name]
	if !ok {
		return "", nil
	}
	kbIDString, ok := kbID.(string)
	if !ok {
		return "", fmt.Errorf("expected string %s value, but got: %T", name, kbID)
	}
	return kbIDString, nil
}

func validateGenericPluginSpec(ctx context.Context, spec *job.OCR2OracleSpec, rc plugins.RegistrarConfig) error {
	p := OCR2GenericPluginConfig{}
	err := json.Unmarshal(spec.PluginConfig.Bytes(), &p)
	if err != nil {
		return err
	}

	if p.PluginName == "" {
		return errors.New("generic config invalid: must provide plugin name")
	}

	if p.OCRVersion != 2 && p.OCRVersion != 3 {
		return errors.New("generic config invalid: only OCR version 2 and 3 are supported")
	}

	// OnchainSigningStrategy is optional
	if spec.OnchainSigningStrategy != nil && len(spec.OnchainSigningStrategy.Bytes()) > 0 {
		onchainSigningStrategy := OCR2OnchainSigningStrategy{}
		err = json.Unmarshal(spec.OnchainSigningStrategy.Bytes(), &onchainSigningStrategy)
		if err != nil {
			return err
		}
		pk, ossErr := onchainSigningStrategy.PublicKey()
		if ossErr != nil {
			return ossErr
		}
		if pk == "" {
			return errors.New("generic config invalid: must provide public key for the onchain signing strategy")
		}
	}

	plugEnv := env.NewPlugin(p.PluginName)

	command := p.Command
	if command == "" {
		command = plugEnv.Cmd.Get()
	}

	if command == "" {
		return errors.New("generic config invalid: no command found")
	}

	_, err = exec.LookPath(command)
	if err != nil {
		return fmt.Errorf("failed to find binary  %q", command)
	}

	envVars, err := plugins.ParseEnvFile(plugEnv.Env.Get())
	if err != nil {
		return fmt.Errorf("failed to parse env file: %w", err)
	}
	if len(p.EnvVars) > 0 {
		for k, v := range p.EnvVars {
			envVars = append(envVars, k+"="+v)
		}
	}

	loopID := fmt.Sprintf("%s-%s-%s", p.PluginName, spec.ContractID, spec.GetID())
	// Starting and stopping a LOOPP isn't efficient; ideally, we'd initiate the LOOPP once and then reference
	// it later to conserve resources. This code will be revisited once BCF-3126 is implemented, and we have
	// the ability to reference the LOOPP for future use.
	cmdFn, grpcOpts, err := rc.RegisterLOOP(plugins.CmdConfig{
		ID:  loopID,
		Cmd: command,
		Env: envVars,
	})
	if err != nil {
		return fmt.Errorf("failed to register loop: %w", err)
	}
	defer rc.UnregisterLOOP(loopID)

	pluginLggr, _ := logger.New()
	plugin := reportingplugins.NewLOOPPServiceValidation(pluginLggr, grpcOpts, cmdFn)

	err = plugin.Start(ctx)
	if err != nil {
		return err
	}
	defer plugin.Close()

	return plugin.ValidateConfig(ctx, spec.PluginConfig)
}

<<<<<<< HEAD
func validateLiquidityManagerSpec(jsonConfig job.JSONConfig) error {
	if jsonConfig == nil {
		return errors.New("pluginConfig is empty")
	}
	var pluginConfig liquiditymanagermodels.PluginConfig
	err := json.Unmarshal(jsonConfig.Bytes(), &pluginConfig)
	if err != nil {
		return pkgerrors.Wrap(err, "error while unmarshalling plugin config")
	}
	if pluginConfig.LiquidityManagerNetwork == 0 {
		return errors.New("liquidityManagerNetwork must be provided")
	}
	if pluginConfig.ClosePluginTimeoutSec <= 0 {
		return errors.New("closePluginTimeoutSec must be positive")
	}
	if err := liquiditymanagermodels.ValidateRebalancerConfig(pluginConfig.RebalancerConfig); err != nil {
		return fmt.Errorf("rebalancer config invalid: %w", err)
	}
	return nil
}

func validateDKGSpec(jsonConfig job.JSONConfig) error {
	if jsonConfig == nil {
		return errors.New("pluginConfig is empty")
	}
	var pluginConfig dkgconfig.PluginConfig
	err := json.Unmarshal(jsonConfig.Bytes(), &pluginConfig)
	if err != nil {
		return pkgerrors.Wrap(err, "error while unmarshalling plugin config")
	}
	err = validateHexString(pluginConfig.EncryptionPublicKey, 32)
	if err != nil {
		return pkgerrors.Wrap(err, "validation error for encryptedPublicKey")
	}
	err = validateHexString(pluginConfig.SigningPublicKey, 32)
	if err != nil {
		return pkgerrors.Wrap(err, "validation error for signingPublicKey")
	}
	err = validateHexString(pluginConfig.KeyID, 32)
	if err != nil {
		return pkgerrors.Wrap(err, "validation error for keyID")
	}

	return nil
}

func validateHexString(val string, expectedLengthInBytes uint) error {
	decoded, err := hex.DecodeString(val)
	if err != nil {
		return pkgerrors.Wrapf(err, "expected hex string but received %s", val)
	}
	if len(decoded) != int(expectedLengthInBytes) {
		return fmt.Errorf("value: %s has unexpected length. Expected %d bytes", val, expectedLengthInBytes)
	}
	return nil
}

func validateOCR2VRFSpec(jsonConfig job.JSONConfig) error {
	if jsonConfig == nil {
		return errors.New("pluginConfig is empty")
	}
	var cfg ocr2vrfconfig.PluginConfig
	err := json.Unmarshal(jsonConfig.Bytes(), &cfg)
	if err != nil {
		return pkgerrors.Wrap(err, "json unmarshal plugin config")
	}
	err = validateDKGSpec(job.JSONConfig{
		"encryptionPublicKey": cfg.DKGEncryptionPublicKey,
		"signingPublicKey":    cfg.DKGSigningPublicKey,
		"keyID":               cfg.DKGKeyID,
	})
	if err != nil {
		return err
	}
	if cfg.LinkEthFeedAddress == "" {
		return errors.New("linkEthFeedAddress must be provided")
	}
	if cfg.DKGContractAddress == "" {
		return errors.New("dkgContractAddress must be provided")
	}
	return nil
}

=======
>>>>>>> ce7d99af
func validateOCR2KeeperSpec(jsonConfig job.JSONConfig) error {
	return nil
}

func validateOCR2MercurySpec(jsonConfig job.JSONConfig, feedId [32]byte) error {
	var pluginConfig mercuryconfig.PluginConfig
	err := json.Unmarshal(jsonConfig.Bytes(), &pluginConfig)
	if err != nil {
		return pkgerrors.Wrap(err, "error while unmarshalling plugin config")
	}
	return pkgerrors.Wrap(mercuryconfig.ValidatePluginConfig(pluginConfig, feedId), "Mercury PluginConfig is invalid")
}

func validateOCR2CCIPExecutionSpec(jsonConfig job.JSONConfig) error {
	if jsonConfig == nil {
		return errors.New("pluginConfig is empty")
	}
	var cfg config.ExecPluginJobSpecConfig
	err := json.Unmarshal(jsonConfig.Bytes(), &cfg)
	if err != nil {
		return pkgerrors.Wrap(err, "error while unmarshalling plugin config")
	}
	if cfg.USDCConfig != (config.USDCConfig{}) {
		return cfg.USDCConfig.ValidateUSDCConfig()
	}
	return nil
}

func validateOCR2CCIPCommitSpec(jsonConfig job.JSONConfig) error {
	if jsonConfig == nil {
		return errors.New("pluginConfig is empty")
	}
	var cfg config.CommitPluginJobSpecConfig
	err := json.Unmarshal(jsonConfig.Bytes(), &cfg)
	if err != nil {
		return pkgerrors.Wrap(err, "error while unmarshalling plugin config")
	}

	// Ensure that either the tokenPricesUSDPipeline or the priceGetterConfig is set, but not both.
	emptyPipeline := strings.Trim(cfg.TokenPricesUSDPipeline, "\n\t ") == ""
	emptyPriceGetter := cfg.PriceGetterConfig == nil
	if emptyPipeline && emptyPriceGetter {
		return fmt.Errorf("either tokenPricesUSDPipeline or priceGetterConfig must be set")
	}
	if !emptyPipeline && !emptyPriceGetter {
		return fmt.Errorf("only one of tokenPricesUSDPipeline or priceGetterConfig must be set: %s and %v", cfg.TokenPricesUSDPipeline, cfg.PriceGetterConfig)
	}

	if !emptyPipeline {
		_, err = pipeline.Parse(cfg.TokenPricesUSDPipeline)
		if err != nil {
			return pkgerrors.Wrap(err, "invalid token prices pipeline")
		}
	} else {
		// Validate prices config (like it was done for the pipeline).
		if emptyPriceGetter {
			return pkgerrors.New("priceGetterConfig is empty")
		}
	}

	return nil
}

func validateOCR2LLOSpec(jsonConfig job.JSONConfig) error {
	var pluginConfig lloconfig.PluginConfig
	err := json.Unmarshal(jsonConfig.Bytes(), &pluginConfig)
	if err != nil {
		return pkgerrors.Wrap(err, "error while unmarshaling plugin config")
	}
	return pkgerrors.Wrap(pluginConfig.Validate(), "LLO PluginConfig is invalid")
}<|MERGE_RESOLUTION|>--- conflicted
+++ resolved
@@ -20,12 +20,8 @@
 
 	"github.com/smartcontractkit/chainlink/v2/core/config/env"
 	"github.com/smartcontractkit/chainlink/v2/core/services/job"
-<<<<<<< HEAD
 	"github.com/smartcontractkit/chainlink/v2/core/services/ocr2/plugins/ccip/config"
-	dkgconfig "github.com/smartcontractkit/chainlink/v2/core/services/ocr2/plugins/dkg/config"
 	liquiditymanagermodels "github.com/smartcontractkit/chainlink/v2/core/services/ocr2/plugins/liquiditymanager/models"
-=======
->>>>>>> ce7d99af
 	lloconfig "github.com/smartcontractkit/chainlink/v2/core/services/ocr2/plugins/llo/config"
 	mercuryconfig "github.com/smartcontractkit/chainlink/v2/core/services/ocr2/plugins/mercury/config"
 	"github.com/smartcontractkit/chainlink/v2/core/services/ocrcommon"
@@ -319,7 +315,6 @@
 	return plugin.ValidateConfig(ctx, spec.PluginConfig)
 }
 
-<<<<<<< HEAD
 func validateLiquidityManagerSpec(jsonConfig job.JSONConfig) error {
 	if jsonConfig == nil {
 		return errors.New("pluginConfig is empty")
@@ -341,70 +336,6 @@
 	return nil
 }
 
-func validateDKGSpec(jsonConfig job.JSONConfig) error {
-	if jsonConfig == nil {
-		return errors.New("pluginConfig is empty")
-	}
-	var pluginConfig dkgconfig.PluginConfig
-	err := json.Unmarshal(jsonConfig.Bytes(), &pluginConfig)
-	if err != nil {
-		return pkgerrors.Wrap(err, "error while unmarshalling plugin config")
-	}
-	err = validateHexString(pluginConfig.EncryptionPublicKey, 32)
-	if err != nil {
-		return pkgerrors.Wrap(err, "validation error for encryptedPublicKey")
-	}
-	err = validateHexString(pluginConfig.SigningPublicKey, 32)
-	if err != nil {
-		return pkgerrors.Wrap(err, "validation error for signingPublicKey")
-	}
-	err = validateHexString(pluginConfig.KeyID, 32)
-	if err != nil {
-		return pkgerrors.Wrap(err, "validation error for keyID")
-	}
-
-	return nil
-}
-
-func validateHexString(val string, expectedLengthInBytes uint) error {
-	decoded, err := hex.DecodeString(val)
-	if err != nil {
-		return pkgerrors.Wrapf(err, "expected hex string but received %s", val)
-	}
-	if len(decoded) != int(expectedLengthInBytes) {
-		return fmt.Errorf("value: %s has unexpected length. Expected %d bytes", val, expectedLengthInBytes)
-	}
-	return nil
-}
-
-func validateOCR2VRFSpec(jsonConfig job.JSONConfig) error {
-	if jsonConfig == nil {
-		return errors.New("pluginConfig is empty")
-	}
-	var cfg ocr2vrfconfig.PluginConfig
-	err := json.Unmarshal(jsonConfig.Bytes(), &cfg)
-	if err != nil {
-		return pkgerrors.Wrap(err, "json unmarshal plugin config")
-	}
-	err = validateDKGSpec(job.JSONConfig{
-		"encryptionPublicKey": cfg.DKGEncryptionPublicKey,
-		"signingPublicKey":    cfg.DKGSigningPublicKey,
-		"keyID":               cfg.DKGKeyID,
-	})
-	if err != nil {
-		return err
-	}
-	if cfg.LinkEthFeedAddress == "" {
-		return errors.New("linkEthFeedAddress must be provided")
-	}
-	if cfg.DKGContractAddress == "" {
-		return errors.New("dkgContractAddress must be provided")
-	}
-	return nil
-}
-
-=======
->>>>>>> ce7d99af
 func validateOCR2KeeperSpec(jsonConfig job.JSONConfig) error {
 	return nil
 }
