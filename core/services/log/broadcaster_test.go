package log_test

import (
	"context"
	"math/big"
	"sync/atomic"
	"testing"
	"time"

	"github.com/smartcontractkit/chainlink/core/utils"
	"gorm.io/gorm"

	"github.com/ethereum/go-ethereum"
	"github.com/ethereum/go-ethereum/common"
	"github.com/ethereum/go-ethereum/core/types"
	"github.com/onsi/gomega"
	"github.com/smartcontractkit/chainlink/core/internal/cltest"
	"github.com/smartcontractkit/chainlink/core/internal/gethwrappers/generated"
	"github.com/smartcontractkit/chainlink/core/internal/gethwrappers/generated/flux_aggregator_wrapper"
	"github.com/smartcontractkit/chainlink/core/logger"
	httypes "github.com/smartcontractkit/chainlink/core/services/headtracker/types"
	"github.com/smartcontractkit/chainlink/core/services/log"
	"github.com/smartcontractkit/chainlink/core/store/models"
	"github.com/stretchr/testify/mock"
	"github.com/stretchr/testify/require"
	"gopkg.in/guregu/null.v4"
)

func TestBroadcaster_AwaitsInitialSubscribersOnStartup(t *testing.T) {
	g := gomega.NewGomegaWithT(t)

	const blockHeight int64 = 123
	helper := newBroadcasterHelper(t, blockHeight, 1)
	helper.lb.AddDependents(2)

	var listener = helper.newLogListenerWithJob("A")
	helper.register(listener, newMockContract(), 1)

	helper.start()
	defer helper.stop()

	require.Eventually(t, func() bool { return helper.mockEth.subscribeCallCount() == 0 }, 5*time.Second, 10*time.Millisecond)
	g.Consistently(func() int32 { return helper.mockEth.subscribeCallCount() }).Should(gomega.Equal(int32(0)))

	helper.lb.DependentReady()

	require.Eventually(t, func() bool { return helper.mockEth.subscribeCallCount() == 0 }, 5*time.Second, 10*time.Millisecond)
	g.Consistently(func() int32 { return helper.mockEth.subscribeCallCount() }).Should(gomega.Equal(int32(0)))

	helper.lb.DependentReady()

	require.Eventually(t, func() bool { return helper.mockEth.subscribeCallCount() == 1 }, 5*time.Second, 10*time.Millisecond)
	g.Consistently(func() int32 { return helper.mockEth.subscribeCallCount() }).Should(gomega.Equal(int32(1)))

	helper.unsubscribeAll()

	require.Eventually(t, func() bool { return helper.mockEth.unsubscribeCallCount() == 1 }, 5*time.Second, 10*time.Millisecond)
	g.Consistently(func() int32 { return helper.mockEth.unsubscribeCallCount() }).Should(gomega.Equal(int32(1)))

	helper.mockEth.assertExpectations(t)
}

func TestBroadcaster_ResubscribesOnAddOrRemoveContract(t *testing.T) {
	t.Parallel()

	const (
		numConfirmations            = 1
		numContracts                = 3
		blockHeight           int64 = 123
		lastStoredBlockHeight       = blockHeight - 25
	)

	backfillTimes := 2
	expectedCalls := mockEthClientExpectedCalls{
		SubscribeFilterLogs: backfillTimes,
		HeaderByNumber:      backfillTimes,
		FilterLogs:          backfillTimes,
	}

	chchRawLogs := make(chan chan<- types.Log, backfillTimes)
	mockEth := newMockEthClient(t, chchRawLogs, blockHeight, expectedCalls)
	helper := newBroadcasterHelperWithEthClient(t, mockEth.ethClient, cltest.Head(lastStoredBlockHeight))
	helper.mockEth = mockEth

	blockBackfillDepth := helper.config.BlockBackfillDepth()

	var backfillCount int64
	var backfillCountPtr = &backfillCount

	// the first backfill should use the height of last head saved to the db,
	// minus maxNumConfirmations of subscribers and minus blockBackfillDepth
	mockEth.checkFilterLogs = func(fromBlock int64, toBlock int64) {
		atomic.StoreInt64(backfillCountPtr, 1)
		require.Equal(t, lastStoredBlockHeight-numConfirmations-int64(blockBackfillDepth), fromBlock)
	}

	listener := helper.newLogListenerWithJob("initial")
	helper.register(listener, newMockContract(), numConfirmations)

	for i := 0; i < numContracts; i++ {
		listener := helper.newLogListenerWithJob("")
		helper.register(listener, newMockContract(), 1)
	}

	helper.start()

	require.Eventually(t, func() bool { return helper.mockEth.subscribeCallCount() == 1 }, 5*time.Second, 10*time.Millisecond)
	gomega.NewGomegaWithT(t).Consistently(func() int32 { return helper.mockEth.subscribeCallCount() }).Should(gomega.Equal(int32(1)))
	gomega.NewGomegaWithT(t).Consistently(func() int32 { return helper.mockEth.unsubscribeCallCount() }).Should(gomega.Equal(int32(0)))

	require.Eventually(t, func() bool { return atomic.LoadInt64(backfillCountPtr) == 1 }, 5*time.Second, 10*time.Millisecond)
	helper.unsubscribeAll()

	// now the backfill must use the blockBackfillDepth
	mockEth.checkFilterLogs = func(fromBlock int64, toBlock int64) {
		require.Equal(t, blockHeight-int64(blockBackfillDepth), fromBlock)
		atomic.StoreInt64(backfillCountPtr, 2)
	}

	listenerLast := helper.newLogListenerWithJob("last")
	helper.register(listenerLast, newMockContract(), 1)

	require.Eventually(t, func() bool { return helper.mockEth.unsubscribeCallCount() >= 1 }, 5*time.Second, 10*time.Millisecond)
	gomega.NewGomegaWithT(t).Consistently(func() int32 { return helper.mockEth.subscribeCallCount() }).Should(gomega.Equal(int32(2)))
	gomega.NewGomegaWithT(t).Consistently(func() int32 { return helper.mockEth.unsubscribeCallCount() }).Should(gomega.Equal(int32(1)))

	require.Eventually(t, func() bool { return atomic.LoadInt64(backfillCountPtr) == 2 }, 5*time.Second, 10*time.Millisecond)

	helper.stop()
	helper.mockEth.assertExpectations(t)
}

func TestBroadcaster_BackfillOnNodeStartAndOnReplay(t *testing.T) {
	t.Parallel()

	const (
		lastStoredBlockHeight       = 100
		blockHeight           int64 = 125
		replayFrom            int64 = 40
	)

	backfillTimes := 2
	expectedCalls := mockEthClientExpectedCalls{
		SubscribeFilterLogs: backfillTimes,
		HeaderByNumber:      backfillTimes,
		FilterLogs:          2,
	}

	chchRawLogs := make(chan chan<- types.Log, backfillTimes)
	mockEth := newMockEthClient(t, chchRawLogs, blockHeight, expectedCalls)
	helper := newBroadcasterHelperWithEthClient(t, mockEth.ethClient, cltest.Head(lastStoredBlockHeight))
	helper.mockEth = mockEth

	maxNumConfirmations := int64(10)

	var backfillCount int64
	var backfillCountPtr = &backfillCount

	listener := helper.newLogListenerWithJob("one")
	helper.register(listener, newMockContract(), uint64(maxNumConfirmations))

	listener2 := helper.newLogListenerWithJob("two")
	helper.register(listener2, newMockContract(), uint64(2))

	blockBackfillDepth := helper.config.BlockBackfillDepth()

	// the first backfill should use the height of last head saved to the db,
	// minus maxNumConfirmations of subscribers and minus blockBackfillDepth
	mockEth.checkFilterLogs = func(fromBlock int64, toBlock int64) {
		times := atomic.LoadInt64(backfillCountPtr)
		if times == 0 {
			require.Equal(t, lastStoredBlockHeight-maxNumConfirmations-int64(blockBackfillDepth), fromBlock)
		} else if times == 1 {
			require.Equal(t, replayFrom, fromBlock)
		}

		atomic.StoreInt64(backfillCountPtr, times+1)
	}

	helper.start()

	require.Eventually(t, func() bool { return helper.mockEth.subscribeCallCount() == 1 }, 5*time.Second, 10*time.Millisecond)
	require.Eventually(t, func() bool { return atomic.LoadInt64(backfillCountPtr) == 1 }, 5*time.Second, 10*time.Millisecond)

	helper.lb.ReplayFromBlock(replayFrom)

	require.Eventually(t, func() bool { return atomic.LoadInt64(backfillCountPtr) >= 2 }, 5*time.Second, 10*time.Millisecond)

	helper.stop()

	require.Eventually(t, func() bool { return helper.mockEth.unsubscribeCallCount() >= 1 }, 5*time.Second, 10*time.Millisecond)
	helper.mockEth.assertExpectations(t)
}

func TestBroadcaster_ShallowBackfillOnNodeStart(t *testing.T) {
	t.Parallel()

	const (
		lastStoredBlockHeight       = 100
		blockHeight           int64 = 125
	)

	backfillTimes := 1
	expectedCalls := mockEthClientExpectedCalls{
		SubscribeFilterLogs: backfillTimes,
		HeaderByNumber:      backfillTimes,
		FilterLogs:          backfillTimes,
	}

	chchRawLogs := make(chan chan<- types.Log, backfillTimes)
	mockEth := newMockEthClient(t, chchRawLogs, blockHeight, expectedCalls)
	helper := newBroadcasterHelperWithEthClient(t, mockEth.ethClient, cltest.Head(lastStoredBlockHeight))
	helper.mockEth = mockEth

	backfillDepth := 15

	helper.config.GeneralConfig.Overrides.BlockBackfillSkip = null.BoolFrom(true)
	helper.config.GeneralConfig.Overrides.BlockBackfillDepth = null.IntFrom(int64(backfillDepth))

	var backfillCount int64
	var backfillCountPtr = &backfillCount

	listener := helper.newLogListenerWithJob("one")
	helper.register(listener, newMockContract(), uint64(10))

	listener2 := helper.newLogListenerWithJob("two")
	helper.register(listener2, newMockContract(), uint64(2))

	// the backfill does not use the height from DB because BlockBackfillSkip is true
	mockEth.checkFilterLogs = func(fromBlock int64, toBlock int64) {
		atomic.StoreInt64(backfillCountPtr, 1)
		require.Equal(t, blockHeight-int64(backfillDepth), fromBlock)
	}

	helper.start()

	require.Eventually(t, func() bool { return helper.mockEth.subscribeCallCount() == 1 }, 5*time.Second, 10*time.Millisecond)
	require.Eventually(t, func() bool { return atomic.LoadInt64(backfillCountPtr) == 1 }, 5*time.Second, 10*time.Millisecond)

	helper.stop()

	require.Eventually(t, func() bool { return helper.mockEth.unsubscribeCallCount() >= 1 }, 5*time.Second, 10*time.Millisecond)
	helper.mockEth.assertExpectations(t)
}

func TestBroadcaster_BackfillInBatches(t *testing.T) {
	t.Parallel()

	const (
		numConfirmations            = 1
		blockHeight           int64 = 120
		lastStoredBlockHeight       = blockHeight - 29
		backfillTimes               = 1
		batchSize             int64 = 5
		expectedBatches             = 9
	)

	expectedCalls := mockEthClientExpectedCalls{
		SubscribeFilterLogs: backfillTimes,
		HeaderByNumber:      backfillTimes,
		FilterLogs:          expectedBatches,
	}

	chchRawLogs := make(chan chan<- types.Log, backfillTimes)
	mockEth := newMockEthClient(t, chchRawLogs, blockHeight, expectedCalls)
	helper := newBroadcasterHelperWithEthClient(t, mockEth.ethClient, cltest.Head(lastStoredBlockHeight))
	helper.mockEth = mockEth

	blockBackfillDepth := helper.config.BlockBackfillDepth()
	helper.config.Overrides.EvmLogBackfillBatchSize = null.IntFrom(batchSize)

	var backfillCount int64
	var backfillCountPtr = &backfillCount

	backfillStart := lastStoredBlockHeight - numConfirmations - int64(blockBackfillDepth)
	// the first backfill should start from before the last stored head
	mockEth.checkFilterLogs = func(fromBlock int64, toBlock int64) {
		times := atomic.LoadInt64(backfillCountPtr)
		logger.Warnf("Log Batch: --------- times %v - %v, %v", times, fromBlock, toBlock)

		if times <= 7 {
			require.Equal(t, backfillStart+batchSize*times, fromBlock)
			require.Equal(t, backfillStart+batchSize*(times+1)-1, toBlock)
		} else {
			// last batch is for a range of 1
			require.Equal(t, int64(120), fromBlock)
			require.Equal(t, int64(120), toBlock)
		}
		atomic.StoreInt64(backfillCountPtr, times+1)
	}

	listener := helper.newLogListenerWithJob("initial")
	helper.register(listener, newMockContract(), numConfirmations)
	helper.start()

	defer helper.stop()

	require.Eventually(t, func() bool { return atomic.LoadInt64(backfillCountPtr) == expectedBatches }, 5*time.Second, 10*time.Millisecond)

	helper.unsubscribeAll()

	require.Eventually(t, func() bool { return helper.mockEth.unsubscribeCallCount() >= 1 }, 5*time.Second, 10*time.Millisecond)

	helper.mockEth.assertExpectations(t)
}

func TestBroadcaster_BackfillALargeNumberOfLogs(t *testing.T) {
	t.Parallel()

	const (
		lastStoredBlockHeight int64 = 10

		// a large number of blocks since lastStoredBlockHeight
		blockHeight int64 = 3000

		backfillTimes          = 1
		batchSize       uint32 = 50
		expectedBatches        = 61
	)

	contract1, err := flux_aggregator_wrapper.NewFluxAggregator(cltest.NewAddress(), nil)
	require.NoError(t, err)

	blocks := cltest.NewBlocks(t, 7)
	backfilledLogs := make([]types.Log, 0)
	for i := 0; i < 50; i++ {
		aLog := blocks.LogOnBlockNum(0, contract1.Address())
		backfilledLogs = append(backfilledLogs, aLog)
	}

	expectedCalls := mockEthClientExpectedCalls{
		SubscribeFilterLogs: backfillTimes,
		HeaderByNumber:      backfillTimes,
		FilterLogs:          expectedBatches,

		FilterLogsResult: backfilledLogs,
	}

	chchRawLogs := make(chan chan<- types.Log, backfillTimes)
	mockEth := newMockEthClient(t, chchRawLogs, blockHeight, expectedCalls)
	helper := newBroadcasterHelperWithEthClient(t, mockEth.ethClient, cltest.Head(lastStoredBlockHeight))
	helper.mockEth = mockEth

	helper.config.Overrides.EvmLogBackfillBatchSize = null.IntFrom(int64(batchSize))

	var backfillCount int64
	var backfillCountPtr = &backfillCount

	mockEth.checkFilterLogs = func(fromBlock int64, toBlock int64) {
		times := atomic.LoadInt64(backfillCountPtr)
		logger.Warnf("Log Batch: --------- times %v - %v, %v", times, fromBlock, toBlock)
		atomic.StoreInt64(backfillCountPtr, times+1)
	}

	listener := helper.newLogListenerWithJob("initial")
	helper.register(listener, newMockContract(), 1)
	helper.start()
	defer helper.stop()

	require.Eventually(t, func() bool { return atomic.LoadInt64(backfillCountPtr) == expectedBatches }, 5*time.Second, 10*time.Millisecond)

	helper.unsubscribeAll()

	require.Eventually(t, func() bool { return helper.mockEth.unsubscribeCallCount() >= 1 }, 5*time.Second, 10*time.Millisecond)

	helper.mockEth.assertExpectations(t)
}

func TestBroadcaster_BroadcastsToCorrectRecipients(t *testing.T) {
	t.Parallel()

	const blockHeight int64 = 0
	helper := newBroadcasterHelper(t, blockHeight, 1)

	contract1, err := flux_aggregator_wrapper.NewFluxAggregator(cltest.NewAddress(), nil)
	require.NoError(t, err)
	contract2, err := flux_aggregator_wrapper.NewFluxAggregator(cltest.NewAddress(), nil)
	require.NoError(t, err)

	blocks := cltest.NewBlocks(t, 10)
	addr1SentLogs := []types.Log{
		blocks.LogOnBlockNum(1, contract1.Address()),
		blocks.LogOnBlockNum(2, contract1.Address()),
		blocks.LogOnBlockNum(3, contract1.Address()),
	}
	addr2SentLogs := []types.Log{
		blocks.LogOnBlockNum(4, contract2.Address()),
		blocks.LogOnBlockNum(5, contract2.Address()),
		blocks.LogOnBlockNum(6, contract2.Address()),
	}

	listener1 := helper.newLogListenerWithJob("listener 1")
	listener2 := helper.newLogListenerWithJob("listener 2")
	listener3 := helper.newLogListenerWithJob("listener 3")
	listener4 := helper.newLogListenerWithJob("listener 4")

	helper.start()

	cleanup, _ := cltest.SimulateIncomingHeads(t, cltest.SimulateIncomingHeadsArgs{
		StartBlock:     0,
		EndBlock:       10,
		BackfillDepth:  10,
		HeadTrackables: []httypes.HeadTrackable{(helper.lb).(httypes.HeadTrackable)},
		Blocks:         blocks,
	})
	defer cleanup()

	helper.register(listener1, contract1, 1)
	helper.register(listener2, contract1, 1)
	helper.register(listener3, contract2, 1)
	helper.register(listener4, contract2, 1)

	chRawLogs := <-helper.chchRawLogs

	for _, log := range addr1SentLogs {
		chRawLogs <- log
	}
	for _, log := range addr2SentLogs {
		chRawLogs <- log
	}

	requireBroadcastCount(t, helper.db, 12)

	requireEqualLogs(t, addr1SentLogs, listener1.received.uniqueLogs)
	requireEqualLogs(t, addr1SentLogs, listener2.received.uniqueLogs)

	requireEqualLogs(t, addr2SentLogs, listener3.received.uniqueLogs)
	requireEqualLogs(t, addr2SentLogs, listener4.received.uniqueLogs)

	helper.unsubscribeAll()
	helper.stop()
	helper.mockEth.assertExpectations(t)
}

func TestBroadcaster_BroadcastsAtCorrectHeights(t *testing.T) {
	t.Parallel()

	const blockHeight int64 = 0
	helper := newBroadcasterHelper(t, blockHeight, 1)
	helper.start()

	contract1, err := flux_aggregator_wrapper.NewFluxAggregator(cltest.NewAddress(), nil)
	require.NoError(t, err)

	blocks := cltest.NewBlocks(t, 10)
	addr1SentLogs := []types.Log{
		blocks.LogOnBlockNum(1, contract1.Address()),
		blocks.LogOnBlockNum(2, contract1.Address()),
		blocks.LogOnBlockNum(3, contract1.Address()),
	}

	listener1 := helper.newLogListenerWithJob("listener 1")
	listener2 := helper.newLogListenerWithJob("listener 2")

	helper.register(listener1, contract1, 1)
	helper.register(listener2, contract1, 8)

	cleanup, _ := cltest.SimulateIncomingHeads(t, cltest.SimulateIncomingHeadsArgs{
		StartBlock:     0,
		EndBlock:       10,
		BackfillDepth:  10,
		HeadTrackables: []httypes.HeadTrackable{(helper.lb).(httypes.HeadTrackable)},
		Blocks:         blocks,
		Interval:       250 * time.Millisecond,
	})
	defer cleanup()

	chRawLogs := <-helper.chchRawLogs

	for _, log := range addr1SentLogs {
		chRawLogs <- log
	}

	requireBroadcastCount(t, helper.db, 5)
	helper.stop()

	require.Equal(t, []uint64{1, 2, 3}, listener1.getUniqueLogsBlockNumbers())
	require.Equal(t, []uint64{1, 2}, listener2.getUniqueLogsBlockNumbers())

	requireEqualLogs(t,
		addr1SentLogs,
		listener1.received.uniqueLogs,
	)
	requireEqualLogs(t,
		[]types.Log{
			addr1SentLogs[0],
			addr1SentLogs[1],
		},
		listener2.received.uniqueLogs,
	)

	// unique sends should be equal to sends overall
	requireEqualLogs(t,
		listener1.received.uniqueLogs,
		listener1.received.logs,
	)
	requireEqualLogs(t,
		listener2.received.uniqueLogs,
		listener2.received.logs,
	)

	// the logs should have been received at much later heights
	logsOnBlocks := listener2.received.logsOnBlocks()
	expectedLogsOnBlocks := []logOnBlock{
		{
			logBlockNumber: 1,
			blockNumber:    8,
			blockHash:      blocks.Hashes[8],
		},
		{
			logBlockNumber: 2,
			blockNumber:    9,
			blockHash:      blocks.Hashes[9],
		},
	}

	require.Equal(t, logsOnBlocks, expectedLogsOnBlocks)

	helper.mockEth.assertExpectations(t)
}

func TestBroadcaster_BroadcastsWithZeroConfirmations(t *testing.T) {
	t.Parallel()

	const blockHeight int64 = 10
	helper := newBroadcasterHelper(t, blockHeight, 1)
	helper.config.Overrides.EvmFinalityDepth = null.IntFrom(1)
	helper.start()

	contract1, err := flux_aggregator_wrapper.NewFluxAggregator(cltest.NewAddress(), nil)
	require.NoError(t, err)

	blocks := cltest.NewBlocks(t, 10)
	hash100 := utils.NewHash()
	hash105 := utils.NewHash()
	addr1SentLogs := []types.Log{
		cltest.RawNewRoundLog(t, contract1.Address(), hash100, 100, 0, false),
		cltest.RawNewRoundLog(t, contract1.Address(), hash105, 105, 0, false),
		cltest.RawNewRoundLog(t, contract1.Address(), hash105, 105, 1, false),
	}

<<<<<<< HEAD
	// listener1 does not mark logs as consumed to check the correct number of sends
	listener1 := helper.newLogListener("listener 1")
	listener1.SkipMarkingConsumed(true)

	listener2 := helper.newLogListener("listener 2")
=======
	listener1 := helper.newLogListenerWithJob("listener 1")
	// listener1 does not mark logs as consumed to check the correct number of sends
	listener1.SkipMarkingConsumed(true)
	listener2 := helper.newLogListenerWithJob("listener 2")
>>>>>>> 8756fcad

	helper.register(listener1, contract1, 0)
	helper.register(listener2, contract1, 0)

	cleanup, _ := cltest.SimulateIncomingHeads(t, cltest.SimulateIncomingHeadsArgs{
		StartBlock:     0,
		EndBlock:       9,
		BackfillDepth:  10,
		HeadTrackables: []httypes.HeadTrackable{(helper.lb).(httypes.HeadTrackable)},
		Blocks:         blocks,
		Interval:       250 * time.Millisecond,
	})
	defer cleanup()

	chRawLogs := <-helper.chchRawLogs

	for _, log := range addr1SentLogs {
		chRawLogs <- log
	}

	// 3 because only one listeners is marking logs as consumed
<<<<<<< HEAD
	requireBroadcastCount(t, helper.store, 3)
=======
	requireBroadcastCount(t, helper.db, 3)
>>>>>>> 8756fcad
	helper.stop()

	requireEqualLogs(t,
		addr1SentLogs,
		listener1.received.uniqueLogs,
	)
	requireEqualLogs(t,
		addr1SentLogs,
		listener2.received.uniqueLogs,
	)

	// unique sends should be equal to sends overall
	requireEqualLogs(t,
		listener1.received.uniqueLogs,
		listener1.received.logs,
	)
	requireEqualLogs(t,
		listener2.received.uniqueLogs,
		listener2.received.logs,
	)

	// the logs should have been received at much earlier heights than logs' block numbers
	logsOnBlocks := listener2.received.logsOnBlocks()
	expectedLogsOnBlocks := []logOnBlock{
		{
			logBlockNumber: 100,
			blockNumber:    4,
			blockHash:      blocks.Hashes[4],
		},
		{
			logBlockNumber: 105,
			blockNumber:    4,
			blockHash:      blocks.Hashes[4],
		},
		{
			logBlockNumber: 105,
			blockNumber:    4,
			blockHash:      blocks.Hashes[4],
		},
	}

	require.Equal(t, logsOnBlocks, expectedLogsOnBlocks)

	helper.mockEth.assertExpectations(t)
}

func TestBroadcaster_DeletesOldLogsAfterNumberOfHeads(t *testing.T) {
	t.Parallel()

	const blockHeight int64 = 0
	helper := newBroadcasterHelper(t, blockHeight, 1)
	helper.config.Overrides.EvmFinalityDepth = null.IntFrom(1)
	helper.start()

	contract1, err := flux_aggregator_wrapper.NewFluxAggregator(cltest.NewAddress(), nil)
	require.NoError(t, err)

	blocks := cltest.NewBlocks(t, 20)
	addr1SentLogs := []types.Log{
		blocks.LogOnBlockNum(1, contract1.Address()),
		blocks.LogOnBlockNum(2, contract1.Address()),
		blocks.LogOnBlockNum(3, contract1.Address()),
	}

	listener1 := helper.newLogListenerWithJob("listener 1")
	listener2 := helper.newLogListenerWithJob("listener 2")
	listener3 := helper.newLogListenerWithJob("listener 3")
	listener4 := helper.newLogListenerWithJob("listener 4")

	helper.register(listener1, contract1, 1)
	helper.register(listener2, contract1, 3)

	cleanup, headsDone := cltest.SimulateIncomingHeads(t, cltest.SimulateIncomingHeadsArgs{
		StartBlock:     0,
		EndBlock:       5,
		BackfillDepth:  10,
		HeadTrackables: []httypes.HeadTrackable{(helper.lb).(httypes.HeadTrackable)},
		Blocks:         blocks,
		Interval:       250 * time.Millisecond,
	})
	defer cleanup()

	chRawLogs := <-helper.chchRawLogs

	for _, log := range addr1SentLogs {
		chRawLogs <- log
	}

	requireBroadcastCount(t, helper.db, 6)
	<-headsDone

	helper.register(listener3, contract1, 1)
	cleanup, headsDone = cltest.SimulateIncomingHeads(t, cltest.SimulateIncomingHeadsArgs{
		StartBlock:     6,
		EndBlock:       8,
		BackfillDepth:  1,
		HeadTrackables: []httypes.HeadTrackable{(helper.lb).(httypes.HeadTrackable)},
		Blocks:         blocks,
		Interval:       250 * time.Millisecond,
	})
	defer cleanup()

	<-headsDone

	// the new listener should still receive 2 of the 3 logs
	requireBroadcastCount(t, helper.db, 8)
	require.Equal(t, 2, len(listener3.received.uniqueLogs))

	helper.register(listener4, contract1, 1)
	cleanup, headsDone = cltest.SimulateIncomingHeads(t, cltest.SimulateIncomingHeadsArgs{
		StartBlock:     9,
		EndBlock:       11,
		BackfillDepth:  1,
		HeadTrackables: []httypes.HeadTrackable{(helper.lb).(httypes.HeadTrackable)},
		Blocks:         blocks,
		Interval:       250 * time.Millisecond,
	})
	defer cleanup()

	<-headsDone

	// but this one should receive none
	require.Equal(t, 0, len(listener4.received.uniqueLogs))

	helper.stop()
}

func TestBroadcaster_DeletesOldLogsOnlyAfterFinalityDepth(t *testing.T) {
	t.Parallel()

	const blockHeight int64 = 0
	helper := newBroadcasterHelper(t, blockHeight, 1)
	helper.config.Overrides.EvmFinalityDepth = null.IntFrom(4)
	helper.start()

	contract1, err := flux_aggregator_wrapper.NewFluxAggregator(cltest.NewAddress(), nil)
	require.NoError(t, err)

	blocks := cltest.NewBlocks(t, 20)
	addr1SentLogs := []types.Log{
		blocks.LogOnBlockNum(1, contract1.Address()),
		blocks.LogOnBlockNum(2, contract1.Address()),
		blocks.LogOnBlockNum(3, contract1.Address()),
	}

	listener1 := helper.newLogListenerWithJob("listener 1")
	listener2 := helper.newLogListenerWithJob("listener 2")
	listener3 := helper.newLogListenerWithJob("listener 3")
	listener4 := helper.newLogListenerWithJob("listener 4")

	helper.register(listener1, contract1, 1)
	helper.register(listener2, contract1, 3)

	cleanup, headsDone := cltest.SimulateIncomingHeads(t, cltest.SimulateIncomingHeadsArgs{
		StartBlock:     0,
		EndBlock:       5,
		BackfillDepth:  10,
		HeadTrackables: []httypes.HeadTrackable{(helper.lb).(httypes.HeadTrackable)},
		Blocks:         blocks,
		Interval:       250 * time.Millisecond,
	})
	defer cleanup()

	chRawLogs := <-helper.chchRawLogs

	for _, log := range addr1SentLogs {
		chRawLogs <- log
	}

	requireBroadcastCount(t, helper.db, 6)
	<-headsDone

	helper.register(listener3, contract1, 1)
	cleanup, headsDone = cltest.SimulateIncomingHeads(t, cltest.SimulateIncomingHeadsArgs{
		StartBlock:     7,
		EndBlock:       8,
		BackfillDepth:  1,
		HeadTrackables: []httypes.HeadTrackable{(helper.lb).(httypes.HeadTrackable)},
		Blocks:         blocks,
		Interval:       250 * time.Millisecond,
	})
	defer cleanup()

	<-headsDone

	// the new listener should still receive 3 logs because of finality depth being higher than max NumConfirmations
	requireBroadcastCount(t, helper.db, 9)
	require.Equal(t, 3, len(listener3.received.uniqueLogs))

	helper.register(listener4, contract1, 1)
	cleanup, headsDone = cltest.SimulateIncomingHeads(t, cltest.SimulateIncomingHeadsArgs{
		StartBlock:     10,
		EndBlock:       11,
		BackfillDepth:  1,
		HeadTrackables: []httypes.HeadTrackable{(helper.lb).(httypes.HeadTrackable)},
		Blocks:         blocks,
		Interval:       250 * time.Millisecond,
	})
	defer cleanup()

	<-headsDone

	// but this one should receive none
	require.Equal(t, 0, len(listener4.received.uniqueLogs))

	helper.stop()
}

func TestBroadcaster_FilterByTopicValues(t *testing.T) {
	t.Parallel()

	const blockHeight int64 = 0
	helper := newBroadcasterHelper(t, blockHeight, 1)
	helper.config.Overrides.EvmFinalityDepth = null.IntFrom(3)
	helper.start()

	contract1, err := flux_aggregator_wrapper.NewFluxAggregator(cltest.NewAddress(), nil)
	require.NoError(t, err)

	blocks := cltest.NewBlocks(t, 20)

	topic := (flux_aggregator_wrapper.FluxAggregatorNewRound{}).Topic()
	field1Value1 := utils.NewHash()
	field1Value2 := utils.NewHash()
	field2Value1 := utils.NewHash()
	field2Value2 := utils.NewHash()
	addr1SentLogs := []types.Log{
		blocks.LogOnBlockNumWithTopics(1, 0, contract1.Address(), []common.Hash{topic, field1Value1, field2Value1}),
		blocks.LogOnBlockNumWithTopics(1, 1, contract1.Address(), []common.Hash{topic, field1Value2, field2Value2}),
		blocks.LogOnBlockNumWithTopics(2, 0, contract1.Address(), []common.Hash{topic, utils.NewHash(), field2Value2}),
		blocks.LogOnBlockNumWithTopics(2, 1, contract1.Address(), []common.Hash{topic, field1Value2, utils.NewHash()}),
	}

	listener0 := helper.newLogListenerWithJob("listener 0")
	listener1 := helper.newLogListenerWithJob("listener 1")
	listener2 := helper.newLogListenerWithJob("listener 2")
	listener3 := helper.newLogListenerWithJob("listener 3")
	listener4 := helper.newLogListenerWithJob("listener 4")

	helper.registerWithTopicValues(listener0, contract1, 1,
		map[common.Hash][][]log.Topic{
			topic: {}, // no filters, so all values allowed
		},
	)
	helper.registerWithTopicValues(listener1, contract1, 1,
		map[common.Hash][][]log.Topic{
			topic: {{} /**/, {}}, // two empty filters, so all values allowed
		},
	)
	helper.registerWithTopicValues(listener2, contract1, 1,
		map[common.Hash][][]log.Topic{
			topic: {
				{log.Topic(field1Value1), log.Topic(field1Value2)} /**/, {log.Topic(field2Value1), log.Topic(field2Value2)}, // two values for each field allowed
			},
		},
	)
	helper.registerWithTopicValues(listener3, contract1, 1,
		map[common.Hash][][]log.Topic{
			topic: {
				{log.Topic(field1Value1), log.Topic(field1Value2)} /**/, {}, // two values allowed for field 1, and any values for field 2
			},
		},
	)
	helper.registerWithTopicValues(listener4, contract1, 1,
		map[common.Hash][][]log.Topic{
			topic: {
				{log.Topic(field1Value1)} /**/, {log.Topic(field2Value1)}, // some values allowed
			},
		},
	)

	cleanup, headsDone := cltest.SimulateIncomingHeads(t, cltest.SimulateIncomingHeadsArgs{
		StartBlock:     0,
		EndBlock:       5,
		BackfillDepth:  10,
		HeadTrackables: []httypes.HeadTrackable{(helper.lb).(httypes.HeadTrackable)},
		Blocks:         blocks,
		Interval:       250 * time.Millisecond,
	})
	defer cleanup()

	chRawLogs := <-helper.chchRawLogs

	for _, log := range addr1SentLogs {
		chRawLogs <- log
	}

	<-headsDone

	require.Equal(t, 4, len(listener0.received.uniqueLogs))
	require.Equal(t, 4, len(listener1.received.uniqueLogs))
	require.Equal(t, 2, len(listener2.received.uniqueLogs))
	require.Equal(t, 3, len(listener3.received.uniqueLogs))
	require.Equal(t, 1, len(listener4.received.uniqueLogs))

	helper.stop()
}

func TestBroadcaster_BroadcastsWithOneDelayedLog(t *testing.T) {
	t.Parallel()

	const blockHeight int64 = 0
	helper := newBroadcasterHelper(t, blockHeight, 1)
	helper.config.Overrides.EvmFinalityDepth = null.IntFrom(2)
	helper.start()

	contract1, err := flux_aggregator_wrapper.NewFluxAggregator(cltest.NewAddress(), nil)
	require.NoError(t, err)

	blocks := cltest.NewBlocks(t, 12)
	addr1SentLogs := []types.Log{
		blocks.LogOnBlockNum(1, contract1.Address()),
		blocks.LogOnBlockNum(2, contract1.Address()),
		blocks.LogOnBlockNum(3, contract1.Address()),

		// this log will arrive after head with block number 3 and a previous log for it were already processed
		blocks.LogOnBlockNumWithIndex(3, 1, contract1.Address()),
	}

	listener1 := helper.newLogListenerWithJob("listener 1")
	helper.register(listener1, contract1, 1)

	chRawLogs := <-helper.chchRawLogs

	chRawLogs <- addr1SentLogs[0]
	chRawLogs <- addr1SentLogs[1]
	chRawLogs <- addr1SentLogs[2]

	cleanup, headsDone := cltest.SimulateIncomingHeads(t, cltest.SimulateIncomingHeadsArgs{
		StartBlock:     0,
		EndBlock:       3,
		BackfillDepth:  10,
		HeadTrackables: []httypes.HeadTrackable{(helper.lb).(httypes.HeadTrackable)},
		Blocks:         blocks,
		Interval:       250 * time.Millisecond,
	})
	defer cleanup()

	<-headsDone

	chRawLogs <- addr1SentLogs[3]

	cleanup, headsDone = cltest.SimulateIncomingHeads(t, cltest.SimulateIncomingHeadsArgs{
		StartBlock:     4,
		EndBlock:       8,
		BackfillDepth:  1,
		HeadTrackables: []httypes.HeadTrackable{(helper.lb).(httypes.HeadTrackable)},
		Blocks:         blocks,
		Interval:       250 * time.Millisecond,
	})
	defer cleanup()

	<-headsDone

	requireBroadcastCount(t, helper.db, 4)
	helper.stop()

	helper.mockEth.assertExpectations(t)
}

func TestBroadcaster_BroadcastsAtCorrectHeightsWithLogsEarlierThanHeads(t *testing.T) {
	t.Parallel()

	const blockHeight int64 = 0
	helper := newBroadcasterHelper(t, blockHeight, 1)
	helper.start()

	contract1, err := flux_aggregator_wrapper.NewFluxAggregator(cltest.NewAddress(), nil)
	require.NoError(t, err)

	blocks := cltest.NewBlocks(t, 6)
	addr1SentLogs := []types.Log{
		blocks.LogOnBlockNum(1, contract1.Address()),
		blocks.LogOnBlockNum(2, contract1.Address()),
		blocks.LogOnBlockNum(3, contract1.Address()),
	}

	listener1 := helper.newLogListenerWithJob("listener 1")
	helper.register(listener1, contract1, 1)

	chRawLogs := <-helper.chchRawLogs

	for _, log := range addr1SentLogs {
		chRawLogs <- log
	}

	cleanup, _ := cltest.SimulateIncomingHeads(t, cltest.SimulateIncomingHeadsArgs{
		StartBlock:     0,
		EndBlock:       10,
		BackfillDepth:  10,
		HeadTrackables: []httypes.HeadTrackable{(helper.lb).(httypes.HeadTrackable)},
		Blocks:         blocks,
		Interval:       250 * time.Millisecond,
	})
	defer cleanup()

	requireBroadcastCount(t, helper.db, 3)
	helper.stop()

	requireEqualLogs(t,
		addr1SentLogs,
		listener1.received.uniqueLogs,
	)

	// unique sends should be equal to sends overall
	requireEqualLogs(t,
		listener1.received.uniqueLogs,
		listener1.received.logs,
	)

	helper.mockEth.assertExpectations(t)
}

func TestBroadcaster_BroadcastsAtCorrectHeightsWithHeadsEarlierThanLogs(t *testing.T) {
	t.Parallel()

	const blockHeight int64 = 0
	helper := newBroadcasterHelper(t, blockHeight, 1)
	helper.config.Overrides.EvmFinalityDepth = null.IntFrom(2)
	helper.start()

	contract1, err := flux_aggregator_wrapper.NewFluxAggregator(cltest.NewAddress(), nil)
	require.NoError(t, err)

	blocks := cltest.NewBlocks(t, 12)
	addr1SentLogs := []types.Log{
		blocks.LogOnBlockNum(1, contract1.Address()),
		blocks.LogOnBlockNum(2, contract1.Address()),
		blocks.LogOnBlockNum(3, contract1.Address()),
	}

	listener1 := helper.newLogListenerWithJob("listener 1")
	helper.register(listener1, contract1, 1)

	chRawLogs := <-helper.chchRawLogs

	cleanup, headsDone := cltest.SimulateIncomingHeads(t, cltest.SimulateIncomingHeadsArgs{
		StartBlock:     0,
		EndBlock:       6,
		BackfillDepth:  10,
		HeadTrackables: []httypes.HeadTrackable{(helper.lb).(httypes.HeadTrackable)},
		Blocks:         blocks,
		Interval:       250 * time.Millisecond,
	})
	defer cleanup()

	<-headsDone

	for _, log := range addr1SentLogs {
		chRawLogs <- log
	}

	cleanup, headsDone = cltest.SimulateIncomingHeads(t, cltest.SimulateIncomingHeadsArgs{
		StartBlock:     7,
		EndBlock:       8,
		BackfillDepth:  1,
		HeadTrackables: []httypes.HeadTrackable{(helper.lb).(httypes.HeadTrackable)},
		Blocks:         blocks,
		Interval:       250 * time.Millisecond,
	})
	defer cleanup()

	<-headsDone

	requireBroadcastCount(t, helper.db, 3)
	helper.stop()

	requireEqualLogs(t,
		addr1SentLogs,
		listener1.received.uniqueLogs,
	)

	// unique sends should be equal to sends overall
	requireEqualLogs(t,
		listener1.received.uniqueLogs,
		listener1.received.logs,
	)

	helper.mockEth.assertExpectations(t)
}

func TestBroadcaster_Register_ResubscribesToMostRecentlySeenBlock(t *testing.T) {
	t.Parallel()

	const (
		backfillTimes = 1
		blockHeight   = 15
		expectedBlock = 5
	)
	var (
		ethClient, sub = cltest.NewEthClientAndSubMock(t)
		contract0      = newMockContract()
		contract1      = newMockContract()
		contract2      = newMockContract()
	)

	chchRawLogs := make(chan chan<- types.Log, backfillTimes)
	chStarted := make(chan struct{})
	ethClient.On("SubscribeFilterLogs", mock.Anything, mock.Anything, mock.Anything).
		Run(func(args mock.Arguments) {
			chchRawLogs <- args.Get(2).(chan<- types.Log)
			close(chStarted)
		}).
		Return(sub, nil).
		Once()

	ethClient.On("SubscribeFilterLogs", mock.Anything, mock.Anything, mock.Anything).
		Run(func(args mock.Arguments) {
			chchRawLogs <- args.Get(2).(chan<- types.Log)
		}).
		Return(sub, nil).
		Times(3)

	ethClient.On("HeadByNumber", mock.Anything, (*big.Int)(nil)).
		Return(&models.Head{Number: blockHeight}, nil)

	ethClient.On("FilterLogs", mock.Anything, mock.Anything).
		Run(func(args mock.Arguments) {
			query := args.Get(1).(ethereum.FilterQuery)
			require.Equal(t, big.NewInt(expectedBlock), query.FromBlock)
			require.Contains(t, query.Addresses, contract0.Address())
			require.Len(t, query.Addresses, 1)
		}).
		Return(nil, nil).
		Times(backfillTimes)

	ethClient.On("FilterLogs", mock.Anything, mock.Anything).
		Run(func(args mock.Arguments) {
			query := args.Get(1).(ethereum.FilterQuery)
			require.Equal(t, big.NewInt(expectedBlock), query.FromBlock)
			require.Contains(t, query.Addresses, contract0.Address())
			require.Contains(t, query.Addresses, contract1.Address())
			require.Len(t, query.Addresses, 2)
		}).
		Return(nil, nil).
		Once()

	ethClient.On("FilterLogs", mock.Anything, mock.Anything).
		Run(func(args mock.Arguments) {
			query := args.Get(1).(ethereum.FilterQuery)
			require.Equal(t, big.NewInt(expectedBlock), query.FromBlock)
			require.Contains(t, query.Addresses, contract0.Address())
			require.Contains(t, query.Addresses, contract1.Address())
			require.Contains(t, query.Addresses, contract2.Address())
			require.Len(t, query.Addresses, 3)
		}).
		Return(nil, nil).
		Once()

	sub.On("Unsubscribe").Return()
	sub.On("Err").Return(nil)

	helper := newBroadcasterHelperWithEthClient(t, ethClient, nil)
	helper.lb.AddDependents(1)
	helper.start()
	defer helper.stop()

	listener0 := helper.newLogListenerWithJob("0")
	listener1 := helper.newLogListenerWithJob("1")
	listener2 := helper.newLogListenerWithJob("2")

	// Subscribe #0
	helper.register(listener0, contract0, 1)
	helper.lb.DependentReady()

	// Await startup
	select {
	case <-chStarted:
	case <-time.After(5 * time.Second):
		t.Fatal("never started")
	}

	select {
	case <-chchRawLogs:
	case <-time.After(5 * time.Second):
		t.Fatal("did not subscribe")
	}

	// Subscribe #1
	helper.register(listener1, contract1, 1)

	select {
	case <-chchRawLogs:
	case <-time.After(5 * time.Second):
		t.Fatal("did not subscribe")
	}

	// Subscribe #2
	helper.register(listener2, contract2, 1)

	select {
	case <-chchRawLogs:
	case <-time.After(5 * time.Second):
		t.Fatal("did not subscribe")
	}

	// ReplayFrom will not lead to backfill because the number is above current height
	helper.lb.ReplayFromBlock(125)

	select {
	case <-chchRawLogs:
	case <-time.After(5 * time.Second):
		t.Fatal("did not subscribe")
	}

	cltest.EventuallyExpectationsMet(t, ethClient, 5*time.Second, 10*time.Millisecond)
	cltest.EventuallyExpectationsMet(t, sub, 5*time.Second, 10*time.Millisecond)
	helper.unsubscribeAll()
}

func TestBroadcaster_ReceivesAllLogsWhenResubscribing(t *testing.T) {
	t.Parallel()

	addrA := common.HexToAddress("0xaaaaaaaaaaaaaaaaaaaaaaaaaaaaaaaaaaaaaaaa")
	addrB := common.HexToAddress("0xbbbbbbbbbbbbbbbbbbbbbbbbbbbbbbbbbbbbbbbb")

	blocks := cltest.NewBlocks(t, 20)

	logsA := make(map[uint]types.Log)
	logsB := make(map[uint]types.Log)
	for n := 1; n < 18; n++ {
		logsA[uint(n)] = blocks.LogOnBlockNum(uint64(n), addrA)
		logsB[uint(n)] = blocks.LogOnBlockNum(uint64(n), addrB)
	}

	tests := []struct {
		name              string
		blockHeight1      int64
		blockHeight2      int64
		batch1            []uint
		backfillableLogs  []uint
		batch2            []uint
		expectedFilteredA []uint
		expectedFilteredB []uint
	}{
		{
			name: "no backfilled logs, no overlap",

			blockHeight1: 0,
			batch1:       []uint{1, 2},

			blockHeight2:     3,
			backfillableLogs: nil,
			batch2:           []uint{7, 8},

			expectedFilteredA: []uint{1, 2, 7, 8},
			expectedFilteredB: []uint{7, 8},
		},
		{
			name: "no backfilled logs, overlap",

			blockHeight1: 0,
			batch1:       []uint{1, 2},

			blockHeight2:     2,
			backfillableLogs: nil,
			batch2:           []uint{2, 3},

			expectedFilteredA: []uint{1, 2, 3},
			expectedFilteredB: []uint{2, 3},
		},
		{
			name: "backfilled logs, no overlap",

			blockHeight1: 0,
			batch1:       []uint{1, 2},

			blockHeight2:     15,
			backfillableLogs: []uint{11, 12, 15},
			batch2:           []uint{16, 17},

			expectedFilteredA: []uint{1, 2, 11, 12, 15, 16, 17},
			expectedFilteredB: []uint{11, 12, 15, 16, 17},
		},
		{
			name: "backfilled logs, overlap",

			blockHeight1: 0,
			batch1:       []uint{1, 11},

			blockHeight2:     15,
			backfillableLogs: []uint{11, 12, 15},
			batch2:           []uint{16, 17},

			expectedFilteredA: []uint{1, 11, 12, 15, 16, 17},
			expectedFilteredB: []uint{11, 12, 15, 16, 17},
		},
	}

	batchContains := func(batch []uint, n uint) bool {
		for _, x := range batch {
			if x == n {
				return true
			}
		}
		return false
	}

	for _, test := range tests {
		test := test
		t.Run(test.name, func(t *testing.T) {
			t.Parallel()

			helper := newBroadcasterHelper(t, test.blockHeight1, 2)
			var backfillDepth int64 = 5
			// something other than default
			helper.config.GeneralConfig.Overrides.BlockBackfillDepth = null.IntFrom(int64(backfillDepth))

			helper.start()
			defer helper.stop()

			logListenerA := helper.newLogListenerWithJob("logListenerA")
			logListenerB := helper.newLogListenerWithJob("logListenerB")

			contractA, err := flux_aggregator_wrapper.NewFluxAggregator(addrA, nil)
			require.NoError(t, err)
			contractB, err := flux_aggregator_wrapper.NewFluxAggregator(addrB, nil)
			require.NoError(t, err)

			// Register listener A
			helper.register(logListenerA, contractA, 1)

			// Send initial logs
			chRawLogs1 := <-helper.chchRawLogs
			cleanup, headsDone := cltest.SimulateIncomingHeads(t, cltest.SimulateIncomingHeadsArgs{
				StartBlock:    test.blockHeight1,
				EndBlock:      test.blockHeight2 + 1,
				BackfillDepth: backfillDepth,
				Blocks:        blocks,
				HeadTrackables: []httypes.HeadTrackable{(helper.lb).(httypes.HeadTrackable), cltest.HeadTrackableFunc(func(_ context.Context, head models.Head) {
					logger.Warnf("------------ HEAD TRACKABLE (%v) --------------", head.Number)
					if _, exists := logsA[uint(head.Number)]; !exists {
						logger.Warnf("  ** not exists")
						return
					} else if !batchContains(test.batch1, uint(head.Number)) {
						logger.Warnf("  ** not batchContains %v %v", head.Number, test.batch1)
						return
					}
					logger.Warnf("  ** yup!")
					select {
					case chRawLogs1 <- logsA[uint(head.Number)]:
					case <-time.After(5 * time.Second):
						t.Fatal("could not send")
					}
				})},
			})

			requireBroadcastCount(t, helper.db, len(test.batch1))
			expectedA := newReceived(pickLogs(logsA, test.batch1))
			logListenerA.requireAllReceived(t, expectedA)

			<-headsDone
			cleanup()

			helper.mockEth.ethClient.On("HeadByNumber", mock.Anything, (*big.Int)(nil)).Return(&models.Head{Number: test.blockHeight2}, nil).Once()

			combinedLogs := append(pickLogs(logsA, test.backfillableLogs), pickLogs(logsB, test.backfillableLogs)...)
			call := helper.mockEth.ethClient.On("FilterLogs", mock.Anything, mock.Anything).Return(combinedLogs, nil).Once()
			call.Run(func(args mock.Arguments) {
				// Validate that the ethereum.FilterQuery is specified correctly for the backfill that we expect
				fromBlock := args.Get(1).(ethereum.FilterQuery).FromBlock
				expected := big.NewInt(0)

				blockNumber := helper.lb.(log.BroadcasterInTest).BackfillBlockNumber()
				if blockNumber.Valid && blockNumber.Int64 > test.blockHeight2-backfillDepth {
					expected = big.NewInt(blockNumber.Int64)
				} else if test.blockHeight2 > backfillDepth {
					expected = big.NewInt(test.blockHeight2 - backfillDepth)
				}
				require.Equal(t, expected, fromBlock)
			})

			// Register listener B (triggers re-subscription)
			helper.register(logListenerB, contractB, 1)

			// Send second batch of new logs
			chRawLogs2 := <-helper.chchRawLogs
			cleanup, _ = cltest.SimulateIncomingHeads(t, cltest.SimulateIncomingHeadsArgs{
				StartBlock:    test.blockHeight2,
				BackfillDepth: backfillDepth,
				Blocks:        blocks,
				HeadTrackables: []httypes.HeadTrackable{(helper.lb).(httypes.HeadTrackable), cltest.HeadTrackableFunc(func(_ context.Context, head models.Head) {
					if _, exists := logsA[uint(head.Number)]; exists && batchContains(test.batch2, uint(head.Number)) {
						select {
						case chRawLogs2 <- logsA[uint(head.Number)]:
						case <-time.After(5 * time.Second):
							t.Fatal("could not send")
						}
					}
					if _, exists := logsB[uint(head.Number)]; exists && batchContains(test.batch2, uint(head.Number)) {
						select {
						case chRawLogs2 <- logsB[uint(head.Number)]:
						case <-time.After(5 * time.Second):
							t.Fatal("could not send")
						}
					}
				})},
			})
			defer cleanup()

			expectedA = newReceived(pickLogs(logsA, test.expectedFilteredA))
			expectedB := newReceived(pickLogs(logsB, test.expectedFilteredB))
			logListenerA.requireAllReceived(t, expectedA)
			logListenerB.requireAllReceived(t, expectedB)
			requireBroadcastCount(t, helper.db, len(test.expectedFilteredA)+len(test.expectedFilteredB))

			helper.mockEth.ethClient.AssertExpectations(t)
		})
	}
}

func TestBroadcaster_AppendLogChannel(t *testing.T) {
	t.Parallel()

	logs1 := []types.Log{
		{BlockNumber: 1},
		{BlockNumber: 2},
		{BlockNumber: 3},
		{BlockNumber: 4},
		{BlockNumber: 5},
	}

	logs2 := []types.Log{
		{BlockNumber: 6},
		{BlockNumber: 7},
		{BlockNumber: 8},
		{BlockNumber: 9},
		{BlockNumber: 10},
	}

	logs3 := []types.Log{
		{BlockNumber: 11},
		{BlockNumber: 12},
		{BlockNumber: 13},
		{BlockNumber: 14},
		{BlockNumber: 15},
	}

	ch1 := make(chan types.Log)
	ch2 := make(chan types.Log)
	ch3 := make(chan types.Log)

	lb := log.NewBroadcaster(nil, nil, nil, logger.Default, nil)
	chCombined := lb.ExportedAppendLogChannel(ch1, ch2)
	chCombined = lb.ExportedAppendLogChannel(chCombined, ch3)

	go func() {
		defer close(ch1)
		for _, log := range logs1 {
			ch1 <- log
		}
	}()
	go func() {
		defer close(ch2)
		for _, log := range logs2 {
			ch2 <- log
		}
	}()
	go func() {
		defer close(ch3)
		for _, log := range logs3 {
			ch3 <- log
		}
	}()

	expected := append(logs1, logs2...)
	expected = append(expected, logs3...)

	var i int
	for log := range chCombined {
		require.Equal(t, expected[i], log)
		i++
	}
}

func TestBroadcaster_InjectsBroadcastRecordFunctions(t *testing.T) {
	const blockHeight int64 = 0
	helper := newBroadcasterHelper(t, blockHeight, 1)
	helper.start()
	defer helper.stop()

	blocks := cltest.NewBlocks(t, 100)

	logListener := helper.newLogListenerWithJob("logListener")

	contract := newMockContract()
	contract.On("ParseLog", mock.Anything).Return(flux_aggregator_wrapper.FluxAggregatorNewRound{}, nil).Once()
	contract.On("ParseLog", mock.Anything).Return(flux_aggregator_wrapper.FluxAggregatorAnswerUpdated{}, nil).Once()

	helper.register(logListener, contract, uint64(5))

	cleanup, _ := cltest.SimulateIncomingHeads(t, cltest.SimulateIncomingHeadsArgs{
		StartBlock:     3,
		BackfillDepth:  10,
		HeadTrackables: []httypes.HeadTrackable{(helper.lb).(httypes.HeadTrackable)},
		Blocks:         blocks,
	})
	defer cleanup()

	chRawLogs := <-helper.chchRawLogs
	chRawLogs <- blocks.LogOnBlockNum(0, contract.Address())
	chRawLogs <- blocks.LogOnBlockNum(1, contract.Address())

	require.Eventually(t, func() bool { return len(logListener.received.uniqueLogs) >= 2 }, 5*time.Second, 10*time.Millisecond)
	requireBroadcastCount(t, helper.db, 2)

	helper.mockEth.ethClient.AssertExpectations(t)
}

func TestBroadcaster_ProcessesLogsFromReorgsAndMissedHead(t *testing.T) {
	g := gomega.NewGomegaWithT(t)

	const startBlockHeight int64 = 0
	helper := newBroadcasterHelper(t, startBlockHeight, 1)
	helper.start()
	defer helper.stop()

	blocks := cltest.NewBlocks(t, 10)
	blocksForked := blocks.ForkAt(t, 1, 5)

	var (
		addr = cltest.NewAddress()

		log0        = blocks.LogOnBlockNum(0, addr)
		log1        = blocks.LogOnBlockNum(1, addr)
		log2        = blocks.LogOnBlockNum(2, addr)
		log1Removed = blocks.LogOnBlockNumRemoved(1, addr)
		log2Removed = blocks.LogOnBlockNumRemoved(2, addr)
		log1R       = blocksForked.LogOnBlockNum(1, addr)
		log2R       = blocksForked.LogOnBlockNum(2, addr)
		log3R1      = blocksForked.LogOnBlockNumWithIndex(3, 0, addr)
		log3R2      = blocksForked.LogOnBlockNumWithIndex(3, 1, addr) // second log on the same block

		log1RRemoved  = blocksForked.LogOnBlockNumRemoved(1, addr)
		log2RRemoved  = blocksForked.LogOnBlockNumRemoved(2, addr)
		log3R1Removed = blocksForked.LogOnBlockNumWithIndexRemoved(3, 0, addr)
		log3R2Removed = blocksForked.LogOnBlockNumWithIndexRemoved(3, 1, addr)

		events = []interface{}{
			blocks.Head(0), log0,
			log1, // head1 missing
			blocks.Head(2), log2,
			blocks.Head(3),
			blocksForked.Head(1), log1Removed, log2Removed, log1R,
			blocksForked.Head(2), log2R,
			log3R1, blocksForked.Head(3), log3R2,
			blocksForked.Head(4),
			log1RRemoved, log0, log1, blocks.Head(4), log2, log2RRemoved, log3R1Removed, log3R2Removed, // a reorg back to the previous chain
			blocks.Head(5),
			blocks.Head(6),
			blocks.Head(7),
		}

		expectedA = []types.Log{log0, log1, log2, log1R, log2R, log3R1, log3R2}

		// listenerB needs 3 confirmations, so log2 is not sent to after the first reorg,
		// but is later - after the second reorg (back to the previous chain)
		expectedB = []types.Log{log0, log1, log1R, log2R, log2}
	)

	contract, err := flux_aggregator_wrapper.NewFluxAggregator(addr, nil)
	require.NoError(t, err)

	listenerA := helper.newLogListenerWithJob("listenerA")
	listenerB := helper.newLogListenerWithJob("listenerB")
	helper.register(listenerA, contract, 1)
	helper.register(listenerB, contract, 3)

	chRawLogs := <-helper.chchRawLogs
	go func() {
		for _, event := range events {
			switch x := event.(type) {
			case *models.Head:
				(helper.lb).(httypes.HeadTrackable).OnNewLongestChain(context.Background(), *x)
			case types.Log:
				chRawLogs <- x
			}
			time.Sleep(250 * time.Millisecond)
		}
	}()

	g.Eventually(func() []uint64 { return listenerA.getUniqueLogsBlockNumbers() }, 8*time.Second, cltest.DBPollingInterval).
		Should(gomega.Equal([]uint64{0, 1, 2, 1, 2, 3, 3}))
	g.Eventually(func() []uint64 { return listenerB.getUniqueLogsBlockNumbers() }, 8*time.Second, cltest.DBPollingInterval).
		Should(gomega.Equal([]uint64{0, 1, 1, 2, 2}))

	helper.unsubscribeAll()

	require.Equal(t, expectedA, listenerA.getUniqueLogs())
	require.Equal(t, expectedB, listenerB.getUniqueLogs())

	helper.mockEth.ethClient.AssertExpectations(t)
}

func TestBroadcaster_BackfillsForNewListeners(t *testing.T) {
	g := gomega.NewGomegaWithT(t)

	const blockHeight int64 = 0
	helper := newBroadcasterHelper(t, blockHeight, 2)
	helper.mockEth.ethClient.On("HeadByNumber", mock.Anything, (*big.Int)(nil)).Return(&models.Head{Number: blockHeight}, nil).Times(2)
	helper.mockEth.ethClient.On("FilterLogs", mock.Anything, mock.Anything).Return(nil, nil).Times(2)

	helper.start()
	defer helper.stop()

	addr1 := cltest.NewAddress()
	contract, err := flux_aggregator_wrapper.NewFluxAggregator(addr1, nil)
	require.NoError(t, err)

	listener1 := helper.newLogListenerWithJob("1")
	listener2 := helper.newLogListenerWithJob("2")

	topics1 := []generated.AbigenLog{
		flux_aggregator_wrapper.FluxAggregatorAnswerUpdated{},
	}
	helper.registerWithTopics(listener1, contract, topics1, 1)
	require.Eventually(t, func() bool { return helper.mockEth.subscribeCallCount() == 1 }, 5*time.Second, 10*time.Millisecond)
	g.Consistently(func() int32 { return helper.mockEth.subscribeCallCount() }).Should(gomega.Equal(int32(1)))

	<-helper.chchRawLogs

	topics2 := []generated.AbigenLog{
		flux_aggregator_wrapper.FluxAggregatorNewRound{},
	}
	helper.registerWithTopics(listener2, contract, topics2, 1)
	require.Eventually(t, func() bool { return helper.mockEth.subscribeCallCount() == 2 }, 5*time.Second, 10*time.Millisecond)
	g.Consistently(func() int32 { return helper.mockEth.subscribeCallCount() }).Should(gomega.Equal(int32(2)))

	helper.unsubscribeAll()
}

func pickLogs(allLogs map[uint]types.Log, indices []uint) []types.Log {
	var picked []types.Log
	for _, idx := range indices {
		picked = append(picked, allLogs[idx])
	}
	return picked
}

func requireBroadcastCount(t *testing.T, db *gorm.DB, expectedCount int) {
	t.Helper()
	g := gomega.NewGomegaWithT(t)

	comparisonFunc := func() int {
		var count struct{ Count int }
		err := db.Raw(`SELECT count(*) FROM log_broadcasts`).Scan(&count).Error
		require.NoError(t, err)
		return count.Count
	}

	g.Eventually(comparisonFunc, 5*time.Second, cltest.DBPollingInterval).Should(gomega.Equal(expectedCount))
	g.Consistently(comparisonFunc).Should(gomega.Equal(expectedCount))
}

func requireEqualLogs(t *testing.T, expectedLogs, actualLogs []types.Log) {
	t.Helper()
	require.Equalf(t, len(expectedLogs), len(actualLogs), "log slices are not equal (len %v vs %v): expected(%v), actual(%v)", len(expectedLogs), len(actualLogs), expectedLogs, actualLogs)
	for i := range expectedLogs {
		require.Equalf(t, expectedLogs[i], actualLogs[i], "log slices are not equal (len %v vs %v): expected(%v), actual(%v)", len(expectedLogs), len(actualLogs), expectedLogs, actualLogs)
	}
}<|MERGE_RESOLUTION|>--- conflicted
+++ resolved
@@ -539,18 +539,10 @@
 		cltest.RawNewRoundLog(t, contract1.Address(), hash105, 105, 1, false),
 	}
 
-<<<<<<< HEAD
-	// listener1 does not mark logs as consumed to check the correct number of sends
-	listener1 := helper.newLogListener("listener 1")
-	listener1.SkipMarkingConsumed(true)
-
-	listener2 := helper.newLogListener("listener 2")
-=======
 	listener1 := helper.newLogListenerWithJob("listener 1")
 	// listener1 does not mark logs as consumed to check the correct number of sends
 	listener1.SkipMarkingConsumed(true)
 	listener2 := helper.newLogListenerWithJob("listener 2")
->>>>>>> 8756fcad
 
 	helper.register(listener1, contract1, 0)
 	helper.register(listener2, contract1, 0)
@@ -572,11 +564,7 @@
 	}
 
 	// 3 because only one listeners is marking logs as consumed
-<<<<<<< HEAD
-	requireBroadcastCount(t, helper.store, 3)
-=======
 	requireBroadcastCount(t, helper.db, 3)
->>>>>>> 8756fcad
 	helper.stop()
 
 	requireEqualLogs(t,
