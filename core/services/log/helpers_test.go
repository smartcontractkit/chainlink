--- conflicted
+++ resolved
@@ -193,11 +193,7 @@
 	received            *received
 	t                   *testing.T
 	db                  *gorm.DB
-<<<<<<< HEAD
-	jobID               log.JobIdSelect
-=======
 	jobID               int32
->>>>>>> 4f9b096b
 	skipMarkingConsumed bool
 }
 
@@ -228,6 +224,10 @@
 	listener.skipMarkingConsumed = skip
 }
 
+func (listener *simpleLogListener) SkipMarkingConsumed(skip bool) {
+	listener.skipMarkingConsumed = skip
+}
+
 func (listener *simpleLogListener) HandleLog(lb log.Broadcast) {
 	listener.received.Lock()
 	defer listener.received.Unlock()
@@ -244,19 +244,8 @@
 	}
 }
 
-<<<<<<< HEAD
-func (listener *simpleLogListener) JobID() models.JobID {
-	return listener.jobID.JobIDV1
-}
-func (listener *simpleLogListener) IsV2Job() bool {
-	return listener.jobID.IsV2
-}
-func (listener *simpleLogListener) JobIDV2() int32 {
-	return listener.jobID.JobIDV2
-=======
 func (listener simpleLogListener) JobID() int32 {
 	return listener.jobID
->>>>>>> 4f9b096b
 }
 
 func (listener *simpleLogListener) getUniqueLogs() []types.Log {
@@ -271,12 +260,6 @@
 	return blockNums
 }
 
-<<<<<<< HEAD
-func (listener *simpleLogListener) getLogs() []types.Log {
-	return listener.received.logs
-}
-=======
->>>>>>> 4f9b096b
 func (listener *simpleLogListener) requireAllReceived(t *testing.T, expectedState *received) {
 	received := listener.received
 	require.Eventually(t, func() bool {
