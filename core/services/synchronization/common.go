package synchronization

// TelemetryType defines supported telemetry types
type TelemetryType string

const (
	EnhancedEA        TelemetryType = "enhanced-ea"
<<<<<<< HEAD
	FunctionsRequests TelemetryType = "functions-requests"
=======
	EnhancedEAMercury TelemetryType = "enhanced-ea-mercury"
>>>>>>> aea1e941
	OCR               TelemetryType = "ocr"
	OCR2Automation    TelemetryType = "ocr2-automation"
	OCR2Functions     TelemetryType = "ocr2-functions"
	OCR2Median        TelemetryType = "ocr2-median"
	OCR2Mercury       TelemetryType = "ocr2-mercury"
	OCR2VRF           TelemetryType = "ocr2-vrf"
)<|MERGE_RESOLUTION|>--- conflicted
+++ resolved
@@ -5,11 +5,8 @@
 
 const (
 	EnhancedEA        TelemetryType = "enhanced-ea"
-<<<<<<< HEAD
 	FunctionsRequests TelemetryType = "functions-requests"
-=======
 	EnhancedEAMercury TelemetryType = "enhanced-ea-mercury"
->>>>>>> aea1e941
 	OCR               TelemetryType = "ocr"
 	OCR2Automation    TelemetryType = "ocr2-automation"
 	OCR2Functions     TelemetryType = "ocr2-functions"
