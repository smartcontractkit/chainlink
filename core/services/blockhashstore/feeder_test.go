--- conflicted
+++ resolved
@@ -501,105 +501,6 @@
 func (test testCase) testFeederWithLogPollerVRFv2(t *testing.T) {
 	var coordinatorAddress = common.HexToAddress("0x514910771AF9Ca656af840dff83E8264EcF986CA")
 
-	// Instantiate log poller & coordinator.
-	lp := &mocklp.LogPoller{}
-	lp.On("RegisterFilter", mock.Anything).Return(nil)
-	c, err := vrf_coordinator_v2.NewVRFCoordinatorV2(coordinatorAddress, nil)
-	require.NoError(t, err)
-	coordinator := &V2Coordinator{
-		c:  c,
-		lp: lp,
-	}
-
-	// Assert search window.
-	latest := int64(test.latest)
-	fromBlock := mathutil.Max(latest-int64(test.lookback), 0)
-	toBlock := mathutil.Max(latest-int64(test.wait), 0)
-
-	// Construct request logs.
-	var requestLogs []logpoller.Log
-	for _, r := range test.requests {
-		if r.Block < uint64(fromBlock) || r.Block > uint64(toBlock) {
-			continue // do not include blocks outside our search window
-		}
-		reqId, ok := big.NewInt(0).SetString(r.ID, 10)
-		require.True(t, ok)
-		requestLogs = append(
-			requestLogs,
-			newRandomnessRequestedLogV2(t, r.Block, reqId, coordinatorAddress),
-		)
-	}
-
-	// Construct fulfillment logs.
-	var fulfillmentLogs []logpoller.Log
-	for _, r := range test.fulfillments {
-		reqId, ok := big.NewInt(0).SetString(r.ID, 10)
-		require.True(t, ok)
-		fulfillmentLogs = append(
-			fulfillmentLogs,
-			newRandomnessFulfilledLogV2(t, r.Block, reqId, coordinatorAddress),
-		)
-	}
-
-	// Mock log poller.
-	lp.On("LatestBlock", mock.Anything).
-		Return(latest, nil)
-	lp.On(
-		"LogsWithSigs",
-		fromBlock,
-		toBlock,
-		[]common.Hash{
-			vrf_coordinator_v2.VRFCoordinatorV2RandomWordsRequested{}.Topic(),
-		},
-		coordinatorAddress,
-		mock.Anything,
-	).Return(requestLogs, nil)
-	lp.On(
-		"LogsWithSigs",
-		fromBlock,
-		latest,
-		[]common.Hash{
-			vrf_coordinator_v2.VRFCoordinatorV2RandomWordsFulfilled{}.Topic(),
-		},
-		coordinatorAddress,
-		mock.Anything,
-	).Return(fulfillmentLogs, nil)
-
-	// Instantiate feeder.
-	feeder := NewFeeder(
-		logger.TestLogger(t),
-		coordinator,
-		&test.bhs,
-		lp,
-		0,
-		test.wait,
-		test.lookback,
-		600*time.Second,
-		func(ctx context.Context) (uint64, error) {
-			return test.latest, nil
-		})
-
-	// Run feeder and assert correct results.
-	err = feeder.Run(testutils.Context(t))
-	if test.expectedErrMsg == "" {
-		require.NoError(t, err)
-	} else {
-		require.EqualError(t, err, test.expectedErrMsg)
-	}
-	require.ElementsMatch(t, test.expectedStored, test.bhs.Stored)
-	require.ElementsMatch(t, test.expectedStoredMapBlocks, maps.Keys(feeder.stored))
-}
-
-func TestFeederWithLogPollerVRFv2Plus(t *testing.T) {
-	for _, test := range tests {
-		t.Run(test.name, test.testFeederWithLogPollerVRFv2Plus)
-	}
-}
-
-func (test testCase) testFeederWithLogPollerVRFv2Plus(t *testing.T) {
-	var coordinatorAddress = common.HexToAddress("0x514910771AF9Ca656af840dff83E8264EcF986CA")
-
-<<<<<<< HEAD
 	for _, test := range tests {
 		t.Run(test.name, func(t *testing.T) {
 			// Instantiate log poller & coordinator.
@@ -611,7 +512,6 @@
 				c:  c,
 				lp: lp,
 			}
-
 			// Assert search window.
 			latest := int64(test.latest)
 			fromBlock := mathutil.Max(latest-int64(test.lookback), 0)
@@ -689,7 +589,97 @@
 			}
 			require.ElementsMatch(t, test.expectedStored, test.bhs.Stored)
 			require.ElementsMatch(t, test.expectedStoredMapBlocks, maps.Keys(feeder.stored))
-=======
+		})
+	}
+
+	// Assert search window.
+	latest := int64(test.latest)
+	fromBlock := mathutil.Max(latest-int64(test.lookback), 0)
+	toBlock := mathutil.Max(latest-int64(test.wait), 0)
+
+	// Construct request logs.
+	var requestLogs []logpoller.Log
+	for _, r := range test.requests {
+		if r.Block < uint64(fromBlock) || r.Block > uint64(toBlock) {
+			continue // do not include blocks outside our search window
+		}
+		reqId, ok := big.NewInt(0).SetString(r.ID, 10)
+		require.True(t, ok)
+		requestLogs = append(
+			requestLogs,
+			newRandomnessRequestedLogV2(t, r.Block, reqId, coordinatorAddress),
+		)
+	}
+
+	// Construct fulfillment logs.
+	var fulfillmentLogs []logpoller.Log
+	for _, r := range test.fulfillments {
+		reqId, ok := big.NewInt(0).SetString(r.ID, 10)
+		require.True(t, ok)
+		fulfillmentLogs = append(
+			fulfillmentLogs,
+			newRandomnessFulfilledLogV2(t, r.Block, reqId, coordinatorAddress),
+		)
+	}
+
+	// Mock log poller.
+	lp.On("LatestBlock", mock.Anything).
+		Return(latest, nil)
+	lp.On(
+		"LogsWithSigs",
+		fromBlock,
+		toBlock,
+		[]common.Hash{
+			vrf_coordinator_v2.VRFCoordinatorV2RandomWordsRequested{}.Topic(),
+		},
+		coordinatorAddress,
+		mock.Anything,
+	).Return(requestLogs, nil)
+	lp.On(
+		"LogsWithSigs",
+		fromBlock,
+		latest,
+		[]common.Hash{
+			vrf_coordinator_v2.VRFCoordinatorV2RandomWordsFulfilled{}.Topic(),
+		},
+		coordinatorAddress,
+		mock.Anything,
+	).Return(fulfillmentLogs, nil)
+
+	// Instantiate feeder.
+	feeder := NewFeeder(
+		logger.TestLogger(t),
+		coordinator,
+		&test.bhs,
+		lp,
+		0,
+		test.wait,
+		test.lookback,
+		600*time.Second,
+		func(ctx context.Context) (uint64, error) {
+			return test.latest, nil
+		})
+
+	// Run feeder and assert correct results.
+	err = feeder.Run(testutils.Context(t))
+	if test.expectedErrMsg == "" {
+		require.NoError(t, err)
+	} else {
+		require.EqualError(t, err, test.expectedErrMsg)
+	}
+	require.ElementsMatch(t, test.expectedStored, test.bhs.Stored)
+	require.ElementsMatch(t, test.expectedStoredMapBlocks, maps.Keys(feeder.stored))
+}
+
+func TestFeederWithLogPollerVRFv2Plus(t *testing.T) {
+	for _, test := range tests {
+		t.Run(test.name, test.testFeederWithLogPollerVRFv2Plus)
+	}
+}
+
+func (test testCase) testFeederWithLogPollerVRFv2Plus(t *testing.T) {
+	var coordinatorAddress = common.HexToAddress("0x514910771AF9Ca656af840dff83E8264EcF986CA")
+
 	// Instantiate log poller & coordinator.
 	lp := &mocklp.LogPoller{}
 	lp.On("RegisterFilter", mock.Anything).Return(nil)
@@ -766,7 +756,6 @@
 		600*time.Second,
 		func(ctx context.Context) (uint64, error) {
 			return test.latest, nil
->>>>>>> 7a4c2bd8
 		})
 
 	// Run feeder and assert correct results.
