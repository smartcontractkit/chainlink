package chainlink

import (
	_ "embed"
	"math"
	"math/big"
	"net"
	"strings"
	"testing"
	"time"

	"github.com/kylelemons/godebug/diff"
	"github.com/shopspring/decimal"
	"github.com/stretchr/testify/assert"
	"github.com/stretchr/testify/require"
	"go.uber.org/zap/zapcore"

	ocrcommontypes "github.com/smartcontractkit/libocr/commontypes"

	commonassets "github.com/smartcontractkit/chainlink-common/pkg/assets"
	"github.com/smartcontractkit/chainlink-common/pkg/config"
	commoncfg "github.com/smartcontractkit/chainlink-common/pkg/config"
	"github.com/smartcontractkit/chainlink-common/pkg/utils/hex"
	coscfg "github.com/smartcontractkit/chainlink-cosmos/pkg/cosmos/config"
	solcfg "github.com/smartcontractkit/chainlink-solana/pkg/solana/config"
	stkcfg "github.com/smartcontractkit/chainlink-starknet/relayer/pkg/chainlink/config"

	commonconfig "github.com/smartcontractkit/chainlink/v2/common/config"
	"github.com/smartcontractkit/chainlink/v2/core/chains/evm/assets"

	"github.com/smartcontractkit/chainlink/v2/core/chains/evm/client"
	evmcfg "github.com/smartcontractkit/chainlink/v2/core/chains/evm/config/toml"
	"github.com/smartcontractkit/chainlink/v2/core/chains/evm/types"
	ubig "github.com/smartcontractkit/chainlink/v2/core/chains/evm/utils/big"
	legacy "github.com/smartcontractkit/chainlink/v2/core/config"
	"github.com/smartcontractkit/chainlink/v2/core/config/toml"
	"github.com/smartcontractkit/chainlink/v2/core/logger"
	"github.com/smartcontractkit/chainlink/v2/core/services/chainlink/cfgtest"
	"github.com/smartcontractkit/chainlink/v2/core/services/keystore/keys/p2pkey"
	"github.com/smartcontractkit/chainlink/v2/core/store/models"
	"github.com/smartcontractkit/chainlink/v2/core/utils"
)

var (
	//go:embed testdata/config-full.toml
	fullTOML string
	//go:embed testdata/config-multi-chain.toml
	multiChainTOML string

	multiChain = Config{
		Core: toml.Core{
			RootDir: ptr("my/root/dir"),
			AuditLogger: toml.AuditLogger{
				Enabled:      ptr(true),
				ForwardToUrl: mustURL("http://localhost:9898"),
				Headers: ptr([]models.ServiceHeader{
					{
						Header: "Authorization",
						Value:  "token",
					},
					{
						Header: "X-SomeOther-Header",
						Value:  "value with spaces | and a bar+*",
					},
				}),
				JsonWrapperKey: ptr("event"),
			},
			Database: toml.Database{
				Listener: toml.DatabaseListener{
					FallbackPollInterval: commoncfg.MustNewDuration(2 * time.Minute),
				},
			},
			Log: toml.Log{
				Level:       ptr(toml.LogLevel(zapcore.PanicLevel)),
				JSONConsole: ptr(true),
			},
			JobPipeline: toml.JobPipeline{
				HTTPRequest: toml.JobPipelineHTTPRequest{
					DefaultTimeout: commoncfg.MustNewDuration(30 * time.Second),
				},
			},
			OCR2: toml.OCR2{
				Enabled:         ptr(true),
				DatabaseTimeout: commoncfg.MustNewDuration(20 * time.Second),
			},
			OCR: toml.OCR{
				Enabled:           ptr(true),
				BlockchainTimeout: commoncfg.MustNewDuration(5 * time.Second),
			},
			P2P: toml.P2P{
				IncomingMessageBufferSize: ptr[int64](999),
			},
			Keeper: toml.Keeper{
				GasPriceBufferPercent: ptr[uint16](10),
			},
			AutoPprof: toml.AutoPprof{
				CPUProfileRate: ptr[int64](7),
			},
		},
		EVM: []*evmcfg.EVMConfig{
			{
				ChainID: ubig.NewI(1),
				Chain: evmcfg.Chain{
					FinalityDepth:      ptr[uint32](26),
					FinalityTagEnabled: ptr[bool](false),
				},
				Nodes: []*evmcfg.Node{
					{
						Name:  ptr("primary"),
						WSURL: mustURL("wss://web.socket/mainnet"),
					},
					{
						Name:     ptr("secondary"),
						HTTPURL:  mustURL("http://broadcast.mirror"),
						SendOnly: ptr(true),
					},
				}},
			{
				ChainID: ubig.NewI(42),
				Chain: evmcfg.Chain{
					GasEstimator: evmcfg.GasEstimator{
						PriceDefault: assets.NewWeiI(math.MaxInt64),
					},
				},
				Nodes: []*evmcfg.Node{
					{
						Name:  ptr("foo"),
						WSURL: mustURL("wss://web.socket/test/foo"),
					},
				}},
			{
				ChainID: ubig.NewI(137),
				Chain: evmcfg.Chain{
					GasEstimator: evmcfg.GasEstimator{
						Mode: ptr("FixedPrice"),
					},
				},
				Nodes: []*evmcfg.Node{
					{
						Name:  ptr("bar"),
						WSURL: mustURL("wss://web.socket/test/bar"),
					},
				}},
		},
		Cosmos: []*coscfg.TOMLConfig{
			{
				ChainID: ptr("Ibiza-808"),
				Chain: coscfg.Chain{
					MaxMsgsPerBatch: ptr[int64](13),
				},
				Nodes: []*coscfg.Node{
					{Name: ptr("primary"), TendermintURL: commoncfg.MustParseURL("http://columbus.cosmos.com")},
				}},
			{
				ChainID: ptr("Malaga-420"),
				Chain: coscfg.Chain{
					BlocksUntilTxTimeout: ptr[int64](20),
				},
				Nodes: []*coscfg.Node{
					{Name: ptr("secondary"), TendermintURL: commoncfg.MustParseURL("http://bombay.cosmos.com")},
				}},
		},
		Solana: []*solcfg.TOMLConfig{
			{
				ChainID: ptr("mainnet"),
				Chain: solcfg.Chain{
					MaxRetries: ptr[int64](12),
				},
				Nodes: []*solcfg.Node{
					{Name: ptr("primary"), URL: commoncfg.MustParseURL("http://mainnet.solana.com")},
				},
			},
			{
				ChainID: ptr("testnet"),
				Chain: solcfg.Chain{
					OCR2CachePollPeriod: commoncfg.MustNewDuration(time.Minute),
				},
				Nodes: []*solcfg.Node{
					{Name: ptr("secondary"), URL: commoncfg.MustParseURL("http://testnet.solana.com")},
				},
			},
		},
		Starknet: []*stkcfg.TOMLConfig{
			{
				ChainID: ptr("foobar"),
				Chain: stkcfg.Chain{
					ConfirmationPoll: commoncfg.MustNewDuration(time.Hour),
				},
				FeederURL: commoncfg.MustParseURL("http://feeder.url"),
				Nodes: []*stkcfg.Node{
					{Name: ptr("primary"), URL: commoncfg.MustParseURL("http://stark.node"), APIKey: ptr("key")},
				},
			},
		},
	}
)

func TestConfig_Marshal(t *testing.T) {
	zeroSeconds := *commoncfg.MustNewDuration(time.Second * 0)
	second := *commoncfg.MustNewDuration(time.Second)
	minute := *commoncfg.MustNewDuration(time.Minute)
	hour := *commoncfg.MustNewDuration(time.Hour)
	mustPeerID := func(s string) *p2pkey.PeerID {
		id, err := p2pkey.MakePeerID(s)
		require.NoError(t, err)
		return &id
	}
	mustDecimal := func(s string) *decimal.Decimal {
		d, err := decimal.NewFromString(s)
		require.NoError(t, err)
		return &d
	}
	mustAddress := func(s string) *types.EIP55Address {
		a, err := types.NewEIP55Address(s)
		require.NoError(t, err)
		return &a
	}
	selectionMode := client.NodeSelectionMode_HighestHead

	global := Config{
		Core: toml.Core{
			InsecureFastScrypt:  ptr(true),
			RootDir:             ptr("test/root/dir"),
			ShutdownGracePeriod: commoncfg.MustNewDuration(10 * time.Second),
			Insecure: toml.Insecure{
				DevWebServer:         ptr(false),
				OCRDevelopmentMode:   ptr(false),
				InfiniteDepthQueries: ptr(false),
				DisableRateLimiting:  ptr(false),
			},
			Tracing: toml.Tracing{
				Enabled:         ptr(true),
				CollectorTarget: ptr("localhost:4317"),
				NodeID:          ptr("clc-ocr-sol-devnet-node-1"),
				SamplingRatio:   ptr(1.0),
				Mode:            ptr("tls"),
				TLSCertPath:     ptr("/path/to/cert.pem"),
				Attributes: map[string]string{
					"test": "load",
					"env":  "dev",
				},
			},
		},
	}

	full := global

	serviceHeaders := []models.ServiceHeader{
		{Header: "Authorization", Value: "token"},
		{Header: "X-SomeOther-Header", Value: "value with spaces | and a bar+*"},
	}
	full.AuditLogger = toml.AuditLogger{
		Enabled:        ptr(true),
		ForwardToUrl:   mustURL("http://localhost:9898"),
		Headers:        ptr(serviceHeaders),
		JsonWrapperKey: ptr("event"),
	}

	full.Feature = toml.Feature{
		FeedsManager: ptr(true),
		LogPoller:    ptr(true),
		UICSAKeys:    ptr(true),
	}
	full.Database = toml.Database{
		DefaultIdleInTxSessionTimeout: commoncfg.MustNewDuration(time.Minute),
		DefaultLockTimeout:            commoncfg.MustNewDuration(time.Hour),
		DefaultQueryTimeout:           commoncfg.MustNewDuration(time.Second),
		LogQueries:                    ptr(true),
		MigrateOnStartup:              ptr(true),
		MaxIdleConns:                  ptr[int64](7),
		MaxOpenConns:                  ptr[int64](13),
		Listener: toml.DatabaseListener{
			MaxReconnectDuration: commoncfg.MustNewDuration(time.Minute),
			MinReconnectInterval: commoncfg.MustNewDuration(5 * time.Minute),
			FallbackPollInterval: commoncfg.MustNewDuration(2 * time.Minute),
		},
		Lock: toml.DatabaseLock{
			Enabled:              ptr(false),
			LeaseDuration:        &minute,
			LeaseRefreshInterval: &second,
		},
		Backup: toml.DatabaseBackup{
			Dir:              ptr("test/backup/dir"),
			Frequency:        &hour,
			Mode:             &legacy.DatabaseBackupModeFull,
			OnVersionUpgrade: ptr(true),
		},
	}
	full.TelemetryIngress = toml.TelemetryIngress{
		UniConn:      ptr(true),
		Logging:      ptr(true),
		BufferSize:   ptr[uint16](1234),
		MaxBatchSize: ptr[uint16](4321),
		SendInterval: commoncfg.MustNewDuration(time.Minute),
		SendTimeout:  commoncfg.MustNewDuration(5 * time.Second),
		UseBatchSend: ptr(true),
		Endpoints: []toml.TelemetryIngressEndpoint{{
			Network:      ptr("EVM"),
			ChainID:      ptr("1"),
			ServerPubKey: ptr("test-pub-key"),
			URL:          mustURL("prom.test")},
		},
	}

	full.Log = toml.Log{
		Level:       ptr(toml.LogLevel(zapcore.DPanicLevel)),
		JSONConsole: ptr(true),
		UnixTS:      ptr(true),
		File: toml.LogFile{
			Dir:        ptr("log/file/dir"),
			MaxSize:    ptr[utils.FileSize](100 * utils.GB),
			MaxAgeDays: ptr[int64](17),
			MaxBackups: ptr[int64](9),
		},
	}
	full.WebServer = toml.WebServer{
		AuthenticationMethod:    ptr("local"),
		AllowOrigins:            ptr("*"),
		BridgeResponseURL:       mustURL("https://bridge.response"),
		BridgeCacheTTL:          commoncfg.MustNewDuration(10 * time.Second),
		HTTPWriteTimeout:        commoncfg.MustNewDuration(time.Minute),
		HTTPPort:                ptr[uint16](56),
		SecureCookies:           ptr(true),
		SessionTimeout:          commoncfg.MustNewDuration(time.Hour),
		SessionReaperExpiration: commoncfg.MustNewDuration(7 * 24 * time.Hour),
		HTTPMaxSize:             ptr(utils.FileSize(uint64(32770))),
		StartTimeout:            commoncfg.MustNewDuration(15 * time.Second),
		ListenIP:                mustIP("192.158.1.37"),
		MFA: toml.WebServerMFA{
			RPID:     ptr("test-rpid"),
			RPOrigin: ptr("test-rp-origin"),
		},
		LDAP: toml.WebServerLDAP{
			ServerTLS:                   ptr(true),
			SessionTimeout:              commoncfg.MustNewDuration(15 * time.Minute),
			QueryTimeout:                commoncfg.MustNewDuration(2 * time.Minute),
			BaseUserAttr:                ptr("uid"),
			BaseDN:                      ptr("dc=custom,dc=example,dc=com"),
			UsersDN:                     ptr("ou=users"),
			GroupsDN:                    ptr("ou=groups"),
			ActiveAttribute:             ptr("organizationalStatus"),
			ActiveAttributeAllowedValue: ptr("ACTIVE"),
			AdminUserGroupCN:            ptr("NodeAdmins"),
			EditUserGroupCN:             ptr("NodeEditors"),
			RunUserGroupCN:              ptr("NodeRunners"),
			ReadUserGroupCN:             ptr("NodeReadOnly"),
			UserApiTokenEnabled:         ptr(false),
			UserAPITokenDuration:        commoncfg.MustNewDuration(240 * time.Hour),
			UpstreamSyncInterval:        commoncfg.MustNewDuration(0 * time.Second),
			UpstreamSyncRateLimit:       commoncfg.MustNewDuration(2 * time.Minute),
		},
		RateLimit: toml.WebServerRateLimit{
			Authenticated:         ptr[int64](42),
			AuthenticatedPeriod:   commoncfg.MustNewDuration(time.Second),
			Unauthenticated:       ptr[int64](7),
			UnauthenticatedPeriod: commoncfg.MustNewDuration(time.Minute),
		},
		TLS: toml.WebServerTLS{
			CertPath:      ptr("tls/cert/path"),
			Host:          ptr("tls-host"),
			KeyPath:       ptr("tls/key/path"),
			HTTPSPort:     ptr[uint16](6789),
			ForceRedirect: ptr(true),
			ListenIP:      mustIP("192.158.1.38"),
		},
	}
	full.JobPipeline = toml.JobPipeline{
		ExternalInitiatorsEnabled: ptr(true),
		MaxRunDuration:            commoncfg.MustNewDuration(time.Hour),
		MaxSuccessfulRuns:         ptr[uint64](123456),
		ReaperInterval:            commoncfg.MustNewDuration(4 * time.Hour),
		ReaperThreshold:           commoncfg.MustNewDuration(7 * 24 * time.Hour),
		ResultWriteQueueDepth:     ptr[uint32](10),
		VerboseLogging:            ptr(false),
		HTTPRequest: toml.JobPipelineHTTPRequest{
			MaxSize:        ptr[utils.FileSize](100 * utils.MB),
			DefaultTimeout: commoncfg.MustNewDuration(time.Minute),
		},
	}
	full.FluxMonitor = toml.FluxMonitor{
		DefaultTransactionQueueDepth: ptr[uint32](100),
		SimulateTransactions:         ptr(true),
	}
	full.OCR2 = toml.OCR2{
		Enabled:                            ptr(true),
		ContractConfirmations:              ptr[uint32](11),
		BlockchainTimeout:                  commoncfg.MustNewDuration(3 * time.Second),
		ContractPollInterval:               commoncfg.MustNewDuration(time.Hour),
		ContractSubscribeInterval:          commoncfg.MustNewDuration(time.Minute),
		ContractTransmitterTransmitTimeout: commoncfg.MustNewDuration(time.Minute),
		DatabaseTimeout:                    commoncfg.MustNewDuration(8 * time.Second),
		KeyBundleID:                        ptr(models.MustSha256HashFromHex("7a5f66bbe6594259325bf2b4f5b1a9c9")),
		CaptureEATelemetry:                 ptr(false),
		CaptureAutomationCustomTelemetry:   ptr(true),
		DefaultTransactionQueueDepth:       ptr[uint32](1),
		SimulateTransactions:               ptr(false),
		TraceLogging:                       ptr(false),
	}
	full.OCR = toml.OCR{
		Enabled:                      ptr(true),
		ObservationTimeout:           commoncfg.MustNewDuration(11 * time.Second),
		BlockchainTimeout:            commoncfg.MustNewDuration(3 * time.Second),
		ContractPollInterval:         commoncfg.MustNewDuration(time.Hour),
		ContractSubscribeInterval:    commoncfg.MustNewDuration(time.Minute),
		DefaultTransactionQueueDepth: ptr[uint32](12),
		KeyBundleID:                  ptr(models.MustSha256HashFromHex("acdd42797a8b921b2910497badc50006")),
		SimulateTransactions:         ptr(true),
		TransmitterAddress:           ptr(types.MustEIP55Address("0xa0788FC17B1dEe36f057c42B6F373A34B014687e")),
		CaptureEATelemetry:           ptr(false),
		TraceLogging:                 ptr(false),
	}
	full.P2P = toml.P2P{
		IncomingMessageBufferSize: ptr[int64](13),
		OutgoingMessageBufferSize: ptr[int64](17),
		PeerID:                    mustPeerID("12D3KooWMoejJznyDuEk5aX6GvbjaG12UzeornPCBNzMRqdwrFJw"),
		TraceLogging:              ptr(true),
		V2: toml.P2PV2{
			Enabled:           ptr(false),
			AnnounceAddresses: &[]string{"a", "b", "c"},
			DefaultBootstrappers: &[]ocrcommontypes.BootstrapperLocator{
				{PeerID: "12D3KooWMoejJznyDuEk5aX6GvbjaG12UzeornPCBNzMRqdwrFJw", Addrs: []string{"foo:42", "bar:10"}},
				{PeerID: "12D3KooWMoejJznyDuEk5aX6GvbjaG12UzeornPCBNzMRqdwrFJw", Addrs: []string{"test:99"}},
			},
			DeltaDial:       commoncfg.MustNewDuration(time.Minute),
			DeltaReconcile:  commoncfg.MustNewDuration(time.Second),
			ListenAddresses: &[]string{"foo", "bar"},
		},
	}
	full.Capabilities = toml.Capabilities{
		Peering: toml.P2P{
			IncomingMessageBufferSize: ptr[int64](13),
			OutgoingMessageBufferSize: ptr[int64](17),
			PeerID:                    mustPeerID("12D3KooWMoejJznyDuEk5aX6GvbjaG12UzeornPCBNzMRqdwrFJw"),
			TraceLogging:              ptr(true),
			V2: toml.P2PV2{
				Enabled:           ptr(false),
				AnnounceAddresses: &[]string{"a", "b", "c"},
				DefaultBootstrappers: &[]ocrcommontypes.BootstrapperLocator{
					{PeerID: "12D3KooWMoejJznyDuEk5aX6GvbjaG12UzeornPCBNzMRqdwrFJw", Addrs: []string{"foo:42", "bar:10"}},
					{PeerID: "12D3KooWMoejJznyDuEk5aX6GvbjaG12UzeornPCBNzMRqdwrFJw", Addrs: []string{"test:99"}},
				},
				DeltaDial:       commoncfg.MustNewDuration(time.Minute),
				DeltaReconcile:  commoncfg.MustNewDuration(2 * time.Second),
				ListenAddresses: &[]string{"foo", "bar"},
			},
		},
	}
	full.Keeper = toml.Keeper{
		DefaultTransactionQueueDepth: ptr[uint32](17),
		GasPriceBufferPercent:        ptr[uint16](12),
		GasTipCapBufferPercent:       ptr[uint16](43),
		BaseFeeBufferPercent:         ptr[uint16](89),
		MaxGracePeriod:               ptr[int64](31),
		TurnLookBack:                 ptr[int64](91),
		Registry: toml.KeeperRegistry{
			CheckGasOverhead:    ptr[uint32](90),
			PerformGasOverhead:  ptr[uint32](math.MaxUint32),
			SyncInterval:        commoncfg.MustNewDuration(time.Hour),
			SyncUpkeepQueueSize: ptr[uint32](31),
			MaxPerformDataSize:  ptr[uint32](5000),
		},
	}
	full.AutoPprof = toml.AutoPprof{
		Enabled:              ptr(true),
		ProfileRoot:          ptr("prof/root"),
		PollInterval:         commoncfg.MustNewDuration(time.Minute),
		GatherDuration:       commoncfg.MustNewDuration(12 * time.Second),
		GatherTraceDuration:  commoncfg.MustNewDuration(13 * time.Second),
		MaxProfileSize:       ptr[utils.FileSize](utils.GB),
		CPUProfileRate:       ptr[int64](7),
		MemProfileRate:       ptr[int64](9),
		BlockProfileRate:     ptr[int64](5),
		MutexProfileFraction: ptr[int64](2),
		MemThreshold:         ptr[utils.FileSize](utils.GB),
		GoroutineThreshold:   ptr[int64](999),
	}
	full.Pyroscope = toml.Pyroscope{
		ServerAddress: ptr("http://localhost:4040"),
		Environment:   ptr("tests"),
	}
	full.Sentry = toml.Sentry{
		Debug:       ptr(true),
		DSN:         ptr("sentry-dsn"),
		Environment: ptr("dev"),
		Release:     ptr("v1.2.3"),
	}
	full.EVM = []*evmcfg.EVMConfig{
		{
			ChainID: ubig.NewI(1),
			Enabled: ptr(false),
			Chain: evmcfg.Chain{
				AutoCreateKey: ptr(false),
				BalanceMonitor: evmcfg.BalanceMonitor{
					Enabled: ptr(true),
				},
				BlockBackfillDepth:   ptr[uint32](100),
				BlockBackfillSkip:    ptr(true),
				ChainType:            commonconfig.NewChainTypeConfig("Optimism"),
				FinalityDepth:        ptr[uint32](42),
				FinalityTagEnabled:   ptr[bool](false),
				FlagsContractAddress: mustAddress("0xae4E781a6218A8031764928E88d457937A954fC3"),

				GasEstimator: evmcfg.GasEstimator{
					Mode:               ptr("SuggestedPrice"),
					EIP1559DynamicFees: ptr(true),
					BumpPercent:        ptr[uint16](10),
					BumpThreshold:      ptr[uint32](6),
					BumpTxDepth:        ptr[uint32](6),
					BumpMin:            assets.NewWeiI(100),
					FeeCapDefault:      assets.NewWeiI(math.MaxInt64),
					LimitDefault:       ptr[uint64](12),
					LimitMax:           ptr[uint64](17),
					LimitMultiplier:    mustDecimal("1.234"),
					LimitTransfer:      ptr[uint64](100),
					TipCapDefault:      assets.NewWeiI(2),
					TipCapMin:          assets.NewWeiI(1),
					PriceDefault:       assets.NewWeiI(math.MaxInt64),
					PriceMax:           assets.NewWei(mustHexToBig(t, "FFFFFFFFFFFF")),
					PriceMin:           assets.NewWeiI(13),

					LimitJobType: evmcfg.GasLimitJobType{
						OCR:    ptr[uint32](1001),
						DR:     ptr[uint32](1002),
						VRF:    ptr[uint32](1003),
						FM:     ptr[uint32](1004),
						Keeper: ptr[uint32](1005),
						OCR2:   ptr[uint32](1006),
					},

					BlockHistory: evmcfg.BlockHistoryEstimator{
						BatchSize:                 ptr[uint32](17),
						BlockHistorySize:          ptr[uint16](12),
						CheckInclusionBlocks:      ptr[uint16](18),
						CheckInclusionPercentile:  ptr[uint16](19),
						EIP1559FeeCapBufferBlocks: ptr[uint16](13),
						TransactionPercentile:     ptr[uint16](15),
					},
				},

				KeySpecific: []evmcfg.KeySpecific{
					{
						Key: mustAddress("0x2a3e23c6f242F5345320814aC8a1b4E58707D292"),
						GasEstimator: evmcfg.KeySpecificGasEstimator{
							PriceMax: assets.NewWei(mustHexToBig(t, "FFFFFFFFFFFFFFFFFFFFFFFF")),
						},
					},
				},

				LinkContractAddress:       mustAddress("0x538aAaB4ea120b2bC2fe5D296852D948F07D849e"),
				LogBackfillBatchSize:      ptr[uint32](17),
				LogPollInterval:           &minute,
				LogKeepBlocksDepth:        ptr[uint32](100000),
				LogPrunePageSize:          ptr[uint32](0),
				BackupLogPollerBlockDelay: ptr[uint64](532),
				MinContractPayment:        commonassets.NewLinkFromJuels(math.MaxInt64),
				MinIncomingConfirmations:  ptr[uint32](13),
				NonceAutoSync:             ptr(true),
				NoNewHeadsThreshold:       &minute,
				OperatorFactoryAddress:    mustAddress("0xa5B85635Be42F21f94F28034B7DA440EeFF0F418"),
				RPCDefaultBatchSize:       ptr[uint32](17),
				RPCBlockQueryDelay:        ptr[uint16](10),

				Transactions: evmcfg.Transactions{
					MaxInFlight:          ptr[uint32](19),
					MaxQueued:            ptr[uint32](99),
					ReaperInterval:       &minute,
					ReaperThreshold:      &minute,
					ResendAfterThreshold: &hour,
					ForwardersEnabled:    ptr(true),
					AutoPurge: evmcfg.AutoPurgeConfig{
						Enabled: ptr(false),
					},
				},

				HeadTracker: evmcfg.HeadTracker{
					HistoryDepth:               ptr[uint32](15),
					MaxBufferSize:              ptr[uint32](17),
					SamplingInterval:           &hour,
					FinalityTagSupportDisabled: ptr[bool](false),
					MaxAllowedFinalityDepth:    ptr[uint32](1500),
				},

				NodePool: evmcfg.NodePool{
					PollFailureThreshold:       ptr[uint32](5),
					PollInterval:               &minute,
					SelectionMode:              &selectionMode,
					SyncThreshold:              ptr[uint32](13),
					LeaseDuration:              &zeroSeconds,
					NodeIsSyncingEnabled:       ptr(true),
					FinalizedBlockPollInterval: &second,
					Errors: evmcfg.ClientErrors{
						NonceTooLow:                       ptr[string]("(: |^)nonce too low"),
						NonceTooHigh:                      ptr[string]("(: |^)nonce too high"),
						ReplacementTransactionUnderpriced: ptr[string]("(: |^)replacement transaction underpriced"),
						LimitReached:                      ptr[string]("(: |^)limit reached"),
						TransactionAlreadyInMempool:       ptr[string]("(: |^)transaction already in mempool"),
						TerminallyUnderpriced:             ptr[string]("(: |^)terminally underpriced"),
						InsufficientEth:                   ptr[string]("(: |^)insufficient eth"),
						TxFeeExceedsCap:                   ptr[string]("(: |^)tx fee exceeds cap"),
						L2FeeTooLow:                       ptr[string]("(: |^)l2 fee too low"),
						L2FeeTooHigh:                      ptr[string]("(: |^)l2 fee too high"),
						L2Full:                            ptr[string]("(: |^)l2 full"),
						TransactionAlreadyMined:           ptr[string]("(: |^)transaction already mined"),
						Fatal:                             ptr[string]("(: |^)fatal"),
						ServiceUnavailable:                ptr[string]("(: |^)service unavailable"),
					},
				},
				OCR: evmcfg.OCR{
					ContractConfirmations:              ptr[uint16](11),
					ContractTransmitterTransmitTimeout: &minute,
					DatabaseTimeout:                    &second,
					DeltaCOverride:                     commoncfg.MustNewDuration(time.Hour),
					DeltaCJitterOverride:               commoncfg.MustNewDuration(time.Second),
					ObservationGracePeriod:             &second,
				},
				OCR2: evmcfg.OCR2{
					Automation: evmcfg.Automation{
						GasLimit: ptr[uint32](540),
					},
				},
			},
			Nodes: []*evmcfg.Node{
				{
					Name:    ptr("foo"),
					HTTPURL: mustURL("https://foo.web"),
					WSURL:   mustURL("wss://web.socket/test/foo"),
				},
				{
					Name:    ptr("bar"),
					HTTPURL: mustURL("https://bar.com"),
					WSURL:   mustURL("wss://web.socket/test/bar"),
				},
				{
					Name:     ptr("broadcast"),
					HTTPURL:  mustURL("http://broadcast.mirror"),
					SendOnly: ptr(true),
				},
			}},
	}
	full.Solana = []*solcfg.TOMLConfig{
		{
			ChainID: ptr("mainnet"),
			Enabled: ptr(false),
			Chain: solcfg.Chain{
				BalancePollPeriod:       commoncfg.MustNewDuration(time.Minute),
				ConfirmPollPeriod:       commoncfg.MustNewDuration(time.Second),
				OCR2CachePollPeriod:     commoncfg.MustNewDuration(time.Minute),
				OCR2CacheTTL:            commoncfg.MustNewDuration(time.Hour),
				TxTimeout:               commoncfg.MustNewDuration(time.Hour),
				TxRetryTimeout:          commoncfg.MustNewDuration(time.Minute),
				TxConfirmTimeout:        commoncfg.MustNewDuration(time.Second),
				SkipPreflight:           ptr(true),
				Commitment:              ptr("banana"),
				MaxRetries:              ptr[int64](7),
				FeeEstimatorMode:        ptr("fixed"),
				ComputeUnitPriceMax:     ptr[uint64](1000),
				ComputeUnitPriceMin:     ptr[uint64](10),
				ComputeUnitPriceDefault: ptr[uint64](100),
				FeeBumpPeriod:           commoncfg.MustNewDuration(time.Minute),
			},
			Nodes: []*solcfg.Node{
				{Name: ptr("primary"), URL: commoncfg.MustParseURL("http://solana.web")},
				{Name: ptr("foo"), URL: commoncfg.MustParseURL("http://solana.foo")},
				{Name: ptr("bar"), URL: commoncfg.MustParseURL("http://solana.bar")},
			},
		},
	}
	full.Starknet = []*stkcfg.TOMLConfig{
		{
			ChainID: ptr("foobar"),
			Enabled: ptr(true),
			Chain: stkcfg.Chain{
				OCR2CachePollPeriod: commoncfg.MustNewDuration(6 * time.Hour),
				OCR2CacheTTL:        commoncfg.MustNewDuration(3 * time.Minute),
				RequestTimeout:      commoncfg.MustNewDuration(time.Minute + 3*time.Second),
				TxTimeout:           commoncfg.MustNewDuration(13 * time.Second),
				ConfirmationPoll:    commoncfg.MustNewDuration(42 * time.Second),
			},
			FeederURL: commoncfg.MustParseURL("http://feeder.url"),
			Nodes: []*stkcfg.Node{
				{Name: ptr("primary"), URL: commoncfg.MustParseURL("http://stark.node"), APIKey: ptr("key")},
			},
		},
	}
	full.Cosmos = []*coscfg.TOMLConfig{
		{
			ChainID: ptr("Malaga-420"),
			Enabled: ptr(true),
			Chain: coscfg.Chain{
				Bech32Prefix:         ptr("wasm"),
				BlockRate:            commoncfg.MustNewDuration(time.Minute),
				BlocksUntilTxTimeout: ptr[int64](12),
				ConfirmPollPeriod:    commoncfg.MustNewDuration(time.Second),
				FallbackGasPrice:     mustDecimal("0.001"),
				GasToken:             ptr("ucosm"),
				GasLimitMultiplier:   mustDecimal("1.2"),
				MaxMsgsPerBatch:      ptr[int64](17),
				OCR2CachePollPeriod:  commoncfg.MustNewDuration(time.Minute),
				OCR2CacheTTL:         commoncfg.MustNewDuration(time.Hour),
				TxMsgTimeout:         commoncfg.MustNewDuration(time.Second),
			},
			Nodes: []*coscfg.Node{
				{Name: ptr("primary"), TendermintURL: commoncfg.MustParseURL("http://tender.mint")},
				{Name: ptr("foo"), TendermintURL: commoncfg.MustParseURL("http://foo.url")},
				{Name: ptr("bar"), TendermintURL: commoncfg.MustParseURL("http://bar.web")},
			},
		},
	}
	full.Mercury = toml.Mercury{
		Cache: toml.MercuryCache{
			LatestReportTTL:      commoncfg.MustNewDuration(100 * time.Second),
			MaxStaleAge:          commoncfg.MustNewDuration(101 * time.Second),
			LatestReportDeadline: commoncfg.MustNewDuration(102 * time.Second),
		},
		TLS: toml.MercuryTLS{
			CertFile: ptr("/path/to/cert.pem"),
		},
		Transmitter: toml.MercuryTransmitter{
			TransmitQueueMaxSize: ptr(uint32(123)),
			TransmitTimeout:      commoncfg.MustNewDuration(234 * time.Second),
		},
	}

	for _, tt := range []struct {
		name   string
		config Config
		exp    string
	}{
		{"empty", Config{}, ``},
		{"global", global, `InsecureFastScrypt = true
RootDir = 'test/root/dir'
ShutdownGracePeriod = '10s'

[Insecure]
DevWebServer = false
OCRDevelopmentMode = false
InfiniteDepthQueries = false
DisableRateLimiting = false

[Tracing]
Enabled = true
CollectorTarget = 'localhost:4317'
NodeID = 'clc-ocr-sol-devnet-node-1'
SamplingRatio = 1.0
Mode = 'tls'
TLSCertPath = '/path/to/cert.pem'

[Tracing.Attributes]
env = 'dev'
test = 'load'
`},
		{"AuditLogger", Config{Core: toml.Core{AuditLogger: full.AuditLogger}}, `[AuditLogger]
Enabled = true
ForwardToUrl = 'http://localhost:9898'
JsonWrapperKey = 'event'
Headers = ['Authorization: token', 'X-SomeOther-Header: value with spaces | and a bar+*']
`},
		{"Feature", Config{Core: toml.Core{Feature: full.Feature}}, `[Feature]
FeedsManager = true
LogPoller = true
UICSAKeys = true
`},
		{"Database", Config{Core: toml.Core{Database: full.Database}}, `[Database]
DefaultIdleInTxSessionTimeout = '1m0s'
DefaultLockTimeout = '1h0m0s'
DefaultQueryTimeout = '1s'
LogQueries = true
MaxIdleConns = 7
MaxOpenConns = 13
MigrateOnStartup = true

[Database.Backup]
Dir = 'test/backup/dir'
Frequency = '1h0m0s'
Mode = 'full'
OnVersionUpgrade = true

[Database.Listener]
MaxReconnectDuration = '1m0s'
MinReconnectInterval = '5m0s'
FallbackPollInterval = '2m0s'

[Database.Lock]
Enabled = false
LeaseDuration = '1m0s'
LeaseRefreshInterval = '1s'
`},
		{"TelemetryIngress", Config{Core: toml.Core{TelemetryIngress: full.TelemetryIngress}}, `[TelemetryIngress]
UniConn = true
Logging = true
BufferSize = 1234
MaxBatchSize = 4321
SendInterval = '1m0s'
SendTimeout = '5s'
UseBatchSend = true

[[TelemetryIngress.Endpoints]]
Network = 'EVM'
ChainID = '1'
URL = 'prom.test'
ServerPubKey = 'test-pub-key'
`},

		{"Log", Config{Core: toml.Core{Log: full.Log}}, `[Log]
Level = 'crit'
JSONConsole = true
UnixTS = true

[Log.File]
Dir = 'log/file/dir'
MaxSize = '100.00gb'
MaxAgeDays = 17
MaxBackups = 9
`},
		{"WebServer", Config{Core: toml.Core{WebServer: full.WebServer}}, `[WebServer]
AuthenticationMethod = 'local'
AllowOrigins = '*'
BridgeResponseURL = 'https://bridge.response'
BridgeCacheTTL = '10s'
HTTPWriteTimeout = '1m0s'
HTTPPort = 56
SecureCookies = true
SessionTimeout = '1h0m0s'
SessionReaperExpiration = '168h0m0s'
HTTPMaxSize = '32.77kb'
StartTimeout = '15s'
ListenIP = '192.158.1.37'

[WebServer.LDAP]
ServerTLS = true
SessionTimeout = '15m0s'
QueryTimeout = '2m0s'
BaseUserAttr = 'uid'
BaseDN = 'dc=custom,dc=example,dc=com'
UsersDN = 'ou=users'
GroupsDN = 'ou=groups'
ActiveAttribute = 'organizationalStatus'
ActiveAttributeAllowedValue = 'ACTIVE'
AdminUserGroupCN = 'NodeAdmins'
EditUserGroupCN = 'NodeEditors'
RunUserGroupCN = 'NodeRunners'
ReadUserGroupCN = 'NodeReadOnly'
UserApiTokenEnabled = false
UserAPITokenDuration = '240h0m0s'
UpstreamSyncInterval = '0s'
UpstreamSyncRateLimit = '2m0s'

[WebServer.MFA]
RPID = 'test-rpid'
RPOrigin = 'test-rp-origin'

[WebServer.RateLimit]
Authenticated = 42
AuthenticatedPeriod = '1s'
Unauthenticated = 7
UnauthenticatedPeriod = '1m0s'

[WebServer.TLS]
CertPath = 'tls/cert/path'
ForceRedirect = true
Host = 'tls-host'
HTTPSPort = 6789
KeyPath = 'tls/key/path'
ListenIP = '192.158.1.38'
`},
		{"FluxMonitor", Config{Core: toml.Core{FluxMonitor: full.FluxMonitor}}, `[FluxMonitor]
DefaultTransactionQueueDepth = 100
SimulateTransactions = true
`},
		{"JobPipeline", Config{Core: toml.Core{JobPipeline: full.JobPipeline}}, `[JobPipeline]
ExternalInitiatorsEnabled = true
MaxRunDuration = '1h0m0s'
MaxSuccessfulRuns = 123456
ReaperInterval = '4h0m0s'
ReaperThreshold = '168h0m0s'
ResultWriteQueueDepth = 10
VerboseLogging = false

[JobPipeline.HTTPRequest]
DefaultTimeout = '1m0s'
MaxSize = '100.00mb'
`},
		{"OCR", Config{Core: toml.Core{OCR: full.OCR}}, `[OCR]
Enabled = true
ObservationTimeout = '11s'
BlockchainTimeout = '3s'
ContractPollInterval = '1h0m0s'
ContractSubscribeInterval = '1m0s'
DefaultTransactionQueueDepth = 12
KeyBundleID = 'acdd42797a8b921b2910497badc5000600000000000000000000000000000000'
SimulateTransactions = true
TransmitterAddress = '0xa0788FC17B1dEe36f057c42B6F373A34B014687e'
CaptureEATelemetry = false
TraceLogging = false
`},
		{"OCR2", Config{Core: toml.Core{OCR2: full.OCR2}}, `[OCR2]
Enabled = true
ContractConfirmations = 11
BlockchainTimeout = '3s'
ContractPollInterval = '1h0m0s'
ContractSubscribeInterval = '1m0s'
ContractTransmitterTransmitTimeout = '1m0s'
DatabaseTimeout = '8s'
KeyBundleID = '7a5f66bbe6594259325bf2b4f5b1a9c900000000000000000000000000000000'
CaptureEATelemetry = false
CaptureAutomationCustomTelemetry = true
DefaultTransactionQueueDepth = 1
SimulateTransactions = false
TraceLogging = false
`},
		{"P2P", Config{Core: toml.Core{P2P: full.P2P}}, `[P2P]
IncomingMessageBufferSize = 13
OutgoingMessageBufferSize = 17
PeerID = '12D3KooWMoejJznyDuEk5aX6GvbjaG12UzeornPCBNzMRqdwrFJw'
TraceLogging = true

[P2P.V2]
Enabled = false
AnnounceAddresses = ['a', 'b', 'c']
DefaultBootstrappers = ['12D3KooWMoejJznyDuEk5aX6GvbjaG12UzeornPCBNzMRqdwrFJw@foo:42/bar:10', '12D3KooWMoejJznyDuEk5aX6GvbjaG12UzeornPCBNzMRqdwrFJw@test:99']
DeltaDial = '1m0s'
DeltaReconcile = '1s'
ListenAddresses = ['foo', 'bar']
`},
		{"Keeper", Config{Core: toml.Core{Keeper: full.Keeper}}, `[Keeper]
DefaultTransactionQueueDepth = 17
GasPriceBufferPercent = 12
GasTipCapBufferPercent = 43
BaseFeeBufferPercent = 89
MaxGracePeriod = 31
TurnLookBack = 91

[Keeper.Registry]
CheckGasOverhead = 90
PerformGasOverhead = 4294967295
MaxPerformDataSize = 5000
SyncInterval = '1h0m0s'
SyncUpkeepQueueSize = 31
`},
		{"AutoPprof", Config{Core: toml.Core{AutoPprof: full.AutoPprof}}, `[AutoPprof]
Enabled = true
ProfileRoot = 'prof/root'
PollInterval = '1m0s'
GatherDuration = '12s'
GatherTraceDuration = '13s'
MaxProfileSize = '1.00gb'
CPUProfileRate = 7
MemProfileRate = 9
BlockProfileRate = 5
MutexProfileFraction = 2
MemThreshold = '1.00gb'
GoroutineThreshold = 999
`},
		{"Pyroscope", Config{Core: toml.Core{Pyroscope: full.Pyroscope}}, `[Pyroscope]
ServerAddress = 'http://localhost:4040'
Environment = 'tests'
`},
		{"Sentry", Config{Core: toml.Core{Sentry: full.Sentry}}, `[Sentry]
Debug = true
DSN = 'sentry-dsn'
Environment = 'dev'
Release = 'v1.2.3'
`},
		{"EVM", Config{EVM: full.EVM}, `[[EVM]]
ChainID = '1'
Enabled = false
AutoCreateKey = false
BlockBackfillDepth = 100
BlockBackfillSkip = true
ChainType = 'Optimism'
FinalityDepth = 42
FinalityTagEnabled = false
FlagsContractAddress = '0xae4E781a6218A8031764928E88d457937A954fC3'
LinkContractAddress = '0x538aAaB4ea120b2bC2fe5D296852D948F07D849e'
LogBackfillBatchSize = 17
LogPollInterval = '1m0s'
LogKeepBlocksDepth = 100000
LogPrunePageSize = 0
BackupLogPollerBlockDelay = 532
MinIncomingConfirmations = 13
MinContractPayment = '9.223372036854775807 link'
NonceAutoSync = true
NoNewHeadsThreshold = '1m0s'
OperatorFactoryAddress = '0xa5B85635Be42F21f94F28034B7DA440EeFF0F418'
RPCDefaultBatchSize = 17
RPCBlockQueryDelay = 10

[EVM.Transactions]
ForwardersEnabled = true
MaxInFlight = 19
MaxQueued = 99
ReaperInterval = '1m0s'
ReaperThreshold = '1m0s'
ResendAfterThreshold = '1h0m0s'

[EVM.Transactions.AutoPurge]
Enabled = false

[EVM.BalanceMonitor]
Enabled = true

[EVM.GasEstimator]
Mode = 'SuggestedPrice'
PriceDefault = '9.223372036854775807 ether'
PriceMax = '281.474976710655 micro'
PriceMin = '13 wei'
LimitDefault = 12
LimitMax = 17
LimitMultiplier = '1.234'
LimitTransfer = 100
BumpMin = '100 wei'
BumpPercent = 10
BumpThreshold = 6
BumpTxDepth = 6
EIP1559DynamicFees = true
FeeCapDefault = '9.223372036854775807 ether'
TipCapDefault = '2 wei'
TipCapMin = '1 wei'

[EVM.GasEstimator.LimitJobType]
OCR = 1001
OCR2 = 1006
DR = 1002
VRF = 1003
FM = 1004
Keeper = 1005

[EVM.GasEstimator.BlockHistory]
BatchSize = 17
BlockHistorySize = 12
CheckInclusionBlocks = 18
CheckInclusionPercentile = 19
EIP1559FeeCapBufferBlocks = 13
TransactionPercentile = 15

[EVM.HeadTracker]
HistoryDepth = 15
MaxBufferSize = 17
SamplingInterval = '1h0m0s'
MaxAllowedFinalityDepth = 1500
FinalityTagSupportDisabled = false

[[EVM.KeySpecific]]
Key = '0x2a3e23c6f242F5345320814aC8a1b4E58707D292'

[EVM.KeySpecific.GasEstimator]
PriceMax = '79.228162514264337593543950335 gether'

[EVM.NodePool]
PollFailureThreshold = 5
PollInterval = '1m0s'
SelectionMode = 'HighestHead'
SyncThreshold = 13
LeaseDuration = '0s'
NodeIsSyncingEnabled = true
FinalizedBlockPollInterval = '1s'

[EVM.NodePool.Errors]
NonceTooLow = '(: |^)nonce too low'
NonceTooHigh = '(: |^)nonce too high'
ReplacementTransactionUnderpriced = '(: |^)replacement transaction underpriced'
LimitReached = '(: |^)limit reached'
TransactionAlreadyInMempool = '(: |^)transaction already in mempool'
TerminallyUnderpriced = '(: |^)terminally underpriced'
InsufficientEth = '(: |^)insufficient eth'
TxFeeExceedsCap = '(: |^)tx fee exceeds cap'
L2FeeTooLow = '(: |^)l2 fee too low'
L2FeeTooHigh = '(: |^)l2 fee too high'
L2Full = '(: |^)l2 full'
TransactionAlreadyMined = '(: |^)transaction already mined'
Fatal = '(: |^)fatal'
ServiceUnavailable = '(: |^)service unavailable'

[EVM.OCR]
ContractConfirmations = 11
ContractTransmitterTransmitTimeout = '1m0s'
DatabaseTimeout = '1s'
DeltaCOverride = '1h0m0s'
DeltaCJitterOverride = '1s'
ObservationGracePeriod = '1s'

[EVM.OCR2]
[EVM.OCR2.Automation]
GasLimit = 540

[[EVM.Nodes]]
Name = 'foo'
WSURL = 'wss://web.socket/test/foo'
HTTPURL = 'https://foo.web'

[[EVM.Nodes]]
Name = 'bar'
WSURL = 'wss://web.socket/test/bar'
HTTPURL = 'https://bar.com'

[[EVM.Nodes]]
Name = 'broadcast'
HTTPURL = 'http://broadcast.mirror'
SendOnly = true
`},
		{"Cosmos", Config{Cosmos: full.Cosmos}, `[[Cosmos]]
ChainID = 'Malaga-420'
Enabled = true
Bech32Prefix = 'wasm'
BlockRate = '1m0s'
BlocksUntilTxTimeout = 12
ConfirmPollPeriod = '1s'
FallbackGasPrice = '0.001'
GasToken = 'ucosm'
GasLimitMultiplier = '1.2'
MaxMsgsPerBatch = 17
OCR2CachePollPeriod = '1m0s'
OCR2CacheTTL = '1h0m0s'
TxMsgTimeout = '1s'

[[Cosmos.Nodes]]
Name = 'primary'
TendermintURL = 'http://tender.mint'

[[Cosmos.Nodes]]
Name = 'foo'
TendermintURL = 'http://foo.url'

[[Cosmos.Nodes]]
Name = 'bar'
TendermintURL = 'http://bar.web'
`},
		{"Solana", Config{Solana: full.Solana}, `[[Solana]]
ChainID = 'mainnet'
Enabled = false
BalancePollPeriod = '1m0s'
ConfirmPollPeriod = '1s'
OCR2CachePollPeriod = '1m0s'
OCR2CacheTTL = '1h0m0s'
TxTimeout = '1h0m0s'
TxRetryTimeout = '1m0s'
TxConfirmTimeout = '1s'
SkipPreflight = true
Commitment = 'banana'
MaxRetries = 7
FeeEstimatorMode = 'fixed'
ComputeUnitPriceMax = 1000
ComputeUnitPriceMin = 10
ComputeUnitPriceDefault = 100
FeeBumpPeriod = '1m0s'

[[Solana.Nodes]]
Name = 'primary'
URL = 'http://solana.web'

[[Solana.Nodes]]
Name = 'foo'
URL = 'http://solana.foo'

[[Solana.Nodes]]
Name = 'bar'
URL = 'http://solana.bar'
`},
		{"Starknet", Config{Starknet: full.Starknet}, `[[Starknet]]
ChainID = 'foobar'
FeederURL = 'http://feeder.url'
Enabled = true
OCR2CachePollPeriod = '6h0m0s'
OCR2CacheTTL = '3m0s'
RequestTimeout = '1m3s'
TxTimeout = '13s'
ConfirmationPoll = '42s'

[[Starknet.Nodes]]
Name = 'primary'
URL = 'http://stark.node'
APIKey = 'key'
`},
		{"Mercury", Config{Core: toml.Core{Mercury: full.Mercury}}, `[Mercury]
[Mercury.Cache]
LatestReportTTL = '1m40s'
MaxStaleAge = '1m41s'
LatestReportDeadline = '1m42s'

[Mercury.TLS]
CertFile = '/path/to/cert.pem'

[Mercury.Transmitter]
TransmitQueueMaxSize = 123
TransmitTimeout = '3m54s'
`},
		{"full", full, fullTOML},
		{"multi-chain", multiChain, multiChainTOML},
	} {
		t.Run(tt.name, func(t *testing.T) {
			s, err := tt.config.TOMLString()
			require.NoError(t, err)
			assert.Equal(t, tt.exp, s, diff.Diff(tt.exp, s))

			var got Config

			require.NoError(t, config.DecodeTOML(strings.NewReader(s), &got))
			ts, err := got.TOMLString()

			require.NoError(t, err)
			assert.Equal(t, tt.config, got, diff.Diff(s, ts))
		})
	}
}

func TestConfig_full(t *testing.T) {
	var got Config
	require.NoError(t, config.DecodeTOML(strings.NewReader(fullTOML), &got))
	// Except for some EVM node fields.
	for c := range got.EVM {
		addr, err := types.NewEIP55Address("0x2a3e23c6f242F5345320814aC8a1b4E58707D292")
		require.NoError(t, err)
		if got.EVM[c].ChainWriter.FromAddress == nil {
			got.EVM[c].ChainWriter.FromAddress = &addr
		}
		if got.EVM[c].ChainWriter.ForwarderAddress == nil {
			got.EVM[c].ChainWriter.ForwarderAddress = &addr
		}
		for n := range got.EVM[c].Nodes {
			if got.EVM[c].Nodes[n].WSURL == nil {
				got.EVM[c].Nodes[n].WSURL = new(commoncfg.URL)
			}
			if got.EVM[c].Nodes[n].SendOnly == nil {
				got.EVM[c].Nodes[n].SendOnly = ptr(true)
			}
			if got.EVM[c].Nodes[n].Order == nil {
				got.EVM[c].Nodes[n].Order = ptr(int32(100))
			}
		}
		if got.EVM[c].Transactions.AutoPurge.Threshold == nil {
			got.EVM[c].Transactions.AutoPurge.Threshold = ptr(uint32(0))
		}
		if got.EVM[c].Transactions.AutoPurge.MinAttempts == nil {
			got.EVM[c].Transactions.AutoPurge.MinAttempts = ptr(uint32(0))
		}
		if got.EVM[c].Transactions.AutoPurge.DetectionApiUrl == nil {
			got.EVM[c].Transactions.AutoPurge.DetectionApiUrl = new(commoncfg.URL)
		}
	}

	cfgtest.AssertFieldsNotNil(t, got)
}

//go:embed testdata/config-invalid.toml
var invalidTOML string

func TestConfig_Validate(t *testing.T) {
	for _, tt := range []struct {
		name string
		toml string
		exp  string
	}{
		{name: "invalid", toml: invalidTOML, exp: `invalid configuration: 7 errors:
	- P2P.V2.Enabled: invalid value (false): P2P required for OCR or OCR2. Please enable P2P or disable OCR/OCR2.
	- Database.Lock.LeaseRefreshInterval: invalid value (6s): must be less than or equal to half of LeaseDuration (10s)
	- WebServer: 8 errors:
		- LDAP.BaseDN: invalid value (<nil>): LDAP BaseDN can not be empty
		- LDAP.BaseUserAttr: invalid value (<nil>): LDAP BaseUserAttr can not be empty
		- LDAP.UsersDN: invalid value (<nil>): LDAP UsersDN can not be empty
		- LDAP.GroupsDN: invalid value (<nil>): LDAP GroupsDN can not be empty
		- LDAP.AdminUserGroupCN: invalid value (<nil>): LDAP AdminUserGroupCN can not be empty
		- LDAP.RunUserGroupCN: invalid value (<nil>): LDAP ReadUserGroupCN can not be empty
		- LDAP.RunUserGroupCN: invalid value (<nil>): LDAP RunUserGroupCN can not be empty
		- LDAP.ReadUserGroupCN: invalid value (<nil>): LDAP ReadUserGroupCN can not be empty
	- EVM: 9 errors:
		- 1.ChainID: invalid value (1): duplicate - must be unique
		- 0.Nodes.1.Name: invalid value (foo): duplicate - must be unique
		- 3.Nodes.4.WSURL: invalid value (ws://dupe.com): duplicate - must be unique
		- 0: 3 errors:
			- GasEstimator.BumpTxDepth: invalid value (11): must be less than or equal to Transactions.MaxInFlight
			- GasEstimator: 6 errors:
				- BumpPercent: invalid value (1): may not be less than Geth's default of 10
				- TipCapDefault: invalid value (3 wei): must be greater than or equal to TipCapMinimum
				- FeeCapDefault: invalid value (3 wei): must be greater than or equal to TipCapDefault
				- PriceMin: invalid value (10 gwei): must be less than or equal to PriceDefault
				- PriceMax: invalid value (10 gwei): must be greater than or equal to PriceDefault
				- BlockHistory.BlockHistorySize: invalid value (0): must be greater than or equal to 1 with BlockHistory Mode
			- Nodes: 2 errors:
				- 0: 2 errors:
					- WSURL: missing: required for primary nodes
					- HTTPURL: missing: required for all nodes
				- 1.HTTPURL: missing: required for all nodes
<<<<<<< HEAD
		- 1: 7 errors:
=======
		- 1: 9 errors:
>>>>>>> d675d864
			- ChainType: invalid value (Foo): must not be set with this chain id
			- Nodes: missing: must have at least one node
			- ChainType: invalid value (Foo): must be one of arbitrum, celo, gnosis, kroma, metis, optimismBedrock, scroll, wemix, xlayer, zkevm, zksync or omitted
			- HeadTracker.HistoryDepth: invalid value (30): must be equal to or greater than FinalityDepth
			- GasEstimator.BumpThreshold: invalid value (0): cannot be 0 if auto-purge feature is enabled for Foo
			- Transactions.AutoPurge.Threshold: missing: needs to be set if auto-purge feature is enabled for Foo
			- Transactions.AutoPurge.MinAttempts: missing: needs to be set if auto-purge feature is enabled for Foo
			- GasEstimator: 2 errors:
				- FeeCapDefault: invalid value (101 wei): must be equal to PriceMax (99 wei) since you are using FixedPrice estimation with gas bumping disabled in EIP1559 mode - PriceMax will be used as the FeeCap for transactions instead of FeeCapDefault
				- PriceMax: invalid value (1 gwei): must be greater than or equal to PriceDefault
			- HeadTracker.MaxAllowedFinalityDepth: invalid value (0): must be greater than or equal to 1
			- KeySpecific.Key: invalid value (0xde709f2102306220921060314715629080e2fb77): duplicate - must be unique
		- 2: 5 errors:
			- ChainType: invalid value (Arbitrum): only "optimismBedrock" can be used with this chain id
			- Nodes: missing: must have at least one node
			- ChainType: invalid value (Arbitrum): must be one of arbitrum, celo, gnosis, kroma, metis, optimismBedrock, scroll, wemix, xlayer, zkevm, zksync or omitted
			- FinalityDepth: invalid value (0): must be greater than or equal to 1
			- MinIncomingConfirmations: invalid value (0): must be greater than or equal to 1
		- 3.Nodes: 5 errors:
				- 0: 3 errors:
					- Name: missing: required for all nodes
					- WSURL: missing: required for primary nodes
					- HTTPURL: empty: required for all nodes
				- 1: 3 errors:
					- Name: missing: required for all nodes
					- WSURL: invalid value (http): must be ws or wss
					- HTTPURL: missing: required for all nodes
				- 2: 3 errors:
					- Name: empty: required for all nodes
					- WSURL: missing: required for primary nodes
					- HTTPURL: invalid value (ws): must be http or https
				- 3.HTTPURL: missing: required for all nodes
				- 4.HTTPURL: missing: required for all nodes
		- 4: 2 errors:
			- ChainID: missing: required for all chains
			- Nodes: missing: must have at least one node
		- 5.Transactions.AutoPurge.DetectionApiUrl: invalid value (): must be set for scroll
	- Cosmos: 5 errors:
		- 1.ChainID: invalid value (Malaga-420): duplicate - must be unique
		- 0.Nodes.1.Name: invalid value (test): duplicate - must be unique
		- 0.Nodes: 2 errors:
				- 0.TendermintURL: missing: required for all nodes
				- 1.TendermintURL: missing: required for all nodes
		- 1.Nodes: missing: must have at least one node
		- 2: 2 errors:
			- ChainID: missing: required for all chains
			- Nodes: missing: must have at least one node
	- Solana: 5 errors:
		- 1.ChainID: invalid value (mainnet): duplicate - must be unique
		- 1.Nodes.1.Name: invalid value (bar): duplicate - must be unique
		- 0.Nodes: missing: must have at least one node
		- 1.Nodes: 2 errors:
				- 0.URL: missing: required for all nodes
				- 1.URL: missing: required for all nodes
		- 2: 2 errors:
			- ChainID: missing: required for all chains
			- Nodes: missing: must have at least one node
	- Starknet: 3 errors:
		- 0.Nodes.1.Name: invalid value (primary): duplicate - must be unique
		- 0.ChainID: missing: required for all chains
		- 1: 2 errors:
			- ChainID: missing: required for all chains
			- Nodes: missing: must have at least one node`},
	} {
		t.Run(tt.name, func(t *testing.T) {
			var c Config
			require.NoError(t, config.DecodeTOML(strings.NewReader(tt.toml), &c))
			c.setDefaults()
			assertValidationError(t, &c, tt.exp)
		})
	}
}

func mustURL(s string) *commoncfg.URL {
	var u commoncfg.URL
	if err := u.UnmarshalText([]byte(s)); err != nil {
		panic(err)
	}
	return &u
}

func mustIP(s string) *net.IP {
	var ip net.IP
	if err := ip.UnmarshalText([]byte(s)); err != nil {
		panic(err)
	}
	return &ip
}

var (
	//go:embed testdata/secrets-empty-effective.toml
	emptyEffectiveSecretsTOML string
	//go:embed testdata/config-empty-effective.toml
	emptyEffectiveTOML string
	//go:embed testdata/config-multi-chain-effective.toml
	multiChainEffectiveTOML string

	//go:embed testdata/secrets-full.toml
	secretsFullTOML string
	//go:embed testdata/secrets-full-redacted.toml
	secretsFullRedactedTOML string

	//go:embed testdata/secrets-multi.toml
	secretsMultiTOML string
	//go:embed testdata/secrets-multi-redacted.toml
	secretsMultiRedactedTOML string
)

func Test_generalConfig_LogConfiguration(t *testing.T) {
	const (
		secrets   = "# Secrets:\n"
		input     = "# Input Configuration:\n"
		effective = "# Effective Configuration, with defaults applied:\n"
		warning   = "# Configuration warning:\n"

		deprecated = `` // none
	)
	tests := []struct {
		name         string
		inputConfig  string
		inputSecrets string

		wantConfig    string
		wantEffective string
		wantSecrets   string
		wantWarning   string
	}{
		{name: "empty", wantEffective: emptyEffectiveTOML, wantSecrets: emptyEffectiveSecretsTOML},
		{name: "full", inputSecrets: secretsFullTOML, inputConfig: fullTOML,
			wantConfig: fullTOML, wantEffective: fullTOML, wantSecrets: secretsFullRedactedTOML, wantWarning: deprecated},
		{name: "multi-chain", inputSecrets: secretsMultiTOML, inputConfig: multiChainTOML,
			wantConfig: multiChainTOML, wantEffective: multiChainEffectiveTOML, wantSecrets: secretsMultiRedactedTOML},
	}
	for _, tt := range tests {
		t.Run(tt.name, func(t *testing.T) {
			lggr, observed := logger.TestLoggerObserved(t, zapcore.InfoLevel)
			opts := GeneralConfigOpts{
				SkipEnv:        true,
				ConfigStrings:  []string{tt.inputConfig},
				SecretsStrings: []string{tt.inputSecrets},
			}
			c, err := opts.New()
			require.NoError(t, err)
			c.LogConfiguration(lggr.Infof, lggr.Warnf)

			inputLogs := observed.FilterMessageSnippet(secrets).All()
			if assert.Len(t, inputLogs, 1) {
				assert.Equal(t, zapcore.InfoLevel, inputLogs[0].Level)
				got := strings.TrimPrefix(inputLogs[0].Message, secrets)
				got = strings.TrimSuffix(got, "\n")
				assert.Equal(t, tt.wantSecrets, got)
			}

			inputLogs = observed.FilterMessageSnippet(input).All()
			if assert.Len(t, inputLogs, 1) {
				assert.Equal(t, zapcore.InfoLevel, inputLogs[0].Level)
				got := strings.TrimPrefix(inputLogs[0].Message, input)
				got = strings.TrimSuffix(got, "\n")
				assert.Equal(t, tt.wantConfig, got)
			}

			inputLogs = observed.FilterMessageSnippet(effective).All()
			if assert.Len(t, inputLogs, 1) {
				assert.Equal(t, zapcore.InfoLevel, inputLogs[0].Level)
				got := strings.TrimPrefix(inputLogs[0].Message, effective)
				got = strings.TrimSuffix(got, "\n")
				assert.Equal(t, tt.wantEffective, got)
			}

			inputLogs = observed.FilterMessageSnippet(warning).All()
			if tt.wantWarning != "" && assert.Len(t, inputLogs, 1) {
				assert.Equal(t, zapcore.WarnLevel, inputLogs[0].Level)
				got := strings.TrimPrefix(inputLogs[0].Message, warning)
				got = strings.TrimSuffix(got, "\n")
				assert.Equal(t, tt.wantWarning, got)
			}
		})
	}
}

func TestNewGeneralConfig_ParsingError_InvalidSyntax(t *testing.T) {
	invalidTOML := "{ bad syntax {"
	opts := GeneralConfigOpts{
		ConfigStrings:  []string{invalidTOML},
		SecretsStrings: []string{secretsFullTOML},
	}
	_, err := opts.New()
	assert.EqualError(t, err, "failed to decode config TOML: toml: invalid character at start of key: {")
}

func TestNewGeneralConfig_ParsingError_DuplicateField(t *testing.T) {
	invalidTOML := `Dev = false
Dev = true`
	opts := GeneralConfigOpts{
		ConfigStrings:  []string{invalidTOML},
		SecretsStrings: []string{secretsFullTOML},
	}
	_, err := opts.New()
	assert.EqualError(t, err, "failed to decode config TOML: toml: key Dev is already defined")
}

func TestNewGeneralConfig_SecretsOverrides(t *testing.T) {
	// Provide a keystore password file and an env var with DB URL
	const PWD_OVERRIDE = "great_password"
	const DBURL_OVERRIDE = "http://user@db"

	t.Setenv("CL_DATABASE_URL", DBURL_OVERRIDE)

	// Check for two overrides
	opts := GeneralConfigOpts{
		ConfigStrings:  []string{fullTOML},
		SecretsStrings: []string{secretsFullTOML},
	}
	c, err := opts.New()
	assert.NoError(t, err)
	c.SetPasswords(ptr(PWD_OVERRIDE), nil)
	assert.Equal(t, PWD_OVERRIDE, c.Password().Keystore())
	dbURL := c.Database().URL()
	assert.Equal(t, DBURL_OVERRIDE, (&dbURL).String())
}

func TestSecrets_Validate(t *testing.T) {
	for _, tt := range []struct {
		name string
		toml string
		exp  string
	}{
		{name: "partial",
			toml: `
Database.AllowSimplePasswords = true`,
			exp: `invalid secrets: 2 errors:
	- Database.URL: empty: must be provided and non-empty
	- Password.Keystore: empty: must be provided and non-empty`},

		{name: "invalid-urls",
			toml: `[Database]
URL = "postgresql://user:passlocalhost:5432/asdf"
BackupURL = "foo-bar?password=asdf"
AllowSimplePasswords = false`,
			exp: `invalid secrets: 2 errors:
	- Database: 2 errors:
		- URL: invalid value (*****): missing or insufficiently complex password: DB URL must be authenticated; plaintext URLs are not allowed. Database should be secured by a password matching the following complexity requirements: 
	Must have a length of 16-50 characters
	Must not comprise:
		Leading or trailing whitespace (note that a trailing newline in the password file, if present, will be ignored)
	
		- BackupURL: invalid value (*****): missing or insufficiently complex password: 
	Expected password complexity:
	Must be at least 16 characters long
	Must not comprise:
		Leading or trailing whitespace
		A user's API email
	
	Faults:
		password is less than 16 characters long
	. Database should be secured by a password matching the following complexity requirements: 
	Must have a length of 16-50 characters
	Must not comprise:
		Leading or trailing whitespace (note that a trailing newline in the password file, if present, will be ignored)
	
	- Password.Keystore: empty: must be provided and non-empty`},

		{name: "invalid-urls-allowed",
			toml: `[Database]
URL = "postgresql://user:passlocalhost:5432/asdf"
BackupURL = "foo-bar?password=asdf"
AllowSimplePasswords = true`,
			exp: `invalid secrets: Password.Keystore: empty: must be provided and non-empty`},
	} {
		t.Run(tt.name, func(t *testing.T) {
			var s Secrets
			require.NoError(t, config.DecodeTOML(strings.NewReader(tt.toml), &s))
			assertValidationError(t, &s, tt.exp)
		})
	}
}

func assertValidationError(t *testing.T, invalid interface{ Validate() error }, expMsg string) {
	t.Helper()
	if err := invalid.Validate(); assert.Error(t, err) {
		got := err.Error()
		assert.Equal(t, expMsg, got, diff.Diff(expMsg, got))
	}
}

func TestConfig_setDefaults(t *testing.T) {
	var c Config
	c.EVM = evmcfg.EVMConfigs{{ChainID: ubig.NewI(99999133712345)}}
	c.Cosmos = coscfg.TOMLConfigs{{ChainID: ptr("unknown cosmos chain")}}
	c.Solana = solcfg.TOMLConfigs{{ChainID: ptr("unknown solana chain")}}
	c.Starknet = stkcfg.TOMLConfigs{{ChainID: ptr("unknown starknet chain")}}
	c.setDefaults()
	if s, err := c.TOMLString(); assert.NoError(t, err) {
		t.Log(s, err)
	}
	cfgtest.AssertFieldsNotNil(t, c.Core)
}

func Test_validateEnv(t *testing.T) {
	t.Setenv("LOG_LEVEL", "warn")
	t.Setenv("DATABASE_URL", "foo")
	assert.ErrorContains(t, validateEnv(), `invalid environment: 2 errors:
	- environment variable DATABASE_URL must not be set: unsupported with config v2
	- environment variable LOG_LEVEL must not be set: unsupported with config v2`)

	t.Setenv("GAS_UPDATER_ENABLED", "true")
	t.Setenv("ETH_GAS_BUMP_TX_DEPTH", "7")
	assert.ErrorContains(t, validateEnv(), `invalid environment: 4 errors:
	- environment variable DATABASE_URL must not be set: unsupported with config v2
	- environment variable LOG_LEVEL must not be set: unsupported with config v2
	- environment variable ETH_GAS_BUMP_TX_DEPTH must not be set: unsupported with config v2
	- environment variable GAS_UPDATER_ENABLED must not be set: unsupported with config v2`)
}

func TestConfig_SetFrom(t *testing.T) {
	t.Parallel()
	for _, tt := range []struct {
		name string
		exp  string
		from []string
	}{
		{"empty", "", []string{""}},
		{"empty-full", fullTOML, []string{"", fullTOML}},
		{"empty-multi", multiChainTOML, []string{"", multiChainTOML}},
		{"full-empty", fullTOML, []string{fullTOML, ""}},
		{"multi-empty", multiChainTOML, []string{multiChainTOML, ""}},
	} {
		t.Run(tt.name, func(t *testing.T) {
			var c Config
			for _, fs := range tt.from {
				var f Config
				require.NoError(t, config.DecodeTOML(strings.NewReader(fs), &f))
				require.NoError(t, c.SetFrom(&f))
			}
			ts, err := c.TOMLString()

			require.NoError(t, err)
			assert.Equal(t, tt.exp, ts)
		})
	}
}

func TestConfig_warnings(t *testing.T) {
	tests := []struct {
		name           string
		config         Config
		expectedErrors []string
	}{
		{
			name:           "No warnings",
			config:         Config{},
			expectedErrors: nil,
		},
		{
			name: "Value warning - unencrypted mode with TLS path set",
			config: Config{
				Core: toml.Core{
					Tracing: toml.Tracing{
						Enabled:     ptr(true),
						Mode:        ptr("unencrypted"),
						TLSCertPath: ptr("/path/to/cert.pem"),
					},
				},
			},
			expectedErrors: []string{"Tracing.TLSCertPath: invalid value (/path/to/cert.pem): must be empty when Tracing.Mode is 'unencrypted'"},
		},
		{
			name: "Value warning - ChainType=xdai is deprecated",
			config: Config{
				EVM: evmcfg.EVMConfigs{{Chain: evmcfg.Chain{ChainType: commonconfig.NewChainTypeConfig("xdai")}}},
			},
			expectedErrors: []string{"EVM.ChainType: invalid value (xdai): deprecated and will be removed in v2.13.0, use 'gnosis' instead"},
		},
	}

	for _, tt := range tests {
		t.Run(tt.name, func(t *testing.T) {
			err := tt.config.warnings()
			if len(tt.expectedErrors) == 0 {
				assert.NoError(t, err)
			} else {
				for _, expectedErr := range tt.expectedErrors {
					assert.Contains(t, err.Error(), expectedErr)
				}
			}
		})
	}
}

func ptr[T any](t T) *T { return &t }

func mustHexToBig(t *testing.T, hx string) *big.Int {
	n, err := hex.ParseBig(hx)
	require.NoError(t, err)
	return n
}<|MERGE_RESOLUTION|>--- conflicted
+++ resolved
@@ -1280,11 +1280,7 @@
 					- WSURL: missing: required for primary nodes
 					- HTTPURL: missing: required for all nodes
 				- 1.HTTPURL: missing: required for all nodes
-<<<<<<< HEAD
-		- 1: 7 errors:
-=======
-		- 1: 9 errors:
->>>>>>> d675d864
+		- 1: 10 errors:
 			- ChainType: invalid value (Foo): must not be set with this chain id
 			- Nodes: missing: must have at least one node
 			- ChainType: invalid value (Foo): must be one of arbitrum, celo, gnosis, kroma, metis, optimismBedrock, scroll, wemix, xlayer, zkevm, zksync or omitted
