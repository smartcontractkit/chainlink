package chainlink

import (
	_ "embed"
	"math"
	"math/big"
	"net"
	"strings"
	"testing"
	"time"

	"github.com/kylelemons/godebug/diff"
	"github.com/shopspring/decimal"
	"github.com/stretchr/testify/assert"
	"github.com/stretchr/testify/require"
	"go.uber.org/zap/zapcore"

	ocrcommontypes "github.com/smartcontractkit/libocr/commontypes"

	commonassets "github.com/smartcontractkit/chainlink-common/pkg/assets"
	"github.com/smartcontractkit/chainlink-common/pkg/config"
	commoncfg "github.com/smartcontractkit/chainlink-common/pkg/config"
	"github.com/smartcontractkit/chainlink-common/pkg/utils/hex"
	coscfg "github.com/smartcontractkit/chainlink-cosmos/pkg/cosmos/config"
	solcfg "github.com/smartcontractkit/chainlink-solana/pkg/solana/config"
	stkcfg "github.com/smartcontractkit/chainlink-starknet/relayer/pkg/chainlink/config"

	"github.com/smartcontractkit/chainlink/v2/common/client"
	"github.com/smartcontractkit/chainlink/v2/core/chains/evm/assets"

	"github.com/smartcontractkit/chainlink/v2/core/chains/evm/config/chaintype"
	evmcfg "github.com/smartcontractkit/chainlink/v2/core/chains/evm/config/toml"
	"github.com/smartcontractkit/chainlink/v2/core/chains/evm/types"
	ubig "github.com/smartcontractkit/chainlink/v2/core/chains/evm/utils/big"
	legacy "github.com/smartcontractkit/chainlink/v2/core/config"
	"github.com/smartcontractkit/chainlink/v2/core/config/toml"
	"github.com/smartcontractkit/chainlink/v2/core/logger"
	"github.com/smartcontractkit/chainlink/v2/core/services/chainlink/cfgtest"
	"github.com/smartcontractkit/chainlink/v2/core/services/keystore/keys/p2pkey"
	"github.com/smartcontractkit/chainlink/v2/core/store/models"
	"github.com/smartcontractkit/chainlink/v2/core/utils"
)

var (
	//go:embed testdata/config-full.toml
	fullTOML string
	//go:embed testdata/config-multi-chain.toml
	multiChainTOML string

	multiChain = Config{
		Core: toml.Core{
			RootDir: ptr("my/root/dir"),
			AuditLogger: toml.AuditLogger{
				Enabled:      ptr(true),
				ForwardToUrl: mustURL("http://localhost:9898"),
				Headers: ptr([]models.ServiceHeader{
					{
						Header: "Authorization",
						Value:  "token",
					},
					{
						Header: "X-SomeOther-Header",
						Value:  "value with spaces | and a bar+*",
					},
				}),
				JsonWrapperKey: ptr("event"),
			},
			Database: toml.Database{
				Listener: toml.DatabaseListener{
					FallbackPollInterval: commoncfg.MustNewDuration(2 * time.Minute),
				},
			},
			Log: toml.Log{
				Level:       ptr(toml.LogLevel(zapcore.PanicLevel)),
				JSONConsole: ptr(true),
			},
			JobPipeline: toml.JobPipeline{
				HTTPRequest: toml.JobPipelineHTTPRequest{
					DefaultTimeout: commoncfg.MustNewDuration(30 * time.Second),
				},
			},
			OCR2: toml.OCR2{
				Enabled:         ptr(true),
				DatabaseTimeout: commoncfg.MustNewDuration(20 * time.Second),
			},
			OCR: toml.OCR{
				Enabled:           ptr(true),
				BlockchainTimeout: commoncfg.MustNewDuration(5 * time.Second),
			},
			P2P: toml.P2P{
				IncomingMessageBufferSize: ptr[int64](999),
			},
			Keeper: toml.Keeper{
				GasPriceBufferPercent: ptr[uint16](10),
			},
			AutoPprof: toml.AutoPprof{
				CPUProfileRate: ptr[int64](7),
			},
		},
		EVM: []*evmcfg.EVMConfig{
			{
				ChainID: ubig.NewI(1),
				Chain: evmcfg.Chain{
					FinalityDepth:        ptr[uint32](26),
					FinalityTagEnabled:   ptr[bool](false),
					FinalizedBlockOffset: ptr[uint32](12),
				},
				Nodes: []*evmcfg.Node{
					{
						Name:  ptr("primary"),
						WSURL: mustURL("wss://web.socket/mainnet"),
					},
					{
						Name:     ptr("secondary"),
						HTTPURL:  mustURL("http://broadcast.mirror"),
						SendOnly: ptr(true),
					},
				}},
			{
				ChainID: ubig.NewI(42),
				Chain: evmcfg.Chain{
					GasEstimator: evmcfg.GasEstimator{
						PriceDefault: assets.NewWeiI(math.MaxInt64),
					},
				},
				Nodes: []*evmcfg.Node{
					{
						Name:  ptr("foo"),
						WSURL: mustURL("wss://web.socket/test/foo"),
					},
				}},
			{
				ChainID: ubig.NewI(137),
				Chain: evmcfg.Chain{
					GasEstimator: evmcfg.GasEstimator{
						Mode: ptr("FixedPrice"),
					},
				},
				Nodes: []*evmcfg.Node{
					{
						Name:  ptr("bar"),
						WSURL: mustURL("wss://web.socket/test/bar"),
					},
				}},
		},
		Cosmos: []*coscfg.TOMLConfig{
			{
				ChainID: ptr("Ibiza-808"),
				Chain: coscfg.Chain{
					MaxMsgsPerBatch: ptr[int64](13),
				},
				Nodes: []*coscfg.Node{
					{Name: ptr("primary"), TendermintURL: commoncfg.MustParseURL("http://columbus.cosmos.com")},
				}},
			{
				ChainID: ptr("Malaga-420"),
				Chain: coscfg.Chain{
					BlocksUntilTxTimeout: ptr[int64](20),
				},
				Nodes: []*coscfg.Node{
					{Name: ptr("secondary"), TendermintURL: commoncfg.MustParseURL("http://bombay.cosmos.com")},
				}},
		},
		Solana: []*solcfg.TOMLConfig{
			{
				ChainID: ptr("mainnet"),
				Chain: solcfg.Chain{
					MaxRetries: ptr[int64](12),
				},
				Nodes: []*solcfg.Node{
					{Name: ptr("primary"), URL: commoncfg.MustParseURL("http://mainnet.solana.com")},
				},
			},
			{
				ChainID: ptr("testnet"),
				Chain: solcfg.Chain{
					OCR2CachePollPeriod: commoncfg.MustNewDuration(time.Minute),
				},
				Nodes: []*solcfg.Node{
					{Name: ptr("secondary"), URL: commoncfg.MustParseURL("http://testnet.solana.com")},
				},
			},
		},
		Starknet: []*stkcfg.TOMLConfig{
			{
				ChainID: ptr("foobar"),
				Chain: stkcfg.Chain{
					ConfirmationPoll: commoncfg.MustNewDuration(time.Hour),
				},
				FeederURL: commoncfg.MustParseURL("http://feeder.url"),
				Nodes: []*stkcfg.Node{
					{Name: ptr("primary"), URL: commoncfg.MustParseURL("http://stark.node"), APIKey: ptr("key")},
				},
			},
		},
	}
)

func TestConfig_Marshal(t *testing.T) {
	zeroSeconds := *commoncfg.MustNewDuration(time.Second * 0)
	second := *commoncfg.MustNewDuration(time.Second)
	minute := *commoncfg.MustNewDuration(time.Minute)
	hour := *commoncfg.MustNewDuration(time.Hour)
	mustPeerID := func(s string) *p2pkey.PeerID {
		id, err := p2pkey.MakePeerID(s)
		require.NoError(t, err)
		return &id
	}
	mustDecimal := func(s string) *decimal.Decimal {
		d, err := decimal.NewFromString(s)
		require.NoError(t, err)
		return &d
	}
	mustAddress := func(s string) *types.EIP55Address {
		a, err := types.NewEIP55Address(s)
		require.NoError(t, err)
		return &a
	}
	selectionMode := client.NodeSelectionModeHighestHead

	global := Config{
		Core: toml.Core{
			InsecureFastScrypt:  ptr(true),
			RootDir:             ptr("test/root/dir"),
			ShutdownGracePeriod: commoncfg.MustNewDuration(10 * time.Second),
			Insecure: toml.Insecure{
				DevWebServer:         ptr(false),
				OCRDevelopmentMode:   ptr(false),
				InfiniteDepthQueries: ptr(false),
				DisableRateLimiting:  ptr(false),
			},
			Tracing: toml.Tracing{
				Enabled:         ptr(true),
				CollectorTarget: ptr("localhost:4317"),
				NodeID:          ptr("clc-ocr-sol-devnet-node-1"),
				SamplingRatio:   ptr(1.0),
				Mode:            ptr("tls"),
				TLSCertPath:     ptr("/path/to/cert.pem"),
				Attributes: map[string]string{
					"test": "load",
					"env":  "dev",
				},
			},
		},
	}

	full := global

	serviceHeaders := []models.ServiceHeader{
		{Header: "Authorization", Value: "token"},
		{Header: "X-SomeOther-Header", Value: "value with spaces | and a bar+*"},
	}
	full.AuditLogger = toml.AuditLogger{
		Enabled:        ptr(true),
		ForwardToUrl:   mustURL("http://localhost:9898"),
		Headers:        ptr(serviceHeaders),
		JsonWrapperKey: ptr("event"),
	}

	full.Feature = toml.Feature{
		FeedsManager: ptr(true),
		LogPoller:    ptr(true),
		UICSAKeys:    ptr(true),
	}
	full.Database = toml.Database{
		DefaultIdleInTxSessionTimeout: commoncfg.MustNewDuration(time.Minute),
		DefaultLockTimeout:            commoncfg.MustNewDuration(time.Hour),
		DefaultQueryTimeout:           commoncfg.MustNewDuration(time.Second),
		LogQueries:                    ptr(true),
		MigrateOnStartup:              ptr(true),
		MaxIdleConns:                  ptr[int64](7),
		MaxOpenConns:                  ptr[int64](13),
		Listener: toml.DatabaseListener{
			MaxReconnectDuration: commoncfg.MustNewDuration(time.Minute),
			MinReconnectInterval: commoncfg.MustNewDuration(5 * time.Minute),
			FallbackPollInterval: commoncfg.MustNewDuration(2 * time.Minute),
		},
		Lock: toml.DatabaseLock{
			Enabled:              ptr(false),
			LeaseDuration:        &minute,
			LeaseRefreshInterval: &second,
		},
		Backup: toml.DatabaseBackup{
			Dir:              ptr("test/backup/dir"),
			Frequency:        &hour,
			Mode:             &legacy.DatabaseBackupModeFull,
			OnVersionUpgrade: ptr(true),
		},
	}
	full.TelemetryIngress = toml.TelemetryIngress{
		UniConn:      ptr(true),
		Logging:      ptr(true),
		BufferSize:   ptr[uint16](1234),
		MaxBatchSize: ptr[uint16](4321),
		SendInterval: commoncfg.MustNewDuration(time.Minute),
		SendTimeout:  commoncfg.MustNewDuration(5 * time.Second),
		UseBatchSend: ptr(true),
		Endpoints: []toml.TelemetryIngressEndpoint{{
			Network:      ptr("EVM"),
			ChainID:      ptr("1"),
			ServerPubKey: ptr("test-pub-key"),
			URL:          mustURL("prom.test")},
		},
	}

	full.Log = toml.Log{
		Level:       ptr(toml.LogLevel(zapcore.DPanicLevel)),
		JSONConsole: ptr(true),
		UnixTS:      ptr(true),
		File: toml.LogFile{
			Dir:        ptr("log/file/dir"),
			MaxSize:    ptr[utils.FileSize](100 * utils.GB),
			MaxAgeDays: ptr[int64](17),
			MaxBackups: ptr[int64](9),
		},
	}
	full.WebServer = toml.WebServer{
		AuthenticationMethod:    ptr("local"),
		AllowOrigins:            ptr("*"),
		BridgeResponseURL:       mustURL("https://bridge.response"),
		BridgeCacheTTL:          commoncfg.MustNewDuration(10 * time.Second),
		HTTPWriteTimeout:        commoncfg.MustNewDuration(time.Minute),
		HTTPPort:                ptr[uint16](56),
		SecureCookies:           ptr(true),
		SessionTimeout:          commoncfg.MustNewDuration(time.Hour),
		SessionReaperExpiration: commoncfg.MustNewDuration(7 * 24 * time.Hour),
		HTTPMaxSize:             ptr(utils.FileSize(uint64(32770))),
		StartTimeout:            commoncfg.MustNewDuration(15 * time.Second),
		ListenIP:                mustIP("192.158.1.37"),
		MFA: toml.WebServerMFA{
			RPID:     ptr("test-rpid"),
			RPOrigin: ptr("test-rp-origin"),
		},
		LDAP: toml.WebServerLDAP{
			ServerTLS:                   ptr(true),
			SessionTimeout:              commoncfg.MustNewDuration(15 * time.Minute),
			QueryTimeout:                commoncfg.MustNewDuration(2 * time.Minute),
			BaseUserAttr:                ptr("uid"),
			BaseDN:                      ptr("dc=custom,dc=example,dc=com"),
			UsersDN:                     ptr("ou=users"),
			GroupsDN:                    ptr("ou=groups"),
			ActiveAttribute:             ptr("organizationalStatus"),
			ActiveAttributeAllowedValue: ptr("ACTIVE"),
			AdminUserGroupCN:            ptr("NodeAdmins"),
			EditUserGroupCN:             ptr("NodeEditors"),
			RunUserGroupCN:              ptr("NodeRunners"),
			ReadUserGroupCN:             ptr("NodeReadOnly"),
			UserApiTokenEnabled:         ptr(false),
			UserAPITokenDuration:        commoncfg.MustNewDuration(240 * time.Hour),
			UpstreamSyncInterval:        commoncfg.MustNewDuration(0 * time.Second),
			UpstreamSyncRateLimit:       commoncfg.MustNewDuration(2 * time.Minute),
		},
		RateLimit: toml.WebServerRateLimit{
			Authenticated:         ptr[int64](42),
			AuthenticatedPeriod:   commoncfg.MustNewDuration(time.Second),
			Unauthenticated:       ptr[int64](7),
			UnauthenticatedPeriod: commoncfg.MustNewDuration(time.Minute),
		},
		TLS: toml.WebServerTLS{
			CertPath:      ptr("tls/cert/path"),
			Host:          ptr("tls-host"),
			KeyPath:       ptr("tls/key/path"),
			HTTPSPort:     ptr[uint16](6789),
			ForceRedirect: ptr(true),
			ListenIP:      mustIP("192.158.1.38"),
		},
	}
	full.JobPipeline = toml.JobPipeline{
		ExternalInitiatorsEnabled: ptr(true),
		MaxRunDuration:            commoncfg.MustNewDuration(time.Hour),
		MaxSuccessfulRuns:         ptr[uint64](123456),
		ReaperInterval:            commoncfg.MustNewDuration(4 * time.Hour),
		ReaperThreshold:           commoncfg.MustNewDuration(7 * 24 * time.Hour),
		ResultWriteQueueDepth:     ptr[uint32](10),
		VerboseLogging:            ptr(false),
		HTTPRequest: toml.JobPipelineHTTPRequest{
			MaxSize:        ptr[utils.FileSize](100 * utils.MB),
			DefaultTimeout: commoncfg.MustNewDuration(time.Minute),
		},
	}
	full.FluxMonitor = toml.FluxMonitor{
		DefaultTransactionQueueDepth: ptr[uint32](100),
		SimulateTransactions:         ptr(true),
	}
	full.OCR2 = toml.OCR2{
		Enabled:                            ptr(true),
		ContractConfirmations:              ptr[uint32](11),
		BlockchainTimeout:                  commoncfg.MustNewDuration(3 * time.Second),
		ContractPollInterval:               commoncfg.MustNewDuration(time.Hour),
		ContractSubscribeInterval:          commoncfg.MustNewDuration(time.Minute),
		ContractTransmitterTransmitTimeout: commoncfg.MustNewDuration(time.Minute),
		DatabaseTimeout:                    commoncfg.MustNewDuration(8 * time.Second),
		KeyBundleID:                        ptr(models.MustSha256HashFromHex("7a5f66bbe6594259325bf2b4f5b1a9c9")),
		CaptureEATelemetry:                 ptr(false),
		CaptureAutomationCustomTelemetry:   ptr(true),
		DefaultTransactionQueueDepth:       ptr[uint32](1),
		SimulateTransactions:               ptr(false),
		TraceLogging:                       ptr(false),
	}
	full.OCR = toml.OCR{
		Enabled:                      ptr(true),
		ObservationTimeout:           commoncfg.MustNewDuration(11 * time.Second),
		BlockchainTimeout:            commoncfg.MustNewDuration(3 * time.Second),
		ContractPollInterval:         commoncfg.MustNewDuration(time.Hour),
		ContractSubscribeInterval:    commoncfg.MustNewDuration(time.Minute),
		DefaultTransactionQueueDepth: ptr[uint32](12),
		KeyBundleID:                  ptr(models.MustSha256HashFromHex("acdd42797a8b921b2910497badc50006")),
		SimulateTransactions:         ptr(true),
		TransmitterAddress:           ptr(types.MustEIP55Address("0xa0788FC17B1dEe36f057c42B6F373A34B014687e")),
		CaptureEATelemetry:           ptr(false),
		TraceLogging:                 ptr(false),
	}
	full.P2P = toml.P2P{
		IncomingMessageBufferSize: ptr[int64](13),
		OutgoingMessageBufferSize: ptr[int64](17),
		PeerID:                    mustPeerID("12D3KooWMoejJznyDuEk5aX6GvbjaG12UzeornPCBNzMRqdwrFJw"),
		TraceLogging:              ptr(true),
		V2: toml.P2PV2{
			Enabled:           ptr(false),
			AnnounceAddresses: &[]string{"a", "b", "c"},
			DefaultBootstrappers: &[]ocrcommontypes.BootstrapperLocator{
				{PeerID: "12D3KooWMoejJznyDuEk5aX6GvbjaG12UzeornPCBNzMRqdwrFJw", Addrs: []string{"foo:42", "bar:10"}},
				{PeerID: "12D3KooWMoejJznyDuEk5aX6GvbjaG12UzeornPCBNzMRqdwrFJw", Addrs: []string{"test:99"}},
			},
			DeltaDial:       commoncfg.MustNewDuration(time.Minute),
			DeltaReconcile:  commoncfg.MustNewDuration(time.Second),
			ListenAddresses: &[]string{"foo", "bar"},
		},
	}
	full.Capabilities = toml.Capabilities{
		Peering: toml.P2P{
			IncomingMessageBufferSize: ptr[int64](13),
			OutgoingMessageBufferSize: ptr[int64](17),
			PeerID:                    mustPeerID("12D3KooWMoejJznyDuEk5aX6GvbjaG12UzeornPCBNzMRqdwrFJw"),
			TraceLogging:              ptr(true),
			V2: toml.P2PV2{
				Enabled:           ptr(false),
				AnnounceAddresses: &[]string{"a", "b", "c"},
				DefaultBootstrappers: &[]ocrcommontypes.BootstrapperLocator{
					{PeerID: "12D3KooWMoejJznyDuEk5aX6GvbjaG12UzeornPCBNzMRqdwrFJw", Addrs: []string{"foo:42", "bar:10"}},
					{PeerID: "12D3KooWMoejJznyDuEk5aX6GvbjaG12UzeornPCBNzMRqdwrFJw", Addrs: []string{"test:99"}},
				},
				DeltaDial:       commoncfg.MustNewDuration(time.Minute),
				DeltaReconcile:  commoncfg.MustNewDuration(2 * time.Second),
				ListenAddresses: &[]string{"foo", "bar"},
			},
		},
		ExternalRegistry: toml.ExternalRegistry{
			Address:   ptr(""),
			ChainID:   ptr("1"),
			NetworkID: ptr("evm"),
		},
	}
	full.Keeper = toml.Keeper{
		DefaultTransactionQueueDepth: ptr[uint32](17),
		GasPriceBufferPercent:        ptr[uint16](12),
		GasTipCapBufferPercent:       ptr[uint16](43),
		BaseFeeBufferPercent:         ptr[uint16](89),
		MaxGracePeriod:               ptr[int64](31),
		TurnLookBack:                 ptr[int64](91),
		Registry: toml.KeeperRegistry{
			CheckGasOverhead:    ptr[uint32](90),
			PerformGasOverhead:  ptr[uint32](math.MaxUint32),
			SyncInterval:        commoncfg.MustNewDuration(time.Hour),
			SyncUpkeepQueueSize: ptr[uint32](31),
			MaxPerformDataSize:  ptr[uint32](5000),
		},
	}
	full.AutoPprof = toml.AutoPprof{
		Enabled:              ptr(true),
		ProfileRoot:          ptr("prof/root"),
		PollInterval:         commoncfg.MustNewDuration(time.Minute),
		GatherDuration:       commoncfg.MustNewDuration(12 * time.Second),
		GatherTraceDuration:  commoncfg.MustNewDuration(13 * time.Second),
		MaxProfileSize:       ptr[utils.FileSize](utils.GB),
		CPUProfileRate:       ptr[int64](7),
		MemProfileRate:       ptr[int64](9),
		BlockProfileRate:     ptr[int64](5),
		MutexProfileFraction: ptr[int64](2),
		MemThreshold:         ptr[utils.FileSize](utils.GB),
		GoroutineThreshold:   ptr[int64](999),
	}
	full.Pyroscope = toml.Pyroscope{
		ServerAddress: ptr("http://localhost:4040"),
		Environment:   ptr("tests"),
	}
	full.Sentry = toml.Sentry{
		Debug:       ptr(true),
		DSN:         ptr("sentry-dsn"),
		Environment: ptr("dev"),
		Release:     ptr("v1.2.3"),
	}
	full.EVM = []*evmcfg.EVMConfig{
		{
			ChainID: ubig.NewI(1),
			Enabled: ptr(false),
			Chain: evmcfg.Chain{
				AutoCreateKey: ptr(false),
				BalanceMonitor: evmcfg.BalanceMonitor{
					Enabled: ptr(true),
				},
				BlockBackfillDepth:   ptr[uint32](100),
				BlockBackfillSkip:    ptr(true),
				ChainType:            chaintype.NewChainTypeConfig("Optimism"),
				FinalityDepth:        ptr[uint32](42),
				FinalityTagEnabled:   ptr[bool](false),
				FlagsContractAddress: mustAddress("0xae4E781a6218A8031764928E88d457937A954fC3"),
				FinalizedBlockOffset: ptr[uint32](16),

				GasEstimator: evmcfg.GasEstimator{
					Mode:               ptr("SuggestedPrice"),
					EIP1559DynamicFees: ptr(true),
					BumpPercent:        ptr[uint16](10),
					BumpThreshold:      ptr[uint32](6),
					BumpTxDepth:        ptr[uint32](6),
					BumpMin:            assets.NewWeiI(100),
					FeeCapDefault:      assets.NewWeiI(math.MaxInt64),
					LimitDefault:       ptr[uint64](12),
					LimitMax:           ptr[uint64](17),
					LimitMultiplier:    mustDecimal("1.234"),
					LimitTransfer:      ptr[uint64](100),
					TipCapDefault:      assets.NewWeiI(2),
					TipCapMin:          assets.NewWeiI(1),
					PriceDefault:       assets.NewWeiI(math.MaxInt64),
					PriceMax:           assets.NewWei(mustHexToBig(t, "FFFFFFFFFFFF")),
					PriceMin:           assets.NewWeiI(13),

					LimitJobType: evmcfg.GasLimitJobType{
						OCR:    ptr[uint32](1001),
						DR:     ptr[uint32](1002),
						VRF:    ptr[uint32](1003),
						FM:     ptr[uint32](1004),
						Keeper: ptr[uint32](1005),
						OCR2:   ptr[uint32](1006),
					},

					BlockHistory: evmcfg.BlockHistoryEstimator{
						BatchSize:                 ptr[uint32](17),
						BlockHistorySize:          ptr[uint16](12),
						CheckInclusionBlocks:      ptr[uint16](18),
						CheckInclusionPercentile:  ptr[uint16](19),
						EIP1559FeeCapBufferBlocks: ptr[uint16](13),
						TransactionPercentile:     ptr[uint16](15),
					},
				},

				KeySpecific: []evmcfg.KeySpecific{
					{
						Key: mustAddress("0x2a3e23c6f242F5345320814aC8a1b4E58707D292"),
						GasEstimator: evmcfg.KeySpecificGasEstimator{
							PriceMax: assets.NewWei(mustHexToBig(t, "FFFFFFFFFFFFFFFFFFFFFFFF")),
						},
					},
				},

				LinkContractAddress:          mustAddress("0x538aAaB4ea120b2bC2fe5D296852D948F07D849e"),
				LogBackfillBatchSize:         ptr[uint32](17),
				LogPollInterval:              &minute,
				LogKeepBlocksDepth:           ptr[uint32](100000),
				LogPrunePageSize:             ptr[uint32](0),
				BackupLogPollerBlockDelay:    ptr[uint64](532),
				MinContractPayment:           commonassets.NewLinkFromJuels(math.MaxInt64),
				MinIncomingConfirmations:     ptr[uint32](13),
				NonceAutoSync:                ptr(true),
				NoNewHeadsThreshold:          &minute,
				OperatorFactoryAddress:       mustAddress("0xa5B85635Be42F21f94F28034B7DA440EeFF0F418"),
				RPCDefaultBatchSize:          ptr[uint32](17),
				RPCBlockQueryDelay:           ptr[uint16](10),
				NoNewFinalizedHeadsThreshold: &hour,

				Transactions: evmcfg.Transactions{
					MaxInFlight:          ptr[uint32](19),
					MaxQueued:            ptr[uint32](99),
					ReaperInterval:       &minute,
					ReaperThreshold:      &minute,
					ResendAfterThreshold: &hour,
					ForwardersEnabled:    ptr(true),
					AutoPurge: evmcfg.AutoPurgeConfig{
						Enabled: ptr(false),
					},
				},

				HeadTracker: evmcfg.HeadTracker{
					HistoryDepth:            ptr[uint32](15),
					MaxBufferSize:           ptr[uint32](17),
					SamplingInterval:        &hour,
					FinalityTagBypass:       ptr[bool](false),
					MaxAllowedFinalityDepth: ptr[uint32](1500),
				},

				NodePool: evmcfg.NodePool{
					PollFailureThreshold:       ptr[uint32](5),
					PollInterval:               &minute,
					SelectionMode:              &selectionMode,
					SyncThreshold:              ptr[uint32](13),
					LeaseDuration:              &zeroSeconds,
					NodeIsSyncingEnabled:       ptr(true),
					FinalizedBlockPollInterval: &second,
					EnforceRepeatableRead:      ptr(true),
					DeathDeclarationDelay:      &minute,
					Errors: evmcfg.ClientErrors{
						NonceTooLow:                       ptr[string]("(: |^)nonce too low"),
						NonceTooHigh:                      ptr[string]("(: |^)nonce too high"),
						ReplacementTransactionUnderpriced: ptr[string]("(: |^)replacement transaction underpriced"),
						LimitReached:                      ptr[string]("(: |^)limit reached"),
						TransactionAlreadyInMempool:       ptr[string]("(: |^)transaction already in mempool"),
						TerminallyUnderpriced:             ptr[string]("(: |^)terminally underpriced"),
						InsufficientEth:                   ptr[string]("(: |^)insufficient eth"),
						TxFeeExceedsCap:                   ptr[string]("(: |^)tx fee exceeds cap"),
						L2FeeTooLow:                       ptr[string]("(: |^)l2 fee too low"),
						L2FeeTooHigh:                      ptr[string]("(: |^)l2 fee too high"),
						L2Full:                            ptr[string]("(: |^)l2 full"),
						TransactionAlreadyMined:           ptr[string]("(: |^)transaction already mined"),
						Fatal:                             ptr[string]("(: |^)fatal"),
						ServiceUnavailable:                ptr[string]("(: |^)service unavailable"),
					},
				},
				OCR: evmcfg.OCR{
					ContractConfirmations:              ptr[uint16](11),
					ContractTransmitterTransmitTimeout: &minute,
					DatabaseTimeout:                    &second,
					DeltaCOverride:                     commoncfg.MustNewDuration(time.Hour),
					DeltaCJitterOverride:               commoncfg.MustNewDuration(time.Second),
					ObservationGracePeriod:             &second,
				},
				OCR2: evmcfg.OCR2{
					Automation: evmcfg.Automation{
						GasLimit: ptr[uint32](540),
					},
				},
			},
			Nodes: []*evmcfg.Node{
				{
					Name:    ptr("foo"),
					HTTPURL: mustURL("https://foo.web"),
					WSURL:   mustURL("wss://web.socket/test/foo"),
				},
				{
					Name:    ptr("bar"),
					HTTPURL: mustURL("https://bar.com"),
					WSURL:   mustURL("wss://web.socket/test/bar"),
				},
				{
					Name:     ptr("broadcast"),
					HTTPURL:  mustURL("http://broadcast.mirror"),
					SendOnly: ptr(true),
				},
			}},
	}
	full.Solana = []*solcfg.TOMLConfig{
		{
			ChainID: ptr("mainnet"),
			Enabled: ptr(false),
			Chain: solcfg.Chain{
				BalancePollPeriod:       commoncfg.MustNewDuration(time.Minute),
				ConfirmPollPeriod:       commoncfg.MustNewDuration(time.Second),
				OCR2CachePollPeriod:     commoncfg.MustNewDuration(time.Minute),
				OCR2CacheTTL:            commoncfg.MustNewDuration(time.Hour),
				TxTimeout:               commoncfg.MustNewDuration(time.Hour),
				TxRetryTimeout:          commoncfg.MustNewDuration(time.Minute),
				TxConfirmTimeout:        commoncfg.MustNewDuration(time.Second),
				SkipPreflight:           ptr(true),
				Commitment:              ptr("banana"),
				MaxRetries:              ptr[int64](7),
				FeeEstimatorMode:        ptr("fixed"),
				ComputeUnitPriceMax:     ptr[uint64](1000),
				ComputeUnitPriceMin:     ptr[uint64](10),
				ComputeUnitPriceDefault: ptr[uint64](100),
				FeeBumpPeriod:           commoncfg.MustNewDuration(time.Minute),
				BlockHistoryPollPeriod:  commoncfg.MustNewDuration(time.Minute),
			},
			Nodes: []*solcfg.Node{
				{Name: ptr("primary"), URL: commoncfg.MustParseURL("http://solana.web")},
				{Name: ptr("foo"), URL: commoncfg.MustParseURL("http://solana.foo")},
				{Name: ptr("bar"), URL: commoncfg.MustParseURL("http://solana.bar")},
			},
		},
	}
	full.Starknet = []*stkcfg.TOMLConfig{
		{
			ChainID: ptr("foobar"),
			Enabled: ptr(true),
			Chain: stkcfg.Chain{
				OCR2CachePollPeriod: commoncfg.MustNewDuration(6 * time.Hour),
				OCR2CacheTTL:        commoncfg.MustNewDuration(3 * time.Minute),
				RequestTimeout:      commoncfg.MustNewDuration(time.Minute + 3*time.Second),
				TxTimeout:           commoncfg.MustNewDuration(13 * time.Second),
				ConfirmationPoll:    commoncfg.MustNewDuration(42 * time.Second),
			},
			FeederURL: commoncfg.MustParseURL("http://feeder.url"),
			Nodes: []*stkcfg.Node{
				{Name: ptr("primary"), URL: commoncfg.MustParseURL("http://stark.node"), APIKey: ptr("key")},
			},
		},
	}
	full.Cosmos = []*coscfg.TOMLConfig{
		{
			ChainID: ptr("Malaga-420"),
			Enabled: ptr(true),
			Chain: coscfg.Chain{
				Bech32Prefix:         ptr("wasm"),
				BlockRate:            commoncfg.MustNewDuration(time.Minute),
				BlocksUntilTxTimeout: ptr[int64](12),
				ConfirmPollPeriod:    commoncfg.MustNewDuration(time.Second),
				FallbackGasPrice:     mustDecimal("0.001"),
				GasToken:             ptr("ucosm"),
				GasLimitMultiplier:   mustDecimal("1.2"),
				MaxMsgsPerBatch:      ptr[int64](17),
				OCR2CachePollPeriod:  commoncfg.MustNewDuration(time.Minute),
				OCR2CacheTTL:         commoncfg.MustNewDuration(time.Hour),
				TxMsgTimeout:         commoncfg.MustNewDuration(time.Second),
			},
			Nodes: []*coscfg.Node{
				{Name: ptr("primary"), TendermintURL: commoncfg.MustParseURL("http://tender.mint")},
				{Name: ptr("foo"), TendermintURL: commoncfg.MustParseURL("http://foo.url")},
				{Name: ptr("bar"), TendermintURL: commoncfg.MustParseURL("http://bar.web")},
			},
		},
	}
	full.Mercury = toml.Mercury{
		Cache: toml.MercuryCache{
			LatestReportTTL:      commoncfg.MustNewDuration(100 * time.Second),
			MaxStaleAge:          commoncfg.MustNewDuration(101 * time.Second),
			LatestReportDeadline: commoncfg.MustNewDuration(102 * time.Second),
		},
		TLS: toml.MercuryTLS{
			CertFile: ptr("/path/to/cert.pem"),
		},
		Transmitter: toml.MercuryTransmitter{
			TransmitQueueMaxSize: ptr(uint32(123)),
			TransmitTimeout:      commoncfg.MustNewDuration(234 * time.Second),
		},
		VerboseLogging: ptr(true),
	}

	for _, tt := range []struct {
		name   string
		config Config
		exp    string
	}{
		{"empty", Config{}, ``},
		{"global", global, `InsecureFastScrypt = true
RootDir = 'test/root/dir'
ShutdownGracePeriod = '10s'

[Insecure]
DevWebServer = false
OCRDevelopmentMode = false
InfiniteDepthQueries = false
DisableRateLimiting = false

[Tracing]
Enabled = true
CollectorTarget = 'localhost:4317'
NodeID = 'clc-ocr-sol-devnet-node-1'
SamplingRatio = 1.0
Mode = 'tls'
TLSCertPath = '/path/to/cert.pem'

[Tracing.Attributes]
env = 'dev'
test = 'load'
`},
		{"AuditLogger", Config{Core: toml.Core{AuditLogger: full.AuditLogger}}, `[AuditLogger]
Enabled = true
ForwardToUrl = 'http://localhost:9898'
JsonWrapperKey = 'event'
Headers = ['Authorization: token', 'X-SomeOther-Header: value with spaces | and a bar+*']
`},
		{"Feature", Config{Core: toml.Core{Feature: full.Feature}}, `[Feature]
FeedsManager = true
LogPoller = true
UICSAKeys = true
`},
		{"Database", Config{Core: toml.Core{Database: full.Database}}, `[Database]
DefaultIdleInTxSessionTimeout = '1m0s'
DefaultLockTimeout = '1h0m0s'
DefaultQueryTimeout = '1s'
LogQueries = true
MaxIdleConns = 7
MaxOpenConns = 13
MigrateOnStartup = true

[Database.Backup]
Dir = 'test/backup/dir'
Frequency = '1h0m0s'
Mode = 'full'
OnVersionUpgrade = true

[Database.Listener]
MaxReconnectDuration = '1m0s'
MinReconnectInterval = '5m0s'
FallbackPollInterval = '2m0s'

[Database.Lock]
Enabled = false
LeaseDuration = '1m0s'
LeaseRefreshInterval = '1s'
`},
		{"TelemetryIngress", Config{Core: toml.Core{TelemetryIngress: full.TelemetryIngress}}, `[TelemetryIngress]
UniConn = true
Logging = true
BufferSize = 1234
MaxBatchSize = 4321
SendInterval = '1m0s'
SendTimeout = '5s'
UseBatchSend = true

[[TelemetryIngress.Endpoints]]
Network = 'EVM'
ChainID = '1'
URL = 'prom.test'
ServerPubKey = 'test-pub-key'
`},

		{"Log", Config{Core: toml.Core{Log: full.Log}}, `[Log]
Level = 'crit'
JSONConsole = true
UnixTS = true

[Log.File]
Dir = 'log/file/dir'
MaxSize = '100.00gb'
MaxAgeDays = 17
MaxBackups = 9
`},
		{"WebServer", Config{Core: toml.Core{WebServer: full.WebServer}}, `[WebServer]
AuthenticationMethod = 'local'
AllowOrigins = '*'
BridgeResponseURL = 'https://bridge.response'
BridgeCacheTTL = '10s'
HTTPWriteTimeout = '1m0s'
HTTPPort = 56
SecureCookies = true
SessionTimeout = '1h0m0s'
SessionReaperExpiration = '168h0m0s'
HTTPMaxSize = '32.77kb'
StartTimeout = '15s'
ListenIP = '192.158.1.37'

[WebServer.LDAP]
ServerTLS = true
SessionTimeout = '15m0s'
QueryTimeout = '2m0s'
BaseUserAttr = 'uid'
BaseDN = 'dc=custom,dc=example,dc=com'
UsersDN = 'ou=users'
GroupsDN = 'ou=groups'
ActiveAttribute = 'organizationalStatus'
ActiveAttributeAllowedValue = 'ACTIVE'
AdminUserGroupCN = 'NodeAdmins'
EditUserGroupCN = 'NodeEditors'
RunUserGroupCN = 'NodeRunners'
ReadUserGroupCN = 'NodeReadOnly'
UserApiTokenEnabled = false
UserAPITokenDuration = '240h0m0s'
UpstreamSyncInterval = '0s'
UpstreamSyncRateLimit = '2m0s'

[WebServer.MFA]
RPID = 'test-rpid'
RPOrigin = 'test-rp-origin'

[WebServer.RateLimit]
Authenticated = 42
AuthenticatedPeriod = '1s'
Unauthenticated = 7
UnauthenticatedPeriod = '1m0s'

[WebServer.TLS]
CertPath = 'tls/cert/path'
ForceRedirect = true
Host = 'tls-host'
HTTPSPort = 6789
KeyPath = 'tls/key/path'
ListenIP = '192.158.1.38'
`},
		{"FluxMonitor", Config{Core: toml.Core{FluxMonitor: full.FluxMonitor}}, `[FluxMonitor]
DefaultTransactionQueueDepth = 100
SimulateTransactions = true
`},
		{"JobPipeline", Config{Core: toml.Core{JobPipeline: full.JobPipeline}}, `[JobPipeline]
ExternalInitiatorsEnabled = true
MaxRunDuration = '1h0m0s'
MaxSuccessfulRuns = 123456
ReaperInterval = '4h0m0s'
ReaperThreshold = '168h0m0s'
ResultWriteQueueDepth = 10
VerboseLogging = false

[JobPipeline.HTTPRequest]
DefaultTimeout = '1m0s'
MaxSize = '100.00mb'
`},
		{"OCR", Config{Core: toml.Core{OCR: full.OCR}}, `[OCR]
Enabled = true
ObservationTimeout = '11s'
BlockchainTimeout = '3s'
ContractPollInterval = '1h0m0s'
ContractSubscribeInterval = '1m0s'
DefaultTransactionQueueDepth = 12
KeyBundleID = 'acdd42797a8b921b2910497badc5000600000000000000000000000000000000'
SimulateTransactions = true
TransmitterAddress = '0xa0788FC17B1dEe36f057c42B6F373A34B014687e'
CaptureEATelemetry = false
TraceLogging = false
`},
		{"OCR2", Config{Core: toml.Core{OCR2: full.OCR2}}, `[OCR2]
Enabled = true
ContractConfirmations = 11
BlockchainTimeout = '3s'
ContractPollInterval = '1h0m0s'
ContractSubscribeInterval = '1m0s'
ContractTransmitterTransmitTimeout = '1m0s'
DatabaseTimeout = '8s'
KeyBundleID = '7a5f66bbe6594259325bf2b4f5b1a9c900000000000000000000000000000000'
CaptureEATelemetry = false
CaptureAutomationCustomTelemetry = true
DefaultTransactionQueueDepth = 1
SimulateTransactions = false
TraceLogging = false
`},
		{"P2P", Config{Core: toml.Core{P2P: full.P2P}}, `[P2P]
IncomingMessageBufferSize = 13
OutgoingMessageBufferSize = 17
PeerID = '12D3KooWMoejJznyDuEk5aX6GvbjaG12UzeornPCBNzMRqdwrFJw'
TraceLogging = true

[P2P.V2]
Enabled = false
AnnounceAddresses = ['a', 'b', 'c']
DefaultBootstrappers = ['12D3KooWMoejJznyDuEk5aX6GvbjaG12UzeornPCBNzMRqdwrFJw@foo:42/bar:10', '12D3KooWMoejJznyDuEk5aX6GvbjaG12UzeornPCBNzMRqdwrFJw@test:99']
DeltaDial = '1m0s'
DeltaReconcile = '1s'
ListenAddresses = ['foo', 'bar']
`},
		{"Keeper", Config{Core: toml.Core{Keeper: full.Keeper}}, `[Keeper]
DefaultTransactionQueueDepth = 17
GasPriceBufferPercent = 12
GasTipCapBufferPercent = 43
BaseFeeBufferPercent = 89
MaxGracePeriod = 31
TurnLookBack = 91

[Keeper.Registry]
CheckGasOverhead = 90
PerformGasOverhead = 4294967295
MaxPerformDataSize = 5000
SyncInterval = '1h0m0s'
SyncUpkeepQueueSize = 31
`},
		{"AutoPprof", Config{Core: toml.Core{AutoPprof: full.AutoPprof}}, `[AutoPprof]
Enabled = true
ProfileRoot = 'prof/root'
PollInterval = '1m0s'
GatherDuration = '12s'
GatherTraceDuration = '13s'
MaxProfileSize = '1.00gb'
CPUProfileRate = 7
MemProfileRate = 9
BlockProfileRate = 5
MutexProfileFraction = 2
MemThreshold = '1.00gb'
GoroutineThreshold = 999
`},
		{"Pyroscope", Config{Core: toml.Core{Pyroscope: full.Pyroscope}}, `[Pyroscope]
ServerAddress = 'http://localhost:4040'
Environment = 'tests'
`},
		{"Sentry", Config{Core: toml.Core{Sentry: full.Sentry}}, `[Sentry]
Debug = true
DSN = 'sentry-dsn'
Environment = 'dev'
Release = 'v1.2.3'
`},
		{"EVM", Config{EVM: full.EVM}, `[[EVM]]
ChainID = '1'
Enabled = false
AutoCreateKey = false
BlockBackfillDepth = 100
BlockBackfillSkip = true
ChainType = 'Optimism'
FinalityDepth = 42
FinalityTagEnabled = false
FlagsContractAddress = '0xae4E781a6218A8031764928E88d457937A954fC3'
LinkContractAddress = '0x538aAaB4ea120b2bC2fe5D296852D948F07D849e'
LogBackfillBatchSize = 17
LogPollInterval = '1m0s'
LogKeepBlocksDepth = 100000
LogPrunePageSize = 0
BackupLogPollerBlockDelay = 532
MinIncomingConfirmations = 13
MinContractPayment = '9.223372036854775807 link'
NonceAutoSync = true
NoNewHeadsThreshold = '1m0s'
OperatorFactoryAddress = '0xa5B85635Be42F21f94F28034B7DA440EeFF0F418'
RPCDefaultBatchSize = 17
RPCBlockQueryDelay = 10
FinalizedBlockOffset = 16
NoNewFinalizedHeadsThreshold = '1h0m0s'

[EVM.Transactions]
ForwardersEnabled = true
MaxInFlight = 19
MaxQueued = 99
ReaperInterval = '1m0s'
ReaperThreshold = '1m0s'
ResendAfterThreshold = '1h0m0s'

[EVM.Transactions.AutoPurge]
Enabled = false

[EVM.BalanceMonitor]
Enabled = true

[EVM.GasEstimator]
Mode = 'SuggestedPrice'
PriceDefault = '9.223372036854775807 ether'
PriceMax = '281.474976710655 micro'
PriceMin = '13 wei'
LimitDefault = 12
LimitMax = 17
LimitMultiplier = '1.234'
LimitTransfer = 100
BumpMin = '100 wei'
BumpPercent = 10
BumpThreshold = 6
BumpTxDepth = 6
EIP1559DynamicFees = true
FeeCapDefault = '9.223372036854775807 ether'
TipCapDefault = '2 wei'
TipCapMin = '1 wei'

[EVM.GasEstimator.LimitJobType]
OCR = 1001
OCR2 = 1006
DR = 1002
VRF = 1003
FM = 1004
Keeper = 1005

[EVM.GasEstimator.BlockHistory]
BatchSize = 17
BlockHistorySize = 12
CheckInclusionBlocks = 18
CheckInclusionPercentile = 19
EIP1559FeeCapBufferBlocks = 13
TransactionPercentile = 15

[EVM.HeadTracker]
HistoryDepth = 15
MaxBufferSize = 17
SamplingInterval = '1h0m0s'
MaxAllowedFinalityDepth = 1500
FinalityTagBypass = false

[[EVM.KeySpecific]]
Key = '0x2a3e23c6f242F5345320814aC8a1b4E58707D292'

[EVM.KeySpecific.GasEstimator]
PriceMax = '79.228162514264337593543950335 gether'

[EVM.NodePool]
PollFailureThreshold = 5
PollInterval = '1m0s'
SelectionMode = 'HighestHead'
SyncThreshold = 13
LeaseDuration = '0s'
NodeIsSyncingEnabled = true
FinalizedBlockPollInterval = '1s'
EnforceRepeatableRead = true
DeathDeclarationDelay = '1m0s'

[EVM.NodePool.Errors]
NonceTooLow = '(: |^)nonce too low'
NonceTooHigh = '(: |^)nonce too high'
ReplacementTransactionUnderpriced = '(: |^)replacement transaction underpriced'
LimitReached = '(: |^)limit reached'
TransactionAlreadyInMempool = '(: |^)transaction already in mempool'
TerminallyUnderpriced = '(: |^)terminally underpriced'
InsufficientEth = '(: |^)insufficient eth'
TxFeeExceedsCap = '(: |^)tx fee exceeds cap'
L2FeeTooLow = '(: |^)l2 fee too low'
L2FeeTooHigh = '(: |^)l2 fee too high'
L2Full = '(: |^)l2 full'
TransactionAlreadyMined = '(: |^)transaction already mined'
Fatal = '(: |^)fatal'
ServiceUnavailable = '(: |^)service unavailable'

[EVM.OCR]
ContractConfirmations = 11
ContractTransmitterTransmitTimeout = '1m0s'
DatabaseTimeout = '1s'
DeltaCOverride = '1h0m0s'
DeltaCJitterOverride = '1s'
ObservationGracePeriod = '1s'

[EVM.OCR2]
[EVM.OCR2.Automation]
GasLimit = 540

[[EVM.Nodes]]
Name = 'foo'
WSURL = 'wss://web.socket/test/foo'
HTTPURL = 'https://foo.web'

[[EVM.Nodes]]
Name = 'bar'
WSURL = 'wss://web.socket/test/bar'
HTTPURL = 'https://bar.com'

[[EVM.Nodes]]
Name = 'broadcast'
HTTPURL = 'http://broadcast.mirror'
SendOnly = true
`},
		{"Cosmos", Config{Cosmos: full.Cosmos}, `[[Cosmos]]
ChainID = 'Malaga-420'
Enabled = true
Bech32Prefix = 'wasm'
BlockRate = '1m0s'
BlocksUntilTxTimeout = 12
ConfirmPollPeriod = '1s'
FallbackGasPrice = '0.001'
GasToken = 'ucosm'
GasLimitMultiplier = '1.2'
MaxMsgsPerBatch = 17
OCR2CachePollPeriod = '1m0s'
OCR2CacheTTL = '1h0m0s'
TxMsgTimeout = '1s'

[[Cosmos.Nodes]]
Name = 'primary'
TendermintURL = 'http://tender.mint'

[[Cosmos.Nodes]]
Name = 'foo'
TendermintURL = 'http://foo.url'

[[Cosmos.Nodes]]
Name = 'bar'
TendermintURL = 'http://bar.web'
`},
		{"Solana", Config{Solana: full.Solana}, `[[Solana]]
ChainID = 'mainnet'
Enabled = false
BalancePollPeriod = '1m0s'
ConfirmPollPeriod = '1s'
OCR2CachePollPeriod = '1m0s'
OCR2CacheTTL = '1h0m0s'
TxTimeout = '1h0m0s'
TxRetryTimeout = '1m0s'
TxConfirmTimeout = '1s'
SkipPreflight = true
Commitment = 'banana'
MaxRetries = 7
FeeEstimatorMode = 'fixed'
ComputeUnitPriceMax = 1000
ComputeUnitPriceMin = 10
ComputeUnitPriceDefault = 100
FeeBumpPeriod = '1m0s'
BlockHistoryPollPeriod = '1m0s'

[[Solana.Nodes]]
Name = 'primary'
URL = 'http://solana.web'

[[Solana.Nodes]]
Name = 'foo'
URL = 'http://solana.foo'

[[Solana.Nodes]]
Name = 'bar'
URL = 'http://solana.bar'
`},
		{"Starknet", Config{Starknet: full.Starknet}, `[[Starknet]]
ChainID = 'foobar'
FeederURL = 'http://feeder.url'
Enabled = true
OCR2CachePollPeriod = '6h0m0s'
OCR2CacheTTL = '3m0s'
RequestTimeout = '1m3s'
TxTimeout = '13s'
ConfirmationPoll = '42s'

[[Starknet.Nodes]]
Name = 'primary'
URL = 'http://stark.node'
APIKey = 'key'
`},
		{"Mercury", Config{Core: toml.Core{Mercury: full.Mercury}}, `[Mercury]
VerboseLogging = true

[Mercury.Cache]
LatestReportTTL = '1m40s'
MaxStaleAge = '1m41s'
LatestReportDeadline = '1m42s'

[Mercury.TLS]
CertFile = '/path/to/cert.pem'

[Mercury.Transmitter]
TransmitQueueMaxSize = 123
TransmitTimeout = '3m54s'
`},
		{"full", full, fullTOML},
		{"multi-chain", multiChain, multiChainTOML},
	} {
		t.Run(tt.name, func(t *testing.T) {
			s, err := tt.config.TOMLString()
			require.NoError(t, err)
			assert.Equal(t, tt.exp, s, diff.Diff(tt.exp, s))

			var got Config

			require.NoError(t, config.DecodeTOML(strings.NewReader(s), &got))
			ts, err := got.TOMLString()

			require.NoError(t, err)
			assert.Equal(t, tt.config, got, diff.Diff(s, ts))
		})
	}
}

func TestConfig_full(t *testing.T) {
	var got Config
	require.NoError(t, config.DecodeTOML(strings.NewReader(fullTOML), &got))
	// Except for some EVM node fields.
	for c := range got.EVM {
		addr, err := types.NewEIP55Address("0x2a3e23c6f242F5345320814aC8a1b4E58707D292")
		require.NoError(t, err)
		if got.EVM[c].Workflow.FromAddress == nil {
			got.EVM[c].Workflow.FromAddress = &addr
		}
		if got.EVM[c].Workflow.ForwarderAddress == nil {
			got.EVM[c].Workflow.ForwarderAddress = &addr
		}
		for n := range got.EVM[c].Nodes {
			if got.EVM[c].Nodes[n].WSURL == nil {
				got.EVM[c].Nodes[n].WSURL = new(commoncfg.URL)
			}
			if got.EVM[c].Nodes[n].SendOnly == nil {
				got.EVM[c].Nodes[n].SendOnly = ptr(true)
			}
			if got.EVM[c].Nodes[n].Order == nil {
				got.EVM[c].Nodes[n].Order = ptr(int32(100))
			}
		}
		if got.EVM[c].Transactions.AutoPurge.Threshold == nil {
			got.EVM[c].Transactions.AutoPurge.Threshold = ptr(uint32(0))
		}
		if got.EVM[c].Transactions.AutoPurge.MinAttempts == nil {
			got.EVM[c].Transactions.AutoPurge.MinAttempts = ptr(uint32(0))
		}
		if got.EVM[c].Transactions.AutoPurge.DetectionApiUrl == nil {
			got.EVM[c].Transactions.AutoPurge.DetectionApiUrl = new(commoncfg.URL)
		}
	}

	cfgtest.AssertFieldsNotNil(t, got)
}

//go:embed testdata/config-invalid.toml
var invalidTOML string

func TestConfig_Validate(t *testing.T) {
	for _, tt := range []struct {
		name string
		toml string
		exp  string
	}{
		{name: "invalid", toml: invalidTOML, exp: `invalid configuration: 8 errors:
	- P2P.V2.Enabled: invalid value (false): P2P required for OCR or OCR2. Please enable P2P or disable OCR/OCR2.
	- Database.Lock.LeaseRefreshInterval: invalid value (6s): must be less than or equal to half of LeaseDuration (10s)
	- WebServer: 8 errors:
		- LDAP.BaseDN: invalid value (<nil>): LDAP BaseDN can not be empty
		- LDAP.BaseUserAttr: invalid value (<nil>): LDAP BaseUserAttr can not be empty
		- LDAP.UsersDN: invalid value (<nil>): LDAP UsersDN can not be empty
		- LDAP.GroupsDN: invalid value (<nil>): LDAP GroupsDN can not be empty
		- LDAP.AdminUserGroupCN: invalid value (<nil>): LDAP AdminUserGroupCN can not be empty
		- LDAP.RunUserGroupCN: invalid value (<nil>): LDAP ReadUserGroupCN can not be empty
		- LDAP.RunUserGroupCN: invalid value (<nil>): LDAP RunUserGroupCN can not be empty
		- LDAP.ReadUserGroupCN: invalid value (<nil>): LDAP ReadUserGroupCN can not be empty
	- EVM: 9 errors:
		- 1.ChainID: invalid value (1): duplicate - must be unique
		- 0.Nodes.1.Name: invalid value (foo): duplicate - must be unique
		- 3.Nodes.4.WSURL: invalid value (ws://dupe.com): duplicate - must be unique
		- 0: 3 errors:
			- GasEstimator.BumpTxDepth: invalid value (11): must be less than or equal to Transactions.MaxInFlight
			- GasEstimator: 6 errors:
				- BumpPercent: invalid value (1): may not be less than Geth's default of 10
				- TipCapDefault: invalid value (3 wei): must be greater than or equal to TipCapMinimum
				- FeeCapDefault: invalid value (3 wei): must be greater than or equal to TipCapDefault
				- PriceMin: invalid value (10 gwei): must be less than or equal to PriceDefault
				- PriceMax: invalid value (10 gwei): must be greater than or equal to PriceDefault
				- BlockHistory.BlockHistorySize: invalid value (0): must be greater than or equal to 1 with BlockHistory Mode
			- Nodes: 2 errors:
				- 0: 2 errors:
					- WSURL: missing: required for primary nodes
					- HTTPURL: missing: required for all nodes
				- 1.HTTPURL: missing: required for all nodes
		- 1: 10 errors:
			- ChainType: invalid value (Foo): must not be set with this chain id
			- Nodes: missing: must have at least one node
<<<<<<< HEAD
			- ChainType: invalid value (Foo): must be one of arbitrum, celo, gnosis, hedera, kroma, metis, optimismBedrock, scroll, wemix, xlayer, zkevm, zksync or omitted
=======
			- ChainType: invalid value (Foo): must be one of arbitrum, celo, gnosis, kroma, metis, optimismBedrock, scroll, wemix, xlayer, zkevm, zksync, hedera or omitted
>>>>>>> 15dc74ca
			- HeadTracker.HistoryDepth: invalid value (30): must be greater than or equal to FinalizedBlockOffset
			- GasEstimator.BumpThreshold: invalid value (0): cannot be 0 if auto-purge feature is enabled for Foo
			- Transactions.AutoPurge.Threshold: missing: needs to be set if auto-purge feature is enabled for Foo
			- Transactions.AutoPurge.MinAttempts: missing: needs to be set if auto-purge feature is enabled for Foo
			- GasEstimator: 2 errors:
				- FeeCapDefault: invalid value (101 wei): must be equal to PriceMax (99 wei) since you are using FixedPrice estimation with gas bumping disabled in EIP1559 mode - PriceMax will be used as the FeeCap for transactions instead of FeeCapDefault
				- PriceMax: invalid value (1 gwei): must be greater than or equal to PriceDefault
			- HeadTracker.MaxAllowedFinalityDepth: invalid value (0): must be greater than or equal to 1
			- KeySpecific.Key: invalid value (0xde709f2102306220921060314715629080e2fb77): duplicate - must be unique
		- 2: 5 errors:
			- ChainType: invalid value (Arbitrum): only "optimismBedrock" can be used with this chain id
			- Nodes: missing: must have at least one node
<<<<<<< HEAD
			- ChainType: invalid value (Arbitrum): must be one of arbitrum, celo, gnosis, hedera, kroma, metis, optimismBedrock, scroll, wemix, xlayer, zkevm, zksync or omitted
=======
			- ChainType: invalid value (Arbitrum): must be one of arbitrum, celo, gnosis, kroma, metis, optimismBedrock, scroll, wemix, xlayer, zkevm, zksync, hedera or omitted
>>>>>>> 15dc74ca
			- FinalityDepth: invalid value (0): must be greater than or equal to 1
			- MinIncomingConfirmations: invalid value (0): must be greater than or equal to 1
		- 3.Nodes: 5 errors:
				- 0: 3 errors:
					- Name: missing: required for all nodes
					- WSURL: missing: required for primary nodes
					- HTTPURL: empty: required for all nodes
				- 1: 3 errors:
					- Name: missing: required for all nodes
					- WSURL: invalid value (http): must be ws or wss
					- HTTPURL: missing: required for all nodes
				- 2: 3 errors:
					- Name: empty: required for all nodes
					- WSURL: missing: required for primary nodes
					- HTTPURL: invalid value (ws): must be http or https
				- 3.HTTPURL: missing: required for all nodes
				- 4.HTTPURL: missing: required for all nodes
		- 4: 2 errors:
			- ChainID: missing: required for all chains
			- Nodes: missing: must have at least one node
		- 5.Transactions.AutoPurge.DetectionApiUrl: invalid value (): must be set for scroll
	- Cosmos: 5 errors:
		- 1.ChainID: invalid value (Malaga-420): duplicate - must be unique
		- 0.Nodes.1.Name: invalid value (test): duplicate - must be unique
		- 0.Nodes: 2 errors:
				- 0.TendermintURL: missing: required for all nodes
				- 1.TendermintURL: missing: required for all nodes
		- 1.Nodes: missing: must have at least one node
		- 2: 2 errors:
			- ChainID: missing: required for all chains
			- Nodes: missing: must have at least one node
	- Solana: 5 errors:
		- 1.ChainID: invalid value (mainnet): duplicate - must be unique
		- 1.Nodes.1.Name: invalid value (bar): duplicate - must be unique
		- 0.Nodes: missing: must have at least one node
		- 1.Nodes: 2 errors:
				- 0.URL: missing: required for all nodes
				- 1.URL: missing: required for all nodes
		- 2: 2 errors:
			- ChainID: missing: required for all chains
			- Nodes: missing: must have at least one node
	- Starknet: 3 errors:
		- 0.Nodes.1.Name: invalid value (primary): duplicate - must be unique
		- 0.ChainID: missing: required for all chains
		- 1: 2 errors:
			- ChainID: missing: required for all chains
			- Nodes: missing: must have at least one node
	- Aptos.0.Enabled: invalid value (1): expected *bool`},
	} {
		t.Run(tt.name, func(t *testing.T) {
			var c Config
			require.NoError(t, config.DecodeTOML(strings.NewReader(tt.toml), &c))
			c.setDefaults()
			assertValidationError(t, &c, tt.exp)
		})
	}
}

func mustURL(s string) *commoncfg.URL {
	var u commoncfg.URL
	if err := u.UnmarshalText([]byte(s)); err != nil {
		panic(err)
	}
	return &u
}

func mustIP(s string) *net.IP {
	var ip net.IP
	if err := ip.UnmarshalText([]byte(s)); err != nil {
		panic(err)
	}
	return &ip
}

var (
	//go:embed testdata/secrets-empty-effective.toml
	emptyEffectiveSecretsTOML string
	//go:embed testdata/config-empty-effective.toml
	emptyEffectiveTOML string
	//go:embed testdata/config-multi-chain-effective.toml
	multiChainEffectiveTOML string

	//go:embed testdata/secrets-full.toml
	secretsFullTOML string
	//go:embed testdata/secrets-full-redacted.toml
	secretsFullRedactedTOML string

	//go:embed testdata/secrets-multi.toml
	secretsMultiTOML string
	//go:embed testdata/secrets-multi-redacted.toml
	secretsMultiRedactedTOML string
)

func Test_generalConfig_LogConfiguration(t *testing.T) {
	const (
		secrets   = "# Secrets:\n"
		input     = "# Input Configuration:\n"
		effective = "# Effective Configuration, with defaults applied:\n"
		warning   = "# Configuration warning:\n"

		deprecated = `` // none
	)
	tests := []struct {
		name         string
		inputConfig  string
		inputSecrets string

		wantConfig    string
		wantEffective string
		wantSecrets   string
		wantWarning   string
	}{
		{name: "empty", wantEffective: emptyEffectiveTOML, wantSecrets: emptyEffectiveSecretsTOML},
		{name: "full", inputSecrets: secretsFullTOML, inputConfig: fullTOML,
			wantConfig: fullTOML, wantEffective: fullTOML, wantSecrets: secretsFullRedactedTOML, wantWarning: deprecated},
		{name: "multi-chain", inputSecrets: secretsMultiTOML, inputConfig: multiChainTOML,
			wantConfig: multiChainTOML, wantEffective: multiChainEffectiveTOML, wantSecrets: secretsMultiRedactedTOML},
	}
	for _, tt := range tests {
		t.Run(tt.name, func(t *testing.T) {
			lggr, observed := logger.TestLoggerObserved(t, zapcore.InfoLevel)
			opts := GeneralConfigOpts{
				SkipEnv:        true,
				ConfigStrings:  []string{tt.inputConfig},
				SecretsStrings: []string{tt.inputSecrets},
			}
			c, err := opts.New()
			require.NoError(t, err)
			c.LogConfiguration(lggr.Infof, lggr.Warnf)

			inputLogs := observed.FilterMessageSnippet(secrets).All()
			if assert.Len(t, inputLogs, 1) {
				assert.Equal(t, zapcore.InfoLevel, inputLogs[0].Level)
				got := strings.TrimPrefix(inputLogs[0].Message, secrets)
				got = strings.TrimSuffix(got, "\n")
				assert.Equal(t, tt.wantSecrets, got)
			}

			inputLogs = observed.FilterMessageSnippet(input).All()
			if assert.Len(t, inputLogs, 1) {
				assert.Equal(t, zapcore.InfoLevel, inputLogs[0].Level)
				got := strings.TrimPrefix(inputLogs[0].Message, input)
				got = strings.TrimSuffix(got, "\n")
				assert.Equal(t, tt.wantConfig, got)
			}

			inputLogs = observed.FilterMessageSnippet(effective).All()
			if assert.Len(t, inputLogs, 1) {
				assert.Equal(t, zapcore.InfoLevel, inputLogs[0].Level)
				got := strings.TrimPrefix(inputLogs[0].Message, effective)
				got = strings.TrimSuffix(got, "\n")
				assert.Equal(t, tt.wantEffective, got)
			}

			inputLogs = observed.FilterMessageSnippet(warning).All()
			if tt.wantWarning != "" && assert.Len(t, inputLogs, 1) {
				assert.Equal(t, zapcore.WarnLevel, inputLogs[0].Level)
				got := strings.TrimPrefix(inputLogs[0].Message, warning)
				got = strings.TrimSuffix(got, "\n")
				assert.Equal(t, tt.wantWarning, got)
			}
		})
	}
}

func TestNewGeneralConfig_ParsingError_InvalidSyntax(t *testing.T) {
	invalidTOML := "{ bad syntax {"
	opts := GeneralConfigOpts{
		ConfigStrings:  []string{invalidTOML},
		SecretsStrings: []string{secretsFullTOML},
	}
	_, err := opts.New()
	assert.EqualError(t, err, "failed to decode config TOML: toml: invalid character at start of key: {")
}

func TestNewGeneralConfig_ParsingError_DuplicateField(t *testing.T) {
	invalidTOML := `Dev = false
Dev = true`
	opts := GeneralConfigOpts{
		ConfigStrings:  []string{invalidTOML},
		SecretsStrings: []string{secretsFullTOML},
	}
	_, err := opts.New()
	assert.EqualError(t, err, "failed to decode config TOML: toml: key Dev is already defined")
}

func TestNewGeneralConfig_SecretsOverrides(t *testing.T) {
	// Provide a keystore password file and an env var with DB URL
	const PWD_OVERRIDE = "great_password"
	const DBURL_OVERRIDE = "http://user@db"

	t.Setenv("CL_DATABASE_URL", DBURL_OVERRIDE)

	// Check for two overrides
	opts := GeneralConfigOpts{
		ConfigStrings:  []string{fullTOML},
		SecretsStrings: []string{secretsFullTOML},
	}
	c, err := opts.New()
	assert.NoError(t, err)
	c.SetPasswords(ptr(PWD_OVERRIDE), nil)
	assert.Equal(t, PWD_OVERRIDE, c.Password().Keystore())
	dbURL := c.Database().URL()
	assert.Equal(t, DBURL_OVERRIDE, (&dbURL).String())
}

func TestSecrets_Validate(t *testing.T) {
	for _, tt := range []struct {
		name string
		toml string
		exp  string
	}{
		{name: "partial",
			toml: `
Database.AllowSimplePasswords = true`,
			exp: `invalid secrets: 2 errors:
	- Database.URL: empty: must be provided and non-empty
	- Password.Keystore: empty: must be provided and non-empty`},

		{name: "invalid-urls",
			toml: `[Database]
URL = "postgresql://user:passlocalhost:5432/asdf"
BackupURL = "foo-bar?password=asdf"
AllowSimplePasswords = false`,
			exp: `invalid secrets: 2 errors:
	- Database: 2 errors:
		- URL: invalid value (*****): missing or insufficiently complex password: DB URL must be authenticated; plaintext URLs are not allowed. Database should be secured by a password matching the following complexity requirements: 
	Must have a length of 16-50 characters
	Must not comprise:
		Leading or trailing whitespace (note that a trailing newline in the password file, if present, will be ignored)
	
		- BackupURL: invalid value (*****): missing or insufficiently complex password: 
	Expected password complexity:
	Must be at least 16 characters long
	Must not comprise:
		Leading or trailing whitespace
		A user's API email
	
	Faults:
		password is less than 16 characters long
	. Database should be secured by a password matching the following complexity requirements: 
	Must have a length of 16-50 characters
	Must not comprise:
		Leading or trailing whitespace (note that a trailing newline in the password file, if present, will be ignored)
	
	- Password.Keystore: empty: must be provided and non-empty`},

		{name: "invalid-urls-allowed",
			toml: `[Database]
URL = "postgresql://user:passlocalhost:5432/asdf"
BackupURL = "foo-bar?password=asdf"
AllowSimplePasswords = true`,
			exp: `invalid secrets: Password.Keystore: empty: must be provided and non-empty`},
	} {
		t.Run(tt.name, func(t *testing.T) {
			var s Secrets
			require.NoError(t, config.DecodeTOML(strings.NewReader(tt.toml), &s))
			assertValidationError(t, &s, tt.exp)
		})
	}
}

func assertValidationError(t *testing.T, invalid interface{ Validate() error }, expMsg string) {
	t.Helper()
	if err := invalid.Validate(); assert.Error(t, err) {
		got := err.Error()
		assert.Equal(t, expMsg, got, diff.Diff(expMsg, got))
	}
}

func TestConfig_setDefaults(t *testing.T) {
	var c Config
	c.EVM = evmcfg.EVMConfigs{{ChainID: ubig.NewI(99999133712345)}}
	c.Cosmos = coscfg.TOMLConfigs{{ChainID: ptr("unknown cosmos chain")}}
	c.Solana = solcfg.TOMLConfigs{{ChainID: ptr("unknown solana chain")}}
	c.Starknet = stkcfg.TOMLConfigs{{ChainID: ptr("unknown starknet chain")}}
	c.setDefaults()
	if s, err := c.TOMLString(); assert.NoError(t, err) {
		t.Log(s, err)
	}
	cfgtest.AssertFieldsNotNil(t, c.Core)
}

func Test_validateEnv(t *testing.T) {
	t.Setenv("LOG_LEVEL", "warn")
	t.Setenv("DATABASE_URL", "foo")
	assert.ErrorContains(t, validateEnv(), `invalid environment: 2 errors:
	- environment variable DATABASE_URL must not be set: unsupported with config v2
	- environment variable LOG_LEVEL must not be set: unsupported with config v2`)

	t.Setenv("GAS_UPDATER_ENABLED", "true")
	t.Setenv("ETH_GAS_BUMP_TX_DEPTH", "7")
	assert.ErrorContains(t, validateEnv(), `invalid environment: 4 errors:
	- environment variable DATABASE_URL must not be set: unsupported with config v2
	- environment variable LOG_LEVEL must not be set: unsupported with config v2
	- environment variable ETH_GAS_BUMP_TX_DEPTH must not be set: unsupported with config v2
	- environment variable GAS_UPDATER_ENABLED must not be set: unsupported with config v2`)
}

func TestConfig_SetFrom(t *testing.T) {
	t.Parallel()
	for _, tt := range []struct {
		name string
		exp  string
		from []string
	}{
		{"empty", "", []string{""}},
		{"empty-full", fullTOML, []string{"", fullTOML}},
		{"empty-multi", multiChainTOML, []string{"", multiChainTOML}},
		{"full-empty", fullTOML, []string{fullTOML, ""}},
		{"multi-empty", multiChainTOML, []string{multiChainTOML, ""}},
	} {
		t.Run(tt.name, func(t *testing.T) {
			var c Config
			for _, fs := range tt.from {
				var f Config
				require.NoError(t, config.DecodeTOML(strings.NewReader(fs), &f))
				require.NoError(t, c.SetFrom(&f))
			}
			ts, err := c.TOMLString()

			require.NoError(t, err)
			assert.Equal(t, tt.exp, ts)
		})
	}
}

func TestConfig_warnings(t *testing.T) {
	tests := []struct {
		name           string
		config         Config
		expectedErrors []string
	}{
		{
			name:           "No warnings",
			config:         Config{},
			expectedErrors: nil,
		},
		{
			name: "Value warning - unencrypted mode with TLS path set",
			config: Config{
				Core: toml.Core{
					Tracing: toml.Tracing{
						Enabled:     ptr(true),
						Mode:        ptr("unencrypted"),
						TLSCertPath: ptr("/path/to/cert.pem"),
					},
				},
			},
			expectedErrors: []string{"Tracing.TLSCertPath: invalid value (/path/to/cert.pem): must be empty when Tracing.Mode is 'unencrypted'"},
		},
	}

	for _, tt := range tests {
		t.Run(tt.name, func(t *testing.T) {
			err := tt.config.warnings()
			if len(tt.expectedErrors) == 0 {
				assert.NoError(t, err)
			} else {
				for _, expectedErr := range tt.expectedErrors {
					assert.Contains(t, err.Error(), expectedErr)
				}
			}
		})
	}
}

func ptr[T any](t T) *T { return &t }

func mustHexToBig(t *testing.T, hx string) *big.Int {
	n, err := hex.ParseBig(hx)
	require.NoError(t, err)
	return n
}<|MERGE_RESOLUTION|>--- conflicted
+++ resolved
@@ -1302,11 +1302,7 @@
 		- 1: 10 errors:
 			- ChainType: invalid value (Foo): must not be set with this chain id
 			- Nodes: missing: must have at least one node
-<<<<<<< HEAD
 			- ChainType: invalid value (Foo): must be one of arbitrum, celo, gnosis, hedera, kroma, metis, optimismBedrock, scroll, wemix, xlayer, zkevm, zksync or omitted
-=======
-			- ChainType: invalid value (Foo): must be one of arbitrum, celo, gnosis, kroma, metis, optimismBedrock, scroll, wemix, xlayer, zkevm, zksync, hedera or omitted
->>>>>>> 15dc74ca
 			- HeadTracker.HistoryDepth: invalid value (30): must be greater than or equal to FinalizedBlockOffset
 			- GasEstimator.BumpThreshold: invalid value (0): cannot be 0 if auto-purge feature is enabled for Foo
 			- Transactions.AutoPurge.Threshold: missing: needs to be set if auto-purge feature is enabled for Foo
@@ -1319,11 +1315,7 @@
 		- 2: 5 errors:
 			- ChainType: invalid value (Arbitrum): only "optimismBedrock" can be used with this chain id
 			- Nodes: missing: must have at least one node
-<<<<<<< HEAD
 			- ChainType: invalid value (Arbitrum): must be one of arbitrum, celo, gnosis, hedera, kroma, metis, optimismBedrock, scroll, wemix, xlayer, zkevm, zksync or omitted
-=======
-			- ChainType: invalid value (Arbitrum): must be one of arbitrum, celo, gnosis, kroma, metis, optimismBedrock, scroll, wemix, xlayer, zkevm, zksync, hedera or omitted
->>>>>>> 15dc74ca
 			- FinalityDepth: invalid value (0): must be greater than or equal to 1
 			- MinIncomingConfirmations: invalid value (0): must be greater than or equal to 1
 		- 3.Nodes: 5 errors:
