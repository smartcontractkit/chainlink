--- conflicted
+++ resolved
@@ -554,22 +554,6 @@
 					},
 				},
 
-<<<<<<< HEAD
-				LinkContractAddress:          mustAddress("0x538aAaB4ea120b2bC2fe5D296852D948F07D849e"),
-				LogBackfillBatchSize:         ptr[uint32](17),
-				LogPollInterval:              &minute,
-				LogKeepBlocksDepth:           ptr[uint32](100000),
-				LogPrunePageSize:             ptr[uint32](0),
-				BackupLogPollerBlockDelay:    ptr[uint64](532),
-				MinContractPayment:           commonassets.NewLinkFromJuels(math.MaxInt64),
-				MinIncomingConfirmations:     ptr[uint32](13),
-				NonceAutoSync:                ptr(true),
-				NoNewHeadsThreshold:          &minute,
-				OperatorFactoryAddress:       mustAddress("0xa5B85635Be42F21f94F28034B7DA440EeFF0F418"),
-				RPCDefaultBatchSize:          ptr[uint32](17),
-				RPCBlockQueryDelay:           ptr[uint16](10),
-				NoNewFinalizedHeadsThreshold: &hour,
-=======
 				LinkContractAddress:       mustAddress("0x538aAaB4ea120b2bC2fe5D296852D948F07D849e"),
 				LogBackfillBatchSize:      ptr[uint32](17),
 				LogPollInterval:           &minute,
@@ -583,7 +567,6 @@
 				OperatorFactoryAddress:    mustAddress("0xa5B85635Be42F21f94F28034B7DA440EeFF0F418"),
 				RPCDefaultBatchSize:       ptr[uint32](17),
 				RPCBlockQueryDelay:        ptr[uint16](10),
->>>>>>> b972fe9a
 
 				Transactions: evmcfg.Transactions{
 					MaxInFlight:          ptr[uint32](19),
@@ -1015,7 +998,6 @@
 RPCDefaultBatchSize = 17
 RPCBlockQueryDelay = 10
 FinalizedBlockOffset = 16
-NoNewFinalizedHeadsThreshold = '1h0m0s'
 
 [EVM.Transactions]
 ForwardersEnabled = true
