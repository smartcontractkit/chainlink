--- conflicted
+++ resolved
@@ -52,47 +52,6 @@
 	return string(b), nil
 }
 
-<<<<<<< HEAD
-// deprecationWarnings returns an error if the Config contains deprecated fields.
-// This is typically used before defaults have been applied, with input from the user.
-func (c *Config) deprecationWarnings() (err error) {
-	if c.P2P.V1 != (toml.P2PV1{}) {
-		err = multierr.Append(err, config.ErrDeprecated{Name: "P2P.V1"})
-		var err2 error
-		if c.P2P.V1.AnnounceIP != nil {
-			err2 = multierr.Append(err2, config.ErrDeprecated{Name: "AnnounceIP"})
-		}
-		if c.P2P.V1.AnnouncePort != nil {
-			err2 = multierr.Append(err2, config.ErrDeprecated{Name: "AnnouncePort"})
-		}
-		if c.P2P.V1.BootstrapCheckInterval != nil {
-			err2 = multierr.Append(err2, config.ErrDeprecated{Name: "BootstrapCheckInterval"})
-		}
-		if c.P2P.V1.DefaultBootstrapPeers != nil {
-			err2 = multierr.Append(err2, config.ErrDeprecated{Name: "DefaultBootstrapPeers"})
-		}
-		if c.P2P.V1.DHTAnnouncementCounterUserPrefix != nil {
-			err2 = multierr.Append(err2, config.ErrDeprecated{Name: "DHTAnnouncementCounterUserPrefix"})
-		}
-		if c.P2P.V1.DHTLookupInterval != nil {
-			err2 = multierr.Append(err2, config.ErrDeprecated{Name: "DHTLookupInterval"})
-		}
-		if c.P2P.V1.ListenIP != nil {
-			err2 = multierr.Append(err2, config.ErrDeprecated{Name: "ListenIP"})
-		}
-		if c.P2P.V1.ListenPort != nil {
-			err2 = multierr.Append(err2, config.ErrDeprecated{Name: "ListenPort"})
-		}
-		if c.P2P.V1.NewStreamTimeout != nil {
-			err2 = multierr.Append(err2, config.ErrDeprecated{Name: "NewStreamTimeout"})
-		}
-		if c.P2P.V1.PeerstoreWriteInterval != nil {
-			err2 = multierr.Append(err2, config.ErrDeprecated{Name: "PeerstoreWriteInterval"})
-		}
-		err2 = config.NamedMultiErrorList(err2, "P2P.V1")
-		err = multierr.Append(err, err2)
-	}
-=======
 // warnings aggregates warnings from valueWarnings and deprecationWarnings
 func (c *Config) warnings() (err error) {
 	deprecationErr := c.deprecationWarnings()
@@ -118,7 +77,6 @@
 // This is typically used before defaults have been applied, with input from the user.
 func (c *Config) deprecationWarnings() (err error) {
 	// none
->>>>>>> 1d20c9b6
 	return
 }
 
