package chainlink

import (
	"bytes"
	"context"
	"math/big"
	"net/http"
	"reflect"
	"sync"

	"github.com/ethereum/go-ethereum/common"
	"github.com/ethereum/go-ethereum/core/types"
	"github.com/pkg/errors"
	"github.com/pyroscope-io/client/pyroscope"
	uuid "github.com/satori/go.uuid"
	"go.uber.org/multierr"
	"go.uber.org/zap/zapcore"

	pkgsolana "github.com/smartcontractkit/chainlink-solana/pkg/solana"
	starknetrelay "github.com/smartcontractkit/chainlink-starknet/relayer/pkg/chainlink"
	pkgterra "github.com/smartcontractkit/chainlink-terra/pkg/terra"
	"github.com/smartcontractkit/sqlx"

	relaytypes "github.com/smartcontractkit/chainlink-relay/pkg/types"

	"github.com/smartcontractkit/chainlink/core/bridges"
	"github.com/smartcontractkit/chainlink/core/chains/evm"
	"github.com/smartcontractkit/chainlink/core/chains/evm/txmgr"
	evmtypes "github.com/smartcontractkit/chainlink/core/chains/evm/types"
	"github.com/smartcontractkit/chainlink/core/chains/solana"
	"github.com/smartcontractkit/chainlink/core/chains/starknet"
	"github.com/smartcontractkit/chainlink/core/chains/terra"
	"github.com/smartcontractkit/chainlink/core/config"
	"github.com/smartcontractkit/chainlink/core/logger"
	"github.com/smartcontractkit/chainlink/core/logger/audit"
	"github.com/smartcontractkit/chainlink/core/services"
	"github.com/smartcontractkit/chainlink/core/services/blockhashstore"
	"github.com/smartcontractkit/chainlink/core/services/cron"
	"github.com/smartcontractkit/chainlink/core/services/directrequest"
	"github.com/smartcontractkit/chainlink/core/services/feeds"
	"github.com/smartcontractkit/chainlink/core/services/fluxmonitorv2"
	"github.com/smartcontractkit/chainlink/core/services/job"
	"github.com/smartcontractkit/chainlink/core/services/keeper"
	"github.com/smartcontractkit/chainlink/core/services/keystore"
	"github.com/smartcontractkit/chainlink/core/services/ocr"
	"github.com/smartcontractkit/chainlink/core/services/ocr2"
	"github.com/smartcontractkit/chainlink/core/services/ocrbootstrap"
	"github.com/smartcontractkit/chainlink/core/services/ocrcommon"
	"github.com/smartcontractkit/chainlink/core/services/periodicbackup"
	"github.com/smartcontractkit/chainlink/core/services/pg"
	"github.com/smartcontractkit/chainlink/core/services/pipeline"
	"github.com/smartcontractkit/chainlink/core/services/promreporter"
	"github.com/smartcontractkit/chainlink/core/services/relay"
	evmrelay "github.com/smartcontractkit/chainlink/core/services/relay/evm"
	"github.com/smartcontractkit/chainlink/core/services/synchronization"
	"github.com/smartcontractkit/chainlink/core/services/telemetry"
	"github.com/smartcontractkit/chainlink/core/services/vrf"
	"github.com/smartcontractkit/chainlink/core/services/webhook"
	"github.com/smartcontractkit/chainlink/core/sessions"
	"github.com/smartcontractkit/chainlink/core/utils"
)

//go:generate mockery --name Application --output ../../internal/mocks/ --case=underscore

// Application implements the common functions used in the core node.
type Application interface {
	Start(ctx context.Context) error
	Stop() error
	GetLogger() logger.Logger
	GetAuditLogger() audit.AuditLogger
	GetHealthChecker() services.Checker
	GetSqlxDB() *sqlx.DB
	GetConfig() config.GeneralConfig
	// ConfigDump returns a TOML configuration from the current environment and database configuration.
	ConfigDump(context.Context) (string, error)
	SetLogLevel(lvl zapcore.Level) error
	GetKeyStore() keystore.Master
	GetEventBroadcaster() pg.EventBroadcaster
	WakeSessionReaper()
	GetWebAuthnConfiguration() sessions.WebAuthnConfiguration

	GetExternalInitiatorManager() webhook.ExternalInitiatorManager
	GetChains() Chains

	// V2 Jobs (TOML specified)
	JobSpawner() job.Spawner
	JobORM() job.ORM
	EVMORM() evmtypes.ORM
	PipelineORM() pipeline.ORM
	BridgeORM() bridges.ORM
	SessionORM() sessions.ORM
	TxmORM() txmgr.ORM
	AddJobV2(ctx context.Context, job *job.Job) error
	DeleteJob(ctx context.Context, jobID int32) error
	RunWebhookJobV2(ctx context.Context, jobUUID uuid.UUID, requestBody string, meta pipeline.JSONSerializable) (int64, error)
	ResumeJobV2(ctx context.Context, taskID uuid.UUID, result pipeline.Result) error
	// Testing only
	RunJobV2(ctx context.Context, jobID int32, meta map[string]interface{}) (int64, error)

	// Feeds
	GetFeedsService() feeds.Service

	// ReplayFromBlock replays logs from on or after the given block number. If forceBroadcast is
	// set to true, consumers will reprocess data even if it has already been processed.
	ReplayFromBlock(chainID *big.Int, number uint64, forceBroadcast bool) error

	// ID is unique to this particular application instance
	ID() uuid.UUID

	SecretGenerator() SecretGenerator
}

// ChainlinkApplication contains fields for the JobSubscriber, Scheduler,
// and Store. The JobSubscriber and Scheduler are also available
// in the services package, but the Store has its own package.
type ChainlinkApplication struct {
	Chains                   Chains
	EventBroadcaster         pg.EventBroadcaster
	jobORM                   job.ORM
	jobSpawner               job.Spawner
	pipelineORM              pipeline.ORM
	pipelineRunner           pipeline.Runner
	bridgeORM                bridges.ORM
	sessionORM               sessions.ORM
	txmORM                   txmgr.ORM
	FeedsService             feeds.Service
	webhookJobRunner         webhook.JobRunner
	Config                   config.GeneralConfig
	KeyStore                 keystore.Master
	ExternalInitiatorManager webhook.ExternalInitiatorManager
	SessionReaper            utils.SleeperTask
	shutdownOnce             sync.Once
	explorerClient           synchronization.ExplorerClient
	subservices              []services.ServiceCtx
	HealthChecker            services.Checker
	Nurse                    *services.Nurse
	logger                   logger.Logger
	auditLogger              audit.AuditLogger
	closeLogger              func() error
	sqlxDB                   *sqlx.DB
	secretGenerator          SecretGenerator
	profiler                 *pyroscope.Profiler

	started     bool
	startStopMu sync.Mutex
}

type ApplicationOpts struct {
	Config                   config.GeneralConfig
	EventBroadcaster         pg.EventBroadcaster
	SqlxDB                   *sqlx.DB
	KeyStore                 keystore.Master
	Chains                   Chains
	Logger                   logger.Logger
	CloseLogger              func() error
	ExternalInitiatorManager webhook.ExternalInitiatorManager
	Version                  string
	RestrictedHTTPClient     *http.Client
	UnrestrictedHTTPClient   *http.Client
	SecretGenerator          SecretGenerator
}

// Chains holds a ChainSet for each type of chain.
type Chains struct {
	EVM      evm.ChainSet
	Solana   solana.ChainSet   // nil if disabled
	Terra    terra.ChainSet    // nil if disabled
	StarkNet starknet.ChainSet // nil if disabled
}

func (c *Chains) services() (s []services.ServiceCtx) {
	if c.EVM != nil {
		s = append(s, c.EVM)
	}
	if c.Solana != nil {
		s = append(s, c.Solana)
	}
	if c.Terra != nil {
		s = append(s, c.Terra)
	}
	if c.StarkNet != nil {
		s = append(s, c.StarkNet)
	}
	return
}

// NewApplication initializes a new store if one is not already
// present at the configured root directory (default: ~/.chainlink),
// the logger at the same directory and returns the Application to
// be used by the node.
// TODO: Inject more dependencies here to save booting up useless stuff in tests
func NewApplication(opts ApplicationOpts) (Application, error) {
	var subservices []services.ServiceCtx
	db := opts.SqlxDB
	cfg := opts.Config
	keyStore := opts.KeyStore
	chains := opts.Chains
	globalLogger := opts.Logger
	eventBroadcaster := opts.EventBroadcaster
	externalInitiatorManager := opts.ExternalInitiatorManager
	restrictedHTTPClient := opts.RestrictedHTTPClient
	unrestrictedHTTPClient := opts.UnrestrictedHTTPClient

<<<<<<< HEAD
	// Configure and optionally start the audit log forwarder service
	auditLogger, err := audit.NewAuditLogger(globalLogger)
	if err != nil {
		return nil, errors.Errorf("Unable to initialize audit logger: %s", err)
=======
	var profiler *pyroscope.Profiler
	if cfg.PyroscopeServerAddress() != "" {
		globalLogger.Debug("Pyroscope (automatic pprof profiling) is enabled")
		var err error
		profiler, err = logger.StartPyroscope(cfg)
		if err != nil {
			return nil, errors.Wrap(err, "starting pyroscope (automatic pprof profiling) failed")
		}
	} else {
		globalLogger.Debug("Pyroscope (automatic pprof profiling) is disabled")
>>>>>>> 30e40424
	}

	var nurse *services.Nurse
	if cfg.AutoPprofEnabled() {
		globalLogger.Info("Nurse service (automatic pprof profiling) is enabled")
		nurse = services.NewNurse(cfg, globalLogger)
		err := nurse.Start()
		if err != nil {
			return nil, err
		}
	} else {
		globalLogger.Info("Nurse service (automatic pprof profiling) is disabled")
	}

	healthChecker := services.NewChecker()

	telemetryIngressClient := synchronization.TelemetryIngressClient(&synchronization.NoopTelemetryIngressClient{})
	telemetryIngressBatchClient := synchronization.TelemetryIngressBatchClient(&synchronization.NoopTelemetryIngressBatchClient{})
	explorerClient := synchronization.ExplorerClient(&synchronization.NoopExplorerClient{})
	monitoringEndpointGen := telemetry.MonitoringEndpointGenerator(&telemetry.NoopAgent{})

	if cfg.ExplorerURL() != nil && cfg.TelemetryIngressURL() != nil {
		globalLogger.Warn("Both EXPLORER_URL and TELEMETRY_INGRESS_URL are set, defaulting to Explorer")
	}

	if cfg.ExplorerURL() != nil {
		explorerClient = synchronization.NewExplorerClient(cfg.ExplorerURL(), cfg.ExplorerAccessKey(), cfg.ExplorerSecret(), globalLogger)
		monitoringEndpointGen = telemetry.NewExplorerAgent(explorerClient)
	}

	// Use Explorer over TelemetryIngress if both URLs are set
	if cfg.ExplorerURL() == nil && cfg.TelemetryIngressURL() != nil {
		if cfg.TelemetryIngressUseBatchSend() {
			telemetryIngressBatchClient = synchronization.NewTelemetryIngressBatchClient(cfg.TelemetryIngressURL(),
				cfg.TelemetryIngressServerPubKey(), keyStore.CSA(), cfg.TelemetryIngressLogging(), globalLogger, cfg.TelemetryIngressBufferSize(), cfg.TelemetryIngressMaxBatchSize(), cfg.TelemetryIngressSendInterval(), cfg.TelemetryIngressSendTimeout(), cfg.TelemetryIngressUniConn())
			monitoringEndpointGen = telemetry.NewIngressAgentBatchWrapper(telemetryIngressBatchClient)

		} else {
			telemetryIngressClient = synchronization.NewTelemetryIngressClient(cfg.TelemetryIngressURL(),
				cfg.TelemetryIngressServerPubKey(), keyStore.CSA(), cfg.TelemetryIngressLogging(), globalLogger)
			monitoringEndpointGen = telemetry.NewIngressAgentWrapper(telemetryIngressClient)
		}
	}
	subservices = append(subservices, explorerClient, telemetryIngressClient, telemetryIngressBatchClient)

	if cfg.DatabaseBackupMode() != config.DatabaseBackupModeNone && cfg.DatabaseBackupFrequency() > 0 {
		globalLogger.Infow("DatabaseBackup: periodic database backups are enabled", "frequency", cfg.DatabaseBackupFrequency())

		databaseBackup, err := periodicbackup.NewDatabaseBackup(cfg, globalLogger)
		if err != nil {
			return nil, errors.Wrap(err, "NewApplication: failed to initialize database backup")
		}
		subservices = append(subservices, databaseBackup)
	} else {
		globalLogger.Info("DatabaseBackup: periodic database backups are disabled. To enable automatic backups, set DATABASE_BACKUP_MODE=lite or DATABASE_BACKUP_MODE=full")
	}

	subservices = append(subservices, eventBroadcaster)
	subservices = append(subservices, chains.services()...)
	promReporter := promreporter.NewPromReporter(db.DB, globalLogger)
	subservices = append(subservices, promReporter)

	var (
		pipelineORM    = pipeline.NewORM(db, globalLogger, cfg)
		bridgeORM      = bridges.NewORM(db, globalLogger, cfg)
<<<<<<< HEAD
		sessionORM     = sessions.NewORM(db, cfg.SessionTimeout().Duration(), globalLogger, auditLogger)
=======
		sessionORM     = sessions.NewORM(db, cfg.SessionTimeout().Duration(), globalLogger, cfg)
>>>>>>> 30e40424
		pipelineRunner = pipeline.NewRunner(pipelineORM, cfg, chains.EVM, keyStore.Eth(), keyStore.VRF(), globalLogger, restrictedHTTPClient, unrestrictedHTTPClient)
		jobORM         = job.NewORM(db, chains.EVM, pipelineORM, keyStore, globalLogger, cfg)
		txmORM         = txmgr.NewORM(db, globalLogger, cfg)
	)

	for _, chain := range chains.EVM.Chains() {
		chain.HeadBroadcaster().Subscribe(promReporter)
		chain.TxManager().RegisterResumeCallback(pipelineRunner.ResumeRun)
	}

	var (
		delegates = map[job.Type]job.Delegate{
			job.DirectRequest: directrequest.NewDelegate(
				globalLogger,
				pipelineRunner,
				pipelineORM,
				chains.EVM),
			job.Keeper: keeper.NewDelegate(
				db,
				jobORM,
				pipelineRunner,
				globalLogger,
				chains.EVM),
			job.VRF: vrf.NewDelegate(
				db,
				keyStore,
				pipelineRunner,
				pipelineORM,
				chains.EVM,
				globalLogger,
				cfg),
			job.Webhook: webhook.NewDelegate(
				pipelineRunner,
				externalInitiatorManager,
				globalLogger),
			job.Cron: cron.NewDelegate(
				pipelineRunner,
				globalLogger),
			job.BlockhashStore: blockhashstore.NewDelegate(
				globalLogger,
				chains.EVM,
				keyStore.Eth()),
		}
		webhookJobRunner = delegates[job.Webhook].(*webhook.Delegate).WebhookJobRunner()
	)

	// Flux monitor requires ethereum just to boot, silence errors with a null delegate
	if !cfg.EVMRPCEnabled() {
		delegates[job.FluxMonitor] = &job.NullDelegate{Type: job.FluxMonitor}
	} else {
		delegates[job.FluxMonitor] = fluxmonitorv2.NewDelegate(
			keyStore.Eth(),
			jobORM,
			pipelineORM,
			pipelineRunner,
			db,
			chains.EVM,
			globalLogger,
		)
	}

	var peerWrapper *ocrcommon.SingletonPeerWrapper
	if cfg.P2PEnabled() {
		if err := ocrcommon.ValidatePeerWrapperConfig(cfg); err != nil {
			return nil, err
		}
		peerWrapper = ocrcommon.NewSingletonPeerWrapper(keyStore, cfg, db, globalLogger)
		subservices = append(subservices, peerWrapper)
	} else {
		globalLogger.Debug("P2P stack disabled")
	}

	if cfg.FeatureOffchainReporting() {
		delegates[job.OffchainReporting] = ocr.NewDelegate(
			db,
			jobORM,
			keyStore,
			pipelineRunner,
			peerWrapper,
			monitoringEndpointGen,
			chains.EVM,
			globalLogger,
			cfg,
		)
	} else {
		globalLogger.Debug("Off-chain reporting disabled")
	}
	if cfg.FeatureOffchainReporting2() {
		globalLogger.Debug("Off-chain reporting v2 enabled")
		relayers := make(map[relay.Network]relaytypes.Relayer)
		if cfg.EVMEnabled() {
			evmRelayer := evmrelay.NewRelayer(db, chains.EVM, globalLogger.Named("EVM"))
			relayers[relay.EVM] = evmRelayer
			subservices = append(subservices, evmRelayer)
		}
		if cfg.SolanaEnabled() {
			solanaRelayer := pkgsolana.NewRelayer(globalLogger.Named("Solana.Relayer"), chains.Solana)
			relayers[relay.Solana] = solanaRelayer
			subservices = append(subservices, solanaRelayer)
		}
		if cfg.TerraEnabled() {
			terraRelayer := pkgterra.NewRelayer(globalLogger.Named("Terra.Relayer"), chains.Terra)
			relayers[relay.Terra] = terraRelayer
			subservices = append(subservices, terraRelayer)
		}
		if cfg.StarkNetEnabled() {
			starknetRelayer := starknetrelay.NewRelayer(globalLogger.Named("StarkNet.Relayer"), chains.StarkNet)
			relayers[relay.StarkNet] = starknetRelayer
			subservices = append(subservices, starknetRelayer)
		}
		delegates[job.OffchainReporting2] = ocr2.NewDelegate(
			db,
			jobORM,
			pipelineRunner,
			peerWrapper,
			monitoringEndpointGen,
			chains.EVM,
			globalLogger,
			cfg,
			keyStore.OCR2(),
			keyStore.DKGSign(),
			keyStore.DKGEncrypt(),
			relayers,
		)
		delegates[job.Bootstrap] = ocrbootstrap.NewDelegateBootstrap(
			db,
			jobORM,
			peerWrapper,
			globalLogger,
			cfg,
			relayers,
		)
	} else {
		globalLogger.Debug("Off-chain reporting v2 disabled")
	}

	var lbs []utils.DependentAwaiter
	for _, c := range chains.EVM.Chains() {
		lbs = append(lbs, c.LogBroadcaster())
	}
	jobSpawner := job.NewSpawner(jobORM, cfg, delegates, db, globalLogger, lbs)
	subservices = append(subservices, jobSpawner, pipelineRunner)

	// We start the log poller after the job spawner
	// so jobs have a chance to apply their initial log filters.
	if cfg.FeatureLogPoller() {
		for _, c := range chains.EVM.Chains() {
			subservices = append(subservices, c.LogPoller())
		}
	}

	// TODO: Make feeds manager compatible with multiple chains
	// See: https://app.clubhouse.io/chainlinklabs/story/14615/add-ability-to-set-chain-id-in-all-pipeline-tasks-that-interact-with-evm
	var feedsService feeds.Service
	if cfg.FeatureFeedsManager() {
		feedsORM := feeds.NewORM(db, opts.Logger, cfg)
		chain, err := chains.EVM.Default()
		if err != nil {
			globalLogger.Warnw("Unable to load feeds service; no default chain available", "err", err)
			feedsService = &feeds.NullService{}
		} else {
			feedsService = feeds.NewService(feedsORM, jobORM, db, jobSpawner, keyStore, chain.Config(), chains.EVM, globalLogger, opts.Version)
		}
	} else {
		feedsService = &feeds.NullService{}
	}

	app := &ChainlinkApplication{
		Chains:                   chains,
		EventBroadcaster:         eventBroadcaster,
		jobORM:                   jobORM,
		jobSpawner:               jobSpawner,
		pipelineRunner:           pipelineRunner,
		pipelineORM:              pipelineORM,
		bridgeORM:                bridgeORM,
		sessionORM:               sessionORM,
		txmORM:                   txmORM,
		FeedsService:             feedsService,
		Config:                   cfg,
		webhookJobRunner:         webhookJobRunner,
		KeyStore:                 keyStore,
		SessionReaper:            sessions.NewSessionReaper(db.DB, cfg, globalLogger),
		ExternalInitiatorManager: externalInitiatorManager,
		explorerClient:           explorerClient,
		HealthChecker:            healthChecker,
		Nurse:                    nurse,
		logger:                   globalLogger,
		auditLogger:              auditLogger,
		closeLogger:              opts.CloseLogger,
		secretGenerator:          opts.SecretGenerator,
		profiler:                 profiler,

		sqlxDB: opts.SqlxDB,

		// NOTE: Can keep things clean by putting more things in subservices
		// instead of manually start/closing
		subservices: subservices,
	}

	for _, service := range app.subservices {
		checkable := service.(services.Checkable)
		if err := app.HealthChecker.Register(reflect.TypeOf(service).String(), checkable); err != nil {
			return nil, err
		}
	}

	return app, nil
}

func (app *ChainlinkApplication) SetLogLevel(lvl zapcore.Level) error {
	if err := app.Config.SetLogLevel(lvl); err != nil {
		return err
	}
	app.logger.SetLogLevel(lvl)
	return nil
}

// Start all necessary services. If successful, nil will be returned.
// Start sequence is aborted if the context gets cancelled.
func (app *ChainlinkApplication) Start(ctx context.Context) error {
	app.startStopMu.Lock()
	defer app.startStopMu.Unlock()
	if app.started {
		panic("application is already started")
	}

	if app.FeedsService != nil {
		if err := app.FeedsService.Start(ctx); err != nil {
			app.logger.Infof("[Feeds Service] %v", err)
		}
	}

	for _, subservice := range app.subservices {
		if ctx.Err() != nil {
			return errors.Wrap(ctx.Err(), "aborting start")
		}

		app.logger.Debugw("Starting service...", "serviceType", reflect.TypeOf(subservice))

		if err := subservice.Start(ctx); err != nil {
			return err
		}
	}

	// Start HealthChecker last, so that the other services had the chance to
	// start enough to immediately pass the readiness check.
	if err := app.HealthChecker.Start(); err != nil {
		return err
	}

	app.started = true

	return nil
}

func (app *ChainlinkApplication) StopIfStarted() error {
	app.startStopMu.Lock()
	defer app.startStopMu.Unlock()
	if app.started {
		return app.stop()
	}
	return nil
}

// Stop allows the application to exit by halting schedules, closing
// logs, and closing the DB connection.
func (app *ChainlinkApplication) Stop() error {
	app.startStopMu.Lock()
	defer app.startStopMu.Unlock()
	return app.stop()
}

func (app *ChainlinkApplication) stop() (err error) {
	if !app.started {
		panic("application is already stopped")
	}
	app.shutdownOnce.Do(func() {
		defer func() {
			if lerr := app.closeLogger(); lerr != nil {
				err = multierr.Append(err, lerr)
			}
		}()
		app.logger.Info("Gracefully exiting...")

		// Stop services in the reverse order from which they were started
		for i := len(app.subservices) - 1; i >= 0; i-- {
			service := app.subservices[i]
			app.logger.Debugw("Closing service...", "serviceType", reflect.TypeOf(service))
			err = multierr.Append(err, service.Close())
		}

		app.logger.Debug("Stopping SessionReaper...")
		err = multierr.Append(err, app.SessionReaper.Stop())
		app.logger.Debug("Closing HealthChecker...")
		err = multierr.Append(err, app.HealthChecker.Close())
		if app.FeedsService != nil {
			app.logger.Debug("Closing Feeds Service...")
			err = multierr.Append(err, app.FeedsService.Close())
		}

		if app.Nurse != nil {
			err = multierr.Append(err, app.Nurse.Close())
		}

		if app.profiler != nil {
			err = multierr.Append(err, app.profiler.Stop())
		}

		app.logger.Info("Exited all services")

		app.started = false
	})
	return err
}

func (app *ChainlinkApplication) GetConfig() config.GeneralConfig {
	return app.Config
}

func (app *ChainlinkApplication) GetKeyStore() keystore.Master {
	return app.KeyStore
}

func (app *ChainlinkApplication) GetLogger() logger.Logger {
	return app.logger
}

func (app *ChainlinkApplication) GetAuditLogger() audit.AuditLogger {
	return app.auditLogger
}

func (app *ChainlinkApplication) GetHealthChecker() services.Checker {
	return app.HealthChecker
}

func (app *ChainlinkApplication) JobSpawner() job.Spawner {
	return app.jobSpawner
}

func (app *ChainlinkApplication) JobORM() job.ORM {
	return app.jobORM
}

func (app *ChainlinkApplication) BridgeORM() bridges.ORM {
	return app.bridgeORM
}

func (app *ChainlinkApplication) SessionORM() sessions.ORM {
	return app.sessionORM
}

func (app *ChainlinkApplication) EVMORM() evmtypes.ORM {
	return app.Chains.EVM.ORM()
}

func (app *ChainlinkApplication) PipelineORM() pipeline.ORM {
	return app.pipelineORM
}

func (app *ChainlinkApplication) TxmORM() txmgr.ORM {
	return app.txmORM
}

func (app *ChainlinkApplication) GetExternalInitiatorManager() webhook.ExternalInitiatorManager {
	return app.ExternalInitiatorManager
}

func (app *ChainlinkApplication) SecretGenerator() SecretGenerator {
	return app.secretGenerator
}

// WakeSessionReaper wakes up the reaper to do its reaping.
func (app *ChainlinkApplication) WakeSessionReaper() {
	app.SessionReaper.WakeUp()
}

func (app *ChainlinkApplication) AddJobV2(ctx context.Context, j *job.Job) error {
	return app.jobSpawner.CreateJob(j, pg.WithParentCtx(ctx))
}

func (app *ChainlinkApplication) DeleteJob(ctx context.Context, jobID int32) error {
	// Do not allow the job to be deleted if it is managed by the Feeds Manager
	isManaged, err := app.FeedsService.IsJobManaged(ctx, int64(jobID))
	if err != nil {
		return err
	}

	if isManaged {
		return errors.New("job must be deleted in the feeds manager")
	}

	return app.jobSpawner.DeleteJob(jobID, pg.WithParentCtx(ctx))
}

func (app *ChainlinkApplication) RunWebhookJobV2(ctx context.Context, jobUUID uuid.UUID, requestBody string, meta pipeline.JSONSerializable) (int64, error) {
	return app.webhookJobRunner.RunJob(ctx, jobUUID, requestBody, meta)
}

// Only used for local testing, not supported by the UI.
func (app *ChainlinkApplication) RunJobV2(
	ctx context.Context,
	jobID int32,
	meta map[string]interface{},
) (int64, error) {
	if !app.GetConfig().Dev() {
		return 0, errors.New("manual job runs only supported in dev mode - export CHAINLINK_DEV=true to use")
	}
	jb, err := app.jobORM.FindJob(ctx, jobID)
	if err != nil {
		return 0, errors.Wrapf(err, "job ID %v", jobID)
	}
	var runID int64

	// Some jobs are special in that they do not have a task graph.
	isBootstrap := jb.Type == job.OffchainReporting && jb.OCROracleSpec != nil && jb.OCROracleSpec.IsBootstrapPeer
	if jb.Type.RequiresPipelineSpec() || !isBootstrap {
		var vars map[string]interface{}
		var saveTasks bool
		if jb.Type == job.VRF {
			saveTasks = true
			// Create a dummy log to trigger a run
			testLog := types.Log{
				Data: bytes.Join([][]byte{
					jb.VRFSpec.PublicKey.MustHash().Bytes(),  // key hash
					common.BigToHash(big.NewInt(42)).Bytes(), // seed
					utils.NewHash().Bytes(),                  // sender
					utils.NewHash().Bytes(),                  // fee
					utils.NewHash().Bytes()},                 // requestID
					[]byte{}),
				Topics:      []common.Hash{{}, jb.ExternalIDEncodeBytesToTopic()}, // jobID BYTES
				TxHash:      utils.NewHash(),
				BlockNumber: 10,
				BlockHash:   utils.NewHash(),
			}
			vars = map[string]interface{}{
				"jobSpec": map[string]interface{}{
					"databaseID":    jb.ID,
					"externalJobID": jb.ExternalJobID,
					"name":          jb.Name.ValueOrZero(),
					"publicKey":     jb.VRFSpec.PublicKey[:],
				},
				"jobRun": map[string]interface{}{
					"meta":           meta,
					"logBlockHash":   testLog.BlockHash[:],
					"logBlockNumber": testLog.BlockNumber,
					"logTxHash":      testLog.TxHash,
					"logTopics":      testLog.Topics,
					"logData":        testLog.Data,
				},
			}
		} else {
			vars = map[string]interface{}{
				"jobRun": map[string]interface{}{
					"meta": meta,
				},
			}
		}
		runID, _, err = app.pipelineRunner.ExecuteAndInsertFinishedRun(ctx, *jb.PipelineSpec, pipeline.NewVarsFrom(vars), app.logger, saveTasks)
	}
	return runID, err
}

func (app *ChainlinkApplication) ResumeJobV2(
	ctx context.Context,
	taskID uuid.UUID,
	result pipeline.Result,
) error {
	return app.pipelineRunner.ResumeRun(taskID, result.Value, result.Error)
}

func (app *ChainlinkApplication) GetFeedsService() feeds.Service {
	return app.FeedsService
}

// ReplayFromBlock implements the Application interface.
func (app *ChainlinkApplication) ReplayFromBlock(chainID *big.Int, number uint64, forceBroadcast bool) error {
	chain, err := app.Chains.EVM.Get(chainID)
	if err != nil {
		return err
	}
	chain.LogBroadcaster().ReplayFromBlock(int64(number), forceBroadcast)
	if app.Config.FeatureLogPoller() {
		if err := chain.LogPoller().Replay(context.Background(), int64(number)); err != nil {
			return err
		}
	}
	return nil
}

// GetChains returns Chains.
func (app *ChainlinkApplication) GetChains() Chains {
	return app.Chains
}

func (app *ChainlinkApplication) GetEventBroadcaster() pg.EventBroadcaster {
	return app.EventBroadcaster
}

func (app *ChainlinkApplication) GetSqlxDB() *sqlx.DB {
	return app.sqlxDB
}

// Returns the configuration to use for creating and authenticating
// new WebAuthn credentials
func (app *ChainlinkApplication) GetWebAuthnConfiguration() sessions.WebAuthnConfiguration {
	rpid := app.Config.RPID()
	rporigin := app.Config.RPOrigin()
	if rpid == "" {
		app.GetLogger().Errorf("RPID is not set, WebAuthn will likely not work as intended")
	}

	if rporigin == "" {
		app.GetLogger().Errorf("RPOrigin is not set, WebAuthn will likely not work as intended")
	}

	return sessions.WebAuthnConfiguration{
		RPID:     rpid,
		RPOrigin: rporigin,
	}
}

func (app *ChainlinkApplication) ID() uuid.UUID {
	return app.Config.AppID()
}<|MERGE_RESOLUTION|>--- conflicted
+++ resolved
@@ -201,12 +201,12 @@
 	restrictedHTTPClient := opts.RestrictedHTTPClient
 	unrestrictedHTTPClient := opts.UnrestrictedHTTPClient
 
-<<<<<<< HEAD
 	// Configure and optionally start the audit log forwarder service
 	auditLogger, err := audit.NewAuditLogger(globalLogger)
 	if err != nil {
 		return nil, errors.Errorf("Unable to initialize audit logger: %s", err)
-=======
+	}
+
 	var profiler *pyroscope.Profiler
 	if cfg.PyroscopeServerAddress() != "" {
 		globalLogger.Debug("Pyroscope (automatic pprof profiling) is enabled")
@@ -217,7 +217,6 @@
 		}
 	} else {
 		globalLogger.Debug("Pyroscope (automatic pprof profiling) is disabled")
->>>>>>> 30e40424
 	}
 
 	var nurse *services.Nurse
@@ -283,11 +282,7 @@
 	var (
 		pipelineORM    = pipeline.NewORM(db, globalLogger, cfg)
 		bridgeORM      = bridges.NewORM(db, globalLogger, cfg)
-<<<<<<< HEAD
-		sessionORM     = sessions.NewORM(db, cfg.SessionTimeout().Duration(), globalLogger, auditLogger)
-=======
-		sessionORM     = sessions.NewORM(db, cfg.SessionTimeout().Duration(), globalLogger, cfg)
->>>>>>> 30e40424
+		sessionORM     = sessions.NewORM(db, cfg.SessionTimeout().Duration(), globalLogger, cfg, auditLogger)
 		pipelineRunner = pipeline.NewRunner(pipelineORM, cfg, chains.EVM, keyStore.Eth(), keyStore.VRF(), globalLogger, restrictedHTTPClient, unrestrictedHTTPClient)
 		jobORM         = job.NewORM(db, chains.EVM, pipelineORM, keyStore, globalLogger, cfg)
 		txmORM         = txmgr.NewORM(db, globalLogger, cfg)
