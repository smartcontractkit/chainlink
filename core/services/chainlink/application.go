package chainlink

import (
	"context"
	stderr "errors"
	"fmt"
	"os"
	"os/signal"
	"reflect"
	"sync"
	"syscall"
	"time"

	"github.com/smartcontractkit/chainlink/core/services/vrf"

	"github.com/pkg/errors"
	"github.com/smartcontractkit/chainlink/core/services/cron"
	"github.com/smartcontractkit/chainlink/core/services/fluxmonitorv2"
	"github.com/smartcontractkit/chainlink/core/services/gasupdater"
	"github.com/smartcontractkit/chainlink/core/services/keeper"
	"github.com/smartcontractkit/chainlink/core/services/periodicbackup"
	"github.com/smartcontractkit/chainlink/core/services/telemetry"
	"github.com/smartcontractkit/chainlink/core/services/webhook"
	"gorm.io/gorm"

	"github.com/gobuffalo/packr"
	"github.com/smartcontractkit/chainlink/core/gracefulpanic"
	"github.com/smartcontractkit/chainlink/core/logger"
	"github.com/smartcontractkit/chainlink/core/services"
	"github.com/smartcontractkit/chainlink/core/services/bulletprooftxmanager"
	"github.com/smartcontractkit/chainlink/core/services/directrequest"
	"github.com/smartcontractkit/chainlink/core/services/eth"
	"github.com/smartcontractkit/chainlink/core/services/fluxmonitor"
	"github.com/smartcontractkit/chainlink/core/services/job"
	"github.com/smartcontractkit/chainlink/core/services/log"
	"github.com/smartcontractkit/chainlink/core/services/offchainreporting"
	"github.com/smartcontractkit/chainlink/core/services/pipeline"
	"github.com/smartcontractkit/chainlink/core/services/postgres"
	"github.com/smartcontractkit/chainlink/core/services/synchronization"
	strpkg "github.com/smartcontractkit/chainlink/core/store"
	"github.com/smartcontractkit/chainlink/core/store/models"
	"github.com/smartcontractkit/chainlink/core/store/models/p2pkey"
	"github.com/smartcontractkit/chainlink/core/store/orm"
	"github.com/smartcontractkit/chainlink/core/utils"
	ocrtypes "github.com/smartcontractkit/libocr/offchainreporting/types"
	"go.uber.org/multierr"
	"go.uber.org/zap/zapcore"
	"gopkg.in/guregu/null.v4"
)

//go:generate mockery --name ExternalInitiatorManager --output ../../internal/mocks/ --case=underscore
type (
	// headTrackableCallback is a simple wrapper around an On Connect callback
	headTrackableCallback struct {
		onConnect func()
	}

	StartCloser interface {
		Start() error
		Close() error
	}

	// ExternalInitiatorManager manages HTTP requests to remote external initiators
	ExternalInitiatorManager interface {
		Notify(models.JobSpec, *strpkg.Store) error
		DeleteJob(db *gorm.DB, jobID models.JobID) error
	}
)

func (c *headTrackableCallback) Connect(*models.Head) error {
	c.onConnect()
	return nil
}

func (c *headTrackableCallback) Disconnect()                                    {}
func (c *headTrackableCallback) OnNewLongestChain(context.Context, models.Head) {}

//go:generate mockery --name Application --output ../../internal/mocks/ --case=underscore

// Application implements the common functions used in the core node.
type Application interface {
	Start() error
	Stop() error
	GetLogger() *logger.Logger
	GetStore() *strpkg.Store
	GetOCRKeyStore() *offchainreporting.KeyStore // TODO: this should be replaced with a generic GetKeystore()
	GetStatsPusher() synchronization.StatsPusher
	WakeSessionReaper()
	AddServiceAgreement(*models.ServiceAgreement) error
	NewBox() packr.Box

	// V1 Jobs (JSON specified)
	services.RunManager // For managing job runs.
	AddJob(job models.JobSpec) error
	ArchiveJob(models.JobID) error
	GetExternalInitiatorManager() ExternalInitiatorManager

	// V2 Jobs (TOML specified)
	GetJobORM() job.ORM
	GetPipelineORM() pipeline.ORM
	AddJobV2(ctx context.Context, job job.Job, name null.String) (int32, error)
	DeleteJobV2(ctx context.Context, jobID int32) error
	RunWebhookJobV2(ctx context.Context, jobUUID models.JobID, pipelineInputs []pipeline.Result, meta pipeline.JSONSerializable) (int64, error)
	// Testing only
	RunJobV2(ctx context.Context, jobID int32, meta map[string]interface{}) (int64, error)
	SetServiceLogger(ctx context.Context, service string, level zapcore.Level) error
}

// ChainlinkApplication contains fields for the JobSubscriber, Scheduler,
// and Store. The JobSubscriber and Scheduler are also available
// in the services package, but the Store has its own package.
type ChainlinkApplication struct {
	Exiter          func(int)
	HeadTracker     *services.HeadTracker
	HeadBroadcaster *services.HeadBroadcaster
	StatsPusher     synchronization.StatsPusher
	services.RunManager
<<<<<<< HEAD
	RunQueue                 services.RunQueue
	JobSubscriber            services.JobSubscriber
	EthBroadcaster           bulletprooftxmanager.EthBroadcaster
	LogBroadcaster           log.Broadcaster
	EventBroadcaster         postgres.EventBroadcaster
	JobORM                   job.ORM
	jobSpawner               job.Spawner
	PipelineORM              pipeline.ORM
	pipelineRunner           pipeline.Runner
	FluxMonitor              fluxmonitor.Service
	Scheduler                *services.Scheduler
	Store                    *strpkg.Store
=======
	RunQueue         services.RunQueue
	JobSubscriber    services.JobSubscriber
	EthBroadcaster   bulletprooftxmanager.EthBroadcaster
	LogBroadcaster   log.Broadcaster
	EventBroadcaster postgres.EventBroadcaster
	JobORM           job.ORM
	jobSpawner       job.Spawner
	pipelineRunner   pipeline.Runner
	FluxMonitor      fluxmonitor.Service
	webhookJobRunner webhook.JobRunner
	Scheduler        *services.Scheduler
	Store            *strpkg.Store
	// TODO:
	// moved OCR keystore from store to application in order to resolve:
	// https://app.clubhouse.io/chainlinklabs/story/10097/remove-ocr-as-dependency-of-store-package

	// waiting on this before combining and moving other keystores
	// https://github.com/smartcontractkit/chainlink/pull/4447

	// finally, keystore unification will be completed by:
	// https://app.clubhouse.io/chainlinklabs/story/7735/combine-keystores
	OCRKeyStore              *offchainreporting.KeyStore
>>>>>>> 5b9c6e1f
	ExternalInitiatorManager ExternalInitiatorManager
	SessionReaper            utils.SleeperTask
	pendingConnectionResumer *pendingConnectionResumer
	shutdownOnce             sync.Once
	shutdownSignal           gracefulpanic.Signal
	balanceMonitor           services.BalanceMonitor
	explorerClient           synchronization.ExplorerClient
	subservices              []StartCloser
	logger                   *logger.Logger

	started     bool
	startStopMu sync.Mutex
}

// NewApplication initializes a new store if one is not already
// present at the configured root directory (default: ~/.chainlink),
// the logger at the same directory and returns the Application to
// be used by the node.
func NewApplication(config *orm.Config, ethClient eth.Client, advisoryLocker postgres.AdvisoryLocker, keyStoreGenerator strpkg.KeyStoreGenerator, externalInitiatorManager ExternalInitiatorManager, onConnectCallbacks ...func(Application)) (Application, error) {
	var subservices []StartCloser
	var headTrackables []strpkg.HeadTrackable

	shutdownSignal := gracefulpanic.NewSignal()
	store, err := strpkg.NewStore(config, ethClient, advisoryLocker, shutdownSignal, keyStoreGenerator)
	if err != nil {
		return nil, err
	}

	setupConfig(config, store)

	explorerClient := synchronization.ExplorerClient(&synchronization.NoopExplorerClient{})
	statsPusher := synchronization.StatsPusher(&synchronization.NoopStatsPusher{})
	monitoringEndpoint := ocrtypes.MonitoringEndpoint(&telemetry.NoopAgent{})

	if config.ExplorerURL() != nil {
		explorerClient = synchronization.NewExplorerClient(config.ExplorerURL(), config.ExplorerAccessKey(), config.ExplorerSecret(), config.StatsPusherLogging())
		statsPusher = synchronization.NewStatsPusher(store.DB, explorerClient)
		monitoringEndpoint = telemetry.NewAgent(explorerClient)
	}

	if store.Config.GasUpdaterEnabled() {
		logger.Debugw("GasUpdater: dynamic gas updates are enabled", "ethGasPriceDefault", store.Config.EthGasPriceDefault())
		gasUpdater := gasupdater.NewGasUpdater(store.EthClient, store.Config)
		subservices = append(subservices, gasUpdater)
		headTrackables = append(headTrackables, gasUpdater)
	} else {
		logger.Debugw("GasUpdater: dynamic gas updating is disabled", "ethGasPriceDefault", store.Config.EthGasPriceDefault())
	}

	if store.Config.DatabaseBackupMode() != orm.DatabaseBackupModeNone && store.Config.DatabaseBackupFrequency() > 0 {
		logger.Infow("DatabaseBackup: periodic database backups are enabled", "frequency", store.Config.DatabaseBackupFrequency())

		databaseBackup := periodicbackup.NewDatabaseBackup(store.Config, logger.Default)
		subservices = append(subservices, databaseBackup)
	} else {
		logger.Info("DatabaseBackup: periodic database backups are disabled")
	}

	// Init service loggers
	globalLogger := config.CreateProductionLogger()
	globalLogger.SetDB(store.DB)
	serviceLogLevels, err := globalLogger.GetServiceLogLevels()
	if err != nil {
		logger.Fatalf("error getting log levels: %v", err)
	}
	headTrackerLogger, err := globalLogger.InitServiceLevelLogger(logger.HeadTracker, serviceLogLevels[logger.HeadTracker])
	if err != nil {
		logger.Fatal("error starting logger for head tracker")
	}

	var runExecutor services.RunExecutor
	var runQueue services.RunQueue
	var runManager services.RunManager
	var jobSubscriber services.JobSubscriber
	if config.EnableLegacyJobPipeline() {
		runExecutor = services.NewRunExecutor(store, statsPusher)
		runQueue = services.NewRunQueue(runExecutor)
		runManager = services.NewRunManager(runQueue, config, store.ORM, statsPusher, store.Clock)
		jobSubscriber = services.NewJobSubscriber(store, runManager)
	} else {
		runExecutor = &services.NullRunExecutor{}
		runQueue = &services.NullRunQueue{}
		runManager = &services.NullRunManager{}
		jobSubscriber = &services.NullJobSubscriber{}
	}
	promReporter := services.NewPromReporter(store.MustSQLDB())
	logBroadcaster := log.NewBroadcaster(log.NewORM(store.DB), ethClient, store.Config)
	eventBroadcaster := postgres.NewEventBroadcaster(config.DatabaseURL(), config.DatabaseListenerMinReconnectInterval(), config.DatabaseListenerMaxReconnectDuration())
	fluxMonitor := fluxmonitor.New(store, runManager, logBroadcaster)
	ethBroadcaster := bulletprooftxmanager.NewEthBroadcaster(store, config, eventBroadcaster)
	ethConfirmer := bulletprooftxmanager.NewEthConfirmer(store, config)
	headBroadcaster := services.NewHeadBroadcaster()

	subservices = append(subservices, promReporter)

	var balanceMonitor services.BalanceMonitor
	if config.BalanceMonitorEnabled() {
		balanceMonitor = services.NewBalanceMonitor(store)
	} else {
		balanceMonitor = &services.NullBalanceMonitor{}
	}

	var (
		pipelineORM    = pipeline.NewORM(store.ORM.DB, store.Config)
		pipelineRunner = pipeline.NewRunner(pipelineORM, store.Config)
		jobORM         = job.NewORM(store.ORM.DB, store.Config, pipelineORM, eventBroadcaster, advisoryLocker)
	)

	vorm := vrf.NewORM(store.DB)
	var (
		delegates = map[job.Type]job.Delegate{
			job.DirectRequest: directrequest.NewDelegate(
				logBroadcaster,
				pipelineRunner,
				pipelineORM,
				ethClient,
				store.DB,
				config,
			),
			job.Keeper: keeper.NewDelegate(store.DB, jobORM, pipelineRunner, store.EthClient, headBroadcaster, logBroadcaster, config),
			job.VRF: vrf.NewDelegate(
				store.DB, // For transactions.
				vorm,
				store,
				vrf.NewVRFKeyStore(vorm, utils.GetScryptParams(store.Config)),
				pipelineRunner,
				pipelineORM,
				logBroadcaster,
				store.EthClient,
				vrf.NewConfig(
					store.Config.MinIncomingConfirmations(),
					utils.GetScryptParams(store.Config),
					store.Config.EthGasLimitDefault(),
					store.Config.EthMaxUnconfirmedTransactions(),
				)),
		}
	)

	if config.Dev() || config.FeatureFluxMonitorV2() {
		delegates[job.FluxMonitor] = fluxmonitorv2.NewDelegate(
			store,
			jobORM,
			pipelineORM,
			pipelineRunner,
			store.DB,
			ethClient,
			logBroadcaster,
			fluxmonitorv2.Config{
				DefaultHTTPTimeout:         store.Config.DefaultHTTPTimeout().Duration(),
				FlagsContractAddress:       store.Config.FlagsContractAddress(),
				MinContractPayment:         store.Config.MinimumContractPayment(),
				EthGasLimit:                store.Config.EthGasLimitDefault(),
				MaxUnconfirmedTransactions: store.Config.EthMaxUnconfirmedTransactions(),
			},
		)
	}

	scryptParams := utils.GetScryptParams(config)
	ocrKeyStore := offchainreporting.NewKeyStore(store.DB, scryptParams)

	if (config.Dev() && config.P2PListenPort() > 0) || config.FeatureOffchainReporting() {
		logger.Debug("Off-chain reporting enabled")
		concretePW := offchainreporting.NewSingletonPeerWrapper(ocrKeyStore, config, store.DB)
		subservices = append(subservices, concretePW)
		delegates[job.OffchainReporting] = offchainreporting.NewDelegate(
			store.DB,
			jobORM,
			config,
			ocrKeyStore,
			pipelineRunner,
			ethClient,
			logBroadcaster,
			concretePW,
			monitoringEndpoint,
		)
	} else {
		logger.Debug("Off-chain reporting disabled")
	}

	var webhookJobRunner webhook.JobRunner
	if config.Dev() || config.FeatureWebhookV2() {
		delegate := webhook.NewDelegate(pipelineRunner)
		delegates[job.Webhook] = delegate
		webhookJobRunner = delegate.WebhookJobRunner()
	}

	if config.Dev() || config.FeatureCronV2() {
		delegates[job.Cron] = cron.NewDelegate(pipelineRunner)
	}

	jobSpawner := job.NewSpawner(jobORM, store.Config, delegates)
	subservices = append(subservices, jobSpawner, pipelineRunner, ethBroadcaster, ethConfirmer, headBroadcaster)

	store.NotifyNewEthTx = ethBroadcaster

	pendingConnectionResumer := newPendingConnectionResumer(runManager)

	app := &ChainlinkApplication{
		HeadBroadcaster:          headBroadcaster,
		JobSubscriber:            jobSubscriber,
		EthBroadcaster:           ethBroadcaster,
		LogBroadcaster:           logBroadcaster,
		EventBroadcaster:         eventBroadcaster,
		JobORM:                   jobORM,
		jobSpawner:               jobSpawner,
		pipelineRunner:           pipelineRunner,
		PipelineORM:              pipelineORM,
		FluxMonitor:              fluxMonitor,
		StatsPusher:              statsPusher,
		RunManager:               runManager,
		RunQueue:                 runQueue,
		webhookJobRunner:         webhookJobRunner,
		Scheduler:                services.NewScheduler(store, runManager),
		Store:                    store,
		OCRKeyStore:              ocrKeyStore,
		SessionReaper:            services.NewStoreReaper(store),
		Exiter:                   os.Exit,
		ExternalInitiatorManager: externalInitiatorManager,
		pendingConnectionResumer: pendingConnectionResumer,
		shutdownSignal:           shutdownSignal,
		balanceMonitor:           balanceMonitor,
		explorerClient:           explorerClient,
		logger:                   globalLogger,
		// NOTE: Can keep things clean by putting more things in subservices
		// instead of manually start/closing
		subservices: subservices,
	}

	headTrackables = append(
		headTrackables,
		logBroadcaster,
		ethConfirmer,
		jobSubscriber,
		pendingConnectionResumer,
		balanceMonitor,
		promReporter,
		headBroadcaster,
	)

	for _, onConnectCallback := range onConnectCallbacks {
		headTrackable := &headTrackableCallback{func() {
			onConnectCallback(app)
		}}
		headTrackables = append(headTrackables, headTrackable)
	}
	app.HeadTracker = services.NewHeadTracker(headTrackerLogger, store, headTrackables)

	// Log Broadcaster uses the last stored head as a limit of log backfill
	// which needs to be set before it's started
	head, err := app.HeadTracker.HighestSeenHeadFromDB()
	if err != nil {
		return nil, err
	}
	logBroadcaster.SetLatestHeadFromStorage(head)

	// Log Broadcaster waits for other services' registrations
	// until app.LogBroadcaster.DependentReady() call (see below)
	logBroadcaster.AddDependents(1)

	return app, nil
}

// SetServiceLogger sets the Logger for a given service and stores the setting in the db
func (app *ChainlinkApplication) SetServiceLogger(ctx context.Context, serviceName string, level zapcore.Level) error {
	newL, err := app.logger.InitServiceLevelLogger(serviceName, level.String())
	if err != nil {
		return err
	}

	// TODO: Implement other service loggers
	switch serviceName {
	case logger.HeadTracker:
		app.HeadTracker.SetLogger(newL)
	case logger.FluxMonitor:
		app.FluxMonitor.SetLogger(newL)
	default:
		return fmt.Errorf("no service found with name: %s", serviceName)
	}

	return app.logger.Orm.SetServiceLogLevel(ctx, serviceName, level)
}

func setupConfig(config *orm.Config, store *strpkg.Store) {
	config.SetRuntimeStore(store.ORM)

	if !config.P2PPeerIDIsSet() {
		var keys []p2pkey.EncryptedP2PKey
		err := store.DB.Order("created_at asc, id asc").Find(&keys).Error
		if err != nil {
			logger.Warnw("Failed to load keys", "err", err)
		} else {
			if len(keys) > 0 {
				peerID := keys[0].PeerID
				logger.Debugw("P2P_PEER_ID was not set, using the first available key", "peerID", peerID.String())
				config.Set("P2P_PEER_ID", peerID)
				if len(keys) > 1 {
					logger.Warnf("Found more than one P2P key in the database, but no P2P_PEER_ID was specified. Defaulting to first key: %s. Please consider setting P2P_PEER_ID explicitly.", peerID.String())
				}
			}
		}
	}
}

// Start all necessary services. If successful, nil will be returned.  Also
// listens for interrupt signals from the operating system so that the
// application can be properly closed before the application exits.
func (app *ChainlinkApplication) Start() error {
	app.startStopMu.Lock()
	defer app.startStopMu.Unlock()
	if app.started {
		panic("application is already started")
	}

	sigs := make(chan os.Signal, 1)
	signal.Notify(sigs, syscall.SIGINT, syscall.SIGTERM)
	go func() {
		select {
		case <-sigs:
		case <-app.shutdownSignal.Wait():
		}
		logger.ErrorIf(app.Stop())
		app.Exiter(0)
	}()

	// EthClient must be dialed first because it is required in subtasks
	if err := app.Store.EthClient.Dial(context.TODO()); err != nil {
		return err
	}

	subtasks := []func() error{
		app.Store.Start,
		app.explorerClient.Start,
		app.StatsPusher.Start,
		app.RunQueue.Start,
		app.RunManager.ResumeAllInProgress,
		app.LogBroadcaster.Start,
		app.EventBroadcaster.Start,
		app.FluxMonitor.Start,
	}

	for _, task := range subtasks {
		if err := task(); err != nil {
			return err
		}
	}

	for _, subservice := range app.subservices {
		if err := subservice.Start(); err != nil {
			return err
		}
	}

	// Log Broadcaster fully starts after all initial Register calls are done from other starting services
	// to make sure the initial backfill covers those subscribers.
	app.LogBroadcaster.DependentReady()

	// HeadTracker deliberately started afterwards since several tasks are
	// registered as callbacks and it's sensible to have started them before
	// calling the first OnNewHead
	// For example:
	// RunManager.ResumeAllInProgress since it Connects JobSubscriber
	// which leads to writes of JobRuns RunStatus to the db.
	// https://www.pivotaltracker.com/story/show/162230780
	if err := app.HeadTracker.Start(); err != nil {
		return err
	}

	if err := app.Scheduler.Start(); err != nil {
		return err
	}

	app.started = true
	return nil
}

func (app *ChainlinkApplication) StopIfStarted() error {
	app.startStopMu.Lock()
	defer app.startStopMu.Unlock()
	if app.started {
		return app.stop()
	}
	return nil
}

// Stop allows the application to exit by halting schedules, closing
// logs, and closing the DB connection.
func (app *ChainlinkApplication) Stop() error {
	app.startStopMu.Lock()
	defer app.startStopMu.Unlock()
	return app.stop()
}

func (app *ChainlinkApplication) stop() error {
	if !app.started {
		panic("application is already stopped")
	}
	var merr error
	app.shutdownOnce.Do(func() {
		defer func() {
			if err := logger.Sync(); err != nil {
				if stderr.Unwrap(err).Error() != os.ErrInvalid.Error() &&
					stderr.Unwrap(err).Error() != "inappropriate ioctl for device" &&
					stderr.Unwrap(err).Error() != "bad file descriptor" {
					merr = multierr.Append(merr, err)
				}
			}
		}()
		logger.Info("Gracefully exiting...")

		// Stop services in the reverse order from which they were started

		logger.Debug("Stopping Scheduler...")
		app.Scheduler.Stop()

		logger.Debug("Stopping HeadTracker...")
		merr = multierr.Append(merr, app.HeadTracker.Stop())

		for i := len(app.subservices) - 1; i >= 0; i-- {
			service := app.subservices[i]
			logger.Debugw(fmt.Sprintf("Closing service %v...", i), "serviceType", reflect.TypeOf(service))
			merr = multierr.Append(merr, service.Close())
		}

		logger.Debug("Stopping Scheduler...")
		app.Scheduler.Stop()
		logger.Debug("Stopping balanceMonitor...")
		merr = multierr.Append(merr, app.balanceMonitor.Stop())
		logger.Debug("Stopping JobSubscriber...")
		merr = multierr.Append(merr, app.JobSubscriber.Stop())
		logger.Debug("Stopping FluxMonitor...")
		app.FluxMonitor.Stop()
		logger.Debug("Stopping EventBroadcaster...")
		merr = multierr.Append(merr, app.EventBroadcaster.Stop())
		logger.Debug("Stopping LogBroadcaster...")
		merr = multierr.Append(merr, app.LogBroadcaster.Stop())
		logger.Debug("Stopping RunQueue...")
		app.RunQueue.Stop()
		logger.Debug("Stopping StatsPusher...")
		merr = multierr.Append(merr, app.StatsPusher.Close())
		logger.Debug("Stopping explorerClient...")
		merr = multierr.Append(merr, app.explorerClient.Close())
		logger.Debug("Stopping SessionReaper...")
		merr = multierr.Append(merr, app.SessionReaper.Stop())
		logger.Debug("Closing Store...")
		merr = multierr.Append(merr, app.Store.Close())

		logger.Info("Exited all services")

		app.started = false
	})
	return merr
}

// GetStore returns the pointer to the store for the ChainlinkApplication.
func (app *ChainlinkApplication) GetStore() *strpkg.Store {
	return app.Store
}

func (app *ChainlinkApplication) GetOCRKeyStore() *offchainreporting.KeyStore {
	return app.OCRKeyStore
}

func (app *ChainlinkApplication) GetLogger() *logger.Logger {
	return app.logger
}

func (app *ChainlinkApplication) GetJobORM() job.ORM {
	return app.JobORM
}

func (app *ChainlinkApplication) GetPipelineORM() pipeline.ORM {
	return app.PipelineORM
}

func (app *ChainlinkApplication) GetExternalInitiatorManager() ExternalInitiatorManager {
	return app.ExternalInitiatorManager
}

func (app *ChainlinkApplication) GetStatsPusher() synchronization.StatsPusher {
	return app.StatsPusher
}

// WakeSessionReaper wakes up the reaper to do its reaping.
func (app *ChainlinkApplication) WakeSessionReaper() {
	app.SessionReaper.WakeUp()
}

// AddJob adds a job to the store and the scheduler. If there was
// an error from adding the job to the store, the job will not be
// added to the scheduler.
func (app *ChainlinkApplication) AddJob(job models.JobSpec) error {
	err := app.Store.CreateJob(&job)
	if err != nil {
		return err
	}

	app.Scheduler.AddJob(job)
	logger.ErrorIf(app.FluxMonitor.AddJob(job))
	logger.ErrorIf(app.JobSubscriber.AddJob(job, nil))
	return nil
}

func (app *ChainlinkApplication) AddJobV2(ctx context.Context, job job.Job, name null.String) (int32, error) {
	return app.jobSpawner.CreateJob(ctx, job, name)
}

func (app *ChainlinkApplication) DeleteJobV2(ctx context.Context, jobID int32) error {
	return app.jobSpawner.DeleteJob(ctx, jobID)
}

func (app *ChainlinkApplication) RunWebhookJobV2(ctx context.Context, jobUUID models.JobID, pipelineInputs []pipeline.Result, meta pipeline.JSONSerializable) (int64, error) {
	return app.webhookJobRunner.RunJob(ctx, jobUUID, pipelineInputs, meta)
}

// Only used for testing, not supported by the UI.
func (app *ChainlinkApplication) RunJobV2(
	ctx context.Context,
	jobID int32,
	meta map[string]interface{},
) (int64, error) {
	if !app.Store.Config.Dev() {
		return 0, errors.New("manual job runs only supported in dev mode - export CHAINLINK_DEV=true to use.")
	}
	jb, err := app.JobORM.FindJob(jobID)
	if err != nil {
		return 0, errors.Wrapf(err, "job ID %v", jobID)
	}
	var runID int64

	// Keeper jobs are special in that they do not have a task graph.
	if jb.Type == job.Keeper {
		t := time.Now()
		runID, err = app.pipelineRunner.InsertFinishedRun(app.Store.DB.WithContext(ctx), pipeline.Run{
			PipelineSpecID: jb.PipelineSpecID,
			Errors:         pipeline.RunErrors{null.String{}},
			Outputs:        pipeline.JSONSerializable{Val: "queued eth transaction"},
			CreatedAt:      t,
			FinishedAt:     &t,
		}, nil, false)
	} else {
		meta := pipeline.JSONSerializable{
			Val:  meta,
			Null: false,
		}
		runID, _, err = app.pipelineRunner.ExecuteAndInsertFinishedRun(ctx, *jb.PipelineSpec, nil, meta, *logger.Default, false)
	}
	return runID, err
}

// ArchiveJob silences the job from the system, preventing future job runs.
// It is idempotent and can be run as many times as you like.
func (app *ChainlinkApplication) ArchiveJob(ID models.JobID) error {
	err := app.JobSubscriber.RemoveJob(ID)
	if err != nil {
		logger.Warnw("Error removing job from JobSubscriber", "error", err)
	}
	app.FluxMonitor.RemoveJob(ID)

	if err = app.ExternalInitiatorManager.DeleteJob(app.Store.DB, ID); err != nil {
		err = errors.Wrapf(err, "failed to delete job with id %s from external initiator", ID)
	}
	return multierr.Combine(err, app.Store.ArchiveJob(ID))
}

// AddServiceAgreement adds a Service Agreement which includes a job that needs
// to be scheduled.
func (app *ChainlinkApplication) AddServiceAgreement(sa *models.ServiceAgreement) error {
	err := app.Store.CreateServiceAgreement(sa)
	if err != nil {
		return err
	}

	app.Scheduler.AddJob(sa.JobSpec)

	// XXX: Add mechanism to asynchronously communicate when a job spec has
	// an ethereum interaction error.
	// https://www.pivotaltracker.com/story/show/170349568
	logger.ErrorIf(app.FluxMonitor.AddJob(sa.JobSpec))
	logger.ErrorIf(app.JobSubscriber.AddJob(sa.JobSpec, nil))
	return nil
}

// NewBox returns the packr.Box instance that holds the static assets to
// be delivered by the router.
func (app *ChainlinkApplication) NewBox() packr.Box {
	return packr.NewBox("../../../operator_ui/dist")
}

type pendingConnectionResumer struct {
	runManager services.RunManager
}

func newPendingConnectionResumer(runManager services.RunManager) *pendingConnectionResumer {
	return &pendingConnectionResumer{runManager: runManager}
}

func (p *pendingConnectionResumer) Connect(head *models.Head) error {
	return p.runManager.ResumeAllPendingConnection()
}

func (p *pendingConnectionResumer) Disconnect()                                    {}
func (p *pendingConnectionResumer) OnNewLongestChain(context.Context, models.Head) {}<|MERGE_RESOLUTION|>--- conflicted
+++ resolved
@@ -115,20 +115,6 @@
 	HeadBroadcaster *services.HeadBroadcaster
 	StatsPusher     synchronization.StatsPusher
 	services.RunManager
-<<<<<<< HEAD
-	RunQueue                 services.RunQueue
-	JobSubscriber            services.JobSubscriber
-	EthBroadcaster           bulletprooftxmanager.EthBroadcaster
-	LogBroadcaster           log.Broadcaster
-	EventBroadcaster         postgres.EventBroadcaster
-	JobORM                   job.ORM
-	jobSpawner               job.Spawner
-	PipelineORM              pipeline.ORM
-	pipelineRunner           pipeline.Runner
-	FluxMonitor              fluxmonitor.Service
-	Scheduler                *services.Scheduler
-	Store                    *strpkg.Store
-=======
 	RunQueue         services.RunQueue
 	JobSubscriber    services.JobSubscriber
 	EthBroadcaster   bulletprooftxmanager.EthBroadcaster
@@ -136,6 +122,7 @@
 	EventBroadcaster postgres.EventBroadcaster
 	JobORM           job.ORM
 	jobSpawner       job.Spawner
+	PipelineORM              pipeline.ORM
 	pipelineRunner   pipeline.Runner
 	FluxMonitor      fluxmonitor.Service
 	webhookJobRunner webhook.JobRunner
@@ -151,7 +138,6 @@
 	// finally, keystore unification will be completed by:
 	// https://app.clubhouse.io/chainlinklabs/story/7735/combine-keystores
 	OCRKeyStore              *offchainreporting.KeyStore
->>>>>>> 5b9c6e1f
 	ExternalInitiatorManager ExternalInitiatorManager
 	SessionReaper            utils.SleeperTask
 	pendingConnectionResumer *pendingConnectionResumer
@@ -275,7 +261,7 @@
 			job.VRF: vrf.NewDelegate(
 				store.DB, // For transactions.
 				vorm,
-				store,
+				store.KeyStore,
 				vrf.NewVRFKeyStore(vorm, utils.GetScryptParams(store.Config)),
 				pipelineRunner,
 				pipelineORM,
