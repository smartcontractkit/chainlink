--- conflicted
+++ resolved
@@ -96,15 +96,9 @@
 // in the services package, but the Store has its own package.
 type ChainlinkApplication struct {
 	Exiter          func(int)
-<<<<<<< HEAD
-	HeadTracker     *headtracker.HeadTracker
-	HeadBroadcaster *headtracker.HeadBroadcaster
-	BPTXM           *bulletprooftxmanager.BulletproofTxManager
-=======
 	HeadTracker     httypes.Tracker
 	HeadBroadcaster httypes.HeadBroadcaster
 	TxManager       bulletprooftxmanager.TxManager
->>>>>>> d5031193
 	StatsPusher     synchronization.StatsPusher
 	services.RunManager
 	RunQueue                 services.RunQueue
@@ -196,9 +190,6 @@
 		logger.Fatal("error starting logger for head tracker", err)
 	}
 
-<<<<<<< HEAD
-	headTracker := headtracker.NewHeadTracker(headTrackerLogger, store, headBroadcaster)
-=======
 	var headBroadcaster httypes.HeadBroadcaster
 	var headTracker httypes.Tracker
 	if config.EthereumDisabled() {
@@ -209,9 +200,8 @@
 		if gasUpdater != nil {
 			headBroadcaster.Subscribe(gasUpdater)
 		}
-		headTracker = services.NewHeadTracker(headTrackerLogger, store, headBroadcaster)
-	}
->>>>>>> d5031193
+		headTracker = headtracker.NewHeadTracker(headTrackerLogger, store, headBroadcaster)
+	}
 
 	var runExecutor services.RunExecutor
 	var runQueue services.RunQueue
