package chainlink

import (
	"context"
	stderr "errors"
	"fmt"
	"os"
	"os/signal"
	"reflect"
	"sync"
	"syscall"
	"time"

	"github.com/pkg/errors"
	"github.com/smartcontractkit/chainlink/core/services/fluxmonitorv2"
	"github.com/smartcontractkit/chainlink/core/services/gasupdater"
	"github.com/smartcontractkit/chainlink/core/services/keeper"
	"github.com/smartcontractkit/chainlink/core/services/periodicbackup"
	"github.com/smartcontractkit/chainlink/core/services/telemetry"
	"gorm.io/gorm"

	"github.com/gobuffalo/packr"
	"github.com/smartcontractkit/chainlink/core/gracefulpanic"
	"github.com/smartcontractkit/chainlink/core/logger"
	"github.com/smartcontractkit/chainlink/core/services"
	"github.com/smartcontractkit/chainlink/core/services/bulletprooftxmanager"
	"github.com/smartcontractkit/chainlink/core/services/cron"
	"github.com/smartcontractkit/chainlink/core/services/directrequest"
	"github.com/smartcontractkit/chainlink/core/services/eth"
	"github.com/smartcontractkit/chainlink/core/services/fluxmonitor"
	"github.com/smartcontractkit/chainlink/core/services/job"
	"github.com/smartcontractkit/chainlink/core/services/log"
	"github.com/smartcontractkit/chainlink/core/services/offchainreporting"
	"github.com/smartcontractkit/chainlink/core/services/pipeline"
	"github.com/smartcontractkit/chainlink/core/services/postgres"
	"github.com/smartcontractkit/chainlink/core/services/synchronization"
	strpkg "github.com/smartcontractkit/chainlink/core/store"
	"github.com/smartcontractkit/chainlink/core/store/models"
	"github.com/smartcontractkit/chainlink/core/store/models/p2pkey"
	"github.com/smartcontractkit/chainlink/core/store/orm"
	"github.com/smartcontractkit/chainlink/core/utils"
	ocrtypes "github.com/smartcontractkit/libocr/offchainreporting/types"
	"go.uber.org/multierr"
	"go.uber.org/zap/zapcore"
	"gopkg.in/guregu/null.v4"
)

//go:generate mockery --name ExternalInitiatorManager --output ../../internal/mocks/ --case=underscore
type (
	// headTrackableCallback is a simple wrapper around an On Connect callback
	headTrackableCallback struct {
		onConnect func()
	}

	StartCloser interface {
		Start() error
		Close() error
	}

	// ExternalInitiatorManager manages HTTP requests to remote external initiators
	ExternalInitiatorManager interface {
		Notify(models.JobSpec, *strpkg.Store) error
		DeleteJob(db *gorm.DB, jobID models.JobID) error
	}
)

func (c *headTrackableCallback) Connect(*models.Head) error {
	c.onConnect()
	return nil
}

func (c *headTrackableCallback) Disconnect()                                    {}
func (c *headTrackableCallback) OnNewLongestChain(context.Context, models.Head) {}

//go:generate mockery --name Application --output ../../internal/mocks/ --case=underscore

// Application implements the common functions used in the core node.
type Application interface {
	Start() error
	Stop() error
	GetLogger() *logger.Logger
	GetStore() *strpkg.Store
	GetStatsPusher() synchronization.StatsPusher
	WakeSessionReaper()
	AddServiceAgreement(*models.ServiceAgreement) error
	NewBox() packr.Box

	// V1 Jobs (JSON specified)
	services.RunManager // For managing job runs.
	AddJob(job models.JobSpec) error
	ArchiveJob(models.JobID) error
	GetExternalInitiatorManager() ExternalInitiatorManager

	// V2 Jobs (TOML specified)
	GetJobORM() job.ORM
	AddJobV2(ctx context.Context, job job.Job, name null.String) (int32, error)
	DeleteJobV2(ctx context.Context, jobID int32) error
	// Testing only
	RunJobV2(ctx context.Context, jobID int32, meta map[string]interface{}) (int64, error)
<<<<<<< HEAD
	AddServiceAgreement(*models.ServiceAgreement) error
	NewBox() packr.Box
	SetServiceLogger(ctx context.Context, service string, level zapcore.Level) error
	services.RunManager
=======
>>>>>>> 6c8a15a5
}

// ChainlinkApplication contains fields for the JobSubscriber, Scheduler,
// and Store. The JobSubscriber and Scheduler are also available
// in the services package, but the Store has its own package.
type ChainlinkApplication struct {
	Exiter          func(int)
	HeadTracker     *services.HeadTracker
	HeadBroadcaster *services.HeadBroadcaster
	StatsPusher     synchronization.StatsPusher
	services.RunManager
	RunQueue                 services.RunQueue
	JobSubscriber            services.JobSubscriber
	EthBroadcaster           bulletprooftxmanager.EthBroadcaster
	LogBroadcaster           log.Broadcaster
	EventBroadcaster         postgres.EventBroadcaster
	JobORM                   job.ORM
	jobSpawner               job.Spawner
	pipelineRunner           pipeline.Runner
	FluxMonitor              fluxmonitor.Service
	Scheduler                *services.Scheduler
	Store                    *strpkg.Store
	ExternalInitiatorManager ExternalInitiatorManager
	SessionReaper            utils.SleeperTask
	pendingConnectionResumer *pendingConnectionResumer
	shutdownOnce             sync.Once
	shutdownSignal           gracefulpanic.Signal
	balanceMonitor           services.BalanceMonitor
	explorerClient           synchronization.ExplorerClient
	subservices              []StartCloser
	logger                   *logger.Logger

	started     bool
	startStopMu sync.Mutex
}

// NewApplication initializes a new store if one is not already
// present at the configured root directory (default: ~/.chainlink),
// the logger at the same directory and returns the Application to
// be used by the node.
func NewApplication(config *orm.Config, ethClient eth.Client, advisoryLocker postgres.AdvisoryLocker, keyStoreGenerator strpkg.KeyStoreGenerator, externalInitiatorManager ExternalInitiatorManager, onConnectCallbacks ...func(Application)) (Application, error) {
	var subservices []StartCloser
	var headTrackables []strpkg.HeadTrackable

	shutdownSignal := gracefulpanic.NewSignal()
	store, err := strpkg.NewStore(config, ethClient, advisoryLocker, shutdownSignal, keyStoreGenerator)
	if err != nil {
		return nil, err
	}

	setupConfig(config, store)

	explorerClient := synchronization.ExplorerClient(&synchronization.NoopExplorerClient{})
	statsPusher := synchronization.StatsPusher(&synchronization.NoopStatsPusher{})
	monitoringEndpoint := ocrtypes.MonitoringEndpoint(&telemetry.NoopAgent{})

	if config.ExplorerURL() != nil {
		explorerClient = synchronization.NewExplorerClient(config.ExplorerURL(), config.ExplorerAccessKey(), config.ExplorerSecret(), config.StatsPusherLogging())
		statsPusher = synchronization.NewStatsPusher(store.DB, explorerClient)
		monitoringEndpoint = telemetry.NewAgent(explorerClient)
	}

	if store.Config.GasUpdaterEnabled() {
		logger.Debugw("GasUpdater: dynamic gas updates are enabled", "ethGasPriceDefault", store.Config.EthGasPriceDefault())
		gasUpdater := gasupdater.NewGasUpdater(store.EthClient, store.Config)
		subservices = append(subservices, gasUpdater)
		headTrackables = append(headTrackables, gasUpdater)
	} else {
		logger.Debugw("GasUpdater: dynamic gas updating is disabled", "ethGasPriceDefault", store.Config.EthGasPriceDefault())
	}

	if store.Config.DatabaseBackupMode() != orm.DatabaseBackupModeNone && store.Config.DatabaseBackupFrequency() > 0 {
		logger.Infow("DatabaseBackup: periodic database backups are enabled", "frequency", store.Config.DatabaseBackupFrequency())

		databaseBackup := periodicbackup.NewDatabaseBackup(store.Config, logger.Default)
		subservices = append(subservices, databaseBackup)
	} else {
		logger.Info("DatabaseBackup: periodic database backups are disabled")
	}

	// Init service loggers
	globalLogger := config.CreateProductionLogger()
	globalLogger.SetDB(store.DB)
	serviceLogLevels, err := globalLogger.GetServiceLogLevels()
	if err != nil {
		logger.Fatalf("error getting log levels: %v", err)
	}
	headTrackerLogger, err := globalLogger.InitServiceLevelLogger(logger.HeadTracker, serviceLogLevels[logger.HeadTracker])
	if err != nil {
		logger.Fatal("error starting logger for head tracker")
	}

	runExecutor := services.NewRunExecutor(store, statsPusher)
	runQueue := services.NewRunQueue(runExecutor)
	runManager := services.NewRunManager(runQueue, config, store.ORM, statsPusher, store.Clock)
	jobSubscriber := services.NewJobSubscriber(store, runManager)
	promReporter := services.NewPromReporter(store.MustSQLDB())
	logBroadcaster := log.NewBroadcaster(log.NewORM(store.DB), ethClient, store.Config)
	eventBroadcaster := postgres.NewEventBroadcaster(config.DatabaseURL(), config.DatabaseListenerMinReconnectInterval(), config.DatabaseListenerMaxReconnectDuration())
	fluxMonitor := fluxmonitor.New(store, runManager, logBroadcaster)
	ethBroadcaster := bulletprooftxmanager.NewEthBroadcaster(store, config, eventBroadcaster)
	ethConfirmer := bulletprooftxmanager.NewEthConfirmer(store, config)
	headBroadcaster := services.NewHeadBroadcaster()
	var balanceMonitor services.BalanceMonitor
	if config.BalanceMonitorEnabled() {
		balanceMonitor = services.NewBalanceMonitor(store)
	} else {
		balanceMonitor = &services.NullBalanceMonitor{}
	}

	var (
		pipelineORM    = pipeline.NewORM(store.ORM.DB, store.Config, eventBroadcaster)
		pipelineRunner = pipeline.NewRunner(pipelineORM, store.Config)
		jobORM         = job.NewORM(store.ORM.DB, store.Config, pipelineORM, eventBroadcaster, advisoryLocker)
	)

	var (
		delegates = map[job.Type]job.Delegate{
			job.DirectRequest: directrequest.NewDelegate(
				logBroadcaster,
				headBroadcaster,
				pipelineRunner,
				pipelineORM,
				ethClient,
				store.DB,
				config,
			),
			job.Keeper: keeper.NewDelegate(store.DB, jobORM, pipelineRunner, store.EthClient, headBroadcaster, logBroadcaster, config),
		}
	)

	if config.Dev() || config.FeatureFluxMonitorV2() {
		delegates[job.FluxMonitor] = fluxmonitorv2.NewDelegate(
			store,
			jobORM,
			pipelineORM,
			pipelineRunner,
			store.DB,
			ethClient,
			logBroadcaster,
			fluxmonitorv2.Config{
				DefaultHTTPTimeout:         store.Config.DefaultHTTPTimeout().Duration(),
				FlagsContractAddress:       store.Config.FlagsContractAddress(),
				MinContractPayment:         store.Config.MinimumContractPayment(),
				EthGasLimit:                store.Config.EthGasLimitDefault(),
				MaxUnconfirmedTransactions: store.Config.EthMaxUnconfirmedTransactions(),
			},
		)
	}

	if (config.Dev() && config.P2PListenPort() > 0) || config.FeatureOffchainReporting() {
		logger.Debug("Off-chain reporting enabled")
		concretePW := offchainreporting.NewSingletonPeerWrapper(store.OCRKeyStore, config, store.DB)
		subservices = append(subservices, concretePW)
		delegates[job.OffchainReporting] = offchainreporting.NewDelegate(
			store.DB,
			jobORM,
			config,
			store.OCRKeyStore,
			pipelineRunner,
			ethClient,
			logBroadcaster,
			concretePW,
			monitoringEndpoint,
		)
	} else {
		logger.Debug("Off-chain reporting disabled")
	}

	if config.Dev() || config.FeatureCronV2() {
		delegates[job.Cron] = cron.NewDelegate(pipelineRunner)
	}

	jobSpawner := job.NewSpawner(jobORM, store.Config, delegates)
	subservices = append(subservices, jobSpawner, pipelineRunner, ethBroadcaster, ethConfirmer, headBroadcaster)

	store.NotifyNewEthTx = ethBroadcaster

	pendingConnectionResumer := newPendingConnectionResumer(runManager)

	app := &ChainlinkApplication{
		HeadBroadcaster:          headBroadcaster,
		JobSubscriber:            jobSubscriber,
		EthBroadcaster:           ethBroadcaster,
		LogBroadcaster:           logBroadcaster,
		EventBroadcaster:         eventBroadcaster,
		JobORM:                   jobORM,
		jobSpawner:               jobSpawner,
		pipelineRunner:           pipelineRunner,
		FluxMonitor:              fluxMonitor,
		StatsPusher:              statsPusher,
		RunManager:               runManager,
		RunQueue:                 runQueue,
		Scheduler:                services.NewScheduler(store, runManager),
		Store:                    store,
		SessionReaper:            services.NewStoreReaper(store),
		Exiter:                   os.Exit,
		ExternalInitiatorManager: externalInitiatorManager,
		pendingConnectionResumer: pendingConnectionResumer,
		shutdownSignal:           shutdownSignal,
		balanceMonitor:           balanceMonitor,
		explorerClient:           explorerClient,
		logger:                   globalLogger,
		// NOTE: Can keep things clean by putting more things in subservices
		// instead of manually start/closing
		subservices: subservices,
	}

	headTrackables = append(
		headTrackables,
		logBroadcaster,
		ethConfirmer,
		jobSubscriber,
		pendingConnectionResumer,
		balanceMonitor,
		promReporter,
		headBroadcaster,
	)

	for _, onConnectCallback := range onConnectCallbacks {
		headTrackable := &headTrackableCallback{func() {
			onConnectCallback(app)
		}}
		headTrackables = append(headTrackables, headTrackable)
	}
	app.HeadTracker = services.NewHeadTracker(headTrackerLogger, store, headTrackables)

	// Log Broadcaster uses the last stored head as a limit of log backfill
	// which needs to be set before it's started
	head, err := app.HeadTracker.HighestSeenHeadFromDB()
	if err != nil {
		return nil, err
	}
	logBroadcaster.SetLatestHeadFromStorage(head)

	// Log Broadcaster waits for other services' registrations
	// until app.LogBroadcaster.DependentReady() call (see below)
	logBroadcaster.AddDependents(1)

	return app, nil
}

// SetServiceLogger sets the Logger for a given service and stores the setting in the db
func (app *ChainlinkApplication) SetServiceLogger(ctx context.Context, serviceName string, level zapcore.Level) error {
	newL, err := app.logger.InitServiceLevelLogger(serviceName, level.String())
	if err != nil {
		return err
	}

	// TODO: Implement other service loggers
	switch serviceName {
	case logger.HeadTracker:
		app.HeadTracker.SetLogger(newL)
	case logger.FluxMonitor:
		app.FluxMonitor.SetLogger(newL)
	default:
		return fmt.Errorf("no service found with name: %s", serviceName)
	}

	return app.logger.Orm.SetServiceLogLevel(ctx, serviceName, level)
}

func setupConfig(config *orm.Config, store *strpkg.Store) {
	config.SetRuntimeStore(store.ORM)

	if !config.P2PPeerIDIsSet() {
		var keys []p2pkey.EncryptedP2PKey
		err := store.DB.Order("created_at asc, id asc").Find(&keys).Error
		if err != nil {
			logger.Warnw("Failed to load keys", "err", err)
		} else {
			if len(keys) > 0 {
				peerID := keys[0].PeerID
				logger.Debugw("P2P_PEER_ID was not set, using the first available key", "peerID", peerID.String())
				config.Set("P2P_PEER_ID", peerID)
				if len(keys) > 1 {
					logger.Warnf("Found more than one P2P key in the database, but no P2P_PEER_ID was specified. Defaulting to first key: %s. Please consider setting P2P_PEER_ID explicitly.", peerID.String())
				}
			}
		}
	}
}

// Start all necessary services. If successful, nil will be returned.  Also
// listens for interrupt signals from the operating system so that the
// application can be properly closed before the application exits.
func (app *ChainlinkApplication) Start() error {
	app.startStopMu.Lock()
	defer app.startStopMu.Unlock()
	if app.started {
		panic("application is already started")
	}

	sigs := make(chan os.Signal, 1)
	signal.Notify(sigs, syscall.SIGINT, syscall.SIGTERM)
	go func() {
		select {
		case <-sigs:
		case <-app.shutdownSignal.Wait():
		}
		logger.ErrorIf(app.Stop())
		app.Exiter(0)
	}()

	// EthClient must be dialed first because it is required in subtasks
	if err := app.Store.EthClient.Dial(context.TODO()); err != nil {
		return err
	}

	subtasks := []func() error{
		app.Store.Start,
		app.explorerClient.Start,
		app.StatsPusher.Start,
		app.RunQueue.Start,
		app.RunManager.ResumeAllInProgress,
		app.LogBroadcaster.Start,
		app.EventBroadcaster.Start,
		app.FluxMonitor.Start,
	}

	for _, task := range subtasks {
		if err := task(); err != nil {
			return err
		}
	}

	for _, subservice := range app.subservices {
		if err := subservice.Start(); err != nil {
			return err
		}
	}

	// Log Broadcaster fully starts after all initial Register calls are done from other starting services
	// to make sure the initial backfill covers those subscribers.
	app.LogBroadcaster.DependentReady()

	// HeadTracker deliberately started afterwards since several tasks are
	// registered as callbacks and it's sensible to have started them before
	// calling the first OnNewHead
	// For example:
	// RunManager.ResumeAllInProgress since it Connects JobSubscriber
	// which leads to writes of JobRuns RunStatus to the db.
	// https://www.pivotaltracker.com/story/show/162230780
	if err := app.HeadTracker.Start(); err != nil {
		return err
	}

	if err := app.Scheduler.Start(); err != nil {
		return err
	}

	app.started = true
	return nil
}

func (app *ChainlinkApplication) StopIfStarted() error {
	app.startStopMu.Lock()
	defer app.startStopMu.Unlock()
	if app.started {
		return app.stop()
	}
	return nil
}

// Stop allows the application to exit by halting schedules, closing
// logs, and closing the DB connection.
func (app *ChainlinkApplication) Stop() error {
	app.startStopMu.Lock()
	defer app.startStopMu.Unlock()
	return app.stop()
}

func (app *ChainlinkApplication) stop() error {
	if !app.started {
		panic("application is already stopped")
	}
	var merr error
	app.shutdownOnce.Do(func() {
		defer func() {
			if err := logger.Sync(); err != nil {
				if stderr.Unwrap(err).Error() != os.ErrInvalid.Error() &&
					stderr.Unwrap(err).Error() != "inappropriate ioctl for device" &&
					stderr.Unwrap(err).Error() != "bad file descriptor" {
					merr = multierr.Append(merr, err)
				}
			}
		}()
		logger.Info("Gracefully exiting...")

		// Stop services in the reverse order from which they were started

		logger.Debug("Stopping Scheduler...")
		app.Scheduler.Stop()

		logger.Debug("Stopping HeadTracker...")
		merr = multierr.Append(merr, app.HeadTracker.Stop())

		for i := len(app.subservices) - 1; i >= 0; i-- {
			service := app.subservices[i]
			logger.Debugw(fmt.Sprintf("Closing service %v...", i), "serviceType", reflect.TypeOf(service))
			merr = multierr.Append(merr, service.Close())
		}

		logger.Debug("Stopping Scheduler...")
		app.Scheduler.Stop()
		logger.Debug("Stopping balanceMonitor...")
		merr = multierr.Append(merr, app.balanceMonitor.Stop())
		logger.Debug("Stopping JobSubscriber...")
		merr = multierr.Append(merr, app.JobSubscriber.Stop())
		logger.Debug("Stopping FluxMonitor...")
		app.FluxMonitor.Stop()
		logger.Debug("Stopping EventBroadcaster...")
		merr = multierr.Append(merr, app.EventBroadcaster.Stop())
		logger.Debug("Stopping LogBroadcaster...")
		merr = multierr.Append(merr, app.LogBroadcaster.Stop())
		logger.Debug("Stopping RunQueue...")
		app.RunQueue.Stop()
		logger.Debug("Stopping StatsPusher...")
		merr = multierr.Append(merr, app.StatsPusher.Close())
		logger.Debug("Stopping explorerClient...")
		merr = multierr.Append(merr, app.explorerClient.Close())
		logger.Debug("Stopping SessionReaper...")
		merr = multierr.Append(merr, app.SessionReaper.Stop())
		logger.Debug("Closing Store...")
		merr = multierr.Append(merr, app.Store.Close())

		logger.Info("Exited all services")

		app.started = false
	})
	return merr
}

// GetStore returns the pointer to the store for the ChainlinkApplication.
func (app *ChainlinkApplication) GetStore() *strpkg.Store {
	return app.Store
}

func (app *ChainlinkApplication) GetLogger() *logger.Logger {
	return app.logger
}

func (app *ChainlinkApplication) GetJobORM() job.ORM {
	return app.JobORM
}

func (app *ChainlinkApplication) GetExternalInitiatorManager() ExternalInitiatorManager {
	return app.ExternalInitiatorManager
}

func (app *ChainlinkApplication) GetStatsPusher() synchronization.StatsPusher {
	return app.StatsPusher
}

// WakeSessionReaper wakes up the reaper to do its reaping.
func (app *ChainlinkApplication) WakeSessionReaper() {
	app.SessionReaper.WakeUp()
}

// AddJob adds a job to the store and the scheduler. If there was
// an error from adding the job to the store, the job will not be
// added to the scheduler.
func (app *ChainlinkApplication) AddJob(job models.JobSpec) error {
	err := app.Store.CreateJob(&job)
	if err != nil {
		return err
	}

	app.Scheduler.AddJob(job)
	logger.ErrorIf(app.FluxMonitor.AddJob(job))
	logger.ErrorIf(app.JobSubscriber.AddJob(job, nil))
	return nil
}

func (app *ChainlinkApplication) AddJobV2(ctx context.Context, job job.Job, name null.String) (int32, error) {
	return app.jobSpawner.CreateJob(ctx, job, name)
}

// Only used for testing, not supported by the UI.
func (app *ChainlinkApplication) RunJobV2(ctx context.Context, jobID int32, meta map[string]interface{}) (int64, error) {
	if !app.Store.Config.Dev() {
		return 0, errors.New("manual job runs only supported in dev mode - export CHAINLINK_DEV=true to use.")
	}
	jb, err := app.JobORM.FindJob(jobID)
	if err != nil {
		return 0, errors.Wrapf(err, "job ID %v", jobID)
	}
	var runID int64

	// Keeper jobs are special in that they do not have a task graph.
	if jb.Type == job.Keeper {
		t := time.Now()
		runID, err = app.pipelineRunner.InsertFinishedRun(ctx, pipeline.Run{
			PipelineSpecID: jb.PipelineSpecID,
			Errors:         pipeline.RunErrors{null.String{}},
			Outputs:        pipeline.JSONSerializable{Val: "queued eth transaction"},
			CreatedAt:      t,
			FinishedAt:     &t,
		}, nil, false)
	} else {
		runID, _, err = app.pipelineRunner.ExecuteAndInsertFinishedRun(ctx, *jb.PipelineSpec, pipeline.JSONSerializable{
			Val:  meta,
			Null: false,
		}, *logger.Default, false)
	}
	return runID, err
}

// ArchiveJob silences the job from the system, preventing future job runs.
// It is idempotent and can be run as many times as you like.
func (app *ChainlinkApplication) ArchiveJob(ID models.JobID) error {
	err := app.JobSubscriber.RemoveJob(ID)
	if err != nil {
		logger.Warnw("Error removing job from JobSubscriber", "error", err)
	}
	app.FluxMonitor.RemoveJob(ID)

	if err = app.ExternalInitiatorManager.DeleteJob(app.Store.DB, ID); err != nil {
		err = errors.Wrapf(err, "failed to delete job with id %s from external initiator", ID)
	}
	return multierr.Combine(err, app.Store.ArchiveJob(ID))
}

func (app *ChainlinkApplication) DeleteJobV2(ctx context.Context, jobID int32) error {
	return app.jobSpawner.DeleteJob(ctx, jobID)
}

// AddServiceAgreement adds a Service Agreement which includes a job that needs
// to be scheduled.
func (app *ChainlinkApplication) AddServiceAgreement(sa *models.ServiceAgreement) error {
	err := app.Store.CreateServiceAgreement(sa)
	if err != nil {
		return err
	}

	app.Scheduler.AddJob(sa.JobSpec)

	// XXX: Add mechanism to asynchronously communicate when a job spec has
	// an ethereum interaction error.
	// https://www.pivotaltracker.com/story/show/170349568
	logger.ErrorIf(app.FluxMonitor.AddJob(sa.JobSpec))
	logger.ErrorIf(app.JobSubscriber.AddJob(sa.JobSpec, nil))
	return nil
}

// NewBox returns the packr.Box instance that holds the static assets to
// be delivered by the router.
func (app *ChainlinkApplication) NewBox() packr.Box {
	return packr.NewBox("../../../operator_ui/dist")
}

type pendingConnectionResumer struct {
	runManager services.RunManager
}

func newPendingConnectionResumer(runManager services.RunManager) *pendingConnectionResumer {
	return &pendingConnectionResumer{runManager: runManager}
}

func (p *pendingConnectionResumer) Connect(head *models.Head) error {
	return p.runManager.ResumeAllPendingConnection()
}

func (p *pendingConnectionResumer) Disconnect()                                    {}
func (p *pendingConnectionResumer) OnNewLongestChain(context.Context, models.Head) {}<|MERGE_RESOLUTION|>--- conflicted
+++ resolved
@@ -97,13 +97,8 @@
 	DeleteJobV2(ctx context.Context, jobID int32) error
 	// Testing only
 	RunJobV2(ctx context.Context, jobID int32, meta map[string]interface{}) (int64, error)
-<<<<<<< HEAD
-	AddServiceAgreement(*models.ServiceAgreement) error
-	NewBox() packr.Box
 	SetServiceLogger(ctx context.Context, service string, level zapcore.Level) error
 	services.RunManager
-=======
->>>>>>> 6c8a15a5
 }
 
 // ChainlinkApplication contains fields for the JobSubscriber, Scheduler,
