--- conflicted
+++ resolved
@@ -77,11 +77,7 @@
 	GetAuditLogger() audit.AuditLogger
 	GetHealthChecker() services.Checker
 	GetSqlxDB() *sqlx.DB // Deprecated: use GetDB
-<<<<<<< HEAD
-	GetDB() sqlutil.DB
-=======
 	GetDB() sqlutil.DataSource
->>>>>>> 3a49094d
 	GetConfig() GeneralConfig
 	SetLogLevel(lvl zapcore.Level) error
 	GetKeyStore() keystore.Master
@@ -148,11 +144,7 @@
 	AuditLogger              audit.AuditLogger
 	closeLogger              func() error
 	sqlxDB                   *sqlx.DB // Deprecated: use db instead
-<<<<<<< HEAD
-	db                       sqlutil.DB
-=======
 	db                       sqlutil.DataSource
->>>>>>> 3a49094d
 	secretGenerator          SecretGenerator
 	profiler                 *pyroscope.Profiler
 	loopRegistry             *plugins.LoopRegistry
@@ -166,11 +158,7 @@
 	Logger                     logger.Logger
 	MailMon                    *mailbox.Monitor
 	SqlxDB                     *sqlx.DB // Deprecated: use DB instead
-<<<<<<< HEAD
-	DB                         sqlutil.DB
-=======
 	DB                         sqlutil.DataSource
->>>>>>> 3a49094d
 	KeyStore                   keystore.Master
 	RelayerChainInteroperators *CoreRelayerChainInteroperators
 	AuditLogger                audit.AuditLogger
@@ -319,11 +307,7 @@
 		mercuryORM     = mercury.NewORM(sqlxDB, globalLogger, cfg.Database())
 		pipelineRunner = pipeline.NewRunner(pipelineORM, bridgeORM, cfg.JobPipeline(), cfg.WebServer(), legacyEVMChains, keyStore.Eth(), keyStore.VRF(), globalLogger, restrictedHTTPClient, unrestrictedHTTPClient)
 		jobORM         = job.NewORM(sqlxDB, pipelineORM, bridgeORM, keyStore, globalLogger, cfg.Database())
-<<<<<<< HEAD
 		txmORM         = txmgr.NewTxStore(sqlxDB, globalLogger)
-=======
-		txmORM         = txmgr.NewTxStore(sqlxDB, globalLogger, cfg.Database())
->>>>>>> 3a49094d
 		streamRegistry = streams.NewRegistry(globalLogger, pipelineRunner)
 	)
 
@@ -857,11 +841,7 @@
 	return app.sqlxDB
 }
 
-<<<<<<< HEAD
-func (app *ChainlinkApplication) GetDB() sqlutil.DB {
-=======
 func (app *ChainlinkApplication) GetDB() sqlutil.DataSource {
->>>>>>> 3a49094d
 	return app.db
 }
 
