--- conflicted
+++ resolved
@@ -51,17 +51,6 @@
 
 //go:generate mockery --name ExternalInitiatorManager --output ../../internal/mocks/ --case=underscore
 type (
-<<<<<<< HEAD
-	StartCloser interface {
-		Start() error
-		Close() error
-=======
-	// headTrackableCallback is a simple wrapper around an On Connect callback
-	headTrackableCallback struct {
-		onConnect func()
->>>>>>> 0b38ca1a
-	}
-
 	// ExternalInitiatorManager manages HTTP requests to remote external initiators
 	ExternalInitiatorManager interface {
 		Notify(models.JobSpec, *strpkg.Store) error
@@ -106,12 +95,8 @@
 type ChainlinkApplication struct {
 	Exiter          func(int)
 	HeadTracker     *services.HeadTracker
-<<<<<<< HEAD
 	HeadBroadcaster *headtracker.HeadBroadcaster
-=======
-	HeadBroadcaster *services.HeadBroadcaster
 	BPTXM           *bulletprooftxmanager.BulletproofTxManager
->>>>>>> 0b38ca1a
 	StatsPusher     synchronization.StatsPusher
 	services.RunManager
 	RunQueue         services.RunQueue
@@ -153,12 +138,7 @@
 // the logger at the same directory and returns the Application to
 // be used by the node.
 func NewApplication(config *orm.Config, ethClient eth.Client, advisoryLocker postgres.AdvisoryLocker, keyStoreGenerator strpkg.KeyStoreGenerator, externalInitiatorManager ExternalInitiatorManager, onConnectCallbacks ...func(Application)) (Application, error) {
-<<<<<<< HEAD
-	var subservices []StartCloser
-=======
 	var subservices []utils.StartCloser
-	var headTrackables []models.HeadTrackable
->>>>>>> 0b38ca1a
 
 	shutdownSignal := gracefulpanic.NewSignal()
 	store, err := strpkg.NewStore(config, ethClient, advisoryLocker, shutdownSignal, keyStoreGenerator)
@@ -229,14 +209,8 @@
 	logBroadcaster := log.NewBroadcaster(log.NewORM(store.DB), ethClient, store.Config)
 	eventBroadcaster := postgres.NewEventBroadcaster(config.DatabaseURL(), config.DatabaseListenerMinReconnectInterval(), config.DatabaseListenerMaxReconnectDuration())
 	fluxMonitor := fluxmonitor.New(store, runManager, logBroadcaster)
-<<<<<<< HEAD
-	ethBroadcaster := bulletprooftxmanager.NewEthBroadcaster(store, config, eventBroadcaster)
-	ethConfirmer := bulletprooftxmanager.NewEthConfirmer(store, config)
-=======
 
 	bptxm := bulletprooftxmanager.NewBulletproofTxManager(store.DB, ethClient, store.Config, store.KeyStore, advisoryLocker, eventBroadcaster)
-	headBroadcaster := services.NewHeadBroadcaster()
->>>>>>> 0b38ca1a
 
 	subservices = append(subservices, promReporter)
 
@@ -352,7 +326,6 @@
 		subservices: subservices,
 	}
 
-<<<<<<< HEAD
 	headBroadcaster.Subscribe(logBroadcaster)
 	headBroadcaster.Subscribe(promReporter)
 	headBroadcaster.Subscribe(ethConfirmer)
@@ -362,18 +335,6 @@
 	headBroadcaster.Subscribe(&httypes.HeadTrackableCallback{OnConnect: func() error {
 		return runManager.ResumeAllPendingConnection()
 	}})
-=======
-	headTrackables = append(
-		headTrackables,
-		logBroadcaster,
-		bptxm,
-		jobSubscriber,
-		pendingConnectionResumer,
-		balanceMonitor,
-		promReporter,
-		headBroadcaster,
-	)
->>>>>>> 0b38ca1a
 
 	for _, onConnectCallback := range onConnectCallbacks {
 		headBroadcaster.Subscribe(&httypes.HeadTrackableCallback{OnConnect: func() error {
