--- conflicted
+++ resolved
@@ -296,13 +296,8 @@
 		bridgeORM      = bridges.NewORM(sqlxDB, globalLogger, cfg.Database())
 		mercuryORM     = mercury.NewORM(sqlxDB, globalLogger, cfg.Database())
 		pipelineRunner = pipeline.NewRunner(pipelineORM, bridgeORM, cfg.JobPipeline(), cfg.WebServer(), legacyEVMChains, keyStore.Eth(), keyStore.VRF(), globalLogger, restrictedHTTPClient, unrestrictedHTTPClient)
-<<<<<<< HEAD
-		jobORM         = job.NewORM(db, pipelineORM, bridgeORM, keyStore, globalLogger, cfg.Database())
-		txmORM         = txmgr.NewTxStore(db, globalLogger)
-=======
 		jobORM         = job.NewORM(sqlxDB, pipelineORM, bridgeORM, keyStore, globalLogger, cfg.Database())
-		txmORM         = txmgr.NewTxStore(sqlxDB, globalLogger, cfg.Database())
->>>>>>> d5f15b8b
+		txmORM         = txmgr.NewTxStore(sqlxDB, globalLogger)
 		streamRegistry = streams.NewRegistry(globalLogger, pipelineRunner)
 	)
 
