--- conflicted
+++ resolved
@@ -453,18 +453,6 @@
 				pipelineRunner,
 				cfg.JobPipeline(),
 			),
-<<<<<<< HEAD
-=======
-			job.StandardCapabilities: standardcapabilities.NewDelegate(
-				globalLogger,
-				opts.DS, jobORM,
-				opts.CapabilitiesRegistry,
-				loopRegistrarConfig,
-				telemetryManager,
-				pipelineRunner,
-				opts.RelayerChainInteroperators,
-				gatewayConnectorWrapper),
->>>>>>> 700dd7c0
 		}
 		webhookJobRunner = delegates[job.Webhook].(*webhook.Delegate).WebhookJobRunner()
 	)
@@ -513,6 +501,7 @@
 		telemetryManager,
 		pipelineRunner,
 		opts.RelayerChainInteroperators,
+		gatewayConnectorWrapper,
 		keyStore.OCR2(),
 		peerWrapper,
 	)
