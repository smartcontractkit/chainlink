--- conflicted
+++ resolved
@@ -23,14 +23,6 @@
 	"github.com/smartcontractkit/chainlink-common/pkg/utils"
 	"github.com/smartcontractkit/chainlink-common/pkg/utils/jsonserializable"
 	"github.com/smartcontractkit/chainlink-common/pkg/utils/mailbox"
-<<<<<<< HEAD
-
-	"github.com/smartcontractkit/chainlink/v2/core/capabilities"
-	"github.com/smartcontractkit/chainlink/v2/core/chains/evm/logpoller"
-	"github.com/smartcontractkit/chainlink/v2/core/services/standardcapabilities"
-	"github.com/smartcontractkit/chainlink/v2/core/static"
-=======
->>>>>>> 98fc8813
 
 	"github.com/smartcontractkit/chainlink/v2/core/bridges"
 	"github.com/smartcontractkit/chainlink/v2/core/build"
@@ -232,18 +224,6 @@
 
 		srvcs = append(srvcs, externalPeerWrapper, dispatcher)
 
-<<<<<<< HEAD
-		registrySyncer, err := registrysyncer.New(
-			globalLogger,
-			externalPeerWrapper,
-			relayer,
-			registryAddress,
-			registrysyncer.NewORM(opts.DS, globalLogger),
-		)
-		if err != nil {
-			return nil, fmt.Errorf("could not configure syncer: %w", err)
-		}
-=======
 		if cfg.Capabilities().ExternalRegistry().Address() != "" {
 			rid := cfg.Capabilities().ExternalRegistry().RelayID()
 			registryAddress := cfg.Capabilities().ExternalRegistry().Address()
@@ -258,12 +238,12 @@
 					if p == nil {
 						return p2ptypes.PeerID{}, errors.New("could not get peer")
 					}
->>>>>>> 98fc8813
 
 					return p.ID(), nil
 				},
 				relayer,
 				registryAddress,
+				registrysyncer.NewORM(opts.DS, globalLogger),
 			)
 			if err != nil {
 				return nil, fmt.Errorf("could not configure syncer: %w", err)
