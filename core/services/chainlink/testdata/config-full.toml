ExplorerURL = 'http://explorer.url'
InsecureFastScrypt = true
RootDir = 'test/root/dir'
ShutdownGracePeriod = '10s'

[Feature]
FeedsManager = true
LogPoller = true
UICSAKeys = true

[Database]
DefaultIdleInTxSessionTimeout = '1m0s'
DefaultLockTimeout = '1h0m0s'
DefaultQueryTimeout = '1s'
LogQueries = true
MaxIdleConns = 7
MaxOpenConns = 13
MigrateOnStartup = true

[Database.Backup]
Dir = 'test/backup/dir'
Frequency = '1h0m0s'
Mode = 'full'
OnVersionUpgrade = true

[Database.Listener]
MaxReconnectDuration = '1m0s'
MinReconnectInterval = '5m0s'
FallbackPollInterval = '2m0s'

[Database.Lock]
LeaseDuration = '1m0s'
LeaseRefreshInterval = '1s'

[TelemetryIngress]
UniConn = true
Logging = true
ServerPubKey = 'test-pub-key'
URL = 'https://prom.test'
BufferSize = 1234
MaxBatchSize = 4321
SendInterval = '1m0s'
SendTimeout = '5s'
UseBatchSend = true

[AuditLogger]
Enabled = true
ForwardToUrl = 'http://localhost:9898'
JsonWrapperKey = 'event'
Headers = ['Authorization: token', 'X-SomeOther-Header: value with spaces | and a bar+*']

[Log]
Level = 'crit'
JSONConsole = true
UnixTS = true

[Log.File]
Dir = 'log/file/dir'
MaxSize = '100.00gb'
MaxAgeDays = 17
MaxBackups = 9

[WebServer]
AllowOrigins = '*'
BridgeResponseURL = 'https://bridge.response'
BridgeCacheTTL = '10s'
HTTPWriteTimeout = '1m0s'
HTTPPort = 56
SecureCookies = true
SessionTimeout = '1h0m0s'
SessionReaperExpiration = '168h0m0s'

[WebServer.MFA]
RPID = 'test-rpid'
RPOrigin = 'test-rp-origin'

[WebServer.RateLimit]
Authenticated = 42
AuthenticatedPeriod = '1s'
Unauthenticated = 7
UnauthenticatedPeriod = '1m0s'

[WebServer.TLS]
CertPath = 'tls/cert/path'
ForceRedirect = true
Host = 'tls-host'
HTTPSPort = 6789
KeyPath = 'tls/key/path'

[JobPipeline]
ExternalInitiatorsEnabled = true
MaxRunDuration = '1h0m0s'
ReaperInterval = '4h0m0s'
ReaperThreshold = '168h0m0s'
ResultWriteQueueDepth = 10

[JobPipeline.HTTPRequest]
DefaultTimeout = '1m0s'
MaxSize = '100.00mb'

[FluxMonitor]
DefaultTransactionQueueDepth = 100
SimulateTransactions = true

[OCR2]
Enabled = true
ContractConfirmations = 11
BlockchainTimeout = '3s'
ContractPollInterval = '1h0m0s'
ContractSubscribeInterval = '1m0s'
ContractTransmitterTransmitTimeout = '1m0s'
DatabaseTimeout = '8s'
KeyBundleID = '7a5f66bbe6594259325bf2b4f5b1a9c900000000000000000000000000000000'

[OCR]
Enabled = true
ObservationTimeout = '11s'
BlockchainTimeout = '3s'
ContractPollInterval = '1h0m0s'
ContractSubscribeInterval = '1m0s'
DefaultTransactionQueueDepth = 12
KeyBundleID = 'acdd42797a8b921b2910497badc5000600000000000000000000000000000000'
SimulateTransactions = true
TransmitterAddress = '0xa0788FC17B1dEe36f057c42B6F373A34B014687e'

[P2P]
IncomingMessageBufferSize = 13
OutgoingMessageBufferSize = 17
PeerID = '12D3KooWMoejJznyDuEk5aX6GvbjaG12UzeornPCBNzMRqdwrFJw'
TraceLogging = true

[P2P.V1]
Enabled = false
AnnounceIP = '1.2.3.4'
AnnouncePort = 1234
BootstrapCheckInterval = '1m0s'
DefaultBootstrapPeers = ['foo', 'bar', 'should', 'these', 'be', 'typed']
DHTAnnouncementCounterUserPrefix = 4321
DHTLookupInterval = 9
ListenIP = '4.3.2.1'
ListenPort = 9
NewStreamTimeout = '1s'
PeerstoreWriteInterval = '1m0s'

[P2P.V2]
Enabled = true
AnnounceAddresses = ['a', 'b', 'c']
DefaultBootstrappers = ['12D3KooWMoejJznyDuEk5aX6GvbjaG12UzeornPCBNzMRqdwrFJw@foo:42/bar:10', '12D3KooWMoejJznyDuEk5aX6GvbjaG12UzeornPCBNzMRqdwrFJw@test:99']
DeltaDial = '1m0s'
DeltaReconcile = '1s'
ListenAddresses = ['foo', 'bar']

[Keeper]
DefaultTransactionQueueDepth = 17
GasPriceBufferPercent = 12
GasTipCapBufferPercent = 43
BaseFeeBufferPercent = 89
MaxGracePeriod = 31
TurnLookBack = 91
<<<<<<< HEAD
TurnFlagEnabled = true
=======
UpkeepCheckGasPriceEnabled = true
>>>>>>> 4d2810aa

[Keeper.Registry]
CheckGasOverhead = 90
PerformGasOverhead = 4294967295
MaxPerformDataSize = 5000
SyncInterval = '1h0m0s'
SyncUpkeepQueueSize = 31

[AutoPprof]
Enabled = true
ProfileRoot = 'prof/root'
PollInterval = '1m0s'
GatherDuration = '12s'
GatherTraceDuration = '13s'
MaxProfileSize = '1.00gb'
CPUProfileRate = 7
MemProfileRate = 9
BlockProfileRate = 5
MutexProfileFraction = 2
MemThreshold = '1.00gb'
GoroutineThreshold = 999

[Pyroscope]
ServerAddress = 'http://localhost:4040'
Environment = 'tests'

[Sentry]
Debug = true
DSN = 'sentry-dsn'
Environment = 'dev'
Release = 'v1.2.3'

[[EVM]]
ChainID = '1'
Enabled = false
BlockBackfillDepth = 100
BlockBackfillSkip = true
ChainType = 'Optimism'
FinalityDepth = 42
FlagsContractAddress = '0xae4E781a6218A8031764928E88d457937A954fC3'
LinkContractAddress = '0x538aAaB4ea120b2bC2fe5D296852D948F07D849e'
LogBackfillBatchSize = 17
LogPollInterval = '1m0s'
LogKeepBlocksDepth = 100000
MinIncomingConfirmations = 13
MinContractPayment = '9.223372036854775807 link'
NonceAutoSync = true
NoNewHeadsThreshold = '1m0s'
OperatorFactoryAddress = '0xa5B85635Be42F21f94F28034B7DA440EeFF0F418'
RPCDefaultBatchSize = 17
RPCBlockQueryDelay = 10

[EVM.Transactions]
ForwardersEnabled = true
MaxInFlight = 19
MaxQueued = 99
ReaperInterval = '1m0s'
ReaperThreshold = '1m0s'
ResendAfterThreshold = '1h0m0s'

[EVM.BalanceMonitor]
Enabled = true

[EVM.GasEstimator]
Mode = 'L2Suggested'
PriceDefault = '9.223372036854775807 ether'
PriceMax = '281.474976710655 micro'
PriceMin = '13 wei'
LimitDefault = 12
LimitMax = 17
LimitMultiplier = '1.234'
LimitTransfer = 100
BumpMin = '100 wei'
BumpPercent = 10
BumpThreshold = 6
BumpTxDepth = 6
EIP1559DynamicFees = true
FeeCapDefault = '9.223372036854775807 ether'
TipCapDefault = '2 wei'
TipCapMin = '1 wei'

[EVM.GasEstimator.LimitJobType]
OCR = 1001
DR = 1002
VRF = 1003
FM = 1004
Keeper = 1005

[EVM.GasEstimator.BlockHistory]
BatchSize = 17
BlockHistorySize = 12
CheckInclusionBlocks = 18
CheckInclusionPercentile = 19
EIP1559FeeCapBufferBlocks = 13
TransactionPercentile = 15

[EVM.HeadTracker]
HistoryDepth = 15
MaxBufferSize = 17
SamplingInterval = '1h0m0s'

[[EVM.KeySpecific]]
Key = '0x2a3e23c6f242F5345320814aC8a1b4E58707D292'

[EVM.KeySpecific.GasEstimator]
PriceMax = '79.228162514264337593543950335 gether'

[EVM.NodePool]
PollFailureThreshold = 5
PollInterval = '1m0s'
SelectionMode = 'HighestHead'
SyncThreshold = 13

[EVM.OCR]
ContractConfirmations = 11
ContractTransmitterTransmitTimeout = '1m0s'
DatabaseTimeout = '1s'
ObservationGracePeriod = '1s'

[EVM.OCR2]
[EVM.OCR2.Automation]
GasLimit = 540

[[EVM.Nodes]]
Name = 'foo'
WSURL = 'wss://web.socket/test'
HTTPURL = 'https://foo.web'

[[EVM.Nodes]]
Name = 'bar'
WSURL = 'wss://web.socket/test'
HTTPURL = 'https://bar.com'

[[EVM.Nodes]]
Name = 'broadcast'
HTTPURL = 'http://broadcast.mirror'
SendOnly = true

[[Solana]]
ChainID = 'mainnet'
Enabled = false
BalancePollPeriod = '1m0s'
ConfirmPollPeriod = '1s'
OCR2CachePollPeriod = '1m0s'
OCR2CacheTTL = '1h0m0s'
TxTimeout = '1h0m0s'
TxRetryTimeout = '1m0s'
TxConfirmTimeout = '1s'
SkipPreflight = true
Commitment = 'banana'
MaxRetries = 7

[[Solana.Nodes]]
Name = 'primary'
URL = 'http://solana.web'

[[Solana.Nodes]]
Name = 'foo'
URL = 'http://solana.foo'

[[Solana.Nodes]]
Name = 'bar'
URL = 'http://solana.bar'

[[Starknet]]
ChainID = 'foobar'
Enabled = true
OCR2CachePollPeriod = '6h0m0s'
OCR2CacheTTL = '3m0s'
RequestTimeout = '1m3s'
TxTimeout = '13s'
TxSendFrequency = '42s'
TxMaxBatchSize = 17

[[Starknet.Nodes]]
Name = 'primary'
URL = 'http://stark.node'

[[Terra]]
ChainID = 'Bombay-12'
Enabled = true
BlockRate = '1m0s'
BlocksUntilTxTimeout = 12
ConfirmPollPeriod = '1s'
FallbackGasPriceULuna = '0.001'
FCDURL = 'http://terra.com'
GasLimitMultiplier = '1.2'
MaxMsgsPerBatch = 17
OCR2CachePollPeriod = '1m0s'
OCR2CacheTTL = '1h0m0s'
TxMsgTimeout = '1s'

[[Terra.Nodes]]
Name = 'primary'
TendermintURL = 'http://tender.mint'

[[Terra.Nodes]]
Name = 'foo'
TendermintURL = 'http://foo.url'

[[Terra.Nodes]]
Name = 'bar'
TendermintURL = 'http://bar.web'<|MERGE_RESOLUTION|>--- conflicted
+++ resolved
@@ -157,11 +157,6 @@
 BaseFeeBufferPercent = 89
 MaxGracePeriod = 31
 TurnLookBack = 91
-<<<<<<< HEAD
-TurnFlagEnabled = true
-=======
-UpkeepCheckGasPriceEnabled = true
->>>>>>> 4d2810aa
 
 [Keeper.Registry]
 CheckGasOverhead = 90
