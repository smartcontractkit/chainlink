package chainlink

import (
	_ "embed"
	"fmt"
	"math/big"
	"net/url"
	"os"
	"path/filepath"
	"strings"
	"sync"
	"time"

	"github.com/pkg/errors"
	"go.uber.org/multierr"
	"go.uber.org/zap/zapcore"

	ocrnetworking "github.com/smartcontractkit/libocr/networking"

	"github.com/smartcontractkit/chainlink/v2/core/chains/cosmos"
	evmcfg "github.com/smartcontractkit/chainlink/v2/core/chains/evm/config/v2"
	"github.com/smartcontractkit/chainlink/v2/core/chains/solana"
	"github.com/smartcontractkit/chainlink/v2/core/chains/starknet"
	"github.com/smartcontractkit/chainlink/v2/core/config"
	coreconfig "github.com/smartcontractkit/chainlink/v2/core/config"
	"github.com/smartcontractkit/chainlink/v2/core/config/parse"
	v2 "github.com/smartcontractkit/chainlink/v2/core/config/v2"
	"github.com/smartcontractkit/chainlink/v2/core/services/keystore/keys/ethkey"
	"github.com/smartcontractkit/chainlink/v2/core/services/keystore/keys/p2pkey"
	"github.com/smartcontractkit/chainlink/v2/core/store/models"
	"github.com/smartcontractkit/chainlink/v2/core/utils"
)

// generalConfig is a wrapper to adapt Config to the config.GeneralConfig interface.
type generalConfig struct {
	inputTOML     string // user input, normalized via de/re-serialization
	effectiveTOML string // with default values included
	secretsTOML   string // with env overdies includes, redacted

	c       *Config // all fields non-nil (unless the legacy method signature return a pointer)
	secrets *Secrets

	logLevelDefault zapcore.Level

	appIDOnce sync.Once

	logMu sync.RWMutex // for the mutable fields Log.Level & Log.SQL

	passwordMu sync.RWMutex // passwords are set after initialization
}

// GeneralConfigOpts holds configuration options for creating a coreconfig.GeneralConfig via New().
//
// See ParseTOML to initilialize Config and Secrets from TOML.
type GeneralConfigOpts struct {
	ConfigStrings []string
	SecretsString string

	Config
	Secrets

	// OverrideFn is a *test-only* hook to override effective values.
	OverrideFn func(*Config, *Secrets)

	SkipEnv bool
}

// parseConfig sets Config from the given TOML string, overriding any existing duplicate Config fields.
func (o *GeneralConfigOpts) parseConfig(config string) error {
	var c Config
	if err2 := v2.DecodeTOML(strings.NewReader(config), &c); err2 != nil {
		return fmt.Errorf("failed to decode config TOML: %w", err2)
	}

	// Overrides duplicate fields
	if err4 := o.Config.SetFrom(&c); err4 != nil {
		return fmt.Errorf("invalid configuration: %w", err4)
	}
	return nil
}

// parseSecrets sets Secrets from the given TOML string.
func (o *GeneralConfigOpts) parseSecrets() (err error) {
	if err2 := v2.DecodeTOML(strings.NewReader(o.SecretsString), &o.Secrets); err2 != nil {
		return fmt.Errorf("failed to decode secrets TOML: %w", err2)
	}
	return nil
}

// New returns a coreconfig.GeneralConfig for the given options.
func (o GeneralConfigOpts) New() (GeneralConfig, error) {
	for _, c := range o.ConfigStrings {
		err := o.parseConfig(c)
		if err != nil {
			return nil, err
		}
	}

	if o.SecretsString != "" {
		err := o.parseSecrets()
		if err != nil {
			return nil, err
		}
	}

	input, err := o.Config.TOMLString()
	if err != nil {
		return nil, err
	}

	o.Config.setDefaults()
	if !o.SkipEnv {
		err = o.Secrets.setEnv()
		if err != nil {
			return nil, err
		}
	}

	if fn := o.OverrideFn; fn != nil {
		fn(&o.Config, &o.Secrets)
	}

	effective, err := o.Config.TOMLString()
	if err != nil {
		return nil, err
	}

	secrets, err := o.Secrets.TOMLString()
	if err != nil {
		return nil, err
	}

	cfg := &generalConfig{
		inputTOML:     input,
		effectiveTOML: effective,
		secretsTOML:   secrets,
		c:             &o.Config,
		secrets:       &o.Secrets,
	}
	if lvl := o.Config.Log.Level; lvl != nil {
		cfg.logLevelDefault = zapcore.Level(*lvl)
	}

	return cfg, nil
}

func (g *generalConfig) EVMConfigs() evmcfg.EVMConfigs {
	return g.c.EVM
}

func (g *generalConfig) CosmosConfigs() cosmos.CosmosConfigs {
	return g.c.Cosmos
}

func (g *generalConfig) SolanaConfigs() solana.SolanaConfigs {
	return g.c.Solana
}

func (g *generalConfig) StarknetConfigs() starknet.StarknetConfigs {
	return g.c.Starknet
}

func (g *generalConfig) Validate() error {
	return g.validate(g.secrets.Validate)
}

func (g *generalConfig) validate(secretsValidationFn func() error) error {
	err := multierr.Combine(
		validateEnv(),
		g.c.Validate(),
		secretsValidationFn(),
	)

	_, errList := utils.MultiErrorList(err)
	return errList
}

func (g *generalConfig) ValidateDB() error {
	return g.validate(g.secrets.ValidateDB)
}

//go:embed legacy.env
var emptyStringsEnv string

// validateEnv returns an error if any legacy environment variables are set, unless a v2 equivalent exists with the same value.
func validateEnv() (err error) {
	defer func() {
		if err != nil {
			_, err = utils.MultiErrorList(err)
			err = fmt.Errorf("invalid environment: %w", err)
		}
	}()
	for _, kv := range strings.Split(emptyStringsEnv, "\n") {
		if strings.TrimSpace(kv) == "" {
			continue
		}
		i := strings.Index(kv, "=")
		if i == -1 {
			return errors.Errorf("malformed .env file line: %s", kv)
		}
		k := kv[:i]
		_, ok := os.LookupEnv(k)
		if ok {
			err = multierr.Append(err, fmt.Errorf("environment variable %s must not be set: %v", k, v2.ErrUnsupported))
		}
	}
	return
}

func (g *generalConfig) LogConfiguration(log coreconfig.LogfFn) {
	log("# Secrets:\n%s\n", g.secretsTOML)
	log("# Input Configuration:\n%s\n", g.inputTOML)
	log("# Effective Configuration, with defaults applied:\n%s\n", g.effectiveTOML)
}

// ConfigTOML implements chainlink.ConfigV2
func (g *generalConfig) ConfigTOML() (user, effective string) {
	return g.inputTOML, g.effectiveTOML
}

func (g *generalConfig) FeatureExternalInitiators() bool {
	return *g.c.JobPipeline.ExternalInitiatorsEnabled
}

func (g *generalConfig) FeatureFeedsManager() bool {
	return *g.c.Feature.FeedsManager
}

func (g *generalConfig) FeatureOffchainReporting() bool {
	return *g.c.OCR.Enabled
}

func (g *generalConfig) FeatureOffchainReporting2() bool {
	return *g.c.OCR2.Enabled
}

func (g *generalConfig) FeatureLogPoller() bool {
	return *g.c.Feature.LogPoller
}

func (g *generalConfig) FeatureUICSAKeys() bool {
	return *g.c.Feature.UICSAKeys
}

func (g *generalConfig) AutoPprof() config.AutoPprof {
	return &autoPprofConfig{c: g.c.AutoPprof, rootDir: g.RootDir}
}

func (g *generalConfig) AutoPprofEnabled() bool {
	return *g.c.AutoPprof.Enabled
}

func (g *generalConfig) EVMEnabled() bool {
	for _, c := range g.c.EVM {
		if c.IsEnabled() {
			return true
		}
	}
	return false
}

func (g *generalConfig) EVMRPCEnabled() bool {
	for _, c := range g.c.EVM {
		if c.IsEnabled() {
			if len(c.Nodes) > 0 {
				return true
			}
		}
	}
	return false
}

func (g *generalConfig) DefaultChainID() *big.Int {
	for _, c := range g.c.EVM {
		if c.IsEnabled() {
			return (*big.Int)(c.ChainID)
		}
	}
	return nil
}

func (g *generalConfig) P2PEnabled() bool {
	p := g.c.P2P
	return *p.V1.Enabled || *p.V2.Enabled
}

func (g *generalConfig) SolanaEnabled() bool {
	for _, c := range g.c.Solana {
		if c.IsEnabled() {
			return true
		}
	}
	return false
}

func (g *generalConfig) CosmosEnabled() bool {
	for _, c := range g.c.Cosmos {
		if c.IsEnabled() {
			return true
		}
	}
	return false
}

func (g *generalConfig) StarkNetEnabled() bool {
	for _, c := range g.c.Starknet {
		if c.IsEnabled() {
			return true
		}
	}
	return false
}

func (g *generalConfig) WebServer() config.WebServer {
	return &webServerConfig{c: g.c.WebServer, rootDir: g.RootDir}
}

func (g *generalConfig) AutoPprofBlockProfileRate() int {
	return int(*g.c.AutoPprof.BlockProfileRate)
}

func (g *generalConfig) AutoPprofCPUProfileRate() int {
	return int(*g.c.AutoPprof.CPUProfileRate)
}

func (g *generalConfig) AutoPprofGatherDuration() models.Duration {
	return models.MustMakeDuration(g.c.AutoPprof.GatherDuration.Duration())
}

func (g *generalConfig) AutoPprofGatherTraceDuration() models.Duration {
	return models.MustMakeDuration(g.c.AutoPprof.GatherTraceDuration.Duration())
}

func (g *generalConfig) AutoPprofGoroutineThreshold() int {
	return int(*g.c.AutoPprof.GoroutineThreshold)
}

func (g *generalConfig) AutoPprofMaxProfileSize() utils.FileSize {
	return *g.c.AutoPprof.MaxProfileSize
}

func (g *generalConfig) AutoPprofMemProfileRate() int {
	return int(*g.c.AutoPprof.MemProfileRate)
}

func (g *generalConfig) AutoPprofMemThreshold() utils.FileSize {
	return *g.c.AutoPprof.MemThreshold
}

func (g *generalConfig) AutoPprofMutexProfileFraction() int {
	return int(*g.c.AutoPprof.MutexProfileFraction)
}

func (g *generalConfig) AutoPprofPollInterval() models.Duration {
	return *g.c.AutoPprof.PollInterval
}

func (g *generalConfig) AutoPprofProfileRoot() string {
	s := *g.c.AutoPprof.ProfileRoot
	if s == "" {
		s = filepath.Join(g.RootDir(), "pprof")
	}
	return s
}

func (g *generalConfig) Database() coreconfig.Database {
	return &databaseConfig{c: g.c.Database, s: g.secrets.Secrets.Database, logSQL: g.logSQL}
}

func (g *generalConfig) ShutdownGracePeriod() time.Duration {
	return g.c.ShutdownGracePeriod.Duration()
}

func (g *generalConfig) Explorer() config.Explorer {
	return &explorerConfig{s: g.secrets.Explorer, explorerURL: g.c.ExplorerURL}
}

func (g *generalConfig) ExplorerURL() *url.URL {
	u := (*url.URL)(g.c.ExplorerURL)
	if *u == zeroURL {
		u = nil
	}
	return u
}

func (g *generalConfig) FluxMonitor() config.FluxMonitor {
	return &fluxMonitorConfig{c: g.c.FluxMonitor}
}

func (g *generalConfig) InsecureFastScrypt() bool {
	return *g.c.InsecureFastScrypt
}

func (g *generalConfig) JobPipelineReaperInterval() time.Duration {
	return g.c.JobPipeline.ReaperInterval.Duration()
}

func (g *generalConfig) JobPipelineResultWriteQueueDepth() uint64 {
	return uint64(*g.c.JobPipeline.ResultWriteQueueDepth)
}

func (g *generalConfig) JobPipeline() coreconfig.JobPipeline {
	return &jobPipelineConfig{c: g.c.JobPipeline}
}

func (g *generalConfig) Keeper() config.Keeper {
	return &keeperConfig{c: g.c.Keeper}
}

func (g *generalConfig) Log() config.Log {
	return &logConfig{c: g.c.Log, rootDir: g.RootDir, level: g.logLevel, defaultLevel: g.logLevelDefault}
}

func (g *generalConfig) OCRBlockchainTimeout() time.Duration {
	return g.c.OCR.BlockchainTimeout.Duration()
}

func (g *generalConfig) OCRContractPollInterval() time.Duration {
	return g.c.OCR.ContractPollInterval.Duration()
}

func (g *generalConfig) OCRContractSubscribeInterval() time.Duration {
	return g.c.OCR.ContractSubscribeInterval.Duration()
}

func (g *generalConfig) OCRKeyBundleID() (string, error) {
	b := g.c.OCR.KeyBundleID
	if *b == zeroSha256Hash {
		return "", nil
	}
	return b.String(), nil
}

func (g *generalConfig) OCRObservationTimeout() time.Duration {
	return g.c.OCR.ObservationTimeout.Duration()
}

func (g *generalConfig) OCRSimulateTransactions() bool {
	return *g.c.OCR.SimulateTransactions
}

func (g *generalConfig) OCRTransmitterAddress() (ethkey.EIP55Address, error) {
	a := *g.c.OCR.TransmitterAddress
	if a.IsZero() {
		return a, errors.Wrap(coreconfig.ErrEnvUnset, "OCRTransmitterAddress is not set")
	}
	return a, nil
}

func (g *generalConfig) OCRTraceLogging() bool {
	return *g.c.P2P.TraceLogging
}

func (g *generalConfig) OCRCaptureEATelemetry() bool {
	return *g.c.OCR.CaptureEATelemetry
}

func (g *generalConfig) OCRDefaultTransactionQueueDepth() uint32 {
	return *g.c.OCR.DefaultTransactionQueueDepth
}

func (g *generalConfig) OCR2ContractConfirmations() uint16 {
	return uint16(*g.c.OCR2.ContractConfirmations)
}

func (g *generalConfig) OCR2ContractTransmitterTransmitTimeout() time.Duration {
	return g.c.OCR2.ContractTransmitterTransmitTimeout.Duration()
}

func (g *generalConfig) OCR2BlockchainTimeout() time.Duration {
	return g.c.OCR2.BlockchainTimeout.Duration()
}

func (g *generalConfig) OCR2DatabaseTimeout() time.Duration {
	return g.c.OCR2.DatabaseTimeout.Duration()
}

func (g *generalConfig) OCR2ContractPollInterval() time.Duration {
	return g.c.OCR2.ContractPollInterval.Duration()
}

func (g *generalConfig) OCR2ContractSubscribeInterval() time.Duration {
	return g.c.OCR2.ContractSubscribeInterval.Duration()
}

func (g *generalConfig) OCR2KeyBundleID() (string, error) {
	b := g.c.OCR2.KeyBundleID
	if *b == zeroSha256Hash {
		return "", nil
	}
	return b.String(), nil
}

func (g *generalConfig) OCR2TraceLogging() bool {
	return *g.c.P2P.TraceLogging
}

func (g *generalConfig) OCR2CaptureEATelemetry() bool {
	return *g.c.OCR2.CaptureEATelemetry
}

func (g *generalConfig) OCR2DefaultTransactionQueueDepth() uint32 {
	return *g.c.OCR2.DefaultTransactionQueueDepth
}

func (g *generalConfig) OCR2SimulateTransactions() bool {
	return *g.c.OCR2.SimulateTransactions
}

func (g *generalConfig) P2P() config.P2P {
	return &p2p{c: g.c.P2P}
}

func (g *generalConfig) P2PNetworkingStack() (n ocrnetworking.NetworkingStack) {
	return g.c.P2P.NetworkStack()
}

func (g *generalConfig) P2PNetworkingStackRaw() string {
	return g.c.P2P.NetworkStack().String()
}

func (g *generalConfig) P2PPeerID() p2pkey.PeerID {
	return *g.c.P2P.PeerID
}

func (g *generalConfig) P2PPeerIDRaw() string {
	return g.c.P2P.PeerID.String()
}

func (g *generalConfig) P2PIncomingMessageBufferSize() int {
	return int(*g.c.P2P.IncomingMessageBufferSize)
}

func (g *generalConfig) P2POutgoingMessageBufferSize() int {
	return int(*g.c.P2P.OutgoingMessageBufferSize)
}

<<<<<<< HEAD
func (g *generalConfig) P2PAnnounceIP() net.IP {
	return *g.c.P2P.V1.AnnounceIP
}

func (g *generalConfig) P2PAnnouncePort() uint16 {
	return *g.c.P2P.V1.AnnouncePort
}

func (g *generalConfig) P2PBootstrapPeers() ([]string, error) {
	p := *g.c.P2P.V1.DefaultBootstrapPeers
	if p == nil {
		p = []string{}
	}
	return p, nil
}

func (g *generalConfig) P2PDHTAnnouncementCounterUserPrefix() uint32 {
	return *g.c.P2P.V1.DHTAnnouncementCounterUserPrefix
}

func (g *generalConfig) P2PListenIP() net.IP {
	return *g.c.P2P.V1.ListenIP
}

func (g *generalConfig) P2PListenPort() uint16 {
	v1 := g.c.P2P.V1
	p := *v1.ListenPort
	return p
}

func (g *generalConfig) P2PListenPortRaw() string {
	p := *g.c.P2P.V1.ListenPort
	if p == 0 {
		return ""
	}
	return strconv.Itoa(int(p))
}

func (g *generalConfig) P2PNewStreamTimeout() time.Duration {
	return g.c.P2P.V1.NewStreamTimeout.Duration()
}

func (g *generalConfig) P2PBootstrapCheckInterval() time.Duration {
	return g.c.P2P.V1.BootstrapCheckInterval.Duration()
}

func (g *generalConfig) P2PDHTLookupInterval() int {
	return int(*g.c.P2P.V1.DHTLookupInterval)
}

func (g *generalConfig) P2PPeerstoreWriteInterval() time.Duration {
	return g.c.P2P.V1.PeerstoreWriteInterval.Duration()
}

func (g *generalConfig) P2PV2AnnounceAddresses() []string {
	if v := g.c.P2P.V2.AnnounceAddresses; v != nil {
		return *v
	}
	return nil
}

func (g *generalConfig) P2PV2Bootstrappers() (locators []commontypes.BootstrapperLocator) {
	if v := g.c.P2P.V2.DefaultBootstrappers; v != nil {
		return *v
	}
	return nil
}

func (g *generalConfig) P2PV2BootstrappersRaw() (s []string) {
	if v := g.c.P2P.V2.DefaultBootstrappers; v != nil {
		for _, b := range *v {
			t, err := b.MarshalText()
			if err != nil {
				// log panic matches old behavior - only called for UI presentation
				panic(fmt.Sprintf("Failed to marshal bootstrapper: %v", err))
			}
			s = append(s, string(t))
		}
	}
	return
}

func (g *generalConfig) P2PV2DeltaDial() models.Duration {
	if v := g.c.P2P.V2.DeltaDial; v != nil {
		return *v
	}
	return models.Duration{}
}

func (g *generalConfig) P2PV2DeltaReconcile() models.Duration {
	if v := g.c.P2P.V2.DeltaReconcile; v != nil {
		return *v

	}
	return models.Duration{}
}

func (g *generalConfig) P2PV2ListenAddresses() []string {
	if v := g.c.P2P.V2.ListenAddresses; v != nil {
		return *v
	}
	return nil
}

func (g *generalConfig) Pyroscope() config.Pyroscope {
	return &pyroscopeConfig{c: g.c.Pyroscope, s: g.secrets.Pyroscope}
=======
func (g *generalConfig) PyroscopeServerAddress() string {
	return *g.c.Pyroscope.ServerAddress
}

func (g *generalConfig) PyroscopeEnvironment() string {
	return *g.c.Pyroscope.Environment
>>>>>>> 17de80b2
}

func (g *generalConfig) RootDir() string {
	d := *g.c.RootDir
	h, err := parse.HomeDir(d)
	if err != nil {
		panic(err) // never happens since we validate that the RootDir is expandable in config.Core.ValidateConfig().
	}
	return h
}

func (g *generalConfig) TelemetryIngress() coreconfig.TelemetryIngress {
	return &telemetryIngressConfig{
		c: g.c.TelemetryIngress,
	}
}

func (g *generalConfig) AuditLogger() coreconfig.AuditLogger {
	return auditLoggerConfig{c: g.c.AuditLogger}
}

func (g *generalConfig) Insecure() config.Insecure {
	return &insecureConfig{c: g.c.Insecure}
}

func (g *generalConfig) Sentry() coreconfig.Sentry {
	return sentryConfig{g.c.Sentry}
}

func (g *generalConfig) Password() coreconfig.Password {
	return &passwordConfig{keystore: g.keystorePassword, vrf: g.vrfPassword}
}

func (g *generalConfig) Prometheus() coreconfig.Prometheus {
	return &prometheusConfig{s: g.secrets.Prometheus}
}

var (
	zeroURL        = url.URL{}
	zeroSha256Hash = models.Sha256Hash{}
)<|MERGE_RESOLUTION|>--- conflicted
+++ resolved
@@ -535,121 +535,8 @@
 	return int(*g.c.P2P.OutgoingMessageBufferSize)
 }
 
-<<<<<<< HEAD
-func (g *generalConfig) P2PAnnounceIP() net.IP {
-	return *g.c.P2P.V1.AnnounceIP
-}
-
-func (g *generalConfig) P2PAnnouncePort() uint16 {
-	return *g.c.P2P.V1.AnnouncePort
-}
-
-func (g *generalConfig) P2PBootstrapPeers() ([]string, error) {
-	p := *g.c.P2P.V1.DefaultBootstrapPeers
-	if p == nil {
-		p = []string{}
-	}
-	return p, nil
-}
-
-func (g *generalConfig) P2PDHTAnnouncementCounterUserPrefix() uint32 {
-	return *g.c.P2P.V1.DHTAnnouncementCounterUserPrefix
-}
-
-func (g *generalConfig) P2PListenIP() net.IP {
-	return *g.c.P2P.V1.ListenIP
-}
-
-func (g *generalConfig) P2PListenPort() uint16 {
-	v1 := g.c.P2P.V1
-	p := *v1.ListenPort
-	return p
-}
-
-func (g *generalConfig) P2PListenPortRaw() string {
-	p := *g.c.P2P.V1.ListenPort
-	if p == 0 {
-		return ""
-	}
-	return strconv.Itoa(int(p))
-}
-
-func (g *generalConfig) P2PNewStreamTimeout() time.Duration {
-	return g.c.P2P.V1.NewStreamTimeout.Duration()
-}
-
-func (g *generalConfig) P2PBootstrapCheckInterval() time.Duration {
-	return g.c.P2P.V1.BootstrapCheckInterval.Duration()
-}
-
-func (g *generalConfig) P2PDHTLookupInterval() int {
-	return int(*g.c.P2P.V1.DHTLookupInterval)
-}
-
-func (g *generalConfig) P2PPeerstoreWriteInterval() time.Duration {
-	return g.c.P2P.V1.PeerstoreWriteInterval.Duration()
-}
-
-func (g *generalConfig) P2PV2AnnounceAddresses() []string {
-	if v := g.c.P2P.V2.AnnounceAddresses; v != nil {
-		return *v
-	}
-	return nil
-}
-
-func (g *generalConfig) P2PV2Bootstrappers() (locators []commontypes.BootstrapperLocator) {
-	if v := g.c.P2P.V2.DefaultBootstrappers; v != nil {
-		return *v
-	}
-	return nil
-}
-
-func (g *generalConfig) P2PV2BootstrappersRaw() (s []string) {
-	if v := g.c.P2P.V2.DefaultBootstrappers; v != nil {
-		for _, b := range *v {
-			t, err := b.MarshalText()
-			if err != nil {
-				// log panic matches old behavior - only called for UI presentation
-				panic(fmt.Sprintf("Failed to marshal bootstrapper: %v", err))
-			}
-			s = append(s, string(t))
-		}
-	}
-	return
-}
-
-func (g *generalConfig) P2PV2DeltaDial() models.Duration {
-	if v := g.c.P2P.V2.DeltaDial; v != nil {
-		return *v
-	}
-	return models.Duration{}
-}
-
-func (g *generalConfig) P2PV2DeltaReconcile() models.Duration {
-	if v := g.c.P2P.V2.DeltaReconcile; v != nil {
-		return *v
-
-	}
-	return models.Duration{}
-}
-
-func (g *generalConfig) P2PV2ListenAddresses() []string {
-	if v := g.c.P2P.V2.ListenAddresses; v != nil {
-		return *v
-	}
-	return nil
-}
-
 func (g *generalConfig) Pyroscope() config.Pyroscope {
 	return &pyroscopeConfig{c: g.c.Pyroscope, s: g.secrets.Pyroscope}
-=======
-func (g *generalConfig) PyroscopeServerAddress() string {
-	return *g.c.Pyroscope.ServerAddress
-}
-
-func (g *generalConfig) PyroscopeEnvironment() string {
-	return *g.c.Pyroscope.Environment
->>>>>>> 17de80b2
 }
 
 func (g *generalConfig) RootDir() string {
