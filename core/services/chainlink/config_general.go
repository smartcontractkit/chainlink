package chainlink

import (
	_ "embed"
	"fmt"
	"math/big"
	"net"
	"net/url"
	"os"
	"path/filepath"
	"strconv"
	"strings"
	"sync"
	"time"

	"github.com/pkg/errors"
	"go.uber.org/multierr"
	"go.uber.org/zap/zapcore"

	"github.com/smartcontractkit/libocr/commontypes"
	ocrnetworking "github.com/smartcontractkit/libocr/networking"

	"github.com/smartcontractkit/chainlink/v2/core/build"
	"github.com/smartcontractkit/chainlink/v2/core/chains/cosmos"
	evmcfg "github.com/smartcontractkit/chainlink/v2/core/chains/evm/config/v2"
	"github.com/smartcontractkit/chainlink/v2/core/chains/solana"
	"github.com/smartcontractkit/chainlink/v2/core/chains/starknet"
	"github.com/smartcontractkit/chainlink/v2/core/config"
	coreconfig "github.com/smartcontractkit/chainlink/v2/core/config"
	"github.com/smartcontractkit/chainlink/v2/core/config/parse"
	v2 "github.com/smartcontractkit/chainlink/v2/core/config/v2"
	"github.com/smartcontractkit/chainlink/v2/core/services/keystore/keys/ethkey"
	"github.com/smartcontractkit/chainlink/v2/core/services/keystore/keys/p2pkey"
	"github.com/smartcontractkit/chainlink/v2/core/store/models"
	"github.com/smartcontractkit/chainlink/v2/core/utils"
)

// generalConfig is a wrapper to adapt Config to the config.GeneralConfig interface.
type generalConfig struct {
	inputTOML     string // user input, normalized via de/re-serialization
	effectiveTOML string // with default values included
	secretsTOML   string // with env overdies includes, redacted

	c       *Config // all fields non-nil (unless the legacy method signature return a pointer)
	secrets *Secrets

	logLevelDefault zapcore.Level

	appIDOnce sync.Once

	logMu sync.RWMutex // for the mutable fields Log.Level & Log.SQL

	passwordMu sync.RWMutex // passwords are set after initialization
}

// GeneralConfigOpts holds configuration options for creating a coreconfig.GeneralConfig via New().
//
// See ParseTOML to initilialize Config and Secrets from TOML.
type GeneralConfigOpts struct {
	ConfigStrings []string
	SecretsString string

	Config
	Secrets

	// OverrideFn is a *test-only* hook to override effective values.
	OverrideFn func(*Config, *Secrets)

	SkipEnv bool
}

// parseConfig sets Config from the given TOML string, overriding any existing duplicate Config fields.
func (o *GeneralConfigOpts) parseConfig(config string) error {
	var c Config
	if err2 := v2.DecodeTOML(strings.NewReader(config), &c); err2 != nil {
		return fmt.Errorf("failed to decode config TOML: %w", err2)
	}

	// Overrides duplicate fields
	if err4 := o.Config.SetFrom(&c); err4 != nil {
		return fmt.Errorf("invalid configuration: %w", err4)
	}
	return nil
}

// parseSecrets sets Secrets from the given TOML string.
func (o *GeneralConfigOpts) parseSecrets() (err error) {
	if err2 := v2.DecodeTOML(strings.NewReader(o.SecretsString), &o.Secrets); err2 != nil {
		return fmt.Errorf("failed to decode secrets TOML: %w", err2)
	}
	return nil
}

// New returns a coreconfig.GeneralConfig for the given options.
func (o GeneralConfigOpts) New() (GeneralConfig, error) {
	for _, c := range o.ConfigStrings {
		err := o.parseConfig(c)
		if err != nil {
			return nil, err
		}
	}

	if o.SecretsString != "" {
		err := o.parseSecrets()
		if err != nil {
			return nil, err
		}
	}

	input, err := o.Config.TOMLString()
	if err != nil {
		return nil, err
	}

	o.Config.setDefaults()
	if !o.SkipEnv {
		err = o.Secrets.setEnv()
		if err != nil {
			return nil, err
		}
	}

	if fn := o.OverrideFn; fn != nil {
		fn(&o.Config, &o.Secrets)
	}

	effective, err := o.Config.TOMLString()
	if err != nil {
		return nil, err
	}

	secrets, err := o.Secrets.TOMLString()
	if err != nil {
		return nil, err
	}

	cfg := &generalConfig{
		inputTOML:     input,
		effectiveTOML: effective,
		secretsTOML:   secrets,
		c:             &o.Config,
		secrets:       &o.Secrets,
	}
	if lvl := o.Config.Log.Level; lvl != nil {
		cfg.logLevelDefault = zapcore.Level(*lvl)
	}

	return cfg, nil
}

func (g *generalConfig) EVMConfigs() evmcfg.EVMConfigs {
	return g.c.EVM
}

func (g *generalConfig) CosmosConfigs() cosmos.CosmosConfigs {
	return g.c.Cosmos
}

func (g *generalConfig) SolanaConfigs() solana.SolanaConfigs {
	return g.c.Solana
}

func (g *generalConfig) StarknetConfigs() starknet.StarknetConfigs {
	return g.c.Starknet
}

func (g *generalConfig) Validate() error {
	return g.validate(g.secrets.Validate)
}

func (g *generalConfig) validate(secretsValidationFn func() error) error {
	err := multierr.Combine(
		validateEnv(),
		g.c.Validate(),
		secretsValidationFn(),
	)

	_, errList := utils.MultiErrorList(err)
	return errList
}

func (g *generalConfig) ValidateDB() error {
	return g.validate(g.secrets.ValidateDB)
}

//go:embed legacy.env
var emptyStringsEnv string

// validateEnv returns an error if any legacy environment variables are set, unless a v2 equivalent exists with the same value.
func validateEnv() (err error) {
	defer func() {
		if err != nil {
			_, err = utils.MultiErrorList(err)
			err = fmt.Errorf("invalid environment: %w", err)
		}
	}()
	for _, kv := range strings.Split(emptyStringsEnv, "\n") {
		if strings.TrimSpace(kv) == "" {
			continue
		}
		i := strings.Index(kv, "=")
		if i == -1 {
			return errors.Errorf("malformed .env file line: %s", kv)
		}
		k := kv[:i]
		_, ok := os.LookupEnv(k)
		if ok {
			err = multierr.Append(err, fmt.Errorf("environment variable %s must not be set: %v", k, v2.ErrUnsupported))
		}
	}
	return
}

func (g *generalConfig) LogConfiguration(log coreconfig.LogfFn) {
	log("# Secrets:\n%s\n", g.secretsTOML)
	log("# Input Configuration:\n%s\n", g.inputTOML)
	log("# Effective Configuration, with defaults applied:\n%s\n", g.effectiveTOML)
}

// ConfigTOML implements chainlink.ConfigV2
func (g *generalConfig) ConfigTOML() (user, effective string) {
	return g.inputTOML, g.effectiveTOML
}

func (g *generalConfig) FeatureExternalInitiators() bool {
	return *g.c.JobPipeline.ExternalInitiatorsEnabled
}

func (g *generalConfig) FeatureFeedsManager() bool {
	return *g.c.Feature.FeedsManager
}

func (g *generalConfig) FeatureOffchainReporting() bool {
	return *g.c.OCR.Enabled
}

func (g *generalConfig) FeatureOffchainReporting2() bool {
	return *g.c.OCR2.Enabled
}

func (g *generalConfig) FeatureLogPoller() bool {
	return *g.c.Feature.LogPoller
}

func (g *generalConfig) FeatureUICSAKeys() bool {
	return *g.c.Feature.UICSAKeys
}

func (g *generalConfig) AutoPprof() config.AutoPprof {
	return &autoPprofConfig{c: g.c.AutoPprof, rootDir: g.RootDir}
}

func (g *generalConfig) AutoPprofEnabled() bool {
	return *g.c.AutoPprof.Enabled
}

func (g *generalConfig) EVMEnabled() bool {
	for _, c := range g.c.EVM {
		if c.IsEnabled() {
			return true
		}
	}
	return false
}

func (g *generalConfig) EVMRPCEnabled() bool {
	for _, c := range g.c.EVM {
		if c.IsEnabled() {
			if len(c.Nodes) > 0 {
				return true
			}
		}
	}
	return false
}

func (g *generalConfig) DefaultChainID() *big.Int {
	for _, c := range g.c.EVM {
		if c.IsEnabled() {
			return (*big.Int)(c.ChainID)
		}
	}
	return nil
}

func (g *generalConfig) EthereumHTTPURL() *url.URL {
	for _, c := range g.c.EVM {
		if c.IsEnabled() {
			for _, n := range c.Nodes {
				if n.SendOnly == nil || !*n.SendOnly {
					return (*url.URL)(n.HTTPURL)
				}
			}
		}
	}
	return nil

}
func (g *generalConfig) EthereumSecondaryURLs() (us []url.URL) {
	for _, c := range g.c.EVM {
		if c.IsEnabled() {
			for _, n := range c.Nodes {
				if n.HTTPURL != nil {
					us = append(us, (url.URL)(*n.HTTPURL))
				}
			}
		}
	}
	return nil

}
func (g *generalConfig) EthereumURL() string {
	for _, c := range g.c.EVM {
		if c.IsEnabled() {
			for _, n := range c.Nodes {
				if n.SendOnly == nil || !*n.SendOnly {
					if n.WSURL != nil {
						return n.WSURL.String()
					}
				}
			}
		}
	}
	return ""
}

func (g *generalConfig) P2PEnabled() bool {
	p := g.c.P2P
	return *p.V1.Enabled || *p.V2.Enabled
}

func (g *generalConfig) SolanaEnabled() bool {
	for _, c := range g.c.Solana {
		if c.IsEnabled() {
			return true
		}
	}
	return false
}

func (g *generalConfig) CosmosEnabled() bool {
	for _, c := range g.c.Cosmos {
		if c.IsEnabled() {
			return true
		}
	}
	return false
}

func (g *generalConfig) StarkNetEnabled() bool {
	for _, c := range g.c.Starknet {
		if c.IsEnabled() {
			return true
		}
	}
	return false
}

func (g *generalConfig) WebServer() config.WebServer {
	return &webServerConfig{c: g.c.WebServer, rootDir: g.RootDir}
}

func (g *generalConfig) AutoPprofBlockProfileRate() int {
	return int(*g.c.AutoPprof.BlockProfileRate)
}

func (g *generalConfig) AutoPprofCPUProfileRate() int {
	return int(*g.c.AutoPprof.CPUProfileRate)
}

func (g *generalConfig) AutoPprofGatherDuration() models.Duration {
	return models.MustMakeDuration(g.c.AutoPprof.GatherDuration.Duration())
}

func (g *generalConfig) AutoPprofGatherTraceDuration() models.Duration {
	return models.MustMakeDuration(g.c.AutoPprof.GatherTraceDuration.Duration())
}

func (g *generalConfig) AutoPprofGoroutineThreshold() int {
	return int(*g.c.AutoPprof.GoroutineThreshold)
}

func (g *generalConfig) AutoPprofMaxProfileSize() utils.FileSize {
	return *g.c.AutoPprof.MaxProfileSize
}

func (g *generalConfig) AutoPprofMemProfileRate() int {
	return int(*g.c.AutoPprof.MemProfileRate)
}

func (g *generalConfig) AutoPprofMemThreshold() utils.FileSize {
	return *g.c.AutoPprof.MemThreshold
}

func (g *generalConfig) AutoPprofMutexProfileFraction() int {
	return int(*g.c.AutoPprof.MutexProfileFraction)
}

func (g *generalConfig) AutoPprofPollInterval() models.Duration {
	return *g.c.AutoPprof.PollInterval
}

func (g *generalConfig) AutoPprofProfileRoot() string {
	s := *g.c.AutoPprof.ProfileRoot
	if s == "" {
		s = filepath.Join(g.RootDir(), "pprof")
	}
	return s
}

func (g *generalConfig) Database() coreconfig.Database {
	return &databaseConfig{c: g.c.Database, s: g.secrets.Secrets.Database, logSQL: g.logSQL}
}

func (g *generalConfig) ShutdownGracePeriod() time.Duration {
	return g.c.ShutdownGracePeriod.Duration()
}

func (g *generalConfig) ExplorerURL() *url.URL {
	u := (*url.URL)(g.c.ExplorerURL)
	if *u == zeroURL {
		u = nil
	}
	return u
}

func (g *generalConfig) FluxMonitor() config.FluxMonitor {
	return &fluxMonitorConfig{c: g.c.FluxMonitor}
}

func (g *generalConfig) InsecureFastScrypt() bool {
	return *g.c.InsecureFastScrypt
}

func (g *generalConfig) JobPipelineReaperInterval() time.Duration {
	return g.c.JobPipeline.ReaperInterval.Duration()
}

func (g *generalConfig) JobPipelineResultWriteQueueDepth() uint64 {
	return uint64(*g.c.JobPipeline.ResultWriteQueueDepth)
}

func (g *generalConfig) JobPipeline() coreconfig.JobPipeline {
	return &jobPipelineConfig{c: g.c.JobPipeline}
}

func (g *generalConfig) Keeper() config.Keeper {
	return &keeperConfig{c: g.c.Keeper}
}

func (g *generalConfig) Log() config.Log {
	return &logConfig{c: g.c.Log, rootDir: g.RootDir, level: g.logLevel, defaultLevel: g.logLevelDefault}
}

func (g *generalConfig) OCRBlockchainTimeout() time.Duration {
	return g.c.OCR.BlockchainTimeout.Duration()
}

func (g *generalConfig) OCRContractPollInterval() time.Duration {
	return g.c.OCR.ContractPollInterval.Duration()
}

func (g *generalConfig) OCRContractSubscribeInterval() time.Duration {
	return g.c.OCR.ContractSubscribeInterval.Duration()
}

func (g *generalConfig) OCRKeyBundleID() (string, error) {
	b := g.c.OCR.KeyBundleID
	if *b == zeroSha256Hash {
		return "", nil
	}
	return b.String(), nil
}

func (g *generalConfig) OCRObservationTimeout() time.Duration {
	return g.c.OCR.ObservationTimeout.Duration()
}

func (g *generalConfig) OCRSimulateTransactions() bool {
	return *g.c.OCR.SimulateTransactions
}

func (g *generalConfig) OCRTransmitterAddress() (ethkey.EIP55Address, error) {
	a := *g.c.OCR.TransmitterAddress
	if a.IsZero() {
		return a, errors.Wrap(coreconfig.ErrEnvUnset, "OCRTransmitterAddress is not set")
	}
	return a, nil
}

func (g *generalConfig) OCRTraceLogging() bool {
	return *g.c.P2P.TraceLogging
}

func (g *generalConfig) OCRCaptureEATelemetry() bool {
	return *g.c.OCR.CaptureEATelemetry
}

func (g *generalConfig) OCRDefaultTransactionQueueDepth() uint32 {
	return *g.c.OCR.DefaultTransactionQueueDepth
}

func (g *generalConfig) OCR2ContractConfirmations() uint16 {
	return uint16(*g.c.OCR2.ContractConfirmations)
}

func (g *generalConfig) OCR2ContractTransmitterTransmitTimeout() time.Duration {
	return g.c.OCR2.ContractTransmitterTransmitTimeout.Duration()
}

func (g *generalConfig) OCR2BlockchainTimeout() time.Duration {
	return g.c.OCR2.BlockchainTimeout.Duration()
}

func (g *generalConfig) OCR2DatabaseTimeout() time.Duration {
	return g.c.OCR2.DatabaseTimeout.Duration()
}

func (g *generalConfig) OCR2ContractPollInterval() time.Duration {
	return g.c.OCR2.ContractPollInterval.Duration()
}

func (g *generalConfig) OCR2ContractSubscribeInterval() time.Duration {
	return g.c.OCR2.ContractSubscribeInterval.Duration()
}

func (g *generalConfig) OCR2KeyBundleID() (string, error) {
	b := g.c.OCR2.KeyBundleID
	if *b == zeroSha256Hash {
		return "", nil
	}
	return b.String(), nil
}

func (g *generalConfig) OCR2TraceLogging() bool {
	return *g.c.P2P.TraceLogging
}

func (g *generalConfig) OCR2CaptureEATelemetry() bool {
	return *g.c.OCR2.CaptureEATelemetry
}

func (g *generalConfig) OCR2DefaultTransactionQueueDepth() uint32 {
	return *g.c.OCR2.DefaultTransactionQueueDepth
}

func (g *generalConfig) OCR2SimulateTransactions() bool {
	return *g.c.OCR2.SimulateTransactions
}

func (g *generalConfig) P2PNetworkingStack() (n ocrnetworking.NetworkingStack) {
	return g.c.P2P.NetworkStack()
}

func (g *generalConfig) P2PNetworkingStackRaw() string {
	return g.c.P2P.NetworkStack().String()
}

func (g *generalConfig) P2PPeerID() p2pkey.PeerID {
	return *g.c.P2P.PeerID
}

func (g *generalConfig) P2PPeerIDRaw() string {
	return g.c.P2P.PeerID.String()
}

func (g *generalConfig) P2PIncomingMessageBufferSize() int {
	return int(*g.c.P2P.IncomingMessageBufferSize)
}

func (g *generalConfig) P2POutgoingMessageBufferSize() int {
	return int(*g.c.P2P.OutgoingMessageBufferSize)
}

func (g *generalConfig) P2PAnnounceIP() net.IP {
	return *g.c.P2P.V1.AnnounceIP
}

func (g *generalConfig) P2PAnnouncePort() uint16 {
	return *g.c.P2P.V1.AnnouncePort
}

func (g *generalConfig) P2PBootstrapPeers() ([]string, error) {
	p := *g.c.P2P.V1.DefaultBootstrapPeers
	if p == nil {
		p = []string{}
	}
	return p, nil
}

func (g *generalConfig) P2PDHTAnnouncementCounterUserPrefix() uint32 {
	return *g.c.P2P.V1.DHTAnnouncementCounterUserPrefix
}

func (g *generalConfig) P2PListenIP() net.IP {
	return *g.c.P2P.V1.ListenIP
}

func (g *generalConfig) P2PListenPort() uint16 {
	v1 := g.c.P2P.V1
	p := *v1.ListenPort
	return p
}

func (g *generalConfig) P2PListenPortRaw() string {
	p := *g.c.P2P.V1.ListenPort
	if p == 0 {
		return ""
	}
	return strconv.Itoa(int(p))
}

func (g *generalConfig) P2PNewStreamTimeout() time.Duration {
	return g.c.P2P.V1.NewStreamTimeout.Duration()
}

func (g *generalConfig) P2PBootstrapCheckInterval() time.Duration {
	return g.c.P2P.V1.BootstrapCheckInterval.Duration()
}

func (g *generalConfig) P2PDHTLookupInterval() int {
	return int(*g.c.P2P.V1.DHTLookupInterval)
}

func (g *generalConfig) P2PPeerstoreWriteInterval() time.Duration {
	return g.c.P2P.V1.PeerstoreWriteInterval.Duration()
}

func (g *generalConfig) P2PV2AnnounceAddresses() []string {
	if v := g.c.P2P.V2.AnnounceAddresses; v != nil {
		return *v
	}
	return nil
}

func (g *generalConfig) P2PV2Bootstrappers() (locators []commontypes.BootstrapperLocator) {
	if v := g.c.P2P.V2.DefaultBootstrappers; v != nil {
		return *v
	}
	return nil
}

func (g *generalConfig) P2PV2BootstrappersRaw() (s []string) {
	if v := g.c.P2P.V2.DefaultBootstrappers; v != nil {
		for _, b := range *v {
			t, err := b.MarshalText()
			if err != nil {
				// log panic matches old behavior - only called for UI presentation
				panic(fmt.Sprintf("Failed to marshal bootstrapper: %v", err))
			}
			s = append(s, string(t))
		}
	}
	return
}

func (g *generalConfig) P2PV2DeltaDial() models.Duration {
	if v := g.c.P2P.V2.DeltaDial; v != nil {
		return *v
	}
	return models.Duration{}
}

func (g *generalConfig) P2PV2DeltaReconcile() models.Duration {
	if v := g.c.P2P.V2.DeltaReconcile; v != nil {
		return *v

	}
	return models.Duration{}
}

func (g *generalConfig) P2PV2ListenAddresses() []string {
	if v := g.c.P2P.V2.ListenAddresses; v != nil {
		return *v
	}
	return nil
}

func (g *generalConfig) Pyroscope() config.Pyroscope {
	return PyroscopeConfig{c: g.c.Pyroscope, s: g.secrets.Pyroscope}
}

<<<<<<< HEAD
func (g *generalConfig) Port() uint16 {
	return *g.c.WebServer.HTTPPort
}

func (g *generalConfig) RPID() string {
	return *g.c.WebServer.MFA.RPID
}

func (g *generalConfig) RPOrigin() string {
	return *g.c.WebServer.MFA.RPOrigin
}

func (g *generalConfig) ReaperExpiration() models.Duration {
	return *g.c.WebServer.SessionReaperExpiration
=======
func (g *generalConfig) PyroscopeEnvironment() string {
	return *g.c.Pyroscope.Environment
>>>>>>> ea7c8138
}

func (g *generalConfig) RootDir() string {
	d := *g.c.RootDir
	h, err := parse.HomeDir(d)
	if err != nil {
		panic(err) // never happens since we validate that the RootDir is expandable in config.Core.ValidateConfig().
	}
	return h
}

func (g *generalConfig) TelemetryIngress() coreconfig.TelemetryIngress {
	return &telemetryIngressConfig{
		c: g.c.TelemetryIngress,
	}
}

func (g *generalConfig) AuditLogger() coreconfig.AuditLogger {
	return auditLoggerConfig{c: g.c.AuditLogger}
}

// Insecure config
func (g *generalConfig) DevWebServer() bool {
	return build.IsDev() && g.c.Insecure.DevWebServer != nil &&
		*g.c.Insecure.DevWebServer
}

func (g *generalConfig) OCRDevelopmentMode() bool {
	// OCRDevelopmentMode is allowed in TestBuilds as well
	return (build.IsDev() || build.IsTest()) && g.c.Insecure.OCRDevelopmentMode != nil &&
		*g.c.Insecure.OCRDevelopmentMode
}

func (g *generalConfig) DisableRateLimiting() bool {
	return build.IsDev() && g.c.Insecure.DisableRateLimiting != nil &&
		*g.c.Insecure.DisableRateLimiting
}

func (g *generalConfig) InfiniteDepthQueries() bool {
	return build.IsDev() && g.c.Insecure.InfiniteDepthQueries != nil &&
		*g.c.Insecure.InfiniteDepthQueries
}

func (g *generalConfig) Sentry() coreconfig.Sentry {
	return sentryConfig{g.c.Sentry}
}

var (
	zeroURL        = url.URL{}
	zeroSha256Hash = models.Sha256Hash{}
)<|MERGE_RESOLUTION|>--- conflicted
+++ resolved
@@ -680,27 +680,6 @@
 	return PyroscopeConfig{c: g.c.Pyroscope, s: g.secrets.Pyroscope}
 }
 
-<<<<<<< HEAD
-func (g *generalConfig) Port() uint16 {
-	return *g.c.WebServer.HTTPPort
-}
-
-func (g *generalConfig) RPID() string {
-	return *g.c.WebServer.MFA.RPID
-}
-
-func (g *generalConfig) RPOrigin() string {
-	return *g.c.WebServer.MFA.RPOrigin
-}
-
-func (g *generalConfig) ReaperExpiration() models.Duration {
-	return *g.c.WebServer.SessionReaperExpiration
-=======
-func (g *generalConfig) PyroscopeEnvironment() string {
-	return *g.c.Pyroscope.Environment
->>>>>>> ea7c8138
-}
-
 func (g *generalConfig) RootDir() string {
 	d := *g.c.RootDir
 	h, err := parse.HomeDir(d)
