package chainlink

import (
	"context"
	"errors"
	"fmt"
	"sort"
	"sync"

	"github.com/smartcontractkit/chainlink-relay/pkg/loop"
	"github.com/smartcontractkit/chainlink-relay/pkg/types"

	"github.com/smartcontractkit/chainlink/v2/core/chains"
	"github.com/smartcontractkit/chainlink/v2/core/chains/cosmos"
	"github.com/smartcontractkit/chainlink/v2/core/chains/evm"
	"github.com/smartcontractkit/chainlink/v2/core/services"
	"github.com/smartcontractkit/chainlink/v2/core/services/ocr2"
	"github.com/smartcontractkit/chainlink/v2/core/services/relay"
)

var ErrNoSuchRelayer = errors.New("relayer does not exist")

// RelayerChainInteroperators
// encapsulates relayers and chains and is the primary entry point for
// the node to access relayers, get legacy chains associated to a relayer
// and get status about the chains and nodes
//
// note the generated mockery code incorrectly resolves dependencies and needs to be manually edited
// therefore this interface is not auto-generated. for reference use and edit the result:
// `go:generate mockery --quiet --name RelayerChainInteroperators --output ./mocks/ --case=underscore“`
type RelayerChainInteroperators interface {
	Services() []services.ServiceCtx

	List(filter FilterFn) RelayerChainInteroperators

	LoopRelayerStorer
	LegacyChainer
	ChainsNodesStatuser
}

// LoopRelayerStorer is key-value like interface for storing and
// retrieving [loop.Relayer]
type LoopRelayerStorer interface {
	ocr2.RelayGetter
	Slice() []loop.Relayer
}

// LegacyChainer is an interface for getting legacy chains
// This will be deprecated/removed when products depend only
// on the relayer interface.
type LegacyChainer interface {
	LegacyEVMChains() evm.LegacyChainContainer
	LegacyCosmosChains() cosmos.LegacyChainContainer
}

// Similar to [chains.ChainStatuser] but keyed by relay identifier instead of string
// TODO BCF-2441 remove this comment when chains.ChainStatus is no longer keyed.
type ChainStatuser interface {
	ChainStatus(ctx context.Context, id relay.ID) (types.ChainStatus, error)
	ChainStatuses(ctx context.Context, offset, limit int) ([]types.ChainStatus, int, error)
}

// ChainsNodesStatuser report statuses about chains and nodes
type ChainsNodesStatuser interface {
	ChainStatuser
	chains.NodesStatuser
}

var _ RelayerChainInteroperators = &CoreRelayerChainInteroperators{}

// CoreRelayerChainInteroperators implements [RelayerChainInteroperators]
// as needed for the core [chainlink.Application]
type CoreRelayerChainInteroperators struct {
	mu           sync.Mutex
	loopRelayers map[relay.ID]loop.Relayer
	legacyChains legacyChains

	// we keep an explicit list of services because the legacy implementations have more than
	// just the relayer service
	srvs []services.ServiceCtx
}

func NewCoreRelayerChainInteroperators(initFuncs ...CoreRelayerChainInitFunc) (*CoreRelayerChainInteroperators, error) {
	cr := &CoreRelayerChainInteroperators{
		loopRelayers: make(map[relay.ID]loop.Relayer),
		srvs:         make([]services.ServiceCtx, 0),
	}
	for _, initFn := range initFuncs {
		err2 := initFn(cr)
		if err2 != nil {
			return nil, err2
		}
	}
	return cr, nil
}

// CoreRelayerChainInitFunc is a hook in the constructor to create relayers from a factory.
type CoreRelayerChainInitFunc func(op *CoreRelayerChainInteroperators) error

// InitEVM is a option for instantiating evm relayers
func InitEVM(ctx context.Context, factory RelayerFactory, config EVMFactoryConfig) CoreRelayerChainInitFunc {
	return func(op *CoreRelayerChainInteroperators) (err error) {
		adapters, err2 := factory.NewEVM(ctx, config)
		if err2 != nil {
			return fmt.Errorf("failed to setup EVM relayer: %w", err2)
		}

		legacyMap := make(map[string]evm.Chain)
		for id, a := range adapters {
			// adapter is a service
			op.srvs = append(op.srvs, a)
			op.loopRelayers[id] = a
			legacyMap[id.ChainID.String()] = a.Chain()
		}
<<<<<<< HEAD
		legacy, err := evm.NewLegacyChains(config.AppConfig, legacyMap)
		if err != nil {
			return err
		}
		op.legacyChains.EVMChains = legacy
=======
		op.legacyChains.EVMChains = evm.NewLegacyChains(legacyMap, config.AppConfig.EVMConfigs())
		// TODO BCF-2510 this may not be necessary if EVM is not enabled by default
		if defaultChain != nil {
			op.legacyChains.EVMChains.SetDefault(defaultChain)
		}
>>>>>>> 3a98db69
		return nil
	}
}

// InitCosmos is a option for instantiating Cosmos relayers
func InitCosmos(ctx context.Context, factory RelayerFactory, config CosmosFactoryConfig) CoreRelayerChainInitFunc {
	return func(op *CoreRelayerChainInteroperators) (err error) {
		adapters, err2 := factory.NewCosmos(ctx, config)
		if err2 != nil {
			return fmt.Errorf("failed to setup Cosmos relayer: %w", err2)
		}
		legacyMap := make(map[string]cosmos.Chain)

		for id, a := range adapters {
			op.srvs = append(op.srvs, a)
			op.loopRelayers[id] = a
			legacyMap[id.ChainID.String()] = a.Chain()
		}
		op.legacyChains.CosmosChains = cosmos.NewLegacyChains(legacyMap)

		return nil
	}
}

// InitSolana is a option for instantiating Solana relayers
func InitSolana(ctx context.Context, factory RelayerFactory, config SolanaFactoryConfig) CoreRelayerChainInitFunc {
	return func(op *CoreRelayerChainInteroperators) error {
		solRelayers, err2 := factory.NewSolana(config.Keystore, config.SolanaConfigs)
		if err2 != nil {
			return fmt.Errorf("failed to setup Solana relayer: %w", err2)
		}

		for id, relayer := range solRelayers {
			op.srvs = append(op.srvs, relayer)
			op.loopRelayers[id] = relayer
		}

		return nil
	}
}

// InitStarknet is a option for instantiating Starknet relayers
func InitStarknet(ctx context.Context, factory RelayerFactory, config StarkNetFactoryConfig) CoreRelayerChainInitFunc {
	return func(op *CoreRelayerChainInteroperators) (err error) {
		starkRelayers, err2 := factory.NewStarkNet(config.Keystore, config.StarknetConfigs)
		if err2 != nil {
			return fmt.Errorf("failed to setup StarkNet relayer: %w", err2)
		}

		for id, relayer := range starkRelayers {
			op.srvs = append(op.srvs, relayer)
			op.loopRelayers[id] = relayer
		}

		return nil
	}
}

// Get a [loop.Relayer] by id
func (rs *CoreRelayerChainInteroperators) Get(id relay.ID) (loop.Relayer, error) {
	rs.mu.Lock()
	defer rs.mu.Unlock()
	lr, exist := rs.loopRelayers[id]
	if !exist {
		return nil, fmt.Errorf("%w: %s", ErrNoSuchRelayer, id)
	}
	return lr, nil
}

// LegacyEVMChains returns a container with all the evm chains
// TODO BCF-2511
func (rs *CoreRelayerChainInteroperators) LegacyEVMChains() evm.LegacyChainContainer {
	rs.mu.Lock()
	defer rs.mu.Unlock()
	return rs.legacyChains.EVMChains
}

// LegacyCosmosChains returns a container with all the cosmos chains
// TODO BCF-2511
func (rs *CoreRelayerChainInteroperators) LegacyCosmosChains() cosmos.LegacyChainContainer {
	rs.mu.Lock()
	defer rs.mu.Unlock()
	return rs.legacyChains.CosmosChains
}

// ChainStatus gets [types.ChainStatus]
func (rs *CoreRelayerChainInteroperators) ChainStatus(ctx context.Context, id relay.ID) (types.ChainStatus, error) {

	lr, err := rs.Get(id)
	if err != nil {
		return types.ChainStatus{}, fmt.Errorf("%w: error getting chain status: %w", chains.ErrNotFound, err)
	}

	return lr.GetChainStatus(ctx)
}

func (rs *CoreRelayerChainInteroperators) ChainStatuses(ctx context.Context, offset, limit int) ([]types.ChainStatus, int, error) {
	// chain statuses are not dynamic; the call would be better named as ChainConfig or such.

	var (
		stats    []types.ChainStatus
		totalErr error
	)
	rs.mu.Lock()
	defer rs.mu.Unlock()

	relayerIds := make([]relay.ID, 0)
	for rid := range rs.loopRelayers {
		relayerIds = append(relayerIds, rid)
	}
	sort.Slice(relayerIds, func(i, j int) bool {
		return relayerIds[i].String() < relayerIds[j].String()
	})
	for _, rid := range relayerIds {
		lr := rs.loopRelayers[rid]
		stat, err := lr.GetChainStatus(ctx)
		if err != nil {
			totalErr = errors.Join(totalErr, err)
			continue
		}
		stats = append(stats, stat)
	}

	if totalErr != nil {
		return nil, 0, totalErr
	}
	cnt := len(stats)
	if len(stats) > limit+offset && limit > 0 {
		return stats[offset : offset+limit], cnt, nil
	}
	return stats[offset:], cnt, nil
}

func (rs *CoreRelayerChainInteroperators) Node(ctx context.Context, name string) (types.NodeStatus, error) {
	// This implementation is round-about
	// TODO BFC-2511, may be better in the loop.Relayer interface itself
	stats, _, err := rs.NodeStatuses(ctx, 0, -1)
	if err != nil {
		return types.NodeStatus{}, err
	}
	for _, stat := range stats {
		if stat.Name == name {
			return stat, nil
		}
	}
	return types.NodeStatus{}, fmt.Errorf("node %s: %w", name, chains.ErrNotFound)
}

// ids must be a string representation of relay.Identifier
// ids are a filter; if none are specified, all are returned.
// TODO: BCF-2440/1 this signature can be changed to id relay.Identifier which is a much better API
func (rs *CoreRelayerChainInteroperators) NodeStatuses(ctx context.Context, offset, limit int, relayerIDs ...string) (nodes []types.NodeStatus, count int, err error) {
	var (
		totalErr error
		result   []types.NodeStatus
	)
	if len(relayerIDs) == 0 {
		for _, lr := range rs.loopRelayers {
			stats, _, total, err := lr.ListNodeStatuses(ctx, int32(limit), "")
			if err != nil {
				totalErr = errors.Join(totalErr, err)
				continue
			}
			result = append(result, stats...)
			count += total
		}
	} else {
		for _, idStr := range relayerIDs {
			rid := new(relay.ID)
			err := rid.UnmarshalString(idStr)
			if err != nil {
				totalErr = errors.Join(totalErr, err)
				continue
			}
			lr, exist := rs.loopRelayers[*rid]
			if !exist {
				totalErr = errors.Join(totalErr, fmt.Errorf("relayer %s does not exist", rid.Name()))
				continue
			}
			nodeStats, _, total, err := lr.ListNodeStatuses(ctx, int32(limit), "")

			if err != nil {
				totalErr = errors.Join(totalErr, err)
				continue
			}
			result = append(result, nodeStats...)
			count += total
		}
	}
	if totalErr != nil {
		return nil, 0, totalErr
	}
	if len(result) > limit && limit > 0 {
		return result[offset : offset+limit], count, nil
	}
	return result[offset:], count, nil
}

type FilterFn func(id relay.ID) bool

var AllRelayers = func(id relay.ID) bool {
	return true
}

// Returns true if the given network matches id.Network
func FilterRelayersByType(network relay.Network) func(id relay.ID) bool {
	return func(id relay.ID) bool {
		return id.Network == network
	}
}

// List returns all the [RelayerChainInteroperators] that match the [FilterFn].
// A typical usage pattern to use [List] with [FilterByType] to obtain a set of [RelayerChainInteroperators]
// for a given chain
func (rs *CoreRelayerChainInteroperators) List(filter FilterFn) RelayerChainInteroperators {

	matches := make(map[relay.ID]loop.Relayer)
	rs.mu.Lock()
	for id, relayer := range rs.loopRelayers {
		if filter(id) {
			matches[id] = relayer
		}
	}
	rs.mu.Unlock()
	return &CoreRelayerChainInteroperators{
		loopRelayers: matches,
	}
}

// Returns a slice of [loop.Relayer]. A typically usage pattern to is
// use [List(criteria)].Slice() for range based operations
func (rs *CoreRelayerChainInteroperators) Slice() []loop.Relayer {
	var result []loop.Relayer
	for _, r := range rs.loopRelayers {
		result = append(result, r)
	}
	return result
}
func (rs *CoreRelayerChainInteroperators) Services() (s []services.ServiceCtx) {
	return rs.srvs
}

// legacyChains encapsulates the chain-specific dependencies. Will be
// deprecated when chain-specific logic is removed from products.
type legacyChains struct {
	EVMChains    evm.LegacyChainContainer
	CosmosChains cosmos.LegacyChainContainer
}<|MERGE_RESOLUTION|>--- conflicted
+++ resolved
@@ -112,19 +112,7 @@
 			op.loopRelayers[id] = a
 			legacyMap[id.ChainID.String()] = a.Chain()
 		}
-<<<<<<< HEAD
-		legacy, err := evm.NewLegacyChains(config.AppConfig, legacyMap)
-		if err != nil {
-			return err
-		}
-		op.legacyChains.EVMChains = legacy
-=======
 		op.legacyChains.EVMChains = evm.NewLegacyChains(legacyMap, config.AppConfig.EVMConfigs())
-		// TODO BCF-2510 this may not be necessary if EVM is not enabled by default
-		if defaultChain != nil {
-			op.legacyChains.EVMChains.SetDefault(defaultChain)
-		}
->>>>>>> 3a98db69
 		return nil
 	}
 }
