package keystore

import (
	"fmt"
	"math/big"
	"reflect"
	"sync"

	"github.com/smartcontractkit/chainlink/core/services/keystore/keys/dkgencryptkey"
	"github.com/smartcontractkit/chainlink/core/services/keystore/keys/dkgsignkey"
	"github.com/smartcontractkit/chainlink/core/services/keystore/keys/ocr2key"
	"github.com/smartcontractkit/chainlink/core/services/keystore/keys/solkey"
	"github.com/smartcontractkit/chainlink/core/services/keystore/keys/starkkey"
	"github.com/smartcontractkit/chainlink/core/services/keystore/keys/terrakey"

	"github.com/pkg/errors"

	"github.com/smartcontractkit/sqlx"

	"github.com/smartcontractkit/chainlink/core/logger"
	"github.com/smartcontractkit/chainlink/core/services/keystore/keys/csakey"
	"github.com/smartcontractkit/chainlink/core/services/keystore/keys/ethkey"
	"github.com/smartcontractkit/chainlink/core/services/keystore/keys/ocrkey"
	"github.com/smartcontractkit/chainlink/core/services/keystore/keys/p2pkey"
	"github.com/smartcontractkit/chainlink/core/services/keystore/keys/vrfkey"
	"github.com/smartcontractkit/chainlink/core/services/pg"
	"github.com/smartcontractkit/chainlink/core/utils"
)

var ErrLocked = errors.New("Keystore is locked")

// DefaultEVMChainIDFunc is a func for getting a default evm chain ID -
// necessary because it is lazily evaluated
type DefaultEVMChainIDFunc func() (defaultEVMChainID *big.Int, err error)

//go:generate mockery --name Master --output ./mocks/ --case=underscore

type Master interface {
	CSA() CSA
	DKGSign() DKGSign
	DKGEncrypt() DKGEncrypt
	Eth() Eth
	OCR() OCR
	OCR2() OCR2
	P2P() P2P
	Solana() Solana
	Terra() Terra
	StarkNet() StarkNet
	VRF() VRF
	Unlock(password string) error
	Migrate(vrfPassword string, f DefaultEVMChainIDFunc) error
	IsEmpty() (bool, error)
}

type master struct {
	*keyManager
<<<<<<< HEAD
	csa        *csa
	eth        *eth
	ocr        *ocr
	ocr2       ocr2
	p2p        *p2p
	solana     *solana
	terra      *terra
	vrf        *vrf
	dkgSign    *dkgSign
	dkgEncrypt *dkgEncrypt
=======
	csa      *csa
	eth      *eth
	ocr      *ocr
	ocr2     ocr2
	p2p      *p2p
	solana   *solana
	terra    *terra
	starknet *starknet
	vrf      *vrf
	dkgSign  *dkgSign
>>>>>>> fb1b7572
}

func New(db *sqlx.DB, scryptParams utils.ScryptParams, lggr logger.Logger, cfg pg.LogConfig) Master {
	return newMaster(db, scryptParams, lggr, cfg)
}

func newMaster(db *sqlx.DB, scryptParams utils.ScryptParams, lggr logger.Logger, cfg pg.LogConfig) *master {
	km := &keyManager{
		orm:          NewORM(db, lggr, cfg),
		scryptParams: scryptParams,
		lock:         &sync.RWMutex{},
		logger:       lggr.Named("KeyStore"),
	}

	return &master{
		keyManager: km,
		csa:        newCSAKeyStore(km),
		eth:        newEthKeyStore(km),
		ocr:        newOCRKeyStore(km),
		ocr2:       newOCR2KeyStore(km),
		p2p:        newP2PKeyStore(km),
		solana:     newSolanaKeyStore(km),
		terra:      newTerraKeyStore(km),
		starknet:   newStarkNetKeyStore(km),
		vrf:        newVRFKeyStore(km),
		dkgSign:    newDKGSignKeyStore(km),
		dkgEncrypt: newDKGEncryptKeyStore(km),
	}
}

func (ks *master) DKGEncrypt() DKGEncrypt {
	return ks.dkgEncrypt
}

func (ks master) DKGSign() DKGSign {
	return ks.dkgSign
}

func (ks master) CSA() CSA {
	return ks.csa
}

func (ks *master) Eth() Eth {
	return ks.eth
}

func (ks *master) OCR() OCR {
	return ks.ocr
}

func (ks *master) OCR2() OCR2 {
	return ks.ocr2
}

func (ks *master) P2P() P2P {
	return ks.p2p
}

func (ks *master) Solana() Solana {
	return ks.solana
}

func (ks *master) Terra() Terra {
	return ks.terra
}

func (ks *master) StarkNet() StarkNet {
	return ks.starknet
}

func (ks *master) VRF() VRF {
	return ks.vrf
}

func (ks *master) IsEmpty() (bool, error) {
	var count int64
	err := ks.orm.q.QueryRow("SELECT count(*) FROM encrypted_key_rings").Scan(&count)
	if err != nil {
		return false, err
	}
	return count == 0, nil
}

func (ks *master) Migrate(vrfPssword string, f DefaultEVMChainIDFunc) error {
	ks.lock.Lock()
	defer ks.lock.Unlock()
	if ks.isLocked() {
		return ErrLocked
	}
	csaKeys, err := ks.csa.GetV1KeysAsV2()
	if err != nil {
		return err
	}
	for _, csaKey := range csaKeys {
		if _, exists := ks.keyRing.CSA[csaKey.ID()]; exists {
			continue
		}
		ks.logger.Debugf("Migrating CSA key %s", csaKey.ID())
		ks.keyRing.CSA[csaKey.ID()] = csaKey
	}
	ocrKeys, err := ks.ocr.GetV1KeysAsV2()
	if err != nil {
		return err
	}
	for _, ocrKey := range ocrKeys {
		if _, exists := ks.keyRing.OCR[ocrKey.ID()]; exists {
			continue
		}
		ks.logger.Debugf("Migrating OCR key %s", ocrKey.ID())
		ks.keyRing.OCR[ocrKey.ID()] = ocrKey
	}
	p2pKeys, err := ks.p2p.GetV1KeysAsV2()
	if err != nil {
		return err
	}
	for _, p2pKey := range p2pKeys {
		if _, exists := ks.keyRing.P2P[p2pKey.ID()]; exists {
			continue
		}
		ks.logger.Debugf("Migrating P2P key %s", p2pKey.ID())
		ks.keyRing.P2P[p2pKey.ID()] = p2pKey
	}
	vrfKeys, err := ks.vrf.GetV1KeysAsV2(vrfPssword)
	if err != nil {
		return err
	}
	for _, vrfKey := range vrfKeys {
		if _, exists := ks.keyRing.VRF[vrfKey.ID()]; exists {
			continue
		}
		ks.logger.Debugf("Migrating VRF key %s", vrfKey.ID())
		ks.keyRing.VRF[vrfKey.ID()] = vrfKey
	}
	if err = ks.keyManager.save(); err != nil {
		return err
	}
	ethKeys, states, err := ks.eth.GetV1KeysAsV2(f)
	if err != nil {
		return err
	}
	for i, ethKey := range ethKeys {
		if _, exists := ks.keyRing.Eth[ethKey.ID()]; exists {
			continue
		}
		ks.logger.Debugf("Migrating Eth key %s (and pegging to chain ID %s)", ethKey.ID(), states[i].EVMChainID.String())
		if err = ks.eth.addEthKeyWithState(ethKey, states[i]); err != nil {
			return err
		}
		if err = ks.keyManager.save(); err != nil {
			return err
		}
	}
	return nil
}

type keyManager struct {
	orm          ksORM
	scryptParams utils.ScryptParams
	keyRing      keyRing
	keyStates    keyStates
	lock         *sync.RWMutex
	password     string
	logger       logger.Logger
}

func (km *keyManager) Unlock(password string) error {
	km.lock.Lock()
	defer km.lock.Unlock()
	// DEV: allow Unlock() to be idempotent - this is especially useful in tests,
	if km.password != "" {
		if password != km.password {
			return errors.New("attempting to unlock keystore again with a different password")
		}
		return nil
	}
	ekr, err := km.orm.getEncryptedKeyRing()
	if err != nil {
		return errors.Wrap(err, "unable to get encrypted key ring")
	}
	kr, err := ekr.Decrypt(password)
	if err != nil {
		return errors.Wrap(err, "unable to decrypt encrypted key ring")
	}
	kr.logPubKeys(km.logger)
	km.keyRing = kr

	ks, err := km.orm.loadKeyStates()
	if err != nil {
		return errors.Wrap(err, "unable to load key states")
	}

	if err = ks.validate(kr); err != nil {
		return err
	}
	km.keyStates = ks

	km.password = password
	return nil
}

// caller must hold lock!
func (km *keyManager) save(callbacks ...func(pg.Queryer) error) error {
	ekb, err := km.keyRing.Encrypt(km.password, km.scryptParams)
	if err != nil {
		return errors.Wrap(err, "unable to encrypt keyRing")
	}
	return km.orm.saveEncryptedKeyRing(&ekb, callbacks...)
}

// caller must hold lock!
func (km *keyManager) safeAddKey(unknownKey Key, callbacks ...func(pg.Queryer) error) error {
	fieldName, err := getFieldNameForKey(unknownKey)
	if err != nil {
		return err
	}
	// add key to keyring
	id := reflect.ValueOf(unknownKey.ID())
	key := reflect.ValueOf(unknownKey)
	keyRing := reflect.Indirect(reflect.ValueOf(km.keyRing))
	keyMap := keyRing.FieldByName(fieldName)
	keyMap.SetMapIndex(id, key)
	// save keyring to DB
	err = km.save(callbacks...)
	// if save fails, remove key from keyring
	if err != nil {
		keyMap.SetMapIndex(id, reflect.Value{})
		return err
	}
	return nil
}

// caller must hold lock!
func (km *keyManager) safeRemoveKey(unknownKey Key, callbacks ...func(pg.Queryer) error) (err error) {
	fieldName, err := getFieldNameForKey(unknownKey)
	if err != nil {
		return err
	}
	id := reflect.ValueOf(unknownKey.ID())
	key := reflect.ValueOf(unknownKey)
	keyRing := reflect.Indirect(reflect.ValueOf(km.keyRing))
	keyMap := keyRing.FieldByName(fieldName)
	keyMap.SetMapIndex(id, reflect.Value{})
	// save keyring to DB
	err = km.save(callbacks...)
	// if save fails, add key back to keyRing
	if err != nil {
		keyMap.SetMapIndex(id, key)
		return err
	}
	return nil
}

// caller must hold lock!
func (km *keyManager) isLocked() bool {
	return len(km.password) == 0
}

func getFieldNameForKey(unknownKey Key) (string, error) {
	switch unknownKey.(type) {
	case csakey.KeyV2:
		return "CSA", nil
	case ethkey.KeyV2:
		return "Eth", nil
	case ocrkey.KeyV2:
		return "OCR", nil
	case ocr2key.KeyBundle:
		return "OCR2", nil
	case p2pkey.KeyV2:
		return "P2P", nil
	case solkey.Key:
		return "Solana", nil
	case terrakey.Key:
		return "Terra", nil
	case starkkey.Key:
		return "StarkNet", nil
	case vrfkey.KeyV2:
		return "VRF", nil
	case dkgsignkey.Key:
		return "DKGSign", nil
	case dkgencryptkey.Key:
		return "DKGEncrypt", nil
	}
	return "", fmt.Errorf("unknown key type: %T", unknownKey)
}

type Key interface {
	ID() string
}<|MERGE_RESOLUTION|>--- conflicted
+++ resolved
@@ -54,7 +54,6 @@
 
 type master struct {
 	*keyManager
-<<<<<<< HEAD
 	csa        *csa
 	eth        *eth
 	ocr        *ocr
@@ -62,21 +61,10 @@
 	p2p        *p2p
 	solana     *solana
 	terra      *terra
+	starknet   *starknet
 	vrf        *vrf
 	dkgSign    *dkgSign
 	dkgEncrypt *dkgEncrypt
-=======
-	csa      *csa
-	eth      *eth
-	ocr      *ocr
-	ocr2     ocr2
-	p2p      *p2p
-	solana   *solana
-	terra    *terra
-	starknet *starknet
-	vrf      *vrf
-	dkgSign  *dkgSign
->>>>>>> fb1b7572
 }
 
 func New(db *sqlx.DB, scryptParams utils.ScryptParams, lggr logger.Logger, cfg pg.LogConfig) Master {
