--- conflicted
+++ resolved
@@ -53,7 +53,6 @@
 
 type master struct {
 	*keyManager
-<<<<<<< HEAD
 	cosmos   *cosmos
 	csa      *csa
 	eth      *eth
@@ -62,21 +61,8 @@
 	p2p      *p2p
 	solana   *solana
 	starknet *starknet
+	aptos    *aptos
 	vrf      *vrf
-=======
-	cosmos     *cosmos
-	csa        *csa
-	eth        *eth
-	ocr        *ocr
-	ocr2       ocr2
-	p2p        *p2p
-	solana     *solana
-	starknet   *starknet
-	aptos      *aptos
-	vrf        *vrf
-	dkgSign    *dkgSign
-	dkgEncrypt *dkgEncrypt
->>>>>>> dfd239a1
 }
 
 func New(ds sqlutil.DataSource, scryptParams utils.ScryptParams, lggr logger.Logger) Master {
