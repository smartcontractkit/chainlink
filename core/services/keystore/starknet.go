package keystore

import (
	"bytes"
	"context"
	"encoding/binary"
	"fmt"
	"math/big"

	"github.com/dontpanicdao/caigo"
	"github.com/pkg/errors"

<<<<<<< HEAD
	stark "github.com/smartcontractkit/chainlink-starknet/relayer/pkg/chainlink/keys"
	pkgstarknet "github.com/smartcontractkit/chainlink-starknet/relayer/pkg/starknet"

=======
>>>>>>> c8f144bc
	"github.com/smartcontractkit/chainlink/v2/core/services/keystore/keys/starkkey"
)

type StarkNet interface {
	Get(id string) (starkkey.Key, error)
	GetAll() ([]starkkey.Key, error)
	Create() (starkkey.Key, error)
	Add(key starkkey.Key) error
	Delete(id string) (starkkey.Key, error)
	Import(keyJSON []byte, password string) (starkkey.Key, error)
	Export(id string, password string) ([]byte, error)
	EnsureKey() error
}

type starknet struct {
	*keyManager
}

var _ StarkNet = &starknet{}

func newStarkNetKeyStore(km *keyManager) *starknet {
	return &starknet{
		km,
	}
}

func (ks *starknet) Get(id string) (starkkey.Key, error) {
	ks.lock.RLock()
	defer ks.lock.RUnlock()
	if ks.isLocked() {
		return starkkey.Key{}, ErrLocked
	}
	return ks.getByID(id)
}

func (ks *starknet) GetAll() (keys []starkkey.Key, _ error) {
	ks.lock.RLock()
	defer ks.lock.RUnlock()
	if ks.isLocked() {
		return nil, ErrLocked
	}
	for _, key := range ks.keyRing.StarkNet {
		keys = append(keys, key)
	}
	return keys, nil
}

func (ks *starknet) Create() (starkkey.Key, error) {
	ks.lock.Lock()
	defer ks.lock.Unlock()
	if ks.isLocked() {
		return starkkey.Key{}, ErrLocked
	}
	key, err := starkkey.New()
	if err != nil {
		return starkkey.Key{}, err
	}
	return key, ks.safeAddKey(key)
}

func (ks *starknet) Add(key starkkey.Key) error {
	ks.lock.Lock()
	defer ks.lock.Unlock()
	if ks.isLocked() {
		return ErrLocked
	}
	if _, found := ks.keyRing.StarkNet[key.ID()]; found {
		return fmt.Errorf("key with ID %s already exists", key.ID())
	}
	return ks.safeAddKey(key)
}

func (ks *starknet) Delete(id string) (starkkey.Key, error) {
	ks.lock.Lock()
	defer ks.lock.Unlock()
	if ks.isLocked() {
		return starkkey.Key{}, ErrLocked
	}
	key, err := ks.getByID(id)
	if err != nil {
		return starkkey.Key{}, err
	}
	err = ks.safeRemoveKey(key)
	return key, err
}

func (ks *starknet) Import(keyJSON []byte, password string) (starkkey.Key, error) {
	ks.lock.Lock()
	defer ks.lock.Unlock()
	if ks.isLocked() {
		return starkkey.Key{}, ErrLocked
	}
	key, err := starkkey.FromEncryptedJSON(keyJSON, password)
	if err != nil {
		return starkkey.Key{}, errors.Wrap(err, "StarkNetKeyStore#ImportKey failed to decrypt key")
	}
	if _, found := ks.keyRing.StarkNet[key.ID()]; found {
		return starkkey.Key{}, fmt.Errorf("key with ID %s already exists", key.ID())
	}
	return key, ks.keyManager.safeAddKey(key)
}

func (ks *starknet) Export(id string, password string) ([]byte, error) {
	ks.lock.RLock()
	defer ks.lock.RUnlock()
	if ks.isLocked() {
		return nil, ErrLocked
	}
	key, err := ks.getByID(id)
	if err != nil {
		return nil, err
	}
	return starkkey.ToEncryptedJSON(key, password, ks.scryptParams)
}

func (ks *starknet) EnsureKey() error {
	ks.lock.Lock()
	defer ks.lock.Unlock()
	if ks.isLocked() {
		return ErrLocked
	}
	if len(ks.keyRing.StarkNet) > 0 {
		return nil
	}

	key, err := starkkey.New()
	if err != nil {
		return err
	}

	ks.logger.Infof("Created StarkNet key with ID %s", key.ID())

	return ks.safeAddKey(key)
}

func (ks *starknet) getByID(id string) (starkkey.Key, error) {
	key, found := ks.keyRing.StarkNet[id]
	if !found {
		return starkkey.Key{}, KeyNotFoundError{ID: id, KeyType: "StarkNet"}
	}
	return key, nil
}

// StarkSigner adapts Starknet to [loop.Keystore].
type StarkNetSigner struct {
	StarkNet
}

func (s *StarkNetSigner) Accounts(ctx context.Context) ([]string, error) {
	var accounts []string
	ks, err := s.GetAll()
	if err != nil {
		return nil, err
	}
	for _, k := range ks {
		accounts = append(accounts, k.StarkKeyStr())
	}
	return accounts, nil
}

const byteLen = 32

func (s *StarkNetSigner) Sign(_ context.Context, id string, msg []byte) ([]byte, error) {
	k, err := s.Get(id)
	if err != nil {
		return nil, err
	}
	// big.Int requires big endian
	buf := new(bytes.Buffer)
	err = binary.Write(buf, binary.BigEndian, msg)
	if err != nil {
		return nil, fmt.Errorf("error transcoding input message to big endian: %w", err)
	}

	hsh, err := caigo.Curve.ComputeHashOnElements([]*big.Int{
		new(big.Int).SetBytes(buf.Bytes()),
	})
	if err != nil {
		return nil, fmt.Errorf("error computing hash: %w", err)
	}
	x, y, err := caigo.Curve.Sign(hsh, k.ToPrivKey())
	if err != nil {
		return nil, fmt.Errorf("error signing hash: %w", err)
	}
	result := new(bytes.Buffer)
	n, err := result.Write(pkgstarknet.PadBytes(x.Bytes(), byteLen))
	if err != nil {
		return nil, fmt.Errorf("error encoding 'x' component of signature: %w", err)
	}
	if n != byteLen {
		return nil, fmt.Errorf("truncated write of 'x' component of signature. wrote %d expected %d", n, byteLen)
	}
	n, err = result.Write(pkgstarknet.PadBytes(y.Bytes(), byteLen))
	if err != nil {
		return nil, fmt.Errorf("error encoding 'x' component of signature: %w", err)
	}
	if n != byteLen {
		return nil, fmt.Errorf("truncated write of 'x' component of signature. wrote %d expected %d", n, byteLen)
	}
	return result.Bytes(), nil
}<|MERGE_RESOLUTION|>--- conflicted
+++ resolved
@@ -1,21 +1,15 @@
 package keystore
 
 import (
-	"bytes"
 	"context"
-	"encoding/binary"
 	"fmt"
 	"math/big"
 
-	"github.com/dontpanicdao/caigo"
 	"github.com/pkg/errors"
-
-<<<<<<< HEAD
-	stark "github.com/smartcontractkit/chainlink-starknet/relayer/pkg/chainlink/keys"
-	pkgstarknet "github.com/smartcontractkit/chainlink-starknet/relayer/pkg/starknet"
-
-=======
->>>>>>> c8f144bc
+	"github.com/smartcontractkit/caigo"
+
+	"github.com/smartcontractkit/chainlink-relay/pkg/loop"
+	adapters "github.com/smartcontractkit/chainlink-relay/pkg/loop/adapters/starknet"
 	"github.com/smartcontractkit/chainlink/v2/core/services/keystore/keys/starkkey"
 )
 
@@ -159,61 +153,57 @@
 	return key, nil
 }
 
-// StarkSigner adapts Starknet to [loop.Keystore].
-type StarkNetSigner struct {
+// LooppKeystore implements [loop.Keystore] interface and the requirements
+// of signature d/encoding of the [KeystoreAdapter]
+type LooppKeystore struct {
 	StarkNet
 }
 
-func (s *StarkNetSigner) Accounts(ctx context.Context) ([]string, error) {
-	var accounts []string
-	ks, err := s.GetAll()
+func NewLooppKeystore(ks StarkNet) *LooppKeystore {
+	return &LooppKeystore{StarkNet: ks}
+}
+
+var _ loop.Keystore = &LooppKeystore{}
+
+// Sign implements [loop.Keystore]
+// hash is expected to be the byte representation of big.Int
+// the return []byte is encodes a starknet signature per [signature.bytes]
+func (lk *LooppKeystore) Sign(ctx context.Context, id string, hash []byte) ([]byte, error) {
+
+	k, err := lk.Get(id)
 	if err != nil {
 		return nil, err
 	}
-	for _, k := range ks {
-		accounts = append(accounts, k.StarkKeyStr())
-	}
-	return accounts, nil
-}
-
-const byteLen = 32
-
-func (s *StarkNetSigner) Sign(_ context.Context, id string, msg []byte) ([]byte, error) {
-	k, err := s.Get(id)
+	// loopp spec requires passing nil hash to check existence of id
+	if hash == nil {
+		return nil, nil
+	}
+
+	starkHash := new(big.Int).SetBytes(hash)
+	x, y, err := caigo.Curve.Sign(starkHash, k.ToPrivKey())
+	if err != nil {
+		return nil, fmt.Errorf("error signing data with curve: %w", err)
+	}
+
+	sig, err := adapters.SignatureFromBigInts(x, y)
 	if err != nil {
 		return nil, err
 	}
-	// big.Int requires big endian
-	buf := new(bytes.Buffer)
-	err = binary.Write(buf, binary.BigEndian, msg)
-	if err != nil {
-		return nil, fmt.Errorf("error transcoding input message to big endian: %w", err)
-	}
-
-	hsh, err := caigo.Curve.ComputeHashOnElements([]*big.Int{
-		new(big.Int).SetBytes(buf.Bytes()),
-	})
-	if err != nil {
-		return nil, fmt.Errorf("error computing hash: %w", err)
-	}
-	x, y, err := caigo.Curve.Sign(hsh, k.ToPrivKey())
-	if err != nil {
-		return nil, fmt.Errorf("error signing hash: %w", err)
-	}
-	result := new(bytes.Buffer)
-	n, err := result.Write(pkgstarknet.PadBytes(x.Bytes(), byteLen))
-	if err != nil {
-		return nil, fmt.Errorf("error encoding 'x' component of signature: %w", err)
-	}
-	if n != byteLen {
-		return nil, fmt.Errorf("truncated write of 'x' component of signature. wrote %d expected %d", n, byteLen)
-	}
-	n, err = result.Write(pkgstarknet.PadBytes(y.Bytes(), byteLen))
-	if err != nil {
-		return nil, fmt.Errorf("error encoding 'x' component of signature: %w", err)
-	}
-	if n != byteLen {
-		return nil, fmt.Errorf("truncated write of 'x' component of signature. wrote %d expected %d", n, byteLen)
-	}
-	return result.Bytes(), nil
+	return sig.Bytes()
+}
+
+// TODO what is this supposed to return for starknet?
+func (lk *LooppKeystore) Accounts(ctx context.Context) ([]string, error) {
+	return nil, fmt.Errorf("unimplemented")
+}
+
+// pad bytes to specific length
+func padBytes(a []byte, length int) []byte {
+	if len(a) < length {
+		pad := make([]byte, length-len(a))
+		return append(pad, a...)
+	}
+
+	// return original if length is >= to specified length
+	return a
 }