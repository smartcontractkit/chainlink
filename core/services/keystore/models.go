--- conflicted
+++ resolved
@@ -77,7 +77,6 @@
 }
 
 type keyRing struct {
-<<<<<<< HEAD
 	CSA        map[string]csakey.KeyV2
 	Eth        map[string]ethkey.KeyV2
 	OCR        map[string]ocrkey.KeyV2
@@ -85,26 +84,14 @@
 	P2P        map[string]p2pkey.KeyV2
 	Solana     map[string]solkey.Key
 	Terra      map[string]terrakey.Key
+	StarkNet   map[string]starkkey.Key
 	VRF        map[string]vrfkey.KeyV2
 	DKGSign    map[string]dkgsignkey.Key
 	DKGEncrypt map[string]dkgencryptkey.Key
-=======
-	CSA      map[string]csakey.KeyV2
-	Eth      map[string]ethkey.KeyV2
-	OCR      map[string]ocrkey.KeyV2
-	OCR2     map[string]ocr2key.KeyBundle
-	P2P      map[string]p2pkey.KeyV2
-	Solana   map[string]solkey.Key
-	Terra    map[string]terrakey.Key
-	StarkNet map[string]starkkey.Key
-	VRF      map[string]vrfkey.KeyV2
-	DKGSign  map[string]dkgsignkey.Key
->>>>>>> fb1b7572
 }
 
 func newKeyRing() keyRing {
 	return keyRing{
-<<<<<<< HEAD
 		CSA:        make(map[string]csakey.KeyV2),
 		Eth:        make(map[string]ethkey.KeyV2),
 		OCR:        make(map[string]ocrkey.KeyV2),
@@ -112,21 +99,10 @@
 		P2P:        make(map[string]p2pkey.KeyV2),
 		Solana:     make(map[string]solkey.Key),
 		Terra:      make(map[string]terrakey.Key),
+		StarkNet:   make(map[string]starkkey.Key),
 		VRF:        make(map[string]vrfkey.KeyV2),
 		DKGSign:    make(map[string]dkgsignkey.Key),
 		DKGEncrypt: make(map[string]dkgencryptkey.Key),
-=======
-		CSA:      make(map[string]csakey.KeyV2),
-		Eth:      make(map[string]ethkey.KeyV2),
-		OCR:      make(map[string]ocrkey.KeyV2),
-		OCR2:     make(map[string]ocr2key.KeyBundle),
-		P2P:      make(map[string]p2pkey.KeyV2),
-		Solana:   make(map[string]solkey.Key),
-		Terra:    make(map[string]terrakey.Key),
-		StarkNet: make(map[string]starkkey.Key),
-		VRF:      make(map[string]vrfkey.KeyV2),
-		DKGSign:  make(map[string]dkgsignkey.Key),
->>>>>>> fb1b7572
 	}
 }
 
@@ -275,7 +251,6 @@
 // it holds only the essential key information to avoid adding unnecessary data
 // (like public keys) to the database
 type rawKeyRing struct {
-<<<<<<< HEAD
 	Eth        []ethkey.Raw
 	CSA        []csakey.Raw
 	OCR        []ocrkey.Raw
@@ -283,21 +258,10 @@
 	P2P        []p2pkey.Raw
 	Solana     []solkey.Raw
 	Terra      []terrakey.Raw
+	StarkNet   []starkkey.Raw
 	VRF        []vrfkey.Raw
 	DKGSign    []dkgsignkey.Raw
 	DKGEncrypt []dkgencryptkey.Raw
-=======
-	Eth      []ethkey.Raw
-	CSA      []csakey.Raw
-	OCR      []ocrkey.Raw
-	OCR2     []ocr2key.Raw
-	P2P      []p2pkey.Raw
-	Solana   []solkey.Raw
-	Terra    []terrakey.Raw
-	StarkNet []starkkey.Raw
-	VRF      []vrfkey.Raw
-	DKGSign  []dkgsignkey.Raw
->>>>>>> fb1b7572
 }
 
 func (rawKeys rawKeyRing) keys() (keyRing, error) {
