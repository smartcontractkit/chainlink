--- conflicted
+++ resolved
@@ -876,11 +876,7 @@
 		}
 	}()
 
-<<<<<<< HEAD
-	roundStats, jobRunStatus, err := fm.statsAndStatusForRound(roundState.RoundId)
-=======
 	roundStats, jobRunStatus, err := fm.statsAndStatusForRound(roundState.RoundId, 0)
->>>>>>> 5e212096
 	if err != nil {
 		l.Errorw("error determining round stats / run status for round", "err", err)
 
