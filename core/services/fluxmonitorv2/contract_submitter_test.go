package fluxmonitorv2_test

import (
	"math/big"
	"testing"

	"github.com/stretchr/testify/mock"

	"github.com/smartcontractkit/chainlink/core/internal/mocks"
	"github.com/smartcontractkit/chainlink/core/internal/testutils"
	"github.com/smartcontractkit/chainlink/core/services/fluxmonitorv2"
	fmmocks "github.com/smartcontractkit/chainlink/core/services/fluxmonitorv2/mocks"
	"github.com/stretchr/testify/assert"
)

func TestFluxAggregatorContractSubmitter_Submit(t *testing.T) {
	var (
<<<<<<< HEAD
		fluxAggregator = new(mocks.FluxAggregator)
		orm            = new(fmmocks.ORM)
		keyStore       = new(fmmocks.KeyStoreInterface)
		gasLimit       = uint32(2100)
		submitter      = fluxmonitorv2.NewFluxAggregatorContractSubmitter(fluxAggregator, orm, keyStore, gasLimit)
=======
		fluxAggregator    = mocks.NewFluxAggregator(t)
		orm               = fmmocks.NewORM(t)
		keyStore          = fmmocks.NewKeyStoreInterface(t)
		gasLimit          = uint64(2100)
		forwardingAllowed = false
		submitter         = fluxmonitorv2.NewFluxAggregatorContractSubmitter(fluxAggregator, orm, keyStore, gasLimit, forwardingAllowed)
>>>>>>> a3aa1416

		toAddress   = testutils.NewAddress()
		fromAddress = testutils.NewAddress()
		roundID     = big.NewInt(1)
		submission  = big.NewInt(2)
	)

	payload, err := fluxmonitorv2.FluxAggregatorABI.Pack("submit", roundID, submission)
	assert.NoError(t, err)

	keyStore.On("GetRoundRobinAddress", mock.Anything).Return(fromAddress, nil)
	fluxAggregator.On("Address").Return(toAddress)
	orm.On("CreateEthTransaction", fromAddress, toAddress, payload, gasLimit).Return(nil)

	err = submitter.Submit(roundID, submission)
	assert.NoError(t, err)
}<|MERGE_RESOLUTION|>--- conflicted
+++ resolved
@@ -15,20 +15,12 @@
 
 func TestFluxAggregatorContractSubmitter_Submit(t *testing.T) {
 	var (
-<<<<<<< HEAD
-		fluxAggregator = new(mocks.FluxAggregator)
-		orm            = new(fmmocks.ORM)
-		keyStore       = new(fmmocks.KeyStoreInterface)
-		gasLimit       = uint32(2100)
-		submitter      = fluxmonitorv2.NewFluxAggregatorContractSubmitter(fluxAggregator, orm, keyStore, gasLimit)
-=======
 		fluxAggregator    = mocks.NewFluxAggregator(t)
 		orm               = fmmocks.NewORM(t)
 		keyStore          = fmmocks.NewKeyStoreInterface(t)
-		gasLimit          = uint64(2100)
+		gasLimit          = uint32(2100)
 		forwardingAllowed = false
 		submitter         = fluxmonitorv2.NewFluxAggregatorContractSubmitter(fluxAggregator, orm, keyStore, gasLimit, forwardingAllowed)
->>>>>>> a3aa1416
 
 		toAddress   = testutils.NewAddress()
 		fromAddress = testutils.NewAddress()
