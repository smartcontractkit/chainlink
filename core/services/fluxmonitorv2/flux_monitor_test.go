package fluxmonitorv2_test

import (
	"context"
	"math/big"
	"testing"
	"time"

	"github.com/ethereum/go-ethereum/accounts/abi/bind"
	"github.com/ethereum/go-ethereum/common"
	"github.com/ethereum/go-ethereum/core/types"
	"github.com/onsi/gomega"
	"github.com/pkg/errors"
	uuid "github.com/satori/go.uuid"
	"github.com/shopspring/decimal"
	"github.com/smartcontractkit/chainlink/core/assets"
	"github.com/smartcontractkit/chainlink/core/internal/cltest"
	"github.com/smartcontractkit/chainlink/core/internal/gethwrappers/generated/flux_aggregator_wrapper"
	"github.com/smartcontractkit/chainlink/core/internal/mocks"
	"github.com/smartcontractkit/chainlink/core/internal/testutils/configtest"
	"github.com/smartcontractkit/chainlink/core/logger"
	corenull "github.com/smartcontractkit/chainlink/core/null"
	"github.com/smartcontractkit/chainlink/core/services/bulletprooftxmanager"
	"github.com/smartcontractkit/chainlink/core/services/fluxmonitorv2"
	fmmocks "github.com/smartcontractkit/chainlink/core/services/fluxmonitorv2/mocks"
	"github.com/smartcontractkit/chainlink/core/services/job"
	jobmocks "github.com/smartcontractkit/chainlink/core/services/job/mocks"
	"github.com/smartcontractkit/chainlink/core/services/keystore/keys/ethkey"
	"github.com/smartcontractkit/chainlink/core/services/log"
	logmocks "github.com/smartcontractkit/chainlink/core/services/log/mocks"
	"github.com/smartcontractkit/chainlink/core/services/pipeline"
	pipelinemocks "github.com/smartcontractkit/chainlink/core/services/pipeline/mocks"
	"github.com/smartcontractkit/chainlink/core/store"
	"github.com/stretchr/testify/assert"
	"github.com/stretchr/testify/mock"
	"github.com/stretchr/testify/require"
	"gopkg.in/guregu/null.v4"
	"gorm.io/gorm"
)

const oracleCount uint8 = 17

type answerSet struct{ latestAnswer, polledAnswer int64 }

var (
	now     = func() uint64 { return uint64(time.Now().UTC().Unix()) }
	nilOpts *bind.CallOpts

	makeRoundDataForRoundID = func(roundID uint32) flux_aggregator_wrapper.LatestRoundData {
		return flux_aggregator_wrapper.LatestRoundData{
			RoundId: big.NewInt(int64(roundID)),
		}
	}
	freshContractRoundDataResponse = func() (flux_aggregator_wrapper.LatestRoundData, error) {
		return flux_aggregator_wrapper.LatestRoundData{}, errors.New("No data present")
	}

	contractAddress   = cltest.NewAddress()
	threshold         = float64(0.5)
	absoluteThreshold = float64(0.01)
	idleTimerPeriod   = time.Minute
	defaultLogger     = *logger.Default
	pipelineSpec      = pipeline.Spec{
		ID: 1,
		DotDagSource: `
// data source 1
ds1 [type=http method=GET url="https://pricesource1.com" requestData="{\\"coin\\": \\"ETH\\", \\"market\\": \\"USD\\"}"];
ds1_parse [type=jsonparse path="latest"];

// data source 2
ds2 [type=http method=GET url="https://pricesource1.com" requestData="{\\"coin\\": \\"ETH\\", \\"market\\": \\"USD\\"}"];
ds2_parse [type=jsonparse path="latest"];

ds1 -> ds1_parse -> answer1;
ds2 -> ds2_parse -> answer1;

answer1 [type=median index=0];
`,
		JobID: 1,
	}
)

// testMocks defines all the mock interfaces used by the Flux Monitor
type testMocks struct {
	fluxAggregator    *mocks.FluxAggregator
	logBroadcast      *logmocks.Broadcast
	logBroadcaster    *logmocks.Broadcaster
	orm               *fmmocks.ORM
	jobORM            *jobmocks.ORM
	pipelineORM       *pipelinemocks.ORM
	pipelineRunner    *pipelinemocks.Runner
	keyStore          *fmmocks.KeyStoreInterface
	contractSubmitter *fmmocks.ContractSubmitter
	flags             *fmmocks.Flags
}

func newTestMocks(t *testing.T) *testMocks {
	tm := &testMocks{
		fluxAggregator:    new(mocks.FluxAggregator),
		logBroadcast:      new(logmocks.Broadcast),
		logBroadcaster:    new(logmocks.Broadcaster),
		orm:               new(fmmocks.ORM),
		jobORM:            new(jobmocks.ORM),
		pipelineORM:       new(pipelinemocks.ORM),
		pipelineRunner:    new(pipelinemocks.Runner),
		keyStore:          new(fmmocks.KeyStoreInterface),
		contractSubmitter: new(fmmocks.ContractSubmitter),
		flags:             new(fmmocks.Flags),
	}

	tm.flags.On("ContractExists").Maybe().Return(false)
	tm.logBroadcast.On("String").Maybe().Return("")

	tm.fluxAggregator.Test(t)
	tm.logBroadcast.Test(t)
	tm.logBroadcaster.Test(t)
	tm.orm.Test(t)
	tm.jobORM.Test(t)
	tm.pipelineORM.Test(t)
	tm.pipelineRunner.Test(t)
	tm.keyStore.Test(t)
	tm.contractSubmitter.Test(t)
	tm.flags.Test(t)

	return tm
}

// AssertExpectations asserts expectations of all the mocks
func (tm *testMocks) AssertExpectations(t *testing.T) {
	tm.fluxAggregator.AssertExpectations(t)
	tm.logBroadcast.AssertExpectations(t)
	tm.logBroadcaster.AssertExpectations(t)
	tm.orm.AssertExpectations(t)
	tm.jobORM.AssertExpectations(t)
	tm.pipelineORM.AssertExpectations(t)
	tm.pipelineRunner.AssertExpectations(t)
	tm.keyStore.AssertExpectations(t)
	tm.contractSubmitter.AssertExpectations(t)
	tm.flags.AssertExpectations(t)
}

func setupMocks(t *testing.T) *testMocks {
	t.Helper()

	tm := newTestMocks(t)

	return tm
}

type setupOptions struct {
	pollTickerDisabled    bool
	idleTimerDisabled     bool
	idleTimerPeriod       time.Duration
	drumbeatEnabled       bool
	drumbeatSchedule      string
	drumbeatRandomDelay   time.Duration
	hibernationPollPeriod time.Duration
	flags                 *fmmocks.Flags
	orm                   fluxmonitorv2.ORM
}

// setup sets up a Flux Monitor for testing, allowing the test to provide
// functional options to configure the setup
func setup(t *testing.T, db *gorm.DB, optionFns ...func(*setupOptions)) (*fluxmonitorv2.FluxMonitor, *testMocks) {
	t.Helper()

	tm := setupMocks(t)
	options := setupOptions{
		idleTimerPeriod:       time.Minute,
		hibernationPollPeriod: fluxmonitorv2.DefaultHibernationPollPeriod,
		flags:                 tm.flags,
		orm:                   tm.orm,
	}

	for _, optionFn := range optionFns {
		optionFn(&options)
	}

	tm.flags = options.flags

	pollManager, err := fluxmonitorv2.NewPollManager(
		fluxmonitorv2.PollManagerConfig{
			PollTickerInterval:      time.Minute,
			PollTickerDisabled:      options.pollTickerDisabled,
			IdleTimerPeriod:         options.idleTimerPeriod,
			IdleTimerDisabled:       options.idleTimerDisabled,
			DrumbeatEnabled:         options.drumbeatEnabled,
			DrumbeatSchedule:        options.drumbeatSchedule,
			DrumbeatRandomDelay:     options.drumbeatRandomDelay,
			HibernationPollPeriod:   options.hibernationPollPeriod,
			MinRetryBackoffDuration: 1 * time.Minute,
			MaxRetryBackoffDuration: 1 * time.Hour,
		},
		logger.Default,
	)
	require.NoError(t, err)

	fm, err := fluxmonitorv2.NewFluxMonitor(
		tm.pipelineRunner,
		job.Job{},
		pipelineSpec,
		db,
		options.orm,
		tm.jobORM,
		tm.pipelineORM,
		tm.keyStore,
		pollManager,
		fluxmonitorv2.NewPaymentChecker(assets.NewLink(1), nil),
		contractAddress,
		tm.contractSubmitter,
		fluxmonitorv2.NewDeviationChecker(threshold, absoluteThreshold),
		fluxmonitorv2.NewSubmissionChecker(big.NewInt(0), big.NewInt(100000000000)),
		options.flags,
		tm.fluxAggregator,
		tm.logBroadcaster,
		logger.Default,
	)
	require.NoError(t, err)

	return fm, tm
}

// disablePollTicker is an option to disable the poll ticker during setup
func disablePollTicker(disabled bool) func(*setupOptions) {
	return func(opts *setupOptions) {
		opts.pollTickerDisabled = disabled
	}
}

// disableIdleTimer is an option to disable the idle timer during setup
func disableIdleTimer(disabled bool) func(*setupOptions) {
	return func(opts *setupOptions) {
		opts.idleTimerDisabled = disabled
	}
}

// enableDrumbeatTicker is an option to enable the drumbeat ticker during setup
func enableDrumbeatTicker(schedule string, randomDelay time.Duration) func(*setupOptions) {
	return func(opts *setupOptions) {
		opts.drumbeatEnabled = true
		opts.drumbeatSchedule = schedule
		opts.drumbeatRandomDelay = randomDelay
	}
}

// setIdleTimerPeriod is an option to set the idle timer period during setup
func setIdleTimerPeriod(period time.Duration) func(*setupOptions) {
	return func(opts *setupOptions) {
		opts.idleTimerPeriod = period
	}
}

// setHibernationTickerPeriod is an option to set the hibernation ticker period during setup
func setHibernationTickerPeriod(period time.Duration) func(*setupOptions) {
	return func(opts *setupOptions) {
		opts.hibernationPollPeriod = period
	}
}

// setHibernationTickerPeriod is an option to set the hibernation ticker period during setup
func setHibernationState(hibernating bool) func(*setupOptions) {
	return func(opts *setupOptions) {
		opts.flags = new(fmmocks.Flags)
		opts.flags.On("ContractExists").Return(true)
		opts.flags.On("Address").Return(common.Address{})
		opts.flags.On("IsLowered", mock.Anything).Return(!hibernating, nil)
	}
}

<<<<<<< HEAD
=======
func setFlags(flags *fmmocks.Flags) func(*setupOptions) {
	return func(opts *setupOptions) {
		opts.flags = flags
	}
}

>>>>>>> 8756fcad
// withORM is an option to switch out the ORM during set up. Useful when you
// want to use a database backed ORM
func withORM(orm fluxmonitorv2.ORM) func(*setupOptions) {
	return func(opts *setupOptions) {
		opts.orm = orm
	}
}

// setupStoreWithKey setups a new store and adds a key to the keystore
func setupStoreWithKey(t *testing.T) (*store.Store, *configtest.TestEVMConfig, common.Address) {
	cfg := cltest.NewTestEVMConfig(t)
	store, cleanup := cltest.NewStoreWithConfig(t, cfg)
	ethKeyStore := cltest.NewKeyStore(t, store.DB).Eth()
	_, nodeAddr := cltest.MustAddRandomKeyToKeystore(t, ethKeyStore)

	t.Cleanup(cleanup)

	return store, cfg, nodeAddr
}

func TestFluxMonitor_PollIfEligible(t *testing.T) {
	testCases := []struct {
		name              string
		eligible          bool
		connected         bool
		funded            bool
		answersDeviate    bool
		hasPreviousRun    bool
		previousRunStatus pipeline.RunStatus
		expectedToPoll    bool
		expectedToSubmit  bool
	}{
		{
			name:     "eligible",
			eligible: true, connected: true, funded: true, answersDeviate: true,
			expectedToPoll: true, expectedToSubmit: true,
		},
		{
			name:     "ineligible",
			eligible: false, connected: true, funded: true, answersDeviate: true,
			expectedToPoll: false, expectedToSubmit: false,
		}, {
			name:     "disconnected",
			eligible: true, connected: false, funded: true, answersDeviate: true,
			expectedToPoll: false, expectedToSubmit: false,
		}, {
			name:     "under funded",
			eligible: true, connected: true, funded: false, answersDeviate: true,
			expectedToPoll: false, expectedToSubmit: false,
		}, {
			name:     "answer undeviated",
			eligible: true, connected: true, funded: true, answersDeviate: false,
			expectedToPoll: true, expectedToSubmit: false,
		}, {
			name:     "previous job run completed",
			eligible: true, connected: true, funded: true, answersDeviate: true,
			hasPreviousRun: true, previousRunStatus: pipeline.RunStatusCompleted,
			expectedToPoll: false, expectedToSubmit: false,
		}, {
			name:     "previous job run in progress",
			eligible: true, connected: true, funded: true, answersDeviate: true,
			hasPreviousRun: true, previousRunStatus: pipeline.RunStatusRunning,
			expectedToPoll: false, expectedToSubmit: false,
		}, {
			name:     "previous job run errored",
			eligible: true, connected: true, funded: true, answersDeviate: true,
			hasPreviousRun: true, previousRunStatus: pipeline.RunStatusErrored,
			expectedToPoll: true, expectedToSubmit: true,
		},
	}

	store, cfg, nodeAddr := setupStoreWithKey(t)

	const reportableRoundID = 2
	var (
		thresholds        = struct{ abs, rel float64 }{0.1, 200}
		deviatedAnswers   = answerSet{1, 100}
		undeviatedAnswers = answerSet{100, 101}
	)

	for _, tc := range testCases {
		tc := tc
		t.Run(tc.name, func(t *testing.T) {
			t.Parallel()

			fm, tm := setup(t, store.DB)

			tm.keyStore.On("SendingKeys").Return([]ethkey.Key{{Address: ethkey.EIP55AddressFromAddress(nodeAddr)}}, nil).Once()
			tm.logBroadcaster.On("IsConnected").Return(tc.connected).Once()

			// Setup Answers
			answers := undeviatedAnswers
			if tc.answersDeviate {
				answers = deviatedAnswers
			}
			latestAnswer := answers.latestAnswer

			// Setup Run
			run := pipeline.Run{
				ID:             1,
				PipelineSpecID: 1,
			}
			if tc.hasPreviousRun {
				switch tc.previousRunStatus {
				case pipeline.RunStatusCompleted:
					now := time.Now()
					run.FinishedAt = null.TimeFrom(now)
				case pipeline.RunStatusErrored:
					run.Errors = []null.String{
						null.StringFrom("Random: String, foo"),
					}
				default:
				}

				tm.orm.
					On("FindOrCreateFluxMonitorRoundStats", contractAddress, uint32(reportableRoundID)).
					Return(fluxmonitorv2.FluxMonitorRoundStatsV2{
						Aggregator:     contractAddress,
						RoundID:        reportableRoundID,
						PipelineRunID:  corenull.Int64From(run.ID),
						NumSubmissions: 1,
					}, nil)

				tm.pipelineORM.
					On("FindRun", run.ID).
					Return(run, nil)
			} else {
				if tc.connected {
					tm.orm.
						On("FindOrCreateFluxMonitorRoundStats", contractAddress, uint32(reportableRoundID)).
						Return(fluxmonitorv2.FluxMonitorRoundStatsV2{
							Aggregator: contractAddress,
							RoundID:    reportableRoundID,
						}, nil)
				}
			}

			// Set up funds
			var availableFunds *big.Int
			var paymentAmount *big.Int
			minPayment := cfg.MinimumContractPayment().ToInt()
			if tc.funded {
				availableFunds = big.NewInt(1).Mul(big.NewInt(10000), minPayment)
				paymentAmount = minPayment
			} else {
				availableFunds = big.NewInt(1)
				paymentAmount = minPayment
			}

			roundState := flux_aggregator_wrapper.OracleRoundState{
				RoundId:          reportableRoundID,
				EligibleToSubmit: tc.eligible,
				LatestSubmission: big.NewInt(latestAnswer),
				AvailableFunds:   availableFunds,
				PaymentAmount:    paymentAmount,
				OracleCount:      oracleCount,
			}
			tm.fluxAggregator.
				On("OracleRoundState", nilOpts, nodeAddr, uint32(0)).
				Return(roundState, nil).Maybe()

			if tc.expectedToPoll {
				tm.fluxAggregator.On("LatestRoundData", nilOpts).Return(flux_aggregator_wrapper.LatestRoundData{
					Answer:    big.NewInt(10),
					UpdatedAt: big.NewInt(100),
				}, nil)
				tm.pipelineRunner.
					On("ExecuteRun", context.Background(), pipelineSpec, pipeline.NewVarsFrom(
						map[string]interface{}{
							"jobRun": map[string]interface{}{
								"meta": map[string]interface{}{
									"latestAnswer": float64(10),
									"updatedAt":    float64(100),
								},
							},
							"jobSpec": map[string]interface{}{
								"databaseID":    int32(0),
								"externalJobID": uuid.UUID{},
								"name":          "",
							},
						},
					), defaultLogger).
					Return(pipeline.Run{}, pipeline.TaskRunResults{
						{
							Result: pipeline.Result{
								Value: decimal.NewFromInt(answers.polledAnswer),
								Error: nil,
							},
							Task: &pipeline.HTTPTask{},
						},
					}, nil)
			}

			if tc.expectedToSubmit {
				tm.pipelineRunner.On("InsertFinishedRun", mock.Anything, mock.Anything, mock.Anything, mock.Anything).
					Return(int64(1), nil).
					Once()
				tm.contractSubmitter.
					On("Submit", mock.Anything, big.NewInt(reportableRoundID), big.NewInt(answers.polledAnswer)).
					Return(nil).
					Once()

				tm.orm.
					On("UpdateFluxMonitorRoundStats",
						mock.Anything,
						contractAddress,
						uint32(reportableRoundID),
						int64(1),
					).
					Return(nil)
			}

			oracles := []common.Address{nodeAddr, cltest.NewAddress()}
			tm.fluxAggregator.On("GetOracles", nilOpts).Return(oracles, nil)
			fm.SetOracleAddress()
			fm.ExportedPollIfEligible(thresholds.rel, thresholds.abs)
			tm.AssertExpectations(t)
		})
	}
}

// If the roundState method is unable to communicate with the contract (possibly due to
// incorrect address) then the pollIfEligible method should create a JobErr record
func TestFluxMonitor_PollIfEligible_Creates_JobErr(t *testing.T) {
	store, _, nodeAddr := setupStoreWithKey(t)
	oracles := []common.Address{nodeAddr, cltest.NewAddress()}

	var (
		roundState = flux_aggregator_wrapper.OracleRoundState{}
	)

	fm, tm := setup(t, store.DB)

	tm.keyStore.On("SendingKeys").Return([]ethkey.Key{{Address: ethkey.EIP55AddressFromAddress(nodeAddr)}}, nil).Once()
	tm.logBroadcaster.On("IsConnected").Return(true).Once()

	tm.jobORM.
		On("RecordError",
			context.Background(),
			pipelineSpec.JobID,
			"Unable to call roundState method on provided contract. Check contract address.",
		).Once()

	tm.fluxAggregator.
		On("OracleRoundState", nilOpts, nodeAddr, mock.Anything).
		Return(roundState, errors.New("err")).
		Once()

	tm.fluxAggregator.On("GetOracles", nilOpts).Return(oracles, nil)
	require.NoError(t, fm.SetOracleAddress())

	fm.ExportedPollIfEligible(1, 1)
	tm.AssertExpectations(t)
}

func TestPollingDeviationChecker_BuffersLogs(t *testing.T) {
	store, cfg, nodeAddr := setupStoreWithKey(t)
	oracles := []common.Address{nodeAddr, cltest.NewAddress()}

	fm, tm := setup(t,
		store.DB,
		disableIdleTimer(true),
		disablePollTicker(true),
	)

	const (
		fetchedValue = 100
	)

	// Test helpers
	var (
		makeRoundStateForRoundID = func(roundID uint32) flux_aggregator_wrapper.OracleRoundState {
			return flux_aggregator_wrapper.OracleRoundState{
				RoundId:          roundID,
				EligibleToSubmit: true,
				LatestSubmission: big.NewInt(100),
				AvailableFunds:   cfg.MinimumContractPayment().ToInt(),
				PaymentAmount:    cfg.MinimumContractPayment().ToInt(),
			}
		}
	)

	chBlock := make(chan struct{})
	chSafeToAssert := make(chan struct{})
	chSafeToFillQueue := make(chan struct{})

	tm.keyStore.On("SendingKeys").Return([]ethkey.Key{{Address: ethkey.EIP55AddressFromAddress(nodeAddr)}}, nil).Once()

	tm.fluxAggregator.On("Address").Return(common.Address{})
	tm.fluxAggregator.On("LatestRoundData", nilOpts).Return(freshContractRoundDataResponse()).Maybe()
	tm.fluxAggregator.On("OracleRoundState", nilOpts, nodeAddr, uint32(1)).
		Return(makeRoundStateForRoundID(1), nil).
		Run(func(mock.Arguments) {
			close(chSafeToFillQueue)
			<-chBlock
		}).
		Once()
	tm.fluxAggregator.On("OracleRoundState", nilOpts, nodeAddr, uint32(3)).Return(makeRoundStateForRoundID(3), nil).Once()
	tm.fluxAggregator.On("OracleRoundState", nilOpts, nodeAddr, uint32(4)).Return(makeRoundStateForRoundID(4), nil).Once()
	tm.fluxAggregator.On("GetOracles", nilOpts).Return(oracles, nil)
	// tm.fluxAggregator.On("Address").Return(contractAddress, nil)

	tm.logBroadcaster.On("Register", fm, mock.Anything).Return(func() {})
	tm.logBroadcaster.On("IsConnected").Return(true).Maybe()

	tm.orm.On("MostRecentFluxMonitorRoundID", contractAddress).Return(uint32(1), nil)
	tm.orm.On("MostRecentFluxMonitorRoundID", contractAddress).Return(uint32(3), nil)
	tm.orm.On("MostRecentFluxMonitorRoundID", contractAddress).Return(uint32(4), nil)

	// Round 1
	tm.orm.
		On("FindOrCreateFluxMonitorRoundStats", contractAddress, uint32(1)).
		Return(fluxmonitorv2.FluxMonitorRoundStatsV2{
			Aggregator: contractAddress,
			RoundID:    1,
		}, nil)
	tm.pipelineRunner.
		On("ExecuteRun", context.Background(), pipelineSpec, mock.Anything, defaultLogger).
		Return(pipeline.Run{}, pipeline.TaskRunResults{
			{
				Result: pipeline.Result{
					Value: decimal.NewFromInt(fetchedValue),
					Error: nil,
				},
				Task: &pipeline.HTTPTask{},
			},
		}, nil)
	tm.pipelineRunner.
		On("InsertFinishedRun", mock.Anything, mock.Anything, mock.Anything, mock.Anything).
		Return(int64(1), nil)
	tm.contractSubmitter.
		On("Submit", mock.Anything, big.NewInt(1), big.NewInt(fetchedValue)).
		Return(nil).
		Once()

	tm.orm.
		On("UpdateFluxMonitorRoundStats",
			mock.Anything,
			contractAddress,
			uint32(1),
			mock.AnythingOfType("int64"), //int64(1),
		).
		Return(nil).Once()

	// Round 3
	tm.orm.
		On("FindOrCreateFluxMonitorRoundStats", contractAddress, uint32(3)).
		Return(fluxmonitorv2.FluxMonitorRoundStatsV2{
			Aggregator: contractAddress,
			RoundID:    3,
		}, nil)
	tm.pipelineRunner.
		On("ExecuteRun", context.Background(), pipelineSpec, mock.Anything, defaultLogger).
		Return(pipeline.Run{}, pipeline.TaskRunResults{
			{
				Result: pipeline.Result{
					Value: decimal.NewFromInt(fetchedValue),
					Error: nil,
				},
				Task: &pipeline.HTTPTask{},
			},
		}, nil)
	tm.pipelineRunner.
		On("InsertFinishedRun", mock.Anything, mock.Anything, mock.Anything, mock.Anything).
		Return(int64(2), nil)
	tm.contractSubmitter.
		On("Submit", mock.Anything, big.NewInt(3), big.NewInt(fetchedValue)).
		Return(nil).
		Once()
	tm.orm.
		On("UpdateFluxMonitorRoundStats",
			mock.Anything,
			contractAddress,
			uint32(3),
			mock.AnythingOfType("int64"), //int64(2),

		).
		Return(nil).Once()

	// Round 4
	tm.orm.
		On("FindOrCreateFluxMonitorRoundStats", contractAddress, uint32(4)).
		Return(fluxmonitorv2.FluxMonitorRoundStatsV2{
			Aggregator: contractAddress,
			RoundID:    3,
		}, nil)
	tm.pipelineRunner.
		On("ExecuteRun", context.Background(), pipelineSpec, mock.Anything, defaultLogger).
		Return(pipeline.Run{}, pipeline.TaskRunResults{
			{
				Result: pipeline.Result{
					Value: decimal.NewFromInt(fetchedValue),
					Error: nil,
				},
				Task: &pipeline.HTTPTask{},
			},
		}, nil)
	tm.pipelineRunner.
		On("InsertFinishedRun", mock.Anything, mock.Anything, mock.Anything, mock.Anything).
		Return(int64(3), nil)
	tm.contractSubmitter.
		On("Submit", mock.Anything, big.NewInt(4), big.NewInt(fetchedValue)).
		Return(nil).
		Once()
	tm.orm.
		On("UpdateFluxMonitorRoundStats",
			mock.Anything,
			contractAddress,
			uint32(4),
			mock.AnythingOfType("int64"), //int64(3),
		).
		Return(nil).
		Once().
		Run(func(mock.Arguments) { close(chSafeToAssert) })

	fm.Start()

	var logBroadcasts []*logmocks.Broadcast

	for i := 1; i <= 4; i++ {
		logBroadcast := new(logmocks.Broadcast)
		logBroadcast.On("DecodedLog").Return(&flux_aggregator_wrapper.FluxAggregatorNewRound{RoundId: big.NewInt(int64(i)), StartedAt: big.NewInt(0)})
		logBroadcast.On("String").Maybe().Return("")
		tm.logBroadcaster.On("WasAlreadyConsumed", mock.Anything, mock.Anything).Return(false, nil)
		tm.logBroadcaster.On("MarkConsumed", mock.Anything, mock.Anything).Return(nil)
		logBroadcasts = append(logBroadcasts, logBroadcast)
	}

	fm.HandleLog(logBroadcasts[0]) // Get the checker to start processing a log so we can freeze it
	<-chSafeToFillQueue
	fm.HandleLog(logBroadcasts[1]) // This log is evicted from the priority queue
	fm.HandleLog(logBroadcasts[2])
	fm.HandleLog(logBroadcasts[3])

	close(chBlock)
	<-chSafeToAssert
	fm.Close()
	tm.AssertExpectations(t)
}

func TestFluxMonitor_TriggerIdleTimeThreshold(t *testing.T) {
	testCases := []struct {
		name              string
		idleTimerDisabled bool
		idleDuration      time.Duration
		expectedToSubmit  bool
	}{
		{"no idleDuration", true, 0, false},
		{"idleDuration > 0", false, 2 * time.Second, true},
	}

	store, _, nodeAddr := setupStoreWithKey(t)
	oracles := []common.Address{nodeAddr, cltest.NewAddress()}

	for _, tc := range testCases {
		tc := tc
		t.Run(tc.name, func(t *testing.T) {
			t.Parallel()

			var (
				orm = fluxmonitorv2.NewORM(store.DB, nil, bulletprooftxmanager.SendEveryStrategy{})
			)

			fm, tm := setup(t, store.DB, disablePollTicker(true), disableIdleTimer(tc.idleTimerDisabled), setIdleTimerPeriod(tc.idleDuration), withORM(orm))

			tm.keyStore.On("SendingKeys").Return([]ethkey.Key{{Address: ethkey.EIP55AddressFromAddress(nodeAddr)}}, nil).Once()

			const fetchedAnswer = 100
			answerBigInt := big.NewInt(fetchedAnswer)

			tm.fluxAggregator.On("Address").Return(common.Address{})
			tm.fluxAggregator.On("GetOracles", nilOpts).Return(oracles, nil)
			tm.logBroadcaster.On("Register", mock.Anything, mock.Anything).Return(func() {})
			tm.logBroadcaster.On("IsConnected").Return(true).Maybe()

			idleDurationOccured := make(chan struct{}, 3)

			tm.fluxAggregator.On("LatestRoundData", nilOpts).Return(freshContractRoundDataResponse()).Once()
			if tc.expectedToSubmit {
				// performInitialPoll()
				roundState1 := flux_aggregator_wrapper.OracleRoundState{RoundId: 1, EligibleToSubmit: false, LatestSubmission: answerBigInt, StartedAt: now()}
				tm.fluxAggregator.On("OracleRoundState", nilOpts, nodeAddr, uint32(0)).Return(roundState1, nil).Once()
				// idleDuration 1
				roundState2 := flux_aggregator_wrapper.OracleRoundState{RoundId: 1, EligibleToSubmit: false, LatestSubmission: answerBigInt, StartedAt: now()}
				tm.fluxAggregator.On("OracleRoundState", nilOpts, nodeAddr, uint32(0)).Return(roundState2, nil).Once().Run(func(args mock.Arguments) {
					idleDurationOccured <- struct{}{}
				})
			}

			fm.Start()
			require.Len(t, idleDurationOccured, 0, "no Job Runs created")

			if tc.expectedToSubmit {
				require.Eventually(t, func() bool { return len(idleDurationOccured) == 1 }, 3*time.Second, 10*time.Millisecond)

				chBlock := make(chan struct{})
				// NewRound resets the idle timer
				roundState2 := flux_aggregator_wrapper.OracleRoundState{RoundId: 2, EligibleToSubmit: false, LatestSubmission: answerBigInt, StartedAt: now()}
				tm.fluxAggregator.On("OracleRoundState", nilOpts, nodeAddr, uint32(2)).Return(roundState2, nil).Once().Run(func(args mock.Arguments) {
					close(chBlock)
				})

				decodedLog := flux_aggregator_wrapper.FluxAggregatorNewRound{RoundId: big.NewInt(2), StartedAt: big.NewInt(0)}
				tm.logBroadcast.On("DecodedLog").Return(&decodedLog)
				tm.logBroadcast.On("String").Maybe().Return("")
				tm.logBroadcaster.On("WasAlreadyConsumed", mock.Anything, mock.Anything).Return(false, nil)
				tm.logBroadcaster.On("MarkConsumed", mock.Anything, mock.Anything).Return(nil)
				fm.HandleLog(tm.logBroadcast)

				gomega.NewGomegaWithT(t).Eventually(chBlock).Should(gomega.BeClosed())

				// idleDuration 2
				roundState3 := flux_aggregator_wrapper.OracleRoundState{RoundId: 3, EligibleToSubmit: false, LatestSubmission: answerBigInt, StartedAt: now()}
				tm.fluxAggregator.On("OracleRoundState", nilOpts, nodeAddr, uint32(0)).Return(roundState3, nil).Once().Run(func(args mock.Arguments) {
					idleDurationOccured <- struct{}{}
				})
				require.Eventually(t, func() bool { return len(idleDurationOccured) == 2 }, 3*time.Second, 10*time.Millisecond)
			}

			fm.Close()

			if !tc.expectedToSubmit {
				require.Len(t, idleDurationOccured, 0)
			}
			tm.AssertExpectations(t)
		})
	}
}

func TestFluxMonitor_HibernationTickerFiresMultipleTimes(t *testing.T) {
	t.Parallel()

<<<<<<< HEAD
	store, nodeAddr := setupStoreWithKey(t)
=======
	store, _, nodeAddr := setupStoreWithKey(t)
>>>>>>> 8756fcad
	oracles := []common.Address{nodeAddr, cltest.NewAddress()}

	fm, tm := setup(t,
		store.DB,
		disablePollTicker(true),
		disableIdleTimer(true),
		setHibernationTickerPeriod(time.Second),
		setHibernationState(true),
	)

	tm.keyStore.On("SendingKeys").Return([]ethkey.Key{{Address: ethkey.EIP55AddressFromAddress(nodeAddr)}}, nil).Once()

	const fetchedAnswer = 100
	answerBigInt := big.NewInt(fetchedAnswer)

	tm.fluxAggregator.On("Address").Return(contractAddress)
	tm.fluxAggregator.On("GetOracles", nilOpts).Return(oracles, nil)
	tm.logBroadcaster.On("Register", mock.Anything, mock.Anything).Return(func() {})
	tm.logBroadcaster.On("IsConnected").Return(true)
	tm.fluxAggregator.On("LatestRoundData", nilOpts).Return(freshContractRoundDataResponse()).Once()

	pollOccured := make(chan struct{}, 4)

	err := fm.Start()
	require.NoError(t, err)

	t.Cleanup(func() { fm.Close() })

	roundState1 := flux_aggregator_wrapper.OracleRoundState{RoundId: 1, EligibleToSubmit: false, LatestSubmission: answerBigInt, StartedAt: now()}
	tm.fluxAggregator.On("OracleRoundState", nilOpts, nodeAddr, uint32(0)).Return(roundState1, nil).Once().Run(func(args mock.Arguments) {
		pollOccured <- struct{}{}
	})
	tm.orm.
		On("FindOrCreateFluxMonitorRoundStats", contractAddress, uint32(1)).
		Return(fluxmonitorv2.FluxMonitorRoundStatsV2{
			Aggregator:     contractAddress,
			RoundID:        1,
			NumSubmissions: 0,
		}, nil).Once()

	require.Eventually(t, func() bool { return len(pollOccured) == 1 }, 3*time.Second, 10*time.Millisecond)

	// hiberation tick 1 triggers using the same round id as the initial poll. This resets the idle timer
	roundState1Responded := flux_aggregator_wrapper.OracleRoundState{RoundId: 1, EligibleToSubmit: false, LatestSubmission: answerBigInt, StartedAt: now() + 1}
	tm.fluxAggregator.On("OracleRoundState", nilOpts, nodeAddr, uint32(0)).Return(roundState1Responded, nil).Once().Run(func(args mock.Arguments) {
		pollOccured <- struct{}{}
	})

	// Finds an existing run created by the initial poll
	tm.orm.
		On("FindOrCreateFluxMonitorRoundStats", contractAddress, uint32(1)).
		Return(fluxmonitorv2.FluxMonitorRoundStatsV2{
			PipelineRunID:  corenull.NewInt64(int64(1), true),
			Aggregator:     contractAddress,
			RoundID:        1,
			NumSubmissions: 1,
		}, nil).Once()
	finishedAt := time.Now()
	tm.pipelineORM.On("FindRun", int64(1)).Return(pipeline.Run{
		FinishedAt: null.TimeFrom(finishedAt),
	}, nil)

	require.Eventually(t, func() bool { return len(pollOccured) == 2 }, 6*time.Second, 10*time.Millisecond)

	// hiberation tick 2 triggers a new round. Started at is 0
	roundState2 := flux_aggregator_wrapper.OracleRoundState{RoundId: 2, EligibleToSubmit: false, LatestSubmission: answerBigInt, StartedAt: 0}
	tm.fluxAggregator.On("OracleRoundState", nilOpts, nodeAddr, uint32(0)).Return(roundState2, nil).Once().Run(func(args mock.Arguments) {
		pollOccured <- struct{}{}
	})
	tm.orm.
		On("FindOrCreateFluxMonitorRoundStats", contractAddress, uint32(2)).
		Return(fluxmonitorv2.FluxMonitorRoundStatsV2{
			Aggregator:     contractAddress,
			RoundID:        2,
			NumSubmissions: 0,
		}, nil).Once()

	require.Eventually(t, func() bool { return len(pollOccured) == 3 }, 8*time.Second, 10*time.Millisecond)
	tm.AssertExpectations(t)
}

<<<<<<< HEAD
=======
func TestFluxMonitor_HibernationIsEnteredAndRetryTickerStopped(t *testing.T) {
	t.Parallel()

	store, _, nodeAddr := setupStoreWithKey(t)
	oracles := []common.Address{nodeAddr, cltest.NewAddress()}

	flags := new(fmmocks.Flags)
	flags.On("ContractExists").Return(true)
	flags.On("Address").Return(common.Address{})
	flags.On("IsLowered", mock.Anything).Return(true, nil).Once()

	fm, tm := setup(t,
		store.DB,
		setIdleTimerPeriod(time.Second),
		disablePollTicker(true),
		setHibernationTickerPeriod(4*time.Second),
		setFlags(flags),
	)

	tm.keyStore.On("SendingKeys").Return([]ethkey.Key{{Address: ethkey.EIP55AddressFromAddress(nodeAddr)}}, nil).Once()

	const fetchedAnswer = 100
	answerBigInt := big.NewInt(fetchedAnswer)

	tm.fluxAggregator.On("Address").Return(contractAddress)
	tm.fluxAggregator.On("GetOracles", nilOpts).Return(oracles, nil)
	tm.logBroadcaster.On("Register", mock.Anything, mock.Anything).Return(func() {})
	tm.logBroadcaster.On("IsConnected").Return(true)
	tm.fluxAggregator.On("LatestRoundData", nilOpts).Return(freshContractRoundDataResponse()).Once()

	pollOccured := make(chan struct{}, 4)

	err := fm.Start()
	require.NoError(t, err)

	t.Cleanup(func() { fm.Close() })

	// idle ticker
	roundState1 := flux_aggregator_wrapper.OracleRoundState{RoundId: 1, EligibleToSubmit: false, LatestSubmission: answerBigInt, StartedAt: now(), AvailableFunds: big.NewInt(0)}
	tm.fluxAggregator.On("OracleRoundState", nilOpts, nodeAddr, uint32(0)).Return(roundState1, nil).Once().Run(func(args mock.Arguments) {
		pollOccured <- struct{}{}
	})
	tm.orm.
		On("FindOrCreateFluxMonitorRoundStats", contractAddress, uint32(1)).
		Return(fluxmonitorv2.FluxMonitorRoundStatsV2{
			Aggregator:     contractAddress,
			RoundID:        1,
			NumSubmissions: 0,
		}, nil).Once()

	select {
	case <-pollOccured:
	case <-time.After(3 * time.Second):
		t.Fatalf("Poll did not occur!")
	}

	roundState1Responded := flux_aggregator_wrapper.OracleRoundState{RoundId: 1, EligibleToSubmit: false, LatestSubmission: answerBigInt, StartedAt: now() + 1}
	tm.fluxAggregator.On("OracleRoundState", nilOpts, nodeAddr, uint32(0)).Return(roundState1Responded, nil).Once().Run(func(args mock.Arguments) {
		pollOccured <- struct{}{}
	})

	// Finds an error run, so that retry ticker will be kicked off
	tm.orm.
		On("FindOrCreateFluxMonitorRoundStats", contractAddress, uint32(1)).
		Return(fluxmonitorv2.FluxMonitorRoundStatsV2{
			PipelineRunID:  corenull.NewInt64(int64(1), true),
			Aggregator:     contractAddress,
			RoundID:        1,
			NumSubmissions: 1,
		}, nil).Once()
	finishedAt := time.Now()
	tm.pipelineORM.On("FindRun", int64(1)).Return(pipeline.Run{
		FinishedAt: null.TimeFrom(finishedAt),
		Errors:     []null.String{null.StringFrom("an error to start retry ticker")},
	}, nil)

	select {
	case <-pollOccured:
	case <-time.After(3 * time.Second):
		t.Fatalf("Poll did not occur!")
	}

	// ---------- Begin hibernation mode ------------
	flags.On("IsLowered", mock.Anything).Return(false, nil)
	fm.ExportedRespondToFlagsRaisedLog()

	// hibernation ticker
	roundState2 := flux_aggregator_wrapper.OracleRoundState{RoundId: 2, EligibleToSubmit: false, LatestSubmission: answerBigInt, StartedAt: 0}
	tm.fluxAggregator.On("OracleRoundState", nilOpts, nodeAddr, uint32(0)).Return(roundState2, nil).Once().Run(func(args mock.Arguments) {
		pollOccured <- struct{}{}
	})
	tm.orm.
		On("FindOrCreateFluxMonitorRoundStats", contractAddress, uint32(2)).
		Return(fluxmonitorv2.FluxMonitorRoundStatsV2{
			Aggregator:     contractAddress,
			RoundID:        2,
			NumSubmissions: 0,
		}, nil).Once()

	select {
	case <-pollOccured:
		t.Fatalf("Poll should not occur for next few seconds because we are in hibernation mode and all other tickers should be stopped")
	case <-time.After(2 * time.Second):
	}

	select {
	case <-pollOccured:
	case <-time.After(3 * time.Second):
		t.Fatalf("Poll did not occur, though it should have via hibernation ticker")
	}

	tm.AssertExpectations(t)

}

>>>>>>> 8756fcad
func TestFluxMonitor_IdleTimerResetsOnNewRound(t *testing.T) {
	t.Parallel()

	store, _, nodeAddr := setupStoreWithKey(t)
	oracles := []common.Address{nodeAddr, cltest.NewAddress()}

	fm, tm := setup(t,
		store.DB,
		disablePollTicker(true),
		setIdleTimerPeriod(2*time.Second),
	)

	tm.keyStore.On("SendingKeys").Return([]ethkey.Key{{Address: ethkey.EIP55AddressFromAddress(nodeAddr)}}, nil).Once()

	const fetchedAnswer = 100
	answerBigInt := big.NewInt(fetchedAnswer)

	tm.fluxAggregator.On("Address").Return(contractAddress)
	tm.fluxAggregator.On("GetOracles", nilOpts).Return(oracles, nil)
	tm.logBroadcaster.On("Register", mock.Anything, mock.Anything).Return(func() {})
	tm.logBroadcaster.On("IsConnected").Return(true)
	tm.fluxAggregator.On("LatestRoundData", nilOpts).Return(freshContractRoundDataResponse()).Once()

	idleDurationOccured := make(chan struct{}, 4)
	initialPollOccurred := make(chan struct{}, 1)

	fm.Start()
	t.Cleanup(func() { fm.Close() })

	// Initial Poll
	roundState1 := flux_aggregator_wrapper.OracleRoundState{RoundId: 1, EligibleToSubmit: false, LatestSubmission: answerBigInt, StartedAt: now()}
	tm.fluxAggregator.On("OracleRoundState", nilOpts, nodeAddr, uint32(0)).Return(roundState1, nil).Once()
	tm.orm.
		On("FindOrCreateFluxMonitorRoundStats", contractAddress, uint32(1)).
		Return(fluxmonitorv2.FluxMonitorRoundStatsV2{
			Aggregator:     contractAddress,
			RoundID:        1,
			NumSubmissions: 0,
		}, nil).Once().Run(func(args mock.Arguments) {
		initialPollOccurred <- struct{}{}
	})
	require.Len(t, idleDurationOccured, 0, "no Job Runs created")
	require.Eventually(t, func() bool { return len(initialPollOccurred) == 1 }, 3*time.Second, 10*time.Millisecond)

	// idleDuration 1 triggers using the same round id as the initial poll. This resets the idle timer
	roundState1Responded := flux_aggregator_wrapper.OracleRoundState{RoundId: 1, EligibleToSubmit: false, LatestSubmission: answerBigInt, StartedAt: now() + 1}
	tm.fluxAggregator.On("OracleRoundState", nilOpts, nodeAddr, uint32(0)).Return(roundState1Responded, nil).Once().Run(func(args mock.Arguments) {
		idleDurationOccured <- struct{}{}
	})
	// Finds an existing run created by the initial poll
	tm.orm.
		On("FindOrCreateFluxMonitorRoundStats", contractAddress, uint32(1)).
		Return(fluxmonitorv2.FluxMonitorRoundStatsV2{
			PipelineRunID:  corenull.NewInt64(int64(1), true),
			Aggregator:     contractAddress,
			RoundID:        1,
			NumSubmissions: 1,
		}, nil).Once()
	finishedAt := time.Now()
	tm.pipelineORM.On("FindRun", int64(1)).Return(pipeline.Run{
		FinishedAt: null.TimeFrom(finishedAt),
	}, nil)

	require.Eventually(t, func() bool { return len(idleDurationOccured) == 1 }, 3*time.Second, 10*time.Millisecond)

	// idleDuration 2 triggers a new round. Started at is 0
	roundState2 := flux_aggregator_wrapper.OracleRoundState{RoundId: 2, EligibleToSubmit: false, LatestSubmission: answerBigInt, StartedAt: 0}
	tm.fluxAggregator.On("OracleRoundState", nilOpts, nodeAddr, uint32(0)).Return(roundState2, nil).Once().Run(func(args mock.Arguments) {
		idleDurationOccured <- struct{}{}
	})
	tm.orm.
		On("FindOrCreateFluxMonitorRoundStats", contractAddress, uint32(2)).
		Return(fluxmonitorv2.FluxMonitorRoundStatsV2{
			Aggregator:     contractAddress,
			RoundID:        2,
			NumSubmissions: 0,
		}, nil).Once()

	require.Eventually(t, func() bool { return len(idleDurationOccured) == 2 }, 3*time.Second, 10*time.Millisecond)

	// idleDuration 3 triggers from the previous new round
	roundState3 := flux_aggregator_wrapper.OracleRoundState{RoundId: 3, EligibleToSubmit: false, LatestSubmission: answerBigInt, StartedAt: now() - 1000000}
	tm.fluxAggregator.On("OracleRoundState", nilOpts, nodeAddr, uint32(0)).Return(roundState3, nil).Twice().Run(func(args mock.Arguments) {
		idleDurationOccured <- struct{}{}
	})
	tm.orm.
		On("FindOrCreateFluxMonitorRoundStats", contractAddress, uint32(3)).
		Return(fluxmonitorv2.FluxMonitorRoundStatsV2{
			Aggregator:     contractAddress,
			RoundID:        3,
			NumSubmissions: 0,
		}, nil).Once()

	// AnswerUpdated comes in, which attempts to reset the timers
	tm.logBroadcaster.On("WasAlreadyConsumed", mock.Anything, mock.Anything).Return(false, nil).Once()
	tm.logBroadcast.On("DecodedLog").Return(&flux_aggregator_wrapper.FluxAggregatorAnswerUpdated{})
	tm.logBroadcast.On("String").Maybe().Return("")
	tm.logBroadcaster.On("MarkConsumed", mock.Anything, mock.Anything).Return(nil).Once()
	fm.ExportedBacklog().Add(fluxmonitorv2.PriorityNewRoundLog, tm.logBroadcast)
	fm.ExportedProcessLogs()

	require.Eventually(t, func() bool { return len(idleDurationOccured) == 4 }, 3*time.Second, 10*time.Millisecond)
	tm.AssertExpectations(t)
}

func TestFluxMonitor_RoundTimeoutCausesPoll_timesOutAtZero(t *testing.T) {
	t.Parallel()

	store, _, nodeAddr := setupStoreWithKey(t)

	var (
		oracles = []common.Address{nodeAddr, cltest.NewAddress()}
		orm     = fluxmonitorv2.NewORM(store.DB, nil, bulletprooftxmanager.SendEveryStrategy{})
	)

	fm, tm := setup(t, store.DB, disablePollTicker(true), disableIdleTimer(true), withORM(orm))

	tm.keyStore.
		On("SendingKeys").
		Return([]ethkey.Key{{Address: ethkey.EIP55AddressFromAddress(nodeAddr)}}, nil).
		Twice() // Once called from the test, once during start

	ch := make(chan struct{})

	const fetchedAnswer = 100
	answerBigInt := big.NewInt(fetchedAnswer)
	tm.logBroadcaster.On("Register", mock.Anything, mock.Anything).Return(func() {})

	tm.fluxAggregator.On("LatestRoundData", nilOpts).Return(makeRoundDataForRoundID(1), nil).Once()
	roundState0 := flux_aggregator_wrapper.OracleRoundState{RoundId: 1, EligibleToSubmit: false, LatestSubmission: answerBigInt, StartedAt: now()}
	tm.fluxAggregator.On("OracleRoundState", nilOpts, nodeAddr, uint32(1)).Return(roundState0, nil).Once() // initialRoundState()
	tm.fluxAggregator.On("OracleRoundState", nilOpts, nodeAddr, uint32(0)).Return(flux_aggregator_wrapper.OracleRoundState{
		RoundId:          1,
		EligibleToSubmit: false,
		LatestSubmission: answerBigInt,
		StartedAt:        0,
		Timeout:          0,
	}, nil).
		Run(func(mock.Arguments) { close(ch) }).
		Once()

	tm.fluxAggregator.On("Address").Return(common.Address{})
	tm.fluxAggregator.On("GetOracles", nilOpts).Return(oracles, nil)

	fm.SetOracleAddress()
	fm.ExportedRoundState()
	fm.Start()

	gomega.NewGomegaWithT(t).Eventually(ch).Should(gomega.BeClosed())

	fm.Close()
	tm.AssertExpectations(t)
}

func TestFluxMonitor_UsesPreviousRoundStateOnStartup_RoundTimeout(t *testing.T) {
	store, _, nodeAddr := setupStoreWithKey(t)
	oracles := []common.Address{nodeAddr, cltest.NewAddress()}

	tests := []struct {
		name             string
		timeout          uint64
		expectedToSubmit bool
	}{
		{"active round exists - round will time out", 2, true},
		{"active round exists - round will not time out", 100, false},
		{"no active round", 0, false},
	}

	for _, test := range tests {
		test := test
		t.Run(test.name, func(t *testing.T) {
			t.Parallel()

			var (
				orm = fluxmonitorv2.NewORM(store.DB, nil, bulletprooftxmanager.SendEveryStrategy{})
			)

			fm, tm := setup(t, store.DB, disablePollTicker(true), disableIdleTimer(true), withORM(orm))

			tm.keyStore.On("SendingKeys").Return([]ethkey.Key{{Address: ethkey.EIP55AddressFromAddress(nodeAddr)}}, nil).Once()

			tm.logBroadcaster.On("Register", mock.Anything, mock.Anything).Return(func() {})
			tm.logBroadcaster.On("IsConnected").Return(true).Maybe()

			tm.fluxAggregator.On("Address").Return(common.Address{})
			tm.fluxAggregator.On("GetOracles", nilOpts).Return(oracles, nil)

			tm.fluxAggregator.On("LatestRoundData", nilOpts).Return(makeRoundDataForRoundID(1), nil).Once()
			tm.fluxAggregator.On("OracleRoundState", nilOpts, nodeAddr, uint32(1)).Return(flux_aggregator_wrapper.OracleRoundState{
				RoundId:          1,
				EligibleToSubmit: false,
				StartedAt:        now(),
				Timeout:          test.timeout,
			}, nil).Once()

			// 2nd roundstate call means round timer triggered
			chRoundState := make(chan struct{})
			tm.fluxAggregator.On("OracleRoundState", nilOpts, nodeAddr, uint32(0)).Return(flux_aggregator_wrapper.OracleRoundState{
				RoundId:          1,
				EligibleToSubmit: false,
			}, nil).
				Run(func(mock.Arguments) { close(chRoundState) }).
				Maybe()

			fm.Start()

			if test.expectedToSubmit {
				gomega.NewGomegaWithT(t).Eventually(chRoundState).Should(gomega.BeClosed())
			} else {
				gomega.NewGomegaWithT(t).Consistently(chRoundState).ShouldNot(gomega.BeClosed())
			}

			fm.Close()
			tm.AssertExpectations(t)
		})
	}
}

func TestFluxMonitor_UsesPreviousRoundStateOnStartup_IdleTimer(t *testing.T) {
	store, _, nodeAddr := setupStoreWithKey(t)
	oracles := []common.Address{nodeAddr, cltest.NewAddress()}

	almostExpired := time.Now().
		Add(idleTimerPeriod * -1).
		Add(2 * time.Second).
		Unix()

	testCases := []struct {
		name             string
		startedAt        uint64
		expectedToSubmit bool
	}{
		{"active round exists - idleTimer about to expired", uint64(almostExpired), true},
		{"active round exists - idleTimer will not expire", 100, false},
		{"no active round", 0, false},
	}

	for _, tc := range testCases {
		tc := tc
		t.Run(tc.name, func(t *testing.T) {
			t.Parallel()

			var (
				orm = fluxmonitorv2.NewORM(store.DB, nil, bulletprooftxmanager.SendEveryStrategy{})
			)

			fm, tm := setup(t,
				store.DB,
				disablePollTicker(true),
				withORM(orm),
			)
			initialPollOccurred := make(chan struct{}, 1)

			tm.keyStore.On("SendingKeys").Return([]ethkey.Key{{Address: ethkey.EIP55AddressFromAddress(nodeAddr)}}, nil).Once()
			tm.logBroadcaster.On("Register", mock.Anything, mock.Anything).Return(func() {})
			tm.logBroadcaster.On("IsConnected").Return(true).Maybe()
			tm.fluxAggregator.On("Address").Return(common.Address{})
			tm.fluxAggregator.On("GetOracles", nilOpts).Return(oracles, nil)
			tm.fluxAggregator.On("LatestRoundData", nilOpts).Return(makeRoundDataForRoundID(1), nil).Once()

			// first roundstate calling initialRoundState on fm.Start()
			tm.fluxAggregator.On("OracleRoundState", nilOpts, nodeAddr, uint32(1)).Return(flux_aggregator_wrapper.OracleRoundState{
				RoundId:          1,
				EligibleToSubmit: false,
				StartedAt:        tc.startedAt,
				Timeout:          10000, // round won't time out
			}, nil)

			// 2nd roundstate in initial poll
			roundState := flux_aggregator_wrapper.OracleRoundState{RoundId: 1, EligibleToSubmit: false}
			tm.fluxAggregator.On("OracleRoundState", nilOpts, nodeAddr, uint32(0)).Return(roundState, nil).
				Once().
				Run(func(args mock.Arguments) {
					initialPollOccurred <- struct{}{}
				})

			// 3rd roundState call means idleTimer triggered
			chRoundState := make(chan struct{})
			tm.fluxAggregator.On("OracleRoundState", nilOpts, nodeAddr, uint32(0)).Return(roundState, nil).
				Run(func(mock.Arguments) {
					close(chRoundState)
				}).
				Maybe()

			fm.Start()
			t.Cleanup(func() { fm.Close() })

			assert.Eventually(t, func() bool { return len(initialPollOccurred) == 1 }, 3*time.Second, 10*time.Millisecond)

			if tc.expectedToSubmit {
				gomega.NewGomegaWithT(t).Eventually(chRoundState).Should(gomega.BeClosed())
			} else {
				gomega.NewGomegaWithT(t).Consistently(chRoundState).ShouldNot(gomega.BeClosed())
			}
			tm.AssertExpectations(t)
		})
	}
}

func TestFluxMonitor_RoundTimeoutCausesPoll_timesOutNotZero(t *testing.T) {
	t.Parallel()

	store, _, nodeAddr := setupStoreWithKey(t)
	oracles := []common.Address{nodeAddr, cltest.NewAddress()}

	var (
		orm = fluxmonitorv2.NewORM(store.DB, nil, bulletprooftxmanager.SendEveryStrategy{})
	)

	fm, tm := setup(t, store.DB, disablePollTicker(true), disableIdleTimer(true), withORM(orm))

	tm.keyStore.On("SendingKeys").Return([]ethkey.Key{{Address: ethkey.EIP55AddressFromAddress(nodeAddr)}}, nil).Once()

	const fetchedAnswer = 100
	answerBigInt := big.NewInt(fetchedAnswer)

	chRoundState1 := make(chan struct{})
	chRoundState2 := make(chan struct{})

	tm.logBroadcaster.On("Register", mock.Anything, mock.Anything).Return(func() {})
	tm.logBroadcaster.On("IsConnected").Return(true).Maybe()

	tm.fluxAggregator.On("Address").Return(common.Address{})
	tm.fluxAggregator.On("GetOracles", nilOpts).Return(oracles, nil)
	tm.fluxAggregator.On("LatestRoundData", nilOpts).Return(makeRoundDataForRoundID(1), nil).Once()
	tm.fluxAggregator.On("OracleRoundState", nilOpts, nodeAddr, uint32(1)).Return(flux_aggregator_wrapper.OracleRoundState{
		RoundId:          1,
		EligibleToSubmit: false,
		LatestSubmission: answerBigInt,
		StartedAt:        now(),
		Timeout:          uint64(1000000),
	}, nil).Once()

	startedAt := uint64(time.Now().Unix())
	timeout := uint64(3)
	tm.fluxAggregator.On("OracleRoundState", nilOpts, nodeAddr, uint32(0)).Return(flux_aggregator_wrapper.OracleRoundState{
		RoundId:          1,
		EligibleToSubmit: false,
		LatestSubmission: answerBigInt,
		StartedAt:        startedAt,
		PaymentAmount:    big.NewInt(10),
		AvailableFunds:   big.NewInt(100),
		Timeout:          timeout,
	}, nil).Once().
		Run(func(mock.Arguments) { close(chRoundState1) }).
		Once()
	tm.fluxAggregator.On("OracleRoundState", nilOpts, nodeAddr, uint32(0)).Return(flux_aggregator_wrapper.OracleRoundState{
		RoundId:          1,
		EligibleToSubmit: false,
		LatestSubmission: answerBigInt,
		PaymentAmount:    big.NewInt(10),
		AvailableFunds:   big.NewInt(100),
		StartedAt:        startedAt,
		Timeout:          timeout,
	}, nil).Once().
		Run(func(mock.Arguments) { close(chRoundState2) }).
		Once()

	fm.Start()

	tm.logBroadcaster.On("WasAlreadyConsumed", mock.Anything, mock.Anything).Return(false, nil)
	tm.logBroadcaster.On("MarkConsumed", mock.Anything, mock.Anything).Return(nil)
	tm.logBroadcast.On("DecodedLog").Return(&flux_aggregator_wrapper.FluxAggregatorNewRound{
		RoundId:   big.NewInt(0),
		StartedAt: big.NewInt(time.Now().UTC().Unix()),
	})
	tm.logBroadcast.On("String").Maybe().Return("")
	// To mark it consumed, we need to be eligible to submit.
	fm.HandleLog(tm.logBroadcast)

	gomega.NewGomegaWithT(t).Eventually(chRoundState1).Should(gomega.BeClosed())
	gomega.NewGomegaWithT(t).Eventually(chRoundState2).Should(gomega.BeClosed())

	time.Sleep(time.Duration(2*timeout) * time.Second)
	fm.Close()
	tm.AssertExpectations(t)
}

func TestFluxMonitor_HandlesNilLogs(t *testing.T) {
	t.Parallel()

	store, cleanup := cltest.NewStore(t)
	t.Cleanup(cleanup)
	fm, tm := setup(t, store.DB)

	logBroadcast := new(logmocks.Broadcast)
	var logNewRound *flux_aggregator_wrapper.FluxAggregatorNewRound
	var logAnswerUpdated *flux_aggregator_wrapper.FluxAggregatorAnswerUpdated
	var randomType interface{}

	logBroadcast.On("String").Maybe().Return("")
	logBroadcast.On("DecodedLog").Return(logNewRound).Once()
	assert.NotPanics(t, func() {
		fm.HandleLog(logBroadcast)
	})

	logBroadcast.On("DecodedLog").Return(logAnswerUpdated).Once()
	assert.NotPanics(t, func() {
		fm.HandleLog(logBroadcast)
	})

	logBroadcast.On("DecodedLog").Return(randomType).Once()
	assert.NotPanics(t, func() {
		fm.HandleLog(logBroadcast)
	})

	tm.AssertExpectations(t)
	logBroadcast.AssertExpectations(t)
}

func TestFluxMonitor_ConsumeLogBroadcast(t *testing.T) {
	t.Parallel()

	store, cleanup := cltest.NewStore(t)
	t.Cleanup(cleanup)
	fm, tm := setup(t, store.DB)

	tm.fluxAggregator.
		On("OracleRoundState", nilOpts, mock.Anything, mock.Anything).
		Return(flux_aggregator_wrapper.OracleRoundState{RoundId: 123}, nil)

	tm.logBroadcaster.On("WasAlreadyConsumed", mock.Anything, mock.Anything).Return(false, nil).Once()
	tm.logBroadcast.On("DecodedLog").Return(&flux_aggregator_wrapper.FluxAggregatorAnswerUpdated{})
	tm.logBroadcast.On("String").Maybe().Return("")
	tm.logBroadcaster.On("MarkConsumed", mock.Anything, mock.Anything).Return(nil).Once()

	fm.ExportedBacklog().Add(fluxmonitorv2.PriorityNewRoundLog, tm.logBroadcast)
	fm.ExportedProcessLogs()
	tm.AssertExpectations(t)
}

func TestFluxMonitor_ConsumeLogBroadcast_Error(t *testing.T) {
	t.Parallel()

	testCases := []struct {
		name     string
		consumed bool
		err      error
	}{
		{"already consumed", true, nil},
		{"error determining already consumed", false, errors.New("err")},
	}

	store, cleanup := cltest.NewStore(t)
	t.Cleanup(cleanup)
	for _, tc := range testCases {
		tc := tc
		t.Run(tc.name, func(t *testing.T) {
			t.Parallel()

			fm, tm := setup(t, store.DB)

			tm.logBroadcaster.On("WasAlreadyConsumed", mock.Anything, mock.Anything).Return(tc.consumed, tc.err).Once()

			fm.ExportedBacklog().Add(fluxmonitorv2.PriorityNewRoundLog, tm.logBroadcast)
			fm.ExportedProcessLogs()
			tm.AssertExpectations(t)
		})
	}
}

func TestFluxMonitor_DoesNotDoubleSubmit(t *testing.T) {
	t.Run("when NewRound log arrives, then poll ticker fires", func(t *testing.T) {
		store, cfg, nodeAddr := setupStoreWithKey(t)
		oracles := []common.Address{nodeAddr, cltest.NewAddress()}

		fm, tm := setup(t,
			store.DB,
			disableIdleTimer(true),
			disablePollTicker(true),
		)

		var (
			paymentAmount  = cfg.MinimumContractPayment().ToInt()
			availableFunds = big.NewInt(1).Mul(paymentAmount, big.NewInt(1000))
		)

		const (
			roundID = 3
			answer  = 100
		)

		tm.keyStore.On("SendingKeys").Return([]ethkey.Key{{Address: ethkey.EIP55AddressFromAddress(nodeAddr)}}, nil).Once()
		tm.logBroadcaster.On("IsConnected").Return(true).Maybe()

		// Mocks initiated by the New Round log
		tm.orm.On("MostRecentFluxMonitorRoundID", contractAddress).Return(uint32(roundID), nil).Once()
		tm.orm.
			On("FindOrCreateFluxMonitorRoundStats", contractAddress, uint32(roundID)).
			Return(fluxmonitorv2.FluxMonitorRoundStatsV2{
				Aggregator: contractAddress,
				RoundID:    roundID,
			}, nil).Once()
		tm.pipelineRunner.
			On("ExecuteRun", context.Background(), pipelineSpec, mock.Anything, defaultLogger).
			Return(pipeline.Run{}, pipeline.TaskRunResults{
				{
					Result: pipeline.Result{
						Value: decimal.NewFromInt(answer),
						Error: nil,
					},
					Task: &pipeline.HTTPTask{},
				},
			}, nil)
		tm.pipelineRunner.
			On("InsertFinishedRun", mock.Anything, mock.Anything, mock.Anything, mock.Anything).
			Return(int64(1), nil)
		tm.logBroadcaster.On("MarkConsumed", mock.Anything, mock.Anything).Return(nil).Once()
		tm.contractSubmitter.On("Submit", mock.Anything, big.NewInt(roundID), big.NewInt(answer)).Return(nil).Once()
		tm.orm.
			On("UpdateFluxMonitorRoundStats",
				mock.Anything,
				contractAddress,
				uint32(roundID),
				int64(1),
			).
			Return(nil)

		tm.fluxAggregator.On("GetOracles", nilOpts).Return(oracles, nil)
		fm.SetOracleAddress()

		tm.fluxAggregator.On("LatestRoundData", nilOpts).Return(flux_aggregator_wrapper.LatestRoundData{
			Answer:    big.NewInt(10),
			UpdatedAt: big.NewInt(100),
		}, nil)
		// Fire off the NewRound log, which the node should respond to
		tm.fluxAggregator.On("OracleRoundState", nilOpts, nodeAddr, uint32(roundID)).
			Return(flux_aggregator_wrapper.OracleRoundState{
				RoundId:          roundID,
				LatestSubmission: big.NewInt(answer),
				EligibleToSubmit: true,
				AvailableFunds:   availableFunds,
				PaymentAmount:    paymentAmount,
				OracleCount:      1,
			}, nil).
			Once()

		fm.ExportedRespondToNewRoundLog(&flux_aggregator_wrapper.FluxAggregatorNewRound{
			RoundId:   big.NewInt(roundID),
			StartedAt: big.NewInt(0),
		}, log.NewLogBroadcast(types.Log{}, nil))

		// Mocks initiated by polling
		// Now force the node to try to poll and ensure it does not respond this time
		tm.fluxAggregator.On("OracleRoundState", nilOpts, nodeAddr, uint32(0)).
			Return(flux_aggregator_wrapper.OracleRoundState{
				RoundId:          roundID,
				LatestSubmission: big.NewInt(answer),
				EligibleToSubmit: true,
				AvailableFunds:   availableFunds,
				PaymentAmount:    paymentAmount,
				OracleCount:      1,
			}, nil).
			Once()
		tm.orm.
			On("FindOrCreateFluxMonitorRoundStats", contractAddress, uint32(roundID)).
			Return(fluxmonitorv2.FluxMonitorRoundStatsV2{
				PipelineRunID:  corenull.NewInt64(int64(1), true),
				Aggregator:     contractAddress,
				RoundID:        roundID,
				NumSubmissions: 1,
			}, nil).Once()
		now := time.Now()
		tm.pipelineORM.On("FindRun", int64(1)).Return(pipeline.Run{
			FinishedAt: null.TimeFrom(now),
		}, nil)

		fm.ExportedPollIfEligible(0, 0)
		tm.AssertExpectations(t)
	})

	t.Run("when poll ticker fires, then NewRound log arrives", func(t *testing.T) {
		store, cfg, nodeAddr := setupStoreWithKey(t)
		oracles := []common.Address{nodeAddr, cltest.NewAddress()}
		fm, tm := setup(t,
			store.DB,
			disableIdleTimer(true),
			disablePollTicker(true),
		)

		var (
			paymentAmount  = cfg.MinimumContractPayment().ToInt()
			availableFunds = big.NewInt(1).Mul(paymentAmount, big.NewInt(1000))
		)

		const (
			roundID = 3
			answer  = 100
		)
		tm.keyStore.On("SendingKeys").Return([]ethkey.Key{{Address: ethkey.EIP55AddressFromAddress(nodeAddr)}}, nil).Once()
		tm.logBroadcaster.On("IsConnected").Return(true).Maybe()

		// First, force the node to try to poll, which should result in a submission
		tm.fluxAggregator.On("LatestRoundData", nilOpts).Return(flux_aggregator_wrapper.LatestRoundData{
			Answer:    big.NewInt(10),
			UpdatedAt: big.NewInt(100),
		}, nil)
		tm.fluxAggregator.On("OracleRoundState", nilOpts, nodeAddr, uint32(0)).
			Return(flux_aggregator_wrapper.OracleRoundState{
				RoundId:          roundID,
				LatestSubmission: big.NewInt(answer),
				EligibleToSubmit: true,
				AvailableFunds:   availableFunds,
				PaymentAmount:    paymentAmount,
				OracleCount:      1,
			}, nil).
			Once()
		tm.orm.
			On("FindOrCreateFluxMonitorRoundStats", contractAddress, uint32(roundID)).
			Return(fluxmonitorv2.FluxMonitorRoundStatsV2{
				Aggregator: contractAddress,
				RoundID:    roundID,
			}, nil).Once()
		tm.pipelineRunner.
			On("ExecuteRun", context.Background(), pipelineSpec, mock.Anything, defaultLogger).
			Return(pipeline.Run{}, pipeline.TaskRunResults{
				{
					Result: pipeline.Result{
						Value: decimal.NewFromInt(answer),
						Error: nil,
					},
					Task: &pipeline.HTTPTask{},
				},
			}, nil)
		tm.pipelineRunner.
			On("InsertFinishedRun", mock.Anything, mock.Anything, mock.Anything, mock.Anything).
			Return(int64(1), nil)
		tm.contractSubmitter.On("Submit", mock.Anything, big.NewInt(roundID), big.NewInt(answer)).Return(nil).Once()
		tm.orm.
			On("UpdateFluxMonitorRoundStats",
				mock.Anything,
				contractAddress,
				uint32(roundID),
				int64(1),
			).
			Return(nil).
			Once()

		tm.fluxAggregator.On("GetOracles", nilOpts).Return(oracles, nil)
		fm.SetOracleAddress()
		fm.ExportedPollIfEligible(0, 0)

		// Now fire off the NewRound log and ensure it does not respond this time
		tm.orm.On("MostRecentFluxMonitorRoundID", contractAddress).Return(uint32(roundID), nil)
		tm.orm.
			On("FindOrCreateFluxMonitorRoundStats", contractAddress, uint32(roundID)).
			Return(fluxmonitorv2.FluxMonitorRoundStatsV2{
				PipelineRunID:  corenull.NewInt64(int64(1), true),
				Aggregator:     contractAddress,
				RoundID:        roundID,
				NumSubmissions: 1,
			}, nil).Once()
		tm.pipelineORM.On("FindRun", int64(1)).Return(pipeline.Run{}, nil)

		tm.logBroadcaster.On("MarkConsumed", mock.Anything, mock.Anything).Return(nil)
		fm.ExportedRespondToNewRoundLog(&flux_aggregator_wrapper.FluxAggregatorNewRound{
			RoundId:   big.NewInt(roundID),
			StartedAt: big.NewInt(0),
		}, log.NewLogBroadcast(types.Log{}, nil))
		tm.AssertExpectations(t)
	})
}

func TestFluxMonitor_DrumbeatTicker(t *testing.T) {
	t.Parallel()

	store, cfg, nodeAddr := setupStoreWithKey(t)
	oracles := []common.Address{nodeAddr, cltest.NewAddress()}

	// a setup with a random delay being zero
	_, _ = setup(t, store.DB, enableDrumbeatTicker("@every 10s", 0))

	fm, tm := setup(t, store.DB, disablePollTicker(true), disableIdleTimer(true), enableDrumbeatTicker("@every 3s", 2*time.Second))

	tm.keyStore.On("SendingKeys").Return([]ethkey.Key{{Address: ethkey.EIP55AddressFromAddress(nodeAddr)}}, nil)

	const fetchedAnswer = 100
	answerBigInt := big.NewInt(fetchedAnswer)

	tm.fluxAggregator.On("Address").Return(common.Address{})
	tm.fluxAggregator.On("GetOracles", nilOpts).Return(oracles, nil)
	tm.logBroadcaster.On("Register", mock.Anything, mock.Anything).Return(func() {})
	tm.logBroadcaster.On("IsConnected").Return(true).Maybe()

	tm.fluxAggregator.On("LatestRoundData", nilOpts).Return(freshContractRoundDataResponse()).Once()

	expectSubmission := func(roundID uint32, runID int64) {
		roundState := flux_aggregator_wrapper.OracleRoundState{
			RoundId:          roundID,
			EligibleToSubmit: true,
			LatestSubmission: answerBigInt,
			AvailableFunds:   big.NewInt(1).Mul(big.NewInt(10000), cfg.MinimumContractPayment().ToInt()),
			PaymentAmount:    cfg.MinimumContractPayment().ToInt(),
			StartedAt:        now(),
		}

		tm.fluxAggregator.On("OracleRoundState", nilOpts, nodeAddr, uint32(0)).
			Return(roundState, nil).
			Once()

		tm.fluxAggregator.On("OracleRoundState", nilOpts, nodeAddr, roundID).
			Return(roundState, nil).
			Once()

		tm.orm.On("FindOrCreateFluxMonitorRoundStats", contractAddress, roundID).
			Return(fluxmonitorv2.FluxMonitorRoundStatsV2{Aggregator: contractAddress, RoundID: roundID}, nil).
			Once()

		tm.fluxAggregator.On("LatestRoundData", nilOpts).
			Return(flux_aggregator_wrapper.LatestRoundData{
				Answer:    answerBigInt,
				UpdatedAt: big.NewInt(100),
			}, nil).
			Once()

		tm.pipelineRunner.
			On("ExecuteRun", context.Background(), pipelineSpec, pipeline.NewVarsFrom(
				map[string]interface{}{
					"jobRun": map[string]interface{}{
						"meta": map[string]interface{}{
							"latestAnswer": float64(fetchedAnswer),
							"updatedAt":    float64(100),
						},
					},
					"jobSpec": map[string]interface{}{
						"databaseID":    int32(0),
						"externalJobID": uuid.UUID{},
						"name":          "",
					},
				},
			), defaultLogger).
			Return(pipeline.Run{}, pipeline.TaskRunResults{
				{
					Result: pipeline.Result{
						Value: decimal.NewFromInt(fetchedAnswer),
						Error: nil,
					},
					Task: &pipeline.HTTPTask{},
				},
			}, nil).
			Once()

		tm.pipelineRunner.On("InsertFinishedRun", mock.Anything, mock.Anything, mock.Anything, mock.Anything).
			Return(runID, nil).
			Once()
		tm.contractSubmitter.
			On("Submit", mock.Anything, big.NewInt(int64(roundID)), answerBigInt).
			Return(nil).
			Once()

		tm.orm.
			On("UpdateFluxMonitorRoundStats", mock.Anything, contractAddress, roundID, runID).
			Return(nil).
			Once()
	}

	expectSubmission(2, 1)
	expectSubmission(3, 2)
	expectSubmission(4, 3)

	// catch remaining drumbeats
	tm.fluxAggregator.
		On("OracleRoundState", nilOpts, nodeAddr, uint32(0)).
		Return(flux_aggregator_wrapper.OracleRoundState{RoundId: 4, EligibleToSubmit: false, LatestSubmission: answerBigInt, StartedAt: now()}, nil).
		Maybe()

	fm.Start()
	defer fm.Close()

	waitTime := 15 * time.Second
	interval := 50 * time.Millisecond
	cltest.EventuallyExpectationsMet(t, tm.logBroadcaster, waitTime, interval)
	cltest.EventuallyExpectationsMet(t, tm.fluxAggregator, waitTime, interval)
	cltest.EventuallyExpectationsMet(t, tm.orm, waitTime, interval)
	cltest.EventuallyExpectationsMet(t, tm.pipelineORM, waitTime, interval)
	cltest.EventuallyExpectationsMet(t, tm.contractSubmitter, waitTime, interval)
	tm.AssertExpectations(t)
}<|MERGE_RESOLUTION|>--- conflicted
+++ resolved
@@ -267,15 +267,12 @@
 	}
 }
 
-<<<<<<< HEAD
-=======
 func setFlags(flags *fmmocks.Flags) func(*setupOptions) {
 	return func(opts *setupOptions) {
 		opts.flags = flags
 	}
 }
 
->>>>>>> 8756fcad
 // withORM is an option to switch out the ORM during set up. Useful when you
 // want to use a database backed ORM
 func withORM(orm fluxmonitorv2.ORM) func(*setupOptions) {
@@ -808,11 +805,7 @@
 func TestFluxMonitor_HibernationTickerFiresMultipleTimes(t *testing.T) {
 	t.Parallel()
 
-<<<<<<< HEAD
-	store, nodeAddr := setupStoreWithKey(t)
-=======
 	store, _, nodeAddr := setupStoreWithKey(t)
->>>>>>> 8756fcad
 	oracles := []common.Address{nodeAddr, cltest.NewAddress()}
 
 	fm, tm := setup(t,
@@ -894,8 +887,6 @@
 	tm.AssertExpectations(t)
 }
 
-<<<<<<< HEAD
-=======
 func TestFluxMonitor_HibernationIsEnteredAndRetryTickerStopped(t *testing.T) {
 	t.Parallel()
 
@@ -1011,7 +1002,6 @@
 
 }
 
->>>>>>> 8756fcad
 func TestFluxMonitor_IdleTimerResetsOnNewRound(t *testing.T) {
 	t.Parallel()
 
