--- conflicted
+++ resolved
@@ -81,11 +81,7 @@
 	var drumbeatTicker utils.CronTicker
 	var err error
 	if cfg.DrumbeatEnabled {
-<<<<<<< HEAD
-		drumbeatTicker, err = utils.NewCronTicker(cfg.DrumbeatSchedule, cfg.DrumbeatRandomDelay)
-=======
 		drumbeatTicker, err = utils.NewCronTicker(cfg.DrumbeatSchedule)
->>>>>>> 8756fcad
 		if err != nil {
 			return nil, err
 		}
