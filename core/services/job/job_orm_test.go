package job_test

import (
	"context"
	"testing"
	"time"

	"github.com/smartcontractkit/chainlink/core/bridges"

	"github.com/pelletier/go-toml"
	uuid "github.com/satori/go.uuid"
	"github.com/stretchr/testify/assert"
	"github.com/stretchr/testify/require"
	"gopkg.in/guregu/null.v4"

	"github.com/smartcontractkit/chainlink/core/internal/cltest"
	"github.com/smartcontractkit/chainlink/core/internal/testutils/evmtest"
	"github.com/smartcontractkit/chainlink/core/internal/testutils/pgtest"
	"github.com/smartcontractkit/chainlink/core/logger"
	"github.com/smartcontractkit/chainlink/core/services/directrequest"
	"github.com/smartcontractkit/chainlink/core/services/job"
	"github.com/smartcontractkit/chainlink/core/services/keeper"
	"github.com/smartcontractkit/chainlink/core/services/offchainreporting"
	"github.com/smartcontractkit/chainlink/core/services/pipeline"
	"github.com/smartcontractkit/chainlink/core/services/vrf"
	"github.com/smartcontractkit/chainlink/core/services/webhook"
	"github.com/smartcontractkit/chainlink/core/testdata/testspecs"
)

func TestORM(t *testing.T) {
	t.Parallel()
	config := cltest.NewTestGeneralConfig(t)
	db := pgtest.NewSqlxDB(t)
	keyStore := cltest.NewKeyStore(t, db, config)
	ethKeyStore := keyStore.Eth()

	require.NoError(t, keyStore.OCR().Add(cltest.DefaultOCRKey))
	require.NoError(t, keyStore.P2P().Add(cltest.DefaultP2PKey))

	pipelineORM := pipeline.NewORM(db, logger.TestLogger(t), config)

	cc := evmtest.NewChainSet(t, evmtest.TestChainOpts{DB: db, GeneralConfig: config})
	orm := job.NewTestORM(t, db, cc, pipelineORM, keyStore, config)
	borm := bridges.NewORM(db, logger.TestLogger(t), config)

	_, bridge := cltest.MustCreateBridge(t, db, cltest.BridgeOpts{}, config)
	_, bridge2 := cltest.MustCreateBridge(t, db, cltest.BridgeOpts{}, config)
	_, address := cltest.MustInsertRandomKey(t, ethKeyStore)
	jb := makeOCRJobSpec(t, address, bridge.Name.String(), bridge2.Name.String())

	t.Run("it creates job specs", func(t *testing.T) {
		err := orm.CreateJob(jb)
		require.NoError(t, err)

		var returnedSpec job.Job
		var OCROracleSpec job.OffchainReportingOracleSpec

		err = db.Get(&returnedSpec, "SELECT * FROM jobs WHERE jobs.id = $1", jb.ID)
		require.NoError(t, err)
		err = db.Get(&OCROracleSpec, "SELECT * FROM offchainreporting_oracle_specs WHERE offchainreporting_oracle_specs.id = $1", jb.OffchainreportingOracleSpecID)
		require.NoError(t, err)
		returnedSpec.OffchainreportingOracleSpec = &OCROracleSpec
		compareOCRJobSpecs(t, *jb, returnedSpec)
	})

	t.Run("autogenerates external job ID if missing", func(t *testing.T) {
		jb2 := makeOCRJobSpec(t, address, bridge.Name.String(), bridge2.Name.String())
		jb2.ExternalJobID = uuid.UUID{}
		err := orm.CreateJob(jb2)
		require.NoError(t, err)

		var returnedSpec job.Job
		err = db.Get(&returnedSpec, "SELECT * FROM jobs WHERE jobs.id = $1", jb.ID)
		require.NoError(t, err)

		assert.NotEqual(t, uuid.UUID{}, returnedSpec.ExternalJobID)
	})

	t.Run("it deletes jobs from the DB", func(t *testing.T) {
		var dbSpecs []job.Job

		err := db.Select(&dbSpecs, "SELECT * FROM jobs")
		require.NoError(t, err)
		require.Len(t, dbSpecs, 2)

		err = orm.DeleteJob(jb.ID)
		require.NoError(t, err)

		dbSpecs = []job.Job{}
		err = db.Select(&dbSpecs, "SELECT * FROM jobs")
		require.NoError(t, err)
		require.Len(t, dbSpecs, 1)
	})

	t.Run("increase job spec error occurrence", func(t *testing.T) {
		jb3 := makeOCRJobSpec(t, address, bridge.Name.String(), bridge2.Name.String())
		err := orm.CreateJob(jb3)
		require.NoError(t, err)
		var jobSpec job.Job
		err = db.Get(&jobSpec, "SELECT * FROM jobs")
		require.NoError(t, err)

		ocrSpecError1 := "ocr spec 1 errored"
		ocrSpecError2 := "ocr spec 2 errored"
		require.NoError(t, orm.RecordError(jobSpec.ID, ocrSpecError1))
		require.NoError(t, orm.RecordError(jobSpec.ID, ocrSpecError1))
		require.NoError(t, orm.RecordError(jobSpec.ID, ocrSpecError2))

		var specErrors []job.SpecError
		err = db.Select(&specErrors, "SELECT * FROM job_spec_errors")
		require.NoError(t, err)
		require.Len(t, specErrors, 2)

		assert.Equal(t, specErrors[0].Occurrences, uint(2))
		assert.Equal(t, specErrors[1].Occurrences, uint(1))
		assert.True(t, specErrors[0].CreatedAt.Before(specErrors[0].UpdatedAt), "expected created_at (%s) to be before updated_at (%s)", specErrors[0].CreatedAt, specErrors[0].UpdatedAt)
		assert.Equal(t, specErrors[0].Description, ocrSpecError1)
		assert.Equal(t, specErrors[1].Description, ocrSpecError2)
		assert.True(t, specErrors[1].CreatedAt.After(specErrors[0].UpdatedAt))
		var j2 job.Job
		var OCROracleSpec job.OffchainReportingOracleSpec
		var jobSpecErrors []job.SpecError

		err = db.Get(&j2, "SELECT * FROM jobs WHERE jobs.id = $1", jobSpec.ID)
		require.NoError(t, err)
		err = db.Get(&OCROracleSpec, "SELECT * FROM offchainreporting_oracle_specs WHERE offchainreporting_oracle_specs.id = $1", j2.OffchainreportingOracleSpecID)
		require.NoError(t, err)
		err = db.Select(&jobSpecErrors, "SELECT * FROM job_spec_errors WHERE job_spec_errors.job_id = $1", j2.ID)
		require.NoError(t, err)
		require.Len(t, jobSpecErrors, 2)
	})

	t.Run("creates a job with a direct request spec", func(t *testing.T) {
		tree, err := toml.LoadFile("../../testdata/tomlspecs/direct-request-spec.toml")
		require.NoError(t, err)
		jb, err := directrequest.ValidatedDirectRequestSpec(tree.String())
		require.NoError(t, err)
		err = orm.CreateJob(&jb)
		require.NoError(t, err)
	})

	t.Run("creates webhook specs along with external_initiator_webhook_specs", func(t *testing.T) {
		eiFoo := cltest.MustInsertExternalInitiator(t, borm)
		eiBar := cltest.MustInsertExternalInitiator(t, borm)

		eiWS := []webhook.TOMLWebhookSpecExternalInitiator{
			{Name: eiFoo.Name, Spec: cltest.JSONFromString(t, `{}`)},
			{Name: eiBar.Name, Spec: cltest.JSONFromString(t, `{"bar": 1}`)},
		}
		eim := webhook.NewExternalInitiatorManager(db, nil, logger.TestLogger(t), config)
		jb, err := webhook.ValidatedWebhookSpec(testspecs.GenerateWebhookSpec(testspecs.WebhookSpecParams{ExternalInitiators: eiWS}).Toml(), eim)
		require.NoError(t, err)

		err = orm.CreateJob(&jb)
		require.NoError(t, err)

		cltest.AssertCount(t, db, "external_initiator_webhook_specs", 2)
	})
}

func TestORM_DeleteJob_DeletesAssociatedRecords(t *testing.T) {
	t.Parallel()
	config := evmtest.NewChainScopedConfig(t, cltest.NewTestGeneralConfig(t))
	db := pgtest.NewSqlxDB(t)
	keyStore := cltest.NewKeyStore(t, db, config)
	require.NoError(t, keyStore.OCR().Add(cltest.DefaultOCRKey))
	require.NoError(t, keyStore.P2P().Add(cltest.DefaultP2PKey))

	pipelineORM := pipeline.NewORM(db, logger.TestLogger(t), config)
	cc := evmtest.NewChainSet(t, evmtest.TestChainOpts{DB: db, GeneralConfig: config})
	jobORM := job.NewTestORM(t, db, cc, pipelineORM, keyStore, config)
	korm := keeper.NewORM(db, logger.TestLogger(t), nil, nil, nil)

	t.Run("it deletes records for offchainreporting jobs", func(t *testing.T) {
		_, bridge := cltest.MustCreateBridge(t, db, cltest.BridgeOpts{}, config)
		_, bridge2 := cltest.MustCreateBridge(t, db, cltest.BridgeOpts{}, config)

		_, address := cltest.MustInsertRandomKey(t, keyStore.Eth())
		jb, err := offchainreporting.ValidatedOracleSpecToml(cc, testspecs.GenerateOCRSpec(testspecs.OCRSpecParams{
			TransmitterAddress: address.Hex(),
			DS1BridgeName:      bridge.Name.String(),
			DS2BridgeName:      bridge2.Name.String(),
		}).Toml())
		require.NoError(t, err)

		err = jobORM.CreateJob(&jb)
		require.NoError(t, err)

		cltest.AssertCount(t, db, "offchainreporting_oracle_specs", 1)
		cltest.AssertCount(t, db, "pipeline_specs", 1)

		err = jobORM.DeleteJob(jb.ID)
		require.NoError(t, err)
		cltest.AssertCount(t, db, "offchainreporting_oracle_specs", 0)
		cltest.AssertCount(t, db, "pipeline_specs", 0)
		cltest.AssertCount(t, db, "jobs", 0)
	})

	t.Run("it deletes records for keeper jobs", func(t *testing.T) {
		registry, keeperJob := cltest.MustInsertKeeperRegistry(t, db, korm, keyStore.Eth())
		cltest.MustInsertUpkeepForRegistry(t, db, config, registry)

		cltest.AssertCount(t, db, "keeper_specs", 1)
		cltest.AssertCount(t, db, "keeper_registries", 1)
		cltest.AssertCount(t, db, "upkeep_registrations", 1)

		err := jobORM.DeleteJob(keeperJob.ID)
		require.NoError(t, err)
		cltest.AssertCount(t, db, "keeper_specs", 0)
		cltest.AssertCount(t, db, "keeper_registries", 0)
		cltest.AssertCount(t, db, "upkeep_registrations", 0)
		cltest.AssertCount(t, db, "jobs", 0)
	})

	t.Run("it creates and deletes records for vrf jobs", func(t *testing.T) {
		key, err := keyStore.VRF().Create()
		require.NoError(t, err)
		pk := key.PublicKey
		jb, err := vrf.ValidatedVRFSpec(testspecs.GenerateVRFSpec(testspecs.VRFSpecParams{PublicKey: pk.String()}).Toml())
		require.NoError(t, err)

		err = jobORM.CreateJob(&jb)
		require.NoError(t, err)
		cltest.AssertCount(t, db, "vrf_specs", 1)
		cltest.AssertCount(t, db, "jobs", 1)
		err = jobORM.DeleteJob(jb.ID)
		require.NoError(t, err)
		cltest.AssertCount(t, db, "vrf_specs", 0)
		cltest.AssertCount(t, db, "jobs", 0)
	})

	t.Run("it deletes records for webhook jobs", func(t *testing.T) {
		ei := cltest.MustInsertExternalInitiator(t, bridges.NewORM(db, logger.TestLogger(t), config))
		jb, webhookSpec := cltest.MustInsertWebhookSpec(t, db)
		_, err := db.Exec(`INSERT INTO external_initiator_webhook_specs (external_initiator_id, webhook_spec_id, spec) VALUES ($1,$2,$3)`, ei.ID, webhookSpec.ID, `{"ei": "foo", "name": "webhookSpecTwoEIs"}`)
		require.NoError(t, err)

		err = jobORM.DeleteJob(jb.ID)
		require.NoError(t, err)
		cltest.AssertCount(t, db, "webhook_specs", 0)
		cltest.AssertCount(t, db, "external_initiator_webhook_specs", 0)
		cltest.AssertCount(t, db, "jobs", 0)
	})

	t.Run("does not allow to delete external initiators if they have referencing external_initiator_webhook_specs", func(t *testing.T) {
		// create new db because this will rollback transaction and poison it
		db := pgtest.NewSqlxDB(t)
		ei := cltest.MustInsertExternalInitiator(t, bridges.NewORM(db, logger.TestLogger(t), config))
		_, webhookSpec := cltest.MustInsertWebhookSpec(t, db)
		_, err := db.Exec(`INSERT INTO external_initiator_webhook_specs (external_initiator_id, webhook_spec_id, spec) VALUES ($1,$2,$3)`, ei.ID, webhookSpec.ID, `{"ei": "foo", "name": "webhookSpecTwoEIs"}`)
		require.NoError(t, err)

		_, err = db.Exec(`DELETE FROM external_initiators`)
		require.EqualError(t, err, "ERROR: update or delete on table \"external_initiators\" violates foreign key constraint \"external_initiator_webhook_specs_external_initiator_id_fkey\" on table \"external_initiator_webhook_specs\" (SQLSTATE 23503)")
	})
}

func TestORM_CreateJob_VRFV2(t *testing.T) {
	config := evmtest.NewChainScopedConfig(t, cltest.NewTestGeneralConfig(t))
	db := pgtest.NewSqlxDB(t)
	keyStore := cltest.NewKeyStore(t, db, config)
	keyStore.OCR().Add(cltest.DefaultOCRKey)

	pipelineORM := pipeline.NewORM(db, logger.TestLogger(t), config)
	cc := evmtest.NewChainSet(t, evmtest.TestChainOpts{DB: db, GeneralConfig: config})
	jobORM := job.NewTestORM(t, db, cc, pipelineORM, keyStore, config)

	jb, err := vrf.ValidatedVRFSpec(testspecs.GenerateVRFSpec(testspecs.VRFSpecParams{RequestedConfsDelay: 10}).Toml())
	require.NoError(t, err)

	err = jobORM.CreateJob(&jb)
	require.NoError(t, err)
	cltest.AssertCount(t, db, "vrf_specs", 1)
	cltest.AssertCount(t, db, "jobs", 1)
	var requestedConfsDelay int64
	require.NoError(t, db.Get(&requestedConfsDelay, `SELECT requested_confs_delay FROM vrf_specs LIMIT 1`))
	require.Equal(t, int64(10), requestedConfsDelay)
	jobORM.DeleteJob(jb.ID)
	cltest.AssertCount(t, db, "vrf_specs", 0)
	cltest.AssertCount(t, db, "jobs", 0)

	jb, err = vrf.ValidatedVRFSpec(testspecs.GenerateVRFSpec(testspecs.VRFSpecParams{}).Toml())
	require.NoError(t, err)
	err = jobORM.CreateJob(&jb)
	require.NoError(t, err)
	cltest.AssertCount(t, db, "vrf_specs", 1)
	cltest.AssertCount(t, db, "jobs", 1)
	require.NoError(t, db.Get(&requestedConfsDelay, `SELECT requested_confs_delay FROM vrf_specs LIMIT 1`))
	require.Equal(t, int64(0), requestedConfsDelay)
	jobORM.DeleteJob(jb.ID)
	cltest.AssertCount(t, db, "vrf_specs", 0)
	cltest.AssertCount(t, db, "jobs", 0)
}

func Test_FindJob(t *testing.T) {
	t.Parallel()

	config := cltest.NewTestGeneralConfig(t)
	db := pgtest.NewSqlxDB(t)
	keyStore := cltest.NewKeyStore(t, db, config)
	require.NoError(t, keyStore.OCR().Add(cltest.DefaultOCRKey))
	require.NoError(t, keyStore.P2P().Add(cltest.DefaultP2PKey))

	pipelineORM := pipeline.NewORM(db, logger.TestLogger(t), config)
	cc := evmtest.NewChainSet(t, evmtest.TestChainOpts{DB: db, GeneralConfig: config})
	orm := job.NewTestORM(t, db, cc, pipelineORM, keyStore, config)

	_, bridge := cltest.MustCreateBridge(t, db, cltest.BridgeOpts{}, config)
	_, bridge2 := cltest.MustCreateBridge(t, db, cltest.BridgeOpts{}, config)

	externalJobID := uuid.NewV4()
	_, address := cltest.MustInsertRandomKey(t, keyStore.Eth())
	jb, err := offchainreporting.ValidatedOracleSpecToml(cc,
		testspecs.GenerateOCRSpec(testspecs.OCRSpecParams{
			JobID:              externalJobID.String(),
			TransmitterAddress: address.Hex(),
			DS1BridgeName:      bridge.Name.String(),
			DS2BridgeName:      bridge2.Name.String(),
		}).Toml(),
	)
	require.NoError(t, err)

	err = orm.CreateJob(&jb)
	require.NoError(t, err)

	t.Run("by id", func(t *testing.T) {
		ctx, cancel := context.WithTimeout(context.Background(), 5*time.Second)
		defer cancel()
		jb, err = orm.FindJob(ctx, jb.ID)
		require.NoError(t, err)

		assert.Equal(t, jb.ID, jb.ID)
		assert.Equal(t, jb.Name, jb.Name)

		require.Greater(t, jb.PipelineSpecID, int32(0))
		require.NotNil(t, jb.PipelineSpec)
		require.NotNil(t, jb.OffchainreportingOracleSpecID)
		require.NotNil(t, jb.OffchainreportingOracleSpec)
	})

	t.Run("by external job id", func(t *testing.T) {
		jb, err := orm.FindJobByExternalJobID(externalJobID)
		require.NoError(t, err)

		assert.Equal(t, jb.ID, jb.ID)
		assert.Equal(t, jb.Name, jb.Name)

		require.Greater(t, jb.PipelineSpecID, int32(0))
		require.NotNil(t, jb.PipelineSpec)
		require.NotNil(t, jb.OffchainreportingOracleSpecID)
		require.NotNil(t, jb.OffchainreportingOracleSpec)
	})
}

func Test_FindPipelineRuns(t *testing.T) {
	t.Parallel()

	config := cltest.NewTestGeneralConfig(t)
	db := pgtest.NewSqlxDB(t)
	keyStore := cltest.NewKeyStore(t, db, config)
	require.NoError(t, keyStore.OCR().Add(cltest.DefaultOCRKey))
	require.NoError(t, keyStore.P2P().Add(cltest.DefaultP2PKey))

	pipelineORM := pipeline.NewORM(db, logger.TestLogger(t), config)
	cc := evmtest.NewChainSet(t, evmtest.TestChainOpts{DB: db, GeneralConfig: config})
	orm := job.NewTestORM(t, db, cc, pipelineORM, keyStore, config)

	_, bridge := cltest.MustCreateBridge(t, db, cltest.BridgeOpts{}, config)
	_, bridge2 := cltest.MustCreateBridge(t, db, cltest.BridgeOpts{}, config)

	externalJobID := uuid.NewV4()
	_, address := cltest.MustInsertRandomKey(t, keyStore.Eth())
	jb, err := offchainreporting.ValidatedOracleSpecToml(cc,
		testspecs.GenerateOCRSpec(testspecs.OCRSpecParams{
			JobID:              externalJobID.String(),
			TransmitterAddress: address.Hex(),
			DS1BridgeName:      bridge.Name.String(),
			DS2BridgeName:      bridge2.Name.String(),
		}).Toml(),
	)
	require.NoError(t, err)

	err = orm.CreateJob(&jb)
	require.NoError(t, err)

	t.Run("with no pipeline runs", func(t *testing.T) {
		runs, count, err := orm.PipelineRuns(nil, 0, 10)
		require.NoError(t, err)
		assert.Equal(t, count, 0)
		assert.Empty(t, runs)
	})

	t.Run("with a pipeline run", func(t *testing.T) {
		run := mustInsertPipelineRun(t, pipelineORM, jb)

		runs, count, err := orm.PipelineRuns(nil, 0, 10)
		require.NoError(t, err)

		assert.Equal(t, count, 1)
		actual := runs[0]

		// Test pipeline run fields
		assert.Equal(t, run.State, actual.State)
		assert.Equal(t, run.PipelineSpecID, actual.PipelineSpecID)

		// Test preloaded pipeline spec
		require.NotNil(t, jb.PipelineSpec)
		assert.Equal(t, jb.PipelineSpec.ID, actual.PipelineSpec.ID)
		assert.Equal(t, jb.ID, actual.PipelineSpec.JobID)
	})
}

func Test_PipelineRunsByJobID(t *testing.T) {
	t.Parallel()

	config := cltest.NewTestGeneralConfig(t)
	db := pgtest.NewSqlxDB(t)

	keyStore := cltest.NewKeyStore(t, db, config)
	keyStore.OCR().Add(cltest.DefaultOCRKey)
	require.NoError(t, keyStore.P2P().Add(cltest.DefaultP2PKey))

	pipelineORM := pipeline.NewORM(db, logger.TestLogger(t), config)
	cc := evmtest.NewChainSet(t, evmtest.TestChainOpts{DB: db, GeneralConfig: config})
	orm := job.NewTestORM(t, db, cc, pipelineORM, keyStore, config)

	_, bridge := cltest.MustCreateBridge(t, db, cltest.BridgeOpts{}, config)
	_, bridge2 := cltest.MustCreateBridge(t, db, cltest.BridgeOpts{}, config)

	externalJobID := uuid.NewV4()
	_, address := cltest.MustInsertRandomKey(t, keyStore.Eth())
	jb, err := offchainreporting.ValidatedOracleSpecToml(cc,
		testspecs.GenerateOCRSpec(testspecs.OCRSpecParams{
			JobID:              externalJobID.String(),
			TransmitterAddress: address.Hex(),
			DS1BridgeName:      bridge.Name.String(),
			DS2BridgeName:      bridge2.Name.String(),
		}).Toml(),
	)
	require.NoError(t, err)

	err = orm.CreateJob(&jb)
	require.NoError(t, err)

	t.Run("with no pipeline runs", func(t *testing.T) {
		runs, count, err := orm.PipelineRuns(&jb.ID, 0, 10)
		require.NoError(t, err)
		assert.Equal(t, count, 0)
		assert.Empty(t, runs)
	})

	t.Run("with a pipeline run", func(t *testing.T) {
		run := mustInsertPipelineRun(t, pipelineORM, jb)

		runs, count, err := orm.PipelineRuns(&jb.ID, 0, 10)
		require.NoError(t, err)

		assert.Equal(t, count, 1)
		actual := runs[0]

		// Test pipeline run fields
		assert.Equal(t, run.State, actual.State)
		assert.Equal(t, run.PipelineSpecID, actual.PipelineSpecID)

		// Test preloaded pipeline spec
		assert.Equal(t, jb.PipelineSpec.ID, actual.PipelineSpec.ID)
		assert.Equal(t, jb.ID, actual.PipelineSpec.JobID)
	})
}

func Test_FindPipelineRunIDsByJobID(t *testing.T) {
	t.Parallel()

	config := cltest.NewTestGeneralConfig(t)
	db := pgtest.NewSqlxDB(t)

	keyStore := cltest.NewKeyStore(t, db, config)
<<<<<<< HEAD
	require.NoError(t, keyStore.OCR().Add(cltest.DefaultOCRKey))
	require.NoError(t, keyStore.P2P().Add(cltest.DefaultP2PKey))
=======
	keyStore.OCR().Add(cltest.DefaultOCRKey)

	pipelineORM := pipeline.NewORM(db, logger.TestLogger(t), config)
	cc := evmtest.NewChainSet(t, evmtest.TestChainOpts{DB: db, GeneralConfig: config})
	orm := job.NewTestORM(t, db, cc, pipelineORM, keyStore, config)

	_, bridge := cltest.MustCreateBridge(t, db, cltest.BridgeOpts{}, config)
	_, bridge2 := cltest.MustCreateBridge(t, db, cltest.BridgeOpts{}, config)

	externalJobID := uuid.NewV4()
	_, address := cltest.MustInsertRandomKey(t, keyStore.Eth())
	jb, err := offchainreporting.ValidatedOracleSpecToml(cc,
		testspecs.GenerateOCRSpec(testspecs.OCRSpecParams{
			JobID:              externalJobID.String(),
			TransmitterAddress: address.Hex(),
			DS1BridgeName:      bridge.Name.String(),
			DS2BridgeName:      bridge2.Name.String(),
		}).Toml(),
	)
	require.NoError(t, err)

	err = orm.CreateJob(&jb)
	require.NoError(t, err)
>>>>>>> 170189cd

	t.Run("with no pipeline runs", func(t *testing.T) {
		runIDs, err := orm.FindPipelineRunIDsByJobID(jb.ID, 0, 10)
		require.NoError(t, err)
		assert.Empty(t, runIDs)
	})

	t.Run("with a pipeline run", func(t *testing.T) {
		run := mustInsertPipelineRun(t, pipelineORM, jb)

		runIDs, err := orm.FindPipelineRunIDsByJobID(jb.ID, 0, 10)
		require.NoError(t, err)
		require.Len(t, runIDs, 1)

		assert.Equal(t, run.ID, runIDs[0])
	})
}

func Test_FindPipelineRunsByIDs(t *testing.T) {
	t.Parallel()

	config := cltest.NewTestGeneralConfig(t)
	db := pgtest.NewSqlxDB(t)

	keyStore := cltest.NewKeyStore(t, db, config)
	keyStore.OCR().Add(cltest.DefaultOCRKey)

	pipelineORM := pipeline.NewORM(db, logger.TestLogger(t), config)
	cc := evmtest.NewChainSet(t, evmtest.TestChainOpts{DB: db, GeneralConfig: config})
	orm := job.NewTestORM(t, db, cc, pipelineORM, keyStore, config)

	_, bridge := cltest.MustCreateBridge(t, db, cltest.BridgeOpts{}, config)
	_, bridge2 := cltest.MustCreateBridge(t, db, cltest.BridgeOpts{}, config)

	externalJobID := uuid.NewV4()
	_, address := cltest.MustInsertRandomKey(t, keyStore.Eth())
	jb, err := offchainreporting.ValidatedOracleSpecToml(cc,
		testspecs.GenerateOCRSpec(testspecs.OCRSpecParams{
			JobID:              externalJobID.String(),
			TransmitterAddress: address.Hex(),
			DS1BridgeName:      bridge.Name.String(),
			DS2BridgeName:      bridge2.Name.String(),
		}).Toml(),
	)
	require.NoError(t, err)

	err = orm.CreateJob(&jb)
	require.NoError(t, err)

	t.Run("with no pipeline runs", func(t *testing.T) {
		runs, err := orm.FindPipelineRunsByIDs([]int64{-1})
		require.NoError(t, err)
		assert.Empty(t, runs)
	})

	t.Run("with a pipeline run", func(t *testing.T) {
		run := mustInsertPipelineRun(t, pipelineORM, jb)

		actual, err := orm.FindPipelineRunsByIDs([]int64{run.ID})
		require.NoError(t, err)
		require.Len(t, actual, 1)

		actualRun := actual[0]
		// Test pipeline run fields
		assert.Equal(t, run.State, actualRun.State)
		assert.Equal(t, run.PipelineSpecID, actualRun.PipelineSpecID)

		// Test preloaded pipeline spec
		assert.Equal(t, jb.PipelineSpec.ID, actualRun.PipelineSpec.ID)
		assert.Equal(t, jb.ID, actualRun.PipelineSpec.JobID)
	})
}

func Test_CountPipelineRunsByJobID(t *testing.T) {
	t.Parallel()

	config := cltest.NewTestGeneralConfig(t)
	db := pgtest.NewSqlxDB(t)

	keyStore := cltest.NewKeyStore(t, db, config)
	keyStore.OCR().Add(cltest.DefaultOCRKey)

	pipelineORM := pipeline.NewORM(db, logger.TestLogger(t), config)
	cc := evmtest.NewChainSet(t, evmtest.TestChainOpts{DB: db, GeneralConfig: config})
	orm := job.NewTestORM(t, db, cc, pipelineORM, keyStore, config)

	_, bridge := cltest.MustCreateBridge(t, db, cltest.BridgeOpts{}, config)
	_, bridge2 := cltest.MustCreateBridge(t, db, cltest.BridgeOpts{}, config)

	externalJobID := uuid.NewV4()
	_, address := cltest.MustInsertRandomKey(t, keyStore.Eth())
	jb, err := offchainreporting.ValidatedOracleSpecToml(cc,
		testspecs.GenerateOCRSpec(testspecs.OCRSpecParams{
			JobID:              externalJobID.String(),
			TransmitterAddress: address.Hex(),
			DS1BridgeName:      bridge.Name.String(),
			DS2BridgeName:      bridge2.Name.String(),
		}).Toml(),
	)
	require.NoError(t, err)

	err = orm.CreateJob(&jb)
	require.NoError(t, err)

	t.Run("with no pipeline runs", func(t *testing.T) {
		count, err := orm.CountPipelineRunsByJobID(jb.ID)
		require.NoError(t, err)
		assert.Equal(t, int32(0), count)
	})

	t.Run("with a pipeline run", func(t *testing.T) {
		mustInsertPipelineRun(t, pipelineORM, jb)

		count, err := orm.CountPipelineRunsByJobID(jb.ID)
		require.NoError(t, err)
		require.Equal(t, int32(1), count)
	})
}

func mustInsertPipelineRun(t *testing.T, orm pipeline.ORM, j job.Job) pipeline.Run {
	t.Helper()

	run := pipeline.Run{
		PipelineSpecID: j.PipelineSpecID,
		State:          pipeline.RunStatusRunning,
		Outputs:        pipeline.JSONSerializable{Valid: false},
		AllErrors:      pipeline.RunErrors{},
		CreatedAt:      time.Now(),
		FinishedAt:     null.Time{},
	}
	err := orm.CreateRun(&run)
	require.NoError(t, err)
	return run
}<|MERGE_RESOLUTION|>--- conflicted
+++ resolved
@@ -475,11 +475,8 @@
 	db := pgtest.NewSqlxDB(t)
 
 	keyStore := cltest.NewKeyStore(t, db, config)
-<<<<<<< HEAD
 	require.NoError(t, keyStore.OCR().Add(cltest.DefaultOCRKey))
 	require.NoError(t, keyStore.P2P().Add(cltest.DefaultP2PKey))
-=======
-	keyStore.OCR().Add(cltest.DefaultOCRKey)
 
 	pipelineORM := pipeline.NewORM(db, logger.TestLogger(t), config)
 	cc := evmtest.NewChainSet(t, evmtest.TestChainOpts{DB: db, GeneralConfig: config})
@@ -502,7 +499,6 @@
 
 	err = orm.CreateJob(&jb)
 	require.NoError(t, err)
->>>>>>> 170189cd
 
 	t.Run("with no pipeline runs", func(t *testing.T) {
 		runIDs, err := orm.FindPipelineRunIDsByJobID(jb.ID, 0, 10)
