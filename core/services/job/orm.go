package job

import (
	"context"
	"database/sql"
	"encoding/json"
	"fmt"
	"reflect"
	"time"

	"github.com/ethereum/go-ethereum/common"
	"github.com/google/uuid"
	"github.com/jackc/pgconn"
	"github.com/lib/pq"
	"github.com/pkg/errors"
	"go.uber.org/multierr"

	"github.com/smartcontractkit/sqlx"

	"github.com/smartcontractkit/chainlink/v2/core/bridges"
	"github.com/smartcontractkit/chainlink/v2/core/chains/evm"
	"github.com/smartcontractkit/chainlink/v2/core/config"
	"github.com/smartcontractkit/chainlink/v2/core/logger"
	"github.com/smartcontractkit/chainlink/v2/core/null"
	"github.com/smartcontractkit/chainlink/v2/core/services/keystore"
	"github.com/smartcontractkit/chainlink/v2/core/services/keystore/keys/ethkey"
	medianconfig "github.com/smartcontractkit/chainlink/v2/core/services/ocr2/plugins/median/config"
	"github.com/smartcontractkit/chainlink/v2/core/services/pg"
	"github.com/smartcontractkit/chainlink/v2/core/services/pipeline"
	"github.com/smartcontractkit/chainlink/v2/core/services/relay"
	"github.com/smartcontractkit/chainlink/v2/core/store/models"
	"github.com/smartcontractkit/chainlink/v2/core/utils"
)

var (
	ErrNoSuchKeyBundle      = errors.New("no such key bundle exists")
	ErrNoSuchTransmitterKey = errors.New("no such transmitter key exists")
	ErrNoSuchPublicKey      = errors.New("no such public key exists")
)

//go:generate mockery --quiet --name ORM --output ./mocks/ --case=underscore

type ORM interface {
	InsertWebhookSpec(webhookSpec *WebhookSpec, qopts ...pg.QOpt) error
	InsertJob(job *Job, qopts ...pg.QOpt) error
	CreateJob(jb *Job, qopts ...pg.QOpt) error
	FindJobs(offset, limit int) ([]Job, int, error)
	FindJobTx(id int32) (Job, error)
	FindJob(ctx context.Context, id int32) (Job, error)
	FindJobByExternalJobID(uuid uuid.UUID, qopts ...pg.QOpt) (Job, error)
	FindJobIDByAddress(address ethkey.EIP55Address, evmChainID *utils.Big, qopts ...pg.QOpt) (int32, error)
	FindJobIDsWithBridge(name string) ([]int32, error)
	DeleteJob(id int32, qopts ...pg.QOpt) error
	RecordError(jobID int32, description string, qopts ...pg.QOpt) error
	// TryRecordError is a helper which calls RecordError and logs the returned error if present.
	TryRecordError(jobID int32, description string, qopts ...pg.QOpt)
	DismissError(ctx context.Context, errorID int64) error
	FindSpecError(id int64, qopts ...pg.QOpt) (SpecError, error)
	Close() error
	PipelineRuns(jobID *int32, offset, size int) ([]pipeline.Run, int, error)

	FindPipelineRunIDsByJobID(jobID int32, offset, limit int) (ids []int64, err error)
	FindPipelineRunsByIDs(ids []int64) (runs []pipeline.Run, err error)
	CountPipelineRunsByJobID(jobID int32) (count int32, err error)

	FindJobsByPipelineSpecIDs(ids []int32) ([]Job, error)
	FindPipelineRunByID(id int64) (pipeline.Run, error)

	FindSpecErrorsByJobIDs(ids []int32, qopts ...pg.QOpt) ([]SpecError, error)
	FindJobWithoutSpecErrors(id int32) (jb Job, err error)

	FindTaskResultByRunIDAndTaskName(runID int64, taskName string, qopts ...pg.QOpt) ([]byte, error)
	AssertBridgesExist(p pipeline.Pipeline) error
}

type ORMConfig interface {
	DatabaseDefaultQueryTimeout() time.Duration
}

type orm struct {
	q           pg.Q
	chainSet    evm.ChainSet
	keyStore    keystore.Master
	pipelineORM pipeline.ORM
	lggr        logger.SugaredLogger
	cfg         pg.QConfig
	bridgeORM   bridges.ORM
}

var _ ORM = (*orm)(nil)

func NewORM(
	db *sqlx.DB,
	chainSet evm.ChainSet,
	pipelineORM pipeline.ORM,
	bridgeORM bridges.ORM,
	keyStore keystore.Master, // needed to validation key properties on new job creation
	lggr logger.Logger,
	cfg pg.QConfig,
) *orm {
	namedLogger := logger.Sugared(lggr.Named("JobORM"))
	return &orm{
		q:           pg.NewQ(db, namedLogger, cfg),
		chainSet:    chainSet,
		keyStore:    keyStore,
		pipelineORM: pipelineORM,
		bridgeORM:   bridgeORM,
		lggr:        namedLogger,
		cfg:         cfg,
	}
}
func (o *orm) Close() error {
	return nil
}

func (o *orm) AssertBridgesExist(p pipeline.Pipeline) error {
	var bridgeNames = make(map[bridges.BridgeName]struct{})
	var uniqueBridges []bridges.BridgeName
	for _, task := range p.Tasks {
		if task.Type() == pipeline.TaskTypeBridge {
			// Bridge must exist
			name := task.(*pipeline.BridgeTask).Name
			bridge, err := bridges.ParseBridgeName(name)
			if err != nil {
				return err
			}
			if _, have := bridgeNames[bridge]; have {
				continue
			}
			bridgeNames[bridge] = struct{}{}
			uniqueBridges = append(uniqueBridges, bridge)
		}
	}
	if len(uniqueBridges) != 0 {
		_, err := o.bridgeORM.FindBridges(uniqueBridges)
		if err != nil {
			return err
		}
	}
	return nil
}

// CreateJob creates the job, and it's associated spec record.
// Expects an unmarshalled job spec as the jb argument i.e. output from ValidatedXX.
// Scans all persisted records back into jb
func (o *orm) CreateJob(jb *Job, qopts ...pg.QOpt) error {
	q := o.q.WithOpts(qopts...)
	p := jb.Pipeline
	if err := o.AssertBridgesExist(p); err != nil {
		return err
	}

	var jobID int32
	err := q.Transaction(func(tx pg.Queryer) error {
		// Autogenerate a job ID if not specified
		if jb.ExternalJobID == (uuid.UUID{}) {
			jb.ExternalJobID = uuid.New()
		}

		switch jb.Type {
		case DirectRequest:
			var specID int32
			sql := `INSERT INTO direct_request_specs (contract_address, min_incoming_confirmations, requesters, min_contract_payment, evm_chain_id, created_at, updated_at)
			VALUES (:contract_address, :min_incoming_confirmations, :requesters, :min_contract_payment, :evm_chain_id, now(), now())
			RETURNING id;`
			if err := pg.PrepareQueryRowx(tx, sql, &specID, jb.DirectRequestSpec); err != nil {
				return errors.Wrap(err, "failed to create DirectRequestSpec")
			}
			jb.DirectRequestSpecID = &specID
		case FluxMonitor:
			var specID int32
			sql := `INSERT INTO flux_monitor_specs (contract_address, threshold, absolute_threshold, poll_timer_period, poll_timer_disabled, idle_timer_period, idle_timer_disabled,
					drumbeat_schedule, drumbeat_random_delay, drumbeat_enabled, min_payment, evm_chain_id, created_at, updated_at)
			VALUES (:contract_address, :threshold, :absolute_threshold, :poll_timer_period, :poll_timer_disabled, :idle_timer_period, :idle_timer_disabled,
					:drumbeat_schedule, :drumbeat_random_delay, :drumbeat_enabled, :min_payment, :evm_chain_id, NOW(), NOW())
			RETURNING id;`
			if err := pg.PrepareQueryRowx(tx, sql, &specID, jb.FluxMonitorSpec); err != nil {
				return errors.Wrap(err, "failed to create FluxMonitorSpec")
			}
			jb.FluxMonitorSpecID = &specID
		case OffchainReporting:
			var specID int32
			if jb.OCROracleSpec.EncryptedOCRKeyBundleID != nil {
				_, err := o.keyStore.OCR().Get(jb.OCROracleSpec.EncryptedOCRKeyBundleID.String())
				if err != nil {
					return errors.Wrapf(ErrNoSuchKeyBundle, "no key bundle with id: %x", jb.OCROracleSpec.EncryptedOCRKeyBundleID)
				}
			}
			if jb.OCROracleSpec.TransmitterAddress != nil {
				_, err := o.keyStore.Eth().Get(jb.OCROracleSpec.TransmitterAddress.Hex())
				if err != nil {
					return errors.Wrapf(ErrNoSuchTransmitterKey, "no key matching transmitter address: %s", jb.OCROracleSpec.TransmitterAddress.Hex())
				}
			}

			if jb.OCROracleSpec.EVMChainID == nil {
				// If unspecified, assume we're creating a job intended to run on default chain id
				newChain, err := o.chainSet.Default()
				if err != nil {
					return err
				}
				jb.OCROracleSpec.EVMChainID = utils.NewBig(newChain.ID())
			}
			newChainID := jb.OCROracleSpec.EVMChainID

			existingSpec := new(OCROracleSpec)
			err := tx.Get(existingSpec, `SELECT * FROM ocr_oracle_specs WHERE contract_address = $1 and (evm_chain_id = $2 or evm_chain_id IS NULL) LIMIT 1;`,
				jb.OCROracleSpec.ContractAddress, newChainID,
			)

			if !errors.Is(err, sql.ErrNoRows) {
				if err != nil {
					return errors.Wrap(err, "failed to validate OffchainreportingOracleSpec on creation")
				}

				return errors.Errorf("a job with contract address %s already exists for chain ID %s", jb.OCROracleSpec.ContractAddress, newChainID)
			}

			sql := `INSERT INTO ocr_oracle_specs (contract_address, p2p_bootstrap_peers, p2pv2_bootstrappers, is_bootstrap_peer, encrypted_ocr_key_bundle_id, transmitter_address,
					observation_timeout, blockchain_timeout, contract_config_tracker_subscribe_interval, contract_config_tracker_poll_interval, contract_config_confirmations, evm_chain_id,
					created_at, updated_at, database_timeout, observation_grace_period, contract_transmitter_transmit_timeout)
			VALUES (:contract_address, :p2p_bootstrap_peers, :p2pv2_bootstrappers, :is_bootstrap_peer, :encrypted_ocr_key_bundle_id, :transmitter_address,
					:observation_timeout, :blockchain_timeout, :contract_config_tracker_subscribe_interval, :contract_config_tracker_poll_interval, :contract_config_confirmations, :evm_chain_id,
					NOW(), NOW(), :database_timeout, :observation_grace_period, :contract_transmitter_transmit_timeout)
			RETURNING id;`
			err = pg.PrepareQueryRowx(tx, sql, &specID, jb.OCROracleSpec)
			if err != nil {
				return errors.Wrap(err, "failed to create OffchainreportingOracleSpec")
			}
			jb.OCROracleSpecID = &specID
		case OffchainReporting2:
			var specID int32

			if jb.OCR2OracleSpec.OCRKeyBundleID.Valid {
				_, err := o.keyStore.OCR2().Get(jb.OCR2OracleSpec.OCRKeyBundleID.String)
				if err != nil {
					return errors.Wrapf(ErrNoSuchKeyBundle, "no key bundle with id: %q", jb.OCR2OracleSpec.OCRKeyBundleID.ValueOrZero())
				}
			}

			if jb.OCR2OracleSpec.PluginType == Mercury {
				if jb.OCR2OracleSpec.FeedID == (common.Hash{}) {
					return errors.New("feed ID is required for mercury plugin type")
				}
			} else {
				if jb.OCR2OracleSpec.FeedID != (common.Hash{}) {
					return errors.New("feed ID is not currently supported for non-mercury jobs")
				}
			}

			if jb.OCR2OracleSpec.TransmitterID.Valid {
				transmitterID := jb.OCR2OracleSpec.TransmitterID.String
				if jb.OCR2OracleSpec.PluginType == Mercury {
					_, err := o.keyStore.CSA().Get(transmitterID)
					if err != nil {
						return errors.Wrapf(ErrNoSuchTransmitterKey, "no CSA key matching: %q", transmitterID)
					}
				} else {
					switch jb.OCR2OracleSpec.Relay {
					case relay.EVM:
						_, err := o.keyStore.Eth().Get(transmitterID)
						if err != nil {
							return errors.Wrapf(ErrNoSuchTransmitterKey, "no EVM key matching: %q", transmitterID)
						}
					case relay.Cosmos:
						_, err := o.keyStore.Cosmos().Get(transmitterID)
						if err != nil {
							return errors.Wrapf(ErrNoSuchTransmitterKey, "no Cosmos key matching %q", transmitterID)
						}
					case relay.Solana:
						_, err := o.keyStore.Solana().Get(transmitterID)
						if err != nil {
							return errors.Wrapf(ErrNoSuchTransmitterKey, "no Solana key matching: %q", transmitterID)
						}
					case relay.StarkNet:
						_, err := o.keyStore.StarkNet().Get(transmitterID)
						if err != nil {
							return errors.Wrapf(ErrNoSuchTransmitterKey, "no Starknet key matching %q", transmitterID)
						}
					}
				}
			}

			if jb.OCR2OracleSpec.PluginType == Median {
				var cfg medianconfig.PluginConfig
				err := json.Unmarshal(jb.OCR2OracleSpec.PluginConfig.Bytes(), &cfg)
				if err != nil {
					return errors.Wrap(err, "failed to parse plugin config")
				}
				feePipeline, err := pipeline.Parse(cfg.JuelsPerFeeCoinPipeline)
				if err != nil {
					return err
				}
				if err2 := o.AssertBridgesExist(*feePipeline); err2 != nil {
					return err2
				}
			}

			sql := `INSERT INTO ocr2_oracle_specs (contract_id, feed_id, relay, relay_config, plugin_type, plugin_config, p2pv2_bootstrappers, ocr_key_bundle_id, transmitter_id,
					blockchain_timeout, contract_config_tracker_poll_interval, contract_config_confirmations,
					created_at, updated_at)
			VALUES (:contract_id, :feed_id, :relay, :relay_config, :plugin_type, :plugin_config, :p2pv2_bootstrappers, :ocr_key_bundle_id, :transmitter_id,
					 :blockchain_timeout, :contract_config_tracker_poll_interval, :contract_config_confirmations,
					NOW(), NOW())
			RETURNING id;`
			err := pg.PrepareQueryRowx(tx, sql, &specID, jb.OCR2OracleSpec)
			if err != nil {
				return errors.Wrap(err, "failed to create Offchainreporting2OracleSpec")
			}
			jb.OCR2OracleSpecID = &specID
		case Keeper:
			var specID int32
			sql := `INSERT INTO keeper_specs (contract_address, from_address, evm_chain_id, created_at, updated_at)
			VALUES (:contract_address, :from_address, :evm_chain_id, NOW(), NOW())
			RETURNING id;`
			if err := pg.PrepareQueryRowx(tx, sql, &specID, jb.KeeperSpec); err != nil {
				return errors.Wrap(err, "failed to create KeeperSpec")
			}
			jb.KeeperSpecID = &specID
		case Cron:
			var specID int32
			sql := `INSERT INTO cron_specs (cron_schedule, created_at, updated_at)
			VALUES (:cron_schedule, NOW(), NOW())
			RETURNING id;`
			if err := pg.PrepareQueryRowx(tx, sql, &specID, jb.CronSpec); err != nil {
				return errors.Wrap(err, "failed to create CronSpec")
			}
			jb.CronSpecID = &specID
		case VRF:
			var specID int32
			sql := `INSERT INTO vrf_specs (
				coordinator_address, public_key, min_incoming_confirmations,
				evm_chain_id, from_addresses, poll_period, requested_confs_delay,
				request_timeout, chunk_size, batch_coordinator_address, batch_fulfillment_enabled,
				batch_fulfillment_gas_multiplier, backoff_initial_delay, backoff_max_delay, gas_lane_price,
                vrf_owner_address,
				created_at, updated_at)
			VALUES (
				:coordinator_address, :public_key, :min_incoming_confirmations,
				:evm_chain_id, :from_addresses, :poll_period, :requested_confs_delay,
				:request_timeout, :chunk_size, :batch_coordinator_address, :batch_fulfillment_enabled,
				:batch_fulfillment_gas_multiplier, :backoff_initial_delay, :backoff_max_delay, :gas_lane_price,
			    :vrf_owner_address,
				NOW(), NOW())
			RETURNING id;`

			err := pg.PrepareQueryRowx(tx, sql, &specID, toVRFSpecRow(jb.VRFSpec))
			var pqErr *pgconn.PgError
			ok := errors.As(err, &pqErr)
			if err != nil && ok && pqErr.Code == "23503" {
				if pqErr.ConstraintName == "vrf_specs_public_key_fkey" {
					return errors.Wrapf(ErrNoSuchPublicKey, "%s", jb.VRFSpec.PublicKey.String())
				}
			}
			if err != nil {
				return errors.Wrap(err, "failed to create VRFSpec")
			}
			jb.VRFSpecID = &specID
		case Webhook:
			err := o.InsertWebhookSpec(jb.WebhookSpec, pg.WithQueryer(tx))
			if err != nil {
				return errors.Wrap(err, "failed to create WebhookSpec")
			}
			jb.WebhookSpecID = &jb.WebhookSpec.ID

			if len(jb.WebhookSpec.ExternalInitiatorWebhookSpecs) > 0 {
				for i := range jb.WebhookSpec.ExternalInitiatorWebhookSpecs {
					jb.WebhookSpec.ExternalInitiatorWebhookSpecs[i].WebhookSpecID = jb.WebhookSpec.ID
				}
				sql := `INSERT INTO external_initiator_webhook_specs (external_initiator_id, webhook_spec_id, spec)
			VALUES (:external_initiator_id, :webhook_spec_id, :spec);`
				query, args, err := tx.BindNamed(sql, jb.WebhookSpec.ExternalInitiatorWebhookSpecs)
				if err != nil {
					return errors.Wrap(err, "failed to bindquery for ExternalInitiatorWebhookSpecs")
				}
				if _, err = tx.Exec(query, args...); err != nil {
					return errors.Wrap(err, "failed to create ExternalInitiatorWebhookSpecs")
				}
			}
		case BlockhashStore:
			var specID int32
			sql := `INSERT INTO blockhash_store_specs (coordinator_v1_address, coordinator_v2_address, wait_blocks, lookback_blocks, blockhash_store_address, poll_period, run_timeout, evm_chain_id, from_addresses, created_at, updated_at)
			VALUES (:coordinator_v1_address, :coordinator_v2_address, :wait_blocks, :lookback_blocks, :blockhash_store_address, :poll_period, :run_timeout, :evm_chain_id, :from_addresses, NOW(), NOW())
			RETURNING id;`
			if err := pg.PrepareQueryRowx(tx, sql, &specID, toBlockhashStoreSpecRow(jb.BlockhashStoreSpec)); err != nil {
				return errors.Wrap(err, "failed to create BlockhashStore spec")
			}
			jb.BlockhashStoreSpecID = &specID
		case BlockHeaderFeeder:
			var specID int32
			sql := `INSERT INTO block_header_feeder_specs (coordinator_v1_address, coordinator_v2_address, wait_blocks, lookback_blocks, blockhash_store_address, batch_blockhash_store_address, poll_period, run_timeout, evm_chain_id, from_addresses, get_blockhashes_batch_size, store_blockhashes_batch_size, created_at, updated_at)
			VALUES (:coordinator_v1_address, :coordinator_v2_address, :wait_blocks, :lookback_blocks, :blockhash_store_address, :batch_blockhash_store_address, :poll_period, :run_timeout, :evm_chain_id, :from_addresses,  :get_blockhashes_batch_size, :store_blockhashes_batch_size, NOW(), NOW())
			RETURNING id;`
			if err := pg.PrepareQueryRowx(tx, sql, &specID, toBlockHeaderFeederSpecRow(jb.BlockHeaderFeederSpec)); err != nil {
				return errors.Wrap(err, "failed to create BlockHeaderFeeder spec")
			}
			jb.BlockHeaderFeederSpecID = &specID
		case LegacyGasStationServer:
			var specID int32
			sql := `INSERT INTO legacy_gas_station_server_specs (forwarder_address, evm_chain_id, ccip_chain_selector, from_addresses, created_at, updated_at)
			VALUES (:forwarder_address, :evm_chain_id, :ccip_chain_selector, :from_addresses, NOW(), NOW())
			RETURNING id;`
			if err := pg.PrepareQueryRowx(tx, sql, &specID, toLegacyGasStationServerSpecRow(jb.LegacyGasStationServerSpec)); err != nil {
				return errors.Wrap(err, "failed to create LegacyGasStationServer spec")
			}
			jb.LegacyGasStationServerSpecID = &specID
		case LegacyGasStationSidecar:
			var specID int32
			sql := `INSERT INTO legacy_gas_station_sidecar_specs (forwarder_address, off_ramp_address, lookback_blocks, poll_period, run_timeout, evm_chain_id, ccip_chain_selector, created_at, updated_at)
			VALUES (:forwarder_address, :off_ramp_address, :lookback_blocks, :poll_period, :run_timeout, :evm_chain_id, :ccip_chain_selector, NOW(), NOW())
			RETURNING id;`
			if err := pg.PrepareQueryRowx(tx, sql, &specID, jb.LegacyGasStationSidecarSpec); err != nil {
				return errors.Wrap(err, "failed to create LegacyGasStationSidecar spec")
			}
			jb.LegacyGasStationSidecarSpecID = &specID
		case Bootstrap:
			var specID int32
			sql := `INSERT INTO bootstrap_specs (contract_id, feed_id, relay, relay_config, monitoring_endpoint,
					blockchain_timeout, contract_config_tracker_poll_interval,
					contract_config_confirmations, created_at, updated_at)
			VALUES (:contract_id, :feed_id, :relay, :relay_config, :monitoring_endpoint,
					:blockchain_timeout, :contract_config_tracker_poll_interval,
					:contract_config_confirmations, NOW(), NOW())
			RETURNING id;`
			if err := pg.PrepareQueryRowx(tx, sql, &specID, jb.BootstrapSpec); err != nil {
				return errors.Wrap(err, "failed to create BootstrapSpec for jobSpec")
			}
			jb.BootstrapSpecID = &specID
		case Gateway:
			var specID int32
			sql := `INSERT INTO gateway_specs (gateway_config, created_at, updated_at)
			VALUES (:gateway_config, NOW(), NOW())
			RETURNING id;`
			if err := pg.PrepareQueryRowx(tx, sql, &specID, jb.GatewaySpec); err != nil {
				return errors.Wrap(err, "failed to create GatewaySpec for jobSpec")
			}
			jb.GatewaySpecID = &specID
		default:
			o.lggr.Panicf("Unsupported jb.Type: %v", jb.Type)
		}

		pipelineSpecID, err := o.pipelineORM.CreateSpec(p, jb.MaxTaskDuration, pg.WithQueryer(tx))
		if err != nil {
			return errors.Wrap(err, "failed to create pipeline spec")
		}

		jb.PipelineSpecID = pipelineSpecID

		err = o.InsertJob(jb, pg.WithQueryer(tx))
		jobID = jb.ID
		return errors.Wrap(err, "failed to insert job")
	})
	if err != nil {
		return errors.Wrap(err, "CreateJobFailed")
	}

	return o.findJob(jb, "id", jobID, qopts...)
}

func (o *orm) InsertWebhookSpec(webhookSpec *WebhookSpec, qopts ...pg.QOpt) error {
	q := o.q.WithOpts(qopts...)
	query := `INSERT INTO webhook_specs (created_at, updated_at)
			VALUES (NOW(), NOW())
			RETURNING *;`
	return q.GetNamed(query, webhookSpec, webhookSpec)
}

func (o *orm) InsertJob(job *Job, qopts ...pg.QOpt) error {
	q := o.q.WithOpts(qopts...)
	var query string

	// if job has id, emplace otherwise insert with a new id.
	if job.ID == 0 {
		query = `INSERT INTO jobs (pipeline_spec_id, name, schema_version, type, max_task_duration, ocr_oracle_spec_id, ocr2_oracle_spec_id, direct_request_spec_id, flux_monitor_spec_id,
				keeper_spec_id, cron_spec_id, vrf_spec_id, webhook_spec_id, blockhash_store_spec_id, bootstrap_spec_id, block_header_feeder_spec_id, gateway_spec_id, 
                legacy_gas_station_server_spec_id, legacy_gas_station_sidecar_spec_id, external_job_id, gas_limit, forwarding_allowed, created_at)
		VALUES (:pipeline_spec_id, :name, :schema_version, :type, :max_task_duration, :ocr_oracle_spec_id, :ocr2_oracle_spec_id, :direct_request_spec_id, :flux_monitor_spec_id,
				:keeper_spec_id, :cron_spec_id, :vrf_spec_id, :webhook_spec_id, :blockhash_store_spec_id, :bootstrap_spec_id, :block_header_feeder_spec_id, :gateway_spec_id, 
		        :legacy_gas_station_server_spec_id, :legacy_gas_station_sidecar_spec_id, :external_job_id, :gas_limit, :forwarding_allowed, NOW())
		RETURNING *;`
	} else {
		query = `INSERT INTO jobs (id, pipeline_spec_id, name, schema_version, type, max_task_duration, ocr_oracle_spec_id, ocr2_oracle_spec_id, direct_request_spec_id, flux_monitor_spec_id,
			keeper_spec_id, cron_spec_id, vrf_spec_id, webhook_spec_id, blockhash_store_spec_id, bootstrap_spec_id, block_header_feeder_spec_id, gateway_spec_id, 
                  legacy_gas_station_server_spec_id, legacy_gas_station_sidecar_spec_id, external_job_id, gas_limit, forwarding_allowed, created_at)
		VALUES (:id, :pipeline_spec_id, :name, :schema_version, :type, :max_task_duration, :ocr_oracle_spec_id, :ocr2_oracle_spec_id, :direct_request_spec_id, :flux_monitor_spec_id,
				:keeper_spec_id, :cron_spec_id, :vrf_spec_id, :webhook_spec_id, :blockhash_store_spec_id, :bootstrap_spec_id, :block_header_feeder_spec_id, :gateway_spec_id, 
				:legacy_gas_station_server_spec_id, :legacy_gas_station_sidecar_spec_id, :external_job_id, :gas_limit, :forwarding_allowed, NOW())
		RETURNING *;`
	}
	return q.GetNamed(query, job, job)
}

// DeleteJob removes a job
func (o *orm) DeleteJob(id int32, qopts ...pg.QOpt) error {
	o.lggr.Debugw("Deleting job", "jobID", id)
	// Added a 1 minute timeout to this query since this can take a long time as data increases.
	// This was added specifically due to an issue with a database that had a millions of pipeline_runs and pipeline_task_runs
	// and this query was taking ~40secs.
	qopts = append(qopts, pg.WithLongQueryTimeout())
	q := o.q.WithOpts(qopts...)
	query := `
		WITH deleted_jobs AS (
			DELETE FROM jobs WHERE id = $1 RETURNING
				pipeline_spec_id,
				ocr_oracle_spec_id,
				ocr2_oracle_spec_id,
				keeper_spec_id,
				cron_spec_id,
				flux_monitor_spec_id,
				vrf_spec_id,
				webhook_spec_id,
				direct_request_spec_id,
				blockhash_store_spec_id,
				bootstrap_spec_id,
				block_header_feeder_spec_id,
				gateway_spec_id
		),
		deleted_oracle_specs AS (
			DELETE FROM ocr_oracle_specs WHERE id IN (SELECT ocr_oracle_spec_id FROM deleted_jobs)
		),
		deleted_oracle2_specs AS (
			DELETE FROM ocr2_oracle_specs WHERE id IN (SELECT ocr2_oracle_spec_id FROM deleted_jobs)
		),
		deleted_keeper_specs AS (
			DELETE FROM keeper_specs WHERE id IN (SELECT keeper_spec_id FROM deleted_jobs)
		),
		deleted_cron_specs AS (
			DELETE FROM cron_specs WHERE id IN (SELECT cron_spec_id FROM deleted_jobs)
		),
		deleted_fm_specs AS (
			DELETE FROM flux_monitor_specs WHERE id IN (SELECT flux_monitor_spec_id FROM deleted_jobs)
		),
		deleted_vrf_specs AS (
			DELETE FROM vrf_specs WHERE id IN (SELECT vrf_spec_id FROM deleted_jobs)
		),
		deleted_webhook_specs AS (
			DELETE FROM webhook_specs WHERE id IN (SELECT webhook_spec_id FROM deleted_jobs)
		),
		deleted_dr_specs AS (
			DELETE FROM direct_request_specs WHERE id IN (SELECT direct_request_spec_id FROM deleted_jobs)
		),
		deleted_blockhash_store_specs AS (
			DELETE FROM blockhash_store_specs WHERE id IN (SELECT blockhash_store_spec_id FROM deleted_jobs)
		),
		deleted_bootstrap_specs AS (
			DELETE FROM bootstrap_specs WHERE id IN (SELECT bootstrap_spec_id FROM deleted_jobs)
		),
		deleted_block_header_feeder_specs AS (
			DELETE FROM block_header_feeder_specs WHERE id IN (SELECT block_header_feeder_spec_id FROM deleted_jobs)
		),
		deleted_gateway_specs AS (
			DELETE FROM gateway_specs WHERE id IN (SELECT gateway_spec_id FROM deleted_jobs)
		)
		DELETE FROM pipeline_specs WHERE id IN (SELECT pipeline_spec_id FROM deleted_jobs)`
	res, cancel, err := q.ExecQIter(query, id)
	defer cancel()
	if err != nil {
		return errors.Wrap(err, "DeleteJob failed to delete job")
	}
	rowsAffected, err := res.RowsAffected()
	if err != nil {
		return errors.Wrap(err, "DeleteJob failed getting RowsAffected")
	}
	if rowsAffected == 0 {
		return sql.ErrNoRows
	}
	o.lggr.Debugw("Deleted job", "jobID", id)
	return nil
}

func (o *orm) RecordError(jobID int32, description string, qopts ...pg.QOpt) error {
	q := o.q.WithOpts(qopts...)
	sql := `INSERT INTO job_spec_errors (job_id, description, occurrences, created_at, updated_at)
	VALUES ($1, $2, 1, $3, $3)
	ON CONFLICT (job_id, description) DO UPDATE SET
	occurrences = job_spec_errors.occurrences + 1,
	updated_at = excluded.updated_at`
	err := q.ExecQ(sql, jobID, description, time.Now())
	// Noop if the job has been deleted.
	var pqErr *pgconn.PgError
	ok := errors.As(err, &pqErr)
	if err != nil && ok && pqErr.Code == "23503" {
		if pqErr.ConstraintName == "job_spec_errors_v2_job_id_fkey" {
			return nil
		}
	}
	return err
}
func (o *orm) TryRecordError(jobID int32, description string, qopts ...pg.QOpt) {
	err := o.RecordError(jobID, description, qopts...)
	o.lggr.ErrorIf(err, fmt.Sprintf("Error creating SpecError %v", description))
}

func (o *orm) DismissError(ctx context.Context, ID int64) error {
	q := o.q.WithOpts(pg.WithParentCtx(ctx))
	res, cancel, err := q.ExecQIter("DELETE FROM job_spec_errors WHERE id = $1", ID)
	defer cancel()
	if err != nil {
		return errors.Wrap(err, "failed to dismiss error")
	}
	n, err := res.RowsAffected()
	if err != nil {
		return errors.Wrap(err, "failed to dismiss error")
	}
	if n == 0 {
		return sql.ErrNoRows
	}
	return nil
}

func (o *orm) FindSpecError(id int64, qopts ...pg.QOpt) (SpecError, error) {
	stmt := `SELECT * FROM job_spec_errors WHERE id = $1;`

	specErr := new(SpecError)
	err := o.q.WithOpts(qopts...).Get(specErr, stmt, id)

	return *specErr, errors.Wrap(err, "FindSpecError failed")
}

func (o *orm) FindJobs(offset, limit int) (jobs []Job, count int, err error) {
	err = o.q.Transaction(func(tx pg.Queryer) error {
		sql := `SELECT count(*) FROM jobs;`
		err = tx.QueryRowx(sql).Scan(&count)
		if err != nil {
			return err
		}

		sql = `SELECT * FROM jobs ORDER BY created_at DESC, id DESC OFFSET $1 LIMIT $2;`
		err = tx.Select(&jobs, sql, offset, limit)
		if err != nil {
			return err
		}

		err = LoadAllJobsTypes(tx, jobs)
		if err != nil {
			return err
		}
		for i := range jobs {
			err = o.LoadEnvConfigVars(&jobs[i])
			if err != nil {
				return err
			}
		}
		return nil
	})
	return jobs, int(count), err
}

func (o *orm) LoadEnvConfigVars(jb *Job) error {
	if jb.OCROracleSpec != nil {
		ch, err := o.chainSet.Get(jb.OCROracleSpec.EVMChainID.ToInt())
		if err != nil {
			return err
		}
		newSpec, err := LoadEnvConfigVarsOCR(ch.Config(), o.keyStore.P2P(), *jb.OCROracleSpec)
		if err != nil {
			return err
		}
		jb.OCROracleSpec = newSpec
	} else if jb.VRFSpec != nil {
		ch, err := o.chainSet.Get(jb.VRFSpec.EVMChainID.ToInt())
		if err != nil {
			return err
		}
		jb.VRFSpec = LoadEnvConfigVarsVRF(ch.Config(), *jb.VRFSpec)
	} else if jb.DirectRequestSpec != nil {
		ch, err := o.chainSet.Get(jb.DirectRequestSpec.EVMChainID.ToInt())
		if err != nil {
			return err
		}
		jb.DirectRequestSpec = LoadEnvConfigVarsDR(ch.Config(), *jb.DirectRequestSpec)
	}
	return nil
}

type DRSpecConfig interface {
	MinIncomingConfirmations() uint32
}

func LoadEnvConfigVarsVRF(cfg DRSpecConfig, vrfs VRFSpec) *VRFSpec {
	if vrfs.PollPeriod == 0 {
		vrfs.PollPeriodEnv = true
		vrfs.PollPeriod = 5 * time.Second
	}

	return &vrfs
}

func LoadEnvConfigVarsDR(cfg DRSpecConfig, drs DirectRequestSpec) *DirectRequestSpec {
	// Take the largest of the global vs specific.
	minIncomingConfirmations := cfg.MinIncomingConfirmations()
	if !drs.MinIncomingConfirmations.Valid || drs.MinIncomingConfirmations.Uint32 < minIncomingConfirmations {
		drs.MinIncomingConfirmationsEnv = true
		drs.MinIncomingConfirmations = null.Uint32From(minIncomingConfirmations)
	}

	return &drs
}

type OCRSpecConfig interface {
<<<<<<< HEAD
	P2PPeerID() p2pkey.PeerID
	OCR() config.OCR
=======
	OCRBlockchainTimeout() time.Duration
>>>>>>> 17de80b2
	OCRContractConfirmations() uint16
	OCRDatabaseTimeout() time.Duration
	OCRObservationGracePeriod() time.Duration
	OCRContractTransmitterTransmitTimeout() time.Duration
}

// LoadEnvConfigVarsLocalOCR loads local OCR env vars into the OCROracleSpec.
func LoadEnvConfigVarsLocalOCR(cfg OCRSpecConfig, os OCROracleSpec) *OCROracleSpec {
	if os.ObservationTimeout == 0 {
		os.ObservationTimeoutEnv = true
		os.ObservationTimeout = models.Interval(cfg.OCR().ObservationTimeout())
	}
	if os.BlockchainTimeout == 0 {
		os.BlockchainTimeoutEnv = true
		os.BlockchainTimeout = models.Interval(cfg.OCR().BlockchainTimeout())
	}
	if os.ContractConfigTrackerSubscribeInterval == 0 {
		os.ContractConfigTrackerSubscribeIntervalEnv = true
		os.ContractConfigTrackerSubscribeInterval = models.Interval(cfg.OCR().ContractSubscribeInterval())
	}
	if os.ContractConfigTrackerPollInterval == 0 {
		os.ContractConfigTrackerPollIntervalEnv = true
		os.ContractConfigTrackerPollInterval = models.Interval(cfg.OCR().ContractPollInterval())
	}
	if os.ContractConfigConfirmations == 0 {
		os.ContractConfigConfirmationsEnv = true
		os.ContractConfigConfirmations = cfg.OCRContractConfirmations()
	}
	if os.DatabaseTimeout == nil {
		os.DatabaseTimeoutEnv = true
		os.DatabaseTimeout = models.NewInterval(cfg.OCRDatabaseTimeout())
	}
	if os.ObservationGracePeriod == nil {
		os.ObservationGracePeriodEnv = true
		os.ObservationGracePeriod = models.NewInterval(cfg.OCRObservationGracePeriod())
	}
	if os.ContractTransmitterTransmitTimeout == nil {
		os.ContractTransmitterTransmitTimeoutEnv = true
		os.ContractTransmitterTransmitTimeout = models.NewInterval(cfg.OCRContractTransmitterTransmitTimeout())
	}
	os.CaptureEATelemetry = cfg.OCR().CaptureEATelemetry()

	return &os
}

// LoadEnvConfigVarsOCR loads OCR env vars into the OCROracleSpec.
func LoadEnvConfigVarsOCR(cfg OCRSpecConfig, p2pStore keystore.P2P, os OCROracleSpec) (*OCROracleSpec, error) {
	if os.TransmitterAddress == nil {
		ta, err := cfg.OCR().TransmitterAddress()
		if !errors.Is(errors.Cause(err), config.ErrEnvUnset) {
			if err != nil {
				return nil, err
			}
			os.TransmitterAddressEnv = true
			os.TransmitterAddress = &ta
		}
	}

	if os.EncryptedOCRKeyBundleID == nil {
		kb, err := cfg.OCR().KeyBundleID()
		if err != nil {
			return nil, err
		}
		encryptedOCRKeyBundleID, err := models.Sha256HashFromHex(kb)
		if err != nil {
			return nil, err
		}
		os.EncryptedOCRKeyBundleIDEnv = true
		os.EncryptedOCRKeyBundleID = &encryptedOCRKeyBundleID
	}

	return LoadEnvConfigVarsLocalOCR(cfg, os), nil
}

func (o *orm) FindJobTx(id int32) (Job, error) {
	ctx, cancel := context.WithTimeout(context.Background(), o.cfg.DefaultQueryTimeout())
	defer cancel()
	return o.FindJob(ctx, id)
}

// FindJob returns job by ID, with all relations preloaded
func (o *orm) FindJob(ctx context.Context, id int32) (jb Job, err error) {
	err = o.findJob(&jb, "id", id, pg.WithParentCtx(ctx))
	return
}

// FindJobWithoutSpecErrors returns a job by ID, without loading Spec Errors preloaded
func (o *orm) FindJobWithoutSpecErrors(id int32) (jb Job, err error) {
	err = o.q.Transaction(func(tx pg.Queryer) error {
		stmt := "SELECT * FROM jobs WHERE id = $1 LIMIT 1"
		err = tx.Get(&jb, stmt, id)
		if err != nil {
			return errors.Wrap(err, "failed to load job")
		}

		if err = LoadAllJobTypes(tx, &jb); err != nil {
			return errors.Wrap(err, "failed to load job types")
		}

		return nil
	}, pg.OptReadOnlyTx())
	if err != nil {
		return jb, errors.Wrap(err, "FindJobWithoutSpecErrors failed")
	}

	return jb, o.LoadEnvConfigVars(&jb)
}

// FindSpecErrorsByJobIDs returns all jobs spec errors by jobs IDs
func (o *orm) FindSpecErrorsByJobIDs(ids []int32, qopts ...pg.QOpt) ([]SpecError, error) {
	stmt := `SELECT * FROM job_spec_errors WHERE job_id = ANY($1);`

	var specErrs []SpecError
	err := o.q.WithOpts(qopts...).Select(&specErrs, stmt, ids)

	return specErrs, errors.Wrap(err, "FindSpecErrorsByJobIDs failed")
}

func (o *orm) FindJobByExternalJobID(externalJobID uuid.UUID, qopts ...pg.QOpt) (jb Job, err error) {
	err = o.findJob(&jb, "external_job_id", externalJobID, qopts...)
	return
}

// FindJobIDByAddress - finds a job id by contract address. Currently only OCR and FM jobs are supported
func (o *orm) FindJobIDByAddress(address ethkey.EIP55Address, evmChainID *utils.Big, qopts ...pg.QOpt) (jobID int32, err error) {
	q := o.q.WithOpts(qopts...)
	err = q.Transaction(func(tx pg.Queryer) error {
		stmt := `
SELECT jobs.id
FROM jobs
LEFT JOIN ocr_oracle_specs ocrspec on ocrspec.contract_address = $1 AND (ocrspec.evm_chain_id = $2 OR ocrspec.evm_chain_id IS NULL) AND ocrspec.id = jobs.ocr_oracle_spec_id
LEFT JOIN flux_monitor_specs fmspec on fmspec.contract_address = $1 AND (fmspec.evm_chain_id = $2 OR fmspec.evm_chain_id IS NULL) AND fmspec.id = jobs.flux_monitor_spec_id
WHERE ocrspec.id IS NOT NULL OR fmspec.id IS NOT NULL
`
		err = tx.Get(&jobID, stmt, address, evmChainID)

		if !errors.Is(err, sql.ErrNoRows) {
			if err != nil {
				return errors.Wrap(err, "error searching for job by contract address")
			}
			return nil
		}

		return err
	})

	return jobID, errors.Wrap(err, "FindJobIDByAddress failed")
}

func (o *orm) findJob(jb *Job, col string, arg interface{}, qopts ...pg.QOpt) error {
	q := o.q.WithOpts(qopts...)
	err := q.Transaction(func(tx pg.Queryer) error {
		sql := fmt.Sprintf(`SELECT * FROM jobs WHERE %s = $1 LIMIT 1`, col)
		err := tx.Get(jb, sql, arg)
		if err != nil {
			return errors.Wrap(err, "failed to load job")
		}

		if err = LoadAllJobTypes(tx, jb); err != nil {
			return err
		}

		return loadJobSpecErrors(tx, jb)
	})
	if err != nil {
		return errors.Wrap(err, "findJob failed")
	}
	return o.LoadEnvConfigVars(jb)
}

func (o *orm) FindJobIDsWithBridge(name string) (jids []int32, err error) {
	err = o.q.Transaction(func(tx pg.Queryer) error {
		query := `SELECT jobs.id, dot_dag_source FROM jobs JOIN pipeline_specs ON pipeline_specs.id = jobs.pipeline_spec_id WHERE dot_dag_source ILIKE '%' || $1 || '%' ORDER BY id`
		var rows *sqlx.Rows
		rows, err = tx.Queryx(query, name)
		if err != nil {
			return err
		}
		defer rows.Close()
		var ids []int32
		var sources []string
		for rows.Next() {
			var id int32
			var source string
			if err = rows.Scan(&id, &source); err != nil {
				return err
			}
			ids = append(jids, id)
			sources = append(sources, source)
		}

		for i, id := range ids {
			var p *pipeline.Pipeline
			p, err = pipeline.Parse(sources[i])
			if err != nil {
				return errors.Wrapf(err, "could not parse dag for job %d", id)
			}
			for _, task := range p.Tasks {
				if task.Type() == pipeline.TaskTypeBridge {
					if task.(*pipeline.BridgeTask).Name == name {
						jids = append(jids, id)
					}
				}
			}
		}
		return nil
	})
	return jids, errors.Wrap(err, "FindJobIDsWithBridge failed")
}

// PipelineRunsByJobsIDs returns pipeline runs for multiple jobs, not preloading data
func (o *orm) PipelineRunsByJobsIDs(ids []int32) (runs []pipeline.Run, err error) {
	err = o.q.Transaction(func(tx pg.Queryer) error {
		stmt := `SELECT pipeline_runs.* FROM pipeline_runs INNER JOIN jobs ON pipeline_runs.pipeline_spec_id = jobs.pipeline_spec_id WHERE jobs.id = ANY($1)
		ORDER BY pipeline_runs.created_at DESC, pipeline_runs.id DESC;`
		if err = tx.Select(&runs, stmt, ids); err != nil {
			return errors.Wrap(err, "error loading runs")
		}

		runs, err = o.loadPipelineRunsRelations(runs, tx)

		return err
	})

	return runs, errors.Wrap(err, "PipelineRunsByJobsIDs failed")
}

func (o *orm) loadPipelineRunIDs(jobID *int32, offset, limit int, tx pg.Queryer) (ids []int64, err error) {
	lggr := logger.Sugared(o.lggr)

	var res sql.NullInt64
	if err = tx.Get(&res, "SELECT MAX(id) FROM pipeline_runs"); err != nil {
		err = errors.Wrap(err, "error while loading runs")
		return
	} else if !res.Valid {
		// MAX() will return NULL if there are no rows in table.  This is not an error
		return
	}
	maxID := res.Int64

	var filter string
	if jobID != nil {
		filter = fmt.Sprintf("JOIN jobs USING(pipeline_spec_id) WHERE jobs.id = %d AND ", *jobID)
	} else {
		filter = "WHERE "
	}

	stmt := fmt.Sprintf(`SELECT p.id FROM pipeline_runs AS p %s p.id >= $3 AND p.id <= $4
			ORDER BY p.id DESC OFFSET $1 LIMIT $2`, filter)

	// Only search the most recent n pipeline runs (whether deleted or not), starting with n = 1000 and
	//  doubling only if we still need more.  Without this, large tables can result in the UI
	//  becoming unusably slow, continuously flashing, or timing out.  The ORDER BY in
	//  this query requires a sort of all runs matching jobID, so we restrict it to the
	//  range minID <-> maxID.

	for n := int64(1000); maxID > 0 && len(ids) < limit; n *= 2 {
		minID := maxID - n
		if err = tx.Select(&ids, stmt, offset, limit-len(ids), minID, maxID); err != nil {
			err = errors.Wrap(err, "error loading runs")
			return
		}
		if offset > 0 {
			if len(ids) > 0 {
				// If we're already receiving rows back, then we no longer need an offset
				offset = 0
			} else {
				var skipped int
				// If no rows were returned, we need to know whether there were any ids skipped
				//  in this batch due to the offset, and reduce it for the next batch
				err = tx.Get(&skipped,
					fmt.Sprintf(
						`SELECT COUNT(p.id) FROM pipeline_runs AS p %s p.id >= $1 AND p.id <= $2`, filter,
					), minID, maxID,
				)
				if err != nil {
					err = errors.Wrap(err, "error loading from pipeline_runs")
					return
				}
				offset -= skipped
				if offset < 0 { // sanity assertion, if this ever happened it would probably mean db corruption or pg bug
					lggr.AssumptionViolationw("offset < 0 while reading pipeline_runs")
					err = errors.Wrap(err, "internal db error while reading pipeline_runs")
					return
				}
				lggr.Debugw("loadPipelineRunIDs empty batch", "minId", minID, "maxID", maxID, "n", n, "len(ids)", len(ids), "limit", limit, "offset", offset, "skipped", skipped)

			}
		}
		maxID = minID - 1
	}
	return
}

func (o *orm) FindTaskResultByRunIDAndTaskName(runID int64, taskName string, qopts ...pg.QOpt) (result []byte, err error) {
	q := o.q.WithOpts(qopts...)
	err = q.Transaction(func(tx pg.Queryer) error {
		stmt := fmt.Sprintf("SELECT * FROM pipeline_task_runs WHERE pipeline_run_id = $1 AND dot_id = '%s';", taskName)

		var taskRuns []pipeline.TaskRun
		if errB := tx.Select(&taskRuns, stmt, runID); errB != nil {
			return errB
		}
		if len(taskRuns) == 0 {
			return fmt.Errorf("can't find task run with id: %v, taskName: %v", runID, taskName)
		}
		if len(taskRuns) > 1 {
			o.lggr.Errorf("found multiple task runs with id: %v, taskName: %v. Using the first one.", runID, taskName)
		}
		taskRun := taskRuns[0]
		if !taskRun.Error.IsZero() {
			return errors.New(taskRun.Error.ValueOrZero())
		}
		resBytes, errB := taskRun.Output.MarshalJSON()
		if errB != nil {
			return errB
		}
		result = resBytes
		return nil
	})
	return result, errors.Wrap(err, "failed")
}

// FindPipelineRunIDsByJobID fetches the ids of pipeline runs for a job.
func (o *orm) FindPipelineRunIDsByJobID(jobID int32, offset, limit int) (ids []int64, err error) {
	err = o.q.Transaction(func(tx pg.Queryer) error {
		ids, err = o.loadPipelineRunIDs(&jobID, offset, limit, tx)
		return err
	})
	return ids, errors.Wrap(err, "FindPipelineRunIDsByJobID failed")
}

func (o *orm) loadPipelineRunsByID(ids []int64, tx pg.Queryer) (runs []pipeline.Run, err error) {
	stmt := `
		SELECT pipeline_runs.*
		FROM pipeline_runs
		WHERE id = ANY($1)
		ORDER BY created_at DESC, id DESC
	`
	if err = tx.Select(&runs, stmt, ids); err != nil {
		err = errors.Wrap(err, "error loading runs")
		return
	}

	return o.loadPipelineRunsRelations(runs, tx)
}

// FindPipelineRunsByIDs returns pipeline runs with the ids.
func (o *orm) FindPipelineRunsByIDs(ids []int64) (runs []pipeline.Run, err error) {
	err = o.q.Transaction(func(tx pg.Queryer) error {
		runs, err = o.loadPipelineRunsByID(ids, tx)
		return err
	})

	return runs, errors.Wrap(err, "FindPipelineRunsByIDs failed")
}

// FindPipelineRunByID returns pipeline run with the id.
func (o *orm) FindPipelineRunByID(id int64) (pipeline.Run, error) {
	var run pipeline.Run

	err := o.q.Transaction(func(tx pg.Queryer) error {
		stmt := `
SELECT pipeline_runs.*
FROM pipeline_runs
WHERE id = $1
`

		if err := tx.Get(&run, stmt, id); err != nil {
			return errors.Wrap(err, "error loading run")
		}

		runs, err := o.loadPipelineRunsRelations([]pipeline.Run{run}, tx)

		run = runs[0]

		return err
	})

	return run, errors.Wrap(err, "FindPipelineRunByID failed")
}

// CountPipelineRunsByJobID returns the total number of pipeline runs for a job.
func (o *orm) CountPipelineRunsByJobID(jobID int32) (count int32, err error) {
	err = o.q.Transaction(func(tx pg.Queryer) error {
		stmt := "SELECT COUNT(*) FROM pipeline_runs JOIN jobs USING (pipeline_spec_id) WHERE jobs.id = $1"
		if err = tx.Get(&count, stmt, jobID); err != nil {
			return errors.Wrap(err, "error counting runs")
		}

		return err
	})

	return count, errors.Wrap(err, "CountPipelineRunsByJobID failed")
}

func (o *orm) FindJobsByPipelineSpecIDs(ids []int32) ([]Job, error) {
	var jbs []Job

	err := o.q.Transaction(func(tx pg.Queryer) error {
		stmt := `SELECT * FROM jobs WHERE jobs.pipeline_spec_id = ANY($1) ORDER BY id ASC
`
		if err := tx.Select(&jbs, stmt, ids); err != nil {
			return errors.Wrap(err, "error fetching jobs by pipeline spec IDs")
		}

		err := LoadAllJobsTypes(tx, jbs)
		if err != nil {
			return err
		}
		for i := range jbs {
			err = o.LoadEnvConfigVars(&jbs[i])
			if err != nil {
				return err
			}
		}

		return nil
	})

	return jbs, errors.Wrap(err, "FindJobsByPipelineSpecIDs failed")
}

// PipelineRuns returns pipeline runs for a job, with spec and taskruns loaded, latest first
// If jobID is nil, returns all pipeline runs
func (o *orm) PipelineRuns(jobID *int32, offset, size int) (runs []pipeline.Run, count int, err error) {
	var filter string
	if jobID != nil {
		filter = fmt.Sprintf("JOIN jobs USING(pipeline_spec_id) WHERE jobs.id = %d", *jobID)
	}
	err = o.q.Transaction(func(tx pg.Queryer) error {
		sql := fmt.Sprintf(`SELECT count(*) FROM pipeline_runs %s`, filter)
		if err = tx.QueryRowx(sql).Scan(&count); err != nil {
			return errors.Wrap(err, "error counting runs")
		}

		var ids []int64
		ids, err = o.loadPipelineRunIDs(jobID, offset, size, tx)
		runs, err = o.loadPipelineRunsByID(ids, tx)

		return err
	})

	return runs, count, errors.Wrap(err, "PipelineRuns failed")
}

func (o *orm) loadPipelineRunsRelations(runs []pipeline.Run, tx pg.Queryer) ([]pipeline.Run, error) {
	// Postload PipelineSpecs
	// TODO: We should pull this out into a generic preload function once go has generics
	specM := make(map[int32]pipeline.Spec)
	for _, run := range runs {
		if _, exists := specM[run.PipelineSpecID]; !exists {
			specM[run.PipelineSpecID] = pipeline.Spec{}
		}
	}
	specIDs := make([]int32, len(specM))
	for specID := range specM {
		specIDs = append(specIDs, specID)
	}
	stmt := `SELECT pipeline_specs.*, jobs.id AS job_id FROM pipeline_specs JOIN jobs ON pipeline_specs.id = jobs.pipeline_spec_id WHERE pipeline_specs.id = ANY($1);`
	var specs []pipeline.Spec
	if err := o.q.Select(&specs, stmt, specIDs); err != nil {
		return nil, errors.Wrap(err, "error loading specs")
	}
	for _, spec := range specs {
		specM[spec.ID] = spec
	}
	runM := make(map[int64]*pipeline.Run, len(runs))
	for i, run := range runs {
		runs[i].PipelineSpec = specM[run.PipelineSpecID]
		runM[run.ID] = &runs[i]
	}

	// Postload PipelineTaskRuns
	runIDs := make([]int64, len(runs))
	for i, run := range runs {
		runIDs[i] = run.ID
	}
	var taskRuns []pipeline.TaskRun
	stmt = `SELECT * FROM pipeline_task_runs WHERE pipeline_run_id = ANY($1) ORDER BY pipeline_run_id, created_at, id;`
	if err := tx.Select(&taskRuns, stmt, runIDs); err != nil {
		return nil, errors.Wrap(err, "error loading pipeline_task_runs")
	}
	for _, taskRun := range taskRuns {
		run := runM[taskRun.PipelineRunID]
		run.PipelineTaskRuns = append(run.PipelineTaskRuns, taskRun)
	}

	return runs, nil
}

// NOTE: N+1 query, be careful of performance
// This is not easily fixable without complicating the logic a lot, since we
// only use it in the GUI it's probably acceptable
func LoadAllJobsTypes(tx pg.Queryer, jobs []Job) error {
	for i := range jobs {
		err := LoadAllJobTypes(tx, &jobs[i])
		if err != nil {
			return err
		}
	}
	return nil
}

func LoadAllJobTypes(tx pg.Queryer, job *Job) error {
	return multierr.Combine(
		loadJobType(tx, job, "PipelineSpec", "pipeline_specs", &job.PipelineSpecID),
		loadJobType(tx, job, "FluxMonitorSpec", "flux_monitor_specs", job.FluxMonitorSpecID),
		loadJobType(tx, job, "DirectRequestSpec", "direct_request_specs", job.DirectRequestSpecID),
		loadJobType(tx, job, "OCROracleSpec", "ocr_oracle_specs", job.OCROracleSpecID),
		loadJobType(tx, job, "OCR2OracleSpec", "ocr2_oracle_specs", job.OCR2OracleSpecID),
		loadJobType(tx, job, "KeeperSpec", "keeper_specs", job.KeeperSpecID),
		loadJobType(tx, job, "CronSpec", "cron_specs", job.CronSpecID),
		loadJobType(tx, job, "WebhookSpec", "webhook_specs", job.WebhookSpecID),
		loadVRFJob(tx, job, job.VRFSpecID),
		loadBlockhashStoreJob(tx, job, job.BlockhashStoreSpecID),
		loadBlockHeaderFeederJob(tx, job, job.BlockHeaderFeederSpecID),
		loadLegacyGasStationServerJob(tx, job, job.LegacyGasStationServerSpecID),
		loadJobType(tx, job, "LegacyGasStationSidecarSpec", "legacy_gas_station_sidecar_specs", job.LegacyGasStationSidecarSpecID),
		loadJobType(tx, job, "BootstrapSpec", "bootstrap_specs", job.BootstrapSpecID),
		loadJobType(tx, job, "GatewaySpec", "gateway_specs", job.GatewaySpecID),
	)
}

func loadJobType(tx pg.Queryer, job *Job, field, table string, id *int32) error {
	if id == nil {
		return nil
	}

	// The abomination below allows us to initialise and then scan into the
	// type of the field without hardcoding for each individual field
	// My LIFE for generics...
	r := reflect.ValueOf(job)
	t := reflect.Indirect(r).FieldByName(field).Type().Elem()
	destVal := reflect.New(t)
	dest := destVal.Interface()

	err := tx.Get(dest, fmt.Sprintf(`SELECT * FROM %s WHERE id = $1`, table), *id)

	if err != nil {
		return errors.Wrapf(err, "failed to load job type %s with id %d", table, *id)
	}
	reflect.ValueOf(job).Elem().FieldByName(field).Set(destVal)
	return nil
}

func loadVRFJob(tx pg.Queryer, job *Job, id *int32) error {
	if id == nil {
		return nil
	}

	var row vrfSpecRow
	err := tx.Get(&row, `SELECT * FROM vrf_specs WHERE id = $1`, *id)
	if err != nil {
		return errors.Wrapf(err, `failed to load job type VRFSpec with id %d`, *id)
	}

	job.VRFSpec = row.toVRFSpec()
	return nil
}

// vrfSpecRow is a helper type for reading and writing VRF specs to the database. This is necessary
// because the bytea[] in the DB is not automatically convertible to or from the spec's
// FromAddresses field. pq.ByteaArray must be used instead.
type vrfSpecRow struct {
	*VRFSpec
	FromAddresses pq.ByteaArray
}

func toVRFSpecRow(spec *VRFSpec) vrfSpecRow {
	addresses := make(pq.ByteaArray, len(spec.FromAddresses))
	for i, a := range spec.FromAddresses {
		addresses[i] = a.Bytes()
	}
	return vrfSpecRow{VRFSpec: spec, FromAddresses: addresses}
}

func (r vrfSpecRow) toVRFSpec() *VRFSpec {
	for _, a := range r.FromAddresses {
		r.VRFSpec.FromAddresses = append(r.VRFSpec.FromAddresses,
			ethkey.EIP55AddressFromAddress(common.BytesToAddress(a)))
	}
	return r.VRFSpec
}

func loadBlockhashStoreJob(tx pg.Queryer, job *Job, id *int32) error {
	if id == nil {
		return nil
	}

	var row blockhashStoreSpecRow
	err := tx.Get(&row, `SELECT * FROM blockhash_store_specs WHERE id = $1`, *id)
	if err != nil {
		return errors.Wrapf(err, `failed to load job type BlockhashStoreSpec with id %d`, *id)
	}

	job.BlockhashStoreSpec = row.toBlockhashStoreSpec()
	return nil
}

// blockhashStoreSpecRow is a helper type for reading and writing blockhashStore specs to the database. This is necessary
// because the bytea[] in the DB is not automatically convertible to or from the spec's
// FromAddresses field. pq.ByteaArray must be used instead.
type blockhashStoreSpecRow struct {
	*BlockhashStoreSpec
	FromAddresses pq.ByteaArray
}

func toBlockhashStoreSpecRow(spec *BlockhashStoreSpec) blockhashStoreSpecRow {
	addresses := make(pq.ByteaArray, len(spec.FromAddresses))
	for i, a := range spec.FromAddresses {
		addresses[i] = a.Bytes()
	}
	return blockhashStoreSpecRow{BlockhashStoreSpec: spec, FromAddresses: addresses}
}

func (r blockhashStoreSpecRow) toBlockhashStoreSpec() *BlockhashStoreSpec {
	for _, a := range r.FromAddresses {
		r.BlockhashStoreSpec.FromAddresses = append(r.BlockhashStoreSpec.FromAddresses,
			ethkey.EIP55AddressFromAddress(common.BytesToAddress(a)))
	}
	return r.BlockhashStoreSpec
}

func loadBlockHeaderFeederJob(tx pg.Queryer, job *Job, id *int32) error {
	if id == nil {
		return nil
	}

	var row blockHeaderFeederSpecRow
	err := tx.Get(&row, `SELECT * FROM block_header_feeder_specs WHERE id = $1`, *id)
	if err != nil {
		return errors.Wrapf(err, `failed to load job type BlockHeaderFeederSpec with id %d`, *id)
	}

	job.BlockHeaderFeederSpec = row.toBlockHeaderFeederSpec()
	return nil
}

// blockHeaderFeederSpecRow is a helper type for reading and writing blockHeaderFeederSpec specs to the database. This is necessary
// because the bytea[] in the DB is not automatically convertible to or from the spec's
// FromAddresses field. pq.ByteaArray must be used instead.
type blockHeaderFeederSpecRow struct {
	*BlockHeaderFeederSpec
	FromAddresses pq.ByteaArray
}

func toBlockHeaderFeederSpecRow(spec *BlockHeaderFeederSpec) blockHeaderFeederSpecRow {
	addresses := make(pq.ByteaArray, len(spec.FromAddresses))
	for i, a := range spec.FromAddresses {
		addresses[i] = a.Bytes()
	}
	return blockHeaderFeederSpecRow{BlockHeaderFeederSpec: spec, FromAddresses: addresses}
}

func (r blockHeaderFeederSpecRow) toBlockHeaderFeederSpec() *BlockHeaderFeederSpec {
	for _, a := range r.FromAddresses {
		r.BlockHeaderFeederSpec.FromAddresses = append(r.BlockHeaderFeederSpec.FromAddresses,
			ethkey.EIP55AddressFromAddress(common.BytesToAddress(a)))
	}
	return r.BlockHeaderFeederSpec
}

func loadLegacyGasStationServerJob(tx pg.Queryer, job *Job, id *int32) error {
	if id == nil {
		return nil
	}

	var row legacyGasStationServerSpecRow
	err := tx.Get(&row, `SELECT * FROM legacy_gas_station_server_specs WHERE id = $1`, *id)
	if err != nil {
		return errors.Wrapf(err, `failed to load job type LegacyGasStationServerSpec with id %d`, *id)
	}

	job.LegacyGasStationServerSpec = row.toLegacyGasStationServerSpec()
	return nil
}

// legacyGasStationServerSpecRow is a helper type for reading and writing legacyGasStationServerSpec specs to the database. This is necessary
// because the bytea[] in the DB is not automatically convertible to or from the spec's
// FromAddresses field. pq.ByteaArray must be used instead.
type legacyGasStationServerSpecRow struct {
	*LegacyGasStationServerSpec
	FromAddresses pq.ByteaArray
}

func toLegacyGasStationServerSpecRow(spec *LegacyGasStationServerSpec) legacyGasStationServerSpecRow {
	addresses := make(pq.ByteaArray, len(spec.FromAddresses))
	for i, a := range spec.FromAddresses {
		addresses[i] = a.Bytes()
	}
	return legacyGasStationServerSpecRow{LegacyGasStationServerSpec: spec, FromAddresses: addresses}
}

func (r legacyGasStationServerSpecRow) toLegacyGasStationServerSpec() *LegacyGasStationServerSpec {
	for _, a := range r.FromAddresses {
		r.LegacyGasStationServerSpec.FromAddresses = append(r.LegacyGasStationServerSpec.FromAddresses,
			ethkey.EIP55AddressFromAddress(common.BytesToAddress(a)))
	}
	return r.LegacyGasStationServerSpec
}

func loadJobSpecErrors(tx pg.Queryer, jb *Job) error {
	return errors.Wrapf(tx.Select(&jb.JobSpecErrors, `SELECT * FROM job_spec_errors WHERE job_id = $1`, jb.ID), "failed to load job spec errors for job %d", jb.ID)
}<|MERGE_RESOLUTION|>--- conflicted
+++ resolved
@@ -698,35 +698,36 @@
 }
 
 type OCRSpecConfig interface {
-<<<<<<< HEAD
-	P2PPeerID() p2pkey.PeerID
-	OCR() config.OCR
-=======
 	OCRBlockchainTimeout() time.Duration
->>>>>>> 17de80b2
 	OCRContractConfirmations() uint16
+	OCRContractPollInterval() time.Duration
+	OCRContractSubscribeInterval() time.Duration
+	OCRObservationTimeout() time.Duration
 	OCRDatabaseTimeout() time.Duration
 	OCRObservationGracePeriod() time.Duration
 	OCRContractTransmitterTransmitTimeout() time.Duration
+	OCRTransmitterAddress() (ethkey.EIP55Address, error)
+	OCRKeyBundleID() (string, error)
+	OCRCaptureEATelemetry() bool
 }
 
 // LoadEnvConfigVarsLocalOCR loads local OCR env vars into the OCROracleSpec.
 func LoadEnvConfigVarsLocalOCR(cfg OCRSpecConfig, os OCROracleSpec) *OCROracleSpec {
 	if os.ObservationTimeout == 0 {
 		os.ObservationTimeoutEnv = true
-		os.ObservationTimeout = models.Interval(cfg.OCR().ObservationTimeout())
+		os.ObservationTimeout = models.Interval(cfg.OCRObservationTimeout())
 	}
 	if os.BlockchainTimeout == 0 {
 		os.BlockchainTimeoutEnv = true
-		os.BlockchainTimeout = models.Interval(cfg.OCR().BlockchainTimeout())
+		os.BlockchainTimeout = models.Interval(cfg.OCRBlockchainTimeout())
 	}
 	if os.ContractConfigTrackerSubscribeInterval == 0 {
 		os.ContractConfigTrackerSubscribeIntervalEnv = true
-		os.ContractConfigTrackerSubscribeInterval = models.Interval(cfg.OCR().ContractSubscribeInterval())
+		os.ContractConfigTrackerSubscribeInterval = models.Interval(cfg.OCRContractSubscribeInterval())
 	}
 	if os.ContractConfigTrackerPollInterval == 0 {
 		os.ContractConfigTrackerPollIntervalEnv = true
-		os.ContractConfigTrackerPollInterval = models.Interval(cfg.OCR().ContractPollInterval())
+		os.ContractConfigTrackerPollInterval = models.Interval(cfg.OCRContractPollInterval())
 	}
 	if os.ContractConfigConfirmations == 0 {
 		os.ContractConfigConfirmationsEnv = true
@@ -744,7 +745,7 @@
 		os.ContractTransmitterTransmitTimeoutEnv = true
 		os.ContractTransmitterTransmitTimeout = models.NewInterval(cfg.OCRContractTransmitterTransmitTimeout())
 	}
-	os.CaptureEATelemetry = cfg.OCR().CaptureEATelemetry()
+	os.CaptureEATelemetry = cfg.OCRCaptureEATelemetry()
 
 	return &os
 }
@@ -752,7 +753,7 @@
 // LoadEnvConfigVarsOCR loads OCR env vars into the OCROracleSpec.
 func LoadEnvConfigVarsOCR(cfg OCRSpecConfig, p2pStore keystore.P2P, os OCROracleSpec) (*OCROracleSpec, error) {
 	if os.TransmitterAddress == nil {
-		ta, err := cfg.OCR().TransmitterAddress()
+		ta, err := cfg.OCRTransmitterAddress()
 		if !errors.Is(errors.Cause(err), config.ErrEnvUnset) {
 			if err != nil {
 				return nil, err
@@ -763,7 +764,7 @@
 	}
 
 	if os.EncryptedOCRKeyBundleID == nil {
-		kb, err := cfg.OCR().KeyBundleID()
+		kb, err := cfg.OCRKeyBundleID()
 		if err != nil {
 			return nil, err
 		}
