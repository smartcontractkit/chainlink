--- conflicted
+++ resolved
@@ -3,21 +3,19 @@
 import (
 	"context"
 	"database/sql"
+	"encoding/json"
 	"fmt"
 	"reflect"
 	"time"
 
-<<<<<<< HEAD
+	medianconfig "github.com/smartcontractkit/chainlink/core/services/ocr2/plugins/median/config"
+
 	"github.com/smartcontractkit/chainlink/core/bridges"
 
-	relaytypes "github.com/smartcontractkit/chainlink/core/services/relay/types"
-
-=======
 	"github.com/jackc/pgconn"
 	"github.com/pkg/errors"
 	uuid "github.com/satori/go.uuid"
 	"github.com/smartcontractkit/sqlx"
->>>>>>> a5714dc5
 	"go.uber.org/multierr"
 
 	"github.com/smartcontractkit/chainlink/core/chains/evm"
@@ -215,31 +213,30 @@
 					}
 				}
 			}
-<<<<<<< HEAD
-			feePipeline, err := pipeline.Parse(jb.Offchainreporting2OracleSpec.JuelsPerFeeCoinPipeline)
-			if err != nil {
-				return err
-			}
-			if err2 := o.assertBridgesExist(*feePipeline); err2 != nil {
-				return err2
-			}
-			sql := `INSERT INTO offchainreporting2_oracle_specs (contract_id, relay, relay_config, p2p_bootstrap_peers, ocr_key_bundle_id, transmitter_id,
-					blockchain_timeout, contract_config_tracker_poll_interval, contract_config_confirmations, juels_per_fee_coin_pipeline,
-=======
+			switch jb.OCR2OracleSpec.PluginType {
+			case Median:
+				var config medianconfig.PluginConfig
+				err := json.Unmarshal(jb.OCR2OracleSpec.PluginConfig.Bytes(), &config)
+				if err != nil {
+					return err
+				}
+				feePipeline, err := pipeline.Parse(config.JuelsPerFeeCoinPipeline)
+				if err != nil {
+					return err
+				}
+				if err2 := o.assertBridgesExist(*feePipeline); err2 != nil {
+					return err2
+				}
+			}
 
 			sql := `INSERT INTO ocr2_oracle_specs (contract_id, relay, relay_config, plugin_type, plugin_config, p2p_bootstrap_peers, ocr_key_bundle_id, transmitter_id,
 					blockchain_timeout, contract_config_tracker_poll_interval, contract_config_confirmations,
->>>>>>> a5714dc5
 					created_at, updated_at)
 			VALUES (:contract_id, :relay, :relay_config, :plugin_type, :plugin_config, :p2p_bootstrap_peers, :ocr_key_bundle_id, :transmitter_id,
 					 :blockchain_timeout, :contract_config_tracker_poll_interval, :contract_config_confirmations,
 					NOW(), NOW())
 			RETURNING id;`
-<<<<<<< HEAD
-			err = pg.PrepareQueryRowx(tx, sql, &specID, jb.Offchainreporting2OracleSpec)
-=======
 			err := pg.PrepareQueryRowx(tx, sql, &specID, jb.OCR2OracleSpec)
->>>>>>> a5714dc5
 			if err != nil {
 				return errors.Wrap(err, "failed to create Offchainreporting2OracleSpec")
 			}
