package job_test

import (
	"fmt"
	"testing"
	"time"

	"gopkg.in/guregu/null.v4"

	"github.com/jinzhu/gorm"
	"github.com/lib/pq"
	"github.com/smartcontractkit/chainlink/core/services"
	"github.com/smartcontractkit/chainlink/core/services/pipeline"
	"github.com/smartcontractkit/chainlink/core/store/models"

	"github.com/smartcontractkit/chainlink/core/services/job"

	"github.com/ethereum/go-ethereum/common"
	"github.com/pelletier/go-toml"
	"github.com/stretchr/testify/require"

	"github.com/smartcontractkit/chainlink/core/internal/cltest"
)

const (
	ocrJobSpecTemplate = `
type               = "offchainreporting"
schemaVersion      = 1
contractAddress    = "%s"
p2pPeerID          = "%s"
p2pBootstrapPeers  = [
    "/dns4/chain.link/tcp/1234/p2p/16Uiu2HAm58SP7UL8zsnpeuwHfytLocaqgnyaYKP8wu7qRdrixLju",
]
isBootstrapPeer    = false
keyBundleID        = "%s"
monitoringEndpoint = "chain.link:4321"
transmitterAddress = "%s"
observationTimeout = "10s"
blockchainTimeout  = "20s"
contractConfigTrackerSubscribeInterval = "2m"
contractConfigTrackerPollInterval = "1m"
contractConfigConfirmations = 3
observationSource = """
	%s
"""
`
	voterTurnoutDataSourceTemplate = `
// data source 1
ds1          [type=bridge name=voter_turnout];
ds1_parse    [type=jsonparse path="data,result"];
ds1_multiply [type=multiply times=100];

// data source 2
ds2          [type=http method=POST url="%s" requestData="{\\"hi\\": \\"hello\\"}"];
ds2_parse    [type=jsonparse path="turnout"];
ds2_multiply [type=multiply times=100];

ds1 -> ds1_parse -> ds1_multiply -> answer1;
ds2 -> ds2_parse -> ds2_multiply -> answer1;

answer1 [type=median                      index=0];
answer2 [type=bridge name=election_winner index=1];
`

	simpleFetchDataSourceTemplate = `
// data source 1
ds1          [type=http method=GET url="%s" allowunrestrictednetworkaccess="true"];
ds1_parse    [type=jsonparse path="USD" lax=%t];
ds1_multiply [type=multiply times=100];
ds1 -> ds1_parse -> ds1_multiply;
`
	minimalNonBootstrapTemplate = `
		type               = "offchainreporting"
		schemaVersion      = 1
		contractAddress    = "%s"
		p2pPeerID          = "%s"
		p2pBootstrapPeers  = ["/dns4/chain.link/tcp/1234/p2p/16Uiu2HAm58SP7UL8zsnpeuwHfytLocaqgnyaYKP8wu7qRdrixLju"]
		isBootstrapPeer    = false 
		transmitterAddress = "%s"
		keyBundleID = "%s"
		observationTimeout = "10s"
		observationSource = """
ds1          [type=http method=GET url="%s" allowunrestrictednetworkaccess="true" %s];
ds1_parse    [type=jsonparse path="USD" lax=true];
ds1 -> ds1_parse;
"""
`
	minimalBootstrapTemplate = `
		type               = "offchainreporting"
		schemaVersion      = 1
		contractAddress    = "%s"
		p2pPeerID          = "%s"
		p2pBootstrapPeers  = []
		isBootstrapPeer    = true
`
	ocrJobSpecText = `
type               = "offchainreporting"
schemaVersion      = 1
contractAddress    = "%s"
p2pPeerID          = "%s"
p2pBootstrapPeers  = [
    "/dns4/chain.link/tcp/1234/p2p/16Uiu2HAm58SP7UL8zsnpeuwHfytLocaqgnyaYKP8wu7qRdrixLju",
]
isBootstrapPeer    = false
keyBundleID        = "%s"
monitoringEndpoint = "chain.link:4321"
transmitterAddress = "%s"
observationTimeout = "10s"
blockchainTimeout  = "20s"
contractConfigTrackerSubscribeInterval = "2m"
contractConfigTrackerPollInterval = "1m"
contractConfigConfirmations = 3
observationSource = """
    // data source 1
    ds1          [type=bridge name=voter_turnout];
    ds1_parse    [type=jsonparse path="one,two"];
    ds1_multiply [type=multiply times=1.23];

    // data source 2
    ds2          [type=http method=GET url="https://chain.link/voter_turnout/USA-2020" requestData="{\\"hi\\": \\"hello\\"}"];
    ds2_parse    [type=jsonparse path="three,four"];
    ds2_multiply [type=multiply times=4.56];

    ds1 -> ds1_parse -> ds1_multiply -> answer1;
    ds2 -> ds2_parse -> ds2_multiply -> answer1;

    answer1 [type=median                      index=0];
    answer2 [type=bridge name=election_winner index=1];
"""
`
)

func makeOCRJobSpec(t *testing.T, transmitterAddress common.Address) *job.SpecDB {
	t.Helper()

	peerID := cltest.DefaultP2PPeerID
	ocrKeyID := cltest.DefaultOCRKeyBundleID
	jobSpecText := fmt.Sprintf(ocrJobSpecText, cltest.NewAddress().Hex(), peerID.String(), ocrKeyID, transmitterAddress.Hex())

	dbSpec := job.SpecDB{
<<<<<<< HEAD
		OffchainreportingOracleSpec: &ocrspec.OffchainReportingOracleSpec,
		Type:                        job.OffchainReporting,
		SchemaVersion:               ocrspec.SchemaVersion,
=======
		Pipeline: *pipeline.NewTaskDAG(),
>>>>>>> f288a594
	}
	err := toml.Unmarshal([]byte(jobSpecText), &dbSpec)
	require.NoError(t, err)
	var ocrspec job.OffchainReportingOracleSpec
	err = toml.Unmarshal([]byte(jobSpecText), &ocrspec)
	require.NoError(t, err)
	dbSpec.OffchainreportingOracleSpec = &ocrspec

	return &dbSpec
}

// `require.Equal` currently has broken handling of `time.Time` values, so we have
// to do equality comparisons of these structs manually.
//
// https://github.com/stretchr/testify/issues/984
func compareOCRJobSpecs(t *testing.T, expected, actual job.SpecDB) {
	t.Helper()
	require.Equal(t, expected.OffchainreportingOracleSpec.ContractAddress, actual.OffchainreportingOracleSpec.ContractAddress)
	require.Equal(t, expected.OffchainreportingOracleSpec.P2PPeerID, actual.OffchainreportingOracleSpec.P2PPeerID)
	require.Equal(t, expected.OffchainreportingOracleSpec.P2PBootstrapPeers, actual.OffchainreportingOracleSpec.P2PBootstrapPeers)
	require.Equal(t, expected.OffchainreportingOracleSpec.IsBootstrapPeer, actual.OffchainreportingOracleSpec.IsBootstrapPeer)
	require.Equal(t, expected.OffchainreportingOracleSpec.EncryptedOCRKeyBundleID, actual.OffchainreportingOracleSpec.EncryptedOCRKeyBundleID)
	require.Equal(t, expected.OffchainreportingOracleSpec.MonitoringEndpoint, actual.OffchainreportingOracleSpec.MonitoringEndpoint)
	require.Equal(t, expected.OffchainreportingOracleSpec.TransmitterAddress, actual.OffchainreportingOracleSpec.TransmitterAddress)
	require.Equal(t, expected.OffchainreportingOracleSpec.ObservationTimeout, actual.OffchainreportingOracleSpec.ObservationTimeout)
	require.Equal(t, expected.OffchainreportingOracleSpec.BlockchainTimeout, actual.OffchainreportingOracleSpec.BlockchainTimeout)
	require.Equal(t, expected.OffchainreportingOracleSpec.ContractConfigTrackerSubscribeInterval, actual.OffchainreportingOracleSpec.ContractConfigTrackerSubscribeInterval)
	require.Equal(t, expected.OffchainreportingOracleSpec.ContractConfigTrackerPollInterval, actual.OffchainreportingOracleSpec.ContractConfigTrackerPollInterval)
	require.Equal(t, expected.OffchainreportingOracleSpec.ContractConfigConfirmations, actual.OffchainreportingOracleSpec.ContractConfigConfirmations)
}

func makeMinimalHTTPOracleSpec(t *testing.T, contractAddress, peerID, transmitterAddress, keyBundle, fetchUrl, timeout string) *job.SpecDB {
	t.Helper()
	var ocrSpec = job.OffchainReportingOracleSpec{
		P2PBootstrapPeers:                      pq.StringArray{},
		ObservationTimeout:                     models.Interval(10 * time.Second),
		BlockchainTimeout:                      models.Interval(20 * time.Second),
		ContractConfigTrackerSubscribeInterval: models.Interval(2 * time.Minute),
		ContractConfigTrackerPollInterval:      models.Interval(1 * time.Minute),
		ContractConfigConfirmations:            uint16(3),
	}
	var os = job.SpecDB{
		Name:          null.NewString("a job", true),
		Pipeline:      *pipeline.NewTaskDAG(),
		Type:          job.OffchainReporting,
		SchemaVersion: 1,
	}
	s := fmt.Sprintf(minimalNonBootstrapTemplate, contractAddress, peerID, transmitterAddress, keyBundle, fetchUrl, timeout)
	c, cl := cltest.NewConfig(t)
	defer cl()
	_, err := services.ValidatedOracleSpecToml(c.Config, s)
	require.NoError(t, err)
	err = toml.Unmarshal([]byte(s), &os)
	require.NoError(t, err)
	err = toml.Unmarshal([]byte(s), &ocrSpec)
	require.NoError(t, err)
	os.OffchainreportingOracleSpec = &ocrSpec
	return &os
}

func makeVoterTurnoutOCRJobSpec(t *testing.T, db *gorm.DB, transmitterAddress common.Address) *job.SpecDB {
	t.Helper()
	return MakeVoterTurnoutOCRJobSpecWithHTTPURL(t, db, transmitterAddress, "https://example.com/foo/bar")
}

func MakeVoterTurnoutOCRJobSpecWithHTTPURL(t *testing.T, db *gorm.DB, transmitterAddress common.Address, httpURL string) *job.SpecDB {
	t.Helper()
	peerID := cltest.DefaultP2PPeerID
	ocrKeyID := cltest.DefaultOCRKeyBundleID
	ds := fmt.Sprintf(voterTurnoutDataSourceTemplate, httpURL)
	voterTurnoutJobSpec := fmt.Sprintf(ocrJobSpecTemplate, cltest.NewAddress().Hex(), peerID, ocrKeyID, transmitterAddress.Hex(), ds)
	return makeOCRJobSpecWithHTTPURL(t, db, voterTurnoutJobSpec)
}

func makeSimpleFetchOCRJobSpecWithHTTPURL(t *testing.T, db *gorm.DB, transmitterAddress common.Address, httpURL string, lax bool) *job.SpecDB {
	t.Helper()
	peerID := cltest.DefaultP2PPeerID
	ocrKeyID := cltest.DefaultOCRKeyBundleID
	ds := fmt.Sprintf(simpleFetchDataSourceTemplate, httpURL, lax)
	simpleFetchJobSpec := fmt.Sprintf(ocrJobSpecTemplate, cltest.NewAddress().Hex(), peerID, ocrKeyID, transmitterAddress.Hex(), ds)
	return makeOCRJobSpecWithHTTPURL(t, db, simpleFetchJobSpec)
}

func makeOCRJobSpecWithHTTPURL(t *testing.T, db *gorm.DB, jobSpecToml string) *job.SpecDB {
	t.Helper()

	var jb = job.SpecDB{
		Pipeline: *pipeline.NewTaskDAG(),
	}
	err := toml.Unmarshal([]byte(jobSpecToml), &jb)
	require.NoError(t, err)
	var ocrspec job.OffchainReportingOracleSpec
	err = toml.Unmarshal([]byte(jobSpecToml), &ocrspec)
	require.NoError(t, err)
	jb.OffchainreportingOracleSpec = &ocrspec

<<<<<<< HEAD
	dbSpec := job.SpecDB{
		OffchainreportingOracleSpec: &ocrspec.OffchainReportingOracleSpec,
		Type:                        job.OffchainReporting,
		SchemaVersion:               ocrspec.SchemaVersion,
	}
	return &ocrspec, &dbSpec
=======
	return &jb
>>>>>>> f288a594
}<|MERGE_RESOLUTION|>--- conflicted
+++ resolved
@@ -138,13 +138,7 @@
 	jobSpecText := fmt.Sprintf(ocrJobSpecText, cltest.NewAddress().Hex(), peerID.String(), ocrKeyID, transmitterAddress.Hex())
 
 	dbSpec := job.SpecDB{
-<<<<<<< HEAD
-		OffchainreportingOracleSpec: &ocrspec.OffchainReportingOracleSpec,
-		Type:                        job.OffchainReporting,
-		SchemaVersion:               ocrspec.SchemaVersion,
-=======
 		Pipeline: *pipeline.NewTaskDAG(),
->>>>>>> f288a594
 	}
 	err := toml.Unmarshal([]byte(jobSpecText), &dbSpec)
 	require.NoError(t, err)
@@ -241,14 +235,5 @@
 	require.NoError(t, err)
 	jb.OffchainreportingOracleSpec = &ocrspec
 
-<<<<<<< HEAD
-	dbSpec := job.SpecDB{
-		OffchainreportingOracleSpec: &ocrspec.OffchainReportingOracleSpec,
-		Type:                        job.OffchainReporting,
-		SchemaVersion:               ocrspec.SchemaVersion,
-	}
-	return &ocrspec, &dbSpec
-=======
 	return &jb
->>>>>>> f288a594
 }