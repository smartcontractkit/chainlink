package job_test

import (
	"context"
	"fmt"
	"net/http"
	"net/http/httptest"
	"testing"
	"time"

	"github.com/pelletier/go-toml"
	"github.com/smartcontractkit/chainlink/core/services/eth"
	"github.com/smartcontractkit/chainlink/core/services/offchainreporting"
	"github.com/smartcontractkit/chainlink/core/utils"
	"github.com/stretchr/testify/mock"
	"gopkg.in/guregu/null.v4"

	"github.com/smartcontractkit/chainlink/core/services/job"
	"github.com/smartcontractkit/chainlink/core/services/telemetry"

	"github.com/smartcontractkit/chainlink/core/store/models"
	ocrtypes "github.com/smartcontractkit/libocr/offchainreporting/types"

	"github.com/stretchr/testify/assert"
	"github.com/stretchr/testify/require"

	"github.com/smartcontractkit/chainlink/core/internal/cltest"
	"github.com/smartcontractkit/chainlink/core/services/pipeline"
	"github.com/smartcontractkit/chainlink/core/services/postgres"
)

var monitoringEndpoint = ocrtypes.MonitoringEndpoint(&telemetry.NoopAgent{})

func TestRunner(t *testing.T) {
	config, oldORM, cleanupDB := cltest.BootstrapThrowawayORM(t, "pipeline_runner", true, true)
	defer cleanupDB()
	config.Set("DEFAULT_HTTP_ALLOW_UNRESTRICTED_NETWORK_ACCESS", true)
	db := oldORM.DB
	eventBroadcaster := postgres.NewEventBroadcaster(config.DatabaseURL(), 0, 0)
	eventBroadcaster.Start()
	defer eventBroadcaster.Stop()

	pipelineORM := pipeline.NewORM(db, config, eventBroadcaster)
	runner := pipeline.NewRunner(pipelineORM, config)
	jobORM := job.NewORM(db, config.Config, pipelineORM, eventBroadcaster, &postgres.NullAdvisoryLocker{})
	defer jobORM.Close()

	runner.Start()
	defer runner.Close()

	key := cltest.MustInsertRandomKey(t, db, 0)
	transmitterAddress := key.Address.Address()

	rpc, geth, _, _ := cltest.NewEthMocks(t)
	rpc.On("CallContext", mock.Anything, mock.Anything, "eth_getBlockByNumber", mock.Anything, false).
		Run(func(args mock.Arguments) {
			head := args.Get(1).(**models.Head)
			*head = cltest.Head(10)
		}).
		Return(nil)

	t.Run("gets the election result winner", func(t *testing.T) {
		var httpURL string
		{
			mockElectionWinner, cleanupElectionWinner := cltest.NewHTTPMockServer(t, http.StatusOK, "POST", `Hal Finney`)
			defer cleanupElectionWinner()
			mockVoterTurnout, cleanupVoterTurnout := cltest.NewHTTPMockServer(t, http.StatusOK, "POST", `{"data": {"result": 62.57}}`)
			defer cleanupVoterTurnout()
			mockHTTP, cleanupHTTP := cltest.NewHTTPMockServer(t, http.StatusOK, "POST", `{"turnout": 61.942}`)
			defer cleanupHTTP()

			_, bridgeER := cltest.NewBridgeType(t, "election_winner", mockElectionWinner.URL)
			err := db.Create(bridgeER).Error
			require.NoError(t, err)

			_, bridgeVT := cltest.NewBridgeType(t, "voter_turnout", mockVoterTurnout.URL)
			err = db.Create(bridgeVT).Error
			require.NoError(t, err)

			httpURL = mockHTTP.URL
		}

		// Need a job in order to create a run
		dbSpec := MakeVoterTurnoutOCRJobSpecWithHTTPURL(t, db, transmitterAddress, httpURL)
		err := jobORM.CreateJob(context.Background(), dbSpec, dbSpec.Pipeline)
		require.NoError(t, err)

		runID, err := runner.CreateRun(context.Background(), dbSpec.ID, nil)
		require.NoError(t, err)

		ctx, cancel := context.WithTimeout(context.Background(), 10*time.Second)
		defer cancel()

		err = runner.AwaitRun(ctx, runID)
		require.NoError(t, err)

		// Verify the final pipeline results
		results, err := runner.ResultsForRun(context.Background(), runID)
		require.NoError(t, err)

		assert.Len(t, results, 2)
		assert.NoError(t, results[0].Error)
		assert.NoError(t, results[1].Error)
		assert.Equal(t, "6225.6", results[0].Value)
		assert.Equal(t, "Hal Finney", results[1].Value)

		// Verify individual task results
		var runs []pipeline.TaskRun
		err = db.
			Preload("PipelineTaskSpec").
			Where("pipeline_run_id = ?", runID).
			Find(&runs).Error
		assert.NoError(t, err)
		assert.Len(t, runs, 9)

		for _, run := range runs {
			if run.DotID() == "answer2" {
				assert.Equal(t, "Hal Finney", run.Output.Val)
			} else if run.DotID() == "ds2" {
				assert.Equal(t, `{"turnout": 61.942}`, run.Output.Val)
			} else if run.DotID() == "ds2_parse" {
				assert.Equal(t, float64(61.942), run.Output.Val)
			} else if run.DotID() == "ds2_multiply" {
				assert.Equal(t, "6194.2", run.Output.Val)
			} else if run.DotID() == "ds1" {
				assert.Equal(t, `{"data": {"result": 62.57}}`, run.Output.Val)
			} else if run.DotID() == "ds1_parse" {
				assert.Equal(t, float64(62.57), run.Output.Val)
			} else if run.DotID() == "ds1_multiply" {
				assert.Equal(t, "6257", run.Output.Val)
			} else if run.DotID() == "answer1" {
				assert.Equal(t, "6225.6", run.Output.Val)
			} else if run.DotID() == "__result__" {
				assert.Equal(t, []interface{}{"6225.6", "Hal Finney"}, run.Output.Val)
			} else {
				t.Fatalf("unknown task '%v'", run.DotID())
			}
		}
	})

	config.Set("DEFAULT_HTTP_ALLOW_UNRESTRICTED_NETWORK_ACCESS", false)

	t.Run("handles the case where the parsed value is literally null", func(t *testing.T) {
		var httpURL string
		resp := `{"USD": null}`
		{
			mockHTTP, cleanupHTTP := cltest.NewHTTPMockServer(t, http.StatusOK, "GET", resp)
			defer cleanupHTTP()
			httpURL = mockHTTP.URL
		}

		// Need a job in order to create a run
		dbSpec := makeSimpleFetchOCRJobSpecWithHTTPURL(t, db, transmitterAddress, httpURL, false)
		err := jobORM.CreateJob(context.Background(), dbSpec, dbSpec.Pipeline)
		require.NoError(t, err)

		runID, err := runner.CreateRun(context.Background(), dbSpec.ID, nil)
		require.NoError(t, err)

		ctx, cancel := context.WithTimeout(context.Background(), 10*time.Second)
		defer cancel()

		err = runner.AwaitRun(ctx, runID)
		require.NoError(t, err)

		// Verify the final pipeline results
		results, err := runner.ResultsForRun(context.Background(), runID)
		require.NoError(t, err)

		assert.Len(t, results, 1)
		assert.EqualError(t, results[0].Error, "type <nil> cannot be converted to decimal.Decimal")
		assert.Nil(t, results[0].Value)

		// Verify individual task results
		var runs []pipeline.TaskRun
		err = db.
			Preload("PipelineTaskSpec").
			Where("pipeline_run_id = ?", runID).
			Find(&runs).Error
		assert.NoError(t, err)
		require.Len(t, runs, 4)

		for _, run := range runs {
			if run.DotID() == "ds1" {
				assert.True(t, run.Error.IsZero())
				require.NotNil(t, resp, run.Output)
				assert.Equal(t, resp, run.Output.Val)
			} else if run.DotID() == "ds1_parse" {
				assert.True(t, run.Error.IsZero())
				// FIXME: Shouldn't it be the Val that is null?
				assert.Nil(t, run.Output)
			} else if run.DotID() == "ds1_multiply" {
				assert.Equal(t, "type <nil> cannot be converted to decimal.Decimal", run.Error.ValueOrZero())
				assert.Nil(t, run.Output)
			} else if run.DotID() == "__result__" {
				assert.Equal(t, []interface{}{nil}, run.Output.Val)
				assert.Equal(t, "[\"type \\u003cnil\\u003e cannot be converted to decimal.Decimal\"]", run.Error.ValueOrZero())
			} else {
				t.Fatalf("unknown task '%v'", run.DotID())
			}
		}
	})

	t.Run("handles the case where the jsonparse lookup path is missing from the http response", func(t *testing.T) {
		var httpURL string
		resp := "{\"Response\":\"Error\",\"Message\":\"You are over your rate limit please upgrade your account!\",\"HasWarning\":false,\"Type\":99,\"RateLimit\":{\"calls_made\":{\"second\":5,\"minute\":5,\"hour\":955,\"day\":10004,\"month\":15146,\"total_calls\":15152},\"max_calls\":{\"second\":20,\"minute\":300,\"hour\":3000,\"day\":10000,\"month\":75000}},\"Data\":{}}"
		{
			mockHTTP, cleanupHTTP := cltest.NewHTTPMockServer(t, http.StatusOK, "GET", resp)
			defer cleanupHTTP()
			httpURL = mockHTTP.URL
		}

		// Need a job in order to create a run
		dbSpec := makeSimpleFetchOCRJobSpecWithHTTPURL(t, db, transmitterAddress, httpURL, false)
		err := jobORM.CreateJob(context.Background(), dbSpec, dbSpec.Pipeline)
		require.NoError(t, err)

		runID, err := runner.CreateRun(context.Background(), dbSpec.ID, nil)
		require.NoError(t, err)

		ctx, cancel := context.WithTimeout(context.Background(), 10*time.Second)
		defer cancel()

		err = runner.AwaitRun(ctx, runID)
		require.NoError(t, err)

		// Verify the final pipeline results
		results, err := runner.ResultsForRun(context.Background(), runID)
		require.NoError(t, err)

		assert.Len(t, results, 1)
		assert.EqualError(t, results[0].Error, "could not resolve path [\"USD\"] in {\"Response\":\"Error\",\"Message\":\"You are over your rate limit please upgrade your account!\",\"HasWarning\":false,\"Type\":99,\"RateLimit\":{\"calls_made\":{\"second\":5,\"minute\":5,\"hour\":955,\"day\":10004,\"month\":15146,\"total_calls\":15152},\"max_calls\":{\"second\":20,\"minute\":300,\"hour\":3000,\"day\":10000,\"month\":75000}},\"Data\":{}}")
		assert.Nil(t, results[0].Value)

		// Verify individual task results
		var runs []pipeline.TaskRun
		err = db.
			Preload("PipelineTaskSpec").
			Where("pipeline_run_id = ?", runID).
			Find(&runs).Error
		assert.NoError(t, err)
		require.Len(t, runs, 4)

		for _, run := range runs {
			if run.DotID() == "ds1" {
				assert.True(t, run.Error.IsZero())
				assert.Equal(t, resp, run.Output.Val)
			} else if run.DotID() == "ds1_parse" {
				assert.Equal(t, "could not resolve path [\"USD\"] in {\"Response\":\"Error\",\"Message\":\"You are over your rate limit please upgrade your account!\",\"HasWarning\":false,\"Type\":99,\"RateLimit\":{\"calls_made\":{\"second\":5,\"minute\":5,\"hour\":955,\"day\":10004,\"month\":15146,\"total_calls\":15152},\"max_calls\":{\"second\":20,\"minute\":300,\"hour\":3000,\"day\":10000,\"month\":75000}},\"Data\":{}}", run.Error.ValueOrZero())
				assert.Nil(t, run.Output)
			} else if run.DotID() == "ds1_multiply" {
				assert.Equal(t, "could not resolve path [\"USD\"] in {\"Response\":\"Error\",\"Message\":\"You are over your rate limit please upgrade your account!\",\"HasWarning\":false,\"Type\":99,\"RateLimit\":{\"calls_made\":{\"second\":5,\"minute\":5,\"hour\":955,\"day\":10004,\"month\":15146,\"total_calls\":15152},\"max_calls\":{\"second\":20,\"minute\":300,\"hour\":3000,\"day\":10000,\"month\":75000}},\"Data\":{}}", run.Error.ValueOrZero())
				assert.Nil(t, run.Output)
			} else if run.DotID() == "__result__" {
				assert.Equal(t, []interface{}{nil}, run.Output.Val)
				assert.Equal(t, "[\"could not resolve path [\\\"USD\\\"] in {\\\"Response\\\":\\\"Error\\\",\\\"Message\\\":\\\"You are over your rate limit please upgrade your account!\\\",\\\"HasWarning\\\":false,\\\"Type\\\":99,\\\"RateLimit\\\":{\\\"calls_made\\\":{\\\"second\\\":5,\\\"minute\\\":5,\\\"hour\\\":955,\\\"day\\\":10004,\\\"month\\\":15146,\\\"total_calls\\\":15152},\\\"max_calls\\\":{\\\"second\\\":20,\\\"minute\\\":300,\\\"hour\\\":3000,\\\"day\\\":10000,\\\"month\\\":75000}},\\\"Data\\\":{}}\"]", run.Error.ValueOrZero())
			} else {
				t.Fatalf("unknown task '%v'", run.DotID())
			}
		}
	})

	t.Run("handles the case where the jsonparse lookup path is missing from the http response and lax is enabled", func(t *testing.T) {
		var httpURL string
		resp := "{\"Response\":\"Error\",\"Message\":\"You are over your rate limit please upgrade your account!\",\"HasWarning\":false,\"Type\":99,\"RateLimit\":{\"calls_made\":{\"second\":5,\"minute\":5,\"hour\":955,\"day\":10004,\"month\":15146,\"total_calls\":15152},\"max_calls\":{\"second\":20,\"minute\":300,\"hour\":3000,\"day\":10000,\"month\":75000}},\"Data\":{}}"
		{
			mockHTTP, cleanupHTTP := cltest.NewHTTPMockServer(t, http.StatusOK, "GET", resp)
			defer cleanupHTTP()
			httpURL = mockHTTP.URL
		}

		// Need a job in order to create a run
		dbSpec := makeSimpleFetchOCRJobSpecWithHTTPURL(t, db, transmitterAddress, httpURL, true)
		err := jobORM.CreateJob(context.Background(), dbSpec, dbSpec.Pipeline)
		require.NoError(t, err)

		runID, err := runner.CreateRun(context.Background(), dbSpec.ID, nil)
		require.NoError(t, err)

		ctx, cancel := context.WithTimeout(context.Background(), 10*time.Second)
		defer cancel()

		err = runner.AwaitRun(ctx, runID)
		require.NoError(t, err)

		// Verify the final pipeline results
		results, err := runner.ResultsForRun(context.Background(), runID)
		require.NoError(t, err)

		assert.Len(t, results, 1)
		assert.EqualError(t, results[0].Error, "type <nil> cannot be converted to decimal.Decimal")
		assert.Nil(t, results[0].Value)

		// Verify individual task results
		var runs []pipeline.TaskRun
		err = db.
			Preload("PipelineTaskSpec").
			Where("pipeline_run_id = ?", runID).
			Find(&runs).Error
		assert.NoError(t, err)
		require.Len(t, runs, 4)

		for _, run := range runs {
			if run.DotID() == "ds1" {
				assert.True(t, run.Error.IsZero())
				assert.Equal(t, resp, run.Output.Val)
			} else if run.DotID() == "ds1_parse" {
				assert.True(t, run.Error.IsZero())
				assert.Nil(t, run.Output)
			} else if run.DotID() == "ds1_multiply" {
				assert.Equal(t, "type <nil> cannot be converted to decimal.Decimal", run.Error.ValueOrZero())
				assert.Nil(t, run.Output)
			} else if run.DotID() == "__result__" {
				assert.Equal(t, []interface{}{nil}, run.Output.Val)
				assert.Equal(t, "[\"type \\u003cnil\\u003e cannot be converted to decimal.Decimal\"]", run.Error.ValueOrZero())
			} else {
				t.Fatalf("unknown task '%v'", run.DotID())
			}
		}
	})

	t.Run("missing required env vars", func(t *testing.T) {
		keyStore := offchainreporting.NewKeyStore(db, utils.GetScryptParams(config.Config))
		var os = job.SpecDB{
			Pipeline: *pipeline.NewTaskDAG(),
		}
		s := `
		type               = "offchainreporting"
		schemaVersion      = 1
		contractAddress    = "%s"
		isBootstrapPeer    = false
		observationSource = """
ds1          [type=http method=GET url="%s" allowunrestrictednetworkaccess="true" %s];
ds1_parse    [type=jsonparse path="USD" lax=true];
ds1 -> ds1_parse;
"""
`
		s = fmt.Sprintf(s, cltest.NewEIP55Address(), "http://blah.com", "")
		os, err := offchainreporting.ValidatedOracleSpecToml(config.Config, s)
		require.NoError(t, err)
		err = toml.Unmarshal([]byte(s), &os)
		require.NoError(t, err)
		os.MaxTaskDuration = models.Interval(cltest.MustParseDuration(t, "1s"))
		err = jobORM.CreateJob(context.Background(), &os, os.Pipeline)
		require.NoError(t, err)
		var jb job.SpecDB
<<<<<<< HEAD
		err = db.Preload("PipelineSpec.PipelineTaskSpecs").
			Preload("OffchainreportingOracleSpec", "id = ?", os.ID).
			Find(&jb).Error
=======
		err = db.Preload("OffchainreportingOracleSpec").
			First(&jb, "id = ?", os.ID).Error
>>>>>>> d995463f
		require.NoError(t, err)
		config.Config.Set("P2P_LISTEN_PORT", 2000) // Required to create job spawner delegate.
		sd := offchainreporting.NewDelegate(
			db,
			jobORM,
			config.Config,
			keyStore,
			nil,
			eth.NewClientWith(rpc, geth),
			nil,
			nil,
			monitoringEndpoint)
		_, err = sd.ServicesForSpec(jb)
		// We expect this to fail as neither the required vars are not set either via the env nor the job itself.
		require.Error(t, err)
	})

	t.Run("use env for minimal bootstrap", func(t *testing.T) {
		keyStore := offchainreporting.NewKeyStore(db, utils.GetScryptParams(config.Config))
		_, ek, err := keyStore.GenerateEncryptedP2PKey()
		require.NoError(t, err)
		var os = job.SpecDB{
			Pipeline: *pipeline.NewTaskDAG(),
		}
		s := `
		type               = "offchainreporting"
		schemaVersion      = 1
		contractAddress    = "%s"
		isBootstrapPeer    = true
`
		config.Set("P2P_PEER_ID", ek.PeerID)
		s = fmt.Sprintf(s, cltest.NewEIP55Address())
		os, err = offchainreporting.ValidatedOracleSpecToml(config.Config, s)
		require.NoError(t, err)
		err = toml.Unmarshal([]byte(s), &os)
		require.NoError(t, err)
		os.MaxTaskDuration = models.Interval(cltest.MustParseDuration(t, "1s"))
		err = jobORM.CreateJob(context.Background(), &os, os.Pipeline)
		require.NoError(t, err)
		var jb job.SpecDB
<<<<<<< HEAD
		err = db.Preload("PipelineSpec.PipelineTaskSpecs").
			Preload("OffchainreportingOracleSpec", "id = ?", os.ID).
			Find(&jb).Error
=======
		err = db.Preload("OffchainreportingOracleSpec").
			First(&jb, "id = ?", os.ID).Error
>>>>>>> d995463f
		require.NoError(t, err)
		config.Config.Set("P2P_LISTEN_PORT", 2000) // Required to create job spawner delegate.

		pw := offchainreporting.NewSingletonPeerWrapper(keyStore, config.Config, db)
		require.NoError(t, pw.Start())
		sd := offchainreporting.NewDelegate(
			db,
			jobORM,
			config.Config,
			keyStore,
			nil,
			eth.NewClientWith(rpc, geth),
			nil,
			pw,
			monitoringEndpoint,
		)
		_, err = sd.ServicesForSpec(jb)
		require.NoError(t, err)
	})

	t.Run("use env for minimal non-bootstrap", func(t *testing.T) {
		keyStore := offchainreporting.NewKeyStore(db, utils.GetScryptParams(config.Config))
		_, ek, err := keyStore.GenerateEncryptedP2PKey()
		require.NoError(t, err)
		kb, _, err := keyStore.GenerateEncryptedOCRKeyBundle()
		require.NoError(t, err)
		var os = job.SpecDB{
			Pipeline: *pipeline.NewTaskDAG(),
		}
		s := `
		type               = "offchainreporting"
		schemaVersion      = 1
		contractAddress    = "%s"
		isBootstrapPeer    = false
		observationTimeout = "15s"
		observationSource = """
ds1          [type=http method=GET url="%s" allowunrestrictednetworkaccess="true" %s];
ds1_parse    [type=jsonparse path="USD" lax=true];
ds1 -> ds1_parse;
"""
`
		s = fmt.Sprintf(s, cltest.NewEIP55Address(), "http://blah.com", "")
		config.Set("P2P_PEER_ID", ek.PeerID)
		config.Set("P2P_BOOTSTRAP_PEERS", []string{"/dns4/chain.link/tcp/1234/p2p/16Uiu2HAm58SP7UL8zsnpeuwHfytLocaqgnyaYKP8wu7qRdrixLju",
			"/dns4/chain.link/tcp/1235/p2p/16Uiu2HAm58SP7UL8zsnpeuwHfytLocaqgnyaYKP8wu7qRdrixLju"})
		config.Set("OCR_KEY_BUNDLE_ID", kb.ID.String())
		config.Set("OCR_TRANSMITTER_ADDRESS", transmitterAddress)
		os, err = offchainreporting.ValidatedOracleSpecToml(config.Config, s)
		require.NoError(t, err)
		err = toml.Unmarshal([]byte(s), &os)
		require.NoError(t, err)
		os.MaxTaskDuration = models.Interval(cltest.MustParseDuration(t, "1s"))
		err = jobORM.CreateJob(context.Background(), &os, os.Pipeline)
		require.NoError(t, err)
		var jb job.SpecDB
<<<<<<< HEAD
		err = db.Preload("PipelineSpec.PipelineTaskSpecs").
			Preload("OffchainreportingOracleSpec", "id = ?", os.ID).
			Find(&jb).Error
=======
		err = db.Preload("OffchainreportingOracleSpec").
			First(&jb, "id = ?", os.ID).Error
>>>>>>> d995463f
		require.NoError(t, err)
		// Assert the override
		assert.Equal(t, jb.OffchainreportingOracleSpec.ObservationTimeout, models.Interval(cltest.MustParseDuration(t, "15s")))
		// Assert that this is unset
		assert.Equal(t, jb.OffchainreportingOracleSpec.BlockchainTimeout, models.Interval(0))
		assert.Equal(t, jb.MaxTaskDuration, models.Interval(cltest.MustParseDuration(t, "1s")))

		config.Config.Set("P2P_LISTEN_PORT", 2000) // Required to create job spawner delegate.
		pw := offchainreporting.NewSingletonPeerWrapper(keyStore, config.Config, db)
		require.NoError(t, pw.Start())
		sd := offchainreporting.NewDelegate(
			db,
			jobORM,
			config.Config,
			keyStore,
			nil,
			eth.NewClientWith(rpc, geth),
			nil,
			pw,
			monitoringEndpoint)
		_, err = sd.ServicesForSpec(jb)
		require.NoError(t, err)
	})

	t.Run("test min non-bootstrap", func(t *testing.T) {
		keyStore := offchainreporting.NewKeyStore(db, utils.GetScryptParams(config.Config))
		_, ek, err := keyStore.GenerateEncryptedP2PKey()
		require.NoError(t, err)
		kb, _, err := keyStore.GenerateEncryptedOCRKeyBundle()
		require.NoError(t, err)
		var os = job.SpecDB{
			Pipeline: *pipeline.NewTaskDAG(),
		}

		s := fmt.Sprintf(minimalNonBootstrapTemplate, cltest.NewEIP55Address(), ek.PeerID, transmitterAddress.Hex(), kb.ID, "http://blah.com", "")
		os, err = offchainreporting.ValidatedOracleSpecToml(config.Config, s)
		require.NoError(t, err)
		err = toml.Unmarshal([]byte(s), &os)
		require.NoError(t, err)

		os.MaxTaskDuration = models.Interval(cltest.MustParseDuration(t, "1s"))
		err = jobORM.CreateJob(context.Background(), &os, os.Pipeline)
		require.NoError(t, err)
		var jb job.SpecDB
<<<<<<< HEAD
		err = db.Preload("PipelineSpec.PipelineTaskSpecs").
			Preload("OffchainreportingOracleSpec", "id = ?", os.ID).
			Find(&jb).Error
=======
		err = db.Preload("OffchainreportingOracleSpec").
			First(&jb, "id = ?", os.ID).Error
>>>>>>> d995463f
		require.NoError(t, err)
		assert.Equal(t, jb.MaxTaskDuration, models.Interval(cltest.MustParseDuration(t, "1s")))

		config.Config.Set("P2P_LISTEN_PORT", 2000)           // Required to create job spawner delegate.
		config.Config.Set("P2P_PEER_ID", ek.PeerID.String()) // Required to create job spawner delegate.
		pw := offchainreporting.NewSingletonPeerWrapper(keyStore, config.Config, db)
		require.NoError(t, pw.Start())
		sd := offchainreporting.NewDelegate(
			db,
			jobORM,
			config.Config,
			keyStore,
			nil,
			eth.NewClientWith(rpc, geth),
			nil,
			pw,
			monitoringEndpoint)
		_, err = sd.ServicesForSpec(jb)
		require.NoError(t, err)
	})

	t.Run("test min bootstrap", func(t *testing.T) {
		keyStore := offchainreporting.NewKeyStore(db, utils.GetScryptParams(config.Config))
		_, ek, err := keyStore.GenerateEncryptedP2PKey()
		require.NoError(t, err)
		var os = job.SpecDB{
			Pipeline: *pipeline.NewTaskDAG(),
		}
		s := fmt.Sprintf(minimalBootstrapTemplate, cltest.NewEIP55Address(), ek.PeerID)
		os, err = offchainreporting.ValidatedOracleSpecToml(config.Config, s)
		require.NoError(t, err)
		err = toml.Unmarshal([]byte(s), &os)
		require.NoError(t, err)
		err = jobORM.CreateJob(context.Background(), &os, os.Pipeline)
		require.NoError(t, err)
		var jb job.SpecDB
<<<<<<< HEAD
		err = db.Preload("PipelineSpec.PipelineTaskSpecs").
			Preload("OffchainreportingOracleSpec", "id = ?", os.ID).
			Find(&jb).Error
=======
		err = db.Preload("OffchainreportingOracleSpec").
			First(&jb, "id = ?", os.ID).Error
>>>>>>> d995463f
		require.NoError(t, err)

		config.Config.Set("P2P_LISTEN_PORT", 2000)           // Required to create job spawner delegate.
		config.Config.Set("P2P_PEER_ID", ek.PeerID.String()) // Required to create job spawner delegate.
		pw := offchainreporting.NewSingletonPeerWrapper(keyStore, config.Config, db)
		require.NoError(t, pw.Start())
		sd := offchainreporting.NewDelegate(
			db,
			jobORM,
			config.Config,
			keyStore,
			nil,
			eth.NewClientWith(rpc, geth),
			nil,
			pw,
			monitoringEndpoint)
		_, err = sd.ServicesForSpec(jb)
		require.NoError(t, err)
	})

	t.Run("test job spec error is created", func(t *testing.T) {
		// Create a keystore with an ocr key bundle and p2p key.
		keyStore := offchainreporting.NewKeyStore(db, utils.GetScryptParams(config.Config))
		_, ek, err := keyStore.GenerateEncryptedP2PKey()
		require.NoError(t, err)
		kb, _, err := keyStore.GenerateEncryptedOCRKeyBundle()
		require.NoError(t, err)
		spec := fmt.Sprintf(ocrJobSpecTemplate, cltest.NewAddress().Hex(), ek.PeerID, kb.ID, transmitterAddress.Hex(), fmt.Sprintf(simpleFetchDataSourceTemplate, "blah", true))
		dbSpec := makeOCRJobSpecWithHTTPURL(t, db, spec)

		// Create an OCR job
		err = jobORM.CreateJob(context.Background(), dbSpec, dbSpec.Pipeline)
		require.NoError(t, err)
<<<<<<< HEAD
		var jb job.SpecDB
		err = db.Preload("PipelineSpec.PipelineTaskSpecs").
			Preload("OffchainreportingOracleSpec", "id = ?", dbSpec.ID).
			Find(&jb).Error
=======
		var jb = job.SpecDB{IDEmbed: job.IDEmbed{dbSpec.ID}}
		err = db.Preload("OffchainreportingOracleSpec", "p2p_peer_id = ?", ek.PeerID).
			First(&jb).Error
>>>>>>> d995463f
		require.NoError(t, err)

		config.Config.Set("P2P_LISTEN_PORT", 2000)           // Required to create job spawner delegate.
		config.Config.Set("P2P_PEER_ID", ek.PeerID.String()) // Required to create job spawner delegate.
		pw := offchainreporting.NewSingletonPeerWrapper(keyStore, config.Config, db)
		require.NoError(t, pw.Start())
		sd := offchainreporting.NewDelegate(
			db,
			jobORM,
			config.Config,
			keyStore,
			nil,
			eth.NewClientWith(rpc, geth),
			nil,
			pw,
			monitoringEndpoint)
		services, err := sd.ServicesForSpec(jb)
		require.NoError(t, err)

		// Start and stop the service to generate errors.
		// We expect a database timeout and a context cancellation
		// error to show up as pipeline_spec_errors.
		for _, s := range services {
			err = s.Start()
			require.NoError(t, err)
			err = s.Close()
			require.NoError(t, err)
		}

		var se []job.SpecError
		err = db.Find(&se).Error
		require.NoError(t, err)
		require.Len(t, se, 1)
		assert.Equal(t, uint(1), se[0].Occurrences)

		// Ensure we can delete an errored
		_, err = jobORM.ClaimUnclaimedJobs(context.Background())
		require.NoError(t, err)
		err = jobORM.DeleteJob(context.Background(), jb.ID)
		require.NoError(t, err)
		err = db.Find(&se).Error
		require.NoError(t, err)
		require.Len(t, se, 0)

		// Noop once the job is gone.
		jobORM.RecordError(context.Background(), jb.ID, "test")
		err = db.Find(&se).Error
		require.NoError(t, err)
		require.Len(t, se, 0)
	})

	t.Run("deleting jobs", func(t *testing.T) {
		var httpURL string
		{
			resp := `{"USD": 42.42}`
			mockHTTP, cleanupHTTP := cltest.NewHTTPMockServer(t, http.StatusOK, "GET", resp)
			defer cleanupHTTP()
			httpURL = mockHTTP.URL
		}

		// Need a job in order to create a run
		dbSpec := makeSimpleFetchOCRJobSpecWithHTTPURL(t, db, transmitterAddress, httpURL, false)
		err := jobORM.CreateJob(context.Background(), dbSpec, dbSpec.Pipeline)
		require.NoError(t, err)

		runID, err := runner.CreateRun(context.Background(), dbSpec.ID, nil)
		require.NoError(t, err)

		ctx, cancel := context.WithTimeout(context.Background(), 10*time.Second)
		defer cancel()

		err = runner.AwaitRun(ctx, runID)
		require.NoError(t, err)

		// Verify the results
		results, err := runner.ResultsForRun(context.Background(), runID)
		require.NoError(t, err)

		assert.Len(t, results, 1)
		assert.Nil(t, results[0].Error)
		assert.Equal(t, "4242", results[0].Value)

		// Delete the job
		err = jobORM.DeleteJob(context.Background(), dbSpec.ID)
		require.NoError(t, err)

		// Create another run
		_, err = runner.CreateRun(context.Background(), dbSpec.ID, nil)
		require.EqualError(t, err, fmt.Sprintf("no job found with id %v (most likely it was deleted)", dbSpec.ID))

		ctx, cancel = context.WithTimeout(context.Background(), 10*time.Second)
		defer cancel()

		err = runner.AwaitRun(ctx, runID)
		require.EqualError(t, err, fmt.Sprintf("run not found - could not determine if run is finished (run ID: %v)", runID))
	})

	t.Run("timeouts", func(t *testing.T) {
		// There are 4 timeouts:
		// - ObservationTimeout = how long the whole OCR time needs to run, or it fails (default 10 seconds)
		// - config.JobPipelineMaxTaskDuration() = node level maximum time for a pipeline task (default 10 minutes)
		// - config.transmitterAddress, http specific timeouts (default 15s * 5 retries = 75s)
		// - "d1 [.... timeout="2s"]" = per task level timeout (should override the global config)
		serv := httptest.NewServer(http.HandlerFunc(func(res http.ResponseWriter, req *http.Request) {
			time.Sleep(1 * time.Millisecond)
			res.WriteHeader(http.StatusOK)
			res.Write([]byte(`{"USD":10.1}`))
		}))
		defer serv.Close()

		jb := makeMinimalHTTPOracleSpec(t, cltest.NewEIP55Address().String(), cltest.DefaultPeerID, transmitterAddress.Hex(), cltest.DefaultOCRKeyBundleID, serv.URL, `timeout="1ns"`)
		err := jobORM.CreateJob(context.Background(), jb, jb.Pipeline)
		require.NoError(t, err)
		runID, err := runner.CreateRun(context.Background(), jb.ID, nil)
		require.NoError(t, err)
		err = runner.AwaitRun(context.Background(), runID)
		require.NoError(t, err)
		r, err := runner.ResultsForRun(context.Background(), runID)
		require.NoError(t, err)
		assert.Error(t, r[0].Error)

		// No task timeout should succeed.
		jb = makeMinimalHTTPOracleSpec(t, cltest.NewEIP55Address().String(), cltest.DefaultPeerID, transmitterAddress.Hex(), cltest.DefaultOCRKeyBundleID, serv.URL, "")
		err = jobORM.CreateJob(context.Background(), jb, jb.Pipeline)
		require.NoError(t, err)
		runID, err = runner.CreateRun(context.Background(), jb.ID, nil)
		require.NoError(t, err)
		err = runner.AwaitRun(context.Background(), runID)
		require.NoError(t, err)
		r, err = runner.ResultsForRun(context.Background(), runID)
		require.NoError(t, err)
		assert.Equal(t, 10.1, r[0].Value)
		assert.NoError(t, r[0].Error)

		// Job specified task timeout should fail.
		jb = makeMinimalHTTPOracleSpec(t, cltest.NewEIP55Address().String(), cltest.DefaultPeerID, transmitterAddress.Hex(), cltest.DefaultOCRKeyBundleID, serv.URL, "")
		jb.MaxTaskDuration = models.Interval(time.Duration(1))
		jb.Name = null.NewString("a job 3", true)
		err = jobORM.CreateJob(context.Background(), jb, jb.Pipeline)
		require.NoError(t, err)
		runID, err = runner.CreateRun(context.Background(), jb.ID, nil)
		require.NoError(t, err)
		err = runner.AwaitRun(context.Background(), runID)
		require.NoError(t, err)
		r, err = runner.ResultsForRun(context.Background(), runID)
		require.NoError(t, err)
		assert.Error(t, r[0].Error)

		config.Config.Set("JOB_PIPELINE_MAX_TASK_DURATION", "10ns")
		runnerTest := pipeline.NewRunner(pipelineORM, config)
		jb = makeMinimalHTTPOracleSpec(t, cltest.NewEIP55Address().String(), cltest.DefaultPeerID, transmitterAddress.Hex(), cltest.DefaultOCRKeyBundleID, serv.URL, "")
		jb.Name = null.NewString("a job 4", true)
		err = jobORM.CreateJob(context.Background(), jb, jb.Pipeline)
		require.NoError(t, err)
		runID, err = runnerTest.CreateRun(context.Background(), jb.ID, nil)
		require.NoError(t, err)
		err = runnerTest.AwaitRun(context.Background(), runID)
		require.NoError(t, err)
		r, err = runnerTest.ResultsForRun(context.Background(), runID)
		require.NoError(t, err)
		assert.EqualError(t, r[0].Error, "http request timed out or interrupted")
	})
}<|MERGE_RESOLUTION|>--- conflicted
+++ resolved
@@ -344,14 +344,9 @@
 		err = jobORM.CreateJob(context.Background(), &os, os.Pipeline)
 		require.NoError(t, err)
 		var jb job.SpecDB
-<<<<<<< HEAD
 		err = db.Preload("PipelineSpec.PipelineTaskSpecs").
 			Preload("OffchainreportingOracleSpec", "id = ?", os.ID).
-			Find(&jb).Error
-=======
-		err = db.Preload("OffchainreportingOracleSpec").
-			First(&jb, "id = ?", os.ID).Error
->>>>>>> d995463f
+			First(&jb).Error
 		require.NoError(t, err)
 		config.Config.Set("P2P_LISTEN_PORT", 2000) // Required to create job spawner delegate.
 		sd := offchainreporting.NewDelegate(
@@ -392,14 +387,9 @@
 		err = jobORM.CreateJob(context.Background(), &os, os.Pipeline)
 		require.NoError(t, err)
 		var jb job.SpecDB
-<<<<<<< HEAD
 		err = db.Preload("PipelineSpec.PipelineTaskSpecs").
 			Preload("OffchainreportingOracleSpec", "id = ?", os.ID).
-			Find(&jb).Error
-=======
-		err = db.Preload("OffchainreportingOracleSpec").
-			First(&jb, "id = ?", os.ID).Error
->>>>>>> d995463f
+			First(&jb).Error
 		require.NoError(t, err)
 		config.Config.Set("P2P_LISTEN_PORT", 2000) // Required to create job spawner delegate.
 
@@ -455,14 +445,9 @@
 		err = jobORM.CreateJob(context.Background(), &os, os.Pipeline)
 		require.NoError(t, err)
 		var jb job.SpecDB
-<<<<<<< HEAD
 		err = db.Preload("PipelineSpec.PipelineTaskSpecs").
 			Preload("OffchainreportingOracleSpec", "id = ?", os.ID).
-			Find(&jb).Error
-=======
-		err = db.Preload("OffchainreportingOracleSpec").
-			First(&jb, "id = ?", os.ID).Error
->>>>>>> d995463f
+			First(&jb).Error
 		require.NoError(t, err)
 		// Assert the override
 		assert.Equal(t, jb.OffchainreportingOracleSpec.ObservationTimeout, models.Interval(cltest.MustParseDuration(t, "15s")))
@@ -507,14 +492,9 @@
 		err = jobORM.CreateJob(context.Background(), &os, os.Pipeline)
 		require.NoError(t, err)
 		var jb job.SpecDB
-<<<<<<< HEAD
 		err = db.Preload("PipelineSpec.PipelineTaskSpecs").
 			Preload("OffchainreportingOracleSpec", "id = ?", os.ID).
-			Find(&jb).Error
-=======
-		err = db.Preload("OffchainreportingOracleSpec").
-			First(&jb, "id = ?", os.ID).Error
->>>>>>> d995463f
+			First(&jb).Error
 		require.NoError(t, err)
 		assert.Equal(t, jb.MaxTaskDuration, models.Interval(cltest.MustParseDuration(t, "1s")))
 
@@ -551,14 +531,9 @@
 		err = jobORM.CreateJob(context.Background(), &os, os.Pipeline)
 		require.NoError(t, err)
 		var jb job.SpecDB
-<<<<<<< HEAD
 		err = db.Preload("PipelineSpec.PipelineTaskSpecs").
 			Preload("OffchainreportingOracleSpec", "id = ?", os.ID).
-			Find(&jb).Error
-=======
-		err = db.Preload("OffchainreportingOracleSpec").
-			First(&jb, "id = ?", os.ID).Error
->>>>>>> d995463f
+			First(&jb).Error
 		require.NoError(t, err)
 
 		config.Config.Set("P2P_LISTEN_PORT", 2000)           // Required to create job spawner delegate.
@@ -592,16 +567,9 @@
 		// Create an OCR job
 		err = jobORM.CreateJob(context.Background(), dbSpec, dbSpec.Pipeline)
 		require.NoError(t, err)
-<<<<<<< HEAD
-		var jb job.SpecDB
 		err = db.Preload("PipelineSpec.PipelineTaskSpecs").
-			Preload("OffchainreportingOracleSpec", "id = ?", dbSpec.ID).
-			Find(&jb).Error
-=======
-		var jb = job.SpecDB{IDEmbed: job.IDEmbed{dbSpec.ID}}
-		err = db.Preload("OffchainreportingOracleSpec", "p2p_peer_id = ?", ek.PeerID).
+			Preload("OffchainreportingOracleSpec", "id = ?", os.ID).
 			First(&jb).Error
->>>>>>> d995463f
 		require.NoError(t, err)
 
 		config.Config.Set("P2P_LISTEN_PORT", 2000)           // Required to create job spawner delegate.
