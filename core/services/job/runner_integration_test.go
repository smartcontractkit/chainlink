--- conflicted
+++ resolved
@@ -329,18 +329,8 @@
 		require.NoError(t, err)
 		err = toml.Unmarshal([]byte(s), &os)
 		require.NoError(t, err)
-<<<<<<< HEAD
-		js := job.SpecDB{
-			MaxTaskDuration:             models.Interval(cltest.MustParseDuration(t, "1s")),
-			OffchainreportingOracleSpec: &os.OffchainReportingOracleSpec,
-			Type:                        job.OffchainReporting,
-			SchemaVersion:               os.SchemaVersion,
-		}
-		err = jobORM.CreateJob(context.Background(), &js, os.TaskDAG())
-=======
 		os.MaxTaskDuration = models.Interval(cltest.MustParseDuration(t, "1s"))
 		err = jobORM.CreateJob(context.Background(), &os, os.Pipeline)
->>>>>>> f288a594
 		require.NoError(t, err)
 		var jb job.SpecDB
 		err = db.Preload("OffchainreportingOracleSpec", "id = ?", os.ID).
@@ -380,18 +370,8 @@
 		require.NoError(t, err)
 		err = toml.Unmarshal([]byte(s), &os)
 		require.NoError(t, err)
-<<<<<<< HEAD
-		js := job.SpecDB{
-			MaxTaskDuration:             models.Interval(cltest.MustParseDuration(t, "1s")),
-			OffchainreportingOracleSpec: &os.OffchainReportingOracleSpec,
-			Type:                        job.OffchainReporting,
-			SchemaVersion:               os.SchemaVersion,
-		}
-		err = jobORM.CreateJob(context.Background(), &js, os.TaskDAG())
-=======
 		os.MaxTaskDuration = models.Interval(cltest.MustParseDuration(t, "1s"))
 		err = jobORM.CreateJob(context.Background(), &os, os.Pipeline)
->>>>>>> f288a594
 		require.NoError(t, err)
 		var jb job.SpecDB
 		err = db.Preload("OffchainreportingOracleSpec", "id = ?", os.ID).
@@ -446,18 +426,8 @@
 		require.NoError(t, err)
 		err = toml.Unmarshal([]byte(s), &os)
 		require.NoError(t, err)
-<<<<<<< HEAD
-		js := job.SpecDB{
-			MaxTaskDuration:             models.Interval(cltest.MustParseDuration(t, "1s")),
-			OffchainreportingOracleSpec: &os.OffchainReportingOracleSpec,
-			Type:                        job.OffchainReporting,
-			SchemaVersion:               os.SchemaVersion,
-		}
-		err = jobORM.CreateJob(context.Background(), &js, os.TaskDAG())
-=======
 		os.MaxTaskDuration = models.Interval(cltest.MustParseDuration(t, "1s"))
 		err = jobORM.CreateJob(context.Background(), &os, os.Pipeline)
->>>>>>> f288a594
 		require.NoError(t, err)
 		var jb job.SpecDB
 		err = db.Preload("OffchainreportingOracleSpec", "id = ?", os.ID).
@@ -501,17 +471,8 @@
 		err = toml.Unmarshal([]byte(s), &os)
 		require.NoError(t, err)
 
-<<<<<<< HEAD
-		err = jobORM.CreateJob(context.Background(), &job.SpecDB{
-			MaxTaskDuration:             models.Interval(cltest.MustParseDuration(t, "1s")),
-			OffchainreportingOracleSpec: &os.OffchainReportingOracleSpec,
-			Type:                        job.OffchainReporting,
-			SchemaVersion:               os.SchemaVersion,
-		}, os.TaskDAG())
-=======
 		os.MaxTaskDuration = models.Interval(cltest.MustParseDuration(t, "1s"))
 		err = jobORM.CreateJob(context.Background(), &os, os.Pipeline)
->>>>>>> f288a594
 		require.NoError(t, err)
 		var jb job.SpecDB
 		err = db.Preload("OffchainreportingOracleSpec", "p2p_peer_id = ?", ek.PeerID).
@@ -548,15 +509,7 @@
 		require.NoError(t, err)
 		err = toml.Unmarshal([]byte(s), &os)
 		require.NoError(t, err)
-<<<<<<< HEAD
-		err = jobORM.CreateJob(context.Background(), &job.SpecDB{
-			OffchainreportingOracleSpec: &os.OffchainReportingOracleSpec,
-			Type:                        job.OffchainReporting,
-			SchemaVersion:               os.SchemaVersion,
-		}, os.TaskDAG())
-=======
 		err = jobORM.CreateJob(context.Background(), &os, os.Pipeline)
->>>>>>> f288a594
 		require.NoError(t, err)
 		var jb job.SpecDB
 		err = db.Preload("OffchainreportingOracleSpec", "p2p_peer_id = ?", ek.PeerID).
@@ -705,19 +658,8 @@
 		}))
 		defer serv.Close()
 
-<<<<<<< HEAD
-		os := makeMinimalHTTPOracleSpec(t, cltest.NewEIP55Address().String(), cltest.DefaultPeerID, transmitterAddress.Hex(), cltest.DefaultOCRKeyBundleID, serv.URL, `timeout="1ns"`)
-		jb := &job.SpecDB{
-			OffchainreportingOracleSpec: &os.OffchainReportingOracleSpec,
-			Name:                        null.NewString("a job", true),
-			Type:                        job.OffchainReporting,
-			SchemaVersion:               1,
-		}
-		err := jobORM.CreateJob(context.Background(), jb, os.TaskDAG())
-=======
 		jb := makeMinimalHTTPOracleSpec(t, cltest.NewEIP55Address().String(), cltest.DefaultPeerID, transmitterAddress.Hex(), cltest.DefaultOCRKeyBundleID, serv.URL, `timeout="1ns"`)
 		err := jobORM.CreateJob(context.Background(), jb, jb.Pipeline)
->>>>>>> f288a594
 		require.NoError(t, err)
 		runID, err := runner.CreateRun(context.Background(), jb.ID, nil)
 		require.NoError(t, err)
@@ -728,19 +670,8 @@
 		assert.Error(t, r[0].Error)
 
 		// No task timeout should succeed.
-<<<<<<< HEAD
-		os = makeMinimalHTTPOracleSpec(t, cltest.NewEIP55Address().String(), cltest.DefaultPeerID, transmitterAddress.Hex(), cltest.DefaultOCRKeyBundleID, serv.URL, "")
-		jb = &job.SpecDB{
-			OffchainreportingOracleSpec: &os.OffchainReportingOracleSpec,
-			Name:                        null.NewString("a job 2", true),
-			Type:                        job.OffchainReporting,
-			SchemaVersion:               1,
-		}
-		err = jobORM.CreateJob(context.Background(), jb, os.TaskDAG())
-=======
 		jb = makeMinimalHTTPOracleSpec(t, cltest.NewEIP55Address().String(), cltest.DefaultPeerID, transmitterAddress.Hex(), cltest.DefaultOCRKeyBundleID, serv.URL, "")
 		err = jobORM.CreateJob(context.Background(), jb, jb.Pipeline)
->>>>>>> f288a594
 		require.NoError(t, err)
 		runID, err = runner.CreateRun(context.Background(), jb.ID, nil)
 		require.NoError(t, err)
@@ -752,22 +683,10 @@
 		assert.NoError(t, r[0].Error)
 
 		// Job specified task timeout should fail.
-<<<<<<< HEAD
-		os = makeMinimalHTTPOracleSpec(t, cltest.NewEIP55Address().String(), cltest.DefaultPeerID, transmitterAddress.Hex(), cltest.DefaultOCRKeyBundleID, serv.URL, "")
-		jb = &job.SpecDB{
-			MaxTaskDuration:             models.Interval(time.Duration(1)),
-			OffchainreportingOracleSpec: &os.OffchainReportingOracleSpec,
-			Name:                        null.NewString("a job 3", true),
-			Type:                        job.OffchainReporting,
-			SchemaVersion:               1,
-		}
-		err = jobORM.CreateJob(context.Background(), jb, os.TaskDAG())
-=======
 		jb = makeMinimalHTTPOracleSpec(t, cltest.NewEIP55Address().String(), cltest.DefaultPeerID, transmitterAddress.Hex(), cltest.DefaultOCRKeyBundleID, serv.URL, "")
 		jb.MaxTaskDuration = models.Interval(time.Duration(1))
 		jb.Name = null.NewString("a job 3", true)
 		err = jobORM.CreateJob(context.Background(), jb, jb.Pipeline)
->>>>>>> f288a594
 		require.NoError(t, err)
 		runID, err = runner.CreateRun(context.Background(), jb.ID, nil)
 		require.NoError(t, err)
