package job_test

import (
	"database/sql"
	"encoding/json"
	"fmt"
	"io"
	"math/big"
	"net/http"
	"net/http/httptest"
	"net/url"
	"strings"
	"testing"
	"time"

	"github.com/google/uuid"
	"github.com/hashicorp/consul/sdk/freeport"
	"github.com/pelletier/go-toml"
	"github.com/pkg/errors"
	"github.com/shopspring/decimal"
	"github.com/stretchr/testify/assert"
	"github.com/stretchr/testify/mock"
	"github.com/stretchr/testify/require"
	"gopkg.in/guregu/null.v4"

<<<<<<< HEAD
	"github.com/smartcontractkit/chainlink-common/pkg/utils/mailbox"
=======
	"github.com/smartcontractkit/chainlink-common/pkg/services/servicetest"

>>>>>>> 1b357f63
	"github.com/smartcontractkit/chainlink/v2/core/auth"
	"github.com/smartcontractkit/chainlink/v2/core/bridges"
	"github.com/smartcontractkit/chainlink/v2/core/internal/cltest"
	"github.com/smartcontractkit/chainlink/v2/core/internal/testutils"
	"github.com/smartcontractkit/chainlink/v2/core/internal/testutils/configtest"
	"github.com/smartcontractkit/chainlink/v2/core/internal/testutils/evmtest"
	clhttptest "github.com/smartcontractkit/chainlink/v2/core/internal/testutils/httptest"
	"github.com/smartcontractkit/chainlink/v2/core/internal/testutils/pgtest"
	"github.com/smartcontractkit/chainlink/v2/core/logger"
	"github.com/smartcontractkit/chainlink/v2/core/services/chainlink"
	"github.com/smartcontractkit/chainlink/v2/core/services/job"
	"github.com/smartcontractkit/chainlink/v2/core/services/keystore/keys/ethkey"
	"github.com/smartcontractkit/chainlink/v2/core/services/ocr"
	"github.com/smartcontractkit/chainlink/v2/core/services/ocr2/validate"
	"github.com/smartcontractkit/chainlink/v2/core/services/ocrcommon"
	"github.com/smartcontractkit/chainlink/v2/core/services/pipeline"
	evmrelay "github.com/smartcontractkit/chainlink/v2/core/services/relay/evm"
	"github.com/smartcontractkit/chainlink/v2/core/services/telemetry"
	"github.com/smartcontractkit/chainlink/v2/core/services/webhook"
	"github.com/smartcontractkit/chainlink/v2/core/store/models"
	"github.com/smartcontractkit/chainlink/v2/core/web"
)

var monitoringEndpoint = telemetry.MonitoringEndpointGenerator(&telemetry.NoopAgent{})

func TestRunner(t *testing.T) {
	db := pgtest.NewSqlxDB(t)
	keyStore := cltest.NewKeyStore(t, db, pgtest.NewQConfig(true))

	ethKeyStore := keyStore.Eth()
	_, transmitterAddress := cltest.MustInsertRandomKey(t, ethKeyStore)
	require.NoError(t, keyStore.OCR().Add(cltest.DefaultOCRKey))

	config := configtest.NewGeneralConfig(t, func(c *chainlink.Config, s *chainlink.Secrets) {
		c.P2P.V2.Enabled = ptr(true)
		c.P2P.V2.ListenAddresses = &[]string{fmt.Sprintf("127.0.0.1:%d", freeport.GetOne(t))}
		kb, err := keyStore.OCR().Create()
		require.NoError(t, err)
		kbid := models.MustSha256HashFromHex(kb.ID())
		c.OCR.KeyBundleID = &kbid
		taddress := ethkey.EIP55AddressFromAddress(transmitterAddress)
		c.OCR.TransmitterAddress = &taddress
		c.OCR2.DatabaseTimeout = models.MustNewDuration(time.Second)
		c.OCR2.ContractTransmitterTransmitTimeout = models.MustNewDuration(time.Second)
		c.Insecure.OCRDevelopmentMode = ptr(true)
	})

	ethClient := cltest.NewEthMocksWithDefaultChain(t)
	ethClient.On("HeadByNumber", mock.Anything, (*big.Int)(nil)).Return(cltest.Head(10), nil)
	ethClient.On("CallContract", mock.Anything, mock.Anything, mock.Anything).Maybe().Return(nil, nil)

	ctx := testutils.Context(t)
	pipelineORM := pipeline.NewORM(db, logger.TestLogger(t), config.Database(), config.JobPipeline().MaxSuccessfulRuns())
	require.NoError(t, pipelineORM.Start(ctx))
	t.Cleanup(func() { assert.NoError(t, pipelineORM.Close()) })
	btORM := bridges.NewORM(db, logger.TestLogger(t), config.Database())
	relayExtenders := evmtest.NewChainRelayExtenders(t, evmtest.TestChainOpts{DB: db, Client: ethClient, GeneralConfig: config, KeyStore: ethKeyStore})
	legacyChains := evmrelay.NewLegacyChainsFromRelayerExtenders(relayExtenders)
	c := clhttptest.NewTestLocalOnlyHTTPClient()

	runner := pipeline.NewRunner(pipelineORM, btORM, config.JobPipeline(), config.WebServer(), legacyChains, nil, nil, logger.TestLogger(t), c, c)
	jobORM := NewTestORM(t, db, pipelineORM, btORM, keyStore, config.Database())
	t.Cleanup(func() { assert.NoError(t, jobORM.Close()) })

	_, placeHolderAddress := cltest.MustInsertRandomKey(t, keyStore.Eth())

	servicetest.Run(t, runner)

	t.Run("gets the election result winner", func(t *testing.T) {
		var httpURL string
		mockElectionWinner := cltest.NewHTTPMockServer(t, http.StatusOK, "POST", `Hal Finney`,
			func(header http.Header, s string) {
				var md bridges.BridgeMetaDataJSON
				require.NoError(t, json.Unmarshal([]byte(s), &md))
				assert.Equal(t, big.NewInt(10), md.Meta.LatestAnswer)
				assert.Equal(t, big.NewInt(100), md.Meta.UpdatedAt)
			})
		mockVoterTurnout := cltest.NewHTTPMockServer(t, http.StatusOK, "POST", `{"data": {"result": 62.57}}`,
			func(header http.Header, s string) {
				var md bridges.BridgeMetaDataJSON
				require.NoError(t, json.Unmarshal([]byte(s), &md))
				assert.Equal(t, big.NewInt(10), md.Meta.LatestAnswer)
				assert.Equal(t, big.NewInt(100), md.Meta.UpdatedAt)
			},
		)
		mockHTTP := cltest.NewHTTPMockServer(t, http.StatusOK, "POST", `{"turnout": 61.942}`)

		httpURL = mockHTTP.URL
		_, bridgeER := cltest.MustCreateBridge(t, db, cltest.BridgeOpts{URL: mockElectionWinner.URL}, config.Database())
		_, bridgeVT := cltest.MustCreateBridge(t, db, cltest.BridgeOpts{URL: mockVoterTurnout.URL}, config.Database())

		// Need a job in order to create a run
		jb := MakeVoterTurnoutOCRJobSpecWithHTTPURL(t, transmitterAddress, httpURL, bridgeVT.Name.String(), bridgeER.Name.String())
		require.NoError(t, jobORM.CreateJob(jb))
		require.NotNil(t, jb.PipelineSpec)

		m, err := bridges.MarshalBridgeMetaData(big.NewInt(10), big.NewInt(100))
		require.NoError(t, err)
		runID, results, err := runner.ExecuteAndInsertFinishedRun(testutils.Context(t), *jb.PipelineSpec, pipeline.NewVarsFrom(map[string]interface{}{"jobRun": map[string]interface{}{"meta": m}}), logger.TestLogger(t), true)
		require.NoError(t, err)

		require.Len(t, results.Values, 2)
		require.GreaterOrEqual(t, len(results.FatalErrors), 2)
		assert.Nil(t, results.FatalErrors[0])
		assert.Nil(t, results.FatalErrors[1])
		require.GreaterOrEqual(t, len(results.AllErrors), 2)
		assert.Equal(t, "6225.6", results.Values[0].(decimal.Decimal).String())
		assert.Equal(t, "Hal Finney", results.Values[1].(string))

		// Verify individual task results
		var runs []pipeline.TaskRun
		sql := `SELECT * FROM pipeline_task_runs WHERE pipeline_run_id = $1`
		err = db.Select(&runs, sql, runID)
		assert.NoError(t, err)
		assert.Len(t, runs, 8)

		for _, run := range runs {
			if run.GetDotID() == "answer2" {
				assert.Equal(t, "Hal Finney", run.Output.Val)
			} else if run.GetDotID() == "ds2" {
				assert.Equal(t, `{"turnout": 61.942}`, run.Output.Val)
			} else if run.GetDotID() == "ds2_parse" {
				assert.Equal(t, float64(61.942), run.Output.Val)
			} else if run.GetDotID() == "ds2_multiply" {
				assert.Equal(t, "6194.2", run.Output.Val)
			} else if run.GetDotID() == "ds1" {
				assert.Equal(t, `{"data": {"result": 62.57}}`, run.Output.Val)
			} else if run.GetDotID() == "ds1_parse" {
				assert.Equal(t, float64(62.57), run.Output.Val)
			} else if run.GetDotID() == "ds1_multiply" {
				assert.Equal(t, "6257", run.Output.Val)
			} else if run.GetDotID() == "answer1" {
				assert.Equal(t, "6225.6", run.Output.Val)
			} else {
				t.Fatalf("unknown task '%v'", run.GetDotID())
			}
		}
	})

	t.Run("must delete job before deleting bridge", func(t *testing.T) {
		_, bridge := cltest.MustCreateBridge(t, db, cltest.BridgeOpts{}, config.Database())
		jb := makeOCRJobSpecFromToml(t, fmt.Sprintf(`
			type               = "offchainreporting"
			schemaVersion      = 1
			evmChainID		   = "0"
			observationSource = """
				ds1          [type=bridge name="%s"];
			"""
		`, bridge.Name.String()))
		require.NoError(t, jobORM.CreateJob(jb))
		// Should not be able to delete a bridge in use.
		jids, err := jobORM.FindJobIDsWithBridge(bridge.Name.String())
		require.NoError(t, err)
		require.Equal(t, 1, len(jids))

		// But if we delete the job, then we can.
		require.NoError(t, jobORM.DeleteJob(jb.ID))
		jids, err = jobORM.FindJobIDsWithBridge(bridge.Name.String())
		require.NoError(t, err)
		require.Equal(t, 0, len(jids))
	})

	t.Run("referencing a non-existent bridge should error", func(t *testing.T) {
		// Create a random bridge name
		_, b := cltest.MustCreateBridge(t, db, cltest.BridgeOpts{}, config.Database())

		// Reference a different one
		legacyChains := cltest.NewLegacyChainsWithMockChain(t, nil, config)

		jb, err := ocr.ValidatedOracleSpecToml(legacyChains, fmt.Sprintf(`
			type               = "offchainreporting"
			schemaVersion      = 1
			evmChainID         = 0
			transmitterID 	   = "%s"	
			contractAddress    = "0x613a38AC1659769640aaE063C651F48E0250454C"
			isBootstrapPeer    = false
			blockchainTimeout  = "1s"
			observationTimeout = "10s"
			databaseTimeout    = "2s"
			contractConfigTrackerPollInterval="15s"
			contractConfigConfirmations=1
			observationGracePeriod = "2s"
			contractTransmitterTransmitTimeout = "5s"
			contractConfigTrackerSubscribeInterval="1m"
			observationSource = """
			ds1          [type=bridge name=blah];
			ds1_parse    [type=jsonparse path="one,two"];
			ds1_multiply [type=multiply times=1.23];
			ds1 -> ds1_parse -> ds1_multiply -> answer1;
			answer1      [type=median index=0];
			"""
		`, placeHolderAddress.String()))
		require.NoError(t, err)
		// Should error creating it
		err = jobORM.CreateJob(&jb)
		require.Error(t, err)
		assert.Contains(t, err.Error(), "not all bridges exist")

		// Same for ocr2
		jb2, err := validate.ValidatedOracleSpecToml(config.OCR2(), config.Insecure(), fmt.Sprintf(`
type               = "offchainreporting2"
pluginType         = "median"
schemaVersion      = 1
relay              = "evm"
contractID         = "0x613a38AC1659769640aaE063C651F48E0250454C"
transmitterID 	   = "%s"
blockchainTimeout = "1s"
contractConfigTrackerPollInterval = "15s"
contractConfigConfirmations = 1
observationSource  = """
ds1          [type=bridge name="%s"];
ds1_parse    [type=jsonparse path="one,two"];
ds1_multiply [type=multiply times=1.23];
ds1 -> ds1_parse -> ds1_multiply -> answer1;
answer1      [type=median index=0];
"""
[relayConfig]
chainID = 1337
[pluginConfig]
juelsPerFeeCoinSource = """
ds1          [type=bridge name=blah];
ds1_parse    [type=jsonparse path="one,two"];
ds1_multiply [type=multiply times=1.23];
ds1 -> ds1_parse -> ds1_multiply -> answer1;
answer1      [type=median index=0];
"""
`, placeHolderAddress.String(), b.Name.String()))
		require.NoError(t, err)
		// Should error creating it because of the juels per fee coin non-existent bridge
		err = jobORM.CreateJob(&jb2)
		require.Error(t, err)
		assert.Contains(t, err.Error(), "not all bridges exist")

		// Duplicate bridge names that exist is ok
		jb3, err := validate.ValidatedOracleSpecToml(config.OCR2(), config.Insecure(), fmt.Sprintf(`
type               = "offchainreporting2"
pluginType         = "median"
schemaVersion      = 1
relay              = "evm"
contractID         = "0x613a38AC1659769640aaE063C651F48E0250454C"
transmitterID 	   = "%s"
blockchainTimeout = "1s"
contractConfigTrackerPollInterval = "15s"
contractConfigConfirmations = 1
observationSource  = """
ds1          [type=bridge name="%s"];
ds1_parse    [type=jsonparse path="one,two"];
ds1_multiply [type=multiply times=1.23];
ds1 -> ds1_parse -> ds1_multiply -> answer1;
answer1      [type=median index=0];
"""
[relayConfig]
chainID = 1337
[pluginConfig]
juelsPerFeeCoinSource = """
ds1          [type=bridge name="%s"];
ds1_parse    [type=jsonparse path="one,two"];
ds1_multiply [type=multiply times=1.23];
ds1 -> ds1_parse -> ds1_multiply -> answer1;
ds2          [type=bridge name="%s"];
ds2_parse    [type=jsonparse path="one,two"];
ds2_multiply [type=multiply times=1.23];
ds2 -> ds2_parse -> ds2_multiply -> answer1;
answer1      [type=median index=0];
"""
`, placeHolderAddress, b.Name.String(), b.Name.String(), b.Name.String()))
		require.NoError(t, err)
		// Should not error with duplicate bridges
		err = jobORM.CreateJob(&jb3)
		require.NoError(t, err)
	})

	t.Run("handles the case where the parsed value is literally null", func(t *testing.T) {
		var httpURL string
		resp := `{"USD": null}`
		{
			mockHTTP := cltest.NewHTTPMockServer(t, http.StatusOK, "GET", resp)
			httpURL = mockHTTP.URL
		}

		// Need a job in order to create a run
		jb := makeSimpleFetchOCRJobSpecWithHTTPURL(t, transmitterAddress, httpURL, false)
		err := jobORM.CreateJob(jb)
		require.NoError(t, err)

		runID, results, err := runner.ExecuteAndInsertFinishedRun(testutils.Context(t), *jb.PipelineSpec, pipeline.NewVarsFrom(nil), logger.TestLogger(t), true)
		require.NoError(t, err)

		assert.Len(t, results.FatalErrors, 1)
		assert.Len(t, results.Values, 1)
		assert.Contains(t, results.FatalErrors[0].Error(), "type <nil> cannot be converted to decimal.Decimal")
		assert.Nil(t, results.Values[0])

		// Verify individual task results
		var runs []pipeline.TaskRun
		sql := `SELECT * FROM pipeline_task_runs WHERE pipeline_run_id = $1`
		err = db.Select(&runs, sql, runID)
		assert.NoError(t, err)
		require.Len(t, runs, 3)

		for _, run := range runs {
			if run.GetDotID() == "ds1" {
				assert.True(t, run.Error.IsZero())
				require.NotNil(t, resp, run.Output)
				assert.Equal(t, resp, run.Output.Val)
			} else if run.GetDotID() == "ds1_parse" {
				assert.True(t, run.Error.IsZero())
				assert.False(t, run.Output.Valid)
			} else if run.GetDotID() == "ds1_multiply" {
				assert.Contains(t, run.Error.ValueOrZero(), "type <nil> cannot be converted to decimal.Decimal")
				assert.False(t, run.Output.Valid)
			} else {
				t.Fatalf("unknown task '%v'", run.GetDotID())
			}
		}
	})

	t.Run("handles the case where the jsonparse lookup path is missing from the http response", func(t *testing.T) {
		var httpURL string
		resp := "{\"Response\":\"Error\",\"Message\":\"You are over your rate limit please upgrade your account!\",\"HasWarning\":false,\"Type\":99,\"RateLimit\":{\"calls_made\":{\"second\":5,\"minute\":5,\"hour\":955,\"day\":10004,\"month\":15146,\"total_calls\":15152},\"max_calls\":{\"second\":20,\"minute\":300,\"hour\":3000,\"day\":10000,\"month\":75000}},\"Data\":{}}"
		{
			mockHTTP := cltest.NewHTTPMockServer(t, http.StatusOK, "GET", resp)
			httpURL = mockHTTP.URL
		}

		// Need a job in order to create a run
		jb := makeSimpleFetchOCRJobSpecWithHTTPURL(t, transmitterAddress, httpURL, false)
		err := jobORM.CreateJob(jb)
		require.NoError(t, err)

		runID, results, err := runner.ExecuteAndInsertFinishedRun(testutils.Context(t), *jb.PipelineSpec, pipeline.NewVarsFrom(nil), logger.TestLogger(t), true)
		require.NoError(t, err)

		assert.Len(t, results.Values, 1)
		assert.Len(t, results.FatalErrors, 1)
		assert.Contains(t, results.FatalErrors[0].Error(), pipeline.ErrTooManyErrors.Error())
		assert.Nil(t, results.Values[0])

		// Verify individual task results
		var runs []pipeline.TaskRun
		sql := `SELECT * FROM pipeline_task_runs WHERE pipeline_run_id = $1`
		err = db.Select(&runs, sql, runID)
		assert.NoError(t, err)
		require.Len(t, runs, 3)

		for _, run := range runs {
			if run.GetDotID() == "ds1" {
				assert.True(t, run.Error.IsZero())
				assert.Equal(t, resp, run.Output.Val)
			} else if run.GetDotID() == "ds1_parse" {
				assert.Contains(t, run.Error.ValueOrZero(), "could not resolve path [\"USD\"] in {\"Response\":\"Error\",\"Message\":\"You are over your rate limit please upgrade your account!\",\"HasWarning\":false,\"Type\":99,\"RateLimit\":{\"calls_made\":{\"second\":5,\"minute\":5,\"hour\":955,\"day\":10004,\"month\":15146,\"total_calls\":15152},\"max_calls\":{\"second\":20,\"minute\":300,\"hour\":3000,\"day\":10000,\"month\":75000}},\"Data\":{}}")
				assert.False(t, run.Output.Valid)
			} else if run.GetDotID() == "ds1_multiply" {
				assert.Contains(t, run.Error.ValueOrZero(), pipeline.ErrTooManyErrors.Error())
				assert.False(t, run.Output.Valid)
			} else {
				t.Fatalf("unknown task '%v'", run.GetDotID())
			}
		}
	})

	t.Run("handles the case where the jsonparse lookup path is missing from the http response and lax is enabled", func(t *testing.T) {
		var httpURL string
		resp := "{\"Response\":\"Error\",\"Message\":\"You are over your rate limit please upgrade your account!\",\"HasWarning\":false,\"Type\":99,\"RateLimit\":{\"calls_made\":{\"second\":5,\"minute\":5,\"hour\":955,\"day\":10004,\"month\":15146,\"total_calls\":15152},\"max_calls\":{\"second\":20,\"minute\":300,\"hour\":3000,\"day\":10000,\"month\":75000}},\"Data\":{}}"
		{
			mockHTTP := cltest.NewHTTPMockServer(t, http.StatusOK, "GET", resp)
			httpURL = mockHTTP.URL
		}

		// Need a job in order to create a run
		jb := makeSimpleFetchOCRJobSpecWithHTTPURL(t, transmitterAddress, httpURL, true)
		err := jobORM.CreateJob(jb)
		require.NoError(t, err)

		runID, results, err := runner.ExecuteAndInsertFinishedRun(testutils.Context(t), *jb.PipelineSpec, pipeline.NewVarsFrom(nil), logger.TestLogger(t), true)
		require.NoError(t, err)

		assert.Len(t, results.Values, 1)
		assert.Contains(t, results.FatalErrors[0].Error(), "type <nil> cannot be converted to decimal.Decimal")
		assert.Nil(t, results.Values[0])

		// Verify individual task results
		var runs []pipeline.TaskRun
		sql := `SELECT * FROM pipeline_task_runs WHERE pipeline_run_id = $1`
		err = db.Select(&runs, sql, runID)
		assert.NoError(t, err)
		require.Len(t, runs, 3)

		for _, run := range runs {
			if run.GetDotID() == "ds1" {
				assert.True(t, run.Error.IsZero())
				assert.Equal(t, resp, run.Output.Val)
			} else if run.GetDotID() == "ds1_parse" {
				assert.True(t, run.Error.IsZero())
				assert.False(t, run.Output.Valid)
			} else if run.GetDotID() == "ds1_multiply" {
				assert.Contains(t, run.Error.ValueOrZero(), "type <nil> cannot be converted to decimal.Decimal")
				assert.False(t, run.Output.Valid)
			} else {
				t.Fatalf("unknown task '%v'", run.GetDotID())
			}
		}
	})

	t.Run("minimal bootstrap", func(t *testing.T) {
		s := `
		type               = "offchainreporting"
		schemaVersion      = 1
		contractAddress    = "%s"
		isBootstrapPeer    = true
		evmChainID		   = "0"
`
		s = fmt.Sprintf(s, cltest.NewEIP55Address())
		jb, err := ocr.ValidatedOracleSpecToml(legacyChains, s)
		require.NoError(t, err)
		err = toml.Unmarshal([]byte(s), &jb)
		require.NoError(t, err)
		jb.MaxTaskDuration = models.Interval(cltest.MustParseDuration(t, "1s"))
		err = jobORM.CreateJob(&jb)
		require.NoError(t, err)

		lggr := logger.TestLogger(t)
		_, err = keyStore.P2P().Create()
		assert.NoError(t, err)
		pw := ocrcommon.NewSingletonPeerWrapper(keyStore, config.P2P(), config.OCR(), config.Database(), db, lggr)
		servicetest.Run(t, pw)
		sd := ocr.NewDelegate(
			db,
			jobORM,
			keyStore,
			nil,
			pw,
			monitoringEndpoint,
			legacyChains,
			lggr,
			config.Database(),
<<<<<<< HEAD
			srvctest.Start(t, mailbox.NewMonitor(t.Name())),
=======
			servicetest.Run(t, utils.NewMailboxMonitor(t.Name())),
>>>>>>> 1b357f63
		)
		_, err = sd.ServicesForSpec(jb)
		require.NoError(t, err)
	})

	t.Run("test min non-bootstrap", func(t *testing.T) {
		kb, err := keyStore.OCR().Create()
		require.NoError(t, err)

		s := fmt.Sprintf(minimalNonBootstrapTemplate, cltest.NewEIP55Address(), transmitterAddress.Hex(), kb.ID(), "http://blah.com", "")
		jb, err := ocr.ValidatedOracleSpecToml(legacyChains, s)
		require.NoError(t, err)
		err = toml.Unmarshal([]byte(s), &jb)
		require.NoError(t, err)

		jb.MaxTaskDuration = models.Interval(cltest.MustParseDuration(t, "1s"))
		err = jobORM.CreateJob(&jb)
		require.NoError(t, err)
		assert.Equal(t, jb.MaxTaskDuration, models.Interval(cltest.MustParseDuration(t, "1s")))

		lggr := logger.TestLogger(t)
		pw := ocrcommon.NewSingletonPeerWrapper(keyStore, config.P2P(), config.OCR(), config.Database(), db, lggr)
		servicetest.Run(t, pw)
		sd := ocr.NewDelegate(
			db,
			jobORM,
			keyStore,
			nil,
			pw,
			monitoringEndpoint,
			legacyChains,
			lggr,
			config.Database(),
<<<<<<< HEAD
			srvctest.Start(t, mailbox.NewMonitor(t.Name())),
=======
			servicetest.Run(t, utils.NewMailboxMonitor(t.Name())),
>>>>>>> 1b357f63
		)
		_, err = sd.ServicesForSpec(jb)
		require.NoError(t, err)
	})

	t.Run("test min bootstrap", func(t *testing.T) {
		s := fmt.Sprintf(minimalBootstrapTemplate, cltest.NewEIP55Address())
		jb, err := ocr.ValidatedOracleSpecToml(legacyChains, s)
		require.NoError(t, err)
		err = toml.Unmarshal([]byte(s), &jb)
		require.NoError(t, err)
		err = jobORM.CreateJob(&jb)
		require.NoError(t, err)

		lggr := logger.TestLogger(t)
		pw := ocrcommon.NewSingletonPeerWrapper(keyStore, config.P2P(), config.OCR(), config.Database(), db, lggr)
		servicetest.Run(t, pw)
		sd := ocr.NewDelegate(
			db,
			jobORM,
			keyStore,
			nil,
			pw,
			monitoringEndpoint,
			legacyChains,
			lggr,
			config.Database(),
<<<<<<< HEAD
			srvctest.Start(t, mailbox.NewMonitor(t.Name())),
=======
			servicetest.Run(t, utils.NewMailboxMonitor(t.Name())),
>>>>>>> 1b357f63
		)
		_, err = sd.ServicesForSpec(jb)
		require.NoError(t, err)
	})

	t.Run("test enhanced telemetry service creation", func(t *testing.T) {
		testCases := []struct {
			jbCaptureEATelemetry   bool
			specCaptureEATelemetry bool
			expected               bool
		}{{false, false, false},
			{true, false, false},
			{false, true, true},
			{true, true, true},
		}

		for _, tc := range testCases {

			config = configtest.NewGeneralConfig(t, func(c *chainlink.Config, s *chainlink.Secrets) {
				c.P2P.V2.Enabled = ptr(true)
				c.P2P.V2.ListenAddresses = &[]string{fmt.Sprintf("127.0.0.1:%d", freeport.GetOne(t))}
				c.OCR.CaptureEATelemetry = ptr(tc.specCaptureEATelemetry)
			})

			relayExtenders = evmtest.NewChainRelayExtenders(t, evmtest.TestChainOpts{DB: db, Client: ethClient, GeneralConfig: config, KeyStore: ethKeyStore})
			legacyChains = evmrelay.NewLegacyChainsFromRelayerExtenders(relayExtenders)

			kb, err := keyStore.OCR().Create()
			require.NoError(t, err)

			s := fmt.Sprintf(minimalNonBootstrapTemplate, cltest.NewEIP55Address(), transmitterAddress.Hex(), kb.ID(), "http://blah.com", "")
			jb, err := ocr.ValidatedOracleSpecToml(legacyChains, s)
			require.NoError(t, err)
			err = toml.Unmarshal([]byte(s), &jb)
			require.NoError(t, err)

			jb.MaxTaskDuration = models.Interval(cltest.MustParseDuration(t, "1s"))
			err = jobORM.CreateJob(&jb)
			require.NoError(t, err)
			assert.Equal(t, jb.MaxTaskDuration, models.Interval(cltest.MustParseDuration(t, "1s")))

			lggr := logger.TestLogger(t)
			pw := ocrcommon.NewSingletonPeerWrapper(keyStore, config.P2P(), config.OCR(), config.Database(), db, lggr)
			servicetest.Run(t, pw)
			sd := ocr.NewDelegate(
				db,
				jobORM,
				keyStore,
				nil,
				pw,
				monitoringEndpoint,
				legacyChains,
				lggr,
				config.Database(),
<<<<<<< HEAD
				srvctest.Start(t, mailbox.NewMonitor(t.Name())),
=======
				servicetest.Run(t, utils.NewMailboxMonitor(t.Name())),
>>>>>>> 1b357f63
			)

			jb.OCROracleSpec.CaptureEATelemetry = tc.jbCaptureEATelemetry
			services, err := sd.ServicesForSpec(jb)
			require.NoError(t, err)

			enhancedTelemetryServiceCreated := false
			for _, service := range services {
				_, ok := service.(*ocrcommon.EnhancedTelemetryService[ocrcommon.EnhancedTelemetryData])
				enhancedTelemetryServiceCreated = ok
				if enhancedTelemetryServiceCreated {
					break
				}
			}

			require.Equal(t, tc.expected, enhancedTelemetryServiceCreated)
		}
	})

	t.Run("test job spec error is created", func(t *testing.T) {
		// Create a keystore with an ocr key bundle and p2p key.
		kb, err := keyStore.OCR().Create()
		require.NoError(t, err)
		spec := fmt.Sprintf(ocrJobSpecTemplate, testutils.NewAddress().Hex(), kb.ID(), transmitterAddress.Hex(), fmt.Sprintf(simpleFetchDataSourceTemplate, "blah", true))
		jb := makeOCRJobSpecFromToml(t, spec)

		// Create an OCR job
		err = jobORM.CreateJob(jb)
		require.NoError(t, err)

		lggr := logger.TestLogger(t)
		pw := ocrcommon.NewSingletonPeerWrapper(keyStore, config.P2P(), config.OCR(), config.Database(), db, lggr)
		servicetest.Run(t, pw)
		sd := ocr.NewDelegate(
			db,
			jobORM,
			keyStore,
			nil,
			pw,
			monitoringEndpoint,
			legacyChains,
			lggr,
			config.Database(),
<<<<<<< HEAD
			srvctest.Start(t, mailbox.NewMonitor(t.Name())),
=======
			servicetest.Run(t, utils.NewMailboxMonitor(t.Name())),
>>>>>>> 1b357f63
		)
		services, err := sd.ServicesForSpec(*jb)
		require.NoError(t, err)

		// Return an error getting the contract code.
		ethClient.On("CodeAt", mock.Anything, mock.Anything, mock.Anything).Return(nil, errors.New("no such code"))
		ctx := testutils.Context(t)
		for _, s := range services {
			err = s.Start(ctx)
			require.NoError(t, err)
		}
		var se []job.SpecError
		require.Eventually(t, func() bool {
			err = db.Select(&se, `SELECT * FROM job_spec_errors`)
			require.NoError(t, err)
			return len(se) == 1
		}, time.Second, 100*time.Millisecond)
		require.Len(t, se, 1)
		assert.Equal(t, uint(1), se[0].Occurrences)

		for _, s := range services {
			err = s.Close()
			require.NoError(t, err)
		}

		// Ensure we can delete an errored
		err = jobORM.DeleteJob(jb.ID)
		require.NoError(t, err)
		se = []job.SpecError{}
		err = db.Select(&se, `SELECT * FROM job_spec_errors`)
		require.NoError(t, err)
		require.Len(t, se, 0)

		// TODO: This breaks the txdb connection, failing subsequent tests. Resolve in the future
		// Noop once the job is gone.
		// jobORM.RecordError(testutils.Context(t), jb.ID, "test")
		// err = db.Find(&se).Error
		// require.NoError(t, err)
		// require.Len(t, se, 0)
	})

	t.Run("timeouts", func(t *testing.T) {
		// There are 4 timeouts:
		// - ObservationTimeout = how long the whole OCR time needs to run, or it fails (default 10 seconds)
		// - config.JobPipelineMaxTaskDuration() = node level maximum time for a pipeline task (default 10 minutes)
		// - config.transmitterAddress, http specific timeouts (default 15s * 5 retries = 75s)
		// - "d1 [.... timeout="2s"]" = per task level timeout (should override the global config)
		serv := httptest.NewServer(http.HandlerFunc(func(res http.ResponseWriter, req *http.Request) {
			time.Sleep(1 * time.Millisecond)
			res.WriteHeader(http.StatusOK)
			_, err := res.Write([]byte(`{"USD":10.1}`))
			require.NoError(t, err)
		}))
		defer serv.Close()

		jb := makeMinimalHTTPOracleSpec(t, db, config, cltest.NewEIP55Address().String(), transmitterAddress.Hex(), cltest.DefaultOCRKeyBundleID, serv.URL, `timeout="1ns"`)
		err := jobORM.CreateJob(jb)
		require.NoError(t, err)

		_, results, err := runner.ExecuteAndInsertFinishedRun(testutils.Context(t), *jb.PipelineSpec, pipeline.NewVarsFrom(nil), logger.TestLogger(t), true)
		require.NoError(t, err)
		assert.Nil(t, results.Values[0])

		// No task timeout should succeed.
		jb = makeMinimalHTTPOracleSpec(t, db, config, cltest.NewEIP55Address().String(), transmitterAddress.Hex(), cltest.DefaultOCRKeyBundleID, serv.URL, "")
		jb.Name = null.NewString("a job 2", true)
		err = jobORM.CreateJob(jb)
		require.NoError(t, err)
		_, results, err = runner.ExecuteAndInsertFinishedRun(testutils.Context(t), *jb.PipelineSpec, pipeline.NewVarsFrom(nil), logger.TestLogger(t), true)
		require.NoError(t, err)
		assert.Equal(t, 10.1, results.Values[0])
		assert.Nil(t, results.FatalErrors[0])

		// Job specified task timeout should fail.
		jb = makeMinimalHTTPOracleSpec(t, db, config, cltest.NewEIP55Address().String(), transmitterAddress.Hex(), cltest.DefaultOCRKeyBundleID, serv.URL, "")
		jb.MaxTaskDuration = models.Interval(time.Duration(1))
		jb.Name = null.NewString("a job 3", true)
		err = jobORM.CreateJob(jb)
		require.NoError(t, err)

		_, results, err = runner.ExecuteAndInsertFinishedRun(testutils.Context(t), *jb.PipelineSpec, pipeline.NewVarsFrom(nil), logger.TestLogger(t), true)
		require.NoError(t, err)
		assert.NotNil(t, results.FatalErrors[0])
	})

	t.Run("deleting jobs", func(t *testing.T) {
		var httpURL string
		{
			resp := `{"USD": 42.42}`
			mockHTTP := cltest.NewHTTPMockServer(t, http.StatusOK, "GET", resp)
			httpURL = mockHTTP.URL
		}

		// Need a job in order to create a run
		jb := makeSimpleFetchOCRJobSpecWithHTTPURL(t, transmitterAddress, httpURL, false)
		err := jobORM.CreateJob(jb)
		require.NoError(t, err)

		_, results, err := runner.ExecuteAndInsertFinishedRun(testutils.Context(t), *jb.PipelineSpec, pipeline.NewVarsFrom(nil), logger.TestLogger(t), true)
		require.NoError(t, err)
		assert.Len(t, results.Values, 1)
		assert.Nil(t, results.FatalErrors[0])
		assert.Equal(t, "4242", results.Values[0].(decimal.Decimal).String())

		// Delete the job
		err = jobORM.DeleteJob(jb.ID)
		require.NoError(t, err)

		// Create another run, it should fail
		_, _, err = runner.ExecuteAndInsertFinishedRun(testutils.Context(t), *jb.PipelineSpec, pipeline.NewVarsFrom(nil), logger.TestLogger(t), true)
		require.Error(t, err)
	})
}

func TestRunner_Success_Callback_AsyncJob(t *testing.T) {
	t.Parallel()

	ethClient := cltest.NewEthMocksWithStartupAssertions(t)

	cfg := configtest.NewGeneralConfig(t, func(c *chainlink.Config, s *chainlink.Secrets) {
		t := true
		c.JobPipeline.ExternalInitiatorsEnabled = &t
		c.Database.Listener.FallbackPollInterval = models.MustNewDuration(10 * time.Millisecond)
	})

	app := cltest.NewApplicationWithConfig(t, cfg, ethClient, cltest.UseRealExternalInitiatorManager)
	require.NoError(t, app.Start(testutils.Context(t)))

	var (
		eiName    = "substrate-ei"
		eiSpec    = map[string]interface{}{"foo": "bar"}
		eiRequest = map[string]interface{}{"result": 42}

		jobUUID = uuid.MustParse("0EEC7E1D-D0D2-476C-A1A8-72DFB6633F46")

		expectedCreateJobRequest = map[string]interface{}{
			"jobId":  jobUUID.String(),
			"type":   eiName,
			"params": eiSpec,
		}
	)

	// Setup EI
	var eiURL string
	var eiNotifiedOfCreate bool
	var eiNotifiedOfDelete bool
	{
		mockEI := httptest.NewServer(http.HandlerFunc(func(w http.ResponseWriter, r *http.Request) {
			if !eiNotifiedOfCreate {
				require.Equal(t, http.MethodPost, r.Method)

				eiNotifiedOfCreate = true
				defer r.Body.Close()

				var gotCreateJobRequest map[string]interface{}
				err := json.NewDecoder(r.Body).Decode(&gotCreateJobRequest)
				require.NoError(t, err)

				require.Equal(t, expectedCreateJobRequest, gotCreateJobRequest)
				w.WriteHeader(http.StatusOK)
			} else {
				require.Equal(t, http.MethodDelete, r.Method)

				eiNotifiedOfDelete = true
				defer r.Body.Close()

				require.Equal(t, fmt.Sprintf("/%v", jobUUID.String()), r.URL.Path)
			}
		}))
		defer mockEI.Close()
		eiURL = mockEI.URL
	}

	// Create the EI record on the Core node
	var eia *auth.Token
	{
		eiCreate := map[string]string{
			"name": eiName,
			"url":  eiURL,
		}
		eiCreateJSON, err := json.Marshal(eiCreate)
		require.NoError(t, err)
		eip := cltest.CreateExternalInitiatorViaWeb(t, app, string(eiCreateJSON))
		eia = &auth.Token{
			AccessKey: eip.AccessKey,
			Secret:    eip.Secret,
		}
	}

	var responseURL string

	// Create the bridge on the Core node
	bridgeCalled := make(chan struct{}, 1)
	var bridgeName string
	{
		bridgeServer := httptest.NewServer(http.HandlerFunc(func(w http.ResponseWriter, r *http.Request) {
			defer r.Body.Close()

			var bridgeRequest map[string]interface{}
			err := json.NewDecoder(r.Body).Decode(&bridgeRequest)
			require.NoError(t, err)

			require.Equal(t, float64(42), bridgeRequest["value"])

			responseURL = bridgeRequest["responseURL"].(string)

			w.WriteHeader(http.StatusOK)
			require.NoError(t, err)
			_, err = io.WriteString(w, `{"pending": true}`)
			require.NoError(t, err)
			bridgeCalled <- struct{}{}
		}))
		_, bridge := cltest.MustCreateBridge(t, app.GetSqlxDB(), cltest.BridgeOpts{URL: bridgeServer.URL}, app.GetConfig().Database())
		bridgeName = bridge.Name.String()
		defer bridgeServer.Close()
	}

	// Create the job spec on the Core node
	var jobID int32
	{
		tomlSpec := fmt.Sprintf(`
			type            = "webhook"
			schemaVersion   = 1
			externalJobID           = "%v"
			externalInitiators = [
				{
					name = "%s",
					spec = """
				%s
			"""
				}
			]
			observationSource   = """
				parse  [type=jsonparse path="result" data="$(jobRun.requestBody)"]
				ds1 [type=bridge async=true name="%s" timeout=0 requestData=<{"value": $(parse)}>]
				ds1_parse [type=jsonparse lax=false  path="data,result"]
				ds1_multiply [type=multiply times=1000000000000000000 index=0]
			
				parse->ds1->ds1_parse->ds1_multiply;
			"""
    `, jobUUID, eiName, cltest.MustJSONMarshal(t, eiSpec), bridgeName)

		_, err := webhook.ValidatedWebhookSpec(tomlSpec, app.GetExternalInitiatorManager())
		require.NoError(t, err)
		job := cltest.CreateJobViaWeb(t, app, []byte(cltest.MustJSONMarshal(t, web.CreateJobRequest{TOML: tomlSpec})))
		jobID = job.ID

		require.Eventually(t, func() bool { return eiNotifiedOfCreate }, 5*time.Second, 10*time.Millisecond, "expected external initiator to be notified of new job")
	}
	t.Run("simulate request from EI -> Core node with successful callback", func(t *testing.T) {
		cltest.AwaitJobActive(t, app.JobSpawner(), jobID, 3*time.Second)

		_ = cltest.CreateJobRunViaExternalInitiatorV2(t, app, jobUUID, *eia, cltest.MustJSONMarshal(t, eiRequest))

		pipelineORM := pipeline.NewORM(app.GetSqlxDB(), logger.TestLogger(t), cfg.Database(), cfg.JobPipeline().MaxSuccessfulRuns())
		bridgesORM := bridges.NewORM(app.GetSqlxDB(), logger.TestLogger(t), cfg.Database())
		jobORM := NewTestORM(t, app.GetSqlxDB(), pipelineORM, bridgesORM, app.KeyStore, cfg.Database())

		// Trigger v2/resume
		select {
		case <-bridgeCalled:
		case <-time.After(time.Second):
			t.Fatal("expected bridge server to be called")
		}
		// Make the request
		{
			url, err := url.Parse(responseURL)
			require.NoError(t, err)
			client := app.NewHTTPClient(nil)
			body := strings.NewReader(`{"value": {"data":{"result":"123.45"}}}`)
			response, cleanup := client.Patch(url.Path, body)
			defer cleanup()
			cltest.AssertServerResponse(t, response, http.StatusOK)
		}

		runs := cltest.WaitForPipelineComplete(t, 0, jobID, 1, 4, jobORM, 5*time.Second, 300*time.Millisecond)
		require.Len(t, runs, 1)
		run := runs[0]
		require.Len(t, run.PipelineTaskRuns, 4)
		require.Empty(t, run.PipelineTaskRuns[0].Error)
		require.Empty(t, run.PipelineTaskRuns[1].Error)
		require.Empty(t, run.PipelineTaskRuns[2].Error)
		require.Empty(t, run.PipelineTaskRuns[3].Error)
		require.Equal(t, pipeline.JSONSerializable{Val: []interface{}{"123450000000000000000"}, Valid: true}, run.Outputs)
		require.Equal(t, pipeline.RunErrors{null.String{NullString: sql.NullString{String: "", Valid: false}}}, run.FatalErrors)
	})
	// Delete the job
	{
		cltest.DeleteJobViaWeb(t, app, jobID)
		require.Eventually(t, func() bool { return eiNotifiedOfDelete }, 5*time.Second, 10*time.Millisecond, "expected external initiator to be notified of deleted job")
	}
}

func TestRunner_Error_Callback_AsyncJob(t *testing.T) {
	t.Parallel()

	ethClient := cltest.NewEthMocksWithStartupAssertions(t)

	cfg := configtest.NewGeneralConfig(t, func(c *chainlink.Config, s *chainlink.Secrets) {
		t := true
		c.JobPipeline.ExternalInitiatorsEnabled = &t
		c.Database.Listener.FallbackPollInterval = models.MustNewDuration(10 * time.Millisecond)
	})

	app := cltest.NewApplicationWithConfig(t, cfg, ethClient, cltest.UseRealExternalInitiatorManager)
	require.NoError(t, app.Start(testutils.Context(t)))

	var (
		eiName    = "substrate-ei"
		eiSpec    = map[string]interface{}{"foo": "bar"}
		eiRequest = map[string]interface{}{"result": 42}

		jobUUID = uuid.MustParse("0EEC7E1D-D0D2-476C-A1A8-72DFB6633F47")

		expectedCreateJobRequest = map[string]interface{}{
			"jobId":  jobUUID.String(),
			"type":   eiName,
			"params": eiSpec,
		}
	)

	// Setup EI
	var eiURL string
	var eiNotifiedOfCreate bool
	var eiNotifiedOfDelete bool
	{
		mockEI := httptest.NewServer(http.HandlerFunc(func(w http.ResponseWriter, r *http.Request) {
			if !eiNotifiedOfCreate {
				require.Equal(t, http.MethodPost, r.Method)

				eiNotifiedOfCreate = true
				defer r.Body.Close()

				var gotCreateJobRequest map[string]interface{}
				err := json.NewDecoder(r.Body).Decode(&gotCreateJobRequest)
				require.NoError(t, err)

				require.Equal(t, expectedCreateJobRequest, gotCreateJobRequest)
				w.WriteHeader(http.StatusOK)
			} else {
				require.Equal(t, http.MethodDelete, r.Method)

				eiNotifiedOfDelete = true
				defer r.Body.Close()

				require.Equal(t, fmt.Sprintf("/%v", jobUUID.String()), r.URL.Path)
			}
		}))
		defer mockEI.Close()
		eiURL = mockEI.URL
	}

	// Create the EI record on the Core node
	var eia *auth.Token
	{
		eiCreate := map[string]string{
			"name": eiName,
			"url":  eiURL,
		}
		eiCreateJSON, err := json.Marshal(eiCreate)
		require.NoError(t, err)
		eip := cltest.CreateExternalInitiatorViaWeb(t, app, string(eiCreateJSON))
		eia = &auth.Token{
			AccessKey: eip.AccessKey,
			Secret:    eip.Secret,
		}
	}

	var responseURL string

	// Create the bridge on the Core node
	bridgeCalled := make(chan struct{}, 1)
	var bridgeName string
	{
		bridgeServer := httptest.NewServer(http.HandlerFunc(func(w http.ResponseWriter, r *http.Request) {
			defer r.Body.Close()

			var bridgeRequest map[string]interface{}
			err := json.NewDecoder(r.Body).Decode(&bridgeRequest)
			require.NoError(t, err)

			require.Equal(t, float64(42), bridgeRequest["value"])

			responseURL = bridgeRequest["responseURL"].(string)

			w.WriteHeader(http.StatusOK)
			require.NoError(t, err)
			_, err = io.WriteString(w, `{"pending": true}`)
			require.NoError(t, err)
			bridgeCalled <- struct{}{}
		}))
		_, bridge := cltest.MustCreateBridge(t, app.GetSqlxDB(), cltest.BridgeOpts{URL: bridgeServer.URL}, app.GetConfig().Database())
		bridgeName = bridge.Name.String()
		defer bridgeServer.Close()
	}

	// Create the job spec on the Core node
	var jobID int32
	{
		tomlSpec := fmt.Sprintf(`
			type            = "webhook"
			schemaVersion   = 1
			externalJobID           = "%v"
			externalInitiators = [
				{
					name = "%s",
					spec = """
				%s
			"""
				}
			]
			observationSource   = """
				parse  [type=jsonparse path="result" data="$(jobRun.requestBody)"]
				ds1 [type=bridge async=true name="%s" timeout=0 requestData=<{"value": $(parse)}>]
				ds1_parse [type=jsonparse lax=false  path="data,result"]
				ds1_multiply [type=multiply times=1000000000000000000 index=0]
			
				parse->ds1->ds1_parse->ds1_multiply;
			"""
    `, jobUUID, eiName, cltest.MustJSONMarshal(t, eiSpec), bridgeName)

		_, err := webhook.ValidatedWebhookSpec(tomlSpec, app.GetExternalInitiatorManager())
		require.NoError(t, err)
		job := cltest.CreateJobViaWeb(t, app, []byte(cltest.MustJSONMarshal(t, web.CreateJobRequest{TOML: tomlSpec})))
		jobID = job.ID

		require.Eventually(t, func() bool { return eiNotifiedOfCreate }, 5*time.Second, 10*time.Millisecond, "expected external initiator to be notified of new job")
	}
	t.Run("simulate request from EI -> Core node with erroring callback", func(t *testing.T) {
		_ = cltest.CreateJobRunViaExternalInitiatorV2(t, app, jobUUID, *eia, cltest.MustJSONMarshal(t, eiRequest))

		pipelineORM := pipeline.NewORM(app.GetSqlxDB(), logger.TestLogger(t), cfg.Database(), cfg.JobPipeline().MaxSuccessfulRuns())
		bridgesORM := bridges.NewORM(app.GetSqlxDB(), logger.TestLogger(t), cfg.Database())
		jobORM := NewTestORM(t, app.GetSqlxDB(), pipelineORM, bridgesORM, app.KeyStore, cfg.Database())

		// Trigger v2/resume
		select {
		case <-bridgeCalled:
		case <-time.After(time.Second):
			t.Fatal("expected bridge server to be called")
		}
		// Make the request
		{
			url, err := url.Parse(responseURL)
			require.NoError(t, err)
			client := app.NewHTTPClient(nil)
			body := strings.NewReader(`{"error": "something exploded in EA"}`)
			response, cleanup := client.Patch(url.Path, body)
			defer cleanup()
			cltest.AssertServerResponse(t, response, http.StatusOK)
		}

		runs := cltest.WaitForPipelineError(t, 0, jobID, 1, 4, jobORM, 5*time.Second, 300*time.Millisecond)
		require.Len(t, runs, 1)
		run := runs[0]
		require.Len(t, run.PipelineTaskRuns, 4)
		require.Empty(t, run.PipelineTaskRuns[0].Error)
		assert.True(t, run.PipelineTaskRuns[1].Error.Valid)
		assert.Equal(t, "something exploded in EA", run.PipelineTaskRuns[1].Error.String)
		assert.True(t, run.PipelineTaskRuns[2].Error.Valid)
		assert.True(t, run.PipelineTaskRuns[3].Error.Valid)
		require.Equal(t, pipeline.JSONSerializable{Val: []interface{}{interface{}(nil)}, Valid: true}, run.Outputs)
		require.Equal(t, pipeline.RunErrors{null.String{NullString: sql.NullString{String: "task inputs: too many errors", Valid: true}}}, run.FatalErrors)
	})
	// Delete the job
	{
		cltest.DeleteJobViaWeb(t, app, jobID)
		require.Eventually(t, func() bool { return eiNotifiedOfDelete }, 5*time.Second, 10*time.Millisecond, "expected external initiator to be notified of deleted job")
	}
}

func ptr[T any](t T) *T { return &t }<|MERGE_RESOLUTION|>--- conflicted
+++ resolved
@@ -23,12 +23,9 @@
 	"github.com/stretchr/testify/require"
 	"gopkg.in/guregu/null.v4"
 
-<<<<<<< HEAD
+	"github.com/smartcontractkit/chainlink-common/pkg/services/servicetest"
 	"github.com/smartcontractkit/chainlink-common/pkg/utils/mailbox"
-=======
-	"github.com/smartcontractkit/chainlink-common/pkg/services/servicetest"
-
->>>>>>> 1b357f63
+
 	"github.com/smartcontractkit/chainlink/v2/core/auth"
 	"github.com/smartcontractkit/chainlink/v2/core/bridges"
 	"github.com/smartcontractkit/chainlink/v2/core/internal/cltest"
@@ -465,11 +462,7 @@
 			legacyChains,
 			lggr,
 			config.Database(),
-<<<<<<< HEAD
-			srvctest.Start(t, mailbox.NewMonitor(t.Name())),
-=======
-			servicetest.Run(t, utils.NewMailboxMonitor(t.Name())),
->>>>>>> 1b357f63
+			servicetest.Run(t, mailbox.NewMonitor(t.Name())),
 		)
 		_, err = sd.ServicesForSpec(jb)
 		require.NoError(t, err)
@@ -503,11 +496,7 @@
 			legacyChains,
 			lggr,
 			config.Database(),
-<<<<<<< HEAD
-			srvctest.Start(t, mailbox.NewMonitor(t.Name())),
-=======
-			servicetest.Run(t, utils.NewMailboxMonitor(t.Name())),
->>>>>>> 1b357f63
+			servicetest.Run(t, mailbox.NewMonitor(t.Name())),
 		)
 		_, err = sd.ServicesForSpec(jb)
 		require.NoError(t, err)
@@ -535,11 +524,7 @@
 			legacyChains,
 			lggr,
 			config.Database(),
-<<<<<<< HEAD
-			srvctest.Start(t, mailbox.NewMonitor(t.Name())),
-=======
-			servicetest.Run(t, utils.NewMailboxMonitor(t.Name())),
->>>>>>> 1b357f63
+			servicetest.Run(t, mailbox.NewMonitor(t.Name())),
 		)
 		_, err = sd.ServicesForSpec(jb)
 		require.NoError(t, err)
@@ -594,11 +579,7 @@
 				legacyChains,
 				lggr,
 				config.Database(),
-<<<<<<< HEAD
-				srvctest.Start(t, mailbox.NewMonitor(t.Name())),
-=======
-				servicetest.Run(t, utils.NewMailboxMonitor(t.Name())),
->>>>>>> 1b357f63
+				servicetest.Run(t, mailbox.NewMonitor(t.Name())),
 			)
 
 			jb.OCROracleSpec.CaptureEATelemetry = tc.jbCaptureEATelemetry
@@ -642,11 +623,7 @@
 			legacyChains,
 			lggr,
 			config.Database(),
-<<<<<<< HEAD
-			srvctest.Start(t, mailbox.NewMonitor(t.Name())),
-=======
-			servicetest.Run(t, utils.NewMailboxMonitor(t.Name())),
->>>>>>> 1b357f63
+			servicetest.Run(t, mailbox.NewMonitor(t.Name())),
 		)
 		services, err := sd.ServicesForSpec(*jb)
 		require.NoError(t, err)
