--- conflicted
+++ resolved
@@ -23,13 +23,9 @@
 	"github.com/stretchr/testify/require"
 	"gopkg.in/guregu/null.v4"
 
-<<<<<<< HEAD
-	"github.com/smartcontractkit/chainlink-common/pkg/utils/mailbox"
-=======
 	"github.com/smartcontractkit/chainlink-common/pkg/services/servicetest"
 	"github.com/smartcontractkit/chainlink-common/pkg/utils/mailbox"
 
->>>>>>> 306eadcf
 	"github.com/smartcontractkit/chainlink/v2/core/auth"
 	"github.com/smartcontractkit/chainlink/v2/core/bridges"
 	"github.com/smartcontractkit/chainlink/v2/core/internal/cltest"
@@ -466,11 +462,7 @@
 			legacyChains,
 			lggr,
 			config.Database(),
-<<<<<<< HEAD
-			srvctest.Start(t, mailbox.NewMonitor(t.Name())),
-=======
 			servicetest.Run(t, mailbox.NewMonitor(t.Name())),
->>>>>>> 306eadcf
 		)
 		_, err = sd.ServicesForSpec(jb)
 		require.NoError(t, err)
@@ -504,11 +496,7 @@
 			legacyChains,
 			lggr,
 			config.Database(),
-<<<<<<< HEAD
-			srvctest.Start(t, mailbox.NewMonitor(t.Name())),
-=======
 			servicetest.Run(t, mailbox.NewMonitor(t.Name())),
->>>>>>> 306eadcf
 		)
 		_, err = sd.ServicesForSpec(jb)
 		require.NoError(t, err)
@@ -536,11 +524,7 @@
 			legacyChains,
 			lggr,
 			config.Database(),
-<<<<<<< HEAD
-			srvctest.Start(t, mailbox.NewMonitor(t.Name())),
-=======
 			servicetest.Run(t, mailbox.NewMonitor(t.Name())),
->>>>>>> 306eadcf
 		)
 		_, err = sd.ServicesForSpec(jb)
 		require.NoError(t, err)
@@ -595,11 +579,7 @@
 				legacyChains,
 				lggr,
 				config.Database(),
-<<<<<<< HEAD
-				srvctest.Start(t, mailbox.NewMonitor(t.Name())),
-=======
 				servicetest.Run(t, mailbox.NewMonitor(t.Name())),
->>>>>>> 306eadcf
 			)
 
 			jb.OCROracleSpec.CaptureEATelemetry = tc.jbCaptureEATelemetry
@@ -643,11 +623,7 @@
 			legacyChains,
 			lggr,
 			config.Database(),
-<<<<<<< HEAD
-			srvctest.Start(t, mailbox.NewMonitor(t.Name())),
-=======
 			servicetest.Run(t, mailbox.NewMonitor(t.Name())),
->>>>>>> 306eadcf
 		)
 		services, err := sd.ServicesForSpec(*jb)
 		require.NoError(t, err)
