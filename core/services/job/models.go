--- conflicted
+++ resolved
@@ -178,18 +178,11 @@
 }
 
 type WebhookSpec struct {
-<<<<<<< HEAD
-	ID        int32     `toml:"-" gorm:"primary_key"`
-	CreatedAt time.Time `json:"createdAt" toml:"-"`
-	UpdatedAt time.Time `json:"updatedAt" toml:"-"`
-=======
 	ID                    int32        `toml:"-" gorm:"primary_key"`
-	OnChainJobSpecID      models.JobID `toml:"jobID"`
 	ExternalInitiatorName null.String  `toml:"externalInitiatorName"`
 	ExternalInitiatorSpec *models.JSON `toml:"externalInitiatorSpec"`
 	CreatedAt             time.Time    `json:"createdAt" toml:"-"`
 	UpdatedAt             time.Time    `json:"updatedAt" toml:"-"`
->>>>>>> 9302e2cd
 }
 
 func (w WebhookSpec) GetID() string {
