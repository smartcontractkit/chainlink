package job

import (
	"fmt"
	"strconv"
	"time"

	"github.com/ethereum/go-ethereum/common"
	"github.com/lib/pq"
	"github.com/smartcontractkit/chainlink/core/assets"
	clnull "github.com/smartcontractkit/chainlink/core/null"
	"github.com/smartcontractkit/chainlink/core/services/pipeline"
	"github.com/smartcontractkit/chainlink/core/store/models"
	"gopkg.in/guregu/null.v4"
	"gorm.io/gorm"
)

const (
	Cron              Type = "cron"
	DirectRequest     Type = "directrequest"
	FluxMonitor       Type = "fluxmonitor"
	OffchainReporting Type = "offchainreporting"
	Keeper            Type = "keeper"
)

type Job struct {
	ID                            int32 `toml:"-" gorm:"primary_key"`
	OffchainreportingOracleSpecID *int32
	OffchainreportingOracleSpec   *OffchainReportingOracleSpec
	DirectRequestSpecID           *int32
	DirectRequestSpec             *DirectRequestSpec
	FluxMonitorSpecID             *int32
	FluxMonitorSpec               *FluxMonitorSpec
	KeeperSpecID                  *int32
	KeeperSpec                    *KeeperSpec
	PipelineSpecID                int32
	PipelineSpec                  *pipeline.Spec
	JobSpecErrors                 []SpecError `gorm:"foreignKey:JobID"`
	Type                          Type
	SchemaVersion                 uint32
	Name                          null.String
	MaxTaskDuration               models.Interval
	Pipeline                      pipeline.TaskDAG `toml:"observationSource" gorm:"-"`
}

func (Job) TableName() string {
	return "jobs"
}

// SetID takes the id as a string and attempts to convert it to an int32. If
// it succeeds, it will set it as the id on the job
func (job *Job) SetID(value string) error {
	id, err := strconv.ParseInt(value, 10, 32)
	if err != nil {
		return err
	}
	job.ID = int32(id)
	return nil
}

<<<<<<< HEAD
type Job struct {
	IDEmbed
	OffchainreportingOracleSpecID *int32                       `json:"-"`
	OffchainreportingOracleSpec   *OffchainReportingOracleSpec `json:"offChainReportingOracleSpec"`
	DirectRequestSpecID           *int32                       `json:"-"`
	DirectRequestSpec             *DirectRequestSpec           `json:"DirectRequestSpec"`
	CronSpecId                    *int32                       `json:"-"`
	CronSpec                      *CronSpec                    `json:"cronSpec"`
	FluxMonitorSpecID             *int32                       `json:"-"`
	FluxMonitorSpec               *FluxMonitorSpec             `json:"fluxMonitorSpec"`
	KeeperSpecID                  *int32                       `json:"-"`
	KeeperSpec                    *KeeperSpec                  `json:"keeperSpec"`
	PipelineSpecID                int32                        `json:"-"`
	PipelineSpec                  *pipeline.Spec               `json:"pipelineSpec"`
	JobSpecErrors                 []SpecError                  `json:"errors" gorm:"foreignKey:JobID"`
	Type                          Type                         `json:"type"`
	SchemaVersion                 uint32                       `json:"schemaVersion"`
	Name                          null.String                  `json:"name"`
	MaxTaskDuration               models.Interval              `json:"maxTaskDuration"`
	Pipeline                      pipeline.TaskDAG             `json:"-" toml:"observationSource" gorm:"-"`
}

func (Job) TableName() string {
	return "jobs"
}

=======
>>>>>>> 23d774a5
type SpecError struct {
	ID          int64 `gorm:"primary_key"`
	JobID       int32
	Description string
	Occurrences uint
	CreatedAt   time.Time
	UpdatedAt   time.Time
}

func (SpecError) TableName() string {
	return "job_spec_errors_v2"
}

type PipelineRun struct {
	ID int64 `json:"-" gorm:"primary_key"`
}

func (pr PipelineRun) GetID() string {
	return fmt.Sprintf("%v", pr.ID)
}

func (pr *PipelineRun) SetID(value string) error {
	ID, err := strconv.ParseInt(value, 10, 64)
	if err != nil {
		return err
	}
	pr.ID = int64(ID)
	return nil
}

// TODO: remove pointers when upgrading to gormv2
// which has https://github.com/go-gorm/gorm/issues/2748 fixed.
type OffchainReportingOracleSpec struct {
	ID                                     int32                `toml:"-" gorm:"primary_key"`
	ContractAddress                        models.EIP55Address  `toml:"contractAddress"`
	P2PPeerID                              *models.PeerID       `toml:"p2pPeerID" gorm:"column:p2p_peer_id;default:null"`
	P2PBootstrapPeers                      pq.StringArray       `toml:"p2pBootstrapPeers" gorm:"column:p2p_bootstrap_peers;type:text[]"`
	IsBootstrapPeer                        bool                 `toml:"isBootstrapPeer"`
	EncryptedOCRKeyBundleID                *models.Sha256Hash   `toml:"keyBundleID" gorm:"type:bytea"`
	TransmitterAddress                     *models.EIP55Address `toml:"transmitterAddress"`
	ObservationTimeout                     models.Interval      `toml:"observationTimeout" gorm:"type:bigint;default:null"`
	BlockchainTimeout                      models.Interval      `toml:"blockchainTimeout" gorm:"type:bigint;default:null"`
	ContractConfigTrackerSubscribeInterval models.Interval      `toml:"contractConfigTrackerSubscribeInterval" gorm:"default:null"`
	ContractConfigTrackerPollInterval      models.Interval      `toml:"contractConfigTrackerPollInterval" gorm:"type:bigint;default:null"`
	ContractConfigConfirmations            uint16               `toml:"contractConfigConfirmations"`
	CreatedAt                              time.Time            `toml:"-"`
	UpdatedAt                              time.Time            `toml:"-"`
}

func (s OffchainReportingOracleSpec) GetID() string {
	return fmt.Sprintf("%v", s.ID)
}

func (s *OffchainReportingOracleSpec) SetID(value string) error {
	ID, err := strconv.ParseInt(value, 10, 32)
	if err != nil {
		return err
	}
	s.ID = int32(ID)
	return nil
}

func (s *OffchainReportingOracleSpec) BeforeCreate(db *gorm.DB) error {
	s.CreatedAt = time.Now()
	s.UpdatedAt = time.Now()
	return nil
}

func (s *OffchainReportingOracleSpec) BeforeSave(db *gorm.DB) error {
	s.UpdatedAt = time.Now()
	return nil
}

func (OffchainReportingOracleSpec) TableName() string {
	return "offchainreporting_oracle_specs"
}

type DirectRequestSpec struct {
	ID               int32               `toml:"-" gorm:"primary_key"`
	ContractAddress  models.EIP55Address `toml:"contractAddress"`
	OnChainJobSpecID common.Hash         `toml:"jobID"`
	NumConfirmations clnull.Uint32       `toml:"numConfirmations"`
	CreatedAt        time.Time           `toml:"-"`
	UpdatedAt        time.Time           `toml:"-"`
}

func (DirectRequestSpec) TableName() string {
	return "direct_request_specs"
}

type CronSpec struct {
	IDEmbed
	CronSchedule string    `json:"schedule" tom:"schedule"`
	CreatedAt    time.Time `json:"createdAt" toml:"-"`
	UpdatedAt    time.Time `json:"updatedAt" toml:"-"`
}

func (CronSpec) TableName() string {
	return "cron_specs"
}

type FluxMonitorSpec struct {
	ID              int32               `toml:"-" gorm:"primary_key"`
	ContractAddress models.EIP55Address `toml:"contractAddress"`
	Precision       int32               `gorm:"type:smallint"`
	Threshold       float32             `toml:"threshold,float"`
	// AbsoluteThreshold is the maximum absolute change allowed in a fluxmonitored
	// value before a new round should be kicked off, so that the current value
	// can be reported on-chain.
	AbsoluteThreshold float32       `toml:"absoluteThreshold,float" gorm:"type:float;not null"`
	PollTimerPeriod   time.Duration `gorm:"type:jsonb"`
	PollTimerDisabled bool          `gorm:"type:jsonb"`
	IdleTimerPeriod   time.Duration `gorm:"type:jsonb"`
	IdleTimerDisabled bool          `gorm:"type:jsonb"`
	MinPayment        *assets.Link
	CreatedAt         time.Time `toml:"-"`
	UpdatedAt         time.Time `toml:"-"`
}

type KeeperSpec struct {
	ID              int32               `toml:"-" gorm:"primary_key"`
	ContractAddress models.EIP55Address `toml:"contractAddress"`
	FromAddress     models.EIP55Address `toml:"fromAddress"`
	CreatedAt       time.Time           `toml:"-"`
	UpdatedAt       time.Time           `toml:"-"`
}<|MERGE_RESOLUTION|>--- conflicted
+++ resolved
@@ -27,6 +27,8 @@
 	ID                            int32 `toml:"-" gorm:"primary_key"`
 	OffchainreportingOracleSpecID *int32
 	OffchainreportingOracleSpec   *OffchainReportingOracleSpec
+  CronSpecId                    *int32                       `json:"-"`
+	CronSpec                      *CronSpec                    `json:"cronSpec"`
 	DirectRequestSpecID           *int32
 	DirectRequestSpec             *DirectRequestSpec
 	FluxMonitorSpecID             *int32
@@ -58,35 +60,6 @@
 	return nil
 }
 
-<<<<<<< HEAD
-type Job struct {
-	IDEmbed
-	OffchainreportingOracleSpecID *int32                       `json:"-"`
-	OffchainreportingOracleSpec   *OffchainReportingOracleSpec `json:"offChainReportingOracleSpec"`
-	DirectRequestSpecID           *int32                       `json:"-"`
-	DirectRequestSpec             *DirectRequestSpec           `json:"DirectRequestSpec"`
-	CronSpecId                    *int32                       `json:"-"`
-	CronSpec                      *CronSpec                    `json:"cronSpec"`
-	FluxMonitorSpecID             *int32                       `json:"-"`
-	FluxMonitorSpec               *FluxMonitorSpec             `json:"fluxMonitorSpec"`
-	KeeperSpecID                  *int32                       `json:"-"`
-	KeeperSpec                    *KeeperSpec                  `json:"keeperSpec"`
-	PipelineSpecID                int32                        `json:"-"`
-	PipelineSpec                  *pipeline.Spec               `json:"pipelineSpec"`
-	JobSpecErrors                 []SpecError                  `json:"errors" gorm:"foreignKey:JobID"`
-	Type                          Type                         `json:"type"`
-	SchemaVersion                 uint32                       `json:"schemaVersion"`
-	Name                          null.String                  `json:"name"`
-	MaxTaskDuration               models.Interval              `json:"maxTaskDuration"`
-	Pipeline                      pipeline.TaskDAG             `json:"-" toml:"observationSource" gorm:"-"`
-}
-
-func (Job) TableName() string {
-	return "jobs"
-}
-
-=======
->>>>>>> 23d774a5
 type SpecError struct {
 	ID          int64 `gorm:"primary_key"`
 	JobID       int32
@@ -178,8 +151,8 @@
 }
 
 type CronSpec struct {
-	IDEmbed
-	CronSchedule string    `json:"schedule" tom:"schedule"`
+	ID           int32     `toml:"-" gorm:"primary_key"`
+	CronSchedule string    `json:"schedule" toml:"schedule"`
 	CreatedAt    time.Time `json:"createdAt" toml:"-"`
 	UpdatedAt    time.Time `json:"updatedAt" toml:"-"`
 }
