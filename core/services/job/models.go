package job

import (
	"fmt"
	"strconv"
	"time"

	"github.com/ethereum/go-ethereum/common"

	uuid "github.com/satori/go.uuid"

	"github.com/smartcontractkit/chainlink/core/services/signatures/secp256k1"

	"github.com/lib/pq"
	"github.com/smartcontractkit/chainlink/core/assets"
	clnull "github.com/smartcontractkit/chainlink/core/null"
	"github.com/smartcontractkit/chainlink/core/services/pipeline"
	"github.com/smartcontractkit/chainlink/core/store/models"
	"gopkg.in/guregu/null.v4"
	"gorm.io/gorm"
)

const (
	Cron              Type = "cron"
	DirectRequest     Type = "directrequest"
	FluxMonitor       Type = "fluxmonitor"
	OffchainReporting Type = "offchainreporting"
	Keeper            Type = "keeper"
	VRF               Type = "vrf"
	Webhook           Type = "webhook"
)

type Job struct {
	ID                            int32     `toml:"-" gorm:"primary_key"`
	ExternalJobID                 uuid.UUID `toml:"externalJobID"`
	OffchainreportingOracleSpecID *int32
	OffchainreportingOracleSpec   *OffchainReportingOracleSpec
	CronSpecID                    *int32
	CronSpec                      *CronSpec
	DirectRequestSpecID           *int32
	DirectRequestSpec             *DirectRequestSpec
	FluxMonitorSpecID             *int32
	FluxMonitorSpec               *FluxMonitorSpec
	KeeperSpecID                  *int32
	KeeperSpec                    *KeeperSpec
	VRFSpecID                     *int32
	VRFSpec                       *VRFSpec
	WebhookSpecId                 *int32
	WebhookSpec                   *WebhookSpec
	PipelineSpecID                int32
	PipelineSpec                  *pipeline.Spec
	JobSpecErrors                 []SpecError `gorm:"foreignKey:JobID"`
	Type                          Type
	SchemaVersion                 uint32
	Name                          null.String
	MaxTaskDuration               models.Interval
	Pipeline                      pipeline.TaskDAG `toml:"observationSource" gorm:"-"`
}

func (j Job) ExternalIDToTopicHash() common.Hash {
	var h common.Hash
	copy(h[:], j.ExternalJobID.Bytes())
	return h
}

func (j Job) TableName() string {
	return "jobs"
}

// SetID takes the id as a string and attempts to convert it to an int32. If
// it succeeds, it will set it as the id on the job
func (j *Job) SetID(value string) error {
	id, err := strconv.ParseInt(value, 10, 32)
	if err != nil {
		return err
	}
	j.ID = int32(id)
	return nil
}

type SpecError struct {
	ID          int64 `gorm:"primary_key"`
	JobID       int32
	Description string
	Occurrences uint
	CreatedAt   time.Time
	UpdatedAt   time.Time
}

func (SpecError) TableName() string {
	return "job_spec_errors_v2"
}

type PipelineRun struct {
	ID int64 `json:"-" gorm:"primary_key"`
}

func (pr PipelineRun) GetID() string {
	return fmt.Sprintf("%v", pr.ID)
}

func (pr *PipelineRun) SetID(value string) error {
	ID, err := strconv.ParseInt(value, 10, 64)
	if err != nil {
		return err
	}
	pr.ID = int64(ID)
	return nil
}

// TODO: remove pointers when upgrading to gormv2
// which has https://github.com/go-gorm/gorm/issues/2748 fixed.
type OffchainReportingOracleSpec struct {
	ID                                     int32                `toml:"-" gorm:"primary_key"`
	ContractAddress                        models.EIP55Address  `toml:"contractAddress"`
	P2PPeerID                              *models.PeerID       `toml:"p2pPeerID" gorm:"column:p2p_peer_id;default:null"`
	P2PBootstrapPeers                      pq.StringArray       `toml:"p2pBootstrapPeers" gorm:"column:p2p_bootstrap_peers;type:text[]"`
	IsBootstrapPeer                        bool                 `toml:"isBootstrapPeer"`
	EncryptedOCRKeyBundleID                *models.Sha256Hash   `toml:"keyBundleID" gorm:"type:bytea"`
	TransmitterAddress                     *models.EIP55Address `toml:"transmitterAddress"`
	ObservationTimeout                     models.Interval      `toml:"observationTimeout" gorm:"type:bigint;default:null"`
	BlockchainTimeout                      models.Interval      `toml:"blockchainTimeout" gorm:"type:bigint;default:null"`
	ContractConfigTrackerSubscribeInterval models.Interval      `toml:"contractConfigTrackerSubscribeInterval" gorm:"default:null"`
	ContractConfigTrackerPollInterval      models.Interval      `toml:"contractConfigTrackerPollInterval" gorm:"type:bigint;default:null"`
	ContractConfigConfirmations            uint16               `toml:"contractConfigConfirmations"`
	CreatedAt                              time.Time            `toml:"-"`
	UpdatedAt                              time.Time            `toml:"-"`
}

func (s OffchainReportingOracleSpec) GetID() string {
	return fmt.Sprintf("%v", s.ID)
}

func (s *OffchainReportingOracleSpec) SetID(value string) error {
	ID, err := strconv.ParseInt(value, 10, 32)
	if err != nil {
		return err
	}
	s.ID = int32(ID)
	return nil
}

func (s *OffchainReportingOracleSpec) BeforeCreate(db *gorm.DB) error {
	s.CreatedAt = time.Now()
	s.UpdatedAt = time.Now()
	return nil
}

func (s *OffchainReportingOracleSpec) BeforeSave(db *gorm.DB) error {
	s.UpdatedAt = time.Now()
	return nil
}

func (OffchainReportingOracleSpec) TableName() string {
	return "offchainreporting_oracle_specs"
}

type WebhookSpec struct {
	ID        int32     `toml:"-" gorm:"primary_key"`
	CreatedAt time.Time `json:"createdAt" toml:"-"`
	UpdatedAt time.Time `json:"updatedAt" toml:"-"`
}

func (w WebhookSpec) GetID() string {
	return fmt.Sprintf("%v", w.ID)
}

func (w *WebhookSpec) SetID(value string) error {
	ID, err := strconv.ParseInt(value, 10, 32)
	if err != nil {
		return err
	}
	w.ID = int32(ID)
	return nil
}

func (w *WebhookSpec) BeforeCreate(db *gorm.DB) error {
	w.CreatedAt = time.Now()
	w.UpdatedAt = time.Now()
	return nil
}

func (w *WebhookSpec) BeforeSave(db *gorm.DB) error {
	w.UpdatedAt = time.Now()
	return nil
}

func (WebhookSpec) TableName() string {
	return "webhook_specs"
}

type DirectRequestSpec struct {
<<<<<<< HEAD
	ID               int32               `toml:"-" gorm:"primary_key"`
	ContractAddress  models.EIP55Address `toml:"contractAddress"`
	NumConfirmations clnull.Uint32       `toml:"numConfirmations"`
	CreatedAt        time.Time           `toml:"-"`
	UpdatedAt        time.Time           `toml:"-"`
=======
	ID                       int32               `toml:"-" gorm:"primary_key"`
	ContractAddress          models.EIP55Address `toml:"contractAddress"`
	OnChainJobSpecID         models.JobID        `toml:"jobID"`
	MinIncomingConfirmations clnull.Uint32       `toml:"minIncomingConfirmations"`
	CreatedAt                time.Time           `toml:"-"`
	UpdatedAt                time.Time           `toml:"-"`
>>>>>>> 32f6ccef
}

func (DirectRequestSpec) TableName() string {
	return "direct_request_specs"
}

type CronSpec struct {
	ID           int32     `toml:"-" gorm:"primary_key"`
	CronSchedule string    `toml:"schedule"`
	CreatedAt    time.Time `toml:"-"`
	UpdatedAt    time.Time `toml:"-"`
}

func (s CronSpec) GetID() string {
	return fmt.Sprintf("%v", s.ID)
}

func (s *CronSpec) SetID(value string) error {
	ID, err := strconv.ParseInt(value, 10, 32)
	if err != nil {
		return err
	}
	s.ID = int32(ID)
	return nil
}

func (s *CronSpec) BeforeCreate(db *gorm.DB) error {
	s.CreatedAt = time.Now()
	s.UpdatedAt = time.Now()
	return nil
}

func (s *CronSpec) BeforeSave(db *gorm.DB) error {
	s.UpdatedAt = time.Now()
	return nil
}

func (CronSpec) TableName() string {
	return "cron_specs"
}

type FluxMonitorSpec struct {
	ID              int32               `toml:"-" gorm:"primary_key"`
	ContractAddress models.EIP55Address `toml:"contractAddress"`
	Precision       int32               `gorm:"type:smallint"`
	Threshold       float32             `toml:"threshold,float"`
	// AbsoluteThreshold is the maximum absolute change allowed in a fluxmonitored
	// value before a new round should be kicked off, so that the current value
	// can be reported on-chain.
	AbsoluteThreshold float32       `toml:"absoluteThreshold,float" gorm:"type:float;not null"`
	PollTimerPeriod   time.Duration `gorm:"type:jsonb"`
	PollTimerDisabled bool          `gorm:"type:jsonb"`
	IdleTimerPeriod   time.Duration `gorm:"type:jsonb"`
	IdleTimerDisabled bool          `gorm:"type:jsonb"`
	MinPayment        *assets.Link
	CreatedAt         time.Time `toml:"-"`
	UpdatedAt         time.Time `toml:"-"`
}

type KeeperSpec struct {
	ID              int32               `toml:"-" gorm:"primary_key"`
	ContractAddress models.EIP55Address `toml:"contractAddress"`
	FromAddress     models.EIP55Address `toml:"fromAddress"`
	CreatedAt       time.Time           `toml:"-"`
	UpdatedAt       time.Time           `toml:"-"`
}

type VRFSpec struct {
	ID                 int32
	CoordinatorAddress models.EIP55Address `toml:"coordinatorAddress"`
	PublicKey          secp256k1.PublicKey `toml:"publicKey"`
	Confirmations      uint32              `toml:"confirmations"`
	CreatedAt          time.Time           `toml:"-"`
	UpdatedAt          time.Time           `toml:"-"`
}<|MERGE_RESOLUTION|>--- conflicted
+++ resolved
@@ -190,20 +190,11 @@
 }
 
 type DirectRequestSpec struct {
-<<<<<<< HEAD
-	ID               int32               `toml:"-" gorm:"primary_key"`
-	ContractAddress  models.EIP55Address `toml:"contractAddress"`
-	NumConfirmations clnull.Uint32       `toml:"numConfirmations"`
-	CreatedAt        time.Time           `toml:"-"`
-	UpdatedAt        time.Time           `toml:"-"`
-=======
 	ID                       int32               `toml:"-" gorm:"primary_key"`
 	ContractAddress          models.EIP55Address `toml:"contractAddress"`
-	OnChainJobSpecID         models.JobID        `toml:"jobID"`
 	MinIncomingConfirmations clnull.Uint32       `toml:"minIncomingConfirmations"`
 	CreatedAt                time.Time           `toml:"-"`
 	UpdatedAt                time.Time           `toml:"-"`
->>>>>>> 32f6ccef
 }
 
 func (DirectRequestSpec) TableName() string {
