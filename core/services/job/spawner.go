--- conflicted
+++ resolved
@@ -220,10 +220,6 @@
 }
 
 func (js *spawner) stopAllServices() {
-<<<<<<< HEAD
-	logger.Infow("Stopping all job services...", "len", len(js.services))
-	for jobID := range js.services {
-=======
 	var jobIDs []int32
 	func() {
 		js.activeJobsMu.RLock()
@@ -235,7 +231,6 @@
 	}()
 
 	for _, jobID := range jobIDs {
->>>>>>> fb4685ce
 		js.stopService(jobID)
 	}
 }
