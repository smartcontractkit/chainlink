--- conflicted
+++ resolved
@@ -272,16 +272,9 @@
 		orm := NewTestORM(t, db, cc, pipeline.NewORM(db, lggr, config), bridges.NewORM(db, lggr, config), keyStore, config)
 		mailMon := srvctest.Start(t, utils.NewMailboxMonitor(t.Name()))
 
-<<<<<<< HEAD
-		relayers := make(map[relay.Network]func() (loop.Relayer, error))
+		relayers := make(map[relay.Network]loop.Relayer)
 		evmRelayer := evmrelay.NewRelayer(db, cc, lggr, config, keyStore, nil)
-		relayer := relay.RelayerAdapter{Relayer: evmRelayer, RelayerExt: cc}
-		relayers[relay.EVM] = func() (loop.Relayer, error) { return &relayer, nil }
-=======
-		relayers := make(map[relay.Network]loop.Relayer)
-		evmRelayer := evmrelay.NewRelayer(db, cc, lggr, config, keyStore)
 		relayers[relay.EVM] = relay.NewRelayerAdapter(evmRelayer, cc)
->>>>>>> 14093ee8
 
 		processConfig := plugins.NewRegistrarConfig(config, func(name string, cfg plugins.LoggingConfig) (*plugins.RegisteredLoop, error) { return nil, nil })
 		ocr2DelegateConfig := ocr2.NewDelegateConfig(config, processConfig)
