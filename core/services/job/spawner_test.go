package job_test

import (
	"context"
	"testing"
	"time"

	"github.com/onsi/gomega"
	"github.com/stretchr/testify/assert"
	"github.com/stretchr/testify/mock"
	"github.com/stretchr/testify/require"

	"github.com/jmoiron/sqlx"

	"github.com/smartcontractkit/chainlink-common/pkg/loop"
	"github.com/smartcontractkit/chainlink-common/pkg/services"
	"github.com/smartcontractkit/chainlink-common/pkg/services/servicetest"
	"github.com/smartcontractkit/chainlink-common/pkg/utils"
	"github.com/smartcontractkit/chainlink-common/pkg/utils/mailbox/mailboxtest"
<<<<<<< HEAD
	"github.com/smartcontractkit/chainlink/v2/core/services/pg"
=======
	"github.com/smartcontractkit/chainlink/v2/core/capabilities"
>>>>>>> 1eda459c

	"github.com/smartcontractkit/chainlink/v2/core/bridges"
	mocklp "github.com/smartcontractkit/chainlink/v2/core/chains/evm/logpoller/mocks"
	evmtypes "github.com/smartcontractkit/chainlink/v2/core/chains/evm/types"
	"github.com/smartcontractkit/chainlink/v2/core/internal/cltest"
	"github.com/smartcontractkit/chainlink/v2/core/internal/testutils"
	"github.com/smartcontractkit/chainlink/v2/core/internal/testutils/configtest"
	"github.com/smartcontractkit/chainlink/v2/core/internal/testutils/evmtest"
	"github.com/smartcontractkit/chainlink/v2/core/internal/testutils/pgtest"
	"github.com/smartcontractkit/chainlink/v2/core/logger"
	"github.com/smartcontractkit/chainlink/v2/core/services/chainlink"
	"github.com/smartcontractkit/chainlink/v2/core/services/job"
	"github.com/smartcontractkit/chainlink/v2/core/services/job/mocks"
	"github.com/smartcontractkit/chainlink/v2/core/services/ocr"
	"github.com/smartcontractkit/chainlink/v2/core/services/ocr2"
	"github.com/smartcontractkit/chainlink/v2/core/services/pipeline"
	"github.com/smartcontractkit/chainlink/v2/core/services/relay"
	evmrelay "github.com/smartcontractkit/chainlink/v2/core/services/relay/evm"
	evmrelayer "github.com/smartcontractkit/chainlink/v2/core/services/relay/evm"
	"github.com/smartcontractkit/chainlink/v2/plugins"
)

var _ job.Delegate = (*delegate)(nil)

type delegate struct {
	jobType                    job.Type
	services                   []job.ServiceCtx
	jobID                      int32
	chContinueCreatingServices chan struct{}
	job.Delegate
}

func (d delegate) JobType() job.Type {
	return d.jobType
}

// ServicesForSpec satisfies the job.Delegate interface.
<<<<<<< HEAD
func (d delegate) ServicesForSpec(js job.Job, opts ...pg.QOpt) ([]job.ServiceCtx, error) {
=======
func (d delegate) ServicesForSpec(ctx context.Context, js job.Job) ([]job.ServiceCtx, error) {
>>>>>>> 1eda459c
	if js.Type != d.jobType {
		return nil, nil
	}
	return d.services, nil
}

func clearDB(t *testing.T, db *sqlx.DB) {
	cltest.ClearDBTables(t, db, "jobs", "pipeline_runs", "pipeline_specs", "pipeline_task_runs")
}

type relayGetter struct {
	e evmrelay.EVMChainRelayerExtender
	r *evmrelayer.Relayer
}

func (g *relayGetter) Get(id relay.ID) (loop.Relayer, error) {
	return evmrelayer.NewLoopRelayServerAdapter(g.r, g.e), nil
}

func TestSpawner_CreateJobDeleteJob(t *testing.T) {
	t.Parallel()

	config := configtest.NewTestGeneralConfig(t)
	db := pgtest.NewSqlxDB(t)
	keyStore := cltest.NewKeyStore(t, db, config.Database())
	ethKeyStore := keyStore.Eth()
	require.NoError(t, keyStore.OCR().Add(cltest.DefaultOCRKey))
	require.NoError(t, keyStore.P2P().Add(cltest.DefaultP2PKey))
	require.NoError(t, keyStore.OCR2().Add(cltest.DefaultOCR2Key))

	_, address := cltest.MustInsertRandomKey(t, ethKeyStore)
	_, bridge := cltest.MustCreateBridge(t, db, cltest.BridgeOpts{}, config.Database())
	_, bridge2 := cltest.MustCreateBridge(t, db, cltest.BridgeOpts{}, config.Database())

	ethClient := cltest.NewEthMocksWithDefaultChain(t)
	ethClient.On("CallContext", mock.Anything, mock.Anything, "eth_getBlockByNumber", mock.Anything, false).
		Run(func(args mock.Arguments) {
			head := args.Get(1).(**evmtypes.Head)
			*head = cltest.Head(10)
		}).
		Return(nil).Maybe()

	relayExtenders := evmtest.NewChainRelayExtenders(t, evmtest.TestChainOpts{DB: db, Client: ethClient, GeneralConfig: config, KeyStore: ethKeyStore})
	legacyChains := evmrelay.NewLegacyChainsFromRelayerExtenders(relayExtenders)
	t.Run("should respect its dependents", func(t *testing.T) {
		lggr := logger.TestLogger(t)
		orm := NewTestORM(t, db, pipeline.NewORM(db, lggr, config.Database(), config.JobPipeline().MaxSuccessfulRuns()), bridges.NewORM(db, lggr, config.Database()), keyStore, config.Database())
		a := utils.NewDependentAwaiter()
		a.AddDependents(1)
		spawner := job.NewSpawner(orm, config.Database(), noopChecker{}, map[job.Type]job.Delegate{}, db, lggr, []utils.DependentAwaiter{a})
		// Starting the spawner should signal to the dependents
		result := make(chan bool)
		go func() {
			select {
			case <-a.AwaitDependents():
				result <- true
			case <-time.After(2 * time.Second):
				result <- false
			}
		}()
		require.NoError(t, spawner.Start(testutils.Context(t)))
		assert.True(t, <-result, "failed to signal to dependents")
	})

	t.Run("starts and stops job services when jobs are added and removed", func(t *testing.T) {
		jobA := cltest.MakeDirectRequestJobSpec(t)
		jobB := makeOCRJobSpec(t, address, bridge.Name.String(), bridge2.Name.String())

		lggr := logger.TestLogger(t)
		orm := NewTestORM(t, db, pipeline.NewORM(db, lggr, config.Database(), config.JobPipeline().MaxSuccessfulRuns()), bridges.NewORM(db, lggr, config.Database()), keyStore, config.Database())

		eventuallyA := cltest.NewAwaiter()
		serviceA1 := mocks.NewServiceCtx(t)
		serviceA2 := mocks.NewServiceCtx(t)
		serviceA1.On("Start", mock.Anything).Return(nil).Once()
		serviceA2.On("Start", mock.Anything).Return(nil).Once().Run(func(mock.Arguments) { eventuallyA.ItHappened() })
		mailMon := servicetest.Run(t, mailboxtest.NewMonitor(t))
		dA := ocr.NewDelegate(nil, orm, nil, nil, nil, monitoringEndpoint, legacyChains, logger.TestLogger(t), config.Database(), mailMon)
		delegateA := &delegate{jobA.Type, []job.ServiceCtx{serviceA1, serviceA2}, 0, make(chan struct{}), dA}

		eventuallyB := cltest.NewAwaiter()
		serviceB1 := mocks.NewServiceCtx(t)
		serviceB2 := mocks.NewServiceCtx(t)
		serviceB1.On("Start", mock.Anything).Return(nil).Once()
		serviceB2.On("Start", mock.Anything).Return(nil).Once().Run(func(mock.Arguments) { eventuallyB.ItHappened() })
		dB := ocr.NewDelegate(nil, orm, nil, nil, nil, monitoringEndpoint, legacyChains, logger.TestLogger(t), config.Database(), mailMon)
		delegateB := &delegate{jobB.Type, []job.ServiceCtx{serviceB1, serviceB2}, 0, make(chan struct{}), dB}

		spawner := job.NewSpawner(orm, config.Database(), noopChecker{}, map[job.Type]job.Delegate{
			jobA.Type: delegateA,
			jobB.Type: delegateB,
		}, db, lggr, nil)
		require.NoError(t, spawner.Start(testutils.Context(t)))
		err := spawner.CreateJob(jobA)
		require.NoError(t, err)
		jobSpecIDA := jobA.ID
		delegateA.jobID = jobSpecIDA
		close(delegateA.chContinueCreatingServices)

		eventuallyA.AwaitOrFail(t, 20*time.Second)

		err = spawner.CreateJob(jobB)
		require.NoError(t, err)
		jobSpecIDB := jobB.ID
		delegateB.jobID = jobSpecIDB
		close(delegateB.chContinueCreatingServices)

		eventuallyB.AwaitOrFail(t, 20*time.Second)

		serviceA1.On("Close").Return(nil).Once()
		serviceA2.On("Close").Return(nil).Once()
		err = spawner.DeleteJob(jobSpecIDA)
		require.NoError(t, err)

		serviceB1.On("Close").Return(nil).Once()
		serviceB2.On("Close").Return(nil).Once()
		err = spawner.DeleteJob(jobSpecIDB)
		require.NoError(t, err)

		require.NoError(t, spawner.Close())
	})

	clearDB(t, db)

	t.Run("starts and stops job services from the DB when .Start()/.Stop() is called", func(t *testing.T) {
		jobA := makeOCRJobSpec(t, address, bridge.Name.String(), bridge2.Name.String())

		eventually := cltest.NewAwaiter()
		serviceA1 := mocks.NewServiceCtx(t)
		serviceA2 := mocks.NewServiceCtx(t)
		serviceA1.On("Start", mock.Anything).Return(nil).Once()
		serviceA2.On("Start", mock.Anything).Return(nil).Once().Run(func(mock.Arguments) { eventually.ItHappened() })

		lggr := logger.TestLogger(t)
		orm := NewTestORM(t, db, pipeline.NewORM(db, lggr, config.Database(), config.JobPipeline().MaxSuccessfulRuns()), bridges.NewORM(db, lggr, config.Database()), keyStore, config.Database())
		mailMon := servicetest.Run(t, mailboxtest.NewMonitor(t))
		d := ocr.NewDelegate(nil, orm, nil, nil, nil, monitoringEndpoint, legacyChains, logger.TestLogger(t), config.Database(), mailMon)
		delegateA := &delegate{jobA.Type, []job.ServiceCtx{serviceA1, serviceA2}, 0, nil, d}
		spawner := job.NewSpawner(orm, config.Database(), noopChecker{}, map[job.Type]job.Delegate{
			jobA.Type: delegateA,
		}, db, lggr, nil)

		err := orm.CreateJob(jobA)
		require.NoError(t, err)
		delegateA.jobID = jobA.ID

		require.NoError(t, spawner.Start(testutils.Context(t)))

		eventually.AwaitOrFail(t)

		serviceA1.On("Close").Return(nil).Once()
		serviceA2.On("Close").Return(nil).Once()

		require.NoError(t, spawner.Close())
	})

	clearDB(t, db)

	t.Run("closes job services on 'DeleteJob()'", func(t *testing.T) {
		jobA := makeOCRJobSpec(t, address, bridge.Name.String(), bridge2.Name.String())

		eventuallyStart := cltest.NewAwaiter()
		serviceA1 := mocks.NewServiceCtx(t)
		serviceA2 := mocks.NewServiceCtx(t)
		serviceA1.On("Start", mock.Anything).Return(nil).Once()
		serviceA2.On("Start", mock.Anything).Return(nil).Once().Run(func(mock.Arguments) { eventuallyStart.ItHappened() })

		lggr := logger.TestLogger(t)
		orm := NewTestORM(t, db, pipeline.NewORM(db, lggr, config.Database(), config.JobPipeline().MaxSuccessfulRuns()), bridges.NewORM(db, lggr, config.Database()), keyStore, config.Database())
		mailMon := servicetest.Run(t, mailboxtest.NewMonitor(t))
		d := ocr.NewDelegate(nil, orm, nil, nil, nil, monitoringEndpoint, legacyChains, logger.TestLogger(t), config.Database(), mailMon)
		delegateA := &delegate{jobA.Type, []job.ServiceCtx{serviceA1, serviceA2}, 0, nil, d}
		spawner := job.NewSpawner(orm, config.Database(), noopChecker{}, map[job.Type]job.Delegate{
			jobA.Type: delegateA,
		}, db, lggr, nil)

		err := orm.CreateJob(jobA)
		require.NoError(t, err)
		jobSpecIDA := jobA.ID
		delegateA.jobID = jobSpecIDA

		require.NoError(t, spawner.Start(testutils.Context(t)))
		defer func() { assert.NoError(t, spawner.Close()) }()

		eventuallyStart.AwaitOrFail(t)

		// Wait for the claim lock to be taken
		gomega.NewWithT(t).Eventually(func() bool {
			jobs := spawner.ActiveJobs()
			_, exists := jobs[jobSpecIDA]
			return exists
		}, testutils.WaitTimeout(t), cltest.DBPollingInterval).Should(gomega.Equal(true))

		eventuallyClose := cltest.NewAwaiter()
		serviceA1.On("Close").Return(nil).Once()
		serviceA2.On("Close").Return(nil).Once().Run(func(mock.Arguments) { eventuallyClose.ItHappened() })

		err = spawner.DeleteJob(jobSpecIDA)
		require.NoError(t, err)

		eventuallyClose.AwaitOrFail(t)

		// Wait for the claim lock to be released
		gomega.NewWithT(t).Eventually(func() bool {
			jobs := spawner.ActiveJobs()
			_, exists := jobs[jobSpecIDA]
			return exists
		}, testutils.WaitTimeout(t), cltest.DBPollingInterval).Should(gomega.Equal(false))

		clearDB(t, db)
	})

	t.Run("Unregisters filters on 'DeleteJob()'", func(t *testing.T) {
		config = configtest.NewGeneralConfig(t, func(c *chainlink.Config, s *chainlink.Secrets) {
			c.Feature.LogPoller = func(b bool) *bool { return &b }(true)
		})
		lp := &mocklp.LogPoller{}
		testopts := evmtest.TestChainOpts{
			DB:            db,
			Client:        ethClient,
			GeneralConfig: config,
			LogPoller:     lp,
			KeyStore:      ethKeyStore,
		}

		lggr := logger.TestLogger(t)
		relayExtenders := evmtest.NewChainRelayExtenders(t, testopts)
		assert.Equal(t, relayExtenders.Len(), 1)
		legacyChains := evmrelay.NewLegacyChainsFromRelayerExtenders(relayExtenders)
		chain := evmtest.MustGetDefaultChain(t, legacyChains)

		evmRelayer, err := evmrelayer.NewRelayer(lggr, chain, evmrelayer.RelayerOpts{
			DB:             db,
			QConfig:        testopts.GeneralConfig.Database(),
			CSAETHKeystore: keyStore,
		})
		assert.NoError(t, err)

		testRelayGetter := &relayGetter{
			e: relayExtenders.Slice()[0],
			r: evmRelayer,
		}

		jobOCR2VRF := makeOCR2VRFJobSpec(t, keyStore, config, address, chain.ID(), 2)

		orm := NewTestORM(t, db, pipeline.NewORM(db, lggr, config.Database(), config.JobPipeline().MaxSuccessfulRuns()), bridges.NewORM(db, lggr, config.Database()), keyStore, config.Database())
		mailMon := servicetest.Run(t, mailboxtest.NewMonitor(t))

		processConfig := plugins.NewRegistrarConfig(loop.GRPCOpts{}, func(name string) (*plugins.RegisteredLoop, error) { return nil, nil })
		ocr2DelegateConfig := ocr2.NewDelegateConfig(config.OCR2(), config.Mercury(), config.Threshold(), config.Insecure(), config.JobPipeline(), config.Database(), processConfig)

		d := ocr2.NewDelegate(nil, orm, nil, nil, nil, nil, nil, monitoringEndpoint, legacyChains, lggr, ocr2DelegateConfig,
			keyStore.OCR2(), keyStore.DKGSign(), keyStore.DKGEncrypt(), ethKeyStore, testRelayGetter, mailMon, capabilities.NewRegistry(lggr))
		delegateOCR2 := &delegate{jobOCR2VRF.Type, []job.ServiceCtx{}, 0, nil, d}

		spawner := job.NewSpawner(orm, config.Database(), noopChecker{}, map[job.Type]job.Delegate{
			jobOCR2VRF.Type: delegateOCR2,
		}, db, lggr, nil)

		err = spawner.CreateJob(jobOCR2VRF)
		require.NoError(t, err)
		jobSpecID := jobOCR2VRF.ID
		delegateOCR2.jobID = jobOCR2VRF.ID

		lp.On("UnregisterFilter", mock.Anything, mock.Anything).Return(nil).Run(func(args mock.Arguments) {
			lggr.Debugf("Got here, with args %v", args)
		})

		err = spawner.DeleteJob(jobSpecID)
		require.NoError(t, err)

		lp.AssertNumberOfCalls(t, "UnregisterFilter", 3)

		lp.On("Close").Return(nil).Once()
		spawner.Close()
	})
}

type noopChecker struct{}

func (n noopChecker) Register(service services.HealthReporter) error { return nil }

func (n noopChecker) Unregister(name string) error { return nil }

func (n noopChecker) IsReady() (ready bool, errors map[string]error) { return true, nil }

func (n noopChecker) IsHealthy() (healthy bool, errors map[string]error) { return true, nil }

func (n noopChecker) Start() error { return nil }

func (n noopChecker) Close() error { return nil }<|MERGE_RESOLUTION|>--- conflicted
+++ resolved
@@ -17,11 +17,7 @@
 	"github.com/smartcontractkit/chainlink-common/pkg/services/servicetest"
 	"github.com/smartcontractkit/chainlink-common/pkg/utils"
 	"github.com/smartcontractkit/chainlink-common/pkg/utils/mailbox/mailboxtest"
-<<<<<<< HEAD
-	"github.com/smartcontractkit/chainlink/v2/core/services/pg"
-=======
 	"github.com/smartcontractkit/chainlink/v2/core/capabilities"
->>>>>>> 1eda459c
 
 	"github.com/smartcontractkit/chainlink/v2/core/bridges"
 	mocklp "github.com/smartcontractkit/chainlink/v2/core/chains/evm/logpoller/mocks"
@@ -44,8 +40,6 @@
 	"github.com/smartcontractkit/chainlink/v2/plugins"
 )
 
-var _ job.Delegate = (*delegate)(nil)
-
 type delegate struct {
 	jobType                    job.Type
 	services                   []job.ServiceCtx
@@ -59,11 +53,7 @@
 }
 
 // ServicesForSpec satisfies the job.Delegate interface.
-<<<<<<< HEAD
-func (d delegate) ServicesForSpec(js job.Job, opts ...pg.QOpt) ([]job.ServiceCtx, error) {
-=======
 func (d delegate) ServicesForSpec(ctx context.Context, js job.Job) ([]job.ServiceCtx, error) {
->>>>>>> 1eda459c
 	if js.Type != d.jobType {
 		return nil, nil
 	}
