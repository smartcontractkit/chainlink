--- conflicted
+++ resolved
@@ -113,9 +113,6 @@
 	)
 )
 
-<<<<<<< HEAD
-func NewRunner(orm ORM, btORM bridges.ORM, cfg Config, bridgeCfg BridgeConfig, legacyChains legacyevm.LegacyChainContainer, ethks ETHKeyStore, vrfks VRFKeyStore, lggr logger.Logger, httpClient, unrestrictedHTTPClient *http.Client, relayers map[types.RelayID]loop.Relayer) *runner {
-=======
 func NewRunner(
 	orm ORM,
 	btORM bridges.ORM,
@@ -126,10 +123,10 @@
 	vrfks VRFKeyStore,
 	lggr logger.Logger,
 	httpClient, unrestrictedHTTPClient *http.Client,
+    relayers map[types.RelayID]loop.Relayer,
 ) *runner {
 	lggr = lggr.Named("PipelineRunner")
 
->>>>>>> 9176a6e1
 	r := &runner{
 		orm:                    orm,
 		btORM:                  bridges.NewCache(btORM, lggr, bridges.DefaultUpsertInterval),
