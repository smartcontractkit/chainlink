package pipeline

import (
	"database/sql/driver"
	"encoding/json"
	"fmt"
	"math/big"
	"strconv"
	"time"

	"github.com/google/uuid"
	"github.com/pkg/errors"
	"github.com/shopspring/decimal"
	"go.uber.org/multierr"
	"gopkg.in/guregu/null.v4"

	"github.com/smartcontractkit/chainlink-common/pkg/utils/jsonserializable"
	"github.com/smartcontractkit/chainlink/v2/core/store/models"
)

type Spec struct {
	ID                int32
	DotDagSource      string          `json:"dotDagSource"`
	CreatedAt         time.Time       `json:"-"`
	MaxTaskDuration   models.Interval `json:"-"`
	GasLimit          *uint32         `json:"-"`
	ForwardingAllowed bool            `json:"-"`

	JobID   int32  `json:"-"`
	JobName string `json:"-"`
	JobType string `json:"-"`

	Pipeline *Pipeline `json:"-" db:"-"` // This may be nil, or may be populated manually as a cache. There is no locking on this, so be careful
}

func (s *Spec) GetOrParsePipeline() (*Pipeline, error) {
	if s.Pipeline != nil {
		return s.Pipeline, nil
	}
	return s.ParsePipeline()
}

func (s *Spec) ParsePipeline() (*Pipeline, error) {
	return Parse(s.DotDagSource)
}

type Run struct {
<<<<<<< HEAD
	ID             int64            `json:"-"`
	JobID          int32            `json:"-"`
	PipelineSpecID int32            `json:"-"`
	PruningKey     int32            `json:"-"` // This currently refers to the upstream job ID
	PipelineSpec   Spec             `json:"pipelineSpec"`
	Meta           JSONSerializable `json:"meta"`
=======
	ID             int64                             `json:"-"`
	PipelineSpecID int32                             `json:"-"`
	PipelineSpec   Spec                              `json:"pipelineSpec"`
	Meta           jsonserializable.JSONSerializable `json:"meta"`
>>>>>>> aca8f7dc
	// The errors are only ever strings
	// DB example: [null, null, "my error"]
	AllErrors   RunErrors                         `json:"all_errors"`
	FatalErrors RunErrors                         `json:"fatal_errors"`
	Inputs      jsonserializable.JSONSerializable `json:"inputs"`
	// Its expected that Output.Val is of type []interface{}.
	// DB example: [1234, {"a": 10}, null]
	Outputs          jsonserializable.JSONSerializable `json:"outputs"`
	CreatedAt        time.Time                         `json:"createdAt"`
	FinishedAt       null.Time                         `json:"finishedAt"`
	PipelineTaskRuns []TaskRun                         `json:"taskRuns"`
	State            RunStatus                         `json:"state"`

	Pending bool
	// FailSilently is used to signal that a task with the failEarly flag has failed, and we want to not put this in the db
	FailSilently bool
}

func (r Run) GetID() string {
	return fmt.Sprintf("%v", r.ID)
}

func (r *Run) SetID(value string) error {
	ID, err := strconv.ParseInt(value, 10, 32)
	if err != nil {
		return err
	}
	r.ID = ID
	return nil
}

func (r Run) HasFatalErrors() bool {
	for _, err := range r.FatalErrors {
		if !err.IsZero() {
			return true
		}
	}
	return false
}

func (r Run) HasErrors() bool {
	for _, err := range r.AllErrors {
		if !err.IsZero() {
			return true
		}
	}
	return false
}

// Status determines the status of the run.
func (r *Run) Status() RunStatus {
	if r.HasFatalErrors() {
		return RunStatusErrored
	} else if r.FinishedAt.Valid {
		return RunStatusCompleted
	}

	return RunStatusRunning
}

func (r *Run) ByDotID(id string) *TaskRun {
	for i, run := range r.PipelineTaskRuns {
		if run.DotID == id {
			return &r.PipelineTaskRuns[i]
		}
	}
	return nil
}

func (r *Run) StringOutputs() ([]*string, error) {
	// The UI expects all outputs to be strings.
	var outputs []*string
	// Note for async jobs, Outputs can be nil/invalid
	if r.Outputs.Valid {
		outs, ok := r.Outputs.Val.([]interface{})
		if !ok {
			return nil, fmt.Errorf("unable to process output type %T", r.Outputs.Val)
		}

		if r.Outputs.Valid && r.Outputs.Val != nil {
			for _, out := range outs {
				switch v := out.(type) {
				case string:
					s := v
					outputs = append(outputs, &s)
				case map[string]interface{}:
					b, _ := json.Marshal(v)
					bs := string(b)
					outputs = append(outputs, &bs)
				case decimal.Decimal:
					s := v.String()
					outputs = append(outputs, &s)
				case *decimal.Decimal:
					s := v.String()
					outputs = append(outputs, &s)
				case big.Int:
					s := v.String()
					outputs = append(outputs, &s)
				case *big.Int:
					s := v.String()
					outputs = append(outputs, &s)
				case int8, uint8, int16, uint16, int32, uint32, int64, uint64:
					s := fmt.Sprintf("%v", v)
					outputs = append(outputs, &s)
				case float64:
					s := strconv.FormatFloat(v, 'f', -1, 64)
					outputs = append(outputs, &s)
				case nil:
					outputs = append(outputs, nil)
				default:
					return nil, fmt.Errorf("unable to process output type %T", out)
				}
			}
		}
	}

	return outputs, nil
}

func (r *Run) StringFatalErrors() []*string {
	var fatalErrors []*string

	for _, err := range r.FatalErrors {
		if err.Valid {
			s := err.String
			fatalErrors = append(fatalErrors, &s)
		} else {
			fatalErrors = append(fatalErrors, nil)
		}
	}

	return fatalErrors
}

func (r *Run) StringAllErrors() []*string {
	var allErrors []*string

	for _, err := range r.AllErrors {
		if err.Valid {
			s := err.String
			allErrors = append(allErrors, &s)
		} else {
			allErrors = append(allErrors, nil)
		}
	}

	return allErrors
}

type RunErrors []null.String

func (re *RunErrors) Scan(value interface{}) error {
	if value == nil {
		return nil
	}
	bytes, ok := value.([]byte)
	if !ok {
		return errors.Errorf("RunErrors#Scan received a value of type %T", value)
	}
	return json.Unmarshal(bytes, re)
}

func (re RunErrors) Value() (driver.Value, error) {
	if len(re) == 0 {
		return nil, nil
	}
	return json.Marshal(re)
}

func (re RunErrors) HasError() bool {
	for _, e := range re {
		if !e.IsZero() {
			return true
		}
	}
	return false
}

// ToError coalesces all non-nil errors into a single error object.
// This is useful for logging.
func (re RunErrors) ToError() error {
	toErr := func(ns null.String) error {
		if !ns.IsZero() {
			return errors.New(ns.String)
		}
		return nil
	}
	errs := []error{}
	for _, e := range re {
		errs = append(errs, toErr(e))
	}
	return multierr.Combine(errs...)
}

type ResumeRequest struct {
	Error null.String     `json:"error"`
	Value json.RawMessage `json:"value"`
}

func (rr ResumeRequest) ToResult() (Result, error) {
	var res Result
	if rr.Error.Valid && rr.Value == nil {
		res.Error = errors.New(rr.Error.ValueOrZero())
		return res, nil
	}
	if !rr.Error.Valid && rr.Value != nil {
		res.Value = []byte(rr.Value)
		return res, nil
	}
	return Result{}, errors.New("must provide only one of either 'value' or 'error' key")
}

type TaskRun struct {
	ID            uuid.UUID                         `json:"id"`
	Type          TaskType                          `json:"type"`
	PipelineRun   Run                               `json:"-"`
	PipelineRunID int64                             `json:"-"`
	Output        jsonserializable.JSONSerializable `json:"output"`
	Error         null.String                       `json:"error"`
	CreatedAt     time.Time                         `json:"createdAt"`
	FinishedAt    null.Time                         `json:"finishedAt"`
	Index         int32                             `json:"index"`
	DotID         string                            `json:"dotId"`

	// Used internally for sorting completed results
	task Task
}

func (tr TaskRun) GetID() string {
	return fmt.Sprintf("%v", tr.ID)
}

func (tr *TaskRun) SetID(value string) error {
	ID, err := uuid.Parse(value)
	if err != nil {
		return err
	}
	tr.ID = ID
	return nil
}

func (tr TaskRun) GetDotID() string {
	return tr.DotID
}

func (tr TaskRun) Result() Result {
	var result Result
	if !tr.Error.IsZero() {
		result.Error = errors.New(tr.Error.ValueOrZero())
	} else if tr.Output.Valid && tr.Output.Val != nil {
		result.Value = tr.Output.Val
	}
	return result
}

func (tr *TaskRun) IsPending() bool {
	return !tr.FinishedAt.Valid && tr.Output.Empty() && tr.Error.IsZero()
}

// RunStatus represents the status of a run
type RunStatus string

const (
	// RunStatusUnknown is the when the run status cannot be determined.
	RunStatusUnknown RunStatus = "unknown"
	// RunStatusRunning is used for when a run is actively being executed.
	RunStatusRunning RunStatus = "running"
	// RunStatusSuspended is used when a run is paused and awaiting further results.
	RunStatusSuspended RunStatus = "suspended"
	// RunStatusErrored is used for when a run has errored and will not complete.
	RunStatusErrored RunStatus = "errored"
	// RunStatusCompleted is used for when a run has successfully completed execution.
	RunStatusCompleted RunStatus = "completed"
)

// Completed returns true if the status is RunStatusCompleted.
func (s RunStatus) Completed() bool {
	return s == RunStatusCompleted
}

// Errored returns true if the status is RunStatusErrored.
func (s RunStatus) Errored() bool {
	return s == RunStatusErrored
}

// Finished returns true if the status is final and can't be changed.
func (s RunStatus) Finished() bool {
	return s.Completed() || s.Errored()
}<|MERGE_RESOLUTION|>--- conflicted
+++ resolved
@@ -45,19 +45,12 @@
 }
 
 type Run struct {
-<<<<<<< HEAD
 	ID             int64            `json:"-"`
 	JobID          int32            `json:"-"`
 	PipelineSpecID int32            `json:"-"`
 	PruningKey     int32            `json:"-"` // This currently refers to the upstream job ID
 	PipelineSpec   Spec             `json:"pipelineSpec"`
 	Meta           JSONSerializable `json:"meta"`
-=======
-	ID             int64                             `json:"-"`
-	PipelineSpecID int32                             `json:"-"`
-	PipelineSpec   Spec                              `json:"pipelineSpec"`
-	Meta           jsonserializable.JSONSerializable `json:"meta"`
->>>>>>> aca8f7dc
 	// The errors are only ever strings
 	// DB example: [null, null, "my error"]
 	AllErrors   RunErrors                         `json:"all_errors"`
