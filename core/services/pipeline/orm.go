package pipeline

import (
	"context"
	"database/sql"
	"time"

	"github.com/pkg/errors"
	uuid "github.com/satori/go.uuid"

	"github.com/smartcontractkit/chainlink/core/logger"
	"github.com/smartcontractkit/chainlink/core/services/pg"
	"github.com/smartcontractkit/chainlink/core/store/models"

	"github.com/smartcontractkit/sqlx"
)

// KeepersObservationSource is the same for all keeper jobs and it is not persisted in DB
const KeepersObservationSource = `
<<<<<<< HEAD
    encode_check_upkeep_tx      [type=ethabiencode
	                             abi="checkUpkeep(uint256 id, address from)"
								 data="{\"id\":$(jobSpec.upkeepID),\"from\":$(jobSpec.fromAddress)}"]
    check_upkeep_tx             [type=ethcall
	                             failEarly=true
								 extractRevertReason=true
								 evmChainID="$(jobSpec.evmChainID)"
								 contract="$(jobSpec.contractAddress)"
								 unlimitedGas=true
								 gasPrice="$(jobSpec.gasPrice)"
								 gasTipCap="$(jobSpec.gasTipCap)"
								 gasFeeCap="$(jobSpec.gasFeeCap)"
								 data="$(encode_check_upkeep_tx)"]
    decode_check_upkeep_tx      [type=ethabidecode
	                             abi="bytes memory performData, uint256 maxLinkPayment, uint256 gasLimit, uint256 adjustedGasWei, uint256 linkEth"]
	calculate_perform_data_len  [type=length
	                             input="$(decode_check_upkeep_tx.performData)"]
	perform_data_lessthan_limit [type=lessthan
	                             input="$(calculate_perform_data_len)"
								 limit="$(jobSpec.maxPerformDataSize)"]
	check_perform_data_limit    [type=conditional
	                             failEarly=true
								 data="$(perform_data_lessthan_limit)"]
    encode_perform_upkeep_tx    [type=ethabiencode
	                             abi="performUpkeep(uint256 id, bytes calldata performData)"
								 data="{\"id\": $(jobSpec.upkeepID),\"performData\":$(decode_check_upkeep_tx.performData)}"]
    simulate_perform_upkeep_tx  [type=ethcall
	                             extractRevertReason=true
								 evmChainID="$(jobSpec.evmChainID)"
								 contract="$(jobSpec.contractAddress)"
								 from="$(jobSpec.fromAddress)"
								 unlimitedGas=true
								 data="$(encode_perform_upkeep_tx)"]
    decode_check_perform_tx     [type=ethabidecode
	                             abi="bool success"]
    check_success               [type=conditional
	                             failEarly=true
								 data="$(decode_check_perform_tx.success)"]
    perform_upkeep_tx           [type=ethtx
	                             minConfirmations=0
								 to="$(jobSpec.contractAddress)"
								 from="[$(jobSpec.fromAddress)]"
								 evmChainID="$(jobSpec.evmChainID)"
								 data="$(encode_perform_upkeep_tx)"
								 gasLimit="$(jobSpec.performUpkeepGasLimit)"
								 txMeta="{\"jobID\":$(jobSpec.jobID),\"upkeepID\":$(jobSpec.prettyID)}"]
    encode_check_upkeep_tx -> check_upkeep_tx -> decode_check_upkeep_tx -> calculate_perform_data_len -> perform_data_lessthan_limit -> check_perform_data_limit -> encode_perform_upkeep_tx -> simulate_perform_upkeep_tx -> decode_check_perform_tx -> check_success -> perform_upkeep_tx
=======
    encode_check_upkeep_tx   [type=ethabiencode
                              abi="checkUpkeep(uint256 id, address from)"
                              data="{\"id\":$(jobSpec.upkeepID),\"from\":$(jobSpec.fromAddress)}"]
    check_upkeep_tx          [type=ethcall
                              failEarly=true
                              extractRevertReason=true
                              evmChainID="$(jobSpec.evmChainID)"
                              contract="$(jobSpec.contractAddress)"
							  gasUnlimited=true
                              gasPrice="$(jobSpec.gasPrice)"
                              gasTipCap="$(jobSpec.gasTipCap)"
                              gasFeeCap="$(jobSpec.gasFeeCap)"
                              data="$(encode_check_upkeep_tx)"]
    decode_check_upkeep_tx   [type=ethabidecode
                              abi="bytes memory performData, uint256 maxLinkPayment, uint256 gasLimit, uint256 adjustedGasWei, uint256 linkEth"]
    encode_perform_upkeep_tx [type=ethabiencode
                              abi="performUpkeep(uint256 id, bytes calldata performData)"
                              data="{\"id\": $(jobSpec.upkeepID),\"performData\":$(decode_check_upkeep_tx.performData)}"]
    simulate_perform_upkeep_tx  [type=ethcall
                              extractRevertReason=true
                              evmChainID="$(jobSpec.evmChainID)"
                              contract="$(jobSpec.contractAddress)"
                              from="$(jobSpec.fromAddress)"
							  gasUnlimited=true
                              data="$(encode_perform_upkeep_tx)"]
    decode_check_perform_tx  [type=ethabidecode
                              abi="bool success"]
    check_success            [type=conditional
                              failEarly=true
                              data="$(decode_check_perform_tx.success)"]
    perform_upkeep_tx        [type=ethtx
                              minConfirmations=0
                              to="$(jobSpec.contractAddress)"
                              from="[$(jobSpec.fromAddress)]"
                              evmChainID="$(jobSpec.evmChainID)"
                              data="$(encode_perform_upkeep_tx)"
                              gasLimit="$(jobSpec.performUpkeepGasLimit)"
                              txMeta="{\"jobID\":$(jobSpec.jobID),\"upkeepID\":$(jobSpec.prettyID)}"]
    encode_check_upkeep_tx -> check_upkeep_tx -> decode_check_upkeep_tx -> encode_perform_upkeep_tx -> simulate_perform_upkeep_tx -> decode_check_perform_tx -> check_success -> perform_upkeep_tx
>>>>>>> 38be2afb
`

//go:generate mockery --name ORM --output ./mocks/ --case=underscore

type ORM interface {
	CreateSpec(pipeline Pipeline, maxTaskTimeout models.Interval, qopts ...pg.QOpt) (int32, error)
	CreateRun(run *Run, qopts ...pg.QOpt) (err error)
	InsertRun(run *Run, qopts ...pg.QOpt) error
	DeleteRun(id int64) error
	StoreRun(run *Run, qopts ...pg.QOpt) (restart bool, err error)
	UpdateTaskRunResult(taskID uuid.UUID, result Result) (run Run, start bool, err error)
	InsertFinishedRun(run *Run, saveSuccessfulTaskRuns bool, qopts ...pg.QOpt) (err error)

	// InsertFinishedRuns inserts all the given runs into the database.
	// If saveSuccessfulTaskRuns is false, only errored runs are saved.
	InsertFinishedRuns(run []*Run, saveSuccessfulTaskRuns bool, qopts ...pg.QOpt) (err error)

	DeleteRunsOlderThan(context.Context, time.Duration) error
	FindRun(id int64) (Run, error)
	GetAllRuns() ([]Run, error)
	GetUnfinishedRuns(context.Context, time.Time, func(run Run) error) error
	GetQ() pg.Q
}

type orm struct {
	q    pg.Q
	lggr logger.Logger
}

var _ ORM = (*orm)(nil)

func NewORM(db *sqlx.DB, lggr logger.Logger, cfg pg.LogConfig) *orm {
	return &orm{pg.NewQ(db, lggr, cfg), lggr}
}

func (o *orm) CreateSpec(pipeline Pipeline, maxTaskDuration models.Interval, qopts ...pg.QOpt) (id int32, err error) {
	q := o.q.WithOpts(qopts...)
	sql := `INSERT INTO pipeline_specs (dot_dag_source, max_task_duration, created_at)
	VALUES ($1, $2, NOW())
	RETURNING id;`
	err = q.Get(&id, sql, pipeline.Source, maxTaskDuration)
	return id, errors.WithStack(err)
}

func (o *orm) CreateRun(run *Run, qopts ...pg.QOpt) (err error) {
	if run.CreatedAt.IsZero() {
		return errors.New("run.CreatedAt must be set")
	}

	q := o.q.WithOpts(qopts...)
	err = q.Transaction(func(tx pg.Queryer) error {
		if e := o.InsertRun(run, pg.WithQueryer(tx)); e != nil {
			return errors.Wrap(e, "error inserting pipeline_run")
		}

		// Now create pipeline_task_runs if any
		if len(run.PipelineTaskRuns) == 0 {
			return nil
		}

		// update the ID key everywhere
		for i := range run.PipelineTaskRuns {
			run.PipelineTaskRuns[i].PipelineRunID = run.ID
		}

		sql := `
		INSERT INTO pipeline_task_runs (pipeline_run_id, id, type, index, output, error, dot_id, created_at)
		VALUES (:pipeline_run_id, :id, :type, :index, :output, :error, :dot_id, :created_at);`
		_, err = tx.NamedExec(sql, run.PipelineTaskRuns)
		return err
	})

	return errors.Wrap(err, "CreateRun failed")
}

// InsertRun inserts a run into the database
func (o *orm) InsertRun(run *Run, qopts ...pg.QOpt) error {
	q := o.q.WithOpts(qopts...)
	sql := `INSERT INTO pipeline_runs (pipeline_spec_id, meta, all_errors, fatal_errors, inputs, outputs, created_at, finished_at, state)
		VALUES (:pipeline_spec_id, :meta, :all_errors, :fatal_errors, :inputs, :outputs, :created_at, :finished_at, :state)
		RETURNING *;`
	return q.GetNamed(sql, run, run)
}

// StoreRun will persist a partially executed run before suspending, or finish a run.
// If `restart` is true, then new task run data is available and the run should be resumed immediately.
func (o *orm) StoreRun(run *Run, qopts ...pg.QOpt) (restart bool, err error) {
	q := o.q.WithOpts(qopts...)
	err = q.Transaction(func(tx pg.Queryer) error {
		finished := run.FinishedAt.Valid
		if !finished {
			// Lock the current run. This prevents races with /v2/resume
			sql := `SELECT id FROM pipeline_runs WHERE id = $1 FOR UPDATE;`
			if _, err = tx.Exec(sql, run.ID); err != nil {
				return errors.Wrap(err, "StoreRun")
			}

			taskRuns := []TaskRun{}
			// Reload task runs, we want to check for any changes while the run was ongoing
			if err = sqlx.Select(tx, &taskRuns, `SELECT * FROM pipeline_task_runs WHERE pipeline_run_id = $1`, run.ID); err != nil {
				return errors.Wrap(err, "StoreRun")
			}

			// Construct a temporary run so we can use r.ByDotID
			tempRun := Run{PipelineTaskRuns: taskRuns}

			// Diff with current state, if updated, swap run.PipelineTaskRuns and early return with restart = true
			for i, tr := range run.PipelineTaskRuns {
				if !tr.IsPending() {
					continue
				}

				// Look for new data
				if taskRun := tempRun.ByDotID(tr.DotID); taskRun != nil && !taskRun.IsPending() {
					// Swap in the latest state
					run.PipelineTaskRuns[i] = *taskRun
					restart = true
				}
			}

			if restart {
				return nil
			}

			// Suspend the run
			run.State = RunStatusSuspended
			if _, err = sqlx.NamedExec(tx, `UPDATE pipeline_runs SET state = :state WHERE id = :id`, run); err != nil {
				return errors.Wrap(err, "StoreRun")
			}
		} else {
			// Simply finish the run, no need to do any sort of locking
			if run.Outputs.Val == nil || len(run.FatalErrors)+len(run.AllErrors) == 0 {
				return errors.Errorf("run must have both Outputs and Errors, got Outputs: %#v, FatalErrors: %#v, AllErrors: %#v", run.Outputs.Val, run.FatalErrors, run.AllErrors)
			}
			sql := `UPDATE pipeline_runs SET state = :state, finished_at = :finished_at, all_errors= :all_errors, fatal_errors= :fatal_errors, outputs = :outputs WHERE id = :id`
			if _, err = sqlx.NamedExec(tx, sql, run); err != nil {
				return errors.Wrap(err, "StoreRun")
			}
		}

		sql := `
		INSERT INTO pipeline_task_runs (pipeline_run_id, id, type, index, output, error, dot_id, created_at, finished_at)
		VALUES (:pipeline_run_id, :id, :type, :index, :output, :error, :dot_id, :created_at, :finished_at)
		ON CONFLICT (pipeline_run_id, dot_id) DO UPDATE SET
		output = EXCLUDED.output, error = EXCLUDED.error, finished_at = EXCLUDED.finished_at
		RETURNING *;
		`

		// NOTE: can't use Select() to auto scan because we're using NamedQuery,
		// sqlx.Named + Select is possible but it's about the same amount of code
		var rows *sqlx.Rows
		rows, err = sqlx.NamedQuery(tx, sql, run.PipelineTaskRuns)
		if err != nil {
			return errors.Wrap(err, "StoreRun")
		}
		taskRuns := []TaskRun{}
		if err = sqlx.StructScan(rows, &taskRuns); err != nil {
			return errors.Wrap(err, "StoreRun")
		}
		// replace with new task run data
		run.PipelineTaskRuns = taskRuns
		return nil
	})
	return
}

// DeleteRun cleans up a run that failed and is marked failEarly (should leave no trace of the run)
func (o *orm) DeleteRun(id int64) error {
	// NOTE: this will cascade and wipe pipeline_task_runs too
	_, err := o.q.Exec(`DELETE FROM pipeline_runs WHERE id = $1`, id)
	return err
}

func (o *orm) UpdateTaskRunResult(taskID uuid.UUID, result Result) (run Run, start bool, err error) {
	if result.OutputDB().Valid && result.ErrorDB().Valid {
		panic("run result must specify either output or error, not both")
	}
	err = o.q.Transaction(func(tx pg.Queryer) error {
		sql := `
		SELECT pipeline_runs.*, pipeline_specs.dot_dag_source "pipeline_spec.dot_dag_source"
		FROM pipeline_runs
		JOIN pipeline_task_runs ON (pipeline_task_runs.pipeline_run_id = pipeline_runs.id)
		JOIN pipeline_specs ON (pipeline_specs.id = pipeline_runs.pipeline_spec_id)
		WHERE pipeline_task_runs.id = $1 AND pipeline_runs.state in ('running', 'suspended')
		FOR UPDATE`
		if err = tx.Get(&run, sql, taskID); err != nil {
			return err
		}

		// Update the task with result
		sql = `UPDATE pipeline_task_runs SET output = $2, error = $3, finished_at = $4 WHERE id = $1`
		if _, err = tx.Exec(sql, taskID, result.OutputDB(), result.ErrorDB(), time.Now()); err != nil {
			return errors.Wrap(err, "UpdateTaskRunResult")
		}

		if run.State == RunStatusSuspended {
			start = true
			run.State = RunStatusRunning

			sql = `UPDATE pipeline_runs SET state = $2 WHERE id = $1`
			if _, err = tx.Exec(sql, run.ID, run.State); err != nil {
				return errors.Wrap(err, "UpdateTaskRunResult")
			}
		}

		return loadAssociations(tx, []*Run{&run})
	})

	return run, start, err
}

// InsertFinishedRuns inserts all the given runs into the database.
func (o *orm) InsertFinishedRuns(runs []*Run, saveSuccessfulTaskRuns bool, qopts ...pg.QOpt) error {
	q := o.q.WithOpts(qopts...)
	err := q.Transaction(func(tx pg.Queryer) error {
		pipelineRunsQuery := `
INSERT INTO pipeline_runs 
	(pipeline_spec_id, meta, all_errors, fatal_errors, inputs, outputs, created_at, finished_at, state)
VALUES 
	(:pipeline_spec_id, :meta, :all_errors, :fatal_errors, :inputs, :outputs, :created_at, :finished_at, :state) 
RETURNING id
	`
		rows, errQ := tx.NamedQuery(pipelineRunsQuery, runs)
		if errQ != nil {
			return errors.Wrap(errQ, "inserting finished pipeline runs")
		}

		var runIDs []int64
		for rows.Next() {
			var runID int64
			if errS := rows.Scan(&runID); errS != nil {
				return errors.Wrap(errS, "scanning pipeline runs id row")
			}
			runIDs = append(runIDs, runID)
		}

		for i, run := range runs {
			for j := range run.PipelineTaskRuns {
				run.PipelineTaskRuns[j].PipelineRunID = runIDs[i]
			}
		}

		pipelineTaskRunsQuery := `
INSERT INTO pipeline_task_runs (pipeline_run_id, id, type, index, output, error, dot_id, created_at, finished_at)
VALUES (:pipeline_run_id, :id, :type, :index, :output, :error, :dot_id, :created_at, :finished_at);
	`
		var pipelineTaskRuns []TaskRun
		for _, run := range runs {
			if !saveSuccessfulTaskRuns && !run.HasErrors() {
				continue
			}
			pipelineTaskRuns = append(pipelineTaskRuns, run.PipelineTaskRuns...)
		}

		_, errE := tx.NamedExec(pipelineTaskRunsQuery, pipelineTaskRuns)
		return errors.Wrap(errE, "insert pipeline task runs")
	})
	return errors.Wrap(err, "InsertFinishedRuns failed")
}

func (o *orm) checkFinishedRun(run *Run, saveSuccessfulTaskRuns bool) error {
	if run.CreatedAt.IsZero() {
		return errors.New("run.CreatedAt must be set")
	}
	if run.FinishedAt.IsZero() {
		return errors.New("run.FinishedAt must be set")
	}
	if run.Outputs.Val == nil || len(run.FatalErrors)+len(run.AllErrors) == 0 {
		return errors.Errorf("run must have both Outputs and Errors, got Outputs: %#v, FatalErrors: %#v, AllErrors: %#v", run.Outputs.Val, run.FatalErrors, run.AllErrors)
	}
	if len(run.PipelineTaskRuns) == 0 && (saveSuccessfulTaskRuns || run.HasErrors()) {
		return errors.New("must provide task run results")
	}
	return nil
}

// InsertFinishedRun inserts the given run into the database.
// If saveSuccessfulTaskRuns = false, we only save errored runs.
// That way if the job is run frequently (such as OCR) we avoid saving a large number of successful task runs
// which do not provide much value.
func (o *orm) InsertFinishedRun(run *Run, saveSuccessfulTaskRuns bool, qopts ...pg.QOpt) (err error) {
	if err = o.checkFinishedRun(run, saveSuccessfulTaskRuns); err != nil {
		return err
	}

	q := o.q.WithOpts(qopts...)
	err = q.Transaction(func(tx pg.Queryer) error {
		sql := `INSERT INTO pipeline_runs (pipeline_spec_id, meta, all_errors, fatal_errors, inputs, outputs, created_at, finished_at, state)
		VALUES (:pipeline_spec_id, :meta, :all_errors, :fatal_errors, :inputs, :outputs, :created_at, :finished_at, :state)
		RETURNING id;`

		query, args, e := tx.BindNamed(sql, run)
		if e != nil {
			return errors.Wrap(e, "failed to bind")
		}

		if err = tx.QueryRowx(query, args...).Scan(&run.ID); err != nil {
			return errors.Wrap(err, "error inserting finished pipeline_run")
		}

		// update the ID key everywhere
		for i := range run.PipelineTaskRuns {
			run.PipelineTaskRuns[i].PipelineRunID = run.ID
		}

		if !saveSuccessfulTaskRuns && !run.HasErrors() {
			return nil
		}

		sql = `
		INSERT INTO pipeline_task_runs (pipeline_run_id, id, type, index, output, error, dot_id, created_at, finished_at)
		VALUES (:pipeline_run_id, :id, :type, :index, :output, :error, :dot_id, :created_at, :finished_at);`
		_, err = tx.NamedExec(sql, run.PipelineTaskRuns)
		return errors.Wrap(err, "failed to insert pipeline_task_runs")
	})
	return errors.Wrap(err, "InsertFinishedRun failed")
}

// DeleteRunsOlderThan deletes all pipeline_runs that have been finished for a certain threshold to free DB space
// Caller is expected to set timeout on calling context.
func (o *orm) DeleteRunsOlderThan(ctx context.Context, threshold time.Duration) error {
	start := time.Now()

	q := o.q.WithOpts(pg.WithParentCtxInheritTimeout(ctx))

	queryThreshold := start.Add(-threshold)

	err := pg.Batch(func(_, limit uint) (count uint, err error) {
		result, cancel, err := q.ExecQIter(`
WITH batched_pipeline_runs AS (
	SELECT * FROM pipeline_runs
	WHERE finished_at < ($1)
	ORDER BY finished_at ASC
	LIMIT $2
)
DELETE FROM pipeline_runs
USING batched_pipeline_runs
WHERE pipeline_runs.id = batched_pipeline_runs.id`,
			queryThreshold,
			limit,
		)
		defer cancel()
		if err != nil {
			return count, errors.Wrap(err, "DeleteRunsOlderThan failed to delete old pipeline_runs")
		}

		rowsAffected, err := result.RowsAffected()
		if err != nil {
			return count, errors.Wrap(err, "DeleteRunsOlderThan failed to get rows affected")
		}

		return uint(rowsAffected), err
	})
	if err != nil {
		return errors.Wrap(err, "DeleteRunsOlderThan failed")
	}

	deleteTS := time.Now()

	o.lggr.Debugw("pipeline_runs reaper DELETE query completed", "duration", deleteTS.Sub(start))
	defer func(start time.Time) {
		o.lggr.Debugw("pipeline_runs reaper VACUUM ANALYZE query completed", "duration", time.Since(start))
	}(deleteTS)

	err = q.ExecQ("VACUUM ANALYZE pipeline_runs")
	if err != nil {
		o.lggr.Warnw("DeleteRunsOlderThan successfully deleted old pipeline_runs rows, but failed to run VACUUM ANALYZE", "err", err)
		return nil
	}

	return nil
}

func (o *orm) FindRun(id int64) (r Run, err error) {
	var runs []*Run
	err = o.q.Transaction(func(tx pg.Queryer) error {
		if err = tx.Select(&runs, `SELECT * from pipeline_runs WHERE id = $1 LIMIT 1`, id); err != nil {
			return errors.Wrap(err, "failed to load runs")
		}
		return loadAssociations(tx, runs)
	})
	if len(runs) == 0 {
		return r, sql.ErrNoRows
	}
	return *runs[0], err
}

func (o *orm) GetAllRuns() (runs []Run, err error) {
	var runsPtrs []*Run
	err = o.q.Transaction(func(tx pg.Queryer) error {
		err = tx.Select(&runsPtrs, `SELECT * from pipeline_runs ORDER BY created_at ASC, id ASC`)
		if err != nil {
			return errors.Wrap(err, "failed to load runs")
		}

		return loadAssociations(tx, runsPtrs)
	})
	runs = make([]Run, len(runsPtrs))
	for i, runPtr := range runsPtrs {
		runs[i] = *runPtr
	}
	return runs, err
}

func (o *orm) GetUnfinishedRuns(ctx context.Context, now time.Time, fn func(run Run) error) error {
	q := o.q.WithOpts(pg.WithParentCtx(ctx))
	return pg.Batch(func(offset, limit uint) (count uint, err error) {
		var runs []*Run

		err = q.Transaction(func(tx pg.Queryer) error {
			err = tx.Select(&runs, `SELECT * from pipeline_runs WHERE state = $1 AND created_at < $2 ORDER BY created_at ASC, id ASC OFFSET $3 LIMIT $4`, RunStatusRunning, now, offset, limit)
			if err != nil {
				return errors.Wrap(err, "failed to load runs")
			}

			err = loadAssociations(tx, runs)
			if err != nil {
				return err
			}

			for _, run := range runs {
				if err = fn(*run); err != nil {
					return err
				}
			}
			return nil
		})

		return uint(len(runs)), err
	})
}

// loads PipelineSpec and PipelineTaskRuns for Runs in exactly 2 queries
func loadAssociations(q pg.Queryer, runs []*Run) error {
	if len(runs) == 0 {
		return nil
	}
	var specs []Spec
	pipelineSpecIDM := make(map[int32]Spec)
	var pipelineSpecIDs []int32 // keyed by pipelineSpecID
	pipelineRunIDs := make([]int64, len(runs))
	for i, run := range runs {
		pipelineRunIDs[i] = run.ID
		if _, exists := pipelineSpecIDM[run.PipelineSpecID]; !exists {
			pipelineSpecIDs = append(pipelineSpecIDs, run.PipelineSpecID)
			pipelineSpecIDM[run.PipelineSpecID] = Spec{}
		}
	}
	if err := q.Select(&specs, `SELECT ps.id, ps.dot_dag_source, ps.created_at, ps.max_task_duration, coalesce(jobs.id, 0) "job_id", coalesce(jobs.name, '') "job_name", coalesce(jobs.type, '') "job_type" FROM pipeline_specs ps LEFT OUTER JOIN jobs ON jobs.pipeline_spec_id=ps.id WHERE ps.id = ANY($1)`, pipelineSpecIDs); err != nil {
		return errors.Wrap(err, "failed to postload pipeline_specs for runs")
	}
	for _, spec := range specs {
		if spec.JobType == "keeper" {
			spec.DotDagSource = KeepersObservationSource
		}
		pipelineSpecIDM[spec.ID] = spec
	}

	var taskRuns []TaskRun
	taskRunPRIDM := make(map[int64][]TaskRun, len(runs)) // keyed by pipelineRunID
	if err := q.Select(&taskRuns, `SELECT * FROM pipeline_task_runs WHERE pipeline_run_id = ANY($1) ORDER BY created_at ASC, id ASC`, pipelineRunIDs); err != nil {
		return errors.Wrap(err, "failed to postload pipeline_task_runs for runs")
	}
	for _, taskRun := range taskRuns {
		taskRunPRIDM[taskRun.PipelineRunID] = append(taskRunPRIDM[taskRun.PipelineRunID], taskRun)
	}

	for i, run := range runs {
		runs[i].PipelineSpec = pipelineSpecIDM[run.PipelineSpecID]
		runs[i].PipelineTaskRuns = taskRunPRIDM[run.ID]
	}

	return nil
}

func (o *orm) GetQ() pg.Q {
	return o.q
}<|MERGE_RESOLUTION|>--- conflicted
+++ resolved
@@ -17,7 +17,6 @@
 
 // KeepersObservationSource is the same for all keeper jobs and it is not persisted in DB
 const KeepersObservationSource = `
-<<<<<<< HEAD
     encode_check_upkeep_tx      [type=ethabiencode
 	                             abi="checkUpkeep(uint256 id, address from)"
 								 data="{\"id\":$(jobSpec.upkeepID),\"from\":$(jobSpec.fromAddress)}"]
@@ -26,7 +25,7 @@
 								 extractRevertReason=true
 								 evmChainID="$(jobSpec.evmChainID)"
 								 contract="$(jobSpec.contractAddress)"
-								 unlimitedGas=true
+								 gasUnlimited=true
 								 gasPrice="$(jobSpec.gasPrice)"
 								 gasTipCap="$(jobSpec.gasTipCap)"
 								 gasFeeCap="$(jobSpec.gasFeeCap)"
@@ -49,7 +48,7 @@
 								 evmChainID="$(jobSpec.evmChainID)"
 								 contract="$(jobSpec.contractAddress)"
 								 from="$(jobSpec.fromAddress)"
-								 unlimitedGas=true
+								 gasUnlimited=true
 								 data="$(encode_perform_upkeep_tx)"]
     decode_check_perform_tx     [type=ethabidecode
 	                             abi="bool success"]
@@ -65,47 +64,6 @@
 								 gasLimit="$(jobSpec.performUpkeepGasLimit)"
 								 txMeta="{\"jobID\":$(jobSpec.jobID),\"upkeepID\":$(jobSpec.prettyID)}"]
     encode_check_upkeep_tx -> check_upkeep_tx -> decode_check_upkeep_tx -> calculate_perform_data_len -> perform_data_lessthan_limit -> check_perform_data_limit -> encode_perform_upkeep_tx -> simulate_perform_upkeep_tx -> decode_check_perform_tx -> check_success -> perform_upkeep_tx
-=======
-    encode_check_upkeep_tx   [type=ethabiencode
-                              abi="checkUpkeep(uint256 id, address from)"
-                              data="{\"id\":$(jobSpec.upkeepID),\"from\":$(jobSpec.fromAddress)}"]
-    check_upkeep_tx          [type=ethcall
-                              failEarly=true
-                              extractRevertReason=true
-                              evmChainID="$(jobSpec.evmChainID)"
-                              contract="$(jobSpec.contractAddress)"
-							  gasUnlimited=true
-                              gasPrice="$(jobSpec.gasPrice)"
-                              gasTipCap="$(jobSpec.gasTipCap)"
-                              gasFeeCap="$(jobSpec.gasFeeCap)"
-                              data="$(encode_check_upkeep_tx)"]
-    decode_check_upkeep_tx   [type=ethabidecode
-                              abi="bytes memory performData, uint256 maxLinkPayment, uint256 gasLimit, uint256 adjustedGasWei, uint256 linkEth"]
-    encode_perform_upkeep_tx [type=ethabiencode
-                              abi="performUpkeep(uint256 id, bytes calldata performData)"
-                              data="{\"id\": $(jobSpec.upkeepID),\"performData\":$(decode_check_upkeep_tx.performData)}"]
-    simulate_perform_upkeep_tx  [type=ethcall
-                              extractRevertReason=true
-                              evmChainID="$(jobSpec.evmChainID)"
-                              contract="$(jobSpec.contractAddress)"
-                              from="$(jobSpec.fromAddress)"
-							  gasUnlimited=true
-                              data="$(encode_perform_upkeep_tx)"]
-    decode_check_perform_tx  [type=ethabidecode
-                              abi="bool success"]
-    check_success            [type=conditional
-                              failEarly=true
-                              data="$(decode_check_perform_tx.success)"]
-    perform_upkeep_tx        [type=ethtx
-                              minConfirmations=0
-                              to="$(jobSpec.contractAddress)"
-                              from="[$(jobSpec.fromAddress)]"
-                              evmChainID="$(jobSpec.evmChainID)"
-                              data="$(encode_perform_upkeep_tx)"
-                              gasLimit="$(jobSpec.performUpkeepGasLimit)"
-                              txMeta="{\"jobID\":$(jobSpec.jobID),\"upkeepID\":$(jobSpec.prettyID)}"]
-    encode_check_upkeep_tx -> check_upkeep_tx -> decode_check_upkeep_tx -> encode_perform_upkeep_tx -> simulate_perform_upkeep_tx -> decode_check_perform_tx -> check_success -> perform_upkeep_tx
->>>>>>> 38be2afb
 `
 
 //go:generate mockery --name ORM --output ./mocks/ --case=underscore
