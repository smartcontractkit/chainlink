package pipeline

import (
	"context"

	"github.com/ethereum/go-ethereum"
	"github.com/ethereum/go-ethereum/common"
<<<<<<< HEAD
	"github.com/pkg/errors"
	"go.uber.org/multierr"

	"github.com/smartcontractkit/chainlink/core/logger"
	"github.com/smartcontractkit/chainlink/core/services/eth"
=======
	"github.com/smartcontractkit/chainlink/core/chains/evm"

	"github.com/pkg/errors"
	"go.uber.org/multierr"
>>>>>>> eb979d14
)

//
// Return types:
//     []byte
//
type ETHCallTask struct {
<<<<<<< HEAD
	BaseTask            `mapstructure:",squash"`
	Contract            string `json:"contract"`
	Data                string `json:"data"`
	Gas                 string `json:"gas"`
	ExtractRevertReason bool   `json:"extractRevertReason"`

	config    Config
	ethClient eth.Client
=======
	BaseTask   `mapstructure:",squash"`
	Contract   string `json:"contract"`
	Data       string `json:"data"`
	EVMChainID string `json:"evmChainID" mapstructure:"evmChainID"`

	chainSet evm.ChainSet
>>>>>>> eb979d14
}

var _ Task = (*ETHCallTask)(nil)

func (t *ETHCallTask) Type() TaskType {
	return TaskTypeETHCall
}

func (t *ETHCallTask) Run(ctx context.Context, vars Vars, inputs []Result) (result Result) {
	_, err := CheckInputs(inputs, -1, -1, 0)
	if err != nil {
		return Result{Error: errors.Wrap(err, "task inputs")}
	}

	var (
		contractAddr AddressParam
		data         BytesParam
		gas          Uint64Param
	)
	err = multierr.Combine(
		errors.Wrap(ResolveParam(&contractAddr, From(VarExpr(t.Contract, vars), NonemptyString(t.Contract))), "contract"),
		errors.Wrap(ResolveParam(&data, From(VarExpr(t.Data, vars), JSONWithVarExprs(t.Data, vars, false))), "data"),
		errors.Wrap(ResolveParam(&gas, From(VarExpr(t.Gas, vars), NonemptyString(t.Gas), 0)), "gas"),
	)
	if err != nil {
		return Result{Error: err}
	} else if len(data) == 0 {
		return Result{Error: errors.Wrapf(ErrBadInput, "data param must not be empty")}
	}

	call := ethereum.CallMsg{
		To:   (*common.Address)(&contractAddr),
		Data: []byte(data),
		Gas:  uint64(gas),
	}

	chain, err := getChainByString(t.chainSet, t.EVMChainID)
	if err != nil {
		return Result{Error: err}
	}

	resp, err := chain.Client().CallContract(ctx, call, nil)
	if err != nil {
		if t.ExtractRevertReason {
			err = t.retrieveRevertReason(err)
		}

		return Result{Error: err}
	}
	return Result{Value: resp}
}

func (t *ETHCallTask) retrieveRevertReason(baseErr error) error {
	reason, err := eth.ExtractRevertReasonFromRPCError(baseErr)
	if err != nil {
		logger.Default.WithError(err).Errorw("failed to extract revert reason", "baseErr", baseErr)
		return baseErr
	}

	return errors.New(reason)
}<|MERGE_RESOLUTION|>--- conflicted
+++ resolved
@@ -5,18 +5,12 @@
 
 	"github.com/ethereum/go-ethereum"
 	"github.com/ethereum/go-ethereum/common"
-<<<<<<< HEAD
 	"github.com/pkg/errors"
 	"go.uber.org/multierr"
 
 	"github.com/smartcontractkit/chainlink/core/logger"
 	"github.com/smartcontractkit/chainlink/core/services/eth"
-=======
 	"github.com/smartcontractkit/chainlink/core/chains/evm"
-
-	"github.com/pkg/errors"
-	"go.uber.org/multierr"
->>>>>>> eb979d14
 )
 
 //
@@ -24,23 +18,15 @@
 //     []byte
 //
 type ETHCallTask struct {
-<<<<<<< HEAD
-	BaseTask            `mapstructure:",squash"`
-	Contract            string `json:"contract"`
-	Data                string `json:"data"`
-	Gas                 string `json:"gas"`
-	ExtractRevertReason bool   `json:"extractRevertReason"`
-
-	config    Config
-	ethClient eth.Client
-=======
 	BaseTask   `mapstructure:",squash"`
 	Contract   string `json:"contract"`
 	Data       string `json:"data"`
+	Gas                 string `json:"gas"`
+	ExtractRevertReason bool   `json:"extractRevertReason"`
 	EVMChainID string `json:"evmChainID" mapstructure:"evmChainID"`
 
 	chainSet evm.ChainSet
->>>>>>> eb979d14
+	config    Config
 }
 
 var _ Task = (*ETHCallTask)(nil)
