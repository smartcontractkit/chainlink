--- conflicted
+++ resolved
@@ -3,10 +3,7 @@
 import (
 	"fmt"
 	"reflect"
-<<<<<<< HEAD
-=======
 	"strings"
->>>>>>> 43803b5b
 	"testing"
 
 	"github.com/ethereum/go-ethereum/accounts/abi"
