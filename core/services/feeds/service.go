package feeds

import (
	"context"
	"database/sql"
	"encoding/hex"
	"fmt"

	"github.com/ethereum/go-ethereum/common"
	"github.com/google/uuid"
	"github.com/lib/pq"
	"github.com/pelletier/go-toml/v2"
	"github.com/pkg/errors"
	"github.com/prometheus/client_golang/prometheus"
	"github.com/prometheus/client_golang/prometheus/promauto"
	"gopkg.in/guregu/null.v4"

	"github.com/jmoiron/sqlx"

	"github.com/smartcontractkit/chainlink-common/pkg/services"
	"github.com/smartcontractkit/chainlink/v2/plugins"

	"github.com/smartcontractkit/chainlink/v2/core/chains/evm/types"
	"github.com/smartcontractkit/chainlink/v2/core/chains/evm/utils/big"
	"github.com/smartcontractkit/chainlink/v2/core/chains/legacyevm"
	"github.com/smartcontractkit/chainlink/v2/core/logger"
	pb "github.com/smartcontractkit/chainlink/v2/core/services/feeds/proto"
	"github.com/smartcontractkit/chainlink/v2/core/services/fluxmonitorv2"
	"github.com/smartcontractkit/chainlink/v2/core/services/job"
	"github.com/smartcontractkit/chainlink/v2/core/services/keystore"
	"github.com/smartcontractkit/chainlink/v2/core/services/keystore/keys/ocrkey"
	"github.com/smartcontractkit/chainlink/v2/core/services/keystore/keys/p2pkey"
	"github.com/smartcontractkit/chainlink/v2/core/services/ocr"
	ocr2 "github.com/smartcontractkit/chainlink/v2/core/services/ocr2/validate"
	"github.com/smartcontractkit/chainlink/v2/core/services/ocrbootstrap"
	"github.com/smartcontractkit/chainlink/v2/core/services/pg"
	"github.com/smartcontractkit/chainlink/v2/core/utils/crypto"
)

//go:generate mockery --quiet --name Service --output ./mocks/ --case=underscore
//go:generate mockery --quiet --dir ./proto --name FeedsManagerClient --output ./mocks/ --case=underscore

var (
	ErrOCR2Disabled         = errors.New("ocr2 is disabled")
	ErrOCRDisabled          = errors.New("ocr is disabled")
	ErrSingleFeedsManager   = errors.New("only a single feeds manager is supported")
	ErrJobAlreadyExists     = errors.New("a job for this contract address already exists - please use the 'force' option to replace it")
	ErrFeedsManagerDisabled = errors.New("feeds manager is disabled")

	promJobProposalRequest = promauto.NewCounter(prometheus.CounterOpts{
		Name: "feeds_job_proposal_requests",
		Help: "Metric to track job proposal requests",
	})

	promJobProposalCounts = promauto.NewGaugeVec(prometheus.GaugeOpts{
		Name: "feeds_job_proposal_count",
		Help: "Number of job proposals for the node partitioned by status.",
	}, []string{
		// Job Proposal status
		"status",
	})
)

// Service represents a behavior of the feeds service
type Service interface {
	Start(ctx context.Context) error
	Close() error

	CountManagers() (int64, error)
	GetManager(id int64) (*FeedsManager, error)
	ListManagers() ([]FeedsManager, error)
	ListManagersByIDs(ids []int64) ([]FeedsManager, error)
	RegisterManager(ctx context.Context, params RegisterManagerParams) (int64, error)
	UpdateManager(ctx context.Context, mgr FeedsManager) error

	CreateChainConfig(ctx context.Context, cfg ChainConfig) (int64, error)
	DeleteChainConfig(ctx context.Context, id int64) (int64, error)
	GetChainConfig(id int64) (*ChainConfig, error)
	ListChainConfigsByManagerIDs(mgrIDs []int64) ([]ChainConfig, error)
	UpdateChainConfig(ctx context.Context, cfg ChainConfig) (int64, error)

	DeleteJob(ctx context.Context, args *DeleteJobArgs) (int64, error)
	IsJobManaged(ctx context.Context, jobID int64) (bool, error)
	ProposeJob(ctx context.Context, args *ProposeJobArgs) (int64, error)
	RevokeJob(ctx context.Context, args *RevokeJobArgs) (int64, error)
	SyncNodeInfo(ctx context.Context, id int64) error

	CountJobProposalsByStatus() (*JobProposalCounts, error)
	GetJobProposal(id int64) (*JobProposal, error)
	ListJobProposals() ([]JobProposal, error)
	ListJobProposalsByManagersIDs(ids []int64) ([]JobProposal, error)

	ApproveSpec(ctx context.Context, id int64, force bool) error
	CancelSpec(ctx context.Context, id int64) error
	GetSpec(id int64) (*JobProposalSpec, error)
	ListSpecsByJobProposalIDs(ids []int64) ([]JobProposalSpec, error)
	RejectSpec(ctx context.Context, id int64) error
	UpdateSpecDefinition(ctx context.Context, id int64, spec string) error

	Unsafe_SetConnectionsManager(ConnectionsManager)
}

type service struct {
	services.StateMachine

<<<<<<< HEAD
	orm          ORM
	jobORM       job.ORM
	q            pg.Q
	csaKeyStore  keystore.CSA
	p2pKeyStore  keystore.P2P
	ocr1KeyStore keystore.OCR
	ocr2KeyStore keystore.OCR2
	jobSpawner   job.Spawner
	gCfg         GeneralConfig
	insecureCfg  InsecureConfig
	jobCfg       JobConfig
	ocrCfg       OCRConfig
	ocr2cfg      OCR2Config
	connMgr      ConnectionsManager
	legacyChains legacyevm.LegacyChainContainer
	lggr         logger.Logger
	version      string
=======
	orm                 ORM
	jobORM              job.ORM
	q                   pg.Q
	csaKeyStore         keystore.CSA
	p2pKeyStore         keystore.P2P
	ocr1KeyStore        keystore.OCR
	ocr2KeyStore        keystore.OCR2
	jobSpawner          job.Spawner
	insecureCfg         InsecureConfig
	jobCfg              JobConfig
	ocrCfg              OCRConfig
	ocr2cfg             OCR2Config
	connMgr             ConnectionsManager
	legacyChains        legacyevm.LegacyChainContainer
	lggr                logger.Logger
	version             string
	loopRegistrarConfig plugins.RegistrarConfig
>>>>>>> b74079b6
}

// NewService constructs a new feeds service
func NewService(
	orm ORM,
	jobORM job.ORM,
	db *sqlx.DB,
	jobSpawner job.Spawner,
	keyStore keystore.Master,
	gCfg GeneralConfig,
	insecureCfg InsecureConfig,
	jobCfg JobConfig,
	ocrCfg OCRConfig,
	ocr2Cfg OCR2Config,
	dbCfg pg.QConfig,
	legacyChains legacyevm.LegacyChainContainer,
	lggr logger.Logger,
	version string,
	rc plugins.RegistrarConfig,
) *service {
	lggr = lggr.Named("Feeds")
	svc := &service{
<<<<<<< HEAD
		orm:          orm,
		jobORM:       jobORM,
		q:            pg.NewQ(db, lggr, dbCfg),
		jobSpawner:   jobSpawner,
		p2pKeyStore:  keyStore.P2P(),
		csaKeyStore:  keyStore.CSA(),
		ocr1KeyStore: keyStore.OCR(),
		ocr2KeyStore: keyStore.OCR2(),
		gCfg:         gCfg,
		insecureCfg:  insecureCfg,
		jobCfg:       jobCfg,
		ocrCfg:       ocrCfg,
		ocr2cfg:      ocr2Cfg,
		connMgr:      newConnectionsManager(lggr),
		legacyChains: legacyChains,
		lggr:         lggr,
		version:      version,
=======
		orm:                 orm,
		jobORM:              jobORM,
		q:                   pg.NewQ(db, lggr, dbCfg),
		jobSpawner:          jobSpawner,
		p2pKeyStore:         keyStore.P2P(),
		csaKeyStore:         keyStore.CSA(),
		ocr1KeyStore:        keyStore.OCR(),
		ocr2KeyStore:        keyStore.OCR2(),
		insecureCfg:         insecureCfg,
		jobCfg:              jobCfg,
		ocrCfg:              ocrCfg,
		ocr2cfg:             ocr2Cfg,
		connMgr:             newConnectionsManager(lggr),
		legacyChains:        legacyChains,
		lggr:                lggr,
		version:             version,
		loopRegistrarConfig: rc,
>>>>>>> b74079b6
	}

	return svc
}

type RegisterManagerParams struct {
	Name         string
	URI          string
	PublicKey    crypto.PublicKey
	ChainConfigs []ChainConfig
}

// RegisterManager registers a new ManagerService and attempts to establish a
// connection.
//
// Only a single feeds manager is currently supported.
func (s *service) RegisterManager(ctx context.Context, params RegisterManagerParams) (int64, error) {
	count, err := s.CountManagers()
	if err != nil {
		return 0, err
	}
	if count >= 1 {
		return 0, ErrSingleFeedsManager
	}

	mgr := FeedsManager{
		Name:      params.Name,
		URI:       params.URI,
		PublicKey: params.PublicKey,
	}

	var id int64
	q := s.q.WithOpts(pg.WithParentCtx(ctx))
	err = q.Transaction(func(tx pg.Queryer) error {
		var txerr error

		id, txerr = s.orm.CreateManager(&mgr, pg.WithQueryer(tx))
		if err != nil {
			return txerr
		}

		if _, txerr = s.orm.CreateBatchChainConfig(params.ChainConfigs, pg.WithQueryer(tx)); txerr != nil {
			return txerr
		}

		return nil
	})

	privkey, err := s.getCSAPrivateKey()
	if err != nil {
		return 0, err
	}

	// Establish a connection
	mgr.ID = id
	s.connectFeedManager(ctx, mgr, privkey)

	return id, nil
}

// SyncNodeInfo syncs the node's information with FMS
func (s *service) SyncNodeInfo(ctx context.Context, id int64) error {
	// Get the FMS RPC client
	fmsClient, err := s.connMgr.GetClient(id)
	if err != nil {
		return errors.Wrap(err, "could not fetch client")
	}

	cfgs, err := s.orm.ListChainConfigsByManagerIDs([]int64{id})
	if err != nil {
		return errors.Wrap(err, "could not fetch chain configs")
	}

	cfgMsgs := make([]*pb.ChainConfig, 0, len(cfgs))
	for _, cfg := range cfgs {
		cfgMsg, msgErr := s.newChainConfigMsg(cfg)
		if msgErr != nil {
			s.lggr.Errorf("SyncNodeInfo: %v", msgErr)

			continue
		}

		cfgMsgs = append(cfgMsgs, cfgMsg)
	}

	if _, err = fmsClient.UpdateNode(ctx, &pb.UpdateNodeRequest{
		Version:      s.version,
		ChainConfigs: cfgMsgs,
	}); err != nil {
		return err
	}

	return nil
}

// UpdateManager updates the feed manager details, takes down the
// connection and reestablishes a new connection with the updated public key.
func (s *service) UpdateManager(ctx context.Context, mgr FeedsManager) error {
	q := s.q.WithOpts(pg.WithParentCtx(ctx))
	err := q.Transaction(func(tx pg.Queryer) error {
		txerr := s.orm.UpdateManager(mgr, pg.WithQueryer(tx))
		if txerr != nil {
			return errors.Wrap(txerr, "could not update manager")
		}

		return nil
	})
	if err != nil {
		return err
	}

	if err := s.restartConnection(ctx, mgr); err != nil {
		s.lggr.Errorf("could not restart FMS connection: %w", err)
	}

	return nil
}

// ListManagerServices lists all the manager services.
func (s *service) ListManagers() ([]FeedsManager, error) {
	managers, err := s.orm.ListManagers()
	if err != nil {
		return nil, errors.Wrap(err, "failed to get a list of managers")
	}

	for i := range managers {
		managers[i].IsConnectionActive = s.connMgr.IsConnected(managers[i].ID)
	}

	return managers, nil
}

// GetManager gets a manager service by id.
func (s *service) GetManager(id int64) (*FeedsManager, error) {
	manager, err := s.orm.GetManager(id)
	if err != nil {
		return nil, errors.Wrap(err, "failed to get manager by ID")
	}

	manager.IsConnectionActive = s.connMgr.IsConnected(manager.ID)
	return manager, nil
}

// ListManagersByIDs get managers services by ids.
func (s *service) ListManagersByIDs(ids []int64) ([]FeedsManager, error) {
	managers, err := s.orm.ListManagersByIDs(ids)
	if err != nil {
		return nil, errors.Wrap(err, "failed to list managers by IDs")
	}

	for _, manager := range managers {
		manager.IsConnectionActive = s.connMgr.IsConnected(manager.ID)
	}

	return managers, nil
}

// CountManagers gets the total number of manager services
func (s *service) CountManagers() (int64, error) {
	return s.orm.CountManagers()
}

// CreateChainConfig creates a chain config.
func (s *service) CreateChainConfig(ctx context.Context, cfg ChainConfig) (int64, error) {
	var err error
	if cfg.AdminAddress != "" {
		_, err = common.NewMixedcaseAddressFromString(cfg.AdminAddress)
		if err != nil {
			return 0, fmt.Errorf("invalid admin address: %v", cfg.AdminAddress)
		}
	}

	id, err := s.orm.CreateChainConfig(cfg)
	if err != nil {
		return 0, errors.Wrap(err, "CreateChainConfig failed")
	}

	mgr, err := s.orm.GetManager(cfg.FeedsManagerID)
	if err != nil {
		return 0, errors.Wrap(err, "CreateChainConfig: failed to fetch manager")
	}

	if err := s.SyncNodeInfo(ctx, mgr.ID); err != nil {
		s.lggr.Infof("FMS: Unable to sync node info: %w", err)
	}

	return id, nil
}

// DeleteChainConfig deletes the chain config by id.
func (s *service) DeleteChainConfig(ctx context.Context, id int64) (int64, error) {
	cfg, err := s.orm.GetChainConfig(id)
	if err != nil {
		return 0, errors.Wrap(err, "DeleteChainConfig failed: could not get chain config")
	}

	_, err = s.orm.DeleteChainConfig(id)
	if err != nil {
		return 0, errors.Wrap(err, "DeleteChainConfig failed")
	}

	mgr, err := s.orm.GetManager(cfg.FeedsManagerID)
	if err != nil {
		return 0, errors.Wrap(err, "DeleteChainConfig: failed to fetch manager")
	}

	if err := s.SyncNodeInfo(ctx, mgr.ID); err != nil {
		s.lggr.Infof("FMS: Unable to sync node info: %w", err)
	}

	return id, nil
}

func (s *service) GetChainConfig(id int64) (*ChainConfig, error) {
	cfg, err := s.orm.GetChainConfig(id)
	if err != nil {
		return nil, errors.Wrap(err, "GetChainConfig failed")
	}

	return cfg, nil
}

func (s *service) ListChainConfigsByManagerIDs(mgrIDs []int64) ([]ChainConfig, error) {
	cfgs, err := s.orm.ListChainConfigsByManagerIDs(mgrIDs)

	return cfgs, errors.Wrap(err, "ListChainConfigsByManagerIDs failed")
}

func (s *service) UpdateChainConfig(ctx context.Context, cfg ChainConfig) (int64, error) {
	var err error
	if cfg.AdminAddress != "" {
		_, err = common.NewMixedcaseAddressFromString(cfg.AdminAddress)
		if err != nil {
			return 0, fmt.Errorf("invalid admin address: %v", cfg.AdminAddress)
		}
	}

	id, err := s.orm.UpdateChainConfig(cfg)
	if err != nil {
		return 0, errors.Wrap(err, "UpdateChainConfig failed")
	}

	ccfg, err := s.orm.GetChainConfig(cfg.ID)
	if err != nil {
		return 0, errors.Wrap(err, "UpdateChainConfig failed: could not get chain config")
	}

	if err := s.SyncNodeInfo(ctx, ccfg.FeedsManagerID); err != nil {
		s.lggr.Infof("FMS: Unable to sync node info: %w", err)
	}

	return id, nil
}

// Lists all JobProposals
//
// When we support multiple feed managers, we will need to change this to filter
// by feeds manager
func (s *service) ListJobProposals() ([]JobProposal, error) {
	return s.orm.ListJobProposals()
}

// ListJobProposalsByManagersIDs gets job proposals by feeds managers IDs
func (s *service) ListJobProposalsByManagersIDs(ids []int64) ([]JobProposal, error) {
	return s.orm.ListJobProposalsByManagersIDs(ids)
}

// DeleteJobArgs are the arguments to provide to the DeleteJob method.
type DeleteJobArgs struct {
	FeedsManagerID int64
	RemoteUUID     uuid.UUID
}

// DeleteJob deletes a job proposal if it exist. The feeds manager id check
// ensures that only the intended feed manager can make this request.
func (s *service) DeleteJob(ctx context.Context, args *DeleteJobArgs) (int64, error) {
	proposal, err := s.orm.GetJobProposalByRemoteUUID(args.RemoteUUID)
	if err != nil {
		if !errors.Is(err, sql.ErrNoRows) {
			return 0, errors.Wrap(err, "GetJobProposalByRemoteUUID failed to check existence of job proposal")
		}

		return 0, errors.Wrap(err, "GetJobProposalByRemoteUUID did not find any proposals to delete")
	}

	logger := s.lggr.With(
		"job_proposal_id", proposal.ID,
	)

	// Ensure that if the job proposal exists, that it belongs to the feeds
	// manager which previously proposed a job using the remote UUID.
	if args.FeedsManagerID != proposal.FeedsManagerID {
		return 0, errors.New("cannot delete a job proposal belonging to another feeds manager")
	}

	pctx := pg.WithParentCtx(ctx)
	if err = s.orm.DeleteProposal(proposal.ID, pctx); err != nil {
		s.lggr.Errorw("Failed to delete the proposal", "err", err)

		return 0, errors.Wrap(err, "DeleteProposal failed")
	}

	if err = s.observeJobProposalCounts(); err != nil {
		logger.Errorw("Failed to push metrics for job proposal deletion", err)
	}

	return proposal.ID, nil
}

// RevokeJobArgs are the arguments to provide the RevokeJob method
type RevokeJobArgs struct {
	FeedsManagerID int64
	RemoteUUID     uuid.UUID
}

// RevokeJob revokes a pending job proposal if it exist. The feeds manager
// id check ensures that only the intended feed manager can make this request.
func (s *service) RevokeJob(ctx context.Context, args *RevokeJobArgs) (int64, error) {
	proposal, err := s.orm.GetJobProposalByRemoteUUID(args.RemoteUUID)
	if err != nil {
		if !errors.Is(err, sql.ErrNoRows) {
			return 0, errors.Wrap(err, "GetJobProposalByRemoteUUID failed to check existence of job proposal")
		}

		return 0, errors.Wrap(err, "GetJobProposalByRemoteUUID did not find any proposals to revoke")
	}

	// Ensure that if the job proposal exists, that it belongs to the feeds
	// manager which previously proposed a job using the remote UUID.
	if args.FeedsManagerID != proposal.FeedsManagerID {
		return 0, errors.New("cannot revoke a job proposal belonging to another feeds manager")
	}

	// get the latest spec for the proposal
	latest, err := s.orm.GetLatestSpec(proposal.ID)
	if err != nil {
		return 0, errors.Wrap(err, "GetLatestSpec failed to get latest spec")
	}

	if canRevoke := s.isRevokable(proposal.Status, latest.Status); !canRevoke {
		return 0, errors.New("only pending job specs can be revoked")
	}

	pctx := pg.WithParentCtx(ctx)
	if err = s.orm.RevokeSpec(latest.ID, pctx); err != nil {
		s.lggr.Errorw("Failed to revoke the proposal", "err", err)

		return 0, errors.Wrap(err, "RevokeSpec failed")
	}

	logger := s.lggr.With(
		"job_proposal_id", proposal.ID,
		"job_proposal_spec_id", latest.ID,
	)

	if err = s.observeJobProposalCounts(); err != nil {
		logger.Errorw("Failed to push metrics for revoke job", err)
	}

	return proposal.ID, nil
}

// ProposeJobArgs are the arguments to provide to the ProposeJob method.
type ProposeJobArgs struct {
	FeedsManagerID int64
	RemoteUUID     uuid.UUID
	Multiaddrs     pq.StringArray
	Version        int32
	Spec           string
}

// ProposeJob creates a job proposal if it does not exist. If it already exists
// and a new version is provided, a new spec is created.
//
// The feeds manager id check exists for support of multiple feeds managers in
// the future so that in the (very slim) off chance that the same uuid is
// generated by another feeds manager or they maliciously send an existing uuid
// belonging to another feeds manager, we do not update it.
func (s *service) ProposeJob(ctx context.Context, args *ProposeJobArgs) (int64, error) {
	// Validate the args
	if err := s.validateProposeJobArgs(ctx, *args); err != nil {
		return 0, err
	}

	existing, err := s.orm.GetJobProposalByRemoteUUID(args.RemoteUUID)
	if err != nil {
		if !errors.Is(err, sql.ErrNoRows) {
			return 0, errors.Wrap(err, "failed to check existence of job proposal")
		}
	}

	// Validation for existing job proposals
	if err == nil {
		// Ensure that if the job proposal exists, that it belongs to the feeds
		// manager which previously proposed a job using the remote UUID.
		if args.FeedsManagerID != existing.FeedsManagerID {
			return 0, errors.New("cannot update a job proposal belonging to another feeds manager")
		}

		// Check the version being proposed has not been previously proposed.
		var exists bool
		exists, err = s.orm.ExistsSpecByJobProposalIDAndVersion(existing.ID, args.Version)
		if err != nil {
			return 0, errors.Wrap(err, "failed to check existence of spec")
		}

		if exists {
			return 0, errors.New("proposed job spec version already exists")
		}
	}

	logger := s.lggr.With(
		"job_proposal_remote_uuid", args.RemoteUUID,
	)

	var id int64
	q := s.q.WithOpts(pg.WithParentCtx(ctx))
	err = q.Transaction(func(tx pg.Queryer) error {
		var txerr error

		// Parse the Job Spec TOML to extract the name
		name := extractName(args.Spec)

		// Upsert job proposal
		id, txerr = s.orm.UpsertJobProposal(&JobProposal{
			Name:           name,
			RemoteUUID:     args.RemoteUUID,
			Status:         JobProposalStatusPending,
			FeedsManagerID: args.FeedsManagerID,
			Multiaddrs:     args.Multiaddrs,
		}, pg.WithQueryer(tx))
		if txerr != nil {
			return errors.Wrap(txerr, "failed to upsert job proposal")
		}

		// Create the spec version
		_, txerr = s.orm.CreateSpec(JobProposalSpec{
			Definition:    args.Spec,
			Status:        SpecStatusPending,
			Version:       args.Version,
			JobProposalID: id,
		}, pg.WithQueryer(tx))
		if txerr != nil {
			return errors.Wrap(txerr, "failed to create spec")
		}

		return nil
	})
	if err != nil {
		return 0, err
	}

	// Track the given job proposal request
	promJobProposalRequest.Inc()

	if err = s.observeJobProposalCounts(); err != nil {
		logger.Errorw("Failed to push metrics for propose job", err)
	}

	return id, nil
}

// GetJobProposal gets a job proposal by id.
func (s *service) GetJobProposal(id int64) (*JobProposal, error) {
	return s.orm.GetJobProposal(id)
}

// CountJobProposalsByStatus returns the count of job proposals with a given status.
func (s *service) CountJobProposalsByStatus() (*JobProposalCounts, error) {
	return s.orm.CountJobProposalsByStatus()
}

// RejectSpec rejects a spec.
func (s *service) RejectSpec(ctx context.Context, id int64) error {
	pctx := pg.WithParentCtx(ctx)

	spec, err := s.orm.GetSpec(id, pctx)
	if err != nil {
		return errors.Wrap(err, "orm: job proposal spec")
	}

	// Validate
	if spec.Status != SpecStatusPending {
		return errors.New("must be a pending job proposal spec")
	}

	proposal, err := s.orm.GetJobProposal(spec.JobProposalID, pctx)
	if err != nil {
		return errors.Wrap(err, "orm: job proposal")
	}

	fmsClient, err := s.connMgr.GetClient(proposal.FeedsManagerID)
	if err != nil {
		return errors.Wrap(err, "fms rpc client is not connected")
	}

	logger := s.lggr.With(
		"job_proposal_id", proposal.ID,
		"job_proposal_spec_id", id,
	)

	q := s.q.WithOpts(pctx)
	err = q.Transaction(func(tx pg.Queryer) error {
		if err = s.orm.RejectSpec(id, pg.WithQueryer(tx)); err != nil {
			return err
		}

		if _, err = fmsClient.RejectedJob(ctx, &pb.RejectedJobRequest{
			Uuid:    proposal.RemoteUUID.String(),
			Version: int64(spec.Version),
		}); err != nil {
			return err
		}

		return nil
	})
	if err != nil {
		return errors.Wrap(err, "could not reject job proposal")
	}

	if err = s.observeJobProposalCounts(); err != nil {
		logger.Errorw("Failed to push metrics for job rejection", err)
	}

	return nil
}

// IsJobManaged determines is a job is managed by the Feeds Manager.
func (s *service) IsJobManaged(ctx context.Context, jobID int64) (bool, error) {
	return s.orm.IsJobManaged(jobID, pg.WithParentCtx(ctx))
}

// ApproveSpec approves a spec for a job proposal and creates a job with the
// spec.
func (s *service) ApproveSpec(ctx context.Context, id int64, force bool) error {
	pctx := pg.WithParentCtx(ctx)

	spec, err := s.orm.GetSpec(id, pctx)
	if err != nil {
		return errors.Wrap(err, "orm: job proposal spec")
	}

	proposal, err := s.orm.GetJobProposal(spec.JobProposalID, pctx)
	if err != nil {
		return errors.Wrap(err, "orm: job proposal")
	}

	if err = s.isApprovable(proposal.Status, proposal.ID, spec.Status, spec.ID); err != nil {
		return err
	}

	logger := s.lggr.With(
		"job_proposal_id", proposal.ID,
		"job_proposal_spec_id", id,
	)

	fmsClient, err := s.connMgr.GetClient(proposal.FeedsManagerID)
	if err != nil {
		logger.Errorw("Failed to get FMS Client", "err", err)

		return errors.Wrap(err, "fms rpc client")
	}

	j, err := s.generateJob(ctx, spec.Definition)
	if err != nil {
		return errors.Wrap(err, "could not generate job from spec")
	}

	// All job specs should have external_job_ids
	if j.ExternalJobID == uuid.Nil {
		return errors.New("failed to approve job spec due to missing ExternalJobID in spec")
	}

	// Check that the bridges exist
	if err = s.jobORM.AssertBridgesExist(j.Pipeline); err != nil {
		logger.Errorw("Failed to approve job spec due to bridge check", "err", err.Error())

		return errors.Wrap(err, "failed to approve job spec due to bridge check")
	}

	q := s.q.WithOpts(pctx)
	err = q.Transaction(func(tx pg.Queryer) error {
		var (
			txerr         error
			existingJobID int32

			pgOpts = pg.WithQueryer(tx)
		)

		// Use the external job id to check if a job already exists
		foundJob, txerr := s.jobORM.FindJobByExternalJobID(j.ExternalJobID, pgOpts)
		if txerr != nil {
			// Return an error if the repository errors. If there is a not found
			// error we want to continue with approving the job.
			if !errors.Is(txerr, sql.ErrNoRows) {
				return errors.Wrap(txerr, "FindJobByExternalJobID failed")
			}
		}

		if txerr == nil {
			existingJobID = foundJob.ID
		}

		// If no job was found by external job id, check if a job exists by address
		if existingJobID == 0 {
			switch j.Type {
			case job.OffchainReporting, job.FluxMonitor:
				existingJobID, txerr = s.findExistingJobForOCRFlux(j, pgOpts)
				if txerr != nil {
					// Return an error if the repository errors. If there is a not found
					// error we want to continue with approving the job.
					if !errors.Is(txerr, sql.ErrNoRows) {
						return errors.Wrap(txerr, "FindJobIDByAddress failed")
					}
				}
			case job.OffchainReporting2, job.Bootstrap:
				existingJobID, txerr = s.findExistingJobForOCR2(j, pgOpts)
				if txerr != nil {
					// Return an error if the repository errors. If there is a not found
					// error we want to continue with approving the job.
					if !errors.Is(txerr, sql.ErrNoRows) {
						return errors.Wrap(txerr, "FindOCR2JobIDByAddress failed")
					}
				}
			default:
				return errors.Errorf("unsupported job type when approving job proposal specs: %s", j.Type)
			}
		}

		// Remove the existing job since a job was found
		if existingJobID != 0 {
			// Do not proceed to remove the running job unless the force flag is true
			if !force {
				return ErrJobAlreadyExists
			}

			// Check if the job is managed by FMS
			approvedSpec, serr := s.orm.GetApprovedSpec(proposal.ID, pgOpts)
			if serr != nil {
				if !errors.Is(serr, sql.ErrNoRows) {
					logger.Errorw("Failed to get approved spec", "err", serr)

					// Return an error for any other errors fetching the
					// approved spec
					return errors.Wrap(serr, "GetApprovedSpec failed")
				}
			}

			// If a spec is found, cancel the existing job spec
			if serr == nil {
				if cerr := s.orm.CancelSpec(approvedSpec.ID, pgOpts); cerr != nil {
					logger.Errorw("Failed to delete the cancel the spec", "err", cerr)

					return cerr
				}
			}

			// Delete the job
			if serr = s.jobSpawner.DeleteJob(existingJobID, pgOpts); serr != nil {
				logger.Errorw("Failed to delete the job", "err", serr)

				return errors.Wrap(serr, "DeleteJob failed")
			}
		}

		// Create the job
		if txerr = s.jobSpawner.CreateJob(j, pgOpts); txerr != nil {
			logger.Errorw("Failed to create job", "err", txerr)

			return txerr
		}

		// Approve the job proposal spec
		if txerr = s.orm.ApproveSpec(id, j.ExternalJobID, pgOpts); txerr != nil {
			logger.Errorw("Failed to approve spec", "err", txerr)

			return txerr
		}

		// Send to FMS Client
		if _, txerr = fmsClient.ApprovedJob(ctx, &pb.ApprovedJobRequest{
			Uuid:    proposal.RemoteUUID.String(),
			Version: int64(spec.Version),
		}); txerr != nil {
			logger.Errorw("Failed to approve job to FMS", "err", txerr)

			return txerr
		}

		return nil
	})
	if err != nil {
		return errors.Wrap(err, "could not approve job proposal")
	}

	if err = s.observeJobProposalCounts(); err != nil {
		logger.Errorw("Failed to push metrics for job approval", err)
	}

	return nil
}

// CancelSpec cancels a spec for a job proposal.
func (s *service) CancelSpec(ctx context.Context, id int64) error {
	pctx := pg.WithParentCtx(ctx)

	spec, err := s.orm.GetSpec(id, pctx)
	if err != nil {
		return errors.Wrap(err, "orm: job proposal spec")
	}

	if spec.Status != SpecStatusApproved {
		return errors.New("must be an approved job proposal spec")
	}

	jp, err := s.orm.GetJobProposal(spec.JobProposalID, pg.WithParentCtx(ctx))
	if err != nil {
		return errors.Wrap(err, "orm: job proposal")
	}

	fmsClient, err := s.connMgr.GetClient(jp.FeedsManagerID)
	if err != nil {
		return errors.Wrap(err, "fms rpc client")
	}

	logger := s.lggr.With(
		"job_proposal_id", jp.ID,
		"job_proposal_spec_id", id,
	)

	q := s.q.WithOpts(pctx)
	err = q.Transaction(func(tx pg.Queryer) error {
		var (
			txerr  error
			pgOpts = pg.WithQueryer(tx)
		)

		if txerr = s.orm.CancelSpec(id, pgOpts); txerr != nil {
			return txerr
		}

		// Delete the job
		if jp.ExternalJobID.Valid {
			j, txerr := s.jobORM.FindJobByExternalJobID(jp.ExternalJobID.UUID, pgOpts)
			if txerr != nil {
				// Return an error if the repository errors. If there is a not found error we want
				// to continue with cancelling the spec but we won't have to cancel any jobs.
				if !errors.Is(txerr, sql.ErrNoRows) {
					return errors.Wrap(txerr, "FindJobByExternalJobID failed")
				}
			}

			if txerr == nil {
				if serr := s.jobSpawner.DeleteJob(j.ID, pgOpts); serr != nil {
					return errors.Wrap(serr, "DeleteJob failed")
				}
			}
		}

		// Send to FMS Client
		if _, err = fmsClient.CancelledJob(ctx, &pb.CancelledJobRequest{
			Uuid:    jp.RemoteUUID.String(),
			Version: int64(spec.Version),
		}); err != nil {
			return err
		}

		return nil
	})
	if err != nil {
		return err
	}

	if err = s.observeJobProposalCounts(); err != nil {
		logger.Errorw("Failed to push metrics for job cancellation", err)
	}

	return nil
}

// ListSpecsByJobProposalIDs gets the specs which belong to the job proposal ids.
func (s *service) ListSpecsByJobProposalIDs(ids []int64) ([]JobProposalSpec, error) {
	return s.orm.ListSpecsByJobProposalIDs(ids)
}

// GetSpec gets the spec details by id.
func (s *service) GetSpec(id int64) (*JobProposalSpec, error) {
	return s.orm.GetSpec(id)
}

// UpdateSpecDefinition updates the spec's TOML definition.
func (s *service) UpdateSpecDefinition(ctx context.Context, id int64, defn string) error {
	pctx := pg.WithParentCtx(ctx)

	spec, err := s.orm.GetSpec(id, pctx)
	if err != nil {
		if errors.Is(err, sql.ErrNoRows) {
			return errors.Wrap(err, "job proposal spec does not exist")
		}

		return errors.Wrap(err, "database error")
	}

	if !spec.CanEditDefinition() {
		return errors.New("must be a pending or cancelled spec")
	}

	// Update the spec definition
	if err = s.orm.UpdateSpecDefinition(id, defn, pctx); err != nil {
		return errors.Wrap(err, "could not update job proposal")
	}

	return nil
}

// Start starts the service.
func (s *service) Start(ctx context.Context) error {
	return s.StartOnce("FeedsService", func() error {
		privkey, err := s.getCSAPrivateKey()
		if err != nil {
			return err
		}

		// We only support a single feeds manager right now
		mgrs, err := s.ListManagers()
		if err != nil {
			return err
		}
		if len(mgrs) < 1 {
			s.lggr.Info("no feeds managers registered")

			return nil
		}

		mgr := mgrs[0]
		s.connectFeedManager(ctx, mgr, privkey)

		if err = s.observeJobProposalCounts(); err != nil {
			s.lggr.Error("failed to observe job proposal count when starting service", err)
		}

		return nil
	})
}

// Close shuts down the service
func (s *service) Close() error {
	return s.StopOnce("FeedsService", func() error {
		// This blocks until it finishes
		s.connMgr.Close()

		return nil
	})
}

// connectFeedManager connects to a feeds manager
func (s *service) connectFeedManager(ctx context.Context, mgr FeedsManager, privkey []byte) {
	s.connMgr.Connect(ConnectOpts{
		FeedsManagerID: mgr.ID,
		URI:            mgr.URI,
		Privkey:        privkey,
		Pubkey:         mgr.PublicKey,
		Handlers: &RPCHandlers{
			feedsManagerID: mgr.ID,
			svc:            s,
		},
		OnConnect: func(pb.FeedsManagerClient) {
			// Sync the node's information with FMS once connected
			err := s.SyncNodeInfo(ctx, mgr.ID)
			if err != nil {
				s.lggr.Infof("Error syncing node info: %v", err)
			}
		},
	})
}

// getCSAPrivateKey gets the server's CSA private key
func (s *service) getCSAPrivateKey() (privkey []byte, err error) {
	// Fetch the server's public key
	keys, err := s.csaKeyStore.GetAll()
	if err != nil {
		return privkey, err
	}
	if len(keys) < 1 {
		return privkey, errors.New("CSA key does not exist")
	}
	return keys[0].Raw(), nil
}

// observeJobProposalCounts is a helper method that queries the repository for the count of
// job proposals by status and then updates prometheus gauges.
func (s *service) observeJobProposalCounts() error {
	counts, err := s.CountJobProposalsByStatus()
	if err != nil {
		return errors.Wrap(err, "failed to fetch counts of job proposals")
	}

	// Transform counts into prometheus metrics.
	metrics := counts.toMetrics()

	// Set the prometheus gauge metrics.
	for _, status := range []JobProposalStatus{JobProposalStatusPending, JobProposalStatusApproved,
		JobProposalStatusCancelled, JobProposalStatusRejected, JobProposalStatusDeleted, JobProposalStatusRevoked} {

		status := status

		promJobProposalCounts.With(prometheus.Labels{"status": string(status)}).Set(metrics[status])
	}

	return nil
}

// Unsafe_SetConnectionsManager sets the ConnectionsManager on the service.
//
// We need to be able to inject a mock for the client to facilitate integration
// tests.
//
// ONLY TO BE USED FOR TESTING.
func (s *service) Unsafe_SetConnectionsManager(connMgr ConnectionsManager) {
	s.connMgr = connMgr
}

// findExistingJobForOCR2 looks for existing job for OCR2
func (s *service) findExistingJobForOCR2(j *job.Job, qopts pg.QOpt) (int32, error) {
	var contractID string
	var feedID *common.Hash

	switch j.Type {
	case job.OffchainReporting2:
		contractID = j.OCR2OracleSpec.ContractID
		feedID = j.OCR2OracleSpec.FeedID
	case job.Bootstrap:
		contractID = j.BootstrapSpec.ContractID
		if j.BootstrapSpec.FeedID != nil {
			feedID = j.BootstrapSpec.FeedID
		}
	case job.FluxMonitor, job.OffchainReporting:
		return 0, errors.Errorf("contradID and feedID not applicable for job type: %s", j.Type)
	default:
		return 0, errors.Errorf("unsupported job type: %s", j.Type)
	}

	return s.jobORM.FindOCR2JobIDByAddress(contractID, feedID, qopts)
}

// findExistingJobForOCRFlux looks for existing job for OCR or flux
func (s *service) findExistingJobForOCRFlux(j *job.Job, qopts pg.QOpt) (int32, error) {
	var address types.EIP55Address
	var evmChainID *big.Big

	switch j.Type {
	case job.OffchainReporting:
		address = j.OCROracleSpec.ContractAddress
		evmChainID = j.OCROracleSpec.EVMChainID
	case job.FluxMonitor:
		address = j.FluxMonitorSpec.ContractAddress
		evmChainID = j.FluxMonitorSpec.EVMChainID
	case job.OffchainReporting2, job.Bootstrap:
		return 0, errors.Errorf("epi55address and evmchainID not applicable for job type: %s", j.Type)
	default:
		return 0, errors.Errorf("unsupported job type: %s", j.Type)
	}

	return s.jobORM.FindJobIDByAddress(address, evmChainID, qopts)
}

// generateJob validates and generates a job from a spec.
func (s *service) generateJob(ctx context.Context, spec string) (*job.Job, error) {
	jobType, err := job.ValidateSpec(spec)
	if err != nil {
		return nil, errors.Wrap(err, "failed to parse job spec TOML")
	}

	var js job.Job
	switch jobType {
	case job.OffchainReporting:
		if !s.ocrCfg.Enabled() {
			return nil, ErrOCRDisabled
		}
		js, err = ocr.ValidatedOracleSpecToml(s.gCfg, s.legacyChains, spec)
	case job.OffchainReporting2:
		if !s.ocr2cfg.Enabled() {
			return nil, ErrOCR2Disabled
		}
		js, err = ocr2.ValidatedOracleSpecToml(ctx, s.ocr2cfg, s.insecureCfg, spec, s.loopRegistrarConfig)
	case job.Bootstrap:
		if !s.ocr2cfg.Enabled() {
			return nil, ErrOCR2Disabled
		}
		js, err = ocrbootstrap.ValidatedBootstrapSpecToml(spec)
	case job.FluxMonitor:
		js, err = fluxmonitorv2.ValidatedFluxMonitorSpec(s.jobCfg, spec)
	default:
		return nil, errors.Errorf("unknown job type: %s", jobType)

	}
	if err != nil {
		return nil, err
	}

	return &js, nil
}

// newChainConfigMsg generates a chain config protobuf message.
func (s *service) newChainConfigMsg(cfg ChainConfig) (*pb.ChainConfig, error) {
	// Only supports EVM Chains
	if cfg.ChainType != "EVM" {
		return nil, errors.New("unsupported chain type")
	}

	ocr1Cfg, err := s.newOCR1ConfigMsg(cfg.OCR1Config)
	if err != nil {
		return nil, err
	}

	ocr2Cfg, err := s.newOCR2ConfigMsg(cfg.OCR2Config)
	if err != nil {
		return nil, err
	}

	return &pb.ChainConfig{
		Chain: &pb.Chain{
			Id:   cfg.ChainID,
			Type: pb.ChainType_CHAIN_TYPE_EVM,
		},
		AccountAddress:    cfg.AccountAddress,
		AdminAddress:      cfg.AdminAddress,
		FluxMonitorConfig: s.newFluxMonitorConfigMsg(cfg.FluxMonitorConfig),
		Ocr1Config:        ocr1Cfg,
		Ocr2Config:        ocr2Cfg,
	}, nil
}

// newFMConfigMsg generates a FMConfig protobuf message. Flux Monitor does not
// have any configuration but this is here for consistency.
func (*service) newFluxMonitorConfigMsg(cfg FluxMonitorConfig) *pb.FluxMonitorConfig {
	return &pb.FluxMonitorConfig{Enabled: cfg.Enabled}
}

// newOCR1ConfigMsg generates a OCR1Config protobuf message.
func (s *service) newOCR1ConfigMsg(cfg OCR1Config) (*pb.OCR1Config, error) {
	if !cfg.Enabled {
		return &pb.OCR1Config{Enabled: false}, nil
	}

	msg := &pb.OCR1Config{
		Enabled:     true,
		IsBootstrap: cfg.IsBootstrap,
		Multiaddr:   cfg.Multiaddr.ValueOrZero(),
	}

	// Fetch the P2P key bundle
	if cfg.P2PPeerID.Valid {
		peerID, err := p2pkey.MakePeerID(cfg.P2PPeerID.String)
		if err != nil {
			return nil, errors.Wrapf(err, "invalid peer id: %s", cfg.P2PPeerID.String)
		}
		p2pKey, err := s.p2pKeyStore.Get(peerID)
		if err != nil {
			return nil, errors.Wrapf(err, "p2p key not found: %s", cfg.P2PPeerID.String)
		}

		msg.P2PKeyBundle = &pb.OCR1Config_P2PKeyBundle{
			PeerId:    p2pKey.PeerID().String(),
			PublicKey: p2pKey.PublicKeyHex(),
		}
	}

	if cfg.KeyBundleID.Valid {
		ocrKey, err := s.ocr1KeyStore.Get(cfg.KeyBundleID.String)
		if err != nil {
			return nil, errors.Wrapf(err, "ocr key not found: %s", cfg.KeyBundleID.String)
		}

		msg.OcrKeyBundle = &pb.OCR1Config_OCRKeyBundle{
			BundleId:              ocrKey.GetID(),
			ConfigPublicKey:       ocrkey.ConfigPublicKey(ocrKey.PublicKeyConfig()).String(),
			OffchainPublicKey:     ocrKey.OffChainSigning.PublicKey().String(),
			OnchainSigningAddress: ocrKey.OnChainSigning.Address().String(),
		}
	}

	return msg, nil
}

// newOCR2ConfigMsg generates a OCR2ConfigModel protobuf message.
func (s *service) newOCR2ConfigMsg(cfg OCR2ConfigModel) (*pb.OCR2Config, error) {
	if !cfg.Enabled {
		return &pb.OCR2Config{Enabled: false}, nil
	}

	msg := &pb.OCR2Config{
		Enabled:          true,
		IsBootstrap:      cfg.IsBootstrap,
		Multiaddr:        cfg.Multiaddr.ValueOrZero(),
		ForwarderAddress: cfg.ForwarderAddress.Ptr(),
		Plugins: &pb.OCR2Config_Plugins{
			Commit:     cfg.Plugins.Commit,
			Execute:    cfg.Plugins.Execute,
			Median:     cfg.Plugins.Median,
			Mercury:    cfg.Plugins.Mercury,
			Rebalancer: cfg.Plugins.Rebalancer,
		},
	}

	// Fetch the P2P key bundle
	if cfg.P2PPeerID.Valid {
		peerID, err := p2pkey.MakePeerID(cfg.P2PPeerID.String)
		if err != nil {
			return nil, errors.Wrapf(err, "invalid peer id: %s", cfg.P2PPeerID.String)
		}
		p2pKey, err := s.p2pKeyStore.Get(peerID)
		if err != nil {
			return nil, errors.Wrapf(err, "p2p key not found: %s", cfg.P2PPeerID.String)
		}

		msg.P2PKeyBundle = &pb.OCR2Config_P2PKeyBundle{
			PeerId:    p2pKey.PeerID().String(),
			PublicKey: p2pKey.PublicKeyHex(),
		}
	}

	// Fetch the OCR Key Bundle
	if cfg.KeyBundleID.Valid {
		ocrKey, err := s.ocr2KeyStore.Get(cfg.KeyBundleID.String)
		if err != nil {
			return nil, errors.Wrapf(err, "ocr key not found: %s", cfg.KeyBundleID.String)
		}

		ocrConfigPublicKey := ocrKey.ConfigEncryptionPublicKey()
		ocrOffChainPublicKey := ocrKey.OffchainPublicKey()

		msg.OcrKeyBundle = &pb.OCR2Config_OCRKeyBundle{
			BundleId:              ocrKey.ID(),
			ConfigPublicKey:       hex.EncodeToString(ocrConfigPublicKey[:]),
			OffchainPublicKey:     hex.EncodeToString(ocrOffChainPublicKey[:]),
			OnchainSigningAddress: ocrKey.OnChainPublicKey(),
		}
	}

	return msg, nil
}

func (s *service) validateProposeJobArgs(ctx context.Context, args ProposeJobArgs) error {
	// Validate the job spec
	j, err := s.generateJob(ctx, args.Spec)
	if err != nil {
		return errors.Wrap(err, "failed to generate a job based on spec")
	}

	// Validate bootstrap multiaddrs which are only allowed for OCR jobs
	if len(args.Multiaddrs) > 0 && j.Type != job.OffchainReporting && j.Type != job.OffchainReporting2 {
		return errors.New("only OCR job type supports multiaddr")
	}

	return nil
}

func (s *service) restartConnection(ctx context.Context, mgr FeedsManager) error {
	s.lggr.Infof("Restarting connection")

	if err := s.connMgr.Disconnect(mgr.ID); err != nil {
		s.lggr.Info("Feeds Manager not connected, attempting to connect")
	}

	// Establish a new connection
	privkey, err := s.getCSAPrivateKey()
	if err != nil {
		return err
	}

	s.connectFeedManager(ctx, mgr, privkey)

	return nil
}

// extractName extracts the name from the TOML returning an null string if
// there is an error.
func extractName(defn string) null.String {
	spec := struct {
		Name null.String
	}{}

	if err := toml.Unmarshal([]byte(defn), &spec); err != nil {
		return null.StringFromPtr(nil)
	}

	return spec.Name
}

// isApprovable returns nil if a spec can be approved based on the current
// proposal and spec status, and if it can't be approved, the reason as an
// error.
func (s *service) isApprovable(propStatus JobProposalStatus, proposalID int64, specStatus SpecStatus, specID int64) error {
	if propStatus == JobProposalStatusDeleted {
		return errors.New("cannot approve spec for a deleted job proposal")
	}

	if propStatus == JobProposalStatusRevoked {
		return errors.New("cannot approve spec for a revoked job proposal")
	}

	switch specStatus {
	case SpecStatusApproved:
		return errors.New("cannot approve an approved spec")
	case SpecStatusRejected:
		return errors.New("cannot approve a rejected spec")
	case SpecStatusRevoked:
		return errors.New("cannot approve a revoked spec")
	case SpecStatusCancelled:
		// Allowed to approve a cancelled job if it is the latest job
		latest, serr := s.orm.GetLatestSpec(proposalID)
		if serr != nil {
			return errors.Wrap(serr, "failed to get latest spec")
		}

		if latest.ID != specID {
			return errors.New("cannot approve a cancelled spec")
		}

		return nil
	case SpecStatusPending:
		return nil
	default:
		return errors.New("invalid job spec status")
	}
}

func (s *service) isRevokable(propStatus JobProposalStatus, specStatus SpecStatus) bool {
	return propStatus != JobProposalStatusDeleted && (specStatus == SpecStatusPending || specStatus == SpecStatusCancelled)
}

var _ Service = &NullService{}

// NullService defines an implementation of the Feeds Service that is used
// when the Feeds Service is disabled.
type NullService struct{}

//revive:disable
func (ns NullService) Start(ctx context.Context) error { return nil }
func (ns NullService) Close() error                    { return nil }
func (ns NullService) ApproveSpec(ctx context.Context, id int64, force bool) error {
	return ErrFeedsManagerDisabled
}
func (ns NullService) CountManagers() (int64, error) { return 0, nil }
func (ns NullService) CountJobProposalsByStatus() (*JobProposalCounts, error) {
	return nil, ErrFeedsManagerDisabled
}
func (ns NullService) CancelSpec(ctx context.Context, id int64) error {
	return ErrFeedsManagerDisabled
}
func (ns NullService) GetJobProposal(id int64) (*JobProposal, error) {
	return nil, ErrFeedsManagerDisabled
}
func (ns NullService) ListSpecsByJobProposalIDs(ids []int64) ([]JobProposalSpec, error) {
	return nil, ErrFeedsManagerDisabled
}
func (ns NullService) GetManager(id int64) (*FeedsManager, error) {
	return nil, ErrFeedsManagerDisabled
}
func (ns NullService) ListManagersByIDs(ids []int64) ([]FeedsManager, error) {
	return nil, ErrFeedsManagerDisabled
}
func (ns NullService) GetSpec(id int64) (*JobProposalSpec, error) {
	return nil, ErrFeedsManagerDisabled
}
func (ns NullService) ListManagers() ([]FeedsManager, error) { return nil, nil }
func (ns NullService) CreateChainConfig(ctx context.Context, cfg ChainConfig) (int64, error) {
	return 0, ErrFeedsManagerDisabled
}
func (ns NullService) GetChainConfig(id int64) (*ChainConfig, error) {
	return nil, ErrFeedsManagerDisabled
}
func (ns NullService) DeleteChainConfig(ctx context.Context, id int64) (int64, error) {
	return 0, ErrFeedsManagerDisabled
}
func (ns NullService) ListChainConfigsByManagerIDs(mgrIDs []int64) ([]ChainConfig, error) {
	return nil, ErrFeedsManagerDisabled
}
func (ns NullService) UpdateChainConfig(ctx context.Context, cfg ChainConfig) (int64, error) {
	return 0, ErrFeedsManagerDisabled
}
func (ns NullService) ListJobProposals() ([]JobProposal, error) { return nil, nil }
func (ns NullService) ListJobProposalsByManagersIDs(ids []int64) ([]JobProposal, error) {
	return nil, ErrFeedsManagerDisabled
}
func (ns NullService) ProposeJob(ctx context.Context, args *ProposeJobArgs) (int64, error) {
	return 0, ErrFeedsManagerDisabled
}
func (ns NullService) DeleteJob(ctx context.Context, args *DeleteJobArgs) (int64, error) {
	return 0, ErrFeedsManagerDisabled
}
func (ns NullService) RevokeJob(ctx context.Context, args *RevokeJobArgs) (int64, error) {
	return 0, ErrFeedsManagerDisabled
}
func (ns NullService) RegisterManager(ctx context.Context, params RegisterManagerParams) (int64, error) {
	return 0, ErrFeedsManagerDisabled
}
func (ns NullService) RejectSpec(ctx context.Context, id int64) error {
	return ErrFeedsManagerDisabled
}
func (ns NullService) SyncNodeInfo(ctx context.Context, id int64) error { return nil }
func (ns NullService) UpdateManager(ctx context.Context, mgr FeedsManager) error {
	return ErrFeedsManagerDisabled
}
func (ns NullService) IsJobManaged(ctx context.Context, jobID int64) (bool, error) {
	return false, nil
}
func (ns NullService) UpdateSpecDefinition(ctx context.Context, id int64, spec string) error {
	return ErrFeedsManagerDisabled
}
func (ns NullService) Unsafe_SetConnectionsManager(_ ConnectionsManager) {}

//revive:enable<|MERGE_RESOLUTION|>--- conflicted
+++ resolved
@@ -103,25 +103,6 @@
 type service struct {
 	services.StateMachine
 
-<<<<<<< HEAD
-	orm          ORM
-	jobORM       job.ORM
-	q            pg.Q
-	csaKeyStore  keystore.CSA
-	p2pKeyStore  keystore.P2P
-	ocr1KeyStore keystore.OCR
-	ocr2KeyStore keystore.OCR2
-	jobSpawner   job.Spawner
-	gCfg         GeneralConfig
-	insecureCfg  InsecureConfig
-	jobCfg       JobConfig
-	ocrCfg       OCRConfig
-	ocr2cfg      OCR2Config
-	connMgr      ConnectionsManager
-	legacyChains legacyevm.LegacyChainContainer
-	lggr         logger.Logger
-	version      string
-=======
 	orm                 ORM
 	jobORM              job.ORM
 	q                   pg.Q
@@ -130,6 +111,7 @@
 	ocr1KeyStore        keystore.OCR
 	ocr2KeyStore        keystore.OCR2
 	jobSpawner          job.Spawner
+	gCfg                GeneralConfig
 	insecureCfg         InsecureConfig
 	jobCfg              JobConfig
 	ocrCfg              OCRConfig
@@ -139,7 +121,6 @@
 	lggr                logger.Logger
 	version             string
 	loopRegistrarConfig plugins.RegistrarConfig
->>>>>>> b74079b6
 }
 
 // NewService constructs a new feeds service
@@ -162,25 +143,6 @@
 ) *service {
 	lggr = lggr.Named("Feeds")
 	svc := &service{
-<<<<<<< HEAD
-		orm:          orm,
-		jobORM:       jobORM,
-		q:            pg.NewQ(db, lggr, dbCfg),
-		jobSpawner:   jobSpawner,
-		p2pKeyStore:  keyStore.P2P(),
-		csaKeyStore:  keyStore.CSA(),
-		ocr1KeyStore: keyStore.OCR(),
-		ocr2KeyStore: keyStore.OCR2(),
-		gCfg:         gCfg,
-		insecureCfg:  insecureCfg,
-		jobCfg:       jobCfg,
-		ocrCfg:       ocrCfg,
-		ocr2cfg:      ocr2Cfg,
-		connMgr:      newConnectionsManager(lggr),
-		legacyChains: legacyChains,
-		lggr:         lggr,
-		version:      version,
-=======
 		orm:                 orm,
 		jobORM:              jobORM,
 		q:                   pg.NewQ(db, lggr, dbCfg),
@@ -189,6 +151,7 @@
 		csaKeyStore:         keyStore.CSA(),
 		ocr1KeyStore:        keyStore.OCR(),
 		ocr2KeyStore:        keyStore.OCR2(),
+		gCfg:                gCfg,
 		insecureCfg:         insecureCfg,
 		jobCfg:              jobCfg,
 		ocrCfg:              ocrCfg,
@@ -198,7 +161,6 @@
 		lggr:                lggr,
 		version:             version,
 		loopRegistrarConfig: rc,
->>>>>>> b74079b6
 	}
 
 	return svc
