package offchainreporting2

import (
	"time"

	"github.com/smartcontractkit/chainlink/core/config"

	"github.com/smartcontractkit/sqlx"

	"github.com/pkg/errors"

	"github.com/smartcontractkit/chainlink/core/chains/evm"
	"github.com/smartcontractkit/chainlink/core/logger"
	"github.com/smartcontractkit/chainlink/core/services/job"
<<<<<<< HEAD
=======
	"github.com/smartcontractkit/chainlink/core/services/keystore"
	"github.com/smartcontractkit/chainlink/core/services/keystore/keys/ethkey"
>>>>>>> 6cc13869
	"github.com/smartcontractkit/chainlink/core/services/ocrcommon"
	"github.com/smartcontractkit/chainlink/core/services/pipeline"
	"github.com/smartcontractkit/chainlink/core/services/relay"
	"github.com/smartcontractkit/chainlink/core/services/telemetry"
	libocr2 "github.com/smartcontractkit/libocr/offchainreporting2"
	"github.com/smartcontractkit/libocr/offchainreporting2/reportingplugin/median"
	ocrtypes "github.com/smartcontractkit/libocr/offchainreporting2/types"
)

type Config interface {
	config.OCR2Config
	Dev() bool
	JobPipelineResultWriteQueueDepth() uint64
}

type Delegate struct {
	db                    *sqlx.DB
	jobORM                job.ORM
	pipelineRunner        pipeline.Runner
	peerWrapper           *ocrcommon.SingletonPeerWrapper
	monitoringEndpointGen telemetry.MonitoringEndpointGenerator
	chainSet              evm.ChainSet
	cfg                   Config
	lggr                  logger.Logger
	relayer               relay.Relayer
}

var _ job.Delegate = (*Delegate)(nil)

func NewDelegate(
	db *sqlx.DB,
	jobORM job.ORM,
	pipelineRunner pipeline.Runner,
	peerWrapper *ocrcommon.SingletonPeerWrapper,
	monitoringEndpointGen telemetry.MonitoringEndpointGenerator,
	chainSet evm.ChainSet,
	lggr logger.Logger,
	cfg Config,
	relayer relay.Relayer,
) *Delegate {
	return &Delegate{
		db,
		jobORM,
		pipelineRunner,
		peerWrapper,
		monitoringEndpointGen,
		chainSet,
		cfg,
		lggr,
		relayer,
	}
}

func (d Delegate) JobType() job.Type {
	return job.OffchainReporting2
}

func (Delegate) OnJobCreated(spec job.Job) {}
func (Delegate) OnJobDeleted(spec job.Job) {}

func (Delegate) AfterJobCreated(spec job.Job)  {}
func (Delegate) BeforeJobDeleted(spec job.Job) {}

func (d Delegate) ServicesForSpec(jobSpec job.Job) (services []job.Service, err error) {
	spec := jobSpec.Offchainreporting2OracleSpec
	if spec == nil {
		return nil, errors.Errorf("offchainreporting.Delegate expects an *job.Offchainreporting2OracleSpec to be present, got %v", jobSpec)
	}

	ocr2Provider, err := d.relayer.NewOCR2Provider(jobSpec.ExternalJobID, spec)
	if err != nil {
		return nil, errors.Wrap(err, "error calling 'relayer.NewOCR2Provider'")
	}
	services = append(services, ocr2Provider)

<<<<<<< HEAD
	ocrDB := NewDB(d.db.DB, spec.ID, d.lggr)
=======
	ocrdb := NewDB(d.db.DB, spec.ID, d.lggr)

	tracker := NewOCRContractTracker(
		contract,
		contractFilterer,
		contractCaller,
		chain.Client(),
		chain.LogBroadcaster(),
		jobSpec.ID,
		d.lggr,
		d.db,
		ocrdb,
		chain.Config(),
		chain.HeadBroadcaster(),
	)
	services = append(services, tracker)

>>>>>>> 6cc13869
	peerWrapper := d.peerWrapper
	if peerWrapper == nil {
		return nil, errors.New("cannot setup OCR2 job service, libp2p peer was missing")
	} else if !peerWrapper.IsStarted() {
		return nil, errors.New("peerWrapper is not started. OCR2 jobs require a started and running peer. Did you forget to specify P2P_LISTEN_PORT?")
<<<<<<< HEAD
	} else if spec.P2PPeerID != nil && peerWrapper.PeerID != *spec.P2PPeerID {
		return nil, errors.Errorf("given peer with ID '%s' does not match OCR2 configured peer with ID: %s", peerWrapper.PeerID.String(), spec.P2PPeerID.String())
=======
	}
	bootstrapPeers, err := ocrcommon.GetValidatedBootstrapPeers(spec.P2PBootstrapPeers, chain)
	if err != nil {
		return nil, err
>>>>>>> 6cc13869
	}

	loggerWith := d.lggr.With(
		"OCRLogger", "true",
		"contractID", spec.ContractID,
		"jobName", jobSpec.Name.ValueOrZero(),
		"jobID", jobSpec.ID,
	)
	ocrLogger := logger.NewOCRWrapper(loggerWith, true, func(msg string) {
		d.lggr.ErrorIf(d.jobORM.RecordError(jobSpec.ID, msg), "unable to record error")
	})

	lc := toLocalConfig(d.cfg, *spec)
	if err = libocr2.SanityCheckLocalConfig(lc); err != nil {
		return nil, err
	}
	d.lggr.Infow("OCR2 job using local config",
		"BlockchainTimeout", lc.BlockchainTimeout,
		"ContractConfigConfirmations", lc.ContractConfigConfirmations,
		"ContractConfigTrackerPollInterval", lc.ContractConfigTrackerPollInterval,
		"ContractTransmitterTransmitTimeout", lc.ContractTransmitterTransmitTimeout,
		"DatabaseTimeout", lc.DatabaseTimeout,
	)

	tracker := ocr2Provider.ContractConfigTracker()
	offchainConfigDigester := ocr2Provider.OffchainConfigDigester()

	if spec.IsBootstrapPeer {
		bootstrapNodeArgs := libocr2.BootstrapperArgs{
			BootstrapperFactory:    peerWrapper.Peer2,
			ContractConfigTracker:  tracker,
			Database:               ocrDB,
			LocalConfig:            lc,
			Logger:                 ocrLogger,
			OffchainConfigDigester: offchainConfigDigester,
		}
		var bootstrapper *libocr2.Bootstrapper
		d.lggr.Debugw("Launching new bootstrap node", "args", bootstrapNodeArgs)
		bootstrapper, err = libocr2.NewBootstrapper(bootstrapNodeArgs)
		if err != nil {
			return nil, errors.Wrap(err, "error calling NewBootstrapNode")
		}
		services = append(services, bootstrapper)
	} else {
		bootstrapPeers, err := ocrcommon.GetValidatedBootstrapPeers(spec.P2PBootstrapPeers, peerWrapper.Config().P2PV2Bootstrappers())
		if err != nil {
			return nil, err
		}
		d.lggr.Debugw("Using bootstrap peers", "peers", bootstrapPeers)
		runResults := make(chan pipeline.Run, d.cfg.JobPipelineResultWriteQueueDepth())
		juelsPerFeeCoinPipelineSpec := pipeline.Spec{
			ID:           jobSpec.ID,
			DotDagSource: spec.JuelsPerFeeCoinPipeline,
			CreatedAt:    time.Now(),
		}
		numericalMedianFactory := median.NumericalMedianFactory{
			ContractTransmitter: ocr2Provider.MedianContract(),
			DataSource: ocrcommon.NewDataSourceV2(d.pipelineRunner,
				jobSpec,
				*jobSpec.PipelineSpec,
				loggerWith,
				runResults,
			),
			JuelsPerFeeCoinDataSource: ocrcommon.NewInMemoryDataSource(d.pipelineRunner, jobSpec, juelsPerFeeCoinPipelineSpec, loggerWith),
			ReportCodec:               ocr2Provider.ReportCodec(),
			Logger:                    ocrLogger,
		}

		jobSpec.PipelineSpec.JobName = jobSpec.Name.ValueOrZero()
		jobSpec.PipelineSpec.JobID = jobSpec.ID
		oracle, err := libocr2.NewOracle(libocr2.OracleArgs{
			BinaryNetworkEndpointFactory: peerWrapper.Peer2,
			V2Bootstrappers:              bootstrapPeers,
			ContractTransmitter:          ocr2Provider.ContractTransmitter(),
			ContractConfigTracker:        tracker,
			Database:                     ocrDB,
			LocalConfig:                  lc,
			Logger:                       ocrLogger,
			MonitoringEndpoint:           d.monitoringEndpointGen.GenMonitoringEndpoint(spec.ContractID.String),
			OffchainConfigDigester:       offchainConfigDigester,
			OffchainKeyring:              ocr2Provider.OffchainKeyring(),
			OnchainKeyring:               ocr2Provider.OnchainKeyring(),
			ReportingPluginFactory:       numericalMedianFactory,
		})
		if err != nil {
			return nil, errors.Wrap(err, "error calling NewOracle")
		}
		services = append(services, oracle)

		// RunResultSaver needs to be started first so its available
		// to read odb writes. It is stopped last after the Oracle is shut down
		// so no further runs are enqueued and we can drain the queue.
		services = append([]job.Service{ocrcommon.NewResultRunSaver(
			runResults,
			d.pipelineRunner,
			make(chan struct{}),
			loggerWith,
		)}, services...)
	}

	return services, nil
}

func toLocalConfig(config Config, spec job.OffchainReporting2OracleSpec) ocrtypes.LocalConfig {
	var (
		blockchainTimeout     = time.Duration(spec.BlockchainTimeout)
		ccConfirmations       = spec.ContractConfigConfirmations
		ccTrackerPollInterval = time.Duration(spec.ContractConfigTrackerPollInterval)
	)
	if blockchainTimeout == 0 {
		blockchainTimeout = config.OCR2BlockchainTimeout()
	}
	if ccConfirmations == 0 {
		ccConfirmations = config.OCR2ContractConfirmations()
	}
	if ccTrackerPollInterval == 0 {
		ccTrackerPollInterval = config.OCR2ContractPollInterval()
	}
	lc := ocrtypes.LocalConfig{
		BlockchainTimeout:                  blockchainTimeout,
		ContractConfigConfirmations:        ccConfirmations,
		ContractConfigTrackerPollInterval:  ccTrackerPollInterval,
		ContractTransmitterTransmitTimeout: config.OCR2ContractTransmitterTransmitTimeout(),
		DatabaseTimeout:                    config.OCR2DatabaseTimeout(),
	}
	if config.Dev() {
		// Skips config validation so we can use any config parameters we want.
		// For example to lower contractConfigTrackerPollInterval to speed up tests.
		lc.DevelopmentMode = ocrtypes.EnableDangerousDevelopmentMode
	}
	return lc
}<|MERGE_RESOLUTION|>--- conflicted
+++ resolved
@@ -12,11 +12,6 @@
 	"github.com/smartcontractkit/chainlink/core/chains/evm"
 	"github.com/smartcontractkit/chainlink/core/logger"
 	"github.com/smartcontractkit/chainlink/core/services/job"
-<<<<<<< HEAD
-=======
-	"github.com/smartcontractkit/chainlink/core/services/keystore"
-	"github.com/smartcontractkit/chainlink/core/services/keystore/keys/ethkey"
->>>>>>> 6cc13869
 	"github.com/smartcontractkit/chainlink/core/services/ocrcommon"
 	"github.com/smartcontractkit/chainlink/core/services/pipeline"
 	"github.com/smartcontractkit/chainlink/core/services/relay"
@@ -92,41 +87,12 @@
 	}
 	services = append(services, ocr2Provider)
 
-<<<<<<< HEAD
 	ocrDB := NewDB(d.db.DB, spec.ID, d.lggr)
-=======
-	ocrdb := NewDB(d.db.DB, spec.ID, d.lggr)
-
-	tracker := NewOCRContractTracker(
-		contract,
-		contractFilterer,
-		contractCaller,
-		chain.Client(),
-		chain.LogBroadcaster(),
-		jobSpec.ID,
-		d.lggr,
-		d.db,
-		ocrdb,
-		chain.Config(),
-		chain.HeadBroadcaster(),
-	)
-	services = append(services, tracker)
-
->>>>>>> 6cc13869
 	peerWrapper := d.peerWrapper
 	if peerWrapper == nil {
 		return nil, errors.New("cannot setup OCR2 job service, libp2p peer was missing")
 	} else if !peerWrapper.IsStarted() {
 		return nil, errors.New("peerWrapper is not started. OCR2 jobs require a started and running peer. Did you forget to specify P2P_LISTEN_PORT?")
-<<<<<<< HEAD
-	} else if spec.P2PPeerID != nil && peerWrapper.PeerID != *spec.P2PPeerID {
-		return nil, errors.Errorf("given peer with ID '%s' does not match OCR2 configured peer with ID: %s", peerWrapper.PeerID.String(), spec.P2PPeerID.String())
-=======
-	}
-	bootstrapPeers, err := ocrcommon.GetValidatedBootstrapPeers(spec.P2PBootstrapPeers, chain)
-	if err != nil {
-		return nil, err
->>>>>>> 6cc13869
 	}
 
 	loggerWith := d.lggr.With(
