--- conflicted
+++ resolved
@@ -119,12 +119,7 @@
 
 func (cr *chainReader) Close() error {
 	return cr.StopOnce("ChainReader", func() error {
-<<<<<<< HEAD
-		// TODO: Propagate context
-		ctx, cancel := context.WithCancel(context.Background())
-=======
 		ctx, cancel := context.WithTimeout(context.Background(), time.Second)
->>>>>>> 3a49094d
 		defer cancel()
 		return cr.contractBindings.ForEach(ctx, readBinding.Unregister)
 	})
