--- conflicted
+++ resolved
@@ -32,22 +32,13 @@
 }
 
 type chainReader struct {
-<<<<<<< HEAD
-	lggr   logger.Logger
-	lp     logpoller.LogPoller
-	client evmclient.Client
-	bindings
-	parsed *parsedTypes
-	codec  commontypes.RemoteCodec
-=======
 	lggr             logger.Logger
 	ht               logpoller.HeadTracker
 	lp               logpoller.LogPoller
 	client           evmclient.Client
-	contractBindings bindings
+	bindings
 	parsed           *ParsedTypes
 	codec            commontypes.RemoteCodec
->>>>>>> 0f31a747
 	commonservices.StateMachine
 }
 
@@ -58,20 +49,12 @@
 // Note that the ChainReaderService returned does not support anonymous events.
 func NewChainReaderService(ctx context.Context, lggr logger.Logger, lp logpoller.LogPoller, ht logpoller.HeadTracker, client evmclient.Client, config types.ChainReaderConfig) (ChainReaderService, error) {
 	cr := &chainReader{
-<<<<<<< HEAD
-		lggr:     lggr.Named("ChainReader"),
-		lp:       lp,
-		client:   client,
-		bindings: bindings{contractBindings: make(map[string]*contractBinding)},
-		parsed:   &parsedTypes{encoderDefs: map[string]types.CodecEntry{}, decoderDefs: map[string]types.CodecEntry{}},
-=======
 		lggr:             lggr.Named("ChainReader"),
 		ht:               ht,
 		lp:               lp,
 		client:           client,
-		contractBindings: bindings{},
+		bindings:		  bindings{contractBindings: make(map[string]*contractBinding)},
 		parsed:           &ParsedTypes{EncoderDefs: map[string]types.CodecEntry{}, DecoderDefs: map[string]types.CodecEntry{}},
->>>>>>> 0f31a747
 	}
 
 	var err error
@@ -188,13 +171,8 @@
 	return map[string]error{cr.Name(): nil}
 }
 
-<<<<<<< HEAD
-func (cr *chainReader) GetLatestValue(ctx context.Context, contractName, readName string, params any, returnVal any) error {
-	b, err := cr.bindings.GetReadBinding(contractName, readName)
-=======
 func (cr *chainReader) GetLatestValue(ctx context.Context, contractName, method string, confidenceLevel primitives.ConfidenceLevel, params, returnVal any) error {
-	b, err := cr.contractBindings.GetReadBinding(contractName, method)
->>>>>>> 0f31a747
+	b, err := cr.bindings.GetReadBinding(contractName, method)
 	if err != nil {
 		return err
 	}
@@ -240,25 +218,18 @@
 		return fmt.Errorf("%w: method %s doesn't exist", commontypes.ErrInvalidConfig, chainReaderDefinition.ChainSpecificName)
 	}
 
-<<<<<<< HEAD
+	confirmations, err := ConfirmationsFromConfig(chainReaderDefinition.ConfidenceConfirmations)
+	if err != nil {
+		return err
+	}
+
 	cr.bindings.AddReadBinding(contractName, methodName, &methodBinding{
-		contractName: contractName,
-		method:       methodName,
-		client:       cr.client,
-=======
-	confirmations, err := ConfirmationsFromConfig(chainReaderDefinition.ConfidenceConfirmations)
-	if err != nil {
-		return err
-	}
-
-	cr.contractBindings.AddReadBinding(contractName, methodName, &methodBinding{
 		lggr:                 cr.lggr,
 		contractName:         contractName,
 		method:               methodName,
 		ht:                   cr.ht,
 		client:               cr.client,
 		confirmationsMapping: confirmations,
->>>>>>> 0f31a747
 	})
 
 	if err := cr.addEncoderDef(contractName, methodName, method.Inputs, method.ID, chainReaderDefinition.InputModifications); err != nil {
@@ -383,11 +354,7 @@
 
 func (cr *chainReader) addEncoderDef(contractName, itemType string, args abi.Arguments, prefix []byte, inputModifications codec.ModifiersConfig) error {
 	// ABI.Pack prepends the method.ID to the encodings, we'll need the encoder to do the same.
-<<<<<<< HEAD
-	inputMod, err := inputModifications.ToModifier(evmDecoderHooks...)
-=======
-	inputMod, err := chainReaderDefinition.InputModifications.ToModifier(DecoderHooks...)
->>>>>>> 0f31a747
+	inputMod, err := inputModifications.ToModifier(DecoderHooks...)
 	if err != nil {
 		return err
 	}
@@ -401,13 +368,8 @@
 	return nil
 }
 
-<<<<<<< HEAD
 func (cr *chainReader) addDecoderDef(contractName, itemType string, outputs abi.Arguments, outputModifications codec.ModifiersConfig) error {
-	mod, err := outputModifications.ToModifier(evmDecoderHooks...)
-=======
-func (cr *chainReader) addDecoderDef(contractName, itemType string, outputs abi.Arguments, def types.ChainReaderDefinition) error {
-	mod, err := def.OutputModifications.ToModifier(DecoderHooks...)
->>>>>>> 0f31a747
+	mod, err := outputModifications.ToModifier(DecoderHooks...)
 	if err != nil {
 		return err
 	}
