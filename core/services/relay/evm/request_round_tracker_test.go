--- conflicted
+++ resolved
@@ -88,10 +88,6 @@
 		db,
 		uni.db,
 		chain.EVM(),
-<<<<<<< HEAD
-		config.Database(),
-=======
->>>>>>> b74079b6
 	)
 
 	return uni
