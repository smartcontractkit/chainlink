package evm

import (
	"context"
	"encoding/json"
	"fmt"

	chainselectors "github.com/smartcontractkit/chain-selectors"

	"github.com/smartcontractkit/chainlink/v2/core/capabilities/targets"
	"github.com/smartcontractkit/chainlink/v2/core/chains/legacyevm"
	"github.com/smartcontractkit/chainlink/v2/core/gethwrappers/keystone/generated/forwarder"
	"github.com/smartcontractkit/chainlink/v2/core/logger"
	relayevmtypes "github.com/smartcontractkit/chainlink/v2/core/services/relay/evm/types"
)

func NewWriteTarget(ctx context.Context, relayer *Relayer, chain legacyevm.Chain, lggr logger.Logger) (*targets.WriteTarget, error) {
	// EVM-specific init
	config := chain.Config().EVM().Workflow()
	fromAddress := config.FromAddress()
	forwarderAddress := config.ForwarderAddress().String()
	l := lggr.Named("NewEVMWriteTarget").With("fromAddress", fromAddress.String(), "forwarderAddress", forwarderAddress)

	// generate ID based on chain selector
	id := fmt.Sprintf("write_%v@1.0.0", chain.ID())
	chainName, err := chainselectors.NameFromChainId(chain.ID().Uint64())
	if err == nil {
		id = fmt.Sprintf("write_%v@1.0.0", chainName)
		l = l.With("capabilityID", id)
	} else {
		l.Warnw("failed to get chain name from chain ID", "chainID", chain.ID().Uint64())
		l = l.With("capabilityID", id)
	}

	// Initialize a reader to check whether a value was already transmitted on chain
	contractReaderConfigEncoded, err := json.Marshal(relayevmtypes.ChainReaderConfig{
		Contracts: map[string]relayevmtypes.ChainContractReader{
			"forwarder": {
				ContractABI: forwarder.KeystoneForwarderABI,
				Configs: map[string]*relayevmtypes.ChainReaderDefinition{
					"getTransmitter": {
						ChainSpecificName: "getTransmitter",
					},
				},
			},
		},
	})
	if err != nil {
		return nil, fmt.Errorf("failed to marshal contract reader config %v", err)
	}
	cr, err := relayer.NewContractReader(contractReaderConfigEncoded)
	if err != nil {
		return nil, err
	}
<<<<<<< HEAD
	err = cr.Bind(ctx, []commontypes.BoundContract{{
		Address: forwarderAddress,
		Name:    "forwarder",
	}})
	if err != nil {
		return nil, err
	}
=======
>>>>>>> 7da22c9c

	chainWriterConfig := relayevmtypes.ChainWriterConfig{
		Contracts: map[string]*relayevmtypes.ContractConfig{
			"forwarder": {
				ContractABI: forwarder.KeystoneForwarderABI,
				Configs: map[string]*relayevmtypes.ChainWriterDefinition{
					"report": {
						ChainSpecificName: "report",
						Checker:           "simulate",
						FromAddress:       fromAddress.Address(),
						GasLimit:          200_000,
					},
				},
			},
		},
	}
	chainWriterConfig.MaxGasPrice = chain.Config().EVM().GasEstimator().PriceMax()

	encodedWriterConfig, err := json.Marshal(chainWriterConfig)
	if err != nil {
		return nil, fmt.Errorf("failed to marshal chainwriter config: %w", err)
	}

	// keep the capability ID in logs
	relayer.lggr = l
	cw, err := relayer.NewChainWriter(ctx, encodedWriterConfig)
	if err != nil {
		return nil, err
	}

	return targets.NewWriteTarget(l, id, cr, cw, forwarderAddress, relayer.capabilitiesRegistry, 0), nil
}<|MERGE_RESOLUTION|>--- conflicted
+++ resolved
@@ -52,16 +52,6 @@
 	if err != nil {
 		return nil, err
 	}
-<<<<<<< HEAD
-	err = cr.Bind(ctx, []commontypes.BoundContract{{
-		Address: forwarderAddress,
-		Name:    "forwarder",
-	}})
-	if err != nil {
-		return nil, err
-	}
-=======
->>>>>>> 7da22c9c
 
 	chainWriterConfig := relayevmtypes.ChainWriterConfig{
 		Contracts: map[string]*relayevmtypes.ContractConfig{
