--- conflicted
+++ resolved
@@ -72,11 +72,7 @@
 )
 
 type RelayConfig struct {
-<<<<<<< HEAD
 	ChainID                *big.Big           `json:"chainID"`
-=======
-	ChainID                *utils.Big         `json:"chainID"`
->>>>>>> c70d82f1
 	FromBlock              uint64             `json:"fromBlock"`
 	EffectiveTransmitterID null.String        `json:"effectiveTransmitterID"`
 	ConfigContractAddress  *common.Address    `json:"configContractAddress"`
