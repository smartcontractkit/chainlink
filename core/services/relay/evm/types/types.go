package types

import (
	"context"
	"encoding/json"
	"errors"
	"fmt"

	"github.com/ethereum/go-ethereum/common"
	"github.com/lib/pq"

	"gopkg.in/guregu/null.v2"

	"github.com/smartcontractkit/chainlink/v2/core/chains/evm/utils/big"
	ocrtypes "github.com/smartcontractkit/libocr/offchainreporting2plus/types"

	"github.com/smartcontractkit/chainlink-common/pkg/services"
	"github.com/smartcontractkit/chainlink-common/pkg/types"
	commontypes "github.com/smartcontractkit/chainlink-common/pkg/types"
)

type ChainReaderConfig struct {
	// ChainContractReaders key is contract name
	ChainContractReaders map[string]ChainContractReader `json:"chainContractReaders"`
}

type ChainContractReader struct {
	ContractABI string `json:"contractABI"`
	// ChainReaderDefinitions key is chainAgnostic read name.
	ChainReaderDefinitions map[string]ChainReaderDefinition `json:"chainReaderDefinitions"`
}

type ChainReaderDefinition struct {
	ChainSpecificName string         `json:"chainSpecificName"` // chain specific contract method name or event type.
	Params            map[string]any `json:"params"`
	ReturnValues      []string       `json:"returnValues"`
	CacheEnabled      bool           `json:"cacheEnabled"`
	ReadType          ReadType       `json:"readType"`
}

type ReadType int64

const (
	Method ReadType = 0
	Event  ReadType = 1
)

type RelayConfig struct {
<<<<<<< HEAD
	ChainID                *big.Big        `json:"chainID"`
	FromBlock              uint64          `json:"fromBlock"`
	EffectiveTransmitterID null.String     `json:"effectiveTransmitterID"`
	ConfigContractAddress  *common.Address `json:"configContractAddress"`
=======
	ChainID                *utils.Big         `json:"chainID"`
	FromBlock              uint64             `json:"fromBlock"`
	EffectiveTransmitterID null.String        `json:"effectiveTransmitterID"`
	ConfigContractAddress  *common.Address    `json:"configContractAddress"`
	ChainReader            *ChainReaderConfig `json:"chainReader"`
>>>>>>> baa23733

	// Contract-specific
	SendingKeys pq.StringArray `json:"sendingKeys"`

	// Mercury-specific
	FeedID *common.Hash `json:"feedID"`
}

type RelayOpts struct {
	// TODO BCF-2508 -- should anyone ever get the raw config bytes that are embedded in args? if not,
	// make this private and wrap the arg fields with funcs on RelayOpts
	commontypes.RelayArgs
	c *RelayConfig
}

var ErrBadRelayConfig = errors.New("bad relay config")

func NewRelayOpts(args types.RelayArgs) *RelayOpts {
	return &RelayOpts{
		RelayArgs: args,
		c:         nil, // lazy initialization
	}
}

func (o *RelayOpts) RelayConfig() (RelayConfig, error) {
	var empty RelayConfig
	//TODO this should be done once and the error should be cached
	if o.c == nil {
		var c RelayConfig
		err := json.Unmarshal(o.RelayArgs.RelayConfig, &c)
		if err != nil {
			return empty, fmt.Errorf("%w: failed to deserialize relay config: %w", ErrBadRelayConfig, err)
		}
		o.c = &c
	}
	return *o.c, nil
}

type ConfigPoller interface {
	ocrtypes.ContractConfigTracker

	Start()
	Close() error
	Replay(ctx context.Context, fromBlock int64) error
}

// TODO(FUN-668): Migrate this fully into commontypes.FunctionsProvider
type FunctionsProvider interface {
	commontypes.FunctionsProvider
	LogPollerWrapper() LogPollerWrapper
}

type OracleRequest struct {
	RequestId           [32]byte
	RequestingContract  common.Address
	RequestInitiator    common.Address
	SubscriptionId      uint64
	SubscriptionOwner   common.Address
	Data                []byte
	DataVersion         uint16
	Flags               [32]byte
	CallbackGasLimit    uint64
	TxHash              common.Hash
	CoordinatorContract common.Address
	OnchainMetadata     []byte
}

type OracleResponse struct {
	RequestId [32]byte
}

type RouteUpdateSubscriber interface {
	UpdateRoutes(activeCoordinator common.Address, proposedCoordinator common.Address) error
}

// A LogPoller wrapper that understands router proxy contracts
//
//go:generate mockery --quiet --name LogPollerWrapper --output ./mocks/ --case=underscore
type LogPollerWrapper interface {
	services.Service
	LatestEvents() ([]OracleRequest, []OracleResponse, error)

	// TODO (FUN-668): Remove from the LOOP interface and only use internally within the EVM relayer
	SubscribeToUpdates(name string, subscriber RouteUpdateSubscriber)
}<|MERGE_RESOLUTION|>--- conflicted
+++ resolved
@@ -46,18 +46,11 @@
 )
 
 type RelayConfig struct {
-<<<<<<< HEAD
-	ChainID                *big.Big        `json:"chainID"`
-	FromBlock              uint64          `json:"fromBlock"`
-	EffectiveTransmitterID null.String     `json:"effectiveTransmitterID"`
-	ConfigContractAddress  *common.Address `json:"configContractAddress"`
-=======
-	ChainID                *utils.Big         `json:"chainID"`
+	ChainID                *big.Big           `json:"chainID"`
 	FromBlock              uint64             `json:"fromBlock"`
 	EffectiveTransmitterID null.String        `json:"effectiveTransmitterID"`
 	ConfigContractAddress  *common.Address    `json:"configContractAddress"`
 	ChainReader            *ChainReaderConfig `json:"chainReader"`
->>>>>>> baa23733
 
 	// Contract-specific
 	SendingKeys pq.StringArray `json:"sendingKeys"`
