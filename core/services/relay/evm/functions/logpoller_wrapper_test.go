package functions

import (
	"crypto/rand"
	"encoding/hex"
	"sync"
	"testing"
	"time"

	"github.com/ethereum/go-ethereum/common"
	"github.com/stretchr/testify/assert"
	"github.com/stretchr/testify/mock"
	"github.com/stretchr/testify/require"

	"github.com/smartcontractkit/chainlink-common/pkg/services/servicetest"
	evmclimocks "github.com/smartcontractkit/chainlink/v2/core/chains/evm/client/mocks"
	"github.com/smartcontractkit/chainlink/v2/core/chains/evm/logpoller"
	lpmocks "github.com/smartcontractkit/chainlink/v2/core/chains/evm/logpoller/mocks"
	"github.com/smartcontractkit/chainlink/v2/core/gethwrappers/functions/generated/functions_coordinator"
	"github.com/smartcontractkit/chainlink/v2/core/logger"
	"github.com/smartcontractkit/chainlink/v2/core/services/ocr2/plugins/functions/config"
	"github.com/smartcontractkit/chainlink/v2/core/services/relay/evm/types"
)

type subscriber struct {
	updates       sync.WaitGroup
	expectedCalls int
}

func (s *subscriber) UpdateRoutes(activeCoordinator common.Address, proposedCoordinator common.Address) error {
	if s.expectedCalls == 0 {
		panic("unexpected call to UpdateRoutes")
	}
	if activeCoordinator == (common.Address{}) {
		panic("activeCoordinator should not be zero")
	}
	s.expectedCalls--
	s.updates.Done()
	return nil
}

func newSubscriber(expectedCalls int) *subscriber {
	sub := &subscriber{expectedCalls: expectedCalls}
	sub.updates.Add(expectedCalls)
	return sub
}

func addr(t *testing.T, lastByte string) []byte {
	contractAddr, err := hex.DecodeString("00000000000000000000000000000000000000000000000000000000000000" + lastByte)
	require.NoError(t, err)
	return contractAddr
}

func setUp(t *testing.T, updateFrequencySec uint32) (*lpmocks.LogPoller, types.LogPollerWrapper, *evmclimocks.Client) {
	lggr := logger.TestLogger(t)
	client := evmclimocks.NewClient(t)
	lp := lpmocks.NewLogPoller(t)
	config := config.PluginConfig{
		ContractUpdateCheckFrequencySec: updateFrequencySec,
		ContractVersion:                 1,
	}
	lpWrapper, err := NewLogPollerWrapper(common.Address{}, config, client, lp, lggr)
	require.NoError(t, err)

<<<<<<< HEAD
	lp.On("LatestBlock").Return(logpoller.LogPollerBlock{BlockNumber: int64(100)}, nil)

=======
>>>>>>> 1d20c9b6
	return lp, lpWrapper, client
}

func getMockedRequestLog(t *testing.T) logpoller.Log {
	// NOTE: Change this to be a more readable log generation
	data, err := hex.DecodeString("000000000000000000000000c113ba31b0080f940ca5812bbccc1e038ea9efb40000000000000000000000000000000000000000000000000000000000000001000000000000000000000000c113ba31b0080f940ca5812bbccc1e038ea9efb4000000000000000000000000000000000000000000000000000000000000024000000000000000000000000000000000000000000000000000000000000000010000000000000000000000000000000000000000000000000000000000000000000000000000000000000000000000000000000000000000000000000001117082cd81744eb9504dc37f53a86db7e3fb24929b8e7507b097d501ab5b315fb20e0000000000000000000000001b4f2b0e6363097f413c249910d5bc632993ed08000000000000000000000000000000000000000000000000015bcf880382c000000000000000000000000000665785a800593e8fa915208c1ce62f6e57fd75ba0000000000000000000000000000000000000000000000000000000000000001000000000000000000000000000000000000000000000000000000000001117000000000000000000000000000000000000000000000000000000000000000000000000000000000000000000000000000000000000000000000000000000000000000000000000000000000000000000000000000000000000000000004f588000000000000000000000000000000000000000000000000000000000000c350000000000000000000000000000000000000000000000000000000000000021c00000000000000000000000000000000000000000000000000000000000008866c636f64654c6f636174696f6ec258200000000000000000000000000000000000000000000000000000000000000000686c616e6775616765c25820000000000000000000000000000000000000000000000000000000000000000066736f757263657907d0633836366665643238326533313137636466303836633934396662613133643834666331376131656335353934656361643034353133646632326137623538356333363763633132326236373138306334383737303435616235383033373463353066313862346564386132346131323437383532363731623030633035663237373163663036363632333663333236393939323139363866323833346438626462616266306661643165313237613837643237363936323831643965656539326134646263316337356137316136656333613135356438633230616661643064623432383362613433353736303734653035633433633561653061656466643332323838346536613231386466323430323630316436356437316131303061633065376563643037663565646364633535643562373932646130626632353665623038363139336463376431333965613764373965653531653831356465333834386565643363366330353837393265366461333434363738626436373239346636643639656564356132663836323835343965616530323235323835346232666361333635646265623032383433386537326234383465383864316136646563373933633739656265353834666465363465663831383363313365386231623735663037636532303963393138633532643637613735343862653236366433663964316439656132613162303166633838376231316162383739663164333861373833303563373031316533643938346130393863663634383931316536653065383038396365306130363230393136663134323935343036336630376239343931326435666331393366303138633764616135363136323562313966376463323036663930353365623234643036323234616164326338623430646162663631656166666635326234653831373239353837333830313561643730663739316663643864333739343035353737393563383937363164636665333639373938373437353439633234643530646464303563623337613465613863353162306530313032363738643433653766306563353039653434633564343764353335626261363831303936383264643864653439326532363633646336653133653532383539663664336565306533633430336236366362653338643236366137356163373639363863613465653331396166363965373431333137393162653630376537353832373430366164653038306335623239653665343262386563386137373761663865383166336234616337626263666531643066616633393338613664353061316561633835643933643234343066313863333037356237306433626134663930323836396439383937663266636562626262366263646439333436633336633663643838626434336265306562333134323562343665613765386338336638386230363933343836383666366134313839623535666132666431396634326264333730313634616339356530303635656461663130373761633131366632393930303833616631333839636661666336613433323439376531363437393762633738616633366335613435366136646661326636626430626639326136613930366130653930313130626266323265613066333163663364353132663466303331653236343330633831663935656431323362323938356266623830623161396432646337306232356264613961386261303839323833666166663634383661316231646235613938353564346237363966623835663531353063393935306462303964373536326537353133633234653531636163366634366634633231636234373561613937363166666466626434656138613531626465613432383037313466363538393630656336643139656539373237626339316635313665346466306665346264613762623035343161393462326334396636323938616132396337656130646662653635346632306437663164323239633066303262356535326137363031376237306439383232643533383166623966613166393361353861376338383632326631326462643363623937323363626132313639633337643538303939336333663666393065323039336331336130363132323334303064393731363031656262313631343332613966666333373033396562663537326364326566666635636562323539346236346462336261616431633734663532653938343938353964383363313238353465376263393764363432363464653931343735386333386438383739343132333937653263643534653431366234373962363331623830626633306266653062366239353564393066356362303435346361373531303963393938366330636536316165356566376534653433353036313432633633646235363862383634353139623463306636366137633161376661336538666431323231376666336665383164663830643138386232646334343833356132663332323733666133353139633531343764643233353763326161346336326461386238353232306535386130333565373662633133316634623734376632663731643263663933376431303832356138316533623963323136663962316134646431663239383463656635656363656265353530363662363061373263363063323864303336653766386635323131343735386638326366323330646636363930636364617267739f64617267316461726732ff6f736563726574734c6f636174696f6ec2582000000000000000000000000000000000000000000000000000000000000000016773656372657473430102030000000000000000000000000000000000000000000000000000")
	require.NoError(t, err)
	topic0, err := hex.DecodeString("bf50768ccf13bd0110ca6d53a9c4f1f3271abdd4c24a56878863ed25b20598ff")
	require.NoError(t, err)
	// Create a random requestID
	topic1 := make([]byte, 32)
	_, err = rand.Read(topic1)
	require.NoError(t, err)
	topic2, err := hex.DecodeString("000000000000000000000000665785a800593e8fa915208c1ce62f6e57fd75ba")
	require.NoError(t, err)
	return logpoller.Log{
		Topics: [][]byte{topic0, topic1, topic2},
		Data:   data,
	}
}

func TestLogPollerWrapper_SingleSubscriberEmptyEvents(t *testing.T) {
	t.Parallel()
	lp, lpWrapper, client := setUp(t, 100_000) // check only once
	lp.On("LatestBlock").Return(logpoller.LogPollerBlock{BlockNumber: int64(100)}, nil)

	lp.On("Logs", mock.Anything, mock.Anything, mock.Anything, mock.Anything).Return([]logpoller.Log{}, nil)
	client.On("CallContract", mock.Anything, mock.Anything, mock.Anything).Return(addr(t, "01"), nil)
	lp.On("RegisterFilter", mock.Anything).Return(nil)

	subscriber := newSubscriber(1)
	lpWrapper.SubscribeToUpdates("mock_subscriber", subscriber)

	servicetest.Run(t, lpWrapper)
	subscriber.updates.Wait()
	reqs, resps, err := lpWrapper.LatestEvents()
	require.NoError(t, err)
	require.Equal(t, 0, len(reqs))
	require.Equal(t, 0, len(resps))
}

func TestLogPollerWrapper_ErrorOnZeroAddresses(t *testing.T) {
	t.Parallel()
	lp, lpWrapper, client := setUp(t, 100_000) // check only once
	lp.On("LatestBlock").Return(logpoller.LogPollerBlock{BlockNumber: int64(100)}, nil)

	client.On("CallContract", mock.Anything, mock.Anything, mock.Anything).Return(addr(t, "00"), nil)

	servicetest.Run(t, lpWrapper)
	_, _, err := lpWrapper.LatestEvents()
	require.Error(t, err)
}

func TestLogPollerWrapper_LatestEvents_ReorgHandling(t *testing.T) {
	t.Parallel()
	lp, lpWrapper, client := setUp(t, 100_000)
	lp.On("LatestBlock").Return(logpoller.LogPollerBlock{BlockNumber: int64(100)}, nil)
	client.On("CallContract", mock.Anything, mock.Anything, mock.Anything).Return(addr(t, "01"), nil)
	lp.On("RegisterFilter", mock.Anything).Return(nil)
	subscriber := newSubscriber(1)
	lpWrapper.SubscribeToUpdates("mock_subscriber", subscriber)
	mockedLog := getMockedRequestLog(t)
	// All logPoller queries for responses return none
	lp.On("Logs", mock.Anything, mock.Anything, functions_coordinator.FunctionsCoordinatorOracleResponse{}.Topic(), mock.Anything).Return([]logpoller.Log{}, nil)
	// On the first logPoller query for requests, the request log appears
	lp.On("Logs", mock.Anything, mock.Anything, mock.Anything, mock.Anything).Return([]logpoller.Log{mockedLog}, nil).Once()
	// On the 2nd query, the request log disappears
	lp.On("Logs", mock.Anything, mock.Anything, functions_coordinator.FunctionsCoordinatorOracleRequest{}.Topic(), mock.Anything).Return([]logpoller.Log{}, nil).Once()
	// On the 3rd query, the original request log appears again
	lp.On("Logs", mock.Anything, mock.Anything, mock.Anything, mock.Anything).Return([]logpoller.Log{mockedLog}, nil).Once()

	servicetest.Run(t, lpWrapper)
	subscriber.updates.Wait()

	oracleRequests, _, err := lpWrapper.LatestEvents()
	require.NoError(t, err)
	assert.Equal(t, 1, len(oracleRequests))
	oracleRequests, _, err = lpWrapper.LatestEvents()
	require.NoError(t, err)
	assert.Equal(t, 0, len(oracleRequests))
	require.NoError(t, err)
	oracleRequests, _, err = lpWrapper.LatestEvents()
	require.NoError(t, err)
	assert.Equal(t, 0, len(oracleRequests))
}

func TestLogPollerWrapper_FilterPreviouslyDetectedEvents_TruncatesLogs(t *testing.T) {
	t.Parallel()
	_, lpWrapper, _ := setUp(t, 100_000)

	inputLogs := make([]logpoller.Log, maxLogsToProcess+100)
	for i := 0; i < 1100; i++ {
		inputLogs[i] = getMockedRequestLog(t)
	}

	functionsLpWrapper := lpWrapper.(*logPollerWrapper)
	mockedDetectedEvents := detectedEvents{isPreviouslyDetected: make(map[[32]byte]struct{})}
	outputLogs := functionsLpWrapper.filterPreviouslyDetectedEvents(inputLogs, &mockedDetectedEvents, "request")

	assert.Equal(t, maxLogsToProcess, len(outputLogs))
	assert.Equal(t, 1000, len(mockedDetectedEvents.detectedEventsOrdered))
	assert.Equal(t, 1000, len(mockedDetectedEvents.isPreviouslyDetected))
}

func TestLogPollerWrapper_FilterPreviouslyDetectedEvents_SkipsInvalidLog(t *testing.T) {
	t.Parallel()
	_, lpWrapper, _ := setUp(t, 100_000)
	inputLogs := []logpoller.Log{getMockedRequestLog(t)}
	inputLogs[0].Topics = [][]byte{[]byte("invalid topic")}
	mockedDetectedEvents := detectedEvents{isPreviouslyDetected: make(map[[32]byte]struct{})}

	functionsLpWrapper := lpWrapper.(*logPollerWrapper)
	outputLogs := functionsLpWrapper.filterPreviouslyDetectedEvents(inputLogs, &mockedDetectedEvents, "request")

	assert.Equal(t, 0, len(outputLogs))
	assert.Equal(t, 0, len(mockedDetectedEvents.detectedEventsOrdered))
	assert.Equal(t, 0, len(mockedDetectedEvents.isPreviouslyDetected))
}

func TestLogPollerWrapper_FilterPreviouslyDetectedEvents_FiltersPreviouslyDetectedEvent(t *testing.T) {
	t.Parallel()
	_, lpWrapper, _ := setUp(t, 100_000)
	mockedRequestLog := getMockedRequestLog(t)
	inputLogs := []logpoller.Log{mockedRequestLog}
	var mockedRequestId [32]byte
	copy(mockedRequestId[:], mockedRequestLog.Topics[1])

	mockedDetectedEvents := detectedEvents{
		isPreviouslyDetected:  make(map[[32]byte]struct{}),
		detectedEventsOrdered: make([]detectedEvent, 1),
	}
	mockedDetectedEvents.isPreviouslyDetected[mockedRequestId] = struct{}{}
	mockedDetectedEvents.detectedEventsOrdered[0] = detectedEvent{
		requestId:    mockedRequestId,
		timeDetected: time.Now().Add(-time.Second * time.Duration(logPollerCacheDurationSecDefault+1)),
	}

	functionsLpWrapper := lpWrapper.(*logPollerWrapper)
	outputLogs := functionsLpWrapper.filterPreviouslyDetectedEvents(inputLogs, &mockedDetectedEvents, "request")

	assert.Equal(t, 0, len(outputLogs))
	// Ensure that expired events are removed from the cache
	assert.Equal(t, 0, len(mockedDetectedEvents.detectedEventsOrdered))
	assert.Equal(t, 0, len(mockedDetectedEvents.isPreviouslyDetected))
}<|MERGE_RESOLUTION|>--- conflicted
+++ resolved
@@ -62,11 +62,6 @@
 	lpWrapper, err := NewLogPollerWrapper(common.Address{}, config, client, lp, lggr)
 	require.NoError(t, err)
 
-<<<<<<< HEAD
-	lp.On("LatestBlock").Return(logpoller.LogPollerBlock{BlockNumber: int64(100)}, nil)
-
-=======
->>>>>>> 1d20c9b6
 	return lp, lpWrapper, client
 }
 
