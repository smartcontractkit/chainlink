--- conflicted
+++ resolved
@@ -22,12 +22,8 @@
 type EVMChainRelayerExtender interface {
 	relay.RelayerExt
 	Chain() evmchain.Chain
-<<<<<<< HEAD
 	// compatibility remove after BCF-2441
 	NodeStatuses(ctx context.Context, offset, limit int, chainIDs ...string) (nodes []relaytypes.NodeStatus, count int, err error)
-=======
-	Default() bool
->>>>>>> 2d40de44
 }
 
 type EVMChainRelayerExtenderSlicer interface {
