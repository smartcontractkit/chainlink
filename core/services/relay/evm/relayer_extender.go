package evm

import (
	"context"
	"fmt"
	"math/big"

	"github.com/pkg/errors"
	"go.uber.org/multierr"

	relaytypes "github.com/smartcontractkit/chainlink-relay/pkg/types"

	"github.com/smartcontractkit/chainlink/v2/core/chains/evm"
	evmchain "github.com/smartcontractkit/chainlink/v2/core/chains/evm"
	"github.com/smartcontractkit/chainlink/v2/core/chains/evm/config/toml"
	"github.com/smartcontractkit/chainlink/v2/core/services/relay"
)

// ErrNoChains indicates that no EVM chains have been started
var ErrNoChains = errors.New("no EVM chains loaded")

type EVMChainRelayerExtender interface {
	relay.RelayerExt
	Chain() evmchain.Chain
	// compatibility remove after BCF-2441
	ChainStatus(ctx context.Context, id string) (relaytypes.ChainStatus, error)
	ChainStatuses(ctx context.Context, offset, limit int) ([]relaytypes.ChainStatus, int, error)
	NodeStatuses(ctx context.Context, offset, limit int, chainIDs ...string) (nodes []relaytypes.NodeStatus, count int, err error)
}

type EVMChainRelayerExtenderSlicer interface {
	Slice() []EVMChainRelayerExtender
	Len() int
	AppConfig() evmchain.AppConfig
}

type ChainRelayerExtenders struct {
	exts []EVMChainRelayerExtender
	cfg  evmchain.AppConfig
}

var _ EVMChainRelayerExtenderSlicer = &ChainRelayerExtenders{}

<<<<<<< HEAD
func NewLegacyChainsFromRelayerExtenders(exts EVMChainRelayerExtenderSlicer) (*evmchain.LegacyChains, error) {
=======
func NewLegacyChainsFromRelayerExtenders(exts EVMChainRelayerExtenderSlicer) *evmchain.LegacyChains {
>>>>>>> 3a98db69
	m := make(map[string]evmchain.Chain)
	for _, r := range exts.Slice() {
		m[r.Chain().ID().String()] = r.Chain()
	}
<<<<<<< HEAD
	l, err := evmchain.NewLegacyChains(exts.AppConfig(), m)
	if err != nil {
		return nil, err
	}
	return l, nil
=======
	l := evmchain.NewLegacyChains(m, exts.AppConfig().EVMConfigs())
	if dflt != nil {
		l.SetDefault(dflt)
	}
	return l
>>>>>>> 3a98db69
}

func newChainRelayerExtsFromSlice(exts []*ChainRelayerExt, appConfig evm.AppConfig) *ChainRelayerExtenders {
	temp := make([]EVMChainRelayerExtender, len(exts))
	for i := range exts {
		temp[i] = exts[i]
	}
	return &ChainRelayerExtenders{
		exts: temp,
		cfg:  appConfig,
	}
}

func (c *ChainRelayerExtenders) AppConfig() evmchain.AppConfig {
	return c.cfg
}

func (c *ChainRelayerExtenders) Slice() []EVMChainRelayerExtender {
	return c.exts
}

func (c *ChainRelayerExtenders) Len() int {
	return len(c.exts)
}

// implements OneChain
type ChainRelayerExt struct {
	chain evmchain.Chain
}

var _ EVMChainRelayerExtender = &ChainRelayerExt{}

func (s *ChainRelayerExt) GetChainStatus(ctx context.Context) (relaytypes.ChainStatus, error) {
	return s.chain.GetChainStatus(ctx)
}

func (s *ChainRelayerExt) ListNodeStatuses(ctx context.Context, pageSize int32, pageToken string) (stats []relaytypes.NodeStatus, nextPageToken string, total int, err error) {
	return s.chain.ListNodeStatuses(ctx, pageSize, pageToken)
}

func (s *ChainRelayerExt) Transact(ctx context.Context, from, to string, amount *big.Int, balanceCheck bool) error {
	return s.chain.Transact(ctx, from, to, amount, balanceCheck)
}

func (s *ChainRelayerExt) ID() string {
	return s.chain.ID().String()
}

func (s *ChainRelayerExt) Chain() evmchain.Chain {
	return s.chain
}

var ErrCorruptEVMChain = errors.New("corrupt evm chain")

func (s *ChainRelayerExt) Start(ctx context.Context) error {
	return s.chain.Start(ctx)
}

func (s *ChainRelayerExt) Close() (err error) {
	return s.chain.Close()
}

func (s *ChainRelayerExt) Name() string {
	return s.chain.Name()
}

func (s *ChainRelayerExt) HealthReport() map[string]error {
	return s.chain.HealthReport()
}

func (s *ChainRelayerExt) Ready() (err error) {
	return s.chain.Ready()
}

var ErrInconsistentChainRelayerExtender = errors.New("inconsistent evm chain relayer extender")

// Legacy interface remove after BFC-2441, BCF-2564

func (s *ChainRelayerExt) ChainStatus(ctx context.Context, id string) (relaytypes.ChainStatus, error) {
	if s.chain.ID().String() != id {
		return relaytypes.ChainStatus{}, fmt.Errorf("%w: given id %q does not match expected id %q", ErrInconsistentChainRelayerExtender, id, s.chain.ID())
	}
	return s.chain.GetChainStatus(ctx)
}

func (s *ChainRelayerExt) ChainStatuses(ctx context.Context, offset, limit int) ([]relaytypes.ChainStatus, int, error) {
	stat, err := s.chain.GetChainStatus(ctx)
	if err != nil {
		return nil, -1, err
	}
	return []relaytypes.ChainStatus{stat}, 1, nil

}

func (s *ChainRelayerExt) NodeStatuses(ctx context.Context, offset, limit int, chainIDs ...string) (nodes []relaytypes.NodeStatus, total int, err error) {
	if len(chainIDs) > 1 {
		return nil, -1, fmt.Errorf("single chain chain set only support one chain id. got %v", chainIDs)
	}
	cid := chainIDs[0]
	if cid != s.chain.ID().String() {
		return nil, -1, fmt.Errorf("unknown chain id %s. expected %s", cid, s.chain.ID())
	}
	nodes, _, total, err = s.ListNodeStatuses(ctx, int32(limit), "")
	if err != nil {
		return nil, -1, err
	}
	if len(nodes) < offset {
		return []relaytypes.NodeStatus{}, -1, fmt.Errorf("out of range")
	}
	if limit <= 0 {
		limit = len(nodes)
	} else if len(nodes) < limit {
		limit = len(nodes)
	}
	return nodes[offset:limit], total, nil

}

func NewChainRelayerExtenders(ctx context.Context, opts evmchain.ChainRelayExtenderConfig) (*ChainRelayerExtenders, error) {
	if err := opts.Check(); err != nil {
		return nil, err
	}

	unique := make(map[string]struct{})

	evmConfigs := opts.AppConfig.EVMConfigs()
	var enabled []*toml.EVMConfig
	for i, cfg := range evmConfigs {
		_, alreadyExists := unique[cfg.ChainID.String()]
		if alreadyExists {
			return nil, fmt.Errorf("duplicate chain definition for evm chain id %s", cfg.ChainID.String())
		}
		unique[cfg.ChainID.String()] = struct{}{}
		if evmConfigs[i].IsEnabled() {
			enabled = append(enabled, evmConfigs[i])
		}
	}

	var result []*ChainRelayerExt
	var err error
	for i := range enabled {

		cid := enabled[i].ChainID.String()
		privOpts := evmchain.ChainRelayExtenderConfig{
			Logger:        opts.Logger.Named(cid),
			RelayerConfig: opts.RelayerConfig,
			DB:            opts.DB,
			KeyStore:      opts.KeyStore,
		}

		privOpts.Logger.Infow(fmt.Sprintf("Loading chain %s", cid), "evmChainID", cid)
		chain, err2 := evmchain.NewTOMLChain(ctx, enabled[i], privOpts)
		if err2 != nil {
			err = multierr.Combine(err, err2)
			continue
		}

		s := &ChainRelayerExt{
			chain: chain,
		}
		result = append(result, s)
	}
	return newChainRelayerExtsFromSlice(result, opts.AppConfig), nil
}<|MERGE_RESOLUTION|>--- conflicted
+++ resolved
@@ -41,28 +41,13 @@
 
 var _ EVMChainRelayerExtenderSlicer = &ChainRelayerExtenders{}
 
-<<<<<<< HEAD
-func NewLegacyChainsFromRelayerExtenders(exts EVMChainRelayerExtenderSlicer) (*evmchain.LegacyChains, error) {
-=======
 func NewLegacyChainsFromRelayerExtenders(exts EVMChainRelayerExtenderSlicer) *evmchain.LegacyChains {
->>>>>>> 3a98db69
 	m := make(map[string]evmchain.Chain)
 	for _, r := range exts.Slice() {
 		m[r.Chain().ID().String()] = r.Chain()
 	}
-<<<<<<< HEAD
-	l, err := evmchain.NewLegacyChains(exts.AppConfig(), m)
-	if err != nil {
-		return nil, err
-	}
-	return l, nil
-=======
-	l := evmchain.NewLegacyChains(m, exts.AppConfig().EVMConfigs())
-	if dflt != nil {
-		l.SetDefault(dflt)
-	}
-	return l
->>>>>>> 3a98db69
+	
+	return evmchain.NewLegacyChains(m, exts.AppConfig().EVMConfigs())
 }
 
 func newChainRelayerExtsFromSlice(exts []*ChainRelayerExt, appConfig evm.AppConfig) *ChainRelayerExtenders {
