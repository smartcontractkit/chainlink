--- conflicted
+++ resolved
@@ -70,14 +70,9 @@
 	return nil
 }
 
-<<<<<<< HEAD
-// NewOCR2Provider creates a new OCR2 provider instance.
-func (r *Relayer) NewOCR2Provider(externalJobID uuid.UUID, s interface{}) (rtypes.OCR2ProviderCtx, error) {
-=======
 // NewOCR2Provider provides all evm specific implementations of OCR2 components
 // including components generic across all plugins and ones specific to plugins.
 func (r *Relayer) NewOCR2Provider(externalJobID uuid.UUID, s interface{}) (types2.OCR2Provider, error) {
->>>>>>> 69dc56f1
 	// Expect trusted input
 	spec := s.(OCR2Spec)
 	chain, err := r.chainSet.Get(spec.ChainID)
@@ -167,14 +162,9 @@
 	medianContract *medianContract
 }
 
-<<<<<<< HEAD
-// On start, an ethereum ocr2 provider will start the contract tracker.
+// Start an ethereum ocr2 provider will start the contract tracker.
 func (p ocr2Provider) Start(ctx context.Context) error {
-	return p.tracker.Start(ctx)
-=======
-// Start an ethereum ocr2 provider will start the contract tracker.
-func (p ocr2Provider) Start() error {
-	err := p.tracker.Start()
+	err := p.tracker.Start(ctx)
 	if err != nil {
 		return err
 	}
@@ -185,7 +175,6 @@
 		return p.medianContract.Start()
 	}
 	return nil
->>>>>>> 69dc56f1
 }
 
 // Close an ethereum ocr2 provider will close the contract tracker.
