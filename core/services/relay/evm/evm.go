package evm

import (
	"context"
	"encoding/json"
	"strings"

	"github.com/ethereum/go-ethereum/accounts/abi"
	"github.com/ethereum/go-ethereum/common"
	"github.com/pkg/errors"
	relaytypes "github.com/smartcontractkit/chainlink-relay/pkg/types"
	"github.com/smartcontractkit/libocr/gethwrappers2/ocr2aggregator"
	"github.com/smartcontractkit/libocr/offchainreporting2/chains/evmutil"
	"github.com/smartcontractkit/libocr/offchainreporting2/reportingplugin/median"
	"github.com/smartcontractkit/libocr/offchainreporting2/reportingplugin/median/evmreportcodec"
	"github.com/smartcontractkit/libocr/offchainreporting2/types"
	"github.com/smartcontractkit/sqlx"
	"gopkg.in/guregu/null.v4"

	"github.com/smartcontractkit/chainlink/core/chains/evm"
	txm "github.com/smartcontractkit/chainlink/core/chains/evm/txmgr"
	"github.com/smartcontractkit/chainlink/core/logger"
	"github.com/smartcontractkit/chainlink/core/services/job"
	"github.com/smartcontractkit/chainlink/core/services/ocrcommon"
	"github.com/smartcontractkit/chainlink/core/services/pipeline"
	"github.com/smartcontractkit/chainlink/core/utils"
)

var _ relaytypes.Relayer = &Relayer{}

type Relayer struct {
	db       *sqlx.DB
	chainSet evm.ChainSet
	lggr     logger.Logger
}

func NewRelayer(db *sqlx.DB, chainSet evm.ChainSet, lggr logger.Logger) *Relayer {
	return &Relayer{
		db:       db,
		chainSet: chainSet,
		lggr:     lggr.Named("Relayer"),
	}
}

// Start does noop: no subservices started on relay start, but when the first job is started
func (r *Relayer) Start(context.Context) error {
	return nil
}

// Close does noop: no persistent subservices to close on relay close
func (r *Relayer) Close() error {
	return nil
}

// Ready does noop: always ready
func (r *Relayer) Ready() error {
	return nil
}

// Healthy does noop: always healthy
func (r *Relayer) Healthy() error {
	return nil
}

func (r *Relayer) NewConfigProvider(args relaytypes.RelayArgs) (relaytypes.ConfigProvider, error) {
	configProvider, err := newConfigProvider(r.lggr, r.chainSet, args)
	if err != nil {
		// Never return (*configProvider)(nil)
		return nil, err
	}
	return configProvider, err
}

type configWatcher struct {
	utils.StartStopOnce
	contractAddress  common.Address
	contractABI      abi.ABI
	offchainDigester types.OffchainConfigDigester
	configPoller     *ConfigPoller
	chain            evm.Chain
}

func (c *configWatcher) Start(ctx context.Context) error {
	return nil
}

func (c *configWatcher) Close() error {
	return nil
}

func (c *configWatcher) OffchainConfigDigester() types.OffchainConfigDigester {
	return c.offchainDigester
}

func (c *configWatcher) ContractConfigTracker() types.ContractConfigTracker {
	return c.configPoller
}

func newConfigProvider(lggr logger.Logger, chainSet evm.ChainSet, args relaytypes.RelayArgs) (*configWatcher, error) {
	var relayConfig RelayConfig
	err := json.Unmarshal(args.RelayConfig, &relayConfig)
	if err != nil {
		return nil, err
	}
	chain, err := chainSet.Get(relayConfig.ChainID.ToInt())
	if err != nil {
		return nil, err
	}
	if !common.IsHexAddress(args.ContractID) {
		return nil, errors.Errorf("invalid contractID, expected hex address")
	}

	contractAddress := common.HexToAddress(args.ContractID)
	contractABI, err := abi.JSON(strings.NewReader(ocr2aggregator.OCR2AggregatorABI))
	if err != nil {
		return nil, errors.Wrap(err, "could not get contract ABI JSON")
	}
	configPoller, err := NewConfigPoller(lggr,
		chain.LogPoller(),
		contractAddress,
	)
	if err != nil {
		return nil, err
	}

	offchainConfigDigester := evmutil.EVMOffchainConfigDigester{
		ChainID:         chain.Config().ChainID().Uint64(),
		ContractAddress: contractAddress,
	}
	return &configWatcher{
		contractAddress:  contractAddress,
		contractABI:      contractABI,
		configPoller:     configPoller,
		offchainDigester: offchainConfigDigester,
		chain:            chain,
	}, nil
}

func newContractTransmitter(lggr logger.Logger, rargs relaytypes.RelayArgs, transmitterID string, configWatcher *configWatcher) (*ContractTransmitter, error) {
	var relayConfig RelayConfig
<<<<<<< HEAD
	err := json.Unmarshal(rargs.RelayConfig, &relayConfig)
	if err != nil {
		return nil, err
	}
	effectiveTransmitterAddress := common.HexToAddress(relayConfig.EffectiveTransmitterAddress.String)

=======
	if err := json.Unmarshal(rargs.RelayConfig, &relayConfig); err != nil {
		return nil, err
	}

	effectiveTransmitterAddress := common.HexToAddress(relayConfig.EffectiveTransmitterAddress.String)
>>>>>>> 254fa94b
	transmitterAddress := common.HexToAddress(transmitterID)
	strategy := txm.NewQueueingTxStrategy(rargs.ExternalJobID, configWatcher.chain.Config().OCRDefaultTransactionQueueDepth())

	var checker txm.TransmitCheckerSpec
	if configWatcher.chain.Config().OCRSimulateTransactions() {
		checker.CheckerType = txm.TransmitCheckerTypeSimulate
	}

	gasLimit := configWatcher.chain.Config().EvmGasLimitDefault()
	if configWatcher.chain.Config().EvmGasLimitOCRJobType() != nil {
		gasLimit = *configWatcher.chain.Config().EvmGasLimitOCRJobType()
	}

	return NewOCRContractTransmitter(
		configWatcher.contractAddress,
		configWatcher.chain.Client(),
		configWatcher.contractABI,
<<<<<<< HEAD
		ocrcommon.NewTransmitter(configWatcher.chain.TxManager(), transmitterAddress, gasLimit, effectiveTransmitterAddress, strategy, txm.TransmitCheckerSpec{}),
=======
		ocrcommon.NewDefaultTransmitter(
			configWatcher.chain.TxManager(),
			transmitterAddress,
			gasLimit,
			effectiveTransmitterAddress,
			strategy,
			txm.TransmitCheckerSpec{},
		),
		configWatcher.chain.LogPoller(),
		lggr,
	)
}

func newPipelineContractTransmitter(lggr logger.Logger, rargs relaytypes.RelayArgs, transmitterID string, configWatcher *configWatcher, spec job.Job, pr pipeline.Runner) (*ContractTransmitter, error) {
	var relayConfig RelayConfig
	if err := json.Unmarshal(rargs.RelayConfig, &relayConfig); err != nil {
		return nil, err
	}

	effectiveTransmitterAddress := common.HexToAddress(relayConfig.EffectiveTransmitterAddress.String)
	transmitterAddress := common.HexToAddress(transmitterID)
	strategy := txm.NewQueueingTxStrategy(rargs.ExternalJobID, configWatcher.chain.Config().OCRDefaultTransactionQueueDepth())

	var checker txm.TransmitCheckerSpec
	if configWatcher.chain.Config().OCRSimulateTransactions() {
		checker.CheckerType = txm.TransmitCheckerTypeSimulate
	}

	gasLimit := configWatcher.chain.Config().EvmGasLimitDefault()
	if configWatcher.chain.Config().EvmGasLimitOCRJobType() != nil {
		gasLimit = *configWatcher.chain.Config().EvmGasLimitOCRJobType()
	}

	return NewOCRContractTransmitter(
		configWatcher.contractAddress,
		configWatcher.chain.Client(),
		configWatcher.contractABI,
		ocrcommon.NewPipelineTransmitter(
			lggr,
			transmitterAddress,
			gasLimit,
			effectiveTransmitterAddress,
			strategy,
			checker,
			pr,
			spec,
			configWatcher.chain.ID().String(),
		),
>>>>>>> 254fa94b
		configWatcher.chain.LogPoller(),
		lggr,
	)
}

func (r *Relayer) NewMedianProvider(rargs relaytypes.RelayArgs, pargs relaytypes.PluginArgs) (relaytypes.MedianProvider, error) {
	configWatcher, err := newConfigProvider(r.lggr, r.chainSet, rargs)
	if err != nil {
		return nil, err
	}
	contractTransmitter, err := newContractTransmitter(r.lggr, rargs, pargs.TransmitterID, configWatcher)
	if err != nil {
		return nil, err
	}
	medianContract, err := newMedianContract(configWatcher.contractAddress, configWatcher.chain, rargs.JobID, r.db, r.lggr)
	if err != nil {
		return nil, err
	}
	return &medianProvider{
		configWatcher:       configWatcher,
		reportCodec:         evmreportcodec.ReportCodec{},
		contractTransmitter: contractTransmitter,
		medianContract:      medianContract,
	}, nil
}

type RelayConfig struct {
	ChainID                     *utils.Big  `json:"chainID"`
	EffectiveTransmitterAddress null.String `json:"effectiveTransmitterAddress"`
}

var _ relaytypes.MedianProvider = (*medianProvider)(nil)

type medianProvider struct {
	*configWatcher
	contractTransmitter *ContractTransmitter
	reportCodec         median.ReportCodec
	medianContract      *medianContract
}

func (p *medianProvider) ContractTransmitter() types.ContractTransmitter {
	return p.contractTransmitter
}

func (p *medianProvider) ReportCodec() median.ReportCodec {
	return p.reportCodec
}

func (p *medianProvider) MedianContract() median.MedianContract {
	return p.medianContract
}

func (p *medianProvider) OnchainConfigCodec() median.OnchainConfigCodec {
	return median.StandardOnchainConfigCodec{}
}<|MERGE_RESOLUTION|>--- conflicted
+++ resolved
@@ -138,20 +138,11 @@
 
 func newContractTransmitter(lggr logger.Logger, rargs relaytypes.RelayArgs, transmitterID string, configWatcher *configWatcher) (*ContractTransmitter, error) {
 	var relayConfig RelayConfig
-<<<<<<< HEAD
-	err := json.Unmarshal(rargs.RelayConfig, &relayConfig)
-	if err != nil {
-		return nil, err
-	}
+	if err := json.Unmarshal(rargs.RelayConfig, &relayConfig); err != nil {
+		return nil, err
+	}
+
 	effectiveTransmitterAddress := common.HexToAddress(relayConfig.EffectiveTransmitterAddress.String)
-
-=======
-	if err := json.Unmarshal(rargs.RelayConfig, &relayConfig); err != nil {
-		return nil, err
-	}
-
-	effectiveTransmitterAddress := common.HexToAddress(relayConfig.EffectiveTransmitterAddress.String)
->>>>>>> 254fa94b
 	transmitterAddress := common.HexToAddress(transmitterID)
 	strategy := txm.NewQueueingTxStrategy(rargs.ExternalJobID, configWatcher.chain.Config().OCRDefaultTransactionQueueDepth())
 
@@ -169,9 +160,6 @@
 		configWatcher.contractAddress,
 		configWatcher.chain.Client(),
 		configWatcher.contractABI,
-<<<<<<< HEAD
-		ocrcommon.NewTransmitter(configWatcher.chain.TxManager(), transmitterAddress, gasLimit, effectiveTransmitterAddress, strategy, txm.TransmitCheckerSpec{}),
-=======
 		ocrcommon.NewDefaultTransmitter(
 			configWatcher.chain.TxManager(),
 			transmitterAddress,
@@ -220,7 +208,6 @@
 			spec,
 			configWatcher.chain.ID().String(),
 		),
->>>>>>> 254fa94b
 		configWatcher.chain.LogPoller(),
 		lggr,
 	)
