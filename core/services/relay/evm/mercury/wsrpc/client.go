package wsrpc

import (
	"context"
	"fmt"
	"sync"
	"sync/atomic"
	"time"

	"github.com/ethereum/go-ethereum/common/hexutil"
	"github.com/pkg/errors"
	"github.com/prometheus/client_golang/prometheus"
	"github.com/prometheus/client_golang/prometheus/promauto"
	"github.com/smartcontractkit/wsrpc"
	"github.com/smartcontractkit/wsrpc/connectivity"

	"github.com/smartcontractkit/chainlink/v2/core/logger"
	"github.com/smartcontractkit/chainlink/v2/core/services"
	"github.com/smartcontractkit/chainlink/v2/core/services/keystore/keys/csakey"
	"github.com/smartcontractkit/chainlink/v2/core/services/relay/evm/mercury/wsrpc/pb"
	"github.com/smartcontractkit/chainlink/v2/core/utils"
)

// MaxConsecutiveTransmitFailures controls how many consecutive requests are
// allowed to time out before we reset the connection
const MaxConsecutiveTransmitFailures = 5

var (
	timeoutCount = promauto.NewCounterVec(prometheus.CounterOpts{
		Name: "mercury_transmit_timeout_count",
		Help: "Running count of transmit timeouts",
	},
		[]string{"serverURL"},
	)
	dialCount = promauto.NewCounterVec(prometheus.CounterOpts{
		Name: "mercury_dial_count",
		Help: "Running count of dials to mercury server",
	},
		[]string{"serverURL"},
	)
	dialSuccessCount = promauto.NewCounterVec(prometheus.CounterOpts{
		Name: "mercury_dial_success_count",
		Help: "Running count of successful dials to mercury server",
	},
		[]string{"serverURL"},
	)
	dialErrorCount = promauto.NewCounterVec(prometheus.CounterOpts{
		Name: "mercury_dial_error_count",
		Help: "Running count of errored dials to mercury server",
	},
		[]string{"serverURL"},
	)
	connectionResetCount = promauto.NewCounterVec(prometheus.CounterOpts{
		Name: "mercury_connection_reset_count",
		Help: fmt.Sprintf("Running count of times connection to mercury server has been reset (connection reset happens automatically after %d consecutive transmit failures)", MaxConsecutiveTransmitFailures),
	},
		[]string{"serverURL"},
	)
)

type Client interface {
	services.ServiceCtx
	pb.MercuryClient
}

type Conn interface {
	WaitForReady(ctx context.Context) bool
	GetState() connectivity.State
	Close()
}

type client struct {
	utils.StartStopOnce

	csaKey       csakey.KeyV2
	serverPubKey []byte
	serverURL    string

	logger logger.Logger
	conn   Conn
	client pb.MercuryClient

	consecutiveTimeoutCnt atomic.Int32
	wg                    sync.WaitGroup
	chStop                utils.StopChan
	chResetTransport      chan struct{}

	timeoutCountMetric         prometheus.Counter
	dialCountMetric            prometheus.Counter
	dialSuccessCountMetric     prometheus.Counter
	dialErrorCountMetric       prometheus.Counter
	connectionResetCountMetric prometheus.Counter
}

// Consumers of wsrpc package should not usually call NewClient directly, but instead use the Pool
func NewClient(lggr logger.Logger, clientPrivKey csakey.KeyV2, serverPubKey []byte, serverURL string) Client {
	return newClient(lggr, clientPrivKey, serverPubKey, serverURL)
}

func newClient(lggr logger.Logger, clientPrivKey csakey.KeyV2, serverPubKey []byte, serverURL string) *client {
	return &client{
		csaKey:                     clientPrivKey,
		serverPubKey:               serverPubKey,
		serverURL:                  serverURL,
		logger:                     lggr.Named("WSRPC").With("mercuryServerURL", serverURL),
		chResetTransport:           make(chan struct{}, 1),
		chStop:                     make(chan struct{}),
		timeoutCountMetric:         timeoutCount.WithLabelValues(serverURL),
		dialCountMetric:            dialCount.WithLabelValues(serverURL),
		dialSuccessCountMetric:     dialSuccessCount.WithLabelValues(serverURL),
		dialErrorCountMetric:       dialErrorCount.WithLabelValues(serverURL),
		connectionResetCountMetric: connectionResetCount.WithLabelValues(serverURL),
	}
}

func (w *client) Start(_ context.Context) error {
	return w.StartOnce("WSRPC Client", func() error {
		if err := w.dial(context.Background()); err != nil {
			return err
		}
		w.wg.Add(1)
		go w.runloop()
		return nil
	})
}

// NOTE: Dial is non-blocking, and will retry on an exponential backoff
// in the background until close is called, or context is cancelled.
// This is why we use the background context, not the start context here.
//
// Any transmits made while client is still trying to dial will fail
// with error.
func (w *client) dial(ctx context.Context, opts ...wsrpc.DialOption) error {
	w.dialCountMetric.Inc()
	conn, err := wsrpc.DialWithContext(ctx, w.serverURL,
		append(opts,
			wsrpc.WithTransportCreds(w.csaKey.Raw().Bytes(), w.serverPubKey),
			wsrpc.WithLogger(w.logger),
		)...,
	)
	if err != nil {
		w.dialErrorCountMetric.Inc()
		setLivenessMetric(false)
		return errors.Wrap(err, "failed to dial wsrpc client")
	}
	w.dialSuccessCountMetric.Inc()
	setLivenessMetric(true)
	w.conn = conn
	w.client = pb.NewMercuryClient(conn)
	return nil
}

func (w *client) runloop() {
	defer w.wg.Done()
	for {
		select {
		case <-w.chStop:
			return
		case <-w.chResetTransport:
			// Using channel here ensures we only have one reset in process at
			// any given time
			w.resetTransport()
		}
	}
}

// resetTransport disconnects and reconnects to the mercury server
func (w *client) resetTransport() {
	w.connectionResetCountMetric.Inc()
	ok := w.IfStarted(func() {
		w.conn.Close() // Close is safe to call multiple times
	})
	if !ok {
		panic("resetTransport should never be called unless client is in 'started' state")
	}
	ctx, cancel := w.chStop.Ctx(context.Background())
	defer cancel()
	b := utils.NewRedialBackoff()
	for {
		// Will block until successful dial, or context is canceled (i.e. on close)
		if err := w.dial(ctx, wsrpc.WithBlock()); err != nil {
			if ctx.Err() != nil {
				w.logger.Debugw("ResetTransport exiting due to client Close", "err", err)
				return
			}
			w.logger.Errorw("ResetTransport failed to redial", "err", err)
			time.Sleep(b.Duration())
		} else {
			break
		}
	}
	w.logger.Info("ResetTransport successfully redialled")
}

func (w *client) Close() error {
	return w.StopOnce("WSRPC Client", func() error {
		close(w.chStop)
		w.conn.Close()
		w.wg.Wait()
		return nil
	})
}

func (w *client) Name() string {
	return "EVM.Mercury.WSRPCClient"
}

func (w *client) HealthReport() map[string]error {
	return map[string]error{w.Name(): w.Healthy()}
}

// Healthy if connected
func (w *client) Healthy() (err error) {
	if err = w.StartStopOnce.Healthy(); err != nil {
		return err
	}
	state := w.conn.GetState()
	if state != connectivity.Ready {
		return errors.Errorf("client state should be %s; got %s", connectivity.Ready, state)
	}
	return nil
}

func (w *client) waitForReady(ctx context.Context) (err error) {
	ok := w.IfStarted(func() {
		if ready := w.conn.WaitForReady(ctx); !ready {
			err = errors.Errorf("websocket client not ready; got state: %v", w.conn.GetState())
			return
		}
	})
	if !ok {
		return errors.New("client is not started")
	}
	return
}

<<<<<<< HEAD
func (w *client) Transmit(ctx context.Context, req *pb.TransmitRequest) (resp *pb.TransmitResponse, err error) {
	w.logger.Trace("Transmit")
	start := time.Now()
	if err = w.waitForReady(ctx); err != nil {
		return nil, errors.Wrap(err, "Transmit failed")
	}
	resp, err = w.client.Transmit(ctx, req)
=======
// handleDeadlineExceeded manages resetting the connection if too many
// consecutive timeouts occur. This function is thread-safe.
func (w *client) handleDeadlineExceeded(err error) {
>>>>>>> e50f3f47
	if errors.Is(err, context.DeadlineExceeded) {
		w.timeoutCountMetric.Inc()
		cnt := w.consecutiveTimeoutCnt.Add(1)
		if cnt == MaxConsecutiveTransmitFailures {
<<<<<<< HEAD
			w.logger.Errorf("Timed out on %d consecutive transmits, resetting transport", cnt)
=======
			w.logger.Errorw(fmt.Sprintf("Timed out on %d consecutive transmits, resetting transport", cnt), "err", err)
>>>>>>> e50f3f47
			// NOTE: If we get 5+ request timeouts in a row, close and re-open
			// the websocket connection.
			//
			// This *shouldn't* be necessary in theory (ideally, wsrpc would
			// handle it for us) but it acts as a "belts and braces" approach
			// to ensure we get a websocket connection back up and running
			// again if it gets itself into a bad state.
			select {
			case w.chResetTransport <- struct{}{}:
			default:
				// This can happen if we had 5 consecutive timeouts, already
				// sent a reset signal, then the connection started working
				// again (resetting the count) then we got 5 additional
				// failures before the runloop was able to close the bad
				// connection.
				//
				// It should be safe to just ignore in this case.
				//
				// Debug log in case my reasoning is wrong.
				w.logger.Debugf("Transport is resetting, cnt=%d", cnt)
			}
		}
	} else {
		w.consecutiveTimeoutCnt.Store(0)
	}
}

func (w *client) Transmit(ctx context.Context, req *pb.TransmitRequest) (resp *pb.TransmitResponse, err error) {
	lggr := w.logger.With("req.Payload", hexutil.Encode(req.Payload))
	lggr.Trace("Transmit")
	start := time.Now()
	if err = w.waitForReady(ctx); err != nil {
		return nil, errors.Wrap(err, "Transmit failed")
	}
	resp, err = w.client.Transmit(ctx, req)
	w.handleDeadlineExceeded(err)
	if err != nil {
		w.logger.Warnw("Transmit failed", "err", err, "resp", resp)
		incRequestStatusMetric(statusFailed)
	} else {
		w.logger.Debugw("Transmit succeeded", "resp", resp)
		incRequestStatusMetric(statusSuccess)
		setRequestLatencyMetric(float64(time.Since(start).Milliseconds()))
	}
	return
}

func (w *client) LatestReport(ctx context.Context, req *pb.LatestReportRequest) (resp *pb.LatestReportResponse, err error) {
	lggr := w.logger.With("req.FeedId", hexutil.Encode(req.FeedId))
	lggr.Trace("LatestReport")
	if err = w.waitForReady(ctx); err != nil {
		return nil, errors.Wrap(err, "LatestReport failed")
	}
	resp, err = w.client.LatestReport(ctx, req)
	w.handleDeadlineExceeded(err)
	if err != nil {
		lggr.Errorw("LatestReport failed", "err", err, "resp", resp)
	} else if resp.Error != "" {
		lggr.Errorw("LatestReport failed; mercury server returned error", "err", resp.Error, "resp", resp)
	} else {
		lggr.Debugw("LatestReport succeeded", "resp", resp)
	}
	return
}<|MERGE_RESOLUTION|>--- conflicted
+++ resolved
@@ -234,28 +234,14 @@
 	return
 }
 
-<<<<<<< HEAD
-func (w *client) Transmit(ctx context.Context, req *pb.TransmitRequest) (resp *pb.TransmitResponse, err error) {
-	w.logger.Trace("Transmit")
-	start := time.Now()
-	if err = w.waitForReady(ctx); err != nil {
-		return nil, errors.Wrap(err, "Transmit failed")
-	}
-	resp, err = w.client.Transmit(ctx, req)
-=======
 // handleDeadlineExceeded manages resetting the connection if too many
 // consecutive timeouts occur. This function is thread-safe.
 func (w *client) handleDeadlineExceeded(err error) {
->>>>>>> e50f3f47
 	if errors.Is(err, context.DeadlineExceeded) {
 		w.timeoutCountMetric.Inc()
 		cnt := w.consecutiveTimeoutCnt.Add(1)
 		if cnt == MaxConsecutiveTransmitFailures {
-<<<<<<< HEAD
-			w.logger.Errorf("Timed out on %d consecutive transmits, resetting transport", cnt)
-=======
 			w.logger.Errorw(fmt.Sprintf("Timed out on %d consecutive transmits, resetting transport", cnt), "err", err)
->>>>>>> e50f3f47
 			// NOTE: If we get 5+ request timeouts in a row, close and re-open
 			// the websocket connection.
 			//
