--- conflicted
+++ resolved
@@ -222,9 +222,6 @@
 				mt.transmitDuplicateCount.Inc()
 				mt.lggr.Tracew("Transmit report succeeded; duplicate report", "code", res.Code)
 			default:
-<<<<<<< HEAD
-				// todo: generic way to log the error for different report types
-
 				// elems := map[string]interface{}{}
 				// var validFrom int64
 				// var currentBlock int64
@@ -243,28 +240,7 @@
 				// 	}
 				// }
 				// transmitServerErrorCount.WithLabelValues(mt.feedIDHex, fmt.Sprintf("%d", res.Code)).Inc()
-				// mt.lggr.Errorw("Transmit report failed; mercury server returned error", "unpackErr", unpackErr, "validFromBlock", validFrom, "currentBlock", currentBlock, "req", t.Req, "response", res, "reportCtx", t.ReportCtx, "err", res.Error, "code", res.Code)
-=======
-				elems := map[string]interface{}{}
-				var validFrom int64
-				var currentBlock int64
-				var unpackErr error
-				if err = PayloadTypes.UnpackIntoMap(elems, t.Req.Payload); err != nil {
-					unpackErr = err
-				} else {
-					report := elems["report"].([]byte)
-					validFrom, err = (&reportcodec.EVMReportCodec{}).ValidFromBlockNumFromReport(report)
-					if err != nil {
-						unpackErr = err
-					}
-					currentBlock, err = (&reportcodec.EVMReportCodec{}).CurrentBlockNumFromReport(report)
-					if err != nil {
-						unpackErr = errors.Join(unpackErr, err)
-					}
-				}
-				transmitServerErrorCount.WithLabelValues(mt.feedIDHex, fmt.Sprintf("%d", res.Code)).Inc()
-				mt.lggr.Errorw("Transmit report failed; mercury server returned error", "unpackErr", unpackErr, "validFromBlock", validFrom, "currentBlock", currentBlock, "response", res, "reportCtx", t.ReportCtx, "err", res.Error, "code", res.Code)
->>>>>>> 948c7806
+				// mt.lggr.Errorw("Transmit report failed; mercury server returned error", "unpackErr", unpackErr, "validFromBlock", validFrom, "currentBlock", currentBlock, "response", res, "reportCtx", t.ReportCtx, "err", res.Error, "code", res.Code)
 			}
 		}
 	}
