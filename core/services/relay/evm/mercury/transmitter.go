--- conflicted
+++ resolved
@@ -209,11 +209,7 @@
 			return
 		} else if err != nil {
 			mt.transmitConnectionErrorCount.Inc()
-<<<<<<< HEAD
 			mt.lggr.Errorw("Transmit report failed", "req", t.Req, "err", err, "reportCtx", t.ReportCtx)
-=======
-			mt.lggr.Errorw("Transmit report failed", "error", err, "reportCtx", t.ReportCtx)
->>>>>>> 367196e5
 			if ok := mt.queue.Push(t.Req, t.ReportCtx); !ok {
 				mt.lggr.Error("Failed to push report to transmit queue; queue is closed")
 				return
