--- conflicted
+++ resolved
@@ -49,11 +49,7 @@
 	return &ReportCodec{lggr, feedID}
 }
 
-<<<<<<< HEAD
-func (r *ReportCodec) BuildReport(paos []reportcodec.IParsedAttributedObservation, f int, validFromTimestamp uint32) (ocrtypes.Report, error) {
-=======
-func (r *ReportCodec) BuildReport(paos []relaymercury.ParsedObservation, f int, validFromTimestamp, expiresAt uint32) (ocrtypes.Report, error) {
->>>>>>> e50f3f47
+func (r *ReportCodec) BuildReport(paos []reportcodec.IParsedAttributedObservation, f int, validFromTimestamp, expiresAt uint32) (ocrtypes.Report, error) {
 	if len(paos) == 0 {
 		return nil, errors.Errorf("cannot build report from empty attributed observations")
 	}
@@ -62,39 +58,25 @@
 
 	timestamp := relaymercury.GetConsensusTimestamp(mPaos)
 
-<<<<<<< HEAD
+	// todo: add checks for validFromTimestamp
+
 	benchmarkPrice, err := relaymercury.GetConsensusBenchmarkPrice(mPaos, f)
 	if err != nil {
 		return nil, errors.Wrap(err, "GetConsensusBenchmarkPrice failed")
 	}
-
 	bid, err := relaymercury.GetConsensusBid(mPaos, f)
 	if err != nil {
 		return nil, errors.Wrap(err, "GetConsensusBid failed")
 	}
-
 	ask, err := relaymercury.GetConsensusAsk(mPaos, f)
-=======
-	// todo: add checks for validFromTimestamp
-
-	benchmarkPrice, err := relaymercury.GetConsensusBenchmarkPrice(paos, f)
-	if err != nil {
-		return nil, errors.Wrap(err, "GetConsensusBenchmarkPrice failed")
-	}
-	bid, err := relaymercury.GetConsensusBid(paos, f)
-	if err != nil {
-		return nil, errors.Wrap(err, "GetConsensusBid failed")
-	}
-	ask, err := relaymercury.GetConsensusAsk(paos, f)
->>>>>>> e50f3f47
 	if err != nil {
 		return nil, errors.Wrap(err, "GetConsensusAsk failed")
 	}
-	linkFee, err := relaymercury.GetConsensusLinkFee(paos, f)
+	linkFee, err := relaymercury.GetConsensusLinkFee(mPaos, f)
 	if err != nil {
 		return nil, errors.Wrap(err, "GetConsensusLinkFee failed")
 	}
-	nativeFee, err := relaymercury.GetConsensusNativeFee(paos, f)
+	nativeFee, err := relaymercury.GetConsensusNativeFee(mPaos, f)
 	if err != nil {
 		return nil, errors.Wrap(err, "GetConsensusNativeFee failed")
 	}
