package mercury

import (
	"context"
	"fmt"
	"math/big"
	"math/rand"
	"testing"
	"time"

	"github.com/ethereum/go-ethereum/common"
	"github.com/pkg/errors"
	"github.com/stretchr/testify/assert"
	"github.com/stretchr/testify/mock"

	ocrtypes "github.com/smartcontractkit/libocr/offchainreporting2plus/types"

	relaymercury "github.com/smartcontractkit/chainlink-relay/pkg/reportingplugins/mercury"
	commonmocks "github.com/smartcontractkit/chainlink/v2/common/mocks"
	"github.com/smartcontractkit/chainlink/v2/core/assets"
	evmclient "github.com/smartcontractkit/chainlink/v2/core/chains/evm/client"
	evmclimocks "github.com/smartcontractkit/chainlink/v2/core/chains/evm/client/mocks"
	httypes "github.com/smartcontractkit/chainlink/v2/core/chains/evm/headtracker/types"
	evmtypes "github.com/smartcontractkit/chainlink/v2/core/chains/evm/types"
	"github.com/smartcontractkit/chainlink/v2/core/internal/testutils"
	"github.com/smartcontractkit/chainlink/v2/core/logger"
	"github.com/smartcontractkit/chainlink/v2/core/services/pg"
	"github.com/smartcontractkit/chainlink/v2/core/services/pipeline"

	//	"github.com/smartcontractkit/chainlink/v2/core/services/relay/evm/mercury"
	//"github.com/smartcontractkit/chainlink/v2/core/services/relay/evm/mercury"
	mercurymocks "github.com/smartcontractkit/chainlink/v2/core/services/relay/evm/mercury/mocks"
	"github.com/smartcontractkit/chainlink/v2/core/services/relay/evm/mercury/reportcodec"
	"github.com/smartcontractkit/chainlink/v2/core/utils"
)

var _ relaymercury.Fetcher = &mockFetcher{}

type mockFetcher struct {
	num *int64
	err error
}

func (m *mockFetcher) FetchInitialMaxFinalizedBlockNumber(context.Context) (*int64, error) {
	return m.num, m.err
}

var _ Runner = &mockRunner{}

type mockRunner struct {
	trrs pipeline.TaskRunResults
	err  error
}

func (m *mockRunner) ExecuteRun(ctx context.Context, spec pipeline.Spec, vars pipeline.Vars, l logger.Logger) (run pipeline.Run, trrs pipeline.TaskRunResults, err error) {
	return pipeline.Run{ID: 42}, m.trrs, m.err
}

var _ pipeline.Task = &mockTask{}

type mockTask struct {
	result pipeline.Result
}

func (m *mockTask) Type() pipeline.TaskType { return "MockTask" }
func (m *mockTask) ID() int                 { return 0 }
func (m *mockTask) DotID() string           { return "" }
func (m *mockTask) Run(ctx context.Context, lggr logger.Logger, vars pipeline.Vars, inputs []pipeline.Result) (pipeline.Result, pipeline.RunInfo) {
	return m.result, pipeline.RunInfo{}
}
func (m *mockTask) Base() *pipeline.BaseTask           { return nil }
func (m *mockTask) Outputs() []pipeline.Task           { return nil }
func (m *mockTask) Inputs() []pipeline.TaskDependency  { return nil }
func (m *mockTask) OutputIndex() int32                 { return 0 }
func (m *mockTask) TaskTimeout() (time.Duration, bool) { return 0, false }
func (m *mockTask) TaskRetries() uint32                { return 0 }
func (m *mockTask) TaskMinBackoff() time.Duration      { return 0 }
func (m *mockTask) TaskMaxBackoff() time.Duration      { return 0 }

var _ ChainHeadTracker = &mockHeadTracker{}

type mockHeadTracker struct {
	c evmclient.Client
	h httypes.HeadTracker
}

func (m *mockHeadTracker) Client() evmclient.Client         { return m.c }
func (m *mockHeadTracker) HeadTracker() httypes.HeadTracker { return m.h }

type mockORM struct {
	report []byte
	err    error
}

func (m *mockORM) LatestReport(ctx context.Context, feedID [32]byte, qopts ...pg.QOpt) (report []byte, err error) {
	return m.report, m.err
}

func TestMercury_Observe(t *testing.T) {
	orm := &mockORM{}
	ds := &datasource{lggr: logger.TestLogger(t), orm: orm, codec: (&reportcodec.EVMReportCodec{})}
	ctx := testutils.Context(t)
	repts := ocrtypes.ReportTimestamp{}

	fetcher := &mockFetcher{}
	ds.fetcher = fetcher

	trrs := []pipeline.TaskRunResult{
		pipeline.TaskRunResult{
			// benchmark price
			Result: pipeline.Result{Value: "122.345"},
			Task:   &mockTask{},
		},
		pipeline.TaskRunResult{
			// bid
			Result: pipeline.Result{Value: "121.993"},
			Task:   &mockTask{},
		},
		pipeline.TaskRunResult{
			// ask
			Result: pipeline.Result{Value: "123.111"},
			Task:   &mockTask{},
		},
	}

	runner := &mockRunner{
		trrs: trrs,
	}
	ds.pipelineRunner = runner

	spec := pipeline.Spec{}
	ds.spec = spec

	h := commonmocks.NewHeadTracker[*evmtypes.Head, common.Hash](t)
	c := evmclimocks.NewClient(t)
	ht := &mockHeadTracker{
		c: c,
		h: h,
	}
	ds.chainHeadTracker = ht

	head := &evmtypes.Head{
		Number:    int64(rand.Int31()),
		Hash:      utils.NewHash(),
		Timestamp: time.Now(),
	}
	h.On("LatestChain").Return(head)

	t.Run("when fetchMaxFinalizedBlockNum=true", func(t *testing.T) {
		t.Run("with latest report in database", func(t *testing.T) {
			orm.report = sampleReport
			orm.err = nil

			obs, err := ds.Observe(ctx, repts, true)
			assert.NoError(t, err)

			assert.NoError(t, obs.MaxFinalizedBlockNumber.Err)
			assert.Equal(t, int64(143), obs.MaxFinalizedBlockNumber.Val)
		})
		t.Run("if querying latest report fails", func(t *testing.T) {
			orm.report = nil
			orm.err = errors.New("something exploded")

			obs, err := ds.Observe(ctx, repts, true)
			assert.NoError(t, err)

			assert.EqualError(t, obs.MaxFinalizedBlockNumber.Err, "something exploded")
			assert.Zero(t, obs.MaxFinalizedBlockNumber.Val)
		})

		orm.report = nil
		orm.err = nil

		t.Run("without latest report in database", func(t *testing.T) {
			t.Run("if FetchInitialMaxFinalizedBlockNumber returns error", func(t *testing.T) {
				fetcher.err = errors.New("mock fetcher error")

				obs, err := ds.Observe(ctx, repts, true)
				assert.NoError(t, err)

				assert.EqualError(t, obs.MaxFinalizedBlockNumber.Err, "mock fetcher error")
				assert.Zero(t, obs.MaxFinalizedBlockNumber.Val)
			})
			t.Run("if FetchInitialMaxFinalizedBlockNumber succeeds", func(t *testing.T) {
				fetcher.err = nil
				var num int64 = 32
				fetcher.num = &num

				obs, err := ds.Observe(ctx, repts, true)
				assert.NoError(t, err)

				assert.NoError(t, obs.MaxFinalizedBlockNumber.Err)
				assert.Equal(t, int64(32), obs.MaxFinalizedBlockNumber.Val)
			})
<<<<<<< HEAD
			t.Run("if current block num errored", func(t *testing.T) {
				h2 := commonmocks.NewHeadTracker[*evmtypes.Head, common.Hash](t)
				h2.On("LatestChain").Return((*evmtypes.Head)(nil))
				ht.h = h2
				c2 := evmclimocks.NewClient(t)
				c2.On("HeadByNumber", mock.Anything, (*big.Int)(nil)).Return(nil, errors.New("head retrieval failed"))
				ht.c = c2
=======
			t.Run("if FetchInitialMaxFinalizedBlockNumber returns nil (new feed) and initialBlockNumber is set", func(t *testing.T) {
				var initialBlockNumber int64 = 50
				ds.initialBlockNumber = &initialBlockNumber
				fetcher.err = nil
				fetcher.num = nil
>>>>>>> 5419bf4c

				obs, err := ds.Observe(ctx, repts, true)
				assert.NoError(t, err)

				assert.NoError(t, obs.MaxFinalizedBlockNumber.Err)
				assert.Equal(t, int64(49), obs.MaxFinalizedBlockNumber.Val)
			})
			t.Run("if FetchInitialMaxFinalizedBlockNumber returns nil (new feed) and initialBlockNumber is not set", func(t *testing.T) {
				ds.initialBlockNumber = nil
				t.Run("if current block num is valid", func(t *testing.T) {
					fetcher.err = nil
					fetcher.num = nil

					obs, err := ds.Observe(ctx, repts, true)
					assert.NoError(t, err)

					assert.NoError(t, obs.MaxFinalizedBlockNumber.Err)
					assert.Equal(t, head.Number-1, obs.MaxFinalizedBlockNumber.Val)
				})
				t.Run("if current block num errored", func(t *testing.T) {
					h2 := commonmocks.NewHeadTracker[*evmtypes.Head, common.Hash](t)
					h2.On("LatestChain").Return((*evmtypes.Head)(nil))
					ht.h = h2
					c2 := evmtest.NewEthClientMock(t)
					c2.On("HeadByNumber", mock.Anything, (*big.Int)(nil)).Return(nil, errors.New("head retrieval failed"))
					ht.c = c2

					obs, err := ds.Observe(ctx, repts, true)
					assert.NoError(t, err)

					assert.EqualError(t, obs.MaxFinalizedBlockNumber.Err, "FetchInitialMaxFinalizedBlockNumber returned empty LatestReport; this is a new feed. No initialBlockNumber was set, tried to use current block number to determine maxFinalizedBlockNumber but got error: head retrieval failed")
				})
			})
		})
	})

	ht.h = h
	ht.c = c

	t.Run("when fetchMaxFinalizedBlockNum=false", func(t *testing.T) {
		t.Run("when run execution fails, returns error", func(t *testing.T) {
			t.Cleanup(func() {
				runner.err = nil
			})
			runner.err = errors.New("run execution failed")

			_, err := ds.Observe(ctx, repts, false)
			assert.EqualError(t, err, "Observe failed while executing run: error executing run for spec ID 0: run execution failed")
		})
		t.Run("makes observation using pipeline, when all tasks succeed", func(t *testing.T) {
			obs, err := ds.Observe(ctx, repts, false)
			assert.NoError(t, err)

			assert.Equal(t, big.NewInt(122), obs.BenchmarkPrice.Val)
			assert.NoError(t, obs.BenchmarkPrice.Err)
			assert.Equal(t, big.NewInt(121), obs.Bid.Val)
			assert.NoError(t, obs.Bid.Err)
			assert.Equal(t, big.NewInt(123), obs.Ask.Val)
			assert.NoError(t, obs.Ask.Err)
			assert.Equal(t, head.Number, obs.CurrentBlockNum.Val)
			assert.NoError(t, obs.CurrentBlockNum.Err)
			assert.Equal(t, fmt.Sprintf("%x", head.Hash), fmt.Sprintf("%x", obs.CurrentBlockHash.Val))
			assert.NoError(t, obs.CurrentBlockHash.Err)
			assert.Equal(t, uint64(head.Timestamp.Unix()), obs.CurrentBlockTimestamp.Val)
			assert.NoError(t, obs.CurrentBlockTimestamp.Err)

			assert.Zero(t, obs.MaxFinalizedBlockNumber.Val)
			assert.EqualError(t, obs.MaxFinalizedBlockNumber.Err, "fetchMaxFinalizedBlockNum=false")
		})
		t.Run("makes observation using pipeline, with erroring tasks", func(t *testing.T) {
			for i := range trrs {
				trrs[i].Result.Error = fmt.Errorf("task error %d", i)
			}

			obs, err := ds.Observe(ctx, repts, false)
			assert.NoError(t, err)

			assert.Zero(t, obs.BenchmarkPrice.Val)
			assert.EqualError(t, obs.BenchmarkPrice.Err, "task error 0")
			assert.Zero(t, obs.Bid.Val)
			assert.EqualError(t, obs.Bid.Err, "task error 1")
			assert.Zero(t, obs.Ask.Val)
			assert.EqualError(t, obs.Ask.Err, "task error 2")
			assert.Equal(t, head.Number, obs.CurrentBlockNum.Val)
			assert.NoError(t, obs.CurrentBlockNum.Err)
			assert.Equal(t, fmt.Sprintf("%x", head.Hash), fmt.Sprintf("%x", obs.CurrentBlockHash.Val))
			assert.NoError(t, obs.CurrentBlockHash.Err)
			assert.Equal(t, uint64(head.Timestamp.Unix()), obs.CurrentBlockTimestamp.Val)
			assert.NoError(t, obs.CurrentBlockTimestamp.Err)

			assert.Zero(t, obs.MaxFinalizedBlockNumber.Val)
			assert.EqualError(t, obs.MaxFinalizedBlockNumber.Err, "fetchMaxFinalizedBlockNum=false")
		})
		t.Run("makes partial observation using pipeline, if only some results have errored", func(t *testing.T) {
			trrs[0].Result.Error = fmt.Errorf("task failed")
			trrs[1].Result.Value = "33"
			trrs[1].Result.Error = nil
			trrs[2].Result.Value = nil
			trrs[2].Result.Error = fmt.Errorf("task failed")

			obs, err := ds.Observe(ctx, repts, false)
			assert.NoError(t, err)

			assert.Zero(t, obs.BenchmarkPrice.Val)
			assert.EqualError(t, obs.BenchmarkPrice.Err, "task failed")
			assert.Equal(t, big.NewInt(33), obs.Bid.Val)
			assert.NoError(t, obs.Bid.Err)
			assert.Zero(t, obs.Ask.Val)
			assert.EqualError(t, obs.Ask.Err, "task failed")
		})
		t.Run("returns error if at least one result is unparseable", func(t *testing.T) {
			trrs[0].Result.Error = fmt.Errorf("task failed")
			trrs[1].Result.Value = "foo"
			trrs[1].Result.Error = nil
			trrs[2].Result.Value = "123456"
			trrs[2].Result.Error = nil

			_, err := ds.Observe(ctx, repts, false)
			assert.EqualError(t, err, "Observe failed while parsing run results: failed to parse Bid: can't convert foo to decimal")
		})
		t.Run("sends run to runResults channel", func(t *testing.T) {
			for i := range trrs {
				trrs[i].Result.Value = "123"
				trrs[i].Result.Error = nil
			}

			ch := make(chan pipeline.Run, 1)
			ds.runResults = ch

			_, err := ds.Observe(ctx, repts, false)
			assert.NoError(t, err)

			select {
			case run := <-ch:
				assert.Equal(t, int64(42), run.ID)
			default:
				t.Fatal("expected run on channel")
			}
		})
		t.Run("if head tracker returns nil, falls back to RPC method", func(t *testing.T) {
			t.Run("if call succeeds", func(t *testing.T) {
				h = commonmocks.NewHeadTracker[*evmtypes.Head, common.Hash](t)
				h.On("LatestChain").Return((*evmtypes.Head)(nil))
				ht.h = h
				c.On("HeadByNumber", mock.Anything, (*big.Int)(nil)).Return(head, nil).Once()

				obs, err := ds.Observe(ctx, repts, false)
				assert.NoError(t, err)

				assert.Equal(t, head.Number, obs.CurrentBlockNum.Val)
				assert.NoError(t, obs.CurrentBlockNum.Err)
				assert.Equal(t, fmt.Sprintf("%x", head.Hash), fmt.Sprintf("%x", obs.CurrentBlockHash.Val))
				assert.NoError(t, obs.CurrentBlockHash.Err)
				assert.Equal(t, uint64(head.Timestamp.Unix()), obs.CurrentBlockTimestamp.Val)
				assert.NoError(t, obs.CurrentBlockTimestamp.Err)

				h.AssertExpectations(t)
				c.AssertExpectations(t)
			})
			t.Run("if call fails, returns error for that observation", func(t *testing.T) {
				c = evmclimocks.NewClient(t)
				ht.c = c
				c.On("HeadByNumber", mock.Anything, (*big.Int)(nil)).Return(nil, errors.New("client call failed")).Once()

				obs, err := ds.Observe(ctx, repts, false)
				assert.NoError(t, err)

				assert.Zero(t, obs.CurrentBlockNum.Val)
				assert.EqualError(t, obs.CurrentBlockNum.Err, "client call failed")
				assert.Zero(t, obs.CurrentBlockHash.Val)
				assert.EqualError(t, obs.CurrentBlockHash.Err, "client call failed")
				assert.Zero(t, obs.CurrentBlockTimestamp.Val)
				assert.EqualError(t, obs.CurrentBlockTimestamp.Err, "client call failed")

				c.AssertExpectations(t)
			})
		})
	})
}

func TestMercury_SetCurrentBlock(t *testing.T) {
	lggr := logger.TestLogger(t)
	ds := datasource{
		lggr: lggr,
	}

	h := evmtypes.Head{
		Number:           testutils.NewRandomPositiveInt64(),
		Hash:             utils.NewHash(),
		ParentHash:       utils.NewHash(),
		Timestamp:        time.Now(),
		BaseFeePerGas:    assets.NewWeiI(testutils.NewRandomPositiveInt64()),
		ReceiptsRoot:     utils.NewHash(),
		TransactionsRoot: utils.NewHash(),
		StateRoot:        utils.NewHash(),
	}

	t.Run("returns head from headtracker if present", func(t *testing.T) {
		headTracker := commonmocks.NewHeadTracker[*evmtypes.Head, common.Hash](t)
		chainHeadTracker := mercurymocks.NewChainHeadTracker(t)

		chainHeadTracker.On("HeadTracker").Return(headTracker)
		headTracker.On("LatestChain").Return(&h, nil)

		ds.chainHeadTracker = chainHeadTracker

		obs := relaymercury.Observation{}
		ds.setCurrentBlock(context.Background(), &obs)

		assert.Equal(t, h.Number, obs.CurrentBlockNum.Val)
		assert.Equal(t, h.Hash.Bytes(), obs.CurrentBlockHash.Val)
		assert.Equal(t, uint64(h.Timestamp.Unix()), obs.CurrentBlockTimestamp.Val)

		chainHeadTracker.AssertExpectations(t)
		headTracker.AssertExpectations(t)
	})

	t.Run("if headtracker returns nil head and eth call succeeds", func(t *testing.T) {
		ethClient := evmclimocks.NewClient(t)
		headTracker := commonmocks.NewHeadTracker[*evmtypes.Head, common.Hash](t)
		chainHeadTracker := mercurymocks.NewChainHeadTracker(t)

		chainHeadTracker.On("Client").Return(ethClient)
		chainHeadTracker.On("HeadTracker").Return(headTracker)
		// This can happen in some cases e.g. RPC node is offline
		headTracker.On("LatestChain").Return((*evmtypes.Head)(nil))
		ethClient.On("HeadByNumber", mock.Anything, (*big.Int)(nil)).Return(&h, nil)

		ds.chainHeadTracker = chainHeadTracker

		obs := relaymercury.Observation{}
		ds.setCurrentBlock(context.Background(), &obs)

		assert.Equal(t, h.Number, obs.CurrentBlockNum.Val)
		assert.Equal(t, h.Hash.Bytes(), obs.CurrentBlockHash.Val)
		assert.Equal(t, uint64(h.Timestamp.Unix()), obs.CurrentBlockTimestamp.Val)

		chainHeadTracker.AssertExpectations(t)
		ethClient.AssertExpectations(t)
		headTracker.AssertExpectations(t)
	})

	t.Run("if headtracker returns nil head and eth call fails", func(t *testing.T) {
		ethClient := evmclimocks.NewClient(t)
		headTracker := commonmocks.NewHeadTracker[*evmtypes.Head, common.Hash](t)
		chainHeadTracker := mercurymocks.NewChainHeadTracker(t)

		chainHeadTracker.On("Client").Return(ethClient)
		chainHeadTracker.On("HeadTracker").Return(headTracker)
		// This can happen in some cases e.g. RPC node is offline
		headTracker.On("LatestChain").Return((*evmtypes.Head)(nil))
		err := errors.New("foo")
		ethClient.On("HeadByNumber", mock.Anything, (*big.Int)(nil)).Return(nil, err)

		ds.chainHeadTracker = chainHeadTracker

		obs := relaymercury.Observation{}
		ds.setCurrentBlock(context.Background(), &obs)

		assert.Equal(t, err, obs.CurrentBlockNum.Err)
		assert.Equal(t, err, obs.CurrentBlockHash.Err)
		assert.Equal(t, err, obs.CurrentBlockTimestamp.Err)

		chainHeadTracker.AssertExpectations(t)
		ethClient.AssertExpectations(t)
		headTracker.AssertExpectations(t)
	})
}<|MERGE_RESOLUTION|>--- conflicted
+++ resolved
@@ -192,21 +192,11 @@
 				assert.NoError(t, obs.MaxFinalizedBlockNumber.Err)
 				assert.Equal(t, int64(32), obs.MaxFinalizedBlockNumber.Val)
 			})
-<<<<<<< HEAD
-			t.Run("if current block num errored", func(t *testing.T) {
-				h2 := commonmocks.NewHeadTracker[*evmtypes.Head, common.Hash](t)
-				h2.On("LatestChain").Return((*evmtypes.Head)(nil))
-				ht.h = h2
-				c2 := evmclimocks.NewClient(t)
-				c2.On("HeadByNumber", mock.Anything, (*big.Int)(nil)).Return(nil, errors.New("head retrieval failed"))
-				ht.c = c2
-=======
 			t.Run("if FetchInitialMaxFinalizedBlockNumber returns nil (new feed) and initialBlockNumber is set", func(t *testing.T) {
 				var initialBlockNumber int64 = 50
 				ds.initialBlockNumber = &initialBlockNumber
 				fetcher.err = nil
 				fetcher.num = nil
->>>>>>> 5419bf4c
 
 				obs, err := ds.Observe(ctx, repts, true)
 				assert.NoError(t, err)
