--- conflicted
+++ resolved
@@ -32,18 +32,12 @@
 		anyString := "foo"
 		ctx := it.Helper.Context(t)
 
-<<<<<<< HEAD
-		cr := it.GetChainReader(t)
-		require.NoError(t, cr.Bind(ctx, it.GetBindings(t)))
-		it.StartChainReader(t)
-		defer it.CloseChainReader(t)
-		contracts := it.GetBindings(t)
-=======
 		cr := it.GetContractReader(t)
 		bindings := it.GetBindings(t)
 		require.NoError(t, cr.Bind(ctx, bindings))
+		it.StartChainReader(t)
+		defer it.CloseChainReader(t)
 
->>>>>>> 814538b3
 		type DynamicEvent struct {
 			Field string
 		}
@@ -74,17 +68,12 @@
 	t.Run("Multiple topics can filter together", func(t T) {
 		it.Setup(t)
 		ctx := it.Helper.Context(t)
-<<<<<<< HEAD
-		cr := it.GetChainReader(t)
-		require.NoError(t, cr.Bind(ctx, it.GetBindings(t)))
-		it.StartChainReader(t)
-		defer it.CloseChainReader(t)
-=======
 		cr := it.GetContractReader(t)
 		bindings := it.GetBindings(t)
 
 		require.NoError(t, cr.Bind(ctx, bindings))
->>>>>>> 814538b3
+		it.StartChainReader(t)
+		defer it.CloseChainReader(t)
 
 		triggerFourTopics(t, it, int32(1), int32(2), int32(3))
 		triggerFourTopics(t, it, int32(2), int32(2), int32(3))
@@ -114,15 +103,11 @@
 
 		cr := it.GetContractReader(t)
 		ctx := it.Helper.Context(t)
-<<<<<<< HEAD
-		require.NoError(t, cr.Bind(ctx, it.GetBindings(t)))
-		it.StartChainReader(t)
-		defer it.CloseChainReader(t)
-=======
 		bindings := it.GetBindings(t)
 
 		require.NoError(t, cr.Bind(ctx, bindings))
->>>>>>> 814538b3
+		it.StartChainReader(t)
+		defer it.CloseChainReader(t)
 
 		triggerFourTopicsWithHashed(t, it, "1", [32]uint8{2}, [32]byte{5})
 		triggerFourTopicsWithHashed(t, it, "2", [32]uint8{2}, [32]byte{3})
