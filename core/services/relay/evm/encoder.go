package evm

import (
	"context"
	"reflect"

	ocrtypes "github.com/smartcontractkit/libocr/offchainreporting2plus/types"

	commontypes "github.com/smartcontractkit/chainlink-common/pkg/types"
)

type encoder struct {
	Definitions map[string]*codecEntry
}

var _ commontypes.Encoder = &encoder{}

func (e *encoder) Encode(ctx context.Context, item any, itemType string) ([]byte, error) {
	info, ok := e.Definitions[itemType]
	if !ok {
		return nil, commontypes.ErrInvalidType
	}

	if item == nil {
		cpy := make([]byte, len(info.encodingPrefix))
		copy(cpy, info.encodingPrefix)
		return cpy, nil
	}

	return encode(reflect.ValueOf(item), info)
}

func (e *encoder) GetMaxEncodingSize(ctx context.Context, n int, itemType string) (int, error) {
	return e.Definitions[itemType].GetMaxSize(n)
}

<<<<<<< HEAD
func encode(item reflect.Value, info *CodecEntry) (ocrtypes.Report, error) {
=======
func encode(item reflect.Value, info *codecEntry) (ocrtypes.Report, error) {
>>>>>>> 9b7d1a96
	for item.Kind() == reflect.Pointer {
		item = reflect.Indirect(item)
	}
	switch item.Kind() {
	case reflect.Array, reflect.Slice:
		return encodeArray(item, info)
	case reflect.Struct, reflect.Map:
		return encodeItem(item, info)
	default:
		return nil, commontypes.ErrInvalidEncoding
	}
}

func encodeArray(item reflect.Value, info *codecEntry) (ocrtypes.Report, error) {
	length := item.Len()
	var native reflect.Value
	switch info.checkedType.Kind() {
	case reflect.Array:
		if info.checkedType.Len() != length {
			return nil, commontypes.ErrWrongNumberOfElements
		}
		native = reflect.New(info.nativeType).Elem()
	case reflect.Slice:
		native = reflect.MakeSlice(info.nativeType, length, length)
	default:
		return nil, commontypes.ErrInvalidType
	}

	checkedElm := info.checkedType.Elem()
	nativeElm := info.nativeType.Elem()
	for i := 0; i < length; i++ {
		tmp := reflect.New(checkedElm)
		if err := mapstructureDecode(item.Index(i).Interface(), tmp.Interface()); err != nil {
			return nil, err
		}
		native.Index(i).Set(reflect.NewAt(nativeElm, tmp.UnsafePointer()).Elem())
	}

	return pack(info, native.Interface())
}

func encodeItem(item reflect.Value, info *codecEntry) (ocrtypes.Report, error) {
	if item.Type() == reflect.PointerTo(info.checkedType) {
		item = reflect.NewAt(info.nativeType, item.UnsafePointer())
	} else if item.Type() != reflect.PointerTo(info.nativeType) {
		checked := reflect.New(info.checkedType)
		if err := mapstructureDecode(item.Interface(), checked.Interface()); err != nil {
			return nil, err
		}
		item = reflect.NewAt(info.nativeType, checked.UnsafePointer())
	}

	item = reflect.Indirect(item)
	length := item.NumField()
	values := make([]any, length)
	iType := item.Type()
	for i := 0; i < length; i++ {
		if iType.Field(i).IsExported() {
			values[i] = item.Field(i).Interface()
		}
	}

	return pack(info, values...)
}

func pack(info *codecEntry, values ...any) (ocrtypes.Report, error) {
	if bytes, err := info.Args.Pack(values...); err == nil {
		withPrefix := make([]byte, 0, len(info.encodingPrefix)+len(bytes))
		withPrefix = append(withPrefix, info.encodingPrefix...)
		return append(withPrefix, bytes...), nil
	}

	return nil, commontypes.ErrInvalidType
}<|MERGE_RESOLUTION|>--- conflicted
+++ resolved
@@ -34,11 +34,7 @@
 	return e.Definitions[itemType].GetMaxSize(n)
 }
 
-<<<<<<< HEAD
-func encode(item reflect.Value, info *CodecEntry) (ocrtypes.Report, error) {
-=======
 func encode(item reflect.Value, info *codecEntry) (ocrtypes.Report, error) {
->>>>>>> 9b7d1a96
 	for item.Kind() == reflect.Pointer {
 		item = reflect.Indirect(item)
 	}
