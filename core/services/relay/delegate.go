package relay

import (
	"context"
	"encoding/json"

	solanaGo "github.com/gagliardetto/solana-go"
	"github.com/pkg/errors"
	uuid "github.com/satori/go.uuid"
	"github.com/smartcontractkit/chainlink-solana/pkg/solana"
	"github.com/smartcontractkit/chainlink-terra/pkg/terra"
	"go.uber.org/multierr"
	"gopkg.in/guregu/null.v4"

<<<<<<< HEAD
	"github.com/smartcontractkit/chainlink-solana/pkg/solana"
	"github.com/smartcontractkit/chainlink-terra/pkg/terra"

=======
>>>>>>> 69dc56f1
	"github.com/smartcontractkit/chainlink/core/services/job"
	"github.com/smartcontractkit/chainlink/core/services/keystore"
	"github.com/smartcontractkit/chainlink/core/services/relay/evm"
	"github.com/smartcontractkit/chainlink/core/services/relay/types"
)

var (
	SupportedRelayers = map[types.Network]struct{}{
		types.EVM:    {},
		types.Solana: {},
		types.Terra:  {},
	}
	_ types.RelayerCtx = &evm.Relayer{}
	_ types.Relayer    = &solana.Relayer{}
	_ types.Relayer    = &terra.Relayer{}
)

type delegate struct {
	relayers map[types.Network]types.RelayerCtx
	ks       keystore.Master
}

// NewDelegate creates a master relay delegate which manages "relays" which are OCR2 median reporting plugins
// for various chains (evm and non-evm). nil Relayers will be disabled.
func NewDelegate(ks keystore.Master) *delegate {
	d := &delegate{
		ks:       ks,
		relayers: map[types.Network]types.RelayerCtx{},
	}
	return d
}

// AddRelayer registers the relayer r, or a disabled placeholder if nil.
// NOT THREAD SAFE
func (d delegate) AddRelayer(n types.Network, r types.RelayerCtx) {
	d.relayers[n] = r
}

// Start starts all relayers it manages.
func (d delegate) Start(ctx context.Context) error {
	var err error
	for _, r := range d.relayers {
		err = multierr.Combine(err, r.Start(ctx))
	}
	return err
}

// A delegate relayer on close will close all relayers it manages.
func (d delegate) Close() error {
	var err error
	for _, r := range d.relayers {
		err = multierr.Combine(err, r.Close())
	}
	return err
}

// A delegate relayer is healthy if all relayers it manages are ready.
func (d delegate) Ready() error {
	var err error
	for _, r := range d.relayers {
		err = multierr.Combine(err, r.Ready())
	}
	return err
}

// A delegate relayer is healthy if all relayers it manages are healthy.
func (d delegate) Healthy() error {
	var err error
	for _, r := range d.relayers {
		err = multierr.Combine(err, r.Healthy())
	}
	return err
}

// OCR2ProviderArgs contains the minimal parameters to create a OCR2 Provider.
type OCR2ProviderArgs struct {
	ID              int32
	ContractID      string
	TransmitterID   null.String
	Relay           types.Network
	RelayConfig     job.JSONConfig
	IsBootstrapPeer bool
	Plugin          job.OCR2PluginType
}

// NewOCR2Provider creates a new OCR2 provider instance.
func (d delegate) NewOCR2Provider(externalJobID uuid.UUID, s interface{}) (types.OCR2ProviderCtx, error) {
	// We expect trusted input
	spec := s.(*OCR2ProviderArgs)
	choice := spec.Relay
	switch choice {
	case types.EVM:
		r, exists := d.relayers[types.EVM]
		if !exists {
			return nil, errors.New("no EVM relay found; is EVM enabled?")
		}

		var config evm.RelayConfig
		err := json.Unmarshal(spec.RelayConfig.Bytes(), &config)
		if err != nil {
			return nil, err
		}

		return r.NewOCR2Provider(externalJobID, evm.OCR2Spec{
			ID:            spec.ID,
			IsBootstrap:   spec.IsBootstrapPeer,
			ContractID:    spec.ContractID,
			TransmitterID: spec.TransmitterID,
			ChainID:       config.ChainID.ToInt(),
			Plugin:        spec.Plugin,
		})
	case types.Solana:
		r, exists := d.relayers[types.Solana]
		if !exists {
			return nil, errors.New("no Solana relay found; is Solana enabled?")
		}

		var config solana.RelayConfig
		err := json.Unmarshal(spec.RelayConfig.Bytes(), &config)
		if err != nil {
			return nil, errors.Wrap(err, "error on 'spec.RelayConfig' unmarshal")
		}

		// use state account as contract ID (unique for each feed, program account is not)
		stateID, err := solanaGo.PublicKeyFromBase58(spec.ContractID)
		if err != nil {
			return nil, errors.Wrap(err, "error on 'solana.PublicKeyFromBase58' for 'spec.ContractID")
		}

		programID, err := solanaGo.PublicKeyFromBase58(config.OCR2ProgramID)
		if err != nil {
			return nil, errors.Wrap(err, "error on 'solana.PublicKeyFromBase58' for 'spec.RelayConfig.OCR2ProgramID")
		}

		storeProgramID, err := solanaGo.PublicKeyFromBase58(config.StoreProgramID)
		if err != nil {
			return nil, errors.Wrap(err, "error on 'solana.PublicKeyFromBase58' for 'spec.RelayConfig.StateID")
		}

		transmissionsID, err := solanaGo.PublicKeyFromBase58(config.TransmissionsID)
		if err != nil {
			return nil, errors.Wrap(err, "error on 'solana.PublicKeyFromBase58' for 'spec.RelayConfig.TransmissionsID")
		}

		var transmissionSigner solana.TransmissionSigner
		if !spec.IsBootstrapPeer {
			if !spec.TransmitterID.Valid {
				return nil, errors.New("transmitterID is required for non-bootstrap jobs")
			}
			transmissionSigner, err = d.ks.Solana().Get(spec.TransmitterID.String)
			if err != nil {
				return nil, err
			}
		}

		return r.NewOCR2Provider(externalJobID, solana.OCR2Spec{
			ID:                 spec.ID,
			IsBootstrap:        spec.IsBootstrapPeer,
			NodeEndpointHTTP:   config.NodeEndpointHTTP,
			ProgramID:          programID,
			StateID:            stateID,
			StoreProgramID:     storeProgramID,
			TransmissionsID:    transmissionsID,
			TransmissionSigner: transmissionSigner,
			UsePreflight:       config.UsePreflight,
			Commitment:         config.Commitment,
			TxTimeout:          config.TxTimeout,
			PollingInterval:    config.PollingInterval,
			PollingCtxTimeout:  config.PollingCtxTimeout,
			StaleTimeout:       config.StaleTimeout,
		})
	case types.Terra:
		r, exists := d.relayers[types.Terra]
		if !exists {
			return nil, errors.New("no Terra relay found; is Terra enabled?")
		}

		var config terra.RelayConfig
		err := json.Unmarshal(spec.RelayConfig.Bytes(), &config)
		if err != nil {
			return nil, errors.Wrap(err, "error on 'spec.RelayConfig' unmarshal")
		}

		if !spec.IsBootstrapPeer {
			if !spec.TransmitterID.Valid {
				return nil, errors.New("transmitterID is required for non-bootstrap jobs")
			}
		}

		return r.NewOCR2Provider(externalJobID, terra.OCR2Spec{
			RelayConfig:   config,
			ID:            spec.ID,
			IsBootstrap:   spec.IsBootstrapPeer,
			ContractID:    spec.ContractID,
			TransmitterID: spec.TransmitterID.String,
		})
	default:
		return nil, errors.Errorf("unknown relayer network type: %s", spec.Relay)
	}
}<|MERGE_RESOLUTION|>--- conflicted
+++ resolved
@@ -12,12 +12,6 @@
 	"go.uber.org/multierr"
 	"gopkg.in/guregu/null.v4"
 
-<<<<<<< HEAD
-	"github.com/smartcontractkit/chainlink-solana/pkg/solana"
-	"github.com/smartcontractkit/chainlink-terra/pkg/terra"
-
-=======
->>>>>>> 69dc56f1
 	"github.com/smartcontractkit/chainlink/core/services/job"
 	"github.com/smartcontractkit/chainlink/core/services/keystore"
 	"github.com/smartcontractkit/chainlink/core/services/relay/evm"
@@ -31,8 +25,8 @@
 		types.Terra:  {},
 	}
 	_ types.RelayerCtx = &evm.Relayer{}
-	_ types.Relayer    = &solana.Relayer{}
-	_ types.Relayer    = &terra.Relayer{}
+	_ types.Relayer = &solana.Relayer{}
+	_ types.Relayer = &terra.Relayer{}
 )
 
 type delegate struct {
