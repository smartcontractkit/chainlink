package registrysyncer

import (
	"context"
	"crypto/rand"
	"encoding/json"
	"fmt"
	"math/big"
	"testing"
	"time"

	"github.com/ethereum/go-ethereum/accounts/abi/bind"
	"github.com/ethereum/go-ethereum/accounts/abi/bind/backends"
	"github.com/ethereum/go-ethereum/common"
	"github.com/ethereum/go-ethereum/core"
	"github.com/ethereum/go-ethereum/eth/ethconfig"
	"github.com/stretchr/testify/assert"
	"github.com/stretchr/testify/require"

	"github.com/smartcontractkit/chainlink-common/pkg/types"

	evmclient "github.com/smartcontractkit/chainlink/v2/core/chains/evm/client"
	"github.com/smartcontractkit/chainlink/v2/core/chains/evm/headtracker"
	"github.com/smartcontractkit/chainlink/v2/core/chains/evm/logpoller"
	kcr "github.com/smartcontractkit/chainlink/v2/core/gethwrappers/keystone/generated/capabilities_registry"
	"github.com/smartcontractkit/chainlink/v2/core/internal/testutils"
	"github.com/smartcontractkit/chainlink/v2/core/internal/testutils/pgtest"
	"github.com/smartcontractkit/chainlink/v2/core/logger"
	p2ptypes "github.com/smartcontractkit/chainlink/v2/core/services/p2p/types"
	"github.com/smartcontractkit/chainlink/v2/core/services/relay/evm"
	evmrelaytypes "github.com/smartcontractkit/chainlink/v2/core/services/relay/evm/types"
)

var writeChainCapability = kcr.CapabilitiesRegistryCapability{
	LabelledName: "write-chain",
	Version:      "1.0.1",
	ResponseType: uint8(1),
}

func startNewChainWithRegistry(t *testing.T) (*kcr.CapabilitiesRegistry, common.Address, *bind.TransactOpts, *backends.SimulatedBackend) {
	owner := testutils.MustNewSimTransactor(t)

	i := &big.Int{}
	oneEth, _ := i.SetString("100000000000000000000", 10)
	gasLimit := ethconfig.Defaults.Miner.GasCeil * 2 // 60 M blocks

	simulatedBackend := backends.NewSimulatedBackend(core.GenesisAlloc{owner.From: {
		Balance: oneEth,
	}}, gasLimit)
	simulatedBackend.Commit()

	CapabilitiesRegistryAddress, _, CapabilitiesRegistry, err := kcr.DeployCapabilitiesRegistry(owner, simulatedBackend)
	require.NoError(t, err, "DeployCapabilitiesRegistry failed")

	fmt.Println("Deployed CapabilitiesRegistry at", CapabilitiesRegistryAddress.Hex())
	simulatedBackend.Commit()

	return CapabilitiesRegistry, CapabilitiesRegistryAddress, owner, simulatedBackend
}

type crFactory struct {
	lggr      logger.Logger
	logPoller logpoller.LogPoller
	client    evmclient.Client
}

func (c *crFactory) NewContractReader(ctx context.Context, cfg []byte) (types.ContractReader, error) {
	crCfg := &evmrelaytypes.ChainReaderConfig{}
	if err := json.Unmarshal(cfg, crCfg); err != nil {
		return nil, err
	}
	svc, err := evm.NewChainReaderService(ctx, c.lggr, c.logPoller, c.client, *crCfg)
	if err != nil {
		return nil, err
	}

	return svc, svc.Start(ctx)
}

func newContractReaderFactory(t *testing.T, simulatedBackend *backends.SimulatedBackend) *crFactory {
	lggr := logger.TestLogger(t)
	client := evmclient.NewSimulatedBackendClient(
		t,
		simulatedBackend,
		testutils.SimulatedChainID,
	)
	db := pgtest.NewSqlxDB(t)
	const finalityDepth = 2
	ht := headtracker.NewSimulatedHeadTracker(client, false, finalityDepth)
	lp := logpoller.NewLogPoller(
		logpoller.NewORM(testutils.SimulatedChainID, db, lggr),
		client,
		lggr,
		ht,
		logpoller.Opts{
			PollPeriod:               100 * time.Millisecond,
			FinalityDepth:            finalityDepth,
			BackfillBatchSize:        3,
			RpcBatchSize:             2,
			KeepFinalizedBlocksDepth: 1000,
		},
	)
	return &crFactory{
		lggr:      lggr,
		client:    client,
		logPoller: lp,
	}
}

func randomWord() [32]byte {
	word := make([]byte, 32)
	_, err := rand.Read(word)
	if err != nil {
		panic(err)
	}
	return [32]byte(word)
}

type launcher struct {
	localRegistry State
}

func (l *launcher) Launch(ctx context.Context, localRegistry State) error {
	l.localRegistry = localRegistry
	return nil
}

func TestReader_Integration(t *testing.T) {
	ctx := testutils.Context(t)
	reg, regAddress, owner, sim := startNewChainWithRegistry(t)

	_, err := reg.AddCapabilities(owner, []kcr.CapabilitiesRegistryCapability{writeChainCapability})
	require.NoError(t, err, "AddCapability failed for %s", writeChainCapability.LabelledName)
	sim.Commit()

	cid, err := reg.GetHashedCapabilityId(&bind.CallOpts{}, writeChainCapability.LabelledName, writeChainCapability.Version)
	require.NoError(t, err)

	_, err = reg.AddNodeOperators(owner, []kcr.CapabilitiesRegistryNodeOperator{
		{
			Admin: owner.From,
			Name:  "TEST_NOP",
		},
	})
	require.NoError(t, err)

	nodeSet := [][32]byte{
		randomWord(),
		randomWord(),
		randomWord(),
	}

	signersSet := [][32]byte{
		randomWord(),
		randomWord(),
		randomWord(),
	}

	nodes := []kcr.CapabilitiesRegistryNodeParams{
		{
			// The first NodeOperatorId has id 1 since the id is auto-incrementing.
			NodeOperatorId:      uint32(1),
			Signer:              signersSet[0],
			P2pId:               nodeSet[0],
			HashedCapabilityIds: [][32]byte{cid},
		},
		{
			// The first NodeOperatorId has id 1 since the id is auto-incrementing.
			NodeOperatorId:      uint32(1),
			Signer:              signersSet[1],
			P2pId:               nodeSet[1],
			HashedCapabilityIds: [][32]byte{cid},
		},
		{
			// The first NodeOperatorId has id 1 since the id is auto-incrementing.
			NodeOperatorId:      uint32(1),
			Signer:              signersSet[2],
			P2pId:               nodeSet[2],
			HashedCapabilityIds: [][32]byte{cid},
		},
	}
	_, err = reg.AddNodes(owner, nodes)
	require.NoError(t, err)

	cfgs := []kcr.CapabilitiesRegistryCapabilityConfiguration{
		{
			CapabilityId: cid,
			Config:       []byte(`{"hello": "world"}`),
		},
	}
	_, err = reg.AddDON(
		owner,
		nodeSet,
		cfgs,
		true,
		true,
		1,
	)
	sim.Commit()

	require.NoError(t, err)

	db := pgtest.NewSqlxDB(t)
	factory := newContractReaderFactory(t, sim)
<<<<<<< HEAD
	reader, err := New(logger.TestLogger(t), factory, regAddress.Hex(), db)
=======
	syncer, err := New(logger.TestLogger(t), factory, regAddress.Hex())
>>>>>>> fd9c7a3c
	require.NoError(t, err)

	l := &launcher{}
	syncer.AddLauncher(l)

	err = syncer.sync(ctx)
	s := l.localRegistry
	require.NoError(t, err)
	assert.Len(t, s.IDsToCapabilities, 1)

	gotCap := s.IDsToCapabilities[cid]
	assert.Equal(t, kcr.CapabilitiesRegistryCapabilityInfo{
		HashedId:       cid,
		LabelledName:   "write-chain",
		Version:        "1.0.1",
		ResponseType:   uint8(1),
		CapabilityType: uint8(0),
		IsDeprecated:   false,
	}, gotCap)

	assert.Len(t, s.IDsToDONs, 1)
	assert.Equal(t, kcr.CapabilitiesRegistryDONInfo{
		Id:                       1, // initial Id
		ConfigCount:              1, // initial Count
		IsPublic:                 true,
		AcceptsWorkflows:         true,
		F:                        1,
		NodeP2PIds:               nodeSet,
		CapabilityConfigurations: cfgs,
	}, s.IDsToDONs[1])

	nodesInfo := []kcr.CapabilitiesRegistryNodeInfo{
		{
			// The first NodeOperatorId has id 1 since the id is auto-incrementing.
			NodeOperatorId:      uint32(1),
			ConfigCount:         1,
			WorkflowDONId:       1,
			Signer:              signersSet[0],
			P2pId:               nodeSet[0],
			HashedCapabilityIds: [][32]byte{cid},
			CapabilitiesDONIds:  []*big.Int{},
		},
		{
			// The first NodeOperatorId has id 1 since the id is auto-incrementing.
			NodeOperatorId:      uint32(1),
			ConfigCount:         1,
			WorkflowDONId:       1,
			Signer:              signersSet[1],
			P2pId:               nodeSet[1],
			HashedCapabilityIds: [][32]byte{cid},
			CapabilitiesDONIds:  []*big.Int{},
		},
		{
			// The first NodeOperatorId has id 1 since the id is auto-incrementing.
			NodeOperatorId:      uint32(1),
			ConfigCount:         1,
			WorkflowDONId:       1,
			Signer:              signersSet[2],
			P2pId:               nodeSet[2],
			HashedCapabilityIds: [][32]byte{cid},
			CapabilitiesDONIds:  []*big.Int{},
		},
	}

	assert.Len(t, s.IDsToNodes, 3)
	assert.Equal(t, map[p2ptypes.PeerID]kcr.CapabilitiesRegistryNodeInfo{
		nodeSet[0]: nodesInfo[0],
		nodeSet[1]: nodesInfo[1],
		nodeSet[2]: nodesInfo[2],
	}, s.IDsToNodes)
}<|MERGE_RESOLUTION|>--- conflicted
+++ resolved
@@ -202,11 +202,7 @@
 
 	db := pgtest.NewSqlxDB(t)
 	factory := newContractReaderFactory(t, sim)
-<<<<<<< HEAD
-	reader, err := New(logger.TestLogger(t), factory, regAddress.Hex(), db)
-=======
-	syncer, err := New(logger.TestLogger(t), factory, regAddress.Hex())
->>>>>>> fd9c7a3c
+	syncer, err := New(logger.TestLogger(t), factory, regAddress.Hex(), db)
 	require.NoError(t, err)
 
 	l := &launcher{}
