package registrysyncer

import (
	"context"
	"encoding/json"
	"fmt"
	"math/big"
	"sync"
	"time"

	"github.com/smartcontractkit/chainlink-common/pkg/capabilities"
	"github.com/smartcontractkit/chainlink-common/pkg/services"
	"github.com/smartcontractkit/chainlink-common/pkg/types"
	"github.com/smartcontractkit/chainlink-common/pkg/types/query/primitives"

	kcr "github.com/smartcontractkit/chainlink/v2/core/gethwrappers/keystone/generated/capabilities_registry"
	"github.com/smartcontractkit/chainlink/v2/core/logger"
	p2ptypes "github.com/smartcontractkit/chainlink/v2/core/services/p2p/types"
	evmrelaytypes "github.com/smartcontractkit/chainlink/v2/core/services/relay/evm/types"
)

type Launcher interface {
	Launch(ctx context.Context, registry *LocalRegistry) error
}

type Syncer interface {
	services.Service
	AddLauncher(h ...Launcher)
}

type ContractReaderFactory interface {
	NewContractReader(context.Context, []byte) (types.ContractReader, error)
}

type RegistrySyncer interface {
	Sync(ctx context.Context, isInitialSync bool) error
	AddLauncher(launchers ...Launcher)
	Start(ctx context.Context) error
	Close() error
	Ready() error
	HealthReport() map[string]error
	Name() string
}

type registrySyncer struct {
	services.StateMachine
	stopCh          services.StopChan
	launchers       []Launcher
	reader          types.ContractReader
	initReader      func(ctx context.Context, lggr logger.Logger, relayer ContractReaderFactory, registryAddress string) (types.ContractReader, error)
	relayer         ContractReaderFactory
	registryAddress string
	getPeerID       func() (p2ptypes.PeerID, error)

	orm ORM

	updateChan chan *LocalRegistry

	wg   sync.WaitGroup
	lggr logger.Logger
	mu   sync.RWMutex
}

var _ services.Service = &registrySyncer{}

var (
	defaultTickInterval = 12 * time.Second
)

// New instantiates a new RegistrySyncer
func New(
	lggr logger.Logger,
<<<<<<< HEAD
	peerWrapper p2ptypes.PeerWrapper,
	relayer ContractReaderFactory,
=======
	getPeerID func() (p2ptypes.PeerID, error),
	relayer contractReaderFactory,
>>>>>>> 98fc8813
	registryAddress string,
	orm ORM,
) (RegistrySyncer, error) {
	return &registrySyncer{
		stopCh:          make(services.StopChan),
		updateChan:      make(chan *LocalRegistry),
		lggr:            lggr.Named("RegistrySyncer"),
		relayer:         relayer,
		registryAddress: registryAddress,
		initReader:      newReader,
<<<<<<< HEAD
		orm:             orm,
		peerWrapper:     peerWrapper,
=======
		getPeerID:       getPeerID,
>>>>>>> 98fc8813
	}, nil
}

// NOTE: this can't be called while initializing the syncer and needs to be called in the sync loop.
// This is because Bind() makes an onchain call to verify that the contract address exists, and if
// called during initialization, this results in a "no live nodes" error.
func newReader(ctx context.Context, lggr logger.Logger, relayer ContractReaderFactory, remoteRegistryAddress string) (types.ContractReader, error) {
	contractReaderConfig := evmrelaytypes.ChainReaderConfig{
		Contracts: map[string]evmrelaytypes.ChainContractReader{
			"CapabilitiesRegistry": {
				ContractABI: kcr.CapabilitiesRegistryABI,
				Configs: map[string]*evmrelaytypes.ChainReaderDefinition{
					"getDONs": {
						ChainSpecificName: "getDONs",
					},
					"getCapabilities": {
						ChainSpecificName: "getCapabilities",
					},
					"getNodes": {
						ChainSpecificName: "getNodes",
					},
				},
			},
		},
	}

	contractReaderConfigEncoded, err := json.Marshal(contractReaderConfig)
	if err != nil {
		return nil, err
	}

	cr, err := relayer.NewContractReader(ctx, contractReaderConfigEncoded)
	if err != nil {
		return nil, err
	}

	err = cr.Bind(ctx, []types.BoundContract{
		{
			Address: remoteRegistryAddress,
			Name:    "CapabilitiesRegistry",
		},
	})

	return cr, err
}

func (s *registrySyncer) Start(ctx context.Context) error {
	return s.StartOnce("RegistrySyncer", func() error {
		s.wg.Add(1)
		go func() {
			defer s.wg.Done()
			s.syncLoop()
		}()
		s.wg.Add(1)
		go func() {
			defer s.wg.Done()
			s.updateStateLoop()
		}()
		return nil
	})
}

func (s *registrySyncer) syncLoop() {
	ctx, cancel := s.stopCh.NewCtx()
	defer cancel()

	ticker := time.NewTicker(defaultTickInterval)
	defer ticker.Stop()

	// Sync for a first time outside the loop; this means we'll start a remote
	// sync immediately once spinning up syncLoop, as by default a ticker will
	// fire for the first time at T+N, where N is the interval.
	s.lggr.Debug("starting initial sync with remote registry")
	err := s.Sync(ctx, true)
	if err != nil {
		s.lggr.Errorw("failed to sync with remote registry", "error", err)
	}

	for {
		select {
		case <-s.stopCh:
			return
		case <-ticker.C:
			s.lggr.Debug("starting regular sync with the remote registry")
			err := s.Sync(ctx, false)
			if err != nil {
				s.lggr.Errorw("failed to sync with remote registry", "error", err)
			}
		}
	}
}

<<<<<<< HEAD
func (s *registrySyncer) updateStateLoop() {
	ctx, cancel := s.stopCh.NewCtx()
	defer cancel()

	for {
		select {
		case <-s.stopCh:
			return
		case localRegistry, ok := <-s.updateChan:
			if !ok {
				// channel has been closed, terminating.
				return
			}
			if err := s.orm.AddLocalRegistry(ctx, *localRegistry); err != nil {
				s.lggr.Errorw("failed to save state to local registry", "error", err)
			}
		}
	}
}

func unmarshalCapabilityConfig(data []byte) (capabilities.CapabilityConfiguration, error) {
	cconf := &capabilitiespb.CapabilityConfig{}
	err := proto.Unmarshal(data, cconf)
	if err != nil {
		return capabilities.CapabilityConfiguration{}, err
	}

	var remoteTriggerConfig *capabilities.RemoteTriggerConfig
	var remoteTargetConfig *capabilities.RemoteTargetConfig

	switch cconf.GetRemoteConfig().(type) {
	case *capabilitiespb.CapabilityConfig_RemoteTriggerConfig:
		prtc := cconf.GetRemoteTriggerConfig()
		remoteTriggerConfig = &capabilities.RemoteTriggerConfig{}
		remoteTriggerConfig.RegistrationRefresh = prtc.RegistrationRefresh.AsDuration()
		remoteTriggerConfig.RegistrationExpiry = prtc.RegistrationExpiry.AsDuration()
		remoteTriggerConfig.MinResponsesToAggregate = prtc.MinResponsesToAggregate
		remoteTriggerConfig.MessageExpiry = prtc.MessageExpiry.AsDuration()
	case *capabilitiespb.CapabilityConfig_RemoteTargetConfig:
		prtc := cconf.GetRemoteTargetConfig()
		remoteTargetConfig = &capabilities.RemoteTargetConfig{}
		remoteTargetConfig.RequestHashExcludedAttributes = prtc.RequestHashExcludedAttributes
	}

	dc, err := values.FromMapValueProto(cconf.DefaultConfig)
	if err != nil {
		return capabilities.CapabilityConfiguration{}, err
	}

	return capabilities.CapabilityConfiguration{
		DefaultConfig:       dc,
		RemoteTriggerConfig: remoteTriggerConfig,
		RemoteTargetConfig:  remoteTargetConfig,
	}, nil
}

=======
>>>>>>> 98fc8813
func (s *registrySyncer) localRegistry(ctx context.Context) (*LocalRegistry, error) {
	var caps []kcr.CapabilitiesRegistryCapabilityInfo
	err := s.reader.GetLatestValue(ctx, "CapabilitiesRegistry", "getCapabilities", primitives.Unconfirmed, nil, &caps)
	if err != nil {
		return nil, err
	}

	idsToCapabilities := map[string]Capability{}
	hashedIDsToCapabilityIDs := map[[32]byte]string{}
	for _, c := range caps {
		cid := fmt.Sprintf("%s@%s", c.LabelledName, c.Version)
		idsToCapabilities[cid] = Capability{
			ID:             cid,
			CapabilityType: toCapabilityType(c.CapabilityType),
		}

		hashedIDsToCapabilityIDs[c.HashedId] = cid
	}

	var dons []kcr.CapabilitiesRegistryDONInfo
	err = s.reader.GetLatestValue(ctx, "CapabilitiesRegistry", "getDONs", primitives.Unconfirmed, nil, &dons)
	if err != nil {
		return nil, err
	}

	idsToDONs := map[DonID]DON{}
	for _, d := range dons {
		cc := map[string]CapabilityConfiguration{}
		for _, dc := range d.CapabilityConfigurations {
			cid, ok := hashedIDsToCapabilityIDs[dc.CapabilityId]
			if !ok {
				return nil, fmt.Errorf("invariant violation: could not find full ID for hashed ID %s", dc.CapabilityId)
			}

			cc[cid] = CapabilityConfiguration{
				Config: dc.Config,
			}
		}

		idsToDONs[DonID(d.Id)] = DON{
			DON:                      *toDONInfo(d),
			CapabilityConfigurations: cc,
		}
	}

	var nodes []kcr.CapabilitiesRegistryNodeInfo
	err = s.reader.GetLatestValue(ctx, "CapabilitiesRegistry", "getNodes", primitives.Unconfirmed, nil, &nodes)
	if err != nil {
		return nil, err
	}

	idsToNodes := map[p2ptypes.PeerID]kcr.CapabilitiesRegistryNodeInfo{}
	for _, node := range nodes {
		idsToNodes[node.P2pId] = node
	}

	return &LocalRegistry{
		lggr:              s.lggr,
		getPeerID:         s.getPeerID,
		IDsToDONs:         idsToDONs,
		IDsToCapabilities: idsToCapabilities,
		IDsToNodes:        idsToNodes,
	}, nil
}

func (s *registrySyncer) Sync(ctx context.Context, isInitialSync bool) error {
	s.mu.RLock()
	defer s.mu.RUnlock()

	if len(s.launchers) == 0 {
		s.lggr.Warn("sync called, but no launchers are registered; nooping")
		return nil
	}

	if s.reader == nil {
		reader, err := s.initReader(ctx, s.lggr, s.relayer, s.registryAddress)
		if err != nil {
			return err
		}

		s.reader = reader
	}

	var lr *LocalRegistry
	var err error

	if isInitialSync {
		s.lggr.Debug("syncing with local registry")
		lr, err = s.orm.LatestLocalRegistry(ctx)
		if err != nil {
			s.lggr.Errorw("failed to sync with local registry, using remote registry instead", "error", err)
		} else {
			lr.lggr = s.lggr
			lr.peerWrapper = s.peerWrapper
		}
	}

	if lr == nil {
		s.lggr.Debug("syncing with remote registry")
		localRegistry, err := s.localRegistry(ctx)
		if err != nil {
			return fmt.Errorf("failed to sync with remote registry: %w", err)
		}
		lr = localRegistry
		// Attempt to send local registry to the update channel without blocking
		// This is to prevent the tests from hanging if they are not calling `Start()` on the syncer
		select {
		case <-s.stopCh:
			s.lggr.Debug("sync cancelled, stopping")
		case s.updateChan <- lr:
			// Successfully sent state
			s.lggr.Debug("remote registry update triggered successfully")
		default:
			// No one is ready to receive the state, handle accordingly
			s.lggr.Debug("no listeners on update channel, remote registry update skipped")
		}
	}

	for _, h := range s.launchers {
		lrCopy := deepCopyLocalRegistry(lr)
		if err := h.Launch(ctx, &lrCopy); err != nil {
			s.lggr.Errorf("error calling launcher: %s", err)
		}
	}

	return nil
}

func deepCopyLocalRegistry(lr *LocalRegistry) LocalRegistry {
	var lrCopy LocalRegistry
	lrCopy.lggr = lr.lggr
	lrCopy.peerWrapper = lr.peerWrapper
	lrCopy.IDsToDONs = make(map[DonID]DON, len(lr.IDsToDONs))
	for id, don := range lr.IDsToDONs {
		d := capabilities.DON{
			ID:               don.ID,
			ConfigVersion:    don.ConfigVersion,
			Members:          make([]p2ptypes.PeerID, len(don.Members)),
			F:                don.F,
			IsPublic:         don.IsPublic,
			AcceptsWorkflows: don.AcceptsWorkflows,
		}
		copy(d.Members, don.Members)
		capCfgs := make(map[string]capabilities.CapabilityConfiguration, len(don.CapabilityConfigurations))
		for capID, capCfg := range don.CapabilityConfigurations {
			cfg := capabilities.CapabilityConfiguration{
				DefaultConfig:       nil,
				RemoteTriggerConfig: nil,
				RemoteTargetConfig:  nil,
			}
			if capCfg.DefaultConfig != nil {
				defaultConfig := *capCfg.DefaultConfig
				cfg.DefaultConfig = &defaultConfig
			}
			if capCfg.RemoteTriggerConfig != nil {
				remoteTriggerConfig := *capCfg.RemoteTriggerConfig
				cfg.RemoteTriggerConfig = &remoteTriggerConfig
			}
			if capCfg.RemoteTargetConfig != nil {
				remoteTargetConfig := *capCfg.RemoteTargetConfig
				cfg.RemoteTargetConfig = &remoteTargetConfig
			}
			capCfgs[capID] = cfg
		}
		lrCopy.IDsToDONs[id] = DON{
			DON:                      d,
			CapabilityConfigurations: capCfgs,
		}
	}

	lrCopy.IDsToCapabilities = make(map[string]Capability, len(lr.IDsToCapabilities))
	for id, capability := range lr.IDsToCapabilities {
		cp := capability
		lrCopy.IDsToCapabilities[id] = cp
	}

	lrCopy.IDsToNodes = make(map[p2ptypes.PeerID]kcr.CapabilitiesRegistryNodeInfo, len(lr.IDsToNodes))
	for id, node := range lr.IDsToNodes {
		nodeInfo := kcr.CapabilitiesRegistryNodeInfo{
			NodeOperatorId:      node.NodeOperatorId,
			ConfigCount:         node.ConfigCount,
			WorkflowDONId:       node.WorkflowDONId,
			Signer:              node.Signer,
			P2pId:               node.P2pId,
			HashedCapabilityIds: make([][32]byte, len(node.HashedCapabilityIds)),
			CapabilitiesDONIds:  make([]*big.Int, len(node.CapabilitiesDONIds)),
		}
		copy(nodeInfo.HashedCapabilityIds, node.HashedCapabilityIds)
		copy(nodeInfo.CapabilitiesDONIds, node.CapabilitiesDONIds)
		lrCopy.IDsToNodes[id] = nodeInfo
	}

	return lrCopy
}

func toCapabilityType(capabilityType uint8) capabilities.CapabilityType {
	switch capabilityType {
	case 0:
		return capabilities.CapabilityTypeTrigger
	case 1:
		return capabilities.CapabilityTypeAction
	case 2:
		return capabilities.CapabilityTypeConsensus
	case 3:
		return capabilities.CapabilityTypeTarget
	default:
		// Not found
		return capabilities.CapabilityType(-1)
	}
}

func toDONInfo(don kcr.CapabilitiesRegistryDONInfo) *capabilities.DON {
	peerIDs := []p2ptypes.PeerID{}
	for _, p := range don.NodeP2PIds {
		peerIDs = append(peerIDs, p)
	}

	return &capabilities.DON{
		ID:               don.Id,
		ConfigVersion:    don.ConfigCount,
		Members:          peerIDs,
		F:                don.F,
		IsPublic:         don.IsPublic,
		AcceptsWorkflows: don.AcceptsWorkflows,
	}
}

func (s *registrySyncer) AddLauncher(launchers ...Launcher) {
	s.mu.Lock()
	defer s.mu.Unlock()
	s.launchers = append(s.launchers, launchers...)
}

func (s *registrySyncer) Close() error {
	return s.StopOnce("RegistrySyncer", func() error {
		s.mu.Lock()
		defer s.mu.Unlock()
		close(s.stopCh)
		close(s.updateChan)
		s.wg.Wait()
		return nil
	})
}

func (s *registrySyncer) Ready() error {
	return nil
}

func (s *registrySyncer) HealthReport() map[string]error {
	return nil
}

func (s *registrySyncer) Name() string {
	return "RegistrySyncer"
}<|MERGE_RESOLUTION|>--- conflicted
+++ resolved
@@ -70,13 +70,8 @@
 // New instantiates a new RegistrySyncer
 func New(
 	lggr logger.Logger,
-<<<<<<< HEAD
-	peerWrapper p2ptypes.PeerWrapper,
+	getPeerID func() (p2ptypes.PeerID, error),
 	relayer ContractReaderFactory,
-=======
-	getPeerID func() (p2ptypes.PeerID, error),
-	relayer contractReaderFactory,
->>>>>>> 98fc8813
 	registryAddress string,
 	orm ORM,
 ) (RegistrySyncer, error) {
@@ -87,12 +82,8 @@
 		relayer:         relayer,
 		registryAddress: registryAddress,
 		initReader:      newReader,
-<<<<<<< HEAD
 		orm:             orm,
-		peerWrapper:     peerWrapper,
-=======
 		getPeerID:       getPeerID,
->>>>>>> 98fc8813
 	}, nil
 }
 
@@ -185,7 +176,6 @@
 	}
 }
 
-<<<<<<< HEAD
 func (s *registrySyncer) updateStateLoop() {
 	ctx, cancel := s.stopCh.NewCtx()
 	defer cancel()
@@ -242,8 +232,6 @@
 	}, nil
 }
 
-=======
->>>>>>> 98fc8813
 func (s *registrySyncer) localRegistry(ctx context.Context) (*LocalRegistry, error) {
 	var caps []kcr.CapabilitiesRegistryCapabilityInfo
 	err := s.reader.GetLatestValue(ctx, "CapabilitiesRegistry", "getCapabilities", primitives.Unconfirmed, nil, &caps)
