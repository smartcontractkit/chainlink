--- conflicted
+++ resolved
@@ -23,24 +23,6 @@
 	evmrelaytypes "github.com/smartcontractkit/chainlink/v2/core/services/relay/evm/types"
 )
 
-<<<<<<< HEAD
-type HashedCapabilityID [32]byte
-type DonID uint32
-
-type State struct {
-	IDsToDONs         map[DonID]kcr.CapabilitiesRegistryDONInfo                     `json:"IDsToDONs"`
-	IDsToNodes        map[p2ptypes.PeerID]kcr.CapabilitiesRegistryNodeInfo          `json:"IDsToNodes"`
-	IDsToCapabilities map[HashedCapabilityID]kcr.CapabilitiesRegistryCapabilityInfo `json:"IDsToCapabilities"`
-}
-
-func to32Byte(slice []byte) [32]byte {
-	var b [32]byte
-	copy(b[:], slice[:32])
-	return b
-}
-
-=======
->>>>>>> c3dc764b
 type Launcher interface {
 	Launch(ctx context.Context, registry *LocalRegistry) error
 }
@@ -62,14 +44,12 @@
 	initReader      func(ctx context.Context, lggr logger.Logger, relayer contractReaderFactory, registryAddress string) (types.ContractReader, error)
 	relayer         contractReaderFactory
 	registryAddress string
-<<<<<<< HEAD
+	peerWrapper     p2ptypes.PeerWrapper
+
 	orm             *syncerORM
 
-	updateChan chan *State
+	updateChan chan *LocalRegistry
 	dbMu       sync.RWMutex
-=======
-	peerWrapper     p2ptypes.PeerWrapper
->>>>>>> c3dc764b
 
 	wg   sync.WaitGroup
 	lggr logger.Logger
@@ -91,7 +71,7 @@
 	ds sqlutil.DataSource,
 ) (*registrySyncer, error) {
 	stopCh := make(services.StopChan)
-	updateChan := make(chan *State)
+	updateChan := make(chan *LocalRegistry)
 	orm := newORM(ds, lggr)
 	return &registrySyncer{
 		stopCh:          stopCh,
@@ -100,11 +80,8 @@
 		relayer:         relayer,
 		registryAddress: registryAddress,
 		initReader:      newReader,
-<<<<<<< HEAD
 		orm:             &orm,
-=======
 		peerWrapper:     peerWrapper,
->>>>>>> c3dc764b
 	}, nil
 }
 
@@ -152,28 +129,19 @@
 }
 
 func (s *registrySyncer) Start(ctx context.Context) error {
-<<<<<<< HEAD
-	s.wg.Add(1)
-	go func() {
-		defer s.wg.Done()
-		s.syncLoop()
-	}()
-	s.wg.Add(1)
-	go func() {
-		defer s.wg.Done()
-		s.updateStateLoop()
-	}()
-	return nil
-=======
 	return s.StartOnce("RegistrySyncer", func() error {
 		s.wg.Add(1)
 		go func() {
 			defer s.wg.Done()
 			s.syncLoop()
 		}()
+		s.wg.Add(1)
+		go func() {
+			defer s.wg.Done()
+			s.updateStateLoop()
+		}()
 		return nil
 	})
->>>>>>> c3dc764b
 }
 
 func (s *registrySyncer) syncLoop() {
@@ -206,7 +174,6 @@
 	}
 }
 
-<<<<<<< HEAD
 func (s *registrySyncer) updateStateLoop() {
 	ctx, cancel := s.stopCh.NewCtx()
 	defer cancel()
@@ -229,14 +196,9 @@
 	}
 }
 
-func (s *registrySyncer) state(ctx context.Context) (State, error) {
-	dons := []kcr.CapabilitiesRegistryDONInfo{}
-	err := s.reader.GetLatestValue(ctx, "CapabilitiesRegistry", "getDONs", primitives.Unconfirmed, nil, &dons)
-=======
 func unmarshalCapabilityConfig(data []byte) (capabilities.CapabilityConfiguration, error) {
 	cconf := &capabilitiespb.CapabilityConfig{}
 	err := proto.Unmarshal(data, cconf)
->>>>>>> c3dc764b
 	if err != nil {
 		return capabilities.CapabilityConfiguration{}, err
 	}
@@ -343,29 +305,28 @@
 		s.reader = reader
 	}
 
-<<<<<<< HEAD
-	var state *State
+	var lr *LocalRegistry
 	var err error
 
 	if isInitialSync {
 		s.lggr.Debug("syncing with local registry")
-		state, err = s.orm.latestState(ctx)
+		lr, err = s.orm.latestState(ctx)
 		if err != nil {
 			s.lggr.Errorw("failed to sync with local registry, using remote registry instead", "error", err)
 		}
 	}
 
-	if state == nil {
+	if lr == nil {
 		s.lggr.Debug("syncing with remote registry")
-		st, err := s.state(ctx)
+		st, err := s.localRegistry(ctx)
 		if err != nil {
 			return fmt.Errorf("failed to sync with remote registry: %w", err)
 		}
-		state = &st
+		lr = st
 		// Attempt to send state to the update channel without blocking
 		// This is to prevent the tests from hanging if they are not calling `Start()` on the syncer
 		select {
-		case s.updateChan <- state:
+		case s.updateChan <- lr:
 			// Successfully sent state
 			s.lggr.Debug("state update triggered successfully")
 		default:
@@ -375,16 +336,7 @@
 	}
 
 	for _, h := range s.launchers {
-		if err := h.Launch(ctx, *state); err != nil {
-=======
-	lr, err := s.localRegistry(ctx)
-	if err != nil {
-		return fmt.Errorf("failed to sync with remote registry: %w", err)
-	}
-
-	for _, h := range s.launchers {
-		if err := h.Launch(ctx, lr); err != nil {
->>>>>>> c3dc764b
+		if err := h.Launch(ctx, *lr); err != nil {
 			s.lggr.Errorf("error calling launcher: %s", err)
 		}
 	}
@@ -431,18 +383,12 @@
 }
 
 func (s *registrySyncer) Close() error {
-<<<<<<< HEAD
-	close(s.stopCh)
-	close(s.updateChan)
-	s.wg.Wait()
-	return nil
-=======
 	return s.StopOnce("RegistrySyncer", func() error {
 		close(s.stopCh)
+		close(s.updateChan)
 		s.wg.Wait()
 		return nil
 	})
->>>>>>> c3dc764b
 }
 
 func (s *registrySyncer) Ready() error {
