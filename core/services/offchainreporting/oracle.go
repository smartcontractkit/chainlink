--- conflicted
+++ resolved
@@ -27,11 +27,6 @@
 	ocrtypes "github.com/smartcontractkit/libocr/offchainreporting/types"
 )
 
-<<<<<<< HEAD
-//const JobType job.Type = "offchainreporting"
-
-=======
->>>>>>> f288a594
 func RegisterJobType(
 	db *gorm.DB,
 	jobORM job.ORM,
@@ -74,22 +69,6 @@
 
 func (d jobSpawnerDelegate) JobType() job.Type {
 	return job.OffchainReporting
-<<<<<<< HEAD
-}
-
-func (d jobSpawnerDelegate) ToDBRow(spec job.Spec) job.SpecDB {
-	concreteSpec, ok := spec.(OracleSpec)
-	if !ok {
-		panic(fmt.Sprintf("expected an offchainreporting.OracleSpec, got %T", spec))
-	}
-	return job.SpecDB{
-		OffchainreportingOracleSpec: &concreteSpec.OffchainReportingOracleSpec,
-		Type:                        job.OffchainReporting,
-		SchemaVersion:               concreteSpec.SchemaVersion,
-		MaxTaskDuration:             concreteSpec.MaxTaskDuration,
-	}
-=======
->>>>>>> f288a594
 }
 
 func (d jobSpawnerDelegate) ServicesForSpec(spec job.SpecDB) (services []job.Service, err error) {
