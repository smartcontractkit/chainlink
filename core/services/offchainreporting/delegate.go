package offchainreporting

import (
	"context"
	"fmt"
	"strings"
	"time"

	"github.com/smartcontractkit/chainlink/core/services/pipeline"

	"github.com/ethereum/go-ethereum/accounts/abi"

	"github.com/pkg/errors"
	"gorm.io/gorm"

	"github.com/smartcontractkit/chainlink/core/logger"
	"github.com/smartcontractkit/chainlink/core/services/eth"
	"github.com/smartcontractkit/chainlink/core/services/job"
	"github.com/smartcontractkit/chainlink/core/services/log"
	"github.com/smartcontractkit/chainlink/core/store/orm"
	"github.com/smartcontractkit/libocr/gethwrappers/offchainaggregator"
	ocr "github.com/smartcontractkit/libocr/offchainreporting"
	ocrtypes "github.com/smartcontractkit/libocr/offchainreporting/types"
)

type Delegate struct {
	db                 *gorm.DB
	jobORM             job.ORM
	config             *orm.Config
	keyStore           *KeyStore
	pipelineRunner     pipeline.Runner
	ethClient          eth.Client
	logBroadcaster     log.Broadcaster
	peerWrapper        *SingletonPeerWrapper
	monitoringEndpoint ocrtypes.MonitoringEndpoint
}

func NewDelegate(
	db *gorm.DB,
	jobORM job.ORM,
	config *orm.Config,
	keyStore *KeyStore,
	pipelineRunner pipeline.Runner,
	ethClient eth.Client,
	logBroadcaster log.Broadcaster,
	peerWrapper *SingletonPeerWrapper,
	monitoringEndpoint ocrtypes.MonitoringEndpoint,
) *Delegate {
	return &Delegate{db, jobORM, config, keyStore, pipelineRunner, ethClient, logBroadcaster, peerWrapper, monitoringEndpoint}
}

func (d Delegate) JobType() job.Type {
	return job.OffchainReporting
}

func (d Delegate) ServicesForSpec(jobSpec job.SpecDB) (services []job.Service, err error) {
	if jobSpec.OffchainreportingOracleSpec == nil {
		return nil, errors.Errorf("offchainreporting.Delegate expects an *job.OffchainreportingOracleSpec to be present, got %v", jobSpec)
	}
	concreteSpec := jobSpec.OffchainreportingOracleSpec

	contractFilterer, err := offchainaggregator.NewOffchainAggregatorFilterer(concreteSpec.ContractAddress.Address(), d.ethClient)
	if err != nil {
		return nil, errors.Wrap(err, "could not instantiate NewOffchainAggregatorFilterer")
	}

	contractCaller, err := offchainaggregator.NewOffchainAggregatorCaller(concreteSpec.ContractAddress.Address(), d.ethClient)
	if err != nil {
		return nil, errors.Wrap(err, "could not instantiate NewOffchainAggregatorCaller")
	}

	ocrContract, err := NewOCRContractConfigTracker(
		concreteSpec.ContractAddress.Address(),
		contractFilterer,
		contractCaller,
		d.ethClient,
		d.logBroadcaster,
		jobSpec.ID,
		*logger.Default,
	)
	if err != nil {
		return nil, errors.Wrap(err, "error calling NewOCRContract")
	}

	peerID, err := d.config.P2PPeerID(concreteSpec.P2PPeerID)
	if err != nil {
		return nil, err
	}
	peerWrapper := d.peerWrapper
	if peerWrapper == nil {
		return nil, errors.New("cannot setup OCR job service, libp2p peer was missing")
	} else if !peerWrapper.IsStarted() {
		return nil, errors.New("peerWrapper is not started. OCR jobs require a started and running peer. Did you forget to specify P2P_LISTEN_PORT?")
	} else if peerWrapper.PeerID != peerID {
		return nil, errors.Errorf("given peer with ID '%s' does not match OCR configured peer with ID: %s", peerWrapper.PeerID.String(), peerID.String())
	}
	bootstrapPeers, err := d.config.P2PBootstrapPeers(concreteSpec.P2PBootstrapPeers)
	if err != nil {
		return nil, err
	}

	loggerWith := logger.CreateLogger(logger.Default.With(
		"contractAddress", concreteSpec.ContractAddress,
		"jobID", jobSpec.ID))
	ocrLogger := NewLogger(loggerWith, d.config.OCRTraceLogging(), func(msg string) {
		d.jobORM.RecordError(context.Background(), jobSpec.ID, msg)
	})

	lc := ocrtypes.LocalConfig{
		BlockchainTimeout:                      d.config.OCRBlockchainTimeout(time.Duration(concreteSpec.BlockchainTimeout)),
		ContractConfigConfirmations:            d.config.OCRContractConfirmations(concreteSpec.ContractConfigConfirmations),
		ContractConfigTrackerPollInterval:      d.config.OCRContractPollInterval(time.Duration(concreteSpec.ContractConfigTrackerPollInterval)),
		ContractConfigTrackerSubscribeInterval: d.config.OCRContractSubscribeInterval(time.Duration(concreteSpec.ContractConfigTrackerSubscribeInterval)),
		ContractTransmitterTransmitTimeout:     d.config.OCRContractTransmitterTransmitTimeout(),
		DatabaseTimeout:                        d.config.OCRDatabaseTimeout(),
		DataSourceTimeout:                      d.config.OCRObservationTimeout(time.Duration(concreteSpec.ObservationTimeout)),
	}
	if d.config.Dev() {
		// Skips config validation so we can use any config parameters we want.
		// For example to lower contractConfigTrackerPollInterval to speed up tests.
		lc.DevelopmentMode = ocrtypes.EnableDangerousDevelopmentMode
	}
	if err := ocr.SanityCheckLocalConfig(lc); err != nil {
		return nil, err
	}
	logger.Info(fmt.Sprintf("OCR job using local config %+v", lc))

	db, errdb := d.db.DB()
	if errdb != nil {
		return nil, errors.Wrap(errdb, "unable to open sql db")
	}

	if concreteSpec.IsBootstrapPeer {
		bootstrapper, err := ocr.NewBootstrapNode(ocr.BootstrapNodeArgs{
			BootstrapperFactory:   peerWrapper.Peer,
			Bootstrappers:         bootstrapPeers,
			ContractConfigTracker: ocrContract,
			Database:              NewDB(db, concreteSpec.ID),
			LocalConfig:           lc,
			Logger:                ocrLogger,
		})
		if err != nil {
			return nil, errors.Wrap(err, "error calling NewBootstrapNode")
		}
		services = append(services, bootstrapper)
	} else {
		if len(bootstrapPeers) < 1 {
			return nil, errors.New("need at least one bootstrap peer")
		}
		kb, err := d.config.OCRKeyBundleID(concreteSpec.EncryptedOCRKeyBundleID)
		if err != nil {
			return nil, err
		}
		ocrkey, exists := d.keyStore.DecryptedOCRKey(kb)
		if !exists {
			return nil, errors.Errorf("OCR key '%v' does not exist", concreteSpec.EncryptedOCRKeyBundleID)
		}
		contractABI, err := abi.JSON(strings.NewReader(offchainaggregator.OffchainAggregatorABI))
		if err != nil {
			return nil, errors.Wrap(err, "could not get contract ABI JSON")
		}

		ta, err := d.config.OCRTransmitterAddress(concreteSpec.TransmitterAddress)
		if err != nil {
			return nil, err
		}
		contractTransmitter := NewOCRContractTransmitter(concreteSpec.ContractAddress.Address(), contractCaller, contractABI,
			NewTransmitter(db, ta.Address(), d.config.EthGasLimitDefault()))

		oracle, err := ocr.NewOracle(ocr.OracleArgs{
<<<<<<< HEAD
			Database: NewDB(d.db.DB(), concreteSpec.ID),
			Datasource: dataSource{
				pipelineRunner: d.pipelineRunner,
				jobID:          jobSpec.ID,
				ocrLogger:      *loggerWith,
				spec:           *jobSpec.PipelineSpec,
			},
=======
			Database:                     NewDB(db, concreteSpec.ID),
			Datasource:                   ds,
>>>>>>> d995463f
			LocalConfig:                  lc,
			ContractTransmitter:          contractTransmitter,
			ContractConfigTracker:        ocrContract,
			PrivateKeys:                  &ocrkey,
			BinaryNetworkEndpointFactory: peerWrapper.Peer,
			Logger:                       ocrLogger,
			Bootstrappers:                bootstrapPeers,
			MonitoringEndpoint:           d.monitoringEndpoint,
		})
		if err != nil {
			return nil, errors.Wrap(err, "error calling NewOracle")
		}
		services = append(services, oracle)
	}

	return services, nil
}<|MERGE_RESOLUTION|>--- conflicted
+++ resolved
@@ -168,18 +168,13 @@
 			NewTransmitter(db, ta.Address(), d.config.EthGasLimitDefault()))
 
 		oracle, err := ocr.NewOracle(ocr.OracleArgs{
-<<<<<<< HEAD
-			Database: NewDB(d.db.DB(), concreteSpec.ID),
-			Datasource: dataSource{
+			Database:                     NewDB(db, concreteSpec.ID),	
+      Datasource: dataSource{
 				pipelineRunner: d.pipelineRunner,
 				jobID:          jobSpec.ID,
 				ocrLogger:      *loggerWith,
 				spec:           *jobSpec.PipelineSpec,
 			},
-=======
-			Database:                     NewDB(db, concreteSpec.ID),
-			Datasource:                   ds,
->>>>>>> d995463f
 			LocalConfig:                  lc,
 			ContractTransmitter:          contractTransmitter,
 			ContractConfigTracker:        ocrContract,
