--- conflicted
+++ resolved
@@ -402,11 +402,7 @@
 		// care about the block height; we have no way of getting the L1 block
 		// height anyway
 		return 0, nil
-<<<<<<< HEAD
-	case "", config.ChainArbitrum, config.ChainCelo, config.ChainOptimismBedrock, config.ChainXDai, config.ChainKroma, config.ChainWeMix:
-=======
 	case "", config.ChainArbitrum, config.ChainCelo, config.ChainOptimismBedrock, config.ChainXDai, config.ChainKroma, config.ChainWeMix, config.ChainZkSync:
->>>>>>> 1d20c9b6
 		// continue
 	}
 	latestBlockHeight := t.getLatestBlockHeight()
