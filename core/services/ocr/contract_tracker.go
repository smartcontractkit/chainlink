package ocr

import (
	"context"
	"fmt"
	"strings"
	"sync"
	"time"

	"github.com/ethereum/go-ethereum"
	"github.com/ethereum/go-ethereum/accounts/abi"
	"github.com/ethereum/go-ethereum/accounts/abi/bind"
	gethCommon "github.com/ethereum/go-ethereum/common"
	gethTypes "github.com/ethereum/go-ethereum/core/types"
	"github.com/pkg/errors"

	"github.com/smartcontractkit/sqlx"

	"github.com/smartcontractkit/libocr/gethwrappers/offchainaggregator"
	"github.com/smartcontractkit/libocr/offchainreporting/confighelper"
	ocrtypes "github.com/smartcontractkit/libocr/offchainreporting/types"

	evmclient "github.com/smartcontractkit/chainlink/v2/core/chains/evm/client"
	httypes "github.com/smartcontractkit/chainlink/v2/core/chains/evm/headtracker/types"
	"github.com/smartcontractkit/chainlink/v2/core/chains/evm/log"
	evmtypes "github.com/smartcontractkit/chainlink/v2/core/chains/evm/types"
	"github.com/smartcontractkit/chainlink/v2/core/config"
	"github.com/smartcontractkit/chainlink/v2/core/gethwrappers/generated/offchain_aggregator_wrapper"
	"github.com/smartcontractkit/chainlink/v2/core/logger"
	"github.com/smartcontractkit/chainlink/v2/core/services/ocrcommon"
	"github.com/smartcontractkit/chainlink/v2/core/services/pg"
	"github.com/smartcontractkit/chainlink/v2/core/utils"
)

// configMailboxSanityLimit is the maximum number of configs that can be held
// in the mailbox. Under normal operation there should never be more than 0 or
// 1 configs in the mailbox, this limit is here merely to prevent unbounded usage
// in some kind of unforeseen insane situation.
const configMailboxSanityLimit = 100

var (
	_ ocrtypes.ContractConfigTracker = &OCRContractTracker{}
	_ log.Listener                   = &OCRContractTracker{}
	_ httypes.HeadTrackable          = &OCRContractTracker{}

	OCRContractConfigSet            = getEventTopic("ConfigSet")
	OCRContractLatestRoundRequested = getEventTopic("RoundRequested")
)

//go:generate mockery --quiet --name OCRContractTrackerDB --output ./mocks/ --case=underscore
type (
	// OCRContractTracker complies with ContractConfigTracker interface and
	// handles log events related to the contract more generally
	OCRContractTracker struct {
		utils.StartStopOnce

		ethClient        evmclient.Client
		contract         *offchain_aggregator_wrapper.OffchainAggregator
		contractFilterer *offchainaggregator.OffchainAggregatorFilterer
		contractCaller   *offchainaggregator.OffchainAggregatorCaller
		logBroadcaster   log.Broadcaster
		jobID            int32
		logger           logger.Logger
		ocrDB            OCRContractTrackerDB
		q                pg.Q
		blockTranslator  ocrcommon.BlockTranslator
		cfg              ocrcommon.Config
		mailMon          *utils.MailboxMonitor

		// HeadBroadcaster
		headBroadcaster  httypes.HeadBroadcaster
		unsubscribeHeads func()

		// Start/Stop lifecycle
		chStop          utils.StopChan
		wg              sync.WaitGroup
		unsubscribeLogs func()

		// LatestRoundRequested
		latestRoundRequested offchainaggregator.OffchainAggregatorRoundRequested
		lrrMu                sync.RWMutex

		// ContractConfig
		configsMB *utils.Mailbox[ocrtypes.ContractConfig]
		chConfigs chan ocrtypes.ContractConfig

		// LatestBlockHeight
		latestBlockHeight   int64
		latestBlockHeightMu sync.RWMutex
	}

	OCRContractTrackerDB interface {
		SaveLatestRoundRequested(tx pg.Queryer, rr offchainaggregator.OffchainAggregatorRoundRequested) error
		LoadLatestRoundRequested() (rr offchainaggregator.OffchainAggregatorRoundRequested, err error)
	}
)

func (t *OCRContractTracker) HealthReport() map[string]error {
	return map[string]error{t.Name(): t.Healthy()}
}

func (t *OCRContractTracker) Name() string { return t.logger.Name() }

// NewOCRContractTracker makes a new OCRContractTracker
func NewOCRContractTracker(
	contract *offchain_aggregator_wrapper.OffchainAggregator,
	contractFilterer *offchainaggregator.OffchainAggregatorFilterer,
	contractCaller *offchainaggregator.OffchainAggregatorCaller,
	ethClient evmclient.Client,
	logBroadcaster log.Broadcaster,
	jobID int32,
	logger logger.Logger,
	db *sqlx.DB,
	ocrDB OCRContractTrackerDB,
	cfg ocrcommon.Config,
	q pg.QConfig,
	headBroadcaster httypes.HeadBroadcaster,
	mailMon *utils.MailboxMonitor,
) (o *OCRContractTracker) {
	logger = logger.Named("OCRContractTracker")
	return &OCRContractTracker{
		ethClient:            ethClient,
		contract:             contract,
		contractFilterer:     contractFilterer,
		contractCaller:       contractCaller,
		logBroadcaster:       logBroadcaster,
		jobID:                jobID,
		logger:               logger,
		ocrDB:                ocrDB,
		q:                    pg.NewQ(db, logger, q),
		blockTranslator:      ocrcommon.NewBlockTranslator(cfg, ethClient, logger),
		cfg:                  cfg,
		mailMon:              mailMon,
		headBroadcaster:      headBroadcaster,
		chStop:               make(chan struct{}),
		latestRoundRequested: offchainaggregator.OffchainAggregatorRoundRequested{},
		configsMB:            utils.NewMailbox[ocrtypes.ContractConfig](configMailboxSanityLimit),
		chConfigs:            make(chan ocrtypes.ContractConfig),
		latestBlockHeight:    -1,
	}
}

// Start must be called before logs can be delivered
// It ought to be called before starting OCR
func (t *OCRContractTracker) Start(context.Context) error {
	return t.StartOnce("OCRContractTracker", func() (err error) {
		t.latestRoundRequested, err = t.ocrDB.LoadLatestRoundRequested()
		if err != nil {
			return errors.Wrap(err, "OCRContractTracker#Start: failed to load latest round requested")
		}

		t.unsubscribeLogs = t.logBroadcaster.Register(t, log.ListenerOpts{
			Contract: t.contract.Address(),
			ParseLog: t.contract.ParseLog,
			LogsWithTopics: map[gethCommon.Hash][][]log.Topic{
				offchain_aggregator_wrapper.OffchainAggregatorRoundRequested{}.Topic(): nil,
				offchain_aggregator_wrapper.OffchainAggregatorConfigSet{}.Topic():      nil,
			},
			MinIncomingConfirmations: 1,
		})

		var latestHead *evmtypes.Head
		latestHead, t.unsubscribeHeads = t.headBroadcaster.Subscribe(t)
		if latestHead != nil {
			t.setLatestBlockHeight(latestHead)
		}

		t.wg.Add(1)
		go t.processLogs()

		t.mailMon.Monitor(t.configsMB, "OCRContractTracker", "Configs", fmt.Sprint(t.jobID))

		return nil
	})
}

// Close should be called after teardown of the OCR job relying on this tracker
func (t *OCRContractTracker) Close() error {
	return t.StopOnce("OCRContractTracker", func() error {
		close(t.chStop)
		t.wg.Wait()
		t.unsubscribeHeads()
		t.unsubscribeLogs()
		close(t.chConfigs)
		return t.configsMB.Close()
	})
}

// OnNewLongestChain conformed to HeadTrackable and updates latestBlockHeight
func (t *OCRContractTracker) OnNewLongestChain(_ context.Context, h *evmtypes.Head) {
	t.setLatestBlockHeight(h)
}

func (t *OCRContractTracker) setLatestBlockHeight(h *evmtypes.Head) {
	var num int64
	if h.L1BlockNumber.Valid {
		num = h.L1BlockNumber.Int64
	} else {
		num = h.Number
	}
	t.latestBlockHeightMu.Lock()
	defer t.latestBlockHeightMu.Unlock()
	if num > t.latestBlockHeight {
		t.latestBlockHeight = num
	}
}

func (t *OCRContractTracker) getLatestBlockHeight() int64 {
	t.latestBlockHeightMu.RLock()
	defer t.latestBlockHeightMu.RUnlock()
	return t.latestBlockHeight
}

func (t *OCRContractTracker) processLogs() {
	defer t.wg.Done()
	for {
		select {
		case <-t.configsMB.Notify():
			// NOTE: libocr could take an arbitrary amount of time to process a
			// new config. To avoid blocking the log broadcaster, we use this
			// background thread to deliver them and a mailbox as the buffer.
			for {
				cc, exists := t.configsMB.Retrieve()
				if !exists {
					break
				}
				select {
				case t.chConfigs <- cc:
				case <-t.chStop:
					return
				}
			}
		case <-t.chStop:
			return
		}
	}
}

// HandleLog complies with LogListener interface
// It is not thread safe
func (t *OCRContractTracker) HandleLog(lb log.Broadcast) {
	was, err := t.logBroadcaster.WasAlreadyConsumed(lb)
	if err != nil {
		t.logger.Errorw("could not determine if log was already consumed", "err", err)
		return
	} else if was {
		return
	}

	raw := lb.RawLog()
	if raw.Address != t.contract.Address() {
		t.logger.Errorf("log address of 0x%x does not match configured contract address of 0x%x", raw.Address, t.contract.Address())
		if err2 := t.logBroadcaster.MarkConsumed(lb); err2 != nil {
			t.logger.Errorw("failed to mark log consumed", "err", err2)
		}
		return
	}
	topics := raw.Topics
	if len(topics) == 0 {
		if err2 := t.logBroadcaster.MarkConsumed(lb); err2 != nil {
			t.logger.Errorw("failed to mark log consumed", "err", err2)
		}
		return
	}

	var consumed bool
	switch topics[0] {
	case OCRContractConfigSet:
		var configSet *offchainaggregator.OffchainAggregatorConfigSet
		configSet, err = t.contractFilterer.ParseConfigSet(raw)
		if err != nil {
			t.logger.Errorw("could not parse config set", "err", err)
			if err2 := t.logBroadcaster.MarkConsumed(lb); err2 != nil {
				t.logger.Errorw("failed to mark log consumed", "err", err2)
			}
			return
		}
		configSet.Raw = lb.RawLog()
		cc := confighelper.ContractConfigFromConfigSetEvent(*configSet)

		wasOverCapacity := t.configsMB.Deliver(cc)
		if wasOverCapacity {
			t.logger.Error("config mailbox is over capacity - dropped the oldest unprocessed item")
		}
	case OCRContractLatestRoundRequested:
		var rr *offchainaggregator.OffchainAggregatorRoundRequested
		rr, err = t.contractFilterer.ParseRoundRequested(raw)
		if err != nil {
			t.logger.Errorw("could not parse round requested", "err", err)
			if err2 := t.logBroadcaster.MarkConsumed(lb); err2 != nil {
				t.logger.Errorw("failed to mark log consumed", "err", err2)
			}
			return
		}
		if IsLaterThan(raw, t.latestRoundRequested.Raw) {
			err = t.q.Transaction(func(tx pg.Queryer) error {
				if err = t.ocrDB.SaveLatestRoundRequested(tx, *rr); err != nil {
					return err
				}
				return t.logBroadcaster.MarkConsumed(lb, pg.WithQueryer(tx))
			})
			if err != nil {
				t.logger.Error(err)
				return
			}
			consumed = true
			t.lrrMu.Lock()
			t.latestRoundRequested = *rr
			t.lrrMu.Unlock()
			t.logger.Infow("received new latest RoundRequested event", "latestRoundRequested", *rr)
		} else {
			t.logger.Warnw("ignoring out of date RoundRequested event", "latestRoundRequested", t.latestRoundRequested, "roundRequested", rr)
		}
	default:
		t.logger.Debugw("got unrecognised log topic", "topic", topics[0])
	}
	if !consumed {
		if err := t.logBroadcaster.MarkConsumed(lb); err != nil {
			t.logger.Errorw("failed to mark log consumed", "err", err)
		}
	}
}

// IsLaterThan returns true if the first log was emitted "after" the second log
// from the blockchain's point of view
func IsLaterThan(incoming gethTypes.Log, existing gethTypes.Log) bool {
	return incoming.BlockNumber > existing.BlockNumber ||
		(incoming.BlockNumber == existing.BlockNumber && incoming.TxIndex > existing.TxIndex) ||
		(incoming.BlockNumber == existing.BlockNumber && incoming.TxIndex == existing.TxIndex && incoming.Index > existing.Index)
}

// JobID complies with LogListener interface
func (t *OCRContractTracker) JobID() int32 {
	return t.jobID
}

// SubscribeToNewConfigs returns the tracker aliased as a ContractConfigSubscription
func (t *OCRContractTracker) SubscribeToNewConfigs(context.Context) (ocrtypes.ContractConfigSubscription, error) {
	return (*OCRContractConfigSubscription)(t), nil
}

// LatestConfigDetails queries the eth node
func (t *OCRContractTracker) LatestConfigDetails(ctx context.Context) (changedInBlock uint64, configDigest ocrtypes.ConfigDigest, err error) {
	var cancel context.CancelFunc
	ctx, cancel = t.chStop.Ctx(ctx)
	defer cancel()

	opts := bind.CallOpts{Context: ctx, Pending: false}
	result, err := t.contractCaller.LatestConfigDetails(&opts)
	if err != nil {
		return 0, configDigest, errors.Wrap(err, "error getting LatestConfigDetails")
	}
	configDigest, err = ocrtypes.BytesToConfigDigest(result.ConfigDigest[:])
	if err != nil {
		return 0, configDigest, errors.Wrap(err, "error getting config digest")
	}
	return uint64(result.BlockNumber), configDigest, err
}

// ConfigFromLogs queries the eth node for logs for this contract
func (t *OCRContractTracker) ConfigFromLogs(ctx context.Context, changedInBlock uint64) (c ocrtypes.ContractConfig, err error) {
	fromBlock, toBlock := t.blockTranslator.NumberToQueryRange(ctx, changedInBlock)
	q := ethereum.FilterQuery{
		FromBlock: fromBlock,
		ToBlock:   toBlock,
		Addresses: []gethCommon.Address{t.contract.Address()},
		Topics: [][]gethCommon.Hash{
			{OCRContractConfigSet},
		},
	}

	var cancel context.CancelFunc
	ctx, cancel = t.chStop.Ctx(ctx)
	defer cancel()

	logs, err := t.ethClient.FilterLogs(ctx, q)
	if err != nil {
		return c, err
	}
	if len(logs) == 0 {
		return c, errors.Errorf("ConfigFromLogs: OCRContract with address 0x%x has no logs", t.contract.Address())
	}

	latest, err := t.contractFilterer.ParseConfigSet(logs[len(logs)-1])
	if err != nil {
		return c, errors.Wrap(err, "ConfigFromLogs failed to ParseConfigSet")
	}
	latest.Raw = logs[len(logs)-1]
	if latest.Raw.Address != t.contract.Address() {
		return c, errors.Errorf("log address of 0x%x does not match configured contract address of 0x%x", latest.Raw.Address, t.contract.Address())
	}
	return confighelper.ContractConfigFromConfigSetEvent(*latest), err
}

// LatestBlockHeight queries the eth node for the most recent header
func (t *OCRContractTracker) LatestBlockHeight(ctx context.Context) (blockheight uint64, err error) {
	switch t.cfg.ChainType() {
	case config.ChainMetis:
		// We skip confirmation checking anyway on these L2s so there's no need to
		// care about the block height; we have no way of getting the L1 block
		// height anyway
		return 0, nil
<<<<<<< HEAD
	case "", config.ChainArbitrum, config.ChainCelo, config.ChainOptimismBedrock, config.ChainXDai:
=======
	case "", config.ChainArbitrum, config.ChainXDai, config.ChainKroma, config.ChainWeMix:
>>>>>>> 549b6b56
		// continue
	}
	latestBlockHeight := t.getLatestBlockHeight()
	if latestBlockHeight >= 0 {
		return uint64(latestBlockHeight), nil
	}

	t.logger.Debugw("still waiting for first head, falling back to on-chain lookup")

	var cancel context.CancelFunc
	ctx, cancel = t.chStop.Ctx(ctx)
	defer cancel()

	h, err := t.ethClient.HeadByNumber(ctx, nil)
	if err != nil {
		return 0, err
	}
	if h == nil {
		return 0, errors.New("got nil head")
	}

	if h.L1BlockNumber.Valid {
		return uint64(h.L1BlockNumber.Int64), nil
	}

	return uint64(h.Number), nil
}

// LatestRoundRequested returns the configDigest, epoch, and round from the latest
// RoundRequested event emitted by the contract. LatestRoundRequested may or may not
// return a result if the latest such event was emitted in a block b such that
// b.timestamp < tip.timestamp - lookback.
//
// If no event is found, LatestRoundRequested should return zero values, not an error.
// An error should only be returned if an actual error occurred during execution,
// e.g. because there was an error querying the blockchain or the database.
//
// As an optimization, this function may also return zero values, if no
// RoundRequested event has been emitted after the latest NewTransmission event.
func (t *OCRContractTracker) LatestRoundRequested(_ context.Context, lookback time.Duration) (configDigest ocrtypes.ConfigDigest, epoch uint32, round uint8, err error) {
	// NOTE: This should be "good enough" 99% of the time.
	// It guarantees validity up to `EVM.BlockBackfillDepth` blocks ago
	// Some further improvements could be made:
	t.lrrMu.RLock()
	defer t.lrrMu.RUnlock()
	return t.latestRoundRequested.ConfigDigest, t.latestRoundRequested.Epoch, t.latestRoundRequested.Round, nil
}

func getEventTopic(name string) gethCommon.Hash {
	abi, err := abi.JSON(strings.NewReader(offchainaggregator.OffchainAggregatorABI))
	if err != nil {
		panic("could not parse OffchainAggregator ABI: " + err.Error())
	}
	event, exists := abi.Events[name]
	if !exists {
		panic(fmt.Sprintf("abi.Events was missing %s", name))
	}
	return event.ID
}<|MERGE_RESOLUTION|>--- conflicted
+++ resolved
@@ -400,11 +400,7 @@
 		// care about the block height; we have no way of getting the L1 block
 		// height anyway
 		return 0, nil
-<<<<<<< HEAD
-	case "", config.ChainArbitrum, config.ChainCelo, config.ChainOptimismBedrock, config.ChainXDai:
-=======
-	case "", config.ChainArbitrum, config.ChainXDai, config.ChainKroma, config.ChainWeMix:
->>>>>>> 549b6b56
+	case "", config.ChainArbitrum, config.ChainCelo, config.ChainOptimismBedrock, config.ChainXDai, config.ChainKroma, config.ChainWeMix:
 		// continue
 	}
 	latestBlockHeight := t.getLatestBlockHeight()
