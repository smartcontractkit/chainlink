package ocr

import (
	"context"
	"fmt"
	"strings"
	"time"

	"github.com/ethereum/go-ethereum/accounts/abi"
	"github.com/ethereum/go-ethereum/common"
	"github.com/pkg/errors"

	"github.com/jmoiron/sqlx"

	"github.com/smartcontractkit/libocr/gethwrappers/offchainaggregator"
	ocr "github.com/smartcontractkit/libocr/offchainreporting"
	ocrtypes "github.com/smartcontractkit/libocr/offchainreporting/types"

	commonlogger "github.com/smartcontractkit/chainlink-common/pkg/logger"
	"github.com/smartcontractkit/chainlink-common/pkg/utils/mailbox"

	txmgrcommon "github.com/smartcontractkit/chainlink/v2/common/txmgr"
	"github.com/smartcontractkit/chainlink/v2/core/chains/evm/txmgr"
	"github.com/smartcontractkit/chainlink/v2/core/chains/evm/types"
	"github.com/smartcontractkit/chainlink/v2/core/chains/legacyevm"
	"github.com/smartcontractkit/chainlink/v2/core/gethwrappers/generated/offchain_aggregator_wrapper"
	"github.com/smartcontractkit/chainlink/v2/core/logger"
	"github.com/smartcontractkit/chainlink/v2/core/services/job"
	"github.com/smartcontractkit/chainlink/v2/core/services/keystore"
	"github.com/smartcontractkit/chainlink/v2/core/services/ocrcommon"
	"github.com/smartcontractkit/chainlink/v2/core/services/pipeline"
	"github.com/smartcontractkit/chainlink/v2/core/services/synchronization"
	"github.com/smartcontractkit/chainlink/v2/core/services/telemetry"
	"github.com/smartcontractkit/chainlink/v2/core/utils"
)

type Delegate struct {
	db                    *sqlx.DB
	jobORM                job.ORM
	keyStore              keystore.Master
	pipelineRunner        pipeline.Runner
	peerWrapper           *ocrcommon.SingletonPeerWrapper
	monitoringEndpointGen telemetry.MonitoringEndpointGenerator
	legacyChains          legacyevm.LegacyChainContainer
	lggr                  logger.Logger
	cfg                   Config
	mailMon               *mailbox.Monitor
}

var _ job.Delegate = (*Delegate)(nil)

const ConfigOverriderPollInterval = 30 * time.Second

func NewDelegate(
	db *sqlx.DB,
	jobORM job.ORM,
	keyStore keystore.Master,
	pipelineRunner pipeline.Runner,
	peerWrapper *ocrcommon.SingletonPeerWrapper,
	monitoringEndpointGen telemetry.MonitoringEndpointGenerator,
	legacyChains legacyevm.LegacyChainContainer,
	lggr logger.Logger,
	cfg Config,
	mailMon *mailbox.Monitor,
) *Delegate {
	return &Delegate{
		db:                    db,
		jobORM:                jobORM,
		keyStore:              keyStore,
		pipelineRunner:        pipelineRunner,
		peerWrapper:           peerWrapper,
		monitoringEndpointGen: monitoringEndpointGen,
		legacyChains:          legacyChains,
		lggr:                  lggr.Named("OCR"),
		cfg:                   cfg,
		mailMon:               mailMon,
	}
}

func (d *Delegate) JobType() job.Type {
	return job.OffchainReporting
}

func (d *Delegate) BeforeJobCreated(spec job.Job)              {}
func (d *Delegate) AfterJobCreated(spec job.Job)               {}
func (d *Delegate) BeforeJobDeleted(spec job.Job)              {}
func (d *Delegate) OnDeleteJob(context.Context, job.Job) error { return nil }

// ServicesForSpec returns the OCR services that need to run for this job
func (d *Delegate) ServicesForSpec(ctx context.Context, jb job.Job) (services []job.ServiceCtx, err error) {
	if jb.OCROracleSpec == nil {
		return nil, errors.Errorf("offchainreporting.Delegate expects an *job.OffchainreportingOracleSpec to be present, got %v", jb)
	}
	chain, err := d.legacyChains.Get(jb.OCROracleSpec.EVMChainID.String())
	if err != nil {
		return nil, err
	}
	concreteSpec, err := job.LoadConfigVarsOCR(chain.Config().EVM().OCR(), d.cfg.OCR(), *jb.OCROracleSpec)
	if err != nil {
		return nil, err
	}
	lggr := d.lggr.With(
		"contractAddress", concreteSpec.ContractAddress,
		"jobName", jb.Name.ValueOrZero(),
		"jobID", jb.ID,
		"externalJobID", jb.ExternalJobID)

	contract, err := offchain_aggregator_wrapper.NewOffchainAggregator(concreteSpec.ContractAddress.Address(), chain.Client())
	if err != nil {
		return nil, errors.Wrap(err, "could not instantiate NewOffchainAggregator")
	}

	contractFilterer, err := offchainaggregator.NewOffchainAggregatorFilterer(concreteSpec.ContractAddress.Address(), chain.Client())
	if err != nil {
		return nil, errors.Wrap(err, "could not instantiate NewOffchainAggregatorFilterer")
	}

	contractCaller, err := offchainaggregator.NewOffchainAggregatorCaller(concreteSpec.ContractAddress.Address(), chain.Client())
	if err != nil {
		return nil, errors.Wrap(err, "could not instantiate NewOffchainAggregatorCaller")
	}

<<<<<<< HEAD
	ocrDB := NewDB(d.db, concreteSpec.ID, lggr, d.cfg.Database())
=======
	ocrDB := NewDB(d.db, concreteSpec.ID, lggr)
>>>>>>> ae1f53f9

	tracker := NewOCRContractTracker(
		contract,
		contractFilterer,
		contractCaller,
		chain.Client(),
		chain.LogBroadcaster(),
		jb.ID,
		lggr,
		d.db,
		ocrDB,
		chain.Config().EVM(),
<<<<<<< HEAD
		d.cfg.Database(),
=======
>>>>>>> ae1f53f9
		chain.HeadBroadcaster(),
		d.mailMon,
	)
	services = append(services, tracker)

	peerWrapper := d.peerWrapper
	if peerWrapper == nil {
		return nil, errors.New("cannot setup OCR job service, libp2p peer was missing")
	} else if !peerWrapper.IsStarted() {
		return nil, errors.New("peerWrapper is not started. OCR jobs require a started and running p2p peer")
	}

	v2Bootstrappers, err := ocrcommon.ParseBootstrapPeers(concreteSpec.P2PV2Bootstrappers)
	if err != nil {
		return nil, err
	} else if len(v2Bootstrappers) == 0 {
		// ParseBootstrapPeers() does not distinguish between no p2pv2Bootstrappers field
		//  present in job spec, and p2pv2Bootstrappers = [].  So even if an empty list is
		//  passed explicitly, this will still fall back to using the V2 bootstappers defined
		//  in P2P.V2.DefaultBootstrappers config var.  Only a non-empty list will override the default list.
		v2Bootstrappers = peerWrapper.P2PConfig().V2().DefaultBootstrappers()
	}

	ocrLogger := commonlogger.NewOCRWrapper(lggr, d.cfg.OCR().TraceLogging(), func(msg string) {
		d.jobORM.TryRecordError(jb.ID, msg)
	})

	lc := toLocalConfig(chain.Config().EVM(), chain.Config().EVM().OCR(), d.cfg.Insecure(), *concreteSpec, d.cfg.OCR())
	if err = ocr.SanityCheckLocalConfig(lc); err != nil {
		return nil, err
	}
	lggr.Info(fmt.Sprintf("OCR job using local config %+v", lc))

	if concreteSpec.IsBootstrapPeer {
		var bootstrapper *ocr.BootstrapNode
		bootstrapper, err = ocr.NewBootstrapNode(ocr.BootstrapNodeArgs{
			BootstrapperFactory:   peerWrapper.Peer1,
			V2Bootstrappers:       v2Bootstrappers,
			ContractConfigTracker: tracker,
			Database:              ocrDB,
			LocalConfig:           lc,
			Logger:                ocrLogger,
		})
		if err != nil {
			return nil, errors.Wrap(err, "error calling NewBootstrapNode")
		}
		bootstrapperCtx := job.NewServiceAdapter(bootstrapper)
		services = append(services, bootstrapperCtx)
	} else {
		// p2pv2Bootstrappers must be defined either in node config or in job spec
		if len(v2Bootstrappers) < 1 {
			return nil, errors.New("Need at least one v2 bootstrap peer defined")
		}

		ocrkey, err := d.keyStore.OCR().Get(concreteSpec.EncryptedOCRKeyBundleID.String())
		if err != nil {
			return nil, err
		}
		contractABI, err := abi.JSON(strings.NewReader(offchainaggregator.OffchainAggregatorABI))
		if err != nil {
			return nil, errors.Wrap(err, "could not get contract ABI JSON")
		}

<<<<<<< HEAD
		strategy := txmgrcommon.NewQueueingTxStrategy(jb.ExternalJobID, d.cfg.OCR().DefaultTransactionQueueDepth(), d.cfg.Database().DefaultQueryTimeout())
=======
		cfg := chain.Config()
		strategy := txmgrcommon.NewQueueingTxStrategy(jb.ExternalJobID, cfg.OCR().DefaultTransactionQueueDepth())
>>>>>>> ae1f53f9

		var checker txmgr.TransmitCheckerSpec
		if d.cfg.OCR().SimulateTransactions() {
			checker.CheckerType = txmgr.TransmitCheckerTypeSimulate
		}

		if concreteSpec.TransmitterAddress == nil {
			return nil, errors.New("TransmitterAddress is missing")
		}

		var jsGasLimit *uint32
		if jb.GasLimit.Valid {
			jsGasLimit = &jb.GasLimit.Uint32
		}
		gasLimit := pipeline.SelectGasLimit(chain.Config().EVM().GasEstimator(), jb.Type.String(), jsGasLimit)

		// effectiveTransmitterAddress is the transmitter address registered on the ocr contract. This is by default the EOA account on the node.
		// In the case of forwarding, the transmitter address is the forwarder contract deployed onchain between EOA and OCR contract.
		effectiveTransmitterAddress := concreteSpec.TransmitterAddress.Address()
		if jb.ForwardingAllowed {
			fwdrAddress, fwderr := chain.TxManager().GetForwarderForEOA(effectiveTransmitterAddress)
			if fwderr == nil {
				effectiveTransmitterAddress = fwdrAddress
			} else {
				lggr.Warnw("Skipping forwarding for job, will fallback to default behavior", "job", jb.Name, "err", fwderr)
			}
		}

		transmitter, err := ocrcommon.NewTransmitter(
			chain.TxManager(),
			[]common.Address{concreteSpec.TransmitterAddress.Address()},
			gasLimit,
			effectiveTransmitterAddress,
			strategy,
			checker,
			chain.ID(),
			d.keyStore.Eth(),
		)
		if err != nil {
			return nil, errors.Wrap(err, "failed to create transmitter")
		}

		contractTransmitter := NewOCRContractTransmitter(
			concreteSpec.ContractAddress.Address(),
			contractCaller,
			contractABI,
			transmitter,
			chain.LogBroadcaster(),
			tracker,
			chain.ID(),
			effectiveTransmitterAddress,
		)

		saver := ocrcommon.NewResultRunSaver(
			d.pipelineRunner,
			lggr,
			d.cfg.JobPipeline().MaxSuccessfulRuns(),
			d.cfg.JobPipeline().ResultWriteQueueDepth(),
		)

		var configOverrider ocrtypes.ConfigOverrider
		configOverriderService, err := d.maybeCreateConfigOverrider(lggr, chain, concreteSpec.ContractAddress)
		if err != nil {
			return nil, errors.Wrap(err, "Failed to create ConfigOverrider")
		}

		// NOTE: conditional assigning to `configOverrider` is necessary due to the unfortunate fact that assigning `nil` to an
		// interface variable causes `x == nil` checks to always return false, so methods on the interface cannot be safely called then.
		//
		// the problematic case would be:
		//    configOverriderService, err := d.maybeCreateConfigOverrider(...)
		//	  if err != nil { return ... }
		//	  configOverrider = configOverriderService // contract might be `nil`
		//    assert.False(configOverrider != nil) // even if 'contract' was nil, this check will return true, unexpectedly
		if configOverriderService != nil {
			services = append(services, configOverriderService)
			configOverrider = configOverriderService
		}

		jb.OCROracleSpec.CaptureEATelemetry = d.cfg.OCR().CaptureEATelemetry()
		enhancedTelemChan := make(chan ocrcommon.EnhancedTelemetryData, 100)
		if ocrcommon.ShouldCollectEnhancedTelemetry(&jb) {
			enhancedTelemService := ocrcommon.NewEnhancedTelemetryService(&jb, enhancedTelemChan, make(chan struct{}), d.monitoringEndpointGen.GenMonitoringEndpoint("EVM", chain.ID().String(), concreteSpec.ContractAddress.String(), synchronization.EnhancedEA), lggr.Named("EnhancedTelemetry"))
			services = append(services, enhancedTelemService)
		} else {
			lggr.Infow("Enhanced telemetry is disabled for job", "job", jb.Name)
		}

		oracle, err := ocr.NewOracle(ocr.OracleArgs{
			Database: ocrDB,
			Datasource: ocrcommon.NewDataSourceV1(
				d.pipelineRunner,
				jb,
				*jb.PipelineSpec,
				lggr,
				saver,
				enhancedTelemChan,
			),
			LocalConfig:                  lc,
			ContractTransmitter:          contractTransmitter,
			ContractConfigTracker:        tracker,
			PrivateKeys:                  ocrkey,
			BinaryNetworkEndpointFactory: peerWrapper.Peer1,
			Logger:                       ocrLogger,
			V2Bootstrappers:              v2Bootstrappers,
			MonitoringEndpoint:           d.monitoringEndpointGen.GenMonitoringEndpoint("EVM", chain.ID().String(), concreteSpec.ContractAddress.String(), synchronization.OCR),
			ConfigOverrider:              configOverrider,
		})
		if err != nil {
			return nil, errors.Wrap(err, "error calling NewOracle")
		}
		oracleCtx := job.NewServiceAdapter(oracle)
		services = append(services, oracleCtx)

		// RunResultSaver needs to be started first so its available
		// to read db writes. It is stopped last after the Oracle is shut down
		// so no further runs are enqueued and we can drain the queue.
		services = append([]job.ServiceCtx{saver}, services...)
	}

	return services, nil
}

func (d *Delegate) maybeCreateConfigOverrider(logger logger.Logger, chain legacyevm.Chain, contractAddress types.EIP55Address) (*ConfigOverriderImpl, error) {
	flagsContractAddress := chain.Config().EVM().FlagsContractAddress()
	if flagsContractAddress != "" {
		flags, err := NewFlags(flagsContractAddress, chain.Client())
		if err != nil {
			return nil, errors.Wrapf(err,
				"OCR: unable to create Flags contract instance, check address: %s or remove EVM.FlagsContractAddress configuration variable",
				flagsContractAddress,
			)
		}

		ticker := utils.NewPausableTicker(ConfigOverriderPollInterval)
		return NewConfigOverriderImpl(logger, chain.Config().EVM().OCR(), contractAddress, flags, &ticker)
	}
	return nil, nil
}<|MERGE_RESOLUTION|>--- conflicted
+++ resolved
@@ -120,11 +120,7 @@
 		return nil, errors.Wrap(err, "could not instantiate NewOffchainAggregatorCaller")
 	}
 
-<<<<<<< HEAD
-	ocrDB := NewDB(d.db, concreteSpec.ID, lggr, d.cfg.Database())
-=======
 	ocrDB := NewDB(d.db, concreteSpec.ID, lggr)
->>>>>>> ae1f53f9
 
 	tracker := NewOCRContractTracker(
 		contract,
@@ -137,10 +133,6 @@
 		d.db,
 		ocrDB,
 		chain.Config().EVM(),
-<<<<<<< HEAD
-		d.cfg.Database(),
-=======
->>>>>>> ae1f53f9
 		chain.HeadBroadcaster(),
 		d.mailMon,
 	)
@@ -204,12 +196,7 @@
 			return nil, errors.Wrap(err, "could not get contract ABI JSON")
 		}
 
-<<<<<<< HEAD
-		strategy := txmgrcommon.NewQueueingTxStrategy(jb.ExternalJobID, d.cfg.OCR().DefaultTransactionQueueDepth(), d.cfg.Database().DefaultQueryTimeout())
-=======
-		cfg := chain.Config()
-		strategy := txmgrcommon.NewQueueingTxStrategy(jb.ExternalJobID, cfg.OCR().DefaultTransactionQueueDepth())
->>>>>>> ae1f53f9
+		strategy := txmgrcommon.NewQueueingTxStrategy(jb.ExternalJobID, d.cfg.OCR().DefaultTransactionQueueDepth())
 
 		var checker txmgr.TransmitCheckerSpec
 		if d.cfg.OCR().SimulateTransactions() {
