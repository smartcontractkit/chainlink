package ocr_test

import (
	"math/big"
	"testing"

	"github.com/ethereum/go-ethereum/common"
	gethCommon "github.com/ethereum/go-ethereum/common"
	"github.com/ethereum/go-ethereum/core/types"
	"github.com/pkg/errors"
	"github.com/stretchr/testify/assert"
	"github.com/stretchr/testify/mock"
	"github.com/stretchr/testify/require"

	"github.com/smartcontractkit/libocr/gethwrappers/offchainaggregator"
	ocrtypes "github.com/smartcontractkit/libocr/offchainreporting/types"

	"github.com/smartcontractkit/chainlink-common/pkg/services/servicetest"
	"github.com/smartcontractkit/chainlink-common/pkg/utils/mailbox/mailboxtest"

	htmocks "github.com/smartcontractkit/chainlink/v2/common/headtracker/mocks"
	evmclimocks "github.com/smartcontractkit/chainlink/v2/core/chains/evm/client/mocks"
	logmocks "github.com/smartcontractkit/chainlink/v2/core/chains/evm/log/mocks"
	evmtypes "github.com/smartcontractkit/chainlink/v2/core/chains/evm/types"
	"github.com/smartcontractkit/chainlink/v2/core/gethwrappers/generated/offchain_aggregator_wrapper"
	"github.com/smartcontractkit/chainlink/v2/core/internal/cltest"
	"github.com/smartcontractkit/chainlink/v2/core/internal/testutils"
	"github.com/smartcontractkit/chainlink/v2/core/internal/testutils/configtest"
	"github.com/smartcontractkit/chainlink/v2/core/internal/testutils/evmtest"
	"github.com/smartcontractkit/chainlink/v2/core/internal/testutils/pgtest"
	"github.com/smartcontractkit/chainlink/v2/core/logger"
	"github.com/smartcontractkit/chainlink/v2/core/services/ocr"
	ocrmocks "github.com/smartcontractkit/chainlink/v2/core/services/ocr/mocks"
)

func mustNewContract(t *testing.T, address gethCommon.Address) *offchain_aggregator_wrapper.OffchainAggregator {
	contract, err := offchain_aggregator_wrapper.NewOffchainAggregator(address, nil)
	require.NoError(t, err)
	return contract
}

func mustNewFilterer(t *testing.T) *offchainaggregator.OffchainAggregatorFilterer {
	filterer, err := offchainaggregator.NewOffchainAggregatorFilterer(testutils.NewAddress(), nil)
	require.NoError(t, err)
	return filterer
}

type contractTrackerUni struct {
	db      *ocrmocks.OCRContractTrackerDB
	lb      *logmocks.Broadcaster
	hb      *htmocks.HeadBroadcaster[*evmtypes.Head, common.Hash]
	ec      *evmclimocks.Client
	tracker *ocr.OCRContractTracker
}

func newContractTrackerUni(t *testing.T, opts ...interface{}) (uni contractTrackerUni) {
	var filterer *offchainaggregator.OffchainAggregatorFilterer
	var contract *offchain_aggregator_wrapper.OffchainAggregator
	for _, opt := range opts {
		switch v := opt.(type) {
		case *offchainaggregator.OffchainAggregatorFilterer:
			filterer = v
		case *offchain_aggregator_wrapper.OffchainAggregator:
			contract = v
		default:
			t.Fatalf("unrecognised option type %T", v)
		}
	}
	gcfg := configtest.NewTestGeneralConfig(t)
	cfg := evmtest.NewChainScopedConfig(t, gcfg)
	if filterer == nil {
		filterer = mustNewFilterer(t)
	}
	if contract == nil {
		contract = mustNewContract(t, testutils.NewAddress())
	}
	uni.db = ocrmocks.NewOCRContractTrackerDB(t)
	uni.lb = logmocks.NewBroadcaster(t)
	uni.hb = htmocks.NewHeadBroadcaster[*evmtypes.Head, common.Hash](t)
	uni.ec = evmtest.NewEthClientMock(t)

	mailMon := servicetest.Run(t, mailboxtest.NewMonitor(t))
	db := pgtest.NewSqlxDB(t)
	uni.tracker = ocr.NewOCRContractTracker(
		contract,
		filterer,
		nil,
		uni.ec,
		uni.lb,
		42,
		logger.TestLogger(t),
		db,
		uni.db,
		cfg.EVM(),
<<<<<<< HEAD
		gcfg.Database(),
=======
>>>>>>> ae1f53f9
		uni.hb,
		mailMon,
	)

	return uni
}

func Test_OCRContractTracker_LatestBlockHeight(t *testing.T) {
	t.Parallel()

	t.Run("before first head incoming, looks up on-chain", func(t *testing.T) {
		uni := newContractTrackerUni(t)
		uni.ec.On("HeadByNumber", mock.AnythingOfType("*context.cancelCtx"), (*big.Int)(nil)).Return(&evmtypes.Head{Number: 42}, nil)

		l, err := uni.tracker.LatestBlockHeight(testutils.Context(t))
		require.NoError(t, err)

		assert.Equal(t, uint64(42), l)
	})

	t.Run("Before first head incoming, on client error returns error", func(t *testing.T) {
		uni := newContractTrackerUni(t)
		uni.ec.On("HeadByNumber", mock.AnythingOfType("*context.cancelCtx"), (*big.Int)(nil)).Return(nil, nil).Once()

		_, err := uni.tracker.LatestBlockHeight(testutils.Context(t))
		assert.EqualError(t, err, "got nil head")

		uni.ec.On("HeadByNumber", mock.AnythingOfType("*context.cancelCtx"), (*big.Int)(nil)).Return(nil, errors.New("bar")).Once()

		_, err = uni.tracker.LatestBlockHeight(testutils.Context(t))
		assert.EqualError(t, err, "bar")
	})

	t.Run("after first head incoming, uses cached value", func(t *testing.T) {
		uni := newContractTrackerUni(t)

		uni.tracker.OnNewLongestChain(testutils.Context(t), &evmtypes.Head{Number: 42})

		l, err := uni.tracker.LatestBlockHeight(testutils.Context(t))
		require.NoError(t, err)

		assert.Equal(t, uint64(42), l)
	})

	t.Run("if headbroadcaster has it, uses the given value on start", func(t *testing.T) {
		uni := newContractTrackerUni(t)

		uni.hb.On("Subscribe", uni.tracker).Return(&evmtypes.Head{Number: 42}, func() {})
		uni.db.On("LoadLatestRoundRequested", mock.Anything).Return(offchainaggregator.OffchainAggregatorRoundRequested{}, nil)
		uni.lb.On("Register", uni.tracker, mock.Anything).Return(func() {})

		servicetest.Run(t, uni.tracker)

		l, err := uni.tracker.LatestBlockHeight(testutils.Context(t))
		require.NoError(t, err)

		assert.Equal(t, uint64(42), l)
	})
}

func Test_OCRContractTracker_HandleLog_OCRContractLatestRoundRequested(t *testing.T) {
	t.Parallel()

	fixtureLogAddress := gethCommon.HexToAddress("0x03bd0d5d39629423979f8a0e53dbce78c1791ebf")
	fixtureFilterer := mustNewFilterer(t)
	fixtureContract := mustNewContract(t, fixtureLogAddress)

	t.Run("does not update if contract address doesn't match", func(t *testing.T) {
		uni := newContractTrackerUni(t)
		logBroadcast := logmocks.NewBroadcast(t)

		rawLog := cltest.LogFromFixture(t, "../../testdata/jsonrpc/round_requested_log_1_1.json")
		logBroadcast.On("RawLog").Return(rawLog).Maybe()
		logBroadcast.On("String").Return("").Maybe()
		uni.lb.On("MarkConsumed", mock.Anything, mock.Anything, mock.Anything).Return(nil)
		uni.lb.On("WasAlreadyConsumed", mock.Anything, mock.Anything).Return(false, nil)

		configDigest, epoch, round, err := uni.tracker.LatestRoundRequested(testutils.Context(t), 0)
		require.NoError(t, err)
		require.Equal(t, ocrtypes.ConfigDigest{}, configDigest)
		require.Equal(t, 0, int(round))
		require.Equal(t, 0, int(epoch))

		uni.tracker.HandleLog(testutils.Context(t), logBroadcast)

		configDigest, epoch, round, err = uni.tracker.LatestRoundRequested(testutils.Context(t), 0)
		require.NoError(t, err)
		require.Equal(t, ocrtypes.ConfigDigest{}, configDigest)
		require.Equal(t, 0, int(round))
		require.Equal(t, 0, int(epoch))
	})

	t.Run("does nothing if log has already been consumed", func(t *testing.T) {
		uni := newContractTrackerUni(t, fixtureFilterer, fixtureContract)
		logBroadcast := logmocks.NewBroadcast(t)
		logBroadcast.On("String").Return("").Maybe()

		uni.lb.On("WasAlreadyConsumed", mock.Anything, mock.Anything).Return(true, nil)

		configDigest, epoch, round, err := uni.tracker.LatestRoundRequested(testutils.Context(t), 0)
		require.NoError(t, err)
		require.Equal(t, ocrtypes.ConfigDigest{}, configDigest)
		require.Equal(t, 0, int(round))
		require.Equal(t, 0, int(epoch))

		uni.tracker.HandleLog(testutils.Context(t), logBroadcast)

		configDigest, epoch, round, err = uni.tracker.LatestRoundRequested(testutils.Context(t), 0)
		require.NoError(t, err)
		require.Equal(t, ocrtypes.ConfigDigest{}, configDigest)
		require.Equal(t, 0, int(round))
		require.Equal(t, 0, int(epoch))
	})

	t.Run("for new round requested log", func(t *testing.T) {
		uni := newContractTrackerUni(t, fixtureFilterer, fixtureContract)

		configDigest, epoch, round, err := uni.tracker.LatestRoundRequested(testutils.Context(t), 0)
		require.NoError(t, err)
		require.Equal(t, ocrtypes.ConfigDigest{}, configDigest)
		require.Equal(t, 0, int(round))
		require.Equal(t, 0, int(epoch))

		// Any round supercedes the 0 round

		rawLog := cltest.LogFromFixture(t, "../../testdata/jsonrpc/round_requested_log_1_1.json")
		logBroadcast := logmocks.NewBroadcast(t)
		logBroadcast.On("RawLog").Return(rawLog).Maybe()
		logBroadcast.On("String").Return("").Maybe()
		uni.lb.On("WasAlreadyConsumed", mock.Anything, mock.Anything).Return(false, nil)
		uni.lb.On("MarkConsumed", mock.Anything, mock.Anything, mock.Anything).Return(nil)

		uni.db.On("SaveLatestRoundRequested", mock.Anything, mock.Anything, mock.MatchedBy(func(rr offchainaggregator.OffchainAggregatorRoundRequested) bool {
			return rr.Epoch == 1 && rr.Round == 1
		})).Return(nil)

		uni.tracker.HandleLog(testutils.Context(t), logBroadcast)

		configDigest, epoch, round, err = uni.tracker.LatestRoundRequested(testutils.Context(t), 0)
		require.NoError(t, err)
		assert.Equal(t, "aaaaaaaaaaaaaaaaaaaaaaaaaaaaaaaa", configDigest.Hex())
		assert.Equal(t, 1, int(epoch))
		assert.Equal(t, 1, int(round))

		// Same round with higher epoch supercedes
		rawLog2 := cltest.LogFromFixture(t, "../../testdata/jsonrpc/round_requested_log_1_9.json")
		logBroadcast2 := logmocks.NewBroadcast(t)
		logBroadcast2.On("RawLog").Return(rawLog2)
		logBroadcast2.On("String").Return("").Maybe()
		uni.lb.On("WasAlreadyConsumed", mock.Anything, mock.Anything).Return(false, nil)
		uni.lb.On("MarkConsumed", mock.Anything, mock.Anything, mock.Anything).Return(nil)

		uni.db.On("SaveLatestRoundRequested", mock.Anything, mock.Anything, mock.MatchedBy(func(rr offchainaggregator.OffchainAggregatorRoundRequested) bool {
			return rr.Epoch == 1 && rr.Round == 9
		})).Return(nil)

		uni.tracker.HandleLog(testutils.Context(t), logBroadcast2)

		configDigest, epoch, round, err = uni.tracker.LatestRoundRequested(testutils.Context(t), 0)
		require.NoError(t, err)
		assert.Equal(t, "bbbbbbbbbbbbbbbbbbbbbbbbbbbbbbbb", configDigest.Hex())
		assert.Equal(t, 1, int(epoch))
		assert.Equal(t, 9, int(round))

		// Same round with lower epoch is ignored
		uni.tracker.HandleLog(testutils.Context(t), logBroadcast)

		configDigest, epoch, round, err = uni.tracker.LatestRoundRequested(testutils.Context(t), 0)
		require.NoError(t, err)
		assert.Equal(t, "bbbbbbbbbbbbbbbbbbbbbbbbbbbbbbbb", configDigest.Hex())
		assert.Equal(t, 1, int(epoch))
		assert.Equal(t, 9, int(round))

		// Higher epoch with lower round supercedes
		rawLog3 := cltest.LogFromFixture(t, "../../testdata/jsonrpc/round_requested_log_2_1.json")
		logBroadcast3 := logmocks.NewBroadcast(t)
		logBroadcast3.On("RawLog").Return(rawLog3).Maybe()
		logBroadcast3.On("String").Return("").Maybe()
		uni.lb.On("WasAlreadyConsumed", mock.Anything, mock.Anything).Return(false, nil)
		uni.lb.On("MarkConsumed", mock.Anything, mock.Anything, mock.Anything).Return(nil)

		uni.db.On("SaveLatestRoundRequested", mock.Anything, mock.Anything, mock.MatchedBy(func(rr offchainaggregator.OffchainAggregatorRoundRequested) bool {
			return rr.Epoch == 2 && rr.Round == 1
		})).Return(nil)

		uni.tracker.HandleLog(testutils.Context(t), logBroadcast3)

		configDigest, epoch, round, err = uni.tracker.LatestRoundRequested(testutils.Context(t), 0)
		require.NoError(t, err)
		assert.Equal(t, "cccccccccccccccccccccccccccccccc", configDigest.Hex())
		assert.Equal(t, 2, int(epoch))
		assert.Equal(t, 1, int(round))
	})

	t.Run("does not mark consumed or update state if latest round fails to save", func(t *testing.T) {
		uni := newContractTrackerUni(t, fixtureFilterer, fixtureContract)

		rawLog := cltest.LogFromFixture(t, "../../testdata/jsonrpc/round_requested_log_1_1.json")
		logBroadcast := logmocks.NewBroadcast(t)
		logBroadcast.On("RawLog").Return(rawLog)
		logBroadcast.On("String").Return("").Maybe()
		uni.lb.On("WasAlreadyConsumed", mock.Anything, mock.Anything).Return(false, nil)

		uni.db.On("SaveLatestRoundRequested", mock.Anything, mock.Anything, mock.Anything).Return(errors.New("something exploded"))

		uni.tracker.HandleLog(testutils.Context(t), logBroadcast)

		configDigest, epoch, round, err := uni.tracker.LatestRoundRequested(testutils.Context(t), 0)
		require.NoError(t, err)
		require.Equal(t, ocrtypes.ConfigDigest{}, configDigest)
		require.Equal(t, 0, int(round))
		require.Equal(t, 0, int(epoch))
	})

	t.Run("restores latest round requested from database on start", func(t *testing.T) {
		uni := newContractTrackerUni(t, fixtureFilterer, fixtureContract)

		rawLog := cltest.LogFromFixture(t, "../../testdata/jsonrpc/round_requested_log_1_1.json")
		rr := offchainaggregator.OffchainAggregatorRoundRequested{
			Requester:    testutils.NewAddress(),
			ConfigDigest: cltest.MakeConfigDigest(t),
			Epoch:        42,
			Round:        9,
			Raw:          rawLog,
		}

		eventuallyCloseLogBroadcaster := cltest.NewAwaiter()
		uni.lb.On("Register", uni.tracker, mock.Anything).Return(func() { eventuallyCloseLogBroadcaster.ItHappened() })
		uni.lb.On("IsConnected").Return(true).Maybe()

		eventuallyCloseHeadBroadcaster := cltest.NewAwaiter()
		uni.hb.On("Subscribe", uni.tracker).Return((*evmtypes.Head)(nil), func() { eventuallyCloseHeadBroadcaster.ItHappened() })

		uni.db.On("LoadLatestRoundRequested", mock.Anything).Return(rr, nil)

		require.NoError(t, uni.tracker.Start(testutils.Context(t)))

		configDigest, epoch, round, err := uni.tracker.LatestRoundRequested(testutils.Context(t), 0)
		require.NoError(t, err)
		assert.Equal(t, (ocrtypes.ConfigDigest)(rr.ConfigDigest).Hex(), configDigest.Hex())
		assert.Equal(t, rr.Epoch, epoch)
		assert.Equal(t, rr.Round, round)

		require.NoError(t, uni.tracker.Close())

		eventuallyCloseHeadBroadcaster.AssertHappened(t, true)
		eventuallyCloseLogBroadcaster.AssertHappened(t, true)
	})
}

func Test_OCRContractTracker_IsLaterThan(t *testing.T) {
	t.Parallel()

	tests := []struct {
		name     string
		incoming types.Log
		existing types.Log
		expected bool
	}{
		{
			"incoming higher index than existing",
			types.Log{BlockNumber: 1, TxIndex: 1, Index: 2},
			types.Log{BlockNumber: 1, TxIndex: 1, Index: 1},
			true,
		},
		{
			"incoming lower index than existing",
			types.Log{BlockNumber: 1, TxIndex: 1, Index: 1},
			types.Log{BlockNumber: 1, TxIndex: 1, Index: 2},
			false,
		},
		{
			"incoming identical to existing",
			types.Log{BlockNumber: 1, TxIndex: 2, Index: 2},
			types.Log{BlockNumber: 1, TxIndex: 2, Index: 2},
			false,
		},
		{
			"incoming higher tx index than existing",
			types.Log{BlockNumber: 1, TxIndex: 2, Index: 2},
			types.Log{BlockNumber: 1, TxIndex: 1, Index: 2},
			true,
		},
		{
			"incoming lower tx index than existing",
			types.Log{BlockNumber: 1, TxIndex: 1, Index: 2},
			types.Log{BlockNumber: 1, TxIndex: 2, Index: 2},
			false,
		},
		{
			"incoming higher block number than existing",
			types.Log{BlockNumber: 3, TxIndex: 2, Index: 2},
			types.Log{BlockNumber: 2, TxIndex: 2, Index: 2},
			true,
		},
		{
			"incoming lower block number than existing",
			types.Log{BlockNumber: 2, TxIndex: 2, Index: 2},
			types.Log{BlockNumber: 3, TxIndex: 2, Index: 2},
			false,
		},
	}

	for _, test := range tests {
		t.Run(test.name, func(t *testing.T) {
			res := ocr.IsLaterThan(test.incoming, test.existing)
			assert.Equal(t, test.expected, res)
		})
	}
}<|MERGE_RESOLUTION|>--- conflicted
+++ resolved
@@ -92,10 +92,6 @@
 		db,
 		uni.db,
 		cfg.EVM(),
-<<<<<<< HEAD
-		gcfg.Database(),
-=======
->>>>>>> ae1f53f9
 		uni.hb,
 		mailMon,
 	)
