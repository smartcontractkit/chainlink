--- conflicted
+++ resolved
@@ -24,11 +24,6 @@
 	"github.com/smartcontractkit/chainlink/core/services/keystore/keys/vrfkey"
 	"github.com/smartcontractkit/chainlink/core/services/log"
 	log_mocks "github.com/smartcontractkit/chainlink/core/services/log/mocks"
-<<<<<<< HEAD
-	"github.com/smartcontractkit/chainlink/core/services/pg"
-	"github.com/smartcontractkit/chainlink/core/services/pg/datatypes"
-=======
->>>>>>> 636d11c8
 	"github.com/smartcontractkit/chainlink/core/services/pipeline"
 	"github.com/smartcontractkit/chainlink/core/services/signatures/secp256k1"
 	"github.com/smartcontractkit/chainlink/core/testdata/testspecs"
@@ -71,7 +66,7 @@
 	hb := headtracker.NewHeadBroadcaster(lggr)
 
 	// Don't mock db interactions
-	prm := pipeline.NewORM(db, lggr, configtest.NewTestGeneralConfig(t))
+	prm := pipeline.NewORM(db, lggr, cfg)
 	txm := new(bptxmmocks.TxManager)
 	ks := keystore.New(db, utils.FastScryptParams, lggr, cfg)
 	cc := evmtest.NewChainSet(t, evmtest.TestChainOpts{LogBroadcaster: lb, KeyStore: ks.Eth(), Client: ec, DB: db, GeneralConfig: cfg, TxManager: txm})
@@ -141,8 +136,8 @@
 
 func setup(t *testing.T) (vrfUniverse, *listenerV1, job.Job) {
 	db := pgtest.NewSqlxDB(t)
-	c := configtest.NewTestGeneralConfig(t)
-	vuni := buildVrfUni(t, db, c)
+	cfg := configtest.NewTestGeneralConfig(t)
+	vuni := buildVrfUni(t, db, cfg)
 
 	vd := NewDelegate(
 		db,
@@ -151,7 +146,7 @@
 		vuni.prm,
 		vuni.cc,
 		logger.TestLogger(t),
-		c)
+		cfg)
 	vs := testspecs.GenerateVRFSpec(testspecs.VRFSpecParams{PublicKey: vuni.vrfkey.PublicKey.String()})
 	jb, err := ValidatedVRFSpec(vs.Toml())
 	require.NoError(t, err)
@@ -176,89 +171,6 @@
 	return vuni, listener, jb
 }
 
-<<<<<<< HEAD
-func TestStartingCounts(t *testing.T) {
-	db := pgtest.NewSqlxDB(t)
-	lggr := logger.TestLogger(t)
-	cfg := configtest.NewTestGeneralConfig(t)
-	q := pg.NewQ(db, lggr, cfg)
-	counts := getStartingResponseCounts(q, lggr)
-	assert.Equal(t, 0, len(counts))
-	ks := keystore.New(db, utils.FastScryptParams, lggr, cfg)
-	err := ks.Unlock("p4SsW0rD1!@#_")
-	require.NoError(t, err)
-	k, err := ks.Eth().Create(big.NewInt(0))
-	require.NoError(t, err)
-	b := time.Now()
-	n1, n2, n3, n4 := int64(0), int64(1), int64(2), int64(3)
-	m1 := bulletprooftxmanager.EthTxMeta{
-		RequestID: utils.PadByteToHash(0x10),
-	}
-	md1, err := json.Marshal(&m1)
-	require.NoError(t, err)
-	md1_ := datatypes.JSON(md1)
-	m2 := bulletprooftxmanager.EthTxMeta{
-		RequestID: utils.PadByteToHash(0x11),
-	}
-	md2, err := json.Marshal(&m2)
-	md2_ := datatypes.JSON(md2)
-	require.NoError(t, err)
-	var txes = []bulletprooftxmanager.EthTx{
-		{
-			Nonce:          &n1,
-			FromAddress:    k.Address.Address(),
-			Error:          null.String{},
-			BroadcastAt:    &b,
-			CreatedAt:      b,
-			State:          bulletprooftxmanager.EthTxConfirmed,
-			Meta:           &datatypes.JSON{},
-			EncodedPayload: []byte{},
-		},
-		{
-			Nonce:          &n2,
-			FromAddress:    k.Address.Address(),
-			Error:          null.String{},
-			BroadcastAt:    &b,
-			CreatedAt:      b,
-			State:          bulletprooftxmanager.EthTxConfirmed,
-			Meta:           &md1_,
-			EncodedPayload: []byte{},
-		},
-		{
-			Nonce:          &n3,
-			FromAddress:    k.Address.Address(),
-			Error:          null.String{},
-			BroadcastAt:    &b,
-			CreatedAt:      b,
-			State:          bulletprooftxmanager.EthTxConfirmed,
-			Meta:           &md2_,
-			EncodedPayload: []byte{},
-		},
-		{
-			Nonce:          &n4,
-			FromAddress:    k.Address.Address(),
-			Error:          null.String{},
-			BroadcastAt:    &b,
-			CreatedAt:      b,
-			State:          bulletprooftxmanager.EthTxConfirmed,
-			Meta:           &md2_,
-			EncodedPayload: []byte{},
-		},
-	}
-	sql := `INSERT INTO eth_txes (nonce, from_address, to_address, encoded_payload, value, gas_limit, state, created_at, broadcast_at, meta, subject, evm_chain_id, min_confirmations, pipeline_task_run_id, simulate) 
-			VALUES (:nonce, :from_address, :to_address, :encoded_payload, :value, :gas_limit, :state, :created_at, :broadcast_at, :meta, :subject, :evm_chain_id, :min_confirmations, :pipeline_task_run_id, :simulate);`
-	for _, tx := range txes {
-		_, err = db.NamedExec(sql, &tx)
-		require.NoError(t, err)
-	}
-	counts = getStartingResponseCounts(q, logger.TestLogger(t))
-	assert.Equal(t, 2, len(counts))
-	assert.Equal(t, uint64(1), counts[utils.PadByteToHash(0x10)])
-	assert.Equal(t, uint64(2), counts[utils.PadByteToHash(0x11)])
-}
-
-=======
->>>>>>> 636d11c8
 func TestConfirmedLogExtraction(t *testing.T) {
 	lsn := listenerV1{}
 	lsn.reqs = []request{
@@ -349,9 +261,9 @@
 	listener.HandleLog(log.NewLogBroadcast(types.Log{
 		// Data has all the NON-indexed parameters
 		Data: bytes.Join([][]byte{pk.MustHash().Bytes(), // key hash
-			preSeed,                  // preSeed
-			utils.NewHash().Bytes(),  // sender
-			utils.NewHash().Bytes(),  // fee
+			preSeed,                 // preSeed
+			utils.NewHash().Bytes(), // sender
+			utils.NewHash().Bytes(), // fee
 			reqID.Bytes()}, []byte{}, // requestID
 		),
 		// JobID is indexed, thats why it lives in the Topics.
@@ -398,7 +310,7 @@
 					common.BigToHash(big.NewInt(42)).Bytes(), // seed
 					utils.NewHash().Bytes(),                  // sender
 					utils.NewHash().Bytes(),                  // fee
-					reqID1.Bytes()},                          // requestID
+					reqID1.Bytes()}, // requestID
 					[]byte{}),
 				// JobID is indexed, thats why it lives in the Topics.
 				Topics: []common.Hash{
@@ -419,7 +331,7 @@
 					common.BigToHash(big.NewInt(42)).Bytes(), // seed
 					utils.NewHash().Bytes(),                  // sender
 					utils.NewHash().Bytes(),                  // fee
-					reqID2.Bytes()},                          // requestID
+					reqID2.Bytes()}, // requestID
 					[]byte{}),
 				Topics: []common.Hash{
 					VRFRandomnessRequestLogTopic(),
@@ -520,7 +432,7 @@
 	listener.HandleLog(log.NewLogBroadcast(types.Log{
 		// Data has all the NON-indexed parameters
 		Data: append(append(append(append(
-			utils.NewHash().Bytes(),                      // key hash
+			utils.NewHash().Bytes(), // key hash
 			common.BigToHash(big.NewInt(42)).Bytes()...), // seed
 			utils.NewHash().Bytes()...), // sender
 			utils.NewHash().Bytes()...), // fee
@@ -588,7 +500,7 @@
 				common.BigToHash(big.NewInt(42)).Bytes(), // seed
 				utils.NewHash().Bytes(),                  // sender
 				utils.NewHash().Bytes(),                  // fee
-				utils.NewHash().Bytes()},                 // requestID
+				utils.NewHash().Bytes()}, // requestID
 				[]byte{}),
 			// JobID is indexed, that's why it lives in the Topics.
 			Topics: []common.Hash{
