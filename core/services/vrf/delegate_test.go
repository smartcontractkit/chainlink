--- conflicted
+++ resolved
@@ -72,11 +72,7 @@
 	// Don't mock db interactions
 	prm := pipeline.NewORM(db, lggr, cfg)
 	btORM := bridges.NewORM(db, lggr, cfg)
-<<<<<<< HEAD
 	txm := txmmocks.NewMockEvmTxManager(t)
-=======
-	txm := txmmocks.NewTxManager[common.Address, common.Hash, common.Hash](t)
->>>>>>> 91f7bc55
 	ks := keystore.New(db, utils.FastScryptParams, lggr, cfg)
 	cc := evmtest.NewChainSet(t, evmtest.TestChainOpts{LogBroadcaster: lb, KeyStore: ks.Eth(), Client: ec, DB: db, GeneralConfig: cfg, TxManager: txm})
 	jrm := job.NewORM(db, cc, prm, btORM, ks, lggr, cfg)
