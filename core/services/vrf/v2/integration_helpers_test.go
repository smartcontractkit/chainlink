package v2_test

import (
	"fmt"
	"math/big"
	"strings"
	"testing"
	"time"

	"github.com/ethereum/go-ethereum/accounts/abi/bind"
	"github.com/ethereum/go-ethereum/accounts/abi/bind/backends"
	"github.com/ethereum/go-ethereum/common"
	"github.com/ethereum/go-ethereum/common/hexutil"
	"github.com/google/uuid"
	"github.com/onsi/gomega"
	"github.com/shopspring/decimal"
	"github.com/stretchr/testify/assert"
	"github.com/stretchr/testify/require"

	txmgrcommon "github.com/smartcontractkit/chainlink/v2/common/txmgr"
	"github.com/smartcontractkit/chainlink/v2/core/assets"
	"github.com/smartcontractkit/chainlink/v2/core/chains/evm/config/toml"
	v2 "github.com/smartcontractkit/chainlink/v2/core/chains/evm/config/toml"
	"github.com/smartcontractkit/chainlink/v2/core/chains/evm/txmgr"
	"github.com/smartcontractkit/chainlink/v2/core/gethwrappers/generated/vrf_consumer_v2_upgradeable_example"
	"github.com/smartcontractkit/chainlink/v2/core/gethwrappers/generated/vrf_external_sub_owner_example"
	"github.com/smartcontractkit/chainlink/v2/core/gethwrappers/generated/vrfv2_transparent_upgradeable_proxy"
	"github.com/smartcontractkit/chainlink/v2/core/internal/cltest"
	"github.com/smartcontractkit/chainlink/v2/core/internal/cltest/heavyweight"
	"github.com/smartcontractkit/chainlink/v2/core/internal/testutils"
	"github.com/smartcontractkit/chainlink/v2/core/internal/testutils/evmtest"
	"github.com/smartcontractkit/chainlink/v2/core/services/chainlink"
	"github.com/smartcontractkit/chainlink/v2/core/services/keystore/keys/ethkey"
	"github.com/smartcontractkit/chainlink/v2/core/services/signatures/secp256k1"
	v22 "github.com/smartcontractkit/chainlink/v2/core/services/vrf/v2"
	"github.com/smartcontractkit/chainlink/v2/core/services/vrf/vrfcommon"
	"github.com/smartcontractkit/chainlink/v2/core/services/vrf/vrftesthelpers"
	"github.com/smartcontractkit/chainlink/v2/core/store/models"
	"github.com/smartcontractkit/chainlink/v2/core/testdata/testspecs"
	"github.com/smartcontractkit/chainlink/v2/core/utils"
)

func testSingleConsumerHappyPath(
	t *testing.T,
	ownerKey ethkey.KeyV2,
	uni coordinatorV2UniverseCommon,
	consumer *bind.TransactOpts,
	consumerContract vrftesthelpers.VRFConsumerContract,
	consumerContractAddress common.Address,
	coordinator v22.CoordinatorV2_X,
	coordinatorAddress common.Address,
	batchCoordinatorAddress common.Address,
	vrfOwnerAddress *common.Address,
	vrfVersion vrfcommon.Version,
	nativePayment bool,
	assertions ...func(
		t *testing.T,
		coordinator v22.CoordinatorV2_X,
		rwfe v22.RandomWordsFulfilled,
		subID *big.Int),
) {
	key1 := cltest.MustGenerateRandomKey(t)
	key2 := cltest.MustGenerateRandomKey(t)
	gasLanePriceWei := assets.GWei(10)
	config, db := heavyweight.FullTestDBV2(t, "vrfv2_singleconsumer_happypath", func(c *chainlink.Config, s *chainlink.Secrets) {
		simulatedOverrides(t, assets.GWei(10), toml.KeySpecific{
			// Gas lane.
			Key:          ptr(key1.EIP55Address),
			GasEstimator: toml.KeySpecificGasEstimator{PriceMax: gasLanePriceWei},
		}, toml.KeySpecific{
			// Gas lane.
			Key:          ptr(key2.EIP55Address),
			GasEstimator: toml.KeySpecificGasEstimator{PriceMax: gasLanePriceWei},
		})(c, s)
		c.EVM[0].MinIncomingConfirmations = ptr[uint32](2)
	})
	app := cltest.NewApplicationWithConfigV2AndKeyOnSimulatedBlockchain(t, config, uni.backend, ownerKey, key1, key2)

	// Create a subscription and fund with 5 LINK.
	subID := subscribeAndAssertSubscriptionCreatedEvent(t, consumerContract, consumer, consumerContractAddress, big.NewInt(5e18), coordinator, uni.backend, nativePayment)

	// Fund gas lanes.
	sendEth(t, ownerKey, uni.backend, key1.Address, 10)
	sendEth(t, ownerKey, uni.backend, key2.Address, 10)
	require.NoError(t, app.Start(testutils.Context(t)))

	// Create VRF job using key1 and key2 on the same gas lane.
	jbs := createVRFJobs(
		t,
		[][]ethkey.KeyV2{{key1, key2}},
		app,
		coordinator,
		coordinatorAddress,
		batchCoordinatorAddress,
		uni,
		vrfOwnerAddress,
		vrfVersion,
		false,
		gasLanePriceWei)
	keyHash := jbs[0].VRFSpec.PublicKey.MustHash()

	// Make the first randomness request.
	numWords := uint32(20)
	requestID1, _ := requestRandomnessAndAssertRandomWordsRequestedEvent(t, consumerContract, consumer, keyHash, subID, numWords, 500_000, coordinator, uni.backend, nativePayment)

	// Wait for fulfillment to be queued.
	gomega.NewGomegaWithT(t).Eventually(func() bool {
		uni.backend.Commit()
		runs, err := app.PipelineORM().GetAllRuns()
		require.NoError(t, err)
		t.Log("runs", len(runs))
		return len(runs) == 1
	}, testutils.WaitTimeout(t), time.Second).Should(gomega.BeTrue())

	// Mine the fulfillment that was queued.
	mine(t, requestID1, subID, uni.backend, db, vrfVersion)

	// Assert correct state of RandomWordsFulfilled event.
	// In particular:
	// * success should be true
	// * payment should be exactly the amount specified as the premium in the coordinator fee config
	rwfe := assertRandomWordsFulfilled(t, requestID1, true, coordinator, nativePayment)
	if len(assertions) > 0 {
		assertions[0](t, coordinator, rwfe, subID)
	}

	// Make the second randomness request and assert fulfillment is successful
	requestID2, _ := requestRandomnessAndAssertRandomWordsRequestedEvent(t, consumerContract, consumer, keyHash, subID, numWords, 500_000, coordinator, uni.backend, nativePayment)
	gomega.NewGomegaWithT(t).Eventually(func() bool {
		uni.backend.Commit()
		runs, err := app.PipelineORM().GetAllRuns()
		require.NoError(t, err)
		t.Log("runs", len(runs))
		return len(runs) == 2
	}, testutils.WaitTimeout(t), time.Second).Should(gomega.BeTrue())
	mine(t, requestID2, subID, uni.backend, db, vrfVersion)

	// Assert correct state of RandomWordsFulfilled event.
	// In particular:
	// * success should be true
	// * payment should be exactly the amount specified as the premium in the coordinator fee config
	rwfe = assertRandomWordsFulfilled(t, requestID2, true, coordinator, nativePayment)
	if len(assertions) > 0 {
		assertions[0](t, coordinator, rwfe, subID)
	}

	// Assert correct number of random words sent by coordinator.
	assertNumRandomWords(t, consumerContract, numWords)

	// Assert that both send addresses were used to fulfill the requests
	n, err := uni.backend.PendingNonceAt(testutils.Context(t), key1.Address)
	require.NoError(t, err)
	require.EqualValues(t, 1, n)

	n, err = uni.backend.PendingNonceAt(testutils.Context(t), key2.Address)
	require.NoError(t, err)
	require.EqualValues(t, 1, n)

	t.Log("Done!")
}

func testMultipleConsumersNeedBHS(
	t *testing.T,
	ownerKey ethkey.KeyV2,
	uni coordinatorV2UniverseCommon,
	consumers []*bind.TransactOpts,
	consumerContracts []vrftesthelpers.VRFConsumerContract,
	consumerContractAddresses []common.Address,
	coordinator v22.CoordinatorV2_X,
	coordinatorAddress common.Address,
	batchCoordinatorAddress common.Address,
	vrfOwnerAddress *common.Address,
	vrfVersion vrfcommon.Version,
	nativePayment bool,
	assertions ...func(
		t *testing.T,
		coordinator v22.CoordinatorV2_X,
		rwfe v22.RandomWordsFulfilled),
) {
	nConsumers := len(consumers)
	vrfKey := cltest.MustGenerateRandomKey(t)
	sendEth(t, ownerKey, uni.backend, vrfKey.Address, 10)

	// generate n BHS keys to make sure BHS job rotates sending keys
	var bhsKeyAddresses []string
	var keySpecificOverrides []toml.KeySpecific
	var keys []interface{}
	gasLanePriceWei := assets.GWei(10)
	for i := 0; i < nConsumers; i++ {
		bhsKey := cltest.MustGenerateRandomKey(t)
		bhsKeyAddresses = append(bhsKeyAddresses, bhsKey.Address.String())
		keys = append(keys, bhsKey)
		keySpecificOverrides = append(keySpecificOverrides, toml.KeySpecific{
			Key:          ptr(bhsKey.EIP55Address),
			GasEstimator: toml.KeySpecificGasEstimator{PriceMax: gasLanePriceWei},
		})
		sendEth(t, ownerKey, uni.backend, bhsKey.Address, 10)
	}
	keySpecificOverrides = append(keySpecificOverrides, toml.KeySpecific{
		// Gas lane.
		Key:          ptr(vrfKey.EIP55Address),
		GasEstimator: toml.KeySpecificGasEstimator{PriceMax: gasLanePriceWei},
	})

	config, db := heavyweight.FullTestDBV2(t, "vrfv2_needs_blockhash_store", func(c *chainlink.Config, s *chainlink.Secrets) {
		simulatedOverrides(t, assets.GWei(10), keySpecificOverrides...)(c, s)
		c.EVM[0].MinIncomingConfirmations = ptr[uint32](2)
		c.Feature.LogPoller = ptr(true)
		c.EVM[0].FinalityDepth = ptr[uint32](2)
		c.EVM[0].LogPollInterval = models.MustNewDuration(time.Second)
	})
	keys = append(keys, ownerKey, vrfKey)
	app := cltest.NewApplicationWithConfigV2AndKeyOnSimulatedBlockchain(t, config, uni.backend, keys...)
	require.NoError(t, app.Start(testutils.Context(t)))

	// Create VRF job.
	vrfJobs := createVRFJobs(
		t,
		[][]ethkey.KeyV2{{vrfKey}},
		app,
		coordinator,
		coordinatorAddress,
		batchCoordinatorAddress,
		uni,
		vrfOwnerAddress,
		vrfVersion,
		false,
		gasLanePriceWei)
	keyHash := vrfJobs[0].VRFSpec.PublicKey.MustHash()

	var (
		v2CoordinatorAddress     string
		v2PlusCoordinatorAddress string
	)

	if vrfVersion == vrfcommon.V2 {
		v2CoordinatorAddress = coordinatorAddress.String()
	} else if vrfVersion == vrfcommon.V2Plus {
		v2PlusCoordinatorAddress = coordinatorAddress.String()
	}

	_ = vrftesthelpers.CreateAndStartBHSJob(
		t, bhsKeyAddresses, app, uni.bhsContractAddress.String(), "",
<<<<<<< HEAD
		v2CoordinatorAddress, v2PlusCoordinatorAddress, "", 0, 200, 100)
=======
		v2CoordinatorAddress, v2PlusCoordinatorAddress, "", 0, 200, 0)
>>>>>>> 6932aba3

	// Ensure log poller is ready and has all logs.
	require.NoError(t, app.GetRelayers().LegacyEVMChains().Slice()[0].LogPoller().Ready())
	require.NoError(t, app.GetRelayers().LegacyEVMChains().Slice()[0].LogPoller().Replay(testutils.Context(t), 1))

	for i := 0; i < nConsumers; i++ {
		consumer := consumers[i]
		consumerContract := consumerContracts[i]

		// Create a subscription and fund with 0 LINK.
		_, subID := subscribeVRF(t, consumer, consumerContract, coordinator, uni.backend, new(big.Int), nativePayment)
		if vrfVersion == vrfcommon.V2 {
			require.Equal(t, uint64(i+1), subID.Uint64())
		}

		// Make the randomness request. It will not yet succeed since it is underfunded.
		numWords := uint32(20)

		requestID, requestBlock := requestRandomnessAndAssertRandomWordsRequestedEvent(t, consumerContract, consumer, keyHash, subID, numWords, 500_000, coordinator, uni.backend, nativePayment)

		// Wait 101 blocks.
		for i := 0; i < 100; i++ {
			uni.backend.Commit()
		}
		verifyBlockhashStored(t, uni, requestBlock)

		// Wait another 160 blocks so that the request is outside of the 256 block window
		for i := 0; i < 160; i++ {
			uni.backend.Commit()
		}

		// Fund the subscription
		topUpSubscription(t, consumer, consumerContract, uni.backend, big.NewInt(5e18 /* 5 LINK */), nativePayment)

		// Wait for fulfillment to be queued.
		gomega.NewGomegaWithT(t).Eventually(func() bool {
			uni.backend.Commit()
			runs, err := app.PipelineORM().GetAllRuns()
			require.NoError(t, err)
			t.Log("runs", len(runs))
			return len(runs) == 1
		}, testutils.WaitTimeout(t), time.Second).Should(gomega.BeTrue())

		mine(t, requestID, subID, uni.backend, db, vrfVersion)

		rwfe := assertRandomWordsFulfilled(t, requestID, true, coordinator, nativePayment)
		if len(assertions) > 0 {
			assertions[0](t, coordinator, rwfe)
		}

		// Assert correct number of random words sent by coordinator.
		assertNumRandomWords(t, consumerContract, numWords)
	}
}

func testMultipleConsumersNeedTrustedBHS(
	t *testing.T,
	ownerKey ethkey.KeyV2,
	uni coordinatorV2PlusUniverse,
	consumers []*bind.TransactOpts,
	consumerContracts []vrftesthelpers.VRFConsumerContract,
	consumerContractAddresses []common.Address,
	coordinator v22.CoordinatorV2_X,
	coordinatorAddress common.Address,
	batchCoordinatorAddress common.Address,
	vrfVersion vrfcommon.Version,
	nativePayment bool,
	addedDelay bool,
	assertions ...func(
		t *testing.T,
		coordinator v22.CoordinatorV2_X,
		rwfe v22.RandomWordsFulfilled),
) {
	nConsumers := len(consumers)
	vrfKey := cltest.MustGenerateRandomKey(t)
	sendEth(t, ownerKey, uni.backend, vrfKey.Address, 10)

	// generate n BHS keys to make sure BHS job rotates sending keys
	var bhsKeyAddresses []common.Address
	var bhsKeyAddressesStrings []string
	var keySpecificOverrides []toml.KeySpecific
	var keys []interface{}
	gasLanePriceWei := assets.GWei(10)
	for i := 0; i < nConsumers; i++ {
		bhsKey := cltest.MustGenerateRandomKey(t)
		bhsKeyAddressesStrings = append(bhsKeyAddressesStrings, bhsKey.Address.String())
		bhsKeyAddresses = append(bhsKeyAddresses, bhsKey.Address)
		keys = append(keys, bhsKey)
		keySpecificOverrides = append(keySpecificOverrides, toml.KeySpecific{
			Key:          ptr(bhsKey.EIP55Address),
			GasEstimator: toml.KeySpecificGasEstimator{PriceMax: gasLanePriceWei},
		})
		sendEth(t, ownerKey, uni.backend, bhsKey.Address, 10)
	}
	keySpecificOverrides = append(keySpecificOverrides, toml.KeySpecific{
		// Gas lane.
		Key:          ptr(vrfKey.EIP55Address),
		GasEstimator: toml.KeySpecificGasEstimator{PriceMax: gasLanePriceWei},
	})

	// Whitelist vrf key for trusted BHS.
	_, err := uni.trustedBhsContract.SetWhitelist(uni.neil, bhsKeyAddresses)
	require.NoError(t, err)
	uni.backend.Commit()

	config, db := heavyweight.FullTestDBV2(t, "vrfv2_needs_trusted_blockhash_store", func(c *chainlink.Config, s *chainlink.Secrets) {
		simulatedOverrides(t, assets.GWei(10), keySpecificOverrides...)(c, s)
		c.EVM[0].MinIncomingConfirmations = ptr[uint32](2)
		c.EVM[0].GasEstimator.LimitDefault = ptr(uint32(5_000_000))
		c.Feature.LogPoller = ptr(true)
		c.EVM[0].FinalityDepth = ptr[uint32](2)
		c.EVM[0].LogPollInterval = models.MustNewDuration(time.Second)
	})
	keys = append(keys, ownerKey, vrfKey)
	app := cltest.NewApplicationWithConfigV2AndKeyOnSimulatedBlockchain(t, config, uni.backend, keys...)
	require.NoError(t, app.Start(testutils.Context(t)))

	// Create VRF job.
	vrfJobs := createVRFJobs(
		t,
		[][]ethkey.KeyV2{{vrfKey}},
		app,
		coordinator,
		coordinatorAddress,
		batchCoordinatorAddress,
		uni.coordinatorV2UniverseCommon,
		nil,
		vrfVersion,
		false,
		gasLanePriceWei)
	keyHash := vrfJobs[0].VRFSpec.PublicKey.MustHash()

	var (
		v2CoordinatorAddress     string
		v2PlusCoordinatorAddress string
	)

	if vrfVersion == vrfcommon.V2 {
		v2CoordinatorAddress = coordinatorAddress.String()
	} else if vrfVersion == vrfcommon.V2Plus {
		v2PlusCoordinatorAddress = coordinatorAddress.String()
	}

	waitBlocks := 100
	if addedDelay {
		waitBlocks = 400
	}
	_ = vrftesthelpers.CreateAndStartBHSJob(
		t, bhsKeyAddressesStrings, app, "", "",
<<<<<<< HEAD
		v2CoordinatorAddress, v2PlusCoordinatorAddress, uni.trustedBhsContractAddress.String(), 20, 1000, waitBlocks)
=======
		v2CoordinatorAddress, v2PlusCoordinatorAddress, uni.trustedBhsContractAddress.String(), 20, 1000, 0)
>>>>>>> 6932aba3

	// Ensure log poller is ready and has all logs.
	chain := app.GetRelayers().LegacyEVMChains().Slice()[0]
	require.NoError(t, chain.LogPoller().Ready())
	require.NoError(t, chain.LogPoller().Replay(testutils.Context(t), 1))

	for i := 0; i < nConsumers; i++ {
		consumer := consumers[i]
		consumerContract := consumerContracts[i]

		// Create a subscription and fund with 0 LINK.
		_, subID := subscribeVRF(t, consumer, consumerContract, coordinator, uni.backend, new(big.Int), nativePayment)
		if vrfVersion == vrfcommon.V2 {
			require.Equal(t, uint64(i+1), subID.Uint64())
		}

		// Make the randomness request. It will not yet succeed since it is underfunded.
		numWords := uint32(20)

		requestID, requestBlock := requestRandomnessAndAssertRandomWordsRequestedEvent(t, consumerContract, consumer, keyHash, subID, numWords, 500_000, coordinator, uni.backend, nativePayment)

		// Wait 101 blocks.
		for i := 0; i < 100; i++ {
			uni.backend.Commit()
		}

		// For an added delay, we even go beyond the EVM lookback limit. This is not a problem in a trusted BHS setup.
		if addedDelay {
			for i := 0; i < 300; i++ {
				uni.backend.Commit()
			}
		}

		verifyBlockhashStoredTrusted(t, uni, requestBlock)

		// Wait another 160 blocks so that the request is outside of the 256 block window
		for i := 0; i < 160; i++ {
			uni.backend.Commit()
		}

		// Fund the subscription
		topUpSubscription(t, consumer, consumerContract, uni.backend, big.NewInt(5e18 /* 5 LINK */), nativePayment)

		// Wait for fulfillment to be queued.
		gomega.NewGomegaWithT(t).Eventually(func() bool {
			uni.backend.Commit()
			runs, err := app.PipelineORM().GetAllRuns()
			require.NoError(t, err)
			t.Log("runs", len(runs))
			return len(runs) == 1
		}, testutils.WaitTimeout(t), time.Second).Should(gomega.BeTrue())

		mine(t, requestID, subID, uni.backend, db, vrfVersion)

		rwfe := assertRandomWordsFulfilled(t, requestID, true, coordinator, nativePayment)
		if len(assertions) > 0 {
			assertions[0](t, coordinator, rwfe)
		}

		// Assert correct number of random words sent by coordinator.
		assertNumRandomWords(t, consumerContract, numWords)
	}
}

func verifyBlockhashStored(
	t *testing.T,
	uni coordinatorV2UniverseCommon,
	requestBlock uint64,
) {
	// Wait for the blockhash to be stored
	gomega.NewGomegaWithT(t).Eventually(func() bool {
		uni.backend.Commit()
		callOpts := &bind.CallOpts{
			Pending:     false,
			From:        common.Address{},
			BlockNumber: nil,
			Context:     nil,
		}
		_, err := uni.bhsContract.GetBlockhash(callOpts, big.NewInt(int64(requestBlock)))
		if err == nil {
			return true
		} else if strings.Contains(err.Error(), "execution reverted") {
			return false
		} else {
			t.Fatal(err)
			return false
		}
	}, testutils.WaitTimeout(t), time.Second).Should(gomega.BeTrue())
}

func verifyBlockhashStoredTrusted(
	t *testing.T,
	uni coordinatorV2PlusUniverse,
	requestBlock uint64,
) {
	// Wait for the blockhash to be stored
	gomega.NewGomegaWithT(t).Eventually(func() bool {
		uni.backend.Commit()
		callOpts := &bind.CallOpts{
			Pending:     false,
			From:        common.Address{},
			BlockNumber: nil,
			Context:     nil,
		}
		_, err := uni.trustedBhsContract.GetBlockhash(callOpts, big.NewInt(int64(requestBlock)))
		if err == nil {
			return true
		} else if strings.Contains(err.Error(), "execution reverted") {
			return false
		} else {
			t.Fatal(err)
			return false
		}
	}, time.Second*300, time.Second).Should(gomega.BeTrue())
}

func testSingleConsumerHappyPathBatchFulfillment(
	t *testing.T,
	ownerKey ethkey.KeyV2,
	uni coordinatorV2UniverseCommon,
	consumer *bind.TransactOpts,
	consumerContract vrftesthelpers.VRFConsumerContract,
	consumerContractAddress common.Address,
	coordinator v22.CoordinatorV2_X,
	coordinatorAddress common.Address,
	batchCoordinatorAddress common.Address,
	vrfOwnerAddress *common.Address,
	numRequests int,
	bigGasCallback bool,
	vrfVersion vrfcommon.Version,
	nativePayment bool,
	assertions ...func(
		t *testing.T,
		coordinator v22.CoordinatorV2_X,
		rwfe v22.RandomWordsFulfilled,
		subID *big.Int),
) {
	key1 := cltest.MustGenerateRandomKey(t)
	gasLanePriceWei := assets.GWei(10)
	config, db := heavyweight.FullTestDBV2(t, "vrfv2_singleconsumer_batch_happypath", func(c *chainlink.Config, s *chainlink.Secrets) {
		simulatedOverrides(t, assets.GWei(10), toml.KeySpecific{
			// Gas lane.
			Key:          ptr(key1.EIP55Address),
			GasEstimator: toml.KeySpecificGasEstimator{PriceMax: gasLanePriceWei},
		})(c, s)
		c.EVM[0].GasEstimator.LimitDefault = ptr[uint32](5_000_000)
		c.EVM[0].MinIncomingConfirmations = ptr[uint32](2)
		c.EVM[0].ChainID = (*utils.Big)(testutils.SimulatedChainID)
	})
	app := cltest.NewApplicationWithConfigV2AndKeyOnSimulatedBlockchain(t, config, uni.backend, ownerKey, key1)

	// Create a subscription and fund with 5 LINK.
	subID := subscribeAndAssertSubscriptionCreatedEvent(t, consumerContract, consumer, consumerContractAddress, big.NewInt(5e18), coordinator, uni.backend, nativePayment)

	// Fund gas lane.
	sendEth(t, ownerKey, uni.backend, key1.Address, 10)
	require.NoError(t, app.Start(testutils.Context(t)))

	// Create VRF job using key1 and key2 on the same gas lane.
	jbs := createVRFJobs(
		t,
		[][]ethkey.KeyV2{{key1}},
		app,
		coordinator,
		coordinatorAddress,
		batchCoordinatorAddress,
		uni,
		vrfOwnerAddress,
		vrfVersion,
		true,
		gasLanePriceWei)
	keyHash := jbs[0].VRFSpec.PublicKey.MustHash()

	// Make some randomness requests.
	numWords := uint32(2)
	var reqIDs []*big.Int
	for i := 0; i < numRequests; i++ {
		requestID, _ := requestRandomnessAndAssertRandomWordsRequestedEvent(t, consumerContract, consumer, keyHash, subID, numWords, 500_000, coordinator, uni.backend, nativePayment)
		reqIDs = append(reqIDs, requestID)
	}

	if bigGasCallback {
		// Make one randomness request with the max callback gas limit.
		// It should live in a batch on it's own.
		requestID, _ := requestRandomnessAndAssertRandomWordsRequestedEvent(t, consumerContract, consumer, keyHash, subID, numWords, 2_500_000, coordinator, uni.backend, nativePayment)
		reqIDs = append(reqIDs, requestID)
	}

	// Wait for fulfillment to be queued.
	gomega.NewGomegaWithT(t).Eventually(func() bool {
		uni.backend.Commit()
		runs, err := app.PipelineORM().GetAllRuns()
		require.NoError(t, err)
		t.Log("runs", len(runs))
		if bigGasCallback {
			return len(runs) == (numRequests + 1)
		}
		return len(runs) == numRequests
	}, testutils.WaitTimeout(t), time.Second).Should(gomega.BeTrue())

	mineBatch(t, reqIDs, subID, uni.backend, db, vrfVersion)

	for i, requestID := range reqIDs {
		// Assert correct state of RandomWordsFulfilled event.
		// The last request will be the successful one because of the way the example
		// contract is written.
		var rwfe v22.RandomWordsFulfilled
		if i == (len(reqIDs) - 1) {
			rwfe = assertRandomWordsFulfilled(t, requestID, true, coordinator, nativePayment)
		} else {
			rwfe = assertRandomWordsFulfilled(t, requestID, false, coordinator, nativePayment)
		}
		if len(assertions) > 0 {
			assertions[0](t, coordinator, rwfe, subID)
		}
	}

	// Assert correct number of random words sent by coordinator.
	assertNumRandomWords(t, consumerContract, numWords)
}

func testSingleConsumerNeedsTopUp(
	t *testing.T,
	ownerKey ethkey.KeyV2,
	uni coordinatorV2UniverseCommon,
	consumer *bind.TransactOpts,
	consumerContract vrftesthelpers.VRFConsumerContract,
	consumerContractAddress common.Address,
	coordinator v22.CoordinatorV2_X,
	coordinatorAddress common.Address,
	batchCoordinatorAddress common.Address,
	vrfOwnerAddress *common.Address,
	initialFundingAmount *big.Int,
	topUpAmount *big.Int,
	vrfVersion vrfcommon.Version,
	nativePayment bool,
	assertions ...func(
		t *testing.T,
		coordinator v22.CoordinatorV2_X,
		rwfe v22.RandomWordsFulfilled),
) {
	key := cltest.MustGenerateRandomKey(t)
	gasLanePriceWei := assets.GWei(1000)
	config, db := heavyweight.FullTestDBV2(t, "vrfv2_singleconsumer_needstopup", func(c *chainlink.Config, s *chainlink.Secrets) {
		simulatedOverrides(t, assets.GWei(1000), toml.KeySpecific{
			// Gas lane.
			Key:          ptr(key.EIP55Address),
			GasEstimator: toml.KeySpecificGasEstimator{PriceMax: gasLanePriceWei},
		})(c, s)
		c.EVM[0].MinIncomingConfirmations = ptr[uint32](2)
	})
	app := cltest.NewApplicationWithConfigV2AndKeyOnSimulatedBlockchain(t, config, uni.backend, ownerKey, key)

	// Create and fund a subscription
	subID := subscribeAndAssertSubscriptionCreatedEvent(t, consumerContract, consumer, consumerContractAddress, initialFundingAmount, coordinator, uni.backend, nativePayment)

	// Fund expensive gas lane.
	sendEth(t, ownerKey, uni.backend, key.Address, 10)
	require.NoError(t, app.Start(testutils.Context(t)))

	// Create VRF job.
	jbs := createVRFJobs(
		t,
		[][]ethkey.KeyV2{{key}},
		app,
		coordinator,
		coordinatorAddress,
		batchCoordinatorAddress,
		uni,
		vrfOwnerAddress,
		vrfVersion,
		false,
		gasLanePriceWei)
	keyHash := jbs[0].VRFSpec.PublicKey.MustHash()

	numWords := uint32(20)
	requestID, _ := requestRandomnessAndAssertRandomWordsRequestedEvent(t, consumerContract, consumer, keyHash, subID, numWords, 500_000, coordinator, uni.backend, nativePayment)

	// Fulfillment will not be enqueued because subscriber doesn't have enough LINK.
	gomega.NewGomegaWithT(t).Consistently(func() bool {
		uni.backend.Commit()
		runs, err := app.PipelineORM().GetAllRuns()
		require.NoError(t, err)
		t.Log("assert 1", "runs", len(runs))
		return len(runs) == 0
	}, 5*time.Second, 1*time.Second).Should(gomega.BeTrue())

	// Top up subscription with enough LINK to see the job through.
	topUpSubscription(t, consumer, consumerContract, uni.backend, topUpAmount, nativePayment)
	uni.backend.Commit()

	// Wait for fulfillment to go through.
	gomega.NewWithT(t).Eventually(func() bool {
		uni.backend.Commit()
		runs, err := app.PipelineORM().GetAllRuns()
		require.NoError(t, err)
		t.Log("assert 2", "runs", len(runs))
		return len(runs) == 1
	}, testutils.WaitTimeout(t), 1*time.Second).Should(gomega.BeTrue())

	// Mine the fulfillment. Need to wait for Txm to mark the tx as confirmed
	// so that we can actually see the event on the simulated chain.
	mine(t, requestID, subID, uni.backend, db, vrfVersion)

	// Assert the state of the RandomWordsFulfilled event.
	rwfe := assertRandomWordsFulfilled(t, requestID, true, coordinator, nativePayment)
	if len(assertions) > 0 {
		assertions[0](t, coordinator, rwfe)
	}

	// Assert correct number of random words sent by coordinator.
	assertNumRandomWords(t, consumerContract, numWords)
}

// testBlockHeaderFeeder starts VRF and block header feeder jobs
// subscription is unfunded initially and funded after 256 blocks
// the function makes sure the block header feeder stored blockhash for
// a block older than 256 blocks
func testBlockHeaderFeeder(
	t *testing.T,
	ownerKey ethkey.KeyV2,
	uni coordinatorV2UniverseCommon,
	consumers []*bind.TransactOpts,
	consumerContracts []vrftesthelpers.VRFConsumerContract,
	consumerContractAddresses []common.Address,
	coordinator v22.CoordinatorV2_X,
	coordinatorAddress common.Address,
	batchCoordinatorAddress common.Address,
	vrfOwnerAddress *common.Address,
	vrfVersion vrfcommon.Version,
	nativePayment bool,
	assertions ...func(
		t *testing.T,
		coordinator v22.CoordinatorV2_X,
		rwfe v22.RandomWordsFulfilled),
) {
	nConsumers := len(consumers)

	vrfKey := cltest.MustGenerateRandomKey(t)
	bhfKey := cltest.MustGenerateRandomKey(t)
	bhfKeys := []string{bhfKey.Address.String()}

	sendEth(t, ownerKey, uni.backend, bhfKey.Address, 10)
	sendEth(t, ownerKey, uni.backend, vrfKey.Address, 10)

	gasLanePriceWei := assets.GWei(10)

	config, db := heavyweight.FullTestDBV2(t, "vrfv2_test_block_header_feeder", func(c *chainlink.Config, s *chainlink.Secrets) {
		simulatedOverrides(t, gasLanePriceWei, toml.KeySpecific{
			// Gas lane.
			Key:          ptr(vrfKey.EIP55Address),
			GasEstimator: toml.KeySpecificGasEstimator{PriceMax: gasLanePriceWei},
		})(c, s)
		c.EVM[0].MinIncomingConfirmations = ptr[uint32](2)
		c.Feature.LogPoller = ptr(true)
		c.EVM[0].FinalityDepth = ptr[uint32](2)
		c.EVM[0].LogPollInterval = models.MustNewDuration(time.Second)
	})
	app := cltest.NewApplicationWithConfigV2AndKeyOnSimulatedBlockchain(t, config, uni.backend, ownerKey, vrfKey, bhfKey)
	require.NoError(t, app.Start(testutils.Context(t)))

	// Create VRF job.
	vrfJobs := createVRFJobs(
		t,
		[][]ethkey.KeyV2{{vrfKey}},
		app,
		coordinator,
		coordinatorAddress,
		batchCoordinatorAddress,
		uni,
		vrfOwnerAddress,
		vrfVersion,
		false,
		gasLanePriceWei)
	keyHash := vrfJobs[0].VRFSpec.PublicKey.MustHash()
	var (
		v2coordinatorAddress     string
		v2plusCoordinatorAddress string
	)
	if vrfVersion == vrfcommon.V2 {
		v2coordinatorAddress = coordinatorAddress.String()
	} else if vrfVersion == vrfcommon.V2Plus {
		v2plusCoordinatorAddress = coordinatorAddress.String()
	}

	_ = vrftesthelpers.CreateAndStartBlockHeaderFeederJob(
		t, bhfKeys, app, uni.bhsContractAddress.String(), uni.batchBHSContractAddress.String(), "",
		v2coordinatorAddress, v2plusCoordinatorAddress)

	// Ensure log poller is ready and has all logs.
	require.NoError(t, app.GetRelayers().LegacyEVMChains().Slice()[0].LogPoller().Ready())
	require.NoError(t, app.GetRelayers().LegacyEVMChains().Slice()[0].LogPoller().Replay(testutils.Context(t), 1))

	for i := 0; i < nConsumers; i++ {
		consumer := consumers[i]
		consumerContract := consumerContracts[i]

		// Create a subscription and fund with 0 LINK.
		_, subID := subscribeVRF(t, consumer, consumerContract, coordinator, uni.backend, new(big.Int), nativePayment)
		if vrfVersion == vrfcommon.V2 {
			require.Equal(t, uint64(i+1), subID.Uint64())
		}

		// Make the randomness request. It will not yet succeed since it is underfunded.
		numWords := uint32(20)

		requestID, requestBlock := requestRandomnessAndAssertRandomWordsRequestedEvent(t, consumerContract, consumer, keyHash, subID, numWords, 500_000, coordinator, uni.backend, nativePayment)

		// Wait 256 blocks.
		for i := 0; i < 256; i++ {
			uni.backend.Commit()
		}
		verifyBlockhashStored(t, uni, requestBlock)

		// Fund the subscription
		topUpSubscription(t, consumer, consumerContract, uni.backend, big.NewInt(5e18), nativePayment)

		// Wait for fulfillment to be queued.
		gomega.NewGomegaWithT(t).Eventually(func() bool {
			uni.backend.Commit()
			runs, err := app.PipelineORM().GetAllRuns()
			require.NoError(t, err)
			t.Log("runs", len(runs))
			return len(runs) == 1
		}, testutils.WaitTimeout(t), time.Second).Should(gomega.BeTrue())

		mine(t, requestID, subID, uni.backend, db, vrfVersion)

		rwfe := assertRandomWordsFulfilled(t, requestID, true, coordinator, nativePayment)
		if len(assertions) > 0 {
			assertions[0](t, coordinator, rwfe)
		}

		// Assert correct number of random words sent by coordinator.
		assertNumRandomWords(t, consumerContract, numWords)
	}
}

func createSubscriptionAndGetSubscriptionCreatedEvent(
	t *testing.T,
	subOwner *bind.TransactOpts,
	coordinator v22.CoordinatorV2_X,
	backend *backends.SimulatedBackend,
) v22.SubscriptionCreated {
	_, err := coordinator.CreateSubscription(subOwner)
	require.NoError(t, err)
	backend.Commit()

	iter, err := coordinator.FilterSubscriptionCreated(nil, nil)
	require.NoError(t, err)
	require.True(t, iter.Next(), "could not find SubscriptionCreated event for subID")
	return iter.Event()
}

func setupAndFundSubscriptionAndConsumer(
	t *testing.T,
	uni coordinatorV2UniverseCommon,
	coordinator v22.CoordinatorV2_X,
	coordinatorAddress common.Address,
	subOwner *bind.TransactOpts,
	consumerAddress common.Address,
	vrfVersion vrfcommon.Version,
	fundingAmount *big.Int,
) (subID *big.Int) {
	event := createSubscriptionAndGetSubscriptionCreatedEvent(t, subOwner, coordinator, uni.backend)
	subID = event.SubID()

	_, err := coordinator.AddConsumer(subOwner, subID, consumerAddress)
	require.NoError(t, err, "failed to add consumer")
	uni.backend.Commit()

	if vrfVersion == vrfcommon.V2Plus {
		b, err := utils.ABIEncode(`[{"type":"uint256"}]`, subID)
		require.NoError(t, err)
		_, err = uni.linkContract.TransferAndCall(
			uni.sergey, coordinatorAddress, fundingAmount, b)
		require.NoError(t, err, "failed to fund sub")
		uni.backend.Commit()
		return
	}
	b, err := utils.ABIEncode(`[{"type":"uint64"}]`, subID.Uint64())
	require.NoError(t, err)
	_, err = uni.linkContract.TransferAndCall(
		uni.sergey, coordinatorAddress, fundingAmount, b)
	require.NoError(t, err, "failed to fund sub")
	uni.backend.Commit()
	return
}

func testSingleConsumerForcedFulfillment(
	t *testing.T,
	ownerKey ethkey.KeyV2,
	uni coordinatorV2Universe,
	coordinator v22.CoordinatorV2_X,
	coordinatorAddress common.Address,
	batchCoordinatorAddress common.Address,
	batchEnabled bool,
	vrfVersion vrfcommon.Version,
) {
	key1 := cltest.MustGenerateRandomKey(t)
	key2 := cltest.MustGenerateRandomKey(t)
	gasLanePriceWei := assets.GWei(10)
	config, db := heavyweight.FullTestDBV2(t, fmt.Sprintf("vrfv2_singleconsumer_forcefulfill_%v", batchEnabled), func(c *chainlink.Config, s *chainlink.Secrets) {
		simulatedOverrides(t, assets.GWei(10), toml.KeySpecific{
			// Gas lane.
			Key:          ptr(key1.EIP55Address),
			GasEstimator: toml.KeySpecificGasEstimator{PriceMax: gasLanePriceWei},
		}, toml.KeySpecific{
			// Gas lane.
			Key:          ptr(key2.EIP55Address),
			GasEstimator: toml.KeySpecificGasEstimator{PriceMax: gasLanePriceWei},
		})(c, s)
		c.EVM[0].MinIncomingConfirmations = ptr[uint32](2)
	})
	app := cltest.NewApplicationWithConfigV2AndKeyOnSimulatedBlockchain(t, config, uni.backend, ownerKey, key1, key2)

	eoaConsumerAddr, _, eoaConsumer, err := vrf_external_sub_owner_example.DeployVRFExternalSubOwnerExample(
		uni.neil,
		uni.backend,
		uni.oldRootContractAddress,
		uni.linkContractAddress,
	)
	require.NoError(t, err, "failed to deploy eoa consumer")
	uni.backend.Commit()

	// Create a subscription and fund with 5 LINK.
	subID := setupAndFundSubscriptionAndConsumer(
		t,
		uni.coordinatorV2UniverseCommon,
		uni.oldRootContract,
		uni.oldRootContractAddress,
		uni.neil,
		eoaConsumerAddr,
		vrfVersion,
		assets.Ether(5).ToInt(),
	)

	// Check the subscription state
	sub, err := uni.oldRootContract.GetSubscription(nil, subID)
	require.NoError(t, err, "failed to get subscription with id %d", subID)
	require.Equal(t, assets.Ether(5).ToInt(), sub.Balance())
	require.Equal(t, 1, len(sub.Consumers()))
	require.Equal(t, eoaConsumerAddr, sub.Consumers()[0])
	require.Equal(t, uni.neil.From, sub.Owner())

	// Fund gas lanes.
	sendEth(t, ownerKey, uni.backend, key1.Address, 10)
	sendEth(t, ownerKey, uni.backend, key2.Address, 10)
	require.NoError(t, app.Start(testutils.Context(t)))

	// Create VRF job using key1 and key2 on the same gas lane.
	jbs := createVRFJobs(
		t,
		[][]ethkey.KeyV2{{key1, key2}},
		app,
		coordinator,
		coordinatorAddress,
		batchCoordinatorAddress,
		uni.coordinatorV2UniverseCommon,
		ptr(uni.vrfOwnerAddress),
		vrfVersion,
		batchEnabled,
		gasLanePriceWei)
	keyHash := jbs[0].VRFSpec.PublicKey.MustHash()

	// Transfer ownership of the VRF coordinator to the VRF owner,
	// which is critical for this test.
	_, err = uni.oldRootContract.TransferOwnership(uni.neil, uni.vrfOwnerAddress)
	require.NoError(t, err, "unable to TransferOwnership of VRF coordinator to VRFOwner")
	uni.backend.Commit()

	_, err = uni.vrfOwner.AcceptVRFOwnership(uni.neil)
	require.NoError(t, err, "unable to Accept VRF Ownership")
	uni.backend.Commit()

	actualCoordinatorAddr, err := uni.vrfOwner.GetVRFCoordinator(nil)
	require.NoError(t, err)
	require.Equal(t, uni.oldRootContractAddress, actualCoordinatorAddr)

	t.Log("vrf owner address:", uni.vrfOwnerAddress)

	// Add allowed callers so that the oracle can call fulfillRandomWords
	// on VRFOwner.
	_, err = uni.vrfOwner.SetAuthorizedSenders(uni.neil, []common.Address{
		key1.EIP55Address.Address(),
		key2.EIP55Address.Address(),
	})
	require.NoError(t, err, "unable to update authorized senders in VRFOwner")
	uni.backend.Commit()

	// Make the randomness request.
	// Give it a larger number of confs so that we have enough time to remove the consumer
	// and cause a 0 balance to the sub.
	numWords := 3
	confs := 10
	_, err = eoaConsumer.RequestRandomWords(uni.neil, subID.Uint64(), 500_000, uint16(confs), uint32(numWords), keyHash)
	require.NoError(t, err, "failed to request randomness from consumer")
	uni.backend.Commit()

	requestID, err := eoaConsumer.SRequestId(nil)
	require.NoError(t, err)

	// Remove consumer and cancel the sub before the request can be fulfilled
	_, err = uni.oldRootContract.RemoveConsumer(uni.neil, subID, eoaConsumerAddr)
	require.NoError(t, err, "RemoveConsumer tx failed")
	_, err = uni.oldRootContract.CancelSubscription(uni.neil, subID, uni.neil.From)
	require.NoError(t, err, "CancelSubscription tx failed")
	uni.backend.Commit()

	// Wait for force-fulfillment to be queued.
	gomega.NewGomegaWithT(t).Eventually(func() bool {
		uni.backend.Commit()
		commitment, err := uni.oldRootContract.GetCommitment(nil, requestID)
		require.NoError(t, err)
		t.Log("commitment is:", hexutil.Encode(commitment[:]))
		it, err := uni.vrfOwner.FilterRandomWordsForced(nil, []*big.Int{requestID}, []uint64{subID.Uint64()}, []common.Address{eoaConsumerAddr})
		require.NoError(t, err)
		i := 0
		for it.Next() {
			i++
			require.Equal(t, requestID.String(), it.Event.RequestId.String())
			require.Equal(t, subID.Uint64(), it.Event.SubId)
			require.Equal(t, eoaConsumerAddr.String(), it.Event.Sender.String())
		}
		t.Log("num RandomWordsForced logs:", i)
		return utils.IsEmpty(commitment[:])
	}, testutils.WaitTimeout(t), time.Second).Should(gomega.BeTrue())

	// Mine the fulfillment that was queued.
	mine(t, requestID, subID, uni.backend, db, vrfVersion)

	// Assert correct state of RandomWordsFulfilled event.
	// In this particular case:
	// * success should be true
	// * payment should be zero (forced fulfillment)
	rwfe := assertRandomWordsFulfilled(t, requestID, true, coordinator, false)
	require.Equal(t, "0", rwfe.Payment().String())

	// Check that the RandomWordsForced event is emitted correctly.
	it, err := uni.vrfOwner.FilterRandomWordsForced(nil, []*big.Int{requestID}, []uint64{subID.Uint64()}, []common.Address{eoaConsumerAddr})
	require.NoError(t, err)
	i := 0
	for it.Next() {
		i++
		require.Equal(t, requestID.String(), it.Event.RequestId.String())
		require.Equal(t, subID.Uint64(), it.Event.SubId)
		require.Equal(t, eoaConsumerAddr.String(), it.Event.Sender.String())
	}
	require.Greater(t, i, 0)

	t.Log("Done!")
}

func testSingleConsumerEIP150(
	t *testing.T,
	ownerKey ethkey.KeyV2,
	uni coordinatorV2UniverseCommon,
	batchCoordinatorAddress common.Address,
	batchEnabled bool,
	vrfVersion vrfcommon.Version,
	nativePayment bool,
) {
	callBackGasLimit := int64(2_500_000)            // base callback gas.
	eip150Fee := callBackGasLimit / 64              // premium needed for callWithExactGas
	coordinatorFulfillmentOverhead := int64(90_000) // fixed gas used in coordinator fulfillment
	gasLimit := callBackGasLimit + eip150Fee + coordinatorFulfillmentOverhead

	key1 := cltest.MustGenerateRandomKey(t)
	gasLanePriceWei := assets.GWei(10)
	config, _ := heavyweight.FullTestDBV2(t, "vrfv2_singleconsumer_eip150_happypath", func(c *chainlink.Config, s *chainlink.Secrets) {
		simulatedOverrides(t, assets.GWei(10), v2.KeySpecific{
			// Gas lane.
			Key:          ptr(key1.EIP55Address),
			GasEstimator: v2.KeySpecificGasEstimator{PriceMax: gasLanePriceWei},
		})(c, s)
		c.EVM[0].GasEstimator.LimitDefault = ptr(uint32(gasLimit))
		c.EVM[0].MinIncomingConfirmations = ptr[uint32](2)
	})
	app := cltest.NewApplicationWithConfigV2AndKeyOnSimulatedBlockchain(t, config, uni.backend, ownerKey, key1)
	consumer := uni.vrfConsumers[0]
	consumerContract := uni.consumerContracts[0]
	consumerContractAddress := uni.consumerContractAddresses[0]
	// Create a subscription and fund with 500 LINK.
	subAmount := big.NewInt(1).Mul(big.NewInt(5e18), big.NewInt(100))
	subID := subscribeAndAssertSubscriptionCreatedEvent(t, consumerContract, consumer, consumerContractAddress, subAmount, uni.rootContract, uni.backend, nativePayment)

	// Fund gas lane.
	sendEth(t, ownerKey, uni.backend, key1.Address, 10)
	require.NoError(t, app.Start(testutils.Context(t)))

	// Create VRF job.
	jbs := createVRFJobs(
		t,
		[][]ethkey.KeyV2{{key1}},
		app,
		uni.rootContract,
		uni.rootContractAddress,
		batchCoordinatorAddress,
		uni,
		nil,
		vrfVersion,
		false,
		gasLanePriceWei)
	keyHash := jbs[0].VRFSpec.PublicKey.MustHash()

	// Make the first randomness request.
	numWords := uint32(1)
	requestRandomnessAndAssertRandomWordsRequestedEvent(t, consumerContract, consumer, keyHash, subID, numWords, uint32(callBackGasLimit), uni.rootContract, uni.backend, nativePayment)

	// Wait for simulation to pass.
	gomega.NewGomegaWithT(t).Eventually(func() bool {
		uni.backend.Commit()
		runs, err := app.PipelineORM().GetAllRuns()
		require.NoError(t, err)
		t.Log("runs", len(runs))
		return len(runs) == 1
	}, testutils.WaitTimeout(t), time.Second).Should(gomega.BeTrue())

	t.Log("Done!")
}

func testSingleConsumerEIP150Revert(
	t *testing.T,
	ownerKey ethkey.KeyV2,
	uni coordinatorV2UniverseCommon,
	batchCoordinatorAddress common.Address,
	batchEnabled bool,
	vrfVersion vrfcommon.Version,
	nativePayment bool,
) {
	callBackGasLimit := int64(2_500_000)            // base callback gas.
	eip150Fee := int64(0)                           // no premium given for callWithExactGas
	coordinatorFulfillmentOverhead := int64(90_000) // fixed gas used in coordinator fulfillment
	gasLimit := callBackGasLimit + eip150Fee + coordinatorFulfillmentOverhead

	key1 := cltest.MustGenerateRandomKey(t)
	gasLanePriceWei := assets.GWei(10)
	config, _ := heavyweight.FullTestDBV2(t, "vrfv2_singleconsumer_eip150_revert", func(c *chainlink.Config, s *chainlink.Secrets) {
		simulatedOverrides(t, assets.GWei(10), v2.KeySpecific{
			// Gas lane.
			Key:          ptr(key1.EIP55Address),
			GasEstimator: v2.KeySpecificGasEstimator{PriceMax: gasLanePriceWei},
		})(c, s)
		c.EVM[0].GasEstimator.LimitDefault = ptr(uint32(gasLimit))
		c.EVM[0].MinIncomingConfirmations = ptr[uint32](2)
	})
	app := cltest.NewApplicationWithConfigV2AndKeyOnSimulatedBlockchain(t, config, uni.backend, ownerKey, key1)
	consumer := uni.vrfConsumers[0]
	consumerContract := uni.consumerContracts[0]
	consumerContractAddress := uni.consumerContractAddresses[0]
	// Create a subscription and fund with 500 LINK.
	subAmount := big.NewInt(1).Mul(big.NewInt(5e18), big.NewInt(100))
	subID := subscribeAndAssertSubscriptionCreatedEvent(t, consumerContract, consumer, consumerContractAddress, subAmount, uni.rootContract, uni.backend, nativePayment)

	// Fund gas lane.
	sendEth(t, ownerKey, uni.backend, key1.Address, 10)
	require.NoError(t, app.Start(testutils.Context(t)))

	// Create VRF job.
	jbs := createVRFJobs(
		t,
		[][]ethkey.KeyV2{{key1}},
		app,
		uni.rootContract,
		uni.rootContractAddress,
		batchCoordinatorAddress,
		uni,
		nil,
		vrfVersion,
		false,
		gasLanePriceWei)
	keyHash := jbs[0].VRFSpec.PublicKey.MustHash()

	// Make the first randomness request.
	numWords := uint32(1)
	requestRandomnessAndAssertRandomWordsRequestedEvent(t, consumerContract, consumer, keyHash, subID, numWords, uint32(callBackGasLimit), uni.rootContract, uni.backend, nativePayment)

	// Simulation should not pass.
	gomega.NewGomegaWithT(t).Consistently(func() bool {
		uni.backend.Commit()
		runs, err := app.PipelineORM().GetAllRuns()
		require.NoError(t, err)
		t.Log("runs", len(runs))
		return len(runs) == 0
	}, 5*time.Second, time.Second).Should(gomega.BeTrue())

	t.Log("Done!")
}

func testSingleConsumerBigGasCallbackSandwich(
	t *testing.T,
	ownerKey ethkey.KeyV2,
	uni coordinatorV2UniverseCommon,
	batchCoordinatorAddress common.Address,
	batchEnabled bool,
	vrfVersion vrfcommon.Version,
	nativePayment bool,
) {
	key1 := cltest.MustGenerateRandomKey(t)
	gasLanePriceWei := assets.GWei(100)
	config, db := heavyweight.FullTestDBV2(t, "vrfv2_singleconsumer_bigcallback_sandwich", func(c *chainlink.Config, s *chainlink.Secrets) {
		simulatedOverrides(t, assets.GWei(100), v2.KeySpecific{
			// Gas lane.
			Key:          ptr(key1.EIP55Address),
			GasEstimator: v2.KeySpecificGasEstimator{PriceMax: gasLanePriceWei},
		})(c, s)
		c.EVM[0].GasEstimator.LimitDefault = ptr[uint32](5_000_000)
		c.EVM[0].MinIncomingConfirmations = ptr[uint32](2)
	})
	app := cltest.NewApplicationWithConfigV2AndKeyOnSimulatedBlockchain(t, config, uni.backend, ownerKey, key1)
	consumer := uni.vrfConsumers[0]
	consumerContract := uni.consumerContracts[0]
	consumerContractAddress := uni.consumerContractAddresses[0]

	subID := subscribeAndAssertSubscriptionCreatedEvent(t, consumerContract, consumer, consumerContractAddress, assets.Ether(2).ToInt(), uni.rootContract, uni.backend, nativePayment)

	// Fund gas lane.
	sendEth(t, ownerKey, uni.backend, key1.Address, 10)
	require.NoError(t, app.Start(testutils.Context(t)))

	// Create VRF job.
	jbs := createVRFJobs(
		t,
		[][]ethkey.KeyV2{{key1}},
		app,
		uni.rootContract,
		uni.rootContractAddress,
		batchCoordinatorAddress,
		uni,
		nil,
		vrfVersion,
		false,
		gasLanePriceWei)
	keyHash := jbs[0].VRFSpec.PublicKey.MustHash()

	// Make some randomness requests, each one block apart, which contain a single low-gas request sandwiched between two high-gas requests.
	numWords := uint32(2)
	reqIDs := []*big.Int{}
	callbackGasLimits := []uint32{2_500_000, 50_000, 1_500_000}
	for _, limit := range callbackGasLimits {
		requestID, _ := requestRandomnessAndAssertRandomWordsRequestedEvent(t, consumerContract, consumer, keyHash, subID, numWords, limit, uni.rootContract, uni.backend, nativePayment)
		reqIDs = append(reqIDs, requestID)
		uni.backend.Commit()
	}

	// Assert that we've completed 0 runs before adding 3 new requests.
	runs, err := app.PipelineORM().GetAllRuns()
	require.NoError(t, err)
	assert.Equal(t, 0, len(runs))
	assert.Equal(t, 3, len(reqIDs))

	// Wait for the 50_000 gas randomness request to be enqueued.
	gomega.NewGomegaWithT(t).Eventually(func() bool {
		uni.backend.Commit()
		runs, err := app.PipelineORM().GetAllRuns()
		require.NoError(t, err)
		t.Log("runs", len(runs))
		return len(runs) == 1
	}, testutils.WaitTimeout(t), time.Second).Should(gomega.BeTrue())

	// After the first successful request, no more will be enqueued.
	gomega.NewGomegaWithT(t).Consistently(func() bool {
		uni.backend.Commit()
		runs, err := app.PipelineORM().GetAllRuns()
		require.NoError(t, err)
		t.Log("assert 1", "runs", len(runs))
		return len(runs) == 1
	}, 3*time.Second, 1*time.Second).Should(gomega.BeTrue())

	// Mine the fulfillment that was queued.
	mine(t, reqIDs[1], subID, uni.backend, db, vrfVersion)

	// Assert the random word was fulfilled
	assertRandomWordsFulfilled(t, reqIDs[1], false, uni.rootContract, nativePayment)

	// Assert that we've still only completed 1 run before adding new requests.
	runs, err = app.PipelineORM().GetAllRuns()
	require.NoError(t, err)
	assert.Equal(t, 1, len(runs))

	// Make some randomness requests, each one block apart, this time without a low-gas request present in the callbackGasLimit slice.
	callbackGasLimits = []uint32{2_500_000, 2_500_000, 2_500_000}
	for _, limit := range callbackGasLimits {
		_, _ = requestRandomnessAndAssertRandomWordsRequestedEvent(t, consumerContract, consumer, keyHash, subID, numWords, limit, uni.rootContract, uni.backend, nativePayment)
		uni.backend.Commit()
	}

	// Fulfillment will not be enqueued because subscriber doesn't have enough LINK for any of the requests.
	gomega.NewGomegaWithT(t).Consistently(func() bool {
		uni.backend.Commit()
		runs, err := app.PipelineORM().GetAllRuns()
		require.NoError(t, err)
		t.Log("assert 1", "runs", len(runs))
		return len(runs) == 1
	}, 5*time.Second, 1*time.Second).Should(gomega.BeTrue())

	t.Log("Done!")
}

func testSingleConsumerMultipleGasLanes(
	t *testing.T,
	ownerKey ethkey.KeyV2,
	uni coordinatorV2UniverseCommon,
	batchCoordinatorAddress common.Address,
	batchEnabled bool,
	vrfVersion vrfcommon.Version,
	nativePayment bool,
) {
	cheapKey := cltest.MustGenerateRandomKey(t)
	expensiveKey := cltest.MustGenerateRandomKey(t)
	cheapGasLane := assets.GWei(10)
	expensiveGasLane := assets.GWei(1000)
	config, db := heavyweight.FullTestDBV2(t, "vrfv2_singleconsumer_multiplegaslanes", func(c *chainlink.Config, s *chainlink.Secrets) {
		simulatedOverrides(t, assets.GWei(10), v2.KeySpecific{
			// Cheap gas lane.
			Key:          ptr(cheapKey.EIP55Address),
			GasEstimator: v2.KeySpecificGasEstimator{PriceMax: cheapGasLane},
		}, v2.KeySpecific{
			// Expensive gas lane.
			Key:          ptr(expensiveKey.EIP55Address),
			GasEstimator: v2.KeySpecificGasEstimator{PriceMax: expensiveGasLane},
		})(c, s)
		c.EVM[0].MinIncomingConfirmations = ptr[uint32](2)
		c.EVM[0].GasEstimator.LimitDefault = ptr[uint32](5_000_000)
	})

	app := cltest.NewApplicationWithConfigV2AndKeyOnSimulatedBlockchain(t, config, uni.backend, ownerKey, cheapKey, expensiveKey)
	consumer := uni.vrfConsumers[0]
	consumerContract := uni.consumerContracts[0]
	consumerContractAddress := uni.consumerContractAddresses[0]

	// Create a subscription and fund with 5 LINK.
	subID := subscribeAndAssertSubscriptionCreatedEvent(t, consumerContract, consumer, consumerContractAddress, big.NewInt(5e18), uni.rootContract, uni.backend, nativePayment)

	// Fund gas lanes.
	sendEth(t, ownerKey, uni.backend, cheapKey.Address, 10)
	sendEth(t, ownerKey, uni.backend, expensiveKey.Address, 10)
	require.NoError(t, app.Start(testutils.Context(t)))

	// Create VRF jobs.
	jbs := createVRFJobs(
		t,
		[][]ethkey.KeyV2{{cheapKey}, {expensiveKey}},
		app,
		uni.rootContract,
		uni.rootContractAddress,
		batchCoordinatorAddress,
		uni,
		nil,
		vrfVersion,
		false,
		cheapGasLane, expensiveGasLane)
	cheapHash := jbs[0].VRFSpec.PublicKey.MustHash()
	expensiveHash := jbs[1].VRFSpec.PublicKey.MustHash()

	numWords := uint32(20)
	cheapRequestID, _ :=
		requestRandomnessAndAssertRandomWordsRequestedEvent(t, consumerContract, consumer, cheapHash, subID, numWords, 500_000, uni.rootContract, uni.backend, nativePayment)

	// Wait for fulfillment to be queued for cheap key hash.
	gomega.NewGomegaWithT(t).Eventually(func() bool {
		uni.backend.Commit()
		runs, err := app.PipelineORM().GetAllRuns()
		require.NoError(t, err)
		t.Log("assert 1", "runs", len(runs))
		return len(runs) == 1
	}, testutils.WaitTimeout(t), 1*time.Second).Should(gomega.BeTrue())

	// Mine the fulfillment that was queued.
	mine(t, cheapRequestID, subID, uni.backend, db, vrfVersion)

	// Assert correct state of RandomWordsFulfilled event.
	assertRandomWordsFulfilled(t, cheapRequestID, true, uni.rootContract, nativePayment)

	// Assert correct number of random words sent by coordinator.
	assertNumRandomWords(t, consumerContract, numWords)

	expensiveRequestID, _ := requestRandomnessAndAssertRandomWordsRequestedEvent(t, consumerContract, consumer, expensiveHash, subID, numWords, 500_000, uni.rootContract, uni.backend, nativePayment)

	// We should not have any new fulfillments until a top up.
	gomega.NewWithT(t).Consistently(func() bool {
		uni.backend.Commit()
		runs, err := app.PipelineORM().GetAllRuns()
		require.NoError(t, err)
		t.Log("assert 2", "runs", len(runs))
		return len(runs) == 1
	}, 5*time.Second, 1*time.Second).Should(gomega.BeTrue())

	// Top up subscription with enough LINK to see the job through. 100 LINK should do the trick.
	topUpSubscription(t, consumer, consumerContract, uni.backend, decimal.RequireFromString("100e18").BigInt(), nativePayment)

	// Wait for fulfillment to be queued for expensive key hash.
	gomega.NewGomegaWithT(t).Eventually(func() bool {
		uni.backend.Commit()
		runs, err := app.PipelineORM().GetAllRuns()
		require.NoError(t, err)
		t.Log("assert 1", "runs", len(runs))
		return len(runs) == 2
	}, testutils.WaitTimeout(t), 1*time.Second).Should(gomega.BeTrue())

	// Mine the fulfillment that was queued.
	mine(t, expensiveRequestID, subID, uni.backend, db, vrfVersion)

	// Assert correct state of RandomWordsFulfilled event.
	assertRandomWordsFulfilled(t, expensiveRequestID, true, uni.rootContract, nativePayment)

	// Assert correct number of random words sent by coordinator.
	assertNumRandomWords(t, consumerContract, numWords)
}

func topUpSubscription(t *testing.T, consumer *bind.TransactOpts, consumerContract vrftesthelpers.VRFConsumerContract, backend *backends.SimulatedBackend, fundingAmount *big.Int, nativePayment bool) {
	if nativePayment {
		_, err := consumerContract.TopUpSubscriptionNative(consumer, fundingAmount)
		require.NoError(t, err)
	} else {
		_, err := consumerContract.TopUpSubscription(consumer, fundingAmount)
		require.NoError(t, err)
	}
	backend.Commit()
}

func testSingleConsumerAlwaysRevertingCallbackStillFulfilled(
	t *testing.T,
	ownerKey ethkey.KeyV2,
	uni coordinatorV2UniverseCommon,
	batchCoordinatorAddress common.Address,
	batchEnabled bool,
	vrfVersion vrfcommon.Version,
	nativePayment bool,
) {
	key := cltest.MustGenerateRandomKey(t)
	gasLanePriceWei := assets.GWei(10)
	config, db := heavyweight.FullTestDBV2(t, "vrfv2_singleconsumer_alwaysrevertingcallback", func(c *chainlink.Config, s *chainlink.Secrets) {
		simulatedOverrides(t, assets.GWei(10), v2.KeySpecific{
			// Gas lane.
			Key:          ptr(key.EIP55Address),
			GasEstimator: v2.KeySpecificGasEstimator{PriceMax: gasLanePriceWei},
		})(c, s)
		c.EVM[0].MinIncomingConfirmations = ptr[uint32](2)
	})
	app := cltest.NewApplicationWithConfigV2AndKeyOnSimulatedBlockchain(t, config, uni.backend, ownerKey, key)
	consumer := uni.reverter
	consumerContract := uni.revertingConsumerContract
	consumerContractAddress := uni.revertingConsumerContractAddress

	// Create a subscription and fund with 5 LINK.
	subID := subscribeAndAssertSubscriptionCreatedEvent(t, consumerContract, consumer, consumerContractAddress, big.NewInt(5e18), uni.rootContract, uni.backend, nativePayment)

	// Fund gas lane.
	sendEth(t, ownerKey, uni.backend, key.Address, 10)
	require.NoError(t, app.Start(testutils.Context(t)))

	// Create VRF job.
	jbs := createVRFJobs(
		t,
		[][]ethkey.KeyV2{{key}},
		app,
		uni.rootContract,
		uni.rootContractAddress,
		batchCoordinatorAddress,
		uni,
		nil,
		vrfVersion,
		false,
		gasLanePriceWei)
	keyHash := jbs[0].VRFSpec.PublicKey.MustHash()

	// Make the randomness request.
	numWords := uint32(20)
	requestID, _ := requestRandomnessAndAssertRandomWordsRequestedEvent(t, consumerContract, consumer, keyHash, subID, numWords, 500_000, uni.rootContract, uni.backend, nativePayment)

	// Wait for fulfillment to be queued.
	gomega.NewGomegaWithT(t).Eventually(func() bool {
		uni.backend.Commit()
		runs, err := app.PipelineORM().GetAllRuns()
		require.NoError(t, err)
		t.Log("runs", len(runs))
		return len(runs) == 1
	}, testutils.WaitTimeout(t), 1*time.Second).Should(gomega.BeTrue())

	// Mine the fulfillment that was queued.
	mine(t, requestID, subID, uni.backend, db, vrfVersion)

	// Assert correct state of RandomWordsFulfilled event.
	assertRandomWordsFulfilled(t, requestID, false, uni.rootContract, nativePayment)
	t.Log("Done!")
}

func testConsumerProxyHappyPath(
	t *testing.T,
	ownerKey ethkey.KeyV2,
	uni coordinatorV2UniverseCommon,
	batchCoordinatorAddress common.Address,
	batchEnabled bool,
	vrfVersion vrfcommon.Version,
	nativePayment bool,
) {
	key1 := cltest.MustGenerateRandomKey(t)
	key2 := cltest.MustGenerateRandomKey(t)
	gasLanePriceWei := assets.GWei(10)
	config, db := heavyweight.FullTestDBV2(t, "vrfv2_consumerproxy_happypath", func(c *chainlink.Config, s *chainlink.Secrets) {
		simulatedOverrides(t, assets.GWei(10), v2.KeySpecific{
			// Gas lane.
			Key:          ptr(key1.EIP55Address),
			GasEstimator: v2.KeySpecificGasEstimator{PriceMax: gasLanePriceWei},
		}, v2.KeySpecific{
			Key:          ptr(key2.EIP55Address),
			GasEstimator: v2.KeySpecificGasEstimator{PriceMax: gasLanePriceWei},
		})(c, s)
		c.EVM[0].MinIncomingConfirmations = ptr[uint32](2)
	})
	app := cltest.NewApplicationWithConfigV2AndKeyOnSimulatedBlockchain(t, config, uni.backend, ownerKey, key1, key2)
	consumerOwner := uni.neil
	consumerContract := uni.consumerProxyContract
	consumerContractAddress := uni.consumerProxyContractAddress

	// Create a subscription and fund with 5 LINK.
	subID := subscribeAndAssertSubscriptionCreatedEvent(
		t, consumerContract, consumerOwner, consumerContractAddress,
		assets.Ether(5).ToInt(), uni.rootContract, uni.backend, nativePayment)

	// Create gas lane.
	sendEth(t, ownerKey, uni.backend, key1.Address, 10)
	sendEth(t, ownerKey, uni.backend, key2.Address, 10)
	require.NoError(t, app.Start(testutils.Context(t)))

	// Create VRF job using key1 and key2 on the same gas lane.
	jbs := createVRFJobs(
		t,
		[][]ethkey.KeyV2{{key1, key2}},
		app,
		uni.rootContract,
		uni.rootContractAddress,
		batchCoordinatorAddress,
		uni,
		nil,
		vrfVersion,
		false,
		gasLanePriceWei)
	keyHash := jbs[0].VRFSpec.PublicKey.MustHash()

	// Make the first randomness request.
	numWords := uint32(20)
	requestID1, _ := requestRandomnessAndAssertRandomWordsRequestedEvent(
		t, consumerContract, consumerOwner, keyHash, subID, numWords, 750_000, uni.rootContract, uni.backend, nativePayment)

	// Wait for fulfillment to be queued.
	gomega.NewGomegaWithT(t).Eventually(func() bool {
		uni.backend.Commit()
		runs, err := app.PipelineORM().GetAllRuns()
		require.NoError(t, err)
		t.Log("runs", len(runs))
		return len(runs) == 1
	}, testutils.WaitTimeout(t), time.Second).Should(gomega.BeTrue())

	// Mine the fulfillment that was queued.
	mine(t, requestID1, subID, uni.backend, db, vrfVersion)

	// Assert correct state of RandomWordsFulfilled event.
	assertRandomWordsFulfilled(t, requestID1, true, uni.rootContract, nativePayment)

	// Gas available will be around 724,385, which means that 750,000 - 724,385 = 25,615 gas was used.
	// This is ~20k more than what the non-proxied consumer uses.
	// So to be safe, users should probably over-estimate their fulfillment gas by ~25k.
	gasAvailable, err := consumerContract.SGasAvailable(nil)
	require.NoError(t, err)
	t.Log("gas available after proxied callback:", gasAvailable)

	// Make the second randomness request and assert fulfillment is successful
	requestID2, _ := requestRandomnessAndAssertRandomWordsRequestedEvent(
		t, consumerContract, consumerOwner, keyHash, subID, numWords, 750_000, uni.rootContract, uni.backend, nativePayment)
	gomega.NewGomegaWithT(t).Eventually(func() bool {
		uni.backend.Commit()
		runs, err := app.PipelineORM().GetAllRuns()
		require.NoError(t, err)
		t.Log("runs", len(runs))
		return len(runs) == 2
	}, testutils.WaitTimeout(t), time.Second).Should(gomega.BeTrue())
	mine(t, requestID2, subID, uni.backend, db, vrfVersion)
	assertRandomWordsFulfilled(t, requestID2, true, uni.rootContract, nativePayment)

	// Assert correct number of random words sent by coordinator.
	assertNumRandomWords(t, consumerContract, numWords)

	// Assert that both send addresses were used to fulfill the requests
	n, err := uni.backend.PendingNonceAt(testutils.Context(t), key1.Address)
	require.NoError(t, err)
	require.EqualValues(t, 1, n)

	n, err = uni.backend.PendingNonceAt(testutils.Context(t), key2.Address)
	require.NoError(t, err)
	require.EqualValues(t, 1, n)

	t.Log("Done!")
}

func testConsumerProxyCoordinatorZeroAddress(
	t *testing.T,
	uni coordinatorV2UniverseCommon,
) {
	// Deploy another upgradeable consumer, proxy, and proxy admin
	// to test vrfCoordinator != 0x0 condition.
	upgradeableConsumerAddress, _, _, err := vrf_consumer_v2_upgradeable_example.DeployVRFConsumerV2UpgradeableExample(uni.neil, uni.backend)
	require.NoError(t, err, "failed to deploy upgradeable consumer to simulated ethereum blockchain")
	uni.backend.Commit()

	// Deployment should revert if we give the 0x0 address for the coordinator.
	upgradeableAbi, err := vrf_consumer_v2_upgradeable_example.VRFConsumerV2UpgradeableExampleMetaData.GetAbi()
	require.NoError(t, err)
	initializeCalldata, err := upgradeableAbi.Pack("initialize",
		common.BytesToAddress(common.LeftPadBytes([]byte{}, 20)), // zero address for the coordinator
		uni.linkContractAddress)
	require.NoError(t, err)
	_, _, _, err = vrfv2_transparent_upgradeable_proxy.DeployVRFV2TransparentUpgradeableProxy(
		uni.neil, uni.backend, upgradeableConsumerAddress, uni.proxyAdminAddress, initializeCalldata)
	require.Error(t, err)
}

func testMaliciousConsumer(
	t *testing.T,
	ownerKey ethkey.KeyV2,
	uni coordinatorV2UniverseCommon,
	batchCoordinatorAddress common.Address,
	batchEnabled bool,
	vrfVersion vrfcommon.Version,
) {
	config, _ := heavyweight.FullTestDBV2(t, "vrf_v2plus_integration_malicious", func(c *chainlink.Config, s *chainlink.Secrets) {
		c.EVM[0].GasEstimator.LimitDefault = ptr[uint32](2_000_000)
		c.EVM[0].GasEstimator.PriceMax = assets.GWei(1)
		c.EVM[0].GasEstimator.PriceDefault = assets.GWei(1)
		c.EVM[0].GasEstimator.FeeCapDefault = assets.GWei(1)
		c.EVM[0].ChainID = (*utils.Big)(testutils.SimulatedChainID)
	})
	carol := uni.vrfConsumers[0]

	app := cltest.NewApplicationWithConfigV2AndKeyOnSimulatedBlockchain(t, config, uni.backend, ownerKey)
	require.NoError(t, app.Start(testutils.Context(t)))

	err := app.GetKeyStore().Unlock(cltest.Password)
	require.NoError(t, err)
	vrfkey, err := app.GetKeyStore().VRF().Create()
	require.NoError(t, err)

	jid := uuid.New()
	incomingConfs := 2
	s := testspecs.GenerateVRFSpec(testspecs.VRFSpecParams{
		JobID:                    jid.String(),
		Name:                     "vrf-primary",
		VRFVersion:               vrfVersion,
		FromAddresses:            []string{ownerKey.Address.String()},
		CoordinatorAddress:       uni.rootContractAddress.String(),
		BatchCoordinatorAddress:  batchCoordinatorAddress.String(),
		MinIncomingConfirmations: incomingConfs,
		GasLanePrice:             assets.GWei(1),
		PublicKey:                vrfkey.PublicKey.String(),
		V2:                       true,
		EVMChainID:               testutils.SimulatedChainID.String(),
	}).Toml()
	jb, err := vrfcommon.ValidatedVRFSpec(s)
	require.NoError(t, err)
	err = app.JobSpawner().CreateJob(&jb)
	require.NoError(t, err)
	time.Sleep(1 * time.Second)

	// Register a proving key associated with the VRF job.
	p, err := vrfkey.PublicKey.Point()
	require.NoError(t, err)
	_, err = uni.rootContract.RegisterProvingKey(
		uni.neil, uni.nallory.From, pair(secp256k1.Coordinates(p)))
	require.NoError(t, err)

	subFunding := decimal.RequireFromString("1000000000000000000")
	_, err = uni.maliciousConsumerContract.CreateSubscriptionAndFund(carol,
		subFunding.BigInt())
	require.NoError(t, err)
	uni.backend.Commit()

	// Send a re-entrant request
	// subID, nConfs, callbackGas, numWords are hard-coded within the contract, so setting them to 0 here
	_, err = uni.maliciousConsumerContract.RequestRandomness(carol, vrfkey.PublicKey.MustHash(), big.NewInt(0), 0, 0, 0, false)
	require.NoError(t, err)

	// We expect the request to be serviced
	// by the node.
	var attempts []txmgr.TxAttempt
	gomega.NewWithT(t).Eventually(func() bool {
		attempts, _, err = app.TxmStorageService().TxAttempts(0, 1000)
		require.NoError(t, err)
		// It possible that we send the test request
		// before the job spawner has started the vrf services, which is fine
		// the lb will backfill the logs. However we need to
		// keep blocks coming in for the lb to send the backfilled logs.
		t.Log("attempts", attempts)
		uni.backend.Commit()
		return len(attempts) == 1 && attempts[0].Tx.State == txmgrcommon.TxConfirmed
	}, testutils.WaitTimeout(t), 1*time.Second).Should(gomega.BeTrue())

	// The fulfillment tx should succeed
	ch, err := app.GetRelayers().LegacyEVMChains().Get(evmtest.MustGetDefaultChainID(t, config.EVMConfigs()).String())
	require.NoError(t, err)
	r, err := ch.Client().TransactionReceipt(testutils.Context(t), attempts[0].Hash)
	require.NoError(t, err)
	require.Equal(t, uint64(1), r.Status)

	// The user callback should have errored
	it, err := uni.rootContract.FilterRandomWordsFulfilled(nil, nil, nil)
	require.NoError(t, err)
	var fulfillments []v22.RandomWordsFulfilled
	for it.Next() {
		fulfillments = append(fulfillments, it.Event())
	}
	require.Equal(t, 1, len(fulfillments))
	require.Equal(t, false, fulfillments[0].Success())

	// It should not have succeeded in placing another request.
	it2, err2 := uni.rootContract.FilterRandomWordsRequested(nil, nil, nil, nil)
	require.NoError(t, err2)
	var requests []v22.RandomWordsRequested
	for it2.Next() {
		requests = append(requests, it2.Event())
	}
	require.Equal(t, 1, len(requests))
}<|MERGE_RESOLUTION|>--- conflicted
+++ resolved
@@ -241,11 +241,7 @@
 
 	_ = vrftesthelpers.CreateAndStartBHSJob(
 		t, bhsKeyAddresses, app, uni.bhsContractAddress.String(), "",
-<<<<<<< HEAD
-		v2CoordinatorAddress, v2PlusCoordinatorAddress, "", 0, 200, 100)
-=======
-		v2CoordinatorAddress, v2PlusCoordinatorAddress, "", 0, 200, 0)
->>>>>>> 6932aba3
+		v2CoordinatorAddress, v2PlusCoordinatorAddress, "", 0, 200, 0, 100)
 
 	// Ensure log poller is ready and has all logs.
 	require.NoError(t, app.GetRelayers().LegacyEVMChains().Slice()[0].LogPoller().Ready())
@@ -395,11 +391,7 @@
 	}
 	_ = vrftesthelpers.CreateAndStartBHSJob(
 		t, bhsKeyAddressesStrings, app, "", "",
-<<<<<<< HEAD
-		v2CoordinatorAddress, v2PlusCoordinatorAddress, uni.trustedBhsContractAddress.String(), 20, 1000, waitBlocks)
-=======
-		v2CoordinatorAddress, v2PlusCoordinatorAddress, uni.trustedBhsContractAddress.String(), 20, 1000, 0)
->>>>>>> 6932aba3
+		v2CoordinatorAddress, v2PlusCoordinatorAddress, uni.trustedBhsContractAddress.String(), 20, 1000, 0, waitBlocks)
 
 	// Ensure log poller is ready and has all logs.
 	chain := app.GetRelayers().LegacyEVMChains().Slice()[0]
