--- conflicted
+++ resolved
@@ -294,7 +294,6 @@
 	t.Parallel()
 	ownerKey := cltest.MustGenerateRandomKey(t)
 	uni := newVRFCoordinatorV2PlusUniverse(t, ownerKey, 1)
-<<<<<<< HEAD
 	t.Run("link payment", func(tt *testing.T) {
 		testSingleConsumerHappyPathBatchFulfillment(
 			t,
@@ -311,6 +310,11 @@
 			false, // don't send big callback
 			vrfcommon.V2Plus,
 			false,
+			func(t *testing.T, coordinator v22.CoordinatorV2_X, rwfe v22.RandomWordsFulfilled, expectedSubID *big.Int) {
+				_, err := coordinator.GetSubscription(nil, rwfe.SubID())
+				require.NoError(t, err)
+				require.Equal(t, expectedSubID, rwfe.SubID())
+			},
 		)
 	})
 
@@ -330,37 +334,19 @@
 			false, // don't send big callback
 			vrfcommon.V2Plus,
 			true,
+			func(t *testing.T, coordinator v22.CoordinatorV2_X, rwfe v22.RandomWordsFulfilled, expectedSubID *big.Int) {
+				_, err := coordinator.GetSubscription(nil, rwfe.SubID())
+				require.NoError(t, err)
+				require.Equal(t, expectedSubID, rwfe.SubID())
+			},
 		)
 	})
-=======
-	testSingleConsumerHappyPathBatchFulfillment(
-		t,
-		ownerKey,
-		uni.coordinatorV2UniverseCommon,
-		uni.vrfConsumers[0],
-		uni.consumerContracts[0],
-		uni.consumerContractAddresses[0],
-		uni.rootContract,
-		uni.rootContractAddress,
-		uni.batchCoordinatorContractAddress,
-		nil,
-		5,     // number of requests to send
-		false, // don't send big callback
-		vrfcommon.V2Plus,
-		func(t *testing.T, coordinator v22.CoordinatorV2_X, rwfe v22.RandomWordsFulfilled, expectedSubID *big.Int) {
-			_, err := coordinator.GetSubscription(nil, rwfe.SubID())
-			require.NoError(t, err)
-			require.Equal(t, expectedSubID, rwfe.SubID())
-		},
-	)
->>>>>>> ea5e408a
 }
 
 func TestVRFV2PlusIntegration_SingleConsumer_HappyPath_BatchFulfillment_BigGasCallback(t *testing.T) {
 	t.Parallel()
 	ownerKey := cltest.MustGenerateRandomKey(t)
 	uni := newVRFCoordinatorV2PlusUniverse(t, ownerKey, 1)
-<<<<<<< HEAD
 	t.Run("link payment", func(tt *testing.T) {
 		testSingleConsumerHappyPathBatchFulfillment(
 			t,
@@ -377,6 +363,11 @@
 			true, // send big callback
 			vrfcommon.V2Plus,
 			false,
+			func(t *testing.T, coordinator v22.CoordinatorV2_X, rwfe v22.RandomWordsFulfilled, expectedSubID *big.Int) {
+				_, err := coordinator.GetSubscription(nil, rwfe.SubID())
+				require.NoError(t, err)
+				require.Equal(t, expectedSubID, rwfe.SubID())
+			},
 		)
 	})
 
@@ -396,37 +387,19 @@
 			true, // send big callback
 			vrfcommon.V2Plus,
 			true,
+			func(t *testing.T, coordinator v22.CoordinatorV2_X, rwfe v22.RandomWordsFulfilled, expectedSubID *big.Int) {
+				_, err := coordinator.GetSubscription(nil, rwfe.SubID())
+				require.NoError(t, err)
+				require.Equal(t, expectedSubID, rwfe.SubID())
+			},
 		)
 	})
-=======
-	testSingleConsumerHappyPathBatchFulfillment(
-		t,
-		ownerKey,
-		uni.coordinatorV2UniverseCommon,
-		uni.vrfConsumers[0],
-		uni.consumerContracts[0],
-		uni.consumerContractAddresses[0],
-		uni.rootContract,
-		uni.rootContractAddress,
-		uni.batchCoordinatorContractAddress,
-		nil,
-		5,    // number of requests to send
-		true, // send big callback
-		vrfcommon.V2Plus,
-		func(t *testing.T, coordinator v22.CoordinatorV2_X, rwfe v22.RandomWordsFulfilled, expectedSubID *big.Int) {
-			_, err := coordinator.GetSubscription(nil, rwfe.SubID())
-			require.NoError(t, err)
-			require.Equal(t, expectedSubID, rwfe.SubID())
-		},
-	)
->>>>>>> ea5e408a
 }
 
 func TestVRFV2PlusIntegration_SingleConsumer_HappyPath(t *testing.T) {
 	t.Parallel()
 	ownerKey := cltest.MustGenerateRandomKey(t)
 	uni := newVRFCoordinatorV2PlusUniverse(t, ownerKey, 1)
-<<<<<<< HEAD
 	t.Run("link payment", func(tt *testing.T) {
 		testSingleConsumerHappyPath(
 			t,
@@ -441,7 +414,11 @@
 			nil,
 			vrfcommon.V2Plus,
 			false,
-		)
+			func(t *testing.T, coordinator v22.CoordinatorV2_X, rwfe v22.RandomWordsFulfilled, expectedSubID *big.Int) {
+				_, err := coordinator.GetSubscription(nil, rwfe.SubID())
+				require.NoError(t, err)
+				require.Equal(t, expectedSubID, rwfe.SubID())
+			})
 	})
 	t.Run("native payment", func(tt *testing.T) {
 		testSingleConsumerHappyPath(
@@ -457,28 +434,12 @@
 			nil,
 			vrfcommon.V2Plus,
 			true,
-		)
-	})
-
-=======
-	testSingleConsumerHappyPath(
-		t,
-		ownerKey,
-		uni.coordinatorV2UniverseCommon,
-		uni.vrfConsumers[0],
-		uni.consumerContracts[0],
-		uni.consumerContractAddresses[0],
-		uni.rootContract,
-		uni.rootContractAddress,
-		uni.batchCoordinatorContractAddress,
-		nil,
-		vrfcommon.V2Plus,
-		func(t *testing.T, coordinator v22.CoordinatorV2_X, rwfe v22.RandomWordsFulfilled, expectedSubID *big.Int) {
-			_, err := coordinator.GetSubscription(nil, rwfe.SubID())
-			require.NoError(t, err)
-			require.Equal(t, expectedSubID, rwfe.SubID())
-		})
->>>>>>> ea5e408a
+			func(t *testing.T, coordinator v22.CoordinatorV2_X, rwfe v22.RandomWordsFulfilled, expectedSubID *big.Int) {
+				_, err := coordinator.GetSubscription(nil, rwfe.SubID())
+				require.NoError(t, err)
+				require.Equal(t, expectedSubID, rwfe.SubID())
+			})
+	})
 }
 
 func TestVRFV2PlusIntegration_SingleConsumer_EOA_Request(t *testing.T) {
