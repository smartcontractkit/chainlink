package v2_test

import (
	"context"
	"encoding/hex"
	"encoding/json"
	"fmt"
	"math/big"
	"strconv"
	"strings"
	"testing"
	"time"

	"github.com/ethereum/go-ethereum"
	"github.com/ethereum/go-ethereum/accounts/abi"
	"github.com/ethereum/go-ethereum/accounts/abi/bind"
	"github.com/ethereum/go-ethereum/accounts/abi/bind/backends"
	"github.com/ethereum/go-ethereum/common"
	"github.com/ethereum/go-ethereum/common/hexutil"
	"github.com/ethereum/go-ethereum/core"
	gethtypes "github.com/ethereum/go-ethereum/core/types"
	"github.com/ethereum/go-ethereum/eth/ethconfig"
	"github.com/google/uuid"
	"github.com/onsi/gomega"
	"github.com/shopspring/decimal"
	"github.com/stretchr/testify/assert"
	"github.com/stretchr/testify/require"
	"gopkg.in/guregu/null.v4"

	"github.com/smartcontractkit/sqlx"

	txmgrcommon "github.com/smartcontractkit/chainlink/v2/common/txmgr"
	txmgrtypes "github.com/smartcontractkit/chainlink/v2/common/txmgr/types"
	"github.com/smartcontractkit/chainlink/v2/core/assets"
	"github.com/smartcontractkit/chainlink/v2/core/chains/evm/config/toml"
	"github.com/smartcontractkit/chainlink/v2/core/chains/evm/gas"
	evmlogger "github.com/smartcontractkit/chainlink/v2/core/chains/evm/log"
	"github.com/smartcontractkit/chainlink/v2/core/chains/evm/txmgr"
	evmtypes "github.com/smartcontractkit/chainlink/v2/core/chains/evm/types"
	"github.com/smartcontractkit/chainlink/v2/core/gethwrappers/generated/batch_blockhash_store"
	"github.com/smartcontractkit/chainlink/v2/core/gethwrappers/generated/batch_vrf_coordinator_v2"
	"github.com/smartcontractkit/chainlink/v2/core/gethwrappers/generated/blockhash_store"
	"github.com/smartcontractkit/chainlink/v2/core/gethwrappers/generated/link_token_interface"
	"github.com/smartcontractkit/chainlink/v2/core/gethwrappers/generated/mock_v3_aggregator_contract"
	"github.com/smartcontractkit/chainlink/v2/core/gethwrappers/generated/vrf_consumer_v2"
	"github.com/smartcontractkit/chainlink/v2/core/gethwrappers/generated/vrf_consumer_v2_upgradeable_example"
	"github.com/smartcontractkit/chainlink/v2/core/gethwrappers/generated/vrf_coordinator_v2"
	"github.com/smartcontractkit/chainlink/v2/core/gethwrappers/generated/vrf_external_sub_owner_example"
	"github.com/smartcontractkit/chainlink/v2/core/gethwrappers/generated/vrf_malicious_consumer_v2"
	"github.com/smartcontractkit/chainlink/v2/core/gethwrappers/generated/vrf_owner"
	"github.com/smartcontractkit/chainlink/v2/core/gethwrappers/generated/vrf_single_consumer_example"
	"github.com/smartcontractkit/chainlink/v2/core/gethwrappers/generated/vrfv2_proxy_admin"
	"github.com/smartcontractkit/chainlink/v2/core/gethwrappers/generated/vrfv2_reverting_example"
	"github.com/smartcontractkit/chainlink/v2/core/gethwrappers/generated/vrfv2_transparent_upgradeable_proxy"
	"github.com/smartcontractkit/chainlink/v2/core/gethwrappers/generated/vrfv2_wrapper"
	"github.com/smartcontractkit/chainlink/v2/core/gethwrappers/generated/vrfv2_wrapper_consumer_example"
	"github.com/smartcontractkit/chainlink/v2/core/internal/cltest"
	"github.com/smartcontractkit/chainlink/v2/core/internal/cltest/heavyweight"
	"github.com/smartcontractkit/chainlink/v2/core/internal/testutils"
	configtest "github.com/smartcontractkit/chainlink/v2/core/internal/testutils/configtest/v2"
	"github.com/smartcontractkit/chainlink/v2/core/logger"
	"github.com/smartcontractkit/chainlink/v2/core/services/chainlink"
	"github.com/smartcontractkit/chainlink/v2/core/services/job"
	"github.com/smartcontractkit/chainlink/v2/core/services/keystore"
	"github.com/smartcontractkit/chainlink/v2/core/services/keystore/keys/ethkey"
	"github.com/smartcontractkit/chainlink/v2/core/services/keystore/keys/vrfkey"
	"github.com/smartcontractkit/chainlink/v2/core/services/pg"
	"github.com/smartcontractkit/chainlink/v2/core/services/pg/datatypes"
	"github.com/smartcontractkit/chainlink/v2/core/services/pipeline"
	"github.com/smartcontractkit/chainlink/v2/core/services/signatures/secp256k1"
	"github.com/smartcontractkit/chainlink/v2/core/services/vrf"
	"github.com/smartcontractkit/chainlink/v2/core/services/vrf/proof"
	v22 "github.com/smartcontractkit/chainlink/v2/core/services/vrf/v2"
	"github.com/smartcontractkit/chainlink/v2/core/services/vrf/vrfcommon"
	"github.com/smartcontractkit/chainlink/v2/core/services/vrf/vrftesthelpers"
	"github.com/smartcontractkit/chainlink/v2/core/store/models"
	"github.com/smartcontractkit/chainlink/v2/core/testdata/testspecs"
	"github.com/smartcontractkit/chainlink/v2/core/utils"
)

type coordinatorV2UniverseCommon struct {
	// Golang wrappers of solidity contracts
	consumerContracts                []vrftesthelpers.VRFConsumerContract
	consumerContractAddresses        []common.Address
	rootContract                     v22.CoordinatorV2_X
	rootContractAddress              common.Address
	linkContract                     *link_token_interface.LinkToken
	linkContractAddress              common.Address
	linkEthFeedAddress               common.Address
	bhsContract                      *blockhash_store.BlockhashStore
	bhsContractAddress               common.Address
	batchBHSContract                 *batch_blockhash_store.BatchBlockhashStore
	batchBHSContractAddress          common.Address
	maliciousConsumerContract        vrftesthelpers.VRFConsumerContract
	maliciousConsumerContractAddress common.Address
	revertingConsumerContract        vrftesthelpers.VRFConsumerContract
	revertingConsumerContractAddress common.Address
	// This is a VRFConsumerV2Upgradeable wrapper that points to the proxy address.
	consumerProxyContract        vrftesthelpers.VRFConsumerContract
	consumerProxyContractAddress common.Address
	proxyAdminAddress            common.Address

	// Abstract representation of the ethereum blockchain
	backend        *backends.SimulatedBackend
	coordinatorABI *abi.ABI
	consumerABI    *abi.ABI

	// Cast of participants
	vrfConsumers []*bind.TransactOpts // Authors of consuming contracts that request randomness
	sergey       *bind.TransactOpts   // Owns all the LINK initially
	neil         *bind.TransactOpts   // Node operator running VRF service
	ned          *bind.TransactOpts   // Secondary node operator
	nallory      *bind.TransactOpts   // Oracle transactor
	evil         *bind.TransactOpts   // Author of a malicious consumer contract
	reverter     *bind.TransactOpts   // Author of always reverting contract
}

type coordinatorV2Universe struct {
	coordinatorV2UniverseCommon
	vrfOwner                           *vrf_owner.VRFOwner
	vrfOwnerAddress                    common.Address
	oldRootContract                    v22.CoordinatorV2_X
	oldRootContractAddress             common.Address
	oldBatchCoordinatorContract        *batch_vrf_coordinator_v2.BatchVRFCoordinatorV2
	oldBatchCoordinatorContractAddress common.Address
	batchCoordinatorContract           *batch_vrf_coordinator_v2.BatchVRFCoordinatorV2
	batchCoordinatorContractAddress    common.Address
}

const (
	ConfirmedEthTxesV2Query = `SELECT * FROM eth_txes
		WHERE eth_txes.state = 'confirmed'
		AND eth_txes.meta->>'RequestID' = $1
		AND CAST(eth_txes.meta->>'SubId' AS NUMERIC) = $2 LIMIT 1`
	ConfirmedEthTxesV2PlusQuery = `SELECT * FROM eth_txes
		WHERE eth_txes.state = 'confirmed'
		AND eth_txes.meta->>'RequestID' = $1
		AND CAST(eth_txes.meta->>'GlobalSubId' AS NUMERIC) = $2 LIMIT 1`
	ConfirmedEthTxesV2BatchQuery = `
		SELECT * FROM eth_txes
		WHERE eth_txes.state = 'confirmed'
		AND CAST(eth_txes.meta->>'SubId' AS NUMERIC) = $1`
	ConfirmedEthTxesV2PlusBatchQuery = `
		SELECT * FROM eth_txes
		WHERE eth_txes.state = 'confirmed'
		AND CAST(eth_txes.meta->>'GlobalSubId' AS NUMERIC) = $1`
)

func newVRFCoordinatorV2Universe(t *testing.T, key ethkey.KeyV2, numConsumers int) coordinatorV2Universe {
	testutils.SkipShort(t, "VRFCoordinatorV2Universe")
	oracleTransactor, err := bind.NewKeyedTransactorWithChainID(key.ToEcdsaPrivKey(), testutils.SimulatedChainID)
	require.NoError(t, err)
	var (
		sergey       = testutils.MustNewSimTransactor(t)
		neil         = testutils.MustNewSimTransactor(t)
		ned          = testutils.MustNewSimTransactor(t)
		evil         = testutils.MustNewSimTransactor(t)
		reverter     = testutils.MustNewSimTransactor(t)
		nallory      = oracleTransactor
		vrfConsumers []*bind.TransactOpts
	)

	// Create consumer contract deployer identities
	for i := 0; i < numConsumers; i++ {
		vrfConsumers = append(vrfConsumers, testutils.MustNewSimTransactor(t))
	}

	genesisData := core.GenesisAlloc{
		sergey.From:   {Balance: assets.Ether(1000).ToInt()},
		neil.From:     {Balance: assets.Ether(1000).ToInt()},
		ned.From:      {Balance: assets.Ether(1000).ToInt()},
		nallory.From:  {Balance: assets.Ether(1000).ToInt()},
		evil.From:     {Balance: assets.Ether(1000).ToInt()},
		reverter.From: {Balance: assets.Ether(1000).ToInt()},
	}
	for _, consumer := range vrfConsumers {
		genesisData[consumer.From] = core.GenesisAccount{
			Balance: assets.Ether(1000).ToInt(),
		}
	}

	gasLimit := uint32(ethconfig.Defaults.Miner.GasCeil)
	consumerABI, err := abi.JSON(strings.NewReader(
		vrf_consumer_v2.VRFConsumerV2ABI))
	require.NoError(t, err)
	coordinatorABI, err := abi.JSON(strings.NewReader(
		vrf_coordinator_v2.VRFCoordinatorV2ABI))
	require.NoError(t, err)
	backend := cltest.NewSimulatedBackend(t, genesisData, gasLimit)
	// Deploy link
	linkAddress, _, linkContract, err := link_token_interface.DeployLinkToken(
		sergey, backend)
	require.NoError(t, err, "failed to deploy link contract to simulated ethereum blockchain")

	// Deploy feed
	linkEthFeed, _, _, err :=
		mock_v3_aggregator_contract.DeployMockV3AggregatorContract(
			evil, backend, 18, vrftesthelpers.WeiPerUnitLink.BigInt()) // 0.01 eth per link
	require.NoError(t, err)

	// Deploy blockhash store
	bhsAddress, _, bhsContract, err := blockhash_store.DeployBlockhashStore(neil, backend)
	require.NoError(t, err, "failed to deploy BlockhashStore contract to simulated ethereum blockchain")

	// Deploy batch blockhash store
	batchBHSAddress, _, batchBHSContract, err := batch_blockhash_store.DeployBatchBlockhashStore(neil, backend, bhsAddress)
	require.NoError(t, err, "failed to deploy BatchBlockhashStore contract to simulated ethereum blockchain")

	// Deploy VRF V2 coordinator
	coordinatorAddress, _, coordinatorContract, err :=
		vrf_coordinator_v2.DeployVRFCoordinatorV2(
			neil, backend, linkAddress, bhsAddress, linkEthFeed /* linkEth*/)
	require.NoError(t, err, "failed to deploy VRFCoordinatorV2 contract to simulated ethereum blockchain")
	backend.Commit()

	// Deploy batch VRF V2 coordinator
	batchCoordinatorAddress, _, batchCoordinatorContract, err :=
		batch_vrf_coordinator_v2.DeployBatchVRFCoordinatorV2(
			neil, backend, coordinatorAddress,
		)
	require.NoError(t, err, "failed to deploy BatchVRFCoordinatorV2 contract to simulated ethereum blockchain")
	backend.Commit()

	// Deploy old VRF v2 coordinator from bytecode
	err, oldRootContractAddress, oldRootContract := deployOldCoordinator(
		t, linkAddress, bhsAddress, linkEthFeed, backend, neil)

	// Deploy the VRFOwner contract, which will own the VRF coordinator
	// in some tests.
	// Don't transfer ownership now because it'll unnecessarily complicate
	// tests that don't really use this code path (which will be 99.9% of all
	// real-world use cases).
	vrfOwnerAddress, _, vrfOwner, err := vrf_owner.DeployVRFOwner(
		neil, backend, oldRootContractAddress,
	)
	require.NoError(t, err, "failed to deploy VRFOwner contract to simulated ethereum blockchain")
	backend.Commit()

	// Deploy batch VRF V2 coordinator
	oldBatchCoordinatorAddress, _, oldBatchCoordinatorContract, err :=
		batch_vrf_coordinator_v2.DeployBatchVRFCoordinatorV2(
			neil, backend, coordinatorAddress,
		)
	require.NoError(t, err, "failed to deploy BatchVRFCoordinatorV2 contract wrapping old vrf coordinator v2 to simulated ethereum blockchain")
	backend.Commit()

	// Create the VRF consumers.
	var (
		consumerContracts         []vrftesthelpers.VRFConsumerContract
		consumerContractAddresses []common.Address
	)
	for _, author := range vrfConsumers {
		// Deploy a VRF consumer. It has a starting balance of 500 LINK.
		consumerContractAddress, _, consumerContract, err :=
			vrf_consumer_v2.DeployVRFConsumerV2(
				author, backend, coordinatorAddress, linkAddress)
		require.NoError(t, err, "failed to deploy VRFConsumer contract to simulated ethereum blockchain")
		_, err = linkContract.Transfer(sergey, consumerContractAddress, assets.Ether(500).ToInt()) // Actually, LINK
		require.NoError(t, err, "failed to send LINK to VRFConsumer contract on simulated ethereum blockchain")

		consumerContracts = append(consumerContracts, vrftesthelpers.NewVRFConsumerV2(consumerContract))
		consumerContractAddresses = append(consumerContractAddresses, consumerContractAddress)

		backend.Commit()
	}

	// Deploy malicious consumer with 1 link
	maliciousConsumerContractAddress, _, maliciousConsumerContract, err :=
		vrf_malicious_consumer_v2.DeployVRFMaliciousConsumerV2(
			evil, backend, coordinatorAddress, linkAddress)
	require.NoError(t, err, "failed to deploy VRFMaliciousConsumer contract to simulated ethereum blockchain")
	_, err = linkContract.Transfer(sergey, maliciousConsumerContractAddress, assets.Ether(1).ToInt()) // Actually, LINK
	require.NoError(t, err, "failed to send LINK to VRFMaliciousConsumer contract on simulated ethereum blockchain")
	backend.Commit()

	// Deploy upgradeable consumer, proxy, and proxy admin
	upgradeableConsumerAddress, _, _, err := vrf_consumer_v2_upgradeable_example.DeployVRFConsumerV2UpgradeableExample(neil, backend)
	require.NoError(t, err, "failed to deploy upgradeable consumer to simulated ethereum blockchain")
	backend.Commit()

	proxyAdminAddress, _, proxyAdmin, err := vrfv2_proxy_admin.DeployVRFV2ProxyAdmin(neil, backend)
	require.NoError(t, err)
	backend.Commit()

	// provide abi-encoded initialize function call on the implementation contract
	// so that it's called upon the proxy construction, to initialize it.
	upgradeableAbi, err := vrf_consumer_v2_upgradeable_example.VRFConsumerV2UpgradeableExampleMetaData.GetAbi()
	require.NoError(t, err)
	initializeCalldata, err := upgradeableAbi.Pack("initialize", coordinatorAddress, linkAddress)
	hexified := hexutil.Encode(initializeCalldata)
	t.Log("initialize calldata:", hexified, "coordinator:", coordinatorAddress.String(), "link:", linkAddress)
	require.NoError(t, err)
	proxyAddress, _, _, err := vrfv2_transparent_upgradeable_proxy.DeployVRFV2TransparentUpgradeableProxy(
		neil, backend, upgradeableConsumerAddress, proxyAdminAddress, initializeCalldata)
	require.NoError(t, err)

	_, err = linkContract.Transfer(sergey, proxyAddress, assets.Ether(500).ToInt()) // Actually, LINK
	require.NoError(t, err)
	backend.Commit()

	implAddress, err := proxyAdmin.GetProxyImplementation(nil, proxyAddress)
	require.NoError(t, err)
	t.Log("impl address:", implAddress.String())
	require.Equal(t, upgradeableConsumerAddress, implAddress)

	proxiedConsumer, err := vrf_consumer_v2_upgradeable_example.NewVRFConsumerV2UpgradeableExample(
		proxyAddress, backend)
	require.NoError(t, err)

	cAddress, err := proxiedConsumer.COORDINATOR(nil)
	require.NoError(t, err)
	t.Log("coordinator address in proxy to upgradeable consumer:", cAddress.String())
	require.Equal(t, coordinatorAddress, cAddress)

	lAddress, err := proxiedConsumer.LINKTOKEN(nil)
	require.NoError(t, err)
	t.Log("link address in proxy to upgradeable consumer:", lAddress.String())
	require.Equal(t, linkAddress, lAddress)

	// Deploy always reverting consumer
	revertingConsumerContractAddress, _, revertingConsumerContract, err := vrfv2_reverting_example.DeployVRFV2RevertingExample(
		reverter, backend, coordinatorAddress, linkAddress,
	)
	require.NoError(t, err, "failed to deploy VRFRevertingExample contract to simulated eth blockchain")
	_, err = linkContract.Transfer(sergey, revertingConsumerContractAddress, assets.Ether(500).ToInt()) // Actually, LINK
	require.NoError(t, err, "failed to send LINK to VRFRevertingExample contract on simulated eth blockchain")
	backend.Commit()

	// Set the configuration on the coordinator.
	_, err = coordinatorContract.SetConfig(neil,
		uint16(1),                              // minRequestConfirmations
		uint32(2.5e6),                          // gas limit
		uint32(60*60*24),                       // stalenessSeconds
		uint32(v22.GasAfterPaymentCalculation), // gasAfterPaymentCalculation
		big.NewInt(1e16),                       // 0.01 eth per link fallbackLinkPrice
		vrf_coordinator_v2.VRFCoordinatorV2FeeConfig{
			FulfillmentFlatFeeLinkPPMTier1: uint32(1000),
			FulfillmentFlatFeeLinkPPMTier2: uint32(1000),
			FulfillmentFlatFeeLinkPPMTier3: uint32(100),
			FulfillmentFlatFeeLinkPPMTier4: uint32(10),
			FulfillmentFlatFeeLinkPPMTier5: uint32(1),
			ReqsForTier2:                   big.NewInt(10),
			ReqsForTier3:                   big.NewInt(20),
			ReqsForTier4:                   big.NewInt(30),
			ReqsForTier5:                   big.NewInt(40),
		},
	)
	require.NoError(t, err, "failed to set coordinator configuration")
	backend.Commit()

	// Set the configuration on the old coordinator.
	_, err = oldRootContract.SetConfig(neil,
		uint16(1),                              // minRequestConfirmations
		uint32(2.5e6),                          // gas limit
		uint32(60*60*24),                       // stalenessSeconds
		uint32(v22.GasAfterPaymentCalculation), // gasAfterPaymentCalculation
		big.NewInt(1e16),                       // 0.01 eth per link fallbackLinkPrice
		vrf_coordinator_v2.VRFCoordinatorV2FeeConfig{
			FulfillmentFlatFeeLinkPPMTier1: uint32(1000),
			FulfillmentFlatFeeLinkPPMTier2: uint32(1000),
			FulfillmentFlatFeeLinkPPMTier3: uint32(100),
			FulfillmentFlatFeeLinkPPMTier4: uint32(10),
			FulfillmentFlatFeeLinkPPMTier5: uint32(1),
			ReqsForTier2:                   big.NewInt(10),
			ReqsForTier3:                   big.NewInt(20),
			ReqsForTier4:                   big.NewInt(30),
			ReqsForTier5:                   big.NewInt(40),
		},
	)
	require.NoError(t, err, "failed to set old coordinator configuration")
	backend.Commit()

	return coordinatorV2Universe{
		coordinatorV2UniverseCommon: coordinatorV2UniverseCommon{
			vrfConsumers:                     vrfConsumers,
			consumerContracts:                consumerContracts,
			consumerContractAddresses:        consumerContractAddresses,
			revertingConsumerContract:        vrftesthelpers.NewRevertingConsumer(revertingConsumerContract),
			revertingConsumerContractAddress: revertingConsumerContractAddress,

			consumerProxyContract:        vrftesthelpers.NewUpgradeableConsumer(proxiedConsumer),
			consumerProxyContractAddress: proxiedConsumer.Address(),
			proxyAdminAddress:            proxyAdminAddress,

			rootContract:                     v22.NewCoordinatorV2(coordinatorContract),
			rootContractAddress:              coordinatorAddress,
			linkContract:                     linkContract,
			linkContractAddress:              linkAddress,
			linkEthFeedAddress:               linkEthFeed,
			bhsContract:                      bhsContract,
			bhsContractAddress:               bhsAddress,
			batchBHSContract:                 batchBHSContract,
			batchBHSContractAddress:          batchBHSAddress,
			maliciousConsumerContract:        vrftesthelpers.NewMaliciousConsumer(maliciousConsumerContract),
			maliciousConsumerContractAddress: maliciousConsumerContractAddress,
			backend:                          backend,
			coordinatorABI:                   &coordinatorABI,
			consumerABI:                      &consumerABI,
			sergey:                           sergey,
			neil:                             neil,
			ned:                              ned,
			nallory:                          nallory,
			evil:                             evil,
			reverter:                         reverter,
		},
		vrfOwner:                           vrfOwner,
		vrfOwnerAddress:                    vrfOwnerAddress,
		oldRootContractAddress:             oldRootContractAddress,
		oldRootContract:                    v22.NewCoordinatorV2(oldRootContract),
		oldBatchCoordinatorContract:        oldBatchCoordinatorContract,
		oldBatchCoordinatorContractAddress: oldBatchCoordinatorAddress,
		batchCoordinatorContract:           batchCoordinatorContract,
		batchCoordinatorContractAddress:    batchCoordinatorAddress,
	}
}

func deployOldCoordinator(
	t *testing.T,
	linkAddress common.Address,
	bhsAddress common.Address,
	linkEthFeed common.Address,
	backend *backends.SimulatedBackend,
	neil *bind.TransactOpts,
) (
	error,
	common.Address,
	*vrf_coordinator_v2.VRFCoordinatorV2,
) {
	bytecode := hexutil.MustDecode("0x60e06040523480156200001157600080fd5b506040516200608c3803806200608c8339810160408190526200003491620001b1565b33806000816200008b5760405162461bcd60e51b815260206004820152601860248201527f43616e6e6f7420736574206f776e657220746f207a65726f000000000000000060448201526064015b60405180910390fd5b600080546001600160a01b0319166001600160a01b0384811691909117909155811615620000be57620000be81620000e8565b5050506001600160601b0319606093841b811660805290831b811660a052911b1660c052620001fb565b6001600160a01b038116331415620001435760405162461bcd60e51b815260206004820152601760248201527f43616e6e6f74207472616e7366657220746f2073656c66000000000000000000604482015260640162000082565b600180546001600160a01b0319166001600160a01b0383811691821790925560008054604051929316917fed8889f560326eb138920d842192f0eb3dd22b4f139c87a2c57538e05bae12789190a350565b80516001600160a01b0381168114620001ac57600080fd5b919050565b600080600060608486031215620001c757600080fd5b620001d28462000194565b9250620001e26020850162000194565b9150620001f26040850162000194565b90509250925092565b60805160601c60a05160601c60c05160601c615e2762000265600039600081816105260152613bd901526000818161061d015261402401526000818161036d01528181611599015281816125960152818161302c0152818161318201526138360152615e276000f3fe608060405234801561001057600080fd5b506004361061025b5760003560e01c80636f64f03f11610145578063ad178361116100bd578063d2f9f9a71161008c578063e72f6e3011610071578063e72f6e30146106fa578063e82ad7d41461070d578063f2fde38b1461073057600080fd5b8063d2f9f9a7146106d4578063d7ae1d30146106e757600080fd5b8063ad17836114610618578063af198b971461063f578063c3f909d41461066f578063caf70c4a146106c157600080fd5b80638da5cb5b11610114578063a21a23e4116100f9578063a21a23e4146105da578063a47c7696146105e2578063a4c0ed361461060557600080fd5b80638da5cb5b146105a95780639f87fad7146105c757600080fd5b80636f64f03f146105685780637341c10c1461057b57806379ba50971461058e578063823597401461059657600080fd5b8063356dac71116101d85780635fbbc0d2116101a757806366316d8d1161018c57806366316d8d1461050e578063689c45171461052157806369bcdb7d1461054857600080fd5b80635fbbc0d21461040057806364d51a2a1461050657600080fd5b8063356dac71146103b457806340d6bb82146103bc5780634cb48a54146103da5780635d3b1d30146103ed57600080fd5b806308821d581161022f57806315c48b841161021457806315c48b841461030e578063181f5a77146103295780631b6b6d231461036857600080fd5b806308821d58146102cf57806312b58349146102e257600080fd5b80620122911461026057806302bcc5b61461028057806304c357cb1461029557806306bfa637146102a8575b600080fd5b610268610743565b60405161027793929190615964565b60405180910390f35b61029361028e366004615792565b6107bf565b005b6102936102a33660046157ad565b61086b565b60055467ffffffffffffffff165b60405167ffffffffffffffff9091168152602001610277565b6102936102dd3660046154a3565b610a60565b6005546801000000000000000090046bffffffffffffffffffffffff165b604051908152602001610277565b61031660c881565b60405161ffff9091168152602001610277565b604080518082018252601681527f565246436f6f7264696e61746f72563220312e302e30000000000000000000006020820152905161027791906158f1565b61038f7f000000000000000000000000000000000000000000000000000000000000000081565b60405173ffffffffffffffffffffffffffffffffffffffff9091168152602001610277565b600a54610300565b6103c56101f481565b60405163ffffffff9091168152602001610277565b6102936103e836600461563c565b610c3f565b6103006103fb366004615516565b611036565b600c546040805163ffffffff80841682526401000000008404811660208301526801000000000000000084048116928201929092526c010000000000000000000000008304821660608201527001000000000000000000000000000000008304909116608082015262ffffff740100000000000000000000000000000000000000008304811660a0830152770100000000000000000000000000000000000000000000008304811660c08301527a0100000000000000000000000000000000000000000000000000008304811660e08301527d01000000000000000000000000000000000000000000000000000000000090920490911661010082015261012001610277565b610316606481565b61029361051c36600461545b565b611444565b61038f7f000000000000000000000000000000000000000000000000000000000000000081565b610300610556366004615779565b60009081526009602052604090205490565b6102936105763660046153a0565b6116ad565b6102936105893660046157ad565b6117f7565b610293611a85565b6102936105a4366004615792565b611b82565b60005473ffffffffffffffffffffffffffffffffffffffff1661038f565b6102936105d53660046157ad565b611d7c565b6102b66121fd565b6105f56105f0366004615792565b6123ed565b6040516102779493929190615b02565b6102936106133660046153d4565b612537565b61038f7f000000000000000000000000000000000000000000000000000000000000000081565b61065261064d366004615574565b6127a8565b6040516bffffffffffffffffffffffff9091168152602001610277565b600b546040805161ffff8316815263ffffffff6201000084048116602083015267010000000000000084048116928201929092526b010000000000000000000000909204166060820152608001610277565b6103006106cf3660046154bf565b612c6d565b6103c56106e2366004615792565b612c9d565b6102936106f53660046157ad565b612e92565b610293610708366004615385565b612ff3565b61072061071b366004615792565b613257565b6040519015158152602001610277565b61029361073e366004615385565b6134ae565b600b546007805460408051602080840282018101909252828152600094859460609461ffff8316946201000090930463ffffffff169391928391908301828280156107ad57602002820191906000526020600020905b815481526020019060010190808311610799575b50505050509050925092509250909192565b6107c76134bf565b67ffffffffffffffff811660009081526003602052604090205473ffffffffffffffffffffffffffffffffffffffff1661082d576040517f1f6a65b600000000000000000000000000000000000000000000000000000000815260040160405180910390fd5b67ffffffffffffffff811660009081526003602052604090205461086890829073ffffffffffffffffffffffffffffffffffffffff16613542565b50565b67ffffffffffffffff8216600090815260036020526040902054829073ffffffffffffffffffffffffffffffffffffffff16806108d4576040517f1f6a65b600000000000000000000000000000000000000000000000000000000815260040160405180910390fd5b3373ffffffffffffffffffffffffffffffffffffffff821614610940576040517fd8a3fb5200000000000000000000000000000000000000000000000000000000815273ffffffffffffffffffffffffffffffffffffffff821660048201526024015b60405180910390fd5b600b546601000000000000900460ff1615610987576040517fed3ba6a600000000000000000000000000000000000000000000000000000000815260040160405180910390fd5b67ffffffffffffffff841660009081526003602052604090206001015473ffffffffffffffffffffffffffffffffffffffff848116911614610a5a5767ffffffffffffffff841660008181526003602090815260409182902060010180547fffffffffffffffffffffffff00000000000000000000000000000000000000001673ffffffffffffffffffffffffffffffffffffffff88169081179091558251338152918201527f69436ea6df009049404f564eff6622cd00522b0bd6a89efd9e52a355c4a879be91015b60405180910390a25b50505050565b610a686134bf565b604080518082018252600091610a97919084906002908390839080828437600092019190915250612c6d915050565b60008181526006602052604090205490915073ffffffffffffffffffffffffffffffffffffffff1680610af9576040517f77f5b84c00000000000000000000000000000000000000000000000000000000815260048101839052602401610937565b600082815260066020526040812080547fffffffffffffffffffffffff00000000000000000000000000000000000000001690555b600754811015610be9578260078281548110610b4c57610b4c615dbc565b90600052602060002001541415610bd7576007805460009190610b7190600190615c76565b81548110610b8157610b81615dbc565b906000526020600020015490508060078381548110610ba257610ba2615dbc565b6000918252602090912001556007805480610bbf57610bbf615d8d565b60019003818190600052602060002001600090559055505b80610be181615cba565b915050610b2e565b508073ffffffffffffffffffffffffffffffffffffffff167f72be339577868f868798bac2c93e52d6f034fef4689a9848996c14ebb7416c0d83604051610c3291815260200190565b60405180910390a2505050565b610c476134bf565b60c861ffff87161115610c9a576040517fa738697600000000000000000000000000000000000000000000000000000000815261ffff871660048201819052602482015260c86044820152606401610937565b60008213610cd7576040517f43d4cf6600000000000000000000000000000000000000000000000000000000815260048101839052602401610937565b6040805160a0808201835261ffff891680835263ffffffff89811660208086018290526000868801528a831660608088018290528b85166080988901819052600b80547fffffffffffffffffffffffffffffffffffffffffffffffffffff0000000000001690971762010000909502949094177fffffffffffffffffffffffffffffffffff000000000000000000ffffffffffff166701000000000000009092027fffffffffffffffffffffffffffffffffff00000000ffffffffffffffffffffff16919091176b010000000000000000000000909302929092179093558651600c80549489015189890151938a0151978a0151968a015160c08b015160e08c01516101008d01519588167fffffffffffffffffffffffffffffffffffffffffffffffff00000000000000009099169890981764010000000093881693909302929092177fffffffffffffffffffffffffffffffff0000000000000000ffffffffffffffff1668010000000000000000958716959095027fffffffffffffffffffffffffffffffff00000000ffffffffffffffffffffffff16949094176c0100000000000000000000000098861698909802979097177fffffffffffffffffff00000000000000ffffffffffffffffffffffffffffffff1670010000000000000000000000000000000096909416959095027fffffffffffffffffff000000ffffffffffffffffffffffffffffffffffffffff16929092177401000000000000000000000000000000000000000062ffffff92831602177fffffff000000000000ffffffffffffffffffffffffffffffffffffffffffffff1677010000000000000000000000000000000000000000000000958216959095027fffffff000000ffffffffffffffffffffffffffffffffffffffffffffffffffff16949094177a01000000000000000000000000000000000000000000000000000092851692909202919091177cffffffffffffffffffffffffffffffffffffffffffffffffffffffffff167d0100000000000000000000000000000000000000000000000000000000009390911692909202919091178155600a84905590517fc21e3bd2e0b339d2848f0dd956947a88966c242c0c0c582a33137a5c1ceb5cb2916110269189918991899189918991906159c3565b60405180910390a1505050505050565b600b546000906601000000000000900460ff1615611080576040517fed3ba6a600000000000000000000000000000000000000000000000000000000815260040160405180910390fd5b67ffffffffffffffff851660009081526003602052604090205473ffffffffffffffffffffffffffffffffffffffff166110e6576040517f1f6a65b600000000000000000000000000000000000000000000000000000000815260040160405180910390fd5b33600090815260026020908152604080832067ffffffffffffffff808a1685529252909120541680611156576040517ff0019fe600000000000000000000000000000000000000000000000000000000815267ffffffffffffffff87166004820152336024820152604401610937565b600b5461ffff9081169086161080611172575060c861ffff8616115b156111c257600b546040517fa738697600000000000000000000000000000000000000000000000000000000815261ffff8088166004830152909116602482015260c86044820152606401610937565b600b5463ffffffff620100009091048116908516111561122957600b546040517ff5d7e01e00000000000000000000000000000000000000000000000000000000815263ffffffff8087166004830152620100009092049091166024820152604401610937565b6101f463ffffffff8416111561127b576040517f47386bec00000000000000000000000000000000000000000000000000000000815263ffffffff841660048201526101f46024820152604401610937565b6000611288826001615bd2565b6040805160208082018c9052338284015267ffffffffffffffff808c16606084015284166080808401919091528351808403909101815260a08301845280519082012060c083018d905260e080840182905284518085039091018152610100909301909352815191012091925060009182916040805160208101849052439181019190915267ffffffffffffffff8c16606082015263ffffffff808b166080830152891660a08201523360c0820152919350915060e001604080518083037fffffffffffffffffffffffffffffffffffffffffffffffffffffffffffffffe0018152828252805160209182012060008681526009835283902055848352820183905261ffff8a169082015263ffffffff808916606083015287166080820152339067ffffffffffffffff8b16908c907f63373d1c4696214b898952999c9aaec57dac1ee2723cec59bea6888f489a97729060a00160405180910390a45033600090815260026020908152604080832067ffffffffffffffff808d16855292529091208054919093167fffffffffffffffffffffffffffffffffffffffffffffffff00000000000000009091161790915591505095945050505050565b600b546601000000000000900460ff161561148b576040517fed3ba6a600000000000000000000000000000000000000000000000000000000815260040160405180910390fd5b336000908152600860205260409020546bffffffffffffffffffffffff808316911610156114e5576040517ff4d678b800000000000000000000000000000000000000000000000000000000815260040160405180910390fd5b33600090815260086020526040812080548392906115129084906bffffffffffffffffffffffff16615c8d565b92506101000a8154816bffffffffffffffffffffffff02191690836bffffffffffffffffffffffff16021790555080600560088282829054906101000a90046bffffffffffffffffffffffff166115699190615c8d565b92506101000a8154816bffffffffffffffffffffffff02191690836bffffffffffffffffffffffff1602179055507f000000000000000000000000000000000000000000000000000000000000000073ffffffffffffffffffffffffffffffffffffffff1663a9059cbb83836040518363ffffffff1660e01b815260040161162192919073ffffffffffffffffffffffffffffffffffffffff9290921682526bffffffffffffffffffffffff16602082015260400190565b602060405180830381600087803b15801561163b57600080fd5b505af115801561164f573d6000803e3d6000fd5b505050506040513d601f19601f8201168201806040525081019061167391906154db565b6116a9576040517ff4d678b800000000000000000000000000000000000000000000000000000000815260040160405180910390fd5b5050565b6116b56134bf565b6040805180820182526000916116e4919084906002908390839080828437600092019190915250612c6d915050565b60008181526006602052604090205490915073ffffffffffffffffffffffffffffffffffffffff1615611746576040517f4a0b8fa700000000000000000000000000000000000000000000000000000000815260048101829052602401610937565b600081815260066020908152604080832080547fffffffffffffffffffffffff00000000000000000000000000000000000000001673ffffffffffffffffffffffffffffffffffffffff88169081179091556007805460018101825594527fa66cc928b5edb82af9bd49922954155ab7b0942694bea4ce44661d9a8736c688909301849055518381527fe729ae16526293f74ade739043022254f1489f616295a25bf72dfb4511ed73b89101610c32565b67ffffffffffffffff8216600090815260036020526040902054829073ffffffffffffffffffffffffffffffffffffffff1680611860576040517f1f6a65b600000000000000000000000000000000000000000000000000000000815260040160405180910390fd5b3373ffffffffffffffffffffffffffffffffffffffff8216146118c7576040517fd8a3fb5200000000000000000000000000000000000000000000000000000000815273ffffffffffffffffffffffffffffffffffffffff82166004820152602401610937565b600b546601000000000000900460ff161561190e576040517fed3ba6a600000000000000000000000000000000000000000000000000000000815260040160405180910390fd5b67ffffffffffffffff841660009081526003602052604090206002015460641415611965576040517f05a48e0f00000000000000000000000000000000000000000000000000000000815260040160405180910390fd5b73ffffffffffffffffffffffffffffffffffffffff8316600090815260026020908152604080832067ffffffffffffffff808916855292529091205416156119ac57610a5a565b73ffffffffffffffffffffffffffffffffffffffff8316600081815260026020818152604080842067ffffffffffffffff8a1680865290835281852080547fffffffffffffffffffffffffffffffffffffffffffffffff0000000000000000166001908117909155600384528286209094018054948501815585529382902090920180547fffffffffffffffffffffffff00000000000000000000000000000000000000001685179055905192835290917f43dc749a04ac8fb825cbd514f7c0e13f13bc6f2ee66043b76629d51776cff8e09101610a51565b60015473ffffffffffffffffffffffffffffffffffffffff163314611b06576040517f08c379a000000000000000000000000000000000000000000000000000000000815260206004820152601660248201527f4d7573742062652070726f706f736564206f776e6572000000000000000000006044820152606401610937565b60008054337fffffffffffffffffffffffff00000000000000000000000000000000000000008083168217845560018054909116905560405173ffffffffffffffffffffffffffffffffffffffff90921692909183917f8be0079c531659141344cd1fd0a4f28419497f9722a3daafe3b4186f6b6457e091a350565b600b546601000000000000900460ff1615611bc9576040517fed3ba6a600000000000000000000000000000000000000000000000000000000815260040160405180910390fd5b67ffffffffffffffff811660009081526003602052604090205473ffffffffffffffffffffffffffffffffffffffff16611c2f576040517f1f6a65b600000000000000000000000000000000000000000000000000000000815260040160405180910390fd5b67ffffffffffffffff811660009081526003602052604090206001015473ffffffffffffffffffffffffffffffffffffffff163314611cd15767ffffffffffffffff8116600090815260036020526040908190206001015490517fd084e97500000000000000000000000000000000000000000000000000000000815273ffffffffffffffffffffffffffffffffffffffff9091166004820152602401610937565b67ffffffffffffffff81166000818152600360209081526040918290208054337fffffffffffffffffffffffff00000000000000000000000000000000000000008083168217845560019093018054909316909255835173ffffffffffffffffffffffffffffffffffffffff909116808252928101919091529092917f6f1dc65165ffffedfd8e507b4a0f1fcfdada045ed11f6c26ba27cedfe87802f0910160405180910390a25050565b67ffffffffffffffff8216600090815260036020526040902054829073ffffffffffffffffffffffffffffffffffffffff1680611de5576040517f1f6a65b600000000000000000000000000000000000000000000000000000000815260040160405180910390fd5b3373ffffffffffffffffffffffffffffffffffffffff821614611e4c576040517fd8a3fb5200000000000000000000000000000000000000000000000000000000815273ffffffffffffffffffffffffffffffffffffffff82166004820152602401610937565b600b546601000000000000900460ff1615611e93576040517fed3ba6a600000000000000000000000000000000000000000000000000000000815260040160405180910390fd5b73ffffffffffffffffffffffffffffffffffffffff8316600090815260026020908152604080832067ffffffffffffffff808916855292529091205416611f2e576040517ff0019fe600000000000000000000000000000000000000000000000000000000815267ffffffffffffffff8516600482015273ffffffffffffffffffffffffffffffffffffffff84166024820152604401610937565b67ffffffffffffffff8416600090815260036020908152604080832060020180548251818502810185019093528083529192909190830182828015611fa957602002820191906000526020600020905b815473ffffffffffffffffffffffffffffffffffffffff168152600190910190602001808311611f7e575b50505050509050600060018251611fc09190615c76565b905060005b825181101561215f578573ffffffffffffffffffffffffffffffffffffffff16838281518110611ff757611ff7615dbc565b602002602001015173ffffffffffffffffffffffffffffffffffffffff16141561214d57600083838151811061202f5761202f615dbc565b6020026020010151905080600360008a67ffffffffffffffff1667ffffffffffffffff168152602001908152602001600020600201838154811061207557612075615dbc565b600091825260208083209190910180547fffffffffffffffffffffffff00000000000000000000000000000000000000001673ffffffffffffffffffffffffffffffffffffffff949094169390931790925567ffffffffffffffff8a1681526003909152604090206002018054806120ef576120ef615d8d565b60008281526020902081017fffffffffffffffffffffffffffffffffffffffffffffffffffffffffffffffff90810180547fffffffffffffffffffffffff00000000000000000000000000000000000000001690550190555061215f565b8061215781615cba565b915050611fc5565b5073ffffffffffffffffffffffffffffffffffffffff8516600081815260026020908152604080832067ffffffffffffffff8b168085529083529281902080547fffffffffffffffffffffffffffffffffffffffffffffffff00000000000000001690555192835290917f182bff9831466789164ca77075fffd84916d35a8180ba73c27e45634549b445b91015b60405180910390a2505050505050565b600b546000906601000000000000900460ff1615612247576040517fed3ba6a600000000000000000000000000000000000000000000000000000000815260040160405180910390fd5b6005805467ffffffffffffffff1690600061226183615cf3565b82546101009290920a67ffffffffffffffff8181021990931691831602179091556005541690506000806040519080825280602002602001820160405280156122b4578160200160208202803683370190505b506040805180820182526000808252602080830182815267ffffffffffffffff888116808552600484528685209551865493516bffffffffffffffffffffffff9091167fffffffffffffffffffffffff0000000000000000000000000000000000000000948516176c010000000000000000000000009190931602919091179094558451606081018652338152808301848152818701888152958552600384529590932083518154831673ffffffffffffffffffffffffffffffffffffffff918216178255955160018201805490931696169590951790559151805194955090936123a592600285019201906150c5565b505060405133815267ffffffffffffffff841691507f464722b4166576d3dcbba877b999bc35cf911f4eaf434b7eba68fa113951d0bf9060200160405180910390a250905090565b67ffffffffffffffff81166000908152600360205260408120548190819060609073ffffffffffffffffffffffffffffffffffffffff1661245a576040517f1f6a65b600000000000000000000000000000000000000000000000000000000815260040160405180910390fd5b67ffffffffffffffff80861660009081526004602090815260408083205460038352928190208054600290910180548351818602810186019094528084526bffffffffffffffffffffffff8616966c010000000000000000000000009096049095169473ffffffffffffffffffffffffffffffffffffffff90921693909291839183018282801561252157602002820191906000526020600020905b815473ffffffffffffffffffffffffffffffffffffffff1681526001909101906020018083116124f6575b5050505050905093509350935093509193509193565b600b546601000000000000900460ff161561257e576040517fed3ba6a600000000000000000000000000000000000000000000000000000000815260040160405180910390fd5b3373ffffffffffffffffffffffffffffffffffffffff7f000000000000000000000000000000000000000000000000000000000000000016146125ed576040517f44b0e3c300000000000000000000000000000000000000000000000000000000815260040160405180910390fd5b60208114612627576040517f8129bbcd00000000000000000000000000000000000000000000000000000000815260040160405180910390fd5b600061263582840184615792565b67ffffffffffffffff811660009081526003602052604090205490915073ffffffffffffffffffffffffffffffffffffffff1661269e576040517f1f6a65b600000000000000000000000000000000000000000000000000000000815260040160405180910390fd5b67ffffffffffffffff8116600090815260046020526040812080546bffffffffffffffffffffffff16918691906126d58385615bfe565b92506101000a8154816bffffffffffffffffffffffff02191690836bffffffffffffffffffffffff16021790555084600560088282829054906101000a90046bffffffffffffffffffffffff1661272c9190615bfe565b92506101000a8154816bffffffffffffffffffffffff02191690836bffffffffffffffffffffffff1602179055508167ffffffffffffffff167fd39ec07f4e209f627a4c427971473820dc129761ba28de8906bd56f57101d4f88287846127939190615bba565b604080519283526020830191909152016121ed565b600b546000906601000000000000900460ff16156127f2576040517fed3ba6a600000000000000000000000000000000000000000000000000000000815260040160405180910390fd5b60005a9050600080600061280687876139b5565b9250925092506000866060015163ffffffff1667ffffffffffffffff81111561283157612831615deb565b60405190808252806020026020018201604052801561285a578160200160208202803683370190505b50905060005b876060015163ffffffff168110156128ce5760408051602081018590529081018290526060016040516020818303038152906040528051906020012060001c8282815181106128b1576128b1615dbc565b6020908102919091010152806128c681615cba565b915050612860565b506000838152600960205260408082208290555181907f1fe543e300000000000000000000000000000000000000000000000000000000906129169087908690602401615ab4565b604080517fffffffffffffffffffffffffffffffffffffffffffffffffffffffffffffffe08184030181529181526020820180517bffffffffffffffffffffffffffffffffffffffffffffffffffffffff167fffffffff0000000000000000000000000000000000000000000000000000000090941693909317909252600b80547fffffffffffffffffffffffffffffffffffffffffffffffffff00ffffffffffff166601000000000000179055908a015160808b01519192506000916129e49163ffffffff169084613d04565b600b80547fffffffffffffffffffffffffffffffffffffffffffffffffff00ffffffffffff1690556020808c01805167ffffffffffffffff9081166000908152600490935260408084205492518216845290922080549394506c01000000000000000000000000918290048316936001939192600c92612a68928692900416615bd2565b92506101000a81548167ffffffffffffffff021916908367ffffffffffffffff1602179055506000612abf8a600b600001600b9054906101000a900463ffffffff1663ffffffff16612ab985612c9d565b3a613d52565b6020808e015167ffffffffffffffff166000908152600490915260409020549091506bffffffffffffffffffffffff80831691161015612b2b576040517ff4d678b800000000000000000000000000000000000000000000000000000000815260040160405180910390fd5b6020808d015167ffffffffffffffff1660009081526004909152604081208054839290612b679084906bffffffffffffffffffffffff16615c8d565b82546101009290920a6bffffffffffffffffffffffff81810219909316918316021790915560008b81526006602090815260408083205473ffffffffffffffffffffffffffffffffffffffff1683526008909152812080548594509092612bd091859116615bfe565b92506101000a8154816bffffffffffffffffffffffff02191690836bffffffffffffffffffffffff160217905550877f7dffc5ae5ee4e2e4df1651cf6ad329a73cebdb728f37ea0187b9b17e036756e4888386604051612c53939291909283526bffffffffffffffffffffffff9190911660208301521515604082015260600190565b60405180910390a299505050505050505050505b92915050565b600081604051602001612c8091906158e3565b604051602081830303815290604052805190602001209050919050565b6040805161012081018252600c5463ffffffff80821683526401000000008204811660208401526801000000000000000082048116938301939093526c010000000000000000000000008104831660608301527001000000000000000000000000000000008104909216608082015262ffffff740100000000000000000000000000000000000000008304811660a08301819052770100000000000000000000000000000000000000000000008404821660c08401527a0100000000000000000000000000000000000000000000000000008404821660e08401527d0100000000000000000000000000000000000000000000000000000000009093041661010082015260009167ffffffffffffffff841611612dbb575192915050565b8267ffffffffffffffff168160a0015162ffffff16108015612df057508060c0015162ffffff168367ffffffffffffffff1611155b15612dff576020015192915050565b8267ffffffffffffffff168160c0015162ffffff16108015612e3457508060e0015162ffffff168367ffffffffffffffff1611155b15612e43576040015192915050565b8267ffffffffffffffff168160e0015162ffffff16108015612e79575080610100015162ffffff168367ffffffffffffffff1611155b15612e88576060015192915050565b6080015192915050565b67ffffffffffffffff8216600090815260036020526040902054829073ffffffffffffffffffffffffffffffffffffffff1680612efb576040517f1f6a65b600000000000000000000000000000000000000000000000000000000815260040160405180910390fd5b3373ffffffffffffffffffffffffffffffffffffffff821614612f62576040517fd8a3fb5200000000000000000000000000000000000000000000000000000000815273ffffffffffffffffffffffffffffffffffffffff82166004820152602401610937565b600b546601000000000000900460ff1615612fa9576040517fed3ba6a600000000000000000000000000000000000000000000000000000000815260040160405180910390fd5b612fb284613257565b15612fe9576040517fb42f66e800000000000000000000000000000000000000000000000000000000815260040160405180910390fd5b610a5a8484613542565b612ffb6134bf565b6040517f70a082310000000000000000000000000000000000000000000000000000000081523060048201526000907f000000000000000000000000000000000000000000000000000000000000000073ffffffffffffffffffffffffffffffffffffffff16906370a082319060240160206040518083038186803b15801561308357600080fd5b505afa158015613097573d6000803e3d6000fd5b505050506040513d601f19601f820116820180604052508101906130bb91906154fd565b6005549091506801000000000000000090046bffffffffffffffffffffffff168181111561311f576040517fa99da3020000000000000000000000000000000000000000000000000000000081526004810182905260248101839052604401610937565b818110156132525760006131338284615c76565b6040517fa9059cbb00000000000000000000000000000000000000000000000000000000815273ffffffffffffffffffffffffffffffffffffffff8681166004830152602482018390529192507f00000000000000000000000000000000000000000000000000000000000000009091169063a9059cbb90604401602060405180830381600087803b1580156131c857600080fd5b505af11580156131dc573d6000803e3d6000fd5b505050506040513d601f19601f8201168201806040525081019061320091906154db565b506040805173ffffffffffffffffffffffffffffffffffffffff86168152602081018390527f59bfc682b673f8cbf945f1e454df9334834abf7dfe7f92237ca29ecb9b436600910160405180910390a1505b505050565b67ffffffffffffffff811660009081526003602090815260408083208151606081018352815473ffffffffffffffffffffffffffffffffffffffff9081168252600183015416818501526002820180548451818702810187018652818152879693958601939092919083018282801561330657602002820191906000526020600020905b815473ffffffffffffffffffffffffffffffffffffffff1681526001909101906020018083116132db575b505050505081525050905060005b8160400151518110156134a45760005b60075481101561349157600061345a6007838154811061334657613346615dbc565b90600052602060002001548560400151858151811061336757613367615dbc565b602002602001015188600260008960400151898151811061338a5761338a615dbc565b60209081029190910181015173ffffffffffffffffffffffffffffffffffffffff168252818101929092526040908101600090812067ffffffffffffffff808f168352935220541660408051602080820187905273ffffffffffffffffffffffffffffffffffffffff959095168183015267ffffffffffffffff9384166060820152919092166080808301919091528251808303909101815260a08201835280519084012060c082019490945260e080820185905282518083039091018152610100909101909152805191012091565b506000818152600960205260409020549091501561347e5750600195945050505050565b508061348981615cba565b915050613324565b508061349c81615cba565b915050613314565b5060009392505050565b6134b66134bf565b61086881613e5a565b60005473ffffffffffffffffffffffffffffffffffffffff163314613540576040517f08c379a000000000000000000000000000000000000000000000000000000000815260206004820152601660248201527f4f6e6c792063616c6c61626c65206279206f776e6572000000000000000000006044820152606401610937565b565b600b546601000000000000900460ff1615613589576040517fed3ba6a600000000000000000000000000000000000000000000000000000000815260040160405180910390fd5b67ffffffffffffffff821660009081526003602090815260408083208151606081018352815473ffffffffffffffffffffffffffffffffffffffff90811682526001830154168185015260028201805484518187028101870186528181529295939486019383018282801561363457602002820191906000526020600020905b815473ffffffffffffffffffffffffffffffffffffffff168152600190910190602001808311613609575b5050509190925250505067ffffffffffffffff80851660009081526004602090815260408083208151808301909252546bffffffffffffffffffffffff81168083526c01000000000000000000000000909104909416918101919091529293505b83604001515181101561373b5760026000856040015183815181106136bc576136bc615dbc565b60209081029190910181015173ffffffffffffffffffffffffffffffffffffffff168252818101929092526040908101600090812067ffffffffffffffff8a168252909252902080547fffffffffffffffffffffffffffffffffffffffffffffffff00000000000000001690558061373381615cba565b915050613695565b5067ffffffffffffffff8516600090815260036020526040812080547fffffffffffffffffffffffff00000000000000000000000000000000000000009081168255600182018054909116905590613796600283018261514f565b505067ffffffffffffffff8516600090815260046020526040902080547fffffffffffffffffffffffff0000000000000000000000000000000000000000169055600580548291906008906138069084906801000000000000000090046bffffffffffffffffffffffff16615c8d565b92506101000a8154816bffffffffffffffffffffffff02191690836bffffffffffffffffffffffff1602179055507f000000000000000000000000000000000000000000000000000000000000000073ffffffffffffffffffffffffffffffffffffffff1663a9059cbb85836bffffffffffffffffffffffff166040518363ffffffff1660e01b81526004016138be92919073ffffffffffffffffffffffffffffffffffffffff929092168252602082015260400190565b602060405180830381600087803b1580156138d857600080fd5b505af11580156138ec573d6000803e3d6000fd5b505050506040513d601f19601f8201168201806040525081019061391091906154db565b613946576040517ff4d678b800000000000000000000000000000000000000000000000000000000815260040160405180910390fd5b6040805173ffffffffffffffffffffffffffffffffffffffff861681526bffffffffffffffffffffffff8316602082015267ffffffffffffffff8716917fe8ed5b475a5b5987aa9165e8731bb78043f39eee32ec5a1169a89e27fcd49815910160405180910390a25050505050565b60008060006139c78560000151612c6d565b60008181526006602052604090205490935073ffffffffffffffffffffffffffffffffffffffff1680613a29576040517f77f5b84c00000000000000000000000000000000000000000000000000000000815260048101859052602401610937565b6080860151604051613a48918691602001918252602082015260400190565b604080517fffffffffffffffffffffffffffffffffffffffffffffffffffffffffffffffe081840301815291815281516020928301206000818152600990935291205490935080613ac5576040517f3688124a00000000000000000000000000000000000000000000000000000000815260040160405180910390fd5b85516020808801516040808a015160608b015160808c01519251613b3e968b96909594910195865267ffffffffffffffff948516602087015292909316604085015263ffffffff908116606085015291909116608083015273ffffffffffffffffffffffffffffffffffffffff1660a082015260c00190565b604051602081830303815290604052805190602001208114613b8c576040517fd529142c00000000000000000000000000000000000000000000000000000000815260040160405180910390fd5b855167ffffffffffffffff164080613cb05786516040517fe9413d3800000000000000000000000000000000000000000000000000000000815267ffffffffffffffff90911660048201527f000000000000000000000000000000000000000000000000000000000000000073ffffffffffffffffffffffffffffffffffffffff169063e9413d389060240160206040518083038186803b158015613c3057600080fd5b505afa158015613c44573d6000803e3d6000fd5b505050506040513d601f19601f82011682018060405250810190613c6891906154fd565b905080613cb05786516040517f175dadad00000000000000000000000000000000000000000000000000000000815267ffffffffffffffff9091166004820152602401610937565b6000886080015182604051602001613cd2929190918252602082015260400190565b6040516020818303038152906040528051906020012060001c9050613cf78982613f50565b9450505050509250925092565b60005a611388811015613d1657600080fd5b611388810390508460408204820311613d2e57600080fd5b50823b613d3a57600080fd5b60008083516020850160008789f190505b9392505050565b600080613d5d613fd9565b905060008113613d9c576040517f43d4cf6600000000000000000000000000000000000000000000000000000000815260048101829052602401610937565b6000815a613daa8989615bba565b613db49190615c76565b613dc686670de0b6b3a7640000615c39565b613dd09190615c39565b613dda9190615c25565b90506000613df363ffffffff871664e8d4a51000615c39565b9050613e0b816b033b2e3c9fd0803ce8000000615c76565b821115613e44576040517fe80fa38100000000000000000000000000000000000000000000000000000000815260040160405180910390fd5b613e4e8183615bba565b98975050505050505050565b73ffffffffffffffffffffffffffffffffffffffff8116331415613eda576040517f08c379a000000000000000000000000000000000000000000000000000000000815260206004820152601760248201527f43616e6e6f74207472616e7366657220746f2073656c660000000000000000006044820152606401610937565b600180547fffffffffffffffffffffffff00000000000000000000000000000000000000001673ffffffffffffffffffffffffffffffffffffffff83811691821790925560008054604051929316917fed8889f560326eb138920d842192f0eb3dd22b4f139c87a2c57538e05bae12789190a350565b6000613f848360000151846020015185604001518660600151868860a001518960c001518a60e001518b61010001516140ed565b60038360200151604051602001613f9c929190615aa0565b604080517fffffffffffffffffffffffffffffffffffffffffffffffffffffffffffffffe081840301815291905280516020909101209392505050565b600b54604080517ffeaf968c0000000000000000000000000000000000000000000000000000000081529051600092670100000000000000900463ffffffff169182151591849182917f000000000000000000000000000000000000000000000000000000000000000073ffffffffffffffffffffffffffffffffffffffff169163feaf968c9160048083019260a0929190829003018186803b15801561407f57600080fd5b505afa158015614093573d6000803e3d6000fd5b505050506040513d601f19601f820116820180604052508101906140b791906157d7565b5094509092508491505080156140db57506140d28242615c76565b8463ffffffff16105b156140e55750600a545b949350505050565b6140f6896143c4565b61415c576040517f08c379a000000000000000000000000000000000000000000000000000000000815260206004820152601a60248201527f7075626c6963206b6579206973206e6f74206f6e2063757276650000000000006044820152606401610937565b614165886143c4565b6141cb576040517f08c379a000000000000000000000000000000000000000000000000000000000815260206004820152601560248201527f67616d6d61206973206e6f74206f6e20637572766500000000000000000000006044820152606401610937565b6141d4836143c4565b61423a576040517f08c379a000000000000000000000000000000000000000000000000000000000815260206004820152601d60248201527f6347616d6d615769746e657373206973206e6f74206f6e2063757276650000006044820152606401610937565b614243826143c4565b6142a9576040517f08c379a000000000000000000000000000000000000000000000000000000000815260206004820152601c60248201527f73486173685769746e657373206973206e6f74206f6e206375727665000000006044820152606401610937565b6142b5878a888761451f565b61431b576040517f08c379a000000000000000000000000000000000000000000000000000000000815260206004820152601960248201527f6164647228632a706b2b732a6729213d5f755769746e657373000000000000006044820152606401610937565b60006143278a876146c2565b9050600061433a898b878b868989614726565b9050600061434b838d8d8a866148ae565b9050808a146143b6576040517f08c379a000000000000000000000000000000000000000000000000000000000815260206004820152600d60248201527f696e76616c69642070726f6f66000000000000000000000000000000000000006044820152606401610937565b505050505050505050505050565b80516000907ffffffffffffffffffffffffffffffffffffffffffffffffffffffffefffffc2f11614451576040517f08c379a000000000000000000000000000000000000000000000000000000000815260206004820152601260248201527f696e76616c696420782d6f7264696e61746500000000000000000000000000006044820152606401610937565b60208201517ffffffffffffffffffffffffffffffffffffffffffffffffffffffffefffffc2f116144de576040517f08c379a000000000000000000000000000000000000000000000000000000000815260206004820152601260248201527f696e76616c696420792d6f7264696e61746500000000000000000000000000006044820152606401610937565b60208201517ffffffffffffffffffffffffffffffffffffffffffffffffffffffffefffffc2f9080096145188360005b602002015161490c565b1492915050565b600073ffffffffffffffffffffffffffffffffffffffff821661459e576040517f08c379a000000000000000000000000000000000000000000000000000000000815260206004820152600b60248201527f626164207769746e6573730000000000000000000000000000000000000000006044820152606401610937565b6020840151600090600116156145b557601c6145b8565b601b5b905060007ffffffffffffffffffffffffffffffffebaaedce6af48a03bbfd25e8cd03641418587600060200201510986517ffffffffffffffffffffffffffffffffebaaedce6af48a03bbfd25e8cd0364141918203925060009190890987516040805160008082526020820180845287905260ff88169282019290925260608101929092526080820183905291925060019060a0016020604051602081039080840390855afa15801561466f573d6000803e3d6000fd5b50506040517fffffffffffffffffffffffffffffffffffffffffffffffffffffffffffffffe0015173ffffffffffffffffffffffffffffffffffffffff9081169088161495505050505050949350505050565b6146ca61516d565b6146f7600184846040516020016146e3939291906158c2565b604051602081830303815290604052614964565b90505b614703816143c4565b612c6757805160408051602081019290925261471f91016146e3565b90506146fa565b61472e61516d565b825186517ffffffffffffffffffffffffffffffffffffffffffffffffffffffffefffffc2f90819006910614156147c1576040517f08c379a000000000000000000000000000000000000000000000000000000000815260206004820152601e60248201527f706f696e747320696e2073756d206d7573742062652064697374696e637400006044820152606401610937565b6147cc8789886149cd565b614832576040517f08c379a000000000000000000000000000000000000000000000000000000000815260206004820152601660248201527f4669727374206d756c20636865636b206661696c6564000000000000000000006044820152606401610937565b61483d8486856149cd565b6148a3576040517f08c379a000000000000000000000000000000000000000000000000000000000815260206004820152601760248201527f5365636f6e64206d756c20636865636b206661696c65640000000000000000006044820152606401610937565b613e4e868484614b5a565b6000600286868685876040516020016148cc96959493929190615850565b604080517fffffffffffffffffffffffffffffffffffffffffffffffffffffffffffffffe081840301815291905280516020909101209695505050505050565b6000807ffffffffffffffffffffffffffffffffffffffffffffffffffffffffefffffc2f80848509840990507ffffffffffffffffffffffffffffffffffffffffffffffffffffffffefffffc2f600782089392505050565b61496c61516d565b61497582614c89565b815261498a61498582600061450e565b614cde565b6020820181905260029006600114156149c8576020810180517ffffffffffffffffffffffffffffffffffffffffffffffffffffffffefffffc2f0390525b919050565b600082614a36576040517f08c379a000000000000000000000000000000000000000000000000000000000815260206004820152600b60248201527f7a65726f207363616c61720000000000000000000000000000000000000000006044820152606401610937565b83516020850151600090614a4c90600290615d1b565b15614a5857601c614a5b565b601b5b905060007ffffffffffffffffffffffffffffffffebaaedce6af48a03bbfd25e8cd03641418387096040805160008082526020820180845281905260ff86169282019290925260608101869052608081018390529192509060019060a0016020604051602081039080840390855afa158015614adb573d6000803e3d6000fd5b505050602060405103519050600086604051602001614afa919061583e565b604080517fffffffffffffffffffffffffffffffffffffffffffffffffffffffffffffffe0818403018152919052805160209091012073ffffffffffffffffffffffffffffffffffffffff92831692169190911498975050505050505050565b614b6261516d565b835160208086015185519186015160009384938493614b8393909190614d18565b919450925090507ffffffffffffffffffffffffffffffffffffffffffffffffffffffffefffffc2f858209600114614c17576040517f08c379a000000000000000000000000000000000000000000000000000000000815260206004820152601960248201527f696e765a206d75737420626520696e7665727365206f66207a000000000000006044820152606401610937565b60405180604001604052807ffffffffffffffffffffffffffffffffffffffffffffffffffffffffefffffc2f80614c5057614c50615d5e565b87860981526020017ffffffffffffffffffffffffffffffffffffffffffffffffffffffffefffffc2f8785099052979650505050505050565b805160208201205b7ffffffffffffffffffffffffffffffffffffffffffffffffffffffffefffffc2f81106149c857604080516020808201939093528151808203840181529082019091528051910120614c91565b6000612c67826002614d117ffffffffffffffffffffffffffffffffffffffffffffffffffffffffefffffc2f6001615bba565b901c614eae565b60008080600180827ffffffffffffffffffffffffffffffffffffffffffffffffffffffffefffffc2f897ffffffffffffffffffffffffffffffffffffffffffffffffffffffffefffffc2f038808905060007ffffffffffffffffffffffffffffffffffffffffffffffffffffffffefffffc2f8b7ffffffffffffffffffffffffffffffffffffffffffffffffffffffffefffffc2f038a0890506000614dc083838585614fa2565b9098509050614dd188828e88614ffa565b9098509050614de288828c87614ffa565b90985090506000614df58d878b85614ffa565b9098509050614e0688828686614fa2565b9098509050614e1788828e89614ffa565b9098509050818114614e9a577ffffffffffffffffffffffffffffffffffffffffffffffffffffffffefffffc2f818a0998507ffffffffffffffffffffffffffffffffffffffffffffffffffffffffefffffc2f82890997507ffffffffffffffffffffffffffffffffffffffffffffffffffffffffefffffc2f8183099650614e9e565b8196505b5050505050509450945094915050565b600080614eb961518b565b6020808252818101819052604082015260608101859052608081018490527ffffffffffffffffffffffffffffffffffffffffffffffffffffffffefffffc2f60a0820152614f056151a9565b60208160c08460057ffffffffffffffffffffffffffffffffffffffffffffffffffffffffffffffffffa925082614f98576040517f08c379a000000000000000000000000000000000000000000000000000000000815260206004820152601260248201527f6269674d6f64457870206661696c7572652100000000000000000000000000006044820152606401610937565b5195945050505050565b6000807ffffffffffffffffffffffffffffffffffffffffffffffffffffffffefffffc2f8487097ffffffffffffffffffffffffffffffffffffffffffffffffffffffffefffffc2f8487099097909650945050505050565b600080807ffffffffffffffffffffffffffffffffffffffffffffffffffffffffefffffc2f878509905060007ffffffffffffffffffffffffffffffffffffffffffffffffffffffffefffffc2f87877ffffffffffffffffffffffffffffffffffffffffffffffffffffffffefffffc2f030990507ffffffffffffffffffffffffffffffffffffffffffffffffffffffffefffffc2f8183087ffffffffffffffffffffffffffffffffffffffffffffffffffffffffefffffc2f86890990999098509650505050505050565b82805482825590600052602060002090810192821561513f579160200282015b8281111561513f57825182547fffffffffffffffffffffffff00000000000000000000000000000000000000001673ffffffffffffffffffffffffffffffffffffffff9091161782556020909201916001909101906150e5565b5061514b9291506151c7565b5090565b508054600082559060005260206000209081019061086891906151c7565b60405180604001604052806002906020820280368337509192915050565b6040518060c001604052806006906020820280368337509192915050565b60405180602001604052806001906020820280368337509192915050565b5b8082111561514b57600081556001016151c8565b803573ffffffffffffffffffffffffffffffffffffffff811681146149c857600080fd5b8060408101831015612c6757600080fd5b600082601f83011261522257600080fd5b6040516040810181811067ffffffffffffffff8211171561524557615245615deb565b806040525080838560408601111561525c57600080fd5b60005b600281101561527e57813583526020928301929091019060010161525f565b509195945050505050565b600060a0828403121561529b57600080fd5b60405160a0810181811067ffffffffffffffff821117156152be576152be615deb565b6040529050806152cd83615353565b81526152db60208401615353565b60208201526152ec6040840161533f565b60408201526152fd6060840161533f565b606082015261530e608084016151dc565b60808201525092915050565b803561ffff811681146149c857600080fd5b803562ffffff811681146149c857600080fd5b803563ffffffff811681146149c857600080fd5b803567ffffffffffffffff811681146149c857600080fd5b805169ffffffffffffffffffff811681146149c857600080fd5b60006020828403121561539757600080fd5b613d4b826151dc565b600080606083850312156153b357600080fd5b6153bc836151dc565b91506153cb8460208501615200565b90509250929050565b600080600080606085870312156153ea57600080fd5b6153f3856151dc565b935060208501359250604085013567ffffffffffffffff8082111561541757600080fd5b818701915087601f83011261542b57600080fd5b81358181111561543a57600080fd5b88602082850101111561544c57600080fd5b95989497505060200194505050565b6000806040838503121561546e57600080fd5b615477836151dc565b915060208301356bffffffffffffffffffffffff8116811461549857600080fd5b809150509250929050565b6000604082840312156154b557600080fd5b613d4b8383615200565b6000604082840312156154d157600080fd5b613d4b8383615211565b6000602082840312156154ed57600080fd5b81518015158114613d4b57600080fd5b60006020828403121561550f57600080fd5b5051919050565b600080600080600060a0868803121561552e57600080fd5b8535945061553e60208701615353565b935061554c6040870161531a565b925061555a6060870161533f565b91506155686080870161533f565b90509295509295909350565b60008082840361024081121561558957600080fd5b6101a08082121561559957600080fd5b6155a1615b90565b91506155ad8686615211565b82526155bc8660408701615211565b60208301526080850135604083015260a0850135606083015260c085013560808301526155eb60e086016151dc565b60a08301526101006155ff87828801615211565b60c0840152615612876101408801615211565b60e0840152610180860135818401525081935061563186828701615289565b925050509250929050565b6000806000806000808688036101c081121561565757600080fd5b6156608861531a565b965061566e6020890161533f565b955061567c6040890161533f565b945061568a6060890161533f565b935060808801359250610120807fffffffffffffffffffffffffffffffffffffffffffffffffffffffffffffff60830112156156c557600080fd5b6156cd615b90565b91506156db60a08a0161533f565b82526156e960c08a0161533f565b60208301526156fa60e08a0161533f565b604083015261010061570d818b0161533f565b606084015261571d828b0161533f565b608084015261572f6101408b0161532c565b60a08401526157416101608b0161532c565b60c08401526157536101808b0161532c565b60e08401526157656101a08b0161532c565b818401525050809150509295509295509295565b60006020828403121561578b57600080fd5b5035919050565b6000602082840312156157a457600080fd5b613d4b82615353565b600080604083850312156157c057600080fd5b6157c983615353565b91506153cb602084016151dc565b600080600080600060a086880312156157ef57600080fd5b6157f88661536b565b94506020860151935060408601519250606086015191506155686080870161536b565b8060005b6002811015610a5a57815184526020938401939091019060010161581f565b615848818361581b565b604001919050565b868152615860602082018761581b565b61586d606082018661581b565b61587a60a082018561581b565b61588760e082018461581b565b60609190911b7fffffffffffffffffffffffffffffffffffffffff000000000000000000000000166101208201526101340195945050505050565b8381526158d2602082018461581b565b606081019190915260800192915050565b60408101612c67828461581b565b600060208083528351808285015260005b8181101561591e57858101830151858201604001528201615902565b81811115615930576000604083870101525b50601f017fffffffffffffffffffffffffffffffffffffffffffffffffffffffffffffffe016929092016040019392505050565b60006060820161ffff86168352602063ffffffff86168185015260606040850152818551808452608086019150828701935060005b818110156159b557845183529383019391830191600101615999565b509098975050505050505050565b60006101c08201905061ffff8816825263ffffffff808816602084015280871660408401528086166060840152846080840152835481811660a0850152615a1760c08501838360201c1663ffffffff169052565b615a2e60e08501838360401c1663ffffffff169052565b615a466101008501838360601c1663ffffffff169052565b615a5e6101208501838360801c1663ffffffff169052565b62ffffff60a082901c811661014086015260b882901c811661016086015260d082901c1661018085015260e81c6101a090930192909252979650505050505050565b82815260608101613d4b602083018461581b565b6000604082018483526020604081850152818551808452606086019150828701935060005b81811015615af557845183529383019391830191600101615ad9565b5090979650505050505050565b6000608082016bffffffffffffffffffffffff87168352602067ffffffffffffffff87168185015273ffffffffffffffffffffffffffffffffffffffff80871660408601526080606086015282865180855260a087019150838801945060005b81811015615b80578551841683529484019491840191600101615b62565b50909a9950505050505050505050565b604051610120810167ffffffffffffffff81118282101715615bb457615bb4615deb565b60405290565b60008219821115615bcd57615bcd615d2f565b500190565b600067ffffffffffffffff808316818516808303821115615bf557615bf5615d2f565b01949350505050565b60006bffffffffffffffffffffffff808316818516808303821115615bf557615bf5615d2f565b600082615c3457615c34615d5e565b500490565b6000817fffffffffffffffffffffffffffffffffffffffffffffffffffffffffffffffff0483118215151615615c7157615c71615d2f565b500290565b600082821015615c8857615c88615d2f565b500390565b60006bffffffffffffffffffffffff83811690831681811015615cb257615cb2615d2f565b039392505050565b60007fffffffffffffffffffffffffffffffffffffffffffffffffffffffffffffffff821415615cec57615cec615d2f565b5060010190565b600067ffffffffffffffff80831681811415615d1157615d11615d2f565b6001019392505050565b600082615d2a57615d2a615d5e565b500690565b7f4e487b7100000000000000000000000000000000000000000000000000000000600052601160045260246000fd5b7f4e487b7100000000000000000000000000000000000000000000000000000000600052601260045260246000fd5b7f4e487b7100000000000000000000000000000000000000000000000000000000600052603160045260246000fd5b7f4e487b7100000000000000000000000000000000000000000000000000000000600052603260045260246000fd5b7f4e487b7100000000000000000000000000000000000000000000000000000000600052604160045260246000fdfea164736f6c6343000806000a")
	ctorArgs, err := utils.ABIEncode(`[{"type":"address"}, {"type":"address"}, {"type":"address"}]`, linkAddress, bhsAddress, linkEthFeed)
	require.NoError(t, err)
	bytecode = append(bytecode, ctorArgs...)
	nonce, err := backend.PendingNonceAt(context.Background(), neil.From)
	require.NoError(t, err)
	gasPrice, err := backend.SuggestGasPrice(context.Background())
	require.NoError(t, err)
	unsignedTx := gethtypes.NewContractCreation(nonce, big.NewInt(0), 15e6, gasPrice, bytecode)
	signedTx, err := neil.Signer(neil.From, unsignedTx)
	require.NoError(t, err)
	err = backend.SendTransaction(context.Background(), signedTx)
	require.NoError(t, err, "could not deploy old vrf coordinator to simulated blockchain")
	backend.Commit()
	receipt, err := backend.TransactionReceipt(context.Background(), signedTx.Hash())
	require.NoError(t, err)
	oldRootContractAddress := receipt.ContractAddress
	require.NotEqual(t, common.HexToAddress("0x0"), oldRootContractAddress, "old vrf coordinator address equal to zero address, deployment failed")
	oldRootContract, err := vrf_coordinator_v2.NewVRFCoordinatorV2(oldRootContractAddress, backend)
	require.NoError(t, err, "could not create wrapper object for old vrf coordinator v2")
	return err, oldRootContractAddress, oldRootContract
}

// Send eth from prefunded account.
// Amount is number of ETH not wei.
func sendEth(t *testing.T, key ethkey.KeyV2, ec *backends.SimulatedBackend, to common.Address, eth int) {
	nonce, err := ec.PendingNonceAt(testutils.Context(t), key.Address)
	require.NoError(t, err)
	tx := gethtypes.NewTx(&gethtypes.DynamicFeeTx{
		ChainID:   big.NewInt(1337),
		Nonce:     nonce,
		GasTipCap: big.NewInt(1),
		GasFeeCap: assets.GWei(10).ToInt(), // block base fee in sim
		Gas:       uint64(21_000),
		To:        &to,
		Value:     big.NewInt(0).Mul(big.NewInt(int64(eth)), big.NewInt(1e18)),
		Data:      nil,
	})
	signedTx, err := gethtypes.SignTx(tx, gethtypes.NewLondonSigner(big.NewInt(1337)), key.ToEcdsaPrivKey())
	require.NoError(t, err)
	err = ec.SendTransaction(testutils.Context(t), signedTx)
	require.NoError(t, err)
	ec.Commit()
}

func subscribeVRF(
	t *testing.T,
	author *bind.TransactOpts,
	consumerContract vrftesthelpers.VRFConsumerContract,
	coordinator v22.CoordinatorV2_X,
	backend *backends.SimulatedBackend,
	fundingAmount *big.Int,
	nativePayment bool,
) (v22.Subscription, *big.Int) {
	if nativePayment {
		_, err := consumerContract.CreateSubscriptionAndFundNative(author, fundingAmount)
		require.NoError(t, err)
		backend.Commit()

	} else {
		_, err := consumerContract.CreateSubscriptionAndFund(author, fundingAmount)
		require.NoError(t, err)
		backend.Commit()
	}

	subID, err := consumerContract.SSubId(nil)
	require.NoError(t, err)

	sub, err := coordinator.GetSubscription(nil, subID)
	require.NoError(t, err)

	if nativePayment {
		require.Equal(t, fundingAmount.String(), sub.EthBalance().String())
	} else {
		require.Equal(t, fundingAmount.String(), sub.Balance().String())
	}

	return sub, subID
}

func createVRFJobs(
	t *testing.T,
	fromKeys [][]ethkey.KeyV2,
	app *cltest.TestApplication,
	coordinator v22.CoordinatorV2_X,
	coordinatorAddress common.Address,
	batchCoordinatorAddress common.Address,
	uni coordinatorV2UniverseCommon,
	vrfOwnerAddress *common.Address,
	vrfVersion vrfcommon.Version,
	batchEnabled bool,
	gasLanePrices ...*assets.Wei,
) (jobs []job.Job) {
	if len(gasLanePrices) != len(fromKeys) {
		t.Fatalf("must provide one gas lane price for each set of from addresses. len(gasLanePrices) != len(fromKeys) [%d != %d]",
			len(gasLanePrices), len(fromKeys))
	}
	// Create separate jobs for each gas lane and register their keys
	for i, keys := range fromKeys {
		var keyStrs []string
		for _, k := range keys {
			keyStrs = append(keyStrs, k.Address.String())
		}

		vrfkey, err := app.GetKeyStore().VRF().Create()
		require.NoError(t, err)

		jid := uuid.New()
		incomingConfs := 2
		var vrfOwnerString string
		if vrfOwnerAddress != nil {
			vrfOwnerString = vrfOwnerAddress.Hex()
		}

		spec := testspecs.GenerateVRFSpec(testspecs.VRFSpecParams{
			JobID:                    jid.String(),
			Name:                     fmt.Sprintf("vrf-primary-%d", i),
			VRFVersion:               vrfVersion,
			CoordinatorAddress:       coordinatorAddress.Hex(),
			BatchCoordinatorAddress:  batchCoordinatorAddress.Hex(),
			BatchFulfillmentEnabled:  batchEnabled,
			MinIncomingConfirmations: incomingConfs,
			PublicKey:                vrfkey.PublicKey.String(),
			FromAddresses:            keyStrs,
			BackoffInitialDelay:      10 * time.Millisecond,
			BackoffMaxDelay:          time.Second,
			V2:                       true,
			GasLanePrice:             gasLanePrices[i],
			VRFOwnerAddress:          vrfOwnerString,
		}).Toml()

		jb, err := vrfcommon.ValidatedVRFSpec(spec)
		require.NoError(t, err)
		t.Log(jb.VRFSpec.PublicKey.MustHash(), vrfkey.PublicKey.MustHash())
		err = app.JobSpawner().CreateJob(&jb)
		require.NoError(t, err)
		registerProvingKeyHelper(t, uni, coordinator, vrfkey)
		jobs = append(jobs, jb)
	}
	// Wait until all jobs are active and listening for logs
	gomega.NewWithT(t).Eventually(func() bool {
		jbs := app.JobSpawner().ActiveJobs()
		var count int
		for _, jb := range jbs {
			if jb.Type == job.VRF {
				count++
			}
		}
		return count == len(fromKeys)
	}, testutils.WaitTimeout(t), 100*time.Millisecond).Should(gomega.BeTrue())
	// Unfortunately the lb needs heads to be able to backfill logs to new subscribers.
	// To avoid confirming
	// TODO: it could just backfill immediately upon receiving a new subscriber? (though would
	// only be useful for tests, probably a more robust way is to have the job spawner accept a signal that a
	// job is fully up and running and not add it to the active jobs list before then)
	time.Sleep(2 * time.Second)

	return
}

func requestRandomnessForWrapper(
	t *testing.T,
	vrfWrapperConsumer vrfv2_wrapper_consumer_example.VRFV2WrapperConsumerExample,
	consumerOwner *bind.TransactOpts,
	keyHash common.Hash,
	subID *big.Int,
	numWords uint32,
	cbGasLimit uint32,
	coordinator v22.CoordinatorV2_X,
	uni coordinatorV2UniverseCommon,
	wrapperOverhead uint32,
) (*big.Int, uint64) {
	minRequestConfirmations := uint16(3)
	_, err := vrfWrapperConsumer.MakeRequest(
		consumerOwner,
		cbGasLimit,
		minRequestConfirmations,
		numWords,
	)
	require.NoError(t, err)
	uni.backend.Commit()

	iter, err := coordinator.FilterRandomWordsRequested(nil, nil, []*big.Int{subID}, nil)
	require.NoError(t, err, "could not filter RandomWordsRequested events")

	var events []v22.RandomWordsRequested
	for iter.Next() {
		events = append(events, iter.Event())
	}

	wrapperIter, err := vrfWrapperConsumer.FilterWrapperRequestMade(nil, nil)
	require.NoError(t, err, "could not filter WrapperRequestMade events")

	wrapperConsumerEvents := []*vrfv2_wrapper_consumer_example.VRFV2WrapperConsumerExampleWrapperRequestMade{}
	for wrapperIter.Next() {
		wrapperConsumerEvents = append(wrapperConsumerEvents, wrapperIter.Event)
	}

	event := events[len(events)-1]
	eventKeyHash := event.KeyHash()
	wrapperConsumerEvent := wrapperConsumerEvents[len(wrapperConsumerEvents)-1]
	require.Equal(t, event.RequestID(), wrapperConsumerEvent.RequestId, "request ID in consumer log does not match request ID in coordinator log")
	require.Equal(t, keyHash.Bytes(), eventKeyHash[:], "key hash of event (%s) and of request not equal (%s)", hex.EncodeToString(eventKeyHash[:]), keyHash.String())
	require.Equal(t, cbGasLimit+(cbGasLimit/63+1)+wrapperOverhead, event.CallbackGasLimit(), "callback gas limit of event and of request not equal")
	require.Equal(t, minRequestConfirmations, event.MinimumRequestConfirmations(), "min request confirmations of event and of request not equal")
	require.Equal(t, numWords, event.NumWords(), "num words of event and of request not equal")

	return event.RequestID(), event.Raw().BlockNumber
}

// requestRandomness requests randomness from the given vrf consumer contract
// and asserts that the request ID logged by the RandomWordsRequested event
// matches the request ID that is returned and set by the consumer contract.
// The request ID and request block number are then returned to the caller.
func requestRandomnessAndAssertRandomWordsRequestedEvent(
	t *testing.T,
	vrfConsumerHandle vrftesthelpers.VRFConsumerContract,
	consumerOwner *bind.TransactOpts,
	keyHash common.Hash,
	subID *big.Int,
	numWords uint32,
	cbGasLimit uint32,
	coordinator v22.CoordinatorV2_X,
	backend *backends.SimulatedBackend,
	nativePayment bool,
) (requestID *big.Int, requestBlockNumber uint64) {
	minRequestConfirmations := uint16(2)
	_, err := vrfConsumerHandle.RequestRandomness(
		consumerOwner,
		keyHash,
		subID,
		minRequestConfirmations,
		cbGasLimit,
		numWords,
		nativePayment,
	)
	require.NoError(t, err)
	backend.Commit()

	iter, err := coordinator.FilterRandomWordsRequested(nil, nil, []*big.Int{subID}, nil)
	require.NoError(t, err, "could not filter RandomWordsRequested events")

	var events []v22.RandomWordsRequested
	for iter.Next() {
		events = append(events, iter.Event())
	}

	requestID, err = vrfConsumerHandle.SRequestId(nil)
	require.NoError(t, err)

	event := events[len(events)-1]
	eventKeyHash := event.KeyHash()
	require.Equal(t, event.RequestID(), requestID, "request ID in contract does not match request ID in log")
	require.Equal(t, keyHash.Bytes(), eventKeyHash[:], "key hash of event (%s) and of request not equal (%s)", hex.EncodeToString(eventKeyHash[:]), keyHash.String())
	require.Equal(t, cbGasLimit, event.CallbackGasLimit(), "callback gas limit of event and of request not equal")
	require.Equal(t, minRequestConfirmations, event.MinimumRequestConfirmations(), "min request confirmations of event and of request not equal")
	require.Equal(t, numWords, event.NumWords(), "num words of event and of request not equal")
	require.Equal(t, nativePayment, event.NativePayment())

	return requestID, event.Raw().BlockNumber
}

// subscribeAndAssertSubscriptionCreatedEvent subscribes the given consumer contract
// to VRF and funds the subscription with the given fundingJuels amount. It returns the
// subscription ID of the resulting subscription.
func subscribeAndAssertSubscriptionCreatedEvent(
	t *testing.T,
	vrfConsumerHandle vrftesthelpers.VRFConsumerContract,
	consumerOwner *bind.TransactOpts,
	consumerContractAddress common.Address,
	fundingAmount *big.Int,
	coordinator v22.CoordinatorV2_X,
	backend *backends.SimulatedBackend,
	nativePayment bool,
) *big.Int {
	// Create a subscription and fund with LINK.
	_, subID := subscribeVRF(t, consumerOwner, vrfConsumerHandle, coordinator, backend, fundingAmount, nativePayment)

	// Assert the subscription event in the coordinator contract.
	iter, err := coordinator.FilterSubscriptionCreated(nil, []*big.Int{subID})
	require.NoError(t, err)
	found := false
	for iter.Next() {
		if iter.Event().Owner() != consumerContractAddress {
			require.FailNowf(t, "SubscriptionCreated event contains wrong owner address", "expected: %+v, actual: %+v", consumerContractAddress, iter.Event().Owner())
		} else {
			found = true
		}
	}
	require.True(t, found, "could not find SubscriptionCreated event for subID %d", subID)

	return subID
}

func assertRandomWordsFulfilled(
	t *testing.T,
	requestID *big.Int,
	expectedSuccess bool,
	coordinator v22.CoordinatorV2_X,
) (rwfe v22.RandomWordsFulfilled) {
	// Check many times in case there are delays processing the event
	// this could happen occasionally and cause flaky tests.
	numChecks := 3
	found := false
	for i := 0; i < numChecks; i++ {
		filter, err := coordinator.FilterRandomWordsFulfilled(nil, []*big.Int{requestID}, nil)
		require.NoError(t, err)
		for filter.Next() {
			require.Equal(t, expectedSuccess, filter.Event().Success(), "fulfillment event success not correct, expected: %+v, actual: %+v", expectedSuccess, filter.Event().Success())
			require.Equal(t, requestID, filter.Event().RequestID())
			found = true
			rwfe = filter.Event()
		}

		if found {
			break
		}

		// Wait a bit and try again.
		time.Sleep(time.Second)
	}
	require.True(t, found, "RandomWordsFulfilled event not found")
	return
}

func assertNumRandomWords(
	t *testing.T,
	contract vrftesthelpers.VRFConsumerContract,
	numWords uint32,
) {
	var err error
	for i := uint32(0); i < numWords; i++ {
		_, err = contract.SRandomWords(nil, big.NewInt(int64(i)))
		require.NoError(t, err)
	}
}

func mine(t *testing.T, requestID, subID *big.Int, backend *backends.SimulatedBackend, db *sqlx.DB, vrfVersion vrfcommon.Version) bool {
	var query string
	if vrfVersion == vrfcommon.V2Plus {
		query = ConfirmedEthTxesV2PlusQuery
	} else if vrfVersion == vrfcommon.V2 {
		query = ConfirmedEthTxesV2Query
	} else {
		t.Errorf("unsupported vrf version %s", vrfVersion)
	}
	return gomega.NewWithT(t).Eventually(func() bool {
		backend.Commit()
		var txs []txmgr.DbEthTx
		err := db.Select(&txs, query, common.BytesToHash(requestID.Bytes()).String(), subID.String())
		require.NoError(t, err)
		t.Log("num txs", len(txs))
		return len(txs) == 1
	}, testutils.WaitTimeout(t), time.Second).Should(gomega.BeTrue())
}

func mineBatch(t *testing.T, requestIDs []*big.Int, subID *big.Int, backend *backends.SimulatedBackend, db *sqlx.DB, vrfVersion vrfcommon.Version) bool {
	requestIDMap := map[string]bool{}
	var query string
	if vrfVersion == vrfcommon.V2Plus {
		query = ConfirmedEthTxesV2PlusBatchQuery
	} else if vrfVersion == vrfcommon.V2 {
		query = ConfirmedEthTxesV2BatchQuery
	} else {
		t.Errorf("unsupported vrf version %s", vrfVersion)
	}
	for _, requestID := range requestIDs {
		requestIDMap[common.BytesToHash(requestID.Bytes()).String()] = false
	}
	return gomega.NewWithT(t).Eventually(func() bool {
		backend.Commit()
		var txs []txmgr.DbEthTx
		err := db.Select(&txs, query, subID.String())
		require.NoError(t, err)
		for _, tx := range txs {
			var evmTx txmgr.Tx
			txmgr.DbEthTxToEthTx(tx, &evmTx)
			meta, err := evmTx.GetMeta()
			require.NoError(t, err)
			for _, requestID := range meta.RequestIDs {
				if _, ok := requestIDMap[requestID.String()]; ok {
					requestIDMap[requestID.String()] = true
				}
			}
		}
		foundAll := true
		for _, found := range requestIDMap {
			foundAll = foundAll && found
		}
		t.Log("requestIDMap:", requestIDMap)
		return foundAll
	}, testutils.WaitTimeout(t), time.Second).Should(gomega.BeTrue())
}

func TestVRFV2Integration_SingleConsumer_ForceFulfillment(t *testing.T) {
	t.Parallel()
	ownerKey := cltest.MustGenerateRandomKey(t)
	uni := newVRFCoordinatorV2Universe(t, ownerKey, 1)
	testSingleConsumerForcedFulfillment(
		t,
		ownerKey,
		uni,
		uni.oldRootContract,
		uni.oldRootContractAddress,
		uni.oldBatchCoordinatorContractAddress,
		false, // batchEnabled
		vrfcommon.V2,
	)
}

func TestVRFV2Integration_SingleConsumer_ForceFulfillment_BatchEnabled(t *testing.T) {
	t.Parallel()
	ownerKey := cltest.MustGenerateRandomKey(t)
	uni := newVRFCoordinatorV2Universe(t, ownerKey, 1)
	testSingleConsumerForcedFulfillment(
		t,
		ownerKey,
		uni,
		uni.oldRootContract,
		uni.oldRootContractAddress,
		uni.oldBatchCoordinatorContractAddress,
		true, // batchEnabled
		vrfcommon.V2,
	)
}

func TestVRFV2Integration_SingleConsumer_HappyPath_BatchFulfillment(t *testing.T) {
	t.Parallel()
	ownerKey := cltest.MustGenerateRandomKey(t)
	uni := newVRFCoordinatorV2Universe(t, ownerKey, 1)
	testSingleConsumerHappyPathBatchFulfillment(
		t,
		ownerKey,
		uni.coordinatorV2UniverseCommon,
		uni.vrfConsumers[0],
		uni.consumerContracts[0],
		uni.consumerContractAddresses[0],
		uni.rootContract,
		uni.rootContractAddress,
		uni.batchCoordinatorContractAddress,
		ptr(uni.vrfOwnerAddress),
		5,     // number of requests to send
		false, // don't send big callback
		vrfcommon.V2,
		false,
	)
}

func TestVRFV2Integration_SingleConsumer_HappyPath_BatchFulfillment_BigGasCallback(t *testing.T) {
	t.Parallel()
	ownerKey := cltest.MustGenerateRandomKey(t)
	uni := newVRFCoordinatorV2Universe(t, ownerKey, 1)
	testSingleConsumerHappyPathBatchFulfillment(
		t,
		ownerKey,
		uni.coordinatorV2UniverseCommon,
		uni.vrfConsumers[0],
		uni.consumerContracts[0],
		uni.consumerContractAddresses[0],
		uni.rootContract,
		uni.rootContractAddress,
		uni.batchCoordinatorContractAddress,
		ptr(uni.vrfOwnerAddress),
		5,    // number of requests to send
		true, // send big callback
		vrfcommon.V2,
		false,
	)
}

func TestVRFV2Integration_SingleConsumer_HappyPath(t *testing.T) {
	t.Parallel()
	ownerKey := cltest.MustGenerateRandomKey(t)
	uni := newVRFCoordinatorV2Universe(t, ownerKey, 1)
	testSingleConsumerHappyPath(
		t,
		ownerKey,
		uni.coordinatorV2UniverseCommon,
		uni.vrfConsumers[0],
		uni.consumerContracts[0],
		uni.consumerContractAddresses[0],
		uni.rootContract,
		uni.rootContractAddress,
		uni.batchCoordinatorContractAddress,
		ptr(uni.vrfOwnerAddress),
		vrfcommon.V2,
<<<<<<< HEAD
		false,
=======
		func(t *testing.T, coordinator v22.CoordinatorV2_X, rwfe v22.RandomWordsFulfilled, expectedSubID *big.Int) {
			require.PanicsWithValue(t, "VRF V2 RandomWordsFulfilled does not implement SubID", func() {
				rwfe.SubID()
			})
		},
>>>>>>> ea5e408a
	)
}

func TestVRFV2Integration_SingleConsumer_EOA_Request(t *testing.T) {
	t.Parallel()
	ownerKey := cltest.MustGenerateRandomKey(t)
	uni := newVRFCoordinatorV2Universe(t, ownerKey, 1)
	testEoa(
		t,
		ownerKey,
		uni.coordinatorV2UniverseCommon,
		false,
		uni.batchBHSContractAddress,
		ptr(uni.vrfOwnerAddress),
		vrfcommon.V2,
	)
}

func TestVRFV2Integration_SingleConsumer_EOA_Request_Batching_Enabled(t *testing.T) {
	t.Parallel()
	ownerKey := cltest.MustGenerateRandomKey(t)
	uni := newVRFCoordinatorV2Universe(t, ownerKey, 1)
	testEoa(
		t,
		ownerKey,
		uni.coordinatorV2UniverseCommon,
		true,
		uni.batchBHSContractAddress,
		ptr(uni.vrfOwnerAddress),
		vrfcommon.V2,
	)
}

func testEoa(
	t *testing.T,
	ownerKey ethkey.KeyV2,
	uni coordinatorV2UniverseCommon,
	batchingEnabled bool,
	batchCoordinatorAddress common.Address,
	vrfOwnerAddress *common.Address,
	vrfVersion vrfcommon.Version) {
	gasLimit := int64(2_500_000)

	finalityDepth := uint32(50)

	key1 := cltest.MustGenerateRandomKey(t)
	gasLanePriceWei := assets.GWei(10)
	config, _ := heavyweight.FullTestDBV2(t, "vrfv2_singleconsumer_eoa_request", func(c *chainlink.Config, s *chainlink.Secrets) {
		simulatedOverrides(t, assets.GWei(10), toml.KeySpecific{
			// Gas lane.
			Key:          ptr(key1.EIP55Address),
			GasEstimator: toml.KeySpecificGasEstimator{PriceMax: gasLanePriceWei},
		})(c, s)
		c.EVM[0].GasEstimator.LimitDefault = ptr(uint32(gasLimit))
		c.EVM[0].MinIncomingConfirmations = ptr[uint32](2)
		c.EVM[0].FinalityDepth = ptr(finalityDepth)
	})
	app := cltest.NewApplicationWithConfigV2AndKeyOnSimulatedBlockchain(t, config, uni.backend, ownerKey, key1)
	consumer := uni.vrfConsumers[0]

	// Createa a new subscription.
	subID := setupAndFundSubscriptionAndConsumer(
		t,
		uni,
		uni.rootContract,
		uni.rootContractAddress,
		consumer,
		consumer.From,
		vrfVersion,
		assets.Ether(1).ToInt(),
	)

	// Fund gas lane.
	sendEth(t, ownerKey, uni.backend, key1.Address, 10)
	require.NoError(t, app.Start(testutils.Context(t)))

	// Create VRF job.
	jbs := createVRFJobs(
		t,
		[][]ethkey.KeyV2{{key1}},
		app,
		uni.rootContract,
		uni.rootContractAddress,
		batchCoordinatorAddress,
		uni,
		vrfOwnerAddress,
		vrfVersion,
		batchingEnabled,
		gasLanePriceWei)
	keyHash := jbs[0].VRFSpec.PublicKey.MustHash()

	// Make a randomness request with the EOA. This request is impossible to fulfill.
	numWords := uint32(1)
	minRequestConfirmations := uint16(2)
	_, err := uni.rootContract.RequestRandomWords(consumer, keyHash, subID, minRequestConfirmations, uint32(200_000), numWords, false)
	require.NoError(t, err)
	uni.backend.Commit()

	// Ensure request is not fulfilled.
	gomega.NewGomegaWithT(t).Consistently(func() bool {
		uni.backend.Commit()
		runs, err := app.PipelineORM().GetAllRuns()
		require.NoError(t, err)
		t.Log("runs", len(runs))
		return len(runs) == 0
	}, 5*time.Second, time.Second).Should(gomega.BeTrue())

	// Create query to fetch the application's log broadcasts.
	var broadcastsBeforeFinality []evmlogger.LogBroadcast
	var broadcastsAfterFinality []evmlogger.LogBroadcast
	query := `SELECT block_hash, consumed, log_index, job_id FROM log_broadcasts`
	q := pg.NewQ(app.GetSqlxDB(), app.Logger, app.Config.Database())

	// Execute the query.
	err = q.Select(&broadcastsBeforeFinality, query)
	require.NoError(t, err)

	// Ensure there is only one log broadcast (our EOA request), and that
	// it hasn't been marked as consumed yet.
	require.Equal(t, 1, len(broadcastsBeforeFinality))
	require.Equal(t, false, broadcastsBeforeFinality[0].Consumed)

	// Create new blocks until the finality depth has elapsed.
	for i := 0; i < int(finalityDepth); i++ {
		uni.backend.Commit()
	}

	// Ensure the request is still not fulfilled.
	gomega.NewGomegaWithT(t).Consistently(func() bool {
		uni.backend.Commit()
		runs, err := app.PipelineORM().GetAllRuns()
		require.NoError(t, err)
		t.Log("runs", len(runs))
		return len(runs) == 0
	}, 5*time.Second, time.Second).Should(gomega.BeTrue())

	// Execute the query for log broadcasts again after finality depth has elapsed.
	err = q.Select(&broadcastsAfterFinality, query)
	require.NoError(t, err)

	// Ensure that there is still only one log broadcast (our EOA request), but that
	// it has been marked as "consumed," such that it won't be retried.
	require.Equal(t, 1, len(broadcastsAfterFinality))
	require.Equal(t, true, broadcastsAfterFinality[0].Consumed)

	t.Log("Done!")
}

func TestVRFV2Integration_SingleConsumer_EIP150_HappyPath(t *testing.T) {
	t.Parallel()
	ownerKey := cltest.MustGenerateRandomKey(t)
	uni := newVRFCoordinatorV2Universe(t, ownerKey, 1)
	testSingleConsumerEIP150(
		t,
		ownerKey,
		uni.coordinatorV2UniverseCommon,
		uni.batchCoordinatorContractAddress,
		false,
		vrfcommon.V2,
		false,
	)
}

func TestVRFV2Integration_SingleConsumer_EIP150_Revert(t *testing.T) {
	t.Parallel()
	ownerKey := cltest.MustGenerateRandomKey(t)
	uni := newVRFCoordinatorV2Universe(t, ownerKey, 1)
	testSingleConsumerEIP150Revert(
		t,
		ownerKey,
		uni.coordinatorV2UniverseCommon,
		uni.batchCoordinatorContractAddress,
		false,
		vrfcommon.V2,
		false,
	)
}

func deployWrapper(t *testing.T, uni coordinatorV2UniverseCommon, wrapperOverhead uint32, coordinatorOverhead uint32, keyHash common.Hash) (
	wrapper *vrfv2_wrapper.VRFV2Wrapper,
	wrapperAddress common.Address,
	wrapperConsumer *vrfv2_wrapper_consumer_example.VRFV2WrapperConsumerExample,
	wrapperConsumerAddress common.Address,
) {
	wrapperAddress, _, wrapper, err := vrfv2_wrapper.DeployVRFV2Wrapper(uni.neil, uni.backend, uni.linkContractAddress, uni.linkEthFeedAddress, uni.rootContractAddress)
	require.NoError(t, err)
	uni.backend.Commit()

	_, err = wrapper.SetConfig(uni.neil, wrapperOverhead, coordinatorOverhead, 0, keyHash, 10)
	require.NoError(t, err)
	uni.backend.Commit()

	wrapperConsumerAddress, _, wrapperConsumer, err = vrfv2_wrapper_consumer_example.DeployVRFV2WrapperConsumerExample(uni.neil, uni.backend, uni.linkContractAddress, wrapperAddress)
	require.NoError(t, err)
	uni.backend.Commit()

	return
}

func TestVRFV2Integration_SingleConsumer_Wrapper(t *testing.T) {
	t.Parallel()
	wrapperOverhead := uint32(30_000)
	coordinatorOverhead := uint32(90_000)

	callBackGasLimit := int64(100_000) // base callback gas.
	key1 := cltest.MustGenerateRandomKey(t)
	gasLanePriceWei := assets.GWei(10)
	config, db := heavyweight.FullTestDBV2(t, "vrfv2_singleconsumer_wrapper", func(c *chainlink.Config, s *chainlink.Secrets) {
		simulatedOverrides(t, assets.GWei(10), toml.KeySpecific{
			// Gas lane.
			Key:          ptr(key1.EIP55Address),
			GasEstimator: toml.KeySpecificGasEstimator{PriceMax: gasLanePriceWei},
		})(c, s)
		c.EVM[0].GasEstimator.LimitDefault = ptr[uint32](3_500_000)
		c.EVM[0].MinIncomingConfirmations = ptr[uint32](2)
	})
	ownerKey := cltest.MustGenerateRandomKey(t)
	uni := newVRFCoordinatorV2Universe(t, ownerKey, 1)
	app := cltest.NewApplicationWithConfigV2AndKeyOnSimulatedBlockchain(t, config, uni.backend, ownerKey, key1)

	// Fund gas lane.
	sendEth(t, ownerKey, uni.backend, key1.Address, 10)
	require.NoError(t, app.Start(testutils.Context(t)))

	// Create VRF job.
	jbs := createVRFJobs(
		t,
		[][]ethkey.KeyV2{{key1}},
		app,
		uni.rootContract,
		uni.rootContractAddress,
		uni.batchCoordinatorContractAddress,
		uni.coordinatorV2UniverseCommon,
		ptr(uni.vrfOwnerAddress),
		vrfcommon.V2,
		false,
		gasLanePriceWei)
	keyHash := jbs[0].VRFSpec.PublicKey.MustHash()

	wrapper, _, consumer, consumerAddress := deployWrapper(t, uni.coordinatorV2UniverseCommon, wrapperOverhead, coordinatorOverhead, keyHash)

	// Fetch Subscription ID for Wrapper.
	wrapperSubID, err := wrapper.SUBSCRIPTIONID(nil)
	require.NoError(t, err)

	// Fund Subscription.
	b, err := utils.ABIEncode(`[{"type":"uint64"}]`, wrapperSubID)
	require.NoError(t, err)
	_, err = uni.linkContract.TransferAndCall(uni.sergey, uni.rootContractAddress, assets.Ether(100).ToInt(), b)
	require.NoError(t, err)
	uni.backend.Commit()

	// Fund Consumer Contract.
	_, err = uni.linkContract.Transfer(uni.sergey, consumerAddress, assets.Ether(100).ToInt())
	require.NoError(t, err)
	uni.backend.Commit()

	// Make the first randomness request.
	numWords := uint32(1)
	requestID, _ := requestRandomnessForWrapper(t, *consumer, uni.neil, keyHash, new(big.Int).SetUint64(wrapperSubID), numWords, uint32(callBackGasLimit), uni.rootContract, uni.coordinatorV2UniverseCommon, wrapperOverhead)

	// Wait for simulation to pass.
	gomega.NewGomegaWithT(t).Eventually(func() bool {
		uni.backend.Commit()
		runs, err := app.PipelineORM().GetAllRuns()
		require.NoError(t, err)
		t.Log("runs", len(runs))
		return len(runs) == 1
	}, testutils.WaitTimeout(t), time.Second).Should(gomega.BeTrue())

	// Mine the fulfillment that was queued.
	mine(t, requestID, new(big.Int).SetUint64(wrapperSubID), uni.backend, db, vrfcommon.V2)

	// Assert correct state of RandomWordsFulfilled event.
	assertRandomWordsFulfilled(t, requestID, true, uni.rootContract)

	t.Log("Done!")
}

func TestVRFV2Integration_Wrapper_High_Gas(t *testing.T) {
	t.Parallel()
	wrapperOverhead := uint32(30_000)
	coordinatorOverhead := uint32(90_000)

	key1 := cltest.MustGenerateRandomKey(t)
	callBackGasLimit := int64(2_000_000) // base callback gas.
	gasLanePriceWei := assets.GWei(10)
	config, db := heavyweight.FullTestDBV2(t, "vrfv2_wrapper_high_gas_revert", func(c *chainlink.Config, s *chainlink.Secrets) {
		simulatedOverrides(t, assets.GWei(10), toml.KeySpecific{
			// Gas lane.
			Key:          ptr(key1.EIP55Address),
			GasEstimator: toml.KeySpecificGasEstimator{PriceMax: gasLanePriceWei},
		})(c, s)
		c.EVM[0].GasEstimator.LimitDefault = ptr[uint32](3_500_000)
		c.EVM[0].MinIncomingConfirmations = ptr[uint32](2)
	})
	ownerKey := cltest.MustGenerateRandomKey(t)
	uni := newVRFCoordinatorV2Universe(t, ownerKey, 1)
	app := cltest.NewApplicationWithConfigV2AndKeyOnSimulatedBlockchain(t, config, uni.backend, ownerKey, key1)

	// Fund gas lane.
	sendEth(t, ownerKey, uni.backend, key1.Address, 10)
	require.NoError(t, app.Start(testutils.Context(t)))

	// Create VRF job.
	jbs := createVRFJobs(
		t,
		[][]ethkey.KeyV2{{key1}},
		app,
		uni.rootContract,
		uni.rootContractAddress,
		uni.batchCoordinatorContractAddress,
		uni.coordinatorV2UniverseCommon,
		ptr(uni.vrfOwnerAddress),
		vrfcommon.V2,
		false,
		gasLanePriceWei)
	keyHash := jbs[0].VRFSpec.PublicKey.MustHash()

	wrapper, _, consumer, consumerAddress := deployWrapper(t, uni.coordinatorV2UniverseCommon, wrapperOverhead, coordinatorOverhead, keyHash)

	// Fetch Subscription ID for Wrapper.
	wrapperSubID, err := wrapper.SUBSCRIPTIONID(nil)
	require.NoError(t, err)

	// Fund Subscription.
	b, err := utils.ABIEncode(`[{"type":"uint64"}]`, wrapperSubID)
	require.NoError(t, err)
	_, err = uni.linkContract.TransferAndCall(uni.sergey, uni.rootContractAddress, assets.Ether(100).ToInt(), b)
	require.NoError(t, err)
	uni.backend.Commit()

	// Fund Consumer Contract.
	_, err = uni.linkContract.Transfer(uni.sergey, consumerAddress, assets.Ether(100).ToInt())
	require.NoError(t, err)
	uni.backend.Commit()

	// Make the first randomness request.
	numWords := uint32(1)
	requestID, _ := requestRandomnessForWrapper(t, *consumer, uni.neil, keyHash, new(big.Int).SetUint64(wrapperSubID), numWords, uint32(callBackGasLimit), uni.rootContract, uni.coordinatorV2UniverseCommon, wrapperOverhead)

	// Wait for simulation to pass.
	gomega.NewGomegaWithT(t).Eventually(func() bool {
		uni.backend.Commit()
		runs, err := app.PipelineORM().GetAllRuns()
		require.NoError(t, err)
		t.Log("runs", len(runs))
		return len(runs) == 1
	}, testutils.WaitTimeout(t), time.Second).Should(gomega.BeTrue())

	// Mine the fulfillment that was queued.
	mine(t, requestID, new(big.Int).SetUint64(wrapperSubID), uni.backend, db, vrfcommon.V2)

	// Assert correct state of RandomWordsFulfilled event.
	assertRandomWordsFulfilled(t, requestID, true, uni.rootContract)

	t.Log("Done!")
}

func TestVRFV2Integration_SingleConsumer_NeedsBlockhashStore(t *testing.T) {
	t.Parallel()
	ownerKey := cltest.MustGenerateRandomKey(t)
	uni := newVRFCoordinatorV2Universe(t, ownerKey, 2)
	testMultipleConsumersNeedBHS(
		t,
		ownerKey,
		uni.coordinatorV2UniverseCommon,
		uni.vrfConsumers,
		uni.consumerContracts,
		uni.consumerContractAddresses,
		uni.rootContract,
		uni.rootContractAddress,
		uni.batchCoordinatorContractAddress,
		ptr(uni.vrfOwnerAddress),
		vrfcommon.V2,
		false,
	)
}

func TestVRFV2Integration_SingleConsumer_BlockHeaderFeeder(t *testing.T) {
	t.Parallel()
	ownerKey := cltest.MustGenerateRandomKey(t)
	uni := newVRFCoordinatorV2Universe(t, ownerKey, 1)
	testBlockHeaderFeeder(
		t,
		ownerKey,
		uni.coordinatorV2UniverseCommon,
		uni.vrfConsumers,
		uni.consumerContracts,
		uni.consumerContractAddresses,
		uni.rootContract,
		uni.rootContractAddress,
		uni.batchCoordinatorContractAddress,
		ptr(uni.vrfOwnerAddress),
		vrfcommon.V2,
		false,
	)
}

func TestVRFV2Integration_SingleConsumer_NeedsTopUp(t *testing.T) {
	t.Parallel()
	ownerKey := cltest.MustGenerateRandomKey(t)
	uni := newVRFCoordinatorV2Universe(t, ownerKey, 1)
	testSingleConsumerNeedsTopUp(
		t,
		ownerKey,
		uni.coordinatorV2UniverseCommon,
		uni.vrfConsumers[0],
		uni.consumerContracts[0],
		uni.consumerContractAddresses[0],
		uni.rootContract,
		uni.rootContractAddress,
		uni.batchCoordinatorContractAddress,
		ptr(uni.vrfOwnerAddress),
		assets.Ether(1).ToInt(),   // initial funding of 1 LINK
		assets.Ether(100).ToInt(), // top up of 100 LINK
		vrfcommon.V2,
		false,
	)
}

func TestVRFV2Integration_SingleConsumer_BigGasCallback_Sandwich(t *testing.T) {
	ownerKey := cltest.MustGenerateRandomKey(t)
	uni := newVRFCoordinatorV2Universe(t, ownerKey, 1)
	testSingleConsumerBigGasCallbackSandwich(
		t,
		ownerKey,
		uni.coordinatorV2UniverseCommon,
		uni.batchCoordinatorContractAddress,
		false,
		vrfcommon.V2,
		false,
	)
}

func TestVRFV2Integration_SingleConsumer_MultipleGasLanes(t *testing.T) {
	ownerKey := cltest.MustGenerateRandomKey(t)
	uni := newVRFCoordinatorV2Universe(t, ownerKey, 1)
	testSingleConsumerMultipleGasLanes(
		t,
		ownerKey,
		uni.coordinatorV2UniverseCommon,
		uni.batchCoordinatorContractAddress,
		false,
		vrfcommon.V2,
		false,
	)
}

func TestVRFV2Integration_SingleConsumer_AlwaysRevertingCallback_StillFulfilled(t *testing.T) {
	ownerKey := cltest.MustGenerateRandomKey(t)
	uni := newVRFCoordinatorV2Universe(t, ownerKey, 0)
	testSingleConsumerAlwaysRevertingCallbackStillFulfilled(
		t,
		ownerKey,
		uni.coordinatorV2UniverseCommon,
		uni.batchCoordinatorContractAddress,
		false,
		vrfcommon.V2,
		false,
	)
}

func TestVRFV2Integration_ConsumerProxy_HappyPath(t *testing.T) {
	ownerKey := cltest.MustGenerateRandomKey(t)
	uni := newVRFCoordinatorV2Universe(t, ownerKey, 0)
	testConsumerProxyHappyPath(
		t,
		ownerKey,
		uni.coordinatorV2UniverseCommon,
		uni.batchCoordinatorContractAddress,
		false,
		vrfcommon.V2,
		false,
	)
}

func TestVRFV2Integration_ConsumerProxy_CoordinatorZeroAddress(t *testing.T) {
	ownerKey := cltest.MustGenerateRandomKey(t)
	uni := newVRFCoordinatorV2Universe(t, ownerKey, 0)
	testConsumerProxyCoordinatorZeroAddress(t, uni.coordinatorV2UniverseCommon)
}

func simulatedOverrides(t *testing.T, defaultGasPrice *assets.Wei, ks ...toml.KeySpecific) func(*chainlink.Config, *chainlink.Secrets) {
	return func(c *chainlink.Config, s *chainlink.Secrets) {
		require.Zero(t, testutils.SimulatedChainID.Cmp(c.EVM[0].ChainID.ToInt()))
		c.EVM[0].GasEstimator.Mode = ptr("FixedPrice")
		if defaultGasPrice != nil {
			c.EVM[0].GasEstimator.PriceDefault = defaultGasPrice
		}
		c.EVM[0].GasEstimator.LimitDefault = ptr[uint32](2_000_000)

		c.EVM[0].HeadTracker.MaxBufferSize = ptr[uint32](100)
		c.EVM[0].HeadTracker.SamplingInterval = models.MustNewDuration(0) // Head sampling disabled

		c.EVM[0].Transactions.ResendAfterThreshold = models.MustNewDuration(0)
		c.EVM[0].Transactions.ReaperThreshold = models.MustNewDuration(100 * time.Millisecond)

		c.EVM[0].FinalityDepth = ptr[uint32](15)
		c.EVM[0].MinIncomingConfirmations = ptr[uint32](1)
		c.EVM[0].MinContractPayment = assets.NewLinkFromJuels(100)
		c.EVM[0].KeySpecific = ks
	}
}

func registerProvingKeyHelper(t *testing.T, uni coordinatorV2UniverseCommon, coordinator v22.CoordinatorV2_X, vrfkey vrfkey.KeyV2) {
	// Register a proving key associated with the VRF job.
	p, err := vrfkey.PublicKey.Point()
	require.NoError(t, err)
	_, err = coordinator.RegisterProvingKey(
		uni.neil, uni.nallory.From, pair(secp256k1.Coordinates(p)))
	require.NoError(t, err)
	uni.backend.Commit()
}

func TestExternalOwnerConsumerExample(t *testing.T) {
	owner := testutils.MustNewSimTransactor(t)
	random := testutils.MustNewSimTransactor(t)
	genesisData := core.GenesisAlloc{
		owner.From:  {Balance: assets.Ether(10).ToInt()},
		random.From: {Balance: assets.Ether(10).ToInt()},
	}
	backend := cltest.NewSimulatedBackend(t, genesisData, uint32(ethconfig.Defaults.Miner.GasCeil))
	linkAddress, _, linkContract, err := link_token_interface.DeployLinkToken(
		owner, backend)
	require.NoError(t, err)
	backend.Commit()
	coordinatorAddress, _, coordinator, err :=
		vrf_coordinator_v2.DeployVRFCoordinatorV2(
			owner, backend, linkAddress, common.Address{}, common.Address{})
	require.NoError(t, err)
	_, err = coordinator.SetConfig(owner, uint16(1), uint32(10000), 1, 1, big.NewInt(10), vrf_coordinator_v2.VRFCoordinatorV2FeeConfig{
		FulfillmentFlatFeeLinkPPMTier1: 0,
		FulfillmentFlatFeeLinkPPMTier2: 0,
		FulfillmentFlatFeeLinkPPMTier3: 0,
		FulfillmentFlatFeeLinkPPMTier4: 0,
		FulfillmentFlatFeeLinkPPMTier5: 0,
		ReqsForTier2:                   big.NewInt(0),
		ReqsForTier3:                   big.NewInt(0),
		ReqsForTier4:                   big.NewInt(0),
		ReqsForTier5:                   big.NewInt(0),
	})
	require.NoError(t, err)
	backend.Commit()
	consumerAddress, _, consumer, err := vrf_external_sub_owner_example.DeployVRFExternalSubOwnerExample(owner, backend, coordinatorAddress, linkAddress)
	require.NoError(t, err)
	backend.Commit()
	_, err = linkContract.Transfer(owner, consumerAddress, assets.Ether(2).ToInt())
	require.NoError(t, err)
	backend.Commit()
	AssertLinkBalances(t, linkContract, []common.Address{owner.From, consumerAddress}, []*big.Int{assets.Ether(999_999_998).ToInt(), assets.Ether(2).ToInt()})

	// Create sub, fund it and assign consumer
	_, err = coordinator.CreateSubscription(owner)
	require.NoError(t, err)
	backend.Commit()
	b, err := utils.ABIEncode(`[{"type":"uint64"}]`, uint64(1))
	require.NoError(t, err)
	_, err = linkContract.TransferAndCall(owner, coordinatorAddress, big.NewInt(0), b)
	require.NoError(t, err)
	_, err = coordinator.AddConsumer(owner, 1, consumerAddress)
	require.NoError(t, err)
	_, err = consumer.RequestRandomWords(random, 1, 1, 1, 1, [32]byte{})
	require.Error(t, err)
	_, err = consumer.RequestRandomWords(owner, 1, 1, 1, 1, [32]byte{})
	require.NoError(t, err)

	// Reassign ownership, check that only new owner can request
	_, err = consumer.TransferOwnership(owner, random.From)
	require.NoError(t, err)
	_, err = consumer.RequestRandomWords(owner, 1, 1, 1, 1, [32]byte{})
	require.Error(t, err)
	_, err = consumer.RequestRandomWords(random, 1, 1, 1, 1, [32]byte{})
	require.NoError(t, err)
}

func TestSimpleConsumerExample(t *testing.T) {
	owner := testutils.MustNewSimTransactor(t)
	random := testutils.MustNewSimTransactor(t)
	genesisData := core.GenesisAlloc{
		owner.From: {Balance: assets.Ether(10).ToInt()},
	}
	backend := cltest.NewSimulatedBackend(t, genesisData, uint32(ethconfig.Defaults.Miner.GasCeil))
	linkAddress, _, linkContract, err := link_token_interface.DeployLinkToken(
		owner, backend)
	require.NoError(t, err)
	backend.Commit()
	coordinatorAddress, _, _, err :=
		vrf_coordinator_v2.DeployVRFCoordinatorV2(
			owner, backend, linkAddress, common.Address{}, common.Address{})
	require.NoError(t, err)
	backend.Commit()
	consumerAddress, _, consumer, err := vrf_single_consumer_example.DeployVRFSingleConsumerExample(owner, backend, coordinatorAddress, linkAddress, 1, 1, 1, [32]byte{})
	require.NoError(t, err)
	backend.Commit()
	_, err = linkContract.Transfer(owner, consumerAddress, assets.Ether(2).ToInt())
	require.NoError(t, err)
	backend.Commit()
	AssertLinkBalances(t, linkContract, []common.Address{owner.From, consumerAddress}, []*big.Int{assets.Ether(999_999_998).ToInt(), assets.Ether(2).ToInt()})
	_, err = consumer.TopUpSubscription(owner, assets.Ether(1).ToInt())
	require.NoError(t, err)
	backend.Commit()
	AssertLinkBalances(t, linkContract, []common.Address{owner.From, consumerAddress, coordinatorAddress}, []*big.Int{assets.Ether(999_999_998).ToInt(), assets.Ether(1).ToInt(), assets.Ether(1).ToInt()})
	// Non-owner cannot withdraw
	_, err = consumer.Withdraw(random, assets.Ether(1).ToInt(), owner.From)
	require.Error(t, err)
	_, err = consumer.Withdraw(owner, assets.Ether(1).ToInt(), owner.From)
	require.NoError(t, err)
	backend.Commit()
	AssertLinkBalances(t, linkContract, []common.Address{owner.From, consumerAddress, coordinatorAddress}, []*big.Int{assets.Ether(999_999_999).ToInt(), assets.Ether(0).ToInt(), assets.Ether(1).ToInt()})
	_, err = consumer.Unsubscribe(owner, owner.From)
	require.NoError(t, err)
	backend.Commit()
	AssertLinkBalances(t, linkContract, []common.Address{owner.From, consumerAddress, coordinatorAddress}, []*big.Int{assets.Ether(1_000_000_000).ToInt(), assets.Ether(0).ToInt(), assets.Ether(0).ToInt()})
}

func TestIntegrationVRFV2(t *testing.T) {
	t.Parallel()
	// Reconfigure the sim chain with a default gas price of 1 gwei,
	// max gas limit of 2M and a key specific max 10 gwei price.
	// Keep the prices low so we can operate with small link balance subscriptions.
	gasPrice := assets.GWei(1)
	key := cltest.MustGenerateRandomKey(t)
	gasLanePriceWei := assets.GWei(10)
	config, _ := heavyweight.FullTestDBV2(t, "vrf_v2_integration", func(c *chainlink.Config, s *chainlink.Secrets) {
		simulatedOverrides(t, gasPrice, toml.KeySpecific{
			Key:          &key.EIP55Address,
			GasEstimator: toml.KeySpecificGasEstimator{PriceMax: gasLanePriceWei},
		})(c, s)
		c.EVM[0].MinIncomingConfirmations = ptr[uint32](2)
	})
	uni := newVRFCoordinatorV2Universe(t, key, 1)
	carol := uni.vrfConsumers[0]
	carolContract := uni.consumerContracts[0]
	carolContractAddress := uni.consumerContractAddresses[0]

	app := cltest.NewApplicationWithConfigV2AndKeyOnSimulatedBlockchain(t, config, uni.backend, key)
	keys, err := app.KeyStore.Eth().EnabledKeysForChain(testutils.SimulatedChainID)
	require.NoError(t, err)
	require.Zero(t, key.Cmp(keys[0]))

	require.NoError(t, app.Start(testutils.Context(t)))

	jbs := createVRFJobs(
		t,
		[][]ethkey.KeyV2{{key}},
		app,
		uni.rootContract,
		uni.rootContractAddress,
		uni.batchCoordinatorContractAddress,
		uni.coordinatorV2UniverseCommon,
		ptr(uni.vrfOwnerAddress),
		vrfcommon.V2,
		false,
		gasLanePriceWei)
	keyHash := jbs[0].VRFSpec.PublicKey.MustHash()

	// Create and fund a subscription.
	// We should see that our subscription has 1 link.
	AssertLinkBalances(t, uni.linkContract, []common.Address{
		carolContractAddress,
		uni.rootContractAddress,
	}, []*big.Int{
		assets.Ether(500).ToInt(), // 500 link
		big.NewInt(0),             // 0 link
	})
	subFunding := decimal.RequireFromString("1000000000000000000")
	_, err = carolContract.CreateSubscriptionAndFund(carol,
		subFunding.BigInt())
	require.NoError(t, err)
	uni.backend.Commit()
	AssertLinkBalances(t, uni.linkContract, []common.Address{
		carolContractAddress,
		uni.rootContractAddress,
		uni.nallory.From, // Oracle's own address should have nothing
	}, []*big.Int{
		assets.Ether(499).ToInt(),
		assets.Ether(1).ToInt(),
		big.NewInt(0),
	})
	subId, err := carolContract.SSubId(nil)
	require.NoError(t, err)
	subStart, err := uni.rootContract.GetSubscription(nil, subId)
	require.NoError(t, err)

	// Make a request for random words.
	// By requesting 500k callback with a configured eth gas limit default of 500k,
	// we ensure that the job is indeed adjusting the gaslimit to suit the users request.
	gasRequested := 500_000
	nw := 10
	requestedIncomingConfs := 3
	_, err = carolContract.RequestRandomness(carol, keyHash, subId, uint16(requestedIncomingConfs), uint32(gasRequested), uint32(nw), false)
	require.NoError(t, err)

	// Oracle tries to withdraw before its fulfilled should fail
	_, err = uni.rootContract.OracleWithdraw(uni.nallory, uni.nallory.From, big.NewInt(1000))
	require.Error(t, err)

	for i := 0; i < requestedIncomingConfs; i++ {
		uni.backend.Commit()
	}

	// We expect the request to be serviced
	// by the node.
	var runs []pipeline.Run
	gomega.NewWithT(t).Eventually(func() bool {
		runs, err = app.PipelineORM().GetAllRuns()
		require.NoError(t, err)
		// It is possible that we send the test request
		// before the job spawner has started the vrf services, which is fine
		// the lb will backfill the logs. However, we need to
		// keep blocks coming in for the lb to send the backfilled logs.
		uni.backend.Commit()
		return len(runs) == 1 && runs[0].State == pipeline.RunStatusCompleted
	}, testutils.WaitTimeout(t), 1*time.Second).Should(gomega.BeTrue())

	// Wait for the request to be fulfilled on-chain.
	var rf []v22.RandomWordsFulfilled
	gomega.NewWithT(t).Eventually(func() bool {
		rfIterator, err2 := uni.rootContract.FilterRandomWordsFulfilled(nil, nil, nil)
		require.NoError(t, err2, "failed to logs")
		uni.backend.Commit()
		for rfIterator.Next() {
			rf = append(rf, rfIterator.Event())
		}
		return len(rf) == 1
	}, testutils.WaitTimeout(t), 500*time.Millisecond).Should(gomega.BeTrue())
	assert.True(t, rf[0].Success(), "expected callback to succeed")
	fulfillReceipt, err := uni.backend.TransactionReceipt(testutils.Context(t), rf[0].Raw().TxHash)
	require.NoError(t, err)

	// Assert all the random words received by the consumer are different and non-zero.
	seen := make(map[string]struct{})
	var rw *big.Int
	for i := 0; i < nw; i++ {
		rw, err = carolContract.SRandomWords(nil, big.NewInt(int64(i)))
		require.NoError(t, err)
		_, ok := seen[rw.String()]
		assert.False(t, ok)
		seen[rw.String()] = struct{}{}
	}

	// We should have exactly as much gas as we requested
	// after accounting for function look up code, argument decoding etc.
	// which should be fixed in this test.
	ga, err := carolContract.SGasAvailable(nil)
	require.NoError(t, err)
	gaDecoding := big.NewInt(0).Add(ga, big.NewInt(3701))
	assert.Equal(t, 0, gaDecoding.Cmp(big.NewInt(int64(gasRequested))), "expected gas available %v to exceed gas requested %v", gaDecoding, gasRequested)
	t.Log("gas available", ga.String())

	// Assert that we were only charged for how much gas we actually used.
	// We should be charged for the verification + our callbacks execution in link.
	subEnd, err := uni.rootContract.GetSubscription(nil, subId)
	require.NoError(t, err)
	var (
		end   = decimal.RequireFromString(subEnd.Balance().String())
		start = decimal.RequireFromString(subStart.Balance().String())
		wei   = decimal.RequireFromString("1000000000000000000")
		gwei  = decimal.RequireFromString("1000000000")
	)
	t.Log("end balance", end)
	linkWeiCharged := start.Sub(end)
	// Remove flat fee of 0.001 to get fee for just gas.
	linkCharged := linkWeiCharged.Sub(decimal.RequireFromString("1000000000000000")).Div(wei)
	gasPriceD := decimal.NewFromBigInt(gasPrice.ToInt(), 0)
	t.Logf("subscription charged %s with gas prices of %s gwei and %s ETH per LINK\n", linkCharged, gasPriceD.Div(gwei), vrftesthelpers.WeiPerUnitLink.Div(wei))
	expected := decimal.RequireFromString(strconv.Itoa(int(fulfillReceipt.GasUsed))).Mul(gasPriceD).Div(vrftesthelpers.WeiPerUnitLink)
	t.Logf("expected sub charge gas use %v %v off by %v", fulfillReceipt.GasUsed, expected, expected.Sub(linkCharged))
	// The expected sub charge should be within 200 gas of the actual gas usage.
	// wei/link * link / wei/gas = wei / (wei/gas) = gas
	gasDiff := linkCharged.Sub(expected).Mul(vrftesthelpers.WeiPerUnitLink).Div(gasPriceD).Abs().IntPart()
	t.Log("gasDiff", gasDiff)
	assert.Less(t, gasDiff, int64(200))

	// If the oracle tries to withdraw more than it was paid it should fail.
	_, err = uni.rootContract.OracleWithdraw(uni.nallory, uni.nallory.From, linkWeiCharged.Add(decimal.NewFromInt(1)).BigInt())
	require.Error(t, err)

	// Assert the oracle can withdraw its payment.
	_, err = uni.rootContract.OracleWithdraw(uni.nallory, uni.nallory.From, linkWeiCharged.BigInt())
	require.NoError(t, err)
	uni.backend.Commit()
	AssertLinkBalances(t, uni.linkContract, []common.Address{
		carolContractAddress,
		uni.rootContractAddress,
		uni.nallory.From, // Oracle's own address should have nothing
	}, []*big.Int{
		assets.Ether(499).ToInt(),
		subFunding.Sub(linkWeiCharged).BigInt(),
		linkWeiCharged.BigInt(),
	})

	// We should see the response count present
	chain, err := app.Chains.EVM.Get(big.NewInt(1337))
	require.NoError(t, err)

	q := pg.NewQ(app.GetSqlxDB(), app.Logger, app.Config.Database())
	counts := vrf.GetStartingResponseCountsV2(q, app.Logger, chain.Client().ConfiguredChainID().Uint64(), chain.Config().EVM().FinalityDepth())
	t.Log(counts, rf[0].RequestID().String())
	assert.Equal(t, uint64(1), counts[rf[0].RequestID().String()])
}

func TestMaliciousConsumer(t *testing.T) {
	t.Parallel()
	key := cltest.MustGenerateRandomKey(t)
	uni := newVRFCoordinatorV2Universe(t, key, 1)
	testMaliciousConsumer(
		t,
		key,
		uni.coordinatorV2UniverseCommon,
		uni.batchCoordinatorContractAddress,
		false,
		vrfcommon.V2,
	)
}

func TestRequestCost(t *testing.T) {
	key := cltest.MustGenerateRandomKey(t)
	uni := newVRFCoordinatorV2Universe(t, key, 1)

	cfg := configtest.NewGeneralConfigSimulated(t, nil)
	app := cltest.NewApplicationWithConfigV2AndKeyOnSimulatedBlockchain(t, cfg, uni.backend, key)
	require.NoError(t, app.Start(testutils.Context(t)))

	vrfkey, err := app.GetKeyStore().VRF().Create()
	require.NoError(t, err)
	p, err := vrfkey.PublicKey.Point()
	require.NoError(t, err)
	_, err = uni.rootContract.RegisterProvingKey(
		uni.neil, uni.neil.From, pair(secp256k1.Coordinates(p)))
	require.NoError(t, err)
	uni.backend.Commit()

	t.Run("non-proxied consumer", func(tt *testing.T) {
		carol := uni.vrfConsumers[0]
		carolContract := uni.consumerContracts[0]
		carolContractAddress := uni.consumerContractAddresses[0]

		_, err = carolContract.CreateSubscriptionAndFund(carol,
			big.NewInt(1000000000000000000)) // 0.1 LINK
		require.NoError(tt, err)
		uni.backend.Commit()
		subId, err := carolContract.SSubId(nil)
		require.NoError(tt, err)
		// Ensure even with large number of consumers its still cheap
		var addrs []common.Address
		for i := 0; i < 99; i++ {
			addrs = append(addrs, testutils.NewAddress())
		}
		_, err = carolContract.UpdateSubscription(carol, addrs)
		require.NoError(tt, err)
		estimate := estimateGas(tt, uni.backend, common.Address{},
			carolContractAddress, uni.consumerABI,
			"requestRandomness", vrfkey.PublicKey.MustHash(), subId.Uint64(), uint16(2), uint32(10000), uint32(1))
		tt.Log("gas estimate of non-proxied testRequestRandomness:", estimate)
		// V2 should be at least (87000-134000)/134000 = 35% cheaper
		// Note that a second call drops further to 68998 gas, but would also drop in V1.
		assert.Less(tt, estimate, uint64(90_000),
			"requestRandomness tx gas cost more than expected")
	})

	t.Run("proxied consumer", func(tt *testing.T) {
		consumerOwner := uni.neil
		consumerContract := uni.consumerProxyContract
		consumerContractAddress := uni.consumerProxyContractAddress

		// Create a subscription and fund with 5 LINK.
		tx, err := consumerContract.CreateSubscriptionAndFund(consumerOwner, assets.Ether(5).ToInt())
		require.NoError(tt, err)
		uni.backend.Commit()
		r, err := uni.backend.TransactionReceipt(testutils.Context(t), tx.Hash())
		require.NoError(tt, err)
		t.Log("gas used by proxied CreateSubscriptionAndFund:", r.GasUsed)

		subId, err := consumerContract.SSubId(nil)
		require.NoError(tt, err)
		_, err = uni.rootContract.GetSubscription(nil, subId)
		require.NoError(tt, err)

		theAbi := evmtypes.MustGetABI(vrf_consumer_v2_upgradeable_example.VRFConsumerV2UpgradeableExampleMetaData.ABI)
		estimate := estimateGas(tt, uni.backend, common.Address{},
			consumerContractAddress, &theAbi,
			"requestRandomness", vrfkey.PublicKey.MustHash(), subId.Uint64(), uint16(2), uint32(10000), uint32(1))
		tt.Log("gas estimate of proxied requestRandomness:", estimate)
		// There is some gas overhead of the delegatecall that is made by the proxy
		// to the logic contract. See https://www.evm.codes/#f4?fork=grayGlacier for a detailed
		// breakdown of the gas costs of a delegatecall.
		assert.Less(tt, estimate, uint64(96_000),
			"proxied testRequestRandomness tx gas cost more than expected")
	})
}

func TestMaxConsumersCost(t *testing.T) {
	key := cltest.MustGenerateRandomKey(t)
	uni := newVRFCoordinatorV2Universe(t, key, 1)
	carol := uni.vrfConsumers[0]
	carolContract := uni.consumerContracts[0]
	carolContractAddress := uni.consumerContractAddresses[0]

	cfg := configtest.NewGeneralConfigSimulated(t, nil)
	app := cltest.NewApplicationWithConfigV2AndKeyOnSimulatedBlockchain(t, cfg, uni.backend, key)
	require.NoError(t, app.Start(testutils.Context(t)))
	_, err := carolContract.CreateSubscriptionAndFund(carol,
		big.NewInt(1000000000000000000)) // 0.1 LINK
	require.NoError(t, err)
	uni.backend.Commit()
	subId, err := carolContract.SSubId(nil)
	require.NoError(t, err)
	var addrs []common.Address
	for i := 0; i < 98; i++ {
		addrs = append(addrs, testutils.NewAddress())
	}
	_, err = carolContract.UpdateSubscription(carol, addrs)
	// Ensure even with max number of consumers its still reasonable gas costs.
	require.NoError(t, err)
	estimate := estimateGas(t, uni.backend, carolContractAddress,
		uni.rootContractAddress, uni.coordinatorABI,
		"removeConsumer", subId.Uint64(), carolContractAddress)
	t.Log(estimate)
	assert.Less(t, estimate, uint64(310000))
	estimate = estimateGas(t, uni.backend, carolContractAddress,
		uni.rootContractAddress, uni.coordinatorABI,
		"addConsumer", subId.Uint64(), testutils.NewAddress())
	t.Log(estimate)
	assert.Less(t, estimate, uint64(100000))
}

func TestFulfillmentCost(t *testing.T) {
	key := cltest.MustGenerateRandomKey(t)
	uni := newVRFCoordinatorV2Universe(t, key, 1)

	cfg := configtest.NewGeneralConfigSimulated(t, nil)
	app := cltest.NewApplicationWithConfigV2AndKeyOnSimulatedBlockchain(t, cfg, uni.backend, key)
	require.NoError(t, app.Start(testutils.Context(t)))

	vrfkey, err := app.GetKeyStore().VRF().Create()
	require.NoError(t, err)
	p, err := vrfkey.PublicKey.Point()
	require.NoError(t, err)
	_, err = uni.rootContract.RegisterProvingKey(
		uni.neil, uni.neil.From, pair(secp256k1.Coordinates(p)))
	require.NoError(t, err)
	uni.backend.Commit()

	var (
		nonProxiedConsumerGasEstimate uint64
		proxiedConsumerGasEstimate    uint64
	)
	t.Run("non-proxied consumer", func(tt *testing.T) {
		carol := uni.vrfConsumers[0]
		carolContract := uni.consumerContracts[0]
		carolContractAddress := uni.consumerContractAddresses[0]

		_, err = carolContract.CreateSubscriptionAndFund(carol,
			big.NewInt(1000000000000000000)) // 0.1 LINK
		require.NoError(tt, err)
		uni.backend.Commit()
		subId, err := carolContract.SSubId(nil)
		require.NoError(tt, err)

		gasRequested := 50_000
		nw := 1
		requestedIncomingConfs := 3
		_, err = carolContract.RequestRandomness(carol, vrfkey.PublicKey.MustHash(), subId, uint16(requestedIncomingConfs), uint32(gasRequested), uint32(nw), false)
		require.NoError(t, err)
		for i := 0; i < requestedIncomingConfs; i++ {
			uni.backend.Commit()
		}

		requestLog := FindLatestRandomnessRequestedLog(tt, uni.rootContract, vrfkey.PublicKey.MustHash())
		s, err := proof.BigToSeed(requestLog.PreSeed())
		require.NoError(t, err)
		proof, rc, err := proof.GenerateProofResponseV2(app.GetKeyStore().VRF(), vrfkey.ID(), proof.PreSeedDataV2{
			PreSeed:          s,
			BlockHash:        requestLog.Raw().BlockHash,
			BlockNum:         requestLog.Raw().BlockNumber,
			SubId:            subId.Uint64(),
			CallbackGasLimit: uint32(gasRequested),
			NumWords:         uint32(nw),
			Sender:           carolContractAddress,
		})
		require.NoError(tt, err)
		nonProxiedConsumerGasEstimate = estimateGas(tt, uni.backend, common.Address{},
			uni.rootContractAddress, uni.coordinatorABI,
			"fulfillRandomWords", proof, rc)
		t.Log("non-proxied consumer fulfillment gas estimate:", nonProxiedConsumerGasEstimate)
		// Establish very rough bounds on fulfillment cost
		assert.Greater(tt, nonProxiedConsumerGasEstimate, uint64(120_000))
		assert.Less(tt, nonProxiedConsumerGasEstimate, uint64(500_000))
	})

	t.Run("proxied consumer", func(tt *testing.T) {
		consumerOwner := uni.neil
		consumerContract := uni.consumerProxyContract
		consumerContractAddress := uni.consumerProxyContractAddress

		_, err = consumerContract.CreateSubscriptionAndFund(consumerOwner, assets.Ether(5).ToInt())
		require.NoError(t, err)
		uni.backend.Commit()
		subId, err := consumerContract.SSubId(nil)
		require.NoError(t, err)
		gasRequested := 50_000
		nw := 1
		requestedIncomingConfs := 3
		_, err = consumerContract.RequestRandomness(consumerOwner, vrfkey.PublicKey.MustHash(), subId, uint16(requestedIncomingConfs), uint32(gasRequested), uint32(nw), false)
		require.NoError(t, err)
		for i := 0; i < requestedIncomingConfs; i++ {
			uni.backend.Commit()
		}

		requestLog := FindLatestRandomnessRequestedLog(t, uni.rootContract, vrfkey.PublicKey.MustHash())
		require.Equal(tt, subId, requestLog.SubID())
		s, err := proof.BigToSeed(requestLog.PreSeed())
		require.NoError(t, err)
		proof, rc, err := proof.GenerateProofResponseV2(app.GetKeyStore().VRF(), vrfkey.ID(), proof.PreSeedDataV2{
			PreSeed:          s,
			BlockHash:        requestLog.Raw().BlockHash,
			BlockNum:         requestLog.Raw().BlockNumber,
			SubId:            subId.Uint64(),
			CallbackGasLimit: uint32(gasRequested),
			NumWords:         uint32(nw),
			Sender:           consumerContractAddress,
		})
		require.NoError(t, err)
		proxiedConsumerGasEstimate = estimateGas(t, uni.backend, common.Address{},
			uni.rootContractAddress, uni.coordinatorABI,
			"fulfillRandomWords", proof, rc)
		t.Log("proxied consumer fulfillment gas estimate", proxiedConsumerGasEstimate)
		// Establish very rough bounds on fulfillment cost
		assert.Greater(t, proxiedConsumerGasEstimate, uint64(120_000))
		assert.Less(t, proxiedConsumerGasEstimate, uint64(500_000))
	})
}

func TestStartingCountsV1(t *testing.T) {
	cfg, db := heavyweight.FullTestDBNoFixturesV2(t, "vrf_test_starting_counts", nil)
	_, err := db.Exec(`INSERT INTO evm_heads (hash, number, parent_hash, created_at, timestamp, evm_chain_id)
	VALUES ($1, 4, $2, NOW(), NOW(), 1337)`, utils.NewHash(), utils.NewHash())
	require.NoError(t, err)

	lggr := logger.TestLogger(t)
	q := pg.NewQ(db, lggr, cfg.Database())
	finalityDepth := 3
	counts := vrf.GetStartingResponseCountsV1(q, lggr, 1337, uint32(finalityDepth))
	assert.Equal(t, 0, len(counts))
	ks := keystore.New(db, utils.FastScryptParams, lggr, cfg.Database())
	err = ks.Unlock(testutils.Password)
	require.NoError(t, err)
	k, err := ks.Eth().Create(big.NewInt(1337))
	require.NoError(t, err)
	b := time.Now()
	n1, n2, n3, n4 := evmtypes.Nonce(0), evmtypes.Nonce(1), evmtypes.Nonce(2), evmtypes.Nonce(3)
	reqID := utils.PadByteToHash(0x10)
	m1 := txmgr.TxMeta{
		RequestID: &reqID,
	}
	md1, err := json.Marshal(&m1)
	require.NoError(t, err)
	md1_ := datatypes.JSON(md1)
	reqID2 := utils.PadByteToHash(0x11)
	m2 := txmgr.TxMeta{
		RequestID: &reqID2,
	}
	md2, err := json.Marshal(&m2)
	md2_ := datatypes.JSON(md2)
	require.NoError(t, err)
	chainID := utils.NewBig(big.NewInt(1337))
	confirmedTxes := []txmgr.Tx{
		{
			Sequence:           &n1,
			FromAddress:        k.Address,
			Error:              null.String{},
			BroadcastAt:        &b,
			InitialBroadcastAt: &b,
			CreatedAt:          b,
			State:              txmgrcommon.TxConfirmed,
			Meta:               &datatypes.JSON{},
			EncodedPayload:     []byte{},
			ChainID:            chainID.ToInt(),
		},
		{
			Sequence:           &n2,
			FromAddress:        k.Address,
			Error:              null.String{},
			BroadcastAt:        &b,
			InitialBroadcastAt: &b,
			CreatedAt:          b,
			State:              txmgrcommon.TxConfirmed,
			Meta:               &md1_,
			EncodedPayload:     []byte{},
			ChainID:            chainID.ToInt(),
		},
		{
			Sequence:           &n3,
			FromAddress:        k.Address,
			Error:              null.String{},
			BroadcastAt:        &b,
			InitialBroadcastAt: &b,
			CreatedAt:          b,
			State:              txmgrcommon.TxConfirmed,
			Meta:               &md2_,
			EncodedPayload:     []byte{},
			ChainID:            chainID.ToInt(),
		},
		{
			Sequence:           &n4,
			FromAddress:        k.Address,
			Error:              null.String{},
			BroadcastAt:        &b,
			InitialBroadcastAt: &b,
			CreatedAt:          b,
			State:              txmgrcommon.TxConfirmed,
			Meta:               &md2_,
			EncodedPayload:     []byte{},
			ChainID:            chainID.ToInt(),
		},
	}
	// add unconfirmed txes
	unconfirmedTxes := []txmgr.Tx{}
	for i := int64(4); i < 6; i++ {
		reqID3 := utils.PadByteToHash(0x12)
		md, err := json.Marshal(&txmgr.TxMeta{
			RequestID: &reqID3,
		})
		require.NoError(t, err)
		md1 := datatypes.JSON(md)
		newNonce := evmtypes.Nonce(i + 1)
		unconfirmedTxes = append(unconfirmedTxes, txmgr.Tx{
			Sequence:           &newNonce,
			FromAddress:        k.Address,
			Error:              null.String{},
			CreatedAt:          b,
			State:              txmgrcommon.TxUnconfirmed,
			BroadcastAt:        &b,
			InitialBroadcastAt: &b,
			Meta:               &md1,
			EncodedPayload:     []byte{},
			ChainID:            chainID.ToInt(),
		})
	}
	txes := append(confirmedTxes, unconfirmedTxes...)
	sql := `INSERT INTO eth_txes (nonce, from_address, to_address, encoded_payload, value, gas_limit, state, created_at, broadcast_at, initial_broadcast_at, meta, subject, evm_chain_id, min_confirmations, pipeline_task_run_id)
VALUES (:nonce, :from_address, :to_address, :encoded_payload, :value, :gas_limit, :state, :created_at, :broadcast_at, :initial_broadcast_at, :meta, :subject, :evm_chain_id, :min_confirmations, :pipeline_task_run_id);`
	for _, tx := range txes {
		dbEtx := txmgr.DbEthTxFromEthTx(&tx)
		_, err = db.NamedExec(sql, &dbEtx)
		txmgr.DbEthTxToEthTx(dbEtx, &tx)
		require.NoError(t, err)
	}

	// add eth_tx_attempts for confirmed
	broadcastBlock := int64(1)
	txAttempts := []txmgr.TxAttempt{}
	for i := range confirmedTxes {
		txAttempts = append(txAttempts, txmgr.TxAttempt{
			TxID:                    int64(i + 1),
			TxFee:                   gas.EvmFee{Legacy: assets.NewWeiI(100)},
			SignedRawTx:             []byte(`blah`),
			Hash:                    utils.NewHash(),
			BroadcastBeforeBlockNum: &broadcastBlock,
			State:                   txmgrtypes.TxAttemptBroadcast,
			CreatedAt:               time.Now(),
			ChainSpecificFeeLimit:   uint32(100),
		})
	}
	// add eth_tx_attempts for unconfirmed
	for i := range unconfirmedTxes {
		txAttempts = append(txAttempts, txmgr.TxAttempt{
			TxID:                  int64(i + 1 + len(confirmedTxes)),
			TxFee:                 gas.EvmFee{Legacy: assets.NewWeiI(100)},
			SignedRawTx:           []byte(`blah`),
			Hash:                  utils.NewHash(),
			State:                 txmgrtypes.TxAttemptInProgress,
			CreatedAt:             time.Now(),
			ChainSpecificFeeLimit: uint32(100),
		})
	}
	for _, txAttempt := range txAttempts {
		t.Log("tx attempt eth tx id: ", txAttempt.TxID)
	}
	sql = `INSERT INTO eth_tx_attempts (eth_tx_id, gas_price, signed_raw_tx, hash, state, created_at, chain_specific_gas_limit)
		VALUES (:eth_tx_id, :gas_price, :signed_raw_tx, :hash, :state, :created_at, :chain_specific_gas_limit)`
	for _, attempt := range txAttempts {
		dbAttempt := txmgr.DbEthTxAttemptFromEthTxAttempt(&attempt)
		_, err = db.NamedExec(sql, &dbAttempt)
		txmgr.DbEthTxAttemptToEthTxAttempt(dbAttempt, &attempt)
		require.NoError(t, err)
	}

	// add eth_receipts
	receipts := []txmgr.Receipt{}
	for i := 0; i < 4; i++ {
		receipts = append(receipts, txmgr.Receipt{
			BlockHash:        utils.NewHash(),
			TxHash:           txAttempts[i].Hash,
			BlockNumber:      broadcastBlock,
			TransactionIndex: 1,
			Receipt:          evmtypes.Receipt{},
			CreatedAt:        time.Now(),
		})
	}
	sql = `INSERT INTO eth_receipts (block_hash, tx_hash, block_number, transaction_index, receipt, created_at)
		VALUES (:block_hash, :tx_hash, :block_number, :transaction_index, :receipt, :created_at)`
	for _, r := range receipts {
		_, err := db.NamedExec(sql, &r)
		require.NoError(t, err)
	}

	counts = vrf.GetStartingResponseCountsV1(q, lggr, 1337, uint32(finalityDepth))
	assert.Equal(t, 3, len(counts))
	assert.Equal(t, uint64(1), counts[utils.PadByteToHash(0x10)])
	assert.Equal(t, uint64(2), counts[utils.PadByteToHash(0x11)])
	assert.Equal(t, uint64(2), counts[utils.PadByteToHash(0x12)])

	countsV2 := vrf.GetStartingResponseCountsV2(q, lggr, 1337, uint32(finalityDepth))
	t.Log(countsV2)
	assert.Equal(t, 3, len(countsV2))
	assert.Equal(t, uint64(1), countsV2[big.NewInt(0x10).String()])
	assert.Equal(t, uint64(2), countsV2[big.NewInt(0x11).String()])
	assert.Equal(t, uint64(2), countsV2[big.NewInt(0x12).String()])
}

func FindLatestRandomnessRequestedLog(t *testing.T,
	coordContract v22.CoordinatorV2_X,
	keyHash [32]byte) v22.RandomWordsRequested {
	var rf []v22.RandomWordsRequested
	gomega.NewWithT(t).Eventually(func() bool {
		rfIterator, err2 := coordContract.FilterRandomWordsRequested(nil, [][32]byte{keyHash}, nil, []common.Address{})
		require.NoError(t, err2, "failed to logs")
		for rfIterator.Next() {
			rf = append(rf, rfIterator.Event())
		}
		return len(rf) >= 1
	}, testutils.WaitTimeout(t), 500*time.Millisecond).Should(gomega.BeTrue())
	latest := len(rf) - 1
	return rf[latest]
}

func AssertLinkBalance(t *testing.T, linkContract *link_token_interface.LinkToken, address common.Address, balance *big.Int) {
	b, err := linkContract.BalanceOf(nil, address)
	require.NoError(t, err)
	assert.Equal(t, balance.String(), b.String(), "invalid balance for %v", address)
}

func AssertNativeBalance(t *testing.T, backend *backends.SimulatedBackend, address common.Address, balance *big.Int) {
	b, err := backend.BalanceAt(testutils.Context(t), address, nil)
	require.NoError(t, err)
	assert.Equal(t, balance.String(), b.String(), "invalid balance for %v", address)
}

func AssertLinkBalances(t *testing.T, linkContract *link_token_interface.LinkToken, addresses []common.Address, balances []*big.Int) {
	require.Equal(t, len(addresses), len(balances))
	for i, a := range addresses {
		AssertLinkBalance(t, linkContract, a, balances[i])
	}
}

func ptr[T any](t T) *T { return &t }

func pair(x, y *big.Int) [2]*big.Int { return [2]*big.Int{x, y} }

// estimateGas returns the estimated gas cost of running the given method on the
// contract at address to, on the given backend, with the given args, and given
// that the transaction is sent from the from address.
func estimateGas(t *testing.T, backend *backends.SimulatedBackend,
	from, to common.Address, abi *abi.ABI, method string, args ...interface{},
) uint64 {
	rawData, err := abi.Pack(method, args...)
	require.NoError(t, err, "failed to construct raw %s transaction with args %s",
		method, args)
	callMsg := ethereum.CallMsg{From: from, To: &to, Data: rawData}
	estimate, err := backend.EstimateGas(testutils.Context(t), callMsg)
	require.NoError(t, err, "failed to estimate gas from %s call with args %s",
		method, args)
	return estimate
}<|MERGE_RESOLUTION|>--- conflicted
+++ resolved
@@ -912,15 +912,12 @@
 		uni.batchCoordinatorContractAddress,
 		ptr(uni.vrfOwnerAddress),
 		vrfcommon.V2,
-<<<<<<< HEAD
-		false,
-=======
+		false,
 		func(t *testing.T, coordinator v22.CoordinatorV2_X, rwfe v22.RandomWordsFulfilled, expectedSubID *big.Int) {
 			require.PanicsWithValue(t, "VRF V2 RandomWordsFulfilled does not implement SubID", func() {
 				rwfe.SubID()
 			})
 		},
->>>>>>> ea5e408a
 	)
 }
 
