--- conflicted
+++ resolved
@@ -72,7 +72,6 @@
 		return nil, err
 	}
 	return NewV2RandomWordsRequested(parsed), nil
-<<<<<<< HEAD
 }
 
 func (c *coordinatorV2) RequestRandomWords(opts *bind.TransactOpts, keyHash [32]byte, subID *big.Int, requestConfirmations uint16, callbackGasLimit uint32, numWords uint32, payInEth bool) (*types.Transaction, error) {
@@ -83,18 +82,6 @@
 	return c.coordinator.AddConsumer(opts, subID.Uint64(), consumer)
 }
 
-=======
-}
-
-func (c *coordinatorV2) RequestRandomWords(opts *bind.TransactOpts, keyHash [32]byte, subID *big.Int, requestConfirmations uint16, callbackGasLimit uint32, numWords uint32, payInEth bool) (*types.Transaction, error) {
-	return c.coordinator.RequestRandomWords(opts, keyHash, subID.Uint64(), requestConfirmations, callbackGasLimit, numWords)
-}
-
-func (c *coordinatorV2) AddConsumer(opts *bind.TransactOpts, subID *big.Int, consumer common.Address) (*types.Transaction, error) {
-	return c.coordinator.AddConsumer(opts, subID.Uint64(), consumer)
-}
-
->>>>>>> 7a192514
 func (c *coordinatorV2) CreateSubscription(opts *bind.TransactOpts) (*types.Transaction, error) {
 	return c.coordinator.CreateSubscription(opts)
 }
@@ -117,7 +104,6 @@
 
 func (c *coordinatorV2) ParseLog(log types.Log) (generated.AbigenLog, error) {
 	return c.coordinator.ParseLog(log)
-<<<<<<< HEAD
 }
 
 func (c *coordinatorV2) OracleWithdraw(opts *bind.TransactOpts, recipient common.Address, amount *big.Int) (*types.Transaction, error) {
@@ -162,51 +148,6 @@
 	it, err := c.coordinator.FilterRandomWordsFulfilled(opts, requestID)
 	if err != nil {
 		return nil, err
-=======
-}
-
-func (c *coordinatorV2) OracleWithdraw(opts *bind.TransactOpts, recipient common.Address, amount *big.Int) (*types.Transaction, error) {
-	return c.coordinator.OracleWithdraw(opts, recipient, amount)
-}
-
-func (c *coordinatorV2) LogsWithTopics(keyHash common.Hash) map[common.Hash][][]log.Topic {
-	return map[common.Hash][][]log.Topic{
-		vrf_coordinator_v2.VRFCoordinatorV2RandomWordsRequested{}.Topic(): {
-			{
-				log.Topic(keyHash),
-			},
-		},
-	}
-}
-
-func (c *coordinatorV2) Version() vrfcommon.Version {
-	return c.vrfVersion
-}
-
-func (c *coordinatorV2) RegisterProvingKey(opts *bind.TransactOpts, oracle common.Address, publicProvingKey [2]*big.Int) (*types.Transaction, error) {
-	return c.coordinator.RegisterProvingKey(opts, oracle, publicProvingKey)
-}
-
-func (c *coordinatorV2) FilterSubscriptionCreated(opts *bind.FilterOpts, subID []*big.Int) (SubscriptionCreatedIterator, error) {
-	it, err := c.coordinator.FilterSubscriptionCreated(opts, toV2SubIDs(subID))
-	if err != nil {
-		return nil, err
-	}
-	return NewV2SubscriptionCreatedIterator(it), nil
-}
-
-func (c *coordinatorV2) FilterRandomWordsRequested(opts *bind.FilterOpts, keyHash [][32]byte, subID []*big.Int, sender []common.Address) (RandomWordsRequestedIterator, error) {
-	it, err := c.coordinator.FilterRandomWordsRequested(opts, keyHash, toV2SubIDs(subID), sender)
-	if err != nil {
-		return nil, err
-	}
-	return NewV2RandomWordsRequestedIterator(it), nil
-}
-
-func (c *coordinatorV2) FilterRandomWordsFulfilled(opts *bind.FilterOpts, requestID []*big.Int) (RandomWordsFulfilledIterator, error) {
-	it, err := c.coordinator.FilterRandomWordsFulfilled(opts, requestID)
-	if err != nil {
-		return nil, err
 	}
 	return NewV2RandomWordsFulfilledIterator(it), nil
 }
@@ -236,37 +177,6 @@
 	return &coordinatorV2Plus{
 		vrfVersion:  vrfcommon.V2Plus,
 		coordinator: c,
->>>>>>> 7a192514
-	}
-	return NewV2RandomWordsFulfilledIterator(it), nil
-}
-
-<<<<<<< HEAD
-func (c *coordinatorV2) TransferOwnership(opts *bind.TransactOpts, to common.Address) (*types.Transaction, error) {
-	return c.coordinator.TransferOwnership(opts, to)
-}
-
-func (c *coordinatorV2) RemoveConsumer(opts *bind.TransactOpts, subID *big.Int, consumer common.Address) (*types.Transaction, error) {
-	return c.coordinator.RemoveConsumer(opts, subID.Uint64(), consumer)
-}
-
-func (c *coordinatorV2) CancelSubscription(opts *bind.TransactOpts, subID *big.Int, to common.Address) (*types.Transaction, error) {
-	return c.coordinator.CancelSubscription(opts, subID.Uint64(), to)
-}
-
-func (c *coordinatorV2) GetCommitment(opts *bind.CallOpts, requestID *big.Int) ([32]byte, error) {
-	return c.coordinator.GetCommitment(opts, requestID)
-}
-
-type coordinatorV2Plus struct {
-	vrfVersion  vrfcommon.Version
-	coordinator *vrf_coordinator_v2plus.VRFCoordinatorV2Plus
-}
-
-func NewCoordinatorV2Plus(c *vrf_coordinator_v2plus.VRFCoordinatorV2Plus) CoordinatorV2_X {
-	return &coordinatorV2Plus{
-		vrfVersion:  vrfcommon.V2Plus,
-		coordinator: c,
 	}
 }
 
@@ -284,30 +194,6 @@
 
 func (c *coordinatorV2Plus) RequestRandomWords(opts *bind.TransactOpts, keyHash [32]byte, subID *big.Int, requestConfirmations uint16, callbackGasLimit uint32, numWords uint32, payInEth bool) (*types.Transaction, error) {
 	extraArgs, err := extraargs.ExtraArgsV1(payInEth)
-=======
-func (c *coordinatorV2Plus) Address() common.Address {
-	return c.coordinator.Address()
-}
-
-func (c *coordinatorV2Plus) ParseRandomWordsRequested(log types.Log) (RandomWordsRequested, error) {
-	parsed, err := c.coordinator.ParseRandomWordsRequested(log)
-	if err != nil {
-		return nil, err
-	}
-	return NewV2PlusRandomWordsRequested(parsed), nil
-}
-
-func GetExtraArgsV1(nativePayment bool) ([]byte, error) {
-	encodedArgs, err := utils.ABIEncode(`[{"type":"bool"}]`, nativePayment)
-	if err != nil {
-		return nil, err
-	}
-	return append(extraArgsV1Tag, encodedArgs...), nil
-}
-
-func (c *coordinatorV2Plus) RequestRandomWords(opts *bind.TransactOpts, keyHash [32]byte, subID *big.Int, requestConfirmations uint16, callbackGasLimit uint32, numWords uint32, payInEth bool) (*types.Transaction, error) {
-	extraArgs, err := GetExtraArgsV1(payInEth)
->>>>>>> 7a192514
 	if err != nil {
 		return nil, err
 	}
@@ -324,21 +210,12 @@
 
 func (c *coordinatorV2Plus) AddConsumer(opts *bind.TransactOpts, subID *big.Int, consumer common.Address) (*types.Transaction, error) {
 	return c.coordinator.AddConsumer(opts, subID, consumer)
-<<<<<<< HEAD
 }
 
 func (c *coordinatorV2Plus) CreateSubscription(opts *bind.TransactOpts) (*types.Transaction, error) {
 	return c.coordinator.CreateSubscription(opts)
 }
 
-=======
-}
-
-func (c *coordinatorV2Plus) CreateSubscription(opts *bind.TransactOpts) (*types.Transaction, error) {
-	return c.coordinator.CreateSubscription(opts)
-}
-
->>>>>>> 7a192514
 func (c *coordinatorV2Plus) GetSubscription(opts *bind.CallOpts, subID *big.Int) (Subscription, error) {
 	sub, err := c.coordinator.GetSubscription(opts, subID)
 	if err != nil {
@@ -419,7 +296,6 @@
 
 func (c *coordinatorV2Plus) GetCommitment(opts *bind.CallOpts, requestID *big.Int) ([32]byte, error) {
 	return c.coordinator.SRequestCommitments(opts, requestID)
-<<<<<<< HEAD
 }
 
 var (
@@ -664,225 +540,10 @@
 func NewV2PlusRandomWordsFulfilledIterator(it *vrf_coordinator_v2plus.VRFCoordinatorV2PlusRandomWordsFulfilledIterator) RandomWordsFulfilledIterator {
 	return &v2PlusRandomWordsFulfilledIterator{
 		vrfVersion: vrfcommon.V2Plus,
-=======
-}
-
-var (
-	_ RandomWordsRequestedIterator = (*v2RandomWordsRequestedIterator)(nil)
-	_ RandomWordsRequestedIterator = (*v2PlusRandomWordsRequestedIterator)(nil)
-)
-
-type RandomWordsRequestedIterator interface {
-	Next() bool
-	Error() error
-	Close() error
-	Event() RandomWordsRequested
-}
-
-type v2RandomWordsRequestedIterator struct {
-	vrfVersion vrfcommon.Version
-	iterator   *vrf_coordinator_v2.VRFCoordinatorV2RandomWordsRequestedIterator
-}
-
-func NewV2RandomWordsRequestedIterator(it *vrf_coordinator_v2.VRFCoordinatorV2RandomWordsRequestedIterator) RandomWordsRequestedIterator {
-	return &v2RandomWordsRequestedIterator{
-		vrfVersion: vrfcommon.V2,
 		iterator:   it,
 	}
 }
 
-func (it *v2RandomWordsRequestedIterator) Next() bool {
-	return it.iterator.Next()
-}
-
-func (it *v2RandomWordsRequestedIterator) Error() error {
-	return it.iterator.Error()
-}
-
-func (it *v2RandomWordsRequestedIterator) Close() error {
-	return it.iterator.Close()
-}
-
-func (it *v2RandomWordsRequestedIterator) Event() RandomWordsRequested {
-	return NewV2RandomWordsRequested(it.iterator.Event)
-}
-
-type v2PlusRandomWordsRequestedIterator struct {
-	vrfVersion vrfcommon.Version
-	iterator   *vrf_coordinator_v2plus.VRFCoordinatorV2PlusRandomWordsRequestedIterator
-}
-
-func NewV2PlusRandomWordsRequestedIterator(it *vrf_coordinator_v2plus.VRFCoordinatorV2PlusRandomWordsRequestedIterator) RandomWordsRequestedIterator {
-	return &v2PlusRandomWordsRequestedIterator{
-		vrfVersion: vrfcommon.V2Plus,
-		iterator:   it,
-	}
-}
-
-func (it *v2PlusRandomWordsRequestedIterator) Next() bool {
-	return it.iterator.Next()
-}
-
-func (it *v2PlusRandomWordsRequestedIterator) Error() error {
-	return it.iterator.Error()
-}
-
-func (it *v2PlusRandomWordsRequestedIterator) Close() error {
-	return it.iterator.Close()
-}
-
-func (it *v2PlusRandomWordsRequestedIterator) Event() RandomWordsRequested {
-	return NewV2PlusRandomWordsRequested(it.iterator.Event)
-}
-
-var (
-	_ RandomWordsRequested = (*v2RandomWordsRequested)(nil)
-	_ RandomWordsRequested = (*v2PlusRandomWordsRequested)(nil)
-)
-
-type RandomWordsRequested interface {
-	Raw() types.Log
-	NumWords() uint32
-	SubID() *big.Int
-	MinimumRequestConfirmations() uint16
-	KeyHash() [32]byte
-	RequestID() *big.Int
-	PreSeed() *big.Int
-	Sender() common.Address
-	CallbackGasLimit() uint32
-	NativePayment() bool
-}
-
-type v2RandomWordsRequested struct {
-	vrfVersion vrfcommon.Version
-	event      *vrf_coordinator_v2.VRFCoordinatorV2RandomWordsRequested
-}
-
-func NewV2RandomWordsRequested(event *vrf_coordinator_v2.VRFCoordinatorV2RandomWordsRequested) RandomWordsRequested {
-	return &v2RandomWordsRequested{
-		vrfVersion: vrfcommon.V2,
-		event:      event,
-	}
-}
-
-func (r *v2RandomWordsRequested) Raw() types.Log {
-	return r.event.Raw
-}
-
-func (r *v2RandomWordsRequested) NumWords() uint32 {
-	return r.event.NumWords
-}
-
-func (r *v2RandomWordsRequested) SubID() *big.Int {
-	return new(big.Int).SetUint64(r.event.SubId)
-}
-
-func (r *v2RandomWordsRequested) MinimumRequestConfirmations() uint16 {
-	return r.event.MinimumRequestConfirmations
-}
-
-func (r *v2RandomWordsRequested) KeyHash() [32]byte {
-	return r.event.KeyHash
-}
-
-func (r *v2RandomWordsRequested) RequestID() *big.Int {
-	return r.event.RequestId
-}
-
-func (r *v2RandomWordsRequested) PreSeed() *big.Int {
-	return r.event.PreSeed
-}
-
-func (r *v2RandomWordsRequested) Sender() common.Address {
-	return r.event.Sender
-}
-
-func (r *v2RandomWordsRequested) CallbackGasLimit() uint32 {
-	return r.event.CallbackGasLimit
-}
-
-func (r *v2RandomWordsRequested) NativePayment() bool {
-	return false
-}
-
-type v2PlusRandomWordsRequested struct {
-	vrfVersion vrfcommon.Version
-	event      *vrf_coordinator_v2plus.VRFCoordinatorV2PlusRandomWordsRequested
-}
-
-func NewV2PlusRandomWordsRequested(event *vrf_coordinator_v2plus.VRFCoordinatorV2PlusRandomWordsRequested) RandomWordsRequested {
-	return &v2PlusRandomWordsRequested{
-		vrfVersion: vrfcommon.V2Plus,
-		event:      event,
-	}
-}
-
-func (r *v2PlusRandomWordsRequested) Raw() types.Log {
-	return r.event.Raw
-}
-
-func (r *v2PlusRandomWordsRequested) NumWords() uint32 {
-	return r.event.NumWords
-}
-
-func (r *v2PlusRandomWordsRequested) SubID() *big.Int {
-	return r.event.SubId
-}
-
-func (r *v2PlusRandomWordsRequested) MinimumRequestConfirmations() uint16 {
-	return r.event.MinimumRequestConfirmations
-}
-
-func (r *v2PlusRandomWordsRequested) KeyHash() [32]byte {
-	return r.event.KeyHash
-}
-
-func (r *v2PlusRandomWordsRequested) RequestID() *big.Int {
-	return r.event.RequestId
-}
-
-func (r *v2PlusRandomWordsRequested) PreSeed() *big.Int {
-	return r.event.PreSeed
-}
-
-func (r *v2PlusRandomWordsRequested) Sender() common.Address {
-	return r.event.Sender
-}
-
-func (r *v2PlusRandomWordsRequested) CallbackGasLimit() uint32 {
-	return r.event.CallbackGasLimit
-}
-
-func (r *v2PlusRandomWordsRequested) NativePayment() bool {
-	return r.event.NativePayment
-}
-
-var (
-	_ RandomWordsFulfilledIterator = (*v2RandomWordsFulfilledIterator)(nil)
-	_ RandomWordsFulfilledIterator = (*v2PlusRandomWordsFulfilledIterator)(nil)
-)
-
-type RandomWordsFulfilledIterator interface {
-	Next() bool
-	Error() error
-	Close() error
-	Event() RandomWordsFulfilled
-}
-
-type v2RandomWordsFulfilledIterator struct {
-	vrfVersion vrfcommon.Version
-	iterator   *vrf_coordinator_v2.VRFCoordinatorV2RandomWordsFulfilledIterator
-}
-
-func NewV2RandomWordsFulfilledIterator(it *vrf_coordinator_v2.VRFCoordinatorV2RandomWordsFulfilledIterator) RandomWordsFulfilledIterator {
-	return &v2RandomWordsFulfilledIterator{
-		vrfVersion: vrfcommon.V2,
->>>>>>> 7a192514
-		iterator:   it,
-	}
-}
-
-<<<<<<< HEAD
 func (it *v2PlusRandomWordsFulfilledIterator) Next() bool {
 	return it.iterator.Next()
 }
@@ -952,73 +613,10 @@
 func NewV2PlusRandomWordsFulfilled(event *vrf_coordinator_v2plus.VRFCoordinatorV2PlusRandomWordsFulfilled) RandomWordsFulfilled {
 	return &v2PlusRandomWordsFulfilled{
 		vrfVersion: vrfcommon.V2Plus,
-=======
-func (it *v2RandomWordsFulfilledIterator) Next() bool {
-	return it.iterator.Next()
-}
-
-func (it *v2RandomWordsFulfilledIterator) Error() error {
-	return it.iterator.Error()
-}
-
-func (it *v2RandomWordsFulfilledIterator) Close() error {
-	return it.iterator.Close()
-}
-
-func (it *v2RandomWordsFulfilledIterator) Event() RandomWordsFulfilled {
-	return NewV2RandomWordsFulfilled(it.iterator.Event)
-}
-
-type v2PlusRandomWordsFulfilledIterator struct {
-	vrfVersion vrfcommon.Version
-	iterator   *vrf_coordinator_v2plus.VRFCoordinatorV2PlusRandomWordsFulfilledIterator
-}
-
-func NewV2PlusRandomWordsFulfilledIterator(it *vrf_coordinator_v2plus.VRFCoordinatorV2PlusRandomWordsFulfilledIterator) RandomWordsFulfilledIterator {
-	return &v2PlusRandomWordsFulfilledIterator{
-		vrfVersion: vrfcommon.V2Plus,
-		iterator:   it,
-	}
-}
-
-func (it *v2PlusRandomWordsFulfilledIterator) Next() bool {
-	return it.iterator.Next()
-}
-
-func (it *v2PlusRandomWordsFulfilledIterator) Error() error {
-	return it.iterator.Error()
-}
-
-func (it *v2PlusRandomWordsFulfilledIterator) Close() error {
-	return it.iterator.Close()
-}
-
-func (it *v2PlusRandomWordsFulfilledIterator) Event() RandomWordsFulfilled {
-	return NewV2PlusRandomWordsFulfilled(it.iterator.Event)
-}
-
-var (
-	_ RandomWordsFulfilled = (*v2RandomWordsFulfilled)(nil)
-	_ RandomWordsFulfilled = (*v2PlusRandomWordsFulfilled)(nil)
-)
-
-type RandomWordsFulfilled interface {
-	RequestID() *big.Int
-	Success() bool
-	NativePayment() bool
-	Payment() *big.Int
-	Raw() types.Log
-}
-
-func NewV2RandomWordsFulfilled(event *vrf_coordinator_v2.VRFCoordinatorV2RandomWordsFulfilled) RandomWordsFulfilled {
-	return &v2RandomWordsFulfilled{
-		vrfVersion: vrfcommon.V2,
->>>>>>> 7a192514
 		event:      event,
 	}
 }
 
-<<<<<<< HEAD
 func (rwf *v2PlusRandomWordsFulfilled) RequestID() *big.Int {
 	return rwf.event.RequestId
 }
@@ -1060,82 +658,6 @@
 	iterator   *vrf_coordinator_v2.VRFCoordinatorV2SubscriptionCreatedIterator
 }
 
-=======
-type v2RandomWordsFulfilled struct {
-	vrfVersion vrfcommon.Version
-	event      *vrf_coordinator_v2.VRFCoordinatorV2RandomWordsFulfilled
-}
-
-func (rwf *v2RandomWordsFulfilled) RequestID() *big.Int {
-	return rwf.event.RequestId
-}
-
-func (rwf *v2RandomWordsFulfilled) Success() bool {
-	return rwf.event.Success
-}
-
-func (rwf *v2RandomWordsFulfilled) NativePayment() bool {
-	return false
-}
-
-func (rwf *v2RandomWordsFulfilled) Payment() *big.Int {
-	return rwf.event.Payment
-}
-
-func (rwf *v2RandomWordsFulfilled) Raw() types.Log {
-	return rwf.event.Raw
-}
-
-type v2PlusRandomWordsFulfilled struct {
-	vrfVersion vrfcommon.Version
-	event      *vrf_coordinator_v2plus.VRFCoordinatorV2PlusRandomWordsFulfilled
-}
-
-func NewV2PlusRandomWordsFulfilled(event *vrf_coordinator_v2plus.VRFCoordinatorV2PlusRandomWordsFulfilled) RandomWordsFulfilled {
-	return &v2PlusRandomWordsFulfilled{
-		vrfVersion: vrfcommon.V2Plus,
-		event:      event,
-	}
-}
-
-func (rwf *v2PlusRandomWordsFulfilled) RequestID() *big.Int {
-	return rwf.event.RequestId
-}
-
-func (rwf *v2PlusRandomWordsFulfilled) Success() bool {
-	return rwf.event.Success
-}
-
-func (rwf *v2PlusRandomWordsFulfilled) NativePayment() bool {
-	return rwf.event.NativePayment
-}
-
-func (rwf *v2PlusRandomWordsFulfilled) Payment() *big.Int {
-	return rwf.event.Payment
-}
-
-func (rwf *v2PlusRandomWordsFulfilled) Raw() types.Log {
-	return rwf.event.Raw
-}
-
-var (
-	_ SubscriptionCreatedIterator = (*v2SubscriptionCreatedIterator)(nil)
-	_ SubscriptionCreatedIterator = (*v2PlusSubscriptionCreatedIterator)(nil)
-)
-
-type SubscriptionCreatedIterator interface {
-	Next() bool
-	Error() error
-	Close() error
-	Event() SubscriptionCreated
-}
-
-type v2SubscriptionCreatedIterator struct {
-	vrfVersion vrfcommon.Version
-	iterator   *vrf_coordinator_v2.VRFCoordinatorV2SubscriptionCreatedIterator
-}
-
->>>>>>> 7a192514
 func NewV2SubscriptionCreatedIterator(it *vrf_coordinator_v2.VRFCoordinatorV2SubscriptionCreatedIterator) SubscriptionCreatedIterator {
 	return &v2SubscriptionCreatedIterator{
 		vrfVersion: vrfcommon.V2,
@@ -1248,7 +770,6 @@
 	Owner() common.Address
 	Consumers() []common.Address
 	Version() vrfcommon.Version
-<<<<<<< HEAD
 }
 
 type v2Subscription struct {
@@ -1256,15 +777,6 @@
 	event      vrf_coordinator_v2.GetSubscription
 }
 
-=======
-}
-
-type v2Subscription struct {
-	vrfVersion vrfcommon.Version
-	event      vrf_coordinator_v2.GetSubscription
-}
-
->>>>>>> 7a192514
 func NewV2Subscription(event vrf_coordinator_v2.GetSubscription) Subscription {
 	return v2Subscription{
 		vrfVersion: vrfcommon.V2,
