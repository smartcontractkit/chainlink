--- conflicted
+++ resolved
@@ -16,16 +16,11 @@
 	ErrKeyNotSet = errors.New("key not set")
 )
 
-<<<<<<< HEAD
-func ValidateVRFSpec(tomlString string) (job.Job, error) {
+func ValidatedVRFSpec(tomlString string) (job.Job, error) {
 	var jb = job.Job{
 		ExternalJobID: uuid.NewV4(), // Default to generating a uuid, can be overwritten by the specified one in tomlString.
 		Pipeline:      *pipeline.NewTaskDAG(),
 	}
-=======
-func ValidatedVRFSpec(tomlString string) (job.Job, error) {
-	var jb = job.Job{Pipeline: *pipeline.NewTaskDAG()}
->>>>>>> 9302e2cd
 
 	tree, err := toml.Load(tomlString)
 	if err != nil {
