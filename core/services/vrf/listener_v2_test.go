package vrf

import (
	"math/big"
	"testing"

	"github.com/ethereum/go-ethereum/common"
	uuid "github.com/satori/go.uuid"
	"github.com/stretchr/testify/assert"
	"github.com/stretchr/testify/require"

	"github.com/smartcontractkit/chainlink/core/internal/testutils/pgtest"
	"github.com/smartcontractkit/chainlink/core/logger"
	"github.com/smartcontractkit/chainlink/core/services/bulletprooftxmanager"
	"github.com/smartcontractkit/chainlink/core/services/keystore"
	"github.com/smartcontractkit/chainlink/core/services/pg"
	"github.com/smartcontractkit/chainlink/core/utils"
	"github.com/smartcontractkit/sqlx"
)

func addEthTx(t *testing.T, db *sqlx.DB, from common.Address, state bulletprooftxmanager.EthTxState, maxLink string, subID uint64) {
	_, err := db.Exec(`INSERT INTO eth_txes (from_address, to_address, encoded_payload, value, gas_limit, state, created_at, meta, subject, evm_chain_id, min_confirmations, pipeline_task_run_id, simulate)
		VALUES (
		$1, $2, $3, $4, $5, $6, NOW(), $7, $8, $9, $10, $11, $12
		)
		RETURNING "eth_txes".*`,
		from,           // from
		from,           // to
		[]byte(`blah`), // payload
		0,              // value
		0,              // limit
		state,
		bulletprooftxmanager.EthTxMeta{
			MaxLink: maxLink,
			SubID:   subID,
		},
		uuid.NullUUID{},
		1337,
		0, // confs
		nil,
		false)
	require.NoError(t, err)
}

func addConfirmedEthTx(t *testing.T, db *sqlx.DB, from common.Address, maxLink string, subID, nonce uint64) {
	_, err := db.Exec(`INSERT INTO eth_txes (nonce, broadcast_at, error, from_address, to_address, encoded_payload, value, gas_limit, state, created_at, meta, subject, evm_chain_id, min_confirmations, pipeline_task_run_id, simulate)
		VALUES (
		$1, NOW(), NULL, $2, $3, $4, $5, $6, 'confirmed', NOW(), $7, $8, $9, $10, $11, $12
		)
		RETURNING "eth_txes".*`,
		nonce,          // nonce
		from,           // from
		from,           // to
		[]byte(`blah`), // payload
		0,              // value
		0,              // limit
		bulletprooftxmanager.EthTxMeta{
			MaxLink: maxLink,
			SubID:   subID,
		},
		uuid.NullUUID{},
		1337,
		0, // confs
		nil,
		false)
	require.NoError(t, err)
}

// cannot import cltest, because of circular imports
type config struct{}

func (c *config) LogSQL() bool {
	return false
}

func TestMaybeSubtractReservedLink(t *testing.T) {
	db := pgtest.NewSqlxDB(t)
	lggr := logger.TestLogger(t)
	q := pg.NewNewQ(db, lggr, &config{})
	ks := keystore.New(db, utils.FastScryptParams, lggr)
	require.NoError(t, ks.Unlock("blah"))
	chainID := uint64(1337)
	k, err := ks.Eth().Create(big.NewInt(int64(chainID)))
	require.NoError(t, err)

	subID := uint64(1)

	// Insert an unstarted eth tx with link metadata
<<<<<<< HEAD
	addEthTx(t, db, k.Address.Address(), bulletprooftxmanager.EthTxUnstarted, "10000")
	start, err := MaybeSubtractReservedLink(lggr, q, k.Address.Address(), big.NewInt(100000))
=======
	addEthTx(t, db, k.Address.Address(), bulletprooftxmanager.EthTxUnstarted, "10000", subID)
	start, err := MaybeSubtractReservedLink(lggr, db, k.Address.Address(), big.NewInt(100_000), chainID, subID)
>>>>>>> a89ebeb0
	require.NoError(t, err)
	assert.Equal(t, "90000", start.String())

	// A confirmed tx should not affect the starting balance
<<<<<<< HEAD
	addConfirmedEthTx(t, db, k.Address.Address(), "10000")
	start, err = MaybeSubtractReservedLink(lggr, q, k.Address.Address(), big.NewInt(100000))
	require.NoError(t, err)
	assert.Equal(t, "90000", start.String())

	// Another unstarted should
	addEthTx(t, db, k.Address.Address(), bulletprooftxmanager.EthTxUnstarted, "10000")
	start, err = MaybeSubtractReservedLink(lggr, q, k.Address.Address(), big.NewInt(100000))
=======
	addConfirmedEthTx(t, db, k.Address.Address(), "10000", subID, 1)
	start, err = MaybeSubtractReservedLink(lggr, db, k.Address.Address(), big.NewInt(100_000), chainID, subID)
	require.NoError(t, err)
	assert.Equal(t, "90000", start.String())

	// An unconfirmed tx _should_ affect the starting balance.
	addEthTx(t, db, k.Address.Address(), bulletprooftxmanager.EthTxUnstarted, "10000", subID)
	start, err = MaybeSubtractReservedLink(lggr, db, k.Address.Address(), big.NewInt(100_000), chainID, subID)
>>>>>>> a89ebeb0
	require.NoError(t, err)
	assert.Equal(t, "80000", start.String())

	// One subscriber's reserved link should not affect other subscribers prospective balance.
	otherSubID := uint64(2)
	require.NoError(t, err)
	addEthTx(t, db, k.Address.Address(), bulletprooftxmanager.EthTxUnstarted, "10000", otherSubID)
	start, err = MaybeSubtractReservedLink(lggr, db, k.Address.Address(), big.NewInt(100_000), chainID, subID)
	require.NoError(t, err)
	require.Equal(t, "80000", start.String())

	// One key's data should not affect other keys' data in the case of different subscribers.
	k2, err := ks.Eth().Create(big.NewInt(1337))
	require.NoError(t, err)

	anotherSubID := uint64(3)
	addEthTx(t, db, k2.Address.Address(), bulletprooftxmanager.EthTxUnstarted, "10000", anotherSubID)
	start, err = MaybeSubtractReservedLink(lggr, db, k.Address.Address(), big.NewInt(100_000), chainID, subID)
	require.NoError(t, err)
	require.Equal(t, "80000", start.String())

	// A subscriber's balance is deducted with the link reserved across multiple keys,
	// i.e, gas lanes.
	addEthTx(t, db, k2.Address.Address(), bulletprooftxmanager.EthTxUnstarted, "10000", subID)
	start, err = MaybeSubtractReservedLink(lggr, db, k2.Address.Address(), big.NewInt(100_000), chainID, subID)
	require.NoError(t, err)
	require.Equal(t, "70000", start.String())
}<|MERGE_RESOLUTION|>--- conflicted
+++ resolved
@@ -86,27 +86,12 @@
 	subID := uint64(1)
 
 	// Insert an unstarted eth tx with link metadata
-<<<<<<< HEAD
 	addEthTx(t, db, k.Address.Address(), bulletprooftxmanager.EthTxUnstarted, "10000")
-	start, err := MaybeSubtractReservedLink(lggr, q, k.Address.Address(), big.NewInt(100000))
-=======
-	addEthTx(t, db, k.Address.Address(), bulletprooftxmanager.EthTxUnstarted, "10000", subID)
 	start, err := MaybeSubtractReservedLink(lggr, db, k.Address.Address(), big.NewInt(100_000), chainID, subID)
->>>>>>> a89ebeb0
 	require.NoError(t, err)
 	assert.Equal(t, "90000", start.String())
 
 	// A confirmed tx should not affect the starting balance
-<<<<<<< HEAD
-	addConfirmedEthTx(t, db, k.Address.Address(), "10000")
-	start, err = MaybeSubtractReservedLink(lggr, q, k.Address.Address(), big.NewInt(100000))
-	require.NoError(t, err)
-	assert.Equal(t, "90000", start.String())
-
-	// Another unstarted should
-	addEthTx(t, db, k.Address.Address(), bulletprooftxmanager.EthTxUnstarted, "10000")
-	start, err = MaybeSubtractReservedLink(lggr, q, k.Address.Address(), big.NewInt(100000))
-=======
 	addConfirmedEthTx(t, db, k.Address.Address(), "10000", subID, 1)
 	start, err = MaybeSubtractReservedLink(lggr, db, k.Address.Address(), big.NewInt(100_000), chainID, subID)
 	require.NoError(t, err)
@@ -115,7 +100,6 @@
 	// An unconfirmed tx _should_ affect the starting balance.
 	addEthTx(t, db, k.Address.Address(), bulletprooftxmanager.EthTxUnstarted, "10000", subID)
 	start, err = MaybeSubtractReservedLink(lggr, db, k.Address.Address(), big.NewInt(100_000), chainID, subID)
->>>>>>> a89ebeb0
 	require.NoError(t, err)
 	assert.Equal(t, "80000", start.String())
 
