--- conflicted
+++ resolved
@@ -378,15 +378,11 @@
 			BlockNumber: m,
 		}, vrfRequest.RequestId)
 		if err != nil {
-<<<<<<< HEAD
-			rlog.Errorw("Unable to check if already fulfilled, processing anyways",
+			rlog.Warnw("Unable to check if already fulfilled, processing anyways",
 				"err", err,
 				"reqBlockNumber", reqBlockNumber,
 				"currBlock", currBlock,
 			)
-=======
-			rlog.Warnw("Unable to check if already fulfilled, processing anyways", "err", err)
->>>>>>> eb23b7b8
 		} else if utils.IsEmpty(callback[:]) {
 			// If seedAndBlockNumber is zero then the response has been fulfilled
 			// and we should skip it
