--- conflicted
+++ resolved
@@ -3,7 +3,6 @@
 import (
 	"github.com/smartcontractkit/chainlink/core/internal/gethwrappers/generated/vrf_coordinator_v2"
 	"github.com/smartcontractkit/chainlink/core/services/bulletprooftxmanager"
-	"github.com/smartcontractkit/chainlink/core/services/headtracker"
 
 	"github.com/ethereum/go-ethereum/common"
 	"github.com/pkg/errors"
@@ -19,19 +18,6 @@
 )
 
 type Delegate struct {
-<<<<<<< HEAD
-	cfg    Config
-	vorm   ORM
-	db     *gorm.DB
-	txm    bulletprooftxmanager.TxManager
-	pr     pipeline.Runner
-	porm   pipeline.ORM
-	vrfks  *VRFKeyStore
-	gethks GethKeyStore
-	ec     eth.Client
-	lb     log.Broadcaster
-	hb     *headtracker.HeadBroadcaster
-=======
 	cfg  Config
 	db   *gorm.DB
 	txm  bulletprooftxmanager.TxManager
@@ -40,7 +26,7 @@
 	ks   *keystore.Master
 	ec   eth.Client
 	lb   log.Broadcaster
->>>>>>> b100260a
+	//hb     *headtracker.He
 }
 
 //go:generate mockery --name GethKeyStore --output mocks/ --case=underscore
@@ -61,22 +47,10 @@
 	pr pipeline.Runner,
 	porm pipeline.ORM,
 	lb log.Broadcaster,
-	hb *headtracker.HeadBroadcaster,
+	//hb *headtracker.HeadBroadcaster,
 	ec eth.Client,
 	cfg Config) *Delegate {
 	return &Delegate{
-<<<<<<< HEAD
-		cfg:    cfg,
-		db:     db,
-		vrfks:  vrfks,
-		gethks: gethks,
-		vorm:   vorm,
-		pr:     pr,
-		porm:   porm,
-		lb:     lb,
-		hb:     hb,
-		ec:     ec,
-=======
 		cfg:  cfg,
 		db:   db,
 		txm:  txm,
@@ -85,7 +59,7 @@
 		porm: porm,
 		lb:   lb,
 		ec:   ec,
->>>>>>> b100260a
+		//hb:     hb,
 	}
 }
 
@@ -116,7 +90,7 @@
 		"coordinatorAddress", jb.VRFSpec.CoordinatorAddress,
 	))
 
-<<<<<<< HEAD
+	vorm := keystore.NewVRFORM(d.db)
 	return []job.Service{
 		&listenerV1{
 			cfg:            d.cfg,
@@ -125,10 +99,11 @@
 			db:             d.db,
 			abi:            abi,
 			coordinator:    coordinator,
+			txm:            d.txm,
 			pipelineRunner: d.pr,
-			vorm:           d.vorm,
-			vrfks:          d.vrfks,
-			gethks:         d.gethks,
+			vorm:           vorm,
+			vrfks:          d.ks.VRF(),
+			gethks:         d.ks.Eth(),
 			pipelineORM:    d.porm,
 			job:            jb,
 			mbLogs:         utils.NewMailbox(1000),
@@ -143,266 +118,16 @@
 			db:             d.db,
 			abi:            abiV2,
 			coordinator:    coordinatorV2,
+			txm:            d.txm,
 			pipelineRunner: d.pr,
-			vorm:           d.vorm,
-			vrfks:          d.vrfks,
-			gethks:         d.gethks,
+			vorm:           vorm,
+			vrfks:          d.ks.VRF(),
+			gethks:         d.ks.Eth(),
 			pipelineORM:    d.porm,
 			job:            jb,
 			mbLogs:         utils.NewMailbox(1000),
 			chStop:         make(chan struct{}),
 			waitOnStop:     make(chan struct{}),
-=======
-	vorm := keystore.NewVRFORM(d.db)
-
-	logListener := &listener{
-		cfg:            d.cfg,
-		l:              *l,
-		logBroadcaster: d.lb,
-		db:             d.db,
-		txm:            d.txm,
-		abi:            abi,
-		coordinator:    coordinator,
-		pipelineRunner: d.pr,
-		vorm:           vorm,
-		vrfks:          d.ks.VRF(),
-		gethks:         d.ks.Eth(),
-		pipelineORM:    d.porm,
-		job:            jb,
-		mbLogs:         utils.NewMailbox(1000),
-		chStop:         make(chan struct{}),
-		waitOnStop:     make(chan struct{}),
-	}
-	return []job.Service{logListener}, nil
-}
-
-var (
-	_ log.Listener = &listener{}
-	_ job.Service  = &listener{}
-)
-
-type listener struct {
-	cfg            Config
-	l              logger.Logger
-	abi            abi.ABI
-	logBroadcaster log.Broadcaster
-	coordinator    *solidity_vrf_coordinator_interface.VRFCoordinator
-	pipelineRunner pipeline.Runner
-	pipelineORM    pipeline.ORM
-	vorm           keystore.VRFORM
-	job            job.Job
-	db             *gorm.DB
-	txm            bulletprooftxmanager.TxManager
-	vrfks          *keystore.VRF
-	gethks         GethKeyStore
-	mbLogs         *utils.Mailbox
-	chStop         chan struct{}
-	waitOnStop     chan struct{}
-	utils.StartStopOnce
-}
-
-// Start complies with job.Service
-func (lsn *listener) Start() error {
-	return lsn.StartOnce("VRFListener", func() error {
-		// Take the larger of the global vs specific
-		// Note that runtime changes to incoming confirmations require a job delete/add
-		// because we need to resubscribe to the lb with the new min.
-		minConfs := lsn.cfg.MinIncomingConfirmations()
-		if lsn.job.VRFSpec.Confirmations > lsn.cfg.MinIncomingConfirmations() {
-			minConfs = lsn.job.VRFSpec.Confirmations
-		}
-		unsubscribeLogs := lsn.logBroadcaster.Register(lsn, log.ListenerOpts{
-			Contract: lsn.coordinator.Address(),
-			ParseLog: lsn.coordinator.ParseLog,
-			LogsWithTopics: map[common.Hash][][]log.Topic{
-				solidity_vrf_coordinator_interface.VRFCoordinatorRandomnessRequest{}.Topic(): {
-					{
-						log.Topic(lsn.job.ExternalIDToTopicHash()),
-					},
-				},
-			},
-			NumConfirmations: uint64(minConfs),
-		})
-		go gracefulpanic.WrapRecover(func() {
-			lsn.run(unsubscribeLogs, minConfs)
-		})
-		return nil
-	})
-}
-
-func (lsn *listener) run(unsubscribeLogs func(), minConfs uint32) {
-	lsn.l.Infow("VRFListener: listening for run requests",
-		"gasLimit", lsn.cfg.EthGasLimitDefault(),
-		"minConfs", minConfs)
-	for {
-		select {
-		case <-lsn.chStop:
-			unsubscribeLogs()
-			lsn.waitOnStop <- struct{}{}
-			return
-		case <-lsn.mbLogs.Notify():
-			// Process all the logs in the queue if one is added
-			for {
-				i, exists := lsn.mbLogs.Retrieve()
-				if !exists {
-					break
-				}
-				lb, ok := i.(log.Broadcast)
-				if !ok {
-					panic(fmt.Sprintf("VRFListener: invariant violated, expected log.Broadcast got %T", i))
-				}
-				alreadyConsumed, err := lsn.logBroadcaster.WasAlreadyConsumed(lsn.db, lb)
-				if err != nil {
-					lsn.l.Errorw("VRFListener: could not determine if log was already consumed", "error", err, "txHash", lb.RawLog().TxHash)
-					continue
-				} else if alreadyConsumed {
-					continue
-				}
-				req, err := lsn.coordinator.ParseRandomnessRequest(lb.RawLog())
-				if err != nil {
-					lsn.l.Errorw("VRFListener: failed to parse log", "err", err, "txHash", lb.RawLog().TxHash)
-					lsn.l.ErrorIf(lsn.logBroadcaster.MarkConsumed(lsn.db, lb), "failed to mark consumed")
-					continue
-				}
-
-				// Check if the vrf req has already been fulfilled
-				callback, err := lsn.coordinator.Callbacks(nil, req.RequestID)
-				if err != nil {
-					lsn.l.Errorw("VRFListener: unable to check if already fulfilled, processing anyways", "err", err, "txHash", req.Raw.TxHash)
-				} else if utils.IsEmpty(callback.SeedAndBlockNum[:]) {
-					// If seedAndBlockNumber is zero then the response has been fulfilled
-					// and we should skip it
-					lsn.l.Infow("VRFListener: request already fulfilled", "txHash", req.Raw.TxHash)
-					lsn.l.ErrorIf(lsn.logBroadcaster.MarkConsumed(lsn.db, lb), "failed to mark consumed")
-					continue
-				}
-
-				s := time.Now()
-				vrfCoordinatorPayload, req, err := lsn.ProcessLog(req, lb)
-				f := time.Now()
-				err = postgres.GormTransactionWithDefaultContext(lsn.db, func(tx *gorm.DB) error {
-					if err == nil {
-						// No errors processing the log, submit a transaction
-						var etx models.EthTx
-						var from common.Address
-						from, err = lsn.gethks.GetRoundRobinAddress()
-						if err != nil {
-							return err
-						}
-						etx, err = lsn.txm.CreateEthTransaction(tx,
-							from,
-							lsn.coordinator.Address(),
-							vrfCoordinatorPayload,
-							lsn.cfg.EthGasLimitDefault(),
-							&models.EthTxMetaV2{
-								JobID:         lsn.job.ID,
-								RequestID:     req.RequestID,
-								RequestTxHash: lb.RawLog().TxHash,
-							})
-						if err != nil {
-							return err
-						}
-						// TODO: Once we have eth tasks supported, we can use the pipeline directly
-						// and be able to save errored proof generations. Until then only save
-						// successful runs and log errors.
-						_, err = lsn.pipelineRunner.InsertFinishedRun(tx, pipeline.Run{
-							PipelineSpecID: lsn.job.PipelineSpecID,
-							Errors:         []null.String{{}},
-							Outputs: pipeline.JSONSerializable{
-								Val: []interface{}{fmt.Sprintf("queued tx from %v to %v txdata %v",
-									etx.FromAddress,
-									etx.ToAddress,
-									hex.EncodeToString(etx.EncodedPayload))},
-							},
-							Meta: pipeline.JSONSerializable{
-								Val: map[string]interface{}{"eth_tx_id": etx.ID},
-							},
-							CreatedAt:  s,
-							FinishedAt: &f,
-						}, nil, false)
-						if err != nil {
-							return errors.Wrap(err, "VRFListener: failed to insert finished run")
-						}
-					}
-					// Always mark consumed regardless of whether the proof failed or not.
-					err = lsn.logBroadcaster.MarkConsumed(tx, lb)
-					if err != nil {
-						return err
-					}
-					return nil
-				})
-				if err != nil {
-					lsn.l.Errorw("VRFListener failed to save run", "err", err)
-				}
-			}
-		}
-	}
-}
-
-func (lsn *listener) ProcessLog(req *solidity_vrf_coordinator_interface.VRFCoordinatorRandomnessRequest, lb log.Broadcast) ([]byte, *solidity_vrf_coordinator_interface.VRFCoordinatorRandomnessRequest, error) {
-	lsn.l.Infow("VRFListener: received log request",
-		"log", lb.String(),
-		"reqID", hex.EncodeToString(req.RequestID[:]),
-		"keyHash", hex.EncodeToString(req.KeyHash[:]),
-		"txHash", req.Raw.TxHash,
-		"blockNumber", req.Raw.BlockNumber,
-		"seed", req.Seed,
-		"fee", req.Fee)
-	// Validate the key against the spec
-	inputs, err := GetVRFInputs(lsn.job, req)
-	if err != nil {
-		lsn.l.Errorw("VRFListener: invalid log", "err", err)
-		return nil, req, err
-	}
-
-	solidityProof, err := GenerateProofResponse(lsn.vrfks, inputs.pk, inputs.seed)
-	if err != nil {
-		lsn.l.Errorw("VRFListener: error generating proof", "err", err)
-		return nil, req, err
-	}
-
-	vrfCoordinatorArgs, err := models.VRFFulfillMethod().Inputs.PackValues(
-		[]interface{}{
-			solidityProof[:], // geth expects slice, even if arg is constant-length
-		})
-	if err != nil {
-		lsn.l.Errorw("VRFListener: error building fulfill args", "err", err)
-		return nil, req, err
-	}
-
-	return append(lsn.abi.Methods["fulfillRandomnessRequest"].ID, vrfCoordinatorArgs...), req, nil
-}
-
-type VRFInputs struct {
-	pk   secp256k1.PublicKey
-	seed PreSeedData
-}
-
-// Check the key hash against the spec's pubkey
-func GetVRFInputs(jb job.Job, request *solidity_vrf_coordinator_interface.VRFCoordinatorRandomnessRequest) (VRFInputs, error) {
-	var inputs VRFInputs
-	kh, err := jb.VRFSpec.PublicKey.Hash()
-	if err != nil {
-		return inputs, err
-	}
-	if !bytes.Equal(request.KeyHash[:], kh[:]) {
-		return inputs, fmt.Errorf("invalid key hash %v expected %v", hex.EncodeToString(request.KeyHash[:]), hex.EncodeToString(kh[:]))
-	}
-	preSeed, err := BigToSeed(request.Seed)
-	if err != nil {
-		return inputs, errors.New("unable to parse preseed")
-	}
-	expectedJobID := jb.ExternalIDToTopicHash()
-	if !bytes.Equal(expectedJobID[:], request.JobID[:]) {
-		return inputs, fmt.Errorf("request jobID %v doesn't match expected %v", request.JobID[:], jb.ExternalIDToTopicHash().Bytes())
-	}
-	return VRFInputs{
-		pk: jb.VRFSpec.PublicKey,
-		seed: PreSeedData{
-			PreSeed:   preSeed,
-			BlockHash: request.Raw.BlockHash,
-			BlockNum:  request.Raw.BlockNumber,
->>>>>>> b100260a
 		},
 	}, nil
 }
