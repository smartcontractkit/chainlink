--- conflicted
+++ resolved
@@ -122,13 +122,12 @@
 
 	for _, task := range pl.Tasks {
 		if _, ok := task.(*pipeline.VRFTaskV2); ok {
-<<<<<<< HEAD
 			if err := CheckFromAddressesExist(jb, d.ks.Eth()); err != nil {
 				return nil, err
-=======
+			}
+
 			if !FromAddressMaxGasPricesAllEqual(jb, chain.Config()) {
 				return nil, errors.New("key-specific max gas prices of all fromAddresses are not equal, please set them to equal values")
->>>>>>> eba79bcc
 			}
 
 			if err := CheckFromAddressMaxGasPrices(jb, chain.Config()); err != nil {
