package vrf

import (
<<<<<<< HEAD
	"github.com/smartcontractkit/chainlink/core/internal/gethwrappers/generated/vrf_coordinator_v2"
=======
	"context"
	"encoding/hex"
	"fmt"
	"strings"
	"sync"
	"time"
>>>>>>> 8a3b01c1

	"github.com/theodesp/go-heaps/pairing"

	"github.com/smartcontractkit/chainlink/core/services/bulletprooftxmanager"
	httypes "github.com/smartcontractkit/chainlink/core/services/headtracker/types"

	"github.com/ethereum/go-ethereum/common"
	"github.com/pkg/errors"
	"github.com/smartcontractkit/chainlink/core/internal/gethwrappers/generated/solidity_vrf_coordinator_interface"
	"github.com/smartcontractkit/chainlink/core/logger"
	"github.com/smartcontractkit/chainlink/core/services/eth"
	"github.com/smartcontractkit/chainlink/core/services/job"
	"github.com/smartcontractkit/chainlink/core/services/keystore"
	"github.com/smartcontractkit/chainlink/core/services/log"
	"github.com/smartcontractkit/chainlink/core/services/pipeline"
<<<<<<< HEAD
=======
	"github.com/smartcontractkit/chainlink/core/services/postgres"
	"github.com/smartcontractkit/chainlink/core/store/models"
>>>>>>> 8a3b01c1
	"github.com/smartcontractkit/chainlink/core/utils"
	"gorm.io/gorm"
)

type Delegate struct {
	cfg  Config
	db   *gorm.DB
	txm  bulletprooftxmanager.TxManager
	pr   pipeline.Runner
	porm pipeline.ORM
	ks   *keystore.Master
	ec   eth.Client
	hb   httypes.HeadBroadcasterRegistry
	lb   log.Broadcaster
}

//go:generate mockery --name GethKeyStore --output mocks/ --case=underscore

type GethKeyStore interface {
	GetRoundRobinAddress(addresses ...common.Address) (common.Address, error)
}

type Config interface {
	MinIncomingConfirmations() uint32
	EthGasLimitDefault() uint64
}

func NewDelegate(
	db *gorm.DB,
	txm bulletprooftxmanager.TxManager,
	ks *keystore.Master,
	pr pipeline.Runner,
	porm pipeline.ORM,
	lb log.Broadcaster,
	hb httypes.HeadBroadcasterRegistry,
	ec eth.Client,
	cfg Config) *Delegate {
	return &Delegate{
		cfg:  cfg,
		db:   db,
		txm:  txm,
		ks:   ks,
		pr:   pr,
		porm: porm,
		hb:   hb,
		lb:   lb,
		ec:   ec,
	}
}

func (d *Delegate) JobType() job.Type {
	return job.VRF
}

func (d *Delegate) AfterJobCreated(spec job.Job)  {}
func (d *Delegate) BeforeJobDeleted(spec job.Job) {}

func (d *Delegate) ServicesForSpec(jb job.Job) ([]job.Service, error) {
	if jb.VRFSpec == nil {
		return nil, errors.Errorf("vrf.Delegate expects a *job.VRFSpec to be present, got %+v", jb)
	}
	coordinator, err := solidity_vrf_coordinator_interface.NewVRFCoordinator(jb.VRFSpec.CoordinatorAddress.Address(), d.ec)
	if err != nil {
		return nil, err
	}
	coordinatorV2, err := vrf_coordinator_v2.NewVRFCoordinatorV2(jb.VRFSpec.CoordinatorAddress.Address(), d.ec)
	if err != nil {
		return nil, err
	}
	abi := eth.MustGetABI(solidity_vrf_coordinator_interface.VRFCoordinatorABI)
	abiV2 := eth.MustGetABI(vrf_coordinator_v2.VRFCoordinatorV2ABI)
	l := logger.CreateLogger(logger.Default.SugaredLogger.With(
		"jobID", jb.ID,
		"externalJobID", jb.ExternalJobID,
		"coordinatorAddress", jb.VRFSpec.CoordinatorAddress,
	))

	vorm := keystore.NewVRFORM(d.db)
<<<<<<< HEAD
	return []job.Service{
		&listenerV1{
			cfg:                d.cfg,
			l:                  *l,
			headBroadcaster:    d.hb,
			logBroadcaster:     d.lb,
			db:                 d.db,
			txm:                d.txm,
			abi:                abi,
			coordinator:        coordinator,
			pipelineRunner:     d.pr,
			vorm:               vorm,
			vrfks:              d.ks.VRF(),
			gethks:             d.ks.Eth(),
			pipelineORM:        d.porm,
			job:                jb,
			reqLogs:            utils.NewMailbox(1000),
			chStop:             make(chan struct{}),
			waitOnStop:         make(chan struct{}),
			newHead:            make(chan struct{}, 1),
			respCount:          getStartingResponseCounts(d.db, l),
			blockNumberToReqID: pairing.New(),
			reqAdded:           func() {},
		},
		&listenerV2{
			cfg:             d.cfg,
			l:               *l,
			ethClient:       d.ec,
			logBroadcaster:  d.lb,
			headBroadcaster: d.hb,
			db:              d.db,
			abi:             abiV2,
			coordinator:     coordinatorV2,
			txm:             d.txm,
			pipelineRunner:  d.pr,
			vorm:            vorm,
			vrfks:           d.ks.VRF(),
			gethks:          d.ks.Eth(),
			pipelineORM:     d.porm,
			job:             jb,
			mbLogs:          utils.NewMailbox(1000),
			chStop:          make(chan struct{}),
			waitOnStop:      make(chan struct{}),
		},
	}, nil
=======

	logListener := &listener{
		cfg:                d.cfg,
		l:                  *l,
		headBroadcaster:    d.hb,
		logBroadcaster:     d.lb,
		db:                 d.db,
		txm:                d.txm,
		abi:                abi,
		coordinator:        coordinator,
		pipelineRunner:     d.pr,
		vorm:               vorm,
		vrfks:              d.ks.VRF(),
		gethks:             d.ks.Eth(),
		pipelineORM:        d.porm,
		job:                jb,
		reqLogs:            utils.NewMailbox(1000),
		chStop:             make(chan struct{}),
		waitOnStop:         make(chan struct{}),
		newHead:            make(chan struct{}, 1),
		respCount:          getStartingResponseCounts(d.db, l),
		blockNumberToReqID: pairing.New(),
		reqAdded:           func() {},
	}
	return []job.Service{logListener}, nil
}

func getStartingResponseCounts(db *gorm.DB, l *logger.Logger) map[[32]byte]uint64 {
	respCounts := make(map[[32]byte]uint64)
	var counts []struct {
		RequestID string
		Count     int
	}
	// Allow any state, not just confirmed, on purpose.
	// We assume once a ethtx is queued it will go through.
	err := db.Raw(`SELECT meta->'RequestID' AS request_id, count(meta->'RequestID') as count 
			FROM eth_txes 
			WHERE meta->'RequestID' IS NOT NULL 
		    GROUP BY meta->'RequestID'`).Scan(&counts).Error
	if err != nil {
		// Continue with an empty map, do not block job on this.
		l.Errorw("vrf.Delegate unable to read previous fulfillments", "err", err)
		return respCounts
	}
	for _, c := range counts {
		// Remove the quotes from the json
		req := strings.Replace(c.RequestID, `"`, ``, 2)
		// Remove the 0x prefix
		b, err := hex.DecodeString(req[2:])
		if err != nil {
			l.Errorw("vrf.Delegate unable to read fulfillment", "err", err, "reqID", c.RequestID)
			continue
		}
		var reqID [32]byte
		copy(reqID[:], b[:])
		respCounts[reqID] = uint64(c.Count)
	}
	return respCounts
}

var (
	_ log.Listener = &listener{}
	_ job.Service  = &listener{}
)

type request struct {
	confirmedAtBlock uint64
	req              *solidity_vrf_coordinator_interface.VRFCoordinatorRandomnessRequest
	lb               log.Broadcast
}

type listener struct {
	utils.StartStopOnce

	cfg             Config
	l               logger.Logger
	abi             abi.ABI
	logBroadcaster  log.Broadcaster
	coordinator     *solidity_vrf_coordinator_interface.VRFCoordinator
	pipelineRunner  pipeline.Runner
	pipelineORM     pipeline.ORM
	vorm            keystore.VRFORM
	job             job.Job
	db              *gorm.DB
	headBroadcaster httypes.HeadBroadcasterRegistry
	txm             bulletprooftxmanager.TxManager
	vrfks           *keystore.VRF
	gethks          GethKeyStore
	reqLogs         *utils.Mailbox
	chStop          chan struct{}
	waitOnStop      chan struct{}
	newHead         chan struct{}
	latestHead      uint64
	latestHeadMu    sync.RWMutex
	// We can keep these pending logs in memory because we
	// only mark them confirmed once we send a corresponding fulfillment transaction.
	// So on node restart in the middle of processing, the lb will resend them.
	reqsMu   sync.Mutex // Both goroutines write to reqs
	reqs     []request
	reqAdded func() // A simple debug helper

	// Data structures for reorg attack protection
	// We want a map so we can do an O(1) count update every fulfillment log we get.
	respCountMu sync.Mutex
	respCount   map[[32]byte]uint64
	// This auxiliary heap is to used when we need to purge the
	// respCount map - we repeatedly want remove the minimum log.
	// You could use a sorted list if the completed logs arrive in order, but they may not.
	blockNumberToReqID *pairing.PairHeap
}

func (lsn *listener) Connect(head *models.Head) error {
	return nil
}

// Note that we have 2 seconds to do this processing
func (lsn *listener) OnNewLongestChain(_ context.Context, head models.Head) {
	lsn.setLatestHead(head)
	select {
	case lsn.newHead <- struct{}{}:
	default:
	}
}

func (lsn *listener) setLatestHead(h models.Head) {
	lsn.latestHeadMu.Lock()
	defer lsn.latestHeadMu.Unlock()
	num := uint64(h.Number)
	if num > lsn.latestHead {
		lsn.latestHead = num
	}
}

func (lsn *listener) getLatestHead() uint64 {
	lsn.latestHeadMu.RLock()
	defer lsn.latestHeadMu.RUnlock()
	return lsn.latestHead
}

// Start complies with job.Service
func (lsn *listener) Start() error {
	return lsn.StartOnce("VRFListener", func() error {
		// Take the larger of the global vs specific
		// Note that runtime changes to incoming confirmations require a job delete/add
		// because we need to resubscribe to the lb with the new min.
		minConfs := lsn.cfg.MinIncomingConfirmations()
		if lsn.job.VRFSpec.Confirmations > lsn.cfg.MinIncomingConfirmations() {
			minConfs = lsn.job.VRFSpec.Confirmations
		}
		unsubscribeLogs := lsn.logBroadcaster.Register(lsn, log.ListenerOpts{
			Contract: lsn.coordinator.Address(),
			ParseLog: lsn.coordinator.ParseLog,
			LogsWithTopics: map[common.Hash][][]log.Topic{
				solidity_vrf_coordinator_interface.VRFCoordinatorRandomnessRequest{}.Topic(): {
					{
						log.Topic(lsn.job.ExternalIDEncodeStringToTopic()),
						log.Topic(lsn.job.ExternalIDEncodeBytesToTopic()),
					},
				},
				solidity_vrf_coordinator_interface.VRFCoordinatorRandomnessRequestFulfilled{}.Topic(): {},
			},
			// If we set this to minConfs, since both the log broadcaster and head broadcaster get heads
			// at the same time from the head tracker whether we process the log at minConfs or minConfs+1
			// would depend on the order in which their OnNewLongestChain callbacks got called.
			// We listen one block early so that the log can be stored in pendingRequests
			// to avoid this.
			NumConfirmations: uint64(minConfs - 1),
		})
		// Subscribe to the head broadcaster for handling
		// per request conf requirements.
		latestHead, unsubscribeHeadBroadcaster := lsn.headBroadcaster.Subscribe(lsn)
		if latestHead != nil {
			lsn.setLatestHead(*latestHead)
		}
		go gracefulpanic.WrapRecover(func() {
			lsn.runLogListener([]func(){unsubscribeLogs}, minConfs)
		})
		go gracefulpanic.WrapRecover(func() {
			lsn.runHeadListener(unsubscribeHeadBroadcaster)
		})
		return nil
	})
}

// Removes and returns all the confirmed logs from
// the pending queue.
func (lsn *listener) extractConfirmedLogs() []request {
	lsn.reqsMu.Lock()
	defer lsn.reqsMu.Unlock()
	var toProcess, toKeep []request
	for i := 0; i < len(lsn.reqs); i++ {
		if lsn.reqs[i].confirmedAtBlock <= lsn.getLatestHead() {
			toProcess = append(toProcess, lsn.reqs[i])
		} else {
			toKeep = append(toKeep, lsn.reqs[i])
		}
	}
	lsn.reqs = toKeep
	return toProcess
}

type fulfilledReq struct {
	blockNumber uint64
	reqID       [32]byte
}

func (a fulfilledReq) Compare(b heaps.Item) int {
	a1 := a
	a2 := b.(fulfilledReq)
	switch {
	case a1.blockNumber > a2.blockNumber:
		return 1
	case a1.blockNumber < a2.blockNumber:
		return -1
	default:
		return 0
	}
}

// Remove all entries 10000 blocks or older
// to avoid a memory leak.
func (lsn *listener) pruneConfirmedRequestCounts() {
	lsn.respCountMu.Lock()
	defer lsn.respCountMu.Unlock()
	min := lsn.blockNumberToReqID.FindMin()
	for min != nil {
		m := min.(fulfilledReq)
		if m.blockNumber > (lsn.getLatestHead() - 10000) {
			break
		}
		delete(lsn.respCount, m.reqID)
		lsn.blockNumberToReqID.DeleteMin()
		min = lsn.blockNumberToReqID.FindMin()
	}
}

// Listen for new heads
func (lsn *listener) runHeadListener(unsubscribe func()) {
	for {
		select {
		case <-lsn.chStop:
			unsubscribe()
			lsn.waitOnStop <- struct{}{}
			return
		case <-lsn.newHead:
			toProcess := lsn.extractConfirmedLogs()
			for _, r := range toProcess {
				lsn.ProcessRequest(r.req, r.lb)
			}
			lsn.pruneConfirmedRequestCounts()
		}
	}
}

func (lsn *listener) runLogListener(unsubscribes []func(), minConfs uint32) {
	lsn.l.Infow("VRFListener: listening for run requests",
		"gasLimit", lsn.cfg.EthGasLimitDefault(),
		"minConfs", minConfs)
	for {
		select {
		case <-lsn.chStop:
			for _, f := range unsubscribes {
				f()
			}
			lsn.waitOnStop <- struct{}{}
			return
		case <-lsn.reqLogs.Notify():
			// Process all the logs in the queue if one is added
			for {
				i, exists := lsn.reqLogs.Retrieve()
				if !exists {
					break
				}
				lb, ok := i.(log.Broadcast)
				if !ok {
					panic(fmt.Sprintf("VRFListener: invariant violated, expected log.Broadcast got %T", i))
				}
				lsn.handleLog(lb, minConfs)
			}
		}
	}
}

func (lsn *listener) handleLog(lb log.Broadcast, minConfs uint32) {
	if v, ok := lb.DecodedLog().(*solidity_vrf_coordinator_interface.VRFCoordinatorRandomnessRequestFulfilled); ok {
		lsn.respCount[v.RequestId]++
		lsn.blockNumberToReqID.Insert(fulfilledReq{
			blockNumber: v.Raw.BlockNumber,
			reqID:       v.RequestId,
		})
		lsn.markLogAsConsumed(lb)
		return
	}
	req, err := lsn.coordinator.ParseRandomnessRequest(lb.RawLog())
	if err != nil {
		lsn.l.Errorw("VRFListener: failed to parse log", "err", err, "txHash", lb.RawLog().TxHash)
		lsn.markLogAsConsumed(lb)
		return
	}

	// Check if the vrf req has already been fulfilled
	callback, err := lsn.coordinator.Callbacks(nil, req.RequestID)
	if err != nil {
		lsn.l.Errorw("VRFListener: unable to check if already fulfilled, processing anyways", "err", err, "txHash", req.Raw.TxHash)
	} else if utils.IsEmpty(callback.SeedAndBlockNum[:]) {
		// If seedAndBlockNumber is zero then the response has been fulfilled
		// and we should skip it
		lsn.l.Infow("VRFListener: request already fulfilled", "txHash", req.Raw.TxHash)
		lsn.markLogAsConsumed(lb)
		return
	}
	confirmedAt := lsn.getConfirmedAt(req, minConfs)
	lsn.reqsMu.Lock()
	lsn.reqs = append(lsn.reqs, request{
		confirmedAtBlock: confirmedAt,
		req:              req,
		lb:               lb,
	})
	lsn.reqAdded()
	lsn.reqsMu.Unlock()
}

func (lsn *listener) markLogAsConsumed(lb log.Broadcast) {
	ctx, cancel := postgres.DefaultQueryCtx()
	defer cancel()

	err := lsn.logBroadcaster.MarkConsumed(lsn.db.WithContext(ctx), lb)
	lsn.l.ErrorIf(errors.Wrapf(err, "VRFListener: unable to mark log %v as consumed", lb.String()))
}

func (lsn *listener) getConfirmedAt(req *solidity_vrf_coordinator_interface.VRFCoordinatorRandomnessRequest, minConfs uint32) uint64 {
	newConfs := uint64(minConfs) * (1 << lsn.respCount[req.RequestID])
	// We cap this at 200 because solidity only supports the most recent 256 blocks
	// in the contract so if it was older than that, fulfillments would start failing
	// without the blockhash store feeder. We use 200 to give the node plenty of time
	// to fulfill even on fast chains.
	if newConfs > 200 {
		newConfs = 200
	}
	if lsn.respCount[req.RequestID] > 0 {
		lsn.l.Warn("VRFListener: duplicate request found after fulfillment, doubling incoming confirmations",
			"reqID", hex.EncodeToString(req.RequestID[:]),
			"newConfs", newConfs)
	}
	return req.Raw.BlockNumber + uint64(minConfs)*(1<<lsn.respCount[req.RequestID])
}

func (lsn *listener) ProcessRequest(req *solidity_vrf_coordinator_interface.VRFCoordinatorRandomnessRequest, lb log.Broadcast) {
	// This check to see if the log was consumed needs to be in the same
	// goroutine as the mark consumed to avoid processing duplicates.
	alreadyConsumed, err := lsn.logBroadcaster.WasAlreadyConsumed(lsn.db, lb)
	if err != nil {
		// If we cannot determine if its consumed, we don't process it
		// but we also don't mark it consumed which means the lb will resend it.
		lsn.l.Errorw("VRFListener: could not determine if log was already consumed", "error", err, "txHash", lb.RawLog().TxHash)
		return
	} else if alreadyConsumed {
		return
	}
	s := time.Now()
	lsn.l.Infow("VRFListener: received log request",
		"log", lb.String(),
		"reqID", hex.EncodeToString(req.RequestID[:]),
		"keyHash", hex.EncodeToString(req.KeyHash[:]),
		"txHash", req.Raw.TxHash,
		"blockNumber", req.Raw.BlockNumber,
		"seed", req.Seed,
		"fee", req.Fee)

	vars := pipeline.NewVarsFrom(map[string]interface{}{
		"jobSpec": map[string]interface{}{
			"databaseID":    lsn.job.ID,
			"externalJobID": lsn.job.ExternalJobID,
			"name":          lsn.job.Name.ValueOrZero(),
			"publicKey":     lsn.job.VRFSpec.PublicKey[:],
		},
		"jobRun": map[string]interface{}{
			"logBlockHash":   req.Raw.BlockHash[:],
			"logBlockNumber": req.Raw.BlockNumber,
			"logTxHash":      req.Raw.TxHash,
			"logTopics":      req.Raw.Topics,
			"logData":        req.Raw.Data,
		},
	})
	run, trrs, err := lsn.pipelineRunner.ExecuteRun(context.Background(), *lsn.job.PipelineSpec, vars, lsn.l)
	if err != nil {
		logger.Errorw("VRFListener: failed executing run", "err", err)
	}
	f := time.Now()
	err = postgres.GormTransactionWithDefaultContext(lsn.db, func(tx *gorm.DB) error {
		_, err = lsn.pipelineRunner.InsertFinishedRun(tx, pipeline.Run{
			State:          pipeline.RunStatusCompleted,
			PipelineSpecID: run.PipelineSpecID,
			Errors:         run.Errors,
			Outputs:        run.Outputs,
			Meta:           run.Meta,
			CreatedAt:      s,
			FinishedAt:     null.TimeFrom(f),
		}, trrs, true)
		if err != nil {
			return errors.Wrap(err, "VRFListener: failed to insert finished run")
		}
		// Always mark consumed regardless of whether the proof failed or not.
		return lsn.logBroadcaster.MarkConsumed(tx, lb)
	})
	if err != nil {
		lsn.l.Errorw("VRFListener failed to save run", "err", err)
	}
}

// Close complies with job.Service
func (lsn *listener) Close() error {
	return lsn.StopOnce("VRFListener", func() error {
		close(lsn.chStop)
		<-lsn.waitOnStop // Log listener
		<-lsn.waitOnStop // Head listener
		return nil
	})
}

func (lsn *listener) HandleLog(lb log.Broadcast) {
	wasOverCapacity := lsn.reqLogs.Deliver(lb)
	if wasOverCapacity {
		logger.Error("VRFListener: l mailbox is over capacity - dropped the oldest l")
	}
}

// JobID complies with log.Listener
func (*listener) JobID() models.JobID {
	return models.NilJobID
}

// Job complies with log.Listener
func (lsn *listener) JobIDV2() int32 {
	return lsn.job.ID
}

// IsV2Job complies with log.Listener
func (*listener) IsV2Job() bool {
	return true
>>>>>>> 8a3b01c1
}<|MERGE_RESOLUTION|>--- conflicted
+++ resolved
@@ -1,16 +1,10 @@
 package vrf
 
 import (
-<<<<<<< HEAD
+	"encoding/hex"
+	"strings"
+
 	"github.com/smartcontractkit/chainlink/core/internal/gethwrappers/generated/vrf_coordinator_v2"
-=======
-	"context"
-	"encoding/hex"
-	"fmt"
-	"strings"
-	"sync"
-	"time"
->>>>>>> 8a3b01c1
 
 	"github.com/theodesp/go-heaps/pairing"
 
@@ -26,11 +20,6 @@
 	"github.com/smartcontractkit/chainlink/core/services/keystore"
 	"github.com/smartcontractkit/chainlink/core/services/log"
 	"github.com/smartcontractkit/chainlink/core/services/pipeline"
-<<<<<<< HEAD
-=======
-	"github.com/smartcontractkit/chainlink/core/services/postgres"
-	"github.com/smartcontractkit/chainlink/core/store/models"
->>>>>>> 8a3b01c1
 	"github.com/smartcontractkit/chainlink/core/utils"
 	"gorm.io/gorm"
 )
@@ -109,7 +98,6 @@
 	))
 
 	vorm := keystore.NewVRFORM(d.db)
-<<<<<<< HEAD
 	return []job.Service{
 		&listenerV1{
 			cfg:                d.cfg,
@@ -155,32 +143,6 @@
 			waitOnStop:      make(chan struct{}),
 		},
 	}, nil
-=======
-
-	logListener := &listener{
-		cfg:                d.cfg,
-		l:                  *l,
-		headBroadcaster:    d.hb,
-		logBroadcaster:     d.lb,
-		db:                 d.db,
-		txm:                d.txm,
-		abi:                abi,
-		coordinator:        coordinator,
-		pipelineRunner:     d.pr,
-		vorm:               vorm,
-		vrfks:              d.ks.VRF(),
-		gethks:             d.ks.Eth(),
-		pipelineORM:        d.porm,
-		job:                jb,
-		reqLogs:            utils.NewMailbox(1000),
-		chStop:             make(chan struct{}),
-		waitOnStop:         make(chan struct{}),
-		newHead:            make(chan struct{}, 1),
-		respCount:          getStartingResponseCounts(d.db, l),
-		blockNumberToReqID: pairing.New(),
-		reqAdded:           func() {},
-	}
-	return []job.Service{logListener}, nil
 }
 
 func getStartingResponseCounts(db *gorm.DB, l *logger.Logger) map[[32]byte]uint64 {
@@ -214,387 +176,4 @@
 		respCounts[reqID] = uint64(c.Count)
 	}
 	return respCounts
-}
-
-var (
-	_ log.Listener = &listener{}
-	_ job.Service  = &listener{}
-)
-
-type request struct {
-	confirmedAtBlock uint64
-	req              *solidity_vrf_coordinator_interface.VRFCoordinatorRandomnessRequest
-	lb               log.Broadcast
-}
-
-type listener struct {
-	utils.StartStopOnce
-
-	cfg             Config
-	l               logger.Logger
-	abi             abi.ABI
-	logBroadcaster  log.Broadcaster
-	coordinator     *solidity_vrf_coordinator_interface.VRFCoordinator
-	pipelineRunner  pipeline.Runner
-	pipelineORM     pipeline.ORM
-	vorm            keystore.VRFORM
-	job             job.Job
-	db              *gorm.DB
-	headBroadcaster httypes.HeadBroadcasterRegistry
-	txm             bulletprooftxmanager.TxManager
-	vrfks           *keystore.VRF
-	gethks          GethKeyStore
-	reqLogs         *utils.Mailbox
-	chStop          chan struct{}
-	waitOnStop      chan struct{}
-	newHead         chan struct{}
-	latestHead      uint64
-	latestHeadMu    sync.RWMutex
-	// We can keep these pending logs in memory because we
-	// only mark them confirmed once we send a corresponding fulfillment transaction.
-	// So on node restart in the middle of processing, the lb will resend them.
-	reqsMu   sync.Mutex // Both goroutines write to reqs
-	reqs     []request
-	reqAdded func() // A simple debug helper
-
-	// Data structures for reorg attack protection
-	// We want a map so we can do an O(1) count update every fulfillment log we get.
-	respCountMu sync.Mutex
-	respCount   map[[32]byte]uint64
-	// This auxiliary heap is to used when we need to purge the
-	// respCount map - we repeatedly want remove the minimum log.
-	// You could use a sorted list if the completed logs arrive in order, but they may not.
-	blockNumberToReqID *pairing.PairHeap
-}
-
-func (lsn *listener) Connect(head *models.Head) error {
-	return nil
-}
-
-// Note that we have 2 seconds to do this processing
-func (lsn *listener) OnNewLongestChain(_ context.Context, head models.Head) {
-	lsn.setLatestHead(head)
-	select {
-	case lsn.newHead <- struct{}{}:
-	default:
-	}
-}
-
-func (lsn *listener) setLatestHead(h models.Head) {
-	lsn.latestHeadMu.Lock()
-	defer lsn.latestHeadMu.Unlock()
-	num := uint64(h.Number)
-	if num > lsn.latestHead {
-		lsn.latestHead = num
-	}
-}
-
-func (lsn *listener) getLatestHead() uint64 {
-	lsn.latestHeadMu.RLock()
-	defer lsn.latestHeadMu.RUnlock()
-	return lsn.latestHead
-}
-
-// Start complies with job.Service
-func (lsn *listener) Start() error {
-	return lsn.StartOnce("VRFListener", func() error {
-		// Take the larger of the global vs specific
-		// Note that runtime changes to incoming confirmations require a job delete/add
-		// because we need to resubscribe to the lb with the new min.
-		minConfs := lsn.cfg.MinIncomingConfirmations()
-		if lsn.job.VRFSpec.Confirmations > lsn.cfg.MinIncomingConfirmations() {
-			minConfs = lsn.job.VRFSpec.Confirmations
-		}
-		unsubscribeLogs := lsn.logBroadcaster.Register(lsn, log.ListenerOpts{
-			Contract: lsn.coordinator.Address(),
-			ParseLog: lsn.coordinator.ParseLog,
-			LogsWithTopics: map[common.Hash][][]log.Topic{
-				solidity_vrf_coordinator_interface.VRFCoordinatorRandomnessRequest{}.Topic(): {
-					{
-						log.Topic(lsn.job.ExternalIDEncodeStringToTopic()),
-						log.Topic(lsn.job.ExternalIDEncodeBytesToTopic()),
-					},
-				},
-				solidity_vrf_coordinator_interface.VRFCoordinatorRandomnessRequestFulfilled{}.Topic(): {},
-			},
-			// If we set this to minConfs, since both the log broadcaster and head broadcaster get heads
-			// at the same time from the head tracker whether we process the log at minConfs or minConfs+1
-			// would depend on the order in which their OnNewLongestChain callbacks got called.
-			// We listen one block early so that the log can be stored in pendingRequests
-			// to avoid this.
-			NumConfirmations: uint64(minConfs - 1),
-		})
-		// Subscribe to the head broadcaster for handling
-		// per request conf requirements.
-		latestHead, unsubscribeHeadBroadcaster := lsn.headBroadcaster.Subscribe(lsn)
-		if latestHead != nil {
-			lsn.setLatestHead(*latestHead)
-		}
-		go gracefulpanic.WrapRecover(func() {
-			lsn.runLogListener([]func(){unsubscribeLogs}, minConfs)
-		})
-		go gracefulpanic.WrapRecover(func() {
-			lsn.runHeadListener(unsubscribeHeadBroadcaster)
-		})
-		return nil
-	})
-}
-
-// Removes and returns all the confirmed logs from
-// the pending queue.
-func (lsn *listener) extractConfirmedLogs() []request {
-	lsn.reqsMu.Lock()
-	defer lsn.reqsMu.Unlock()
-	var toProcess, toKeep []request
-	for i := 0; i < len(lsn.reqs); i++ {
-		if lsn.reqs[i].confirmedAtBlock <= lsn.getLatestHead() {
-			toProcess = append(toProcess, lsn.reqs[i])
-		} else {
-			toKeep = append(toKeep, lsn.reqs[i])
-		}
-	}
-	lsn.reqs = toKeep
-	return toProcess
-}
-
-type fulfilledReq struct {
-	blockNumber uint64
-	reqID       [32]byte
-}
-
-func (a fulfilledReq) Compare(b heaps.Item) int {
-	a1 := a
-	a2 := b.(fulfilledReq)
-	switch {
-	case a1.blockNumber > a2.blockNumber:
-		return 1
-	case a1.blockNumber < a2.blockNumber:
-		return -1
-	default:
-		return 0
-	}
-}
-
-// Remove all entries 10000 blocks or older
-// to avoid a memory leak.
-func (lsn *listener) pruneConfirmedRequestCounts() {
-	lsn.respCountMu.Lock()
-	defer lsn.respCountMu.Unlock()
-	min := lsn.blockNumberToReqID.FindMin()
-	for min != nil {
-		m := min.(fulfilledReq)
-		if m.blockNumber > (lsn.getLatestHead() - 10000) {
-			break
-		}
-		delete(lsn.respCount, m.reqID)
-		lsn.blockNumberToReqID.DeleteMin()
-		min = lsn.blockNumberToReqID.FindMin()
-	}
-}
-
-// Listen for new heads
-func (lsn *listener) runHeadListener(unsubscribe func()) {
-	for {
-		select {
-		case <-lsn.chStop:
-			unsubscribe()
-			lsn.waitOnStop <- struct{}{}
-			return
-		case <-lsn.newHead:
-			toProcess := lsn.extractConfirmedLogs()
-			for _, r := range toProcess {
-				lsn.ProcessRequest(r.req, r.lb)
-			}
-			lsn.pruneConfirmedRequestCounts()
-		}
-	}
-}
-
-func (lsn *listener) runLogListener(unsubscribes []func(), minConfs uint32) {
-	lsn.l.Infow("VRFListener: listening for run requests",
-		"gasLimit", lsn.cfg.EthGasLimitDefault(),
-		"minConfs", minConfs)
-	for {
-		select {
-		case <-lsn.chStop:
-			for _, f := range unsubscribes {
-				f()
-			}
-			lsn.waitOnStop <- struct{}{}
-			return
-		case <-lsn.reqLogs.Notify():
-			// Process all the logs in the queue if one is added
-			for {
-				i, exists := lsn.reqLogs.Retrieve()
-				if !exists {
-					break
-				}
-				lb, ok := i.(log.Broadcast)
-				if !ok {
-					panic(fmt.Sprintf("VRFListener: invariant violated, expected log.Broadcast got %T", i))
-				}
-				lsn.handleLog(lb, minConfs)
-			}
-		}
-	}
-}
-
-func (lsn *listener) handleLog(lb log.Broadcast, minConfs uint32) {
-	if v, ok := lb.DecodedLog().(*solidity_vrf_coordinator_interface.VRFCoordinatorRandomnessRequestFulfilled); ok {
-		lsn.respCount[v.RequestId]++
-		lsn.blockNumberToReqID.Insert(fulfilledReq{
-			blockNumber: v.Raw.BlockNumber,
-			reqID:       v.RequestId,
-		})
-		lsn.markLogAsConsumed(lb)
-		return
-	}
-	req, err := lsn.coordinator.ParseRandomnessRequest(lb.RawLog())
-	if err != nil {
-		lsn.l.Errorw("VRFListener: failed to parse log", "err", err, "txHash", lb.RawLog().TxHash)
-		lsn.markLogAsConsumed(lb)
-		return
-	}
-
-	// Check if the vrf req has already been fulfilled
-	callback, err := lsn.coordinator.Callbacks(nil, req.RequestID)
-	if err != nil {
-		lsn.l.Errorw("VRFListener: unable to check if already fulfilled, processing anyways", "err", err, "txHash", req.Raw.TxHash)
-	} else if utils.IsEmpty(callback.SeedAndBlockNum[:]) {
-		// If seedAndBlockNumber is zero then the response has been fulfilled
-		// and we should skip it
-		lsn.l.Infow("VRFListener: request already fulfilled", "txHash", req.Raw.TxHash)
-		lsn.markLogAsConsumed(lb)
-		return
-	}
-	confirmedAt := lsn.getConfirmedAt(req, minConfs)
-	lsn.reqsMu.Lock()
-	lsn.reqs = append(lsn.reqs, request{
-		confirmedAtBlock: confirmedAt,
-		req:              req,
-		lb:               lb,
-	})
-	lsn.reqAdded()
-	lsn.reqsMu.Unlock()
-}
-
-func (lsn *listener) markLogAsConsumed(lb log.Broadcast) {
-	ctx, cancel := postgres.DefaultQueryCtx()
-	defer cancel()
-
-	err := lsn.logBroadcaster.MarkConsumed(lsn.db.WithContext(ctx), lb)
-	lsn.l.ErrorIf(errors.Wrapf(err, "VRFListener: unable to mark log %v as consumed", lb.String()))
-}
-
-func (lsn *listener) getConfirmedAt(req *solidity_vrf_coordinator_interface.VRFCoordinatorRandomnessRequest, minConfs uint32) uint64 {
-	newConfs := uint64(minConfs) * (1 << lsn.respCount[req.RequestID])
-	// We cap this at 200 because solidity only supports the most recent 256 blocks
-	// in the contract so if it was older than that, fulfillments would start failing
-	// without the blockhash store feeder. We use 200 to give the node plenty of time
-	// to fulfill even on fast chains.
-	if newConfs > 200 {
-		newConfs = 200
-	}
-	if lsn.respCount[req.RequestID] > 0 {
-		lsn.l.Warn("VRFListener: duplicate request found after fulfillment, doubling incoming confirmations",
-			"reqID", hex.EncodeToString(req.RequestID[:]),
-			"newConfs", newConfs)
-	}
-	return req.Raw.BlockNumber + uint64(minConfs)*(1<<lsn.respCount[req.RequestID])
-}
-
-func (lsn *listener) ProcessRequest(req *solidity_vrf_coordinator_interface.VRFCoordinatorRandomnessRequest, lb log.Broadcast) {
-	// This check to see if the log was consumed needs to be in the same
-	// goroutine as the mark consumed to avoid processing duplicates.
-	alreadyConsumed, err := lsn.logBroadcaster.WasAlreadyConsumed(lsn.db, lb)
-	if err != nil {
-		// If we cannot determine if its consumed, we don't process it
-		// but we also don't mark it consumed which means the lb will resend it.
-		lsn.l.Errorw("VRFListener: could not determine if log was already consumed", "error", err, "txHash", lb.RawLog().TxHash)
-		return
-	} else if alreadyConsumed {
-		return
-	}
-	s := time.Now()
-	lsn.l.Infow("VRFListener: received log request",
-		"log", lb.String(),
-		"reqID", hex.EncodeToString(req.RequestID[:]),
-		"keyHash", hex.EncodeToString(req.KeyHash[:]),
-		"txHash", req.Raw.TxHash,
-		"blockNumber", req.Raw.BlockNumber,
-		"seed", req.Seed,
-		"fee", req.Fee)
-
-	vars := pipeline.NewVarsFrom(map[string]interface{}{
-		"jobSpec": map[string]interface{}{
-			"databaseID":    lsn.job.ID,
-			"externalJobID": lsn.job.ExternalJobID,
-			"name":          lsn.job.Name.ValueOrZero(),
-			"publicKey":     lsn.job.VRFSpec.PublicKey[:],
-		},
-		"jobRun": map[string]interface{}{
-			"logBlockHash":   req.Raw.BlockHash[:],
-			"logBlockNumber": req.Raw.BlockNumber,
-			"logTxHash":      req.Raw.TxHash,
-			"logTopics":      req.Raw.Topics,
-			"logData":        req.Raw.Data,
-		},
-	})
-	run, trrs, err := lsn.pipelineRunner.ExecuteRun(context.Background(), *lsn.job.PipelineSpec, vars, lsn.l)
-	if err != nil {
-		logger.Errorw("VRFListener: failed executing run", "err", err)
-	}
-	f := time.Now()
-	err = postgres.GormTransactionWithDefaultContext(lsn.db, func(tx *gorm.DB) error {
-		_, err = lsn.pipelineRunner.InsertFinishedRun(tx, pipeline.Run{
-			State:          pipeline.RunStatusCompleted,
-			PipelineSpecID: run.PipelineSpecID,
-			Errors:         run.Errors,
-			Outputs:        run.Outputs,
-			Meta:           run.Meta,
-			CreatedAt:      s,
-			FinishedAt:     null.TimeFrom(f),
-		}, trrs, true)
-		if err != nil {
-			return errors.Wrap(err, "VRFListener: failed to insert finished run")
-		}
-		// Always mark consumed regardless of whether the proof failed or not.
-		return lsn.logBroadcaster.MarkConsumed(tx, lb)
-	})
-	if err != nil {
-		lsn.l.Errorw("VRFListener failed to save run", "err", err)
-	}
-}
-
-// Close complies with job.Service
-func (lsn *listener) Close() error {
-	return lsn.StopOnce("VRFListener", func() error {
-		close(lsn.chStop)
-		<-lsn.waitOnStop // Log listener
-		<-lsn.waitOnStop // Head listener
-		return nil
-	})
-}
-
-func (lsn *listener) HandleLog(lb log.Broadcast) {
-	wasOverCapacity := lsn.reqLogs.Deliver(lb)
-	if wasOverCapacity {
-		logger.Error("VRFListener: l mailbox is over capacity - dropped the oldest l")
-	}
-}
-
-// JobID complies with log.Listener
-func (*listener) JobID() models.JobID {
-	return models.NilJobID
-}
-
-// Job complies with log.Listener
-func (lsn *listener) JobIDV2() int32 {
-	return lsn.job.ID
-}
-
-// IsV2Job complies with log.Listener
-func (*listener) IsV2Job() bool {
-	return true
->>>>>>> 8a3b01c1
 }