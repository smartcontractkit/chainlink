--- conflicted
+++ resolved
@@ -79,7 +79,9 @@
 	return job.VRF
 }
 
-<<<<<<< HEAD
+func (d *Delegate) OnJobCreated(spec job.Job) {}
+func (d *Delegate) OnJobDeleted(spec job.Job) {}
+
 func (d *Delegate) ServicesForSpec(jb job.Job) ([]job.Service, error) {
 	if jb.VRFSpec == nil {
 		return nil, errors.Errorf("vrf.Delegate expects a *job.VRFSpec to be present, got %+v", jb)
@@ -374,13 +376,4 @@
 // IsV2Job complies with log.Listener
 func (*listener) IsV2Job() bool {
 	return true
-=======
-func (d *Delegate) OnJobCreated(spec job.Job) {}
-func (d *Delegate) OnJobDeleted(spec job.Job) {}
-
-// ServicesForSpec returns the flux monitor service for the job spec
-func (d *Delegate) ServicesForSpec(spec job.Job) ([]job.Service, error) {
-	// TODO
-	return []job.Service{}, nil
->>>>>>> 9302e2cd
 }