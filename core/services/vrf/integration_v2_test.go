--- conflicted
+++ resolved
@@ -784,74 +784,6 @@
 func TestVRFV2Integration_SingleConsumer_HappyPath(t *testing.T) {
 	ownerKey := cltest.MustGenerateRandomKey(t)
 	uni := newVRFCoordinatorV2Universe(t, ownerKey, 1)
-<<<<<<< HEAD
-	app := cltest.NewApplicationWithConfigV2AndKeyOnSimulatedBlockchain(t, config, uni.backend, ownerKey, key1, key2)
-	consumer := uni.vrfConsumers[0]
-	consumerContract := uni.consumerContracts[0]
-	consumerContractAddress := uni.consumerContractAddresses[0]
-
-	// Create a subscription and fund with 5 LINK.
-	subID := subscribeAndAssertSubscriptionCreatedEvent(t, consumerContract, consumer, consumerContractAddress, big.NewInt(5e18), uni)
-
-	// Fund gas lanes.
-	sendEth(t, ownerKey, uni.backend, key1.Address, 10)
-	sendEth(t, ownerKey, uni.backend, key2.Address, 10)
-	require.NoError(t, app.Start(testutils.Context(t)))
-
-	// Create VRF job using key1 and key2 on the same gas lane.
-	jbs := createVRFJobs(t, [][]ethkey.KeyV2{{key1, key2}}, app, uni, false)
-	keyHash := jbs[0].VRFSpec.PublicKey.MustHash()
-
-	// Make the first randomness request.
-	numWords := uint32(20)
-	requestID1, _ := requestRandomnessAndAssertRandomWordsRequestedEvent(t, consumerContract, consumer, keyHash, subID, numWords, 500_000, uni)
-
-	// Wait for fulfillment to be queued.
-	gomega.NewGomegaWithT(t).Eventually(func() bool {
-		uni.backend.Commit()
-		runs, err := app.PipelineORM().GetAllRuns()
-		require.NoError(t, err)
-		t.Log("runs", len(runs))
-		return len(runs) == 1
-	}, testutils.WaitTimeout(t), time.Second).Should(gomega.BeTrue())
-
-	// Mine the fulfillment that was queued.
-	mine(t, requestID1, subID, uni, db)
-
-	// Assert correct state of RandomWordsFulfilled event.
-	assertRandomWordsFulfilled(t, requestID1, true, uni)
-
-	// Will be around 495,440 gas, which means only 500,000 - 495,440 = 4,560 gas was used.
-	gasAvailable, err := consumerContract.SGasAvailable(nil)
-	require.NoError(t, err)
-	t.Log("gas available after callback:", gasAvailable)
-
-	// Make the second randomness request and assert fulfillment is successful
-	requestID2, _ := requestRandomnessAndAssertRandomWordsRequestedEvent(t, consumerContract, consumer, keyHash, subID, numWords, 500_000, uni)
-	gomega.NewGomegaWithT(t).Eventually(func() bool {
-		uni.backend.Commit()
-		runs, err := app.PipelineORM().GetAllRuns()
-		require.NoError(t, err)
-		t.Log("runs", len(runs))
-		return len(runs) == 2
-	}, testutils.WaitTimeout(t), time.Second).Should(gomega.BeTrue())
-	mine(t, requestID2, subID, uni, db)
-	assertRandomWordsFulfilled(t, requestID2, true, uni)
-
-	// Assert correct number of random words sent by coordinator.
-	assertNumRandomWords(t, consumerContract, numWords)
-
-	// Assert that both send addresses were used to fulfill the requests
-	n, err := uni.backend.PendingNonceAt(testutils.Context(t), key1.Address)
-	require.NoError(t, err)
-	require.EqualValues(t, 1, n)
-
-	n, err = uni.backend.PendingNonceAt(testutils.Context(t), key2.Address)
-	require.NoError(t, err)
-	require.EqualValues(t, 1, n)
-
-	t.Log("Done!")
-=======
 	testSingleConsumerHappyPath(
 		t,
 		ownerKey,
@@ -862,7 +794,6 @@
 		uni.rootContract,
 		uni.rootContractAddress,
 		uni.batchCoordinatorContractAddress)
->>>>>>> 59f07c8e
 }
 
 func TestVRFV2Integration_SingleConsumer_EIP150_HappyPath(t *testing.T) {
@@ -1478,7 +1409,7 @@
 
 	// Create a subscription and fund with 5 LINK.
 	subID := subscribeAndAssertSubscriptionCreatedEvent(
-		t, consumerContract, consumerOwner, consumerContractAddress, assets.Ether(5).ToInt(), uni)
+		t, consumerContract, consumerOwner, consumerContractAddress, assets.Ether(5).ToInt(), uni.rootContract, uni)
 
 	// Create gas lane.
 	sendEth(t, ownerKey, uni.backend, key1.Address, 10)
@@ -1486,13 +1417,13 @@
 	require.NoError(t, app.Start(testutils.Context(t)))
 
 	// Create VRF job using key1 and key2 on the same gas lane.
-	jbs := createVRFJobs(t, [][]ethkey.KeyV2{{key1, key2}}, app, uni, false)
+	jbs := createVRFJobs(t, [][]ethkey.KeyV2{{key1, key2}}, app, uni.rootContract, uni.rootContractAddress, uni.batchCoordinatorContractAddress, uni, false)
 	keyHash := jbs[0].VRFSpec.PublicKey.MustHash()
 
 	// Make the first randomness request.
 	numWords := uint32(20)
 	requestID1, _ := requestRandomnessAndAssertRandomWordsRequestedEvent(
-		t, consumerContract, consumerOwner, keyHash, subID, numWords, 750_000, uni)
+		t, consumerContract, consumerOwner, keyHash, subID, numWords, 750_000, uni.rootContract, uni)
 
 	// Wait for fulfillment to be queued.
 	gomega.NewGomegaWithT(t).Eventually(func() bool {
@@ -1507,7 +1438,7 @@
 	mine(t, requestID1, subID, uni, db)
 
 	// Assert correct state of RandomWordsFulfilled event.
-	assertRandomWordsFulfilled(t, requestID1, true, uni)
+	assertRandomWordsFulfilled(t, requestID1, true, uni.rootContract)
 
 	// Gas available will be around 724,385, which means that 750,000 - 724,385 = 25,615 gas was used.
 	// This is ~20k more than what the non-proxied consumer uses.
@@ -1517,7 +1448,8 @@
 	t.Log("gas available after proxied callback:", gasAvailable)
 
 	// Make the second randomness request and assert fulfillment is successful
-	requestID2, _ := requestRandomnessAndAssertRandomWordsRequestedEvent(t, consumerContract, consumerOwner, keyHash, subID, numWords, 750_000, uni)
+	requestID2, _ := requestRandomnessAndAssertRandomWordsRequestedEvent(
+		t, consumerContract, consumerOwner, keyHash, subID, numWords, 750_000, uni.rootContract, uni)
 	gomega.NewGomegaWithT(t).Eventually(func() bool {
 		uni.backend.Commit()
 		runs, err := app.PipelineORM().GetAllRuns()
@@ -1526,7 +1458,7 @@
 		return len(runs) == 2
 	}, testutils.WaitTimeout(t), time.Second).Should(gomega.BeTrue())
 	mine(t, requestID2, subID, uni, db)
-	assertRandomWordsFulfilled(t, requestID2, true, uni)
+	assertRandomWordsFulfilled(t, requestID2, true, uni.rootContract)
 
 	// Assert correct number of random words sent by coordinator.
 	assertNumRandomWords(t, consumerContract, numWords)
