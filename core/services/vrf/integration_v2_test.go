--- conflicted
+++ resolved
@@ -237,7 +237,7 @@
 		neil, backend, upgradeableConsumerAddress, proxyAdminAddress, initializeCalldata)
 	require.NoError(t, err)
 
-	_, err = linkContract.Transfer(sergey, proxyAddress, assets.Ether(500)) // Actually, LINK
+	_, err = linkContract.Transfer(sergey, proxyAddress, assets.Ether(500).ToInt()) // Actually, LINK
 	require.NoError(t, err)
 	backend.Commit()
 
@@ -1514,41 +1514,38 @@
 	t.Log("Done!")
 }
 
-<<<<<<< HEAD
 func TestVRFV2Integration_ConsumerProxy_HappyPath(t *testing.T) {
-	config, db := heavyweight.FullTestDB(t, "vrfv2_consumerproxy_happypath")
 	ownerKey := cltest.MustGenerateRandomKey(t)
+	key1 := cltest.MustGenerateRandomKey(t)
+	key2 := cltest.MustGenerateRandomKey(t)
+	config, db := heavyweight.FullTestDBV2(t, "vrfv2_consumerproxy_happypath", func(c *chainlink.Config, s *chainlink.Secrets) {
+		simulatedOverrides(t, assets.GWei(10), v2.KeySpecific{
+			// Gas lane.
+			Key:          ptr(key1.EIP55Address),
+			GasEstimator: v2.KeySpecificGasEstimator{PriceMax: assets.GWei(10)},
+		}, v2.KeySpecific{
+			Key:          ptr(key2.EIP55Address),
+			GasEstimator: v2.KeySpecificGasEstimator{PriceMax: assets.GWei(10)},
+		})(c, s)
+		c.EVM[0].MinIncomingConfirmations = ptr[uint32](2)
+	})
 	uni := newVRFCoordinatorV2Universe(t, ownerKey, 0)
-	app := cltest.NewApplicationWithConfigAndKeyOnSimulatedBlockchain(t, config, uni.backend, ownerKey)
-	config.Overrides.GlobalEvmGasLimitDefault = null.NewInt(0, false)
-	config.Overrides.GlobalMinIncomingConfirmations = null.IntFrom(2)
+	app := cltest.NewApplicationWithConfigV2AndKeyOnSimulatedBlockchain(t, config, uni.backend, ownerKey, key1, key2)
 	consumerOwner := uni.neil
 	consumerContract := uni.consumerProxyContract
 	consumerContractAddress := uni.consumerProxyContractAddress
 
 	// Create a subscription and fund with 5 LINK.
 	subID := subscribeAndAssertSubscriptionCreatedEvent(
-		t, consumerContract, consumerOwner, consumerContractAddress, assets.Ether(5), uni)
+		t, consumerContract, consumerOwner, consumerContractAddress, assets.Ether(5).ToInt(), uni)
 
 	// Create gas lane.
-	key1, err := app.KeyStore.Eth().Create(big.NewInt(1337))
-	require.NoError(t, err)
-	key2, err := app.KeyStore.Eth().Create(big.NewInt(1337))
-	require.NoError(t, err)
 	sendEth(t, ownerKey, uni.backend, key1.Address, 10)
 	sendEth(t, ownerKey, uni.backend, key2.Address, 10)
-	configureSimChain(t, app, map[string]evmtypes.ChainCfg{
-		key1.Address.String(): {
-			EvmMaxGasPriceWei: utils.NewBig(assets.GWei(10)),
-		},
-		key2.Address.String(): {
-			EvmMaxGasPriceWei: utils.NewBig(assets.GWei(10)),
-		},
-	}, assets.GWei(10))
 	require.NoError(t, app.Start(testutils.Context(t)))
 
 	// Create VRF job using key1 and key2 on the same gas lane.
-	jbs := createVRFJobs(t, [][]ethkey.KeyV2{{key1, key2}}, []int{10, 10}, app, uni, false)
+	jbs := createVRFJobs(t, [][]ethkey.KeyV2{{key1, key2}}, app, uni, false)
 	keyHash := jbs[0].VRFSpec.PublicKey.MustHash()
 
 	// Make the first randomness request.
@@ -1605,28 +1602,6 @@
 	t.Log("Done!")
 }
 
-func configureSimChain(t *testing.T, app *cltest.TestApplication, ks map[string]types.ChainCfg, defaultGasPrice *big.Int) {
-	zero := models.MustMakeDuration(0 * time.Millisecond)
-	reaperThreshold := models.MustMakeDuration(100 * time.Millisecond)
-	app.Chains.EVM.Configure(
-		testutils.Context(t),
-		*utils.NewBigI(1337),
-		true,
-		&types.ChainCfg{
-			GasEstimatorMode:               null.StringFrom("FixedPrice"),
-			EvmGasPriceDefault:             utils.NewBig(defaultGasPrice),
-			EvmHeadTrackerMaxBufferSize:    null.IntFrom(100),
-			EvmHeadTrackerSamplingInterval: &zero, // Head sampling disabled
-			EthTxResendAfterThreshold:      &zero,
-			EvmFinalityDepth:               null.IntFrom(15),
-			EthTxReaperThreshold:           &reaperThreshold,
-			MinIncomingConfirmations:       null.IntFrom(1),
-			MinimumContractPayment:         assets.NewLinkFromJuels(100),
-			EvmGasLimitDefault:             null.NewInt(2000000, true),
-			KeySpecific:                    ks,
-		},
-	)
-=======
 func simulatedOverrides(t *testing.T, defaultGasPrice *assets.Wei, ks ...v2.KeySpecific) func(*chainlink.Config, *chainlink.Secrets) {
 	return func(c *chainlink.Config, s *chainlink.Secrets) {
 		require.Zero(t, testutils.SimulatedChainID.Cmp(c.EVM[0].ChainID.ToInt()))
@@ -1647,7 +1622,6 @@
 		c.EVM[0].MinContractPayment = assets.NewLinkFromJuels(100)
 		c.EVM[0].KeySpecific = ks
 	}
->>>>>>> ae3176e4
 }
 
 func registerProvingKeyHelper(t *testing.T, uni coordinatorV2Universe, vrfkey vrfkey.KeyV2) {
@@ -2103,7 +2077,7 @@
 		consumerContractAddress := uni.consumerProxyContractAddress
 
 		// Create a subscription and fund with 5 LINK.
-		tx, err := consumerContract.TestCreateSubscriptionAndFund(consumerOwner, assets.Ether(5))
+		tx, err := consumerContract.TestCreateSubscriptionAndFund(consumerOwner, assets.Ether(5).ToInt())
 		require.NoError(tt, err)
 		uni.backend.Commit()
 		r, err := uni.backend.TransactionReceipt(testutils.Context(t), tx.Hash())
@@ -2239,7 +2213,7 @@
 		consumerContract := uni.consumerProxyContract
 		consumerContractAddress := uni.consumerProxyContractAddress
 
-		_, err = consumerContract.TestCreateSubscriptionAndFund(consumerOwner, assets.Ether(5))
+		_, err = consumerContract.TestCreateSubscriptionAndFund(consumerOwner, assets.Ether(5).ToInt())
 		require.NoError(t, err)
 		uni.backend.Commit()
 		subId, err := consumerContract.SSubId(nil)
