--- conflicted
+++ resolved
@@ -338,9 +338,9 @@
 	defer cleanup()
 	require.NoError(t, app.Start())
 
-	_, err := app.GetKeyStore().VRF().Unlock(cltest.Password)
-	require.NoError(t, err)
-	vrfkey, err := app.GetKeyStore().VRF().CreateKey()
+	err := app.GetKeyStore().Unlock(cltest.Password)
+	require.NoError(t, err)
+	vrfkey, err := app.GetKeyStore().VRF().Create()
 	require.NoError(t, err)
 
 	jid := uuid.NewV4()
@@ -350,7 +350,7 @@
 		Name:               "vrf-primary",
 		CoordinatorAddress: uni.rootContractAddress.String(),
 		Confirmations:      incomingConfs,
-		PublicKey:          vrfkey.String(),
+		PublicKey:          vrfkey.PublicKey.String(),
 		V2:                 true,
 	}).Toml()
 	jb, err := vrf.ValidatedVRFSpec(s)
@@ -360,14 +360,14 @@
 	time.Sleep(1 * time.Second)
 
 	// Register a proving key associated with the VRF job.
-	p, err := vrfkey.Point()
+	p, err := vrfkey.PublicKey.Point()
 	require.NoError(t, err)
 	_, err = uni.rootContract.RegisterProvingKey(
 		uni.neil, uni.nallory.From, pair(secp256k1.Coordinates(p)))
 	require.NoError(t, err)
 
 	_, err = uni.maliciousConsumerContract.SetKeyHash(uni.carol,
-		vrfkey.MustHash())
+		vrfkey.PublicKey.MustHash())
 	require.NoError(t, err)
 	subFunding := decimal.RequireFromString("1000000000000000000")
 	_, err = uni.maliciousConsumerContract.TestCreateSubscriptionAndFund(uni.carol,
@@ -526,17 +526,10 @@
 		uni.backend.Commit()
 	}
 
-<<<<<<< HEAD
-	requestLog := FindLatestRandomnessRequestedLog(t, uni.rootContract, vrfkey.MustHash())
+	requestLog := FindLatestRandomnessRequestedLog(t, uni.rootContract, vrfkey.PublicKey.MustHash())
 	s, err := proof.BigToSeed(requestLog.PreSeed)
 	require.NoError(t, err)
-	proof, rc, err := proof.GenerateProofResponseV2(app.GetKeyStore().VRF(), vrfkey, proof.PreSeedDataV2{
-=======
-	requestLog := FindLatestRandomnessRequestedLog(t, uni.rootContract, vrfkey.PublicKey)
-	s, err := proof.BigToSeed(requestLog.PreSeedAndRequestId)
-	require.NoError(t, err)
-	proof, err := proof.GenerateProofResponseV2(app.GetKeyStore().VRF(), vrfkey.ID(), proof.PreSeedDataV2{
->>>>>>> 5e9e866b
+	proof, rc, err := proof.GenerateProofResponseV2(app.GetKeyStore().VRF(), vrfkey.ID(), proof.PreSeedDataV2{
 		PreSeed:          s,
 		BlockHash:        requestLog.Raw.BlockHash,
 		BlockNum:         requestLog.Raw.BlockNumber,
