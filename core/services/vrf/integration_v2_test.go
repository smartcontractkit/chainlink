package vrf_test

import (
	"encoding/hex"
	"encoding/json"
	"fmt"
	"math/big"
	"strconv"
	"strings"
	"testing"
	"time"

	"github.com/ethereum/go-ethereum/accounts/abi"
	"github.com/ethereum/go-ethereum/accounts/abi/bind"
	"github.com/ethereum/go-ethereum/accounts/abi/bind/backends"
	"github.com/ethereum/go-ethereum/common"
	"github.com/ethereum/go-ethereum/core"
	gethtypes "github.com/ethereum/go-ethereum/core/types"
	"github.com/ethereum/go-ethereum/eth/ethconfig"
	"github.com/onsi/gomega"
	uuid "github.com/satori/go.uuid"
	"github.com/shopspring/decimal"
	"github.com/stretchr/testify/assert"
	"github.com/stretchr/testify/require"
	"gopkg.in/guregu/null.v4"

	"github.com/smartcontractkit/sqlx"

	"github.com/smartcontractkit/chainlink/core/assets"
	v2 "github.com/smartcontractkit/chainlink/core/chains/evm/config/v2"
	"github.com/smartcontractkit/chainlink/core/chains/evm/txmgr"
	evmtypes "github.com/smartcontractkit/chainlink/core/chains/evm/types"
	"github.com/smartcontractkit/chainlink/core/gethwrappers/generated/batch_vrf_coordinator_v2"
	"github.com/smartcontractkit/chainlink/core/gethwrappers/generated/blockhash_store"
	"github.com/smartcontractkit/chainlink/core/gethwrappers/generated/link_token_interface"
	"github.com/smartcontractkit/chainlink/core/gethwrappers/generated/mock_v3_aggregator_contract"
	"github.com/smartcontractkit/chainlink/core/gethwrappers/generated/vrf_consumer_v2"
	"github.com/smartcontractkit/chainlink/core/gethwrappers/generated/vrf_coordinator_v2"
	"github.com/smartcontractkit/chainlink/core/gethwrappers/generated/vrf_external_sub_owner_example"
	"github.com/smartcontractkit/chainlink/core/gethwrappers/generated/vrf_malicious_consumer_v2"
	"github.com/smartcontractkit/chainlink/core/gethwrappers/generated/vrf_single_consumer_example"
	"github.com/smartcontractkit/chainlink/core/gethwrappers/generated/vrfv2_reverting_example"
	"github.com/smartcontractkit/chainlink/core/gethwrappers/generated/vrfv2_wrapper"
	"github.com/smartcontractkit/chainlink/core/gethwrappers/generated/vrfv2_wrapper_consumer_example"
	"github.com/smartcontractkit/chainlink/core/internal/cltest"
	"github.com/smartcontractkit/chainlink/core/internal/cltest/heavyweight"
	"github.com/smartcontractkit/chainlink/core/internal/testutils"
	configtest "github.com/smartcontractkit/chainlink/core/internal/testutils/configtest/v2"
	"github.com/smartcontractkit/chainlink/core/logger"
	"github.com/smartcontractkit/chainlink/core/services/chainlink"
	"github.com/smartcontractkit/chainlink/core/services/job"
	"github.com/smartcontractkit/chainlink/core/services/keystore"
	"github.com/smartcontractkit/chainlink/core/services/keystore/keys/ethkey"
	"github.com/smartcontractkit/chainlink/core/services/keystore/keys/vrfkey"
	"github.com/smartcontractkit/chainlink/core/services/pg"
	"github.com/smartcontractkit/chainlink/core/services/pg/datatypes"
	"github.com/smartcontractkit/chainlink/core/services/pipeline"
	"github.com/smartcontractkit/chainlink/core/services/signatures/secp256k1"
	"github.com/smartcontractkit/chainlink/core/services/vrf"
	"github.com/smartcontractkit/chainlink/core/services/vrf/proof"
	"github.com/smartcontractkit/chainlink/core/store/models"
	"github.com/smartcontractkit/chainlink/core/testdata/testspecs"
	"github.com/smartcontractkit/chainlink/core/utils"
)

// vrfConsumerContract is the common interface implemented by
// the example contracts used for the integration tests.
type vrfConsumerContract interface {
	TestCreateSubscriptionAndFund(opts *bind.TransactOpts, fundingJuels *big.Int) (*gethtypes.Transaction, error)
	SSubId(opts *bind.CallOpts) (uint64, error)
	SRequestId(opts *bind.CallOpts) (*big.Int, error)
	TestRequestRandomness(opts *bind.TransactOpts, keyHash [32]byte, subId uint64, minReqConfs uint16, callbackGasLimit uint32, numWords uint32) (*gethtypes.Transaction, error)
	SRandomWords(opts *bind.CallOpts, arg0 *big.Int) (*big.Int, error)
}

type coordinatorV2Universe struct {
	// Golang wrappers of solidity contracts
	consumerContracts         []*vrf_consumer_v2.VRFConsumerV2
	consumerContractAddresses []common.Address

	rootContract                     *vrf_coordinator_v2.VRFCoordinatorV2
	rootContractAddress              common.Address
	batchCoordinatorContract         *batch_vrf_coordinator_v2.BatchVRFCoordinatorV2
	batchCoordinatorContractAddress  common.Address
	linkContract                     *link_token_interface.LinkToken
	linkContractAddress              common.Address
	linkEthFeedAddress               common.Address
	bhsContract                      *blockhash_store.BlockhashStore
	bhsContractAddress               common.Address
	maliciousConsumerContract        *vrf_malicious_consumer_v2.VRFMaliciousConsumerV2
	maliciousConsumerContractAddress common.Address
	revertingConsumerContract        *vrfv2_reverting_example.VRFV2RevertingExample
	revertingConsumerContractAddress common.Address

	// Abstract representation of the ethereum blockchain
	backend        *backends.SimulatedBackend
	coordinatorABI *abi.ABI
	consumerABI    *abi.ABI

	// Cast of participants
	vrfConsumers []*bind.TransactOpts // Authors of consuming contracts that request randomness
	sergey       *bind.TransactOpts   // Owns all the LINK initially
	neil         *bind.TransactOpts   // Node operator running VRF service
	ned          *bind.TransactOpts   // Secondary node operator
	nallory      *bind.TransactOpts   // Oracle transactor
	evil         *bind.TransactOpts   // Author of a malicious consumer contract
	reverter     *bind.TransactOpts   // Author of always reverting contract
}

var (
	weiPerUnitLink = decimal.RequireFromString("10000000000000000")
)

func newVRFCoordinatorV2Universe(t *testing.T, key ethkey.KeyV2, numConsumers int) coordinatorV2Universe {
	testutils.SkipShort(t, "VRFCoordinatorV2Universe")
	oracleTransactor, err := bind.NewKeyedTransactorWithChainID(key.ToEcdsaPrivKey(), testutils.SimulatedChainID)
	require.NoError(t, err)
	var (
		sergey       = testutils.MustNewSimTransactor(t)
		neil         = testutils.MustNewSimTransactor(t)
		ned          = testutils.MustNewSimTransactor(t)
		evil         = testutils.MustNewSimTransactor(t)
		reverter     = testutils.MustNewSimTransactor(t)
		nallory      = oracleTransactor
		vrfConsumers = []*bind.TransactOpts{}
	)

	// Create consumer contract deployer identities
	for i := 0; i < numConsumers; i++ {
		vrfConsumers = append(vrfConsumers, testutils.MustNewSimTransactor(t))
	}

	genesisData := core.GenesisAlloc{
		sergey.From:   {Balance: assets.Ether(1000).ToInt()},
		neil.From:     {Balance: assets.Ether(1000).ToInt()},
		ned.From:      {Balance: assets.Ether(1000).ToInt()},
		nallory.From:  {Balance: assets.Ether(1000).ToInt()},
		evil.From:     {Balance: assets.Ether(1000).ToInt()},
		reverter.From: {Balance: assets.Ether(1000).ToInt()},
	}
	for _, consumer := range vrfConsumers {
		genesisData[consumer.From] = core.GenesisAccount{
			Balance: assets.Ether(1000).ToInt(),
		}
	}

	gasLimit := uint32(ethconfig.Defaults.Miner.GasCeil)
	consumerABI, err := abi.JSON(strings.NewReader(
		vrf_consumer_v2.VRFConsumerV2ABI))
	require.NoError(t, err)
	coordinatorABI, err := abi.JSON(strings.NewReader(
		vrf_coordinator_v2.VRFCoordinatorV2ABI))
	require.NoError(t, err)
	backend := cltest.NewSimulatedBackend(t, genesisData, gasLimit)
	// Deploy link
	linkAddress, _, linkContract, err := link_token_interface.DeployLinkToken(
		sergey, backend)
	require.NoError(t, err, "failed to deploy link contract to simulated ethereum blockchain")

	// Deploy feed
	linkEthFeed, _, _, err :=
		mock_v3_aggregator_contract.DeployMockV3AggregatorContract(
			evil, backend, 18, weiPerUnitLink.BigInt()) // 0.01 eth per link
	require.NoError(t, err)

	// Deploy blockhash store
	bhsAddress, _, bhsContract, err := blockhash_store.DeployBlockhashStore(neil, backend)
	require.NoError(t, err, "failed to deploy BlockhashStore contract to simulated ethereum blockchain")

	// Deploy VRF V2 coordinator
	coordinatorAddress, _, coordinatorContract, err :=
		vrf_coordinator_v2.DeployVRFCoordinatorV2(
			neil, backend, linkAddress, bhsAddress, linkEthFeed /* linkEth*/)
	require.NoError(t, err, "failed to deploy VRFCoordinatorV2 contract to simulated ethereum blockchain")
	backend.Commit()

	// Deploy batch VRF V2 coordinator
	batchCoordinatorAddress, _, batchCoordinatorContract, err :=
		batch_vrf_coordinator_v2.DeployBatchVRFCoordinatorV2(
			neil, backend, coordinatorAddress,
		)
	require.NoError(t, err, "failed to deploy BatchVRFCoordinatorV2 contract to simulated ethereum blockchain")
	backend.Commit()

	// Create the VRF consumers.
	consumerContracts := []*vrf_consumer_v2.VRFConsumerV2{}
	consumerContractAddresses := []common.Address{}
	for _, author := range vrfConsumers {
		// Deploy a VRF consumer. It has a starting balance of 500 LINK.
		consumerContractAddress, _, consumerContract, err :=
			vrf_consumer_v2.DeployVRFConsumerV2(
				author, backend, coordinatorAddress, linkAddress)
		require.NoError(t, err, "failed to deploy VRFConsumer contract to simulated ethereum blockchain")
		_, err = linkContract.Transfer(sergey, consumerContractAddress, assets.Ether(500).ToInt()) // Actually, LINK
		require.NoError(t, err, "failed to send LINK to VRFConsumer contract on simulated ethereum blockchain")

		consumerContracts = append(consumerContracts, consumerContract)
		consumerContractAddresses = append(consumerContractAddresses, consumerContractAddress)

		backend.Commit()
	}

	// Deploy malicious consumer with 1 link
	maliciousConsumerContractAddress, _, maliciousConsumerContract, err :=
		vrf_malicious_consumer_v2.DeployVRFMaliciousConsumerV2(
			evil, backend, coordinatorAddress, linkAddress)
	require.NoError(t, err, "failed to deploy VRFMaliciousConsumer contract to simulated ethereum blockchain")
	_, err = linkContract.Transfer(sergey, maliciousConsumerContractAddress, assets.Ether(1).ToInt()) // Actually, LINK
	require.NoError(t, err, "failed to send LINK to VRFMaliciousConsumer contract on simulated ethereum blockchain")
	backend.Commit()

	// Deploy always reverting consumer
	revertingConsumerContractAddress, _, revertingConsumerContract, err := vrfv2_reverting_example.DeployVRFV2RevertingExample(
		reverter, backend, coordinatorAddress, linkAddress,
	)
	require.NoError(t, err, "failed to deploy VRFRevertingExample contract to simulated eth blockchain")
	_, err = linkContract.Transfer(sergey, revertingConsumerContractAddress, assets.Ether(500).ToInt()) // Actually, LINK
	require.NoError(t, err, "failed to send LINK to VRFRevertingExample contract on simulated eth blockchain")
	backend.Commit()

	// Set the configuration on the coordinator.
	_, err = coordinatorContract.SetConfig(neil,
		uint16(1),                              // minRequestConfirmations
		uint32(2.5e6),                          // gas limit
		uint32(60*60*24),                       // stalenessSeconds
		uint32(vrf.GasAfterPaymentCalculation), // gasAfterPaymentCalculation
		big.NewInt(1e16),                       // 0.01 eth per link fallbackLinkPrice
		vrf_coordinator_v2.VRFCoordinatorV2FeeConfig{
			FulfillmentFlatFeeLinkPPMTier1: uint32(1000),
			FulfillmentFlatFeeLinkPPMTier2: uint32(1000),
			FulfillmentFlatFeeLinkPPMTier3: uint32(100),
			FulfillmentFlatFeeLinkPPMTier4: uint32(10),
			FulfillmentFlatFeeLinkPPMTier5: uint32(1),
			ReqsForTier2:                   big.NewInt(10),
			ReqsForTier3:                   big.NewInt(20),
			ReqsForTier4:                   big.NewInt(30),
			ReqsForTier5:                   big.NewInt(40),
		},
	)
	require.NoError(t, err, "failed to set coordinator configuration")
	backend.Commit()

	return coordinatorV2Universe{
		vrfConsumers:              vrfConsumers,
		consumerContracts:         consumerContracts,
		consumerContractAddresses: consumerContractAddresses,

		batchCoordinatorContract:        batchCoordinatorContract,
		batchCoordinatorContractAddress: batchCoordinatorAddress,

		revertingConsumerContract:        revertingConsumerContract,
		revertingConsumerContractAddress: revertingConsumerContractAddress,

		rootContract:                     coordinatorContract,
		rootContractAddress:              coordinatorAddress,
		linkContract:                     linkContract,
		linkContractAddress:              linkAddress,
		linkEthFeedAddress:               linkEthFeed,
		bhsContract:                      bhsContract,
		bhsContractAddress:               bhsAddress,
		maliciousConsumerContract:        maliciousConsumerContract,
		maliciousConsumerContractAddress: maliciousConsumerContractAddress,
		backend:                          backend,
		coordinatorABI:                   &coordinatorABI,
		consumerABI:                      &consumerABI,
		sergey:                           sergey,
		neil:                             neil,
		ned:                              ned,
		nallory:                          nallory,
		evil:                             evil,
		reverter:                         reverter,
	}
}

// Send eth from prefunded account.
// Amount is number of ETH not wei.
func sendEth(t *testing.T, key ethkey.KeyV2, ec *backends.SimulatedBackend, to common.Address, eth int) {
	nonce, err := ec.PendingNonceAt(testutils.Context(t), key.Address)
	require.NoError(t, err)
	tx := gethtypes.NewTx(&gethtypes.DynamicFeeTx{
		ChainID:   big.NewInt(1337),
		Nonce:     nonce,
		GasTipCap: big.NewInt(1),
		GasFeeCap: assets.GWei(10).ToInt(), // block base fee in sim
		Gas:       uint64(21_000),
		To:        &to,
		Value:     big.NewInt(0).Mul(big.NewInt(int64(eth)), big.NewInt(1e18)),
		Data:      nil,
	})
	signedTx, err := gethtypes.SignTx(tx, gethtypes.NewLondonSigner(big.NewInt(1337)), key.ToEcdsaPrivKey())
	require.NoError(t, err)
	err = ec.SendTransaction(testutils.Context(t), signedTx)
	require.NoError(t, err)
	ec.Commit()
}

func subscribeVRF(
	t *testing.T,
	author *bind.TransactOpts,
	consumerContract vrfConsumerContract,
	coordinatorContract *vrf_coordinator_v2.VRFCoordinatorV2,
	backend *backends.SimulatedBackend,
	fundingJuels *big.Int,
) (vrf_coordinator_v2.GetSubscription, uint64) {
	_, err := consumerContract.TestCreateSubscriptionAndFund(author, fundingJuels)
	require.NoError(t, err)
	backend.Commit()

	subID, err := consumerContract.SSubId(nil)
	require.NoError(t, err)

	sub, err := coordinatorContract.GetSubscription(nil, subID)
	require.NoError(t, err)
	return sub, subID
}

func createVRFJobs(
	t *testing.T,
	fromKeys [][]ethkey.KeyV2,
	app *cltest.TestApplication,
	uni coordinatorV2Universe,
	batchEnabled bool,
) (jobs []job.Job) {
	// Create separate jobs for each gas lane and register their keys
	for i, keys := range fromKeys {
		var keyStrs []string
		for _, k := range keys {
			keyStrs = append(keyStrs, k.Address.String())
		}

		vrfkey, err := app.GetKeyStore().VRF().Create()
		require.NoError(t, err)

		jid := uuid.NewV4()
		incomingConfs := 2
		s := testspecs.GenerateVRFSpec(testspecs.VRFSpecParams{
			JobID:                    jid.String(),
			Name:                     fmt.Sprintf("vrf-primary-%d", i),
			CoordinatorAddress:       uni.rootContractAddress.String(),
			BatchCoordinatorAddress:  uni.batchCoordinatorContractAddress.String(),
			BatchFulfillmentEnabled:  batchEnabled,
			MinIncomingConfirmations: incomingConfs,
			PublicKey:                vrfkey.PublicKey.String(),
			FromAddresses:            keyStrs,
			BackoffInitialDelay:      10 * time.Millisecond,
			BackoffMaxDelay:          time.Second,
			V2:                       true,
		}).Toml()
		jb, err := vrf.ValidatedVRFSpec(s)
		t.Log(jb.VRFSpec.PublicKey.MustHash(), vrfkey.PublicKey.MustHash())
		require.NoError(t, err)
		err = app.JobSpawner().CreateJob(&jb)
		require.NoError(t, err)
		registerProvingKeyHelper(t, uni, vrfkey)
		jobs = append(jobs, jb)
	}
	// Wait until all jobs are active and listening for logs
	gomega.NewWithT(t).Eventually(func() bool {
		jbs := app.JobSpawner().ActiveJobs()
		var count int
		for _, jb := range jbs {
			if jb.Type == job.VRF {
				count++
			}
		}
		return count == len(fromKeys)
	}, testutils.WaitTimeout(t), 100*time.Millisecond).Should(gomega.BeTrue())
	// Unfortunately the lb needs heads to be able to backfill logs to new subscribers.
	// To avoid confirming
	// TODO: it could just backfill immediately upon receiving a new subscriber? (though would
	// only be useful for tests, probably a more robust way is to have the job spawner accept a signal that a
	// job is fully up and running and not add it to the active jobs list before then)
	time.Sleep(2 * time.Second)

	return
}

func requestRandomnessForWrapper(
	t *testing.T,
	vrfWrapperConsumer vrfv2_wrapper_consumer_example.VRFV2WrapperConsumerExample,
	consumerOwner *bind.TransactOpts,
	keyHash common.Hash,
	subID uint64,
	numWords uint32,
	cbGasLimit uint32,
	uni coordinatorV2Universe,
	wrapperOverhead uint32,
) (*big.Int, uint64) {
	minRequestConfirmations := uint16(3)
	_, err := vrfWrapperConsumer.MakeRequest(
		consumerOwner,
		cbGasLimit,
		minRequestConfirmations,
		numWords,
	)
	require.NoError(t, err)
	uni.backend.Commit()

	iter, err := uni.rootContract.FilterRandomWordsRequested(nil, nil, []uint64{subID}, nil)
	require.NoError(t, err, "could not filter RandomWordsRequested events")

	events := []*vrf_coordinator_v2.VRFCoordinatorV2RandomWordsRequested{}
	for iter.Next() {
		events = append(events, iter.Event)
	}

	wrapperIter, err := vrfWrapperConsumer.FilterWrapperRequestMade(nil, nil)
	require.NoError(t, err, "could not filter WrapperRequestMade events")

	wrapperConsumerEvents := []*vrfv2_wrapper_consumer_example.VRFV2WrapperConsumerExampleWrapperRequestMade{}
	for wrapperIter.Next() {
		wrapperConsumerEvents = append(wrapperConsumerEvents, wrapperIter.Event)
	}

	event := events[len(events)-1]
	wrapperConsumerEvent := wrapperConsumerEvents[len(wrapperConsumerEvents)-1]
	require.Equal(t, event.RequestId, wrapperConsumerEvent.RequestId, "request ID in consumer log does not match request ID in coordinator log")
	require.Equal(t, keyHash.Bytes(), event.KeyHash[:], "key hash of event (%s) and of request not equal (%s)", hex.EncodeToString(event.KeyHash[:]), keyHash.String())
	require.Equal(t, cbGasLimit+(cbGasLimit/63+1)+wrapperOverhead, event.CallbackGasLimit, "callback gas limit of event and of request not equal")
	require.Equal(t, minRequestConfirmations, event.MinimumRequestConfirmations, "min request confirmations of event and of request not equal")
	require.Equal(t, numWords, event.NumWords, "num words of event and of request not equal")

	return event.RequestId, event.Raw.BlockNumber
}

// requestRandomness requests randomness from the given vrf consumer contract
// and asserts that the request ID logged by the RandomWordsRequested event
// matches the request ID that is returned and set by the consumer contract.
// The request ID and request block number are then returned to the caller.
func requestRandomnessAndAssertRandomWordsRequestedEvent(
	t *testing.T,
	vrfConsumerHandle vrfConsumerContract,
	consumerOwner *bind.TransactOpts,
	keyHash common.Hash,
	subID uint64,
	numWords uint32,
	cbGasLimit uint32,
	uni coordinatorV2Universe,
) (*big.Int, uint64) {
	minRequestConfirmations := uint16(2)
	_, err := vrfConsumerHandle.TestRequestRandomness(
		consumerOwner,
		keyHash,
		subID,
		minRequestConfirmations,
		cbGasLimit,
		numWords,
	)
	require.NoError(t, err)

	uni.backend.Commit()

	iter, err := uni.rootContract.FilterRandomWordsRequested(nil, nil, []uint64{subID}, nil)
	require.NoError(t, err, "could not filter RandomWordsRequested events")

	events := []*vrf_coordinator_v2.VRFCoordinatorV2RandomWordsRequested{}
	for iter.Next() {
		events = append(events, iter.Event)
	}

	requestID, err := vrfConsumerHandle.SRequestId(nil)
	require.NoError(t, err)

	event := events[len(events)-1]
	require.Equal(t, event.RequestId, requestID, "request ID in contract does not match request ID in log")
	require.Equal(t, keyHash.Bytes(), event.KeyHash[:], "key hash of event (%s) and of request not equal (%s)", hex.EncodeToString(event.KeyHash[:]), keyHash.String())
	require.Equal(t, cbGasLimit, event.CallbackGasLimit, "callback gas limit of event and of request not equal")
	require.Equal(t, minRequestConfirmations, event.MinimumRequestConfirmations, "min request confirmations of event and of request not equal")
	require.Equal(t, numWords, event.NumWords, "num words of event and of request not equal")

	return requestID, event.Raw.BlockNumber
}

// subscribeAndAssertSubscriptionCreatedEvent subscribes the given consumer contract
// to VRF and funds the subscription with the given fundingJuels amount. It returns the
// subscription ID of the resulting subscription.
func subscribeAndAssertSubscriptionCreatedEvent(
	t *testing.T,
	vrfConsumerHandle vrfConsumerContract,
	consumerOwner *bind.TransactOpts,
	consumerContractAddress common.Address,
	fundingJuels *big.Int,
	uni coordinatorV2Universe,
) uint64 {
	// Create a subscription and fund with LINK.
	sub, subID := subscribeVRF(t, consumerOwner, vrfConsumerHandle, uni.rootContract, uni.backend, fundingJuels)
	require.Equal(t, uint64(1), subID)
	require.Equal(t, fundingJuels.String(), sub.Balance.String())

	// Assert the subscription event in the coordinator contract.
	iter, err := uni.rootContract.FilterSubscriptionCreated(nil, []uint64{subID})
	require.NoError(t, err)
	found := false
	for iter.Next() {
		if iter.Event.Owner != consumerContractAddress {
			require.FailNowf(t, "SubscriptionCreated event contains wrong owner address", "expected: %+v, actual: %+v", consumerContractAddress, iter.Event.Owner)
		} else {
			found = true
		}
	}
	require.True(t, found, "could not find SubscriptionCreated event for subID %d", subID)

	return subID
}

func assertRandomWordsFulfilled(
	t *testing.T,
	requestID *big.Int,
	expectedSuccess bool,
	uni coordinatorV2Universe,
) {
	// Check many times in case there are delays processing the event
	// this could happen occasionally and cause flaky tests.
	numChecks := 3
	found := false
	for i := 0; i < numChecks; i++ {
		filter, err := uni.rootContract.FilterRandomWordsFulfilled(nil, []*big.Int{requestID})
		require.NoError(t, err)

		for filter.Next() {
			require.Equal(t, expectedSuccess, filter.Event.Success, "fulfillment event success not correct, expected: %+v, actual: %+v", expectedSuccess, filter.Event.Success)
			require.Equal(t, requestID, filter.Event.RequestId)
			found = true
		}

		if found {
			break
		}

		// Wait a bit and try again.
		time.Sleep(time.Second)
	}
	require.True(t, found, "RandomWordsFulfilled event not found")
}

func assertNumRandomWords(
	t *testing.T,
	contract vrfConsumerContract,
	numWords uint32,
) {
	var err error
	for i := uint32(0); i < numWords; i++ {
		_, err = contract.SRandomWords(nil, big.NewInt(int64(i)))
		require.NoError(t, err)
	}
}

func mine(t *testing.T, requestID *big.Int, subID uint64, uni coordinatorV2Universe, db *sqlx.DB) bool {
	return gomega.NewWithT(t).Eventually(func() bool {
		uni.backend.Commit()
		var txs []txmgr.EthTx
		err := db.Select(&txs, `
		SELECT * FROM eth_txes
		WHERE eth_txes.state = 'confirmed'
			AND eth_txes.meta->>'RequestID' = $1
			AND CAST(eth_txes.meta->>'SubId' AS NUMERIC) = $2 LIMIT 1
		`, common.BytesToHash(requestID.Bytes()).String(), subID)
		require.NoError(t, err)
		t.Log("num txs", len(txs))
		return len(txs) == 1
	}, testutils.WaitTimeout(t), time.Second).Should(gomega.BeTrue())
}

func mineBatch(t *testing.T, requestIDs []*big.Int, subID uint64, uni coordinatorV2Universe, db *sqlx.DB) bool {
	requestIDMap := map[string]bool{}
	for _, requestID := range requestIDs {
		requestIDMap[common.BytesToHash(requestID.Bytes()).String()] = false
	}
	return gomega.NewWithT(t).Eventually(func() bool {
		uni.backend.Commit()
		var txs []txmgr.EthTx
		err := db.Select(&txs, `
		SELECT * FROM eth_txes
		WHERE eth_txes.state = 'confirmed'
			AND CAST(eth_txes.meta->>'SubId' AS NUMERIC) = $1
		`, subID)
		require.NoError(t, err)
		for _, tx := range txs {
			meta, err := tx.GetMeta()
			require.NoError(t, err)
			t.Log("meta:", meta)
			for _, requestID := range meta.RequestIDs {
				if _, ok := requestIDMap[requestID.String()]; ok {
					requestIDMap[requestID.String()] = true
				}
			}
		}
		foundAll := true
		for _, found := range requestIDMap {
			foundAll = foundAll && found
		}
		t.Log("requestIDMap:", requestIDMap)
		return foundAll
	}, testutils.WaitTimeout(t), time.Second).Should(gomega.BeTrue())
}

func TestVRFV2Integration_SingleConsumer_HappyPath_BatchFulfillment(t *testing.T) {
	key1 := cltest.MustGenerateRandomKey(t)
	config, db := heavyweight.FullTestDBV2(t, "vrfv2_singleconsumer_batch_happypath", func(c *chainlink.Config, s *chainlink.Secrets) {
		simulatedOverrides(t, assets.GWei(10), v2.KeySpecific{
			// Gas lane.
			Key:          ptr(key1.EIP55Address),
			GasEstimator: v2.KeySpecificGasEstimator{PriceMax: assets.GWei(10)},
		})(c, s)
		c.EVM[0].GasEstimator.LimitDefault = ptr[uint32](5_000_000)
		c.EVM[0].MinIncomingConfirmations = ptr[uint32](2)
	})
	ownerKey := cltest.MustGenerateRandomKey(t)
	uni := newVRFCoordinatorV2Universe(t, ownerKey, 1)
	app := cltest.NewApplicationWithConfigV2AndKeyOnSimulatedBlockchain(t, config, uni.backend, ownerKey, key1)
	consumer := uni.vrfConsumers[0]
	consumerContract := uni.consumerContracts[0]
	consumerContractAddress := uni.consumerContractAddresses[0]

	// Create a subscription and fund with 5 LINK.
	subID := subscribeAndAssertSubscriptionCreatedEvent(t, consumerContract, consumer, consumerContractAddress, big.NewInt(5e18), uni)

	// Fund gas lane.
	sendEth(t, ownerKey, uni.backend, key1.Address, 10)
	require.NoError(t, app.Start(testutils.Context(t)))

	// Create VRF job using key1 and key2 on the same gas lane.
	jbs := createVRFJobs(t, [][]ethkey.KeyV2{{key1}}, app, uni, true)
	keyHash := jbs[0].VRFSpec.PublicKey.MustHash()

	// Make some randomness requests.
	numWords := uint32(2)
	reqIDs := []*big.Int{}
	for i := 0; i < 5; i++ {
		requestID, _ := requestRandomnessAndAssertRandomWordsRequestedEvent(t, consumerContract, consumer, keyHash, subID, numWords, 500_000, uni)
		reqIDs = append(reqIDs, requestID)
	}

	// Wait for fulfillment to be queued.
	gomega.NewGomegaWithT(t).Eventually(func() bool {
		uni.backend.Commit()
		runs, err := app.PipelineORM().GetAllRuns()
		require.NoError(t, err)
		t.Log("runs", len(runs))
		return len(runs) == 5
	}, testutils.WaitTimeout(t), time.Second).Should(gomega.BeTrue())

	mineBatch(t, reqIDs, subID, uni, db)

	for i, requestID := range reqIDs {
		// Assert correct state of RandomWordsFulfilled event.
		// The last request will be the successful one because of the way the example
		// contract is written.
		if i == (len(reqIDs) - 1) {
			assertRandomWordsFulfilled(t, requestID, true, uni)
		} else {
			assertRandomWordsFulfilled(t, requestID, false, uni)
		}
	}

	// Assert correct number of random words sent by coordinator.
	assertNumRandomWords(t, consumerContract, numWords)
}

func TestVRFV2Integration_SingleConsumer_HappyPath_BatchFulfillment_BigGasCallback(t *testing.T) {
	key1 := cltest.MustGenerateRandomKey(t)
	config, db := heavyweight.FullTestDBV2(t, "vrfv2_singleconsumer_batch_bigcallback", func(c *chainlink.Config, s *chainlink.Secrets) {
		simulatedOverrides(t, assets.GWei(10), v2.KeySpecific{
			// Gas lane.
			Key:          ptr(key1.EIP55Address),
			GasEstimator: v2.KeySpecificGasEstimator{PriceMax: assets.GWei(10)},
		})(c, s)
		c.EVM[0].GasEstimator.LimitDefault = ptr[uint32](5_000_000)
		c.EVM[0].MinIncomingConfirmations = ptr[uint32](2)
	})
	ownerKey := cltest.MustGenerateRandomKey(t)
	uni := newVRFCoordinatorV2Universe(t, ownerKey, 1)
	app := cltest.NewApplicationWithConfigV2AndKeyOnSimulatedBlockchain(t, config, uni.backend, ownerKey, key1)
	consumer := uni.vrfConsumers[0]
	consumerContract := uni.consumerContracts[0]
	consumerContractAddress := uni.consumerContractAddresses[0]

	// Create a subscription and fund with 5 LINK.
	subID := subscribeAndAssertSubscriptionCreatedEvent(t, consumerContract, consumer, consumerContractAddress, big.NewInt(5e18), uni)

	// Fund gas lane.
	sendEth(t, ownerKey, uni.backend, key1.Address, 10)
	require.NoError(t, app.Start(testutils.Context(t)))

	// Create VRF job using key1 and key2 on the same gas lane.
	jbs := createVRFJobs(t, [][]ethkey.KeyV2{{key1}}, app, uni, true)
	keyHash := jbs[0].VRFSpec.PublicKey.MustHash()

	// Make some randomness requests with low max gas callback limits.
	// These should all be included in the same batch.
	numWords := uint32(2)
	reqIDs := []*big.Int{}
	for i := 0; i < 5; i++ {
		requestID, _ := requestRandomnessAndAssertRandomWordsRequestedEvent(t, consumerContract, consumer, keyHash, subID, numWords, 100_000, uni)
		reqIDs = append(reqIDs, requestID)
	}

	// Make one randomness request with the max callback gas limit.
	// It should live in a batch on it's own.
	requestID, _ := requestRandomnessAndAssertRandomWordsRequestedEvent(t, consumerContract, consumer, keyHash, subID, numWords, 2_500_000, uni)
	reqIDs = append(reqIDs, requestID)

	// Wait for fulfillment to be queued.
	gomega.NewGomegaWithT(t).Eventually(func() bool {
		uni.backend.Commit()
		runs, err := app.PipelineORM().GetAllRuns()
		require.NoError(t, err)
		t.Log("runs", len(runs))
		return len(runs) == 6
	}, testutils.WaitTimeout(t), time.Second).Should(gomega.BeTrue())

	mineBatch(t, reqIDs, subID, uni, db)

	for i, requestID := range reqIDs {
		// Assert correct state of RandomWordsFulfilled event.
		// The last request will be the successful one because of the way the example
		// contract is written.
		if i == (len(reqIDs) - 1) {
			assertRandomWordsFulfilled(t, requestID, true, uni)
		} else {
			assertRandomWordsFulfilled(t, requestID, false, uni)
		}
	}

	// Assert correct number of random words sent by coordinator.
	assertNumRandomWords(t, consumerContract, numWords)
}

func TestVRFV2Integration_SingleConsumer_HappyPath(t *testing.T) {
	key1 := cltest.MustGenerateRandomKey(t)
	key2 := cltest.MustGenerateRandomKey(t)
	config, db := heavyweight.FullTestDBV2(t, "vrfv2_singleconsumer_happypath", func(c *chainlink.Config, s *chainlink.Secrets) {
		simulatedOverrides(t, assets.GWei(10), v2.KeySpecific{
			// Gas lane.
			Key:          ptr(key1.EIP55Address),
			GasEstimator: v2.KeySpecificGasEstimator{PriceMax: assets.GWei(10)},
		}, v2.KeySpecific{
			// Gas lane.
			Key:          ptr(key2.EIP55Address),
			GasEstimator: v2.KeySpecificGasEstimator{PriceMax: assets.GWei(10)},
		})(c, s)
		c.EVM[0].MinIncomingConfirmations = ptr[uint32](2)
	})
	ownerKey := cltest.MustGenerateRandomKey(t)
	uni := newVRFCoordinatorV2Universe(t, ownerKey, 1)
	app := cltest.NewApplicationWithConfigV2AndKeyOnSimulatedBlockchain(t, config, uni.backend, ownerKey, key1, key2)
	consumer := uni.vrfConsumers[0]
	consumerContract := uni.consumerContracts[0]
	consumerContractAddress := uni.consumerContractAddresses[0]

	// Create a subscription and fund with 5 LINK.
	subID := subscribeAndAssertSubscriptionCreatedEvent(t, consumerContract, consumer, consumerContractAddress, big.NewInt(5e18), uni)

	// Fund gas lanes.
	sendEth(t, ownerKey, uni.backend, key1.Address, 10)
	sendEth(t, ownerKey, uni.backend, key2.Address, 10)
	require.NoError(t, app.Start(testutils.Context(t)))

	// Create VRF job using key1 and key2 on the same gas lane.
	jbs := createVRFJobs(t, [][]ethkey.KeyV2{{key1, key2}}, app, uni, false)
	keyHash := jbs[0].VRFSpec.PublicKey.MustHash()

	// Make the first randomness request.
	numWords := uint32(20)
	requestID1, _ := requestRandomnessAndAssertRandomWordsRequestedEvent(t, consumerContract, consumer, keyHash, subID, numWords, 500_000, uni)

	// Wait for fulfillment to be queued.
	gomega.NewGomegaWithT(t).Eventually(func() bool {
		uni.backend.Commit()
		runs, err := app.PipelineORM().GetAllRuns()
		require.NoError(t, err)
		t.Log("runs", len(runs))
		return len(runs) == 1
	}, testutils.WaitTimeout(t), time.Second).Should(gomega.BeTrue())

	// Mine the fulfillment that was queued.
	mine(t, requestID1, subID, uni, db)

	// Assert correct state of RandomWordsFulfilled event.
	assertRandomWordsFulfilled(t, requestID1, true, uni)

	// Make the second randomness request and assert fulfillment is successful
	requestID2, _ := requestRandomnessAndAssertRandomWordsRequestedEvent(t, consumerContract, consumer, keyHash, subID, numWords, 500_000, uni)
	gomega.NewGomegaWithT(t).Eventually(func() bool {
		uni.backend.Commit()
		runs, err := app.PipelineORM().GetAllRuns()
		require.NoError(t, err)
		t.Log("runs", len(runs))
		return len(runs) == 2
	}, testutils.WaitTimeout(t), time.Second).Should(gomega.BeTrue())
	mine(t, requestID2, subID, uni, db)
	assertRandomWordsFulfilled(t, requestID2, true, uni)

	// Assert correct number of random words sent by coordinator.
	assertNumRandomWords(t, consumerContract, numWords)

	// Assert that both send addresses were used to fulfill the requests
	n, err := uni.backend.PendingNonceAt(testutils.Context(t), key1.Address)
	require.NoError(t, err)
	require.EqualValues(t, 1, n)

	n, err = uni.backend.PendingNonceAt(testutils.Context(t), key2.Address)
	require.NoError(t, err)
	require.EqualValues(t, 1, n)

	t.Log("Done!")
}

func TestVRFV2Integration_SingleConsumer_EIP150_HappyPath(t *testing.T) {

	callBackGasLimit := int64(2_500_000)            // base callback gas.
	eip150Fee := callBackGasLimit / 64              // premium needed for callWithExactGas
	coordinatorFulfillmentOverhead := int64(90_000) // fixed gas used in coordinator fulfillment
	gasLimit := callBackGasLimit + eip150Fee + coordinatorFulfillmentOverhead

	key1 := cltest.MustGenerateRandomKey(t)
	config, _ := heavyweight.FullTestDBV2(t, "vrfv2_singleconsumer_eip150_happypath", func(c *chainlink.Config, s *chainlink.Secrets) {
		simulatedOverrides(t, assets.GWei(10), v2.KeySpecific{
			// Gas lane.
			Key:          ptr(key1.EIP55Address),
			GasEstimator: v2.KeySpecificGasEstimator{PriceMax: assets.GWei(10)},
		})(c, s)
		c.EVM[0].GasEstimator.LimitDefault = ptr(uint32(gasLimit))
		c.EVM[0].MinIncomingConfirmations = ptr[uint32](2)
	})
	ownerKey := cltest.MustGenerateRandomKey(t)
	uni := newVRFCoordinatorV2Universe(t, ownerKey, 1)
	app := cltest.NewApplicationWithConfigV2AndKeyOnSimulatedBlockchain(t, config, uni.backend, ownerKey, key1)
	consumer := uni.vrfConsumers[0]
	consumerContract := uni.consumerContracts[0]
	consumerContractAddress := uni.consumerContractAddresses[0]
	// Create a subscription and fund with 500 LINK.
	subAmount := big.NewInt(1).Mul(big.NewInt(5e18), big.NewInt(100))
	subID := subscribeAndAssertSubscriptionCreatedEvent(t, consumerContract, consumer, consumerContractAddress, subAmount, uni)

	// Fund gas lane.
	sendEth(t, ownerKey, uni.backend, key1.Address, 10)
	require.NoError(t, app.Start(testutils.Context(t)))

	// Create VRF job.
	jbs := createVRFJobs(t, [][]ethkey.KeyV2{{key1}}, app, uni, false)
	keyHash := jbs[0].VRFSpec.PublicKey.MustHash()

	// Make the first randomness request.
	numWords := uint32(1)
	requestRandomnessAndAssertRandomWordsRequestedEvent(t, consumerContract, consumer, keyHash, subID, numWords, uint32(callBackGasLimit), uni)

	// Wait for simulation to pass.
	gomega.NewGomegaWithT(t).Eventually(func() bool {
		uni.backend.Commit()
		runs, err := app.PipelineORM().GetAllRuns()
		require.NoError(t, err)
		t.Log("runs", len(runs))
		return len(runs) == 1
	}, testutils.WaitTimeout(t), time.Second).Should(gomega.BeTrue())

	t.Log("Done!")
}

func TestVRFV2Integration_SingleConsumer_EIP150_Revert(t *testing.T) {
	callBackGasLimit := int64(2_500_000)            // base callback gas.
	eip150Fee := int64(0)                           // no premium given for callWithExactGas
	coordinatorFulfillmentOverhead := int64(90_000) // fixed gas used in coordinator fulfillment
	gasLimit := callBackGasLimit + eip150Fee + coordinatorFulfillmentOverhead

	key1 := cltest.MustGenerateRandomKey(t)
	config, _ := heavyweight.FullTestDBV2(t, "vrfv2_singleconsumer_eip150_revert", func(c *chainlink.Config, s *chainlink.Secrets) {
		simulatedOverrides(t, assets.GWei(10), v2.KeySpecific{
			// Gas lane.
			Key:          ptr(key1.EIP55Address),
			GasEstimator: v2.KeySpecificGasEstimator{PriceMax: assets.GWei(10)},
		})(c, s)
		c.EVM[0].GasEstimator.LimitDefault = ptr(uint32(gasLimit))
		c.EVM[0].MinIncomingConfirmations = ptr[uint32](2)
	})
	ownerKey := cltest.MustGenerateRandomKey(t)
	uni := newVRFCoordinatorV2Universe(t, ownerKey, 1)
	app := cltest.NewApplicationWithConfigV2AndKeyOnSimulatedBlockchain(t, config, uni.backend, ownerKey, key1)
	consumer := uni.vrfConsumers[0]
	consumerContract := uni.consumerContracts[0]
	consumerContractAddress := uni.consumerContractAddresses[0]
	// Create a subscription and fund with 500 LINK.
	subAmount := big.NewInt(1).Mul(big.NewInt(5e18), big.NewInt(100))
	subID := subscribeAndAssertSubscriptionCreatedEvent(t, consumerContract, consumer, consumerContractAddress, subAmount, uni)

	// Fund gas lane.
	sendEth(t, ownerKey, uni.backend, key1.Address, 10)
	require.NoError(t, app.Start(testutils.Context(t)))

	// Create VRF job.
	jbs := createVRFJobs(t, [][]ethkey.KeyV2{{key1}}, app, uni, false)
	keyHash := jbs[0].VRFSpec.PublicKey.MustHash()

	// Make the first randomness request.
	numWords := uint32(1)
	requestRandomnessAndAssertRandomWordsRequestedEvent(t, consumerContract, consumer, keyHash, subID, numWords, uint32(callBackGasLimit), uni)

	// Simulation should not pass.
	gomega.NewGomegaWithT(t).Consistently(func() bool {
		uni.backend.Commit()
		runs, err := app.PipelineORM().GetAllRuns()
		require.NoError(t, err)
		t.Log("runs", len(runs))
		return len(runs) == 0
	}, 5*time.Second, time.Second).Should(gomega.BeTrue())

	t.Log("Done!")
}

func deployWrapper(t *testing.T, uni coordinatorV2Universe, wrapperOverhead uint32, coordinatorOverhead uint32, keyHash common.Hash, maxNumWords uint32) (
	wrapper *vrfv2_wrapper.VRFV2Wrapper,
	wrapperAddress common.Address,
	wrapperConsumer *vrfv2_wrapper_consumer_example.VRFV2WrapperConsumerExample,
	wrapperConsumerAddress common.Address,
) {
	wrapperAddress, _, wrapper, err := vrfv2_wrapper.DeployVRFV2Wrapper(uni.neil, uni.backend, uni.linkContractAddress, uni.linkEthFeedAddress, uni.rootContractAddress)
	require.NoError(t, err)
	uni.backend.Commit()

	_, err = wrapper.SetConfig(uni.neil, wrapperOverhead, coordinatorOverhead, 0, keyHash, 10)
	require.NoError(t, err)
	uni.backend.Commit()

	wrapperConsumerAddress, _, wrapperConsumer, err = vrfv2_wrapper_consumer_example.DeployVRFV2WrapperConsumerExample(uni.neil, uni.backend, uni.linkContractAddress, wrapperAddress)
	require.NoError(t, err)
	uni.backend.Commit()

	return
}

func TestVRFV2Integration_SingleConsumer_Wrapper(t *testing.T) {

	wrapperOverhead := uint32(30_000)
	coordinatorOverhead := uint32(90_000)
	maxNumWords := uint32(10)

	callBackGasLimit := int64(100_000) // base callback gas.
	key1 := cltest.MustGenerateRandomKey(t)
	config, db := heavyweight.FullTestDBV2(t, "vrfv2_singleconsumer_wrapper", func(c *chainlink.Config, s *chainlink.Secrets) {
		simulatedOverrides(t, assets.GWei(10), v2.KeySpecific{
			// Gas lane.
			Key:          ptr(key1.EIP55Address),
			GasEstimator: v2.KeySpecificGasEstimator{PriceMax: assets.GWei(10)},
		})(c, s)
		c.EVM[0].GasEstimator.LimitDefault = ptr[uint32](3_500_000)
		c.EVM[0].MinIncomingConfirmations = ptr[uint32](2)
	})
	ownerKey := cltest.MustGenerateRandomKey(t)
	uni := newVRFCoordinatorV2Universe(t, ownerKey, 1)
	app := cltest.NewApplicationWithConfigV2AndKeyOnSimulatedBlockchain(t, config, uni.backend, ownerKey, key1)

	// Fund gas lane.
	sendEth(t, ownerKey, uni.backend, key1.Address, 10)
	require.NoError(t, app.Start(testutils.Context(t)))

	// Create VRF job.
	jbs := createVRFJobs(t, [][]ethkey.KeyV2{{key1}}, app, uni, false)
	keyHash := jbs[0].VRFSpec.PublicKey.MustHash()

	wrapper, _, consumer, consumerAddress := deployWrapper(t, uni, wrapperOverhead, coordinatorOverhead, keyHash, maxNumWords)

	// Fetch Subscription ID for Wrapper.
	wrapperSubID, err := wrapper.SUBSCRIPTIONID(nil)
	require.NoError(t, err)

	// Fund Subscription.
	b, err := utils.ABIEncode(`[{"type":"uint64"}]`, wrapperSubID)
	require.NoError(t, err)
	_, err = uni.linkContract.TransferAndCall(uni.sergey, uni.rootContractAddress, assets.Ether(100).ToInt(), b)
	require.NoError(t, err)
	uni.backend.Commit()

	// Fund Consumer Contract.
	_, err = uni.linkContract.Transfer(uni.sergey, consumerAddress, assets.Ether(100).ToInt())
	require.NoError(t, err)
	uni.backend.Commit()

	// Make the first randomness request.
	numWords := uint32(1)
	requestID, _ := requestRandomnessForWrapper(t, *consumer, uni.neil, keyHash, wrapperSubID, numWords, uint32(callBackGasLimit), uni, wrapperOverhead)

	// Wait for simulation to pass.
	gomega.NewGomegaWithT(t).Eventually(func() bool {
		uni.backend.Commit()
		runs, err := app.PipelineORM().GetAllRuns()
		require.NoError(t, err)
		t.Log("runs", len(runs))
		return len(runs) == 1
	}, testutils.WaitTimeout(t), time.Second).Should(gomega.BeTrue())

	// Mine the fulfillment that was queued.
	mine(t, requestID, wrapperSubID, uni, db)

	// Assert correct state of RandomWordsFulfilled event.
	assertRandomWordsFulfilled(t, requestID, true, uni)

	t.Log("Done!")
}

func TestVRFV2Integration_Wrapper_High_Gas(t *testing.T) {
	wrapperOverhead := uint32(30_000)
	coordinatorOverhead := uint32(90_000)
	maxNumWords := uint32(10)

	key1 := cltest.MustGenerateRandomKey(t)
	callBackGasLimit := int64(2_000_000) // base callback gas.
	config, db := heavyweight.FullTestDBV2(t, "vrfv2_wrapper_high_gas_revert", func(c *chainlink.Config, s *chainlink.Secrets) {
		simulatedOverrides(t, assets.GWei(10), v2.KeySpecific{
			// Gas lane.
			Key:          ptr(key1.EIP55Address),
			GasEstimator: v2.KeySpecificGasEstimator{PriceMax: assets.GWei(10)},
		})(c, s)
		c.EVM[0].GasEstimator.LimitDefault = ptr[uint32](3_500_000)
		c.EVM[0].MinIncomingConfirmations = ptr[uint32](2)
	})
	ownerKey := cltest.MustGenerateRandomKey(t)
	uni := newVRFCoordinatorV2Universe(t, ownerKey, 1)
	app := cltest.NewApplicationWithConfigV2AndKeyOnSimulatedBlockchain(t, config, uni.backend, ownerKey, key1)

	// Fund gas lane.
	sendEth(t, ownerKey, uni.backend, key1.Address, 10)
	require.NoError(t, app.Start(testutils.Context(t)))

	// Create VRF job.
	jbs := createVRFJobs(t, [][]ethkey.KeyV2{{key1}}, app, uni, false)
	keyHash := jbs[0].VRFSpec.PublicKey.MustHash()

	wrapper, _, consumer, consumerAddress := deployWrapper(t, uni, wrapperOverhead, coordinatorOverhead, keyHash, maxNumWords)

	// Fetch Subscription ID for Wrapper.
	wrapperSubID, err := wrapper.SUBSCRIPTIONID(nil)
	require.NoError(t, err)

	// Fund Subscription.
	b, err := utils.ABIEncode(`[{"type":"uint64"}]`, wrapperSubID)
	require.NoError(t, err)
	_, err = uni.linkContract.TransferAndCall(uni.sergey, uni.rootContractAddress, assets.Ether(100).ToInt(), b)
	require.NoError(t, err)
	uni.backend.Commit()

	// Fund Consumer Contract.
	_, err = uni.linkContract.Transfer(uni.sergey, consumerAddress, assets.Ether(100).ToInt())
	require.NoError(t, err)
	uni.backend.Commit()

	// Make the first randomness request.
	numWords := uint32(1)
	requestID, _ := requestRandomnessForWrapper(t, *consumer, uni.neil, keyHash, wrapperSubID, numWords, uint32(callBackGasLimit), uni, wrapperOverhead)

	// Wait for simulation to pass.
	gomega.NewGomegaWithT(t).Eventually(func() bool {
		uni.backend.Commit()
		runs, err := app.PipelineORM().GetAllRuns()
		require.NoError(t, err)
		t.Log("runs", len(runs))
		return len(runs) == 1
	}, testutils.WaitTimeout(t), time.Second).Should(gomega.BeTrue())

	// Mine the fulfillment that was queued.
	mine(t, requestID, wrapperSubID, uni, db)

	// Assert correct state of RandomWordsFulfilled event.
	assertRandomWordsFulfilled(t, requestID, true, uni)

	t.Log("Done!")
}

func TestVRFV2Integration_SingleConsumer_NeedsBlockhashStore(t *testing.T) {
	vrfKey := cltest.MustGenerateRandomKey(t)
	bhsKey := cltest.MustGenerateRandomKey(t)
	config, db := heavyweight.FullTestDBV2(t, "vrfv2_needs_blockhash_store", func(c *chainlink.Config, s *chainlink.Secrets) {
		simulatedOverrides(t, assets.GWei(10), v2.KeySpecific{
			// Gas lane.
			Key:          ptr(vrfKey.EIP55Address),
			GasEstimator: v2.KeySpecificGasEstimator{PriceMax: assets.GWei(10)},
		}, v2.KeySpecific{
			Key:          ptr(bhsKey.EIP55Address),
			GasEstimator: v2.KeySpecificGasEstimator{PriceMax: assets.GWei(10)},
		})(c, s)
		c.EVM[0].MinIncomingConfirmations = ptr[uint32](2)
	})
	ownerKey := cltest.MustGenerateRandomKey(t)
	uni := newVRFCoordinatorV2Universe(t, ownerKey, 1)
	app := cltest.NewApplicationWithConfigV2AndKeyOnSimulatedBlockchain(t, config, uni.backend, ownerKey, vrfKey, bhsKey)
	consumer := uni.vrfConsumers[0]
	consumerContract := uni.consumerContracts[0]
	consumerContractAddress := uni.consumerContractAddresses[0]

	// Create a subscription and fund with 0 LINK.
	subID := subscribeAndAssertSubscriptionCreatedEvent(t, consumerContract, consumer, consumerContractAddress, new(big.Int), uni)

	// Fund gas lane.
	sendEth(t, ownerKey, uni.backend, vrfKey.Address, 10)
	require.NoError(t, app.Start(testutils.Context(t)))

	// Fund BHS key
	sendEth(t, ownerKey, uni.backend, bhsKey.Address, 10)

	// Create VRF job.
	vrfJobs := createVRFJobs(t, [][]ethkey.KeyV2{{vrfKey}}, app, uni, false)
	keyHash := vrfJobs[0].VRFSpec.PublicKey.MustHash()

	_ = createAndStartBHSJob(
		t, vrfKey.Address.String(), app, uni.bhsContractAddress.String(), "",
		uni.rootContractAddress.String())

	// Make the randomness request. It will not yet succeed since it is underfunded.
	numWords := uint32(20)
	requestID, requestBlock := requestRandomnessAndAssertRandomWordsRequestedEvent(t, consumerContract, consumer, keyHash, subID, numWords, 500_000, uni)

	// Wait 101 blocks.
	for i := 0; i < 100; i++ {
		uni.backend.Commit()
	}

	// Wait for the blockhash to be stored
	gomega.NewGomegaWithT(t).Eventually(func() bool {
		uni.backend.Commit()
		_, err := uni.bhsContract.GetBlockhash(&bind.CallOpts{
			Pending:     false,
			From:        common.Address{},
			BlockNumber: nil,
			Context:     nil,
		}, big.NewInt(int64(requestBlock)))
		if err == nil {
			return true
		} else if strings.Contains(err.Error(), "execution reverted") {
			return false
		} else {
			t.Fatal(err)
			return false
		}
	}, testutils.WaitTimeout(t), time.Second).Should(gomega.BeTrue())

	// Wait another 160 blocks so that the request is outside of the 256 block window
	for i := 0; i < 160; i++ {
		uni.backend.Commit()
	}

	// Fund the subscription
	_, err := consumerContract.TopUpSubscription(consumer, big.NewInt(5e18 /* 5 LINK */))
	require.NoError(t, err)

	// Wait for fulfillment to be queued.
	gomega.NewGomegaWithT(t).Eventually(func() bool {
		uni.backend.Commit()
		runs, err := app.PipelineORM().GetAllRuns()
		require.NoError(t, err)
		t.Log("runs", len(runs))
		return len(runs) == 1
	}, testutils.WaitTimeout(t), time.Second).Should(gomega.BeTrue())

	// Mine the fulfillment that was queued.
	mine(t, requestID, subID, uni, db)

	// Assert correct state of RandomWordsFulfilled event.
	assertRandomWordsFulfilled(t, requestID, true, uni)

	// Assert correct number of random words sent by coordinator.
	assertNumRandomWords(t, consumerContract, numWords)
}

func TestVRFV2Integration_SingleConsumer_NeedsTopUp(t *testing.T) {
	key := cltest.MustGenerateRandomKey(t)
	config, db := heavyweight.FullTestDBV2(t, "vrfv2_singleconsumer_needstopup", func(c *chainlink.Config, s *chainlink.Secrets) {
		simulatedOverrides(t, assets.GWei(1000), v2.KeySpecific{
			// Gas lane.
			Key:          ptr(key.EIP55Address),
			GasEstimator: v2.KeySpecificGasEstimator{PriceMax: assets.GWei(1000)},
		})(c, s)
		c.EVM[0].MinIncomingConfirmations = ptr[uint32](2)
	})
	ownerKey := cltest.MustGenerateRandomKey(t)
	uni := newVRFCoordinatorV2Universe(t, ownerKey, 1)
	app := cltest.NewApplicationWithConfigV2AndKeyOnSimulatedBlockchain(t, config, uni.backend, ownerKey, key)
	consumer := uni.vrfConsumers[0]
	consumerContract := uni.consumerContracts[0]
	consumerContractAddress := uni.consumerContractAddresses[0]

	// Create a subscription and fund with 1 LINK.
	subID := subscribeAndAssertSubscriptionCreatedEvent(t, consumerContract, consumer, consumerContractAddress, big.NewInt(1e18), uni)

	// Fund expensive gas lane.
	sendEth(t, ownerKey, uni.backend, key.Address, 10)
	require.NoError(t, app.Start(testutils.Context(t)))

	// Create VRF job.
	jbs := createVRFJobs(t, [][]ethkey.KeyV2{{key}}, app, uni, false)
	keyHash := jbs[0].VRFSpec.PublicKey.MustHash()

	numWords := uint32(20)
	requestID, _ := requestRandomnessAndAssertRandomWordsRequestedEvent(t, consumerContract, consumer, keyHash, subID, numWords, 500_000, uni)

	// Fulfillment will not be enqueued because subscriber doesn't have enough LINK.
	gomega.NewGomegaWithT(t).Consistently(func() bool {
		uni.backend.Commit()
		runs, err := app.PipelineORM().GetAllRuns()
		require.NoError(t, err)
		t.Log("assert 1", "runs", len(runs))
		return len(runs) == 0
	}, 5*time.Second, 1*time.Second).Should(gomega.BeTrue())

	// Top up subscription with enough LINK to see the job through. 100 LINK should do the trick.
	_, err := consumerContract.TopUpSubscription(consumer, decimal.RequireFromString("100e18").BigInt())
	require.NoError(t, err)

	// Wait for fulfillment to go through.
	gomega.NewWithT(t).Eventually(func() bool {
		uni.backend.Commit()
		runs, err := app.PipelineORM().GetAllRuns()
		require.NoError(t, err)
		t.Log("assert 2", "runs", len(runs))
		return len(runs) == 1
	}, testutils.WaitTimeout(t), 1*time.Second).Should(gomega.BeTrue())

	// Mine the fulfillment. Need to wait for Txm to mark the tx as confirmed
	// so that we can actually see the event on the simulated chain.
	mine(t, requestID, subID, uni, db)

	// Assert the state of the RandomWordsFulfilled event.
	assertRandomWordsFulfilled(t, requestID, true, uni)

	// Assert correct number of random words sent by coordinator.
	assertNumRandomWords(t, consumerContract, numWords)
}

func TestVRFV2Integration_SingleConsumer_BigGasCallback_Sandwich(t *testing.T) {
	ownerKey := cltest.MustGenerateRandomKey(t)
	key1 := cltest.MustGenerateRandomKey(t)
	config, db := heavyweight.FullTestDBV2(t, "vrfv2_singleconsumer_bigcallback_sandwich", func(c *chainlink.Config, s *chainlink.Secrets) {
		simulatedOverrides(t, assets.GWei(100), v2.KeySpecific{
			// Gas lane.
			Key:          ptr(key1.EIP55Address),
			GasEstimator: v2.KeySpecificGasEstimator{PriceMax: assets.GWei(100)},
		})(c, s)
		c.EVM[0].GasEstimator.LimitDefault = ptr[uint32](5_000_000)
		c.EVM[0].MinIncomingConfirmations = ptr[uint32](2)
	})
	uni := newVRFCoordinatorV2Universe(t, ownerKey, 1)
	app := cltest.NewApplicationWithConfigV2AndKeyOnSimulatedBlockchain(t, config, uni.backend, ownerKey, key1)
	consumer := uni.vrfConsumers[0]
	consumerContract := uni.consumerContracts[0]
	consumerContractAddress := uni.consumerContractAddresses[0]

	subID := subscribeAndAssertSubscriptionCreatedEvent(t, consumerContract, consumer, consumerContractAddress, assets.Ether(2).ToInt(), uni)

	// Fund gas lane.
	sendEth(t, ownerKey, uni.backend, key1.Address, 10)
	require.NoError(t, app.Start(testutils.Context(t)))

	// Create VRF job.
	jbs := createVRFJobs(t, [][]ethkey.KeyV2{{key1}}, app, uni, false)
	keyHash := jbs[0].VRFSpec.PublicKey.MustHash()

	// Make some randomness requests, each one block apart, which contain a single low-gas request sandwiched between two high-gas requests.
	numWords := uint32(2)
	reqIDs := []*big.Int{}
	callbackGasLimits := []uint32{2_500_000, 50_000, 1_500_000}
	for _, limit := range callbackGasLimits {
		requestID, _ := requestRandomnessAndAssertRandomWordsRequestedEvent(t, consumerContract, consumer, keyHash, subID, numWords, limit, uni)
		reqIDs = append(reqIDs, requestID)
		uni.backend.Commit()
	}

	// Assert that we've completed 0 runs before adding 3 new requests.
	runs, err := app.PipelineORM().GetAllRuns()
	require.NoError(t, err)
	assert.Equal(t, 0, len(runs))
	assert.Equal(t, 3, len(reqIDs))

	// Wait for the 50_000 gas randomness request to be enqueued.
	gomega.NewGomegaWithT(t).Eventually(func() bool {
		uni.backend.Commit()
		runs, err := app.PipelineORM().GetAllRuns()
		require.NoError(t, err)
		t.Log("runs", len(runs))
		return len(runs) == 1
	}, testutils.WaitTimeout(t), time.Second).Should(gomega.BeTrue())

	// After the first successful request, no more will be enqueued.
	gomega.NewGomegaWithT(t).Consistently(func() bool {
		uni.backend.Commit()
		runs, err := app.PipelineORM().GetAllRuns()
		require.NoError(t, err)
		t.Log("assert 1", "runs", len(runs))
		return len(runs) == 1
	}, 3*time.Second, 1*time.Second).Should(gomega.BeTrue())

	// Mine the fulfillment that was queued.
	mine(t, reqIDs[1], subID, uni, db)

	// Assert the random word was fulfilled
	assertRandomWordsFulfilled(t, reqIDs[1], false, uni)

	// Assert that we've still only completed 1 run before adding new requests.
	runs, err = app.PipelineORM().GetAllRuns()
	require.NoError(t, err)
	assert.Equal(t, 1, len(runs))

	// Make some randomness requests, each one block apart, this time without a low-gas request present in the callbackGasLimit slice.
	callbackGasLimits = []uint32{2_500_000, 2_500_000, 2_500_000}
	for _, limit := range callbackGasLimits {
		_, _ = requestRandomnessAndAssertRandomWordsRequestedEvent(t, consumerContract, consumer, keyHash, subID, numWords, limit, uni)
		uni.backend.Commit()
	}

	// Fulfillment will not be enqueued because subscriber doesn't have enough LINK for any of the requests.
	gomega.NewGomegaWithT(t).Consistently(func() bool {
		uni.backend.Commit()
		runs, err := app.PipelineORM().GetAllRuns()
		require.NoError(t, err)
		t.Log("assert 1", "runs", len(runs))
		return len(runs) == 1
	}, 5*time.Second, 1*time.Second).Should(gomega.BeTrue())

	t.Log("Done!")
}

func TestVRFV2Integration_SingleConsumer_MultipleGasLanes(t *testing.T) {
	cheapKey := cltest.MustGenerateRandomKey(t)
	expensiveKey := cltest.MustGenerateRandomKey(t)
	config, db := heavyweight.FullTestDBV2(t, "vrfv2_singleconsumer_multiplegaslanes", func(c *chainlink.Config, s *chainlink.Secrets) {
		simulatedOverrides(t, assets.GWei(10), v2.KeySpecific{
			// Cheap gas lane.
			Key:          ptr(cheapKey.EIP55Address),
			GasEstimator: v2.KeySpecificGasEstimator{PriceMax: assets.GWei(10)},
		}, v2.KeySpecific{
			// Expensive gas lane.
			Key:          ptr(expensiveKey.EIP55Address),
			GasEstimator: v2.KeySpecificGasEstimator{PriceMax: assets.GWei(1000)},
		})(c, s)
		c.EVM[0].MinIncomingConfirmations = ptr[uint32](2)
	})
	ownerKey := cltest.MustGenerateRandomKey(t)
	uni := newVRFCoordinatorV2Universe(t, ownerKey, 1)
	app := cltest.NewApplicationWithConfigV2AndKeyOnSimulatedBlockchain(t, config, uni.backend, ownerKey, cheapKey, expensiveKey)
	consumer := uni.vrfConsumers[0]
	consumerContract := uni.consumerContracts[0]
	consumerContractAddress := uni.consumerContractAddresses[0]

	// Create a subscription and fund with 5 LINK.
	subID := subscribeAndAssertSubscriptionCreatedEvent(t, consumerContract, consumer, consumerContractAddress, big.NewInt(5e18), uni)

	// Fund gas lanes.
	sendEth(t, ownerKey, uni.backend, cheapKey.Address, 10)
	sendEth(t, ownerKey, uni.backend, expensiveKey.Address, 10)
	require.NoError(t, app.Start(testutils.Context(t)))

	// Create VRF jobs.
	jbs := createVRFJobs(t, [][]ethkey.KeyV2{{cheapKey}, {expensiveKey}}, app, uni, false)
	cheapHash := jbs[0].VRFSpec.PublicKey.MustHash()
	expensiveHash := jbs[1].VRFSpec.PublicKey.MustHash()

	numWords := uint32(20)
	cheapRequestID, _ := requestRandomnessAndAssertRandomWordsRequestedEvent(t, consumerContract, consumer, cheapHash, subID, numWords, 500_000, uni)

	// Wait for fulfillment to be queued for cheap key hash.
	gomega.NewGomegaWithT(t).Eventually(func() bool {
		uni.backend.Commit()
		runs, err := app.PipelineORM().GetAllRuns()
		require.NoError(t, err)
		t.Log("assert 1", "runs", len(runs))
		return len(runs) == 1
	}, testutils.WaitTimeout(t), 1*time.Second).Should(gomega.BeTrue())

	// Mine the fulfillment that was queued.
	mine(t, cheapRequestID, subID, uni, db)

	// Assert correct state of RandomWordsFulfilled event.
	assertRandomWordsFulfilled(t, cheapRequestID, true, uni)

	// Assert correct number of random words sent by coordinator.
	assertNumRandomWords(t, consumerContract, numWords)

	expensiveRequestID, _ := requestRandomnessAndAssertRandomWordsRequestedEvent(t, consumerContract, consumer, expensiveHash, subID, numWords, 500_000, uni)

	// We should not have any new fulfillments until a top up.
	gomega.NewWithT(t).Consistently(func() bool {
		uni.backend.Commit()
		runs, err := app.PipelineORM().GetAllRuns()
		require.NoError(t, err)
		t.Log("assert 2", "runs", len(runs))
		return len(runs) == 1
	}, 5*time.Second, 1*time.Second).Should(gomega.BeTrue())

	// Top up subscription with enough LINK to see the job through. 100 LINK should do the trick.
	_, err := consumerContract.TopUpSubscription(consumer, decimal.RequireFromString("100e18").BigInt())
	require.NoError(t, err)

	// Wait for fulfillment to be queued for expensive key hash.
	gomega.NewGomegaWithT(t).Eventually(func() bool {
		uni.backend.Commit()
		runs, err := app.PipelineORM().GetAllRuns()
		require.NoError(t, err)
		t.Log("assert 1", "runs", len(runs))
		return len(runs) == 2
	}, testutils.WaitTimeout(t), 1*time.Second).Should(gomega.BeTrue())

	// Mine the fulfillment that was queued.
	mine(t, expensiveRequestID, subID, uni, db)

	// Assert correct state of RandomWordsFulfilled event.
	assertRandomWordsFulfilled(t, expensiveRequestID, true, uni)

	// Assert correct number of random words sent by coordinator.
	assertNumRandomWords(t, consumerContract, numWords)
}

func TestVRFV2Integration_SingleConsumer_AlwaysRevertingCallback_StillFulfilled(t *testing.T) {
	ownerKey := cltest.MustGenerateRandomKey(t)
	key := cltest.MustGenerateRandomKey(t)
	config, db := heavyweight.FullTestDBV2(t, "vrfv2_singleconsumer_alwaysrevertingcallback", func(c *chainlink.Config, s *chainlink.Secrets) {
		simulatedOverrides(t, assets.GWei(10), v2.KeySpecific{
			// Gas lane.
			Key:          ptr(key.EIP55Address),
			GasEstimator: v2.KeySpecificGasEstimator{PriceMax: assets.GWei(10)},
		})(c, s)
		c.EVM[0].MinIncomingConfirmations = ptr[uint32](2)
	})
	uni := newVRFCoordinatorV2Universe(t, ownerKey, 0)
	app := cltest.NewApplicationWithConfigV2AndKeyOnSimulatedBlockchain(t, config, uni.backend, ownerKey, key)
	consumer := uni.reverter
	consumerContract := uni.revertingConsumerContract
	consumerContractAddress := uni.revertingConsumerContractAddress

	// Create a subscription and fund with 5 LINK.
	subID := subscribeAndAssertSubscriptionCreatedEvent(t, consumerContract, consumer, consumerContractAddress, big.NewInt(5e18), uni)

	// Fund gas lane.
	sendEth(t, ownerKey, uni.backend, key.Address, 10)
	require.NoError(t, app.Start(testutils.Context(t)))

	// Create VRF job.
	jbs := createVRFJobs(t, [][]ethkey.KeyV2{{key}}, app, uni, false)
	keyHash := jbs[0].VRFSpec.PublicKey.MustHash()

	// Make the randomness request.
	numWords := uint32(20)
	requestID, _ := requestRandomnessAndAssertRandomWordsRequestedEvent(t, consumerContract, consumer, keyHash, subID, numWords, 500_000, uni)

	// Wait for fulfillment to be queued.
	gomega.NewGomegaWithT(t).Eventually(func() bool {
		uni.backend.Commit()
		runs, err := app.PipelineORM().GetAllRuns()
		require.NoError(t, err)
		t.Log("runs", len(runs))
		return len(runs) == 1
	}, testutils.WaitTimeout(t), 1*time.Second).Should(gomega.BeTrue())

	// Mine the fulfillment that was queued.
	mine(t, requestID, subID, uni, db)

	// Assert correct state of RandomWordsFulfilled event.
	assertRandomWordsFulfilled(t, requestID, false, uni)
	t.Log("Done!")
}

func simulatedOverrides(t *testing.T, defaultGasPrice *assets.Wei, ks ...v2.KeySpecific) func(*chainlink.Config, *chainlink.Secrets) {
	return func(c *chainlink.Config, s *chainlink.Secrets) {
		require.Zero(t, testutils.SimulatedChainID.Cmp(c.EVM[0].ChainID.ToInt()))
		c.EVM[0].GasEstimator.Mode = ptr("FixedPrice")
		if defaultGasPrice != nil {
			c.EVM[0].GasEstimator.PriceDefault = defaultGasPrice
		}
		c.EVM[0].GasEstimator.LimitDefault = ptr[uint32](2_000_000)

		c.EVM[0].HeadTracker.MaxBufferSize = ptr[uint32](100)
		c.EVM[0].HeadTracker.SamplingInterval = models.MustNewDuration(0) // Head sampling disabled

		c.EVM[0].Transactions.ResendAfterThreshold = models.MustNewDuration(0)
		c.EVM[0].Transactions.ReaperThreshold = models.MustNewDuration(100 * time.Millisecond)

		c.EVM[0].FinalityDepth = ptr[uint32](15)
		c.EVM[0].MinIncomingConfirmations = ptr[uint32](1)
		c.EVM[0].MinContractPayment = assets.NewLinkFromJuels(100)
		c.EVM[0].KeySpecific = ks
	}
}

func registerProvingKeyHelper(t *testing.T, uni coordinatorV2Universe, vrfkey vrfkey.KeyV2) {
	// Register a proving key associated with the VRF job.
	p, err := vrfkey.PublicKey.Point()
	require.NoError(t, err)
	_, err = uni.rootContract.RegisterProvingKey(
		uni.neil, uni.nallory.From, pair(secp256k1.Coordinates(p)))
	require.NoError(t, err)
	uni.backend.Commit()
}

func TestExternalOwnerConsumerExample(t *testing.T) {
	owner := testutils.MustNewSimTransactor(t)
	random := testutils.MustNewSimTransactor(t)
	genesisData := core.GenesisAlloc{
		owner.From:  {Balance: assets.Ether(10).ToInt()},
		random.From: {Balance: assets.Ether(10).ToInt()},
	}
	backend := cltest.NewSimulatedBackend(t, genesisData, uint32(ethconfig.Defaults.Miner.GasCeil))
	linkAddress, _, linkContract, err := link_token_interface.DeployLinkToken(
		owner, backend)
	require.NoError(t, err)
	backend.Commit()
	coordinatorAddress, _, coordinator, err :=
		vrf_coordinator_v2.DeployVRFCoordinatorV2(
			owner, backend, linkAddress, common.Address{}, common.Address{})
	require.NoError(t, err)
	_, err = coordinator.SetConfig(owner, uint16(1), uint32(10000), 1, 1, big.NewInt(10), vrf_coordinator_v2.VRFCoordinatorV2FeeConfig{
		FulfillmentFlatFeeLinkPPMTier1: 0,
		FulfillmentFlatFeeLinkPPMTier2: 0,
		FulfillmentFlatFeeLinkPPMTier3: 0,
		FulfillmentFlatFeeLinkPPMTier4: 0,
		FulfillmentFlatFeeLinkPPMTier5: 0,
		ReqsForTier2:                   big.NewInt(0),
		ReqsForTier3:                   big.NewInt(0),
		ReqsForTier4:                   big.NewInt(0),
		ReqsForTier5:                   big.NewInt(0),
	})
	require.NoError(t, err)
	backend.Commit()
	consumerAddress, _, consumer, err := vrf_external_sub_owner_example.DeployVRFExternalSubOwnerExample(owner, backend, coordinatorAddress, linkAddress)
	require.NoError(t, err)
	backend.Commit()
	_, err = linkContract.Transfer(owner, consumerAddress, assets.Ether(2).ToInt())
	require.NoError(t, err)
	backend.Commit()
	AssertLinkBalances(t, linkContract, []common.Address{owner.From, consumerAddress}, []*big.Int{assets.Ether(999_999_998).ToInt(), assets.Ether(2).ToInt()})

	// Create sub, fund it and assign consumer
	_, err = coordinator.CreateSubscription(owner)
	require.NoError(t, err)
	backend.Commit()
	b, err := utils.ABIEncode(`[{"type":"uint64"}]`, uint64(1))
	require.NoError(t, err)
	_, err = linkContract.TransferAndCall(owner, coordinatorAddress, big.NewInt(0), b)
	require.NoError(t, err)
	_, err = coordinator.AddConsumer(owner, 1, consumerAddress)
	require.NoError(t, err)
	_, err = consumer.RequestRandomWords(random, 1, 1, 1, 1, [32]byte{})
	require.Error(t, err)
	_, err = consumer.RequestRandomWords(owner, 1, 1, 1, 1, [32]byte{})
	require.NoError(t, err)

	// Reassign ownership, check that only new owner can request
	_, err = consumer.TransferOwnership(owner, random.From)
	require.NoError(t, err)
	_, err = consumer.RequestRandomWords(owner, 1, 1, 1, 1, [32]byte{})
	require.Error(t, err)
	_, err = consumer.RequestRandomWords(random, 1, 1, 1, 1, [32]byte{})
	require.NoError(t, err)
}

func TestSimpleConsumerExample(t *testing.T) {
	owner := testutils.MustNewSimTransactor(t)
	random := testutils.MustNewSimTransactor(t)
	genesisData := core.GenesisAlloc{
		owner.From: {Balance: assets.Ether(10).ToInt()},
	}
	backend := cltest.NewSimulatedBackend(t, genesisData, uint32(ethconfig.Defaults.Miner.GasCeil))
	linkAddress, _, linkContract, err := link_token_interface.DeployLinkToken(
		owner, backend)
	require.NoError(t, err)
	backend.Commit()
	coordinatorAddress, _, _, err :=
		vrf_coordinator_v2.DeployVRFCoordinatorV2(
			owner, backend, linkAddress, common.Address{}, common.Address{})
	require.NoError(t, err)
	backend.Commit()
	consumerAddress, _, consumer, err := vrf_single_consumer_example.DeployVRFSingleConsumerExample(owner, backend, coordinatorAddress, linkAddress, 1, 1, 1, [32]byte{})
	require.NoError(t, err)
	backend.Commit()
	_, err = linkContract.Transfer(owner, consumerAddress, assets.Ether(2).ToInt())
	require.NoError(t, err)
	backend.Commit()
	AssertLinkBalances(t, linkContract, []common.Address{owner.From, consumerAddress}, []*big.Int{assets.Ether(999_999_998).ToInt(), assets.Ether(2).ToInt()})
	_, err = consumer.TopUpSubscription(owner, assets.Ether(1).ToInt())
	require.NoError(t, err)
	backend.Commit()
	AssertLinkBalances(t, linkContract, []common.Address{owner.From, consumerAddress, coordinatorAddress}, []*big.Int{assets.Ether(999_999_998).ToInt(), assets.Ether(1).ToInt(), assets.Ether(1).ToInt()})
	// Non-owner cannot withdraw
	_, err = consumer.Withdraw(random, assets.Ether(1).ToInt(), owner.From)
	require.Error(t, err)
	_, err = consumer.Withdraw(owner, assets.Ether(1).ToInt(), owner.From)
	require.NoError(t, err)
	backend.Commit()
	AssertLinkBalances(t, linkContract, []common.Address{owner.From, consumerAddress, coordinatorAddress}, []*big.Int{assets.Ether(999_999_999).ToInt(), assets.Ether(0).ToInt(), assets.Ether(1).ToInt()})
	_, err = consumer.Unsubscribe(owner, owner.From)
	require.NoError(t, err)
	backend.Commit()
	AssertLinkBalances(t, linkContract, []common.Address{owner.From, consumerAddress, coordinatorAddress}, []*big.Int{assets.Ether(1_000_000_000).ToInt(), assets.Ether(0).ToInt(), assets.Ether(0).ToInt()})
}

func TestIntegrationVRFV2(t *testing.T) {
	// Reconfigure the sim chain with a default gas price of 1 gwei,
	// max gas limit of 2M and a key specific max 10 gwei price.
	// Keep the prices low so we can operate with small link balance subscriptions.
	gasPrice := assets.GWei(1)
	key := cltest.MustGenerateRandomKey(t)
	config, _ := heavyweight.FullTestDBV2(t, "vrf_v2_integration", func(c *chainlink.Config, s *chainlink.Secrets) {
		simulatedOverrides(t, gasPrice, v2.KeySpecific{
			Key:          &key.EIP55Address,
			GasEstimator: v2.KeySpecificGasEstimator{PriceMax: assets.GWei(10)},
		})(c, s)
		c.EVM[0].MinIncomingConfirmations = ptr[uint32](2)
	})
	uni := newVRFCoordinatorV2Universe(t, key, 1)
	carol := uni.vrfConsumers[0]
	carolContract := uni.consumerContracts[0]
	carolContractAddress := uni.consumerContractAddresses[0]

	app := cltest.NewApplicationWithConfigV2AndKeyOnSimulatedBlockchain(t, config, uni.backend, key)
	keys, err := app.KeyStore.Eth().EnabledKeysForChain(testutils.SimulatedChainID)
	require.NoError(t, err)
	require.Zero(t, key.Cmp(keys[0]))

	require.NoError(t, app.Start(testutils.Context(t)))
	vrfkey, err := app.GetKeyStore().VRF().Create()
	require.NoError(t, err)

	jid := uuid.NewV4()
	incomingConfs := 2
	s := testspecs.GenerateVRFSpec(testspecs.VRFSpecParams{
		JobID:                    jid.String(),
		Name:                     "vrf-primary",
		CoordinatorAddress:       uni.rootContractAddress.String(),
		BatchCoordinatorAddress:  uni.batchCoordinatorContractAddress.String(),
		MinIncomingConfirmations: incomingConfs,
		PublicKey:                vrfkey.PublicKey.String(),
<<<<<<< HEAD
		FromAddresses:            []string{keys[0].Address.String()},
=======
		MaxGasPriceGWei:          10,
		FromAddresses:            []string{key.EIP55Address.String()},
>>>>>>> 60601e16
		V2:                       true,
	}).Toml()
	jb, err := vrf.ValidatedVRFSpec(s)
	require.NoError(t, err)
	err = app.JobSpawner().CreateJob(&jb)
	require.NoError(t, err)

	registerProvingKeyHelper(t, uni, vrfkey)

	// Create and fund a subscription.
	// We should see that our subscription has 1 link.
	AssertLinkBalances(t, uni.linkContract, []common.Address{
		carolContractAddress,
		uni.rootContractAddress,
	}, []*big.Int{
		assets.Ether(500).ToInt(), // 500 link
		big.NewInt(0),             // 0 link
	})
	subFunding := decimal.RequireFromString("1000000000000000000")
	_, err = carolContract.TestCreateSubscriptionAndFund(carol,
		subFunding.BigInt())
	require.NoError(t, err)
	uni.backend.Commit()
	AssertLinkBalances(t, uni.linkContract, []common.Address{
		carolContractAddress,
		uni.rootContractAddress,
		uni.nallory.From, // Oracle's own address should have nothing
	}, []*big.Int{
		assets.Ether(499).ToInt(),
		assets.Ether(1).ToInt(),
		big.NewInt(0),
	})
	subId, err := carolContract.SSubId(nil)
	require.NoError(t, err)
	subStart, err := uni.rootContract.GetSubscription(nil, subId)
	require.NoError(t, err)

	// Make a request for random words.
	// By requesting 500k callback with a configured eth gas limit default of 500k,
	// we ensure that the job is indeed adjusting the gaslimit to suit the users request.
	gasRequested := 500_000
	nw := 10
	requestedIncomingConfs := 3
	_, err = carolContract.TestRequestRandomness(carol, vrfkey.PublicKey.MustHash(), subId, uint16(requestedIncomingConfs), uint32(gasRequested), uint32(nw))
	require.NoError(t, err)

	// Oracle tries to withdraw before its fulfilled should fail
	_, err = uni.rootContract.OracleWithdraw(uni.nallory, uni.nallory.From, big.NewInt(1000))
	require.Error(t, err)

	for i := 0; i < requestedIncomingConfs; i++ {
		uni.backend.Commit()
	}

	// We expect the request to be serviced
	// by the node.
	var runs []pipeline.Run
	gomega.NewWithT(t).Eventually(func() bool {
		runs, err = app.PipelineORM().GetAllRuns()
		require.NoError(t, err)
		// It is possible that we send the test request
		// before the job spawner has started the vrf services, which is fine
		// the lb will backfill the logs. However, we need to
		// keep blocks coming in for the lb to send the backfilled logs.
		uni.backend.Commit()
		return len(runs) == 1 && runs[0].State == pipeline.RunStatusCompleted
	}, testutils.WaitTimeout(t), 1*time.Second).Should(gomega.BeTrue())

	// Wait for the request to be fulfilled on-chain.
	var rf []*vrf_coordinator_v2.VRFCoordinatorV2RandomWordsFulfilled
	gomega.NewWithT(t).Eventually(func() bool {
		rfIterator, err2 := uni.rootContract.FilterRandomWordsFulfilled(nil, nil)
		require.NoError(t, err2, "failed to logs")
		uni.backend.Commit()
		for rfIterator.Next() {
			rf = append(rf, rfIterator.Event)
		}
		return len(rf) == 1
	}, testutils.WaitTimeout(t), 500*time.Millisecond).Should(gomega.BeTrue())
	assert.True(t, rf[0].Success, "expected callback to succeed")
	fulfillReceipt, err := uni.backend.TransactionReceipt(testutils.Context(t), rf[0].Raw.TxHash)
	require.NoError(t, err)

	// Assert all the random words received by the consumer are different and non-zero.
	seen := make(map[string]struct{})
	var rw *big.Int
	for i := 0; i < nw; i++ {
		rw, err = carolContract.SRandomWords(nil, big.NewInt(int64(i)))
		require.NoError(t, err)
		_, ok := seen[rw.String()]
		assert.False(t, ok)
		seen[rw.String()] = struct{}{}
	}

	// We should have exactly as much gas as we requested
	// after accounting for function look up code, argument decoding etc.
	// which should be fixed in this test.
	ga, err := carolContract.SGasAvailable(nil)
	require.NoError(t, err)
	gaDecoding := big.NewInt(0).Add(ga, big.NewInt(3679))
	assert.Equal(t, 0, gaDecoding.Cmp(big.NewInt(int64(gasRequested))), "expected gas available %v to exceed gas requested %v", gaDecoding, gasRequested)
	t.Log("gas available", ga.String())

	// Assert that we were only charged for how much gas we actually used.
	// We should be charged for the verification + our callbacks execution in link.
	subEnd, err := uni.rootContract.GetSubscription(nil, subId)
	require.NoError(t, err)
	var (
		end   = decimal.RequireFromString(subEnd.Balance.String())
		start = decimal.RequireFromString(subStart.Balance.String())
		wei   = decimal.RequireFromString("1000000000000000000")
		gwei  = decimal.RequireFromString("1000000000")
	)
	t.Log("end balance", end)
	linkWeiCharged := start.Sub(end)
	// Remove flat fee of 0.001 to get fee for just gas.
	linkCharged := linkWeiCharged.Sub(decimal.RequireFromString("1000000000000000")).Div(wei)
	gasPriceD := decimal.NewFromBigInt(gasPrice.ToInt(), 0)
	t.Logf("subscription charged %s with gas prices of %s gwei and %s ETH per LINK\n", linkCharged, gasPriceD.Div(gwei), weiPerUnitLink.Div(wei))
	expected := decimal.RequireFromString(strconv.Itoa(int(fulfillReceipt.GasUsed))).Mul(gasPriceD).Div(weiPerUnitLink)
	t.Logf("expected sub charge gas use %v %v off by %v", fulfillReceipt.GasUsed, expected, expected.Sub(linkCharged))
	// The expected sub charge should be within 200 gas of the actual gas usage.
	// wei/link * link / wei/gas = wei / (wei/gas) = gas
	gasDiff := linkCharged.Sub(expected).Mul(weiPerUnitLink).Div(gasPriceD).Abs().IntPart()
	t.Log("gasDiff", gasDiff)
	assert.Less(t, gasDiff, int64(200))

	// If the oracle tries to withdraw more than it was paid it should fail.
	_, err = uni.rootContract.OracleWithdraw(uni.nallory, uni.nallory.From, linkWeiCharged.Add(decimal.NewFromInt(1)).BigInt())
	require.Error(t, err)

	// Assert the oracle can withdraw its payment.
	_, err = uni.rootContract.OracleWithdraw(uni.nallory, uni.nallory.From, linkWeiCharged.BigInt())
	require.NoError(t, err)
	uni.backend.Commit()
	AssertLinkBalances(t, uni.linkContract, []common.Address{
		carolContractAddress,
		uni.rootContractAddress,
		uni.nallory.From, // Oracle's own address should have nothing
	}, []*big.Int{
		assets.Ether(499).ToInt(),
		subFunding.Sub(linkWeiCharged).BigInt(),
		linkWeiCharged.BigInt(),
	})

	// We should see the response count present
	chain, err := app.Chains.EVM.Get(big.NewInt(1337))
	require.NoError(t, err)

	q := pg.NewQ(app.GetSqlxDB(), app.Logger, app.Config)
	counts := vrf.GetStartingResponseCountsV2(q, app.Logger, chain.Client().ChainID().Uint64(), chain.Config().EvmFinalityDepth())
	t.Log(counts, rf[0].RequestId.String())
	assert.Equal(t, uint64(1), counts[rf[0].RequestId.String()])
}

func TestMaliciousConsumer(t *testing.T) {
	config, _ := heavyweight.FullTestDBV2(t, "vrf_v2_integration_malicious", func(c *chainlink.Config, s *chainlink.Secrets) {
		c.EVM[0].GasEstimator.LimitDefault = ptr[uint32](2_000_000)
		c.EVM[0].GasEstimator.PriceMax = assets.GWei(1)
		c.EVM[0].GasEstimator.PriceDefault = assets.GWei(1)
		c.EVM[0].GasEstimator.FeeCapDefault = assets.GWei(1)
	})
	key := cltest.MustGenerateRandomKey(t)
	uni := newVRFCoordinatorV2Universe(t, key, 1)
	carol := uni.vrfConsumers[0]

	app := cltest.NewApplicationWithConfigV2AndKeyOnSimulatedBlockchain(t, config, uni.backend, key)
	require.NoError(t, app.Start(testutils.Context(t)))

	err := app.GetKeyStore().Unlock(cltest.Password)
	require.NoError(t, err)
	vrfkey, err := app.GetKeyStore().VRF().Create()
	require.NoError(t, err)

	jid := uuid.NewV4()
	incomingConfs := 2
	s := testspecs.GenerateVRFSpec(testspecs.VRFSpecParams{
		JobID:                    jid.String(),
		Name:                     "vrf-primary",
		CoordinatorAddress:       uni.rootContractAddress.String(),
		BatchCoordinatorAddress:  uni.batchCoordinatorContractAddress.String(),
		MinIncomingConfirmations: incomingConfs,
		PublicKey:                vrfkey.PublicKey.String(),
		V2:                       true,
	}).Toml()
	jb, err := vrf.ValidatedVRFSpec(s)
	require.NoError(t, err)
	err = app.JobSpawner().CreateJob(&jb)
	require.NoError(t, err)
	time.Sleep(1 * time.Second)

	// Register a proving key associated with the VRF job.
	p, err := vrfkey.PublicKey.Point()
	require.NoError(t, err)
	_, err = uni.rootContract.RegisterProvingKey(
		uni.neil, uni.nallory.From, pair(secp256k1.Coordinates(p)))
	require.NoError(t, err)

	_, err = uni.maliciousConsumerContract.SetKeyHash(carol,
		vrfkey.PublicKey.MustHash())
	require.NoError(t, err)
	subFunding := decimal.RequireFromString("1000000000000000000")
	_, err = uni.maliciousConsumerContract.TestCreateSubscriptionAndFund(carol,
		subFunding.BigInt())
	require.NoError(t, err)
	uni.backend.Commit()

	// Send a re-entrant request
	_, err = uni.maliciousConsumerContract.TestRequestRandomness(carol)
	require.NoError(t, err)

	// We expect the request to be serviced
	// by the node.
	var attempts []txmgr.EthTxAttempt
	gomega.NewWithT(t).Eventually(func() bool {
		//runs, err = app.PipelineORM().GetAllRuns()
		attempts, _, err = app.TxmORM().EthTxAttempts(0, 1000)
		require.NoError(t, err)
		// It possible that we send the test request
		// before the job spawner has started the vrf services, which is fine
		// the lb will backfill the logs. However we need to
		// keep blocks coming in for the lb to send the backfilled logs.
		t.Log("attempts", attempts)
		uni.backend.Commit()
		return len(attempts) == 1 && attempts[0].EthTx.State == txmgr.EthTxConfirmed
	}, testutils.WaitTimeout(t), 1*time.Second).Should(gomega.BeTrue())

	// The fulfillment tx should succeed
	ch, err := app.GetChains().EVM.Default()
	require.NoError(t, err)
	r, err := ch.Client().TransactionReceipt(testutils.Context(t), attempts[0].Hash)
	require.NoError(t, err)
	require.Equal(t, uint64(1), r.Status)

	// The user callback should have errored
	it, err := uni.rootContract.FilterRandomWordsFulfilled(nil, nil)
	require.NoError(t, err)
	var fulfillments []*vrf_coordinator_v2.VRFCoordinatorV2RandomWordsFulfilled
	for it.Next() {
		fulfillments = append(fulfillments, it.Event)
	}
	require.Equal(t, 1, len(fulfillments))
	require.Equal(t, false, fulfillments[0].Success)

	// It should not have succeeded in placing another request.
	it2, err2 := uni.rootContract.FilterRandomWordsRequested(nil, nil, nil, nil)
	require.NoError(t, err2)
	var requests []*vrf_coordinator_v2.VRFCoordinatorV2RandomWordsRequested
	for it2.Next() {
		requests = append(requests, it2.Event)
	}
	require.Equal(t, 1, len(requests))
}

func TestRequestCost(t *testing.T) {
	key := cltest.MustGenerateRandomKey(t)
	uni := newVRFCoordinatorV2Universe(t, key, 1)
	carol := uni.vrfConsumers[0]
	carolContract := uni.consumerContracts[0]
	carolContractAddress := uni.consumerContractAddresses[0]

	cfg := configtest.NewGeneralConfigSimulated(t, nil)
	app := cltest.NewApplicationWithConfigV2AndKeyOnSimulatedBlockchain(t, cfg, uni.backend, key)
	require.NoError(t, app.Start(testutils.Context(t)))

	vrfkey, err := app.GetKeyStore().VRF().Create()
	require.NoError(t, err)
	p, err := vrfkey.PublicKey.Point()
	require.NoError(t, err)
	_, err = uni.rootContract.RegisterProvingKey(
		uni.neil, uni.neil.From, pair(secp256k1.Coordinates(p)))
	require.NoError(t, err)
	uni.backend.Commit()
	_, err = carolContract.TestCreateSubscriptionAndFund(carol,
		big.NewInt(1000000000000000000)) // 0.1 LINK
	require.NoError(t, err)
	uni.backend.Commit()
	subId, err := carolContract.SSubId(nil)
	require.NoError(t, err)
	// Ensure even with large number of consumers its still cheap
	var addrs []common.Address
	for i := 0; i < 99; i++ {
		addrs = append(addrs, testutils.NewAddress())
	}
	_, err = carolContract.UpdateSubscription(carol,
		addrs) // 0.1 LINK
	require.NoError(t, err)
	estimate := estimateGas(t, uni.backend, common.Address{},
		carolContractAddress, uni.consumerABI,
		"testRequestRandomness", vrfkey.PublicKey.MustHash(), subId, uint16(2), uint32(10000), uint32(1))
	t.Log(estimate)
	// V2 should be at least (87000-134000)/134000 = 35% cheaper
	// Note that a second call drops further to 68998 gas, but would also drop in V1.
	assert.Less(t, estimate, uint64(90_000),
		"requestRandomness tx gas cost more than expected")
}

func TestMaxConsumersCost(t *testing.T) {
	key := cltest.MustGenerateRandomKey(t)
	uni := newVRFCoordinatorV2Universe(t, key, 1)
	carol := uni.vrfConsumers[0]
	carolContract := uni.consumerContracts[0]
	carolContractAddress := uni.consumerContractAddresses[0]

	cfg := configtest.NewGeneralConfigSimulated(t, nil)
	app := cltest.NewApplicationWithConfigV2AndKeyOnSimulatedBlockchain(t, cfg, uni.backend, key)
	require.NoError(t, app.Start(testutils.Context(t)))
	_, err := carolContract.TestCreateSubscriptionAndFund(carol,
		big.NewInt(1000000000000000000)) // 0.1 LINK
	require.NoError(t, err)
	uni.backend.Commit()
	subId, err := carolContract.SSubId(nil)
	require.NoError(t, err)
	var addrs []common.Address
	for i := 0; i < 98; i++ {
		addrs = append(addrs, testutils.NewAddress())
	}
	_, err = carolContract.UpdateSubscription(carol, addrs)
	// Ensure even with max number of consumers its still reasonable gas costs.
	require.NoError(t, err)
	estimate := estimateGas(t, uni.backend, carolContractAddress,
		uni.rootContractAddress, uni.coordinatorABI,
		"removeConsumer", subId, carolContractAddress)
	t.Log(estimate)
	assert.Less(t, estimate, uint64(265000))
	estimate = estimateGas(t, uni.backend, carolContractAddress,
		uni.rootContractAddress, uni.coordinatorABI,
		"addConsumer", subId, testutils.NewAddress())
	t.Log(estimate)
	assert.Less(t, estimate, uint64(100000))
}

func TestFulfillmentCost(t *testing.T) {
	key := cltest.MustGenerateRandomKey(t)
	uni := newVRFCoordinatorV2Universe(t, key, 1)
	carol := uni.vrfConsumers[0]
	carolContract := uni.consumerContracts[0]
	carolContractAddress := uni.consumerContractAddresses[0]

	cfg := configtest.NewGeneralConfigSimulated(t, nil)
	app := cltest.NewApplicationWithConfigV2AndKeyOnSimulatedBlockchain(t, cfg, uni.backend, key)
	require.NoError(t, app.Start(testutils.Context(t)))

	vrfkey, err := app.GetKeyStore().VRF().Create()
	require.NoError(t, err)
	p, err := vrfkey.PublicKey.Point()
	require.NoError(t, err)
	_, err = uni.rootContract.RegisterProvingKey(
		uni.neil, uni.neil.From, pair(secp256k1.Coordinates(p)))
	require.NoError(t, err)
	uni.backend.Commit()
	_, err = carolContract.TestCreateSubscriptionAndFund(carol,
		big.NewInt(1000000000000000000)) // 0.1 LINK
	require.NoError(t, err)
	uni.backend.Commit()
	subId, err := carolContract.SSubId(nil)
	require.NoError(t, err)

	gasRequested := 50000
	nw := 1
	requestedIncomingConfs := 3
	_, err = carolContract.TestRequestRandomness(carol, vrfkey.PublicKey.MustHash(), subId, uint16(requestedIncomingConfs), uint32(gasRequested), uint32(nw))
	require.NoError(t, err)
	for i := 0; i < requestedIncomingConfs; i++ {
		uni.backend.Commit()
	}

	requestLog := FindLatestRandomnessRequestedLog(t, uni.rootContract, vrfkey.PublicKey.MustHash())
	s, err := proof.BigToSeed(requestLog.PreSeed)
	require.NoError(t, err)
	proof, rc, err := proof.GenerateProofResponseV2(app.GetKeyStore().VRF(), vrfkey.ID(), proof.PreSeedDataV2{
		PreSeed:          s,
		BlockHash:        requestLog.Raw.BlockHash,
		BlockNum:         requestLog.Raw.BlockNumber,
		SubId:            subId,
		CallbackGasLimit: uint32(gasRequested),
		NumWords:         uint32(nw),
		Sender:           carolContractAddress,
	})
	require.NoError(t, err)
	estimate := estimateGas(t, uni.backend, common.Address{},
		uni.rootContractAddress, uni.coordinatorABI,
		"fulfillRandomWords", proof, rc)
	t.Log("estimate", estimate)
	// Establish very rough bounds on fulfillment cost
	assert.Greater(t, estimate, uint64(120000))
	assert.Less(t, estimate, uint64(500000))
}

func TestStartingCountsV1(t *testing.T) {
	cfg, db := heavyweight.FullTestDBNoFixturesV2(t, "vrf_test_starting_counts", nil)
	_, err := db.Exec(`INSERT INTO evm_chains (id, created_at, updated_at) VALUES (1337, NOW(), NOW())`)
	require.NoError(t, err)
	_, err = db.Exec(`INSERT INTO evm_heads (hash, number, parent_hash, created_at, timestamp, evm_chain_id)
	VALUES ($1, 4, $2, NOW(), NOW(), 1337)`, utils.NewHash(), utils.NewHash())
	require.NoError(t, err)

	lggr := logger.TestLogger(t)
	q := pg.NewQ(db, lggr, cfg)
	finalityDepth := 3
	counts := vrf.GetStartingResponseCountsV1(q, lggr, 1337, uint32(finalityDepth))
	assert.Equal(t, 0, len(counts))
	ks := keystore.New(db, utils.FastScryptParams, lggr, cfg)
	err = ks.Unlock(testutils.Password)
	require.NoError(t, err)
	k, err := ks.Eth().Create(big.NewInt(1337))
	require.NoError(t, err)
	b := time.Now()
	n1, n2, n3, n4 := int64(0), int64(1), int64(2), int64(3)
	reqID := utils.PadByteToHash(0x10)
	m1 := txmgr.EthTxMeta{
		RequestID: &reqID,
	}
	md1, err := json.Marshal(&m1)
	require.NoError(t, err)
	md1_ := datatypes.JSON(md1)
	reqID2 := utils.PadByteToHash(0x11)
	m2 := txmgr.EthTxMeta{
		RequestID: &reqID2,
	}
	md2, err := json.Marshal(&m2)
	md2_ := datatypes.JSON(md2)
	require.NoError(t, err)
	chainID := utils.NewBig(big.NewInt(1337))
	confirmedTxes := []txmgr.EthTx{
		{
			Nonce:              &n1,
			FromAddress:        k.Address,
			Error:              null.String{},
			BroadcastAt:        &b,
			InitialBroadcastAt: &b,
			CreatedAt:          b,
			State:              txmgr.EthTxConfirmed,
			Meta:               &datatypes.JSON{},
			EncodedPayload:     []byte{},
			EVMChainID:         *chainID,
		},
		{
			Nonce:              &n2,
			FromAddress:        k.Address,
			Error:              null.String{},
			BroadcastAt:        &b,
			InitialBroadcastAt: &b,
			CreatedAt:          b,
			State:              txmgr.EthTxConfirmed,
			Meta:               &md1_,
			EncodedPayload:     []byte{},
			EVMChainID:         *chainID,
		},
		{
			Nonce:              &n3,
			FromAddress:        k.Address,
			Error:              null.String{},
			BroadcastAt:        &b,
			InitialBroadcastAt: &b,
			CreatedAt:          b,
			State:              txmgr.EthTxConfirmed,
			Meta:               &md2_,
			EncodedPayload:     []byte{},
			EVMChainID:         *chainID,
		},
		{
			Nonce:              &n4,
			FromAddress:        k.Address,
			Error:              null.String{},
			BroadcastAt:        &b,
			InitialBroadcastAt: &b,
			CreatedAt:          b,
			State:              txmgr.EthTxConfirmed,
			Meta:               &md2_,
			EncodedPayload:     []byte{},
			EVMChainID:         *chainID,
		},
	}
	// add unconfirmed txes
	unconfirmedTxes := []txmgr.EthTx{}
	for i := int64(4); i < 6; i++ {
		reqID3 := utils.PadByteToHash(0x12)
		md, err := json.Marshal(&txmgr.EthTxMeta{
			RequestID: &reqID3,
		})
		require.NoError(t, err)
		md1 := datatypes.JSON(md)
		newNonce := i + 1
		unconfirmedTxes = append(unconfirmedTxes, txmgr.EthTx{
			Nonce:              &newNonce,
			FromAddress:        k.Address,
			Error:              null.String{},
			CreatedAt:          b,
			State:              txmgr.EthTxUnconfirmed,
			BroadcastAt:        &b,
			InitialBroadcastAt: &b,
			Meta:               &md1,
			EncodedPayload:     []byte{},
			EVMChainID:         *chainID,
		})
	}
	txes := append(confirmedTxes, unconfirmedTxes...)
	sql := `INSERT INTO eth_txes (nonce, from_address, to_address, encoded_payload, value, gas_limit, state, created_at, broadcast_at, initial_broadcast_at, meta, subject, evm_chain_id, min_confirmations, pipeline_task_run_id)
VALUES (:nonce, :from_address, :to_address, :encoded_payload, :value, :gas_limit, :state, :created_at, :broadcast_at, :initial_broadcast_at, :meta, :subject, :evm_chain_id, :min_confirmations, :pipeline_task_run_id);`
	for _, tx := range txes {
		_, err = db.NamedExec(sql, &tx)
		require.NoError(t, err)
	}

	// add eth_tx_attempts for confirmed
	broadcastBlock := int64(1)
	txAttempts := []txmgr.EthTxAttempt{}
	for i := range confirmedTxes {
		txAttempts = append(txAttempts, txmgr.EthTxAttempt{
			EthTxID:                 int64(i + 1),
			GasPrice:                assets.NewWeiI(100),
			SignedRawTx:             []byte(`blah`),
			Hash:                    utils.NewHash(),
			BroadcastBeforeBlockNum: &broadcastBlock,
			State:                   txmgr.EthTxAttemptBroadcast,
			CreatedAt:               time.Now(),
			ChainSpecificGasLimit:   uint32(100),
		})
	}
	// add eth_tx_attempts for unconfirmed
	for i := range unconfirmedTxes {
		txAttempts = append(txAttempts, txmgr.EthTxAttempt{
			EthTxID:               int64(i + 1 + len(confirmedTxes)),
			GasPrice:              assets.NewWeiI(100),
			SignedRawTx:           []byte(`blah`),
			Hash:                  utils.NewHash(),
			State:                 txmgr.EthTxAttemptInProgress,
			CreatedAt:             time.Now(),
			ChainSpecificGasLimit: uint32(100),
		})
	}
	for _, txAttempt := range txAttempts {
		t.Log("tx attempt eth tx id: ", txAttempt.EthTxID)
	}
	sql = `INSERT INTO eth_tx_attempts (eth_tx_id, gas_price, signed_raw_tx, hash, state, created_at, chain_specific_gas_limit)
		VALUES (:eth_tx_id, :gas_price, :signed_raw_tx, :hash, :state, :created_at, :chain_specific_gas_limit)`
	for _, attempt := range txAttempts {
		_, err = db.NamedExec(sql, &attempt)
		require.NoError(t, err)
	}

	// add eth_receipts
	receipts := []txmgr.EthReceipt{}
	for i := 0; i < 4; i++ {
		receipts = append(receipts, txmgr.EthReceipt{
			BlockHash:        utils.NewHash(),
			TxHash:           txAttempts[i].Hash,
			BlockNumber:      broadcastBlock,
			TransactionIndex: 1,
			Receipt:          evmtypes.Receipt{},
			CreatedAt:        time.Now(),
		})
	}
	sql = `INSERT INTO eth_receipts (block_hash, tx_hash, block_number, transaction_index, receipt, created_at)
		VALUES (:block_hash, :tx_hash, :block_number, :transaction_index, :receipt, :created_at)`
	for _, r := range receipts {
		_, err := db.NamedExec(sql, &r)
		require.NoError(t, err)
	}

	counts = vrf.GetStartingResponseCountsV1(q, lggr, 1337, uint32(finalityDepth))
	assert.Equal(t, 3, len(counts))
	assert.Equal(t, uint64(1), counts[utils.PadByteToHash(0x10)])
	assert.Equal(t, uint64(2), counts[utils.PadByteToHash(0x11)])
	assert.Equal(t, uint64(2), counts[utils.PadByteToHash(0x12)])

	countsV2 := vrf.GetStartingResponseCountsV2(q, lggr, 1337, uint32(finalityDepth))
	t.Log(countsV2)
	assert.Equal(t, 3, len(countsV2))
	assert.Equal(t, uint64(1), countsV2[big.NewInt(0x10).String()])
	assert.Equal(t, uint64(2), countsV2[big.NewInt(0x11).String()])
	assert.Equal(t, uint64(2), countsV2[big.NewInt(0x12).String()])
}

func FindLatestRandomnessRequestedLog(t *testing.T,
	coordContract *vrf_coordinator_v2.VRFCoordinatorV2,
	keyHash [32]byte) *vrf_coordinator_v2.VRFCoordinatorV2RandomWordsRequested {
	var rf []*vrf_coordinator_v2.VRFCoordinatorV2RandomWordsRequested
	gomega.NewWithT(t).Eventually(func() bool {
		rfIterator, err2 := coordContract.FilterRandomWordsRequested(nil, [][32]byte{keyHash}, nil, []common.Address{})
		require.NoError(t, err2, "failed to logs")
		for rfIterator.Next() {
			rf = append(rf, rfIterator.Event)
		}
		return len(rf) >= 1
	}, testutils.WaitTimeout(t), 500*time.Millisecond).Should(gomega.BeTrue())
	latest := len(rf) - 1
	return rf[latest]
}

func AssertLinkBalances(t *testing.T, linkContract *link_token_interface.LinkToken, addresses []common.Address, balances []*big.Int) {
	require.Equal(t, len(addresses), len(balances))
	for i, a := range addresses {
		b, err := linkContract.BalanceOf(nil, a)
		require.NoError(t, err)
		assert.Equal(t, balances[i].String(), b.String(), "invalid balance for %v", a)
	}
}

func ptr[T any](t T) *T { return &t }<|MERGE_RESOLUTION|>--- conflicted
+++ resolved
@@ -1624,12 +1624,7 @@
 		BatchCoordinatorAddress:  uni.batchCoordinatorContractAddress.String(),
 		MinIncomingConfirmations: incomingConfs,
 		PublicKey:                vrfkey.PublicKey.String(),
-<<<<<<< HEAD
-		FromAddresses:            []string{keys[0].Address.String()},
-=======
-		MaxGasPriceGWei:          10,
 		FromAddresses:            []string{key.EIP55Address.String()},
->>>>>>> 60601e16
 		V2:                       true,
 	}).Toml()
 	jb, err := vrf.ValidatedVRFSpec(s)
