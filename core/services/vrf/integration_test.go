package vrf_test

import (
	"encoding/hex"
	"fmt"
	"math/big"
	"strings"
	"testing"
	"time"

	"github.com/ethereum/go-ethereum/accounts/abi/bind"
	"github.com/ethereum/go-ethereum/common"
	"github.com/onsi/gomega"
	uuid "github.com/satori/go.uuid"
	"github.com/stretchr/testify/assert"
	"github.com/stretchr/testify/require"
	"gopkg.in/guregu/null.v4"

	"github.com/smartcontractkit/chainlink/v2/core/chains/evm/txmgr"
	"github.com/smartcontractkit/chainlink/v2/core/gethwrappers/generated/solidity_vrf_coordinator_interface"
	"github.com/smartcontractkit/chainlink/v2/core/internal/cltest"
	"github.com/smartcontractkit/chainlink/v2/core/internal/cltest/heavyweight"
	"github.com/smartcontractkit/chainlink/v2/core/internal/testutils"
	"github.com/smartcontractkit/chainlink/v2/core/services/chainlink"
	"github.com/smartcontractkit/chainlink/v2/core/services/job"
	"github.com/smartcontractkit/chainlink/v2/core/services/keystore/keys/vrfkey"
	"github.com/smartcontractkit/chainlink/v2/core/services/pipeline"
	"github.com/smartcontractkit/chainlink/v2/core/services/signatures/secp256k1"
	"github.com/smartcontractkit/chainlink/v2/core/services/vrf"
<<<<<<< HEAD
=======
	"github.com/smartcontractkit/chainlink/v2/core/store/models"
>>>>>>> c51bf53a
	"github.com/smartcontractkit/chainlink/v2/core/testdata/testspecs"
)

func TestIntegration_VRF_JPV2(t *testing.T) {
	t.Parallel()
	tests := []struct {
		name    string
		eip1559 bool
	}{
		{"legacy", false},
		{"eip1559", true},
	}

	for _, tt := range tests {
		test := tt
		t.Run(test.name, func(t *testing.T) {
			config, _ := heavyweight.FullTestDBV2(t, fmt.Sprintf("vrf_jpv2_%v", test.eip1559), func(c *chainlink.Config, s *chainlink.Secrets) {
				c.EVM[0].GasEstimator.EIP1559DynamicFees = &test.eip1559
			})
			key1 := cltest.MustGenerateRandomKey(t)
			key2 := cltest.MustGenerateRandomKey(t)
			cu := newVRFCoordinatorUniverse(t, key1, key2)
			incomingConfs := 2
			app := cltest.NewApplicationWithConfigV2AndKeyOnSimulatedBlockchain(t, config, cu.backend, key1, key2)
			require.NoError(t, app.Start(testutils.Context(t)))

			jb, vrfKey := createVRFJobRegisterKey(t, cu, app, incomingConfs)
			require.NoError(t, app.JobSpawner().CreateJob(&jb))

			_, err := cu.consumerContract.TestRequestRandomness(cu.carol,
				vrfKey.PublicKey.MustHash(), big.NewInt(100))
			require.NoError(t, err)

			_, err = cu.consumerContract.TestRequestRandomness(cu.carol,
				vrfKey.PublicKey.MustHash(), big.NewInt(100))
			require.NoError(t, err)
			cu.backend.Commit()
			t.Log("Sent 2 test requests")
			// Mine the required number of blocks
			// So our request gets confirmed.
			for i := 0; i < incomingConfs; i++ {
				cu.backend.Commit()
			}
			var runs []pipeline.Run
			gomega.NewWithT(t).Eventually(func() bool {
				runs, err = app.PipelineORM().GetAllRuns()
				require.NoError(t, err)
				// It possible that we send the test request
				// before the job spawner has started the vrf services, which is fine
				// the lb will backfill the logs. However we need to
				// keep blocks coming in for the lb to send the backfilled logs.
				cu.backend.Commit()
				return len(runs) == 2 && runs[0].State == pipeline.RunStatusCompleted && runs[1].State == pipeline.RunStatusCompleted
			}, testutils.WaitTimeout(t), 1*time.Second).Should(gomega.BeTrue())
			assert.Equal(t, pipeline.RunErrors([]null.String{{}}), runs[0].FatalErrors)
			assert.Equal(t, 4, len(runs[0].PipelineTaskRuns))
			assert.Equal(t, 4, len(runs[1].PipelineTaskRuns))
			assert.NotNil(t, 0, runs[0].Outputs.Val)
			assert.NotNil(t, 0, runs[1].Outputs.Val)

			// Ensure the eth transaction gets confirmed on chain.
			gomega.NewWithT(t).Eventually(func() bool {
<<<<<<< HEAD
				orm := txmgr.NewORM(app.GetSqlxDB(), app.GetLogger(), app.GetConfig())
				uc, err2 := orm.CountUnconfirmedTransactions(key1.Address, *testutils.SimulatedChainID)
=======
				orm := txmgr.NewTxStore(app.GetSqlxDB(), app.GetLogger(), app.GetConfig())
				uc, err2 := orm.CountUnconfirmedTransactions(key1.Address, testutils.SimulatedChainID)
>>>>>>> c51bf53a
				require.NoError(t, err2)
				return uc == 0
			}, testutils.WaitTimeout(t), 100*time.Millisecond).Should(gomega.BeTrue())

			// Assert the request was fulfilled on-chain.
			var rf []*solidity_vrf_coordinator_interface.VRFCoordinatorRandomnessRequestFulfilled
			gomega.NewWithT(t).Eventually(func() bool {
				rfIterator, err := cu.rootContract.FilterRandomnessRequestFulfilled(nil)
				require.NoError(t, err, "failed to subscribe to RandomnessRequest logs")
				rf = nil
				for rfIterator.Next() {
					rf = append(rf, rfIterator.Event)
				}
				return len(rf) == 2
			}, testutils.WaitTimeout(t), 500*time.Millisecond).Should(gomega.BeTrue())

			// Check that each sending address sent one transaction
			n1, err := cu.backend.PendingNonceAt(testutils.Context(t), key1.Address)
			require.NoError(t, err)
			require.EqualValues(t, 1, n1)

			n2, err := cu.backend.PendingNonceAt(testutils.Context(t), key2.Address)
			require.NoError(t, err)
			require.EqualValues(t, 1, n2)
		})
	}
}

func TestIntegration_VRF_WithBHS(t *testing.T) {
	t.Parallel()
	config, _ := heavyweight.FullTestDBV2(t, "vrf_with_bhs", func(c *chainlink.Config, s *chainlink.Secrets) {
		c.EVM[0].GasEstimator.EIP1559DynamicFees = ptr(true)
		c.EVM[0].BlockBackfillDepth = ptr[uint32](500)
		c.Feature.LogPoller = ptr(true)
		c.EVM[0].FinalityDepth = ptr[uint32](2)
		c.EVM[0].LogPollInterval = models.MustNewDuration(time.Second)
	})
	key := cltest.MustGenerateRandomKey(t)
	cu := newVRFCoordinatorUniverse(t, key)
	incomingConfs := 2
	app := cltest.NewApplicationWithConfigV2AndKeyOnSimulatedBlockchain(t, config, cu.backend, key)
	require.NoError(t, app.Start(testutils.Context(t)))

	// Create VRF job but do not start it yet
	jb, vrfKey := createVRFJobRegisterKey(t, cu, app, incomingConfs)

	sendingKeys := []string{key.Address.String()}

	// Create BHS job and start it
	_ = createAndStartBHSJob(t, sendingKeys, app, cu.bhsContractAddress.String(),
		cu.rootContractAddress.String(), "")

	// Ensure log poller is ready and has all logs.
	require.NoError(t, app.Chains.EVM.Chains()[0].LogPoller().Ready())
	require.NoError(t, app.Chains.EVM.Chains()[0].LogPoller().Replay(testutils.Context(t), 1))

	// Create a VRF request
	_, err := cu.consumerContract.TestRequestRandomness(cu.carol,
		vrfKey.PublicKey.MustHash(), big.NewInt(100))
	require.NoError(t, err)

	cu.backend.Commit()
	requestBlock := cu.backend.Blockchain().CurrentHeader().Number

	// Wait 101 blocks.
	for i := 0; i < 100; i++ {
		cu.backend.Commit()
	}

	// Wait for the blockhash to be stored
	gomega.NewGomegaWithT(t).Eventually(func() bool {
		cu.backend.Commit()
		_, err := cu.bhsContract.GetBlockhash(&bind.CallOpts{
			Pending:     false,
			From:        common.Address{},
			BlockNumber: nil,
			Context:     nil,
		}, requestBlock)
		if err == nil {
			return true
		} else if strings.Contains(err.Error(), "execution reverted") {
			return false
		} else {
			t.Fatal(err)
			return false
		}
	}, testutils.WaitTimeout(t), time.Second).Should(gomega.BeTrue())

	// Wait another 160 blocks so that the request is outside the 256 block window
	for i := 0; i < 160; i++ {
		cu.backend.Commit()
	}

	// Start the VRF job and wait until it's processed
	require.NoError(t, app.JobSpawner().CreateJob(&jb))

	var runs []pipeline.Run
	gomega.NewWithT(t).Eventually(func() bool {
		runs, err = app.PipelineORM().GetAllRuns()
		require.NoError(t, err)
		cu.backend.Commit()
		return len(runs) == 1 && runs[0].State == pipeline.RunStatusCompleted
	}, 10*time.Second, 1*time.Second).Should(gomega.BeTrue())
	assert.Equal(t, pipeline.RunErrors([]null.String{{}}), runs[0].FatalErrors)
	assert.Equal(t, 4, len(runs[0].PipelineTaskRuns))
	assert.NotNil(t, 0, runs[0].Outputs.Val)

	// Ensure the eth transaction gets confirmed on chain.
	gomega.NewWithT(t).Eventually(func() bool {
<<<<<<< HEAD
		orm := txmgr.NewORM(app.GetSqlxDB(), app.GetLogger(), app.GetConfig())
		uc, err2 := orm.CountUnconfirmedTransactions(key.Address, *testutils.SimulatedChainID)
=======
		orm := txmgr.NewTxStore(app.GetSqlxDB(), app.GetLogger(), app.GetConfig())
		uc, err2 := orm.CountUnconfirmedTransactions(key.Address, testutils.SimulatedChainID)
>>>>>>> c51bf53a
		require.NoError(t, err2)
		return uc == 0
	}, 5*time.Second, 100*time.Millisecond).Should(gomega.BeTrue())

	// Assert the request was fulfilled on-chain.
	gomega.NewWithT(t).Eventually(func() bool {
		rfIterator, err := cu.rootContract.FilterRandomnessRequestFulfilled(nil)
		require.NoError(t, err, "failed to subscribe to RandomnessRequest logs")
		var rf []*solidity_vrf_coordinator_interface.VRFCoordinatorRandomnessRequestFulfilled
		for rfIterator.Next() {
			rf = append(rf, rfIterator.Event)
		}
		return len(rf) == 1
	}, 5*time.Second, 500*time.Millisecond).Should(gomega.BeTrue())
}

func createVRFJobRegisterKey(t *testing.T, u coordinatorUniverse, app *cltest.TestApplication, incomingConfs int) (job.Job, vrfkey.KeyV2) {
	vrfKey, err := app.KeyStore.VRF().Create()
	require.NoError(t, err)

	jid := uuid.FromStringOrNil("96a8a26f-d426-4784-8d8f-fb387d4d8345")
	expectedOnChainJobID, err := hex.DecodeString("3936613861323666643432363437383438643866666233383764346438333435")
	require.NoError(t, err)
	s := testspecs.GenerateVRFSpec(testspecs.VRFSpecParams{
		JobID:                    jid.String(),
		Name:                     "vrf-primary",
		CoordinatorAddress:       u.rootContractAddress.String(),
		MinIncomingConfirmations: incomingConfs,
		PublicKey:                vrfKey.PublicKey.String()}).Toml()
	jb, err := vrf.ValidatedVRFSpec(s)
	require.NoError(t, err)
	assert.Equal(t, expectedOnChainJobID, jb.ExternalIDEncodeStringToTopic().Bytes())

	p, err := vrfKey.PublicKey.Point()
	require.NoError(t, err)
	_, err = u.rootContract.RegisterProvingKey(
		u.neil, big.NewInt(7), u.neil.From, pair(secp256k1.Coordinates(p)), jb.ExternalIDEncodeStringToTopic())
	require.NoError(t, err)
	u.backend.Commit()
	return jb, vrfKey
}<|MERGE_RESOLUTION|>--- conflicted
+++ resolved
@@ -27,10 +27,7 @@
 	"github.com/smartcontractkit/chainlink/v2/core/services/pipeline"
 	"github.com/smartcontractkit/chainlink/v2/core/services/signatures/secp256k1"
 	"github.com/smartcontractkit/chainlink/v2/core/services/vrf"
-<<<<<<< HEAD
-=======
 	"github.com/smartcontractkit/chainlink/v2/core/store/models"
->>>>>>> c51bf53a
 	"github.com/smartcontractkit/chainlink/v2/core/testdata/testspecs"
 )
 
@@ -93,13 +90,8 @@
 
 			// Ensure the eth transaction gets confirmed on chain.
 			gomega.NewWithT(t).Eventually(func() bool {
-<<<<<<< HEAD
-				orm := txmgr.NewORM(app.GetSqlxDB(), app.GetLogger(), app.GetConfig())
-				uc, err2 := orm.CountUnconfirmedTransactions(key1.Address, *testutils.SimulatedChainID)
-=======
 				orm := txmgr.NewTxStore(app.GetSqlxDB(), app.GetLogger(), app.GetConfig())
 				uc, err2 := orm.CountUnconfirmedTransactions(key1.Address, testutils.SimulatedChainID)
->>>>>>> c51bf53a
 				require.NoError(t, err2)
 				return uc == 0
 			}, testutils.WaitTimeout(t), 100*time.Millisecond).Should(gomega.BeTrue())
@@ -209,13 +201,8 @@
 
 	// Ensure the eth transaction gets confirmed on chain.
 	gomega.NewWithT(t).Eventually(func() bool {
-<<<<<<< HEAD
-		orm := txmgr.NewORM(app.GetSqlxDB(), app.GetLogger(), app.GetConfig())
-		uc, err2 := orm.CountUnconfirmedTransactions(key.Address, *testutils.SimulatedChainID)
-=======
 		orm := txmgr.NewTxStore(app.GetSqlxDB(), app.GetLogger(), app.GetConfig())
 		uc, err2 := orm.CountUnconfirmedTransactions(key.Address, testutils.SimulatedChainID)
->>>>>>> c51bf53a
 		require.NoError(t, err2)
 		return uc == 0
 	}, 5*time.Second, 100*time.Millisecond).Should(gomega.BeTrue())
