--- conflicted
+++ resolved
@@ -47,11 +47,7 @@
 func (d *Delegate) OnDeleteJob(spec job.Job, q pg.Queryer) error { return nil }
 
 // ServicesForSpec returns the scheduler to be used for running observer jobs
-<<<<<<< HEAD
-func (d *Delegate) ServicesForSpec(spec job.Job, qopts ...pg.QOpt) (services []job.ServiceCtx, err error) {
-=======
 func (d *Delegate) ServicesForSpec(ctx context.Context, spec job.Job) (services []job.ServiceCtx, err error) {
->>>>>>> 1eda459c
 	if spec.GatewaySpec == nil {
 		return nil, errors.Errorf("services.Delegate expects a *jobSpec.GatewaySpec to be present, got %v", spec)
 	}
