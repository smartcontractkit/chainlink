--- conflicted
+++ resolved
@@ -7,30 +7,28 @@
 	"sync"
 	"time"
 
-<<<<<<< HEAD
-=======
 	"go.uber.org/multierr"
 
->>>>>>> 41443fa6
 	"github.com/smartcontractkit/chainlink/v2/core/logger"
 	"github.com/smartcontractkit/chainlink/v2/core/services/gateway/api"
 	"github.com/smartcontractkit/chainlink/v2/core/services/gateway/config"
 	"github.com/smartcontractkit/chainlink/v2/core/services/gateway/handlers"
-<<<<<<< HEAD
 	"github.com/smartcontractkit/chainlink/v2/core/services/gateway/handlers/common"
 	"github.com/smartcontractkit/chainlink/v2/core/services/gateway/network"
-=======
->>>>>>> 41443fa6
 )
 
 const (
 	// NOTE: more methods will go here. HTTP trigger/action/target; etc.
-<<<<<<< HEAD
-	MethodWebAPITarget = "web_api_target"
+	MethodWebAPITarget  = "web_api_target"
+	MethodWebAPITrigger = "web_api_trigger"
 )
 
 type handler struct {
+	config          HandlerConfig
 	don             handlers.DON
+	donConfig       *config.DONConfig
+	savedCallbacks  map[string]*savedCallback
+	mu              sync.Mutex
 	lggr            logger.Logger
 	httpClient      network.HTTPClient
 	nodeRateLimiter *common.RateLimiter
@@ -38,59 +36,38 @@
 }
 
 type HandlerConfig struct {
-	NodeRateLimiter common.RateLimiterConfig `json:"nodeRateLimiter"`
-=======
-	MethodWebAPITarget  = "web_api_target"
-	MethodWebAPITrigger = "web_api_trigger"
-)
-
-type handler struct {
-	config         HandlerConfig
-	donConfig      *config.DONConfig
-	don            handlers.DON
-	savedCallbacks map[string]*savedCallback
-	mu             sync.Mutex
-	lggr           logger.Logger
-}
-
-type HandlerConfig struct {
-	MaxAllowedMessageAgeSec uint
-}
+	NodeRateLimiter         common.RateLimiterConfig `json:"nodeRateLimiter"`
+	MaxAllowedMessageAgeSec uint                     `json:"maxAllowedMessageAgeSec"`
+}
+
 type savedCallback struct {
 	id         string
 	callbackCh chan<- handlers.UserCallbackPayload
->>>>>>> 41443fa6
 }
 
 var _ handlers.Handler = (*handler)(nil)
 
-<<<<<<< HEAD
 func NewHandler(handlerConfig json.RawMessage, donConfig *config.DONConfig, don handlers.DON, httpClient network.HTTPClient, lggr logger.Logger) (*handler, error) {
-=======
-func NewWorkflowHandler(handlerConfig json.RawMessage, donConfig *config.DONConfig, don handlers.DON, lggr logger.Logger) (*handler, error) {
->>>>>>> 41443fa6
 	var cfg HandlerConfig
 	err := json.Unmarshal(handlerConfig, &cfg)
 	if err != nil {
 		return nil, err
 	}
-<<<<<<< HEAD
 	nodeRateLimiter, err := common.NewRateLimiter(cfg.NodeRateLimiter)
 	if err != nil {
 		return nil, err
 	}
 
 	return &handler{
+		config:          cfg,
 		don:             don,
+		donConfig:       donConfig,
 		lggr:            lggr.Named("WebAPIHandler." + donConfig.DonId),
 		httpClient:      httpClient,
 		nodeRateLimiter: nodeRateLimiter,
 		wg:              sync.WaitGroup{},
+		savedCallbacks:  make(map[string]*savedCallback),
 	}, nil
-}
-
-func (h *handler) HandleUserMessage(ctx context.Context, msg *api.Message, callbackCh chan<- handlers.UserCallbackPayload) error {
-	return nil
 }
 
 // sendHTTPMessageToClient is an outgoing message from the gateway to external endpoints
@@ -111,6 +88,7 @@
 	if err != nil {
 		return nil, err
 	}
+
 	return &api.Message{
 		Body: api.MessageBody{
 			MessageId: msg.Body.MessageId,
@@ -182,79 +160,11 @@
 	return nil
 }
 
-func (h *handler) HandleNodeMessage(ctx context.Context, msg *api.Message, nodeAddr string) error {
-	switch msg.Body.Method {
-	case MethodWebAPITarget:
-		return h.handleWebAPITargetMessage(ctx, msg, nodeAddr)
-	default:
-		return fmt.Errorf("unsupported method: %s", msg.Body.Method)
-	}
-}
-
-func (h *handler) Start(context.Context) error {
-	return nil
-}
-
-func (h *handler) Close() error {
-	h.wg.Wait()
-=======
-
-	return &handler{
-		config:         cfg,
-		donConfig:      donConfig,
-		don:            don,
-		savedCallbacks: make(map[string]*savedCallback),
-		lggr:           lggr.Named("WorkflowHandler." + donConfig.DonId),
-	}, nil
-}
-
-func (d *handler) HandleUserMessage(ctx context.Context, msg *api.Message, callbackCh chan<- handlers.UserCallbackPayload) error {
-	d.mu.Lock()
-	d.savedCallbacks[msg.Body.MessageId] = &savedCallback{msg.Body.MessageId, callbackCh}
-	don := d.don
-	d.mu.Unlock()
-	body := msg.Body
-	var payload TriggerRequestPayload
-	err := json.Unmarshal(body.Payload, &payload)
-	if err != nil {
-		d.lggr.Errorw("error decoding payload", "err", err)
-		callbackCh <- handlers.UserCallbackPayload{Msg: msg, ErrCode: api.UserMessageParseError, ErrMsg: fmt.Sprintf("error decoding payload %s", err.Error())}
-		close(callbackCh)
-		return nil
-	}
-
-	if payload.Timestamp == 0 {
-		d.lggr.Errorw("error decoding payload")
-		callbackCh <- handlers.UserCallbackPayload{Msg: msg, ErrCode: api.UserMessageParseError, ErrMsg: "error decoding payload"}
-		close(callbackCh)
-		return nil
-	}
-
-	if uint(time.Now().Unix())-d.config.MaxAllowedMessageAgeSec > uint(payload.Timestamp) {
-		callbackCh <- handlers.UserCallbackPayload{Msg: msg, ErrCode: api.HandlerError, ErrMsg: "stale message"}
-		close(callbackCh)
-		return nil
-	}
-	// TODO: apply allowlist and rate-limiting here
-	if msg.Body.Method != MethodWebAPITrigger {
-		d.lggr.Errorw("unsupported method", "method", body.Method)
-		callbackCh <- handlers.UserCallbackPayload{Msg: msg, ErrCode: api.HandlerError, ErrMsg: fmt.Sprintf("invalid method %s", msg.Body.Method)}
-		close(callbackCh)
-		return nil
-	}
-
-	// Send to all nodes.
-	for _, member := range d.donConfig.Members {
-		err = multierr.Combine(err, don.SendToNode(ctx, member.Address, msg))
-	}
-	return err
-}
-
-func (d *handler) HandleNodeMessage(ctx context.Context, msg *api.Message, _ string) error {
-	d.mu.Lock()
-	savedCb, found := d.savedCallbacks[msg.Body.MessageId]
-	delete(d.savedCallbacks, msg.Body.MessageId)
-	d.mu.Unlock()
+func (h *handler) handleWebAPITriggerMessage(ctx context.Context, msg *api.Message, nodeAddr string) error {
+	h.mu.Lock()
+	savedCb, found := h.savedCallbacks[msg.Body.MessageId]
+	delete(h.savedCallbacks, msg.Body.MessageId)
+	h.mu.Unlock()
 
 	if found {
 		// Send first response from a node back to the user, ignore any other ones.
@@ -266,11 +176,64 @@
 	return nil
 }
 
-func (d *handler) Start(context.Context) error {
-	return nil
-}
-
-func (d *handler) Close() error {
->>>>>>> 41443fa6
-	return nil
+func (h *handler) HandleNodeMessage(ctx context.Context, msg *api.Message, nodeAddr string) error {
+	switch msg.Body.Method {
+	case MethodWebAPITrigger:
+		return h.handleWebAPITriggerMessage(ctx, msg, nodeAddr)
+	case MethodWebAPITarget:
+		return h.handleWebAPITargetMessage(ctx, msg, nodeAddr)
+	default:
+		return fmt.Errorf("unsupported method: %s", msg.Body.Method)
+	}
+}
+
+func (h *handler) Start(context.Context) error {
+	return nil
+}
+
+func (h *handler) Close() error {
+	h.wg.Wait()
+	return nil
+}
+
+func (h *handler) HandleUserMessage(ctx context.Context, msg *api.Message, callbackCh chan<- handlers.UserCallbackPayload) error {
+	h.mu.Lock()
+	h.savedCallbacks[msg.Body.MessageId] = &savedCallback{msg.Body.MessageId, callbackCh}
+	don := h.don
+	h.mu.Unlock()
+	body := msg.Body
+	var payload TriggerRequestPayload
+	err := json.Unmarshal(body.Payload, &payload)
+	if err != nil {
+		h.lggr.Errorw("error decoding payload", "err", err)
+		callbackCh <- handlers.UserCallbackPayload{Msg: msg, ErrCode: api.UserMessageParseError, ErrMsg: fmt.Sprintf("error decoding payload %s", err.Error())}
+		close(callbackCh)
+		return nil
+	}
+
+	if payload.Timestamp == 0 {
+		h.lggr.Errorw("error decoding payload")
+		callbackCh <- handlers.UserCallbackPayload{Msg: msg, ErrCode: api.UserMessageParseError, ErrMsg: "error decoding payload"}
+		close(callbackCh)
+		return nil
+	}
+
+	if uint(time.Now().Unix())-h.config.MaxAllowedMessageAgeSec > uint(payload.Timestamp) {
+		callbackCh <- handlers.UserCallbackPayload{Msg: msg, ErrCode: api.HandlerError, ErrMsg: "stale message"}
+		close(callbackCh)
+		return nil
+	}
+	// TODO: apply allowlist and rate-limiting here
+	if msg.Body.Method != MethodWebAPITrigger {
+		h.lggr.Errorw("unsupported method", "method", body.Method)
+		callbackCh <- handlers.UserCallbackPayload{Msg: msg, ErrCode: api.HandlerError, ErrMsg: fmt.Sprintf("invalid method %s", msg.Body.Method)}
+		close(callbackCh)
+		return nil
+	}
+
+	// Send to all nodes.
+	for _, member := range h.donConfig.Members {
+		err = multierr.Combine(err, don.SendToNode(ctx, member.Address, msg))
+	}
+	return err
 }