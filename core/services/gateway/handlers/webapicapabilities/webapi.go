package webapicapabilities

import (
	"github.com/smartcontractkit/chainlink-common/pkg/values"
)

type TargetRequestPayload struct {
	URL       string            `json:"url"`                 // URL to query, only http and https protocols are supported.
	Method    string            `json:"method,omitempty"`    // HTTP verb, defaults to GET.
	Headers   map[string]string `json:"headers,omitempty"`   // HTTP headers, defaults to empty.
	Body      []byte            `json:"body,omitempty"`      // HTTP request body
	TimeoutMs uint32            `json:"timeoutMs,omitempty"` // Timeout in milliseconds
}

type TargetResponsePayload struct {
<<<<<<< HEAD
	ExecutionError bool              `json:"executionError"`         // true if there were non-HTTP errors. false if HTTP request was sent regardless of status (2xx, 4xx, 5xx)
	ErrorMessage   string            `json:"errorMessage,omitempty"` // error message in case of failure
	StatusCode     int               `json:"statusCode,omitempty"`   // HTTP status code
	Headers        map[string]string `json:"headers,omitempty"`      // HTTP headers
	Body           []byte            `json:"body,omitempty"`         // HTTP response body
=======
	Success      bool              `json:"success"`                 // true if HTTP request was successful
	ErrorMessage string            `json:"error_message,omitempty"` // error message in case of failure
	StatusCode   uint8             `json:"statusCode"`              // HTTP status code
	Headers      map[string]string `json:"headers,omitempty"`       // HTTP headers
	Body         []byte            `json:"body,omitempty"`          // HTTP response body
}

// https://gateway-us-1.chain.link/web-trigger
//
//	{
//	  jsonrpc: "2.0",
//	  id: "...",
//	  method: "web-trigger",
//	  params: {
//	    signature: "...",
//	    body: {
//	      don_id: "workflow_123",
//	      payload: {
//	        trigger_id: "web-trigger@1.0.0",
//	        trigger_event_id: "action_1234567890",
//	        timestamp: 1234567890,
//	        topics: ["daily_price_update"],
//	        params: {
//	          bid: "101",
//	          ask: "102"
//	        }
//	      }
//	    }
//	  }
//	}
//
// from Web API Trigger Doc, with modifications.
// trigger_id          - ID of the trigger corresponding to the capability ID
// trigger_event_id    - uniquely identifies generated event (scoped to trigger_id and sender)
// timestamp           - timestamp of the event (unix time), needs to be within certain freshness to be processed
// topics            - an array of a single topic (string) to be started by this event
// params            - key-value pairs for the workflow engine, untranslated.
type TriggerRequestPayload struct {
	TriggerID      string     `json:"trigger_id"`
	TriggerEventID string     `json:"trigger_event_id"`
	Timestamp      int64      `json:"timestamp"`
	Topics         []string   `json:"topics"`
	Params         values.Map `json:"params"`
}

type TriggerResponsePayload struct {
	ErrorMessage string `json:"error_message,omitempty"`
	// ERROR, ACCEPTED, PENDING, COMPLETED
	Status string `json:"status"`
>>>>>>> 41443fa6
}<|MERGE_RESOLUTION|>--- conflicted
+++ resolved
@@ -13,18 +13,11 @@
 }
 
 type TargetResponsePayload struct {
-<<<<<<< HEAD
 	ExecutionError bool              `json:"executionError"`         // true if there were non-HTTP errors. false if HTTP request was sent regardless of status (2xx, 4xx, 5xx)
 	ErrorMessage   string            `json:"errorMessage,omitempty"` // error message in case of failure
 	StatusCode     int               `json:"statusCode,omitempty"`   // HTTP status code
 	Headers        map[string]string `json:"headers,omitempty"`      // HTTP headers
 	Body           []byte            `json:"body,omitempty"`         // HTTP response body
-=======
-	Success      bool              `json:"success"`                 // true if HTTP request was successful
-	ErrorMessage string            `json:"error_message,omitempty"` // error message in case of failure
-	StatusCode   uint8             `json:"statusCode"`              // HTTP status code
-	Headers      map[string]string `json:"headers,omitempty"`       // HTTP headers
-	Body         []byte            `json:"body,omitempty"`          // HTTP response body
 }
 
 // https://gateway-us-1.chain.link/web-trigger
@@ -69,5 +62,4 @@
 	ErrorMessage string `json:"error_message,omitempty"`
 	// ERROR, ACCEPTED, PENDING, COMPLETED
 	Status string `json:"status"`
->>>>>>> 41443fa6
 }