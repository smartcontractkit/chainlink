--- conflicted
+++ resolved
@@ -53,18 +53,6 @@
 func ptr[T any](t T) *T { return &t }
 
 var (
-<<<<<<< HEAD
-	RequestID            functions_service.RequestID = newRequestID()
-	RequestIDStr         string                      = fmt.Sprintf("0x%x", [32]byte(RequestID))
-	SubscriptionOwner    common.Address              = common.BigToAddress(big.NewInt(42069))
-	SubscriptionID       uint64                      = 5
-	ResultBytes          []byte                      = []byte{0xab, 0xcd}
-	ErrorBytes           []byte                      = []byte{0xff, 0x11}
-	Domains              []string                    = []string{"github.com", "google.com"}
-	EncryptedSecretsUrls []byte                      = []byte{0x11, 0x22}
-	EncryptedSecrets     []byte                      = []byte(`{"TDH2Ctxt":"eyJHcm","SymCtxt":"+yHR","Nonce":"kgjHyT3Jar0M155E"}`)
-	DecryptedSecrets     []byte                      = []byte(`{"0x0":"lhcK"}`)
-=======
 	RequestID         functions_service.RequestID = newRequestID()
 	RequestIDStr                                  = fmt.Sprintf("0x%x", [32]byte(RequestID))
 	SubscriptionOwner common.Address              = common.BigToAddress(big.NewInt(42069))
@@ -72,7 +60,9 @@
 	ResultBytes                                   = []byte{0xab, 0xcd}
 	ErrorBytes                                    = []byte{0xff, 0x11}
 	Domains                                       = []string{"github.com", "google.com"}
->>>>>>> 369ce8c1
+	EncryptedSecretsUrls []byte                   = []byte{0x11, 0x22}
+	EncryptedSecrets     []byte                   = []byte(`{"TDH2Ctxt":"eyJHcm","SymCtxt":"+yHR","Nonce":"kgjHyT3Jar0M155E"}`)
+	DecryptedSecrets     []byte                   = []byte(`{"0x0":"lhcK"}`)
 )
 
 func NewFunctionsListenerUniverse(t *testing.T, timeoutSec int, pruneFrequencySec int) *FunctionsListenerUniverse {
