package keeper

import (
	"fmt"
	"sync"

	"github.com/smartcontractkit/chainlink/core/chains/evm/log"
	"github.com/smartcontractkit/chainlink/core/services/keystore/keys/ethkey"
	"github.com/smartcontractkit/chainlink/core/utils"
)

func (rs *RegistrySynchronizer) processLogs() {
	wg := sync.WaitGroup{}
	wg.Add(5)
	go rs.handleSyncRegistryLog(wg.Done)
	go rs.handleUpkeepCanceledLogs(wg.Done)
	go rs.handleUpkeepRegisteredLogs(wg.Done)
	go rs.handleUpkeepPerformedLogs(wg.Done)
	go rs.handleUpkeepGasLimitSetLogs(wg.Done)
	wg.Wait()
}

func (rs *RegistrySynchronizer) handleSyncRegistryLog(done func()) {
	defer done()
	broadcast, exists := rs.mailRoom.mbSyncRegistry.Retrieve()
	if !exists {
		return
	}
	txHash := broadcast.RawLog().TxHash.Hex()
	rs.logger.Debugw("processing SyncRegistry log", "txHash", txHash)
	was, err := rs.logBroadcaster.WasAlreadyConsumed(broadcast)
	if err != nil {
		rs.logger.With("error", err).Warn("unable to check if log was consumed")
		return
	}
	if was {
		return
	}
	_, err = rs.syncRegistry()
	if err != nil {
		rs.logger.With("error", err).Error("unable to sync registry")
		return
	}
	if err := rs.logBroadcaster.MarkConsumed(broadcast); err != nil {
		rs.logger.With("error", err).Errorf("unable to mark SyncRegistryLog log as consumed, log: %v", broadcast.String())
	}
}

func (rs *RegistrySynchronizer) handleUpkeepCanceledLogs(done func()) {
	defer done()
	for {
		broadcast, exists := rs.mailRoom.mbUpkeepCanceled.Retrieve()
		if !exists {
			return
		}
		rs.handleUpkeepCancelled(broadcast)
	}
}

func (rs *RegistrySynchronizer) handleUpkeepCancelled(broadcast log.Broadcast) {
	txHash := broadcast.RawLog().TxHash.Hex()
	rs.logger.Debugw("processing UpkeepCanceled log", "txHash", txHash)
	was, err := rs.logBroadcaster.WasAlreadyConsumed(broadcast)
	if err != nil {
		rs.logger.With("error", err).Error("unable to check if log was consumed")
		return
	}
	if was {
		return
	}

	cancelledID, err := rs.registryWrapper.GetCancelledUpkeepIDFromLog(broadcast)
	if err != nil {
		rs.logger.With("error", err).Error("Unable to fetch cancelled upkeep ID from log")
		return
	}
<<<<<<< HEAD

	affected, err := rs.orm.BatchDeleteUpkeepsForJob(rs.job.ID, []int64{cancelledID.Int64()})
=======
	affected, err := rs.orm.BatchDeleteUpkeepsForJob(rs.job.ID, []utils.Big{*utils.NewBig(broadcastedLog.Id)})
>>>>>>> b06ff958
	if err != nil {
		rs.logger.With("error", err).Error("unable to batch delete upkeeps")
		return
	}
	rs.logger.Debugw(fmt.Sprintf("deleted %v upkeep registrations", affected), "txHash", txHash)

	if err := rs.logBroadcaster.MarkConsumed(broadcast); err != nil {
		rs.logger.With("error", err).Errorf("unable to mark KeeperRegistryUpkeepCanceled log as consumed,  log: %v", broadcast.String())
	}
}

func (rs *RegistrySynchronizer) handleUpkeepRegisteredLogs(done func()) {
	defer done()
	registry, err := rs.orm.RegistryForJob(rs.job.ID)
	if err != nil {
		rs.logger.With("error", err).Error("unable to find registry for job")
		return
	}
	for {
		broadcast, exists := rs.mailRoom.mbUpkeepRegistered.Retrieve()
		if !exists {
			return
		}
		rs.HandleUpkeepRegistered(broadcast, registry)
	}
}

func (rs *RegistrySynchronizer) HandleUpkeepRegistered(broadcast log.Broadcast, registry Registry) {
	txHash := broadcast.RawLog().TxHash.Hex()
	rs.logger.Debugw("processing UpkeepRegistered log", "txHash", txHash)
	was, err := rs.logBroadcaster.WasAlreadyConsumed(broadcast)
	if err != nil {
		rs.logger.With("error", err).Error("unable to check if log was consumed")
		return
	}
	if was {
		return
	}

	upkeepID, err := rs.registryWrapper.GetUpkeepIdFromRegistrationLog(broadcast)
	if err != nil {
		rs.logger.With("error", err).Error("Unable to fetch upkeep ID from registration log")
		return
	}
<<<<<<< HEAD

	err = rs.syncUpkeep(registry, upkeepID)
=======
	err = rs.syncUpkeep(registry, utils.NewBig(broadcastedLog.Id))
>>>>>>> b06ff958
	if err != nil {
		rs.logger.With("error", err).Error("failed to sync upkeep, log: %v", broadcast.String())
		return
	}
	if err := rs.logBroadcaster.MarkConsumed(broadcast); err != nil {
		rs.logger.With("error", err).Errorf("unable to mark KeeperRegistryUpkeepRegistered log as consumed, log: %v", broadcast.String())
	}
}

func (rs *RegistrySynchronizer) handleUpkeepPerformedLogs(done func()) {
	defer done()
	for {
		broadcast, exists := rs.mailRoom.mbUpkeepPerformed.Retrieve()
		if !exists {
			return
		}
		rs.handleUpkeepPerformed(broadcast)
	}
}

func (rs *RegistrySynchronizer) handleUpkeepPerformed(broadcast log.Broadcast) {
	txHash := broadcast.RawLog().TxHash.Hex()
	rs.logger.Debugw("processing UpkeepPerformed log", "jobID", rs.job.ID, "txHash", txHash)
	was, err := rs.logBroadcaster.WasAlreadyConsumed(broadcast)
	if err != nil {
		rs.logger.With("error", err).Warn("unable to check if log was consumed")
		return
	}

	if was {
		return
	}

	log, err := rs.registryWrapper.ParseUpkeepPerformedLog(broadcast)
	if err != nil {
		rs.logger.With("error", err).Error("Unable to fetch upkeep ID from performed log")
		return
	}
<<<<<<< HEAD

	err = rs.orm.SetLastRunInfoForUpkeepOnJob(rs.job.ID, log.UpkeepID.Int64(), int64(broadcast.RawLog().BlockNumber), ethkey.EIP55AddressFromAddress(log.FromKeeper))
=======
	err = rs.orm.SetLastRunInfoForUpkeepOnJob(rs.job.ID, utils.NewBig(log.Id), int64(broadcast.RawLog().BlockNumber), ethkey.EIP55AddressFromAddress(log.From))
>>>>>>> b06ff958
	if err != nil {
		rs.logger.With("error", err).Error("failed to set last run to 0")
		return
	}
	rs.logger.Debugw("updated db for UpkeepPerformed log",
		"jobID", rs.job.ID,
		"upkeepID", log.UpkeepID.Int64(),
		"blockNumber", int64(broadcast.RawLog().BlockNumber),
		"fromAddr", ethkey.EIP55AddressFromAddress(log.FromKeeper))

	if err := rs.logBroadcaster.MarkConsumed(broadcast); err != nil {
		rs.logger.With("error", err).With("log", broadcast.String()).Error("unable to mark KeeperRegistryUpkeepPerformed log as consumed")
	}
}

func (rs *RegistrySynchronizer) handleUpkeepGasLimitSetLogs(done func()) {
	defer done()
	registry, err := rs.orm.RegistryForJob(rs.job.ID)
	if err != nil {
		rs.logger.With("error", err).Error("unable to find registry for job")
		return
	}
	for {
		broadcast, exists := rs.mailRoom.mbUpkeepGasLimitSet.Retrieve()
		if !exists {
			return
		}
		rs.handleUpkeepGasLimitSet(broadcast, registry)
	}
}
func (rs *RegistrySynchronizer) handleUpkeepGasLimitSet(broadcast log.Broadcast, registry Registry) {
	txHash := broadcast.RawLog().TxHash.Hex()
	rs.logger.Debugw("processing UpkeepGasLimitSet log", "jobID", rs.job.ID, "txHash", txHash)
	was, err := rs.logBroadcaster.WasAlreadyConsumed(broadcast)
	if err != nil {
		rs.logger.With("error", err).Warn("unable to check if log was consumed")
		return
	}
	if was {
		return
	}

	upkeepID, err := rs.registryWrapper.GetIDFromGasLimitSetLog(broadcast)
	if err != nil {
		rs.logger.With("error", err).Error("Unable to fetch upkeep ID from gas limit set log")
		return
	}

	err = rs.syncUpkeep(registry, upkeepID)
	if err != nil {
		rs.logger.With("error", err).Error("failed to sync upkeep, log: %v", broadcast.String())
		return
	}
	if err := rs.logBroadcaster.MarkConsumed(broadcast); err != nil {
		rs.logger.With("error", err).Errorf("unable to mark KeeperRegistryUpkeepGasLimitSet log as consumed, log: %v", broadcast.String())
	}
}<|MERGE_RESOLUTION|>--- conflicted
+++ resolved
@@ -74,12 +74,8 @@
 		rs.logger.With("error", err).Error("Unable to fetch cancelled upkeep ID from log")
 		return
 	}
-<<<<<<< HEAD
-
-	affected, err := rs.orm.BatchDeleteUpkeepsForJob(rs.job.ID, []int64{cancelledID.Int64()})
-=======
-	affected, err := rs.orm.BatchDeleteUpkeepsForJob(rs.job.ID, []utils.Big{*utils.NewBig(broadcastedLog.Id)})
->>>>>>> b06ff958
+
+	affected, err := rs.orm.BatchDeleteUpkeepsForJob(rs.job.ID, []utils.Big{*utils.NewBig(cancelledID)})
 	if err != nil {
 		rs.logger.With("error", err).Error("unable to batch delete upkeeps")
 		return
@@ -124,12 +120,8 @@
 		rs.logger.With("error", err).Error("Unable to fetch upkeep ID from registration log")
 		return
 	}
-<<<<<<< HEAD
 
 	err = rs.syncUpkeep(registry, upkeepID)
-=======
-	err = rs.syncUpkeep(registry, utils.NewBig(broadcastedLog.Id))
->>>>>>> b06ff958
 	if err != nil {
 		rs.logger.With("error", err).Error("failed to sync upkeep, log: %v", broadcast.String())
 		return
@@ -168,12 +160,8 @@
 		rs.logger.With("error", err).Error("Unable to fetch upkeep ID from performed log")
 		return
 	}
-<<<<<<< HEAD
-
-	err = rs.orm.SetLastRunInfoForUpkeepOnJob(rs.job.ID, log.UpkeepID.Int64(), int64(broadcast.RawLog().BlockNumber), ethkey.EIP55AddressFromAddress(log.FromKeeper))
-=======
-	err = rs.orm.SetLastRunInfoForUpkeepOnJob(rs.job.ID, utils.NewBig(log.Id), int64(broadcast.RawLog().BlockNumber), ethkey.EIP55AddressFromAddress(log.From))
->>>>>>> b06ff958
+	err = rs.orm.SetLastRunInfoForUpkeepOnJob(rs.job.ID, utils.NewBig(log.UpkeepID), int64(broadcast.RawLog().BlockNumber), ethkey.EIP55AddressFromAddress(log.FromKeeper))
+
 	if err != nil {
 		rs.logger.With("error", err).Error("failed to set last run to 0")
 		return
