--- conflicted
+++ resolved
@@ -33,12 +33,7 @@
 		return Registry{}, errors.Wrap(err, "failed to get new registry from chain")
 	}
 
-<<<<<<< HEAD
 	if err = rs.orm.UpsertRegistry(&registry); err != nil {
-=======
-	err = rs.orm.UpsertRegistry(&registry)
-	if err != nil {
->>>>>>> 5d43fa61
 		return Registry{}, errors.Wrap(err, "failed to upsert registry")
 	}
 
