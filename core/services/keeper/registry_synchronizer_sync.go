package keeper

import (
	"encoding/binary"
	"math/big"
	"sync"

	"github.com/pkg/errors"

	"github.com/smartcontractkit/chainlink/core/services/keystore/keys/ethkey"
	"github.com/smartcontractkit/chainlink/core/utils"
)

func (rs *RegistrySynchronizer) fullSync() {
	contractAddress := rs.job.KeeperSpec.ContractAddress
	rs.logger.Debugf("fullSyncing registry %s", contractAddress.Hex())

	registry, err := rs.syncRegistry()
	if err != nil {
		rs.logger.With("error", err).Error("failed to sync registry during fullSyncing registry")
		return
	}

	if err := rs.fullSyncUpkeeps(registry); err != nil {
		rs.logger.With("error", err).Error("failed to sync upkeeps during fullSyncing registry")
		return
	}
}

func (rs *RegistrySynchronizer) syncRegistry() (Registry, error) {
	registry, err := rs.newRegistryFromChain()
	if err != nil {
		return Registry{}, errors.Wrap(err, "failed to get new registry from chain")
	}

	if err := rs.orm.UpsertRegistry(&registry); err != nil {
		return Registry{}, errors.Wrap(err, "failed to upsert registry")
	}

	return registry, nil
}

func (rs *RegistrySynchronizer) fullSyncUpkeeps(reg Registry) error {
	activeUpkeepIDs, err := rs.registryWrapper.GetActiveUpkeepIDs(nil)
	if err != nil {
		return errors.Wrapf(err, "unable to get active upkeep IDs")
	}
	existingUpkeepIDs, err := rs.orm.AllUpkeepIDsForRegistry(reg.ID)
	if err != nil {
		return errors.Wrap(err, "unable to fetch existing upkeep IDs from DB")
	}

	existingSet := make(map[string]bool)
	activeSet := make(map[string]bool)
	// New upkeeps are all elements in activeUpkeepIDs which are not in existingUpkeepIDs
	newUpkeeps := make([]*big.Int, 0)
	for _, upkeepID := range existingUpkeepIDs {
		existingSet[upkeepID.ToInt().String()] = true
	}
	for _, upkeepID := range activeUpkeepIDs {
		activeSet[upkeepID.String()] = true
		if _, found := existingSet[upkeepID.String()]; !found {
			newUpkeeps = append(newUpkeeps, upkeepID)
		}
	}
	rs.batchSyncUpkeepsOnRegistry(reg, newUpkeeps)

	// All upkeeps in existingUpkeepIDs, not in activeUpkeepIDs should be deleted
	canceled := make([]int64, 0)
	for _, upkeepID := range existingUpkeepIDs {
		if _, found := activeSet[upkeepID.ToInt().String()]; !found {
			canceled = append(canceled, upkeepID.ToInt().Int64())
		}
	}
	if _, err := rs.orm.BatchDeleteUpkeepsForJob(rs.job.ID, canceled); err != nil {
		return errors.Wrap(err, "failed to batch delete upkeeps from job")
	}
	return nil
}

// batchSyncUpkeepsOnRegistry syncs <syncUpkeepQueueSize> upkeeps at a time in parallel
// for all the IDs within newUpkeeps slice
func (rs *RegistrySynchronizer) batchSyncUpkeepsOnRegistry(reg Registry, newUpkeeps []*big.Int) {
	wg := sync.WaitGroup{}
	wg.Add(len(newUpkeeps))
	chSyncUpkeepQueue := make(chan struct{}, rs.syncUpkeepQueueSize)

	done := func() { <-chSyncUpkeepQueue; wg.Done() }
	for _, upkeepID := range newUpkeeps {
		select {
		case <-rs.chStop:
			return
		case chSyncUpkeepQueue <- struct{}{}:
			go rs.syncUpkeepWithCallback(reg, upkeepID, done)
		}
	}

	wg.Wait()
}

func (rs *RegistrySynchronizer) syncUpkeepWithCallback(registry Registry, upkeepID *big.Int, doneCallback func()) {
	defer doneCallback()

	if err := rs.syncUpkeep(registry, upkeepID); err != nil {
		rs.logger.With("error", err).With(
			"upkeepID", upkeepID,
			"registryContract", registry.ContractAddress.Hex(),
		).Error("unable to sync upkeep on registry")
	}
}

func (rs *RegistrySynchronizer) syncUpkeep(registry Registry, upkeepID *big.Int) error {
	upkeepConfig, err := rs.registryWrapper.GetUpkeep(nil, upkeepID)
	if err != nil {
		return errors.Wrap(err, "failed to get upkeep config")
	}
	positioningConstant, err := CalcPositioningConstant(upkeepID, registry.ContractAddress)
	if err != nil {
		return errors.Wrap(err, "failed to calc positioning constant")
	}
	newUpkeep := UpkeepRegistration{
<<<<<<< HEAD
		CheckData:  upkeepConfig.CheckData,
		ExecuteGas: uint64(upkeepConfig.ExecuteGas),
		RegistryID: registry.ID,
		UpkeepID:   upkeepID.Int64(),
=======
		CheckData:           upkeepConfig.CheckData,
		ExecuteGas:          uint64(upkeepConfig.ExecuteGas),
		RegistryID:          registry.ID,
		PositioningConstant: positioningConstant,
		UpkeepID:            upkeepID,
>>>>>>> 8609ab6d
	}
	if err := rs.orm.UpsertUpkeep(&newUpkeep); err != nil {
		return errors.Wrap(err, "failed to upsert upkeep")
	}

	if err := rs.orm.UpdateUpkeepLastKeeperIndex(rs.job.ID, upkeepID, ethkey.EIP55AddressFromAddress(upkeepConfig.LastKeeper)); err != nil {
		return errors.Wrap(err, "failed to upsert upkeep")
	}

	return nil
}

// newRegistryFromChain returns a Registry struct with fields synched from those on chain
func (rs *RegistrySynchronizer) newRegistryFromChain() (Registry, error) {
	fromAddress := rs.job.KeeperSpec.FromAddress
	contractAddress := rs.job.KeeperSpec.ContractAddress

	registryConfig, err := rs.registryWrapper.GetConfig(nil)
	if err != nil {
		rs.jrm.TryRecordError(rs.job.ID, err.Error())
		return Registry{}, errors.Wrap(err, "failed to get contract config")
	}

	keeperIndex := int32(-1)
	keeperMap := map[ethkey.EIP55Address]int32{}
	for idx, address := range registryConfig.KeeperAddresses {
		keeperMap[ethkey.EIP55AddressFromAddress(address)] = int32(idx)
		if address == fromAddress.Address() {
			keeperIndex = int32(idx)
		}
	}
	if keeperIndex == -1 {
		rs.logger.Warnf("unable to find %s in keeper list on registry %s", fromAddress.Hex(), contractAddress.Hex())
	}

	return Registry{
		BlockCountPerTurn: registryConfig.BlockCountPerTurn,
		CheckGas:          registryConfig.CheckGas,
		ContractAddress:   contractAddress,
		FromAddress:       fromAddress,
		JobID:             rs.job.ID,
		KeeperIndex:       keeperIndex,
		NumKeepers:        int32(len(registryConfig.KeeperAddresses)),
		KeeperIndexMap:    keeperMap,
	}, nil
}

// CalcPositioningConstant calculates a positioning constant.
// The positioning constant is fixed because upkeepID and registryAddress are immutable
func CalcPositioningConstant(upkeepID int64, registryAddress ethkey.EIP55Address) (int32, error) {
	upkeepBytes := make([]byte, binary.MaxVarintLen64)
	binary.PutVarint(upkeepBytes, upkeepID)
	bytesToHash := utils.ConcatBytes(upkeepBytes, registryAddress.Bytes())
	checksum, err := utils.Keccak256(bytesToHash)
	if err != nil {
		return 0, err
	}
	constant := binary.BigEndian.Uint16(checksum[:2])
	return int32(constant), nil
}<|MERGE_RESOLUTION|>--- conflicted
+++ resolved
@@ -114,23 +114,16 @@
 	if err != nil {
 		return errors.Wrap(err, "failed to get upkeep config")
 	}
-	positioningConstant, err := CalcPositioningConstant(upkeepID, registry.ContractAddress)
+	positioningConstant, err := CalcPositioningConstant(upkeepID.Int64(), registry.ContractAddress)
 	if err != nil {
 		return errors.Wrap(err, "failed to calc positioning constant")
 	}
 	newUpkeep := UpkeepRegistration{
-<<<<<<< HEAD
-		CheckData:  upkeepConfig.CheckData,
-		ExecuteGas: uint64(upkeepConfig.ExecuteGas),
-		RegistryID: registry.ID,
-		UpkeepID:   upkeepID.Int64(),
-=======
 		CheckData:           upkeepConfig.CheckData,
 		ExecuteGas:          uint64(upkeepConfig.ExecuteGas),
 		RegistryID:          registry.ID,
 		PositioningConstant: positioningConstant,
-		UpkeepID:            upkeepID,
->>>>>>> 8609ab6d
+		UpkeepID:            upkeepID.Int64(),
 	}
 	if err := rs.orm.UpsertUpkeep(&newUpkeep); err != nil {
 		return errors.Wrap(err, "failed to upsert upkeep")
