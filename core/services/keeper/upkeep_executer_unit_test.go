package keeper

import (
	"fmt"
	"math/big"
	"testing"

	"github.com/stretchr/testify/mock"
	"github.com/stretchr/testify/require"

	"github.com/smartcontractkit/chainlink/core/internal/testutils"
	"github.com/smartcontractkit/chainlink/core/services/job"
	"github.com/smartcontractkit/chainlink/core/services/keystore/keys/ethkey"
	"github.com/smartcontractkit/chainlink/core/utils"
)

type registryGasCheckMock struct {
	mock.Mock
}

func (_m *registryGasCheckMock) KeeperRegistryCheckGasOverhead() uint32 {
	ret := _m.Called()

	var r0 uint32
	if rf, ok := ret.Get(0).(func() uint32); ok {
		r0 = rf()
	} else {
		r0 = ret.Get(0).(uint32)
	}

	return r0
}

func (_m *registryGasCheckMock) KeeperRegistryPerformGasOverhead() uint32 {
	ret := _m.Called()

	var r0 uint32
	if rf, ok := ret.Get(0).(func() uint32); ok {
		r0 = rf()
	} else {
		r0 = ret.Get(0).(uint32)
	}

	return r0
}

func (_m *registryGasCheckMock) KeeperRegistryMaxPerformDataSize() uint32 {
	ret := _m.Called()

	var r0 uint32
	if rf, ok := ret.Get(0).(func() uint32); ok {
		r0 = rf()
	} else {
		r0 = ret.Get(0).(uint32)
	}

	return r0
}

func TestBuildJobSpec(t *testing.T) {
	jb := job.Job{ID: 10}
	from := ethkey.EIP55Address(testutils.NewAddress().Hex())
	contract := ethkey.EIP55Address(testutils.NewAddress().Hex())
	upkeepID := utils.NewBigI(4)
	upkeep := UpkeepRegistration{
		Registry: Registry{
			FromAddress:     from,
			ContractAddress: contract,
			CheckGas:        11,
		},
		UpkeepID:   upkeepID,
		ExecuteGas: 12,
	}
	gasPrice := big.NewInt(24)
	gasTipCap := big.NewInt(48)
	gasFeeCap := big.NewInt(72)
	chainID := "250"

	m := &registryGasCheckMock{}
	m.Mock.Test(t)

	m.On("KeeperRegistryPerformGasOverhead").Return(uint32(9)).Times(1)
	m.On("KeeperRegistryMaxPerformDataSize").Return(uint32(1000)).Times(1)

	spec := buildJobSpec(jb, upkeep, m, gasPrice, gasTipCap, gasFeeCap, chainID)

	expected := map[string]interface{}{
		"jobSpec": map[string]interface{}{
			"jobID":                 int32(10),
			"fromAddress":           from.String(),
			"contractAddress":       contract.String(),
			"upkeepID":              "4",
			"prettyID":              fmt.Sprintf("UPx%064d", 4),
			"performUpkeepGasLimit": uint32(21),
<<<<<<< HEAD
			"maxPerformDataSize":    uint32(1000),
			"maxGasLimit":           50000000,
=======
>>>>>>> 0ec4b9d9
			"gasPrice":              gasPrice,
			"gasTipCap":             gasTipCap,
			"gasFeeCap":             gasFeeCap,
			"evmChainID":            "250",
		},
	}

	require.Equal(t, expected, spec)
}<|MERGE_RESOLUTION|>--- conflicted
+++ resolved
@@ -92,11 +92,7 @@
 			"upkeepID":              "4",
 			"prettyID":              fmt.Sprintf("UPx%064d", 4),
 			"performUpkeepGasLimit": uint32(21),
-<<<<<<< HEAD
 			"maxPerformDataSize":    uint32(1000),
-			"maxGasLimit":           50000000,
-=======
->>>>>>> 0ec4b9d9
 			"gasPrice":              gasPrice,
 			"gasTipCap":             gasTipCap,
 			"gasFeeCap":             gasFeeCap,
