--- conflicted
+++ resolved
@@ -202,50 +202,6 @@
 		if err != nil {
 			ex.logger.With("error", err).Errorw("failed to set last run height for upkeep")
 		}
-<<<<<<< HEAD
-
-		// NOTE: this is the block that initiated the run, not the block height when broadcast nor the block
-		// that the tx gets confirmed in. This is fine because this grace period is just used as a fallback
-		// in case we miss the UpkeepPerformed log or the tx errors. It does not need to be exact.
-		err = executer.orm.SetLastRunHeightForUpkeepOnJob(dbtx, executer.job.ID, upkeep.UpkeepID, headNumber)
-		if err != nil {
-			return errors.Wrap(err, "failed to set last run height for upkeep")
-		}
-
-		_, err = executer.pr.InsertFinishedRun(dbtx, pipeline.Run{
-			State:          pipeline.RunStatusCompleted,
-			PipelineSpecID: executer.job.PipelineSpecID,
-			Meta: pipeline.JSONSerializable{
-				Val: map[string]interface{}{"eth_tx_id": etx.ID},
-			},
-			Errors: runErrors,
-			Outputs: pipeline.JSONSerializable{Val: []interface{}{
-				fmt.Sprintf("queued tx from %v to %v txdata %v", etx.FromAddress, etx.ToAddress, hex.EncodeToString(etx.EncodedPayload)),
-			}},
-			CreatedAt:  start,
-			FinishedAt: null.TimeFrom(f),
-		}, nil, false)
-		if err != nil {
-			return errors.Wrap(err, "UpkeepExecuter: failed to insert finished run")
-		}
-		return nil
-	})
-	if err != nil {
-		logger.Errorw("UpkeepExecuter: failed to update database state", "err", err)
-	}
-
-	// TODO: Remove in
-	// https://app.clubhouse.io/chainlinklabs/story/6065/hook-keeper-up-to-use-tasks-in-the-pipeline
-	elapsed := time.Since(start)
-	pipeline.PromPipelineTaskExecutionTime.WithLabelValues(fmt.Sprintf("%d", executer.job.ID), executer.job.Name.String, "", job.Keeper.String()).Set(float64(elapsed))
-	var status string
-	if runErrors.HasError() || err != nil {
-		status = "error"
-		pipeline.PromPipelineRunErrors.WithLabelValues(fmt.Sprintf("%d", executer.job.ID), executer.job.Name.String).Inc()
-	} else {
-		status = "completed"
-=======
->>>>>>> 5e212096
 	}
 }
 
