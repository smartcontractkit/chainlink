--- conflicted
+++ resolved
@@ -322,11 +322,7 @@
 			"upkeepID":              upkeep.UpkeepID.String(),
 			"prettyID":              upkeep.PrettyID(),
 			"performUpkeepGasLimit": upkeep.ExecuteGas + ormConfig.KeeperRegistryPerformGasOverhead(),
-<<<<<<< HEAD
-			"maxGasLimit":           50000000,
 			"maxPerformDataSize":    ormConfig.KeeperRegistryMaxPerformDataSize(),
-=======
->>>>>>> 0ec4b9d9
 			"gasPrice":              gasPrice,
 			"gasTipCap":             gasTipCap,
 			"gasFeeCap":             gasFeeCap,
