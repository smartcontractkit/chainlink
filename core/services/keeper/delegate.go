package keeper

import (
	"context"

	"github.com/pkg/errors"

	"github.com/jmoiron/sqlx"

	"github.com/smartcontractkit/chainlink-common/pkg/utils/mailbox"
	"github.com/smartcontractkit/chainlink/v2/core/chains/legacyevm"
	"github.com/smartcontractkit/chainlink/v2/core/config"
	"github.com/smartcontractkit/chainlink/v2/core/logger"
	"github.com/smartcontractkit/chainlink/v2/core/services/job"
	"github.com/smartcontractkit/chainlink/v2/core/services/pg"
	"github.com/smartcontractkit/chainlink/v2/core/services/pipeline"
)

// To make sure Delegate struct implements job.Delegate interface
var _ job.Delegate = (*Delegate)(nil)

type DelegateConfig interface {
	Database() config.Database
	Keeper() config.Keeper
}

type Delegate struct {
	cfg          DelegateConfig
	logger       logger.Logger
	db           *sqlx.DB
	jrm          job.ORM
	pr           pipeline.Runner
	legacyChains legacyevm.LegacyChainContainer
	mailMon      *mailbox.Monitor
}

// NewDelegate is the constructor of Delegate
func NewDelegate(
	cfg DelegateConfig,
	db *sqlx.DB,
	jrm job.ORM,
	pr pipeline.Runner,
	logger logger.Logger,
	legacyChains legacyevm.LegacyChainContainer,
	mailMon *mailbox.Monitor,
) *Delegate {
	return &Delegate{
		cfg:          cfg,
		logger:       logger,
		db:           db,
		jrm:          jrm,
		pr:           pr,
		legacyChains: legacyChains,
		mailMon:      mailMon,
	}
}

// JobType returns job type
func (d *Delegate) JobType() job.Type {
	return job.Keeper
}

func (d *Delegate) BeforeJobCreated(spec job.Job)                                     {}
func (d *Delegate) AfterJobCreated(spec job.Job)                                      {}
func (d *Delegate) BeforeJobDeleted(spec job.Job)                                     {}
func (d *Delegate) OnDeleteJob(ctx context.Context, spec job.Job, q pg.Queryer) error { return nil }

// ServicesForSpec satisfies the job.Delegate interface.
func (d *Delegate) ServicesForSpec(ctx context.Context, spec job.Job) (services []job.ServiceCtx, err error) {
	if spec.KeeperSpec == nil {
		return nil, errors.Errorf("Delegate expects a *job.KeeperSpec to be present, got %v", spec)
	}
	chain, err := d.legacyChains.Get(spec.KeeperSpec.EVMChainID.String())
	if err != nil {
		return nil, err
	}
	registryAddress := spec.KeeperSpec.ContractAddress
<<<<<<< HEAD
	orm := NewORM(d.db, d.logger, d.cfg.Database())
=======
	orm := NewORM(d.db, d.logger)
>>>>>>> e523aa0b
	svcLogger := d.logger.With(
		"jobID", spec.ID,
		"registryAddress", registryAddress.Hex(),
	)

	registryWrapper, err := NewRegistryWrapper(registryAddress, chain.Client())
	if err != nil {
		return nil, errors.Wrap(err, "unable to create keeper registry wrapper")
	}
	svcLogger.Info("Registry version is: ", registryWrapper.Version)

	minIncomingConfirmations := chain.Config().EVM().MinIncomingConfirmations()
	if spec.KeeperSpec.MinIncomingConfirmations != nil {
		minIncomingConfirmations = *spec.KeeperSpec.MinIncomingConfirmations
	}

	// effectiveKeeperAddress is the keeper address registered on the registry. This is by default the EOA account on the node.
	// In the case of forwarding, the keeper address is the forwarder contract deployed onchain between EOA and Registry.
	effectiveKeeperAddress := spec.KeeperSpec.FromAddress.Address()
	if spec.ForwardingAllowed {
		fwdrAddress, fwderr := chain.TxManager().GetForwarderForEOA(spec.KeeperSpec.FromAddress.Address())
		if fwderr == nil {
			effectiveKeeperAddress = fwdrAddress
		} else {
			svcLogger.Warnw("Skipping forwarding for job, will fallback to default behavior", "job", spec.Name, "err", fwderr)
		}
	}

	keeper := d.cfg.Keeper()
	registry := keeper.Registry()
	registrySynchronizer := NewRegistrySynchronizer(RegistrySynchronizerOptions{
		Job:                      spec,
		RegistryWrapper:          *registryWrapper,
		ORM:                      orm,
		JRM:                      d.jrm,
		LogBroadcaster:           chain.LogBroadcaster(),
		MailMon:                  d.mailMon,
		SyncInterval:             registry.SyncInterval(),
		MinIncomingConfirmations: minIncomingConfirmations,
		Logger:                   svcLogger,
		SyncUpkeepQueueSize:      registry.SyncUpkeepQueueSize(),
		EffectiveKeeperAddress:   effectiveKeeperAddress,
	})
	upkeepExecuter := NewUpkeepExecuter(
		spec,
		orm,
		d.pr,
		chain.Client(),
		chain.HeadBroadcaster(),
		chain.GasEstimator(),
		svcLogger,
		d.cfg.Keeper(),
		effectiveKeeperAddress,
	)

	return []job.ServiceCtx{
		registrySynchronizer,
		upkeepExecuter,
	}, nil
}<|MERGE_RESOLUTION|>--- conflicted
+++ resolved
@@ -75,11 +75,7 @@
 		return nil, err
 	}
 	registryAddress := spec.KeeperSpec.ContractAddress
-<<<<<<< HEAD
-	orm := NewORM(d.db, d.logger, d.cfg.Database())
-=======
 	orm := NewORM(d.db, d.logger)
->>>>>>> e523aa0b
 	svcLogger := d.logger.With(
 		"jobID", spec.ID,
 		"registryAddress", registryAddress.Hex(),
