package keeper

import (
	"github.com/pkg/errors"
<<<<<<< HEAD
	"github.com/smartcontractkit/sqlx"
=======

	"github.com/jmoiron/sqlx"
>>>>>>> 1d20c9b6

	"github.com/smartcontractkit/chainlink-common/pkg/utils/mailbox"
	"github.com/smartcontractkit/chainlink/v2/core/chains/legacyevm"
	"github.com/smartcontractkit/chainlink/v2/core/logger"
	"github.com/smartcontractkit/chainlink/v2/core/services/job"
	"github.com/smartcontractkit/chainlink/v2/core/services/pg"
	"github.com/smartcontractkit/chainlink/v2/core/services/pipeline"
)

// To make sure Delegate struct implements job.Delegate interface
var _ job.Delegate = (*Delegate)(nil)

type Delegate struct {
	logger       logger.Logger
	db           *sqlx.DB
	jrm          job.ORM
	pr           pipeline.Runner
	legacyChains legacyevm.LegacyChainContainer
	mailMon      *mailbox.Monitor
}

// NewDelegate is the constructor of Delegate
func NewDelegate(
	db *sqlx.DB,
	jrm job.ORM,
	pr pipeline.Runner,
	logger logger.Logger,
	legacyChains legacyevm.LegacyChainContainer,
	mailMon *mailbox.Monitor,
) *Delegate {
	return &Delegate{
		logger:       logger,
		db:           db,
		jrm:          jrm,
		pr:           pr,
		legacyChains: legacyChains,
		mailMon:      mailMon,
	}
}

// JobType returns job type
func (d *Delegate) JobType() job.Type {
	return job.Keeper
}

func (d *Delegate) BeforeJobCreated(spec job.Job)                {}
func (d *Delegate) AfterJobCreated(spec job.Job)                 {}
func (d *Delegate) BeforeJobDeleted(spec job.Job)                {}
func (d *Delegate) OnDeleteJob(spec job.Job, q pg.Queryer) error { return nil }

// ServicesForSpec satisfies the job.Delegate interface.
func (d *Delegate) ServicesForSpec(spec job.Job, qopts ...pg.QOpt) (services []job.ServiceCtx, err error) {
	if spec.KeeperSpec == nil {
		return nil, errors.Errorf("Delegate expects a *job.KeeperSpec to be present, got %v", spec)
	}
	chain, err := d.legacyChains.Get(spec.KeeperSpec.EVMChainID.String())
	if err != nil {
		return nil, err
	}
	registryAddress := spec.KeeperSpec.ContractAddress
	orm := NewORM(d.db, d.logger, chain.Config().Database())
	svcLogger := d.logger.With(
		"jobID", spec.ID,
		"registryAddress", registryAddress.Hex(),
	)

	registryWrapper, err := NewRegistryWrapper(registryAddress, chain.Client())
	if err != nil {
		return nil, errors.Wrap(err, "unable to create keeper registry wrapper")
	}
	svcLogger.Info("Registry version is: ", registryWrapper.Version)

	minIncomingConfirmations := chain.Config().EVM().MinIncomingConfirmations()
	if spec.KeeperSpec.MinIncomingConfirmations != nil {
		minIncomingConfirmations = *spec.KeeperSpec.MinIncomingConfirmations
	}

	// effectiveKeeperAddress is the keeper address registered on the registry. This is by default the EOA account on the node.
	// In the case of forwarding, the keeper address is the forwarder contract deployed onchain between EOA and Registry.
	effectiveKeeperAddress := spec.KeeperSpec.FromAddress.Address()
	if spec.ForwardingAllowed {
		fwdrAddress, fwderr := chain.TxManager().GetForwarderForEOA(spec.KeeperSpec.FromAddress.Address())
		if fwderr == nil {
			effectiveKeeperAddress = fwdrAddress
		} else {
			svcLogger.Warnw("Skipping forwarding for job, will fallback to default behavior", "job", spec.Name, "err", fwderr)
		}
	}

	keeper := chain.Config().Keeper()
	registry := keeper.Registry()
	registrySynchronizer := NewRegistrySynchronizer(RegistrySynchronizerOptions{
		Job:                      spec,
		RegistryWrapper:          *registryWrapper,
		ORM:                      orm,
		JRM:                      d.jrm,
		LogBroadcaster:           chain.LogBroadcaster(),
		MailMon:                  d.mailMon,
		SyncInterval:             registry.SyncInterval(),
		MinIncomingConfirmations: minIncomingConfirmations,
		Logger:                   svcLogger,
		SyncUpkeepQueueSize:      registry.SyncUpkeepQueueSize(),
		EffectiveKeeperAddress:   effectiveKeeperAddress,
	})
	upkeepExecuter := NewUpkeepExecuter(
		spec,
		orm,
		d.pr,
		chain.Client(),
		chain.HeadBroadcaster(),
		chain.GasEstimator(),
		svcLogger,
		chain.Config().Keeper(),
		effectiveKeeperAddress,
	)

	return []job.ServiceCtx{
		registrySynchronizer,
		upkeepExecuter,
	}, nil
}<|MERGE_RESOLUTION|>--- conflicted
+++ resolved
@@ -2,12 +2,8 @@
 
 import (
 	"github.com/pkg/errors"
-<<<<<<< HEAD
-	"github.com/smartcontractkit/sqlx"
-=======
 
 	"github.com/jmoiron/sqlx"
->>>>>>> 1d20c9b6
 
 	"github.com/smartcontractkit/chainlink-common/pkg/utils/mailbox"
 	"github.com/smartcontractkit/chainlink/v2/core/chains/legacyevm"
@@ -59,7 +55,7 @@
 func (d *Delegate) OnDeleteJob(spec job.Job, q pg.Queryer) error { return nil }
 
 // ServicesForSpec satisfies the job.Delegate interface.
-func (d *Delegate) ServicesForSpec(spec job.Job, qopts ...pg.QOpt) (services []job.ServiceCtx, err error) {
+func (d *Delegate) ServicesForSpec(spec job.Job) (services []job.ServiceCtx, err error) {
 	if spec.KeeperSpec == nil {
 		return nil, errors.Errorf("Delegate expects a *job.KeeperSpec to be present, got %v", spec)
 	}
