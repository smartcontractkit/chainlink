package keeper_test

import (
	"context"
	"math/big"
	"testing"
	"time"

	"github.com/ethereum/go-ethereum/common"
	"github.com/onsi/gomega"
	"github.com/stretchr/testify/assert"
	"github.com/stretchr/testify/mock"
	"github.com/stretchr/testify/require"
	"go.uber.org/atomic"
	"gopkg.in/guregu/null.v4"

	"github.com/smartcontractkit/chainlink/core/internal/cltest"
	"github.com/smartcontractkit/chainlink/core/internal/mocks"
	"github.com/smartcontractkit/chainlink/core/internal/testutils/evmtest"
	"github.com/smartcontractkit/chainlink/core/services/bulletprooftxmanager"
	bptxmmocks "github.com/smartcontractkit/chainlink/core/services/bulletprooftxmanager/mocks"
	"github.com/smartcontractkit/chainlink/core/services/job"
	"github.com/smartcontractkit/chainlink/core/services/keeper"
	"github.com/smartcontractkit/chainlink/core/store"
	"github.com/smartcontractkit/chainlink/core/store/models"
	"github.com/smartcontractkit/chainlink/core/utils"
)

func newHead() models.Head {
	return models.NewHead(big.NewInt(20), utils.NewHash(), utils.NewHash(), 1000, utils.NewBigI(0))
}

func setup(t *testing.T) (
	*store.Store,
	*mocks.Client,
	*keeper.UpkeepExecuter,
	keeper.Registry,
	keeper.UpkeepRegistration,
	job.Job,
	cltest.JobPipelineV2TestHelper,
	*bptxmmocks.TxManager,
) {
	config := cltest.NewTestGeneralConfig(t)
	config.Overrides.KeeperMaximumGracePeriod = null.IntFrom(0)
	store, strCleanup := cltest.NewStoreWithConfig(t, config)
	t.Cleanup(strCleanup)
	keyStore := cltest.NewKeyStore(t, store.DB)
<<<<<<< HEAD
	ethClient := cltest.NewEthClientMock(t)
	registry, job := cltest.MustInsertKeeperRegistry(t, store, keyStore.Eth())
	cfg := cltest.NewTestEVMConfig(t)
	txm := new(bptxmmocks.TxManager)
	jpv2 := cltest.NewJobPipelineV2(t, cfg, store.DB, ethClient, keyStore, txm)
	headBroadcaster := headtracker.NewHeadBroadcaster(logger.Default)
=======
	ethClient := cltest.NewEthClientMockWithDefaultChain(t)
	registry, job := cltest.MustInsertKeeperRegistry(t, store.DB, keyStore.Eth())
	cfg := cltest.NewTestGeneralConfig(t)
	txm := new(bptxmmocks.TxManager)
	cc := evmtest.NewChainSet(t, evmtest.TestChainOpts{TxManager: txm, DB: store.DB, Client: ethClient, KeyStore: keyStore.Eth(), GeneralConfig: cfg})
	jpv2 := cltest.NewJobPipelineV2(t, cfg, cc, store.DB, keyStore)
	ch := evmtest.MustGetDefaultChain(t, cc)
>>>>>>> eb979d14
	orm := keeper.NewORM(store.DB, txm, store.Config, bulletprooftxmanager.SendEveryStrategy{})
	executer := keeper.NewUpkeepExecuter(job, orm, jpv2.Pr, ethClient, ch.HeadBroadcaster(), store.Config.CreateProductionLogger(), store.Config)
	upkeep := cltest.MustInsertUpkeepForRegistry(t, store.DB, store.Config, registry)
	err := executer.Start()
	t.Cleanup(func() { executer.Close() })
	require.NoError(t, err)
	return store, ethClient, executer, registry, upkeep, job, jpv2, txm
}

var checkUpkeepResponse = struct {
	PerformData    []byte
	MaxLinkPayment *big.Int
	GasLimit       *big.Int
	GasWei         *big.Int
	LinkEth        *big.Int
}{
	PerformData:    common.Hex2Bytes("1234"),
	MaxLinkPayment: big.NewInt(0), // doesn't matter
	GasLimit:       big.NewInt(2_000_000),
	GasWei:         big.NewInt(0), // doesn't matter
	LinkEth:        big.NewInt(0), // doesn't matter
}

func Test_UpkeepExecuter_ErrorsIfStartedTwice(t *testing.T) {
	t.Parallel()
	_, _, executer, _, _, _, _, _ := setup(t)
	err := executer.Start() // already started in setup()
	require.Error(t, err)
}

func Test_UpkeepExecuter_PerformsUpkeep_Happy(t *testing.T) {
	t.Parallel()

	t.Run("runs upkeep on triggering block number", func(t *testing.T) {
		store, ethMock, executer, registry, upkeep, job, jpv2, txm := setup(t)

		gasLimit := upkeep.ExecuteGas + store.Config.KeeperRegistryPerformGasOverhead()
		ethTxCreated := cltest.NewAwaiter()
		txm.On("CreateEthTransaction",
			mock.Anything, mock.MatchedBy(func(newTx bulletprooftxmanager.NewTx) bool { return newTx.GasLimit == gasLimit }),
		).
			Once().
			Return(bulletprooftxmanager.EthTx{
				ID: 1,
			}, nil).
			Run(func(mock.Arguments) { ethTxCreated.ItHappened() })

		registryMock := cltest.NewContractMockReceiver(t, ethMock, keeper.RegistryABI, registry.ContractAddress.Address())
		registryMock.MockResponse("checkUpkeep", checkUpkeepResponse)

		head := newHead()
		executer.OnNewLongestChain(context.Background(), head)
		ethTxCreated.AwaitOrFail(t)
<<<<<<< HEAD
		assertLastRunHeight(t, store, upkeep, 20)
		runs := cltest.WaitForPipelineComplete(t, 0, job.ID, 1, 5, jpv2.Jrm, time.Second, 100*time.Millisecond)
=======
		assertLastRunHeight(t, store.DB, upkeep, 20)
		runs := cltest.WaitForPipelineComplete(t, 0, job.ID, 1, 0, jpv2.Jrm, time.Second, 100*time.Millisecond)
>>>>>>> eb979d14
		require.Len(t, runs, 1)
		assert.False(t, runs[0].HasErrors())

		ethMock.AssertExpectations(t)
		txm.AssertExpectations(t)
	})

	t.Run("triggers exactly one upkeep if heads are skipped but later heads arrive within range", func(t *testing.T) {
		store, ethMock, executer, registry, upkeep, job, jpv2, txm := setup(t)

		etxs := []cltest.Awaiter{
			cltest.NewAwaiter(),
			cltest.NewAwaiter(),
		}
		gasLimit := upkeep.ExecuteGas + store.Config.KeeperRegistryPerformGasOverhead()
		txm.On("CreateEthTransaction",
			mock.Anything, mock.MatchedBy(func(newTx bulletprooftxmanager.NewTx) bool { return newTx.GasLimit == gasLimit }),
		).
			Once().
			Return(bulletprooftxmanager.EthTx{}, nil).
			Run(func(mock.Arguments) { etxs[0].ItHappened() })

		registryMock := cltest.NewContractMockReceiver(t, ethMock, keeper.RegistryABI, registry.ContractAddress.Address())
		registryMock.MockResponse("checkUpkeep", checkUpkeepResponse)

		// turn falls somewhere between 20-39 (blockCountPerTurn=20)
		// heads 20 thru 35 were skipped (e.g. due to node reboot)
		head := *cltest.Head(36)

		executer.OnNewLongestChain(context.Background(), head)
		etxs[0].AwaitOrFail(t)
<<<<<<< HEAD
		runs := cltest.WaitForPipelineComplete(t, 0, job.ID, 1, 5, jpv2.Jrm, time.Second, 100*time.Millisecond)
		assertLastRunHeight(t, store, upkeep, 36)
=======
		runs := cltest.WaitForPipelineComplete(t, 0, job.ID, 1, 0, jpv2.Jrm, time.Second, 100*time.Millisecond)
		assertLastRunHeight(t, store.DB, upkeep, 36)
>>>>>>> eb979d14
		require.Len(t, runs, 1)
		assert.False(t, runs[0].HasErrors())

		// heads 37, 38 etc do nothing
		for i := 37; i < 40; i++ {
			head = *cltest.Head(i)
			executer.OnNewLongestChain(context.Background(), head)
		}

		// head 40 triggers a new run
		head = *cltest.Head(40)

		txm.On("CreateEthTransaction",
			mock.Anything, mock.MatchedBy(func(newTx bulletprooftxmanager.NewTx) bool { return newTx.GasLimit == gasLimit }),
		).
			Once().
			Return(bulletprooftxmanager.EthTx{}, nil).
			Run(func(mock.Arguments) { etxs[1].ItHappened() })

		executer.OnNewLongestChain(context.Background(), head)
		etxs[1].AwaitOrFail(t)
<<<<<<< HEAD
		assertLastRunHeight(t, store, upkeep, 40)
		runs = cltest.WaitForPipelineComplete(t, 0, job.ID, 2, 5, jpv2.Jrm, time.Second, 100*time.Millisecond)
=======
		assertLastRunHeight(t, store.DB, upkeep, 40)
		runs = cltest.WaitForPipelineComplete(t, 0, job.ID, 2, 0, jpv2.Jrm, time.Second, 100*time.Millisecond)
>>>>>>> eb979d14
		require.Len(t, runs, 2)
		assert.False(t, runs[1].HasErrors())

		ethMock.AssertExpectations(t)
		txm.AssertExpectations(t)
	})
}

func Test_UpkeepExecuter_PerformsUpkeep_Error(t *testing.T) {
	t.Parallel()
	g := gomega.NewGomegaWithT(t)

	store, ethMock, executer, registry, _, _, _, _ := setup(t)

	wasCalled := atomic.NewBool(false)
	registryMock := cltest.NewContractMockReceiver(t, ethMock, keeper.RegistryABI, registry.ContractAddress.Address())
	registryMock.MockRevertResponse("checkUpkeep").Run(func(args mock.Arguments) {
		wasCalled.Store(true)
	})

	head := newHead()
	executer.OnNewLongestChain(context.TODO(), head)

	g.Eventually(wasCalled).Should(gomega.Equal(atomic.NewBool(true)))
	cltest.AssertCountStays(t, store, bulletprooftxmanager.EthTx{}, 0)
	ethMock.AssertExpectations(t)
}<|MERGE_RESOLUTION|>--- conflicted
+++ resolved
@@ -45,14 +45,6 @@
 	store, strCleanup := cltest.NewStoreWithConfig(t, config)
 	t.Cleanup(strCleanup)
 	keyStore := cltest.NewKeyStore(t, store.DB)
-<<<<<<< HEAD
-	ethClient := cltest.NewEthClientMock(t)
-	registry, job := cltest.MustInsertKeeperRegistry(t, store, keyStore.Eth())
-	cfg := cltest.NewTestEVMConfig(t)
-	txm := new(bptxmmocks.TxManager)
-	jpv2 := cltest.NewJobPipelineV2(t, cfg, store.DB, ethClient, keyStore, txm)
-	headBroadcaster := headtracker.NewHeadBroadcaster(logger.Default)
-=======
 	ethClient := cltest.NewEthClientMockWithDefaultChain(t)
 	registry, job := cltest.MustInsertKeeperRegistry(t, store.DB, keyStore.Eth())
 	cfg := cltest.NewTestGeneralConfig(t)
@@ -60,7 +52,6 @@
 	cc := evmtest.NewChainSet(t, evmtest.TestChainOpts{TxManager: txm, DB: store.DB, Client: ethClient, KeyStore: keyStore.Eth(), GeneralConfig: cfg})
 	jpv2 := cltest.NewJobPipelineV2(t, cfg, cc, store.DB, keyStore)
 	ch := evmtest.MustGetDefaultChain(t, cc)
->>>>>>> eb979d14
 	orm := keeper.NewORM(store.DB, txm, store.Config, bulletprooftxmanager.SendEveryStrategy{})
 	executer := keeper.NewUpkeepExecuter(job, orm, jpv2.Pr, ethClient, ch.HeadBroadcaster(), store.Config.CreateProductionLogger(), store.Config)
 	upkeep := cltest.MustInsertUpkeepForRegistry(t, store.DB, store.Config, registry)
@@ -114,13 +105,8 @@
 		head := newHead()
 		executer.OnNewLongestChain(context.Background(), head)
 		ethTxCreated.AwaitOrFail(t)
-<<<<<<< HEAD
-		assertLastRunHeight(t, store, upkeep, 20)
+		assertLastRunHeight(t, store.DB, upkeep, 20)
 		runs := cltest.WaitForPipelineComplete(t, 0, job.ID, 1, 5, jpv2.Jrm, time.Second, 100*time.Millisecond)
-=======
-		assertLastRunHeight(t, store.DB, upkeep, 20)
-		runs := cltest.WaitForPipelineComplete(t, 0, job.ID, 1, 0, jpv2.Jrm, time.Second, 100*time.Millisecond)
->>>>>>> eb979d14
 		require.Len(t, runs, 1)
 		assert.False(t, runs[0].HasErrors())
 
@@ -152,13 +138,8 @@
 
 		executer.OnNewLongestChain(context.Background(), head)
 		etxs[0].AwaitOrFail(t)
-<<<<<<< HEAD
 		runs := cltest.WaitForPipelineComplete(t, 0, job.ID, 1, 5, jpv2.Jrm, time.Second, 100*time.Millisecond)
-		assertLastRunHeight(t, store, upkeep, 36)
-=======
-		runs := cltest.WaitForPipelineComplete(t, 0, job.ID, 1, 0, jpv2.Jrm, time.Second, 100*time.Millisecond)
 		assertLastRunHeight(t, store.DB, upkeep, 36)
->>>>>>> eb979d14
 		require.Len(t, runs, 1)
 		assert.False(t, runs[0].HasErrors())
 
@@ -180,13 +161,8 @@
 
 		executer.OnNewLongestChain(context.Background(), head)
 		etxs[1].AwaitOrFail(t)
-<<<<<<< HEAD
-		assertLastRunHeight(t, store, upkeep, 40)
+		assertLastRunHeight(t, store.DB, upkeep, 40)
 		runs = cltest.WaitForPipelineComplete(t, 0, job.ID, 2, 5, jpv2.Jrm, time.Second, 100*time.Millisecond)
-=======
-		assertLastRunHeight(t, store.DB, upkeep, 40)
-		runs = cltest.WaitForPipelineComplete(t, 0, job.ID, 2, 0, jpv2.Jrm, time.Second, 100*time.Millisecond)
->>>>>>> eb979d14
 		require.Len(t, runs, 2)
 		assert.False(t, runs[1].HasErrors())
 
