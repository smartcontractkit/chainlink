--- conflicted
+++ resolved
@@ -337,56 +337,5 @@
 	orm.SetLastRunHeightForUpkeepOnJob(context.Background(), j.ID, upkeep.UpkeepID, 100)
 	assertLastRunHeight(t, store.DB, upkeep, 100)
 	orm.SetLastRunHeightForUpkeepOnJob(context.Background(), j.ID, upkeep.UpkeepID, 0)
-<<<<<<< HEAD
-	assertLastRunHeight(t, store, upkeep, 0)
-=======
 	assertLastRunHeight(t, store.DB, upkeep, 0)
-}
-
-func TestKeeperDB_CreateEthTransactionForUpkeep(t *testing.T) {
-	t.Parallel()
-	store, cleanup := cltest.NewStore(t)
-	t.Cleanup(cleanup)
-	txm := new(bptxmmocks.TxManager)
-	orm := keeper.NewORM(store.DB, txm, store.Config, bulletprooftxmanager.SendEveryStrategy{})
-
-	defer cleanup()
-	ethKeyStore := cltest.NewKeyStore(t, store.DB).Eth()
-
-	registry, _ := cltest.MustInsertKeeperRegistry(t, store.DB, ethKeyStore)
-	upkeep := cltest.MustInsertUpkeepForRegistry(t, store.DB, store.Config, registry)
-
-	payload := common.Hex2Bytes("1234")
-	fromAddress := registry.FromAddress.Address()
-	toAddress := registry.ContractAddress.Address()
-
-	var ethTX bulletprooftxmanager.EthTx
-	var err error
-	gasLimit := upkeep.ExecuteGas + store.Config.KeeperRegistryPerformGasOverhead()
-	err = orm.WithTransaction(func(ctx context.Context) error {
-		txm.On("CreateEthTransaction", mock.IsType(store.DB), bulletprooftxmanager.NewTx{
-			FromAddress:    fromAddress,
-			ToAddress:      toAddress,
-			EncodedPayload: payload,
-			GasLimit:       gasLimit,
-			Meta:           nil,
-			Strategy:       bulletprooftxmanager.SendEveryStrategy{},
-		}).Once().Return(bulletprooftxmanager.EthTx{
-			FromAddress:    fromAddress,
-			ToAddress:      toAddress,
-			EncodedPayload: payload,
-			GasLimit:       gasLimit,
-		}, nil)
-		ethTX, err = orm.CreateEthTransactionForUpkeep(ctx, upkeep, payload)
-		return err
-	})
-	require.NoError(t, err)
-
-	require.Equal(t, registry.FromAddress.Address(), ethTX.FromAddress)
-	require.Equal(t, registry.ContractAddress.Address(), ethTX.ToAddress)
-	require.Equal(t, payload, ethTX.EncodedPayload)
-	require.Equal(t, gasLimit, ethTX.GasLimit)
-
-	txm.AssertExpectations(t)
->>>>>>> eb979d14
 }