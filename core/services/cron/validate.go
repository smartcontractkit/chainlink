--- conflicted
+++ resolved
@@ -12,16 +12,11 @@
 	"github.com/smartcontractkit/chainlink/core/services/pipeline"
 )
 
-<<<<<<< HEAD
-func ValidateCronSpec(tomlString string) (job.Job, error) {
+func ValidatedCronSpec(tomlString string) (job.Job, error) {
 	var jb = job.Job{
 		ExternalJobID: uuid.NewV4(), // Default to generating a uuid, can be overwritten by the specified one in tomlString.
 		Pipeline:      *pipeline.NewTaskDAG(),
 	}
-=======
-func ValidatedCronSpec(tomlString string) (job.Job, error) {
-	var jb = job.Job{Pipeline: *pipeline.NewTaskDAG()}
->>>>>>> 9302e2cd
 
 	tree, err := toml.Load(tomlString)
 	if err != nil {
