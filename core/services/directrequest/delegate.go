--- conflicted
+++ resolved
@@ -305,23 +305,11 @@
 	)
 
 	if !l.allowRequester(request.Requester) {
-<<<<<<< HEAD
-		logger.Infow("Rejected run for invalid requester",
-			"requester", request.Requester,
-			"allowedRequesters", l.requesters.ToStrings(),
-		)
-		ctx, cancel := postgres.DefaultQueryCtx()
-		defer cancel()
-		if err := l.logBroadcaster.MarkConsumed(l.db.WithContext(ctx), lb); err != nil {
-			logger.Errorw("DirectRequest: unable to mark log consumed", "err", err, "log", lb.String())
-		}
-=======
 		l.logger.Infow("DirectRequest: Rejected run for invalid requester",
 			"requester", request.Requester,
 			"allowedRequesters", l.requesters.ToStrings(),
 		)
 		l.markLogConsumed(nil, lb)
->>>>>>> 5e212096
 		return
 	}
 
@@ -331,17 +319,10 @@
 	} else {
 		minContractPayment = l.config.MinimumContractPayment()
 	}
-<<<<<<< HEAD
-	if minContractPayment != nil {
-		requestPayment := assets.Link(*request.Payment)
-		if minContractPayment.Cmp(&requestPayment) > 0 {
-			logger.Infow("Rejected run for insufficient payment",
-=======
 	if minContractPayment != nil && request.Payment != nil {
 		requestPayment := assets.Link(*request.Payment)
 		if minContractPayment.Cmp(&requestPayment) > 0 {
 			l.logger.Warnw("DirectRequest: Rejected run for insufficient payment",
->>>>>>> 5e212096
 				"minContractPayment", minContractPayment.String(),
 				"requestPayment", requestPayment.String(),
 			)
@@ -401,18 +382,6 @@
 	return false
 }
 
-func (l *listener) allowRequester(requester common.Address) bool {
-	if len(l.requesters) == 0 {
-		return true
-	}
-	for _, addr := range l.requesters {
-		if addr == requester {
-			return true
-		}
-	}
-	return false
-}
-
 // Cancels runs that haven't been started yet, with the given request ID
 func (l *listener) handleCancelOracleRequest(request *operator_wrapper.OperatorCancelOracleRequest, lb log.Broadcast) {
 	runCloserChannelIf, loaded := l.runs.LoadAndDelete(formatRequestId(request.RequestId))
