package directrequest

import (
	"context"
	"fmt"
	"reflect"
	"sync"

	"github.com/smartcontractkit/chainlink/core/chains/evm"
	"github.com/smartcontractkit/chainlink/core/services/postgres"

	"github.com/ethereum/go-ethereum/common"
	"github.com/pkg/errors"
	"github.com/smartcontractkit/chainlink/core/assets"
	"github.com/smartcontractkit/chainlink/core/internal/gethwrappers/generated/operator_wrapper"
	"github.com/smartcontractkit/chainlink/core/logger"
	"github.com/smartcontractkit/chainlink/core/services/job"
	"github.com/smartcontractkit/chainlink/core/services/log"
	"github.com/smartcontractkit/chainlink/core/services/pipeline"
	"github.com/smartcontractkit/chainlink/core/store/models"
	"github.com/smartcontractkit/chainlink/core/utils"
	"gorm.io/gorm"
)

type (
	Delegate struct {
		logger         *logger.Logger
		pipelineRunner pipeline.Runner
		pipelineORM    pipeline.ORM
		db             *gorm.DB
		chHeads        chan models.Head
		chainSet       evm.ChainSet
	}

	Config interface {
		MinIncomingConfirmations() uint32
		MinimumContractPayment() *assets.Link
	}
)

var _ job.Delegate = (*Delegate)(nil)

func NewDelegate(
	logger *logger.Logger,
	pipelineRunner pipeline.Runner,
	pipelineORM pipeline.ORM,
	db *gorm.DB,
	chainSet evm.ChainSet,
) *Delegate {
	return &Delegate{
		logger,
		pipelineRunner,
		pipelineORM,
		db,
		make(chan models.Head, 1),
		chainSet,
	}
}

func (d *Delegate) JobType() job.Type {
	return job.DirectRequest
}

func (Delegate) AfterJobCreated(spec job.Job)  {}
func (Delegate) BeforeJobDeleted(spec job.Job) {}

// ServicesForSpec returns the log listener service for a direct request job
func (d *Delegate) ServicesForSpec(jb job.Job) ([]job.Service, error) {
	if jb.DirectRequestSpec == nil {
		return nil, errors.Errorf("DirectRequest: directrequest.Delegate expects a *job.DirectRequestSpec to be present, got %v", jb)
	}
	concreteSpec := jb.DirectRequestSpec
	chain, err := d.chainSet.Get(jb.DirectRequestSpec.EVMChainID.ToInt())
	if err != nil {
		return nil, err
	}

	oracle, err := operator_wrapper.NewOperator(concreteSpec.ContractAddress.Address(), chain.Client())
	if err != nil {
		return nil, errors.Wrapf(err, "DirectRequest: failed to create an operator wrapper for address: %v", concreteSpec.ContractAddress.Address().String())
	}

	minIncomingConfirmations := chain.Config().MinIncomingConfirmations()

	if concreteSpec.MinIncomingConfirmations.Uint32 > minIncomingConfirmations {
		minIncomingConfirmations = concreteSpec.MinIncomingConfirmations.Uint32
	}

	svcLogger := d.logger.
		Named("DirectRequest").
		With(
			"contract", concreteSpec.ContractAddress.Address().String(),
			"jobName", jb.PipelineSpec.JobName,
			"jobID", jb.PipelineSpec.JobID,
			"externalJobID", jb.ExternalJobID,
		)

	logListener := &listener{
		logger:                   svcLogger,
		config:                   chain.Config(),
		logBroadcaster:           chain.LogBroadcaster(),
		oracle:                   oracle,
		pipelineRunner:           d.pipelineRunner,
		db:                       d.db,
		pipelineORM:              d.pipelineORM,
		job:                      jb,
<<<<<<< HEAD
		mbOracleRequests:         utils.NewMailbox(50),
		mbOracleCancelRequests:   utils.NewMailbox(50),
=======
		mbLogs:                   utils.NewHighCapacityMailbox(),
>>>>>>> 40a50fa7
		minIncomingConfirmations: uint64(minIncomingConfirmations),
		requesters:               concreteSpec.Requesters,
		minContractPayment:       concreteSpec.MinContractPayment,
		chStop:                   make(chan struct{}),
	}
	var services []job.Service
	services = append(services, logListener)

	return services, nil
}

var (
	_ log.Listener = &listener{}
	_ job.Service  = &listener{}
)

type listener struct {
	logger                   *logger.Logger
	config                   Config
	logBroadcaster           log.Broadcaster
	oracle                   operator_wrapper.OperatorInterface
	pipelineRunner           pipeline.Runner
	db                       *gorm.DB
	pipelineORM              pipeline.ORM
	job                      job.Job
	runs                     sync.Map
	shutdownWaitGroup        sync.WaitGroup
	mbOracleRequests         *utils.Mailbox
	mbOracleCancelRequests   *utils.Mailbox
	minIncomingConfirmations uint64
	requesters               models.AddressCollection
	minContractPayment       *assets.Link
	chStop                   chan struct{}
	utils.StartStopOnce
}

// Start complies with job.Service
func (l *listener) Start() error {
	return l.StartOnce("DirectRequestListener", func() error {
		unsubscribeLogs := l.logBroadcaster.Register(l, log.ListenerOpts{
			Contract: l.oracle.Address(),
			ParseLog: l.oracle.ParseLog,
			LogsWithTopics: map[common.Hash][][]log.Topic{
				operator_wrapper.OperatorOracleRequest{}.Topic():       {{log.Topic(l.job.ExternalIDEncodeBytesToTopic()), log.Topic(l.job.ExternalIDEncodeStringToTopic())}},
				operator_wrapper.OperatorCancelOracleRequest{}.Topic(): {{log.Topic(l.job.ExternalIDEncodeBytesToTopic()), log.Topic(l.job.ExternalIDEncodeStringToTopic())}},
			},
			NumConfirmations: l.minIncomingConfirmations,
		})
		l.shutdownWaitGroup.Add(3)
		go l.processOracleRequests()
		go l.processCancelOracleRequests()

		go func() {
			<-l.chStop
			unsubscribeLogs()
			l.shutdownWaitGroup.Done()
		}()

		return nil
	})
}

// Close complies with job.Service
func (l *listener) Close() error {
	return l.StopOnce("DirectRequestListener", func() error {
		l.runs.Range(func(key, runCloserChannelIf interface{}) bool {
			runCloserChannel, _ := runCloserChannelIf.(chan struct{})
			close(runCloserChannel)
			return true
		})
		l.runs = sync.Map{}

		close(l.chStop)
		l.shutdownWaitGroup.Wait()

		return nil
	})
}

func (l *listener) HandleLog(lb log.Broadcast) {
	log := lb.DecodedLog()
	if log == nil || reflect.ValueOf(log).IsNil() {
		l.logger.Error("DirectRequest: HandleLog: ignoring nil value")
		return
	}

	switch log := log.(type) {
	case *operator_wrapper.OperatorOracleRequest:
		wasOverCapacity := l.mbOracleRequests.Deliver(lb)
		if wasOverCapacity {
			l.logger.Error("DirectRequest: OracleRequest log mailbox is over capacity - dropped the oldest log")
		}
	case *operator_wrapper.OperatorCancelOracleRequest:
		wasOverCapacity := l.mbOracleCancelRequests.Deliver(lb)
		if wasOverCapacity {
			l.logger.Error("DirectRequest: CancelOracleRequest log mailbox is over capacity - dropped the oldest log")
		}
	default:
		l.logger.Warnf("DirectRequest: unexpected log type %T", log)
	}
}

func (l *listener) processOracleRequests() {
	for {
		select {
		case <-l.chStop:
			l.shutdownWaitGroup.Done()
			return
		case <-l.mbOracleRequests.Notify():
			l.handleReceivedLogs(l.mbOracleRequests)
		}
	}
}

func (l *listener) processCancelOracleRequests() {
	for {
		select {
		case <-l.chStop:
			l.shutdownWaitGroup.Done()
			return
		case <-l.mbOracleCancelRequests.Notify():
			l.handleReceivedLogs(l.mbOracleCancelRequests)
		}
	}
}

func (l *listener) handleReceivedLogs(mailbox *utils.Mailbox) {
	for {
		i, exists := mailbox.Retrieve()
		if !exists {
			return
		}
		lb, ok := i.(log.Broadcast)
		if !ok {
			panic(errors.Errorf("DirectRequest: invariant violation, expected log.Broadcast but got %T", lb))
		}
		ctx, cancel := postgres.DefaultQueryCtx()
		was, err := l.logBroadcaster.WasAlreadyConsumed(l.db.WithContext(ctx), lb)
		cancel()
		if err != nil {
			l.logger.Errorw("DirectRequest: could not determine if log was already consumed", "error", err)
			return
		} else if was {
			return
		}

		logJobSpecID := lb.RawLog().Topics[1]
		if logJobSpecID == (common.Hash{}) || (logJobSpecID != l.job.ExternalIDEncodeStringToTopic() && logJobSpecID != l.job.ExternalIDEncodeBytesToTopic()) {
			l.logger.Debugw("DirectRequest: Skipping Run for Log with wrong Job ID", "logJobSpecID", logJobSpecID)
			l.markLogConsumed(nil, lb)
			return
		}

		log := lb.DecodedLog()
		if log == nil || reflect.ValueOf(log).IsNil() {
			l.logger.Error("DirectRequest: HandleLog: ignoring nil value")
			return
		}

		switch log := log.(type) {
		case *operator_wrapper.OperatorOracleRequest:
			l.handleOracleRequest(log, lb)
		case *operator_wrapper.OperatorCancelOracleRequest:
			l.handleCancelOracleRequest(log, lb)
		default:
			l.logger.Warnf("DirectRequest: unexpected log type %T", log)
		}
	}
}

func oracleRequestToMap(request *operator_wrapper.OperatorOracleRequest) map[string]interface{} {
	result := make(map[string]interface{})
	result["specId"] = fmt.Sprintf("0x%x", request.SpecId)
	result["requester"] = request.Requester.Hex()
	result["requestId"] = formatRequestId(request.RequestId)
	result["payment"] = fmt.Sprintf("%v", request.Payment)
	result["callbackAddr"] = request.CallbackAddr.Hex()
	result["callbackFunctionId"] = fmt.Sprintf("0x%x", request.CallbackFunctionId)
	result["cancelExpiration"] = fmt.Sprintf("%v", request.CancelExpiration)
	result["dataVersion"] = fmt.Sprintf("%v", request.DataVersion)
	result["data"] = fmt.Sprintf("0x%x", request.Data)
	return result
}

func (l *listener) handleOracleRequest(request *operator_wrapper.OperatorOracleRequest, lb log.Broadcast) {
	logger.Infow("DirectRequest: oracle request received",
		"specId", fmt.Sprintf("%0x", request.SpecId),
		"requester", request.Requester,
		"requestId", fmt.Sprintf("%0x", request.RequestId),
		"payment", request.Payment,
		"callbackAddr", request.CallbackAddr,
		"callbackFunctionId", fmt.Sprintf("%0x", request.CallbackFunctionId),
		"cancelExpiration", request.CancelExpiration,
		"dataVersion", request.DataVersion,
		"data", fmt.Sprintf("%0x", request.Data),
	)

	if !l.allowRequester(request.Requester) {
		l.logger.Infow("DirectRequest: Rejected run for invalid requester",
			"requester", request.Requester,
			"allowedRequesters", l.requesters.ToStrings(),
		)
		l.markLogConsumed(nil, lb)
		return
	}

	var minContractPayment *assets.Link
	if l.minContractPayment != nil {
		minContractPayment = l.minContractPayment
	} else {
		minContractPayment = l.config.MinimumContractPayment()
	}
	if minContractPayment != nil && request.Payment != nil {
		requestPayment := assets.Link(*request.Payment)
		if minContractPayment.Cmp(&requestPayment) > 0 {
			l.logger.Warnw("DirectRequest: Rejected run for insufficient payment",
				"minContractPayment", minContractPayment.String(),
				"requestPayment", requestPayment.String(),
			)
			l.markLogConsumed(nil, lb)
			return
		}
	}

	meta := make(map[string]interface{})
	meta["oracleRequest"] = oracleRequestToMap(request)

	runCloserChannel := make(chan struct{})
	runCloserChannelIf, loaded := l.runs.LoadOrStore(formatRequestId(request.RequestId), runCloserChannel)
	if loaded {
		runCloserChannel, _ = runCloserChannelIf.(chan struct{})
	}
	ctx, cancel := utils.CombinedContext(runCloserChannel, context.Background())
	defer cancel()

	vars := pipeline.NewVarsFrom(map[string]interface{}{
		"jobSpec": map[string]interface{}{
			"databaseID":    l.job.ID,
			"externalJobID": l.job.ExternalJobID,
			"name":          l.job.Name.ValueOrZero(),
		},
		"jobRun": map[string]interface{}{
			"meta":           meta,
			"logBlockHash":   request.Raw.BlockHash,
			"logBlockNumber": request.Raw.BlockNumber,
			"logTxHash":      request.Raw.TxHash,
			"logAddress":     request.Raw.Address,
			"logTopics":      request.Raw.Topics,
			"logData":        request.Raw.Data,
		},
	})
	run := pipeline.NewRun(*l.job.PipelineSpec, vars)
	_, err := l.pipelineRunner.Run(ctx, &run, *l.logger, true, func(tx *gorm.DB) error {
		l.markLogConsumed(tx, lb)
		return nil
	})
	if ctx.Err() != nil {
		return
	} else if err != nil {
		l.logger.Errorw("DirectRequest: failed executing run", "err", err)
	}
}

func (l *listener) allowRequester(requester common.Address) bool {
	if len(l.requesters) == 0 {
		return true
	}
	for _, addr := range l.requesters {
		if addr == requester {
			return true
		}
	}
	return false
}

// Cancels runs that haven't been started yet, with the given request ID
func (l *listener) handleCancelOracleRequest(request *operator_wrapper.OperatorCancelOracleRequest, lb log.Broadcast) {
	runCloserChannelIf, loaded := l.runs.LoadAndDelete(formatRequestId(request.RequestId))
	if loaded {
		close(runCloserChannelIf.(chan struct{}))
	}
	l.markLogConsumed(nil, lb)
}

func (l *listener) markLogConsumed(db *gorm.DB, lb log.Broadcast) {
	if db == nil {
		ctx, cancel := postgres.DefaultQueryCtx()
		defer cancel()
		db = l.db.WithContext(ctx)
	}
	if err := l.logBroadcaster.MarkConsumed(db, lb); err != nil {
		l.logger.Errorw("DirectRequest: unable to mark log consumed", "err", err, "log", lb.String())
	}
}

// JobID - Job complies with log.Listener
func (l *listener) JobID() int32 {
	return l.job.ID
}

func formatRequestId(requestId [32]byte) string {
	return fmt.Sprintf("0x%x", requestId)
}<|MERGE_RESOLUTION|>--- conflicted
+++ resolved
@@ -104,12 +104,8 @@
 		db:                       d.db,
 		pipelineORM:              d.pipelineORM,
 		job:                      jb,
-<<<<<<< HEAD
-		mbOracleRequests:         utils.NewMailbox(50),
-		mbOracleCancelRequests:   utils.NewMailbox(50),
-=======
-		mbLogs:                   utils.NewHighCapacityMailbox(),
->>>>>>> 40a50fa7
+		mbOracleRequests:         utils.NewHighCapacityMailbox(),
+		mbOracleCancelRequests:   utils.NewHighCapacityMailbox(),
 		minIncomingConfirmations: uint64(minIncomingConfirmations),
 		requesters:               concreteSpec.Requesters,
 		minContractPayment:       concreteSpec.MinContractPayment,
