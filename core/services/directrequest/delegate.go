--- conflicted
+++ resolved
@@ -294,15 +294,9 @@
 	}
 	if minContractPayment != nil {
 		requestPayment := assets.Link(*request.Payment)
-<<<<<<< HEAD
-		if minimumContractPayment.Cmp(&requestPayment) > 0 {
+		if minContractPayment.Cmp(&requestPayment) > 0 {
 			l.logger.Infow("DirectRequest: Rejected run for insufficient payment",
-				"minimumContractPayment", minimumContractPayment.String(),
-=======
-		if minContractPayment.Cmp(&requestPayment) > 0 {
-			logger.Infow("Rejected run for insufficient payment",
 				"minContractPayment", minContractPayment.String(),
->>>>>>> 756fd77e
 				"requestPayment", requestPayment.String(),
 			)
 			ctx, cancel := postgres.DefaultQueryCtx()
