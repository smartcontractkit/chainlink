--- conflicted
+++ resolved
@@ -63,22 +63,12 @@
 	cleanup        func()
 }
 
-<<<<<<< HEAD
-func NewDirectRequestUniverseWithConfig(t *testing.T, drConfig testConfig, specF func(spec *job.Job)) *DirectRequestUniverse {
-	gethClient := new(mocks.Client)
-	gethClient.Test(t)
-=======
 func NewDirectRequestUniverseWithConfig(t *testing.T, cfg *configtest.TestGeneralConfig, specF func(spec *job.Job)) *DirectRequestUniverse {
 	ethClient := cltest.NewEthClientMockWithDefaultChain(t)
->>>>>>> 5e212096
 	broadcaster := new(log_mocks.Broadcaster)
 	broadcaster.Test(t)
 	runner := new(pipeline_mocks.Runner)
-<<<<<<< HEAD
-	runner.Test(t)
-=======
 	broadcaster.On("AddDependents", 1)
->>>>>>> 5e212096
 
 	db := pgtest.NewGormDB(t)
 	cc := evmtest.NewChainSet(t, evmtest.TestChainOpts{DB: db, GeneralConfig: cfg, Client: ethClient, LogBroadcaster: broadcaster})
@@ -119,16 +109,9 @@
 }
 
 func NewDirectRequestUniverse(t *testing.T) *DirectRequestUniverse {
-<<<<<<< HEAD
-	drConfig := testConfig{
-		minIncomingConfirmations: 1,
-	}
-	return NewDirectRequestUniverseWithConfig(t, drConfig, nil)
-=======
 	cfg := configtest.NewTestGeneralConfig(t)
 	cfg.Overrides.GlobalMinIncomingConfirmations = null.IntFrom(1)
 	return NewDirectRequestUniverseWithConfig(t, cfg, nil)
->>>>>>> 5e212096
 }
 
 func (uni *DirectRequestUniverse) Cleanup() {
@@ -350,18 +333,10 @@
 	})
 
 	t.Run("Log has sufficient funds", func(t *testing.T) {
-<<<<<<< HEAD
-		drConfig := testConfig{
-			minIncomingConfirmations: 1,
-			minimumContractPayment:   assets.NewLink(100),
-		}
-		uni := NewDirectRequestUniverseWithConfig(t, drConfig, nil)
-=======
 		cfg := configtest.NewTestGeneralConfig(t)
 		cfg.Overrides.GlobalMinIncomingConfirmations = null.IntFrom(1)
 		cfg.Overrides.GlobalMinimumContractPayment = assets.NewLinkFromJuels(100)
 		uni := NewDirectRequestUniverseWithConfig(t, cfg, nil)
->>>>>>> 5e212096
 		defer uni.Cleanup()
 
 		log := new(log_mocks.Broadcast)
@@ -407,18 +382,10 @@
 	})
 
 	t.Run("Log has insufficient funds", func(t *testing.T) {
-<<<<<<< HEAD
-		drConfig := testConfig{
-			minIncomingConfirmations: 1,
-			minimumContractPayment:   assets.NewLink(100),
-		}
-		uni := NewDirectRequestUniverseWithConfig(t, drConfig, nil)
-=======
 		cfg := configtest.NewTestGeneralConfig(t)
 		cfg.Overrides.GlobalMinIncomingConfirmations = null.IntFrom(1)
 		cfg.Overrides.GlobalMinimumContractPayment = assets.NewLinkFromJuels(100)
 		uni := NewDirectRequestUniverseWithConfig(t, cfg, nil)
->>>>>>> 5e212096
 		defer uni.Cleanup()
 
 		log := new(log_mocks.Broadcast)
@@ -452,113 +419,6 @@
 		uni.logBroadcaster.AssertExpectations(t)
 		uni.runner.AssertExpectations(t)
 	})
-<<<<<<< HEAD
-
-	t.Run("requesters is specified and log is requested by a whitelisted address", func(t *testing.T) {
-		requester := cltest.NewAddress()
-		drConfig := testConfig{
-			minIncomingConfirmations: 1,
-			minimumContractPayment:   assets.NewLink(100),
-		}
-		uni := NewDirectRequestUniverseWithConfig(t, drConfig, func(jb *job.Job) {
-			jb.DirectRequestSpec.Requesters = []common.Address{cltest.NewAddress(), requester}
-		})
-		defer uni.Cleanup()
-
-		log := new(log_mocks.Broadcast)
-		defer log.AssertExpectations(t)
-
-		uni.logBroadcaster.On("WasAlreadyConsumed", mock.Anything, mock.Anything).Return(false, nil)
-		logOracleRequest := operator_wrapper.OperatorOracleRequest{
-			CancelExpiration: big.NewInt(0),
-			Payment:          big.NewInt(100),
-			Requester:        requester,
-		}
-		log.On("RawLog").Return(types.Log{
-			Topics: []common.Hash{
-				{},
-				uni.spec.ExternalIDEncodeStringToTopic(),
-			},
-		})
-		log.On("DecodedLog").Return(&logOracleRequest)
-		markConsumedLogAwaiter := cltest.NewAwaiter()
-		uni.logBroadcaster.On("MarkConsumed", mock.Anything, mock.Anything).Run(func(args mock.Arguments) {
-			markConsumedLogAwaiter.ItHappened()
-		}).Return(nil)
-
-		runBeganAwaiter := cltest.NewAwaiter()
-
-		uni.runner.On("ExecuteRun", mock.Anything, mock.Anything, mock.Anything, mock.Anything).Run(func(args mock.Arguments) {
-		}).Once().Return(pipeline.Run{}, pipeline.TaskRunResults{}, nil)
-
-		uni.runner.On("InsertFinishedRun", mock.Anything, mock.Anything, mock.Anything, mock.Anything).Run(func(args mock.Arguments) {
-			runBeganAwaiter.ItHappened()
-		}).Once().Return(int64(1), nil)
-
-		err := uni.service.Start()
-		require.NoError(t, err)
-
-		// check if the job exists under the correct ID
-		drJob, jErr := uni.jobORM.FindJob(context.Background(), uni.listener.JobIDV2())
-		require.NoError(t, jErr)
-		require.Equal(t, drJob.ID, uni.listener.JobIDV2())
-		require.NotNil(t, drJob.DirectRequestSpec)
-
-		uni.listener.HandleLog(log)
-
-		runBeganAwaiter.AwaitOrFail(t, 5*time.Second)
-
-		uni.service.Close()
-		uni.logBroadcaster.AssertExpectations(t)
-		uni.runner.AssertExpectations(t)
-	})
-
-	t.Run("requesters is specified and log is requested by a non-whitelisted address", func(t *testing.T) {
-		requester := cltest.NewAddress()
-		drConfig := testConfig{
-			minIncomingConfirmations: 1,
-			minimumContractPayment:   assets.NewLink(100),
-		}
-		uni := NewDirectRequestUniverseWithConfig(t, drConfig, func(jb *job.Job) {
-			jb.DirectRequestSpec.Requesters = []common.Address{cltest.NewAddress(), cltest.NewAddress()}
-		})
-		defer uni.Cleanup()
-
-		log := new(log_mocks.Broadcast)
-		defer log.AssertExpectations(t)
-
-		uni.logBroadcaster.On("WasAlreadyConsumed", mock.Anything, mock.Anything).Return(false, nil)
-		logOracleRequest := operator_wrapper.OperatorOracleRequest{
-			CancelExpiration: big.NewInt(0),
-			Payment:          big.NewInt(100),
-			Requester:        requester,
-		}
-		log.On("RawLog").Return(types.Log{
-			Topics: []common.Hash{
-				{},
-				uni.spec.ExternalIDEncodeStringToTopic(),
-			},
-		})
-		log.On("DecodedLog").Return(&logOracleRequest)
-		markConsumedLogAwaiter := cltest.NewAwaiter()
-		uni.logBroadcaster.On("MarkConsumed", mock.Anything, mock.Anything).Run(func(args mock.Arguments) {
-			markConsumedLogAwaiter.ItHappened()
-		}).Return(nil)
-
-		err := uni.service.Start()
-		require.NoError(t, err)
-
-		uni.listener.HandleLog(log)
-
-		markConsumedLogAwaiter.AwaitOrFail(t, 5*time.Second)
-
-		uni.service.Close()
-		uni.logBroadcaster.AssertExpectations(t)
-		uni.runner.AssertExpectations(t)
-	})
-}
-=======
->>>>>>> 5e212096
 
 	t.Run("requesters is specified and log is requested by a whitelisted address", func(t *testing.T) {
 		requester := cltest.NewAddress()
