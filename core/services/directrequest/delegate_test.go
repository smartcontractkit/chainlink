package directrequest_test

import (
	"context"
	"math/big"
	"testing"
	"time"

	"github.com/ethereum/go-ethereum/common"
	"github.com/ethereum/go-ethereum/core/types"
	"github.com/smartcontractkit/chainlink/core/assets"
	"github.com/smartcontractkit/chainlink/core/internal/cltest"
	"github.com/smartcontractkit/chainlink/core/internal/gethwrappers/generated/oracle_wrapper"
	"github.com/smartcontractkit/chainlink/core/internal/mocks"
	"github.com/smartcontractkit/chainlink/core/services/directrequest"
	"github.com/smartcontractkit/chainlink/core/services/job"
	"github.com/smartcontractkit/chainlink/core/services/log"
	log_mocks "github.com/smartcontractkit/chainlink/core/services/log/mocks"
	"github.com/smartcontractkit/chainlink/core/services/pipeline"
	pipeline_mocks "github.com/smartcontractkit/chainlink/core/services/pipeline/mocks"
	"github.com/smartcontractkit/chainlink/core/services/postgres"
	"github.com/stretchr/testify/assert"
	"github.com/stretchr/testify/mock"
	"github.com/stretchr/testify/require"
)

func TestDelegate_ServicesForSpec(t *testing.T) {
	ethClient := new(mocks.Client)
	broadcaster := new(log_mocks.Broadcaster)
	runner := new(pipeline_mocks.Runner)

	_, orm, cleanupDB := cltest.BootstrapThrowawayORM(t, "event_broadcaster", true)
	defer cleanupDB()

	config := testConfig{
		minRequiredOutgoingConfirmations: 1,
	}
	delegate := directrequest.NewDelegate(broadcaster, runner, nil, ethClient, orm.DB, config)

	t.Run("Spec without DirectRequestSpec", func(t *testing.T) {
		spec := job.Job{}
		_, err := delegate.ServicesForSpec(spec)
		assert.Error(t, err, "expects a *job.DirectRequestSpec to be present")
	})

	t.Run("Spec with DirectRequestSpec", func(t *testing.T) {
		spec := job.Job{DirectRequestSpec: &job.DirectRequestSpec{}, PipelineSpec: &pipeline.Spec{}}
		services, err := delegate.ServicesForSpec(spec)
		require.NoError(t, err)
		assert.Len(t, services, 1)
	})
}

type DirectRequestUniverse struct {
	spec           *job.Job
	runner         *pipeline_mocks.Runner
	service        job.Service
	jobORM         job.ORM
	listener       log.Listener
	logBroadcaster *log_mocks.Broadcaster
	cleanup        func()
}

func NewDirectRequestUniverseWithConfig(t *testing.T, drConfig testConfig) *DirectRequestUniverse {
	gethClient := new(mocks.Client)
	broadcaster := new(log_mocks.Broadcaster)
	runner := new(pipeline_mocks.Runner)

	config, oldORM, cleanupDB := cltest.BootstrapThrowawayORM(t, "delegate_services_listener_handlelog", true, true)
	db := oldORM.DB

	orm, eventBroadcaster, cleanupPipeline := cltest.NewPipelineORM(t, config, db)

	jobORM := job.NewORM(db, config.Config, orm, eventBroadcaster, &postgres.NullAdvisoryLocker{})

	cleanup := func() {
		cleanupDB()
		cleanupPipeline()
		jobORM.Close()
	}

<<<<<<< HEAD
	drConfig := testConfig{
		minRequiredOutgoingConfirmations: 1,
	}
	delegate := directrequest.NewDelegate(broadcaster, runner, orm, ethClient, db, drConfig)
=======
	delegate := directrequest.NewDelegate(broadcaster, headBroadcaster, runner, orm, gethClient, db, drConfig)
>>>>>>> 111cb961

	spec := cltest.MakeDirectRequestJobSpec(t)
	err := jobORM.CreateJob(context.Background(), spec, spec.Pipeline)
	require.NoError(t, err)
	serviceArray, err := delegate.ServicesForSpec(*spec)
	require.NoError(t, err)
	assert.Len(t, serviceArray, 1)
	service := serviceArray[0]

	uni := &DirectRequestUniverse{
		spec:           spec,
		runner:         runner,
		service:        service,
		jobORM:         jobORM,
		listener:       nil,
		logBroadcaster: broadcaster,
		cleanup:        cleanup,
	}

	broadcaster.On("Register", mock.Anything, mock.Anything).Return(func() {}).Run(func(args mock.Arguments) {
		uni.listener = args.Get(0).(log.Listener)
	})

	return uni
}

func NewDirectRequestUniverse(t *testing.T) *DirectRequestUniverse {
	drConfig := testConfig{
		minRequiredOutgoingConfirmations: 1,
	}
	return NewDirectRequestUniverseWithConfig(t, drConfig)
}

func (uni *DirectRequestUniverse) Cleanup() {
	uni.cleanup()
}

func TestDelegate_ServicesListenerHandleLog(t *testing.T) {

	t.Run("Log is an OracleRequest", func(t *testing.T) {
		uni := NewDirectRequestUniverse(t)
		defer uni.Cleanup()

		log := new(log_mocks.Broadcast)
		defer log.AssertExpectations(t)

		log.On("WasAlreadyConsumed").Return(false, nil)
		logOracleRequest := oracle_wrapper.OracleOracleRequest{
			CancelExpiration: big.NewInt(0),
		}
		log.On("RawLog").Return(types.Log{
			Topics: []common.Hash{
				common.Hash{},
				uni.spec.DirectRequestSpec.OnChainJobSpecID,
			},
		})
		log.On("DecodedLog").Return(&logOracleRequest)
		log.On("MarkConsumed").Return(nil)

		runBeganAwaiter := cltest.NewAwaiter()
		uni.runner.On("ExecuteAndInsertFinishedRun", mock.Anything, mock.Anything, mock.Anything, mock.Anything, mock.Anything).Run(func(args mock.Arguments) {
			runBeganAwaiter.ItHappened()
		}).Once().Return(int64(0), pipeline.FinalResult{}, nil)

		err := uni.service.Start()
		require.NoError(t, err)

		// check if the job exists under the correct ID
		drJob, jErr := uni.jobORM.FindJob(uni.listener.JobIDV2())
		require.NoError(t, jErr)
		require.Equal(t, drJob.ID, uni.listener.JobIDV2())
		require.NotNil(t, drJob.DirectRequestSpec)

		uni.listener.HandleLog(log)

		runBeganAwaiter.AwaitOrFail(t, 5*time.Second)

		uni.service.Close()
		uni.logBroadcaster.AssertExpectations(t)
		uni.runner.AssertExpectations(t)
	})

	t.Run("Log is not consumed, as it's too young", func(t *testing.T) {
		uni := NewDirectRequestUniverse(t)
		defer uni.Cleanup()

		log := new(log_mocks.Broadcast)

		log.On("WasAlreadyConsumed").Return(false, nil).Maybe()
		logOracleRequest := oracle_wrapper.OracleOracleRequest{
			CancelExpiration: big.NewInt(0),
		}
		log.On("RawLog").Return(types.Log{
			Topics: []common.Hash{
				common.Hash{},
				uni.spec.DirectRequestSpec.OnChainJobSpecID,
			},
			BlockNumber: 0,
		}).Maybe()
		log.On("DecodedLog").Return(&logOracleRequest).Maybe()
		log.On("MarkConsumed").Return(nil).Maybe()

		err := uni.service.Start()
		require.NoError(t, err)

		log.AssertExpectations(t)

		uni.listener.HandleLog(log)

		log.On("WasAlreadyConsumed").Return(false, nil)
		runBeganAwaiter := cltest.NewAwaiter()
		uni.runner.On("ExecuteAndInsertFinishedRun", mock.Anything, mock.Anything, mock.Anything, mock.Anything, mock.Anything).Run(func(args mock.Arguments) {
			runBeganAwaiter.ItHappened()
		}).Once().Return(int64(0), pipeline.FinalResult{}, nil)

		// but should after this one, as the head Number is larger
		runBeganAwaiter.AwaitOrFail(t, 5*time.Second)
		cltest.EventuallyExpectationsMet(t, log, 3*time.Second, 100*time.Millisecond)

		uni.service.Close()
		uni.logBroadcaster.AssertExpectations(t)
		uni.runner.AssertExpectations(t)
	})

	t.Run("Log has wrong jobID", func(t *testing.T) {
		uni := NewDirectRequestUniverse(t)
		defer uni.Cleanup()

		log := new(log_mocks.Broadcast)

		log.On("WasAlreadyConsumed").Return(false, nil)
		log.On("RawLog").Return(types.Log{
			Topics: []common.Hash{common.Hash{}, common.Hash{}},
		})

		err := uni.service.Start()
		require.NoError(t, err)

		uni.listener.HandleLog(log)

		cltest.EventuallyExpectationsMet(t, uni.logBroadcaster, 3*time.Second, 100*time.Millisecond)
		cltest.EventuallyExpectationsMet(t, uni.runner, 3*time.Second, 100*time.Millisecond)
		cltest.EventuallyExpectationsMet(t, log, 3*time.Second, 100*time.Millisecond)

		uni.service.Close()
	})

	t.Run("Log is a CancelOracleRequest with no matching run", func(t *testing.T) {
		uni := NewDirectRequestUniverse(t)
		defer uni.Cleanup()

		log := new(log_mocks.Broadcast)

		log.On("WasAlreadyConsumed").Return(false, nil)
		logCancelOracleRequest := oracle_wrapper.OracleCancelOracleRequest{RequestId: uni.spec.DirectRequestSpec.OnChainJobSpecID}
		log.On("RawLog").Return(types.Log{
			Topics: []common.Hash{
				common.Hash{},
				uni.spec.DirectRequestSpec.OnChainJobSpecID,
			},
		})
		log.On("DecodedLog").Return(&logCancelOracleRequest)
		log.On("MarkConsumed").Return(nil)

		err := uni.service.Start()
		require.NoError(t, err)

		uni.listener.HandleLog(log)

		cltest.EventuallyExpectationsMet(t, uni.logBroadcaster, 3*time.Second, 100*time.Millisecond)
		cltest.EventuallyExpectationsMet(t, uni.runner, 3*time.Second, 100*time.Millisecond)
		cltest.EventuallyExpectationsMet(t, log, 3*time.Second, 100*time.Millisecond)

		uni.service.Close()
	})

	t.Run("Log is a CancelOracleRequest with a matching run", func(t *testing.T) {
		uni := NewDirectRequestUniverse(t)
		defer uni.Cleanup()

		runLog := new(log_mocks.Broadcast)

		runLog.On("WasAlreadyConsumed").Return(false, nil)
		logOracleRequest := oracle_wrapper.OracleOracleRequest{
			CancelExpiration: big.NewInt(0),
			RequestId:        uni.spec.DirectRequestSpec.OnChainJobSpecID,
		}
		runLog.On("RawLog").Return(types.Log{
			Topics: []common.Hash{
				common.Hash{},
				uni.spec.DirectRequestSpec.OnChainJobSpecID,
			},
		})
		runLog.On("DecodedLog").Return(&logOracleRequest)
		runLog.On("MarkConsumed").Return(nil)

		cancelLog := new(log_mocks.Broadcast)

		cancelLog.On("WasAlreadyConsumed").Return(false, nil)
		logCancelOracleRequest := oracle_wrapper.OracleCancelOracleRequest{RequestId: uni.spec.DirectRequestSpec.OnChainJobSpecID}
		cancelLog.On("RawLog").Return(types.Log{
			Topics: []common.Hash{
				common.Hash{},
				uni.spec.DirectRequestSpec.OnChainJobSpecID,
			},
		})
		cancelLog.On("DecodedLog").Return(&logCancelOracleRequest)
		cancelLog.On("MarkConsumed").Return(nil)

		err := uni.service.Start()
		require.NoError(t, err)

		timeout := 5 * time.Second
		runBeganAwaiter := cltest.NewAwaiter()
		runCancelledAwaiter := cltest.NewAwaiter()
		uni.runner.On("ExecuteAndInsertFinishedRun", mock.Anything, mock.Anything, mock.Anything, mock.Anything, mock.Anything).Run(func(args mock.Arguments) {
			runBeganAwaiter.ItHappened()
			ctx := args[0].(context.Context)
			select {
			case <-time.After(timeout):
				t.Fatalf("Timed out waiting for Run to be canceled (%v)", timeout)
			case <-ctx.Done():
				runCancelledAwaiter.ItHappened()
			}
		}).Once().Return(int64(0), pipeline.FinalResult{}, nil)
		uni.listener.HandleLog(runLog)

		runBeganAwaiter.AwaitOrFail(t, timeout)
		runLog.AssertExpectations(t)

		uni.listener.HandleLog(cancelLog)

		runCancelledAwaiter.AwaitOrFail(t, timeout)
		cancelLog.AssertExpectations(t)

		uni.service.Close()
		uni.logBroadcaster.AssertExpectations(t)
		uni.runner.AssertExpectations(t)
	})

	t.Run("Log has sufficient funds", func(t *testing.T) {
		drConfig := testConfig{
			minRequiredOutgoingConfirmations: 1,
			minimumContractPayment:           assets.NewLink(100),
		}
		uni := NewDirectRequestUniverseWithConfig(t, drConfig)
		defer uni.Cleanup()

		log := new(log_mocks.Broadcast)
		defer log.AssertExpectations(t)

		log.On("WasAlreadyConsumed").Return(false, nil)
		logOracleRequest := oracle_wrapper.OracleOracleRequest{
			CancelExpiration: big.NewInt(0),
			Payment:          big.NewInt(100),
		}
		log.On("RawLog").Return(types.Log{
			Topics: []common.Hash{
				common.Hash{},
				uni.spec.DirectRequestSpec.OnChainJobSpecID,
			},
		})
		log.On("DecodedLog").Return(&logOracleRequest)
		log.On("MarkConsumed").Return(nil)

		runBeganAwaiter := cltest.NewAwaiter()
		uni.runner.On("ExecuteAndInsertFinishedRun", mock.Anything, mock.Anything, mock.Anything, mock.Anything, mock.Anything).Run(func(args mock.Arguments) {
			runBeganAwaiter.ItHappened()
		}).Once().Return(int64(0), pipeline.FinalResult{}, nil)

		err := uni.service.Start()
		require.NoError(t, err)

		// check if the job exists under the correct ID
		drJob, jErr := uni.jobORM.FindJob(uni.listener.JobIDV2())
		require.NoError(t, jErr)
		require.Equal(t, drJob.ID, uni.listener.JobIDV2())
		require.NotNil(t, drJob.DirectRequestSpec)

		uni.listener.HandleLog(log)

		uni.headBroadcastable.OnNewLongestChain(context.TODO(), models.Head{Number: 10})

		runBeganAwaiter.AwaitOrFail(t, 5*time.Second)

		uni.service.Close()
		uni.logBroadcaster.AssertExpectations(t)
		uni.runner.AssertExpectations(t)
	})

	t.Run("Log has insufficient funds", func(t *testing.T) {
		drConfig := testConfig{
			minRequiredOutgoingConfirmations: 1,
			minimumContractPayment:           assets.NewLink(100),
		}
		uni := NewDirectRequestUniverseWithConfig(t, drConfig)
		defer uni.Cleanup()

		log := new(log_mocks.Broadcast)
		defer log.AssertExpectations(t)

		log.On("WasAlreadyConsumed").Return(false, nil)
		logOracleRequest := oracle_wrapper.OracleOracleRequest{
			CancelExpiration: big.NewInt(0),
			Payment:          big.NewInt(99),
		}
		log.On("RawLog").Return(types.Log{
			Topics: []common.Hash{
				common.Hash{},
				uni.spec.DirectRequestSpec.OnChainJobSpecID,
			},
		})
		log.On("DecodedLog").Return(&logOracleRequest)
		markConsumedLogAwaiter := cltest.NewAwaiter()
		log.On("MarkConsumed").Run(func(args mock.Arguments) {
			markConsumedLogAwaiter.ItHappened()
		}).Return(nil)

		err := uni.service.Start()
		require.NoError(t, err)

		uni.listener.HandleLog(log)

		uni.headBroadcastable.OnNewLongestChain(context.TODO(), models.Head{Number: 10})

		markConsumedLogAwaiter.AwaitOrFail(t, 5*time.Second)

		uni.service.Close()
		uni.logBroadcaster.AssertExpectations(t)
		uni.runner.AssertExpectations(t)
	})
}

type testConfig struct {
	minRequiredOutgoingConfirmations uint64
	minimumContractPayment           *assets.Link
}

func (c testConfig) MinRequiredOutgoingConfirmations() uint64 {
	return c.minRequiredOutgoingConfirmations
}

func (c testConfig) MinimumContractPayment() *assets.Link {
	return c.minimumContractPayment
}<|MERGE_RESOLUTION|>--- conflicted
+++ resolved
@@ -79,14 +79,7 @@
 		jobORM.Close()
 	}
 
-<<<<<<< HEAD
-	drConfig := testConfig{
-		minRequiredOutgoingConfirmations: 1,
-	}
-	delegate := directrequest.NewDelegate(broadcaster, runner, orm, ethClient, db, drConfig)
-=======
-	delegate := directrequest.NewDelegate(broadcaster, headBroadcaster, runner, orm, gethClient, db, drConfig)
->>>>>>> 111cb961
+	delegate := directrequest.NewDelegate(broadcaster, runner, orm, gethClient, db, drConfig)
 
 	spec := cltest.MakeDirectRequestJobSpec(t)
 	err := jobORM.CreateJob(context.Background(), spec, spec.Pipeline)
