package services

import (
	"context"
	"fmt"
	"math/big"
	"sync"

	"github.com/pkg/errors"
	"github.com/smartcontractkit/chainlink/core/logger"
	"github.com/smartcontractkit/chainlink/core/store"
	"github.com/smartcontractkit/chainlink/core/store/models"
	"github.com/smartcontractkit/chainlink/core/utils"

	"github.com/prometheus/client_golang/prometheus"
	"github.com/prometheus/client_golang/prometheus/promauto"
	"go.uber.org/multierr"
)

var (
	numberJobSubscriptions = promauto.NewGauge(prometheus.GaugeOpts{
		Name: "job_subscriber_subscriptions",
		Help: "The number of job subscriptions currently active",
	})
)

//go:generate mockery --name JobSubscriber  --output ../internal/mocks/ --case=underscore

// JobSubscriber listens for push notifications of event logs from the ethereum
// node's websocket for specific jobs by subscribing to ethLogs.
type JobSubscriber interface {
	store.HeadTrackable
	AddJob(job models.JobSpec, bn *models.Head) error
	RemoveJob(ID models.JobID) error
	Jobs() []models.JobSpec
	Stop() error
}

// jobSubscriber implementation
type jobSubscriber struct {
	store            *store.Store
	jobSubscriptions map[string]JobSubscription
	jobsMutex        *sync.RWMutex
	runManager       RunManager
	jobResumer       utils.SleeperTask
	nextBlockWorker  *nextBlockWorker
}

type nextBlockWorker struct {
	runManager RunManager
	head       big.Int
	headMtx    sync.RWMutex
}

func (b *nextBlockWorker) getHead() big.Int {
	b.headMtx.RLock()
	defer b.headMtx.RUnlock()
	return b.head
}

func (b *nextBlockWorker) setHead(h big.Int) {
	b.headMtx.Lock()
	b.head = h
	b.headMtx.Unlock()
}

func (b *nextBlockWorker) Work() {
	head := b.getHead()
	err := b.runManager.ResumeAllPendingNextBlock(&head)
	if err != nil {
		logger.Errorw("Failed to resume confirming tasks on new head", "error", err)
	}
}

// NewJobSubscriber returns a new job subscriber.
func NewJobSubscriber(store *store.Store, runManager RunManager) JobSubscriber {
	b := &nextBlockWorker{runManager: runManager}
	js := &jobSubscriber{
		store:            store,
		runManager:       runManager,
		jobSubscriptions: map[string]JobSubscription{},
		jobsMutex:        &sync.RWMutex{},
		jobResumer:       utils.NewSleeperTask(b),
		nextBlockWorker:  b,
	}
	return js
}

// Called on node shutdown, unsubscribe from everything
// and remove the subscriptions.
func (js *jobSubscriber) Stop() error {
	js.jobsMutex.Lock()
	defer js.jobsMutex.Unlock()

	for _, sub := range js.jobSubscriptions {
		sub.Unsubscribe()
	}
	js.jobSubscriptions = map[string]JobSubscription{}
	return js.jobResumer.Stop()
}

func (js *jobSubscriber) alreadySubscribed(jobID models.JobID) bool {
	js.jobsMutex.RLock()
	defer js.jobsMutex.RUnlock()
	if _, exists := js.jobSubscriptions[jobID.String()]; exists {
		logger.Errorw("job subscription already added", "jobID", jobID)
		return true
	}
	return false
}

// AddJob subscribes to ethereum log events for each "runlog" and "ethlog"
// initiator in the passed job spec.
func (js *jobSubscriber) AddJob(job models.JobSpec, bn *models.Head) error {
	if !job.IsLogInitiated() {
		return nil
	}
	if js.store.Config.EthereumDisabled() {
		logger.Errorw(fmt.Sprintf("ACTION REQUIRED: Attempted to add job with name '%s' but Ethereum was disabled. This job is NOT running.", job.Name), "job", job)
		return nil
	}

	if js.alreadySubscribed(job.ID) {
		return nil
	}
	// Create a new subscription for this job
	sub, err := StartJobSubscription(job, bn, js.store, js.runManager)
	if err != nil {
		js.store.UpsertErrorFor(job.ID, "Unable to start job subscription")
		return err
	}
	js.addSubscription(sub)
	return nil
}

// RemoveJob unsubscribes the job from a log subscription to trigger runs.
func (js *jobSubscriber) RemoveJob(ID models.JobID) error {
	js.jobsMutex.Lock()
	sub, ok := js.jobSubscriptions[ID.String()]
	delete(js.jobSubscriptions, ID.String())
	numberJobSubscriptions.Set(float64(len(js.jobSubscriptions)))
	js.jobsMutex.Unlock()

	if !ok {
		return fmt.Errorf("JobSubscriber#RemoveJob: job %s not found", ID)
	}
	sub.Unsubscribe()
	return nil
}

// Jobs returns the jobs being listened to.
func (js *jobSubscriber) Jobs() []models.JobSpec {
	js.jobsMutex.RLock()
	defer js.jobsMutex.RUnlock()

	var jobs []models.JobSpec
	for _, sub := range js.jobSubscriptions {
		jobs = append(jobs, sub.Job)
	}
	return jobs
}

func (js *jobSubscriber) addSubscription(sub JobSubscription) {
	js.jobsMutex.Lock()
	defer js.jobsMutex.Unlock()

	js.jobSubscriptions[sub.Job.ID.String()] = sub
	numberJobSubscriptions.Set(float64(len(js.jobSubscriptions)))
}

// Connect connects the jobs to the ethereum node by creating corresponding subscriptions.
func (js *jobSubscriber) Connect(bn *models.Head) error {
	logger.Debugw("JobSubscriber connect", "head", bn)

	var merr error
	err := js.store.Jobs(
		func(j *models.JobSpec) bool {
			logger.Debugw("JobSubscriber adding job", "jobSpecID", j.ID)
			merr = multierr.Append(merr, js.AddJob(*j, bn))
			return true
		},
		models.InitiatorEthLog,
		models.InitiatorRandomnessLog,
		models.InitiatorRunLog,
	)
	return multierr.Append(merr, err)
}

// Called when we disconnect from the head tracker
// because of an error in the head subscription or shutdown.
func (js *jobSubscriber) Disconnect() {
	// Do nothing, subscription connections are managed by
	// the listenToLogs goroutines.
}

// OnNewLongestChainSampled resumes all pending job runs based on the new head activity.
func (js *jobSubscriber) OnNewLongestChainSampled(ctx context.Context, head models.Head) {
	js.nextBlockWorker.setHead(*head.ToInt())
	js.jobResumer.WakeUp()
}

<<<<<<< HEAD
func (js *jobSubscriber) OnNewLongestChain(ctx context.Context, head models.Head) {
	// do nothing, using OnNewLongestChainSampled instead
}
=======
// NullJobSubscriber implements Null pattern for JobSubscriber interface
type NullJobSubscriber struct{}

func (NullJobSubscriber) Connect(head *models.Head) error                         { return nil }
func (NullJobSubscriber) Disconnect()                                             {}
func (NullJobSubscriber) OnNewLongestChain(ctx context.Context, head models.Head) {}
func (NullJobSubscriber) AddJob(job models.JobSpec, bn *models.Head) error {
	return errors.New("NullJobSubscriber#AddJob should never be called")
}
func (NullJobSubscriber) RemoveJob(ID models.JobID) error {
	return errors.New("NullJobSubscriber#RemoveJob should never be called")
}
func (NullJobSubscriber) Jobs() (j []models.JobSpec) { return }
func (NullJobSubscriber) Stop() error                { return nil }
>>>>>>> 2f24d368
<|MERGE_RESOLUTION|>--- conflicted
+++ resolved
@@ -199,17 +199,18 @@
 	js.jobResumer.WakeUp()
 }
 
-<<<<<<< HEAD
 func (js *jobSubscriber) OnNewLongestChain(ctx context.Context, head models.Head) {
 	// do nothing, using OnNewLongestChainSampled instead
 }
-=======
+
+
 // NullJobSubscriber implements Null pattern for JobSubscriber interface
 type NullJobSubscriber struct{}
 
 func (NullJobSubscriber) Connect(head *models.Head) error                         { return nil }
 func (NullJobSubscriber) Disconnect()                                             {}
 func (NullJobSubscriber) OnNewLongestChain(ctx context.Context, head models.Head) {}
+func (NullJobSubscriber) OnNewLongestChainSampled(ctx context.Context, head models.Head) {}
 func (NullJobSubscriber) AddJob(job models.JobSpec, bn *models.Head) error {
 	return errors.New("NullJobSubscriber#AddJob should never be called")
 }
@@ -218,4 +219,3 @@
 }
 func (NullJobSubscriber) Jobs() (j []models.JobSpec) { return }
 func (NullJobSubscriber) Stop() error                { return nil }
->>>>>>> 2f24d368
