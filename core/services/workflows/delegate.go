package workflows

import (
	"context"
	"fmt"

	"github.com/google/uuid"
	"github.com/pelletier/go-toml"

	"github.com/smartcontractkit/chainlink-common/pkg/types"

	"github.com/smartcontractkit/chainlink/v2/core/capabilities/targets"
	"github.com/smartcontractkit/chainlink/v2/core/chains/legacyevm"
	"github.com/smartcontractkit/chainlink/v2/core/logger"
	"github.com/smartcontractkit/chainlink/v2/core/services/job"
	"github.com/smartcontractkit/chainlink/v2/core/services/pg"
)

const hardcodedWorkflow = `
triggers:
  - type: "on_mercury_report"
    config:
      feedlist:
        - "0x1111111111111111111100000000000000000000000000000000000000000000" # ETHUSD
        - "0x2222222222222222222200000000000000000000000000000000000000000000" # LINKUSD
        - "0x3333333333333333333300000000000000000000000000000000000000000000" # BTCUSD
        
consensus:
  - type: "offchain_reporting"
    ref: "evm_median"
    inputs:
      observations:
        - "$(trigger.outputs)"
    config:
      aggregation_method: "data_feeds_2_0"
      aggregation_config:
        "0x1111111111111111111100000000000000000000000000000000000000000000":
          deviation: "0.001"
          heartbeat: "30m"
        "0x2222222222222222222200000000000000000000000000000000000000000000":
          deviation: "0.001"
          heartbeat: "30m"
        "0x3333333333333333333300000000000000000000000000000000000000000000":
          deviation: "0.001"
          heartbeat: "30m"
      encoder: "EVM"
      encoder_config:
        abi: "mercury_reports bytes[]"

targets:
  - type: "write_polygon-testnet-mumbai"
    inputs:
      report:
        - "$(evm_median.outputs.reports)"
    config:
      address: "0x3F3554832c636721F1fD1822Ccca0354576741Ef"
      params: ["$(inputs.report)"]
      abi: "receive(report bytes)"
  - type: "write_ethereum-testnet-sepolia"
    inputs:
      report:
        - "$(evm_median.outputs.reports)"
    config:
      address: "0x54e220867af6683aE6DcBF535B4f952cB5116510"
      params: ["$(inputs.report)"]
      abi: "receive(report bytes)"
`

type Delegate struct {
	registry types.CapabilitiesRegistry
	logger   logger.Logger
}

var _ job.Delegate = (*Delegate)(nil)

func (d *Delegate) JobType() job.Type {
	return job.Workflow
}

func (d *Delegate) BeforeJobCreated(spec job.Job) {}

func (d *Delegate) AfterJobCreated(jb job.Job) {}

func (d *Delegate) BeforeJobDeleted(spec job.Job) {}

func (d *Delegate) OnDeleteJob(ctx context.Context, jb job.Job, q pg.Queryer) error { return nil }

// ServicesForSpec satisfies the job.Delegate interface.
<<<<<<< HEAD
func (d *Delegate) ServicesForSpec(ctx context.Context, spec job.Job, opt ...pg.QOpt) ([]job.ServiceCtx, error) {
	engine, err := NewEngine(d.logger, d.registry)
=======
func (d *Delegate) ServicesForSpec(ctx context.Context, spec job.Job) ([]job.ServiceCtx, error) {
	cfg := Config{
		Lggr:     d.logger,
		Spec:     hardcodedWorkflow,
		Registry: d.registry,
	}
	engine, err := NewEngine(cfg)
>>>>>>> 05fdbbf0
	if err != nil {
		return nil, err
	}
	return []job.ServiceCtx{engine}, nil
}

func NewDelegate(logger logger.Logger, registry types.CapabilitiesRegistry, legacyEVMChains legacyevm.LegacyChainContainer) *Delegate {
	// NOTE: we temporarily do registration inside NewDelegate, this will be moved out of job specs in the future
	_ = targets.InitializeWrite(registry, legacyEVMChains, logger)

	return &Delegate{logger: logger, registry: registry}
}

func ValidatedWorkflowSpec(tomlString string) (job.Job, error) {
	var jb = job.Job{ExternalJobID: uuid.New()}

	tree, err := toml.Load(tomlString)
	if err != nil {
		return jb, fmt.Errorf("toml error on load: %w", err)
	}

	err = tree.Unmarshal(&jb)
	if err != nil {
		return jb, fmt.Errorf("toml unmarshal error on spec: %w", err)
	}

	if jb.Type != job.Workflow {
		return jb, fmt.Errorf("unsupported type %s", jb.Type)
	}

	return jb, nil
}<|MERGE_RESOLUTION|>--- conflicted
+++ resolved
@@ -8,7 +8,6 @@
 	"github.com/pelletier/go-toml"
 
 	"github.com/smartcontractkit/chainlink-common/pkg/types"
-
 	"github.com/smartcontractkit/chainlink/v2/core/capabilities/targets"
 	"github.com/smartcontractkit/chainlink/v2/core/chains/legacyevm"
 	"github.com/smartcontractkit/chainlink/v2/core/logger"
@@ -86,10 +85,6 @@
 func (d *Delegate) OnDeleteJob(ctx context.Context, jb job.Job, q pg.Queryer) error { return nil }
 
 // ServicesForSpec satisfies the job.Delegate interface.
-<<<<<<< HEAD
-func (d *Delegate) ServicesForSpec(ctx context.Context, spec job.Job, opt ...pg.QOpt) ([]job.ServiceCtx, error) {
-	engine, err := NewEngine(d.logger, d.registry)
-=======
 func (d *Delegate) ServicesForSpec(ctx context.Context, spec job.Job) ([]job.ServiceCtx, error) {
 	cfg := Config{
 		Lggr:     d.logger,
@@ -97,7 +92,6 @@
 		Registry: d.registry,
 	}
 	engine, err := NewEngine(cfg)
->>>>>>> 05fdbbf0
 	if err != nil {
 		return nil, err
 	}
