package workflows

import (
	"context"
	"fmt"

	"github.com/google/uuid"
	"github.com/pelletier/go-toml"

	"github.com/smartcontractkit/chainlink-common/pkg/capabilities"
	"github.com/smartcontractkit/chainlink-common/pkg/types/core"
	"github.com/smartcontractkit/chainlink/v2/core/logger"
	"github.com/smartcontractkit/chainlink/v2/core/services/job"
	p2ptypes "github.com/smartcontractkit/chainlink/v2/core/services/p2p/types"
	"github.com/smartcontractkit/chainlink/v2/core/services/workflows/store"
)

type Delegate struct {
	registry core.CapabilitiesRegistry
	logger   logger.Logger
	peerID   func() *p2ptypes.PeerID
	store    store.Store
}

var _ job.Delegate = (*Delegate)(nil)

func (d *Delegate) JobType() job.Type {
	return job.Workflow
}

func (d *Delegate) BeforeJobCreated(spec job.Job) {}

func (d *Delegate) AfterJobCreated(jb job.Job) {}

func (d *Delegate) BeforeJobDeleted(spec job.Job) {}

func (d *Delegate) OnDeleteJob(context.Context, job.Job) error { return nil }

// ServicesForSpec satisfies the job.Delegate interface.
func (d *Delegate) ServicesForSpec(_ context.Context, spec job.Job) ([]job.ServiceCtx, error) {
	dinfo, err := initializeDONInfo()
	if err != nil {
		d.logger.Errorw("could not add initialize don info", err)
	}

	cfg := Config{
		Lggr:          d.logger,
		Spec:          spec.WorkflowSpec.Workflow,
		WorkflowID:    spec.WorkflowSpec.WorkflowID,
		WorkflowOwner: spec.WorkflowSpec.WorkflowOwner,
		WorkflowName:  spec.WorkflowSpec.WorkflowName,
		Registry:      d.registry,
		DONInfo:       dinfo,
		PeerID:        d.peerID,
		Store:         d.store,
	}
	engine, err := NewEngine(cfg)
	if err != nil {
		return nil, err
	}
	return []job.ServiceCtx{engine}, nil
}

<<<<<<< HEAD
func initializeDONInfo(lggr logger.Logger) (*capabilities.DON, error) {
	var key [16]byte

	// TODO: fetch the key and DONInfo from the registry
	keyString := "44fb5c1ee8ee48846c808a383da3aba3"
	k, err := hex.DecodeString(keyString)
	if err != nil {
		lggr.Errorf("could not decode key %s: %v", keyString, err)
	}
	key = [16]byte(k)

=======
func initializeDONInfo() (*capabilities.DON, error) {
>>>>>>> c55db979
	p2pStrings := []string{
		"12D3KooWBCF1XT5Wi8FzfgNCqRL76Swv8TRU3TiD4QiJm8NMNX7N",
		"12D3KooWG1AyvwmCpZ93J8pBQUE1SuzrjDXnT4BeouncHR3jWLCG",
		"12D3KooWGeUKZBRMbx27FUTgBwZa9Ap9Ym92mywwpuqkEtz8XWyv",
		"12D3KooW9zYWQv3STmDeNDidyzxsJSTxoCTLicafgfeEz9nhwhC4",
		"12D3KooWG1AeBnSJH2mdcDusXQVye2jqodZ6pftTH98HH6xvrE97",
		"12D3KooWBf3PrkhNoPEmp7iV291YnPuuTsgEDHTscLajxoDvwHGA",
		"12D3KooWP3FrMTFXXRU2tBC8aYvEBgUX6qhcH9q2JZCUi9Wvc2GX",
	}

	p2pIDs := []p2ptypes.PeerID{}
	for _, p := range p2pStrings {
		pid := p2ptypes.PeerID{}
		err := pid.UnmarshalText([]byte(p))
		if err != nil {
			return nil, err
		}

		p2pIDs = append(p2pIDs, pid)
	}

	return &capabilities.DON{
		ID:      "00010203",
		Members: p2pIDs,
	}, nil
}

func NewDelegate(logger logger.Logger, registry core.CapabilitiesRegistry, store store.Store, peerID func() *p2ptypes.PeerID) *Delegate {
	return &Delegate{logger: logger, registry: registry, store: store, peerID: peerID}
}

func ValidatedWorkflowSpec(tomlString string) (job.Job, error) {
	var jb = job.Job{ExternalJobID: uuid.New()}

	tree, err := toml.Load(tomlString)
	if err != nil {
		return jb, fmt.Errorf("toml error on load: %w", err)
	}

	err = tree.Unmarshal(&jb)
	if err != nil {
		return jb, fmt.Errorf("toml unmarshal error on spec: %w", err)
	}
	if jb.Type != job.Workflow {
		return jb, fmt.Errorf("unsupported type %s, expected %s", jb.Type, job.Workflow)
	}

	var spec job.WorkflowSpec
	err = tree.Unmarshal(&spec)
	if err != nil {
		return jb, fmt.Errorf("toml unmarshal error on workflow spec: %w", err)
	}

	err = spec.Validate()
	if err != nil {
		return jb, fmt.Errorf("invalid WorkflowSpec: %w", err)
	}

	// ensure the embedded workflow graph is valid
	_, err = Parse(spec.Workflow)
	if err != nil {
		return jb, fmt.Errorf("failed to parse workflow graph: %w", err)
	}
	jb.WorkflowSpec = &spec
	jb.WorkflowSpecID = &spec.ID

	return jb, nil
}<|MERGE_RESOLUTION|>--- conflicted
+++ resolved
@@ -61,21 +61,7 @@
 	return []job.ServiceCtx{engine}, nil
 }
 
-<<<<<<< HEAD
-func initializeDONInfo(lggr logger.Logger) (*capabilities.DON, error) {
-	var key [16]byte
-
-	// TODO: fetch the key and DONInfo from the registry
-	keyString := "44fb5c1ee8ee48846c808a383da3aba3"
-	k, err := hex.DecodeString(keyString)
-	if err != nil {
-		lggr.Errorf("could not decode key %s: %v", keyString, err)
-	}
-	key = [16]byte(k)
-
-=======
 func initializeDONInfo() (*capabilities.DON, error) {
->>>>>>> c55db979
 	p2pStrings := []string{
 		"12D3KooWBCF1XT5Wi8FzfgNCqRL76Swv8TRU3TiD4QiJm8NMNX7N",
 		"12D3KooWG1AyvwmCpZ93J8pBQUE1SuzrjDXnT4BeouncHR3jWLCG",
