--- conflicted
+++ resolved
@@ -104,11 +104,7 @@
 	configForCapability func(ctx context.Context, capabilityID string, donID uint32) (capabilities.CapabilityConfiguration, error)
 }
 
-<<<<<<< HEAD
-func (t testConfigProvider) GetLocalNode(ctx context.Context) (capabilities.Node, error) {
-=======
 func (t testConfigProvider) LocalNode(ctx context.Context) (capabilities.Node, error) {
->>>>>>> 7da22c9c
 	if t.localNode != nil {
 		return t.localNode(ctx)
 	}
@@ -127,11 +123,7 @@
 		return t.configForCapability(ctx, capabilityID, donID)
 	}
 
-<<<<<<< HEAD
-	return capabilities.CapabilityConfiguration{ExecuteConfig: values.EmptyMap()}, nil
-=======
 	return capabilities.CapabilityConfiguration{DefaultConfig: values.EmptyMap()}, nil
->>>>>>> 7da22c9c
 }
 
 // newTestEngine creates a new engine with some test defaults.
@@ -836,10 +828,7 @@
 			c.Store = dbstore
 			c.clock = clock
 			c.maxRetries = 2
-<<<<<<< HEAD
-=======
 			c.retryMs = 0
->>>>>>> 7da22c9c
 		},
 	)
 	servicetest.Run(t, eng)
@@ -1042,11 +1031,7 @@
 		configForCapability: func(ctx context.Context, capabilityID string, donID uint32) (capabilities.CapabilityConfiguration, error) {
 			if capabilityID != writeID {
 				return capabilities.CapabilityConfiguration{
-<<<<<<< HEAD
-					ExecuteConfig: values.EmptyMap(),
-=======
 					DefaultConfig: values.EmptyMap(),
->>>>>>> 7da22c9c
 				}, nil
 			}
 
@@ -1059,11 +1044,7 @@
 			}
 
 			return capabilities.CapabilityConfiguration{
-<<<<<<< HEAD
-				ExecuteConfig: cm,
-=======
 				DefaultConfig: cm,
->>>>>>> 7da22c9c
 			}, nil
 		},
 	})
