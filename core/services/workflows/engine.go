package workflows

import (
	"context"
	"fmt"
	"sync"
	"time"

	"github.com/google/uuid"

	"github.com/smartcontractkit/chainlink-common/pkg/capabilities"
	"github.com/smartcontractkit/chainlink-common/pkg/services"
	"github.com/smartcontractkit/chainlink-common/pkg/types"
	"github.com/smartcontractkit/chainlink-common/pkg/values"
	"github.com/smartcontractkit/chainlink/v2/core/logger"
)

const (
	// NOTE: max 32 bytes per ID - consider enforcing exactly 32 bytes?
	mockedWorkflowID  = "aaaaaaaaaa0000000000000000000000"
	mockedExecutionID = "bbbbbbbbbb0000000000000000000000"
	mockedTriggerID   = "cccccccccc0000000000000000000000"
)

// Engine handles the lifecycle of a single workflow and its executions.
type Engine struct {
	services.StateMachine
<<<<<<< HEAD
	logger        logger.Logger
	registry      types.CapabilitiesRegistry
	workflow      *workflow
	store         *inMemoryStore
	queue         chan stepRequest
	triggerEvents chan capabilities.CapabilityResponse
	newWorkerCh   chan struct{}
	stepUpdateCh  chan stepState
	wg            sync.WaitGroup
	stopCh        services.StopChan
=======
	logger       logger.Logger
	registry     types.CapabilitiesRegistry
	workflow     *workflow
	executionStates        *store
	// NOTE: I do find it confusing that pending step requests are global rather than scoped to a single execution
	pendingStepRequests        *queue[stepRequest]
	triggerEvents   chan capabilities.CapabilityResponse
	newWorkerCh  chan struct{}
	stepUpdateCh chan stepState
	// wg is only used to make sure that in the case of a shutdown,
	// we wait for all pending steps to finish.
	wg           sync.WaitGroup
	stopCh       services.StopChan
>>>>>>> 51616500
}

func (e *Engine) Start(ctx context.Context) error {
	return e.StartOnce("Engine", func() error {
		// create a new context, since the one passed in via Start is short-lived.
		ctx, _ := e.stopCh.NewCtx()

<<<<<<< HEAD
=======
		// queue.start will add to the wg and
		// spin off a goroutine.
		e.pendingStepRequests.start(ctx, &e.wg)

>>>>>>> 51616500
		e.wg.Add(2)
		go e.init(ctx)
		go e.loop(ctx)

		return nil
	})
}

// init does the following:
//
//  1. Resolves the underlying capability for each trigger
//  2. Registers each step's capability to this workflow
//  3. Registers for trigger events now that all capabilities are resolved
//
// Steps 1 and 2 are retried every 5 seconds until successful. 
func (e *Engine) init(ctx context.Context) {
	defer e.wg.Done()

	retrySec := 5
	ticker := time.NewTicker(time.Duration(retrySec) * time.Second)
	defer ticker.Stop()

	initSuccessful := true
LOOP:
	for {
		select {
		case <-ctx.Done():
			return
		case <-ticker.C:
			// Resolve the underlying capability for each trigger
			for _, t := range e.workflow.triggers {
				tg, err := e.registry.GetTrigger(ctx, t.Type)
				if err != nil {
					initSuccessful = false
					e.logger.Errorf("failed to get trigger capability: %s, retrying in %d seconds", err, retrySec)
					continue
				}

				t.trigger = tg
			}

			// Walk the graph and register each step's capablity to this workflow
			err := e.workflow.walkDo(keywordTrigger, func(n *step) error {
				// The graph contains a dummy step for triggers, but
				// we handle triggers separately since there might be more than one.
				if n.Ref == keywordTrigger {
					return nil
				}

<<<<<<< HEAD
				if n.capability != nil {
=======
				// If the capability is already cached, that means we've already registered it
				if n.cachedCapability != nil {
>>>>>>> 51616500
					return nil
				}

				cp, innerErr := e.registry.Get(ctx, n.Type)
				if innerErr != nil {
					return fmt.Errorf("failed to get capability with ref %s: %s, retrying in %d seconds", n.Type, innerErr, retrySec)
				}

				// We only support CallbackExecutable capabilities for now 
				cc, ok := cp.(capabilities.CallbackExecutable)
				if !ok {
					return fmt.Errorf("could not coerce capability %s to CallbackExecutable", n.Type)
				}

				if n.config == nil {
					configMap, ierr := values.NewMap(n.Config)
					if ierr != nil {
						return fmt.Errorf("failed to convert config to values.Map: %s", ierr)
					}
					n.config = configMap
				}

				reg := capabilities.RegisterToWorkflowRequest{
					Metadata: capabilities.RegistrationMetadata{
						WorkflowID: mockedWorkflowID,
					},
					Config: n.config,
				}

				innerErr = cc.RegisterToWorkflow(ctx, reg)
				if innerErr != nil {
					return fmt.Errorf("failed to register to workflow: %+v", reg)
				}

				n.capability = cc
				return nil
			})
			if err != nil {
				initSuccessful = false
				e.logger.Error(err)
			}

			if initSuccessful {
				break LOOP
			}
		}
	}

	// We have all needed capabilities, now we can register for trigger events
	for _, t := range e.workflow.triggers {
		err := e.registerTrigger(ctx, t)
		if err != nil {
			e.logger.Errorf("failed to register trigger: %s", err)
		}
	}

	e.logger.Info("engine initialized")
}

// registerTrigger is used during the initialization phase to bind a trigger to this workflow 
func (e *Engine) registerTrigger(ctx context.Context, t *triggerCapability) error {
	triggerInputs, err := values.NewMap(
		map[string]any{
			"triggerId": mockedTriggerID,
		},
	)
	if err != nil {
		return err
	}

	tc, err := values.NewMap(t.Config)
	if err != nil {
		return err
	}

	triggerRegRequest := capabilities.CapabilityRequest{
		Metadata: capabilities.RequestMetadata{
			WorkflowID: mockedWorkflowID,
		},
		Config: tc,
		Inputs: triggerInputs,
	}
<<<<<<< HEAD
	err = t.trigger.RegisterTrigger(ctx, e.triggerEvents, triggerRegRequest)
=======
	err = t.cachedTrigger.RegisterTrigger(ctx, e.triggerEvents, triggerRegRequest)
>>>>>>> 51616500
	if err != nil {
		return fmt.Errorf("failed to instantiate trigger %s, %s", t.Type, err)
	}
	return nil
}

// loop is the synchronization goroutine for the engine, and is responsible for:
//  - dispatching new workers up to the limit specified (default = 100)
//  - starting a new execution when a trigger emits a message on `triggerEvents`
//  - updating the `executionState` with the outcome of a `step`.
//
// Note: `executionState` is only mutated by this loop directly.
//
// This is important to avoid data races, and any accesses of `executionState` by any other
// goroutine should happen via a `stepRequest` message containing a copy of the latest
// `executionState`.
//
// This works because a worker thread for a given step will only
// be spun up once all dependent steps have completed (guaranteeing that the state associated
// with those dependent steps will no longer change). Therefore as long this worker thread only
// accesses data from dependent states, the data will never be stale.
func (e *Engine) loop(ctx context.Context) {
	defer e.wg.Done()
	for {
		select {
		case <-ctx.Done():
			return
		case resp := <-e.triggerEvents:
			if resp.Err != nil {
				e.logger.Errorf("trigger event was an error; not executing", resp.Err)
				continue
			}

			err := e.startExecution(ctx, resp.Value)
			if err != nil {
				e.logger.Errorf("failed to start execution: %w", err)
			}
<<<<<<< HEAD
		case dm := <-e.queue:
=======
		case stepRequest := <-e.pendingStepRequests.dequeue:
			// Wait for a new worker to be available before dispatching a new one.
>>>>>>> 51616500
			<-e.newWorkerCh
			// NOTE: Can we add this to e.workerForStep instead?
			e.wg.Add(1)
			// NOTE: Should we instead add a "process" method to the queue, and do concurrency control there? 
			go e.workerForStepRequest(ctx, stepRequest)
		case stepUpdate := <-e.stepUpdateCh:
			// Executed synchronously to ensure we correctly schedule subsequent tasks.
			err := e.handleStepUpdate(ctx, stepUpdate)
			if err != nil {
				e.logger.Errorf("failed to update step state: %+v, %s", stepUpdate, err)
			}
		}
	}
}

// startExecution kicks off a new workflow execution when a trigger event is received.
func (e *Engine) startExecution(ctx context.Context, event values.Value) error {
	executionID := uuid.New().String()
	e.logger.Debugw("executing on a trigger event", "event", event, "executionID", executionID)
	ec := &executionState{
		steps: map[string]*stepState{
			keywordTrigger: {
				outputs: &stepOutput{
					value: event,
				},
				status: statusCompleted,
			},
		},
		workflowID:  mockedWorkflowID,
		executionID: executionID,
		status:      statusStarted,
	}

	err := e.executionStates.add(ctx, ec)
	if err != nil {
		return err
	}

	// Find the tasks we need to fire when a trigger has fired and enqueue them.
	triggerDependents, err := e.workflow.dependents(keywordTrigger)
	if err != nil {
		return err
	}

<<<<<<< HEAD
	for _, node := range an {
		e.logger.Debugw("step request enqueued", "ref", node.Ref, "executionID", executionID)
		e.queue <- stepRequest{state: copyState(*ec), stepRef: node.Ref}
=======
	for _, step := range triggerDependents {
		e.logger.Debugw("step request enqueued", "ref", step.Ref, "executionID", executionID)
		e.pendingStepRequests.enqueue <- stepRequest{state: copyState(*ec), stepRef: step.Ref}
>>>>>>> 51616500
	}

	return nil
}

func (e *Engine) handleStepUpdate(ctx context.Context, stepUpdate stepState) error {
	state, err := e.executionStates.updateStep(ctx, &stepUpdate)
	if err != nil {
		return err
	}

	switch stepUpdate.status {
	case statusCompleted:
		stepDependents, err := e.workflow.dependents(stepUpdate.ref)
		if err != nil {
			return err
		}
		// There are no steps left to process in the current path, so let's check if
		// we've completed the workflow.
		// If not, we'll check for any dependents that are ready to process.
		if len(stepDependents) == 0 {
			workflowCompleted := true
			err := e.workflow.walkDo(keywordTrigger, func(n *step) error {
				step, ok := state.steps[n.Ref]
				// Note: Why do we not return an error if !ok?
				if !ok {
					workflowCompleted = false
					return nil
				}

				switch step.status {
				case statusCompleted, statusErrored:
				default:
					workflowCompleted = false
				}
				return nil
			})
			if err != nil {
				return err
			}

			if workflowCompleted {
				err := e.executionStates.updateStatus(ctx, state.executionID, statusCompleted)
				if err != nil {
					return err
				}
			}
		}

		for _, step := range stepDependents {
			// Check if all dependencies are completed for the current step
			var waitingOnDependencies bool
			for _, dr := range step.dependencies {
				stepState, ok := state.steps[dr]
				if !ok {
					return fmt.Errorf("could not locate dependency %s in %+v", dr, state)
				}

				// NOTE: Should we also check for statusErrored?
				if stepState.status != statusCompleted {
					waitingOnDependencies = true
				}
			}

<<<<<<< HEAD
			if !anyNotCompleted {
				e.queue <- stepRequest{
=======
			// If all dependencies are completed, enqueue the step.
			if !waitingOnDependencies {
				e.pendingStepRequests.enqueue <- stepRequest{
>>>>>>> 51616500
					state:   copyState(state),
					stepRef: step.Ref,
				}
			}
		}
	case statusErrored:
		err := e.executionStates.updateStatus(ctx, state.executionID, statusErrored)
		if err != nil {
			return err
		}
	}

	return nil
}

// NOTE: Should this be attached to a step struct instead of the engine?
func (e *Engine) workerForStepRequest(ctx context.Context, msg stepRequest) {
	defer e.wg.Done()

	e.logger.Debugw("executing on a step event", "event", msg, "executionID", msg.state.executionID)
	stepState := &stepState{
		outputs:     &stepOutput{},
		executionID: msg.state.executionID,
		ref:         msg.stepRef,
	}

	inputs, outputs, err := e.executeStep(ctx, msg)
	if err != nil {
		e.logger.Errorf("error executing step request: %w", err, "executionID", msg.state.executionID, "stepRef", msg.stepRef)
		stepState.outputs.err = err
		stepState.status = statusErrored
	} else {
		stepState.outputs.value = outputs
		stepState.status = statusCompleted
		e.logger.Debugw("step executed successfully", "executionID", msg.state.executionID, "stepRef", msg.stepRef, "outputs", outputs)
	}

	stepState.inputs = inputs

	e.stepUpdateCh <- *stepState
	e.newWorkerCh <- struct{}{}
}

// executeStep executes the referenced capability within a step and returns the result. 
func (e *Engine) executeStep(ctx context.Context, msg stepRequest) (*values.Map, values.Value, error) {
	step, err := e.workflow.Vertex(msg.stepRef)
	if err != nil {
		return nil, nil, err
	}

	i, err := findAndInterpolateAllKeys(step.Inputs, msg.state)
	if err != nil {
		return nil, nil, err
	}

	inputs, err := values.NewMap(i.(map[string]any))
	if err != nil {
		return nil, nil, err
	}

	tr := capabilities.CapabilityRequest{
		Inputs: inputs,
<<<<<<< HEAD
		Config: node.config,
=======
		Config: step.cachedConfig,
>>>>>>> 51616500
		Metadata: capabilities.RequestMetadata{
			WorkflowID:          msg.state.workflowID,
			WorkflowExecutionID: msg.state.executionID,
		},
	}

<<<<<<< HEAD
	resp, err := capabilities.ExecuteSync(ctx, node.capability, tr)
=======
	resp, err := capabilities.ExecuteSync(ctx, step.cachedCapability, tr)
>>>>>>> 51616500
	if err != nil {
		return inputs, nil, err
	}

	// `ExecuteSync` returns a `values.List` even if there was
	// just one return value. If that is the case, let's unwrap the
	// single value to make it easier to use in -- for example -- variable interpolation.
	if len(resp.Underlying) > 1 {
		return inputs, resp, err
	}
	return inputs, resp.Underlying[0], err
}

func (e *Engine) deregisterTrigger(_ context.Context, t *triggerCapability) error {
	triggerInputs, err := values.NewMap(
		map[string]any{
			"triggerId": mockedTriggerID,
		},
	)
	if err != nil {
		return err
	}
	deregRequest := capabilities.CapabilityRequest{
		Metadata: capabilities.RequestMetadata{
			WorkflowID: mockedWorkflowID,
		},
		Inputs: triggerInputs,
	}
	return t.trigger.UnregisterTrigger(context.Background(), deregRequest)
}

func (e *Engine) Close() error {
	return e.StopOnce("Engine", func() error {
		ctx := context.Background()
		// To shut down the engine, we'll start by deregistering
		// any triggers to ensure no new executions are triggered,
		// then we'll close down any background goroutines,
		// and finally, we'll deregister any workflow steps.
		for _, t := range e.workflow.triggers {
			err := e.deregisterTrigger(ctx, t)
			if err != nil {
				return err
			}
		}

		close(e.stopCh)
		e.wg.Wait()

		err := e.workflow.walkDo(keywordTrigger, func(n *step) error {
			if n.Ref == keywordTrigger {
				return nil
			}

			reg := capabilities.UnregisterFromWorkflowRequest{
				Metadata: capabilities.RegistrationMetadata{
					WorkflowID: mockedWorkflowID,
				},
				Config: n.config,
			}

			innerErr := n.capability.UnregisterFromWorkflow(ctx, reg)
			if innerErr != nil {
				return fmt.Errorf("failed to unregister from workflow: %+v", reg)
			}

			return nil
		})
		if err != nil {
			return err
		}

		return nil
	})
}

type Config struct {
	Spec           string
	Lggr           logger.Logger
	Registry       types.CapabilitiesRegistry
	MaxWorkerLimit int
	QueueSize      int
}

const (
	defaultWorkerLimit = 100
	defaultQueueSize   = 100000
)

func NewEngine(cfg Config) (engine *Engine, err error) {
	if cfg.MaxWorkerLimit == 0 {
		cfg.MaxWorkerLimit = defaultWorkerLimit
	}

	if cfg.QueueSize == 0 {
		cfg.QueueSize = defaultQueueSize
	}
	// TODO: validation of the workflow spec
	// We'll need to check, among other things:
	// - that there are no step `ref` called `trigger` as this is reserved for any triggers
	// - that there are no duplicate `ref`s
	// - that the `ref` for any triggers is empty -- and filled in with `trigger`
	// - etc.

	workflow, err := Parse(cfg.Spec)
	if err != nil {
		return nil, err
	}

	// Instantiate semaphore to put a limit on the number of workers
	newWorkerCh := make(chan struct{}, cfg.MaxWorkerLimit)
	for i := 0; i < cfg.MaxWorkerLimit; i++ {
		newWorkerCh <- struct{}{}
	}

	engine = &Engine{
<<<<<<< HEAD
		logger:        cfg.Lggr.Named("WorkflowEngine"),
		registry:      cfg.Registry,
		workflow:      workflow,
		store:         newInMemoryStore(),
		queue:         make(chan stepRequest, cfg.QueueSize),
		newWorkerCh:   newWorkerCh,
		stepUpdateCh:  make(chan stepState),
		triggerEvents: make(chan capabilities.CapabilityResponse),
		stopCh:        make(chan struct{}),
=======
		logger:       cfg.Lggr.Named("WorkflowEngine"),
		registry:     cfg.Registry,
		workflow:     workflow,
		executionStates:        newStore(),
		pendingStepRequests:        newQueue[stepRequest](),
		newWorkerCh:  newWorkerCh,
		stepUpdateCh: make(chan stepState),
		triggerEvents:   make(chan capabilities.CapabilityResponse),
		stopCh:       make(chan struct{}),
>>>>>>> 51616500
	}
	return engine, nil
}<|MERGE_RESOLUTION|>--- conflicted
+++ resolved
@@ -25,32 +25,20 @@
 // Engine handles the lifecycle of a single workflow and its executions.
 type Engine struct {
 	services.StateMachine
-<<<<<<< HEAD
-	logger        logger.Logger
-	registry      types.CapabilitiesRegistry
-	workflow      *workflow
-	store         *inMemoryStore
-	queue         chan stepRequest
-	triggerEvents chan capabilities.CapabilityResponse
-	newWorkerCh   chan struct{}
-	stepUpdateCh  chan stepState
-	wg            sync.WaitGroup
-	stopCh        services.StopChan
-=======
-	logger       logger.Logger
-	registry     types.CapabilitiesRegistry
-	workflow     *workflow
-	executionStates        *store
-	// NOTE: I do find it confusing that pending step requests are global rather than scoped to a single execution
-	pendingStepRequests        *queue[stepRequest]
-	triggerEvents   chan capabilities.CapabilityResponse
-	newWorkerCh  chan struct{}
-	stepUpdateCh chan stepState
-	// wg is only used to make sure that in the case of a shutdown,
-	// we wait for all pending steps to finish.
-	wg           sync.WaitGroup
-	stopCh       services.StopChan
->>>>>>> 51616500
+	logger              logger.Logger
+	registry            types.CapabilitiesRegistry
+	workflow            *workflow
+	executionStates     *inMemoryStore
+	pendingStepRequests chan stepRequest
+	triggerEvents       chan capabilities.CapabilityResponse
+	newWorkerCh         chan struct{}
+	stepUpdateCh        chan stepState
+	wg                  sync.WaitGroup
+	stopCh              services.StopChan
+	newWorkerTimeout    time.Duration
+
+	// Used for testing to wait for an execution to complete
+	xxxExecutionFinished chan string
 }
 
 func (e *Engine) Start(ctx context.Context) error {
@@ -58,13 +46,6 @@
 		// create a new context, since the one passed in via Start is short-lived.
 		ctx, _ := e.stopCh.NewCtx()
 
-<<<<<<< HEAD
-=======
-		// queue.start will add to the wg and
-		// spin off a goroutine.
-		e.pendingStepRequests.start(ctx, &e.wg)
-
->>>>>>> 51616500
 		e.wg.Add(2)
 		go e.init(ctx)
 		go e.loop(ctx)
@@ -79,7 +60,7 @@
 //  2. Registers each step's capability to this workflow
 //  3. Registers for trigger events now that all capabilities are resolved
 //
-// Steps 1 and 2 are retried every 5 seconds until successful. 
+// Steps 1 and 2 are retried every 5 seconds until successful.
 func (e *Engine) init(ctx context.Context) {
 	defer e.wg.Done()
 
@@ -106,47 +87,44 @@
 				t.trigger = tg
 			}
 
-			// Walk the graph and register each step's capablity to this workflow
-			err := e.workflow.walkDo(keywordTrigger, func(n *step) error {
+			// Walk the graph and register each step's capability to this workflow
+			err := e.workflow.walkDo(keywordTrigger, func(s *step) error {
 				// The graph contains a dummy step for triggers, but
 				// we handle triggers separately since there might be more than one.
-				if n.Ref == keywordTrigger {
+				if s.Ref == keywordTrigger {
 					return nil
 				}
 
-<<<<<<< HEAD
-				if n.capability != nil {
-=======
 				// If the capability is already cached, that means we've already registered it
-				if n.cachedCapability != nil {
->>>>>>> 51616500
+				if s.capability != nil {
 					return nil
 				}
 
-				cp, innerErr := e.registry.Get(ctx, n.Type)
+				cp, innerErr := e.registry.Get(ctx, s.Type)
 				if innerErr != nil {
-					return fmt.Errorf("failed to get capability with ref %s: %s, retrying in %d seconds", n.Type, innerErr, retrySec)
-				}
-
-				// We only support CallbackExecutable capabilities for now 
+					return fmt.Errorf("failed to get capability with ref %s: %s, retrying in %d seconds", s.Type, innerErr, retrySec)
+				}
+
+				// We only need to configure actions, consensus and targets here, and
+				// they all satisfy the `CallbackExecutable` interface
 				cc, ok := cp.(capabilities.CallbackExecutable)
 				if !ok {
-					return fmt.Errorf("could not coerce capability %s to CallbackExecutable", n.Type)
-				}
-
-				if n.config == nil {
-					configMap, ierr := values.NewMap(n.Config)
+					return fmt.Errorf("could not coerce capability %s to CallbackExecutable", s.Type)
+				}
+
+				if s.config == nil {
+					configMap, ierr := values.NewMap(s.Config)
 					if ierr != nil {
 						return fmt.Errorf("failed to convert config to values.Map: %s", ierr)
 					}
-					n.config = configMap
+					s.config = configMap
 				}
 
 				reg := capabilities.RegisterToWorkflowRequest{
 					Metadata: capabilities.RegistrationMetadata{
 						WorkflowID: mockedWorkflowID,
 					},
-					Config: n.config,
+					Config: s.config,
 				}
 
 				innerErr = cc.RegisterToWorkflow(ctx, reg)
@@ -154,7 +132,7 @@
 					return fmt.Errorf("failed to register to workflow: %+v", reg)
 				}
 
-				n.capability = cc
+				s.capability = cc
 				return nil
 			})
 			if err != nil {
@@ -179,7 +157,7 @@
 	e.logger.Info("engine initialized")
 }
 
-// registerTrigger is used during the initialization phase to bind a trigger to this workflow 
+// registerTrigger is used during the initialization phase to bind a trigger to this workflow
 func (e *Engine) registerTrigger(ctx context.Context, t *triggerCapability) error {
 	triggerInputs, err := values.NewMap(
 		map[string]any{
@@ -195,6 +173,8 @@
 		return err
 	}
 
+	t.config = tc
+
 	triggerRegRequest := capabilities.CapabilityRequest{
 		Metadata: capabilities.RequestMetadata{
 			WorkflowID: mockedWorkflowID,
@@ -202,11 +182,7 @@
 		Config: tc,
 		Inputs: triggerInputs,
 	}
-<<<<<<< HEAD
 	err = t.trigger.RegisterTrigger(ctx, e.triggerEvents, triggerRegRequest)
-=======
-	err = t.cachedTrigger.RegisterTrigger(ctx, e.triggerEvents, triggerRegRequest)
->>>>>>> 51616500
 	if err != nil {
 		return fmt.Errorf("failed to instantiate trigger %s, %s", t.Type, err)
 	}
@@ -214,9 +190,9 @@
 }
 
 // loop is the synchronization goroutine for the engine, and is responsible for:
-//  - dispatching new workers up to the limit specified (default = 100)
-//  - starting a new execution when a trigger emits a message on `triggerEvents`
-//  - updating the `executionState` with the outcome of a `step`.
+//   - dispatching new workers up to the limit specified (default = 100)
+//   - starting a new execution when a trigger emits a message on `triggerEvents`
+//   - updating the `executionState` with the outcome of a `step`.
 //
 // Note: `executionState` is only mutated by this loop directly.
 //
@@ -233,6 +209,7 @@
 	for {
 		select {
 		case <-ctx.Done():
+			e.logger.Debugw("shutting down loop")
 			return
 		case resp := <-e.triggerEvents:
 			if resp.Err != nil {
@@ -244,17 +221,20 @@
 			if err != nil {
 				e.logger.Errorf("failed to start execution: %w", err)
 			}
-<<<<<<< HEAD
-		case dm := <-e.queue:
-=======
-		case stepRequest := <-e.pendingStepRequests.dequeue:
+		case pendingStepRequest := <-e.pendingStepRequests:
 			// Wait for a new worker to be available before dispatching a new one.
->>>>>>> 51616500
-			<-e.newWorkerCh
-			// NOTE: Can we add this to e.workerForStep instead?
-			e.wg.Add(1)
-			// NOTE: Should we instead add a "process" method to the queue, and do concurrency control there? 
-			go e.workerForStepRequest(ctx, stepRequest)
+			// We'll do this up to newWorkerTimeout. If this expires, we'll put the
+			// message back on the queue and keep going.
+			t := time.NewTimer(e.newWorkerTimeout)
+			select {
+			case <-e.newWorkerCh:
+				e.wg.Add(1)
+				go e.workerForStepRequest(ctx, pendingStepRequest)
+			case <-t.C:
+				e.logger.Errorf("timed out when spinning off worker for pending step request %+v", pendingStepRequest)
+				e.pendingStepRequests <- pendingStepRequest
+			}
+			t.Stop()
 		case stepUpdate := <-e.stepUpdateCh:
 			// Executed synchronously to ensure we correctly schedule subsequent tasks.
 			err := e.handleStepUpdate(ctx, stepUpdate)
@@ -289,20 +269,15 @@
 	}
 
 	// Find the tasks we need to fire when a trigger has fired and enqueue them.
+	// This consists of a) nodes without a dependency and b) nodes which depend
+	// on a trigger
 	triggerDependents, err := e.workflow.dependents(keywordTrigger)
 	if err != nil {
 		return err
 	}
 
-<<<<<<< HEAD
-	for _, node := range an {
-		e.logger.Debugw("step request enqueued", "ref", node.Ref, "executionID", executionID)
-		e.queue <- stepRequest{state: copyState(*ec), stepRef: node.Ref}
-=======
-	for _, step := range triggerDependents {
-		e.logger.Debugw("step request enqueued", "ref", step.Ref, "executionID", executionID)
-		e.pendingStepRequests.enqueue <- stepRequest{state: copyState(*ec), stepRef: step.Ref}
->>>>>>> 51616500
+	for _, td := range triggerDependents {
+		e.queueIfReady(*ec, td)
 	}
 
 	return nil
@@ -320,14 +295,18 @@
 		if err != nil {
 			return err
 		}
+
 		// There are no steps left to process in the current path, so let's check if
 		// we've completed the workflow.
 		// If not, we'll check for any dependents that are ready to process.
 		if len(stepDependents) == 0 {
 			workflowCompleted := true
-			err := e.workflow.walkDo(keywordTrigger, func(n *step) error {
-				step, ok := state.steps[n.Ref]
-				// Note: Why do we not return an error if !ok?
+			err := e.workflow.walkDo(keywordTrigger, func(s *step) error {
+				step, ok := state.steps[s.Ref]
+				// The step is missing from the state,
+				// which means it hasn't been processed yet.
+				// Let's mark `workflowCompleted` = false, and
+				// continue.
 				if !ok {
 					workflowCompleted = false
 					return nil
@@ -345,43 +324,18 @@
 			}
 
 			if workflowCompleted {
-				err := e.executionStates.updateStatus(ctx, state.executionID, statusCompleted)
+				err := e.finishExecution(ctx, state.executionID, statusCompleted)
 				if err != nil {
 					return err
 				}
 			}
 		}
 
-		for _, step := range stepDependents {
-			// Check if all dependencies are completed for the current step
-			var waitingOnDependencies bool
-			for _, dr := range step.dependencies {
-				stepState, ok := state.steps[dr]
-				if !ok {
-					return fmt.Errorf("could not locate dependency %s in %+v", dr, state)
-				}
-
-				// NOTE: Should we also check for statusErrored?
-				if stepState.status != statusCompleted {
-					waitingOnDependencies = true
-				}
-			}
-
-<<<<<<< HEAD
-			if !anyNotCompleted {
-				e.queue <- stepRequest{
-=======
-			// If all dependencies are completed, enqueue the step.
-			if !waitingOnDependencies {
-				e.pendingStepRequests.enqueue <- stepRequest{
->>>>>>> 51616500
-					state:   copyState(state),
-					stepRef: step.Ref,
-				}
-			}
+		for _, sd := range stepDependents {
+			e.queueIfReady(state, sd)
 		}
 	case statusErrored:
-		err := e.executionStates.updateStatus(ctx, state.executionID, statusErrored)
+		err := e.finishExecution(ctx, state.executionID, statusErrored)
 		if err != nil {
 			return err
 		}
@@ -390,11 +344,58 @@
 	return nil
 }
 
-// NOTE: Should this be attached to a step struct instead of the engine?
+func (e *Engine) queueIfReady(state executionState, step *step) {
+	// Check if all dependencies are completed for the current step
+	var waitingOnDependencies bool
+	for _, dr := range step.dependencies {
+		stepState, ok := state.steps[dr]
+		if !ok {
+			waitingOnDependencies = true
+			continue
+		}
+
+		// Unless the dependency is complete,
+		// we'll mark waitingOnDependencies = true.
+		// This includes cases where one of the dependent
+		// steps has errored, since that means we shouldn't
+		// schedule the step for execution.
+		if stepState.status != statusCompleted {
+			waitingOnDependencies = true
+		}
+	}
+
+	// If all dependencies are completed, enqueue the step.
+	if !waitingOnDependencies {
+		e.logger.Debugw("step request enqueued", "ref", step.Ref, "state", copyState(state))
+		e.pendingStepRequests <- stepRequest{
+			state:   copyState(state),
+			stepRef: step.Ref,
+		}
+	}
+}
+
+func (e *Engine) finishExecution(ctx context.Context, executionID string, status string) error {
+	err := e.executionStates.updateStatus(ctx, executionID, status)
+	if err != nil {
+		return err
+	}
+
+	// Signal that an execution has finished in a
+	// non-blocking fashion. This is intended for
+	// testing purposes only.
+	select {
+	case e.xxxExecutionFinished <- executionID:
+	default:
+	}
+
+	return nil
+}
+
 func (e *Engine) workerForStepRequest(ctx context.Context, msg stepRequest) {
+	defer func() { e.newWorkerCh <- struct{}{} }()
 	defer e.wg.Done()
 
-	e.logger.Debugw("executing on a step event", "event", msg, "executionID", msg.state.executionID)
+	e.logger.Debugw("executing on a step event", "stepRef", msg.stepRef, "executionID", msg.state.executionID)
 	stepState := &stepState{
 		outputs:     &stepOutput{},
 		executionID: msg.state.executionID,
@@ -407,18 +408,27 @@
 		stepState.outputs.err = err
 		stepState.status = statusErrored
 	} else {
+		e.logger.Debugw("step executed successfully", "executionID", msg.state.executionID, "stepRef", msg.stepRef, "outputs", outputs)
 		stepState.outputs.value = outputs
 		stepState.status = statusCompleted
-		e.logger.Debugw("step executed successfully", "executionID", msg.state.executionID, "stepRef", msg.stepRef, "outputs", outputs)
 	}
 
 	stepState.inputs = inputs
 
-	e.stepUpdateCh <- *stepState
-	e.newWorkerCh <- struct{}{}
-}
-
-// executeStep executes the referenced capability within a step and returns the result. 
+	// Let's try and emit the stepUpdate.
+	// If the context is canceled, we'll just drop the update.
+	// This means the engine is shutting down and the
+	// receiving loop may not pick up any messages we emit.
+	// Note: When full persistence support is added, any hanging steps
+	// like this one will get picked up again and will be reprocessed.
+	select {
+	case <-ctx.Done():
+		e.logger.Errorf("context canceled before step update could be issued", err, "executionID", msg.state.executionID, "stepRef", msg.stepRef)
+	case e.stepUpdateCh <- *stepState:
+	}
+}
+
+// executeStep executes the referenced capability within a step and returns the result.
 func (e *Engine) executeStep(ctx context.Context, msg stepRequest) (*values.Map, values.Value, error) {
 	step, err := e.workflow.Vertex(msg.stepRef)
 	if err != nil {
@@ -437,22 +447,14 @@
 
 	tr := capabilities.CapabilityRequest{
 		Inputs: inputs,
-<<<<<<< HEAD
-		Config: node.config,
-=======
-		Config: step.cachedConfig,
->>>>>>> 51616500
+		Config: step.config,
 		Metadata: capabilities.RequestMetadata{
 			WorkflowID:          msg.state.workflowID,
 			WorkflowExecutionID: msg.state.executionID,
 		},
 	}
 
-<<<<<<< HEAD
-	resp, err := capabilities.ExecuteSync(ctx, node.capability, tr)
-=======
-	resp, err := capabilities.ExecuteSync(ctx, step.cachedCapability, tr)
->>>>>>> 51616500
+	resp, err := capabilities.ExecuteSync(ctx, step.capability, tr)
 	if err != nil {
 		return inputs, nil, err
 	}
@@ -466,7 +468,7 @@
 	return inputs, resp.Underlying[0], err
 }
 
-func (e *Engine) deregisterTrigger(_ context.Context, t *triggerCapability) error {
+func (e *Engine) deregisterTrigger(ctx context.Context, t *triggerCapability) error {
 	triggerInputs, err := values.NewMap(
 		map[string]any{
 			"triggerId": mockedTriggerID,
@@ -480,8 +482,9 @@
 			WorkflowID: mockedWorkflowID,
 		},
 		Inputs: triggerInputs,
-	}
-	return t.trigger.UnregisterTrigger(context.Background(), deregRequest)
+		Config: t.config,
+	}
+	return t.trigger.UnregisterTrigger(ctx, deregRequest)
 }
 
 func (e *Engine) Close() error {
@@ -501,8 +504,8 @@
 		close(e.stopCh)
 		e.wg.Wait()
 
-		err := e.workflow.walkDo(keywordTrigger, func(n *step) error {
-			if n.Ref == keywordTrigger {
+		err := e.workflow.walkDo(keywordTrigger, func(s *step) error {
+			if s.Ref == keywordTrigger {
 				return nil
 			}
 
@@ -510,10 +513,10 @@
 				Metadata: capabilities.RegistrationMetadata{
 					WorkflowID: mockedWorkflowID,
 				},
-				Config: n.config,
-			}
-
-			innerErr := n.capability.UnregisterFromWorkflow(ctx, reg)
+				Config: s.config,
+			}
+
+			innerErr := s.capability.UnregisterFromWorkflow(ctx, reg)
 			if innerErr != nil {
 				return fmt.Errorf("failed to unregister from workflow: %+v", reg)
 			}
@@ -529,16 +532,18 @@
 }
 
 type Config struct {
-	Spec           string
-	Lggr           logger.Logger
-	Registry       types.CapabilitiesRegistry
-	MaxWorkerLimit int
-	QueueSize      int
+	Spec             string
+	Lggr             logger.Logger
+	Registry         types.CapabilitiesRegistry
+	MaxWorkerLimit   int
+	QueueSize        int
+	NewWorkerTimeout time.Duration
 }
 
 const (
-	defaultWorkerLimit = 100
-	defaultQueueSize   = 100000
+	defaultWorkerLimit      = 100
+	defaultQueueSize        = 100000
+	defaultNewWorkerTimeout = 2 * time.Second
 )
 
 func NewEngine(cfg Config) (engine *Engine, err error) {
@@ -549,6 +554,11 @@
 	if cfg.QueueSize == 0 {
 		cfg.QueueSize = defaultQueueSize
 	}
+
+	if cfg.NewWorkerTimeout == 0 {
+		cfg.NewWorkerTimeout = defaultNewWorkerTimeout
+	}
+
 	// TODO: validation of the workflow spec
 	// We'll need to check, among other things:
 	// - that there are no step `ref` called `trigger` as this is reserved for any triggers
@@ -568,27 +578,17 @@
 	}
 
 	engine = &Engine{
-<<<<<<< HEAD
-		logger:        cfg.Lggr.Named("WorkflowEngine"),
-		registry:      cfg.Registry,
-		workflow:      workflow,
-		store:         newInMemoryStore(),
-		queue:         make(chan stepRequest, cfg.QueueSize),
-		newWorkerCh:   newWorkerCh,
-		stepUpdateCh:  make(chan stepState),
-		triggerEvents: make(chan capabilities.CapabilityResponse),
-		stopCh:        make(chan struct{}),
-=======
-		logger:       cfg.Lggr.Named("WorkflowEngine"),
-		registry:     cfg.Registry,
-		workflow:     workflow,
-		executionStates:        newStore(),
-		pendingStepRequests:        newQueue[stepRequest](),
-		newWorkerCh:  newWorkerCh,
-		stepUpdateCh: make(chan stepState),
-		triggerEvents:   make(chan capabilities.CapabilityResponse),
-		stopCh:       make(chan struct{}),
->>>>>>> 51616500
+		logger:               cfg.Lggr.Named("WorkflowEngine"),
+		registry:             cfg.Registry,
+		workflow:             workflow,
+		executionStates:      newInMemoryStore(),
+		pendingStepRequests:  make(chan stepRequest, cfg.QueueSize),
+		newWorkerCh:          newWorkerCh,
+		stepUpdateCh:         make(chan stepState),
+		triggerEvents:        make(chan capabilities.CapabilityResponse),
+		stopCh:               make(chan struct{}),
+		newWorkerTimeout:     cfg.NewWorkerTimeout,
+		xxxExecutionFinished: make(chan string),
 	}
 	return engine, nil
 }