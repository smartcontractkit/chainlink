--- conflicted
+++ resolved
@@ -6,7 +6,6 @@
 	"encoding/hex"
 	"errors"
 	"fmt"
-	"go.opentelemetry.io/otel/attribute"
 	"sync"
 	"time"
 
@@ -87,7 +86,6 @@
 type Engine struct {
 	services.StateMachine
 	logger               logger.Logger
-	labels               map[string]string
 	registry             core.CapabilitiesRegistry
 	workflow             *workflow
 	env                  exec.Env
@@ -122,12 +120,6 @@
 		// create a new context, since the one passed in via Start is short-lived.
 		ctx, _ := e.stopCh.NewCtx()
 
-		// spin up monitoring resources
-		err := initMonitoringResources()
-		if err != nil {
-			return fmt.Errorf("could not initialize monitoring resources: %w", err)
-		}
-
 		e.wg.Add(e.maxWorkerLimit)
 		for i := 0; i < e.maxWorkerLimit; i++ {
 			go e.worker(ctx)
@@ -149,17 +141,15 @@
 	// Step 1. Resolve the underlying capability for each trigger
 	//
 	triggersInitialized := true
-	for _, tc := range e.workflow.triggers {
-		tg, err := e.registry.GetTrigger(ctx, tc.ID)
+	for _, t := range e.workflow.triggers {
+		tg, err := e.registry.GetTrigger(ctx, t.ID)
 		if err != nil {
-			// TODO ks-463
-			e.logger.Errorf("failed to get trigger capability %s: %s", tc.ID, err)
-			sendCtxLogAsCustomMessageF(ctx, "failed to get trigger capability %s: %s", tc.ID, err)
+			e.logger.With(cIDKey, t.ID).Errorf("failed to get trigger capability: %s", err)
 			// we don't immediately return here, since we want to retry all triggers
 			// to notify the user of all errors at once.
 			triggersInitialized = false
 		} else {
-			tc.trigger = tg
+			t.trigger = tg
 		}
 	}
 	if !triggersInitialized {
@@ -315,7 +305,6 @@
 	})
 
 	if retryErr != nil {
-		// TODO ks-461
 		e.logger.Errorf("initialization failed: %s", retryErr)
 		e.afterInit(false)
 		return
@@ -329,11 +318,9 @@
 
 	e.logger.Debug("registering triggers")
 	for idx, t := range e.workflow.triggers {
-		terr := e.registerTrigger(ctx, t, idx)
-		if terr != nil {
-			e.logger.Errorf("failed to register trigger %s: %s", t.ID, terr)
-			sendCtxLogAsCustomMessageF(ctx, "failed to register trigger %s: %s", t.ID, terr)
-			incrementRegisterTriggerFailureCounter(ctx, e.logger, attribute.String(cIDKey, t.ID))
+		err := e.registerTrigger(ctx, t, idx)
+		if err != nil {
+			e.logger.With(cIDKey, t.ID).Errorf("failed to register trigger: %s", err)
 		}
 	}
 
@@ -589,16 +576,9 @@
 		return err
 	}
 
-<<<<<<< HEAD
-		// We haven't completed the workflow, but should we continue?
-		// If we've been executing for too long, let's time the workflow out and stop here.
-		if state.CreatedAt != nil && e.clock.Since(*state.CreatedAt) > e.maxExecutionDuration {
-			// TODO ks-461
-=======
 	if workflowIsFullyProcessed {
 		switch status {
 		case store.StatusTimeout:
->>>>>>> 816b25c0
 			l.Info("execution timed out")
 		case store.StatusCompleted:
 			l.Info("workflow finished")
@@ -614,30 +594,6 @@
 		return e.finishExecution(ctx, state.ExecutionID, status)
 	}
 
-<<<<<<< HEAD
-		// Finally, since the workflow hasn't timed out or completed, let's
-		// check for any dependents that are ready to process.
-		for _, sd := range stepDependents {
-			e.queueIfReady(state, sd)
-		}
-	case store.StatusCompletedEarlyExit:
-		// TODO ks-461
-		l.Info("execution terminated early")
-		// NOTE: even though this marks the workflow as completed, any branches of the DAG
-		// that don't depend on the step that signaled for an early exit will still complete.
-		// This is to ensure that any side effects are executed consistently, since otherwise
-		// the async nature of the workflow engine would provide no guarantees.
-		err := e.finishExecution(ctx, state.ExecutionID, store.StatusCompletedEarlyExit)
-		if err != nil {
-			return err
-		}
-	case store.StatusErrored:
-		l.Info("execution errored")
-		err := e.finishExecution(ctx, state.ExecutionID, store.StatusErrored)
-		if err != nil {
-			return err
-		}
-=======
 	// Finally, since the workflow hasn't timed out or completed, let's
 	// check for any dependents that are ready to process.
 	stepDependents, err := e.workflow.dependents(stepUpdate.Ref)
@@ -646,7 +602,6 @@
 	}
 	for _, sd := range stepDependents {
 		e.queueIfReady(state, sd)
->>>>>>> 816b25c0
 	}
 
 	return nil
@@ -758,7 +713,6 @@
 		l.Info("step executed successfully with a termination")
 		stepStatus = store.StatusCompletedEarlyExit
 	case err != nil:
-		// TODO ks-461
 		l.Errorf("error executing step request: %s", err)
 		stepStatus = store.StatusErrored
 	default:
@@ -871,8 +825,6 @@
 			ReferenceID:              msg.stepRef,
 		},
 	}
-
-	// TODO: ks-463
 
 	output, err := step.capability.Execute(ctx, tr)
 	if err != nil {
@@ -1141,18 +1093,7 @@
 	workflow.owner = cfg.WorkflowOwner
 	workflow.name = hex.EncodeToString([]byte(cfg.WorkflowName))
 
-	labels := make(map[string]string)
-	labels[wIDKey] = workflow.id
-	labels[woIDKey] = workflow.owner
-	labels[wnKey] = workflow.name
-
 	engine = &Engine{
-<<<<<<< HEAD
-		logger:               cfg.Lggr.Named("WorkflowEngine").With("workflowID", cfg.WorkflowID),
-		labels:               labels,
-		registry:             cfg.Registry,
-		workflow:             workflow,
-=======
 		logger:   cfg.Lggr.Named("WorkflowEngine").With("workflowID", cfg.WorkflowID),
 		registry: cfg.Registry,
 		workflow: workflow,
@@ -1160,7 +1101,6 @@
 			Config: cfg.Config,
 			Binary: cfg.Binary,
 		},
->>>>>>> 816b25c0
 		executionStates:      cfg.Store,
 		pendingStepRequests:  make(chan stepRequest, cfg.QueueSize),
 		stepUpdatesChMap:     stepUpdateManager{m: map[string]stepUpdateChannel{}},
