--- conflicted
+++ resolved
@@ -17,19 +17,10 @@
 	for ref, step := range es.Steps {
 		var mval *values.Map
 		if step.Inputs != nil {
-<<<<<<< HEAD
-			mp := values.Proto(step.Inputs).GetMapValue()
-			mval, _ = values.FromMapValueProto(mp)
-		}
-
-		op := values.Proto(step.Outputs.Value)
-		copiedov, _ := values.FromProto(op)
-=======
 			mval = step.Inputs.CopyMap()
 		}
 
 		copiedov := step.Outputs.Value.Copy()
->>>>>>> 1b4cb83b
 
 		newState := &store.WorkflowExecutionStep{
 			ExecutionID: step.ExecutionID,
