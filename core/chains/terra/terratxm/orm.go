package terratxm

import (
	"database/sql"

	"github.com/pkg/errors"

	"github.com/smartcontractkit/chainlink-terra/pkg/terra"
	"github.com/smartcontractkit/chainlink-terra/pkg/terra/db"
	"github.com/smartcontractkit/sqlx"

	"github.com/smartcontractkit/chainlink/core/logger"
	"github.com/smartcontractkit/chainlink/core/services/pg"
)

// ORM manages the data model for terra tx management.
type ORM struct {
	chainID string
	q       pg.Q
}

// NewORM creates an ORM scoped to chainID.
func NewORM(chainID string, db *sqlx.DB, lggr logger.Logger, cfg pg.LogConfig) *ORM {
	namedLogger := lggr.Named("ORM")
	q := pg.NewQ(db, namedLogger, cfg)
	return &ORM{
		chainID: chainID,
		q:       q,
	}
}

// InsertMsg inserts a terra msg, assumed to be a serialized terra ExecuteContractMsg.
func (o *ORM) InsertMsg(contractID string, msg []byte) (int64, error) {
	var tm terra.Msg
	err := o.q.Get(&tm, `INSERT INTO terra_msgs (contract_id, raw, state, terra_chain_id, created_at, updated_at) VALUES ($1, $2, $3, $4, NOW(), NOW()) RETURNING *`, contractID, msg, db.Unstarted, o.chainID)
	if err != nil {
		return 0, err
	}
	return tm.ID, nil
}

// SelectMsgsWithState selects all messages with a given state
func (o *ORM) SelectMsgsWithState(state db.State) (terra.Msgs, error) {
	var msgs terra.Msgs
	if err := o.q.Select(&msgs, `SELECT * FROM terra_msgs WHERE state = $1 AND terra_chain_id = $2`, state, o.chainID); err != nil {
		return nil, err
	}
	return msgs, nil
}

// SelectMsgsWithIDs selects messages the given ids
func (o *ORM) SelectMsgsWithIDs(ids []int64) (terra.Msgs, error) {
	var msgs terra.Msgs
	if err := o.q.Select(&msgs, `SELECT * FROM terra_msgs WHERE id = ANY($1)`, ids); err != nil {
		return nil, err
	}
	return msgs, nil
}

<<<<<<< HEAD
// UpdateMsgsWithState update the msgs with the given iunstartedds to the given state
// TODO: could enforce state transitions here too
func (o *ORM) UpdateMsgsWithState(ids []int64, state db.State, txHash *string, qopts ...pg.QOpt) error {
	if state == db.Broadcasted && txHash == nil {
=======
// UpdateMsgsWithState update the msgs with the given ids to the given state
// Note state transitions are validated at the db level.
func (o *ORM) UpdateMsgsWithState(ids []int64, state State, txHash *string, qopts ...pg.QOpt) error {
	if state == Broadcasted && txHash == nil {
>>>>>>> ea542e6c
		return errors.New("txHash is required when updating to broadcasted")
	}
	q := o.q.WithOpts(qopts...)
	var res sql.Result
	var err error
	if state == db.Broadcasted {
		res, err = q.Exec(`UPDATE terra_msgs SET state = $1, updated_at = NOW(), tx_hash = $2 WHERE id = ANY($3)`, state, *txHash, ids)
	} else {
		res, err = q.Exec(`UPDATE terra_msgs SET state = $1, updated_at = NOW() WHERE id = ANY($2)`, state, ids)
	}
	if err != nil {
		return err
	}
	count, err := res.RowsAffected()
	if err != nil {
		return err
	}
	if int(count) != len(ids) {
		return errors.Errorf("expected %d records updated, got %d", len(ids), count)
	}
	return nil
}<|MERGE_RESOLUTION|>--- conflicted
+++ resolved
@@ -57,17 +57,10 @@
 	return msgs, nil
 }
 
-<<<<<<< HEAD
-// UpdateMsgsWithState update the msgs with the given iunstartedds to the given state
-// TODO: could enforce state transitions here too
+// UpdateMsgsWithState update the msgs with the given ids to the given state
+// Note state transitions are validated at the db level.
 func (o *ORM) UpdateMsgsWithState(ids []int64, state db.State, txHash *string, qopts ...pg.QOpt) error {
 	if state == db.Broadcasted && txHash == nil {
-=======
-// UpdateMsgsWithState update the msgs with the given ids to the given state
-// Note state transitions are validated at the db level.
-func (o *ORM) UpdateMsgsWithState(ids []int64, state State, txHash *string, qopts ...pg.QOpt) error {
-	if state == Broadcasted && txHash == nil {
->>>>>>> ea542e6c
 		return errors.New("txHash is required when updating to broadcasted")
 	}
 	q := o.q.WithOpts(qopts...)
