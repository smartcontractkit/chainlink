--- conflicted
+++ resolved
@@ -39,17 +39,6 @@
 	t.Log(unstarted[0].UpdatedAt, unstarted[0].CreatedAt)
 
 	// Update
-<<<<<<< HEAD
-	err = o.UpdateMsgsWithState([]int64{mid}, Confirmed, nil)
-	require.NoError(t, err)
-	completed, err := o.SelectMsgsWithState(Confirmed)
-	require.NoError(t, err)
-	require.Equal(t, 1, len(completed))
-	assert.Equal(t, completed[0].Raw, unstarted[0].Raw)
-	assert.Equal(t, chainID, unstarted[0].ChainID)
-
-=======
->>>>>>> ea542e6c
 	txHash := "123"
 	err = o.UpdateMsgsWithState([]int64{mid}, Broadcasted, &txHash)
 	require.NoError(t, err)
@@ -59,14 +48,11 @@
 	assert.Equal(t, broadcasted[0].Msg, unstarted[0].Msg)
 	require.NotNil(t, broadcasted[0].TxHash)
 	assert.Equal(t, *broadcasted[0].TxHash, txHash)
-<<<<<<< HEAD
 	assert.Equal(t, chainID, broadcasted[0].ChainID)
-=======
 
 	err = o.UpdateMsgsWithState([]int64{mid}, Confirmed, nil)
 	require.NoError(t, err)
 	confirmed, err := o.SelectMsgsWithState(Confirmed)
 	require.NoError(t, err)
 	require.Equal(t, 1, len(confirmed))
->>>>>>> ea542e6c
 }