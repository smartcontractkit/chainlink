--- conflicted
+++ resolved
@@ -39,19 +39,8 @@
 	cfg        terra.Config
 }
 
-<<<<<<< HEAD
-// NewTxm creates a txm
+// NewTxm creates a txm. Uses simulation so should only be used to send txes to trusted contracts i.e. OCR.
 func NewTxm(db *sqlx.DB, tc terraclient.ReaderWriter, chainID string, cfg terra.Config, ks keystore.Terra, lggr logger.Logger, logCfg pg.LogConfig, eb pg.EventBroadcaster) (*Txm, error) {
-=======
-// NewTxm creates a txm. Uses simulation so should only be used to send txes to trusted contracts i.e. OCR.
-func NewTxm(db *sqlx.DB, tc terraclient.ReaderWriter, fallbackGasPrice string, gasLimitMultiplier float64, ks keystore.Terra, lggr logger.Logger, cfg pg.LogConfig, eb pg.EventBroadcaster, pollPeriod time.Duration) (*Txm, error) {
-	// Jitter in case we have multiple terra chains each with their own client.
-	ticker := time.NewTicker(utils.WithJitter(pollPeriod))
-	fgp, err := sdk.NewDecFromStr(fallbackGasPrice)
-	if err != nil {
-		return nil, err
-	}
->>>>>>> 3cc878cf
 	lggr = lggr.Named("Txm")
 	return &Txm{
 		starter: utils.StartStopOnce{},
@@ -107,14 +96,15 @@
 func (txm *Txm) run(sub pg.Subscription) {
 	defer close(txm.done)
 	txm.confirmAnyUnconfirmed()
-	tick := time.After(txm.cfg.BlockRate())
+	// Jitter in case we have multiple terra chains each with their own client.
+	tick := time.After(utils.WithJitter(txm.cfg.BlockRate()))
 	for {
 		select {
 		case <-sub.Events():
 			txm.sendMsgBatch()
 		case <-tick:
 			txm.sendMsgBatch()
-			tick = time.After(txm.cfg.BlockRate())
+			tick = time.After(utils.WithJitter(txm.cfg.BlockRate()))
 		case <-txm.stop:
 			return
 		}
@@ -278,14 +268,9 @@
 	// of time (plus a small buffer to account for block time variance) where N
 	// is TimeoutHeight - HeightAtBroadcast. In other words, if we wait for that long
 	// and the tx is not confirmed, we know it has timed out.
-<<<<<<< HEAD
 	for tries := 0; tries < maxPolls; tries++ {
-		time.Sleep(pollPeriod)
-=======
-	for tries := 0; tries < txm.confirmMaxPolls; tries++ {
 		// Jitter in-case we're confirming multiple txes in parallel for different keys
-		time.Sleep(utils.WithJitter(txm.confirmPollPeriod))
->>>>>>> 3cc878cf
+		time.Sleep(utils.WithJitter(pollPeriod))
 		// Confirm that this tx is onchain, ensuring the sequence number has incremented
 		// so we can build a new batch
 		tx, err := txm.tc.Tx(txHash)
