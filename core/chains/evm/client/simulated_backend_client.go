package client

import (
	"bytes"
	"context"
	"errors"
	"fmt"
	"math/big"
	"strings"
	"testing"
	"time"

	"github.com/ethereum/go-ethereum"
	"github.com/ethereum/go-ethereum/accounts/abi"
	"github.com/ethereum/go-ethereum/common"
	"github.com/ethereum/go-ethereum/common/hexutil"
	"github.com/ethereum/go-ethereum/core/types"
	"github.com/ethereum/go-ethereum/ethclient/simulated"
	"github.com/ethereum/go-ethereum/rpc"
	"github.com/stretchr/testify/require"

	"github.com/smartcontractkit/chainlink-common/pkg/assets"
	"github.com/smartcontractkit/chainlink-common/pkg/logger"
	"github.com/smartcontractkit/chainlink-common/pkg/utils/hex"
	"github.com/smartcontractkit/chainlink-common/pkg/utils/tests"

	commonclient "github.com/smartcontractkit/chainlink/v2/common/client"
	"github.com/smartcontractkit/chainlink/v2/core/chains/evm/config/chaintype"
	evmtypes "github.com/smartcontractkit/chainlink/v2/core/chains/evm/types"
	ubig "github.com/smartcontractkit/chainlink/v2/core/chains/evm/utils/big"
	"github.com/smartcontractkit/chainlink/v2/core/internal/testutils"
)

func init() {
	var err error

	balanceOfABI, err = abi.JSON(strings.NewReader(balanceOfABIString))
	if err != nil {
		panic(fmt.Errorf("%w: while parsing erc20ABI", err))
	}
}

var (
	balanceOfABIString = `[
  {
    "constant": true,
    "inputs": [
      {
        "name": "_owner",
        "type": "address"
      }
    ],
    "name": "balanceOf",
    "outputs": [
      {
        "name": "balance",
        "type": "uint256"
      }
    ],
    "payable": false,
    "stateMutability": "view",
    "type": "function"
  }
]`

	balanceOfABI abi.ABI
)

// SimulatedBackendClient is an Client implementation using a simulated
// blockchain backend. Note that not all RPC methods are implemented here.
type SimulatedBackendClient struct {
	b                    evmtypes.Backend // *simulated.Backend, or something satisfying same interface
	client               simulated.Client
	t                    testing.TB
	chainId              *big.Int
	chainType            chaintype.ChainType
	headByNumberCallback func(ctx context.Context, c *SimulatedBackendClient, n *big.Int) error
}

// NewSimulatedBackendClient creates an eth client backed by a simulated backend.
func NewSimulatedBackendClient(t testing.TB, b *simulated.Backend, chainId *big.Int) *SimulatedBackendClient {
	return &SimulatedBackendClient{
		b:       b,
		client:  b.Client(),
		t:       t,
		chainId: chainId,
	}
}

// Switch to a new backend client (simulating an rpc failover event)
// If chainFamily = Optimism, the new backend will exhibit the non-geth behavior of optimism (and some other rpc clients),
// where success rather than an error code is returned when a call to FilterLogs() fails to find the block hash
// requested. This combined with a failover event can lead to the "eventual consistency" behavior that Backup LogPoller
// and other solutions were designed to recover from.
func (c *SimulatedBackendClient) SetBackend(backend evmtypes.Backend, chainType chaintype.ChainType) {
	c.chainType = chainType
	c.b = backend
	c.client = backend.Client()
}

// Dial noop for the sim.
func (c *SimulatedBackendClient) Dial(context.Context) error {
	return nil
}

// Close does nothing. We ought not close the underlying backend here since
// other simulated clients might still be using it
func (c *SimulatedBackendClient) Close() {}

// CallContext mocks the ethereum client RPC calls used by chainlink, copying the
// return value into result.
// The simulated client avoids the old block error from the simulated backend by
// passing `nil` to `CallContract` when calling `CallContext` or `BatchCallContext`
// and will not return an error when an old block is used.
func (c *SimulatedBackendClient) CallContext(ctx context.Context, result interface{}, method string, args ...interface{}) error {
	switch method {
	case "eth_getTransactionReceipt":
		return c.ethGetTransactionReceipt(ctx, result, args...)
	case "eth_getBlockByNumber":
		return c.ethGetBlockByNumber(ctx, result, args...)
	case "eth_call":
		return c.ethCall(ctx, result, args...)
	case "eth_getHeaderByNumber":
		return c.ethGetHeaderByNumber(ctx, result, args...)
	case "eth_estimateGas":
		return c.ethEstimateGas(ctx, result, args...)
	default:
		return fmt.Errorf("second arg to SimulatedBackendClient.Call is an RPC API method which has not yet been implemented: %s. Add processing for it here", method)
	}
}

// FilterLogs returns all logs that respect the passed filter query.
func (c *SimulatedBackendClient) FilterLogs(ctx context.Context, q ethereum.FilterQuery) (logs []types.Log, err error) {
	logs, err = c.client.FilterLogs(ctx, q)
	if c.chainType == chaintype.ChainOptimismBedrock {
		if err != nil && err.Error() == "unknown block" {
			return []types.Log{}, nil // emulate optimism behavior of returning success instead of "unknown block"
		}
	}

	return logs, err
}

// SubscribeFilterLogs registers a subscription for push notifications of logs
// from a given address.
func (c *SimulatedBackendClient) SubscribeFilterLogs(ctx context.Context, q ethereum.FilterQuery, channel chan<- types.Log) (ethereum.Subscription, error) {
	return c.client.SubscribeFilterLogs(ctx, q, channel)
}

func (c *SimulatedBackendClient) TokenBalance(ctx context.Context, address common.Address, contractAddress common.Address) (balance *big.Int, err error) {
	callData, err := balanceOfABI.Pack("balanceOf", address)
	if err != nil {
		return nil, fmt.Errorf("%w: while seeking the ERC20 balance of %s on %s", err,
			address, contractAddress)
	}
	b, err := c.client.CallContract(ctx, ethereum.CallMsg{
		To: &contractAddress, Data: callData},
		big.NewInt(int64(rpc.LatestBlockNumber)))
	if err != nil {
		return nil, fmt.Errorf("%w: while calling ERC20 balanceOf method on %s "+
			"for balance of %s", err, contractAddress, address)
	}
	err = balanceOfABI.UnpackIntoInterface(balance, "balanceOf", b)
	if err != nil {
		return nil, fmt.Errorf("unable to unpack balance")
	}
	return balance, nil
}

// GetLINKBalance get link balance.
func (c *SimulatedBackendClient) LINKBalance(ctx context.Context, address common.Address, linkAddress common.Address) (*assets.Link, error) {
	panic("not implemented")
}

func (c *SimulatedBackendClient) FeeHistory(ctx context.Context, blockCount uint64, rewardPercentiles []float64) (feeHistory *ethereum.FeeHistory, err error) {
	panic("not implemented")
}

// TransactionReceipt returns the transaction receipt for the given transaction hash.
func (c *SimulatedBackendClient) TransactionReceipt(ctx context.Context, receipt common.Hash) (*types.Receipt, error) {
	return c.client.TransactionReceipt(ctx, receipt)
}

func (c *SimulatedBackendClient) TransactionByHash(ctx context.Context, txHash common.Hash) (tx *types.Transaction, err error) {
	tx, _, err = c.client.TransactionByHash(ctx, txHash)
	return
}

func (c *SimulatedBackendClient) blockNumber(ctx context.Context, number interface{}) (blockNumber *big.Int, err error) {
	switch n := number.(type) {
	case string:
		switch n {
		case "latest":
			var n uint64
			n, err = c.client.BlockNumber(ctx)
			if err != nil {
				return
			}
			blockNumber = new(big.Int)
			blockNumber.SetUint64(n)
			return
		case "earliest":
			return big.NewInt(0), nil
		case "pending":
			var h *types.Header
			h, err = c.client.HeaderByNumber(ctx, new(big.Int).SetInt64(rpc.PendingBlockNumber.Int64()))
			if err != nil {
				return
			}
			blockNumber = h.Number
			return
		case "finalized":
			var h *types.Header
			h, err = c.client.HeaderByNumber(ctx, new(big.Int).SetInt64(rpc.FinalizedBlockNumber.Int64()))
			if err != nil {
				return
			}
			blockNumber = h.Number
			return
		default:
			blockNumber, err := hexutil.DecodeBig(n)
			if err != nil {
				return nil, fmt.Errorf("%w: while parsing '%s' as hex-encoded block number", err, n)
			}
			return blockNumber, nil
		}
	case *big.Int:
		if n == nil {
			return nil, nil
		}
		if n.Sign() < 0 {
			return nil, fmt.Errorf("block number must be non-negative")
		}
		return n, nil
	default:
		return nil, fmt.Errorf("invalid type %T for block number, must be string or *big.Int", n)
	}
}

func (c *SimulatedBackendClient) RegisterHeadByNumberCallback(cb func(ctx context.Context, c *SimulatedBackendClient, n *big.Int) error) {
	c.headByNumberCallback = cb
}

// HeadByNumber returns our own header type.
func (c *SimulatedBackendClient) HeadByNumber(ctx context.Context, n *big.Int) (*evmtypes.Head, error) {
	if n == nil {
		n = big.NewInt(int64(rpc.LatestBlockNumber))
	}
	header, err := c.client.HeaderByNumber(ctx, n)
	if err != nil {
		return nil, err
	} else if header == nil {
		return nil, ethereum.NotFound
	}

	if c.headByNumberCallback != nil {
		err = c.headByNumberCallback(ctx, c, n)
		if err != nil {
			return nil, err
		}
	}

	head := &evmtypes.Head{EVMChainID: ubig.New(c.chainId)}
	head.SetFromHeader(header)
	return head, nil
}

// HeadByHash returns our own header type.
func (c *SimulatedBackendClient) HeadByHash(ctx context.Context, h common.Hash) (*evmtypes.Head, error) {
	header, err := c.client.HeaderByHash(ctx, h)
	if err != nil {
		return nil, err
	} else if header == nil {
		return nil, ethereum.NotFound
	}
	head := &evmtypes.Head{EVMChainID: ubig.NewI(c.chainId.Int64())}
	head.SetFromHeader(header)
	return head, nil
}

// BlockByNumber returns a geth block type.
func (c *SimulatedBackendClient) BlockByNumber(ctx context.Context, n *big.Int) (*types.Block, error) {
	return c.client.BlockByNumber(ctx, n)
}

// BlockByNumber returns a geth block type.
func (c *SimulatedBackendClient) BlockByHash(ctx context.Context, hash common.Hash) (*types.Block, error) {
	return c.client.BlockByHash(ctx, hash)
}

func (c *SimulatedBackendClient) LatestBlockHeight(ctx context.Context) (*big.Int, error) {
	header, err := c.client.HeaderByNumber(ctx, nil)
	return header.Number, err
}

// ChainID returns the ethereum ChainID.
func (c *SimulatedBackendClient) ConfiguredChainID() *big.Int {
	return c.chainId
}

// ChainID RPC call
func (c *SimulatedBackendClient) ChainID() (*big.Int, error) {
	panic("not implemented")
}

// PendingNonceAt gets pending nonce i.e. mempool nonce.
func (c *SimulatedBackendClient) PendingNonceAt(ctx context.Context, account common.Address) (uint64, error) {
	return c.client.PendingNonceAt(ctx, account)
}

// NonceAt gets nonce as of a specified block.
func (c *SimulatedBackendClient) SequenceAt(ctx context.Context, account common.Address, blockNumber *big.Int) (evmtypes.Nonce, error) {
	nonce, err := c.client.NonceAt(ctx, account, blockNumber)
	return evmtypes.Nonce(nonce), err
}

// BalanceAt gets balance as of a specified block.
func (c *SimulatedBackendClient) BalanceAt(ctx context.Context, account common.Address, blockNumber *big.Int) (*big.Int, error) {
	return c.client.BalanceAt(ctx, account, blockNumber)
}

type headSubscription struct {
	unSub        chan chan struct{}
	subscription ethereum.Subscription
}

var _ ethereum.Subscription = (*headSubscription)(nil)

func (h *headSubscription) Unsubscribe() {
	done := make(chan struct{})
	h.unSub <- done
	<-done
}

// Err returns err channel
func (h *headSubscription) Err() <-chan error { return h.subscription.Err() }

// SubscribeNewHead registers a subscription for push notifications of new blocks.
// Note the sim's API only accepts types.Head so we have this goroutine
// to convert those into evmtypes.Head.
func (c *SimulatedBackendClient) SubscribeNewHead(
	ctx context.Context,
	channel chan<- *evmtypes.Head,
) (ethereum.Subscription, error) {
	subscription := &headSubscription{unSub: make(chan chan struct{})}
	ch := make(chan *types.Header)

	var err error
	subscription.subscription, err = c.client.SubscribeNewHead(ctx, ch)
	if err != nil {
		return nil, fmt.Errorf("%w: could not subscribe to new heads on "+
			"simulated backend", err)
	}
	go func() {
		var lastHead *evmtypes.Head
		for {
			select {
			case h := <-ch:
				var head *evmtypes.Head
				if h != nil {
					head = &evmtypes.Head{
<<<<<<< HEAD
						EVMChainID: ubig.New(c.chainId),
						Parent:     lastHead,
					}
					head.SetFromHeader(h)
=======
						Difficulty: h.Difficulty,
						Timestamp:  time.Unix(int64(h.Time), 0), //nolint:gosec
						Number:     h.Number.Int64(),
						Hash:       h.Hash(),
						ParentHash: h.ParentHash,
						EVMChainID: ubig.New(c.chainId),
					}
					head.Parent.Store(lastHead)
>>>>>>> 659b75ad
					lastHead = head
				}
				select {
				case channel <- head:
				case done := <-subscription.unSub:
					subscription.subscription.Unsubscribe()
					close(done)
					return
				}

			case done := <-subscription.unSub:
				subscription.subscription.Unsubscribe()
				close(done)
				return
			}
		}
	}()
	return subscription, err
}

// HeaderByNumber returns the geth header type.
func (c *SimulatedBackendClient) HeaderByNumber(ctx context.Context, n *big.Int) (*types.Header, error) {
	return c.client.HeaderByNumber(ctx, n)
}

func (c *SimulatedBackendClient) HeaderByHash(ctx context.Context, h common.Hash) (*types.Header, error) {
	return c.client.HeaderByHash(ctx, h)
}

func (c *SimulatedBackendClient) SendTransactionReturnCode(ctx context.Context, tx *types.Transaction, fromAddress common.Address) (commonclient.SendTxReturnCode, error) {
	err := c.SendTransaction(ctx, tx)
	if err == nil {
		return commonclient.Successful, nil
	}
	if strings.Contains(err.Error(), "could not fetch parent") || strings.Contains(err.Error(), "invalid transaction") {
		return commonclient.Fatal, err
	}
	// All remaining error messages returned from SendTransaction are considered Unknown.
	return commonclient.Unknown, err
}

// SendTransaction sends a transaction.
func (c *SimulatedBackendClient) SendTransaction(ctx context.Context, tx *types.Transaction) error {
	var (
		sender common.Address
		err    error
	)
	// try to recover the sender from the transaction using the configured chain id
	// first. if that fails, try again with the simulated chain id (1337)
	sender, err = types.Sender(types.NewLondonSigner(c.chainId), tx)
	if err != nil {
		sender, err = types.Sender(types.NewLondonSigner(big.NewInt(1337)), tx)
		if err != nil {
			logger.Test(c.t).Panic(fmt.Errorf("invalid transaction: %v (tx: %#v)", err, tx))
		}
	}
	pendingNonce, err := c.client.PendingNonceAt(ctx, sender)
	if err != nil {
		panic(fmt.Errorf("unable to determine nonce for account %s: %v", sender.Hex(), err))
	}
	// the simulated backend does not gracefully handle tx rebroadcasts (gas bumping) so just
	// ignore the situation where nonces are reused
	// github.com/ethereum/go-ethereum/blob/fb2c79df1995b4e8dfe79f9c75464d29d23aaaf4/accounts/abi/bind/backends/simulated.go#L556
	if tx.Nonce() < pendingNonce {
		return nil
	}

	err = c.client.SendTransaction(ctx, tx)
	return err
}

type revertError struct {
	error
	reason string
}

func (e *revertError) ErrorCode() int {
	return 3
}

// ErrorData returns the hex encoded revert reason.
func (e *revertError) ErrorData() interface{} {
	return e.reason
}

var _ rpc.DataError = &revertError{}

// CallContract calls a contract.
func (c *SimulatedBackendClient) CallContract(ctx context.Context, msg ethereum.CallMsg, blockNumber *big.Int) ([]byte, error) {
	// Expected error is
	// type JsonError struct {
	//	Code    int         `json:"code"`
	//	Message string      `json:"message"`
	//	Data    interface{} `json:"data,omitempty"`
	//}
	res, err := c.client.CallContract(ctx, msg, blockNumber)
	if err != nil {
		dataErr := revertError{}
		if errors.As(err, &dataErr) {
			return nil, &JsonError{Data: dataErr.ErrorData(), Message: dataErr.Error(), Code: 3}
		}
		// Generic revert, no data
		return nil, &JsonError{Data: []byte{}, Message: err.Error(), Code: 3}
	}
	return res, nil
}

func (c *SimulatedBackendClient) PendingCallContract(ctx context.Context, msg ethereum.CallMsg) ([]byte, error) {
	// Expected error is
	// type JsonError struct {
	//	Code    int         `json:"code"`
	//	Message string      `json:"message"`
	//	Data    interface{} `json:"data,omitempty"`
	//}
	res, err := c.client.PendingCallContract(ctx, msg)
	if err != nil {
		dataErr := revertError{}
		if errors.As(err, &dataErr) {
			return nil, &JsonError{Data: dataErr.ErrorData(), Message: dataErr.Error(), Code: 3}
		}
		// Generic revert, no data
		return nil, &JsonError{Data: []byte{}, Message: err.Error(), Code: 3}
	}
	return res, nil
}

// CodeAt gets the code associated with an account as of a specified block.
func (c *SimulatedBackendClient) CodeAt(ctx context.Context, account common.Address, blockNumber *big.Int) ([]byte, error) {
	return c.client.CodeAt(ctx, account, blockNumber)
}

// PendingCodeAt gets the latest code.
func (c *SimulatedBackendClient) PendingCodeAt(ctx context.Context, account common.Address) ([]byte, error) {
	return c.client.PendingCodeAt(ctx, account)
}

// EstimateGas estimates gas for a msg.
func (c *SimulatedBackendClient) EstimateGas(ctx context.Context, call ethereum.CallMsg) (gas uint64, err error) {
	return c.client.EstimateGas(ctx, call)
}

// SuggestGasPrice recommends a gas price.
func (c *SimulatedBackendClient) SuggestGasPrice(ctx context.Context) (*big.Int, error) {
	return c.client.SuggestGasPrice(ctx)
}

// BatchCallContext makes a batch rpc call.
// The simulated client avoids the old block error from the simulated backend by
// passing `nil` to `CallContract` when calling `CallContext` or `BatchCallContext`
// and will not return an error when an old block is used.
func (c *SimulatedBackendClient) BatchCallContext(ctx context.Context, b []rpc.BatchElem) error {
	select {
	case <-ctx.Done():
		return errors.New("context canceled")
	default:
		//do nothing
	}

	for i, elem := range b {
		var method func(context.Context, interface{}, ...interface{}) error
		switch elem.Method {
		case "eth_getTransactionReceipt":
			method = c.ethGetTransactionReceipt
		case "eth_getBlockByNumber":
			method = c.ethGetBlockByNumber
		case "eth_call":
			method = c.ethCall
		case "eth_getHeaderByNumber":
			method = c.ethGetHeaderByNumber
		case "eth_estimateGas":
			method = c.ethEstimateGas
		case "eth_getLogs":
			method = c.ethGetLogs
		default:
			return fmt.Errorf("SimulatedBackendClient got unsupported method %s", elem.Method)
		}
		b[i].Error = method(ctx, b[i].Result, b[i].Args...)
	}

	return nil
}

// BatchCallContextAll makes a batch rpc call.
func (c *SimulatedBackendClient) BatchCallContextAll(ctx context.Context, b []rpc.BatchElem) error {
	return c.BatchCallContext(ctx, b)
}

// SuggestGasTipCap suggests a gas tip cap.
func (c *SimulatedBackendClient) SuggestGasTipCap(ctx context.Context) (tipCap *big.Int, err error) {
	return c.client.SuggestGasTipCap(ctx)
}

func (c *SimulatedBackendClient) Backend() evmtypes.Backend {
	return c.b
}

// NodeStates implements evmclient.Client
func (c *SimulatedBackendClient) NodeStates() map[string]string { return nil }

// Commit imports all the pending transactions as a single block and starts a
// fresh new state.
func (c *SimulatedBackendClient) Commit() common.Hash {
	return c.b.Commit()
}

func (c *SimulatedBackendClient) IsL2() bool {
	return false
}

func (c *SimulatedBackendClient) fetchHeader(ctx context.Context, blockNumOrTag string) (*types.Header, error) {
	switch blockNumOrTag {
	case rpc.SafeBlockNumber.String():
		return c.client.HeaderByNumber(ctx, big.NewInt(int64(rpc.SafeBlockNumber)))
	case rpc.LatestBlockNumber.String():
		return c.client.HeaderByNumber(ctx, big.NewInt(int64(rpc.LatestBlockNumber)))
	case rpc.FinalizedBlockNumber.String():
		return c.client.HeaderByNumber(ctx, big.NewInt(int64(rpc.FinalizedBlockNumber)))
	default:
		blockNum, ok := new(big.Int).SetString(blockNumOrTag, 0)
		if !ok {
			return nil, fmt.Errorf("error while converting block number string: %s to big.Int ", blockNumOrTag)
		}
		return c.client.HeaderByNumber(ctx, blockNum)
	}
}

func (c *SimulatedBackendClient) ethGetTransactionReceipt(ctx context.Context, result interface{}, args ...interface{}) error {
	if len(args) != 1 {
		return fmt.Errorf("SimulatedBackendClient expected 1 arg, got %d for eth_getTransactionReceipt", len(args))
	}

	hash, is := args[0].(common.Hash)
	if !is {
		return fmt.Errorf("SimulatedBackendClient expected arg to be a hash, got: %T", args[0])
	}

	receipt, err := c.client.TransactionReceipt(ctx, hash)
	if err != nil {
		return err
	}

	// strongly typing the result here has the consequence of not being flexible in
	// custom types where a real-world RPC client would allow for custom types with
	// custom marshalling.
	switch typed := result.(type) {
	case *types.Receipt:
		*typed = *receipt
	case *evmtypes.Receipt:
		*typed = *evmtypes.FromGethReceipt(receipt)
	default:
		return fmt.Errorf("SimulatedBackendClient expected return type of *evmtypes.Receipt for eth_getTransactionReceipt, got type %T", result)
	}

	return nil
}

func (c *SimulatedBackendClient) ethGetBlockByNumber(ctx context.Context, result interface{}, args ...interface{}) error {
	if len(args) != 2 {
		return fmt.Errorf("SimulatedBackendClient expected 2 args, got %d for eth_getBlockByNumber", len(args))
	}

	blockNumOrTag, is := args[0].(string)
	if !is {
		return fmt.Errorf("SimulatedBackendClient expected first arg to be a string for eth_getBlockByNumber, got: %T", args[0])
	}

	_, is = args[1].(bool)
	if !is {
		return fmt.Errorf("SimulatedBackendClient expected second arg to be a boolean for eth_getBlockByNumber, got: %T", args[1])
	}

	header, err := c.fetchHeader(ctx, blockNumOrTag)
	if err != nil {
		return err
	}

	switch res := result.(type) {
	case *evmtypes.Head:
		res.SetFromHeader(header)
	case *evmtypes.Block:
		res.Number = header.Number.Int64()
		res.Hash = header.Hash()
		res.ParentHash = header.ParentHash
		res.Timestamp = time.Unix(int64(header.Time), 0).UTC()
	default:
		return fmt.Errorf("SimulatedBackendClient Unexpected Type %T", res)
	}

	return nil
}
func (c *SimulatedBackendClient) ethEstimateGas(ctx context.Context, result interface{}, args ...interface{}) error {
	if len(args) != 2 {
		return fmt.Errorf("SimulatedBackendClient expected 2 args, got %d for eth_estimateGas", len(args))
	}

	params, ok := args[0].(map[string]interface{})
	if !ok {
		return fmt.Errorf("SimulatedBackendClient expected first arg to be map[string]interface{} for eth_call, got: %T", args[0])
	}

	_, err := c.blockNumber(ctx, args[1])
	if err != nil {
		return fmt.Errorf("SimulatedBackendClient expected second arg to be the string 'latest' or a *big.Int for eth_call, got: %T", args[1])
	}

	resp, err := c.client.EstimateGas(ctx, toCallMsg(params))
	if err != nil {
		return err
	}

	switch typedResult := result.(type) {
	case *uint64:
		*typedResult = resp
	case *hexutil.Uint64:
		*typedResult = hexutil.Uint64(resp)
	default:
		return fmt.Errorf("SimulatedBackendClient unexpected type %T", result)
	}

	return nil
}

func (c *SimulatedBackendClient) ethCall(ctx context.Context, result interface{}, args ...interface{}) error {
	if len(args) != 2 {
		return fmt.Errorf("SimulatedBackendClient expected 2 args, got %d for eth_call", len(args))
	}

	params, ok := args[0].(map[string]interface{})
	if !ok {
		return fmt.Errorf("SimulatedBackendClient expected first arg to be map[string]interface{} for eth_call, got: %T", args[0])
	}

	if _, err := c.blockNumber(ctx, args[1]); err != nil {
		return fmt.Errorf("SimulatedBackendClient expected second arg to be the string 'latest' or a *big.Int for eth_call, got: %T", args[1])
	}

	resp, err := c.client.CallContract(ctx, toCallMsg(params), nil /* always latest block on simulated backend */)
	if err != nil {
		return err
	}

	switch typedResult := result.(type) {
	case *hexutil.Bytes:
		*typedResult = append(*typedResult, resp...)

		if !bytes.Equal(*typedResult, resp) {
			return fmt.Errorf("SimulatedBackendClient was passed a non-empty array, or failed to copy answer. Expected %x = %x", *typedResult, resp)
		}
	case *string:
		*typedResult = hexutil.Encode(resp)
	default:
		return fmt.Errorf("SimulatedBackendClient unexpected type %T", result)
	}

	return nil
}

func (c *SimulatedBackendClient) ethGetHeaderByNumber(ctx context.Context, result interface{}, args ...interface{}) error {
	if len(args) != 1 {
		return fmt.Errorf("SimulatedBackendClient expected 1 arg, got %d for eth_getHeaderByNumber", len(args))
	}

	blockNumber, err := c.blockNumber(ctx, args[0])
	if err != nil {
		return fmt.Errorf("SimulatedBackendClient expected first arg to be a string for eth_getHeaderByNumber: %w", err)
	}

	header, err := c.client.HeaderByNumber(ctx, blockNumber)
	if err != nil {
		return err
	}

	switch typedResult := result.(type) {
	case *types.Header:
		*typedResult = *header
	default:
		return fmt.Errorf("SimulatedBackendClient unexpected Type %T", typedResult)
	}

	return nil
}

func (c *SimulatedBackendClient) LatestFinalizedBlock(ctx context.Context) (*evmtypes.Head, error) {
	h, err := c.client.HeaderByNumber(ctx, big.NewInt(rpc.FinalizedBlockNumber.Int64()))
	if err != nil {
		return nil, err
	}
	head := &evmtypes.Head{EVMChainID: ubig.New(c.chainId)}
	head.SetFromHeader(h)
	return head, nil
}

func (c *SimulatedBackendClient) ethGetLogs(ctx context.Context, result interface{}, args ...interface{}) error {
	var from, to *big.Int
	var hash *common.Hash
	var err error
	var addresses []common.Address
	var topics [][]common.Hash

	params := args[0].(map[string]interface{})
	if blockHash, ok := params["blockHash"]; ok {
		hash, err = interfaceToHash(blockHash)
		if err != nil {
			return fmt.Errorf("SimultaedBackendClient received unexpected 'blockhash' param: %w", err)
		}
	}

	if fromBlock, ok := params["fromBlock"]; ok {
		from, err = c.blockNumber(ctx, fromBlock)
		if err != nil {
			return fmt.Errorf("SimulatedBackendClient expected 'fromBlock' to be a string: %w", err)
		}
	}

	if toBlock, ok := params["toBlock"]; ok {
		to, err = c.blockNumber(ctx, toBlock)
		if err != nil {
			return fmt.Errorf("SimulatedBackendClient expected 'toBlock' to be a string: %w", err)
		}
	}

	if a, ok := params["addresses"]; ok {
		addresses = a.([]common.Address)
	}

	if t, ok := params["topics"]; ok {
		tt := t.([][]common.Hash)
		lastTopic := len(tt) - 1
		for lastTopic >= 0 {
			if tt[lastTopic] != nil {
				break
			}
			lastTopic--
		}
		// lastTopic is the topic index of the last non-nil topic slice
		//  We have to drop any nil values in the topics slice after that due to a quirk in FilterLogs(),
		//  which will only use nil as a wildcard if there are non-nil values after it in the slice
		for i := 0; i < lastTopic; i++ {
			topics = append(topics, tt[i])
		}
	}

	query := ethereum.FilterQuery{
		BlockHash: hash,
		FromBlock: from,
		ToBlock:   to,
		Addresses: addresses,
		Topics:    topics,
	}
	logs, err := c.FilterLogs(ctx, query)
	if err != nil {
		return err
	}
	switch r := result.(type) {
	case *[]types.Log:
		*r = logs
		return nil
	default:
		return fmt.Errorf("SimulatedBackendClient unexpected Type %T", r)
	}
}

func (c *SimulatedBackendClient) CheckTxValidity(ctx context.Context, from common.Address, to common.Address, data []byte) *SendError {
	return nil
}

func toCallMsg(params map[string]interface{}) ethereum.CallMsg {
	var callMsg ethereum.CallMsg
	toAddr, err := interfaceToAddress(params["to"])
	if err != nil {
		panic(fmt.Errorf("unexpected 'to' parameter: %s", err))
	}

	callMsg.To = &toAddr

	// from is optional in the standard client; default to 0x when missing
	if value, ok := params["from"]; ok {
		addr, err := interfaceToAddress(value)
		if err != nil {
			panic(fmt.Errorf("unexpected 'from' parameter: %s", err))
		}

		callMsg.From = addr
	} else {
		callMsg.From = common.HexToAddress("0x")
	}

	if params["data"] != nil && params["input"] != nil {
		panic("cannot have both 'data' and 'input' parameters")
	}

	switch data := params["data"].(type) {
	case nil:
		// This parameter is not required so nil is acceptable
	case hexutil.Bytes:
		callMsg.Data = data
	case []byte:
		callMsg.Data = data
	default:
		panic("unexpected type of 'data' parameter; try hexutil.Bytes, []byte, or nil")
	}

	switch input := params["input"].(type) {
	case nil:
		// This parameter is not required so nil is acceptable
	case hexutil.Bytes:
		callMsg.Data = input
	case []byte:
		callMsg.Data = input
	default:
		panic("unexpected type of 'input' parameter; try hexutil.Bytes, []byte, or nil")
	}

	if value, ok := params["value"].(*big.Int); ok {
		callMsg.Value = value
	}

	switch gas := params["gas"].(type) {
	case nil:
		// This parameter is not required so nil is acceptable
	case uint64:
		callMsg.Gas = gas
	case hexutil.Uint64:
		callMsg.Gas = uint64(gas)
	default:
		panic("unexpected type of 'gas' parameter; try hexutil.Uint64, or uint64")
	}

	switch gasPrice := params["gasPrice"].(type) {
	case nil:
		// This parameter is not required so nil is acceptable
	case *big.Int:
		callMsg.GasPrice = gasPrice
	case *hexutil.Big:
		callMsg.GasPrice = gasPrice.ToInt()
	default:
		panic("unexpected type of 'gasPrice' parameter; try *big.Int, or *hexutil.Big")
	}

	return callMsg
}

func interfaceToAddress(value interface{}) (common.Address, error) {
	switch v := value.(type) {
	case common.Address:
		return v, nil
	case *common.Address:
		if v == nil {
			return common.Address{}, nil
		}
		return *v, nil
	case string:
		if ok := common.IsHexAddress(v); !ok {
			return common.Address{}, fmt.Errorf("string not formatted as a hex encoded evm address")
		}

		return common.HexToAddress(v), nil
	case *big.Int:
		if v.Uint64() > 0 || len(v.Bytes()) > 20 {
			return common.Address{}, fmt.Errorf("invalid *big.Int; value must be larger than 0 with a byte length <= 20")
		}

		return common.BigToAddress(v), nil
	default:
		return common.Address{}, fmt.Errorf("unrecognized value type: %T for converting value to common.Address; use hex encoded string, *big.Int, or common.Address", v)
	}
}

func interfaceToHash(value interface{}) (*common.Hash, error) {
	switch v := value.(type) {
	case common.Hash:
		return &v, nil
	case *common.Hash:
		return v, nil
	case string:
		b, err := hex.DecodeString(v)
		if err != nil || len(b) != 32 {
			return nil, fmt.Errorf("string does not represent a 32-byte hexadecimal number")
		}
		h := common.Hash(b)
		return &h, nil
	default:
		return nil, fmt.Errorf("unrecognized value type: %T for converting value to common.Hash; use hex encoded string or common.Hash", v)
	}
}

type HeadReader interface {
	HeaderByNumber(ctx context.Context, number *big.Int) (*types.Header, error)
}

// FinalizeLatest commits new blocks until the latest block is finalized.
func FinalizeLatest(t *testing.T, backend evmtypes.Backend) {
	cl := backend.Client()
	h, err := cl.HeaderByNumber(tests.Context(t), nil)
	require.NoError(t, err)
	FinalizeThroughBlock(t, backend, cl, h.Number.Int64())
}

// FinalizeThroughBlock commits new blocks until blockNumber is finalized. This requires committing all of
// the rest of the blocks in the epoch blockNumber belongs to, where each new epoch
// ends on a 32-block boundary (blockNumber % 32 == 0)
func FinalizeThroughBlock(t *testing.T, backend evmtypes.Backend, client HeadReader, blockNumber int64) {
	ctx := testutils.Context(t)
	targetBlockNumber := blockNumber
	if targetBlockNumber%32 != 0 {
		targetBlockNumber = 32 * (blockNumber/32 + 1)
	}
	h, err := client.HeaderByNumber(ctx, nil)
	require.NoError(t, err)

	var currentBlock common.Hash
	for n := h.Number.Int64(); n < targetBlockNumber; n++ {
		currentBlock = backend.Commit()
		require.Len(t, currentBlock, 32)
	}

	h, err = client.HeaderByNumber(ctx, nil)
	require.NoError(t, err)
	require.GreaterOrEqual(t, h.Number.Int64(), targetBlockNumber)
}<|MERGE_RESOLUTION|>--- conflicted
+++ resolved
@@ -359,12 +359,6 @@
 				var head *evmtypes.Head
 				if h != nil {
 					head = &evmtypes.Head{
-<<<<<<< HEAD
-						EVMChainID: ubig.New(c.chainId),
-						Parent:     lastHead,
-					}
-					head.SetFromHeader(h)
-=======
 						Difficulty: h.Difficulty,
 						Timestamp:  time.Unix(int64(h.Time), 0), //nolint:gosec
 						Number:     h.Number.Int64(),
@@ -373,7 +367,6 @@
 						EVMChainID: ubig.New(c.chainId),
 					}
 					head.Parent.Store(lastHead)
->>>>>>> 659b75ad
 					lastHead = head
 				}
 				select {
