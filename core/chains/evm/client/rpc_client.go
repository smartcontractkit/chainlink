package client

import (
	"context"
	"encoding/json"
	"errors"
	"fmt"
	"math/big"
	"net/url"
	"strconv"
	"sync"
	"time"

	"github.com/ethereum/go-ethereum"
	"github.com/ethereum/go-ethereum/common"
	"github.com/ethereum/go-ethereum/common/hexutil"
	"github.com/ethereum/go-ethereum/core/types"
	"github.com/ethereum/go-ethereum/ethclient"
	"github.com/ethereum/go-ethereum/rpc"
	"github.com/google/uuid"
	pkgerrors "github.com/pkg/errors"
	"github.com/prometheus/client_golang/prometheus"
	"github.com/prometheus/client_golang/prometheus/promauto"

	commonassets "github.com/smartcontractkit/chainlink-common/pkg/assets"
	"github.com/smartcontractkit/chainlink-common/pkg/logger"
	"github.com/smartcontractkit/chainlink-common/pkg/services"

	commonclient "github.com/smartcontractkit/chainlink/v2/common/client"
	commontypes "github.com/smartcontractkit/chainlink/v2/common/types"
	"github.com/smartcontractkit/chainlink/v2/core/chains/evm/assets"
	"github.com/smartcontractkit/chainlink/v2/core/chains/evm/config"
	"github.com/smartcontractkit/chainlink/v2/core/chains/evm/config/chaintype"
	evmtypes "github.com/smartcontractkit/chainlink/v2/core/chains/evm/types"
	"github.com/smartcontractkit/chainlink/v2/core/chains/evm/utils"
	ubig "github.com/smartcontractkit/chainlink/v2/core/chains/evm/utils/big"
)

var (
	promEVMPoolRPCNodeDials = promauto.NewCounterVec(prometheus.CounterOpts{
		Name: "evm_pool_rpc_node_dials_total",
		Help: "The total number of dials for the given RPC node",
	}, []string{"evmChainID", "nodeName"})
	promEVMPoolRPCNodeDialsFailed = promauto.NewCounterVec(prometheus.CounterOpts{
		Name: "evm_pool_rpc_node_dials_failed",
		Help: "The total number of failed dials for the given RPC node",
	}, []string{"evmChainID", "nodeName"})
	promEVMPoolRPCNodeDialsSuccess = promauto.NewCounterVec(prometheus.CounterOpts{
		Name: "evm_pool_rpc_node_dials_success",
		Help: "The total number of successful dials for the given RPC node",
	}, []string{"evmChainID", "nodeName"})

	promEVMPoolRPCNodeCalls = promauto.NewCounterVec(prometheus.CounterOpts{
		Name: "evm_pool_rpc_node_calls_total",
		Help: "The approximate total number of RPC calls for the given RPC node",
	}, []string{"evmChainID", "nodeName"})
	promEVMPoolRPCNodeCallsFailed = promauto.NewCounterVec(prometheus.CounterOpts{
		Name: "evm_pool_rpc_node_calls_failed",
		Help: "The approximate total number of failed RPC calls for the given RPC node",
	}, []string{"evmChainID", "nodeName"})
	promEVMPoolRPCNodeCallsSuccess = promauto.NewCounterVec(prometheus.CounterOpts{
		Name: "evm_pool_rpc_node_calls_success",
		Help: "The approximate total number of successful RPC calls for the given RPC node",
	}, []string{"evmChainID", "nodeName"})
	promEVMPoolRPCCallTiming = promauto.NewHistogramVec(prometheus.HistogramOpts{
		Name: "evm_pool_rpc_node_rpc_call_time",
		Help: "The duration of an RPC call in nanoseconds",
		Buckets: []float64{
			float64(50 * time.Millisecond),
			float64(100 * time.Millisecond),
			float64(200 * time.Millisecond),
			float64(500 * time.Millisecond),
			float64(1 * time.Second),
			float64(2 * time.Second),
			float64(4 * time.Second),
			float64(8 * time.Second),
		},
	}, []string{"evmChainID", "nodeName", "rpcHost", "isSendOnly", "success", "rpcCallName"})
)

const rpcSubscriptionMethodNewHeads = "newHeads"

type rawclient struct {
	rpc  *rpc.Client
	geth *ethclient.Client
	uri  url.URL
}

<<<<<<< HEAD
type RPCClient struct {
	cfg                    config.NodePool
	rpcLog                 logger.SugaredLogger
	name                   string
	id                     int32
	chainID                *big.Int
	tier                   commonclient.NodeTier
	largePayloadRPCTimeout time.Duration
	rpcTimeout             time.Duration
	chainType              chaintype.ChainType
=======
type rpcClient struct {
	rpcLog                     logger.SugaredLogger
	name                       string
	id                         int32
	chainID                    *big.Int
	tier                       commonclient.NodeTier
	largePayloadRpcTimeout     time.Duration
	rpcTimeout                 time.Duration
	finalizedBlockPollInterval time.Duration
	newHeadsPollInterval       time.Duration
	chainType                  chaintype.ChainType
>>>>>>> 8905e88f

	ws   rawclient
	http *rawclient

	stateMu sync.RWMutex // protects state* fields

	// Need to track subscriptions because closing the RPC does not (always?)
	// close the underlying subscription
	subs map[ethereum.Subscription]struct{}

	// chStopInFlight can be closed to immediately cancel all in-flight requests on
	// this RpcClient. Closing and replacing should be serialized through
	// stateMu since it can happen on state transitions as well as RpcClient Close.
	chStopInFlight chan struct{}

	chainInfoLock sync.RWMutex
	// intercepted values seen by callers of the rpcClient excluding health check calls. Need to ensure MultiNode provides repeatable read guarantee
	highestUserObservations commonclient.ChainInfo
	// most recent chain info observed during current lifecycle (reseted on DisconnectAll)
	latestChainInfo commonclient.ChainInfo
}

var _ commonclient.RPCClient[*big.Int, *evmtypes.Head] = (*RPCClient)(nil)
var _ commonclient.SendTxRPCClient[*types.Transaction] = (*RPCClient)(nil)

func NewRPCClient(
	cfg config.NodePool,
	lggr logger.Logger,
	wsuri url.URL,
	httpuri *url.URL,
	name string,
	id int32,
	chainID *big.Int,
	tier commonclient.NodeTier,
<<<<<<< HEAD
	largePayloadRPCTimeout time.Duration,
=======
	finalizedBlockPollInterval time.Duration,
	newHeadsPollInterval time.Duration,
	largePayloadRpcTimeout time.Duration,
>>>>>>> 8905e88f
	rpcTimeout time.Duration,
	chainType chaintype.ChainType,
) *RPCClient {
	r := &RPCClient{
		largePayloadRPCTimeout: largePayloadRPCTimeout,
		rpcTimeout:             rpcTimeout,
		chainType:              chainType,
	}
	r.cfg = cfg
	r.name = name
	r.id = id
	r.chainID = chainID
	r.tier = tier
	r.ws.uri = wsuri
<<<<<<< HEAD
=======
	r.finalizedBlockPollInterval = finalizedBlockPollInterval
	r.newHeadsPollInterval = newHeadsPollInterval
>>>>>>> 8905e88f
	if httpuri != nil {
		r.http = &rawclient{uri: *httpuri}
	}
	r.chStopInFlight = make(chan struct{})
	lggr = logger.Named(lggr, "Client")
	lggr = logger.With(lggr,
		"clientTier", tier.String(),
		"clientName", name,
		"client", r.String(),
		"evmChainID", chainID,
	)
	r.rpcLog = logger.Sugared(lggr).Named("RPC")
	r.subs = map[ethereum.Subscription]struct{}{}

	return r
}

func (r *RPCClient) Ping(ctx context.Context) error {
	version, err := r.ClientVersion(ctx)
	if err != nil {
		return fmt.Errorf("ping failed: %v", err)
	}
	r.rpcLog.Debugf("ping client version: %s", version)
	return err
}

func (r *RPCClient) UnsubscribeAllExcept(subs ...commontypes.Subscription) {
	r.stateMu.Lock()
	defer r.stateMu.Unlock()

	keepSubs := map[commontypes.Subscription]struct{}{}
	for _, sub := range subs {
		keepSubs[sub] = struct{}{}
	}

	for sub := range r.subs {
		if _, keep := keepSubs[sub]; !keep {
			sub.Unsubscribe()
			delete(r.subs, sub)
		}
	}
}

// Not thread-safe, pure dial.
func (r *RPCClient) Dial(callerCtx context.Context) error {
	ctx, cancel := r.makeQueryCtx(callerCtx, r.rpcTimeout)
	defer cancel()

	promEVMPoolRPCNodeDials.WithLabelValues(r.chainID.String(), r.name).Inc()
	lggr := r.rpcLog.With("wsuri", r.ws.uri.Redacted())
	if r.http != nil {
		lggr = lggr.With("httpuri", r.http.uri.Redacted())
	}
	lggr.Debugw("RPC dial: evmclient.Client#dial")

	if r.ws.uri != (url.URL{}) {
		wsrpc, err := rpc.DialWebsocket(ctx, r.ws.uri.String(), "")
		if err != nil {
			promEVMPoolRPCNodeDialsFailed.WithLabelValues(r.chainID.String(), r.name).Inc()
			return r.wrapRPCClientError(pkgerrors.Wrapf(err, "error while dialing websocket: %v", r.ws.uri.Redacted()))
		}

		r.ws.rpc = wsrpc
		r.ws.geth = ethclient.NewClient(wsrpc)
	}

	if r.http != nil {
		if err := r.DialHTTP(); err != nil {
			return err
		}
	}

	promEVMPoolRPCNodeDialsSuccess.WithLabelValues(r.chainID.String(), r.name).Inc()

	return nil
}

// Not thread-safe, pure dial.
// DialHTTP doesn't actually make any external HTTP calls
// It can only return error if the URL is malformed.
func (r *RPCClient) DialHTTP() error {
	promEVMPoolRPCNodeDials.WithLabelValues(r.chainID.String(), r.name).Inc()
	lggr := r.rpcLog.With("httpuri", r.ws.uri.Redacted())
	lggr.Debugw("RPC dial: evmclient.Client#dial")

	var httprpc *rpc.Client
	httprpc, err := rpc.DialHTTP(r.http.uri.String())
	if err != nil {
		promEVMPoolRPCNodeDialsFailed.WithLabelValues(r.chainID.String(), r.name).Inc()
		return r.wrapRPCClientError(pkgerrors.Wrapf(err, "error while dialing HTTP: %v", r.http.uri.Redacted()))
	}

	r.http.rpc = httprpc
	r.http.geth = ethclient.NewClient(httprpc)

	promEVMPoolRPCNodeDialsSuccess.WithLabelValues(r.chainID.String(), r.name).Inc()

	return nil
}

func (r *RPCClient) Close() {
	defer func() {
		if r.ws.rpc != nil {
			r.ws.rpc.Close()
		}
	}()
	r.cancelInflightRequests()
	r.UnsubscribeAllExcept()
	r.chainInfoLock.Lock()
	r.latestChainInfo = commonclient.ChainInfo{}
	r.chainInfoLock.Unlock()
}

// cancelInflightRequests closes and replaces the chStopInFlight
func (r *RPCClient) cancelInflightRequests() {
	r.stateMu.Lock()
	defer r.stateMu.Unlock()
	close(r.chStopInFlight)
	r.chStopInFlight = make(chan struct{})
}

func (r *RPCClient) String() string {
	s := fmt.Sprintf("(%s)%s:%s", r.tier.String(), r.name, r.ws.uri.Redacted())
	if r.http != nil {
		s = s + fmt.Sprintf(":%s", r.http.uri.Redacted())
	}
	return s
}

func (r *RPCClient) logResult(
	lggr logger.Logger,
	err error,
	callDuration time.Duration,
	rpcDomain,
	callName string,
	results ...interface{},
) {
	lggr = logger.With(lggr, "duration", callDuration, "rpcDomain", rpcDomain, "callName", callName)
	promEVMPoolRPCNodeCalls.WithLabelValues(r.chainID.String(), r.name).Inc()
	if err == nil {
		promEVMPoolRPCNodeCallsSuccess.WithLabelValues(r.chainID.String(), r.name).Inc()
		logger.Sugared(lggr).Tracew(fmt.Sprintf("evmclient.Client#%s RPC call success", callName), results...)
	} else {
		promEVMPoolRPCNodeCallsFailed.WithLabelValues(r.chainID.String(), r.name).Inc()
		lggr.Debugw(
			fmt.Sprintf("evmclient.Client#%s RPC call failure", callName),
			append(results, "err", err)...,
		)
	}
	promEVMPoolRPCCallTiming.
		WithLabelValues(
			r.chainID.String(),             // chain id
			r.name,                         // RpcClient name
			rpcDomain,                      // rpc domain
			"false",                        // is send only
			strconv.FormatBool(err == nil), // is successful
			callName,                       // rpc call name
		).
		Observe(float64(callDuration))
}

func (r *RPCClient) getRPCDomain() string {
	if r.http != nil {
		return r.http.uri.Host
	}
	return r.ws.uri.Host
}

// registerSub adds the sub to the rpcClient list
func (r *RPCClient) registerSub(sub ethereum.Subscription, stopInFLightCh chan struct{}) error {
	r.stateMu.Lock()
	defer r.stateMu.Unlock()
	// ensure that the `sub` belongs to current life cycle of the `rpcClient` and it should not be killed due to
	// previous `DisconnectAll` call.
	select {
	case <-stopInFLightCh:
		sub.Unsubscribe()
		return fmt.Errorf("failed to register subscription - all in-flight requests were canceled")
	default:
	}
	// TODO: BCI-3358 - delete sub when caller unsubscribes.
	r.subs[sub] = struct{}{}
	return nil
}

// RPC wrappers

// CallContext implementation
func (r *RPCClient) CallContext(ctx context.Context, result interface{}, method string, args ...interface{}) error {
	ctx, cancel, ws, http := r.makeLiveQueryCtxAndSafeGetClients(ctx, r.largePayloadRPCTimeout)
	defer cancel()
	lggr := r.newRqLggr().With(
		"method", method,
		"args", args,
	)

	lggr.Debug("RPC call: evmclient.Client#CallContext")
	start := time.Now()
	var err error
	if http != nil {
		err = r.wrapHTTP(http.rpc.CallContext(ctx, result, method, args...))
	} else {
		err = r.wrapWS(ws.rpc.CallContext(ctx, result, method, args...))
	}
	duration := time.Since(start)

	r.logResult(lggr, err, duration, r.getRPCDomain(), "CallContext")

	return err
}

func (r *RPCClient) BatchCallContext(rootCtx context.Context, b []rpc.BatchElem) error {
	// Astar's finality tags provide weaker finality guarantees than we require.
	// Fetch latest finalized block using Astar's custom requests and populate it after batch request completes
	var astarRawLatestFinalizedBlock json.RawMessage
	var requestedFinalizedBlock bool
	if r.chainType == chaintype.ChainAstar {
		for _, el := range b {
			if !isRequestingFinalizedBlock(el) {
				continue
			}

			requestedFinalizedBlock = true
			err := r.astarLatestFinalizedBlock(rootCtx, &astarRawLatestFinalizedBlock)
			if err != nil {
				return fmt.Errorf("failed to get astar latest finalized block: %w", err)
			}

			break
		}
	}

	ctx, cancel, ws, http := r.makeLiveQueryCtxAndSafeGetClients(rootCtx, r.largePayloadRPCTimeout)
	defer cancel()
	lggr := r.newRqLggr().With("nBatchElems", len(b), "batchElems", b)

	lggr.Trace("RPC call: evmclient.Client#BatchCallContext")
	start := time.Now()
	var err error
	if http != nil {
		err = r.wrapHTTP(http.rpc.BatchCallContext(ctx, b))
	} else {
		err = r.wrapWS(ws.rpc.BatchCallContext(ctx, b))
	}
	duration := time.Since(start)

	r.logResult(lggr, err, duration, r.getRPCDomain(), "BatchCallContext")
	if err != nil {
		return err
	}

	if r.chainType == chaintype.ChainAstar && requestedFinalizedBlock {
		// populate requested finalized block with correct value
		for _, el := range b {
			if !isRequestingFinalizedBlock(el) {
				continue
			}

			el.Error = nil
			err = json.Unmarshal(astarRawLatestFinalizedBlock, el.Result)
			if err != nil {
				el.Error = fmt.Errorf("failed to unmarshal astar finalized block into provided struct: %w", err)
			}
		}
	}

	return nil
}

func isRequestingFinalizedBlock(el rpc.BatchElem) bool {
	isGetBlock := el.Method == "eth_getBlockByNumber" && len(el.Args) > 0
	if !isGetBlock {
		return false
	}

	if el.Args[0] == rpc.FinalizedBlockNumber {
		return true
	}

	switch arg := el.Args[0].(type) {
	case string:
		return arg == rpc.FinalizedBlockNumber.String()
	case fmt.Stringer:
		return arg.String() == rpc.FinalizedBlockNumber.String()
	default:
		return false
	}
}

<<<<<<< HEAD
func (r *RPCClient) SubscribeToHeads(ctx context.Context) (ch <-chan *evmtypes.Head, sub commontypes.Subscription, err error) {
=======
// TODO: Full transition from SubscribeNewHead to SubscribeToHeads is done in BCI-2875
func (r *rpcClient) SubscribeNewHead(ctx context.Context, channel chan<- *evmtypes.Head) (_ commontypes.Subscription, err error) {
	ctx, cancel, chStopInFlight, ws, _ := r.acquireQueryCtx(ctx, r.rpcTimeout)
	defer cancel()
	args := []interface{}{"newHeads"}
	lggr := r.newRqLggr().With("args", args)

	if r.newHeadsPollInterval > 0 {
		interval := r.newHeadsPollInterval
		timeout := interval
		poller, _ := commonclient.NewPoller[*evmtypes.Head](interval, r.latestBlock, timeout, r.rpcLog)
		if err = poller.Start(ctx); err != nil {
			return nil, err
		}

		lggr.Debugf("Polling new heads over http")
		return &poller, nil
	}

	lggr.Debug("RPC call: evmclient.Client#EthSubscribe")
	start := time.Now()
	defer func() {
		duration := time.Since(start)
		r.logResult(lggr, err, duration, r.getRPCDomain(), "EthSubscribe")
		err = r.wrapWS(err)
	}()
	subForwarder := newSubForwarder(channel, func(head *evmtypes.Head) *evmtypes.Head {
		head.EVMChainID = ubig.New(r.chainID)
		r.onNewHead(ctx, chStopInFlight, head)
		return head
	}, r.wrapRPCClientError)
	err = subForwarder.start(ws.rpc.EthSubscribe(ctx, subForwarder.srcCh, args...))
	if err != nil {
		return
	}

	err = r.registerSub(subForwarder, chStopInFlight)
	if err != nil {
		return
	}

	return subForwarder, nil
}

func (r *rpcClient) SubscribeToHeads(ctx context.Context) (ch <-chan *evmtypes.Head, sub commontypes.Subscription, err error) {
>>>>>>> 8905e88f
	ctx, cancel, chStopInFlight, ws, _ := r.acquireQueryCtx(ctx, r.rpcTimeout)
	defer cancel()

	args := []interface{}{rpcSubscriptionMethodNewHeads}
	start := time.Now()
	lggr := r.newRqLggr().With("args", args)

	// if new head based on http polling is enabled, we will replace it for WS newHead subscription
	if r.newHeadsPollInterval > 0 {
		interval := r.newHeadsPollInterval
		timeout := interval
		poller, channel := commonclient.NewPoller[*evmtypes.Head](interval, r.latestBlock, timeout, r.rpcLog)
		if err = poller.Start(ctx); err != nil {
			return nil, nil, err
		}

		lggr.Debugf("Polling new heads over http")
		return channel, &poller, nil
	}

	lggr.Debug("RPC call: evmclient.Client#EthSubscribe")
	defer func() {
		duration := time.Since(start)
		r.logResult(lggr, err, duration, r.getRPCDomain(), "EthSubscribe")
		err = r.wrapWS(err)
	}()

	channel := make(chan *evmtypes.Head)
	forwarder := newSubForwarder(channel, func(head *evmtypes.Head) *evmtypes.Head {
		head.EVMChainID = ubig.New(r.chainID)
		r.onNewHead(ctx, chStopInFlight, head)
		return head
	}, r.wrapRPCClientError)

	err = forwarder.start(ws.rpc.EthSubscribe(ctx, forwarder.srcCh, args...))
	if err != nil {
		return nil, nil, err
	}

	err = r.registerSub(forwarder, chStopInFlight)
	if err != nil {
		return nil, nil, err
	}

	return channel, forwarder, err
}

func (r *RPCClient) SubscribeToFinalizedHeads(ctx context.Context) (<-chan *evmtypes.Head, commontypes.Subscription, error) {
	interval := r.cfg.FinalizedBlockPollInterval()
	if interval == 0 {
		return nil, nil, errors.New("FinalizedBlockPollInterval is 0")
	}
	timeout := interval
	poller, channel := commonclient.NewPoller[*evmtypes.Head](interval, r.LatestFinalizedBlock, timeout, r.rpcLog)
	if err := poller.Start(ctx); err != nil {
		return nil, nil, err
	}
	return channel, &poller, nil
}

// GethClient wrappers

func (r *RPCClient) TransactionReceipt(ctx context.Context, txHash common.Hash) (receipt *evmtypes.Receipt, err error) {
	err = r.CallContext(ctx, &receipt, "eth_getTransactionReceipt", txHash, false)
	if err != nil {
		return nil, err
	}
	if receipt == nil {
		err = r.wrapRPCClientError(ethereum.NotFound)
		return
	}
	return
}

func (r *RPCClient) TransactionReceiptGeth(ctx context.Context, txHash common.Hash) (receipt *types.Receipt, err error) {
	ctx, cancel, ws, http := r.makeLiveQueryCtxAndSafeGetClients(ctx, r.rpcTimeout)
	defer cancel()
	lggr := r.newRqLggr().With("txHash", txHash)

	lggr.Debug("RPC call: evmclient.Client#TransactionReceipt")

	start := time.Now()
	if http != nil {
		receipt, err = http.geth.TransactionReceipt(ctx, txHash)
		err = r.wrapHTTP(err)
	} else {
		receipt, err = ws.geth.TransactionReceipt(ctx, txHash)
		err = r.wrapWS(err)
	}
	duration := time.Since(start)

	r.logResult(lggr, err, duration, r.getRPCDomain(), "TransactionReceipt",
		"receipt", receipt,
	)

	return
}
func (r *RPCClient) TransactionByHash(ctx context.Context, txHash common.Hash) (tx *types.Transaction, err error) {
	ctx, cancel, ws, http := r.makeLiveQueryCtxAndSafeGetClients(ctx, r.rpcTimeout)
	defer cancel()
	lggr := r.newRqLggr().With("txHash", txHash)

	lggr.Debug("RPC call: evmclient.Client#TransactionByHash")

	start := time.Now()
	if http != nil {
		tx, _, err = http.geth.TransactionByHash(ctx, txHash)
		err = r.wrapHTTP(err)
	} else {
		tx, _, err = ws.geth.TransactionByHash(ctx, txHash)
		err = r.wrapWS(err)
	}
	duration := time.Since(start)

	r.logResult(lggr, err, duration, r.getRPCDomain(), "TransactionByHash",
		"receipt", tx,
	)

	return
}

func (r *RPCClient) HeaderByNumber(ctx context.Context, number *big.Int) (header *types.Header, err error) {
	ctx, cancel, ws, http := r.makeLiveQueryCtxAndSafeGetClients(ctx, r.rpcTimeout)
	defer cancel()
	lggr := r.newRqLggr().With("number", number)

	lggr.Debug("RPC call: evmclient.Client#HeaderByNumber")
	start := time.Now()
	if http != nil {
		header, err = http.geth.HeaderByNumber(ctx, number)
		err = r.wrapHTTP(err)
	} else {
		header, err = ws.geth.HeaderByNumber(ctx, number)
		err = r.wrapWS(err)
	}
	duration := time.Since(start)

	r.logResult(lggr, err, duration, r.getRPCDomain(), "HeaderByNumber", "header", header)

	return
}

func (r *RPCClient) HeaderByHash(ctx context.Context, hash common.Hash) (header *types.Header, err error) {
	ctx, cancel, ws, http := r.makeLiveQueryCtxAndSafeGetClients(ctx, r.rpcTimeout)
	defer cancel()
	lggr := r.newRqLggr().With("hash", hash)

	lggr.Debug("RPC call: evmclient.Client#HeaderByHash")
	start := time.Now()
	if http != nil {
		header, err = http.geth.HeaderByHash(ctx, hash)
		err = r.wrapHTTP(err)
	} else {
		header, err = ws.geth.HeaderByHash(ctx, hash)
		err = r.wrapWS(err)
	}
	duration := time.Since(start)

	r.logResult(lggr, err, duration, r.getRPCDomain(), "HeaderByHash",
		"header", header,
	)

	return
}

func (r *RPCClient) LatestFinalizedBlock(ctx context.Context) (head *evmtypes.Head, err error) {
	// capture chStopInFlight to ensure we are not updating chainInfo with observations related to previous life cycle
	ctx, cancel, chStopInFlight, _, _ := r.acquireQueryCtx(ctx, r.rpcTimeout)
	defer cancel()
	if r.chainType == chaintype.ChainAstar {
		// astar's finality tags provide weaker guarantee. Use their custom request to request latest finalized block
		err = r.astarLatestFinalizedBlock(ctx, &head)
	} else {
		err = r.ethGetBlockByNumber(ctx, rpc.FinalizedBlockNumber.String(), &head)
	}

	if err != nil {
		return
	}

	if head == nil {
		err = r.wrapRPCClientError(ethereum.NotFound)
		return
	}

	head.EVMChainID = ubig.New(r.chainID)

	r.onNewFinalizedHead(ctx, chStopInFlight, head)
	return
}

<<<<<<< HEAD
func (r *RPCClient) astarLatestFinalizedBlock(ctx context.Context, result interface{}) (err error) {
=======
func (r *rpcClient) latestBlock(ctx context.Context) (head *evmtypes.Head, err error) {
	return r.BlockByNumber(ctx, nil)
}

func (r *rpcClient) astarLatestFinalizedBlock(ctx context.Context, result interface{}) (err error) {
>>>>>>> 8905e88f
	var hashResult string
	err = r.CallContext(ctx, &hashResult, "chain_getFinalizedHead")
	if err != nil {
		return fmt.Errorf("failed to get astar latest finalized hash: %w", err)
	}

	var astarHead struct {
		Number *hexutil.Big `json:"number"`
	}
	err = r.CallContext(ctx, &astarHead, "chain_getHeader", hashResult, false)
	if err != nil {
		return fmt.Errorf("failed to get astar head by hash: %w", err)
	}

	if astarHead.Number == nil {
		return r.wrapRPCClientError(fmt.Errorf("expected non empty head number of finalized block"))
	}

	err = r.ethGetBlockByNumber(ctx, astarHead.Number.String(), result)
	if err != nil {
		return fmt.Errorf("failed to get astar finalized block: %w", err)
	}

	return nil
}

func (r *RPCClient) BlockByNumber(ctx context.Context, number *big.Int) (head *evmtypes.Head, err error) {
	ctx, cancel, chStopInFlight, _, _ := r.acquireQueryCtx(ctx, r.rpcTimeout)
	defer cancel()
	hexNumber := ToBlockNumArg(number)
	err = r.ethGetBlockByNumber(ctx, hexNumber, &head)
	if err != nil {
		return
	}

	if head == nil {
		err = r.wrapRPCClientError(ethereum.NotFound)
		return
	}

	head.EVMChainID = ubig.New(r.chainID)

	if hexNumber == rpc.LatestBlockNumber.String() {
		r.onNewHead(ctx, chStopInFlight, head)
	}

	return
}

func (r *RPCClient) ethGetBlockByNumber(ctx context.Context, number string, result interface{}) (err error) {
	ctx, cancel, ws, http := r.makeLiveQueryCtxAndSafeGetClients(ctx, r.rpcTimeout)
	defer cancel()
	const method = "eth_getBlockByNumber"
	args := []interface{}{number, false}
	lggr := r.newRqLggr().With(
		"method", method,
		"args", args,
	)

	lggr.Debug("RPC call: evmclient.Client#CallContext")
	start := time.Now()
	if http != nil {
		err = r.wrapHTTP(http.rpc.CallContext(ctx, result, method, args...))
	} else {
		err = r.wrapWS(ws.rpc.CallContext(ctx, result, method, args...))
	}
	duration := time.Since(start)

	r.logResult(lggr, err, duration, r.getRPCDomain(), "CallContext")
	return err
}

func (r *RPCClient) BlockByHash(ctx context.Context, hash common.Hash) (head *evmtypes.Head, err error) {
	err = r.CallContext(ctx, &head, "eth_getBlockByHash", hash.Hex(), false)
	if err != nil {
		return nil, err
	}
	if head == nil {
		err = r.wrapRPCClientError(ethereum.NotFound)
		return
	}
	head.EVMChainID = ubig.New(r.chainID)
	return
}

func (r *RPCClient) BlockByHashGeth(ctx context.Context, hash common.Hash) (block *types.Block, err error) {
	ctx, cancel, ws, http := r.makeLiveQueryCtxAndSafeGetClients(ctx, r.rpcTimeout)
	defer cancel()
	lggr := r.newRqLggr().With("hash", hash)

	lggr.Debug("RPC call: evmclient.Client#BlockByHash")
	start := time.Now()
	if http != nil {
		block, err = http.geth.BlockByHash(ctx, hash)
		err = r.wrapHTTP(err)
	} else {
		block, err = ws.geth.BlockByHash(ctx, hash)
		err = r.wrapWS(err)
	}
	duration := time.Since(start)

	r.logResult(lggr, err, duration, r.getRPCDomain(), "BlockByHash",
		"block", block,
	)

	return
}

func (r *RPCClient) BlockByNumberGeth(ctx context.Context, number *big.Int) (block *types.Block, err error) {
	ctx, cancel, ws, http := r.makeLiveQueryCtxAndSafeGetClients(ctx, r.rpcTimeout)
	defer cancel()
	lggr := r.newRqLggr().With("number", number)

	lggr.Debug("RPC call: evmclient.Client#BlockByNumber")
	start := time.Now()
	if http != nil {
		block, err = http.geth.BlockByNumber(ctx, number)
		err = r.wrapHTTP(err)
	} else {
		block, err = ws.geth.BlockByNumber(ctx, number)
		err = r.wrapWS(err)
	}
	duration := time.Since(start)

	r.logResult(lggr, err, duration, r.getRPCDomain(), "BlockByNumber",
		"block", block,
	)

	return
}

func (r *RPCClient) SendTransaction(ctx context.Context, tx *types.Transaction) error {
	ctx, cancel, ws, http := r.makeLiveQueryCtxAndSafeGetClients(ctx, r.largePayloadRPCTimeout)
	defer cancel()
	lggr := r.newRqLggr().With("tx", tx)

	lggr.Debug("RPC call: evmclient.Client#SendTransaction")
	start := time.Now()
	var err error
	if http != nil {
		err = r.wrapHTTP(http.geth.SendTransaction(ctx, tx))
	} else {
		err = r.wrapWS(ws.geth.SendTransaction(ctx, tx))
	}
	duration := time.Since(start)

	r.logResult(lggr, err, duration, r.getRPCDomain(), "SendTransaction")

	return err
}

func (r *RPCClient) SimulateTransaction(ctx context.Context, tx *types.Transaction) error {
	// Not Implemented
	return pkgerrors.New("SimulateTransaction not implemented")
}

func (r *RPCClient) SendEmptyTransaction(
	ctx context.Context,
	newTxAttempt func(nonce evmtypes.Nonce, feeLimit uint32, fee *assets.Wei, fromAddress common.Address) (attempt any, err error),
	nonce evmtypes.Nonce,
	gasLimit uint32,
	fee *assets.Wei,
	fromAddress common.Address,
) (txhash string, err error) {
	// Not Implemented
	return "", pkgerrors.New("SendEmptyTransaction not implemented")
}

// PendingSequenceAt returns one higher than the highest nonce from both mempool and mined transactions
func (r *RPCClient) PendingSequenceAt(ctx context.Context, account common.Address) (nonce evmtypes.Nonce, err error) {
	ctx, cancel, ws, http := r.makeLiveQueryCtxAndSafeGetClients(ctx, r.rpcTimeout)
	defer cancel()
	lggr := r.newRqLggr().With("account", account)

	lggr.Debug("RPC call: evmclient.Client#PendingNonceAt")
	start := time.Now()
	var n uint64
	if http != nil {
		n, err = http.geth.PendingNonceAt(ctx, account)
		nonce = evmtypes.Nonce(int64(n))
		err = r.wrapHTTP(err)
	} else {
		n, err = ws.geth.PendingNonceAt(ctx, account)
		nonce = evmtypes.Nonce(int64(n))
		err = r.wrapWS(err)
	}
	duration := time.Since(start)

	r.logResult(lggr, err, duration, r.getRPCDomain(), "PendingNonceAt",
		"nonce", nonce,
	)

	return
}

// SequenceAt is a bit of a misnomer. You might expect it to return the highest
// mined nonce at the given block number, but it actually returns the total
// transaction count which is the highest mined nonce + 1
func (r *RPCClient) SequenceAt(ctx context.Context, account common.Address, blockNumber *big.Int) (nonce evmtypes.Nonce, err error) {
	ctx, cancel, ws, http := r.makeLiveQueryCtxAndSafeGetClients(ctx, r.rpcTimeout)
	defer cancel()
	lggr := r.newRqLggr().With("account", account, "blockNumber", blockNumber)

	lggr.Debug("RPC call: evmclient.Client#NonceAt")
	start := time.Now()
	var n uint64
	if http != nil {
		n, err = http.geth.NonceAt(ctx, account, blockNumber)
		nonce = evmtypes.Nonce(int64(n))
		err = r.wrapHTTP(err)
	} else {
		n, err = ws.geth.NonceAt(ctx, account, blockNumber)
		nonce = evmtypes.Nonce(int64(n))
		err = r.wrapWS(err)
	}
	duration := time.Since(start)

	r.logResult(lggr, err, duration, r.getRPCDomain(), "NonceAt",
		"nonce", nonce,
	)

	return
}

func (r *RPCClient) PendingCodeAt(ctx context.Context, account common.Address) (code []byte, err error) {
	ctx, cancel, ws, http := r.makeLiveQueryCtxAndSafeGetClients(ctx, r.rpcTimeout)
	defer cancel()
	lggr := r.newRqLggr().With("account", account)

	lggr.Debug("RPC call: evmclient.Client#PendingCodeAt")
	start := time.Now()
	if http != nil {
		code, err = http.geth.PendingCodeAt(ctx, account)
		err = r.wrapHTTP(err)
	} else {
		code, err = ws.geth.PendingCodeAt(ctx, account)
		err = r.wrapWS(err)
	}
	duration := time.Since(start)

	r.logResult(lggr, err, duration, r.getRPCDomain(), "PendingCodeAt",
		"code", code,
	)

	return
}

func (r *RPCClient) CodeAt(ctx context.Context, account common.Address, blockNumber *big.Int) (code []byte, err error) {
	ctx, cancel, ws, http := r.makeLiveQueryCtxAndSafeGetClients(ctx, r.rpcTimeout)
	defer cancel()
	lggr := r.newRqLggr().With("account", account, "blockNumber", blockNumber)

	lggr.Debug("RPC call: evmclient.Client#CodeAt")
	start := time.Now()
	if http != nil {
		code, err = http.geth.CodeAt(ctx, account, blockNumber)
		err = r.wrapHTTP(err)
	} else {
		code, err = ws.geth.CodeAt(ctx, account, blockNumber)
		err = r.wrapWS(err)
	}
	duration := time.Since(start)

	r.logResult(lggr, err, duration, r.getRPCDomain(), "CodeAt",
		"code", code,
	)

	return
}

func (r *RPCClient) EstimateGas(ctx context.Context, c interface{}) (gas uint64, err error) {
	ctx, cancel, ws, http := r.makeLiveQueryCtxAndSafeGetClients(ctx, r.largePayloadRPCTimeout)
	defer cancel()
	call := c.(ethereum.CallMsg)
	lggr := r.newRqLggr().With("call", call)

	lggr.Debug("RPC call: evmclient.Client#EstimateGas")
	start := time.Now()
	if http != nil {
		gas, err = http.geth.EstimateGas(ctx, call)
		err = r.wrapHTTP(err)
	} else {
		gas, err = ws.geth.EstimateGas(ctx, call)
		err = r.wrapWS(err)
	}
	duration := time.Since(start)

	r.logResult(lggr, err, duration, r.getRPCDomain(), "EstimateGas",
		"gas", gas,
	)

	return
}

func (r *RPCClient) SuggestGasPrice(ctx context.Context) (price *big.Int, err error) {
	ctx, cancel, ws, http := r.makeLiveQueryCtxAndSafeGetClients(ctx, r.rpcTimeout)
	defer cancel()
	lggr := r.newRqLggr()

	lggr.Debug("RPC call: evmclient.Client#SuggestGasPrice")
	start := time.Now()
	if http != nil {
		price, err = http.geth.SuggestGasPrice(ctx)
		err = r.wrapHTTP(err)
	} else {
		price, err = ws.geth.SuggestGasPrice(ctx)
		err = r.wrapWS(err)
	}
	duration := time.Since(start)

	r.logResult(lggr, err, duration, r.getRPCDomain(), "SuggestGasPrice",
		"price", price,
	)

	return
}

func (r *RPCClient) CallContract(ctx context.Context, msg interface{}, blockNumber *big.Int) (val []byte, err error) {
	ctx, cancel, ws, http := r.makeLiveQueryCtxAndSafeGetClients(ctx, r.largePayloadRPCTimeout)
	defer cancel()
	lggr := r.newRqLggr().With("callMsg", msg, "blockNumber", blockNumber)
	message := msg.(ethereum.CallMsg)

	lggr.Debug("RPC call: evmclient.Client#CallContract")
	start := time.Now()
	var hex hexutil.Bytes
	if http != nil {
		err = http.rpc.CallContext(ctx, &hex, "eth_call", ToBackwardCompatibleCallArg(message), ToBackwardCompatibleBlockNumArg(blockNumber))
		err = r.wrapHTTP(err)
	} else {
		err = ws.rpc.CallContext(ctx, &hex, "eth_call", ToBackwardCompatibleCallArg(message), ToBackwardCompatibleBlockNumArg(blockNumber))
		err = r.wrapWS(err)
	}
	if err == nil {
		val = hex
	}
	duration := time.Since(start)

	r.logResult(lggr, err, duration, r.getRPCDomain(), "CallContract",
		"val", val,
	)

	return
}

func (r *RPCClient) PendingCallContract(ctx context.Context, msg interface{}) (val []byte, err error) {
	ctx, cancel, ws, http := r.makeLiveQueryCtxAndSafeGetClients(ctx, r.largePayloadRPCTimeout)
	defer cancel()
	lggr := r.newRqLggr().With("callMsg", msg)
	message := msg.(ethereum.CallMsg)

	lggr.Debug("RPC call: evmclient.Client#PendingCallContract")
	start := time.Now()
	var hex hexutil.Bytes
	if http != nil {
		err = http.rpc.CallContext(ctx, &hex, "eth_call", ToBackwardCompatibleCallArg(message), "pending")
		err = r.wrapHTTP(err)
	} else {
		err = ws.rpc.CallContext(ctx, &hex, "eth_call", ToBackwardCompatibleCallArg(message), "pending")
		err = r.wrapWS(err)
	}
	if err == nil {
		val = hex
	}
	duration := time.Since(start)

	r.logResult(lggr, err, duration, r.getRPCDomain(), "PendingCallContract",
		"val", val,
	)

	return
}

func (r *RPCClient) LatestBlockHeight(ctx context.Context) (*big.Int, error) {
	var height big.Int
	h, err := r.BlockNumber(ctx)
	return height.SetUint64(h), err
}

func (r *RPCClient) BlockNumber(ctx context.Context) (height uint64, err error) {
	ctx, cancel, ws, http := r.makeLiveQueryCtxAndSafeGetClients(ctx, r.rpcTimeout)
	defer cancel()
	lggr := r.newRqLggr()

	lggr.Debug("RPC call: evmclient.Client#BlockNumber")
	start := time.Now()
	if http != nil {
		height, err = http.geth.BlockNumber(ctx)
		err = r.wrapHTTP(err)
	} else {
		height, err = ws.geth.BlockNumber(ctx)
		err = r.wrapWS(err)
	}
	duration := time.Since(start)

	r.logResult(lggr, err, duration, r.getRPCDomain(), "BlockNumber",
		"height", height,
	)

	return
}

func (r *RPCClient) BalanceAt(ctx context.Context, account common.Address, blockNumber *big.Int) (balance *big.Int, err error) {
	ctx, cancel, ws, http := r.makeLiveQueryCtxAndSafeGetClients(ctx, r.rpcTimeout)
	defer cancel()
	lggr := r.newRqLggr().With("account", account.Hex(), "blockNumber", blockNumber)

	lggr.Debug("RPC call: evmclient.Client#BalanceAt")
	start := time.Now()
	if http != nil {
		balance, err = http.geth.BalanceAt(ctx, account, blockNumber)
		err = r.wrapHTTP(err)
	} else {
		balance, err = ws.geth.BalanceAt(ctx, account, blockNumber)
		err = r.wrapWS(err)
	}
	duration := time.Since(start)

	r.logResult(lggr, err, duration, r.getRPCDomain(), "BalanceAt",
		"balance", balance,
	)

	return
}

func (r *RPCClient) FeeHistory(ctx context.Context, blockCount uint64, rewardPercentiles []float64) (feeHistory *ethereum.FeeHistory, err error) {
	ctx, cancel, ws, http := r.makeLiveQueryCtxAndSafeGetClients(ctx, r.rpcTimeout)
	defer cancel()
	lggr := r.newRqLggr().With("blockCount", blockCount, "rewardPercentiles", rewardPercentiles)

	lggr.Debug("RPC call: evmclient.Client#FeeHistory")
	start := time.Now()
	if http != nil {
		feeHistory, err = http.geth.FeeHistory(ctx, blockCount, nil, rewardPercentiles)
		err = r.wrapHTTP(err)
	} else {
		feeHistory, err = ws.geth.FeeHistory(ctx, blockCount, nil, rewardPercentiles)
		err = r.wrapWS(err)
	}
	duration := time.Since(start)

	r.logResult(lggr, err, duration, r.getRPCDomain(), "FeeHistory",
		"feeHistory", feeHistory,
	)

	return
}

// CallArgs represents the data used to call the balance method of a contract.
// "To" is the address of the ERC contract. "Data" is the message sent
// to the contract. "From" is the sender address.
type CallArgs struct {
	From common.Address `json:"from"`
	To   common.Address `json:"to"`
	Data hexutil.Bytes  `json:"data"`
}

// TokenBalance returns the balance of the given address for the token contract address.
func (r *RPCClient) TokenBalance(ctx context.Context, address common.Address, contractAddress common.Address) (*big.Int, error) {
	result := ""
	numLinkBigInt := new(big.Int)
	functionSelector := evmtypes.HexToFunctionSelector(BALANCE_OF_ADDRESS_FUNCTION_SELECTOR) // balanceOf(address)
	data := utils.ConcatBytes(functionSelector.Bytes(), common.LeftPadBytes(address.Bytes(), utils.EVMWordByteLen))
	args := CallArgs{
		To:   contractAddress,
		Data: data,
	}
	err := r.CallContext(ctx, &result, "eth_call", args, "latest")
	if err != nil {
		return numLinkBigInt, err
	}
	if _, ok := numLinkBigInt.SetString(result, 0); !ok {
		return nil, r.wrapRPCClientError(fmt.Errorf("failed to parse int: %s", result))
	}
	return numLinkBigInt, nil
}

// LINKBalance returns the balance of LINK at the given address
func (r *RPCClient) LINKBalance(ctx context.Context, address common.Address, linkAddress common.Address) (*commonassets.Link, error) {
	balance, err := r.TokenBalance(ctx, address, linkAddress)
	if err != nil {
		return commonassets.NewLinkFromJuels(0), err
	}
	return (*commonassets.Link)(balance), nil
}

func (r *RPCClient) FilterEvents(ctx context.Context, q ethereum.FilterQuery) ([]types.Log, error) {
	return r.FilterLogs(ctx, q)
}

func (r *RPCClient) FilterLogs(ctx context.Context, q ethereum.FilterQuery) (l []types.Log, err error) {
	ctx, cancel, ws, http := r.makeLiveQueryCtxAndSafeGetClients(ctx, r.rpcTimeout)
	defer cancel()
	lggr := r.newRqLggr().With("q", q)

	lggr.Debug("RPC call: evmclient.Client#FilterLogs")
	start := time.Now()
	if http != nil {
		l, err = http.geth.FilterLogs(ctx, q)
		err = r.wrapHTTP(err)
	} else {
		l, err = ws.geth.FilterLogs(ctx, q)
		err = r.wrapWS(err)
	}
	duration := time.Since(start)

	r.logResult(lggr, err, duration, r.getRPCDomain(), "FilterLogs",
		"log", l,
	)

	return
}

func (r *RPCClient) ClientVersion(ctx context.Context) (version string, err error) {
	err = r.CallContext(ctx, &version, "web3_clientVersion")
	return
}

func (r *RPCClient) SubscribeFilterLogs(ctx context.Context, q ethereum.FilterQuery, ch chan<- types.Log) (_ ethereum.Subscription, err error) {
	ctx, cancel, chStopInFlight, ws, _ := r.acquireQueryCtx(ctx, r.rpcTimeout)
	defer cancel()
	lggr := r.newRqLggr().With("q", q)

	lggr.Debug("RPC call: evmclient.Client#SubscribeFilterLogs")
	start := time.Now()
	defer func() {
		duration := time.Since(start)
		r.logResult(lggr, err, duration, r.getRPCDomain(), "SubscribeFilterLogs")
		err = r.wrapWS(err)
	}()
	sub := newSubForwarder(ch, nil, r.wrapRPCClientError)
	err = sub.start(ws.geth.SubscribeFilterLogs(ctx, q, sub.srcCh))
	if err != nil {
		return
	}

	err = r.registerSub(sub, chStopInFlight)
	if err != nil {
		return
	}

	return sub, nil
}

func (r *RPCClient) SuggestGasTipCap(ctx context.Context) (tipCap *big.Int, err error) {
	ctx, cancel, ws, http := r.makeLiveQueryCtxAndSafeGetClients(ctx, r.rpcTimeout)
	defer cancel()
	lggr := r.newRqLggr()

	lggr.Debug("RPC call: evmclient.Client#SuggestGasTipCap")
	start := time.Now()
	if http != nil {
		tipCap, err = http.geth.SuggestGasTipCap(ctx)
		err = r.wrapHTTP(err)
	} else {
		tipCap, err = ws.geth.SuggestGasTipCap(ctx)
		err = r.wrapWS(err)
	}
	duration := time.Since(start)

	r.logResult(lggr, err, duration, r.getRPCDomain(), "SuggestGasTipCap",
		"tipCap", tipCap,
	)

	return
}

// Returns the ChainID according to the geth client. This is useful for functions like verify()
// the common node.
func (r *RPCClient) ChainID(ctx context.Context) (chainID *big.Int, err error) {
	ctx, cancel, ws, http := r.makeLiveQueryCtxAndSafeGetClients(ctx, r.rpcTimeout)

	defer cancel()

	if http != nil {
		chainID, err = http.geth.ChainID(ctx)
		err = r.wrapHTTP(err)
	} else {
		chainID, err = ws.geth.ChainID(ctx)
		err = r.wrapWS(err)
	}
	return
}

// newRqLggr generates a new logger with a unique request ID
func (r *RPCClient) newRqLggr() logger.SugaredLogger {
	return r.rpcLog.With("requestID", uuid.New())
}

func (r *RPCClient) wrapRPCClientError(err error) error {
	// simple add msg to the error without adding new stack trace
	return pkgerrors.WithMessage(err, r.rpcClientErrorPrefix())
}

func (r *RPCClient) rpcClientErrorPrefix() string {
	return fmt.Sprintf("RPCClient returned error (%s)", r.name)
}

func wrapCallError(err error, tp string) error {
	if err == nil {
		return nil
	}
	if pkgerrors.Cause(err).Error() == "context deadline exceeded" {
		err = pkgerrors.Wrap(err, "remote node timed out")
	}
	return pkgerrors.Wrapf(err, "%s call failed", tp)
}

func (r *RPCClient) wrapWS(err error) error {
	err = wrapCallError(err, fmt.Sprintf("%s websocket (%s)", r.tier.String(), r.ws.uri.Redacted()))
	return r.wrapRPCClientError(err)
}

func (r *RPCClient) wrapHTTP(err error) error {
	err = wrapCallError(err, fmt.Sprintf("%s http (%s)", r.tier.String(), r.http.uri.Redacted()))
	err = r.wrapRPCClientError(err)
	if err != nil {
		r.rpcLog.Debugw("Call failed", "err", err)
	} else {
		r.rpcLog.Trace("Call succeeded")
	}
	return err
}

// makeLiveQueryCtxAndSafeGetClients wraps makeQueryCtx
func (r *RPCClient) makeLiveQueryCtxAndSafeGetClients(parentCtx context.Context, timeout time.Duration) (ctx context.Context, cancel context.CancelFunc, ws rawclient, http *rawclient) {
	ctx, cancel, _, ws, http = r.acquireQueryCtx(parentCtx, timeout)
	return
}

func (r *RPCClient) acquireQueryCtx(parentCtx context.Context, timeout time.Duration) (ctx context.Context, cancel context.CancelFunc,
	chStopInFlight chan struct{}, ws rawclient, http *rawclient) {
	// Need to wrap in mutex because state transition can cancel and replace the
	// context
	r.stateMu.RLock()
	chStopInFlight = r.chStopInFlight
	ws = r.ws
	if r.http != nil {
		cp := *r.http
		http = &cp
	}
	r.stateMu.RUnlock()
	ctx, cancel = makeQueryCtx(parentCtx, chStopInFlight, timeout)
	return
}

// makeQueryCtx returns a context that cancels if:
// 1. Passed in ctx cancels
// 2. Passed in channel is closed
// 3. Default timeout is reached (queryTimeout)
func makeQueryCtx(ctx context.Context, ch services.StopChan, timeout time.Duration) (context.Context, context.CancelFunc) {
	var chCancel, timeoutCancel context.CancelFunc
	ctx, chCancel = ch.Ctx(ctx)
	ctx, timeoutCancel = context.WithTimeout(ctx, timeout)
	cancel := func() {
		chCancel()
		timeoutCancel()
	}
	return ctx, cancel
}

func (r *RPCClient) makeQueryCtx(ctx context.Context, timeout time.Duration) (context.Context, context.CancelFunc) {
	return makeQueryCtx(ctx, r.getChStopInflight(), timeout)
}

func (r *RPCClient) IsSyncing(ctx context.Context) (bool, error) {
	ctx, cancel, ws, http := r.makeLiveQueryCtxAndSafeGetClients(ctx, r.rpcTimeout)
	defer cancel()
	lggr := r.newRqLggr()

	lggr.Debug("RPC call: evmclient.Client#SyncProgress")
	var syncProgress *ethereum.SyncProgress
	start := time.Now()
	var err error
	if http != nil {
		syncProgress, err = http.geth.SyncProgress(ctx)
		err = r.wrapHTTP(err)
	} else {
		syncProgress, err = ws.geth.SyncProgress(ctx)
		err = r.wrapWS(err)
	}
	duration := time.Since(start)

	r.logResult(lggr, err, duration, r.getRPCDomain(), "BlockNumber",
		"syncProgress", syncProgress,
	)

	return syncProgress != nil, nil
}

// getChStopInflight provides a convenience helper that mutex wraps a
// read to the chStopInFlight
func (r *RPCClient) getChStopInflight() chan struct{} {
	r.stateMu.RLock()
	defer r.stateMu.RUnlock()
	return r.chStopInFlight
}

func (r *RPCClient) Name() string {
	return r.name
}

func (r *RPCClient) onNewHead(ctx context.Context, requestCh <-chan struct{}, head *evmtypes.Head) {
	if head == nil {
		return
	}

	r.chainInfoLock.Lock()
	defer r.chainInfoLock.Unlock()
	if !commonclient.CtxIsHeathCheckRequest(ctx) {
		r.highestUserObservations.BlockNumber = max(r.highestUserObservations.BlockNumber, head.Number)
		r.highestUserObservations.TotalDifficulty = commonclient.MaxTotalDifficulty(r.highestUserObservations.TotalDifficulty, head.TotalDifficulty)
	}
	select {
	case <-requestCh: // no need to update latestChainInfo, as rpcClient already started new life cycle
		return
	default:
		r.latestChainInfo.BlockNumber = head.Number
		r.latestChainInfo.TotalDifficulty = head.TotalDifficulty
	}
}

func (r *RPCClient) onNewFinalizedHead(ctx context.Context, requestCh <-chan struct{}, head *evmtypes.Head) {
	if head == nil {
		return
	}
	r.chainInfoLock.Lock()
	defer r.chainInfoLock.Unlock()
	if !commonclient.CtxIsHeathCheckRequest(ctx) {
		r.highestUserObservations.FinalizedBlockNumber = max(r.highestUserObservations.FinalizedBlockNumber, head.Number)
	}
	select {
	case <-requestCh: // no need to update latestChainInfo, as rpcClient already started new life cycle
		return
	default:
		r.latestChainInfo.FinalizedBlockNumber = head.Number
	}
}

func (r *RPCClient) GetInterceptedChainInfo() (latest, highestUserObservations commonclient.ChainInfo) {
	r.chainInfoLock.Lock()
	defer r.chainInfoLock.Unlock()
	return r.latestChainInfo, r.highestUserObservations
}

func ToBlockNumArg(number *big.Int) string {
	if number == nil {
		return "latest"
	}
	return hexutil.EncodeBig(number)
}<|MERGE_RESOLUTION|>--- conflicted
+++ resolved
@@ -86,30 +86,18 @@
 	uri  url.URL
 }
 
-<<<<<<< HEAD
 type RPCClient struct {
-	cfg                    config.NodePool
-	rpcLog                 logger.SugaredLogger
-	name                   string
-	id                     int32
-	chainID                *big.Int
-	tier                   commonclient.NodeTier
-	largePayloadRPCTimeout time.Duration
-	rpcTimeout             time.Duration
-	chainType              chaintype.ChainType
-=======
-type rpcClient struct {
+	cfg                        config.NodePool
 	rpcLog                     logger.SugaredLogger
 	name                       string
 	id                         int32
 	chainID                    *big.Int
 	tier                       commonclient.NodeTier
-	largePayloadRpcTimeout     time.Duration
-	rpcTimeout                 time.Duration
+	largePayloadRPCTimeout     time.Duration
 	finalizedBlockPollInterval time.Duration
 	newHeadsPollInterval       time.Duration
+	rpcTimeout                 time.Duration
 	chainType                  chaintype.ChainType
->>>>>>> 8905e88f
 
 	ws   rawclient
 	http *rawclient
@@ -144,13 +132,7 @@
 	id int32,
 	chainID *big.Int,
 	tier commonclient.NodeTier,
-<<<<<<< HEAD
 	largePayloadRPCTimeout time.Duration,
-=======
-	finalizedBlockPollInterval time.Duration,
-	newHeadsPollInterval time.Duration,
-	largePayloadRpcTimeout time.Duration,
->>>>>>> 8905e88f
 	rpcTimeout time.Duration,
 	chainType chaintype.ChainType,
 ) *RPCClient {
@@ -165,11 +147,12 @@
 	r.chainID = chainID
 	r.tier = tier
 	r.ws.uri = wsuri
-<<<<<<< HEAD
-=======
-	r.finalizedBlockPollInterval = finalizedBlockPollInterval
-	r.newHeadsPollInterval = newHeadsPollInterval
->>>>>>> 8905e88f
+	r.finalizedBlockPollInterval = 0
+	r.newHeadsPollInterval = 0
+	if cfg != nil {
+		r.finalizedBlockPollInterval = cfg.FinalizedBlockPollInterval()
+		r.newHeadsPollInterval = cfg.NewHeadsPollInterval()
+	}
 	if httpuri != nil {
 		r.http = &rawclient{uri: *httpuri}
 	}
@@ -459,55 +442,7 @@
 	}
 }
 
-<<<<<<< HEAD
 func (r *RPCClient) SubscribeToHeads(ctx context.Context) (ch <-chan *evmtypes.Head, sub commontypes.Subscription, err error) {
-=======
-// TODO: Full transition from SubscribeNewHead to SubscribeToHeads is done in BCI-2875
-func (r *rpcClient) SubscribeNewHead(ctx context.Context, channel chan<- *evmtypes.Head) (_ commontypes.Subscription, err error) {
-	ctx, cancel, chStopInFlight, ws, _ := r.acquireQueryCtx(ctx, r.rpcTimeout)
-	defer cancel()
-	args := []interface{}{"newHeads"}
-	lggr := r.newRqLggr().With("args", args)
-
-	if r.newHeadsPollInterval > 0 {
-		interval := r.newHeadsPollInterval
-		timeout := interval
-		poller, _ := commonclient.NewPoller[*evmtypes.Head](interval, r.latestBlock, timeout, r.rpcLog)
-		if err = poller.Start(ctx); err != nil {
-			return nil, err
-		}
-
-		lggr.Debugf("Polling new heads over http")
-		return &poller, nil
-	}
-
-	lggr.Debug("RPC call: evmclient.Client#EthSubscribe")
-	start := time.Now()
-	defer func() {
-		duration := time.Since(start)
-		r.logResult(lggr, err, duration, r.getRPCDomain(), "EthSubscribe")
-		err = r.wrapWS(err)
-	}()
-	subForwarder := newSubForwarder(channel, func(head *evmtypes.Head) *evmtypes.Head {
-		head.EVMChainID = ubig.New(r.chainID)
-		r.onNewHead(ctx, chStopInFlight, head)
-		return head
-	}, r.wrapRPCClientError)
-	err = subForwarder.start(ws.rpc.EthSubscribe(ctx, subForwarder.srcCh, args...))
-	if err != nil {
-		return
-	}
-
-	err = r.registerSub(subForwarder, chStopInFlight)
-	if err != nil {
-		return
-	}
-
-	return subForwarder, nil
-}
-
-func (r *rpcClient) SubscribeToHeads(ctx context.Context) (ch <-chan *evmtypes.Head, sub commontypes.Subscription, err error) {
->>>>>>> 8905e88f
 	ctx, cancel, chStopInFlight, ws, _ := r.acquireQueryCtx(ctx, r.rpcTimeout)
 	defer cancel()
 
@@ -699,15 +634,11 @@
 	return
 }
 
-<<<<<<< HEAD
+func (r *RPCClient) latestBlock(ctx context.Context) (head *evmtypes.Head, err error) {
+	return r.BlockByNumber(ctx, nil)
+}
+
 func (r *RPCClient) astarLatestFinalizedBlock(ctx context.Context, result interface{}) (err error) {
-=======
-func (r *rpcClient) latestBlock(ctx context.Context) (head *evmtypes.Head, err error) {
-	return r.BlockByNumber(ctx, nil)
-}
-
-func (r *rpcClient) astarLatestFinalizedBlock(ctx context.Context, result interface{}) (err error) {
->>>>>>> 8905e88f
 	var hashResult string
 	err = r.CallContext(ctx, &hashResult, "chain_getFinalizedHead")
 	if err != nil {
