package client

import (
	"context"
	"encoding/json"
	"errors"
	"fmt"
	"math/big"
	"net/url"
	"strconv"
	"sync"
	"time"

	"github.com/ethereum/go-ethereum"
	"github.com/ethereum/go-ethereum/common"
	"github.com/ethereum/go-ethereum/common/hexutil"
	"github.com/ethereum/go-ethereum/core/types"
	"github.com/ethereum/go-ethereum/ethclient"
	"github.com/ethereum/go-ethereum/rpc"
	"github.com/google/uuid"
	pkgerrors "github.com/pkg/errors"
	"github.com/prometheus/client_golang/prometheus"
	"github.com/prometheus/client_golang/prometheus/promauto"

	commonassets "github.com/smartcontractkit/chainlink-common/pkg/assets"
	"github.com/smartcontractkit/chainlink-common/pkg/logger"
	"github.com/smartcontractkit/chainlink-common/pkg/services"

	commonclient "github.com/smartcontractkit/chainlink/v2/common/client"
	commontypes "github.com/smartcontractkit/chainlink/v2/common/types"
	"github.com/smartcontractkit/chainlink/v2/core/chains/evm/assets"
	"github.com/smartcontractkit/chainlink/v2/core/chains/evm/config"
	"github.com/smartcontractkit/chainlink/v2/core/chains/evm/config/chaintype"
	evmtypes "github.com/smartcontractkit/chainlink/v2/core/chains/evm/types"
	"github.com/smartcontractkit/chainlink/v2/core/chains/evm/utils"
	ubig "github.com/smartcontractkit/chainlink/v2/core/chains/evm/utils/big"
)

var (
	promEVMPoolRPCNodeDials = promauto.NewCounterVec(prometheus.CounterOpts{
		Name: "evm_pool_rpc_node_dials_total",
		Help: "The total number of dials for the given RPC node",
	}, []string{"evmChainID", "nodeName"})
	promEVMPoolRPCNodeDialsFailed = promauto.NewCounterVec(prometheus.CounterOpts{
		Name: "evm_pool_rpc_node_dials_failed",
		Help: "The total number of failed dials for the given RPC node",
	}, []string{"evmChainID", "nodeName"})
	promEVMPoolRPCNodeDialsSuccess = promauto.NewCounterVec(prometheus.CounterOpts{
		Name: "evm_pool_rpc_node_dials_success",
		Help: "The total number of successful dials for the given RPC node",
	}, []string{"evmChainID", "nodeName"})

	promEVMPoolRPCNodeCalls = promauto.NewCounterVec(prometheus.CounterOpts{
		Name: "evm_pool_rpc_node_calls_total",
		Help: "The approximate total number of RPC calls for the given RPC node",
	}, []string{"evmChainID", "nodeName"})
	promEVMPoolRPCNodeCallsFailed = promauto.NewCounterVec(prometheus.CounterOpts{
		Name: "evm_pool_rpc_node_calls_failed",
		Help: "The approximate total number of failed RPC calls for the given RPC node",
	}, []string{"evmChainID", "nodeName"})
	promEVMPoolRPCNodeCallsSuccess = promauto.NewCounterVec(prometheus.CounterOpts{
		Name: "evm_pool_rpc_node_calls_success",
		Help: "The approximate total number of successful RPC calls for the given RPC node",
	}, []string{"evmChainID", "nodeName"})
	promEVMPoolRPCCallTiming = promauto.NewHistogramVec(prometheus.HistogramOpts{
		Name: "evm_pool_rpc_node_rpc_call_time",
		Help: "The duration of an RPC call in nanoseconds",
		Buckets: []float64{
			float64(50 * time.Millisecond),
			float64(100 * time.Millisecond),
			float64(200 * time.Millisecond),
			float64(500 * time.Millisecond),
			float64(1 * time.Second),
			float64(2 * time.Second),
			float64(4 * time.Second),
			float64(8 * time.Second),
		},
	}, []string{"evmChainID", "nodeName", "rpcHost", "isSendOnly", "success", "rpcCallName"})
)

<<<<<<< HEAD
=======
// RPCClient includes all the necessary generalized RPC methods along with any additional chain-specific methods.
type RPCClient interface {
	commonclient.RPC[
		*big.Int,
		evmtypes.Nonce,
		common.Address,
		common.Hash,
		*types.Transaction,
		common.Hash,
		types.Log,
		ethereum.FilterQuery,
		*evmtypes.Receipt,
		*assets.Wei,
		*evmtypes.Head,
		rpc.BatchElem,
	]
	BlockByHashGeth(ctx context.Context, hash common.Hash) (b *types.Block, err error)
	BlockByNumberGeth(ctx context.Context, number *big.Int) (b *types.Block, err error)
	HeaderByHash(ctx context.Context, h common.Hash) (head *types.Header, err error)
	HeaderByNumber(ctx context.Context, n *big.Int) (head *types.Header, err error)
	PendingCodeAt(ctx context.Context, account common.Address) (b []byte, err error)
	SubscribeFilterLogs(ctx context.Context, q ethereum.FilterQuery, ch chan<- types.Log) (s ethereum.Subscription, err error)
	SuggestGasPrice(ctx context.Context) (p *big.Int, err error)
	SuggestGasTipCap(ctx context.Context) (t *big.Int, err error)
	TransactionReceiptGeth(ctx context.Context, txHash common.Hash) (r *types.Receipt, err error)
	GetInterceptedChainInfo() (latest, highestUserObservations commonclient.ChainInfo)
	FeeHistory(ctx context.Context, blockCount uint64, rewardPercentiles []float64) (feeHistory *ethereum.FeeHistory, err error)
}

>>>>>>> b71e692e
const rpcSubscriptionMethodNewHeads = "newHeads"

type rawclient struct {
	rpc  *rpc.Client
	geth *ethclient.Client
	uri  url.URL
}

type RpcClient struct {
	cfg                    config.NodePool
	rpcLog                 logger.SugaredLogger
	name                   string
	id                     int32
	chainID                *big.Int
	tier                   commonclient.NodeTier
	largePayloadRpcTimeout time.Duration
	rpcTimeout             time.Duration
	chainType              chaintype.ChainType

	ws   rawclient
	http *rawclient

	stateMu sync.RWMutex // protects state* fields

	// Need to track subscriptions because closing the RPC does not (always?)
	// close the underlying subscription
	subs map[ethereum.Subscription]struct{}

	// chStopInFlight can be closed to immediately cancel all in-flight requests on
	// this RpcClient. Closing and replacing should be serialized through
	// stateMu since it can happen on state transitions as well as RpcClient Close.
	chStopInFlight chan struct{}

	chainInfoLock sync.RWMutex
	// intercepted values seen by callers of the rpcClient excluding health check calls. Need to ensure MultiNode provides repeatable read guarantee
	highestUserObservations commonclient.ChainInfo
	// most recent chain info observed during current lifecycle (reseted on DisconnectAll)
	latestChainInfo commonclient.ChainInfo
}

var _ commonclient.RPCClient[*big.Int, *evmtypes.Head] = (*RpcClient)(nil)
var _ commonclient.SendTxRPCClient[*types.Transaction] = (*RpcClient)(nil)

func NewRPCClient(
	cfg config.NodePool,
	lggr logger.Logger,
	wsuri url.URL,
	httpuri *url.URL,
	name string,
	id int32,
	chainID *big.Int,
	tier commonclient.NodeTier,
	largePayloadRpcTimeout time.Duration,
	rpcTimeout time.Duration,
	chainType chaintype.ChainType,
) *RpcClient {
	r := &RpcClient{
		largePayloadRpcTimeout: largePayloadRpcTimeout,
		rpcTimeout:             rpcTimeout,
		chainType:              chainType,
	}
	r.cfg = cfg
	r.name = name
	r.id = id
	r.chainID = chainID
	r.tier = tier
	r.ws.uri = wsuri
	if httpuri != nil {
		r.http = &rawclient{uri: *httpuri}
	}
	r.chStopInFlight = make(chan struct{})
	lggr = logger.Named(lggr, "Client")
	lggr = logger.With(lggr,
		"clientTier", tier.String(),
		"clientName", name,
		"client", r.String(),
		"evmChainID", chainID,
	)
	r.rpcLog = logger.Sugared(lggr).Named("RPC")
	r.subs = map[ethereum.Subscription]struct{}{}

	return r
}

func (r *RpcClient) Ping(ctx context.Context) error {
	version, err := r.ClientVersion(ctx)
	if err != nil {
		return fmt.Errorf("ping failed: %v", err)
	}
	r.rpcLog.Debugf("ping client version: %s", version)
	return err
}

func (r *RpcClient) UnsubscribeAllExcept(subs ...commontypes.Subscription) {
	r.stateMu.Lock()
	defer r.stateMu.Unlock()

	keepSubs := map[commontypes.Subscription]struct{}{}
	for _, sub := range subs {
		keepSubs[sub] = struct{}{}
	}

	for sub := range r.subs {
		if _, keep := keepSubs[sub]; !keep {
			sub.Unsubscribe()
			delete(r.subs, sub)
		}
	}
}

// Not thread-safe, pure dial.
func (r *RpcClient) Dial(callerCtx context.Context) error {
	ctx, cancel := r.makeQueryCtx(callerCtx, r.rpcTimeout)
	defer cancel()

	promEVMPoolRPCNodeDials.WithLabelValues(r.chainID.String(), r.name).Inc()
	lggr := r.rpcLog.With("wsuri", r.ws.uri.Redacted())
	if r.http != nil {
		lggr = lggr.With("httpuri", r.http.uri.Redacted())
	}
	lggr.Debugw("RPC dial: evmclient.Client#dial")

	if r.ws.uri != (url.URL{}) {
		wsrpc, err := rpc.DialWebsocket(ctx, r.ws.uri.String(), "")
		if err != nil {
			promEVMPoolRPCNodeDialsFailed.WithLabelValues(r.chainID.String(), r.name).Inc()
			return r.wrapRPCClientError(pkgerrors.Wrapf(err, "error while dialing websocket: %v", r.ws.uri.Redacted()))
		}

		r.ws.rpc = wsrpc
		r.ws.geth = ethclient.NewClient(wsrpc)
	}

	if r.http != nil {
		if err := r.DialHTTP(); err != nil {
			return err
		}
	}

	promEVMPoolRPCNodeDialsSuccess.WithLabelValues(r.chainID.String(), r.name).Inc()

	return nil
}

// Not thread-safe, pure dial.
// DialHTTP doesn't actually make any external HTTP calls
// It can only return error if the URL is malformed.
func (r *RpcClient) DialHTTP() error {
	promEVMPoolRPCNodeDials.WithLabelValues(r.chainID.String(), r.name).Inc()
	lggr := r.rpcLog.With("httpuri", r.ws.uri.Redacted())
	lggr.Debugw("RPC dial: evmclient.Client#dial")

	var httprpc *rpc.Client
	httprpc, err := rpc.DialHTTP(r.http.uri.String())
	if err != nil {
		promEVMPoolRPCNodeDialsFailed.WithLabelValues(r.chainID.String(), r.name).Inc()
		return r.wrapRPCClientError(pkgerrors.Wrapf(err, "error while dialing HTTP: %v", r.http.uri.Redacted()))
	}

	r.http.rpc = httprpc
	r.http.geth = ethclient.NewClient(httprpc)

	promEVMPoolRPCNodeDialsSuccess.WithLabelValues(r.chainID.String(), r.name).Inc()

	return nil
}

func (r *RpcClient) Close() {
	defer func() {
		if r.ws.rpc != nil {
			r.ws.rpc.Close()
		}
	}()
	r.cancelInflightRequests()
	r.UnsubscribeAllExcept()
	r.chainInfoLock.Lock()
	r.latestChainInfo = commonclient.ChainInfo{}
	r.chainInfoLock.Unlock()
}

// cancelInflightRequests closes and replaces the chStopInFlight
func (r *RpcClient) cancelInflightRequests() {
	r.stateMu.Lock()
	defer r.stateMu.Unlock()
	close(r.chStopInFlight)
	r.chStopInFlight = make(chan struct{})
}

func (r *RpcClient) String() string {
	s := fmt.Sprintf("(%s)%s:%s", r.tier.String(), r.name, r.ws.uri.Redacted())
	if r.http != nil {
		s = s + fmt.Sprintf(":%s", r.http.uri.Redacted())
	}
	return s
}

func (r *RpcClient) logResult(
	lggr logger.Logger,
	err error,
	callDuration time.Duration,
	rpcDomain,
	callName string,
	results ...interface{},
) {
	lggr = logger.With(lggr, "duration", callDuration, "rpcDomain", rpcDomain, "callName", callName)
	promEVMPoolRPCNodeCalls.WithLabelValues(r.chainID.String(), r.name).Inc()
	if err == nil {
		promEVMPoolRPCNodeCallsSuccess.WithLabelValues(r.chainID.String(), r.name).Inc()
		logger.Sugared(lggr).Tracew(fmt.Sprintf("evmclient.Client#%s RPC call success", callName), results...)
	} else {
		promEVMPoolRPCNodeCallsFailed.WithLabelValues(r.chainID.String(), r.name).Inc()
		lggr.Debugw(
			fmt.Sprintf("evmclient.Client#%s RPC call failure", callName),
			append(results, "err", err)...,
		)
	}
	promEVMPoolRPCCallTiming.
		WithLabelValues(
			r.chainID.String(),             // chain id
			r.name,                         // RpcClient name
			rpcDomain,                      // rpc domain
			"false",                        // is send only
			strconv.FormatBool(err == nil), // is successful
			callName,                       // rpc call name
		).
		Observe(float64(callDuration))
}

func (r *RpcClient) getRPCDomain() string {
	if r.http != nil {
		return r.http.uri.Host
	}
	return r.ws.uri.Host
}

// registerSub adds the sub to the rpcClient list
func (r *RpcClient) registerSub(sub ethereum.Subscription, stopInFLightCh chan struct{}) error {
	r.stateMu.Lock()
	defer r.stateMu.Unlock()
	// ensure that the `sub` belongs to current life cycle of the `rpcClient` and it should not be killed due to
	// previous `DisconnectAll` call.
	select {
	case <-stopInFLightCh:
		sub.Unsubscribe()
		return fmt.Errorf("failed to register subscription - all in-flight requests were canceled")
	default:
	}
	// TODO: BCI-3358 - delete sub when caller unsubscribes.
	r.subs[sub] = struct{}{}
	return nil
}

// RPC wrappers

// CallContext implementation
func (r *RpcClient) CallContext(ctx context.Context, result interface{}, method string, args ...interface{}) error {
	ctx, cancel, ws, http := r.makeLiveQueryCtxAndSafeGetClients(ctx, r.largePayloadRpcTimeout)
	defer cancel()
	lggr := r.newRqLggr().With(
		"method", method,
		"args", args,
	)

	lggr.Debug("RPC call: evmclient.Client#CallContext")
	start := time.Now()
	var err error
	if http != nil {
		err = r.wrapHTTP(http.rpc.CallContext(ctx, result, method, args...))
	} else {
		err = r.wrapWS(ws.rpc.CallContext(ctx, result, method, args...))
	}
	duration := time.Since(start)

	r.logResult(lggr, err, duration, r.getRPCDomain(), "CallContext")

	return err
}

func (r *RpcClient) BatchCallContext(rootCtx context.Context, b []rpc.BatchElem) error {
	// Astar's finality tags provide weaker finality guarantees than we require.
	// Fetch latest finalized block using Astar's custom requests and populate it after batch request completes
	var astarRawLatestFinalizedBlock json.RawMessage
	var requestedFinalizedBlock bool
	if r.chainType == chaintype.ChainAstar {
		for _, el := range b {
			if !isRequestingFinalizedBlock(el) {
				continue
			}

			requestedFinalizedBlock = true
			err := r.astarLatestFinalizedBlock(rootCtx, &astarRawLatestFinalizedBlock)
			if err != nil {
				return fmt.Errorf("failed to get astar latest finalized block: %w", err)
			}

			break
		}
	}

	ctx, cancel, ws, http := r.makeLiveQueryCtxAndSafeGetClients(rootCtx, r.largePayloadRpcTimeout)
	defer cancel()
	lggr := r.newRqLggr().With("nBatchElems", len(b), "batchElems", b)

	lggr.Trace("RPC call: evmclient.Client#BatchCallContext")
	start := time.Now()
	var err error
	if http != nil {
		err = r.wrapHTTP(http.rpc.BatchCallContext(ctx, b))
	} else {
		err = r.wrapWS(ws.rpc.BatchCallContext(ctx, b))
	}
	duration := time.Since(start)

	r.logResult(lggr, err, duration, r.getRPCDomain(), "BatchCallContext")
	if err != nil {
		return err
	}

	if r.chainType == chaintype.ChainAstar && requestedFinalizedBlock {
		// populate requested finalized block with correct value
		for _, el := range b {
			if !isRequestingFinalizedBlock(el) {
				continue
			}

			el.Error = nil
			err = json.Unmarshal(astarRawLatestFinalizedBlock, el.Result)
			if err != nil {
				el.Error = fmt.Errorf("failed to unmarshal astar finalized block into provided struct: %w", err)
			}
		}
	}

	return nil
}

func isRequestingFinalizedBlock(el rpc.BatchElem) bool {
	isGetBlock := el.Method == "eth_getBlockByNumber" && len(el.Args) > 0
	if !isGetBlock {
		return false
	}

	if el.Args[0] == rpc.FinalizedBlockNumber {
		return true
	}

	switch arg := el.Args[0].(type) {
	case string:
		return arg == rpc.FinalizedBlockNumber.String()
	case fmt.Stringer:
		return arg.String() == rpc.FinalizedBlockNumber.String()
	default:
		return false
	}
}

func (r *RpcClient) SubscribeToHeads(ctx context.Context) (ch <-chan *evmtypes.Head, sub commontypes.Subscription, err error) {
	ctx, cancel, chStopInFlight, ws, _ := r.acquireQueryCtx(ctx, r.rpcTimeout)
	defer cancel()

	args := []interface{}{rpcSubscriptionMethodNewHeads}
	start := time.Now()
	lggr := r.newRqLggr().With("args", args)

	lggr.Debug("RPC call: evmclient.Client#EthSubscribe")
	defer func() {
		duration := time.Since(start)
		r.logResult(lggr, err, duration, r.getRPCDomain(), "EthSubscribe")
		err = r.wrapWS(err)
	}()

	channel := make(chan *evmtypes.Head)
	forwarder := newSubForwarder(channel, func(head *evmtypes.Head) *evmtypes.Head {
		head.EVMChainID = ubig.New(r.chainID)
		r.onNewHead(ctx, chStopInFlight, head)
		return head
	}, r.wrapRPCClientError)

	err = forwarder.start(ws.rpc.EthSubscribe(ctx, forwarder.srcCh, args...))
	if err != nil {
		return nil, nil, err
	}

	err = r.registerSub(forwarder, chStopInFlight)
	if err != nil {
		return nil, nil, err
	}

	return channel, forwarder, err
}

func (r *RpcClient) SubscribeToFinalizedHeads(ctx context.Context) (<-chan *evmtypes.Head, commontypes.Subscription, error) {
	interval := r.cfg.FinalizedBlockPollInterval()
	if interval == 0 {
		return nil, nil, errors.New("FinalizedBlockPollInterval is 0")
	}
	timeout := interval
	poller, channel := commonclient.NewPoller[*evmtypes.Head](interval, r.LatestFinalizedBlock, timeout, r.rpcLog)
	if err := poller.Start(ctx); err != nil {
		return nil, nil, err
	}
	return channel, &poller, nil
}

// GethClient wrappers

func (r *RpcClient) TransactionReceipt(ctx context.Context, txHash common.Hash) (receipt *evmtypes.Receipt, err error) {
	err = r.CallContext(ctx, &receipt, "eth_getTransactionReceipt", txHash, false)
	if err != nil {
		return nil, err
	}
	if receipt == nil {
		err = r.wrapRPCClientError(ethereum.NotFound)
		return
	}
	return
}

func (r *RpcClient) TransactionReceiptGeth(ctx context.Context, txHash common.Hash) (receipt *types.Receipt, err error) {
	ctx, cancel, ws, http := r.makeLiveQueryCtxAndSafeGetClients(ctx, r.rpcTimeout)
	defer cancel()
	lggr := r.newRqLggr().With("txHash", txHash)

	lggr.Debug("RPC call: evmclient.Client#TransactionReceipt")

	start := time.Now()
	if http != nil {
		receipt, err = http.geth.TransactionReceipt(ctx, txHash)
		err = r.wrapHTTP(err)
	} else {
		receipt, err = ws.geth.TransactionReceipt(ctx, txHash)
		err = r.wrapWS(err)
	}
	duration := time.Since(start)

	r.logResult(lggr, err, duration, r.getRPCDomain(), "TransactionReceipt",
		"receipt", receipt,
	)

	return
}
<<<<<<< HEAD
func (r *RpcClient) TransactionByHash(ctx context.Context, txHash common.Hash) (tx *types.Transaction, err error) {
=======

func (r *rpcClient) TransactionByHash(ctx context.Context, txHash common.Hash) (tx *types.Transaction, err error) {
>>>>>>> b71e692e
	ctx, cancel, ws, http := r.makeLiveQueryCtxAndSafeGetClients(ctx, r.rpcTimeout)
	defer cancel()
	lggr := r.newRqLggr().With("txHash", txHash)

	lggr.Debug("RPC call: evmclient.Client#TransactionByHash")

	start := time.Now()
	if http != nil {
		tx, _, err = http.geth.TransactionByHash(ctx, txHash)
		err = r.wrapHTTP(err)
	} else {
		tx, _, err = ws.geth.TransactionByHash(ctx, txHash)
		err = r.wrapWS(err)
	}
	duration := time.Since(start)

	r.logResult(lggr, err, duration, r.getRPCDomain(), "TransactionByHash",
		"receipt", tx,
	)

	return
}

func (r *RpcClient) HeaderByNumber(ctx context.Context, number *big.Int) (header *types.Header, err error) {
	ctx, cancel, ws, http := r.makeLiveQueryCtxAndSafeGetClients(ctx, r.rpcTimeout)
	defer cancel()
	lggr := r.newRqLggr().With("number", number)

	lggr.Debug("RPC call: evmclient.Client#HeaderByNumber")
	start := time.Now()
	if http != nil {
		header, err = http.geth.HeaderByNumber(ctx, number)
		err = r.wrapHTTP(err)
	} else {
		header, err = ws.geth.HeaderByNumber(ctx, number)
		err = r.wrapWS(err)
	}
	duration := time.Since(start)

	r.logResult(lggr, err, duration, r.getRPCDomain(), "HeaderByNumber", "header", header)

	return
}

func (r *RpcClient) HeaderByHash(ctx context.Context, hash common.Hash) (header *types.Header, err error) {
	ctx, cancel, ws, http := r.makeLiveQueryCtxAndSafeGetClients(ctx, r.rpcTimeout)
	defer cancel()
	lggr := r.newRqLggr().With("hash", hash)

	lggr.Debug("RPC call: evmclient.Client#HeaderByHash")
	start := time.Now()
	if http != nil {
		header, err = http.geth.HeaderByHash(ctx, hash)
		err = r.wrapHTTP(err)
	} else {
		header, err = ws.geth.HeaderByHash(ctx, hash)
		err = r.wrapWS(err)
	}
	duration := time.Since(start)

	r.logResult(lggr, err, duration, r.getRPCDomain(), "HeaderByHash",
		"header", header,
	)

	return
}

func (r *RpcClient) LatestFinalizedBlock(ctx context.Context) (head *evmtypes.Head, err error) {
	// capture chStopInFlight to ensure we are not updating chainInfo with observations related to previous life cycle
	ctx, cancel, chStopInFlight, _, _ := r.acquireQueryCtx(ctx, r.rpcTimeout)
	defer cancel()
	if r.chainType == chaintype.ChainAstar {
		// astar's finality tags provide weaker guarantee. Use their custom request to request latest finalized block
		err = r.astarLatestFinalizedBlock(ctx, &head)
	} else {
		err = r.ethGetBlockByNumber(ctx, rpc.FinalizedBlockNumber.String(), &head)
	}

	if err != nil {
		return
	}

	if head == nil {
		err = r.wrapRPCClientError(ethereum.NotFound)
		return
	}

	head.EVMChainID = ubig.New(r.chainID)

	r.onNewFinalizedHead(ctx, chStopInFlight, head)
	return
}

func (r *RpcClient) astarLatestFinalizedBlock(ctx context.Context, result interface{}) (err error) {
	var hashResult string
	err = r.CallContext(ctx, &hashResult, "chain_getFinalizedHead")
	if err != nil {
		return fmt.Errorf("failed to get astar latest finalized hash: %w", err)
	}

	var astarHead struct {
		Number *hexutil.Big `json:"number"`
	}
	err = r.CallContext(ctx, &astarHead, "chain_getHeader", hashResult, false)
	if err != nil {
		return fmt.Errorf("failed to get astar head by hash: %w", err)
	}

	if astarHead.Number == nil {
		return r.wrapRPCClientError(fmt.Errorf("expected non empty head number of finalized block"))
	}

	err = r.ethGetBlockByNumber(ctx, astarHead.Number.String(), result)
	if err != nil {
		return fmt.Errorf("failed to get astar finalized block: %w", err)
	}

	return nil
}

func (r *RpcClient) BlockByNumber(ctx context.Context, number *big.Int) (head *evmtypes.Head, err error) {
	ctx, cancel, chStopInFlight, _, _ := r.acquireQueryCtx(ctx, r.rpcTimeout)
	defer cancel()
	hexNumber := ToBlockNumArg(number)
	err = r.ethGetBlockByNumber(ctx, hexNumber, &head)
	if err != nil {
		return
	}

	if head == nil {
		err = r.wrapRPCClientError(ethereum.NotFound)
		return
	}

	head.EVMChainID = ubig.New(r.chainID)

	if hexNumber == rpc.LatestBlockNumber.String() {
		r.onNewHead(ctx, chStopInFlight, head)
	}

	return
}

func (r *RpcClient) ethGetBlockByNumber(ctx context.Context, number string, result interface{}) (err error) {
	ctx, cancel, ws, http := r.makeLiveQueryCtxAndSafeGetClients(ctx, r.rpcTimeout)
	defer cancel()
	const method = "eth_getBlockByNumber"
	args := []interface{}{number, false}
	lggr := r.newRqLggr().With(
		"method", method,
		"args", args,
	)

	lggr.Debug("RPC call: evmclient.Client#CallContext")
	start := time.Now()
	if http != nil {
		err = r.wrapHTTP(http.rpc.CallContext(ctx, result, method, args...))
	} else {
		err = r.wrapWS(ws.rpc.CallContext(ctx, result, method, args...))
	}
	duration := time.Since(start)

	r.logResult(lggr, err, duration, r.getRPCDomain(), "CallContext")
	return err
}

func (r *RpcClient) BlockByHash(ctx context.Context, hash common.Hash) (head *evmtypes.Head, err error) {
	err = r.CallContext(ctx, &head, "eth_getBlockByHash", hash.Hex(), false)
	if err != nil {
		return nil, err
	}
	if head == nil {
		err = r.wrapRPCClientError(ethereum.NotFound)
		return
	}
	head.EVMChainID = ubig.New(r.chainID)
	return
}

func (r *RpcClient) BlockByHashGeth(ctx context.Context, hash common.Hash) (block *types.Block, err error) {
	ctx, cancel, ws, http := r.makeLiveQueryCtxAndSafeGetClients(ctx, r.rpcTimeout)
	defer cancel()
	lggr := r.newRqLggr().With("hash", hash)

	lggr.Debug("RPC call: evmclient.Client#BlockByHash")
	start := time.Now()
	if http != nil {
		block, err = http.geth.BlockByHash(ctx, hash)
		err = r.wrapHTTP(err)
	} else {
		block, err = ws.geth.BlockByHash(ctx, hash)
		err = r.wrapWS(err)
	}
	duration := time.Since(start)

	r.logResult(lggr, err, duration, r.getRPCDomain(), "BlockByHash",
		"block", block,
	)

	return
}

func (r *RpcClient) BlockByNumberGeth(ctx context.Context, number *big.Int) (block *types.Block, err error) {
	ctx, cancel, ws, http := r.makeLiveQueryCtxAndSafeGetClients(ctx, r.rpcTimeout)
	defer cancel()
	lggr := r.newRqLggr().With("number", number)

	lggr.Debug("RPC call: evmclient.Client#BlockByNumber")
	start := time.Now()
	if http != nil {
		block, err = http.geth.BlockByNumber(ctx, number)
		err = r.wrapHTTP(err)
	} else {
		block, err = ws.geth.BlockByNumber(ctx, number)
		err = r.wrapWS(err)
	}
	duration := time.Since(start)

	r.logResult(lggr, err, duration, r.getRPCDomain(), "BlockByNumber",
		"block", block,
	)

	return
}

func (r *RpcClient) SendTransaction(ctx context.Context, tx *types.Transaction) error {
	ctx, cancel, ws, http := r.makeLiveQueryCtxAndSafeGetClients(ctx, r.largePayloadRpcTimeout)
	defer cancel()
	lggr := r.newRqLggr().With("tx", tx)

	lggr.Debug("RPC call: evmclient.Client#SendTransaction")
	start := time.Now()
	var err error
	if http != nil {
		err = r.wrapHTTP(http.geth.SendTransaction(ctx, tx))
	} else {
		err = r.wrapWS(ws.geth.SendTransaction(ctx, tx))
	}
	duration := time.Since(start)

	r.logResult(lggr, err, duration, r.getRPCDomain(), "SendTransaction")

	return err
}

func (r *RpcClient) SimulateTransaction(ctx context.Context, tx *types.Transaction) error {
	// Not Implemented
	return pkgerrors.New("SimulateTransaction not implemented")
}

func (r *RpcClient) SendEmptyTransaction(
	ctx context.Context,
	newTxAttempt func(nonce evmtypes.Nonce, feeLimit uint32, fee *assets.Wei, fromAddress common.Address) (attempt any, err error),
	nonce evmtypes.Nonce,
	gasLimit uint32,
	fee *assets.Wei,
	fromAddress common.Address,
) (txhash string, err error) {
	// Not Implemented
	return "", pkgerrors.New("SendEmptyTransaction not implemented")
}

// PendingSequenceAt returns one higher than the highest nonce from both mempool and mined transactions
func (r *RpcClient) PendingSequenceAt(ctx context.Context, account common.Address) (nonce evmtypes.Nonce, err error) {
	ctx, cancel, ws, http := r.makeLiveQueryCtxAndSafeGetClients(ctx, r.rpcTimeout)
	defer cancel()
	lggr := r.newRqLggr().With("account", account)

	lggr.Debug("RPC call: evmclient.Client#PendingNonceAt")
	start := time.Now()
	var n uint64
	if http != nil {
		n, err = http.geth.PendingNonceAt(ctx, account)
		nonce = evmtypes.Nonce(int64(n))
		err = r.wrapHTTP(err)
	} else {
		n, err = ws.geth.PendingNonceAt(ctx, account)
		nonce = evmtypes.Nonce(int64(n))
		err = r.wrapWS(err)
	}
	duration := time.Since(start)

	r.logResult(lggr, err, duration, r.getRPCDomain(), "PendingNonceAt",
		"nonce", nonce,
	)

	return
}

// SequenceAt is a bit of a misnomer. You might expect it to return the highest
// mined nonce at the given block number, but it actually returns the total
// transaction count which is the highest mined nonce + 1
func (r *RpcClient) SequenceAt(ctx context.Context, account common.Address, blockNumber *big.Int) (nonce evmtypes.Nonce, err error) {
	ctx, cancel, ws, http := r.makeLiveQueryCtxAndSafeGetClients(ctx, r.rpcTimeout)
	defer cancel()
	lggr := r.newRqLggr().With("account", account, "blockNumber", blockNumber)

	lggr.Debug("RPC call: evmclient.Client#NonceAt")
	start := time.Now()
	var n uint64
	if http != nil {
		n, err = http.geth.NonceAt(ctx, account, blockNumber)
		nonce = evmtypes.Nonce(int64(n))
		err = r.wrapHTTP(err)
	} else {
		n, err = ws.geth.NonceAt(ctx, account, blockNumber)
		nonce = evmtypes.Nonce(int64(n))
		err = r.wrapWS(err)
	}
	duration := time.Since(start)

	r.logResult(lggr, err, duration, r.getRPCDomain(), "NonceAt",
		"nonce", nonce,
	)

	return
}

func (r *RpcClient) PendingCodeAt(ctx context.Context, account common.Address) (code []byte, err error) {
	ctx, cancel, ws, http := r.makeLiveQueryCtxAndSafeGetClients(ctx, r.rpcTimeout)
	defer cancel()
	lggr := r.newRqLggr().With("account", account)

	lggr.Debug("RPC call: evmclient.Client#PendingCodeAt")
	start := time.Now()
	if http != nil {
		code, err = http.geth.PendingCodeAt(ctx, account)
		err = r.wrapHTTP(err)
	} else {
		code, err = ws.geth.PendingCodeAt(ctx, account)
		err = r.wrapWS(err)
	}
	duration := time.Since(start)

	r.logResult(lggr, err, duration, r.getRPCDomain(), "PendingCodeAt",
		"code", code,
	)

	return
}

func (r *RpcClient) CodeAt(ctx context.Context, account common.Address, blockNumber *big.Int) (code []byte, err error) {
	ctx, cancel, ws, http := r.makeLiveQueryCtxAndSafeGetClients(ctx, r.rpcTimeout)
	defer cancel()
	lggr := r.newRqLggr().With("account", account, "blockNumber", blockNumber)

	lggr.Debug("RPC call: evmclient.Client#CodeAt")
	start := time.Now()
	if http != nil {
		code, err = http.geth.CodeAt(ctx, account, blockNumber)
		err = r.wrapHTTP(err)
	} else {
		code, err = ws.geth.CodeAt(ctx, account, blockNumber)
		err = r.wrapWS(err)
	}
	duration := time.Since(start)

	r.logResult(lggr, err, duration, r.getRPCDomain(), "CodeAt",
		"code", code,
	)

	return
}

func (r *RpcClient) EstimateGas(ctx context.Context, c interface{}) (gas uint64, err error) {
	ctx, cancel, ws, http := r.makeLiveQueryCtxAndSafeGetClients(ctx, r.largePayloadRpcTimeout)
	defer cancel()
	call := c.(ethereum.CallMsg)
	lggr := r.newRqLggr().With("call", call)

	lggr.Debug("RPC call: evmclient.Client#EstimateGas")
	start := time.Now()
	if http != nil {
		gas, err = http.geth.EstimateGas(ctx, call)
		err = r.wrapHTTP(err)
	} else {
		gas, err = ws.geth.EstimateGas(ctx, call)
		err = r.wrapWS(err)
	}
	duration := time.Since(start)

	r.logResult(lggr, err, duration, r.getRPCDomain(), "EstimateGas",
		"gas", gas,
	)

	return
}

func (r *RpcClient) SuggestGasPrice(ctx context.Context) (price *big.Int, err error) {
	ctx, cancel, ws, http := r.makeLiveQueryCtxAndSafeGetClients(ctx, r.rpcTimeout)
	defer cancel()
	lggr := r.newRqLggr()

	lggr.Debug("RPC call: evmclient.Client#SuggestGasPrice")
	start := time.Now()
	if http != nil {
		price, err = http.geth.SuggestGasPrice(ctx)
		err = r.wrapHTTP(err)
	} else {
		price, err = ws.geth.SuggestGasPrice(ctx)
		err = r.wrapWS(err)
	}
	duration := time.Since(start)

	r.logResult(lggr, err, duration, r.getRPCDomain(), "SuggestGasPrice",
		"price", price,
	)

	return
}

func (r *RpcClient) CallContract(ctx context.Context, msg interface{}, blockNumber *big.Int) (val []byte, err error) {
	ctx, cancel, ws, http := r.makeLiveQueryCtxAndSafeGetClients(ctx, r.largePayloadRpcTimeout)
	defer cancel()
	lggr := r.newRqLggr().With("callMsg", msg, "blockNumber", blockNumber)
	message := msg.(ethereum.CallMsg)

	lggr.Debug("RPC call: evmclient.Client#CallContract")
	start := time.Now()
	var hex hexutil.Bytes
	if http != nil {
		err = http.rpc.CallContext(ctx, &hex, "eth_call", ToBackwardCompatibleCallArg(message), ToBackwardCompatibleBlockNumArg(blockNumber))
		err = r.wrapHTTP(err)
	} else {
		err = ws.rpc.CallContext(ctx, &hex, "eth_call", ToBackwardCompatibleCallArg(message), ToBackwardCompatibleBlockNumArg(blockNumber))
		err = r.wrapWS(err)
	}
	if err == nil {
		val = hex
	}
	duration := time.Since(start)

	r.logResult(lggr, err, duration, r.getRPCDomain(), "CallContract",
		"val", val,
	)

	return
}

func (r *RpcClient) PendingCallContract(ctx context.Context, msg interface{}) (val []byte, err error) {
	ctx, cancel, ws, http := r.makeLiveQueryCtxAndSafeGetClients(ctx, r.largePayloadRpcTimeout)
	defer cancel()
	lggr := r.newRqLggr().With("callMsg", msg)
	message := msg.(ethereum.CallMsg)

	lggr.Debug("RPC call: evmclient.Client#PendingCallContract")
	start := time.Now()
	var hex hexutil.Bytes
	if http != nil {
		err = http.rpc.CallContext(ctx, &hex, "eth_call", ToBackwardCompatibleCallArg(message), "pending")
		err = r.wrapHTTP(err)
	} else {
		err = ws.rpc.CallContext(ctx, &hex, "eth_call", ToBackwardCompatibleCallArg(message), "pending")
		err = r.wrapWS(err)
	}
	if err == nil {
		val = hex
	}
	duration := time.Since(start)

	r.logResult(lggr, err, duration, r.getRPCDomain(), "PendingCallContract",
		"val", val,
	)

	return
}

func (r *RpcClient) LatestBlockHeight(ctx context.Context) (*big.Int, error) {
	var height big.Int
	h, err := r.BlockNumber(ctx)
	return height.SetUint64(h), err
}

func (r *RpcClient) BlockNumber(ctx context.Context) (height uint64, err error) {
	ctx, cancel, ws, http := r.makeLiveQueryCtxAndSafeGetClients(ctx, r.rpcTimeout)
	defer cancel()
	lggr := r.newRqLggr()

	lggr.Debug("RPC call: evmclient.Client#BlockNumber")
	start := time.Now()
	if http != nil {
		height, err = http.geth.BlockNumber(ctx)
		err = r.wrapHTTP(err)
	} else {
		height, err = ws.geth.BlockNumber(ctx)
		err = r.wrapWS(err)
	}
	duration := time.Since(start)

	r.logResult(lggr, err, duration, r.getRPCDomain(), "BlockNumber",
		"height", height,
	)

	return
}

func (r *RpcClient) BalanceAt(ctx context.Context, account common.Address, blockNumber *big.Int) (balance *big.Int, err error) {
	ctx, cancel, ws, http := r.makeLiveQueryCtxAndSafeGetClients(ctx, r.rpcTimeout)
	defer cancel()
	lggr := r.newRqLggr().With("account", account.Hex(), "blockNumber", blockNumber)

	lggr.Debug("RPC call: evmclient.Client#BalanceAt")
	start := time.Now()
	if http != nil {
		balance, err = http.geth.BalanceAt(ctx, account, blockNumber)
		err = r.wrapHTTP(err)
	} else {
		balance, err = ws.geth.BalanceAt(ctx, account, blockNumber)
		err = r.wrapWS(err)
	}
	duration := time.Since(start)

	r.logResult(lggr, err, duration, r.getRPCDomain(), "BalanceAt",
		"balance", balance,
	)

	return
}

func (r *rpcClient) FeeHistory(ctx context.Context, blockCount uint64, rewardPercentiles []float64) (feeHistory *ethereum.FeeHistory, err error) {
	ctx, cancel, ws, http := r.makeLiveQueryCtxAndSafeGetClients(ctx, r.rpcTimeout)
	defer cancel()
	lggr := r.newRqLggr().With("blockCount", blockCount, "rewardPercentiles", rewardPercentiles)

	lggr.Debug("RPC call: evmclient.Client#FeeHistory")
	start := time.Now()
	if http != nil {
		feeHistory, err = http.geth.FeeHistory(ctx, blockCount, nil, rewardPercentiles)
		err = r.wrapHTTP(err)
	} else {
		feeHistory, err = ws.geth.FeeHistory(ctx, blockCount, nil, rewardPercentiles)
		err = r.wrapWS(err)
	}
	duration := time.Since(start)

	r.logResult(lggr, err, duration, r.getRPCDomain(), "FeeHistory",
		"feeHistory", feeHistory,
	)

	return
}

// CallArgs represents the data used to call the balance method of a contract.
// "To" is the address of the ERC contract. "Data" is the message sent
// to the contract. "From" is the sender address.
type CallArgs struct {
	From common.Address `json:"from"`
	To   common.Address `json:"to"`
	Data hexutil.Bytes  `json:"data"`
}

// TokenBalance returns the balance of the given address for the token contract address.
func (r *RpcClient) TokenBalance(ctx context.Context, address common.Address, contractAddress common.Address) (*big.Int, error) {
	result := ""
	numLinkBigInt := new(big.Int)
	functionSelector := evmtypes.HexToFunctionSelector(BALANCE_OF_ADDRESS_FUNCTION_SELECTOR) // balanceOf(address)
	data := utils.ConcatBytes(functionSelector.Bytes(), common.LeftPadBytes(address.Bytes(), utils.EVMWordByteLen))
	args := CallArgs{
		To:   contractAddress,
		Data: data,
	}
	err := r.CallContext(ctx, &result, "eth_call", args, "latest")
	if err != nil {
		return numLinkBigInt, err
	}
	if _, ok := numLinkBigInt.SetString(result, 0); !ok {
		return nil, r.wrapRPCClientError(fmt.Errorf("failed to parse int: %s", result))
	}
	return numLinkBigInt, nil
}

// LINKBalance returns the balance of LINK at the given address
func (r *RpcClient) LINKBalance(ctx context.Context, address common.Address, linkAddress common.Address) (*commonassets.Link, error) {
	balance, err := r.TokenBalance(ctx, address, linkAddress)
	if err != nil {
		return commonassets.NewLinkFromJuels(0), err
	}
	return (*commonassets.Link)(balance), nil
}

func (r *RpcClient) FilterEvents(ctx context.Context, q ethereum.FilterQuery) ([]types.Log, error) {
	return r.FilterLogs(ctx, q)
}

func (r *RpcClient) FilterLogs(ctx context.Context, q ethereum.FilterQuery) (l []types.Log, err error) {
	ctx, cancel, ws, http := r.makeLiveQueryCtxAndSafeGetClients(ctx, r.rpcTimeout)
	defer cancel()
	lggr := r.newRqLggr().With("q", q)

	lggr.Debug("RPC call: evmclient.Client#FilterLogs")
	start := time.Now()
	if http != nil {
		l, err = http.geth.FilterLogs(ctx, q)
		err = r.wrapHTTP(err)
	} else {
		l, err = ws.geth.FilterLogs(ctx, q)
		err = r.wrapWS(err)
	}
	duration := time.Since(start)

	r.logResult(lggr, err, duration, r.getRPCDomain(), "FilterLogs",
		"log", l,
	)

	return
}

func (r *RpcClient) ClientVersion(ctx context.Context) (version string, err error) {
	err = r.CallContext(ctx, &version, "web3_clientVersion")
	return
}

func (r *RpcClient) SubscribeFilterLogs(ctx context.Context, q ethereum.FilterQuery, ch chan<- types.Log) (_ ethereum.Subscription, err error) {
	ctx, cancel, chStopInFlight, ws, _ := r.acquireQueryCtx(ctx, r.rpcTimeout)
	defer cancel()
	lggr := r.newRqLggr().With("q", q)

	lggr.Debug("RPC call: evmclient.Client#SubscribeFilterLogs")
	start := time.Now()
	defer func() {
		duration := time.Since(start)
		r.logResult(lggr, err, duration, r.getRPCDomain(), "SubscribeFilterLogs")
		err = r.wrapWS(err)
	}()
	sub := newSubForwarder(ch, nil, r.wrapRPCClientError)
	err = sub.start(ws.geth.SubscribeFilterLogs(ctx, q, sub.srcCh))
	if err != nil {
		return
	}

	err = r.registerSub(sub, chStopInFlight)
	if err != nil {
		return
	}

	return sub, nil
}

func (r *RpcClient) SuggestGasTipCap(ctx context.Context) (tipCap *big.Int, err error) {
	ctx, cancel, ws, http := r.makeLiveQueryCtxAndSafeGetClients(ctx, r.rpcTimeout)
	defer cancel()
	lggr := r.newRqLggr()

	lggr.Debug("RPC call: evmclient.Client#SuggestGasTipCap")
	start := time.Now()
	if http != nil {
		tipCap, err = http.geth.SuggestGasTipCap(ctx)
		err = r.wrapHTTP(err)
	} else {
		tipCap, err = ws.geth.SuggestGasTipCap(ctx)
		err = r.wrapWS(err)
	}
	duration := time.Since(start)

	r.logResult(lggr, err, duration, r.getRPCDomain(), "SuggestGasTipCap",
		"tipCap", tipCap,
	)

	return
}

// Returns the ChainID according to the geth client. This is useful for functions like verify()
// the common node.
func (r *RpcClient) ChainID(ctx context.Context) (chainID *big.Int, err error) {
	ctx, cancel, ws, http := r.makeLiveQueryCtxAndSafeGetClients(ctx, r.rpcTimeout)

	defer cancel()

	if http != nil {
		chainID, err = http.geth.ChainID(ctx)
		err = r.wrapHTTP(err)
	} else {
		chainID, err = ws.geth.ChainID(ctx)
		err = r.wrapWS(err)
	}
	return
}

// newRqLggr generates a new logger with a unique request ID
func (r *RpcClient) newRqLggr() logger.SugaredLogger {
	return r.rpcLog.With("requestID", uuid.New())
}

func (r *RpcClient) wrapRPCClientError(err error) error {
	// simple add msg to the error without adding new stack trace
	return pkgerrors.WithMessage(err, r.rpcClientErrorPrefix())
}

func (r *RpcClient) rpcClientErrorPrefix() string {
	return fmt.Sprintf("RPCClient returned error (%s)", r.name)
}

func wrapCallError(err error, tp string) error {
	if err == nil {
		return nil
	}
	if pkgerrors.Cause(err).Error() == "context deadline exceeded" {
		err = pkgerrors.Wrap(err, "remote node timed out")
	}
	return pkgerrors.Wrapf(err, "%s call failed", tp)
}

func (r *RpcClient) wrapWS(err error) error {
	err = wrapCallError(err, fmt.Sprintf("%s websocket (%s)", r.tier.String(), r.ws.uri.Redacted()))
	return r.wrapRPCClientError(err)
}

func (r *RpcClient) wrapHTTP(err error) error {
	err = wrapCallError(err, fmt.Sprintf("%s http (%s)", r.tier.String(), r.http.uri.Redacted()))
	err = r.wrapRPCClientError(err)
	if err != nil {
		r.rpcLog.Debugw("Call failed", "err", err)
	} else {
		r.rpcLog.Trace("Call succeeded")
	}
	return err
}

// makeLiveQueryCtxAndSafeGetClients wraps makeQueryCtx
func (r *RpcClient) makeLiveQueryCtxAndSafeGetClients(parentCtx context.Context, timeout time.Duration) (ctx context.Context, cancel context.CancelFunc, ws rawclient, http *rawclient) {
	ctx, cancel, _, ws, http = r.acquireQueryCtx(parentCtx, timeout)
	return
}

func (r *RpcClient) acquireQueryCtx(parentCtx context.Context, timeout time.Duration) (ctx context.Context, cancel context.CancelFunc,
	chStopInFlight chan struct{}, ws rawclient, http *rawclient) {
	// Need to wrap in mutex because state transition can cancel and replace the
	// context
	r.stateMu.RLock()
	chStopInFlight = r.chStopInFlight
	ws = r.ws
	if r.http != nil {
		cp := *r.http
		http = &cp
	}
	r.stateMu.RUnlock()
	ctx, cancel = makeQueryCtx(parentCtx, chStopInFlight, timeout)
	return
}

// makeQueryCtx returns a context that cancels if:
// 1. Passed in ctx cancels
// 2. Passed in channel is closed
// 3. Default timeout is reached (queryTimeout)
func makeQueryCtx(ctx context.Context, ch services.StopChan, timeout time.Duration) (context.Context, context.CancelFunc) {
	var chCancel, timeoutCancel context.CancelFunc
	ctx, chCancel = ch.Ctx(ctx)
	ctx, timeoutCancel = context.WithTimeout(ctx, timeout)
	cancel := func() {
		chCancel()
		timeoutCancel()
	}
	return ctx, cancel
}

func (r *RpcClient) makeQueryCtx(ctx context.Context, timeout time.Duration) (context.Context, context.CancelFunc) {
	return makeQueryCtx(ctx, r.getChStopInflight(), timeout)
}

func (r *RpcClient) IsSyncing(ctx context.Context) (bool, error) {
	ctx, cancel, ws, http := r.makeLiveQueryCtxAndSafeGetClients(ctx, r.rpcTimeout)
	defer cancel()
	lggr := r.newRqLggr()

	lggr.Debug("RPC call: evmclient.Client#SyncProgress")
	var syncProgress *ethereum.SyncProgress
	start := time.Now()
	var err error
	if http != nil {
		syncProgress, err = http.geth.SyncProgress(ctx)
		err = r.wrapHTTP(err)
	} else {
		syncProgress, err = ws.geth.SyncProgress(ctx)
		err = r.wrapWS(err)
	}
	duration := time.Since(start)

	r.logResult(lggr, err, duration, r.getRPCDomain(), "BlockNumber",
		"syncProgress", syncProgress,
	)

	return syncProgress != nil, nil
}

// getChStopInflight provides a convenience helper that mutex wraps a
// read to the chStopInFlight
func (r *RpcClient) getChStopInflight() chan struct{} {
	r.stateMu.RLock()
	defer r.stateMu.RUnlock()
	return r.chStopInFlight
}

func (r *RpcClient) Name() string {
	return r.name
}

func (r *RpcClient) onNewHead(ctx context.Context, requestCh <-chan struct{}, head *evmtypes.Head) {
	if head == nil {
		return
	}

	r.chainInfoLock.Lock()
	defer r.chainInfoLock.Unlock()
	if !commonclient.CtxIsHeathCheckRequest(ctx) {
		r.highestUserObservations.BlockNumber = max(r.highestUserObservations.BlockNumber, head.Number)
		r.highestUserObservations.TotalDifficulty = commonclient.MaxTotalDifficulty(r.highestUserObservations.TotalDifficulty, head.TotalDifficulty)
	}
	select {
	case <-requestCh: // no need to update latestChainInfo, as rpcClient already started new life cycle
		return
	default:
		r.latestChainInfo.BlockNumber = head.Number
		r.latestChainInfo.TotalDifficulty = head.TotalDifficulty
	}
}

func (r *RpcClient) onNewFinalizedHead(ctx context.Context, requestCh <-chan struct{}, head *evmtypes.Head) {
	if head == nil {
		return
	}
	r.chainInfoLock.Lock()
	defer r.chainInfoLock.Unlock()
	if !commonclient.CtxIsHeathCheckRequest(ctx) {
		r.highestUserObservations.FinalizedBlockNumber = max(r.highestUserObservations.FinalizedBlockNumber, head.Number)
	}
	select {
	case <-requestCh: // no need to update latestChainInfo, as rpcClient already started new life cycle
		return
	default:
		r.latestChainInfo.FinalizedBlockNumber = head.Number
	}
}

func (r *RpcClient) GetInterceptedChainInfo() (latest, highestUserObservations commonclient.ChainInfo) {
	r.chainInfoLock.Lock()
	defer r.chainInfoLock.Unlock()
	return r.latestChainInfo, r.highestUserObservations
}

func ToBlockNumArg(number *big.Int) string {
	if number == nil {
		return "latest"
	}
	return hexutil.EncodeBig(number)
}<|MERGE_RESOLUTION|>--- conflicted
+++ resolved
@@ -78,38 +78,6 @@
 	}, []string{"evmChainID", "nodeName", "rpcHost", "isSendOnly", "success", "rpcCallName"})
 )
 
-<<<<<<< HEAD
-=======
-// RPCClient includes all the necessary generalized RPC methods along with any additional chain-specific methods.
-type RPCClient interface {
-	commonclient.RPC[
-		*big.Int,
-		evmtypes.Nonce,
-		common.Address,
-		common.Hash,
-		*types.Transaction,
-		common.Hash,
-		types.Log,
-		ethereum.FilterQuery,
-		*evmtypes.Receipt,
-		*assets.Wei,
-		*evmtypes.Head,
-		rpc.BatchElem,
-	]
-	BlockByHashGeth(ctx context.Context, hash common.Hash) (b *types.Block, err error)
-	BlockByNumberGeth(ctx context.Context, number *big.Int) (b *types.Block, err error)
-	HeaderByHash(ctx context.Context, h common.Hash) (head *types.Header, err error)
-	HeaderByNumber(ctx context.Context, n *big.Int) (head *types.Header, err error)
-	PendingCodeAt(ctx context.Context, account common.Address) (b []byte, err error)
-	SubscribeFilterLogs(ctx context.Context, q ethereum.FilterQuery, ch chan<- types.Log) (s ethereum.Subscription, err error)
-	SuggestGasPrice(ctx context.Context) (p *big.Int, err error)
-	SuggestGasTipCap(ctx context.Context) (t *big.Int, err error)
-	TransactionReceiptGeth(ctx context.Context, txHash common.Hash) (r *types.Receipt, err error)
-	GetInterceptedChainInfo() (latest, highestUserObservations commonclient.ChainInfo)
-	FeeHistory(ctx context.Context, blockCount uint64, rewardPercentiles []float64) (feeHistory *ethereum.FeeHistory, err error)
-}
-
->>>>>>> b71e692e
 const rpcSubscriptionMethodNewHeads = "newHeads"
 
 type rawclient struct {
@@ -551,12 +519,7 @@
 
 	return
 }
-<<<<<<< HEAD
 func (r *RpcClient) TransactionByHash(ctx context.Context, txHash common.Hash) (tx *types.Transaction, err error) {
-=======
-
-func (r *rpcClient) TransactionByHash(ctx context.Context, txHash common.Hash) (tx *types.Transaction, err error) {
->>>>>>> b71e692e
 	ctx, cancel, ws, http := r.makeLiveQueryCtxAndSafeGetClients(ctx, r.rpcTimeout)
 	defer cancel()
 	lggr := r.newRqLggr().With("txHash", txHash)
@@ -1076,7 +1039,7 @@
 	return
 }
 
-func (r *rpcClient) FeeHistory(ctx context.Context, blockCount uint64, rewardPercentiles []float64) (feeHistory *ethereum.FeeHistory, err error) {
+func (r *RpcClient) FeeHistory(ctx context.Context, blockCount uint64, rewardPercentiles []float64) (feeHistory *ethereum.FeeHistory, err error) {
 	ctx, cancel, ws, http := r.makeLiveQueryCtxAndSafeGetClients(ctx, r.rpcTimeout)
 	defer cancel()
 	lggr := r.newRqLggr().With("blockCount", blockCount, "rewardPercentiles", rewardPercentiles)
