package client

import (
	"context"
	"errors"
	"fmt"
	"math/big"
	"net/url"
	"strconv"
	"sync"
	"time"

	"github.com/ethereum/go-ethereum"
	"github.com/ethereum/go-ethereum/common"
	"github.com/ethereum/go-ethereum/common/hexutil"
	"github.com/ethereum/go-ethereum/core/types"
	"github.com/ethereum/go-ethereum/ethclient"
	"github.com/ethereum/go-ethereum/rpc"
	"github.com/google/uuid"
	pkgerrors "github.com/pkg/errors"
	"github.com/prometheus/client_golang/prometheus"
	"github.com/prometheus/client_golang/prometheus/promauto"

	commonassets "github.com/smartcontractkit/chainlink-common/pkg/assets"
	"github.com/smartcontractkit/chainlink-common/pkg/logger"
	"github.com/smartcontractkit/chainlink-common/pkg/services"

	commonclient "github.com/smartcontractkit/chainlink/v2/common/client"
	commontypes "github.com/smartcontractkit/chainlink/v2/common/types"
	"github.com/smartcontractkit/chainlink/v2/core/chains/evm/assets"
	"github.com/smartcontractkit/chainlink/v2/core/chains/evm/config"
	evmtypes "github.com/smartcontractkit/chainlink/v2/core/chains/evm/types"
	"github.com/smartcontractkit/chainlink/v2/core/chains/evm/utils"
	ubig "github.com/smartcontractkit/chainlink/v2/core/chains/evm/utils/big"
)

var (
	promEVMPoolRPCNodeDials = promauto.NewCounterVec(prometheus.CounterOpts{
		Name: "evm_pool_rpc_node_dials_total",
		Help: "The total number of dials for the given RPC node",
	}, []string{"evmChainID", "nodeName"})
	promEVMPoolRPCNodeDialsFailed = promauto.NewCounterVec(prometheus.CounterOpts{
		Name: "evm_pool_rpc_node_dials_failed",
		Help: "The total number of failed dials for the given RPC node",
	}, []string{"evmChainID", "nodeName"})
	promEVMPoolRPCNodeDialsSuccess = promauto.NewCounterVec(prometheus.CounterOpts{
		Name: "evm_pool_rpc_node_dials_success",
		Help: "The total number of successful dials for the given RPC node",
	}, []string{"evmChainID", "nodeName"})

	promEVMPoolRPCNodeCalls = promauto.NewCounterVec(prometheus.CounterOpts{
		Name: "evm_pool_rpc_node_calls_total",
		Help: "The approximate total number of RPC calls for the given RPC node",
	}, []string{"evmChainID", "nodeName"})
	promEVMPoolRPCNodeCallsFailed = promauto.NewCounterVec(prometheus.CounterOpts{
		Name: "evm_pool_rpc_node_calls_failed",
		Help: "The approximate total number of failed RPC calls for the given RPC node",
	}, []string{"evmChainID", "nodeName"})
	promEVMPoolRPCNodeCallsSuccess = promauto.NewCounterVec(prometheus.CounterOpts{
		Name: "evm_pool_rpc_node_calls_success",
		Help: "The approximate total number of successful RPC calls for the given RPC node",
	}, []string{"evmChainID", "nodeName"})
	promEVMPoolRPCCallTiming = promauto.NewHistogramVec(prometheus.HistogramOpts{
		Name: "evm_pool_rpc_node_rpc_call_time",
		Help: "The duration of an RPC call in nanoseconds",
		Buckets: []float64{
			float64(50 * time.Millisecond),
			float64(100 * time.Millisecond),
			float64(200 * time.Millisecond),
			float64(500 * time.Millisecond),
			float64(1 * time.Second),
			float64(2 * time.Second),
			float64(4 * time.Second),
			float64(8 * time.Second),
		},
	}, []string{"evmChainID", "nodeName", "rpcHost", "isSendOnly", "success", "rpcCallName"})
)

const rpcSubscriptionMethodNewHeads = "newHeads"

const rpcSubscriptionMethodNewHeads = "newHeads"

type rawclient struct {
	rpc  *rpc.Client
	geth *ethclient.Client
	uri  url.URL
}

<<<<<<< HEAD
type RpcClient struct {
	cfg     config.NodePool
	rpcLog  logger.SugaredLogger
	name    string
	id      int32
	chainID *big.Int
	tier    commonclient.NodeTier
=======
type rpcClient struct {
	rpcLog                     logger.SugaredLogger
	name                       string
	id                         int32
	chainID                    *big.Int
	tier                       commonclient.NodeTier
	largePayloadRpcTimeout     time.Duration
	rpcTimeout                 time.Duration
	finalizedBlockPollInterval time.Duration
>>>>>>> d90bb669

	ws   rawclient
	http *rawclient

	stateMu sync.RWMutex // protects state* fields

	// Need to track subscriptions because closing the RPC does not (always?)
	// close the underlying subscription
	subs []ethereum.Subscription

	// chStopInFlight can be closed to immediately cancel all in-flight requests on
	// this RpcClient. Closing and replacing should be serialized through
	// stateMu since it can happen on state transitions as well as RpcClient Close.
	chStopInFlight chan struct{}

	// intercepted values seen by callers of the rpcClient excluding health check calls. Need to ensure MultiNode provides repeatable read guarantee
	highestUserObservations commonclient.ChainInfo
	// most recent chain info observed during current lifecycle (reseted on DisconnectAll)
	latestChainInfo commonclient.ChainInfo
}

var _ commonclient.RPCClient[*big.Int, *evmtypes.Head] = (*RpcClient)(nil)
var _ commonclient.SendTxRPCClient[*types.Transaction] = (*RpcClient)(nil)

func NewRPCClient(
	cfg config.NodePool,
	lggr logger.Logger,
	wsuri url.URL,
	httpuri *url.URL,
	name string,
	id int32,
	chainID *big.Int,
	tier commonclient.NodeTier,
<<<<<<< HEAD
) *RpcClient {
	r := new(RpcClient)
	r.cfg = cfg
=======
	finalizedBlockPollInterval time.Duration,
	largePayloadRpcTimeout time.Duration,
	rpcTimeout time.Duration,
) RPCClient {
	r := &rpcClient{
		largePayloadRpcTimeout: largePayloadRpcTimeout,
		rpcTimeout:             rpcTimeout,
	}
>>>>>>> d90bb669
	r.name = name
	r.id = id
	r.chainID = chainID
	r.tier = tier
	r.ws.uri = wsuri
	r.finalizedBlockPollInterval = finalizedBlockPollInterval
	if httpuri != nil {
		r.http = &rawclient{uri: *httpuri}
	}
	r.chStopInFlight = make(chan struct{})
	lggr = logger.Named(lggr, "Client")
	lggr = logger.With(lggr,
		"clientTier", tier.String(),
		"clientName", name,
		"client", r.String(),
		"evmChainID", chainID,
	)
	r.rpcLog = logger.Sugared(lggr).Named("RPC")

	return r
}

func (r *RpcClient) SubscribeToHeads(ctx context.Context) (ch <-chan *evmtypes.Head, sub commontypes.Subscription, err error) {
	ctx, cancel, chStopInFlight, ws, _ := r.acquireQueryCtx(ctx)
	defer cancel()

	args := []interface{}{rpcSubscriptionMethodNewHeads}
	start := time.Now()
	lggr := r.newRqLggr().With("args", args)

	lggr.Debug("RPC call: evmclient.Client#EthSubscribe")
	defer func() {
		duration := time.Since(start)
		r.logResult(lggr, err, duration, r.getRPCDomain(), "EthSubscribe")
		err = r.wrapWS(err)
	}()

	channel := make(chan *evmtypes.Head)
	forwarder := newSubForwarder(channel, func(head *evmtypes.Head) *evmtypes.Head {
		head.EVMChainID = ubig.New(r.chainID)
		r.onNewHead(ctx, chStopInFlight, head)
		return head
	}, r.wrapRPCClientError)

	err = forwarder.start(ws.rpc.EthSubscribe(ctx, forwarder.srcCh, args...))
	if err != nil {
		return nil, nil, err
	}

	err = r.registerSub(forwarder, chStopInFlight)
	if err != nil {
		return nil, nil, err
	}

	return channel, forwarder, err
}

func (r *RpcClient) SubscribeToFinalizedHeads(_ context.Context) (<-chan *evmtypes.Head, commontypes.Subscription, error) {
	interval := r.cfg.FinalizedBlockPollInterval()
	if interval == 0 {
		return nil, nil, errors.New("FinalizedBlockPollInterval is 0")
	}
	timeout := interval
	poller, channel := commonclient.NewPoller[*evmtypes.Head](interval, r.LatestFinalizedBlock, timeout, r.rpcLog)
	if err := poller.Start(); err != nil {
		return nil, nil, err
	}
	return channel, &poller, nil
}

func (r *RpcClient) Ping(ctx context.Context) error {
	version, err := r.ClientVersion(ctx)
	if err != nil {
		return fmt.Errorf("ping failed: %v", err)
	}
	r.rpcLog.Debugf("ping client version: %s", version)
	return err
}

func (r *RpcClient) UnsubscribeAllExcept(subs ...commontypes.Subscription) {
	r.stateMu.Lock()
	defer r.stateMu.Unlock()

	keepSubs := map[commontypes.Subscription]struct{}{}
	for _, sub := range subs {
		keepSubs[sub] = struct{}{}
	}

	for _, sub := range r.subs {
		if _, keep := keepSubs[sub]; !keep {
			sub.Unsubscribe()
		}
	}
	r.latestChainInfo = commonclient.ChainInfo{}
}

// Not thread-safe, pure dial.
<<<<<<< HEAD
func (r *RpcClient) Dial(callerCtx context.Context) error {
	ctx, cancel := makeQueryCtx(callerCtx, r.getChStopInflight())
=======
func (r *rpcClient) Dial(callerCtx context.Context) error {
	ctx, cancel := r.makeQueryCtx(callerCtx, r.rpcTimeout)
>>>>>>> d90bb669
	defer cancel()

	promEVMPoolRPCNodeDials.WithLabelValues(r.chainID.String(), r.name).Inc()
	lggr := r.rpcLog.With("wsuri", r.ws.uri.Redacted())
	if r.http != nil {
		lggr = lggr.With("httpuri", r.http.uri.Redacted())
	}
	lggr.Debugw("RPC dial: evmclient.Client#dial")

	if r.ws.uri != (url.URL{}) {
		wsrpc, err := rpc.DialWebsocket(ctx, r.ws.uri.String(), "")
		if err != nil {
			promEVMPoolRPCNodeDialsFailed.WithLabelValues(r.chainID.String(), r.name).Inc()
			return r.wrapRPCClientError(pkgerrors.Wrapf(err, "error while dialing websocket: %v", r.ws.uri.Redacted()))
		}

		r.ws.rpc = wsrpc
		r.ws.geth = ethclient.NewClient(wsrpc)
	}

	if r.http != nil {
		if err := r.DialHTTP(); err != nil {
			return err
		}
	}

	promEVMPoolRPCNodeDialsSuccess.WithLabelValues(r.chainID.String(), r.name).Inc()

	return nil
}

// Not thread-safe, pure dial.
// DialHTTP doesn't actually make any external HTTP calls
// It can only return error if the URL is malformed.
func (r *RpcClient) DialHTTP() error {
	promEVMPoolRPCNodeDials.WithLabelValues(r.chainID.String(), r.name).Inc()
	lggr := r.rpcLog.With("httpuri", r.ws.uri.Redacted())
	lggr.Debugw("RPC dial: evmclient.Client#dial")

	var httprpc *rpc.Client
	httprpc, err := rpc.DialHTTP(r.http.uri.String())
	if err != nil {
		promEVMPoolRPCNodeDialsFailed.WithLabelValues(r.chainID.String(), r.name).Inc()
		return r.wrapRPCClientError(pkgerrors.Wrapf(err, "error while dialing HTTP: %v", r.http.uri.Redacted()))
	}

	r.http.rpc = httprpc
	r.http.geth = ethclient.NewClient(httprpc)

	promEVMPoolRPCNodeDialsSuccess.WithLabelValues(r.chainID.String(), r.name).Inc()

	return nil
}

func (r *RpcClient) Close() {
	defer func() {
		if r.ws.rpc != nil {
			r.ws.rpc.Close()
		}
	}()
	r.cancelInflightRequests()
}

// cancelInflightRequests closes and replaces the chStopInFlight
func (r *RpcClient) cancelInflightRequests() {
	r.stateMu.Lock()
	defer r.stateMu.Unlock()
	close(r.chStopInFlight)
	r.chStopInFlight = make(chan struct{})
}

func (r *RpcClient) String() string {
	s := fmt.Sprintf("(%s)%s:%s", r.tier.String(), r.name, r.ws.uri.Redacted())
	if r.http != nil {
		s = s + fmt.Sprintf(":%s", r.http.uri.Redacted())
	}
	return s
}

func (r *RpcClient) logResult(
	lggr logger.Logger,
	err error,
	callDuration time.Duration,
	rpcDomain,
	callName string,
	results ...interface{},
) {
	lggr = logger.With(lggr, "duration", callDuration, "rpcDomain", rpcDomain, "callName", callName)
	promEVMPoolRPCNodeCalls.WithLabelValues(r.chainID.String(), r.name).Inc()
	if err == nil {
		promEVMPoolRPCNodeCallsSuccess.WithLabelValues(r.chainID.String(), r.name).Inc()
		logger.Sugared(lggr).Tracew(fmt.Sprintf("evmclient.Client#%s RPC call success", callName), results...)
	} else {
		promEVMPoolRPCNodeCallsFailed.WithLabelValues(r.chainID.String(), r.name).Inc()
		lggr.Debugw(
			fmt.Sprintf("evmclient.Client#%s RPC call failure", callName),
			append(results, "err", err)...,
		)
	}
	promEVMPoolRPCCallTiming.
		WithLabelValues(
			r.chainID.String(),             // chain id
			r.name,                         // RpcClient name
			rpcDomain,                      // rpc domain
			"false",                        // is send only
			strconv.FormatBool(err == nil), // is successful
			callName,                       // rpc call name
		).
		Observe(float64(callDuration))
}

func (r *RpcClient) getRPCDomain() string {
	if r.http != nil {
		return r.http.uri.Host
	}
	return r.ws.uri.Host
}

// registerSub adds the sub to the rpcClient list
func (r *RpcClient) registerSub(sub ethereum.Subscription, stopInFLightCh chan struct{}) error {
	r.stateMu.Lock()
	defer r.stateMu.Unlock()
	// ensure that the `sub` belongs to current life cycle of the `rpcClient` and it should not be killed due to
	// previous `DisconnectAll` call.
	select {
	case <-stopInFLightCh:
		sub.Unsubscribe()
		return fmt.Errorf("failed to register subscription - all in-flight requests were canceled")
	default:
	}
	// TODO: BCI-3358 - delete sub when caller unsubscribes.
	r.subs = append(r.subs, sub)
	return nil
}

// SubscribersCount returns the number of client subscribed to the node
func (r *RpcClient) SubscribersCount() int32 {
	r.stateMu.RLock()
	defer r.stateMu.RUnlock()
	return int32(len(r.subs))
}

// RPC wrappers

// CallContext implementation
<<<<<<< HEAD
func (r *RpcClient) CallContext(ctx context.Context, result interface{}, method string, args ...interface{}) error {
	ctx, cancel, ws, http := r.makeLiveQueryCtxAndSafeGetClients(ctx)
=======
func (r *rpcClient) CallContext(ctx context.Context, result interface{}, method string, args ...interface{}) error {
	ctx, cancel, ws, http := r.makeLiveQueryCtxAndSafeGetClients(ctx, r.largePayloadRpcTimeout)
>>>>>>> d90bb669
	defer cancel()
	lggr := r.newRqLggr().With(
		"method", method,
		"args", args,
	)

	lggr.Debug("RPC call: evmclient.Client#CallContext")
	start := time.Now()
	var err error
	if http != nil {
		err = r.wrapHTTP(http.rpc.CallContext(ctx, result, method, args...))
	} else {
		err = r.wrapWS(ws.rpc.CallContext(ctx, result, method, args...))
	}
	duration := time.Since(start)

	r.logResult(lggr, err, duration, r.getRPCDomain(), "CallContext")

	return err
}

<<<<<<< HEAD
func (r *RpcClient) BatchCallContext(ctx context.Context, b []rpc.BatchElem) error {
	ctx, cancel, ws, http := r.makeLiveQueryCtxAndSafeGetClients(ctx)
=======
func (r *rpcClient) BatchCallContext(ctx context.Context, b []rpc.BatchElem) error {
	ctx, cancel, ws, http := r.makeLiveQueryCtxAndSafeGetClients(ctx, r.largePayloadRpcTimeout)
>>>>>>> d90bb669
	defer cancel()
	lggr := r.newRqLggr().With("nBatchElems", len(b), "batchElems", b)

	lggr.Trace("RPC call: evmclient.Client#BatchCallContext")
	start := time.Now()
	var err error
	if http != nil {
		err = r.wrapHTTP(http.rpc.BatchCallContext(ctx, b))
	} else {
		err = r.wrapWS(ws.rpc.BatchCallContext(ctx, b))
	}
	duration := time.Since(start)

	r.logResult(lggr, err, duration, r.getRPCDomain(), "BatchCallContext")

	return err
}

<<<<<<< HEAD
=======
// TODO: Full transition from SubscribeNewHead to SubscribeToHeads is done in BCI-2875
func (r *rpcClient) SubscribeNewHead(ctx context.Context, channel chan<- *evmtypes.Head) (_ commontypes.Subscription, err error) {
	ctx, cancel, chStopInFlight, ws, _ := r.acquireQueryCtx(ctx, r.rpcTimeout)
	defer cancel()
	args := []interface{}{"newHeads"}
	lggr := r.newRqLggr().With("args", args)

	lggr.Debug("RPC call: evmclient.Client#EthSubscribe")
	start := time.Now()
	defer func() {
		duration := time.Since(start)
		r.logResult(lggr, err, duration, r.getRPCDomain(), "EthSubscribe")
		err = r.wrapWS(err)
	}()
	subForwarder := newSubForwarder(channel, func(head *evmtypes.Head) *evmtypes.Head {
		head.EVMChainID = ubig.New(r.chainID)
		r.onNewHead(ctx, chStopInFlight, head)
		return head
	}, r.wrapRPCClientError)
	err = subForwarder.start(ws.rpc.EthSubscribe(ctx, subForwarder.srcCh, args...))
	if err != nil {
		return
	}

	err = r.registerSub(subForwarder, chStopInFlight)
	if err != nil {
		return
	}

	return subForwarder, nil
}

func (r *rpcClient) SubscribeToHeads(ctx context.Context) (ch <-chan *evmtypes.Head, sub commontypes.Subscription, err error) {
	ctx, cancel, chStopInFlight, ws, _ := r.acquireQueryCtx(ctx, r.rpcTimeout)
	defer cancel()

	args := []interface{}{rpcSubscriptionMethodNewHeads}
	start := time.Now()
	lggr := r.newRqLggr().With("args", args)

	lggr.Debug("RPC call: evmclient.Client#EthSubscribe")
	defer func() {
		duration := time.Since(start)
		r.logResult(lggr, err, duration, r.getRPCDomain(), "EthSubscribe")
		err = r.wrapWS(err)
	}()

	channel := make(chan *evmtypes.Head)
	forwarder := newSubForwarder(channel, func(head *evmtypes.Head) *evmtypes.Head {
		head.EVMChainID = ubig.New(r.chainID)
		r.onNewHead(ctx, chStopInFlight, head)
		return head
	}, r.wrapRPCClientError)

	err = forwarder.start(ws.rpc.EthSubscribe(ctx, forwarder.srcCh, args...))
	if err != nil {
		return nil, nil, err
	}

	err = r.registerSub(forwarder, chStopInFlight)
	if err != nil {
		return nil, nil, err
	}

	return channel, forwarder, err
}

func (r *rpcClient) SubscribeToFinalizedHeads(_ context.Context) (<-chan *evmtypes.Head, commontypes.Subscription, error) {
	interval := r.finalizedBlockPollInterval
	if interval == 0 {
		return nil, nil, errors.New("FinalizedBlockPollInterval is 0")
	}
	timeout := interval
	poller, channel := commonclient.NewPoller[*evmtypes.Head](interval, r.LatestFinalizedBlock, timeout, r.rpcLog)
	if err := poller.Start(); err != nil {
		return nil, nil, err
	}
	return channel, &poller, nil
}

>>>>>>> d90bb669
// GethClient wrappers

func (r *RpcClient) TransactionReceipt(ctx context.Context, txHash common.Hash) (receipt *evmtypes.Receipt, err error) {
	err = r.CallContext(ctx, &receipt, "eth_getTransactionReceipt", txHash, false)
	if err != nil {
		return nil, err
	}
	if receipt == nil {
		err = r.wrapRPCClientError(ethereum.NotFound)
		return
	}
	return
}

<<<<<<< HEAD
func (r *RpcClient) TransactionReceiptGeth(ctx context.Context, txHash common.Hash) (receipt *types.Receipt, err error) {
	ctx, cancel, ws, http := r.makeLiveQueryCtxAndSafeGetClients(ctx)
=======
func (r *rpcClient) TransactionReceiptGeth(ctx context.Context, txHash common.Hash) (receipt *types.Receipt, err error) {
	ctx, cancel, ws, http := r.makeLiveQueryCtxAndSafeGetClients(ctx, r.rpcTimeout)
>>>>>>> d90bb669
	defer cancel()
	lggr := r.newRqLggr().With("txHash", txHash)

	lggr.Debug("RPC call: evmclient.Client#TransactionReceipt")

	start := time.Now()
	if http != nil {
		receipt, err = http.geth.TransactionReceipt(ctx, txHash)
		err = r.wrapHTTP(err)
	} else {
		receipt, err = ws.geth.TransactionReceipt(ctx, txHash)
		err = r.wrapWS(err)
	}
	duration := time.Since(start)

	r.logResult(lggr, err, duration, r.getRPCDomain(), "TransactionReceipt",
		"receipt", receipt,
	)

	return
}
<<<<<<< HEAD
func (r *RpcClient) TransactionByHash(ctx context.Context, txHash common.Hash) (tx *types.Transaction, err error) {
	ctx, cancel, ws, http := r.makeLiveQueryCtxAndSafeGetClients(ctx)
=======
func (r *rpcClient) TransactionByHash(ctx context.Context, txHash common.Hash) (tx *types.Transaction, err error) {
	ctx, cancel, ws, http := r.makeLiveQueryCtxAndSafeGetClients(ctx, r.rpcTimeout)
>>>>>>> d90bb669
	defer cancel()
	lggr := r.newRqLggr().With("txHash", txHash)

	lggr.Debug("RPC call: evmclient.Client#TransactionByHash")

	start := time.Now()
	if http != nil {
		tx, _, err = http.geth.TransactionByHash(ctx, txHash)
		err = r.wrapHTTP(err)
	} else {
		tx, _, err = ws.geth.TransactionByHash(ctx, txHash)
		err = r.wrapWS(err)
	}
	duration := time.Since(start)

	r.logResult(lggr, err, duration, r.getRPCDomain(), "TransactionByHash",
		"receipt", tx,
	)

	return
}

<<<<<<< HEAD
func (r *RpcClient) HeaderByNumber(ctx context.Context, number *big.Int) (header *types.Header, err error) {
	ctx, cancel, ws, http := r.makeLiveQueryCtxAndSafeGetClients(ctx)
=======
func (r *rpcClient) HeaderByNumber(ctx context.Context, number *big.Int) (header *types.Header, err error) {
	ctx, cancel, ws, http := r.makeLiveQueryCtxAndSafeGetClients(ctx, r.rpcTimeout)
>>>>>>> d90bb669
	defer cancel()
	lggr := r.newRqLggr().With("number", number)

	lggr.Debug("RPC call: evmclient.Client#HeaderByNumber")
	start := time.Now()
	if http != nil {
		header, err = http.geth.HeaderByNumber(ctx, number)
		err = r.wrapHTTP(err)
	} else {
		header, err = ws.geth.HeaderByNumber(ctx, number)
		err = r.wrapWS(err)
	}
	duration := time.Since(start)

	r.logResult(lggr, err, duration, r.getRPCDomain(), "HeaderByNumber", "header", header)

	return
}

<<<<<<< HEAD
func (r *RpcClient) HeaderByHash(ctx context.Context, hash common.Hash) (header *types.Header, err error) {
	ctx, cancel, ws, http := r.makeLiveQueryCtxAndSafeGetClients(ctx)
=======
func (r *rpcClient) HeaderByHash(ctx context.Context, hash common.Hash) (header *types.Header, err error) {
	ctx, cancel, ws, http := r.makeLiveQueryCtxAndSafeGetClients(ctx, r.rpcTimeout)
>>>>>>> d90bb669
	defer cancel()
	lggr := r.newRqLggr().With("hash", hash)

	lggr.Debug("RPC call: evmclient.Client#HeaderByHash")
	start := time.Now()
	if http != nil {
		header, err = http.geth.HeaderByHash(ctx, hash)
		err = r.wrapHTTP(err)
	} else {
		header, err = ws.geth.HeaderByHash(ctx, hash)
		err = r.wrapWS(err)
	}
	duration := time.Since(start)

	r.logResult(lggr, err, duration, r.getRPCDomain(), "HeaderByHash",
		"header", header,
	)

	return
}

func (r *RpcClient) LatestFinalizedBlock(ctx context.Context) (*evmtypes.Head, error) {
	head, err := r.blockByNumber(ctx, rpc.FinalizedBlockNumber.String())
	if err != nil {
		return nil, err
	}
	return head, nil
}

func (r *RpcClient) BlockByNumber(ctx context.Context, number *big.Int) (head *evmtypes.Head, err error) {
	hex := ToBlockNumArg(number)
	return r.blockByNumber(ctx, hex)
}

<<<<<<< HEAD
func (r *RpcClient) blockByNumber(ctx context.Context, number string) (head *evmtypes.Head, err error) {
	ctx, cancel, chStopInFlight, ws, http := r.acquireQueryCtx(ctx)
=======
func (r *rpcClient) blockByNumber(ctx context.Context, number string) (head *evmtypes.Head, err error) {
	ctx, cancel, chStopInFlight, ws, http := r.acquireQueryCtx(ctx, r.rpcTimeout)
>>>>>>> d90bb669
	defer cancel()
	const method = "eth_getBlockByNumber"
	args := []interface{}{number, false}
	lggr := r.newRqLggr().With(
		"method", method,
		"args", args,
	)

	lggr.Debug("RPC call: evmclient.Client#CallContext")
	start := time.Now()
	if http != nil {
		err = r.wrapHTTP(http.rpc.CallContext(ctx, &head, method, args...))
	} else {
		err = r.wrapWS(ws.rpc.CallContext(ctx, &head, method, args...))
	}
	duration := time.Since(start)

	r.logResult(lggr, err, duration, r.getRPCDomain(), "CallContext")
	if err != nil {
		return nil, err
	}
	if head == nil {
		err = r.wrapRPCClientError(ethereum.NotFound)
		return
	}
	head.EVMChainID = ubig.New(r.chainID)

	switch number {
	case rpc.FinalizedBlockNumber.String():
		r.onNewFinalizedHead(ctx, chStopInFlight, head)
	case rpc.LatestBlockNumber.String():
		r.onNewHead(ctx, chStopInFlight, head)
	}

	return
}

func (r *RpcClient) BlockByHash(ctx context.Context, hash common.Hash) (head *evmtypes.Head, err error) {
	err = r.CallContext(ctx, &head, "eth_getBlockByHash", hash.Hex(), false)
	if err != nil {
		return nil, err
	}
	if head == nil {
		err = r.wrapRPCClientError(ethereum.NotFound)
		return
	}
	head.EVMChainID = ubig.New(r.chainID)
	return
}

<<<<<<< HEAD
func (r *RpcClient) BlockByHashGeth(ctx context.Context, hash common.Hash) (block *types.Block, err error) {
	ctx, cancel, ws, http := r.makeLiveQueryCtxAndSafeGetClients(ctx)
=======
func (r *rpcClient) BlockByHashGeth(ctx context.Context, hash common.Hash) (block *types.Block, err error) {
	ctx, cancel, ws, http := r.makeLiveQueryCtxAndSafeGetClients(ctx, r.rpcTimeout)
>>>>>>> d90bb669
	defer cancel()
	lggr := r.newRqLggr().With("hash", hash)

	lggr.Debug("RPC call: evmclient.Client#BlockByHash")
	start := time.Now()
	if http != nil {
		block, err = http.geth.BlockByHash(ctx, hash)
		err = r.wrapHTTP(err)
	} else {
		block, err = ws.geth.BlockByHash(ctx, hash)
		err = r.wrapWS(err)
	}
	duration := time.Since(start)

	r.logResult(lggr, err, duration, r.getRPCDomain(), "BlockByHash",
		"block", block,
	)

	return
}

<<<<<<< HEAD
func (r *RpcClient) BlockByNumberGeth(ctx context.Context, number *big.Int) (block *types.Block, err error) {
	ctx, cancel, ws, http := r.makeLiveQueryCtxAndSafeGetClients(ctx)
=======
func (r *rpcClient) BlockByNumberGeth(ctx context.Context, number *big.Int) (block *types.Block, err error) {
	ctx, cancel, ws, http := r.makeLiveQueryCtxAndSafeGetClients(ctx, r.rpcTimeout)
>>>>>>> d90bb669
	defer cancel()
	lggr := r.newRqLggr().With("number", number)

	lggr.Debug("RPC call: evmclient.Client#BlockByNumber")
	start := time.Now()
	if http != nil {
		block, err = http.geth.BlockByNumber(ctx, number)
		err = r.wrapHTTP(err)
	} else {
		block, err = ws.geth.BlockByNumber(ctx, number)
		err = r.wrapWS(err)
	}
	duration := time.Since(start)

	r.logResult(lggr, err, duration, r.getRPCDomain(), "BlockByNumber",
		"block", block,
	)

	return
}

<<<<<<< HEAD
func (r *RpcClient) SendTransaction(ctx context.Context, tx *types.Transaction) error {
	ctx, cancel, ws, http := r.makeLiveQueryCtxAndSafeGetClients(ctx)
=======
func (r *rpcClient) SendTransaction(ctx context.Context, tx *types.Transaction) error {
	ctx, cancel, ws, http := r.makeLiveQueryCtxAndSafeGetClients(ctx, r.largePayloadRpcTimeout)
>>>>>>> d90bb669
	defer cancel()
	lggr := r.newRqLggr().With("tx", tx)

	lggr.Debug("RPC call: evmclient.Client#SendTransaction")
	start := time.Now()
	var err error
	if http != nil {
		err = r.wrapHTTP(http.geth.SendTransaction(ctx, tx))
	} else {
		err = r.wrapWS(ws.geth.SendTransaction(ctx, tx))
	}
	duration := time.Since(start)

	r.logResult(lggr, err, duration, r.getRPCDomain(), "SendTransaction")

	return err
}

func (r *RpcClient) SimulateTransaction(ctx context.Context, tx *types.Transaction) error {
	// Not Implemented
	return pkgerrors.New("SimulateTransaction not implemented")
}

func (r *RpcClient) SendEmptyTransaction(
	ctx context.Context,
	newTxAttempt func(nonce evmtypes.Nonce, feeLimit uint32, fee *assets.Wei, fromAddress common.Address) (attempt any, err error),
	nonce evmtypes.Nonce,
	gasLimit uint32,
	fee *assets.Wei,
	fromAddress common.Address,
) (txhash string, err error) {
	// Not Implemented
	return "", pkgerrors.New("SendEmptyTransaction not implemented")
}

// PendingSequenceAt returns one higher than the highest nonce from both mempool and mined transactions
<<<<<<< HEAD
func (r *RpcClient) PendingSequenceAt(ctx context.Context, account common.Address) (nonce evmtypes.Nonce, err error) {
	ctx, cancel, ws, http := r.makeLiveQueryCtxAndSafeGetClients(ctx)
=======
func (r *rpcClient) PendingSequenceAt(ctx context.Context, account common.Address) (nonce evmtypes.Nonce, err error) {
	ctx, cancel, ws, http := r.makeLiveQueryCtxAndSafeGetClients(ctx, r.rpcTimeout)
>>>>>>> d90bb669
	defer cancel()
	lggr := r.newRqLggr().With("account", account)

	lggr.Debug("RPC call: evmclient.Client#PendingNonceAt")
	start := time.Now()
	var n uint64
	if http != nil {
		n, err = http.geth.PendingNonceAt(ctx, account)
		nonce = evmtypes.Nonce(int64(n))
		err = r.wrapHTTP(err)
	} else {
		n, err = ws.geth.PendingNonceAt(ctx, account)
		nonce = evmtypes.Nonce(int64(n))
		err = r.wrapWS(err)
	}
	duration := time.Since(start)

	r.logResult(lggr, err, duration, r.getRPCDomain(), "PendingNonceAt",
		"nonce", nonce,
	)

	return
}

// SequenceAt is a bit of a misnomer. You might expect it to return the highest
// mined nonce at the given block number, but it actually returns the total
// transaction count which is the highest mined nonce + 1
<<<<<<< HEAD
func (r *RpcClient) SequenceAt(ctx context.Context, account common.Address, blockNumber *big.Int) (nonce evmtypes.Nonce, err error) {
	ctx, cancel, ws, http := r.makeLiveQueryCtxAndSafeGetClients(ctx)
=======
func (r *rpcClient) SequenceAt(ctx context.Context, account common.Address, blockNumber *big.Int) (nonce evmtypes.Nonce, err error) {
	ctx, cancel, ws, http := r.makeLiveQueryCtxAndSafeGetClients(ctx, r.rpcTimeout)
>>>>>>> d90bb669
	defer cancel()
	lggr := r.newRqLggr().With("account", account, "blockNumber", blockNumber)

	lggr.Debug("RPC call: evmclient.Client#NonceAt")
	start := time.Now()
	var n uint64
	if http != nil {
		n, err = http.geth.NonceAt(ctx, account, blockNumber)
		nonce = evmtypes.Nonce(int64(n))
		err = r.wrapHTTP(err)
	} else {
		n, err = ws.geth.NonceAt(ctx, account, blockNumber)
		nonce = evmtypes.Nonce(int64(n))
		err = r.wrapWS(err)
	}
	duration := time.Since(start)

	r.logResult(lggr, err, duration, r.getRPCDomain(), "NonceAt",
		"nonce", nonce,
	)

	return
}

<<<<<<< HEAD
func (r *RpcClient) PendingCodeAt(ctx context.Context, account common.Address) (code []byte, err error) {
	ctx, cancel, ws, http := r.makeLiveQueryCtxAndSafeGetClients(ctx)
=======
func (r *rpcClient) PendingCodeAt(ctx context.Context, account common.Address) (code []byte, err error) {
	ctx, cancel, ws, http := r.makeLiveQueryCtxAndSafeGetClients(ctx, r.rpcTimeout)
>>>>>>> d90bb669
	defer cancel()
	lggr := r.newRqLggr().With("account", account)

	lggr.Debug("RPC call: evmclient.Client#PendingCodeAt")
	start := time.Now()
	if http != nil {
		code, err = http.geth.PendingCodeAt(ctx, account)
		err = r.wrapHTTP(err)
	} else {
		code, err = ws.geth.PendingCodeAt(ctx, account)
		err = r.wrapWS(err)
	}
	duration := time.Since(start)

	r.logResult(lggr, err, duration, r.getRPCDomain(), "PendingCodeAt",
		"code", code,
	)

	return
}

<<<<<<< HEAD
func (r *RpcClient) CodeAt(ctx context.Context, account common.Address, blockNumber *big.Int) (code []byte, err error) {
	ctx, cancel, ws, http := r.makeLiveQueryCtxAndSafeGetClients(ctx)
=======
func (r *rpcClient) CodeAt(ctx context.Context, account common.Address, blockNumber *big.Int) (code []byte, err error) {
	ctx, cancel, ws, http := r.makeLiveQueryCtxAndSafeGetClients(ctx, r.rpcTimeout)
>>>>>>> d90bb669
	defer cancel()
	lggr := r.newRqLggr().With("account", account, "blockNumber", blockNumber)

	lggr.Debug("RPC call: evmclient.Client#CodeAt")
	start := time.Now()
	if http != nil {
		code, err = http.geth.CodeAt(ctx, account, blockNumber)
		err = r.wrapHTTP(err)
	} else {
		code, err = ws.geth.CodeAt(ctx, account, blockNumber)
		err = r.wrapWS(err)
	}
	duration := time.Since(start)

	r.logResult(lggr, err, duration, r.getRPCDomain(), "CodeAt",
		"code", code,
	)

	return
}

<<<<<<< HEAD
func (r *RpcClient) EstimateGas(ctx context.Context, c interface{}) (gas uint64, err error) {
	ctx, cancel, ws, http := r.makeLiveQueryCtxAndSafeGetClients(ctx)
=======
func (r *rpcClient) EstimateGas(ctx context.Context, c interface{}) (gas uint64, err error) {
	ctx, cancel, ws, http := r.makeLiveQueryCtxAndSafeGetClients(ctx, r.largePayloadRpcTimeout)
>>>>>>> d90bb669
	defer cancel()
	call := c.(ethereum.CallMsg)
	lggr := r.newRqLggr().With("call", call)

	lggr.Debug("RPC call: evmclient.Client#EstimateGas")
	start := time.Now()
	if http != nil {
		gas, err = http.geth.EstimateGas(ctx, call)
		err = r.wrapHTTP(err)
	} else {
		gas, err = ws.geth.EstimateGas(ctx, call)
		err = r.wrapWS(err)
	}
	duration := time.Since(start)

	r.logResult(lggr, err, duration, r.getRPCDomain(), "EstimateGas",
		"gas", gas,
	)

	return
}

<<<<<<< HEAD
func (r *RpcClient) SuggestGasPrice(ctx context.Context) (price *big.Int, err error) {
	ctx, cancel, ws, http := r.makeLiveQueryCtxAndSafeGetClients(ctx)
=======
func (r *rpcClient) SuggestGasPrice(ctx context.Context) (price *big.Int, err error) {
	ctx, cancel, ws, http := r.makeLiveQueryCtxAndSafeGetClients(ctx, r.rpcTimeout)
>>>>>>> d90bb669
	defer cancel()
	lggr := r.newRqLggr()

	lggr.Debug("RPC call: evmclient.Client#SuggestGasPrice")
	start := time.Now()
	if http != nil {
		price, err = http.geth.SuggestGasPrice(ctx)
		err = r.wrapHTTP(err)
	} else {
		price, err = ws.geth.SuggestGasPrice(ctx)
		err = r.wrapWS(err)
	}
	duration := time.Since(start)

	r.logResult(lggr, err, duration, r.getRPCDomain(), "SuggestGasPrice",
		"price", price,
	)

	return
}

<<<<<<< HEAD
func (r *RpcClient) CallContract(ctx context.Context, msg interface{}, blockNumber *big.Int) (val []byte, err error) {
	ctx, cancel, ws, http := r.makeLiveQueryCtxAndSafeGetClients(ctx)
=======
func (r *rpcClient) CallContract(ctx context.Context, msg interface{}, blockNumber *big.Int) (val []byte, err error) {
	ctx, cancel, ws, http := r.makeLiveQueryCtxAndSafeGetClients(ctx, r.largePayloadRpcTimeout)
>>>>>>> d90bb669
	defer cancel()
	lggr := r.newRqLggr().With("callMsg", msg, "blockNumber", blockNumber)
	message := msg.(ethereum.CallMsg)

	lggr.Debug("RPC call: evmclient.Client#CallContract")
	start := time.Now()
	var hex hexutil.Bytes
	if http != nil {
		err = http.rpc.CallContext(ctx, &hex, "eth_call", ToBackwardCompatibleCallArg(message), ToBackwardCompatibleBlockNumArg(blockNumber))
		err = r.wrapHTTP(err)
	} else {
		err = ws.rpc.CallContext(ctx, &hex, "eth_call", ToBackwardCompatibleCallArg(message), ToBackwardCompatibleBlockNumArg(blockNumber))
		err = r.wrapWS(err)
	}
	if err == nil {
		val = hex
	}
	duration := time.Since(start)

	r.logResult(lggr, err, duration, r.getRPCDomain(), "CallContract",
		"val", val,
	)

	return
}

<<<<<<< HEAD
func (r *RpcClient) PendingCallContract(ctx context.Context, msg interface{}) (val []byte, err error) {
	ctx, cancel, ws, http := r.makeLiveQueryCtxAndSafeGetClients(ctx)
=======
func (r *rpcClient) PendingCallContract(ctx context.Context, msg interface{}) (val []byte, err error) {
	ctx, cancel, ws, http := r.makeLiveQueryCtxAndSafeGetClients(ctx, r.largePayloadRpcTimeout)
>>>>>>> d90bb669
	defer cancel()
	lggr := r.newRqLggr().With("callMsg", msg)
	message := msg.(ethereum.CallMsg)

	lggr.Debug("RPC call: evmclient.Client#PendingCallContract")
	start := time.Now()
	var hex hexutil.Bytes
	if http != nil {
		err = http.rpc.CallContext(ctx, &hex, "eth_call", ToBackwardCompatibleCallArg(message), "pending")
		err = r.wrapHTTP(err)
	} else {
		err = ws.rpc.CallContext(ctx, &hex, "eth_call", ToBackwardCompatibleCallArg(message), "pending")
		err = r.wrapWS(err)
	}
	if err == nil {
		val = hex
	}
	duration := time.Since(start)

	r.logResult(lggr, err, duration, r.getRPCDomain(), "PendingCallContract",
		"val", val,
	)

	return
}

func (r *RpcClient) LatestBlockHeight(ctx context.Context) (*big.Int, error) {
	var height big.Int
	h, err := r.BlockNumber(ctx)
	return height.SetUint64(h), err
}

<<<<<<< HEAD
func (r *RpcClient) BlockNumber(ctx context.Context) (height uint64, err error) {
	ctx, cancel, ws, http := r.makeLiveQueryCtxAndSafeGetClients(ctx)
=======
func (r *rpcClient) BlockNumber(ctx context.Context) (height uint64, err error) {
	ctx, cancel, ws, http := r.makeLiveQueryCtxAndSafeGetClients(ctx, r.rpcTimeout)
>>>>>>> d90bb669
	defer cancel()
	lggr := r.newRqLggr()

	lggr.Debug("RPC call: evmclient.Client#BlockNumber")
	start := time.Now()
	if http != nil {
		height, err = http.geth.BlockNumber(ctx)
		err = r.wrapHTTP(err)
	} else {
		height, err = ws.geth.BlockNumber(ctx)
		err = r.wrapWS(err)
	}
	duration := time.Since(start)

	r.logResult(lggr, err, duration, r.getRPCDomain(), "BlockNumber",
		"height", height,
	)

	return
}

<<<<<<< HEAD
func (r *RpcClient) BalanceAt(ctx context.Context, account common.Address, blockNumber *big.Int) (balance *big.Int, err error) {
	ctx, cancel, ws, http := r.makeLiveQueryCtxAndSafeGetClients(ctx)
=======
func (r *rpcClient) BalanceAt(ctx context.Context, account common.Address, blockNumber *big.Int) (balance *big.Int, err error) {
	ctx, cancel, ws, http := r.makeLiveQueryCtxAndSafeGetClients(ctx, r.rpcTimeout)
>>>>>>> d90bb669
	defer cancel()
	lggr := r.newRqLggr().With("account", account.Hex(), "blockNumber", blockNumber)

	lggr.Debug("RPC call: evmclient.Client#BalanceAt")
	start := time.Now()
	if http != nil {
		balance, err = http.geth.BalanceAt(ctx, account, blockNumber)
		err = r.wrapHTTP(err)
	} else {
		balance, err = ws.geth.BalanceAt(ctx, account, blockNumber)
		err = r.wrapWS(err)
	}
	duration := time.Since(start)

	r.logResult(lggr, err, duration, r.getRPCDomain(), "BalanceAt",
		"balance", balance,
	)

	return
}

// CallArgs represents the data used to call the balance method of a contract.
// "To" is the address of the ERC contract. "Data" is the message sent
// to the contract. "From" is the sender address.
type CallArgs struct {
	From common.Address `json:"from"`
	To   common.Address `json:"to"`
	Data hexutil.Bytes  `json:"data"`
}

// TokenBalance returns the balance of the given address for the token contract address.
func (r *RpcClient) TokenBalance(ctx context.Context, address common.Address, contractAddress common.Address) (*big.Int, error) {
	result := ""
	numLinkBigInt := new(big.Int)
	functionSelector := evmtypes.HexToFunctionSelector(BALANCE_OF_ADDRESS_FUNCTION_SELECTOR) // balanceOf(address)
	data := utils.ConcatBytes(functionSelector.Bytes(), common.LeftPadBytes(address.Bytes(), utils.EVMWordByteLen))
	args := CallArgs{
		To:   contractAddress,
		Data: data,
	}
	err := r.CallContext(ctx, &result, "eth_call", args, "latest")
	if err != nil {
		return numLinkBigInt, err
	}
	if _, ok := numLinkBigInt.SetString(result, 0); !ok {
		return nil, r.wrapRPCClientError(fmt.Errorf("failed to parse int: %s", result))
	}
	return numLinkBigInt, nil
}

// LINKBalance returns the balance of LINK at the given address
func (r *RpcClient) LINKBalance(ctx context.Context, address common.Address, linkAddress common.Address) (*commonassets.Link, error) {
	balance, err := r.TokenBalance(ctx, address, linkAddress)
	if err != nil {
		return commonassets.NewLinkFromJuels(0), err
	}
	return (*commonassets.Link)(balance), nil
}

func (r *RpcClient) FilterEvents(ctx context.Context, q ethereum.FilterQuery) ([]types.Log, error) {
	return r.FilterLogs(ctx, q)
}

<<<<<<< HEAD
func (r *RpcClient) FilterLogs(ctx context.Context, q ethereum.FilterQuery) (l []types.Log, err error) {
	ctx, cancel, ws, http := r.makeLiveQueryCtxAndSafeGetClients(ctx)
=======
func (r *rpcClient) FilterLogs(ctx context.Context, q ethereum.FilterQuery) (l []types.Log, err error) {
	ctx, cancel, ws, http := r.makeLiveQueryCtxAndSafeGetClients(ctx, r.rpcTimeout)
>>>>>>> d90bb669
	defer cancel()
	lggr := r.newRqLggr().With("q", q)

	lggr.Debug("RPC call: evmclient.Client#FilterLogs")
	start := time.Now()
	if http != nil {
		l, err = http.geth.FilterLogs(ctx, q)
		err = r.wrapHTTP(err)
	} else {
		l, err = ws.geth.FilterLogs(ctx, q)
		err = r.wrapWS(err)
	}
	duration := time.Since(start)

	r.logResult(lggr, err, duration, r.getRPCDomain(), "FilterLogs",
		"log", l,
	)

	return
}

func (r *RpcClient) ClientVersion(ctx context.Context) (version string, err error) {
	err = r.CallContext(ctx, &version, "web3_clientVersion")
	return
}

<<<<<<< HEAD
func (r *RpcClient) SubscribeFilterLogs(ctx context.Context, q ethereum.FilterQuery, ch chan<- types.Log) (_ ethereum.Subscription, err error) {
	ctx, cancel, chStopInFlight, ws, _ := r.acquireQueryCtx(ctx)
=======
func (r *rpcClient) SubscribeFilterLogs(ctx context.Context, q ethereum.FilterQuery, ch chan<- types.Log) (_ ethereum.Subscription, err error) {
	ctx, cancel, chStopInFlight, ws, _ := r.acquireQueryCtx(ctx, r.rpcTimeout)
>>>>>>> d90bb669
	defer cancel()
	lggr := r.newRqLggr().With("q", q)

	lggr.Debug("RPC call: evmclient.Client#SubscribeFilterLogs")
	start := time.Now()
	defer func() {
		duration := time.Since(start)
		r.logResult(lggr, err, duration, r.getRPCDomain(), "SubscribeFilterLogs")
		err = r.wrapWS(err)
	}()
	sub := newSubForwarder(ch, nil, r.wrapRPCClientError)
	err = sub.start(ws.geth.SubscribeFilterLogs(ctx, q, sub.srcCh))
	if err != nil {
		return
	}

	err = r.registerSub(sub, chStopInFlight)
	if err != nil {
		return
	}

	return sub, nil
}

<<<<<<< HEAD
func (r *RpcClient) SuggestGasTipCap(ctx context.Context) (tipCap *big.Int, err error) {
	ctx, cancel, ws, http := r.makeLiveQueryCtxAndSafeGetClients(ctx)
=======
func (r *rpcClient) SuggestGasTipCap(ctx context.Context) (tipCap *big.Int, err error) {
	ctx, cancel, ws, http := r.makeLiveQueryCtxAndSafeGetClients(ctx, r.rpcTimeout)
>>>>>>> d90bb669
	defer cancel()
	lggr := r.newRqLggr()

	lggr.Debug("RPC call: evmclient.Client#SuggestGasTipCap")
	start := time.Now()
	if http != nil {
		tipCap, err = http.geth.SuggestGasTipCap(ctx)
		err = r.wrapHTTP(err)
	} else {
		tipCap, err = ws.geth.SuggestGasTipCap(ctx)
		err = r.wrapWS(err)
	}
	duration := time.Since(start)

	r.logResult(lggr, err, duration, r.getRPCDomain(), "SuggestGasTipCap",
		"tipCap", tipCap,
	)

	return
}

// Returns the ChainID according to the geth client. This is useful for functions like verify()
// the common node.
<<<<<<< HEAD
func (r *RpcClient) ChainID(ctx context.Context) (chainID *big.Int, err error) {
	ctx, cancel, ws, http := r.makeLiveQueryCtxAndSafeGetClients(ctx)
=======
func (r *rpcClient) ChainID(ctx context.Context) (chainID *big.Int, err error) {
	ctx, cancel, ws, http := r.makeLiveQueryCtxAndSafeGetClients(ctx, r.rpcTimeout)
>>>>>>> d90bb669

	defer cancel()

	if http != nil {
		chainID, err = http.geth.ChainID(ctx)
		err = r.wrapHTTP(err)
	} else {
		chainID, err = ws.geth.ChainID(ctx)
		err = r.wrapWS(err)
	}
	return
}

// newRqLggr generates a new logger with a unique request ID
func (r *RpcClient) newRqLggr() logger.SugaredLogger {
	return r.rpcLog.With("requestID", uuid.New())
}

func (r *RpcClient) wrapRPCClientError(err error) error {
	// simple add msg to the error without adding new stack trace
	return pkgerrors.WithMessage(err, r.rpcClientErrorPrefix())
}

func (r *RpcClient) rpcClientErrorPrefix() string {
	return fmt.Sprintf("RPCClient returned error (%s)", r.name)
}

func wrapCallError(err error, tp string) error {
	if err == nil {
		return nil
	}
	if pkgerrors.Cause(err).Error() == "context deadline exceeded" {
		err = pkgerrors.Wrap(err, "remote node timed out")
	}
	return pkgerrors.Wrapf(err, "%s call failed", tp)
}

func (r *RpcClient) wrapWS(err error) error {
	err = wrapCallError(err, fmt.Sprintf("%s websocket (%s)", r.tier.String(), r.ws.uri.Redacted()))
	return r.wrapRPCClientError(err)
}

func (r *RpcClient) wrapHTTP(err error) error {
	err = wrapCallError(err, fmt.Sprintf("%s http (%s)", r.tier.String(), r.http.uri.Redacted()))
	err = r.wrapRPCClientError(err)
	if err != nil {
		r.rpcLog.Debugw("Call failed", "err", err)
	} else {
		r.rpcLog.Trace("Call succeeded")
	}
	return err
}

// makeLiveQueryCtxAndSafeGetClients wraps makeQueryCtx
<<<<<<< HEAD
func (r *RpcClient) makeLiveQueryCtxAndSafeGetClients(parentCtx context.Context) (ctx context.Context, cancel context.CancelFunc, ws rawclient, http *rawclient) {
	ctx, cancel, _, ws, http = r.acquireQueryCtx(parentCtx)
	return
}

func (r *RpcClient) acquireQueryCtx(parentCtx context.Context) (ctx context.Context, cancel context.CancelFunc,
=======
func (r *rpcClient) makeLiveQueryCtxAndSafeGetClients(parentCtx context.Context, timeout time.Duration) (ctx context.Context, cancel context.CancelFunc, ws rawclient, http *rawclient) {
	ctx, cancel, _, ws, http = r.acquireQueryCtx(parentCtx, timeout)
	return
}

func (r *rpcClient) acquireQueryCtx(parentCtx context.Context, timeout time.Duration) (ctx context.Context, cancel context.CancelFunc,
>>>>>>> d90bb669
	chStopInFlight chan struct{}, ws rawclient, http *rawclient) {
	// Need to wrap in mutex because state transition can cancel and replace the
	// context
	r.stateMu.RLock()
	chStopInFlight = r.chStopInFlight
	ws = r.ws
	if r.http != nil {
		cp := *r.http
		http = &cp
	}
	r.stateMu.RUnlock()
	ctx, cancel = makeQueryCtx(parentCtx, chStopInFlight, timeout)
	return
}

// makeQueryCtx returns a context that cancels if:
// 1. Passed in ctx cancels
// 2. Passed in channel is closed
// 3. Default timeout is reached (queryTimeout)
func makeQueryCtx(ctx context.Context, ch services.StopChan, timeout time.Duration) (context.Context, context.CancelFunc) {
	var chCancel, timeoutCancel context.CancelFunc
	ctx, chCancel = ch.Ctx(ctx)
	ctx, timeoutCancel = context.WithTimeout(ctx, timeout)
	cancel := func() {
		chCancel()
		timeoutCancel()
	}
	return ctx, cancel
}

<<<<<<< HEAD
func (r *RpcClient) IsSyncing(ctx context.Context) (bool, error) {
	ctx, cancel, ws, http := r.makeLiveQueryCtxAndSafeGetClients(ctx)
=======
func (r *rpcClient) makeQueryCtx(ctx context.Context, timeout time.Duration) (context.Context, context.CancelFunc) {
	return makeQueryCtx(ctx, r.getChStopInflight(), timeout)
}

func (r *rpcClient) IsSyncing(ctx context.Context) (bool, error) {
	ctx, cancel, ws, http := r.makeLiveQueryCtxAndSafeGetClients(ctx, r.rpcTimeout)
>>>>>>> d90bb669
	defer cancel()
	lggr := r.newRqLggr()

	lggr.Debug("RPC call: evmclient.Client#SyncProgress")
	var syncProgress *ethereum.SyncProgress
	start := time.Now()
	var err error
	if http != nil {
		syncProgress, err = http.geth.SyncProgress(ctx)
		err = r.wrapHTTP(err)
	} else {
		syncProgress, err = ws.geth.SyncProgress(ctx)
		err = r.wrapWS(err)
	}
	duration := time.Since(start)

	r.logResult(lggr, err, duration, r.getRPCDomain(), "BlockNumber",
		"syncProgress", syncProgress,
	)

	return syncProgress != nil, nil
}

// getChStopInflight provides a convenience helper that mutex wraps a
// read to the chStopInFlight
func (r *RpcClient) getChStopInflight() chan struct{} {
	r.stateMu.RLock()
	defer r.stateMu.RUnlock()
	return r.chStopInFlight
}

func (r *RpcClient) Name() string {
	return r.name
}

func (r *RpcClient) onNewHead(ctx context.Context, requestCh <-chan struct{}, head *evmtypes.Head) {
	if head == nil {
		return
	}

	r.stateMu.Lock()
	defer r.stateMu.Unlock()
	if !commonclient.CtxIsHeathCheckRequest(ctx) {
		r.highestUserObservations.BlockNumber = max(r.highestUserObservations.BlockNumber, head.Number)
		r.highestUserObservations.TotalDifficulty = commonclient.MaxTotalDifficulty(r.highestUserObservations.TotalDifficulty, head.TotalDifficulty)
	}
	select {
	case <-requestCh: // no need to update latestChainInfo, as rpcClient already started new life cycle
		return
	default:
		r.latestChainInfo.BlockNumber = head.Number
		r.latestChainInfo.TotalDifficulty = head.TotalDifficulty
	}
}

func (r *RpcClient) onNewFinalizedHead(ctx context.Context, requestCh <-chan struct{}, head *evmtypes.Head) {
	if head == nil {
		return
	}
	r.stateMu.Lock()
	defer r.stateMu.Unlock()
	if !commonclient.CtxIsHeathCheckRequest(ctx) {
		r.highestUserObservations.FinalizedBlockNumber = max(r.highestUserObservations.FinalizedBlockNumber, head.Number)
	}
	select {
	case <-requestCh: // no need to update latestChainInfo, as rpcClient already started new life cycle
		return
	default:
		r.latestChainInfo.FinalizedBlockNumber = head.Number
	}
}

func (r *RpcClient) GetInterceptedChainInfo() (latest, highestUserObservations commonclient.ChainInfo) {
	r.stateMu.RLock()
	defer r.stateMu.RUnlock()
	return r.latestChainInfo, r.highestUserObservations
}

func ToBlockNumArg(number *big.Int) string {
	if number == nil {
		return "latest"
	}
	return hexutil.EncodeBig(number)
}<|MERGE_RESOLUTION|>--- conflicted
+++ resolved
@@ -78,24 +78,14 @@
 
 const rpcSubscriptionMethodNewHeads = "newHeads"
 
-const rpcSubscriptionMethodNewHeads = "newHeads"
-
 type rawclient struct {
 	rpc  *rpc.Client
 	geth *ethclient.Client
 	uri  url.URL
 }
 
-<<<<<<< HEAD
 type RpcClient struct {
-	cfg     config.NodePool
-	rpcLog  logger.SugaredLogger
-	name    string
-	id      int32
-	chainID *big.Int
-	tier    commonclient.NodeTier
-=======
-type rpcClient struct {
+	cfg                        config.NodePool
 	rpcLog                     logger.SugaredLogger
 	name                       string
 	id                         int32
@@ -104,7 +94,6 @@
 	largePayloadRpcTimeout     time.Duration
 	rpcTimeout                 time.Duration
 	finalizedBlockPollInterval time.Duration
->>>>>>> d90bb669
 
 	ws   rawclient
 	http *rawclient
@@ -138,26 +127,19 @@
 	id int32,
 	chainID *big.Int,
 	tier commonclient.NodeTier,
-<<<<<<< HEAD
-) *RpcClient {
-	r := new(RpcClient)
-	r.cfg = cfg
-=======
-	finalizedBlockPollInterval time.Duration,
 	largePayloadRpcTimeout time.Duration,
 	rpcTimeout time.Duration,
-) RPCClient {
-	r := &rpcClient{
+) *RpcClient {
+	r := &RpcClient{
 		largePayloadRpcTimeout: largePayloadRpcTimeout,
 		rpcTimeout:             rpcTimeout,
 	}
->>>>>>> d90bb669
+	r.cfg = cfg
 	r.name = name
 	r.id = id
 	r.chainID = chainID
 	r.tier = tier
 	r.ws.uri = wsuri
-	r.finalizedBlockPollInterval = finalizedBlockPollInterval
 	if httpuri != nil {
 		r.http = &rawclient{uri: *httpuri}
 	}
@@ -175,7 +157,7 @@
 }
 
 func (r *RpcClient) SubscribeToHeads(ctx context.Context) (ch <-chan *evmtypes.Head, sub commontypes.Subscription, err error) {
-	ctx, cancel, chStopInFlight, ws, _ := r.acquireQueryCtx(ctx)
+	ctx, cancel, chStopInFlight, ws, _ := r.acquireQueryCtx(ctx, r.rpcTimeout)
 	defer cancel()
 
 	args := []interface{}{rpcSubscriptionMethodNewHeads}
@@ -249,13 +231,8 @@
 }
 
 // Not thread-safe, pure dial.
-<<<<<<< HEAD
 func (r *RpcClient) Dial(callerCtx context.Context) error {
-	ctx, cancel := makeQueryCtx(callerCtx, r.getChStopInflight())
-=======
-func (r *rpcClient) Dial(callerCtx context.Context) error {
 	ctx, cancel := r.makeQueryCtx(callerCtx, r.rpcTimeout)
->>>>>>> d90bb669
 	defer cancel()
 
 	promEVMPoolRPCNodeDials.WithLabelValues(r.chainID.String(), r.name).Inc()
@@ -401,13 +378,8 @@
 // RPC wrappers
 
 // CallContext implementation
-<<<<<<< HEAD
 func (r *RpcClient) CallContext(ctx context.Context, result interface{}, method string, args ...interface{}) error {
-	ctx, cancel, ws, http := r.makeLiveQueryCtxAndSafeGetClients(ctx)
-=======
-func (r *rpcClient) CallContext(ctx context.Context, result interface{}, method string, args ...interface{}) error {
 	ctx, cancel, ws, http := r.makeLiveQueryCtxAndSafeGetClients(ctx, r.largePayloadRpcTimeout)
->>>>>>> d90bb669
 	defer cancel()
 	lggr := r.newRqLggr().With(
 		"method", method,
@@ -429,13 +401,8 @@
 	return err
 }
 
-<<<<<<< HEAD
 func (r *RpcClient) BatchCallContext(ctx context.Context, b []rpc.BatchElem) error {
-	ctx, cancel, ws, http := r.makeLiveQueryCtxAndSafeGetClients(ctx)
-=======
-func (r *rpcClient) BatchCallContext(ctx context.Context, b []rpc.BatchElem) error {
 	ctx, cancel, ws, http := r.makeLiveQueryCtxAndSafeGetClients(ctx, r.largePayloadRpcTimeout)
->>>>>>> d90bb669
 	defer cancel()
 	lggr := r.newRqLggr().With("nBatchElems", len(b), "batchElems", b)
 
@@ -454,89 +421,6 @@
 	return err
 }
 
-<<<<<<< HEAD
-=======
-// TODO: Full transition from SubscribeNewHead to SubscribeToHeads is done in BCI-2875
-func (r *rpcClient) SubscribeNewHead(ctx context.Context, channel chan<- *evmtypes.Head) (_ commontypes.Subscription, err error) {
-	ctx, cancel, chStopInFlight, ws, _ := r.acquireQueryCtx(ctx, r.rpcTimeout)
-	defer cancel()
-	args := []interface{}{"newHeads"}
-	lggr := r.newRqLggr().With("args", args)
-
-	lggr.Debug("RPC call: evmclient.Client#EthSubscribe")
-	start := time.Now()
-	defer func() {
-		duration := time.Since(start)
-		r.logResult(lggr, err, duration, r.getRPCDomain(), "EthSubscribe")
-		err = r.wrapWS(err)
-	}()
-	subForwarder := newSubForwarder(channel, func(head *evmtypes.Head) *evmtypes.Head {
-		head.EVMChainID = ubig.New(r.chainID)
-		r.onNewHead(ctx, chStopInFlight, head)
-		return head
-	}, r.wrapRPCClientError)
-	err = subForwarder.start(ws.rpc.EthSubscribe(ctx, subForwarder.srcCh, args...))
-	if err != nil {
-		return
-	}
-
-	err = r.registerSub(subForwarder, chStopInFlight)
-	if err != nil {
-		return
-	}
-
-	return subForwarder, nil
-}
-
-func (r *rpcClient) SubscribeToHeads(ctx context.Context) (ch <-chan *evmtypes.Head, sub commontypes.Subscription, err error) {
-	ctx, cancel, chStopInFlight, ws, _ := r.acquireQueryCtx(ctx, r.rpcTimeout)
-	defer cancel()
-
-	args := []interface{}{rpcSubscriptionMethodNewHeads}
-	start := time.Now()
-	lggr := r.newRqLggr().With("args", args)
-
-	lggr.Debug("RPC call: evmclient.Client#EthSubscribe")
-	defer func() {
-		duration := time.Since(start)
-		r.logResult(lggr, err, duration, r.getRPCDomain(), "EthSubscribe")
-		err = r.wrapWS(err)
-	}()
-
-	channel := make(chan *evmtypes.Head)
-	forwarder := newSubForwarder(channel, func(head *evmtypes.Head) *evmtypes.Head {
-		head.EVMChainID = ubig.New(r.chainID)
-		r.onNewHead(ctx, chStopInFlight, head)
-		return head
-	}, r.wrapRPCClientError)
-
-	err = forwarder.start(ws.rpc.EthSubscribe(ctx, forwarder.srcCh, args...))
-	if err != nil {
-		return nil, nil, err
-	}
-
-	err = r.registerSub(forwarder, chStopInFlight)
-	if err != nil {
-		return nil, nil, err
-	}
-
-	return channel, forwarder, err
-}
-
-func (r *rpcClient) SubscribeToFinalizedHeads(_ context.Context) (<-chan *evmtypes.Head, commontypes.Subscription, error) {
-	interval := r.finalizedBlockPollInterval
-	if interval == 0 {
-		return nil, nil, errors.New("FinalizedBlockPollInterval is 0")
-	}
-	timeout := interval
-	poller, channel := commonclient.NewPoller[*evmtypes.Head](interval, r.LatestFinalizedBlock, timeout, r.rpcLog)
-	if err := poller.Start(); err != nil {
-		return nil, nil, err
-	}
-	return channel, &poller, nil
-}
-
->>>>>>> d90bb669
 // GethClient wrappers
 
 func (r *RpcClient) TransactionReceipt(ctx context.Context, txHash common.Hash) (receipt *evmtypes.Receipt, err error) {
@@ -551,13 +435,8 @@
 	return
 }
 
-<<<<<<< HEAD
 func (r *RpcClient) TransactionReceiptGeth(ctx context.Context, txHash common.Hash) (receipt *types.Receipt, err error) {
-	ctx, cancel, ws, http := r.makeLiveQueryCtxAndSafeGetClients(ctx)
-=======
-func (r *rpcClient) TransactionReceiptGeth(ctx context.Context, txHash common.Hash) (receipt *types.Receipt, err error) {
-	ctx, cancel, ws, http := r.makeLiveQueryCtxAndSafeGetClients(ctx, r.rpcTimeout)
->>>>>>> d90bb669
+	ctx, cancel, ws, http := r.makeLiveQueryCtxAndSafeGetClients(ctx, r.rpcTimeout)
 	defer cancel()
 	lggr := r.newRqLggr().With("txHash", txHash)
 
@@ -579,13 +458,8 @@
 
 	return
 }
-<<<<<<< HEAD
 func (r *RpcClient) TransactionByHash(ctx context.Context, txHash common.Hash) (tx *types.Transaction, err error) {
-	ctx, cancel, ws, http := r.makeLiveQueryCtxAndSafeGetClients(ctx)
-=======
-func (r *rpcClient) TransactionByHash(ctx context.Context, txHash common.Hash) (tx *types.Transaction, err error) {
-	ctx, cancel, ws, http := r.makeLiveQueryCtxAndSafeGetClients(ctx, r.rpcTimeout)
->>>>>>> d90bb669
+	ctx, cancel, ws, http := r.makeLiveQueryCtxAndSafeGetClients(ctx, r.rpcTimeout)
 	defer cancel()
 	lggr := r.newRqLggr().With("txHash", txHash)
 
@@ -608,13 +482,8 @@
 	return
 }
 
-<<<<<<< HEAD
 func (r *RpcClient) HeaderByNumber(ctx context.Context, number *big.Int) (header *types.Header, err error) {
-	ctx, cancel, ws, http := r.makeLiveQueryCtxAndSafeGetClients(ctx)
-=======
-func (r *rpcClient) HeaderByNumber(ctx context.Context, number *big.Int) (header *types.Header, err error) {
-	ctx, cancel, ws, http := r.makeLiveQueryCtxAndSafeGetClients(ctx, r.rpcTimeout)
->>>>>>> d90bb669
+	ctx, cancel, ws, http := r.makeLiveQueryCtxAndSafeGetClients(ctx, r.rpcTimeout)
 	defer cancel()
 	lggr := r.newRqLggr().With("number", number)
 
@@ -634,13 +503,8 @@
 	return
 }
 
-<<<<<<< HEAD
 func (r *RpcClient) HeaderByHash(ctx context.Context, hash common.Hash) (header *types.Header, err error) {
-	ctx, cancel, ws, http := r.makeLiveQueryCtxAndSafeGetClients(ctx)
-=======
-func (r *rpcClient) HeaderByHash(ctx context.Context, hash common.Hash) (header *types.Header, err error) {
-	ctx, cancel, ws, http := r.makeLiveQueryCtxAndSafeGetClients(ctx, r.rpcTimeout)
->>>>>>> d90bb669
+	ctx, cancel, ws, http := r.makeLiveQueryCtxAndSafeGetClients(ctx, r.rpcTimeout)
 	defer cancel()
 	lggr := r.newRqLggr().With("hash", hash)
 
@@ -675,13 +539,8 @@
 	return r.blockByNumber(ctx, hex)
 }
 
-<<<<<<< HEAD
 func (r *RpcClient) blockByNumber(ctx context.Context, number string) (head *evmtypes.Head, err error) {
-	ctx, cancel, chStopInFlight, ws, http := r.acquireQueryCtx(ctx)
-=======
-func (r *rpcClient) blockByNumber(ctx context.Context, number string) (head *evmtypes.Head, err error) {
 	ctx, cancel, chStopInFlight, ws, http := r.acquireQueryCtx(ctx, r.rpcTimeout)
->>>>>>> d90bb669
 	defer cancel()
 	const method = "eth_getBlockByNumber"
 	args := []interface{}{number, false}
@@ -732,13 +591,8 @@
 	return
 }
 
-<<<<<<< HEAD
 func (r *RpcClient) BlockByHashGeth(ctx context.Context, hash common.Hash) (block *types.Block, err error) {
-	ctx, cancel, ws, http := r.makeLiveQueryCtxAndSafeGetClients(ctx)
-=======
-func (r *rpcClient) BlockByHashGeth(ctx context.Context, hash common.Hash) (block *types.Block, err error) {
-	ctx, cancel, ws, http := r.makeLiveQueryCtxAndSafeGetClients(ctx, r.rpcTimeout)
->>>>>>> d90bb669
+	ctx, cancel, ws, http := r.makeLiveQueryCtxAndSafeGetClients(ctx, r.rpcTimeout)
 	defer cancel()
 	lggr := r.newRqLggr().With("hash", hash)
 
@@ -760,13 +614,8 @@
 	return
 }
 
-<<<<<<< HEAD
 func (r *RpcClient) BlockByNumberGeth(ctx context.Context, number *big.Int) (block *types.Block, err error) {
-	ctx, cancel, ws, http := r.makeLiveQueryCtxAndSafeGetClients(ctx)
-=======
-func (r *rpcClient) BlockByNumberGeth(ctx context.Context, number *big.Int) (block *types.Block, err error) {
-	ctx, cancel, ws, http := r.makeLiveQueryCtxAndSafeGetClients(ctx, r.rpcTimeout)
->>>>>>> d90bb669
+	ctx, cancel, ws, http := r.makeLiveQueryCtxAndSafeGetClients(ctx, r.rpcTimeout)
 	defer cancel()
 	lggr := r.newRqLggr().With("number", number)
 
@@ -788,13 +637,8 @@
 	return
 }
 
-<<<<<<< HEAD
 func (r *RpcClient) SendTransaction(ctx context.Context, tx *types.Transaction) error {
-	ctx, cancel, ws, http := r.makeLiveQueryCtxAndSafeGetClients(ctx)
-=======
-func (r *rpcClient) SendTransaction(ctx context.Context, tx *types.Transaction) error {
 	ctx, cancel, ws, http := r.makeLiveQueryCtxAndSafeGetClients(ctx, r.largePayloadRpcTimeout)
->>>>>>> d90bb669
 	defer cancel()
 	lggr := r.newRqLggr().With("tx", tx)
 
@@ -831,13 +675,8 @@
 }
 
 // PendingSequenceAt returns one higher than the highest nonce from both mempool and mined transactions
-<<<<<<< HEAD
 func (r *RpcClient) PendingSequenceAt(ctx context.Context, account common.Address) (nonce evmtypes.Nonce, err error) {
-	ctx, cancel, ws, http := r.makeLiveQueryCtxAndSafeGetClients(ctx)
-=======
-func (r *rpcClient) PendingSequenceAt(ctx context.Context, account common.Address) (nonce evmtypes.Nonce, err error) {
-	ctx, cancel, ws, http := r.makeLiveQueryCtxAndSafeGetClients(ctx, r.rpcTimeout)
->>>>>>> d90bb669
+	ctx, cancel, ws, http := r.makeLiveQueryCtxAndSafeGetClients(ctx, r.rpcTimeout)
 	defer cancel()
 	lggr := r.newRqLggr().With("account", account)
 
@@ -865,13 +704,8 @@
 // SequenceAt is a bit of a misnomer. You might expect it to return the highest
 // mined nonce at the given block number, but it actually returns the total
 // transaction count which is the highest mined nonce + 1
-<<<<<<< HEAD
 func (r *RpcClient) SequenceAt(ctx context.Context, account common.Address, blockNumber *big.Int) (nonce evmtypes.Nonce, err error) {
-	ctx, cancel, ws, http := r.makeLiveQueryCtxAndSafeGetClients(ctx)
-=======
-func (r *rpcClient) SequenceAt(ctx context.Context, account common.Address, blockNumber *big.Int) (nonce evmtypes.Nonce, err error) {
-	ctx, cancel, ws, http := r.makeLiveQueryCtxAndSafeGetClients(ctx, r.rpcTimeout)
->>>>>>> d90bb669
+	ctx, cancel, ws, http := r.makeLiveQueryCtxAndSafeGetClients(ctx, r.rpcTimeout)
 	defer cancel()
 	lggr := r.newRqLggr().With("account", account, "blockNumber", blockNumber)
 
@@ -896,13 +730,8 @@
 	return
 }
 
-<<<<<<< HEAD
 func (r *RpcClient) PendingCodeAt(ctx context.Context, account common.Address) (code []byte, err error) {
-	ctx, cancel, ws, http := r.makeLiveQueryCtxAndSafeGetClients(ctx)
-=======
-func (r *rpcClient) PendingCodeAt(ctx context.Context, account common.Address) (code []byte, err error) {
-	ctx, cancel, ws, http := r.makeLiveQueryCtxAndSafeGetClients(ctx, r.rpcTimeout)
->>>>>>> d90bb669
+	ctx, cancel, ws, http := r.makeLiveQueryCtxAndSafeGetClients(ctx, r.rpcTimeout)
 	defer cancel()
 	lggr := r.newRqLggr().With("account", account)
 
@@ -924,13 +753,8 @@
 	return
 }
 
-<<<<<<< HEAD
 func (r *RpcClient) CodeAt(ctx context.Context, account common.Address, blockNumber *big.Int) (code []byte, err error) {
-	ctx, cancel, ws, http := r.makeLiveQueryCtxAndSafeGetClients(ctx)
-=======
-func (r *rpcClient) CodeAt(ctx context.Context, account common.Address, blockNumber *big.Int) (code []byte, err error) {
-	ctx, cancel, ws, http := r.makeLiveQueryCtxAndSafeGetClients(ctx, r.rpcTimeout)
->>>>>>> d90bb669
+	ctx, cancel, ws, http := r.makeLiveQueryCtxAndSafeGetClients(ctx, r.rpcTimeout)
 	defer cancel()
 	lggr := r.newRqLggr().With("account", account, "blockNumber", blockNumber)
 
@@ -952,13 +776,8 @@
 	return
 }
 
-<<<<<<< HEAD
 func (r *RpcClient) EstimateGas(ctx context.Context, c interface{}) (gas uint64, err error) {
-	ctx, cancel, ws, http := r.makeLiveQueryCtxAndSafeGetClients(ctx)
-=======
-func (r *rpcClient) EstimateGas(ctx context.Context, c interface{}) (gas uint64, err error) {
 	ctx, cancel, ws, http := r.makeLiveQueryCtxAndSafeGetClients(ctx, r.largePayloadRpcTimeout)
->>>>>>> d90bb669
 	defer cancel()
 	call := c.(ethereum.CallMsg)
 	lggr := r.newRqLggr().With("call", call)
@@ -981,13 +800,8 @@
 	return
 }
 
-<<<<<<< HEAD
 func (r *RpcClient) SuggestGasPrice(ctx context.Context) (price *big.Int, err error) {
-	ctx, cancel, ws, http := r.makeLiveQueryCtxAndSafeGetClients(ctx)
-=======
-func (r *rpcClient) SuggestGasPrice(ctx context.Context) (price *big.Int, err error) {
-	ctx, cancel, ws, http := r.makeLiveQueryCtxAndSafeGetClients(ctx, r.rpcTimeout)
->>>>>>> d90bb669
+	ctx, cancel, ws, http := r.makeLiveQueryCtxAndSafeGetClients(ctx, r.rpcTimeout)
 	defer cancel()
 	lggr := r.newRqLggr()
 
@@ -1009,13 +823,8 @@
 	return
 }
 
-<<<<<<< HEAD
 func (r *RpcClient) CallContract(ctx context.Context, msg interface{}, blockNumber *big.Int) (val []byte, err error) {
-	ctx, cancel, ws, http := r.makeLiveQueryCtxAndSafeGetClients(ctx)
-=======
-func (r *rpcClient) CallContract(ctx context.Context, msg interface{}, blockNumber *big.Int) (val []byte, err error) {
 	ctx, cancel, ws, http := r.makeLiveQueryCtxAndSafeGetClients(ctx, r.largePayloadRpcTimeout)
->>>>>>> d90bb669
 	defer cancel()
 	lggr := r.newRqLggr().With("callMsg", msg, "blockNumber", blockNumber)
 	message := msg.(ethereum.CallMsg)
@@ -1042,13 +851,8 @@
 	return
 }
 
-<<<<<<< HEAD
 func (r *RpcClient) PendingCallContract(ctx context.Context, msg interface{}) (val []byte, err error) {
-	ctx, cancel, ws, http := r.makeLiveQueryCtxAndSafeGetClients(ctx)
-=======
-func (r *rpcClient) PendingCallContract(ctx context.Context, msg interface{}) (val []byte, err error) {
 	ctx, cancel, ws, http := r.makeLiveQueryCtxAndSafeGetClients(ctx, r.largePayloadRpcTimeout)
->>>>>>> d90bb669
 	defer cancel()
 	lggr := r.newRqLggr().With("callMsg", msg)
 	message := msg.(ethereum.CallMsg)
@@ -1081,13 +885,8 @@
 	return height.SetUint64(h), err
 }
 
-<<<<<<< HEAD
 func (r *RpcClient) BlockNumber(ctx context.Context) (height uint64, err error) {
-	ctx, cancel, ws, http := r.makeLiveQueryCtxAndSafeGetClients(ctx)
-=======
-func (r *rpcClient) BlockNumber(ctx context.Context) (height uint64, err error) {
-	ctx, cancel, ws, http := r.makeLiveQueryCtxAndSafeGetClients(ctx, r.rpcTimeout)
->>>>>>> d90bb669
+	ctx, cancel, ws, http := r.makeLiveQueryCtxAndSafeGetClients(ctx, r.rpcTimeout)
 	defer cancel()
 	lggr := r.newRqLggr()
 
@@ -1109,13 +908,8 @@
 	return
 }
 
-<<<<<<< HEAD
 func (r *RpcClient) BalanceAt(ctx context.Context, account common.Address, blockNumber *big.Int) (balance *big.Int, err error) {
-	ctx, cancel, ws, http := r.makeLiveQueryCtxAndSafeGetClients(ctx)
-=======
-func (r *rpcClient) BalanceAt(ctx context.Context, account common.Address, blockNumber *big.Int) (balance *big.Int, err error) {
-	ctx, cancel, ws, http := r.makeLiveQueryCtxAndSafeGetClients(ctx, r.rpcTimeout)
->>>>>>> d90bb669
+	ctx, cancel, ws, http := r.makeLiveQueryCtxAndSafeGetClients(ctx, r.rpcTimeout)
 	defer cancel()
 	lggr := r.newRqLggr().With("account", account.Hex(), "blockNumber", blockNumber)
 
@@ -1179,13 +973,8 @@
 	return r.FilterLogs(ctx, q)
 }
 
-<<<<<<< HEAD
 func (r *RpcClient) FilterLogs(ctx context.Context, q ethereum.FilterQuery) (l []types.Log, err error) {
-	ctx, cancel, ws, http := r.makeLiveQueryCtxAndSafeGetClients(ctx)
-=======
-func (r *rpcClient) FilterLogs(ctx context.Context, q ethereum.FilterQuery) (l []types.Log, err error) {
-	ctx, cancel, ws, http := r.makeLiveQueryCtxAndSafeGetClients(ctx, r.rpcTimeout)
->>>>>>> d90bb669
+	ctx, cancel, ws, http := r.makeLiveQueryCtxAndSafeGetClients(ctx, r.rpcTimeout)
 	defer cancel()
 	lggr := r.newRqLggr().With("q", q)
 
@@ -1212,13 +1001,8 @@
 	return
 }
 
-<<<<<<< HEAD
 func (r *RpcClient) SubscribeFilterLogs(ctx context.Context, q ethereum.FilterQuery, ch chan<- types.Log) (_ ethereum.Subscription, err error) {
-	ctx, cancel, chStopInFlight, ws, _ := r.acquireQueryCtx(ctx)
-=======
-func (r *rpcClient) SubscribeFilterLogs(ctx context.Context, q ethereum.FilterQuery, ch chan<- types.Log) (_ ethereum.Subscription, err error) {
 	ctx, cancel, chStopInFlight, ws, _ := r.acquireQueryCtx(ctx, r.rpcTimeout)
->>>>>>> d90bb669
 	defer cancel()
 	lggr := r.newRqLggr().With("q", q)
 
@@ -1243,13 +1027,8 @@
 	return sub, nil
 }
 
-<<<<<<< HEAD
 func (r *RpcClient) SuggestGasTipCap(ctx context.Context) (tipCap *big.Int, err error) {
-	ctx, cancel, ws, http := r.makeLiveQueryCtxAndSafeGetClients(ctx)
-=======
-func (r *rpcClient) SuggestGasTipCap(ctx context.Context) (tipCap *big.Int, err error) {
-	ctx, cancel, ws, http := r.makeLiveQueryCtxAndSafeGetClients(ctx, r.rpcTimeout)
->>>>>>> d90bb669
+	ctx, cancel, ws, http := r.makeLiveQueryCtxAndSafeGetClients(ctx, r.rpcTimeout)
 	defer cancel()
 	lggr := r.newRqLggr()
 
@@ -1273,13 +1052,8 @@
 
 // Returns the ChainID according to the geth client. This is useful for functions like verify()
 // the common node.
-<<<<<<< HEAD
 func (r *RpcClient) ChainID(ctx context.Context) (chainID *big.Int, err error) {
-	ctx, cancel, ws, http := r.makeLiveQueryCtxAndSafeGetClients(ctx)
-=======
-func (r *rpcClient) ChainID(ctx context.Context) (chainID *big.Int, err error) {
-	ctx, cancel, ws, http := r.makeLiveQueryCtxAndSafeGetClients(ctx, r.rpcTimeout)
->>>>>>> d90bb669
+	ctx, cancel, ws, http := r.makeLiveQueryCtxAndSafeGetClients(ctx, r.rpcTimeout)
 
 	defer cancel()
 
@@ -1334,21 +1108,12 @@
 }
 
 // makeLiveQueryCtxAndSafeGetClients wraps makeQueryCtx
-<<<<<<< HEAD
-func (r *RpcClient) makeLiveQueryCtxAndSafeGetClients(parentCtx context.Context) (ctx context.Context, cancel context.CancelFunc, ws rawclient, http *rawclient) {
-	ctx, cancel, _, ws, http = r.acquireQueryCtx(parentCtx)
-	return
-}
-
-func (r *RpcClient) acquireQueryCtx(parentCtx context.Context) (ctx context.Context, cancel context.CancelFunc,
-=======
-func (r *rpcClient) makeLiveQueryCtxAndSafeGetClients(parentCtx context.Context, timeout time.Duration) (ctx context.Context, cancel context.CancelFunc, ws rawclient, http *rawclient) {
+func (r *RpcClient) makeLiveQueryCtxAndSafeGetClients(parentCtx context.Context, timeout time.Duration) (ctx context.Context, cancel context.CancelFunc, ws rawclient, http *rawclient) {
 	ctx, cancel, _, ws, http = r.acquireQueryCtx(parentCtx, timeout)
 	return
 }
 
-func (r *rpcClient) acquireQueryCtx(parentCtx context.Context, timeout time.Duration) (ctx context.Context, cancel context.CancelFunc,
->>>>>>> d90bb669
+func (r *RpcClient) acquireQueryCtx(parentCtx context.Context, timeout time.Duration) (ctx context.Context, cancel context.CancelFunc,
 	chStopInFlight chan struct{}, ws rawclient, http *rawclient) {
 	// Need to wrap in mutex because state transition can cancel and replace the
 	// context
@@ -1379,17 +1144,12 @@
 	return ctx, cancel
 }
 
-<<<<<<< HEAD
+func (r *RpcClient) makeQueryCtx(ctx context.Context, timeout time.Duration) (context.Context, context.CancelFunc) {
+	return makeQueryCtx(ctx, r.getChStopInflight(), timeout)
+}
+
 func (r *RpcClient) IsSyncing(ctx context.Context) (bool, error) {
-	ctx, cancel, ws, http := r.makeLiveQueryCtxAndSafeGetClients(ctx)
-=======
-func (r *rpcClient) makeQueryCtx(ctx context.Context, timeout time.Duration) (context.Context, context.CancelFunc) {
-	return makeQueryCtx(ctx, r.getChStopInflight(), timeout)
-}
-
-func (r *rpcClient) IsSyncing(ctx context.Context) (bool, error) {
-	ctx, cancel, ws, http := r.makeLiveQueryCtxAndSafeGetClients(ctx, r.rpcTimeout)
->>>>>>> d90bb669
+	ctx, cancel, ws, http := r.makeLiveQueryCtxAndSafeGetClients(ctx, r.rpcTimeout)
 	defer cancel()
 	lggr := r.newRqLggr()
 
