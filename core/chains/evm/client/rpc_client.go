--- conflicted
+++ resolved
@@ -29,11 +29,8 @@
 	commonclient "github.com/smartcontractkit/chainlink/v2/common/client"
 	commontypes "github.com/smartcontractkit/chainlink/v2/common/types"
 	"github.com/smartcontractkit/chainlink/v2/core/chains/evm/assets"
-<<<<<<< HEAD
 	"github.com/smartcontractkit/chainlink/v2/core/chains/evm/config"
-=======
 	"github.com/smartcontractkit/chainlink/v2/core/chains/evm/config/chaintype"
->>>>>>> 2b860886
 	evmtypes "github.com/smartcontractkit/chainlink/v2/core/chains/evm/types"
 	"github.com/smartcontractkit/chainlink/v2/core/chains/evm/utils"
 	ubig "github.com/smartcontractkit/chainlink/v2/core/chains/evm/utils/big"
@@ -89,7 +86,6 @@
 	uri  url.URL
 }
 
-<<<<<<< HEAD
 type RpcClient struct {
 	cfg                    config.NodePool
 	rpcLog                 logger.SugaredLogger
@@ -99,18 +95,7 @@
 	tier                   commonclient.NodeTier
 	largePayloadRpcTimeout time.Duration
 	rpcTimeout             time.Duration
-=======
-type rpcClient struct {
-	rpcLog                     logger.SugaredLogger
-	name                       string
-	id                         int32
-	chainID                    *big.Int
-	tier                       commonclient.NodeTier
-	largePayloadRpcTimeout     time.Duration
-	rpcTimeout                 time.Duration
-	finalizedBlockPollInterval time.Duration
-	chainType                  chaintype.ChainType
->>>>>>> 2b860886
+	chainType              chaintype.ChainType
 
 	ws   rawclient
 	http *rawclient
@@ -146,14 +131,9 @@
 	tier commonclient.NodeTier,
 	largePayloadRpcTimeout time.Duration,
 	rpcTimeout time.Duration,
-<<<<<<< HEAD
+	chainType chaintype.ChainType,
 ) *RpcClient {
 	r := &RpcClient{
-=======
-	chainType chaintype.ChainType,
-) RPCClient {
-	r := &rpcClient{
->>>>>>> 2b860886
 		largePayloadRpcTimeout: largePayloadRpcTimeout,
 		rpcTimeout:             rpcTimeout,
 		chainType:              chainType,
@@ -178,6 +158,84 @@
 	r.rpcLog = logger.Sugared(lggr).Named("RPC")
 
 	return r
+}
+
+func (r *RpcClient) BatchCallContext(rootCtx context.Context, b []rpc.BatchElem) error {
+	// Astar's finality tags provide weaker finality guarantees than we require.
+	// Fetch latest finalized block using Astar's custom requests and populate it after batch request completes
+	var astarRawLatestFinalizedBlock json.RawMessage
+	var requestedFinalizedBlock bool
+	if r.chainType == chaintype.ChainAstar {
+		for _, el := range b {
+			if !isRequestingFinalizedBlock(el) {
+				continue
+			}
+
+			requestedFinalizedBlock = true
+			err := r.astarLatestFinalizedBlock(rootCtx, &astarRawLatestFinalizedBlock)
+			if err != nil {
+				return fmt.Errorf("failed to get astar latest finalized block: %w", err)
+			}
+
+			break
+		}
+	}
+
+	ctx, cancel, ws, http := r.makeLiveQueryCtxAndSafeGetClients(rootCtx, r.largePayloadRpcTimeout)
+	defer cancel()
+	lggr := r.newRqLggr().With("nBatchElems", len(b), "batchElems", b)
+
+	lggr.Trace("RPC call: evmclient.Client#BatchCallContext")
+	start := time.Now()
+	var err error
+	if http != nil {
+		err = r.wrapHTTP(http.rpc.BatchCallContext(ctx, b))
+	} else {
+		err = r.wrapWS(ws.rpc.BatchCallContext(ctx, b))
+	}
+	duration := time.Since(start)
+
+	r.logResult(lggr, err, duration, r.getRPCDomain(), "BatchCallContext")
+	if err != nil {
+		return err
+	}
+
+	if r.chainType == chaintype.ChainAstar && requestedFinalizedBlock {
+		// populate requested finalized block with correct value
+		for _, el := range b {
+			if !isRequestingFinalizedBlock(el) {
+				continue
+			}
+
+			el.Error = nil
+			err = json.Unmarshal(astarRawLatestFinalizedBlock, el.Result)
+			if err != nil {
+				el.Error = fmt.Errorf("failed to unmarshal astar finalized block into provided struct: %w", err)
+			}
+		}
+	}
+
+	return nil
+}
+
+func isRequestingFinalizedBlock(el rpc.BatchElem) bool {
+	isGetBlock := el.Method == "eth_getBlockByNumber" && len(el.Args) > 0
+	if !isGetBlock {
+		return false
+	}
+
+	if el.Args[0] == rpc.FinalizedBlockNumber {
+		return true
+	}
+
+	switch arg := el.Args[0].(type) {
+	case string:
+		return arg == rpc.FinalizedBlockNumber.String()
+	case fmt.Stringer:
+		return arg.String() == rpc.FinalizedBlockNumber.String()
+	default:
+		return false
+	}
 }
 
 func (r *RpcClient) SubscribeToHeads(ctx context.Context) (ch <-chan *evmtypes.Head, sub commontypes.Subscription, err error) {
@@ -419,89 +477,6 @@
 	return err
 }
 
-<<<<<<< HEAD
-func (r *RpcClient) BatchCallContext(ctx context.Context, b []rpc.BatchElem) error {
-	ctx, cancel, ws, http := r.makeLiveQueryCtxAndSafeGetClients(ctx, r.largePayloadRpcTimeout)
-=======
-func (r *rpcClient) BatchCallContext(rootCtx context.Context, b []rpc.BatchElem) error {
-	// Astar's finality tags provide weaker finality guarantees than we require.
-	// Fetch latest finalized block using Astar's custom requests and populate it after batch request completes
-	var astarRawLatestFinalizedBlock json.RawMessage
-	var requestedFinalizedBlock bool
-	if r.chainType == chaintype.ChainAstar {
-		for _, el := range b {
-			if !isRequestingFinalizedBlock(el) {
-				continue
-			}
-
-			requestedFinalizedBlock = true
-			err := r.astarLatestFinalizedBlock(rootCtx, &astarRawLatestFinalizedBlock)
-			if err != nil {
-				return fmt.Errorf("failed to get astar latest finalized block: %w", err)
-			}
-
-			break
-		}
-	}
-
-	ctx, cancel, ws, http := r.makeLiveQueryCtxAndSafeGetClients(rootCtx, r.largePayloadRpcTimeout)
->>>>>>> 2b860886
-	defer cancel()
-	lggr := r.newRqLggr().With("nBatchElems", len(b), "batchElems", b)
-
-	lggr.Trace("RPC call: evmclient.Client#BatchCallContext")
-	start := time.Now()
-	var err error
-	if http != nil {
-		err = r.wrapHTTP(http.rpc.BatchCallContext(ctx, b))
-	} else {
-		err = r.wrapWS(ws.rpc.BatchCallContext(ctx, b))
-	}
-	duration := time.Since(start)
-
-	r.logResult(lggr, err, duration, r.getRPCDomain(), "BatchCallContext")
-	if err != nil {
-		return err
-	}
-
-	if r.chainType == chaintype.ChainAstar && requestedFinalizedBlock {
-		// populate requested finalized block with correct value
-		for _, el := range b {
-			if !isRequestingFinalizedBlock(el) {
-				continue
-			}
-
-			el.Error = nil
-			err = json.Unmarshal(astarRawLatestFinalizedBlock, el.Result)
-			if err != nil {
-				el.Error = fmt.Errorf("failed to unmarshal astar finalized block into provided struct: %w", err)
-			}
-		}
-	}
-
-	return nil
-}
-
-func isRequestingFinalizedBlock(el rpc.BatchElem) bool {
-	isGetBlock := el.Method == "eth_getBlockByNumber" && len(el.Args) > 0
-	if !isGetBlock {
-		return false
-	}
-
-	if el.Args[0] == rpc.FinalizedBlockNumber {
-		return true
-	}
-
-	switch arg := el.Args[0].(type) {
-	case string:
-		return arg == rpc.FinalizedBlockNumber.String()
-	case fmt.Stringer:
-		return arg.String() == rpc.FinalizedBlockNumber.String()
-	default:
-		return false
-	}
-}
-
 // GethClient wrappers
 
 func (r *RpcClient) TransactionReceipt(ctx context.Context, txHash common.Hash) (receipt *evmtypes.Receipt, err error) {
@@ -607,20 +582,7 @@
 	return
 }
 
-<<<<<<< HEAD
-func (r *RpcClient) LatestFinalizedBlock(ctx context.Context) (*evmtypes.Head, error) {
-	return r.blockByNumber(ctx, rpc.FinalizedBlockNumber.String())
-}
-
-func (r *RpcClient) BlockByNumber(ctx context.Context, number *big.Int) (head *evmtypes.Head, err error) {
-	hex := ToBlockNumArg(number)
-	return r.blockByNumber(ctx, hex)
-}
-
-func (r *RpcClient) blockByNumber(ctx context.Context, number string) (head *evmtypes.Head, err error) {
-	ctx, cancel, chStopInFlight, ws, http := r.acquireQueryCtx(ctx, r.rpcTimeout)
-=======
-func (r *rpcClient) LatestFinalizedBlock(ctx context.Context) (head *evmtypes.Head, err error) {
+func (r *RpcClient) LatestFinalizedBlock(ctx context.Context) (head *evmtypes.Head, err error) {
 	// capture chStopInFlight to ensure we are not updating chainInfo with observations related to previous life cycle
 	ctx, cancel, chStopInFlight, _, _ := r.acquireQueryCtx(ctx, r.rpcTimeout)
 	defer cancel()
@@ -646,7 +608,7 @@
 	return
 }
 
-func (r *rpcClient) astarLatestFinalizedBlock(ctx context.Context, result interface{}) (err error) {
+func (r *RpcClient) astarLatestFinalizedBlock(ctx context.Context, result interface{}) (err error) {
 	var hashResult string
 	err = r.CallContext(ctx, &hashResult, "chain_getFinalizedHead")
 	if err != nil {
@@ -673,7 +635,7 @@
 	return nil
 }
 
-func (r *rpcClient) BlockByNumber(ctx context.Context, number *big.Int) (head *evmtypes.Head, err error) {
+func (r *RpcClient) BlockByNumber(ctx context.Context, number *big.Int) (head *evmtypes.Head, err error) {
 	ctx, cancel, chStopInFlight, _, _ := r.acquireQueryCtx(ctx, r.rpcTimeout)
 	defer cancel()
 	hexNumber := ToBlockNumArg(number)
@@ -696,9 +658,8 @@
 	return
 }
 
-func (r *rpcClient) ethGetBlockByNumber(ctx context.Context, number string, result interface{}) (err error) {
-	ctx, cancel, ws, http := r.makeLiveQueryCtxAndSafeGetClients(ctx, r.rpcTimeout)
->>>>>>> 2b860886
+func (r *RpcClient) ethGetBlockByNumber(ctx context.Context, number string, result interface{}) (err error) {
+	ctx, cancel, ws, http := r.makeLiveQueryCtxAndSafeGetClients(ctx, r.rpcTimeout)
 	defer cancel()
 	const method = "eth_getBlockByNumber"
 	args := []interface{}{number, false}
