--- conflicted
+++ resolved
@@ -459,59 +459,6 @@
 	return nil
 }
 
-<<<<<<< HEAD
-=======
-// DisconnectAll disconnects all clients connected to the rpcClient
-func (r *rpcClient) DisconnectAll() {
-	r.stateMu.Lock()
-	defer r.stateMu.Unlock()
-	if r.ws.rpc != nil {
-		r.ws.rpc.Close()
-	}
-	r.cancelInflightRequests()
-	r.unsubscribeAll()
-	r.chainInfoLock.Lock()
-	r.latestChainInfo = commonclient.ChainInfo{}
-	r.chainInfoLock.Unlock()
-}
-
-// unsubscribeAll unsubscribes all subscriptions
-// WARNING: NOT THREAD-SAFE
-// This must be called from within the r.stateMu lock
-func (r *rpcClient) unsubscribeAll() {
-	for _, sub := range r.subs {
-		sub.Unsubscribe()
-	}
-	r.subs = nil
-}
-func (r *rpcClient) SetAliveLoopSub(sub commontypes.Subscription) {
-	r.stateMu.Lock()
-	defer r.stateMu.Unlock()
-
-	r.aliveLoopSub = sub
-}
-
-// SubscribersCount returns the number of client subscribed to the node
-func (r *rpcClient) SubscribersCount() int32 {
-	r.stateMu.RLock()
-	defer r.stateMu.RUnlock()
-	return int32(len(r.subs))
-}
-
-// UnsubscribeAllExceptAliveLoop disconnects all subscriptions to the node except the alive loop subscription
-// while holding the n.stateMu lock
-func (r *rpcClient) UnsubscribeAllExceptAliveLoop() {
-	r.stateMu.Lock()
-	defer r.stateMu.Unlock()
-
-	for _, s := range r.subs {
-		if s != r.aliveLoopSub {
-			s.Unsubscribe()
-		}
-	}
-}
-
->>>>>>> 7a41ae73
 // RPC wrappers
 
 // CallContext implementation
@@ -538,167 +485,6 @@
 	return err
 }
 
-<<<<<<< HEAD
-=======
-func (r *rpcClient) BatchCallContext(rootCtx context.Context, b []rpc.BatchElem) error {
-	// Astar's finality tags provide weaker finality guarantees than we require.
-	// Fetch latest finalized block using Astar's custom requests and populate it after batch request completes
-	var astarRawLatestFinalizedBlock json.RawMessage
-	var requestedFinalizedBlock bool
-	if r.chainType == chaintype.ChainAstar {
-		for _, el := range b {
-			if !isRequestingFinalizedBlock(el) {
-				continue
-			}
-
-			requestedFinalizedBlock = true
-			err := r.astarLatestFinalizedBlock(rootCtx, &astarRawLatestFinalizedBlock)
-			if err != nil {
-				return fmt.Errorf("failed to get astar latest finalized block: %w", err)
-			}
-
-			break
-		}
-	}
-
-	ctx, cancel, ws, http := r.makeLiveQueryCtxAndSafeGetClients(rootCtx, r.largePayloadRpcTimeout)
-	defer cancel()
-	lggr := r.newRqLggr().With("nBatchElems", len(b), "batchElems", b)
-
-	lggr.Trace("RPC call: evmclient.Client#BatchCallContext")
-	start := time.Now()
-	var err error
-	if http != nil {
-		err = r.wrapHTTP(http.rpc.BatchCallContext(ctx, b))
-	} else {
-		err = r.wrapWS(ws.rpc.BatchCallContext(ctx, b))
-	}
-	duration := time.Since(start)
-
-	r.logResult(lggr, err, duration, r.getRPCDomain(), "BatchCallContext")
-	if err != nil {
-		return err
-	}
-
-	if r.chainType == chaintype.ChainAstar && requestedFinalizedBlock {
-		// populate requested finalized block with correct value
-		for _, el := range b {
-			if !isRequestingFinalizedBlock(el) {
-				continue
-			}
-
-			el.Error = nil
-			err = json.Unmarshal(astarRawLatestFinalizedBlock, el.Result)
-			if err != nil {
-				el.Error = fmt.Errorf("failed to unmarshal astar finalized block into provided struct: %w", err)
-			}
-		}
-	}
-
-	return nil
-}
-
-func isRequestingFinalizedBlock(el rpc.BatchElem) bool {
-	isGetBlock := el.Method == "eth_getBlockByNumber" && len(el.Args) > 0
-	if !isGetBlock {
-		return false
-	}
-
-	if el.Args[0] == rpc.FinalizedBlockNumber {
-		return true
-	}
-
-	switch arg := el.Args[0].(type) {
-	case string:
-		return arg == rpc.FinalizedBlockNumber.String()
-	case fmt.Stringer:
-		return arg.String() == rpc.FinalizedBlockNumber.String()
-	default:
-		return false
-	}
-}
-
-// TODO: Full transition from SubscribeNewHead to SubscribeToHeads is done in BCI-2875
-func (r *rpcClient) SubscribeNewHead(ctx context.Context, channel chan<- *evmtypes.Head) (_ commontypes.Subscription, err error) {
-	ctx, cancel, chStopInFlight, ws, _ := r.acquireQueryCtx(ctx, r.rpcTimeout)
-	defer cancel()
-	args := []interface{}{"newHeads"}
-	lggr := r.newRqLggr().With("args", args)
-
-	lggr.Debug("RPC call: evmclient.Client#EthSubscribe")
-	start := time.Now()
-	defer func() {
-		duration := time.Since(start)
-		r.logResult(lggr, err, duration, r.getRPCDomain(), "EthSubscribe")
-		err = r.wrapWS(err)
-	}()
-	subForwarder := newSubForwarder(channel, func(head *evmtypes.Head) *evmtypes.Head {
-		head.EVMChainID = ubig.New(r.chainID)
-		r.onNewHead(ctx, chStopInFlight, head)
-		return head
-	}, r.wrapRPCClientError)
-	err = subForwarder.start(ws.rpc.EthSubscribe(ctx, subForwarder.srcCh, args...))
-	if err != nil {
-		return
-	}
-
-	err = r.registerSub(subForwarder, chStopInFlight)
-	if err != nil {
-		return
-	}
-
-	return subForwarder, nil
-}
-
-func (r *rpcClient) SubscribeToHeads(ctx context.Context) (ch <-chan *evmtypes.Head, sub commontypes.Subscription, err error) {
-	ctx, cancel, chStopInFlight, ws, _ := r.acquireQueryCtx(ctx, r.rpcTimeout)
-	defer cancel()
-
-	args := []interface{}{rpcSubscriptionMethodNewHeads}
-	start := time.Now()
-	lggr := r.newRqLggr().With("args", args)
-
-	lggr.Debug("RPC call: evmclient.Client#EthSubscribe")
-	defer func() {
-		duration := time.Since(start)
-		r.logResult(lggr, err, duration, r.getRPCDomain(), "EthSubscribe")
-		err = r.wrapWS(err)
-	}()
-
-	channel := make(chan *evmtypes.Head)
-	forwarder := newSubForwarder(channel, func(head *evmtypes.Head) *evmtypes.Head {
-		head.EVMChainID = ubig.New(r.chainID)
-		r.onNewHead(ctx, chStopInFlight, head)
-		return head
-	}, r.wrapRPCClientError)
-
-	err = forwarder.start(ws.rpc.EthSubscribe(ctx, forwarder.srcCh, args...))
-	if err != nil {
-		return nil, nil, err
-	}
-
-	err = r.registerSub(forwarder, chStopInFlight)
-	if err != nil {
-		return nil, nil, err
-	}
-
-	return channel, forwarder, err
-}
-
-func (r *rpcClient) SubscribeToFinalizedHeads(ctx context.Context) (<-chan *evmtypes.Head, commontypes.Subscription, error) {
-	interval := r.finalizedBlockPollInterval
-	if interval == 0 {
-		return nil, nil, errors.New("FinalizedBlockPollInterval is 0")
-	}
-	timeout := interval
-	poller, channel := commonclient.NewPoller[*evmtypes.Head](interval, r.LatestFinalizedBlock, timeout, r.rpcLog)
-	if err := poller.Start(ctx); err != nil {
-		return nil, nil, err
-	}
-	return channel, &poller, nil
-}
-
->>>>>>> 7a41ae73
 // GethClient wrappers
 
 func (r *RpcClient) TransactionReceipt(ctx context.Context, txHash common.Hash) (receipt *evmtypes.Receipt, err error) {
@@ -1515,8 +1301,8 @@
 		return
 	}
 
-	r.chainInfoLock.Lock()
-	defer r.chainInfoLock.Unlock()
+	r.stateMu.Lock()
+	defer r.stateMu.Unlock()
 	if !commonclient.CtxIsHeathCheckRequest(ctx) {
 		r.highestUserObservations.BlockNumber = max(r.highestUserObservations.BlockNumber, head.Number)
 		r.highestUserObservations.TotalDifficulty = commonclient.MaxTotalDifficulty(r.highestUserObservations.TotalDifficulty, head.TotalDifficulty)
@@ -1534,8 +1320,8 @@
 	if head == nil {
 		return
 	}
-	r.chainInfoLock.Lock()
-	defer r.chainInfoLock.Unlock()
+	r.stateMu.Lock()
+	defer r.stateMu.Unlock()
 	if !commonclient.CtxIsHeathCheckRequest(ctx) {
 		r.highestUserObservations.FinalizedBlockNumber = max(r.highestUserObservations.FinalizedBlockNumber, head.Number)
 	}
@@ -1547,15 +1333,9 @@
 	}
 }
 
-<<<<<<< HEAD
 func (r *RpcClient) GetInterceptedChainInfo() (latest, highestUserObservations commonclient.ChainInfo) {
 	r.stateMu.RLock()
 	defer r.stateMu.RUnlock()
-=======
-func (r *rpcClient) GetInterceptedChainInfo() (latest, highestUserObservations commonclient.ChainInfo) {
-	r.chainInfoLock.RLock()
-	defer r.chainInfoLock.RUnlock()
->>>>>>> 7a41ae73
 	return r.latestChainInfo, r.highestUserObservations
 }
 
