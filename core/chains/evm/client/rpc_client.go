package client

import (
	"context"
	"fmt"
	"math/big"
	"net/url"
	"strconv"
	"sync"
	"time"

	"github.com/ethereum/go-ethereum"
	"github.com/ethereum/go-ethereum/common"
	"github.com/ethereum/go-ethereum/common/hexutil"
	"github.com/ethereum/go-ethereum/core/types"
	"github.com/ethereum/go-ethereum/ethclient"
	"github.com/ethereum/go-ethereum/rpc"
	"github.com/google/uuid"
	pkgerrors "github.com/pkg/errors"
	"github.com/prometheus/client_golang/prometheus"
	"github.com/prometheus/client_golang/prometheus/promauto"

	commonassets "github.com/smartcontractkit/chainlink-common/pkg/assets"
	"github.com/smartcontractkit/chainlink-common/pkg/logger"
	"github.com/smartcontractkit/chainlink-common/pkg/services"

	commonclient "github.com/smartcontractkit/chainlink/v2/common/client"
	commontypes "github.com/smartcontractkit/chainlink/v2/common/types"
	"github.com/smartcontractkit/chainlink/v2/core/chains/evm/assets"
	"github.com/smartcontractkit/chainlink/v2/core/chains/evm/config"
	evmtypes "github.com/smartcontractkit/chainlink/v2/core/chains/evm/types"
	"github.com/smartcontractkit/chainlink/v2/core/chains/evm/utils"
	ubig "github.com/smartcontractkit/chainlink/v2/core/chains/evm/utils/big"
)

var (
	promEVMPoolRPCNodeDials = promauto.NewCounterVec(prometheus.CounterOpts{
		Name: "evm_pool_rpc_node_dials_total",
		Help: "The total number of dials for the given RPC node",
	}, []string{"evmChainID", "nodeName"})
	promEVMPoolRPCNodeDialsFailed = promauto.NewCounterVec(prometheus.CounterOpts{
		Name: "evm_pool_rpc_node_dials_failed",
		Help: "The total number of failed dials for the given RPC node",
	}, []string{"evmChainID", "nodeName"})
	promEVMPoolRPCNodeDialsSuccess = promauto.NewCounterVec(prometheus.CounterOpts{
		Name: "evm_pool_rpc_node_dials_success",
		Help: "The total number of successful dials for the given RPC node",
	}, []string{"evmChainID", "nodeName"})

	promEVMPoolRPCNodeCalls = promauto.NewCounterVec(prometheus.CounterOpts{
		Name: "evm_pool_rpc_node_calls_total",
		Help: "The approximate total number of RPC calls for the given RPC node",
	}, []string{"evmChainID", "nodeName"})
	promEVMPoolRPCNodeCallsFailed = promauto.NewCounterVec(prometheus.CounterOpts{
		Name: "evm_pool_rpc_node_calls_failed",
		Help: "The approximate total number of failed RPC calls for the given RPC node",
	}, []string{"evmChainID", "nodeName"})
	promEVMPoolRPCNodeCallsSuccess = promauto.NewCounterVec(prometheus.CounterOpts{
		Name: "evm_pool_rpc_node_calls_success",
		Help: "The approximate total number of successful RPC calls for the given RPC node",
	}, []string{"evmChainID", "nodeName"})
	promEVMPoolRPCCallTiming = promauto.NewHistogramVec(prometheus.HistogramOpts{
		Name: "evm_pool_rpc_node_rpc_call_time",
		Help: "The duration of an RPC call in nanoseconds",
		Buckets: []float64{
			float64(50 * time.Millisecond),
			float64(100 * time.Millisecond),
			float64(200 * time.Millisecond),
			float64(500 * time.Millisecond),
			float64(1 * time.Second),
			float64(2 * time.Second),
			float64(4 * time.Second),
			float64(8 * time.Second),
		},
	}, []string{"evmChainID", "nodeName", "rpcHost", "isSendOnly", "success", "rpcCallName"})
)

// RPCClient includes all the necessary generalized RPC methods along with any additional chain-specific methods.
//
//go:generate mockery --quiet --name RPCClient --output ./mocks --case=underscore
type RPCClient interface {
	commonclient.RPC[
		*big.Int,
		evmtypes.Nonce,
		common.Address,
		common.Hash,
		*types.Transaction,
		common.Hash,
		types.Log,
		ethereum.FilterQuery,
		*evmtypes.Receipt,
		*assets.Wei,
		*evmtypes.Head,
		rpc.BatchElem,
	]
	BlockByHashGeth(ctx context.Context, hash common.Hash) (b *types.Block, err error)
	BlockByNumberGeth(ctx context.Context, number *big.Int) (b *types.Block, err error)
	HeaderByHash(ctx context.Context, h common.Hash) (head *types.Header, err error)
	HeaderByNumber(ctx context.Context, n *big.Int) (head *types.Header, err error)
	PendingCodeAt(ctx context.Context, account common.Address) (b []byte, err error)
	SubscribeFilterLogs(ctx context.Context, q ethereum.FilterQuery, ch chan<- types.Log) (s ethereum.Subscription, err error)
	SuggestGasPrice(ctx context.Context) (p *big.Int, err error)
	SuggestGasTipCap(ctx context.Context) (t *big.Int, err error)
	TransactionReceiptGeth(ctx context.Context, txHash common.Hash) (r *types.Receipt, err error)
	GetInterceptedChainInfo() (latest, highestUserObservations commonclient.ChainInfo)
}

type rawclient struct {
	rpc  *rpc.Client
	geth *ethclient.Client
	uri  url.URL
}

type RpcClient struct {
	cfg     config.NodePool
	rpcLog  logger.SugaredLogger
	name    string
	id      int32
	chainID *big.Int
	tier    commonclient.NodeTier

	ws   rawclient
	http *rawclient

	stateMu sync.RWMutex // protects state* fields

	// Need to track subscriptions because closing the RPC does not (always?)
	// close the underlying subscription
	subs []ethereum.Subscription

	// Need to track the aliveLoop subscription, so we do not cancel it when checking lease on the MultiNode
	aliveLoopSub ethereum.Subscription

	// chStopInFlight can be closed to immediately cancel all in-flight requests on
	// this RpcClient. Closing and replacing should be serialized through
	// stateMu since it can happen on state transitions as well as RpcClient Close.
	chStopInFlight chan struct{}

	// intercepted values seen by callers of the rpcClient excluding health check calls. Need to ensure MultiNode provides repeatable read guarantee
	highestUserObservations commonclient.ChainInfo
	// most recent chain info observed during current lifecycle (reseted on DisconnectAll)
	latestChainInfo commonclient.ChainInfo
}

var _ commonclient.RPCClient[*big.Int, *evmtypes.Head] = &RpcClient{}

func NewRPCClient(
	cfg config.NodePool,
	lggr logger.Logger,
	wsuri url.URL,
	httpuri *url.URL,
	name string,
	id int32,
	chainID *big.Int,
	tier commonclient.NodeTier,
) *RpcClient {
	r := new(RpcClient)
	r.cfg = cfg
	r.name = name
	r.id = id
	r.chainID = chainID
	r.tier = tier
	r.ws.uri = wsuri
	if httpuri != nil {
		r.http = &rawclient{uri: *httpuri}
	}
	r.chStopInFlight = make(chan struct{})
	lggr = logger.Named(lggr, "Client")
	lggr = logger.With(lggr,
		"clientTier", tier.String(),
		"clientName", name,
		"client", r.String(),
		"evmChainID", chainID,
	)
	r.rpcLog = logger.Sugared(lggr).Named("RPC")

	return r
}

func (r *RpcClient) SubscribeToHeads(ctx context.Context) (<-chan *evmtypes.Head, commontypes.Subscription, error) {
	channel := make(chan *evmtypes.Head)
	sub, err := r.Subscribe(ctx, channel)
	return channel, sub, err
}

func (r *RpcClient) SubscribeToFinalizedHeads(_ context.Context) (<-chan *evmtypes.Head, commontypes.Subscription, error) {
	interval := r.cfg.FinalizedBlockPollInterval()
	timeout := interval
	poller, channel := commonclient.NewPoller[*evmtypes.Head](interval, r.LatestFinalizedBlock, timeout, r.rpcLog)
	if err := poller.Start(); err != nil {
		return nil, nil, err
	}
	return channel, &poller, nil
}

func (r *RpcClient) Ping(ctx context.Context) error {
	_, err := r.ClientVersion(ctx)
	if err != nil {
		return fmt.Errorf("ping failed: %v", err)
	}
	return err
}

func (r *RpcClient) UnsubscribeAllExcept(subs ...commontypes.Subscription) {
	for _, sub := range r.subs {
		var keep bool
		for _, s := range subs {
			if sub == s {
				keep = true
				break
			}
		}
		if !keep {
			sub.Unsubscribe()
		}
	}
}

// Not thread-safe, pure dial.
func (r *RpcClient) Dial(callerCtx context.Context) error {
	ctx, cancel := makeQueryCtx(callerCtx, r.getChStopInflight())
	defer cancel()

	promEVMPoolRPCNodeDials.WithLabelValues(r.chainID.String(), r.name).Inc()
	lggr := r.rpcLog.With("wsuri", r.ws.uri.Redacted())
	if r.http != nil {
		lggr = lggr.With("httpuri", r.http.uri.Redacted())
	}
	lggr.Debugw("RPC dial: evmclient.Client#dial")

	wsrpc, err := rpc.DialWebsocket(ctx, r.ws.uri.String(), "")
	if err != nil {
		promEVMPoolRPCNodeDialsFailed.WithLabelValues(r.chainID.String(), r.name).Inc()
		return r.wrapRPCClientError(pkgerrors.Wrapf(err, "error while dialing websocket: %v", r.ws.uri.Redacted()))
	}

	r.ws.rpc = wsrpc
	r.ws.geth = ethclient.NewClient(wsrpc)

	if r.http != nil {
		if err := r.DialHTTP(); err != nil {
			return err
		}
	}

	promEVMPoolRPCNodeDialsSuccess.WithLabelValues(r.chainID.String(), r.name).Inc()

	return nil
}

// Not thread-safe, pure dial.
// DialHTTP doesn't actually make any external HTTP calls
// It can only return error if the URL is malformed.
func (r *RpcClient) DialHTTP() error {
	promEVMPoolRPCNodeDials.WithLabelValues(r.chainID.String(), r.name).Inc()
	lggr := r.rpcLog.With("httpuri", r.ws.uri.Redacted())
	lggr.Debugw("RPC dial: evmclient.Client#dial")

	var httprpc *rpc.Client
	httprpc, err := rpc.DialHTTP(r.http.uri.String())
	if err != nil {
		promEVMPoolRPCNodeDialsFailed.WithLabelValues(r.chainID.String(), r.name).Inc()
		return r.wrapRPCClientError(pkgerrors.Wrapf(err, "error while dialing HTTP: %v", r.http.uri.Redacted()))
	}

	r.http.rpc = httprpc
	r.http.geth = ethclient.NewClient(httprpc)

	promEVMPoolRPCNodeDialsSuccess.WithLabelValues(r.chainID.String(), r.name).Inc()

	return nil
}

func (r *RpcClient) Close() {
	defer func() {
		if r.ws.rpc != nil {
			r.ws.rpc.Close()
		}
	}()

	r.stateMu.Lock()
	defer r.stateMu.Unlock()
	r.cancelInflightRequests()
}

// cancelInflightRequests closes and replaces the chStopInFlight
// WARNING: NOT THREAD-SAFE
// This must be called from within the r.stateMu lock
func (r *RpcClient) cancelInflightRequests() {
	close(r.chStopInFlight)
	r.chStopInFlight = make(chan struct{})
}

func (r *RpcClient) String() string {
	s := fmt.Sprintf("(%s)%s:%s", r.tier.String(), r.name, r.ws.uri.Redacted())
	if r.http != nil {
		s = s + fmt.Sprintf(":%s", r.http.uri.Redacted())
	}
	return s
}

func (r *RpcClient) logResult(
	lggr logger.Logger,
	err error,
	callDuration time.Duration,
	rpcDomain,
	callName string,
	results ...interface{},
) {
	lggr = logger.With(lggr, "duration", callDuration, "rpcDomain", rpcDomain, "callName", callName)
	promEVMPoolRPCNodeCalls.WithLabelValues(r.chainID.String(), r.name).Inc()
	if err == nil {
		promEVMPoolRPCNodeCallsSuccess.WithLabelValues(r.chainID.String(), r.name).Inc()
		logger.Sugared(lggr).Tracew(fmt.Sprintf("evmclient.Client#%s RPC call success", callName), results...)
	} else {
		promEVMPoolRPCNodeCallsFailed.WithLabelValues(r.chainID.String(), r.name).Inc()
		lggr.Debugw(
			fmt.Sprintf("evmclient.Client#%s RPC call failure", callName),
			append(results, "err", err)...,
		)
	}
	promEVMPoolRPCCallTiming.
		WithLabelValues(
			r.chainID.String(),             // chain id
			r.name,                         // RpcClient name
			rpcDomain,                      // rpc domain
			"false",                        // is send only
			strconv.FormatBool(err == nil), // is successful
			callName,                       // rpc call name
		).
		Observe(float64(callDuration))
}

func (r *RpcClient) getRPCDomain() string {
	if r.http != nil {
		return r.http.uri.Host
	}
	return r.ws.uri.Host
}

<<<<<<< HEAD
// registerSub adds the sub to the RpcClient list
func (r *RpcClient) registerSub(sub ethereum.Subscription) {
=======
// registerSub adds the sub to the rpcClient list
func (r *rpcClient) registerSub(sub ethereum.Subscription, stopInFLightCh chan struct{}) error {
>>>>>>> df0b06ee
	r.stateMu.Lock()
	defer r.stateMu.Unlock()
	// ensure that the `sub` belongs to current life cycle of the `rpcClient` and it should not be killed due to
	// previous `DisconnectAll` call.
	select {
	case <-stopInFLightCh:
		sub.Unsubscribe()
		return fmt.Errorf("failed to register subscription - all in-flight requests were canceled")
	default:
	}
	// TODO: BCI-3358 - delete sub when caller unsubscribes.
	r.subs = append(r.subs, sub)
	return nil
}

<<<<<<< HEAD
// disconnectAll disconnects all clients connected to the RpcClient
// WARNING: NOT THREAD-SAFE
// This must be called from within the r.stateMu lock
func (r *RpcClient) DisconnectAll() {
=======
// DisconnectAll disconnects all clients connected to the rpcClient
func (r *rpcClient) DisconnectAll() {
	r.stateMu.Lock()
	defer r.stateMu.Unlock()
>>>>>>> df0b06ee
	if r.ws.rpc != nil {
		r.ws.rpc.Close()
	}
	r.cancelInflightRequests()
	r.unsubscribeAll()
	r.latestChainInfo = commonclient.ChainInfo{}
}

// unsubscribeAll unsubscribes all subscriptions
// WARNING: NOT THREAD-SAFE
// This must be called from within the r.stateMu lock
func (r *RpcClient) unsubscribeAll() {
	for _, sub := range r.subs {
		sub.Unsubscribe()
	}
	r.subs = nil
}
func (r *RpcClient) SetAliveLoopSub(sub commontypes.Subscription) {
	r.stateMu.Lock()
	defer r.stateMu.Unlock()

	r.aliveLoopSub = sub
}

// SubscribersCount returns the number of client subscribed to the node
func (r *RpcClient) SubscribersCount() int32 {
	r.stateMu.RLock()
	defer r.stateMu.RUnlock()
	return int32(len(r.subs))
}

// UnsubscribeAllExceptAliveLoop disconnects all subscriptions to the node except the alive loop subscription
// while holding the n.stateMu lock
func (r *RpcClient) UnsubscribeAllExceptAliveLoop() {
	r.stateMu.Lock()
	defer r.stateMu.Unlock()

	for _, s := range r.subs {
		if s != r.aliveLoopSub {
			s.Unsubscribe()
		}
	}
}

// RPC wrappers

// CallContext implementation
func (r *RpcClient) CallContext(ctx context.Context, result interface{}, method string, args ...interface{}) error {
	ctx, cancel, ws, http := r.makeLiveQueryCtxAndSafeGetClients(ctx)
	defer cancel()
	lggr := r.newRqLggr().With(
		"method", method,
		"args", args,
	)

	lggr.Debug("RPC call: evmclient.Client#CallContext")
	start := time.Now()
	var err error
	if http != nil {
		err = r.wrapHTTP(http.rpc.CallContext(ctx, result, method, args...))
	} else {
		err = r.wrapWS(ws.rpc.CallContext(ctx, result, method, args...))
	}
	duration := time.Since(start)

	r.logResult(lggr, err, duration, r.getRPCDomain(), "CallContext")

	return err
}

func (r *RpcClient) BatchCallContext(ctx context.Context, b []rpc.BatchElem) error {
	ctx, cancel, ws, http := r.makeLiveQueryCtxAndSafeGetClients(ctx)
	defer cancel()
	lggr := r.newRqLggr().With("nBatchElems", len(b), "batchElems", b)

	lggr.Trace("RPC call: evmclient.Client#BatchCallContext")
	start := time.Now()
	var err error
	if http != nil {
		err = r.wrapHTTP(http.rpc.BatchCallContext(ctx, b))
	} else {
		err = r.wrapWS(ws.rpc.BatchCallContext(ctx, b))
	}
	duration := time.Since(start)

	r.logResult(lggr, err, duration, r.getRPCDomain(), "BatchCallContext")

	return err
}

<<<<<<< HEAD
func (r *RpcClient) Subscribe(ctx context.Context, channel chan<- *evmtypes.Head, args ...interface{}) (commontypes.Subscription, error) {
	ctx, cancel, ws, _ := r.makeLiveQueryCtxAndSafeGetClients(ctx)
=======
func (r *rpcClient) SubscribeNewHead(ctx context.Context, channel chan<- *evmtypes.Head) (_ commontypes.Subscription, err error) {
	ctx, cancel, chStopInFlight, ws, _ := r.acquireQueryCtx(ctx)
>>>>>>> df0b06ee
	defer cancel()
	args := []interface{}{"newHeads"}
	lggr := r.newRqLggr().With("args", args)

	lggr.Debug("RPC call: evmclient.Client#EthSubscribe")
	start := time.Now()
	defer func() {
		duration := time.Since(start)
		r.logResult(lggr, err, duration, r.getRPCDomain(), "EthSubscribe")
		err = r.wrapWS(err)
	}()
	subForwarder := newSubForwarder(channel, func(head *evmtypes.Head) *evmtypes.Head {
		head.EVMChainID = ubig.New(r.chainID)
		r.onNewHead(ctx, chStopInFlight, head)
		return head
	}, r.wrapRPCClientError)
	err = subForwarder.start(ws.rpc.EthSubscribe(ctx, subForwarder.srcCh, args...))
	if err != nil {
		return
	}

	err = r.registerSub(subForwarder, chStopInFlight)
	if err != nil {
		return
	}

	return subForwarder, nil
}

// GethClient wrappers

func (r *RpcClient) TransactionReceipt(ctx context.Context, txHash common.Hash) (receipt *evmtypes.Receipt, err error) {
	err = r.CallContext(ctx, &receipt, "eth_getTransactionReceipt", txHash, false)
	if err != nil {
		return nil, err
	}
	if receipt == nil {
		err = r.wrapRPCClientError(ethereum.NotFound)
		return
	}
	return
}

func (r *RpcClient) TransactionReceiptGeth(ctx context.Context, txHash common.Hash) (receipt *types.Receipt, err error) {
	ctx, cancel, ws, http := r.makeLiveQueryCtxAndSafeGetClients(ctx)
	defer cancel()
	lggr := r.newRqLggr().With("txHash", txHash)

	lggr.Debug("RPC call: evmclient.Client#TransactionReceipt")

	start := time.Now()
	if http != nil {
		receipt, err = http.geth.TransactionReceipt(ctx, txHash)
		err = r.wrapHTTP(err)
	} else {
		receipt, err = ws.geth.TransactionReceipt(ctx, txHash)
		err = r.wrapWS(err)
	}
	duration := time.Since(start)

	r.logResult(lggr, err, duration, r.getRPCDomain(), "TransactionReceipt",
		"receipt", receipt,
	)

	return
}
func (r *RpcClient) TransactionByHash(ctx context.Context, txHash common.Hash) (tx *types.Transaction, err error) {
	ctx, cancel, ws, http := r.makeLiveQueryCtxAndSafeGetClients(ctx)
	defer cancel()
	lggr := r.newRqLggr().With("txHash", txHash)

	lggr.Debug("RPC call: evmclient.Client#TransactionByHash")

	start := time.Now()
	if http != nil {
		tx, _, err = http.geth.TransactionByHash(ctx, txHash)
		err = r.wrapHTTP(err)
	} else {
		tx, _, err = ws.geth.TransactionByHash(ctx, txHash)
		err = r.wrapWS(err)
	}
	duration := time.Since(start)

	r.logResult(lggr, err, duration, r.getRPCDomain(), "TransactionByHash",
		"receipt", tx,
	)

	return
}

func (r *RpcClient) HeaderByNumber(ctx context.Context, number *big.Int) (header *types.Header, err error) {
	ctx, cancel, ws, http := r.makeLiveQueryCtxAndSafeGetClients(ctx)
	defer cancel()
	lggr := r.newRqLggr().With("number", number)

	lggr.Debug("RPC call: evmclient.Client#HeaderByNumber")
	start := time.Now()
	if http != nil {
		header, err = http.geth.HeaderByNumber(ctx, number)
		err = r.wrapHTTP(err)
	} else {
		header, err = ws.geth.HeaderByNumber(ctx, number)
		err = r.wrapWS(err)
	}
	duration := time.Since(start)

	r.logResult(lggr, err, duration, r.getRPCDomain(), "HeaderByNumber", "header", header)

	return
}

func (r *RpcClient) HeaderByHash(ctx context.Context, hash common.Hash) (header *types.Header, err error) {
	ctx, cancel, ws, http := r.makeLiveQueryCtxAndSafeGetClients(ctx)
	defer cancel()
	lggr := r.newRqLggr().With("hash", hash)

	lggr.Debug("RPC call: evmclient.Client#HeaderByHash")
	start := time.Now()
	if http != nil {
		header, err = http.geth.HeaderByHash(ctx, hash)
		err = r.wrapHTTP(err)
	} else {
		header, err = ws.geth.HeaderByHash(ctx, hash)
		err = r.wrapWS(err)
	}
	duration := time.Since(start)

	r.logResult(lggr, err, duration, r.getRPCDomain(), "HeaderByHash",
		"header", header,
	)

	return
}

<<<<<<< HEAD
func (r *RpcClient) LatestFinalizedBlock(ctx context.Context) (*evmtypes.Head, error) {
=======
func (r *rpcClient) LatestFinalizedBlock(ctx context.Context) (*evmtypes.Head, error) {
>>>>>>> df0b06ee
	return r.blockByNumber(ctx, rpc.FinalizedBlockNumber.String())
}

func (r *RpcClient) BlockByNumber(ctx context.Context, number *big.Int) (head *evmtypes.Head, err error) {
	hex := ToBlockNumArg(number)
	return r.blockByNumber(ctx, hex)
}

<<<<<<< HEAD
func (r *RpcClient) blockByNumber(ctx context.Context, number string) (head *evmtypes.Head, err error) {
	err = r.CallContext(ctx, &head, "eth_getBlockByNumber", number, false)
=======
func (r *rpcClient) blockByNumber(ctx context.Context, number string) (head *evmtypes.Head, err error) {
	ctx, cancel, chStopInFlight, ws, http := r.acquireQueryCtx(ctx)
	defer cancel()
	const method = "eth_getBlockByNumber"
	args := []interface{}{number, false}
	lggr := r.newRqLggr().With(
		"method", method,
		"args", args,
	)

	lggr.Debug("RPC call: evmclient.Client#CallContext")
	start := time.Now()
	if http != nil {
		err = r.wrapHTTP(http.rpc.CallContext(ctx, &head, method, args...))
	} else {
		err = r.wrapWS(ws.rpc.CallContext(ctx, &head, method, args...))
	}
	duration := time.Since(start)

	r.logResult(lggr, err, duration, r.getRPCDomain(), "CallContext")
>>>>>>> df0b06ee
	if err != nil {
		return nil, err
	}
	if head == nil {
		err = r.wrapRPCClientError(ethereum.NotFound)
		return
	}
	head.EVMChainID = ubig.New(r.chainID)

	switch number {
	case rpc.FinalizedBlockNumber.String():
		r.onNewFinalizedHead(ctx, chStopInFlight, head)
	case rpc.LatestBlockNumber.String():
		r.onNewHead(ctx, chStopInFlight, head)
	}

	return
}

func (r *RpcClient) BlockByHash(ctx context.Context, hash common.Hash) (head *evmtypes.Head, err error) {
	err = r.CallContext(ctx, &head, "eth_getBlockByHash", hash.Hex(), false)
	if err != nil {
		return nil, err
	}
	if head == nil {
		err = r.wrapRPCClientError(ethereum.NotFound)
		return
	}
	head.EVMChainID = ubig.New(r.chainID)
	return
}

func (r *RpcClient) BlockByHashGeth(ctx context.Context, hash common.Hash) (block *types.Block, err error) {
	ctx, cancel, ws, http := r.makeLiveQueryCtxAndSafeGetClients(ctx)
	defer cancel()
	lggr := r.newRqLggr().With("hash", hash)

	lggr.Debug("RPC call: evmclient.Client#BlockByHash")
	start := time.Now()
	if http != nil {
		block, err = http.geth.BlockByHash(ctx, hash)
		err = r.wrapHTTP(err)
	} else {
		block, err = ws.geth.BlockByHash(ctx, hash)
		err = r.wrapWS(err)
	}
	duration := time.Since(start)

	r.logResult(lggr, err, duration, r.getRPCDomain(), "BlockByHash",
		"block", block,
	)

	return
}

func (r *RpcClient) BlockByNumberGeth(ctx context.Context, number *big.Int) (block *types.Block, err error) {
	ctx, cancel, ws, http := r.makeLiveQueryCtxAndSafeGetClients(ctx)
	defer cancel()
	lggr := r.newRqLggr().With("number", number)

	lggr.Debug("RPC call: evmclient.Client#BlockByNumber")
	start := time.Now()
	if http != nil {
		block, err = http.geth.BlockByNumber(ctx, number)
		err = r.wrapHTTP(err)
	} else {
		block, err = ws.geth.BlockByNumber(ctx, number)
		err = r.wrapWS(err)
	}
	duration := time.Since(start)

	r.logResult(lggr, err, duration, r.getRPCDomain(), "BlockByNumber",
		"block", block,
	)

	return
}

func (r *RpcClient) SendTransaction(ctx context.Context, tx *types.Transaction) error {
	ctx, cancel, ws, http := r.makeLiveQueryCtxAndSafeGetClients(ctx)
	defer cancel()
	lggr := r.newRqLggr().With("tx", tx)

	lggr.Debug("RPC call: evmclient.Client#SendTransaction")
	start := time.Now()
	var err error
	if http != nil {
		err = r.wrapHTTP(http.geth.SendTransaction(ctx, tx))
	} else {
		err = r.wrapWS(ws.geth.SendTransaction(ctx, tx))
	}
	duration := time.Since(start)

	r.logResult(lggr, err, duration, r.getRPCDomain(), "SendTransaction")

	return err
}

func (r *RpcClient) SimulateTransaction(ctx context.Context, tx *types.Transaction) error {
	// Not Implemented
	return pkgerrors.New("SimulateTransaction not implemented")
}

func (r *RpcClient) SendEmptyTransaction(
	ctx context.Context,
	newTxAttempt func(nonce evmtypes.Nonce, feeLimit uint32, fee *assets.Wei, fromAddress common.Address) (attempt any, err error),
	nonce evmtypes.Nonce,
	gasLimit uint32,
	fee *assets.Wei,
	fromAddress common.Address,
) (txhash string, err error) {
	// Not Implemented
	return "", pkgerrors.New("SendEmptyTransaction not implemented")
}

// PendingSequenceAt returns one higher than the highest nonce from both mempool and mined transactions
func (r *RpcClient) PendingSequenceAt(ctx context.Context, account common.Address) (nonce evmtypes.Nonce, err error) {
	ctx, cancel, ws, http := r.makeLiveQueryCtxAndSafeGetClients(ctx)
	defer cancel()
	lggr := r.newRqLggr().With("account", account)

	lggr.Debug("RPC call: evmclient.Client#PendingNonceAt")
	start := time.Now()
	var n uint64
	if http != nil {
		n, err = http.geth.PendingNonceAt(ctx, account)
		nonce = evmtypes.Nonce(int64(n))
		err = r.wrapHTTP(err)
	} else {
		n, err = ws.geth.PendingNonceAt(ctx, account)
		nonce = evmtypes.Nonce(int64(n))
		err = r.wrapWS(err)
	}
	duration := time.Since(start)

	r.logResult(lggr, err, duration, r.getRPCDomain(), "PendingNonceAt",
		"nonce", nonce,
	)

	return
}

// SequenceAt is a bit of a misnomer. You might expect it to return the highest
// mined nonce at the given block number, but it actually returns the total
// transaction count which is the highest mined nonce + 1
func (r *RpcClient) SequenceAt(ctx context.Context, account common.Address, blockNumber *big.Int) (nonce evmtypes.Nonce, err error) {
	ctx, cancel, ws, http := r.makeLiveQueryCtxAndSafeGetClients(ctx)
	defer cancel()
	lggr := r.newRqLggr().With("account", account, "blockNumber", blockNumber)

	lggr.Debug("RPC call: evmclient.Client#NonceAt")
	start := time.Now()
	var n uint64
	if http != nil {
		n, err = http.geth.NonceAt(ctx, account, blockNumber)
		nonce = evmtypes.Nonce(int64(n))
		err = r.wrapHTTP(err)
	} else {
		n, err = ws.geth.NonceAt(ctx, account, blockNumber)
		nonce = evmtypes.Nonce(int64(n))
		err = r.wrapWS(err)
	}
	duration := time.Since(start)

	r.logResult(lggr, err, duration, r.getRPCDomain(), "NonceAt",
		"nonce", nonce,
	)

	return
}

func (r *RpcClient) PendingCodeAt(ctx context.Context, account common.Address) (code []byte, err error) {
	ctx, cancel, ws, http := r.makeLiveQueryCtxAndSafeGetClients(ctx)
	defer cancel()
	lggr := r.newRqLggr().With("account", account)

	lggr.Debug("RPC call: evmclient.Client#PendingCodeAt")
	start := time.Now()
	if http != nil {
		code, err = http.geth.PendingCodeAt(ctx, account)
		err = r.wrapHTTP(err)
	} else {
		code, err = ws.geth.PendingCodeAt(ctx, account)
		err = r.wrapWS(err)
	}
	duration := time.Since(start)

	r.logResult(lggr, err, duration, r.getRPCDomain(), "PendingCodeAt",
		"code", code,
	)

	return
}

func (r *RpcClient) CodeAt(ctx context.Context, account common.Address, blockNumber *big.Int) (code []byte, err error) {
	ctx, cancel, ws, http := r.makeLiveQueryCtxAndSafeGetClients(ctx)
	defer cancel()
	lggr := r.newRqLggr().With("account", account, "blockNumber", blockNumber)

	lggr.Debug("RPC call: evmclient.Client#CodeAt")
	start := time.Now()
	if http != nil {
		code, err = http.geth.CodeAt(ctx, account, blockNumber)
		err = r.wrapHTTP(err)
	} else {
		code, err = ws.geth.CodeAt(ctx, account, blockNumber)
		err = r.wrapWS(err)
	}
	duration := time.Since(start)

	r.logResult(lggr, err, duration, r.getRPCDomain(), "CodeAt",
		"code", code,
	)

	return
}

func (r *RpcClient) EstimateGas(ctx context.Context, c interface{}) (gas uint64, err error) {
	ctx, cancel, ws, http := r.makeLiveQueryCtxAndSafeGetClients(ctx)
	defer cancel()
	call := c.(ethereum.CallMsg)
	lggr := r.newRqLggr().With("call", call)

	lggr.Debug("RPC call: evmclient.Client#EstimateGas")
	start := time.Now()
	if http != nil {
		gas, err = http.geth.EstimateGas(ctx, call)
		err = r.wrapHTTP(err)
	} else {
		gas, err = ws.geth.EstimateGas(ctx, call)
		err = r.wrapWS(err)
	}
	duration := time.Since(start)

	r.logResult(lggr, err, duration, r.getRPCDomain(), "EstimateGas",
		"gas", gas,
	)

	return
}

func (r *RpcClient) SuggestGasPrice(ctx context.Context) (price *big.Int, err error) {
	ctx, cancel, ws, http := r.makeLiveQueryCtxAndSafeGetClients(ctx)
	defer cancel()
	lggr := r.newRqLggr()

	lggr.Debug("RPC call: evmclient.Client#SuggestGasPrice")
	start := time.Now()
	if http != nil {
		price, err = http.geth.SuggestGasPrice(ctx)
		err = r.wrapHTTP(err)
	} else {
		price, err = ws.geth.SuggestGasPrice(ctx)
		err = r.wrapWS(err)
	}
	duration := time.Since(start)

	r.logResult(lggr, err, duration, r.getRPCDomain(), "SuggestGasPrice",
		"price", price,
	)

	return
}

func (r *RpcClient) CallContract(ctx context.Context, msg interface{}, blockNumber *big.Int) (val []byte, err error) {
	ctx, cancel, ws, http := r.makeLiveQueryCtxAndSafeGetClients(ctx)
	defer cancel()
	lggr := r.newRqLggr().With("callMsg", msg, "blockNumber", blockNumber)
	message := msg.(ethereum.CallMsg)

	lggr.Debug("RPC call: evmclient.Client#CallContract")
	start := time.Now()
	var hex hexutil.Bytes
	if http != nil {
		err = http.rpc.CallContext(ctx, &hex, "eth_call", ToBackwardCompatibleCallArg(message), ToBackwardCompatibleBlockNumArg(blockNumber))
		err = r.wrapHTTP(err)
	} else {
		err = ws.rpc.CallContext(ctx, &hex, "eth_call", ToBackwardCompatibleCallArg(message), ToBackwardCompatibleBlockNumArg(blockNumber))
		err = r.wrapWS(err)
	}
	if err == nil {
		val = hex
	}
	duration := time.Since(start)

	r.logResult(lggr, err, duration, r.getRPCDomain(), "CallContract",
		"val", val,
	)

	return
}

func (r *RpcClient) PendingCallContract(ctx context.Context, msg interface{}) (val []byte, err error) {
	ctx, cancel, ws, http := r.makeLiveQueryCtxAndSafeGetClients(ctx)
	defer cancel()
	lggr := r.newRqLggr().With("callMsg", msg)
	message := msg.(ethereum.CallMsg)

	lggr.Debug("RPC call: evmclient.Client#PendingCallContract")
	start := time.Now()
	var hex hexutil.Bytes
	if http != nil {
		err = http.rpc.CallContext(ctx, &hex, "eth_call", ToBackwardCompatibleCallArg(message), "pending")
		err = r.wrapHTTP(err)
	} else {
		err = ws.rpc.CallContext(ctx, &hex, "eth_call", ToBackwardCompatibleCallArg(message), "pending")
		err = r.wrapWS(err)
	}
	if err == nil {
		val = hex
	}
	duration := time.Since(start)

	r.logResult(lggr, err, duration, r.getRPCDomain(), "PendingCallContract",
		"val", val,
	)

	return
}

func (r *RpcClient) LatestBlockHeight(ctx context.Context) (*big.Int, error) {
	var height big.Int
	h, err := r.BlockNumber(ctx)
	return height.SetUint64(h), err
}

func (r *RpcClient) BlockNumber(ctx context.Context) (height uint64, err error) {
	ctx, cancel, ws, http := r.makeLiveQueryCtxAndSafeGetClients(ctx)
	defer cancel()
	lggr := r.newRqLggr()

	lggr.Debug("RPC call: evmclient.Client#BlockNumber")
	start := time.Now()
	if http != nil {
		height, err = http.geth.BlockNumber(ctx)
		err = r.wrapHTTP(err)
	} else {
		height, err = ws.geth.BlockNumber(ctx)
		err = r.wrapWS(err)
	}
	duration := time.Since(start)

	r.logResult(lggr, err, duration, r.getRPCDomain(), "BlockNumber",
		"height", height,
	)

	return
}

func (r *RpcClient) BalanceAt(ctx context.Context, account common.Address, blockNumber *big.Int) (balance *big.Int, err error) {
	ctx, cancel, ws, http := r.makeLiveQueryCtxAndSafeGetClients(ctx)
	defer cancel()
	lggr := r.newRqLggr().With("account", account.Hex(), "blockNumber", blockNumber)

	lggr.Debug("RPC call: evmclient.Client#BalanceAt")
	start := time.Now()
	if http != nil {
		balance, err = http.geth.BalanceAt(ctx, account, blockNumber)
		err = r.wrapHTTP(err)
	} else {
		balance, err = ws.geth.BalanceAt(ctx, account, blockNumber)
		err = r.wrapWS(err)
	}
	duration := time.Since(start)

	r.logResult(lggr, err, duration, r.getRPCDomain(), "BalanceAt",
		"balance", balance,
	)

	return
}

// CallArgs represents the data used to call the balance method of a contract.
// "To" is the address of the ERC contract. "Data" is the message sent
// to the contract. "From" is the sender address.
type CallArgs struct {
	From common.Address `json:"from"`
	To   common.Address `json:"to"`
	Data hexutil.Bytes  `json:"data"`
}

// TokenBalance returns the balance of the given address for the token contract address.
func (r *RpcClient) TokenBalance(ctx context.Context, address common.Address, contractAddress common.Address) (*big.Int, error) {
	result := ""
	numLinkBigInt := new(big.Int)
	functionSelector := evmtypes.HexToFunctionSelector(BALANCE_OF_ADDRESS_FUNCTION_SELECTOR) // balanceOf(address)
	data := utils.ConcatBytes(functionSelector.Bytes(), common.LeftPadBytes(address.Bytes(), utils.EVMWordByteLen))
	args := CallArgs{
		To:   contractAddress,
		Data: data,
	}
	err := r.CallContext(ctx, &result, "eth_call", args, "latest")
	if err != nil {
		return numLinkBigInt, err
	}
	if _, ok := numLinkBigInt.SetString(result, 0); !ok {
		return nil, r.wrapRPCClientError(fmt.Errorf("failed to parse int: %s", result))
	}
	return numLinkBigInt, nil
}

// LINKBalance returns the balance of LINK at the given address
func (r *RpcClient) LINKBalance(ctx context.Context, address common.Address, linkAddress common.Address) (*commonassets.Link, error) {
	balance, err := r.TokenBalance(ctx, address, linkAddress)
	if err != nil {
		return commonassets.NewLinkFromJuels(0), err
	}
	return (*commonassets.Link)(balance), nil
}

func (r *RpcClient) FilterEvents(ctx context.Context, q ethereum.FilterQuery) ([]types.Log, error) {
	return r.FilterLogs(ctx, q)
}

func (r *RpcClient) FilterLogs(ctx context.Context, q ethereum.FilterQuery) (l []types.Log, err error) {
	ctx, cancel, ws, http := r.makeLiveQueryCtxAndSafeGetClients(ctx)
	defer cancel()
	lggr := r.newRqLggr().With("q", q)

	lggr.Debug("RPC call: evmclient.Client#FilterLogs")
	start := time.Now()
	if http != nil {
		l, err = http.geth.FilterLogs(ctx, q)
		err = r.wrapHTTP(err)
	} else {
		l, err = ws.geth.FilterLogs(ctx, q)
		err = r.wrapWS(err)
	}
	duration := time.Since(start)

	r.logResult(lggr, err, duration, r.getRPCDomain(), "FilterLogs",
		"log", l,
	)

	return
}

func (r *RpcClient) ClientVersion(ctx context.Context) (version string, err error) {
	err = r.CallContext(ctx, &version, "web3_clientVersion")
	return
}

<<<<<<< HEAD
func (r *RpcClient) SubscribeFilterLogs(ctx context.Context, q ethereum.FilterQuery, ch chan<- types.Log) (sub ethereum.Subscription, err error) {
	ctx, cancel, ws, _ := r.makeLiveQueryCtxAndSafeGetClients(ctx)
=======
func (r *rpcClient) SubscribeFilterLogs(ctx context.Context, q ethereum.FilterQuery, ch chan<- types.Log) (_ ethereum.Subscription, err error) {
	ctx, cancel, chStopInFlight, ws, _ := r.acquireQueryCtx(ctx)
>>>>>>> df0b06ee
	defer cancel()
	lggr := r.newRqLggr().With("q", q)

	lggr.Debug("RPC call: evmclient.Client#SubscribeFilterLogs")
	start := time.Now()
	defer func() {
		duration := time.Since(start)
		r.logResult(lggr, err, duration, r.getRPCDomain(), "SubscribeFilterLogs")
		err = r.wrapWS(err)
	}()
	sub := newSubForwarder(ch, nil, r.wrapRPCClientError)
	err = sub.start(ws.geth.SubscribeFilterLogs(ctx, q, sub.srcCh))
	if err != nil {
		return
	}

	err = r.registerSub(sub, chStopInFlight)
	if err != nil {
		return
	}

	return sub, nil
}

func (r *RpcClient) SuggestGasTipCap(ctx context.Context) (tipCap *big.Int, err error) {
	ctx, cancel, ws, http := r.makeLiveQueryCtxAndSafeGetClients(ctx)
	defer cancel()
	lggr := r.newRqLggr()

	lggr.Debug("RPC call: evmclient.Client#SuggestGasTipCap")
	start := time.Now()
	if http != nil {
		tipCap, err = http.geth.SuggestGasTipCap(ctx)
		err = r.wrapHTTP(err)
	} else {
		tipCap, err = ws.geth.SuggestGasTipCap(ctx)
		err = r.wrapWS(err)
	}
	duration := time.Since(start)

	r.logResult(lggr, err, duration, r.getRPCDomain(), "SuggestGasTipCap",
		"tipCap", tipCap,
	)

	return
}

// Returns the ChainID according to the geth client. This is useful for functions like verify()
// the common node.
func (r *RpcClient) ChainID(ctx context.Context) (chainID *big.Int, err error) {
	ctx, cancel, ws, http := r.makeLiveQueryCtxAndSafeGetClients(ctx)

	defer cancel()

	if http != nil {
		chainID, err = http.geth.ChainID(ctx)
		err = r.wrapHTTP(err)
	} else {
		chainID, err = ws.geth.ChainID(ctx)
		err = r.wrapWS(err)
	}
	return
}

// newRqLggr generates a new logger with a unique request ID
func (r *RpcClient) newRqLggr() logger.SugaredLogger {
	return r.rpcLog.With("requestID", uuid.New())
}

func (r *RpcClient) wrapRPCClientError(err error) error {
	// simple add msg to the error without adding new stack trace
	return pkgerrors.WithMessage(err, r.rpcClientErrorPrefix())
}

func (r *RpcClient) rpcClientErrorPrefix() string {
	return fmt.Sprintf("RPCClient returned error (%s)", r.name)
}

func wrapCallError(err error, tp string) error {
	if err == nil {
		return nil
	}
	if pkgerrors.Cause(err).Error() == "context deadline exceeded" {
		err = pkgerrors.Wrap(err, "remote node timed out")
	}
	return pkgerrors.Wrapf(err, "%s call failed", tp)
}

func (r *RpcClient) wrapWS(err error) error {
	err = wrapCallError(err, fmt.Sprintf("%s websocket (%s)", r.tier.String(), r.ws.uri.Redacted()))
	return r.wrapRPCClientError(err)
}

func (r *RpcClient) wrapHTTP(err error) error {
	err = wrapCallError(err, fmt.Sprintf("%s http (%s)", r.tier.String(), r.http.uri.Redacted()))
	err = r.wrapRPCClientError(err)
	if err != nil {
		r.rpcLog.Debugw("Call failed", "err", err)
	} else {
		r.rpcLog.Trace("Call succeeded")
	}
	return err
}

// makeLiveQueryCtxAndSafeGetClients wraps makeQueryCtx
<<<<<<< HEAD
func (r *RpcClient) makeLiveQueryCtxAndSafeGetClients(parentCtx context.Context) (ctx context.Context, cancel context.CancelFunc, ws rawclient, http *rawclient) {
=======
func (r *rpcClient) makeLiveQueryCtxAndSafeGetClients(parentCtx context.Context) (ctx context.Context, cancel context.CancelFunc, ws rawclient, http *rawclient) {
	ctx, cancel, _, ws, http = r.acquireQueryCtx(parentCtx)
	return
}

func (r *rpcClient) acquireQueryCtx(parentCtx context.Context) (ctx context.Context, cancel context.CancelFunc,
	chStopInFlight chan struct{}, ws rawclient, http *rawclient) {
>>>>>>> df0b06ee
	// Need to wrap in mutex because state transition can cancel and replace the
	// context
	r.stateMu.RLock()
	chStopInFlight = r.chStopInFlight
	ws = r.ws
	if r.http != nil {
		cp := *r.http
		http = &cp
	}
	r.stateMu.RUnlock()
	ctx, cancel = makeQueryCtx(parentCtx, chStopInFlight)
	return
}

// makeQueryCtx returns a context that cancels if:
// 1. Passed in ctx cancels
// 2. Passed in channel is closed
// 3. Default timeout is reached (queryTimeout)
func makeQueryCtx(ctx context.Context, ch services.StopChan) (context.Context, context.CancelFunc) {
	var chCancel, timeoutCancel context.CancelFunc
	ctx, chCancel = ch.Ctx(ctx)
	ctx, timeoutCancel = context.WithTimeout(ctx, queryTimeout)
	cancel := func() {
		chCancel()
		timeoutCancel()
	}
	return ctx, cancel
}

func (r *RpcClient) IsSyncing(ctx context.Context) (bool, error) {
	ctx, cancel, ws, http := r.makeLiveQueryCtxAndSafeGetClients(ctx)
	defer cancel()
	lggr := r.newRqLggr()

	lggr.Debug("RPC call: evmclient.Client#SyncProgress")
	var syncProgress *ethereum.SyncProgress
	start := time.Now()
	var err error
	if http != nil {
		syncProgress, err = http.geth.SyncProgress(ctx)
		err = r.wrapHTTP(err)
	} else {
		syncProgress, err = ws.geth.SyncProgress(ctx)
		err = r.wrapWS(err)
	}
	duration := time.Since(start)

	r.logResult(lggr, err, duration, r.getRPCDomain(), "BlockNumber",
		"syncProgress", syncProgress,
	)

	return syncProgress != nil, nil
}

// getChStopInflight provides a convenience helper that mutex wraps a
// read to the chStopInFlight
func (r *RpcClient) getChStopInflight() chan struct{} {
	r.stateMu.RLock()
	defer r.stateMu.RUnlock()
	return r.chStopInFlight
}

func (r *RpcClient) Name() string {
	return r.name
}

func (r *rpcClient) onNewHead(ctx context.Context, requestCh <-chan struct{}, head *evmtypes.Head) {
	if head == nil {
		return
	}

	r.stateMu.Lock()
	defer r.stateMu.Unlock()
	if !commonclient.CtxIsHeathCheckRequest(ctx) {
		r.highestUserObservations.BlockNumber = max(r.highestUserObservations.BlockNumber, head.Number)
		r.highestUserObservations.TotalDifficulty = commonclient.MaxTotalDifficulty(r.highestUserObservations.TotalDifficulty, head.TotalDifficulty)
	}
	select {
	case <-requestCh: // no need to update latestChainInfo, as rpcClient already started new life cycle
		return
	default:
		r.latestChainInfo.BlockNumber = head.Number
		r.latestChainInfo.TotalDifficulty = head.TotalDifficulty
	}
}

func (r *rpcClient) onNewFinalizedHead(ctx context.Context, requestCh <-chan struct{}, head *evmtypes.Head) {
	if head == nil {
		return
	}
	r.stateMu.Lock()
	defer r.stateMu.Unlock()
	if !commonclient.CtxIsHeathCheckRequest(ctx) {
		r.highestUserObservations.FinalizedBlockNumber = max(r.highestUserObservations.FinalizedBlockNumber, head.Number)
	}
	select {
	case <-requestCh: // no need to update latestChainInfo, as rpcClient already started new life cycle
		return
	default:
		r.latestChainInfo.FinalizedBlockNumber = head.Number
	}
}

func (r *rpcClient) GetInterceptedChainInfo() (latest, highestUserObservations commonclient.ChainInfo) {
	r.stateMu.RLock()
	defer r.stateMu.RUnlock()
	return r.latestChainInfo, r.highestUserObservations
}

func ToBlockNumArg(number *big.Int) string {
	if number == nil {
		return "latest"
	}
	return hexutil.EncodeBig(number)
}<|MERGE_RESOLUTION|>--- conflicted
+++ resolved
@@ -179,7 +179,7 @@
 
 func (r *RpcClient) SubscribeToHeads(ctx context.Context) (<-chan *evmtypes.Head, commontypes.Subscription, error) {
 	channel := make(chan *evmtypes.Head)
-	sub, err := r.Subscribe(ctx, channel)
+	sub, err := r.subscribe(ctx, channel)
 	return channel, sub, err
 }
 
@@ -338,13 +338,8 @@
 	return r.ws.uri.Host
 }
 
-<<<<<<< HEAD
-// registerSub adds the sub to the RpcClient list
-func (r *RpcClient) registerSub(sub ethereum.Subscription) {
-=======
 // registerSub adds the sub to the rpcClient list
-func (r *rpcClient) registerSub(sub ethereum.Subscription, stopInFLightCh chan struct{}) error {
->>>>>>> df0b06ee
+func (r *RpcClient) registerSub(sub ethereum.Subscription, stopInFLightCh chan struct{}) error {
 	r.stateMu.Lock()
 	defer r.stateMu.Unlock()
 	// ensure that the `sub` belongs to current life cycle of the `rpcClient` and it should not be killed due to
@@ -360,17 +355,10 @@
 	return nil
 }
 
-<<<<<<< HEAD
-// disconnectAll disconnects all clients connected to the RpcClient
-// WARNING: NOT THREAD-SAFE
-// This must be called from within the r.stateMu lock
+// DisconnectAll disconnects all clients connected to the rpcClient
 func (r *RpcClient) DisconnectAll() {
-=======
-// DisconnectAll disconnects all clients connected to the rpcClient
-func (r *rpcClient) DisconnectAll() {
 	r.stateMu.Lock()
 	defer r.stateMu.Unlock()
->>>>>>> df0b06ee
 	if r.ws.rpc != nil {
 		r.ws.rpc.Close()
 	}
@@ -461,13 +449,31 @@
 	return err
 }
 
-<<<<<<< HEAD
-func (r *RpcClient) Subscribe(ctx context.Context, channel chan<- *evmtypes.Head, args ...interface{}) (commontypes.Subscription, error) {
+func (r *RpcClient) subscribe(ctx context.Context, channel chan<- *evmtypes.Head, args ...interface{}) (commontypes.Subscription, error) {
 	ctx, cancel, ws, _ := r.makeLiveQueryCtxAndSafeGetClients(ctx)
-=======
-func (r *rpcClient) SubscribeNewHead(ctx context.Context, channel chan<- *evmtypes.Head) (_ commontypes.Subscription, err error) {
+	defer cancel()
+	lggr := r.newRqLggr().With("args", args)
+
+	lggr.Debug("RPC call: evmclient.Client#EthSubscribe")
+	start := time.Now()
+	var sub commontypes.Subscription
+	sub, err := ws.rpc.EthSubscribe(ctx, channel, args...)
+	if err == nil {
+		err = r.registerSub(sub, r.chStopInFlight)
+		if err != nil {
+			sub.Unsubscribe()
+			return nil, err
+		}
+	}
+	duration := time.Since(start)
+
+	r.logResult(lggr, err, duration, r.getRPCDomain(), "EthSubscribe")
+
+	return sub, r.wrapWS(err)
+}
+
+func (r *RpcClient) SubscribeNewHead(ctx context.Context, channel chan<- *evmtypes.Head) (_ commontypes.Subscription, err error) {
 	ctx, cancel, chStopInFlight, ws, _ := r.acquireQueryCtx(ctx)
->>>>>>> df0b06ee
 	defer cancel()
 	args := []interface{}{"newHeads"}
 	lggr := r.newRqLggr().With("args", args)
@@ -602,11 +608,7 @@
 	return
 }
 
-<<<<<<< HEAD
 func (r *RpcClient) LatestFinalizedBlock(ctx context.Context) (*evmtypes.Head, error) {
-=======
-func (r *rpcClient) LatestFinalizedBlock(ctx context.Context) (*evmtypes.Head, error) {
->>>>>>> df0b06ee
 	return r.blockByNumber(ctx, rpc.FinalizedBlockNumber.String())
 }
 
@@ -615,11 +617,7 @@
 	return r.blockByNumber(ctx, hex)
 }
 
-<<<<<<< HEAD
 func (r *RpcClient) blockByNumber(ctx context.Context, number string) (head *evmtypes.Head, err error) {
-	err = r.CallContext(ctx, &head, "eth_getBlockByNumber", number, false)
-=======
-func (r *rpcClient) blockByNumber(ctx context.Context, number string) (head *evmtypes.Head, err error) {
 	ctx, cancel, chStopInFlight, ws, http := r.acquireQueryCtx(ctx)
 	defer cancel()
 	const method = "eth_getBlockByNumber"
@@ -639,7 +637,6 @@
 	duration := time.Since(start)
 
 	r.logResult(lggr, err, duration, r.getRPCDomain(), "CallContext")
->>>>>>> df0b06ee
 	if err != nil {
 		return nil, err
 	}
@@ -1082,13 +1079,8 @@
 	return
 }
 
-<<<<<<< HEAD
-func (r *RpcClient) SubscribeFilterLogs(ctx context.Context, q ethereum.FilterQuery, ch chan<- types.Log) (sub ethereum.Subscription, err error) {
-	ctx, cancel, ws, _ := r.makeLiveQueryCtxAndSafeGetClients(ctx)
-=======
-func (r *rpcClient) SubscribeFilterLogs(ctx context.Context, q ethereum.FilterQuery, ch chan<- types.Log) (_ ethereum.Subscription, err error) {
+func (r *RpcClient) SubscribeFilterLogs(ctx context.Context, q ethereum.FilterQuery, ch chan<- types.Log) (_ ethereum.Subscription, err error) {
 	ctx, cancel, chStopInFlight, ws, _ := r.acquireQueryCtx(ctx)
->>>>>>> df0b06ee
 	defer cancel()
 	lggr := r.newRqLggr().With("q", q)
 
@@ -1194,17 +1186,13 @@
 }
 
 // makeLiveQueryCtxAndSafeGetClients wraps makeQueryCtx
-<<<<<<< HEAD
 func (r *RpcClient) makeLiveQueryCtxAndSafeGetClients(parentCtx context.Context) (ctx context.Context, cancel context.CancelFunc, ws rawclient, http *rawclient) {
-=======
-func (r *rpcClient) makeLiveQueryCtxAndSafeGetClients(parentCtx context.Context) (ctx context.Context, cancel context.CancelFunc, ws rawclient, http *rawclient) {
 	ctx, cancel, _, ws, http = r.acquireQueryCtx(parentCtx)
 	return
 }
 
-func (r *rpcClient) acquireQueryCtx(parentCtx context.Context) (ctx context.Context, cancel context.CancelFunc,
+func (r *RpcClient) acquireQueryCtx(parentCtx context.Context) (ctx context.Context, cancel context.CancelFunc,
 	chStopInFlight chan struct{}, ws rawclient, http *rawclient) {
->>>>>>> df0b06ee
 	// Need to wrap in mutex because state transition can cancel and replace the
 	// context
 	r.stateMu.RLock()
@@ -1271,7 +1259,7 @@
 	return r.name
 }
 
-func (r *rpcClient) onNewHead(ctx context.Context, requestCh <-chan struct{}, head *evmtypes.Head) {
+func (r *RpcClient) onNewHead(ctx context.Context, requestCh <-chan struct{}, head *evmtypes.Head) {
 	if head == nil {
 		return
 	}
@@ -1291,7 +1279,7 @@
 	}
 }
 
-func (r *rpcClient) onNewFinalizedHead(ctx context.Context, requestCh <-chan struct{}, head *evmtypes.Head) {
+func (r *RpcClient) onNewFinalizedHead(ctx context.Context, requestCh <-chan struct{}, head *evmtypes.Head) {
 	if head == nil {
 		return
 	}
@@ -1308,7 +1296,7 @@
 	}
 }
 
-func (r *rpcClient) GetInterceptedChainInfo() (latest, highestUserObservations commonclient.ChainInfo) {
+func (r *RpcClient) GetInterceptedChainInfo() (latest, highestUserObservations commonclient.ChainInfo) {
 	r.stateMu.RLock()
 	defer r.stateMu.RUnlock()
 	return r.latestChainInfo, r.highestUserObservations
