package client

import (
	"context"
	"encoding/json"
	"errors"
	"fmt"
	"math/big"
	"net/url"
	"strconv"
	"sync"
	"time"

	"github.com/ethereum/go-ethereum"
	"github.com/ethereum/go-ethereum/common"
	"github.com/ethereum/go-ethereum/common/hexutil"
	"github.com/ethereum/go-ethereum/core/types"
	"github.com/ethereum/go-ethereum/ethclient"
	"github.com/ethereum/go-ethereum/rpc"
	"github.com/google/uuid"
	pkgerrors "github.com/pkg/errors"
	"github.com/prometheus/client_golang/prometheus"
	"github.com/prometheus/client_golang/prometheus/promauto"

	commonassets "github.com/smartcontractkit/chainlink-common/pkg/assets"
	"github.com/smartcontractkit/chainlink-common/pkg/logger"
	"github.com/smartcontractkit/chainlink-common/pkg/services"

	commonclient "github.com/smartcontractkit/chainlink/v2/common/client"
	commontypes "github.com/smartcontractkit/chainlink/v2/common/types"
	"github.com/smartcontractkit/chainlink/v2/core/chains/evm/assets"
	"github.com/smartcontractkit/chainlink/v2/core/chains/evm/config"
	"github.com/smartcontractkit/chainlink/v2/core/chains/evm/config/chaintype"
	evmtypes "github.com/smartcontractkit/chainlink/v2/core/chains/evm/types"
	"github.com/smartcontractkit/chainlink/v2/core/chains/evm/utils"
	ubig "github.com/smartcontractkit/chainlink/v2/core/chains/evm/utils/big"
)

var (
	promEVMPoolRPCNodeDials = promauto.NewCounterVec(prometheus.CounterOpts{
		Name: "evm_pool_rpc_node_dials_total",
		Help: "The total number of dials for the given RPC node",
	}, []string{"evmChainID", "nodeName"})
	promEVMPoolRPCNodeDialsFailed = promauto.NewCounterVec(prometheus.CounterOpts{
		Name: "evm_pool_rpc_node_dials_failed",
		Help: "The total number of failed dials for the given RPC node",
	}, []string{"evmChainID", "nodeName"})
	promEVMPoolRPCNodeDialsSuccess = promauto.NewCounterVec(prometheus.CounterOpts{
		Name: "evm_pool_rpc_node_dials_success",
		Help: "The total number of successful dials for the given RPC node",
	}, []string{"evmChainID", "nodeName"})

	promEVMPoolRPCNodeCalls = promauto.NewCounterVec(prometheus.CounterOpts{
		Name: "evm_pool_rpc_node_calls_total",
		Help: "The approximate total number of RPC calls for the given RPC node",
	}, []string{"evmChainID", "nodeName"})
	promEVMPoolRPCNodeCallsFailed = promauto.NewCounterVec(prometheus.CounterOpts{
		Name: "evm_pool_rpc_node_calls_failed",
		Help: "The approximate total number of failed RPC calls for the given RPC node",
	}, []string{"evmChainID", "nodeName"})
	promEVMPoolRPCNodeCallsSuccess = promauto.NewCounterVec(prometheus.CounterOpts{
		Name: "evm_pool_rpc_node_calls_success",
		Help: "The approximate total number of successful RPC calls for the given RPC node",
	}, []string{"evmChainID", "nodeName"})
	promEVMPoolRPCCallTiming = promauto.NewHistogramVec(prometheus.HistogramOpts{
		Name: "evm_pool_rpc_node_rpc_call_time",
		Help: "The duration of an RPC call in nanoseconds",
		Buckets: []float64{
			float64(50 * time.Millisecond),
			float64(100 * time.Millisecond),
			float64(200 * time.Millisecond),
			float64(500 * time.Millisecond),
			float64(1 * time.Second),
			float64(2 * time.Second),
			float64(4 * time.Second),
			float64(8 * time.Second),
		},
	}, []string{"evmChainID", "nodeName", "rpcHost", "isSendOnly", "success", "rpcCallName"})
)

const rpcSubscriptionMethodNewHeads = "newHeads"

type rawclient struct {
	rpc  *rpc.Client
	geth *ethclient.Client
	uri  url.URL
}

type RPCClient struct {
	cfg                        config.NodePool
	rpcLog                     logger.SugaredLogger
	name                       string
	id                         int32
	chainID                    *big.Int
	tier                       commonclient.NodeTier
	largePayloadRPCTimeout     time.Duration
	finalizedBlockPollInterval time.Duration
	newHeadsPollInterval       time.Duration
	rpcTimeout                 time.Duration
	chainType                  chaintype.ChainType

	ws   rawclient
	http *rawclient

	stateMu     sync.RWMutex // protects state* fields
	subsSliceMu sync.RWMutex // protects subscription slice

	// Need to track subscriptions because closing the RPC does not (always?)
	// close the underlying subscription
	subs map[ethereum.Subscription]struct{}

	// chStopInFlight can be closed to immediately cancel all in-flight requests on
	// this RpcClient. Closing and replacing should be serialized through
	// stateMu since it can happen on state transitions as well as RpcClient Close.
	chStopInFlight chan struct{}

	chainInfoLock sync.RWMutex
	// intercepted values seen by callers of the rpcClient excluding health check calls. Need to ensure MultiNode provides repeatable read guarantee
	highestUserObservations commonclient.ChainInfo
	// most recent chain info observed during current lifecycle (reseted on DisconnectAll)
	latestChainInfo commonclient.ChainInfo
}

var _ commonclient.RPCClient[*big.Int, *evmtypes.Head] = (*RPCClient)(nil)
var _ commonclient.SendTxRPCClient[*types.Transaction] = (*RPCClient)(nil)

func NewRPCClient(
	cfg config.NodePool,
	lggr logger.Logger,
	wsuri url.URL,
	httpuri *url.URL,
	name string,
	id int32,
	chainID *big.Int,
	tier commonclient.NodeTier,
	largePayloadRPCTimeout time.Duration,
	rpcTimeout time.Duration,
	chainType chaintype.ChainType,
) *RPCClient {
	r := &RPCClient{
		largePayloadRPCTimeout: largePayloadRPCTimeout,
		rpcTimeout:             rpcTimeout,
		chainType:              chainType,
	}
	r.cfg = cfg
	r.name = name
	r.id = id
	r.chainID = chainID
	r.tier = tier
	r.ws.uri = wsuri
	r.finalizedBlockPollInterval = 0
	r.newHeadsPollInterval = 0
	if cfg != nil {
		r.finalizedBlockPollInterval = cfg.FinalizedBlockPollInterval()
		r.newHeadsPollInterval = cfg.NewHeadsPollInterval()
	}
	if httpuri != nil {
		r.http = &rawclient{uri: *httpuri}
	}
	r.chStopInFlight = make(chan struct{})
	lggr = logger.Named(lggr, "Client")
	lggr = logger.With(lggr,
		"clientTier", tier.String(),
		"clientName", name,
		"client", r.String(),
		"evmChainID", chainID,
	)
	r.rpcLog = logger.Sugared(lggr).Named("RPC")
	r.subs = map[ethereum.Subscription]struct{}{}

	return r
}

func (r *RPCClient) Ping(ctx context.Context) error {
	version, err := r.ClientVersion(ctx)
	if err != nil {
		return fmt.Errorf("ping failed: %v", err)
	}
	r.rpcLog.Debugf("ping client version: %s", version)
	return err
}

func (r *RPCClient) UnsubscribeAllExcept(subs ...commontypes.Subscription) {
	r.stateMu.Lock()
	defer r.stateMu.Unlock()

	keepSubs := map[commontypes.Subscription]struct{}{}
	for _, sub := range subs {
		keepSubs[sub] = struct{}{}
	}

	for sub := range r.subs {
		if _, keep := keepSubs[sub]; !keep {
			sub.Unsubscribe()
			delete(r.subs, sub)
		}
	}
}

// Not thread-safe, pure dial.
func (r *RPCClient) Dial(callerCtx context.Context) error {
	ctx, cancel := r.makeQueryCtx(callerCtx, r.rpcTimeout)
	defer cancel()

	promEVMPoolRPCNodeDials.WithLabelValues(r.chainID.String(), r.name).Inc()
	lggr := r.rpcLog.With("wsuri", r.ws.uri.Redacted())
	if r.http != nil {
		lggr = lggr.With("httpuri", r.http.uri.Redacted())
	}
	lggr.Debugw("RPC dial: evmclient.Client#dial")

	if r.ws.uri != (url.URL{}) {
		wsrpc, err := rpc.DialWebsocket(ctx, r.ws.uri.String(), "")
		if err != nil {
			promEVMPoolRPCNodeDialsFailed.WithLabelValues(r.chainID.String(), r.name).Inc()
			return r.wrapRPCClientError(pkgerrors.Wrapf(err, "error while dialing websocket: %v", r.ws.uri.Redacted()))
		}

		r.ws.rpc = wsrpc
		r.ws.geth = ethclient.NewClient(wsrpc)
	}

	if r.http != nil {
		if err := r.DialHTTP(); err != nil {
			return err
		}
	}

	promEVMPoolRPCNodeDialsSuccess.WithLabelValues(r.chainID.String(), r.name).Inc()

	return nil
}

// Not thread-safe, pure dial.
// DialHTTP doesn't actually make any external HTTP calls
// It can only return error if the URL is malformed.
func (r *RPCClient) DialHTTP() error {
	promEVMPoolRPCNodeDials.WithLabelValues(r.chainID.String(), r.name).Inc()
	lggr := r.rpcLog.With("httpuri", r.ws.uri.Redacted())
	lggr.Debugw("RPC dial: evmclient.Client#dial")

	var httprpc *rpc.Client
	httprpc, err := rpc.DialHTTP(r.http.uri.String())
	if err != nil {
		promEVMPoolRPCNodeDialsFailed.WithLabelValues(r.chainID.String(), r.name).Inc()
		return r.wrapRPCClientError(pkgerrors.Wrapf(err, "error while dialing HTTP: %v", r.http.uri.Redacted()))
	}

	r.http.rpc = httprpc
	r.http.geth = ethclient.NewClient(httprpc)

	promEVMPoolRPCNodeDialsSuccess.WithLabelValues(r.chainID.String(), r.name).Inc()

	return nil
}

func (r *RPCClient) Close() {
	defer func() {
		if r.ws.rpc != nil {
			r.ws.rpc.Close()
		}
	}()
	r.cancelInflightRequests()
	r.UnsubscribeAllExcept()
	r.chainInfoLock.Lock()
	r.latestChainInfo = commonclient.ChainInfo{}
	r.chainInfoLock.Unlock()
}

// cancelInflightRequests closes and replaces the chStopInFlight
func (r *RPCClient) cancelInflightRequests() {
	r.stateMu.Lock()
	defer r.stateMu.Unlock()
	close(r.chStopInFlight)
	r.chStopInFlight = make(chan struct{})
}

func (r *RPCClient) String() string {
	s := fmt.Sprintf("(%s)%s:%s", r.tier.String(), r.name, r.ws.uri.Redacted())
	if r.http != nil {
		s = s + fmt.Sprintf(":%s", r.http.uri.Redacted())
	}
	return s
}

func (r *RPCClient) logResult(
	lggr logger.Logger,
	err error,
	callDuration time.Duration,
	rpcDomain,
	callName string,
	results ...interface{},
) {
	lggr = logger.With(lggr, "duration", callDuration, "rpcDomain", rpcDomain, "callName", callName)
	promEVMPoolRPCNodeCalls.WithLabelValues(r.chainID.String(), r.name).Inc()
	if err == nil {
		promEVMPoolRPCNodeCallsSuccess.WithLabelValues(r.chainID.String(), r.name).Inc()
		logger.Sugared(lggr).Tracew(fmt.Sprintf("evmclient.Client#%s RPC call success", callName), results...)
	} else {
		promEVMPoolRPCNodeCallsFailed.WithLabelValues(r.chainID.String(), r.name).Inc()
		lggr.Debugw(
			fmt.Sprintf("evmclient.Client#%s RPC call failure", callName),
			append(results, "err", err)...,
		)
	}
	promEVMPoolRPCCallTiming.
		WithLabelValues(
			r.chainID.String(),             // chain id
			r.name,                         // RpcClient name
			rpcDomain,                      // rpc domain
			"false",                        // is send only
			strconv.FormatBool(err == nil), // is successful
			callName,                       // rpc call name
		).
		Observe(float64(callDuration))
}

func (r *RPCClient) getRPCDomain() string {
	if r.http != nil {
		return r.http.uri.Host
	}
	return r.ws.uri.Host
}

// registerSub adds the sub to the rpcClient list
<<<<<<< HEAD
func (r *RPCClient) registerSub(sub ethereum.Subscription, stopInFLightCh chan struct{}) error {
	r.stateMu.Lock()
	defer r.stateMu.Unlock()
=======
func (r *rpcClient) registerSub(sub ethereum.Subscription, stopInFLightCh chan struct{}) error {
	r.subsSliceMu.Lock()
	defer r.subsSliceMu.Unlock()
>>>>>>> 659b75ad
	// ensure that the `sub` belongs to current life cycle of the `rpcClient` and it should not be killed due to
	// previous `DisconnectAll` call.
	select {
	case <-stopInFLightCh:
		sub.Unsubscribe()
		return fmt.Errorf("failed to register subscription - all in-flight requests were canceled")
	default:
	}
	// TODO: BCI-3358 - delete sub when caller unsubscribes.
	r.subs[sub] = struct{}{}
	return nil
}

<<<<<<< HEAD
=======
// DisconnectAll disconnects all clients connected to the rpcClient
func (r *rpcClient) DisconnectAll() {
	r.stateMu.Lock()
	if r.ws.rpc != nil {
		r.ws.rpc.Close()
	}
	r.cancelInflightRequests()
	r.stateMu.Unlock()

	r.subsSliceMu.Lock()
	r.unsubscribeAll()
	r.subsSliceMu.Unlock()

	r.chainInfoLock.Lock()
	r.latestChainInfo = commonclient.ChainInfo{}
	r.chainInfoLock.Unlock()
}

// unsubscribeAll unsubscribes all subscriptions
// WARNING: NOT THREAD-SAFE
// This must be called from within the r.stateMu lock
func (r *rpcClient) unsubscribeAll() {
	for _, sub := range r.subs {
		sub.Unsubscribe()
	}
	r.subs = nil
}
func (r *rpcClient) SetAliveLoopSub(sub commontypes.Subscription) {
	r.stateMu.Lock()
	defer r.stateMu.Unlock()

	r.aliveLoopSub = sub
}

// SubscribersCount returns the number of client subscribed to the node
func (r *rpcClient) SubscribersCount() int32 {
	r.stateMu.RLock()
	defer r.stateMu.RUnlock()
	return int32(len(r.subs))
}

// UnsubscribeAllExceptAliveLoop disconnects all subscriptions to the node except the alive loop subscription
// while holding the n.stateMu lock
func (r *rpcClient) UnsubscribeAllExceptAliveLoop() {
	r.stateMu.Lock()
	defer r.stateMu.Unlock()

	for _, s := range r.subs {
		if s != r.aliveLoopSub {
			s.Unsubscribe()
		}
	}
}

>>>>>>> 659b75ad
// RPC wrappers

// CallContext implementation
func (r *RPCClient) CallContext(ctx context.Context, result interface{}, method string, args ...interface{}) error {
	ctx, cancel, ws, http := r.makeLiveQueryCtxAndSafeGetClients(ctx, r.largePayloadRPCTimeout)
	defer cancel()
	lggr := r.newRqLggr().With(
		"method", method,
		"args", args,
	)

	lggr.Debug("RPC call: evmclient.Client#CallContext")
	start := time.Now()
	var err error
	if http != nil {
		err = r.wrapHTTP(http.rpc.CallContext(ctx, result, method, args...))
	} else {
		err = r.wrapWS(ws.rpc.CallContext(ctx, result, method, args...))
	}
	duration := time.Since(start)

	r.logResult(lggr, err, duration, r.getRPCDomain(), "CallContext")

	return err
}

func (r *RPCClient) BatchCallContext(rootCtx context.Context, b []rpc.BatchElem) error {
	// Astar's finality tags provide weaker finality guarantees than we require.
	// Fetch latest finalized block using Astar's custom requests and populate it after batch request completes
	var astarRawLatestFinalizedBlock json.RawMessage
	var requestedFinalizedBlock bool
	if r.chainType == chaintype.ChainAstar {
		for _, el := range b {
			if !isRequestingFinalizedBlock(el) {
				continue
			}

			requestedFinalizedBlock = true
			err := r.astarLatestFinalizedBlock(rootCtx, &astarRawLatestFinalizedBlock)
			if err != nil {
				return fmt.Errorf("failed to get astar latest finalized block: %w", err)
			}

			break
		}
	}

	ctx, cancel, ws, http := r.makeLiveQueryCtxAndSafeGetClients(rootCtx, r.largePayloadRPCTimeout)
	defer cancel()
	lggr := r.newRqLggr().With("nBatchElems", len(b), "batchElems", b)

	lggr.Trace("RPC call: evmclient.Client#BatchCallContext")
	start := time.Now()
	var err error
	if http != nil {
		err = r.wrapHTTP(http.rpc.BatchCallContext(ctx, b))
	} else {
		err = r.wrapWS(ws.rpc.BatchCallContext(ctx, b))
	}
	duration := time.Since(start)

	r.logResult(lggr, err, duration, r.getRPCDomain(), "BatchCallContext")
	if err != nil {
		return err
	}

	if r.chainType == chaintype.ChainAstar && requestedFinalizedBlock {
		// populate requested finalized block with correct value
		for _, el := range b {
			if !isRequestingFinalizedBlock(el) {
				continue
			}

			el.Error = nil
			err = json.Unmarshal(astarRawLatestFinalizedBlock, el.Result)
			if err != nil {
				el.Error = fmt.Errorf("failed to unmarshal astar finalized block into provided struct: %w", err)
			}
		}
	}

	return nil
}

func isRequestingFinalizedBlock(el rpc.BatchElem) bool {
	isGetBlock := el.Method == "eth_getBlockByNumber" && len(el.Args) > 0
	if !isGetBlock {
		return false
	}

	if el.Args[0] == rpc.FinalizedBlockNumber {
		return true
	}

	switch arg := el.Args[0].(type) {
	case string:
		return arg == rpc.FinalizedBlockNumber.String()
	case fmt.Stringer:
		return arg.String() == rpc.FinalizedBlockNumber.String()
	default:
		return false
	}
}

<<<<<<< HEAD
func (r *RPCClient) SubscribeToHeads(ctx context.Context) (ch <-chan *evmtypes.Head, sub commontypes.Subscription, err error) {
=======
// TODO: Full transition from SubscribeNewHead to SubscribeToHeads is done in BCI-2875
func (r *rpcClient) SubscribeNewHead(ctx context.Context, channel chan<- *evmtypes.Head) (_ commontypes.Subscription, err error) {
	ctx, cancel, chStopInFlight, ws, _ := r.acquireQueryCtx(ctx, r.rpcTimeout)
	defer cancel()
	args := []interface{}{"newHeads"}
	lggr := r.newRqLggr().With("args", args)

	if r.newHeadsPollInterval > 0 {
		interval := r.newHeadsPollInterval
		timeout := interval
		poller, pollerCh := commonclient.NewPoller[*evmtypes.Head](interval, r.latestBlock, timeout, r.rpcLog)
		if err = poller.Start(ctx); err != nil {
			return nil, err
		}

		// NOTE this is a temporary special treatment for SubscribeNewHead before we refactor head tracker to use SubscribeToHeads
		// as we need to forward new head from the poller channel to the channel passed from caller.
		go func() {
			for head := range pollerCh {
				select {
				case channel <- head:
					// forwarding new head to the channel passed from caller
				case <-poller.Err():
					// return as poller returns error
					return
				}
			}
		}()

		err = r.registerSub(&poller, chStopInFlight)
		if err != nil {
			return nil, err
		}

		lggr.Debugf("Polling new heads over http")
		return &poller, nil
	}

	lggr.Debug("RPC call: evmclient.Client#EthSubscribe")
	start := time.Now()
	defer func() {
		duration := time.Since(start)
		r.logResult(lggr, err, duration, r.getRPCDomain(), "EthSubscribe")
		err = r.wrapWS(err)
	}()
	subForwarder := newSubForwarder(channel, func(head *evmtypes.Head) *evmtypes.Head {
		head.EVMChainID = ubig.New(r.chainID)
		r.onNewHead(ctx, chStopInFlight, head)
		return head
	}, r.wrapRPCClientError)
	err = subForwarder.start(ws.rpc.EthSubscribe(ctx, subForwarder.srcCh, args...))
	if err != nil {
		return
	}

	err = r.registerSub(subForwarder, chStopInFlight)
	if err != nil {
		return
	}

	return subForwarder, nil
}

func (r *rpcClient) SubscribeToHeads(ctx context.Context) (ch <-chan *evmtypes.Head, sub commontypes.Subscription, err error) {
>>>>>>> 659b75ad
	ctx, cancel, chStopInFlight, ws, _ := r.acquireQueryCtx(ctx, r.rpcTimeout)
	defer cancel()

	args := []interface{}{rpcSubscriptionMethodNewHeads}
	start := time.Now()
	lggr := r.newRqLggr().With("args", args)

	// if new head based on http polling is enabled, we will replace it for WS newHead subscription
	if r.newHeadsPollInterval > 0 {
		interval := r.newHeadsPollInterval
		timeout := interval
		poller, channel := commonclient.NewPoller[*evmtypes.Head](interval, r.latestBlock, timeout, r.rpcLog)
		if err = poller.Start(ctx); err != nil {
			return nil, nil, err
		}

		err = r.registerSub(&poller, chStopInFlight)
		if err != nil {
			return nil, nil, err
		}

		lggr.Debugf("Polling new heads over http")
		return channel, &poller, nil
	}

	lggr.Debug("RPC call: evmclient.Client#EthSubscribe")
	defer func() {
		duration := time.Since(start)
		r.logResult(lggr, err, duration, r.getRPCDomain(), "EthSubscribe")
		err = r.wrapWS(err)
	}()

	channel := make(chan *evmtypes.Head)
	forwarder := newSubForwarder(channel, func(head *evmtypes.Head) *evmtypes.Head {
		head.EVMChainID = ubig.New(r.chainID)
		r.onNewHead(ctx, chStopInFlight, head)
		return head
	}, r.wrapRPCClientError)

	err = forwarder.start(ws.rpc.EthSubscribe(ctx, forwarder.srcCh, args...))
	if err != nil {
		return nil, nil, err
	}

	err = r.registerSub(forwarder, chStopInFlight)
	if err != nil {
		return nil, nil, err
	}

	return channel, forwarder, err
}

<<<<<<< HEAD
func (r *RPCClient) SubscribeToFinalizedHeads(ctx context.Context) (<-chan *evmtypes.Head, commontypes.Subscription, error) {
	interval := r.cfg.FinalizedBlockPollInterval()
=======
func (r *rpcClient) SubscribeToFinalizedHeads(ctx context.Context) (<-chan *evmtypes.Head, commontypes.Subscription, error) {
	ctx, cancel, chStopInFlight, _, _ := r.acquireQueryCtx(ctx, r.rpcTimeout)
	defer cancel()
	interval := r.finalizedBlockPollInterval
>>>>>>> 659b75ad
	if interval == 0 {
		return nil, nil, errors.New("FinalizedBlockPollInterval is 0")
	}
	timeout := interval
	poller, channel := commonclient.NewPoller[*evmtypes.Head](interval, r.LatestFinalizedBlock, timeout, r.rpcLog)
	if err := poller.Start(ctx); err != nil {
		return nil, nil, err
	}

	err := r.registerSub(&poller, chStopInFlight)
	if err != nil {
		return nil, nil, err
	}

	return channel, &poller, nil
}

// GethClient wrappers

func (r *RPCClient) TransactionReceipt(ctx context.Context, txHash common.Hash) (receipt *evmtypes.Receipt, err error) {
	err = r.CallContext(ctx, &receipt, "eth_getTransactionReceipt", txHash, false)
	if err != nil {
		return nil, err
	}
	if receipt == nil {
		err = r.wrapRPCClientError(ethereum.NotFound)
		return
	}
	return
}

func (r *RPCClient) TransactionReceiptGeth(ctx context.Context, txHash common.Hash) (receipt *types.Receipt, err error) {
	ctx, cancel, ws, http := r.makeLiveQueryCtxAndSafeGetClients(ctx, r.rpcTimeout)
	defer cancel()
	lggr := r.newRqLggr().With("txHash", txHash)

	lggr.Debug("RPC call: evmclient.Client#TransactionReceipt")

	start := time.Now()
	if http != nil {
		receipt, err = http.geth.TransactionReceipt(ctx, txHash)
		err = r.wrapHTTP(err)
	} else {
		receipt, err = ws.geth.TransactionReceipt(ctx, txHash)
		err = r.wrapWS(err)
	}
	duration := time.Since(start)

	r.logResult(lggr, err, duration, r.getRPCDomain(), "TransactionReceipt",
		"receipt", receipt,
	)

	return
}
func (r *RPCClient) TransactionByHash(ctx context.Context, txHash common.Hash) (tx *types.Transaction, err error) {
	ctx, cancel, ws, http := r.makeLiveQueryCtxAndSafeGetClients(ctx, r.rpcTimeout)
	defer cancel()
	lggr := r.newRqLggr().With("txHash", txHash)

	lggr.Debug("RPC call: evmclient.Client#TransactionByHash")

	start := time.Now()
	if http != nil {
		tx, _, err = http.geth.TransactionByHash(ctx, txHash)
		err = r.wrapHTTP(err)
	} else {
		tx, _, err = ws.geth.TransactionByHash(ctx, txHash)
		err = r.wrapWS(err)
	}
	duration := time.Since(start)

	r.logResult(lggr, err, duration, r.getRPCDomain(), "TransactionByHash",
		"receipt", tx,
	)

	return
}

func (r *RPCClient) HeaderByNumber(ctx context.Context, number *big.Int) (header *types.Header, err error) {
	ctx, cancel, ws, http := r.makeLiveQueryCtxAndSafeGetClients(ctx, r.rpcTimeout)
	defer cancel()
	lggr := r.newRqLggr().With("number", number)

	lggr.Debug("RPC call: evmclient.Client#HeaderByNumber")
	start := time.Now()
	if http != nil {
		header, err = http.geth.HeaderByNumber(ctx, number)
		err = r.wrapHTTP(err)
	} else {
		header, err = ws.geth.HeaderByNumber(ctx, number)
		err = r.wrapWS(err)
	}
	duration := time.Since(start)

	r.logResult(lggr, err, duration, r.getRPCDomain(), "HeaderByNumber", "header", header)

	return
}

func (r *RPCClient) HeaderByHash(ctx context.Context, hash common.Hash) (header *types.Header, err error) {
	ctx, cancel, ws, http := r.makeLiveQueryCtxAndSafeGetClients(ctx, r.rpcTimeout)
	defer cancel()
	lggr := r.newRqLggr().With("hash", hash)

	lggr.Debug("RPC call: evmclient.Client#HeaderByHash")
	start := time.Now()
	if http != nil {
		header, err = http.geth.HeaderByHash(ctx, hash)
		err = r.wrapHTTP(err)
	} else {
		header, err = ws.geth.HeaderByHash(ctx, hash)
		err = r.wrapWS(err)
	}
	duration := time.Since(start)

	r.logResult(lggr, err, duration, r.getRPCDomain(), "HeaderByHash",
		"header", header,
	)

	return
}

func (r *RPCClient) LatestFinalizedBlock(ctx context.Context) (head *evmtypes.Head, err error) {
	// capture chStopInFlight to ensure we are not updating chainInfo with observations related to previous life cycle
	ctx, cancel, chStopInFlight, _, _ := r.acquireQueryCtx(ctx, r.rpcTimeout)
	defer cancel()
	if r.chainType == chaintype.ChainAstar {
		// astar's finality tags provide weaker guarantee. Use their custom request to request latest finalized block
		err = r.astarLatestFinalizedBlock(ctx, &head)
	} else {
		err = r.ethGetBlockByNumber(ctx, rpc.FinalizedBlockNumber.String(), &head)
	}

	if err != nil {
		return
	}

	if head == nil {
		err = r.wrapRPCClientError(ethereum.NotFound)
		return
	}

	head.EVMChainID = ubig.New(r.chainID)

	r.onNewFinalizedHead(ctx, chStopInFlight, head)
	return
}

func (r *RPCClient) latestBlock(ctx context.Context) (head *evmtypes.Head, err error) {
	return r.BlockByNumber(ctx, nil)
}

func (r *RPCClient) astarLatestFinalizedBlock(ctx context.Context, result interface{}) (err error) {
	var hashResult string
	err = r.CallContext(ctx, &hashResult, "chain_getFinalizedHead")
	if err != nil {
		return fmt.Errorf("failed to get astar latest finalized hash: %w", err)
	}

	var astarHead struct {
		Number *hexutil.Big `json:"number"`
	}
	err = r.CallContext(ctx, &astarHead, "chain_getHeader", hashResult, false)
	if err != nil {
		return fmt.Errorf("failed to get astar head by hash: %w", err)
	}

	if astarHead.Number == nil {
		return r.wrapRPCClientError(fmt.Errorf("expected non empty head number of finalized block"))
	}

	err = r.ethGetBlockByNumber(ctx, astarHead.Number.String(), result)
	if err != nil {
		return fmt.Errorf("failed to get astar finalized block: %w", err)
	}

	return nil
}

func (r *RPCClient) BlockByNumber(ctx context.Context, number *big.Int) (head *evmtypes.Head, err error) {
	ctx, cancel, chStopInFlight, _, _ := r.acquireQueryCtx(ctx, r.rpcTimeout)
	defer cancel()
	hexNumber := ToBlockNumArg(number)
	err = r.ethGetBlockByNumber(ctx, hexNumber, &head)
	if err != nil {
		return
	}

	if head == nil {
		err = r.wrapRPCClientError(ethereum.NotFound)
		return
	}

	head.EVMChainID = ubig.New(r.chainID)

	if hexNumber == rpc.LatestBlockNumber.String() {
		r.onNewHead(ctx, chStopInFlight, head)
	}

	return
}

func (r *RPCClient) ethGetBlockByNumber(ctx context.Context, number string, result interface{}) (err error) {
	ctx, cancel, ws, http := r.makeLiveQueryCtxAndSafeGetClients(ctx, r.rpcTimeout)
	defer cancel()
	const method = "eth_getBlockByNumber"
	args := []interface{}{number, false}
	lggr := r.newRqLggr().With(
		"method", method,
		"args", args,
	)

	lggr.Debug("RPC call: evmclient.Client#CallContext")
	start := time.Now()
	if http != nil {
		err = r.wrapHTTP(http.rpc.CallContext(ctx, result, method, args...))
	} else {
		err = r.wrapWS(ws.rpc.CallContext(ctx, result, method, args...))
	}
	duration := time.Since(start)

	r.logResult(lggr, err, duration, r.getRPCDomain(), "CallContext")
	return err
}

func (r *RPCClient) BlockByHash(ctx context.Context, hash common.Hash) (head *evmtypes.Head, err error) {
	err = r.CallContext(ctx, &head, "eth_getBlockByHash", hash.Hex(), false)
	if err != nil {
		return nil, err
	}
	if head == nil {
		err = r.wrapRPCClientError(ethereum.NotFound)
		return
	}
	head.EVMChainID = ubig.New(r.chainID)
	return
}

func (r *RPCClient) BlockByHashGeth(ctx context.Context, hash common.Hash) (block *types.Block, err error) {
	ctx, cancel, ws, http := r.makeLiveQueryCtxAndSafeGetClients(ctx, r.rpcTimeout)
	defer cancel()
	lggr := r.newRqLggr().With("hash", hash)

	lggr.Debug("RPC call: evmclient.Client#BlockByHash")
	start := time.Now()
	if http != nil {
		block, err = http.geth.BlockByHash(ctx, hash)
		err = r.wrapHTTP(err)
	} else {
		block, err = ws.geth.BlockByHash(ctx, hash)
		err = r.wrapWS(err)
	}
	duration := time.Since(start)

	r.logResult(lggr, err, duration, r.getRPCDomain(), "BlockByHash",
		"block", block,
	)

	return
}

func (r *RPCClient) BlockByNumberGeth(ctx context.Context, number *big.Int) (block *types.Block, err error) {
	ctx, cancel, ws, http := r.makeLiveQueryCtxAndSafeGetClients(ctx, r.rpcTimeout)
	defer cancel()
	lggr := r.newRqLggr().With("number", number)

	lggr.Debug("RPC call: evmclient.Client#BlockByNumber")
	start := time.Now()
	if http != nil {
		block, err = http.geth.BlockByNumber(ctx, number)
		err = r.wrapHTTP(err)
	} else {
		block, err = ws.geth.BlockByNumber(ctx, number)
		err = r.wrapWS(err)
	}
	duration := time.Since(start)

	r.logResult(lggr, err, duration, r.getRPCDomain(), "BlockByNumber",
		"block", block,
	)

	return
}

func (r *RPCClient) SendTransaction(ctx context.Context, tx *types.Transaction) error {
	ctx, cancel, ws, http := r.makeLiveQueryCtxAndSafeGetClients(ctx, r.largePayloadRPCTimeout)
	defer cancel()
	lggr := r.newRqLggr().With("tx", tx)

	lggr.Debug("RPC call: evmclient.Client#SendTransaction")
	start := time.Now()
	var err error
	if http != nil {
		err = r.wrapHTTP(http.geth.SendTransaction(ctx, tx))
	} else {
		err = r.wrapWS(ws.geth.SendTransaction(ctx, tx))
	}
	duration := time.Since(start)

	r.logResult(lggr, err, duration, r.getRPCDomain(), "SendTransaction")

	return err
}

func (r *RPCClient) SimulateTransaction(ctx context.Context, tx *types.Transaction) error {
	// Not Implemented
	return pkgerrors.New("SimulateTransaction not implemented")
}

func (r *RPCClient) SendEmptyTransaction(
	ctx context.Context,
	newTxAttempt func(nonce evmtypes.Nonce, feeLimit uint32, fee *assets.Wei, fromAddress common.Address) (attempt any, err error),
	nonce evmtypes.Nonce,
	gasLimit uint32,
	fee *assets.Wei,
	fromAddress common.Address,
) (txhash string, err error) {
	// Not Implemented
	return "", pkgerrors.New("SendEmptyTransaction not implemented")
}

// PendingSequenceAt returns one higher than the highest nonce from both mempool and mined transactions
func (r *RPCClient) PendingSequenceAt(ctx context.Context, account common.Address) (nonce evmtypes.Nonce, err error) {
	ctx, cancel, ws, http := r.makeLiveQueryCtxAndSafeGetClients(ctx, r.rpcTimeout)
	defer cancel()
	lggr := r.newRqLggr().With("account", account)

	lggr.Debug("RPC call: evmclient.Client#PendingNonceAt")
	start := time.Now()
	var n uint64
	if http != nil {
		n, err = http.geth.PendingNonceAt(ctx, account)
		nonce = evmtypes.Nonce(int64(n))
		err = r.wrapHTTP(err)
	} else {
		n, err = ws.geth.PendingNonceAt(ctx, account)
		nonce = evmtypes.Nonce(int64(n))
		err = r.wrapWS(err)
	}
	duration := time.Since(start)

	r.logResult(lggr, err, duration, r.getRPCDomain(), "PendingNonceAt",
		"nonce", nonce,
	)

	return
}

// SequenceAt is a bit of a misnomer. You might expect it to return the highest
// mined nonce at the given block number, but it actually returns the total
// transaction count which is the highest mined nonce + 1
func (r *RPCClient) SequenceAt(ctx context.Context, account common.Address, blockNumber *big.Int) (nonce evmtypes.Nonce, err error) {
	ctx, cancel, ws, http := r.makeLiveQueryCtxAndSafeGetClients(ctx, r.rpcTimeout)
	defer cancel()
	lggr := r.newRqLggr().With("account", account, "blockNumber", blockNumber)

	lggr.Debug("RPC call: evmclient.Client#NonceAt")
	start := time.Now()
	var n uint64
	if http != nil {
		n, err = http.geth.NonceAt(ctx, account, blockNumber)
		nonce = evmtypes.Nonce(int64(n))
		err = r.wrapHTTP(err)
	} else {
		n, err = ws.geth.NonceAt(ctx, account, blockNumber)
		nonce = evmtypes.Nonce(int64(n))
		err = r.wrapWS(err)
	}
	duration := time.Since(start)

	r.logResult(lggr, err, duration, r.getRPCDomain(), "NonceAt",
		"nonce", nonce,
	)

	return
}

func (r *RPCClient) PendingCodeAt(ctx context.Context, account common.Address) (code []byte, err error) {
	ctx, cancel, ws, http := r.makeLiveQueryCtxAndSafeGetClients(ctx, r.rpcTimeout)
	defer cancel()
	lggr := r.newRqLggr().With("account", account)

	lggr.Debug("RPC call: evmclient.Client#PendingCodeAt")
	start := time.Now()
	if http != nil {
		code, err = http.geth.PendingCodeAt(ctx, account)
		err = r.wrapHTTP(err)
	} else {
		code, err = ws.geth.PendingCodeAt(ctx, account)
		err = r.wrapWS(err)
	}
	duration := time.Since(start)

	r.logResult(lggr, err, duration, r.getRPCDomain(), "PendingCodeAt",
		"code", code,
	)

	return
}

func (r *RPCClient) CodeAt(ctx context.Context, account common.Address, blockNumber *big.Int) (code []byte, err error) {
	ctx, cancel, ws, http := r.makeLiveQueryCtxAndSafeGetClients(ctx, r.rpcTimeout)
	defer cancel()
	lggr := r.newRqLggr().With("account", account, "blockNumber", blockNumber)

	lggr.Debug("RPC call: evmclient.Client#CodeAt")
	start := time.Now()
	if http != nil {
		code, err = http.geth.CodeAt(ctx, account, blockNumber)
		err = r.wrapHTTP(err)
	} else {
		code, err = ws.geth.CodeAt(ctx, account, blockNumber)
		err = r.wrapWS(err)
	}
	duration := time.Since(start)

	r.logResult(lggr, err, duration, r.getRPCDomain(), "CodeAt",
		"code", code,
	)

	return
}

func (r *RPCClient) EstimateGas(ctx context.Context, c interface{}) (gas uint64, err error) {
	ctx, cancel, ws, http := r.makeLiveQueryCtxAndSafeGetClients(ctx, r.largePayloadRPCTimeout)
	defer cancel()
	call := c.(ethereum.CallMsg)
	lggr := r.newRqLggr().With("call", call)

	lggr.Debug("RPC call: evmclient.Client#EstimateGas")
	start := time.Now()
	if http != nil {
		gas, err = http.geth.EstimateGas(ctx, call)
		err = r.wrapHTTP(err)
	} else {
		gas, err = ws.geth.EstimateGas(ctx, call)
		err = r.wrapWS(err)
	}
	duration := time.Since(start)

	r.logResult(lggr, err, duration, r.getRPCDomain(), "EstimateGas",
		"gas", gas,
	)

	return
}

func (r *RPCClient) SuggestGasPrice(ctx context.Context) (price *big.Int, err error) {
	ctx, cancel, ws, http := r.makeLiveQueryCtxAndSafeGetClients(ctx, r.rpcTimeout)
	defer cancel()
	lggr := r.newRqLggr()

	lggr.Debug("RPC call: evmclient.Client#SuggestGasPrice")
	start := time.Now()
	if http != nil {
		price, err = http.geth.SuggestGasPrice(ctx)
		err = r.wrapHTTP(err)
	} else {
		price, err = ws.geth.SuggestGasPrice(ctx)
		err = r.wrapWS(err)
	}
	duration := time.Since(start)

	r.logResult(lggr, err, duration, r.getRPCDomain(), "SuggestGasPrice",
		"price", price,
	)

	return
}

func (r *RPCClient) CallContract(ctx context.Context, msg interface{}, blockNumber *big.Int) (val []byte, err error) {
	ctx, cancel, ws, http := r.makeLiveQueryCtxAndSafeGetClients(ctx, r.largePayloadRPCTimeout)
	defer cancel()
	lggr := r.newRqLggr().With("callMsg", msg, "blockNumber", blockNumber)
	message := msg.(ethereum.CallMsg)

	lggr.Debug("RPC call: evmclient.Client#CallContract")
	start := time.Now()
	var hex hexutil.Bytes
	if http != nil {
		err = http.rpc.CallContext(ctx, &hex, "eth_call", ToBackwardCompatibleCallArg(message), ToBackwardCompatibleBlockNumArg(blockNumber))
		err = r.wrapHTTP(err)
	} else {
		err = ws.rpc.CallContext(ctx, &hex, "eth_call", ToBackwardCompatibleCallArg(message), ToBackwardCompatibleBlockNumArg(blockNumber))
		err = r.wrapWS(err)
	}
	if err == nil {
		val = hex
	}
	duration := time.Since(start)

	r.logResult(lggr, err, duration, r.getRPCDomain(), "CallContract",
		"val", val,
	)

	return
}

func (r *RPCClient) PendingCallContract(ctx context.Context, msg interface{}) (val []byte, err error) {
	ctx, cancel, ws, http := r.makeLiveQueryCtxAndSafeGetClients(ctx, r.largePayloadRPCTimeout)
	defer cancel()
	lggr := r.newRqLggr().With("callMsg", msg)
	message := msg.(ethereum.CallMsg)

	lggr.Debug("RPC call: evmclient.Client#PendingCallContract")
	start := time.Now()
	var hex hexutil.Bytes
	if http != nil {
		err = http.rpc.CallContext(ctx, &hex, "eth_call", ToBackwardCompatibleCallArg(message), "pending")
		err = r.wrapHTTP(err)
	} else {
		err = ws.rpc.CallContext(ctx, &hex, "eth_call", ToBackwardCompatibleCallArg(message), "pending")
		err = r.wrapWS(err)
	}
	if err == nil {
		val = hex
	}
	duration := time.Since(start)

	r.logResult(lggr, err, duration, r.getRPCDomain(), "PendingCallContract",
		"val", val,
	)

	return
}

func (r *RPCClient) LatestBlockHeight(ctx context.Context) (*big.Int, error) {
	var height big.Int
	h, err := r.BlockNumber(ctx)
	return height.SetUint64(h), err
}

func (r *RPCClient) BlockNumber(ctx context.Context) (height uint64, err error) {
	ctx, cancel, ws, http := r.makeLiveQueryCtxAndSafeGetClients(ctx, r.rpcTimeout)
	defer cancel()
	lggr := r.newRqLggr()

	lggr.Debug("RPC call: evmclient.Client#BlockNumber")
	start := time.Now()
	if http != nil {
		height, err = http.geth.BlockNumber(ctx)
		err = r.wrapHTTP(err)
	} else {
		height, err = ws.geth.BlockNumber(ctx)
		err = r.wrapWS(err)
	}
	duration := time.Since(start)

	r.logResult(lggr, err, duration, r.getRPCDomain(), "BlockNumber",
		"height", height,
	)

	return
}

func (r *RPCClient) BalanceAt(ctx context.Context, account common.Address, blockNumber *big.Int) (balance *big.Int, err error) {
	ctx, cancel, ws, http := r.makeLiveQueryCtxAndSafeGetClients(ctx, r.rpcTimeout)
	defer cancel()
	lggr := r.newRqLggr().With("account", account.Hex(), "blockNumber", blockNumber)

	lggr.Debug("RPC call: evmclient.Client#BalanceAt")
	start := time.Now()
	if http != nil {
		balance, err = http.geth.BalanceAt(ctx, account, blockNumber)
		err = r.wrapHTTP(err)
	} else {
		balance, err = ws.geth.BalanceAt(ctx, account, blockNumber)
		err = r.wrapWS(err)
	}
	duration := time.Since(start)

	r.logResult(lggr, err, duration, r.getRPCDomain(), "BalanceAt",
		"balance", balance,
	)

	return
}

func (r *RPCClient) FeeHistory(ctx context.Context, blockCount uint64, rewardPercentiles []float64) (feeHistory *ethereum.FeeHistory, err error) {
	ctx, cancel, ws, http := r.makeLiveQueryCtxAndSafeGetClients(ctx, r.rpcTimeout)
	defer cancel()
	lggr := r.newRqLggr().With("blockCount", blockCount, "rewardPercentiles", rewardPercentiles)

	lggr.Debug("RPC call: evmclient.Client#FeeHistory")
	start := time.Now()
	if http != nil {
		feeHistory, err = http.geth.FeeHistory(ctx, blockCount, nil, rewardPercentiles)
		err = r.wrapHTTP(err)
	} else {
		feeHistory, err = ws.geth.FeeHistory(ctx, blockCount, nil, rewardPercentiles)
		err = r.wrapWS(err)
	}
	duration := time.Since(start)

	r.logResult(lggr, err, duration, r.getRPCDomain(), "FeeHistory",
		"feeHistory", feeHistory,
	)

	return
}

// CallArgs represents the data used to call the balance method of a contract.
// "To" is the address of the ERC contract. "Data" is the message sent
// to the contract. "From" is the sender address.
type CallArgs struct {
	From common.Address `json:"from"`
	To   common.Address `json:"to"`
	Data hexutil.Bytes  `json:"data"`
}

// TokenBalance returns the balance of the given address for the token contract address.
func (r *RPCClient) TokenBalance(ctx context.Context, address common.Address, contractAddress common.Address) (*big.Int, error) {
	result := ""
	numLinkBigInt := new(big.Int)
	functionSelector := evmtypes.HexToFunctionSelector(BALANCE_OF_ADDRESS_FUNCTION_SELECTOR) // balanceOf(address)
	data := utils.ConcatBytes(functionSelector.Bytes(), common.LeftPadBytes(address.Bytes(), utils.EVMWordByteLen))
	args := CallArgs{
		To:   contractAddress,
		Data: data,
	}
	err := r.CallContext(ctx, &result, "eth_call", args, "latest")
	if err != nil {
		return numLinkBigInt, err
	}
	if _, ok := numLinkBigInt.SetString(result, 0); !ok {
		return nil, r.wrapRPCClientError(fmt.Errorf("failed to parse int: %s", result))
	}
	return numLinkBigInt, nil
}

// LINKBalance returns the balance of LINK at the given address
func (r *RPCClient) LINKBalance(ctx context.Context, address common.Address, linkAddress common.Address) (*commonassets.Link, error) {
	balance, err := r.TokenBalance(ctx, address, linkAddress)
	if err != nil {
		return commonassets.NewLinkFromJuels(0), err
	}
	return (*commonassets.Link)(balance), nil
}

func (r *RPCClient) FilterEvents(ctx context.Context, q ethereum.FilterQuery) ([]types.Log, error) {
	return r.FilterLogs(ctx, q)
}

func (r *RPCClient) FilterLogs(ctx context.Context, q ethereum.FilterQuery) (l []types.Log, err error) {
	ctx, cancel, ws, http := r.makeLiveQueryCtxAndSafeGetClients(ctx, r.rpcTimeout)
	defer cancel()
	lggr := r.newRqLggr().With("q", q)

	lggr.Debug("RPC call: evmclient.Client#FilterLogs")
	start := time.Now()
	if http != nil {
		l, err = http.geth.FilterLogs(ctx, q)
		err = r.wrapHTTP(err)
	} else {
		l, err = ws.geth.FilterLogs(ctx, q)
		err = r.wrapWS(err)
	}
	duration := time.Since(start)

	r.logResult(lggr, err, duration, r.getRPCDomain(), "FilterLogs",
		"log", l,
	)

	return
}

func (r *RPCClient) ClientVersion(ctx context.Context) (version string, err error) {
	err = r.CallContext(ctx, &version, "web3_clientVersion")
	return
}

func (r *RPCClient) SubscribeFilterLogs(ctx context.Context, q ethereum.FilterQuery, ch chan<- types.Log) (_ ethereum.Subscription, err error) {
	ctx, cancel, chStopInFlight, ws, _ := r.acquireQueryCtx(ctx, r.rpcTimeout)
	defer cancel()
	lggr := r.newRqLggr().With("q", q)

	lggr.Debug("RPC call: evmclient.Client#SubscribeFilterLogs")
	start := time.Now()
	defer func() {
		duration := time.Since(start)
		r.logResult(lggr, err, duration, r.getRPCDomain(), "SubscribeFilterLogs")
		err = r.wrapWS(err)
	}()
	sub := newSubForwarder(ch, nil, r.wrapRPCClientError)
	err = sub.start(ws.geth.SubscribeFilterLogs(ctx, q, sub.srcCh))
	if err != nil {
		return
	}

	err = r.registerSub(sub, chStopInFlight)
	if err != nil {
		return
	}

	return sub, nil
}

func (r *RPCClient) SuggestGasTipCap(ctx context.Context) (tipCap *big.Int, err error) {
	ctx, cancel, ws, http := r.makeLiveQueryCtxAndSafeGetClients(ctx, r.rpcTimeout)
	defer cancel()
	lggr := r.newRqLggr()

	lggr.Debug("RPC call: evmclient.Client#SuggestGasTipCap")
	start := time.Now()
	if http != nil {
		tipCap, err = http.geth.SuggestGasTipCap(ctx)
		err = r.wrapHTTP(err)
	} else {
		tipCap, err = ws.geth.SuggestGasTipCap(ctx)
		err = r.wrapWS(err)
	}
	duration := time.Since(start)

	r.logResult(lggr, err, duration, r.getRPCDomain(), "SuggestGasTipCap",
		"tipCap", tipCap,
	)

	return
}

// Returns the ChainID according to the geth client. This is useful for functions like verify()
// the common node.
func (r *RPCClient) ChainID(ctx context.Context) (chainID *big.Int, err error) {
	ctx, cancel, ws, http := r.makeLiveQueryCtxAndSafeGetClients(ctx, r.rpcTimeout)

	defer cancel()

	if http != nil {
		chainID, err = http.geth.ChainID(ctx)
		err = r.wrapHTTP(err)
	} else {
		chainID, err = ws.geth.ChainID(ctx)
		err = r.wrapWS(err)
	}
	return
}

// newRqLggr generates a new logger with a unique request ID
func (r *RPCClient) newRqLggr() logger.SugaredLogger {
	return r.rpcLog.With("requestID", uuid.New())
}

func (r *RPCClient) wrapRPCClientError(err error) error {
	// simple add msg to the error without adding new stack trace
	return pkgerrors.WithMessage(err, r.rpcClientErrorPrefix())
}

func (r *RPCClient) rpcClientErrorPrefix() string {
	return fmt.Sprintf("RPCClient returned error (%s)", r.name)
}

func wrapCallError(err error, tp string) error {
	if err == nil {
		return nil
	}
	if pkgerrors.Cause(err).Error() == "context deadline exceeded" {
		err = pkgerrors.Wrap(err, "remote node timed out")
	}
	return pkgerrors.Wrapf(err, "%s call failed", tp)
}

func (r *RPCClient) wrapWS(err error) error {
	err = wrapCallError(err, fmt.Sprintf("%s websocket (%s)", r.tier.String(), r.ws.uri.Redacted()))
	return r.wrapRPCClientError(err)
}

func (r *RPCClient) wrapHTTP(err error) error {
	err = wrapCallError(err, fmt.Sprintf("%s http (%s)", r.tier.String(), r.http.uri.Redacted()))
	err = r.wrapRPCClientError(err)
	if err != nil {
		r.rpcLog.Debugw("Call failed", "err", err)
	} else {
		r.rpcLog.Trace("Call succeeded")
	}
	return err
}

// makeLiveQueryCtxAndSafeGetClients wraps makeQueryCtx
func (r *RPCClient) makeLiveQueryCtxAndSafeGetClients(parentCtx context.Context, timeout time.Duration) (ctx context.Context, cancel context.CancelFunc, ws rawclient, http *rawclient) {
	ctx, cancel, _, ws, http = r.acquireQueryCtx(parentCtx, timeout)
	return
}

func (r *RPCClient) acquireQueryCtx(parentCtx context.Context, timeout time.Duration) (ctx context.Context, cancel context.CancelFunc,
	chStopInFlight chan struct{}, ws rawclient, http *rawclient) {
	// Need to wrap in mutex because state transition can cancel and replace the
	// context
	r.stateMu.RLock()
	chStopInFlight = r.chStopInFlight
	ws = r.ws
	if r.http != nil {
		cp := *r.http
		http = &cp
	}
	r.stateMu.RUnlock()
	ctx, cancel = makeQueryCtx(parentCtx, chStopInFlight, timeout)
	return
}

// makeQueryCtx returns a context that cancels if:
// 1. Passed in ctx cancels
// 2. Passed in channel is closed
// 3. Default timeout is reached (queryTimeout)
func makeQueryCtx(ctx context.Context, ch services.StopChan, timeout time.Duration) (context.Context, context.CancelFunc) {
	var chCancel, timeoutCancel context.CancelFunc
	ctx, chCancel = ch.Ctx(ctx)
	ctx, timeoutCancel = context.WithTimeout(ctx, timeout)
	cancel := func() {
		chCancel()
		timeoutCancel()
	}
	return ctx, cancel
}

func (r *RPCClient) makeQueryCtx(ctx context.Context, timeout time.Duration) (context.Context, context.CancelFunc) {
	return makeQueryCtx(ctx, r.getChStopInflight(), timeout)
}

func (r *RPCClient) IsSyncing(ctx context.Context) (bool, error) {
	ctx, cancel, ws, http := r.makeLiveQueryCtxAndSafeGetClients(ctx, r.rpcTimeout)
	defer cancel()
	lggr := r.newRqLggr()

	lggr.Debug("RPC call: evmclient.Client#SyncProgress")
	var syncProgress *ethereum.SyncProgress
	start := time.Now()
	var err error
	if http != nil {
		syncProgress, err = http.geth.SyncProgress(ctx)
		err = r.wrapHTTP(err)
	} else {
		syncProgress, err = ws.geth.SyncProgress(ctx)
		err = r.wrapWS(err)
	}
	duration := time.Since(start)

	r.logResult(lggr, err, duration, r.getRPCDomain(), "BlockNumber",
		"syncProgress", syncProgress,
	)

	return syncProgress != nil, nil
}

// getChStopInflight provides a convenience helper that mutex wraps a
// read to the chStopInFlight
func (r *RPCClient) getChStopInflight() chan struct{} {
	r.stateMu.RLock()
	defer r.stateMu.RUnlock()
	return r.chStopInFlight
}

func (r *RPCClient) Name() string {
	return r.name
}

func (r *RPCClient) onNewHead(ctx context.Context, requestCh <-chan struct{}, head *evmtypes.Head) {
	if head == nil {
		return
	}

	r.chainInfoLock.Lock()
	defer r.chainInfoLock.Unlock()
	if !commonclient.CtxIsHeathCheckRequest(ctx) {
		r.highestUserObservations.BlockNumber = max(r.highestUserObservations.BlockNumber, head.Number)
		r.highestUserObservations.TotalDifficulty = commonclient.MaxTotalDifficulty(r.highestUserObservations.TotalDifficulty, head.TotalDifficulty)
	}
	select {
	case <-requestCh: // no need to update latestChainInfo, as rpcClient already started new life cycle
		return
	default:
		r.latestChainInfo.BlockNumber = head.Number
		r.latestChainInfo.TotalDifficulty = head.TotalDifficulty
	}
}

func (r *RPCClient) onNewFinalizedHead(ctx context.Context, requestCh <-chan struct{}, head *evmtypes.Head) {
	if head == nil {
		return
	}
	r.chainInfoLock.Lock()
	defer r.chainInfoLock.Unlock()
	if !commonclient.CtxIsHeathCheckRequest(ctx) {
		r.highestUserObservations.FinalizedBlockNumber = max(r.highestUserObservations.FinalizedBlockNumber, head.Number)
	}
	select {
	case <-requestCh: // no need to update latestChainInfo, as rpcClient already started new life cycle
		return
	default:
		r.latestChainInfo.FinalizedBlockNumber = head.Number
	}
}

func (r *RPCClient) GetInterceptedChainInfo() (latest, highestUserObservations commonclient.ChainInfo) {
	r.chainInfoLock.Lock()
	defer r.chainInfoLock.Unlock()
	return r.latestChainInfo, r.highestUserObservations
}

func ToBlockNumArg(number *big.Int) string {
	if number == nil {
		return "latest"
	}
	return hexutil.EncodeBig(number)
}<|MERGE_RESOLUTION|>--- conflicted
+++ resolved
@@ -323,15 +323,9 @@
 }
 
 // registerSub adds the sub to the rpcClient list
-<<<<<<< HEAD
 func (r *RPCClient) registerSub(sub ethereum.Subscription, stopInFLightCh chan struct{}) error {
 	r.stateMu.Lock()
 	defer r.stateMu.Unlock()
-=======
-func (r *rpcClient) registerSub(sub ethereum.Subscription, stopInFLightCh chan struct{}) error {
-	r.subsSliceMu.Lock()
-	defer r.subsSliceMu.Unlock()
->>>>>>> 659b75ad
 	// ensure that the `sub` belongs to current life cycle of the `rpcClient` and it should not be killed due to
 	// previous `DisconnectAll` call.
 	select {
@@ -345,63 +339,6 @@
 	return nil
 }
 
-<<<<<<< HEAD
-=======
-// DisconnectAll disconnects all clients connected to the rpcClient
-func (r *rpcClient) DisconnectAll() {
-	r.stateMu.Lock()
-	if r.ws.rpc != nil {
-		r.ws.rpc.Close()
-	}
-	r.cancelInflightRequests()
-	r.stateMu.Unlock()
-
-	r.subsSliceMu.Lock()
-	r.unsubscribeAll()
-	r.subsSliceMu.Unlock()
-
-	r.chainInfoLock.Lock()
-	r.latestChainInfo = commonclient.ChainInfo{}
-	r.chainInfoLock.Unlock()
-}
-
-// unsubscribeAll unsubscribes all subscriptions
-// WARNING: NOT THREAD-SAFE
-// This must be called from within the r.stateMu lock
-func (r *rpcClient) unsubscribeAll() {
-	for _, sub := range r.subs {
-		sub.Unsubscribe()
-	}
-	r.subs = nil
-}
-func (r *rpcClient) SetAliveLoopSub(sub commontypes.Subscription) {
-	r.stateMu.Lock()
-	defer r.stateMu.Unlock()
-
-	r.aliveLoopSub = sub
-}
-
-// SubscribersCount returns the number of client subscribed to the node
-func (r *rpcClient) SubscribersCount() int32 {
-	r.stateMu.RLock()
-	defer r.stateMu.RUnlock()
-	return int32(len(r.subs))
-}
-
-// UnsubscribeAllExceptAliveLoop disconnects all subscriptions to the node except the alive loop subscription
-// while holding the n.stateMu lock
-func (r *rpcClient) UnsubscribeAllExceptAliveLoop() {
-	r.stateMu.Lock()
-	defer r.stateMu.Unlock()
-
-	for _, s := range r.subs {
-		if s != r.aliveLoopSub {
-			s.Unsubscribe()
-		}
-	}
-}
-
->>>>>>> 659b75ad
 // RPC wrappers
 
 // CallContext implementation
@@ -506,74 +443,7 @@
 	}
 }
 
-<<<<<<< HEAD
 func (r *RPCClient) SubscribeToHeads(ctx context.Context) (ch <-chan *evmtypes.Head, sub commontypes.Subscription, err error) {
-=======
-// TODO: Full transition from SubscribeNewHead to SubscribeToHeads is done in BCI-2875
-func (r *rpcClient) SubscribeNewHead(ctx context.Context, channel chan<- *evmtypes.Head) (_ commontypes.Subscription, err error) {
-	ctx, cancel, chStopInFlight, ws, _ := r.acquireQueryCtx(ctx, r.rpcTimeout)
-	defer cancel()
-	args := []interface{}{"newHeads"}
-	lggr := r.newRqLggr().With("args", args)
-
-	if r.newHeadsPollInterval > 0 {
-		interval := r.newHeadsPollInterval
-		timeout := interval
-		poller, pollerCh := commonclient.NewPoller[*evmtypes.Head](interval, r.latestBlock, timeout, r.rpcLog)
-		if err = poller.Start(ctx); err != nil {
-			return nil, err
-		}
-
-		// NOTE this is a temporary special treatment for SubscribeNewHead before we refactor head tracker to use SubscribeToHeads
-		// as we need to forward new head from the poller channel to the channel passed from caller.
-		go func() {
-			for head := range pollerCh {
-				select {
-				case channel <- head:
-					// forwarding new head to the channel passed from caller
-				case <-poller.Err():
-					// return as poller returns error
-					return
-				}
-			}
-		}()
-
-		err = r.registerSub(&poller, chStopInFlight)
-		if err != nil {
-			return nil, err
-		}
-
-		lggr.Debugf("Polling new heads over http")
-		return &poller, nil
-	}
-
-	lggr.Debug("RPC call: evmclient.Client#EthSubscribe")
-	start := time.Now()
-	defer func() {
-		duration := time.Since(start)
-		r.logResult(lggr, err, duration, r.getRPCDomain(), "EthSubscribe")
-		err = r.wrapWS(err)
-	}()
-	subForwarder := newSubForwarder(channel, func(head *evmtypes.Head) *evmtypes.Head {
-		head.EVMChainID = ubig.New(r.chainID)
-		r.onNewHead(ctx, chStopInFlight, head)
-		return head
-	}, r.wrapRPCClientError)
-	err = subForwarder.start(ws.rpc.EthSubscribe(ctx, subForwarder.srcCh, args...))
-	if err != nil {
-		return
-	}
-
-	err = r.registerSub(subForwarder, chStopInFlight)
-	if err != nil {
-		return
-	}
-
-	return subForwarder, nil
-}
-
-func (r *rpcClient) SubscribeToHeads(ctx context.Context) (ch <-chan *evmtypes.Head, sub commontypes.Subscription, err error) {
->>>>>>> 659b75ad
 	ctx, cancel, chStopInFlight, ws, _ := r.acquireQueryCtx(ctx, r.rpcTimeout)
 	defer cancel()
 
@@ -626,15 +496,11 @@
 	return channel, forwarder, err
 }
 
-<<<<<<< HEAD
 func (r *RPCClient) SubscribeToFinalizedHeads(ctx context.Context) (<-chan *evmtypes.Head, commontypes.Subscription, error) {
+	ctx, cancel, chStopInFlight, _, _ := r.acquireQueryCtx(ctx, r.rpcTimeout)
+	defer cancel()
+
 	interval := r.cfg.FinalizedBlockPollInterval()
-=======
-func (r *rpcClient) SubscribeToFinalizedHeads(ctx context.Context) (<-chan *evmtypes.Head, commontypes.Subscription, error) {
-	ctx, cancel, chStopInFlight, _, _ := r.acquireQueryCtx(ctx, r.rpcTimeout)
-	defer cancel()
-	interval := r.finalizedBlockPollInterval
->>>>>>> 659b75ad
 	if interval == 0 {
 		return nil, nil, errors.New("FinalizedBlockPollInterval is 0")
 	}
