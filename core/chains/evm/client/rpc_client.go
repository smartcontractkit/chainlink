package client

import (
	"context"
	"errors"
	"fmt"
	"math/big"
	"net/url"
	"strconv"
	"sync"
	"time"

	"github.com/ethereum/go-ethereum"
	"github.com/ethereum/go-ethereum/common"
	"github.com/ethereum/go-ethereum/common/hexutil"
	"github.com/ethereum/go-ethereum/core/types"
	"github.com/ethereum/go-ethereum/ethclient"
	"github.com/ethereum/go-ethereum/rpc"
	"github.com/google/uuid"
	pkgerrors "github.com/pkg/errors"
	"github.com/prometheus/client_golang/prometheus"
	"github.com/prometheus/client_golang/prometheus/promauto"

	commonassets "github.com/smartcontractkit/chainlink-common/pkg/assets"
	"github.com/smartcontractkit/chainlink-common/pkg/logger"
	"github.com/smartcontractkit/chainlink-common/pkg/services"

	commonclient "github.com/smartcontractkit/chainlink/v2/common/client"
	commontypes "github.com/smartcontractkit/chainlink/v2/common/types"
	"github.com/smartcontractkit/chainlink/v2/core/chains/evm/assets"
	"github.com/smartcontractkit/chainlink/v2/core/chains/evm/config"
	evmtypes "github.com/smartcontractkit/chainlink/v2/core/chains/evm/types"
	"github.com/smartcontractkit/chainlink/v2/core/chains/evm/utils"
	ubig "github.com/smartcontractkit/chainlink/v2/core/chains/evm/utils/big"
)

var (
	promEVMPoolRPCNodeDials = promauto.NewCounterVec(prometheus.CounterOpts{
		Name: "evm_pool_rpc_node_dials_total",
		Help: "The total number of dials for the given RPC node",
	}, []string{"evmChainID", "nodeName"})
	promEVMPoolRPCNodeDialsFailed = promauto.NewCounterVec(prometheus.CounterOpts{
		Name: "evm_pool_rpc_node_dials_failed",
		Help: "The total number of failed dials for the given RPC node",
	}, []string{"evmChainID", "nodeName"})
	promEVMPoolRPCNodeDialsSuccess = promauto.NewCounterVec(prometheus.CounterOpts{
		Name: "evm_pool_rpc_node_dials_success",
		Help: "The total number of successful dials for the given RPC node",
	}, []string{"evmChainID", "nodeName"})

	promEVMPoolRPCNodeCalls = promauto.NewCounterVec(prometheus.CounterOpts{
		Name: "evm_pool_rpc_node_calls_total",
		Help: "The approximate total number of RPC calls for the given RPC node",
	}, []string{"evmChainID", "nodeName"})
	promEVMPoolRPCNodeCallsFailed = promauto.NewCounterVec(prometheus.CounterOpts{
		Name: "evm_pool_rpc_node_calls_failed",
		Help: "The approximate total number of failed RPC calls for the given RPC node",
	}, []string{"evmChainID", "nodeName"})
	promEVMPoolRPCNodeCallsSuccess = promauto.NewCounterVec(prometheus.CounterOpts{
		Name: "evm_pool_rpc_node_calls_success",
		Help: "The approximate total number of successful RPC calls for the given RPC node",
	}, []string{"evmChainID", "nodeName"})
	promEVMPoolRPCCallTiming = promauto.NewHistogramVec(prometheus.HistogramOpts{
		Name: "evm_pool_rpc_node_rpc_call_time",
		Help: "The duration of an RPC call in nanoseconds",
		Buckets: []float64{
			float64(50 * time.Millisecond),
			float64(100 * time.Millisecond),
			float64(200 * time.Millisecond),
			float64(500 * time.Millisecond),
			float64(1 * time.Second),
			float64(2 * time.Second),
			float64(4 * time.Second),
			float64(8 * time.Second),
		},
	}, []string{"evmChainID", "nodeName", "rpcHost", "isSendOnly", "success", "rpcCallName"})
)

const rpcSubscriptionMethodNewHeads = "newHeads"

// RPCClient includes all the necessary generalized RPC methods along with any additional chain-specific methods.
//
//go:generate mockery --quiet --name RPCClient --output ./mocks --case=underscore
type RPCClient interface {
	commonclient.RPC[
		*big.Int,
		evmtypes.Nonce,
		common.Address,
		common.Hash,
		*types.Transaction,
		common.Hash,
		types.Log,
		ethereum.FilterQuery,
		*evmtypes.Receipt,
		*assets.Wei,
		*evmtypes.Head,
		rpc.BatchElem,
	]
	BlockByHashGeth(ctx context.Context, hash common.Hash) (b *types.Block, err error)
	BlockByNumberGeth(ctx context.Context, number *big.Int) (b *types.Block, err error)
	HeaderByHash(ctx context.Context, h common.Hash) (head *types.Header, err error)
	HeaderByNumber(ctx context.Context, n *big.Int) (head *types.Header, err error)
	PendingCodeAt(ctx context.Context, account common.Address) (b []byte, err error)
	SubscribeFilterLogs(ctx context.Context, q ethereum.FilterQuery, ch chan<- types.Log) (s ethereum.Subscription, err error)
	SuggestGasPrice(ctx context.Context) (p *big.Int, err error)
	SuggestGasTipCap(ctx context.Context) (t *big.Int, err error)
	TransactionReceiptGeth(ctx context.Context, txHash common.Hash) (r *types.Receipt, err error)
	GetInterceptedChainInfo() (latest, highestUserObservations commonclient.ChainInfo)
}

type rawclient struct {
	rpc  *rpc.Client
	geth *ethclient.Client
	uri  url.URL
}

type RpcClient struct {
	cfg     config.NodePool
	rpcLog  logger.SugaredLogger
	name    string
	id      int32
	chainID *big.Int
	tier    commonclient.NodeTier

	ws   rawclient
	http *rawclient

	stateMu sync.RWMutex // protects state* fields

	// Need to track subscriptions because closing the RPC does not (always?)
	// close the underlying subscription
	subs []ethereum.Subscription

	// Need to track the aliveLoop subscription, so we do not cancel it when checking lease on the MultiNode
	aliveLoopSub ethereum.Subscription

	// chStopInFlight can be closed to immediately cancel all in-flight requests on
	// this RpcClient. Closing and replacing should be serialized through
	// stateMu since it can happen on state transitions as well as RpcClient Close.
	chStopInFlight chan struct{}

	// intercepted values seen by callers of the rpcClient excluding health check calls. Need to ensure MultiNode provides repeatable read guarantee
	highestUserObservations commonclient.ChainInfo
	// most recent chain info observed during current lifecycle (reseted on DisconnectAll)
	latestChainInfo commonclient.ChainInfo
}

var _ commonclient.RPCClient[*big.Int, *evmtypes.Head] = &RpcClient{}

func NewRPCClient(
	cfg config.NodePool,
	lggr logger.Logger,
	wsuri url.URL,
	httpuri *url.URL,
	name string,
	id int32,
	chainID *big.Int,
	tier commonclient.NodeTier,
) *RpcClient {
	r := new(RpcClient)
	r.cfg = cfg
	r.name = name
	r.id = id
	r.chainID = chainID
	r.tier = tier
	r.ws.uri = wsuri
	if httpuri != nil {
		r.http = &rawclient{uri: *httpuri}
	}
	r.chStopInFlight = make(chan struct{})
	lggr = logger.Named(lggr, "Client")
	lggr = logger.With(lggr,
		"clientTier", tier.String(),
		"clientName", name,
		"client", r.String(),
		"evmChainID", chainID,
	)
	r.rpcLog = logger.Sugared(lggr).Named("RPC")

	return r
}

func (r *RpcClient) SubscribeToHeads(ctx context.Context) (<-chan *evmtypes.Head, commontypes.Subscription, error) {
	channel := make(chan *evmtypes.Head)
<<<<<<< HEAD
	sub, err := r.subscribe(ctx, channel, rpcSubscriptionMethodNewHeads)
=======
	sub, err := r.subscribe(ctx, channel)
>>>>>>> 23b0991e
	return channel, sub, err
}

func (r *RpcClient) SubscribeToFinalizedHeads(_ context.Context) (<-chan *evmtypes.Head, commontypes.Subscription, error) {
	interval := r.cfg.FinalizedBlockPollInterval()
	if interval == 0 {
		return nil, nil, errors.New("FinalizedBlockPollInterval is 0")
	}
	timeout := interval
	poller, channel := commonclient.NewPoller[*evmtypes.Head](interval, r.LatestFinalizedBlock, timeout, r.rpcLog)
	if err := poller.Start(); err != nil {
		return nil, nil, err
	}
	return channel, &poller, nil
}

func (r *RpcClient) Ping(ctx context.Context) error {
	version, err := r.ClientVersion(ctx)
	if err != nil {
		return fmt.Errorf("ping failed: %v", err)
	}
	r.rpcLog.Debugf("ping client version: %s", version)
	return err
}

func (r *RpcClient) UnsubscribeAllExcept(subs ...commontypes.Subscription) {
	r.stateMu.Lock()
	defer r.stateMu.Unlock()
	for _, sub := range r.subs {
		var keep bool
		for _, s := range subs {
			if sub == s {
				keep = true
				break
			}
		}
		if !keep {
			sub.Unsubscribe()
		}
	}
}

// Not thread-safe, pure dial.
func (r *RpcClient) Dial(callerCtx context.Context) error {
	ctx, cancel := makeQueryCtx(callerCtx, r.getChStopInflight())
	defer cancel()

	promEVMPoolRPCNodeDials.WithLabelValues(r.chainID.String(), r.name).Inc()
	lggr := r.rpcLog.With("wsuri", r.ws.uri.Redacted())
	if r.http != nil {
		lggr = lggr.With("httpuri", r.http.uri.Redacted())
	}
	lggr.Debugw("RPC dial: evmclient.Client#dial")

	wsrpc, err := rpc.DialWebsocket(ctx, r.ws.uri.String(), "")
	if err != nil {
		promEVMPoolRPCNodeDialsFailed.WithLabelValues(r.chainID.String(), r.name).Inc()
		return r.wrapRPCClientError(pkgerrors.Wrapf(err, "error while dialing websocket: %v", r.ws.uri.Redacted()))
	}

	r.ws.rpc = wsrpc
	r.ws.geth = ethclient.NewClient(wsrpc)

	if r.http != nil {
		if err := r.DialHTTP(); err != nil {
			return err
		}
	}

	promEVMPoolRPCNodeDialsSuccess.WithLabelValues(r.chainID.String(), r.name).Inc()

	return nil
}

// Not thread-safe, pure dial.
// DialHTTP doesn't actually make any external HTTP calls
// It can only return error if the URL is malformed.
func (r *RpcClient) DialHTTP() error {
	promEVMPoolRPCNodeDials.WithLabelValues(r.chainID.String(), r.name).Inc()
	lggr := r.rpcLog.With("httpuri", r.ws.uri.Redacted())
	lggr.Debugw("RPC dial: evmclient.Client#dial")

	var httprpc *rpc.Client
	httprpc, err := rpc.DialHTTP(r.http.uri.String())
	if err != nil {
		promEVMPoolRPCNodeDialsFailed.WithLabelValues(r.chainID.String(), r.name).Inc()
		return r.wrapRPCClientError(pkgerrors.Wrapf(err, "error while dialing HTTP: %v", r.http.uri.Redacted()))
	}

	r.http.rpc = httprpc
	r.http.geth = ethclient.NewClient(httprpc)

	promEVMPoolRPCNodeDialsSuccess.WithLabelValues(r.chainID.String(), r.name).Inc()

	return nil
}

func (r *RpcClient) Close() {
	defer func() {
		if r.ws.rpc != nil {
			r.ws.rpc.Close()
		}
	}()
	r.cancelInflightRequests()
}

// cancelInflightRequests closes and replaces the chStopInFlight
func (r *RpcClient) cancelInflightRequests() {
	r.stateMu.Lock()
	defer r.stateMu.Unlock()
	close(r.chStopInFlight)
	r.chStopInFlight = make(chan struct{})
}

func (r *RpcClient) String() string {
	s := fmt.Sprintf("(%s)%s:%s", r.tier.String(), r.name, r.ws.uri.Redacted())
	if r.http != nil {
		s = s + fmt.Sprintf(":%s", r.http.uri.Redacted())
	}
	return s
}

func (r *RpcClient) logResult(
	lggr logger.Logger,
	err error,
	callDuration time.Duration,
	rpcDomain,
	callName string,
	results ...interface{},
) {
	lggr = logger.With(lggr, "duration", callDuration, "rpcDomain", rpcDomain, "callName", callName)
	promEVMPoolRPCNodeCalls.WithLabelValues(r.chainID.String(), r.name).Inc()
	if err == nil {
		promEVMPoolRPCNodeCallsSuccess.WithLabelValues(r.chainID.String(), r.name).Inc()
		logger.Sugared(lggr).Tracew(fmt.Sprintf("evmclient.Client#%s RPC call success", callName), results...)
	} else {
		promEVMPoolRPCNodeCallsFailed.WithLabelValues(r.chainID.String(), r.name).Inc()
		lggr.Debugw(
			fmt.Sprintf("evmclient.Client#%s RPC call failure", callName),
			append(results, "err", err)...,
		)
	}
	promEVMPoolRPCCallTiming.
		WithLabelValues(
			r.chainID.String(),             // chain id
			r.name,                         // RpcClient name
			rpcDomain,                      // rpc domain
			"false",                        // is send only
			strconv.FormatBool(err == nil), // is successful
			callName,                       // rpc call name
		).
		Observe(float64(callDuration))
}

func (r *RpcClient) getRPCDomain() string {
	if r.http != nil {
		return r.http.uri.Host
	}
	return r.ws.uri.Host
}

// registerSub adds the sub to the rpcClient list
func (r *RpcClient) registerSub(sub ethereum.Subscription, stopInFLightCh chan struct{}) error {
	r.stateMu.Lock()
	defer r.stateMu.Unlock()
	// ensure that the `sub` belongs to current life cycle of the `rpcClient` and it should not be killed due to
	// previous `DisconnectAll` call.
	select {
	case <-stopInFLightCh:
		sub.Unsubscribe()
		return fmt.Errorf("failed to register subscription - all in-flight requests were canceled")
	default:
	}
	// TODO: BCI-3358 - delete sub when caller unsubscribes.
	r.subs = append(r.subs, sub)
	return nil
}

// DisconnectAll disconnects all clients connected to the rpcClient
func (r *RpcClient) DisconnectAll() {
	r.stateMu.Lock()
	defer r.stateMu.Unlock()
	if r.ws.rpc != nil {
		r.ws.rpc.Close()
	}
	r.cancelInflightRequests()
	r.unsubscribeAll()
	r.latestChainInfo = commonclient.ChainInfo{}
}

// unsubscribeAll unsubscribes all subscriptions
func (r *RpcClient) unsubscribeAll() {
	r.stateMu.Lock()
	defer r.stateMu.Unlock()
	for _, sub := range r.subs {
		sub.Unsubscribe()
	}
	r.subs = nil
}
func (r *RpcClient) SetAliveLoopSub(sub commontypes.Subscription) {
	r.stateMu.Lock()
	defer r.stateMu.Unlock()
	r.aliveLoopSub = sub
}

// SubscribersCount returns the number of client subscribed to the node
func (r *RpcClient) SubscribersCount() int32 {
	r.stateMu.RLock()
	defer r.stateMu.RUnlock()
	return int32(len(r.subs))
}

// UnsubscribeAllExceptAliveLoop disconnects all subscriptions to the node except the alive loop subscription
// while holding the n.stateMu lock
func (r *RpcClient) UnsubscribeAllExceptAliveLoop() {
	r.stateMu.Lock()
	defer r.stateMu.Unlock()

	for _, s := range r.subs {
		if s != r.aliveLoopSub {
			s.Unsubscribe()
		}
	}
}

// RPC wrappers

// CallContext implementation
func (r *RpcClient) CallContext(ctx context.Context, result interface{}, method string, args ...interface{}) error {
	ctx, cancel, ws, http := r.makeLiveQueryCtxAndSafeGetClients(ctx)
	defer cancel()
	lggr := r.newRqLggr().With(
		"method", method,
		"args", args,
	)

	lggr.Debug("RPC call: evmclient.Client#CallContext")
	start := time.Now()
	var err error
	if http != nil {
		err = r.wrapHTTP(http.rpc.CallContext(ctx, result, method, args...))
	} else {
		err = r.wrapWS(ws.rpc.CallContext(ctx, result, method, args...))
	}
	duration := time.Since(start)

	r.logResult(lggr, err, duration, r.getRPCDomain(), "CallContext")

	return err
}

func (r *RpcClient) BatchCallContext(ctx context.Context, b []rpc.BatchElem) error {
	ctx, cancel, ws, http := r.makeLiveQueryCtxAndSafeGetClients(ctx)
	defer cancel()
	lggr := r.newRqLggr().With("nBatchElems", len(b), "batchElems", b)

	lggr.Trace("RPC call: evmclient.Client#BatchCallContext")
	start := time.Now()
	var err error
	if http != nil {
		err = r.wrapHTTP(http.rpc.BatchCallContext(ctx, b))
	} else {
		err = r.wrapWS(ws.rpc.BatchCallContext(ctx, b))
	}
	duration := time.Since(start)

	r.logResult(lggr, err, duration, r.getRPCDomain(), "BatchCallContext")

	return err
}

func (r *RpcClient) subscribe(ctx context.Context, channel chan<- *evmtypes.Head, args ...interface{}) (commontypes.Subscription, error) {
	ctx, cancel, ws, _ := r.makeLiveQueryCtxAndSafeGetClients(ctx)
	defer cancel()
	lggr := r.newRqLggr().With("args", args)

	lggr.Debug("RPC call: evmclient.Client#EthSubscribe")
	start := time.Now()
	var sub commontypes.Subscription
	sub, err := ws.rpc.EthSubscribe(ctx, channel, args...)
	if err == nil {
		err = r.registerSub(sub, r.chStopInFlight)
		if err != nil {
			sub.Unsubscribe()
			return nil, err
		}
	}
	duration := time.Since(start)

	r.logResult(lggr, err, duration, r.getRPCDomain(), "EthSubscribe")

	return sub, r.wrapWS(err)
}

func (r *RpcClient) SubscribeNewHead(ctx context.Context, channel chan<- *evmtypes.Head) (_ commontypes.Subscription, err error) {
	ctx, cancel, chStopInFlight, ws, _ := r.acquireQueryCtx(ctx)
	defer cancel()
	args := []interface{}{"newHeads"}
	lggr := r.newRqLggr().With("args", args)

	lggr.Debug("RPC call: evmclient.Client#EthSubscribe")
	start := time.Now()
	defer func() {
		duration := time.Since(start)
		r.logResult(lggr, err, duration, r.getRPCDomain(), "EthSubscribe")
		err = r.wrapWS(err)
	}()
	subForwarder := newSubForwarder(channel, func(head *evmtypes.Head) *evmtypes.Head {
		head.EVMChainID = ubig.New(r.chainID)
		r.onNewHead(ctx, chStopInFlight, head)
		return head
	}, r.wrapRPCClientError)
	err = subForwarder.start(ws.rpc.EthSubscribe(ctx, subForwarder.srcCh, args...))
	if err != nil {
		return
	}

	err = r.registerSub(subForwarder, chStopInFlight)
	if err != nil {
		return
	}

	return subForwarder, nil
}

// GethClient wrappers

func (r *RpcClient) TransactionReceipt(ctx context.Context, txHash common.Hash) (receipt *types.Receipt, err error) {
	err = r.CallContext(ctx, &receipt, "eth_getTransactionReceipt", txHash, false)
	if err != nil {
		return nil, err
	}
	if receipt == nil {
		err = r.wrapRPCClientError(ethereum.NotFound)
		return
	}
	return
}

func (r *RpcClient) TransactionReceiptGeth(ctx context.Context, txHash common.Hash) (receipt *types.Receipt, err error) {
	ctx, cancel, ws, http := r.makeLiveQueryCtxAndSafeGetClients(ctx)
	defer cancel()
	lggr := r.newRqLggr().With("txHash", txHash)

	lggr.Debug("RPC call: evmclient.Client#TransactionReceipt")

	start := time.Now()
	if http != nil {
		receipt, err = http.geth.TransactionReceipt(ctx, txHash)
		err = r.wrapHTTP(err)
	} else {
		receipt, err = ws.geth.TransactionReceipt(ctx, txHash)
		err = r.wrapWS(err)
	}
	duration := time.Since(start)

	r.logResult(lggr, err, duration, r.getRPCDomain(), "TransactionReceipt",
		"receipt", receipt,
	)

	return
}
func (r *RpcClient) TransactionByHash(ctx context.Context, txHash common.Hash) (tx *types.Transaction, err error) {
	ctx, cancel, ws, http := r.makeLiveQueryCtxAndSafeGetClients(ctx)
	defer cancel()
	lggr := r.newRqLggr().With("txHash", txHash)

	lggr.Debug("RPC call: evmclient.Client#TransactionByHash")

	start := time.Now()
	if http != nil {
		tx, _, err = http.geth.TransactionByHash(ctx, txHash)
		err = r.wrapHTTP(err)
	} else {
		tx, _, err = ws.geth.TransactionByHash(ctx, txHash)
		err = r.wrapWS(err)
	}
	duration := time.Since(start)

	r.logResult(lggr, err, duration, r.getRPCDomain(), "TransactionByHash",
		"receipt", tx,
	)

	return
}

func (r *RpcClient) HeaderByNumber(ctx context.Context, number *big.Int) (header *types.Header, err error) {
	ctx, cancel, ws, http := r.makeLiveQueryCtxAndSafeGetClients(ctx)
	defer cancel()
	lggr := r.newRqLggr().With("number", number)

	lggr.Debug("RPC call: evmclient.Client#HeaderByNumber")
	start := time.Now()
	if http != nil {
		header, err = http.geth.HeaderByNumber(ctx, number)
		err = r.wrapHTTP(err)
	} else {
		header, err = ws.geth.HeaderByNumber(ctx, number)
		err = r.wrapWS(err)
	}
	duration := time.Since(start)

	r.logResult(lggr, err, duration, r.getRPCDomain(), "HeaderByNumber", "header", header)

	return
}

func (r *RpcClient) HeaderByHash(ctx context.Context, hash common.Hash) (header *types.Header, err error) {
	ctx, cancel, ws, http := r.makeLiveQueryCtxAndSafeGetClients(ctx)
	defer cancel()
	lggr := r.newRqLggr().With("hash", hash)

	lggr.Debug("RPC call: evmclient.Client#HeaderByHash")
	start := time.Now()
	if http != nil {
		header, err = http.geth.HeaderByHash(ctx, hash)
		err = r.wrapHTTP(err)
	} else {
		header, err = ws.geth.HeaderByHash(ctx, hash)
		err = r.wrapWS(err)
	}
	duration := time.Since(start)

	r.logResult(lggr, err, duration, r.getRPCDomain(), "HeaderByHash",
		"header", header,
	)

	return
}

func (r *RpcClient) LatestFinalizedBlock(ctx context.Context) (*evmtypes.Head, error) {
	head, err := r.blockByNumber(ctx, rpc.FinalizedBlockNumber.String())
	if err != nil {
		return nil, err
	}
	return head, nil
}

func (r *RpcClient) BlockByNumber(ctx context.Context, number *big.Int) (head *evmtypes.Head, err error) {
	hex := ToBlockNumArg(number)
	return r.blockByNumber(ctx, hex)
}

func (r *RpcClient) blockByNumber(ctx context.Context, number string) (head *evmtypes.Head, err error) {
	ctx, cancel, chStopInFlight, ws, http := r.acquireQueryCtx(ctx)
	defer cancel()
	const method = "eth_getBlockByNumber"
	args := []interface{}{number, false}
	lggr := r.newRqLggr().With(
		"method", method,
		"args", args,
	)

	lggr.Debug("RPC call: evmclient.Client#CallContext")
	start := time.Now()
	if http != nil {
		err = r.wrapHTTP(http.rpc.CallContext(ctx, &head, method, args...))
	} else {
		err = r.wrapWS(ws.rpc.CallContext(ctx, &head, method, args...))
	}
	duration := time.Since(start)

	r.logResult(lggr, err, duration, r.getRPCDomain(), "CallContext")
	if err != nil {
		return nil, err
	}
	if head == nil {
		err = r.wrapRPCClientError(ethereum.NotFound)
		return
	}
	head.EVMChainID = ubig.New(r.chainID)

	switch number {
	case rpc.FinalizedBlockNumber.String():
		r.onNewFinalizedHead(ctx, chStopInFlight, head)
	case rpc.LatestBlockNumber.String():
		r.onNewHead(ctx, chStopInFlight, head)
	}

	return
}

func (r *RpcClient) BlockByHash(ctx context.Context, hash common.Hash) (head *evmtypes.Head, err error) {
	err = r.CallContext(ctx, &head, "eth_getBlockByHash", hash.Hex(), false)
	if err != nil {
		return nil, err
	}
	if head == nil {
		err = r.wrapRPCClientError(ethereum.NotFound)
		return
	}
	head.EVMChainID = ubig.New(r.chainID)
	return
}

func (r *RpcClient) BlockByHashGeth(ctx context.Context, hash common.Hash) (block *types.Block, err error) {
	ctx, cancel, ws, http := r.makeLiveQueryCtxAndSafeGetClients(ctx)
	defer cancel()
	lggr := r.newRqLggr().With("hash", hash)

	lggr.Debug("RPC call: evmclient.Client#BlockByHash")
	start := time.Now()
	if http != nil {
		block, err = http.geth.BlockByHash(ctx, hash)
		err = r.wrapHTTP(err)
	} else {
		block, err = ws.geth.BlockByHash(ctx, hash)
		err = r.wrapWS(err)
	}
	duration := time.Since(start)

	r.logResult(lggr, err, duration, r.getRPCDomain(), "BlockByHash",
		"block", block,
	)

	return
}

func (r *RpcClient) BlockByNumberGeth(ctx context.Context, number *big.Int) (block *types.Block, err error) {
	ctx, cancel, ws, http := r.makeLiveQueryCtxAndSafeGetClients(ctx)
	defer cancel()
	lggr := r.newRqLggr().With("number", number)

	lggr.Debug("RPC call: evmclient.Client#BlockByNumber")
	start := time.Now()
	if http != nil {
		block, err = http.geth.BlockByNumber(ctx, number)
		err = r.wrapHTTP(err)
	} else {
		block, err = ws.geth.BlockByNumber(ctx, number)
		err = r.wrapWS(err)
	}
	duration := time.Since(start)

	r.logResult(lggr, err, duration, r.getRPCDomain(), "BlockByNumber",
		"block", block,
	)

	return
}

func (r *RpcClient) SendTransaction(ctx context.Context, tx *types.Transaction) error {
	ctx, cancel, ws, http := r.makeLiveQueryCtxAndSafeGetClients(ctx)
	defer cancel()
	lggr := r.newRqLggr().With("tx", tx)

	lggr.Debug("RPC call: evmclient.Client#SendTransaction")
	start := time.Now()
	var err error
	if http != nil {
		err = r.wrapHTTP(http.geth.SendTransaction(ctx, tx))
	} else {
		err = r.wrapWS(ws.geth.SendTransaction(ctx, tx))
	}
	duration := time.Since(start)

	r.logResult(lggr, err, duration, r.getRPCDomain(), "SendTransaction")

	return err
}

func (r *RpcClient) SimulateTransaction(ctx context.Context, tx *types.Transaction) error {
	// Not Implemented
	return pkgerrors.New("SimulateTransaction not implemented")
}

func (r *RpcClient) SendEmptyTransaction(
	ctx context.Context,
	newTxAttempt func(nonce evmtypes.Nonce, feeLimit uint32, fee *assets.Wei, fromAddress common.Address) (attempt any, err error),
	nonce evmtypes.Nonce,
	gasLimit uint32,
	fee *assets.Wei,
	fromAddress common.Address,
) (txhash string, err error) {
	// Not Implemented
	return "", pkgerrors.New("SendEmptyTransaction not implemented")
}

// PendingSequenceAt returns one higher than the highest nonce from both mempool and mined transactions
func (r *RpcClient) PendingSequenceAt(ctx context.Context, account common.Address) (nonce evmtypes.Nonce, err error) {
	ctx, cancel, ws, http := r.makeLiveQueryCtxAndSafeGetClients(ctx)
	defer cancel()
	lggr := r.newRqLggr().With("account", account)

	lggr.Debug("RPC call: evmclient.Client#PendingNonceAt")
	start := time.Now()
	var n uint64
	if http != nil {
		n, err = http.geth.PendingNonceAt(ctx, account)
		nonce = evmtypes.Nonce(int64(n))
		err = r.wrapHTTP(err)
	} else {
		n, err = ws.geth.PendingNonceAt(ctx, account)
		nonce = evmtypes.Nonce(int64(n))
		err = r.wrapWS(err)
	}
	duration := time.Since(start)

	r.logResult(lggr, err, duration, r.getRPCDomain(), "PendingNonceAt",
		"nonce", nonce,
	)

	return
}

// SequenceAt is a bit of a misnomer. You might expect it to return the highest
// mined nonce at the given block number, but it actually returns the total
// transaction count which is the highest mined nonce + 1
func (r *RpcClient) SequenceAt(ctx context.Context, account common.Address, blockNumber *big.Int) (nonce evmtypes.Nonce, err error) {
	ctx, cancel, ws, http := r.makeLiveQueryCtxAndSafeGetClients(ctx)
	defer cancel()
	lggr := r.newRqLggr().With("account", account, "blockNumber", blockNumber)

	lggr.Debug("RPC call: evmclient.Client#NonceAt")
	start := time.Now()
	var n uint64
	if http != nil {
		n, err = http.geth.NonceAt(ctx, account, blockNumber)
		nonce = evmtypes.Nonce(int64(n))
		err = r.wrapHTTP(err)
	} else {
		n, err = ws.geth.NonceAt(ctx, account, blockNumber)
		nonce = evmtypes.Nonce(int64(n))
		err = r.wrapWS(err)
	}
	duration := time.Since(start)

	r.logResult(lggr, err, duration, r.getRPCDomain(), "NonceAt",
		"nonce", nonce,
	)

	return
}

func (r *RpcClient) PendingCodeAt(ctx context.Context, account common.Address) (code []byte, err error) {
	ctx, cancel, ws, http := r.makeLiveQueryCtxAndSafeGetClients(ctx)
	defer cancel()
	lggr := r.newRqLggr().With("account", account)

	lggr.Debug("RPC call: evmclient.Client#PendingCodeAt")
	start := time.Now()
	if http != nil {
		code, err = http.geth.PendingCodeAt(ctx, account)
		err = r.wrapHTTP(err)
	} else {
		code, err = ws.geth.PendingCodeAt(ctx, account)
		err = r.wrapWS(err)
	}
	duration := time.Since(start)

	r.logResult(lggr, err, duration, r.getRPCDomain(), "PendingCodeAt",
		"code", code,
	)

	return
}

func (r *RpcClient) CodeAt(ctx context.Context, account common.Address, blockNumber *big.Int) (code []byte, err error) {
	ctx, cancel, ws, http := r.makeLiveQueryCtxAndSafeGetClients(ctx)
	defer cancel()
	lggr := r.newRqLggr().With("account", account, "blockNumber", blockNumber)

	lggr.Debug("RPC call: evmclient.Client#CodeAt")
	start := time.Now()
	if http != nil {
		code, err = http.geth.CodeAt(ctx, account, blockNumber)
		err = r.wrapHTTP(err)
	} else {
		code, err = ws.geth.CodeAt(ctx, account, blockNumber)
		err = r.wrapWS(err)
	}
	duration := time.Since(start)

	r.logResult(lggr, err, duration, r.getRPCDomain(), "CodeAt",
		"code", code,
	)

	return
}

func (r *RpcClient) EstimateGas(ctx context.Context, c interface{}) (gas uint64, err error) {
	ctx, cancel, ws, http := r.makeLiveQueryCtxAndSafeGetClients(ctx)
	defer cancel()
	call := c.(ethereum.CallMsg)
	lggr := r.newRqLggr().With("call", call)

	lggr.Debug("RPC call: evmclient.Client#EstimateGas")
	start := time.Now()
	if http != nil {
		gas, err = http.geth.EstimateGas(ctx, call)
		err = r.wrapHTTP(err)
	} else {
		gas, err = ws.geth.EstimateGas(ctx, call)
		err = r.wrapWS(err)
	}
	duration := time.Since(start)

	r.logResult(lggr, err, duration, r.getRPCDomain(), "EstimateGas",
		"gas", gas,
	)

	return
}

func (r *RpcClient) SuggestGasPrice(ctx context.Context) (price *big.Int, err error) {
	ctx, cancel, ws, http := r.makeLiveQueryCtxAndSafeGetClients(ctx)
	defer cancel()
	lggr := r.newRqLggr()

	lggr.Debug("RPC call: evmclient.Client#SuggestGasPrice")
	start := time.Now()
	if http != nil {
		price, err = http.geth.SuggestGasPrice(ctx)
		err = r.wrapHTTP(err)
	} else {
		price, err = ws.geth.SuggestGasPrice(ctx)
		err = r.wrapWS(err)
	}
	duration := time.Since(start)

	r.logResult(lggr, err, duration, r.getRPCDomain(), "SuggestGasPrice",
		"price", price,
	)

	return
}

func (r *RpcClient) CallContract(ctx context.Context, msg interface{}, blockNumber *big.Int) (val []byte, err error) {
	ctx, cancel, ws, http := r.makeLiveQueryCtxAndSafeGetClients(ctx)
	defer cancel()
	lggr := r.newRqLggr().With("callMsg", msg, "blockNumber", blockNumber)
	message := msg.(ethereum.CallMsg)

	lggr.Debug("RPC call: evmclient.Client#CallContract")
	start := time.Now()
	var hex hexutil.Bytes
	if http != nil {
		err = http.rpc.CallContext(ctx, &hex, "eth_call", ToBackwardCompatibleCallArg(message), ToBackwardCompatibleBlockNumArg(blockNumber))
		err = r.wrapHTTP(err)
	} else {
		err = ws.rpc.CallContext(ctx, &hex, "eth_call", ToBackwardCompatibleCallArg(message), ToBackwardCompatibleBlockNumArg(blockNumber))
		err = r.wrapWS(err)
	}
	if err == nil {
		val = hex
	}
	duration := time.Since(start)

	r.logResult(lggr, err, duration, r.getRPCDomain(), "CallContract",
		"val", val,
	)

	return
}

func (r *RpcClient) PendingCallContract(ctx context.Context, msg interface{}) (val []byte, err error) {
	ctx, cancel, ws, http := r.makeLiveQueryCtxAndSafeGetClients(ctx)
	defer cancel()
	lggr := r.newRqLggr().With("callMsg", msg)
	message := msg.(ethereum.CallMsg)

	lggr.Debug("RPC call: evmclient.Client#PendingCallContract")
	start := time.Now()
	var hex hexutil.Bytes
	if http != nil {
		err = http.rpc.CallContext(ctx, &hex, "eth_call", ToBackwardCompatibleCallArg(message), "pending")
		err = r.wrapHTTP(err)
	} else {
		err = ws.rpc.CallContext(ctx, &hex, "eth_call", ToBackwardCompatibleCallArg(message), "pending")
		err = r.wrapWS(err)
	}
	if err == nil {
		val = hex
	}
	duration := time.Since(start)

	r.logResult(lggr, err, duration, r.getRPCDomain(), "PendingCallContract",
		"val", val,
	)

	return
}

func (r *RpcClient) LatestBlockHeight(ctx context.Context) (*big.Int, error) {
	var height big.Int
	h, err := r.BlockNumber(ctx)
	return height.SetUint64(h), err
}

func (r *RpcClient) BlockNumber(ctx context.Context) (height uint64, err error) {
	ctx, cancel, ws, http := r.makeLiveQueryCtxAndSafeGetClients(ctx)
	defer cancel()
	lggr := r.newRqLggr()

	lggr.Debug("RPC call: evmclient.Client#BlockNumber")
	start := time.Now()
	if http != nil {
		height, err = http.geth.BlockNumber(ctx)
		err = r.wrapHTTP(err)
	} else {
		height, err = ws.geth.BlockNumber(ctx)
		err = r.wrapWS(err)
	}
	duration := time.Since(start)

	r.logResult(lggr, err, duration, r.getRPCDomain(), "BlockNumber",
		"height", height,
	)

	return
}

func (r *RpcClient) BalanceAt(ctx context.Context, account common.Address, blockNumber *big.Int) (balance *big.Int, err error) {
	ctx, cancel, ws, http := r.makeLiveQueryCtxAndSafeGetClients(ctx)
	defer cancel()
	lggr := r.newRqLggr().With("account", account.Hex(), "blockNumber", blockNumber)

	lggr.Debug("RPC call: evmclient.Client#BalanceAt")
	start := time.Now()
	if http != nil {
		balance, err = http.geth.BalanceAt(ctx, account, blockNumber)
		err = r.wrapHTTP(err)
	} else {
		balance, err = ws.geth.BalanceAt(ctx, account, blockNumber)
		err = r.wrapWS(err)
	}
	duration := time.Since(start)

	r.logResult(lggr, err, duration, r.getRPCDomain(), "BalanceAt",
		"balance", balance,
	)

	return
}

// CallArgs represents the data used to call the balance method of a contract.
// "To" is the address of the ERC contract. "Data" is the message sent
// to the contract. "From" is the sender address.
type CallArgs struct {
	From common.Address `json:"from"`
	To   common.Address `json:"to"`
	Data hexutil.Bytes  `json:"data"`
}

// TokenBalance returns the balance of the given address for the token contract address.
func (r *RpcClient) TokenBalance(ctx context.Context, address common.Address, contractAddress common.Address) (*big.Int, error) {
	result := ""
	numLinkBigInt := new(big.Int)
	functionSelector := evmtypes.HexToFunctionSelector(BALANCE_OF_ADDRESS_FUNCTION_SELECTOR) // balanceOf(address)
	data := utils.ConcatBytes(functionSelector.Bytes(), common.LeftPadBytes(address.Bytes(), utils.EVMWordByteLen))
	args := CallArgs{
		To:   contractAddress,
		Data: data,
	}
	err := r.CallContext(ctx, &result, "eth_call", args, "latest")
	if err != nil {
		return numLinkBigInt, err
	}
	if _, ok := numLinkBigInt.SetString(result, 0); !ok {
		return nil, r.wrapRPCClientError(fmt.Errorf("failed to parse int: %s", result))
	}
	return numLinkBigInt, nil
}

// LINKBalance returns the balance of LINK at the given address
func (r *RpcClient) LINKBalance(ctx context.Context, address common.Address, linkAddress common.Address) (*commonassets.Link, error) {
	balance, err := r.TokenBalance(ctx, address, linkAddress)
	if err != nil {
		return commonassets.NewLinkFromJuels(0), err
	}
	return (*commonassets.Link)(balance), nil
}

func (r *RpcClient) FilterEvents(ctx context.Context, q ethereum.FilterQuery) ([]types.Log, error) {
	return r.FilterLogs(ctx, q)
}

func (r *RpcClient) FilterLogs(ctx context.Context, q ethereum.FilterQuery) (l []types.Log, err error) {
	ctx, cancel, ws, http := r.makeLiveQueryCtxAndSafeGetClients(ctx)
	defer cancel()
	lggr := r.newRqLggr().With("q", q)

	lggr.Debug("RPC call: evmclient.Client#FilterLogs")
	start := time.Now()
	if http != nil {
		l, err = http.geth.FilterLogs(ctx, q)
		err = r.wrapHTTP(err)
	} else {
		l, err = ws.geth.FilterLogs(ctx, q)
		err = r.wrapWS(err)
	}
	duration := time.Since(start)

	r.logResult(lggr, err, duration, r.getRPCDomain(), "FilterLogs",
		"log", l,
	)

	return
}

func (r *RpcClient) ClientVersion(ctx context.Context) (version string, err error) {
	err = r.CallContext(ctx, &version, "web3_clientVersion")
	return
}

func (r *RpcClient) SubscribeFilterLogs(ctx context.Context, q ethereum.FilterQuery, ch chan<- types.Log) (_ ethereum.Subscription, err error) {
	ctx, cancel, chStopInFlight, ws, _ := r.acquireQueryCtx(ctx)
	defer cancel()
	lggr := r.newRqLggr().With("q", q)

	lggr.Debug("RPC call: evmclient.Client#SubscribeFilterLogs")
	start := time.Now()
	defer func() {
		duration := time.Since(start)
		r.logResult(lggr, err, duration, r.getRPCDomain(), "SubscribeFilterLogs")
		err = r.wrapWS(err)
	}()
	sub := newSubForwarder(ch, nil, r.wrapRPCClientError)
	err = sub.start(ws.geth.SubscribeFilterLogs(ctx, q, sub.srcCh))
	if err != nil {
		return
	}

	err = r.registerSub(sub, chStopInFlight)
	if err != nil {
		return
	}

	return sub, nil
}

func (r *RpcClient) SuggestGasTipCap(ctx context.Context) (tipCap *big.Int, err error) {
	ctx, cancel, ws, http := r.makeLiveQueryCtxAndSafeGetClients(ctx)
	defer cancel()
	lggr := r.newRqLggr()

	lggr.Debug("RPC call: evmclient.Client#SuggestGasTipCap")
	start := time.Now()
	if http != nil {
		tipCap, err = http.geth.SuggestGasTipCap(ctx)
		err = r.wrapHTTP(err)
	} else {
		tipCap, err = ws.geth.SuggestGasTipCap(ctx)
		err = r.wrapWS(err)
	}
	duration := time.Since(start)

	r.logResult(lggr, err, duration, r.getRPCDomain(), "SuggestGasTipCap",
		"tipCap", tipCap,
	)

	return
}

// Returns the ChainID according to the geth client. This is useful for functions like verify()
// the common node.
func (r *RpcClient) ChainID(ctx context.Context) (chainID *big.Int, err error) {
	ctx, cancel, ws, http := r.makeLiveQueryCtxAndSafeGetClients(ctx)

	defer cancel()

	if http != nil {
		chainID, err = http.geth.ChainID(ctx)
		err = r.wrapHTTP(err)
	} else {
		chainID, err = ws.geth.ChainID(ctx)
		err = r.wrapWS(err)
	}
	return
}

// newRqLggr generates a new logger with a unique request ID
func (r *RpcClient) newRqLggr() logger.SugaredLogger {
	return r.rpcLog.With("requestID", uuid.New())
}

func (r *RpcClient) wrapRPCClientError(err error) error {
	// simple add msg to the error without adding new stack trace
	return pkgerrors.WithMessage(err, r.rpcClientErrorPrefix())
}

func (r *RpcClient) rpcClientErrorPrefix() string {
	return fmt.Sprintf("RPCClient returned error (%s)", r.name)
}

func wrapCallError(err error, tp string) error {
	if err == nil {
		return nil
	}
	if pkgerrors.Cause(err).Error() == "context deadline exceeded" {
		err = pkgerrors.Wrap(err, "remote node timed out")
	}
	return pkgerrors.Wrapf(err, "%s call failed", tp)
}

func (r *RpcClient) wrapWS(err error) error {
	err = wrapCallError(err, fmt.Sprintf("%s websocket (%s)", r.tier.String(), r.ws.uri.Redacted()))
	return r.wrapRPCClientError(err)
}

func (r *RpcClient) wrapHTTP(err error) error {
	err = wrapCallError(err, fmt.Sprintf("%s http (%s)", r.tier.String(), r.http.uri.Redacted()))
	err = r.wrapRPCClientError(err)
	if err != nil {
		r.rpcLog.Debugw("Call failed", "err", err)
	} else {
		r.rpcLog.Trace("Call succeeded")
	}
	return err
}

// makeLiveQueryCtxAndSafeGetClients wraps makeQueryCtx
func (r *RpcClient) makeLiveQueryCtxAndSafeGetClients(parentCtx context.Context) (ctx context.Context, cancel context.CancelFunc, ws rawclient, http *rawclient) {
	ctx, cancel, _, ws, http = r.acquireQueryCtx(parentCtx)
	return
}

func (r *RpcClient) acquireQueryCtx(parentCtx context.Context) (ctx context.Context, cancel context.CancelFunc,
	chStopInFlight chan struct{}, ws rawclient, http *rawclient) {
	// Need to wrap in mutex because state transition can cancel and replace the
	// context
	r.stateMu.RLock()
	chStopInFlight = r.chStopInFlight
	ws = r.ws
	if r.http != nil {
		cp := *r.http
		http = &cp
	}
	r.stateMu.RUnlock()
	ctx, cancel = makeQueryCtx(parentCtx, chStopInFlight)
	return
}

// makeQueryCtx returns a context that cancels if:
// 1. Passed in ctx cancels
// 2. Passed in channel is closed
// 3. Default timeout is reached (queryTimeout)
func makeQueryCtx(ctx context.Context, ch services.StopChan) (context.Context, context.CancelFunc) {
	var chCancel, timeoutCancel context.CancelFunc
	ctx, chCancel = ch.Ctx(ctx)
	ctx, timeoutCancel = context.WithTimeout(ctx, queryTimeout)
	cancel := func() {
		chCancel()
		timeoutCancel()
	}
	return ctx, cancel
}

func (r *RpcClient) IsSyncing(ctx context.Context) (bool, error) {
	ctx, cancel, ws, http := r.makeLiveQueryCtxAndSafeGetClients(ctx)
	defer cancel()
	lggr := r.newRqLggr()

	lggr.Debug("RPC call: evmclient.Client#SyncProgress")
	var syncProgress *ethereum.SyncProgress
	start := time.Now()
	var err error
	if http != nil {
		syncProgress, err = http.geth.SyncProgress(ctx)
		err = r.wrapHTTP(err)
	} else {
		syncProgress, err = ws.geth.SyncProgress(ctx)
		err = r.wrapWS(err)
	}
	duration := time.Since(start)

	r.logResult(lggr, err, duration, r.getRPCDomain(), "BlockNumber",
		"syncProgress", syncProgress,
	)

	return syncProgress != nil, nil
}

// getChStopInflight provides a convenience helper that mutex wraps a
// read to the chStopInFlight
func (r *RpcClient) getChStopInflight() chan struct{} {
	r.stateMu.RLock()
	defer r.stateMu.RUnlock()
	return r.chStopInFlight
}

func (r *RpcClient) Name() string {
	return r.name
}

func (r *RpcClient) onNewHead(ctx context.Context, requestCh <-chan struct{}, head *evmtypes.Head) {
	if head == nil {
		return
	}

	r.stateMu.Lock()
	defer r.stateMu.Unlock()
	if !commonclient.CtxIsHeathCheckRequest(ctx) {
		r.highestUserObservations.BlockNumber = max(r.highestUserObservations.BlockNumber, head.Number)
		r.highestUserObservations.TotalDifficulty = commonclient.MaxTotalDifficulty(r.highestUserObservations.TotalDifficulty, head.TotalDifficulty)
	}
	select {
	case <-requestCh: // no need to update latestChainInfo, as rpcClient already started new life cycle
		return
	default:
		r.latestChainInfo.BlockNumber = head.Number
		r.latestChainInfo.TotalDifficulty = head.TotalDifficulty
	}
}

func (r *RpcClient) onNewFinalizedHead(ctx context.Context, requestCh <-chan struct{}, head *evmtypes.Head) {
	if head == nil {
		return
	}
	r.stateMu.Lock()
	defer r.stateMu.Unlock()
	if !commonclient.CtxIsHeathCheckRequest(ctx) {
		r.highestUserObservations.FinalizedBlockNumber = max(r.highestUserObservations.FinalizedBlockNumber, head.Number)
	}
	select {
	case <-requestCh: // no need to update latestChainInfo, as rpcClient already started new life cycle
		return
	default:
		r.latestChainInfo.FinalizedBlockNumber = head.Number
	}
}

func (r *RpcClient) GetInterceptedChainInfo() (latest, highestUserObservations commonclient.ChainInfo) {
	r.stateMu.RLock()
	defer r.stateMu.RUnlock()
	return r.latestChainInfo, r.highestUserObservations
}

func ToBlockNumArg(number *big.Int) string {
	if number == nil {
		return "latest"
	}
	return hexutil.EncodeBig(number)
}<|MERGE_RESOLUTION|>--- conflicted
+++ resolved
@@ -78,36 +78,6 @@
 
 const rpcSubscriptionMethodNewHeads = "newHeads"
 
-// RPCClient includes all the necessary generalized RPC methods along with any additional chain-specific methods.
-//
-//go:generate mockery --quiet --name RPCClient --output ./mocks --case=underscore
-type RPCClient interface {
-	commonclient.RPC[
-		*big.Int,
-		evmtypes.Nonce,
-		common.Address,
-		common.Hash,
-		*types.Transaction,
-		common.Hash,
-		types.Log,
-		ethereum.FilterQuery,
-		*evmtypes.Receipt,
-		*assets.Wei,
-		*evmtypes.Head,
-		rpc.BatchElem,
-	]
-	BlockByHashGeth(ctx context.Context, hash common.Hash) (b *types.Block, err error)
-	BlockByNumberGeth(ctx context.Context, number *big.Int) (b *types.Block, err error)
-	HeaderByHash(ctx context.Context, h common.Hash) (head *types.Header, err error)
-	HeaderByNumber(ctx context.Context, n *big.Int) (head *types.Header, err error)
-	PendingCodeAt(ctx context.Context, account common.Address) (b []byte, err error)
-	SubscribeFilterLogs(ctx context.Context, q ethereum.FilterQuery, ch chan<- types.Log) (s ethereum.Subscription, err error)
-	SuggestGasPrice(ctx context.Context) (p *big.Int, err error)
-	SuggestGasTipCap(ctx context.Context) (t *big.Int, err error)
-	TransactionReceiptGeth(ctx context.Context, txHash common.Hash) (r *types.Receipt, err error)
-	GetInterceptedChainInfo() (latest, highestUserObservations commonclient.ChainInfo)
-}
-
 type rawclient struct {
 	rpc  *rpc.Client
 	geth *ethclient.Client
@@ -181,13 +151,29 @@
 }
 
 func (r *RpcClient) SubscribeToHeads(ctx context.Context) (<-chan *evmtypes.Head, commontypes.Subscription, error) {
-	channel := make(chan *evmtypes.Head)
-<<<<<<< HEAD
-	sub, err := r.subscribe(ctx, channel, rpcSubscriptionMethodNewHeads)
-=======
-	sub, err := r.subscribe(ctx, channel)
->>>>>>> 23b0991e
-	return channel, sub, err
+	newChainIDSubForwarder := func(chainID *big.Int, ch chan<- *evmtypes.Head) *subForwarder[*evmtypes.Head] {
+		return newSubForwarder(ch, func(head *evmtypes.Head) *evmtypes.Head {
+			head.EVMChainID = ubig.New(chainID)
+			return head
+		}, nil)
+	}
+
+	ch := make(chan *evmtypes.Head)
+	forwarder := newChainIDSubForwarder(r.chainID, ch)
+
+	sub, err := r.subscribe(ctx, forwarder.srcCh, rpcSubscriptionMethodNewHeads)
+
+	err = forwarder.start(sub, err)
+	if err != nil {
+		return nil, nil, err
+	}
+
+	err = r.registerSub(forwarder, r.chStopInFlight)
+	if err != nil {
+		return nil, nil, err
+	}
+
+	return ch, forwarder, err
 }
 
 func (r *RpcClient) SubscribeToFinalizedHeads(_ context.Context) (<-chan *evmtypes.Head, commontypes.Subscription, error) {
@@ -481,6 +467,7 @@
 	return sub, r.wrapWS(err)
 }
 
+// TODO: Remove this
 func (r *RpcClient) SubscribeNewHead(ctx context.Context, channel chan<- *evmtypes.Head) (_ commontypes.Subscription, err error) {
 	ctx, cancel, chStopInFlight, ws, _ := r.acquireQueryCtx(ctx)
 	defer cancel()
