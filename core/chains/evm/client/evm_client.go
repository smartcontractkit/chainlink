--- conflicted
+++ resolved
@@ -1,8 +1,6 @@
 package client
 
 import (
-	"fmt"
-	"math"
 	"math/big"
 	"net/url"
 	"time"
@@ -15,51 +13,27 @@
 	"github.com/smartcontractkit/chainlink/v2/core/chains/evm/config/toml"
 )
 
-<<<<<<< HEAD
 func NewEvmClient(cfg evmconfig.NodePool, chainCfg commonclient.ChainConfig, clientErrors evmconfig.ClientErrors, lggr logger.Logger, chainID *big.Int, nodes []*toml.Node, chainType chaintype.ChainType) (Client, error) {
-	var empty url.URL
 	var primaries []commonclient.Node[*big.Int, *RPCClient]
 	var sendonlys []commonclient.SendOnlyNode[*big.Int, *RPCClient]
-=======
-func NewEvmClient(cfg evmconfig.NodePool, chainCfg commonclient.ChainConfig, clientErrors evmconfig.ClientErrors, lggr logger.Logger, chainID *big.Int, nodes []*toml.Node, chainType chaintype.ChainType) Client {
-	var primaries []commonclient.Node[*big.Int, *evmtypes.Head, RPCClient]
-	var sendonlys []commonclient.SendOnlyNode[*big.Int, RPCClient]
->>>>>>> 4928e60d
 	largePayloadRPCTimeout, defaultRPCTimeout := getRPCTimeouts(chainType)
 
 	for i, node := range nodes {
-<<<<<<< HEAD
-		if i < math.MinInt32 || i > math.MaxInt32 {
-			return nil, fmt.Errorf("integer overflow: cannot convert %d to int32", i)
-		}
-		int32i := int32(i) // #nosec G115
-		if node.SendOnly != nil && *node.SendOnly {
-			rpc := NewRPCClient(cfg, lggr, empty, (*url.URL)(node.HTTPURL), *node.Name, int32i, chainID,
-				commonclient.Secondary, largePayloadRPCTimeout, defaultRPCTimeout, chainType)
-=======
 		var ws *url.URL
 		if node.WSURL != nil {
 			ws = (*url.URL)(node.WSURL)
 		}
 		if node.SendOnly != nil && *node.SendOnly {
-			rpc := NewRPCClient(lggr, nil, (*url.URL)(node.HTTPURL), *node.Name, i, chainID,
-				commonclient.Secondary, cfg.FinalizedBlockPollInterval(), cfg.NewHeadsPollInterval(), largePayloadRPCTimeout, defaultRPCTimeout, chainType)
->>>>>>> 4928e60d
+			rpc := NewRPCClient(cfg, lggr, ws, (*url.URL)(node.HTTPURL), *node.Name, i, chainID,
+				commonclient.Secondary, largePayloadRPCTimeout, defaultRPCTimeout, chainType)
 			sendonly := commonclient.NewSendOnlyNode(lggr, (url.URL)(*node.HTTPURL),
 				*node.Name, chainID, rpc)
 			sendonlys = append(sendonlys, sendonly)
 		} else {
-<<<<<<< HEAD
-			rpc := NewRPCClient(cfg, lggr, (url.URL)(*node.WSURL), (*url.URL)(node.HTTPURL), *node.Name, int32i,
+			rpc := NewRPCClient(cfg, lggr, ws, (*url.URL)(node.HTTPURL), *node.Name, i,
 				chainID, commonclient.Primary, largePayloadRPCTimeout, defaultRPCTimeout, chainType)
 			primaryNode := commonclient.NewNode(cfg, chainCfg,
-				lggr, (url.URL)(*node.WSURL), (*url.URL)(node.HTTPURL), *node.Name, int32i, chainID, *node.Order,
-=======
-			rpc := NewRPCClient(lggr, ws, (*url.URL)(node.HTTPURL), *node.Name, i,
-				chainID, commonclient.Primary, cfg.FinalizedBlockPollInterval(), cfg.NewHeadsPollInterval(), largePayloadRPCTimeout, defaultRPCTimeout, chainType)
-			primaryNode := commonclient.NewNode(cfg, chainCfg,
 				lggr, ws, (*url.URL)(node.HTTPURL), *node.Name, i, chainID, *node.Order,
->>>>>>> 4928e60d
 				rpc, "EVM")
 			primaries = append(primaries, primaryNode)
 		}
