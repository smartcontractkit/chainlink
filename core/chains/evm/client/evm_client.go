package client

import (
	"math/big"
	"net/url"
	"time"

	"github.com/smartcontractkit/chainlink-common/pkg/logger"

	commonclient "github.com/smartcontractkit/chainlink/v2/common/client"
	evmconfig "github.com/smartcontractkit/chainlink/v2/core/chains/evm/config"
	"github.com/smartcontractkit/chainlink/v2/core/chains/evm/config/chaintype"
	"github.com/smartcontractkit/chainlink/v2/core/chains/evm/config/toml"
)

func NewEvmClient(cfg evmconfig.NodePool, chainCfg commonclient.ChainConfig, clientErrors evmconfig.ClientErrors, lggr logger.Logger, chainID *big.Int, nodes []*toml.Node, chainType chaintype.ChainType) Client {
	var empty url.URL
	var primaries []commonclient.Node[*big.Int, *RpcClient]
	var sendonlys []commonclient.SendOnlyNode[*big.Int, *RpcClient]
	largePayloadRPCTimeout, defaultRPCTimeout := getRPCTimeouts(chainType)
	for i, node := range nodes {
		if node.SendOnly != nil && *node.SendOnly {
<<<<<<< HEAD
			rpc := NewRPCClient(cfg, lggr, empty, (*url.URL)(node.HTTPURL), *node.Name, int32(i), chainID,
				commonclient.Secondary, largePayloadRPCTimeout, defaultRPCTimeout)
=======
			rpc := NewRPCClient(lggr, empty, (*url.URL)(node.HTTPURL), *node.Name, int32(i), chainID,
				commonclient.Secondary, cfg.FinalizedBlockPollInterval(), largePayloadRPCTimeout, defaultRPCTimeout, chainType)
>>>>>>> 2b860886
			sendonly := commonclient.NewSendOnlyNode(lggr, (url.URL)(*node.HTTPURL),
				*node.Name, chainID, rpc)
			sendonlys = append(sendonlys, sendonly)
		} else {
<<<<<<< HEAD
			rpc := NewRPCClient(cfg, lggr, (url.URL)(*node.WSURL), (*url.URL)(node.HTTPURL), *node.Name, int32(i),
				chainID, commonclient.Primary, largePayloadRPCTimeout, defaultRPCTimeout)
=======
			rpc := NewRPCClient(lggr, (url.URL)(*node.WSURL), (*url.URL)(node.HTTPURL), *node.Name, int32(i),
				chainID, commonclient.Primary, cfg.FinalizedBlockPollInterval(), largePayloadRPCTimeout, defaultRPCTimeout, chainType)
>>>>>>> 2b860886
			primaryNode := commonclient.NewNode(cfg, chainCfg,
				lggr, (url.URL)(*node.WSURL), (*url.URL)(node.HTTPURL), *node.Name, int32(i), chainID, *node.Order,
				rpc, "EVM")
			primaries = append(primaries, primaryNode)
		}
	}

	return NewChainClient(lggr, cfg.SelectionMode(), cfg.LeaseDuration(),
		primaries, sendonlys, chainID, clientErrors, cfg.DeathDeclarationDelay())
}

func getRPCTimeouts(chainType chaintype.ChainType) (largePayload, defaultTimeout time.Duration) {
	if chaintype.ChainHedera == chainType {
		return 30 * time.Second, commonclient.QueryTimeout
	}

	return commonclient.QueryTimeout, commonclient.QueryTimeout
}<|MERGE_RESOLUTION|>--- conflicted
+++ resolved
@@ -20,24 +20,14 @@
 	largePayloadRPCTimeout, defaultRPCTimeout := getRPCTimeouts(chainType)
 	for i, node := range nodes {
 		if node.SendOnly != nil && *node.SendOnly {
-<<<<<<< HEAD
 			rpc := NewRPCClient(cfg, lggr, empty, (*url.URL)(node.HTTPURL), *node.Name, int32(i), chainID,
-				commonclient.Secondary, largePayloadRPCTimeout, defaultRPCTimeout)
-=======
-			rpc := NewRPCClient(lggr, empty, (*url.URL)(node.HTTPURL), *node.Name, int32(i), chainID,
-				commonclient.Secondary, cfg.FinalizedBlockPollInterval(), largePayloadRPCTimeout, defaultRPCTimeout, chainType)
->>>>>>> 2b860886
+				commonclient.Secondary, largePayloadRPCTimeout, defaultRPCTimeout, chainType)
 			sendonly := commonclient.NewSendOnlyNode(lggr, (url.URL)(*node.HTTPURL),
 				*node.Name, chainID, rpc)
 			sendonlys = append(sendonlys, sendonly)
 		} else {
-<<<<<<< HEAD
 			rpc := NewRPCClient(cfg, lggr, (url.URL)(*node.WSURL), (*url.URL)(node.HTTPURL), *node.Name, int32(i),
-				chainID, commonclient.Primary, largePayloadRPCTimeout, defaultRPCTimeout)
-=======
-			rpc := NewRPCClient(lggr, (url.URL)(*node.WSURL), (*url.URL)(node.HTTPURL), *node.Name, int32(i),
-				chainID, commonclient.Primary, cfg.FinalizedBlockPollInterval(), largePayloadRPCTimeout, defaultRPCTimeout, chainType)
->>>>>>> 2b860886
+				chainID, commonclient.Primary, largePayloadRPCTimeout, defaultRPCTimeout, chainType)
 			primaryNode := commonclient.NewNode(cfg, chainCfg,
 				lggr, (url.URL)(*node.WSURL), (*url.URL)(node.HTTPURL), *node.Name, int32(i), chainID, *node.Order,
 				rpc, "EVM")
