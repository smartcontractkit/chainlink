--- conflicted
+++ resolved
@@ -15,33 +15,19 @@
 
 func NewEvmClient(cfg evmconfig.NodePool, chainCfg commonclient.ChainConfig, clientErrors evmconfig.ClientErrors, lggr logger.Logger, chainID *big.Int, nodes []*toml.Node, chainType chaintype.ChainType) Client {
 	var empty url.URL
-<<<<<<< HEAD
 	var primaries []commonclient.Node[*big.Int, *RpcClient]
 	var sendonlys []commonclient.SendOnlyNode[*big.Int, *RpcClient]
+	largePayloadRPCTimeout, defaultRPCTimeout := getRPCTimeouts(chainType)
 	for i, node := range nodes {
 		if node.SendOnly != nil && *node.SendOnly {
 			rpc := NewRPCClient(cfg, lggr, empty, (*url.URL)(node.HTTPURL), *node.Name, int32(i), chainID,
-				commonclient.Secondary)
-=======
-	var primaries []commonclient.Node[*big.Int, *evmtypes.Head, RPCClient]
-	var sendonlys []commonclient.SendOnlyNode[*big.Int, RPCClient]
-	largePayloadRPCTimeout, defaultRPCTimeout := getRPCTimeouts(chainType)
-	for i, node := range nodes {
-		if node.SendOnly != nil && *node.SendOnly {
-			rpc := NewRPCClient(lggr, empty, (*url.URL)(node.HTTPURL), *node.Name, int32(i), chainID,
-				commonclient.Secondary, cfg.FinalizedBlockPollInterval(), largePayloadRPCTimeout, defaultRPCTimeout)
->>>>>>> d90bb669
+				commonclient.Secondary, largePayloadRPCTimeout, defaultRPCTimeout)
 			sendonly := commonclient.NewSendOnlyNode(lggr, (url.URL)(*node.HTTPURL),
 				*node.Name, chainID, rpc)
 			sendonlys = append(sendonlys, sendonly)
 		} else {
-<<<<<<< HEAD
 			rpc := NewRPCClient(cfg, lggr, (url.URL)(*node.WSURL), (*url.URL)(node.HTTPURL), *node.Name, int32(i),
-				chainID, commonclient.Primary)
-=======
-			rpc := NewRPCClient(lggr, (url.URL)(*node.WSURL), (*url.URL)(node.HTTPURL), *node.Name, int32(i),
-				chainID, commonclient.Primary, cfg.FinalizedBlockPollInterval(), largePayloadRPCTimeout, defaultRPCTimeout)
->>>>>>> d90bb669
+				chainID, commonclient.Primary, largePayloadRPCTimeout, defaultRPCTimeout)
 			primaryNode := commonclient.NewNode(cfg, chainCfg,
 				lggr, (url.URL)(*node.WSURL), (*url.URL)(node.HTTPURL), *node.Name, int32(i), chainID, *node.Order,
 				rpc, "EVM")
@@ -49,12 +35,8 @@
 		}
 	}
 
-<<<<<<< HEAD
 	return NewChainClient(lggr, cfg.SelectionMode(), cfg.LeaseDuration(),
 		primaries, sendonlys, chainID, clientErrors, cfg.DeathDeclarationDelay())
-=======
-	return NewChainClient(lggr, cfg.SelectionMode(), cfg.LeaseDuration(), chainCfg.NodeNoNewHeadsThreshold(),
-		primaries, sendonlys, chainID, chainType, clientErrors, cfg.DeathDeclarationDelay())
 }
 
 func getRPCTimeouts(chainType chaintype.ChainType) (largePayload, defaultTimeout time.Duration) {
@@ -63,5 +45,4 @@
 	}
 
 	return commonclient.QueryTimeout, commonclient.QueryTimeout
->>>>>>> d90bb669
 }