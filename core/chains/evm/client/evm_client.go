package client

import (
	"math/big"
	"net/url"
	"time"

	"github.com/smartcontractkit/chainlink-common/pkg/logger"

	commonclient "github.com/smartcontractkit/chainlink/v2/common/client"
	evmconfig "github.com/smartcontractkit/chainlink/v2/core/chains/evm/config"
	"github.com/smartcontractkit/chainlink/v2/core/chains/evm/config/chaintype"
	"github.com/smartcontractkit/chainlink/v2/core/chains/evm/config/toml"
	evmtypes "github.com/smartcontractkit/chainlink/v2/core/chains/evm/types"
)

func NewEvmClient(cfg evmconfig.NodePool, chainCfg commonclient.ChainConfig, clientErrors evmconfig.ClientErrors, lggr logger.Logger, chainID *big.Int, nodes []*toml.Node, chainType chaintype.ChainType) Client {
	var primaries []commonclient.Node[*big.Int, *evmtypes.Head, RPCClient]
	var sendonlys []commonclient.SendOnlyNode[*big.Int, RPCClient]
	largePayloadRPCTimeout, defaultRPCTimeout := getRPCTimeouts(chainType)
	for i, node := range nodes {
		var ws url.URL
		if node.WSURL != nil {
			ws = (url.URL)(*node.WSURL)
		}
		if node.SendOnly != nil && *node.SendOnly {
<<<<<<< HEAD
			rpc := NewRPCClient(lggr, ws, (*url.URL)(node.HTTPURL), *node.Name, int32(i), chainID,
				commonclient.Secondary, cfg.FinalizedBlockPollInterval(), largePayloadRPCTimeout, defaultRPCTimeout, chainType)
=======
			rpc := NewRPCClient(lggr, empty, (*url.URL)(node.HTTPURL), *node.Name, int32(i), chainID,
				commonclient.Secondary, cfg.FinalizedBlockPollInterval(), cfg.NewHeadsPollInterval(), largePayloadRPCTimeout, defaultRPCTimeout, chainType)
>>>>>>> 469e04f6
			sendonly := commonclient.NewSendOnlyNode(lggr, (url.URL)(*node.HTTPURL),
				*node.Name, chainID, rpc)
			sendonlys = append(sendonlys, sendonly)
		} else {
<<<<<<< HEAD
			rpc := NewRPCClient(lggr, ws, (*url.URL)(node.HTTPURL), *node.Name, int32(i),
				chainID, commonclient.Primary, cfg.FinalizedBlockPollInterval(), largePayloadRPCTimeout, defaultRPCTimeout, chainType)
=======
			rpc := NewRPCClient(lggr, (url.URL)(*node.WSURL), (*url.URL)(node.HTTPURL), *node.Name, int32(i),
				chainID, commonclient.Primary, cfg.FinalizedBlockPollInterval(), cfg.NewHeadsPollInterval(), largePayloadRPCTimeout, defaultRPCTimeout, chainType)
>>>>>>> 469e04f6
			primaryNode := commonclient.NewNode(cfg, chainCfg,
				lggr, ws, (*url.URL)(node.HTTPURL), *node.Name, int32(i), chainID, *node.Order,
				rpc, "EVM")
			primaries = append(primaries, primaryNode)
		}
	}

	return NewChainClient(lggr, cfg.SelectionMode(), cfg.LeaseDuration(), chainCfg.NodeNoNewHeadsThreshold(),
		primaries, sendonlys, chainID, chainType, clientErrors, cfg.DeathDeclarationDelay())
}

func getRPCTimeouts(chainType chaintype.ChainType) (largePayload, defaultTimeout time.Duration) {
	if chaintype.ChainHedera == chainType {
		return 30 * time.Second, commonclient.QueryTimeout
	}

	return commonclient.QueryTimeout, commonclient.QueryTimeout
}<|MERGE_RESOLUTION|>--- conflicted
+++ resolved
@@ -24,24 +24,14 @@
 			ws = (url.URL)(*node.WSURL)
 		}
 		if node.SendOnly != nil && *node.SendOnly {
-<<<<<<< HEAD
 			rpc := NewRPCClient(lggr, ws, (*url.URL)(node.HTTPURL), *node.Name, int32(i), chainID,
-				commonclient.Secondary, cfg.FinalizedBlockPollInterval(), largePayloadRPCTimeout, defaultRPCTimeout, chainType)
-=======
-			rpc := NewRPCClient(lggr, empty, (*url.URL)(node.HTTPURL), *node.Name, int32(i), chainID,
 				commonclient.Secondary, cfg.FinalizedBlockPollInterval(), cfg.NewHeadsPollInterval(), largePayloadRPCTimeout, defaultRPCTimeout, chainType)
->>>>>>> 469e04f6
 			sendonly := commonclient.NewSendOnlyNode(lggr, (url.URL)(*node.HTTPURL),
 				*node.Name, chainID, rpc)
 			sendonlys = append(sendonlys, sendonly)
 		} else {
-<<<<<<< HEAD
 			rpc := NewRPCClient(lggr, ws, (*url.URL)(node.HTTPURL), *node.Name, int32(i),
-				chainID, commonclient.Primary, cfg.FinalizedBlockPollInterval(), largePayloadRPCTimeout, defaultRPCTimeout, chainType)
-=======
-			rpc := NewRPCClient(lggr, (url.URL)(*node.WSURL), (*url.URL)(node.HTTPURL), *node.Name, int32(i),
 				chainID, commonclient.Primary, cfg.FinalizedBlockPollInterval(), cfg.NewHeadsPollInterval(), largePayloadRPCTimeout, defaultRPCTimeout, chainType)
->>>>>>> 469e04f6
 			primaryNode := commonclient.NewNode(cfg, chainCfg,
 				lggr, ws, (*url.URL)(node.HTTPURL), *node.Name, int32(i), chainID, *node.Order,
 				rpc, "EVM")
