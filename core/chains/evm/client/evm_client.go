--- conflicted
+++ resolved
@@ -22,21 +22,13 @@
 	for i, node := range nodes {
 		if node.SendOnly != nil && *node.SendOnly {
 			rpc := NewRPCClient(lggr, empty, (*url.URL)(node.HTTPURL), *node.Name, int32(i), chainID,
-<<<<<<< HEAD
-				commonclient.Secondary, largePayloadRPCTimeout, defaultRPCTimeout)
-=======
-				commonclient.Secondary, cfg.FinalizedBlockPollInterval())
->>>>>>> c4ffbfbf
+				commonclient.Secondary, cfg.FinalizedBlockPollInterval(), largePayloadRPCTimeout, defaultRPCTimeout)
 			sendonly := commonclient.NewSendOnlyNode(lggr, (url.URL)(*node.HTTPURL),
 				*node.Name, chainID, rpc)
 			sendonlys = append(sendonlys, sendonly)
 		} else {
 			rpc := NewRPCClient(lggr, (url.URL)(*node.WSURL), (*url.URL)(node.HTTPURL), *node.Name, int32(i),
-<<<<<<< HEAD
-				chainID, commonclient.Primary, largePayloadRPCTimeout, defaultRPCTimeout)
-=======
-				chainID, commonclient.Primary, cfg.FinalizedBlockPollInterval())
->>>>>>> c4ffbfbf
+				chainID, commonclient.Primary, cfg.FinalizedBlockPollInterval(), largePayloadRPCTimeout, defaultRPCTimeout)
 			primaryNode := commonclient.NewNode(cfg, chainCfg,
 				lggr, (url.URL)(*node.WSURL), (*url.URL)(node.HTTPURL), *node.Name, int32(i), chainID, *node.Order,
 				rpc, "EVM")
