package client_test

import (
	"context"
	"encoding/json"
	"errors"
	"fmt"
	"math/big"
	"net/url"
	"sync"
	"testing"
	"time"

	"github.com/ethereum/go-ethereum"
	"github.com/ethereum/go-ethereum/core/types"
	"github.com/ethereum/go-ethereum/rpc"
	"github.com/stretchr/testify/assert"
	"github.com/stretchr/testify/require"
	"github.com/tidwall/gjson"
	"go.uber.org/zap"

	"github.com/smartcontractkit/chainlink-common/pkg/logger"
	"github.com/smartcontractkit/chainlink-common/pkg/utils/tests"
	commonclient "github.com/smartcontractkit/chainlink/v2/common/client"
	commontypes "github.com/smartcontractkit/chainlink/v2/common/types"
	"github.com/smartcontractkit/chainlink/v2/core/chains/evm/client"
	"github.com/smartcontractkit/chainlink/v2/core/chains/evm/config/chaintype"
	"github.com/smartcontractkit/chainlink/v2/core/chains/evm/testutils"
	evmtypes "github.com/smartcontractkit/chainlink/v2/core/chains/evm/types"
)

func makeNewHeadWSMessage(head *evmtypes.Head) string {
	asJSON, err := json.Marshal(head)
	if err != nil {
		panic(fmt.Errorf("failed to marshal head: %w", err))
	}
	return fmt.Sprintf(`{"jsonrpc":"2.0","method":"eth_subscription","params":{"subscription":"0x00","result":%s}}`, string(asJSON))
}

func TestRPCClient_SubscribeNewHead(t *testing.T) {
	t.Parallel()
	ctx, cancel := context.WithTimeout(tests.Context(t), tests.WaitTimeout(t))
	defer cancel()

	chainId := big.NewInt(123456)
	lggr := logger.Test(t)

	nodePoolCfg := client.TestNodePoolConfig{
		NodeFinalizedBlockPollInterval: 1 * time.Second,
	}

	serverCallBack := func(method string, params gjson.Result) (resp testutils.JSONRPCResponse) {
		if method == "eth_unsubscribe" {
			resp.Result = "true"
			return
		}
		assert.Equal(t, "eth_subscribe", method)
		if assert.True(t, params.IsArray()) && assert.Equal(t, "newHeads", params.Array()[0].String()) {
			resp.Result = `"0x00"`
		}
		return
	}

	checkClosedRPCClientShouldRemoveExistingSub := func(t tests.TestingT, ctx context.Context, sub commontypes.Subscription, rpcClient *client.RPCClient) {
		errCh := sub.Err()

		rpcClient.UnsubscribeAllExcept()

		// ensure sub is closed
		select {
		case <-errCh: // ok
		default:
			assert.Fail(t, "channel should be closed")
		}

		require.NoError(t, rpcClient.Dial(ctx))
	}

	t.Run("WS and HTTP URL cannot be both empty", func(t *testing.T) {
		// ws is optional when LogBroadcaster is disabled, however SubscribeFilterLogs will return error if ws is missing
		observedLggr, _ := logger.TestObserved(t, zap.DebugLevel)
		rpcClient := client.NewRPCClient(observedLggr, nil, nil, "rpc", 1, chainId, commonclient.Primary, 0, 0, commonclient.QueryTimeout, commonclient.QueryTimeout, "")
		require.Equal(t, errors.New("cannot dial rpc client when both ws and http info are missing"), rpcClient.Dial(ctx))
	})

	t.Run("Updates chain info on new blocks", func(t *testing.T) {
		server := testutils.NewWSServer(t, chainId, serverCallBack)
		wsURL := server.WSURL()

<<<<<<< HEAD
		rpc := client.NewRPCClient(nodePoolCfg, lggr, *wsURL, nil, "rpc", 1, chainId, commonclient.Primary, commonclient.QueryTimeout, commonclient.QueryTimeout, "")
=======
		rpc := client.NewRPCClient(lggr, wsURL, nil, "rpc", 1, chainId, commonclient.Primary, 0, 0, commonclient.QueryTimeout, commonclient.QueryTimeout, "")
>>>>>>> 4928e60d
		defer rpc.Close()
		require.NoError(t, rpc.Dial(ctx))
		// set to default values
		latest, highestUserObservations := rpc.GetInterceptedChainInfo()
		assert.Equal(t, int64(0), latest.BlockNumber)
		assert.Equal(t, int64(0), latest.FinalizedBlockNumber)
		assert.Nil(t, latest.TotalDifficulty)
		assert.Equal(t, int64(0), highestUserObservations.BlockNumber)
		assert.Equal(t, int64(0), highestUserObservations.FinalizedBlockNumber)
		assert.Nil(t, highestUserObservations.TotalDifficulty)

		ch, sub, err := rpc.SubscribeToHeads(tests.Context(t))
		require.NoError(t, err)
		defer sub.Unsubscribe()
		go server.MustWriteBinaryMessageSync(t, makeNewHeadWSMessage(&evmtypes.Head{Number: 256, TotalDifficulty: big.NewInt(1000)}))
		// received 256 head
		<-ch
		go server.MustWriteBinaryMessageSync(t, makeNewHeadWSMessage(&evmtypes.Head{Number: 128, TotalDifficulty: big.NewInt(500)}))
		// received 128 head
		<-ch

		latest, highestUserObservations = rpc.GetInterceptedChainInfo()
		assert.Equal(t, int64(128), latest.BlockNumber)
		assert.Equal(t, int64(0), latest.FinalizedBlockNumber)
		assert.Equal(t, big.NewInt(500), latest.TotalDifficulty)

		assertHighestUserObservations := func(highestUserObservations commonclient.ChainInfo) {
			assert.Equal(t, int64(256), highestUserObservations.BlockNumber)
			assert.Equal(t, int64(0), highestUserObservations.FinalizedBlockNumber)
			assert.Equal(t, big.NewInt(1000), highestUserObservations.TotalDifficulty)
		}

		assertHighestUserObservations(highestUserObservations)

		// Close resets latest
		rpc.Close()

		latest, highestUserObservations = rpc.GetInterceptedChainInfo()
		assert.Equal(t, int64(0), latest.BlockNumber)
		assert.Equal(t, int64(0), latest.FinalizedBlockNumber)
		assert.Nil(t, latest.TotalDifficulty)

		assertHighestUserObservations(highestUserObservations)
	})
	t.Run("App layer observations are not affected by new block if health check flag is present", func(t *testing.T) {
		server := testutils.NewWSServer(t, chainId, serverCallBack)
		wsURL := server.WSURL()

<<<<<<< HEAD
		rpc := client.NewRPCClient(nodePoolCfg, lggr, *wsURL, nil, "rpc", 1, chainId, commonclient.Primary, commonclient.QueryTimeout, commonclient.QueryTimeout, "")
=======
		rpc := client.NewRPCClient(lggr, wsURL, nil, "rpc", 1, chainId, commonclient.Primary, 0, 0, commonclient.QueryTimeout, commonclient.QueryTimeout, "")
>>>>>>> 4928e60d
		defer rpc.Close()
		require.NoError(t, rpc.Dial(ctx))
		ch, sub, err := rpc.SubscribeToHeads(commonclient.CtxAddHealthCheckFlag(tests.Context(t)))
		require.NoError(t, err)
		defer sub.Unsubscribe()
		go server.MustWriteBinaryMessageSync(t, makeNewHeadWSMessage(&evmtypes.Head{Number: 256, TotalDifficulty: big.NewInt(1000)}))
		// received 256 head
		<-ch

		latest, highestUserObservations := rpc.GetInterceptedChainInfo()
		assert.Equal(t, int64(256), latest.BlockNumber)
		assert.Equal(t, int64(0), latest.FinalizedBlockNumber)
		assert.Equal(t, big.NewInt(1000), latest.TotalDifficulty)

		assert.Equal(t, int64(0), highestUserObservations.BlockNumber)
		assert.Equal(t, int64(0), highestUserObservations.FinalizedBlockNumber)
		assert.Equal(t, (*big.Int)(nil), highestUserObservations.TotalDifficulty)
	})
	t.Run("SubscribeToHeads with http polling enabled will update new heads", func(t *testing.T) {
		server := testutils.NewWSServer(t, chainId, serverCallBack)
		wsURL := server.WSURL()

<<<<<<< HEAD
		rpc := client.NewRPCClient(nodePoolCfg, lggr, *wsURL, nil, "rpc", 1, chainId, commonclient.Primary, commonclient.QueryTimeout, commonclient.QueryTimeout, "")
=======
		server := createRPCServer()
		rpc := client.NewRPCClient(lggr, server.URL, nil, "rpc", 1, chainId, commonclient.Primary, 0, tests.TestInterval, commonclient.QueryTimeout, commonclient.QueryTimeout, "")
>>>>>>> 4928e60d
		defer rpc.Close()
		require.NoError(t, rpc.Dial(ctx))

		latest, highestUserObservations := rpc.GetInterceptedChainInfo()
		// latest chain info hasn't been initialized
		assert.Equal(t, int64(0), latest.BlockNumber)
		assert.Equal(t, int64(0), highestUserObservations.BlockNumber)

		headCh, sub, err := rpc.SubscribeToHeads(commonclient.CtxAddHealthCheckFlag(tests.Context(t)))
		require.NoError(t, err)
		defer sub.Unsubscribe()
		go server.MustWriteBinaryMessageSync(t, makeNewHeadWSMessage(&evmtypes.Head{Number: 127, TotalDifficulty: big.NewInt(1000)}))

		head := <-headCh
		assert.Equal(t, int64(127), head.BlockNumber())
		// the http polling subscription should update the head block
		latest, highestUserObservations = rpc.GetInterceptedChainInfo()
		assert.Equal(t, int64(127), latest.BlockNumber)
	})
	t.Run("Concurrent Unsubscribe and onNewHead calls do not lead to a deadlock", func(t *testing.T) {
		const numberOfAttempts = 1000 // need a large number to increase the odds of reproducing the issue
		server := testutils.NewWSServer(t, chainId, serverCallBack)
		wsURL := server.WSURL()

<<<<<<< HEAD
		rpc := client.NewRPCClient(nodePoolCfg, lggr, *wsURL, nil, "rpc", 1, chainId, commonclient.Primary, commonclient.QueryTimeout, commonclient.QueryTimeout, "")
=======
		rpc := client.NewRPCClient(lggr, wsURL, nil, "rpc", 1, chainId, commonclient.Primary, 0, 0, commonclient.QueryTimeout, commonclient.QueryTimeout, "")
>>>>>>> 4928e60d
		defer rpc.Close()
		require.NoError(t, rpc.Dial(ctx))
		var wg sync.WaitGroup
		for i := 0; i < numberOfAttempts; i++ {
			_, sub, err := rpc.SubscribeToHeads(tests.Context(t))
			require.NoError(t, err)
			wg.Add(2)
			go func() {
				server.MustWriteBinaryMessageSync(t, makeNewHeadWSMessage(&evmtypes.Head{Number: 256, TotalDifficulty: big.NewInt(1000)}))
				wg.Done()
			}()
			go func() {
				rpc.UnsubscribeAllExcept(sub)
				sub.Unsubscribe()
				wg.Done()
			}()
			wg.Wait()
		}
	})
	t.Run("Block's chain ID matched configured", func(t *testing.T) {
		server := testutils.NewWSServer(t, chainId, serverCallBack)
		wsURL := server.WSURL()
<<<<<<< HEAD
		rpc := client.NewRPCClient(nodePoolCfg, lggr, *wsURL, nil, "rpc", 1, chainId, commonclient.Primary, commonclient.QueryTimeout, commonclient.QueryTimeout, "")
=======
		rpc := client.NewRPCClient(lggr, wsURL, nil, "rpc", 1, chainId, commonclient.Primary, 0, 0, commonclient.QueryTimeout, commonclient.QueryTimeout, "")
>>>>>>> 4928e60d
		defer rpc.Close()
		require.NoError(t, rpc.Dial(ctx))
		ch, sub, err := rpc.SubscribeToHeads(tests.Context(t))
		require.NoError(t, err)
		defer sub.Unsubscribe()
		go server.MustWriteBinaryMessageSync(t, makeNewHeadWSMessage(&evmtypes.Head{Number: 256}))
		head := <-ch
		require.Equal(t, chainId, head.ChainID())
	})
	t.Run("Failed SubscribeToHeads returns and logs proper error", func(t *testing.T) {
		server := testutils.NewWSServer(t, chainId, func(reqMethod string, reqParams gjson.Result) (resp testutils.JSONRPCResponse) {
			return resp
		})
		wsURL := server.WSURL()
		observedLggr, observed := logger.TestObserved(t, zap.DebugLevel)
<<<<<<< HEAD
		rpc := client.NewRPCClient(nodePoolCfg, observedLggr, *wsURL, nil, "rpc", 1, chainId, commonclient.Primary, commonclient.QueryTimeout, commonclient.QueryTimeout, "")
=======
		rpc := client.NewRPCClient(observedLggr, wsURL, nil, "rpc", 1, chainId, commonclient.Primary, 0, 0, commonclient.QueryTimeout, commonclient.QueryTimeout, "")
>>>>>>> 4928e60d
		require.NoError(t, rpc.Dial(ctx))
		server.Close()
		_, _, err := rpc.SubscribeToHeads(ctx)
		require.ErrorContains(t, err, "RPCClient returned error (rpc)")
		tests.AssertLogEventually(t, observed, "evmclient.Client#EthSubscribe RPC call failure")
	})
	t.Run("Closed rpc client should remove existing SubscribeNewHead subscription with WS", func(t *testing.T) {
		server := testutils.NewWSServer(t, chainId, serverCallBack)
		wsURL := server.WSURL()
<<<<<<< HEAD
		rpc := client.NewRPCClient(nodePoolCfg, lggr, *wsURL, nil, "rpc", 1, chainId, commonclient.Primary, commonclient.QueryTimeout, commonclient.QueryTimeout, "")
=======

		rpc := client.NewRPCClient(lggr, wsURL, nil, "rpc", 1, chainId, commonclient.Primary, 0, 0, commonclient.QueryTimeout, commonclient.QueryTimeout, "")
>>>>>>> 4928e60d
		defer rpc.Close()
		require.NoError(t, rpc.Dial(ctx))

		_, sub, err := rpc.SubscribeToHeads(tests.Context(t))
		require.NoError(t, err)
		checkClosedRPCClientShouldRemoveExistingSub(t, ctx, sub, rpc)
	})
	t.Run("Closed rpc client should remove existing SubscribeNewHead subscription with HTTP polling", func(t *testing.T) {
		server := testutils.NewWSServer(t, chainId, serverCallBack)
		wsURL := server.WSURL()

<<<<<<< HEAD
		rpc := client.NewRPCClient(nodePoolCfg, lggr, *wsURL, nil, "rpc", 1, chainId, commonclient.Primary, commonclient.QueryTimeout, commonclient.QueryTimeout, "")
=======
		rpc := client.NewRPCClient(lggr, wsURL, &url.URL{}, "rpc", 1, chainId, commonclient.Primary, 0, 1, commonclient.QueryTimeout, commonclient.QueryTimeout, "")
>>>>>>> 4928e60d
		defer rpc.Close()
		require.NoError(t, rpc.Dial(ctx))

		_, sub, err := rpc.SubscribeToHeads(tests.Context(t))
		require.NoError(t, err)
		checkClosedRPCClientShouldRemoveExistingSub(t, ctx, sub, rpc)
	})
	t.Run("Closed rpc client should remove existing SubscribeToHeads subscription with WS", func(t *testing.T) {
		server := testutils.NewWSServer(t, chainId, serverCallBack)
		wsURL := server.WSURL()

<<<<<<< HEAD
		rpc := client.NewRPCClient(nodePoolCfg, lggr, *wsURL, nil, "rpc", 1, chainId, commonclient.Primary, commonclient.QueryTimeout, commonclient.QueryTimeout, "")
=======
		rpc := client.NewRPCClient(lggr, wsURL, nil, "rpc", 1, chainId, commonclient.Primary, 0, 0, commonclient.QueryTimeout, commonclient.QueryTimeout, "")
>>>>>>> 4928e60d
		defer rpc.Close()
		require.NoError(t, rpc.Dial(ctx))

		_, sub, err := rpc.SubscribeToHeads(tests.Context(t))
		require.NoError(t, err)
		checkClosedRPCClientShouldRemoveExistingSub(t, ctx, sub, rpc)
	})
	t.Run("Closed rpc client should remove existing SubscribeToHeads subscription with HTTP polling", func(t *testing.T) {
		server := testutils.NewWSServer(t, chainId, serverCallBack)
		wsURL := server.WSURL()

<<<<<<< HEAD
		rpc := client.NewRPCClient(nodePoolCfg, lggr, *wsURL, nil, "rpc", 1, chainId, commonclient.Primary, commonclient.QueryTimeout, commonclient.QueryTimeout, "")
=======
		rpc := client.NewRPCClient(lggr, wsURL, &url.URL{}, "rpc", 1, chainId, commonclient.Primary, 0, 1, commonclient.QueryTimeout, commonclient.QueryTimeout, "")
>>>>>>> 4928e60d
		defer rpc.Close()
		require.NoError(t, rpc.Dial(ctx))

		_, sub, err := rpc.SubscribeToHeads(tests.Context(t))
		require.NoError(t, err)
		checkClosedRPCClientShouldRemoveExistingSub(t, ctx, sub, rpc)
	})
	t.Run("Closed rpc client should remove existing SubscribeToFinalizedHeads subscription", func(t *testing.T) {
		server := testutils.NewWSServer(t, chainId, serverCallBack)
		wsURL := server.WSURL()

<<<<<<< HEAD
		rpc := client.NewRPCClient(nodePoolCfg, lggr, *wsURL, nil, "rpc", 1, chainId, commonclient.Primary, commonclient.QueryTimeout, commonclient.QueryTimeout, "")
=======
		rpc := client.NewRPCClient(lggr, wsURL, &url.URL{}, "rpc", 1, chainId, commonclient.Primary, 1, 0, commonclient.QueryTimeout, commonclient.QueryTimeout, "")
>>>>>>> 4928e60d
		defer rpc.Close()
		require.NoError(t, rpc.Dial(ctx))

		_, sub, err := rpc.SubscribeToFinalizedHeads(tests.Context(t))
		require.NoError(t, err)
		checkClosedRPCClientShouldRemoveExistingSub(t, ctx, sub, rpc)
	})
	t.Run("Subscription error is properly wrapper", func(t *testing.T) {
		server := testutils.NewWSServer(t, chainId, serverCallBack)
		wsURL := server.WSURL()
<<<<<<< HEAD
		rpc := client.NewRPCClient(nodePoolCfg, lggr, *wsURL, nil, "rpc", 1, chainId, commonclient.Primary, commonclient.QueryTimeout, commonclient.QueryTimeout, "")
=======
		rpc := client.NewRPCClient(lggr, wsURL, nil, "rpc", 1, chainId, commonclient.Primary, 0, 0, commonclient.QueryTimeout, commonclient.QueryTimeout, "")
>>>>>>> 4928e60d
		defer rpc.Close()
		require.NoError(t, rpc.Dial(ctx))
		_, sub, err := rpc.SubscribeToHeads(ctx)
		require.NoError(t, err)
		go server.MustWriteBinaryMessageSync(t, "invalid msg")
		select {
		case err = <-sub.Err():
			require.ErrorContains(t, err, "RPCClient returned error (rpc): invalid character")
		case <-ctx.Done():
			t.Errorf("Expected subscription to return an error, but test timeout instead")
		}
	})
}

func TestRPCClient_SubscribeFilterLogs(t *testing.T) {
	t.Parallel()

	chainId := big.NewInt(123456)
	lggr := logger.Test(t)
	ctx, cancel := context.WithTimeout(tests.Context(t), tests.WaitTimeout(t))
	defer cancel()
	t.Run("Failed SubscribeFilterLogs when WSURL is empty", func(t *testing.T) {
		// ws is optional when LogBroadcaster is disabled, however SubscribeFilterLogs will return error if ws is missing
		observedLggr, _ := logger.TestObserved(t, zap.DebugLevel)
		rpcClient := client.NewRPCClient(observedLggr, nil, &url.URL{}, "rpc", 1, chainId, commonclient.Primary, 0, 0, commonclient.QueryTimeout, commonclient.QueryTimeout, "")
		require.Nil(t, rpcClient.Dial(ctx))

		_, err := rpcClient.SubscribeFilterLogs(ctx, ethereum.FilterQuery{}, make(chan types.Log))
		require.Equal(t, errors.New("SubscribeFilterLogs is not allowed without ws url"), err)
	})
	t.Run("Failed SubscribeFilterLogs logs and returns proper error", func(t *testing.T) {
		server := testutils.NewWSServer(t, chainId, func(reqMethod string, reqParams gjson.Result) (resp testutils.JSONRPCResponse) {
			return resp
		})
		wsURL := server.WSURL()
		observedLggr, observed := logger.TestObserved(t, zap.DebugLevel)
<<<<<<< HEAD
		rpc := client.NewRPCClient(client.TestNodePoolConfig{}, observedLggr, *wsURL, nil, "rpc", 1, chainId, commonclient.Primary, commonclient.QueryTimeout, commonclient.QueryTimeout, "")
=======
		rpc := client.NewRPCClient(observedLggr, wsURL, nil, "rpc", 1, chainId, commonclient.Primary, 0, 0, commonclient.QueryTimeout, commonclient.QueryTimeout, "")
>>>>>>> 4928e60d
		require.NoError(t, rpc.Dial(ctx))
		server.Close()
		_, err := rpc.SubscribeFilterLogs(ctx, ethereum.FilterQuery{}, make(chan types.Log))
		require.ErrorContains(t, err, "RPCClient returned error (rpc)")
		tests.AssertLogEventually(t, observed, "evmclient.Client#SubscribeFilterLogs RPC call failure")
	})
	t.Run("Subscription error is properly wrapper", func(t *testing.T) {
		server := testutils.NewWSServer(t, chainId, func(method string, params gjson.Result) (resp testutils.JSONRPCResponse) {
			assert.Equal(t, "eth_subscribe", method)
			if assert.True(t, params.IsArray()) && assert.Equal(t, "logs", params.Array()[0].String()) {
				resp.Result = `"0x00"`
				resp.Notify = "{}"
			}
			return resp
		})
		wsURL := server.WSURL()
<<<<<<< HEAD
		rpc := client.NewRPCClient(client.TestNodePoolConfig{}, lggr, *wsURL, nil, "rpc", 1, chainId, commonclient.Primary, commonclient.QueryTimeout, commonclient.QueryTimeout, "")
=======
		rpc := client.NewRPCClient(lggr, wsURL, nil, "rpc", 1, chainId, commonclient.Primary, 0, 0, commonclient.QueryTimeout, commonclient.QueryTimeout, "")
>>>>>>> 4928e60d
		defer rpc.Close()
		require.NoError(t, rpc.Dial(ctx))
		sub, err := rpc.SubscribeFilterLogs(ctx, ethereum.FilterQuery{}, make(chan types.Log))
		require.NoError(t, err)
		go server.MustWriteBinaryMessageSync(t, "invalid msg")
		errorCtx, cancel := context.WithTimeout(ctx, tests.DefaultWaitTimeout)
		defer cancel()
		select {
		case err = <-sub.Err():
			require.ErrorContains(t, err, "RPCClient returned error (rpc): invalid character")
		case <-errorCtx.Done():
			t.Errorf("Expected subscription to return an error, but test timeout instead")
		}
	})
}

func TestRPCClient_LatestFinalizedBlock(t *testing.T) {
	t.Parallel()
	ctx, cancel := context.WithTimeout(tests.Context(t), tests.WaitTimeout(t))
	defer cancel()

	chainId := big.NewInt(123456)
	lggr := logger.Test(t)

	type rpcServer struct {
		Head *evmtypes.Head
		URL  *url.URL
	}
	createRPCServer := func() *rpcServer {
		server := &rpcServer{}
		server.URL = testutils.NewWSServer(t, chainId, func(method string, params gjson.Result) (resp testutils.JSONRPCResponse) {
			assert.Equal(t, "eth_getBlockByNumber", method)
			if assert.True(t, params.IsArray()) && assert.Equal(t, "finalized", params.Array()[0].String()) {
				head := server.Head
				jsonHead, err := json.Marshal(head)
				if err != nil {
					panic(fmt.Errorf("failed to marshal head: %w", err))
				}
				resp.Result = string(jsonHead)
			}

			return
		}).WSURL()

		return server
	}

	server := createRPCServer()
<<<<<<< HEAD
	rpc := client.NewRPCClient(client.TestNodePoolConfig{}, lggr, *server.URL, nil, "rpc", 1, chainId, commonclient.Primary, commonclient.QueryTimeout, commonclient.QueryTimeout, "")
=======
	rpc := client.NewRPCClient(lggr, server.URL, nil, "rpc", 1, chainId, commonclient.Primary, 0, 0, commonclient.QueryTimeout, commonclient.QueryTimeout, "")
>>>>>>> 4928e60d
	require.NoError(t, rpc.Dial(ctx))
	defer rpc.Close()
	server.Head = &evmtypes.Head{Number: 128}
	// updates chain info
	_, err := rpc.LatestFinalizedBlock(ctx)
	require.NoError(t, err)
	latest, highestUserObservations := rpc.GetInterceptedChainInfo()

	assert.Equal(t, int64(0), highestUserObservations.BlockNumber)
	assert.Equal(t, int64(128), highestUserObservations.FinalizedBlockNumber)

	assert.Equal(t, int64(0), latest.BlockNumber)
	assert.Equal(t, int64(128), latest.FinalizedBlockNumber)

	// lower block number does not update highestUserObservations
	server.Head = &evmtypes.Head{Number: 127}
	_, err = rpc.LatestFinalizedBlock(ctx)
	require.NoError(t, err)
	latest, highestUserObservations = rpc.GetInterceptedChainInfo()

	assert.Equal(t, int64(0), highestUserObservations.BlockNumber)
	assert.Equal(t, int64(128), highestUserObservations.FinalizedBlockNumber)

	assert.Equal(t, int64(0), latest.BlockNumber)
	assert.Equal(t, int64(127), latest.FinalizedBlockNumber)

	// health check flg prevents change in highestUserObservations
	server.Head = &evmtypes.Head{Number: 256}
	_, err = rpc.LatestFinalizedBlock(commonclient.CtxAddHealthCheckFlag(ctx))
	require.NoError(t, err)
	latest, highestUserObservations = rpc.GetInterceptedChainInfo()

	assert.Equal(t, int64(0), highestUserObservations.BlockNumber)
	assert.Equal(t, int64(128), highestUserObservations.FinalizedBlockNumber)

	assert.Equal(t, int64(0), latest.BlockNumber)
	assert.Equal(t, int64(256), latest.FinalizedBlockNumber)

	// Close resets latest ChainInfo
	rpc.Close()
	latest, highestUserObservations = rpc.GetInterceptedChainInfo()
	assert.Equal(t, int64(0), highestUserObservations.BlockNumber)
	assert.Equal(t, int64(128), highestUserObservations.FinalizedBlockNumber)

	assert.Equal(t, int64(0), latest.BlockNumber)
	assert.Equal(t, int64(0), latest.FinalizedBlockNumber)
}

func TestRpcClientLargePayloadTimeout(t *testing.T) {
	t.Parallel()

	testCases := []struct {
		Name string
		Fn   func(ctx context.Context, rpc *client.RPCClient) error
	}{
		{
			Name: "SendTransaction",
			Fn: func(ctx context.Context, rpc *client.RPCClient) error {
				return rpc.SendTransaction(ctx, types.NewTx(&types.LegacyTx{}))
			},
		},
		{
			Name: "EstimateGas",
			Fn: func(ctx context.Context, rpc *client.RPCClient) error {
				_, err := rpc.EstimateGas(ctx, ethereum.CallMsg{})
				return err
			},
		},
		{
			Name: "CallContract",
			Fn: func(ctx context.Context, rpc *client.RPCClient) error {
				_, err := rpc.CallContract(ctx, ethereum.CallMsg{}, nil)
				return err
			},
		},
		{
			Name: "CallContext",
			Fn: func(ctx context.Context, rpc *client.RPCClient) error {
				err := rpc.CallContext(ctx, nil, "rpc_call", nil)
				return err
			},
		},
		{
			Name: "BatchCallContext",
			Fn: func(ctx context.Context, rpc *client.RPCClient) error {
				err := rpc.BatchCallContext(ctx, nil)
				return err
			},
		},
	}
	for _, testCase := range testCases {
		testCase := testCase
		t.Run(testCase.Name, func(t *testing.T) {
			t.Parallel()
			// use background context to ensure that the DeadlineExceeded is caused by timeout we've set on request
			// level, instead of one that was set on test level.
			ctx, cancel := context.WithCancel(context.Background())
			defer cancel()

			chainId := big.NewInt(123456)
			rpcURL := testutils.NewWSServer(t, chainId, func(method string, params gjson.Result) (resp testutils.JSONRPCResponse) {
				// block until test is done
				<-ctx.Done()
				return
			}).WSURL()

			// use something unreasonably large for RPC timeout to ensure that we use largePayloadRPCTimeout
			const rpcTimeout = time.Hour
			const largePayloadRPCTimeout = tests.TestInterval
<<<<<<< HEAD
			rpc := client.NewRPCClient(nil, logger.Test(t), *rpcURL, nil, "rpc", 1, chainId, commonclient.Primary, largePayloadRPCTimeout, rpcTimeout, "")
=======
			rpc := client.NewRPCClient(logger.Test(t), rpcURL, nil, "rpc", 1, chainId, commonclient.Primary, 0, 0, largePayloadRPCTimeout, rpcTimeout, "")
>>>>>>> 4928e60d
			require.NoError(t, rpc.Dial(ctx))
			defer rpc.Close()
			err := testCase.Fn(ctx, rpc)
			assert.True(t, errors.Is(err, context.DeadlineExceeded), fmt.Sprintf("Expected DedlineExceeded error, but got: %v", err))
		})
	}
}

func TestAstarCustomFinality(t *testing.T) {
	t.Parallel()

	chainId := big.NewInt(123456)
	// create new server that returns 4 block for Astar custom finality and 8 block for finality tag.
	wsURL := testutils.NewWSServer(t, chainId, func(method string, params gjson.Result) (resp testutils.JSONRPCResponse) {
		switch method {
		case "chain_getFinalizedHead":
			resp.Result = `"0xf14c499253fd7bbcba142e5dd77dad8b5ad598c1dc414a66bacdd8dae14a6759"`
		case "chain_getHeader":
			if assert.True(t, params.IsArray()) && assert.Equal(t, "0xf14c499253fd7bbcba142e5dd77dad8b5ad598c1dc414a66bacdd8dae14a6759", params.Array()[0].String()) {
				resp.Result = `{"parentHash":"0x1311773bc6b4efc8f438ed1f094524b2a1233baf8a35396f641fcc42a378fc62","number":"0x4","stateRoot":"0x0e4920dc5516b587e1f74a0b65963134523a12cc11478bb314e52895758fbfa2","extrinsicsRoot":"0x5b02446dcab0659eb07d4a38f28f181c1b78a71b2aba207bb0ea1f0f3468e6bd","digest":{"logs":["0x066175726120ad678e0800000000","0x04525053529023158dc8e8fd0180bf26d88233a3d94eed2f4e43480395f0809f28791965e4d34e9b3905","0x0466726f6e88017441e97acf83f555e0deefef86db636bc8a37eb84747603412884e4df4d2280400","0x056175726101018a0a57edf70cc5474323114a47ee1e7f645b8beea5a1560a996416458e89f42bdf4955e24d32b5da54e1bf628aaa7ce4b8c0fa2b95c175a139d88786af12a88c"]}}`
			}
		case "eth_getBlockByNumber":
			assert.True(t, params.IsArray())
			switch params.Array()[0].String() {
			case "0x4":
				resp.Result = `{"author":"0x5accb3bf9194a5f81b2087d4bd6ac47c62775d49","baseFeePerGas":"0xb576270823","difficulty":"0x0","extraData":"0x","gasLimit":"0xe4e1c0","gasUsed":"0x0","hash":"0x7441e97acf83f555e0deefef86db636bc8a37eb84747603412884e4df4d22804","logsBloom":"0x00000000000000000000000000000000000000000000000000000000000000000000000000000000000000000000000000000000000000000000000000000000000000000000000000000000000000000000000000000000000000000000000000000000000000000000000000000000000000000000000000000000000000000000000000000000000000000000000000000000000000000000000000000000000000000000000000000000000000000000000000000000000000000000000000000000000000000000000000000000000000000000000000000000000000000000000000000000000000000000000000000000000000000000000000000000","miner":"0x5accb3bf9194a5f81b2087d4bd6ac47c62775d49","nonce":"0x0000000000000000","number":"0x4","parentHash":"0x6ba069c318b692bf2cc0bd7ea070a9382a20c2f52413c10554b57c2e381bf2bb","receiptsRoot":"0x56e81f171bcc55a6ff8345e692c0f86e5b48e01b996cadc001622fb5e363b421","sha3Uncles":"0x1dcc4de8dec75d7aab85b567b6ccd41ad312451b948a7413f0a142fd40d49347","size":"0x201","stateRoot":"0x17c46d359b9af773312c747f1d20032c67658d9a2923799f00533b73789cf49b","timestamp":"0x66acdc22","totalDifficulty":"0x0","transactions":[],"transactionsRoot":"0x56e81f171bcc55a6ff8345e692c0f86e5b48e01b996cadc001622fb5e363b421","uncles":[]}`
			case "finalized":
				resp.Result = `{"author":"0x1687736326c9fea17e25fc5287613693c912909c","baseFeePerGas":"0x3b9aca00","difficulty":"0x0","extraData":"0x","gasLimit":"0xe4e1c0","gasUsed":"0x0","hash":"0x62f03413681948b06882e7d9f91c4949bc39ded98d36336ab03faea038ec8e3d","logsBloom":"0x00000000000000000000000000000000000000000000000000000000000000000000000000000000000000000000000000000000000000000000000000000000000000000000000000000000000000000000000000000000000000000000000000000000000000000000000000000000000000000000000000000000000000000000000000000000000000000000000000000000000000000000000000000000000000000000000000000000000000000000000000000000000000000000000000000000000000000000000000000000000000000000000000000000000000000000000000000000000000000000000000000000000000000000000000000000","miner":"0x1687736326c9fea17e25fc5287613693c912909c","nonce":"0x0000000000000000","number":"0x8","parentHash":"0x43f504afdc639cbb8daf5fd5328a37762164b73f9c70ed54e1928c1fca6d8f23","receiptsRoot":"0x56e81f171bcc55a6ff8345e692c0f86e5b48e01b996cadc001622fb5e363b421","sha3Uncles":"0x1dcc4de8dec75d7aab85b567b6ccd41ad312451b948a7413f0a142fd40d49347","size":"0x200","stateRoot":"0x0cb938d51ad83bdf401e3f5f7f989e60df64fdea620d394af41a3e72629f7495","timestamp":"0x61bd8d1a","totalDifficulty":"0x0","transactions":[],"transactionsRoot":"0x56e81f171bcc55a6ff8345e692c0f86e5b48e01b996cadc001622fb5e363b421","uncles":[]}`
			default:
				assert.Fail(t, fmt.Sprintf("unexpected eth_getBlockByNumber param: %v", params.Array()))
			}
		default:
			assert.Fail(t, fmt.Sprintf("unexpected method: %s", method))
		}
		return
	}).WSURL()

	const expectedFinalizedBlockNumber = int64(4)
	const expectedFinalizedBlockHash = "0x7441e97acf83f555e0deefef86db636bc8a37eb84747603412884e4df4d22804"
<<<<<<< HEAD
	rpcClient := client.NewRPCClient(nil, logger.Test(t), *wsURL, nil, "rpc", 1, chainId, commonclient.Primary, commonclient.QueryTimeout, commonclient.QueryTimeout, chaintype.ChainAstar)
=======
	rpcClient := client.NewRPCClient(logger.Test(t), wsURL, nil, "rpc", 1, chainId, commonclient.Primary, 0, 0, commonclient.QueryTimeout, commonclient.QueryTimeout, chaintype.ChainAstar)
>>>>>>> 4928e60d
	defer rpcClient.Close()
	err := rpcClient.Dial(tests.Context(t))
	require.NoError(t, err)

	testCases := []struct {
		Name               string
		GetLatestFinalized func(ctx context.Context) (*evmtypes.Head, error)
	}{
		{
			Name: "Direct LatestFinalized call",
			GetLatestFinalized: func(ctx context.Context) (*evmtypes.Head, error) {
				return rpcClient.LatestFinalizedBlock(ctx)
			},
		},
		{
			Name: "BatchCallContext with Finalized tag as string",
			GetLatestFinalized: func(ctx context.Context) (*evmtypes.Head, error) {
				result := &evmtypes.Head{}
				req := rpc.BatchElem{
					Method: "eth_getBlockByNumber",
					Args:   []interface{}{rpc.FinalizedBlockNumber.String(), false},
					Result: result,
				}
				err := rpcClient.BatchCallContext(ctx, []rpc.BatchElem{
					req,
				})
				if err != nil {
					return nil, err
				}

				return result, req.Error
			},
		},
		{
			Name: "BatchCallContext with Finalized tag as BlockNumber",
			GetLatestFinalized: func(ctx context.Context) (*evmtypes.Head, error) {
				result := &evmtypes.Head{}
				req := rpc.BatchElem{
					Method: "eth_getBlockByNumber",
					Args:   []interface{}{rpc.FinalizedBlockNumber, false},
					Result: result,
				}
				err := rpcClient.BatchCallContext(ctx, []rpc.BatchElem{req})
				if err != nil {
					return nil, err
				}

				return result, req.Error
			},
		},
	}

	for _, testCase := range testCases {
		t.Run(testCase.Name, func(t *testing.T) {
			lf, err := testCase.GetLatestFinalized(tests.Context(t))
			require.NoError(t, err)
			require.NotNil(t, lf)
			assert.Equal(t, expectedFinalizedBlockHash, lf.Hash.String())
			assert.Equal(t, expectedFinalizedBlockNumber, lf.Number)
		})
	}
}<|MERGE_RESOLUTION|>--- conflicted
+++ resolved
@@ -79,7 +79,7 @@
 	t.Run("WS and HTTP URL cannot be both empty", func(t *testing.T) {
 		// ws is optional when LogBroadcaster is disabled, however SubscribeFilterLogs will return error if ws is missing
 		observedLggr, _ := logger.TestObserved(t, zap.DebugLevel)
-		rpcClient := client.NewRPCClient(observedLggr, nil, nil, "rpc", 1, chainId, commonclient.Primary, 0, 0, commonclient.QueryTimeout, commonclient.QueryTimeout, "")
+		rpcClient := client.NewRPCClient(client.TestNodePoolConfig{}, observedLggr, nil, nil, "rpc", 1, chainId, commonclient.Primary, commonclient.QueryTimeout, commonclient.QueryTimeout, "")
 		require.Equal(t, errors.New("cannot dial rpc client when both ws and http info are missing"), rpcClient.Dial(ctx))
 	})
 
@@ -87,11 +87,7 @@
 		server := testutils.NewWSServer(t, chainId, serverCallBack)
 		wsURL := server.WSURL()
 
-<<<<<<< HEAD
-		rpc := client.NewRPCClient(nodePoolCfg, lggr, *wsURL, nil, "rpc", 1, chainId, commonclient.Primary, commonclient.QueryTimeout, commonclient.QueryTimeout, "")
-=======
-		rpc := client.NewRPCClient(lggr, wsURL, nil, "rpc", 1, chainId, commonclient.Primary, 0, 0, commonclient.QueryTimeout, commonclient.QueryTimeout, "")
->>>>>>> 4928e60d
+		rpc := client.NewRPCClient(nodePoolCfg, lggr, wsURL, nil, "rpc", 1, chainId, commonclient.Primary, commonclient.QueryTimeout, commonclient.QueryTimeout, "")
 		defer rpc.Close()
 		require.NoError(t, rpc.Dial(ctx))
 		// set to default values
@@ -140,11 +136,7 @@
 		server := testutils.NewWSServer(t, chainId, serverCallBack)
 		wsURL := server.WSURL()
 
-<<<<<<< HEAD
-		rpc := client.NewRPCClient(nodePoolCfg, lggr, *wsURL, nil, "rpc", 1, chainId, commonclient.Primary, commonclient.QueryTimeout, commonclient.QueryTimeout, "")
-=======
-		rpc := client.NewRPCClient(lggr, wsURL, nil, "rpc", 1, chainId, commonclient.Primary, 0, 0, commonclient.QueryTimeout, commonclient.QueryTimeout, "")
->>>>>>> 4928e60d
+		rpc := client.NewRPCClient(nodePoolCfg, lggr, wsURL, nil, "rpc", 1, chainId, commonclient.Primary, commonclient.QueryTimeout, commonclient.QueryTimeout, "")
 		defer rpc.Close()
 		require.NoError(t, rpc.Dial(ctx))
 		ch, sub, err := rpc.SubscribeToHeads(commonclient.CtxAddHealthCheckFlag(tests.Context(t)))
@@ -167,12 +159,7 @@
 		server := testutils.NewWSServer(t, chainId, serverCallBack)
 		wsURL := server.WSURL()
 
-<<<<<<< HEAD
-		rpc := client.NewRPCClient(nodePoolCfg, lggr, *wsURL, nil, "rpc", 1, chainId, commonclient.Primary, commonclient.QueryTimeout, commonclient.QueryTimeout, "")
-=======
-		server := createRPCServer()
-		rpc := client.NewRPCClient(lggr, server.URL, nil, "rpc", 1, chainId, commonclient.Primary, 0, tests.TestInterval, commonclient.QueryTimeout, commonclient.QueryTimeout, "")
->>>>>>> 4928e60d
+		rpc := client.NewRPCClient(nodePoolCfg, lggr, wsURL, nil, "rpc", 1, chainId, commonclient.Primary, commonclient.QueryTimeout, commonclient.QueryTimeout, "")
 		defer rpc.Close()
 		require.NoError(t, rpc.Dial(ctx))
 
@@ -197,11 +184,7 @@
 		server := testutils.NewWSServer(t, chainId, serverCallBack)
 		wsURL := server.WSURL()
 
-<<<<<<< HEAD
-		rpc := client.NewRPCClient(nodePoolCfg, lggr, *wsURL, nil, "rpc", 1, chainId, commonclient.Primary, commonclient.QueryTimeout, commonclient.QueryTimeout, "")
-=======
-		rpc := client.NewRPCClient(lggr, wsURL, nil, "rpc", 1, chainId, commonclient.Primary, 0, 0, commonclient.QueryTimeout, commonclient.QueryTimeout, "")
->>>>>>> 4928e60d
+		rpc := client.NewRPCClient(nodePoolCfg, lggr, wsURL, nil, "rpc", 1, chainId, commonclient.Primary, commonclient.QueryTimeout, commonclient.QueryTimeout, "")
 		defer rpc.Close()
 		require.NoError(t, rpc.Dial(ctx))
 		var wg sync.WaitGroup
@@ -224,11 +207,7 @@
 	t.Run("Block's chain ID matched configured", func(t *testing.T) {
 		server := testutils.NewWSServer(t, chainId, serverCallBack)
 		wsURL := server.WSURL()
-<<<<<<< HEAD
-		rpc := client.NewRPCClient(nodePoolCfg, lggr, *wsURL, nil, "rpc", 1, chainId, commonclient.Primary, commonclient.QueryTimeout, commonclient.QueryTimeout, "")
-=======
-		rpc := client.NewRPCClient(lggr, wsURL, nil, "rpc", 1, chainId, commonclient.Primary, 0, 0, commonclient.QueryTimeout, commonclient.QueryTimeout, "")
->>>>>>> 4928e60d
+		rpc := client.NewRPCClient(nodePoolCfg, lggr, wsURL, nil, "rpc", 1, chainId, commonclient.Primary, commonclient.QueryTimeout, commonclient.QueryTimeout, "")
 		defer rpc.Close()
 		require.NoError(t, rpc.Dial(ctx))
 		ch, sub, err := rpc.SubscribeToHeads(tests.Context(t))
@@ -244,11 +223,7 @@
 		})
 		wsURL := server.WSURL()
 		observedLggr, observed := logger.TestObserved(t, zap.DebugLevel)
-<<<<<<< HEAD
-		rpc := client.NewRPCClient(nodePoolCfg, observedLggr, *wsURL, nil, "rpc", 1, chainId, commonclient.Primary, commonclient.QueryTimeout, commonclient.QueryTimeout, "")
-=======
-		rpc := client.NewRPCClient(observedLggr, wsURL, nil, "rpc", 1, chainId, commonclient.Primary, 0, 0, commonclient.QueryTimeout, commonclient.QueryTimeout, "")
->>>>>>> 4928e60d
+		rpc := client.NewRPCClient(nodePoolCfg, observedLggr, wsURL, nil, "rpc", 1, chainId, commonclient.Primary, commonclient.QueryTimeout, commonclient.QueryTimeout, "")
 		require.NoError(t, rpc.Dial(ctx))
 		server.Close()
 		_, _, err := rpc.SubscribeToHeads(ctx)
@@ -258,12 +233,7 @@
 	t.Run("Closed rpc client should remove existing SubscribeNewHead subscription with WS", func(t *testing.T) {
 		server := testutils.NewWSServer(t, chainId, serverCallBack)
 		wsURL := server.WSURL()
-<<<<<<< HEAD
-		rpc := client.NewRPCClient(nodePoolCfg, lggr, *wsURL, nil, "rpc", 1, chainId, commonclient.Primary, commonclient.QueryTimeout, commonclient.QueryTimeout, "")
-=======
-
-		rpc := client.NewRPCClient(lggr, wsURL, nil, "rpc", 1, chainId, commonclient.Primary, 0, 0, commonclient.QueryTimeout, commonclient.QueryTimeout, "")
->>>>>>> 4928e60d
+		rpc := client.NewRPCClient(nodePoolCfg, lggr, wsURL, nil, "rpc", 1, chainId, commonclient.Primary, commonclient.QueryTimeout, commonclient.QueryTimeout, "")
 		defer rpc.Close()
 		require.NoError(t, rpc.Dial(ctx))
 
@@ -275,11 +245,7 @@
 		server := testutils.NewWSServer(t, chainId, serverCallBack)
 		wsURL := server.WSURL()
 
-<<<<<<< HEAD
-		rpc := client.NewRPCClient(nodePoolCfg, lggr, *wsURL, nil, "rpc", 1, chainId, commonclient.Primary, commonclient.QueryTimeout, commonclient.QueryTimeout, "")
-=======
-		rpc := client.NewRPCClient(lggr, wsURL, &url.URL{}, "rpc", 1, chainId, commonclient.Primary, 0, 1, commonclient.QueryTimeout, commonclient.QueryTimeout, "")
->>>>>>> 4928e60d
+		rpc := client.NewRPCClient(nodePoolCfg, lggr, wsURL, nil, "rpc", 1, chainId, commonclient.Primary, commonclient.QueryTimeout, commonclient.QueryTimeout, "")
 		defer rpc.Close()
 		require.NoError(t, rpc.Dial(ctx))
 
@@ -291,11 +257,7 @@
 		server := testutils.NewWSServer(t, chainId, serverCallBack)
 		wsURL := server.WSURL()
 
-<<<<<<< HEAD
-		rpc := client.NewRPCClient(nodePoolCfg, lggr, *wsURL, nil, "rpc", 1, chainId, commonclient.Primary, commonclient.QueryTimeout, commonclient.QueryTimeout, "")
-=======
-		rpc := client.NewRPCClient(lggr, wsURL, nil, "rpc", 1, chainId, commonclient.Primary, 0, 0, commonclient.QueryTimeout, commonclient.QueryTimeout, "")
->>>>>>> 4928e60d
+		rpc := client.NewRPCClient(nodePoolCfg, lggr, wsURL, nil, "rpc", 1, chainId, commonclient.Primary, commonclient.QueryTimeout, commonclient.QueryTimeout, "")
 		defer rpc.Close()
 		require.NoError(t, rpc.Dial(ctx))
 
@@ -307,11 +269,7 @@
 		server := testutils.NewWSServer(t, chainId, serverCallBack)
 		wsURL := server.WSURL()
 
-<<<<<<< HEAD
-		rpc := client.NewRPCClient(nodePoolCfg, lggr, *wsURL, nil, "rpc", 1, chainId, commonclient.Primary, commonclient.QueryTimeout, commonclient.QueryTimeout, "")
-=======
-		rpc := client.NewRPCClient(lggr, wsURL, &url.URL{}, "rpc", 1, chainId, commonclient.Primary, 0, 1, commonclient.QueryTimeout, commonclient.QueryTimeout, "")
->>>>>>> 4928e60d
+		rpc := client.NewRPCClient(nodePoolCfg, lggr, wsURL, nil, "rpc", 1, chainId, commonclient.Primary, commonclient.QueryTimeout, commonclient.QueryTimeout, "")
 		defer rpc.Close()
 		require.NoError(t, rpc.Dial(ctx))
 
@@ -323,11 +281,7 @@
 		server := testutils.NewWSServer(t, chainId, serverCallBack)
 		wsURL := server.WSURL()
 
-<<<<<<< HEAD
-		rpc := client.NewRPCClient(nodePoolCfg, lggr, *wsURL, nil, "rpc", 1, chainId, commonclient.Primary, commonclient.QueryTimeout, commonclient.QueryTimeout, "")
-=======
-		rpc := client.NewRPCClient(lggr, wsURL, &url.URL{}, "rpc", 1, chainId, commonclient.Primary, 1, 0, commonclient.QueryTimeout, commonclient.QueryTimeout, "")
->>>>>>> 4928e60d
+		rpc := client.NewRPCClient(nodePoolCfg, lggr, wsURL, nil, "rpc", 1, chainId, commonclient.Primary, commonclient.QueryTimeout, commonclient.QueryTimeout, "")
 		defer rpc.Close()
 		require.NoError(t, rpc.Dial(ctx))
 
@@ -338,11 +292,7 @@
 	t.Run("Subscription error is properly wrapper", func(t *testing.T) {
 		server := testutils.NewWSServer(t, chainId, serverCallBack)
 		wsURL := server.WSURL()
-<<<<<<< HEAD
-		rpc := client.NewRPCClient(nodePoolCfg, lggr, *wsURL, nil, "rpc", 1, chainId, commonclient.Primary, commonclient.QueryTimeout, commonclient.QueryTimeout, "")
-=======
-		rpc := client.NewRPCClient(lggr, wsURL, nil, "rpc", 1, chainId, commonclient.Primary, 0, 0, commonclient.QueryTimeout, commonclient.QueryTimeout, "")
->>>>>>> 4928e60d
+		rpc := client.NewRPCClient(nodePoolCfg, lggr, wsURL, nil, "rpc", 1, chainId, commonclient.Primary, commonclient.QueryTimeout, commonclient.QueryTimeout, "")
 		defer rpc.Close()
 		require.NoError(t, rpc.Dial(ctx))
 		_, sub, err := rpc.SubscribeToHeads(ctx)
@@ -367,7 +317,7 @@
 	t.Run("Failed SubscribeFilterLogs when WSURL is empty", func(t *testing.T) {
 		// ws is optional when LogBroadcaster is disabled, however SubscribeFilterLogs will return error if ws is missing
 		observedLggr, _ := logger.TestObserved(t, zap.DebugLevel)
-		rpcClient := client.NewRPCClient(observedLggr, nil, &url.URL{}, "rpc", 1, chainId, commonclient.Primary, 0, 0, commonclient.QueryTimeout, commonclient.QueryTimeout, "")
+		rpcClient := client.NewRPCClient(client.TestNodePoolConfig{}, observedLggr, nil, &url.URL{}, "rpc", 1, chainId, commonclient.Primary, commonclient.QueryTimeout, commonclient.QueryTimeout, "")
 		require.Nil(t, rpcClient.Dial(ctx))
 
 		_, err := rpcClient.SubscribeFilterLogs(ctx, ethereum.FilterQuery{}, make(chan types.Log))
@@ -379,11 +329,7 @@
 		})
 		wsURL := server.WSURL()
 		observedLggr, observed := logger.TestObserved(t, zap.DebugLevel)
-<<<<<<< HEAD
-		rpc := client.NewRPCClient(client.TestNodePoolConfig{}, observedLggr, *wsURL, nil, "rpc", 1, chainId, commonclient.Primary, commonclient.QueryTimeout, commonclient.QueryTimeout, "")
-=======
-		rpc := client.NewRPCClient(observedLggr, wsURL, nil, "rpc", 1, chainId, commonclient.Primary, 0, 0, commonclient.QueryTimeout, commonclient.QueryTimeout, "")
->>>>>>> 4928e60d
+		rpc := client.NewRPCClient(client.TestNodePoolConfig{}, observedLggr, wsURL, nil, "rpc", 1, chainId, commonclient.Primary, commonclient.QueryTimeout, commonclient.QueryTimeout, "")
 		require.NoError(t, rpc.Dial(ctx))
 		server.Close()
 		_, err := rpc.SubscribeFilterLogs(ctx, ethereum.FilterQuery{}, make(chan types.Log))
@@ -400,11 +346,7 @@
 			return resp
 		})
 		wsURL := server.WSURL()
-<<<<<<< HEAD
-		rpc := client.NewRPCClient(client.TestNodePoolConfig{}, lggr, *wsURL, nil, "rpc", 1, chainId, commonclient.Primary, commonclient.QueryTimeout, commonclient.QueryTimeout, "")
-=======
-		rpc := client.NewRPCClient(lggr, wsURL, nil, "rpc", 1, chainId, commonclient.Primary, 0, 0, commonclient.QueryTimeout, commonclient.QueryTimeout, "")
->>>>>>> 4928e60d
+		rpc := client.NewRPCClient(client.TestNodePoolConfig{}, lggr, wsURL, nil, "rpc", 1, chainId, commonclient.Primary, commonclient.QueryTimeout, commonclient.QueryTimeout, "")
 		defer rpc.Close()
 		require.NoError(t, rpc.Dial(ctx))
 		sub, err := rpc.SubscribeFilterLogs(ctx, ethereum.FilterQuery{}, make(chan types.Log))
@@ -453,11 +395,7 @@
 	}
 
 	server := createRPCServer()
-<<<<<<< HEAD
-	rpc := client.NewRPCClient(client.TestNodePoolConfig{}, lggr, *server.URL, nil, "rpc", 1, chainId, commonclient.Primary, commonclient.QueryTimeout, commonclient.QueryTimeout, "")
-=======
-	rpc := client.NewRPCClient(lggr, server.URL, nil, "rpc", 1, chainId, commonclient.Primary, 0, 0, commonclient.QueryTimeout, commonclient.QueryTimeout, "")
->>>>>>> 4928e60d
+	rpc := client.NewRPCClient(client.TestNodePoolConfig{}, lggr, server.URL, nil, "rpc", 1, chainId, commonclient.Primary, commonclient.QueryTimeout, commonclient.QueryTimeout, "")
 	require.NoError(t, rpc.Dial(ctx))
 	defer rpc.Close()
 	server.Head = &evmtypes.Head{Number: 128}
@@ -567,11 +505,7 @@
 			// use something unreasonably large for RPC timeout to ensure that we use largePayloadRPCTimeout
 			const rpcTimeout = time.Hour
 			const largePayloadRPCTimeout = tests.TestInterval
-<<<<<<< HEAD
-			rpc := client.NewRPCClient(nil, logger.Test(t), *rpcURL, nil, "rpc", 1, chainId, commonclient.Primary, largePayloadRPCTimeout, rpcTimeout, "")
-=======
-			rpc := client.NewRPCClient(logger.Test(t), rpcURL, nil, "rpc", 1, chainId, commonclient.Primary, 0, 0, largePayloadRPCTimeout, rpcTimeout, "")
->>>>>>> 4928e60d
+			rpc := client.NewRPCClient(client.TestNodePoolConfig{}, logger.Test(t), rpcURL, nil, "rpc", 1, chainId, commonclient.Primary, largePayloadRPCTimeout, rpcTimeout, "")
 			require.NoError(t, rpc.Dial(ctx))
 			defer rpc.Close()
 			err := testCase.Fn(ctx, rpc)
@@ -611,11 +545,7 @@
 
 	const expectedFinalizedBlockNumber = int64(4)
 	const expectedFinalizedBlockHash = "0x7441e97acf83f555e0deefef86db636bc8a37eb84747603412884e4df4d22804"
-<<<<<<< HEAD
-	rpcClient := client.NewRPCClient(nil, logger.Test(t), *wsURL, nil, "rpc", 1, chainId, commonclient.Primary, commonclient.QueryTimeout, commonclient.QueryTimeout, chaintype.ChainAstar)
-=======
-	rpcClient := client.NewRPCClient(logger.Test(t), wsURL, nil, "rpc", 1, chainId, commonclient.Primary, 0, 0, commonclient.QueryTimeout, commonclient.QueryTimeout, chaintype.ChainAstar)
->>>>>>> 4928e60d
+	rpcClient := client.NewRPCClient(client.TestNodePoolConfig{}, logger.Test(t), wsURL, nil, "rpc", 1, chainId, commonclient.Primary, commonclient.QueryTimeout, commonclient.QueryTimeout, chaintype.ChainAstar)
 	defer rpcClient.Close()
 	err := rpcClient.Dial(tests.Context(t))
 	require.NoError(t, err)
