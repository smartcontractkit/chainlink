--- conflicted
+++ resolved
@@ -59,34 +59,32 @@
 		}
 		return
 	}
-<<<<<<< HEAD
+
+	checkClosedRPCClientShouldRemoveExistingSub := func(t tests.TestingT, ctx context.Context, sub commontypes.Subscription, rpcClient client.RPCClient) {
+		errCh := sub.Err()
+
+		// ensure sub exists
+		require.Equal(t, int32(1), rpcClient.SubscribersCount())
+		rpcClient.DisconnectAll()
+
+		// ensure sub is closed
+		select {
+		case <-errCh: // ok
+		default:
+			assert.Fail(t, "channel should be closed")
+		}
+
+		require.NoError(t, rpcClient.Dial(ctx))
+		require.Equal(t, int32(0), rpcClient.SubscribersCount())
+	}
+
 	t.Run("WS and HTTP URL cannot be both empty", func(t *testing.T) {
 		// ws is optional when LogBroadcaster is disabled, however SubscribeFilterLogs will return error if ws is missing
 		observedLggr, _ := logger.TestObserved(t, zap.DebugLevel)
 		rpcClient := client.NewRPCClient(observedLggr, nil, nil, "rpc", 1, chainId, commonclient.Primary, 0, 0, commonclient.QueryTimeout, commonclient.QueryTimeout, "")
 		require.Equal(t, errors.New("cannot dial rpc client when both ws and http info are missing"), rpcClient.Dial(ctx))
 	})
-=======
-
-	checkClosedRPCClientShouldRemoveExistingSub := func(t tests.TestingT, ctx context.Context, sub commontypes.Subscription, rpcClient client.RPCClient) {
-		errCh := sub.Err()
-
-		// ensure sub exists
-		require.Equal(t, int32(1), rpcClient.SubscribersCount())
-		rpcClient.DisconnectAll()
-
-		// ensure sub is closed
-		select {
-		case <-errCh: // ok
-		default:
-			assert.Fail(t, "channel should be closed")
-		}
-
-		require.NoError(t, rpcClient.Dial(ctx))
-		require.Equal(t, int32(0), rpcClient.SubscribersCount())
-	}
-
->>>>>>> 19690b0c
+
 	t.Run("Updates chain info on new blocks", func(t *testing.T) {
 		server := testutils.NewWSServer(t, chainId, serverCallBack)
 		wsURL := server.WSURL()
