--- conflicted
+++ resolved
@@ -39,7 +39,6 @@
 )
 
 // NodeSelector represents a strategy to select the next node from the pool.
-// Deprecated: use NodeSelector from common/client
 type NodeSelector interface {
 	// Select returns a Node, or nil if none can be selected.
 	// Implementation must be thread-safe.
@@ -49,7 +48,6 @@
 }
 
 // PoolConfig represents settings for the Pool
-// Deprecated: to be removed
 type PoolConfig interface {
 	NodeSelectionMode() string
 	NodeNoNewHeadsThreshold() time.Duration
@@ -58,7 +56,6 @@
 
 // Pool represents an abstraction over one or more primary nodes
 // It is responsible for liveness checking and balancing queries across live nodes
-// Deprecated: use chainClient instead
 type Pool struct {
 	services.StateMachine
 	nodes               []Node
@@ -79,12 +76,7 @@
 	wg     sync.WaitGroup
 }
 
-<<<<<<< HEAD
-// Deprecated: use NewChainClient instead
-func NewPool(logger logger.Logger, selectionMode string, leaseDuration time.Duration, noNewHeadsTreshold time.Duration, nodes []Node, sendonlys []SendOnlyNode, chainID *big.Int, chainType config.ChainType) *Pool {
-=======
 func NewPool(lggr logger.Logger, selectionMode string, leaseDuration time.Duration, noNewHeadsTreshold time.Duration, nodes []Node, sendonlys []SendOnlyNode, chainID *big.Int, chainType config.ChainType) *Pool {
->>>>>>> bd7e233d
 	if chainID == nil {
 		panic("chainID is required")
 	}
