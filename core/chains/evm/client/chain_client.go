package client

import (
	"context"
	"math/big"
	"sync"
	"time"

	"github.com/ethereum/go-ethereum"
	"github.com/ethereum/go-ethereum/common"
	"github.com/ethereum/go-ethereum/core/types"
	ethrpc "github.com/ethereum/go-ethereum/rpc"

	commonassets "github.com/smartcontractkit/chainlink-common/pkg/assets"
	"github.com/smartcontractkit/chainlink-common/pkg/logger"
	commonclient "github.com/smartcontractkit/chainlink/v2/common/client"
	evmconfig "github.com/smartcontractkit/chainlink/v2/core/chains/evm/config"
	"github.com/smartcontractkit/chainlink/v2/core/chains/evm/config/chaintype"
	evmtypes "github.com/smartcontractkit/chainlink/v2/core/chains/evm/types"
)

const BALANCE_OF_ADDRESS_FUNCTION_SELECTOR = "0x70a08231"

var _ Client = (*chainClient)(nil)

// Client is the interface used to interact with an ethereum node.
type Client interface {
	Dial(ctx context.Context) error
	Close()
	// ChainID locally stored for quick access
	ConfiguredChainID() *big.Int

	// NodeStates returns a map of node Name->node state
	// It might be nil or empty, e.g. for mock clients etc
	NodeStates() map[string]commonclient.NodeState

	TokenBalance(ctx context.Context, address common.Address, contractAddress common.Address) (*big.Int, error)
	BalanceAt(ctx context.Context, account common.Address, blockNumber *big.Int) (*big.Int, error)
	LINKBalance(ctx context.Context, address common.Address, linkAddress common.Address) (*commonassets.Link, error)

	// Wrapped RPC methods
	CallContext(ctx context.Context, result interface{}, method string, args ...interface{}) error
	BatchCallContext(ctx context.Context, b []ethrpc.BatchElem) error
	// BatchCallContextAll calls BatchCallContext for every single node including
	// sendonlys.
	// CAUTION: This should only be used for mass re-transmitting transactions, it
	// might have unexpected effects to use it for anything else.
	BatchCallContextAll(ctx context.Context, b []ethrpc.BatchElem) error

	// HeadByNumber and HeadByHash is a reimplemented version due to a
	// difference in how block header hashes are calculated by Parity nodes
	// running on Kovan, Avalanche and potentially others. We have to return our own wrapper type to capture the
	// correct hash from the RPC response.
	HeadByNumber(ctx context.Context, n *big.Int) (*evmtypes.Head, error)
	HeadByHash(ctx context.Context, n common.Hash) (*evmtypes.Head, error)
	SubscribeNewHead(ctx context.Context) (<-chan *evmtypes.Head, ethereum.Subscription, error)
	// LatestFinalizedBlock - returns the latest finalized block as it's returned from an RPC.
	// CAUTION: Using this method might cause local finality violations. It's highly recommended
	// to use HeadTracker to get latest finalized block.
	LatestFinalizedBlock(ctx context.Context) (head *evmtypes.Head, err error)

	SendTransactionReturnCode(ctx context.Context, tx *types.Transaction, fromAddress common.Address) (commonclient.SendTxReturnCode, error)

	// Wrapped Geth client methods
	// blockNumber can be specified as `nil` to imply latest block
	// if blocks, transactions, or receipts are not found - a nil result and an error are returned
	// these methods may not be compatible with non Ethereum chains as return types may follow different formats
	// suggested options: use HeadByNumber/HeadByHash (above) or CallContext and parse with custom types
	SendTransaction(ctx context.Context, tx *types.Transaction) error
	CodeAt(ctx context.Context, account common.Address, blockNumber *big.Int) ([]byte, error)
	PendingCodeAt(ctx context.Context, account common.Address) ([]byte, error)
	PendingNonceAt(ctx context.Context, account common.Address) (uint64, error)
	SequenceAt(ctx context.Context, account common.Address, blockNumber *big.Int) (evmtypes.Nonce, error)
	TransactionByHash(ctx context.Context, txHash common.Hash) (*types.Transaction, error)
	TransactionReceipt(ctx context.Context, txHash common.Hash) (*types.Receipt, error)
	BlockByNumber(ctx context.Context, number *big.Int) (*types.Block, error)
	BlockByHash(ctx context.Context, hash common.Hash) (*types.Block, error)
	FilterLogs(ctx context.Context, q ethereum.FilterQuery) ([]types.Log, error)
	SubscribeFilterLogs(ctx context.Context, q ethereum.FilterQuery, ch chan<- types.Log) (ethereum.Subscription, error)
	EstimateGas(ctx context.Context, call ethereum.CallMsg) (uint64, error)
	SuggestGasPrice(ctx context.Context) (*big.Int, error)
	SuggestGasTipCap(ctx context.Context) (*big.Int, error)
	LatestBlockHeight(ctx context.Context) (*big.Int, error)

	HeaderByNumber(ctx context.Context, n *big.Int) (*types.Header, error)
	HeaderByHash(ctx context.Context, h common.Hash) (*types.Header, error)

	CallContract(ctx context.Context, msg ethereum.CallMsg, blockNumber *big.Int) ([]byte, error)
	PendingCallContract(ctx context.Context, msg ethereum.CallMsg) ([]byte, error)

	IsL2() bool

	// Simulate the transaction prior to sending to catch zk out-of-counters errors ahead of time
	CheckTxValidity(ctx context.Context, from common.Address, to common.Address, data []byte) *SendError
}

func ContextWithDefaultTimeout() (ctx context.Context, cancel context.CancelFunc) {
	return context.WithTimeout(context.Background(), commonclient.QueryTimeout)
}

type chainClient struct {
	multiNode *commonclient.MultiNode[
		*big.Int,
		*RpcClient,
	]
	txSender     *commonclient.TransactionSender[*types.Transaction, *big.Int, *RpcClient]
	logger       logger.SugaredLogger
	chainType    chaintype.ChainType
	clientErrors evmconfig.ClientErrors
}

func NewChainClient(
	lggr logger.Logger,
	selectionMode string,
	leaseDuration time.Duration,
	nodes []commonclient.Node[*big.Int, *RpcClient],
	sendonlys []commonclient.SendOnlyNode[*big.Int, *RpcClient],
	chainID *big.Int,
	clientErrors evmconfig.ClientErrors,
	deathDeclarationDelay time.Duration,
) Client {
	chainFamily := "EVM"
	multiNode := commonclient.NewMultiNode[*big.Int, *RpcClient](
		lggr,
		selectionMode,
		leaseDuration,
		nodes,
		sendonlys,
		chainID,
		chainFamily,
		deathDeclarationDelay,
	)

	classifySendError := func(tx *types.Transaction, err error) commonclient.SendTxReturnCode {
		return ClassifySendError(err, clientErrors, logger.Sugared(logger.Nop()), tx, common.Address{}, false)
	}

	txSender := commonclient.NewTransactionSender[*types.Transaction, *big.Int, *RpcClient](
		lggr,
		chainID,
		chainFamily,
		multiNode,
		classifySendError,
		0, // use the default value provided by the implementation
	)

	return &chainClient{
		multiNode:    multiNode,
		txSender:     txSender,
		logger:       logger.Sugared(lggr),
		clientErrors: clientErrors,
	}
}

func (c *chainClient) BalanceAt(ctx context.Context, account common.Address, blockNumber *big.Int) (*big.Int, error) {
	rpc, err := c.multiNode.SelectRPC()
	if err != nil {
		return nil, err
	}
	return rpc.BalanceAt(ctx, account, blockNumber)
}

// BatchCallContext - sends all given requests as a single batch.
// Request specific errors for batch calls are returned to the individual BatchElem.
// Ensure the same BatchElem slice provided by the caller is passed through the call stack
// to ensure the caller has access to the errors.
<<<<<<< HEAD
func (c *chainClient) BatchCallContext(ctx context.Context, b []ethrpc.BatchElem) error {
	rpc, err := c.multiNode.SelectRPC()
	if err != nil {
		return err
	}
	return rpc.BatchCallContext(ctx, b)
=======
// Note: some chains (e.g Astar) have custom finality requests, so even when FinalityTagEnabled=true, finality tag
// might not be properly handled and returned results might have weaker finality guarantees. It's highly recommended
// to use HeadTracker to identify latest finalized block.
func (c *chainClient) BatchCallContext(ctx context.Context, b []rpc.BatchElem) error {
	return c.multiNode.BatchCallContext(ctx, b)
>>>>>>> 2b860886
}

// Similar to BatchCallContext, ensure the provided BatchElem slice is passed through
func (c *chainClient) BatchCallContextAll(ctx context.Context, b []ethrpc.BatchElem) error {
	var wg sync.WaitGroup
	defer wg.Wait()

	// Select main RPC to use for return value
	main, selectionErr := c.multiNode.SelectRPC()
	if selectionErr != nil {
		return selectionErr
	}

	doFunc := func(ctx context.Context, rpc *RpcClient, isSendOnly bool) {
		if rpc == main {
			return
		}
		// Parallel call made to all other nodes with ignored return value
		wg.Add(1)
		go func(rpc *RpcClient) {
			defer wg.Done()
			err := rpc.BatchCallContext(ctx, b)
			if err != nil {
				c.logger.Debugw("Secondary node BatchCallContext failed", "err", err)
			} else {
				c.logger.Debug("Secondary node BatchCallContext success")
			}
		}(rpc)
	}

	if err := c.multiNode.DoAll(ctx, doFunc); err != nil {
		return err
	}
	return main.BatchCallContext(ctx, b)
}

// TODO-1663: return custom Block type instead of geth's once client.go is deprecated.
func (c *chainClient) BlockByHash(ctx context.Context, hash common.Hash) (b *types.Block, err error) {
	rpc, err := c.multiNode.SelectRPC()
	if err != nil {
		return b, err
	}
	return rpc.BlockByHashGeth(ctx, hash)
}

// TODO-1663: return custom Block type instead of geth's once client.go is deprecated.
func (c *chainClient) BlockByNumber(ctx context.Context, number *big.Int) (b *types.Block, err error) {
	rpc, err := c.multiNode.SelectRPC()
	if err != nil {
		return b, err
	}
	return rpc.BlockByNumberGeth(ctx, number)
}

func (c *chainClient) CallContext(ctx context.Context, result interface{}, method string, args ...interface{}) error {
	rpc, err := c.multiNode.SelectRPC()
	if err != nil {
		return err
	}
	return rpc.CallContext(ctx, result, method, args...)
}

func (c *chainClient) CallContract(ctx context.Context, msg ethereum.CallMsg, blockNumber *big.Int) ([]byte, error) {
	rpc, err := c.multiNode.SelectRPC()
	if err != nil {
		return nil, err
	}
	return rpc.CallContract(ctx, msg, blockNumber)
}

func (c *chainClient) PendingCallContract(ctx context.Context, msg ethereum.CallMsg) ([]byte, error) {
	rpc, err := c.multiNode.SelectRPC()
	if err != nil {
		return nil, err
	}
	return rpc.PendingCallContract(ctx, msg)
}

func (c *chainClient) Close() {
	_ = c.multiNode.Close()
	_ = c.txSender.Close()
}

func (c *chainClient) CodeAt(ctx context.Context, account common.Address, blockNumber *big.Int) ([]byte, error) {
	rpc, err := c.multiNode.SelectRPC()
	if err != nil {
		return nil, err
	}
	return rpc.CodeAt(ctx, account, blockNumber)
}

func (c *chainClient) ConfiguredChainID() *big.Int {
	return c.multiNode.ChainID()
}

func (c *chainClient) Dial(ctx context.Context) error {
	err := c.multiNode.Start(ctx)
	if err != nil {
		return err
	}
	return c.txSender.Start(ctx)
}

func (c *chainClient) EstimateGas(ctx context.Context, call ethereum.CallMsg) (uint64, error) {
	rpc, err := c.multiNode.SelectRPC()
	if err != nil {
		return 0, err
	}
	return rpc.EstimateGas(ctx, call)
}
func (c *chainClient) FilterLogs(ctx context.Context, q ethereum.FilterQuery) ([]types.Log, error) {
	rpc, err := c.multiNode.SelectRPC()
	if err != nil {
		return nil, err
	}
	return rpc.FilterEvents(ctx, q)
}

func (c *chainClient) HeaderByHash(ctx context.Context, h common.Hash) (head *types.Header, err error) {
	rpc, err := c.multiNode.SelectRPC()
	if err != nil {
		return head, err
	}
	return rpc.HeaderByHash(ctx, h)
}

func (c *chainClient) HeaderByNumber(ctx context.Context, n *big.Int) (head *types.Header, err error) {
	rpc, err := c.multiNode.SelectRPC()
	if err != nil {
		return head, err
	}
	return rpc.HeaderByNumber(ctx, n)
}

func (c *chainClient) HeadByHash(ctx context.Context, h common.Hash) (*evmtypes.Head, error) {
	rpc, err := c.multiNode.SelectRPC()
	if err != nil {
		return nil, err
	}
	return rpc.BlockByHash(ctx, h)
}

func (c *chainClient) HeadByNumber(ctx context.Context, n *big.Int) (*evmtypes.Head, error) {
	rpc, err := c.multiNode.SelectRPC()
	if err != nil {
		return nil, err
	}
	return rpc.BlockByNumber(ctx, n)
}

func (c *chainClient) IsL2() bool {
	return c.chainType.IsL2()
}

func (c *chainClient) LINKBalance(ctx context.Context, address common.Address, linkAddress common.Address) (*commonassets.Link, error) {
	rpc, err := c.multiNode.SelectRPC()
	if err != nil {
		return nil, err
	}
	return rpc.LINKBalance(ctx, address, linkAddress)
}

func (c *chainClient) LatestBlockHeight(ctx context.Context) (*big.Int, error) {
	rpc, err := c.multiNode.SelectRPC()
	if err != nil {
		return nil, err
	}
	return rpc.LatestBlockHeight(ctx)
}

func (c *chainClient) NodeStates() map[string]commonclient.NodeState {
	return c.multiNode.NodeStates()
}

func (c *chainClient) PendingCodeAt(ctx context.Context, account common.Address) (b []byte, err error) {
	rpc, err := c.multiNode.SelectRPC()
	if err != nil {
		return b, err
	}
	return rpc.PendingCodeAt(ctx, account)
}

// TODO-1663: change this to evmtypes.Nonce(int64) once client.go is deprecated.
func (c *chainClient) PendingNonceAt(ctx context.Context, account common.Address) (uint64, error) {
	rpc, err := c.multiNode.SelectRPC()
	if err != nil {
		return 0, err
	}
	n, err := rpc.PendingSequenceAt(ctx, account)
	return uint64(n), err
}

func (c *chainClient) SendTransaction(ctx context.Context, tx *types.Transaction) error {
	_, err := c.txSender.SendTransaction(ctx, tx)
	return err
}

func (c *chainClient) SendTransactionReturnCode(ctx context.Context, tx *types.Transaction, fromAddress common.Address) (commonclient.SendTxReturnCode, error) {
	err := c.SendTransaction(ctx, tx)
	returnCode := ClassifySendError(err, c.clientErrors, c.logger, tx, fromAddress, c.IsL2())
	return returnCode, err
}

func (c *chainClient) SequenceAt(ctx context.Context, account common.Address, blockNumber *big.Int) (evmtypes.Nonce, error) {
	rpc, err := c.multiNode.SelectRPC()
	if err != nil {
		return 0, err
	}
	return rpc.SequenceAt(ctx, account, blockNumber)
}

func (c *chainClient) SubscribeFilterLogs(ctx context.Context, q ethereum.FilterQuery, ch chan<- types.Log) (s ethereum.Subscription, err error) {
	rpc, err := c.multiNode.SelectRPC()
	if err != nil {
		return s, err
	}
	return rpc.SubscribeFilterLogs(ctx, q, ch)
}

func (c *chainClient) SubscribeNewHead(ctx context.Context) (<-chan *evmtypes.Head, ethereum.Subscription, error) {
	rpc, err := c.multiNode.SelectRPC()
	if err != nil {
		return nil, nil, err
	}

	ch, sub, err := rpc.SubscribeToHeads(ctx)
	if err != nil {
		return nil, nil, err
	}

	return ch, sub, nil
}

func (c *chainClient) SuggestGasPrice(ctx context.Context) (p *big.Int, err error) {
	rpc, err := c.multiNode.SelectRPC()
	if err != nil {
		return p, err
	}
	return rpc.SuggestGasPrice(ctx)
}

func (c *chainClient) SuggestGasTipCap(ctx context.Context) (t *big.Int, err error) {
	rpc, err := c.multiNode.SelectRPC()
	if err != nil {
		return t, err
	}
	return rpc.SuggestGasTipCap(ctx)
}

func (c *chainClient) TokenBalance(ctx context.Context, address common.Address, contractAddress common.Address) (*big.Int, error) {
	rpc, err := c.multiNode.SelectRPC()
	if err != nil {
		return nil, err
	}
	return rpc.TokenBalance(ctx, address, contractAddress)
}

func (c *chainClient) TransactionByHash(ctx context.Context, txHash common.Hash) (*types.Transaction, error) {
	rpc, err := c.multiNode.SelectRPC()
	if err != nil {
		return nil, err
	}
	return rpc.TransactionByHash(ctx, txHash)
}

// TODO-1663: return custom Receipt type instead of geth's once client.go is deprecated.
func (c *chainClient) TransactionReceipt(ctx context.Context, txHash common.Hash) (r *types.Receipt, err error) {
	rpc, err := c.multiNode.SelectRPC()
	if err != nil {
		return r, err
	}
	//return rpc.TransactionReceipt(ctx, txHash)
	return rpc.TransactionReceiptGeth(ctx, txHash)
}

func (c *chainClient) LatestFinalizedBlock(ctx context.Context) (*evmtypes.Head, error) {
	rpc, err := c.multiNode.SelectRPC()
	if err != nil {
		return nil, err
	}
	return rpc.LatestFinalizedBlock(ctx)
}

func (c *chainClient) CheckTxValidity(ctx context.Context, from common.Address, to common.Address, data []byte) *SendError {
	msg := ethereum.CallMsg{
		From: from,
		To:   &to,
		Data: data,
	}
	return SimulateTransaction(ctx, c, c.logger, c.chainType, msg)
}<|MERGE_RESOLUTION|>--- conflicted
+++ resolved
@@ -164,20 +164,15 @@
 // Request specific errors for batch calls are returned to the individual BatchElem.
 // Ensure the same BatchElem slice provided by the caller is passed through the call stack
 // to ensure the caller has access to the errors.
-<<<<<<< HEAD
-func (c *chainClient) BatchCallContext(ctx context.Context, b []ethrpc.BatchElem) error {
-	rpc, err := c.multiNode.SelectRPC()
-	if err != nil {
-		return err
-	}
-	return rpc.BatchCallContext(ctx, b)
-=======
 // Note: some chains (e.g Astar) have custom finality requests, so even when FinalityTagEnabled=true, finality tag
 // might not be properly handled and returned results might have weaker finality guarantees. It's highly recommended
 // to use HeadTracker to identify latest finalized block.
-func (c *chainClient) BatchCallContext(ctx context.Context, b []rpc.BatchElem) error {
-	return c.multiNode.BatchCallContext(ctx, b)
->>>>>>> 2b860886
+func (c *chainClient) BatchCallContext(ctx context.Context, b []ethrpc.BatchElem) error {
+	rpc, err := c.multiNode.SelectRPC()
+	if err != nil {
+		return err
+	}
+	return rpc.BatchCallContext(ctx, b)
 }
 
 // Similar to BatchCallContext, ensure the provided BatchElem slice is passed through
