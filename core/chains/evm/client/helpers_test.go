package client

import (
	"fmt"
	"math/big"
	"net/url"
	"testing"
	"time"

	pkgerrors "github.com/pkg/errors"

	"github.com/smartcontractkit/chainlink-common/pkg/logger"

	commonclient "github.com/smartcontractkit/chainlink/v2/common/client"
	clientMocks "github.com/smartcontractkit/chainlink/v2/common/client/mocks"
	"github.com/smartcontractkit/chainlink/v2/core/chains/evm/config"
	"github.com/smartcontractkit/chainlink/v2/core/chains/evm/config/toml"
	evmtypes "github.com/smartcontractkit/chainlink/v2/core/chains/evm/types"
)

type TestClientErrors struct {
	nonceTooLow                       string
	nonceTooHigh                      string
	replacementTransactionUnderpriced string
	limitReached                      string
	transactionAlreadyInMempool       string
	terminallyUnderpriced             string
	insufficientEth                   string
	txFeeExceedsCap                   string
	l2FeeTooLow                       string
	l2FeeTooHigh                      string
	l2Full                            string
	transactionAlreadyMined           string
	fatal                             string
	serviceUnavailable                string
}

func NewTestClientErrors() TestClientErrors {
	return TestClientErrors{
		nonceTooLow:                       "client error nonce too low",
		nonceTooHigh:                      "client error nonce too high",
		replacementTransactionUnderpriced: "client error replacement underpriced",
		limitReached:                      "client error limit reached",
		transactionAlreadyInMempool:       "client error transaction already in mempool",
		terminallyUnderpriced:             "client error terminally underpriced",
		insufficientEth:                   "client error insufficient eth",
		txFeeExceedsCap:                   "client error tx fee exceeds cap",
		l2FeeTooLow:                       "client error l2 fee too low",
		l2FeeTooHigh:                      "client error l2 fee too high",
		l2Full:                            "client error l2 full",
		transactionAlreadyMined:           "client error transaction already mined",
		fatal:                             "client error fatal",
		serviceUnavailable:                "client error service unavailable",
	}
}

func (c *TestClientErrors) NonceTooLow() string  { return c.nonceTooLow }
func (c *TestClientErrors) NonceTooHigh() string { return c.nonceTooHigh }

func (c *TestClientErrors) ReplacementTransactionUnderpriced() string {
	return c.replacementTransactionUnderpriced
}

func (c *TestClientErrors) LimitReached() string { return c.limitReached }

func (c *TestClientErrors) TransactionAlreadyInMempool() string {
	return c.transactionAlreadyInMempool
}

func (c *TestClientErrors) TerminallyUnderpriced() string   { return c.terminallyUnderpriced }
func (c *TestClientErrors) InsufficientEth() string         { return c.insufficientEth }
func (c *TestClientErrors) TxFeeExceedsCap() string         { return c.txFeeExceedsCap }
func (c *TestClientErrors) L2FeeTooLow() string             { return c.l2FeeTooLow }
func (c *TestClientErrors) L2FeeTooHigh() string            { return c.l2FeeTooHigh }
func (c *TestClientErrors) L2Full() string                  { return c.l2Full }
func (c *TestClientErrors) TransactionAlreadyMined() string { return c.transactionAlreadyMined }
func (c *TestClientErrors) Fatal() string                   { return c.fatal }
func (c *TestClientErrors) ServiceUnavailable() string      { return c.serviceUnavailable }

type TestNodePoolConfig struct {
	NodePollFailureThreshold       uint32
	NodePollInterval               time.Duration
	NodeSelectionMode              string
	NodeSyncThreshold              uint32
	NodeLeaseDuration              time.Duration
	NodeIsSyncingEnabledVal        bool
	NodeFinalizedBlockPollInterval time.Duration
	NodeErrors                     config.ClientErrors
	EnforceRepeatableReadVal       bool
	NodeDeathDeclarationDelay      time.Duration
}

func (tc TestNodePoolConfig) PollFailureThreshold() uint32 { return tc.NodePollFailureThreshold }
func (tc TestNodePoolConfig) PollInterval() time.Duration  { return tc.NodePollInterval }
func (tc TestNodePoolConfig) SelectionMode() string        { return tc.NodeSelectionMode }
func (tc TestNodePoolConfig) SyncThreshold() uint32        { return tc.NodeSyncThreshold }
func (tc TestNodePoolConfig) LeaseDuration() time.Duration {
	return tc.NodeLeaseDuration
}

func (tc TestNodePoolConfig) NodeIsSyncingEnabled() bool {
	return tc.NodeIsSyncingEnabledVal
}

func (tc TestNodePoolConfig) FinalizedBlockPollInterval() time.Duration {
	return tc.NodeFinalizedBlockPollInterval
}

func (tc TestNodePoolConfig) Errors() config.ClientErrors {
	return tc.NodeErrors
}

func (tc TestNodePoolConfig) EnforceRepeatableRead() bool {
	return tc.EnforceRepeatableReadVal
}

func (tc TestNodePoolConfig) DeathDeclarationDelay() time.Duration {
	return tc.NodeDeathDeclarationDelay
}

func NewChainClientWithTestNode(
	t *testing.T,
	nodeCfg commonclient.NodeConfig,
	noNewHeadsThreshold time.Duration,
	leaseDuration time.Duration,
	rpcUrl string,
	rpcHTTPURL *url.URL,
	sendonlyRPCURLs []url.URL,
	id int32,
	chainID *big.Int,
) (Client, error) {
	parsed, err := url.ParseRequestURI(rpcUrl)
	if err != nil {
		return nil, err
	}

	if parsed.Scheme != "ws" && parsed.Scheme != "wss" {
		return nil, pkgerrors.Errorf("ethereum url scheme must be websocket: %s", parsed.String())
	}

	lggr := logger.Test(t)
<<<<<<< HEAD
	nodePoolCfg := TestNodePoolConfig{
		NodeFinalizedBlockPollInterval: 1 * time.Second,
	}
	rpc := NewRPCClient(nodePoolCfg, lggr, *parsed, rpcHTTPURL, "eth-primary-rpc-0", id, chainID, commonclient.Primary)
=======
	rpc := NewRPCClient(lggr, *parsed, rpcHTTPURL, "eth-primary-rpc-0", id, chainID, commonclient.Primary, 0, commonclient.QueryTimeout, commonclient.QueryTimeout)
>>>>>>> d90bb669

	n := commonclient.NewNode[*big.Int, *evmtypes.Head, *RpcClient](
		nodeCfg, clientMocks.ChainConfig{NoNewHeadsThresholdVal: noNewHeadsThreshold}, lggr, *parsed, rpcHTTPURL, "eth-primary-node-0", id, chainID, 1, rpc, "EVM")
	primaries := []commonclient.Node[*big.Int, *RpcClient]{n}

	var sendonlys []commonclient.SendOnlyNode[*big.Int, *RpcClient]
	for i, u := range sendonlyRPCURLs {
		if u.Scheme != "http" && u.Scheme != "https" {
			return nil, pkgerrors.Errorf("sendonly ethereum rpc url scheme must be http(s): %s", u.String())
		}
		var empty url.URL
<<<<<<< HEAD
		rpc := NewRPCClient(nodePoolCfg, lggr, empty, &sendonlyRPCURLs[i], fmt.Sprintf("eth-sendonly-rpc-%d", i), id, chainID, commonclient.Secondary)
		s := commonclient.NewSendOnlyNode[*big.Int, *RpcClient](
=======
		rpc := NewRPCClient(lggr, empty, &sendonlyRPCURLs[i], fmt.Sprintf("eth-sendonly-rpc-%d", i), id, chainID, commonclient.Secondary, 0, commonclient.QueryTimeout, commonclient.QueryTimeout)
		s := commonclient.NewSendOnlyNode[*big.Int, RPCClient](
>>>>>>> d90bb669
			lggr, u, fmt.Sprintf("eth-sendonly-%d", i), chainID, rpc)
		sendonlys = append(sendonlys, s)
	}

	clientErrors := NewTestClientErrors()
	c := NewChainClient(lggr, nodeCfg.SelectionMode(), leaseDuration, primaries, sendonlys, chainID, &clientErrors, 0)
	t.Cleanup(c.Close)
	return c, nil
}

func NewChainClientWithEmptyNode(
	t *testing.T,
	selectionMode string,
	leaseDuration time.Duration,
	noNewHeadsThreshold time.Duration,
	chainID *big.Int,
) Client {
	lggr := logger.Test(t)

	c := NewChainClient(lggr, selectionMode, leaseDuration, nil, nil, chainID, nil, 0)
	t.Cleanup(c.Close)
	return c
}

func NewChainClientWithMockedRpc(
	t *testing.T,
	selectionMode string,
	leaseDuration time.Duration,
	noNewHeadsThreshold time.Duration,
	chainID *big.Int,
	rpc *RpcClient,
) Client {
	lggr := logger.Test(t)

	cfg := TestNodePoolConfig{
		NodeSelectionMode: commonclient.NodeSelectionModeRoundRobin,
	}
	parsed, _ := url.ParseRequestURI("ws://test")

	n := commonclient.NewNode[*big.Int, *evmtypes.Head, *RpcClient](
		cfg, clientMocks.ChainConfig{NoNewHeadsThresholdVal: noNewHeadsThreshold}, lggr, *parsed, nil, "eth-primary-node-0", 1, chainID, 1, rpc, "EVM")
	primaries := []commonclient.Node[*big.Int, *RpcClient]{n}
	clientErrors := NewTestClientErrors()
	c := NewChainClient(lggr, selectionMode, leaseDuration, primaries, nil, chainID, &clientErrors, 0)
	t.Cleanup(c.Close)
	return c
}

const HeadResult = `{"difficulty":"0xf3a00","extraData":"0xd883010503846765746887676f312e372e318664617277696e","gasLimit":"0xffc001","gasUsed":"0x0","hash":"0x41800b5c3f1717687d85fc9018faac0a6e90b39deaa0b99e7fe4fe796ddeb26a","logsBloom":"0x00000000000000000000000000000000000000000000000000000000000000000000000000000000000000000000000000000000000000000000000000000000000000000000000000000000000000000000000000000000000000000000000000000000000000000000000000000000000000000000000000000000000000000000000000000000000000000000000000000000000000000000000000000000000000000000000000000000000000000000000000000000000000000000000000000000000000000000000000000000000000000000000000000000000000000000000000000000000000000000000000000000000000000000000000000000","miner":"0xd1aeb42885a43b72b518182ef893125814811048","mixHash":"0x0f98b15f1a4901a7e9204f3c500a7bd527b3fb2c3340e12176a44b83e414a69e","nonce":"0x0ece08ea8c49dfd9","number":"0x1","parentHash":"0x41941023680923e0fe4d74a34bdac8141f2540e3ae90623718e47d66d1ca4a2d","receiptsRoot":"0x56e81f171bcc55a6ff8345e692c0f86e5b48e01b996cadc001622fb5e363b421","sha3Uncles":"0x1dcc4de8dec75d7aab85b567b6ccd41ad312451b948a7413f0a142fd40d49347","size":"0x218","stateRoot":"0xc7b01007a10da045eacb90385887dd0c38fcb5db7393006bdde24b93873c334b","timestamp":"0x58318da2","totalDifficulty":"0x1f3a00","transactions":[],"transactionsRoot":"0x56e81f171bcc55a6ff8345e692c0f86e5b48e01b996cadc001622fb5e363b421","uncles":[]}`

type mockSubscription struct {
	unsubscribed bool
	Errors       chan error
}

func NewMockSubscription() *mockSubscription {
	return &mockSubscription{Errors: make(chan error)}
}

func (mes *mockSubscription) Err() <-chan error { return mes.Errors }

func (mes *mockSubscription) Unsubscribe() {
	mes.unsubscribed = true
	close(mes.Errors)
}

func ParseTestNodeConfigs(nodes []NodeConfig) ([]*toml.Node, error) {
	return parseNodeConfigs(nodes)
}<|MERGE_RESOLUTION|>--- conflicted
+++ resolved
@@ -139,14 +139,10 @@
 	}
 
 	lggr := logger.Test(t)
-<<<<<<< HEAD
 	nodePoolCfg := TestNodePoolConfig{
 		NodeFinalizedBlockPollInterval: 1 * time.Second,
 	}
-	rpc := NewRPCClient(nodePoolCfg, lggr, *parsed, rpcHTTPURL, "eth-primary-rpc-0", id, chainID, commonclient.Primary)
-=======
-	rpc := NewRPCClient(lggr, *parsed, rpcHTTPURL, "eth-primary-rpc-0", id, chainID, commonclient.Primary, 0, commonclient.QueryTimeout, commonclient.QueryTimeout)
->>>>>>> d90bb669
+	rpc := NewRPCClient(nodePoolCfg, lggr, *parsed, rpcHTTPURL, "eth-primary-rpc-0", id, chainID, commonclient.Primary, commonclient.QueryTimeout, commonclient.QueryTimeout)
 
 	n := commonclient.NewNode[*big.Int, *evmtypes.Head, *RpcClient](
 		nodeCfg, clientMocks.ChainConfig{NoNewHeadsThresholdVal: noNewHeadsThreshold}, lggr, *parsed, rpcHTTPURL, "eth-primary-node-0", id, chainID, 1, rpc, "EVM")
@@ -158,13 +154,8 @@
 			return nil, pkgerrors.Errorf("sendonly ethereum rpc url scheme must be http(s): %s", u.String())
 		}
 		var empty url.URL
-<<<<<<< HEAD
-		rpc := NewRPCClient(nodePoolCfg, lggr, empty, &sendonlyRPCURLs[i], fmt.Sprintf("eth-sendonly-rpc-%d", i), id, chainID, commonclient.Secondary)
+		rpc := NewRPCClient(nodePoolCfg, lggr, empty, &sendonlyRPCURLs[i], fmt.Sprintf("eth-sendonly-rpc-%d", i), id, chainID, commonclient.Secondary, commonclient.QueryTimeout, commonclient.QueryTimeout)
 		s := commonclient.NewSendOnlyNode[*big.Int, *RpcClient](
-=======
-		rpc := NewRPCClient(lggr, empty, &sendonlyRPCURLs[i], fmt.Sprintf("eth-sendonly-rpc-%d", i), id, chainID, commonclient.Secondary, 0, commonclient.QueryTimeout, commonclient.QueryTimeout)
-		s := commonclient.NewSendOnlyNode[*big.Int, RPCClient](
->>>>>>> d90bb669
 			lggr, u, fmt.Sprintf("eth-sendonly-%d", i), chainID, rpc)
 		sendonlys = append(sendonlys, s)
 	}
