--- conflicted
+++ resolved
@@ -46,11 +46,7 @@
 	TransactionAlreadyInMempool
 	TerminallyUnderpriced
 	InsufficientEth
-<<<<<<< HEAD
-	TooExpensive
-=======
 	TxFeeExceedsCap
->>>>>>> 14d6169a
 	// Note: OptimismFeeTooLow/OptimismFeeTooHigh have a very specific meaning
 	// specific to Optimism and clones. Do not implement this for non-L2
 	// chains. This is potentially confusing because some RPC nodes e.g.
@@ -86,11 +82,7 @@
 	TransactionAlreadyInMempool:       regexp.MustCompile(`(: |^)(?i)(known transaction|already known)`),
 	TerminallyUnderpriced:             regexp.MustCompile(`(: |^)transaction underpriced$`),
 	InsufficientEth:                   regexp.MustCompile(`(: |^)(insufficient funds for transfer|insufficient funds for gas \* price \+ value|insufficient balance for transfer)$`),
-<<<<<<< HEAD
-	TooExpensive:                      regexp.MustCompile(`(: |^)tx fee \([0-9\.]+ [a-zA-Z]+\) exceeds the configured cap \([0-9\.]+ [a-zA-Z]+\)$`),
-=======
 	TxFeeExceedsCap:                   regexp.MustCompile(`(: |^)tx fee \([0-9\.]+ [a-zA-Z]+\) exceeds the configured cap \([0-9\.]+ [a-zA-Z]+\)$`),
->>>>>>> 14d6169a
 	Fatal:                             gethFatal,
 }
 
