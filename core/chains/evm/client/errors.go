package client

import (
	"context"
	"encoding/json"
	"fmt"
	"regexp"

	"github.com/smartcontractkit/chainlink/v2/core/chains/evm/config"

	"github.com/ethereum/go-ethereum/common"
	"github.com/ethereum/go-ethereum/core/types"
	pkgerrors "github.com/pkg/errors"

	"github.com/smartcontractkit/chainlink-common/pkg/logger"

	commonclient "github.com/smartcontractkit/chainlink/v2/common/client"
	commontypes "github.com/smartcontractkit/chainlink/v2/common/txmgr/types"
	"github.com/smartcontractkit/chainlink/v2/core/chains/evm/label"
)

// fatal means this transaction can never be accepted even with a different nonce or higher gas price
type SendError struct {
	fatal bool
	err   error
}

func (s *SendError) Error() string {
	return s.err.Error()
}

// Fatal indicates whether the error should be considered fatal or not
// Fatal errors mean that no matter how many times the send is retried, no node
// will ever accept it
func (s *SendError) Fatal(configErrors *ClientErrors) bool {
	if configErrors != nil && configErrors.ErrIs(s.err, Fatal) {
		return true
	}
	return s != nil && s.fatal
}

const (
	NonceTooLow = iota
	// Nethermind specific error. Nethermind throws a NonceGap error when the tx nonce is greater than current_nonce + tx_count_in_mempool, instead of keeping the tx in mempool.
	// See: https://github.com/NethermindEth/nethermind/blob/master/src/Nethermind/Nethermind.TxPool/Filters/GapNonceFilter.cs
	NonceTooHigh
	ReplacementTransactionUnderpriced
	LimitReached
	TransactionAlreadyInMempool
	TerminallyUnderpriced
	InsufficientEth
	TxFeeExceedsCap
	// Note: L2FeeTooLow/L2FeeTooHigh/L2Full have a very specific meaning specific
	// to L2s (Arbitrum and clones). Do not implement this for non-L2
	// chains. This is potentially confusing because some RPC nodes e.g.
	// Nethermind implement an error called `FeeTooLow` which has distinct
	// meaning from this one.
	L2FeeTooLow
	L2FeeTooHigh
	L2Full
	TransactionAlreadyMined
	Fatal
	ServiceUnavailable
	TerminallyStuck
)

type ClientErrors map[int]*regexp.Regexp

// ErrIs returns true if err matches any provided error types
func (e *ClientErrors) ErrIs(err error, errorTypes ...int) bool {
	if err == nil {
		return false
	}
	for _, errorType := range errorTypes {
		if _, ok := (*e)[errorType]; !ok {
			return false
		}
		if (*e)[errorType].String() == "" {
			return false
		}
		if (*e)[errorType].MatchString(pkgerrors.Cause(err).Error()) {
			return true
		}
	}
	return false
}

// Parity
// See: https://github.com/openethereum/openethereum/blob/master/rpc/src/v1/helpers/errors.rs#L420
var parFatal = regexp.MustCompile(`^Transaction gas is too low. There is not enough gas to cover minimal cost of the transaction|^Transaction cost exceeds current gas limit. Limit:|^Invalid signature|Recipient is banned in local queue.|Supplied gas is beyond limit|Sender is banned in local queue|Code is banned in local queue|Transaction is not permitted|Transaction is too big, see chain specification for the limit|^Invalid RLP data`)
var parity = ClientErrors{
	NonceTooLow:                       regexp.MustCompile("^Transaction nonce is too low. Try incrementing the nonce."),
	ReplacementTransactionUnderpriced: regexp.MustCompile("^Transaction gas price .+is too low. There is another transaction with same nonce in the queue"),
	LimitReached:                      regexp.MustCompile("There are too many transactions in the queue. Your transaction was dropped due to limit. Try increasing the fee."),
	TransactionAlreadyInMempool:       regexp.MustCompile("Transaction with the same hash was already imported."),
	TerminallyUnderpriced:             regexp.MustCompile("^Transaction gas price is too low. It does not satisfy your node's minimal gas price"),
	InsufficientEth:                   regexp.MustCompile("^(Insufficient funds. The account you tried to send transaction from does not have enough funds.|Insufficient balance for transaction.)"),
	Fatal:                             parFatal,
}

// Geth
// See: https://github.com/ethereum/go-ethereum/blob/b9df7ecdc3d3685180ceb29665bab59e9f614da5/core/tx_pool.go#L516
var gethFatal = regexp.MustCompile(`(: |^)(exceeds block gas limit|invalid sender|negative value|oversized data|gas uint64 overflow|intrinsic gas too low)$`)
var geth = ClientErrors{
	NonceTooLow:                       regexp.MustCompile(`(: |^)nonce too low$`),
	NonceTooHigh:                      regexp.MustCompile(`(: |^)nonce too high$`),
	ReplacementTransactionUnderpriced: regexp.MustCompile(`(: |^)replacement transaction underpriced$`),
	TransactionAlreadyInMempool:       regexp.MustCompile(`(: |^)(?i)(known transaction|already known)`),
	TerminallyUnderpriced:             regexp.MustCompile(`(: |^)transaction underpriced$`),
	InsufficientEth:                   regexp.MustCompile(`(: |^)(insufficient funds for transfer|insufficient funds for gas \* price \+ value|insufficient balance for transfer|transaction would cause overdraft)$`),
	TxFeeExceedsCap:                   regexp.MustCompile(`(: |^)tx fee \([0-9\.]+ [a-zA-Z]+\) exceeds the configured cap \([0-9\.]+ [a-zA-Z]+\)$`),
	Fatal:                             gethFatal,
}

// Besu
// See: https://github.com/hyperledger/besu/blob/81f25e15f9891787829b532f2fb38c8c43fd6b2e/ethereum/api/src/main/java/org/hyperledger/besu/ethereum/api/jsonrpc/internal/response/JsonRpcError.java
var besuFatal = regexp.MustCompile(`^(Intrinsic gas exceeds gas limit|Transaction gas limit exceeds block gas limit|Invalid signature)$`)
var besu = ClientErrors{
	NonceTooLow:                       regexp.MustCompile(`^Nonce too low$`),
	ReplacementTransactionUnderpriced: regexp.MustCompile(`^Replacement transaction underpriced$`),
	TransactionAlreadyInMempool:       regexp.MustCompile(`^Known transaction$`),
	TerminallyUnderpriced:             regexp.MustCompile(`^Gas price below configured minimum gas price$`),
	InsufficientEth:                   regexp.MustCompile(`^Upfront cost exceeds account balance$`),
	TxFeeExceedsCap:                   regexp.MustCompile(`^Transaction fee cap exceeded$`),
	Fatal:                             besuFatal,
}

// Erigon
// See:
//   - https://github.com/ledgerwatch/erigon/blob/devel/core/tx_pool.go
//   - https://github.com/ledgerwatch/erigon/blob/devel/core/error.go
//   - https://github.com/ledgerwatch/erigon/blob/devel/core/vm/errors.go
//
// Note: some error definitions are unused, many errors are created inline.
var erigonFatal = regexp.MustCompile(`(: |^)(exceeds block gas limit|invalid sender|negative value|oversized data|gas uint64 overflow|intrinsic gas too low)$`)
var erigon = ClientErrors{
	NonceTooLow:                       regexp.MustCompile(`(: |^)nonce too low$`),
	NonceTooHigh:                      regexp.MustCompile(`(: |^)nonce too high$`),
	ReplacementTransactionUnderpriced: regexp.MustCompile(`(: |^)replacement transaction underpriced$`),
	TransactionAlreadyInMempool:       regexp.MustCompile(`(: |^)(block already known|already known)`),
	TerminallyUnderpriced:             regexp.MustCompile(`(: |^)transaction underpriced$`),
	InsufficientEth:                   regexp.MustCompile(`(: |^)(insufficient funds for transfer|insufficient funds for gas \* price \+ value|insufficient balance for transfer)$`),
	TxFeeExceedsCap:                   regexp.MustCompile(`(: |^)tx fee \([0-9\.]+ [a-zA-Z]+\) exceeds the configured cap \([0-9\.]+ [a-zA-Z]+\)$`),
	Fatal:                             erigonFatal,
}

// Arbitrum
// https://github.com/OffchainLabs/arbitrum/blob/cac30586bc10ecc1ae73e93de517c90984677fdb/packages/arb-evm/evm/result.go#L158
// nitro: https://github.com/OffchainLabs/go-ethereum/blob/master/core/state_transition.go
var arbitrumFatal = regexp.MustCompile(`(: |^)(invalid message format|forbidden sender address)$|(: |^)(execution reverted)(:|$)`)
var arbitrum = ClientErrors{
	// TODO: Arbitrum returns this in case of low or high nonce. Update this when Arbitrum fix it
	// Archived ticket: story/16801/add-full-support-for-incorrect-nonce-on-arbitrum
	NonceTooLow:           regexp.MustCompile(`(: |^)invalid transaction nonce$|(: |^)nonce too low(:|$)`),
	NonceTooHigh:          regexp.MustCompile(`(: |^)nonce too high(:|$)`),
	TerminallyUnderpriced: regexp.MustCompile(`(: |^)gas price too low$`),
	InsufficientEth:       regexp.MustCompile(`(: |^)(not enough funds for gas|insufficient funds for gas \* price \+ value)`),
	Fatal:                 arbitrumFatal,
	L2FeeTooLow:           regexp.MustCompile(`(: |^)max fee per gas less than block base fee(:|$)`),
	L2Full:                regexp.MustCompile(`(: |^)(queue full|sequencer pending tx pool full, please try again)(:|$)`),
	ServiceUnavailable:    regexp.MustCompile(`(: |^)502 Bad Gateway: [\s\S]*$|network is unreachable|i/o timeout`),
}

// Treasure
// Derived from Arbitrum config due to similar behaviour
var treasureFatal = regexp.MustCompile(`((: |^)(invalid message format|forbidden sender address)$|(: |^)(execution reverted)(:|$)|(: |^)invalid chain id for signer(:|$))`)
var treasure = ClientErrors{
	Fatal: treasureFatal,
}

var celo = ClientErrors{
	TxFeeExceedsCap:       regexp.MustCompile(`(: |^)tx fee \([0-9\.]+ of currency celo\) exceeds the configured cap \([0-9\.]+ [a-zA-Z]+\)$`),
	TerminallyUnderpriced: regexp.MustCompile(`(: |^)gasprice is less than gas price minimum floor`),
	InsufficientEth:       regexp.MustCompile(`(: |^)insufficient funds for gas \* price \+ value \+ gatewayFee$`),
	LimitReached:          regexp.MustCompile(`(: |^)txpool is full`),
}

var metis = ClientErrors{
	L2FeeTooLow: regexp.MustCompile(`(: |^)gas price too low: \d+ wei, use at least tx.gasPrice = \d+ wei$`),
}

// Substrate (Moonriver)
var substrate = ClientErrors{
	NonceTooLow:                 regexp.MustCompile(`(: |^)Pool\(Stale\)$`),
	TransactionAlreadyInMempool: regexp.MustCompile(`(: |^)Pool\(AlreadyImported\)$`),
}

var avalanche = ClientErrors{
	NonceTooLow: regexp.MustCompile(`(: |^)nonce too low: address 0x[0-9a-fA-F]{40} current nonce \([\d]+\) > tx nonce \([\d]+\)$`),
}

// Klaytn
// https://github.com/klaytn/klaytn/blob/dev/blockchain/error.go
// https://github.com/klaytn/klaytn/blob/dev/blockchain/tx_pool.go
var klaytn = ClientErrors{
	NonceTooLow:                       regexp.MustCompile(`(: |^)nonce too low$`),                                                                                    // retry with an increased nonce
	TransactionAlreadyInMempool:       regexp.MustCompile(`(: |^)(known transaction)`),                                                                               // don't send the tx again. The exactly same tx is already in the mempool
	ReplacementTransactionUnderpriced: regexp.MustCompile(`(: |^)replacement transaction underpriced$|there is another tx which has the same nonce in the tx pool$`), // retry with an increased gasPrice or maxFeePerGas. This error happened when there is another tx having higher gasPrice or maxFeePerGas exist in the mempool
	TerminallyUnderpriced:             regexp.MustCompile(`(: |^)(transaction underpriced|^intrinsic gas too low)`),                                                  // retry with an increased gasPrice or maxFeePerGas
	LimitReached:                      regexp.MustCompile(`(: |^)txpool is full`),                                                                                    // retry with few seconds wait
	InsufficientEth:                   regexp.MustCompile(`(: |^)insufficient funds`),                                                                                // stop to send a tx. The sender address doesn't have enough KLAY
	TxFeeExceedsCap:                   regexp.MustCompile(`(: |^)(invalid gas fee cap|max fee per gas higher than max priority fee per gas)`),                        // retry with a valid gasPrice, maxFeePerGas, or maxPriorityFeePerGas. The new value can get from the return of `eth_gasPrice`
	Fatal:                             gethFatal,
}

// Nethermind
// All errors: https://github.com/NethermindEth/nethermind/blob/master/src/Nethermind/Nethermind.TxPool/AcceptTxResult.cs
// All filters: https://github.com/NethermindEth/nethermind/tree/9b68ec048c65f4b44fb863164c0dec3f7780d820/src/Nethermind/Nethermind.TxPool/Filters
var nethermindFatal = regexp.MustCompile(`(: |^)(SenderIsContract|Invalid(, transaction Hash is null)?|Int256Overflow|FailedToResolveSender|GasLimitExceeded(, Gas limit: \d+, gas limit of rejected tx: \d+)?)$`)
var nethermind = ClientErrors{
	// OldNonce: The EOA (externally owned account) that signed this transaction (sender) has already signed and executed a transaction with the same nonce.
	NonceTooLow:  regexp.MustCompile(`(: |^)OldNonce(, Current nonce: \d+, nonce of rejected tx: \d+)?$`),
	NonceTooHigh: regexp.MustCompile(`(: |^)NonceGap(, Future nonce. Expected nonce: \d+)?$`),

	// FeeTooLow/FeeTooLowToCompete: Fee paid by this transaction is not enough to be accepted in the mempool.
	TerminallyUnderpriced: regexp.MustCompile(`(: |^)(FeeTooLow(, MaxFeePerGas too low. MaxFeePerGas: \d+, BaseFee: \d+, MaxPriorityFeePerGas:\d+, Block number: \d+|` +
		`, EffectivePriorityFeePerGas too low \d+ < \d+, BaseFee: \d+|` +
		`, FeePerGas needs to be higher than \d+ to be added to the TxPool. Affordable FeePerGas of rejected tx: \d+.)?|` +
		`FeeTooLowToCompete)$`),

	// AlreadyKnown: A transaction with the same hash has already been added to the pool in the past.
	// OwnNonceAlreadyUsed: A transaction with same nonce has been signed locally already and is awaiting in the pool.
	TransactionAlreadyInMempool: regexp.MustCompile(`(: |^)(AlreadyKnown|OwnNonceAlreadyUsed)$`),

	// InsufficientFunds: Sender account has not enough balance to execute this transaction.
	InsufficientEth:    regexp.MustCompile(`(: |^)InsufficientFunds(, Account balance: \d+, cumulative cost: \d+|, Balance is \d+ less than sending value \+ gas \d+)?$`),
	ServiceUnavailable: regexp.MustCompile(`(: |^)503 Service Unavailable: [\s\S]*$`),
	Fatal:              nethermindFatal,
}

// Harmony
// https://github.com/harmony-one/harmony/blob/main/core/tx_pool.go#L49
var harmonyFatal = regexp.MustCompile("(: |^)(invalid shard|staking message does not match directive message|`from` address of transaction in blacklist|`to` address of transaction in blacklist)$")
var harmony = ClientErrors{
	TransactionAlreadyMined: regexp.MustCompile(`(: |^)transaction already finalized$`),
	Fatal:                   harmonyFatal,
}

var zkSync = ClientErrors{
	NonceTooLow:           regexp.MustCompile(`(?:: |^)nonce too low\..+actual: \d*$`),
	NonceTooHigh:          regexp.MustCompile(`(?:: |^)nonce too high\..+actual: \d*$`),
	TerminallyUnderpriced: regexp.MustCompile(`(?:: |^)(max fee per gas less than block base fee|virtual machine entered unexpected state. please contact developers and provide transaction details that caused this error. Error description: The operator included transaction with an unacceptable gas price)$`),
	InsufficientEth:       regexp.MustCompile(`(?:: |^)(?:insufficient balance for transfer$|insufficient funds for gas + value)`),
	TxFeeExceedsCap:       regexp.MustCompile(`(?:: |^)max priority fee per gas higher than max fee per gas$`),
	// intrinsic gas too low 						- gas limit less than 14700
	// Not enough gas for transaction validation 	- gas limit less than L2 fee
	// Failed to pay the fee to the operator 		- gas limit less than L2+L1 fee
	// Error function_selector = 0x, data = 0x 		- contract call with gas limit of 0
	// can't start a transaction from a non-account - trying to send from an invalid address, e.g. estimating a contract -> contract tx
	// max fee per gas higher than 2^64-1 			- uint64 overflow
	// oversized data 								- data too large
	Fatal:                       regexp.MustCompile(`(?:: |^)(?:exceeds block gas limit|intrinsic gas too low|Not enough gas for transaction validation|Failed to pay the fee to the operator|Error function_selector = 0x, data = 0x|invalid sender. can't start a transaction from a non-account|max(?: priority)? fee per (?:gas|pubdata byte) higher than 2\^64-1|oversized data. max: \d+; actual: \d+)$`),
	TransactionAlreadyInMempool: regexp.MustCompile(`known transaction. transaction with hash .* is already in the system`),
}

var zkEvm = ClientErrors{
	TerminallyStuck: regexp.MustCompile(`(?:: |^)not enough .* counters to continue the execution$`),
}

var aStar = ClientErrors{
	TerminallyUnderpriced: regexp.MustCompile(`(?:: |^)(gas price less than block base fee)$`),
}

var mantle = ClientErrors{
	InsufficientEth: regexp.MustCompile(`(: |^)'*insufficient funds for gas \* price \+ value`),
	Fatal:           regexp.MustCompile(`(: |^)'*invalid sender`),
}

var gnosis = ClientErrors{
	TransactionAlreadyInMempool: regexp.MustCompile(`(: |^)(alreadyknown)`),
}

const TerminallyStuckMsg = "transaction terminally stuck"

// Tx.Error messages that are set internally so they are not chain or client specific
var internal = ClientErrors{
	TerminallyStuck: regexp.MustCompile(TerminallyStuckMsg),
}

<<<<<<< HEAD
var clients = []ClientErrors{parity, geth, arbitrum, metis, substrate, avalanche, nethermind, harmony, besu, erigon, klaytn, celo, zkSync, zkEvm, treasure, mantle, aStar, internal}
=======
var clients = []ClientErrors{parity, geth, arbitrum, metis, substrate, avalanche, nethermind, harmony, besu, erigon, klaytn, celo, zkSync, zkEvm, mantle, aStar, gnosis, internal}
>>>>>>> 69a00908

// ClientErrorRegexes returns a map of compiled regexes for each error type
func ClientErrorRegexes(errsRegex config.ClientErrors) *ClientErrors {
	if errsRegex == nil {
		return &ClientErrors{}
	}
	return &ClientErrors{
		NonceTooLow:                       regexp.MustCompile(errsRegex.NonceTooLow()),
		NonceTooHigh:                      regexp.MustCompile(errsRegex.NonceTooHigh()),
		ReplacementTransactionUnderpriced: regexp.MustCompile(errsRegex.ReplacementTransactionUnderpriced()),
		LimitReached:                      regexp.MustCompile(errsRegex.LimitReached()),
		TransactionAlreadyInMempool:       regexp.MustCompile(errsRegex.TransactionAlreadyInMempool()),
		TerminallyUnderpriced:             regexp.MustCompile(errsRegex.TerminallyUnderpriced()),
		InsufficientEth:                   regexp.MustCompile(errsRegex.InsufficientEth()),
		TxFeeExceedsCap:                   regexp.MustCompile(errsRegex.TxFeeExceedsCap()),
		L2FeeTooLow:                       regexp.MustCompile(errsRegex.L2FeeTooLow()),
		L2FeeTooHigh:                      regexp.MustCompile(errsRegex.L2FeeTooHigh()),
		L2Full:                            regexp.MustCompile(errsRegex.L2Full()),
		TransactionAlreadyMined:           regexp.MustCompile(errsRegex.TransactionAlreadyMined()),
		Fatal:                             regexp.MustCompile(errsRegex.Fatal()),
		ServiceUnavailable:                regexp.MustCompile(errsRegex.ServiceUnavailable()),
	}
}

func (s *SendError) is(errorType int, configErrors *ClientErrors) bool {
	if s == nil || s.err == nil {
		return false
	}
	if configErrors != nil && configErrors.ErrIs(s.err, errorType) {
		return true
	}
	for _, client := range clients {
		if client.ErrIs(s.err, errorType) {
			return true
		}
	}
	return false
}

// IsReplacementUnderpriced indicates that a transaction already exists in the mempool with this nonce but a different gas price or payload
func (s *SendError) IsReplacementUnderpriced(configErrors *ClientErrors) bool {
	return s.is(ReplacementTransactionUnderpriced, configErrors)
}

func (s *SendError) IsNonceTooLowError(configErrors *ClientErrors) bool {
	return s.is(NonceTooLow, configErrors)
}

func (s *SendError) IsNonceTooHighError(configErrors *ClientErrors) bool {
	return s.is(NonceTooHigh, configErrors)
}

// IsTransactionAlreadyMined - Harmony returns this error if the transaction has already been mined
func (s *SendError) IsTransactionAlreadyMined(configErrors *ClientErrors) bool {
	return s.is(TransactionAlreadyMined, configErrors)
}

// Geth/parity returns this error if the transaction is already in the node's mempool
func (s *SendError) IsTransactionAlreadyInMempool(configErrors *ClientErrors) bool {
	return s.is(TransactionAlreadyInMempool, configErrors)
}

// IsTerminallyUnderpriced indicates that this transaction is so far underpriced the node won't even accept it in the first place
func (s *SendError) IsTerminallyUnderpriced(configErrors *ClientErrors) bool {
	return s.is(TerminallyUnderpriced, configErrors)
}

func (s *SendError) IsTemporarilyUnderpriced(configErrors *ClientErrors) bool {
	return s.is(LimitReached, configErrors)
}

func (s *SendError) IsInsufficientEth(configErrors *ClientErrors) bool {
	return s.is(InsufficientEth, configErrors)
}

// IsTxFeeExceedsCap returns true if the transaction and gas price are combined in
// some way that makes the total transaction too expensive for the eth node to
// accept at all. No amount of retrying at this or higher gas prices can ever
// succeed.
func (s *SendError) IsTxFeeExceedsCap(configErrors *ClientErrors) bool {
	return s.is(TxFeeExceedsCap, configErrors)
}

// L2FeeTooLow is an l2-specific error returned when total fee is too low
func (s *SendError) L2FeeTooLow(configErrors *ClientErrors) bool {
	return s.is(L2FeeTooLow, configErrors)
}

// IsL2FeeTooHigh is an l2-specific error returned when total fee is too high
func (s *SendError) IsL2FeeTooHigh(configErrors *ClientErrors) bool {
	return s.is(L2FeeTooHigh, configErrors)
}

// IsL2Full is an l2-specific error returned when the queue or mempool is full.
func (s *SendError) IsL2Full(configErrors *ClientErrors) bool {
	return s.is(L2Full, configErrors)
}

// IsServiceUnavailable indicates if the error was caused by a service being unavailable
func (s *SendError) IsServiceUnavailable(configErrors *ClientErrors) bool {
	return s.is(ServiceUnavailable, configErrors)
}

// IsTerminallyStuck indicates if a transaction was stuck without any chance of inclusion
func (s *SendError) IsTerminallyStuckConfigError(configErrors *ClientErrors) bool {
	return s.is(TerminallyStuck, configErrors)
}

// IsFatal indicates if a transaction error is considered fatal for external callers
// The naming discrepancy is due to the generic transaction statuses introduced by ChainWriter
func (s *SendError) IsFatal() bool {
	// An error classified as terminally stuck is considered fatal since the transaction payload should NOT be retried by external callers
	return s.IsTerminallyStuckConfigError(nil)
}

// IsTimeout indicates if the error was caused by an exceeded context deadline
func (s *SendError) IsTimeout() bool {
	if s == nil {
		return false
	}
	if s.err == nil {
		return false
	}
	return pkgerrors.Is(s.err, context.DeadlineExceeded)
}

// IsCanceled indicates if the error was caused by an context cancellation
func (s *SendError) IsCanceled() bool {
	if s == nil {
		return false
	}
	if s.err == nil {
		return false
	}
	return pkgerrors.Is(s.err, context.Canceled)
}

func NewFatalSendError(e error) *SendError {
	if e == nil {
		return nil
	}
	return &SendError{err: pkgerrors.WithStack(e), fatal: true}
}

func NewSendErrorS(s string) *SendError {
	return NewSendError(pkgerrors.New(s))
}

func NewSendError(e error) *SendError {
	if e == nil {
		return nil
	}
	fatal := isFatalSendError(e)
	return &SendError{err: pkgerrors.WithStack(e), fatal: fatal}
}

func NewTxError(e error) commontypes.ErrorClassifier {
	return NewSendError(e)
}

// Geth/parity returns these errors if the transaction failed in such a way that:
// 1. It will never be included into a block as a result of this send
// 2. Resending the transaction at a different gas price will never change the outcome
func isFatalSendError(err error) bool {
	if err == nil {
		return false
	}
	str := pkgerrors.Cause(err).Error()

	for _, client := range clients {
		if _, ok := client[Fatal]; !ok {
			continue
		}
		if client[Fatal].MatchString(str) {
			return true
		}
	}
	return false
}

// go-ethereum@v1.10.0/rpc/json.go
type JsonError struct {
	Code    int         `json:"code"`
	Message string      `json:"message"`
	Data    interface{} `json:"data,omitempty"`
}

func (err JsonError) Error() string {
	if err.Message == "" {
		return fmt.Sprintf("json-rpc error { Code = %d, Data = '%v' }", err.Code, err.Data)
	}
	return err.Message
}

func (err *JsonError) String() string {
	return fmt.Sprintf("json-rpc error { Code = %d, Message = '%s', Data = '%v' }", err.Code, err.Message, err.Data)
}

func ExtractRPCErrorOrNil(err error) *JsonError {
	jErr, eErr := ExtractRPCError(err)
	if eErr != nil {
		return nil
	}
	return jErr
}

// ExtractRPCError attempts to extract a full JsonError (including revert reason details)
// from an error returned by a CallContract to an external RPC. As per https://github.com/ethereum/go-ethereum/blob/c49e065fea78a5d3759f7853a608494913e5824e/internal/ethapi/api.go#L974
// CallContract server side for a revert will return an error which contains either:
//   - The error directly from the EVM if there's no data (no revert reason, like an index out of bounds access) which
//     when marshalled will only have a Message.
//   - An error which implements rpc.DataError which when marshalled will have a Data field containing the execution result.
//     If the revert not a custom Error (solidity >= 0.8.0), like require(1 == 2, "revert"), then geth and forks will automatically
//     parse the string and put it in the message. If its a custom error, it's up to the client to decode the Data field which will be
//     the abi encoded data of the custom error, i.e. revert MyCustomError(10) -> keccak(MyCustomError(uint256))[:4] || abi.encode(10).
//
// However, it appears that RPCs marshal this in different ways into a JsonError object received client side,
// some adding "Reverted" prefixes, removing the method signature etc. To avoid RPC specific parsing and support custom errors
// we return the full object returned from the RPC with a String() method that stringifies all fields for logging so no information is lost.
// Some examples:
// kovan (parity)
// { "error": { "code" : -32015, "data": "Reverted 0xABC123...", "message": "VM execution error." } } // revert reason always omitted from message.
// rinkeby / ropsten (geth)
// { "error":  { "code": 3, "data": "0xABC123...", "message": "execution reverted: hello world" } } // revert reason automatically parsed if a simple require and included in message.
func ExtractRPCError(baseErr error) (*JsonError, error) {
	if baseErr == nil {
		return nil, pkgerrors.New("no error present")
	}
	cause := pkgerrors.Cause(baseErr)
	jsonBytes, err := json.Marshal(cause)
	if err != nil {
		return nil, pkgerrors.Wrap(err, "unable to marshal err to json")
	}
	jErr := JsonError{}
	err = json.Unmarshal(jsonBytes, &jErr)
	if err != nil {
		return nil, pkgerrors.Wrapf(err, "unable to unmarshal json into jsonError struct (got: %v)", baseErr)
	}
	if jErr.Code == 0 {
		return nil, pkgerrors.Errorf("not a RPCError because it does not have a code (got: %v)", baseErr)
	}
	return &jErr, nil
}

func ClassifySendError(err error, clientErrors config.ClientErrors, lggr logger.SugaredLogger, tx *types.Transaction, fromAddress common.Address, isL2 bool) commonclient.SendTxReturnCode {
	sendError := NewSendError(err)
	if sendError == nil {
		return commonclient.Successful
	}

	configErrors := ClientErrorRegexes(clientErrors)

	if sendError.Fatal(configErrors) {
		lggr.Criticalw("Fatal error sending transaction", "err", sendError, "etx", tx)
		// Attempt is thrown away in this case; we don't need it since it never got accepted by a node
		return commonclient.Fatal
	}
	if sendError.IsNonceTooLowError(configErrors) || sendError.IsTransactionAlreadyMined(configErrors) {
		lggr.Debugw(fmt.Sprintf("Transaction already confirmed for this nonce: %d", tx.Nonce()), "err", sendError, "etx", tx)
		// Nonce too low indicated that a transaction at this nonce was confirmed already.
		// Mark it as TransactionAlreadyKnown.
		return commonclient.TransactionAlreadyKnown
	}
	if sendError.IsReplacementUnderpriced(configErrors) {
		lggr.Errorw(fmt.Sprintf("Replacement transaction underpriced for eth_tx %x. "+
			"Please note that using your node's private keys outside of the chainlink node is NOT SUPPORTED and can lead to missed transactions.",
			tx.Hash()), "gasPrice", tx.GasPrice, "gasTipCap", tx.GasTipCap, "gasFeeCap", tx.GasFeeCap, "err", sendError, "etx", tx)

		// Assume success and hand off to the next cycle.
		return commonclient.Successful
	}
	if sendError.IsTransactionAlreadyInMempool(configErrors) {
		lggr.Debugw("Transaction already in mempool", "etx", tx, "err", sendError)
		return commonclient.Successful
	}
	if sendError.IsTemporarilyUnderpriced(configErrors) {
		lggr.Infow("Transaction temporarily underpriced", "err", sendError)
		return commonclient.Successful
	}
	if sendError.IsTerminallyUnderpriced(configErrors) {
		lggr.Errorw("Transaction terminally underpriced", "etx", tx, "err", sendError)
		return commonclient.Underpriced
	}
	if sendError.L2FeeTooLow(configErrors) || sendError.IsL2FeeTooHigh(configErrors) || sendError.IsL2Full(configErrors) {
		if isL2 {
			lggr.Errorw("Transaction fee out of range", "err", sendError, "etx", tx)
			return commonclient.FeeOutOfValidRange
		}
		lggr.Errorw("this error type only handled for L2s", "err", sendError, "etx", tx)
		return commonclient.Unsupported
	}
	if sendError.IsNonceTooHighError(configErrors) {
		// This error occurs when the tx nonce is greater than current_nonce + tx_count_in_mempool,
		// instead of keeping the tx in mempool. This can happen if previous transactions haven't
		// reached the client yet. The correct thing to do is to mark it as retryable.
		lggr.Warnw("Transaction has a nonce gap.", "err", sendError, "etx", tx)
		return commonclient.Retryable
	}
	if sendError.IsInsufficientEth(configErrors) {
		lggr.Criticalw(fmt.Sprintf("Tx %x with type 0x%d was rejected due to insufficient eth: %s\n"+
			"ACTION REQUIRED: Chainlink wallet with address 0x%x is OUT OF FUNDS",
			tx.Hash(), tx.Type(), sendError.Error(), fromAddress,
		), "err", sendError, "etx", tx)
		return commonclient.InsufficientFunds
	}
	if sendError.IsServiceUnavailable(configErrors) {
		lggr.Errorw(fmt.Sprintf("service unavailable while sending transaction %x", tx.Hash()), "err", sendError, "etx", tx)
		return commonclient.Retryable
	}
	if sendError.IsTimeout() {
		lggr.Errorw(fmt.Sprintf("timeout while sending transaction %x", tx.Hash()), "err", sendError, "etx", tx)
		return commonclient.Retryable
	}
	if sendError.IsCanceled() {
		lggr.Errorw(fmt.Sprintf("context was canceled while sending transaction %x", tx.Hash()), "err", sendError, "etx", tx)
		return commonclient.Retryable
	}
	if sendError.IsTxFeeExceedsCap(configErrors) {
		lggr.Criticalw(fmt.Sprintf("Sending transaction failed: %s", label.RPCTxFeeCapConfiguredIncorrectlyWarning),
			"etx", tx,
			"err", sendError,
			"id", "RPCTxFeeCapExceeded",
		)
		return commonclient.ExceedsMaxFee
	}
	if sendError.IsTerminallyStuckConfigError(configErrors) {
		lggr.Warnw("Transaction that would have been terminally stuck in the mempool detected on send. Marking as fatal error.", "err", sendError, "etx", tx)
		// Attempt is thrown away in this case; we don't need it since it never got accepted by a node
		return commonclient.TerminallyStuck
	}
	lggr.Criticalw("Unknown error encountered when sending transaction", "err", err, "etx", tx)
	return commonclient.Unknown
}<|MERGE_RESOLUTION|>--- conflicted
+++ resolved
@@ -277,11 +277,7 @@
 	TerminallyStuck: regexp.MustCompile(TerminallyStuckMsg),
 }
 
-<<<<<<< HEAD
-var clients = []ClientErrors{parity, geth, arbitrum, metis, substrate, avalanche, nethermind, harmony, besu, erigon, klaytn, celo, zkSync, zkEvm, treasure, mantle, aStar, internal}
-=======
-var clients = []ClientErrors{parity, geth, arbitrum, metis, substrate, avalanche, nethermind, harmony, besu, erigon, klaytn, celo, zkSync, zkEvm, mantle, aStar, gnosis, internal}
->>>>>>> 69a00908
+var clients = []ClientErrors{parity, geth, arbitrum, metis, substrate, avalanche, nethermind, harmony, besu, erigon, klaytn, celo, zkSync, zkEvm, treasure, mantle, aStar, gnosis, internal}
 
 // ClientErrorRegexes returns a map of compiled regexes for each error type
 func ClientErrorRegexes(errsRegex config.ClientErrors) *ClientErrors {
