package client

import (
	"context"
	"encoding/json"
	"fmt"
	"regexp"

	"github.com/smartcontractkit/chainlink/v2/core/chains/evm/config"

	"github.com/ethereum/go-ethereum/common"
	"github.com/ethereum/go-ethereum/core/types"
	pkgerrors "github.com/pkg/errors"

	"github.com/smartcontractkit/chainlink-common/pkg/logger"

	commonclient "github.com/smartcontractkit/chainlink/v2/common/client"
	commontypes "github.com/smartcontractkit/chainlink/v2/common/txmgr/types"
	"github.com/smartcontractkit/chainlink/v2/core/chains/evm/label"
)

// fatal means this transaction can never be accepted even with a different nonce or higher gas price
type SendError struct {
	fatal bool
	err   error
}

func (s *SendError) Error() string {
	return s.err.Error()
}

// Fatal indicates whether the error should be considered fatal or not
// Fatal errors mean that no matter how many times the send is retried, no node
// will ever accept it
func (s *SendError) Fatal(configErrors *ClientErrors) bool {
	if configErrors != nil && configErrors.ErrIs(s.err, Fatal) {
		return true
	}
	return s != nil && s.fatal
}

const (
	NonceTooLow = iota
	// Nethermind specific error. Nethermind throws a NonceGap error when the tx nonce is greater than current_nonce + tx_count_in_mempool, instead of keeping the tx in mempool.
	// See: https://github.com/NethermindEth/nethermind/blob/master/src/Nethermind/Nethermind.TxPool/Filters/GapNonceFilter.cs
	NonceTooHigh
	ReplacementTransactionUnderpriced
	LimitReached
	TransactionAlreadyInMempool
	TerminallyUnderpriced
	InsufficientEth
	TxFeeExceedsCap
	// Note: L2FeeTooLow/L2FeeTooHigh/L2Full have a very specific meaning specific
	// to L2s (Arbitrum and clones). Do not implement this for non-L2
	// chains. This is potentially confusing because some RPC nodes e.g.
	// Nethermind implement an error called `FeeTooLow` which has distinct
	// meaning from this one.
	L2FeeTooLow
	L2FeeTooHigh
	L2Full
	TransactionAlreadyMined
	Fatal
	ServiceUnavailable
	TerminallyStuck
)

type ClientErrors map[int]*regexp.Regexp

// ErrIs returns true if err matches any provided error types
func (e *ClientErrors) ErrIs(err error, errorTypes ...int) bool {
	if err == nil {
		return false
	}
	for _, errorType := range errorTypes {
		if _, ok := (*e)[errorType]; !ok {
			return false
		}
		if (*e)[errorType].String() == "" {
			return false
		}
		if (*e)[errorType].MatchString(pkgerrors.Cause(err).Error()) {
			return true
		}
	}
	return false
}

// Parity
// See: https://github.com/openethereum/openethereum/blob/master/rpc/src/v1/helpers/errors.rs#L420
var parFatal = regexp.MustCompile(`^Transaction gas is too low. There is not enough gas to cover minimal cost of the transaction|^Transaction cost exceeds current gas limit. Limit:|^Invalid signature|Recipient is banned in local queue.|Supplied gas is beyond limit|Sender is banned in local queue|Code is banned in local queue|Transaction is not permitted|Transaction is too big, see chain specification for the limit|^Invalid RLP data`)
var parity = ClientErrors{
	NonceTooLow:                       regexp.MustCompile("^Transaction nonce is too low. Try incrementing the nonce."),
	ReplacementTransactionUnderpriced: regexp.MustCompile("^Transaction gas price .+is too low. There is another transaction with same nonce in the queue"),
	LimitReached:                      regexp.MustCompile("There are too many transactions in the queue. Your transaction was dropped due to limit. Try increasing the fee."),
	TransactionAlreadyInMempool:       regexp.MustCompile("Transaction with the same hash was already imported."),
	TerminallyUnderpriced:             regexp.MustCompile("^Transaction gas price is too low. It does not satisfy your node's minimal gas price"),
	InsufficientEth:                   regexp.MustCompile("^(Insufficient funds. The account you tried to send transaction from does not have enough funds.|Insufficient balance for transaction.)"),
	Fatal:                             parFatal,
}

// Geth
// See: https://github.com/ethereum/go-ethereum/blob/b9df7ecdc3d3685180ceb29665bab59e9f614da5/core/tx_pool.go#L516
var gethFatal = regexp.MustCompile(`(: |^)(exceeds block gas limit|invalid sender|negative value|oversized data|gas uint64 overflow|intrinsic gas too low)$`)
var geth = ClientErrors{
	NonceTooLow:                       regexp.MustCompile(`(: |^)nonce too low$`),
	NonceTooHigh:                      regexp.MustCompile(`(: |^)nonce too high$`),
	ReplacementTransactionUnderpriced: regexp.MustCompile(`(: |^)replacement transaction underpriced$`),
	TransactionAlreadyInMempool:       regexp.MustCompile(`(: |^)(?i)(known transaction|already known)`),
	TerminallyUnderpriced:             regexp.MustCompile(`(: |^)transaction underpriced$`),
	InsufficientEth:                   regexp.MustCompile(`(: |^)(insufficient funds for transfer|insufficient funds for gas \* price \+ value|insufficient balance for transfer|transaction would cause overdraft)$`),
	TxFeeExceedsCap:                   regexp.MustCompile(`(: |^)tx fee \([0-9\.]+ [a-zA-Z]+\) exceeds the configured cap \([0-9\.]+ [a-zA-Z]+\)$`),
	Fatal:                             gethFatal,
}

// Besu
// See: https://github.com/hyperledger/besu/blob/81f25e15f9891787829b532f2fb38c8c43fd6b2e/ethereum/api/src/main/java/org/hyperledger/besu/ethereum/api/jsonrpc/internal/response/JsonRpcError.java
var besuFatal = regexp.MustCompile(`^(Intrinsic gas exceeds gas limit|Transaction gas limit exceeds block gas limit|Invalid signature)$`)
var besu = ClientErrors{
	NonceTooLow:                       regexp.MustCompile(`^Nonce too low$`),
	ReplacementTransactionUnderpriced: regexp.MustCompile(`^Replacement transaction underpriced$`),
	TransactionAlreadyInMempool:       regexp.MustCompile(`^Known transaction$`),
	TerminallyUnderpriced:             regexp.MustCompile(`^Gas price below configured minimum gas price$`),
	InsufficientEth:                   regexp.MustCompile(`^Upfront cost exceeds account balance$`),
	TxFeeExceedsCap:                   regexp.MustCompile(`^Transaction fee cap exceeded$`),
	Fatal:                             besuFatal,
}

// Erigon
// See:
//   - https://github.com/ledgerwatch/erigon/blob/devel/core/tx_pool.go
//   - https://github.com/ledgerwatch/erigon/blob/devel/core/error.go
//   - https://github.com/ledgerwatch/erigon/blob/devel/core/vm/errors.go
//
// Note: some error definitions are unused, many errors are created inline.
var erigonFatal = regexp.MustCompile(`(: |^)(exceeds block gas limit|invalid sender|negative value|oversized data|gas uint64 overflow|intrinsic gas too low)$`)
var erigon = ClientErrors{
	NonceTooLow:                       regexp.MustCompile(`(: |^)nonce too low$`),
	NonceTooHigh:                      regexp.MustCompile(`(: |^)nonce too high$`),
	ReplacementTransactionUnderpriced: regexp.MustCompile(`(: |^)replacement transaction underpriced$`),
	TransactionAlreadyInMempool:       regexp.MustCompile(`(: |^)(block already known|already known)`),
	TerminallyUnderpriced:             regexp.MustCompile(`(: |^)transaction underpriced$`),
	InsufficientEth:                   regexp.MustCompile(`(: |^)(insufficient funds for transfer|insufficient funds for gas \* price \+ value|insufficient balance for transfer)$`),
	TxFeeExceedsCap:                   regexp.MustCompile(`(: |^)tx fee \([0-9\.]+ [a-zA-Z]+\) exceeds the configured cap \([0-9\.]+ [a-zA-Z]+\)$`),
	Fatal:                             erigonFatal,
}

// Arbitrum
// https://github.com/OffchainLabs/arbitrum/blob/cac30586bc10ecc1ae73e93de517c90984677fdb/packages/arb-evm/evm/result.go#L158
// nitro: https://github.com/OffchainLabs/go-ethereum/blob/master/core/state_transition.go
var arbitrumFatal = regexp.MustCompile(`(: |^)(invalid message format|forbidden sender address)$|(: |^)(execution reverted)(:|$)`)
var arbitrum = ClientErrors{
	// TODO: Arbitrum returns this in case of low or high nonce. Update this when Arbitrum fix it
	// Archived ticket: story/16801/add-full-support-for-incorrect-nonce-on-arbitrum
	NonceTooLow:           regexp.MustCompile(`(: |^)invalid transaction nonce$|(: |^)nonce too low(:|$)`),
	NonceTooHigh:          regexp.MustCompile(`(: |^)nonce too high(:|$)`),
	TerminallyUnderpriced: regexp.MustCompile(`(: |^)gas price too low$`),
	InsufficientEth:       regexp.MustCompile(`(: |^)(not enough funds for gas|insufficient funds for gas \* price \+ value)`),
	Fatal:                 arbitrumFatal,
	L2FeeTooLow:           regexp.MustCompile(`(: |^)max fee per gas less than block base fee(:|$)`),
	L2Full:                regexp.MustCompile(`(: |^)(queue full|sequencer pending tx pool full, please try again)(:|$)`),
	ServiceUnavailable:    regexp.MustCompile(`(: |^)502 Bad Gateway: [\s\S]*$`),
}

// Treasure
// Derived from Arbitrum config due to similar behaviour
var treasureFatal = regexp.MustCompile(`((: |^)(invalid message format|forbidden sender address)$|(: |^)(execution reverted)(:|$)|(: |^)invalid chain id for signer(:|$))`)
var treasure = ClientErrors{
	Fatal: treasureFatal,
}

var celo = ClientErrors{
	TxFeeExceedsCap:       regexp.MustCompile(`(: |^)tx fee \([0-9\.]+ of currency celo\) exceeds the configured cap \([0-9\.]+ [a-zA-Z]+\)$`),
	TerminallyUnderpriced: regexp.MustCompile(`(: |^)gasprice is less than gas price minimum floor`),
	InsufficientEth:       regexp.MustCompile(`(: |^)insufficient funds for gas \* price \+ value \+ gatewayFee$`),
	LimitReached:          regexp.MustCompile(`(: |^)txpool is full`),
}

var metis = ClientErrors{
	L2FeeTooLow: regexp.MustCompile(`(: |^)gas price too low: \d+ wei, use at least tx.gasPrice = \d+ wei$`),
}

// Substrate (Moonriver)
var substrate = ClientErrors{
	NonceTooLow:                 regexp.MustCompile(`(: |^)Pool\(Stale\)$`),
	TransactionAlreadyInMempool: regexp.MustCompile(`(: |^)Pool\(AlreadyImported\)$`),
}

var avalanche = ClientErrors{
	NonceTooLow: regexp.MustCompile(`(: |^)nonce too low: address 0x[0-9a-fA-F]{40} current nonce \([\d]+\) > tx nonce \([\d]+\)$`),
}

// Klaytn
// https://github.com/klaytn/klaytn/blob/dev/blockchain/error.go
// https://github.com/klaytn/klaytn/blob/dev/blockchain/tx_pool.go
var klaytn = ClientErrors{
	NonceTooLow:                       regexp.MustCompile(`(: |^)nonce too low$`),                                                                                    // retry with an increased nonce
	TransactionAlreadyInMempool:       regexp.MustCompile(`(: |^)(known transaction)`),                                                                               // don't send the tx again. The exactly same tx is already in the mempool
	ReplacementTransactionUnderpriced: regexp.MustCompile(`(: |^)replacement transaction underpriced$|there is another tx which has the same nonce in the tx pool$`), // retry with an increased gasPrice or maxFeePerGas. This error happened when there is another tx having higher gasPrice or maxFeePerGas exist in the mempool
	TerminallyUnderpriced:             regexp.MustCompile(`(: |^)(transaction underpriced|^intrinsic gas too low)`),                                                  // retry with an increased gasPrice or maxFeePerGas
	LimitReached:                      regexp.MustCompile(`(: |^)txpool is full`),                                                                                    // retry with few seconds wait
	InsufficientEth:                   regexp.MustCompile(`(: |^)insufficient funds`),                                                                                // stop to send a tx. The sender address doesn't have enough KLAY
	TxFeeExceedsCap:                   regexp.MustCompile(`(: |^)(invalid gas fee cap|max fee per gas higher than max priority fee per gas)`),                        // retry with a valid gasPrice, maxFeePerGas, or maxPriorityFeePerGas. The new value can get from the return of `eth_gasPrice`
	Fatal:                             gethFatal,
}

// Nethermind
// All errors: https://github.com/NethermindEth/nethermind/blob/master/src/Nethermind/Nethermind.TxPool/AcceptTxResult.cs
// All filters: https://github.com/NethermindEth/nethermind/tree/9b68ec048c65f4b44fb863164c0dec3f7780d820/src/Nethermind/Nethermind.TxPool/Filters
var nethermindFatal = regexp.MustCompile(`(: |^)(SenderIsContract|Invalid(, transaction Hash is null)?|Int256Overflow|FailedToResolveSender|GasLimitExceeded(, Gas limit: \d+, gas limit of rejected tx: \d+)?)$`)
var nethermind = ClientErrors{
	// OldNonce: The EOA (externally owned account) that signed this transaction (sender) has already signed and executed a transaction with the same nonce.
	NonceTooLow:  regexp.MustCompile(`(: |^)OldNonce(, Current nonce: \d+, nonce of rejected tx: \d+)?$`),
	NonceTooHigh: regexp.MustCompile(`(: |^)NonceGap(, Future nonce. Expected nonce: \d+)?$`),

	// FeeTooLow/FeeTooLowToCompete: Fee paid by this transaction is not enough to be accepted in the mempool.
	TerminallyUnderpriced: regexp.MustCompile(`(: |^)(FeeTooLow(, MaxFeePerGas too low. MaxFeePerGas: \d+, BaseFee: \d+, MaxPriorityFeePerGas:\d+, Block number: \d+|` +
		`, EffectivePriorityFeePerGas too low \d+ < \d+, BaseFee: \d+|` +
		`, FeePerGas needs to be higher than \d+ to be added to the TxPool. Affordable FeePerGas of rejected tx: \d+.)?|` +
		`FeeTooLowToCompete)$`),

	// AlreadyKnown: A transaction with the same hash has already been added to the pool in the past.
	// OwnNonceAlreadyUsed: A transaction with same nonce has been signed locally already and is awaiting in the pool.
	TransactionAlreadyInMempool: regexp.MustCompile(`(: |^)(AlreadyKnown|OwnNonceAlreadyUsed)$`),

	// InsufficientFunds: Sender account has not enough balance to execute this transaction.
	InsufficientEth:    regexp.MustCompile(`(: |^)InsufficientFunds(, Account balance: \d+, cumulative cost: \d+|, Balance is \d+ less than sending value \+ gas \d+)?$`),
	ServiceUnavailable: regexp.MustCompile(`(: |^)503 Service Unavailable: [\s\S]*$`),
	Fatal:              nethermindFatal,
}

// Harmony
// https://github.com/harmony-one/harmony/blob/main/core/tx_pool.go#L49
var harmonyFatal = regexp.MustCompile("(: |^)(invalid shard|staking message does not match directive message|`from` address of transaction in blacklist|`to` address of transaction in blacklist)$")
var harmony = ClientErrors{
	TransactionAlreadyMined: regexp.MustCompile(`(: |^)transaction already finalized$`),
	Fatal:                   harmonyFatal,
}

var zkSync = ClientErrors{
	NonceTooLow:           regexp.MustCompile(`(?:: |^)nonce too low\..+actual: \d*$`),
	NonceTooHigh:          regexp.MustCompile(`(?:: |^)nonce too high\..+actual: \d*$`),
	TerminallyUnderpriced: regexp.MustCompile(`(?:: |^)(max fee per gas less than block base fee|virtual machine entered unexpected state. please contact developers and provide transaction details that caused this error. Error description: The operator included transaction with an unacceptable gas price)$`),
	InsufficientEth:       regexp.MustCompile(`(?:: |^)(?:insufficient balance for transfer$|insufficient funds for gas + value)`),
	TxFeeExceedsCap:       regexp.MustCompile(`(?:: |^)max priority fee per gas higher than max fee per gas$`),
	// intrinsic gas too low 						- gas limit less than 14700
	// Not enough gas for transaction validation 	- gas limit less than L2 fee
	// Failed to pay the fee to the operator 		- gas limit less than L2+L1 fee
	// Error function_selector = 0x, data = 0x 		- contract call with gas limit of 0
	// can't start a transaction from a non-account - trying to send from an invalid address, e.g. estimating a contract -> contract tx
	// max fee per gas higher than 2^64-1 			- uint64 overflow
	// oversized data 								- data too large
	Fatal:                       regexp.MustCompile(`(?:: |^)(?:exceeds block gas limit|intrinsic gas too low|Not enough gas for transaction validation|Failed to pay the fee to the operator|Error function_selector = 0x, data = 0x|invalid sender. can't start a transaction from a non-account|max(?: priority)? fee per (?:gas|pubdata byte) higher than 2\^64-1|oversized data. max: \d+; actual: \d+)$`),
	TransactionAlreadyInMempool: regexp.MustCompile(`known transaction. transaction with hash .* is already in the system`),
}

var zkEvm = ClientErrors{
	TerminallyStuck: regexp.MustCompile(`(?:: |^)not enough .* counters to continue the execution$`),
}

var aStar = ClientErrors{
	TerminallyUnderpriced: regexp.MustCompile(`(?:: |^)(gas price less than block base fee)$`),
}

var mantle = ClientErrors{
	InsufficientEth: regexp.MustCompile(`(: |^)'*insufficient funds for gas \* price \+ value`),
	Fatal:           regexp.MustCompile(`(: |^)'*invalid sender`),
}

const TerminallyStuckMsg = "transaction terminally stuck"

// Tx.Error messages that are set internally so they are not chain or client specific
var internal = ClientErrors{
	TerminallyStuck: regexp.MustCompile(TerminallyStuckMsg),
}

<<<<<<< HEAD
var clients = []ClientErrors{parity, geth, arbitrum, metis, substrate, avalanche, nethermind, harmony, besu, erigon, klaytn, celo, zkSync, zkEvm, internal, treasure}
=======
var clients = []ClientErrors{parity, geth, arbitrum, metis, substrate, avalanche, nethermind, harmony, besu, erigon, klaytn, celo, zkSync, zkEvm, mantle, aStar, internal}
>>>>>>> 288257a4

// ClientErrorRegexes returns a map of compiled regexes for each error type
func ClientErrorRegexes(errsRegex config.ClientErrors) *ClientErrors {
	if errsRegex == nil {
		return &ClientErrors{}
	}
	return &ClientErrors{
		NonceTooLow:                       regexp.MustCompile(errsRegex.NonceTooLow()),
		NonceTooHigh:                      regexp.MustCompile(errsRegex.NonceTooHigh()),
		ReplacementTransactionUnderpriced: regexp.MustCompile(errsRegex.ReplacementTransactionUnderpriced()),
		LimitReached:                      regexp.MustCompile(errsRegex.LimitReached()),
		TransactionAlreadyInMempool:       regexp.MustCompile(errsRegex.TransactionAlreadyInMempool()),
		TerminallyUnderpriced:             regexp.MustCompile(errsRegex.TerminallyUnderpriced()),
		InsufficientEth:                   regexp.MustCompile(errsRegex.InsufficientEth()),
		TxFeeExceedsCap:                   regexp.MustCompile(errsRegex.TxFeeExceedsCap()),
		L2FeeTooLow:                       regexp.MustCompile(errsRegex.L2FeeTooLow()),
		L2FeeTooHigh:                      regexp.MustCompile(errsRegex.L2FeeTooHigh()),
		L2Full:                            regexp.MustCompile(errsRegex.L2Full()),
		TransactionAlreadyMined:           regexp.MustCompile(errsRegex.TransactionAlreadyMined()),
		Fatal:                             regexp.MustCompile(errsRegex.Fatal()),
		ServiceUnavailable:                regexp.MustCompile(errsRegex.ServiceUnavailable()),
	}
}

func (s *SendError) is(errorType int, configErrors *ClientErrors) bool {
	if s == nil || s.err == nil {
		return false
	}
	if configErrors != nil && configErrors.ErrIs(s.err, errorType) {
		return true
	}
	for _, client := range clients {
		if client.ErrIs(s.err, errorType) {
			return true
		}
	}
	return false
}

// IsReplacementUnderpriced indicates that a transaction already exists in the mempool with this nonce but a different gas price or payload
func (s *SendError) IsReplacementUnderpriced(configErrors *ClientErrors) bool {
	return s.is(ReplacementTransactionUnderpriced, configErrors)
}

func (s *SendError) IsNonceTooLowError(configErrors *ClientErrors) bool {
	return s.is(NonceTooLow, configErrors)
}

func (s *SendError) IsNonceTooHighError(configErrors *ClientErrors) bool {
	return s.is(NonceTooHigh, configErrors)
}

// IsTransactionAlreadyMined - Harmony returns this error if the transaction has already been mined
func (s *SendError) IsTransactionAlreadyMined(configErrors *ClientErrors) bool {
	return s.is(TransactionAlreadyMined, configErrors)
}

// Geth/parity returns this error if the transaction is already in the node's mempool
func (s *SendError) IsTransactionAlreadyInMempool(configErrors *ClientErrors) bool {
	return s.is(TransactionAlreadyInMempool, configErrors)
}

// IsTerminallyUnderpriced indicates that this transaction is so far underpriced the node won't even accept it in the first place
func (s *SendError) IsTerminallyUnderpriced(configErrors *ClientErrors) bool {
	return s.is(TerminallyUnderpriced, configErrors)
}

func (s *SendError) IsTemporarilyUnderpriced(configErrors *ClientErrors) bool {
	return s.is(LimitReached, configErrors)
}

func (s *SendError) IsInsufficientEth(configErrors *ClientErrors) bool {
	return s.is(InsufficientEth, configErrors)
}

// IsTxFeeExceedsCap returns true if the transaction and gas price are combined in
// some way that makes the total transaction too expensive for the eth node to
// accept at all. No amount of retrying at this or higher gas prices can ever
// succeed.
func (s *SendError) IsTxFeeExceedsCap(configErrors *ClientErrors) bool {
	return s.is(TxFeeExceedsCap, configErrors)
}

// L2FeeTooLow is an l2-specific error returned when total fee is too low
func (s *SendError) L2FeeTooLow(configErrors *ClientErrors) bool {
	return s.is(L2FeeTooLow, configErrors)
}

// IsL2FeeTooHigh is an l2-specific error returned when total fee is too high
func (s *SendError) IsL2FeeTooHigh(configErrors *ClientErrors) bool {
	return s.is(L2FeeTooHigh, configErrors)
}

// IsL2Full is an l2-specific error returned when the queue or mempool is full.
func (s *SendError) IsL2Full(configErrors *ClientErrors) bool {
	return s.is(L2Full, configErrors)
}

// IsServiceUnavailable indicates if the error was caused by a service being unavailable
func (s *SendError) IsServiceUnavailable(configErrors *ClientErrors) bool {
	return s.is(ServiceUnavailable, configErrors)
}

// IsTerminallyStuck indicates if a transaction was stuck without any chance of inclusion
func (s *SendError) IsTerminallyStuckConfigError(configErrors *ClientErrors) bool {
	return s.is(TerminallyStuck, configErrors)
}

// IsFatal indicates if a transaction error is considered fatal for external callers
// The naming discrepancy is due to the generic transaction statuses introduced by ChainWriter
func (s *SendError) IsFatal() bool {
	// An error classified as terminally stuck is considered fatal since the transaction payload should NOT be retried by external callers
	return s.IsTerminallyStuckConfigError(nil)
}

// IsTimeout indicates if the error was caused by an exceeded context deadline
func (s *SendError) IsTimeout() bool {
	if s == nil {
		return false
	}
	if s.err == nil {
		return false
	}
	return pkgerrors.Is(s.err, context.DeadlineExceeded)
}

// IsCanceled indicates if the error was caused by an context cancellation
func (s *SendError) IsCanceled() bool {
	if s == nil {
		return false
	}
	if s.err == nil {
		return false
	}
	return pkgerrors.Is(s.err, context.Canceled)
}

func NewFatalSendError(e error) *SendError {
	if e == nil {
		return nil
	}
	return &SendError{err: pkgerrors.WithStack(e), fatal: true}
}

func NewSendErrorS(s string) *SendError {
	return NewSendError(pkgerrors.New(s))
}

func NewSendError(e error) *SendError {
	if e == nil {
		return nil
	}
	fatal := isFatalSendError(e)
	return &SendError{err: pkgerrors.WithStack(e), fatal: fatal}
}

func NewTxError(e error) commontypes.ErrorClassifier {
	return NewSendError(e)
}

// Geth/parity returns these errors if the transaction failed in such a way that:
// 1. It will never be included into a block as a result of this send
// 2. Resending the transaction at a different gas price will never change the outcome
func isFatalSendError(err error) bool {
	if err == nil {
		return false
	}
	str := pkgerrors.Cause(err).Error()

	for _, client := range clients {
		if _, ok := client[Fatal]; !ok {
			continue
		}
		if client[Fatal].MatchString(str) {
			return true
		}
	}
	return false
}

// go-ethereum@v1.10.0/rpc/json.go
type JsonError struct {
	Code    int         `json:"code"`
	Message string      `json:"message"`
	Data    interface{} `json:"data,omitempty"`
}

func (err JsonError) Error() string {
	if err.Message == "" {
		return fmt.Sprintf("json-rpc error { Code = %d, Data = '%v' }", err.Code, err.Data)
	}
	return err.Message
}

func (err *JsonError) String() string {
	return fmt.Sprintf("json-rpc error { Code = %d, Message = '%s', Data = '%v' }", err.Code, err.Message, err.Data)
}

func ExtractRPCErrorOrNil(err error) *JsonError {
	jErr, eErr := ExtractRPCError(err)
	if eErr != nil {
		return nil
	}
	return jErr
}

// ExtractRPCError attempts to extract a full JsonError (including revert reason details)
// from an error returned by a CallContract to an external RPC. As per https://github.com/ethereum/go-ethereum/blob/c49e065fea78a5d3759f7853a608494913e5824e/internal/ethapi/api.go#L974
// CallContract server side for a revert will return an error which contains either:
//   - The error directly from the EVM if there's no data (no revert reason, like an index out of bounds access) which
//     when marshalled will only have a Message.
//   - An error which implements rpc.DataError which when marshalled will have a Data field containing the execution result.
//     If the revert not a custom Error (solidity >= 0.8.0), like require(1 == 2, "revert"), then geth and forks will automatically
//     parse the string and put it in the message. If its a custom error, it's up to the client to decode the Data field which will be
//     the abi encoded data of the custom error, i.e. revert MyCustomError(10) -> keccak(MyCustomError(uint256))[:4] || abi.encode(10).
//
// However, it appears that RPCs marshal this in different ways into a JsonError object received client side,
// some adding "Reverted" prefixes, removing the method signature etc. To avoid RPC specific parsing and support custom errors
// we return the full object returned from the RPC with a String() method that stringifies all fields for logging so no information is lost.
// Some examples:
// kovan (parity)
// { "error": { "code" : -32015, "data": "Reverted 0xABC123...", "message": "VM execution error." } } // revert reason always omitted from message.
// rinkeby / ropsten (geth)
// { "error":  { "code": 3, "data": "0xABC123...", "message": "execution reverted: hello world" } } // revert reason automatically parsed if a simple require and included in message.
func ExtractRPCError(baseErr error) (*JsonError, error) {
	if baseErr == nil {
		return nil, pkgerrors.New("no error present")
	}
	cause := pkgerrors.Cause(baseErr)
	jsonBytes, err := json.Marshal(cause)
	if err != nil {
		return nil, pkgerrors.Wrap(err, "unable to marshal err to json")
	}
	jErr := JsonError{}
	err = json.Unmarshal(jsonBytes, &jErr)
	if err != nil {
		return nil, pkgerrors.Wrapf(err, "unable to unmarshal json into jsonError struct (got: %v)", baseErr)
	}
	if jErr.Code == 0 {
		return nil, pkgerrors.Errorf("not a RPCError because it does not have a code (got: %v)", baseErr)
	}
	return &jErr, nil
}

func ClassifySendError(err error, clientErrors config.ClientErrors, lggr logger.SugaredLogger, tx *types.Transaction, fromAddress common.Address, isL2 bool) commonclient.SendTxReturnCode {
	sendError := NewSendError(err)
	if sendError == nil {
		return commonclient.Successful
	}

	configErrors := ClientErrorRegexes(clientErrors)

	if sendError.Fatal(configErrors) {
		lggr.Criticalw("Fatal error sending transaction", "err", sendError, "etx", tx)
		// Attempt is thrown away in this case; we don't need it since it never got accepted by a node
		return commonclient.Fatal
	}
	if sendError.IsNonceTooLowError(configErrors) || sendError.IsTransactionAlreadyMined(configErrors) {
		lggr.Debugw(fmt.Sprintf("Transaction already confirmed for this nonce: %d", tx.Nonce()), "err", sendError, "etx", tx)
		// Nonce too low indicated that a transaction at this nonce was confirmed already.
		// Mark it as TransactionAlreadyKnown.
		return commonclient.TransactionAlreadyKnown
	}
	if sendError.IsReplacementUnderpriced(configErrors) {
		lggr.Errorw(fmt.Sprintf("Replacement transaction underpriced for eth_tx %x. "+
			"Please note that using your node's private keys outside of the chainlink node is NOT SUPPORTED and can lead to missed transactions.",
			tx.Hash()), "gasPrice", tx.GasPrice, "gasTipCap", tx.GasTipCap, "gasFeeCap", tx.GasFeeCap, "err", sendError, "etx", tx)

		// Assume success and hand off to the next cycle.
		return commonclient.Successful
	}
	if sendError.IsTransactionAlreadyInMempool(configErrors) {
		lggr.Debugw("Transaction already in mempool", "etx", tx, "err", sendError)
		return commonclient.Successful
	}
	if sendError.IsTemporarilyUnderpriced(configErrors) {
		lggr.Infow("Transaction temporarily underpriced", "err", sendError)
		return commonclient.Successful
	}
	if sendError.IsTerminallyUnderpriced(configErrors) {
		lggr.Errorw("Transaction terminally underpriced", "etx", tx, "err", sendError)
		return commonclient.Underpriced
	}
	if sendError.L2FeeTooLow(configErrors) || sendError.IsL2FeeTooHigh(configErrors) || sendError.IsL2Full(configErrors) {
		if isL2 {
			lggr.Errorw("Transaction fee out of range", "err", sendError, "etx", tx)
			return commonclient.FeeOutOfValidRange
		}
		lggr.Errorw("this error type only handled for L2s", "err", sendError, "etx", tx)
		return commonclient.Unsupported
	}
	if sendError.IsNonceTooHighError(configErrors) {
		// This error occurs when the tx nonce is greater than current_nonce + tx_count_in_mempool,
		// instead of keeping the tx in mempool. This can happen if previous transactions haven't
		// reached the client yet. The correct thing to do is to mark it as retryable.
		lggr.Warnw("Transaction has a nonce gap.", "err", sendError, "etx", tx)
		return commonclient.Retryable
	}
	if sendError.IsInsufficientEth(configErrors) {
		lggr.Criticalw(fmt.Sprintf("Tx %x with type 0x%d was rejected due to insufficient eth: %s\n"+
			"ACTION REQUIRED: Chainlink wallet with address 0x%x is OUT OF FUNDS",
			tx.Hash(), tx.Type(), sendError.Error(), fromAddress,
		), "err", sendError, "etx", tx)
		return commonclient.InsufficientFunds
	}
	if sendError.IsServiceUnavailable(configErrors) {
		lggr.Errorw(fmt.Sprintf("service unavailable while sending transaction %x", tx.Hash()), "err", sendError, "etx", tx)
		return commonclient.Retryable
	}
	if sendError.IsTimeout() {
		lggr.Errorw(fmt.Sprintf("timeout while sending transaction %x", tx.Hash()), "err", sendError, "etx", tx)
		return commonclient.Retryable
	}
	if sendError.IsCanceled() {
		lggr.Errorw(fmt.Sprintf("context was canceled while sending transaction %x", tx.Hash()), "err", sendError, "etx", tx)
		return commonclient.Retryable
	}
	if sendError.IsTxFeeExceedsCap(configErrors) {
		lggr.Criticalw(fmt.Sprintf("Sending transaction failed: %s", label.RPCTxFeeCapConfiguredIncorrectlyWarning),
			"etx", tx,
			"err", sendError,
			"id", "RPCTxFeeCapExceeded",
		)
		return commonclient.ExceedsMaxFee
	}
	lggr.Criticalw("Unknown error encountered when sending transaction", "err", err, "etx", tx)
	return commonclient.Unknown
}<|MERGE_RESOLUTION|>--- conflicted
+++ resolved
@@ -273,11 +273,7 @@
 	TerminallyStuck: regexp.MustCompile(TerminallyStuckMsg),
 }
 
-<<<<<<< HEAD
-var clients = []ClientErrors{parity, geth, arbitrum, metis, substrate, avalanche, nethermind, harmony, besu, erigon, klaytn, celo, zkSync, zkEvm, internal, treasure}
-=======
-var clients = []ClientErrors{parity, geth, arbitrum, metis, substrate, avalanche, nethermind, harmony, besu, erigon, klaytn, celo, zkSync, zkEvm, mantle, aStar, internal}
->>>>>>> 288257a4
+var clients = []ClientErrors{parity, geth, arbitrum, metis, substrate, avalanche, nethermind, harmony, besu, erigon, klaytn, celo, zkSync, zkEvm, treasure, mantle, aStar, internal}
 
 // ClientErrorRegexes returns a map of compiled regexes for each error type
 func ClientErrorRegexes(errsRegex config.ClientErrors) *ClientErrors {
