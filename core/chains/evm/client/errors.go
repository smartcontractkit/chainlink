--- conflicted
+++ resolved
@@ -250,14 +250,13 @@
 	TerminallyStuck: regexp.MustCompile(`(?:: |^)not enough .* counters to continue the execution$`),
 }
 
-<<<<<<< HEAD
 var aStar = ClientErrors{
 	TerminallyUnderpriced: regexp.MustCompile(`(?:: |^)(gas price less than block base fee)$`),
-=======
+}
+
 var mantle = ClientErrors{
 	InsufficientEth: regexp.MustCompile(`(: |^)'*insufficient funds for gas \* price \+ value`),
 	Fatal:           regexp.MustCompile(`(: |^)'*invalid sender`),
->>>>>>> 4f0f7802
 }
 
 const TerminallyStuckMsg = "transaction terminally stuck"
@@ -267,11 +266,7 @@
 	TerminallyStuck: regexp.MustCompile(TerminallyStuckMsg),
 }
 
-<<<<<<< HEAD
-var clients = []ClientErrors{parity, geth, arbitrum, metis, substrate, avalanche, nethermind, harmony, besu, erigon, klaytn, celo, zkSync, zkEvm, internal, aStar}
-=======
-var clients = []ClientErrors{parity, geth, arbitrum, metis, substrate, avalanche, nethermind, harmony, besu, erigon, klaytn, celo, zkSync, zkEvm, mantle, internal}
->>>>>>> 4f0f7802
+var clients = []ClientErrors{parity, geth, arbitrum, metis, substrate, avalanche, nethermind, harmony, besu, erigon, klaytn, celo, zkSync, zkEvm, mantle, aStar, internal}
 
 // ClientErrorRegexes returns a map of compiled regexes for each error type
 func ClientErrorRegexes(errsRegex config.ClientErrors) *ClientErrors {
