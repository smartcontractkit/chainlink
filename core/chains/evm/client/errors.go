package client

import (
	"context"
	"encoding/json"
	"fmt"
	"regexp"

	"github.com/smartcontractkit/chainlink/v2/core/chains/evm/config"

	"github.com/ethereum/go-ethereum/common"
	"github.com/ethereum/go-ethereum/core/types"
	pkgerrors "github.com/pkg/errors"

	"github.com/smartcontractkit/chainlink-common/pkg/logger"

	commonclient "github.com/smartcontractkit/chainlink/v2/common/client"
	commontypes "github.com/smartcontractkit/chainlink/v2/common/txmgr/types"
	"github.com/smartcontractkit/chainlink/v2/core/chains/evm/label"
)

// fatal means this transaction can never be accepted even with a different nonce or higher gas price
type SendError struct {
	fatal bool
	err   error
}

func (s *SendError) Error() string {
	return s.err.Error()
}

// Fatal indicates whether the error should be considered fatal or not
// Fatal errors mean that no matter how many times the send is retried, no node
// will ever accept it
func (s *SendError) Fatal(configErrors *ClientErrors) bool {
	if configErrors != nil && configErrors.ErrIs(s.err, Fatal) {
		return true
	}
	return s != nil && s.fatal
}

const (
	NonceTooLow = iota
	// Nethermind specific error. Nethermind throws a NonceGap error when the tx nonce is greater than current_nonce + tx_count_in_mempool, instead of keeping the tx in mempool.
	// See: https://github.com/NethermindEth/nethermind/blob/master/src/Nethermind/Nethermind.TxPool/Filters/GapNonceFilter.cs
	NonceTooHigh
	ReplacementTransactionUnderpriced
	LimitReached
	TransactionAlreadyInMempool
	TerminallyUnderpriced
	InsufficientEth
	TxFeeExceedsCap
	// Note: L2FeeTooLow/L2FeeTooHigh/L2Full have a very specific meaning specific
	// to L2s (Arbitrum and clones). Do not implement this for non-L2
	// chains. This is potentially confusing because some RPC nodes e.g.
	// Nethermind implement an error called `FeeTooLow` which has distinct
	// meaning from this one.
	L2FeeTooLow
	L2FeeTooHigh
	L2Full
	TransactionAlreadyMined
	Fatal
	ServiceUnavailable
	TerminallyStuck
)

type ClientErrors map[int]*regexp.Regexp

// ErrIs returns true if err matches any provided error types
func (e *ClientErrors) ErrIs(err error, errorTypes ...int) bool {
	if err == nil {
		return false
	}
	for _, errorType := range errorTypes {
		if _, ok := (*e)[errorType]; !ok {
			return false
		}
		if (*e)[errorType].String() == "" {
			return false
		}
		if (*e)[errorType].MatchString(pkgerrors.Cause(err).Error()) {
			return true
		}
	}
	return false
}

// Parity
// See: https://github.com/openethereum/openethereum/blob/master/rpc/src/v1/helpers/errors.rs#L420
var parFatal = regexp.MustCompile(`^Transaction gas is too low. There is not enough gas to cover minimal cost of the transaction|^Transaction cost exceeds current gas limit. Limit:|^Invalid signature|Recipient is banned in local queue.|Supplied gas is beyond limit|Sender is banned in local queue|Code is banned in local queue|Transaction is not permitted|Transaction is too big, see chain specification for the limit|^Invalid RLP data`)
var parity = ClientErrors{
	NonceTooLow:                       regexp.MustCompile("^Transaction nonce is too low. Try incrementing the nonce."),
	ReplacementTransactionUnderpriced: regexp.MustCompile("^Transaction gas price .+is too low. There is another transaction with same nonce in the queue"),
	LimitReached:                      regexp.MustCompile("There are too many transactions in the queue. Your transaction was dropped due to limit. Try increasing the fee."),
	TransactionAlreadyInMempool:       regexp.MustCompile("Transaction with the same hash was already imported."),
	TerminallyUnderpriced:             regexp.MustCompile("^Transaction gas price is too low. It does not satisfy your node's minimal gas price"),
	InsufficientEth:                   regexp.MustCompile("^(Insufficient funds. The account you tried to send transaction from does not have enough funds.|Insufficient balance for transaction.)"),
	Fatal:                             parFatal,
}

// Geth
// See: https://github.com/ethereum/go-ethereum/blob/b9df7ecdc3d3685180ceb29665bab59e9f614da5/core/tx_pool.go#L516
var gethFatal = regexp.MustCompile(`(: |^)(exceeds block gas limit|invalid sender|negative value|oversized data|gas uint64 overflow|intrinsic gas too low)$`)
var geth = ClientErrors{
	NonceTooLow:                       regexp.MustCompile(`(: |^)nonce too low$`),
	NonceTooHigh:                      regexp.MustCompile(`(: |^)nonce too high$`),
	ReplacementTransactionUnderpriced: regexp.MustCompile(`(: |^)replacement transaction underpriced$`),
	TransactionAlreadyInMempool:       regexp.MustCompile(`(: |^)(?i)(known transaction|already known)`),
	TerminallyUnderpriced:             regexp.MustCompile(`(: |^)transaction underpriced$`),
	InsufficientEth:                   regexp.MustCompile(`(: |^)(insufficient funds for transfer|insufficient funds for gas \* price \+ value|insufficient balance for transfer|transaction would cause overdraft)$`),
	TxFeeExceedsCap:                   regexp.MustCompile(`(: |^)tx fee \([0-9\.]+ [a-zA-Z]+\) exceeds the configured cap \([0-9\.]+ [a-zA-Z]+\)$`),
	Fatal:                             gethFatal,
}

// Besu
// See: https://github.com/hyperledger/besu/blob/81f25e15f9891787829b532f2fb38c8c43fd6b2e/ethereum/api/src/main/java/org/hyperledger/besu/ethereum/api/jsonrpc/internal/response/JsonRpcError.java
var besuFatal = regexp.MustCompile(`^(Intrinsic gas exceeds gas limit|Transaction gas limit exceeds block gas limit|Invalid signature)$`)
var besu = ClientErrors{
	NonceTooLow:                       regexp.MustCompile(`^Nonce too low$`),
	ReplacementTransactionUnderpriced: regexp.MustCompile(`^Replacement transaction underpriced$`),
	TransactionAlreadyInMempool:       regexp.MustCompile(`^Known transaction$`),
	TerminallyUnderpriced:             regexp.MustCompile(`^Gas price below configured minimum gas price$`),
	InsufficientEth:                   regexp.MustCompile(`^Upfront cost exceeds account balance$`),
	TxFeeExceedsCap:                   regexp.MustCompile(`^Transaction fee cap exceeded$`),
	Fatal:                             besuFatal,
}

// Erigon
// See:
//   - https://github.com/ledgerwatch/erigon/blob/devel/core/tx_pool.go
//   - https://github.com/ledgerwatch/erigon/blob/devel/core/error.go
//   - https://github.com/ledgerwatch/erigon/blob/devel/core/vm/errors.go
//
// Note: some error definitions are unused, many errors are created inline.
var erigonFatal = regexp.MustCompile(`(: |^)(exceeds block gas limit|invalid sender|negative value|oversized data|gas uint64 overflow|intrinsic gas too low)$`)
var erigon = ClientErrors{
	NonceTooLow:                       regexp.MustCompile(`(: |^)nonce too low$`),
	NonceTooHigh:                      regexp.MustCompile(`(: |^)nonce too high$`),
	ReplacementTransactionUnderpriced: regexp.MustCompile(`(: |^)replacement transaction underpriced$`),
	TransactionAlreadyInMempool:       regexp.MustCompile(`(: |^)(block already known|already known)`),
	TerminallyUnderpriced:             regexp.MustCompile(`(: |^)transaction underpriced$`),
	InsufficientEth:                   regexp.MustCompile(`(: |^)(insufficient funds for transfer|insufficient funds for gas \* price \+ value|insufficient balance for transfer)$`),
	TxFeeExceedsCap:                   regexp.MustCompile(`(: |^)tx fee \([0-9\.]+ [a-zA-Z]+\) exceeds the configured cap \([0-9\.]+ [a-zA-Z]+\)$`),
	Fatal:                             erigonFatal,
}

// Arbitrum
// https://github.com/OffchainLabs/arbitrum/blob/cac30586bc10ecc1ae73e93de517c90984677fdb/packages/arb-evm/evm/result.go#L158
// nitro: https://github.com/OffchainLabs/go-ethereum/blob/master/core/state_transition.go
var arbitrumFatal = regexp.MustCompile(`(: |^)(invalid message format|forbidden sender address)$|(: |^)(execution reverted)(:|$)`)
var arbitrum = ClientErrors{
	// TODO: Arbitrum returns this in case of low or high nonce. Update this when Arbitrum fix it
	// Archived ticket: story/16801/add-full-support-for-incorrect-nonce-on-arbitrum
	NonceTooLow:           regexp.MustCompile(`(: |^)invalid transaction nonce$|(: |^)nonce too low(:|$)`),
	NonceTooHigh:          regexp.MustCompile(`(: |^)nonce too high(:|$)`),
	TerminallyUnderpriced: regexp.MustCompile(`(: |^)gas price too low$`),
	InsufficientEth:       regexp.MustCompile(`(: |^)(not enough funds for gas|insufficient funds for gas \* price \+ value)`),
	Fatal:                 arbitrumFatal,
	L2FeeTooLow:           regexp.MustCompile(`(: |^)max fee per gas less than block base fee(:|$)`),
	L2Full:                regexp.MustCompile(`(: |^)(queue full|sequencer pending tx pool full, please try again)(:|$)`),
	ServiceUnavailable:    regexp.MustCompile(`(: |^)502 Bad Gateway: [\s\S]*$`),
}

var celo = ClientErrors{
	TxFeeExceedsCap:       regexp.MustCompile(`(: |^)tx fee \([0-9\.]+ of currency celo\) exceeds the configured cap \([0-9\.]+ [a-zA-Z]+\)$`),
	TerminallyUnderpriced: regexp.MustCompile(`(: |^)gasprice is less than gas price minimum floor`),
	InsufficientEth:       regexp.MustCompile(`(: |^)insufficient funds for gas \* price \+ value \+ gatewayFee$`),
	LimitReached:          regexp.MustCompile(`(: |^)txpool is full`),
}

var metis = ClientErrors{
	L2FeeTooLow: regexp.MustCompile(`(: |^)gas price too low: \d+ wei, use at least tx.gasPrice = \d+ wei$`),
}

// Substrate (Moonriver)
var substrate = ClientErrors{
	NonceTooLow:                 regexp.MustCompile(`(: |^)Pool\(Stale\)$`),
	TransactionAlreadyInMempool: regexp.MustCompile(`(: |^)Pool\(AlreadyImported\)$`),
}

var avalanche = ClientErrors{
	NonceTooLow: regexp.MustCompile(`(: |^)nonce too low: address 0x[0-9a-fA-F]{40} current nonce \([\d]+\) > tx nonce \([\d]+\)$`),
}

// Klaytn
// https://github.com/klaytn/klaytn/blob/dev/blockchain/error.go
// https://github.com/klaytn/klaytn/blob/dev/blockchain/tx_pool.go
var klaytn = ClientErrors{
	NonceTooLow:                       regexp.MustCompile(`(: |^)nonce too low$`),                                                                                    // retry with an increased nonce
	TransactionAlreadyInMempool:       regexp.MustCompile(`(: |^)(known transaction)`),                                                                               // don't send the tx again. The exactly same tx is already in the mempool
	ReplacementTransactionUnderpriced: regexp.MustCompile(`(: |^)replacement transaction underpriced$|there is another tx which has the same nonce in the tx pool$`), // retry with an increased gasPrice or maxFeePerGas. This error happened when there is another tx having higher gasPrice or maxFeePerGas exist in the mempool
	TerminallyUnderpriced:             regexp.MustCompile(`(: |^)(transaction underpriced|^intrinsic gas too low)`),                                                  // retry with an increased gasPrice or maxFeePerGas
	LimitReached:                      regexp.MustCompile(`(: |^)txpool is full`),                                                                                    // retry with few seconds wait
	InsufficientEth:                   regexp.MustCompile(`(: |^)insufficient funds`),                                                                                // stop to send a tx. The sender address doesn't have enough KLAY
	TxFeeExceedsCap:                   regexp.MustCompile(`(: |^)(invalid gas fee cap|max fee per gas higher than max priority fee per gas)`),                        // retry with a valid gasPrice, maxFeePerGas, or maxPriorityFeePerGas. The new value can get from the return of `eth_gasPrice`
	Fatal:                             gethFatal,
}

// Nethermind
// All errors: https://github.com/NethermindEth/nethermind/blob/master/src/Nethermind/Nethermind.TxPool/AcceptTxResult.cs
// All filters: https://github.com/NethermindEth/nethermind/tree/9b68ec048c65f4b44fb863164c0dec3f7780d820/src/Nethermind/Nethermind.TxPool/Filters
var nethermindFatal = regexp.MustCompile(`(: |^)(SenderIsContract|Invalid(, transaction Hash is null)?|Int256Overflow|FailedToResolveSender|GasLimitExceeded(, Gas limit: \d+, gas limit of rejected tx: \d+)?)$`)
var nethermind = ClientErrors{
	// OldNonce: The EOA (externally owned account) that signed this transaction (sender) has already signed and executed a transaction with the same nonce.
	NonceTooLow:  regexp.MustCompile(`(: |^)OldNonce(, Current nonce: \d+, nonce of rejected tx: \d+)?$`),
	NonceTooHigh: regexp.MustCompile(`(: |^)NonceGap(, Future nonce. Expected nonce: \d+)?$`),

	// FeeTooLow/FeeTooLowToCompete: Fee paid by this transaction is not enough to be accepted in the mempool.
	TerminallyUnderpriced: regexp.MustCompile(`(: |^)(FeeTooLow(, MaxFeePerGas too low. MaxFeePerGas: \d+, BaseFee: \d+, MaxPriorityFeePerGas:\d+, Block number: \d+|` +
		`, EffectivePriorityFeePerGas too low \d+ < \d+, BaseFee: \d+|` +
		`, FeePerGas needs to be higher than \d+ to be added to the TxPool. Affordable FeePerGas of rejected tx: \d+.)?|` +
		`FeeTooLowToCompete)$`),

	// AlreadyKnown: A transaction with the same hash has already been added to the pool in the past.
	// OwnNonceAlreadyUsed: A transaction with same nonce has been signed locally already and is awaiting in the pool.
	TransactionAlreadyInMempool: regexp.MustCompile(`(: |^)(AlreadyKnown|OwnNonceAlreadyUsed)$`),

	// InsufficientFunds: Sender account has not enough balance to execute this transaction.
	InsufficientEth:    regexp.MustCompile(`(: |^)InsufficientFunds(, Account balance: \d+, cumulative cost: \d+|, Balance is \d+ less than sending value \+ gas \d+)?$`),
	ServiceUnavailable: regexp.MustCompile(`(: |^)503 Service Unavailable: [\s\S]*$`),
	Fatal:              nethermindFatal,
}

// Harmony
// https://github.com/harmony-one/harmony/blob/main/core/tx_pool.go#L49
var harmonyFatal = regexp.MustCompile("(: |^)(invalid shard|staking message does not match directive message|`from` address of transaction in blacklist|`to` address of transaction in blacklist)$")
var harmony = ClientErrors{
	TransactionAlreadyMined: regexp.MustCompile(`(: |^)transaction already finalized$`),
	Fatal:                   harmonyFatal,
}

var zkSync = ClientErrors{
	NonceTooLow:           regexp.MustCompile(`(?:: |^)nonce too low\..+actual: \d*$`),
	NonceTooHigh:          regexp.MustCompile(`(?:: |^)nonce too high\..+actual: \d*$`),
	TerminallyUnderpriced: regexp.MustCompile(`(?:: |^)(max fee per gas less than block base fee|virtual machine entered unexpected state. please contact developers and provide transaction details that caused this error. Error description: The operator included transaction with an unacceptable gas price)$`),
	InsufficientEth:       regexp.MustCompile(`(?:: |^)(?:insufficient balance for transfer$|insufficient funds for gas + value)`),
	TxFeeExceedsCap:       regexp.MustCompile(`(?:: |^)max priority fee per gas higher than max fee per gas$`),
	// intrinsic gas too low 						- gas limit less than 14700
	// Not enough gas for transaction validation 	- gas limit less than L2 fee
	// Failed to pay the fee to the operator 		- gas limit less than L2+L1 fee
	// Error function_selector = 0x, data = 0x 		- contract call with gas limit of 0
	// can't start a transaction from a non-account - trying to send from an invalid address, e.g. estimating a contract -> contract tx
	// max fee per gas higher than 2^64-1 			- uint64 overflow
	// oversized data 								- data too large
	Fatal:                       regexp.MustCompile(`(?:: |^)(?:exceeds block gas limit|intrinsic gas too low|Not enough gas for transaction validation|Failed to pay the fee to the operator|Error function_selector = 0x, data = 0x|invalid sender. can't start a transaction from a non-account|max(?: priority)? fee per (?:gas|pubdata byte) higher than 2\^64-1|oversized data. max: \d+; actual: \d+)$`),
	TransactionAlreadyInMempool: regexp.MustCompile(`known transaction. transaction with hash .* is already in the system`),
}

var zkEvm = ClientErrors{
	TerminallyStuck: regexp.MustCompile(`(?:: |^)not enough .* counters to continue the execution$`),
}

const TerminallyStuckMsg = "transaction terminally stuck"

// Tx.Error messages that are set internally so they are not chain or client specific
var internal = ClientErrors{
	TerminallyStuck: regexp.MustCompile(TerminallyStuckMsg),
}

var clients = []ClientErrors{parity, geth, arbitrum, metis, substrate, avalanche, nethermind, harmony, besu, erigon, klaytn, celo, zkSync, zkEvm, internal}

// ClientErrorRegexes returns a map of compiled regexes for each error type
func ClientErrorRegexes(errsRegex config.ClientErrors) *ClientErrors {
	if errsRegex == nil {
		return &ClientErrors{}
	}
	return &ClientErrors{
		NonceTooLow:                       regexp.MustCompile(errsRegex.NonceTooLow()),
		NonceTooHigh:                      regexp.MustCompile(errsRegex.NonceTooHigh()),
		ReplacementTransactionUnderpriced: regexp.MustCompile(errsRegex.ReplacementTransactionUnderpriced()),
		LimitReached:                      regexp.MustCompile(errsRegex.LimitReached()),
		TransactionAlreadyInMempool:       regexp.MustCompile(errsRegex.TransactionAlreadyInMempool()),
		TerminallyUnderpriced:             regexp.MustCompile(errsRegex.TerminallyUnderpriced()),
		InsufficientEth:                   regexp.MustCompile(errsRegex.InsufficientEth()),
		TxFeeExceedsCap:                   regexp.MustCompile(errsRegex.TxFeeExceedsCap()),
		L2FeeTooLow:                       regexp.MustCompile(errsRegex.L2FeeTooLow()),
		L2FeeTooHigh:                      regexp.MustCompile(errsRegex.L2FeeTooHigh()),
		L2Full:                            regexp.MustCompile(errsRegex.L2Full()),
		TransactionAlreadyMined:           regexp.MustCompile(errsRegex.TransactionAlreadyMined()),
		Fatal:                             regexp.MustCompile(errsRegex.Fatal()),
		ServiceUnavailable:                regexp.MustCompile(errsRegex.ServiceUnavailable()),
	}
}

func (s *SendError) is(errorType int, configErrors *ClientErrors) bool {
	if s == nil || s.err == nil {
		return false
	}
	if configErrors != nil && configErrors.ErrIs(s.err, errorType) {
		return true
	}
	for _, client := range clients {
		if client.ErrIs(s.err, errorType) {
			return true
		}
	}
	return false
}

// IsReplacementUnderpriced indicates that a transaction already exists in the mempool with this nonce but a different gas price or payload
func (s *SendError) IsReplacementUnderpriced(configErrors *ClientErrors) bool {
	return s.is(ReplacementTransactionUnderpriced, configErrors)
}

func (s *SendError) IsNonceTooLowError(configErrors *ClientErrors) bool {
	return s.is(NonceTooLow, configErrors)
}

func (s *SendError) IsNonceTooHighError(configErrors *ClientErrors) bool {
	return s.is(NonceTooHigh, configErrors)
}

// IsTransactionAlreadyMined - Harmony returns this error if the transaction has already been mined
func (s *SendError) IsTransactionAlreadyMined(configErrors *ClientErrors) bool {
	return s.is(TransactionAlreadyMined, configErrors)
}

// Geth/parity returns this error if the transaction is already in the node's mempool
func (s *SendError) IsTransactionAlreadyInMempool(configErrors *ClientErrors) bool {
	return s.is(TransactionAlreadyInMempool, configErrors)
}

// IsTerminallyUnderpriced indicates that this transaction is so far underpriced the node won't even accept it in the first place
func (s *SendError) IsTerminallyUnderpriced(configErrors *ClientErrors) bool {
	return s.is(TerminallyUnderpriced, configErrors)
}

func (s *SendError) IsTemporarilyUnderpriced(configErrors *ClientErrors) bool {
	return s.is(LimitReached, configErrors)
}

func (s *SendError) IsInsufficientEth(configErrors *ClientErrors) bool {
	return s.is(InsufficientEth, configErrors)
}

// IsTxFeeExceedsCap returns true if the transaction and gas price are combined in
// some way that makes the total transaction too expensive for the eth node to
// accept at all. No amount of retrying at this or higher gas prices can ever
// succeed.
func (s *SendError) IsTxFeeExceedsCap(configErrors *ClientErrors) bool {
	return s.is(TxFeeExceedsCap, configErrors)
}

// L2FeeTooLow is an l2-specific error returned when total fee is too low
func (s *SendError) L2FeeTooLow(configErrors *ClientErrors) bool {
	return s.is(L2FeeTooLow, configErrors)
}

// IsL2FeeTooHigh is an l2-specific error returned when total fee is too high
func (s *SendError) IsL2FeeTooHigh(configErrors *ClientErrors) bool {
	return s.is(L2FeeTooHigh, configErrors)
}

// IsL2Full is an l2-specific error returned when the queue or mempool is full.
func (s *SendError) IsL2Full(configErrors *ClientErrors) bool {
	return s.is(L2Full, configErrors)
}

// IsServiceUnavailable indicates if the error was caused by a service being unavailable
func (s *SendError) IsServiceUnavailable(configErrors *ClientErrors) bool {
	return s.is(ServiceUnavailable, configErrors)
}

// IsTerminallyStuck indicates if a transaction was stuck without any chance of inclusion
func (s *SendError) IsTerminallyStuckConfigError(configErrors *ClientErrors) bool {
	return s.is(TerminallyStuck, configErrors)
}

<<<<<<< HEAD
// Naming discrepancy is due to the generic transaction states introduced by ChainWriter
// Errors classified as terminally stuck are considered fatal since the transaction payload should NOT be retried by external callers
func (s *SendError) IsFatal() bool {
=======
// IsFatal indicates if a transaction error is considered fatal for external callers
// The naming discrepancy is due to the generic transaction statuses introduced by ChainWriter
func (s *SendError) IsFatal() bool {
	// An error classified as terminally stuck is considered fatal since the transaction payload should NOT be retried by external callers
>>>>>>> 28cf2ab4
	return s.IsTerminallyStuckConfigError(nil)
}

// IsTimeout indicates if the error was caused by an exceeded context deadline
func (s *SendError) IsTimeout() bool {
	if s == nil {
		return false
	}
	if s.err == nil {
		return false
	}
	return pkgerrors.Is(s.err, context.DeadlineExceeded)
}

// IsCanceled indicates if the error was caused by an context cancellation
func (s *SendError) IsCanceled() bool {
	if s == nil {
		return false
	}
	if s.err == nil {
		return false
	}
	return pkgerrors.Is(s.err, context.Canceled)
}

func NewFatalSendError(e error) *SendError {
	if e == nil {
		return nil
	}
	return &SendError{err: pkgerrors.WithStack(e), fatal: true}
}

func NewSendErrorS(s string) *SendError {
	return NewSendError(pkgerrors.New(s))
}

func NewSendError(e error) *SendError {
	if e == nil {
		return nil
	}
	fatal := isFatalSendError(e)
	return &SendError{err: pkgerrors.WithStack(e), fatal: fatal}
}

func NewTxError(e error) commontypes.ErrorClassifier {
	return NewSendError(e)
}

// Geth/parity returns these errors if the transaction failed in such a way that:
// 1. It will never be included into a block as a result of this send
// 2. Resending the transaction at a different gas price will never change the outcome
func isFatalSendError(err error) bool {
	if err == nil {
		return false
	}
	str := pkgerrors.Cause(err).Error()

	for _, client := range clients {
		if _, ok := client[Fatal]; !ok {
			continue
		}
		if client[Fatal].MatchString(str) {
			return true
		}
	}
	return false
}

// go-ethereum@v1.10.0/rpc/json.go
type JsonError struct {
	Code    int         `json:"code"`
	Message string      `json:"message"`
	Data    interface{} `json:"data,omitempty"`
}

func (err JsonError) Error() string {
	if err.Message == "" {
		return fmt.Sprintf("json-rpc error { Code = %d, Data = '%v' }", err.Code, err.Data)
	}
	return err.Message
}

func (err *JsonError) String() string {
	return fmt.Sprintf("json-rpc error { Code = %d, Message = '%s', Data = '%v' }", err.Code, err.Message, err.Data)
}

func ExtractRPCErrorOrNil(err error) *JsonError {
	jErr, eErr := ExtractRPCError(err)
	if eErr != nil {
		return nil
	}
	return jErr
}

// ExtractRPCError attempts to extract a full JsonError (including revert reason details)
// from an error returned by a CallContract to an external RPC. As per https://github.com/ethereum/go-ethereum/blob/c49e065fea78a5d3759f7853a608494913e5824e/internal/ethapi/api.go#L974
// CallContract server side for a revert will return an error which contains either:
//   - The error directly from the EVM if there's no data (no revert reason, like an index out of bounds access) which
//     when marshalled will only have a Message.
//   - An error which implements rpc.DataError which when marshalled will have a Data field containing the execution result.
//     If the revert not a custom Error (solidity >= 0.8.0), like require(1 == 2, "revert"), then geth and forks will automatically
//     parse the string and put it in the message. If its a custom error, it's up to the client to decode the Data field which will be
//     the abi encoded data of the custom error, i.e. revert MyCustomError(10) -> keccak(MyCustomError(uint256))[:4] || abi.encode(10).
//
// However, it appears that RPCs marshal this in different ways into a JsonError object received client side,
// some adding "Reverted" prefixes, removing the method signature etc. To avoid RPC specific parsing and support custom errors
// we return the full object returned from the RPC with a String() method that stringifies all fields for logging so no information is lost.
// Some examples:
// kovan (parity)
// { "error": { "code" : -32015, "data": "Reverted 0xABC123...", "message": "VM execution error." } } // revert reason always omitted from message.
// rinkeby / ropsten (geth)
// { "error":  { "code": 3, "data": "0xABC123...", "message": "execution reverted: hello world" } } // revert reason automatically parsed if a simple require and included in message.
func ExtractRPCError(baseErr error) (*JsonError, error) {
	if baseErr == nil {
		return nil, pkgerrors.New("no error present")
	}
	cause := pkgerrors.Cause(baseErr)
	jsonBytes, err := json.Marshal(cause)
	if err != nil {
		return nil, pkgerrors.Wrap(err, "unable to marshal err to json")
	}
	jErr := JsonError{}
	err = json.Unmarshal(jsonBytes, &jErr)
	if err != nil {
		return nil, pkgerrors.Wrapf(err, "unable to unmarshal json into jsonError struct (got: %v)", baseErr)
	}
	if jErr.Code == 0 {
		return nil, pkgerrors.Errorf("not a RPCError because it does not have a code (got: %v)", baseErr)
	}
	return &jErr, nil
}

func ClassifySendError(err error, clientErrors config.ClientErrors, lggr logger.SugaredLogger, tx *types.Transaction, fromAddress common.Address, isL2 bool) commonclient.SendTxReturnCode {
	sendError := NewSendError(err)
	if sendError == nil {
		return commonclient.Successful
	}

	configErrors := ClientErrorRegexes(clientErrors)

	if sendError.Fatal(configErrors) {
		lggr.Criticalw("Fatal error sending transaction", "err", sendError, "etx", tx)
		// Attempt is thrown away in this case; we don't need it since it never got accepted by a node
		return commonclient.Fatal
	}
	if sendError.IsNonceTooLowError(configErrors) || sendError.IsTransactionAlreadyMined(configErrors) {
		lggr.Debugw(fmt.Sprintf("Transaction already confirmed for this nonce: %d", tx.Nonce()), "err", sendError, "etx", tx)
		// Nonce too low indicated that a transaction at this nonce was confirmed already.
		// Mark it as TransactionAlreadyKnown.
		return commonclient.TransactionAlreadyKnown
	}
	if sendError.IsReplacementUnderpriced(configErrors) {
		lggr.Errorw(fmt.Sprintf("Replacement transaction underpriced for eth_tx %x. "+
			"Please note that using your node's private keys outside of the chainlink node is NOT SUPPORTED and can lead to missed transactions.",
			tx.Hash()), "gasPrice", tx.GasPrice, "gasTipCap", tx.GasTipCap, "gasFeeCap", tx.GasFeeCap, "err", sendError, "etx", tx)

		// Assume success and hand off to the next cycle.
		return commonclient.Successful
	}
	if sendError.IsTransactionAlreadyInMempool(configErrors) {
		lggr.Debugw("Transaction already in mempool", "etx", tx, "err", sendError)
		return commonclient.Successful
	}
	if sendError.IsTemporarilyUnderpriced(configErrors) {
		lggr.Infow("Transaction temporarily underpriced", "err", sendError)
		return commonclient.Successful
	}
	if sendError.IsTerminallyUnderpriced(configErrors) {
		lggr.Errorw("Transaction terminally underpriced", "etx", tx, "err", sendError)
		return commonclient.Underpriced
	}
	if sendError.L2FeeTooLow(configErrors) || sendError.IsL2FeeTooHigh(configErrors) || sendError.IsL2Full(configErrors) {
		if isL2 {
			lggr.Errorw("Transaction fee out of range", "err", sendError, "etx", tx)
			return commonclient.FeeOutOfValidRange
		}
		lggr.Errorw("this error type only handled for L2s", "err", sendError, "etx", tx)
		return commonclient.Unsupported
	}
	if sendError.IsNonceTooHighError(configErrors) {
		// This error occurs when the tx nonce is greater than current_nonce + tx_count_in_mempool,
		// instead of keeping the tx in mempool. This can happen if previous transactions haven't
		// reached the client yet. The correct thing to do is to mark it as retryable.
		lggr.Warnw("Transaction has a nonce gap.", "err", sendError, "etx", tx)
		return commonclient.Retryable
	}
	if sendError.IsInsufficientEth(configErrors) {
		lggr.Criticalw(fmt.Sprintf("Tx %x with type 0x%d was rejected due to insufficient eth: %s\n"+
			"ACTION REQUIRED: Chainlink wallet with address 0x%x is OUT OF FUNDS",
			tx.Hash(), tx.Type(), sendError.Error(), fromAddress,
		), "err", sendError, "etx", tx)
		return commonclient.InsufficientFunds
	}
	if sendError.IsServiceUnavailable(configErrors) {
		lggr.Errorw(fmt.Sprintf("service unavailable while sending transaction %x", tx.Hash()), "err", sendError, "etx", tx)
		return commonclient.Retryable
	}
	if sendError.IsTimeout() {
		lggr.Errorw(fmt.Sprintf("timeout while sending transaction %x", tx.Hash()), "err", sendError, "etx", tx)
		return commonclient.Retryable
	}
	if sendError.IsCanceled() {
		lggr.Errorw(fmt.Sprintf("context was canceled while sending transaction %x", tx.Hash()), "err", sendError, "etx", tx)
		return commonclient.Retryable
	}
	if sendError.IsTxFeeExceedsCap(configErrors) {
		lggr.Criticalw(fmt.Sprintf("Sending transaction failed: %s", label.RPCTxFeeCapConfiguredIncorrectlyWarning),
			"etx", tx,
			"err", sendError,
			"id", "RPCTxFeeCapExceeded",
		)
		return commonclient.ExceedsMaxFee
	}
	lggr.Criticalw("Unknown error encountered when sending transaction", "err", err, "etx", tx)
	return commonclient.Unknown
}<|MERGE_RESOLUTION|>--- conflicted
+++ resolved
@@ -366,16 +366,10 @@
 	return s.is(TerminallyStuck, configErrors)
 }
 
-<<<<<<< HEAD
-// Naming discrepancy is due to the generic transaction states introduced by ChainWriter
-// Errors classified as terminally stuck are considered fatal since the transaction payload should NOT be retried by external callers
-func (s *SendError) IsFatal() bool {
-=======
 // IsFatal indicates if a transaction error is considered fatal for external callers
 // The naming discrepancy is due to the generic transaction statuses introduced by ChainWriter
 func (s *SendError) IsFatal() bool {
 	// An error classified as terminally stuck is considered fatal since the transaction payload should NOT be retried by external callers
->>>>>>> 28cf2ab4
 	return s.IsTerminallyStuckConfigError(nil)
 }
 
