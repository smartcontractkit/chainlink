--- conflicted
+++ resolved
@@ -736,68 +736,69 @@
 	case <-ctx.Done():
 		t.Fatal(ctx.Err())
 	case h := <-headCh:
+		fmt.Println("Received head", h)
 		require.NotNil(t, h.EVMChainID)
 		require.Zero(t, chainId.Cmp(h.EVMChainID.ToInt()))
 	}
 	sub.Unsubscribe()
 }
 
-<<<<<<< HEAD
-=======
-func newMockRpc(t *testing.T) *mocks.RPCClient {
-	mockRpc := mocks.NewRPCClient(t)
-	mockRpc.On("Dial", mock.Anything).Return(nil).Once()
-	mockRpc.On("Close").Return(nil).Once()
-	mockRpc.On("ChainID", mock.Anything).Return(testutils.FixtureChainID, nil).Once()
-	// node does not always manage to fully setup aliveLoop, so we have to make calls optional to avoid flakes
-	mockRpc.On("SubscribeNewHead", mock.Anything, mock.Anything).Return(client.NewMockSubscription(), nil).Maybe()
-	mockRpc.On("SetAliveLoopSub", mock.Anything).Return().Maybe()
-	return mockRpc
-}
-
-func TestChainClient_BatchCallContext(t *testing.T) {
-	t.Parallel()
-
-	t.Run("batch requests return errors", func(t *testing.T) {
-		ctx := tests.Context(t)
-		rpcError := errors.New("something went wrong")
-		blockNumResp := ""
-		blockNum := hexutil.EncodeBig(big.NewInt(42))
-		b := []rpc.BatchElem{
-			{
-				Method: "eth_getBlockByNumber",
-				Args:   []interface{}{blockNum, true},
-				Result: &types.Block{},
-			},
-			{
-				Method: "eth_blockNumber",
-				Result: &blockNumResp,
-			},
-		}
-
-		mockRpc := newMockRpc(t)
-		mockRpc.On("GetInterceptedChainInfo").Return(commonclient.ChainInfo{}, commonclient.ChainInfo{}).Maybe()
-		mockRpc.On("BatchCallContext", mock.Anything, b).Run(func(args mock.Arguments) {
-			reqs := args.Get(1).([]rpc.BatchElem)
-			for i := 0; i < len(reqs); i++ {
-				elem := &reqs[i]
-				elem.Error = rpcError
-			}
-		}).Return(nil).Once()
-
-		client := client.NewChainClientWithMockedRpc(t, commonclient.NodeSelectionModeRoundRobin, time.Second*0, time.Second*0, testutils.FixtureChainID, mockRpc)
-		err := client.Dial(ctx)
-		require.NoError(t, err)
-
-		err = client.BatchCallContext(ctx, b)
-		require.NoError(t, err)
-		for _, elem := range b {
-			require.ErrorIs(t, rpcError, elem.Error)
-		}
-	})
-}
-
->>>>>>> 23b0991e
+/*
+TODO: Do we need this?
+
+	func newMockRpc(t *testing.T) *mocks.RPCClient {
+		mockRpc := mocks.NewRPCClient(t)
+		mockRpc.On("Dial", mock.Anything).Return(nil).Once()
+		mockRpc.On("Close").Return(nil).Once()
+		mockRpc.On("ChainID", mock.Anything).Return(testutils.FixtureChainID, nil).Once()
+		// node does not always manage to fully setup aliveLoop, so we have to make calls optional to avoid flakes
+		mockRpc.On("SubscribeNewHead", mock.Anything, mock.Anything).Return(client.NewMockSubscription(), nil).Maybe()
+		mockRpc.On("SetAliveLoopSub", mock.Anything).Return().Maybe()
+		return mockRpc
+	}
+
+	func TestChainClient_BatchCallContext(t *testing.T) {
+		t.Parallel()
+
+		t.Run("batch requests return errors", func(t *testing.T) {
+			ctx := tests.Context(t)
+			rpcError := errors.New("something went wrong")
+			blockNumResp := ""
+			blockNum := hexutil.EncodeBig(big.NewInt(42))
+			b := []rpc.BatchElem{
+				{
+					Method: "eth_getBlockByNumber",
+					Args:   []interface{}{blockNum, true},
+					Result: &types.Block{},
+				},
+				{
+					Method: "eth_blockNumber",
+					Result: &blockNumResp,
+				},
+			}
+
+			mockRpc := newMockRpc(t)
+			mockRpc.On("GetInterceptedChainInfo").Return(commonclient.ChainInfo{}, commonclient.ChainInfo{}).Maybe()
+			mockRpc.On("BatchCallContext", mock.Anything, b).Run(func(args mock.Arguments) {
+				reqs := args.Get(1).([]rpc.BatchElem)
+				for i := 0; i < len(reqs); i++ {
+					elem := &reqs[i]
+					elem.Error = rpcError
+				}
+			}).Return(nil).Once()
+
+			client := client.NewChainClientWithMockedRpc(t, commonclient.NodeSelectionModeRoundRobin, time.Second*0, time.Second*0, testutils.FixtureChainID, mockRpc)
+			err := client.Dial(ctx)
+			require.NoError(t, err)
+
+			err = client.BatchCallContext(ctx, b)
+			require.NoError(t, err)
+			for _, elem := range b {
+				require.ErrorIs(t, rpcError, elem.Error)
+			}
+		})
+	}
+*/
 func TestEthClient_ErroringClient(t *testing.T) {
 	t.Parallel()
 	ctx := tests.Context(t)
