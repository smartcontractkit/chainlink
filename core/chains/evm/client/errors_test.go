--- conflicted
+++ resolved
@@ -167,10 +167,6 @@
 			{"tx fee (1.10 ether) exceeds the configured cap (1.00 ether)", true, "geth"},
 			{"tx fee (1.10 FTM) exceeds the configured cap (1.00 FTM)", true, "geth"},
 			{"tx fee (1.10 foocoin) exceeds the configured cap (1.00 foocoin)", true, "geth"},
-<<<<<<< HEAD
-			{"call failed: InsufficientFunds", true, "Nethermind"},
-=======
->>>>>>> 545163e1
 		}
 		for _, test := range tests {
 			err = evmclient.NewSendErrorS(test.message)
@@ -199,7 +195,6 @@
 		err = newSendErrorWrapped("fee too low: 30365610000000, use at least tx.gasLimit = 5874374 and tx.gasPrice = 15000000")
 		assert.False(t, err.IsOptimismFeeTooHigh())
 		assert.True(t, err.IsOptimismFeeTooLow())
-<<<<<<< HEAD
 
 		assert.False(t, randomError.IsOptimismFeeTooHigh())
 		assert.False(t, randomError.IsOptimismFeeTooLow())
@@ -218,26 +213,6 @@
 		assert.False(t, randomError.IsOptimismFeeTooLow())
 		// Nil
 		err = evmclient.NewSendError(nil)
-=======
-
-		assert.False(t, randomError.IsOptimismFeeTooHigh())
-		assert.False(t, randomError.IsOptimismFeeTooLow())
-		// Nil
-		err = evmclient.NewSendError(nil)
-		assert.False(t, err.IsOptimismFeeTooHigh())
-		assert.False(t, err.IsOptimismFeeTooLow())
-	})
-
-	t.Run("Metis gas price errors", func(t *testing.T) {
-		err := evmclient.NewSendErrorS("primary websocket (wss://ws-mainnet.optimism.io) call failed: gas price too low: 18000000000 wei, use at least tx.gasPrice = 19500000000 wei")
-		assert.True(t, err.IsOptimismFeeTooLow())
-		err = newSendErrorWrapped("primary websocket (wss://ws-mainnet.optimism.io) call failed: gas price too low: 18000000000 wei, use at least tx.gasPrice = 19500000000 wei")
-		assert.True(t, err.IsOptimismFeeTooLow())
-
-		assert.False(t, randomError.IsOptimismFeeTooLow())
-		// Nil
-		err = evmclient.NewSendError(nil)
->>>>>>> 545163e1
 		assert.False(t, err.IsOptimismFeeTooLow())
 	})
 
