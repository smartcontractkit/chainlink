--- conflicted
+++ resolved
@@ -413,11 +413,8 @@
 		{"failed to forward tx to sequencer, please try again. Error message: 'invalid sender'", true, "Mantle"},
 
 		{"client error fatal", true, "tomlConfig"},
-<<<<<<< HEAD
 		{"[Request ID: d9711488-4c1e-4af2-bc1f-7969913d7b60] Error invoking RPC: transaction 0.0.4425573@1718213476.914320044 failed precheck with status INVALID_SIGNATURE", true, "hedera"},
-=======
 		{"invalid chain id for signer", true, "Treasure"},
->>>>>>> d0d2f304
 	}
 
 	for _, test := range tests {
