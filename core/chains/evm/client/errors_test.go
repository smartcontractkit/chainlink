package client_test

import (
	"encoding/json"
	"errors"
	"fmt"
	"testing"

	pkgerrors "github.com/pkg/errors"
	"github.com/stretchr/testify/assert"

	evmclient "github.com/smartcontractkit/chainlink/v2/core/chains/evm/client"
)

func newSendErrorWrapped(s string) *evmclient.SendError {
	return evmclient.NewSendError(pkgerrors.Wrap(pkgerrors.New(s), "wrapped with some old bollocks"))
}

type errorCase struct {
	message string
	expect  bool
	network string
}

func Test_Eth_Errors(t *testing.T) {
	t.Parallel()

	var err *evmclient.SendError
	randomError := evmclient.NewSendErrorS("some old bollocks")

	testErrors := evmclient.NewTestClientErrors()
	clientErrors := evmclient.ClientErrorRegexes(&testErrors)

	t.Run("IsNonceTooLowError", func(t *testing.T) {
		tests := []errorCase{
			{"nonce too low", true, "Geth"},
			{"nonce too low: address 0x336394A3219e71D9d9bd18201d34E95C1Bb7122C, tx: 8089 state: 8090", true, "Arbitrum"},
			{"Nonce too low", true, "Besu"},
			{"nonce too low", true, "Erigon"},
			{"nonce too low", true, "Klaytn"},
			{"Transaction nonce is too low. Try incrementing the nonce.", true, "Parity"},
			{"transaction rejected: nonce too low", true, "Arbitrum"},
			{"invalid transaction nonce", true, "Arbitrum"},
			{"call failed: nonce too low: address 0x0499BEA33347cb62D79A9C0b1EDA01d8d329894c current nonce (5833) > tx nonce (5511)", true, "Avalanche"},
			{"call failed: OldNonce", true, "Nethermind"},
			{"call failed: OldNonce, Current nonce: 22, nonce of rejected tx: 17", true, "Nethermind"},
			{"nonce too low. allowed nonce range: 427 - 447, actual: 426", true, "zkSync"},
			{"client error nonce too low", true, "tomlConfig"},
			{"[Request ID: 2e952947-ffad-408b-aed9-35f3ed152001] Nonce too low. Provided nonce: 15, current nonce: 15", true, "hedera"},
		}

		for _, test := range tests {
			t.Run(test.network, func(t *testing.T) {
				err = evmclient.NewSendErrorS(test.message)
				assert.Equal(t, err.IsNonceTooLowError(clientErrors), test.expect)
				err = newSendErrorWrapped(test.message)
				assert.Equal(t, err.IsNonceTooLowError(clientErrors), test.expect)
			})
		}
	})

	t.Run("IsNonceTooHigh", func(t *testing.T) {
		tests := []errorCase{
			{"call failed: NonceGap", true, "Nethermind"},
			{"call failed: NonceGap, Future nonce. Expected nonce: 10", true, "Nethermind"},
			{"nonce too high: address 0x336394A3219e71D9d9bd18201d34E95C1Bb7122C, tx: 8089 state: 8090", true, "Arbitrum"},
			{"nonce too high", true, "Geth"},
			{"nonce too high", true, "Erigon"},
			{"nonce too high. allowed nonce range: 427 - 477, actual: 527", true, "zkSync"},
			{"client error nonce too high", true, "tomlConfig"},
			{"[Request ID: 3ec591b4-9396-49f4-a03f-06c415a7cc6a] Nonce too high. Provided nonce: 16, current nonce: 15", true, "hedera"},
		}

		for _, test := range tests {
			err = evmclient.NewSendErrorS(test.message)
			assert.Equal(t, err.IsNonceTooHighError(clientErrors), test.expect)
			err = newSendErrorWrapped(test.message)
			assert.Equal(t, err.IsNonceTooHighError(clientErrors), test.expect)
		}
	})

	t.Run("IsTransactionAlreadyMined", func(t *testing.T) {
		assert.False(t, randomError.IsTransactionAlreadyMined(clientErrors))

		tests := []errorCase{
			{"transaction already finalized", true, "Harmony"},
			{"client error transaction already mined", true, "tomlConfig"},
		}

		for _, test := range tests {
			t.Run(test.network, func(t *testing.T) {
				err = evmclient.NewSendErrorS(test.message)
				assert.Equal(t, err.IsTransactionAlreadyMined(clientErrors), test.expect)
				err = newSendErrorWrapped(test.message)
				assert.Equal(t, err.IsTransactionAlreadyMined(clientErrors), test.expect)
			})
		}
	})

	t.Run("IsReplacementUnderpriced", func(t *testing.T) {
		tests := []errorCase{
			{"replacement transaction underpriced", true, "geth"},
			{"Replacement transaction underpriced", true, "Besu"},
			{"replacement transaction underpriced", true, "Erigon"},
			{"replacement transaction underpriced", true, "Klaytn"},
			{"there is another tx which has the same nonce in the tx pool", true, "Klaytn"},
			{"Transaction gas price 100wei is too low. There is another transaction with same nonce in the queue with gas price 150wei. Try increasing the gas price or incrementing the nonce.", true, "Parity"},
			{"There are too many transactions in the queue. Your transaction was dropped due to limit. Try increasing the fee.", false, "Parity"},
			{"gas price too low", false, "Arbitrum"},
			{"client error replacement underpriced", true, "tomlConfig"},
			{"", false, "tomlConfig"},
		}

		for _, test := range tests {
			err = evmclient.NewSendErrorS(test.message)
			assert.Equal(t, err.IsReplacementUnderpriced(clientErrors), test.expect)
			err = newSendErrorWrapped(test.message)
			assert.Equal(t, err.IsReplacementUnderpriced(clientErrors), test.expect)
		}
	})

	t.Run("IsTransactionAlreadyInMempool", func(t *testing.T) {
		assert.False(t, randomError.IsTransactionAlreadyInMempool(clientErrors))

		tests := []errorCase{
			// I have seen this in log output
			{"known transaction: 0x7f657507aee0511e36d2d1972a6b22e917cc89f92b6c12c4dbd57eaabb236960", true, "Geth"},
			// This comes from the geth source - https://github.com/ethereum/go-ethereum/blob/eb9d7d15ecf08cd5104e01a8af64489f01f700b0/core/tx_pool.go#L57
			{"already known", true, "Geth"},
			// This one is present in the light client (?!)
			{"Known transaction (7f65)", true, "Geth"},
			{"Known transaction", true, "Besu"},
			{"already known", true, "Erigon"},
			{"block already known", true, "Erigon"},
			{"Transaction with the same hash was already imported.", true, "Parity"},
			{"call failed: AlreadyKnown", true, "Nethermind"},
			{"call failed: OwnNonceAlreadyUsed", true, "Nethermind"},
			{"known transaction", true, "Klaytn"},
			{"known transaction. transaction with hash 0x6013…3053 is already in the system", true, "zkSync"},
			// This seems to be an erroneous message from the zkSync client, we'll have to match it anyway
			{"ErrorObject { code: ServerError(3), message: \\\"known transaction. transaction with hash 0xf016…ad63 is already in the system\\\", data: Some(RawValue(\\\"0x\\\")) }", true, "zkSync"},
			{"client error transaction already in mempool", true, "tomlConfig"},
			{"alreadyknown", true, "Gnosis"},
		}
		for _, test := range tests {
			err = evmclient.NewSendErrorS(test.message)
			assert.Equal(t, err.IsTransactionAlreadyInMempool(clientErrors), test.expect)
			err = newSendErrorWrapped(test.message)
			assert.Equal(t, err.IsTransactionAlreadyInMempool(clientErrors), test.expect)
		}
	})

	t.Run("IsTerminallyUnderpriced", func(t *testing.T) {
		assert.False(t, randomError.IsTerminallyUnderpriced(clientErrors))

		tests := []errorCase{
			{"transaction underpriced", true, "geth"},
			{"replacement transaction underpriced", false, "geth"},
			{"Gas price below configured minimum gas price", true, "Besu"},
			{"transaction underpriced", true, "Erigon"},
			{"There are too many transactions in the queue. Your transaction was dropped due to limit. Try increasing the fee.", false, "Parity"},
			{"Transaction gas price is too low. It does not satisfy your node's minimal gas price (minimal: 100 got: 50). Try increasing the gas price.", true, "Parity"},
			{"gas price too low", true, "Arbitrum"},
			{"FeeTooLow", true, "Nethermind"},
			{"FeeTooLow, MaxFeePerGas too low. MaxFeePerGas: 50, BaseFee: 100, MaxPriorityFeePerGas:200, Block number: 5", true, "Nethermind"},
			{"FeeTooLow, EffectivePriorityFeePerGas too low 10 < 20, BaseFee: 30", true, "Nethermind"},
			{"FeeTooLow, FeePerGas needs to be higher than 100 to be added to the TxPool. Affordable FeePerGas of rejected tx: 50.", true, "Nethermind"},
			{"FeeTooLowToCompete", true, "Nethermind"},
			{"transaction underpriced", true, "Klaytn"},
			{"intrinsic gas too low", true, "Klaytn"},
			{"max fee per gas less than block base fee", true, "zkSync"},
			{"virtual machine entered unexpected state. please contact developers and provide transaction details that caused this error. Error description: The operator included transaction with an unacceptable gas price", true, "zkSync"},
			{"client error terminally underpriced", true, "tomlConfig"},
			{"gas price less than block base fee", true, "aStar"},
			{"[Request ID: e4d09e44-19a4-4eb7-babe-270db4c2ebc9] Gas price '830000000000' is below configured minimum gas price '950000000000'", true, "hedera"},
		}

		for _, test := range tests {
			err = evmclient.NewSendErrorS(test.message)
			assert.Equal(t, err.IsTerminallyUnderpriced(clientErrors), test.expect, "expected %q to match %s for client %s", err, "IsTerminallyUnderpriced", test.network)
			err = newSendErrorWrapped(test.message)
			assert.Equal(t, err.IsTerminallyUnderpriced(clientErrors), test.expect, "expected %q to match %s for client %s", err, "IsTerminallyUnderpriced", test.network)
		}
	})

	t.Run("IsTemporarilyUnderpriced", func(t *testing.T) {
		tests := []errorCase{
			{"There are too many transactions in the queue. Your transaction was dropped due to limit. Try increasing the fee.", true, "Parity"},
			{"There are too many transactions in the queue. Your transaction was dropped due to limit. Try increasing the fee.", true, "Parity"},
			{"Transaction gas price is too low. It does not satisfy your node's minimal gas price (minimal: 100 got: 50). Try increasing the gas price.", false, "Parity"},
			{"client error transaction underpriced", false, "tomlConfig"},
		}
		for _, test := range tests {
			err = evmclient.NewSendErrorS(test.message)
			assert.Equal(t, err.IsTemporarilyUnderpriced(clientErrors), test.expect)
			err = newSendErrorWrapped(test.message)
			assert.Equal(t, err.IsTemporarilyUnderpriced(clientErrors), test.expect)
		}
	})

	t.Run("IsInsufficientEth", func(t *testing.T) {
		tests := []errorCase{
			{"insufficient funds for transfer", true, "Geth"},
			{"insufficient funds for gas * price + value", true, "Geth"},
			{"insufficient balance for transfer", true, "Geth"},
			{"Upfront cost exceeds account balance", true, "Besu"},
			{"insufficient funds for transfer", true, "Erigon"},
			{"insufficient funds for gas * price + value", true, "Erigon"},
			{"insufficient balance for transfer", true, "Erigon"},
			{"Insufficient balance for transaction. Balance=100.25, Cost=200.50", true, "Parity"},
			{"Insufficient funds. The account you tried to send transaction from does not have enough funds. Required 200.50 and got: 100.25.", true, "Parity"},
			{"transaction rejected: insufficient funds for gas * price + value", true, "Arbitrum"},
			{"not enough funds for gas", true, "Arbitrum"},
			{"insufficient funds for gas * price + value: address 0xb68D832c1241bc50db1CF09e96c0F4201D5539C9 have 9934612900000000 want 9936662900000000", true, "Arbitrum"},
			{"call failed: InsufficientFunds", true, "Nethermind"},
			{"call failed: InsufficientFunds, Account balance: 4740799397601480913, cumulative cost: 22019342038993800000", true, "Nethermind"},
			{"call failed: InsufficientFunds, Balance is 1092404690719251702 less than sending value + gas 7165512000464000000", true, "Nethermind"},
			{"insufficient funds", true, "Klaytn"},
			{"insufficient funds for gas * price + value + gatewayFee", true, "celo"},
			{"insufficient balance for transfer", true, "zkSync"},
			{"insufficient funds for gas + value. balance: 42719769622667482000, fee: 48098250000000, value: 42719769622667482000", true, "celo"},
			{"client error insufficient eth", true, "tomlConfig"},
			{"transaction would cause overdraft", true, "Geth"},
			{"failed to forward tx to sequencer, please try again. Error message: 'insufficient funds for gas * price + value'", true, "Mantle"},
<<<<<<< HEAD
			{"insufficient funds for gas * price + value: balance 0, tx cost 9327080000000000, overshot 9327080000000000", true, "Geth"},
=======
			{"[Request ID: 9dd78806-58c8-4e6d-89a8-a60962abe705] Error invoking RPC: transaction 0.0.3041916@1717691931.680570179 failed precheck with status INSUFFICIENT_PAYER_BALANCE", true, "hedera"},
			{"[Request ID: 6198d2a3-590f-4724-aae5-69fecead0c49] Insufficient funds for transfer", true, "hedera"},
>>>>>>> 659b75ad
		}
		for _, test := range tests {
			err = evmclient.NewSendErrorS(test.message)
			assert.Equal(t, err.IsInsufficientEth(clientErrors), test.expect)
			err = newSendErrorWrapped(test.message)
			assert.Equal(t, err.IsInsufficientEth(clientErrors), test.expect)
		}
	})

	t.Run("IsServiceUnavailable", func(t *testing.T) {
		tests := []errorCase{
			{"call failed: 503 Service Unavailable: <html>\r\n<head><title>503 Service Temporarily Unavailable</title></head>\r\n<body>\r\n<center><h1>503 Service Temporarily Unavailable</h1></center>\r\n</body>\r\n</html>\r\n", true, "Nethermind"},
			{"call failed: 502 Bad Gateway: <html>\r\n<head><title>502 Bad Gateway</title></head>\r\n<body>\r\n<center><h1>502 Bad Gateway</h1></center>\r\n<hr><center>", true, "Arbitrum"},
			{"i/o timeout", true, "Arbitrum"},
			{"network is unreachable", true, "Arbitrum"},
			{"client error service unavailable", true, "tomlConfig"},
			{"[Request ID: 825608a8-fd8a-4b5b-aea7-92999509306d] Error invoking RPC: [Request ID: 825608a8-fd8a-4b5b-aea7-92999509306d] Transaction execution returns a null value for transaction", true, "hedera"},
		}
		for _, test := range tests {
			err = evmclient.NewSendErrorS(test.message)
			assert.Equal(t, err.IsServiceUnavailable(clientErrors), test.expect)
			err = newSendErrorWrapped(test.message)
			assert.Equal(t, err.IsServiceUnavailable(clientErrors), test.expect)
		}
	})

	t.Run("IsTxFeeExceedsCap", func(t *testing.T) {
		tests := []errorCase{
			{"tx fee (1.10 ether) exceeds the configured cap (1.00 ether)", true, "geth"},
			{"tx fee (1.10 FTM) exceeds the configured cap (1.00 FTM)", true, "geth"},
			{"tx fee (1.10 foocoin) exceeds the configured cap (1.00 foocoin)", true, "geth"},
			{"Transaction fee cap exceeded", true, "Besu"},
			{"tx fee (1.10 ether) exceeds the configured cap (1.00 ether)", true, "Erigon"},
			{"invalid gas fee cap", true, "Klaytn"},
			{"max fee per gas higher than max priority fee per gas", true, "Klaytn"},
			{"tx fee (1.10 of currency celo) exceeds the configured cap (1.00 celo)", true, "celo"},
			{"max priority fee per gas higher than max fee per gas", true, "zkSync"},
			{"client error tx fee exceeds cap", true, "tomlConfig"},
		}
		for _, test := range tests {
			err = evmclient.NewSendErrorS(test.message)
			assert.Equal(t, err.IsTxFeeExceedsCap(clientErrors), test.expect)
			err = newSendErrorWrapped(test.message)
			assert.Equal(t, err.IsTxFeeExceedsCap(clientErrors), test.expect)
		}

		assert.False(t, randomError.IsTxFeeExceedsCap(clientErrors))
		// Nil
		err = evmclient.NewSendError(nil)
		assert.False(t, err.IsTxFeeExceedsCap(clientErrors))
	})

	t.Run("L2 Fees errors", func(t *testing.T) {
		err = evmclient.NewSendErrorS("max fee per gas less than block base fee")
		assert.False(t, err.IsL2FeeTooHigh(clientErrors))
		assert.True(t, err.L2FeeTooLow(clientErrors))
		err = newSendErrorWrapped("max fee per gas less than block base fee")
		assert.False(t, err.IsL2FeeTooHigh(clientErrors))
		assert.True(t, err.L2FeeTooLow(clientErrors))

		err = evmclient.NewSendErrorS("queue full")
		assert.True(t, err.IsL2Full(clientErrors))
		err = evmclient.NewSendErrorS("sequencer pending tx pool full, please try again")
		assert.True(t, err.IsL2Full(clientErrors))

		assert.False(t, randomError.IsL2FeeTooHigh(clientErrors))
		assert.False(t, randomError.L2FeeTooLow(clientErrors))
		// Nil
		err = evmclient.NewSendError(nil)
		assert.False(t, err.IsL2FeeTooHigh(clientErrors))
		assert.False(t, err.L2FeeTooLow(clientErrors))
	})

	t.Run("Metis gas price errors", func(t *testing.T) {
		err = evmclient.NewSendErrorS("primary websocket (wss://ws-mainnet.metis.io) call failed: gas price too low: 18000000000 wei, use at least tx.gasPrice = 19500000000 wei")
		assert.True(t, err.L2FeeTooLow(clientErrors))
		err = newSendErrorWrapped("primary websocket (wss://ws-mainnet.metis.io) call failed: gas price too low: 18000000000 wei, use at least tx.gasPrice = 19500000000 wei")
		assert.True(t, err.L2FeeTooLow(clientErrors))

		assert.False(t, randomError.L2FeeTooLow(clientErrors))
		// Nil
		err = evmclient.NewSendError(nil)
		assert.False(t, err.L2FeeTooLow(clientErrors))
	})

	t.Run("moonriver errors", func(t *testing.T) {
		err = evmclient.NewSendErrorS("primary http (http://***REDACTED***:9933) call failed: submit transaction to pool failed: Pool(Stale)")
		assert.True(t, err.IsNonceTooLowError(clientErrors))
		assert.False(t, err.IsTransactionAlreadyInMempool(clientErrors))
		assert.False(t, err.Fatal(clientErrors))
		err = evmclient.NewSendErrorS("primary http (http://***REDACTED***:9933) call failed: submit transaction to pool failed: Pool(AlreadyImported)")
		assert.True(t, err.IsTransactionAlreadyInMempool(clientErrors))
		assert.False(t, err.IsNonceTooLowError(clientErrors))
		assert.False(t, err.Fatal(clientErrors))
	})

	t.Run("IsTerminallyStuck", func(t *testing.T) {
		tests := []errorCase{
			{"failed to add tx to the pool: not enough step counters to continue the execution", true, "zkEVM"},
			{"failed to add tx to the pool: not enough step counters to continue the execution", true, "Xlayer"},
			{"failed to add tx to the pool: not enough keccak counters to continue the execution", true, "zkEVM"},
			{"failed to add tx to the pool: not enough keccak counters to continue the execution", true, "Xlayer"},
			{"RPC error response: failed to add tx to the pool: out of counters at node level (Steps)", true, "zkEVM"},
			{"RPC error response: failed to add tx to the pool: out of counters at node level (GasUsed, KeccakHashes, PoseidonHashes, PoseidonPaddings, MemAligns, Arithmetics, Binaries, Steps, Sha256Hashes)", true, "Xlayer"},
		}

		for _, test := range tests {
			t.Run(test.network, func(t *testing.T) {
				err = evmclient.NewSendErrorS(test.message)
				assert.Equal(t, err.IsTerminallyStuckConfigError(clientErrors), test.expect)
				err = newSendErrorWrapped(test.message)
				assert.Equal(t, err.IsTerminallyStuckConfigError(clientErrors), test.expect)
			})
		}
	})
}

func Test_Eth_Errors_Fatal(t *testing.T) {
	t.Parallel()

	testErrors := evmclient.NewTestClientErrors()
	clientErrors := evmclient.ClientErrorRegexes(&testErrors)

	tests := []errorCase{
		{"some old bollocks", false, "none"},

		{"insufficient funds for transfer", false, "Geth"},
		{"exceeds block gas limit", true, "Geth"},
		{"invalid sender", true, "Geth"},
		{"negative value", true, "Geth"},
		{"oversized data", true, "Geth"},
		{"gas uint64 overflow", true, "Geth"},
		{"intrinsic gas too low", true, "Geth"},

		{"Intrinsic gas exceeds gas limit", true, "Besu"},
		{"Transaction gas limit exceeds block gas limit", true, "Besu"},
		{"Invalid signature", true, "Besu"},

		{"insufficient funds for transfer", false, "Erigon"},
		{"exceeds block gas limit", true, "Erigon"},
		{"invalid sender", true, "Erigon"},
		{"negative value", true, "Erigon"},
		{"oversized data", true, "Erigon"},
		{"gas uint64 overflow", true, "Erigon"},
		{"intrinsic gas too low", true, "Erigon"},

		{"Insufficient funds. The account you tried to send transaction from does not have enough funds. Required 100 and got: 50.", false, "Parity"},
		{"Supplied gas is beyond limit.", true, "Parity"},
		{"Sender is banned in local queue.", true, "Parity"},
		{"Recipient is banned in local queue.", true, "Parity"},
		{"Code is banned in local queue.", true, "Parity"},
		{"Transaction is not permitted.", true, "Parity"},
		{"Transaction is too big, see chain specification for the limit.", true, "Parity"},
		{"Transaction gas is too low. There is not enough gas to cover minimal cost of the transaction (minimal: 100 got: 50) Try increasing supplied gas.", true, "Parity"},
		{"Transaction cost exceeds current gas limit. Limit: 50, got: 100. Try decreasing supplied gas.", true, "Parity"},
		{"Invalid signature: some old bollocks", true, "Parity"},
		{"Invalid RLP data: some old bollocks", true, "Parity"},

		{"invalid message format", true, "Arbitrum"},
		{"forbidden sender address", true, "Arbitrum"},
		{"tx dropped due to L2 congestion", false, "Arbitrum"},
		{"execution reverted: error code", true, "Arbitrum"},
		{"execution reverted: stale report", true, "Arbitrum"},
		{"execution reverted", true, "Arbitrum"},

		{"call failed: SenderIsContract", true, "Nethermind"},
		{"call failed: Invalid", true, "Nethermind"},
		{"call failed: Invalid, transaction Hash is null", true, "Nethermind"},
		{"call failed: Int256Overflow", true, "Nethermind"},
		{"call failed: FailedToResolveSender", true, "Nethermind"},
		{"call failed: GasLimitExceeded", true, "Nethermind"},
		{"call failed: GasLimitExceeded, Gas limit: 100, gas limit of rejected tx: 150", true, "Nethermind"},

		{"invalid shard", true, "Harmony"},
		{"`to` address of transaction in blacklist", true, "Harmony"},
		{"`from` address of transaction in blacklist", true, "Harmony"},
		{"staking message does not match directive message", true, "Harmony"},

		{"intrinsic gas too low", true, "zkSync"},
		{"failed to validate the transaction. reason: Validation revert: Account validation error: Not enough gas for transaction validation", true, "zkSync"},
		{"failed to validate the transaction. reason: Validation revert: Failed to pay for the transaction: Failed to pay the fee to the operator", true, "zkSync"},
		{"failed to validate the transaction. reason: Validation revert: Account validation error: Error function_selector = 0x, data = 0x", true, "zkSync"},
		{"invalid sender. can't start a transaction from a non-account", true, "zkSync"},
		{"Failed to serialize transaction: max fee per gas higher than 2^64-1", true, "zkSync"},
		{"Failed to serialize transaction: max fee per pubdata byte higher than 2^64-1", true, "zkSync"},
		{"Failed to serialize transaction: max priority fee per gas higher than 2^64-1", true, "zkSync"},
		{"Failed to serialize transaction: oversized data. max: 1000000; actual: 1000000", true, "zkSync"},

		{"failed to forward tx to sequencer, please try again. Error message: 'invalid sender'", true, "Mantle"},

		{"client error fatal", true, "tomlConfig"},
		{"[Request ID: d9711488-4c1e-4af2-bc1f-7969913d7b60] Error invoking RPC: transaction 0.0.4425573@1718213476.914320044 failed precheck with status INVALID_SIGNATURE", true, "hedera"},
		{"invalid chain id for signer", true, "Treasure"},
	}

	for _, test := range tests {
		t.Run(test.message, func(t *testing.T) {
			err := evmclient.NewSendError(pkgerrors.New(test.message))
			assert.Equal(t, test.expect, err.Fatal(clientErrors))
		})
	}
}

func Test_Config_Errors(t *testing.T) {
	testErrors := evmclient.NewTestClientErrors()
	clientErrors := evmclient.ClientErrorRegexes(&testErrors)

	t.Run("Client Error Matching", func(t *testing.T) {
		assert.True(t, clientErrors.ErrIs(errors.New(testErrors.NonceTooLow()), evmclient.NonceTooLow))
		assert.True(t, clientErrors.ErrIs(errors.New(testErrors.NonceTooHigh()), evmclient.NonceTooHigh))
		assert.True(t, clientErrors.ErrIs(errors.New(testErrors.ReplacementTransactionUnderpriced()), evmclient.ReplacementTransactionUnderpriced))
		assert.True(t, clientErrors.ErrIs(errors.New(testErrors.LimitReached()), evmclient.LimitReached))
		assert.True(t, clientErrors.ErrIs(errors.New(testErrors.TransactionAlreadyInMempool()), evmclient.TransactionAlreadyInMempool))
		assert.True(t, clientErrors.ErrIs(errors.New(testErrors.TerminallyUnderpriced()), evmclient.TerminallyUnderpriced))
		assert.True(t, clientErrors.ErrIs(errors.New(testErrors.InsufficientEth()), evmclient.InsufficientEth))
		assert.True(t, clientErrors.ErrIs(errors.New(testErrors.TxFeeExceedsCap()), evmclient.TxFeeExceedsCap))
		assert.True(t, clientErrors.ErrIs(errors.New(testErrors.L2FeeTooLow()), evmclient.L2FeeTooLow))
		assert.True(t, clientErrors.ErrIs(errors.New(testErrors.L2FeeTooHigh()), evmclient.L2FeeTooHigh))
		assert.True(t, clientErrors.ErrIs(errors.New(testErrors.L2Full()), evmclient.L2Full))
		assert.True(t, clientErrors.ErrIs(errors.New(testErrors.TransactionAlreadyMined()), evmclient.TransactionAlreadyMined))
		assert.True(t, clientErrors.ErrIs(errors.New(testErrors.Fatal()), evmclient.Fatal))
		assert.True(t, clientErrors.ErrIs(errors.New(testErrors.ServiceUnavailable()), evmclient.ServiceUnavailable))
		assert.True(t, clientErrors.ErrIs(errors.New(testErrors.ServiceUnavailable()), evmclient.L2Full, evmclient.ServiceUnavailable))
		assert.False(t, clientErrors.ErrIs(errors.New("some old bollocks"), evmclient.NonceTooLow))
	})
}

func Test_IsTooManyResultsError(t *testing.T) {
	customErrors := evmclient.NewTestClientErrors()

	tests := []errorCase{
		{`{
		"code":-32602,
		"message":"Log response size exceeded. You can make eth_getLogs requests with up to a 2K block range and no limit on the response size, or you can request any block range with a cap of 10K logs in the response. Based on your parameters and the response size limit, this block range should work: [0x0, 0x133e71]"}`,
			true,
			"alchemy",
		}, {`{
		"code":-32005,
		"data":{"from":"0xCB3D","limit":10000,"to":"0x7B737"},
		"message":"query returned more than 10000 results. Try with this block range [0xCB3D, 0x7B737]."}`,
			true,
			"infura",
		}, {`{
		"code":-32002,
		"message":"request timed out"}`,
			true,
			"LinkPool-Blockdaemon-Chainstack",
		}, {`{
		"code":-32614,
		"message":"eth_getLogs is limited to a 10,000 range"}`,
			true,
			"Quicknode",
		}, {`{
		"code":-32000,
		"message":"too wide blocks range, the limit is 100"}`,
			true,
			"SimplyVC",
		}, {`{
		"message":"requested too many blocks from 0 to 16777216, maximum is set to 2048",
		"code":-32000}`,
			true,
			"Drpc",
		}, {`
<!DOCTYPE html>
<html>
  <head>
    <title>503 Backend fetch failed</title>
  </head>
  <body>
    <h1>Error 503 Backend fetch failed</h1>
    <p>Backend fetch failed</p>
    <h3>Guru Meditation:</h3>
    <p>XID: 343710611</p>
    <hr>
    <p>Varnish cache server</p>
  </body>
</html>`,
			false,
			"Nirvana Labs"}, // This isn't an error response we can handle, but including for completeness.	},

		{`{
		"code":-32000",
		"message":"unrelated server error"}`,
			false,
			"any",
		}, {`{
		"code":-32500,
		"message":"unrelated error code"}`,
			false,
			"any2",
		}, {fmt.Sprintf(`{
		"code" : -43106,
		"message" : "%s"}`, customErrors.TooManyResults()),
			true,
			"custom chain with error specified in toml config",
		},
	}

	for _, test := range tests {
		t.Run(test.network, func(t *testing.T) {
			jsonRpcErr := evmclient.JsonError{}
			err := json.Unmarshal([]byte(test.message), &jsonRpcErr)
			if err == nil {
				err = jsonRpcErr
			}
			assert.Equal(t, test.expect, evmclient.IsTooManyResults(err, &customErrors))
		})
	}
}<|MERGE_RESOLUTION|>--- conflicted
+++ resolved
@@ -222,12 +222,10 @@
 			{"client error insufficient eth", true, "tomlConfig"},
 			{"transaction would cause overdraft", true, "Geth"},
 			{"failed to forward tx to sequencer, please try again. Error message: 'insufficient funds for gas * price + value'", true, "Mantle"},
-<<<<<<< HEAD
-			{"insufficient funds for gas * price + value: balance 0, tx cost 9327080000000000, overshot 9327080000000000", true, "Geth"},
-=======
 			{"[Request ID: 9dd78806-58c8-4e6d-89a8-a60962abe705] Error invoking RPC: transaction 0.0.3041916@1717691931.680570179 failed precheck with status INSUFFICIENT_PAYER_BALANCE", true, "hedera"},
 			{"[Request ID: 6198d2a3-590f-4724-aae5-69fecead0c49] Insufficient funds for transfer", true, "hedera"},
->>>>>>> 659b75ad
+			{"insufficient funds for gas * price + value: balance 0, tx cost 9327080000000000, overshot 9327080000000000", true, "Geth"},
+
 		}
 		for _, test := range tests {
 			err = evmclient.NewSendErrorS(test.message)
