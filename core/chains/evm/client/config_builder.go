--- conflicted
+++ resolved
@@ -8,6 +8,7 @@
 	"go.uber.org/multierr"
 
 	commonconfig "github.com/smartcontractkit/chainlink-common/pkg/config"
+
 	"github.com/smartcontractkit/chainlink/v2/common/config"
 
 	commonclient "github.com/smartcontractkit/chainlink/v2/common/client"
@@ -59,18 +60,11 @@
 	chainConfig := &evmconfig.EVMConfig{
 		C: &toml.EVMConfig{
 			Chain: toml.Chain{
-<<<<<<< HEAD
-				ChainType:            &chainType,
+				ChainType:            config.NewChainTypeConfig(chainType),
 				FinalityDepth:        finalityDepth,
 				FinalityTagEnabled:   finalityTagEnabled,
 				NoNewHeadsThreshold:  commonconfig.MustNewDuration(noNewHeadsThreshold),
 				FinalizedBlockOffset: finalityBlockOffset,
-=======
-				ChainType:           config.NewChainTypeConfig(chainType),
-				FinalityDepth:       finalityDepth,
-				FinalityTagEnabled:  finalityTagEnabled,
-				NoNewHeadsThreshold: commonconfig.MustNewDuration(noNewHeadsThreshold),
->>>>>>> 8475e8b0
 			},
 		},
 	}
