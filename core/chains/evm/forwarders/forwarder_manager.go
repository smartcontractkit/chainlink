--- conflicted
+++ resolved
@@ -73,15 +73,10 @@
 			return errors.Wrapf(err, "Failed to retrieve forwarders for chain %d", f.evmClient.ChainID())
 		}
 		if len(fwdrs) != 0 {
-<<<<<<< HEAD
-			f.initForwardersCache(f.ctx, fwdrs)
+			f.initForwardersCache(ctx, fwdrs)
 			if err = f.subscribeForwardersLogs(fwdrs); err != nil {
 				return err
 			}
-=======
-			f.initForwardersCache(ctx, fwdrs)
-			f.subscribeForwardersLogs(fwdrs)
->>>>>>> 96ec2ca7
 		}
 
 		f.authRcvr, err = authorized_receiver.NewAuthorizedReceiver(common.Address{}, f.evmClient)
@@ -179,12 +174,8 @@
 
 	}
 }
-<<<<<<< HEAD
+
 func (f *FwdMgr) subscribeForwardersLogs(fwdrs []Forwarder) error {
-=======
-
-func (f *FwdMgr) subscribeForwardersLogs(fwdrs []Forwarder) {
->>>>>>> 96ec2ca7
 	for _, fwdr := range fwdrs {
 		if err := f.subscribeSendersChangedLogs(fwdr.Address); err != nil {
 			return err
