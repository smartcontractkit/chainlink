--- conflicted
+++ resolved
@@ -1334,13 +1334,8 @@
 		ccfg := evmtest.NewChainScopedConfig(t, evmCfg)
 		evmTxmCfg := txmgr.NewEvmTxmConfig(ccfg.EVM())
 		ec := evmtest.NewEthClientMockWithDefaultChain(t)
-<<<<<<< HEAD
-		txMgr := txmgr.NewEvmTxm(ec.ConfiguredChainID(), evmTxmCfg, ccfg.EVM().Transactions(), nil, logger.TestLogger(t), nil, nil,
+		txMgr := txmgr.NewEvmTxm(ec.ConfiguredChainID(), evmTxmCfg, ccfg.EVM().Transactions(), nil, logger.Test(t), nil, nil,
 			nil, txStore, nil, nil, nil, nil, nil)
-=======
-		txMgr := txmgr.NewEvmTxm(ec.ConfiguredChainID(), evmTxmCfg, ccfg.EVM().Transactions(), nil, logger.Test(t), nil, nil,
-			nil, txStore, nil, nil, nil, nil)
->>>>>>> 25deefa0
 		err := txMgr.XXXTestAbandon(fromAddress) // mark transaction as abandoned
 		require.NoError(t, err)
 
