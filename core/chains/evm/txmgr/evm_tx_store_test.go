package txmgr_test

import (
	"context"
	"database/sql"
	"fmt"
	"math/big"
	"testing"
	"time"

	txmgrcommon "github.com/smartcontractkit/chainlink/v2/common/txmgr"
	txmgrtypes "github.com/smartcontractkit/chainlink/v2/common/txmgr/types"
	"github.com/smartcontractkit/chainlink/v2/core/assets"
	"github.com/smartcontractkit/chainlink/v2/core/chains/evm/gas"
	"github.com/smartcontractkit/chainlink/v2/core/chains/evm/txmgr"
	evmtypes "github.com/smartcontractkit/chainlink/v2/core/chains/evm/types"
	"github.com/smartcontractkit/chainlink/v2/core/internal/cltest"
	"github.com/smartcontractkit/chainlink/v2/core/internal/testutils"
	configtest "github.com/smartcontractkit/chainlink/v2/core/internal/testutils/configtest/v2"
	"github.com/smartcontractkit/chainlink/v2/core/internal/testutils/evmtest"
	"github.com/smartcontractkit/chainlink/v2/core/internal/testutils/pgtest"
	"github.com/smartcontractkit/chainlink/v2/core/logger"
	"github.com/smartcontractkit/chainlink/v2/core/services/chainlink"
	"github.com/smartcontractkit/chainlink/v2/core/services/pg"
	"github.com/smartcontractkit/chainlink/v2/core/store/models"
	"github.com/smartcontractkit/chainlink/v2/core/utils"

	"github.com/google/uuid"
	"github.com/stretchr/testify/assert"
	"github.com/stretchr/testify/mock"
	"github.com/stretchr/testify/require"
	"gopkg.in/guregu/null.v4"
)

func TestORM_TransactionsWithAttempts(t *testing.T) {
	db := pgtest.NewSqlxDB(t)
	cfg := configtest.NewGeneralConfig(t, nil)
	orm := cltest.NewTxStore(t, db, cfg.Database())
	ethKeyStore := cltest.NewKeyStore(t, db, cfg.Database()).Eth()

	_, from := cltest.MustInsertRandomKey(t, ethKeyStore, 0)

	cltest.MustInsertConfirmedEthTxWithLegacyAttempt(t, orm, 0, 1, from)        // tx1
	tx2 := cltest.MustInsertConfirmedEthTxWithLegacyAttempt(t, orm, 1, 2, from) // tx2

	// add 2nd attempt to tx2
	blockNum := int64(3)
	attempt := cltest.NewLegacyEthTxAttempt(t, tx2.ID)
	attempt.State = txmgrtypes.TxAttemptBroadcast
	attempt.TxFee = gas.EvmFee{Legacy: assets.NewWeiI(3)}
	attempt.BroadcastBeforeBlockNum = &blockNum
	require.NoError(t, orm.InsertTxAttempt(&attempt))

	// tx 3 has no attempts
	tx3 := cltest.NewEthTx(t, from)
	tx3.State = txmgrcommon.TxUnstarted
	tx3.FromAddress = from
	require.NoError(t, orm.InsertTx(&tx3))

	var count int
	err := db.Get(&count, `SELECT count(*) FROM eth_txes`)
	require.NoError(t, err)
	require.Equal(t, 3, count)

	txs, count, err := orm.TransactionsWithAttempts(0, 100) // should omit tx3
	require.NoError(t, err)
	assert.Equal(t, 2, count, "only eth txs with attempts are counted")
	assert.Len(t, txs, 2)
	assert.Equal(t, evmtypes.Nonce(1), *txs[0].Sequence, "transactions should be sorted by nonce")
	assert.Equal(t, evmtypes.Nonce(0), *txs[1].Sequence, "transactions should be sorted by nonce")
	assert.Len(t, txs[0].TxAttempts, 2, "all eth tx attempts are preloaded")
	assert.Len(t, txs[1].TxAttempts, 1)
	assert.Equal(t, int64(3), *txs[0].TxAttempts[0].BroadcastBeforeBlockNum, "attempts should be sorted by created_at")
	assert.Equal(t, int64(2), *txs[0].TxAttempts[1].BroadcastBeforeBlockNum, "attempts should be sorted by created_at")

	txs, count, err = orm.TransactionsWithAttempts(0, 1)
	require.NoError(t, err)
	assert.Equal(t, 2, count, "only eth txs with attempts are counted")
	assert.Len(t, txs, 1, "limit should apply to length of results")
	assert.Equal(t, evmtypes.Nonce(1), *txs[0].Sequence, "transactions should be sorted by nonce")
}

func TestORM_Transactions(t *testing.T) {
	db := pgtest.NewSqlxDB(t)
	cfg := configtest.NewGeneralConfig(t, nil)
	orm := cltest.NewTxStore(t, db, cfg.Database())
	ethKeyStore := cltest.NewKeyStore(t, db, cfg.Database()).Eth()

	_, from := cltest.MustInsertRandomKey(t, ethKeyStore, 0)

	cltest.MustInsertConfirmedEthTxWithLegacyAttempt(t, orm, 0, 1, from)        // tx1
	tx2 := cltest.MustInsertConfirmedEthTxWithLegacyAttempt(t, orm, 1, 2, from) // tx2

	// add 2nd attempt to tx2
	blockNum := int64(3)
	attempt := cltest.NewLegacyEthTxAttempt(t, tx2.ID)
	attempt.State = txmgrtypes.TxAttemptBroadcast
	attempt.TxFee = gas.EvmFee{Legacy: assets.NewWeiI(3)}
	attempt.BroadcastBeforeBlockNum = &blockNum
	require.NoError(t, orm.InsertTxAttempt(&attempt))

	// tx 3 has no attempts
	tx3 := cltest.NewEthTx(t, from)
	tx3.State = txmgrcommon.TxUnstarted
	tx3.FromAddress = from
	require.NoError(t, orm.InsertTx(&tx3))

	var count int
	err := db.Get(&count, `SELECT count(*) FROM eth_txes`)
	require.NoError(t, err)
	require.Equal(t, 3, count)

	txs, count, err := orm.Transactions(0, 100)
	require.NoError(t, err)
	assert.Equal(t, 2, count, "only eth txs with attempts are counted")
	assert.Len(t, txs, 2)
	assert.Equal(t, evmtypes.Nonce(1), *txs[0].Sequence, "transactions should be sorted by nonce")
	assert.Equal(t, evmtypes.Nonce(0), *txs[1].Sequence, "transactions should be sorted by nonce")
	assert.Len(t, txs[0].TxAttempts, 0, "eth tx attempts should not be preloaded")
	assert.Len(t, txs[1].TxAttempts, 0)
}

func TestORM(t *testing.T) {
	t.Parallel()

	db := pgtest.NewSqlxDB(t)
	cfg := configtest.NewGeneralConfig(t, nil)
	keyStore := cltest.NewKeyStore(t, db, cfg.Database())
	orm := cltest.NewTxStore(t, db, cfg.Database())
	_, fromAddress := cltest.MustInsertRandomKey(t, keyStore.Eth(), 0)

	var err error
	var etx txmgr.EvmTx
	t.Run("InsertTx", func(t *testing.T) {
		etx = cltest.NewEthTx(t, fromAddress)
		err = orm.InsertTx(&etx)
		require.NoError(t, err)
		assert.Greater(t, int(etx.ID), 0)
		cltest.AssertCount(t, db, "eth_txes", 1)
	})
	var attemptL txmgr.EvmTxAttempt
	var attemptD txmgr.EvmTxAttempt
	t.Run("InsertTxAttempt", func(t *testing.T) {
		attemptD = cltest.NewDynamicFeeEthTxAttempt(t, etx.ID)
		err = orm.InsertTxAttempt(&attemptD)
		require.NoError(t, err)
		assert.Greater(t, int(attemptD.ID), 0)
		cltest.AssertCount(t, db, "eth_tx_attempts", 1)

		attemptL = cltest.NewLegacyEthTxAttempt(t, etx.ID)
		attemptL.State = txmgrtypes.TxAttemptBroadcast
		attemptL.TxFee = gas.EvmFee{Legacy: assets.NewWeiI(42)}
		err = orm.InsertTxAttempt(&attemptL)
		require.NoError(t, err)
		assert.Greater(t, int(attemptL.ID), 0)
		cltest.AssertCount(t, db, "eth_tx_attempts", 2)
	})
	var r txmgr.EvmReceipt
	t.Run("InsertEthReceipt", func(t *testing.T) {
		r = cltest.NewEthReceipt(t, 42, utils.NewHash(), attemptD.Hash, 0x1)
		id, err := orm.InsertEthReceipt(&r.Receipt)
		r.ID = id
		require.NoError(t, err)
		assert.Greater(t, int(r.ID), 0)
		cltest.AssertCount(t, db, "eth_receipts", 1)
	})
	t.Run("FindTxWithAttempts", func(t *testing.T) {
		etx, err = orm.FindTxWithAttempts(etx.ID)
		require.NoError(t, err)
		require.Len(t, etx.TxAttempts, 2)
		assert.Equal(t, etx.TxAttempts[0].ID, attemptD.ID)
		assert.Equal(t, etx.TxAttempts[1].ID, attemptL.ID)
		require.Len(t, etx.TxAttempts[0].Receipts, 1)
		require.Len(t, etx.TxAttempts[1].Receipts, 0)
		assert.Equal(t, r.BlockHash, etx.TxAttempts[0].Receipts[0].BlockHash)
	})
	t.Run("FindTxByHash", func(t *testing.T) {
		foundEtx, err := orm.FindTxByHash(attemptD.Hash)
		require.NoError(t, err)
		assert.Equal(t, etx.ID, foundEtx.ID)
		assert.Equal(t, etx.ChainID, foundEtx.ChainID)
	})
	t.Run("FindTxAttemptsByTxIDs", func(t *testing.T) {
		attempts, err := orm.FindTxAttemptsByTxIDs([]int64{etx.ID})
		require.NoError(t, err)
		require.Len(t, attempts, 2)
		assert.Equal(t, etx.TxAttempts[0].ID, attemptD.ID)
		assert.Equal(t, etx.TxAttempts[1].ID, attemptL.ID)
		require.Len(t, etx.TxAttempts[0].Receipts, 1)
		require.Len(t, etx.TxAttempts[1].Receipts, 0)
		assert.Equal(t, r.BlockHash, etx.TxAttempts[0].Receipts[0].BlockHash)
	})
}

func TestORM_FindTxAttemptConfirmedByTxIDs(t *testing.T) {
	db := pgtest.NewSqlxDB(t)
	cfg := configtest.NewGeneralConfig(t, nil)
	orm := cltest.NewTxStore(t, db, cfg.Database())
	ethKeyStore := cltest.NewKeyStore(t, db, cfg.Database()).Eth()

	_, from := cltest.MustInsertRandomKey(t, ethKeyStore, 0)

	tx1 := cltest.MustInsertConfirmedEthTxWithLegacyAttempt(t, orm, 0, 1, from) // tx1
	tx2 := cltest.MustInsertConfirmedEthTxWithLegacyAttempt(t, orm, 1, 2, from) // tx2

	// add 2nd attempt to tx2
	blockNum := int64(3)
	attempt := cltest.NewLegacyEthTxAttempt(t, tx2.ID)
	attempt.State = txmgrtypes.TxAttemptBroadcast
	attempt.TxFee = gas.EvmFee{Legacy: assets.NewWeiI(3)}
	attempt.BroadcastBeforeBlockNum = &blockNum
	require.NoError(t, orm.InsertTxAttempt(&attempt))

	// add receipt for the second attempt
	r := cltest.NewEthReceipt(t, 4, utils.NewHash(), attempt.Hash, 0x1)
	_, err := orm.InsertEthReceipt(&r.Receipt)
	require.NoError(t, err)

	// tx 3 has no attempts
	tx3 := cltest.NewEthTx(t, from)
	tx3.State = txmgrcommon.TxUnstarted
	tx3.FromAddress = from
	require.NoError(t, orm.InsertTx(&tx3))

	cltest.MustInsertUnconfirmedEthTx(t, orm, 3, from)                           // tx4
	cltest.MustInsertUnconfirmedEthTxWithBroadcastLegacyAttempt(t, orm, 4, from) // tx5

	var count int
	err = db.Get(&count, `SELECT count(*) FROM eth_txes`)
	require.NoError(t, err)
	require.Equal(t, 5, count)

	err = db.Get(&count, `SELECT count(*) FROM eth_tx_attempts`)
	require.NoError(t, err)
	require.Equal(t, 4, count)

	confirmedAttempts, err := orm.FindTxAttemptConfirmedByTxIDs([]int64{tx1.ID, tx2.ID}) // should omit tx3
	require.NoError(t, err)
	assert.Equal(t, 4, count, "only eth txs with attempts are counted")
	require.Len(t, confirmedAttempts, 1)
	assert.Equal(t, confirmedAttempts[0].ID, attempt.ID)
	require.Len(t, confirmedAttempts[0].Receipts, 1, "should have only one EthRecipts for a confirmed transaction")
	assert.Equal(t, confirmedAttempts[0].Receipts[0].BlockHash, r.BlockHash)
	assert.Equal(t, confirmedAttempts[0].Hash, attempt.Hash, "confirmed Recieipt Hash should match the attempt hash")
}

func TestORM_FindTxAttemptsRequiringResend(t *testing.T) {
	t.Parallel()

	db := pgtest.NewSqlxDB(t)
	logCfg := pgtest.NewQConfig(true)
	txStore := cltest.NewTxStore(t, db, logCfg)

	ethKeyStore := cltest.NewKeyStore(t, db, logCfg).Eth()

	_, fromAddress := cltest.MustInsertRandomKey(t, ethKeyStore)

	t.Run("returns nothing if there are no transactions", func(t *testing.T) {
		olderThan := time.Now()
		attempts, err := txStore.FindTxAttemptsRequiringResend(olderThan, 10, &cltest.FixtureChainID, fromAddress)
		require.NoError(t, err)
		assert.Len(t, attempts, 0)
	})

	// Mix up the insert order to assure that they come out sorted by nonce not implicitly or by ID
	e1 := cltest.MustInsertUnconfirmedEthTxWithBroadcastLegacyAttempt(t, txStore, 1, fromAddress, time.Unix(1616509200, 0))
	e3 := cltest.MustInsertUnconfirmedEthTxWithBroadcastDynamicFeeAttempt(t, txStore, 3, fromAddress, time.Unix(1616509400, 0))
	e0 := cltest.MustInsertUnconfirmedEthTxWithBroadcastLegacyAttempt(t, txStore, 0, fromAddress, time.Unix(1616509100, 0))
	e2 := cltest.MustInsertUnconfirmedEthTxWithBroadcastLegacyAttempt(t, txStore, 2, fromAddress, time.Unix(1616509300, 0))

	etxs := []txmgr.EvmTx{
		e0,
		e1,
		e2,
		e3,
	}
	attempt1_2 := newBroadcastLegacyEthTxAttempt(t, etxs[0].ID)
	attempt1_2.TxFee = gas.EvmFee{Legacy: assets.NewWeiI(10)}
	require.NoError(t, txStore.InsertTxAttempt(&attempt1_2))

	attempt3_2 := newInProgressLegacyEthTxAttempt(t, etxs[2].ID)
	attempt3_2.TxFee = gas.EvmFee{Legacy: assets.NewWeiI(10)}
	require.NoError(t, txStore.InsertTxAttempt(&attempt3_2))

	attempt4_2 := cltest.NewDynamicFeeEthTxAttempt(t, etxs[3].ID)
	attempt4_2.TxFee.DynamicTipCap = assets.NewWeiI(10)
	attempt4_2.TxFee.DynamicFeeCap = assets.NewWeiI(20)
	attempt4_2.State = txmgrtypes.TxAttemptBroadcast
	require.NoError(t, txStore.InsertTxAttempt(&attempt4_2))
	attempt4_4 := cltest.NewDynamicFeeEthTxAttempt(t, etxs[3].ID)
	attempt4_4.TxFee.DynamicTipCap = assets.NewWeiI(30)
	attempt4_4.TxFee.DynamicFeeCap = assets.NewWeiI(40)
	attempt4_4.State = txmgrtypes.TxAttemptBroadcast
	require.NoError(t, txStore.InsertTxAttempt(&attempt4_4))
	attempt4_3 := cltest.NewDynamicFeeEthTxAttempt(t, etxs[3].ID)
	attempt4_3.TxFee.DynamicTipCap = assets.NewWeiI(20)
	attempt4_3.TxFee.DynamicFeeCap = assets.NewWeiI(30)
	attempt4_3.State = txmgrtypes.TxAttemptBroadcast
	require.NoError(t, txStore.InsertTxAttempt(&attempt4_3))

	t.Run("returns nothing if there are transactions from a different key", func(t *testing.T) {
		olderThan := time.Now()
		attempts, err := txStore.FindTxAttemptsRequiringResend(olderThan, 10, &cltest.FixtureChainID, utils.RandomAddress())
		require.NoError(t, err)
		assert.Len(t, attempts, 0)
	})

	t.Run("returns the highest price attempt for each transaction that was last broadcast before or on the given time", func(t *testing.T) {
		olderThan := time.Unix(1616509200, 0)
		attempts, err := txStore.FindTxAttemptsRequiringResend(olderThan, 0, &cltest.FixtureChainID, fromAddress)
		require.NoError(t, err)
		assert.Len(t, attempts, 2)
		assert.Equal(t, attempt1_2.ID, attempts[0].ID)
		assert.Equal(t, etxs[1].TxAttempts[0].ID, attempts[1].ID)
	})

	t.Run("returns the highest price attempt for EIP-1559 transactions", func(t *testing.T) {
		olderThan := time.Unix(1616509400, 0)
		attempts, err := txStore.FindTxAttemptsRequiringResend(olderThan, 0, &cltest.FixtureChainID, fromAddress)
		require.NoError(t, err)
		assert.Len(t, attempts, 4)
		assert.Equal(t, attempt4_4.ID, attempts[3].ID)
	})

	t.Run("applies limit", func(t *testing.T) {
		olderThan := time.Unix(1616509200, 0)
		attempts, err := txStore.FindTxAttemptsRequiringResend(olderThan, 1, &cltest.FixtureChainID, fromAddress)
		require.NoError(t, err)
		assert.Len(t, attempts, 1)
		assert.Equal(t, attempt1_2.ID, attempts[0].ID)
	})
}

func TestORM_UpdateBroadcastAts(t *testing.T) {
	t.Parallel()

	db := pgtest.NewSqlxDB(t)
	cfg := configtest.NewGeneralConfig(t, nil)
	keyStore := cltest.NewKeyStore(t, db, cfg.Database())
	orm := cltest.NewTxStore(t, db, cfg.Database())
	_, fromAddress := cltest.MustInsertRandomKey(t, keyStore.Eth(), 0)

	t.Run("does not update when broadcast_at is NULL", func(t *testing.T) {
		t.Parallel()

		etx := cltest.NewEthTx(t, fromAddress)
		err := orm.InsertTx(&etx)
		require.NoError(t, err)

		var nullTime *time.Time
		assert.Equal(t, nullTime, etx.BroadcastAt)

		currTime := time.Now()
		err = orm.UpdateBroadcastAts(currTime, []int64{etx.ID})
		require.NoError(t, err)
		etx, err = orm.FindTxWithAttempts(etx.ID)

		require.NoError(t, err)
		assert.Equal(t, nullTime, etx.BroadcastAt)
	})

	t.Run("updates when broadcast_at is non-NULL", func(t *testing.T) {
		t.Parallel()

		time1 := time.Now()
		etx := cltest.NewEthTx(t, fromAddress)
		etx.Sequence = new(evmtypes.Nonce)
		etx.State = txmgrcommon.TxUnconfirmed
		etx.BroadcastAt = &time1
		etx.InitialBroadcastAt = &time1
		err := orm.InsertTx(&etx)
		require.NoError(t, err)

		time2 := time.Date(2077, 8, 14, 10, 0, 0, 0, time.UTC)
		err = orm.UpdateBroadcastAts(time2, []int64{etx.ID})
		require.NoError(t, err)
		etx, err = orm.FindTxWithAttempts(etx.ID)
		require.NoError(t, err)
		// assert year due to time rounding after database save
		assert.Equal(t, etx.BroadcastAt.Year(), time2.Year())
	})
}

func TestORM_SetBroadcastBeforeBlockNum(t *testing.T) {
	t.Parallel()

	db := pgtest.NewSqlxDB(t)
	cfg := newTestChainScopedConfig(t)
	txStore := cltest.NewTxStore(t, db, cfg.Database())
	ethKeyStore := cltest.NewKeyStore(t, db, cfg.Database()).Eth()
	ethClient := evmtest.NewEthClientMockWithDefaultChain(t)
	_, fromAddress := cltest.MustInsertRandomKeyReturningState(t, ethKeyStore, 0)
	etx := cltest.MustInsertUnconfirmedEthTxWithBroadcastLegacyAttempt(t, txStore, 0, fromAddress)
	chainID := ethClient.ConfiguredChainID()

	headNum := int64(9000)
	var err error

	t.Run("saves block num to unconfirmed eth_tx_attempts without one", func(t *testing.T) {
		// Do the thing
		require.NoError(t, txStore.SetBroadcastBeforeBlockNum(headNum, chainID))

		etx, err = txStore.FindTxWithAttempts(etx.ID)
		require.NoError(t, err)
		require.Len(t, etx.TxAttempts, 1)
		attempt := etx.TxAttempts[0]

		assert.Equal(t, int64(9000), *attempt.BroadcastBeforeBlockNum)
	})

	t.Run("does not change eth_tx_attempts that already have BroadcastBeforeBlockNum set", func(t *testing.T) {
		n := int64(42)
		attempt := newBroadcastLegacyEthTxAttempt(t, etx.ID, 2)
		attempt.BroadcastBeforeBlockNum = &n
		require.NoError(t, txStore.InsertTxAttempt(&attempt))

		// Do the thing
		require.NoError(t, txStore.SetBroadcastBeforeBlockNum(headNum, chainID))

		etx, err = txStore.FindTxWithAttempts(etx.ID)
		require.NoError(t, err)
		require.Len(t, etx.TxAttempts, 2)
		attempt = etx.TxAttempts[0]

		assert.Equal(t, int64(42), *attempt.BroadcastBeforeBlockNum)
	})

	t.Run("only updates eth_tx_attempts for the current chain", func(t *testing.T) {
		require.NoError(t, ethKeyStore.Enable(fromAddress, testutils.SimulatedChainID))
		etxThisChain := cltest.MustInsertUnconfirmedEthTxWithBroadcastLegacyAttempt(t, txStore, 1, fromAddress, cfg.DefaultChainID())
		etxOtherChain := cltest.MustInsertUnconfirmedEthTxWithBroadcastLegacyAttempt(t, txStore, 0, fromAddress, testutils.SimulatedChainID)

		require.NoError(t, txStore.SetBroadcastBeforeBlockNum(headNum, chainID))

		etxThisChain, err = txStore.FindTxWithAttempts(etxThisChain.ID)
		require.NoError(t, err)
		require.Len(t, etxThisChain.TxAttempts, 1)
		attempt := etxThisChain.TxAttempts[0]

		assert.Equal(t, int64(9000), *attempt.BroadcastBeforeBlockNum)

		etxOtherChain, err = txStore.FindTxWithAttempts(etxOtherChain.ID)
		require.NoError(t, err)
		require.Len(t, etxOtherChain.TxAttempts, 1)
		attempt = etxOtherChain.TxAttempts[0]

		assert.Nil(t, attempt.BroadcastBeforeBlockNum)
	})
}

func TestORM_FindTxAttemptsConfirmedMissingReceipt(t *testing.T) {
	t.Parallel()

	db := pgtest.NewSqlxDB(t)
	cfg := newTestChainScopedConfig(t)
	txStore := cltest.NewTxStore(t, db, cfg.Database())
	ethKeyStore := cltest.NewKeyStore(t, db, cfg.Database()).Eth()
	ethClient := evmtest.NewEthClientMockWithDefaultChain(t)
	_, fromAddress := cltest.MustInsertRandomKeyReturningState(t, ethKeyStore, 0)

	originalBroadcastAt := time.Unix(1616509100, 0)
	etx0 := cltest.MustInsertConfirmedMissingReceiptEthTxWithLegacyAttempt(
		t, txStore, 0, 1, originalBroadcastAt, fromAddress)

	attempts, err := txStore.FindTxAttemptsConfirmedMissingReceipt(ethClient.ConfiguredChainID())

	require.NoError(t, err)

	assert.Len(t, attempts, 1)
	assert.Len(t, etx0.TxAttempts, 1)
	assert.Equal(t, etx0.TxAttempts[0].ID, attempts[0].ID)
}

func TestORM_UpdateTxsUnconfirmed(t *testing.T) {
	t.Parallel()

	db := pgtest.NewSqlxDB(t)
	cfg := newTestChainScopedConfig(t)
	txStore := cltest.NewTxStore(t, db, cfg.Database())
	ethKeyStore := cltest.NewKeyStore(t, db, cfg.Database()).Eth()
	_, fromAddress := cltest.MustInsertRandomKeyReturningState(t, ethKeyStore, 0)

	originalBroadcastAt := time.Unix(1616509100, 0)
	etx0 := cltest.MustInsertConfirmedMissingReceiptEthTxWithLegacyAttempt(
		t, txStore, 0, 1, originalBroadcastAt, fromAddress)
	assert.Equal(t, etx0.State, txmgrcommon.TxConfirmedMissingReceipt)
	require.NoError(t, txStore.UpdateTxsUnconfirmed([]int64{etx0.ID}))

	etx0, err := txStore.FindTxWithAttempts(etx0.ID)
	require.NoError(t, err)
	assert.Equal(t, etx0.State, txmgrcommon.TxUnconfirmed)
}

func TestORM_FindTxAttemptsRequiringReceiptFetch(t *testing.T) {
	t.Parallel()

	db := pgtest.NewSqlxDB(t)
	cfg := newTestChainScopedConfig(t)
	txStore := cltest.NewTxStore(t, db, cfg.Database())
	ethKeyStore := cltest.NewKeyStore(t, db, cfg.Database()).Eth()
	ethClient := evmtest.NewEthClientMockWithDefaultChain(t)
	_, fromAddress := cltest.MustInsertRandomKeyReturningState(t, ethKeyStore, 0)

	originalBroadcastAt := time.Unix(1616509100, 0)
	etx0 := cltest.MustInsertConfirmedMissingReceiptEthTxWithLegacyAttempt(
		t, txStore, 0, 1, originalBroadcastAt, fromAddress)

	attempts, err := txStore.FindTxAttemptsRequiringReceiptFetch(ethClient.ConfiguredChainID())
	require.NoError(t, err)
	assert.Len(t, attempts, 1)
	assert.Len(t, etx0.TxAttempts, 1)
	assert.Equal(t, etx0.TxAttempts[0].ID, attempts[0].ID)
}

func TestORM_SaveFetchedReceipts(t *testing.T) {
	t.Parallel()

	db := pgtest.NewSqlxDB(t)
	cfg := newTestChainScopedConfig(t)
	txStore := cltest.NewTxStore(t, db, cfg.Database())
	ethKeyStore := cltest.NewKeyStore(t, db, cfg.Database()).Eth()
	ethClient := evmtest.NewEthClientMockWithDefaultChain(t)
	_, fromAddress := cltest.MustInsertRandomKeyReturningState(t, ethKeyStore, 0)

	originalBroadcastAt := time.Unix(1616509100, 0)
	etx0 := cltest.MustInsertConfirmedMissingReceiptEthTxWithLegacyAttempt(
		t, txStore, 0, 1, originalBroadcastAt, fromAddress)
	require.Len(t, etx0.TxAttempts, 1)

	// create receipt associated with transaction
	txmReceipt := evmtypes.Receipt{
		TxHash:           etx0.TxAttempts[0].Hash,
		BlockHash:        utils.NewHash(),
		BlockNumber:      big.NewInt(42),
		TransactionIndex: uint(1),
	}

	err := txStore.SaveFetchedReceipts([]*evmtypes.Receipt{&txmReceipt}, ethClient.ConfiguredChainID())

	require.NoError(t, err)
	etx0, err = txStore.FindTxWithAttempts(etx0.ID)
	require.NoError(t, err)
	require.Len(t, etx0.TxAttempts, 1)
	require.Len(t, etx0.TxAttempts[0].Receipts, 1)
	require.Equal(t, txmReceipt.BlockHash, etx0.TxAttempts[0].Receipts[0].BlockHash)
	require.Equal(t, txmgrcommon.TxConfirmed, etx0.State)
}

func TestORM_MarkAllConfirmedMissingReceipt(t *testing.T) {
	t.Parallel()

	db := pgtest.NewSqlxDB(t)
	cfg := newTestChainScopedConfig(t)
	txStore := cltest.NewTxStore(t, db, cfg.Database())
	ethKeyStore := cltest.NewKeyStore(t, db, cfg.Database()).Eth()
	_, fromAddress := cltest.MustInsertRandomKeyReturningState(t, ethKeyStore, 0)
	ethClient := evmtest.NewEthClientMockWithDefaultChain(t)

	// create transaction 0 (nonce 0) that is unconfirmed (block 7)
	etx0_blocknum := int64(7)
	etx0 := cltest.MustInsertUnconfirmedEthTx(t, txStore, 0, fromAddress)
	etx0_attempt := newBroadcastLegacyEthTxAttempt(t, etx0.ID, int64(1))
	etx0_attempt.BroadcastBeforeBlockNum = &etx0_blocknum
	require.NoError(t, txStore.InsertTxAttempt(&etx0_attempt))
	assert.Equal(t, txmgrcommon.TxUnconfirmed, etx0.State)

	// create transaction 1 (nonce 1) that is confirmed (block 77)
	etx1 := cltest.MustInsertConfirmedEthTxBySaveFetchedReceipts(t, txStore, fromAddress, int64(1), int64(77), *ethClient.ConfiguredChainID())
	assert.Equal(t, etx1.State, txmgrcommon.TxConfirmed)

	// mark transaction 0 confirmed_missing_receipt
	err := txStore.MarkAllConfirmedMissingReceipt(ethClient.ConfiguredChainID())
	require.NoError(t, err)
	etx0, err = txStore.FindTxWithAttempts(etx0.ID)
	require.NoError(t, err)
	assert.Equal(t, txmgrcommon.TxConfirmedMissingReceipt, etx0.State)
}

func TestORM_PreloadTxes(t *testing.T) {
	t.Parallel()

	db := pgtest.NewSqlxDB(t)
	cfg := newTestChainScopedConfig(t)
	txStore := cltest.NewTxStore(t, db, cfg.Database())
	ethKeyStore := cltest.NewKeyStore(t, db, cfg.Database()).Eth()
	_, fromAddress := cltest.MustInsertRandomKeyReturningState(t, ethKeyStore, 0)

	t.Run("loads eth transaction", func(t *testing.T) {
		// insert etx with attempt
		etx := cltest.MustInsertUnconfirmedEthTxWithBroadcastLegacyAttempt(t, txStore, int64(7), fromAddress)

		// create unloaded attempt
		unloadedAttempt := txmgr.EvmTxAttempt{TxID: etx.ID}

		// uninitialized EthTx
		assert.Equal(t, int64(0), unloadedAttempt.Tx.ID)

		attempts := []txmgr.EvmTxAttempt{unloadedAttempt}

		err := txStore.PreloadTxes(attempts)
		require.NoError(t, err)

		assert.Equal(t, etx.ID, attempts[0].Tx.ID)
	})

	t.Run("returns nil when attempts slice is empty", func(t *testing.T) {
		emptyAttempts := []txmgr.EvmTxAttempt{}
		err := txStore.PreloadTxes(emptyAttempts)
		require.NoError(t, err)
	})
}

func TestORM_GetInProgressTxAttempts(t *testing.T) {
	t.Parallel()

	db := pgtest.NewSqlxDB(t)
	cfg := newTestChainScopedConfig(t)
	txStore := cltest.NewTxStore(t, db, cfg.Database())
	ethKeyStore := cltest.NewKeyStore(t, db, cfg.Database()).Eth()
	ethClient := evmtest.NewEthClientMockWithDefaultChain(t)
	_, fromAddress := cltest.MustInsertRandomKeyReturningState(t, ethKeyStore, 0)

	// insert etx with attempt
	etx := cltest.MustInsertUnconfirmedEthTxWithAttemptState(t, txStore, int64(7), fromAddress, txmgrtypes.TxAttemptInProgress)

	// fetch attempt
	attempts, err := txStore.GetInProgressTxAttempts(context.Background(), fromAddress, ethClient.ConfiguredChainID())
	require.NoError(t, err)

	assert.Len(t, attempts, 1)
	assert.Equal(t, etx.TxAttempts[0].ID, attempts[0].ID)
}

func TestORM_FindReceiptsPendingConfirmation(t *testing.T) {
	t.Parallel()

	db := pgtest.NewSqlxDB(t)
	cfg := newTestChainScopedConfig(t)
	txStore := cltest.NewTxStore(t, db, cfg.Database())
	ethKeyStore := cltest.NewKeyStore(t, db, cfg.Database()).Eth()
	ethClient := evmtest.NewEthClientMockWithDefaultChain(t)
	_, fromAddress := cltest.MustInsertRandomKeyReturningState(t, ethKeyStore, 0)

	pgtest.MustExec(t, db, `SET CONSTRAINTS pipeline_runs_pipeline_spec_id_fkey DEFERRED`)

	head := evmtypes.Head{
		Hash:   utils.NewHash(),
		Number: 10,
		Parent: &evmtypes.Head{
			Hash:   utils.NewHash(),
			Number: 9,
			Parent: &evmtypes.Head{
				Number: 8,
				Hash:   utils.NewHash(),
				Parent: nil,
			},
		},
	}

	minConfirmations := int64(2)

	run := cltest.MustInsertPipelineRun(t, db)
	tr := cltest.MustInsertUnfinishedPipelineTaskRun(t, db, run.ID)
	pgtest.MustExec(t, db, `UPDATE pipeline_runs SET state = 'suspended' WHERE id = $1`, run.ID)

	etx := cltest.MustInsertConfirmedEthTxWithLegacyAttempt(t, txStore, 3, 1, fromAddress)
	pgtest.MustExec(t, db, `UPDATE eth_txes SET meta='{"FailOnRevert": true}'`)
	attempt := etx.TxAttempts[0]
	cltest.MustInsertEthReceipt(t, txStore, head.Number-minConfirmations, head.Hash, attempt.Hash)

	pgtest.MustExec(t, db, `UPDATE eth_txes SET pipeline_task_run_id = $1, min_confirmations = $2 WHERE id = $3`, &tr.ID, minConfirmations, etx.ID)

	receiptsPlus, err := txStore.FindReceiptsPendingConfirmation(testutils.Context(t), head.Number, ethClient.ConfiguredChainID())
	require.NoError(t, err)
	assert.Len(t, receiptsPlus, 1)
	assert.Equal(t, tr.ID, receiptsPlus[0].ID)
}

func TestORM_FindTxWithNonce(t *testing.T) {
	t.Parallel()

	db := pgtest.NewSqlxDB(t)
	cfg := newTestChainScopedConfig(t)
	txStore := cltest.NewTxStore(t, db, cfg.Database())
	ethKeyStore := cltest.NewKeyStore(t, db, cfg.Database()).Eth()
	_, fromAddress := cltest.MustInsertRandomKeyReturningState(t, ethKeyStore, 0)

	t.Run("returns nil if no results", func(t *testing.T) {
		etx, err := txStore.FindTxWithNonce(fromAddress, evmtypes.Nonce(777))
		require.NoError(t, err)
		assert.Nil(t, etx)
	})

	t.Run("returns transaction if it exists", func(t *testing.T) {
		etx := cltest.MustInsertConfirmedEthTxWithLegacyAttempt(t, txStore, 777, 1, fromAddress)
		require.Equal(t, evmtypes.Nonce(777), *etx.Sequence)

		res, err := txStore.FindTxWithNonce(fromAddress, evmtypes.Nonce(777))
		require.NoError(t, err)
		assert.Equal(t, etx.Sequence, res.Sequence)
	})
}

func TestORM_UpdateTxForRebroadcast(t *testing.T) {
	t.Parallel()

	db := pgtest.NewSqlxDB(t)
	cfg := newTestChainScopedConfig(t)
	txStore := cltest.NewTxStore(t, db, cfg.Database())
	ethKeyStore := cltest.NewKeyStore(t, db, cfg.Database()).Eth()
	_, fromAddress := cltest.MustInsertRandomKeyReturningState(t, ethKeyStore, 0)

	t.Run("delete all receipts for eth transaction", func(t *testing.T) {
		etx := cltest.MustInsertConfirmedEthTxWithReceipt(t, txStore, fromAddress, 777, 1)
		etx, err := txStore.FindTxWithAttempts(etx.ID)
		assert.NoError(t, err)
		// assert attempt state
		attempt := etx.TxAttempts[0]
		require.Equal(t, txmgrtypes.TxAttemptBroadcast, attempt.State)
		// assert tx state
		assert.Equal(t, txmgrcommon.TxConfirmed, etx.State)
		// assert receipt
		assert.Len(t, etx.TxAttempts[0].Receipts, 1)

		// use exported method
		err = txStore.UpdateTxForRebroadcast(etx, attempt)
		require.NoError(t, err)

		resultTx, err := txStore.FindTxWithAttempts(etx.ID)
		require.NoError(t, err)
		require.Len(t, resultTx.TxAttempts, 1)
		resultTxAttempt := resultTx.TxAttempts[0]

		// assert attempt state
		assert.Equal(t, txmgrtypes.TxAttemptInProgress, resultTxAttempt.State)
		assert.Nil(t, resultTxAttempt.BroadcastBeforeBlockNum)
		// assert tx state
		assert.Equal(t, txmgrcommon.TxUnconfirmed, resultTx.State)
		// assert receipt
		assert.Len(t, resultTxAttempt.Receipts, 0)
	})
}

func TestORM_FindTransactionsConfirmedInBlockRange(t *testing.T) {
	t.Parallel()

	db := pgtest.NewSqlxDB(t)
	cfg := newTestChainScopedConfig(t)
	txStore := cltest.NewTxStore(t, db, cfg.Database())
	ethKeyStore := cltest.NewKeyStore(t, db, cfg.Database()).Eth()
	ethClient := evmtest.NewEthClientMockWithDefaultChain(t)
	_, fromAddress := cltest.MustInsertRandomKeyReturningState(t, ethKeyStore, 0)

	head := evmtypes.Head{
		Hash:   utils.NewHash(),
		Number: 10,
		Parent: &evmtypes.Head{
			Hash:   utils.NewHash(),
			Number: 9,
			Parent: &evmtypes.Head{
				Number: 8,
				Hash:   utils.NewHash(),
				Parent: nil,
			},
		},
	}

	t.Run("find all transactions confirmed in range", func(t *testing.T) {
		etx_8 := cltest.MustInsertConfirmedEthTxWithReceipt(t, txStore, fromAddress, 700, 8)
		etx_9 := cltest.MustInsertConfirmedEthTxWithReceipt(t, txStore, fromAddress, 777, 9)

		etxes, err := txStore.FindTransactionsConfirmedInBlockRange(head.Number, 8, ethClient.ConfiguredChainID())
		require.NoError(t, err)
		assert.Len(t, etxes, 2)
		assert.Equal(t, etxes[0].Sequence, etx_8.Sequence)
		assert.Equal(t, etxes[1].Sequence, etx_9.Sequence)
	})
}

func TestORM_SaveInsufficientEthAttempt(t *testing.T) {
	t.Parallel()

	db := pgtest.NewSqlxDB(t)
	cfg := newTestChainScopedConfig(t)
	txStore := cltest.NewTxStore(t, db, cfg.Database())
	ethKeyStore := cltest.NewKeyStore(t, db, cfg.Database()).Eth()
	_, fromAddress := cltest.MustInsertRandomKeyReturningState(t, ethKeyStore, 0)
	defaultDuration, err := time.ParseDuration("5s")
	require.NoError(t, err)

	t.Run("updates attempt state", func(t *testing.T) {
		etx := cltest.MustInsertInProgressEthTxWithAttempt(t, txStore, 1, fromAddress)
		now := time.Now()

		err = txStore.SaveInsufficientFundsAttempt(defaultDuration, &etx.TxAttempts[0], now)
		require.NoError(t, err)

		attempt, err := txStore.FindTxAttempt(etx.TxAttempts[0].Hash)
		require.NoError(t, err)
		assert.Equal(t, txmgrtypes.TxAttemptInsufficientEth, attempt.State)
	})
}

func TestORM_SaveSentAttempt(t *testing.T) {
	t.Parallel()

	db := pgtest.NewSqlxDB(t)
	cfg := newTestChainScopedConfig(t)
	txStore := cltest.NewTxStore(t, db, cfg.Database())
	ethKeyStore := cltest.NewKeyStore(t, db, cfg.Database()).Eth()
	_, fromAddress := cltest.MustInsertRandomKeyReturningState(t, ethKeyStore, 0)
	defaultDuration, err := time.ParseDuration("5s")
	require.NoError(t, err)

	t.Run("updates attempt state to 'broadcast'", func(t *testing.T) {
		etx := cltest.MustInsertInProgressEthTxWithAttempt(t, txStore, 1, fromAddress)
		require.Nil(t, etx.BroadcastAt)
		now := time.Now()

		err = txStore.SaveSentAttempt(defaultDuration, &etx.TxAttempts[0], now)
		require.NoError(t, err)

		attempt, err := txStore.FindTxAttempt(etx.TxAttempts[0].Hash)
		require.NoError(t, err)
		assert.Equal(t, txmgrtypes.TxAttemptBroadcast, attempt.State)
	})
}

func TestORM_SaveConfirmedMissingReceiptAttempt(t *testing.T) {
	t.Parallel()

	db := pgtest.NewSqlxDB(t)
	cfg := newTestChainScopedConfig(t)
	txStore := cltest.NewTxStore(t, db, cfg.Database())
	ethKeyStore := cltest.NewKeyStore(t, db, cfg.Database()).Eth()
	_, fromAddress := cltest.MustInsertRandomKeyReturningState(t, ethKeyStore, 0)
	defaultDuration, err := time.ParseDuration("5s")
	require.NoError(t, err)

	t.Run("updates attempt to 'broadcast' and transaction to 'confirm_missing_receipt'", func(t *testing.T) {
		etx := cltest.MustInsertUnconfirmedEthTxWithAttemptState(t, txStore, 1, fromAddress, txmgrtypes.TxAttemptInProgress)
		now := time.Now()

		err = txStore.SaveConfirmedMissingReceiptAttempt(context.Background(), defaultDuration, &etx.TxAttempts[0], now)
		require.NoError(t, err)

		etx, err := txStore.FindTxWithAttempts(etx.ID)
		require.NoError(t, err)
		assert.Equal(t, txmgrcommon.TxConfirmedMissingReceipt, etx.State)
		assert.Equal(t, txmgrtypes.TxAttemptBroadcast, etx.TxAttempts[0].State)
	})
}

func TestORM_DeleteInProgressAttempt(t *testing.T) {
	t.Parallel()

	db := pgtest.NewSqlxDB(t)
	cfg := newTestChainScopedConfig(t)
	txStore := cltest.NewTxStore(t, db, cfg.Database())
	ethKeyStore := cltest.NewKeyStore(t, db, cfg.Database()).Eth()
	_, fromAddress := cltest.MustInsertRandomKeyReturningState(t, ethKeyStore, 0)

	t.Run("deletes in_progress attempt", func(t *testing.T) {
		etx := cltest.MustInsertInProgressEthTxWithAttempt(t, txStore, 1, fromAddress)
		attempt := etx.TxAttempts[0]

		err := txStore.DeleteInProgressAttempt(testutils.Context(t), etx.TxAttempts[0])
		require.NoError(t, err)

		nilResult, err := txStore.FindTxAttempt(attempt.Hash)
		assert.Nil(t, nilResult)
		require.Error(t, err)
	})
}

func TestORM_SaveInProgressAttempt(t *testing.T) {
	t.Parallel()

	db := pgtest.NewSqlxDB(t)
	cfg := newTestChainScopedConfig(t)
	txStore := cltest.NewTxStore(t, db, cfg.Database())
	ethKeyStore := cltest.NewKeyStore(t, db, cfg.Database()).Eth()
	_, fromAddress := cltest.MustInsertRandomKeyReturningState(t, ethKeyStore, 0)

	t.Run("saves new in_progress attempt if attempt is new", func(t *testing.T) {
		etx := cltest.MustInsertUnconfirmedEthTx(t, txStore, 1, fromAddress)

		attempt := cltest.NewLegacyEthTxAttempt(t, etx.ID)
		require.Equal(t, int64(0), attempt.ID)

		err := txStore.SaveInProgressAttempt(&attempt)
		require.NoError(t, err)

		attemptResult, err := txStore.FindTxAttempt(attempt.Hash)
		require.NoError(t, err)
		assert.Equal(t, txmgrtypes.TxAttemptInProgress, attemptResult.State)
	})

	t.Run("updates old attempt to in_progress when insufficient_eth", func(t *testing.T) {
		etx := cltest.MustInsertUnconfirmedEthTxWithInsufficientEthAttempt(t, txStore, 23, fromAddress)
		attempt := etx.TxAttempts[0]
		require.Equal(t, txmgrtypes.TxAttemptInsufficientEth, attempt.State)
		require.NotEqual(t, 0, attempt.ID)

		attempt.BroadcastBeforeBlockNum = nil
		attempt.State = txmgrtypes.TxAttemptInProgress
		err := txStore.SaveInProgressAttempt(&attempt)

		require.NoError(t, err)
		attemptResult, err := txStore.FindTxAttempt(attempt.Hash)
		require.NoError(t, err)
		assert.Equal(t, txmgrtypes.TxAttemptInProgress, attemptResult.State)

	})
}

func TestORM_FindTxsRequiringGasBump(t *testing.T) {
	t.Parallel()

	db := pgtest.NewSqlxDB(t)
	cfg := newTestChainScopedConfig(t)
	txStore := cltest.NewTxStore(t, db, cfg.Database())
	ethKeyStore := cltest.NewKeyStore(t, db, cfg.Database()).Eth()
	ethClient := evmtest.NewEthClientMockWithDefaultChain(t)
	_, fromAddress := cltest.MustInsertRandomKeyReturningState(t, ethKeyStore, 0)

	currentBlockNum := int64(10)

	t.Run("gets txs requiring gas bump", func(t *testing.T) {
		etx := cltest.MustInsertUnconfirmedEthTxWithAttemptState(t, txStore, 1, fromAddress, txmgrtypes.TxAttemptBroadcast)
		err := txStore.SetBroadcastBeforeBlockNum(currentBlockNum, ethClient.ConfiguredChainID())
		require.NoError(t, err)

		// this tx will require gas bump
		etx, err = txStore.FindTxWithAttempts(etx.ID)
		attempts := etx.TxAttempts
		require.NoError(t, err)
		assert.Len(t, attempts, 1)
		assert.Equal(t, txmgrtypes.TxAttemptBroadcast, attempts[0].State)
		assert.Equal(t, currentBlockNum, *attempts[0].BroadcastBeforeBlockNum)

		// this tx will not require gas bump
		cltest.MustInsertUnconfirmedEthTxWithAttemptState(t, txStore, 2, fromAddress, txmgrtypes.TxAttemptBroadcast)
		err = txStore.SetBroadcastBeforeBlockNum(currentBlockNum+1, ethClient.ConfiguredChainID())
		require.NoError(t, err)

		// any tx broadcast <= 10 will require gas bump
		newBlock := int64(12)
		gasBumpThreshold := int64(2)
		etxs, err := txStore.FindTxsRequiringGasBump(context.Background(), fromAddress, newBlock, gasBumpThreshold, int64(0), ethClient.ConfiguredChainID())
		require.NoError(t, err)
		assert.Len(t, etxs, 1)
		assert.Equal(t, etx.ID, etxs[0].ID)
	})
}

func TestEthConfirmer_FindTxsRequiringResubmissionDueToInsufficientEth(t *testing.T) {
	t.Parallel()

	db := pgtest.NewSqlxDB(t)
	cfg := configtest.NewGeneralConfig(t, nil)
	txStore := cltest.NewTxStore(t, db, cfg.Database())

	ethKeyStore := cltest.NewKeyStore(t, db, cfg.Database()).Eth()

	_, fromAddress := cltest.MustInsertRandomKeyReturningState(t, ethKeyStore, 0)
	_, otherAddress := cltest.MustInsertRandomKeyReturningState(t, ethKeyStore, 0)

	// Insert order is mixed up to test sorting
	etx2 := cltest.MustInsertUnconfirmedEthTxWithInsufficientEthAttempt(t, txStore, 1, fromAddress)
	etx3 := cltest.MustInsertUnconfirmedEthTxWithBroadcastLegacyAttempt(t, txStore, 2, fromAddress)
	attempt3_2 := cltest.NewLegacyEthTxAttempt(t, etx3.ID)
	attempt3_2.State = txmgrtypes.TxAttemptInsufficientEth
	attempt3_2.TxFee.Legacy = assets.NewWeiI(100)
	require.NoError(t, txStore.InsertTxAttempt(&attempt3_2))
	etx1 := cltest.MustInsertUnconfirmedEthTxWithInsufficientEthAttempt(t, txStore, 0, fromAddress)

	// These should never be returned
	cltest.MustInsertUnconfirmedEthTxWithBroadcastLegacyAttempt(t, txStore, 3, fromAddress)
	cltest.MustInsertConfirmedEthTxWithLegacyAttempt(t, txStore, 4, 100, fromAddress)
	cltest.MustInsertUnconfirmedEthTxWithInsufficientEthAttempt(t, txStore, 0, otherAddress)

	t.Run("returns all eth_txes with at least one attempt that is in insufficient_eth state", func(t *testing.T) {
		etxs, err := txStore.FindTxsRequiringResubmissionDueToInsufficientFunds(fromAddress, &cltest.FixtureChainID)
		require.NoError(t, err)

		assert.Len(t, etxs, 3)

		assert.Equal(t, *etx1.Sequence, *etxs[0].Sequence)
		assert.Equal(t, etx1.ID, etxs[0].ID)
		assert.Equal(t, *etx2.Sequence, *etxs[1].Sequence)
		assert.Equal(t, etx2.ID, etxs[1].ID)
		assert.Equal(t, *etx3.Sequence, *etxs[2].Sequence)
		assert.Equal(t, etx3.ID, etxs[2].ID)
	})

	t.Run("does not return eth_txes with different chain ID", func(t *testing.T) {
		etxs, err := txStore.FindTxsRequiringResubmissionDueToInsufficientFunds(fromAddress, big.NewInt(42))
		require.NoError(t, err)

		assert.Len(t, etxs, 0)
	})

	t.Run("does not return confirmed or fatally errored eth_txes", func(t *testing.T) {
		pgtest.MustExec(t, db, `UPDATE eth_txes SET state='confirmed' WHERE id = $1`, etx1.ID)
		pgtest.MustExec(t, db, `UPDATE eth_txes SET state='fatal_error', nonce=NULL, error='foo', broadcast_at=NULL, initial_broadcast_at=NULL WHERE id = $1`, etx2.ID)

		etxs, err := txStore.FindTxsRequiringResubmissionDueToInsufficientFunds(fromAddress, &cltest.FixtureChainID)
		require.NoError(t, err)

		assert.Len(t, etxs, 1)

		assert.Equal(t, *etx3.Sequence, *etxs[0].Sequence)
		assert.Equal(t, etx3.ID, etxs[0].ID)
	})
}

func TestORM_MarkOldTxesMissingReceiptAsErrored(t *testing.T) {
	t.Parallel()

	db := pgtest.NewSqlxDB(t)
	cfg := newTestChainScopedConfig(t)
	txStore := cltest.NewTxStore(t, db, cfg.Database())
	ethKeyStore := cltest.NewKeyStore(t, db, cfg.Database()).Eth()
	ethClient := evmtest.NewEthClientMockWithDefaultChain(t)
	_, fromAddress := cltest.MustInsertRandomKeyReturningState(t, ethKeyStore, 0)

	// tx state should be confirmed missing receipt
	// attempt should be broadcast before cutoff time
	t.Run("successfully mark errored transactions", func(t *testing.T) {
		etx := cltest.MustInsertConfirmedMissingReceiptEthTxWithLegacyAttempt(t, txStore, 1, 7, time.Now(), fromAddress)

		err := txStore.MarkOldTxesMissingReceiptAsErrored(10, 2, ethClient.ConfiguredChainID())
		require.NoError(t, err)

		etx, err = txStore.FindTxWithAttempts(etx.ID)
		require.NoError(t, err)
		assert.Equal(t, txmgrcommon.TxFatalError, etx.State)
	})

	t.Run("successfully mark errored transactions w/ qopt passing in sql.Tx", func(t *testing.T) {
<<<<<<< HEAD
		q := pg.NewQ(db, logger.TestLogger(t), cfg)
=======
		q := pg.NewQ(db, logger.TestLogger(t), cfg.Database())
>>>>>>> 3c624b28

		etx := cltest.MustInsertConfirmedMissingReceiptEthTxWithLegacyAttempt(t, txStore, 1, 7, time.Now(), fromAddress)
		err := q.Transaction(func(q pg.Queryer) error {
			err := txStore.MarkOldTxesMissingReceiptAsErrored(10, 2, ethClient.ConfiguredChainID(), pg.WithQueryer(q))
			require.NoError(t, err)
			return nil
		})
		require.NoError(t, err)

		// must run other query outside of postgres transaction so changes are committed
		etx, err = txStore.FindTxWithAttempts(etx.ID)
		require.NoError(t, err)
		assert.Equal(t, txmgrcommon.TxFatalError, etx.State)
	})
}

func TestORM_LoadEthTxesAttempts(t *testing.T) {
	t.Parallel()

	db := pgtest.NewSqlxDB(t)
	cfg := newTestChainScopedConfig(t)
	txStore := cltest.NewTxStore(t, db, cfg.Database())
	ethKeyStore := cltest.NewKeyStore(t, db, cfg.Database()).Eth()
	_, fromAddress := cltest.MustInsertRandomKeyReturningState(t, ethKeyStore, 0)

	t.Run("load eth tx attempt", func(t *testing.T) {
		etx := cltest.MustInsertConfirmedMissingReceiptEthTxWithLegacyAttempt(t, txStore, 1, 7, time.Now(), fromAddress)
		etx.TxAttempts = []txmgr.EvmTxAttempt{}

		err := txStore.LoadTxesAttempts([]*txmgr.EvmTx{&etx})
		require.NoError(t, err)
		assert.Len(t, etx.TxAttempts, 1)
	})

	t.Run("load new attempt inserted in current postgres transaction", func(t *testing.T) {
		etx := cltest.MustInsertConfirmedMissingReceiptEthTxWithLegacyAttempt(t, txStore, 3, 9, time.Now(), fromAddress)
		etx.TxAttempts = []txmgr.EvmTxAttempt{}

		q := pg.NewQ(db, logger.TestLogger(t), cfg.Database())

		newAttempt := cltest.NewDynamicFeeEthTxAttempt(t, etx.ID)
		dbAttempt := txmgr.DbEthTxAttemptFromEthTxAttempt(&newAttempt)
		err := q.Transaction(func(tx pg.Queryer) error {
			const insertEthTxAttemptSQL = `INSERT INTO eth_tx_attempts (eth_tx_id, gas_price, signed_raw_tx, hash, broadcast_before_block_num, state, created_at, chain_specific_gas_limit, tx_type, gas_tip_cap, gas_fee_cap) VALUES (
				:eth_tx_id, :gas_price, :signed_raw_tx, :hash, :broadcast_before_block_num, :state, NOW(), :chain_specific_gas_limit, :tx_type, :gas_tip_cap, :gas_fee_cap
				) RETURNING *`
			_, err := tx.NamedExec(insertEthTxAttemptSQL, dbAttempt)
			require.NoError(t, err)

			err = txStore.LoadTxesAttempts([]*txmgr.EvmTx{&etx}, pg.WithQueryer(tx))
			require.NoError(t, err)
			assert.Len(t, etx.TxAttempts, 2)

			return nil
		})
		require.NoError(t, err)
		// also check after postgres transaction is committed
		etx.TxAttempts = []txmgr.EvmTxAttempt{}
		err = txStore.LoadTxesAttempts([]*txmgr.EvmTx{&etx})
		require.NoError(t, err)
		assert.Len(t, etx.TxAttempts, 2)
	})
}

func TestORM_SaveReplacementInProgressAttempt(t *testing.T) {
	t.Parallel()

	db := pgtest.NewSqlxDB(t)
	cfg := newTestChainScopedConfig(t)
	txStore := cltest.NewTxStore(t, db, cfg.Database())
	ethKeyStore := cltest.NewKeyStore(t, db, cfg.Database()).Eth()
	_, fromAddress := cltest.MustInsertRandomKeyReturningState(t, ethKeyStore, 0)

	t.Run("replace eth tx attempt", func(t *testing.T) {
		etx := cltest.MustInsertInProgressEthTxWithAttempt(t, txStore, 123, fromAddress)
		oldAttempt := etx.TxAttempts[0]

		newAttempt := cltest.NewDynamicFeeEthTxAttempt(t, etx.ID)
		err := txStore.SaveReplacementInProgressAttempt(oldAttempt, &newAttempt)
		require.NoError(t, err)

		etx, err = txStore.FindTxWithAttempts(etx.ID)
		require.NoError(t, err)
		assert.Len(t, etx.TxAttempts, 1)
		require.Equal(t, etx.TxAttempts[0].Hash, newAttempt.Hash)
	})
}

func TestORM_FindNextUnstartedTransactionFromAddress(t *testing.T) {
	t.Parallel()

	db := pgtest.NewSqlxDB(t)
	cfg := newTestChainScopedConfig(t)
	txStore := cltest.NewTxStore(t, db, cfg.Database())
	ethKeyStore := cltest.NewKeyStore(t, db, cfg.Database()).Eth()
	ethClient := evmtest.NewEthClientMockWithDefaultChain(t)

	_, fromAddress := cltest.MustInsertRandomKeyReturningState(t, ethKeyStore, 0)

	t.Run("cannot find unstarted tx", func(t *testing.T) {
		cltest.MustInsertInProgressEthTxWithAttempt(t, txStore, 13, fromAddress)

		resultEtx := new(txmgr.EvmTx)
		err := txStore.FindNextUnstartedTransactionFromAddress(resultEtx, fromAddress, ethClient.ConfiguredChainID())
		assert.ErrorIs(t, err, sql.ErrNoRows)
	})

	t.Run("finds unstarted tx", func(t *testing.T) {
		cltest.MustInsertUnstartedEthTx(t, txStore, fromAddress)

		resultEtx := new(txmgr.EvmTx)
		err := txStore.FindNextUnstartedTransactionFromAddress(resultEtx, fromAddress, ethClient.ConfiguredChainID())
		require.NoError(t, err)
	})
}

func TestORM_UpdateTxFatalError(t *testing.T) {
	t.Parallel()

	db := pgtest.NewSqlxDB(t)
	cfg := newTestChainScopedConfig(t)
	txStore := cltest.NewTxStore(t, db, cfg.Database())
	ethKeyStore := cltest.NewKeyStore(t, db, cfg.Database()).Eth()

	_, fromAddress := cltest.MustInsertRandomKeyReturningState(t, ethKeyStore, 0)

	t.Run("update successful", func(t *testing.T) {
		etx := cltest.MustInsertInProgressEthTxWithAttempt(t, txStore, 13, fromAddress)
		etxPretendError := null.StringFrom("no more toilet paper")
		etx.Error = etxPretendError

		err := txStore.UpdateTxFatalError(&etx)
		require.NoError(t, err)
		etx, err = txStore.FindTxWithAttempts(etx.ID)
		require.NoError(t, err)
		assert.Len(t, etx.TxAttempts, 0)
		assert.Equal(t, txmgrcommon.TxFatalError, etx.State)
	})
}

func TestORM_UpdateTxAttemptInProgressToBroadcast(t *testing.T) {
	t.Parallel()

	db := pgtest.NewSqlxDB(t)
	cfg := newTestChainScopedConfig(t)
	txStore := cltest.NewTxStore(t, db, cfg.Database())
	ethKeyStore := cltest.NewKeyStore(t, db, cfg.Database()).Eth()
	_, fromAddress := cltest.MustInsertRandomKeyReturningState(t, ethKeyStore, 0)

	t.Run("update successful", func(t *testing.T) {
		etx := cltest.MustInsertInProgressEthTxWithAttempt(t, txStore, 13, fromAddress)
		attempt := etx.TxAttempts[0]
		require.Equal(t, txmgrtypes.TxAttemptInProgress, attempt.State)

		time1 := time.Now()
		i := int16(0)
		etx.BroadcastAt = &time1
		etx.InitialBroadcastAt = &time1
		err := txStore.UpdateTxAttemptInProgressToBroadcast(&etx, attempt, txmgrtypes.TxAttemptBroadcast, func(_ pg.Queryer) error {
			// dummy function because tests do not use keystore as source of truth for next nonce number
			i++
			return nil
		})
		require.NoError(t, err)

		attemptResult, err := txStore.FindTxAttempt(attempt.Hash)
		require.NoError(t, err)
		require.Equal(t, attempt.Hash, attemptResult.Hash)
		assert.Equal(t, txmgrtypes.TxAttemptBroadcast, attemptResult.State)
		assert.Equal(t, int16(1), i)
	})
}

func TestORM_UpdateTxUnstartedToInProgress(t *testing.T) {
	t.Parallel()

	db := pgtest.NewSqlxDB(t)
	cfg := newTestChainScopedConfig(t)
	txStore := cltest.NewTxStore(t, db, cfg.Database())
	ethKeyStore := cltest.NewKeyStore(t, db, cfg.Database()).Eth()
	_, fromAddress := cltest.MustInsertRandomKeyReturningState(t, ethKeyStore, 0)
	q := pg.NewQ(db, logger.TestLogger(t), cfg.Database())
	nonce := evmtypes.Nonce(123)

	t.Run("update successful", func(t *testing.T) {
		etx := cltest.MustInsertUnstartedEthTx(t, txStore, fromAddress)
		etx.Sequence = &nonce
		attempt := cltest.NewLegacyEthTxAttempt(t, etx.ID)

		err := txStore.UpdateTxUnstartedToInProgress(&etx, &attempt)
		require.NoError(t, err)

		etx, err = txStore.FindTxWithAttempts(etx.ID)
		require.NoError(t, err)
		assert.Equal(t, txmgrcommon.TxInProgress, etx.State)
		assert.Len(t, etx.TxAttempts, 1)
	})

	t.Run("update fails because tx is removed", func(t *testing.T) {
		etx := cltest.MustInsertUnstartedEthTx(t, txStore, fromAddress)
		etx.Sequence = &nonce

		attempt := cltest.NewLegacyEthTxAttempt(t, etx.ID)

		err := q.ExecQ("DELETE FROM eth_txes WHERE id = $1", etx.ID)
		require.NoError(t, err)

		err = txStore.UpdateTxUnstartedToInProgress(&etx, &attempt)
		require.ErrorContains(t, err, "eth_tx removed")
	})

	db = pgtest.NewSqlxDB(t)
	cfg = newTestChainScopedConfig(t)
	txStore = cltest.NewTxStore(t, db, cfg.Database())
	ethKeyStore = cltest.NewKeyStore(t, db, cfg.Database()).Eth()
	_, fromAddress = cltest.MustInsertRandomKeyReturningState(t, ethKeyStore, 0)
	q = pg.NewQ(db, logger.TestLogger(t), cfg.Database())

	t.Run("update replaces abandoned tx with same hash", func(t *testing.T) {
		etx := cltest.MustInsertInProgressEthTxWithAttempt(t, txStore, nonce, fromAddress)
		require.Len(t, etx.TxAttempts, 1)

		zero := models.MustNewDuration(time.Duration(0))
		evmCfg := configtest.NewGeneralConfig(t, func(c *chainlink.Config, s *chainlink.Secrets) {
			c.EVM[0].Chain.Transactions.ReaperInterval = zero
			c.EVM[0].Chain.Transactions.ReaperThreshold = zero
			c.EVM[0].Chain.Transactions.ResendAfterThreshold = zero
		})

		evmTxmCfg := txmgr.NewEvmTxmConfig(evmtest.NewChainScopedConfig(t, evmCfg))
		ec := evmtest.NewEthClientMockWithDefaultChain(t)
		txMgr := txmgr.NewEvmTxm(ec.ConfiguredChainID(), evmTxmCfg, nil, logger.TestLogger(t), nil, nil,
			nil, txStore, nil, nil, nil, nil)
		err := txMgr.XXXTestAbandon(fromAddress) // mark transaction as abandoned
		require.NoError(t, err)

		etx2 := cltest.MustInsertUnstartedEthTx(t, txStore, fromAddress)
		etx2.Sequence = &nonce
		attempt2 := cltest.NewLegacyEthTxAttempt(t, etx2.ID)
		attempt2.Hash = etx.TxAttempts[0].Hash

		// Even though this will initially fail due to idx_eth_tx_attempts_hash constraint, because the conflicting tx has been abandoned
		// it should succeed after removing the abandoned attempt and retrying the insert
<<<<<<< HEAD
		err = txStore.UpdateEthTxUnstartedToInProgress(&etx2, &attempt2)
=======
		err = txStore.UpdateTxUnstartedToInProgress(&etx2, &attempt2)
>>>>>>> 3c624b28
		require.NoError(t, err)
	})

	_, fromAddress = cltest.MustInsertRandomKeyReturningState(t, ethKeyStore, 0)

	// Same flow as previous test, but without calling txMgr.Abandon()
	t.Run("duplicate tx hash disallowed in tx_eth_attempts", func(t *testing.T) {
		etx := cltest.MustInsertInProgressEthTxWithAttempt(t, txStore, nonce, fromAddress)
		require.Len(t, etx.TxAttempts, 1)

<<<<<<< HEAD
		etx.State = txmgr.EthTxUnstarted

		// Should fail due to idx_eth_tx_attempt_hash constraint
		err := txStore.UpdateEthTxUnstartedToInProgress(&etx, &etx.TxAttempts[0])
		assert.ErrorContains(t, err, "idx_eth_tx_attempts_hash")
		txStore = cltest.NewTxStore(t, db, cfg) // current txStore is poisened now, next test will need fresh one
=======
		etx.State = txmgrcommon.TxUnstarted

		// Should fail due to idx_eth_tx_attempt_hash constraint
		err := txStore.UpdateTxUnstartedToInProgress(&etx, &etx.TxAttempts[0])
		assert.ErrorContains(t, err, "idx_eth_tx_attempts_hash")
		txStore = cltest.NewTxStore(t, db, cfg.Database()) // current txStore is poisened now, next test will need fresh one
>>>>>>> 3c624b28
	})
}

func TestORM_GetTxInProgress(t *testing.T) {
	t.Parallel()

	db := pgtest.NewSqlxDB(t)
	cfg := newTestChainScopedConfig(t)
	txStore := cltest.NewTxStore(t, db, cfg.Database())
	ethKeyStore := cltest.NewKeyStore(t, db, cfg.Database()).Eth()
	_, fromAddress := cltest.MustInsertRandomKeyReturningState(t, ethKeyStore, 0)

	t.Run("gets 0 in progress eth transaction", func(t *testing.T) {
		etxResult, err := txStore.GetTxInProgress(fromAddress)
		require.NoError(t, err)
		require.Nil(t, etxResult)
	})

	t.Run("get 1 in progress eth transaction", func(t *testing.T) {
		etx := cltest.MustInsertInProgressEthTxWithAttempt(t, txStore, 123, fromAddress)

		etxResult, err := txStore.GetTxInProgress(fromAddress)
		require.NoError(t, err)
		assert.Equal(t, etxResult.ID, etx.ID)
	})
}

func TestORM_HasInProgressTransaction(t *testing.T) {
	t.Parallel()

	db := pgtest.NewSqlxDB(t)
	cfg := newTestChainScopedConfig(t)
	txStore := cltest.NewTxStore(t, db, cfg.Database())
	ethKeyStore := cltest.NewKeyStore(t, db, cfg.Database()).Eth()
	ethClient := evmtest.NewEthClientMockWithDefaultChain(t)
	_, fromAddress := cltest.MustInsertRandomKeyReturningState(t, ethKeyStore, 0)

	t.Run("no in progress eth transaction", func(t *testing.T) {
		exists, err := txStore.HasInProgressTransaction(fromAddress, ethClient.ConfiguredChainID())
		require.NoError(t, err)
		require.False(t, exists)
	})

	t.Run("has in progress eth transaction", func(t *testing.T) {
		cltest.MustInsertInProgressEthTxWithAttempt(t, txStore, 123, fromAddress)

		exists, err := txStore.HasInProgressTransaction(fromAddress, ethClient.ConfiguredChainID())
		require.NoError(t, err)
		require.True(t, exists)
	})
}

func TestORM_UpdateEthKeyNextNonce(t *testing.T) {
	t.Parallel()

	db := pgtest.NewSqlxDB(t)
	cfg := newTestChainScopedConfig(t)
	txStore := cltest.NewTxStore(t, db, cfg.Database())
	ethKeyStore := cltest.NewKeyStore(t, db, cfg.Database()).Eth()
	ethClient := evmtest.NewEthClientMockWithDefaultChain(t)
	ethKeyState, fromAddress := cltest.MustInsertRandomKeyReturningState(t, ethKeyStore, 0)

	t.Run("update next nonce", func(t *testing.T) {
		assert.Equal(t, int64(0), ethKeyState.NextNonce)
		err := txStore.UpdateKeyNextSequence(evmtypes.Nonce(24), evmtypes.Nonce(0), fromAddress, ethClient.ConfiguredChainID())
		require.NoError(t, err)

		newNextNonce, err := ethKeyStore.NextSequence(fromAddress, ethClient.ConfiguredChainID())
		require.NoError(t, err)
		assert.Equal(t, int64(24), newNextNonce.Int64())
	})

	t.Run("no rows found", func(t *testing.T) {
		err := txStore.UpdateKeyNextSequence(evmtypes.Nonce(100), evmtypes.Nonce(123), fromAddress, ethClient.ConfiguredChainID())
		require.Error(t, err)
	})
}

func TestORM_CountUnconfirmedTransactions(t *testing.T) {
	t.Parallel()

	db := pgtest.NewSqlxDB(t)
	cfg := configtest.NewGeneralConfig(t, nil)
	txStore := cltest.NewTxStore(t, db, cfg.Database())
	ethKeyStore := cltest.NewKeyStore(t, db, cfg.Database()).Eth()

	_, fromAddress := cltest.MustInsertRandomKey(t, ethKeyStore, 0)
	_, otherAddress := cltest.MustInsertRandomKey(t, ethKeyStore, 0)

	cltest.MustInsertUnconfirmedEthTxWithBroadcastLegacyAttempt(t, txStore, 0, otherAddress)
	cltest.MustInsertUnconfirmedEthTxWithBroadcastLegacyAttempt(t, txStore, 0, fromAddress)
	cltest.MustInsertUnconfirmedEthTxWithBroadcastLegacyAttempt(t, txStore, 1, fromAddress)
	cltest.MustInsertUnconfirmedEthTxWithBroadcastLegacyAttempt(t, txStore, 2, fromAddress)

	count, err := txStore.CountUnconfirmedTransactions(fromAddress, &cltest.FixtureChainID)
	require.NoError(t, err)
	assert.Equal(t, int(count), 3)
}

func TestORM_CountUnstartedTransactions(t *testing.T) {
	t.Parallel()

	db := pgtest.NewSqlxDB(t)
	cfg := configtest.NewGeneralConfig(t, nil)
	txStore := cltest.NewTxStore(t, db, cfg.Database())
	ethKeyStore := cltest.NewKeyStore(t, db, cfg.Database()).Eth()

	_, fromAddress := cltest.MustInsertRandomKey(t, ethKeyStore, 0)
	_, otherAddress := cltest.MustInsertRandomKey(t, ethKeyStore, 0)

	cltest.MustInsertUnstartedEthTx(t, txStore, fromAddress)
	cltest.MustInsertUnstartedEthTx(t, txStore, fromAddress)
	cltest.MustInsertUnstartedEthTx(t, txStore, otherAddress)
	cltest.MustInsertUnconfirmedEthTxWithBroadcastLegacyAttempt(t, txStore, 2, fromAddress)

	count, err := txStore.CountUnstartedTransactions(fromAddress, &cltest.FixtureChainID)
	require.NoError(t, err)
	assert.Equal(t, int(count), 2)
}

func TestORM_CheckTxQueueCapacity(t *testing.T) {
	t.Parallel()

	db := pgtest.NewSqlxDB(t)
	cfg := configtest.NewGeneralConfig(t, nil)
	txStore := cltest.NewTxStore(t, db, cfg.Database())
	ethKeyStore := cltest.NewKeyStore(t, db, cfg.Database()).Eth()

	_, fromAddress := cltest.MustAddRandomKeyToKeystore(t, ethKeyStore)
	_, otherAddress := cltest.MustAddRandomKeyToKeystore(t, ethKeyStore)

	var maxUnconfirmedTransactions uint64 = 2

	t.Run("with no eth_txes returns nil", func(t *testing.T) {
		err := txStore.CheckTxQueueCapacity(fromAddress, maxUnconfirmedTransactions, &cltest.FixtureChainID)
		require.NoError(t, err)
	})

	// deliberately one extra to exceed limit
	for i := 0; i <= int(maxUnconfirmedTransactions); i++ {
		cltest.MustInsertUnstartedEthTx(t, txStore, otherAddress)
	}

	t.Run("with eth_txes from another address returns nil", func(t *testing.T) {
		err := txStore.CheckTxQueueCapacity(fromAddress, maxUnconfirmedTransactions, &cltest.FixtureChainID)
		require.NoError(t, err)
	})

	for i := 0; i <= int(maxUnconfirmedTransactions); i++ {
		cltest.MustInsertFatalErrorEthTx(t, txStore, otherAddress)
	}

	t.Run("ignores fatally_errored transactions", func(t *testing.T) {
		err := txStore.CheckTxQueueCapacity(fromAddress, maxUnconfirmedTransactions, &cltest.FixtureChainID)
		require.NoError(t, err)
	})

	var n int64
	cltest.MustInsertInProgressEthTxWithAttempt(t, txStore, evmtypes.Nonce(n), fromAddress)
	n++
	cltest.MustInsertUnconfirmedEthTxWithBroadcastLegacyAttempt(t, txStore, n, fromAddress)
	n++

	t.Run("unconfirmed and in_progress transactions do not count", func(t *testing.T) {
		err := txStore.CheckTxQueueCapacity(fromAddress, 1, &cltest.FixtureChainID)
		require.NoError(t, err)
	})

	// deliberately one extra to exceed limit
	for i := 0; i <= int(maxUnconfirmedTransactions); i++ {
		cltest.MustInsertConfirmedEthTxWithLegacyAttempt(t, txStore, n, 42, fromAddress)
		n++
	}

	t.Run("with many confirmed eth_txes from the same address returns nil", func(t *testing.T) {
		err := txStore.CheckTxQueueCapacity(fromAddress, maxUnconfirmedTransactions, &cltest.FixtureChainID)
		require.NoError(t, err)
	})

	for i := 0; i < int(maxUnconfirmedTransactions)-1; i++ {
		cltest.MustInsertUnstartedEthTx(t, txStore, fromAddress)
	}

	t.Run("with fewer unstarted eth_txes than limit returns nil", func(t *testing.T) {
		err := txStore.CheckTxQueueCapacity(fromAddress, maxUnconfirmedTransactions, &cltest.FixtureChainID)
		require.NoError(t, err)
	})

	cltest.MustInsertUnstartedEthTx(t, txStore, fromAddress)

	t.Run("with equal or more unstarted eth_txes than limit returns error", func(t *testing.T) {
		err := txStore.CheckTxQueueCapacity(fromAddress, maxUnconfirmedTransactions, &cltest.FixtureChainID)
		require.Error(t, err)
		require.Contains(t, err.Error(), fmt.Sprintf("cannot create transaction; too many unstarted transactions in the queue (2/%d). WARNING: Hitting EVM.Transactions.MaxQueued", maxUnconfirmedTransactions))

		cltest.MustInsertUnstartedEthTx(t, txStore, fromAddress)
		err = txStore.CheckTxQueueCapacity(fromAddress, maxUnconfirmedTransactions, &cltest.FixtureChainID)
		require.Error(t, err)
		require.Contains(t, err.Error(), fmt.Sprintf("cannot create transaction; too many unstarted transactions in the queue (3/%d). WARNING: Hitting EVM.Transactions.MaxQueued", maxUnconfirmedTransactions))
	})

	t.Run("with different chain ID ignores txes", func(t *testing.T) {
		err := txStore.CheckTxQueueCapacity(fromAddress, maxUnconfirmedTransactions, big.NewInt(42))
		require.NoError(t, err)
	})

	t.Run("disables check with 0 limit", func(t *testing.T) {
		err := txStore.CheckTxQueueCapacity(fromAddress, 0, &cltest.FixtureChainID)
		require.NoError(t, err)
	})
}

func TestORM_CreateTransaction(t *testing.T) {
	t.Parallel()

	db := pgtest.NewSqlxDB(t)
	cfg := configtest.NewGeneralConfig(t, nil)
	txStore := cltest.NewTxStore(t, db, cfg.Database())
	kst := cltest.NewKeyStore(t, db, cfg.Database())

	_, fromAddress := cltest.MustInsertRandomKey(t, kst.Eth(), 0)
	toAddress := testutils.NewAddress()
	gasLimit := uint32(1000)
	payload := []byte{1, 2, 3}

	ethClient := evmtest.NewEthClientMockWithDefaultChain(t)

	t.Run("with queue under capacity inserts eth_tx", func(t *testing.T) {
		subject := uuid.New()
		strategy := newMockTxStrategy(t)
		strategy.On("Subject").Return(uuid.NullUUID{UUID: subject, Valid: true})
		strategy.On("PruneQueue", mock.AnythingOfType("*txmgr.evmTxStore"), mock.AnythingOfType("pg.QOpt")).Return(int64(0), nil)
		etx, err := txStore.CreateTransaction(txmgr.EvmTxRequest{
			FromAddress:    fromAddress,
			ToAddress:      toAddress,
			EncodedPayload: payload,
			FeeLimit:       gasLimit,
			Meta:           nil,
			Strategy:       strategy,
		}, ethClient.ConfiguredChainID())
		assert.NoError(t, err)

		assert.Greater(t, etx.ID, int64(0))
		assert.Equal(t, etx.State, txmgrcommon.TxUnstarted)
		assert.Equal(t, gasLimit, etx.FeeLimit)
		assert.Equal(t, fromAddress, etx.FromAddress)
		assert.Equal(t, toAddress, etx.ToAddress)
		assert.Equal(t, payload, etx.EncodedPayload)
		assert.Equal(t, big.Int(assets.NewEthValue(0)), etx.Value)
		assert.Equal(t, subject, etx.Subject.UUID)

		cltest.AssertCount(t, db, "eth_txes", 1)

		var dbEthTx txmgr.DbEthTx
		require.NoError(t, db.Get(&dbEthTx, `SELECT * FROM eth_txes ORDER BY id ASC LIMIT 1`))

		assert.Equal(t, dbEthTx.State, txmgrcommon.TxUnstarted)
		assert.Equal(t, gasLimit, dbEthTx.GasLimit)
		assert.Equal(t, fromAddress, dbEthTx.FromAddress)
		assert.Equal(t, toAddress, dbEthTx.ToAddress)
		assert.Equal(t, payload, dbEthTx.EncodedPayload)
		assert.Equal(t, assets.NewEthValue(0), dbEthTx.Value)
		assert.Equal(t, subject, dbEthTx.Subject.UUID)
	})

	t.Run("doesn't insert eth_tx if a matching tx already exists for that pipeline_task_run_id", func(t *testing.T) {
		id := uuid.New()
		txRequest := txmgr.EvmTxRequest{
			FromAddress:       fromAddress,
			ToAddress:         testutils.NewAddress(),
			EncodedPayload:    []byte{1, 2, 3},
			FeeLimit:          21000,
			PipelineTaskRunID: &id,
			Strategy:          txmgrcommon.NewSendEveryStrategy(),
		}
		tx1, err := txStore.CreateTransaction(txRequest, ethClient.ConfiguredChainID())
		assert.NoError(t, err)

		tx2, err := txStore.CreateTransaction(txRequest, ethClient.ConfiguredChainID())
		assert.NoError(t, err)

		assert.Equal(t, tx1.GetID(), tx2.GetID())
	})
}

func TestORM_PruneUnstartedTxQueue(t *testing.T) {
	t.Parallel()

	db := pgtest.NewSqlxDB(t)
	cfg := newTestChainScopedConfig(t)
	txStore := cltest.NewTxStore(t, db, cfg.Database())
	ethKeyStore := cltest.NewKeyStore(t, db, cfg.Database()).Eth()
	evmtest.NewEthClientMockWithDefaultChain(t)
	_, fromAddress := cltest.MustInsertRandomKeyReturningState(t, ethKeyStore, 0)

	subject1 := uuid.New()
	for i := 0; i < 5; i++ {
		cltest.MustInsertUnstartedEthTx(t, txStore, fromAddress, subject1)
	}
	subject2 := uuid.New()
	for i := 0; i < 5; i++ {
		cltest.MustInsertUnstartedEthTx(t, txStore, fromAddress, subject2)
	}

	t.Run("does not prune if queue has not exceeded capacity", func(t *testing.T) {
		n, err := txStore.PruneUnstartedTxQueue(uint32(5), subject1)
		require.NoError(t, err)
		assert.Equal(t, int64(0), n)
	})

	t.Run("prunes if queue has exceeded capacity", func(t *testing.T) {
		n, err := txStore.PruneUnstartedTxQueue(uint32(3), subject1)
		require.NoError(t, err)
		assert.Equal(t, int64(2), n)
	})
}<|MERGE_RESOLUTION|>--- conflicted
+++ resolved
@@ -1039,11 +1039,7 @@
 	})
 
 	t.Run("successfully mark errored transactions w/ qopt passing in sql.Tx", func(t *testing.T) {
-<<<<<<< HEAD
-		q := pg.NewQ(db, logger.TestLogger(t), cfg)
-=======
 		q := pg.NewQ(db, logger.TestLogger(t), cfg.Database())
->>>>>>> 3c624b28
 
 		etx := cltest.MustInsertConfirmedMissingReceiptEthTxWithLegacyAttempt(t, txStore, 1, 7, time.Now(), fromAddress)
 		err := q.Transaction(func(q pg.Queryer) error {
@@ -1287,11 +1283,7 @@
 
 		// Even though this will initially fail due to idx_eth_tx_attempts_hash constraint, because the conflicting tx has been abandoned
 		// it should succeed after removing the abandoned attempt and retrying the insert
-<<<<<<< HEAD
-		err = txStore.UpdateEthTxUnstartedToInProgress(&etx2, &attempt2)
-=======
 		err = txStore.UpdateTxUnstartedToInProgress(&etx2, &attempt2)
->>>>>>> 3c624b28
 		require.NoError(t, err)
 	})
 
@@ -1302,21 +1294,12 @@
 		etx := cltest.MustInsertInProgressEthTxWithAttempt(t, txStore, nonce, fromAddress)
 		require.Len(t, etx.TxAttempts, 1)
 
-<<<<<<< HEAD
-		etx.State = txmgr.EthTxUnstarted
-
-		// Should fail due to idx_eth_tx_attempt_hash constraint
-		err := txStore.UpdateEthTxUnstartedToInProgress(&etx, &etx.TxAttempts[0])
-		assert.ErrorContains(t, err, "idx_eth_tx_attempts_hash")
-		txStore = cltest.NewTxStore(t, db, cfg) // current txStore is poisened now, next test will need fresh one
-=======
 		etx.State = txmgrcommon.TxUnstarted
 
 		// Should fail due to idx_eth_tx_attempt_hash constraint
 		err := txStore.UpdateTxUnstartedToInProgress(&etx, &etx.TxAttempts[0])
 		assert.ErrorContains(t, err, "idx_eth_tx_attempts_hash")
 		txStore = cltest.NewTxStore(t, db, cfg.Database()) // current txStore is poisened now, next test will need fresh one
->>>>>>> 3c624b28
 	})
 }
 
