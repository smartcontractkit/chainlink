package txmgr

import (
	"context"
	"database/sql"
	"encoding/json"
	"errors"
	"fmt"
	"math/big"
	"strings"
	"time"

	"github.com/ethereum/go-ethereum/common"
	"github.com/google/uuid"
	"github.com/jackc/pgconn"
	"github.com/jmoiron/sqlx"
	"github.com/lib/pq"
	pkgerrors "github.com/pkg/errors"
	nullv4 "gopkg.in/guregu/null.v4"

	"github.com/smartcontractkit/chainlink/v2/common/txmgr"
	txmgrtypes "github.com/smartcontractkit/chainlink/v2/common/txmgr/types"
	"github.com/smartcontractkit/chainlink/v2/core/chains/evm/assets"
	"github.com/smartcontractkit/chainlink/v2/core/chains/evm/gas"
	"github.com/smartcontractkit/chainlink/v2/core/chains/evm/label"
	evmtypes "github.com/smartcontractkit/chainlink/v2/core/chains/evm/types"
	"github.com/smartcontractkit/chainlink/v2/core/logger"
	"github.com/smartcontractkit/chainlink/v2/core/null"
	"github.com/smartcontractkit/chainlink/v2/core/services/pg"
	"github.com/smartcontractkit/chainlink/v2/core/services/pg/datatypes"
	"github.com/smartcontractkit/chainlink/v2/core/utils"
)

var (
	ErrKeyNotUpdated = errors.New("evmTxStore: Key not updated")
	ErrInvalidQOpt   = errors.New("evmTxStore: Invalid QOpt")

	// ErrCouldNotGetReceipt is the error string we save if we reach our finality depth for a confirmed transaction without ever getting a receipt
	// This most likely happened because an external wallet used the account for this nonce
	ErrCouldNotGetReceipt = "could not get receipt"
)

// EvmTxStore combines the txmgr tx store interface and the interface needed for the the API to read from the tx DB
//
//go:generate mockery --quiet --name EvmTxStore --output ./mocks/ --case=underscore
type EvmTxStore interface {
	// redeclare TxStore for mockery
	txmgrtypes.TxStore[common.Address, *big.Int, common.Hash, common.Hash, *evmtypes.Receipt, evmtypes.Nonce, gas.EvmFee]
	TxStoreWebApi
}

// TxStoreWebApi encapsulates the methods that are not used by the txmgr and only used by the various web controllers and readers
type TxStoreWebApi interface {
	FindTxAttemptConfirmedByTxIDs(ids []int64) ([]TxAttempt, error)
	FindTxByHash(hash common.Hash) (*Tx, error)
	Transactions(offset, limit int) ([]Tx, int, error)
	TxAttempts(offset, limit int) ([]TxAttempt, int, error)
	TransactionsWithAttempts(offset, limit int) ([]Tx, int, error)
	FindTxAttempt(hash common.Hash) (*TxAttempt, error)
	FindTxWithAttempts(etxID int64) (etx Tx, err error)
}

type TestEvmTxStore interface {
	EvmTxStore

	// methods only used for testing purposes
	InsertReceipt(receipt *evmtypes.Receipt) (int64, error)
	InsertTx(etx *Tx) error
	FindTxAttemptsByTxIDs(ids []int64) ([]TxAttempt, error)
	InsertTxAttempt(attempt *TxAttempt) error
	LoadTxesAttempts(etxs []*Tx, qopts ...pg.QOpt) error
	GetFatalTransactions(ctx context.Context) (txes []*Tx, err error)
}

type evmTxStore struct {
	q         pg.Q
	logger    logger.Logger
	ctx       context.Context
	ctxCancel context.CancelFunc
}

var _ EvmTxStore = (*evmTxStore)(nil)
var _ TestEvmTxStore = (*evmTxStore)(nil)

// Directly maps to columns of database table "evm.receipts".
// Do not modify type unless you
// intend to modify the database schema
type dbReceipt struct {
	ID               int64
	TxHash           common.Hash
	BlockHash        common.Hash
	BlockNumber      int64
	TransactionIndex uint
	Receipt          evmtypes.Receipt
	CreatedAt        time.Time
}

func DbReceiptFromEvmReceipt(evmReceipt *evmtypes.Receipt) dbReceipt {
	return dbReceipt{
		TxHash:           evmReceipt.TxHash,
		BlockHash:        evmReceipt.BlockHash,
		BlockNumber:      evmReceipt.BlockNumber.Int64(),
		TransactionIndex: evmReceipt.TransactionIndex,
		Receipt:          *evmReceipt,
	}
}

func DbReceiptToEvmReceipt(receipt *dbReceipt) *evmtypes.Receipt {
	return &receipt.Receipt
}

// Directly maps to onchain receipt schema.
type rawOnchainReceipt = evmtypes.Receipt

// Directly maps to some columns of few database tables.
// Does not map to a single database table.
// It's comprised of fields from different tables.
type dbReceiptPlus struct {
	ID           uuid.UUID        `db:"pipeline_task_run_id"`
	Receipt      evmtypes.Receipt `db:"receipt"`
	FailOnRevert bool             `db:"FailOnRevert"`
}

func fromDBReceipts(rs []dbReceipt) []*evmtypes.Receipt {
	receipts := make([]*evmtypes.Receipt, len(rs))
	for i := 0; i < len(rs); i++ {
		receipts[i] = DbReceiptToEvmReceipt(&rs[i])
	}
	return receipts
}

func fromDBReceiptsPlus(rs []dbReceiptPlus) []ReceiptPlus {
	receipts := make([]ReceiptPlus, len(rs))
	for i := 0; i < len(rs); i++ {
		receipts[i] = ReceiptPlus{
			ID:           rs[i].ID,
			Receipt:      &rs[i].Receipt,
			FailOnRevert: rs[i].FailOnRevert,
		}
	}
	return receipts
}

func toOnchainReceipt(rs []*evmtypes.Receipt) []rawOnchainReceipt {
	receipts := make([]rawOnchainReceipt, len(rs))
	for i := 0; i < len(rs); i++ {
		receipts[i] = rawOnchainReceipt(*rs[i])
	}
	return receipts
}

// Directly maps to columns of database table "evm.txes".
// This is exported, as tests and other external code still directly reads DB using this schema.
type DbEthTx struct {
	ID             int64
	IdempotencyKey *string
	Nonce          *int64
	FromAddress    common.Address
	ToAddress      common.Address
	EncodedPayload []byte
	Value          assets.Eth
	// GasLimit on the EthTx is always the conceptual gas limit, which is not
	// necessarily the same as the on-chain encoded value (i.e. Optimism)
	GasLimit uint32
	Error    nullv4.String
	// BroadcastAt is updated every time an attempt for this eth_tx is re-sent
	// In almost all cases it will be within a second or so of the actual send time.
	BroadcastAt *time.Time
	// InitialBroadcastAt is recorded once, the first ever time this eth_tx is sent
	CreatedAt time.Time
	State     txmgrtypes.TxState
	// Marshalled EvmTxMeta
	// Used for additional context around transactions which you want to log
	// at send time.
	Meta              *datatypes.JSON
	Subject           uuid.NullUUID
	PipelineTaskRunID uuid.NullUUID
	MinConfirmations  null.Uint32
	EVMChainID        utils.Big
	// TransmitChecker defines the check that should be performed before a transaction is submitted on
	// chain.
	TransmitChecker    *datatypes.JSON
	InitialBroadcastAt *time.Time
	// Marks tx requiring callback
	SignalCallback bool
	// Marks tx callback as signaled
	CallbackCompleted bool
}

func (db *DbEthTx) FromTx(tx *Tx) {
	db.ID = tx.ID
	db.IdempotencyKey = tx.IdempotencyKey
	db.FromAddress = tx.FromAddress
	db.ToAddress = tx.ToAddress
	db.EncodedPayload = tx.EncodedPayload
	db.Value = assets.Eth(tx.Value)
	db.GasLimit = tx.FeeLimit
	db.Error = tx.Error
	db.BroadcastAt = tx.BroadcastAt
	db.CreatedAt = tx.CreatedAt
	db.State = tx.State
	db.Meta = tx.Meta
	db.Subject = tx.Subject
	db.PipelineTaskRunID = tx.PipelineTaskRunID
	db.MinConfirmations = tx.MinConfirmations
	db.TransmitChecker = tx.TransmitChecker
	db.InitialBroadcastAt = tx.InitialBroadcastAt
	db.SignalCallback = tx.SignalCallback
	db.CallbackCompleted = tx.CallbackCompleted

	if tx.ChainID != nil {
		db.EVMChainID = *utils.NewBig(tx.ChainID)
	}
	if tx.Sequence != nil {
		n := tx.Sequence.Int64()
		db.Nonce = &n
	}
}

func (db DbEthTx) ToTx(tx *Tx) {
	tx.ID = db.ID
	if db.Nonce != nil {
		n := evmtypes.Nonce(*db.Nonce)
		tx.Sequence = &n
	}
	tx.IdempotencyKey = db.IdempotencyKey
	tx.FromAddress = db.FromAddress
	tx.ToAddress = db.ToAddress
	tx.EncodedPayload = db.EncodedPayload
	tx.Value = *db.Value.ToInt()
	tx.FeeLimit = db.GasLimit
	tx.Error = db.Error
	tx.BroadcastAt = db.BroadcastAt
	tx.CreatedAt = db.CreatedAt
	tx.State = db.State
	tx.Meta = db.Meta
	tx.Subject = db.Subject
	tx.PipelineTaskRunID = db.PipelineTaskRunID
	tx.MinConfirmations = db.MinConfirmations
	tx.ChainID = db.EVMChainID.ToInt()
	tx.TransmitChecker = db.TransmitChecker
	tx.InitialBroadcastAt = db.InitialBroadcastAt
	tx.SignalCallback = db.SignalCallback
	tx.CallbackCompleted = db.CallbackCompleted
}

func dbEthTxsToEvmEthTxs(dbEthTxs []DbEthTx) []Tx {
	evmEthTxs := make([]Tx, len(dbEthTxs))
	for i, dbTx := range dbEthTxs {
		dbTx.ToTx(&evmEthTxs[i])
	}
	return evmEthTxs
}

func dbEthTxsToEvmEthTxPtrs(dbEthTxs []DbEthTx, evmEthTxs []*Tx) {
	for i, dbTx := range dbEthTxs {
		evmEthTxs[i] = &Tx{}
		dbTx.ToTx(evmEthTxs[i])
	}
}

// Directly maps to columns of database table "evm.tx_attempts".
// This is exported, as tests and other external code still directly reads DB using this schema.
type DbEthTxAttempt struct {
	ID                      int64
	EthTxID                 int64
	GasPrice                *assets.Wei
	SignedRawTx             []byte
	Hash                    common.Hash
	BroadcastBeforeBlockNum *int64
	State                   string
	CreatedAt               time.Time
	ChainSpecificGasLimit   uint32
	TxType                  int
	GasTipCap               *assets.Wei
	GasFeeCap               *assets.Wei
}

func (db *DbEthTxAttempt) FromTxAttempt(attempt *TxAttempt) {
	db.ID = attempt.ID
	db.EthTxID = attempt.TxID
	db.GasPrice = attempt.TxFee.Legacy
	db.SignedRawTx = attempt.SignedRawTx
	db.Hash = attempt.Hash
	db.BroadcastBeforeBlockNum = attempt.BroadcastBeforeBlockNum
	db.CreatedAt = attempt.CreatedAt
	db.ChainSpecificGasLimit = attempt.ChainSpecificFeeLimit
	db.TxType = attempt.TxType
	db.GasTipCap = attempt.TxFee.DynamicTipCap
	db.GasFeeCap = attempt.TxFee.DynamicFeeCap

	// handle state naming difference between generic + EVM
	if attempt.State == txmgrtypes.TxAttemptInsufficientFunds {
		db.State = "insufficient_eth"
	} else {
		db.State = attempt.State.String()
	}
}

func DbEthTxAttemptStateToTxAttemptState(state string) txmgrtypes.TxAttemptState {
	if state == "insufficient_eth" {
		return txmgrtypes.TxAttemptInsufficientFunds
	}
	return txmgrtypes.NewTxAttemptState(state)
}

func (db DbEthTxAttempt) ToTxAttempt(attempt *TxAttempt) {
	attempt.ID = db.ID
	attempt.TxID = db.EthTxID
	attempt.SignedRawTx = db.SignedRawTx
	attempt.Hash = db.Hash
	attempt.BroadcastBeforeBlockNum = db.BroadcastBeforeBlockNum
	attempt.State = DbEthTxAttemptStateToTxAttemptState(db.State)
	attempt.CreatedAt = db.CreatedAt
	attempt.ChainSpecificFeeLimit = db.ChainSpecificGasLimit
	attempt.TxType = db.TxType
	attempt.TxFee = gas.EvmFee{
		Legacy:        db.GasPrice,
		DynamicTipCap: db.GasTipCap,
		DynamicFeeCap: db.GasFeeCap,
	}
}

func dbEthTxAttemptsToEthTxAttempts(dbEthTxAttempt []DbEthTxAttempt) []TxAttempt {
	evmEthTxAttempt := make([]TxAttempt, len(dbEthTxAttempt))
	for i, dbTxAttempt := range dbEthTxAttempt {
		dbTxAttempt.ToTxAttempt(&evmEthTxAttempt[i])
	}
	return evmEthTxAttempt
}

func NewTxStore(
	db *sqlx.DB,
	lggr logger.Logger,
	cfg pg.QConfig,
) *evmTxStore {
	namedLogger := lggr.Named("TxmStore")
	ctx, cancel := context.WithCancel(context.Background())
	q := pg.NewQ(db, namedLogger, cfg, pg.WithParentCtx(ctx))
	return &evmTxStore{
		q:         q,
		logger:    namedLogger,
		ctx:       ctx,
		ctxCancel: cancel,
	}
}

const insertIntoEthTxAttemptsQuery = `
INSERT INTO evm.tx_attempts (eth_tx_id, gas_price, signed_raw_tx, hash, broadcast_before_block_num, state, created_at, chain_specific_gas_limit, tx_type, gas_tip_cap, gas_fee_cap)
VALUES (:eth_tx_id, :gas_price, :signed_raw_tx, :hash, :broadcast_before_block_num, :state, NOW(), :chain_specific_gas_limit, :tx_type, :gas_tip_cap, :gas_fee_cap)
RETURNING *;
`

// TODO: create method to pass in new context to evmTxStore (which will also create a new pg.Q)

func (o *evmTxStore) Close() {
	o.ctxCancel()
}

func (o *evmTxStore) preloadTxAttempts(txs []Tx) error {
	// Preload TxAttempts
	var ids []int64
	for _, tx := range txs {
		ids = append(ids, tx.ID)
	}
	if len(ids) == 0 {
		return nil
	}
	var dbAttempts []DbEthTxAttempt
	sql := `SELECT * FROM evm.tx_attempts WHERE eth_tx_id IN (?) ORDER BY id desc;`
	query, args, err := sqlx.In(sql, ids)
	if err != nil {
		return err
	}
	query = o.q.Rebind(query)
	if err = o.q.Select(&dbAttempts, query, args...); err != nil {
		return err
	}
	// fill in attempts
	for _, dbAttempt := range dbAttempts {
		for i, tx := range txs {
			if tx.ID == dbAttempt.EthTxID {
				var attempt TxAttempt
				dbAttempt.ToTxAttempt(&attempt)
				txs[i].TxAttempts = append(txs[i].TxAttempts, attempt)
			}
		}
	}
	return nil
}

func (o *evmTxStore) PreloadTxes(ctx context.Context, attempts []TxAttempt) error {
	var cancel context.CancelFunc
	ctx, cancel = o.mergeContexts(ctx)
	defer cancel()
	return o.preloadTxesAtomic(attempts, pg.WithParentCtx(ctx))
}

// Only to be used for atomic transactions internal to the tx store
func (o *evmTxStore) preloadTxesAtomic(attempts []TxAttempt, qopts ...pg.QOpt) error {
	ethTxM := make(map[int64]Tx)
	for _, attempt := range attempts {
		ethTxM[attempt.TxID] = Tx{}
	}
	ethTxIDs := make([]int64, len(ethTxM))
	var i int
	for id := range ethTxM {
		ethTxIDs[i] = id
		i++
	}
	dbEthTxs := make([]DbEthTx, len(ethTxIDs))
	qq := o.q.WithOpts(qopts...)
	if err := qq.Select(&dbEthTxs, `SELECT * FROM evm.txes WHERE id = ANY($1)`, pq.Array(ethTxIDs)); err != nil {
		return pkgerrors.Wrap(err, "loadEthTxes failed")
	}
	for _, dbEtx := range dbEthTxs {
		etx := ethTxM[dbEtx.ID]
		dbEtx.ToTx(&etx)
		ethTxM[etx.ID] = etx
	}
	for i, attempt := range attempts {
		attempts[i].Tx = ethTxM[attempt.TxID]
	}
	return nil
}

// Transactions returns all eth transactions without loaded relations
// limited by passed parameters.
func (o *evmTxStore) Transactions(offset, limit int) (txs []Tx, count int, err error) {
	sql := `SELECT count(*) FROM evm.txes WHERE id IN (SELECT DISTINCT eth_tx_id FROM evm.tx_attempts)`
	if err = o.q.Get(&count, sql); err != nil {
		return
	}

	sql = `SELECT * FROM evm.txes WHERE id IN (SELECT DISTINCT eth_tx_id FROM evm.tx_attempts) ORDER BY id desc LIMIT $1 OFFSET $2`
	var dbEthTxs []DbEthTx
	if err = o.q.Select(&dbEthTxs, sql, limit, offset); err != nil {
		return
	}
	txs = dbEthTxsToEvmEthTxs(dbEthTxs)
	return
}

// TransactionsWithAttempts returns all eth transactions with at least one attempt
// limited by passed parameters. Attempts are sorted by id.
func (o *evmTxStore) TransactionsWithAttempts(offset, limit int) (txs []Tx, count int, err error) {
	sql := `SELECT count(*) FROM evm.txes WHERE id IN (SELECT DISTINCT eth_tx_id FROM evm.tx_attempts)`
	if err = o.q.Get(&count, sql); err != nil {
		return
	}

	sql = `SELECT * FROM evm.txes WHERE id IN (SELECT DISTINCT eth_tx_id FROM evm.tx_attempts) ORDER BY id desc LIMIT $1 OFFSET $2`
	var dbTxs []DbEthTx
	if err = o.q.Select(&dbTxs, sql, limit, offset); err != nil {
		return
	}
	txs = dbEthTxsToEvmEthTxs(dbTxs)
	err = o.preloadTxAttempts(txs)
	return
}

// TxAttempts returns the last tx attempts sorted by created_at descending.
func (o *evmTxStore) TxAttempts(offset, limit int) (txs []TxAttempt, count int, err error) {
	sql := `SELECT count(*) FROM evm.tx_attempts`
	if err = o.q.Get(&count, sql); err != nil {
		return
	}

	sql = `SELECT * FROM evm.tx_attempts ORDER BY created_at DESC, id DESC LIMIT $1 OFFSET $2`
	var dbTxs []DbEthTxAttempt
	if err = o.q.Select(&dbTxs, sql, limit, offset); err != nil {
		return
	}
	txs = dbEthTxAttemptsToEthTxAttempts(dbTxs)
	err = o.preloadTxesAtomic(txs)
	return
}

// FindTxAttempt returns an individual TxAttempt
func (o *evmTxStore) FindTxAttempt(hash common.Hash) (*TxAttempt, error) {
	dbTxAttempt := DbEthTxAttempt{}
	sql := `SELECT * FROM evm.tx_attempts WHERE hash = $1`
	if err := o.q.Get(&dbTxAttempt, sql, hash); err != nil {
		return nil, err
	}
	// reuse the preload
	var attempt TxAttempt
	dbTxAttempt.ToTxAttempt(&attempt)
	attempts := []TxAttempt{attempt}
	err := o.preloadTxesAtomic(attempts)
	return &attempts[0], err
}

// FindTxAttemptsByTxIDs returns a list of attempts by ETH Tx IDs
func (o *evmTxStore) FindTxAttemptsByTxIDs(ids []int64) ([]TxAttempt, error) {
	sql := `SELECT * FROM evm.tx_attempts WHERE eth_tx_id = ANY($1)`
	var dbTxAttempts []DbEthTxAttempt
	if err := o.q.Select(&dbTxAttempts, sql, ids); err != nil {
		return nil, err
	}
	return dbEthTxAttemptsToEthTxAttempts(dbTxAttempts), nil
}

func (o *evmTxStore) FindTxByHash(hash common.Hash) (*Tx, error) {
	var dbEtx DbEthTx
	err := o.q.Transaction(func(tx pg.Queryer) error {
		sql := `SELECT evm.txes.* FROM evm.txes WHERE id IN (SELECT DISTINCT eth_tx_id FROM evm.tx_attempts WHERE hash = $1)`
		if err := tx.Get(&dbEtx, sql, hash); err != nil {
			return pkgerrors.Wrapf(err, "failed to find eth_tx with hash %d", hash)
		}
		return nil
	}, pg.OptReadOnlyTx())

	var etx Tx
	dbEtx.ToTx(&etx)
	return &etx, pkgerrors.Wrap(err, "FindEthTxByHash failed")
}

// InsertTx inserts a new evm tx into the database
func (o *evmTxStore) InsertTx(etx *Tx) error {
	if etx.CreatedAt == (time.Time{}) {
		etx.CreatedAt = time.Now()
	}
	const insertEthTxSQL = `INSERT INTO evm.txes (nonce, from_address, to_address, encoded_payload, value, gas_limit, error, broadcast_at, initial_broadcast_at, created_at, state, meta, subject, pipeline_task_run_id, min_confirmations, evm_chain_id, transmit_checker, idempotency_key, signal_callback, callback_completed) VALUES (
:nonce, :from_address, :to_address, :encoded_payload, :value, :gas_limit, :error, :broadcast_at, :initial_broadcast_at, :created_at, :state, :meta, :subject, :pipeline_task_run_id, :min_confirmations, :evm_chain_id, :transmit_checker, :idempotency_key, :signal_callback, :callback_completed
) RETURNING *`
	var dbTx DbEthTx
	dbTx.FromTx(etx)
	err := o.q.GetNamed(insertEthTxSQL, &dbTx, &dbTx)
	dbTx.ToTx(etx)
	return pkgerrors.Wrap(err, "InsertTx failed")
}

// InsertTxAttempt inserts a new txAttempt into the database
func (o *evmTxStore) InsertTxAttempt(attempt *TxAttempt) error {
	var dbTxAttempt DbEthTxAttempt
	dbTxAttempt.FromTxAttempt(attempt)
	err := o.q.GetNamed(insertIntoEthTxAttemptsQuery, &dbTxAttempt, &dbTxAttempt)
	dbTxAttempt.ToTxAttempt(attempt)
	return pkgerrors.Wrap(err, "InsertTxAttempt failed")
}

// InsertReceipt only used in tests. Use SaveFetchedReceipts instead
func (o *evmTxStore) InsertReceipt(receipt *evmtypes.Receipt) (int64, error) {
	// convert to database representation
	r := DbReceiptFromEvmReceipt(receipt)

	const insertEthReceiptSQL = `INSERT INTO evm.receipts (tx_hash, block_hash, block_number, transaction_index, receipt, created_at) VALUES (
:tx_hash, :block_hash, :block_number, :transaction_index, :receipt, NOW()
) RETURNING *`
	err := o.q.GetNamed(insertEthReceiptSQL, &r, &r)

	return r.ID, pkgerrors.Wrap(err, "InsertReceipt failed")
}

func (o *evmTxStore) GetFatalTransactions(ctx context.Context) (txes []*Tx, err error) {
	var cancel context.CancelFunc
	ctx, cancel = o.mergeContexts(ctx)
	defer cancel()
	qq := o.q.WithOpts(pg.WithParentCtx(ctx))
	err = qq.Transaction(func(tx pg.Queryer) error {
		stmt := `SELECT * FROM evm.txes WHERE state = 'fatal_error'`
		var dbEtxs []DbEthTx
		if err = tx.Select(&dbEtxs, stmt); err != nil {
			return fmt.Errorf("failed to load evm.txes: %w", err)
		}
		txes = make([]*Tx, len(dbEtxs))
		dbEthTxsToEvmEthTxPtrs(dbEtxs, txes)
		err = o.LoadTxesAttempts(txes, pg.WithParentCtx(ctx), pg.WithQueryer(tx))
		return fmt.Errorf("failed to load evm.tx_attempts: %w", err)
	}, pg.OptReadOnlyTx())

	return txes, nil
}

// FindTxWithAttempts finds the Tx with its attempts and receipts preloaded
func (o *evmTxStore) FindTxWithAttempts(etxID int64) (etx Tx, err error) {
	err = o.q.Transaction(func(tx pg.Queryer) error {
		var dbEtx DbEthTx
		if err = tx.Get(&dbEtx, `SELECT * FROM evm.txes WHERE id = $1 ORDER BY created_at ASC, id ASC`, etxID); err != nil {
			return pkgerrors.Wrapf(err, "failed to find evm.tx with id %d", etxID)
		}
		dbEtx.ToTx(&etx)
		if err = o.loadTxAttemptsAtomic(&etx, pg.WithQueryer(tx)); err != nil {
			return pkgerrors.Wrapf(err, "failed to load evm.tx_attempts for evm.tx with id %d", etxID)
		}
		if err = loadEthTxAttemptsReceipts(tx, &etx); err != nil {
			return pkgerrors.Wrapf(err, "failed to load evm.receipts for evm.tx with id %d", etxID)
		}
		return nil
	}, pg.OptReadOnlyTx())
	return etx, pkgerrors.Wrap(err, "FindTxWithAttempts failed")
}

func (o *evmTxStore) FindTxAttemptConfirmedByTxIDs(ids []int64) ([]TxAttempt, error) {
	var txAttempts []TxAttempt
	err := o.q.Transaction(func(tx pg.Queryer) error {
		var dbAttempts []DbEthTxAttempt
		if err := tx.Select(&dbAttempts, `SELECT eta.*
		FROM evm.tx_attempts eta
			join evm.receipts er on eta.hash = er.tx_hash where eta.eth_tx_id = ANY($1) ORDER BY eta.gas_price DESC, eta.gas_tip_cap DESC`, ids); err != nil {
			return err
		}
		txAttempts = dbEthTxAttemptsToEthTxAttempts(dbAttempts)
		return loadConfirmedAttemptsReceipts(tx, txAttempts)
	}, pg.OptReadOnlyTx())
	return txAttempts, pkgerrors.Wrap(err, "FindTxAttemptConfirmedByTxIDs failed")
}

// Only used internally for atomic transactions
func (o *evmTxStore) LoadTxesAttempts(etxs []*Tx, qopts ...pg.QOpt) error {
	qq := o.q.WithOpts(qopts...)
	ethTxIDs := make([]int64, len(etxs))
	ethTxesM := make(map[int64]*Tx, len(etxs))
	for i, etx := range etxs {
		etx.TxAttempts = nil // this will overwrite any previous preload
		ethTxIDs[i] = etx.ID
		ethTxesM[etx.ID] = etxs[i]
	}
	var dbTxAttempts []DbEthTxAttempt
	if err := qq.Select(&dbTxAttempts, `SELECT * FROM evm.tx_attempts WHERE eth_tx_id = ANY($1) ORDER BY evm.tx_attempts.gas_price DESC, evm.tx_attempts.gas_tip_cap DESC`, pq.Array(ethTxIDs)); err != nil {
		return pkgerrors.Wrap(err, "loadEthTxesAttempts failed to load evm.tx_attempts")
	}
	for _, dbAttempt := range dbTxAttempts {
		etx := ethTxesM[dbAttempt.EthTxID]
		var attempt TxAttempt
		dbAttempt.ToTxAttempt(&attempt)
		etx.TxAttempts = append(etx.TxAttempts, attempt)
	}
	return nil
}

func (o *evmTxStore) LoadTxAttempts(ctx context.Context, etx *Tx) error {
	var cancel context.CancelFunc
	ctx, cancel = o.mergeContexts(ctx)
	defer cancel()
	return o.loadTxAttemptsAtomic(etx, pg.WithParentCtx(ctx))
}

// Only to be used for atomic transactions internal to the tx store
func (o *evmTxStore) loadTxAttemptsAtomic(etx *Tx, qopts ...pg.QOpt) error {
	return o.LoadTxesAttempts([]*Tx{etx}, qopts...)
}

func loadEthTxAttemptsReceipts(q pg.Queryer, etx *Tx) (err error) {
	return loadEthTxesAttemptsReceipts(q, []*Tx{etx})
}

func loadEthTxesAttemptsReceipts(q pg.Queryer, etxs []*Tx) (err error) {
	if len(etxs) == 0 {
		return nil
	}
	attemptHashM := make(map[common.Hash]*TxAttempt, len(etxs)) // len here is lower bound
	attemptHashes := make([][]byte, len(etxs))                  // len here is lower bound
	for _, etx := range etxs {
		for i, attempt := range etx.TxAttempts {
			attemptHashM[attempt.Hash] = &etx.TxAttempts[i]
			attemptHashes = append(attemptHashes, attempt.Hash.Bytes())
		}
	}
	var rs []dbReceipt
	if err = q.Select(&rs, `SELECT * FROM evm.receipts WHERE tx_hash = ANY($1)`, pq.Array(attemptHashes)); err != nil {
		return pkgerrors.Wrap(err, "loadEthTxesAttemptsReceipts failed to load evm.receipts")
	}

	var receipts []*evmtypes.Receipt = fromDBReceipts(rs)

	for _, receipt := range receipts {
		attempt := attemptHashM[receipt.TxHash]
		// Although the attempts struct supports multiple receipts, the expectation for EVM is that there is only one receipt
		// per tx and therefore attempt too.
		attempt.Receipts = append(attempt.Receipts, receipt)
	}
	return nil
}

func loadConfirmedAttemptsReceipts(q pg.Queryer, attempts []TxAttempt) error {
	byHash := make(map[string]*TxAttempt, len(attempts))
	hashes := make([][]byte, len(attempts))
	for i, attempt := range attempts {
		byHash[attempt.Hash.String()] = &attempts[i]
		hashes = append(hashes, attempt.Hash.Bytes())
	}
	var rs []dbReceipt
	if err := q.Select(&rs, `SELECT * FROM evm.receipts WHERE tx_hash = ANY($1)`, pq.Array(hashes)); err != nil {
		return pkgerrors.Wrap(err, "loadConfirmedAttemptsReceipts failed to load evm.receipts")
	}
	var receipts []*evmtypes.Receipt = fromDBReceipts(rs)
	for _, receipt := range receipts {
		attempt := byHash[receipt.TxHash.String()]
		attempt.Receipts = append(attempt.Receipts, receipt)
	}
	return nil
}

// FindTxAttemptsRequiringResend returns the highest priced attempt for each
// eth_tx that was last sent before or at the given time (up to limit)
func (o *evmTxStore) FindTxAttemptsRequiringResend(ctx context.Context, olderThan time.Time, maxInFlightTransactions uint32, chainID *big.Int, address common.Address) (attempts []TxAttempt, err error) {
	var cancel context.CancelFunc
	ctx, cancel = o.mergeContexts(ctx)
	defer cancel()
	qq := o.q.WithOpts(pg.WithParentCtx(ctx))
	var limit null.Uint32
	if maxInFlightTransactions > 0 {
		limit = null.Uint32From(maxInFlightTransactions)
	}
	var dbAttempts []DbEthTxAttempt
	// this select distinct works because of unique index on evm.txes
	// (evm_chain_id, from_address, nonce)
	err = qq.Select(&dbAttempts, `
SELECT DISTINCT ON (evm.txes.nonce) evm.tx_attempts.*
FROM evm.tx_attempts
JOIN evm.txes ON evm.txes.id = evm.tx_attempts.eth_tx_id AND evm.txes.state IN ('unconfirmed', 'confirmed_missing_receipt')
WHERE evm.tx_attempts.state <> 'in_progress' AND evm.txes.broadcast_at <= $1 AND evm_chain_id = $2 AND from_address = $3
ORDER BY evm.txes.nonce ASC, evm.tx_attempts.gas_price DESC, evm.tx_attempts.gas_tip_cap DESC
LIMIT $4
`, olderThan, chainID.String(), address, limit)

	attempts = dbEthTxAttemptsToEthTxAttempts(dbAttempts)
	return attempts, pkgerrors.Wrap(err, "FindEthTxAttemptsRequiringResend failed to load evm.tx_attempts")
}

func (o *evmTxStore) UpdateBroadcastAts(ctx context.Context, now time.Time, etxIDs []int64) error {
	var cancel context.CancelFunc
	ctx, cancel = o.mergeContexts(ctx)
	defer cancel()
	qq := o.q.WithOpts(pg.WithParentCtx(ctx))
	// Deliberately do nothing on NULL broadcast_at because that indicates the
	// tx has been moved into a state where broadcast_at is not relevant, e.g.
	// fatally errored.
	//
	// Since EthConfirmer/EthResender can race (totally OK since highest
	// priced transaction always wins) we only want to update broadcast_at if
	// our version is later.
	_, err := qq.Exec(`UPDATE evm.txes SET broadcast_at = $1 WHERE id = ANY($2) AND broadcast_at < $1`, now, pq.Array(etxIDs))
	return pkgerrors.Wrap(err, "updateBroadcastAts failed to update evm.txes")
}

// SetBroadcastBeforeBlockNum updates already broadcast attempts with the
// current block number. This is safe no matter how old the head is because if
// the attempt is already broadcast it _must_ have been before this head.
func (o *evmTxStore) SetBroadcastBeforeBlockNum(ctx context.Context, blockNum int64, chainID *big.Int) error {
	var cancel context.CancelFunc
	ctx, cancel = o.mergeContexts(ctx)
	defer cancel()
	qq := o.q.WithOpts(pg.WithParentCtx(ctx))
	_, err := qq.Exec(
		`UPDATE evm.tx_attempts
SET broadcast_before_block_num = $1 
FROM evm.txes
WHERE evm.tx_attempts.broadcast_before_block_num IS NULL AND evm.tx_attempts.state = 'broadcast'
AND evm.txes.id = evm.tx_attempts.eth_tx_id AND evm.txes.evm_chain_id = $2`,
		blockNum, chainID.String(),
	)
	return pkgerrors.Wrap(err, "SetBroadcastBeforeBlockNum failed")
}

func (o *evmTxStore) FindTxAttemptsConfirmedMissingReceipt(ctx context.Context, chainID *big.Int) (attempts []TxAttempt, err error) {
	var cancel context.CancelFunc
	ctx, cancel = o.mergeContexts(ctx)
	defer cancel()
	qq := o.q.WithOpts(pg.WithParentCtx(ctx))
	var dbAttempts []DbEthTxAttempt
	err = qq.Select(&dbAttempts,
		`SELECT DISTINCT ON (evm.tx_attempts.eth_tx_id) evm.tx_attempts.*
		FROM evm.tx_attempts
		JOIN evm.txes ON evm.txes.id = evm.tx_attempts.eth_tx_id AND evm.txes.state = 'confirmed_missing_receipt'
		WHERE evm_chain_id = $1
		ORDER BY evm.tx_attempts.eth_tx_id ASC, evm.tx_attempts.gas_price DESC, evm.tx_attempts.gas_tip_cap DESC`,
		chainID.String())
	if err != nil {
		err = pkgerrors.Wrap(err, "FindEtxAttemptsConfirmedMissingReceipt failed to query")
	}
	attempts = dbEthTxAttemptsToEthTxAttempts(dbAttempts)
	return
}

func (o *evmTxStore) UpdateTxsUnconfirmed(ctx context.Context, ids []int64) error {
	var cancel context.CancelFunc
	ctx, cancel = o.mergeContexts(ctx)
	defer cancel()
	qq := o.q.WithOpts(pg.WithParentCtx(ctx))
	_, err := qq.Exec(`UPDATE evm.txes SET state='unconfirmed' WHERE id = ANY($1)`, pq.Array(ids))

	if err != nil {
		return pkgerrors.Wrap(err, "UpdateEthTxsUnconfirmed failed to execute")
	}
	return nil
}

func (o *evmTxStore) FindTxAttemptsRequiringReceiptFetch(ctx context.Context, chainID *big.Int) (attempts []TxAttempt, err error) {
	var cancel context.CancelFunc
	ctx, cancel = o.mergeContexts(ctx)
	defer cancel()
	qq := o.q.WithOpts(pg.WithParentCtx(ctx))
	err = qq.Transaction(func(tx pg.Queryer) error {
		var dbAttempts []DbEthTxAttempt
		err = tx.Select(&dbAttempts, `
SELECT evm.tx_attempts.* FROM evm.tx_attempts
JOIN evm.txes ON evm.txes.id = evm.tx_attempts.eth_tx_id AND evm.txes.state IN ('unconfirmed', 'confirmed_missing_receipt') AND evm.txes.evm_chain_id = $1
WHERE evm.tx_attempts.state != 'insufficient_eth'
ORDER BY evm.txes.nonce ASC, evm.tx_attempts.gas_price DESC, evm.tx_attempts.gas_tip_cap DESC
`, chainID.String())
		if err != nil {
			return pkgerrors.Wrap(err, "FindEthTxAttemptsRequiringReceiptFetch failed to load evm.tx_attempts")
		}
		attempts = dbEthTxAttemptsToEthTxAttempts(dbAttempts)
		err = o.preloadTxesAtomic(attempts, pg.WithParentCtx(ctx), pg.WithQueryer(tx))
		return pkgerrors.Wrap(err, "FindEthTxAttemptsRequiringReceiptFetch failed to load evm.txes")
	}, pg.OptReadOnlyTx())
	return
}

func (o *evmTxStore) SaveFetchedReceipts(ctx context.Context, r []*evmtypes.Receipt, chainID *big.Int) (err error) {
	var cancel context.CancelFunc
	ctx, cancel = o.mergeContexts(ctx)
	defer cancel()
	qq := o.q.WithOpts(pg.WithParentCtx(ctx))
	receipts := toOnchainReceipt(r)
	if len(receipts) == 0 {
		return nil
	}

	// Notes on this query:
	//
	// # Receipts insert
	// Conflict on (tx_hash, block_hash) shouldn't be possible because there
	// should only ever be one receipt for an eth_tx.
	//
	// ASIDE: This is because we mark confirmed atomically with receipt insert
	// in this query, and delete receipts upon marking unconfirmed - see
	// markForRebroadcast.
	//
	// If a receipt with the same (tx_hash, block_hash) exists then the
	// transaction is marked confirmed which means we _should_ never get here.
	// However, even so, it still shouldn't be an error to upsert a receipt we
	// already have.
	//
	// # EthTxAttempts update
	// It should always be safe to mark the attempt as broadcast here because
	// if it were not successfully broadcast how could it possibly have a
	// receipt?
	//
	// This state is reachable for example if the eth node errors so the
	// attempt was left in_progress but the transaction was actually accepted
	// and mined.
	//
	// # EthTxes update
	// Should be self-explanatory. If we got a receipt, the eth_tx is confirmed.
	//
	var valueStrs []string
	var valueArgs []interface{}
	for _, r := range receipts {
		var receiptJSON []byte
		receiptJSON, err = json.Marshal(r)
		if err != nil {
			return pkgerrors.Wrap(err, "saveFetchedReceipts failed to marshal JSON")
		}
		valueStrs = append(valueStrs, "(?,?,?,?,?,NOW())")
		valueArgs = append(valueArgs, r.TxHash, r.BlockHash, r.BlockNumber.Int64(), r.TransactionIndex, receiptJSON)
	}
	valueArgs = append(valueArgs, chainID.String())

	/* #nosec G201 */
	sql := `
	WITH inserted_receipts AS (
		INSERT INTO evm.receipts (tx_hash, block_hash, block_number, transaction_index, receipt, created_at)
		VALUES %s
		ON CONFLICT (tx_hash, block_hash) DO UPDATE SET
			block_number = EXCLUDED.block_number,
			transaction_index = EXCLUDED.transaction_index,
			receipt = EXCLUDED.receipt
		RETURNING evm.receipts.tx_hash, evm.receipts.block_number
	),
	updated_eth_tx_attempts AS (
		UPDATE evm.tx_attempts
		SET
			state = 'broadcast',
			broadcast_before_block_num = COALESCE(evm.tx_attempts.broadcast_before_block_num, inserted_receipts.block_number)
		FROM inserted_receipts
		WHERE inserted_receipts.tx_hash = evm.tx_attempts.hash
		RETURNING evm.tx_attempts.eth_tx_id
	)
	UPDATE evm.txes
	SET state = 'confirmed'
	FROM updated_eth_tx_attempts
	WHERE updated_eth_tx_attempts.eth_tx_id = evm.txes.id
	AND evm_chain_id = ?
	`

	stmt := fmt.Sprintf(sql, strings.Join(valueStrs, ","))

	stmt = sqlx.Rebind(sqlx.DOLLAR, stmt)

	err = qq.ExecQ(stmt, valueArgs...)
	return pkgerrors.Wrap(err, "SaveFetchedReceipts failed to save receipts")
}

// MarkAllConfirmedMissingReceipt
// It is possible that we can fail to get a receipt for all evm.tx_attempts
// even though a transaction with this nonce has long since been confirmed (we
// know this because transactions with higher nonces HAVE returned a receipt).
//
// This can probably only happen if an external wallet used the account (or
// conceivably because of some bug in the remote eth node that prevents it
// from returning a receipt for a valid transaction).
//
// In this case we mark these transactions as 'confirmed_missing_receipt' to
// prevent gas bumping.
//
// NOTE: We continue to attempt to resend evm.txes in this state on
// every head to guard against the extremely rare scenario of nonce gap due to
// reorg that excludes the transaction (from another wallet) that had this
// nonce (until finality depth is reached, after which we make the explicit
// decision to give up). This is done in the EthResender.
//
// We will continue to try to fetch a receipt for these attempts until all
// attempts are below the finality depth from current head.
func (o *evmTxStore) MarkAllConfirmedMissingReceipt(ctx context.Context, chainID *big.Int) (err error) {
	var cancel context.CancelFunc
	ctx, cancel = o.mergeContexts(ctx)
	defer cancel()
	qq := o.q.WithOpts(pg.WithParentCtx(ctx))
	res, err := qq.Exec(`
UPDATE evm.txes
SET state = 'confirmed_missing_receipt'
FROM (
	SELECT from_address, MAX(nonce) as max_nonce 
	FROM evm.txes
	WHERE state = 'confirmed' AND evm_chain_id = $1
	GROUP BY from_address
) AS max_table
WHERE state = 'unconfirmed'
	AND evm_chain_id = $1
	AND nonce < max_table.max_nonce
	AND evm.txes.from_address = max_table.from_address
	`, chainID.String())
	if err != nil {
		return pkgerrors.Wrap(err, "markAllConfirmedMissingReceipt failed")
	}
	rowsAffected, err := res.RowsAffected()
	if err != nil {
		return pkgerrors.Wrap(err, "markAllConfirmedMissingReceipt RowsAffected failed")
	}
	if rowsAffected > 0 {
		o.logger.Infow(fmt.Sprintf("%d transactions missing receipt", rowsAffected), "n", rowsAffected)
	}
	return
}

func (o *evmTxStore) GetInProgressTxAttempts(ctx context.Context, address common.Address, chainID *big.Int) (attempts []TxAttempt, err error) {
	var cancel context.CancelFunc
	ctx, cancel = o.mergeContexts(ctx)
	defer cancel()
	qq := o.q.WithOpts(pg.WithParentCtx(ctx))
	err = qq.Transaction(func(tx pg.Queryer) error {
		var dbAttempts []DbEthTxAttempt
		err = tx.Select(&dbAttempts, `
SELECT evm.tx_attempts.* FROM evm.tx_attempts
INNER JOIN evm.txes ON evm.txes.id = evm.tx_attempts.eth_tx_id AND evm.txes.state in ('confirmed', 'confirmed_missing_receipt', 'unconfirmed')
WHERE evm.tx_attempts.state = 'in_progress' AND evm.txes.from_address = $1 AND evm.txes.evm_chain_id = $2
`, address, chainID.String())
		if err != nil {
			return pkgerrors.Wrap(err, "getInProgressEthTxAttempts failed to load evm.tx_attempts")
		}
		attempts = dbEthTxAttemptsToEthTxAttempts(dbAttempts)
		err = o.preloadTxesAtomic(attempts, pg.WithParentCtx(ctx), pg.WithQueryer(tx))
		return pkgerrors.Wrap(err, "getInProgressEthTxAttempts failed to load evm.txes")
	}, pg.OptReadOnlyTx())
	return attempts, pkgerrors.Wrap(err, "getInProgressEthTxAttempts failed")
}

// Find confirmed txes requiring callback but have not yet been signaled
func (o *evmTxStore) FindTxesPendingCallback(ctx context.Context, blockNum int64, chainID *big.Int) (receiptsPlus []ReceiptPlus, err error) {
	var rs []dbReceiptPlus

	var cancel context.CancelFunc
	ctx, cancel = o.mergeContexts(ctx)
	defer cancel()
	err = o.q.SelectContext(ctx, &rs, `
	SELECT evm.txes.pipeline_task_run_id, evm.receipts.receipt, COALESCE((evm.txes.meta->>'FailOnRevert')::boolean, false) "FailOnRevert" FROM evm.txes
	INNER JOIN evm.tx_attempts ON evm.txes.id = evm.tx_attempts.eth_tx_id
	INNER JOIN evm.receipts ON evm.tx_attempts.hash = evm.receipts.tx_hash
	WHERE evm.txes.pipeline_task_run_id IS NOT NULL AND evm.txes.signal_callback = TRUE AND evm.txes.callback_completed = FALSE
	AND evm.receipts.block_number <= ($1 - evm.txes.min_confirmations) AND evm.txes.evm_chain_id = $2
	`, blockNum, chainID.String())
	if err != nil {
		return nil, fmt.Errorf("failed to retrieve transactions pending pipeline resume callback: %w", err)
	}
	receiptsPlus = fromDBReceiptsPlus(rs)
	return
}

// Update tx to mark that its callback has been signaled
func (o *evmTxStore) UpdateTxCallbackCompleted(ctx context.Context, pipelineTaskRunId uuid.UUID, chainId *big.Int) error {
	var cancel context.CancelFunc
	ctx, cancel = o.mergeContexts(ctx)
	defer cancel()
	qq := o.q.WithOpts(pg.WithParentCtx(ctx))
	_, err := qq.Exec(`UPDATE evm.txes SET callback_completed = TRUE WHERE pipeline_task_run_id = $1 AND evm_chain_id = $2`, pipelineTaskRunId, chainId.String())
	if err != nil {
		return fmt.Errorf("failed to mark callback completed for transaction: %w", err)
	}
	return nil
}

func (o *evmTxStore) FindLatestSequence(ctx context.Context, fromAddress common.Address, chainId *big.Int) (nonce evmtypes.Nonce, err error) {
	var cancel context.CancelFunc
	ctx, cancel = o.mergeContexts(ctx)
	defer cancel()
	qq := o.q.WithOpts(pg.WithParentCtx(ctx))
	sql := `SELECT nonce FROM evm.txes WHERE from_address = $1 AND evm_chain_id = $2 AND nonce IS NOT NULL ORDER BY nonce DESC LIMIT 1`
	err = qq.Get(&nonce, sql, fromAddress, chainId.String())
	return
}

// FindTxWithIdempotencyKey returns any broadcast ethtx with the given idempotencyKey and chainID
func (o *evmTxStore) FindTxWithIdempotencyKey(ctx context.Context, idempotencyKey string, chainID *big.Int) (etx *Tx, err error) {
	var cancel context.CancelFunc
	ctx, cancel = o.mergeContexts(ctx)
	defer cancel()
	qq := o.q.WithOpts(pg.WithParentCtx(ctx))
	var dbEtx DbEthTx
	err = qq.Get(&dbEtx, `SELECT * FROM evm.txes WHERE idempotency_key = $1 and evm_chain_id = $2`, idempotencyKey, chainID.String())
	if err != nil {
		if errors.Is(err, sql.ErrNoRows) {
			return nil, nil
		}
		return nil, pkgerrors.Wrap(err, "FindTxWithIdempotencyKey failed to load evm.txes")
	}
	etx = new(Tx)
	dbEtx.ToTx(etx)
	return
}

// FindTxWithSequence returns any broadcast ethtx with the given nonce
func (o *evmTxStore) FindTxWithSequence(ctx context.Context, fromAddress common.Address, nonce evmtypes.Nonce) (etx *Tx, err error) {
	var cancel context.CancelFunc
	ctx, cancel = o.mergeContexts(ctx)
	defer cancel()
	qq := o.q.WithOpts(pg.WithParentCtx(ctx))
	etx = new(Tx)
	err = qq.Transaction(func(tx pg.Queryer) error {
		var dbEtx DbEthTx
		err = tx.Get(&dbEtx, `
SELECT * FROM evm.txes WHERE from_address = $1 AND nonce = $2 AND state IN ('confirmed', 'confirmed_missing_receipt', 'unconfirmed')
`, fromAddress, nonce.Int64())
		if err != nil {
			return pkgerrors.Wrap(err, "FindEthTxWithNonce failed to load evm.txes")
		}
		dbEtx.ToTx(etx)
		err = o.loadTxAttemptsAtomic(etx, pg.WithParentCtx(ctx), pg.WithQueryer(tx))
		return pkgerrors.Wrap(err, "FindEthTxWithNonce failed to load evm.tx_attempts")
	}, pg.OptReadOnlyTx())
	if errors.Is(err, sql.ErrNoRows) {
		return nil, nil
	}
	return
}

func updateEthTxAttemptUnbroadcast(q pg.Queryer, attempt TxAttempt) error {
	if attempt.State != txmgrtypes.TxAttemptBroadcast {
		return errors.New("expected eth_tx_attempt to be broadcast")
	}
	_, err := q.Exec(`UPDATE evm.tx_attempts SET broadcast_before_block_num = NULL, state = 'in_progress' WHERE id = $1`, attempt.ID)
	return pkgerrors.Wrap(err, "updateEthTxAttemptUnbroadcast failed")
}

func updateEthTxUnconfirm(q pg.Queryer, etx Tx) error {
	if etx.State != txmgr.TxConfirmed {
		return errors.New("expected eth_tx state to be confirmed")
	}
	_, err := q.Exec(`UPDATE evm.txes SET state = 'unconfirmed' WHERE id = $1`, etx.ID)
	return pkgerrors.Wrap(err, "updateEthTxUnconfirm failed")
}

func deleteEthReceipts(q pg.Queryer, etxID int64) (err error) {
	_, err = q.Exec(`
DELETE FROM evm.receipts
USING evm.tx_attempts
WHERE evm.receipts.tx_hash = evm.tx_attempts.hash
AND evm.tx_attempts.eth_tx_id = $1
	`, etxID)
	return pkgerrors.Wrap(err, "deleteEthReceipts failed")
}

func (o *evmTxStore) UpdateTxForRebroadcast(ctx context.Context, etx Tx, etxAttempt TxAttempt) error {
	var cancel context.CancelFunc
	ctx, cancel = o.mergeContexts(ctx)
	defer cancel()
	qq := o.q.WithOpts(pg.WithParentCtx(ctx))
	return qq.Transaction(func(tx pg.Queryer) error {
		if err := deleteEthReceipts(tx, etx.ID); err != nil {
			return pkgerrors.Wrapf(err, "deleteEthReceipts failed for etx %v", etx.ID)
		}
		if err := updateEthTxUnconfirm(tx, etx); err != nil {
			return pkgerrors.Wrapf(err, "updateEthTxUnconfirm failed for etx %v", etx.ID)
		}
		return updateEthTxAttemptUnbroadcast(tx, etxAttempt)
	})
}

func (o *evmTxStore) FindTransactionsConfirmedInBlockRange(ctx context.Context, highBlockNumber, lowBlockNumber int64, chainID *big.Int) (etxs []*Tx, err error) {
	var cancel context.CancelFunc
	ctx, cancel = o.mergeContexts(ctx)
	defer cancel()
	qq := o.q.WithOpts(pg.WithParentCtx(ctx))
	err = qq.Transaction(func(tx pg.Queryer) error {
		var dbEtxs []DbEthTx
		err = tx.Select(&dbEtxs, `
SELECT DISTINCT evm.txes.* FROM evm.txes
INNER JOIN evm.tx_attempts ON evm.txes.id = evm.tx_attempts.eth_tx_id AND evm.tx_attempts.state = 'broadcast'
INNER JOIN evm.receipts ON evm.receipts.tx_hash = evm.tx_attempts.hash
WHERE evm.txes.state IN ('confirmed', 'confirmed_missing_receipt') AND block_number BETWEEN $1 AND $2 AND evm_chain_id = $3
ORDER BY nonce ASC
`, lowBlockNumber, highBlockNumber, chainID.String())
		if err != nil {
			return pkgerrors.Wrap(err, "FindTransactionsConfirmedInBlockRange failed to load evm.txes")
		}
		etxs = make([]*Tx, len(dbEtxs))
		dbEthTxsToEvmEthTxPtrs(dbEtxs, etxs)
		if err = o.LoadTxesAttempts(etxs, pg.WithParentCtx(ctx), pg.WithQueryer(tx)); err != nil {
			return pkgerrors.Wrap(err, "FindTransactionsConfirmedInBlockRange failed to load evm.tx_attempts")
		}
		err = loadEthTxesAttemptsReceipts(tx, etxs)
		return pkgerrors.Wrap(err, "FindTransactionsConfirmedInBlockRange failed to load evm.receipts")
	}, pg.OptReadOnlyTx())
	return etxs, pkgerrors.Wrap(err, "FindTransactionsConfirmedInBlockRange failed")
}

<<<<<<< HEAD
func (o *evmTxStore) IsTxFinalized(ctx context.Context, blockHeight int64, txID int64) (finalized bool, err error) {
	var cancel context.CancelFunc
	ctx, cancel = o.mergeContexts(ctx)
	defer cancel()

	var rs []dbReceipt
	err = o.q.SelectContext(ctx, &rs, `
    SELECT evm.receipts.receipt FROM evm.txes
    INNER JOIN evm.tx_attempts ON evm.txes.id = evm.tx_attempts.eth_tx_id
    INNER JOIN evm.receipts ON evm.tx_attempts.hash = evm.receipts.tx_hash
    WHERE evm.receipts.block_number <= ($1 - evm.txes.min_confirmations) AND evm.txes.id = $2
    `, blockHeight, txID)
	if err != nil {
		return false, fmt.Errorf("failed to retrieve transaction reciepts: %w", err)
	}
	return len(rs) > 0, nil
}

func saveAttemptWithNewState(q pg.Queryer, timeout time.Duration, logger logger.Logger, attempt TxAttempt, broadcastAt time.Time) error {
	ctx, cancel := context.WithTimeout(context.Background(), timeout)
=======
func saveAttemptWithNewState(ctx context.Context, q pg.Queryer, logger logger.Logger, attempt TxAttempt, broadcastAt time.Time) error {
>>>>>>> 4c6d0fe9
	var dbAttempt DbEthTxAttempt
	dbAttempt.FromTxAttempt(&attempt)
	return pg.SqlxTransaction(ctx, q, logger, func(tx pg.Queryer) error {
		// In case of null broadcast_at (shouldn't happen) we don't want to
		// update anyway because it indicates a state where broadcast_at makes
		// no sense e.g. fatal_error
		if _, err := tx.Exec(`UPDATE evm.txes SET broadcast_at = $1 WHERE id = $2 AND broadcast_at < $1`, broadcastAt, dbAttempt.EthTxID); err != nil {
			return pkgerrors.Wrap(err, "saveAttemptWithNewState failed to update evm.txes")
		}
		_, err := tx.Exec(`UPDATE evm.tx_attempts SET state=$1 WHERE id=$2`, dbAttempt.State, dbAttempt.ID)
		return pkgerrors.Wrap(err, "saveAttemptWithNewState failed to update evm.tx_attempts")
	})
}

func (o *evmTxStore) SaveInsufficientFundsAttempt(ctx context.Context, timeout time.Duration, attempt *TxAttempt, broadcastAt time.Time) error {
	var cancel context.CancelFunc
	ctx, cancel = o.mergeContexts(ctx)
	defer cancel()
	qq := o.q.WithOpts(pg.WithParentCtx(ctx))
	if !(attempt.State == txmgrtypes.TxAttemptInProgress || attempt.State == txmgrtypes.TxAttemptInsufficientFunds) {
		return errors.New("expected state to be either in_progress or insufficient_eth")
	}
	attempt.State = txmgrtypes.TxAttemptInsufficientFunds
	ctx, cancel = context.WithTimeout(ctx, timeout)
	defer cancel()
	return pkgerrors.Wrap(saveAttemptWithNewState(ctx, qq, o.logger, *attempt, broadcastAt), "saveInsufficientEthAttempt failed")
}

func saveSentAttempt(ctx context.Context, q pg.Queryer, timeout time.Duration, logger logger.Logger, attempt *TxAttempt, broadcastAt time.Time) error {
	if attempt.State != txmgrtypes.TxAttemptInProgress {
		return errors.New("expected state to be in_progress")
	}
	attempt.State = txmgrtypes.TxAttemptBroadcast
	ctx, cancel := context.WithTimeout(ctx, timeout)
	defer cancel()
	return pkgerrors.Wrap(saveAttemptWithNewState(ctx, q, logger, *attempt, broadcastAt), "saveSentAttempt failed")
}

func (o *evmTxStore) SaveSentAttempt(ctx context.Context, timeout time.Duration, attempt *TxAttempt, broadcastAt time.Time) error {
	var cancel context.CancelFunc
	ctx, cancel = o.mergeContexts(ctx)
	defer cancel()
	qq := o.q.WithOpts(pg.WithParentCtx(ctx))
	return saveSentAttempt(ctx, qq, timeout, o.logger, attempt, broadcastAt)
}

func (o *evmTxStore) SaveConfirmedMissingReceiptAttempt(ctx context.Context, timeout time.Duration, attempt *TxAttempt, broadcastAt time.Time) error {
	var cancel context.CancelFunc
	ctx, cancel = o.mergeContexts(ctx)
	defer cancel()
	qq := o.q.WithOpts(pg.WithParentCtx(ctx))
	err := qq.Transaction(func(tx pg.Queryer) error {
		if err := saveSentAttempt(ctx, tx, timeout, o.logger, attempt, broadcastAt); err != nil {
			return err
		}
		if _, err := tx.Exec(`UPDATE evm.txes SET state = 'confirmed_missing_receipt' WHERE id = $1`, attempt.TxID); err != nil {
			return pkgerrors.Wrap(err, "failed to update evm.txes")

		}
		return nil
	})
	return pkgerrors.Wrap(err, "SaveConfirmedMissingReceiptAttempt failed")
}

func (o *evmTxStore) DeleteInProgressAttempt(ctx context.Context, attempt TxAttempt) error {
	var cancel context.CancelFunc
	ctx, cancel = o.mergeContexts(ctx)
	defer cancel()
	qq := o.q.WithOpts(pg.WithParentCtx(ctx))
	if attempt.State != txmgrtypes.TxAttemptInProgress {
		return errors.New("DeleteInProgressAttempt: expected attempt state to be in_progress")
	}
	if attempt.ID == 0 {
		return errors.New("DeleteInProgressAttempt: expected attempt to have an id")
	}
	_, err := qq.Exec(`DELETE FROM evm.tx_attempts WHERE id = $1`, attempt.ID)
	return pkgerrors.Wrap(err, "DeleteInProgressAttempt failed")
}

// SaveInProgressAttempt inserts or updates an attempt
func (o *evmTxStore) SaveInProgressAttempt(ctx context.Context, attempt *TxAttempt) error {
	var cancel context.CancelFunc
	ctx, cancel = o.mergeContexts(ctx)
	defer cancel()
	qq := o.q.WithOpts(pg.WithParentCtx(ctx))
	if attempt.State != txmgrtypes.TxAttemptInProgress {
		return errors.New("SaveInProgressAttempt failed: attempt state must be in_progress")
	}
	var dbAttempt DbEthTxAttempt
	dbAttempt.FromTxAttempt(attempt)
	// Insert is the usual mode because the attempt is new
	if attempt.ID == 0 {
		query, args, e := qq.BindNamed(insertIntoEthTxAttemptsQuery, &dbAttempt)
		if e != nil {
			return pkgerrors.Wrap(e, "SaveInProgressAttempt failed to BindNamed")
		}
		e = qq.Get(&dbAttempt, query, args...)
		dbAttempt.ToTxAttempt(attempt)
		return pkgerrors.Wrap(e, "SaveInProgressAttempt failed to insert into evm.tx_attempts")
	}
	// Update only applies to case of insufficient eth and simply changes the state to in_progress
	res, err := qq.Exec(`UPDATE evm.tx_attempts SET state=$1, broadcast_before_block_num=$2 WHERE id=$3`, dbAttempt.State, dbAttempt.BroadcastBeforeBlockNum, dbAttempt.ID)
	if err != nil {
		return pkgerrors.Wrap(err, "SaveInProgressAttempt failed to update evm.tx_attempts")
	}
	rowsAffected, err := res.RowsAffected()
	if err != nil {
		return pkgerrors.Wrap(err, "SaveInProgressAttempt failed to get RowsAffected")
	}
	if rowsAffected == 0 {
		return pkgerrors.Wrapf(sql.ErrNoRows, "SaveInProgressAttempt tried to update evm.tx_attempts but no rows matched id %d", attempt.ID)
	}
	return nil
}

func (o *evmTxStore) GetNonFatalTransactions(ctx context.Context) (txes []*Tx, err error) {
	var cancel context.CancelFunc
	ctx, cancel = o.mergeContexts(ctx)
	defer cancel()
	qq := o.q.WithOpts(pg.WithParentCtx(ctx))
	err = qq.Transaction(func(tx pg.Queryer) error {
		stmt := `SELECT * FROM evm.txes WHERE state <> 'fatal_error'`
		var dbEtxs []DbEthTx
		if err = tx.Select(&dbEtxs, stmt); err != nil {
			return fmt.Errorf("failed to load evm.txes: %w", err)
		}
		txes = make([]*Tx, len(dbEtxs))
		dbEthTxsToEvmEthTxPtrs(dbEtxs, txes)
		err = o.LoadTxesAttempts(txes, pg.WithParentCtx(ctx), pg.WithQueryer(tx))
		return fmt.Errorf("failed to load evm.txes: %w", err)
	}, pg.OptReadOnlyTx())

	return txes, nil
}

func (o *evmTxStore) GetTxByID(ctx context.Context, id int64) (txe *Tx, err error) {
	var cancel context.CancelFunc
	ctx, cancel = o.mergeContexts(ctx)
	defer cancel()
	qq := o.q.WithOpts(pg.WithParentCtx(ctx))

	err = qq.Transaction(func(tx pg.Queryer) error {
		stmt := `SELECT * FROM evm.txes WHERE id = $1`
		var dbEtxs []DbEthTx
		if err = tx.Select(&dbEtxs, stmt, id); err != nil {
			return fmt.Errorf("failed to load evm.txes: %w", err)
		}
		txes := make([]*Tx, len(dbEtxs))
		dbEthTxsToEvmEthTxPtrs(dbEtxs, txes)
		if len(txes) != 1 {
			return fmt.Errorf("failed to get tx with id %v", id)
		}
		txe = txes[0]
		err = o.LoadTxesAttempts(txes, pg.WithParentCtx(ctx), pg.WithQueryer(tx))
		return fmt.Errorf("failed to load evm.tx_attempts: %w", err)
	}, pg.OptReadOnlyTx())

	return txe, nil
}

// FindTxsRequiringGasBump returns transactions that have all
// attempts which are unconfirmed for at least gasBumpThreshold blocks,
// limited by limit pending transactions
//
// It also returns evm.txes that are unconfirmed with no evm.tx_attempts
func (o *evmTxStore) FindTxsRequiringGasBump(ctx context.Context, address common.Address, blockNum, gasBumpThreshold, depth int64, chainID *big.Int) (etxs []*Tx, err error) {
	if gasBumpThreshold == 0 {
		return
	}
	var cancel context.CancelFunc
	ctx, cancel = o.mergeContexts(ctx)
	defer cancel()
	qq := o.q.WithOpts(pg.WithParentCtx(ctx))
	err = qq.Transaction(func(tx pg.Queryer) error {
		stmt := `
SELECT evm.txes.* FROM evm.txes
LEFT JOIN evm.tx_attempts ON evm.txes.id = evm.tx_attempts.eth_tx_id AND (broadcast_before_block_num > $4 OR broadcast_before_block_num IS NULL OR evm.tx_attempts.state != 'broadcast')
WHERE evm.txes.state = 'unconfirmed' AND evm.tx_attempts.id IS NULL AND evm.txes.from_address = $1 AND evm.txes.evm_chain_id = $2
	AND (($3 = 0) OR (evm.txes.id IN (SELECT id FROM evm.txes WHERE state = 'unconfirmed' AND from_address = $1 ORDER BY nonce ASC LIMIT $3)))
ORDER BY nonce ASC
`
		var dbEtxs []DbEthTx
		if err = tx.Select(&dbEtxs, stmt, address, chainID.String(), depth, blockNum-gasBumpThreshold); err != nil {
			return pkgerrors.Wrap(err, "FindEthTxsRequiringGasBump failed to load evm.txes")
		}
		etxs = make([]*Tx, len(dbEtxs))
		dbEthTxsToEvmEthTxPtrs(dbEtxs, etxs)
		err = o.LoadTxesAttempts(etxs, pg.WithParentCtx(ctx), pg.WithQueryer(tx))
		return pkgerrors.Wrap(err, "FindEthTxsRequiringGasBump failed to load evm.tx_attempts")
	}, pg.OptReadOnlyTx())
	return
}

// FindTxsRequiringResubmissionDueToInsufficientFunds returns transactions
// that need to be re-sent because they hit an out-of-eth error on a previous
// block
func (o *evmTxStore) FindTxsRequiringResubmissionDueToInsufficientFunds(ctx context.Context, address common.Address, chainID *big.Int) (etxs []*Tx, err error) {
	var cancel context.CancelFunc
	ctx, cancel = o.mergeContexts(ctx)
	defer cancel()
	qq := o.q.WithOpts(pg.WithParentCtx(ctx))
	err = qq.Transaction(func(tx pg.Queryer) error {
		var dbEtxs []DbEthTx
		err = tx.Select(&dbEtxs, `
SELECT DISTINCT evm.txes.* FROM evm.txes
INNER JOIN evm.tx_attempts ON evm.txes.id = evm.tx_attempts.eth_tx_id AND evm.tx_attempts.state = 'insufficient_eth'
WHERE evm.txes.from_address = $1 AND evm.txes.state = 'unconfirmed' AND evm.txes.evm_chain_id = $2
ORDER BY nonce ASC
`, address, chainID.String())
		if err != nil {
			return pkgerrors.Wrap(err, "FindEthTxsRequiringResubmissionDueToInsufficientEth failed to load evm.txes")
		}
		etxs = make([]*Tx, len(dbEtxs))
		dbEthTxsToEvmEthTxPtrs(dbEtxs, etxs)
		err = o.LoadTxesAttempts(etxs, pg.WithParentCtx(ctx), pg.WithQueryer(tx))
		return pkgerrors.Wrap(err, "FindEthTxsRequiringResubmissionDueToInsufficientEth failed to load evm.tx_attempts")
	}, pg.OptReadOnlyTx())
	return
}

// markOldTxesMissingReceiptAsErrored
//
// Once eth_tx has all of its attempts broadcast before some cutoff threshold
// without receiving any receipts, we mark it as fatally errored (never sent).
//
// The job run will also be marked as errored in this case since we never got a
// receipt and thus cannot pass on any transaction hash
func (o *evmTxStore) MarkOldTxesMissingReceiptAsErrored(ctx context.Context, blockNum int64, finalityDepth uint32, chainID *big.Int) error {
	var cancel context.CancelFunc
	ctx, cancel = o.mergeContexts(ctx)
	defer cancel()
	qq := o.q.WithOpts(pg.WithParentCtx(ctx))
	// cutoffBlockNum is a block height
	// Any 'confirmed_missing_receipt' eth_tx with all attempts older than this block height will be marked as errored
	// We will not try to query for receipts for this transaction any more
	cutoff := blockNum - int64(finalityDepth)
	if cutoff <= 0 {
		return nil
	}
	if cutoff <= 0 {
		return nil
	}
	// note: if QOpt passes in a sql.Tx this will reuse it
	return qq.Transaction(func(q pg.Queryer) error {
		type etx struct {
			ID    int64
			Nonce int64
		}
		var data []etx
		err := q.Select(&data, `
UPDATE evm.txes
SET state='fatal_error', nonce=NULL, error=$1, broadcast_at=NULL, initial_broadcast_at=NULL
FROM (
	SELECT e1.id, e1.nonce, e1.from_address FROM evm.txes AS e1 WHERE id IN (
		SELECT e2.id FROM evm.txes AS e2
		INNER JOIN evm.tx_attempts ON e2.id = evm.tx_attempts.eth_tx_id
		WHERE e2.state = 'confirmed_missing_receipt'
		AND e2.evm_chain_id = $3
		GROUP BY e2.id
		HAVING max(evm.tx_attempts.broadcast_before_block_num) < $2
	)
	FOR UPDATE OF e1
) e0
WHERE e0.id = evm.txes.id
RETURNING e0.id, e0.nonce`, ErrCouldNotGetReceipt, cutoff, chainID.String())

		if err != nil {
			return pkgerrors.Wrap(err, "markOldTxesMissingReceiptAsErrored failed to query")
		}

		// We need this little lookup table because we have to have the nonce
		// from the first query, BEFORE it was updated/nullified
		lookup := make(map[int64]etx)
		for _, d := range data {
			lookup[d.ID] = d
		}
		etxIDs := make([]int64, len(data))
		for i := 0; i < len(data); i++ {
			etxIDs[i] = data[i].ID
		}

		type result struct {
			ID                         int64
			FromAddress                common.Address
			MaxBroadcastBeforeBlockNum int64
			TxHashes                   pq.ByteaArray
		}

		var results []result
		err = q.Select(&results, `
SELECT e.id, e.from_address, max(a.broadcast_before_block_num) AS max_broadcast_before_block_num, array_agg(a.hash) AS tx_hashes
FROM evm.txes e
INNER JOIN evm.tx_attempts a ON e.id = a.eth_tx_id
WHERE e.id = ANY($1)
GROUP BY e.id
`, etxIDs)

		if err != nil {
			return pkgerrors.Wrap(err, "markOldTxesMissingReceiptAsErrored failed to load additional data")
		}

		for _, r := range results {
			nonce := lookup[r.ID].Nonce
			txHashesHex := make([]common.Address, len(r.TxHashes))
			for i := 0; i < len(r.TxHashes); i++ {
				txHashesHex[i] = common.BytesToAddress(r.TxHashes[i])
			}

			o.logger.Criticalw(fmt.Sprintf("eth_tx with ID %v expired without ever getting a receipt for any of our attempts. "+
				"Current block height is %v, transaction was broadcast before block height %v. This transaction may not have not been sent and will be marked as fatally errored. "+
				"This can happen if there is another instance of chainlink running that is using the same private key, or if "+
				"an external wallet has been used to send a transaction from account %s with nonce %v."+
				" Please note that Chainlink requires exclusive ownership of it's private keys and sharing keys across multiple"+
				" chainlink instances, or using the chainlink keys with an external wallet is NOT SUPPORTED and WILL lead to missed transactions",
				r.ID, blockNum, r.MaxBroadcastBeforeBlockNum, r.FromAddress, nonce), "ethTxID", r.ID, "nonce", nonce, "fromAddress", r.FromAddress, "txHashes", txHashesHex)
		}

		return nil
	})
}

func (o *evmTxStore) SaveReplacementInProgressAttempt(ctx context.Context, oldAttempt TxAttempt, replacementAttempt *TxAttempt) error {
	var cancel context.CancelFunc
	ctx, cancel = o.mergeContexts(ctx)
	defer cancel()
	qq := o.q.WithOpts(pg.WithParentCtx(ctx))
	if oldAttempt.State != txmgrtypes.TxAttemptInProgress || replacementAttempt.State != txmgrtypes.TxAttemptInProgress {
		return errors.New("expected attempts to be in_progress")
	}
	if oldAttempt.ID == 0 {
		return errors.New("expected oldAttempt to have an ID")
	}
	return qq.Transaction(func(tx pg.Queryer) error {
		if _, err := tx.Exec(`DELETE FROM evm.tx_attempts WHERE id=$1`, oldAttempt.ID); err != nil {
			return pkgerrors.Wrap(err, "saveReplacementInProgressAttempt failed to delete from evm.tx_attempts")
		}
		var dbAttempt DbEthTxAttempt
		dbAttempt.FromTxAttempt(replacementAttempt)
		query, args, e := tx.BindNamed(insertIntoEthTxAttemptsQuery, &dbAttempt)
		if e != nil {
			return pkgerrors.Wrap(e, "saveReplacementInProgressAttempt failed to BindNamed")
		}
		e = tx.Get(&dbAttempt, query, args...)
		dbAttempt.ToTxAttempt(replacementAttempt)
		return pkgerrors.Wrap(e, "saveReplacementInProgressAttempt failed to insert replacement attempt")
	})
}

// Finds earliest saved transaction that has yet to be broadcast from the given address
func (o *evmTxStore) FindNextUnstartedTransactionFromAddress(ctx context.Context, etx *Tx, fromAddress common.Address, chainID *big.Int) error {
	var cancel context.CancelFunc
	ctx, cancel = o.mergeContexts(ctx)
	defer cancel()
	qq := o.q.WithOpts(pg.WithParentCtx(ctx))
	var dbEtx DbEthTx
	err := qq.Get(&dbEtx, `SELECT * FROM evm.txes WHERE from_address = $1 AND state = 'unstarted' AND evm_chain_id = $2 ORDER BY value ASC, created_at ASC, id ASC`, fromAddress, chainID.String())
	dbEtx.ToTx(etx)
	return pkgerrors.Wrap(err, "failed to FindNextUnstartedTransactionFromAddress")
}

func (o *evmTxStore) UpdateTxFatalError(ctx context.Context, etx *Tx) error {
	var cancel context.CancelFunc
	ctx, cancel = o.mergeContexts(ctx)
	defer cancel()
	qq := o.q.WithOpts(pg.WithParentCtx(ctx))
	if etx.State != txmgr.TxInProgress {
		return pkgerrors.Errorf("can only transition to fatal_error from in_progress, transaction is currently %s", etx.State)
	}
	if !etx.Error.Valid {
		return errors.New("expected error field to be set")
	}

	etx.Sequence = nil
	etx.State = txmgr.TxFatalError

	return qq.Transaction(func(tx pg.Queryer) error {
		if _, err := tx.Exec(`DELETE FROM evm.tx_attempts WHERE eth_tx_id = $1`, etx.ID); err != nil {
			return pkgerrors.Wrapf(err, "saveFatallyErroredTransaction failed to delete eth_tx_attempt with eth_tx.ID %v", etx.ID)
		}
		var dbEtx DbEthTx
		dbEtx.FromTx(etx)
		err := pkgerrors.Wrap(tx.Get(&dbEtx, `UPDATE evm.txes SET state=$1, error=$2, broadcast_at=NULL, initial_broadcast_at=NULL, nonce=NULL WHERE id=$3 RETURNING *`, etx.State, etx.Error, etx.ID), "saveFatallyErroredTransaction failed to save eth_tx")
		dbEtx.ToTx(etx)
		return err
	})
}

// Updates eth attempt from in_progress to broadcast. Also updates the eth tx to unconfirmed.
// One of the more complicated signatures. We have to accept variable pg.QOpt and QueryerFunc arguments
func (o *evmTxStore) UpdateTxAttemptInProgressToBroadcast(ctx context.Context, etx *Tx, attempt TxAttempt, NewAttemptState txmgrtypes.TxAttemptState) error {
	var cancel context.CancelFunc
	ctx, cancel = o.mergeContexts(ctx)
	defer cancel()
	qq := o.q.WithOpts(pg.WithParentCtx(ctx))
	if etx.BroadcastAt == nil {
		return errors.New("unconfirmed transaction must have broadcast_at time")
	}
	if etx.InitialBroadcastAt == nil {
		return errors.New("unconfirmed transaction must have initial_broadcast_at time")
	}
	if etx.State != txmgr.TxInProgress {
		return pkgerrors.Errorf("can only transition to unconfirmed from in_progress, transaction is currently %s", etx.State)
	}
	if attempt.State != txmgrtypes.TxAttemptInProgress {
		return errors.New("attempt must be in in_progress state")
	}
	if NewAttemptState != txmgrtypes.TxAttemptBroadcast {
		return pkgerrors.Errorf("new attempt state must be broadcast, got: %s", NewAttemptState)
	}
	etx.State = txmgr.TxUnconfirmed
	attempt.State = NewAttemptState
	return qq.Transaction(func(tx pg.Queryer) error {
		var dbEtx DbEthTx
		dbEtx.FromTx(etx)
		if err := tx.Get(&dbEtx, `UPDATE evm.txes SET state=$1, error=$2, broadcast_at=$3, initial_broadcast_at=$4 WHERE id = $5 RETURNING *`, dbEtx.State, dbEtx.Error, dbEtx.BroadcastAt, dbEtx.InitialBroadcastAt, dbEtx.ID); err != nil {
			return pkgerrors.Wrap(err, "SaveEthTxAttempt failed to save eth_tx")
		}
		dbEtx.ToTx(etx)
		var dbAttempt DbEthTxAttempt
		dbAttempt.FromTxAttempt(&attempt)
		if err := tx.Get(&dbAttempt, `UPDATE evm.tx_attempts SET state = $1 WHERE id = $2 RETURNING *`, dbAttempt.State, dbAttempt.ID); err != nil {
			return pkgerrors.Wrap(err, "SaveEthTxAttempt failed to save eth_tx_attempt")
		}
		return nil
	})
}

// Updates eth tx from unstarted to in_progress and inserts in_progress eth attempt
func (o *evmTxStore) UpdateTxUnstartedToInProgress(ctx context.Context, etx *Tx, attempt *TxAttempt) error {
	var cancel context.CancelFunc
	ctx, cancel = o.mergeContexts(ctx)
	defer cancel()
	qq := o.q.WithOpts(pg.WithParentCtx(ctx))
	if etx.Sequence == nil {
		return errors.New("in_progress transaction must have nonce")
	}
	if etx.State != txmgr.TxUnstarted {
		return pkgerrors.Errorf("can only transition to in_progress from unstarted, transaction is currently %s", etx.State)
	}
	if attempt.State != txmgrtypes.TxAttemptInProgress {
		return errors.New("attempt state must be in_progress")
	}
	etx.State = txmgr.TxInProgress
	return qq.Transaction(func(tx pg.Queryer) error {
		// If a replay was triggered while unconfirmed transactions were pending, they will be marked as fatal_error => abandoned.
		// In this case, we must remove the abandoned attempt from evm.tx_attempts before replacing it with a new one.  In any other
		// case, we uphold the constraint, leaving the original tx attempt as-is and returning the constraint violation error.
		//
		// Note:  the record of the original abandoned transaction will remain in evm.txes, only the attempt is replaced.  (Any receipt
		// associated with the abandoned attempt would also be lost, although this shouldn't happen since only unconfirmed transactions
		// can be abandoned.)
		res, err2 := tx.Exec(`DELETE FROM evm.tx_attempts a USING evm.txes t
			WHERE t.id = a.eth_tx_id AND a.hash = $1 AND t.state = $2 AND t.error = 'abandoned'`,
			attempt.Hash, txmgr.TxFatalError,
		)

		if err2 != nil {
			// If the DELETE fails, we don't want to abort before at least attempting the INSERT. tx hash conflicts with
			// abandoned transactions can only happen after a nonce reset. If the node is operating normally but there is
			// some unexpected issue with the DELETE query, blocking the txmgr from sending transactions would be risky
			// and could potentially get the node stuck. If the INSERT is going to succeed then we definitely want to continue.
			// And even if the INSERT fails, an error message showing the txmgr is having trouble inserting tx's in the db may be
			// easier to understand quickly if there is a problem with the node.
			o.logger.Errorw("Ignoring unexpected db error while checking for txhash conflict", "err", err2)
		} else if rows, err := res.RowsAffected(); err != nil {
			o.logger.Errorw("Ignoring unexpected db error reading rows affected while checking for txhash conflict", "err", err)
		} else if rows > 0 {
			o.logger.Debugf("Replacing abandoned tx with tx hash %s with tx_id=%d with identical tx hash", attempt.Hash, attempt.TxID)
		}

		var dbAttempt DbEthTxAttempt
		dbAttempt.FromTxAttempt(attempt)
		query, args, e := tx.BindNamed(insertIntoEthTxAttemptsQuery, &dbAttempt)
		if e != nil {
			return pkgerrors.Wrap(e, "failed to BindNamed")
		}
		err := tx.Get(&dbAttempt, query, args...)
		if err != nil {
			var pqErr *pgconn.PgError
			if isPqErr := errors.As(err, &pqErr); isPqErr &&
				pqErr.SchemaName == "evm" &&
				pqErr.ConstraintName == "eth_tx_attempts_eth_tx_id_fkey" {
				return txmgr.ErrTxRemoved
			}
			if err != nil {
				return pkgerrors.Wrap(err, "UpdateTxUnstartedToInProgress failed to create eth_tx_attempt")
			}
		}
		dbAttempt.ToTxAttempt(attempt)
		var dbEtx DbEthTx
		dbEtx.FromTx(etx)
		err = tx.Get(&dbEtx, `UPDATE evm.txes SET nonce=$1, state=$2, broadcast_at=$3, initial_broadcast_at=$4 WHERE id=$5 RETURNING *`, etx.Sequence, etx.State, etx.BroadcastAt, etx.InitialBroadcastAt, etx.ID)
		dbEtx.ToTx(etx)
		return pkgerrors.Wrap(err, "UpdateTxUnstartedToInProgress failed to update eth_tx")
	})
}

// GetTxInProgress returns either 0 or 1 transaction that was left in
// an unfinished state because something went screwy the last time. Most likely
// the node crashed in the middle of the ProcessUnstartedEthTxs loop.
// It may or may not have been broadcast to an eth node.
func (o *evmTxStore) GetTxInProgress(ctx context.Context, fromAddress common.Address) (etx *Tx, err error) {
	var cancel context.CancelFunc
	ctx, cancel = o.mergeContexts(ctx)
	defer cancel()
	qq := o.q.WithOpts(pg.WithParentCtx(ctx))
	etx = new(Tx)
	if err != nil {
		return etx, pkgerrors.Wrap(err, "getInProgressEthTx failed")
	}
	err = qq.Transaction(func(tx pg.Queryer) error {
		var dbEtx DbEthTx
		err = tx.Get(&dbEtx, `SELECT * FROM evm.txes WHERE from_address = $1 and state = 'in_progress'`, fromAddress)
		if errors.Is(err, sql.ErrNoRows) {
			etx = nil
			return nil
		} else if err != nil {
			return pkgerrors.Wrap(err, "GetTxInProgress failed while loading eth tx")
		}
		dbEtx.ToTx(etx)
		if err = o.loadTxAttemptsAtomic(etx, pg.WithParentCtx(ctx), pg.WithQueryer(tx)); err != nil {
			return pkgerrors.Wrap(err, "GetTxInProgress failed while loading EthTxAttempts")
		}
		if len(etx.TxAttempts) != 1 || etx.TxAttempts[0].State != txmgrtypes.TxAttemptInProgress {
			return pkgerrors.Errorf("invariant violation: expected in_progress transaction %v to have exactly one unsent attempt. "+
				"Your database is in an inconsistent state and this node will not function correctly until the problem is resolved", etx.ID)
		}
		return nil
	})

	return etx, pkgerrors.Wrap(err, "getInProgressEthTx failed")
}

func (o *evmTxStore) HasInProgressTransaction(ctx context.Context, account common.Address, chainID *big.Int) (exists bool, err error) {
	var cancel context.CancelFunc
	ctx, cancel = o.mergeContexts(ctx)
	defer cancel()
	qq := o.q.WithOpts(pg.WithParentCtx(ctx))
	err = qq.Get(&exists, `SELECT EXISTS(SELECT 1 FROM evm.txes WHERE state = 'in_progress' AND from_address = $1 AND evm_chain_id = $2)`, account, chainID.String())
	return exists, pkgerrors.Wrap(err, "hasInProgressTransaction failed")
}

func (o *evmTxStore) UpdateKeyNextSequence(newNextNonce, currentNextNonce evmtypes.Nonce, address common.Address, chainID *big.Int, qopts ...pg.QOpt) error {
	qq := o.q.WithOpts(qopts...)
	return qq.Transaction(func(tx pg.Queryer) error {
		//  We filter by next_nonce here as an optimistic lock to make sure it
		//  didn't get changed out from under us. Shouldn't happen but can't hurt.
		res, err := tx.Exec(`UPDATE evm.key_states SET next_nonce = $1, updated_at = $2 WHERE address = $3 AND next_nonce = $4 AND evm_chain_id = $5`, newNextNonce.Int64(), time.Now(), address, currentNextNonce.Int64(), chainID.String())
		if err != nil {
			return pkgerrors.Wrap(err, "NonceSyncer#fastForwardNonceIfNecessary failed to update keys.next_nonce")
		}
		rowsAffected, err := res.RowsAffected()
		if err != nil {
			return pkgerrors.Wrap(err, "NonceSyncer#fastForwardNonceIfNecessary failed to get RowsAffected")
		}
		if rowsAffected == 0 {
			return ErrKeyNotUpdated
		}
		return nil
	})
}

func (o *evmTxStore) countTransactionsWithState(ctx context.Context, fromAddress common.Address, state txmgrtypes.TxState, chainID *big.Int) (count uint32, err error) {
	var cancel context.CancelFunc
	ctx, cancel = o.mergeContexts(ctx)
	defer cancel()
	qq := o.q.WithOpts(pg.WithParentCtx(ctx))
	err = qq.Get(&count, `SELECT count(*) FROM evm.txes WHERE from_address = $1 AND state = $2 AND evm_chain_id = $3`,
		fromAddress, state, chainID.String())
	return count, pkgerrors.Wrap(err, "failed to countTransactionsWithState")
}

// CountUnconfirmedTransactions returns the number of unconfirmed transactions
func (o *evmTxStore) CountUnconfirmedTransactions(ctx context.Context, fromAddress common.Address, chainID *big.Int) (count uint32, err error) {
	return o.countTransactionsWithState(ctx, fromAddress, txmgr.TxUnconfirmed, chainID)
}

// CountUnstartedTransactions returns the number of unconfirmed transactions
func (o *evmTxStore) CountUnstartedTransactions(ctx context.Context, fromAddress common.Address, chainID *big.Int) (count uint32, err error) {
	return o.countTransactionsWithState(ctx, fromAddress, txmgr.TxUnstarted, chainID)
}

func (o *evmTxStore) CheckTxQueueCapacity(ctx context.Context, fromAddress common.Address, maxQueuedTransactions uint64, chainID *big.Int) (err error) {
	var cancel context.CancelFunc
	ctx, cancel = o.mergeContexts(ctx)
	defer cancel()
	qq := o.q.WithOpts(pg.WithParentCtx(ctx))
	if maxQueuedTransactions == 0 {
		return nil
	}
	var count uint64
	err = qq.Get(&count, `SELECT count(*) FROM evm.txes WHERE from_address = $1 AND state = 'unstarted' AND evm_chain_id = $2`, fromAddress, chainID.String())
	if err != nil {
		err = pkgerrors.Wrap(err, "CheckTxQueueCapacity query failed")
		return
	}

	if count >= maxQueuedTransactions {
		err = pkgerrors.Errorf("cannot create transaction; too many unstarted transactions in the queue (%v/%v). %s", count, maxQueuedTransactions, label.MaxQueuedTransactionsWarning)
	}
	return
}

func (o *evmTxStore) CreateTransaction(ctx context.Context, txRequest TxRequest, chainID *big.Int) (tx Tx, err error) {
	var cancel context.CancelFunc
	ctx, cancel = o.mergeContexts(ctx)
	defer cancel()
	qq := o.q.WithOpts(pg.WithParentCtx(ctx))
	var dbEtx DbEthTx
	err = qq.Transaction(func(tx pg.Queryer) error {
		if txRequest.PipelineTaskRunID != nil {

			err = tx.Get(&dbEtx, `SELECT * FROM evm.txes WHERE pipeline_task_run_id = $1 AND evm_chain_id = $2`, txRequest.PipelineTaskRunID, chainID.String())
			// If no eth_tx matches (the common case) then continue
			if !errors.Is(err, sql.ErrNoRows) {
				if err != nil {
					return pkgerrors.Wrap(err, "CreateEthTransaction")
				}
				// if a previous transaction for this task run exists, immediately return it
				return nil
			}
		}
		err = tx.Get(&dbEtx, `
INSERT INTO evm.txes (from_address, to_address, encoded_payload, value, gas_limit, state, created_at, meta, subject, evm_chain_id, min_confirmations, pipeline_task_run_id, transmit_checker, idempotency_key, signal_callback)
VALUES (
$1,$2,$3,$4,$5,'unstarted',NOW(),$6,$7,$8,$9,$10,$11,$12,$13
)
RETURNING "txes".*
`, txRequest.FromAddress, txRequest.ToAddress, txRequest.EncodedPayload, assets.Eth(txRequest.Value), txRequest.FeeLimit, txRequest.Meta, txRequest.Strategy.Subject(), chainID.String(), txRequest.MinConfirmations, txRequest.PipelineTaskRunID, txRequest.Checker, txRequest.IdempotencyKey, txRequest.SignalCallback)
		if err != nil {
			return pkgerrors.Wrap(err, "CreateEthTransaction failed to insert evm tx")
		}
		var pruned int64
		pruned, err = txRequest.Strategy.PruneQueue(ctx, o)
		if err != nil {
			return pkgerrors.Wrap(err, "CreateEthTransaction failed to prune evm.txes")
		}
		if pruned > 0 {
			o.logger.Warnw(fmt.Sprintf("Dropped %d old transactions from transaction queue", pruned), "fromAddress", txRequest.FromAddress, "toAddress", txRequest.ToAddress, "meta", txRequest.Meta, "subject", txRequest.Strategy.Subject(), "replacementID", dbEtx.ID)
		}
		return nil
	})
	var etx Tx
	dbEtx.ToTx(&etx)
	return etx, err
}

func (o *evmTxStore) PruneUnstartedTxQueue(ctx context.Context, queueSize uint32, subject uuid.UUID) (n int64, err error) {
	var cancel context.CancelFunc
	ctx, cancel = o.mergeContexts(ctx)
	defer cancel()
	qq := o.q.WithOpts(pg.WithParentCtx(ctx))
	err = qq.Transaction(func(tx pg.Queryer) error {
		res, err := qq.Exec(`
DELETE FROM evm.txes
WHERE state = 'unstarted' AND subject = $1 AND
id < (
	SELECT min(id) FROM (
		SELECT id
		FROM evm.txes
		WHERE state = 'unstarted' AND subject = $2
		ORDER BY id DESC
		LIMIT $3
	) numbers
)`, subject, subject, queueSize)
		if err != nil {
			return pkgerrors.Wrap(err, "DeleteUnstartedEthTx failed")
		}
		n, err = res.RowsAffected()
		return err
	})
	return
}

func (o *evmTxStore) ReapTxHistory(ctx context.Context, minBlockNumberToKeep int64, timeThreshold time.Time, chainID *big.Int) error {
	var cancel context.CancelFunc
	ctx, cancel = o.mergeContexts(ctx)
	defer cancel()
	qq := o.q.WithOpts(pg.WithParentCtx(ctx))
	// Delete old confirmed evm.txes
	// NOTE that this relies on foreign key triggers automatically removing
	// the evm.tx_attempts and evm.receipts linked to every eth_tx
	err := pg.Batch(func(_, limit uint) (count uint, err error) {
		res, err := qq.Exec(`
WITH old_enough_receipts AS (
	SELECT tx_hash FROM evm.receipts
	WHERE block_number < $1
	ORDER BY block_number ASC, id ASC
	LIMIT $2
)
DELETE FROM evm.txes
USING old_enough_receipts, evm.tx_attempts
WHERE evm.tx_attempts.eth_tx_id = evm.txes.id
AND evm.tx_attempts.hash = old_enough_receipts.tx_hash
AND evm.txes.created_at < $3
AND evm.txes.state = 'confirmed'
AND evm_chain_id = $4`, minBlockNumberToKeep, limit, timeThreshold, chainID.String())
		if err != nil {
			return count, pkgerrors.Wrap(err, "ReapTxes failed to delete old confirmed evm.txes")
		}
		rowsAffected, err := res.RowsAffected()
		if err != nil {
			return count, pkgerrors.Wrap(err, "ReapTxes failed to get rows affected")
		}
		return uint(rowsAffected), err
	})
	if err != nil {
		return pkgerrors.Wrap(err, "TxmReaper#reapEthTxes batch delete of confirmed evm.txes failed")
	}
	// Delete old 'fatal_error' evm.txes
	err = pg.Batch(func(_, limit uint) (count uint, err error) {
		res, err := qq.Exec(`
DELETE FROM evm.txes
WHERE created_at < $1
AND state = 'fatal_error'
AND evm_chain_id = $2`, timeThreshold, chainID.String())
		if err != nil {
			return count, pkgerrors.Wrap(err, "ReapTxes failed to delete old fatally errored evm.txes")
		}
		rowsAffected, err := res.RowsAffected()
		if err != nil {
			return count, pkgerrors.Wrap(err, "ReapTxes failed to get rows affected")
		}
		return uint(rowsAffected), err
	})
	if err != nil {
		return pkgerrors.Wrap(err, "TxmReaper#reapEthTxes batch delete of fatally errored evm.txes failed")
	}

	return nil
}

func (o *evmTxStore) Abandon(ctx context.Context, chainID *big.Int, addr common.Address) error {
	var cancel context.CancelFunc
	ctx, cancel = o.mergeContexts(ctx)
	defer cancel()
	qq := o.q.WithOpts(pg.WithParentCtx(ctx))
	_, err := qq.Exec(`UPDATE evm.txes SET state='fatal_error', nonce = NULL, error = 'abandoned' WHERE state IN ('unconfirmed', 'in_progress', 'unstarted') AND evm_chain_id = $1 AND from_address = $2`, chainID.String(), addr)
	return err
}

// Find transactions by a field in the TxMeta blob and transaction states
func (o *evmTxStore) FindTxesByMetaFieldAndStates(ctx context.Context, metaField string, metaValue string, states []txmgrtypes.TxState, chainID *big.Int) ([]*Tx, error) {
	var cancel context.CancelFunc
	ctx, cancel = o.mergeContexts(ctx)
	defer cancel()
	qq := o.q.WithOpts(pg.WithParentCtx(ctx))
	var dbEtxs []DbEthTx
	sql := fmt.Sprintf("SELECT * FROM evm.txes WHERE evm_chain_id = $1 AND meta->>'%s' = $2 AND state = ANY($3)", metaField)
	err := qq.Select(&dbEtxs, sql, chainID.String(), metaValue, pq.Array(states))
	txes := make([]*Tx, len(dbEtxs))
	dbEthTxsToEvmEthTxPtrs(dbEtxs, txes)
	return txes, pkgerrors.Wrap(err, "failed to FindTxesByMetaFieldAndStates")
}

// Find transactions with a non-null TxMeta field that was provided by transaction states
func (o *evmTxStore) FindTxesWithMetaFieldByStates(ctx context.Context, metaField string, states []txmgrtypes.TxState, chainID *big.Int) (txes []*Tx, err error) {
	var cancel context.CancelFunc
	ctx, cancel = o.mergeContexts(ctx)
	defer cancel()
	qq := o.q.WithOpts(pg.WithParentCtx(ctx))
	var dbEtxs []DbEthTx
	sql := fmt.Sprintf("SELECT * FROM evm.txes WHERE meta->'%s' IS NOT NULL AND state = ANY($1) AND evm_chain_id = $2", metaField)
	err = qq.Select(&dbEtxs, sql, pq.Array(states), chainID.String())
	txes = make([]*Tx, len(dbEtxs))
	dbEthTxsToEvmEthTxPtrs(dbEtxs, txes)
	return txes, pkgerrors.Wrap(err, "failed to FindTxesWithMetaFieldByStates")
}

// Find transactions with a non-null TxMeta field that was provided and a receipt block number greater than or equal to the one provided
func (o *evmTxStore) FindTxesWithMetaFieldByReceiptBlockNum(ctx context.Context, metaField string, blockNum int64, chainID *big.Int) (txes []*Tx, err error) {
	var cancel context.CancelFunc
	ctx, cancel = o.mergeContexts(ctx)
	defer cancel()
	qq := o.q.WithOpts(pg.WithParentCtx(ctx))
	var dbEtxs []DbEthTx
	sql := fmt.Sprintf("SELECT et.* FROM evm.txes et JOIN evm.tx_attempts eta on et.id = eta.eth_tx_id JOIN evm.receipts er on eta.hash = er.tx_hash WHERE et.meta->'%s' IS NOT NULL AND er.block_number >= $1 AND et.evm_chain_id = $2", metaField)
	err = qq.Select(&dbEtxs, sql, blockNum, chainID.String())
	txes = make([]*Tx, len(dbEtxs))
	dbEthTxsToEvmEthTxPtrs(dbEtxs, txes)
	return txes, pkgerrors.Wrap(err, "failed to FindTxesWithMetaFieldByReceiptBlockNum")
}

// Find transactions loaded with transaction attempts and receipts by transaction IDs and states
func (o *evmTxStore) FindTxesWithAttemptsAndReceiptsByIdsAndState(ctx context.Context, ids []big.Int, states []txmgrtypes.TxState, chainID *big.Int) (txes []*Tx, err error) {
	var cancel context.CancelFunc
	ctx, cancel = o.mergeContexts(ctx)
	defer cancel()
	qq := o.q.WithOpts(pg.WithParentCtx(ctx))
	err = qq.Transaction(func(tx pg.Queryer) error {
		var dbEtxs []DbEthTx
		if err = tx.Select(&dbEtxs, `SELECT * FROM evm.txes WHERE id = ANY($1) AND state = ANY($2) AND evm_chain_id = $3`, pq.Array(ids), pq.Array(states), chainID.String()); err != nil {
			return pkgerrors.Wrapf(err, "failed to find evm.txes")
		}
		txes = make([]*Tx, len(dbEtxs))
		dbEthTxsToEvmEthTxPtrs(dbEtxs, txes)
		if err = o.LoadTxesAttempts(txes, pg.WithQueryer(tx)); err != nil {
			return pkgerrors.Wrapf(err, "failed to load evm.tx_attempts for evm.tx")
		}
		if err = loadEthTxesAttemptsReceipts(tx, txes); err != nil {
			return pkgerrors.Wrapf(err, "failed to load evm.receipts for evm.tx")
		}
		return nil
	})
	return txes, pkgerrors.Wrap(err, "FindTxesWithAttemptsAndReceiptsByIdsAndState failed")
}

// Returns a context that contains the values of the provided context,
// and which is canceled when either the provided contextg or TxStore parent context is canceled.
func (o *evmTxStore) mergeContexts(ctx context.Context) (context.Context, context.CancelFunc) {
	var cancel context.CancelCauseFunc
	ctx, cancel = context.WithCancelCause(ctx)
	stop := context.AfterFunc(o.q.ParentCtx, func() {
		cancel(context.Cause(o.q.ParentCtx))
	})
	return ctx, func() {
		stop()
		cancel(context.Canceled)
	}
}<|MERGE_RESOLUTION|>--- conflicted
+++ resolved
@@ -1128,7 +1128,6 @@
 	return etxs, pkgerrors.Wrap(err, "FindTransactionsConfirmedInBlockRange failed")
 }
 
-<<<<<<< HEAD
 func (o *evmTxStore) IsTxFinalized(ctx context.Context, blockHeight int64, txID int64) (finalized bool, err error) {
 	var cancel context.CancelFunc
 	ctx, cancel = o.mergeContexts(ctx)
@@ -1147,11 +1146,7 @@
 	return len(rs) > 0, nil
 }
 
-func saveAttemptWithNewState(q pg.Queryer, timeout time.Duration, logger logger.Logger, attempt TxAttempt, broadcastAt time.Time) error {
-	ctx, cancel := context.WithTimeout(context.Background(), timeout)
-=======
 func saveAttemptWithNewState(ctx context.Context, q pg.Queryer, logger logger.Logger, attempt TxAttempt, broadcastAt time.Time) error {
->>>>>>> 4c6d0fe9
 	var dbAttempt DbEthTxAttempt
 	dbAttempt.FromTxAttempt(&attempt)
 	return pg.SqlxTransaction(ctx, q, logger, func(tx pg.Queryer) error {
