--- conflicted
+++ resolved
@@ -20,10 +20,7 @@
 
 	"github.com/smartcontractkit/chainlink-common/pkg/logger"
 	"github.com/smartcontractkit/chainlink-common/pkg/sqlutil"
-<<<<<<< HEAD
-=======
 	"github.com/smartcontractkit/chainlink-common/pkg/utils/null"
->>>>>>> cf74cd0c
 
 	"github.com/smartcontractkit/chainlink/v2/common/txmgr"
 	txmgrtypes "github.com/smartcontractkit/chainlink/v2/common/txmgr/types"
@@ -1559,8 +1556,8 @@
 	ctx, cancel = o.mergeContexts(ctx)
 	defer cancel()
 	qq := o.q.WithOpts(pg.WithParentCtx(ctx))
-	if etx.State != txmgr.TxInProgress && etx.State != txmgr.TxUnstarted {
-		return pkgerrors.Errorf("can only transition to fatal_error from in_progress or unstarted, transaction is currently %s", etx.State)
+	if etx.State != txmgr.TxInProgress {
+		return pkgerrors.Errorf("can only transition to fatal_error from in_progress, transaction is currently %s", etx.State)
 	}
 	if !etx.Error.Valid {
 		return errors.New("expected error field to be set")
