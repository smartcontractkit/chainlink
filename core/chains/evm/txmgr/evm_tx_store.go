--- conflicted
+++ resolved
@@ -682,7 +682,7 @@
 			attemptHashes = append(attemptHashes, attempt.Hash.Bytes())
 		}
 	}
-<<<<<<< HEAD
+
 	return attemptHashM, attemptHashes, false
 }
 
@@ -692,10 +692,7 @@
 		return nil
 	}
 
-	var rs []dbReceipt
-=======
 	var rs []DbReceipt
->>>>>>> 23128271
 	if err = o.q.SelectContext(ctx, &rs, `SELECT * FROM evm.receipts WHERE tx_hash = ANY($1)`, pq.Array(attemptHashes)); err != nil {
 		return pkgerrors.Wrap(err, "loadEthTxesAttemptsReceipts failed to load evm.receipts")
 	}
@@ -718,7 +715,7 @@
 		return nil
 	}
 
-	var rs []dbReceipt
+	var rs []DbReceipt
 	if err = o.q.SelectContext(ctx, &rs, `SELECT evm.receipts.block_hash, evm.receipts.block_number, evm.receipts.transaction_index, evm.receipts.tx_hash FROM evm.receipts WHERE tx_hash = ANY($1)`, pq.Array(attemptHashes)); err != nil {
 		return pkgerrors.Wrap(err, "loadEthTxesAttemptsReceipts failed to load evm.receipts")
 	}
