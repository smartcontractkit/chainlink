--- conflicted
+++ resolved
@@ -1128,7 +1128,6 @@
 	return etxs, pkgerrors.Wrap(err, "FindTransactionsConfirmedInBlockRange failed")
 }
 
-<<<<<<< HEAD
 func (o *evmTxStore) FindEarliestUnconfirmedBroadcastTime(ctx context.Context, chainID *big.Int) (broadcastAt nullv4.Time, err error) {
 	var cancel context.CancelFunc
 	ctx, cancel = o.mergeContexts(ctx)
@@ -1160,7 +1159,8 @@
 		return nil
 	}, pg.OptReadOnlyTx())
 	return earliestUnconfirmedTxBlock, err
-=======
+}
+
 func (o *evmTxStore) IsTxFinalized(ctx context.Context, blockHeight int64, txID int64, chainID *big.Int) (finalized bool, err error) {
 	var cancel context.CancelFunc
 	ctx, cancel = o.mergeContexts(ctx)
@@ -1178,7 +1178,6 @@
 		return false, fmt.Errorf("failed to retrieve transaction reciepts: %w", err)
 	}
 	return count > 0, nil
->>>>>>> e4f6d990
 }
 
 func saveAttemptWithNewState(ctx context.Context, q pg.Queryer, logger logger.Logger, attempt TxAttempt, broadcastAt time.Time) error {
