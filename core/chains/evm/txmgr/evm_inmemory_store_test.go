--- conflicted
+++ resolved
@@ -11,10 +11,7 @@
 
 	"github.com/smartcontractkit/chainlink-common/pkg/logger"
 	commontxmgr "github.com/smartcontractkit/chainlink/v2/common/txmgr"
-<<<<<<< HEAD
 	txmgrtypes "github.com/smartcontractkit/chainlink/v2/common/txmgr/types"
-=======
->>>>>>> 7bbe2bd9
 
 	evmgas "github.com/smartcontractkit/chainlink/v2/core/chains/evm/gas"
 	evmtxmgr "github.com/smartcontractkit/chainlink/v2/core/chains/evm/txmgr"
@@ -25,11 +22,7 @@
 	"github.com/smartcontractkit/chainlink/v2/core/internal/testutils/pgtest"
 )
 
-<<<<<<< HEAD
 func TestInMemoryStore_SaveSentAttempt(t *testing.T) {
-=======
-func TestInMemoryStore_Abandon(t *testing.T) {
->>>>>>> 7bbe2bd9
 	t.Parallel()
 
 	db := pgtest.NewSqlxDB(t)
@@ -52,7 +45,6 @@
 	](ctx, lggr, chainID, kst.Eth(), persistentStore, evmcfg.Transactions())
 	require.NoError(t, err)
 
-<<<<<<< HEAD
 	defaultDuration := time.Second * 5
 	t.Run("updates attempt state to broadcast and checks error returns", func(t *testing.T) {
 		// Insert a transaction into persistent store
@@ -94,7 +86,32 @@
 		assert.Error(t, actErr)
 		assert.Error(t, expErr)
 		inTx.TxAttempts[0].State = txmgrtypes.TxAttemptInProgress // reset
-=======
+	})
+}
+
+func TestInMemoryStore_Abandon(t *testing.T) {
+	t.Parallel()
+
+	db := pgtest.NewSqlxDB(t)
+	_, dbcfg, evmcfg := evmtxmgr.MakeTestConfigs(t)
+	persistentStore := cltest.NewTestTxStore(t, db)
+	kst := cltest.NewKeyStore(t, db, dbcfg)
+	_, fromAddress := cltest.MustInsertRandomKey(t, kst.Eth())
+
+	ethClient := evmtest.NewEthClientMockWithDefaultChain(t)
+	lggr := logger.TestSugared(t)
+	chainID := ethClient.ConfiguredChainID()
+	ctx := testutils.Context(t)
+
+	inMemoryStore, err := commontxmgr.NewInMemoryStore[
+		*big.Int,
+		common.Address, common.Hash, common.Hash,
+		*evmtypes.Receipt,
+		evmtypes.Nonce,
+		evmgas.EvmFee,
+	](ctx, lggr, chainID, kst.Eth(), persistentStore, evmcfg.Transactions())
+	require.NoError(t, err)
+
 	t.Run("Abandon transactions successfully", func(t *testing.T) {
 		nTxs := 3
 		for i := 0; i < nTxs; i++ {
@@ -124,7 +141,6 @@
 		for i := 0; i < nTxs; i++ {
 			assertTxEqual(t, *expTxs[i], actTxs[i])
 		}
->>>>>>> 7bbe2bd9
 	})
 }
 
