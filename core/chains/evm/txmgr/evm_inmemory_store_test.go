--- conflicted
+++ resolved
@@ -24,39 +24,31 @@
 	"github.com/smartcontractkit/chainlink/v2/core/internal/testutils/pgtest"
 )
 
-<<<<<<< HEAD
 func TestInMemoryStore_SaveConfirmedMissingReceiptAttempt(t *testing.T) {
 	t.Parallel()
 
 	t.Run("updates attempt to 'broadcast' and transaction to 'confirm_missing_receipt'", func(t *testing.T) {
-=======
-func TestInMemoryStore_ReapTxHistory(t *testing.T) {
-	t.Parallel()
-
-	t.Run("reap all confirmed txs", func(t *testing.T) {
->>>>>>> d4684a2f
-		db := pgtest.NewSqlxDB(t)
-		_, dbcfg, evmcfg := evmtxmgr.MakeTestConfigs(t)
-		persistentStore := cltest.NewTestTxStore(t, db)
-		kst := cltest.NewKeyStore(t, db, dbcfg)
-		_, fromAddress := cltest.MustInsertRandomKey(t, kst.Eth())
-
-		ethClient := evmtest.NewEthClientMockWithDefaultChain(t)
-		lggr := logger.TestSugared(t)
-		chainID := ethClient.ConfiguredChainID()
-		ctx := testutils.Context(t)
-
-		inMemoryStore, err := commontxmgr.NewInMemoryStore[
-			*big.Int,
-			common.Address, common.Hash, common.Hash,
-			*evmtypes.Receipt,
-			evmtypes.Nonce,
-			evmgas.EvmFee,
-		](ctx, lggr, chainID, kst.Eth(), persistentStore, evmcfg.Transactions())
-		require.NoError(t, err)
-
-		// Insert a transaction into persistent store
-<<<<<<< HEAD
+		db := pgtest.NewSqlxDB(t)
+		_, dbcfg, evmcfg := evmtxmgr.MakeTestConfigs(t)
+		persistentStore := cltest.NewTestTxStore(t, db)
+		kst := cltest.NewKeyStore(t, db, dbcfg)
+		_, fromAddress := cltest.MustInsertRandomKey(t, kst.Eth())
+
+		ethClient := evmtest.NewEthClientMockWithDefaultChain(t)
+		lggr := logger.TestSugared(t)
+		chainID := ethClient.ConfiguredChainID()
+		ctx := testutils.Context(t)
+
+		inMemoryStore, err := commontxmgr.NewInMemoryStore[
+			*big.Int,
+			common.Address, common.Hash, common.Hash,
+			*evmtypes.Receipt,
+			evmtypes.Nonce,
+			evmgas.EvmFee,
+		](ctx, lggr, chainID, kst.Eth(), persistentStore, evmcfg.Transactions())
+		require.NoError(t, err)
+
+		// Insert a transaction into persistent store
 		inTx := mustInsertUnconfirmedEthTxWithAttemptState(t, persistentStore, 1, fromAddress, txmgrtypes.TxAttemptInProgress)
 		now := time.Now()
 		// Insert the transaction into the in-memory store
@@ -77,7 +69,34 @@
 		assertTxEqual(t, expTx, actTx)
 		assert.Equal(t, txmgrtypes.TxAttemptBroadcast, actTx.TxAttempts[0].State)
 		assert.Equal(t, commontxmgr.TxConfirmedMissingReceipt, actTx.State)
-=======
+	})
+}
+
+func TestInMemoryStore_ReapTxHistory(t *testing.T) {
+	t.Parallel()
+
+	t.Run("reap all confirmed txs", func(t *testing.T) {
+		db := pgtest.NewSqlxDB(t)
+		_, dbcfg, evmcfg := evmtxmgr.MakeTestConfigs(t)
+		persistentStore := cltest.NewTestTxStore(t, db)
+		kst := cltest.NewKeyStore(t, db, dbcfg)
+		_, fromAddress := cltest.MustInsertRandomKey(t, kst.Eth())
+
+		ethClient := evmtest.NewEthClientMockWithDefaultChain(t)
+		lggr := logger.TestSugared(t)
+		chainID := ethClient.ConfiguredChainID()
+		ctx := testutils.Context(t)
+
+		inMemoryStore, err := commontxmgr.NewInMemoryStore[
+			*big.Int,
+			common.Address, common.Hash, common.Hash,
+			*evmtypes.Receipt,
+			evmtypes.Nonce,
+			evmgas.EvmFee,
+		](ctx, lggr, chainID, kst.Eth(), persistentStore, evmcfg.Transactions())
+		require.NoError(t, err)
+
+		// Insert a transaction into persistent store
 		inTx_0 := cltest.MustInsertConfirmedEthTxWithLegacyAttempt(t, persistentStore, 7, 1, fromAddress)
 		r_0 := mustInsertEthReceipt(t, persistentStore, 1, utils.NewHash(), inTx_0.TxAttempts[0].Hash)
 		inTx_0.TxAttempts[0].Receipts = append(inTx_0.TxAttempts[0].Receipts, evmtxmgr.DbReceiptToEvmReceipt(&r_0))
@@ -191,7 +210,6 @@
 		actTxs_2 := inMemoryStore.XXXTestFindTxs(nil, fn, inTx_2.ID)
 		require.Equal(t, 1, len(actTxs_2))
 		assertTxEqual(t, expTx_2, actTxs_2[0])
->>>>>>> d4684a2f
 	})
 }
 
