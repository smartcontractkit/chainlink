package txmgr_test

import (
	"math/big"
	"testing"
	"time"

	"github.com/ethereum/go-ethereum/common"
	"github.com/stretchr/testify/assert"
	"github.com/stretchr/testify/require"

	"github.com/smartcontractkit/chainlink-common/pkg/logger"
	commontxmgr "github.com/smartcontractkit/chainlink/v2/common/txmgr"
<<<<<<< HEAD
	txmgrtypes "github.com/smartcontractkit/chainlink/v2/common/txmgr/types"
=======
	txmgrcommon "github.com/smartcontractkit/chainlink/v2/common/txmgr"
>>>>>>> 289e524a

	evmgas "github.com/smartcontractkit/chainlink/v2/core/chains/evm/gas"
	evmtxmgr "github.com/smartcontractkit/chainlink/v2/core/chains/evm/txmgr"
	evmtypes "github.com/smartcontractkit/chainlink/v2/core/chains/evm/types"
<<<<<<< HEAD
	"github.com/smartcontractkit/chainlink/v2/core/chains/evm/utils"
=======
>>>>>>> 289e524a
	"github.com/smartcontractkit/chainlink/v2/core/internal/cltest"
	"github.com/smartcontractkit/chainlink/v2/core/internal/testutils"
	"github.com/smartcontractkit/chainlink/v2/core/internal/testutils/evmtest"
	"github.com/smartcontractkit/chainlink/v2/core/internal/testutils/pgtest"
)

<<<<<<< HEAD
func TestInMemoryStore_UpdateTxAttemptInProgressToBroadcast(t *testing.T) {
	t.Parallel()

	t.Run("successfully updates transactions from in progress to broadcast", func(t *testing.T) {
=======
func TestInMemoryStore_UpdateTxsUnconfirmed(t *testing.T) {
	t.Parallel()

	t.Run("successfully updates transactions to unconfirmed", func(t *testing.T) {
>>>>>>> 289e524a
		db := pgtest.NewSqlxDB(t)
		_, dbcfg, evmcfg := evmtxmgr.MakeTestConfigs(t)
		persistentStore := cltest.NewTestTxStore(t, db)
		kst := cltest.NewKeyStore(t, db, dbcfg)
		_, fromAddress := cltest.MustInsertRandomKey(t, kst.Eth())

		ethClient := evmtest.NewEthClientMockWithDefaultChain(t)
		lggr := logger.TestSugared(t)
		chainID := ethClient.ConfiguredChainID()
		ctx := testutils.Context(t)

		inMemoryStore, err := commontxmgr.NewInMemoryStore[
			*big.Int,
			common.Address, common.Hash, common.Hash,
			*evmtypes.Receipt,
			evmtypes.Nonce,
			evmgas.EvmFee,
		](ctx, lggr, chainID, kst.Eth(), persistentStore, evmcfg.Transactions())
		require.NoError(t, err)

		// Insert a transaction into persistent store
<<<<<<< HEAD
		inTx := mustInsertInProgressEthTxWithAttempt(t, persistentStore, 13, fromAddress)
		inTxAttempt := inTx.TxAttempts[0]
		require.Equal(t, txmgrtypes.TxAttemptInProgress, inTxAttempt.State)
		// Insert the transaction into the in-memory store
		require.NoError(t, inMemoryStore.XXXTestInsertTx(fromAddress, &inTx))

		time1 := time.Now()
		inTx.BroadcastAt = &time1
		inTx.InitialBroadcastAt = &time1

		// Update the transaction attempt
		require.NoError(t, inMemoryStore.UpdateTxAttemptInProgressToBroadcast(
			ctx,
			&inTx,
			inTxAttempt,
			txmgrtypes.TxAttemptBroadcast,
		))
=======
		originalBroadcastAt := time.Unix(1616509100, 0)
		inTx := mustInsertConfirmedMissingReceiptEthTxWithLegacyAttempt(
			t, persistentStore, 0, 1, originalBroadcastAt, fromAddress)
		assert.Equal(t, txmgrcommon.TxConfirmedMissingReceipt, inTx.State)
		// Insert the transaction into the in-memory store
		require.NoError(t, inMemoryStore.XXXTestInsertTx(fromAddress, &inTx))

		// Update the transaction to unconfirmed
		require.NoError(t, inMemoryStore.UpdateTxsUnconfirmed(ctx, []int64{inTx.ID}))
>>>>>>> 289e524a

		expTx, err := persistentStore.FindTxWithAttempts(ctx, inTx.ID)
		require.NoError(t, err)
		assert.Equal(t, commontxmgr.TxUnconfirmed, expTx.State)
		assert.Equal(t, 1, len(expTx.TxAttempts))
<<<<<<< HEAD
		assert.Equal(t, txmgrtypes.TxAttemptBroadcast, expTx.TxAttempts[0].State)
=======
>>>>>>> 289e524a

		fn := func(tx *evmtxmgr.Tx) bool { return true }
		actTxs := inMemoryStore.XXXTestFindTxs(nil, fn, inTx.ID)
		require.Equal(t, 1, len(actTxs))
		actTx := actTxs[0]
<<<<<<< HEAD
		assert.Equal(t, commontxmgr.TxUnconfirmed, actTx.State)
		assert.Equal(t, txmgrtypes.TxAttemptBroadcast, actTx.TxAttempts[0].State)

		// verify that both the in-memory and persistent store have the same transaction state
		assertTxEqual(t, expTx, actTx)
	})

	t.Run("verify in-memory error handling has parity with persistent store", func(t *testing.T) {
		db := pgtest.NewSqlxDB(t)
		_, dbcfg, evmcfg := evmtxmgr.MakeTestConfigs(t)
		persistentStore := cltest.NewTestTxStore(t, db)
		kst := cltest.NewKeyStore(t, db, dbcfg)
		_, fromAddress := cltest.MustInsertRandomKey(t, kst.Eth())

		ethClient := evmtest.NewEthClientMockWithDefaultChain(t)
		lggr := logger.TestSugared(t)
		chainID := ethClient.ConfiguredChainID()
		ctx := testutils.Context(t)

		inMemoryStore, err := commontxmgr.NewInMemoryStore[
			*big.Int,
			common.Address, common.Hash, common.Hash,
			*evmtypes.Receipt,
			evmtypes.Nonce,
			evmgas.EvmFee,
		](ctx, lggr, chainID, kst.Eth(), persistentStore, evmcfg.Transactions())
		require.NoError(t, err)

		// Insert a transaction into persistent store
		inTx := mustInsertInProgressEthTxWithAttempt(t, persistentStore, 13, fromAddress)
		inTxAttempt := inTx.TxAttempts[0]
		require.Equal(t, txmgrtypes.TxAttemptInProgress, inTxAttempt.State)
		// Insert the transaction into the in-memory store
		require.NoError(t, inMemoryStore.XXXTestInsertTx(fromAddress, &inTx))

		time1 := time.Now()
		inTx.BroadcastAt = &time1
		inTx.InitialBroadcastAt = &time1

		t.Run("nil broadcast at", func(t *testing.T) {
			inTx.BroadcastAt = nil
			expErr := persistentStore.UpdateTxAttemptInProgressToBroadcast(ctx, &inTx, inTxAttempt, txmgrtypes.TxAttemptBroadcast)
			actErr := inMemoryStore.UpdateTxAttemptInProgressToBroadcast(ctx, &inTx, inTxAttempt, txmgrtypes.TxAttemptBroadcast)
			assert.Equal(t, expErr, actErr)
			inTx.BroadcastAt = &time1 // reset
		})

		t.Run("nil initial broadcast at", func(t *testing.T) {
			inTx.InitialBroadcastAt = nil
			expErr := persistentStore.UpdateTxAttemptInProgressToBroadcast(ctx, &inTx, inTxAttempt, txmgrtypes.TxAttemptBroadcast)
			actErr := inMemoryStore.UpdateTxAttemptInProgressToBroadcast(ctx, &inTx, inTxAttempt, txmgrtypes.TxAttemptBroadcast)
			assert.Equal(t, expErr, actErr)
			inTx.InitialBroadcastAt = &time1 // reset
		})

		t.Run("transaction not in progress", func(t *testing.T) {
			inTx.State = commontxmgr.TxConfirmed
			expErr := persistentStore.UpdateTxAttemptInProgressToBroadcast(ctx, &inTx, inTxAttempt, txmgrtypes.TxAttemptBroadcast)
			actErr := inMemoryStore.UpdateTxAttemptInProgressToBroadcast(ctx, &inTx, inTxAttempt, txmgrtypes.TxAttemptBroadcast)
			assert.ErrorContains(t, expErr, "can only transition to unconfirmed from in_progress")
			assert.ErrorContains(t, actErr, "can only transition to unconfirmed from in_progress")
			inTx.State = commontxmgr.TxInProgress // reset
		})

		t.Run("transaction attempt not in progress", func(t *testing.T) {
			inTxAttempt.State = txmgrtypes.TxAttemptBroadcast
			expErr := persistentStore.UpdateTxAttemptInProgressToBroadcast(ctx, &inTx, inTxAttempt, txmgrtypes.TxAttemptBroadcast)
			actErr := inMemoryStore.UpdateTxAttemptInProgressToBroadcast(ctx, &inTx, inTxAttempt, txmgrtypes.TxAttemptBroadcast)
			assert.Equal(t, expErr, actErr)
			inTxAttempt.State = txmgrtypes.TxAttemptInProgress // reset
		})

		t.Run("new attempt state not broadcast", func(t *testing.T) {
			expErr := persistentStore.UpdateTxAttemptInProgressToBroadcast(ctx, &inTx, inTxAttempt, txmgrtypes.TxAttemptInsufficientFunds)
			actErr := inMemoryStore.UpdateTxAttemptInProgressToBroadcast(ctx, &inTx, inTxAttempt, txmgrtypes.TxAttemptInsufficientFunds)
			assert.ErrorContains(t, expErr, "new attempt state must be broadcast")
			assert.ErrorContains(t, actErr, "new attempt state must be broadcast")
		})

		t.Run("incorrect from address", func(t *testing.T) {
			inTx.FromAddress = utils.RandomAddress()
			inTx.State = commontxmgr.TxInProgress
			inTxAttempt.State = txmgrtypes.TxAttemptInProgress
			expErr := persistentStore.UpdateTxAttemptInProgressToBroadcast(ctx, &inTx, inTxAttempt, txmgrtypes.TxAttemptBroadcast)
			inTx.State = commontxmgr.TxInProgress
			inTxAttempt.State = txmgrtypes.TxAttemptInProgress
			actErr := inMemoryStore.UpdateTxAttemptInProgressToBroadcast(ctx, &inTx, inTxAttempt, txmgrtypes.TxAttemptBroadcast)
			assert.NoError(t, expErr)
			assert.NoError(t, actErr)
			inTx.FromAddress = fromAddress // reset
		})

=======
		assertTxEqual(t, expTx, actTx)
		assert.Equal(t, commontxmgr.TxUnconfirmed, actTx.State)
>>>>>>> 289e524a
	})
}

// assertTxEqual asserts that two transactions are equal
func assertTxEqual(t *testing.T, exp, act evmtxmgr.Tx) {
	assert.Equal(t, exp.ID, act.ID)
	assert.Equal(t, exp.IdempotencyKey, act.IdempotencyKey)
	assert.Equal(t, exp.Sequence, act.Sequence)
	assert.Equal(t, exp.FromAddress, act.FromAddress)
	assert.Equal(t, exp.ToAddress, act.ToAddress)
	assert.Equal(t, exp.EncodedPayload, act.EncodedPayload)
	assert.Equal(t, exp.Value, act.Value)
	assert.Equal(t, exp.FeeLimit, act.FeeLimit)
	assert.Equal(t, exp.Error, act.Error)
	if exp.BroadcastAt != nil && act.BroadcastAt != nil {
		assert.Equal(t, exp.BroadcastAt.Unix(), act.BroadcastAt.Unix())
	} else {
		assert.Equal(t, exp.BroadcastAt, act.BroadcastAt)
	}
	if exp.InitialBroadcastAt != nil && act.InitialBroadcastAt != nil {
		assert.Equal(t, exp.InitialBroadcastAt.Unix(), act.InitialBroadcastAt.Unix())
	} else {
		assert.Equal(t, exp.InitialBroadcastAt, act.InitialBroadcastAt)
	}
	assert.Equal(t, exp.CreatedAt, act.CreatedAt)
	assert.Equal(t, exp.State, act.State)
	assert.Equal(t, exp.Meta, act.Meta)
	assert.Equal(t, exp.Subject, act.Subject)
	assert.Equal(t, exp.ChainID, act.ChainID)
	assert.Equal(t, exp.PipelineTaskRunID, act.PipelineTaskRunID)
	assert.Equal(t, exp.MinConfirmations, act.MinConfirmations)
	assert.Equal(t, exp.TransmitChecker, act.TransmitChecker)
	assert.Equal(t, exp.SignalCallback, act.SignalCallback)
	assert.Equal(t, exp.CallbackCompleted, act.CallbackCompleted)

	require.Len(t, exp.TxAttempts, len(act.TxAttempts))
	for i := 0; i < len(exp.TxAttempts); i++ {
		assertTxAttemptEqual(t, exp.TxAttempts[i], act.TxAttempts[i])
	}
}

func assertTxAttemptEqual(t *testing.T, exp, act evmtxmgr.TxAttempt) {
	assert.Equal(t, exp.ID, act.ID)
	assert.Equal(t, exp.TxID, act.TxID)
	assert.Equal(t, exp.Tx, act.Tx)
	assert.Equal(t, exp.TxFee, act.TxFee)
	assert.Equal(t, exp.ChainSpecificFeeLimit, act.ChainSpecificFeeLimit)
	assert.Equal(t, exp.SignedRawTx, act.SignedRawTx)
	assert.Equal(t, exp.Hash, act.Hash)
	assert.Equal(t, exp.CreatedAt, act.CreatedAt)
	assert.Equal(t, exp.BroadcastBeforeBlockNum, act.BroadcastBeforeBlockNum)
	assert.Equal(t, exp.State, act.State)
	assert.Equal(t, exp.TxType, act.TxType)

	require.Equal(t, len(exp.Receipts), len(act.Receipts))
	for i := 0; i < len(exp.Receipts); i++ {
		assertChainReceiptEqual(t, exp.Receipts[i], act.Receipts[i])
	}
}

func assertChainReceiptEqual(t *testing.T, exp, act evmtxmgr.ChainReceipt) {
	assert.Equal(t, exp.GetStatus(), act.GetStatus())
	assert.Equal(t, exp.GetTxHash(), act.GetTxHash())
	assert.Equal(t, exp.GetBlockNumber(), act.GetBlockNumber())
	assert.Equal(t, exp.IsZero(), act.IsZero())
	assert.Equal(t, exp.IsUnmined(), act.IsUnmined())
	assert.Equal(t, exp.GetFeeUsed(), act.GetFeeUsed())
	assert.Equal(t, exp.GetTransactionIndex(), act.GetTransactionIndex())
	assert.Equal(t, exp.GetBlockHash(), act.GetBlockHash())
}<|MERGE_RESOLUTION|>--- conflicted
+++ resolved
@@ -11,36 +11,23 @@
 
 	"github.com/smartcontractkit/chainlink-common/pkg/logger"
 	commontxmgr "github.com/smartcontractkit/chainlink/v2/common/txmgr"
-<<<<<<< HEAD
+	txmgrcommon "github.com/smartcontractkit/chainlink/v2/common/txmgr"
 	txmgrtypes "github.com/smartcontractkit/chainlink/v2/common/txmgr/types"
-=======
-	txmgrcommon "github.com/smartcontractkit/chainlink/v2/common/txmgr"
->>>>>>> 289e524a
 
 	evmgas "github.com/smartcontractkit/chainlink/v2/core/chains/evm/gas"
 	evmtxmgr "github.com/smartcontractkit/chainlink/v2/core/chains/evm/txmgr"
 	evmtypes "github.com/smartcontractkit/chainlink/v2/core/chains/evm/types"
-<<<<<<< HEAD
 	"github.com/smartcontractkit/chainlink/v2/core/chains/evm/utils"
-=======
->>>>>>> 289e524a
 	"github.com/smartcontractkit/chainlink/v2/core/internal/cltest"
 	"github.com/smartcontractkit/chainlink/v2/core/internal/testutils"
 	"github.com/smartcontractkit/chainlink/v2/core/internal/testutils/evmtest"
 	"github.com/smartcontractkit/chainlink/v2/core/internal/testutils/pgtest"
 )
 
-<<<<<<< HEAD
 func TestInMemoryStore_UpdateTxAttemptInProgressToBroadcast(t *testing.T) {
 	t.Parallel()
 
 	t.Run("successfully updates transactions from in progress to broadcast", func(t *testing.T) {
-=======
-func TestInMemoryStore_UpdateTxsUnconfirmed(t *testing.T) {
-	t.Parallel()
-
-	t.Run("successfully updates transactions to unconfirmed", func(t *testing.T) {
->>>>>>> 289e524a
 		db := pgtest.NewSqlxDB(t)
 		_, dbcfg, evmcfg := evmtxmgr.MakeTestConfigs(t)
 		persistentStore := cltest.NewTestTxStore(t, db)
@@ -62,7 +49,6 @@
 		require.NoError(t, err)
 
 		// Insert a transaction into persistent store
-<<<<<<< HEAD
 		inTx := mustInsertInProgressEthTxWithAttempt(t, persistentStore, 13, fromAddress)
 		inTxAttempt := inTx.TxAttempts[0]
 		require.Equal(t, txmgrtypes.TxAttemptInProgress, inTxAttempt.State)
@@ -80,32 +66,17 @@
 			inTxAttempt,
 			txmgrtypes.TxAttemptBroadcast,
 		))
-=======
-		originalBroadcastAt := time.Unix(1616509100, 0)
-		inTx := mustInsertConfirmedMissingReceiptEthTxWithLegacyAttempt(
-			t, persistentStore, 0, 1, originalBroadcastAt, fromAddress)
-		assert.Equal(t, txmgrcommon.TxConfirmedMissingReceipt, inTx.State)
-		// Insert the transaction into the in-memory store
-		require.NoError(t, inMemoryStore.XXXTestInsertTx(fromAddress, &inTx))
-
-		// Update the transaction to unconfirmed
-		require.NoError(t, inMemoryStore.UpdateTxsUnconfirmed(ctx, []int64{inTx.ID}))
->>>>>>> 289e524a
 
 		expTx, err := persistentStore.FindTxWithAttempts(ctx, inTx.ID)
 		require.NoError(t, err)
 		assert.Equal(t, commontxmgr.TxUnconfirmed, expTx.State)
 		assert.Equal(t, 1, len(expTx.TxAttempts))
-<<<<<<< HEAD
 		assert.Equal(t, txmgrtypes.TxAttemptBroadcast, expTx.TxAttempts[0].State)
-=======
->>>>>>> 289e524a
 
 		fn := func(tx *evmtxmgr.Tx) bool { return true }
 		actTxs := inMemoryStore.XXXTestFindTxs(nil, fn, inTx.ID)
 		require.Equal(t, 1, len(actTxs))
 		actTx := actTxs[0]
-<<<<<<< HEAD
 		assert.Equal(t, commontxmgr.TxUnconfirmed, actTx.State)
 		assert.Equal(t, txmgrtypes.TxAttemptBroadcast, actTx.TxAttempts[0].State)
 
@@ -198,10 +169,55 @@
 			inTx.FromAddress = fromAddress // reset
 		})
 
-=======
+	})
+}
+
+func TestInMemoryStore_UpdateTxsUnconfirmed(t *testing.T) {
+	t.Parallel()
+
+	t.Run("successfully updates transactions to unconfirmed", func(t *testing.T) {
+		db := pgtest.NewSqlxDB(t)
+		_, dbcfg, evmcfg := evmtxmgr.MakeTestConfigs(t)
+		persistentStore := cltest.NewTestTxStore(t, db)
+		kst := cltest.NewKeyStore(t, db, dbcfg)
+		_, fromAddress := cltest.MustInsertRandomKey(t, kst.Eth())
+
+		ethClient := evmtest.NewEthClientMockWithDefaultChain(t)
+		lggr := logger.TestSugared(t)
+		chainID := ethClient.ConfiguredChainID()
+		ctx := testutils.Context(t)
+
+		inMemoryStore, err := commontxmgr.NewInMemoryStore[
+			*big.Int,
+			common.Address, common.Hash, common.Hash,
+			*evmtypes.Receipt,
+			evmtypes.Nonce,
+			evmgas.EvmFee,
+		](ctx, lggr, chainID, kst.Eth(), persistentStore, evmcfg.Transactions())
+		require.NoError(t, err)
+
+		// Insert a transaction into persistent store
+		originalBroadcastAt := time.Unix(1616509100, 0)
+		inTx := mustInsertConfirmedMissingReceiptEthTxWithLegacyAttempt(
+			t, persistentStore, 0, 1, originalBroadcastAt, fromAddress)
+		assert.Equal(t, txmgrcommon.TxConfirmedMissingReceipt, inTx.State)
+		// Insert the transaction into the in-memory store
+		require.NoError(t, inMemoryStore.XXXTestInsertTx(fromAddress, &inTx))
+
+		// Update the transaction to unconfirmed
+		require.NoError(t, inMemoryStore.UpdateTxsUnconfirmed(ctx, []int64{inTx.ID}))
+
+		expTx, err := persistentStore.FindTxWithAttempts(ctx, inTx.ID)
+		require.NoError(t, err)
+		assert.Equal(t, commontxmgr.TxUnconfirmed, expTx.State)
+		assert.Equal(t, 1, len(expTx.TxAttempts))
+
+		fn := func(tx *evmtxmgr.Tx) bool { return true }
+		actTxs := inMemoryStore.XXXTestFindTxs(nil, fn, inTx.ID)
+		require.Equal(t, 1, len(actTxs))
+		actTx := actTxs[0]
 		assertTxEqual(t, expTx, actTx)
 		assert.Equal(t, commontxmgr.TxUnconfirmed, actTx.State)
->>>>>>> 289e524a
 	})
 }
 
