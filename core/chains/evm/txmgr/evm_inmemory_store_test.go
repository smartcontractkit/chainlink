package txmgr_test

import (
	"math/big"
	"testing"
	"time"

	"github.com/ethereum/go-ethereum/common"
<<<<<<< HEAD
=======
	"github.com/google/uuid"
>>>>>>> 0829216d
	"github.com/stretchr/testify/assert"
	"github.com/stretchr/testify/require"

	"github.com/smartcontractkit/chainlink-common/pkg/logger"
	commontxmgr "github.com/smartcontractkit/chainlink/v2/common/txmgr"
	txmgrtypes "github.com/smartcontractkit/chainlink/v2/common/txmgr/types"

	evmgas "github.com/smartcontractkit/chainlink/v2/core/chains/evm/gas"
	evmtxmgr "github.com/smartcontractkit/chainlink/v2/core/chains/evm/txmgr"
	evmtypes "github.com/smartcontractkit/chainlink/v2/core/chains/evm/types"
	"github.com/smartcontractkit/chainlink/v2/core/internal/cltest"
	"github.com/smartcontractkit/chainlink/v2/core/internal/testutils"
	"github.com/smartcontractkit/chainlink/v2/core/internal/testutils/evmtest"
	"github.com/smartcontractkit/chainlink/v2/core/internal/testutils/pgtest"
)

<<<<<<< HEAD
func TestInMemoryStore_SaveInProgressAttempt(t *testing.T) {
=======
func TestInMemoryStore_UpdateTxCallbackCompleted(t *testing.T) {
>>>>>>> 0829216d
	t.Parallel()

	db := pgtest.NewSqlxDB(t)
	_, dbcfg, evmcfg := evmtxmgr.MakeTestConfigs(t)
	persistentStore := cltest.NewTestTxStore(t, db)
	kst := cltest.NewKeyStore(t, db, dbcfg)
	_, fromAddress := cltest.MustInsertRandomKey(t, kst.Eth())

	ethClient := evmtest.NewEthClientMockWithDefaultChain(t)
	lggr := logger.TestSugared(t)
	chainID := ethClient.ConfiguredChainID()
	ctx := testutils.Context(t)

	inMemoryStore, err := commontxmgr.NewInMemoryStore[
		*big.Int,
		common.Address, common.Hash, common.Hash,
		*evmtypes.Receipt,
		evmtypes.Nonce,
		evmgas.EvmFee,
	](ctx, lggr, chainID, kst.Eth(), persistentStore, evmcfg.Transactions())
	require.NoError(t, err)

<<<<<<< HEAD
	t.Run("saves new in_progress attempt if attempt is new", func(t *testing.T) {
		// Insert a transaction into persistent store
		inTx := cltest.MustInsertUnconfirmedEthTx(t, persistentStore, 1, fromAddress)
		// Insert the transaction into the in-memory store
		require.NoError(t, inMemoryStore.XXXTestInsertTx(fromAddress, &inTx))

		// generate new attempt
		inTxAttempt := cltest.NewLegacyEthTxAttempt(t, inTx.ID)
		require.Equal(t, int64(0), inTxAttempt.ID)

		err := inMemoryStore.SaveInProgressAttempt(ctx, &inTxAttempt)
=======
	t.Run("sets tx callback as completed", func(t *testing.T) {
		// Insert a transaction into persistent store
		inTx := cltest.NewEthTx(fromAddress)
		inTx.PipelineTaskRunID = uuid.NullUUID{UUID: uuid.New(), Valid: true}
		require.NoError(t, persistentStore.InsertTx(ctx, &inTx))
		// Insert the transaction into the in-memory store
		require.NoError(t, inMemoryStore.XXXTestInsertTx(fromAddress, &inTx))

		err := inMemoryStore.UpdateTxCallbackCompleted(
			testutils.Context(t),
			inTx.PipelineTaskRunID.UUID,
			chainID,
		)
>>>>>>> 0829216d
		require.NoError(t, err)

		expTx, err := persistentStore.FindTxWithAttempts(ctx, inTx.ID)
		require.NoError(t, err)
<<<<<<< HEAD

		// Check that the in-memory store has the new attempt
		fn := func(tx *evmtxmgr.Tx) bool { return true }
		actTxs := inMemoryStore.XXXTestFindTxs(nil, fn, inTx.ID)
		require.NotNil(t, actTxs)
		actTx := actTxs[0]
		require.Equal(t, len(expTx.TxAttempts), len(actTx.TxAttempts))

		assertTxEqual(t, expTx, actTx)
	})
	t.Run("updates old attempt to in_progress when insufficient_funds", func(t *testing.T) {
		// Insert a transaction into persistent store
		inTx := mustInsertUnconfirmedEthTxWithInsufficientEthAttempt(t, persistentStore, 23, fromAddress)
		// Insert the transaction into the in-memory store
		require.NoError(t, inMemoryStore.XXXTestInsertTx(fromAddress, &inTx))

		// use old attempt
		inTxAttempt := inTx.TxAttempts[0]
		require.Equal(t, txmgrtypes.TxAttemptInsufficientFunds, inTxAttempt.State)
		require.NotEqual(t, int64(0), inTxAttempt.ID)

		inTxAttempt.BroadcastBeforeBlockNum = nil
		inTxAttempt.State = txmgrtypes.TxAttemptInProgress
		err := inMemoryStore.SaveInProgressAttempt(ctx, &inTxAttempt)
=======
		fn := func(tx *evmtxmgr.Tx) bool { return true }
		actTxs := inMemoryStore.XXXTestFindTxs(nil, fn, inTx.ID)
		require.Equal(t, 1, len(actTxs))
		actTx := actTxs[0]
		assertTxEqual(t, expTx, actTx)
		assert.True(t, actTx.CallbackCompleted)

		// wrong PipelineTaskRunID
		wrongPipelineTaskRunID := uuid.NullUUID{UUID: uuid.New(), Valid: true}
		actErr := inMemoryStore.UpdateTxCallbackCompleted(ctx, wrongPipelineTaskRunID.UUID, chainID)
		expErr := persistentStore.UpdateTxCallbackCompleted(ctx, wrongPipelineTaskRunID.UUID, chainID)
		assert.NoError(t, actErr)
		assert.NoError(t, expErr)
	})
}

func TestInMemoryStore_SaveInsufficientFundsAttempt(t *testing.T) {
	t.Parallel()

	db := pgtest.NewSqlxDB(t)
	_, dbcfg, evmcfg := evmtxmgr.MakeTestConfigs(t)
	persistentStore := cltest.NewTestTxStore(t, db)
	kst := cltest.NewKeyStore(t, db, dbcfg)
	_, fromAddress := cltest.MustInsertRandomKey(t, kst.Eth())

	ethClient := evmtest.NewEthClientMockWithDefaultChain(t)
	lggr := logger.TestSugared(t)
	chainID := ethClient.ConfiguredChainID()
	ctx := testutils.Context(t)

	inMemoryStore, err := commontxmgr.NewInMemoryStore[
		*big.Int,
		common.Address, common.Hash, common.Hash,
		*evmtypes.Receipt,
		evmtypes.Nonce,
		evmgas.EvmFee,
	](ctx, lggr, chainID, kst.Eth(), persistentStore, evmcfg.Transactions())
	require.NoError(t, err)

	defaultDuration := time.Second * 5
	t.Run("updates attempt state and checks error returns", func(t *testing.T) {
		// Insert a transaction into persistent store
		inTx := mustInsertInProgressEthTxWithAttempt(t, persistentStore, 1, fromAddress)
		now := time.Now()
		// Insert the transaction into the in-memory store
		require.NoError(t, inMemoryStore.XXXTestInsertTx(fromAddress, &inTx))

		err := inMemoryStore.SaveInsufficientFundsAttempt(
			ctx,
			defaultDuration,
			&inTx.TxAttempts[0],
			now,
		)
>>>>>>> 0829216d
		require.NoError(t, err)

		expTx, err := persistentStore.FindTxWithAttempts(ctx, inTx.ID)
		require.NoError(t, err)
<<<<<<< HEAD

		// Check that the in-memory store has the new attempt
		fn := func(tx *evmtxmgr.Tx) bool { return true }
		actTxs := inMemoryStore.XXXTestFindTxs(nil, fn, inTx.ID)
		require.NotNil(t, actTxs)
		actTx := actTxs[0]
		require.Equal(t, len(expTx.TxAttempts), len(actTx.TxAttempts))

		assertTxEqual(t, expTx, actTx)
	})
	t.Run("handles errors the same way as the persistent store", func(t *testing.T) {
		// Insert a transaction into persistent store
		inTx := cltest.MustInsertUnconfirmedEthTx(t, persistentStore, 55, fromAddress)
		// Insert the transaction into the in-memory store
		require.NoError(t, inMemoryStore.XXXTestInsertTx(fromAddress, &inTx))

		// generate new attempt
		inTxAttempt := cltest.NewLegacyEthTxAttempt(t, inTx.ID)
		require.Equal(t, int64(0), inTxAttempt.ID)

		t.Run("wrong tx id", func(t *testing.T) {
			inTxAttempt.TxID = 999
			actErr := inMemoryStore.SaveInProgressAttempt(ctx, &inTxAttempt)
			expErr := persistentStore.SaveInProgressAttempt(ctx, &inTxAttempt)
			assert.Error(t, actErr)
			assert.Error(t, expErr)
			inTxAttempt.TxID = inTx.ID // reset
		})

		t.Run("wrong state", func(t *testing.T) {
			inTxAttempt.State = txmgrtypes.TxAttemptBroadcast
			actErr := inMemoryStore.SaveInProgressAttempt(ctx, &inTxAttempt)
			expErr := persistentStore.SaveInProgressAttempt(ctx, &inTxAttempt)
			assert.Error(t, actErr)
			assert.Error(t, expErr)
			assert.Equal(t, expErr, actErr)
			inTxAttempt.State = txmgrtypes.TxAttemptInProgress // reset
		})
=======
		fn := func(tx *evmtxmgr.Tx) bool { return true }
		actTxs := inMemoryStore.XXXTestFindTxs(nil, fn, inTx.ID)
		require.Equal(t, 1, len(actTxs))
		actTx := actTxs[0]
		assertTxEqual(t, expTx, actTx)
		assert.Equal(t, txmgrtypes.TxAttemptInsufficientFunds, actTx.TxAttempts[0].State)

		// wrong tx id
		inTx.TxAttempts[0].TxID = 123
		actErr := inMemoryStore.SaveInsufficientFundsAttempt(ctx, defaultDuration, &inTx.TxAttempts[0], now)
		expErr := persistentStore.SaveInsufficientFundsAttempt(ctx, defaultDuration, &inTx.TxAttempts[0], now)
		assert.NoError(t, actErr)
		assert.NoError(t, expErr)
		inTx.TxAttempts[0].TxID = inTx.ID // reset

		// wrong attempt state
		inTx.TxAttempts[0].State = txmgrtypes.TxAttemptBroadcast
		actErr = inMemoryStore.SaveInsufficientFundsAttempt(ctx, defaultDuration, &inTx.TxAttempts[0], now)
		expErr = persistentStore.SaveInsufficientFundsAttempt(ctx, defaultDuration, &inTx.TxAttempts[0], now)
		assert.Error(t, actErr)
		assert.Error(t, expErr)
		inTx.TxAttempts[0].State = txmgrtypes.TxAttemptInsufficientFunds // reset
	})
}

func TestInMemoryStore_SaveSentAttempt(t *testing.T) {
	t.Parallel()

	db := pgtest.NewSqlxDB(t)
	_, dbcfg, evmcfg := evmtxmgr.MakeTestConfigs(t)
	persistentStore := cltest.NewTestTxStore(t, db)
	kst := cltest.NewKeyStore(t, db, dbcfg)
	_, fromAddress := cltest.MustInsertRandomKey(t, kst.Eth())

	ethClient := evmtest.NewEthClientMockWithDefaultChain(t)
	lggr := logger.TestSugared(t)
	chainID := ethClient.ConfiguredChainID()
	ctx := testutils.Context(t)

	inMemoryStore, err := commontxmgr.NewInMemoryStore[
		*big.Int,
		common.Address, common.Hash, common.Hash,
		*evmtypes.Receipt,
		evmtypes.Nonce,
		evmgas.EvmFee,
	](ctx, lggr, chainID, kst.Eth(), persistentStore, evmcfg.Transactions())
	require.NoError(t, err)

	defaultDuration := time.Second * 5
	t.Run("updates attempt state to broadcast and checks error returns", func(t *testing.T) {
		// Insert a transaction into persistent store
		inTx := mustInsertInProgressEthTxWithAttempt(t, persistentStore, 1, fromAddress)
		require.Nil(t, inTx.BroadcastAt)
		now := time.Now()
		// Insert the transaction into the in-memory store
		require.NoError(t, inMemoryStore.XXXTestInsertTx(fromAddress, &inTx))

		err := inMemoryStore.SaveSentAttempt(
			ctx,
			defaultDuration,
			&inTx.TxAttempts[0],
			now,
		)
		require.NoError(t, err)

		expTx, err := persistentStore.FindTxWithAttempts(ctx, inTx.ID)
		require.NoError(t, err)
		fn := func(tx *evmtxmgr.Tx) bool { return true }
		actTxs := inMemoryStore.XXXTestFindTxs(nil, fn, inTx.ID)
		require.Equal(t, 1, len(actTxs))
		actTx := actTxs[0]
		assertTxEqual(t, expTx, actTx)
		assert.Equal(t, txmgrtypes.TxAttemptBroadcast, actTx.TxAttempts[0].State)

		// wrong tx id
		inTx.TxAttempts[0].TxID = 123
		actErr := inMemoryStore.SaveSentAttempt(ctx, defaultDuration, &inTx.TxAttempts[0], now)
		expErr := persistentStore.SaveSentAttempt(ctx, defaultDuration, &inTx.TxAttempts[0], now)
		assert.Error(t, actErr)
		assert.Error(t, expErr)
		inTx.TxAttempts[0].TxID = inTx.ID // reset

		// wrong attempt state
		inTx.TxAttempts[0].State = txmgrtypes.TxAttemptBroadcast
		actErr = inMemoryStore.SaveSentAttempt(ctx, defaultDuration, &inTx.TxAttempts[0], now)
		expErr = persistentStore.SaveSentAttempt(ctx, defaultDuration, &inTx.TxAttempts[0], now)
		assert.Error(t, actErr)
		assert.Error(t, expErr)
		inTx.TxAttempts[0].State = txmgrtypes.TxAttemptInProgress // reset
	})
}

func TestInMemoryStore_Abandon(t *testing.T) {
	t.Parallel()

	db := pgtest.NewSqlxDB(t)
	_, dbcfg, evmcfg := evmtxmgr.MakeTestConfigs(t)
	persistentStore := cltest.NewTestTxStore(t, db)
	kst := cltest.NewKeyStore(t, db, dbcfg)
	_, fromAddress := cltest.MustInsertRandomKey(t, kst.Eth())

	ethClient := evmtest.NewEthClientMockWithDefaultChain(t)
	lggr := logger.TestSugared(t)
	chainID := ethClient.ConfiguredChainID()
	ctx := testutils.Context(t)

	inMemoryStore, err := commontxmgr.NewInMemoryStore[
		*big.Int,
		common.Address, common.Hash, common.Hash,
		*evmtypes.Receipt,
		evmtypes.Nonce,
		evmgas.EvmFee,
	](ctx, lggr, chainID, kst.Eth(), persistentStore, evmcfg.Transactions())
	require.NoError(t, err)

	t.Run("Abandon transactions successfully", func(t *testing.T) {
		nTxs := 3
		for i := 0; i < nTxs; i++ {
			inTx := cltest.NewEthTx(fromAddress)
			// insert the transaction into the persistent store
			require.NoError(t, persistentStore.InsertTx(ctx, &inTx))
			// insert the transaction into the in-memory store
			require.NoError(t, inMemoryStore.XXXTestInsertTx(fromAddress, &inTx))
		}

		actErr := inMemoryStore.Abandon(ctx, chainID, fromAddress)
		expErr := persistentStore.Abandon(ctx, chainID, fromAddress)
		require.NoError(t, actErr)
		require.NoError(t, expErr)

		expTxs, err := persistentStore.FindTxesByFromAddressAndState(ctx, fromAddress, "fatal_error")
		require.NoError(t, err)
		require.NotNil(t, expTxs)
		require.Equal(t, nTxs, len(expTxs))

		// Check the in-memory store
		fn := func(tx *evmtxmgr.Tx) bool { return true }
		actTxs := inMemoryStore.XXXTestFindTxs(nil, fn)
		require.NotNil(t, actTxs)
		require.Equal(t, nTxs, len(actTxs))

		for i := 0; i < nTxs; i++ {
			assertTxEqual(t, *expTxs[i], actTxs[i])
		}
>>>>>>> 0829216d
	})
}

// assertTxEqual asserts that two transactions are equal
func assertTxEqual(t *testing.T, exp, act evmtxmgr.Tx) {
	assert.Equal(t, exp.ID, act.ID)
	assert.Equal(t, exp.IdempotencyKey, act.IdempotencyKey)
	assert.Equal(t, exp.Sequence, act.Sequence)
	assert.Equal(t, exp.FromAddress, act.FromAddress)
	assert.Equal(t, exp.ToAddress, act.ToAddress)
	assert.Equal(t, exp.EncodedPayload, act.EncodedPayload)
	assert.Equal(t, exp.Value, act.Value)
	assert.Equal(t, exp.FeeLimit, act.FeeLimit)
	assert.Equal(t, exp.Error, act.Error)
	assert.Equal(t, exp.BroadcastAt, act.BroadcastAt)
	assert.Equal(t, exp.InitialBroadcastAt, act.InitialBroadcastAt)
	assert.Equal(t, exp.CreatedAt, act.CreatedAt)
	assert.Equal(t, exp.State, act.State)
	assert.Equal(t, exp.Meta, act.Meta)
	assert.Equal(t, exp.Subject, act.Subject)
	assert.Equal(t, exp.ChainID, act.ChainID)
	assert.Equal(t, exp.PipelineTaskRunID, act.PipelineTaskRunID)
	assert.Equal(t, exp.MinConfirmations, act.MinConfirmations)
	assert.Equal(t, exp.TransmitChecker, act.TransmitChecker)
	assert.Equal(t, exp.SignalCallback, act.SignalCallback)
	assert.Equal(t, exp.CallbackCompleted, act.CallbackCompleted)

	require.Len(t, exp.TxAttempts, len(act.TxAttempts))
	for i := 0; i < len(exp.TxAttempts); i++ {
		assertTxAttemptEqual(t, exp.TxAttempts[i], act.TxAttempts[i])
	}
}

func assertTxAttemptEqual(t *testing.T, exp, act evmtxmgr.TxAttempt) {
	assert.Equal(t, exp.ID, act.ID)
	assert.Equal(t, exp.TxID, act.TxID)
	assert.Equal(t, exp.TxFee, act.TxFee)
	assert.Equal(t, exp.ChainSpecificFeeLimit, act.ChainSpecificFeeLimit)
	assert.Equal(t, exp.SignedRawTx, act.SignedRawTx)
	assert.Equal(t, exp.Hash, act.Hash)
	assert.Equal(t, exp.CreatedAt, act.CreatedAt)
	assert.Equal(t, exp.BroadcastBeforeBlockNum, act.BroadcastBeforeBlockNum)
	assert.Equal(t, exp.State, act.State)
	assert.Equal(t, exp.TxType, act.TxType)

	require.Equal(t, len(exp.Receipts), len(act.Receipts))
	for i := 0; i < len(exp.Receipts); i++ {
		assertChainReceiptEqual(t, exp.Receipts[i], act.Receipts[i])
	}
}

func assertChainReceiptEqual(t *testing.T, exp, act evmtxmgr.ChainReceipt) {
	assert.Equal(t, exp.GetStatus(), act.GetStatus())
	assert.Equal(t, exp.GetTxHash(), act.GetTxHash())
	assert.Equal(t, exp.GetBlockNumber(), act.GetBlockNumber())
	assert.Equal(t, exp.IsZero(), act.IsZero())
	assert.Equal(t, exp.IsUnmined(), act.IsUnmined())
	assert.Equal(t, exp.GetFeeUsed(), act.GetFeeUsed())
	assert.Equal(t, exp.GetTransactionIndex(), act.GetTransactionIndex())
	assert.Equal(t, exp.GetBlockHash(), act.GetBlockHash())
}<|MERGE_RESOLUTION|>--- conflicted
+++ resolved
@@ -6,10 +6,7 @@
 	"time"
 
 	"github.com/ethereum/go-ethereum/common"
-<<<<<<< HEAD
-=======
 	"github.com/google/uuid"
->>>>>>> 0829216d
 	"github.com/stretchr/testify/assert"
 	"github.com/stretchr/testify/require"
 
@@ -26,11 +23,7 @@
 	"github.com/smartcontractkit/chainlink/v2/core/internal/testutils/pgtest"
 )
 
-<<<<<<< HEAD
 func TestInMemoryStore_SaveInProgressAttempt(t *testing.T) {
-=======
-func TestInMemoryStore_UpdateTxCallbackCompleted(t *testing.T) {
->>>>>>> 0829216d
 	t.Parallel()
 
 	db := pgtest.NewSqlxDB(t)
@@ -53,7 +46,6 @@
 	](ctx, lggr, chainID, kst.Eth(), persistentStore, evmcfg.Transactions())
 	require.NoError(t, err)
 
-<<<<<<< HEAD
 	t.Run("saves new in_progress attempt if attempt is new", func(t *testing.T) {
 		// Insert a transaction into persistent store
 		inTx := cltest.MustInsertUnconfirmedEthTx(t, persistentStore, 1, fromAddress)
@@ -65,26 +57,10 @@
 		require.Equal(t, int64(0), inTxAttempt.ID)
 
 		err := inMemoryStore.SaveInProgressAttempt(ctx, &inTxAttempt)
-=======
-	t.Run("sets tx callback as completed", func(t *testing.T) {
-		// Insert a transaction into persistent store
-		inTx := cltest.NewEthTx(fromAddress)
-		inTx.PipelineTaskRunID = uuid.NullUUID{UUID: uuid.New(), Valid: true}
-		require.NoError(t, persistentStore.InsertTx(ctx, &inTx))
-		// Insert the transaction into the in-memory store
-		require.NoError(t, inMemoryStore.XXXTestInsertTx(fromAddress, &inTx))
-
-		err := inMemoryStore.UpdateTxCallbackCompleted(
-			testutils.Context(t),
-			inTx.PipelineTaskRunID.UUID,
-			chainID,
-		)
->>>>>>> 0829216d
 		require.NoError(t, err)
 
 		expTx, err := persistentStore.FindTxWithAttempts(ctx, inTx.ID)
 		require.NoError(t, err)
-<<<<<<< HEAD
 
 		// Check that the in-memory store has the new attempt
 		fn := func(tx *evmtxmgr.Tx) bool { return true }
@@ -109,66 +85,10 @@
 		inTxAttempt.BroadcastBeforeBlockNum = nil
 		inTxAttempt.State = txmgrtypes.TxAttemptInProgress
 		err := inMemoryStore.SaveInProgressAttempt(ctx, &inTxAttempt)
-=======
-		fn := func(tx *evmtxmgr.Tx) bool { return true }
-		actTxs := inMemoryStore.XXXTestFindTxs(nil, fn, inTx.ID)
-		require.Equal(t, 1, len(actTxs))
-		actTx := actTxs[0]
-		assertTxEqual(t, expTx, actTx)
-		assert.True(t, actTx.CallbackCompleted)
-
-		// wrong PipelineTaskRunID
-		wrongPipelineTaskRunID := uuid.NullUUID{UUID: uuid.New(), Valid: true}
-		actErr := inMemoryStore.UpdateTxCallbackCompleted(ctx, wrongPipelineTaskRunID.UUID, chainID)
-		expErr := persistentStore.UpdateTxCallbackCompleted(ctx, wrongPipelineTaskRunID.UUID, chainID)
-		assert.NoError(t, actErr)
-		assert.NoError(t, expErr)
-	})
-}
-
-func TestInMemoryStore_SaveInsufficientFundsAttempt(t *testing.T) {
-	t.Parallel()
-
-	db := pgtest.NewSqlxDB(t)
-	_, dbcfg, evmcfg := evmtxmgr.MakeTestConfigs(t)
-	persistentStore := cltest.NewTestTxStore(t, db)
-	kst := cltest.NewKeyStore(t, db, dbcfg)
-	_, fromAddress := cltest.MustInsertRandomKey(t, kst.Eth())
-
-	ethClient := evmtest.NewEthClientMockWithDefaultChain(t)
-	lggr := logger.TestSugared(t)
-	chainID := ethClient.ConfiguredChainID()
-	ctx := testutils.Context(t)
-
-	inMemoryStore, err := commontxmgr.NewInMemoryStore[
-		*big.Int,
-		common.Address, common.Hash, common.Hash,
-		*evmtypes.Receipt,
-		evmtypes.Nonce,
-		evmgas.EvmFee,
-	](ctx, lggr, chainID, kst.Eth(), persistentStore, evmcfg.Transactions())
-	require.NoError(t, err)
-
-	defaultDuration := time.Second * 5
-	t.Run("updates attempt state and checks error returns", func(t *testing.T) {
-		// Insert a transaction into persistent store
-		inTx := mustInsertInProgressEthTxWithAttempt(t, persistentStore, 1, fromAddress)
-		now := time.Now()
-		// Insert the transaction into the in-memory store
-		require.NoError(t, inMemoryStore.XXXTestInsertTx(fromAddress, &inTx))
-
-		err := inMemoryStore.SaveInsufficientFundsAttempt(
-			ctx,
-			defaultDuration,
-			&inTx.TxAttempts[0],
-			now,
-		)
->>>>>>> 0829216d
 		require.NoError(t, err)
 
 		expTx, err := persistentStore.FindTxWithAttempts(ctx, inTx.ID)
 		require.NoError(t, err)
-<<<<<<< HEAD
 
 		// Check that the in-memory store has the new attempt
 		fn := func(tx *evmtxmgr.Tx) bool { return true }
@@ -207,7 +127,106 @@
 			assert.Equal(t, expErr, actErr)
 			inTxAttempt.State = txmgrtypes.TxAttemptInProgress // reset
 		})
-=======
+	})
+}
+
+func TestInMemoryStore_UpdateTxCallbackCompleted(t *testing.T) {
+	t.Parallel()
+
+	db := pgtest.NewSqlxDB(t)
+	_, dbcfg, evmcfg := evmtxmgr.MakeTestConfigs(t)
+	persistentStore := cltest.NewTestTxStore(t, db)
+	kst := cltest.NewKeyStore(t, db, dbcfg)
+	_, fromAddress := cltest.MustInsertRandomKey(t, kst.Eth())
+
+	ethClient := evmtest.NewEthClientMockWithDefaultChain(t)
+	lggr := logger.TestSugared(t)
+	chainID := ethClient.ConfiguredChainID()
+	ctx := testutils.Context(t)
+
+	inMemoryStore, err := commontxmgr.NewInMemoryStore[
+		*big.Int,
+		common.Address, common.Hash, common.Hash,
+		*evmtypes.Receipt,
+		evmtypes.Nonce,
+		evmgas.EvmFee,
+	](ctx, lggr, chainID, kst.Eth(), persistentStore, evmcfg.Transactions())
+	require.NoError(t, err)
+
+	t.Run("sets tx callback as completed", func(t *testing.T) {
+		// Insert a transaction into persistent store
+		inTx := cltest.NewEthTx(fromAddress)
+		inTx.PipelineTaskRunID = uuid.NullUUID{UUID: uuid.New(), Valid: true}
+		require.NoError(t, persistentStore.InsertTx(ctx, &inTx))
+		// Insert the transaction into the in-memory store
+		require.NoError(t, inMemoryStore.XXXTestInsertTx(fromAddress, &inTx))
+
+		err := inMemoryStore.UpdateTxCallbackCompleted(
+			testutils.Context(t),
+			inTx.PipelineTaskRunID.UUID,
+			chainID,
+		)
+		require.NoError(t, err)
+
+		expTx, err := persistentStore.FindTxWithAttempts(ctx, inTx.ID)
+		require.NoError(t, err)
+		fn := func(tx *evmtxmgr.Tx) bool { return true }
+		actTxs := inMemoryStore.XXXTestFindTxs(nil, fn, inTx.ID)
+		require.Equal(t, 1, len(actTxs))
+		actTx := actTxs[0]
+		assertTxEqual(t, expTx, actTx)
+		assert.True(t, actTx.CallbackCompleted)
+
+		// wrong PipelineTaskRunID
+		wrongPipelineTaskRunID := uuid.NullUUID{UUID: uuid.New(), Valid: true}
+		actErr := inMemoryStore.UpdateTxCallbackCompleted(ctx, wrongPipelineTaskRunID.UUID, chainID)
+		expErr := persistentStore.UpdateTxCallbackCompleted(ctx, wrongPipelineTaskRunID.UUID, chainID)
+		assert.NoError(t, actErr)
+		assert.NoError(t, expErr)
+	})
+}
+
+func TestInMemoryStore_SaveInsufficientFundsAttempt(t *testing.T) {
+	t.Parallel()
+
+	db := pgtest.NewSqlxDB(t)
+	_, dbcfg, evmcfg := evmtxmgr.MakeTestConfigs(t)
+	persistentStore := cltest.NewTestTxStore(t, db)
+	kst := cltest.NewKeyStore(t, db, dbcfg)
+	_, fromAddress := cltest.MustInsertRandomKey(t, kst.Eth())
+
+	ethClient := evmtest.NewEthClientMockWithDefaultChain(t)
+	lggr := logger.TestSugared(t)
+	chainID := ethClient.ConfiguredChainID()
+	ctx := testutils.Context(t)
+
+	inMemoryStore, err := commontxmgr.NewInMemoryStore[
+		*big.Int,
+		common.Address, common.Hash, common.Hash,
+		*evmtypes.Receipt,
+		evmtypes.Nonce,
+		evmgas.EvmFee,
+	](ctx, lggr, chainID, kst.Eth(), persistentStore, evmcfg.Transactions())
+	require.NoError(t, err)
+
+	defaultDuration := time.Second * 5
+	t.Run("updates attempt state and checks error returns", func(t *testing.T) {
+		// Insert a transaction into persistent store
+		inTx := mustInsertInProgressEthTxWithAttempt(t, persistentStore, 1, fromAddress)
+		now := time.Now()
+		// Insert the transaction into the in-memory store
+		require.NoError(t, inMemoryStore.XXXTestInsertTx(fromAddress, &inTx))
+
+		err := inMemoryStore.SaveInsufficientFundsAttempt(
+			ctx,
+			defaultDuration,
+			&inTx.TxAttempts[0],
+			now,
+		)
+		require.NoError(t, err)
+
+		expTx, err := persistentStore.FindTxWithAttempts(ctx, inTx.ID)
+		require.NoError(t, err)
 		fn := func(tx *evmtxmgr.Tx) bool { return true }
 		actTxs := inMemoryStore.XXXTestFindTxs(nil, fn, inTx.ID)
 		require.Equal(t, 1, len(actTxs))
@@ -352,7 +371,6 @@
 		for i := 0; i < nTxs; i++ {
 			assertTxEqual(t, *expTxs[i], actTxs[i])
 		}
->>>>>>> 0829216d
 	})
 }
 
