package txmgr

import (
	"bytes"
	"database/sql/driver"
	"encoding/json"
	"fmt"
	"math/big"
	"strings"
	"time"

	"github.com/ethereum/go-ethereum/common"
	"github.com/ethereum/go-ethereum/core/types"
	"github.com/ethereum/go-ethereum/rlp"
	"github.com/pkg/errors"
	uuid "github.com/satori/go.uuid"
	"gopkg.in/guregu/null.v4"

	txmgrtypes "github.com/smartcontractkit/chainlink/v2/common/txmgr/types"
	commontypes "github.com/smartcontractkit/chainlink/v2/common/types"
	"github.com/smartcontractkit/chainlink/v2/core/assets"
	"github.com/smartcontractkit/chainlink/v2/core/chains/evm/gas"
	evmtypes "github.com/smartcontractkit/chainlink/v2/core/chains/evm/types"
	"github.com/smartcontractkit/chainlink/v2/core/logger"
	cnull "github.com/smartcontractkit/chainlink/v2/core/null"
	"github.com/smartcontractkit/chainlink/v2/core/services/pg/datatypes"
	"github.com/smartcontractkit/chainlink/v2/core/utils"
)

// Type aliases for EVM
type (
<<<<<<< HEAD
	EvmConfirmer              = EthConfirmer[*big.Int, *evmtypes.Head, evmtypes.Address, evmtypes.TxHash, evmtypes.BlockHash, *evmtypes.Receipt, evmtypes.Nonce, gas.EvmFee]
	EvmBroadcaster            = EthBroadcaster[*big.Int, *evmtypes.Head, evmtypes.Address, evmtypes.TxHash, evmtypes.BlockHash, *evmtypes.Receipt, evmtypes.Nonce, gas.EvmFee]
	EvmResender               = EthResender[*big.Int, evmtypes.Address, evmtypes.TxHash, evmtypes.BlockHash, evmtypes.Nonce]
	EvmTxStore                = txmgrtypes.TxStore[evmtypes.Address, *big.Int, evmtypes.TxHash, evmtypes.BlockHash, EvmNewTx, *evmtypes.Receipt, EvmTx, EvmTxAttempt, evmtypes.Nonce]
	EvmKeyStore               = txmgrtypes.KeyStore[evmtypes.Address, *big.Int, evmtypes.Nonce]
	EvmTxAttemptBuilder       = txmgrtypes.TxAttemptBuilder[*evmtypes.Head, gas.EvmFee, evmtypes.Address, evmtypes.TxHash, EvmTx, EvmTxAttempt, evmtypes.Nonce]
	EvmNonceSyncer            = NonceSyncer[evmtypes.Address, evmtypes.TxHash, evmtypes.BlockHash]
	EvmTransmitCheckerFactory = TransmitCheckerFactory[evmtypes.Address, evmtypes.TxHash]
	EvmTxm                    = Txm[*big.Int, *evmtypes.Head, evmtypes.Address, evmtypes.TxHash, evmtypes.BlockHash, *evmtypes.Receipt, evmtypes.Nonce, gas.EvmFee]
	EvmTxManager              = TxManager[*big.Int, *evmtypes.Head, evmtypes.Address, evmtypes.TxHash, evmtypes.BlockHash]
	NullEvmTxManager          = NullTxManager[*big.Int, *evmtypes.Head, evmtypes.Address, evmtypes.TxHash, evmtypes.BlockHash]
	EvmFwdMgr                 = txmgrtypes.ForwarderManager[evmtypes.Address]
	EvmNewTx                  = NewTx[evmtypes.Address]
	EvmTx                     = EthTx[evmtypes.Address, evmtypes.TxHash]
	EvmTxAttempt              = EthTxAttempt[evmtypes.Address, evmtypes.TxHash]
	EvmPriorAttempt           = txmgrtypes.PriorAttempt[gas.EvmFee, evmtypes.TxHash]
	EvmReceipt                = txmgrtypes.Receipt[*evmtypes.Receipt, evmtypes.TxHash, evmtypes.BlockHash]
=======
	EvmConfirmer              = EthConfirmer[*big.Int, *evmtypes.Head, common.Address, common.Hash, common.Hash, *evmtypes.Receipt, evmtypes.Nonce, gas.EvmFee]
	EvmBroadcaster            = EthBroadcaster[*big.Int, *evmtypes.Head, common.Address, common.Hash, common.Hash, *evmtypes.Receipt, evmtypes.Nonce, gas.EvmFee]
	EvmResender               = EthResender[*big.Int, common.Address, common.Hash, common.Hash, evmtypes.Nonce]
	EvmTxStore                = txmgrtypes.TxStore[common.Address, *big.Int, common.Hash, common.Hash, EvmNewTx, *evmtypes.Receipt, EvmTx, EvmTxAttempt, evmtypes.Nonce]
	EvmKeyStore               = txmgrtypes.KeyStore[common.Address, *big.Int, evmtypes.Nonce]
	EvmTxAttemptBuilder       = txmgrtypes.TxAttemptBuilder[*evmtypes.Head, gas.EvmFee, common.Address, common.Hash, EvmTx, EvmTxAttempt, evmtypes.Nonce]
	EvmNonceSyncer            = NonceSyncer[common.Address, common.Hash, common.Hash]
	EvmTransmitCheckerFactory = TransmitCheckerFactory[common.Address, common.Hash]
	EvmTxm                    = Txm[*big.Int, *evmtypes.Head, common.Address, common.Hash, common.Hash, *evmtypes.Receipt, evmtypes.Nonce, gas.EvmFee]
	EvmTxManager              = TxManager[*big.Int, *evmtypes.Head, common.Address, common.Hash, common.Hash]
	NullEvmTxManager          = NullTxManager[*big.Int, *evmtypes.Head, common.Address, common.Hash, common.Hash]
	EvmFwdMgr                 = txmgrtypes.ForwarderManager[common.Address]
	EvmNewTx                  = NewTx[common.Address]
	EvmTx                     = EthTx[common.Address, common.Hash]
	EvmTxAttempt              = EthTxAttempt[common.Address, common.Hash]
	EvmPriorAttempt           = txmgrtypes.PriorAttempt[gas.EvmFee, common.Hash]
	EvmReceipt                = txmgrtypes.Receipt[*evmtypes.Receipt, common.Hash, common.Hash]
>>>>>>> 3c6ce185
	EvmReceiptPlus            = txmgrtypes.ReceiptPlus[*evmtypes.Receipt]
)

// EthTxMeta contains fields of the transaction metadata
// Not all fields are guaranteed to be present
type EthTxMeta struct {
	JobID *int32 `json:"JobID,omitempty"`

	// Pipeline fields
	FailOnRevert null.Bool `json:"FailOnRevert,omitempty"`

	// VRF-only fields
	RequestID     *common.Hash `json:"RequestID,omitempty"`
	RequestTxHash *common.Hash `json:"RequestTxHash,omitempty"`
	// Batch variants of the above
	RequestIDs      []common.Hash `json:"RequestIDs,omitempty"`
	RequestTxHashes []common.Hash `json:"RequestTxHashes,omitempty"`
	// Used for the VRFv2 - max link this tx will bill
	// should it get bumped
	MaxLink *string `json:"MaxLink,omitempty"`
	// Used for the VRFv2 - the subscription ID of the
	// requester of the VRF.
	SubID *uint64 `json:"SubId,omitempty"`

	// Used for keepers
	UpkeepID *string `json:"UpkeepID,omitempty"`

	// Used only for forwarded txs, tracks the original destination address.
	// When this is set, it indicates tx is forwarded through To address.
	FwdrDestAddress *common.Address `json:"ForwarderDestAddress,omitempty"`

	// MessageIDs is used by CCIP for tx to executed messages correlation in logs
	MessageIDs []string `json:"MessageIDs,omitempty"`
	// SeqNumbers is used by CCIP for tx to committed sequence numbers correlation in logs
	SeqNumbers []uint64 `json:"SeqNumbers,omitempty"`
}

// TransmitCheckerSpec defines the check that should be performed before a transaction is submitted
// on chain.
type TransmitCheckerSpec struct {
	// CheckerType is the type of check that should be performed. Empty indicates no check.
	CheckerType TransmitCheckerType `json:",omitempty"`

	// VRFCoordinatorAddress is the address of the VRF coordinator that should be used to perform
	// VRF transmit checks. This should be set iff CheckerType is TransmitCheckerTypeVRFV2.
	VRFCoordinatorAddress *common.Address `json:",omitempty"`

	// VRFRequestBlockNumber is the block number in which the provided VRF request has been made.
	// This should be set iff CheckerType is TransmitCheckerTypeVRFV2.
	VRFRequestBlockNumber *big.Int `json:",omitempty"`
}

type EthTxState string

// TransmitCheckerType describes the type of check that should be performed before a transaction is
// executed on-chain.
type TransmitCheckerType string

const (
	EthTxUnstarted               = EthTxState("unstarted")
	EthTxInProgress              = EthTxState("in_progress")
	EthTxFatalError              = EthTxState("fatal_error")
	EthTxUnconfirmed             = EthTxState("unconfirmed")
	EthTxConfirmed               = EthTxState("confirmed")
	EthTxConfirmedMissingReceipt = EthTxState("confirmed_missing_receipt")

	// TransmitCheckerTypeSimulate is a checker that simulates the transaction before executing on
	// chain.
	TransmitCheckerTypeSimulate = TransmitCheckerType("simulate")

	// TransmitCheckerTypeVRFV1 is a checker that will not submit VRF V1 fulfillment requests that
	// have already been fulfilled. This could happen if the request was fulfilled by another node.
	TransmitCheckerTypeVRFV1 = TransmitCheckerType("vrf_v1")

	// TransmitCheckerTypeVRFV2 is a checker that will not submit VRF V2 fulfillment requests that
	// have already been fulfilled. This could happen if the request was fulfilled by another node.
	TransmitCheckerTypeVRFV2 = TransmitCheckerType("vrf_v2")
)

type NullableEIP2930AccessList struct {
	AccessList types.AccessList
	Valid      bool
}

func NullableEIP2930AccessListFrom(al types.AccessList) (n NullableEIP2930AccessList) {
	if al == nil {
		return
	}
	n.AccessList = al
	n.Valid = true
	return
}

func (e NullableEIP2930AccessList) MarshalJSON() ([]byte, error) {
	if !e.Valid {
		return []byte("null"), nil
	}
	return json.Marshal(e.AccessList)
}

func (e *NullableEIP2930AccessList) UnmarshalJSON(input []byte) error {
	if bytes.Equal(input, []byte("null")) {
		e.Valid = false
		return nil
	}
	if err := json.Unmarshal(input, &e.AccessList); err != nil {
		return errors.Wrap(err, "NullableEIP2930AccessList: couldn't unmarshal JSON")
	}
	e.Valid = true
	return nil
}

// Value returns this instance serialized for database storage
func (e NullableEIP2930AccessList) Value() (driver.Value, error) {
	if !e.Valid {
		return nil, nil
	}
	return json.Marshal(e)
}

// Scan returns the selector from its serialization in the database
func (e *NullableEIP2930AccessList) Scan(value interface{}) error {
	if value == nil {
		e.Valid = false
		return nil
	}
	switch v := value.(type) {
	case []byte:
		return json.Unmarshal(v, e)
	default:
		return errors.Errorf("unable to convert %v of %T to Big", value, value)
	}
}

type EthTx[ADDR commontypes.Hashable, TX_HASH commontypes.Hashable] struct {
	txmgrtypes.Transaction
	ID             int64
	Nonce          *int64
	FromAddress    ADDR
	ToAddress      ADDR
	EncodedPayload []byte
	Value          assets.Eth
	// GasLimit on the EthTx is always the conceptual gas limit, which is not
	// necessarily the same as the on-chain encoded value (i.e. Optimism)
	GasLimit uint32
	Error    null.String
	// BroadcastAt is updated every time an attempt for this eth_tx is re-sent
	// In almost all cases it will be within a second or so of the actual send time.
	BroadcastAt *time.Time
	// InitialBroadcastAt is recorded once, the first ever time this eth_tx is sent
	InitialBroadcastAt *time.Time
	CreatedAt          time.Time
	State              EthTxState
	EthTxAttempts      []EthTxAttempt[ADDR, TX_HASH] `json:"-"`
	// Marshalled EthTxMeta
	// Used for additional context around transactions which you want to log
	// at send time.
	Meta       *datatypes.JSON
	Subject    uuid.NullUUID
	EVMChainID utils.Big

	PipelineTaskRunID uuid.NullUUID
	MinConfirmations  cnull.Uint32

	// AccessList is optional and only has an effect on DynamicFee transactions
	// on chains that support it (e.g. Ethereum Mainnet after London hard fork)
	AccessList NullableEIP2930AccessList

	// TransmitChecker defines the check that should be performed before a transaction is submitted on
	// chain.
	TransmitChecker *datatypes.JSON
}

func (e EthTx[ADDR, TX_HASH]) GetError() error {
	if e.Error.Valid {
		return errors.New(e.Error.String)
	}
	return nil
}

// GetID allows EthTx to be used as jsonapi.MarshalIdentifier
func (e EthTx[ADDR, TX_HASH]) GetID() string {
	return fmt.Sprintf("%d", e.ID)
}

// GetMeta returns an EthTx's meta in struct form, unmarshalling it from JSON first.
func (e EthTx[ADDR, TX_HASH]) GetMeta() (*EthTxMeta, error) {
	if e.Meta == nil {
		return nil, nil
	}
	var m EthTxMeta
	return &m, errors.Wrap(json.Unmarshal(*e.Meta, &m), "unmarshalling meta")
}

// GetLogger returns a new logger with metadata fields.
func (e EthTx[ADDR, TX_HASH]) GetLogger(lgr logger.Logger) logger.Logger {
	lgr = lgr.With(
		"ethTxID", e.ID,
		"nonce", e.Nonce,
		"checker", e.TransmitChecker,
		"gasLimit", e.GasLimit,
	)

	meta, err := e.GetMeta()
	if err != nil {
		lgr.Errorw("failed to get meta of the transaction", "err", err)
		return lgr
	}

	if meta != nil {
		lgr = lgr.With("jobID", meta.JobID)

		if meta.RequestTxHash != nil {
			lgr = lgr.With("requestTxHash", *meta.RequestTxHash)
		}

		if meta.RequestID != nil {
			lgr = lgr.With("requestID", new(big.Int).SetBytes(meta.RequestID[:]).String())
		}

		if len(meta.RequestIDs) != 0 {
			var ids []string
			for _, id := range meta.RequestIDs {
				ids = append(ids, new(big.Int).SetBytes(id[:]).String())
			}
			lgr = lgr.With("requestIDs", strings.Join(ids, ","))
		}

		if meta.UpkeepID != nil {
			lgr = lgr.With("upkeepID", *meta.UpkeepID)
		}

		if meta.SubID != nil {
			lgr = lgr.With("subID", *meta.SubID)
		}

		if meta.MaxLink != nil {
			lgr = lgr.With("maxLink", *meta.MaxLink)
		}

		if meta.FwdrDestAddress != nil {
			lgr = lgr.With("FwdrDestAddress", *meta.FwdrDestAddress)
		}

		if len(meta.MessageIDs) > 0 {
			for _, mid := range meta.MessageIDs {
				lgr = lgr.With("messageID", mid)
			}
		}

		if len(meta.SeqNumbers) > 0 {
			lgr = lgr.With("SeqNumbers", meta.SeqNumbers)
		}
	}

	return lgr
}

// GetChecker returns an EthTx's transmit checker spec in struct form, unmarshalling it from JSON
// first.
func (e EthTx[ADDR, TX_HASH]) GetChecker() (TransmitCheckerSpec, error) {
	if e.TransmitChecker == nil {
		return TransmitCheckerSpec{}, nil
	}
	var t TransmitCheckerSpec
	return t, errors.Wrap(json.Unmarshal(*e.TransmitChecker, &t), "unmarshalling transmit checker")
}

var _ txmgrtypes.PriorAttempt[gas.EvmFee, common.Hash] = EthTxAttempt[common.Address, common.Hash]{}

type EthTxAttempt[ADDR commontypes.Hashable, TX_HASH commontypes.Hashable] struct {
	ID      int64
	EthTxID int64
	EthTx   EthTx[ADDR, TX_HASH]
	// GasPrice applies to LegacyTx
	GasPrice *assets.Wei
	// GasTipCap and GasFeeCap are used instead for DynamicFeeTx
	GasTipCap *assets.Wei
	GasFeeCap *assets.Wei
	// ChainSpecificGasLimit on the EthTxAttempt is always the same as the on-chain encoded value for gas limit
	ChainSpecificGasLimit   uint32
	SignedRawTx             []byte
	Hash                    TX_HASH
	CreatedAt               time.Time
	BroadcastBeforeBlockNum *int64
	State                   txmgrtypes.TxAttemptState
	EthReceipts             []EvmReceipt `json:"-"`
	TxType                  int
}

func (a EthTxAttempt[ADDR, TX_HASH]) String() string {
	return fmt.Sprintf("EthTxAttempt(ID:%d,EthTxID:%d,GasPrice:%v,GasTipCap:%v,GasFeeCap:%v,TxType:%d", a.ID, a.EthTxID, a.GasPrice, a.GasTipCap, a.GasFeeCap, a.TxType)
}

// GetSignedTx decodes the SignedRawTx into a types.Transaction struct
func (a EthTxAttempt[ADDR, TX_HASH]) GetSignedTx() (*types.Transaction, error) {
	s := rlp.NewStream(bytes.NewReader(a.SignedRawTx), 0)
	signedTx := new(types.Transaction)
	if err := signedTx.DecodeRLP(s); err != nil {
		return nil, err
	}
	return signedTx, nil
}

func (a EthTxAttempt[ADDR, TX_HASH]) Fee() (fee gas.EvmFee) {
	fee.Legacy = a.getGasPrice()

	dynamic := a.dynamicFee()
	// add dynamic struct only if values are not nil
	if dynamic.FeeCap != nil && dynamic.TipCap != nil {
		fee.Dynamic = &dynamic
	}
	return fee
}

func (a EthTxAttempt[ADDR, TX_HASH]) dynamicFee() gas.DynamicFee {
	return gas.DynamicFee{
		FeeCap: a.GasFeeCap,
		TipCap: a.GasTipCap,
	}
}

func (a EthTxAttempt[ADDR, TX_HASH]) GetBroadcastBeforeBlockNum() *int64 {
	return a.BroadcastBeforeBlockNum
}

func (a EthTxAttempt[ADDR, TX_HASH]) GetChainSpecificGasLimit() uint32 {
	return a.ChainSpecificGasLimit
}

func (a EthTxAttempt[ADDR, TX_HASH]) getGasPrice() *assets.Wei {
	return a.GasPrice
}

func (a EthTxAttempt[ADDR, TX_HASH]) GetHash() TX_HASH {
	return a.Hash
}

func (a EthTxAttempt[ADDR, TX_HASH]) GetTxType() int {
	return a.TxType
}<|MERGE_RESOLUTION|>--- conflicted
+++ resolved
@@ -29,25 +29,6 @@
 
 // Type aliases for EVM
 type (
-<<<<<<< HEAD
-	EvmConfirmer              = EthConfirmer[*big.Int, *evmtypes.Head, evmtypes.Address, evmtypes.TxHash, evmtypes.BlockHash, *evmtypes.Receipt, evmtypes.Nonce, gas.EvmFee]
-	EvmBroadcaster            = EthBroadcaster[*big.Int, *evmtypes.Head, evmtypes.Address, evmtypes.TxHash, evmtypes.BlockHash, *evmtypes.Receipt, evmtypes.Nonce, gas.EvmFee]
-	EvmResender               = EthResender[*big.Int, evmtypes.Address, evmtypes.TxHash, evmtypes.BlockHash, evmtypes.Nonce]
-	EvmTxStore                = txmgrtypes.TxStore[evmtypes.Address, *big.Int, evmtypes.TxHash, evmtypes.BlockHash, EvmNewTx, *evmtypes.Receipt, EvmTx, EvmTxAttempt, evmtypes.Nonce]
-	EvmKeyStore               = txmgrtypes.KeyStore[evmtypes.Address, *big.Int, evmtypes.Nonce]
-	EvmTxAttemptBuilder       = txmgrtypes.TxAttemptBuilder[*evmtypes.Head, gas.EvmFee, evmtypes.Address, evmtypes.TxHash, EvmTx, EvmTxAttempt, evmtypes.Nonce]
-	EvmNonceSyncer            = NonceSyncer[evmtypes.Address, evmtypes.TxHash, evmtypes.BlockHash]
-	EvmTransmitCheckerFactory = TransmitCheckerFactory[evmtypes.Address, evmtypes.TxHash]
-	EvmTxm                    = Txm[*big.Int, *evmtypes.Head, evmtypes.Address, evmtypes.TxHash, evmtypes.BlockHash, *evmtypes.Receipt, evmtypes.Nonce, gas.EvmFee]
-	EvmTxManager              = TxManager[*big.Int, *evmtypes.Head, evmtypes.Address, evmtypes.TxHash, evmtypes.BlockHash]
-	NullEvmTxManager          = NullTxManager[*big.Int, *evmtypes.Head, evmtypes.Address, evmtypes.TxHash, evmtypes.BlockHash]
-	EvmFwdMgr                 = txmgrtypes.ForwarderManager[evmtypes.Address]
-	EvmNewTx                  = NewTx[evmtypes.Address]
-	EvmTx                     = EthTx[evmtypes.Address, evmtypes.TxHash]
-	EvmTxAttempt              = EthTxAttempt[evmtypes.Address, evmtypes.TxHash]
-	EvmPriorAttempt           = txmgrtypes.PriorAttempt[gas.EvmFee, evmtypes.TxHash]
-	EvmReceipt                = txmgrtypes.Receipt[*evmtypes.Receipt, evmtypes.TxHash, evmtypes.BlockHash]
-=======
 	EvmConfirmer              = EthConfirmer[*big.Int, *evmtypes.Head, common.Address, common.Hash, common.Hash, *evmtypes.Receipt, evmtypes.Nonce, gas.EvmFee]
 	EvmBroadcaster            = EthBroadcaster[*big.Int, *evmtypes.Head, common.Address, common.Hash, common.Hash, *evmtypes.Receipt, evmtypes.Nonce, gas.EvmFee]
 	EvmResender               = EthResender[*big.Int, common.Address, common.Hash, common.Hash, evmtypes.Nonce]
@@ -65,7 +46,6 @@
 	EvmTxAttempt              = EthTxAttempt[common.Address, common.Hash]
 	EvmPriorAttempt           = txmgrtypes.PriorAttempt[gas.EvmFee, common.Hash]
 	EvmReceipt                = txmgrtypes.Receipt[*evmtypes.Receipt, common.Hash, common.Hash]
->>>>>>> 3c6ce185
 	EvmReceiptPlus            = txmgrtypes.ReceiptPlus[*evmtypes.Receipt]
 )
 
