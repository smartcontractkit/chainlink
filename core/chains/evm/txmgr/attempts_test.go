--- conflicted
+++ resolved
@@ -27,13 +27,10 @@
 	ksmocks "github.com/smartcontractkit/chainlink/v2/core/services/keystore/mocks"
 )
 
-<<<<<<< HEAD
-=======
 func NewEvmAddress() gethcommon.Address {
 	return testutils.NewAddress()
 }
 
->>>>>>> 4d02c579
 func TestTxm_SignTx(t *testing.T) {
 	t.Parallel()
 
@@ -57,11 +54,7 @@
 		hash, rawBytes, err := cks.SignTx(addr, tx)
 		require.NoError(t, err)
 		require.NotNil(t, rawBytes)
-<<<<<<< HEAD
-		require.Equal(t, "0xdd68f554373fdea7ec6713a6e437e7646465d553a6aa0b43233093366cc87ef0", hash.Hex())
-=======
 		require.Equal(t, "0xdd68f554373fdea7ec6713a6e437e7646465d553a6aa0b43233093366cc87ef0", hash.String())
->>>>>>> 4d02c579
 	})
 	// okex used to have a custom hash but now this just verifies that is it the same
 	t.Run("returns correct hash for okex chains", func(t *testing.T) {
@@ -73,11 +66,7 @@
 		hash, rawBytes, err := cks.SignTx(addr, tx)
 		require.NoError(t, err)
 		require.NotNil(t, rawBytes)
-<<<<<<< HEAD
-		require.Equal(t, "0xdd68f554373fdea7ec6713a6e437e7646465d553a6aa0b43233093366cc87ef0", hash.Hex())
-=======
 		require.Equal(t, "0xdd68f554373fdea7ec6713a6e437e7646465d553a6aa0b43233093366cc87ef0", hash.String())
->>>>>>> 4d02c579
 	})
 }
 
@@ -94,11 +83,7 @@
 		cfg := evmtest.NewChainScopedConfig(t, gcfg)
 		cks := txmgr.NewEvmTxAttemptBuilder(*big.NewInt(1), cfg, kst, nil)
 		dynamicFee := gas.DynamicFee{TipCap: assets.GWei(100), FeeCap: assets.GWei(200)}
-<<<<<<< HEAD
-		a, _, err := cks.NewCustomTxAttempt(txmgr.EthTx{Nonce: &n, FromAddress: addr}, gas.EvmFee{Dynamic: &dynamicFee}, 100, 0x2, lggr)
-=======
 		a, _, err := cks.NewCustomTxAttempt(txmgr.EvmTx{Nonce: &n, FromAddress: addr}, gas.EvmFee{Dynamic: &dynamicFee}, 100, 0x2, lggr)
->>>>>>> 4d02c579
 		require.NoError(t, err)
 		assert.Equal(t, 100, int(a.ChainSpecificGasLimit))
 		assert.Nil(t, a.GasPrice)
@@ -137,11 +122,7 @@
 				cfg := evmtest.NewChainScopedConfig(t, gcfg)
 				cks := txmgr.NewEvmTxAttemptBuilder(*big.NewInt(1), cfg, kst, nil)
 				dynamicFee := gas.DynamicFee{TipCap: test.tipcap, FeeCap: test.feecap}
-<<<<<<< HEAD
-				_, _, err := cks.NewCustomTxAttempt(txmgr.EthTx{Nonce: &n, FromAddress: addr}, gas.EvmFee{Dynamic: &dynamicFee}, 100, 0x2, lggr)
-=======
 				_, _, err := cks.NewCustomTxAttempt(txmgr.EvmTx{Nonce: &n, FromAddress: addr}, gas.EvmFee{Dynamic: &dynamicFee}, 100, 0x2, lggr)
->>>>>>> 4d02c579
 				if test.expectError == "" {
 					require.NoError(t, err)
 				} else {
@@ -167,11 +148,7 @@
 
 	t.Run("creates attempt with fields", func(t *testing.T) {
 		var n int64
-<<<<<<< HEAD
-		a, _, err := cks.NewCustomTxAttempt(txmgr.EthTx{Nonce: &n, FromAddress: addr}, gas.EvmFee{Legacy: assets.NewWeiI(25)}, 100, 0x0, lggr)
-=======
 		a, _, err := cks.NewCustomTxAttempt(txmgr.EvmTx{Nonce: &n, FromAddress: addr}, gas.EvmFee{Legacy: assets.NewWeiI(25)}, 100, 0x0, lggr)
->>>>>>> 4d02c579
 		require.NoError(t, err)
 		assert.Equal(t, 100, int(a.ChainSpecificGasLimit))
 		assert.NotNil(t, a.GasPrice)
@@ -181,9 +158,6 @@
 	})
 
 	t.Run("verifies max gas price", func(t *testing.T) {
-<<<<<<< HEAD
-		_, _, err := cks.NewCustomTxAttempt(txmgr.EthTx{FromAddress: addr}, gas.EvmFee{Legacy: assets.NewWeiI(100)}, 100, 0x0, lggr)
-=======
 		_, _, err := cks.NewCustomTxAttempt(txmgr.EvmTx{FromAddress: addr}, gas.EvmFee{Legacy: assets.NewWeiI(100)}, 100, 0x0, lggr)
 		require.Error(t, err)
 		assert.Contains(t, err.Error(), fmt.Sprintf("specified gas price of 100 wei would exceed max configured gas price of 50 wei for key %s", addr.String()))
@@ -247,72 +221,8 @@
 	})
 	t.Run("NewBumpAttempt", func(t *testing.T) {
 		_, _, _, retryable, err := cks.NewBumpTxAttempt(ctx, txmgr.EvmTx{}, txmgr.EvmTxAttempt{}, nil, lggr)
->>>>>>> 4d02c579
 		require.Error(t, err)
 		assert.Contains(t, err.Error(), "failed to bump fee")
 		assert.True(t, retryable)
 	})
-}
-
-func TestTxm_NewCustomTxAttempt_NonRetryableErrors(t *testing.T) {
-	t.Parallel()
-
-	cfg := txmmocks.NewConfig(t)
-	kst := ksmocks.NewEth(t)
-	lggr := logger.TestLogger(t)
-	cks := txmgr.NewEvmTxAttemptBuilder(*big.NewInt(1), cfg, kst, nil)
-
-	dynamicFee := gas.DynamicFee{TipCap: assets.GWei(100), FeeCap: assets.GWei(200)}
-	legacyFee := assets.NewWeiI(100)
-
-	t.Run("dynamic fee with legacy tx type", func(t *testing.T) {
-		_, retryable, err := cks.NewCustomTxAttempt(txmgr.EthTx{}, gas.EvmFee{Dynamic: &dynamicFee}, 100, 0x0, lggr)
-		require.Error(t, err)
-		assert.False(t, retryable)
-	})
-	t.Run("legacy fee with dynamic tx type", func(t *testing.T) {
-		_, retryable, err := cks.NewCustomTxAttempt(txmgr.EthTx{}, gas.EvmFee{Legacy: legacyFee}, 100, 0x2, lggr)
-		require.Error(t, err)
-		assert.False(t, retryable)
-	})
-
-	t.Run("invalid type", func(t *testing.T) {
-		_, retryable, err := cks.NewCustomTxAttempt(txmgr.EthTx{}, gas.EvmFee{}, 100, 0xA, lggr)
-		require.Error(t, err)
-		assert.False(t, retryable)
-	})
-}
-
-func TestTxm_EvmTxAttemptBuilder_RetryableEstimatorError(t *testing.T) {
-	est := txmgrmocks.NewFeeEstimator[*evmtypes.Head, gas.EvmFee, *assets.Wei, gethcommon.Hash](t)
-	est.On("GetFee", mock.Anything, mock.Anything, mock.Anything, mock.Anything).Return(gas.EvmFee{}, uint32(0), errors.New("fail"))
-	est.On("BumpFee", mock.Anything, mock.Anything, mock.Anything, mock.Anything, mock.Anything).Return(gas.EvmFee{}, uint32(0), errors.New("fail"))
-
-	cfg := txmmocks.NewConfig(t)
-	cfg.On("EvmEIP1559DynamicFees").Return(true)
-	cfg.On("KeySpecificMaxGasPriceWei", mock.Anything).Return(assets.NewWeiI(100))
-
-	kst := ksmocks.NewEth(t)
-	lggr := logger.TestLogger(t)
-	ctx := testutils.Context(t)
-	cks := txmgr.NewEvmTxAttemptBuilder(*big.NewInt(1), cfg, kst, est)
-
-	t.Run("NewAttempt", func(t *testing.T) {
-		_, _, _, retryable, err := cks.NewTxAttempt(ctx, txmgr.EthTx{}, lggr)
-		require.Error(t, err)
-		assert.Contains(t, err.Error(), "failed to get fee")
-		assert.True(t, retryable)
-	})
-	t.Run("NewAttemptWithType", func(t *testing.T) {
-		_, _, _, retryable, err := cks.NewTxAttemptWithType(ctx, txmgr.EthTx{}, lggr, 0x0)
-		require.Error(t, err)
-		assert.Contains(t, err.Error(), "failed to get fee")
-		assert.True(t, retryable)
-	})
-	t.Run("NewBumpAttempt", func(t *testing.T) {
-		_, _, _, retryable, err := cks.NewBumpTxAttempt(ctx, txmgr.EthTx{}, txmgr.EthTxAttempt{}, nil, lggr)
-		require.Error(t, err)
-		assert.Contains(t, err.Error(), "failed to bump fee")
-		assert.True(t, retryable)
-	})
 }