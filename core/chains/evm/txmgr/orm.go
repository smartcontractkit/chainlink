--- conflicted
+++ resolved
@@ -17,7 +17,6 @@
 	"github.com/smartcontractkit/sqlx"
 
 	txmgrtypes "github.com/smartcontractkit/chainlink/common/txmgr/types"
-	"github.com/smartcontractkit/chainlink/common/types"
 	"github.com/smartcontractkit/chainlink/core/chains/evm/label"
 	evmtypes "github.com/smartcontractkit/chainlink/core/chains/evm/types"
 	"github.com/smartcontractkit/chainlink/core/logger"
@@ -27,69 +26,14 @@
 
 //go:generate mockery --quiet --name ORM --output ./mocks/ --case=underscore
 
-<<<<<<< HEAD
-type ORM[ADDR types.Hashable, TX_HASH types.Hashable] interface {
-	txmgrtypes.TxStorageService[common.Address, big.Int, common.Hash, NewTx, evmtypes.Receipt, EthTx, EthTxAttempt, int64, uint64]
-	EthTxAttempts(offset, limit int) ([]EthTxAttempt, int, error)
-	FindEthTxAttempt(hash common.Hash) (*EthTxAttempt, error)
-	FindEthTxAttemptConfirmedByEthTxIDs(ids []int64) ([]EthTxAttempt, error)
-	FindEthTxsRequiringGasBump(ctx context.Context, address common.Address, blockNum, gasBumpThreshold, depth int64, chainID big.Int) (etxs []*EthTx, err error)
-	FindEthTxsRequiringResubmissionDueToInsufficientEth(address common.Address, chainID big.Int, qopts ...pg.QOpt) (etxs []*EthTx, err error)
-	FindEtxAttemptsConfirmedMissingReceipt(chainID big.Int) (attempts []EthTxAttempt, err error)
-	FindEthTxAttemptsByEthTxIDs(ids []int64) ([]EthTxAttempt, error)
-	FindEthTxAttemptsRequiringReceiptFetch(chainID big.Int) (attempts []EthTxAttempt[ADDR, TX_HASH], err error)
-	FindEthTxAttemptsRequiringResend(olderThan time.Time, maxInFlightTransactions uint32, chainID big.Int, address common.Address) (attempts []EthTxAttempt, err error)
-	FindEthTxByHash(hash common.Hash) (*EthTx, error)
-	FindEthTxWithAttempts(etxID int64) (etx EthTx, err error)
-	FindEthTxWithNonce(fromAddress common.Address, nonce uint) (etx *EthTx, err error)
-	FindNextUnstartedTransactionFromAddress(etx *EthTx, fromAddress common.Address, chainID big.Int, qopts ...pg.QOpt) error
-	FindTransactionsConfirmedInBlockRange(highBlockNumber, lowBlockNumber int64, chainID big.Int) (etxs []*EthTx, err error)
-	GetEthTxInProgress(fromAddress common.Address, qopts ...pg.QOpt) (etx *EthTx, err error)
-	GetInProgressEthTxAttempts(ctx context.Context, address common.Address, chainID big.Int) (attempts []EthTxAttempt, err error)
-	HasInProgressTransaction(account common.Address, chainID big.Int, qopts ...pg.QOpt) (exists bool, err error)
-	InsertEthTx(etx *EthTx) error
-	InsertEthTxAttempt(attempt *EthTxAttempt) error
-	LoadEthTxAttempts(etx *EthTx, qopts ...pg.QOpt) error
-	LoadEthTxesAttempts(etxs []*EthTx, qopts ...pg.QOpt) error
-	MarkAllConfirmedMissingReceipt(chainID big.Int) (err error)
-	MarkOldTxesMissingReceiptAsErrored(blockNum int64, finalityDepth uint32, chainID big.Int, qopts ...pg.QOpt) error
-	PreloadEthTxes(attempts []EthTxAttempt) error
-	SaveConfirmedMissingReceiptAttempt(ctx context.Context, timeout time.Duration, attempt *EthTxAttempt, broadcastAt time.Time) error
-	SaveInProgressAttempt(attempt *EthTxAttempt) error
-	SaveInsufficientEthAttempt(timeout time.Duration, attempt *EthTxAttempt, broadcastAt time.Time) error
-	SaveReplacementInProgressAttempt(oldAttempt EthTxAttempt, replacementAttempt *EthTxAttempt, qopts ...pg.QOpt) error
-	SaveSentAttempt(timeout time.Duration, attempt *EthTxAttempt, broadcastAt time.Time) error
-	SetBroadcastBeforeBlockNum(blockNum int64, chainID big.Int) error
-	UpdateBroadcastAts(now time.Time, etxIDs []int64) error
-	UpdateEthKeyNextNonce(newNextNonce, currentNextNonce uint64, address common.Address, chainID big.Int, qopts ...pg.QOpt) error
-	UpdateEthTxAttemptInProgressToBroadcast(etx *EthTx[ADDR, TX_HASH], attempt EthTxAttempt[ADDR, TX_HASH], NewAttemptState EthTxAttemptState, incrNextNonceCallback QueryerFunc, qopts ...pg.QOpt) error
-	UpdateEthTxsUnconfirmed(ids []int64) error
-	UpdateEthTxUnstartedToInProgress(etx *EthTx[ADDR, TX_HASH], attempt *EthTxAttempt[ADDR, TX_HASH], qopts ...pg.QOpt) error
-	UpdateEthTxFatalError(etx *EthTx[ADDR, TX_HASH], qopts ...pg.QOpt) error
-	UpdateEthTxForRebroadcast(etx EthTx[ADDR, TX_HASH], etxAttempt EthTxAttempt[ADDR, TX_HASH]) error
-	Close()
-=======
 type ORM interface {
 	txmgrtypes.TxStorageService[common.Address, big.Int, common.Hash, NewTx, evmtypes.Receipt, EthTx, EthTxAttempt, int64, int64]
->>>>>>> 5de05e85
 }
 
 var ErrKeyNotUpdated = errors.New("orm: Key not updated")
 var ErrInvalidQOpt = errors.New("orm: Invalid QOpt")
 
-<<<<<<< HEAD
-type QueryerFunc func(tx pg.Queryer) error
-
-type EthReceiptsPlus struct {
-	ID           uuid.UUID        `db:"id"`
-	Receipt      evmtypes.Receipt `db:"receipt"`
-	FailOnRevert bool             `db:"FailOnRevert"`
-}
-
-type orm[ADDR types.Hashable, TX_HASH types.Hashable] struct {
-=======
 type orm struct {
->>>>>>> 5de05e85
 	q         pg.Q
 	logger    logger.Logger
 	ctx       context.Context
@@ -98,11 +42,11 @@
 
 var _ ORM = (*orm)(nil)
 
-func NewORM[ADDR types.Hashable, TX_HASH types.Hashable](db *sqlx.DB, lggr logger.Logger, cfg pg.QConfig) ORM[ADDR, TX_HASH] {
+func NewORM(db *sqlx.DB, lggr logger.Logger, cfg pg.QConfig) ORM {
 	namedLogger := lggr.Named("TxmORM")
 	ctx, cancel := context.WithCancel(context.Background())
 	q := pg.NewQ(db, namedLogger, cfg, pg.WithParentCtx(ctx))
-	return &orm[ADDR, TX_HASH]{
+	return &orm{
 		q:         q,
 		logger:    namedLogger,
 		ctx:       ctx,
@@ -118,11 +62,11 @@
 
 // TODO: create method to pass in new context to orm (which will also create a new pg.Q)
 
-func (o *orm[ADDR, TX_HASH]) Close() {
+func (o *orm) Close() {
 	o.ctxCancel()
 }
 
-func (o *orm[ADDR, TX_HASH]) preloadTxAttempts(txs []EthTx[ADDR, TX_HASH]) error {
+func (o *orm) preloadTxAttempts(txs []EthTx) error {
 	// Preload TxAttempts
 	var ids []int64
 	for _, tx := range txs {
@@ -131,7 +75,7 @@
 	if len(ids) == 0 {
 		return nil
 	}
-	var attempts []EthTxAttempt[ADDR, TX_HASH]
+	var attempts []EthTxAttempt
 	sql := `SELECT * FROM eth_tx_attempts WHERE eth_tx_id IN (?) ORDER BY id desc;`
 	query, args, err := sqlx.In(sql, ids)
 	if err != nil {
@@ -152,10 +96,10 @@
 	return nil
 }
 
-func (o *orm[ADDR, TX_HASH]) PreloadEthTxes(attempts []EthTxAttempt[ADDR, TX_HASH]) error {
-	ethTxM := make(map[int64]EthTx[ADDR, TX_HASH])
+func (o *orm) PreloadEthTxes(attempts []EthTxAttempt) error {
+	ethTxM := make(map[int64]EthTx)
 	for _, attempt := range attempts {
-		ethTxM[attempt.EthTxID] = EthTx[ADDR, TX_HASH]{}
+		ethTxM[attempt.EthTxID] = EthTx{}
 	}
 	ethTxIDs := make([]int64, len(ethTxM))
 	var i int
@@ -163,7 +107,7 @@
 		ethTxIDs[i] = id
 		i++
 	}
-	ethTxs := make([]EthTx[ADDR, TX_HASH], len(ethTxIDs))
+	ethTxs := make([]EthTx, len(ethTxIDs))
 	if err := o.q.Select(&ethTxs, `SELECT * FROM eth_txes WHERE id = ANY($1)`, pq.Array(ethTxIDs)); err != nil {
 		return errors.Wrap(err, "loadEthTxes failed")
 	}
@@ -178,7 +122,7 @@
 
 // EthTransactions returns all eth transactions without loaded relations
 // limited by passed parameters.
-func (o *orm[ADDR, TX_HASH]) EthTransactions(offset, limit int) (txs []EthTx[ADDR, TX_HASH], count int, err error) {
+func (o *orm) EthTransactions(offset, limit int) (txs []EthTx, count int, err error) {
 	sql := `SELECT count(*) FROM eth_txes WHERE id IN (SELECT DISTINCT eth_tx_id FROM eth_tx_attempts)`
 	if err = o.q.Get(&count, sql); err != nil {
 		return
@@ -193,7 +137,7 @@
 
 // EthTransactionsWithAttempts returns all eth transactions with at least one attempt
 // limited by passed parameters. Attempts are sorted by id.
-func (o *orm[ADDR, TX_HASH]) EthTransactionsWithAttempts(offset, limit int) (txs []EthTx[ADDR, TX_HASH], count int, err error) {
+func (o *orm) EthTransactionsWithAttempts(offset, limit int) (txs []EthTx, count int, err error) {
 	sql := `SELECT count(*) FROM eth_txes WHERE id IN (SELECT DISTINCT eth_tx_id FROM eth_tx_attempts)`
 	if err = o.q.Get(&count, sql); err != nil {
 		return
@@ -209,7 +153,7 @@
 }
 
 // EthTxAttempts returns the last tx attempts sorted by created_at descending.
-func (o *orm[ADDR, TX_HASH]) EthTxAttempts(offset, limit int) (txs []EthTxAttempt[ADDR, TX_HASH], count int, err error) {
+func (o *orm) EthTxAttempts(offset, limit int) (txs []EthTxAttempt, count int, err error) {
 	sql := `SELECT count(*) FROM eth_tx_attempts`
 	if err = o.q.Get(&count, sql); err != nil {
 		return
@@ -224,21 +168,21 @@
 }
 
 // FindEthTxAttempt returns an individual EthTxAttempt
-func (o *orm[ADDR, TX_HASH]) FindEthTxAttempt(hash common.Hash) (*EthTxAttempt[ADDR, TX_HASH], error) {
-	ethTxAttempt := EthTxAttempt[ADDR, TX_HASH]{}
+func (o *orm) FindEthTxAttempt(hash common.Hash) (*EthTxAttempt, error) {
+	ethTxAttempt := EthTxAttempt{}
 	sql := `SELECT * FROM eth_tx_attempts WHERE hash = $1`
 	if err := o.q.Get(&ethTxAttempt, sql, hash); err != nil {
 		return nil, err
 	}
 	// reuse the preload
-	attempts := []EthTxAttempt[ADDR, TX_HASH]{ethTxAttempt}
+	attempts := []EthTxAttempt{ethTxAttempt}
 	err := o.PreloadEthTxes(attempts)
 	return &attempts[0], err
 }
 
 // FindEthTxAttemptsByEthTxIDs returns a list of attempts by ETH Tx IDs
-func (o *orm[ADDR, TX_HASH]) FindEthTxAttemptsByEthTxIDs(ids []int64) ([]EthTxAttempt[ADDR, TX_HASH], error) {
-	var attempts []EthTxAttempt[ADDR, TX_HASH]
+func (o *orm) FindEthTxAttemptsByEthTxIDs(ids []int64) ([]EthTxAttempt, error) {
+	var attempts []EthTxAttempt
 
 	sql := `SELECT * FROM eth_tx_attempts WHERE eth_tx_id = ANY($1)`
 	if err := o.q.Select(&attempts, sql, ids); err != nil {
@@ -248,8 +192,8 @@
 	return attempts, nil
 }
 
-func (o *orm[ADDR, TX_HASH]) FindEthTxByHash(hash common.Hash) (*EthTx[ADDR, TX_HASH], error) {
-	var etx EthTx[ADDR, TX_HASH]
+func (o *orm) FindEthTxByHash(hash common.Hash) (*EthTx, error) {
+	var etx EthTx
 
 	err := o.q.Transaction(func(tx pg.Queryer) error {
 		sql := `SELECT eth_txes.* FROM eth_txes WHERE id IN (SELECT DISTINCT eth_tx_id FROM eth_tx_attempts WHERE hash = $1)`
@@ -264,7 +208,7 @@
 }
 
 // InsertEthTxAttempt inserts a new txAttempt into the database
-func (o *orm[ADDR, TX_HASH]) InsertEthTx(etx *EthTx[ADDR, TX_HASH]) error {
+func (o *orm) InsertEthTx(etx *EthTx) error {
 	if etx.CreatedAt == (time.Time{}) {
 		etx.CreatedAt = time.Now()
 	}
@@ -275,13 +219,15 @@
 	return errors.Wrap(err, "InsertEthTx failed")
 }
 
-func (o *orm[ADDR, TX_HASH]) InsertEthTxAttempt(attempt *EthTxAttempt[ADDR, TX_HASH]) error {
+func (o *orm) InsertEthTxAttempt(attempt *EthTxAttempt) error {
 	const insertEthTxAttemptSQL = `INSERT INTO eth_tx_attempts (eth_tx_id, gas_price, signed_raw_tx, hash, broadcast_before_block_num, state, created_at, chain_specific_gas_limit, tx_type, gas_tip_cap, gas_fee_cap) VALUES (
 :eth_tx_id, :gas_price, :signed_raw_tx, :hash, :broadcast_before_block_num, :state, NOW(), :chain_specific_gas_limit, :tx_type, :gas_tip_cap, :gas_fee_cap
 ) RETURNING *`
 	err := o.q.GetNamed(insertEthTxAttemptSQL, attempt, attempt)
 	return errors.Wrap(err, "InsertEthTxAttempt failed")
 }
+
+func (o *orm) InsertEthReceipt(receipt *EvmReceipt) error {
 	const insertEthReceiptSQL = `INSERT INTO eth_receipts (tx_hash, block_hash, block_number, transaction_index, receipt, created_at) VALUES (
 :tx_hash, :block_hash, :block_number, :transaction_index, :receipt, NOW()
 ) RETURNING *`
@@ -290,7 +236,7 @@
 }
 
 // FindEthTxWithAttempts finds the EthTx with its attempts and receipts preloaded
-func (o *orm[ADDR, TX_HASH]) FindEthTxWithAttempts(etxID int64) (etx EthTx[ADDR, TX_HASH], err error) {
+func (o *orm) FindEthTxWithAttempts(etxID int64) (etx EthTx, err error) {
 	err = o.q.Transaction(func(tx pg.Queryer) error {
 		if err = tx.Get(&etx, `SELECT * FROM eth_txes WHERE id = $1 ORDER BY created_at ASC, id ASC`, etxID); err != nil {
 			return errors.Wrapf(err, "failed to find eth_tx with id %d", etxID)
@@ -306,8 +252,8 @@
 	return etx, errors.Wrap(err, "FindEthTxWithAttempts failed")
 }
 
-func (o *orm[ADDR, TX_HASH]) FindEthTxAttemptConfirmedByEthTxIDs(ids []int64) ([]EthTxAttempt[ADDR, TX_HASH], error) {
-	var attempts []EthTxAttempt[ADDR, TX_HASH]
+func (o *orm) FindEthTxAttemptConfirmedByEthTxIDs(ids []int64) ([]EthTxAttempt, error) {
+	var attempts []EthTxAttempt
 	err := o.q.Transaction(func(tx pg.Queryer) error {
 		if err := tx.Select(&attempts, `SELECT eta.*
 		FROM eth_tx_attempts eta
@@ -319,16 +265,16 @@
 	return attempts, errors.Wrap(err, "FindEthTxAttemptConfirmedByEthTxIDs failed")
 }
 
-func (o *orm[ADDR, TX_HASH]) LoadEthTxesAttempts(etxs []*EthTx[ADDR, TX_HASH], qopts ...pg.QOpt) error {
+func (o *orm) LoadEthTxesAttempts(etxs []*EthTx, qopts ...pg.QOpt) error {
 	qq := o.q.WithOpts(qopts...)
 	ethTxIDs := make([]int64, len(etxs))
-	ethTxesM := make(map[int64]*EthTx[ADDR, TX_HASH], len(etxs))
+	ethTxesM := make(map[int64]*EthTx, len(etxs))
 	for i, etx := range etxs {
 		etx.EthTxAttempts = nil // this will overwrite any previous preload
 		ethTxIDs[i] = etx.ID
 		ethTxesM[etx.ID] = etxs[i]
 	}
-	var ethTxAttempts []EthTxAttempt[ADDR, TX_HASH]
+	var ethTxAttempts []EthTxAttempt
 	if err := qq.Select(&ethTxAttempts, `SELECT * FROM eth_tx_attempts WHERE eth_tx_id = ANY($1) ORDER BY eth_tx_attempts.gas_price DESC, eth_tx_attempts.gas_tip_cap DESC`, pq.Array(ethTxIDs)); err != nil {
 		return errors.Wrap(err, "loadEthTxesAttempts failed to load eth_tx_attempts")
 	}
@@ -339,28 +285,24 @@
 	return nil
 }
 
-func (o *orm[ADDR, TX_HASH]) LoadEthTxAttempts(etx *EthTx[ADDR, TX_HASH], qopts ...pg.QOpt) error {
-	return o.LoadEthTxesAttempts([]*EthTx[ADDR, TX_HASH]{etx}, qopts...)
-}
-
-func loadEthTxAttemptsReceipts[ADDR types.Hashable, TX_HASH types.Hashable](q pg.Queryer, etx *EthTx[ADDR, TX_HASH]) (err error) {
-	return loadEthTxesAttemptsReceipts(q, []*EthTx[ADDR, TX_HASH]{etx})
-}
-
-func loadEthTxesAttemptsReceipts[ADDR types.Hashable, TX_HASH types.Hashable](q pg.Queryer, etxs []*EthTx[ADDR, TX_HASH]) (err error) {
+func (o *orm) LoadEthTxAttempts(etx *EthTx, qopts ...pg.QOpt) error {
+	return o.LoadEthTxesAttempts([]*EthTx{etx}, qopts...)
+}
+
+func loadEthTxAttemptsReceipts(q pg.Queryer, etx *EthTx) (err error) {
+	return loadEthTxesAttemptsReceipts(q, []*EthTx{etx})
+}
+
+func loadEthTxesAttemptsReceipts(q pg.Queryer, etxs []*EthTx) (err error) {
 	if len(etxs) == 0 {
 		return nil
 	}
-	attemptHashM := make(map[string]*EthTxAttempt[ADDR, TX_HASH], len(etxs)) // len here is lower bound
-	attemptHashes := make([][]byte, len(etxs))                               // len here is lower bound
+	attemptHashM := make(map[common.Hash]*EthTxAttempt, len(etxs)) // len here is lower bound
+	attemptHashes := make([][]byte, len(etxs))                     // len here is lower bound
 	for _, etx := range etxs {
 		for i, attempt := range etx.EthTxAttempts {
-			attemptHashM[attempt.Hash.String()] = &etx.EthTxAttempts[i]
-			bytes, err := attempt.Hash.MarshalText()
-			if err != nil {
-				panic(err)
-			}
-			attemptHashes = append(attemptHashes, bytes)
+			attemptHashM[attempt.Hash] = &etx.EthTxAttempts[i]
+			attemptHashes = append(attemptHashes, attempt.Hash.Bytes())
 		}
 	}
 	var receipts []EvmReceipt
@@ -368,29 +310,25 @@
 		return errors.Wrap(err, "loadEthTxesAttemptsReceipts failed to load eth_receipts")
 	}
 	for _, receipt := range receipts {
-		attempt := attemptHashM[receipt.TxHash.String()]
+		attempt := attemptHashM[receipt.TxHash]
 		attempt.EthReceipts = append(attempt.EthReceipts, receipt)
 	}
 	return nil
 }
 
-func loadConfirmedAttemptsReceipts[ADDR types.Hashable, TX_HASH types.Hashable](q pg.Queryer, attempts []EthTxAttempt[ADDR, TX_HASH]) error {
-	byHash := make(map[string]*EthTxAttempt[ADDR, TX_HASH], len(attempts))
+func loadConfirmedAttemptsReceipts(q pg.Queryer, attempts []EthTxAttempt) error {
+	byHash := make(map[common.Hash]*EthTxAttempt, len(attempts))
 	hashes := make([][]byte, len(attempts))
 	for i, attempt := range attempts {
-		byHash[attempt.Hash.String()] = &attempts[i]
-		bytes, err := attempt.Hash.MarshalText()
-		if err != nil {
-			panic(err)
-		}
-		hashes = append(hashes, bytes)
+		byHash[attempt.Hash] = &attempts[i]
+		hashes = append(hashes, attempt.Hash.Bytes())
 	}
 	var receipts []EvmReceipt
 	if err := q.Select(&receipts, `SELECT * FROM eth_receipts WHERE tx_hash = ANY($1)`, pq.Array(hashes)); err != nil {
 		return errors.Wrap(err, "loadConfirmedAttemptsReceipts failed to load eth_receipts")
 	}
 	for _, receipt := range receipts {
-		attempt := byHash[receipt.TxHash.String()]
+		attempt := byHash[receipt.TxHash]
 		attempt.EthReceipts = append(attempt.EthReceipts, receipt)
 	}
 	return nil
@@ -398,7 +336,7 @@
 
 // FindEthTxAttemptsRequiringResend returns the highest priced attempt for each
 // eth_tx that was last sent before or at the given time (up to limit)
-func (o *orm[ADDR, TX_HASH]) FindEthTxAttemptsRequiringResend(olderThan time.Time, maxInFlightTransactions uint32, chainID big.Int, address common.Address) (attempts []EthTxAttempt[ADDR, TX_HASH], err error) {
+func (o *orm) FindEthTxAttemptsRequiringResend(olderThan time.Time, maxInFlightTransactions uint32, chainID big.Int, address common.Address) (attempts []EthTxAttempt, err error) {
 	var limit null.Uint32
 	if maxInFlightTransactions > 0 {
 		limit = null.Uint32From(maxInFlightTransactions)
@@ -417,7 +355,7 @@
 	return attempts, errors.Wrap(err, "FindEthTxAttemptsRequiringResend failed to load eth_tx_attempts")
 }
 
-func (o *orm[ADDR, TX_HASH]) UpdateBroadcastAts(now time.Time, etxIDs []int64) error {
+func (o *orm) UpdateBroadcastAts(now time.Time, etxIDs []int64) error {
 	// Deliberately do nothing on NULL broadcast_at because that indicates the
 	// tx has been moved into a state where broadcast_at is not relevant, e.g.
 	// fatally errored.
@@ -432,7 +370,7 @@
 // SetBroadcastBeforeBlockNum updates already broadcast attempts with the
 // current block number. This is safe no matter how old the head is because if
 // the attempt is already broadcast it _must_ have been before this head.
-func (o *orm[ADDR, TX_HASH]) SetBroadcastBeforeBlockNum(blockNum int64, chainID big.Int) error {
+func (o *orm) SetBroadcastBeforeBlockNum(blockNum int64, chainID big.Int) error {
 	_, err := o.q.Exec(
 		`UPDATE eth_tx_attempts
 SET broadcast_before_block_num = $1 
@@ -444,7 +382,7 @@
 	return errors.Wrap(err, "SetBroadcastBeforeBlockNum failed")
 }
 
-func (o *orm[ADDR, TX_HASH]) FindEtxAttemptsConfirmedMissingReceipt(chainID big.Int) (attempts []EthTxAttempt[ADDR, TX_HASH], err error) {
+func (o *orm) FindEtxAttemptsConfirmedMissingReceipt(chainID big.Int) (attempts []EthTxAttempt, err error) {
 	err = o.q.Select(&attempts,
 		`SELECT DISTINCT ON (eth_tx_attempts.eth_tx_id) eth_tx_attempts.*
 		FROM eth_tx_attempts
@@ -458,7 +396,7 @@
 	return
 }
 
-func (o *orm[ADDR, TX_HASH]) UpdateEthTxsUnconfirmed(ids []int64) error {
+func (o *orm) UpdateEthTxsUnconfirmed(ids []int64) error {
 	_, err := o.q.Exec(`UPDATE eth_txes SET state='unconfirmed' WHERE id = ANY($1)`, pq.Array(ids))
 
 	if err != nil {
@@ -467,7 +405,7 @@
 	return nil
 }
 
-func (o *orm[ADDR, TX_HASH]) FindEthTxAttemptsRequiringReceiptFetch(chainID big.Int) (attempts []EthTxAttempt[ADDR, TX_HASH], err error) {
+func (o *orm) FindEthTxAttemptsRequiringReceiptFetch(chainID big.Int) (attempts []EthTxAttempt, err error) {
 	err = o.q.Transaction(func(tx pg.Queryer) error {
 		err = tx.Select(&attempts, `
 SELECT eth_tx_attempts.* FROM eth_tx_attempts
@@ -484,7 +422,7 @@
 	return
 }
 
-func (o *orm[ADDR, TX_HASH]) SaveFetchedReceipts(receipts []evmtypes.Receipt, chainID big.Int) (err error) {
+func (o *orm) SaveFetchedReceipts(receipts []evmtypes.Receipt, chainID big.Int) (err error) {
 	if len(receipts) == 0 {
 		return nil
 	}
@@ -583,7 +521,7 @@
 //
 // We will continue to try to fetch a receipt for these attempts until all
 // attempts are below the finality depth from current head.
-func (o *orm[ADDR, TX_HASH]) MarkAllConfirmedMissingReceipt(chainID big.Int) (err error) {
+func (o *orm) MarkAllConfirmedMissingReceipt(chainID big.Int) (err error) {
 	res, err := o.q.Exec(`
 UPDATE eth_txes
 SET state = 'confirmed_missing_receipt'
@@ -611,7 +549,7 @@
 	return
 }
 
-func (o *orm[ADDR, TX_HASH]) GetInProgressEthTxAttempts(ctx context.Context, address common.Address, chainID big.Int) (attempts []EthTxAttempt[ADDR, TX_HASH], err error) {
+func (o *orm) GetInProgressEthTxAttempts(ctx context.Context, address common.Address, chainID big.Int) (attempts []EthTxAttempt, err error) {
 	qq := o.q.WithOpts(pg.WithParentCtx(ctx))
 	err = qq.Transaction(func(tx pg.Queryer) error {
 		err = tx.Select(&attempts, `
@@ -641,13 +579,8 @@
 }
 
 // FindEthTxWithNonce returns any broadcast ethtx with the given nonce
-<<<<<<< HEAD
-func (o *orm[ADDR, TX_HASH]) FindEthTxWithNonce(fromAddress common.Address, nonce uint) (etx *EthTx[ADDR, TX_HASH], err error) {
-	etx = new(EthTx[ADDR, TX_HASH])
-=======
 func (o *orm) FindEthTxWithNonce(fromAddress common.Address, nonce int64) (etx *EthTx, err error) {
 	etx = new(EthTx)
->>>>>>> 5de05e85
 	err = o.q.Transaction(func(tx pg.Queryer) error {
 		err = tx.Get(etx, `
 SELECT * FROM eth_txes WHERE from_address = $1 AND nonce = $2 AND state IN ('confirmed', 'confirmed_missing_receipt', 'unconfirmed')
@@ -664,20 +597,15 @@
 	return
 }
 
-<<<<<<< HEAD
-func updateEthTxAttemptUnbroadcast[ADDR types.Hashable, TX_HASH types.Hashable](q pg.Queryer, attempt EthTxAttempt[ADDR, TX_HASH]) error {
-	if attempt.State != EthTxAttemptBroadcast {
-=======
 func updateEthTxAttemptUnbroadcast(q pg.Queryer, attempt EthTxAttempt) error {
 	if attempt.State != txmgrtypes.TxAttemptBroadcast {
->>>>>>> 5de05e85
 		return errors.New("expected eth_tx_attempt to be broadcast")
 	}
 	_, err := q.Exec(`UPDATE eth_tx_attempts SET broadcast_before_block_num = NULL, state = 'in_progress' WHERE id = $1`, attempt.ID)
 	return errors.Wrap(err, "updateEthTxAttemptUnbroadcast failed")
 }
 
-func updateEthTxUnconfirm[ADDR types.Hashable, TX_HASH types.Hashable](q pg.Queryer, etx EthTx[ADDR, TX_HASH]) error {
+func updateEthTxUnconfirm(q pg.Queryer, etx EthTx) error {
 	if etx.State != EthTxConfirmed {
 		return errors.New("expected eth_tx state to be confirmed")
 	}
@@ -695,7 +623,7 @@
 	return errors.Wrap(err, "deleteEthReceipts failed")
 }
 
-func (o *orm[ADDR, TX_HASH]) UpdateEthTxForRebroadcast(etx EthTx[ADDR, TX_HASH], etxAttempt EthTxAttempt[ADDR, TX_HASH]) error {
+func (o *orm) UpdateEthTxForRebroadcast(etx EthTx, etxAttempt EthTxAttempt) error {
 	return o.q.Transaction(func(tx pg.Queryer) error {
 		if err := deleteEthReceipts(tx, etx.ID); err != nil {
 			return errors.Wrapf(err, "deleteEthReceipts failed for etx %v", etx.ID)
@@ -707,7 +635,7 @@
 	})
 }
 
-func (o *orm[ADDR, TX_HASH]) FindTransactionsConfirmedInBlockRange(highBlockNumber, lowBlockNumber int64, chainID big.Int) (etxs []*EthTx[ADDR, TX_HASH], err error) {
+func (o *orm) FindTransactionsConfirmedInBlockRange(highBlockNumber, lowBlockNumber int64, chainID big.Int) (etxs []*EthTx, err error) {
 	err = o.q.Transaction(func(tx pg.Queryer) error {
 		err = tx.Select(&etxs, `
 SELECT DISTINCT eth_txes.* FROM eth_txes
@@ -728,7 +656,7 @@
 	return etxs, errors.Wrap(err, "FindTransactionsConfirmedInBlockRange failed")
 }
 
-func saveAttemptWithNewState[ADDR types.Hashable, TX_HASH types.Hashable](q pg.Queryer, timeout time.Duration, logger logger.Logger, attempt EthTxAttempt[ADDR, TX_HASH], broadcastAt time.Time) error {
+func saveAttemptWithNewState(q pg.Queryer, timeout time.Duration, logger logger.Logger, attempt EthTxAttempt, broadcastAt time.Time) error {
 	ctx, cancel := context.WithTimeout(context.Background(), timeout)
 	defer cancel()
 	return pg.SqlxTransaction(ctx, q, logger, func(tx pg.Queryer) error {
@@ -743,37 +671,27 @@
 	})
 }
 
-<<<<<<< HEAD
-func (o *orm[ADDR, TX_HASH]) SaveInsufficientEthAttempt(timeout time.Duration, attempt *EthTxAttempt[ADDR, TX_HASH], broadcastAt time.Time) error {
-	if !(attempt.State == EthTxAttemptInProgress || attempt.State == EthTxAttemptInsufficientEth) {
-=======
 func (o *orm) SaveInsufficientEthAttempt(timeout time.Duration, attempt *EthTxAttempt, broadcastAt time.Time) error {
 	if !(attempt.State == txmgrtypes.TxAttemptInProgress || attempt.State == txmgrtypes.TxAttemptInsufficientEth) {
->>>>>>> 5de05e85
 		return errors.New("expected state to be either in_progress or insufficient_eth")
 	}
 	attempt.State = txmgrtypes.TxAttemptInsufficientEth
 	return errors.Wrap(saveAttemptWithNewState(o.q, timeout, o.logger, *attempt, broadcastAt), "saveInsufficientEthAttempt failed")
 }
 
-<<<<<<< HEAD
-func saveSentAttempt[ADDR types.Hashable, TX_HASH types.Hashable](q pg.Queryer, timeout time.Duration, logger logger.Logger, attempt *EthTxAttempt[ADDR, TX_HASH], broadcastAt time.Time) error {
-	if attempt.State != EthTxAttemptInProgress {
-=======
 func saveSentAttempt(q pg.Queryer, timeout time.Duration, logger logger.Logger, attempt *EthTxAttempt, broadcastAt time.Time) error {
 	if attempt.State != txmgrtypes.TxAttemptInProgress {
->>>>>>> 5de05e85
 		return errors.New("expected state to be in_progress")
 	}
 	attempt.State = txmgrtypes.TxAttemptBroadcast
 	return errors.Wrap(saveAttemptWithNewState(q, timeout, logger, *attempt, broadcastAt), "saveSentAttempt failed")
 }
 
-func (o *orm[ADDR, TX_HASH]) SaveSentAttempt(timeout time.Duration, attempt *EthTxAttempt[ADDR, TX_HASH], broadcastAt time.Time) error {
+func (o *orm) SaveSentAttempt(timeout time.Duration, attempt *EthTxAttempt, broadcastAt time.Time) error {
 	return saveSentAttempt(o.q, timeout, o.logger, attempt, broadcastAt)
 }
 
-func (o *orm[ADDR, TX_HASH]) SaveConfirmedMissingReceiptAttempt(ctx context.Context, timeout time.Duration, attempt *EthTxAttempt[ADDR, TX_HASH], broadcastAt time.Time) error {
+func (o *orm) SaveConfirmedMissingReceiptAttempt(ctx context.Context, timeout time.Duration, attempt *EthTxAttempt, broadcastAt time.Time) error {
 	qq := o.q.WithOpts(pg.WithParentCtx(ctx))
 	err := qq.Transaction(func(tx pg.Queryer) error {
 		if err := saveSentAttempt(tx, timeout, o.logger, attempt, broadcastAt); err != nil {
@@ -787,7 +705,7 @@
 	return errors.Wrap(err, "SaveConfirmedMissingReceiptAttempt failed")
 }
 
-func (o *orm[ADDR, TX_HASH]) DeleteInProgressAttempt(ctx context.Context, attempt EthTxAttempt[ADDR, TX_HASH]) error {
+func (o *orm) DeleteInProgressAttempt(ctx context.Context, attempt EthTxAttempt) error {
 	qq := o.q.WithOpts(pg.WithParentCtx(ctx))
 
 	if attempt.State != txmgrtypes.TxAttemptInProgress {
@@ -801,13 +719,8 @@
 }
 
 // SaveInProgressAttempt inserts or updates an attempt
-<<<<<<< HEAD
-func (o *orm[ADDR, TX_HASH]) SaveInProgressAttempt(attempt *EthTxAttempt[ADDR, TX_HASH]) error {
-	if attempt.State != EthTxAttemptInProgress {
-=======
 func (o *orm) SaveInProgressAttempt(attempt *EthTxAttempt) error {
 	if attempt.State != txmgrtypes.TxAttemptInProgress {
->>>>>>> 5de05e85
 		return errors.New("SaveInProgressAttempt failed: attempt state must be in_progress")
 	}
 	// Insert is the usual mode because the attempt is new
@@ -838,7 +751,7 @@
 // limited by limit pending transactions
 //
 // It also returns eth_txes that are unconfirmed with no eth_tx_attempts
-func (o *orm[ADDR, TX_HASH]) FindEthTxsRequiringGasBump(ctx context.Context, address common.Address, blockNum, gasBumpThreshold, depth int64, chainID big.Int) (etxs []*EthTx[ADDR, TX_HASH], err error) {
+func (o *orm) FindEthTxsRequiringGasBump(ctx context.Context, address common.Address, blockNum, gasBumpThreshold, depth int64, chainID big.Int) (etxs []*EthTx, err error) {
 	if gasBumpThreshold == 0 {
 		return
 	}
@@ -863,7 +776,7 @@
 // FindEthTxsRequiringResubmissionDueToInsufficientEth returns transactions
 // that need to be re-sent because they hit an out-of-eth error on a previous
 // block
-func (o *orm[ADDR, TX_HASH]) FindEthTxsRequiringResubmissionDueToInsufficientEth(address common.Address, chainID big.Int, qopts ...pg.QOpt) (etxs []*EthTx[ADDR, TX_HASH], err error) {
+func (o *orm) FindEthTxsRequiringResubmissionDueToInsufficientEth(address common.Address, chainID big.Int, qopts ...pg.QOpt) (etxs []*EthTx, err error) {
 	qq := o.q.WithOpts(qopts...)
 	err = qq.Transaction(func(tx pg.Queryer) error {
 		err = tx.Select(&etxs, `
@@ -889,7 +802,7 @@
 //
 // The job run will also be marked as errored in this case since we never got a
 // receipt and thus cannot pass on any transaction hash
-func (o *orm[ADDR, TX_HASH]) MarkOldTxesMissingReceiptAsErrored(blockNum int64, finalityDepth uint32, chainID big.Int, qopts ...pg.QOpt) error {
+func (o *orm) MarkOldTxesMissingReceiptAsErrored(blockNum int64, finalityDepth uint32, chainID big.Int, qopts ...pg.QOpt) error {
 	qq := o.q.WithOpts(qopts...)
 	// cutoffBlockNum is a block height
 	// Any 'confirmed_missing_receipt' eth_tx with all attempts older than this block height will be marked as errored
@@ -980,7 +893,7 @@
 	})
 }
 
-func (o *orm[ADDR, TX_HASH]) SaveReplacementInProgressAttempt(oldAttempt EthTxAttempt[ADDR, TX_HASH], replacementAttempt *EthTxAttempt[ADDR, TX_HASH], qopts ...pg.QOpt) error {
+func (o *orm) SaveReplacementInProgressAttempt(oldAttempt EthTxAttempt, replacementAttempt *EthTxAttempt, qopts ...pg.QOpt) error {
 	qq := o.q.WithOpts(qopts...)
 	if oldAttempt.State != txmgrtypes.TxAttemptInProgress || replacementAttempt.State != txmgrtypes.TxAttemptInProgress {
 		return errors.New("expected attempts to be in_progress")
@@ -1001,13 +914,13 @@
 }
 
 // Finds earliest saved transaction that has yet to be broadcast from the given address
-func (o *orm[ADDR, TX_HASH]) FindNextUnstartedTransactionFromAddress(etx *EthTx[ADDR, TX_HASH], fromAddress common.Address, chainID big.Int, qopts ...pg.QOpt) error {
+func (o *orm) FindNextUnstartedTransactionFromAddress(etx *EthTx, fromAddress common.Address, chainID big.Int, qopts ...pg.QOpt) error {
 	qq := o.q.WithOpts(qopts...)
 	err := qq.Get(etx, `SELECT * FROM eth_txes WHERE from_address = $1 AND state = 'unstarted' AND evm_chain_id = $2 ORDER BY value ASC, created_at ASC, id ASC`, fromAddress, chainID.String())
 	return errors.Wrap(err, "failed to FindNextUnstartedTransactionFromAddress")
 }
 
-func (o *orm[ADDR, TX_HASH]) UpdateEthTxFatalError(etx *EthTx[ADDR, TX_HASH], qopts ...pg.QOpt) error {
+func (o *orm) UpdateEthTxFatalError(etx *EthTx, qopts ...pg.QOpt) error {
 	qq := o.q.WithOpts(qopts...)
 
 	if etx.State != EthTxInProgress {
@@ -1031,11 +944,7 @@
 // Updates eth attempt from in_progress to broadcast. Also updates the eth tx to unconfirmed.
 // Before it updates both tables though it increments the next nonce from the keystore
 // One of the more complicated signatures. We have to accept variable pg.QOpt and QueryerFunc arguments
-<<<<<<< HEAD
-func (o *orm[ADDR, TX_HASH]) UpdateEthTxAttemptInProgressToBroadcast(etx *EthTx[ADDR, TX_HASH], attempt EthTxAttempt[ADDR, TX_HASH], NewAttemptState EthTxAttemptState, incrNextNonceCallback QueryerFunc, qopts ...pg.QOpt) error {
-=======
 func (o *orm) UpdateEthTxAttemptInProgressToBroadcast(etx *EthTx, attempt EthTxAttempt, NewAttemptState txmgrtypes.TxAttemptState, incrNextNonceCallback txmgrtypes.QueryerFunc, qopts ...pg.QOpt) error {
->>>>>>> 5de05e85
 	qq := o.q.WithOpts(qopts...)
 
 	if etx.BroadcastAt == nil {
@@ -1070,7 +979,7 @@
 }
 
 // Updates eth tx from unstarted to in_progress and inserts in_progress eth attempt
-func (o *orm[ADDR, TX_HASH]) UpdateEthTxUnstartedToInProgress(etx *EthTx[ADDR, TX_HASH], attempt *EthTxAttempt[ADDR, TX_HASH], qopts ...pg.QOpt) error {
+func (o *orm) UpdateEthTxUnstartedToInProgress(etx *EthTx, attempt *EthTxAttempt, qopts ...pg.QOpt) error {
 	qq := o.q.WithOpts(qopts...)
 	if etx.Nonce == nil {
 		return errors.New("in_progress transaction must have nonce")
@@ -1105,9 +1014,9 @@
 // an unfinished state because something went screwy the last time. Most likely
 // the node crashed in the middle of the ProcessUnstartedEthTxs loop.
 // It may or may not have been broadcast to an eth node.
-func (o *orm[ADDR, TX_HASH]) GetEthTxInProgress(fromAddress common.Address, qopts ...pg.QOpt) (etx *EthTx[ADDR, TX_HASH], err error) {
-	qq := o.q.WithOpts(qopts...)
-	etx = new(EthTx[ADDR, TX_HASH])
+func (o *orm) GetEthTxInProgress(fromAddress common.Address, qopts ...pg.QOpt) (etx *EthTx, err error) {
+	qq := o.q.WithOpts(qopts...)
+	etx = new(EthTx)
 	err = qq.Transaction(func(tx pg.Queryer) error {
 		err = qq.Get(etx, `SELECT * FROM eth_txes WHERE from_address = $1 and state = 'in_progress'`, fromAddress.Bytes())
 		if errors.Is(err, sql.ErrNoRows) {
@@ -1129,17 +1038,13 @@
 	return etx, errors.Wrap(err, "getInProgressEthTx failed")
 }
 
-func (o *orm[ADDR, TX_HASH]) HasInProgressTransaction(account common.Address, chainID big.Int, qopts ...pg.QOpt) (exists bool, err error) {
+func (o *orm) HasInProgressTransaction(account common.Address, chainID big.Int, qopts ...pg.QOpt) (exists bool, err error) {
 	qq := o.q.WithOpts(qopts...)
 	err = qq.Get(&exists, `SELECT EXISTS(SELECT 1 FROM eth_txes WHERE state = 'in_progress' AND from_address = $1 AND evm_chain_id = $2)`, account, chainID.String())
 	return exists, errors.Wrap(err, "hasInProgressTransaction failed")
 }
 
-<<<<<<< HEAD
-func (o *orm[ADDR, TX_HASH]) UpdateEthKeyNextNonce(newNextNonce, currentNextNonce uint64, address common.Address, chainID big.Int, qopts ...pg.QOpt) error {
-=======
 func (o *orm) UpdateEthKeyNextNonce(newNextNonce, currentNextNonce int64, address common.Address, chainID big.Int, qopts ...pg.QOpt) error {
->>>>>>> 5de05e85
 	qq := o.q.WithOpts(qopts...)
 	return qq.Transaction(func(tx pg.Queryer) error {
 		//  We filter by next_nonce here as an optimistic lock to make sure it
@@ -1159,7 +1064,7 @@
 	})
 }
 
-func (o *orm[ADDR, TX_HASH]) countTransactionsWithState(fromAddress common.Address, state EthTxState, chainID big.Int, qopts ...pg.QOpt) (count uint32, err error) {
+func (o *orm) countTransactionsWithState(fromAddress common.Address, state EthTxState, chainID big.Int, qopts ...pg.QOpt) (count uint32, err error) {
 	qq := o.q.WithOpts(qopts...)
 	err = qq.Get(&count, `SELECT count(*) FROM eth_txes WHERE from_address = $1 AND state = $2 AND evm_chain_id = $3`,
 		fromAddress, state, chainID.String())
@@ -1167,16 +1072,16 @@
 }
 
 // CountUnconfirmedTransactions returns the number of unconfirmed transactions
-func (o *orm[ADDR, TX_HASH]) CountUnconfirmedTransactions(fromAddress common.Address, chainID big.Int, qopts ...pg.QOpt) (count uint32, err error) {
+func (o *orm) CountUnconfirmedTransactions(fromAddress common.Address, chainID big.Int, qopts ...pg.QOpt) (count uint32, err error) {
 	return o.countTransactionsWithState(fromAddress, EthTxUnconfirmed, chainID, qopts...)
 }
 
 // CountUnstartedTransactions returns the number of unconfirmed transactions
-func (o *orm[ADDR, TX_HASH]) CountUnstartedTransactions(fromAddress common.Address, chainID big.Int, qopts ...pg.QOpt) (count uint32, err error) {
+func (o *orm) CountUnstartedTransactions(fromAddress common.Address, chainID big.Int, qopts ...pg.QOpt) (count uint32, err error) {
 	return o.countTransactionsWithState(fromAddress, EthTxUnstarted, chainID, qopts...)
 }
 
-func (o *orm[ADDR, TX_HASH]) CheckEthTxQueueCapacity(fromAddress common.Address, maxQueuedTransactions uint64, chainID big.Int, qopts ...pg.QOpt) (err error) {
+func (o *orm) CheckEthTxQueueCapacity(fromAddress common.Address, maxQueuedTransactions uint64, chainID big.Int, qopts ...pg.QOpt) (err error) {
 	qq := o.q.WithOpts(qopts...)
 	if maxQueuedTransactions == 0 {
 		return nil
@@ -1194,7 +1099,7 @@
 	return
 }
 
-func (o *orm[ADDR, TX_HASH]) CreateEthTransaction(newTx NewTx, chainID big.Int, qopts ...pg.QOpt) (etx EthTx[ADDR, TX_HASH], err error) {
+func (o *orm) CreateEthTransaction(newTx NewTx, chainID big.Int, qopts ...pg.QOpt) (etx EthTx, err error) {
 	qq := o.q.WithOpts(qopts...)
 	value := 0
 	err = qq.Transaction(func(tx pg.Queryer) error {
