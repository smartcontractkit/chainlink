package txmgr_test

import (
	"math/big"
	"testing"
	"time"

	"github.com/stretchr/testify/assert"
	"github.com/stretchr/testify/require"

	"github.com/smartcontractkit/chainlink-common/pkg/logger"
	"github.com/smartcontractkit/chainlink-common/pkg/utils"

	txmgrtypes "github.com/smartcontractkit/chainlink/v2/common/txmgr/types"
	"github.com/smartcontractkit/chainlink/v2/core/chains/evm/txmgr"
	"github.com/smartcontractkit/chainlink/v2/core/internal/cltest"
	"github.com/smartcontractkit/chainlink/v2/core/internal/testutils/pgtest"
)

func newReaperWithChainID(t *testing.T, db txmgrtypes.TxHistoryReaper[*big.Int], txConfig txmgrtypes.ReaperTransactionsConfig, cid *big.Int) *txmgr.Reaper {
	return txmgr.NewEvmReaper(logger.Test(t), db, txConfig, cid)
}

func newReaper(t *testing.T, db txmgrtypes.TxHistoryReaper[*big.Int], txConfig txmgrtypes.ReaperTransactionsConfig) *txmgr.Reaper {
	return newReaperWithChainID(t, db, txConfig, &cltest.FixtureChainID)
}

type reaperConfig struct {
	reaperInterval  time.Duration
	reaperThreshold time.Duration
}

func (r *reaperConfig) ReaperInterval() time.Duration {
	return r.reaperInterval
}

func (r *reaperConfig) ReaperThreshold() time.Duration {
	return r.reaperThreshold
}

func TestReaper_ReapTxes(t *testing.T) {
	t.Parallel()

	db := pgtest.NewSqlxDB(t)
	txStore := cltest.NewTestTxStore(t, db)
	ethKeyStore := cltest.NewKeyStore(t, db).Eth()

	_, from := cltest.MustInsertRandomKey(t, ethKeyStore)
	var nonce int64
	oneDayAgo := time.Now().Add(-24 * time.Hour)

	t.Run("with nothing in the database, doesn't error", func(t *testing.T) {
		tc := &reaperConfig{reaperThreshold: 1 * time.Hour}

		r := newReaper(t, txStore, tc)

		err := r.ReapTxes(42)
		assert.NoError(t, err)
	})

	// Confirmed in block number 5
	mustInsertConfirmedEthTxWithReceipt(t, txStore, from, nonce, 5)

	t.Run("skips if threshold=0", func(t *testing.T) {
		tc := &reaperConfig{reaperThreshold: 0 * time.Second}

		r := newReaper(t, txStore, tc)

		err := r.ReapTxes(42)
		assert.NoError(t, err)

		cltest.AssertCount(t, db, "evm.txes", 1)
	})

	t.Run("doesn't touch ethtxes with different chain ID", func(t *testing.T) {
		tc := &reaperConfig{reaperThreshold: 1 * time.Hour}

		r := newReaperWithChainID(t, txStore, tc, big.NewInt(42))

		err := r.ReapTxes(42)
		assert.NoError(t, err)
		// Didn't delete because eth_tx has chain ID of 0
		cltest.AssertCount(t, db, "evm.txes", 1)
	})

	t.Run("deletes finalized evm.txes that exceed the age threshold", func(t *testing.T) {
		tc := &reaperConfig{reaperThreshold: 1 * time.Hour}

		r := newReaper(t, txStore, tc)

		err := r.ReapTxes(42)
		assert.NoError(t, err)
		// Didn't delete because eth_tx was not old enough
		cltest.AssertCount(t, db, "evm.txes", 1)

		pgtest.MustExec(t, db, `UPDATE evm.txes SET created_at=$1, state='finalized'`, oneDayAgo)

		err = r.ReapTxes(42)
		assert.NoError(t, err)
<<<<<<< HEAD
		// Now it deleted because the eth_tx was marked as finalized
=======
		// Now it deleted because the eth_tx was past the age threshold
>>>>>>> 23128271
		cltest.AssertCount(t, db, "evm.txes", 0)
	})

	mustInsertFatalErrorEthTx(t, txStore, from)

	t.Run("deletes errored evm.txes that exceed the age threshold", func(t *testing.T) {
		tc := &reaperConfig{reaperThreshold: 1 * time.Hour}

		r := newReaper(t, txStore, tc)

		err := r.ReapTxes(42)
		assert.NoError(t, err)
		// Didn't delete because eth_tx was not old enough
		cltest.AssertCount(t, db, "evm.txes", 1)

		require.NoError(t, utils.JustError(db.Exec(`UPDATE evm.txes SET created_at=$1`, oneDayAgo)))

		err = r.ReapTxes(42)
		assert.NoError(t, err)
		// Deleted because it is old enough now
		cltest.AssertCount(t, db, "evm.txes", 0)
	})

	mustInsertConfirmedEthTxWithReceipt(t, txStore, from, 0, 42)

	t.Run("deletes confirmed evm.txes that exceed the age threshold", func(t *testing.T) {
		tc := &reaperConfig{reaperThreshold: 1 * time.Hour}

		r := newReaper(t, txStore, tc)

		err := r.ReapTxes(42)
		assert.NoError(t, err)
		// Didn't delete because eth_tx was not old enough
		cltest.AssertCount(t, db, "evm.txes", 1)

		pgtest.MustExec(t, db, `UPDATE evm.txes SET created_at=$1`, oneDayAgo)

		err = r.ReapTxes(42)
		assert.NoError(t, err)
		// Now it deleted because the eth_tx was past the age threshold
		cltest.AssertCount(t, db, "evm.txes", 0)
	})
}<|MERGE_RESOLUTION|>--- conflicted
+++ resolved
@@ -97,11 +97,7 @@
 
 		err = r.ReapTxes(42)
 		assert.NoError(t, err)
-<<<<<<< HEAD
-		// Now it deleted because the eth_tx was marked as finalized
-=======
 		// Now it deleted because the eth_tx was past the age threshold
->>>>>>> 23128271
 		cltest.AssertCount(t, db, "evm.txes", 0)
 	})
 
