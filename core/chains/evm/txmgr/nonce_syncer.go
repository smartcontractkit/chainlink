package txmgr

import (
	"context"
	"fmt"
	"math/big"

	"github.com/ethereum/go-ethereum/common"
	gethTypes "github.com/ethereum/go-ethereum/core/types"
	"github.com/pkg/errors"

	txmgrtypes "github.com/smartcontractkit/chainlink/v2/common/txmgr/types"
	"github.com/smartcontractkit/chainlink/v2/common/types"
	evmclient "github.com/smartcontractkit/chainlink/v2/core/chains/evm/client"
	evmtypes "github.com/smartcontractkit/chainlink/v2/core/chains/evm/types"
	"github.com/smartcontractkit/chainlink/v2/core/logger"
	"github.com/smartcontractkit/chainlink/v2/core/services/pg"
)

<<<<<<< HEAD
// NonceSyncer manages the delicate task of syncing the local nonce with the
// chain nonce in case of divergence.
//
// On startup, we check each key for the nonce value on chain and compare
// it to our local value.
//
// Usually the on-chain nonce will be the same as (or lower than) the
// next_nonce in the DB, in which case we do nothing.
//
// If we are restoring from a backup however, or another wallet has used the
// account, the chain nonce might be higher than our local one. In this
// scenario, we must fastforward the local nonce to match the chain nonce.
//
// The problem with doing this is that now Chainlink does not have any
// ownership or control over potentially pending transactions with nonces
// between our local highest nonce and the chain nonce. If one of those
// transactions is pushed out of the mempool or re-org'd out of the chain,
// we run the risk of being stuck with a gap in the nonce sequence that
// will never be filled.
//
// The solution is to query the chain for our own transactions and take
// ownership of them by writing them to the database and letting the
// EthConfirmer handle them as it would any other transaction.
//
// This is not quite as straightforward as one might expect. We cannot
// query transactions from our account to infinite depth (geth does not
// support this). The best we can do is to query for all transactions sent
// within the past EVM.FinalityDepth blocks and find the ones sent by our
// address(es).
//
// This gives us re-org protection up to EVM.FinalityDepth deep in the
// worst case, which is in line with our other guarantees.
type NonceSyncer[ADDR types.Hashable, TX_HASH types.Hashable, BLOCK_HASH types.Hashable] interface {
	Sync(ctx context.Context, addr ADDR) (err error)
}

type nonceSyncerImpl struct {
	NonceSyncer[*evmtypes.Address, *evmtypes.TxHash, *evmtypes.BlockHash]
	txStorageService txmgrtypes.TxStorageService[*evmtypes.Address, big.Int, *evmtypes.TxHash, *evmtypes.BlockHash, NewTx[*evmtypes.Address], *evmtypes.Receipt, EthTx[*evmtypes.Address, *evmtypes.TxHash], EthTxAttempt[*evmtypes.Address, *evmtypes.TxHash], int64, int64]
	ethClient        evmclient.Client
	chainID          *big.Int
	logger           logger.Logger
	kst              txmgrtypes.KeyStore[*evmtypes.Address, *big.Int, gethTypes.Transaction, int64]
}
=======
type (
	NonceSyncerKeyStore interface {
		NextSequence(address common.Address, chainID *big.Int, qopts ...pg.QOpt) (int64, error)
	}
	// NonceSyncer manages the delicate task of syncing the local nonce with the
	// chain nonce in case of divergence.
	//
	// On startup, we check each key for the nonce value on chain and compare
	// it to our local value.
	//
	// Usually the on-chain nonce will be the same as (or lower than) the
	// next_nonce in the DB, in which case we do nothing.
	//
	// If we are restoring from a backup however, or another wallet has used the
	// account, the chain nonce might be higher than our local one. In this
	// scenario, we must fastforward the local nonce to match the chain nonce.
	//
	// The problem with doing this is that now Chainlink does not have any
	// ownership or control over potentially pending transactions with nonces
	// between our local highest nonce and the chain nonce. If one of those
	// transactions is pushed out of the mempool or re-org'd out of the chain,
	// we run the risk of being stuck with a gap in the nonce sequence that
	// will never be filled.
	//
	// The solution is to query the chain for our own transactions and take
	// ownership of them by writing them to the database and letting the
	// EthConfirmer handle them as it would any other transaction.
	//
	// This is not quite as straightforward as one might expect. We cannot
	// query transactions from our account to infinite depth (geth does not
	// support this). The best we can do is to query for all transactions sent
	// within the past EVM.FinalityDepth blocks and find the ones sent by our
	// address(es).
	//
	// This gives us re-org protection up to EVM.FinalityDepth deep in the
	// worst case, which is in line with our other guarantees.
	NonceSyncer struct {
		orm       ORM
		ethClient evmclient.Client
		chainID   *big.Int
		logger    logger.Logger
		kst       NonceSyncerKeyStore
	}
	// NSinserttx represents an EthTx and Attempt to be inserted together
	NSinserttx struct {
		Etx     EthTx
		Attempt EthTxAttempt
	}
)
>>>>>>> 489280eb

// NewNonceSyncer returns a new syncer
func NewNonceSyncer(
	txStorageService txmgrtypes.TxStorageService[*evmtypes.Address, big.Int, *evmtypes.TxHash, *evmtypes.BlockHash, NewTx[*evmtypes.Address], *evmtypes.Receipt, EthTx[*evmtypes.Address, *evmtypes.TxHash], EthTxAttempt[*evmtypes.Address, *evmtypes.TxHash], int64, int64],
	lggr logger.Logger,
	ethClient evmclient.Client,
	kst txmgrtypes.KeyStore[*evmtypes.Address, *big.Int, gethTypes.Transaction, int64],
) NonceSyncer[*evmtypes.Address, *evmtypes.TxHash, *evmtypes.BlockHash] {
	lggr = lggr.Named("NonceSyncer")
	return &nonceSyncerImpl{
		txStorageService: txStorageService,
		ethClient:        ethClient,
		chainID:          ethClient.ChainID(),
		logger:           lggr,
		kst:              kst,
	}
}

// SyncAll syncs nonces for all enabled keys in parallel
//
// This should only be called once, before the EthBroadcaster has started.
// Calling it later is not safe and could lead to races.
<<<<<<< HEAD
func (s nonceSyncerImpl) Sync(ctx context.Context, addr *evmtypes.Address) (err error) {
	err = s.fastForwardNonceIfNecessary(ctx, *addr)
=======
func (s NonceSyncer) Sync(ctx context.Context, address common.Address) (err error) {
	err = s.fastForwardNonceIfNecessary(ctx, address)
>>>>>>> 489280eb
	return errors.Wrap(err, "NonceSyncer#fastForwardNoncesIfNecessary failed")
}

func (s nonceSyncerImpl) fastForwardNonceIfNecessary(ctx context.Context, address evmtypes.Address) error {
	chainNonce, err := s.pendingNonceFromEthClient(ctx, *address.NativeAddress())
	if err != nil {
		return errors.Wrap(err, "GetNextNonce failed to loadInitialNonceFromEthClient")
	}
	if chainNonce == 0 {
		return nil
	}

<<<<<<< HEAD
	keyNextNonce, err := s.kst.NextSequence(&address, s.chainID, pg.WithParentCtx(ctx))
=======
	keyNextNonce, err := s.kst.NextSequence(address, s.chainID, pg.WithParentCtx(ctx))
>>>>>>> 489280eb
	if err != nil {
		return err
	}

	localNonce := keyNextNonce
	hasInProgressTransaction, err := s.txStorageService.HasInProgressTransaction(&address, *s.chainID, pg.WithParentCtx(ctx))
	if err != nil {
		return errors.Wrapf(err, "failed to query for in_progress transaction for address %s", address.String())
	} else if hasInProgressTransaction {
		// If we have an 'in_progress' transaction, our keys.next_nonce will be
		// one lower than it should because we must have crashed mid-execution.
		// The EthBroadcaster will automatically take care of this and
		// increment it by one later, for now we just increment by one here.
		localNonce++
	}
	if chainNonce <= uint64(localNonce) {
		return nil
	}
	s.logger.Warnw(fmt.Sprintf("address %s has been used before, either by an external wallet or a different Chainlink node. "+
		"Local nonce is %v but the on-chain nonce for this account was %v. "+
		"It's possible that this node was restored from a backup. If so, transactions sent by the previous node will NOT be re-org protected and in rare cases may need to be manually bumped/resubmitted. "+
		"Please note that using the chainlink keys with an external wallet is NOT SUPPORTED and can lead to missed or stuck transactions. ",
		address.String(), localNonce, chainNonce),
		"address", address.String(), "keyNextNonce", keyNextNonce, "localNonce", localNonce, "chainNonce", chainNonce)

	// Need to remember to decrement the chain nonce by one to account for in_progress transaction
	newNextNonce := int64(chainNonce)
	if hasInProgressTransaction {
		newNextNonce--
	}

	err = s.txStorageService.UpdateEthKeyNextNonce(newNextNonce, keyNextNonce, &address, *s.chainID, pg.WithParentCtx(ctx))

	if errors.Is(err, ErrKeyNotUpdated) {
		return errors.Errorf("NonceSyncer#fastForwardNonceIfNecessary optimistic lock failure fastforwarding nonce %v to %v for key %s", localNonce, chainNonce, address.String())
	} else if err == nil {
		s.logger.Infow("Fast-forwarded nonce", "address", address, "newNextNonce", newNextNonce, "oldNextNonce", keyNextNonce)
	}
	return err
}

func (s nonceSyncerImpl) pendingNonceFromEthClient(ctx context.Context, account common.Address) (nextNonce uint64, err error) {
	nextNonce, err = s.ethClient.PendingNonceAt(ctx, account)
	return nextNonce, errors.WithStack(err)
}<|MERGE_RESOLUTION|>--- conflicted
+++ resolved
@@ -17,7 +17,6 @@
 	"github.com/smartcontractkit/chainlink/v2/core/services/pg"
 )
 
-<<<<<<< HEAD
 // NonceSyncer manages the delicate task of syncing the local nonce with the
 // chain nonce in case of divergence.
 //
@@ -55,64 +54,13 @@
 }
 
 type nonceSyncerImpl struct {
-	NonceSyncer[*evmtypes.Address, *evmtypes.TxHash, *evmtypes.BlockHash]
-	txStorageService txmgrtypes.TxStorageService[*evmtypes.Address, big.Int, *evmtypes.TxHash, *evmtypes.BlockHash, NewTx[*evmtypes.Address], *evmtypes.Receipt, EthTx[*evmtypes.Address, *evmtypes.TxHash], EthTxAttempt[*evmtypes.Address, *evmtypes.TxHash], int64, int64]
+	EvmNonceSyncer
+	txStorageService EvmTxStorageService
 	ethClient        evmclient.Client
 	chainID          *big.Int
 	logger           logger.Logger
-	kst              txmgrtypes.KeyStore[*evmtypes.Address, *big.Int, gethTypes.Transaction, int64]
+	kst              EvmKeyStore
 }
-=======
-type (
-	NonceSyncerKeyStore interface {
-		NextSequence(address common.Address, chainID *big.Int, qopts ...pg.QOpt) (int64, error)
-	}
-	// NonceSyncer manages the delicate task of syncing the local nonce with the
-	// chain nonce in case of divergence.
-	//
-	// On startup, we check each key for the nonce value on chain and compare
-	// it to our local value.
-	//
-	// Usually the on-chain nonce will be the same as (or lower than) the
-	// next_nonce in the DB, in which case we do nothing.
-	//
-	// If we are restoring from a backup however, or another wallet has used the
-	// account, the chain nonce might be higher than our local one. In this
-	// scenario, we must fastforward the local nonce to match the chain nonce.
-	//
-	// The problem with doing this is that now Chainlink does not have any
-	// ownership or control over potentially pending transactions with nonces
-	// between our local highest nonce and the chain nonce. If one of those
-	// transactions is pushed out of the mempool or re-org'd out of the chain,
-	// we run the risk of being stuck with a gap in the nonce sequence that
-	// will never be filled.
-	//
-	// The solution is to query the chain for our own transactions and take
-	// ownership of them by writing them to the database and letting the
-	// EthConfirmer handle them as it would any other transaction.
-	//
-	// This is not quite as straightforward as one might expect. We cannot
-	// query transactions from our account to infinite depth (geth does not
-	// support this). The best we can do is to query for all transactions sent
-	// within the past EVM.FinalityDepth blocks and find the ones sent by our
-	// address(es).
-	//
-	// This gives us re-org protection up to EVM.FinalityDepth deep in the
-	// worst case, which is in line with our other guarantees.
-	NonceSyncer struct {
-		orm       ORM
-		ethClient evmclient.Client
-		chainID   *big.Int
-		logger    logger.Logger
-		kst       NonceSyncerKeyStore
-	}
-	// NSinserttx represents an EthTx and Attempt to be inserted together
-	NSinserttx struct {
-		Etx     EthTx
-		Attempt EthTxAttempt
-	}
-)
->>>>>>> 489280eb
 
 // NewNonceSyncer returns a new syncer
 func NewNonceSyncer(
@@ -135,13 +83,8 @@
 //
 // This should only be called once, before the EthBroadcaster has started.
 // Calling it later is not safe and could lead to races.
-<<<<<<< HEAD
 func (s nonceSyncerImpl) Sync(ctx context.Context, addr *evmtypes.Address) (err error) {
 	err = s.fastForwardNonceIfNecessary(ctx, *addr)
-=======
-func (s NonceSyncer) Sync(ctx context.Context, address common.Address) (err error) {
-	err = s.fastForwardNonceIfNecessary(ctx, address)
->>>>>>> 489280eb
 	return errors.Wrap(err, "NonceSyncer#fastForwardNoncesIfNecessary failed")
 }
 
@@ -154,11 +97,7 @@
 		return nil
 	}
 
-<<<<<<< HEAD
 	keyNextNonce, err := s.kst.NextSequence(&address, s.chainID, pg.WithParentCtx(ctx))
-=======
-	keyNextNonce, err := s.kst.NextSequence(address, s.chainID, pg.WithParentCtx(ctx))
->>>>>>> 489280eb
 	if err != nil {
 		return err
 	}
