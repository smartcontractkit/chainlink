package txmgr

import (
	"context"
	"fmt"
	"math/big"

	"github.com/pkg/errors"

	"github.com/smartcontractkit/chainlink/v2/common/types"
	evmclient "github.com/smartcontractkit/chainlink/v2/core/chains/evm/client"
	evmtypes "github.com/smartcontractkit/chainlink/v2/core/chains/evm/types"
	"github.com/smartcontractkit/chainlink/v2/core/logger"
	"github.com/smartcontractkit/chainlink/v2/core/services/pg"
)

// NonceSyncer manages the delicate task of syncing the local nonce with the
// chain nonce in case of divergence.
//
// On startup, we check each key for the nonce value on chain and compare
// it to our local value.
//
// Usually the on-chain nonce will be the same as (or lower than) the
// next_nonce in the DB, in which case we do nothing.
//
// If we are restoring from a backup however, or another wallet has used the
// account, the chain nonce might be higher than our local one. In this
// scenario, we must fastforward the local nonce to match the chain nonce.
//
// The problem with doing this is that now Chainlink does not have any
// ownership or control over potentially pending transactions with nonces
// between our local highest nonce and the chain nonce. If one of those
// transactions is pushed out of the mempool or re-org'd out of the chain,
// we run the risk of being stuck with a gap in the nonce sequence that
// will never be filled.
//
// The solution is to query the chain for our own transactions and take
// ownership of them by writing them to the database and letting the
// EthConfirmer handle them as it would any other transaction.
//
// This is not quite as straightforward as one might expect. We cannot
// query transactions from our account to infinite depth (geth does not
// support this). The best we can do is to query for all transactions sent
// within the past EVM.FinalityDepth blocks and find the ones sent by our
// address(es).
//
// This gives us re-org protection up to EVM.FinalityDepth deep in the
// worst case, which is in line with our other guarantees.
type NonceSyncer[ADDR types.Hashable[ADDR], TX_HASH types.Hashable[TX_HASH], BLOCK_HASH types.Hashable[BLOCK_HASH]] interface {
	Sync(ctx context.Context, addr ADDR) (err error)
}

var _ NonceSyncer[evmtypes.Address, evmtypes.TxHash, evmtypes.BlockHash] = &nonceSyncerImpl{}

type nonceSyncerImpl struct {
	txStore   EvmTxStore
	ethClient evmclient.Client
	chainID   *big.Int
	logger    logger.Logger
	kst       EvmKeyStore
}

// NewNonceSyncer returns a new syncer
func NewNonceSyncer(
	txStore EvmTxStore,
	lggr logger.Logger,
	ethClient evmclient.Client,
	kst EvmKeyStore,
) EvmNonceSyncer {
	lggr = lggr.Named("NonceSyncer")
	return &nonceSyncerImpl{
		txStore:   txStore,
		ethClient: ethClient,
		chainID:   ethClient.ChainID(),
		logger:    lggr,
		kst:       kst,
	}
}

// SyncAll syncs nonces for all enabled keys in parallel
//
// This should only be called once, before the EthBroadcaster has started.
// Calling it later is not safe and could lead to races.
func (s nonceSyncerImpl) Sync(ctx context.Context, addr evmtypes.Address) (err error) {
	err = s.fastForwardNonceIfNecessary(ctx, addr)
	return errors.Wrap(err, "NonceSyncer#fastForwardNoncesIfNecessary failed")
}

func (s nonceSyncerImpl) fastForwardNonceIfNecessary(ctx context.Context, address evmtypes.Address) error {
	chainNonce, err := s.pendingNonceFromEthClient(ctx, address)
	if err != nil {
		return errors.Wrap(err, "GetNextNonce failed to loadInitialNonceFromEthClient")
	}
	if chainNonce == 0 {
		return nil
	}

	keyNextNonce, err := s.kst.NextSequence(address, s.chainID, pg.WithParentCtx(ctx))
	if err != nil {
		return err
	}

<<<<<<< HEAD
	localNonce := keyNextNonce.N
	hasInProgressTransaction, err := s.txStore.HasInProgressTransaction(&address, s.chainID, pg.WithParentCtx(ctx))
=======
	localNonce := keyNextNonce
	hasInProgressTransaction, err := s.txStore.HasInProgressTransaction(address, *s.chainID, pg.WithParentCtx(ctx))
>>>>>>> 1c1415e6
	if err != nil {
		return errors.Wrapf(err, "failed to query for in_progress transaction for address %s", address.String())
	} else if hasInProgressTransaction {
		// If we have an 'in_progress' transaction, our keys.next_nonce will be
		// one lower than it should because we must have crashed mid-execution.
		// The EthBroadcaster will automatically take care of this and
		// increment it by one later, for now we just increment by one here.
		localNonce++
	}
	if chainNonce <= uint64(localNonce) {
		return nil
	}
	s.logger.Warnw(fmt.Sprintf("address %s has been used before, either by an external wallet or a different Chainlink node. "+
		"Local nonce is %v but the on-chain nonce for this account was %v. "+
		"It's possible that this node was restored from a backup. If so, transactions sent by the previous node will NOT be re-org protected and in rare cases may need to be manually bumped/resubmitted. "+
		"Please note that using the chainlink keys with an external wallet is NOT SUPPORTED and can lead to missed or stuck transactions. ",
		address, localNonce, chainNonce),
		"address", address.String(), "keyNextNonce", keyNextNonce, "localNonce", localNonce, "chainNonce", chainNonce)

	// Need to remember to decrement the chain nonce by one to account for in_progress transaction
	newNextNonce := int64(chainNonce)
	if hasInProgressTransaction {
		newNextNonce--
	}

<<<<<<< HEAD
	err = s.txStore.UpdateEthKeyNextNonce(evmtypes.Nonce{newNextNonce}, keyNextNonce, &address, s.chainID, pg.WithParentCtx(ctx))
=======
	err = s.txStore.UpdateEthKeyNextNonce(newNextNonce, keyNextNonce, address, *s.chainID, pg.WithParentCtx(ctx))
>>>>>>> 1c1415e6

	if errors.Is(err, ErrKeyNotUpdated) {
		return errors.Errorf("NonceSyncer#fastForwardNonceIfNecessary optimistic lock failure fastforwarding nonce %v to %v for key %s", localNonce, chainNonce, address.String())
	} else if err == nil {
		s.logger.Infow("Fast-forwarded nonce", "address", address, "newNextNonce", newNextNonce, "oldNextNonce", keyNextNonce)
	}
	return err
}

func (s nonceSyncerImpl) pendingNonceFromEthClient(ctx context.Context, account evmtypes.Address) (nextNonce uint64, err error) {
	nextNonce, err = s.ethClient.PendingNonceAt(ctx, account.Address)
	return nextNonce, errors.WithStack(err)
}<|MERGE_RESOLUTION|>--- conflicted
+++ resolved
@@ -100,13 +100,9 @@
 		return err
 	}
 
-<<<<<<< HEAD
 	localNonce := keyNextNonce.N
-	hasInProgressTransaction, err := s.txStore.HasInProgressTransaction(&address, s.chainID, pg.WithParentCtx(ctx))
-=======
-	localNonce := keyNextNonce
-	hasInProgressTransaction, err := s.txStore.HasInProgressTransaction(address, *s.chainID, pg.WithParentCtx(ctx))
->>>>>>> 1c1415e6
+	hasInProgressTransaction, err := s.txStore.HasInProgressTransaction(address, s.chainID, pg.WithParentCtx(ctx))
+
 	if err != nil {
 		return errors.Wrapf(err, "failed to query for in_progress transaction for address %s", address.String())
 	} else if hasInProgressTransaction {
@@ -132,11 +128,7 @@
 		newNextNonce--
 	}
 
-<<<<<<< HEAD
-	err = s.txStore.UpdateEthKeyNextNonce(evmtypes.Nonce{newNextNonce}, keyNextNonce, &address, s.chainID, pg.WithParentCtx(ctx))
-=======
-	err = s.txStore.UpdateEthKeyNextNonce(newNextNonce, keyNextNonce, address, *s.chainID, pg.WithParentCtx(ctx))
->>>>>>> 1c1415e6
+	err = s.txStore.UpdateEthKeyNextNonce(evmtypes.Nonce{newNextNonce}, keyNextNonce, address, s.chainID, pg.WithParentCtx(ctx))
 
 	if errors.Is(err, ErrKeyNotUpdated) {
 		return errors.Errorf("NonceSyncer#fastForwardNonceIfNecessary optimistic lock failure fastforwarding nonce %v to %v for key %s", localNonce, chainNonce, address.String())
