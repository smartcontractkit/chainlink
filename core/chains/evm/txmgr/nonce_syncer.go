package txmgr

import (
	"context"
	"fmt"
	"math/big"

	"github.com/pkg/errors"

	"github.com/smartcontractkit/chainlink/v2/common/types"
	evmclient "github.com/smartcontractkit/chainlink/v2/core/chains/evm/client"
	evmtypes "github.com/smartcontractkit/chainlink/v2/core/chains/evm/types"
	"github.com/smartcontractkit/chainlink/v2/core/logger"
	"github.com/smartcontractkit/chainlink/v2/core/services/pg"
)

// NonceSyncer manages the delicate task of syncing the local nonce with the
// chain nonce in case of divergence.
//
// On startup, we check each key for the nonce value on chain and compare
// it to our local value.
//
// Usually the on-chain nonce will be the same as (or lower than) the
// next_nonce in the DB, in which case we do nothing.
//
// If we are restoring from a backup however, or another wallet has used the
// account, the chain nonce might be higher than our local one. In this
// scenario, we must fastforward the local nonce to match the chain nonce.
//
// The problem with doing this is that now Chainlink does not have any
// ownership or control over potentially pending transactions with nonces
// between our local highest nonce and the chain nonce. If one of those
// transactions is pushed out of the mempool or re-org'd out of the chain,
// we run the risk of being stuck with a gap in the nonce sequence that
// will never be filled.
//
// The solution is to query the chain for our own transactions and take
// ownership of them by writing them to the database and letting the
// EthConfirmer handle them as it would any other transaction.
//
// This is not quite as straightforward as one might expect. We cannot
// query transactions from our account to infinite depth (geth does not
// support this). The best we can do is to query for all transactions sent
// within the past EVM.FinalityDepth blocks and find the ones sent by our
// address(es).
//
// This gives us re-org protection up to EVM.FinalityDepth deep in the
// worst case, which is in line with our other guarantees.
type NonceSyncer[ADDR types.Hashable[ADDR], TX_HASH types.Hashable[TX_HASH], BLOCK_HASH types.Hashable[BLOCK_HASH]] interface {
	Sync(ctx context.Context, addr ADDR) (err error)
}

var _ NonceSyncer[evmtypes.Address, evmtypes.TxHash, evmtypes.BlockHash] = &nonceSyncerImpl{}

type nonceSyncerImpl struct {
	txStore   EvmTxStore
	ethClient evmclient.Client
	chainID   *big.Int
	logger    logger.Logger
	kst       EvmKeyStore
}

// NewNonceSyncer returns a new syncer
func NewNonceSyncer(
	txStore EvmTxStore,
	lggr logger.Logger,
	ethClient evmclient.Client,
	kst EvmKeyStore,
) EvmNonceSyncer {
	lggr = lggr.Named("NonceSyncer")
<<<<<<< HEAD
	return &NonceSyncer{
		orm,
		ethClient,
		ethClient.ConfiguredChainID(),
		lggr,
		kst,
=======
	return &nonceSyncerImpl{
		txStore:   txStore,
		ethClient: ethClient,
		chainID:   ethClient.ChainID(),
		logger:    lggr,
		kst:       kst,
>>>>>>> 5bf89ba0
	}
}

// SyncAll syncs nonces for all enabled keys in parallel
//
// This should only be called once, before the EthBroadcaster has started.
// Calling it later is not safe and could lead to races.
func (s nonceSyncerImpl) Sync(ctx context.Context, addr evmtypes.Address) (err error) {
	err = s.fastForwardNonceIfNecessary(ctx, addr)
	return errors.Wrap(err, "NonceSyncer#fastForwardNoncesIfNecessary failed")
}

func (s nonceSyncerImpl) fastForwardNonceIfNecessary(ctx context.Context, address evmtypes.Address) error {
	chainNonce, err := s.pendingNonceFromEthClient(ctx, address)
	if err != nil {
		return errors.Wrap(err, "GetNextNonce failed to loadInitialNonceFromEthClient")
	}
	if chainNonce == 0 {
		return nil
	}

	keyNextNonce, err := s.kst.NextSequence(address, s.chainID, pg.WithParentCtx(ctx))
	if err != nil {
		return err
	}

	localNonce := keyNextNonce
	hasInProgressTransaction, err := s.txStore.HasInProgressTransaction(address, s.chainID, pg.WithParentCtx(ctx))

	if err != nil {
		return errors.Wrapf(err, "failed to query for in_progress transaction for address %s", address.String())
	} else if hasInProgressTransaction {
		// If we have an 'in_progress' transaction, our keys.next_nonce will be
		// one lower than it should because we must have crashed mid-execution.
		// The EthBroadcaster will automatically take care of this and
		// increment it by one later, for now we just increment by one here.
		localNonce++
	}
	if chainNonce <= uint64(localNonce) {
		return nil
	}
	s.logger.Warnw(fmt.Sprintf("address %s has been used before, either by an external wallet or a different Chainlink node. "+
		"Local nonce is %v but the on-chain nonce for this account was %v. "+
		"It's possible that this node was restored from a backup. If so, transactions sent by the previous node will NOT be re-org protected and in rare cases may need to be manually bumped/resubmitted. "+
		"Please note that using the chainlink keys with an external wallet is NOT SUPPORTED and can lead to missed or stuck transactions. ",
		address, localNonce, chainNonce),
		"address", address.String(), "keyNextNonce", keyNextNonce, "localNonce", localNonce, "chainNonce", chainNonce)

	// Need to remember to decrement the chain nonce by one to account for in_progress transaction
	newNextNonce := int64(chainNonce)
	if hasInProgressTransaction {
		newNextNonce--
	}

	err = s.txStore.UpdateEthKeyNextNonce(evmtypes.Nonce(newNextNonce), keyNextNonce, address, s.chainID, pg.WithParentCtx(ctx))

	if errors.Is(err, ErrKeyNotUpdated) {
		return errors.Errorf("NonceSyncer#fastForwardNonceIfNecessary optimistic lock failure fastforwarding nonce %v to %v for key %s", localNonce, chainNonce, address.String())
	} else if err == nil {
		s.logger.Infow("Fast-forwarded nonce", "address", address, "newNextNonce", newNextNonce, "oldNextNonce", keyNextNonce)
	}
	return err
}

func (s nonceSyncerImpl) pendingNonceFromEthClient(ctx context.Context, account evmtypes.Address) (nextNonce uint64, err error) {
	nextNonce, err = s.ethClient.PendingNonceAt(ctx, account.Address)
	return nextNonce, errors.WithStack(err)
}<|MERGE_RESOLUTION|>--- conflicted
+++ resolved
@@ -68,21 +68,12 @@
 	kst EvmKeyStore,
 ) EvmNonceSyncer {
 	lggr = lggr.Named("NonceSyncer")
-<<<<<<< HEAD
-	return &NonceSyncer{
-		orm,
-		ethClient,
-		ethClient.ConfiguredChainID(),
-		lggr,
-		kst,
-=======
 	return &nonceSyncerImpl{
 		txStore:   txStore,
 		ethClient: ethClient,
-		chainID:   ethClient.ChainID(),
+		chainID:   ethClient.ConfiguredChainID(),
 		logger:    lggr,
 		kst:       kst,
->>>>>>> 5bf89ba0
 	}
 }
 
