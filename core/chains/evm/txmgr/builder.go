--- conflicted
+++ resolved
@@ -46,18 +46,10 @@
 	checker := &CheckerFactory{Client: client}
 	// create tx attempt builder
 	txAttemptBuilder := NewEvmTxAttemptBuilder(*client.ConfiguredChainID(), fCfg, keyStore, estimator)
-<<<<<<< HEAD
-	txStore := NewTxStore(sqlxDB, lggr, dbConfig)
-
+	txStore := NewTxStore(sqlxDB, lggr)
 	txmCfg := NewEvmTxmConfig(chainConfig)                        // wrap Evm specific config
 	feeCfg := NewEvmTxmFeeConfig(fCfg)                            // wrap Evm specific config
 	txmClient := NewEvmTxmClient(client, chainConfig.ChainType()) // wrap Evm specific client
-=======
-	txStore := NewTxStore(sqlxDB, lggr)
-	txmCfg := NewEvmTxmConfig(chainConfig) // wrap Evm specific config
-	feeCfg := NewEvmTxmFeeConfig(fCfg)     // wrap Evm specific config
-	txmClient := NewEvmTxmClient(client)   // wrap Evm specific client
->>>>>>> 79db1206
 	chainID := txmClient.ConfiguredChainID()
 	evmBroadcaster := NewEvmBroadcaster(txStore, txmClient, txmCfg, feeCfg, txConfig, listenerConfig, keyStore, txAttemptBuilder, lggr, checker, chainConfig.NonceAutoSync())
 	evmTracker := NewEvmTracker(txStore, keyStore, chainID, lggr)
