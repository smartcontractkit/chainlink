package txmgr

import (
	"math/big"
	"time"

	"github.com/jmoiron/sqlx"

	"github.com/smartcontractkit/chainlink-common/pkg/logger"
	"github.com/smartcontractkit/chainlink-common/pkg/sqlutil"
	"github.com/smartcontractkit/chainlink/v2/common/txmgr"
	txmgrtypes "github.com/smartcontractkit/chainlink/v2/common/txmgr/types"
	evmclient "github.com/smartcontractkit/chainlink/v2/core/chains/evm/client"
	"github.com/smartcontractkit/chainlink/v2/core/chains/evm/config"
	"github.com/smartcontractkit/chainlink/v2/core/chains/evm/forwarders"
	"github.com/smartcontractkit/chainlink/v2/core/chains/evm/gas"
	"github.com/smartcontractkit/chainlink/v2/core/chains/evm/logpoller"
	evmtypes "github.com/smartcontractkit/chainlink/v2/core/chains/evm/types"
	"github.com/smartcontractkit/chainlink/v2/core/services/keystore"
)

// NewTxm constructs the necessary dependencies for the EvmTxm (broadcaster, confirmer, etc) and returns a new EvmTxManager
func NewTxm(
	sqlxDB *sqlx.DB,
	db sqlutil.DB,
	chainConfig ChainConfig,
	fCfg FeeConfig,
	txConfig config.Transactions,
	dbConfig DatabaseConfig,
	listenerConfig ListenerConfig,
	client evmclient.Client,
	lggr logger.Logger,
	logPoller logpoller.LogPoller,
	keyStore keystore.Eth,
	estimator gas.EvmFeeEstimator,
) (txm TxManager,
	err error,
) {
	var fwdMgr FwdMgr

	if txConfig.ForwardersEnabled() {
		fwdMgr = forwarders.NewFwdMgr(db, client, logPoller, lggr, chainConfig)
	} else {
		lggr.Info("EvmForwarderManager: Disabled")
	}
	checker := &CheckerFactory{Client: client}
	// create tx attempt builder
	txAttemptBuilder := NewEvmTxAttemptBuilder(*client.ConfiguredChainID(), fCfg, keyStore, estimator)
<<<<<<< HEAD
	txStore := NewTxStore(db, lggr)
=======
	txStore := NewTxStore(sqlxDB, lggr, dbConfig)
>>>>>>> d5f15b8b
	txNonceSyncer := NewNonceSyncer(txStore, lggr, client)

	txmCfg := NewEvmTxmConfig(chainConfig) // wrap Evm specific config
	feeCfg := NewEvmTxmFeeConfig(fCfg)     // wrap Evm specific config
	txmClient := NewEvmTxmClient(client)   // wrap Evm specific client
	chainID := txmClient.ConfiguredChainID()
	evmBroadcaster := NewEvmBroadcaster(txStore, txmClient, txmCfg, feeCfg, txConfig, listenerConfig, keyStore, txAttemptBuilder, txNonceSyncer, lggr, checker, chainConfig.NonceAutoSync())
	evmTracker := NewEvmTracker(txStore, keyStore, chainID, lggr)
	evmConfirmer := NewEvmConfirmer(txStore, txmClient, txmCfg, feeCfg, txConfig, dbConfig, keyStore, txAttemptBuilder, lggr)
	var evmResender *Resender
	if txConfig.ResendAfterThreshold() > 0 {
		evmResender = NewEvmResender(lggr, txStore, txmClient, evmTracker, keyStore, txmgr.DefaultResenderPollInterval, chainConfig, txConfig)
	}
	txm = NewEvmTxm(chainID, txmCfg, txConfig, keyStore, lggr, checker, fwdMgr, txAttemptBuilder, txStore, txNonceSyncer, evmBroadcaster, evmConfirmer, evmResender, evmTracker)
	return txm, nil
}

// NewEvmTxm creates a new concrete EvmTxm
func NewEvmTxm(
	chainId *big.Int,
	cfg txmgrtypes.TransactionManagerChainConfig,
	txCfg txmgrtypes.TransactionManagerTransactionsConfig,
	keyStore KeyStore,
	lggr logger.Logger,
	checkerFactory TransmitCheckerFactory,
	fwdMgr FwdMgr,
	txAttemptBuilder TxAttemptBuilder,
	txStore TxStore,
	nonceSyncer NonceSyncer,
	broadcaster *Broadcaster,
	confirmer *Confirmer,
	resender *Resender,
	tracker *Tracker,
) *Txm {
	return txmgr.NewTxm(chainId, cfg, txCfg, keyStore, lggr, checkerFactory, fwdMgr, txAttemptBuilder, txStore, nonceSyncer, broadcaster, confirmer, resender, tracker)
}

// NewEvmResender creates a new concrete EvmResender
func NewEvmResender(
	lggr logger.Logger,
	txStore TransactionStore,
	client TransactionClient,
	tracker *Tracker,
	ks KeyStore,
	pollInterval time.Duration,
	config EvmResenderConfig,
	txConfig txmgrtypes.ResenderTransactionsConfig,
) *Resender {
	return txmgr.NewResender(lggr, txStore, client, tracker, ks, pollInterval, config, txConfig)
}

// NewEvmReaper instantiates a new EVM-specific reaper object
func NewEvmReaper(lggr logger.Logger, store txmgrtypes.TxHistoryReaper[*big.Int], config EvmReaperConfig, txConfig txmgrtypes.ReaperTransactionsConfig, chainID *big.Int) *Reaper {
	return txmgr.NewReaper(lggr, store, config, txConfig, chainID)
}

// NewEvmConfirmer instantiates a new EVM confirmer
func NewEvmConfirmer(
	txStore TxStore,
	client TxmClient,
	chainConfig txmgrtypes.ConfirmerChainConfig,
	feeConfig txmgrtypes.ConfirmerFeeConfig,
	txConfig txmgrtypes.ConfirmerTransactionsConfig,
	dbConfig txmgrtypes.ConfirmerDatabaseConfig,
	keystore KeyStore,
	txAttemptBuilder TxAttemptBuilder,
	lggr logger.Logger,
) *Confirmer {
	return txmgr.NewConfirmer(txStore, client, chainConfig, feeConfig, txConfig, dbConfig, keystore, txAttemptBuilder, lggr, func(r *evmtypes.Receipt) bool { return r == nil })
}

// NewEvmTracker instantiates a new EVM tracker for abandoned transactions
func NewEvmTracker(
	txStore TxStore,
	keyStore KeyStore,
	chainID *big.Int,
	lggr logger.Logger,
) *Tracker {
	return txmgr.NewTracker(txStore, keyStore, chainID, lggr)
}

// NewEvmBroadcaster returns a new concrete EvmBroadcaster
func NewEvmBroadcaster(
	txStore TransactionStore,
	client TransactionClient,
	chainConfig txmgrtypes.BroadcasterChainConfig,
	feeConfig txmgrtypes.BroadcasterFeeConfig,
	txConfig txmgrtypes.BroadcasterTransactionsConfig,
	listenerConfig txmgrtypes.BroadcasterListenerConfig,
	keystore KeyStore,
	txAttemptBuilder TxAttemptBuilder,
	nonceSyncer NonceSyncer,
	logger logger.Logger,
	checkerFactory TransmitCheckerFactory,
	autoSyncNonce bool,
) *Broadcaster {
	return txmgr.NewBroadcaster(txStore, client, chainConfig, feeConfig, txConfig, listenerConfig, keystore, txAttemptBuilder, nonceSyncer, logger, checkerFactory, autoSyncNonce, evmtypes.GenerateNextNonce)
}<|MERGE_RESOLUTION|>--- conflicted
+++ resolved
@@ -3,8 +3,6 @@
 import (
 	"math/big"
 	"time"
-
-	"github.com/jmoiron/sqlx"
 
 	"github.com/smartcontractkit/chainlink-common/pkg/logger"
 	"github.com/smartcontractkit/chainlink-common/pkg/sqlutil"
@@ -21,7 +19,6 @@
 
 // NewTxm constructs the necessary dependencies for the EvmTxm (broadcaster, confirmer, etc) and returns a new EvmTxManager
 func NewTxm(
-	sqlxDB *sqlx.DB,
 	db sqlutil.DB,
 	chainConfig ChainConfig,
 	fCfg FeeConfig,
@@ -46,11 +43,7 @@
 	checker := &CheckerFactory{Client: client}
 	// create tx attempt builder
 	txAttemptBuilder := NewEvmTxAttemptBuilder(*client.ConfiguredChainID(), fCfg, keyStore, estimator)
-<<<<<<< HEAD
 	txStore := NewTxStore(db, lggr)
-=======
-	txStore := NewTxStore(sqlxDB, lggr, dbConfig)
->>>>>>> d5f15b8b
 	txNonceSyncer := NewNonceSyncer(txStore, lggr, client)
 
 	txmCfg := NewEvmTxmConfig(chainConfig) // wrap Evm specific config
