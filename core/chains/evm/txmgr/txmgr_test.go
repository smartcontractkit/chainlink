--- conflicted
+++ resolved
@@ -526,11 +526,7 @@
 	db := pgtest.NewSqlxDB(t)
 	gcfg := configtest.NewTestGeneralConfig(t)
 	cfg := evmtest.NewChainScopedConfig(t, gcfg)
-<<<<<<< HEAD
-	kst := cltest.NewKeyStore(t, db, gcfg.Database())
-=======
 	kst := cltest.NewKeyStore(t, db)
->>>>>>> 1fce16e7
 
 	_, addr := cltest.RandomKey{}.MustInsert(t, kst.Eth())
 	_, addr2 := cltest.RandomKey{}.MustInsert(t, kst.Eth())
