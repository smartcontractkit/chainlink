--- conflicted
+++ resolved
@@ -655,11 +655,7 @@
 	if err != nil {
 		return errors.Wrap(err, "tryAgainWithNewEstimation failed to estimate gas")
 	}
-<<<<<<< HEAD
-	lgr.Debugw("Optimism rejected transaction due to incorrect fee, re-estimated and will try again",
-=======
-	eb.logger.Warnw("Optimism rejected transaction due to incorrect fee, re-estimated and will try again",
->>>>>>> eb23b7b8
+	lgr.Warnw("Optimism rejected transaction due to incorrect fee, re-estimated and will try again",
 		"etxID", etx.ID, "err", err, "newGasPrice", gasPrice, "newGasLimit", gasLimit)
 	return eb.tryAgainWithNewLegacyGas(ctx, lgr, etx, attempt, initialBroadcastAt, gasPrice, gasLimit)
 }
