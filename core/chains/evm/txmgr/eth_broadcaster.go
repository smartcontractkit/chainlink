package txmgr

import (
	"context"
	"database/sql"
	"fmt"
	"math"
	"sync"
	"time"

	"github.com/jpillora/backoff"
	"github.com/pkg/errors"
	"github.com/prometheus/client_golang/prometheus"
	"github.com/prometheus/client_golang/prometheus/promauto"
	"go.uber.org/multierr"
	"gopkg.in/guregu/null.v4"

	clienttypes "github.com/smartcontractkit/chainlink/v2/common/chains/client"
	txmgrtypes "github.com/smartcontractkit/chainlink/v2/common/txmgr/types"
	"github.com/smartcontractkit/chainlink/v2/common/types"
	evmclient "github.com/smartcontractkit/chainlink/v2/core/chains/evm/client"
	"github.com/smartcontractkit/chainlink/v2/core/chains/evm/gas"
	"github.com/smartcontractkit/chainlink/v2/core/chains/evm/label"
	evmtypes "github.com/smartcontractkit/chainlink/v2/core/chains/evm/types"
	"github.com/smartcontractkit/chainlink/v2/core/logger"
	"github.com/smartcontractkit/chainlink/v2/core/services/pg"
	"github.com/smartcontractkit/chainlink/v2/core/utils"
)

const (
	// InFlightTransactionRecheckInterval controls how often the EthBroadcaster
	// will poll the unconfirmed queue to see if it is allowed to send another
	// transaction
	InFlightTransactionRecheckInterval = 1 * time.Second

	// TransmitCheckTimeout controls the maximum amount of time that will be
	// spent on the transmit check.
	TransmitCheckTimeout = 2 * time.Second
)

var (
	promTimeUntilBroadcast = promauto.NewHistogramVec(prometheus.HistogramOpts{
		Name: "tx_manager_time_until_tx_broadcast",
		Help: "The amount of time elapsed from when a transaction is enqueued to until it is broadcast.",
		Buckets: []float64{
			float64(500 * time.Millisecond),
			float64(time.Second),
			float64(5 * time.Second),
			float64(15 * time.Second),
			float64(30 * time.Second),
			float64(time.Minute),
			float64(2 * time.Minute),
		},
	}, []string{"evmChainID"})
)

var errEthTxRemoved = errors.New("eth_tx removed")

type ProcessUnstartedEthTxs[ADDR types.Hashable] func(ctx context.Context, fromAddress ADDR) (retryable bool, err error)

// TransmitCheckerFactory creates a transmit checker based on a spec.
type TransmitCheckerFactory[ADDR types.Hashable, TX_HASH types.Hashable] interface {
	// BuildChecker builds a new TransmitChecker based on the given spec.
	BuildChecker(spec TransmitCheckerSpec) (TransmitChecker[ADDR, TX_HASH], error)
}

// TransmitChecker determines whether a transaction should be submitted on-chain.
type TransmitChecker[ADDR types.Hashable, TX_HASH types.Hashable] interface {

	// Check the given transaction. If the transaction should not be sent, an error indicating why
	// is returned. Errors should only be returned if the checker can confirm that a transaction
	// should not be sent, other errors (for example connection or other unexpected errors) should
	// be logged and swallowed.
	Check(ctx context.Context, l logger.Logger, tx EthTx[ADDR, TX_HASH], a EthTxAttempt[ADDR, TX_HASH]) error
}

// EthBroadcaster monitors eth_txes for transactions that need to
// be broadcast, assigns nonces and ensures that at least one eth node
// somewhere has received the transaction successfully.
//
// This does not guarantee delivery! A whole host of other things can
// subsequently go wrong such as transactions being evicted from the mempool,
// eth nodes going offline etc. Responsibility for ensuring eventual inclusion
// into the chain falls on the shoulders of the ethConfirmer.
//
// What EthBroadcaster does guarantee is:
// - a monotonic series of increasing nonces for eth_txes that can all eventually be confirmed if you retry enough times
// - transition of eth_txes out of unstarted into either fatal_error or unconfirmed
// - existence of a saved eth_tx_attempt
type EthBroadcaster[
	CHAIN_ID txmgrtypes.ID,
	HEAD txmgrtypes.Head,
<<<<<<< HEAD
	ADDR types.Hashable[ADDR],
	TX_HASH types.Hashable[TX_HASH],
	BLOCK_HASH types.Hashable[BLOCK_HASH],
=======
	ADDR types.Hashable,
	TX_HASH types.Hashable,
	BLOCK_HASH types.Hashable,
>>>>>>> 3c6ce185
	R any,
	SEQ txmgrtypes.Sequence,
	FEE txmgrtypes.Fee,
] struct {
	logger    logger.Logger
	txStore   txmgrtypes.TxStore[ADDR, CHAIN_ID, TX_HASH, BLOCK_HASH, NewTx[ADDR], *evmtypes.Receipt, EthTx[ADDR, TX_HASH], EthTxAttempt[ADDR, TX_HASH], SEQ]
	ethClient evmclient.Client
	txmgrtypes.TxAttemptBuilder[HEAD, gas.EvmFee, ADDR, TX_HASH, EthTx[ADDR, TX_HASH], EthTxAttempt[ADDR, TX_HASH], SEQ]
	nonceSyncer    NonceSyncer[ADDR, TX_HASH, BLOCK_HASH]
	resumeCallback ResumeCallback
	chainID        CHAIN_ID
	config         EvmBroadcasterConfig

	// autoSyncNonce, if set, will cause EthBroadcaster to fast-forward the nonce
	// when Start is called
	autoSyncNonce bool

	ethTxInsertListener        pg.Subscription
	eventBroadcaster           pg.EventBroadcaster
	processUnstartedEthTxsImpl ProcessUnstartedEthTxs[ADDR]

	// TODO: When EthTx is generalized for Nonce, then change below nonce type
	// to SEQ. https://smartcontract-it.atlassian.net/browse/BCI-1129
	ks               txmgrtypes.KeyStore[ADDR, CHAIN_ID, evmtypes.Nonce]
	enabledAddresses []ADDR

	checkerFactory TransmitCheckerFactory[ADDR, TX_HASH]

	// triggers allow other goroutines to force EthBroadcaster to rescan the
	// database early (before the next poll interval)
	// Each key has its own trigger
	triggers map[ADDR]chan struct{}

	chStop chan struct{}
	wg     sync.WaitGroup

	initSync  sync.Mutex
	isStarted bool
	utils.StartStopOnce

	parseAddr func(string) (ADDR, error)
}

// NewEthBroadcaster returns a new concrete EthBroadcaster
func NewEthBroadcaster(
	txStore EvmTxStore,
	ethClient evmclient.Client,
	config EvmBroadcasterConfig,
	keystore EvmKeyStore,
	eventBroadcaster pg.EventBroadcaster,
	txAttemptBuilder EvmTxAttemptBuilder,
	nonceSyncer EvmNonceSyncer,
	logger logger.Logger,
	checkerFactory EvmTransmitCheckerFactory,
	autoSyncNonce bool,
) *EvmBroadcaster {

	logger = logger.Named("EthBroadcaster")
	b := &EvmBroadcaster{
		logger:           logger,
		txStore:          txStore,
		ethClient:        ethClient,
		TxAttemptBuilder: txAttemptBuilder,
		nonceSyncer:      nonceSyncer,
<<<<<<< HEAD
		chainID:          ethClient.ConfiguredChainID(),
=======
		chainID:          ethClient.ChainID(),
>>>>>>> 3c6ce185
		config:           config,
		eventBroadcaster: eventBroadcaster,
		ks:               keystore,
		checkerFactory:   checkerFactory,
		initSync:         sync.Mutex{},
		isStarted:        false,
		autoSyncNonce:    autoSyncNonce,
		parseAddr:        stringToGethAddress, // note: still evm-specific
	}

	b.processUnstartedEthTxsImpl = b.processUnstartedEthTxs
	return b
}

// Start starts EthBroadcaster service.
// The provided context can be used to terminate Start sequence.
func (eb *EthBroadcaster[CHAIN_ID, HEAD, ADDR, TX_HASH, BLOCK_HASH, R, SEQ, FEE]) Start(_ context.Context) error {
	return eb.StartOnce("EthBroadcaster", func() (err error) {
		return eb.startInternal()
	})
}

// startInternal can be called multiple times, in conjunction with closeInternal. The TxMgr uses this functionality to reset broadcaster multiple times in its own lifetime.
func (eb *EthBroadcaster[CHAIN_ID, HEAD, ADDR, TX_HASH, BLOCK_HASH, R, SEQ, FEE]) startInternal() error {
	eb.initSync.Lock()
	defer eb.initSync.Unlock()
	if eb.isStarted {
		return errors.New("EthBroadcaster is already started")
	}
	var err error
	eb.ethTxInsertListener, err = eb.eventBroadcaster.Subscribe(pg.ChannelInsertOnEthTx, "")
	if err != nil {
		return errors.Wrap(err, "EthBroadcaster could not start")
	}
	eb.enabledAddresses, err = eb.ks.EnabledAddressesForChain(eb.chainID)
	if err != nil {
		return errors.Wrap(err, "Broadcaster: failed to load EnabledAddressesForChain")
	}

	if len(eb.enabledAddresses) > 0 {
		eb.logger.Debugw(fmt.Sprintf("Booting with %d keys", len(eb.enabledAddresses)), "keys", eb.enabledAddresses)
	} else {
		eb.logger.Warnf("Chain %s does not have any eth keys, no transactions will be sent on this chain", eb.chainID.String())
	}
	eb.chStop = make(chan struct{})
	eb.wg = sync.WaitGroup{}
	eb.wg.Add(len(eb.enabledAddresses))
	eb.triggers = make(map[ADDR]chan struct{})
	for _, addr := range eb.enabledAddresses {
		triggerCh := make(chan struct{}, 1)
		eb.triggers[addr] = triggerCh
		go eb.monitorEthTxs(addr, triggerCh)
	}

	eb.wg.Add(1)
	go eb.ethTxInsertTriggerer()

	eb.isStarted = true
	return nil
}

// Close closes the EthBroadcaster
func (eb *EthBroadcaster[CHAIN_ID, HEAD, ADDR, TX_HASH, BLOCK_HASH, R, SEQ, FEE]) Close() error {
	return eb.StopOnce("EthBroadcaster", func() error {
		return eb.closeInternal()
	})
}

func (eb *EthBroadcaster[CHAIN_ID, HEAD, ADDR, TX_HASH, BLOCK_HASH, R, SEQ, FEE]) closeInternal() error {
	eb.initSync.Lock()
	defer eb.initSync.Unlock()
	if !eb.isStarted {
		return errors.Wrap(utils.ErrAlreadyStopped, "EthBroadcaster is not started")
	}
	if eb.ethTxInsertListener != nil {
		eb.ethTxInsertListener.Close()
	}
	close(eb.chStop)
	eb.wg.Wait()
	eb.isStarted = false
	return nil
}

func (eb *EthBroadcaster[CHAIN_ID, HEAD, ADDR, TX_HASH, BLOCK_HASH, R, SEQ, FEE]) SetResumeCallback(callback ResumeCallback) {
	eb.resumeCallback = callback
}

func (eb *EthBroadcaster[CHAIN_ID, HEAD, ADDR, TX_HASH, BLOCK_HASH, R, SEQ, FEE]) Name() string {
	return eb.logger.Name()
}

func (eb *EthBroadcaster[CHAIN_ID, HEAD, ADDR, TX_HASH, BLOCK_HASH, R, SEQ, FEE]) HealthReport() map[string]error {
	return map[string]error{eb.Name(): eb.StartStopOnce.Healthy()}
}

// Trigger forces the monitor for a particular address to recheck for new eth_txes
// Logs error and does nothing if address was not registered on startup
<<<<<<< HEAD
func (eb *EthBroadcaster[CHAIN_ID, HEAD, ADDR, TX_HASH, BLOCK_HASH, R, SEQ, FEE]) Trigger(addrStr string) {
=======
func (eb *EthBroadcaster[CHAIN_ID, HEAD, ADDR, TX_HASH, BLOCK_HASH, R, SEQ, FEE]) Trigger(addr ADDR) {
>>>>>>> 3c6ce185
	if eb.isStarted {
		triggerCh, exists := eb.triggers[addr]
		if !exists {
			// ignoring trigger for address which is not registered with this EthBroadcaster
			return
		}
		select {
		case triggerCh <- struct{}{}:
		default:
		}
	} else {
		eb.logger.Debugf("Unstarted; ignoring trigger for %s", addr)
	}
}

func (eb *EthBroadcaster[CHAIN_ID, HEAD, ADDR, TX_HASH, BLOCK_HASH, R, SEQ, FEE]) ethTxInsertTriggerer() {
	defer eb.wg.Done()
	for {
		select {
		case ev, ok := <-eb.ethTxInsertListener.Events():
			if !ok {
				eb.logger.Debug("ethTxInsertListener channel closed, exiting trigger loop")
				return
			}
			addr, err := eb.parseAddr(ev.Payload)
			if err != nil {
				eb.logger.Errorw("failed to parse address in trigger", "error", err)
				continue
			}
			eb.Trigger(addr)
		case <-eb.chStop:
			return
		}
	}
}

func (eb *EthBroadcaster[CHAIN_ID, HEAD, ADDR, TX_HASH, BLOCK_HASH, R, SEQ, FEE]) newNonceSyncBackoff() backoff.Backoff {
	return backoff.Backoff{
		Min:    100 * time.Millisecond,
		Max:    5 * time.Second,
		Jitter: true,
	}
}

func (eb *EthBroadcaster[CHAIN_ID, HEAD, ADDR, TX_HASH, BLOCK_HASH, R, SEQ, FEE]) newResendBackoff() backoff.Backoff {
	return backoff.Backoff{
		Min:    1 * time.Second,
		Max:    15 * time.Second,
		Jitter: true,
	}
}

func (eb *EthBroadcaster[CHAIN_ID, HEAD, ADDR, TX_HASH, BLOCK_HASH, R, SEQ, FEE]) monitorEthTxs(addr ADDR, triggerCh chan struct{}) {
	defer eb.wg.Done()

	ctx, cancel := utils.ContextFromChan(eb.chStop)
	defer cancel()

	if eb.autoSyncNonce {
		eb.logger.Debugw("Auto-syncing nonce", "address", addr.String())
		eb.SyncNonce(ctx, addr)
		if ctx.Err() != nil {
			return
		}
	} else {
		eb.logger.Debugw("Skipping nonce auto-sync", "address", addr.String())
	}

	// errorRetryCh allows retry on exponential backoff in case of timeout or
	// other unknown error
	var errorRetryCh <-chan time.Time
	bf := eb.newResendBackoff()

	for {
		pollDBTimer := time.NewTimer(utils.WithJitter(eb.config.TriggerFallbackDBPollInterval()))

		retryable, err := eb.processUnstartedEthTxsImpl(ctx, addr)
		if err != nil {
			eb.logger.Errorw("Error occurred while handling eth_tx queue in ProcessUnstartedEthTxs", "err", err)
		}
		// On retryable errors we implement exponential backoff retries. This
		// handles intermittent connectivity, remote RPC races, timing issues etc
		if retryable {
			pollDBTimer.Reset(utils.WithJitter(eb.config.TriggerFallbackDBPollInterval()))
			errorRetryCh = time.After(bf.Duration())
		} else {
			bf = eb.newResendBackoff()
			errorRetryCh = nil
		}

		select {
		case <-ctx.Done():
			// NOTE: See: https://godoc.org/time#Timer.Stop for an explanation of this pattern
			if !pollDBTimer.Stop() {
				<-pollDBTimer.C
			}
			return
		case <-triggerCh:
			// EthTx was inserted
			if !pollDBTimer.Stop() {
				<-pollDBTimer.C
			}
			continue
		case <-pollDBTimer.C:
			// DB poller timed out
			continue
		case <-errorRetryCh:
			// Error backoff period reached
			continue
		}
	}
}

// syncNonce tries to sync the key nonce, retrying indefinitely until success
func (eb *EthBroadcaster[CHAIN_ID, HEAD, ADDR, TX_HASH, BLOCK_HASH, R, SEQ, FEE]) SyncNonce(ctx context.Context, addr ADDR) {
	nonceSyncRetryBackoff := eb.newNonceSyncBackoff()
	if err := eb.nonceSyncer.Sync(ctx, addr); err != nil {
		// Enter retry loop with backoff
		var attempt int
		eb.logger.Errorw("Failed to sync with on-chain nonce", "address", addr.String(), "attempt", attempt, "err", err)
		for {
			select {
			case <-eb.chStop:
				return
			case <-time.After(nonceSyncRetryBackoff.Duration()):
				attempt++

				if err := eb.nonceSyncer.Sync(ctx, addr); err != nil {
					if attempt > 5 {
						eb.logger.Criticalw("Failed to sync with on-chain nonce", "address", addr.String(), "attempt", attempt, "err", err)
						eb.SvcErrBuffer.Append(err)
					} else {
						eb.logger.Warnw("Failed to sync with on-chain nonce", "address", addr.String(), "attempt", attempt, "err", err)
					}
					continue
				}
				return
			}
		}
	}
}

// ProcessUnstartedEthTxs picks up and handles all eth_txes in the queue
// revive:disable:error-return
func (eb *EthBroadcaster[CHAIN_ID, HEAD, ADDR, TX_HASH, BLOCK_HASH, R, SEQ, FEE]) ProcessUnstartedEthTxs(ctx context.Context, addr ADDR) (retryable bool, err error) {
	return eb.processUnstartedEthTxs(ctx, addr)
}

// NOTE: This MUST NOT be run concurrently for the same address or it could
// result in undefined state or deadlocks.
// First handle any in_progress transactions left over from last time.
// Then keep looking up unstarted transactions and processing them until there are none remaining.
func (eb *EthBroadcaster[CHAIN_ID, HEAD, ADDR, TX_HASH, BLOCK_HASH, R, SEQ, FEE]) processUnstartedEthTxs(ctx context.Context, fromAddress ADDR) (retryable bool, err error) {
	var n uint
	mark := time.Now()
	defer func() {
		if n > 0 {
			eb.logger.Debugw("Finished processUnstartedEthTxs", "address", fromAddress, "time", time.Since(mark), "n", n, "id", "eth_broadcaster")
		}
	}()

	err, retryable = eb.handleAnyInProgressEthTx(ctx, fromAddress)
	if err != nil {
		return retryable, errors.Wrap(err, "processUnstartedEthTxs failed on handleAnyInProgressEthTx")
	}
	for {
		maxInFlightTransactions := eb.config.MaxInFlightTransactions()
		if maxInFlightTransactions > 0 {
			nUnconfirmed, err := eb.txStore.CountUnconfirmedTransactions(fromAddress, eb.chainID)
			if err != nil {
				return true, errors.Wrap(err, "CountUnconfirmedTransactions failed")
			}
			if nUnconfirmed >= maxInFlightTransactions {
				nUnstarted, err := eb.txStore.CountUnstartedTransactions(fromAddress, eb.chainID)
				if err != nil {
					return true, errors.Wrap(err, "CountUnstartedTransactions failed")
				}
				eb.logger.Warnw(fmt.Sprintf(`Transaction throttling; %d transactions in-flight and %d unstarted transactions pending (maximum number of in-flight transactions is %d per key). %s`, nUnconfirmed, nUnstarted, maxInFlightTransactions, label.MaxInFlightTransactionsWarning), "maxInFlightTransactions", maxInFlightTransactions, "nUnconfirmed", nUnconfirmed, "nUnstarted", nUnstarted)
				select {
				case <-time.After(InFlightTransactionRecheckInterval):
				case <-ctx.Done():
					return false, context.Cause(ctx)
				}
				continue
			}
		}
		etx, err := eb.nextUnstartedTransactionWithNonce(fromAddress)
		if err != nil {
			return true, errors.Wrap(err, "processUnstartedEthTxs failed on nextUnstartedTransactionWithNonce")
		}
		if etx == nil {
			return false, nil
		}
		n++
		var a EthTxAttempt[ADDR, TX_HASH]
		var retryable bool
		a, _, _, retryable, err = eb.NewTxAttempt(ctx, *etx, eb.logger)
		if err != nil {
			return retryable, errors.Wrap(err, "processUnstartedEthTxs failed on NewAttempt")
		}

		if err := eb.txStore.UpdateEthTxUnstartedToInProgress(etx, &a); errors.Is(err, errEthTxRemoved) {
			eb.logger.Debugw("eth_tx removed", "etxID", etx.ID, "subject", etx.Subject)
			continue
		} else if err != nil {
			return true, errors.Wrap(err, "processUnstartedEthTxs failed on UpdateEthTxUnstartedToInProgress")
		}

		if err, retryable := eb.handleInProgressEthTx(ctx, *etx, a, time.Now()); err != nil {
			return retryable, errors.Wrap(err, "processUnstartedEthTxs failed on handleAnyInProgressEthTx")
		}
	}
}

// handleInProgressEthTx checks if there is any transaction
// in_progress and if so, finishes the job
func (eb *EthBroadcaster[CHAIN_ID, HEAD, ADDR, TX_HASH, BLOCK_HASH, R, SEQ, FEE]) handleAnyInProgressEthTx(ctx context.Context, fromAddress ADDR) (err error, retryable bool) {
	etx, err := eb.txStore.GetEthTxInProgress(fromAddress)
	if err != nil {
		return errors.Wrap(err, "handleAnyInProgressEthTx failed"), true
	}
	if etx != nil {
		if err, retryable := eb.handleInProgressEthTx(ctx, *etx, etx.EthTxAttempts[0], etx.CreatedAt); err != nil {
			return errors.Wrap(err, "handleAnyInProgressEthTx failed"), retryable
		}
	}
	return nil, false
}

// This function is used to pass the queryer from the txmgr to the keystore.
// It is inevitable we have to pass the queryer because we need the keystate's next nonce to be incremented
// atomically alongside the transition from `in_progress` to `broadcast` so it is ready for the next transaction
func (eb *EthBroadcaster[CHAIN_ID, HEAD, ADDR, TX_HASH, BLOCK_HASH, R, SEQ, FEE]) incrementNextNonceAtomic(tx pg.Queryer, etx EthTx[ADDR, TX_HASH]) error {
	if err := eb.incrementNextNonce(etx.FromAddress, evmtypes.Nonce(*etx.Nonce), pg.WithQueryer(tx)); err != nil {
		return errors.Wrap(err, "saveUnconfirmed failed")
	}
	return nil
}

// There can be at most one in_progress transaction per address.
// Here we complete the job that we didn't finish last time.
func (eb *EthBroadcaster[CHAIN_ID, HEAD, ADDR, TX_HASH, BLOCK_HASH, R, SEQ, FEE]) handleInProgressEthTx(ctx context.Context, etx EthTx[ADDR, TX_HASH], attempt EthTxAttempt[ADDR, TX_HASH], initialBroadcastAt time.Time) (error, bool) {
	if etx.State != EthTxInProgress {
		return errors.Errorf("invariant violation: expected transaction %v to be in_progress, it was %s", etx.ID, etx.State), false
	}

	checkerSpec, err := etx.GetChecker()
	if err != nil {
		return errors.Wrap(err, "parsing transmit checker"), false
	}

	checker, err := eb.checkerFactory.BuildChecker(checkerSpec)
	if err != nil {
		return errors.Wrap(err, "building transmit checker"), false
	}

	lgr := etx.GetLogger(eb.logger.With(
		"gasPrice", attempt.GasPrice,
		"gasTipCap", attempt.GasTipCap,
		"gasFeeCap", attempt.GasFeeCap,
	))

	// If the transmit check does not complete within the timeout, the transaction will be sent
	// anyway.
	checkCtx, cancel := context.WithTimeout(ctx, TransmitCheckTimeout)
	defer cancel()
	err = checker.Check(checkCtx, lgr, etx, attempt)
	if errors.Is(err, context.Canceled) {
		lgr.Warn("Transmission checker timed out, sending anyway")
	} else if err != nil {
		etx.Error = null.StringFrom(err.Error())
		lgr.Warnw("Transmission checker failed, fatally erroring transaction.", "err", err)
		return eb.saveFatallyErroredTransaction(lgr, &etx), true
	}
	cancel()

	signedTx, err := attempt.GetSignedTx()
	if err != nil {
		lgr.Criticalw("Fatal error signing transaction", "err", err, "etx", etx)
		etx.Error = null.StringFrom(err.Error())
		return eb.saveFatallyErroredTransaction(lgr, &etx), true
	}

	// TODO: When eth client is generalized, remove this address conversion logic below
	// https://smartcontract-it.atlassian.net/browse/BCI-852
	fromAddress, err := stringToGethAddress(etx.FromAddress.String())
	if err != nil {
		return errors.Wrapf(err, "failed to do address format conversion"), true
	}

	lgr.Debugw("Sending transaction", "ethTxAttemptID", attempt.ID, "txHash", attempt.Hash, "err", err, "meta", etx.Meta, "gasLimit", etx.GasLimit, "attempt", attempt, "etx", etx)
	errType, err := eb.ethClient.SendTransactionReturnCode(ctx, signedTx, fromAddress)

	if errType != clienttypes.Fatal {
		etx.InitialBroadcastAt = &initialBroadcastAt
		etx.BroadcastAt = &initialBroadcastAt
	}

	switch errType {
	case clienttypes.Fatal:
		eb.SvcErrBuffer.Append(err)
		etx.Error = null.StringFrom(err.Error())
		return eb.saveFatallyErroredTransaction(lgr, &etx), true
	case clienttypes.TransactionAlreadyKnown:
		fallthrough
	case clienttypes.Successful:
		// Either the transaction was successful or one of the following four scenarios happened:
		//
		// SCENARIO 1
		//
		// This is resuming a previous crashed run. In this scenario, it is
		// likely that our previous transaction was the one who was confirmed,
		// in which case we hand it off to the eth confirmer to get the
		// receipt.
		//
		// SCENARIO 2
		//
		// It is also possible that an external wallet can have messed with the
		// account and sent a transaction on this nonce.
		//
		// In this case, the onus is on the node operator since this is
		// explicitly unsupported.
		//
		// If it turns out to have been an external wallet, we will never get a
		// receipt for this transaction and it will eventually be marked as
		// errored.
		//
		// The end result is that we will NOT SEND a transaction for this
		// nonce.
		//
		// SCENARIO 3
		//
		// The network/eth client can be assumed to have at-least-once delivery
		// behavior. It is possible that the eth client could have already
		// sent this exact same transaction even if this is our first time
		// calling SendTransaction().
		//
		// SCENARIO 4 (most likely)
		//
		// A sendonly node got the transaction in first.
		//
		// In all scenarios, the correct thing to do is assume success for now
		// and hand off to the eth confirmer to get the receipt (or mark as
		// failed).
		observeTimeUntilBroadcast(eb.chainID, etx.CreatedAt, time.Now())
		return eb.txStore.UpdateEthTxAttemptInProgressToBroadcast(&etx, attempt, txmgrtypes.TxAttemptBroadcast, func(tx pg.Queryer) error {
			return eb.incrementNextNonceAtomic(tx, etx)
		}), true
	case clienttypes.Underpriced:
		return eb.tryAgainBumpingGas(ctx, lgr, err, etx, attempt, initialBroadcastAt)
	case clienttypes.InsufficientFunds:
		// NOTE: This bails out of the entire cycle and essentially "blocks" on
		// any transaction that gets insufficient_eth. This is OK if a
		// transaction with a large VALUE blocks because this always comes last
		// in the processing list.
		// If it blocks because of a transaction that is expensive due to large
		// gas limit, we could have smaller transactions "above" it that could
		// theoretically be sent, but will instead be blocked.
		eb.SvcErrBuffer.Append(err)
		fallthrough
	case clienttypes.Retryable:
		return err, true
	case clienttypes.FeeOutOfValidRange:
		return eb.tryAgainWithNewEstimation(ctx, lgr, err, etx, attempt, initialBroadcastAt)
	case clienttypes.Unsupported:
		return err, false
	case clienttypes.ExceedsMaxFee:
		// Broadcaster: Note that we may have broadcast to multiple nodes and had it
		// accepted by one of them! It is not guaranteed that all nodes share
		// the same tx fee cap. That is why we must treat this as an unknown
		// error that may have been confirmed.
		// If there is only one RPC node, or all RPC nodes have the same
		// configured cap, this transaction will get stuck and keep repeating
		// forever until the issue is resolved.
		lgr.Criticalw(`RPC node rejected this tx as outside Fee Cap`)
		fallthrough
	default:
		// Every error that doesn't fall under one of the above categories will be treated as Unknown.
		fallthrough
	case clienttypes.Unknown:
		eb.SvcErrBuffer.Append(err)
		lgr.Criticalw(`Unknown error occurred while handling eth_tx queue in ProcessUnstartedEthTxs. This chain/RPC client may not be supported. `+
			`Urgent resolution required, Chainlink is currently operating in a degraded state and may miss transactions`, "err", err, "etx", etx, "attempt", attempt)
		nextNonce, e := eb.ethClient.PendingNonceAt(ctx, fromAddress)
		if e != nil {
			err = multierr.Combine(e, err)
			return errors.Wrapf(err, "failed to fetch latest pending nonce after encountering unknown RPC error while sending transaction"), true
		}
		if nextNonce > math.MaxInt64 {
			return errors.Errorf("nonce overflow, got: %v", nextNonce), true
		}
		if int64(nextNonce) > *etx.Nonce {
			// Despite the error, the RPC node considers the previously sent
			// transaction to have been accepted. In this case, the right thing to
			// do is assume success and hand off to EthConfirmer
			return eb.txStore.UpdateEthTxAttemptInProgressToBroadcast(&etx, attempt, txmgrtypes.TxAttemptBroadcast, func(tx pg.Queryer) error {
				return eb.incrementNextNonceAtomic(tx, etx)
			}), true
		}
		// Either the unknown error prevented the transaction from being mined, or
		// it has not yet propagated to the mempool, or there is some race on the
		// remote RPC.
		//
		// In all cases, the best thing we can do is go into a retry loop and keep
		// trying to send the transaction over again.
		return errors.Wrapf(err, "retryable error while sending transaction %s (eth_tx ID %d)", attempt.Hash.String(), etx.ID), true
	}

}

// Finds next transaction in the queue, assigns a nonce, and moves it to "in_progress" state ready for broadcast.
// Returns nil if no transactions are in queue
func (eb *EthBroadcaster[CHAIN_ID, HEAD, ADDR, TX_HASH, BLOCK_HASH, R, SEQ, FEE]) nextUnstartedTransactionWithNonce(fromAddress ADDR) (*EthTx[ADDR, TX_HASH], error) {
	etx := &EthTx[ADDR, TX_HASH]{}
	if err := eb.txStore.FindNextUnstartedTransactionFromAddress(etx, fromAddress, eb.chainID); err != nil {
		if errors.Is(err, sql.ErrNoRows) {
			// Finish. No more transactions left to process. Hoorah!
			return nil, nil
		}
		return nil, errors.Wrap(err, "findNextUnstartedTransactionFromAddress failed")
	}

	nonce, err := eb.getNextNonce(etx.FromAddress)
	if err != nil {
		return nil, err
	}
	nonceVal := nonce.Int64()
	etx.Nonce = &nonceVal
	return etx, nil
}

<<<<<<< HEAD
func (eb *EthBroadcaster[CHAIN_ID, HEAD, ADDR, TX_HASH, BLOCK_HASH, R, SEQ, FEE]) tryAgainBumpingGas(ctx context.Context, lgr logger.Logger, sendError *evmclient.SendError, etx EthTx[ADDR, TX_HASH], attempt EthTxAttempt[ADDR, TX_HASH], initialBroadcastAt time.Time) (err error, retryable bool) {
=======
func (eb *EthBroadcaster[CHAIN_ID, HEAD, ADDR, TX_HASH, BLOCK_HASH, R, SEQ, FEE]) tryAgainBumpingGas(ctx context.Context, lgr logger.Logger, txError error, etx EthTx[ADDR, TX_HASH], attempt EthTxAttempt[ADDR, TX_HASH], initialBroadcastAt time.Time) (err error, retryable bool) {
>>>>>>> 3c6ce185
	lgr.With(
		"sendError", txError,
		"attemptGasFeeCap", attempt.GasFeeCap,
		"attemptGasPrice", attempt.GasPrice,
		"attemptGasTipCap", attempt.GasTipCap,
		"maxGasPriceConfig", eb.config.MaxFeePrice(),
	).Errorf("attempt gas price %v was rejected by the eth node for being too low. "+
		"Eth node returned: '%s'. "+
		"Will bump and retry. ACTION REQUIRED: This is a configuration error. "+
		"Consider increasing EVM.GasEstimator.PriceDefault (current value: %s)",
		attempt.GasPrice, txError.Error(), eb.config.FeePriceDefault().String())

	replacementAttempt, bumpedFee, bumpedFeeLimit, retryable, err := eb.NewBumpTxAttempt(ctx, etx, attempt, nil, lgr)
	if err != nil {
		return errors.Wrap(err, "tryAgainBumpFee failed"), retryable
	}

	return eb.saveTryAgainAttempt(ctx, lgr, etx, attempt, replacementAttempt, initialBroadcastAt, bumpedFee, bumpedFeeLimit)
}

<<<<<<< HEAD
func (eb *EthBroadcaster[CHAIN_ID, HEAD, ADDR, TX_HASH, BLOCK_HASH, R, SEQ, FEE]) tryAgainWithNewEstimation(ctx context.Context, lgr logger.Logger, sendError *evmclient.SendError, etx EthTx[ADDR, TX_HASH], attempt EthTxAttempt[ADDR, TX_HASH], initialBroadcastAt time.Time) (err error, retryable bool) {
=======
func (eb *EthBroadcaster[CHAIN_ID, HEAD, ADDR, TX_HASH, BLOCK_HASH, R, SEQ, FEE]) tryAgainWithNewEstimation(ctx context.Context, lgr logger.Logger, txError error, etx EthTx[ADDR, TX_HASH], attempt EthTxAttempt[ADDR, TX_HASH], initialBroadcastAt time.Time) (err error, retryable bool) {
>>>>>>> 3c6ce185
	if attempt.TxType == 0x2 {
		err = errors.Errorf("re-estimation is not supported for EIP-1559 transactions. Eth node returned error: %v. This is a bug", txError.Error())
		logger.Sugared(eb.logger).AssumptionViolation(err.Error())
		return err, false
	}

	replacementAttempt, fee, feeLimit, retryable, err := eb.NewTxAttemptWithType(ctx, etx, lgr, attempt.TxType, txmgrtypes.OptForceRefetch)
	if err != nil {
		return errors.Wrap(err, "tryAgainWithNewEstimation failed to build new attempt"), retryable
	}
	lgr.Warnw("L2 rejected transaction due to incorrect fee, re-estimated and will try again",
		"etxID", etx.ID, "err", err, "newGasPrice", fee, "newGasLimit", feeLimit)

	return eb.saveTryAgainAttempt(ctx, lgr, etx, attempt, replacementAttempt, initialBroadcastAt, fee, feeLimit)
}

func (eb *EthBroadcaster[CHAIN_ID, HEAD, ADDR, TX_HASH, BLOCK_HASH, R, SEQ, FEE]) saveTryAgainAttempt(ctx context.Context, lgr logger.Logger, etx EthTx[ADDR, TX_HASH], attempt EthTxAttempt[ADDR, TX_HASH], replacementAttempt EthTxAttempt[ADDR, TX_HASH], initialBroadcastAt time.Time, newFee gas.EvmFee, newFeeLimit uint32) (err error, retyrable bool) {
	if err = eb.txStore.SaveReplacementInProgressAttempt(attempt, &replacementAttempt); err != nil {
		return errors.Wrap(err, "tryAgainWithNewFee failed"), true
	}
	lgr.Debugw("Bumped fee on initial send", "oldFee", attempt.Fee().String(), "newFee", newFee.String(), "newFeeLimit", newFeeLimit)
	return eb.handleInProgressEthTx(ctx, etx, replacementAttempt, initialBroadcastAt)
}

func (eb *EthBroadcaster[CHAIN_ID, HEAD, ADDR, TX_HASH, BLOCK_HASH, R, SEQ, FEE]) saveFatallyErroredTransaction(lgr logger.Logger, etx *EthTx[ADDR, TX_HASH]) error {
	if etx.State != EthTxInProgress {
		return errors.Errorf("can only transition to fatal_error from in_progress, transaction is currently %s", etx.State)
	}
	if !etx.Error.Valid {
		return errors.New("expected error field to be set")
	}
	// NOTE: It's simpler to not do this transactionally for now (would require
	// refactoring pipeline runner resume to use postgres events)
	//
	// There is a very tiny possibility of the following:
	//
	// 1. We get a fatal error on the tx, resuming the pipeline with error
	// 2. Crash or failure during persist of fatal errored tx
	// 3. On the subsequent run the tx somehow succeeds and we save it as successful
	//
	// Now we have an errored pipeline even though the tx succeeded. This case
	// is relatively benign and probably nobody will ever run into it in
	// practice, but something to be aware of.
	if etx.PipelineTaskRunID.Valid && eb.resumeCallback != nil {
		err := eb.resumeCallback(etx.PipelineTaskRunID.UUID, nil, errors.Errorf("fatal error while sending transaction: %s", etx.Error.String))
		if errors.Is(err, sql.ErrNoRows) {
			lgr.Debugw("callback missing or already resumed", "etxID", etx.ID)
		} else if err != nil {
			return errors.Wrap(err, "failed to resume pipeline")
		}
	}
	return eb.txStore.UpdateEthTxFatalError(etx)
}

func (eb *EthBroadcaster[CHAIN_ID, HEAD, ADDR, TX_HASH, BLOCK_HASH, R, SEQ, FEE]) getNextNonce(address ADDR) (nonce evmtypes.Nonce, err error) {
	return eb.ks.NextSequence(address, eb.chainID)
}

func (eb *EthBroadcaster[CHAIN_ID, HEAD, ADDR, TX_HASH, BLOCK_HASH, R, SEQ, FEE]) incrementNextNonce(address ADDR, currentNonce evmtypes.Nonce, qopts ...pg.QOpt) error {
	return eb.ks.IncrementNextSequence(address, eb.chainID, currentNonce, qopts...)
}

func observeTimeUntilBroadcast[CHAIN_ID txmgrtypes.ID](chainID CHAIN_ID, createdAt, broadcastAt time.Time) {
	duration := float64(broadcastAt.Sub(createdAt))
	promTimeUntilBroadcast.WithLabelValues(chainID.String()).Observe(duration)
}<|MERGE_RESOLUTION|>--- conflicted
+++ resolved
@@ -90,15 +90,9 @@
 type EthBroadcaster[
 	CHAIN_ID txmgrtypes.ID,
 	HEAD txmgrtypes.Head,
-<<<<<<< HEAD
-	ADDR types.Hashable[ADDR],
-	TX_HASH types.Hashable[TX_HASH],
-	BLOCK_HASH types.Hashable[BLOCK_HASH],
-=======
 	ADDR types.Hashable,
 	TX_HASH types.Hashable,
 	BLOCK_HASH types.Hashable,
->>>>>>> 3c6ce185
 	R any,
 	SEQ txmgrtypes.Sequence,
 	FEE txmgrtypes.Fee,
@@ -163,11 +157,7 @@
 		ethClient:        ethClient,
 		TxAttemptBuilder: txAttemptBuilder,
 		nonceSyncer:      nonceSyncer,
-<<<<<<< HEAD
 		chainID:          ethClient.ConfiguredChainID(),
-=======
-		chainID:          ethClient.ChainID(),
->>>>>>> 3c6ce185
 		config:           config,
 		eventBroadcaster: eventBroadcaster,
 		ks:               keystore,
@@ -265,11 +255,7 @@
 
 // Trigger forces the monitor for a particular address to recheck for new eth_txes
 // Logs error and does nothing if address was not registered on startup
-<<<<<<< HEAD
-func (eb *EthBroadcaster[CHAIN_ID, HEAD, ADDR, TX_HASH, BLOCK_HASH, R, SEQ, FEE]) Trigger(addrStr string) {
-=======
 func (eb *EthBroadcaster[CHAIN_ID, HEAD, ADDR, TX_HASH, BLOCK_HASH, R, SEQ, FEE]) Trigger(addr ADDR) {
->>>>>>> 3c6ce185
 	if eb.isStarted {
 		triggerCh, exists := eb.triggers[addr]
 		if !exists {
@@ -701,11 +687,7 @@
 	return etx, nil
 }
 
-<<<<<<< HEAD
-func (eb *EthBroadcaster[CHAIN_ID, HEAD, ADDR, TX_HASH, BLOCK_HASH, R, SEQ, FEE]) tryAgainBumpingGas(ctx context.Context, lgr logger.Logger, sendError *evmclient.SendError, etx EthTx[ADDR, TX_HASH], attempt EthTxAttempt[ADDR, TX_HASH], initialBroadcastAt time.Time) (err error, retryable bool) {
-=======
 func (eb *EthBroadcaster[CHAIN_ID, HEAD, ADDR, TX_HASH, BLOCK_HASH, R, SEQ, FEE]) tryAgainBumpingGas(ctx context.Context, lgr logger.Logger, txError error, etx EthTx[ADDR, TX_HASH], attempt EthTxAttempt[ADDR, TX_HASH], initialBroadcastAt time.Time) (err error, retryable bool) {
->>>>>>> 3c6ce185
 	lgr.With(
 		"sendError", txError,
 		"attemptGasFeeCap", attempt.GasFeeCap,
@@ -726,11 +708,7 @@
 	return eb.saveTryAgainAttempt(ctx, lgr, etx, attempt, replacementAttempt, initialBroadcastAt, bumpedFee, bumpedFeeLimit)
 }
 
-<<<<<<< HEAD
-func (eb *EthBroadcaster[CHAIN_ID, HEAD, ADDR, TX_HASH, BLOCK_HASH, R, SEQ, FEE]) tryAgainWithNewEstimation(ctx context.Context, lgr logger.Logger, sendError *evmclient.SendError, etx EthTx[ADDR, TX_HASH], attempt EthTxAttempt[ADDR, TX_HASH], initialBroadcastAt time.Time) (err error, retryable bool) {
-=======
 func (eb *EthBroadcaster[CHAIN_ID, HEAD, ADDR, TX_HASH, BLOCK_HASH, R, SEQ, FEE]) tryAgainWithNewEstimation(ctx context.Context, lgr logger.Logger, txError error, etx EthTx[ADDR, TX_HASH], attempt EthTxAttempt[ADDR, TX_HASH], initialBroadcastAt time.Time) (err error, retryable bool) {
->>>>>>> 3c6ce185
 	if attempt.TxType == 0x2 {
 		err = errors.Errorf("re-estimation is not supported for EIP-1559 transactions. Eth node returned error: %v. This is a bug", txError.Error())
 		logger.Sugared(eb.logger).AssumptionViolation(err.Error())
