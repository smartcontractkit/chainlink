--- conflicted
+++ resolved
@@ -682,11 +682,7 @@
 	return etx, nil
 }
 
-<<<<<<< HEAD
-func (eb *EthBroadcaster[CHAIN_ID, HEAD, ADDR, TX_HASH, BLOCK_HASH, R, SEQ, FEE]) tryAgainBumpingGas(ctx context.Context, lgr logger.Logger, sendError *evmclient.SendError, etx EthTx[ADDR, TX_HASH], attempt EthTxAttempt[ADDR, TX_HASH], initialBroadcastAt time.Time) (err error, retryable bool) {
-=======
-func (eb *EthBroadcaster[ADDR, TX_HASH, BLOCK_HASH]) tryAgainBumpingGas(ctx context.Context, lgr logger.Logger, txError error, etx EthTx[ADDR, TX_HASH], attempt EthTxAttempt[ADDR, TX_HASH], initialBroadcastAt time.Time) (err error, retryable bool) {
->>>>>>> 768f01d9
+func (eb *EthBroadcaster[CHAIN_ID, HEAD, ADDR, TX_HASH, BLOCK_HASH, R, SEQ, FEE]) tryAgainBumpingGas(ctx context.Context, lgr logger.Logger, txError error, etx EthTx[ADDR, TX_HASH], attempt EthTxAttempt[ADDR, TX_HASH], initialBroadcastAt time.Time) (err error, retryable bool) {
 	lgr.With(
 		"sendError", txError,
 		"attemptGasFeeCap", attempt.GasFeeCap,
@@ -707,11 +703,7 @@
 	return eb.saveTryAgainAttempt(ctx, lgr, etx, attempt, replacementAttempt, initialBroadcastAt, bumpedFee, bumpedFeeLimit)
 }
 
-<<<<<<< HEAD
-func (eb *EthBroadcaster[CHAIN_ID, HEAD, ADDR, TX_HASH, BLOCK_HASH, R, SEQ, FEE]) tryAgainWithNewEstimation(ctx context.Context, lgr logger.Logger, sendError *evmclient.SendError, etx EthTx[ADDR, TX_HASH], attempt EthTxAttempt[ADDR, TX_HASH], initialBroadcastAt time.Time) (err error, retryable bool) {
-=======
-func (eb *EthBroadcaster[ADDR, TX_HASH, BLOCK_HASH]) tryAgainWithNewEstimation(ctx context.Context, lgr logger.Logger, txError error, etx EthTx[ADDR, TX_HASH], attempt EthTxAttempt[ADDR, TX_HASH], initialBroadcastAt time.Time) (err error, retryable bool) {
->>>>>>> 768f01d9
+func (eb *EthBroadcaster[CHAIN_ID, HEAD, ADDR, TX_HASH, BLOCK_HASH, R, SEQ, FEE]) tryAgainWithNewEstimation(ctx context.Context, lgr logger.Logger, txError error, etx EthTx[ADDR, TX_HASH], attempt EthTxAttempt[ADDR, TX_HASH], initialBroadcastAt time.Time) (err error, retryable bool) {
 	if attempt.TxType == 0x2 {
 		err = errors.Errorf("re-estimation is not supported for EIP-1559 transactions. Eth node returned error: %v. This is a bug", txError.Error())
 		logger.Sugared(eb.logger).AssumptionViolation(err.Error())
