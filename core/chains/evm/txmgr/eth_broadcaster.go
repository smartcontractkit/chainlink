package txmgr

import (
	"context"
	"database/sql"
	"fmt"
	"math"
	"math/big"
	"sync"
	"time"

	gethcommon "github.com/ethereum/go-ethereum/common"
	gethTypes "github.com/ethereum/go-ethereum/core/types"
	"github.com/jpillora/backoff"
	"github.com/pkg/errors"
	"github.com/prometheus/client_golang/prometheus"
	"github.com/prometheus/client_golang/prometheus/promauto"
	"go.uber.org/multierr"
	"gopkg.in/guregu/null.v4"

	txmgrtypes "github.com/smartcontractkit/chainlink/common/txmgr/types"
<<<<<<< HEAD
	"github.com/smartcontractkit/chainlink/common/types"
	"github.com/smartcontractkit/chainlink/core/assets"
=======
>>>>>>> bc2f026a
	evmclient "github.com/smartcontractkit/chainlink/core/chains/evm/client"
	"github.com/smartcontractkit/chainlink/core/chains/evm/gas"
	"github.com/smartcontractkit/chainlink/core/chains/evm/label"
	evmtypes "github.com/smartcontractkit/chainlink/core/chains/evm/types"
	"github.com/smartcontractkit/chainlink/core/logger"
	"github.com/smartcontractkit/chainlink/core/services/pg"
	"github.com/smartcontractkit/chainlink/core/utils"
)

const (
	// InFlightTransactionRecheckInterval controls how often the EthBroadcaster
	// will poll the unconfirmed queue to see if it is allowed to send another
	// transaction
	InFlightTransactionRecheckInterval = 1 * time.Second

	// TransmitCheckTimeout controls the maximum amount of time that will be
	// spent on the transmit check.
	TransmitCheckTimeout = 2 * time.Second
)

var (
	promTimeUntilBroadcast = promauto.NewHistogramVec(prometheus.HistogramOpts{
		Name: "tx_manager_time_until_tx_broadcast",
		Help: "The amount of time elapsed from when a transaction is enqueued to until it is broadcast.",
		Buckets: []float64{
			float64(500 * time.Millisecond),
			float64(time.Second),
			float64(5 * time.Second),
			float64(15 * time.Second),
			float64(30 * time.Second),
			float64(time.Minute),
			float64(2 * time.Minute),
		},
	}, []string{"evmChainID"})
)

var errEthTxRemoved = errors.New("eth_tx removed")

// TransmitCheckerFactory creates a transmit checker based on a spec.
type TransmitCheckerFactory[ADDR types.Hashable, TX_HASH types.Hashable] interface {
	// BuildChecker builds a new TransmitChecker based on the given spec.
	BuildChecker(spec TransmitCheckerSpec) (TransmitChecker[ADDR, TX_HASH], error)
}

// TransmitChecker determines whether a transaction should be submitted on-chain.
type TransmitChecker[ADDR types.Hashable, TX_HASH types.Hashable] interface {

	// Check the given transaction. If the transaction should not be sent, an error indicating why
	// is returned. Errors should only be returned if the checker can confirm that a transaction
	// should not be sent, other errors (for example connection or other unexpected errors) should
	// be logged and swallowed.
	Check(ctx context.Context, l logger.Logger, tx EthTx[ADDR, TX_HASH], a EthTxAttempt[ADDR, TX_HASH]) error
}

// EthBroadcaster monitors eth_txes for transactions that need to
// be broadcast, assigns nonces and ensures that at least one eth node
// somewhere has received the transaction successfully.
//
// This does not guarantee delivery! A whole host of other things can
// subsequently go wrong such as transactions being evicted from the mempool,
// eth nodes going offline etc. Responsibility for ensuring eventual inclusion
// into the chain falls on the shoulders of the ethConfirmer.
//
// What EthBroadcaster does guarantee is:
// - a monotonic series of increasing nonces for eth_txes that can all eventually be confirmed if you retry enough times
// - transition of eth_txes out of unstarted into either fatal_error or unconfirmed
// - existence of a saved eth_tx_attempt
type EthBroadcaster[ADDR types.Hashable, TX_HASH types.Hashable, BLOCK_HASH types.Hashable] struct {
	logger    logger.Logger
	orm       ORM[ADDR, BLOCK_HASH, TX_HASH]
	ethClient evmclient.Client
<<<<<<< HEAD
	ChainKeyStore[ADDR, TX_HASH]
	estimator      txmgrtypes.FeeEstimator[*evmtypes.Head, gas.EvmFee, *assets.Wei, TX_HASH]
=======
	txmgrtypes.TxAttemptBuilder[*evmtypes.Head, gas.EvmFee, gethCommon.Address, gethCommon.Hash, EthTx, EthTxAttempt]
>>>>>>> bc2f026a
	resumeCallback ResumeCallback
	chainID        big.Int
	config         Config

	// autoSyncNonce, if set, will cause EthBroadcaster to fast-forward the nonce
	// when Start is called
	autoSyncNonce bool

	ethTxInsertListener pg.Subscription
	eventBroadcaster    pg.EventBroadcaster

<<<<<<< HEAD
	ks        txmgrtypes.KeyStore[ADDR, *big.Int, gethTypes.Transaction, int64]
	addresses []ADDR
=======
	ks        KeyStore
	keyStates []ethkey.State
>>>>>>> bc2f026a

	checkerFactory TransmitCheckerFactory[ADDR, TX_HASH]

	// triggers allow other goroutines to force EthBroadcaster to rescan the
	// database early (before the next poll interval)
	// Each key has its own trigger
	triggers map[string]chan struct{}

	chStop chan struct{}
	wg     sync.WaitGroup

	utils.StartStopOnce
}

// NewEthBroadcaster returns a new concrete EthBroadcaster
<<<<<<< HEAD
func NewEthBroadcaster[ADDR types.Hashable, TX_HASH types.Hashable, BLOCK_HASH types.Hashable](orm ORM[ADDR, BLOCK_HASH, TX_HASH], ethClient evmclient.Client, config Config, keystore txmgrtypes.KeyStore[ADDR, *big.Int, gethTypes.Transaction, int64], eventBroadcaster pg.EventBroadcaster, addresses []ADDR, estimator txmgrtypes.FeeEstimator[*evmtypes.Head, gas.EvmFee, *assets.Wei, TX_HASH], resumeCallback ResumeCallback,
	logger logger.Logger, checkerFactory TransmitCheckerFactory[ADDR, TX_HASH], autoSyncNonce bool) *EthBroadcaster[ADDR, TX_HASH, BLOCK_HASH] {
=======
func NewEthBroadcaster(orm ORM, ethClient evmclient.Client, config Config, keystore KeyStore,
	eventBroadcaster pg.EventBroadcaster,
	keyStates []ethkey.State, resumeCallback ResumeCallback,
	txAttemptBuilder txmgrtypes.TxAttemptBuilder[*evmtypes.Head, gas.EvmFee, gethCommon.Address, gethCommon.Hash, EthTx, EthTxAttempt],
	logger logger.Logger, checkerFactory TransmitCheckerFactory, autoSyncNonce bool) *EthBroadcaster {
>>>>>>> bc2f026a

	logger = logger.Named("EthBroadcaster")
<<<<<<< HEAD
	return &EthBroadcaster[ADDR, TX_HASH, BLOCK_HASH]{
		logger:    logger,
		orm:       orm,
		ethClient: ethClient,
		ChainKeyStore: ChainKeyStore[ADDR, TX_HASH]{
			chainID:  *ethClient.ChainID(),
			config:   config,
			keystore: keystore,
		},
		estimator:        estimator,
=======
	return &EthBroadcaster{
		logger:           logger,
		orm:              orm,
		ethClient:        ethClient,
		TxAttemptBuilder: txAttemptBuilder,
>>>>>>> bc2f026a
		resumeCallback:   resumeCallback,
		chainID:          *ethClient.ChainID(),
		config:           config,
		eventBroadcaster: eventBroadcaster,
<<<<<<< HEAD
		addresses:        addresses,
=======
		ks:               keystore,
		keyStates:        keyStates,
>>>>>>> bc2f026a
		checkerFactory:   checkerFactory,
		triggers:         make(map[string]chan struct{}),
		chStop:           make(chan struct{}),
		wg:               sync.WaitGroup{},
		autoSyncNonce:    autoSyncNonce,
	}
}

// Start starts EthBroadcaster service.
// The provided context can be used to terminate Start sequence.
func (eb *EthBroadcaster[ADDR, TX_HASH, BLOCK_HASH]) Start(ctx context.Context) error {
	return eb.StartOnce("EthBroadcaster", func() (err error) {
		eb.ethTxInsertListener, err = eb.eventBroadcaster.Subscribe(pg.ChannelInsertOnEthTx, "")
		if err != nil {
			return errors.Wrap(err, "EthBroadcaster could not start")
		}

		eb.wg.Add(len(eb.addresses))
		for _, k := range eb.addresses {
			triggerCh := make(chan struct{}, 1)
			eb.triggers[k.String()] = triggerCh
			go eb.monitorEthTxs(k, triggerCh)
		}

		eb.wg.Add(1)
		go eb.ethTxInsertTriggerer()

		return nil
	})
}

// Close closes the EthBroadcaster
func (eb *EthBroadcaster[ADDR, TX_HASH, BLOCK_HASH]) Close() error {
	return eb.StopOnce("EthBroadcaster", func() error {
		if eb.ethTxInsertListener != nil {
			eb.ethTxInsertListener.Close()
		}

		close(eb.chStop)
		eb.wg.Wait()
		return nil
	})
}

func (eb *EthBroadcaster[ADDR, TX_HASH, BLOCK_HASH]) Name() string {
	return eb.logger.Name()
}

func (eb *EthBroadcaster[ADDR, TX_HASH, BLOCK_HASH]) HealthReport() map[string]error {
	return map[string]error{eb.Name(): eb.StartStopOnce.Healthy()}
}

// Trigger forces the monitor for a particular address to recheck for new eth_txes
// Logs error and does nothing if address was not registered on startup
func (eb *EthBroadcaster[ADDR, TX_HASH, BLOCK_HASH]) Trigger(addrStr string) {
	ok := eb.IfStarted(func() {
		triggerCh, exists := eb.triggers[addrStr]
		if !exists {
			// ignoring trigger for address which is not registered with this EthBroadcaster
			return
		}
		select {
		case triggerCh <- struct{}{}:
		default:
		}
	})

	if !ok {
		eb.logger.Debugf("Unstarted; ignoring trigger for %s", addrStr)
	}
}

func (eb *EthBroadcaster[ADDR, TX_HASH, BLOCK_HASH]) ethTxInsertTriggerer() {
	defer eb.wg.Done()
	for {
		select {
		case ev, ok := <-eb.ethTxInsertListener.Events():
			if !ok {
				eb.logger.Debug("ethTxInsertListener channel closed, exiting trigger loop")
				return
			}
			eb.Trigger(ev.Payload)
		case <-eb.chStop:
			return
		}
	}
}

func (eb *EthBroadcaster[ADDR, TX_HASH, BLOCK_HASH]) newNonceSyncBackoff() backoff.Backoff {
	return backoff.Backoff{
		Min:    100 * time.Millisecond,
		Max:    5 * time.Second,
		Jitter: true,
	}
}

func (eb *EthBroadcaster[ADDR, TX_HASH, BLOCK_HASH]) newResendBackoff() backoff.Backoff {
	return backoff.Backoff{
		Min:    1 * time.Second,
		Max:    15 * time.Second,
		Jitter: true,
	}
}

func (eb *EthBroadcaster[ADDR, TX_HASH, BLOCK_HASH]) monitorEthTxs(addr ADDR, triggerCh chan struct{}) {
	defer eb.wg.Done()

	ctx, cancel := utils.ContextFromChan(eb.chStop)
	defer cancel()

	if eb.autoSyncNonce {
		eb.logger.Debugw("Auto-syncing nonce", "address", addr.String())
		eb.SyncNonce(ctx, addr)
		if ctx.Err() != nil {
			return
		}
	} else {
		eb.logger.Debugw("Skipping nonce auto-sync", "address", addr.String())
	}

	// errorRetryCh allows retry on exponential backoff in case of timeout or
	// other unknown error
	var errorRetryCh <-chan time.Time
	bf := eb.newResendBackoff()

	for {
		pollDBTimer := time.NewTimer(utils.WithJitter(eb.config.TriggerFallbackDBPollInterval()))

		err, retryable := eb.ProcessUnstartedEthTxs(ctx, addr)
		if err != nil {
			eb.logger.Errorw("Error occurred while handling eth_tx queue in ProcessUnstartedEthTxs", "err", err)
		}
		// On retryable errors we implement exponential backoff retries. This
		// handles intermittent connectivity, remote RPC races, timing issues etc
		if retryable {
			pollDBTimer.Reset(utils.WithJitter(eb.config.TriggerFallbackDBPollInterval()))
			errorRetryCh = time.After(bf.Duration())
		} else {
			bf = eb.newResendBackoff()
			errorRetryCh = nil
		}

		select {
		case <-ctx.Done():
			// NOTE: See: https://godoc.org/time#Timer.Stop for an explanation of this pattern
			if !pollDBTimer.Stop() {
				<-pollDBTimer.C
			}
			return
		case <-triggerCh:
			// EthTx was inserted
			if !pollDBTimer.Stop() {
				<-pollDBTimer.C
			}
			continue
		case <-pollDBTimer.C:
			// DB poller timed out
			continue
		case <-errorRetryCh:
			// Error backoff period reached
			continue
		}
	}
}

// syncNonce tries to sync the key nonce, retrying indefinitely until success
<<<<<<< HEAD
func (eb *EthBroadcaster[ADDR, TX_HASH, BLOCK_HASH]) SyncNonce(ctx context.Context, addr ADDR) {
	syncer := NewNonceSyncer(eb.orm, eb.logger, eb.ethClient, eb.ChainKeyStore.keystore)
=======
func (eb *EthBroadcaster) SyncNonce(ctx context.Context, k ethkey.State) {
	if k.Disabled {
		eb.logger.Infow("Skipping nonce sync for disabled key", "address", k.Address)
		return
	}
	syncer := NewNonceSyncer(eb.orm, eb.logger, eb.ethClient, eb.ks)
>>>>>>> bc2f026a
	nonceSyncRetryBackoff := eb.newNonceSyncBackoff()
	if err := syncer.Sync(ctx, addr); err != nil {
		// Enter retry loop with backoff
		var attempt int
		eb.logger.Errorw("Failed to sync with on-chain nonce", "address", addr.String(), "attempt", attempt, "err", err)
		for {
			select {
			case <-eb.chStop:
				return
			case <-time.After(nonceSyncRetryBackoff.Duration()):
				attempt++

				if err := syncer.Sync(ctx, addr); err != nil {
					if attempt > 5 {
						eb.logger.Criticalw("Failed to sync with on-chain nonce", "address", addr.String(), "attempt", attempt, "err", err)
						eb.SvcErrBuffer.Append(err)
					} else {
						eb.logger.Warnw("Failed to sync with on-chain nonce", "address", addr.String(), "attempt", attempt, "err", err)
					}
					continue
				}
				return
			}
		}
	}
}

// ProcessUnstartedEthTxs picks up and handles all eth_txes in the queue
// revive:disable:error-return
func (eb *EthBroadcaster[ADDR, TX_HASH, BLOCK_HASH]) ProcessUnstartedEthTxs(ctx context.Context, addr ADDR) (err error, retryable bool) {
	return eb.processUnstartedEthTxs(ctx, addr)
}

// NOTE: This MUST NOT be run concurrently for the same address or it could
// result in undefined state or deadlocks.
// First handle any in_progress transactions left over from last time.
// Then keep looking up unstarted transactions and processing them until there are none remaining.
func (eb *EthBroadcaster[ADDR, TX_HASH, BLOCK_HASH]) processUnstartedEthTxs(ctx context.Context, fromAddress ADDR) (err error, retryable bool) {
	var n uint
	mark := time.Now()
	defer func() {
		if n > 0 {
			eb.logger.Debugw("Finished processUnstartedEthTxs", "address", fromAddress, "time", time.Since(mark), "n", n, "id", "eth_broadcaster")
		}
	}()

	err, retryable = eb.handleAnyInProgressEthTx(ctx, fromAddress)
	if err != nil {
		return errors.Wrap(err, "processUnstartedEthTxs failed on handleAnyInProgressEthTx"), retryable
	}
	for {
		maxInFlightTransactions := eb.config.EvmMaxInFlightTransactions()
		if maxInFlightTransactions > 0 {
			nUnconfirmed, err := eb.orm.CountUnconfirmedTransactions(fromAddress, eb.chainID)
			if err != nil {
				return errors.Wrap(err, "CountUnconfirmedTransactions failed"), true
			}
			if nUnconfirmed >= maxInFlightTransactions {
				nUnstarted, err := eb.orm.CountUnstartedTransactions(fromAddress, eb.chainID)
				if err != nil {
					return errors.Wrap(err, "CountUnstartedTransactions failed"), true
				}
				eb.logger.Warnw(fmt.Sprintf(`Transaction throttling; %d transactions in-flight and %d unstarted transactions pending (maximum number of in-flight transactions is %d per key). %s`, nUnconfirmed, nUnstarted, maxInFlightTransactions, label.MaxInFlightTransactionsWarning), "maxInFlightTransactions", maxInFlightTransactions, "nUnconfirmed", nUnconfirmed, "nUnstarted", nUnstarted)
				time.Sleep(InFlightTransactionRecheckInterval)
				continue
			}
		}
		etx, err := eb.nextUnstartedTransactionWithNonce(fromAddress)
		if err != nil {
			return errors.Wrap(err, "processUnstartedEthTxs failed on nextUnstartedTransactionWithNonce"), true
		}
		if etx == nil {
			return nil, false
		}
		n++
<<<<<<< HEAD
		var a EthTxAttempt[ADDR, TX_HASH]
		bytes, _ := fromAddress.MarshalText()
		keySpecificMaxGasPriceWei := eb.config.KeySpecificMaxGasPriceWei(gethcommon.BytesToAddress(bytes))
		fee, gasLimit, err := eb.estimator.GetFee(ctx, etx.EncodedPayload, etx.GasLimit, keySpecificMaxGasPriceWei)
=======
		var a EthTxAttempt
		var retryable bool
		a, _, _, retryable, err = eb.NewTxAttempt(ctx, *etx, eb.logger)
>>>>>>> bc2f026a
		if err != nil {
			return errors.Wrap(err, "processUnstartedEthTxs failed on NewAttempt"), retryable
		}

		if err := eb.orm.UpdateEthTxUnstartedToInProgress(etx, &a); errors.Is(err, errEthTxRemoved) {
			eb.logger.Debugw("eth_tx removed", "etxID", etx.ID, "subject", etx.Subject)
			continue
		} else if err != nil {
			return errors.Wrap(err, "processUnstartedEthTxs failed on UpdateEthTxUnstartedToInProgress"), true
		}

		if err, retryable := eb.handleInProgressEthTx(ctx, *etx, a, time.Now()); err != nil {
			return errors.Wrap(err, "processUnstartedEthTxs failed on handleAnyInProgressEthTx"), retryable
		}
	}
}

// handleInProgressEthTx checks if there is any transaction
// in_progress and if so, finishes the job
func (eb *EthBroadcaster[ADDR, TX_HASH, BLOCK_HASH]) handleAnyInProgressEthTx(ctx context.Context, fromAddress ADDR) (err error, retryable bool) {
	etx, err := eb.orm.GetEthTxInProgress(fromAddress)
	if err != nil {
		return errors.Wrap(err, "handleAnyInProgressEthTx failed"), true
	}
	if etx != nil {
		if err, retryable := eb.handleInProgressEthTx(ctx, *etx, etx.EthTxAttempts[0], etx.CreatedAt); err != nil {
			return errors.Wrap(err, "handleAnyInProgressEthTx failed"), retryable
		}
	}
	return nil, false
}

// This function is used to pass the queryer from the txmgr to the keystore.
// It is inevitable we have to pass the queryer because we need the keystate's next nonce to be incremented
// atomically alongside the transition from `in_progress` to `broadcast` so it is ready for the next transaction
func (eb *EthBroadcaster[ADDR, TX_HASH, BLOCK_HASH]) incrementNextNonceAtomic(tx pg.Queryer, etx EthTx[ADDR, TX_HASH]) error {
	if err := eb.incrementNextNonce(etx.FromAddress, *etx.Nonce, pg.WithQueryer(tx)); err != nil {
		return errors.Wrap(err, "saveUnconfirmed failed")
	}
	return nil
}

// There can be at most one in_progress transaction per address.
// Here we complete the job that we didn't finish last time.
func (eb *EthBroadcaster[ADDR, TX_HASH, BLOCK_HASH]) handleInProgressEthTx(ctx context.Context, etx EthTx[ADDR, TX_HASH], attempt EthTxAttempt[ADDR, TX_HASH], initialBroadcastAt time.Time) (error, bool) {
	if etx.State != EthTxInProgress {
		return errors.Errorf("invariant violation: expected transaction %v to be in_progress, it was %s", etx.ID, etx.State), false
	}

	checkerSpec, err := etx.GetChecker()
	if err != nil {
		return errors.Wrap(err, "parsing transmit checker"), false
	}

	checker, err := eb.checkerFactory.BuildChecker(checkerSpec)
	if err != nil {
		return errors.Wrap(err, "building transmit checker"), false
	}

	lgr := etx.GetLogger(eb.logger.With(
		"gasPrice", attempt.GasPrice,
		"gasTipCap", attempt.GasTipCap,
		"gasFeeCap", attempt.GasFeeCap,
	))

	// If the transmit check does not complete within the timeout, the transaction will be sent
	// anyway.
	checkCtx, cancel := context.WithTimeout(ctx, TransmitCheckTimeout)
	defer cancel()
	err = checker.Check(checkCtx, lgr, etx, attempt)
	if errors.Is(err, context.Canceled) {
		lgr.Warn("Transmission checker timed out, sending anyway")
	} else if err != nil {
		etx.Error = null.StringFrom(err.Error())
		lgr.Warnw("Transmission checker failed, fatally erroring transaction.", "err", err)
		return eb.saveFatallyErroredTransaction(lgr, &etx), true
	}
	cancel()

	sendError := sendTransaction(ctx, eb.ethClient, attempt, etx, lgr)

	if sendError.Fatal() {
		lgr.Criticalw("Fatal error sending transaction", "err", sendError, "etx", etx)
		eb.SvcErrBuffer.Append(sendError)
		etx.Error = null.StringFrom(sendError.Error())
		// Attempt is thrown away in this case; we don't need it since it never got accepted by a node
		return eb.saveFatallyErroredTransaction(lgr, &etx), true
	}

	etx.InitialBroadcastAt = &initialBroadcastAt
	etx.BroadcastAt = &initialBroadcastAt

	if sendError.IsNonceTooLowError() || sendError.IsTransactionAlreadyMined() || sendError.IsReplacementUnderpriced() {
		// There are four scenarios that this can happen:
		//
		// SCENARIO 1
		//
		// This is resuming a previous crashed run. In this scenario, it is
		// likely that our previous transaction was the one who was confirmed,
		// in which case we hand it off to the eth confirmer to get the
		// receipt.
		//
		// SCENARIO 2
		//
		// It is also possible that an external wallet can have messed with the
		// account and sent a transaction on this nonce.
		//
		// In this case, the onus is on the node operator since this is
		// explicitly unsupported.
		//
		// If it turns out to have been an external wallet, we will never get a
		// receipt for this transaction and it will eventually be marked as
		// errored.
		//
		// The end result is that we will NOT SEND a transaction for this
		// nonce.
		//
		// SCENARIO 3
		//
		// The network/eth client can be assumed to have at-least-once delivery
		// behavior. It is possible that the eth client could have already
		// sent this exact same transaction even if this is our first time
		// calling SendTransaction().
		//
		// SCENARIO 4 (most likely)
		//
		// A sendonly node got the transaction in first.
		//
		// In all scenarios, the correct thing to do is assume success for now
		// and hand off to the eth confirmer to get the receipt (or mark as
		// failed).
		sendError = nil
	}

	if sendError.IsTerminallyUnderpriced() {
		return eb.tryAgainBumpingGas(ctx, lgr, sendError, etx, attempt, initialBroadcastAt)
	}

	// L2-specific cases
	if sendError.L2FeeTooLow() || sendError.IsL2FeeTooHigh() || sendError.IsL2Full() {
		if eb.config.ChainType().IsL2() {
			return eb.tryAgainWithNewEstimation(ctx, lgr, sendError, etx, attempt, initialBroadcastAt)
		}
		return errors.Wrap(sendError, "this error type only handled for L2s"), false
	}

	if sendError.IsNonceTooHighError() {
		// Nethermind specific error. Nethermind throws a NonceGap error when the tx nonce is
		// greater than current_nonce + tx_count_in_mempool, instead of keeping the tx in mempool.
		// This can happen if previous transactions haven't reached the client yet.
		// The correct thing to do is assume success for now and let the eth_confirmer retry until
		// the nonce gap gets filled by the previous transactions.
		lgr.Warnw("Transaction has a nonce gap.", "err", sendError.Error())
		return sendError, true
	}

	if sendError.IsTemporarilyUnderpriced() {
		// If we can't even get the transaction into the mempool at all, assume
		// success (even though the transaction will never confirm) and hand
		// off to the ethConfirmer to bump gas periodically until we _can_ get
		// it in
		lgr.Infow("Transaction temporarily underpriced", "err", sendError.Error())
		sendError = nil
	}

	if sendError.IsInsufficientEth() {
		lgr.Criticalw(fmt.Sprintf("Tx 0x%x with type 0x%d was rejected due to insufficient eth: %s\n"+
			"ACTION REQUIRED: Chainlink wallet with address 0x%x is OUT OF FUNDS",
			attempt.Hash, attempt.TxType, sendError.Error(), etx.FromAddress,
		), "err", sendError)
		eb.SvcErrBuffer.Append(sendError)
		// NOTE: This bails out of the entire cycle and essentially "blocks" on
		// any transaction that gets insufficient_eth. This is OK if a
		// transaction with a large VALUE blocks because this always comes last
		// in the processing list.
		// If it blocks because of a transaction that is expensive due to large
		// gas limit, we could have smaller transactions "above" it that could
		// theoretically be sent, but will instead be blocked.
		return sendError, true
	}

	if sendError == nil {
		// We want to observe the time until the first _successful_ broadcast.
		// Since we can re-enter this method by way of tryAgainBumpingGas,
		// and we pass the same initialBroadcastAt timestamp there, when we re-enter
		// this function we'll be using the same initialBroadcastAt.
		observeTimeUntilBroadcast(eb.chainID, etx.CreatedAt, time.Now())
		return eb.orm.UpdateEthTxAttemptInProgressToBroadcast(&etx, attempt, txmgrtypes.TxAttemptBroadcast, func(tx pg.Queryer) error {
			return eb.incrementNextNonceAtomic(tx, etx)
		}), true
	}

	// In the case of timeout, we fall back to the backoff retry loop and
	// subsequent tries ought to resend the exact same in-progress transaction
	// attempt and get a definitive answer on what happened
	if sendError.IsTimeout() {
		return errors.Wrapf(sendError, "timeout while sending transaction %s (eth_tx ID %d)", attempt.Hash.String(), etx.ID), true
	}

	// Unknown error here. All bets are off in this case, it is possible the
	// transaction could have been accepted. We may be running on an
	// unsupported RPC or chain.
	//
	// The most conservative course of action would be to retry this
	// transaction forever (or until success) however this can lead to nodes
	// getting stuck if we are on an unsupported new chain.
	//
	// We can continue in a kind of gracefully degraded manner if we check the
	// chain for its view on our latest nonce. If it has been incremented, then
	// it accepted the transaction despite the error and we can move forwards
	// assuming success in this case.

	if sendError.IsTxFeeExceedsCap() {
		lgr.Criticalw(fmt.Sprintf("Sending transaction failed; %s", label.RPCTxFeeCapConfiguredIncorrectlyWarning),
			"etx", etx,
			"attempt", attempt,
			"err", sendError,
			"id", "RPCTxFeeCapExceeded",
		)
		eb.SvcErrBuffer.Append(sendError)
		// Note that we may have broadcast to multiple nodes and had it
		// accepted by one of them! It is not guaranteed that all nodes share
		// the same tx fee cap. That is why we must treat this as an unknown
		// error that may have been confirmed.
		//
		// If there is only one RPC node, or all RPC nodes have the same
		// configured cap, this transaction will get stuck and keep repeating
		// forever until the issue is resolved.
	} else {
		lgr.Criticalw("Unknown error occurred while handling eth_tx queue in ProcessUnstartedEthTxs. This chain/RPC client may not be supported. Urgent resolution required, Chainlink is currently operating in a degraded state and may miss transactions", "err", sendError, "etx", etx, "attempt", attempt)
		eb.SvcErrBuffer.Append(sendError)
	}

	fromAddrBytes, _ := etx.FromAddress.MarshalText()
	nextNonce, err := eb.ethClient.PendingNonceAt(ctx, gethcommon.BytesToAddress(fromAddrBytes))
	if err != nil {
		err = multierr.Combine(err, sendError)
		return errors.Wrapf(err, "failed to fetch latest pending nonce after encountering unknown RPC error while sending transaction"), true
	}

	if nextNonce > math.MaxInt64 {
		return errors.Errorf("nonce overflow, got: %v", nextNonce), true
	}

	if int64(nextNonce) > *etx.Nonce {
		// Despite the error, the RPC node considers the previously sent
		// transaction to have been accepted. In this case, the right thing to
		// do is assume success and hand off to EthConfirmer
		return eb.orm.UpdateEthTxAttemptInProgressToBroadcast(&etx, attempt, txmgrtypes.TxAttemptBroadcast, func(tx pg.Queryer) error {
			return eb.incrementNextNonceAtomic(tx, etx)
		}), true
	}

	// Either the unknown error prevented the transaction from being mined, or
	// it has not yet propagated to the mempool, or there is some race on the
	// remote RPC.
	//
	// In all cases, the best thing we can do is go into a retry loop and keep
	// trying to send the transaction over again.
	return errors.Wrapf(sendError, "retryable error while sending transaction %s (eth_tx ID %d)", attempt.Hash.String(), etx.ID), true
}

// Finds next transaction in the queue, assigns a nonce, and moves it to "in_progress" state ready for broadcast.
// Returns nil if no transactions are in queue
func (eb *EthBroadcaster[ADDR, TX_HASH, BLOCK_HASH]) nextUnstartedTransactionWithNonce(fromAddress ADDR) (*EthTx[ADDR, TX_HASH], error) {
	etx := &EthTx[ADDR, TX_HASH]{}
	if err := eb.orm.FindNextUnstartedTransactionFromAddress(etx, fromAddress, eb.chainID); err != nil {
		if errors.Is(err, sql.ErrNoRows) {
			// Finish. No more transactions left to process. Hoorah!
			return nil, nil
		}
		return nil, errors.Wrap(err, "findNextUnstartedTransactionFromAddress failed")
	}

	nonce, err := eb.getNextNonce(etx.FromAddress)
	if err != nil {
		return nil, err
	}
	etx.Nonce = &nonce
	return etx, nil
}

func (eb *EthBroadcaster[ADDR, TX_HASH, BLOCK_HASH]) tryAgainBumpingGas(ctx context.Context, lgr logger.Logger, sendError *evmclient.SendError, etx EthTx[ADDR, TX_HASH], attempt EthTxAttempt[ADDR, TX_HASH], initialBroadcastAt time.Time) (err error, retryable bool) {
	lgr.With(
		"sendError", sendError,
		"attemptGasFeeCap", attempt.GasFeeCap,
		"attemptGasPrice", attempt.GasPrice,
		"attemptGasTipCap", attempt.GasTipCap,
		"maxGasPriceConfig", eb.config.EvmMaxGasPriceWei(),
	).Errorf("attempt gas price %v was rejected by the eth node for being too low. "+
		"Eth node returned: '%s'. "+
		"Will bump and retry. ACTION REQUIRED: This is a configuration error. "+
		"Consider increasing EVM.GasEstimator.PriceDefault (current value: %s)",
		attempt.GasPrice, sendError.Error(), eb.config.EvmGasPriceDefault().String())

<<<<<<< HEAD
	fromAddrBytes, _ := etx.FromAddress.MarshalText()
	keySpecificMaxGasPriceWei := eb.config.KeySpecificMaxGasPriceWei(gethcommon.BytesToAddress(fromAddrBytes))
	bumpedFee, bumpedFeeLimit, err := eb.estimator.BumpFee(ctx, attempt.Fee(), etx.GasLimit, keySpecificMaxGasPriceWei, nil)
=======
	replacementAttempt, bumpedFee, bumpedFeeLimit, retryable, err := eb.NewBumpTxAttempt(ctx, etx, attempt, nil, lgr)
>>>>>>> bc2f026a
	if err != nil {
		return errors.Wrap(err, "tryAgainBumpFee failed"), retryable
	}

	return eb.saveTryAgainAttempt(ctx, lgr, etx, attempt, replacementAttempt, initialBroadcastAt, bumpedFee, bumpedFeeLimit)
}

func (eb *EthBroadcaster[ADDR, TX_HASH, BLOCK_HASH]) tryAgainWithNewEstimation(ctx context.Context, lgr logger.Logger, sendError *evmclient.SendError, etx EthTx[ADDR, TX_HASH], attempt EthTxAttempt[ADDR, TX_HASH], initialBroadcastAt time.Time) (err error, retryable bool) {
	if attempt.TxType == 0x2 {
		err = errors.Errorf("re-estimation is not supported for EIP-1559 transactions. Eth node returned error: %v. This is a bug", sendError.Error())
		logger.Sugared(eb.logger).AssumptionViolation(err.Error())
		return err, false
	}
<<<<<<< HEAD
	fromAddrBytes, _ := etx.FromAddress.MarshalText()
	keySpecificMaxGasPriceWei := eb.config.KeySpecificMaxGasPriceWei(gethcommon.BytesToAddress(fromAddrBytes))
	gasPrice, gasLimit, err := eb.estimator.GetFee(ctx, etx.EncodedPayload, etx.GasLimit, keySpecificMaxGasPriceWei, txmgrtypes.OptForceRefetch)
=======

	replacementAttempt, fee, feeLimit, retryable, err := eb.NewTxAttemptWithType(ctx, etx, lgr, attempt.TxType, txmgrtypes.OptForceRefetch)
>>>>>>> bc2f026a
	if err != nil {
		return errors.Wrap(err, "tryAgainWithNewEstimation failed to build new attempt"), retryable
	}
	lgr.Warnw("L2 rejected transaction due to incorrect fee, re-estimated and will try again",
		"etxID", etx.ID, "err", err, "newGasPrice", fee, "newGasLimit", feeLimit)

	return eb.saveTryAgainAttempt(ctx, lgr, etx, attempt, replacementAttempt, initialBroadcastAt, fee, feeLimit)
}

<<<<<<< HEAD
func (eb *EthBroadcaster[ADDR, TX_HASH, BLOCK_HASH]) tryAgainWithNewLegacyGas(ctx context.Context, lgr logger.Logger, etx EthTx[ADDR, TX_HASH], attempt EthTxAttempt[ADDR, TX_HASH], initialBroadcastAt time.Time, newGasPrice *assets.Wei, newGasLimit uint32) (err error, retyrable bool) {
	replacementAttempt, err := eb.NewLegacyAttempt(etx, newGasPrice, newGasLimit)
	if err != nil {
		return errors.Wrap(err, "tryAgainWithNewLegacyGas failed"), true
	}

=======
func (eb *EthBroadcaster) saveTryAgainAttempt(ctx context.Context, lgr logger.Logger, etx EthTx, attempt EthTxAttempt, replacementAttempt EthTxAttempt, initialBroadcastAt time.Time, newFee gas.EvmFee, newFeeLimit uint32) (err error, retyrable bool) {
>>>>>>> bc2f026a
	if err = eb.orm.SaveReplacementInProgressAttempt(attempt, &replacementAttempt); err != nil {
		return errors.Wrap(err, "tryAgainWithNewFee failed"), true
	}

<<<<<<< HEAD
func (eb *EthBroadcaster[ADDR, TX_HASH, BLOCK_HASH]) tryAgainWithNewDynamicFeeGas(ctx context.Context, lgr logger.Logger, etx EthTx[ADDR, TX_HASH], attempt EthTxAttempt[ADDR, TX_HASH], initialBroadcastAt time.Time, newDynamicFee gas.DynamicFee, newGasLimit uint32) (err error, retyrable bool) {
	replacementAttempt, err := eb.NewDynamicFeeAttempt(etx, newDynamicFee, newGasLimit)
	if err != nil {
		return errors.Wrap(err, "tryAgainWithNewDynamicFeeGas failed"), true
	}

	if err = eb.orm.SaveReplacementInProgressAttempt(attempt, &replacementAttempt); err != nil {
		return errors.Wrap(err, "tryAgainWithNewDynamicFeeGas failed"), true
	}
	lgr.Debugw("Bumped dynamic fee gas on initial send", "oldFee", gas.MakeEvmPriorAttempt(attempt).DynamicFee(), "newFee", newDynamicFee)
=======
	lgr.Debugw("Bumped fee on initial send", "oldFee", attempt.Fee().String(), "newFee", newFee.String(), "newFeeLimit", newFeeLimit)
>>>>>>> bc2f026a
	return eb.handleInProgressEthTx(ctx, etx, replacementAttempt, initialBroadcastAt)
}

func (eb *EthBroadcaster[ADDR, TX_HASH, BLOCK_HASH]) saveFatallyErroredTransaction(lgr logger.Logger, etx *EthTx[ADDR, TX_HASH]) error {
	if etx.State != EthTxInProgress {
		return errors.Errorf("can only transition to fatal_error from in_progress, transaction is currently %s", etx.State)
	}
	if !etx.Error.Valid {
		return errors.New("expected error field to be set")
	}
	// NOTE: It's simpler to not do this transactionally for now (would require
	// refactoring pipeline runner resume to use postgres events)
	//
	// There is a very tiny possibility of the following:
	//
	// 1. We get a fatal error on the tx, resuming the pipeline with error
	// 2. Crash or failure during persist of fatal errored tx
	// 3. On the subsequent run the tx somehow succeeds and we save it as successful
	//
	// Now we have an errored pipeline even though the tx succeeded. This case
	// is relatively benign and probably nobody will ever run into it in
	// practice, but something to be aware of.
	if etx.PipelineTaskRunID.Valid && eb.resumeCallback != nil {
		err := eb.resumeCallback(etx.PipelineTaskRunID.UUID, nil, errors.Errorf("fatal error while sending transaction: %s", etx.Error.String))
		if errors.Is(err, sql.ErrNoRows) {
			lgr.Debugw("callback missing or already resumed", "etxID", etx.ID)
		} else if err != nil {
			return errors.Wrap(err, "failed to resume pipeline")
		}
	}
	return eb.orm.UpdateEthTxFatalError(etx)
}

<<<<<<< HEAD
func (eb *EthBroadcaster[ADDR, TX_HASH, BLOCK_HASH]) getNextNonce(address ADDR) (nonce int64, err error) {
	return eb.ks.NextSequence(address, &eb.chainID)
}

func (eb *EthBroadcaster[ADDR, TX_HASH, BLOCK_HASH]) incrementNextNonce(address ADDR, currentNonce int64, qopts ...pg.QOpt) error {
	return eb.ks.IncrementNextSequence(address, &eb.chainID, currentNonce, qopts...)
=======
func (eb *EthBroadcaster) getNextNonce(address gethCommon.Address) (nonce int64, err error) {
	return eb.ks.GetNextNonce(address, &eb.chainID)
}

func (eb *EthBroadcaster) incrementNextNonce(address gethCommon.Address, currentNonce int64, qopts ...pg.QOpt) error {
	return eb.ks.IncrementNextNonce(address, &eb.chainID, currentNonce, qopts...)
>>>>>>> bc2f026a
}

func observeTimeUntilBroadcast(chainID big.Int, createdAt, broadcastAt time.Time) {
	duration := float64(broadcastAt.Sub(createdAt))
	promTimeUntilBroadcast.WithLabelValues(chainID.String()).Observe(duration)
}<|MERGE_RESOLUTION|>--- conflicted
+++ resolved
@@ -19,11 +19,7 @@
 	"gopkg.in/guregu/null.v4"
 
 	txmgrtypes "github.com/smartcontractkit/chainlink/common/txmgr/types"
-<<<<<<< HEAD
 	"github.com/smartcontractkit/chainlink/common/types"
-	"github.com/smartcontractkit/chainlink/core/assets"
-=======
->>>>>>> bc2f026a
 	evmclient "github.com/smartcontractkit/chainlink/core/chains/evm/client"
 	"github.com/smartcontractkit/chainlink/core/chains/evm/gas"
 	"github.com/smartcontractkit/chainlink/core/chains/evm/label"
@@ -95,12 +91,7 @@
 	logger    logger.Logger
 	orm       ORM[ADDR, BLOCK_HASH, TX_HASH]
 	ethClient evmclient.Client
-<<<<<<< HEAD
-	ChainKeyStore[ADDR, TX_HASH]
-	estimator      txmgrtypes.FeeEstimator[*evmtypes.Head, gas.EvmFee, *assets.Wei, TX_HASH]
-=======
-	txmgrtypes.TxAttemptBuilder[*evmtypes.Head, gas.EvmFee, gethCommon.Address, gethCommon.Hash, EthTx, EthTxAttempt]
->>>>>>> bc2f026a
+	txmgrtypes.TxAttemptBuilder[*evmtypes.Head, gas.EvmFee, ADDR, TX_HASH, EthTx[ADDR, TX_HASH], EthTxAttempt[ADDR, TX_HASH]]
 	resumeCallback ResumeCallback
 	chainID        big.Int
 	config         Config
@@ -112,13 +103,8 @@
 	ethTxInsertListener pg.Subscription
 	eventBroadcaster    pg.EventBroadcaster
 
-<<<<<<< HEAD
 	ks        txmgrtypes.KeyStore[ADDR, *big.Int, gethTypes.Transaction, int64]
 	addresses []ADDR
-=======
-	ks        KeyStore
-	keyStates []ethkey.State
->>>>>>> bc2f026a
 
 	checkerFactory TransmitCheckerFactory[ADDR, TX_HASH]
 
@@ -134,46 +120,21 @@
 }
 
 // NewEthBroadcaster returns a new concrete EthBroadcaster
-<<<<<<< HEAD
-func NewEthBroadcaster[ADDR types.Hashable, TX_HASH types.Hashable, BLOCK_HASH types.Hashable](orm ORM[ADDR, BLOCK_HASH, TX_HASH], ethClient evmclient.Client, config Config, keystore txmgrtypes.KeyStore[ADDR, *big.Int, gethTypes.Transaction, int64], eventBroadcaster pg.EventBroadcaster, addresses []ADDR, estimator txmgrtypes.FeeEstimator[*evmtypes.Head, gas.EvmFee, *assets.Wei, TX_HASH], resumeCallback ResumeCallback,
+func NewEthBroadcaster[ADDR types.Hashable, TX_HASH types.Hashable, BLOCK_HASH types.Hashable](orm ORM[ADDR, BLOCK_HASH, TX_HASH], ethClient evmclient.Client, config Config, keystore txmgrtypes.KeyStore[ADDR, *big.Int, gethTypes.Transaction, int64], eventBroadcaster pg.EventBroadcaster, addresses []ADDR, resumeCallback ResumeCallback, txAttemptBuilder txmgrtypes.TxAttemptBuilder[*evmtypes.Head, gas.EvmFee, ADDR, TX_HASH, EthTx[ADDR, TX_HASH], EthTxAttempt[ADDR, TX_HASH]],
 	logger logger.Logger, checkerFactory TransmitCheckerFactory[ADDR, TX_HASH], autoSyncNonce bool) *EthBroadcaster[ADDR, TX_HASH, BLOCK_HASH] {
-=======
-func NewEthBroadcaster(orm ORM, ethClient evmclient.Client, config Config, keystore KeyStore,
-	eventBroadcaster pg.EventBroadcaster,
-	keyStates []ethkey.State, resumeCallback ResumeCallback,
-	txAttemptBuilder txmgrtypes.TxAttemptBuilder[*evmtypes.Head, gas.EvmFee, gethCommon.Address, gethCommon.Hash, EthTx, EthTxAttempt],
-	logger logger.Logger, checkerFactory TransmitCheckerFactory, autoSyncNonce bool) *EthBroadcaster {
->>>>>>> bc2f026a
 
 	logger = logger.Named("EthBroadcaster")
-<<<<<<< HEAD
 	return &EthBroadcaster[ADDR, TX_HASH, BLOCK_HASH]{
-		logger:    logger,
-		orm:       orm,
-		ethClient: ethClient,
-		ChainKeyStore: ChainKeyStore[ADDR, TX_HASH]{
-			chainID:  *ethClient.ChainID(),
-			config:   config,
-			keystore: keystore,
-		},
-		estimator:        estimator,
-=======
-	return &EthBroadcaster{
 		logger:           logger,
 		orm:              orm,
 		ethClient:        ethClient,
 		TxAttemptBuilder: txAttemptBuilder,
->>>>>>> bc2f026a
 		resumeCallback:   resumeCallback,
 		chainID:          *ethClient.ChainID(),
 		config:           config,
 		eventBroadcaster: eventBroadcaster,
-<<<<<<< HEAD
 		addresses:        addresses,
-=======
 		ks:               keystore,
-		keyStates:        keyStates,
->>>>>>> bc2f026a
 		checkerFactory:   checkerFactory,
 		triggers:         make(map[string]chan struct{}),
 		chStop:           make(chan struct{}),
@@ -340,17 +301,8 @@
 }
 
 // syncNonce tries to sync the key nonce, retrying indefinitely until success
-<<<<<<< HEAD
 func (eb *EthBroadcaster[ADDR, TX_HASH, BLOCK_HASH]) SyncNonce(ctx context.Context, addr ADDR) {
-	syncer := NewNonceSyncer(eb.orm, eb.logger, eb.ethClient, eb.ChainKeyStore.keystore)
-=======
-func (eb *EthBroadcaster) SyncNonce(ctx context.Context, k ethkey.State) {
-	if k.Disabled {
-		eb.logger.Infow("Skipping nonce sync for disabled key", "address", k.Address)
-		return
-	}
 	syncer := NewNonceSyncer(eb.orm, eb.logger, eb.ethClient, eb.ks)
->>>>>>> bc2f026a
 	nonceSyncRetryBackoff := eb.newNonceSyncBackoff()
 	if err := syncer.Sync(ctx, addr); err != nil {
 		// Enter retry loop with backoff
@@ -426,16 +378,9 @@
 			return nil, false
 		}
 		n++
-<<<<<<< HEAD
 		var a EthTxAttempt[ADDR, TX_HASH]
-		bytes, _ := fromAddress.MarshalText()
-		keySpecificMaxGasPriceWei := eb.config.KeySpecificMaxGasPriceWei(gethcommon.BytesToAddress(bytes))
-		fee, gasLimit, err := eb.estimator.GetFee(ctx, etx.EncodedPayload, etx.GasLimit, keySpecificMaxGasPriceWei)
-=======
-		var a EthTxAttempt
 		var retryable bool
 		a, _, _, retryable, err = eb.NewTxAttempt(ctx, *etx, eb.logger)
->>>>>>> bc2f026a
 		if err != nil {
 			return errors.Wrap(err, "processUnstartedEthTxs failed on NewAttempt"), retryable
 		}
@@ -731,13 +676,7 @@
 		"Consider increasing EVM.GasEstimator.PriceDefault (current value: %s)",
 		attempt.GasPrice, sendError.Error(), eb.config.EvmGasPriceDefault().String())
 
-<<<<<<< HEAD
-	fromAddrBytes, _ := etx.FromAddress.MarshalText()
-	keySpecificMaxGasPriceWei := eb.config.KeySpecificMaxGasPriceWei(gethcommon.BytesToAddress(fromAddrBytes))
-	bumpedFee, bumpedFeeLimit, err := eb.estimator.BumpFee(ctx, attempt.Fee(), etx.GasLimit, keySpecificMaxGasPriceWei, nil)
-=======
 	replacementAttempt, bumpedFee, bumpedFeeLimit, retryable, err := eb.NewBumpTxAttempt(ctx, etx, attempt, nil, lgr)
->>>>>>> bc2f026a
 	if err != nil {
 		return errors.Wrap(err, "tryAgainBumpFee failed"), retryable
 	}
@@ -751,14 +690,8 @@
 		logger.Sugared(eb.logger).AssumptionViolation(err.Error())
 		return err, false
 	}
-<<<<<<< HEAD
-	fromAddrBytes, _ := etx.FromAddress.MarshalText()
-	keySpecificMaxGasPriceWei := eb.config.KeySpecificMaxGasPriceWei(gethcommon.BytesToAddress(fromAddrBytes))
-	gasPrice, gasLimit, err := eb.estimator.GetFee(ctx, etx.EncodedPayload, etx.GasLimit, keySpecificMaxGasPriceWei, txmgrtypes.OptForceRefetch)
-=======
 
 	replacementAttempt, fee, feeLimit, retryable, err := eb.NewTxAttemptWithType(ctx, etx, lgr, attempt.TxType, txmgrtypes.OptForceRefetch)
->>>>>>> bc2f026a
 	if err != nil {
 		return errors.Wrap(err, "tryAgainWithNewEstimation failed to build new attempt"), retryable
 	}
@@ -768,34 +701,11 @@
 	return eb.saveTryAgainAttempt(ctx, lgr, etx, attempt, replacementAttempt, initialBroadcastAt, fee, feeLimit)
 }
 
-<<<<<<< HEAD
-func (eb *EthBroadcaster[ADDR, TX_HASH, BLOCK_HASH]) tryAgainWithNewLegacyGas(ctx context.Context, lgr logger.Logger, etx EthTx[ADDR, TX_HASH], attempt EthTxAttempt[ADDR, TX_HASH], initialBroadcastAt time.Time, newGasPrice *assets.Wei, newGasLimit uint32) (err error, retyrable bool) {
-	replacementAttempt, err := eb.NewLegacyAttempt(etx, newGasPrice, newGasLimit)
-	if err != nil {
-		return errors.Wrap(err, "tryAgainWithNewLegacyGas failed"), true
-	}
-
-=======
-func (eb *EthBroadcaster) saveTryAgainAttempt(ctx context.Context, lgr logger.Logger, etx EthTx, attempt EthTxAttempt, replacementAttempt EthTxAttempt, initialBroadcastAt time.Time, newFee gas.EvmFee, newFeeLimit uint32) (err error, retyrable bool) {
->>>>>>> bc2f026a
+func (eb *EthBroadcaster[ADDR, TX_HASH, BLOCK_HASH]) saveTryAgainAttempt(ctx context.Context, lgr logger.Logger, etx EthTx[ADDR, TX_HASH], attempt EthTxAttempt[ADDR, TX_HASH], replacementAttempt EthTxAttempt[ADDR, TX_HASH], initialBroadcastAt time.Time, newFee gas.EvmFee, newFeeLimit uint32) (err error, retyrable bool) {
 	if err = eb.orm.SaveReplacementInProgressAttempt(attempt, &replacementAttempt); err != nil {
 		return errors.Wrap(err, "tryAgainWithNewFee failed"), true
 	}
-
-<<<<<<< HEAD
-func (eb *EthBroadcaster[ADDR, TX_HASH, BLOCK_HASH]) tryAgainWithNewDynamicFeeGas(ctx context.Context, lgr logger.Logger, etx EthTx[ADDR, TX_HASH], attempt EthTxAttempt[ADDR, TX_HASH], initialBroadcastAt time.Time, newDynamicFee gas.DynamicFee, newGasLimit uint32) (err error, retyrable bool) {
-	replacementAttempt, err := eb.NewDynamicFeeAttempt(etx, newDynamicFee, newGasLimit)
-	if err != nil {
-		return errors.Wrap(err, "tryAgainWithNewDynamicFeeGas failed"), true
-	}
-
-	if err = eb.orm.SaveReplacementInProgressAttempt(attempt, &replacementAttempt); err != nil {
-		return errors.Wrap(err, "tryAgainWithNewDynamicFeeGas failed"), true
-	}
-	lgr.Debugw("Bumped dynamic fee gas on initial send", "oldFee", gas.MakeEvmPriorAttempt(attempt).DynamicFee(), "newFee", newDynamicFee)
-=======
 	lgr.Debugw("Bumped fee on initial send", "oldFee", attempt.Fee().String(), "newFee", newFee.String(), "newFeeLimit", newFeeLimit)
->>>>>>> bc2f026a
 	return eb.handleInProgressEthTx(ctx, etx, replacementAttempt, initialBroadcastAt)
 }
 
@@ -829,21 +739,12 @@
 	return eb.orm.UpdateEthTxFatalError(etx)
 }
 
-<<<<<<< HEAD
 func (eb *EthBroadcaster[ADDR, TX_HASH, BLOCK_HASH]) getNextNonce(address ADDR) (nonce int64, err error) {
 	return eb.ks.NextSequence(address, &eb.chainID)
 }
 
 func (eb *EthBroadcaster[ADDR, TX_HASH, BLOCK_HASH]) incrementNextNonce(address ADDR, currentNonce int64, qopts ...pg.QOpt) error {
 	return eb.ks.IncrementNextSequence(address, &eb.chainID, currentNonce, qopts...)
-=======
-func (eb *EthBroadcaster) getNextNonce(address gethCommon.Address) (nonce int64, err error) {
-	return eb.ks.GetNextNonce(address, &eb.chainID)
-}
-
-func (eb *EthBroadcaster) incrementNextNonce(address gethCommon.Address, currentNonce int64, qopts ...pg.QOpt) error {
-	return eb.ks.IncrementNextNonce(address, &eb.chainID, currentNonce, qopts...)
->>>>>>> bc2f026a
 }
 
 func observeTimeUntilBroadcast(chainID big.Int, createdAt, broadcastAt time.Time) {
