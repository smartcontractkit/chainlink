package txmgr_test

import (
	"encoding/json"
	"errors"
	"fmt"
	"math/big"
	"reflect"
	"testing"
	"time"

	pkgerrors "github.com/pkg/errors"

	gethCommon "github.com/ethereum/go-ethereum/common"
	"github.com/ethereum/go-ethereum/common/hexutil"
	"github.com/ethereum/go-ethereum/core/types"
	"github.com/ethereum/go-ethereum/rpc"
	"github.com/stretchr/testify/assert"
	"github.com/stretchr/testify/mock"
	"github.com/stretchr/testify/require"

	txmgrtypes "github.com/smartcontractkit/chainlink/v2/common/txmgr/types"
	"github.com/smartcontractkit/chainlink/v2/core/assets"
	evmclient "github.com/smartcontractkit/chainlink/v2/core/chains/evm/client"
	evmconfig "github.com/smartcontractkit/chainlink/v2/core/chains/evm/config"
	"github.com/smartcontractkit/chainlink/v2/core/chains/evm/gas"
	gasmocks "github.com/smartcontractkit/chainlink/v2/core/chains/evm/gas/mocks"
	"github.com/smartcontractkit/chainlink/v2/core/chains/evm/txmgr"
	evmtypes "github.com/smartcontractkit/chainlink/v2/core/chains/evm/types"
	"github.com/smartcontractkit/chainlink/v2/core/internal/cltest"
	"github.com/smartcontractkit/chainlink/v2/core/internal/testutils"
	configtest "github.com/smartcontractkit/chainlink/v2/core/internal/testutils/configtest/v2"
	"github.com/smartcontractkit/chainlink/v2/core/internal/testutils/evmtest"
	"github.com/smartcontractkit/chainlink/v2/core/internal/testutils/pgtest"
	"github.com/smartcontractkit/chainlink/v2/core/logger"
	"github.com/smartcontractkit/chainlink/v2/core/services/chainlink"
	ksmocks "github.com/smartcontractkit/chainlink/v2/core/services/keystore/mocks"
	"github.com/smartcontractkit/chainlink/v2/core/utils"
)

func newTestChainScopedConfig(t *testing.T) evmconfig.ChainScopedConfig {
	cfg := configtest.NewTestGeneralConfig(t)
	return evmtest.NewChainScopedConfig(t, cfg)
}

func mustInsertUnstartedEthTx(t *testing.T, txStorageService txmgr.EvmTxStorageService, fromAddress gethCommon.Address) {
	etx := cltest.NewEthTx(t, fromAddress)
	etx.State = txmgr.EthTxUnstarted
	require.NoError(t, txStorageService.InsertEthTx(&etx))
}

func newBroadcastLegacyEthTxAttempt(t *testing.T, etxID int64, gasPrice ...int64) txmgr.EvmEthTxAttempt {
	attempt := cltest.NewLegacyEthTxAttempt(t, etxID)
	attempt.State = txmgrtypes.TxAttemptBroadcast
	if len(gasPrice) > 0 {
		gp := gasPrice[0]
		attempt.GasPrice = assets.NewWeiI(gp)
	}
	return attempt
}

func mustTxBeInState(t *testing.T, txStorageService txmgr.EvmTxStorageService, tx txmgr.EvmEthTx, expectedState txmgr.EthTxState) {
	etx, err := txStorageService.FindEthTxWithAttempts(tx.ID)
	require.NoError(t, err)
	require.Equal(t, expectedState, etx.State)
}

func newTxReceipt(hash *evmtypes.TxHash, blockNumber int, txIndex uint) evmtypes.Receipt {
	hashBytes, _ := hash.MarshalText()
	return evmtypes.Receipt{
		TxHash:           gethCommon.BytesToHash(hashBytes),
		BlockHash:        utils.NewHash(),
		BlockNumber:      big.NewInt(int64(blockNumber)),
		TransactionIndex: txIndex,
		Status:           uint64(1),
	}
}

func newInProgressLegacyEthTxAttempt(t *testing.T, etxID int64, gasPrice ...int64) txmgr.EvmEthTxAttempt {
	attempt := cltest.NewLegacyEthTxAttempt(t, etxID)
	attempt.State = txmgrtypes.TxAttemptInProgress
	if len(gasPrice) > 0 {
		gp := gasPrice[0]
		attempt.GasPrice = assets.NewWeiI(gp)
	}
	return attempt
}

func mustInsertInProgressEthTx(t *testing.T, txStorageService txmgr.EvmTxStorageService, nonce int64, fromAddress gethCommon.Address) txmgr.EvmEthTx {
	etx := cltest.NewEthTx(t, fromAddress)
	etx.State = txmgr.EthTxInProgress
	etx.Nonce = &nonce
	require.NoError(t, txStorageService.InsertEthTx(&etx))

	return etx
}

func mustInsertConfirmedEthTx(t *testing.T, txStorageService txmgr.EvmTxStorageService, nonce int64, fromAddress gethCommon.Address) txmgr.EvmEthTx {
	etx := cltest.NewEthTx(t, fromAddress)
	etx.State = txmgr.EthTxConfirmed
	etx.Nonce = &nonce
	now := time.Now()
	etx.BroadcastAt = &now
	etx.InitialBroadcastAt = &now
	require.NoError(t, txStorageService.InsertEthTx(&etx))

	return etx
}

func TestEthConfirmer_CheckForReceipts(t *testing.T) {
	t.Parallel()

	db := pgtest.NewSqlxDB(t)
	config := newTestChainScopedConfig(t)
	txStorageService := cltest.NewTxmStorageService(t, db, config)

	ethClient := evmtest.NewEthClientMockWithDefaultChain(t)
	ethKeyStore := cltest.NewKeyStore(t, db, config).Eth()

	_, fromAddress := cltest.MustAddRandomKeyToKeystore(t, ethKeyStore)
<<<<<<< HEAD

	ec, err := cltest.NewEthConfirmer(t, txStorageService, ethClient, config, ethKeyStore)
	require.NoError(t, err)
=======
	// state := cltest.MustGetStateForKey(t, ethKeyStore, key)

	ec := cltest.NewEthConfirmer(t, borm, ethClient, config, ethKeyStore, []gethCommon.Address{fromAddress}, nil)
>>>>>>> 489280eb

	nonce := int64(0)
	ctx := testutils.Context(t)
	blockNum := int64(0)

	t.Run("only finds eth_txes in unconfirmed state with at least one broadcast attempt", func(t *testing.T) {
		cltest.MustInsertFatalErrorEthTx(t, txStorageService, fromAddress)
		mustInsertInProgressEthTx(t, txStorageService, nonce, fromAddress)
		nonce++
		cltest.MustInsertConfirmedEthTxWithLegacyAttempt(t, txStorageService, nonce, 1, fromAddress)
		nonce++
		cltest.MustInsertUnconfirmedEthTxWithInsufficientEthAttempt(t, txStorageService, nonce, fromAddress)
		nonce++
		mustInsertUnstartedEthTx(t, txStorageService, fromAddress)

		// Do the thing
		require.NoError(t, ec.CheckForReceipts(ctx, blockNum))
	})

	etx1 := cltest.MustInsertUnconfirmedEthTxWithBroadcastLegacyAttempt(t, txStorageService, nonce, fromAddress)
	nonce++
	require.Len(t, etx1.EthTxAttempts, 1)
	attempt1_1 := etx1.EthTxAttempts[0]
	require.Len(t, attempt1_1.EthReceipts, 0)

	t.Run("fetches receipt for one unconfirmed eth_tx", func(t *testing.T) {
		ethClient.On("NonceAt", mock.Anything, mock.Anything, mock.Anything).Return(uint64(10), nil)
		// Transaction not confirmed yet, receipt is nil
		ethClient.On("BatchCallContext", mock.Anything, mock.MatchedBy(func(b []rpc.BatchElem) bool {
			return len(b) == 1 && cltest.BatchElemMatchesParams(b[0], attempt1_1.Hash, "eth_getTransactionReceipt")
		})).Return(nil).Run(func(args mock.Arguments) {
			elems := args.Get(1).([]rpc.BatchElem)
			elems[0].Result = &evmtypes.Receipt{}
		}).Once()

		// Do the thing
		require.NoError(t, ec.CheckForReceipts(ctx, blockNum))

		var err error
		etx1, err = txStorageService.FindEthTxWithAttempts(etx1.ID)
		assert.NoError(t, err)
		require.Len(t, etx1.EthTxAttempts, 1)
		attempt1_1 = etx1.EthTxAttempts[0]
		require.NoError(t, err)
		require.Len(t, attempt1_1.EthReceipts, 0)
	})

	t.Run("saves nothing if returned receipt does not match the attempt", func(t *testing.T) {
		txmReceipt := evmtypes.Receipt{
			TxHash:           utils.NewHash(),
			BlockHash:        utils.NewHash(),
			BlockNumber:      big.NewInt(42),
			TransactionIndex: uint(1),
		}

		ethClient.On("NonceAt", mock.Anything, mock.Anything, mock.Anything).Return(uint64(10), nil)
		// First transaction confirmed
		ethClient.On("BatchCallContext", mock.Anything, mock.MatchedBy(func(b []rpc.BatchElem) bool {
			return len(b) == 1 && cltest.BatchElemMatchesParams(b[0], attempt1_1.Hash, "eth_getTransactionReceipt")
		})).Return(nil).Run(func(args mock.Arguments) {
			elems := args.Get(1).([]rpc.BatchElem)
			elems[0].Result = &txmReceipt
		}).Once()

		// No error because it is merely logged
		require.NoError(t, ec.CheckForReceipts(ctx, blockNum))

		etx, err := txStorageService.FindEthTxWithAttempts(etx1.ID)
		require.NoError(t, err)
		require.Len(t, etx.EthTxAttempts, 1)

		require.Len(t, etx.EthTxAttempts[0].EthReceipts, 0)
	})

	t.Run("saves nothing if query returns error", func(t *testing.T) {
		txHashBytes, _ := attempt1_1.Hash.MarshalText()
		txmReceipt := evmtypes.Receipt{
			TxHash:           gethCommon.BytesToHash(txHashBytes),
			BlockHash:        utils.NewHash(),
			BlockNumber:      big.NewInt(42),
			TransactionIndex: uint(1),
		}

		ethClient.On("NonceAt", mock.Anything, mock.Anything, mock.Anything).Return(uint64(10), nil)
		// First transaction confirmed
		ethClient.On("BatchCallContext", mock.Anything, mock.MatchedBy(func(b []rpc.BatchElem) bool {
			return len(b) == 1 && cltest.BatchElemMatchesParams(b[0], attempt1_1.Hash, "eth_getTransactionReceipt")
		})).Return(nil).Run(func(args mock.Arguments) {
			elems := args.Get(1).([]rpc.BatchElem)
			elems[0].Result = &txmReceipt
			elems[0].Error = errors.New("foo")
		}).Once()

		// No error because it is merely logged
		require.NoError(t, ec.CheckForReceipts(ctx, blockNum))

		etx, err := txStorageService.FindEthTxWithAttempts(etx1.ID)
		require.NoError(t, err)
		require.Len(t, etx.EthTxAttempts, 1)
		require.Len(t, etx.EthTxAttempts[0].EthReceipts, 0)
	})

	etx2 := cltest.MustInsertUnconfirmedEthTxWithBroadcastLegacyAttempt(t, txStorageService, nonce, fromAddress)
	nonce++
	require.Len(t, etx2.EthTxAttempts, 1)
	attempt2_1 := etx2.EthTxAttempts[0]
	require.Len(t, attempt2_1.EthReceipts, 0)

	t.Run("saves eth_receipt and marks eth_tx as confirmed when geth client returns valid receipt", func(t *testing.T) {
		txHashBytes, _ := attempt1_1.Hash.MarshalText()
		txmReceipt := evmtypes.Receipt{
			TxHash:           gethCommon.BytesToHash(txHashBytes),
			BlockHash:        utils.NewHash(),
			BlockNumber:      big.NewInt(42),
			TransactionIndex: uint(1),
			Status:           uint64(1),
		}

		ethClient.On("NonceAt", mock.Anything, mock.Anything, mock.Anything).Return(uint64(10), nil)
		ethClient.On("BatchCallContext", mock.Anything, mock.MatchedBy(func(b []rpc.BatchElem) bool {
			return len(b) == 2 &&
				cltest.BatchElemMatchesParams(b[0], attempt1_1.Hash, "eth_getTransactionReceipt") &&
				cltest.BatchElemMatchesParams(b[1], attempt2_1.Hash, "eth_getTransactionReceipt")

		})).Return(nil).Run(func(args mock.Arguments) {
			elems := args.Get(1).([]rpc.BatchElem)
			// First transaction confirmed
			elems[0].Result = &txmReceipt
			// Second transaction still unconfirmed
			elems[1].Result = &evmtypes.Receipt{}
		}).Once()

		// Do the thing
		require.NoError(t, ec.CheckForReceipts(ctx, blockNum))

		// Check that the receipt was saved
		etx, err := txStorageService.FindEthTxWithAttempts(etx1.ID)
		require.NoError(t, err)

		assert.Equal(t, txmgr.EthTxConfirmed, etx.State)
		assert.Len(t, etx.EthTxAttempts, 1)
		attempt1_1 = etx.EthTxAttempts[0]
		require.Len(t, attempt1_1.EthReceipts, 1)

		ethReceipt := attempt1_1.EthReceipts[0]

		assert.Equal(t, txmReceipt.TxHash, ethReceipt.TxHash)
		assert.Equal(t, txmReceipt.BlockHash, ethReceipt.BlockHash)
		assert.Equal(t, txmReceipt.BlockNumber.Int64(), ethReceipt.BlockNumber)
		assert.Equal(t, txmReceipt.TransactionIndex, ethReceipt.TransactionIndex)

		receiptJSON, err := json.Marshal(txmReceipt)
		require.NoError(t, err)

		j, err := json.Marshal(ethReceipt.Receipt)
		require.NoError(t, err)
		assert.JSONEq(t, string(receiptJSON), string(j))
	})

	t.Run("fetches and saves receipts for several attempts in gas price order", func(t *testing.T) {
		attempt2_2 := newBroadcastLegacyEthTxAttempt(t, etx2.ID)
		attempt2_2.GasPrice = assets.NewWeiI(10)

		attempt2_3 := newBroadcastLegacyEthTxAttempt(t, etx2.ID)
		attempt2_3.GasPrice = assets.NewWeiI(20)

		// Insert order deliberately reversed to test sorting by gas price
		require.NoError(t, txStorageService.InsertEthTxAttempt(&attempt2_3))
		require.NoError(t, txStorageService.InsertEthTxAttempt(&attempt2_2))

		txHashBytes, _ := attempt2_2.Hash.MarshalText()
		txmReceipt := evmtypes.Receipt{
			TxHash:           gethCommon.BytesToHash(txHashBytes),
			BlockHash:        utils.NewHash(),
			BlockNumber:      big.NewInt(42),
			TransactionIndex: uint(1),
			Status:           uint64(1),
		}

		ethClient.On("NonceAt", mock.Anything, mock.Anything, mock.Anything).Return(uint64(10), nil)
		ethClient.On("BatchCallContext", mock.Anything, mock.MatchedBy(func(b []rpc.BatchElem) bool {
			return len(b) == 3 &&
				cltest.BatchElemMatchesParams(b[2], attempt2_1.Hash, "eth_getTransactionReceipt") &&
				cltest.BatchElemMatchesParams(b[1], attempt2_2.Hash, "eth_getTransactionReceipt") &&
				cltest.BatchElemMatchesParams(b[0], attempt2_3.Hash, "eth_getTransactionReceipt")

		})).Return(nil).Run(func(args mock.Arguments) {
			elems := args.Get(1).([]rpc.BatchElem)
			// Most expensive attempt still unconfirmed
			elems[2].Result = &evmtypes.Receipt{}
			// Second most expensive attempt is confirmed
			elems[1].Result = &txmReceipt
			// Cheapest attempt still unconfirmed
			elems[0].Result = &evmtypes.Receipt{}
		}).Once()

		// Do the thing
		require.NoError(t, ec.CheckForReceipts(ctx, blockNum))

		// Check that the state was updated
		etx, err := txStorageService.FindEthTxWithAttempts(etx2.ID)
		require.NoError(t, err)

		require.Equal(t, txmgr.EthTxConfirmed, etx.State)
		require.Len(t, etx.EthTxAttempts, 3)
	})

	etx3 := cltest.MustInsertUnconfirmedEthTxWithBroadcastLegacyAttempt(t, txStorageService, nonce, fromAddress)
	attempt3_1 := etx3.EthTxAttempts[0]
	nonce++

	t.Run("ignores receipt missing BlockHash that comes from querying parity too early", func(t *testing.T) {
		ethClient.On("NonceAt", mock.Anything, mock.Anything, mock.Anything).Return(uint64(10), nil)
		txHashBytes, _ := attempt3_1.Hash.MarshalText()
		receipt := evmtypes.Receipt{
			TxHash: gethCommon.BytesToHash(txHashBytes),
			Status: uint64(1),
		}
		ethClient.On("BatchCallContext", mock.Anything, mock.MatchedBy(func(b []rpc.BatchElem) bool {
			return len(b) == 1 && cltest.BatchElemMatchesParams(b[0], attempt3_1.Hash, "eth_getTransactionReceipt")
		})).Return(nil).Run(func(args mock.Arguments) {
			elems := args.Get(1).([]rpc.BatchElem)
			elems[0].Result = &receipt
		}).Once()

		// Do the thing
		require.NoError(t, ec.CheckForReceipts(ctx, blockNum))

		// No receipt, but no error either
		etx, err := txStorageService.FindEthTxWithAttempts(etx3.ID)
		require.NoError(t, err)

		assert.Equal(t, txmgr.EthTxUnconfirmed, etx.State)
		assert.Len(t, etx.EthTxAttempts, 1)
		attempt3_1 = etx.EthTxAttempts[0]
		require.Len(t, attempt3_1.EthReceipts, 0)
	})

	t.Run("does not panic if receipt has BlockHash but is missing some other fields somehow", func(t *testing.T) {
		// NOTE: This should never happen, but we shouldn't panic regardless
		txHashBytes, _ := attempt3_1.Hash.MarshalText()
		receipt := evmtypes.Receipt{
			TxHash:    gethCommon.BytesToHash(txHashBytes),
			BlockHash: utils.NewHash(),
			Status:    uint64(1),
		}
		ethClient.On("BatchCallContext", mock.Anything, mock.MatchedBy(func(b []rpc.BatchElem) bool {
			return len(b) == 1 && cltest.BatchElemMatchesParams(b[0], attempt3_1.Hash, "eth_getTransactionReceipt")
		})).Return(nil).Run(func(args mock.Arguments) {
			elems := args.Get(1).([]rpc.BatchElem)
			elems[0].Result = &receipt
		}).Once()

		// Do the thing
		require.NoError(t, ec.CheckForReceipts(ctx, blockNum))

		// No receipt, but no error either
		etx, err := txStorageService.FindEthTxWithAttempts(etx3.ID)
		require.NoError(t, err)

		assert.Equal(t, txmgr.EthTxUnconfirmed, etx.State)
		assert.Len(t, etx.EthTxAttempts, 1)
		attempt3_1 = etx.EthTxAttempts[0]
		require.Len(t, attempt3_1.EthReceipts, 0)
	})
	txHashBytes, _ := attempt3_1.Hash.MarshalText()
	t.Run("handles case where eth_receipt already exists somehow", func(t *testing.T) {
		ethReceipt := cltest.MustInsertEthReceipt(t, txStorageService, 42, utils.NewHash(), gethCommon.BytesToHash(txHashBytes))
		blockHashBytes, _ := ethReceipt.BlockHash.MarshalText()
		txmReceipt := evmtypes.Receipt{
			TxHash:           gethCommon.BytesToHash(txHashBytes),
			BlockHash:        gethCommon.BytesToHash(blockHashBytes),
			BlockNumber:      big.NewInt(ethReceipt.BlockNumber),
			TransactionIndex: ethReceipt.TransactionIndex,
			Status:           uint64(1),
		}
		ethClient.On("NonceAt", mock.Anything, mock.Anything, mock.Anything).Return(uint64(10), nil)
		ethClient.On("BatchCallContext", mock.Anything, mock.MatchedBy(func(b []rpc.BatchElem) bool {
			return len(b) == 1 && cltest.BatchElemMatchesParams(b[0], attempt3_1.Hash, "eth_getTransactionReceipt")
		})).Return(nil).Run(func(args mock.Arguments) {
			elems := args.Get(1).([]rpc.BatchElem)
			elems[0].Result = &txmReceipt
		}).Once()

		// Do the thing
		require.NoError(t, ec.CheckForReceipts(ctx, blockNum))

		// Check that the receipt was unchanged
		etx, err := txStorageService.FindEthTxWithAttempts(etx3.ID)
		require.NoError(t, err)

		assert.Equal(t, txmgr.EthTxConfirmed, etx.State)
		assert.Len(t, etx.EthTxAttempts, 1)
		attempt3_1 = etx.EthTxAttempts[0]
		require.Len(t, attempt3_1.EthReceipts, 1)

		ethReceipt = attempt3_1.EthReceipts[0]

		assert.Equal(t, txmReceipt.TxHash, ethReceipt.TxHash)
		assert.Equal(t, txmReceipt.BlockHash, ethReceipt.BlockHash)
		assert.Equal(t, txmReceipt.BlockNumber.Int64(), ethReceipt.BlockNumber)
		assert.Equal(t, txmReceipt.TransactionIndex, ethReceipt.TransactionIndex)
	})

	etx4 := cltest.MustInsertUnconfirmedEthTxWithBroadcastLegacyAttempt(t, txStorageService, nonce, fromAddress)
	attempt4_1 := etx4.EthTxAttempts[0]
	nonce++

	t.Run("on receipt fetch marks in_progress eth_tx_attempt as broadcast", func(t *testing.T) {
		attempt4_2 := newInProgressLegacyEthTxAttempt(t, etx4.ID)
		attempt4_2.GasPrice = assets.NewWeiI(10)

		require.NoError(t, txStorageService.InsertEthTxAttempt(&attempt4_2))

		txHashBytes, _ := attempt4_2.Hash.MarshalText()
		txmReceipt := evmtypes.Receipt{
			TxHash:           gethCommon.BytesToHash(txHashBytes),
			BlockHash:        utils.NewHash(),
			BlockNumber:      big.NewInt(42),
			TransactionIndex: uint(1),
			Status:           uint64(1),
		}
		ethClient.On("NonceAt", mock.Anything, mock.Anything, mock.Anything).Return(uint64(10), nil)
		// Second attempt is confirmed
		ethClient.On("BatchCallContext", mock.Anything, mock.MatchedBy(func(b []rpc.BatchElem) bool {
			return len(b) == 2 &&
				cltest.BatchElemMatchesParams(b[0], attempt4_2.Hash, "eth_getTransactionReceipt") &&
				cltest.BatchElemMatchesParams(b[1], attempt4_1.Hash, "eth_getTransactionReceipt")
		})).Return(nil).Run(func(args mock.Arguments) {
			elems := args.Get(1).([]rpc.BatchElem)
			// First attempt still unconfirmed
			elems[1].Result = &evmtypes.Receipt{}
			// Second attempt is confirmed
			elems[0].Result = &txmReceipt
		}).Once()

		// Do the thing
		require.NoError(t, ec.CheckForReceipts(ctx, blockNum))

		// Check that the state was updated
		var err error
		etx4, err = txStorageService.FindEthTxWithAttempts(etx4.ID)
		require.NoError(t, err)

		attempt4_1 = etx4.EthTxAttempts[1]
		attempt4_2 = etx4.EthTxAttempts[0]

		// And the attempts
		require.Equal(t, txmgrtypes.TxAttemptBroadcast, attempt4_1.State)
		require.Nil(t, attempt4_1.BroadcastBeforeBlockNum)
		require.Equal(t, txmgrtypes.TxAttemptBroadcast, attempt4_2.State)
		require.Equal(t, int64(42), *attempt4_2.BroadcastBeforeBlockNum)

		// Check receipts
		require.Len(t, attempt4_1.EthReceipts, 0)
		require.Len(t, attempt4_2.EthReceipts, 1)
	})

	etx5 := cltest.MustInsertUnconfirmedEthTxWithBroadcastLegacyAttempt(t, txStorageService, nonce, fromAddress)
	attempt5_1 := etx5.EthTxAttempts[0]
	nonce++

	t.Run("simulate on revert", func(t *testing.T) {
		txHashBytes, _ := attempt5_1.Hash.MarshalText()
		txmReceipt := evmtypes.Receipt{
			TxHash:           gethCommon.BytesToHash(txHashBytes),
			BlockHash:        utils.NewHash(),
			BlockNumber:      big.NewInt(42),
			TransactionIndex: uint(1),
			Status:           uint64(0),
		}
		ethClient.On("NonceAt", mock.Anything, mock.Anything, mock.Anything).Return(uint64(10), nil)
		// First attempt is confirmed and reverted
		ethClient.On("BatchCallContext", mock.Anything, mock.MatchedBy(func(b []rpc.BatchElem) bool {
			return len(b) == 1 &&
				cltest.BatchElemMatchesParams(b[0], attempt5_1.Hash, "eth_getTransactionReceipt")
		})).Return(nil).Run(func(args mock.Arguments) {
			elems := args.Get(1).([]rpc.BatchElem)
			// First attempt still unconfirmed
			elems[0].Result = &txmReceipt
		}).Once()
		data, err := utils.ABIEncode(`[{"type":"uint256"}]`, big.NewInt(10))
		require.NoError(t, err)
		sig := utils.Keccak256Fixed([]byte(`MyError(uint256)`))
		ethClient.On("CallContract", mock.Anything, mock.Anything, mock.Anything).Return(nil, &evmclient.JsonError{
			Code:    1,
			Message: "reverted",
			Data:    utils.ConcatBytes(sig[:4], data),
		}).Once()

		// Do the thing
		require.NoError(t, ec.CheckForReceipts(ctx, blockNum))

		// Check that the state was updated
		etx5, err = txStorageService.FindEthTxWithAttempts(etx5.ID)
		require.NoError(t, err)

		attempt5_1 = etx5.EthTxAttempts[0]

		// And the attempts
		require.Equal(t, txmgrtypes.TxAttemptBroadcast, attempt5_1.State)
		require.NotNil(t, attempt5_1.BroadcastBeforeBlockNum)
		// Check receipts
		require.Len(t, attempt5_1.EthReceipts, 1)
	})
}

func TestEthConfirmer_CheckForReceipts_batching(t *testing.T) {
	t.Parallel()

	db := pgtest.NewSqlxDB(t)
	cfg := configtest.NewGeneralConfig(t, func(c *chainlink.Config, s *chainlink.Secrets) {
		c.EVM[0].RPCDefaultBatchSize = ptr[uint32](2)
	})
	txStorageService := cltest.NewTxmStorageService(t, db, cfg)

	ethKeyStore := cltest.NewKeyStore(t, db, cfg).Eth()

	_, fromAddress := cltest.MustInsertRandomKeyReturningState(t, ethKeyStore, 0)

	ethClient := evmtest.NewEthClientMockWithDefaultChain(t)

	evmcfg := evmtest.NewChainScopedConfig(t, cfg)

<<<<<<< HEAD
	ec, err := cltest.NewEthConfirmer(t, txStorageService, ethClient, evmcfg, ethKeyStore)
	require.NoError(t, err)
=======
	ec := cltest.NewEthConfirmer(t, borm, ethClient, evmcfg, ethKeyStore, []gethCommon.Address{fromAddress}, nil)
>>>>>>> 489280eb

	ctx := testutils.Context(t)

	etx := cltest.MustInsertUnconfirmedEthTx(t, txStorageService, 0, fromAddress)
	var attempts []txmgr.EvmEthTxAttempt

	// Total of 5 attempts should lead to 3 batched fetches (2, 2, 1)
	for i := 0; i < 5; i++ {
		attempt := newBroadcastLegacyEthTxAttempt(t, etx.ID, int64(i+2))
		require.NoError(t, txStorageService.InsertEthTxAttempt(&attempt))
		attempts = append(attempts, attempt)
	}

	ethClient.On("NonceAt", mock.Anything, mock.Anything, mock.Anything).Return(uint64(10), nil)

	ethClient.On("BatchCallContext", mock.Anything, mock.MatchedBy(func(b []rpc.BatchElem) bool {
		return len(b) == 2 &&
			cltest.BatchElemMatchesParams(b[0], attempts[4].Hash, "eth_getTransactionReceipt") &&
			cltest.BatchElemMatchesParams(b[1], attempts[3].Hash, "eth_getTransactionReceipt")
	})).Return(nil).Run(func(args mock.Arguments) {
		elems := args.Get(1).([]rpc.BatchElem)
		elems[0].Result = &evmtypes.Receipt{}
		elems[1].Result = &evmtypes.Receipt{}
	}).Once()
	ethClient.On("BatchCallContext", mock.Anything, mock.MatchedBy(func(b []rpc.BatchElem) bool {
		return len(b) == 2 &&
			cltest.BatchElemMatchesParams(b[0], attempts[2].Hash, "eth_getTransactionReceipt") &&
			cltest.BatchElemMatchesParams(b[1], attempts[1].Hash, "eth_getTransactionReceipt")
	})).Return(nil).Run(func(args mock.Arguments) {
		elems := args.Get(1).([]rpc.BatchElem)
		elems[0].Result = &evmtypes.Receipt{}
		elems[1].Result = &evmtypes.Receipt{}
	}).Once()
	ethClient.On("BatchCallContext", mock.Anything, mock.MatchedBy(func(b []rpc.BatchElem) bool {
		return len(b) == 1 &&
			cltest.BatchElemMatchesParams(b[0], attempts[0].Hash, "eth_getTransactionReceipt")
	})).Return(nil).Run(func(args mock.Arguments) {
		elems := args.Get(1).([]rpc.BatchElem)
		elems[0].Result = &evmtypes.Receipt{}
	}).Once()

	require.NoError(t, ec.CheckForReceipts(ctx, 42))
}

func TestEthConfirmer_CheckForReceipts_HandlesNonFwdTxsWithForwardingEnabled(t *testing.T) {
	t.Parallel()

	db := pgtest.NewSqlxDB(t)

	cfg := configtest.NewGeneralConfig(t, func(c *chainlink.Config, s *chainlink.Secrets) {
		c.EVM[0].RPCDefaultBatchSize = ptr[uint32](1)
		c.EVM[0].Transactions.ForwardersEnabled = ptr(true)
	})

	txStorageService := cltest.NewTxmStorageService(t, db, cfg)
	ethKeyStore := cltest.NewKeyStore(t, db, cfg).Eth()
	ethClient := evmtest.NewEthClientMockWithDefaultChain(t)
	evmcfg := evmtest.NewChainScopedConfig(t, cfg)

	_, fromAddress := cltest.MustInsertRandomKeyReturningState(t, ethKeyStore, 0)
<<<<<<< HEAD
	ec, err := cltest.NewEthConfirmer(t, txStorageService, ethClient, evmcfg, ethKeyStore)
	require.NoError(t, err)
=======
	ec := cltest.NewEthConfirmer(t, borm, ethClient, evmcfg, ethKeyStore, []gethCommon.Address{fromAddress}, nil)
>>>>>>> 489280eb
	ctx := testutils.Context(t)
	// tx is not forwarded and doesn't have meta set. EthConfirmer should handle nil meta values
	etx := cltest.MustInsertUnconfirmedEthTx(t, txStorageService, 0, fromAddress)
	attempt := newBroadcastLegacyEthTxAttempt(t, etx.ID, 2)
	attempt.EthTx.Meta = nil
	require.NoError(t, txStorageService.InsertEthTxAttempt(&attempt))
	dbtx, err := txStorageService.FindEthTxWithAttempts(etx.ID)
	require.NoError(t, err)
	require.Equal(t, 0, len(dbtx.EthTxAttempts[0].EthReceipts))

	txHashBytes, _ := attempt.Hash.MarshalText()
	txmReceipt := evmtypes.Receipt{
		TxHash:           gethCommon.BytesToHash(txHashBytes),
		BlockHash:        utils.NewHash(),
		BlockNumber:      big.NewInt(42),
		TransactionIndex: uint(1),
		Status:           uint64(1),
	}

	ethClient.On("NonceAt", mock.Anything, mock.Anything, mock.Anything).Return(uint64(10), nil)
	ethClient.On("BatchCallContext", mock.Anything, mock.MatchedBy(func(b []rpc.BatchElem) bool {
		return len(b) == 1 &&
			cltest.BatchElemMatchesParams(b[0], attempt.Hash, "eth_getTransactionReceipt")
	})).Return(nil).Run(func(args mock.Arguments) {
		elems := args.Get(1).([]rpc.BatchElem)
		elems[0].Result = &txmReceipt // confirmed
	}).Once()

	require.NoError(t, ec.CheckForReceipts(ctx, 42))

	// Check receipt is inserted correctly.
	dbtx, err = txStorageService.FindEthTxWithAttempts(etx.ID)
	require.NoError(t, err)
	require.Equal(t, 1, len(dbtx.EthTxAttempts[0].EthReceipts))
}

func TestEthConfirmer_CheckForReceipts_only_likely_confirmed(t *testing.T) {
	t.Parallel()

	db := pgtest.NewSqlxDB(t)
	cfg := configtest.NewGeneralConfig(t, func(c *chainlink.Config, s *chainlink.Secrets) {
		c.EVM[0].RPCDefaultBatchSize = ptr[uint32](6)
	})
	txStorageService := cltest.NewTxmStorageService(t, db, cfg)

	ethKeyStore := cltest.NewKeyStore(t, db, cfg).Eth()

	_, fromAddress := cltest.MustInsertRandomKeyReturningState(t, ethKeyStore, 0)

	ethClient := evmtest.NewEthClientMockWithDefaultChain(t)

	evmcfg := evmtest.NewChainScopedConfig(t, cfg)

<<<<<<< HEAD
	ec, err := cltest.NewEthConfirmer(t, txStorageService, ethClient, evmcfg, ethKeyStore)
	require.NoError(t, err)
=======
	ec := cltest.NewEthConfirmer(t, borm, ethClient, evmcfg, ethKeyStore, []gethCommon.Address{fromAddress}, nil)
>>>>>>> 489280eb

	ctx := testutils.Context(t)

	var attempts []txmgr.EvmEthTxAttempt
	// inserting in DESC nonce order to test DB ASC ordering
	etx2 := cltest.MustInsertUnconfirmedEthTx(t, txStorageService, 1, fromAddress)
	for i := 0; i < 4; i++ {
		attempt := newBroadcastLegacyEthTxAttempt(t, etx2.ID, int64(100-i))
		require.NoError(t, txStorageService.InsertEthTxAttempt(&attempt))
	}
	etx := cltest.MustInsertUnconfirmedEthTx(t, txStorageService, 0, fromAddress)
	for i := 0; i < 4; i++ {
		attempt := newBroadcastLegacyEthTxAttempt(t, etx.ID, int64(100-i))
		require.NoError(t, txStorageService.InsertEthTxAttempt(&attempt))

		// only adding these because a batch for only those attempts should be sent
		attempts = append(attempts, attempt)
	}

	ethClient.On("NonceAt", mock.Anything, mock.Anything, mock.Anything).Return(uint64(0), nil)

	var captured []rpc.BatchElem
	ethClient.On("BatchCallContext", mock.Anything, mock.MatchedBy(func(b []rpc.BatchElem) bool {
		return len(b) == 4
	})).Return(nil).Run(func(args mock.Arguments) {
		elems := args.Get(1).([]rpc.BatchElem)
		captured = append(captured, elems...)
		elems[0].Result = &evmtypes.Receipt{}
		elems[1].Result = &evmtypes.Receipt{}
		elems[2].Result = &evmtypes.Receipt{}
		elems[3].Result = &evmtypes.Receipt{}
	}).Once()

	require.NoError(t, ec.CheckForReceipts(ctx, 42))

	txHashBytes, _ := attempts[0].Hash.MarshalText()
	cltest.BatchElemMustMatchParams(t, captured[0], gethCommon.BytesToHash(txHashBytes), "eth_getTransactionReceipt")
	txHashBytes, _ = attempts[1].Hash.MarshalText()
	cltest.BatchElemMustMatchParams(t, captured[1], gethCommon.BytesToHash(txHashBytes), "eth_getTransactionReceipt")
	txHashBytes, _ = attempts[2].Hash.MarshalText()
	cltest.BatchElemMustMatchParams(t, captured[2], gethCommon.BytesToHash(txHashBytes), "eth_getTransactionReceipt")
	txHashBytes, _ = attempts[3].Hash.MarshalText()
	cltest.BatchElemMustMatchParams(t, captured[3], gethCommon.BytesToHash(txHashBytes), "eth_getTransactionReceipt")
}

func TestEthConfirmer_CheckForReceipts_should_not_check_for_likely_unconfirmed(t *testing.T) {
	t.Parallel()

	db := pgtest.NewSqlxDB(t)
	config := newTestChainScopedConfig(t)
	txStorageService := cltest.NewTxmStorageService(t, db, config)

	ethKeyStore := cltest.NewKeyStore(t, db, config).Eth()

	_, fromAddress := cltest.MustInsertRandomKeyReturningState(t, ethKeyStore, 0)

	ethClient := evmtest.NewEthClientMockWithDefaultChain(t)

<<<<<<< HEAD
	ec, err := cltest.NewEthConfirmer(t, txStorageService, ethClient, config, ethKeyStore)
	require.NoError(t, err)
=======
	ec := cltest.NewEthConfirmer(t, borm, ethClient, config, ethKeyStore, []gethCommon.Address{fromAddress}, nil)
>>>>>>> 489280eb

	ctx := testutils.Context(t)

	etx := cltest.MustInsertUnconfirmedEthTx(t, txStorageService, 1, fromAddress)
	for i := 0; i < 4; i++ {
		attempt := newBroadcastLegacyEthTxAttempt(t, etx.ID, int64(100-i))
		require.NoError(t, txStorageService.InsertEthTxAttempt(&attempt))
	}

	// latest nonce is lower that all attempts' nonces
	ethClient.On("NonceAt", mock.Anything, mock.Anything, mock.Anything).Return(uint64(0), nil)

	require.NoError(t, ec.CheckForReceipts(ctx, 42))
}

func TestEthConfirmer_CheckForReceipts_confirmed_missing_receipt_scoped_to_key(t *testing.T) {
	t.Parallel()

	db := pgtest.NewSqlxDB(t)
	cfg := configtest.NewTestGeneralConfig(t)
	txStorageService := cltest.NewTxmStorageService(t, db, cfg)
	ethKeyStore := cltest.NewKeyStore(t, db, cfg).Eth()
	chainId1, chainId2 := 1, 2

	_, fromAddress1_1 := cltest.MustInsertRandomKeyReturningState(t, ethKeyStore, chainId1)
	_, fromAddress1_2 := cltest.MustInsertRandomKeyReturningState(t, ethKeyStore, chainId1)
	_, fromAddress2_1 := cltest.MustInsertRandomKeyReturningState(t, ethKeyStore, chainId2)

	ethClient := evmtest.NewEthClientMockWithDefaultChain(t)
	ethClient.On("NonceAt", mock.Anything, mock.Anything, mock.Anything).Return(uint64(20), nil)
	evmcfg := evmtest.NewChainScopedConfig(t, cfg)

<<<<<<< HEAD
	ec, err := cltest.NewEthConfirmer(t, txStorageService, ethClient, evmcfg, ethKeyStore)
	require.NoError(t, err)
=======
	ec := cltest.NewEthConfirmer(t, borm, ethClient, evmcfg, ethKeyStore, []gethCommon.Address{fromAddress1_1, fromAddress1_2, fromAddress2_1}, nil)
>>>>>>> 489280eb
	ctx := testutils.Context(t)

	// STATE
	// key 1, tx with nonce 0 is unconfirmed
	// key 1, tx with nonce 1 is unconfirmed
	// key 2, tx with nonce 9 is unconfirmed and gets a receipt in block 10
	etx1_0 := cltest.MustInsertUnconfirmedEthTx(t, txStorageService, 0, fromAddress1_1)
	etx1_1 := cltest.MustInsertUnconfirmedEthTx(t, txStorageService, 1, fromAddress1_1)
	etx2_9 := cltest.MustInsertUnconfirmedEthTx(t, txStorageService, 3, fromAddress1_2)
	// there also happens to be a confirmed tx with a higher nonce from a different chain in the DB
	etx_other_chain := cltest.MustInsertUnconfirmedEthTx(t, txStorageService, 8, fromAddress2_1)
	pgtest.MustExec(t, db, `UPDATE eth_txes SET state='confirmed' WHERE id = $1`, etx_other_chain.ID)

	attempt2_9 := newBroadcastLegacyEthTxAttempt(t, etx2_9.ID, int64(1))
	require.NoError(t, txStorageService.InsertEthTxAttempt(&attempt2_9))
	txmReceipt2_9 := newTxReceipt(attempt2_9.Hash, 10, 1)

	ethClient.On("BatchCallContext", mock.Anything, mock.MatchedBy(func(b []rpc.BatchElem) bool {
		return len(b) == 1 && cltest.BatchElemMatchesParams(b[0], attempt2_9.Hash, "eth_getTransactionReceipt")
	})).Return(nil).Run(func(args mock.Arguments) {
		elems := args.Get(1).([]rpc.BatchElem)
		elems[0].Result = &txmReceipt2_9
	}).Once()

	require.NoError(t, ec.CheckForReceipts(ctx, 10))

	mustTxBeInState(t, txStorageService, etx1_0, txmgr.EthTxUnconfirmed)
	mustTxBeInState(t, txStorageService, etx1_1, txmgr.EthTxUnconfirmed)
	mustTxBeInState(t, txStorageService, etx2_9, txmgr.EthTxConfirmed)

	// Now etx1_1 gets a receipt in block 11, which should mark etx1_0 as confirmed_missing_receipt
	attempt1_1 := newBroadcastLegacyEthTxAttempt(t, etx1_1.ID, int64(2))
	require.NoError(t, txStorageService.InsertEthTxAttempt(&attempt1_1))
	txmReceipt1_1 := newTxReceipt(attempt1_1.Hash, 11, 1)

	ethClient.On("BatchCallContext", mock.Anything, mock.MatchedBy(func(b []rpc.BatchElem) bool {
		return len(b) == 1 && cltest.BatchElemMatchesParams(b[0], attempt1_1.Hash, "eth_getTransactionReceipt")
	})).Return(nil).Run(func(args mock.Arguments) {
		elems := args.Get(1).([]rpc.BatchElem)
		elems[0].Result = &txmReceipt1_1
	}).Once()

	require.NoError(t, ec.CheckForReceipts(ctx, 11))

	mustTxBeInState(t, txStorageService, etx1_0, txmgr.EthTxConfirmedMissingReceipt)
	mustTxBeInState(t, txStorageService, etx1_1, txmgr.EthTxConfirmed)
	mustTxBeInState(t, txStorageService, etx2_9, txmgr.EthTxConfirmed)
}

func TestEthConfirmer_CheckForReceipts_confirmed_missing_receipt(t *testing.T) {
	t.Parallel()

	db := pgtest.NewSqlxDB(t)
	cfg := configtest.NewGeneralConfig(t, func(c *chainlink.Config, s *chainlink.Secrets) {
		c.EVM[0].FinalityDepth = ptr[uint32](50)
	})
	txStorageService := cltest.NewTxmStorageService(t, db, cfg)

	ethKeyStore := cltest.NewKeyStore(t, db, cfg).Eth()

	_, fromAddress := cltest.MustInsertRandomKeyReturningState(t, ethKeyStore, 0)

	ethClient := evmtest.NewEthClientMockWithDefaultChain(t)

	evmcfg := evmtest.NewChainScopedConfig(t, cfg)

<<<<<<< HEAD
	ec, err := cltest.NewEthConfirmer(t, txStorageService, ethClient, evmcfg, ethKeyStore)
	require.NoError(t, err)
=======
	ec := cltest.NewEthConfirmer(t, borm, ethClient, evmcfg, ethKeyStore, []gethCommon.Address{fromAddress}, nil)
>>>>>>> 489280eb

	ctx := testutils.Context(t)

	// STATE
	// eth_txes with nonce 0 has two attempts (broadcast before block 21 and 41) the first of which will get a receipt
	// eth_txes with nonce 1 has two attempts (broadcast before block 21 and 41) neither of which will ever get a receipt
	// eth_txes with nonce 2 has an attempt (broadcast before block 41) that will not get a receipt on the first try but will get one later
	// eth_txes with nonce 3 has an attempt (broadcast before block 41) that has been confirmed in block 42
	// All other attempts were broadcast before block 41
	b := int64(21)

	etx0 := cltest.MustInsertUnconfirmedEthTx(t, txStorageService, 0, fromAddress)
	attempt0_1 := newBroadcastLegacyEthTxAttempt(t, etx0.ID, int64(1))
	attempt0_2 := newBroadcastLegacyEthTxAttempt(t, etx0.ID, int64(2))
	attempt0_2.BroadcastBeforeBlockNum = &b
	require.NoError(t, txStorageService.InsertEthTxAttempt(&attempt0_1))
	require.NoError(t, txStorageService.InsertEthTxAttempt(&attempt0_2))

	etx1 := cltest.MustInsertUnconfirmedEthTx(t, txStorageService, 1, fromAddress)
	attempt1_1 := newBroadcastLegacyEthTxAttempt(t, etx1.ID, int64(1))
	attempt1_2 := newBroadcastLegacyEthTxAttempt(t, etx1.ID, int64(2))
	attempt1_2.BroadcastBeforeBlockNum = &b
	require.NoError(t, txStorageService.InsertEthTxAttempt(&attempt1_1))
	require.NoError(t, txStorageService.InsertEthTxAttempt(&attempt1_2))

	etx2 := cltest.MustInsertUnconfirmedEthTx(t, txStorageService, 2, fromAddress)
	attempt2_1 := newBroadcastLegacyEthTxAttempt(t, etx2.ID, int64(1))
	require.NoError(t, txStorageService.InsertEthTxAttempt(&attempt2_1))

	etx3 := cltest.MustInsertUnconfirmedEthTx(t, txStorageService, 3, fromAddress)
	attempt3_1 := newBroadcastLegacyEthTxAttempt(t, etx3.ID, int64(1))
	require.NoError(t, txStorageService.InsertEthTxAttempt(&attempt3_1))

	pgtest.MustExec(t, db, `UPDATE eth_tx_attempts SET broadcast_before_block_num = 41 WHERE broadcast_before_block_num IS NULL`)

	t.Run("marks buried eth_txes as 'confirmed_missing_receipt'", func(t *testing.T) {
		hashBytes, _ := attempt0_2.Hash.MarshalText()
		txmReceipt0 := evmtypes.Receipt{
			TxHash:           gethCommon.BytesToHash(hashBytes),
			BlockHash:        utils.NewHash(),
			BlockNumber:      big.NewInt(42),
			TransactionIndex: uint(1),
			Status:           uint64(1),
		}
		hashBytes, _ = attempt3_1.Hash.MarshalText()
		txmReceipt3 := evmtypes.Receipt{
			TxHash:           gethCommon.BytesToHash(hashBytes),
			BlockHash:        utils.NewHash(),
			BlockNumber:      big.NewInt(42),
			TransactionIndex: uint(1),
			Status:           uint64(1),
		}
		ethClient.On("NonceAt", mock.Anything, mock.Anything, mock.Anything).Return(uint64(4), nil)
		ethClient.On("BatchCallContext", mock.Anything, mock.MatchedBy(func(b []rpc.BatchElem) bool {
			return len(b) == 6 &&
				cltest.BatchElemMatchesParams(b[0], attempt0_2.Hash, "eth_getTransactionReceipt") &&
				cltest.BatchElemMatchesParams(b[1], attempt0_1.Hash, "eth_getTransactionReceipt") &&
				cltest.BatchElemMatchesParams(b[2], attempt1_2.Hash, "eth_getTransactionReceipt") &&
				cltest.BatchElemMatchesParams(b[3], attempt1_1.Hash, "eth_getTransactionReceipt") &&
				cltest.BatchElemMatchesParams(b[4], attempt2_1.Hash, "eth_getTransactionReceipt") &&
				cltest.BatchElemMatchesParams(b[5], attempt3_1.Hash, "eth_getTransactionReceipt")

		})).Return(nil).Run(func(args mock.Arguments) {
			elems := args.Get(1).([]rpc.BatchElem)
			// First transaction confirmed
			elems[0].Result = &txmReceipt0
			elems[1].Result = &evmtypes.Receipt{}
			// Second transaction stil unconfirmed
			elems[2].Result = &evmtypes.Receipt{}
			elems[3].Result = &evmtypes.Receipt{}
			// Third transaction still unconfirmed
			elems[4].Result = &evmtypes.Receipt{}
			// Fourth transaction is confirmed
			elems[5].Result = &txmReceipt3
		}).Once()

		// PERFORM
		// Block num of 43 is one higher than the receipt (as would generally be expected)
		require.NoError(t, ec.CheckForReceipts(ctx, 43))

		// Expected state is that the "top" eth_tx is now confirmed, with the
		// two below it "confirmed_missing_receipt" and the "bottom" eth_tx also confirmed
		etx3, err := txStorageService.FindEthTxWithAttempts(etx3.ID)
		require.NoError(t, err)
		require.Equal(t, txmgr.EthTxConfirmed, etx3.State)

		ethReceipt := etx3.EthTxAttempts[0].EthReceipts[0]
		require.Equal(t, txmReceipt3.BlockHash, ethReceipt.BlockHash)

		etx2, err = txStorageService.FindEthTxWithAttempts(etx2.ID)
		require.NoError(t, err)
		require.Equal(t, txmgr.EthTxConfirmedMissingReceipt, etx2.State)
		etx1, err = txStorageService.FindEthTxWithAttempts(etx1.ID)
		require.NoError(t, err)
		require.Equal(t, txmgr.EthTxConfirmedMissingReceipt, etx1.State)

		etx0, err = txStorageService.FindEthTxWithAttempts(etx0.ID)
		require.NoError(t, err)
		require.Equal(t, txmgr.EthTxConfirmed, etx0.State)

		require.Len(t, etx0.EthTxAttempts, 2)
		require.Len(t, etx0.EthTxAttempts[0].EthReceipts, 1)
		ethReceipt = etx0.EthTxAttempts[0].EthReceipts[0]
		require.Equal(t, txmReceipt0.BlockHash, ethReceipt.BlockHash)
	})

	// STATE
	// eth_txes with nonce 0 is confirmed
	// eth_txes with nonce 1 is confirmed_missing_receipt
	// eth_txes with nonce 2 is confirmed_missing_receipt
	// eth_txes with nonce 3 is confirmed

	t.Run("marks eth_txes with state 'confirmed_missing_receipt' as 'confirmed' if a receipt finally shows up", func(t *testing.T) {
		hashBytes, _ := attempt2_1.Hash.MarshalText()
		txmReceipt := evmtypes.Receipt{
			TxHash:           gethCommon.BytesToHash(hashBytes),
			BlockHash:        utils.NewHash(),
			BlockNumber:      big.NewInt(43),
			TransactionIndex: uint(1),
			Status:           uint64(1),
		}
		ethClient.On("NonceAt", mock.Anything, mock.Anything, mock.Anything).Return(uint64(10), nil)
		ethClient.On("BatchCallContext", mock.Anything, mock.MatchedBy(func(b []rpc.BatchElem) bool {
			return len(b) == 3 &&
				cltest.BatchElemMatchesParams(b[0], attempt1_2.Hash, "eth_getTransactionReceipt") &&
				cltest.BatchElemMatchesParams(b[1], attempt1_1.Hash, "eth_getTransactionReceipt") &&
				cltest.BatchElemMatchesParams(b[2], attempt2_1.Hash, "eth_getTransactionReceipt")

		})).Return(nil).Run(func(args mock.Arguments) {
			elems := args.Get(1).([]rpc.BatchElem)
			// First transaction still unconfirmed
			elems[0].Result = &evmtypes.Receipt{}
			elems[1].Result = &evmtypes.Receipt{}
			// Second transaction confirmed
			elems[2].Result = &txmReceipt
		}).Once()

		// PERFORM
		// Block num of 44 is one higher than the receipt (as would generally be expected)
		require.NoError(t, ec.CheckForReceipts(ctx, 44))

		// Expected state is that the "top" two eth_txes are now confirmed, with the
		// one below it still "confirmed_missing_receipt" and the bottom one remains confirmed
		etx3, err := txStorageService.FindEthTxWithAttempts(etx3.ID)
		require.NoError(t, err)
		require.Equal(t, txmgr.EthTxConfirmed, etx3.State)
		etx2, err = txStorageService.FindEthTxWithAttempts(etx2.ID)
		require.NoError(t, err)
		require.Equal(t, txmgr.EthTxConfirmed, etx2.State)

		ethReceipt := etx2.EthTxAttempts[0].EthReceipts[0]
		require.Equal(t, txmReceipt.BlockHash, ethReceipt.BlockHash)

		etx1, err = txStorageService.FindEthTxWithAttempts(etx1.ID)
		require.NoError(t, err)
		require.Equal(t, txmgr.EthTxConfirmedMissingReceipt, etx1.State)
		etx0, err = txStorageService.FindEthTxWithAttempts(etx0.ID)
		require.NoError(t, err)
		require.Equal(t, txmgr.EthTxConfirmed, etx0.State)
	})

	// STATE
	// eth_txes with nonce 0 is confirmed
	// eth_txes with nonce 1 is confirmed_missing_receipt
	// eth_txes with nonce 2 is confirmed
	// eth_txes with nonce 3 is confirmed

	t.Run("continues to leave eth_txes with state 'confirmed_missing_receipt' unchanged if at least one attempt is above EVM.FinalityDepth", func(t *testing.T) {
		ethClient.On("NonceAt", mock.Anything, mock.Anything, mock.Anything).Return(uint64(10), nil)
		ethClient.On("BatchCallContext", mock.Anything, mock.MatchedBy(func(b []rpc.BatchElem) bool {
			return len(b) == 2 &&
				cltest.BatchElemMatchesParams(b[0], attempt1_2.Hash, "eth_getTransactionReceipt") &&
				cltest.BatchElemMatchesParams(b[1], attempt1_1.Hash, "eth_getTransactionReceipt")

		})).Return(nil).Run(func(args mock.Arguments) {
			elems := args.Get(1).([]rpc.BatchElem)
			// Both attempts still unconfirmed
			elems[0].Result = &evmtypes.Receipt{}
			elems[1].Result = &evmtypes.Receipt{}
		}).Once()

		// PERFORM
		// Block num of 80 puts the first attempt (21) below threshold but second attempt (41) still above
		require.NoError(t, ec.CheckForReceipts(ctx, 80))

		// Expected state is that the "top" two eth_txes are now confirmed, with the
		// one below it still "confirmed_missing_receipt" and the bottom one remains confirmed
		etx3, err := txStorageService.FindEthTxWithAttempts(etx3.ID)
		require.NoError(t, err)
		require.Equal(t, txmgr.EthTxConfirmed, etx3.State)
		etx2, err = txStorageService.FindEthTxWithAttempts(etx2.ID)
		require.NoError(t, err)
		require.Equal(t, txmgr.EthTxConfirmed, etx2.State)
		etx1, err = txStorageService.FindEthTxWithAttempts(etx1.ID)
		require.NoError(t, err)
		require.Equal(t, txmgr.EthTxConfirmedMissingReceipt, etx1.State)
		etx0, err = txStorageService.FindEthTxWithAttempts(etx0.ID)
		require.NoError(t, err)
		require.Equal(t, txmgr.EthTxConfirmed, etx0.State)
	})

	// STATE
	// eth_txes with nonce 0 is confirmed
	// eth_txes with nonce 1 is confirmed_missing_receipt
	// eth_txes with nonce 2 is confirmed
	// eth_txes with nonce 3 is confirmed

	t.Run("marks eth_Txes with state 'confirmed_missing_receipt' as 'errored' if a receipt fails to show up and all attempts are buried deeper than EVM.FinalityDepth", func(t *testing.T) {
		ethClient.On("NonceAt", mock.Anything, mock.Anything, mock.Anything).Return(uint64(10), nil)
		ethClient.On("BatchCallContext", mock.Anything, mock.MatchedBy(func(b []rpc.BatchElem) bool {
			return len(b) == 2 &&
				cltest.BatchElemMatchesParams(b[0], attempt1_2.Hash, "eth_getTransactionReceipt") &&
				cltest.BatchElemMatchesParams(b[1], attempt1_1.Hash, "eth_getTransactionReceipt")

		})).Return(nil).Run(func(args mock.Arguments) {
			elems := args.Get(1).([]rpc.BatchElem)
			// Both attempts still unconfirmed
			elems[0].Result = &evmtypes.Receipt{}
			elems[1].Result = &evmtypes.Receipt{}
		}).Once()

		// PERFORM
		// Block num of 100 puts the first attempt (21) and second attempt (41) below threshold
		require.NoError(t, ec.CheckForReceipts(ctx, 100))

		// Expected state is that the "top" two eth_txes are now confirmed, with the
		// one below it marked as "fatal_error" and the bottom one remains confirmed
		etx3, err := txStorageService.FindEthTxWithAttempts(etx3.ID)
		require.NoError(t, err)
		require.Equal(t, txmgr.EthTxConfirmed, etx3.State)
		etx2, err = txStorageService.FindEthTxWithAttempts(etx2.ID)
		require.NoError(t, err)
		require.Equal(t, txmgr.EthTxConfirmed, etx2.State)
		etx1, err = txStorageService.FindEthTxWithAttempts(etx1.ID)
		require.NoError(t, err)
		require.Equal(t, txmgr.EthTxFatalError, etx1.State)
		etx0, err = txStorageService.FindEthTxWithAttempts(etx0.ID)
		require.NoError(t, err)
		require.Equal(t, txmgr.EthTxConfirmed, etx0.State)
	})
}

func TestEthConfirmer_CheckConfirmedMissingReceipt(t *testing.T) {
	t.Parallel()

	db := pgtest.NewSqlxDB(t)
	cfg := configtest.NewGeneralConfig(t, func(c *chainlink.Config, s *chainlink.Secrets) {
		c.EVM[0].FinalityDepth = ptr[uint32](50)
	})
	txStorageService := cltest.NewTxmStorageService(t, db, cfg)

	ethKeyStore := cltest.NewKeyStore(t, db, cfg).Eth()

	_, fromAddress := cltest.MustInsertRandomKeyReturningState(t, ethKeyStore, 0)

	ethClient := evmtest.NewEthClientMockWithDefaultChain(t)

	evmcfg := evmtest.NewChainScopedConfig(t, cfg)

<<<<<<< HEAD
	ec, err := cltest.NewEthConfirmer(t, txStorageService, ethClient, evmcfg, ethKeyStore)
	require.NoError(t, err)
=======
	ec := cltest.NewEthConfirmer(t, borm, ethClient, evmcfg, ethKeyStore, []gethCommon.Address{fromAddress}, nil)
>>>>>>> 489280eb

	ctx := testutils.Context(t)

	// STATE
	// eth_txes with nonce 0 has two attempts, the later attempt with higher gas fees
	// eth_txes with nonce 1 has two attempts, the later attempt with higher gas fees
	// eth_txes with nonce 2 has one attempt
	originalBroadcastAt := time.Unix(1616509100, 0)
	etx0 := cltest.MustInsertConfirmedMissingReceiptEthTxWithLegacyAttempt(
		t, txStorageService, 0, 1, originalBroadcastAt, fromAddress)
	attempt0_2 := newBroadcastLegacyEthTxAttempt(t, etx0.ID, int64(2))
	require.NoError(t, txStorageService.InsertEthTxAttempt(&attempt0_2))
	etx1 := cltest.MustInsertConfirmedMissingReceiptEthTxWithLegacyAttempt(
		t, txStorageService, 1, 1, originalBroadcastAt, fromAddress)
	attempt1_2 := newBroadcastLegacyEthTxAttempt(t, etx1.ID, int64(2))
	require.NoError(t, txStorageService.InsertEthTxAttempt(&attempt1_2))
	etx2 := cltest.MustInsertConfirmedMissingReceiptEthTxWithLegacyAttempt(
		t, txStorageService, 2, 1, originalBroadcastAt, fromAddress)
	attempt2_1 := etx2.EthTxAttempts[0]
	etx3 := cltest.MustInsertConfirmedMissingReceiptEthTxWithLegacyAttempt(
		t, txStorageService, 3, 1, originalBroadcastAt, fromAddress)
	attempt3_1 := etx3.EthTxAttempts[0]

	ethClient.On("BatchCallContextAll", mock.Anything, mock.MatchedBy(func(b []rpc.BatchElem) bool {
		return len(b) == 4 &&
			cltest.BatchElemMatchesParams(b[0], hexutil.Encode(attempt0_2.SignedRawTx), "eth_sendRawTransaction") &&
			cltest.BatchElemMatchesParams(b[1], hexutil.Encode(attempt1_2.SignedRawTx), "eth_sendRawTransaction") &&
			cltest.BatchElemMatchesParams(b[2], hexutil.Encode(attempt2_1.SignedRawTx), "eth_sendRawTransaction") &&
			cltest.BatchElemMatchesParams(b[3], hexutil.Encode(attempt3_1.SignedRawTx), "eth_sendRawTransaction")
	})).Return(nil).Run(func(args mock.Arguments) {
		elems := args.Get(1).([]rpc.BatchElem)
		// First transaction confirmed
		elems[0].Error = errors.New("nonce too low")
		elems[1].Error = errors.New("transaction underpriced")
		elems[2].Error = nil
		elems[3].Error = errors.New("transaction already finalized")
	}).Once()

	// PERFORM
	require.NoError(t, ec.CheckConfirmedMissingReceipt(ctx))

	// Expected state is that the "top" eth_tx is untouched but the other two
	// are marked as unconfirmed
	etx0, err = txStorageService.FindEthTxWithAttempts(etx0.ID)
	assert.NoError(t, err)
	assert.Equal(t, txmgr.EthTxConfirmedMissingReceipt, etx0.State)
	assert.Greater(t, etx0.BroadcastAt.Unix(), originalBroadcastAt.Unix())
	etx1, err = txStorageService.FindEthTxWithAttempts(etx1.ID)
	assert.NoError(t, err)
	assert.Equal(t, txmgr.EthTxUnconfirmed, etx1.State)
	assert.Greater(t, etx1.BroadcastAt.Unix(), originalBroadcastAt.Unix())
	etx2, err = txStorageService.FindEthTxWithAttempts(etx2.ID)
	assert.NoError(t, err)
	assert.Equal(t, txmgr.EthTxUnconfirmed, etx2.State)
	assert.Greater(t, etx2.BroadcastAt.Unix(), originalBroadcastAt.Unix())
	etx3, err = txStorageService.FindEthTxWithAttempts(etx3.ID)
	assert.NoError(t, err)
	assert.Equal(t, txmgr.EthTxConfirmedMissingReceipt, etx3.State)
	assert.Greater(t, etx3.BroadcastAt.Unix(), originalBroadcastAt.Unix())
}

func TestEthConfirmer_CheckConfirmedMissingReceipt_batchSendTransactions_fails(t *testing.T) {
	t.Parallel()

	db := pgtest.NewSqlxDB(t)
	cfg := configtest.NewGeneralConfig(t, func(c *chainlink.Config, s *chainlink.Secrets) {
		c.EVM[0].FinalityDepth = ptr[uint32](50)
	})
	txStorageService := cltest.NewTxmStorageService(t, db, cfg)

	ethKeyStore := cltest.NewKeyStore(t, db, cfg).Eth()

	_, fromAddress := cltest.MustInsertRandomKeyReturningState(t, ethKeyStore, 0)

	ethClient := evmtest.NewEthClientMockWithDefaultChain(t)

	evmcfg := evmtest.NewChainScopedConfig(t, cfg)

<<<<<<< HEAD
	ec, err := cltest.NewEthConfirmer(t, txStorageService, ethClient, evmcfg, ethKeyStore)
	require.NoError(t, err)
=======
	ec := cltest.NewEthConfirmer(t, borm, ethClient, evmcfg, ethKeyStore, []gethCommon.Address{fromAddress}, nil)
>>>>>>> 489280eb

	ctx := testutils.Context(t)

	// STATE
	// eth_txes with nonce 0 has two attempts, the later attempt with higher gas fees
	// eth_txes with nonce 1 has two attempts, the later attempt with higher gas fees
	// eth_txes with nonce 2 has one attempt
	originalBroadcastAt := time.Unix(1616509100, 0)
	etx0 := cltest.MustInsertConfirmedMissingReceiptEthTxWithLegacyAttempt(
		t, txStorageService, 0, 1, originalBroadcastAt, fromAddress)
	attempt0_2 := newBroadcastLegacyEthTxAttempt(t, etx0.ID, int64(2))
	require.NoError(t, txStorageService.InsertEthTxAttempt(&attempt0_2))
	etx1 := cltest.MustInsertConfirmedMissingReceiptEthTxWithLegacyAttempt(
		t, txStorageService, 1, 1, originalBroadcastAt, fromAddress)
	attempt1_2 := newBroadcastLegacyEthTxAttempt(t, etx1.ID, int64(2))
	require.NoError(t, txStorageService.InsertEthTxAttempt(&attempt1_2))
	etx2 := cltest.MustInsertConfirmedMissingReceiptEthTxWithLegacyAttempt(
		t, txStorageService, 2, 1, originalBroadcastAt, fromAddress)
	attempt2_1 := etx2.EthTxAttempts[0]

	ethClient.On("BatchCallContextAll", mock.Anything, mock.MatchedBy(func(b []rpc.BatchElem) bool {
		return len(b) == 3 &&
			cltest.BatchElemMatchesParams(b[0], hexutil.Encode(attempt0_2.SignedRawTx), "eth_sendRawTransaction") &&
			cltest.BatchElemMatchesParams(b[1], hexutil.Encode(attempt1_2.SignedRawTx), "eth_sendRawTransaction") &&
			cltest.BatchElemMatchesParams(b[2], hexutil.Encode(attempt2_1.SignedRawTx), "eth_sendRawTransaction")
	})).Return(errors.New("Timed out")).Once()

	// PERFORM
	require.NoError(t, ec.CheckConfirmedMissingReceipt(ctx))

	// Expected state is that all txes are marked as unconfirmed, since the batch call had failed
	etx0, err = txStorageService.FindEthTxWithAttempts(etx0.ID)
	assert.NoError(t, err)
	assert.Equal(t, txmgr.EthTxUnconfirmed, etx0.State)
	assert.Equal(t, etx0.BroadcastAt.Unix(), originalBroadcastAt.Unix())
	etx1, err = txStorageService.FindEthTxWithAttempts(etx1.ID)
	assert.NoError(t, err)
	assert.Equal(t, txmgr.EthTxUnconfirmed, etx1.State)
	assert.Equal(t, etx1.BroadcastAt.Unix(), originalBroadcastAt.Unix())
	etx2, err = txStorageService.FindEthTxWithAttempts(etx2.ID)
	assert.NoError(t, err)
	assert.Equal(t, txmgr.EthTxUnconfirmed, etx2.State)
	assert.Equal(t, etx2.BroadcastAt.Unix(), originalBroadcastAt.Unix())
}

func TestEthConfirmer_CheckConfirmedMissingReceipt_smallEvmRPCBatchSize_middleBatchSendTransactionFails(t *testing.T) {
	t.Parallel()

	db := pgtest.NewSqlxDB(t)
	cfg := configtest.NewGeneralConfig(t, func(c *chainlink.Config, s *chainlink.Secrets) {
		c.EVM[0].FinalityDepth = ptr[uint32](50)
		c.EVM[0].RPCDefaultBatchSize = ptr[uint32](1)
	})
	txStorageService := cltest.NewTxmStorageService(t, db, cfg)

	ethKeyStore := cltest.NewKeyStore(t, db, cfg).Eth()

	_, fromAddress := cltest.MustInsertRandomKeyReturningState(t, ethKeyStore, 0)

	ethClient := evmtest.NewEthClientMockWithDefaultChain(t)

	evmcfg := evmtest.NewChainScopedConfig(t, cfg)

<<<<<<< HEAD
	ec, err := cltest.NewEthConfirmer(t, txStorageService, ethClient, evmcfg, ethKeyStore)
	require.NoError(t, err)
=======
	ec := cltest.NewEthConfirmer(t, borm, ethClient, evmcfg, ethKeyStore, []gethCommon.Address{fromAddress}, nil)
>>>>>>> 489280eb

	ctx := testutils.Context(t)

	// STATE
	// eth_txes with nonce 0 has two attempts, the later attempt with higher gas fees
	// eth_txes with nonce 1 has two attempts, the later attempt with higher gas fees
	// eth_txes with nonce 2 has one attempt
	originalBroadcastAt := time.Unix(1616509100, 0)
	etx0 := cltest.MustInsertConfirmedMissingReceiptEthTxWithLegacyAttempt(
		t, txStorageService, 0, 1, originalBroadcastAt, fromAddress)
	attempt0_2 := newBroadcastLegacyEthTxAttempt(t, etx0.ID, int64(2))
	require.NoError(t, txStorageService.InsertEthTxAttempt(&attempt0_2))
	etx1 := cltest.MustInsertConfirmedMissingReceiptEthTxWithLegacyAttempt(
		t, txStorageService, 1, 1, originalBroadcastAt, fromAddress)
	attempt1_2 := newBroadcastLegacyEthTxAttempt(t, etx1.ID, int64(2))
	require.NoError(t, txStorageService.InsertEthTxAttempt(&attempt1_2))
	etx2 := cltest.MustInsertConfirmedMissingReceiptEthTxWithLegacyAttempt(
		t, txStorageService, 2, 1, originalBroadcastAt, fromAddress)

	// Expect eth_sendRawTransaction in 3 batches. First batch will pass, 2nd will fail, 3rd never attempted.
	ethClient.On("BatchCallContextAll", mock.Anything, mock.MatchedBy(func(b []rpc.BatchElem) bool {
		return len(b) == 1 &&
			cltest.BatchElemMatchesParams(b[0], hexutil.Encode(attempt0_2.SignedRawTx), "eth_sendRawTransaction")
	})).Return(nil).Run(func(args mock.Arguments) {
		elems := args.Get(1).([]rpc.BatchElem)
		// First transaction confirmed
		elems[0].Error = errors.New("nonce too low")
	}).Once()
	ethClient.On("BatchCallContextAll", mock.Anything, mock.MatchedBy(func(b []rpc.BatchElem) bool {
		return len(b) == 1 &&
			cltest.BatchElemMatchesParams(b[0], hexutil.Encode(attempt1_2.SignedRawTx), "eth_sendRawTransaction")
	})).Return(errors.New("Timed out")).Once()

	// PERFORM
	require.NoError(t, ec.CheckConfirmedMissingReceipt(ctx))

	// Expected state is that all transactions since failed batch will be unconfirmed
	etx0, err = txStorageService.FindEthTxWithAttempts(etx0.ID)
	assert.NoError(t, err)
	assert.Equal(t, txmgr.EthTxConfirmedMissingReceipt, etx0.State)
	assert.Greater(t, etx0.BroadcastAt.Unix(), originalBroadcastAt.Unix())
	etx1, err = txStorageService.FindEthTxWithAttempts(etx1.ID)
	assert.NoError(t, err)
	assert.Equal(t, txmgr.EthTxUnconfirmed, etx1.State)
	assert.Equal(t, etx1.BroadcastAt.Unix(), originalBroadcastAt.Unix())
	etx2, err = txStorageService.FindEthTxWithAttempts(etx2.ID)
	assert.NoError(t, err)
	assert.Equal(t, txmgr.EthTxUnconfirmed, etx2.State)
	assert.Equal(t, etx2.BroadcastAt.Unix(), originalBroadcastAt.Unix())
}

func TestEthConfirmer_FindEthTxsRequiringRebroadcast(t *testing.T) {
	t.Parallel()

	db := pgtest.NewSqlxDB(t)
	cfg := configtest.NewTestGeneralConfig(t)
	txStorageService := cltest.NewTxmStorageService(t, db, cfg)

	ethClient := evmtest.NewEthClientMockWithDefaultChain(t)

	evmcfg := evmtest.NewChainScopedConfig(t, cfg)

	ethKeyStore := cltest.NewKeyStore(t, db, cfg).Eth()

	_, fromAddress := cltest.MustInsertRandomKeyReturningState(t, ethKeyStore, 0)
<<<<<<< HEAD
	evmFromAddress := evmtypes.NewAddress(fromAddress)
=======

>>>>>>> 489280eb
	currentHead := int64(30)
	gasBumpThreshold := int64(10)
	tooNew := int64(21)
	onTheMoney := int64(20)
	oldEnough := int64(19)
	nonce := int64(0)

	mustInsertConfirmedEthTx(t, txStorageService, nonce, fromAddress)
	nonce++

	_, otherAddress := cltest.MustInsertRandomKeyReturningState(t, ethKeyStore, 0)
	evmOtherAddress := evmtypes.NewAddress(otherAddress)

	lggr := logger.TestLogger(t)

<<<<<<< HEAD
	ec, err := cltest.NewEthConfirmer(t, txStorageService, ethClient, evmcfg, ethKeyStore)
	require.NoError(t, err)
=======
	ec := cltest.NewEthConfirmer(t, borm, ethClient, evmcfg, ethKeyStore, []gethCommon.Address{fromAddress}, nil)
>>>>>>> 489280eb

	t.Run("returns nothing when there are no transactions", func(t *testing.T) {
		etxs, err := ec.FindEthTxsRequiringRebroadcast(testutils.Context(t), lggr, evmFromAddress, currentHead, gasBumpThreshold, 10, 0, cltest.FixtureChainID)
		require.NoError(t, err)

		assert.Len(t, etxs, 0)
	})

	mustInsertInProgressEthTx(t, txStorageService, nonce, fromAddress)
	nonce++

	t.Run("returns nothing when the transaction is in_progress", func(t *testing.T) {
		etxs, err := ec.FindEthTxsRequiringRebroadcast(testutils.Context(t), lggr, evmFromAddress, currentHead, gasBumpThreshold, 10, 0, cltest.FixtureChainID)
		require.NoError(t, err)

		assert.Len(t, etxs, 0)
	})

	// This one has BroadcastBeforeBlockNum set as nil... which can happen, but it should be ignored
	cltest.MustInsertUnconfirmedEthTxWithBroadcastLegacyAttempt(t, txStorageService, nonce, fromAddress)
	nonce++

	t.Run("ignores unconfirmed transactions with nil BroadcastBeforeBlockNum", func(t *testing.T) {
		etxs, err := ec.FindEthTxsRequiringRebroadcast(testutils.Context(t), lggr, evmFromAddress, currentHead, gasBumpThreshold, 10, 0, cltest.FixtureChainID)
		require.NoError(t, err)

		assert.Len(t, etxs, 0)
	})

	etx1 := cltest.MustInsertUnconfirmedEthTxWithBroadcastLegacyAttempt(t, txStorageService, nonce, fromAddress)
	nonce++
	attempt1_1 := etx1.EthTxAttempts[0]
	require.NoError(t, db.Get(&attempt1_1, `UPDATE eth_tx_attempts SET broadcast_before_block_num=$1 WHERE id=$2 RETURNING *`, tooNew, attempt1_1.ID))
	attempt1_2 := newBroadcastLegacyEthTxAttempt(t, etx1.ID)
	attempt1_2.BroadcastBeforeBlockNum = &onTheMoney
	attempt1_2.GasPrice = assets.NewWeiI(30000)
	require.NoError(t, txStorageService.InsertEthTxAttempt(&attempt1_2))

	t.Run("returns nothing when the transaction is unconfirmed with an attempt that is recent", func(t *testing.T) {
		etxs, err := ec.FindEthTxsRequiringRebroadcast(testutils.Context(t), lggr, evmFromAddress, currentHead, gasBumpThreshold, 10, 0, cltest.FixtureChainID)
		require.NoError(t, err)

		assert.Len(t, etxs, 0)
	})

	etx2 := cltest.MustInsertUnconfirmedEthTxWithBroadcastLegacyAttempt(t, txStorageService, nonce, fromAddress)
	nonce++
	attempt2_1 := etx2.EthTxAttempts[0]
	require.NoError(t, db.Get(&attempt2_1, `UPDATE eth_tx_attempts SET broadcast_before_block_num=$1 WHERE id=$2 RETURNING *`, tooNew, attempt2_1.ID))

	t.Run("returns nothing when the transaction has attempts that are too new", func(t *testing.T) {
		etxs, err := ec.FindEthTxsRequiringRebroadcast(testutils.Context(t), lggr, evmFromAddress, currentHead, gasBumpThreshold, 10, 0, cltest.FixtureChainID)
		require.NoError(t, err)

		assert.Len(t, etxs, 0)
	})

	etxWithoutAttempts := cltest.NewEthTx(t, fromAddress)
	{
		n := nonce
		etxWithoutAttempts.Nonce = &n
	}
	now := time.Now()
	etxWithoutAttempts.BroadcastAt = &now
	etxWithoutAttempts.InitialBroadcastAt = &now
	etxWithoutAttempts.State = txmgr.EthTxUnconfirmed
	require.NoError(t, txStorageService.InsertEthTx(&etxWithoutAttempts))
	nonce++

	t.Run("does nothing if the transaction is from a different address than the one given", func(t *testing.T) {
		etxs, err := ec.FindEthTxsRequiringRebroadcast(testutils.Context(t), lggr, evmOtherAddress, currentHead, gasBumpThreshold, 10, 0, cltest.FixtureChainID)
		require.NoError(t, err)

		assert.Len(t, etxs, 0)
	})

	t.Run("returns the transaction if it is unconfirmed and has no attempts (note that this is an invariant violation, but we handle it anyway)", func(t *testing.T) {
		etxs, err := ec.FindEthTxsRequiringRebroadcast(testutils.Context(t), lggr, evmFromAddress, currentHead, gasBumpThreshold, 10, 0, cltest.FixtureChainID)
		require.NoError(t, err)

		require.Len(t, etxs, 1)
		assert.Equal(t, etxWithoutAttempts.ID, etxs[0].ID)
	})

	t.Run("returns nothing for different chain id", func(t *testing.T) {
		etxs, err := ec.FindEthTxsRequiringRebroadcast(testutils.Context(t), lggr, evmFromAddress, currentHead, gasBumpThreshold, 10, 0, *big.NewInt(42))
		require.NoError(t, err)

		require.Len(t, etxs, 0)
	})

	etx3 := cltest.MustInsertUnconfirmedEthTxWithBroadcastLegacyAttempt(t, txStorageService, nonce, fromAddress)
	nonce++
	attempt3_1 := etx3.EthTxAttempts[0]
	require.NoError(t, db.Get(&attempt3_1, `UPDATE eth_tx_attempts SET broadcast_before_block_num=$1 WHERE id=$2 RETURNING *`, oldEnough, attempt3_1.ID))

	// NOTE: It should ignore qualifying eth_txes from a different address
	etxOther := cltest.MustInsertUnconfirmedEthTxWithBroadcastLegacyAttempt(t, txStorageService, 0, otherAddress)
	attemptOther1 := etxOther.EthTxAttempts[0]
	require.NoError(t, db.Get(&attemptOther1, `UPDATE eth_tx_attempts SET broadcast_before_block_num=$1 WHERE id=$2 RETURNING *`, oldEnough, attemptOther1.ID))

	t.Run("returns the transaction if it is unconfirmed with an attempt that is older than gasBumpThreshold blocks", func(t *testing.T) {
		etxs, err := ec.FindEthTxsRequiringRebroadcast(testutils.Context(t), lggr, evmFromAddress, currentHead, gasBumpThreshold, 10, 0, cltest.FixtureChainID)
		require.NoError(t, err)

		require.Len(t, etxs, 2)
		assert.Equal(t, etxWithoutAttempts.ID, etxs[0].ID)
		assert.Equal(t, etx3.ID, etxs[1].ID)
	})

	t.Run("returns nothing if threshold is zero", func(t *testing.T) {
		etxs, err := ec.FindEthTxsRequiringRebroadcast(testutils.Context(t), lggr, evmFromAddress, currentHead, 0, 10, 0, cltest.FixtureChainID)
		require.NoError(t, err)

		require.Len(t, etxs, 0)
	})

	t.Run("does not return more transactions for gas bumping than gasBumpThreshold", func(t *testing.T) {
		// Unconfirmed txes in DB are:
		// (unnamed) (nonce 2)
		// etx1 (nonce 3)
		// etx2 (nonce 4)
		// etxWithoutAttempts (nonce 5)
		// etx3 (nonce 6) - ready for bump
		// etx4 (nonce 7) - ready for bump
		etxs, err := ec.FindEthTxsRequiringRebroadcast(testutils.Context(t), lggr, evmFromAddress, currentHead, gasBumpThreshold, 4, 0, cltest.FixtureChainID)
		require.NoError(t, err)

		require.Len(t, etxs, 1) // returns etxWithoutAttempts only - eligible for gas bumping because it technically doesn't have any attempts within gasBumpThreshold blocks
		assert.Equal(t, etxWithoutAttempts.ID, etxs[0].ID)

		etxs, err = ec.FindEthTxsRequiringRebroadcast(testutils.Context(t), lggr, evmFromAddress, currentHead, gasBumpThreshold, 5, 0, cltest.FixtureChainID)
		require.NoError(t, err)

		require.Len(t, etxs, 2) // includes etxWithoutAttempts, etx3 and etx4
		assert.Equal(t, etxWithoutAttempts.ID, etxs[0].ID)
		assert.Equal(t, etx3.ID, etxs[1].ID)

		// Zero limit disables it
		etxs, err = ec.FindEthTxsRequiringRebroadcast(testutils.Context(t), lggr, evmFromAddress, currentHead, gasBumpThreshold, 0, 0, cltest.FixtureChainID)
		require.NoError(t, err)

		require.Len(t, etxs, 2) // includes etxWithoutAttempts, etx3 and etx4
	})

	etx4 := cltest.MustInsertUnconfirmedEthTxWithBroadcastLegacyAttempt(t, txStorageService, nonce, fromAddress)
	nonce++
	attempt4_1 := etx4.EthTxAttempts[0]
	require.NoError(t, db.Get(&attempt4_1, `UPDATE eth_tx_attempts SET broadcast_before_block_num=$1 WHERE id=$2 RETURNING *`, oldEnough, attempt4_1.ID))

	t.Run("ignores pending transactions for another key", func(t *testing.T) {
		// Re-use etx3 nonce for another key, it should not affect the results for this key
		etxOther := cltest.MustInsertUnconfirmedEthTxWithBroadcastLegacyAttempt(t, txStorageService, *etx3.Nonce, otherAddress)
		aOther := etxOther.EthTxAttempts[0]
		require.NoError(t, db.Get(&aOther, `UPDATE eth_tx_attempts SET broadcast_before_block_num=$1 WHERE id=$2 RETURNING *`, oldEnough, aOther.ID))

		etxs, err := ec.FindEthTxsRequiringRebroadcast(testutils.Context(t), lggr, evmFromAddress, currentHead, gasBumpThreshold, 6, 0, cltest.FixtureChainID)
		require.NoError(t, err)

		require.Len(t, etxs, 3) // includes etxWithoutAttempts, etx3 and etx4
		assert.Equal(t, etxWithoutAttempts.ID, etxs[0].ID)
		assert.Equal(t, etx3.ID, etxs[1].ID)
		assert.Equal(t, etx4.ID, etxs[2].ID)
	})

	attempt3_2 := newBroadcastLegacyEthTxAttempt(t, etx3.ID)
	attempt3_2.BroadcastBeforeBlockNum = &oldEnough
	attempt3_2.GasPrice = assets.NewWeiI(30000)
	require.NoError(t, txStorageService.InsertEthTxAttempt(&attempt3_2))

	t.Run("returns the transaction if it is unconfirmed with two attempts that are older than gasBumpThreshold blocks", func(t *testing.T) {
		etxs, err := ec.FindEthTxsRequiringRebroadcast(testutils.Context(t), lggr, evmFromAddress, currentHead, gasBumpThreshold, 10, 0, cltest.FixtureChainID)
		require.NoError(t, err)

		require.Len(t, etxs, 3)
		assert.Equal(t, etxWithoutAttempts.ID, etxs[0].ID)
		assert.Equal(t, etx3.ID, etxs[1].ID)
		assert.Equal(t, etx4.ID, etxs[2].ID)
	})

	attempt3_3 := newBroadcastLegacyEthTxAttempt(t, etx3.ID)
	attempt3_3.BroadcastBeforeBlockNum = &tooNew
	attempt3_3.GasPrice = assets.NewWeiI(40000)
	require.NoError(t, txStorageService.InsertEthTxAttempt(&attempt3_3))

	t.Run("does not return the transaction if it has some older but one newer attempt", func(t *testing.T) {
		etxs, err := ec.FindEthTxsRequiringRebroadcast(testutils.Context(t), lggr, evmFromAddress, currentHead, gasBumpThreshold, 10, 0, cltest.FixtureChainID)
		require.NoError(t, err)

		require.Len(t, etxs, 2)
		assert.Equal(t, etxWithoutAttempts.ID, etxs[0].ID)
		assert.Equal(t, *etxWithoutAttempts.Nonce, *(etxs[0].Nonce))
		require.Equal(t, int64(5), *etxWithoutAttempts.Nonce)
		assert.Equal(t, etx4.ID, etxs[1].ID)
		assert.Equal(t, *etx4.Nonce, *(etxs[1].Nonce))
		require.Equal(t, int64(7), *etx4.Nonce)
	})

	attempt0_1 := newBroadcastLegacyEthTxAttempt(t, etxWithoutAttempts.ID)
	attempt0_1.State = txmgrtypes.TxAttemptInsufficientEth
	require.NoError(t, txStorageService.InsertEthTxAttempt(&attempt0_1))

	// This attempt has insufficient_eth, but there is also another attempt4_1
	// which is old enough, so this will be caught by both queries and should
	// not be duplicated
	attempt4_2 := cltest.NewLegacyEthTxAttempt(t, etx4.ID)
	attempt4_2.State = txmgrtypes.TxAttemptInsufficientEth
	attempt4_2.GasPrice = assets.NewWeiI(40000)
	require.NoError(t, txStorageService.InsertEthTxAttempt(&attempt4_2))

	etx5 := cltest.MustInsertUnconfirmedEthTxWithInsufficientEthAttempt(t, txStorageService, nonce, fromAddress)
	nonce++

	// This etx has one attempt that is too new, which would exclude it from
	// the gas bumping query, but it should still be caught by the insufficient
	// eth query
	etx6 := cltest.MustInsertUnconfirmedEthTxWithInsufficientEthAttempt(t, txStorageService, nonce, fromAddress)
	attempt6_2 := newBroadcastLegacyEthTxAttempt(t, etx3.ID)
	attempt6_2.BroadcastBeforeBlockNum = &tooNew
	attempt6_2.GasPrice = assets.NewWeiI(30001)
	require.NoError(t, txStorageService.InsertEthTxAttempt(&attempt6_2))

	t.Run("returns unique attempts requiring resubmission due to insufficient eth, ordered by nonce asc", func(t *testing.T) {
		etxs, err := ec.FindEthTxsRequiringRebroadcast(testutils.Context(t), lggr, evmFromAddress, currentHead, gasBumpThreshold, 10, 0, cltest.FixtureChainID)
		require.NoError(t, err)

		require.Len(t, etxs, 4)
		assert.Equal(t, etxWithoutAttempts.ID, etxs[0].ID)
		assert.Equal(t, *etxWithoutAttempts.Nonce, *(etxs[0].Nonce))
		assert.Equal(t, etx4.ID, etxs[1].ID)
		assert.Equal(t, *etx4.Nonce, *(etxs[1].Nonce))
		assert.Equal(t, etx5.ID, etxs[2].ID)
		assert.Equal(t, *etx5.Nonce, *(etxs[2].Nonce))
		assert.Equal(t, etx6.ID, etxs[3].ID)
		assert.Equal(t, *etx6.Nonce, *(etxs[3].Nonce))
	})

	t.Run("applies limit", func(t *testing.T) {
		etxs, err := ec.FindEthTxsRequiringRebroadcast(testutils.Context(t), lggr, evmFromAddress, currentHead, gasBumpThreshold, 10, 2, cltest.FixtureChainID)
		require.NoError(t, err)

		require.Len(t, etxs, 2)
		assert.Equal(t, etxWithoutAttempts.ID, etxs[0].ID)
		assert.Equal(t, *etxWithoutAttempts.Nonce, *(etxs[0].Nonce))
		assert.Equal(t, etx4.ID, etxs[1].ID)
		assert.Equal(t, *etx4.Nonce, *(etxs[1].Nonce))
	})
}

func TestEthConfirmer_RebroadcastWhereNecessary_WithConnectivityCheck(t *testing.T) {
	t.Parallel()
	lggr := logger.TestLogger(t)

	db := pgtest.NewSqlxDB(t)
	ethClient := evmtest.NewEthClientMockWithDefaultChain(t)

	t.Run("should retry previous attempt if connectivity check failed for legacy transactions", func(t *testing.T) {
		cfg := configtest.NewGeneralConfig(t, func(c *chainlink.Config, s *chainlink.Secrets) {
			c.EVM[0].GasEstimator.EIP1559DynamicFees = ptr(false)
			c.EVM[0].GasEstimator.BlockHistory.BlockHistorySize = ptr[uint16](2)
			c.EVM[0].GasEstimator.BlockHistory.CheckInclusionBlocks = ptr[uint16](4)
		})
		evmcfg := evmtest.NewChainScopedConfig(t, cfg)

		txStorageService := cltest.NewTxmStorageService(t, db, cfg)
		ethKeyStore := cltest.NewKeyStore(t, db, cfg).Eth()
		_, fromAddress := cltest.MustInsertRandomKeyReturningState(t, ethKeyStore)
<<<<<<< HEAD
=======
		keys := []gethCommon.Address{fromAddress}
>>>>>>> 489280eb
		kst := ksmocks.NewEth(t)

		estimator := gasmocks.NewEvmEstimator(t)
		estimator.On("BumpLegacyGas", mock.Anything, mock.Anything, mock.Anything, mock.Anything, mock.Anything).Return(nil, uint32(0), pkgerrors.Wrapf(gas.ErrConnectivity, "transaction..."))
		feeEstimator := gas.NewWrappedEvmEstimator(estimator, evmcfg)
		txBuilder := txmgr.NewEvmTxAttemptBuilder(*ethClient.ChainID(), evmcfg, kst, feeEstimator)
		addresses, err := kst.EnabledAddressesForChain(ethClient.ChainID())
		require.NoError(t, err)
		// Create confirmer with necessary state
		ec := txmgr.NewEthConfirmer(txStorageService, ethClient, evmcfg, kst, addresses, txBuilder, lggr)
		currentHead := int64(30)
		oldEnough := int64(15)
		nonce := int64(0)
		originalBroadcastAt := time.Unix(1616509100, 0)

		etx := cltest.MustInsertUnconfirmedEthTxWithBroadcastLegacyAttempt(t, txStorageService, nonce, fromAddress, originalBroadcastAt)
		attempt1 := etx.EthTxAttempts[0]
		require.NoError(t, db.Get(&attempt1, `UPDATE eth_tx_attempts SET broadcast_before_block_num=$1 WHERE id=$2 RETURNING *`, oldEnough, attempt1.ID))

		// Send transaction and assume success.
		ethClient.On("SendTransaction", mock.Anything, mock.Anything).Return(nil).Once()

		err = ec.RebroadcastWhereNecessary(testutils.Context(t), currentHead)
		require.NoError(t, err)

		etx, err = txStorageService.FindEthTxWithAttempts(etx.ID)
		require.NoError(t, err)
		require.Len(t, etx.EthTxAttempts, 1)
	})

	t.Run("should retry previous attempt if connectivity check failed for dynamic transactions", func(t *testing.T) {
		cfg := configtest.NewGeneralConfig(t, func(c *chainlink.Config, s *chainlink.Secrets) {
			c.EVM[0].GasEstimator.EIP1559DynamicFees = ptr(true)
			c.EVM[0].GasEstimator.BlockHistory.BlockHistorySize = ptr[uint16](2)
			c.EVM[0].GasEstimator.BlockHistory.CheckInclusionBlocks = ptr[uint16](4)
		})
		evmcfg := evmtest.NewChainScopedConfig(t, cfg)

		txStorageService := cltest.NewTxmStorageService(t, db, cfg)
		ethKeyStore := cltest.NewKeyStore(t, db, cfg).Eth()
		_, fromAddress := cltest.MustInsertRandomKeyReturningState(t, ethKeyStore)
<<<<<<< HEAD
=======
		keys := []gethCommon.Address{fromAddress}
>>>>>>> 489280eb
		kst := ksmocks.NewEth(t)

		estimator := gasmocks.NewEvmEstimator(t)
		estimator.On("BumpDynamicFee", mock.Anything, mock.Anything, mock.Anything, mock.Anything, mock.Anything).Return(gas.DynamicFee{}, uint32(0), pkgerrors.Wrapf(gas.ErrConnectivity, "transaction..."))
		// Create confirmer with necessary state
		feeEstimator := gas.NewWrappedEvmEstimator(estimator, evmcfg)
		txBuilder := txmgr.NewEvmTxAttemptBuilder(*ethClient.ChainID(), evmcfg, kst, feeEstimator)
		addresses, err := kst.EnabledAddressesForChain(ethClient.ChainID())
		require.NoError(t, err)
		ec := txmgr.NewEthConfirmer(txStorageService, ethClient, evmcfg, kst, addresses, txBuilder, lggr)
		currentHead := int64(30)
		oldEnough := int64(15)
		nonce := int64(0)
		originalBroadcastAt := time.Unix(1616509100, 0)

		etx := cltest.MustInsertUnconfirmedEthTxWithBroadcastDynamicFeeAttempt(t, txStorageService, nonce, fromAddress, originalBroadcastAt)
		attempt1 := etx.EthTxAttempts[0]
		require.NoError(t, db.Get(&attempt1, `UPDATE eth_tx_attempts SET broadcast_before_block_num=$1 WHERE id=$2 RETURNING *`, oldEnough, attempt1.ID))

		// Send transaction and assume success.
		ethClient.On("SendTransaction", mock.Anything, mock.Anything).Return(nil).Once()

		err = ec.RebroadcastWhereNecessary(testutils.Context(t), currentHead)
		require.NoError(t, err)

		etx, err = txStorageService.FindEthTxWithAttempts(etx.ID)
		require.NoError(t, err)
		require.Len(t, etx.EthTxAttempts, 1)
	})
}

func TestEthConfirmer_RebroadcastWhereNecessary(t *testing.T) {
	t.Parallel()

	db := pgtest.NewSqlxDB(t)
	var config *chainlink.Config
	cfg := configtest.NewGeneralConfig(t, func(c *chainlink.Config, s *chainlink.Secrets) {
		config = c // DO NOT COPY - major hack
		c.EVM[0].GasEstimator.PriceMax = (*assets.Wei)(assets.GWei(500))
	})
	txStorageService := cltest.NewTxmStorageService(t, db, cfg)

	ethClient := evmtest.NewEthClientMockWithDefaultChain(t)
	ethKeyStore := cltest.NewKeyStore(t, db, cfg).Eth()

	evmcfg := evmtest.NewChainScopedConfig(t, cfg)

<<<<<<< HEAD
	_, _ = cltest.MustInsertRandomKeyReturningState(t, ethKeyStore)
	_, fromAddress := cltest.MustInsertRandomKeyReturningState(t, ethKeyStore)
=======
	_, otherAddress := cltest.MustInsertRandomKeyReturningState(t, ethKeyStore)
	_, fromAddress := cltest.MustInsertRandomKeyReturningState(t, ethKeyStore)
	keys := []gethCommon.Address{otherAddress, fromAddress}
>>>>>>> 489280eb

	kst := ksmocks.NewEth(t)
	// Use a mock keystore for this test
	ec, err := cltest.NewEthConfirmer(t, txStorageService, ethClient, evmcfg, kst)
	require.NoError(t, err)
	currentHead := int64(30)
	oldEnough := int64(19)
	nonce := int64(0)

	t.Run("does nothing if no transactions require bumping", func(t *testing.T) {
		require.NoError(t, ec.RebroadcastWhereNecessary(testutils.Context(t), currentHead))
	})

	originalBroadcastAt := time.Unix(1616509100, 0)
	etx := cltest.MustInsertUnconfirmedEthTxWithBroadcastLegacyAttempt(t, txStorageService, nonce, fromAddress, originalBroadcastAt)
	nonce++
	attempt1_1 := etx.EthTxAttempts[0]
	require.NoError(t, db.Get(&attempt1_1, `UPDATE eth_tx_attempts SET broadcast_before_block_num=$1 WHERE id=$2 RETURNING *`, oldEnough, attempt1_1.ID))

	t.Run("re-sends previous transaction on keystore error", func(t *testing.T) {
		// simulate bumped transaction that is somehow impossible to sign
		kst.On("SignTx", fromAddress,
			mock.MatchedBy(func(tx *types.Transaction) bool {
				return tx.Nonce() == uint64(*etx.Nonce)
			}),
			mock.Anything).Return(nil, errors.New("signing error")).Once()

		// Do the thing
		err = ec.RebroadcastWhereNecessary(testutils.Context(t), currentHead)
		require.Error(t, err)
		require.Contains(t, err.Error(), "signing error")

		etx, err = txStorageService.FindEthTxWithAttempts(etx.ID)
		require.NoError(t, err)
		require.Equal(t, txmgr.EthTxUnconfirmed, etx.State)

		require.Len(t, etx.EthTxAttempts, 1)
	})

	t.Run("does nothing and continues on fatal error", func(t *testing.T) {
		ethTx := *types.NewTx(&types.LegacyTx{})
		kst.On("SignTx",
			fromAddress,
			mock.MatchedBy(func(tx *types.Transaction) bool {
				if tx.Nonce() != uint64(*etx.Nonce) {
					return false
				}
				ethTx = *tx
				return true
			}),
			mock.MatchedBy(func(chainID *big.Int) bool {
				return chainID.Cmp(evmcfg.ChainID()) == 0
			})).Return(&ethTx, nil).Once()
		ethClient.On("SendTransaction", mock.Anything, mock.MatchedBy(func(tx *types.Transaction) bool {
			return tx.Nonce() == uint64(*etx.Nonce)
		})).Return(errors.New("exceeds block gas limit")).Once()

		// Do the thing
		require.NoError(t, ec.RebroadcastWhereNecessary(testutils.Context(t), currentHead))

		etx, err = txStorageService.FindEthTxWithAttempts(etx.ID)
		require.NoError(t, err)

		require.Len(t, etx.EthTxAttempts, 1)
	})

	ethClient = evmtest.NewEthClientMockWithDefaultChain(t)
	txmgr.SetEthClientOnEthConfirmer(ethClient, ec)

	t.Run("does nothing and continues if bumped attempt transaction was too expensive", func(t *testing.T) {
		ethTx := *types.NewTx(&types.LegacyTx{})
		kst.On("SignTx",
			fromAddress,
			mock.MatchedBy(func(tx *types.Transaction) bool {
				if tx.Nonce() != uint64(*etx.Nonce) {
					return false
				}
				ethTx = *tx
				return true
			}),
			mock.MatchedBy(func(chainID *big.Int) bool {
				return chainID.Cmp(evmcfg.ChainID()) == 0
			})).Return(&ethTx, nil).Once()

		// Once for the bumped attempt which exceeds limit
		ethClient.On("SendTransaction", mock.Anything, mock.MatchedBy(func(tx *types.Transaction) bool {
			return tx.Nonce() == uint64(*etx.Nonce) && tx.GasPrice().Int64() == int64(20000000000)
		})).Return(errors.New("tx fee (1.10 ether) exceeds the configured cap (1.00 ether)")).Once()

		// Do the thing
		require.NoError(t, ec.RebroadcastWhereNecessary(testutils.Context(t), currentHead))

		etx, err = txStorageService.FindEthTxWithAttempts(etx.ID)
		require.NoError(t, err)

		// Did not create an additional attempt
		require.Len(t, etx.EthTxAttempts, 1)

		// broadcast_at did not change
		require.Equal(t, etx.BroadcastAt.Unix(), originalBroadcastAt.Unix())
		require.Equal(t, etx.InitialBroadcastAt.Unix(), originalBroadcastAt.Unix())
	})

	var attempt1_2 txmgr.EvmEthTxAttempt
	ethClient = evmtest.NewEthClientMockWithDefaultChain(t)
	txmgr.SetEthClientOnEthConfirmer(ethClient, ec)

	t.Run("creates new attempt with higher gas price if transaction has an attempt older than threshold", func(t *testing.T) {
		expectedBumpedGasPrice := big.NewInt(20000000000)
		require.Greater(t, expectedBumpedGasPrice.Int64(), attempt1_1.GasPrice.ToInt().Int64())

		ethTx := *types.NewTx(&types.LegacyTx{})
		kst.On("SignTx",
			fromAddress,
			mock.MatchedBy(func(tx *types.Transaction) bool {
				if expectedBumpedGasPrice.Cmp(tx.GasPrice()) != 0 {
					return false
				}
				ethTx = *tx
				return true
			}),
			mock.MatchedBy(func(chainID *big.Int) bool {
				return chainID.Cmp(evmcfg.ChainID()) == 0
			})).Return(&ethTx, nil).Once()
		ethClient.On("SendTransaction", mock.Anything, mock.MatchedBy(func(tx *types.Transaction) bool {
			return expectedBumpedGasPrice.Cmp(tx.GasPrice()) == 0
		})).Return(nil).Once()

		// Do the thing
		require.NoError(t, ec.RebroadcastWhereNecessary(testutils.Context(t), currentHead))

		etx, err = txStorageService.FindEthTxWithAttempts(etx.ID)
		require.NoError(t, err)

		require.Len(t, etx.EthTxAttempts, 2)
		require.Equal(t, attempt1_1.ID, etx.EthTxAttempts[1].ID)

		// Got the new attempt
		attempt1_2 = etx.EthTxAttempts[0]
		assert.Equal(t, expectedBumpedGasPrice.Int64(), attempt1_2.GasPrice.ToInt().Int64())
		assert.Equal(t, txmgrtypes.TxAttemptBroadcast, attempt1_2.State)
	})

	t.Run("does nothing if there is an attempt without BroadcastBeforeBlockNum set", func(t *testing.T) {
		// Do the thing
		require.NoError(t, ec.RebroadcastWhereNecessary(testutils.Context(t), currentHead))

		etx, err = txStorageService.FindEthTxWithAttempts(etx.ID)
		require.NoError(t, err)

		require.Len(t, etx.EthTxAttempts, 2)
	})

	require.NoError(t, db.Get(&attempt1_2, `UPDATE eth_tx_attempts SET broadcast_before_block_num=$1 WHERE id=$2 RETURNING *`, oldEnough, attempt1_2.ID))
	var attempt1_3 txmgr.EvmEthTxAttempt

	t.Run("creates new attempt with higher gas price if transaction is already in mempool (e.g. due to previous crash before we could save the new attempt)", func(t *testing.T) {
		expectedBumpedGasPrice := big.NewInt(25000000000)
		require.Greater(t, expectedBumpedGasPrice.Int64(), attempt1_2.GasPrice.ToInt().Int64())

		ethTx := *types.NewTx(&types.LegacyTx{})
		kst.On("SignTx",
			fromAddress,
			mock.MatchedBy(func(tx *types.Transaction) bool {
				if int64(tx.Nonce()) != *etx.Nonce || expectedBumpedGasPrice.Cmp(tx.GasPrice()) != 0 {
					return false
				}
				ethTx = *tx
				return true
			}),
			mock.Anything).Return(&ethTx, nil).Once()
		ethClient.On("SendTransaction", mock.Anything, mock.MatchedBy(func(tx *types.Transaction) bool {
			return expectedBumpedGasPrice.Cmp(tx.GasPrice()) == 0
		})).Return(fmt.Errorf("known transaction: %s", ethTx.Hash().Hex())).Once()

		// Do the thing
		require.NoError(t, ec.RebroadcastWhereNecessary(testutils.Context(t), currentHead))

		etx, err = txStorageService.FindEthTxWithAttempts(etx.ID)
		require.NoError(t, err)

		require.Len(t, etx.EthTxAttempts, 3)
		require.Equal(t, attempt1_1.ID, etx.EthTxAttempts[2].ID)
		require.Equal(t, attempt1_2.ID, etx.EthTxAttempts[1].ID)

		// Got the new attempt
		attempt1_3 = etx.EthTxAttempts[0]
		assert.Equal(t, expectedBumpedGasPrice.Int64(), attempt1_3.GasPrice.ToInt().Int64())
		assert.Equal(t, txmgrtypes.TxAttemptBroadcast, attempt1_3.State)
	})

	require.NoError(t, db.Get(&attempt1_3, `UPDATE eth_tx_attempts SET broadcast_before_block_num=$1 WHERE id=$2 RETURNING *`, oldEnough, attempt1_3.ID))
	var attempt1_4 txmgr.EvmEthTxAttempt

	t.Run("saves new attempt even for transaction that has already been confirmed (nonce already used)", func(t *testing.T) {
		expectedBumpedGasPrice := big.NewInt(30000000000)
		require.Greater(t, expectedBumpedGasPrice.Int64(), attempt1_2.GasPrice.ToInt().Int64())

		ethTx := *types.NewTx(&types.LegacyTx{})
		receipt := evmtypes.Receipt{BlockNumber: big.NewInt(40)}
		kst.On("SignTx",
			fromAddress,
			mock.MatchedBy(func(tx *types.Transaction) bool {
				if int64(tx.Nonce()) != *etx.Nonce || expectedBumpedGasPrice.Cmp(tx.GasPrice()) != 0 {
					return false
				}
				ethTx = *tx
				receipt.TxHash = tx.Hash()
				return true
			}),
			mock.Anything).Return(&ethTx, nil).Once()
		ethClient.On("SendTransaction", mock.Anything, mock.MatchedBy(func(tx *types.Transaction) bool {
			return expectedBumpedGasPrice.Cmp(tx.GasPrice()) == 0
		})).Return(errors.New("nonce too low")).Once()

		// Do the thing
		require.NoError(t, ec.RebroadcastWhereNecessary(testutils.Context(t), currentHead))

		etx, err = txStorageService.FindEthTxWithAttempts(etx.ID)
		require.NoError(t, err)

		assert.Equal(t, txmgr.EthTxConfirmedMissingReceipt, etx.State)

		// Got the new attempt
		attempt1_4 = etx.EthTxAttempts[0]
		assert.Equal(t, expectedBumpedGasPrice.Int64(), attempt1_4.GasPrice.ToInt().Int64())

		require.Len(t, etx.EthTxAttempts, 4)
		require.Equal(t, attempt1_1.ID, etx.EthTxAttempts[3].ID)
		require.Equal(t, attempt1_2.ID, etx.EthTxAttempts[2].ID)
		require.Equal(t, attempt1_3.ID, etx.EthTxAttempts[1].ID)
		require.Equal(t, attempt1_4.ID, etx.EthTxAttempts[0].ID)
		require.Equal(t, txmgrtypes.TxAttemptBroadcast, etx.EthTxAttempts[0].State)
		require.Equal(t, txmgrtypes.TxAttemptBroadcast, etx.EthTxAttempts[1].State)
		require.Equal(t, txmgrtypes.TxAttemptBroadcast, etx.EthTxAttempts[2].State)
		require.Equal(t, txmgrtypes.TxAttemptBroadcast, etx.EthTxAttempts[3].State)
	})

	// Mark original tx as confirmed so we won't pick it up any more
	pgtest.MustExec(t, db, `UPDATE eth_txes SET state = 'confirmed'`)

	etx2 := cltest.MustInsertUnconfirmedEthTxWithBroadcastLegacyAttempt(t, txStorageService, nonce, fromAddress)
	nonce++
	attempt2_1 := etx2.EthTxAttempts[0]
	require.NoError(t, db.Get(&attempt2_1, `UPDATE eth_tx_attempts SET broadcast_before_block_num=$1 WHERE id=$2 RETURNING *`, oldEnough, attempt2_1.ID))
	var attempt2_2 txmgr.EvmEthTxAttempt

	t.Run("saves in_progress attempt on temporary error and returns error", func(t *testing.T) {
		expectedBumpedGasPrice := big.NewInt(20000000000)
		require.Greater(t, expectedBumpedGasPrice.Int64(), attempt2_1.GasPrice.ToInt().Int64())

		ethTx := *types.NewTx(&types.LegacyTx{})
		n := *etx2.Nonce
		kst.On("SignTx",
			fromAddress,
			mock.MatchedBy(func(tx *types.Transaction) bool {
				if int64(tx.Nonce()) != n || expectedBumpedGasPrice.Cmp(tx.GasPrice()) != 0 {
					return false
				}
				ethTx = *tx
				return true
			}),
			mock.Anything).Return(&ethTx, nil).Once()
		ethClient.On("SendTransaction", mock.Anything, mock.MatchedBy(func(tx *types.Transaction) bool {
			return int64(tx.Nonce()) == n && expectedBumpedGasPrice.Cmp(tx.GasPrice()) == 0
		})).Return(errors.New("some network error")).Once()

		// Do the thing
		err = ec.RebroadcastWhereNecessary(testutils.Context(t), currentHead)
		require.Error(t, err)
		require.Contains(t, err.Error(), "some network error")

		etx2, err = txStorageService.FindEthTxWithAttempts(etx2.ID)
		require.NoError(t, err)

		assert.Equal(t, txmgr.EthTxUnconfirmed, etx2.State)

		// Old attempt is untouched
		require.Len(t, etx2.EthTxAttempts, 2)
		require.Equal(t, attempt2_1.ID, etx2.EthTxAttempts[1].ID)
		attempt2_1 = etx2.EthTxAttempts[1]
		assert.Equal(t, txmgrtypes.TxAttemptBroadcast, attempt2_1.State)
		assert.Equal(t, oldEnough, *attempt2_1.BroadcastBeforeBlockNum)

		// New in_progress attempt saved
		attempt2_2 = etx2.EthTxAttempts[0]
		assert.Equal(t, txmgrtypes.TxAttemptInProgress, attempt2_2.State)
		assert.Nil(t, attempt2_2.BroadcastBeforeBlockNum)

		// Do it again and move the attempt into "broadcast"
		n = *etx2.Nonce
		ethClient.On("SendTransaction", mock.Anything, mock.MatchedBy(func(tx *types.Transaction) bool {
			return int64(tx.Nonce()) == n && expectedBumpedGasPrice.Cmp(tx.GasPrice()) == 0
		})).Return(nil).Once()

		require.NoError(t, ec.RebroadcastWhereNecessary(testutils.Context(t), currentHead))

		// Attempt marked "broadcast"
		etx2, err = txStorageService.FindEthTxWithAttempts(etx2.ID)
		require.NoError(t, err)

		assert.Equal(t, txmgr.EthTxUnconfirmed, etx2.State)

		// New in_progress attempt saved
		require.Len(t, etx2.EthTxAttempts, 2)
		require.Equal(t, attempt2_2.ID, etx2.EthTxAttempts[0].ID)
		attempt2_2 = etx2.EthTxAttempts[0]
		require.Equal(t, txmgrtypes.TxAttemptBroadcast, attempt2_2.State)
		assert.Nil(t, attempt2_2.BroadcastBeforeBlockNum)
	})

	// Set BroadcastBeforeBlockNum again so the next test will pick it up
	require.NoError(t, db.Get(&attempt2_2, `UPDATE eth_tx_attempts SET broadcast_before_block_num=$1 WHERE id=$2 RETURNING *`, oldEnough, attempt2_2.ID))

	t.Run("assumes that 'nonce too low' error means confirmed_missing_receipt", func(t *testing.T) {
		expectedBumpedGasPrice := big.NewInt(25000000000)
		require.Greater(t, expectedBumpedGasPrice.Int64(), attempt2_1.GasPrice.ToInt().Int64())

		ethTx := *types.NewTx(&types.LegacyTx{})
		n := *etx2.Nonce
		kst.On("SignTx",
			fromAddress,
			mock.MatchedBy(func(tx *types.Transaction) bool {
				if int64(tx.Nonce()) != n || expectedBumpedGasPrice.Cmp(tx.GasPrice()) != 0 {
					return false
				}
				ethTx = *tx
				return true
			}),
			mock.Anything).Return(&ethTx, nil).Once()
		ethClient.On("SendTransaction", mock.Anything, mock.MatchedBy(func(tx *types.Transaction) bool {
			return int64(tx.Nonce()) == n && expectedBumpedGasPrice.Cmp(tx.GasPrice()) == 0
		})).Return(errors.New("nonce too low")).Once()

		// Creates new attempt as normal if currentHead is not high enough
		require.NoError(t, ec.RebroadcastWhereNecessary(testutils.Context(t), currentHead))
		etx2, err = txStorageService.FindEthTxWithAttempts(etx2.ID)
		require.NoError(t, err)
		assert.Equal(t, txmgr.EthTxConfirmedMissingReceipt, etx2.State)

		// One new attempt saved
		require.Len(t, etx2.EthTxAttempts, 3)
		assert.Equal(t, txmgrtypes.TxAttemptBroadcast, etx2.EthTxAttempts[0].State)
		assert.Equal(t, txmgrtypes.TxAttemptBroadcast, etx2.EthTxAttempts[1].State)
		assert.Equal(t, txmgrtypes.TxAttemptBroadcast, etx2.EthTxAttempts[2].State)
	})

	// Original tx is confirmed so we won't pick it up any more
	etx3 := cltest.MustInsertUnconfirmedEthTxWithBroadcastLegacyAttempt(t, txStorageService, nonce, fromAddress)
	nonce++
	attempt3_1 := etx3.EthTxAttempts[0]
	require.NoError(t, db.Get(&attempt3_1, `UPDATE eth_tx_attempts SET broadcast_before_block_num=$1, gas_price=$2 WHERE id=$3 RETURNING *`, oldEnough, assets.NewWeiI(35000000000), attempt3_1.ID))

	var attempt3_2 txmgr.EvmEthTxAttempt

	t.Run("saves attempt anyway if replacement transaction is underpriced because the bumped gas price is insufficiently higher than the previous one", func(t *testing.T) {
		expectedBumpedGasPrice := big.NewInt(42000000000)
		require.Greater(t, expectedBumpedGasPrice.Int64(), attempt3_1.GasPrice.ToInt().Int64())

		ethTx := *types.NewTx(&types.LegacyTx{})
		kst.On("SignTx",
			fromAddress,
			mock.MatchedBy(func(tx *types.Transaction) bool {
				if int64(tx.Nonce()) != *etx3.Nonce || expectedBumpedGasPrice.Cmp(tx.GasPrice()) != 0 {
					return false
				}
				ethTx = *tx
				return true
			}),
			mock.Anything).Return(&ethTx, nil).Once()
		ethClient.On("SendTransaction", mock.Anything, mock.MatchedBy(func(tx *types.Transaction) bool {
			return int64(tx.Nonce()) == *etx3.Nonce && expectedBumpedGasPrice.Cmp(tx.GasPrice()) == 0
		})).Return(errors.New("replacement transaction underpriced")).Once()

		// Do the thing
		require.NoError(t, ec.RebroadcastWhereNecessary(testutils.Context(t), currentHead))

		etx3, err = txStorageService.FindEthTxWithAttempts(etx3.ID)
		require.NoError(t, err)

		assert.Equal(t, txmgr.EthTxUnconfirmed, etx3.State)

		require.Len(t, etx3.EthTxAttempts, 2)
		require.Equal(t, attempt3_1.ID, etx3.EthTxAttempts[1].ID)
		attempt3_2 = etx3.EthTxAttempts[0]

		assert.Equal(t, expectedBumpedGasPrice.Int64(), attempt3_2.GasPrice.ToInt().Int64())
	})

	require.NoError(t, db.Get(&attempt3_2, `UPDATE eth_tx_attempts SET broadcast_before_block_num=$1 WHERE id=$2 RETURNING *`, oldEnough, attempt3_2.ID))
	var attempt3_3 txmgr.EvmEthTxAttempt

	t.Run("handles case where transaction is already known somehow", func(t *testing.T) {
		expectedBumpedGasPrice := big.NewInt(50400000000)
		require.Greater(t, expectedBumpedGasPrice.Int64(), attempt3_1.GasPrice.ToInt().Int64())

		ethTx := *types.NewTx(&types.LegacyTx{})
		kst.On("SignTx",
			fromAddress,
			mock.MatchedBy(func(tx *types.Transaction) bool {
				if int64(tx.Nonce()) != *etx3.Nonce || expectedBumpedGasPrice.Cmp(tx.GasPrice()) != 0 {
					return false
				}
				ethTx = *tx
				return true
			}),
			mock.Anything).Return(&ethTx, nil).Once()
		ethClient.On("SendTransaction", mock.Anything, mock.MatchedBy(func(tx *types.Transaction) bool {
			return int64(tx.Nonce()) == *etx3.Nonce && expectedBumpedGasPrice.Cmp(tx.GasPrice()) == 0
		})).Return(fmt.Errorf("known transaction: %s", ethTx.Hash().Hex())).Once()

		// Do the thing
		require.NoError(t, ec.RebroadcastWhereNecessary(testutils.Context(t), currentHead))

		etx3, err = txStorageService.FindEthTxWithAttempts(etx3.ID)
		require.NoError(t, err)

		assert.Equal(t, txmgr.EthTxUnconfirmed, etx3.State)

		require.Len(t, etx3.EthTxAttempts, 3)
		attempt3_3 = etx3.EthTxAttempts[0]
		assert.Equal(t, expectedBumpedGasPrice.Int64(), attempt3_3.GasPrice.ToInt().Int64())
	})

	require.NoError(t, db.Get(&attempt3_3, `UPDATE eth_tx_attempts SET broadcast_before_block_num=$1 WHERE id=$2 RETURNING *`, oldEnough, attempt3_3.ID))
	var attempt3_4 txmgr.EvmEthTxAttempt

	t.Run("pretends it was accepted and continues the cycle if rejected for being temporarily underpriced", func(t *testing.T) {
		// This happens if parity is rejecting transactions that are not priced high enough to even get into the mempool at all
		// It should pretend it was accepted into the mempool and hand off to the next cycle to continue bumping gas as normal
		temporarilyUnderpricedError := "There are too many transactions in the queue. Your transaction was dropped due to limit. Try increasing the fee."

		expectedBumpedGasPrice := big.NewInt(60480000000)
		require.Greater(t, expectedBumpedGasPrice.Int64(), attempt3_2.GasPrice.ToInt().Int64())

		ethTx := *types.NewTx(&types.LegacyTx{})
		kst.On("SignTx",
			fromAddress,
			mock.MatchedBy(func(tx *types.Transaction) bool {
				if int64(tx.Nonce()) != *etx3.Nonce || expectedBumpedGasPrice.Cmp(tx.GasPrice()) != 0 {
					return false
				}
				ethTx = *tx
				return true
			}),
			mock.Anything).Return(&ethTx, nil).Once()
		ethClient.On("SendTransaction", mock.Anything, mock.MatchedBy(func(tx *types.Transaction) bool {
			return int64(tx.Nonce()) == *etx3.Nonce && expectedBumpedGasPrice.Cmp(tx.GasPrice()) == 0
		})).Return(errors.New(temporarilyUnderpricedError)).Once()

		// Do the thing
		require.NoError(t, ec.RebroadcastWhereNecessary(testutils.Context(t), currentHead))

		etx3, err = txStorageService.FindEthTxWithAttempts(etx3.ID)
		require.NoError(t, err)

		assert.Equal(t, txmgr.EthTxUnconfirmed, etx3.State)

		require.Len(t, etx3.EthTxAttempts, 4)
		attempt3_4 = etx3.EthTxAttempts[0]
		assert.Equal(t, expectedBumpedGasPrice.Int64(), attempt3_4.GasPrice.ToInt().Int64())
	})

	require.NoError(t, db.Get(&attempt3_4, `UPDATE eth_tx_attempts SET broadcast_before_block_num=$1 WHERE id=$2 RETURNING *`, oldEnough, attempt3_4.ID))

	t.Run("resubmits at the old price and does not create a new attempt if one of the bumped transactions would exceed EVM.GasEstimator.PriceMax", func(t *testing.T) {
		// Set price such that the next bump will exceed EVM.GasEstimator.PriceMax
		// Existing gas price is: 60480000000
		gasPrice := attempt3_4.GasPrice.ToInt()
		config.EVM[0].GasEstimator.PriceMax = (*assets.Wei)(assets.NewWeiI(60500000000))

		ethClient.On("SendTransaction", mock.Anything, mock.MatchedBy(func(tx *types.Transaction) bool {
			return int64(tx.Nonce()) == *etx3.Nonce && gasPrice.Cmp(tx.GasPrice()) == 0
		})).Return(errors.New("already known")).Once() // we already submitted at this price, now its time to bump and submit again but since we simply resubmitted rather than increasing gas price, geth already knows about this tx

		// Do the thing
		require.NoError(t, ec.RebroadcastWhereNecessary(testutils.Context(t), currentHead))

		etx3, err = txStorageService.FindEthTxWithAttempts(etx3.ID)
		require.NoError(t, err)

		assert.Equal(t, txmgr.EthTxUnconfirmed, etx3.State)

		// No new tx attempts
		require.Len(t, etx3.EthTxAttempts, 4)
		attempt3_4 = etx3.EthTxAttempts[0]
		assert.Equal(t, gasPrice.Int64(), attempt3_4.GasPrice.ToInt().Int64())
	})

	require.NoError(t, db.Get(&attempt3_4, `UPDATE eth_tx_attempts SET broadcast_before_block_num=$1 WHERE id=$2 RETURNING *`, oldEnough, attempt3_4.ID))

	t.Run("resubmits at the old price and does not create a new attempt if the current price is exactly EVM.GasEstimator.PriceMax", func(t *testing.T) {
		// Set price such that the current price is already at EVM.GasEstimator.PriceMax
		// Existing gas price is: 60480000000
		gasPrice := attempt3_4.GasPrice.ToInt()
		config.EVM[0].GasEstimator.PriceMax = (*assets.Wei)(assets.NewWeiI(60480000000))

		ethClient.On("SendTransaction", mock.Anything, mock.MatchedBy(func(tx *types.Transaction) bool {
			return int64(tx.Nonce()) == *etx3.Nonce && gasPrice.Cmp(tx.GasPrice()) == 0
		})).Return(errors.New("already known")).Once() // we already submitted at this price, now its time to bump and submit again but since we simply resubmitted rather than increasing gas price, geth already knows about this tx

		// Do the thing
		require.NoError(t, ec.RebroadcastWhereNecessary(testutils.Context(t), currentHead))

		etx3, err = txStorageService.FindEthTxWithAttempts(etx3.ID)
		require.NoError(t, err)

		assert.Equal(t, txmgr.EthTxUnconfirmed, etx3.State)

		// No new tx attempts
		require.Len(t, etx3.EthTxAttempts, 4)
		attempt3_4 := etx3.EthTxAttempts[0]
		assert.Equal(t, gasPrice.Int64(), attempt3_4.GasPrice.ToInt().Int64())
	})

	// The EIP-1559 etx and attempt
	etx4 := cltest.MustInsertUnconfirmedEthTxWithBroadcastDynamicFeeAttempt(t, txStorageService, nonce, fromAddress)
	attempt4_1 := etx4.EthTxAttempts[0]
	require.NoError(t, db.Get(&attempt4_1, `UPDATE eth_tx_attempts SET broadcast_before_block_num=$1, gas_tip_cap=$2, gas_fee_cap=$3 WHERE id=$4 RETURNING *`,
		oldEnough, assets.GWei(35), assets.GWei(100), attempt4_1.ID))
	var attempt4_2 txmgr.EvmEthTxAttempt

	t.Run("EIP-1559: bumps using EIP-1559 rules when existing attempts are of type 0x2", func(t *testing.T) {
		config.EVM[0].GasEstimator.PriceMax = (*assets.Wei)(assets.GWei(1000))
		ethTx := *types.NewTx(&types.DynamicFeeTx{})
		kst.On("SignTx",
			fromAddress,
			mock.MatchedBy(func(tx *types.Transaction) bool {
				if int64(tx.Nonce()) != *etx4.Nonce {
					return false
				}
				ethTx = *tx
				return true
			}),
			mock.Anything).Return(&ethTx, nil).Once()
		// This is the new, EIP-1559 attempt
		gasTipCap := assets.GWei(42)
		ethClient.On("SendTransaction", mock.Anything, mock.MatchedBy(func(tx *types.Transaction) bool {
			return int64(tx.Nonce()) == *etx4.Nonce && gasTipCap.ToInt().Cmp(tx.GasTipCap()) == 0
		})).Return(nil).Once()

		require.NoError(t, ec.RebroadcastWhereNecessary(testutils.Context(t), currentHead))

		etx4, err = txStorageService.FindEthTxWithAttempts(etx4.ID)
		require.NoError(t, err)

		assert.Equal(t, txmgr.EthTxUnconfirmed, etx4.State)

		// A new, bumped attempt
		require.Len(t, etx4.EthTxAttempts, 2)
		attempt4_2 = etx4.EthTxAttempts[0]
		assert.Nil(t, attempt4_2.GasPrice)
		assert.Equal(t, assets.GWei(42).String(), attempt4_2.GasTipCap.String())
		assert.Equal(t, assets.GWei(120).String(), attempt4_2.GasFeeCap.String())
		assert.Equal(t, txmgrtypes.TxAttemptBroadcast, attempt1_2.State)
	})

	require.NoError(t, db.Get(&attempt4_2, `UPDATE eth_tx_attempts SET broadcast_before_block_num=$1, gas_tip_cap=$2, gas_fee_cap=$3 WHERE id=$4 RETURNING *`,
		oldEnough, assets.GWei(999), assets.GWei(1000), attempt4_2.ID))

	t.Run("EIP-1559: resubmits at the old price and does not create a new attempt if one of the bumped EIP-1559 transactions would have its tip cap exceed EVM.GasEstimator.PriceMax", func(t *testing.T) {
		config.EVM[0].GasEstimator.PriceMax = (*assets.Wei)(assets.GWei(1000))

		// Third attempt failed to bump, resubmits old one instead
		ethClient.On("SendTransaction", mock.Anything, mock.MatchedBy(func(tx *types.Transaction) bool {
			return int64(tx.Nonce()) == *etx4.Nonce && attempt4_2.Hash.String() == tx.Hash().String()
		})).Return(nil).Once()

		require.NoError(t, ec.RebroadcastWhereNecessary(testutils.Context(t), currentHead))

		etx4, err = txStorageService.FindEthTxWithAttempts(etx4.ID)
		require.NoError(t, err)

		assert.Equal(t, txmgr.EthTxUnconfirmed, etx4.State)

		// No new tx attempts
		require.Len(t, etx4.EthTxAttempts, 2)
		attempt4_2 := etx4.EthTxAttempts[0]
		assert.Equal(t, assets.GWei(999).Int64(), attempt4_2.GasTipCap.ToInt().Int64())
		assert.Equal(t, assets.GWei(1000).Int64(), attempt4_2.GasFeeCap.ToInt().Int64())
	})

	require.NoError(t, db.Get(&attempt4_2, `UPDATE eth_tx_attempts SET broadcast_before_block_num=$1, gas_tip_cap=$2, gas_fee_cap=$3 WHERE id=$4 RETURNING *`,
		oldEnough, assets.GWei(45), assets.GWei(100), attempt4_2.ID))

	t.Run("EIP-1559: saves attempt anyway if replacement transaction is underpriced because the bumped gas price is insufficiently higher than the previous one", func(t *testing.T) {
		// NOTE: This test case was empirically impossible when I tried it on eth mainnet (any EIP1559 transaction with a higher tip cap is accepted even if it's only 1 wei more) but appears to be possible on Polygon/Matic, probably due to poor design that applies the 10% minimum to the overall value (base fee + tip cap)
		expectedBumpedTipCap := assets.GWei(54)
		require.Greater(t, expectedBumpedTipCap.Int64(), attempt4_2.GasTipCap.ToInt().Int64())

		ethTx := *types.NewTx(&types.LegacyTx{})
		kst.On("SignTx",
			fromAddress,
			mock.MatchedBy(func(tx *types.Transaction) bool {
				if int64(tx.Nonce()) != *etx4.Nonce || expectedBumpedTipCap.ToInt().Cmp(tx.GasTipCap()) != 0 {
					return false
				}
				ethTx = *tx
				return true
			}),
			mock.Anything).Return(&ethTx, nil).Once()
		ethClient.On("SendTransaction", mock.Anything, mock.MatchedBy(func(tx *types.Transaction) bool {
			return int64(tx.Nonce()) == *etx4.Nonce && expectedBumpedTipCap.ToInt().Cmp(tx.GasTipCap()) == 0
		})).Return(errors.New("replacement transaction underpriced")).Once()

		// Do it
		require.NoError(t, ec.RebroadcastWhereNecessary(testutils.Context(t), currentHead))

		etx4, err = txStorageService.FindEthTxWithAttempts(etx4.ID)
		require.NoError(t, err)

		assert.Equal(t, txmgr.EthTxUnconfirmed, etx4.State)

		require.Len(t, etx4.EthTxAttempts, 3)
		require.Equal(t, attempt4_1.ID, etx4.EthTxAttempts[2].ID)
		require.Equal(t, attempt4_2.ID, etx4.EthTxAttempts[1].ID)
		attempt4_3 := etx4.EthTxAttempts[0]

		assert.Equal(t, expectedBumpedTipCap.Int64(), attempt4_3.GasTipCap.ToInt().Int64())
	})
}

func TestEthConfirmer_RebroadcastWhereNecessary_TerminallyUnderpriced_ThenGoesThrough(t *testing.T) {
	t.Parallel()

	db := pgtest.NewSqlxDB(t)
	cfg := configtest.NewGeneralConfig(t, func(c *chainlink.Config, s *chainlink.Secrets) {
		c.EVM[0].GasEstimator.PriceMax = (*assets.Wei)(assets.GWei(500))
	})
	txStorageService := cltest.NewTxmStorageService(t, db, cfg)

	ethKeyStore := cltest.NewKeyStore(t, db, cfg).Eth()

	evmcfg := evmtest.NewChainScopedConfig(t, cfg)

<<<<<<< HEAD
	_, _ = cltest.MustInsertRandomKeyReturningState(t, ethKeyStore)
	_, fromAddress := cltest.MustInsertRandomKeyReturningState(t, ethKeyStore)
=======
	_, otherAddress := cltest.MustInsertRandomKeyReturningState(t, ethKeyStore)
	_, fromAddress := cltest.MustInsertRandomKeyReturningState(t, ethKeyStore)
	keys := []gethCommon.Address{otherAddress, fromAddress}
>>>>>>> 489280eb

	// Use a mock keystore for this test
	kst := ksmocks.NewEth(t)
	currentHead := int64(30)
	oldEnough := 5
	nonce := int64(0)

	t.Run("terminally underpriced transaction with in_progress attempt is retried with more gas", func(t *testing.T) {
		ethClient := evmtest.NewEthClientMockWithDefaultChain(t)
		ec, err := cltest.NewEthConfirmer(t, txStorageService, ethClient, evmcfg, kst)
		require.NoError(t, err)

		originalBroadcastAt := time.Unix(1616509100, 0)
		etx := cltest.MustInsertUnconfirmedEthTxWithAttemptState(t, txStorageService, nonce, fromAddress, txmgrtypes.TxAttemptInProgress, originalBroadcastAt)
		require.Equal(t, originalBroadcastAt, *etx.BroadcastAt)
		nonce++
		attempt := etx.EthTxAttempts[0]
		signedTx, err := attempt.GetSignedTx()
		require.NoError(t, err)

		// Fail the first time with terminally underpriced.
		ethClient.On("SendTransaction", mock.Anything, mock.Anything).Return(
			errors.New("Transaction gas price is too low. It does not satisfy your node's minimal gas price"),
		).Once()
		// Succeed the second time after bumping gas.
		ethClient.On("SendTransaction", mock.Anything, mock.Anything).Return(nil).Once()
		kst.On("SignTx", mock.Anything, mock.Anything, mock.Anything).Return(
			signedTx, nil,
		).Once()
		require.NoError(t, ec.RebroadcastWhereNecessary(testutils.Context(t), currentHead))
	})

	realKst := cltest.NewKeyStore(t, db, cfg).Eth()

	t.Run("multiple gas bumps with existing broadcast attempts are retried with more gas until success in legacy mode", func(t *testing.T) {
		ethClient := evmtest.NewEthClientMockWithDefaultChain(t)
		ec, err := cltest.NewEthConfirmer(t, txStorageService, ethClient, evmcfg, kst)
		require.NoError(t, err)

		etx := cltest.MustInsertUnconfirmedEthTxWithBroadcastLegacyAttempt(t, txStorageService, nonce, fromAddress)
		nonce++
		legacyAttempt := etx.EthTxAttempts[0]
		require.NoError(t, db.Get(&legacyAttempt, `UPDATE eth_tx_attempts SET broadcast_before_block_num=$1 WHERE id=$2 RETURNING *`, oldEnough, legacyAttempt.ID))

		// Fail a few times with terminally underpriced
		ethClient.On("SendTransaction", mock.Anything, mock.Anything).Return(
			errors.New("Transaction gas price is too low. It does not satisfy your node's minimal gas price"),
		).Times(3)
		// Succeed the second time after bumping gas.
		ethClient.On("SendTransaction", mock.Anything, mock.Anything).Return(nil).Once()
		signedLegacyTx := new(types.Transaction)
		kst.On("SignTx", mock.Anything, mock.MatchedBy(func(tx *types.Transaction) bool {
			return tx.Type() == 0x0 && tx.Nonce() == uint64(*etx.Nonce)
		}), mock.Anything).Return(
			signedLegacyTx, nil,
		).Run(func(args mock.Arguments) {
			unsignedLegacyTx := args.Get(1).(*types.Transaction)
			// Use the real keystore to do the actual signing
			thisSignedLegacyTx, err := realKst.SignTx(evmtypes.NewAddress(fromAddress), unsignedLegacyTx, testutils.FixtureChainID)
			require.NoError(t, err)
			*signedLegacyTx = *thisSignedLegacyTx
		}).Times(4) // 3 failures 1 success
		require.NoError(t, ec.RebroadcastWhereNecessary(testutils.Context(t), currentHead))
	})

	t.Run("multiple gas bumps with existing broadcast attempts are retried with more gas until success in EIP-1559 mode", func(t *testing.T) {
		ethClient := evmtest.NewEthClientMockWithDefaultChain(t)
		ec, err := cltest.NewEthConfirmer(t, txStorageService, ethClient, evmcfg, kst)
		require.NoError(t, err)

		etx := cltest.MustInsertUnconfirmedEthTxWithBroadcastDynamicFeeAttempt(t, txStorageService, nonce, fromAddress)
		nonce++
		dxFeeAttempt := etx.EthTxAttempts[0]
		require.NoError(t, db.Get(&dxFeeAttempt, `UPDATE eth_tx_attempts SET broadcast_before_block_num=$1 WHERE id=$2 RETURNING *`, oldEnough, dxFeeAttempt.ID))

		// Fail a few times with terminally underpriced
		ethClient.On("SendTransaction", mock.Anything, mock.Anything).Return(
			errors.New("transaction underpriced"),
		).Times(3)
		// Succeed the second time after bumping gas.
		ethClient.On("SendTransaction", mock.Anything, mock.Anything).Return(nil).Once()
		signedDxFeeTx := new(types.Transaction)
		kst.On("SignTx", mock.Anything, mock.MatchedBy(func(tx *types.Transaction) bool {
			return tx.Type() == 0x2 && tx.Nonce() == uint64(*etx.Nonce)
		}), mock.Anything).Return(
			signedDxFeeTx, nil,
		).Run(func(args mock.Arguments) {
			unsignedDxFeeTx := args.Get(1).(*types.Transaction)
			// Use the real keystore to do the actual signing
			thisSignedDxFeeTx, err := realKst.SignTx(evmtypes.NewAddress(fromAddress), unsignedDxFeeTx, testutils.FixtureChainID)
			require.NoError(t, err)
			*signedDxFeeTx = *thisSignedDxFeeTx
		}).Times(4) // 3 failures 1 success
		require.NoError(t, ec.RebroadcastWhereNecessary(testutils.Context(t), currentHead))
	})
}

func TestEthConfirmer_RebroadcastWhereNecessary_WhenOutOfEth(t *testing.T) {
	t.Parallel()

	db := pgtest.NewSqlxDB(t)
	cfg := configtest.NewTestGeneralConfig(t)
	txStorageService := cltest.NewTxmStorageService(t, db, cfg)

	ethClient := evmtest.NewEthClientMockWithDefaultChain(t)
	ethKeyStore := cltest.NewKeyStore(t, db, cfg).Eth()

	_, fromAddress := cltest.MustInsertRandomKeyReturningState(t, ethKeyStore, 0)

<<<<<<< HEAD
	_, err := ethKeyStore.EnabledKeysForChain(testutils.FixtureChainID)
	require.NoError(t, err)
=======
	enabledAddresses, err := ethKeyStore.EnabledAddressesForChain(testutils.FixtureChainID)
>>>>>>> 489280eb
	require.NoError(t, err)
	// keyStates, err := ethKeyStore.GetStatesForKeys(keys)
	// require.NoError(t, err)

	config := newTestChainScopedConfig(t)
	currentHead := int64(30)
	oldEnough := int64(19)
	nonce := int64(0)

	etx := cltest.MustInsertUnconfirmedEthTxWithBroadcastLegacyAttempt(t, txStorageService, nonce, fromAddress)
	nonce++
	attempt1_1 := etx.EthTxAttempts[0]
	require.NoError(t, db.Get(&attempt1_1, `UPDATE eth_tx_attempts SET broadcast_before_block_num=$1 WHERE id=$2 RETURNING *`, oldEnough, attempt1_1.ID))
	var attempt1_2 txmgr.EvmEthTxAttempt

	insufficientEthError := errors.New("insufficient funds for gas * price + value")

	t.Run("saves attempt with state 'insufficient_eth' if eth node returns this error", func(t *testing.T) {
<<<<<<< HEAD
		ec, err := cltest.NewEthConfirmer(t, txStorageService, ethClient, config, ethKeyStore)
		require.NoError(t, err)
=======
		ec := cltest.NewEthConfirmer(t, borm, ethClient, config, ethKeyStore, enabledAddresses, nil)
>>>>>>> 489280eb

		expectedBumpedGasPrice := big.NewInt(20000000000)
		require.Greater(t, expectedBumpedGasPrice.Int64(), attempt1_1.GasPrice.ToInt().Int64())

		ethClient.On("SendTransaction", mock.Anything, mock.MatchedBy(func(tx *types.Transaction) bool {
			return expectedBumpedGasPrice.Cmp(tx.GasPrice()) == 0
		})).Return(insufficientEthError).Once()

		// Do the thing
		require.NoError(t, ec.RebroadcastWhereNecessary(testutils.Context(t), currentHead))

		etx, err = txStorageService.FindEthTxWithAttempts(etx.ID)
		require.NoError(t, err)

		require.Len(t, etx.EthTxAttempts, 2)
		require.Equal(t, attempt1_1.ID, etx.EthTxAttempts[1].ID)

		// Got the new attempt
		attempt1_2 = etx.EthTxAttempts[0]
		assert.Equal(t, expectedBumpedGasPrice.Int64(), attempt1_2.GasPrice.ToInt().Int64())
		assert.Equal(t, txmgrtypes.TxAttemptInsufficientEth, attempt1_2.State)
		assert.Nil(t, attempt1_2.BroadcastBeforeBlockNum)
	})

	t.Run("does not bump gas when previous error was 'out of eth', instead resubmits existing transaction", func(t *testing.T) {
<<<<<<< HEAD
		ec, err := cltest.NewEthConfirmer(t, txStorageService, ethClient, config, ethKeyStore)
		require.NoError(t, err)
=======
		ec := cltest.NewEthConfirmer(t, borm, ethClient, config, ethKeyStore, enabledAddresses, nil)
>>>>>>> 489280eb

		expectedBumpedGasPrice := big.NewInt(20000000000)
		require.Greater(t, expectedBumpedGasPrice.Int64(), attempt1_1.GasPrice.ToInt().Int64())

		ethClient.On("SendTransaction", mock.Anything, mock.MatchedBy(func(tx *types.Transaction) bool {
			return expectedBumpedGasPrice.Cmp(tx.GasPrice()) == 0
		})).Return(insufficientEthError).Once()

		// Do the thing
		require.NoError(t, ec.RebroadcastWhereNecessary(testutils.Context(t), currentHead))

		etx, err = txStorageService.FindEthTxWithAttempts(etx.ID)
		require.NoError(t, err)

		// New attempt was NOT created
		require.Len(t, etx.EthTxAttempts, 2)

		// The attempt is still "out of eth"
		attempt1_2 = etx.EthTxAttempts[0]
		assert.Equal(t, expectedBumpedGasPrice.Int64(), attempt1_2.GasPrice.ToInt().Int64())
		assert.Equal(t, txmgrtypes.TxAttemptInsufficientEth, attempt1_2.State)
	})

	t.Run("saves the attempt as broadcast after node wallet has been topped up with sufficient balance", func(t *testing.T) {
<<<<<<< HEAD
		ec, err := cltest.NewEthConfirmer(t, txStorageService, ethClient, config, ethKeyStore)
		require.NoError(t, err)
=======
		ec := cltest.NewEthConfirmer(t, borm, ethClient, config, ethKeyStore, enabledAddresses, nil)
>>>>>>> 489280eb

		expectedBumpedGasPrice := big.NewInt(20000000000)
		require.Greater(t, expectedBumpedGasPrice.Int64(), attempt1_1.GasPrice.ToInt().Int64())

		ethClient.On("SendTransaction", mock.Anything, mock.MatchedBy(func(tx *types.Transaction) bool {
			return expectedBumpedGasPrice.Cmp(tx.GasPrice()) == 0
		})).Return(nil).Once()

		// Do the thing
		require.NoError(t, ec.RebroadcastWhereNecessary(testutils.Context(t), currentHead))

		etx, err = txStorageService.FindEthTxWithAttempts(etx.ID)
		require.NoError(t, err)

		// New attempt was NOT created
		require.Len(t, etx.EthTxAttempts, 2)

		// Attempt is now 'broadcast'
		attempt1_2 = etx.EthTxAttempts[0]
		assert.Equal(t, expectedBumpedGasPrice.Int64(), attempt1_2.GasPrice.ToInt().Int64())
		assert.Equal(t, txmgrtypes.TxAttemptBroadcast, attempt1_2.State)
	})

	t.Run("resubmitting due to insufficient eth is not limited by EVM.GasEstimator.BumpTxDepth", func(t *testing.T) {
		depth := 2
		etxCount := 4

		cfg := configtest.NewGeneralConfig(t, func(c *chainlink.Config, s *chainlink.Secrets) {
			c.EVM[0].GasEstimator.BumpTxDepth = ptr(uint16(depth))
		})
		evmcfg := evmtest.NewChainScopedConfig(t, cfg)
<<<<<<< HEAD
		ec, err := cltest.NewEthConfirmer(t, txStorageService, ethClient, evmcfg, ethKeyStore)
		require.NoError(t, err)
=======
		ec := cltest.NewEthConfirmer(t, borm, ethClient, evmcfg, ethKeyStore, enabledAddresses, nil)
>>>>>>> 489280eb

		for i := 0; i < etxCount; i++ {
			n := nonce
			cltest.MustInsertUnconfirmedEthTxWithInsufficientEthAttempt(t, txStorageService, nonce, fromAddress)
			ethClient.On("SendTransaction", mock.Anything, mock.MatchedBy(func(tx *types.Transaction) bool {
				return tx.Nonce() == uint64(n)
			})).Return(nil).Once()

			nonce++
		}

		require.NoError(t, ec.RebroadcastWhereNecessary(testutils.Context(t), currentHead))

		var attempts []txmgr.EvmEthTxAttempt
		require.NoError(t, db.Select(&attempts, "SELECT * FROM eth_tx_attempts WHERE state = 'insufficient_eth'"))
		require.Len(t, attempts, 0)
	})
}

func TestEthConfirmer_EnsureConfirmedTransactionsInLongestChain(t *testing.T) {
	t.Parallel()

	db := pgtest.NewSqlxDB(t)
	cfg := configtest.NewTestGeneralConfig(t)
	txStorageService := cltest.NewTxmStorageService(t, db, cfg)

	ethKeyStore := cltest.NewKeyStore(t, db, cfg).Eth()

	_, fromAddress := cltest.MustInsertRandomKeyReturningState(t, ethKeyStore, 0)

	ethClient := evmtest.NewEthClientMockWithDefaultChain(t)

	config := newTestChainScopedConfig(t)
<<<<<<< HEAD
	ec, err := cltest.NewEthConfirmer(t, txStorageService, ethClient, config, ethKeyStore)
	require.NoError(t, err)
=======
	ec := cltest.NewEthConfirmer(t, borm, ethClient, config, ethKeyStore, []gethCommon.Address{fromAddress}, nil)
>>>>>>> 489280eb

	head := evmtypes.Head{
		Hash:   utils.NewHash(),
		Number: 10,
		Parent: &evmtypes.Head{
			Hash:   utils.NewHash(),
			Number: 9,
			Parent: &evmtypes.Head{
				Number: 8,
				Hash:   utils.NewHash(),
				Parent: nil,
			},
		},
	}

	t.Run("does nothing if there aren't any transactions", func(t *testing.T) {
		require.NoError(t, ec.EnsureConfirmedTransactionsInLongestChain(testutils.Context(t), &head))
	})

	t.Run("does nothing to unconfirmed transactions", func(t *testing.T) {
		etx := cltest.MustInsertUnconfirmedEthTxWithBroadcastLegacyAttempt(t, txStorageService, 0, fromAddress)

		// Do the thing
		require.NoError(t, ec.EnsureConfirmedTransactionsInLongestChain(testutils.Context(t), &head))

		etx, err := txStorageService.FindEthTxWithAttempts(etx.ID)
		require.NoError(t, err)
		assert.Equal(t, txmgr.EthTxUnconfirmed, etx.State)
	})

	t.Run("does nothing to confirmed transactions with receipts within head height of the chain and included in the chain", func(t *testing.T) {
		etx := cltest.MustInsertConfirmedEthTxWithLegacyAttempt(t, txStorageService, 2, 1, fromAddress)
		attempt := etx.EthTxAttempts[0]
		hashBytes, _ := attempt.Hash.MarshalText()
		cltest.MustInsertEthReceipt(t, txStorageService, head.Number, head.Hash, gethCommon.BytesToHash(hashBytes))

		// Do the thing
		require.NoError(t, ec.EnsureConfirmedTransactionsInLongestChain(testutils.Context(t), &head))

		etx, err := txStorageService.FindEthTxWithAttempts(etx.ID)
		require.NoError(t, err)
		assert.Equal(t, txmgr.EthTxConfirmed, etx.State)
	})

	t.Run("does nothing to confirmed transactions that only have receipts older than the start of the chain", func(t *testing.T) {
		etx := cltest.MustInsertConfirmedEthTxWithLegacyAttempt(t, txStorageService, 3, 1, fromAddress)
		attempt := etx.EthTxAttempts[0]
		hashBytes, _ := attempt.Hash.MarshalText()
		// Add receipt that is older than the lowest block of the chain
		cltest.MustInsertEthReceipt(t, txStorageService, head.Parent.Parent.Number-1, utils.NewHash(), gethCommon.BytesToHash(hashBytes))

		// Do the thing
		require.NoError(t, ec.EnsureConfirmedTransactionsInLongestChain(testutils.Context(t), &head))

		etx, err := txStorageService.FindEthTxWithAttempts(etx.ID)
		require.NoError(t, err)
		assert.Equal(t, txmgr.EthTxConfirmed, etx.State)
	})

	t.Run("unconfirms and rebroadcasts transactions that have receipts within head height of the chain but not included in the chain", func(t *testing.T) {
		etx := cltest.MustInsertConfirmedEthTxWithLegacyAttempt(t, txStorageService, 4, 1, fromAddress)
		attempt := etx.EthTxAttempts[0]
		hashBytes, _ := attempt.Hash.MarshalText()
		// Include one within head height but a different block hash
		cltest.MustInsertEthReceipt(t, txStorageService, head.Parent.Number, utils.NewHash(), gethCommon.BytesToHash(hashBytes))

		ethClient.On("SendTransaction", mock.Anything, mock.MatchedBy(func(tx *types.Transaction) bool {
			atx, err := attempt.GetSignedTx()
			require.NoError(t, err)
			// Keeps gas price and nonce the same
			return atx.GasPrice().Cmp(tx.GasPrice()) == 0 && atx.Nonce() == tx.Nonce()
		})).Return(nil).Once()

		// Do the thing
		require.NoError(t, ec.EnsureConfirmedTransactionsInLongestChain(testutils.Context(t), &head))

		etx, err := txStorageService.FindEthTxWithAttempts(etx.ID)
		require.NoError(t, err)
		assert.Equal(t, txmgr.EthTxUnconfirmed, etx.State)
		require.Len(t, etx.EthTxAttempts, 1)
		attempt = etx.EthTxAttempts[0]
		assert.Equal(t, txmgrtypes.TxAttemptBroadcast, attempt.State)
	})

	t.Run("unconfirms and rebroadcasts transactions that have receipts within head height of chain but not included in the chain even if a receipt exists older than the start of the chain", func(t *testing.T) {
		etx := cltest.MustInsertConfirmedEthTxWithLegacyAttempt(t, txStorageService, 5, 1, fromAddress)
		attempt := etx.EthTxAttempts[0]
		hashBytes, _ := attempt.Hash.MarshalText()
		// Add receipt that is older than the lowest block of the chain
		cltest.MustInsertEthReceipt(t, txStorageService, head.Parent.Parent.Number-1, utils.NewHash(), gethCommon.BytesToHash(hashBytes))
		// Include one within head height but a different block hash
		cltest.MustInsertEthReceipt(t, txStorageService, head.Parent.Number, utils.NewHash(), gethCommon.BytesToHash(hashBytes))

		ethClient.On("SendTransaction", mock.Anything, mock.Anything).Return(nil).Once()

		// Do the thing
		require.NoError(t, ec.EnsureConfirmedTransactionsInLongestChain(testutils.Context(t), &head))

		etx, err := txStorageService.FindEthTxWithAttempts(etx.ID)
		require.NoError(t, err)
		assert.Equal(t, txmgr.EthTxUnconfirmed, etx.State)
		require.Len(t, etx.EthTxAttempts, 1)
		attempt = etx.EthTxAttempts[0]
		assert.Equal(t, txmgrtypes.TxAttemptBroadcast, attempt.State)
	})

	t.Run("if more than one attempt has a receipt (should not be possible but isn't prevented by database constraints) unconfirms and rebroadcasts only the attempt with the highest gas price", func(t *testing.T) {
		etx := cltest.MustInsertConfirmedEthTxWithLegacyAttempt(t, txStorageService, 6, 1, fromAddress)
		require.Len(t, etx.EthTxAttempts, 1)
		// Sanity check to assert the included attempt has the lowest gas price
		require.Less(t, etx.EthTxAttempts[0].GasPrice.ToInt().Int64(), int64(30000))

		attempt2 := newBroadcastLegacyEthTxAttempt(t, etx.ID, 30000)
		attempt2.SignedRawTx = hexutil.MustDecode("0xf88c8301f3a98503b9aca000832ab98094f5fff180082d6017036b771ba883025c654bc93580a4daa6d556000000000000000000000000000000000000000000000000000000000000000026a0f25601065ee369b6470c0399a2334afcfbeb0b5c8f3d9a9042e448ed29b5bcbda05b676e00248b85faf4dd889f0e2dcf91eb867e23ac9eeb14a73f9e4c14972cdf")
		attempt3 := newBroadcastLegacyEthTxAttempt(t, etx.ID, 40000)
		attempt3.SignedRawTx = hexutil.MustDecode("0xf88c8301f3a88503b9aca0008316e36094151445852b0cfdf6a4cc81440f2af99176e8ad0880a4daa6d556000000000000000000000000000000000000000000000000000000000000000026a0dcb5a7ad52b96a866257134429f944c505820716567f070e64abb74899803855a04c13eff2a22c218e68da80111e1bb6dc665d3dea7104ab40ff8a0275a99f630d")
		require.NoError(t, txStorageService.InsertEthTxAttempt(&attempt2))
		require.NoError(t, txStorageService.InsertEthTxAttempt(&attempt3))

		hashBytes, _ := attempt2.Hash.MarshalText()
		// Receipt is within head height but a different block hash
		cltest.MustInsertEthReceipt(t, txStorageService, head.Parent.Number, utils.NewHash(), gethCommon.BytesToHash(hashBytes))
		hashBytes, _ = attempt3.Hash.MarshalText()
		// Receipt is within head height but a different block hash
		cltest.MustInsertEthReceipt(t, txStorageService, head.Parent.Number, utils.NewHash(), gethCommon.BytesToHash(hashBytes))

		ethClient.On("SendTransaction", mock.Anything, mock.MatchedBy(func(tx *types.Transaction) bool {
			s, err := attempt3.GetSignedTx()
			require.NoError(t, err)
			return tx.Hash() == s.Hash()
		})).Return(nil).Once()

		// Do the thing
		require.NoError(t, ec.EnsureConfirmedTransactionsInLongestChain(testutils.Context(t), &head))

		etx, err := txStorageService.FindEthTxWithAttempts(etx.ID)
		require.NoError(t, err)
		assert.Equal(t, txmgr.EthTxUnconfirmed, etx.State)
		require.Len(t, etx.EthTxAttempts, 3)
		attempt1 := etx.EthTxAttempts[0]
		assert.Equal(t, txmgrtypes.TxAttemptBroadcast, attempt1.State)
		attempt2 = etx.EthTxAttempts[1]
		assert.Equal(t, txmgrtypes.TxAttemptBroadcast, attempt2.State)
		attempt3 = etx.EthTxAttempts[2]
		assert.Equal(t, txmgrtypes.TxAttemptBroadcast, attempt3.State)
	})

	t.Run("if receipt has a block number that is in the future, does not mark for rebroadcast (the safe thing to do is simply wait until heads catches up)", func(t *testing.T) {
		etx := cltest.MustInsertConfirmedEthTxWithLegacyAttempt(t, txStorageService, 7, 1, fromAddress)
		attempt := etx.EthTxAttempts[0]
		hashBytes, _ := attempt.Hash.MarshalText()
		// Add receipt that is higher than head
		cltest.MustInsertEthReceipt(t, txStorageService, head.Number+1, utils.NewHash(), gethCommon.BytesToHash(hashBytes))

		require.NoError(t, ec.EnsureConfirmedTransactionsInLongestChain(testutils.Context(t), &head))

		etx, err := txStorageService.FindEthTxWithAttempts(etx.ID)
		require.NoError(t, err)
		assert.Equal(t, txmgr.EthTxConfirmed, etx.State)
		require.Len(t, etx.EthTxAttempts, 1)
		attempt = etx.EthTxAttempts[0]
		assert.Equal(t, txmgrtypes.TxAttemptBroadcast, attempt.State)
		assert.Len(t, attempt.EthReceipts, 1)
	})
}

func TestEthConfirmer_ForceRebroadcast(t *testing.T) {
	t.Parallel()

	db := pgtest.NewSqlxDB(t)
	cfg := configtest.NewTestGeneralConfig(t)
	txStorageService := cltest.NewTxmStorageService(t, db, cfg)

	ethKeyStore := cltest.NewKeyStore(t, db, cfg).Eth()
	_, fromAddress := cltest.MustInsertRandomKeyReturningState(t, ethKeyStore, 0)

	config := newTestChainScopedConfig(t)
	mustInsertUnstartedEthTx(t, txStorageService, fromAddress)
	mustInsertInProgressEthTx(t, txStorageService, 0, fromAddress)
	etx1 := cltest.MustInsertUnconfirmedEthTxWithBroadcastLegacyAttempt(t, txStorageService, 1, fromAddress)
	etx2 := cltest.MustInsertUnconfirmedEthTxWithBroadcastLegacyAttempt(t, txStorageService, 2, fromAddress)

	gasPriceWei := uint64(assets.GWei(52).Int64())
	overrideGasLimit := uint32(20000)

	t.Run("rebroadcasts one eth_tx if it falls within in nonce range", func(t *testing.T) {
		ethClient := evmtest.NewEthClientMockWithDefaultChain(t)
<<<<<<< HEAD
		ec, err := cltest.NewEthConfirmer(t, txStorageService, ethClient, config, ethKeyStore)
		require.NoError(t, err)
=======
		ec := cltest.NewEthConfirmer(t, borm, ethClient, config, ethKeyStore, []gethCommon.Address{fromAddress}, nil)
>>>>>>> 489280eb

		ethClient.On("SendTransaction", mock.Anything, mock.MatchedBy(func(tx *types.Transaction) bool {
			return tx.Nonce() == uint64(*etx1.Nonce) &&
				uint64(tx.GasPrice().Int64()) == gasPriceWei &&
				tx.Gas() == uint64(overrideGasLimit) &&
				reflect.DeepEqual(tx.Data(), etx1.EncodedPayload) &&
				tx.To().String() == etx1.ToAddress.String()
		})).Return(nil).Once()

		require.NoError(t, ec.ForceRebroadcast(1, 1, gasPriceWei, evmtypes.NewAddress(fromAddress), overrideGasLimit))
	})

	t.Run("uses default gas limit if overrideGasLimit is 0", func(t *testing.T) {
		ethClient := evmtest.NewEthClientMockWithDefaultChain(t)
<<<<<<< HEAD
		ec, err := cltest.NewEthConfirmer(t, txStorageService, ethClient, config, ethKeyStore)
		require.NoError(t, err)
=======
		ec := cltest.NewEthConfirmer(t, borm, ethClient, config, ethKeyStore, []gethCommon.Address{fromAddress}, nil)
>>>>>>> 489280eb

		ethClient.On("SendTransaction", mock.Anything, mock.MatchedBy(func(tx *types.Transaction) bool {
			return tx.Nonce() == uint64(*etx1.Nonce) &&
				uint64(tx.GasPrice().Int64()) == gasPriceWei &&
				tx.Gas() == uint64(etx1.GasLimit) &&
				reflect.DeepEqual(tx.Data(), etx1.EncodedPayload) &&
				tx.To().String() == etx1.ToAddress.String()
		})).Return(nil).Once()

		require.NoError(t, ec.ForceRebroadcast(1, 1, gasPriceWei, evmtypes.NewAddress(fromAddress), 0))
	})

	t.Run("rebroadcasts several eth_txes in nonce range", func(t *testing.T) {
		ethClient := evmtest.NewEthClientMockWithDefaultChain(t)
<<<<<<< HEAD
		ec, err := cltest.NewEthConfirmer(t, txStorageService, ethClient, config, ethKeyStore)
		require.NoError(t, err)
=======
		ec := cltest.NewEthConfirmer(t, borm, ethClient, config, ethKeyStore, []gethCommon.Address{fromAddress}, nil)
>>>>>>> 489280eb

		ethClient.On("SendTransaction", mock.Anything, mock.MatchedBy(func(tx *types.Transaction) bool {
			return tx.Nonce() == uint64(*etx1.Nonce) && uint64(tx.GasPrice().Int64()) == gasPriceWei && tx.Gas() == uint64(overrideGasLimit)
		})).Return(nil).Once()
		ethClient.On("SendTransaction", mock.Anything, mock.MatchedBy(func(tx *types.Transaction) bool {
			return tx.Nonce() == uint64(*etx2.Nonce) && uint64(tx.GasPrice().Int64()) == gasPriceWei && tx.Gas() == uint64(overrideGasLimit)
		})).Return(nil).Once()

		require.NoError(t, ec.ForceRebroadcast(1, 2, gasPriceWei, evmtypes.NewAddress(fromAddress), overrideGasLimit))
	})

	t.Run("broadcasts zero transactions if eth_tx doesn't exist for that nonce", func(t *testing.T) {
		ethClient := evmtest.NewEthClientMockWithDefaultChain(t)
<<<<<<< HEAD
		ec, err := cltest.NewEthConfirmer(t, txStorageService, ethClient, config, ethKeyStore)
		require.NoError(t, err)
=======
		ec := cltest.NewEthConfirmer(t, borm, ethClient, config, ethKeyStore, []gethCommon.Address{fromAddress}, nil)
>>>>>>> 489280eb

		ethClient.On("SendTransaction", mock.Anything, mock.MatchedBy(func(tx *types.Transaction) bool {
			return tx.Nonce() == uint64(1)
		})).Return(nil).Once()
		ethClient.On("SendTransaction", mock.Anything, mock.MatchedBy(func(tx *types.Transaction) bool {
			return tx.Nonce() == uint64(2)
		})).Return(nil).Once()
		for i := 3; i <= 5; i++ {
			nonce := i
			ethClient.On("SendTransaction", mock.Anything, mock.MatchedBy(func(tx *types.Transaction) bool {
				return tx.Nonce() == uint64(nonce) &&
					uint64(tx.GasPrice().Int64()) == gasPriceWei &&
					tx.Gas() == uint64(overrideGasLimit) &&
					*tx.To() == fromAddress &&
					tx.Value().Cmp(big.NewInt(0)) == 0 &&
					len(tx.Data()) == 0
			})).Return(nil).Once()
		}

		require.NoError(t, ec.ForceRebroadcast(1, 5, gasPriceWei, evmtypes.NewAddress(fromAddress), overrideGasLimit))
	})

	t.Run("zero transactions use default gas limit if override wasn't specified", func(t *testing.T) {
		ethClient := evmtest.NewEthClientMockWithDefaultChain(t)
<<<<<<< HEAD
		ec, err := cltest.NewEthConfirmer(t, txStorageService, ethClient, config, ethKeyStore)
		require.NoError(t, err)
=======
		ec := cltest.NewEthConfirmer(t, borm, ethClient, config, ethKeyStore, []gethCommon.Address{fromAddress}, nil)
>>>>>>> 489280eb

		ethClient.On("SendTransaction", mock.Anything, mock.MatchedBy(func(tx *types.Transaction) bool {
			return tx.Nonce() == uint64(0) && uint64(tx.GasPrice().Int64()) == gasPriceWei && uint32(tx.Gas()) == config.EvmGasLimitDefault()
		})).Return(nil).Once()

		require.NoError(t, ec.ForceRebroadcast(0, 0, gasPriceWei, evmtypes.NewAddress(fromAddress), 0))
	})
}

func TestEthConfirmer_ResumePendingRuns(t *testing.T) {
	t.Parallel()

	db := pgtest.NewSqlxDB(t)
	config := configtest.NewTestGeneralConfig(t)
	txStorageService := cltest.NewTxmStorageService(t, db, config)

	ethKeyStore := cltest.NewKeyStore(t, db, config).Eth()

	_, fromAddress := cltest.MustAddRandomKeyToKeystore(t, ethKeyStore)
<<<<<<< HEAD
=======
	// state := cltest.MustGetStateForKey(t, ethKeyStore, key)
>>>>>>> 489280eb

	ethClient := evmtest.NewEthClientMockWithDefaultChain(t)

	evmcfg := evmtest.NewChainScopedConfig(t, config)

	head := evmtypes.Head{
		Hash:   utils.NewHash(),
		Number: 10,
		Parent: &evmtypes.Head{
			Hash:   utils.NewHash(),
			Number: 9,
			Parent: &evmtypes.Head{
				Number: 8,
				Hash:   utils.NewHash(),
				Parent: nil,
			},
		},
	}

	minConfirmations := int64(2)

	pgtest.MustExec(t, db, `SET CONSTRAINTS pipeline_runs_pipeline_spec_id_fkey DEFERRED`)

	t.Run("doesn't process task runs that are not suspended (possibly already previously resumed)", func(t *testing.T) {
<<<<<<< HEAD
		ec, err := cltest.NewEthConfirmer(t, txStorageService, ethClient, evmcfg, ethKeyStore)
		require.NoError(t, err)
=======
		ec := cltest.NewEthConfirmer(t, borm, ethClient, evmcfg, ethKeyStore, []gethCommon.Address{fromAddress}, func(uuid.UUID, interface{}, error) error {
			t.Fatal("No value expected")
			return nil
		})
>>>>>>> 489280eb

		run := cltest.MustInsertPipelineRun(t, db)
		tr := cltest.MustInsertUnfinishedPipelineTaskRun(t, db, run.ID)

		etx := cltest.MustInsertConfirmedEthTxWithLegacyAttempt(t, txStorageService, 1, 1, fromAddress)
		attempt := etx.EthTxAttempts[0]
		hashBytes, _ := attempt.Hash.MarshalText()
		cltest.MustInsertEthReceipt(t, txStorageService, head.Number-minConfirmations, head.Hash, gethCommon.BytesToHash(hashBytes))
		pgtest.MustExec(t, db, `UPDATE eth_txes SET pipeline_task_run_id = $1, min_confirmations = $2 WHERE id = $3`, &tr.ID, minConfirmations, etx.ID)

		err = ec.ResumePendingTaskRuns(testutils.Context(t), &head)
		require.NoError(t, err)

	})

	t.Run("doesn't process task runs where the receipt is younger than minConfirmations", func(t *testing.T) {
<<<<<<< HEAD
		ec, err := cltest.NewEthConfirmer(t, txStorageService, ethClient, evmcfg, ethKeyStore)
		require.NoError(t, err)
=======
		ec := cltest.NewEthConfirmer(t, borm, ethClient, evmcfg, ethKeyStore, []gethCommon.Address{fromAddress}, func(uuid.UUID, interface{}, error) error {
			t.Fatal("No value expected")
			return nil
		})
>>>>>>> 489280eb

		run := cltest.MustInsertPipelineRun(t, db)
		tr := cltest.MustInsertUnfinishedPipelineTaskRun(t, db, run.ID)

		etx := cltest.MustInsertConfirmedEthTxWithLegacyAttempt(t, txStorageService, 2, 1, fromAddress)
		attempt := etx.EthTxAttempts[0]
		hashBytes, _ := attempt.Hash.MarshalText()
		cltest.MustInsertEthReceipt(t, txStorageService, head.Number, head.Hash, gethCommon.BytesToHash(hashBytes))

		pgtest.MustExec(t, db, `UPDATE eth_txes SET pipeline_task_run_id = $1, min_confirmations = $2 WHERE id = $3`, &tr.ID, minConfirmations, etx.ID)

		err = ec.ResumePendingTaskRuns(testutils.Context(t), &head)
		require.NoError(t, err)

	})

	t.Run("processes eth_txes with receipts older than minConfirmations", func(t *testing.T) {
		ch := make(chan interface{})
		var err error
<<<<<<< HEAD
		ec, err := cltest.NewEthConfirmer(t, txStorageService, ethClient, evmcfg, ethKeyStore)
		require.NoError(t, err)
=======
		ec := cltest.NewEthConfirmer(t, borm, ethClient, evmcfg, ethKeyStore, []gethCommon.Address{fromAddress}, func(id uuid.UUID, value interface{}, thisErr error) error {
			err = thisErr
			ch <- value
			return nil
		})
>>>>>>> 489280eb

		run := cltest.MustInsertPipelineRun(t, db)
		tr := cltest.MustInsertUnfinishedPipelineTaskRun(t, db, run.ID)
		pgtest.MustExec(t, db, `UPDATE pipeline_runs SET state = 'suspended' WHERE id = $1`, run.ID)

		etx := cltest.MustInsertConfirmedEthTxWithLegacyAttempt(t, txStorageService, 3, 1, fromAddress)
		pgtest.MustExec(t, db, `UPDATE eth_txes SET meta='{"FailOnRevert": true}'`)
		attempt := etx.EthTxAttempts[0]
		hashBytes, _ := attempt.Hash.MarshalText()
		receipt := cltest.MustInsertEthReceipt(t, txStorageService, head.Number-minConfirmations, head.Hash, gethCommon.BytesToHash(hashBytes))

		pgtest.MustExec(t, db, `UPDATE eth_txes SET pipeline_task_run_id = $1, min_confirmations = $2 WHERE id = $3`, &tr.ID, minConfirmations, etx.ID)

		go func() {
			err2 := ec.ResumePendingTaskRuns(testutils.Context(t), &head)
			require.NoError(t, err2)
		}()

		select {
		case data := <-ch:
			assert.NoError(t, err)

			require.IsType(t, evmtypes.Receipt{}, data)
			r := data.(evmtypes.Receipt)
			require.Equal(t, receipt.TxHash, r.TxHash)

		case <-time.After(time.Second):
			t.Fatal("no value received")
		}
	})

	pgtest.MustExec(t, db, `DELETE FROM pipeline_runs`)

	t.Run("processes eth_txes with receipt older than minConfirmations that reverted", func(t *testing.T) {
		ch := make(chan interface{})
		var err error
<<<<<<< HEAD
		ec, err := cltest.NewEthConfirmer(t, txStorageService, ethClient, evmcfg, ethKeyStore)
		require.NoError(t, err)
=======
		ec := cltest.NewEthConfirmer(t, borm, ethClient, evmcfg, ethKeyStore, []gethCommon.Address{fromAddress}, func(id uuid.UUID, value interface{}, thisErr error) error {
			err = thisErr
			ch <- value
			return nil
		})
>>>>>>> 489280eb

		run := cltest.MustInsertPipelineRun(t, db)
		tr := cltest.MustInsertUnfinishedPipelineTaskRun(t, db, run.ID)
		pgtest.MustExec(t, db, `UPDATE pipeline_runs SET state = 'suspended' WHERE id = $1`, run.ID)

		etx := cltest.MustInsertConfirmedEthTxWithLegacyAttempt(t, txStorageService, 4, 1, fromAddress)
		pgtest.MustExec(t, db, `UPDATE eth_txes SET meta='{"FailOnRevert": true}'`)
		attempt := etx.EthTxAttempts[0]
		hashBytes, _ := attempt.Hash.MarshalText()

		// receipt is not passed through as a value since it reverted and caused an error
		cltest.MustInsertRevertedEthReceipt(t, txStorageService, head.Number-minConfirmations, head.Hash, gethCommon.BytesToHash(hashBytes))

		pgtest.MustExec(t, db, `UPDATE eth_txes SET pipeline_task_run_id = $1, min_confirmations = $2 WHERE id = $3`, &tr.ID, minConfirmations, etx.ID)

		go func() {
			err2 := ec.ResumePendingTaskRuns(testutils.Context(t), &head)
			require.NoError(t, err2)
		}()

		select {
		case data := <-ch:
			assert.Error(t, err)

			assert.EqualError(t, err, fmt.Sprintf("transaction %s reverted on-chain", etx.EthTxAttempts[0].Hash.String()))

			assert.Nil(t, data)

		case <-testutils.AfterWaitTimeout(t):
			t.Fatal("no value received")
		}
	})
}

func ptr[T any](t T) *T { return &t }<|MERGE_RESOLUTION|>--- conflicted
+++ resolved
@@ -118,15 +118,9 @@
 	ethKeyStore := cltest.NewKeyStore(t, db, config).Eth()
 
 	_, fromAddress := cltest.MustAddRandomKeyToKeystore(t, ethKeyStore)
-<<<<<<< HEAD
 
 	ec, err := cltest.NewEthConfirmer(t, txStorageService, ethClient, config, ethKeyStore)
 	require.NoError(t, err)
-=======
-	// state := cltest.MustGetStateForKey(t, ethKeyStore, key)
-
-	ec := cltest.NewEthConfirmer(t, borm, ethClient, config, ethKeyStore, []gethCommon.Address{fromAddress}, nil)
->>>>>>> 489280eb
 
 	nonce := int64(0)
 	ctx := testutils.Context(t)
@@ -551,12 +545,8 @@
 
 	evmcfg := evmtest.NewChainScopedConfig(t, cfg)
 
-<<<<<<< HEAD
 	ec, err := cltest.NewEthConfirmer(t, txStorageService, ethClient, evmcfg, ethKeyStore)
 	require.NoError(t, err)
-=======
-	ec := cltest.NewEthConfirmer(t, borm, ethClient, evmcfg, ethKeyStore, []gethCommon.Address{fromAddress}, nil)
->>>>>>> 489280eb
 
 	ctx := testutils.Context(t)
 
@@ -617,12 +607,8 @@
 	evmcfg := evmtest.NewChainScopedConfig(t, cfg)
 
 	_, fromAddress := cltest.MustInsertRandomKeyReturningState(t, ethKeyStore, 0)
-<<<<<<< HEAD
 	ec, err := cltest.NewEthConfirmer(t, txStorageService, ethClient, evmcfg, ethKeyStore)
 	require.NoError(t, err)
-=======
-	ec := cltest.NewEthConfirmer(t, borm, ethClient, evmcfg, ethKeyStore, []gethCommon.Address{fromAddress}, nil)
->>>>>>> 489280eb
 	ctx := testutils.Context(t)
 	// tx is not forwarded and doesn't have meta set. EthConfirmer should handle nil meta values
 	etx := cltest.MustInsertUnconfirmedEthTx(t, txStorageService, 0, fromAddress)
@@ -676,12 +662,8 @@
 
 	evmcfg := evmtest.NewChainScopedConfig(t, cfg)
 
-<<<<<<< HEAD
 	ec, err := cltest.NewEthConfirmer(t, txStorageService, ethClient, evmcfg, ethKeyStore)
 	require.NoError(t, err)
-=======
-	ec := cltest.NewEthConfirmer(t, borm, ethClient, evmcfg, ethKeyStore, []gethCommon.Address{fromAddress}, nil)
->>>>>>> 489280eb
 
 	ctx := testutils.Context(t)
 
@@ -740,12 +722,8 @@
 
 	ethClient := evmtest.NewEthClientMockWithDefaultChain(t)
 
-<<<<<<< HEAD
 	ec, err := cltest.NewEthConfirmer(t, txStorageService, ethClient, config, ethKeyStore)
 	require.NoError(t, err)
-=======
-	ec := cltest.NewEthConfirmer(t, borm, ethClient, config, ethKeyStore, []gethCommon.Address{fromAddress}, nil)
->>>>>>> 489280eb
 
 	ctx := testutils.Context(t)
 
@@ -778,12 +756,8 @@
 	ethClient.On("NonceAt", mock.Anything, mock.Anything, mock.Anything).Return(uint64(20), nil)
 	evmcfg := evmtest.NewChainScopedConfig(t, cfg)
 
-<<<<<<< HEAD
 	ec, err := cltest.NewEthConfirmer(t, txStorageService, ethClient, evmcfg, ethKeyStore)
 	require.NoError(t, err)
-=======
-	ec := cltest.NewEthConfirmer(t, borm, ethClient, evmcfg, ethKeyStore, []gethCommon.Address{fromAddress1_1, fromAddress1_2, fromAddress2_1}, nil)
->>>>>>> 489280eb
 	ctx := testutils.Context(t)
 
 	// STATE
@@ -850,12 +824,8 @@
 
 	evmcfg := evmtest.NewChainScopedConfig(t, cfg)
 
-<<<<<<< HEAD
 	ec, err := cltest.NewEthConfirmer(t, txStorageService, ethClient, evmcfg, ethKeyStore)
 	require.NoError(t, err)
-=======
-	ec := cltest.NewEthConfirmer(t, borm, ethClient, evmcfg, ethKeyStore, []gethCommon.Address{fromAddress}, nil)
->>>>>>> 489280eb
 
 	ctx := testutils.Context(t)
 
@@ -1115,12 +1085,8 @@
 
 	evmcfg := evmtest.NewChainScopedConfig(t, cfg)
 
-<<<<<<< HEAD
 	ec, err := cltest.NewEthConfirmer(t, txStorageService, ethClient, evmcfg, ethKeyStore)
 	require.NoError(t, err)
-=======
-	ec := cltest.NewEthConfirmer(t, borm, ethClient, evmcfg, ethKeyStore, []gethCommon.Address{fromAddress}, nil)
->>>>>>> 489280eb
 
 	ctx := testutils.Context(t)
 
@@ -1199,12 +1165,8 @@
 
 	evmcfg := evmtest.NewChainScopedConfig(t, cfg)
 
-<<<<<<< HEAD
 	ec, err := cltest.NewEthConfirmer(t, txStorageService, ethClient, evmcfg, ethKeyStore)
 	require.NoError(t, err)
-=======
-	ec := cltest.NewEthConfirmer(t, borm, ethClient, evmcfg, ethKeyStore, []gethCommon.Address{fromAddress}, nil)
->>>>>>> 489280eb
 
 	ctx := testutils.Context(t)
 
@@ -1268,12 +1230,8 @@
 
 	evmcfg := evmtest.NewChainScopedConfig(t, cfg)
 
-<<<<<<< HEAD
 	ec, err := cltest.NewEthConfirmer(t, txStorageService, ethClient, evmcfg, ethKeyStore)
 	require.NoError(t, err)
-=======
-	ec := cltest.NewEthConfirmer(t, borm, ethClient, evmcfg, ethKeyStore, []gethCommon.Address{fromAddress}, nil)
->>>>>>> 489280eb
 
 	ctx := testutils.Context(t)
 
@@ -1339,11 +1297,7 @@
 	ethKeyStore := cltest.NewKeyStore(t, db, cfg).Eth()
 
 	_, fromAddress := cltest.MustInsertRandomKeyReturningState(t, ethKeyStore, 0)
-<<<<<<< HEAD
 	evmFromAddress := evmtypes.NewAddress(fromAddress)
-=======
-
->>>>>>> 489280eb
 	currentHead := int64(30)
 	gasBumpThreshold := int64(10)
 	tooNew := int64(21)
@@ -1359,12 +1313,8 @@
 
 	lggr := logger.TestLogger(t)
 
-<<<<<<< HEAD
 	ec, err := cltest.NewEthConfirmer(t, txStorageService, ethClient, evmcfg, ethKeyStore)
 	require.NoError(t, err)
-=======
-	ec := cltest.NewEthConfirmer(t, borm, ethClient, evmcfg, ethKeyStore, []gethCommon.Address{fromAddress}, nil)
->>>>>>> 489280eb
 
 	t.Run("returns nothing when there are no transactions", func(t *testing.T) {
 		etxs, err := ec.FindEthTxsRequiringRebroadcast(testutils.Context(t), lggr, evmFromAddress, currentHead, gasBumpThreshold, 10, 0, cltest.FixtureChainID)
@@ -1632,10 +1582,6 @@
 		txStorageService := cltest.NewTxmStorageService(t, db, cfg)
 		ethKeyStore := cltest.NewKeyStore(t, db, cfg).Eth()
 		_, fromAddress := cltest.MustInsertRandomKeyReturningState(t, ethKeyStore)
-<<<<<<< HEAD
-=======
-		keys := []gethCommon.Address{fromAddress}
->>>>>>> 489280eb
 		kst := ksmocks.NewEth(t)
 
 		estimator := gasmocks.NewEvmEstimator(t)
@@ -1677,10 +1623,6 @@
 		txStorageService := cltest.NewTxmStorageService(t, db, cfg)
 		ethKeyStore := cltest.NewKeyStore(t, db, cfg).Eth()
 		_, fromAddress := cltest.MustInsertRandomKeyReturningState(t, ethKeyStore)
-<<<<<<< HEAD
-=======
-		keys := []gethCommon.Address{fromAddress}
->>>>>>> 489280eb
 		kst := ksmocks.NewEth(t)
 
 		estimator := gasmocks.NewEvmEstimator(t)
@@ -1728,14 +1670,8 @@
 
 	evmcfg := evmtest.NewChainScopedConfig(t, cfg)
 
-<<<<<<< HEAD
 	_, _ = cltest.MustInsertRandomKeyReturningState(t, ethKeyStore)
 	_, fromAddress := cltest.MustInsertRandomKeyReturningState(t, ethKeyStore)
-=======
-	_, otherAddress := cltest.MustInsertRandomKeyReturningState(t, ethKeyStore)
-	_, fromAddress := cltest.MustInsertRandomKeyReturningState(t, ethKeyStore)
-	keys := []gethCommon.Address{otherAddress, fromAddress}
->>>>>>> 489280eb
 
 	kst := ksmocks.NewEth(t)
 	// Use a mock keystore for this test
@@ -2371,14 +2307,8 @@
 
 	evmcfg := evmtest.NewChainScopedConfig(t, cfg)
 
-<<<<<<< HEAD
 	_, _ = cltest.MustInsertRandomKeyReturningState(t, ethKeyStore)
 	_, fromAddress := cltest.MustInsertRandomKeyReturningState(t, ethKeyStore)
-=======
-	_, otherAddress := cltest.MustInsertRandomKeyReturningState(t, ethKeyStore)
-	_, fromAddress := cltest.MustInsertRandomKeyReturningState(t, ethKeyStore)
-	keys := []gethCommon.Address{otherAddress, fromAddress}
->>>>>>> 489280eb
 
 	// Use a mock keystore for this test
 	kst := ksmocks.NewEth(t)
@@ -2488,12 +2418,8 @@
 
 	_, fromAddress := cltest.MustInsertRandomKeyReturningState(t, ethKeyStore, 0)
 
-<<<<<<< HEAD
 	_, err := ethKeyStore.EnabledKeysForChain(testutils.FixtureChainID)
 	require.NoError(t, err)
-=======
-	enabledAddresses, err := ethKeyStore.EnabledAddressesForChain(testutils.FixtureChainID)
->>>>>>> 489280eb
 	require.NoError(t, err)
 	// keyStates, err := ethKeyStore.GetStatesForKeys(keys)
 	// require.NoError(t, err)
@@ -2512,12 +2438,8 @@
 	insufficientEthError := errors.New("insufficient funds for gas * price + value")
 
 	t.Run("saves attempt with state 'insufficient_eth' if eth node returns this error", func(t *testing.T) {
-<<<<<<< HEAD
 		ec, err := cltest.NewEthConfirmer(t, txStorageService, ethClient, config, ethKeyStore)
 		require.NoError(t, err)
-=======
-		ec := cltest.NewEthConfirmer(t, borm, ethClient, config, ethKeyStore, enabledAddresses, nil)
->>>>>>> 489280eb
 
 		expectedBumpedGasPrice := big.NewInt(20000000000)
 		require.Greater(t, expectedBumpedGasPrice.Int64(), attempt1_1.GasPrice.ToInt().Int64())
@@ -2543,12 +2465,8 @@
 	})
 
 	t.Run("does not bump gas when previous error was 'out of eth', instead resubmits existing transaction", func(t *testing.T) {
-<<<<<<< HEAD
 		ec, err := cltest.NewEthConfirmer(t, txStorageService, ethClient, config, ethKeyStore)
 		require.NoError(t, err)
-=======
-		ec := cltest.NewEthConfirmer(t, borm, ethClient, config, ethKeyStore, enabledAddresses, nil)
->>>>>>> 489280eb
 
 		expectedBumpedGasPrice := big.NewInt(20000000000)
 		require.Greater(t, expectedBumpedGasPrice.Int64(), attempt1_1.GasPrice.ToInt().Int64())
@@ -2573,12 +2491,8 @@
 	})
 
 	t.Run("saves the attempt as broadcast after node wallet has been topped up with sufficient balance", func(t *testing.T) {
-<<<<<<< HEAD
 		ec, err := cltest.NewEthConfirmer(t, txStorageService, ethClient, config, ethKeyStore)
 		require.NoError(t, err)
-=======
-		ec := cltest.NewEthConfirmer(t, borm, ethClient, config, ethKeyStore, enabledAddresses, nil)
->>>>>>> 489280eb
 
 		expectedBumpedGasPrice := big.NewInt(20000000000)
 		require.Greater(t, expectedBumpedGasPrice.Int64(), attempt1_1.GasPrice.ToInt().Int64())
@@ -2610,12 +2524,8 @@
 			c.EVM[0].GasEstimator.BumpTxDepth = ptr(uint16(depth))
 		})
 		evmcfg := evmtest.NewChainScopedConfig(t, cfg)
-<<<<<<< HEAD
 		ec, err := cltest.NewEthConfirmer(t, txStorageService, ethClient, evmcfg, ethKeyStore)
 		require.NoError(t, err)
-=======
-		ec := cltest.NewEthConfirmer(t, borm, ethClient, evmcfg, ethKeyStore, enabledAddresses, nil)
->>>>>>> 489280eb
 
 		for i := 0; i < etxCount; i++ {
 			n := nonce
@@ -2649,12 +2559,8 @@
 	ethClient := evmtest.NewEthClientMockWithDefaultChain(t)
 
 	config := newTestChainScopedConfig(t)
-<<<<<<< HEAD
 	ec, err := cltest.NewEthConfirmer(t, txStorageService, ethClient, config, ethKeyStore)
 	require.NoError(t, err)
-=======
-	ec := cltest.NewEthConfirmer(t, borm, ethClient, config, ethKeyStore, []gethCommon.Address{fromAddress}, nil)
->>>>>>> 489280eb
 
 	head := evmtypes.Head{
 		Hash:   utils.NewHash(),
@@ -2842,12 +2748,8 @@
 
 	t.Run("rebroadcasts one eth_tx if it falls within in nonce range", func(t *testing.T) {
 		ethClient := evmtest.NewEthClientMockWithDefaultChain(t)
-<<<<<<< HEAD
 		ec, err := cltest.NewEthConfirmer(t, txStorageService, ethClient, config, ethKeyStore)
 		require.NoError(t, err)
-=======
-		ec := cltest.NewEthConfirmer(t, borm, ethClient, config, ethKeyStore, []gethCommon.Address{fromAddress}, nil)
->>>>>>> 489280eb
 
 		ethClient.On("SendTransaction", mock.Anything, mock.MatchedBy(func(tx *types.Transaction) bool {
 			return tx.Nonce() == uint64(*etx1.Nonce) &&
@@ -2862,12 +2764,8 @@
 
 	t.Run("uses default gas limit if overrideGasLimit is 0", func(t *testing.T) {
 		ethClient := evmtest.NewEthClientMockWithDefaultChain(t)
-<<<<<<< HEAD
 		ec, err := cltest.NewEthConfirmer(t, txStorageService, ethClient, config, ethKeyStore)
 		require.NoError(t, err)
-=======
-		ec := cltest.NewEthConfirmer(t, borm, ethClient, config, ethKeyStore, []gethCommon.Address{fromAddress}, nil)
->>>>>>> 489280eb
 
 		ethClient.On("SendTransaction", mock.Anything, mock.MatchedBy(func(tx *types.Transaction) bool {
 			return tx.Nonce() == uint64(*etx1.Nonce) &&
@@ -2882,12 +2780,8 @@
 
 	t.Run("rebroadcasts several eth_txes in nonce range", func(t *testing.T) {
 		ethClient := evmtest.NewEthClientMockWithDefaultChain(t)
-<<<<<<< HEAD
 		ec, err := cltest.NewEthConfirmer(t, txStorageService, ethClient, config, ethKeyStore)
 		require.NoError(t, err)
-=======
-		ec := cltest.NewEthConfirmer(t, borm, ethClient, config, ethKeyStore, []gethCommon.Address{fromAddress}, nil)
->>>>>>> 489280eb
 
 		ethClient.On("SendTransaction", mock.Anything, mock.MatchedBy(func(tx *types.Transaction) bool {
 			return tx.Nonce() == uint64(*etx1.Nonce) && uint64(tx.GasPrice().Int64()) == gasPriceWei && tx.Gas() == uint64(overrideGasLimit)
@@ -2901,12 +2795,8 @@
 
 	t.Run("broadcasts zero transactions if eth_tx doesn't exist for that nonce", func(t *testing.T) {
 		ethClient := evmtest.NewEthClientMockWithDefaultChain(t)
-<<<<<<< HEAD
 		ec, err := cltest.NewEthConfirmer(t, txStorageService, ethClient, config, ethKeyStore)
 		require.NoError(t, err)
-=======
-		ec := cltest.NewEthConfirmer(t, borm, ethClient, config, ethKeyStore, []gethCommon.Address{fromAddress}, nil)
->>>>>>> 489280eb
 
 		ethClient.On("SendTransaction", mock.Anything, mock.MatchedBy(func(tx *types.Transaction) bool {
 			return tx.Nonce() == uint64(1)
@@ -2931,12 +2821,8 @@
 
 	t.Run("zero transactions use default gas limit if override wasn't specified", func(t *testing.T) {
 		ethClient := evmtest.NewEthClientMockWithDefaultChain(t)
-<<<<<<< HEAD
 		ec, err := cltest.NewEthConfirmer(t, txStorageService, ethClient, config, ethKeyStore)
 		require.NoError(t, err)
-=======
-		ec := cltest.NewEthConfirmer(t, borm, ethClient, config, ethKeyStore, []gethCommon.Address{fromAddress}, nil)
->>>>>>> 489280eb
 
 		ethClient.On("SendTransaction", mock.Anything, mock.MatchedBy(func(tx *types.Transaction) bool {
 			return tx.Nonce() == uint64(0) && uint64(tx.GasPrice().Int64()) == gasPriceWei && uint32(tx.Gas()) == config.EvmGasLimitDefault()
@@ -2956,10 +2842,6 @@
 	ethKeyStore := cltest.NewKeyStore(t, db, config).Eth()
 
 	_, fromAddress := cltest.MustAddRandomKeyToKeystore(t, ethKeyStore)
-<<<<<<< HEAD
-=======
-	// state := cltest.MustGetStateForKey(t, ethKeyStore, key)
->>>>>>> 489280eb
 
 	ethClient := evmtest.NewEthClientMockWithDefaultChain(t)
 
@@ -2984,15 +2866,8 @@
 	pgtest.MustExec(t, db, `SET CONSTRAINTS pipeline_runs_pipeline_spec_id_fkey DEFERRED`)
 
 	t.Run("doesn't process task runs that are not suspended (possibly already previously resumed)", func(t *testing.T) {
-<<<<<<< HEAD
 		ec, err := cltest.NewEthConfirmer(t, txStorageService, ethClient, evmcfg, ethKeyStore)
 		require.NoError(t, err)
-=======
-		ec := cltest.NewEthConfirmer(t, borm, ethClient, evmcfg, ethKeyStore, []gethCommon.Address{fromAddress}, func(uuid.UUID, interface{}, error) error {
-			t.Fatal("No value expected")
-			return nil
-		})
->>>>>>> 489280eb
 
 		run := cltest.MustInsertPipelineRun(t, db)
 		tr := cltest.MustInsertUnfinishedPipelineTaskRun(t, db, run.ID)
@@ -3009,15 +2884,8 @@
 	})
 
 	t.Run("doesn't process task runs where the receipt is younger than minConfirmations", func(t *testing.T) {
-<<<<<<< HEAD
 		ec, err := cltest.NewEthConfirmer(t, txStorageService, ethClient, evmcfg, ethKeyStore)
 		require.NoError(t, err)
-=======
-		ec := cltest.NewEthConfirmer(t, borm, ethClient, evmcfg, ethKeyStore, []gethCommon.Address{fromAddress}, func(uuid.UUID, interface{}, error) error {
-			t.Fatal("No value expected")
-			return nil
-		})
->>>>>>> 489280eb
 
 		run := cltest.MustInsertPipelineRun(t, db)
 		tr := cltest.MustInsertUnfinishedPipelineTaskRun(t, db, run.ID)
@@ -3037,16 +2905,8 @@
 	t.Run("processes eth_txes with receipts older than minConfirmations", func(t *testing.T) {
 		ch := make(chan interface{})
 		var err error
-<<<<<<< HEAD
 		ec, err := cltest.NewEthConfirmer(t, txStorageService, ethClient, evmcfg, ethKeyStore)
 		require.NoError(t, err)
-=======
-		ec := cltest.NewEthConfirmer(t, borm, ethClient, evmcfg, ethKeyStore, []gethCommon.Address{fromAddress}, func(id uuid.UUID, value interface{}, thisErr error) error {
-			err = thisErr
-			ch <- value
-			return nil
-		})
->>>>>>> 489280eb
 
 		run := cltest.MustInsertPipelineRun(t, db)
 		tr := cltest.MustInsertUnfinishedPipelineTaskRun(t, db, run.ID)
@@ -3083,16 +2943,8 @@
 	t.Run("processes eth_txes with receipt older than minConfirmations that reverted", func(t *testing.T) {
 		ch := make(chan interface{})
 		var err error
-<<<<<<< HEAD
 		ec, err := cltest.NewEthConfirmer(t, txStorageService, ethClient, evmcfg, ethKeyStore)
 		require.NoError(t, err)
-=======
-		ec := cltest.NewEthConfirmer(t, borm, ethClient, evmcfg, ethKeyStore, []gethCommon.Address{fromAddress}, func(id uuid.UUID, value interface{}, thisErr error) error {
-			err = thisErr
-			ch <- value
-			return nil
-		})
->>>>>>> 489280eb
 
 		run := cltest.MustInsertPipelineRun(t, db)
 		tr := cltest.MustInsertUnfinishedPipelineTaskRun(t, db, run.ID)
