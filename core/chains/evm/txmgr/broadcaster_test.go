--- conflicted
+++ resolved
@@ -1701,52 +1701,6 @@
 	})
 }
 
-<<<<<<< HEAD
-func TestEthBroadcaster_GetNextNonce(t *testing.T) {
-	db := pgtest.NewSqlxDB(t)
-	cfg := configtest.NewGeneralConfig(t, nil)
-	txStore := cltest.NewTestTxStore(t, db)
-	fromAddress := testutils.NewAddress()
-	evmcfg := evmtest.NewChainScopedConfig(t, cfg)
-	ethClient := evmtest.NewEthClientMockWithDefaultChain(t)
-
-	kst := ksmocks.NewEth(t)
-	addresses := []gethCommon.Address{fromAddress}
-	kst.On("EnabledAddressesForChain", mock.Anything, &cltest.FixtureChainID).Return(addresses, nil).Once()
-	ethClient.On("PendingNonceAt", mock.Anything, fromAddress).Return(uint64(0), nil).Once()
-	eb := NewTestEthBroadcaster(t, txStore, ethClient, kst, evmcfg, &testCheckerFactory{}, false)
-	nonce := getLocalNextNonce(t, eb, fromAddress)
-	require.NotNil(t, nonce)
-	assert.Equal(t, int64(0), int64(nonce))
-}
-
-func TestEthBroadcaster_IncrementNextNonce(t *testing.T) {
-	db := pgtest.NewSqlxDB(t)
-	cfg := configtest.NewGeneralConfig(t, nil)
-	txStore := cltest.NewTestTxStore(t, db)
-	kst := ksmocks.NewEth(t)
-	fromAddress := testutils.NewAddress()
-	evmcfg := evmtest.NewChainScopedConfig(t, cfg)
-	ethClient := evmtest.NewEthClientMockWithDefaultChain(t)
-
-	addresses := []gethCommon.Address{fromAddress}
-	kst.On("EnabledAddressesForChain", mock.Anything, &cltest.FixtureChainID).Return(addresses, nil).Once()
-	ethClient.On("PendingNonceAt", mock.Anything, fromAddress).Return(uint64(0), nil).Once()
-	eb := NewTestEthBroadcaster(t, txStore, ethClient, kst, evmcfg, &testCheckerFactory{}, false)
-
-	ctx := testutils.Context(t)
-	nonce, err := eb.GetNextSequence(ctx, fromAddress)
-	require.NoError(t, err)
-	eb.IncrementNextSequence(fromAddress, nonce)
-
-	// Nonce bumped to 1
-	nonce, err = eb.GetNextSequence(ctx, fromAddress)
-	require.NoError(t, err)
-	require.Equal(t, int64(1), int64(nonce))
-}
-
-=======
->>>>>>> 3a49094d
 func TestEthBroadcaster_Trigger(t *testing.T) {
 	t.Parallel()
 
@@ -1806,191 +1760,20 @@
 
 		testutils.WaitForLogMessage(t, observed, "Skipping sequence auto-sync")
 	})
-<<<<<<< HEAD
-
-	t.Run("when nonce syncer returns new nonce, successfully sets nonce", func(t *testing.T) {
-		ethClient := evmtest.NewEthClientMockWithDefaultChain(t)
-		txBuilder := txmgr.NewEvmTxAttemptBuilder(*ethClient.ConfiguredChainID(), ge, kst, estimator)
-
-		txNonceSyncer := txmgr.NewNonceSyncer(txStore, lggr, ethClient)
-		kst := ksmocks.NewEth(t)
-		addresses := []gethCommon.Address{fromAddress}
-		kst.On("EnabledAddressesForChain", mock.Anything, &cltest.FixtureChainID).Return(addresses, nil).Once()
-		ethClient.On("PendingNonceAt", mock.Anything, fromAddress).Return(uint64(0), nil).Once()
-		eb := txmgr.NewEvmBroadcaster(txStore, txmgr.NewEvmTxmClient(ethClient), evmTxmCfg, txmgr.NewEvmTxmFeeConfig(ge), evmcfg.EVM().Transactions(), cfg.Database().Listener(), kst, txBuilder, txNonceSyncer, lggr, checkerFactory, true)
-
-		ethClient.On("PendingNonceAt", mock.Anything, fromAddress).Return(ethNodeNonce, nil).Once()
-		servicetest.Run(t, eb)
-
-		testutils.WaitForLogMessage(t, observed, "Fast-forward sequence")
-
-		// Check nextSequenceMap to make sure it has correct nonce assigned
-		nonce, err := eb.GetNextSequence(ctx, fromAddress)
-		require.NoError(t, err)
-		require.Equal(t, strconv.FormatUint(ethNodeNonce, 10), nonce.String())
-
-		// The disabled key did not get updated
-		_, err = eb.GetNextSequence(ctx, disabledAddress)
-		require.Error(t, err)
-	})
-
-	ethNodeNonce++
-	observed.TakeAll()
-
-	t.Run("when nonce syncer returns error, retries and successfully sets nonce", func(t *testing.T) {
-		ethClient := evmtest.NewEthClientMockWithDefaultChain(t)
-		txBuilder := txmgr.NewEvmTxAttemptBuilder(*ethClient.ConfiguredChainID(), ge, kst, estimator)
-		txNonceSyncer := txmgr.NewNonceSyncer(txStore, lggr, ethClient)
-
-		kst := ksmocks.NewEth(t)
-		addresses := []gethCommon.Address{fromAddress}
-		kst.On("EnabledAddressesForChain", mock.Anything, &cltest.FixtureChainID).Return(addresses, nil).Once()
-		ethClient.On("PendingNonceAt", mock.Anything, fromAddress).Return(uint64(0), nil).Once()
-
-		eb := txmgr.NewEvmBroadcaster(txStore, txmgr.NewEvmTxmClient(ethClient), evmTxmCfg, txmgr.NewEvmTxmFeeConfig(evmcfg.EVM().GasEstimator()), evmcfg.EVM().Transactions(), cfg.Database().Listener(), kst, txBuilder, txNonceSyncer, lggr, checkerFactory, true)
-		eb.XXXTestDisableUnstartedTxAutoProcessing()
-
-		ethClient.On("PendingNonceAt", mock.Anything, fromAddress).Return(uint64(0), errors.New("something exploded")).Once()
-		ethClient.On("PendingNonceAt", mock.Anything, fromAddress).Return(ethNodeNonce, nil)
-
-		servicetest.Run(t, eb)
-
-		testutils.WaitForLogMessage(t, observed, "Fast-forward sequence")
-
-		// Check keyState to make sure it has correct nonce assigned
-		nonce, err := eb.GetNextSequence(ctx, fromAddress)
-		require.NoError(t, err)
-		assert.Equal(t, int64(ethNodeNonce), int64(nonce))
-
-		// The disabled key did not get updated
-		_, err = eb.GetNextSequence(ctx, disabledAddress)
-		require.Error(t, err)
-	})
 }
 
-func Test_LoadSequenceMap(t *testing.T) {
-	t.Parallel()
-	ctx := testutils.Context(t)
-	t.Run("set next nonce using entries from tx table", func(t *testing.T) {
-		db := pgtest.NewSqlxDB(t)
-		cfg := configtest.NewTestGeneralConfig(t)
-		txStore := cltest.NewTestTxStore(t, db)
-		ks := cltest.NewKeyStore(t, db, cfg.Database()).Eth()
-
-		ethClient := evmtest.NewEthClientMockWithDefaultChain(t)
-		evmcfg := evmtest.NewChainScopedConfig(t, cfg)
-		checkerFactory := &txmgr.CheckerFactory{Client: ethClient}
-		_, fromAddress := cltest.MustInsertRandomKey(t, ks)
-		cltest.MustInsertUnconfirmedEthTx(t, txStore, int64(0), fromAddress)
-		cltest.MustInsertUnconfirmedEthTx(t, txStore, int64(1), fromAddress)
-		eb := NewTestEthBroadcaster(t, txStore, ethClient, ks, evmcfg, checkerFactory, false)
-
-		nonce, err := eb.GetNextSequence(ctx, fromAddress)
-		require.NoError(t, err)
-		require.Equal(t, int64(2), int64(nonce))
-	})
-
-	t.Run("set next nonce using client when not found in tx table", func(t *testing.T) {
-		db := pgtest.NewSqlxDB(t)
-		cfg := configtest.NewTestGeneralConfig(t)
-		txStore := cltest.NewTestTxStore(t, db)
-		ks := cltest.NewKeyStore(t, db, cfg.Database()).Eth()
-
-		ethClient := evmtest.NewEthClientMockWithDefaultChain(t)
-		evmcfg := evmtest.NewChainScopedConfig(t, cfg)
-		checkerFactory := &txmgr.CheckerFactory{Client: ethClient}
-		_, fromAddress := cltest.MustInsertRandomKey(t, ks)
-		ethClient.On("PendingNonceAt", mock.Anything, fromAddress).Return(uint64(10), nil).Once()
-		eb := NewTestEthBroadcaster(t, txStore, ethClient, ks, evmcfg, checkerFactory, false)
-
-		nonce, err := eb.GetNextSequence(ctx, fromAddress)
-		require.NoError(t, err)
-		require.Equal(t, int64(10), int64(nonce))
-	})
-}
-
-func Test_NextNonce(t *testing.T) {
+func TestEthBroadcaster_NonceTracker_InProgressTx(t *testing.T) {
 	t.Parallel()
 
 	db := pgtest.NewSqlxDB(t)
 	cfg := configtest.NewTestGeneralConfig(t)
 	txStore := cltest.NewTestTxStore(t, db)
-	ks := cltest.NewKeyStore(t, db, cfg.Database()).Eth()
+	ethKeyStore := cltest.NewKeyStore(t, db, cfg.Database()).Eth()
+	_, fromAddress := cltest.MustInsertRandomKey(t, ethKeyStore)
 
 	ethClient := evmtest.NewEthClientMockWithDefaultChain(t)
 	evmcfg := evmtest.NewChainScopedConfig(t, cfg)
 	checkerFactory := &txmgr.CheckerFactory{Client: ethClient}
-	randNonce := testutils.NewRandomPositiveInt64()
-	_, addr1 := cltest.MustInsertRandomKey(t, ks)
-	ethClient.On("PendingNonceAt", mock.Anything, addr1).Return(uint64(randNonce), nil).Once()
-	eb := NewTestEthBroadcaster(t, txStore, ethClient, ks, evmcfg, checkerFactory, false)
-	ctx := testutils.Context(t)
-	cltest.MustInsertRandomKey(t, ks, *ubig.New(testutils.FixtureChainID))
-
-	nonce, err := eb.GetNextSequence(ctx, addr1)
-	require.NoError(t, err)
-	require.Equal(t, randNonce, int64(nonce))
-
-	randAddr1 := utils.RandomAddress()
-	_, err = eb.GetNextSequence(ctx, randAddr1)
-	require.Error(t, err)
-	require.Contains(t, err.Error(), fmt.Sprintf("address disabled: %s", randAddr1.Hex()))
-
-	randAddr2 := utils.RandomAddress()
-	_, err = eb.GetNextSequence(ctx, randAddr2)
-	require.Error(t, err)
-	require.Contains(t, err.Error(), fmt.Sprintf("address disabled: %s", randAddr2.Hex()))
-
-}
-
-func Test_SetNonceAfterInit(t *testing.T) {
-	t.Parallel()
-
-	db := pgtest.NewSqlxDB(t)
-	cfg := configtest.NewTestGeneralConfig(t)
-	txStore := cltest.NewTestTxStore(t, db)
-	ks := cltest.NewKeyStore(t, db, cfg.Database()).Eth()
-
-	ethClient := evmtest.NewEthClientMockWithDefaultChain(t)
-	evmcfg := evmtest.NewChainScopedConfig(t, cfg)
-	checkerFactory := &txmgr.CheckerFactory{Client: ethClient}
-	randNonce := testutils.NewRandomPositiveInt64()
-	_, addr1 := cltest.MustInsertRandomKey(t, ks)
-	ethClient.On("PendingNonceAt", mock.Anything, addr1).Return(uint64(0), errors.New("failed to retrieve nonce at startup")).Once()
-	ethClient.On("PendingNonceAt", mock.Anything, addr1).Return(uint64(randNonce), nil).Once()
-	eb := NewTestEthBroadcaster(t, txStore, ethClient, ks, evmcfg, checkerFactory, false)
-
-	ctx := testutils.Context(t)
-	nonce, err := eb.GetNextSequence(ctx, addr1)
-	require.NoError(t, err)
-	require.Equal(t, randNonce, int64(nonce))
-
-	// Test that the new nonce is set in the map and does not need a client call to retrieve on subsequent calls
-	nonce, err = eb.GetNextSequence(ctx, addr1)
-	require.NoError(t, err)
-	require.Equal(t, randNonce, int64(nonce))
-=======
->>>>>>> 3a49094d
-}
-
-func TestEthBroadcaster_NonceTracker_InProgressTx(t *testing.T) {
-	t.Parallel()
-
-	db := pgtest.NewSqlxDB(t)
-	cfg := configtest.NewTestGeneralConfig(t)
-<<<<<<< HEAD
-	txStore := cltest.NewTestTxStore(t, db)
-	ks := cltest.NewKeyStore(t, db, cfg.Database()).Eth()
-=======
-	txStore := cltest.NewTestTxStore(t, db, cfg.Database())
-	ethKeyStore := cltest.NewKeyStore(t, db, cfg.Database()).Eth()
-	_, fromAddress := cltest.MustInsertRandomKey(t, ethKeyStore)
->>>>>>> 3a49094d
-
-	ethClient := evmtest.NewEthClientMockWithDefaultChain(t)
-	evmcfg := evmtest.NewChainScopedConfig(t, cfg)
-	checkerFactory := &txmgr.CheckerFactory{Client: ethClient}
-
 	lggr := logger.Test(t)
 	ctx := testutils.Context(t)
 
@@ -2009,25 +1792,7 @@
 		nonce := getLocalNextNonce(t, nonceTracker, fromAddress)
 		require.Equal(t, inProgressTxNonce+1, nonce)
 
-<<<<<<< HEAD
-	db := pgtest.NewSqlxDB(t)
-	cfg := configtest.NewTestGeneralConfig(t)
-	txStore := cltest.NewTestTxStore(t, db)
-	ks := cltest.NewKeyStore(t, db, cfg.Database()).Eth()
-
-	ethClient := evmtest.NewEthClientMockWithDefaultChain(t)
-	evmcfg := evmtest.NewChainScopedConfig(t, cfg)
-	checkerFactory := &txmgr.CheckerFactory{Client: ethClient}
-	_, fromAddress := cltest.MustInsertRandomKey(t, ks)
-	ethClient.On("PendingNonceAt", mock.Anything, fromAddress).Return(uint64(0), nil).Once()
-	eb := NewTestEthBroadcaster(t, txStore, ethClient, ks, evmcfg, checkerFactory, false)
-	ctx := testutils.Context(t)
-
-	t.Run("update next nonce", func(t *testing.T) {
-		nonce, err := eb.GetNextSequence(ctx, fromAddress)
-=======
 		_, err := eb.ProcessUnstartedTxs(ctx, fromAddress)
->>>>>>> 3a49094d
 		require.NoError(t, err)
 
 		// Check the local nonce map maintained nonce 1 higher than in-progress tx nonce
