--- conflicted
+++ resolved
@@ -226,15 +226,9 @@
 	}
 }
 
-<<<<<<< HEAD
-func (c *evmTxAttemptBuilder) newLegacyAttempt(etx Tx, gasPrice *assets.Wei, gasLimit uint32) (attempt TxAttempt, err error) {
-	if err = validateLegacyGas(c.feeConfig, c.feeConfig.PriceMin(), gasPrice, gasLimit, etx); err != nil {
-		return attempt, pkgerrors.Wrap(err, "error validating gas")
-=======
 func (c *evmTxAttemptBuilder) newLegacyAttempt(ctx context.Context, etx Tx, gasPrice *assets.Wei, gasLimit uint32) (attempt TxAttempt, err error) {
 	if err = validateLegacyGas(ctx, c.feeConfig, c.feeConfig.PriceMin(), gasPrice, gasLimit, etx); err != nil {
-		return attempt, errors.Wrap(err, "error validating gas")
->>>>>>> 64df78e1
+		return attempt, pkgerrors.Wrap(err, "error validating gas")
 	}
 
 	tx := newLegacyTransaction(
