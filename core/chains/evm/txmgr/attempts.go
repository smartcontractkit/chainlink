package txmgr

import (
	"bytes"
	"context"
	"math/big"

	"github.com/ethereum/go-ethereum/common"
	"github.com/ethereum/go-ethereum/core/types"
	"github.com/pkg/errors"

	txmgrtypes "github.com/smartcontractkit/chainlink/v2/common/txmgr/types"
	commontypes "github.com/smartcontractkit/chainlink/v2/common/types"
	"github.com/smartcontractkit/chainlink/v2/core/assets"
	"github.com/smartcontractkit/chainlink/v2/core/chains/evm/gas"
	evmtypes "github.com/smartcontractkit/chainlink/v2/core/chains/evm/types"
	"github.com/smartcontractkit/chainlink/v2/core/logger"
)

type TxAttemptSigner[ADDR commontypes.Hashable] interface {
	SignTx(fromAddress ADDR, tx *types.Transaction, chainID *big.Int) (*types.Transaction, error)
}

<<<<<<< HEAD
var _ EvmTxAttemptBuilder = (*evmTxAttemptBuilder)(nil)
=======
var _ txmgrtypes.TxAttemptBuilder[*evmtypes.Head, gas.EvmFee, common.Address, common.Hash, EthTx[common.Address, common.Hash], EthTxAttempt[common.Address, common.Hash]] = (*evmTxAttemptBuilder)(nil)
>>>>>>> 91f7bc55

type evmTxAttemptBuilder struct {
	chainID  big.Int
	config   Config
	keystore TxAttemptSigner[common.Address]
	gas.EvmFeeEstimator
}

func NewEvmTxAttemptBuilder(chainID big.Int, config Config, keystore TxAttemptSigner[common.Address], estimator gas.EvmFeeEstimator) *evmTxAttemptBuilder {
	return &evmTxAttemptBuilder{chainID, config, keystore, estimator}
}

// NewTxAttempt builds an new attempt using the configured fee estimator + using the EIP1559 config to determine tx type
// used for when a brand new transaction is being created in the txm
func (c *evmTxAttemptBuilder) NewTxAttempt(ctx context.Context, etx EvmTx, lggr logger.Logger, opts ...txmgrtypes.Opt) (attempt EvmTxAttempt, fee gas.EvmFee, feeLimit uint32, retryable bool, err error) {
	txType := 0x0
	if c.config.EvmEIP1559DynamicFees() {
		txType = 0x2
	}
	return c.NewTxAttemptWithType(ctx, etx, lggr, txType, opts...)
}

// NewTxAttemptWithType builds a new attempt with a new fee estimation where the txType can be specified by the caller
// used for L2 re-estimation on broadcasting (note EIP1559 must be disabled otherwise this will fail with mismatched fees + tx type)
func (c *evmTxAttemptBuilder) NewTxAttemptWithType(ctx context.Context, etx EvmTx, lggr logger.Logger, txType int, opts ...txmgrtypes.Opt) (attempt EvmTxAttempt, fee gas.EvmFee, feeLimit uint32, retryable bool, err error) {
	keySpecificMaxGasPriceWei := c.config.KeySpecificMaxGasPriceWei(etx.FromAddress)
	fee, feeLimit, err = c.EvmFeeEstimator.GetFee(ctx, etx.EncodedPayload, etx.GasLimit, keySpecificMaxGasPriceWei, opts...)
	if err != nil {
		return attempt, fee, feeLimit, true, errors.Wrap(err, "failed to get fee") // estimator errors are retryable
	}

	attempt, retryable, err = c.NewCustomTxAttempt(etx, fee, feeLimit, txType, lggr)
	return attempt, fee, feeLimit, retryable, err
}

// NewBumpTxAttempt builds a new attempt with a bumped fee - based on the previous attempt tx type
// used in the txm broadcaster + confirmer when tx ix rejected for too low fee or is not included in a timely manner
func (c *evmTxAttemptBuilder) NewBumpTxAttempt(ctx context.Context, etx EvmTx, previousAttempt EvmTxAttempt, priorAttempts []EvmPriorAttempt, lggr logger.Logger) (attempt EvmTxAttempt, bumpedFee gas.EvmFee, bumpedFeeLimit uint32, retryable bool, err error) {
	keySpecificMaxGasPriceWei := c.config.KeySpecificMaxGasPriceWei(etx.FromAddress)
	bumpedFee, bumpedFeeLimit, err = c.EvmFeeEstimator.BumpFee(ctx, previousAttempt.Fee(), etx.GasLimit, keySpecificMaxGasPriceWei, priorAttempts)
	if err != nil {
		return attempt, bumpedFee, bumpedFeeLimit, true, errors.Wrap(err, "failed to bump fee") // estimator errors are retryable
	}

	attempt, retryable, err = c.NewCustomTxAttempt(etx, bumpedFee, bumpedFeeLimit, previousAttempt.TxType, lggr)
	return attempt, bumpedFee, bumpedFeeLimit, retryable, err
}

// NewCustomTxAttempt is the lowest level func where the fee parameters + tx type must be passed in
// used in the txm for force rebroadcast where fees and tx type are pre-determined without an estimator
func (c *evmTxAttemptBuilder) NewCustomTxAttempt(etx EvmTx, fee gas.EvmFee, gasLimit uint32, txType int, lggr logger.Logger) (attempt EvmTxAttempt, retryable bool, err error) {
	switch txType {
	case 0x0: // legacy
		if fee.Legacy == nil {
			err = errors.Errorf("Attempt %v is a type 0 transaction but estimator did not return legacy fee bump", attempt.ID)
			logger.Sugared(lggr).AssumptionViolation(err.Error())
			return attempt, false, err // not retryable
		}
		attempt, err = c.newLegacyAttempt(etx, fee.Legacy, gasLimit)
		return attempt, true, err
	case 0x2: // dynamic, EIP1559
		if fee.Dynamic == nil {
			err = errors.Errorf("Attempt %v is a type 2 transaction but estimator did not return dynamic fee bump", attempt.ID)
			logger.Sugared(lggr).AssumptionViolation(err.Error())
			return attempt, false, err // not retryable
		}
		attempt, err = c.newDynamicFeeAttempt(etx, *fee.Dynamic, gasLimit)
		return attempt, true, err
	default:
		err = errors.Errorf("invariant violation: Attempt %v had unrecognised transaction type %v"+
			"This is a bug! Please report to https://github.com/smartcontractkit/chainlink/issues", attempt.ID, attempt.TxType)
		logger.Sugared(lggr).AssumptionViolation(err.Error())
		return attempt, false, err // not retryable
	}
}

// NewEmptyTxAttempt is used in ForceRebroadcast to create a signed tx with zero value sent to the zero address
<<<<<<< HEAD
func (c *evmTxAttemptBuilder) NewEmptyTxAttempt(nonce evmtypes.Nonce, feeLimit uint32, fee gas.EvmFee, fromAddress evmtypes.Address) (attempt EvmTxAttempt, err error) {
=======
func (c *evmTxAttemptBuilder) NewEmptyTxAttempt(nonce uint64, feeLimit uint32, fee gas.EvmFee, fromAddress common.Address) (attempt EvmTxAttempt, err error) {
>>>>>>> 91f7bc55
	value := big.NewInt(0)
	payload := []byte{}

	if fee.Legacy == nil {
		return attempt, errors.New("NewEmptyTranscation: legacy fee cannot be nil")
	}

<<<<<<< HEAD
	tx := types.NewTransaction(uint64(nonce), fromAddress.Address, value, uint64(feeLimit), fee.Legacy.ToInt(), payload)
=======
	tx := types.NewTransaction(nonce, fromAddress, value, uint64(feeLimit), fee.Legacy.ToInt(), payload)
>>>>>>> 91f7bc55

	hash, signedTxBytes, err := c.SignTx(fromAddress, tx)
	if err != nil {
		return attempt, errors.Wrapf(err, "error using account %s to sign empty transaction", fromAddress.String())
	}

	attempt.SignedRawTx = signedTxBytes
	attempt.Hash = hash
	return attempt, nil

}

func (c *evmTxAttemptBuilder) newDynamicFeeAttempt(etx EvmTx, fee gas.DynamicFee, gasLimit uint32) (attempt EvmTxAttempt, err error) {
	if err = validateDynamicFeeGas(c.config, fee, gasLimit, etx); err != nil {
		return attempt, errors.Wrap(err, "error validating gas")
	}

	var al types.AccessList
	if etx.AccessList.Valid {
		al = etx.AccessList.AccessList
	}
	d := newDynamicFeeTransaction(
		uint64(*etx.Nonce),
		etx.ToAddress,
		&etx.Value,
		gasLimit,
		&c.chainID,
		fee.TipCap,
		fee.FeeCap,
		etx.EncodedPayload,
		al,
	)
	tx := types.NewTx(&d)
	attempt, err = c.newSignedAttempt(etx, tx)
	if err != nil {
		return attempt, err
	}
	attempt.GasTipCap = fee.TipCap
	attempt.GasFeeCap = fee.FeeCap
	attempt.ChainSpecificGasLimit = gasLimit
	attempt.TxType = 2
	return attempt, nil
}

var Max256BitUInt = big.NewInt(0).Exp(big.NewInt(2), big.NewInt(256), nil)

// validateDynamicFeeGas is a sanity check - we have other checks elsewhere, but this
// makes sure we _never_ create an invalid attempt
func validateDynamicFeeGas(cfg Config, fee gas.DynamicFee, gasLimit uint32, etx EvmTx) error {
	gasTipCap, gasFeeCap := fee.TipCap, fee.FeeCap

	if gasTipCap == nil {
		panic("gas tip cap missing")
	}
	if gasFeeCap == nil {
		panic("gas fee cap missing")
	}
	// Assertions from:	https://github.com/ethereum/EIPs/blob/master/EIPS/eip-1559.md
	// Prevent impossibly large numbers
	if gasFeeCap.ToInt().Cmp(Max256BitUInt) > 0 {
		return errors.New("impossibly large fee cap")
	}
	if gasTipCap.ToInt().Cmp(Max256BitUInt) > 0 {
		return errors.New("impossibly large tip cap")
	}
	// The total must be at least as large as the tip
	if gasFeeCap.Cmp(gasTipCap) < 0 {
		return errors.Errorf("gas fee cap must be greater than or equal to gas tip cap (fee cap: %s, tip cap: %s)", gasFeeCap.String(), gasTipCap.String())
	}

	// Configuration sanity-check
	max := cfg.KeySpecificMaxGasPriceWei(etx.FromAddress)
	if gasFeeCap.Cmp(max) > 0 {
		return errors.Errorf("cannot create tx attempt: specified gas fee cap of %s would exceed max configured gas price of %s for key %s", gasFeeCap.String(), max.String(), etx.FromAddress.String())
	}
	// Tip must be above minimum
	minTip := cfg.EvmGasTipCapMinimum()
	if gasTipCap.Cmp(minTip) < 0 {
		return errors.Errorf("cannot create tx attempt: specified gas tip cap of %s is below min configured gas tip of %s for key %s", gasTipCap.String(), minTip.String(), etx.FromAddress.String())
	}
	return nil
}

func newDynamicFeeTransaction(nonce uint64, to common.Address, value *assets.Eth, gasLimit uint32, chainID *big.Int, gasTipCap, gasFeeCap *assets.Wei, data []byte, accessList types.AccessList) types.DynamicFeeTx {
	return types.DynamicFeeTx{
		ChainID:    chainID,
		Nonce:      nonce,
		GasTipCap:  gasTipCap.ToInt(),
		GasFeeCap:  gasFeeCap.ToInt(),
		Gas:        uint64(gasLimit),
		To:         &to,
		Value:      value.ToInt(),
		Data:       data,
		AccessList: accessList,
	}
}

func (c *evmTxAttemptBuilder) newLegacyAttempt(etx EvmTx, gasPrice *assets.Wei, gasLimit uint32) (attempt EvmTxAttempt, err error) {
	if err = validateLegacyGas(c.config, gasPrice, gasLimit, etx); err != nil {
		return attempt, errors.Wrap(err, "error validating gas")
	}

	tx := newLegacyTransaction(
		uint64(*etx.Nonce),
		etx.ToAddress,
		etx.Value.ToInt(),
		gasLimit,
		gasPrice,
		etx.EncodedPayload,
	)

	transaction := types.NewTx(&tx)
	hash, signedTxBytes, err := c.SignTx(etx.FromAddress, transaction)
	if err != nil {
		return attempt, errors.Wrapf(err, "error using account %s to sign transaction %v", etx.FromAddress, etx.ID)
	}

	attempt.State = txmgrtypes.TxAttemptInProgress
	attempt.SignedRawTx = signedTxBytes
	attempt.EthTxID = etx.ID
	attempt.GasPrice = gasPrice
	attempt.Hash = hash
	attempt.TxType = 0
	attempt.ChainSpecificGasLimit = gasLimit
	attempt.EthTx = etx

	return attempt, nil
}

// validateLegacyGas is a sanity check - we have other checks elsewhere, but this
// makes sure we _never_ create an invalid attempt
func validateLegacyGas(cfg Config, gasPrice *assets.Wei, gasLimit uint32, etx EvmTx) error {
	if gasPrice == nil {
		panic("gas price missing")
	}
	max := cfg.KeySpecificMaxGasPriceWei(etx.FromAddress)
	if gasPrice.Cmp(max) > 0 {
		return errors.Errorf("cannot create tx attempt: specified gas price of %s would exceed max configured gas price of %s for key %s", gasPrice.String(), max.String(), etx.FromAddress.String())
	}
	min := cfg.EvmMinGasPriceWei()
	if gasPrice.Cmp(min) < 0 {
		return errors.Errorf("cannot create tx attempt: specified gas price of %s is below min configured gas price of %s for key %s", gasPrice.String(), min.String(), etx.FromAddress.String())
	}
	return nil
}

func (c *evmTxAttemptBuilder) newSignedAttempt(etx EvmTx, tx *types.Transaction) (attempt EvmTxAttempt, err error) {
	hash, signedTxBytes, err := c.SignTx(etx.FromAddress, tx)
	if err != nil {
		return attempt, errors.Wrapf(err, "error using account %s to sign transaction %v", etx.FromAddress.String(), etx.ID)
	}

	attempt.State = txmgrtypes.TxAttemptInProgress
	attempt.SignedRawTx = signedTxBytes
	attempt.EthTxID = etx.ID
	attempt.EthTx = etx
	attempt.Hash = hash

	return attempt, nil
}

func newLegacyTransaction(nonce uint64, to common.Address, value *big.Int, gasLimit uint32, gasPrice *assets.Wei, data []byte) types.LegacyTx {
	return types.LegacyTx{
		Nonce:    nonce,
		To:       &to,
		Value:    value,
		Gas:      uint64(gasLimit),
		GasPrice: gasPrice.ToInt(),
		Data:     data,
	}
}

func (c *evmTxAttemptBuilder) SignTx(address common.Address, tx *types.Transaction) (common.Hash, []byte, error) {
	signedTx, err := c.keystore.SignTx(address, tx, &c.chainID)
	if err != nil {
		return common.Hash{}, nil, errors.Wrap(err, "SignTx failed")
	}
	rlp := new(bytes.Buffer)
	if err := signedTx.EncodeRLP(rlp); err != nil {
		return common.Hash{}, nil, errors.Wrap(err, "SignTx failed")
	}
	txHash := signedTx.Hash()
	return txHash, rlp.Bytes(), nil
}<|MERGE_RESOLUTION|>--- conflicted
+++ resolved
@@ -21,11 +21,7 @@
 	SignTx(fromAddress ADDR, tx *types.Transaction, chainID *big.Int) (*types.Transaction, error)
 }
 
-<<<<<<< HEAD
 var _ EvmTxAttemptBuilder = (*evmTxAttemptBuilder)(nil)
-=======
-var _ txmgrtypes.TxAttemptBuilder[*evmtypes.Head, gas.EvmFee, common.Address, common.Hash, EthTx[common.Address, common.Hash], EthTxAttempt[common.Address, common.Hash]] = (*evmTxAttemptBuilder)(nil)
->>>>>>> 91f7bc55
 
 type evmTxAttemptBuilder struct {
 	chainID  big.Int
@@ -103,11 +99,7 @@
 }
 
 // NewEmptyTxAttempt is used in ForceRebroadcast to create a signed tx with zero value sent to the zero address
-<<<<<<< HEAD
-func (c *evmTxAttemptBuilder) NewEmptyTxAttempt(nonce evmtypes.Nonce, feeLimit uint32, fee gas.EvmFee, fromAddress evmtypes.Address) (attempt EvmTxAttempt, err error) {
-=======
-func (c *evmTxAttemptBuilder) NewEmptyTxAttempt(nonce uint64, feeLimit uint32, fee gas.EvmFee, fromAddress common.Address) (attempt EvmTxAttempt, err error) {
->>>>>>> 91f7bc55
+func (c *evmTxAttemptBuilder) NewEmptyTxAttempt(nonce evmtypes.Nonce, feeLimit uint32, fee gas.EvmFee, fromAddress common.Address) (attempt EvmTxAttempt, err error) {
 	value := big.NewInt(0)
 	payload := []byte{}
 
@@ -115,11 +107,7 @@
 		return attempt, errors.New("NewEmptyTranscation: legacy fee cannot be nil")
 	}
 
-<<<<<<< HEAD
-	tx := types.NewTransaction(uint64(nonce), fromAddress.Address, value, uint64(feeLimit), fee.Legacy.ToInt(), payload)
-=======
-	tx := types.NewTransaction(nonce, fromAddress, value, uint64(feeLimit), fee.Legacy.ToInt(), payload)
->>>>>>> 91f7bc55
+	tx := types.NewTransaction(uint64(nonce), fromAddress, value, uint64(feeLimit), fee.Legacy.ToInt(), payload)
 
 	hash, signedTxBytes, err := c.SignTx(fromAddress, tx)
 	if err != nil {
