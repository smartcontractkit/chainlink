package txmgr

import (
	"bytes"
	"context"
	"math/big"

	"github.com/ethereum/go-ethereum/common"
	"github.com/ethereum/go-ethereum/core/types"
	"github.com/pkg/errors"

	txmgrtypes "github.com/smartcontractkit/chainlink/common/txmgr/types"
	types2 "github.com/smartcontractkit/chainlink/common/types"
	"github.com/smartcontractkit/chainlink/core/assets"
	"github.com/smartcontractkit/chainlink/core/chains/evm/gas"
	evmtypes "github.com/smartcontractkit/chainlink/core/chains/evm/types"
<<<<<<< HEAD
)

func (c *ChainKeyStore[ADDR, TX_HASH]) NewDynamicFeeAttempt(etx EthTx[ADDR, TX_HASH], fee gas.DynamicFee, gasLimit uint32) (attempt EthTxAttempt[ADDR, TX_HASH], err error) {
=======
	"github.com/smartcontractkit/chainlink/core/logger"
)

type TxAttemptSigner interface {
	SignTx(fromAddress common.Address, tx *types.Transaction, chainID *big.Int) (*types.Transaction, error)
}

var _ txmgrtypes.TxAttemptBuilder[*evmtypes.Head, gas.EvmFee, common.Address, common.Hash, EthTx, EthTxAttempt] = (*evmTxAttemptBuilder)(nil)

type evmTxAttemptBuilder struct {
	chainID  big.Int
	config   Config
	keystore TxAttemptSigner
	gas.EvmFeeEstimator
}

func NewEvmTxAttemptBuilder(chainID big.Int, config Config, keystore TxAttemptSigner, estimator gas.EvmFeeEstimator) *evmTxAttemptBuilder {
	return &evmTxAttemptBuilder{chainID, config, keystore, estimator}
}

// NewTxAttempt builds an new attempt using the configured fee estimator + using the EIP1559 config to determine tx type
// used for when a brand new transaction is being created in the txm
func (c *evmTxAttemptBuilder) NewTxAttempt(ctx context.Context, etx EthTx, lggr logger.Logger, opts ...txmgrtypes.Opt) (attempt EthTxAttempt, fee gas.EvmFee, feeLimit uint32, retryable bool, err error) {
	txType := 0x0
	if c.config.EvmEIP1559DynamicFees() {
		txType = 0x2
	}
	return c.NewTxAttemptWithType(ctx, etx, lggr, txType, opts...)
}

// NewTxAttemptWithType builds a new attempt with a new fee estimation where the txType can be specified by the caller
// used for L2 re-estimation on broadcasting (note EIP1559 must be disabled otherwise this will fail with mismatched fees + tx type)
func (c *evmTxAttemptBuilder) NewTxAttemptWithType(ctx context.Context, etx EthTx, lggr logger.Logger, txType int, opts ...txmgrtypes.Opt) (attempt EthTxAttempt, fee gas.EvmFee, feeLimit uint32, retryable bool, err error) {
	keySpecificMaxGasPriceWei := c.config.KeySpecificMaxGasPriceWei(etx.FromAddress)
	fee, feeLimit, err = c.EvmFeeEstimator.GetFee(ctx, etx.EncodedPayload, etx.GasLimit, keySpecificMaxGasPriceWei, opts...)
	if err != nil {
		return attempt, fee, feeLimit, true, errors.Wrap(err, "failed to get fee") // estimator errors are retryable
	}

	attempt, retryable, err = c.NewCustomTxAttempt(etx, fee, feeLimit, txType, lggr)
	return attempt, fee, feeLimit, retryable, err
}

// NewBumpTxAttempt builds a new attempt with a bumped fee - based on the previous attempt tx type
// used in the txm broadcaster + confirmer when tx ix rejected for too low fee or is not included in a timely manner
func (c *evmTxAttemptBuilder) NewBumpTxAttempt(ctx context.Context, etx EthTx, previousAttempt EthTxAttempt, priorAttempts []txmgrtypes.PriorAttempt[gas.EvmFee, common.Hash], lggr logger.Logger) (attempt EthTxAttempt, bumpedFee gas.EvmFee, bumpedFeeLimit uint32, retryable bool, err error) {
	keySpecificMaxGasPriceWei := c.config.KeySpecificMaxGasPriceWei(etx.FromAddress)
	bumpedFee, bumpedFeeLimit, err = c.EvmFeeEstimator.BumpFee(ctx, previousAttempt.Fee(), etx.GasLimit, keySpecificMaxGasPriceWei, priorAttempts)
	if err != nil {
		return attempt, bumpedFee, bumpedFeeLimit, true, errors.Wrap(err, "failed to bump fee") // estimator errors are retryable
	}

	attempt, retryable, err = c.NewCustomTxAttempt(etx, bumpedFee, bumpedFeeLimit, previousAttempt.TxType, lggr)
	return attempt, bumpedFee, bumpedFeeLimit, retryable, err
}

// NewCustomTxAttempt is the lowest level func where the fee parameters + tx type must be passed in
// used in the txm for force rebroadcast where fees and tx type are pre-determined without an estimator
func (c *evmTxAttemptBuilder) NewCustomTxAttempt(etx EthTx, fee gas.EvmFee, gasLimit uint32, txType int, lggr logger.Logger) (attempt EthTxAttempt, retryable bool, err error) {
	switch txType {
	case 0x0: // legacy
		if fee.Legacy == nil {
			err = errors.Errorf("Attempt %v is a type 0 transaction but estimator did not return legacy fee bump", attempt.ID)
			logger.Sugared(lggr).AssumptionViolation(err.Error())
			return attempt, false, err // not retryable
		}
		attempt, err = c.newLegacyAttempt(etx, fee.Legacy, gasLimit)
		return attempt, true, err
	case 0x2: // dynamic, EIP1559
		if fee.Dynamic == nil {
			err = errors.Errorf("Attempt %v is a type 2 transaction but estimator did not return dynamic fee bump", attempt.ID)
			logger.Sugared(lggr).AssumptionViolation(err.Error())
			return attempt, false, err // not retryable
		}
		attempt, err = c.newDynamicFeeAttempt(etx, *fee.Dynamic, gasLimit)
		return attempt, true, err
	default:
		err = errors.Errorf("invariant violation: Attempt %v had unrecognised transaction type %v"+
			"This is a bug! Please report to https://github.com/smartcontractkit/chainlink/issues", attempt.ID, attempt.TxType)
		logger.Sugared(lggr).AssumptionViolation(err.Error())
		return attempt, false, err // not retryable
	}
}

// NewEmptyTxAttempt is used in ForceRebroadcast to create a signed tx with zero value sent to the zero address
func (c *evmTxAttemptBuilder) NewEmptyTxAttempt(nonce uint64, feeLimit uint32, fee gas.EvmFee, fromAddress common.Address) (attempt EthTxAttempt, err error) {
	value := big.NewInt(0)
	payload := []byte{}

	if fee.Legacy == nil {
		return attempt, errors.New("NewEmptyTranscation: legacy fee cannot be nil")
	}

	tx := types.NewTransaction(nonce, fromAddress, value, uint64(feeLimit), fee.Legacy.ToInt(), payload)

	hash, signedTxBytes, err := c.SignTx(fromAddress, tx)
	if err != nil {
		return attempt, errors.Wrapf(err, "error using account %s to sign empty transaction", fromAddress.String())
	}

	attempt.SignedRawTx = signedTxBytes
	attempt.Hash = hash
	return attempt, nil

}

func (c *evmTxAttemptBuilder) newDynamicFeeAttempt(etx EthTx, fee gas.DynamicFee, gasLimit uint32) (attempt EthTxAttempt, err error) {
>>>>>>> bc2f026a
	if err = validateDynamicFeeGas(c.config, fee, gasLimit, etx); err != nil {
		return attempt, errors.Wrap(err, "error validating gas")
	}

	var al types.AccessList
	if etx.AccessList.Valid {
		al = etx.AccessList.AccessList
	}
	nativeToAddress := *etx.ToAddress.(*evmtypes.Address).NativeAddress()
	d := newDynamicFeeTransaction(
		uint64(*etx.Nonce),
		nativeToAddress,
		&etx.Value,
		gasLimit,
		&c.chainID,
		fee.TipCap,
		fee.FeeCap,
		etx.EncodedPayload,
		al,
	)
	tx := types.NewTx(&d)
	attempt, err = c.newSignedAttempt(etx, tx)
	if err != nil {
		return attempt, err
	}
	attempt.GasTipCap = fee.TipCap
	attempt.GasFeeCap = fee.FeeCap
	attempt.ChainSpecificGasLimit = gasLimit
	attempt.TxType = 2
	return attempt, nil
}

var Max256BitUInt = big.NewInt(0).Exp(big.NewInt(2), big.NewInt(256), nil)

// validateDynamicFeeGas is a sanity check - we have other checks elsewhere, but this
// makes sure we _never_ create an invalid attempt
func validateDynamicFeeGas[ADDR types2.Hashable, TX_HASH types2.Hashable](cfg Config, fee gas.DynamicFee, gasLimit uint32, etx EthTx[ADDR, TX_HASH]) error {
	gasTipCap, gasFeeCap := fee.TipCap, fee.FeeCap

	if gasTipCap == nil {
		panic("gas tip cap missing")
	}
	if gasFeeCap == nil {
		panic("gas fee cap missing")
	}
	// Assertions from:	https://github.com/ethereum/EIPs/blob/master/EIPS/eip-1559.md
	// Prevent impossibly large numbers
	if gasFeeCap.ToInt().Cmp(Max256BitUInt) > 0 {
		return errors.New("impossibly large fee cap")
	}
	if gasTipCap.ToInt().Cmp(Max256BitUInt) > 0 {
		return errors.New("impossibly large tip cap")
	}
	// The total must be at least as large as the tip
	if gasFeeCap.Cmp(gasTipCap) < 0 {
		return errors.Errorf("gas fee cap must be greater than or equal to gas tip cap (fee cap: %s, tip cap: %s)", gasFeeCap.String(), gasTipCap.String())
	}

	// Configuration sanity-check
	nativeFromAddress := *etx.FromAddress.(*evmtypes.Address).NativeAddress()
	max := cfg.KeySpecificMaxGasPriceWei(nativeFromAddress)
	if gasFeeCap.Cmp(max) > 0 {
		return errors.Errorf("cannot create tx attempt: specified gas fee cap of %s would exceed max configured gas price of %s for key %s", gasFeeCap.String(), max.String(), nativeFromAddress.Hex())
	}
	// Tip must be above minimum
	minTip := cfg.EvmGasTipCapMinimum()
	if gasTipCap.Cmp(minTip) < 0 {
		return errors.Errorf("cannot create tx attempt: specified gas tip cap of %s is below min configured gas tip of %s for key %s", gasTipCap.String(), minTip.String(), nativeFromAddress.Hex())
	}
	return nil
}

func newDynamicFeeTransaction(nonce uint64, to common.Address, value *assets.Eth, gasLimit uint32, chainID *big.Int, gasTipCap, gasFeeCap *assets.Wei, data []byte, accessList types.AccessList) types.DynamicFeeTx {
	return types.DynamicFeeTx{
		ChainID:    chainID,
		Nonce:      nonce,
		GasTipCap:  gasTipCap.ToInt(),
		GasFeeCap:  gasFeeCap.ToInt(),
		Gas:        uint64(gasLimit),
		To:         &to,
		Value:      value.ToInt(),
		Data:       data,
		AccessList: accessList,
	}
}

<<<<<<< HEAD
func (c *ChainKeyStore[ADDR, TX_HASH]) NewLegacyAttempt(etx EthTx[ADDR, TX_HASH], gasPrice *assets.Wei, gasLimit uint32) (attempt EthTxAttempt[ADDR, TX_HASH], err error) {
	if err = validateLegacyGas(c.config, gasPrice, gasLimit, *etx.FromAddress.(*evmtypes.Address).NativeAddress()); err != nil {
=======
func (c *evmTxAttemptBuilder) newLegacyAttempt(etx EthTx, gasPrice *assets.Wei, gasLimit uint32) (attempt EthTxAttempt, err error) {
	if err = validateLegacyGas(c.config, gasPrice, gasLimit, etx); err != nil {
>>>>>>> bc2f026a
		return attempt, errors.Wrap(err, "error validating gas")
	}

	tx := newLegacyTransaction(
		uint64(*etx.Nonce),
		*etx.ToAddress.(*evmtypes.Address).NativeAddress(),
		etx.Value.ToInt(),
		gasLimit,
		gasPrice,
		etx.EncodedPayload,
	)

	transaction := types.NewTx(&tx)
	hash, signedTxBytes, err := c.SignTx(etx.FromAddress, transaction)
	if err != nil {
		return attempt, errors.Wrapf(err, "error using account %s to sign transaction %v", etx.FromAddress.String(), etx.ID)
	}

	attempt.State = txmgrtypes.TxAttemptInProgress
	attempt.SignedRawTx = signedTxBytes
	attempt.EthTxID = etx.ID
	attempt.GasPrice = gasPrice
	attempt.Hash = *hash
	attempt.TxType = 0
	attempt.ChainSpecificGasLimit = gasLimit
	attempt.EthTx = etx

	return attempt, nil
}

// validateLegacyGas is a sanity check - we have other checks elsewhere, but this
// makes sure we _never_ create an invalid attempt
func validateLegacyGas(cfg Config, gasPrice *assets.Wei, gasLimit uint32, fromAddress common.Address) error {
	if gasPrice == nil {
		panic("gas price missing")
	}
	max := cfg.KeySpecificMaxGasPriceWei(fromAddress)
	if gasPrice.Cmp(max) > 0 {
		return errors.Errorf("cannot create tx attempt: specified gas price of %s would exceed max configured gas price of %s for key %s", gasPrice.String(), max.String(), fromAddress.String())
	}
	min := cfg.EvmMinGasPriceWei()
	if gasPrice.Cmp(min) < 0 {
		return errors.Errorf("cannot create tx attempt: specified gas price of %s is below min configured gas price of %s for key %s", gasPrice.String(), min.String(), fromAddress.String())
	}
	return nil
}

<<<<<<< HEAD
func (c *ChainKeyStore[ADDR, TX_HASH]) newSignedAttempt(etx EthTx[ADDR, TX_HASH], tx *types.Transaction) (attempt EthTxAttempt[ADDR, TX_HASH], err error) {
	hash, signedTxBytes, err := c.signTx(etx.FromAddress, tx)
=======
func (c *evmTxAttemptBuilder) newSignedAttempt(etx EthTx, tx *types.Transaction) (attempt EthTxAttempt, err error) {
	hash, signedTxBytes, err := c.SignTx(etx.FromAddress, tx)
>>>>>>> bc2f026a
	if err != nil {
		return attempt, errors.Wrapf(err, "error using account %s to sign transaction %v", etx.FromAddress.String(), etx.ID)
	}

	attempt.State = txmgrtypes.TxAttemptInProgress
	attempt.SignedRawTx = signedTxBytes
	attempt.EthTxID = etx.ID
	attempt.EthTx = etx
	attempt.Hash = *hash

	return attempt, nil
}

func newLegacyTransaction(nonce uint64, to common.Address, value *big.Int, gasLimit uint32, gasPrice *assets.Wei, data []byte) types.LegacyTx {
	return types.LegacyTx{
		Nonce:    nonce,
		To:       &to,
		Value:    value,
		Gas:      uint64(gasLimit),
		GasPrice: gasPrice.ToInt(),
		Data:     data,
	}
}

<<<<<<< HEAD
func (c *ChainKeyStore[ADDR, TX_HASH]) signTx(address ADDR, tx *types.Transaction) (*TX_HASH, []byte, error) {
	// Native EVM types used here will be removed in later PRs.
	signedTx, txHash, err := c.keystore.SignTx(address, tx, &c.chainID)
	if err != nil {
		return nil, nil, errors.Wrap(err, "signTx failed")
	}
	rlp := new(bytes.Buffer)
	if err := signedTx.EncodeRLP(rlp); err != nil {
		return nil, nil, errors.Wrap(err, "signTx failed")
=======
func (c *evmTxAttemptBuilder) SignTx(address common.Address, tx *types.Transaction) (common.Hash, []byte, error) {
	signedTx, err := c.keystore.SignTx(address, tx, &c.chainID)
	if err != nil {
		return common.Hash{}, nil, errors.Wrap(err, "SignTx failed")
	}
	rlp := new(bytes.Buffer)
	if err := signedTx.EncodeRLP(rlp); err != nil {
		return common.Hash{}, nil, errors.Wrap(err, "SignTx failed")
>>>>>>> bc2f026a
	}
	return txHash, rlp.Bytes(), err
}

func getEvmAddress(h types2.Hashable) *evmtypes.Address {
	// The runtime cast here will be removed when the Config interface start implementing Hashable.
	return h.(*evmtypes.Address)
}<|MERGE_RESOLUTION|>--- conflicted
+++ resolved
@@ -5,7 +5,6 @@
 	"context"
 	"math/big"
 
-	"github.com/ethereum/go-ethereum/common"
 	"github.com/ethereum/go-ethereum/core/types"
 	"github.com/pkg/errors"
 
@@ -14,34 +13,29 @@
 	"github.com/smartcontractkit/chainlink/core/assets"
 	"github.com/smartcontractkit/chainlink/core/chains/evm/gas"
 	evmtypes "github.com/smartcontractkit/chainlink/core/chains/evm/types"
-<<<<<<< HEAD
-)
-
-func (c *ChainKeyStore[ADDR, TX_HASH]) NewDynamicFeeAttempt(etx EthTx[ADDR, TX_HASH], fee gas.DynamicFee, gasLimit uint32) (attempt EthTxAttempt[ADDR, TX_HASH], err error) {
-=======
 	"github.com/smartcontractkit/chainlink/core/logger"
 )
 
-type TxAttemptSigner interface {
-	SignTx(fromAddress common.Address, tx *types.Transaction, chainID *big.Int) (*types.Transaction, error)
-}
-
-var _ txmgrtypes.TxAttemptBuilder[*evmtypes.Head, gas.EvmFee, common.Address, common.Hash, EthTx, EthTxAttempt] = (*evmTxAttemptBuilder)(nil)
+type TxAttemptSigner[ADDR types2.Hashable] interface {
+	SignTx(fromAddress ADDR, tx *types.Transaction, chainID *big.Int) (*types.Transaction, error)
+}
+
+var _ txmgrtypes.TxAttemptBuilder[*evmtypes.Head, gas.EvmFee, *evmtypes.Address, *evmtypes.TxHash, EthTx[*evmtypes.Address, *evmtypes.TxHash], EthTxAttempt[*evmtypes.Address, *evmtypes.TxHash]] = (*evmTxAttemptBuilder)(nil)
 
 type evmTxAttemptBuilder struct {
 	chainID  big.Int
 	config   Config
-	keystore TxAttemptSigner
+	keystore TxAttemptSigner[*evmtypes.Address]
 	gas.EvmFeeEstimator
 }
 
-func NewEvmTxAttemptBuilder(chainID big.Int, config Config, keystore TxAttemptSigner, estimator gas.EvmFeeEstimator) *evmTxAttemptBuilder {
+func NewEvmTxAttemptBuilder(chainID big.Int, config Config, keystore TxAttemptSigner[*evmtypes.Address], estimator gas.EvmFeeEstimator) *evmTxAttemptBuilder {
 	return &evmTxAttemptBuilder{chainID, config, keystore, estimator}
 }
 
 // NewTxAttempt builds an new attempt using the configured fee estimator + using the EIP1559 config to determine tx type
 // used for when a brand new transaction is being created in the txm
-func (c *evmTxAttemptBuilder) NewTxAttempt(ctx context.Context, etx EthTx, lggr logger.Logger, opts ...txmgrtypes.Opt) (attempt EthTxAttempt, fee gas.EvmFee, feeLimit uint32, retryable bool, err error) {
+func (c *evmTxAttemptBuilder) NewTxAttempt(ctx context.Context, etx EthTx[*evmtypes.Address, *evmtypes.TxHash], lggr logger.Logger, opts ...txmgrtypes.Opt) (attempt EthTxAttempt[*evmtypes.Address, *evmtypes.TxHash], fee gas.EvmFee, feeLimit uint32, retryable bool, err error) {
 	txType := 0x0
 	if c.config.EvmEIP1559DynamicFees() {
 		txType = 0x2
@@ -51,8 +45,8 @@
 
 // NewTxAttemptWithType builds a new attempt with a new fee estimation where the txType can be specified by the caller
 // used for L2 re-estimation on broadcasting (note EIP1559 must be disabled otherwise this will fail with mismatched fees + tx type)
-func (c *evmTxAttemptBuilder) NewTxAttemptWithType(ctx context.Context, etx EthTx, lggr logger.Logger, txType int, opts ...txmgrtypes.Opt) (attempt EthTxAttempt, fee gas.EvmFee, feeLimit uint32, retryable bool, err error) {
-	keySpecificMaxGasPriceWei := c.config.KeySpecificMaxGasPriceWei(etx.FromAddress)
+func (c *evmTxAttemptBuilder) NewTxAttemptWithType(ctx context.Context, etx EthTx[*evmtypes.Address, *evmtypes.TxHash], lggr logger.Logger, txType int, opts ...txmgrtypes.Opt) (attempt EthTxAttempt[*evmtypes.Address, *evmtypes.TxHash], fee gas.EvmFee, feeLimit uint32, retryable bool, err error) {
+	keySpecificMaxGasPriceWei := c.config.KeySpecificMaxGasPriceWei(*etx.FromAddress.NativeAddress())
 	fee, feeLimit, err = c.EvmFeeEstimator.GetFee(ctx, etx.EncodedPayload, etx.GasLimit, keySpecificMaxGasPriceWei, opts...)
 	if err != nil {
 		return attempt, fee, feeLimit, true, errors.Wrap(err, "failed to get fee") // estimator errors are retryable
@@ -64,8 +58,8 @@
 
 // NewBumpTxAttempt builds a new attempt with a bumped fee - based on the previous attempt tx type
 // used in the txm broadcaster + confirmer when tx ix rejected for too low fee or is not included in a timely manner
-func (c *evmTxAttemptBuilder) NewBumpTxAttempt(ctx context.Context, etx EthTx, previousAttempt EthTxAttempt, priorAttempts []txmgrtypes.PriorAttempt[gas.EvmFee, common.Hash], lggr logger.Logger) (attempt EthTxAttempt, bumpedFee gas.EvmFee, bumpedFeeLimit uint32, retryable bool, err error) {
-	keySpecificMaxGasPriceWei := c.config.KeySpecificMaxGasPriceWei(etx.FromAddress)
+func (c *evmTxAttemptBuilder) NewBumpTxAttempt(ctx context.Context, etx EthTx[*evmtypes.Address, *evmtypes.TxHash], previousAttempt EthTxAttempt[*evmtypes.Address, *evmtypes.TxHash], priorAttempts []txmgrtypes.PriorAttempt[gas.EvmFee, *evmtypes.TxHash], lggr logger.Logger) (attempt EthTxAttempt[*evmtypes.Address, *evmtypes.TxHash], bumpedFee gas.EvmFee, bumpedFeeLimit uint32, retryable bool, err error) {
+	keySpecificMaxGasPriceWei := c.config.KeySpecificMaxGasPriceWei(*etx.FromAddress.NativeAddress())
 	bumpedFee, bumpedFeeLimit, err = c.EvmFeeEstimator.BumpFee(ctx, previousAttempt.Fee(), etx.GasLimit, keySpecificMaxGasPriceWei, priorAttempts)
 	if err != nil {
 		return attempt, bumpedFee, bumpedFeeLimit, true, errors.Wrap(err, "failed to bump fee") // estimator errors are retryable
@@ -77,7 +71,7 @@
 
 // NewCustomTxAttempt is the lowest level func where the fee parameters + tx type must be passed in
 // used in the txm for force rebroadcast where fees and tx type are pre-determined without an estimator
-func (c *evmTxAttemptBuilder) NewCustomTxAttempt(etx EthTx, fee gas.EvmFee, gasLimit uint32, txType int, lggr logger.Logger) (attempt EthTxAttempt, retryable bool, err error) {
+func (c *evmTxAttemptBuilder) NewCustomTxAttempt(etx EthTx[*evmtypes.Address, *evmtypes.TxHash], fee gas.EvmFee, gasLimit uint32, txType int, lggr logger.Logger) (attempt EthTxAttempt[*evmtypes.Address, *evmtypes.TxHash], retryable bool, err error) {
 	switch txType {
 	case 0x0: // legacy
 		if fee.Legacy == nil {
@@ -104,7 +98,7 @@
 }
 
 // NewEmptyTxAttempt is used in ForceRebroadcast to create a signed tx with zero value sent to the zero address
-func (c *evmTxAttemptBuilder) NewEmptyTxAttempt(nonce uint64, feeLimit uint32, fee gas.EvmFee, fromAddress common.Address) (attempt EthTxAttempt, err error) {
+func (c *evmTxAttemptBuilder) NewEmptyTxAttempt(nonce uint64, feeLimit uint32, fee gas.EvmFee, fromAddress *evmtypes.Address) (attempt EthTxAttempt[*evmtypes.Address, *evmtypes.TxHash], err error) {
 	value := big.NewInt(0)
 	payload := []byte{}
 
@@ -112,7 +106,7 @@
 		return attempt, errors.New("NewEmptyTranscation: legacy fee cannot be nil")
 	}
 
-	tx := types.NewTransaction(nonce, fromAddress, value, uint64(feeLimit), fee.Legacy.ToInt(), payload)
+	tx := types.NewTransaction(nonce, *fromAddress.NativeAddress(), value, uint64(feeLimit), fee.Legacy.ToInt(), payload)
 
 	hash, signedTxBytes, err := c.SignTx(fromAddress, tx)
 	if err != nil {
@@ -125,8 +119,7 @@
 
 }
 
-func (c *evmTxAttemptBuilder) newDynamicFeeAttempt(etx EthTx, fee gas.DynamicFee, gasLimit uint32) (attempt EthTxAttempt, err error) {
->>>>>>> bc2f026a
+func (c *evmTxAttemptBuilder) newDynamicFeeAttempt(etx EthTx[*evmtypes.Address, *evmtypes.TxHash], fee gas.DynamicFee, gasLimit uint32) (attempt EthTxAttempt[*evmtypes.Address, *evmtypes.TxHash], err error) {
 	if err = validateDynamicFeeGas(c.config, fee, gasLimit, etx); err != nil {
 		return attempt, errors.Wrap(err, "error validating gas")
 	}
@@ -135,10 +128,9 @@
 	if etx.AccessList.Valid {
 		al = etx.AccessList.AccessList
 	}
-	nativeToAddress := *etx.ToAddress.(*evmtypes.Address).NativeAddress()
 	d := newDynamicFeeTransaction(
 		uint64(*etx.Nonce),
-		nativeToAddress,
+		etx.ToAddress,
 		&etx.Value,
 		gasLimit,
 		&c.chainID,
@@ -163,7 +155,7 @@
 
 // validateDynamicFeeGas is a sanity check - we have other checks elsewhere, but this
 // makes sure we _never_ create an invalid attempt
-func validateDynamicFeeGas[ADDR types2.Hashable, TX_HASH types2.Hashable](cfg Config, fee gas.DynamicFee, gasLimit uint32, etx EthTx[ADDR, TX_HASH]) error {
+func validateDynamicFeeGas(cfg Config, fee gas.DynamicFee, gasLimit uint32, etx EthTx[*evmtypes.Address, *evmtypes.TxHash]) error {
 	gasTipCap, gasFeeCap := fee.TipCap, fee.FeeCap
 
 	if gasTipCap == nil {
@@ -186,46 +178,40 @@
 	}
 
 	// Configuration sanity-check
-	nativeFromAddress := *etx.FromAddress.(*evmtypes.Address).NativeAddress()
-	max := cfg.KeySpecificMaxGasPriceWei(nativeFromAddress)
+	max := cfg.KeySpecificMaxGasPriceWei(*etx.FromAddress.NativeAddress())
 	if gasFeeCap.Cmp(max) > 0 {
-		return errors.Errorf("cannot create tx attempt: specified gas fee cap of %s would exceed max configured gas price of %s for key %s", gasFeeCap.String(), max.String(), nativeFromAddress.Hex())
+		return errors.Errorf("cannot create tx attempt: specified gas fee cap of %s would exceed max configured gas price of %s for key %s", gasFeeCap.String(), max.String(), etx.FromAddress.String())
 	}
 	// Tip must be above minimum
 	minTip := cfg.EvmGasTipCapMinimum()
 	if gasTipCap.Cmp(minTip) < 0 {
-		return errors.Errorf("cannot create tx attempt: specified gas tip cap of %s is below min configured gas tip of %s for key %s", gasTipCap.String(), minTip.String(), nativeFromAddress.Hex())
+		return errors.Errorf("cannot create tx attempt: specified gas tip cap of %s is below min configured gas tip of %s for key %s", gasTipCap.String(), minTip.String(), etx.FromAddress.String())
 	}
 	return nil
 }
 
-func newDynamicFeeTransaction(nonce uint64, to common.Address, value *assets.Eth, gasLimit uint32, chainID *big.Int, gasTipCap, gasFeeCap *assets.Wei, data []byte, accessList types.AccessList) types.DynamicFeeTx {
+func newDynamicFeeTransaction(nonce uint64, to *evmtypes.Address, value *assets.Eth, gasLimit uint32, chainID *big.Int, gasTipCap, gasFeeCap *assets.Wei, data []byte, accessList types.AccessList) types.DynamicFeeTx {
 	return types.DynamicFeeTx{
 		ChainID:    chainID,
 		Nonce:      nonce,
 		GasTipCap:  gasTipCap.ToInt(),
 		GasFeeCap:  gasFeeCap.ToInt(),
 		Gas:        uint64(gasLimit),
-		To:         &to,
+		To:         to.NativeAddress(),
 		Value:      value.ToInt(),
 		Data:       data,
 		AccessList: accessList,
 	}
 }
 
-<<<<<<< HEAD
-func (c *ChainKeyStore[ADDR, TX_HASH]) NewLegacyAttempt(etx EthTx[ADDR, TX_HASH], gasPrice *assets.Wei, gasLimit uint32) (attempt EthTxAttempt[ADDR, TX_HASH], err error) {
-	if err = validateLegacyGas(c.config, gasPrice, gasLimit, *etx.FromAddress.(*evmtypes.Address).NativeAddress()); err != nil {
-=======
-func (c *evmTxAttemptBuilder) newLegacyAttempt(etx EthTx, gasPrice *assets.Wei, gasLimit uint32) (attempt EthTxAttempt, err error) {
+func (c *evmTxAttemptBuilder) newLegacyAttempt(etx EthTx[*evmtypes.Address, *evmtypes.TxHash], gasPrice *assets.Wei, gasLimit uint32) (attempt EthTxAttempt[*evmtypes.Address, *evmtypes.TxHash], err error) {
 	if err = validateLegacyGas(c.config, gasPrice, gasLimit, etx); err != nil {
->>>>>>> bc2f026a
 		return attempt, errors.Wrap(err, "error validating gas")
 	}
 
 	tx := newLegacyTransaction(
 		uint64(*etx.Nonce),
-		*etx.ToAddress.(*evmtypes.Address).NativeAddress(),
+		etx.ToAddress,
 		etx.Value.ToInt(),
 		gasLimit,
 		gasPrice,
@@ -242,7 +228,7 @@
 	attempt.SignedRawTx = signedTxBytes
 	attempt.EthTxID = etx.ID
 	attempt.GasPrice = gasPrice
-	attempt.Hash = *hash
+	attempt.Hash = hash
 	attempt.TxType = 0
 	attempt.ChainSpecificGasLimit = gasLimit
 	attempt.EthTx = etx
@@ -252,28 +238,23 @@
 
 // validateLegacyGas is a sanity check - we have other checks elsewhere, but this
 // makes sure we _never_ create an invalid attempt
-func validateLegacyGas(cfg Config, gasPrice *assets.Wei, gasLimit uint32, fromAddress common.Address) error {
+func validateLegacyGas(cfg Config, gasPrice *assets.Wei, gasLimit uint32, etx EthTx[*evmtypes.Address, *evmtypes.TxHash]) error {
 	if gasPrice == nil {
 		panic("gas price missing")
 	}
-	max := cfg.KeySpecificMaxGasPriceWei(fromAddress)
+	max := cfg.KeySpecificMaxGasPriceWei(*etx.FromAddress.NativeAddress())
 	if gasPrice.Cmp(max) > 0 {
-		return errors.Errorf("cannot create tx attempt: specified gas price of %s would exceed max configured gas price of %s for key %s", gasPrice.String(), max.String(), fromAddress.String())
+		return errors.Errorf("cannot create tx attempt: specified gas price of %s would exceed max configured gas price of %s for key %s", gasPrice.String(), max.String(), etx.FromAddress.String())
 	}
 	min := cfg.EvmMinGasPriceWei()
 	if gasPrice.Cmp(min) < 0 {
-		return errors.Errorf("cannot create tx attempt: specified gas price of %s is below min configured gas price of %s for key %s", gasPrice.String(), min.String(), fromAddress.String())
+		return errors.Errorf("cannot create tx attempt: specified gas price of %s is below min configured gas price of %s for key %s", gasPrice.String(), min.String(), etx.FromAddress.String())
 	}
 	return nil
 }
 
-<<<<<<< HEAD
-func (c *ChainKeyStore[ADDR, TX_HASH]) newSignedAttempt(etx EthTx[ADDR, TX_HASH], tx *types.Transaction) (attempt EthTxAttempt[ADDR, TX_HASH], err error) {
-	hash, signedTxBytes, err := c.signTx(etx.FromAddress, tx)
-=======
-func (c *evmTxAttemptBuilder) newSignedAttempt(etx EthTx, tx *types.Transaction) (attempt EthTxAttempt, err error) {
+func (c *evmTxAttemptBuilder) newSignedAttempt(etx EthTx[*evmtypes.Address, *evmtypes.TxHash], tx *types.Transaction) (attempt EthTxAttempt[*evmtypes.Address, *evmtypes.TxHash], err error) {
 	hash, signedTxBytes, err := c.SignTx(etx.FromAddress, tx)
->>>>>>> bc2f026a
 	if err != nil {
 		return attempt, errors.Wrapf(err, "error using account %s to sign transaction %v", etx.FromAddress.String(), etx.ID)
 	}
@@ -282,15 +263,15 @@
 	attempt.SignedRawTx = signedTxBytes
 	attempt.EthTxID = etx.ID
 	attempt.EthTx = etx
-	attempt.Hash = *hash
-
-	return attempt, nil
-}
-
-func newLegacyTransaction(nonce uint64, to common.Address, value *big.Int, gasLimit uint32, gasPrice *assets.Wei, data []byte) types.LegacyTx {
+	attempt.Hash = hash
+
+	return attempt, nil
+}
+
+func newLegacyTransaction(nonce uint64, to *evmtypes.Address, value *big.Int, gasLimit uint32, gasPrice *assets.Wei, data []byte) types.LegacyTx {
 	return types.LegacyTx{
 		Nonce:    nonce,
-		To:       &to,
+		To:       to.NativeAddress(),
 		Value:    value,
 		Gas:      uint64(gasLimit),
 		GasPrice: gasPrice.ToInt(),
@@ -298,31 +279,15 @@
 	}
 }
 
-<<<<<<< HEAD
-func (c *ChainKeyStore[ADDR, TX_HASH]) signTx(address ADDR, tx *types.Transaction) (*TX_HASH, []byte, error) {
-	// Native EVM types used here will be removed in later PRs.
-	signedTx, txHash, err := c.keystore.SignTx(address, tx, &c.chainID)
-	if err != nil {
-		return nil, nil, errors.Wrap(err, "signTx failed")
+func (c *evmTxAttemptBuilder) SignTx(address *evmtypes.Address, tx *types.Transaction) (*evmtypes.TxHash, []byte, error) {
+	signedTx, err := c.keystore.SignTx(address, tx, &c.chainID)
+	if err != nil {
+		return nil, nil, errors.Wrap(err, "SignTx failed")
 	}
 	rlp := new(bytes.Buffer)
 	if err := signedTx.EncodeRLP(rlp); err != nil {
-		return nil, nil, errors.Wrap(err, "signTx failed")
-=======
-func (c *evmTxAttemptBuilder) SignTx(address common.Address, tx *types.Transaction) (common.Hash, []byte, error) {
-	signedTx, err := c.keystore.SignTx(address, tx, &c.chainID)
-	if err != nil {
-		return common.Hash{}, nil, errors.Wrap(err, "SignTx failed")
-	}
-	rlp := new(bytes.Buffer)
-	if err := signedTx.EncodeRLP(rlp); err != nil {
-		return common.Hash{}, nil, errors.Wrap(err, "SignTx failed")
->>>>>>> bc2f026a
-	}
-	return txHash, rlp.Bytes(), err
-}
-
-func getEvmAddress(h types2.Hashable) *evmtypes.Address {
-	// The runtime cast here will be removed when the Config interface start implementing Hashable.
-	return h.(*evmtypes.Address)
+		return nil, nil, errors.Wrap(err, "SignTx failed")
+	}
+	txHash := evmtypes.NewTxHash(signedTx.Hash())
+	return txHash, rlp.Bytes(), nil
 }