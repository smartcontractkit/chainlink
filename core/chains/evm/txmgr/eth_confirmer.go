--- conflicted
+++ resolved
@@ -112,20 +112,16 @@
 // Step 2: Check pending transactions for receipts
 // Step 3: See if any transactions have exceeded the gas bumping block threshold and, if so, bump them
 // Step 4: Check confirmed transactions to make sure they are still in the longest chain (reorg protection)
-<<<<<<< HEAD
 type EthConfirmer[
 	CHAIN_ID txmgrtypes.ID,
 	HEAD txmgrtypes.Head,
-	ADDR types.Hashable[ADDR],
-	TX_HASH types.Hashable[TX_HASH],
-	BLOCK_HASH types.Hashable[BLOCK_HASH],
+	ADDR types.Hashable,
+	TX_HASH types.Hashable,
+	BLOCK_HASH types.Hashable,
 	R any,
 	SEQ txmgrtypes.Sequence,
 	FEE txmgrtypes.Fee,
 ] struct {
-=======
-type EthConfirmer[ADDR types.Hashable, TX_HASH types.Hashable, BLOCK_HASH types.Hashable] struct {
->>>>>>> 91f7bc55
 	utils.StartStopOnce
 	txStore   txmgrtypes.TxStore[ADDR, CHAIN_ID, TX_HASH, BLOCK_HASH, NewTx[ADDR], *evmtypes.Receipt, EthTx[ADDR, TX_HASH], EthTxAttempt[ADDR, TX_HASH], SEQ]
 	lggr      logger.Logger
@@ -1160,11 +1156,7 @@
 
 // observeUntilTxConfirmed observes the promBlocksUntilTxConfirmed metric for each confirmed
 // transaction.
-<<<<<<< HEAD
-func observeUntilTxConfirmed[CHAIN_ID txmgrtypes.ID, ADDR types.Hashable[ADDR], TX_HASH types.Hashable[TX_HASH]](chainID CHAIN_ID, attempts []EthTxAttempt[ADDR, TX_HASH], receipts []*evmtypes.Receipt) {
-=======
-func observeUntilTxConfirmed[ADDR types.Hashable, TX_HASH types.Hashable](chainID big.Int, attempts []EthTxAttempt[ADDR, TX_HASH], receipts []*evmtypes.Receipt) {
->>>>>>> 91f7bc55
+func observeUntilTxConfirmed[CHAIN_ID txmgrtypes.ID, ADDR types.Hashable, TX_HASH types.Hashable](chainID CHAIN_ID, attempts []EthTxAttempt[ADDR, TX_HASH], receipts []*evmtypes.Receipt) {
 	for _, attempt := range attempts {
 		for _, r := range receipts {
 			if attempt.Hash.String() != r.TxHash.String() {
