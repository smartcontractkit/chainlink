--- conflicted
+++ resolved
@@ -1086,11 +1086,7 @@
 	if gasLimit == 0 {
 		gasLimit = ec.config.EvmGasLimitDefault()
 	}
-<<<<<<< HEAD
-	tx, err := sendEmptyTransaction(ctx, ec.ethClient, ec.ks, uint64(nonce), gasLimit, big.NewInt(int64(gasPriceWei)), fromAddress, &ec.chainID)
-=======
-	tx, err := sendEmptyTransaction(ctx, ec.ethClient, ec.keystore, nonce, gasLimit, big.NewInt(int64(gasPriceWei)), fromAddress, &ec.chainID)
->>>>>>> c99fc3e3
+	tx, err := sendEmptyTransaction(ctx, ec.ethClient, ec.ks, nonce, gasLimit, big.NewInt(int64(gasPriceWei)), fromAddress, &ec.chainID)
 	if err != nil {
 		return gethCommon.Hash{}, errors.Wrap(err, "(EthConfirmer).sendEmptyTransaction failed")
 	}
