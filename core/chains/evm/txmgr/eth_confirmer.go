package txmgr

import (
	"context"
	"fmt"
	"math/big"
	"sort"
	"strconv"
	"sync"
	"time"

	"github.com/ethereum/go-ethereum"
	gethCommon "github.com/ethereum/go-ethereum/common"
	"github.com/ethereum/go-ethereum/common/hexutil"
	gethTypes "github.com/ethereum/go-ethereum/core/types"
	"github.com/ethereum/go-ethereum/rpc"
	"github.com/pkg/errors"
	"github.com/prometheus/client_golang/prometheus"
	"github.com/prometheus/client_golang/prometheus/promauto"
	"go.uber.org/multierr"

	txmgrtypes "github.com/smartcontractkit/chainlink/common/txmgr/types"
	"github.com/smartcontractkit/chainlink/core/assets"
	evmclient "github.com/smartcontractkit/chainlink/core/chains/evm/client"
	"github.com/smartcontractkit/chainlink/core/chains/evm/gas"
	"github.com/smartcontractkit/chainlink/core/chains/evm/label"
	evmtypes "github.com/smartcontractkit/chainlink/core/chains/evm/types"
	"github.com/smartcontractkit/chainlink/core/logger"
	"github.com/smartcontractkit/chainlink/core/services/pg"
	"github.com/smartcontractkit/chainlink/core/utils"
)

const (
	// processHeadTimeout represents a sanity limit on how long ProcessHead
	// should take to complete
	processHeadTimeout = 10 * time.Minute

	// logAfterNConsecutiveBlocksChainTooShort logs a warning if we go at least
	// this many consecutive blocks with a re-org protection chain that is too
	// short
	//
	// we don't log every time because on startup it can be lower, only if it
	// persists does it indicate a serious problem
	logAfterNConsecutiveBlocksChainTooShort = 10
)

var (
	// ErrCouldNotGetReceipt is the error string we save if we reach our finality depth for a confirmed transaction without ever getting a receipt
	// This most likely happened because an external wallet used the account for this nonce
	ErrCouldNotGetReceipt = "could not get receipt"

	promNumGasBumps = promauto.NewCounterVec(prometheus.CounterOpts{
		Name: "tx_manager_num_gas_bumps",
		Help: "Number of gas bumps",
	}, []string{"evmChainID"})

	promGasBumpExceedsLimit = promauto.NewCounterVec(prometheus.CounterOpts{
		Name: "tx_manager_gas_bump_exceeds_limit",
		Help: "Number of times gas bumping failed from exceeding the configured limit. Any counts of this type indicate a serious problem.",
	}, []string{"evmChainID"})
	promNumConfirmedTxs = promauto.NewCounterVec(prometheus.CounterOpts{
		Name: "tx_manager_num_confirmed_transactions",
		Help: "Total number of confirmed transactions. Note that this can err to be too high since transactions are counted on each confirmation, which can happen multiple times per transaction in the case of re-orgs",
	}, []string{"evmChainID"})
	promNumSuccessfulTxs = promauto.NewCounterVec(prometheus.CounterOpts{
		Name: "tx_manager_num_successful_transactions",
		Help: "Total number of successful transactions. Note that this can err to be too high since transactions are counted on each confirmation, which can happen multiple times per transaction in the case of re-orgs",
	}, []string{"evmChainID"})
	promRevertedTxCount = promauto.NewCounterVec(prometheus.CounterOpts{
		Name: "tx_manager_num_tx_reverted",
		Help: "Number of times a transaction reverted on-chain. Note that this can err to be too high since transactions are counted on each confirmation, which can happen multiple times per transaction in the case of re-orgs",
	}, []string{"evmChainID"})
	promFwdTxCount = promauto.NewCounterVec(prometheus.CounterOpts{
		Name: "tx_manager_fwd_tx_count",
		Help: "The number of forwarded transaction attempts labeled by status",
	}, []string{"evmChainID", "successful"})
	promTxAttemptCount = promauto.NewGaugeVec(prometheus.GaugeOpts{
		Name: "tx_manager_tx_attempt_count",
		Help: "The number of transaction attempts that are currently being processed by the transaction manager",
	}, []string{"evmChainID"})
	promTimeUntilTxConfirmed = promauto.NewHistogramVec(prometheus.HistogramOpts{
		Name: "tx_manager_time_until_tx_confirmed",
		Help: "The amount of time elapsed from a transaction being broadcast to being included in a block.",
		Buckets: []float64{
			float64(500 * time.Millisecond),
			float64(time.Second),
			float64(5 * time.Second),
			float64(15 * time.Second),
			float64(30 * time.Second),
			float64(time.Minute),
			float64(2 * time.Minute),
			float64(5 * time.Minute),
			float64(10 * time.Minute),
		},
	}, []string{"evmChainID"})
	promBlocksUntilTxConfirmed = promauto.NewHistogramVec(prometheus.HistogramOpts{
		Name: "tx_manager_blocks_until_tx_confirmed",
		Help: "The amount of blocks that have been mined from a transaction being broadcast to being included in a block.",
		Buckets: []float64{
			float64(1),
			float64(5),
			float64(10),
			float64(20),
			float64(50),
			float64(100),
		},
	}, []string{"evmChainID"})
)

// EthConfirmer is a broad service which performs four different tasks in sequence on every new longest chain
// Step 1: Mark that all currently pending transaction attempts were broadcast before this block
// Step 2: Check pending transactions for receipts
// Step 3: See if any transactions have exceeded the gas bumping block threshold and, if so, bump them
// Step 4: Check confirmed transactions to make sure they are still in the longest chain (reorg protection)
type EthConfirmer struct {
	utils.StartStopOnce
	orm       ORM
	lggr      logger.Logger
	ethClient evmclient.Client
	txmgrtypes.TxAttemptBuilder[*evmtypes.Head, gas.EvmFee, gethCommon.Address, gethCommon.Hash, EthTx, EthTxAttempt]
	resumeCallback ResumeCallback
	config         Config
	chainID        big.Int

<<<<<<< HEAD
	addresses []gethCommon.Address
=======
	ks        KeyStore
	keyStates []ethkey.State
>>>>>>> 3d098930

	mb        *utils.Mailbox[*evmtypes.Head]
	ctx       context.Context
	ctxCancel context.CancelFunc
	wg        sync.WaitGroup

	nConsecutiveBlocksChainTooShort int
}

// NewEthConfirmer instantiates a new eth confirmer
<<<<<<< HEAD
func NewEthConfirmer(orm ORM, ethClient evmclient.Client, config Config, keystore txmgrtypes.KeyStore[gethCommon.Address, *big.Int, gethTypes.Transaction, int64],
	addresses []gethCommon.Address, estimator txmgrtypes.FeeEstimator[*evmtypes.Head, gas.EvmFee, *assets.Wei, gethCommon.Hash], resumeCallback ResumeCallback, lggr logger.Logger) *EthConfirmer {
=======
func NewEthConfirmer(orm ORM, ethClient evmclient.Client, config Config, keystore KeyStore,
	keyStates []ethkey.State, resumeCallback ResumeCallback,
	txAttemptBuilder txmgrtypes.TxAttemptBuilder[*evmtypes.Head, gas.EvmFee, gethCommon.Address, gethCommon.Hash, EthTx, EthTxAttempt],
	lggr logger.Logger) *EthConfirmer {
>>>>>>> 3d098930

	ctx, cancel := context.WithCancel(context.Background())
	lggr = lggr.Named("EthConfirmer")

	return &EthConfirmer{
		utils.StartStopOnce{},
		orm,
		lggr,
		ethClient,
		txAttemptBuilder,
		resumeCallback,
<<<<<<< HEAD
		addresses,
=======
		config,
		*ethClient.ChainID(),
		keystore,
		keyStates,
>>>>>>> 3d098930
		utils.NewSingleMailbox[*evmtypes.Head](),
		ctx,
		cancel,
		sync.WaitGroup{},
		0,
	}
}

// Start is a comment to appease the linter
func (ec *EthConfirmer) Start(_ context.Context) error {
	return ec.StartOnce("EthConfirmer", func() error {
		if ec.config.EvmGasBumpThreshold() == 0 {
			ec.lggr.Infow("Gas bumping is disabled (EVM.GasEstimator.BumpThreshold set to 0)", "ethGasBumpThreshold", 0)
		} else {
			ec.lggr.Infow(fmt.Sprintf("Gas bumping is enabled, unconfirmed transactions will have their gas price bumped every %d blocks", ec.config.EvmGasBumpThreshold()), "ethGasBumpThreshold", ec.config.EvmGasBumpThreshold())
		}

		ec.wg.Add(1)
		go ec.runLoop()

		return nil
	})
}

// Close is a comment to appease the linter
func (ec *EthConfirmer) Close() error {
	return ec.StopOnce("EthConfirmer", func() error {
		ec.ctxCancel()
		ec.wg.Wait()
		return nil
	})
}

func (ec *EthConfirmer) Name() string {
	return ec.lggr.Name()
}

func (ec *EthConfirmer) HealthReport() map[string]error {
	return map[string]error{ec.Name(): ec.StartStopOnce.Healthy()}
}

func (ec *EthConfirmer) runLoop() {
	defer ec.wg.Done()
	for {
		select {
		case <-ec.mb.Notify():
			for {
				if ec.ctx.Err() != nil {
					return
				}
				head, exists := ec.mb.Retrieve()
				if !exists {
					break
				}
				if err := ec.ProcessHead(ec.ctx, head); err != nil {
					ec.lggr.Errorw("Error processing head", "err", err)
					continue
				}
			}
		case <-ec.ctx.Done():
			return
		}
	}
}

// ProcessHead takes all required transactions for the confirmer on a new head
func (ec *EthConfirmer) ProcessHead(ctx context.Context, head txmgrtypes.Head) error {
	ctx, cancel := context.WithTimeout(ctx, processHeadTimeout)
	defer cancel()
	return ec.processHead(ctx, head)
}

// NOTE: This SHOULD NOT be run concurrently or it could behave badly
func (ec *EthConfirmer) processHead(ctx context.Context, head txmgrtypes.Head) error {
	mark := time.Now()

	ec.lggr.Debugw("processHead start", "headNum", head.BlockNumber(), "id", "eth_confirmer")

	if err := ec.orm.SetBroadcastBeforeBlockNum(head.BlockNumber(), ec.chainID); err != nil {
		return errors.Wrap(err, "SetBroadcastBeforeBlockNum failed")
	}
	if err := ec.CheckConfirmedMissingReceipt(ctx); err != nil {
		return errors.Wrap(err, "CheckConfirmedMissingReceipt failed")
	}

	if err := ec.CheckForReceipts(ctx, head.BlockNumber()); err != nil {
		return errors.Wrap(err, "CheckForReceipts failed")
	}

	ec.lggr.Debugw("Finished CheckForReceipts", "headNum", head.BlockNumber(), "time", time.Since(mark), "id", "eth_confirmer")
	mark = time.Now()

	if err := ec.RebroadcastWhereNecessary(ctx, head.BlockNumber()); err != nil {
		return errors.Wrap(err, "RebroadcastWhereNecessary failed")
	}

	ec.lggr.Debugw("Finished RebroadcastWhereNecessary", "headNum", head.BlockNumber(), "time", time.Since(mark), "id", "eth_confirmer")
	mark = time.Now()

	if err := ec.EnsureConfirmedTransactionsInLongestChain(ctx, head); err != nil {
		return errors.Wrap(err, "EnsureConfirmedTransactionsInLongestChain failed")
	}

	ec.lggr.Debugw("Finished EnsureConfirmedTransactionsInLongestChain", "headNum", head.BlockNumber(), "time", time.Since(mark), "id", "eth_confirmer")

	if ec.resumeCallback != nil {
		mark = time.Now()
		if err := ec.ResumePendingTaskRuns(ctx, head); err != nil {
			return errors.Wrap(err, "ResumePendingTaskRuns failed")
		}

		ec.lggr.Debugw("Finished ResumePendingTaskRuns", "headNum", head.BlockNumber(), "time", time.Since(mark), "id", "eth_confirmer")
	}

	ec.lggr.Debugw("processHead finish", "headNum", head.BlockNumber(), "id", "eth_confirmer")

	return nil
}

// CheckConfirmedMissingReceipt will attempt to re-send any transaction in the
// state of "confirmed_missing_receipt". If we get back any type of senderror
// other than "nonce too low" it means that this transaction isn't actually
// confirmed and needs to be put back into "unconfirmed" state, so that it can enter
// the gas bumping cycle. This is necessary in rare cases (e.g. Polygon) where
// network conditions are extremely hostile.
//
// For example, assume the following scenario:
//
// 0. We are connected to multiple primary nodes via load balancer
// 1. We send a transaction, it is confirmed and, we get a receipt
// 2. A new head comes in from RPC node 1 indicating that this transaction was re-org'd, so we put it back into unconfirmed state
// 3. We re-send that transaction to a RPC node 2 **which hasn't caught up to this re-org yet**
// 4. RPC node 2 still has an old view of the chain, so it returns us "nonce too low" indicating "no problem this transaction is already mined"
// 5. Now the transaction is marked "confirmed_missing_receipt" but the latest chain does not actually include it
// 6. Now we are reliant on the EthResender to propagate it, and this transaction will not be gas bumped, so in the event of gas spikes it could languish or even be evicted from the mempool and hold up the queue
// 7. Even if/when RPC node 2 catches up, the transaction is still stuck in state "confirmed_missing_receipt"
//
// This scenario might sound unlikely but has been observed to happen multiple times in the wild on Polygon.
func (ec *EthConfirmer) CheckConfirmedMissingReceipt(ctx context.Context) (err error) {
	attempts, err := ec.orm.FindEtxAttemptsConfirmedMissingReceipt(ec.chainID)
	if err != nil {
		return err
	}
	if len(attempts) == 0 {
		return nil
	}
	ec.lggr.Infow(fmt.Sprintf("Found %d transactions confirmed_missing_receipt. The RPC node did not give us a receipt for these transactions even though it should have been mined. This could be due to using the wallet with an external account, or if the primary node is not synced or not propagating transactions properly", len(attempts)), "attempts", attempts)
	reqs, err := batchSendTransactions(ctx, ec.orm, attempts, int(ec.config.EvmRPCDefaultBatchSize()), ec.lggr, ec.ethClient)
	if err != nil {
		ec.lggr.Debugw("Batch sending transactions failed", err)
	}
	var ethTxIDsToUnconfirm []int64
	for idx, req := range reqs {
		// Add to Unconfirm array, all tx where error wasn't NonceTooLow.
		if req.Error != nil {
			err := evmclient.NewSendError(req.Error)
			if err.IsNonceTooLowError() || err.IsTransactionAlreadyMined() {
				continue
			}
		}

		ethTxIDsToUnconfirm = append(ethTxIDsToUnconfirm, attempts[idx].EthTxID)
	}
	err = ec.orm.UpdateEthTxsUnconfirmed(ethTxIDsToUnconfirm)

	if err != nil {
		return err
	}
	return
}

// CheckForReceipts finds attempts that are still pending and checks to see if a receipt is present for the given block number
func (ec *EthConfirmer) CheckForReceipts(ctx context.Context, blockNum int64) error {
	attempts, err := ec.orm.FindEthTxAttemptsRequiringReceiptFetch(ec.chainID)
	if err != nil {
		return errors.Wrap(err, "FindEthTxAttemptsRequiringReceiptFetch failed")
	}
	if len(attempts) == 0 {
		return nil
	}

	ec.lggr.Debugw(fmt.Sprintf("Fetching receipts for %v transaction attempts", len(attempts)), "blockNum", blockNum)

	attemptsByAddress := make(map[gethCommon.Address][]EthTxAttempt)
	for _, att := range attempts {
		attemptsByAddress[att.EthTx.FromAddress] = append(attemptsByAddress[att.EthTx.FromAddress], att)
	}

	for from, attempts := range attemptsByAddress {
		minedTransactionCount, err := ec.getMinedTransactionCount(ctx, from)
		if err != nil {
			return errors.Wrapf(err, "unable to fetch pending nonce for address: %v", from)
		}

		// separateLikelyConfirmedAttempts is used as an optimisation: there is
		// no point trying to fetch receipts for attempts with a nonce higher
		// than the highest nonce the RPC node thinks it has seen
		likelyConfirmed := ec.separateLikelyConfirmedAttempts(from, attempts, minedTransactionCount)
		likelyConfirmedCount := len(likelyConfirmed)
		if likelyConfirmedCount > 0 {
			likelyUnconfirmedCount := len(attempts) - likelyConfirmedCount

			ec.lggr.Debugf("Fetching and saving %v likely confirmed receipts. Skipping checking the others (%v)",
				likelyConfirmedCount, likelyUnconfirmedCount)

			start := time.Now()
			err = ec.fetchAndSaveReceipts(ctx, likelyConfirmed, blockNum)
			if err != nil {
				return errors.Wrapf(err, "unable to fetch and save receipts for likely confirmed txs, for address: %v", from)
			}
			ec.lggr.Debugw(fmt.Sprintf("Fetching and saving %v likely confirmed receipts done", likelyConfirmedCount),
				"time", time.Since(start))
		}
	}

	if err := ec.orm.MarkAllConfirmedMissingReceipt(ec.chainID); err != nil {
		return errors.Wrap(err, "unable to mark eth_txes as 'confirmed_missing_receipt'")
	}

	if err := ec.orm.MarkOldTxesMissingReceiptAsErrored(blockNum, ec.config.EvmFinalityDepth(), ec.chainID); err != nil {
		return errors.Wrap(err, "unable to confirm buried unconfirmed eth_txes")
	}
	return nil
}

func (ec *EthConfirmer) separateLikelyConfirmedAttempts(from gethCommon.Address, attempts []EthTxAttempt, minedTransactionCount uint64) []EthTxAttempt {
	if len(attempts) == 0 {
		return attempts
	}

	firstAttemptNonce := *attempts[len(attempts)-1].EthTx.Nonce
	lastAttemptNonce := *attempts[0].EthTx.Nonce
	latestMinedNonce := int64(minedTransactionCount) - 1 // this can be -1 if a transaction has never been mined on this account
	ec.lggr.Debugw(fmt.Sprintf("There are %d attempts from address %s, mined transaction count is %d (latest mined nonce is %d) and for the attempts' nonces: first = %d, last = %d",
		len(attempts), from.Hex(), minedTransactionCount, latestMinedNonce, firstAttemptNonce, lastAttemptNonce), "nAttempts", len(attempts), "fromAddress", from, "minedTransactionCount", minedTransactionCount, "latestMinedNonce", latestMinedNonce, "firstAttemptNonce", firstAttemptNonce, "lastAttemptNonce", lastAttemptNonce)

	likelyConfirmed := attempts
	// attempts are ordered by nonce ASC
	for i := 0; i < len(attempts); i++ {
		// If the attempt nonce is lower or equal to the latestBlockNonce
		// it must have been confirmed, we just didn't get a receipt yet
		//
		// Examples:
		// 3 transactions confirmed, highest has nonce 2
		// 5 total attempts, highest has nonce 4
		// minedTransactionCount=3
		// likelyConfirmed will be attempts[0:3] which gives the first 3 transactions, as expected
		if *attempts[i].EthTx.Nonce > int64(minedTransactionCount) {
			ec.lggr.Debugf("Marking attempts as likely confirmed just before index %v, at nonce: %v", i, *attempts[i].EthTx.Nonce)
			likelyConfirmed = attempts[0:i]
			break
		}
	}

	if len(likelyConfirmed) == 0 {
		ec.lggr.Debug("There are no likely confirmed attempts - so will skip checking any")
	}

	return likelyConfirmed
}

func (ec *EthConfirmer) fetchAndSaveReceipts(ctx context.Context, attempts []EthTxAttempt, blockNum int64) error {
	promTxAttemptCount.WithLabelValues(ec.chainID.String()).Set(float64(len(attempts)))

	batchSize := int(ec.config.EvmRPCDefaultBatchSize())
	if batchSize == 0 {
		batchSize = len(attempts)
	}
	var allReceipts []evmtypes.Receipt
	for i := 0; i < len(attempts); i += batchSize {
		j := i + batchSize
		if j > len(attempts) {
			j = len(attempts)
		}

		ec.lggr.Debugw(fmt.Sprintf("Batch fetching receipts at indexes %v until (excluded) %v", i, j), "blockNum", blockNum)

		batch := attempts[i:j]

		receipts, err := ec.batchFetchReceipts(ctx, batch, blockNum)
		if err != nil {
			return errors.Wrap(err, "batchFetchReceipts failed")
		}
		if err := ec.orm.SaveFetchedReceipts(receipts, ec.chainID); err != nil {
			return errors.Wrap(err, "saveFetchedReceipts failed")
		}
		promNumConfirmedTxs.WithLabelValues(ec.chainID.String()).Add(float64(len(receipts)))

		allReceipts = append(allReceipts, receipts...)
	}

	observeUntilTxConfirmed(ec.chainID, attempts, allReceipts)

	return nil
}

func (ec *EthConfirmer) getMinedTransactionCount(ctx context.Context, from gethCommon.Address) (nonce uint64, err error) {
	return ec.ethClient.NonceAt(ctx, from, nil)
}

// Note this function will increment promRevertedTxCount upon receiving
// a reverted transaction receipt. Should only be called with unconfirmed attempts.
func (ec *EthConfirmer) batchFetchReceipts(ctx context.Context, attempts []EthTxAttempt, blockNum int64) (receipts []evmtypes.Receipt, err error) {
	var reqs []rpc.BatchElem

	// Metadata is required to determine whether a tx is forwarded or not.
	if ec.config.EvmUseForwarders() {
		err = ec.orm.PreloadEthTxes(attempts)
		if err != nil {
			return nil, errors.Wrap(err, "EthConfirmer#batchFetchReceipts error loading txs for attempts")
		}
	}

	for _, attempt := range attempts {
		req := rpc.BatchElem{
			Method: "eth_getTransactionReceipt",
			Args:   []interface{}{attempt.Hash},
			Result: &evmtypes.Receipt{},
		}
		reqs = append(reqs, req)
	}

	lggr := ec.lggr.Named("batchFetchReceipts").With("blockNum", blockNum)

	err = ec.ethClient.BatchCallContext(ctx, reqs)
	if err != nil {
		return nil, errors.Wrap(err, "EthConfirmer#batchFetchReceipts error fetching receipts with BatchCallContext")
	}

	for i, req := range reqs {
		attempt := attempts[i]
		result, err := req.Result, req.Error

		receipt, is := result.(*evmtypes.Receipt)
		if !is {
			return nil, errors.Errorf("expected result to be a %T, got %T", (*evmtypes.Receipt)(nil), result)
		}

		l := logger.Sugared(attempt.EthTx.GetLogger(lggr).With(
			"txHash", attempt.Hash.Hex(), "ethTxAttemptID", attempt.ID,
			"ethTxID", attempt.EthTxID, "err", err, "nonce", attempt.EthTx.Nonce,
		))

		if err != nil {
			l.Error("FetchReceipt failed")
			continue
		}

		if receipt == nil {
			// NOTE: This should never happen, but it seems safer to check
			// regardless to avoid a potential panic
			l.AssumptionViolation("got nil receipt")
			continue
		}

		if receipt.IsZero() {
			l.Debug("Still waiting for receipt")
			continue
		}

		l = logger.Sugared(l.With("blockHash", receipt.BlockHash.Hex(), "status", receipt.Status, "transactionIndex", receipt.TransactionIndex))

		if receipt.IsUnmined() {
			l.Debug("Got receipt for transaction but it's still in the mempool and not included in a block yet")
			continue
		}

		l.Debugw("Got receipt for transaction", "blockNumber", receipt.BlockNumber, "gasUsed", receipt.GasUsed)

		if receipt.TxHash != attempt.Hash {
			l.Errorf("Invariant violation, expected receipt with hash %s to have same hash as attempt with hash %s", receipt.TxHash.Hex(), attempt.Hash.Hex())
			continue
		}

		if receipt.BlockNumber == nil {
			l.Error("Invariant violation, receipt was missing block number")
			continue
		}

		if receipt.Status == 0 {
			// Do an eth call to obtain the revert reason.
			_, errCall := ec.ethClient.CallContract(ctx, ethereum.CallMsg{
				From:       attempt.EthTx.FromAddress,
				To:         &attempt.EthTx.ToAddress,
				Gas:        uint64(attempt.EthTx.GasLimit),
				GasPrice:   attempt.GasPrice.ToInt(),
				GasFeeCap:  attempt.GasFeeCap.ToInt(),
				GasTipCap:  attempt.GasTipCap.ToInt(),
				Value:      nil,
				Data:       attempt.EthTx.EncodedPayload,
				AccessList: nil,
			}, receipt.BlockNumber)
			rpcError, errExtract := evmclient.ExtractRPCError(errCall)
			if errExtract == nil {
				l.Warnw("transaction reverted on-chain", "hash", receipt.TxHash, "rpcError", rpcError.String())
			} else {
				l.Warnw("transaction reverted on-chain unable to extract revert reason", "hash", receipt.TxHash, "err", err)
			}
			// This might increment more than once e.g. in case of re-orgs going back and forth we might re-fetch the same receipt
			promRevertedTxCount.WithLabelValues(ec.chainID.String()).Add(1)
		} else {
			promNumSuccessfulTxs.WithLabelValues(ec.chainID.String()).Add(1)
		}

		// This is only recording forwarded tx that were mined and have a status.
		// Counters are prone to being inaccurate due to re-orgs.
		if ec.config.EvmUseForwarders() {
			meta, err := attempt.EthTx.GetMeta()
			if err == nil && meta != nil && meta.FwdrDestAddress != nil {
				// promFwdTxCount takes two labels, chainId and a boolean of whether a tx was successful or not.
				promFwdTxCount.WithLabelValues(ec.chainID.String(), strconv.FormatBool(receipt.Status != 0)).Add(1)
			}
		}

		receipts = append(receipts, *receipt)
	}

	return
}

// RebroadcastWhereNecessary bumps gas or resends transactions that were previously out-of-eth
func (ec *EthConfirmer) RebroadcastWhereNecessary(ctx context.Context, blockHeight int64) error {
	var wg sync.WaitGroup

	// It is safe to process separate keys concurrently
	// NOTE: This design will block one key if another takes a really long time to execute
	wg.Add(len(ec.addresses))
	errors := []error{}
	var errMu sync.Mutex
	for _, address := range ec.addresses {
		go func(fromAddress gethCommon.Address) {
			if err := ec.rebroadcastWhereNecessary(ctx, fromAddress, blockHeight); err != nil {
				errMu.Lock()
				errors = append(errors, err)
				errMu.Unlock()
				ec.lggr.Errorw("Error in RebroadcastWhereNecessary", "error", err, "fromAddress", fromAddress)
			}

			wg.Done()
		}(address)
	}

	wg.Wait()

	return multierr.Combine(errors...)
}

func (ec *EthConfirmer) rebroadcastWhereNecessary(ctx context.Context, address gethCommon.Address, blockHeight int64) error {
	if err := ec.handleAnyInProgressAttempts(ctx, address, blockHeight); err != nil {
		return errors.Wrap(err, "handleAnyInProgressAttempts failed")
	}

	threshold := int64(ec.config.EvmGasBumpThreshold())
	bumpDepth := int64(ec.config.EvmGasBumpTxDepth())
	maxInFlightTransactions := ec.config.EvmMaxInFlightTransactions()
	etxs, err := ec.FindEthTxsRequiringRebroadcast(ctx, ec.lggr, address, blockHeight, threshold, bumpDepth, maxInFlightTransactions, ec.chainID)
	if err != nil {
		return errors.Wrap(err, "FindEthTxsRequiringRebroadcast failed")
	}
	for _, etx := range etxs {
		lggr := etx.GetLogger(ec.lggr)

		attempt, err := ec.attemptForRebroadcast(ctx, lggr, *etx)
		if err != nil {
			return errors.Wrap(err, "attemptForRebroadcast failed")
		}

		lggr.Debugw("Rebroadcasting transaction", "nPreviousAttempts", len(etx.EthTxAttempts), "gasPrice", attempt.GasPrice, "gasTipCap", attempt.GasTipCap, "gasFeeCap", attempt.GasFeeCap)

		if err := ec.orm.SaveInProgressAttempt(&attempt); err != nil {
			return errors.Wrap(err, "saveInProgressAttempt failed")
		}

		if err := ec.handleInProgressAttempt(ctx, lggr, *etx, attempt, blockHeight); err != nil {
			return errors.Wrap(err, "handleInProgressAttempt failed")
		}
	}
	return nil
}

// "in_progress" attempts were left behind after a crash/restart and may or may not have been sent.
// We should try to ensure they get on-chain so we can fetch a receipt for them.
// NOTE: We also use this to mark attempts for rebroadcast in event of a
// re-org, so multiple attempts are allowed to be in in_progress state (but
// only one per eth_tx).
func (ec *EthConfirmer) handleAnyInProgressAttempts(ctx context.Context, address gethCommon.Address, blockHeight int64) error {
	attempts, err := ec.orm.GetInProgressEthTxAttempts(ctx, address, ec.chainID)
	if ctx.Err() != nil {
		return nil
	} else if err != nil {
		return errors.Wrap(err, "GetInProgressEthTxAttempts failed")
	}
	for _, a := range attempts {
		err := ec.handleInProgressAttempt(ctx, a.EthTx.GetLogger(ec.lggr), a.EthTx, a, blockHeight)
		if ctx.Err() != nil {
			break
		} else if err != nil {
			return errors.Wrap(err, "handleInProgressAttempt failed")
		}
	}
	return nil
}

// FindEthTxsRequiringRebroadcast returns attempts that hit insufficient eth,
// and attempts that need bumping, in nonce ASC order
func (ec *EthConfirmer) FindEthTxsRequiringRebroadcast(ctx context.Context, lggr logger.Logger, address gethCommon.Address, blockNum, gasBumpThreshold, bumpDepth int64, maxInFlightTransactions uint32, chainID big.Int) (etxs []*EthTx, err error) {
	// NOTE: These two queries could be combined into one using union but it
	// becomes harder to read and difficult to test in isolation. KISS principle
	etxInsufficientEths, err := ec.orm.FindEthTxsRequiringResubmissionDueToInsufficientEth(address, chainID, pg.WithParentCtx(ctx))
	if err != nil {
		return nil, err
	}

	if len(etxInsufficientEths) > 0 {
		lggr.Infow(fmt.Sprintf("Found %d transactions to be re-sent that were previously rejected due to insufficient eth balance", len(etxInsufficientEths)), "blockNum", blockNum, "address", address)
	}

	// TODO: Just pass the Q through everything
	etxBumps, err := ec.orm.FindEthTxsRequiringGasBump(ctx, address, blockNum, gasBumpThreshold, bumpDepth, chainID)
	if ctx.Err() != nil {
		return nil, nil
	} else if err != nil {
		return nil, err
	}

	if len(etxBumps) > 0 {
		// txes are ordered by nonce asc so the first will always be the oldest
		etx := etxBumps[0]
		// attempts are ordered by time sent asc so first will always be the oldest
		var oldestBlocksBehind int64 = -1 // It should never happen that the oldest attempt has no BroadcastBeforeBlockNum set, but in case it does, we shouldn't crash - log this sentinel value instead
		if len(etx.EthTxAttempts) > 0 {
			oldestBlockNum := etx.EthTxAttempts[0].BroadcastBeforeBlockNum
			if oldestBlockNum != nil {
				oldestBlocksBehind = blockNum - *oldestBlockNum
			}
		} else {
			logger.Sugared(lggr).AssumptionViolationf("Expected eth_tx for gas bump to have at least one attempt", "etxID", etx.ID, "blockNum", blockNum, "address", address)
		}
		lggr.Infow(fmt.Sprintf("Found %d transactions to re-sent that have still not been confirmed after at least %d blocks. The oldest of these has not still not been confirmed after %d blocks. These transactions will have their gas price bumped. %s", len(etxBumps), gasBumpThreshold, oldestBlocksBehind, label.NodeConnectivityProblemWarning), "blockNum", blockNum, "address", address, "gasBumpThreshold", gasBumpThreshold)
	}

	seen := make(map[int64]struct{})

	for _, etx := range etxInsufficientEths {
		seen[etx.ID] = struct{}{}
		etxs = append(etxs, etx)
	}
	for _, etx := range etxBumps {
		if _, exists := seen[etx.ID]; !exists {
			etxs = append(etxs, etx)
		}
	}

	sort.Slice(etxs, func(i, j int) bool {
		return *(etxs[i].Nonce) < *(etxs[j].Nonce)
	})

	if maxInFlightTransactions > 0 && len(etxs) > int(maxInFlightTransactions) {
		lggr.Warnf("%d transactions to rebroadcast which exceeds limit of %d. %s", len(etxs), maxInFlightTransactions, label.MaxInFlightTransactionsWarning)
		etxs = etxs[:maxInFlightTransactions]
	}

	return
}

func (ec *EthConfirmer) attemptForRebroadcast(ctx context.Context, lggr logger.Logger, etx EthTx) (attempt EthTxAttempt, err error) {
	if len(etx.EthTxAttempts) > 0 {
		etx.EthTxAttempts[0].EthTx = etx
		previousAttempt := etx.EthTxAttempts[0]
		logFields := ec.logFieldsPreviousAttempt(previousAttempt)
		if previousAttempt.State == txmgrtypes.TxAttemptInsufficientEth {
			// Do not create a new attempt if we ran out of eth last time since bumping gas is pointless
			// Instead try to resubmit the same attempt at the same price, in the hope that the wallet was funded since our last attempt
			lggr.Debugw("Rebroadcast InsufficientEth", logFields...)
			previousAttempt.State = txmgrtypes.TxAttemptInProgress
			return previousAttempt, nil
		}
		attempt, err = ec.bumpGas(ctx, etx, etx.EthTxAttempts)

		if gas.IsBumpErr(err) {
			lggr.Errorw("Failed to bump gas", append(logFields, "err", err)...)
			// Do not create a new attempt if bumping gas would put us over the limit or cause some other problem
			// Instead try to resubmit the previous attempt, and keep resubmitting until its accepted
			previousAttempt.BroadcastBeforeBlockNum = nil
			previousAttempt.State = txmgrtypes.TxAttemptInProgress
			return previousAttempt, nil
		}
		return attempt, err
	}
	return attempt, errors.Errorf("invariant violation: EthTx %v was unconfirmed but didn't have any attempts. "+
		"Falling back to default gas price instead."+
		"This is a bug! Please report to https://github.com/smartcontractkit/chainlink/issues", etx.ID)
}

func (ec *EthConfirmer) logFieldsPreviousAttempt(attempt EthTxAttempt) []interface{} {
	etx := attempt.EthTx
	return []interface{}{
		"etxID", etx.ID,
		"txHash", attempt.Hash,
		"previousAttempt", attempt,
		"gasLimit", etx.GasLimit,
		"maxGasPrice", ec.config.EvmMaxGasPriceWei(),
		"nonce", etx.Nonce,
	}
}

func (ec *EthConfirmer) bumpGas(ctx context.Context, etx EthTx, previousAttempts []EthTxAttempt) (bumpedAttempt EthTxAttempt, err error) {
	// TODO: once generics are introduced at the top level struct (EthConfirmer) remove the chain-specific typings
	priorAttempts := make([]txmgrtypes.PriorAttempt[gas.EvmFee, gethCommon.Hash], len(previousAttempts))
	// This feels a bit useless but until we get iterators there is no other
	// way to cast an array of structs to an array of interfaces
	for i, attempt := range previousAttempts {
		priorAttempts[i] = attempt
	}
	previousAttempt := previousAttempts[0]
	logFields := ec.logFieldsPreviousAttempt(previousAttempt)

	var bumpedFee gas.EvmFee
	var bumpedFeeLimit uint32
	bumpedAttempt, bumpedFee, bumpedFeeLimit, _, err = ec.NewBumpTxAttempt(ctx, etx, previousAttempt, priorAttempts, ec.lggr)

	// if no error, return attempt
	// if err, continue below
	if err == nil {
		promNumGasBumps.WithLabelValues(ec.chainID.String()).Inc()
		ec.lggr.Debugw("Rebroadcast bumping fee for tx", append(logFields, "bumpedFee", bumpedFee.String(), "bumpedFeeLimit", bumpedFeeLimit)...)
		return bumpedAttempt, err
	}

	if errors.Is(errors.Cause(err), gas.ErrBumpGasExceedsLimit) {
		promGasBumpExceedsLimit.WithLabelValues(ec.chainID.String()).Inc()
	}

	return bumpedAttempt, errors.Wrap(err, "error bumping gas")
}

func (ec *EthConfirmer) handleInProgressAttempt(ctx context.Context, lggr logger.Logger, etx EthTx, attempt EthTxAttempt, blockHeight int64) error {
	if attempt.State != txmgrtypes.TxAttemptInProgress {
		return errors.Errorf("invariant violation: expected eth_tx_attempt %v to be in_progress, it was %s", attempt.ID, attempt.State)
	}

	now := time.Now()
	sendError := sendTransaction(ctx, ec.ethClient, attempt, etx, lggr)

	if sendError.IsTerminallyUnderpriced() {
		// This should really not ever happen in normal operation since we
		// already bumped above the required minimum in ethBroadcaster.
		ec.lggr.Warnw("Got terminally underpriced error for gas bump, this should never happen unless the remote RPC node changed its configuration on the fly, or you are using multiple RPC nodes with different minimum gas price requirements. This is not recommended", "err", sendError, "attempt", attempt)
		// "Lazily" load attempts here since the overwhelmingly common case is
		// that we don't need them unless we enter this path
		if err := ec.orm.LoadEthTxAttempts(&etx, pg.WithParentCtx(ctx)); err != nil {
			return errors.Wrap(err, "failed to load EthTxAttempts while bumping on terminally underpriced error")
		}
		if len(etx.EthTxAttempts) == 0 {
			err := errors.New("expected to find at least 1 attempt")
			logger.Sugared(ec.lggr).AssumptionViolationw(err.Error(), "err", err, "attempt", attempt)
			return err
		}
		if attempt.ID != etx.EthTxAttempts[0].ID {
			err := errors.New("expected highest priced attempt to be the current in_progress attempt")
			logger.Sugared(ec.lggr).AssumptionViolationw(err.Error(), "err", err, "attempt", attempt, "ethTxAttempts", etx.EthTxAttempts)
			return err
		}
		replacementAttempt, err := ec.bumpGas(ctx, etx, etx.EthTxAttempts)
		if err != nil {
			return errors.Wrap(err, "could not bump gas for terminally underpriced transaction")
		}
		promNumGasBumps.WithLabelValues(ec.chainID.String()).Inc()
		lggr.With(
			"sendError", sendError,
			"maxGasPriceConfig", ec.config.EvmMaxGasPriceWei(),
			"previousAttempt", attempt,
			"replacementAttempt", replacementAttempt,
		).Errorf("gas price was rejected by the eth node for being too low. Eth node returned: '%s'", sendError.Error())

		if err := ec.orm.SaveReplacementInProgressAttempt(attempt, &replacementAttempt); err != nil {
			return errors.Wrap(err, "saveReplacementInProgressAttempt failed")
		}
		return ec.handleInProgressAttempt(ctx, lggr, etx, replacementAttempt, blockHeight)
	}

	if sendError.IsTemporarilyUnderpriced() {
		// Most likely scenario here is a parity node that is rejecting
		// low-priced transactions due to mempool pressure
		//
		// In that case, the safest thing to do is to pretend the transaction
		// was accepted and continue the normal gas bumping cycle until we can
		// get it into the mempool
		lggr.Debugw("Transaction temporarily underpriced", "attemptID", attempt.ID, "err", sendError.Error(), "gasPrice", attempt.GasPrice, "gasTipCap", attempt.GasTipCap, "gasFeeCap", attempt.GasFeeCap)
		sendError = nil
	}

	if sendError.IsTxFeeExceedsCap() {
		// The gas price was bumped too high. This transaction attempt cannot be accepted.
		//
		// Best thing we can do is to re-send the previous attempt at the old
		// price and discard this bumped version.
		lggr.Errorw(fmt.Sprintf("Transaction gas bump failed; %s", label.RPCTxFeeCapConfiguredIncorrectlyWarning),
			"err", sendError,
			"gasPrice", attempt.GasPrice,
			"gasLimit", etx.GasLimit,
			"signedRawTx", hexutil.Encode(attempt.SignedRawTx),
			"blockHeight", blockHeight,
			"id", "RPCTxFeeCapExceeded",
		)
		return ec.orm.DeleteInProgressAttempt(ctx, attempt)
	}

	if sendError.Fatal() {
		// WARNING: This should never happen!
		// Should NEVER be fatal this is an invariant violation. The
		// EthBroadcaster can never create an EthTxAttempt that will
		// fatally error.
		//
		// The only scenario imaginable where this might take place is if
		// geth/parity have been updated between broadcasting and confirming steps.
		lggr.Criticalw("Invariant violation: fatal error while re-attempting transaction",
			"err", sendError,
			"signedRawTx", hexutil.Encode(attempt.SignedRawTx),
			"blockHeight", blockHeight,
		)
		ec.SvcErrBuffer.Append(sendError)
		// This will loop continuously on every new head so it must be handled manually by the node operator!
		return ec.orm.DeleteInProgressAttempt(ctx, attempt)
	}

	if sendError.IsNonceTooLowError() || sendError.IsTransactionAlreadyMined() {
		// Nonce too low indicated that a transaction at this nonce was confirmed already.
		// Mark confirmed_missing_receipt and wait for the next cycle to try to get a receipt
		sendError = nil
		lggr.Debugw("Nonce already used", "ethTxAttemptID", attempt.ID, "txHash", attempt.Hash.Hex(), "err", sendError)
		timeout := ec.config.DatabaseDefaultQueryTimeout()
		return ec.orm.SaveConfirmedMissingReceiptAttempt(ctx, timeout, &attempt, now)
	}

	if sendError.IsReplacementUnderpriced() {
		// Our system constraints guarantee that the attempt referenced in this
		// function has the highest gas price of all attempts.
		//
		// Thus, there are only two possible scenarios where this can happen.
		//
		// 1. Our gas bump was insufficient compared to our previous attempt
		// 2. An external wallet used the account to manually send a transaction
		// at a higher gas price
		//
		// In this case the simplest and most robust way to recover is to ignore
		// this attempt and wait until the next bump threshold is reached in
		// order to bump again.
		lggr.Errorw(fmt.Sprintf("Replacement transaction underpriced for eth_tx %v. "+
			"Eth node returned error: '%s'. "+
			"Either you have set EVM.GasEstimator.BumpPercent (currently %v%%) too low or an external wallet used this account. "+
			"Please note that using your node's private keys outside of the chainlink node is NOT SUPPORTED and can lead to missed transactions.",
			etx.ID, sendError.Error(), ec.config.EvmGasBumpPercent()), "err", sendError, "gasPrice", attempt.GasPrice, "gasTipCap", attempt.GasTipCap, "gasFeeCap", attempt.GasFeeCap)

		// Assume success and hand off to the next cycle.
		sendError = nil
	}

	if sendError.IsInsufficientEth() {
		lggr.Criticalw(fmt.Sprintf("Tx 0x%x with type 0x%d was rejected due to insufficient eth: %s\n"+
			"ACTION REQUIRED: Chainlink wallet with address 0x%x is OUT OF FUNDS",
			attempt.ID, attempt.Hash, sendError.Error(), etx.FromAddress,
		), "err", sendError, "gasPrice", attempt.GasPrice, "gasTipCap", attempt.GasTipCap, "gasFeeCap", attempt.GasFeeCap)
		ec.SvcErrBuffer.Append(sendError)
		timeout := ec.config.DatabaseDefaultQueryTimeout()
		return ec.orm.SaveInsufficientEthAttempt(timeout, &attempt, now)
	}

	if sendError == nil {
		lggr.Debugw("Successfully broadcast transaction", "ethTxAttemptID", attempt.ID, "txHash", attempt.Hash.Hex())
		timeout := ec.config.DatabaseDefaultQueryTimeout()
		return ec.orm.SaveSentAttempt(timeout, &attempt, now)
	}

	// Any other type of error is considered temporary or resolvable by the
	// node operator. The node may have it in the mempool so we must keep the
	// attempt (leave it in_progress). Safest thing to do is bail out and wait
	// for the next head.
	return errors.Wrapf(sendError, "unexpected error sending eth_tx %v with hash %s", etx.ID, attempt.Hash.Hex())
}

// EnsureConfirmedTransactionsInLongestChain finds all confirmed eth_txes up to the depth
// of the given chain and ensures that every one has a receipt with a block hash that is
// in the given chain.
//
// If any of the confirmed transactions does not have a receipt in the chain, it has been
// re-org'd out and will be rebroadcast.
func (ec *EthConfirmer) EnsureConfirmedTransactionsInLongestChain(ctx context.Context, head txmgrtypes.Head) error {
	if head.ChainLength() < ec.config.EvmFinalityDepth() {
		logArgs := []interface{}{
			"chainLength", head.ChainLength(), "evmFinalityDepth", ec.config.EvmFinalityDepth(),
		}
		if ec.nConsecutiveBlocksChainTooShort > logAfterNConsecutiveBlocksChainTooShort {
			warnMsg := "Chain length supplied for re-org detection was shorter than EvmFinalityDepth. Re-org protection is not working properly. This could indicate a problem with the remote RPC endpoint, a compatibility issue with a particular blockchain, a bug with this particular blockchain, heads table being truncated too early, remote node out of sync, or something else. If this happens a lot please raise a bug with the Chainlink team including a log output sample and details of the chain and RPC endpoint you are using."
			ec.lggr.Warnw(warnMsg, append(logArgs, "nConsecutiveBlocksChainTooShort", ec.nConsecutiveBlocksChainTooShort)...)
		} else {
			logMsg := "Chain length supplied for re-org detection was shorter than EvmFinalityDepth"
			ec.lggr.Debugw(logMsg, append(logArgs, "nConsecutiveBlocksChainTooShort", ec.nConsecutiveBlocksChainTooShort)...)
		}
		ec.nConsecutiveBlocksChainTooShort++
	} else {
		ec.nConsecutiveBlocksChainTooShort = 0
	}
	etxs, err := ec.orm.FindTransactionsConfirmedInBlockRange(head.BlockNumber(), head.EarliestHeadInChain().BlockNumber(), ec.chainID)
	if err != nil {
		return errors.Wrap(err, "findTransactionsConfirmedInBlockRange failed")
	}

	for _, etx := range etxs {
		if !hasReceiptInLongestChain(*etx, head) {
			if err := ec.markForRebroadcast(*etx, head); err != nil {
				return errors.Wrapf(err, "markForRebroadcast failed for etx %v", etx.ID)
			}
		}
	}

	// It is safe to process separate keys concurrently
	// NOTE: This design will block one key if another takes a really long time to execute
	var wg sync.WaitGroup
	errors := []error{}
	var errMu sync.Mutex
	wg.Add(len(ec.addresses))
	for _, address := range ec.addresses {
		go func(fromAddress gethCommon.Address) {
			if err := ec.handleAnyInProgressAttempts(ctx, fromAddress, head.BlockNumber()); err != nil {
				errMu.Lock()
				errors = append(errors, err)
				errMu.Unlock()
				ec.lggr.Errorw("Error in handleAnyInProgressAttempts", "err", err, "fromAddress", fromAddress)
			}

			wg.Done()
		}(address)
	}

	wg.Wait()

	return multierr.Combine(errors...)
}

func hasReceiptInLongestChain(etx EthTx, head txmgrtypes.Head) bool {
	for {
		for _, attempt := range etx.EthTxAttempts {
			for _, receipt := range attempt.EthReceipts {
				if receipt.BlockHash == head.BlockHash() && receipt.BlockNumber == head.BlockNumber() {
					return true
				}
			}
		}
		if head.GetParent() == nil {
			return false
		}
		head = head.GetParent()
	}
}

func (ec *EthConfirmer) markForRebroadcast(etx EthTx, head txmgrtypes.Head) error {
	if len(etx.EthTxAttempts) == 0 {
		return errors.Errorf("invariant violation: expected eth_tx %v to have at least one attempt", etx.ID)
	}

	// Rebroadcast the one with the highest gas price
	attempt := etx.EthTxAttempts[0]
	var receipt EvmReceipt
	if len(attempt.EthReceipts) > 0 {
		receipt = attempt.EthReceipts[0]
	}

	ec.lggr.Infow(fmt.Sprintf("Re-org detected. Rebroadcasting transaction %s which may have been re-org'd out of the main chain", attempt.Hash.Hex()),
		"txhash", attempt.Hash.Hex(),
		"currentBlockNum", head.BlockNumber(),
		"currentBlockHash", head.BlockHash().Hex(),
		"replacementBlockHashAtConfirmedHeight", head.HashAtHeight(receipt.BlockNumber),
		"confirmedInBlockNum", receipt.BlockNumber,
		"confirmedInBlockHash", receipt.BlockHash,
		"confirmedInTxIndex", receipt.TransactionIndex,
		"ethTxID", etx.ID,
		"attemptID", attempt.ID,
		"receiptID", receipt.ID,
		"nReceipts", len(attempt.EthReceipts),
		"id", "eth_confirmer")

	// Put it back in progress and delete all receipts (they do not apply to the new chain)
	err := ec.orm.UpdateEthTxForRebroadcast(etx, attempt)
	return errors.Wrap(err, "markForRebroadcast failed")
}

// ForceRebroadcast sends a transaction for every nonce in the given nonce range at the given gas price.
// If an eth_tx exists for this nonce, we re-send the existing eth_tx with the supplied parameters.
// If an eth_tx doesn't exist for this nonce, we send a zero transaction.
// This operates completely orthogonal to the normal EthConfirmer and can result in untracked attempts!
// Only for emergency usage.
// This is in case of some unforeseen scenario where the node is refusing to release the lock. KISS.
func (ec *EthConfirmer) ForceRebroadcast(beginningNonce int64, endingNonce int64, gasPriceWei uint64, address gethCommon.Address, overrideGasLimit uint32) error {
	ec.lggr.Infof("ForceRebroadcast: will rebroadcast transactions for all nonces between %v and %v", beginningNonce, endingNonce)

	for n := beginningNonce; n <= endingNonce; n++ {
		etx, err := ec.orm.FindEthTxWithNonce(address, n)
		if err != nil {
			return errors.Wrap(err, "ForceRebroadcast failed")
		}
		if etx == nil {
			ec.lggr.Debugf("ForceRebroadcast: no eth_tx found with nonce %v, will rebroadcast empty transaction", n)
			hash, err := ec.sendEmptyTransaction(context.TODO(), address, uint64(n), overrideGasLimit, gasPriceWei)
			if err != nil {
				ec.lggr.Errorw("ForceRebroadcast: failed to send empty transaction", "nonce", n, "err", err)
				continue
			}
			ec.lggr.Infow("ForceRebroadcast: successfully rebroadcast empty transaction", "nonce", n, "hash", hash.String())
		} else {
			ec.lggr.Debugf("ForceRebroadcast: got eth_tx %v with nonce %v, will rebroadcast this transaction", etx.ID, *etx.Nonce)
			if overrideGasLimit != 0 {
				etx.GasLimit = overrideGasLimit
			}
			attempt, _, err := ec.NewCustomTxAttempt(*etx, gas.EvmFee{Legacy: assets.NewWeiI(int64(gasPriceWei))}, etx.GasLimit, 0x0, ec.lggr)
			if err != nil {
				ec.lggr.Errorw("ForceRebroadcast: failed to create new attempt", "ethTxID", etx.ID, "err", err)
				continue
			}
			if err := sendTransaction(context.TODO(), ec.ethClient, attempt, *etx, ec.lggr); err != nil {
				ec.lggr.Errorw(fmt.Sprintf("ForceRebroadcast: failed to rebroadcast eth_tx %v with nonce %v and gas limit %v: %s", etx.ID, *etx.Nonce, etx.GasLimit, err.Error()), "err", err, "gasPrice", attempt.GasPrice, "gasTipCap", attempt.GasTipCap, "gasFeeCap", attempt.GasFeeCap)
				continue
			}
			ec.lggr.Infof("ForceRebroadcast: successfully rebroadcast eth_tx %v with hash: 0x%x", etx.ID, attempt.Hash)
		}
	}
	return nil
}

func (ec *EthConfirmer) sendEmptyTransaction(ctx context.Context, fromAddress gethCommon.Address, nonce uint64, overrideGasLimit uint32, gasPriceWei uint64) (gethCommon.Hash, error) {
	gasLimit := overrideGasLimit
	if gasLimit == 0 {
		gasLimit = ec.config.EvmGasLimitDefault()
	}
	tx, err := sendEmptyTransaction(ctx, ec.ethClient, ec.TxAttemptBuilder, nonce, gasLimit, int64(gasPriceWei), fromAddress)
	if err != nil {
		return gethCommon.Hash{}, errors.Wrap(err, "(EthConfirmer).sendEmptyTransaction failed")
	}
	return tx.Hash(), nil
}

// ResumePendingTaskRuns issues callbacks to task runs that are pending waiting for receipts
func (ec *EthConfirmer) ResumePendingTaskRuns(ctx context.Context, head txmgrtypes.Head) error {

	receiptsPlus, err := ec.orm.FindEthReceiptsPendingConfirmation(ctx, head.BlockNumber(), ec.chainID)

	if err != nil {
		return err
	}

	if len(receiptsPlus) > 0 {
		ec.lggr.Debugf("Resuming %d task runs pending receipt", len(receiptsPlus))
	} else {
		ec.lggr.Debug("No task runs to resume")
	}
	for _, data := range receiptsPlus {
		var taskErr error
		var output interface{}
		if data.FailOnRevert && data.Receipt.Status == 0 {
			taskErr = errors.Errorf("transaction %s reverted on-chain", data.Receipt.TxHash)
		} else {
			output = data.Receipt
		}

		ec.lggr.Debugw("Callback: resuming ethtx with receipt", "output", output, "taskErr", taskErr, "pipelineTaskRunID", data.ID)
		if err := ec.resumeCallback(data.ID, output, taskErr); err != nil {
			return err
		}
	}

	return nil
}

// observeUntilTxConfirmed observes the promBlocksUntilTxConfirmed metric for each confirmed
// transaction.
func observeUntilTxConfirmed(chainID big.Int, attempts []EthTxAttempt, receipts []evmtypes.Receipt) {
	for _, attempt := range attempts {
		for _, r := range receipts {
			if attempt.Hash != r.TxHash {
				continue
			}

			// We estimate the time until confirmation by subtracting from the time the eth tx (not the attempt)
			// was created. We want to measure the amount of time taken from when a transaction is created
			// via e.g Txm.CreateTransaction to when it is confirmed on-chain, regardless of how many attempts
			// were needed to achieve this.
			duration := time.Since(attempt.EthTx.CreatedAt)
			promTimeUntilTxConfirmed.
				WithLabelValues(chainID.String()).
				Observe(float64(duration))

			// Since a eth tx can have many attempts, we take the number of blocks to confirm as the block number
			// of the receipt minus the block number of the first ever broadcast for this transaction.
			broadcastBefore := utils.MinKey(attempt.EthTx.EthTxAttempts, func(attempt EthTxAttempt) int64 {
				if attempt.BroadcastBeforeBlockNum != nil {
					return *attempt.BroadcastBeforeBlockNum
				}
				return 0
			})
			if broadcastBefore > 0 {
				blocksElapsed := r.BlockNumber.Int64() - broadcastBefore
				promBlocksUntilTxConfirmed.
					WithLabelValues(chainID.String()).
					Observe(float64(blocksElapsed))
			}
		}
	}
}<|MERGE_RESOLUTION|>--- conflicted
+++ resolved
@@ -122,12 +122,8 @@
 	config         Config
 	chainID        big.Int
 
-<<<<<<< HEAD
+	ks        KeyStore
 	addresses []gethCommon.Address
-=======
-	ks        KeyStore
-	keyStates []ethkey.State
->>>>>>> 3d098930
 
 	mb        *utils.Mailbox[*evmtypes.Head]
 	ctx       context.Context
@@ -138,15 +134,10 @@
 }
 
 // NewEthConfirmer instantiates a new eth confirmer
-<<<<<<< HEAD
 func NewEthConfirmer(orm ORM, ethClient evmclient.Client, config Config, keystore txmgrtypes.KeyStore[gethCommon.Address, *big.Int, gethTypes.Transaction, int64],
-	addresses []gethCommon.Address, estimator txmgrtypes.FeeEstimator[*evmtypes.Head, gas.EvmFee, *assets.Wei, gethCommon.Hash], resumeCallback ResumeCallback, lggr logger.Logger) *EthConfirmer {
-=======
-func NewEthConfirmer(orm ORM, ethClient evmclient.Client, config Config, keystore KeyStore,
-	keyStates []ethkey.State, resumeCallback ResumeCallback,
+	addresses []gethCommon.Address, resumeCallback ResumeCallback,
 	txAttemptBuilder txmgrtypes.TxAttemptBuilder[*evmtypes.Head, gas.EvmFee, gethCommon.Address, gethCommon.Hash, EthTx, EthTxAttempt],
 	lggr logger.Logger) *EthConfirmer {
->>>>>>> 3d098930
 
 	ctx, cancel := context.WithCancel(context.Background())
 	lggr = lggr.Named("EthConfirmer")
@@ -158,14 +149,10 @@
 		ethClient,
 		txAttemptBuilder,
 		resumeCallback,
-<<<<<<< HEAD
-		addresses,
-=======
 		config,
 		*ethClient.ChainID(),
 		keystore,
-		keyStates,
->>>>>>> 3d098930
+		addresses,
 		utils.NewSingleMailbox[*evmtypes.Head](),
 		ctx,
 		cancel,
