package txmgr

import (
	"context"
	"database/sql"
	"fmt"
	"math/big"
	"sort"
	"strconv"
	"sync"
	"time"

	"github.com/ethereum/go-ethereum"
	"github.com/ethereum/go-ethereum/common"
	gethCommon "github.com/ethereum/go-ethereum/common"
	"github.com/ethereum/go-ethereum/common/hexutil"
	"github.com/ethereum/go-ethereum/rpc"
	"github.com/lib/pq"
	"github.com/pkg/errors"
	"github.com/prometheus/client_golang/prometheus"
	"github.com/prometheus/client_golang/prometheus/promauto"
	uuid "github.com/satori/go.uuid"
	"go.uber.org/multierr"

	"github.com/smartcontractkit/sqlx"

	"github.com/smartcontractkit/chainlink/core/assets"
	evmclient "github.com/smartcontractkit/chainlink/core/chains/evm/client"
	"github.com/smartcontractkit/chainlink/core/chains/evm/gas"
	"github.com/smartcontractkit/chainlink/core/chains/evm/label"
	evmtypes "github.com/smartcontractkit/chainlink/core/chains/evm/types"
	"github.com/smartcontractkit/chainlink/core/logger"
	"github.com/smartcontractkit/chainlink/core/services/keystore/keys/ethkey"
	"github.com/smartcontractkit/chainlink/core/services/pg"
	"github.com/smartcontractkit/chainlink/core/utils"
)

const (
	// processHeadTimeout represents a sanity limit on how long ProcessHead
	// should take to complete
	processHeadTimeout = 10 * time.Minute

	// logAfterNConsecutiveBlocksChainTooShort logs a warning if we go at least
	// this many consecutive blocks with a re-org protection chain that is too
	// short
	//
	// we don't log every time because on startup it can be lower, only if it
	// persists does it indicate a serious problem
	logAfterNConsecutiveBlocksChainTooShort = 10
)

var (
	// ErrCouldNotGetReceipt is the error string we save if we reach our finality depth for a confirmed transaction without ever getting a receipt
	// This most likely happened because an external wallet used the account for this nonce
	ErrCouldNotGetReceipt = "could not get receipt"

	promNumGasBumps = promauto.NewCounterVec(prometheus.CounterOpts{
		Name: "tx_manager_num_gas_bumps",
		Help: "Number of gas bumps",
	}, []string{"evmChainID"})

	promGasBumpExceedsLimit = promauto.NewCounterVec(prometheus.CounterOpts{
		Name: "tx_manager_gas_bump_exceeds_limit",
		Help: "Number of times gas bumping failed from exceeding the configured limit. Any counts of this type indicate a serious problem.",
	}, []string{"evmChainID"})
	promNumConfirmedTxs = promauto.NewCounterVec(prometheus.CounterOpts{
		Name: "tx_manager_num_confirmed_transactions",
		Help: "Total number of confirmed transactions. Note that this can err to be too high since transactions are counted on each confirmation, which can happen multiple times per transaction in the case of re-orgs",
	}, []string{"evmChainID"})
	promNumSuccessfulTxs = promauto.NewCounterVec(prometheus.CounterOpts{
		Name: "tx_manager_num_successful_transactions",
		Help: "Total number of successful transactions. Note that this can err to be too high since transactions are counted on each confirmation, which can happen multiple times per transaction in the case of re-orgs",
	}, []string{"evmChainID"})
	promRevertedTxCount = promauto.NewCounterVec(prometheus.CounterOpts{
		Name: "tx_manager_num_tx_reverted",
		Help: "Number of times a transaction reverted on-chain. Note that this can err to be too high since transactions are counted on each confirmation, which can happen multiple times per transaction in the case of re-orgs",
	}, []string{"evmChainID"})
	promFwdTxCount = promauto.NewCounterVec(prometheus.CounterOpts{
		Name: "tx_manager_fwd_tx_count",
		Help: "The number of forwarded transaction attempts labeled by status",
	}, []string{"evmChainID", "successful"})
	promTxAttemptCount = promauto.NewGaugeVec(prometheus.GaugeOpts{
		Name: "tx_manager_tx_attempt_count",
		Help: "The number of transaction attempts that are currently being processed by the transaction manager",
	}, []string{"evmChainID"})
	promTimeUntilTxConfirmed = promauto.NewHistogramVec(prometheus.HistogramOpts{
		Name: "tx_manager_time_until_tx_confirmed",
		Help: "The amount of time elapsed from a transaction being broadcast to being included in a block.",
		Buckets: []float64{
			float64(500 * time.Millisecond),
			float64(time.Second),
			float64(5 * time.Second),
			float64(15 * time.Second),
			float64(30 * time.Second),
			float64(time.Minute),
			float64(2 * time.Minute),
			float64(5 * time.Minute),
			float64(10 * time.Minute),
		},
	}, []string{"evmChainID"})
	promBlocksUntilTxConfirmed = promauto.NewHistogramVec(prometheus.HistogramOpts{
		Name: "tx_manager_blocks_until_tx_confirmed",
		Help: "The amount of blocks that have been mined from a transaction being broadcast to being included in a block.",
		Buckets: []float64{
			float64(1),
			float64(5),
			float64(10),
			float64(20),
			float64(50),
			float64(100),
		},
	}, []string{"evmChainID"})
)

// EthConfirmer is a broad service which performs four different tasks in sequence on every new longest chain
// Step 1: Mark that all currently pending transaction attempts were broadcast before this block
// Step 2: Check pending transactions for receipts
// Step 3: See if any transactions have exceeded the gas bumping block threshold and, if so, bump them
// Step 4: Check confirmed transactions to make sure they are still in the longest chain (reorg protection)
type EthConfirmer struct {
	utils.StartStopOnce

	orm ORM

	lggr      logger.Logger
	db        *sqlx.DB
	q         pg.Q
	ethClient evmclient.Client
	ChainKeyStore
	estimator      gas.Estimator
	resumeCallback ResumeCallback

	keyStates []ethkey.State

	mb        *utils.Mailbox[*evmtypes.Head]
	ctx       context.Context
	ctxCancel context.CancelFunc
	wg        sync.WaitGroup

	nConsecutiveBlocksChainTooShort int
}

// NewEthConfirmer instantiates a new eth confirmer
func NewEthConfirmer(db *sqlx.DB, ethClient evmclient.Client, config Config, keystore KeyStore,
	keyStates []ethkey.State, estimator gas.Estimator, resumeCallback ResumeCallback, lggr logger.Logger) *EthConfirmer {

	ctx, cancel := context.WithCancel(context.Background())
	lggr = lggr.Named("EthConfirmer")
	q := pg.NewQ(db, lggr, config)

	return &EthConfirmer{
		utils.StartStopOnce{},
		NewORM(db, lggr, config),
		lggr,
		db,
		q,
		ethClient,
		ChainKeyStore{
			*ethClient.ChainID(),
			config,
			keystore,
		},
		estimator,
		resumeCallback,
		keyStates,
		utils.NewSingleMailbox[*evmtypes.Head](),
		ctx,
		cancel,
		sync.WaitGroup{},
		0,
	}
}

// Start is a comment to appease the linter
func (ec *EthConfirmer) Start(_ context.Context) error {
	return ec.StartOnce("EthConfirmer", func() error {
		if ec.config.EvmGasBumpThreshold() == 0 {
			ec.lggr.Infow("Gas bumping is disabled (ETH_GAS_BUMP_THRESHOLD set to 0)", "ethGasBumpThreshold", 0)
		} else {
			ec.lggr.Infow(fmt.Sprintf("Gas bumping is enabled, unconfirmed transactions will have their gas price bumped every %d blocks", ec.config.EvmGasBumpThreshold()), "ethGasBumpThreshold", ec.config.EvmGasBumpThreshold())
		}

		ec.wg.Add(1)
		go ec.runLoop()

		return nil
	})
}

// Close is a comment to appease the linter
func (ec *EthConfirmer) Close() error {
	return ec.StopOnce("EthConfirmer", func() error {
		ec.ctxCancel()
		ec.wg.Wait()

		return nil
	})
}

func (ec *EthConfirmer) runLoop() {
	defer ec.wg.Done()
	for {
		select {
		case <-ec.mb.Notify():
			for {
				if ec.ctx.Err() != nil {
					return
				}
				head, exists := ec.mb.Retrieve()
				if !exists {
					break
				}
				if err := ec.ProcessHead(ec.ctx, head); err != nil {
					ec.lggr.Errorw("Error processing head", "err", err)
					continue
				}
			}
		case <-ec.ctx.Done():
			return
		}
	}
}

// ProcessHead takes all required transactions for the confirmer on a new head
func (ec *EthConfirmer) ProcessHead(ctx context.Context, head *evmtypes.Head) error {
	ctx, cancel := context.WithTimeout(ctx, processHeadTimeout)
	defer cancel()

	return ec.processHead(ctx, head)
}

// NOTE: This SHOULD NOT be run concurrently or it could behave badly
func (ec *EthConfirmer) processHead(ctx context.Context, head *evmtypes.Head) error {
	mark := time.Now()

	ec.lggr.Debugw("processHead start", "headNum", head.Number, "id", "eth_confirmer")

	if err := ec.orm.SetBroadcastBeforeBlockNum(head.Number, ec.chainID); err != nil {
		return errors.Wrap(err, "SetBroadcastBeforeBlockNum failed")
	}
	if err := ec.CheckConfirmedMissingReceipt(ctx); err != nil {
		return errors.Wrap(err, "CheckConfirmedMissingReceipt failed")
	}

	if err := ec.CheckForReceipts(ctx, head.Number); err != nil {
		return errors.Wrap(err, "CheckForReceipts failed")
	}

	ec.lggr.Debugw("Finished CheckForReceipts", "headNum", head.Number, "time", time.Since(mark), "id", "eth_confirmer")
	mark = time.Now()

	if err := ec.RebroadcastWhereNecessary(ctx, head.Number); err != nil {
		return errors.Wrap(err, "RebroadcastWhereNecessary failed")
	}

	ec.lggr.Debugw("Finished RebroadcastWhereNecessary", "headNum", head.Number, "time", time.Since(mark), "id", "eth_confirmer")
	mark = time.Now()

	if err := ec.EnsureConfirmedTransactionsInLongestChain(ctx, head); err != nil {
		return errors.Wrap(err, "EnsureConfirmedTransactionsInLongestChain failed")
	}

	ec.lggr.Debugw("Finished EnsureConfirmedTransactionsInLongestChain", "headNum", head.Number, "time", time.Since(mark), "id", "eth_confirmer")

	if ec.resumeCallback != nil {
		mark = time.Now()
		if err := ec.ResumePendingTaskRuns(ctx, head); err != nil {
			return errors.Wrap(err, "ResumePendingTaskRuns failed")
		}

		ec.lggr.Debugw("Finished ResumePendingTaskRuns", "headNum", head.Number, "time", time.Since(mark), "id", "eth_confirmer")
	}

	ec.lggr.Debugw("processHead finish", "headNum", head.Number, "id", "eth_confirmer")

	return nil
}

// SetBroadcastBeforeBlockNum updates already broadcast attempts with the
// current block number. This is safe no matter how old the head is because if
// the attempt is already broadcast it _must_ have been before this head.
func (ec *EthConfirmer) SetBroadcastBeforeBlockNum(blockNum int64) error {
	_, err := ec.q.Exec(
		`UPDATE eth_tx_attempts
SET broadcast_before_block_num = $1 
FROM eth_txes
WHERE eth_tx_attempts.broadcast_before_block_num IS NULL AND eth_tx_attempts.state = 'broadcast'
AND eth_txes.id = eth_tx_attempts.eth_tx_id AND eth_txes.evm_chain_id = $2`,
		blockNum, ec.chainID.String(),
	)
	return errors.Wrap(err, "SetBroadcastBeforeBlockNum failed")
}

// CheckConfirmedMissingReceipt will attempt to re-send any transaction in the
// state of "confirmed_missing_receipt". If we get back any type of senderror
// other than "nonce too low" it means that this transaction isn't actually
// confirmed and needs to be put back into "unconfirmed" state, so that it can enter
// the gas bumping cycle. This is necessary in rare cases (e.g. Polygon) where
// network conditions are extremely hostile.
//
// For example, assume the following scenario:
//
// 0. We are connected to multiple primary nodes via load balancer
// 1. We send a transaction, it is confirmed and, we get a receipt
// 2. A new head comes in from RPC node 1 indicating that this transaction was re-org'd, so we put it back into unconfirmed state
// 3. We re-send that transaction to a RPC node 2 **which hasn't caught up to this re-org yet**
// 4. RPC node 2 still has an old view of the chain, so it returns us "nonce too low" indicating "no problem this transaction is already mined"
// 5. Now the transaction is marked "confirmed_missing_receipt" but the latest chain does not actually include it
// 6. Now we are reliant on the EthResender to propagate it, and this transaction will not be gas bumped, so in the event of gas spikes it could languish or even be evicted from the mempool and hold up the queue
// 7. Even if/when RPC node 2 catches up, the transaction is still stuck in state "confirmed_missing_receipt"
//
// This scenario might sound unlikely but has been observed to happen multiple times in the wild on Polygon.
func (ec *EthConfirmer) CheckConfirmedMissingReceipt(ctx context.Context) (err error) {
	attempts, err := ec.orm.FindEtxAttemptsConfirmedMissingReceipt(ec.chainID)
	if err != nil {
		return err
	}
	if len(attempts) == 0 {
		return nil
	}
	ec.lggr.Infow(fmt.Sprintf("Found %d transactions confirmed_missing_receipt. The RPC node did not give us a receipt for these transactions even though it should have been mined. This could be due to using the wallet with an external account, or if the primary node is not synced or not propagating transactions properly", len(attempts)), "attempts", attempts)
	reqs, err := batchSendTransactions(ctx, ec.orm, attempts, int(ec.config.EvmRPCDefaultBatchSize()), ec.lggr, ec.ethClient)
	if err != nil {
		ec.lggr.Debugw("Batch sending transactions failed", err)
	}
	var ethTxIDsToUnconfirm []int64
	for idx, req := range reqs {
		// Add to Unconfirm array, all tx where error wasn't NonceTooLow.
		if req.Error != nil {
			err := evmclient.NewSendError(req.Error)
			if err.IsNonceTooLowError() || err.IsTransactionAlreadyMined() {
				continue
			}
		}

		ethTxIDsToUnconfirm = append(ethTxIDsToUnconfirm, attempts[idx].EthTxID)
	}
	err = ec.orm.UpdateEthTxsUnconfirmed(ethTxIDsToUnconfirm)

	if err != nil {
		return err
	}
	return
}

// CheckForReceipts finds attempts that are still pending and checks to see if a receipt is present for the given block number
func (ec *EthConfirmer) CheckForReceipts(ctx context.Context, blockNum int64) error {
	attempts, err := ec.orm.FindEthTxAttemptsRequiringReceiptFetch(ec.chainID)
	if err != nil {
		return errors.Wrap(err, "FindEthTxAttemptsRequiringReceiptFetch failed")
	}
	if len(attempts) == 0 {
		return nil
	}

	ec.lggr.Debugw(fmt.Sprintf("Fetching receipts for %v transaction attempts", len(attempts)), "blockNum", blockNum)

	attemptsByAddress := make(map[gethCommon.Address][]EthTxAttempt)
	for _, att := range attempts {
		attemptsByAddress[att.EthTx.FromAddress] = append(attemptsByAddress[att.EthTx.FromAddress], att)
	}

	for from, attempts := range attemptsByAddress {
		minedTransactionCount, err := ec.getMinedTransactionCount(ctx, from)
		if err != nil {
			return errors.Wrapf(err, "unable to fetch pending nonce for address: %v", from)
		}

		// separateLikelyConfirmedAttempts is used as an optimisation: there is
		// no point trying to fetch receipts for attempts with a nonce higher
		// than the highest nonce the RPC node thinks it has seen
		likelyConfirmed := ec.separateLikelyConfirmedAttempts(from, attempts, minedTransactionCount)
		likelyConfirmedCount := len(likelyConfirmed)
		if likelyConfirmedCount > 0 {
			likelyUnconfirmedCount := len(attempts) - likelyConfirmedCount

			ec.lggr.Debugf("Fetching and saving %v likely confirmed receipts. Skipping checking the others (%v)",
				likelyConfirmedCount, likelyUnconfirmedCount)

			start := time.Now()
			err = ec.fetchAndSaveReceipts(ctx, likelyConfirmed, blockNum)
			if err != nil {
				return errors.Wrapf(err, "unable to fetch and save receipts for likely confirmed txs, for address: %v", from)
			}
			ec.lggr.Debugw(fmt.Sprintf("Fetching and saving %v likely confirmed receipts done", likelyConfirmedCount),
				"time", time.Since(start))
		}
	}

	if err := ec.orm.MarkAllConfirmedMissingReceipt(ec.chainID); err != nil {
		return errors.Wrap(err, "unable to mark eth_txes as 'confirmed_missing_receipt'")
	}

	if err := ec.markOldTxesMissingReceiptAsErrored(blockNum); err != nil {
		return errors.Wrap(err, "unable to confirm buried unconfirmed eth_txes")
	}
	return nil
}

func (ec *EthConfirmer) separateLikelyConfirmedAttempts(from gethCommon.Address, attempts []EthTxAttempt, minedTransactionCount uint64) []EthTxAttempt {
	if len(attempts) == 0 {
		return attempts
	}

	firstAttemptNonce := *attempts[len(attempts)-1].EthTx.Nonce
	lastAttemptNonce := *attempts[0].EthTx.Nonce
	latestMinedNonce := int64(minedTransactionCount) - 1 // this can be -1 if a transaction has never been mined on this account
	ec.lggr.Debugw(fmt.Sprintf("There are %d attempts from address %s, mined transaction count is %d (latest mined nonce is %d) and for the attempts' nonces: first = %d, last = %d",
		len(attempts), from.Hex(), minedTransactionCount, latestMinedNonce, firstAttemptNonce, lastAttemptNonce), "nAttempts", len(attempts), "fromAddress", from, "minedTransactionCount", minedTransactionCount, "latestMinedNonce", latestMinedNonce, "firstAttemptNonce", firstAttemptNonce, "lastAttemptNonce", lastAttemptNonce)

	likelyConfirmed := attempts
	// attempts are ordered by nonce ASC
	for i := 0; i < len(attempts); i++ {
		// If the attempt nonce is lower or equal to the latestBlockNonce
		// it must have been confirmed, we just didn't get a receipt yet
		//
		// Examples:
		// 3 transactions confirmed, highest has nonce 2
		// 5 total attempts, highest has nonce 4
		// minedTransactionCount=3
		// likelyConfirmed will be attempts[0:3] which gives the first 3 transactions, as expected
		if *attempts[i].EthTx.Nonce > int64(minedTransactionCount) {
			ec.lggr.Debugf("Marking attempts as likely confirmed just before index %v, at nonce: %v", i, *attempts[i].EthTx.Nonce)
			likelyConfirmed = attempts[0:i]
			break
		}
	}

	if len(likelyConfirmed) == 0 {
		ec.lggr.Debug("There are no likely confirmed attempts - so will skip checking any")
	}

	return likelyConfirmed
}

func (ec *EthConfirmer) fetchAndSaveReceipts(ctx context.Context, attempts []EthTxAttempt, blockNum int64) error {
	promTxAttemptCount.WithLabelValues(ec.chainID.String()).Set(float64(len(attempts)))

	batchSize := int(ec.config.EvmRPCDefaultBatchSize())
	if batchSize == 0 {
		batchSize = len(attempts)
	}
	var allReceipts []evmtypes.Receipt
	for i := 0; i < len(attempts); i += batchSize {
		j := i + batchSize
		if j > len(attempts) {
			j = len(attempts)
		}

		ec.lggr.Debugw(fmt.Sprintf("Batch fetching receipts at indexes %v until (excluded) %v", i, j), "blockNum", blockNum)

		batch := attempts[i:j]

		receipts, err := ec.batchFetchReceipts(ctx, batch, blockNum)
		if err != nil {
			return errors.Wrap(err, "batchFetchReceipts failed")
		}
		if err := ec.orm.SaveFetchedReceipts(receipts, ec.chainID); err != nil {
			return errors.Wrap(err, "saveFetchedReceipts failed")
		}
		promNumConfirmedTxs.WithLabelValues(ec.chainID.String()).Add(float64(len(receipts)))

		allReceipts = append(allReceipts, receipts...)
	}

	observeUntilTxConfirmed(ec.chainID, attempts, allReceipts)

	return nil
}

func (ec *EthConfirmer) getMinedTransactionCount(ctx context.Context, from gethCommon.Address) (nonce uint64, err error) {
	return ec.ethClient.NonceAt(ctx, from, nil)
}

// Note this function will increment promRevertedTxCount upon receiving
// a reverted transaction receipt. Should only be called with unconfirmed attempts.
func (ec *EthConfirmer) batchFetchReceipts(ctx context.Context, attempts []EthTxAttempt, blockNum int64) (receipts []evmtypes.Receipt, err error) {
	var reqs []rpc.BatchElem

	// Metadata is required to determine whether a tx is forwarded or not.
	if ec.config.EvmUseForwarders() {
		err = ec.orm.PreloadEthTxes(attempts)
		if err != nil {
			return nil, errors.Wrap(err, "EthConfirmer#batchFetchReceipts error loading txs for attempts")
		}
	}

	for _, attempt := range attempts {
		req := rpc.BatchElem{
			Method: "eth_getTransactionReceipt",
			Args:   []interface{}{attempt.Hash},
			Result: &evmtypes.Receipt{},
		}
		reqs = append(reqs, req)
	}

	lggr := ec.lggr.Named("batchFetchReceipts").With("blockNum", blockNum)

	err = ec.ethClient.BatchCallContext(ctx, reqs)
	if err != nil {
		return nil, errors.Wrap(err, "EthConfirmer#batchFetchReceipts error fetching receipts with BatchCallContext")
	}

	for i, req := range reqs {
		attempt := attempts[i]
		result, err := req.Result, req.Error

		receipt, is := result.(*evmtypes.Receipt)
		if !is {
			return nil, errors.Errorf("expected result to be a %T, got %T", (*evmtypes.Receipt)(nil), result)
		}

		l := logger.Sugared(attempt.EthTx.GetLogger(lggr).With(
			"txHash", attempt.Hash.Hex(), "ethTxAttemptID", attempt.ID,
			"ethTxID", attempt.EthTxID, "err", err, "nonce", attempt.EthTx.Nonce,
		))

		if err != nil {
			l.Error("FetchReceipt failed")
			continue
		}

		if receipt == nil {
			// NOTE: This should never happen, but it seems safer to check
			// regardless to avoid a potential panic
			l.AssumptionViolation("got nil receipt")
			continue
		}

		if receipt.IsZero() {
			l.Debug("Still waiting for receipt")
			continue
		}

		l = logger.Sugared(l.With("blockHash", receipt.BlockHash.Hex(), "status", receipt.Status, "transactionIndex", receipt.TransactionIndex))

		if receipt.IsUnmined() {
			l.Debug("Got receipt for transaction but it's still in the mempool and not included in a block yet")
			continue
		}

		l.Debugw("Got receipt for transaction", "blockNumber", receipt.BlockNumber, "gasUsed", receipt.GasUsed)

		if receipt.TxHash != attempt.Hash {
			l.Errorf("Invariant violation, expected receipt with hash %s to have same hash as attempt with hash %s", receipt.TxHash.Hex(), attempt.Hash.Hex())
			continue
		}

		if receipt.BlockNumber == nil {
			l.Error("Invariant violation, receipt was missing block number")
			continue
		}

		if receipt.Status == 0 {
			// Do an eth call to obtain the revert reason.
			_, errCall := ec.ethClient.CallContract(ctx, ethereum.CallMsg{
				From:       attempt.EthTx.FromAddress,
				To:         &attempt.EthTx.ToAddress,
				Gas:        uint64(attempt.EthTx.GasLimit),
				GasPrice:   attempt.GasPrice.ToInt(),
				GasFeeCap:  attempt.GasFeeCap.ToInt(),
				GasTipCap:  attempt.GasTipCap.ToInt(),
				Value:      nil,
				Data:       attempt.EthTx.EncodedPayload,
				AccessList: nil,
			}, receipt.BlockNumber)
			rpcError, errExtract := evmclient.ExtractRPCError(errCall)
			if errExtract == nil {
				l.Warnw("transaction reverted on-chain", "hash", receipt.TxHash, "rpcError", rpcError.String())
			} else {
				l.Warnw("transaction reverted on-chain unable to extract revert reason", "hash", receipt.TxHash, "err", err)
			}
			// This might increment more than once e.g. in case of re-orgs going back and forth we might re-fetch the same receipt
			promRevertedTxCount.WithLabelValues(ec.chainID.String()).Add(1)
		} else {
			promNumSuccessfulTxs.WithLabelValues(ec.chainID.String()).Add(1)
		}

		// This is only recording forwarded tx that were mined and have a status.
		// Counters are prone to being inaccurate due to re-orgs.
		if ec.config.EvmUseForwarders() {
			meta, err := attempt.EthTx.GetMeta()
			if err == nil && meta != nil && meta.FwdrDestAddress != nil {
				// promFwdTxCount takes two labels, chainId and a boolean of whether a tx was successful or not.
				promFwdTxCount.WithLabelValues(ec.chainID.String(), strconv.FormatBool(receipt.Status != 0)).Add(1)
			}
		}

		receipts = append(receipts, *receipt)
	}

	return
}

<<<<<<< HEAD
=======
// markAllConfirmedMissingReceipt
// It is possible that we can fail to get a receipt for all eth_tx_attempts
// even though a transaction with this nonce has long since been confirmed (we
// know this because transactions with higher nonces HAVE returned a receipt).
//
// This can probably only happen if an external wallet used the account (or
// conceivably because of some bug in the remote eth node that prevents it
// from returning a receipt for a valid transaction).
//
// In this case we mark these transactions as 'confirmed_missing_receipt' to
// prevent gas bumping.
//
// NOTE: We continue to attempt to resend eth_txes in this state on
// every head to guard against the extremely rare scenario of nonce gap due to
// reorg that excludes the transaction (from another wallet) that had this
// nonce (until finality depth is reached, after which we make the explicit
// decision to give up). This is done in the EthResender.
//
// We will continue to try to fetch a receipt for these attempts until all
// attempts are below the finality depth from current head.
func (ec *EthConfirmer) markAllConfirmedMissingReceipt() (err error) {
	res, err := ec.q.Exec(`
UPDATE eth_txes
SET state = 'confirmed_missing_receipt'
FROM (
	SELECT from_address, MAX(nonce) as max_nonce 
	FROM eth_txes
	WHERE state = 'confirmed' AND evm_chain_id = $1
	GROUP BY from_address
) AS max_table
WHERE state = 'unconfirmed'
	AND evm_chain_id = $1
	AND nonce < max_table.max_nonce
	AND eth_txes.from_address = max_table.from_address
	`, ec.chainID.String())
	if err != nil {
		return errors.Wrap(err, "markAllConfirmedMissingReceipt failed")
	}
	rowsAffected, err := res.RowsAffected()
	if err != nil {
		return errors.Wrap(err, "markAllConfirmedMissingReceipt RowsAffected failed")
	}
	if rowsAffected > 0 {
		ec.lggr.Infow(fmt.Sprintf("%d transactions missing receipt", rowsAffected), "n", rowsAffected)
	}
	return
}

>>>>>>> 46e2171e
// markOldTxesMissingReceiptAsErrored
//
// Once eth_tx has all of its attempts broadcast before some cutoff threshold
// without receiving any receipts, we mark it as fatally errored (never sent).
//
// The job run will also be marked as errored in this case since we never got a
// receipt and thus cannot pass on any transaction hash
func (ec *EthConfirmer) markOldTxesMissingReceiptAsErrored(blockNum int64) error {
	// cutoff is a block height
	// Any 'confirmed_missing_receipt' eth_tx with all attempts older than this block height will be marked as errored
	// We will not try to query for receipts for this transaction any more
	cutoff := blockNum - int64(ec.config.EvmFinalityDepth())
	if cutoff <= 0 {
		return nil
	}

	return ec.q.Transaction(func(q pg.Queryer) error {
		type etx struct {
			ID    int64
			Nonce int64
		}
		var data []etx
		err := q.Select(&data, `
UPDATE eth_txes
SET state='fatal_error', nonce=NULL, error=$1, broadcast_at=NULL, initial_broadcast_at=NULL
FROM (
	SELECT e1.id, e1.nonce, e1.from_address FROM eth_txes AS e1 WHERE id IN (
		SELECT e2.id FROM eth_txes AS e2
		INNER JOIN eth_tx_attempts ON e2.id = eth_tx_attempts.eth_tx_id
		WHERE e2.state = 'confirmed_missing_receipt'
		AND e2.evm_chain_id = $3
		GROUP BY e2.id
		HAVING max(eth_tx_attempts.broadcast_before_block_num) < $2
	)
	FOR UPDATE OF e1
) e0
WHERE e0.id = eth_txes.id
RETURNING e0.id, e0.nonce`, ErrCouldNotGetReceipt, cutoff, ec.chainID.String())

		if err != nil {
			return errors.Wrap(err, "markOldTxesMissingReceiptAsErrored failed to query")
		}

		// We need this little lookup table because we have to have the nonce
		// from the first query, BEFORE it was updated/nullified
		lookup := make(map[int64]etx)
		for _, d := range data {
			lookup[d.ID] = d
		}
		etxIDs := make([]int64, len(data))
		for i := 0; i < len(data); i++ {
			etxIDs[i] = data[i].ID
		}

		type result struct {
			ID                         int64
			FromAddress                gethCommon.Address
			MaxBroadcastBeforeBlockNum int64
			TxHashes                   pq.ByteaArray
		}

		var results []result
		err = q.Select(&results, `
SELECT e.id, e.from_address, max(a.broadcast_before_block_num) AS max_broadcast_before_block_num, array_agg(a.hash) AS tx_hashes
FROM eth_txes e
INNER JOIN eth_tx_attempts a ON e.id = a.eth_tx_id
WHERE e.id = ANY($1)
GROUP BY e.id
`, etxIDs)

		if err != nil {
			return errors.Wrap(err, "markOldTxesMissingReceiptAsErrored failed to load additional data")
		}

		for _, r := range results {
			nonce := lookup[r.ID].Nonce
			txHashesHex := make([]common.Address, len(r.TxHashes))
			for i := 0; i < len(r.TxHashes); i++ {
				txHashesHex[i] = gethCommon.BytesToAddress(r.TxHashes[i])
			}

			ec.lggr.Criticalw(fmt.Sprintf("eth_tx with ID %v expired without ever getting a receipt for any of our attempts. "+
				"Current block height is %v, transaction was broadcast before block height %v. This transaction may not have not been sent and will be marked as fatally errored. "+
				"This can happen if there is another instance of chainlink running that is using the same private key, or if "+
				"an external wallet has been used to send a transaction from account %s with nonce %v."+
				" Please note that Chainlink requires exclusive ownership of it's private keys and sharing keys across multiple"+
				" chainlink instances, or using the chainlink keys with an external wallet is NOT SUPPORTED and WILL lead to missed transactions",
				r.ID, blockNum, r.MaxBroadcastBeforeBlockNum, r.FromAddress.Hex(), nonce), "ethTxID", r.ID, "nonce", nonce, "fromAddress", r.FromAddress, "txHashes", txHashesHex)
		}

		return nil
	})
}

// RebroadcastWhereNecessary bumps gas or resends transactions that were previously out-of-eth
func (ec *EthConfirmer) RebroadcastWhereNecessary(ctx context.Context, blockHeight int64) error {
	var wg sync.WaitGroup

	// It is safe to process separate keys concurrently
	// NOTE: This design will block one key if another takes a really long time to execute
	wg.Add(len(ec.keyStates))
	errors := []error{}
	var errMu sync.Mutex
	for _, key := range ec.keyStates {
		go func(fromAddress gethCommon.Address) {
			if err := ec.rebroadcastWhereNecessary(ctx, fromAddress, blockHeight); err != nil {
				errMu.Lock()
				errors = append(errors, err)
				errMu.Unlock()
				ec.lggr.Errorw("Error in RebroadcastWhereNecessary", "error", err, "fromAddress", fromAddress)
			}

			wg.Done()
		}(key.Address.Address())
	}

	wg.Wait()

	return multierr.Combine(errors...)
}

func (ec *EthConfirmer) rebroadcastWhereNecessary(ctx context.Context, address gethCommon.Address, blockHeight int64) error {
	if err := ec.handleAnyInProgressAttempts(ctx, address, blockHeight); err != nil {
		return errors.Wrap(err, "handleAnyInProgressAttempts failed")
	}

	threshold := int64(ec.config.EvmGasBumpThreshold())
	bumpDepth := int64(ec.config.EvmGasBumpTxDepth())
	maxInFlightTransactions := ec.config.EvmMaxInFlightTransactions()
	etxs, err := FindEthTxsRequiringRebroadcast(ctx, ec.q, ec.lggr, address, blockHeight, threshold, bumpDepth, maxInFlightTransactions, ec.chainID)
	if err != nil {
		return errors.Wrap(err, "FindEthTxsRequiringRebroadcast failed")
	}
	for _, etx := range etxs {
		lggr := etx.GetLogger(ec.lggr)

		attempt, err := ec.attemptForRebroadcast(ctx, lggr, *etx)
		if err != nil {
			return errors.Wrap(err, "attemptForRebroadcast failed")
		}

		lggr.Debugw("Rebroadcasting transaction", "nPreviousAttempts", len(etx.EthTxAttempts), "gasPrice", attempt.GasPrice, "gasTipCap", attempt.GasTipCap, "gasFeeCap", attempt.GasFeeCap)

		if err := ec.saveInProgressAttempt(&attempt); err != nil {
			return errors.Wrap(err, "saveInProgressAttempt failed")
		}

		if err := ec.handleInProgressAttempt(ctx, lggr, *etx, attempt, blockHeight); err != nil {
			return errors.Wrap(err, "handleInProgressAttempt failed")
		}
	}
	return nil
}

// "in_progress" attempts were left behind after a crash/restart and may or may not have been sent.
// We should try to ensure they get on-chain so we can fetch a receipt for them.
// NOTE: We also use this to mark attempts for rebroadcast in event of a
// re-org, so multiple attempts are allowed to be in in_progress state (but
// only one per eth_tx).
func (ec *EthConfirmer) handleAnyInProgressAttempts(ctx context.Context, address gethCommon.Address, blockHeight int64) error {
	attempts, err := ec.orm.GetInProgressEthTxAttempts(ctx, address, ec.chainID)
	if ctx.Err() != nil {
		return nil
	} else if err != nil {
		return errors.Wrap(err, "GetInProgressEthTxAttempts failed")
	}
	for _, a := range attempts {
		err := ec.handleInProgressAttempt(ctx, a.EthTx.GetLogger(ec.lggr), a.EthTx, a, blockHeight)
		if ctx.Err() != nil {
			break
		} else if err != nil {
			return errors.Wrap(err, "handleInProgressAttempt failed")
		}
	}
	return nil
}

// FindEthTxsRequiringRebroadcast returns attempts that hit insufficient eth,
// and attempts that need bumping, in nonce ASC order
func FindEthTxsRequiringRebroadcast(ctx context.Context, q pg.Q, lggr logger.Logger, address gethCommon.Address, blockNum, gasBumpThreshold, bumpDepth int64, maxInFlightTransactions uint32, chainID big.Int) (etxs []*EthTx, err error) {
	// NOTE: These two queries could be combined into one using union but it
	// becomes harder to read and difficult to test in isolation. KISS principle
	etxInsufficientEths, err := FindEthTxsRequiringResubmissionDueToInsufficientEth(ctx, q, lggr, address, chainID)
	if err != nil {
		return nil, err
	}

	if len(etxInsufficientEths) > 0 {
		lggr.Infow(fmt.Sprintf("Found %d transactions to be re-sent that were previously rejected due to insufficient eth balance", len(etxInsufficientEths)), "blockNum", blockNum, "address", address)
	}

	// TODO: Just pass the Q through everything
	etxBumps, err := FindEthTxsRequiringGasBump(ctx, q, lggr, address, blockNum, gasBumpThreshold, bumpDepth, chainID)
	if ctx.Err() != nil {
		return nil, nil
	} else if err != nil {
		return nil, err
	}

	if len(etxBumps) > 0 {
		// txes are ordered by nonce asc so the first will always be the oldest
		etx := etxBumps[0]
		// attempts are ordered by time sent asc so first will always be the oldest
		var oldestBlocksBehind int64 = -1 // It should never happen that the oldest attempt has no BroadcastBeforeBlockNum set, but in case it does, we shouldn't crash - log this sentinel value instead
		if len(etx.EthTxAttempts) > 0 {
			oldestBlockNum := etx.EthTxAttempts[0].BroadcastBeforeBlockNum
			if oldestBlockNum != nil {
				oldestBlocksBehind = blockNum - *oldestBlockNum
			}
		} else {
			logger.Sugared(lggr).AssumptionViolationf("Expected eth_tx for gas bump to have at least one attempt", "etxID", etx.ID, "blockNum", blockNum, "address", address)
		}
		lggr.Infow(fmt.Sprintf("Found %d transactions to re-sent that have still not been confirmed after at least %d blocks. The oldest of these has not still not been confirmed after %d blocks. These transactions will have their gas price bumped. %s", len(etxBumps), gasBumpThreshold, oldestBlocksBehind, label.NodeConnectivityProblemWarning), "blockNum", blockNum, "address", address, "gasBumpThreshold", gasBumpThreshold)
	}

	seen := make(map[int64]struct{})

	for _, etx := range etxInsufficientEths {
		seen[etx.ID] = struct{}{}
		etxs = append(etxs, etx)
	}
	for _, etx := range etxBumps {
		if _, exists := seen[etx.ID]; !exists {
			etxs = append(etxs, etx)
		}
	}

	sort.Slice(etxs, func(i, j int) bool {
		return *(etxs[i].Nonce) < *(etxs[j].Nonce)
	})

	if maxInFlightTransactions > 0 && len(etxs) > int(maxInFlightTransactions) {
		lggr.Warnf("%d transactions to rebroadcast which exceeds limit of %d. %s", len(etxs), maxInFlightTransactions, label.MaxInFlightTransactionsWarning)
		etxs = etxs[:maxInFlightTransactions]
	}

	return
}

// FindEthTxsRequiringResubmissionDueToInsufficientEth returns transactions
// that need to be re-sent because they hit an out-of-eth error on a previous
// block
func FindEthTxsRequiringResubmissionDueToInsufficientEth(ctx context.Context, q pg.Q, lggr logger.Logger, address gethCommon.Address, chainID big.Int) (etxs []*EthTx, err error) {
	qq := q.WithOpts(pg.WithParentCtx(ctx))
	err = qq.Transaction(func(tx pg.Queryer) error {
		err = tx.Select(&etxs, `
SELECT DISTINCT eth_txes.* FROM eth_txes
INNER JOIN eth_tx_attempts ON eth_txes.id = eth_tx_attempts.eth_tx_id AND eth_tx_attempts.state = 'insufficient_eth'
WHERE eth_txes.from_address = $1 AND eth_txes.state = 'unconfirmed' AND eth_txes.evm_chain_id = $2
ORDER BY nonce ASC
`, address, chainID.String())
		if err != nil {
			return errors.Wrap(err, "FindEthTxsRequiringResubmissionDueToInsufficientEth failed to load eth_txes")
		}

		err = loadEthTxesAttempts(tx, etxs)
		return errors.Wrap(err, "FindEthTxsRequiringResubmissionDueToInsufficientEth failed to load eth_tx_attempts")
	}, pg.OptReadOnlyTx())
	return
}

func loadEthTxesAttempts(q pg.Queryer, etxs []*EthTx) error {
	ethTxIDs := make([]int64, len(etxs))
	ethTxesM := make(map[int64]*EthTx, len(etxs))
	for i, etx := range etxs {
		etx.EthTxAttempts = nil // this will overwrite any previous preload
		ethTxIDs[i] = etx.ID
		ethTxesM[etx.ID] = etxs[i]
	}
	var ethTxAttempts []EthTxAttempt
	if err := q.Select(&ethTxAttempts, `SELECT * FROM eth_tx_attempts WHERE eth_tx_id = ANY($1) ORDER BY eth_tx_attempts.gas_price DESC, eth_tx_attempts.gas_tip_cap DESC`, pq.Array(ethTxIDs)); err != nil {
		return errors.Wrap(err, "loadEthTxesAttempts failed to load eth_tx_attempts")
	}
	for _, attempt := range ethTxAttempts {
		etx := ethTxesM[attempt.EthTxID]
		etx.EthTxAttempts = append(etx.EthTxAttempts, attempt)
	}
	return nil
}

// FindEthTxsRequiringGasBump returns transactions that have all
// attempts which are unconfirmed for at least gasBumpThreshold blocks,
// limited by limit pending transactions
//
// It also returns eth_txes that are unconfirmed with no eth_tx_attempts
func FindEthTxsRequiringGasBump(ctx context.Context, q pg.Q, lggr logger.Logger, address gethCommon.Address, blockNum, gasBumpThreshold, depth int64, chainID big.Int) (etxs []*EthTx, err error) {
	if gasBumpThreshold == 0 {
		return
	}
	qq := q.WithOpts(pg.WithParentCtx(ctx))
	err = qq.Transaction(func(tx pg.Queryer) error {
		stmt := `
SELECT eth_txes.* FROM eth_txes
LEFT JOIN eth_tx_attempts ON eth_txes.id = eth_tx_attempts.eth_tx_id AND (broadcast_before_block_num > $4 OR broadcast_before_block_num IS NULL OR eth_tx_attempts.state != 'broadcast')
WHERE eth_txes.state = 'unconfirmed' AND eth_tx_attempts.id IS NULL AND eth_txes.from_address = $1 AND eth_txes.evm_chain_id = $2
	AND (($3 = 0) OR (eth_txes.id IN (SELECT id FROM eth_txes WHERE state = 'unconfirmed' AND from_address = $1 ORDER BY nonce ASC LIMIT $3)))
ORDER BY nonce ASC
`
		if err = tx.Select(&etxs, stmt, address, chainID.String(), depth, blockNum-gasBumpThreshold); err != nil {
			return errors.Wrap(err, "FindEthTxsRequiringGasBump failed to load eth_txes")
		}
		err = loadEthTxesAttempts(tx, etxs)
		return errors.Wrap(err, "FindEthTxsRequiringGasBump failed to load eth_tx_attempts")
	}, pg.OptReadOnlyTx())
	return
}

func (ec *EthConfirmer) attemptForRebroadcast(ctx context.Context, lggr logger.Logger, etx EthTx) (attempt EthTxAttempt, err error) {
	if len(etx.EthTxAttempts) > 0 {
		etx.EthTxAttempts[0].EthTx = etx
		previousAttempt := etx.EthTxAttempts[0]
		logFields := ec.logFieldsPreviousAttempt(previousAttempt)
		if previousAttempt.State == EthTxAttemptInsufficientEth {
			// Do not create a new attempt if we ran out of eth last time since bumping gas is pointless
			// Instead try to resubmit the same attempt at the same price, in the hope that the wallet was funded since our last attempt
			lggr.Debugw("Rebroadcast InsufficientEth", logFields...)
			previousAttempt.State = EthTxAttemptInProgress
			return previousAttempt, nil
		}
		attempt, err = ec.bumpGas(ctx, etx, etx.EthTxAttempts)

		if gas.IsBumpErr(err) {
			lggr.Errorw("Failed to bump gas", append(logFields, "err", err)...)
			// Do not create a new attempt if bumping gas would put us over the limit or cause some other problem
			// Instead try to resubmit the previous attempt, and keep resubmitting until its accepted
			previousAttempt.BroadcastBeforeBlockNum = nil
			previousAttempt.State = EthTxAttemptInProgress
			return previousAttempt, nil
		}
		return attempt, err
	}
	return attempt, errors.Errorf("invariant violation: EthTx %v was unconfirmed but didn't have any attempts. "+
		"Falling back to default gas price instead."+
		"This is a bug! Please report to https://github.com/smartcontractkit/chainlink/issues", etx.ID)
}

func (ec *EthConfirmer) logFieldsPreviousAttempt(attempt EthTxAttempt) []interface{} {
	etx := attempt.EthTx
	return []interface{}{
		"etxID", etx.ID,
		"txHash", attempt.Hash,
		"previousAttempt", attempt,
		"gasLimit", etx.GasLimit,
		"maxGasPrice", ec.config.EvmMaxGasPriceWei(),
		"nonce", etx.Nonce,
	}
}

func (ec *EthConfirmer) bumpGas(ctx context.Context, etx EthTx, previousAttempts []EthTxAttempt) (bumpedAttempt EthTxAttempt, err error) {
	priorAttempts := make([]gas.PriorAttempt, len(previousAttempts))
	// This feels a bit useless but until we get iterators there is no other
	// way to cast an array of structs to an array of interfaces
	for i, attempt := range previousAttempts {
		priorAttempts[i] = attempt
	}
	previousAttempt := previousAttempts[0]
	logFields := ec.logFieldsPreviousAttempt(previousAttempt)
	keySpecificMaxGasPriceWei := ec.config.KeySpecificMaxGasPriceWei(etx.FromAddress)
	switch previousAttempt.TxType {
	case 0x0: // Legacy
		var bumpedGasPrice *assets.Wei
		var bumpedGasLimit uint32
		bumpedGasPrice, bumpedGasLimit, err = ec.estimator.BumpLegacyGas(ctx, previousAttempt.GasPrice, etx.GasLimit, keySpecificMaxGasPriceWei, priorAttempts)
		if err == nil {
			promNumGasBumps.WithLabelValues(ec.chainID.String()).Inc()
			ec.lggr.Debugw("Rebroadcast bumping gas for Legacy tx", append(logFields, "bumpedGasPrice", bumpedGasPrice.String())...)
			return ec.NewLegacyAttempt(etx, bumpedGasPrice, bumpedGasLimit)
		}
	case 0x2: // EIP1559
		var bumpedFee gas.DynamicFee
		var bumpedGasLimit uint32
		original := previousAttempt.DynamicFee()
		bumpedFee, bumpedGasLimit, err = ec.estimator.BumpDynamicFee(ctx, original, etx.GasLimit, keySpecificMaxGasPriceWei, priorAttempts)
		if err == nil {
			promNumGasBumps.WithLabelValues(ec.chainID.String()).Inc()
			ec.lggr.Debugw("Rebroadcast bumping gas for DynamicFee tx", append(logFields, "bumpedTipCap", bumpedFee.TipCap.String(), "bumpedFeeCap", bumpedFee.FeeCap.String())...)
			return ec.NewDynamicFeeAttempt(etx, bumpedFee, bumpedGasLimit)
		}
	default:
		err = errors.Errorf("invariant violation: Attempt %v had unrecognised transaction type %v"+
			"This is a bug! Please report to https://github.com/smartcontractkit/chainlink/issues", previousAttempt.ID, previousAttempt.TxType)
	}

	if errors.Is(errors.Cause(err), gas.ErrBumpGasExceedsLimit) {
		promGasBumpExceedsLimit.WithLabelValues(ec.chainID.String()).Inc()
	}

	return bumpedAttempt, errors.Wrap(err, "error bumping gas")
}

// saveInProgressAttempt inserts or updates an attempt
func (ec *EthConfirmer) saveInProgressAttempt(attempt *EthTxAttempt) error {
	if attempt.State != EthTxAttemptInProgress {
		return errors.New("saveInProgressAttempt failed: attempt state must be in_progress")
	}
	// Insert is the usual mode because the attempt is new
	if attempt.ID == 0 {
		query, args, e := ec.q.BindNamed(insertIntoEthTxAttemptsQuery, attempt)
		if e != nil {
			return errors.Wrap(e, "saveInProgressAttempt failed to BindNamed")
		}
		return errors.Wrap(ec.q.Get(attempt, query, args...), "saveInProgressAttempt failed to insert into eth_tx_attempts")
	}
	// Update only applies to case of insufficient eth and simply changes the state to in_progress
	res, err := ec.q.Exec(`UPDATE eth_tx_attempts SET state=$1, broadcast_before_block_num=$2 WHERE id=$3`, attempt.State, attempt.BroadcastBeforeBlockNum, attempt.ID)
	if err != nil {
		return errors.Wrap(err, "saveInProgressAttempt failed to update eth_tx_attempts")
	}
	rowsAffected, err := res.RowsAffected()
	if err != nil {
		return errors.Wrap(err, "saveInProgressAttempt failed to get RowsAffected")
	}
	if rowsAffected == 0 {
		return errors.Wrapf(sql.ErrNoRows, "saveInProgressAttempt tried to update eth_tx_attempts but no rows matched id %d", attempt.ID)
	}
	return nil
}

func (ec *EthConfirmer) handleInProgressAttempt(ctx context.Context, lggr logger.Logger, etx EthTx, attempt EthTxAttempt, blockHeight int64) error {
	if attempt.State != EthTxAttemptInProgress {
		return errors.Errorf("invariant violation: expected eth_tx_attempt %v to be in_progress, it was %s", attempt.ID, attempt.State)
	}

	now := time.Now()
	sendError := sendTransaction(ctx, ec.ethClient, attempt, etx, lggr)

	if sendError.IsTerminallyUnderpriced() {
		// This should really not ever happen in normal operation since we
		// already bumped above the required minimum in ethBroadcaster.
		ec.lggr.Warnw("Got terminally underpriced error for gas bump, this should never happen unless the remote RPC node changed its configuration on the fly, or you are using multiple RPC nodes with different minimum gas price requirements. This is not recommended", "err", sendError, "attempt", attempt)
		// "Lazily" load attempts here since the overwhelmingly common case is
		// that we don't need them unless we enter this path
		if err := loadEthTxesAttempts(ec.q.WithOpts(pg.WithParentCtx(ctx)), []*EthTx{&etx}); err != nil {
			return errors.Wrap(err, "failed to load EthTxAttempts while bumping on terminally underpriced error")
		}
		if len(etx.EthTxAttempts) == 0 {
			err := errors.New("expected to find at least 1 attempt")
			logger.Sugared(ec.lggr).AssumptionViolationw(err.Error(), "err", err, "attempt", attempt)
			return err
		}
		if attempt.ID != etx.EthTxAttempts[0].ID {
			err := errors.New("expected highest priced attempt to be the current in_progress attempt")
			logger.Sugared(ec.lggr).AssumptionViolationw(err.Error(), "err", err, "attempt", attempt, "ethTxAttempts", etx.EthTxAttempts)
			return err
		}
		replacementAttempt, err := ec.bumpGas(ctx, etx, etx.EthTxAttempts)
		if err != nil {
			return errors.Wrap(err, "could not bump gas for terminally underpriced transaction")
		}
		promNumGasBumps.WithLabelValues(ec.chainID.String()).Inc()
		lggr.With(
			"sendError", sendError,
			"maxGasPriceConfig", ec.config.EvmMaxGasPriceWei(),
			"previousAttempt", attempt,
			"replacementAttempt", replacementAttempt,
		).Errorf("gas price was rejected by the eth node for being too low. Eth node returned: '%s'", sendError.Error())

		if err := saveReplacementInProgressAttempt(ec.q, attempt, &replacementAttempt); err != nil {
			return errors.Wrap(err, "saveReplacementInProgressAttempt failed")
		}
		return ec.handleInProgressAttempt(ctx, lggr, etx, replacementAttempt, blockHeight)
	}

	if sendError.IsTemporarilyUnderpriced() {
		// Most likely scenario here is a parity node that is rejecting
		// low-priced transactions due to mempool pressure
		//
		// In that case, the safest thing to do is to pretend the transaction
		// was accepted and continue the normal gas bumping cycle until we can
		// get it into the mempool
		lggr.Debugw("Transaction temporarily underpriced", "attemptID", attempt.ID, "err", sendError.Error(), "gasPrice", attempt.GasPrice, "gasTipCap", attempt.GasTipCap, "gasFeeCap", attempt.GasFeeCap)
		sendError = nil
	}

	if sendError.IsTxFeeExceedsCap() {
		// The gas price was bumped too high. This transaction attempt cannot be accepted.
		//
		// Best thing we can do is to re-send the previous attempt at the old
		// price and discard this bumped version.
		lggr.Errorw(fmt.Sprintf("Transaction gas bump failed; %s", label.RPCTxFeeCapConfiguredIncorrectlyWarning),
			"err", sendError,
			"gasPrice", attempt.GasPrice,
			"gasLimit", etx.GasLimit,
			"signedRawTx", hexutil.Encode(attempt.SignedRawTx),
			"blockHeight", blockHeight,
			"id", "RPCTxFeeCapExceeded",
		)
		return deleteInProgressAttempt(ec.q.WithOpts(pg.WithParentCtx(ctx)), attempt)
	}

	if sendError.Fatal() {
		// WARNING: This should never happen!
		// Should NEVER be fatal this is an invariant violation. The
		// EthBroadcaster can never create an EthTxAttempt that will
		// fatally error.
		//
		// The only scenario imaginable where this might take place is if
		// geth/parity have been updated between broadcasting and confirming steps.
		lggr.Criticalw("Invariant violation: fatal error while re-attempting transaction",
			"err", sendError,
			"signedRawTx", hexutil.Encode(attempt.SignedRawTx),
			"blockHeight", blockHeight,
		)
		// This will loop continuously on every new head so it must be handled manually by the node operator!
		return deleteInProgressAttempt(ec.q.WithOpts(pg.WithParentCtx(ctx)), attempt)
	}

	if sendError.IsNonceTooLowError() || sendError.IsTransactionAlreadyMined() {
		// Nonce too low indicated that a transaction at this nonce was confirmed already.
		// Mark confirmed_missing_receipt and wait for the next cycle to try to get a receipt
		sendError = nil
		lggr.Debugw("Nonce already used", "ethTxAttemptID", attempt.ID, "txHash", attempt.Hash.Hex(), "err", sendError)
		timeout := ec.config.DatabaseDefaultQueryTimeout()
		return saveConfirmedMissingReceiptAttempt(ec.q.WithOpts(pg.WithParentCtx(ctx)), timeout, ec.lggr, &attempt, now)
	}

	if sendError.IsReplacementUnderpriced() {
		// Our system constraints guarantee that the attempt referenced in this
		// function has the highest gas price of all attempts.
		//
		// Thus, there are only two possible scenarios where this can happen.
		//
		// 1. Our gas bump was insufficient compared to our previous attempt
		// 2. An external wallet used the account to manually send a transaction
		// at a higher gas price
		//
		// In this case the simplest and most robust way to recover is to ignore
		// this attempt and wait until the next bump threshold is reached in
		// order to bump again.
		lggr.Errorw(fmt.Sprintf("Replacement transaction underpriced for eth_tx %v. "+
			"Eth node returned error: '%s'. "+
			"Either you have set ETH_GAS_BUMP_PERCENT (currently %v%%) too low or an external wallet used this account. "+
			"Please note that using your node's private keys outside of the chainlink node is NOT SUPPORTED and can lead to missed transactions.",
			etx.ID, sendError.Error(), ec.config.EvmGasBumpPercent()), "err", sendError, "gasPrice", attempt.GasPrice, "gasTipCap", attempt.GasTipCap, "gasFeeCap", attempt.GasFeeCap)

		// Assume success and hand off to the next cycle.
		sendError = nil
	}

	if sendError.IsInsufficientEth() {
		lggr.Criticalw(fmt.Sprintf("Tx 0x%x with type 0x%d was rejected due to insufficient eth: %s\n"+
			"ACTION REQUIRED: Chainlink wallet with address 0x%x is OUT OF FUNDS",
			attempt.ID, attempt.Hash, sendError.Error(), etx.FromAddress,
		), "err", sendError, "gasPrice", attempt.GasPrice, "gasTipCap", attempt.GasTipCap, "gasFeeCap", attempt.GasFeeCap)
		timeout := ec.config.DatabaseDefaultQueryTimeout()
		return saveInsufficientEthAttempt(ec.q, timeout, ec.lggr, &attempt, now)
	}

	if sendError == nil {
		lggr.Debugw("Successfully broadcast transaction", "ethTxAttemptID", attempt.ID, "txHash", attempt.Hash.Hex())
		timeout := ec.config.DatabaseDefaultQueryTimeout()
		return saveSentAttempt(ec.db, timeout, lggr, &attempt, now)
	}

	// Any other type of error is considered temporary or resolvable by the
	// node operator. The node may have it in the mempool so we must keep the
	// attempt (leave it in_progress). Safest thing to do is bail out and wait
	// for the next head.
	return errors.Wrapf(sendError, "unexpected error sending eth_tx %v with hash %s", etx.ID, attempt.Hash.Hex())
}

func deleteInProgressAttempt(q pg.Q, attempt EthTxAttempt) error {
	if attempt.State != EthTxAttemptInProgress {
		return errors.New("deleteInProgressAttempt: expected attempt state to be in_progress")
	}
	if attempt.ID == 0 {
		return errors.New("deleteInProgressAttempt: expected attempt to have an id")
	}
	_, err := q.Exec(`DELETE FROM eth_tx_attempts WHERE id = $1`, attempt.ID)
	return errors.Wrap(err, "deleteInProgressAttempt failed")
}

func saveConfirmedMissingReceiptAttempt(q pg.Q, timeout time.Duration, lggr logger.Logger, attempt *EthTxAttempt, broadcastAt time.Time) error {
	err := q.Transaction(func(tx pg.Queryer) error {
		if err := saveSentAttempt(tx, timeout, lggr, attempt, broadcastAt); err != nil {
			return err
		}
		if _, err := tx.Exec(`UPDATE eth_txes SET state = 'confirmed_missing_receipt' WHERE id = $1`, attempt.EthTxID); err != nil {
			return errors.Wrap(err, "failed to update eth_txes")
		}
		return nil
	})
	return errors.Wrap(err, "saveConfirmedMissingReceiptAttempt failed")
}

func saveSentAttempt(q pg.Queryer, timeout time.Duration, lggr logger.Logger, attempt *EthTxAttempt, broadcastAt time.Time) error {
	if attempt.State != EthTxAttemptInProgress {
		return errors.New("expected state to be in_progress")
	}
	attempt.State = EthTxAttemptBroadcast
	return errors.Wrap(saveAttemptWithNewState(q, timeout, lggr, *attempt, broadcastAt), "saveSentAttempt failed")
}

func saveInsufficientEthAttempt(q pg.Queryer, timeout time.Duration, lggr logger.Logger, attempt *EthTxAttempt, broadcastAt time.Time) error {
	if !(attempt.State == EthTxAttemptInProgress || attempt.State == EthTxAttemptInsufficientEth) {
		return errors.New("expected state to be either in_progress or insufficient_eth")
	}
	attempt.State = EthTxAttemptInsufficientEth
	return errors.Wrap(saveAttemptWithNewState(q, timeout, lggr, *attempt, broadcastAt), "saveInsufficientEthAttempt failed")

}

func saveAttemptWithNewState(q pg.Queryer, timeout time.Duration, lggr logger.Logger, attempt EthTxAttempt, broadcastAt time.Time) error {
	ctx, cancel := context.WithTimeout(context.Background(), timeout)
	defer cancel()
	return pg.SqlxTransaction(ctx, q, lggr, func(tx pg.Queryer) error {
		// In case of null broadcast_at (shouldn't happen) we don't want to
		// update anyway because it indicates a state where broadcast_at makes
		// no sense e.g. fatal_error
		if _, err := tx.Exec(`UPDATE eth_txes SET broadcast_at = $1 WHERE id = $2 AND broadcast_at < $1`, broadcastAt, attempt.EthTxID); err != nil {
			return errors.Wrap(err, "saveAttemptWithNewState failed to update eth_txes")
		}
		_, err := tx.Exec(`UPDATE eth_tx_attempts SET state=$1 WHERE id=$2`, attempt.State, attempt.ID)
		return errors.Wrap(err, "saveAttemptWithNewState failed to update eth_tx_attempts")
	})
}

// EnsureConfirmedTransactionsInLongestChain finds all confirmed eth_txes up to the depth
// of the given chain and ensures that every one has a receipt with a block hash that is
// in the given chain.
//
// If any of the confirmed transactions does not have a receipt in the chain, it has been
// re-org'd out and will be rebroadcast.
func (ec *EthConfirmer) EnsureConfirmedTransactionsInLongestChain(ctx context.Context, head *evmtypes.Head) error {
	if head.ChainLength() < ec.config.EvmFinalityDepth() {
		logArgs := []interface{}{
			"chainLength", head.ChainLength(), "evmFinalityDepth", ec.config.EvmFinalityDepth(),
		}
		if ec.nConsecutiveBlocksChainTooShort > logAfterNConsecutiveBlocksChainTooShort {
			warnMsg := "Chain length supplied for re-org detection was shorter than EvmFinalityDepth. Re-org protection is not working properly. This could indicate a problem with the remote RPC endpoint, a compatibility issue with a particular blockchain, a bug with this particular blockchain, heads table being truncated too early, remote node out of sync, or something else. If this happens a lot please raise a bug with the Chainlink team including a log output sample and details of the chain and RPC endpoint you are using."
			ec.lggr.Warnw(warnMsg, append(logArgs, "nConsecutiveBlocksChainTooShort", ec.nConsecutiveBlocksChainTooShort)...)
		} else {
			logMsg := "Chain length supplied for re-org detection was shorter than EvmFinalityDepth"
			ec.lggr.Debugw(logMsg, append(logArgs, "nConsecutiveBlocksChainTooShort", ec.nConsecutiveBlocksChainTooShort)...)
		}
		ec.nConsecutiveBlocksChainTooShort++
	} else {
		ec.nConsecutiveBlocksChainTooShort = 0
	}
	etxs, err := findTransactionsConfirmedInBlockRange(ec.q, ec.lggr, head.Number, head.EarliestInChain().Number, ec.chainID)
	if err != nil {
		return errors.Wrap(err, "findTransactionsConfirmedInBlockRange failed")
	}

	for _, etx := range etxs {
		if !hasReceiptInLongestChain(*etx, head) {
			if err := ec.markForRebroadcast(*etx, head); err != nil {
				return errors.Wrapf(err, "markForRebroadcast failed for etx %v", etx.ID)
			}
		}
	}

	// It is safe to process separate keys concurrently
	// NOTE: This design will block one key if another takes a really long time to execute
	var wg sync.WaitGroup
	errors := []error{}
	var errMu sync.Mutex
	wg.Add(len(ec.keyStates))
	for _, key := range ec.keyStates {
		go func(fromAddress gethCommon.Address) {
			if err := ec.handleAnyInProgressAttempts(ctx, fromAddress, head.Number); err != nil {
				errMu.Lock()
				errors = append(errors, err)
				errMu.Unlock()
				ec.lggr.Errorw("Error in handleAnyInProgressAttempts", "err", err, "fromAddress", fromAddress)
			}

			wg.Done()
		}(key.Address.Address())
	}

	wg.Wait()

	return multierr.Combine(errors...)
}

func findTransactionsConfirmedInBlockRange(q pg.Q, lggr logger.Logger, highBlockNumber, lowBlockNumber int64, chainID big.Int) (etxs []*EthTx, err error) {
	err = q.Transaction(func(tx pg.Queryer) error {
		err = tx.Select(&etxs, `
SELECT DISTINCT eth_txes.* FROM eth_txes
INNER JOIN eth_tx_attempts ON eth_txes.id = eth_tx_attempts.eth_tx_id AND eth_tx_attempts.state = 'broadcast'
INNER JOIN eth_receipts ON eth_receipts.tx_hash = eth_tx_attempts.hash
WHERE eth_txes.state IN ('confirmed', 'confirmed_missing_receipt') AND block_number BETWEEN $1 AND $2 AND evm_chain_id = $3
ORDER BY nonce ASC
`, lowBlockNumber, highBlockNumber, chainID.String())
		if err != nil {
			return errors.Wrap(err, "findTransactionsConfirmedInBlockRange failed to load eth_txes")
		}
		if err = loadEthTxesAttempts(tx, etxs); err != nil {
			return errors.Wrap(err, "findTransactionsConfirmedInBlockRange failed to load eth_tx_attempts")
		}
		err = loadEthTxesAttemptsReceipts(tx, etxs)
		return errors.Wrap(err, "findTransactionsConfirmedInBlockRange failed to load eth_receipts")
	}, pg.OptReadOnlyTx())
	return etxs, errors.Wrap(err, "findTransactionsConfirmedInBlockRange failed")
}

func hasReceiptInLongestChain(etx EthTx, head *evmtypes.Head) bool {
	for {
		for _, attempt := range etx.EthTxAttempts {
			for _, receipt := range attempt.EthReceipts {
				if receipt.BlockHash == head.Hash && receipt.BlockNumber == head.Number {
					return true
				}
			}
		}
		if head.Parent == nil {
			return false
		}
		head = head.Parent
	}
}

func (ec *EthConfirmer) markForRebroadcast(etx EthTx, head *evmtypes.Head) error {
	if len(etx.EthTxAttempts) == 0 {
		return errors.Errorf("invariant violation: expected eth_tx %v to have at least one attempt", etx.ID)
	}

	// Rebroadcast the one with the highest gas price
	attempt := etx.EthTxAttempts[0]
	var receipt EthReceipt
	if len(attempt.EthReceipts) > 0 {
		receipt = attempt.EthReceipts[0]
	}

	ec.lggr.Infow(fmt.Sprintf("Re-org detected. Rebroadcasting transaction %s which may have been re-org'd out of the main chain", attempt.Hash.Hex()),
		"txhash", attempt.Hash.Hex(),
		"currentBlockNum", head.Number,
		"currentBlockHash", head.Hash.Hex(),
		"replacementBlockHashAtConfirmedHeight", head.HashAtHeight(receipt.BlockNumber),
		"confirmedInBlockNum", receipt.BlockNumber,
		"confirmedInBlockHash", receipt.BlockHash,
		"confirmedInTxIndex", receipt.TransactionIndex,
		"ethTxID", etx.ID,
		"attemptID", attempt.ID,
		"receiptID", receipt.ID,
		"nReceipts", len(attempt.EthReceipts),
		"id", "eth_confirmer")

	// Put it back in progress and delete all receipts (they do not apply to the new chain)
	err := ec.q.Transaction(func(tx pg.Queryer) error {
		if err := deleteAllReceipts(tx, etx.ID); err != nil {
			return errors.Wrapf(err, "deleteAllReceipts failed for etx %v", etx.ID)
		}
		if err := unconfirmEthTx(tx, etx); err != nil {
			return errors.Wrapf(err, "unconfirmEthTx failed for etx %v", etx.ID)
		}
		return unbroadcastAttempt(tx, attempt)
	})
	return errors.Wrap(err, "markForRebroadcast failed")
}

func deleteAllReceipts(q pg.Queryer, etxID int64) (err error) {
	_, err = q.Exec(`
DELETE FROM eth_receipts
USING eth_tx_attempts
WHERE eth_receipts.tx_hash = eth_tx_attempts.hash
AND eth_tx_attempts.eth_tx_id = $1
	`, etxID)
	return errors.Wrap(err, "deleteAllReceipts failed")
}

func unconfirmEthTx(q pg.Queryer, etx EthTx) error {
	if etx.State != EthTxConfirmed {
		return errors.New("expected eth_tx state to be confirmed")
	}
	_, err := q.Exec(`UPDATE eth_txes SET state = 'unconfirmed' WHERE id = $1`, etx.ID)
	return errors.Wrap(err, "unconfirmEthTx failed")
}

func unbroadcastAttempt(q pg.Queryer, attempt EthTxAttempt) error {
	if attempt.State != EthTxAttemptBroadcast {
		return errors.New("expected eth_tx_attempt to be broadcast")
	}
	_, err := q.Exec(`UPDATE eth_tx_attempts SET broadcast_before_block_num = NULL, state = 'in_progress' WHERE id = $1`, attempt.ID)
	return errors.Wrap(err, "unbroadcastAttempt failed")
}

// ForceRebroadcast sends a transaction for every nonce in the given nonce range at the given gas price.
// If an eth_tx exists for this nonce, we re-send the existing eth_tx with the supplied parameters.
// If an eth_tx doesn't exist for this nonce, we send a zero transaction.
// This operates completely orthogonal to the normal EthConfirmer and can result in untracked attempts!
// Only for emergency usage.
// This is in case of some unforeseen scenario where the node is refusing to release the lock. KISS.
func (ec *EthConfirmer) ForceRebroadcast(beginningNonce uint, endingNonce uint, gasPriceWei uint64, address gethCommon.Address, overrideGasLimit uint32) error {
	ec.lggr.Infof("ForceRebroadcast: will rebroadcast transactions for all nonces between %v and %v", beginningNonce, endingNonce)

	for n := beginningNonce; n <= endingNonce; n++ {
		etx, err := findEthTxWithNonce(ec.q, ec.lggr, address, n)
		if err != nil {
			return errors.Wrap(err, "ForceRebroadcast failed")
		}
		if etx == nil {
			ec.lggr.Debugf("ForceRebroadcast: no eth_tx found with nonce %v, will rebroadcast empty transaction", n)
			hash, err := ec.sendEmptyTransaction(context.TODO(), address, n, overrideGasLimit, gasPriceWei)
			if err != nil {
				ec.lggr.Errorw("ForceRebroadcast: failed to send empty transaction", "nonce", n, "err", err)
				continue
			}
			ec.lggr.Infow("ForceRebroadcast: successfully rebroadcast empty transaction", "nonce", n, "hash", hash.String())
		} else {
			ec.lggr.Debugf("ForceRebroadcast: got eth_tx %v with nonce %v, will rebroadcast this transaction", etx.ID, *etx.Nonce)
			if overrideGasLimit != 0 {
				etx.GasLimit = overrideGasLimit
			}
			attempt, err := ec.NewLegacyAttempt(*etx, assets.NewWeiI(int64(gasPriceWei)), etx.GasLimit)
			if err != nil {
				ec.lggr.Errorw("ForceRebroadcast: failed to create new attempt", "ethTxID", etx.ID, "err", err)
				continue
			}
			if err := sendTransaction(context.TODO(), ec.ethClient, attempt, *etx, ec.lggr); err != nil {
				ec.lggr.Errorw(fmt.Sprintf("ForceRebroadcast: failed to rebroadcast eth_tx %v with nonce %v and gas limit %v: %s", etx.ID, *etx.Nonce, etx.GasLimit, err.Error()), "err", err, "gasPrice", attempt.GasPrice, "gasTipCap", attempt.GasTipCap, "gasFeeCap", attempt.GasFeeCap)
				continue
			}
			ec.lggr.Infof("ForceRebroadcast: successfully rebroadcast eth_tx %v with hash: 0x%x", etx.ID, attempt.Hash)
		}
	}
	return nil
}

func (ec *EthConfirmer) sendEmptyTransaction(ctx context.Context, fromAddress gethCommon.Address, nonce uint, overrideGasLimit uint32, gasPriceWei uint64) (gethCommon.Hash, error) {
	gasLimit := overrideGasLimit
	if gasLimit == 0 {
		gasLimit = ec.config.EvmGasLimitDefault()
	}
	tx, err := sendEmptyTransaction(ctx, ec.ethClient, ec.keystore, uint64(nonce), gasLimit, big.NewInt(int64(gasPriceWei)), fromAddress, &ec.chainID)
	if err != nil {
		return gethCommon.Hash{}, errors.Wrap(err, "(EthConfirmer).sendEmptyTransaction failed")
	}
	return tx.Hash(), nil
}

// findEthTxWithNonce returns any broadcast ethtx with the given nonce
func findEthTxWithNonce(q pg.Q, lggr logger.Logger, fromAddress gethCommon.Address, nonce uint) (etx *EthTx, err error) {
	etx = new(EthTx)
	err = q.Transaction(func(tx pg.Queryer) error {
		err = tx.Get(etx, `
SELECT * FROM eth_txes WHERE from_address = $1 AND nonce = $2 AND state IN ('confirmed', 'confirmed_missing_receipt', 'unconfirmed')
`, fromAddress, nonce)
		if err != nil {
			return errors.Wrap(err, "findEthTxWithNonce failed to load eth_txes")
		}
		err = loadEthTxAttempts(tx, etx)
		return errors.Wrap(err, "findEthTxWithNonce failed to load eth_tx_attempts")
	}, pg.OptReadOnlyTx())
	if errors.Is(err, sql.ErrNoRows) {
		return nil, nil
	}
	return
}

// ResumePendingTaskRuns issues callbacks to task runs that are pending waiting for receipts
func (ec *EthConfirmer) ResumePendingTaskRuns(ctx context.Context, head *evmtypes.Head) error {
	type x struct {
		ID           uuid.UUID        `db:"id"`
		Receipt      evmtypes.Receipt `db:"receipt"`
		FailOnRevert bool             `db:"FailOnRevert"`
	}
	var receipts []x

	// NOTE: we don't filter on eth_txes.state = 'confirmed', because a transaction with an attached receipt
	// is guaranteed to be confirmed. This results in a slightly better query plan.
	if err := ec.q.SelectContext(ctx, &receipts, `
	SELECT pipeline_task_runs.id, eth_receipts.receipt, COALESCE((eth_txes.meta->>'FailOnRevert')::boolean, false) "FailOnRevert" FROM pipeline_task_runs
	INNER JOIN pipeline_runs ON pipeline_runs.id = pipeline_task_runs.pipeline_run_id
	INNER JOIN eth_txes ON eth_txes.pipeline_task_run_id = pipeline_task_runs.id
	INNER JOIN eth_tx_attempts ON eth_txes.id = eth_tx_attempts.eth_tx_id
	INNER JOIN eth_receipts ON eth_tx_attempts.hash = eth_receipts.tx_hash
	WHERE pipeline_runs.state = 'suspended' AND eth_receipts.block_number <= ($1 - eth_txes.min_confirmations) AND eth_txes.evm_chain_id = $2
	`, head.Number, ec.chainID.String()); err != nil {
		return err
	}

	if len(receipts) > 0 {
		ec.lggr.Debugf("Resuming %d task runs pending receipt", len(receipts))
	} else {
		ec.lggr.Debug("No task runs to resume")
	}
	for _, data := range receipts {
		var taskErr error
		var output interface{}
		if data.FailOnRevert && data.Receipt.Status == 0 {
			taskErr = errors.Errorf("transaction %s reverted on-chain", data.Receipt.TxHash)
		} else {
			output = data.Receipt
		}

		ec.lggr.Debugw("Callback: resuming ethtx with receipt", "output", output, "taskErr", taskErr, "pipelineTaskRunID", data.ID)
		if err := ec.resumeCallback(data.ID, output, taskErr); err != nil {
			return err
		}
	}

	return nil
}

// observeUntilTxConfirmed observes the promBlocksUntilTxConfirmed metric for each confirmed
// transaction.
func observeUntilTxConfirmed(chainID big.Int, attempts []EthTxAttempt, receipts []evmtypes.Receipt) {
	for _, attempt := range attempts {
		for _, r := range receipts {
			if attempt.Hash != r.TxHash {
				continue
			}

			// We estimate the time until confirmation by subtracting from the time the eth tx (not the attempt)
			// was created. We want to measure the amount of time taken from when a transaction is created
			// via e.g Txm.CreateTransaction to when it is confirmed on-chain, regardless of how many attempts
			// were needed to achieve this.
			duration := time.Since(attempt.EthTx.CreatedAt)
			promTimeUntilTxConfirmed.
				WithLabelValues(chainID.String()).
				Observe(float64(duration))

			// Since a eth tx can have many attempts, we take the number of blocks to confirm as the block number
			// of the receipt minus the block number of the first ever broadcast for this transaction.
			broadcastBefore := utils.MinKey(attempt.EthTx.EthTxAttempts, func(attempt EthTxAttempt) int64 {
				if attempt.BroadcastBeforeBlockNum != nil {
					return *attempt.BroadcastBeforeBlockNum
				}
				return 0
			})
			if broadcastBefore > 0 {
				blocksElapsed := r.BlockNumber.Int64() - broadcastBefore
				promBlocksUntilTxConfirmed.
					WithLabelValues(chainID.String()).
					Observe(float64(blocksElapsed))
			}
		}
	}
}<|MERGE_RESOLUTION|>--- conflicted
+++ resolved
@@ -592,8 +592,6 @@
 	return
 }
 
-<<<<<<< HEAD
-=======
 // markAllConfirmedMissingReceipt
 // It is possible that we can fail to get a receipt for all eth_tx_attempts
 // even though a transaction with this nonce has long since been confirmed (we
@@ -642,7 +640,6 @@
 	return
 }
 
->>>>>>> 46e2171e
 // markOldTxesMissingReceiptAsErrored
 //
 // Once eth_tx has all of its attempts broadcast before some cutoff threshold
