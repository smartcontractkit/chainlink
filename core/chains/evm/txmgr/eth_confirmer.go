--- conflicted
+++ resolved
@@ -115,15 +115,9 @@
 type EthConfirmer[
 	CHAIN_ID txmgrtypes.ID,
 	HEAD txmgrtypes.Head,
-<<<<<<< HEAD
-	ADDR types.Hashable[ADDR],
-	TX_HASH types.Hashable[TX_HASH],
-	BLOCK_HASH types.Hashable[BLOCK_HASH],
-=======
 	ADDR types.Hashable,
 	TX_HASH types.Hashable,
 	BLOCK_HASH types.Hashable,
->>>>>>> 3c6ce185
 	R any,
 	SEQ txmgrtypes.Sequence,
 	FEE txmgrtypes.Fee,
@@ -167,11 +161,7 @@
 		TxAttemptBuilder:                txAttemptBuilder,
 		resumeCallback:                  nil,
 		config:                          config,
-<<<<<<< HEAD
 		chainID:                         ethClient.ConfiguredChainID(),
-=======
-		chainID:                         ethClient.ChainID(),
->>>>>>> 3c6ce185
 		ks:                              keystore,
 		mb:                              utils.NewSingleMailbox[*evmtypes.Head](),
 		initSync:                        sync.Mutex{},
@@ -1164,11 +1154,7 @@
 
 // observeUntilTxConfirmed observes the promBlocksUntilTxConfirmed metric for each confirmed
 // transaction.
-<<<<<<< HEAD
-func observeUntilTxConfirmed[CHAIN_ID txmgrtypes.ID, ADDR types.Hashable[ADDR], TX_HASH types.Hashable[TX_HASH]](chainID CHAIN_ID, attempts []EthTxAttempt[ADDR, TX_HASH], receipts []*evmtypes.Receipt) {
-=======
 func observeUntilTxConfirmed[CHAIN_ID txmgrtypes.ID, ADDR types.Hashable, TX_HASH types.Hashable](chainID CHAIN_ID, attempts []EthTxAttempt[ADDR, TX_HASH], receipts []*evmtypes.Receipt) {
->>>>>>> 3c6ce185
 	for _, attempt := range attempts {
 		for _, r := range receipts {
 			if attempt.Hash.String() != r.TxHash.String() {
