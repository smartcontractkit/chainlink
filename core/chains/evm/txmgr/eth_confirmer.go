package txmgr

import (
	"context"
	"fmt"
	"math/big"
	"sort"
	"strconv"
	"sync"
	"time"

	"github.com/ethereum/go-ethereum"
	gethCommon "github.com/ethereum/go-ethereum/common"
	"github.com/ethereum/go-ethereum/common/hexutil"
	"github.com/ethereum/go-ethereum/rpc"
	"github.com/pkg/errors"
	"github.com/prometheus/client_golang/prometheus"
	"github.com/prometheus/client_golang/prometheus/promauto"
	"go.uber.org/multierr"

	txmgrtypes "github.com/smartcontractkit/chainlink/common/txmgr/types"
	"github.com/smartcontractkit/chainlink/common/types"
	"github.com/smartcontractkit/chainlink/core/assets"
	evmclient "github.com/smartcontractkit/chainlink/core/chains/evm/client"
	"github.com/smartcontractkit/chainlink/core/chains/evm/gas"
	"github.com/smartcontractkit/chainlink/core/chains/evm/label"
	evmtypes "github.com/smartcontractkit/chainlink/core/chains/evm/types"
	"github.com/smartcontractkit/chainlink/core/logger"
	"github.com/smartcontractkit/chainlink/core/services/keystore/keys/ethkey"
	"github.com/smartcontractkit/chainlink/core/services/pg"
	"github.com/smartcontractkit/chainlink/core/utils"
)

const (
	// processHeadTimeout represents a sanity limit on how long ProcessHead
	// should take to complete
	processHeadTimeout = 10 * time.Minute

	// logAfterNConsecutiveBlocksChainTooShort logs a warning if we go at least
	// this many consecutive blocks with a re-org protection chain that is too
	// short
	//
	// we don't log every time because on startup it can be lower, only if it
	// persists does it indicate a serious problem
	logAfterNConsecutiveBlocksChainTooShort = 10
)

var (
	// ErrCouldNotGetReceipt is the error string we save if we reach our finality depth for a confirmed transaction without ever getting a receipt
	// This most likely happened because an external wallet used the account for this nonce
	ErrCouldNotGetReceipt = "could not get receipt"

	promNumGasBumps = promauto.NewCounterVec(prometheus.CounterOpts{
		Name: "tx_manager_num_gas_bumps",
		Help: "Number of gas bumps",
	}, []string{"evmChainID"})

	promGasBumpExceedsLimit = promauto.NewCounterVec(prometheus.CounterOpts{
		Name: "tx_manager_gas_bump_exceeds_limit",
		Help: "Number of times gas bumping failed from exceeding the configured limit. Any counts of this type indicate a serious problem.",
	}, []string{"evmChainID"})
	promNumConfirmedTxs = promauto.NewCounterVec(prometheus.CounterOpts{
		Name: "tx_manager_num_confirmed_transactions",
		Help: "Total number of confirmed transactions. Note that this can err to be too high since transactions are counted on each confirmation, which can happen multiple times per transaction in the case of re-orgs",
	}, []string{"evmChainID"})
	promNumSuccessfulTxs = promauto.NewCounterVec(prometheus.CounterOpts{
		Name: "tx_manager_num_successful_transactions",
		Help: "Total number of successful transactions. Note that this can err to be too high since transactions are counted on each confirmation, which can happen multiple times per transaction in the case of re-orgs",
	}, []string{"evmChainID"})
	promRevertedTxCount = promauto.NewCounterVec(prometheus.CounterOpts{
		Name: "tx_manager_num_tx_reverted",
		Help: "Number of times a transaction reverted on-chain. Note that this can err to be too high since transactions are counted on each confirmation, which can happen multiple times per transaction in the case of re-orgs",
	}, []string{"evmChainID"})
	promFwdTxCount = promauto.NewCounterVec(prometheus.CounterOpts{
		Name: "tx_manager_fwd_tx_count",
		Help: "The number of forwarded transaction attempts labeled by status",
	}, []string{"evmChainID", "successful"})
	promTxAttemptCount = promauto.NewGaugeVec(prometheus.GaugeOpts{
		Name: "tx_manager_tx_attempt_count",
		Help: "The number of transaction attempts that are currently being processed by the transaction manager",
	}, []string{"evmChainID"})
	promTimeUntilTxConfirmed = promauto.NewHistogramVec(prometheus.HistogramOpts{
		Name: "tx_manager_time_until_tx_confirmed",
		Help: "The amount of time elapsed from a transaction being broadcast to being included in a block.",
		Buckets: []float64{
			float64(500 * time.Millisecond),
			float64(time.Second),
			float64(5 * time.Second),
			float64(15 * time.Second),
			float64(30 * time.Second),
			float64(time.Minute),
			float64(2 * time.Minute),
			float64(5 * time.Minute),
			float64(10 * time.Minute),
		},
	}, []string{"evmChainID"})
	promBlocksUntilTxConfirmed = promauto.NewHistogramVec(prometheus.HistogramOpts{
		Name: "tx_manager_blocks_until_tx_confirmed",
		Help: "The amount of blocks that have been mined from a transaction being broadcast to being included in a block.",
		Buckets: []float64{
			float64(1),
			float64(5),
			float64(10),
			float64(20),
			float64(50),
			float64(100),
		},
	}, []string{"evmChainID"})
)

// EthConfirmer is a broad service which performs four different tasks in sequence on every new longest chain
// Step 1: Mark that all currently pending transaction attempts were broadcast before this block
// Step 2: Check pending transactions for receipts
// Step 3: See if any transactions have exceeded the gas bumping block threshold and, if so, bump them
// Step 4: Check confirmed transactions to make sure they are still in the longest chain (reorg protection)
type EthConfirmer[ADDR types.Hashable, TX_HASH types.Hashable] struct {
	utils.StartStopOnce
	orm       ORM[ADDR, TX_HASH]
	lggr      logger.Logger
	ethClient evmclient.Client
	ChainKeyStore[ADDR, TX_HASH]
	estimator      txmgrtypes.FeeEstimator[*evmtypes.Head, gas.EvmFee, *assets.Wei, TX_HASH]
	resumeCallback ResumeCallback

	keyStates []ethkey.State

	mb        *utils.Mailbox[*evmtypes.Head]
	ctx       context.Context
	ctxCancel context.CancelFunc
	wg        sync.WaitGroup

	nConsecutiveBlocksChainTooShort int
}

// NewEthConfirmer instantiates a new eth confirmer
func NewEthConfirmer[ADDR types.Hashable, TX_HASH types.Hashable](orm ORM[ADDR, TX_HASH], ethClient evmclient.Client, config Config, keystore KeyStore[ADDR, TX_HASH],
	keyStates []ethkey.State, estimator txmgrtypes.FeeEstimator[*evmtypes.Head, gas.EvmFee, *assets.Wei, TX_HASH], resumeCallback ResumeCallback, lggr logger.Logger) *EthConfirmer[ADDR, TX_HASH] {

	ctx, cancel := context.WithCancel(context.Background())
	lggr = lggr.Named("EthConfirmer")

	return &EthConfirmer[ADDR, TX_HASH]{
		utils.StartStopOnce{},
		orm,
		lggr,
		ethClient,
		ChainKeyStore[ADDR, TX_HASH]{
			*ethClient.ChainID(),
			config,
			keystore,
		},
		estimator,
		resumeCallback,
		keyStates,
		utils.NewSingleMailbox[*evmtypes.Head](),
		ctx,
		cancel,
		sync.WaitGroup{},
		0,
	}
}

// Start is a comment to appease the linter
func (ec *EthConfirmer[ADDR, TX_HASH]) Start(_ context.Context) error {
	return ec.StartOnce("EthConfirmer", func() error {
		if ec.config.EvmGasBumpThreshold() == 0 {
			ec.lggr.Infow("Gas bumping is disabled (EVM.GasEstimator.BumpThreshold set to 0)", "ethGasBumpThreshold", 0)
		} else {
			ec.lggr.Infow(fmt.Sprintf("Gas bumping is enabled, unconfirmed transactions will have their gas price bumped every %d blocks", ec.config.EvmGasBumpThreshold()), "ethGasBumpThreshold", ec.config.EvmGasBumpThreshold())
		}

		ec.wg.Add(1)
		go ec.runLoop()

		return nil
	})
}

// Close is a comment to appease the linter
func (ec *EthConfirmer[ADDR, TX_HASH]) Close() error {
	return ec.StopOnce("EthConfirmer", func() error {
		ec.ctxCancel()
		ec.wg.Wait()
		return nil
	})
}

func (ec *EthConfirmer[ADDR, TX_HASH]) Name() string {
	return ec.lggr.Name()
}

func (ec *EthConfirmer[ADDR, TX_HASH]) HealthReport() map[string]error {
	return map[string]error{ec.Name(): ec.StartStopOnce.Healthy()}
}

func (ec *EthConfirmer[ADDR, TX_HASH]) runLoop() {
	defer ec.wg.Done()
	for {
		select {
		case <-ec.mb.Notify():
			for {
				if ec.ctx.Err() != nil {
					return
				}
				head, exists := ec.mb.Retrieve()
				if !exists {
					break
				}
				if err := ec.ProcessHead(ec.ctx, head); err != nil {
					ec.lggr.Errorw("Error processing head", "err", err)
					continue
				}
			}
		case <-ec.ctx.Done():
			return
		}
	}
}

// ProcessHead takes all required transactions for the confirmer on a new head
func (ec *EthConfirmer[ADDR, TX_HASH]) ProcessHead(ctx context.Context, head txmgrtypes.Head) error {
	ctx, cancel := context.WithTimeout(ctx, processHeadTimeout)
	defer cancel()
	return ec.processHead(ctx, head)
}

// NOTE: This SHOULD NOT be run concurrently or it could behave badly
func (ec *EthConfirmer[ADDR, TX_HASH]) processHead(ctx context.Context, head txmgrtypes.Head) error {
	mark := time.Now()

	ec.lggr.Debugw("processHead start", "headNum", head.BlockNumber(), "id", "eth_confirmer")

	if err := ec.orm.SetBroadcastBeforeBlockNum(head.BlockNumber(), ec.chainID); err != nil {
		return errors.Wrap(err, "SetBroadcastBeforeBlockNum failed")
	}
	if err := ec.CheckConfirmedMissingReceipt(ctx); err != nil {
		return errors.Wrap(err, "CheckConfirmedMissingReceipt failed")
	}

	if err := ec.CheckForReceipts(ctx, head.BlockNumber()); err != nil {
		return errors.Wrap(err, "CheckForReceipts failed")
	}

	ec.lggr.Debugw("Finished CheckForReceipts", "headNum", head.BlockNumber(), "time", time.Since(mark), "id", "eth_confirmer")
	mark = time.Now()

	if err := ec.RebroadcastWhereNecessary(ctx, head.BlockNumber()); err != nil {
		return errors.Wrap(err, "RebroadcastWhereNecessary failed")
	}

	ec.lggr.Debugw("Finished RebroadcastWhereNecessary", "headNum", head.BlockNumber(), "time", time.Since(mark), "id", "eth_confirmer")
	mark = time.Now()

	if err := ec.EnsureConfirmedTransactionsInLongestChain(ctx, head); err != nil {
		return errors.Wrap(err, "EnsureConfirmedTransactionsInLongestChain failed")
	}

	ec.lggr.Debugw("Finished EnsureConfirmedTransactionsInLongestChain", "headNum", head.BlockNumber(), "time", time.Since(mark), "id", "eth_confirmer")

	if ec.resumeCallback != nil {
		mark = time.Now()
		if err := ec.ResumePendingTaskRuns(ctx, head); err != nil {
			return errors.Wrap(err, "ResumePendingTaskRuns failed")
		}

		ec.lggr.Debugw("Finished ResumePendingTaskRuns", "headNum", head.BlockNumber(), "time", time.Since(mark), "id", "eth_confirmer")
	}

	ec.lggr.Debugw("processHead finish", "headNum", head.BlockNumber(), "id", "eth_confirmer")

	return nil
}

// CheckConfirmedMissingReceipt will attempt to re-send any transaction in the
// state of "confirmed_missing_receipt". If we get back any type of senderror
// other than "nonce too low" it means that this transaction isn't actually
// confirmed and needs to be put back into "unconfirmed" state, so that it can enter
// the gas bumping cycle. This is necessary in rare cases (e.g. Polygon) where
// network conditions are extremely hostile.
//
// For example, assume the following scenario:
//
// 0. We are connected to multiple primary nodes via load balancer
// 1. We send a transaction, it is confirmed and, we get a receipt
// 2. A new head comes in from RPC node 1 indicating that this transaction was re-org'd, so we put it back into unconfirmed state
// 3. We re-send that transaction to a RPC node 2 **which hasn't caught up to this re-org yet**
// 4. RPC node 2 still has an old view of the chain, so it returns us "nonce too low" indicating "no problem this transaction is already mined"
// 5. Now the transaction is marked "confirmed_missing_receipt" but the latest chain does not actually include it
// 6. Now we are reliant on the EthResender to propagate it, and this transaction will not be gas bumped, so in the event of gas spikes it could languish or even be evicted from the mempool and hold up the queue
// 7. Even if/when RPC node 2 catches up, the transaction is still stuck in state "confirmed_missing_receipt"
//
// This scenario might sound unlikely but has been observed to happen multiple times in the wild on Polygon.
func (ec *EthConfirmer[ADDR, TX_HASH]) CheckConfirmedMissingReceipt(ctx context.Context) (err error) {
	attempts, err := ec.orm.FindEtxAttemptsConfirmedMissingReceipt(ec.chainID)
	if err != nil {
		return err
	}
	if len(attempts) == 0 {
		return nil
	}
	ec.lggr.Infow(fmt.Sprintf("Found %d transactions confirmed_missing_receipt. The RPC node did not give us a receipt for these transactions even though it should have been mined. This could be due to using the wallet with an external account, or if the primary node is not synced or not propagating transactions properly", len(attempts)), "attempts", attempts)
	reqs, err := batchSendTransactions(ctx, ec.orm, attempts, int(ec.config.EvmRPCDefaultBatchSize()), ec.lggr, ec.ethClient)
	if err != nil {
		ec.lggr.Debugw("Batch sending transactions failed", err)
	}
	var ethTxIDsToUnconfirm []int64
	for idx, req := range reqs {
		// Add to Unconfirm array, all tx where error wasn't NonceTooLow.
		if req.Error != nil {
			err := evmclient.NewSendError(req.Error)
			if err.IsNonceTooLowError() || err.IsTransactionAlreadyMined() {
				continue
			}
		}

		ethTxIDsToUnconfirm = append(ethTxIDsToUnconfirm, attempts[idx].EthTxID)
	}
	err = ec.orm.UpdateEthTxsUnconfirmed(ethTxIDsToUnconfirm)

	if err != nil {
		return err
	}
	return
}

// CheckForReceipts finds attempts that are still pending and checks to see if a receipt is present for the given block number
func (ec *EthConfirmer[ADDR, TX_HASH]) CheckForReceipts(ctx context.Context, blockNum int64) error {
	attempts, err := ec.orm.FindEthTxAttemptsRequiringReceiptFetch(ec.chainID)
	if err != nil {
		return errors.Wrap(err, "FindEthTxAttemptsRequiringReceiptFetch failed")
	}
	if len(attempts) == 0 {
		return nil
	}

	ec.lggr.Debugw(fmt.Sprintf("Fetching receipts for %v transaction attempts", len(attempts)), "blockNum", blockNum)

	attemptsByAddress := make(map[string][]EthTxAttempt[ADDR, TX_HASH])
	for _, att := range attempts {
		attemptsByAddress[att.EthTx.FromAddress.String()] = append(attemptsByAddress[att.EthTx.FromAddress.String()], att)
	}

	for from, attempts := range attemptsByAddress {
		minedTransactionCount, err := ec.getMinedTransactionCount(ctx, from)
		if err != nil {
			return errors.Wrapf(err, "unable to fetch pending nonce for address: %v", from)
		}

		// separateLikelyConfirmedAttempts is used as an optimisation: there is
		// no point trying to fetch receipts for attempts with a nonce higher
		// than the highest nonce the RPC node thinks it has seen
		likelyConfirmed := ec.separateLikelyConfirmedAttempts(from, attempts, minedTransactionCount)
		likelyConfirmedCount := len(likelyConfirmed)
		if likelyConfirmedCount > 0 {
			likelyUnconfirmedCount := len(attempts) - likelyConfirmedCount

			ec.lggr.Debugf("Fetching and saving %v likely confirmed receipts. Skipping checking the others (%v)",
				likelyConfirmedCount, likelyUnconfirmedCount)

			start := time.Now()
			err = ec.fetchAndSaveReceipts(ctx, likelyConfirmed, blockNum)
			if err != nil {
				return errors.Wrapf(err, "unable to fetch and save receipts for likely confirmed txs, for address: %v", from)
			}
			ec.lggr.Debugw(fmt.Sprintf("Fetching and saving %v likely confirmed receipts done", likelyConfirmedCount),
				"time", time.Since(start))
		}
	}

	if err := ec.orm.MarkAllConfirmedMissingReceipt(ec.chainID); err != nil {
		return errors.Wrap(err, "unable to mark eth_txes as 'confirmed_missing_receipt'")
	}

	if err := ec.orm.MarkOldTxesMissingReceiptAsErrored(blockNum, ec.config.EvmFinalityDepth(), ec.chainID); err != nil {
		return errors.Wrap(err, "unable to confirm buried unconfirmed eth_txes")
	}
	return nil
}

func (ec *EthConfirmer[ADDR, TX_HASH]) separateLikelyConfirmedAttempts(from ADDR, attempts []EthTxAttempt[ADDR, TX_HASH], minedTransactionCount uint64) []EthTxAttempt[ADDR, TX_HASH] {
	if len(attempts) == 0 {
		return attempts
	}

	firstAttemptNonce := *attempts[len(attempts)-1].EthTx.Nonce
	lastAttemptNonce := *attempts[0].EthTx.Nonce
	latestMinedNonce := int64(minedTransactionCount) - 1 // this can be -1 if a transaction has never been mined on this account
	ec.lggr.Debugw(fmt.Sprintf("There are %d attempts from address %s, mined transaction count is %d (latest mined nonce is %d) and for the attempts' nonces: first = %d, last = %d",
		len(attempts), from.String(), minedTransactionCount, latestMinedNonce, firstAttemptNonce, lastAttemptNonce), "nAttempts", len(attempts), "fromAddress", from, "minedTransactionCount", minedTransactionCount, "latestMinedNonce", latestMinedNonce, "firstAttemptNonce", firstAttemptNonce, "lastAttemptNonce", lastAttemptNonce)

	likelyConfirmed := attempts
	// attempts are ordered by nonce ASC
	for i := 0; i < len(attempts); i++ {
		// If the attempt nonce is lower or equal to the latestBlockNonce
		// it must have been confirmed, we just didn't get a receipt yet
		//
		// Examples:
		// 3 transactions confirmed, highest has nonce 2
		// 5 total attempts, highest has nonce 4
		// minedTransactionCount=3
		// likelyConfirmed will be attempts[0:3] which gives the first 3 transactions, as expected
		if *attempts[i].EthTx.Nonce > int64(minedTransactionCount) {
			ec.lggr.Debugf("Marking attempts as likely confirmed just before index %v, at nonce: %v", i, *attempts[i].EthTx.Nonce)
			likelyConfirmed = attempts[0:i]
			break
		}
	}

	if len(likelyConfirmed) == 0 {
		ec.lggr.Debug("There are no likely confirmed attempts - so will skip checking any")
	}

	return likelyConfirmed
}

func (ec *EthConfirmer[ADDR, TX_HASH]) fetchAndSaveReceipts(ctx context.Context, attempts []EthTxAttempt[ADDR, TX_HASH], blockNum int64) error {
	promTxAttemptCount.WithLabelValues(ec.chainID.String()).Set(float64(len(attempts)))

	batchSize := int(ec.config.EvmRPCDefaultBatchSize())
	if batchSize == 0 {
		batchSize = len(attempts)
	}
	var allReceipts []evmtypes.Receipt
	for i := 0; i < len(attempts); i += batchSize {
		j := i + batchSize
		if j > len(attempts) {
			j = len(attempts)
		}

		ec.lggr.Debugw(fmt.Sprintf("Batch fetching receipts at indexes %v until (excluded) %v", i, j), "blockNum", blockNum)

		batch := attempts[i:j]

		receipts, err := ec.batchFetchReceipts(ctx, batch, blockNum)
		if err != nil {
			return errors.Wrap(err, "batchFetchReceipts failed")
		}
		if err := ec.orm.SaveFetchedReceipts(receipts, ec.chainID); err != nil {
			return errors.Wrap(err, "saveFetchedReceipts failed")
		}
		promNumConfirmedTxs.WithLabelValues(ec.chainID.String()).Add(float64(len(receipts)))

		allReceipts = append(allReceipts, receipts...)
	}

	observeUntilTxConfirmed(ec.chainID, attempts, allReceipts)

	return nil
}

func (ec *EthConfirmer[ADDR, TX_HASH]) getMinedTransactionCount(ctx context.Context, from ADDR) (nonce uint64, err error) {
	return ec.ethClient.NonceAt(ctx, from, nil)
}

// Note this function will increment promRevertedTxCount upon receiving
// a reverted transaction receipt. Should only be called with unconfirmed attempts.
func (ec *EthConfirmer[ADDR, TX_HASH]) batchFetchReceipts(ctx context.Context, attempts []EthTxAttempt[ADDR, TX_HASH], blockNum int64) (receipts []evmtypes.Receipt, err error) {
	var reqs []rpc.BatchElem

	// Metadata is required to determine whether a tx is forwarded or not.
	if ec.config.EvmUseForwarders() {
		err = ec.orm.PreloadEthTxes(attempts)
		if err != nil {
			return nil, errors.Wrap(err, "EthConfirmer#batchFetchReceipts error loading txs for attempts")
		}
	}

	for _, attempt := range attempts {
		req := rpc.BatchElem{
			Method: "eth_getTransactionReceipt",
			Args:   []interface{}{attempt.Hash},
			Result: &evmtypes.Receipt{},
		}
		reqs = append(reqs, req)
	}

	lggr := ec.lggr.Named("batchFetchReceipts").With("blockNum", blockNum)

	err = ec.ethClient.BatchCallContext(ctx, reqs)
	if err != nil {
		return nil, errors.Wrap(err, "EthConfirmer#batchFetchReceipts error fetching receipts with BatchCallContext")
	}

	for i, req := range reqs {
		attempt := attempts[i]
		result, err := req.Result, req.Error

		receipt, is := result.(*evmtypes.Receipt)
		if !is {
			return nil, errors.Errorf("expected result to be a %T, got %T", (*evmtypes.Receipt)(nil), result)
		}

		l := logger.Sugared(attempt.EthTx.GetLogger(lggr).With(
			"txHash", attempt.Hash.Hex(), "ethTxAttemptID", attempt.ID,
			"ethTxID", attempt.EthTxID, "err", err, "nonce", attempt.EthTx.Nonce,
		))

		if err != nil {
			l.Error("FetchReceipt failed")
			continue
		}

		if receipt == nil {
			// NOTE: This should never happen, but it seems safer to check
			// regardless to avoid a potential panic
			l.AssumptionViolation("got nil receipt")
			continue
		}

		if receipt.IsZero() {
			l.Debug("Still waiting for receipt")
			continue
		}

		l = logger.Sugared(l.With("blockHash", receipt.BlockHash.Hex(), "status", receipt.Status, "transactionIndex", receipt.TransactionIndex))

		if receipt.IsUnmined() {
			l.Debug("Got receipt for transaction but it's still in the mempool and not included in a block yet")
			continue
		}

		l.Debugw("Got receipt for transaction", "blockNumber", receipt.BlockNumber, "gasUsed", receipt.GasUsed)

		if receipt.TxHash != attempt.Hash {
			l.Errorf("Invariant violation, expected receipt with hash %s to have same hash as attempt with hash %s", receipt.TxHash.Hex(), attempt.Hash.Hex())
			continue
		}

		if receipt.BlockNumber == nil {
			l.Error("Invariant violation, receipt was missing block number")
			continue
		}

		if receipt.Status == 0 {
			// Do an eth call to obtain the revert reason.
			_, errCall := ec.ethClient.CallContract(ctx, ethereum.CallMsg{
				From:       attempt.EthTx.FromAddress,
				To:         &attempt.EthTx.ToAddress,
				Gas:        uint64(attempt.EthTx.GasLimit),
				GasPrice:   attempt.GasPrice.ToInt(),
				GasFeeCap:  attempt.GasFeeCap.ToInt(),
				GasTipCap:  attempt.GasTipCap.ToInt(),
				Value:      nil,
				Data:       attempt.EthTx.EncodedPayload,
				AccessList: nil,
			}, receipt.BlockNumber)
			rpcError, errExtract := evmclient.ExtractRPCError(errCall)
			if errExtract == nil {
				l.Warnw("transaction reverted on-chain", "hash", receipt.TxHash, "rpcError", rpcError.String())
			} else {
				l.Warnw("transaction reverted on-chain unable to extract revert reason", "hash", receipt.TxHash, "err", err)
			}
			// This might increment more than once e.g. in case of re-orgs going back and forth we might re-fetch the same receipt
			promRevertedTxCount.WithLabelValues(ec.chainID.String()).Add(1)
		} else {
			promNumSuccessfulTxs.WithLabelValues(ec.chainID.String()).Add(1)
		}

		// This is only recording forwarded tx that were mined and have a status.
		// Counters are prone to being inaccurate due to re-orgs.
		if ec.config.EvmUseForwarders() {
			meta, err := attempt.EthTx.GetMeta()
			if err == nil && meta != nil && meta.FwdrDestAddress != nil {
				// promFwdTxCount takes two labels, chainId and a boolean of whether a tx was successful or not.
				promFwdTxCount.WithLabelValues(ec.chainID.String(), strconv.FormatBool(receipt.Status != 0)).Add(1)
			}
		}

		receipts = append(receipts, *receipt)
	}

	return
}

// RebroadcastWhereNecessary bumps gas or resends transactions that were previously out-of-eth
func (ec *EthConfirmer[ADDR, TX_HASH]) RebroadcastWhereNecessary(ctx context.Context, blockHeight int64) error {
	var wg sync.WaitGroup

	// It is safe to process separate keys concurrently
	// NOTE: This design will block one key if another takes a really long time to execute
	wg.Add(len(ec.keyStates))
	errors := []error{}
	var errMu sync.Mutex
	for _, key := range ec.keyStates {
		go func(fromAddress gethCommon.Address) {
			if err := ec.rebroadcastWhereNecessary(ctx, fromAddress, blockHeight); err != nil {
				errMu.Lock()
				errors = append(errors, err)
				errMu.Unlock()
				ec.lggr.Errorw("Error in RebroadcastWhereNecessary", "error", err, "fromAddress", fromAddress)
			}

			wg.Done()
		}(key.Address.Address())
	}

	wg.Wait()

	return multierr.Combine(errors...)
}

func (ec *EthConfirmer[ADDR, TX_HASH]) rebroadcastWhereNecessary(ctx context.Context, address gethCommon.Address, blockHeight int64) error {
	if err := ec.handleAnyInProgressAttempts(ctx, address, blockHeight); err != nil {
		return errors.Wrap(err, "handleAnyInProgressAttempts failed")
	}

	threshold := int64(ec.config.EvmGasBumpThreshold())
	bumpDepth := int64(ec.config.EvmGasBumpTxDepth())
	maxInFlightTransactions := ec.config.EvmMaxInFlightTransactions()
	etxs, err := ec.FindEthTxsRequiringRebroadcast(ctx, ec.lggr, address, blockHeight, threshold, bumpDepth, maxInFlightTransactions, ec.chainID)
	if err != nil {
		return errors.Wrap(err, "FindEthTxsRequiringRebroadcast failed")
	}
	for _, etx := range etxs {
		lggr := etx.GetLogger(ec.lggr)

		attempt, err := ec.attemptForRebroadcast(ctx, lggr, *etx)
		if err != nil {
			return errors.Wrap(err, "attemptForRebroadcast failed")
		}

		lggr.Debugw("Rebroadcasting transaction", "nPreviousAttempts", len(etx.EthTxAttempts), "gasPrice", attempt.GasPrice, "gasTipCap", attempt.GasTipCap, "gasFeeCap", attempt.GasFeeCap)

		if err := ec.orm.SaveInProgressAttempt(&attempt); err != nil {
			return errors.Wrap(err, "saveInProgressAttempt failed")
		}

		if err := ec.handleInProgressAttempt(ctx, lggr, *etx, attempt, blockHeight); err != nil {
			return errors.Wrap(err, "handleInProgressAttempt failed")
		}
	}
	return nil
}

// "in_progress" attempts were left behind after a crash/restart and may or may not have been sent.
// We should try to ensure they get on-chain so we can fetch a receipt for them.
// NOTE: We also use this to mark attempts for rebroadcast in event of a
// re-org, so multiple attempts are allowed to be in in_progress state (but
// only one per eth_tx).
func (ec *EthConfirmer[ADDR, TX_HASH]) handleAnyInProgressAttempts(ctx context.Context, address gethCommon.Address, blockHeight int64) error {
	attempts, err := ec.orm.GetInProgressEthTxAttempts(ctx, address, ec.chainID)
	if ctx.Err() != nil {
		return nil
	} else if err != nil {
		return errors.Wrap(err, "GetInProgressEthTxAttempts failed")
	}
	for _, a := range attempts {
		err := ec.handleInProgressAttempt(ctx, a.EthTx.GetLogger(ec.lggr), a.EthTx, a, blockHeight)
		if ctx.Err() != nil {
			break
		} else if err != nil {
			return errors.Wrap(err, "handleInProgressAttempt failed")
		}
	}
	return nil
}

// FindEthTxsRequiringRebroadcast returns attempts that hit insufficient eth,
// and attempts that need bumping, in nonce ASC order
func (ec *EthConfirmer[ADDR, TX_HASH]) FindEthTxsRequiringRebroadcast(ctx context.Context, lggr logger.Logger, address gethCommon.Address, blockNum, gasBumpThreshold, bumpDepth int64, maxInFlightTransactions uint32, chainID big.Int) (etxs []*EthTx, err error) {
	// NOTE: These two queries could be combined into one using union but it
	// becomes harder to read and difficult to test in isolation. KISS principle
	etxInsufficientEths, err := ec.orm.FindEthTxsRequiringResubmissionDueToInsufficientEth(address, chainID, pg.WithParentCtx(ctx))
	if err != nil {
		return nil, err
	}

	if len(etxInsufficientEths) > 0 {
		lggr.Infow(fmt.Sprintf("Found %d transactions to be re-sent that were previously rejected due to insufficient eth balance", len(etxInsufficientEths)), "blockNum", blockNum, "address", address)
	}

	// TODO: Just pass the Q through everything
	etxBumps, err := ec.orm.FindEthTxsRequiringGasBump(ctx, address, blockNum, gasBumpThreshold, bumpDepth, chainID)
	if ctx.Err() != nil {
		return nil, nil
	} else if err != nil {
		return nil, err
	}

	if len(etxBumps) > 0 {
		// txes are ordered by nonce asc so the first will always be the oldest
		etx := etxBumps[0]
		// attempts are ordered by time sent asc so first will always be the oldest
		var oldestBlocksBehind int64 = -1 // It should never happen that the oldest attempt has no BroadcastBeforeBlockNum set, but in case it does, we shouldn't crash - log this sentinel value instead
		if len(etx.EthTxAttempts) > 0 {
			oldestBlockNum := etx.EthTxAttempts[0].BroadcastBeforeBlockNum
			if oldestBlockNum != nil {
				oldestBlocksBehind = blockNum - *oldestBlockNum
			}
		} else {
			logger.Sugared(lggr).AssumptionViolationf("Expected eth_tx for gas bump to have at least one attempt", "etxID", etx.ID, "blockNum", blockNum, "address", address)
		}
		lggr.Infow(fmt.Sprintf("Found %d transactions to re-sent that have still not been confirmed after at least %d blocks. The oldest of these has not still not been confirmed after %d blocks. These transactions will have their gas price bumped. %s", len(etxBumps), gasBumpThreshold, oldestBlocksBehind, label.NodeConnectivityProblemWarning), "blockNum", blockNum, "address", address, "gasBumpThreshold", gasBumpThreshold)
	}

	seen := make(map[int64]struct{})

	for _, etx := range etxInsufficientEths {
		seen[etx.ID] = struct{}{}
		etxs = append(etxs, etx)
	}
	for _, etx := range etxBumps {
		if _, exists := seen[etx.ID]; !exists {
			etxs = append(etxs, etx)
		}
	}

	sort.Slice(etxs, func(i, j int) bool {
		return *(etxs[i].Nonce) < *(etxs[j].Nonce)
	})

	if maxInFlightTransactions > 0 && len(etxs) > int(maxInFlightTransactions) {
		lggr.Warnf("%d transactions to rebroadcast which exceeds limit of %d. %s", len(etxs), maxInFlightTransactions, label.MaxInFlightTransactionsWarning)
		etxs = etxs[:maxInFlightTransactions]
	}

	return
}

func (ec *EthConfirmer[ADDR, TX_HASH]) attemptForRebroadcast(ctx context.Context, lggr logger.Logger, etx EthTx) (attempt EthTxAttempt, err error) {
	if len(etx.EthTxAttempts) > 0 {
		etx.EthTxAttempts[0].EthTx = etx
		previousAttempt := etx.EthTxAttempts[0]
		logFields := ec.logFieldsPreviousAttempt(previousAttempt)
		if previousAttempt.State == txmgrtypes.TxAttemptInsufficientEth {
			// Do not create a new attempt if we ran out of eth last time since bumping gas is pointless
			// Instead try to resubmit the same attempt at the same price, in the hope that the wallet was funded since our last attempt
			lggr.Debugw("Rebroadcast InsufficientEth", logFields...)
			previousAttempt.State = txmgrtypes.TxAttemptInProgress
			return previousAttempt, nil
		}
		attempt, err = ec.bumpGas(ctx, etx, etx.EthTxAttempts)

		if gas.IsBumpErr(err) {
			lggr.Errorw("Failed to bump gas", append(logFields, "err", err)...)
			// Do not create a new attempt if bumping gas would put us over the limit or cause some other problem
			// Instead try to resubmit the previous attempt, and keep resubmitting until its accepted
			previousAttempt.BroadcastBeforeBlockNum = nil
			previousAttempt.State = txmgrtypes.TxAttemptInProgress
			return previousAttempt, nil
		}
		return attempt, err
	}
	return attempt, errors.Errorf("invariant violation: EthTx %v was unconfirmed but didn't have any attempts. "+
		"Falling back to default gas price instead."+
		"This is a bug! Please report to https://github.com/smartcontractkit/chainlink/issues", etx.ID)
}

func (ec *EthConfirmer[ADDR, TX_HASH]) logFieldsPreviousAttempt(attempt EthTxAttempt[ADDR, TX_HASH]) []interface{} {
	etx := attempt.EthTx
	return []interface{}{
		"etxID", etx.ID,
		"txHash", attempt.Hash,
		"previousAttempt", attempt,
		"gasLimit", etx.GasLimit,
		"maxGasPrice", ec.config.EvmMaxGasPriceWei(),
		"nonce", etx.Nonce,
	}
}

func (ec *EthConfirmer[ADDR, TX_HASH]) bumpGas(ctx context.Context, etx EthTx[ADDR, TX_HASH], previousAttempts []EthTxAttempt[ADDR, TX_HASH]) (bumpedAttempt EthTxAttempt[ADDR, TX_HASH], err error) {
	// TODO: once generics are introduced at the top level struct (EthConfirmer) remove the chain-specific typings
	priorAttempts := make([]txmgrtypes.PriorAttempt[gas.EvmFee, TX_HASH], len(previousAttempts))
	// This feels a bit useless but until we get iterators there is no other
	// way to cast an array of structs to an array of interfaces
	for i, attempt := range previousAttempts {
		priorAttempts[i] = attempt
	}
	previousAttempt := previousAttempts[0]
	logFields := ec.logFieldsPreviousAttempt(previousAttempt)
	keySpecificMaxGasPriceWei := ec.config.KeySpecificMaxGasPriceWei(*etx.FromAddress.(*evmtypes.Address).NativeAddress())

	var bumpedFee gas.EvmFee
	var bumpedFeeLimit uint32
	bumpedFee, bumpedFeeLimit, err = ec.estimator.BumpFee(ctx, previousAttempt.Fee(), etx.GasLimit, keySpecificMaxGasPriceWei, priorAttempts)

	if err == nil {
		promNumGasBumps.WithLabelValues(ec.chainID.String()).Inc()
		switch previousAttempt.TxType {
		case 0x0: // Legacy
			ec.lggr.Debugw("Rebroadcast bumping gas for Legacy tx", append(logFields, "bumpedGasPrice", bumpedFee.Legacy.String())...)
			return ec.NewLegacyAttempt(etx, bumpedFee.Legacy, bumpedFeeLimit)
		case 0x2: // EIP1559
			ec.lggr.Debugw("Rebroadcast bumping gas for DynamicFee tx", append(logFields, "bumpedTipCap", bumpedFee.Dynamic.TipCap.String(), "bumpedFeeCap", bumpedFee.Dynamic.FeeCap.String())...)
			if bumpedFee.Dynamic == nil {
				err = errors.Errorf("Attempt %v is a type 2 transaction but estimator did not return dynamic fee bump", previousAttempt.ID)
			} else {
				return ec.NewDynamicFeeAttempt(etx, *bumpedFee.Dynamic, bumpedFeeLimit)
			}
		default:
			err = errors.Errorf("invariant violation: Attempt %v had unrecognised transaction type %v"+
				"This is a bug! Please report to https://github.com/smartcontractkit/chainlink/issues", previousAttempt.ID, previousAttempt.TxType)
		}
	}

	if errors.Is(errors.Cause(err), gas.ErrBumpGasExceedsLimit) {
		promGasBumpExceedsLimit.WithLabelValues(ec.chainID.String()).Inc()
	}

	return bumpedAttempt, errors.Wrap(err, "error bumping gas")
}

<<<<<<< HEAD
func (ec *EthConfirmer[ADDR, TX_HASH]) handleInProgressAttempt(ctx context.Context, lggr logger.Logger, etx EthTx[ADDR, TX_HASH], attempt EthTxAttempt[ADDR, TX_HASH], blockHeight int64) error {
	if attempt.State != EthTxAttemptInProgress {
=======
func (ec *EthConfirmer) handleInProgressAttempt(ctx context.Context, lggr logger.Logger, etx EthTx, attempt EthTxAttempt, blockHeight int64) error {
	if attempt.State != txmgrtypes.TxAttemptInProgress {
>>>>>>> 5de05e85
		return errors.Errorf("invariant violation: expected eth_tx_attempt %v to be in_progress, it was %s", attempt.ID, attempt.State)
	}

	now := time.Now()
	sendError := sendTransaction(ctx, ec.ethClient, attempt, etx, lggr)

	if sendError.IsTerminallyUnderpriced() {
		// This should really not ever happen in normal operation since we
		// already bumped above the required minimum in ethBroadcaster.
		ec.lggr.Warnw("Got terminally underpriced error for gas bump, this should never happen unless the remote RPC node changed its configuration on the fly, or you are using multiple RPC nodes with different minimum gas price requirements. This is not recommended", "err", sendError, "attempt", attempt)
		// "Lazily" load attempts here since the overwhelmingly common case is
		// that we don't need them unless we enter this path
		if err := ec.orm.LoadEthTxAttempts(&etx, pg.WithParentCtx(ctx)); err != nil {
			return errors.Wrap(err, "failed to load EthTxAttempts while bumping on terminally underpriced error")
		}
		if len(etx.EthTxAttempts) == 0 {
			err := errors.New("expected to find at least 1 attempt")
			logger.Sugared(ec.lggr).AssumptionViolationw(err.Error(), "err", err, "attempt", attempt)
			return err
		}
		if attempt.ID != etx.EthTxAttempts[0].ID {
			err := errors.New("expected highest priced attempt to be the current in_progress attempt")
			logger.Sugared(ec.lggr).AssumptionViolationw(err.Error(), "err", err, "attempt", attempt, "ethTxAttempts", etx.EthTxAttempts)
			return err
		}
		replacementAttempt, err := ec.bumpGas(ctx, etx, etx.EthTxAttempts)
		if err != nil {
			return errors.Wrap(err, "could not bump gas for terminally underpriced transaction")
		}
		promNumGasBumps.WithLabelValues(ec.chainID.String()).Inc()
		lggr.With(
			"sendError", sendError,
			"maxGasPriceConfig", ec.config.EvmMaxGasPriceWei(),
			"previousAttempt", attempt,
			"replacementAttempt", replacementAttempt,
		).Errorf("gas price was rejected by the eth node for being too low. Eth node returned: '%s'", sendError.Error())

		if err := ec.orm.SaveReplacementInProgressAttempt(attempt, &replacementAttempt); err != nil {
			return errors.Wrap(err, "saveReplacementInProgressAttempt failed")
		}
		return ec.handleInProgressAttempt(ctx, lggr, etx, replacementAttempt, blockHeight)
	}

	if sendError.IsTemporarilyUnderpriced() {
		// Most likely scenario here is a parity node that is rejecting
		// low-priced transactions due to mempool pressure
		//
		// In that case, the safest thing to do is to pretend the transaction
		// was accepted and continue the normal gas bumping cycle until we can
		// get it into the mempool
		lggr.Debugw("Transaction temporarily underpriced", "attemptID", attempt.ID, "err", sendError.Error(), "gasPrice", attempt.GasPrice, "gasTipCap", attempt.GasTipCap, "gasFeeCap", attempt.GasFeeCap)
		sendError = nil
	}

	if sendError.IsTxFeeExceedsCap() {
		// The gas price was bumped too high. This transaction attempt cannot be accepted.
		//
		// Best thing we can do is to re-send the previous attempt at the old
		// price and discard this bumped version.
		lggr.Errorw(fmt.Sprintf("Transaction gas bump failed; %s", label.RPCTxFeeCapConfiguredIncorrectlyWarning),
			"err", sendError,
			"gasPrice", attempt.GasPrice,
			"gasLimit", etx.GasLimit,
			"signedRawTx", hexutil.Encode(attempt.SignedRawTx),
			"blockHeight", blockHeight,
			"id", "RPCTxFeeCapExceeded",
		)
		return ec.orm.DeleteInProgressAttempt(ctx, attempt)
	}

	if sendError.Fatal() {
		// WARNING: This should never happen!
		// Should NEVER be fatal this is an invariant violation. The
		// EthBroadcaster can never create an EthTxAttempt that will
		// fatally error.
		//
		// The only scenario imaginable where this might take place is if
		// geth/parity have been updated between broadcasting and confirming steps.
		lggr.Criticalw("Invariant violation: fatal error while re-attempting transaction",
			"err", sendError,
			"signedRawTx", hexutil.Encode(attempt.SignedRawTx),
			"blockHeight", blockHeight,
		)
		ec.SvcErrBuffer.Append(sendError)
		// This will loop continuously on every new head so it must be handled manually by the node operator!
		return ec.orm.DeleteInProgressAttempt(ctx, attempt)
	}

	if sendError.IsNonceTooLowError() || sendError.IsTransactionAlreadyMined() {
		// Nonce too low indicated that a transaction at this nonce was confirmed already.
		// Mark confirmed_missing_receipt and wait for the next cycle to try to get a receipt
		sendError = nil
		lggr.Debugw("Nonce already used", "ethTxAttemptID", attempt.ID, "txHash", attempt.Hash.String(), "err", sendError)
		timeout := ec.config.DatabaseDefaultQueryTimeout()
		return ec.orm.SaveConfirmedMissingReceiptAttempt(ctx, timeout, &attempt, now)
	}

	if sendError.IsReplacementUnderpriced() {
		// Our system constraints guarantee that the attempt referenced in this
		// function has the highest gas price of all attempts.
		//
		// Thus, there are only two possible scenarios where this can happen.
		//
		// 1. Our gas bump was insufficient compared to our previous attempt
		// 2. An external wallet used the account to manually send a transaction
		// at a higher gas price
		//
		// In this case the simplest and most robust way to recover is to ignore
		// this attempt and wait until the next bump threshold is reached in
		// order to bump again.
		lggr.Errorw(fmt.Sprintf("Replacement transaction underpriced for eth_tx %v. "+
			"Eth node returned error: '%s'. "+
			"Either you have set EVM.GasEstimator.BumpPercent (currently %v%%) too low or an external wallet used this account. "+
			"Please note that using your node's private keys outside of the chainlink node is NOT SUPPORTED and can lead to missed transactions.",
			etx.ID, sendError.Error(), ec.config.EvmGasBumpPercent()), "err", sendError, "gasPrice", attempt.GasPrice, "gasTipCap", attempt.GasTipCap, "gasFeeCap", attempt.GasFeeCap)

		// Assume success and hand off to the next cycle.
		sendError = nil
	}

	if sendError.IsInsufficientEth() {
		lggr.Criticalw(fmt.Sprintf("Tx 0x%x with type 0x%d was rejected due to insufficient eth: %s\n"+
			"ACTION REQUIRED: Chainlink wallet with address 0x%x is OUT OF FUNDS",
			attempt.ID, attempt.Hash, sendError.Error(), etx.FromAddress,
		), "err", sendError, "gasPrice", attempt.GasPrice, "gasTipCap", attempt.GasTipCap, "gasFeeCap", attempt.GasFeeCap)
		ec.SvcErrBuffer.Append(sendError)
		timeout := ec.config.DatabaseDefaultQueryTimeout()
		return ec.orm.SaveInsufficientEthAttempt(timeout, &attempt, now)
	}

	if sendError == nil {
		lggr.Debugw("Successfully broadcast transaction", "ethTxAttemptID", attempt.ID, "txHash", attempt.Hash.String())
		timeout := ec.config.DatabaseDefaultQueryTimeout()
		return ec.orm.SaveSentAttempt(timeout, &attempt, now)
	}

	// Any other type of error is considered temporary or resolvable by the
	// node operator. The node may have it in the mempool so we must keep the
	// attempt (leave it in_progress). Safest thing to do is bail out and wait
	// for the next head.
	return errors.Wrapf(sendError, "unexpected error sending eth_tx %v with hash %s", etx.ID, attempt.Hash.String())
}

// EnsureConfirmedTransactionsInLongestChain finds all confirmed eth_txes up to the depth
// of the given chain and ensures that every one has a receipt with a block hash that is
// in the given chain.
//
// If any of the confirmed transactions does not have a receipt in the chain, it has been
// re-org'd out and will be rebroadcast.
func (ec *EthConfirmer[ADDR, TX_HASH]) EnsureConfirmedTransactionsInLongestChain(ctx context.Context, head txmgrtypes.Head) error {
	if head.ChainLength() < ec.config.EvmFinalityDepth() {
		logArgs := []interface{}{
			"chainLength", head.ChainLength(), "evmFinalityDepth", ec.config.EvmFinalityDepth(),
		}
		if ec.nConsecutiveBlocksChainTooShort > logAfterNConsecutiveBlocksChainTooShort {
			warnMsg := "Chain length supplied for re-org detection was shorter than EvmFinalityDepth. Re-org protection is not working properly. This could indicate a problem with the remote RPC endpoint, a compatibility issue with a particular blockchain, a bug with this particular blockchain, heads table being truncated too early, remote node out of sync, or something else. If this happens a lot please raise a bug with the Chainlink team including a log output sample and details of the chain and RPC endpoint you are using."
			ec.lggr.Warnw(warnMsg, append(logArgs, "nConsecutiveBlocksChainTooShort", ec.nConsecutiveBlocksChainTooShort)...)
		} else {
			logMsg := "Chain length supplied for re-org detection was shorter than EvmFinalityDepth"
			ec.lggr.Debugw(logMsg, append(logArgs, "nConsecutiveBlocksChainTooShort", ec.nConsecutiveBlocksChainTooShort)...)
		}
		ec.nConsecutiveBlocksChainTooShort++
	} else {
		ec.nConsecutiveBlocksChainTooShort = 0
	}
	etxs, err := ec.orm.FindTransactionsConfirmedInBlockRange(head.BlockNumber(), head.EarliestHeadInChain().BlockNumber(), ec.chainID)
	if err != nil {
		return errors.Wrap(err, "findTransactionsConfirmedInBlockRange failed")
	}

	for _, etx := range etxs {
		if !hasReceiptInLongestChain(*etx, head) {
			if err := ec.markForRebroadcast(*etx, head); err != nil {
				return errors.Wrapf(err, "markForRebroadcast failed for etx %v", etx.ID)
			}
		}
	}

	// It is safe to process separate keys concurrently
	// NOTE: This design will block one key if another takes a really long time to execute
	var wg sync.WaitGroup
	errors := []error{}
	var errMu sync.Mutex
	wg.Add(len(ec.keyStates))
	for _, key := range ec.keyStates {
		go func(fromAddress gethCommon.Address) {
			if err := ec.handleAnyInProgressAttempts(ctx, fromAddress, head.BlockNumber()); err != nil {
				errMu.Lock()
				errors = append(errors, err)
				errMu.Unlock()
				ec.lggr.Errorw("Error in handleAnyInProgressAttempts", "err", err, "fromAddress", fromAddress)
			}

			wg.Done()
		}(key.Address.Address())
	}

	wg.Wait()

	return multierr.Combine(errors...)
}

func hasReceiptInLongestChain[ADDR types.Hashable, TX_HASH types.Hashable](etx EthTx[ADDR, TX_HASH], head txmgrtypes.Head) bool {
	for {
		for _, attempt := range etx.EthTxAttempts {
			for _, receipt := range attempt.EthReceipts {
				if receipt.BlockHash == head.BlockHash() && receipt.BlockNumber == head.BlockNumber() {
					return true
				}
			}
		}
		if head.GetParent() == nil {
			return false
		}
		head = head.GetParent()
	}
}

func (ec *EthConfirmer[ADDR, TX_HASH]) markForRebroadcast(etx EthTx[ADDR, TX_HASH], head txmgrtypes.Head) error {
	if len(etx.EthTxAttempts) == 0 {
		return errors.Errorf("invariant violation: expected eth_tx %v to have at least one attempt", etx.ID)
	}

	// Rebroadcast the one with the highest gas price
	attempt := etx.EthTxAttempts[0]
	var receipt EvmReceipt
	if len(attempt.EthReceipts) > 0 {
		receipt = attempt.EthReceipts[0]
	}

	ec.lggr.Infow(fmt.Sprintf("Re-org detected. Rebroadcasting transaction %s which may have been re-org'd out of the main chain", attempt.Hash.String()),
		"txhash", attempt.Hash.String(),
		"currentBlockNum", head.BlockNumber(),
		"currentBlockHash", head.BlockHash().Hex(),
		"replacementBlockHashAtConfirmedHeight", head.HashAtHeight(receipt.BlockNumber),
		"confirmedInBlockNum", receipt.BlockNumber,
		"confirmedInBlockHash", receipt.BlockHash,
		"confirmedInTxIndex", receipt.TransactionIndex,
		"ethTxID", etx.ID,
		"attemptID", attempt.ID,
		"receiptID", receipt.ID,
		"nReceipts", len(attempt.EthReceipts),
		"id", "eth_confirmer")

	// Put it back in progress and delete all receipts (they do not apply to the new chain)
	err := ec.orm.UpdateEthTxForRebroadcast(etx, attempt)
	return errors.Wrap(err, "markForRebroadcast failed")
}

// ForceRebroadcast sends a transaction for every nonce in the given nonce range at the given gas price.
// If an eth_tx exists for this nonce, we re-send the existing eth_tx with the supplied parameters.
// If an eth_tx doesn't exist for this nonce, we send a zero transaction.
// This operates completely orthogonal to the normal EthConfirmer and can result in untracked attempts!
// Only for emergency usage.
// This is in case of some unforeseen scenario where the node is refusing to release the lock. KISS.
<<<<<<< HEAD
func (ec *EthConfirmer[ADDR, TX_HASH]) ForceRebroadcast(beginningNonce uint, endingNonce uint, gasPriceWei uint64, address ADDR, overrideGasLimit uint32) error {
=======
func (ec *EthConfirmer) ForceRebroadcast(beginningNonce int64, endingNonce int64, gasPriceWei uint64, address gethCommon.Address, overrideGasLimit uint32) error {
>>>>>>> 5de05e85
	ec.lggr.Infof("ForceRebroadcast: will rebroadcast transactions for all nonces between %v and %v", beginningNonce, endingNonce)

	for n := beginningNonce; n <= endingNonce; n++ {
		etx, err := ec.orm.FindEthTxWithNonce(address, n)
		if err != nil {
			return errors.Wrap(err, "ForceRebroadcast failed")
		}
		if etx == nil {
			ec.lggr.Debugf("ForceRebroadcast: no eth_tx found with nonce %v, will rebroadcast empty transaction", n)
			hash, err := ec.sendEmptyTransaction(context.TODO(), address, uint64(n), overrideGasLimit, gasPriceWei)
			if err != nil {
				ec.lggr.Errorw("ForceRebroadcast: failed to send empty transaction", "nonce", n, "err", err)
				continue
			}
			ec.lggr.Infow("ForceRebroadcast: successfully rebroadcast empty transaction", "nonce", n, "hash", (*hash).String())
		} else {
			ec.lggr.Debugf("ForceRebroadcast: got eth_tx %v with nonce %v, will rebroadcast this transaction", etx.ID, *etx.Nonce)
			if overrideGasLimit != 0 {
				etx.GasLimit = overrideGasLimit
			}
			attempt, err := ec.NewLegacyAttempt(*etx, assets.NewWeiI(int64(gasPriceWei)), etx.GasLimit)
			if err != nil {
				ec.lggr.Errorw("ForceRebroadcast: failed to create new attempt", "ethTxID", etx.ID, "err", err)
				continue
			}
			if err := sendTransaction(context.TODO(), ec.ethClient, attempt, *etx, ec.lggr); err != nil {
				ec.lggr.Errorw(fmt.Sprintf("ForceRebroadcast: failed to rebroadcast eth_tx %v with nonce %v and gas limit %v: %s", etx.ID, *etx.Nonce, etx.GasLimit, err.Error()), "err", err, "gasPrice", attempt.GasPrice, "gasTipCap", attempt.GasTipCap, "gasFeeCap", attempt.GasFeeCap)
				continue
			}
			ec.lggr.Infof("ForceRebroadcast: successfully rebroadcast eth_tx %v with hash: 0x%x", etx.ID, attempt.Hash)
		}
	}
	return nil
}

<<<<<<< HEAD
func (ec *EthConfirmer[ADDR, TX_HASH]) sendEmptyTransaction(ctx context.Context, fromAddress ADDR, nonce uint, overrideGasLimit uint32, gasPriceWei uint64) (*TX_HASH, error) {
=======
func (ec *EthConfirmer) sendEmptyTransaction(ctx context.Context, fromAddress gethCommon.Address, nonce uint64, overrideGasLimit uint32, gasPriceWei uint64) (gethCommon.Hash, error) {
>>>>>>> 5de05e85
	gasLimit := overrideGasLimit
	if gasLimit == 0 {
		gasLimit = ec.config.EvmGasLimitDefault()
	}
	tx, err := sendEmptyTransaction(ctx, ec.ethClient, ec.keystore, nonce, gasLimit, big.NewInt(int64(gasPriceWei)), fromAddress, &ec.chainID)
	if err != nil {
		return nil, errors.Wrap(err, "(EthConfirmer).sendEmptyTransaction failed")
	}
	return &evmtypes.NewTxHash(tx.Hash()), nil
}

// ResumePendingTaskRuns issues callbacks to task runs that are pending waiting for receipts
func (ec *EthConfirmer[ADDR, TX_HASH]) ResumePendingTaskRuns(ctx context.Context, head txmgrtypes.Head) error {

	receiptsPlus, err := ec.orm.FindEthReceiptsPendingConfirmation(ctx, head.BlockNumber(), ec.chainID)

	if err != nil {
		return err
	}

	if len(receiptsPlus) > 0 {
		ec.lggr.Debugf("Resuming %d task runs pending receipt", len(receiptsPlus))
	} else {
		ec.lggr.Debug("No task runs to resume")
	}
	for _, data := range receiptsPlus {
		var taskErr error
		var output interface{}
		if data.FailOnRevert && data.Receipt.Status == 0 {
			taskErr = errors.Errorf("transaction %s reverted on-chain", data.Receipt.TxHash)
		} else {
			output = data.Receipt
		}

		ec.lggr.Debugw("Callback: resuming ethtx with receipt", "output", output, "taskErr", taskErr, "pipelineTaskRunID", data.ID)
		if err := ec.resumeCallback(data.ID, output, taskErr); err != nil {
			return err
		}
	}

	return nil
}

// observeUntilTxConfirmed observes the promBlocksUntilTxConfirmed metric for each confirmed
// transaction.
func observeUntilTxConfirmed[ADDR types.Hashable, TX_HASH types.Hashable](chainID big.Int, attempts []EthTxAttempt[ADDR, TX_HASH], receipts []evmtypes.Receipt) {
	for _, attempt := range attempts {
		for _, r := range receipts {
			if attempt.Hash.String() != r.TxHash.String() {
				continue
			}

			// We estimate the time until confirmation by subtracting from the time the eth tx (not the attempt)
			// was created. We want to measure the amount of time taken from when a transaction is created
			// via e.g Txm.CreateTransaction to when it is confirmed on-chain, regardless of how many attempts
			// were needed to achieve this.
			duration := time.Since(attempt.EthTx.CreatedAt)
			promTimeUntilTxConfirmed.
				WithLabelValues(chainID.String()).
				Observe(float64(duration))

			// Since a eth tx can have many attempts, we take the number of blocks to confirm as the block number
			// of the receipt minus the block number of the first ever broadcast for this transaction.
			broadcastBefore := utils.MinKey(attempt.EthTx.EthTxAttempts, func(attempt EthTxAttempt[ADDR, TX_HASH]) int64 {
				if attempt.BroadcastBeforeBlockNum != nil {
					return *attempt.BroadcastBeforeBlockNum
				}
				return 0
			})
			if broadcastBefore > 0 {
				blocksElapsed := r.BlockNumber.Int64() - broadcastBefore
				promBlocksUntilTxConfirmed.
					WithLabelValues(chainID.String()).
					Observe(float64(blocksElapsed))
			}
		}
	}
}<|MERGE_RESOLUTION|>--- conflicted
+++ resolved
@@ -800,13 +800,9 @@
 	return bumpedAttempt, errors.Wrap(err, "error bumping gas")
 }
 
-<<<<<<< HEAD
 func (ec *EthConfirmer[ADDR, TX_HASH]) handleInProgressAttempt(ctx context.Context, lggr logger.Logger, etx EthTx[ADDR, TX_HASH], attempt EthTxAttempt[ADDR, TX_HASH], blockHeight int64) error {
-	if attempt.State != EthTxAttemptInProgress {
-=======
-func (ec *EthConfirmer) handleInProgressAttempt(ctx context.Context, lggr logger.Logger, etx EthTx, attempt EthTxAttempt, blockHeight int64) error {
-	if attempt.State != txmgrtypes.TxAttemptInProgress {
->>>>>>> 5de05e85
+	if attempt.State != txmgrtypes.EthTxAttemptInProgress {
+
 		return errors.Errorf("invariant violation: expected eth_tx_attempt %v to be in_progress, it was %s", attempt.ID, attempt.State)
 	}
 
@@ -1062,11 +1058,7 @@
 // This operates completely orthogonal to the normal EthConfirmer and can result in untracked attempts!
 // Only for emergency usage.
 // This is in case of some unforeseen scenario where the node is refusing to release the lock. KISS.
-<<<<<<< HEAD
 func (ec *EthConfirmer[ADDR, TX_HASH]) ForceRebroadcast(beginningNonce uint, endingNonce uint, gasPriceWei uint64, address ADDR, overrideGasLimit uint32) error {
-=======
-func (ec *EthConfirmer) ForceRebroadcast(beginningNonce int64, endingNonce int64, gasPriceWei uint64, address gethCommon.Address, overrideGasLimit uint32) error {
->>>>>>> 5de05e85
 	ec.lggr.Infof("ForceRebroadcast: will rebroadcast transactions for all nonces between %v and %v", beginningNonce, endingNonce)
 
 	for n := beginningNonce; n <= endingNonce; n++ {
@@ -1102,11 +1094,7 @@
 	return nil
 }
 
-<<<<<<< HEAD
 func (ec *EthConfirmer[ADDR, TX_HASH]) sendEmptyTransaction(ctx context.Context, fromAddress ADDR, nonce uint, overrideGasLimit uint32, gasPriceWei uint64) (*TX_HASH, error) {
-=======
-func (ec *EthConfirmer) sendEmptyTransaction(ctx context.Context, fromAddress gethCommon.Address, nonce uint64, overrideGasLimit uint32, gasPriceWei uint64) (gethCommon.Hash, error) {
->>>>>>> 5de05e85
 	gasLimit := overrideGasLimit
 	if gasLimit == 0 {
 		gasLimit = ec.config.EvmGasLimitDefault()
