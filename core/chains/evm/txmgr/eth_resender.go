package txmgr

import (
	"context"
	"fmt"
	"math/big"
	"time"

	"github.com/ethereum/go-ethereum/rpc"
	"github.com/pkg/errors"

	txmgrtypes "github.com/smartcontractkit/chainlink/v2/common/txmgr/types"
	"github.com/smartcontractkit/chainlink/v2/common/types"
	evmclient "github.com/smartcontractkit/chainlink/v2/core/chains/evm/client"
	"github.com/smartcontractkit/chainlink/v2/core/chains/evm/label"
	evmtypes "github.com/smartcontractkit/chainlink/v2/core/chains/evm/types"
	"github.com/smartcontractkit/chainlink/v2/core/logger"
	"github.com/smartcontractkit/chainlink/v2/core/utils"
)

// pollInterval is the maximum amount of time in addition to
// EthTxResendAfterThreshold that we will wait before resending an attempt
const DefaultResenderPollInterval = 5 * time.Second

// Alert interval for unconfirmed transaction attempts
const unconfirmedTxAlertLogFrequency = 2 * time.Minute

// EthResender periodically picks up transactions that have been languishing
// unconfirmed for a configured amount of time without being sent, and sends
// their highest priced attempt again. This helps to defend against geth/parity
// silently dropping txes, or txes being ejected from the mempool.
//
// Previously we relied on the bumper to do this for us implicitly but there
// can occasionally be problems with this (e.g. abnormally long block times, or
// if gas bumping is disabled)
type EthResender[ADDR types.Hashable[ADDR], TX_HASH types.Hashable[TX_HASH], BLOCK_HASH types.Hashable[BLOCK_HASH]] struct {
<<<<<<< HEAD
	txStore   txmgrtypes.TxStore[ADDR, big.Int, TX_HASH, BLOCK_HASH, NewTx[ADDR], *evmtypes.Receipt, EthTx[ADDR, TX_HASH], EthTxAttempt[ADDR, TX_HASH], int64, int64]
	ethClient evmclient.Client
	ks        txmgrtypes.KeyStore[ADDR, *big.Int, int64]
	chainID   big.Int
	interval  time.Duration
	config    txmgrtypes.ResenderConfig
	logger    logger.Logger
=======
	txStore             txmgrtypes.TxStore[ADDR, big.Int, TX_HASH, BLOCK_HASH, NewTx[ADDR], *evmtypes.Receipt, EthTx[ADDR, TX_HASH], EthTxAttempt[ADDR, TX_HASH], int64, int64]
	ethClient           evmclient.Client
	ks                  txmgrtypes.KeyStore[ADDR, *big.Int, int64]
	chainID             big.Int
	interval            time.Duration
	config              Config
	logger              logger.Logger
	lastAlertTimestamps map[string]time.Time
>>>>>>> 95c2c8cd

	ctx    context.Context
	cancel context.CancelFunc
	chDone chan struct{}
}

// NewEthResender creates a new concrete EthResender
func NewEthResender(
	lggr logger.Logger,
	txStore EvmTxStore,
	ethClient evmclient.Client, ks EvmKeyStore,
	pollInterval time.Duration,
	config txmgrtypes.ResenderConfig,
) *EvmResender {
	if config.TxResendAfterThreshold() == 0 {
		panic("EthResender requires a non-zero threshold")
	}
	// todo: add context to evmTxStore
	ctx, cancel := context.WithCancel(context.Background())
	return &EvmResender{
		txStore,
		ethClient,
		ks,
		*ethClient.ChainID(),
		pollInterval,
		config,
		lggr.Named("EthResender"),
		make(map[string]time.Time),
		ctx,
		cancel,
		make(chan struct{}),
	}
}

// Start is a comment which satisfies the linter
func (er *EthResender[ADDR, TX_HASH, BLOCK_HASH]) Start() {
	er.logger.Debugf("Enabled with poll interval of %s and age threshold of %s", er.interval, er.config.TxResendAfterThreshold())
	go er.runLoop()
}

// Stop is a comment which satisfies the linter
func (er *EthResender[ADDR, TX_HASH, BLOCK_HASH]) Stop() {
	er.cancel()
	<-er.chDone
}

func (er *EthResender[ADDR, TX_HASH, BLOCK_HASH]) runLoop() {
	defer close(er.chDone)

	if err := er.resendUnconfirmed(); err != nil {
		er.logger.Warnw("Failed to resend unconfirmed transactions", "err", err)
	}

	ticker := time.NewTicker(utils.WithJitter(er.interval))
	defer ticker.Stop()
	for {
		select {
		case <-er.ctx.Done():
			return
		case <-ticker.C:
			if err := er.resendUnconfirmed(); err != nil {
				er.logger.Warnw("Failed to resend unconfirmed transactions", "err", err)
			}
		}
	}
}

func (er *EthResender[ADDR, TX_HASH, BLOCK_HASH]) resendUnconfirmed() error {
	enabledAddresses, err := er.ks.EnabledAddressesForChain(&er.chainID)
	if err != nil {
		return errors.Wrapf(err, "EthResender failed getting enabled keys for chain %s", er.chainID.String())
	}
	ageThreshold := er.config.TxResendAfterThreshold()
	maxInFlightTransactions := er.config.MaxInFlightTransactions()
	olderThan := time.Now().Add(-ageThreshold)
	var allAttempts []EthTxAttempt[ADDR, TX_HASH]
	for _, k := range enabledAddresses {
		var attempts []EthTxAttempt[ADDR, TX_HASH]
		attempts, err = er.txStore.FindEthTxAttemptsRequiringResend(olderThan, maxInFlightTransactions, er.chainID, k)
		if err != nil {
			return errors.Wrap(err, "failed to FindEthTxAttemptsRequiringResend")
		}
		er.logStuckAttempts(attempts, k)

		allAttempts = append(allAttempts, attempts...)
	}

	if len(allAttempts) == 0 {
		for k := range er.lastAlertTimestamps {
			er.lastAlertTimestamps[k] = time.Now()
		}
		return nil
	}
	er.logger.Infow(fmt.Sprintf("Re-sending %d unconfirmed transactions that were last sent over %s ago. These transactions are taking longer than usual to be mined. %s", len(allAttempts), ageThreshold, label.NodeConnectivityProblemWarning), "n", len(allAttempts))

	batchSize := int(er.config.RPCDefaultBatchSize())
	ctx, cancel := context.WithTimeout(er.ctx, batchSendTransactionTimeout)
	defer cancel()
	reqs, err := batchSendTransactions(ctx, er.txStore, allAttempts, batchSize, er.logger, er.ethClient)
	if err != nil {
		return errors.Wrap(err, "failed to re-send transactions")
	}
	logResendResult(er.logger, reqs)

	return nil
}

func logResendResult(lggr logger.Logger, reqs []rpc.BatchElem) {
	var nNew int
	var nFatal int
	for _, req := range reqs {
		serr := evmclient.NewSendError(req.Error)
		if serr == nil {
			nNew++
		} else if serr.Fatal() {
			nFatal++
		}
	}
	lggr.Debugw("Completed", "n", len(reqs), "nNew", nNew, "nFatal", nFatal)
}

func (er *EthResender[ADDR, TX_HASH, BLOCK_HASH]) logStuckAttempts(attempts []EthTxAttempt[ADDR, TX_HASH], fromAddress ADDR) {
	if time.Since(er.lastAlertTimestamps[fromAddress.String()]) >= unconfirmedTxAlertLogFrequency {
		oldestAttempt, exists := findOldestUnconfirmedAttempt(attempts)
		if exists {
			// Wait at least 2 times the EthTxResendAfterThreshold to log critical with an unconfirmedTxAlertDelay
			if time.Since(oldestAttempt.CreatedAt) > er.config.EthTxResendAfterThreshold()*2 {
				er.lastAlertTimestamps[fromAddress.String()] = time.Now()
				er.logger.Errorw("TxAttempt has been unconfirmed for more than: ", er.config.EthTxResendAfterThreshold()*2,
					"txID", oldestAttempt.EthTxID, "GasPrice", oldestAttempt.GasPrice, "GasTipCap", oldestAttempt.GasTipCap, "GasFeeCap", oldestAttempt.GasFeeCap,
					"BroadcastBeforeBlockNum", oldestAttempt.BroadcastBeforeBlockNum, "Hash", oldestAttempt.Hash, "fromAddress", fromAddress)
			}
		}
	}
}

func findOldestUnconfirmedAttempt[ADDR types.Hashable[ADDR], TX_HASH types.Hashable[TX_HASH]](attempts []EthTxAttempt[ADDR, TX_HASH]) (EthTxAttempt[ADDR, TX_HASH], bool) {
	var oldestAttempt EthTxAttempt[ADDR, TX_HASH]
	if len(attempts) < 1 {
		return oldestAttempt, false
	}
	oldestAttempt = attempts[0]
	for i := 1; i < len(attempts); i++ {
		if oldestAttempt.CreatedAt.Sub(attempts[i].CreatedAt) <= 0 {
			oldestAttempt = attempts[i]
		}
	}
	return oldestAttempt, true
}<|MERGE_RESOLUTION|>--- conflicted
+++ resolved
@@ -34,24 +34,14 @@
 // can occasionally be problems with this (e.g. abnormally long block times, or
 // if gas bumping is disabled)
 type EthResender[ADDR types.Hashable[ADDR], TX_HASH types.Hashable[TX_HASH], BLOCK_HASH types.Hashable[BLOCK_HASH]] struct {
-<<<<<<< HEAD
-	txStore   txmgrtypes.TxStore[ADDR, big.Int, TX_HASH, BLOCK_HASH, NewTx[ADDR], *evmtypes.Receipt, EthTx[ADDR, TX_HASH], EthTxAttempt[ADDR, TX_HASH], int64, int64]
-	ethClient evmclient.Client
-	ks        txmgrtypes.KeyStore[ADDR, *big.Int, int64]
-	chainID   big.Int
-	interval  time.Duration
-	config    txmgrtypes.ResenderConfig
-	logger    logger.Logger
-=======
 	txStore             txmgrtypes.TxStore[ADDR, big.Int, TX_HASH, BLOCK_HASH, NewTx[ADDR], *evmtypes.Receipt, EthTx[ADDR, TX_HASH], EthTxAttempt[ADDR, TX_HASH], int64, int64]
 	ethClient           evmclient.Client
 	ks                  txmgrtypes.KeyStore[ADDR, *big.Int, int64]
 	chainID             big.Int
 	interval            time.Duration
-	config              Config
+	config              txmgrtypes.ResenderConfig
 	logger              logger.Logger
 	lastAlertTimestamps map[string]time.Time
->>>>>>> 95c2c8cd
 
 	ctx    context.Context
 	cancel context.CancelFunc
@@ -178,9 +168,9 @@
 		oldestAttempt, exists := findOldestUnconfirmedAttempt(attempts)
 		if exists {
 			// Wait at least 2 times the EthTxResendAfterThreshold to log critical with an unconfirmedTxAlertDelay
-			if time.Since(oldestAttempt.CreatedAt) > er.config.EthTxResendAfterThreshold()*2 {
+			if time.Since(oldestAttempt.CreatedAt) > er.config.TxResendAfterThreshold()*2 {
 				er.lastAlertTimestamps[fromAddress.String()] = time.Now()
-				er.logger.Errorw("TxAttempt has been unconfirmed for more than: ", er.config.EthTxResendAfterThreshold()*2,
+				er.logger.Errorw("TxAttempt has been unconfirmed for more than: ", er.config.TxResendAfterThreshold()*2,
 					"txID", oldestAttempt.EthTxID, "GasPrice", oldestAttempt.GasPrice, "GasTipCap", oldestAttempt.GasTipCap, "GasFeeCap", oldestAttempt.GasFeeCap,
 					"BroadcastBeforeBlockNum", oldestAttempt.BroadcastBeforeBlockNum, "Hash", oldestAttempt.Hash, "fromAddress", fromAddress)
 			}
