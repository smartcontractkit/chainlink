--- conflicted
+++ resolved
@@ -76,13 +76,8 @@
 }
 
 // Start is a comment which satisfies the linter
-<<<<<<< HEAD
 func (er *EthResender[CHAIN_ID, ADDR, TX_HASH, BLOCK_HASH, SEQ]) Start() {
-	er.logger.Debugf("Enabled with poll interval of %s and age threshold of %s", er.interval, er.config.EthTxResendAfterThreshold())
-=======
-func (er *EthResender[ADDR, TX_HASH, BLOCK_HASH]) Start() {
 	er.logger.Debugf("Enabled with poll interval of %s and age threshold of %s", er.interval, er.config.TxResendAfterThreshold())
->>>>>>> 1c1415e6
 	go er.runLoop()
 }
 
