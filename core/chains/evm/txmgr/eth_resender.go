--- conflicted
+++ resolved
@@ -32,13 +32,8 @@
 // Previously we relied on the bumper to do this for us implicitly but there
 // can occasionally be problems with this (e.g. abnormally long block times, or
 // if gas bumping is disabled)
-<<<<<<< HEAD
-type EthResender[CHAIN_ID txmgrtypes.ID, ADDR types.Hashable[ADDR], TX_HASH types.Hashable[TX_HASH], BLOCK_HASH types.Hashable[BLOCK_HASH], SEQ txmgrtypes.Sequence] struct {
+type EthResender[CHAIN_ID txmgrtypes.ID, ADDR types.Hashable, TX_HASH types.Hashable, BLOCK_HASH types.Hashable, SEQ txmgrtypes.Sequence] struct {
 	txStore             txmgrtypes.TxStore[ADDR, CHAIN_ID, TX_HASH, BLOCK_HASH, NewTx[ADDR], *evmtypes.Receipt, EthTx[ADDR, TX_HASH], EthTxAttempt[ADDR, TX_HASH], SEQ]
-=======
-type EthResender[ADDR types.Hashable, TX_HASH types.Hashable, BLOCK_HASH types.Hashable] struct {
-	txStore             txmgrtypes.TxStore[ADDR, big.Int, TX_HASH, BLOCK_HASH, NewTx[ADDR], *evmtypes.Receipt, EthTx[ADDR, TX_HASH], EthTxAttempt[ADDR, TX_HASH], int64, int64]
->>>>>>> 91f7bc55
 	ethClient           evmclient.Client
 	ks                  txmgrtypes.KeyStore[ADDR, CHAIN_ID, SEQ]
 	chainID             CHAIN_ID
