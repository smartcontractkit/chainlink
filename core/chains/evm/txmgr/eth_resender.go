package txmgr

import (
	"context"
	"fmt"
	"time"

	"github.com/ethereum/go-ethereum/rpc"
	"github.com/pkg/errors"

	txmgrtypes "github.com/smartcontractkit/chainlink/v2/common/txmgr/types"
	"github.com/smartcontractkit/chainlink/v2/common/types"
	evmclient "github.com/smartcontractkit/chainlink/v2/core/chains/evm/client"
	"github.com/smartcontractkit/chainlink/v2/core/chains/evm/label"
	evmtypes "github.com/smartcontractkit/chainlink/v2/core/chains/evm/types"
	"github.com/smartcontractkit/chainlink/v2/core/logger"
	"github.com/smartcontractkit/chainlink/v2/core/utils"
)

// pollInterval is the maximum amount of time in addition to
// EthTxResendAfterThreshold that we will wait before resending an attempt
const DefaultResenderPollInterval = 5 * time.Second

// Alert interval for unconfirmed transaction attempts
const unconfirmedTxAlertLogFrequency = 2 * time.Minute

// EthResender periodically picks up transactions that have been languishing
// unconfirmed for a configured amount of time without being sent, and sends
// their highest priced attempt again. This helps to defend against geth/parity
// silently dropping txes, or txes being ejected from the mempool.
//
// Previously we relied on the bumper to do this for us implicitly but there
// can occasionally be problems with this (e.g. abnormally long block times, or
// if gas bumping is disabled)
<<<<<<< HEAD
type EthResender[CHAIN_ID txmgrtypes.ID, ADDR types.Hashable[ADDR], TX_HASH types.Hashable[TX_HASH], BLOCK_HASH types.Hashable[BLOCK_HASH], SEQ txmgrtypes.Sequence] struct {
=======
type EthResender[CHAIN_ID txmgrtypes.ID, ADDR types.Hashable, TX_HASH types.Hashable, BLOCK_HASH types.Hashable, SEQ txmgrtypes.Sequence] struct {
>>>>>>> 3c6ce185
	txStore             txmgrtypes.TxStore[ADDR, CHAIN_ID, TX_HASH, BLOCK_HASH, NewTx[ADDR], *evmtypes.Receipt, EthTx[ADDR, TX_HASH], EthTxAttempt[ADDR, TX_HASH], SEQ]
	ethClient           evmclient.Client
	ks                  txmgrtypes.KeyStore[ADDR, CHAIN_ID, SEQ]
	chainID             CHAIN_ID
	interval            time.Duration
	config              EvmResenderConfig
	logger              logger.Logger
	lastAlertTimestamps map[string]time.Time

	ctx    context.Context
	cancel context.CancelFunc
	chDone chan struct{}
}

// NewEthResender creates a new concrete EthResender
func NewEthResender(
	lggr logger.Logger,
	txStore EvmTxStore,
	ethClient evmclient.Client, ks EvmKeyStore,
	pollInterval time.Duration,
	config EvmResenderConfig,
) *EvmResender {
	if config.TxResendAfterThreshold() == 0 {
		panic("EthResender requires a non-zero threshold")
	}
	// todo: add context to evmTxStore
	ctx, cancel := context.WithCancel(context.Background())
	return &EvmResender{
		txStore,
		ethClient,
		ks,
<<<<<<< HEAD
		ethClient.ConfiguredChainID(),
=======
		ethClient.ChainID(),
>>>>>>> 3c6ce185
		pollInterval,
		config,
		lggr.Named("EthResender"),
		make(map[string]time.Time),
		ctx,
		cancel,
		make(chan struct{}),
	}
}

// Start is a comment which satisfies the linter
func (er *EthResender[CHAIN_ID, ADDR, TX_HASH, BLOCK_HASH, SEQ]) Start() {
	er.logger.Debugf("Enabled with poll interval of %s and age threshold of %s", er.interval, er.config.TxResendAfterThreshold())
	go er.runLoop()
}

// Stop is a comment which satisfies the linter
func (er *EthResender[CHAIN_ID, ADDR, TX_HASH, BLOCK_HASH, SEQ]) Stop() {
	er.cancel()
	<-er.chDone
}

func (er *EthResender[CHAIN_ID, ADDR, TX_HASH, BLOCK_HASH, SEQ]) runLoop() {
	defer close(er.chDone)

	if err := er.resendUnconfirmed(); err != nil {
		er.logger.Warnw("Failed to resend unconfirmed transactions", "err", err)
	}

	ticker := time.NewTicker(utils.WithJitter(er.interval))
	defer ticker.Stop()
	for {
		select {
		case <-er.ctx.Done():
			return
		case <-ticker.C:
			if err := er.resendUnconfirmed(); err != nil {
				er.logger.Warnw("Failed to resend unconfirmed transactions", "err", err)
			}
		}
	}
}

func (er *EthResender[CHAIN_ID, ADDR, TX_HASH, BLOCK_HASH, SEQ]) resendUnconfirmed() error {
	enabledAddresses, err := er.ks.EnabledAddressesForChain(er.chainID)
	if err != nil {
		return errors.Wrapf(err, "EthResender failed getting enabled keys for chain %s", er.chainID.String())
	}
	ageThreshold := er.config.TxResendAfterThreshold()
	maxInFlightTransactions := er.config.MaxInFlightTransactions()
	olderThan := time.Now().Add(-ageThreshold)
	var allAttempts []EthTxAttempt[ADDR, TX_HASH]
	for _, k := range enabledAddresses {
		var attempts []EthTxAttempt[ADDR, TX_HASH]
		attempts, err = er.txStore.FindEthTxAttemptsRequiringResend(olderThan, maxInFlightTransactions, er.chainID, k)
		if err != nil {
			return errors.Wrap(err, "failed to FindEthTxAttemptsRequiringResend")
		}
		er.logStuckAttempts(attempts, k)

		allAttempts = append(allAttempts, attempts...)
	}

	if len(allAttempts) == 0 {
		for k := range er.lastAlertTimestamps {
			er.lastAlertTimestamps[k] = time.Now()
		}
		return nil
	}
	er.logger.Infow(fmt.Sprintf("Re-sending %d unconfirmed transactions that were last sent over %s ago. These transactions are taking longer than usual to be mined. %s", len(allAttempts), ageThreshold, label.NodeConnectivityProblemWarning), "n", len(allAttempts))

	batchSize := int(er.config.RPCDefaultBatchSize())
	ctx, cancel := context.WithTimeout(er.ctx, batchSendTransactionTimeout)
	defer cancel()
	reqs, err := batchSendTransactions(ctx, er.txStore, allAttempts, batchSize, er.logger, er.ethClient)
	if err != nil {
		return errors.Wrap(err, "failed to re-send transactions")
	}
	logResendResult(er.logger, reqs)

	return nil
}

func logResendResult(lggr logger.Logger, reqs []rpc.BatchElem) {
	var nNew int
	var nFatal int
	for _, req := range reqs {
		serr := evmclient.NewSendError(req.Error)
		if serr == nil {
			nNew++
		} else if serr.Fatal() {
			nFatal++
		}
	}
	lggr.Debugw("Completed", "n", len(reqs), "nNew", nNew, "nFatal", nFatal)
}

func (er *EthResender[CHAIN_ID, ADDR, TX_HASH, BLOCK_HASH, SEQ]) logStuckAttempts(attempts []EthTxAttempt[ADDR, TX_HASH], fromAddress ADDR) {
	if time.Since(er.lastAlertTimestamps[fromAddress.String()]) >= unconfirmedTxAlertLogFrequency {
		oldestAttempt, exists := findOldestUnconfirmedAttempt(attempts)
		if exists {
			// Wait at least 2 times the EthTxResendAfterThreshold to log critical with an unconfirmedTxAlertDelay
			if time.Since(oldestAttempt.CreatedAt) > er.config.TxResendAfterThreshold()*2 {
				er.lastAlertTimestamps[fromAddress.String()] = time.Now()
				er.logger.Errorw("TxAttempt has been unconfirmed for more than: ", er.config.TxResendAfterThreshold()*2,
					"txID", oldestAttempt.EthTxID, "GasPrice", oldestAttempt.GasPrice, "GasTipCap", oldestAttempt.GasTipCap, "GasFeeCap", oldestAttempt.GasFeeCap,
					"BroadcastBeforeBlockNum", oldestAttempt.BroadcastBeforeBlockNum, "Hash", oldestAttempt.Hash, "fromAddress", fromAddress)
			}
		}
	}
}

func findOldestUnconfirmedAttempt[ADDR types.Hashable, TX_HASH types.Hashable](attempts []EthTxAttempt[ADDR, TX_HASH]) (EthTxAttempt[ADDR, TX_HASH], bool) {
	var oldestAttempt EthTxAttempt[ADDR, TX_HASH]
	if len(attempts) < 1 {
		return oldestAttempt, false
	}
	oldestAttempt = attempts[0]
	for i := 1; i < len(attempts); i++ {
		if oldestAttempt.CreatedAt.Sub(attempts[i].CreatedAt) <= 0 {
			oldestAttempt = attempts[i]
		}
	}
	return oldestAttempt, true
}<|MERGE_RESOLUTION|>--- conflicted
+++ resolved
@@ -32,11 +32,7 @@
 // Previously we relied on the bumper to do this for us implicitly but there
 // can occasionally be problems with this (e.g. abnormally long block times, or
 // if gas bumping is disabled)
-<<<<<<< HEAD
-type EthResender[CHAIN_ID txmgrtypes.ID, ADDR types.Hashable[ADDR], TX_HASH types.Hashable[TX_HASH], BLOCK_HASH types.Hashable[BLOCK_HASH], SEQ txmgrtypes.Sequence] struct {
-=======
 type EthResender[CHAIN_ID txmgrtypes.ID, ADDR types.Hashable, TX_HASH types.Hashable, BLOCK_HASH types.Hashable, SEQ txmgrtypes.Sequence] struct {
->>>>>>> 3c6ce185
 	txStore             txmgrtypes.TxStore[ADDR, CHAIN_ID, TX_HASH, BLOCK_HASH, NewTx[ADDR], *evmtypes.Receipt, EthTx[ADDR, TX_HASH], EthTxAttempt[ADDR, TX_HASH], SEQ]
 	ethClient           evmclient.Client
 	ks                  txmgrtypes.KeyStore[ADDR, CHAIN_ID, SEQ]
@@ -68,11 +64,7 @@
 		txStore,
 		ethClient,
 		ks,
-<<<<<<< HEAD
 		ethClient.ConfiguredChainID(),
-=======
-		ethClient.ChainID(),
->>>>>>> 3c6ce185
 		pollInterval,
 		config,
 		lggr.Named("EthResender"),
