package txmgr

import (
	"context"
	"fmt"
	"time"

	"github.com/ethereum/go-ethereum/common"
	"github.com/ethereum/go-ethereum/common/hexutil"
	"github.com/ethereum/go-ethereum/rpc"
	"github.com/pkg/errors"

	txmgrtypes "github.com/smartcontractkit/chainlink/v2/common/txmgr/types"
	"github.com/smartcontractkit/chainlink/v2/common/types"
	evmclient "github.com/smartcontractkit/chainlink/v2/core/chains/evm/client"
	"github.com/smartcontractkit/chainlink/v2/core/logger"
)

// timeout value for batchSendTransactions
const batchSendTransactionTimeout = 30 * time.Second

// Tries to send transactions in batches. Even if some batch(es) fail to get sent, it tries all remaining batches,
// before returning with error for the latest batch send. If a batch send fails, this sets the error on all
// elements in that batch.
<<<<<<< HEAD
func batchSendTransactions[
	CHAIN_ID txmgrtypes.ID,
	ADDR types.Hashable[ADDR],
	TX_HASH types.Hashable[TX_HASH],
	BLOCK_HASH types.Hashable[BLOCK_HASH],
	R any,
	SEQ txmgrtypes.Sequence,
](
=======
func batchSendTransactions[ADDR types.Hashable, TX_HASH types.Hashable, BLOCK_HASH types.Hashable](
>>>>>>> 91f7bc55
	ctx context.Context,
	txStore txmgrtypes.TxStore[ADDR, CHAIN_ID, TX_HASH, BLOCK_HASH, NewTx[ADDR], R, EthTx[ADDR, TX_HASH], EthTxAttempt[ADDR, TX_HASH], SEQ],
	attempts []EthTxAttempt[ADDR, TX_HASH],
	batchSize int,
	logger logger.Logger,
	ethClient evmclient.Client) ([]rpc.BatchElem, error) {
	if len(attempts) == 0 {
		return nil, nil
	}

	reqs := make([]rpc.BatchElem, len(attempts))
	ethTxIDs := make([]int64, len(attempts))
	hashes := make([]string, len(attempts))
	for i, attempt := range attempts {
		ethTxIDs[i] = attempt.EthTxID
		hashes[i] = attempt.Hash.String()
		req := rpc.BatchElem{
			Method: "eth_sendRawTransaction",
			Args:   []interface{}{hexutil.Encode(attempt.SignedRawTx)},
			Result: &common.Hash{},
		}
		reqs[i] = req
	}

	logger.Debugw(fmt.Sprintf("Batch sending %d unconfirmed transactions.", len(attempts)), "n", len(attempts), "ethTxIDs", ethTxIDs, "hashes", hashes)

	now := time.Now()
	if batchSize == 0 {
		batchSize = len(reqs)
	}
	for i := 0; i < len(reqs); i += batchSize {
		j := i + batchSize
		if j > len(reqs) {
			j = len(reqs)
		}

		logger.Debugw(fmt.Sprintf("Batch sending transactions %v thru %v", i, j))

		if err := ethClient.BatchCallContextAll(ctx, reqs[i:j]); err != nil {
			return reqs, errors.Wrap(err, "failed to batch send transactions")
		}

		if err := txStore.UpdateBroadcastAts(now, ethTxIDs[i:j]); err != nil {
			return reqs, errors.Wrap(err, "failed to update last succeeded on attempts")
		}
	}
	return reqs, nil
}

func stringToGethAddress(s string) (common.Address, error) {
	if !common.IsHexAddress(s) {
		return common.Address{}, fmt.Errorf("invalid hex address: %s", s)
	}
	return common.HexToAddress(s), nil
}

func stringToGethHash(s string) (h common.Hash, err error) {
	err = h.UnmarshalText([]byte(s))
	return
}<|MERGE_RESOLUTION|>--- conflicted
+++ resolved
@@ -22,18 +22,14 @@
 // Tries to send transactions in batches. Even if some batch(es) fail to get sent, it tries all remaining batches,
 // before returning with error for the latest batch send. If a batch send fails, this sets the error on all
 // elements in that batch.
-<<<<<<< HEAD
 func batchSendTransactions[
 	CHAIN_ID txmgrtypes.ID,
-	ADDR types.Hashable[ADDR],
-	TX_HASH types.Hashable[TX_HASH],
-	BLOCK_HASH types.Hashable[BLOCK_HASH],
+	ADDR types.Hashable,
+	TX_HASH types.Hashable,
+	BLOCK_HASH types.Hashable,
 	R any,
 	SEQ txmgrtypes.Sequence,
 ](
-=======
-func batchSendTransactions[ADDR types.Hashable, TX_HASH types.Hashable, BLOCK_HASH types.Hashable](
->>>>>>> 91f7bc55
 	ctx context.Context,
 	txStore txmgrtypes.TxStore[ADDR, CHAIN_ID, TX_HASH, BLOCK_HASH, NewTx[ADDR], R, EthTx[ADDR, TX_HASH], EthTxAttempt[ADDR, TX_HASH], SEQ],
 	attempts []EthTxAttempt[ADDR, TX_HASH],
