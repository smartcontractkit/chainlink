package txmgr

import (
	"context"
	"fmt"
	"time"

	"github.com/ethereum/go-ethereum/common"
	"github.com/ethereum/go-ethereum/common/hexutil"
	"github.com/ethereum/go-ethereum/rpc"
	"github.com/pkg/errors"

	txmgrtypes "github.com/smartcontractkit/chainlink/v2/common/txmgr/types"
	"github.com/smartcontractkit/chainlink/v2/common/types"
	evmclient "github.com/smartcontractkit/chainlink/v2/core/chains/evm/client"
	"github.com/smartcontractkit/chainlink/v2/core/logger"
)

// timeout value for batchSendTransactions
const batchSendTransactionTimeout = 30 * time.Second

// Tries to send transactions in batches. Even if some batch(es) fail to get sent, it tries all remaining batches,
// before returning with error for the latest batch send. If a batch send fails, this sets the error on all
// elements in that batch.
func batchSendTransactions[
	CHAIN_ID txmgrtypes.ID,
<<<<<<< HEAD
	ADDR types.Hashable[ADDR],
	TX_HASH types.Hashable[TX_HASH],
	BLOCK_HASH types.Hashable[BLOCK_HASH],
=======
	ADDR types.Hashable,
	TX_HASH types.Hashable,
	BLOCK_HASH types.Hashable,
>>>>>>> 3c6ce185
	R any,
	SEQ txmgrtypes.Sequence,
](
	ctx context.Context,
	txStore txmgrtypes.TxStore[ADDR, CHAIN_ID, TX_HASH, BLOCK_HASH, NewTx[ADDR], R, EthTx[ADDR, TX_HASH], EthTxAttempt[ADDR, TX_HASH], SEQ],
	attempts []EthTxAttempt[ADDR, TX_HASH],
	batchSize int,
	logger logger.Logger,
	ethClient evmclient.Client) ([]rpc.BatchElem, error) {
	if len(attempts) == 0 {
		return nil, nil
	}

	reqs := make([]rpc.BatchElem, len(attempts))
	ethTxIDs := make([]int64, len(attempts))
	hashes := make([]string, len(attempts))
	for i, attempt := range attempts {
		ethTxIDs[i] = attempt.EthTxID
		hashes[i] = attempt.Hash.String()
		req := rpc.BatchElem{
			Method: "eth_sendRawTransaction",
			Args:   []interface{}{hexutil.Encode(attempt.SignedRawTx)},
			Result: &common.Hash{},
		}
		reqs[i] = req
	}

	logger.Debugw(fmt.Sprintf("Batch sending %d unconfirmed transactions.", len(attempts)), "n", len(attempts), "ethTxIDs", ethTxIDs, "hashes", hashes)

	now := time.Now()
	if batchSize == 0 {
		batchSize = len(reqs)
	}
	for i := 0; i < len(reqs); i += batchSize {
		j := i + batchSize
		if j > len(reqs) {
			j = len(reqs)
		}

		logger.Debugw(fmt.Sprintf("Batch sending transactions %v thru %v", i, j))

		if err := ethClient.BatchCallContextAll(ctx, reqs[i:j]); err != nil {
			return reqs, errors.Wrap(err, "failed to batch send transactions")
		}

		if err := txStore.UpdateBroadcastAts(now, ethTxIDs[i:j]); err != nil {
			return reqs, errors.Wrap(err, "failed to update last succeeded on attempts")
		}
	}
	return reqs, nil
}

func stringToGethAddress(s string) (common.Address, error) {
	if !common.IsHexAddress(s) {
		return common.Address{}, fmt.Errorf("invalid hex address: %s", s)
	}
	return common.HexToAddress(s), nil
}

func stringToGethHash(s string) (h common.Hash, err error) {
	err = h.UnmarshalText([]byte(s))
	return
}<|MERGE_RESOLUTION|>--- conflicted
+++ resolved
@@ -24,15 +24,9 @@
 // elements in that batch.
 func batchSendTransactions[
 	CHAIN_ID txmgrtypes.ID,
-<<<<<<< HEAD
-	ADDR types.Hashable[ADDR],
-	TX_HASH types.Hashable[TX_HASH],
-	BLOCK_HASH types.Hashable[BLOCK_HASH],
-=======
 	ADDR types.Hashable,
 	TX_HASH types.Hashable,
 	BLOCK_HASH types.Hashable,
->>>>>>> 3c6ce185
 	R any,
 	SEQ txmgrtypes.Sequence,
 ](
