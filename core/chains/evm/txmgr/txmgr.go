--- conflicted
+++ resolved
@@ -49,19 +49,6 @@
 	TriggerFallbackDBPollInterval() time.Duration
 }
 
-<<<<<<< HEAD
-=======
-// KeyStore encompasses the subset of keystore used by txmgr
-type KeyStore interface {
-	CheckEnabled(address common.Address, chainID *big.Int) error
-	EnabledKeysForChain(chainID *big.Int) (keys []ethkey.KeyV2, err error)
-	GetNextNonce(address common.Address, chainID *big.Int, qopts ...pg.QOpt) (int64, error)
-	GetStatesForChain(chainID *big.Int) ([]ethkey.State, error)
-	IncrementNextNonce(address common.Address, chainID *big.Int, currentNonce int64, qopts ...pg.QOpt) error
-	SubscribeToKeyChanges() (ch chan struct{}, unsub func())
-}
-
->>>>>>> bc2f026a
 // For more information about the Txm architecture, see the design doc:
 // https://www.notion.so/chainlink/Txm-Architecture-Overview-9dc62450cd7a443ba9e7dceffa1a8d6b
 
@@ -74,19 +61,12 @@
 // It is also the interface to external callers.
 //
 //go:generate mockery --quiet --recursive --name TxManager --output ./mocks/ --case=underscore --structname TxManager --filename tx_manager.go
-type TxManager[ADDR types.Hashable, TX_HASH types.Hashable] interface {
+type TxManager[ADDR types.Hashable, TX_HASH types.Hashable, BLOCK_HASH types.Hashable] interface {
 	txmgrtypes.HeadTrackable[*evmtypes.Head]
 	services.ServiceCtx
-<<<<<<< HEAD
 	Trigger(addr ADDR)
 	CreateEthTransaction(newTx NewTx[ADDR], qopts ...pg.QOpt) (etx EthTx[ADDR, TX_HASH], err error)
 	GetForwarderForEOA(eoa ADDR) (forwarder ADDR, err error)
-	GetGasEstimator() txmgrtypes.FeeEstimator[*evmtypes.Head, gas.EvmFee, *assets.Wei, TX_HASH]
-=======
-	Trigger(addr common.Address)
-	CreateEthTransaction(newTx NewTx, qopts ...pg.QOpt) (etx EthTx, err error)
-	GetForwarderForEOA(eoa common.Address) (forwarder common.Address, err error)
->>>>>>> bc2f026a
 	RegisterResumeCallback(fn ResumeCallback)
 	SendEther(chainID *big.Int, from, to ADDR, value assets.Eth, gasLimit uint32) (etx EthTx[ADDR, TX_HASH], err error)
 	Reset(f func(), addr ADDR, abandon bool) error
@@ -111,10 +91,6 @@
 	config           Config
 	keyStore         txmgrtypes.KeyStore[ADDR, *big.Int, gethTypes.Transaction, int64]
 	eventBroadcaster pg.EventBroadcaster
-<<<<<<< HEAD
-	gasEstimator     txmgrtypes.FeeEstimator[*evmtypes.Head, gas.EvmFee, *assets.Wei, TX_HASH]
-=======
->>>>>>> bc2f026a
 	chainID          big.Int
 	checkerFactory   TransmitCheckerFactory[ADDR, TX_HASH]
 
@@ -127,20 +103,12 @@
 	chSubbed chan struct{}
 	wg       sync.WaitGroup
 
-<<<<<<< HEAD
-	reaper         *Reaper
-	ethResender    *EthResender[ADDR, TX_HASH]
-	ethBroadcaster *EthBroadcaster[ADDR, TX_HASH, BLOCK_HASH]
-	ethConfirmer   *EthConfirmer[ADDR, TX_HASH, BLOCK_HASH]
-	fwdMgr         txmgrtypes.ForwarderManager[ADDR]
-=======
 	reaper           *Reaper
-	ethResender      *EthResender
-	ethBroadcaster   *EthBroadcaster
-	ethConfirmer     *EthConfirmer
-	fwdMgr           txmgrtypes.ForwarderManager[common.Address]
-	txAttemptBuilder txmgrtypes.TxAttemptBuilder[*evmtypes.Head, gas.EvmFee, common.Address, common.Hash, EthTx, EthTxAttempt]
->>>>>>> bc2f026a
+	ethResender      *EthResender[ADDR, TX_HASH]
+	ethBroadcaster   *EthBroadcaster[ADDR, TX_HASH, BLOCK_HASH]
+	ethConfirmer     *EthConfirmer[ADDR, TX_HASH, BLOCK_HASH]
+	fwdMgr           txmgrtypes.ForwarderManager[ADDR]
+	txAttemptBuilder txmgrtypes.TxAttemptBuilder[*evmtypes.Head, gas.EvmFee, ADDR, TX_HASH, EthTx[ADDR, TX_HASH], EthTxAttempt[ADDR, TX_HASH]]
 }
 
 func (b *Txm[ADDR, BLOCK_HASH, TX_HASH]) RegisterResumeCallback(fn ResumeCallback) {
@@ -148,15 +116,10 @@
 }
 
 // NewTxm creates a new Txm with the given configuration.
-<<<<<<< HEAD
-func NewTxm[ADDR types.Hashable, BLOCK_HASH types.Hashable, TX_HASH types.Hashable](db *sqlx.DB, ethClient evmclient.Client, cfg Config, keyStore txmgrtypes.KeyStore[ADDR, *big.Int, gethTypes.Transaction, int64], eventBroadcaster pg.EventBroadcaster, lggr logger.Logger, checkerFactory TransmitCheckerFactory[ADDR, TX_HASH],
+func NewTxm[ADDR types.Hashable, TX_HASH types.Hashable, BLOCK_HASH types.Hashable](db *sqlx.DB, ethClient evmclient.Client, cfg Config, keyStore txmgrtypes.KeyStore[ADDR, *big.Int, gethTypes.Transaction, int64], eventBroadcaster pg.EventBroadcaster, lggr logger.Logger, checkerFactory TransmitCheckerFactory[ADDR, TX_HASH],
 	estimator txmgrtypes.FeeEstimator[*evmtypes.Head, gas.EvmFee, *assets.Wei, TX_HASH],
-	fwdMgr txmgrtypes.ForwarderManager[ADDR],
-=======
-func NewTxm(db *sqlx.DB, ethClient evmclient.Client, cfg Config, keyStore KeyStore, eventBroadcaster pg.EventBroadcaster, lggr logger.Logger, checkerFactory TransmitCheckerFactory,
-	fwdMgr txmgrtypes.ForwarderManager[common.Address],
-	txAttemptBuilder txmgrtypes.TxAttemptBuilder[*evmtypes.Head, gas.EvmFee, common.Address, common.Hash, EthTx, EthTxAttempt],
->>>>>>> bc2f026a
+	fwdMgr txmgrtypes.ForwarderManager[ADDR], txAttemptBuilder txmgrtypes.TxAttemptBuilder[*evmtypes.Head, gas.EvmFee, ADDR, TX_HASH, EthTx[ADDR, TX_HASH], EthTxAttempt[ADDR, TX_HASH]],
+
 ) *Txm {
 	b := Txm{
 		StartStopOnce:    utils.StartStopOnce{},
@@ -209,13 +172,9 @@
 		}
 
 		var ms services.MultiStart
-<<<<<<< HEAD
-		b.ethBroadcaster = NewEthBroadcaster[ADDR, TX_HASH, BLOCK_HASH](b.orm, b.ethClient, b.config, b.keyStore, b.eventBroadcaster, enabledAddresses, b.gasEstimator, b.resumeCallback, b.logger, b.checkerFactory, b.config.EvmNonceAutoSync())
-		b.ethConfirmer = NewEthConfirmer[ADDR, TX_HASH, BLOCK_HASH](b.orm, b.ethClient, b.config, b.keyStore, enabledAddresses, b.gasEstimator, b.resumeCallback, b.logger)
-=======
-		b.ethBroadcaster = NewEthBroadcaster(b.orm, b.ethClient, b.config, b.keyStore, b.eventBroadcaster, keyStates, b.resumeCallback, b.txAttemptBuilder, b.logger, b.checkerFactory, b.config.EvmNonceAutoSync())
-		b.ethConfirmer = NewEthConfirmer(b.orm, b.ethClient, b.config, b.keyStore, keyStates, b.resumeCallback, b.txAttemptBuilder, b.logger)
->>>>>>> bc2f026a
+		b.ethBroadcaster = NewEthBroadcaster[ADDR, TX_HASH, BLOCK_HASH](b.orm, b.ethClient, b.config, b.keyStore, b.eventBroadcaster, enabledAddresses, b.resumeCallback, b.txAttemptBuilder, b.logger, b.checkerFactory, b.config.EvmNonceAutoSync())
+		b.ethConfirmer = NewEthConfirmer[ADDR, TX_HASH, BLOCK_HASH](b.orm, b.ethClient, b.config, b.keyStore, enabledAddresses, b.resumeCallback, b.txAttemptBuilder, b.logger)
+
 		if err = ms.Start(ctx, b.ethBroadcaster); err != nil {
 			return errors.Wrap(err, "Txm: EthBroadcaster failed to start")
 		}
@@ -357,13 +316,8 @@
 			close(r.done)
 		}
 
-<<<<<<< HEAD
-		eb = NewEthBroadcaster(b.orm, b.ethClient, b.config, b.keyStore, b.eventBroadcaster, addresses, b.gasEstimator, b.resumeCallback, b.logger, b.checkerFactory, false)
-		ec = NewEthConfirmer(b.orm, b.ethClient, b.config, b.keyStore, addresses, b.gasEstimator, b.resumeCallback, b.logger)
-=======
-		eb = NewEthBroadcaster(b.orm, b.ethClient, b.config, b.keyStore, b.eventBroadcaster, keyStates, b.resumeCallback, b.txAttemptBuilder, b.logger, b.checkerFactory, false)
-		ec = NewEthConfirmer(b.orm, b.ethClient, b.config, b.keyStore, keyStates, b.resumeCallback, b.txAttemptBuilder, b.logger)
->>>>>>> bc2f026a
+		eb = NewEthBroadcaster(b.orm, b.ethClient, b.config, b.keyStore, b.eventBroadcaster, addresses, b.resumeCallback, b.txAttemptBuilder, b.logger, b.checkerFactory, false)
+		ec = NewEthConfirmer(b.orm, b.ethClient, b.config, b.keyStore, addresses, b.resumeCallback, b.txAttemptBuilder, b.logger)
 
 		var wg sync.WaitGroup
 		// two goroutines to handle independent backoff retries starting:
@@ -566,14 +520,6 @@
 	return errors.Wrapf(err, "cannot send transaction from %s on chain ID %s", addr.Hex(), b.chainID.String())
 }
 
-<<<<<<< HEAD
-// GetGasEstimator returns the gas estimator, mostly useful for tests
-func (b *Txm[ADDR, BLOCK_HASH, TX_HASH]) GetGasEstimator() txmgrtypes.FeeEstimator[*evmtypes.Head, gas.EvmFee, *assets.Wei, TX_HASH] {
-	return b.gasEstimator
-}
-
-=======
->>>>>>> bc2f026a
 // SendEther creates a transaction that transfers the given value of ether
 func (b *Txm[ADDR, BLOCK_HASH, TX_HASH]) SendEther(chainID *big.Int, from, to ADDR, value assets.Eth, gasLimit uint32) (etx EthTx[ADDR, TX_HASH], err error) {
 	// TODO: Remove this hard-coding on evm package
@@ -622,89 +568,63 @@
 func sendEmptyTransaction[ADDR types.Hashable, TX_HASH types.Hashable](
 	ctx context.Context,
 	ethClient evmclient.Client,
-<<<<<<< HEAD
-	txAttemptBuilder txmgrtypes.TxAttemptBuilder[*evmtypes.Head, gas.EvmFee, common.Address, common.Hash, EthTx[ADDR, TX_HASH], EthTxAttempt[ADDR, TX_HASH]],
-	nonce uint64,
-	gasLimit uint32,
-	gasPriceWei *big.Int,
-	fromAddress ADDR,
-	chainID *big.Int,
-=======
-	txAttemptBuilder txmgrtypes.TxAttemptBuilder[*evmtypes.Head, gas.EvmFee, common.Address, common.Hash, EthTx, EthTxAttempt],
+	txAttemptBuilder txmgrtypes.TxAttemptBuilder[*evmtypes.Head, gas.EvmFee, ADDR, TX_HASH, EthTx[ADDR, TX_HASH], EthTxAttempt[ADDR, TX_HASH]],
 	nonce uint64,
 	gasLimit uint32,
 	gasPriceWei int64,
-	fromAddress common.Address,
->>>>>>> bc2f026a
+	fromAddress ADDR,
 ) (_ *gethTypes.Transaction, err error) {
 	defer utils.WrapIfError(&err, "sendEmptyTransaction failed")
 
 	attempt, err := txAttemptBuilder.NewEmptyTxAttempt(nonce, gasLimit, gas.EvmFee{Legacy: assets.NewWeiI(gasPriceWei)}, fromAddress)
-<<<<<<< HEAD
-=======
 	if err != nil {
 		return nil, err
 	}
 
-	signedTx, err := attempt.GetSignedTx()
->>>>>>> bc2f026a
-	if err != nil {
-		return nil, err
-	}
-
-<<<<<<< HEAD
 	signedTx, err := attempt.GetSignedTx()
 	if err != nil {
 		return nil, err
 	}
 
-=======
->>>>>>> bc2f026a
 	err = ethClient.SendTransaction(ctx, signedTx)
 	return signedTx, err
 }
 
 var _ TxManager = &NullTxManager{}
 
-type NullTxManager[ADDR types.Hashable, TX_HASH types.Hashable] struct {
+type NullTxManager[ADDR types.Hashable, TX_HASH types.Hashable, BLOCK_HASH types.Hashable] struct {
 	ErrMsg string
 }
 
-func (n *NullTxManager[ADDR, TX_HASH]) OnNewLongestChain(context.Context, *evmtypes.Head) {}
+func (n *NullTxManager[ADDR, TX_HASH, BLOCK_HASH]) OnNewLongestChain(context.Context, *evmtypes.Head) {
+}
 
 // Start does noop for NullTxManager.
-func (n *NullTxManager[ADDR, TX_HASH]) Start(context.Context) error { return nil }
+func (n *NullTxManager[ADDR, TX_HASH, BLOCK_HASH]) Start(context.Context) error { return nil }
 
 // Close does noop for NullTxManager.
-func (n *NullTxManager[ADDR, TX_HASH]) Close() error { return nil }
+func (n *NullTxManager[ADDR, TX_HASH, BLOCK_HASH]) Close() error { return nil }
 
 // Trigger does noop for NullTxManager.
-func (n *NullTxManager[ADDR, TX_HASH]) Trigger(ADDR) { panic(n.ErrMsg) }
-func (n *NullTxManager[ADDR, TX_HASH]) CreateEthTransaction(NewTx, ...pg.QOpt) (etx EthTx[ADDR, TX_HASH], err error) {
+func (n *NullTxManager[ADDR, TX_HASH, BLOCK_HASH]) Trigger(ADDR) { panic(n.ErrMsg) }
+func (n *NullTxManager[ADDR, TX_HASH, BLOCK_HASH]) CreateEthTransaction(NewTx[ADDR], ...pg.QOpt) (etx EthTx[ADDR, TX_HASH], err error) {
 	return etx, errors.New(n.ErrMsg)
 }
-func (n *NullTxManager[ADDR, TX_HASH]) GetForwarderForEOA(addr ADDR) (fwdr ADDR, err error) {
+func (n *NullTxManager[ADDR, TX_HASH, BLOCK_HASH]) GetForwarderForEOA(addr ADDR) (fwdr ADDR, err error) {
 	return fwdr, err
 }
-func (n *NullTxManager[ADDR, TX_HASH]) Reset(f func(), addr ADDR, abandon bool) error {
+func (n *NullTxManager[ADDR, TX_HASH, BLOCK_HASH]) Reset(f func(), addr ADDR, abandon bool) error {
 	return nil
 }
 
 // SendEther does nothing, null functionality
-func (n *NullTxManager[ADDR, TX_HASH]) SendEther(chainID *big.Int, from, to ADDR, value assets.Eth, gasLimit uint32) (etx EthTx[ADDR, TX_HASH], err error) {
+func (n *NullTxManager[ADDR, TX_HASH, BLOCK_HASH]) SendEther(chainID *big.Int, from, to ADDR, value assets.Eth, gasLimit uint32) (etx EthTx[ADDR, TX_HASH], err error) {
 	return etx, errors.New(n.ErrMsg)
 }
-<<<<<<< HEAD
-func (n *NullTxManager[ADDR, TX_HASH]) Ready() error                   { return nil }
-func (n *NullTxManager[ADDR, TX_HASH]) Name() string                   { return "NullTxManager" }
-func (n *NullTxManager[ADDR, TX_HASH]) HealthReport() map[string]error { return map[string]error{} }
-func (n *NullTxManager[ADDR, TX_HASH]) GetGasEstimator() txmgrtypes.FeeEstimator[*evmtypes.Head, gas.EvmFee, *assets.Wei, TX_HASH] {
-	return nil
-}
-func (n *NullTxManager[ADDR, TX_HASH]) RegisterResumeCallback(fn ResumeCallback) {}
-=======
-func (n *NullTxManager) Ready() error                             { return nil }
-func (n *NullTxManager) Name() string                             { return "NullTxManager" }
-func (n *NullTxManager) HealthReport() map[string]error           { return map[string]error{} }
-func (n *NullTxManager) RegisterResumeCallback(fn ResumeCallback) {}
->>>>>>> bc2f026a
+
+func (n *NullTxManager[ADDR, TX_HASH, BLOCK_HASH]) Ready() error { return nil }
+func (n *NullTxManager[ADDR, TX_HASH, BLOCK_HASH]) Name() string { return "NullTxManager" }
+func (n *NullTxManager[ADDR, TX_HASH, BLOCK_HASH]) HealthReport() map[string]error {
+	return map[string]error{}
+}
+func (n *NullTxManager[ADDR, TX_HASH, BLOCK_HASH]) RegisterResumeCallback(fn ResumeCallback) {}