package txmgr

import (
	"context"
	"fmt"
	"math/big"
	"sync"
	"time"

	"github.com/ethereum/go-ethereum/common"
	gethTypes "github.com/ethereum/go-ethereum/core/types"
	"github.com/pkg/errors"
	uuid "github.com/satori/go.uuid"
	"github.com/smartcontractkit/sqlx"
	"golang.org/x/exp/maps"

	txmgrtypes "github.com/smartcontractkit/chainlink/v2/common/txmgr/types"
	"github.com/smartcontractkit/chainlink/v2/common/types"
	"github.com/smartcontractkit/chainlink/v2/core/assets"
	evmclient "github.com/smartcontractkit/chainlink/v2/core/chains/evm/client"
	"github.com/smartcontractkit/chainlink/v2/core/chains/evm/gas"
	evmtypes "github.com/smartcontractkit/chainlink/v2/core/chains/evm/types"
	"github.com/smartcontractkit/chainlink/v2/core/logger"
	"github.com/smartcontractkit/chainlink/v2/core/null"
	"github.com/smartcontractkit/chainlink/v2/core/services"
	"github.com/smartcontractkit/chainlink/v2/core/services/pg"
	"github.com/smartcontractkit/chainlink/v2/core/utils"
)

// For more information about the Txm architecture, see the design doc:
// https://www.notion.so/chainlink/Txm-Architecture-Overview-9dc62450cd7a443ba9e7dceffa1a8d6b

// ResumeCallback is assumed to be idempotent
type ResumeCallback func(id uuid.UUID, result interface{}, err error) error

// TxManager is the main component of the transaction manager.
// It is also the interface to external callers.
//
//go:generate mockery --quiet --recursive --name TxManager --output ./mocks/ --case=underscore --structname TxManager --filename tx_manager.go
<<<<<<< HEAD
type TxManager[
	CHAIN_ID txmgrtypes.ID,
	HEAD txmgrtypes.Head,
	ADDR types.Hashable[ADDR],
	TX_HASH types.Hashable[TX_HASH],
	BLOCK_HASH types.Hashable[BLOCK_HASH],
] interface {
	txmgrtypes.HeadTrackable[HEAD]
=======
type TxManager[ADDR types.Hashable, TX_HASH types.Hashable, BLOCK_HASH types.Hashable] interface {
	txmgrtypes.HeadTrackable[*evmtypes.Head]
>>>>>>> 91f7bc55
	services.ServiceCtx
	Trigger(addr ADDR)
	CreateEthTransaction(newTx NewTx[ADDR], qopts ...pg.QOpt) (etx txmgrtypes.Transaction, err error)
	GetForwarderForEOA(eoa ADDR) (forwarder ADDR, err error)
	RegisterResumeCallback(fn ResumeCallback)
	SendEther(chainID *big.Int, from, to ADDR, value assets.Eth, gasLimit uint32) (etx EthTx[ADDR, TX_HASH], err error)
	Reset(f func(), addr ADDR, abandon bool) error
}

type reset struct {
	// f is the function to execute between stopping/starting the
	// EthBroadcaster and EthConfirmer
	f func()
	// done is either closed after running f, or returns error if f could not
	// be run for some reason
	done chan error
}

<<<<<<< HEAD
type Txm[
	CHAIN_ID txmgrtypes.ID,
	HEAD txmgrtypes.Head,
	ADDR types.Hashable[ADDR],
	TX_HASH types.Hashable[TX_HASH],
	BLOCK_HASH types.Hashable[BLOCK_HASH],
	R any,
	SEQ txmgrtypes.Sequence,
	FEE txmgrtypes.Fee,
] struct {
=======
type Txm[ADDR types.Hashable, TX_HASH types.Hashable, BLOCK_HASH types.Hashable] struct {
>>>>>>> 91f7bc55
	utils.StartStopOnce
	logger           logger.Logger
	txStore          txmgrtypes.TxStore[ADDR, CHAIN_ID, TX_HASH, BLOCK_HASH, NewTx[ADDR], *evmtypes.Receipt, EthTx[ADDR, TX_HASH], EthTxAttempt[ADDR, TX_HASH], SEQ]
	db               *sqlx.DB
	q                pg.Q
	ethClient        evmclient.Client
	config           EvmTxmConfig
	keyStore         txmgrtypes.KeyStore[ADDR, CHAIN_ID, SEQ]
	eventBroadcaster pg.EventBroadcaster
	chainID          CHAIN_ID
	checkerFactory   TransmitCheckerFactory[ADDR, TX_HASH]

	chHeads        chan HEAD
	trigger        chan ADDR
	reset          chan reset
	resumeCallback ResumeCallback

	chStop   chan struct{}
	chSubbed chan struct{}
	wg       sync.WaitGroup

	reaper           *Reaper
	ethResender      *EthResender[CHAIN_ID, ADDR, TX_HASH, BLOCK_HASH, SEQ]
	ethBroadcaster   *EthBroadcaster[CHAIN_ID, HEAD, ADDR, TX_HASH, BLOCK_HASH, R, SEQ, FEE]
	ethConfirmer     *EthConfirmer[CHAIN_ID, HEAD, ADDR, TX_HASH, BLOCK_HASH, R, SEQ, FEE]
	fwdMgr           txmgrtypes.ForwarderManager[ADDR]
	txAttemptBuilder txmgrtypes.TxAttemptBuilder[HEAD, gas.EvmFee, ADDR, TX_HASH, EthTx[ADDR, TX_HASH], EthTxAttempt[ADDR, TX_HASH], SEQ]
	nonceSyncer      NonceSyncer[ADDR, TX_HASH, BLOCK_HASH]
}

func (b *Txm[CHAIN_ID, HEAD, ADDR, TX_HASH, BLOCK_HASH, R, SEQ, FEE]) RegisterResumeCallback(fn ResumeCallback) {
	b.resumeCallback = fn
	b.ethBroadcaster.SetResumeCallback(fn)
	b.ethConfirmer.SetResumeCallback(fn)
}

// NewTxm creates a new Txm with the given configuration.
func NewTxm(
	db *sqlx.DB,
	ethClient evmclient.Client,
	cfg EvmTxmConfig,
	keyStore EvmKeyStore,
	eventBroadcaster pg.EventBroadcaster,
	lggr logger.Logger,
	checkerFactory EvmTransmitCheckerFactory,
	fwdMgr EvmFwdMgr,
	txAttemptBuilder EvmTxAttemptBuilder,
	txStore EvmTxStore,
	nonceSyncer EvmNonceSyncer,
	ethBroadcaster *EvmBroadcaster,
	ethConfirmer *EvmConfirmer,
	ethResender *EvmResender,
	q pg.Q,
) *EvmTxm {

	b := EvmTxm{
		StartStopOnce:    utils.StartStopOnce{},
		logger:           lggr,
		txStore:          txStore,
		db:               db,
		q:                q,
		ethClient:        ethClient,
		config:           cfg,
		keyStore:         keyStore,
		eventBroadcaster: eventBroadcaster,
		chainID:          ethClient.ChainID(),
		checkerFactory:   checkerFactory,
		chHeads:          make(chan *evmtypes.Head),
		trigger:          make(chan common.Address),
		chStop:           make(chan struct{}),
		chSubbed:         make(chan struct{}),
		reset:            make(chan reset),
		fwdMgr:           fwdMgr,
		txAttemptBuilder: txAttemptBuilder,
		nonceSyncer:      nonceSyncer,
		ethBroadcaster:   ethBroadcaster,
		ethConfirmer:     ethConfirmer,
		ethResender:      ethResender,
	}

	if cfg.TxResendAfterThreshold() <= 0 {
		b.logger.Info("EthResender: Disabled")
	}
	if cfg.TxReaperThreshold() > 0 && cfg.TxReaperInterval() > 0 {
		b.reaper = NewReaper(lggr, db, cfg, *ethClient.ChainID())
	} else {
		b.logger.Info("EthTxReaper: Disabled")
	}

	return &b
}

// Start starts Txm service.
// The provided context can be used to terminate Start sequence.
func (b *Txm[CHAIN_ID, HEAD, ADDR, TX_HASH, BLOCK_HASH, R, SEQ, FEE]) Start(ctx context.Context) (merr error) {
	return b.StartOnce("Txm", func() error {
		var ms services.MultiStart
		if err := ms.Start(ctx, b.ethBroadcaster); err != nil {
			return errors.Wrap(err, "Txm: EthBroadcaster failed to start")
		}
		if err := ms.Start(ctx, b.ethConfirmer); err != nil {
			return errors.Wrap(err, "Txm: EthConfirmer failed to start")
		}

		if err := ms.Start(ctx, b.txAttemptBuilder); err != nil {
			return errors.Wrap(err, "Txm: Estimator failed to start")
		}

		b.wg.Add(1)
		go b.runLoop()
		<-b.chSubbed

		if b.reaper != nil {
			b.reaper.Start()
		}

		if b.ethResender != nil {
			b.ethResender.Start()
		}

		if b.fwdMgr != nil {
			if err := ms.Start(ctx, b.fwdMgr); err != nil {
				return errors.Wrap(err, "Txm: EVMForwarderManager failed to start")
			}
		}

		return nil
	})
}

// Reset stops EthBroadcaster/EthConfirmer, executes callback, then starts them
// again
func (b *Txm[CHAIN_ID, HEAD, ADDR, TX_HASH, BLOCK_HASH, R, SEQ, FEE]) Reset(callback func(), addr ADDR, abandon bool) (err error) {
	ok := b.IfStarted(func() {
		done := make(chan error)
		f := func() {
			callback()
			if abandon {
				err = b.abandon(addr)
			}
		}

		b.reset <- reset{f, done}
		err = <-done
	})
	if !ok {
		return errors.New("not started")
	}
	return err
}

// abandon, scoped to the key of this txm:
// - marks all pending and inflight transactions fatally errored (note: at this point all transactions are either confirmed or fatally errored)
// this must not be run while EthBroadcaster or EthConfirmer are running
<<<<<<< HEAD
func (b *Txm[CHAIN_ID, HEAD, ADDR, TX_HASH, BLOCK_HASH, R, SEQ, FEE]) abandon(addr ADDR) (err error) {
	gethAddr, err := getGethAddressFromADDR(addr)
=======
func (b *Txm[ADDR, TX_HASH, BLOCK_HASH]) abandon(addr ADDR) (err error) {
	gethAddr, err := stringToGethAddress(addr.String())
>>>>>>> 91f7bc55
	if err != nil {
		return errors.Wrapf(err, "failed to do address format conversion")
	}
	_, err = b.q.Exec(`UPDATE eth_txes SET state='fatal_error', nonce = NULL, error = 'abandoned' WHERE state IN ('unconfirmed', 'in_progress', 'unstarted') AND evm_chain_id = $1 AND from_address = $2`, b.chainID.String(), gethAddr)
	return errors.Wrapf(err, "abandon failed to update eth_txes for key %s", addr.String())
}

func (b *Txm[CHAIN_ID, HEAD, ADDR, TX_HASH, BLOCK_HASH, R, SEQ, FEE]) Close() (merr error) {
	return b.StopOnce("Txm", func() error {
		close(b.chStop)

		b.txStore.Close()

		if b.reaper != nil {
			b.reaper.Stop()
		}
		if b.ethResender != nil {
			b.ethResender.Stop()
		}
		if b.fwdMgr != nil {
			if err := b.fwdMgr.Close(); err != nil {
				return errors.Wrap(err, "Txm: failed to stop EVMForwarderManager")
			}
		}

		b.wg.Wait()

		b.txAttemptBuilder.Close()

		return nil
	})
}

func (b *Txm[CHAIN_ID, HEAD, ADDR, TX_HASH, BLOCK_HASH, R, SEQ, FEE]) Name() string {
	return b.logger.Name()
}

func (b *Txm[CHAIN_ID, HEAD, ADDR, TX_HASH, BLOCK_HASH, R, SEQ, FEE]) HealthReport() map[string]error {
	report := map[string]error{b.Name(): b.StartStopOnce.Healthy()}

	// only query if txm started properly
	b.IfStarted(func() {
		maps.Copy(report, b.ethBroadcaster.HealthReport())
		maps.Copy(report, b.ethConfirmer.HealthReport())
		maps.Copy(report, b.txAttemptBuilder.HealthReport())
	})

	if b.config.UseForwarders() {
		maps.Copy(report, b.fwdMgr.HealthReport())
	}
	return report
}

func (b *Txm[CHAIN_ID, HEAD, ADDR, TX_HASH, BLOCK_HASH, R, SEQ, FEE]) runLoop() {
	// eb, ec and keyStates can all be modified by the runloop.
	// This is concurrent-safe because the runloop ensures serial access.
	defer b.wg.Done()
	keysChanged, unsub := b.keyStore.SubscribeToKeyChanges()
	defer unsub()

	close(b.chSubbed)

	var stopped bool
	var stopOnce sync.Once

	// execReset is defined as an inline function here because it closes over
	// eb, ec and stopped
	execReset := func(r *reset) {
		// These should always close successfully, since it should be logically
		// impossible to enter this code path with ec/eb in a state other than
		// "Started"
		if err := b.ethBroadcaster.closeInternal(); err != nil {
			b.logger.Panicw(fmt.Sprintf("Failed to Close EthBroadcaster: %v", err), "err", err)
		}
		if err := b.ethConfirmer.closeInternal(); err != nil {
			b.logger.Panicw(fmt.Sprintf("Failed to Close EthConfirmer: %v", err), "err", err)
		}
		if r != nil {
			r.f()
			close(r.done)
		}
		var wg sync.WaitGroup
		// two goroutines to handle independent backoff retries starting:
		// - EthBroadcaster
		// - EthConfirmer
		// If chStop is closed, we mark stopped=true so that the main runloop
		// can check and exit early if necessary
		//
		// execReset will not return until either:
		// 1. Both EthBroadcaster and EthConfirmer started successfully
		// 2. chStop was closed (txmgr exit)
		wg.Add(2)
		go func() {
			defer wg.Done()
			// Retry indefinitely on failure
			backoff := utils.NewRedialBackoff()
			for {
				select {
				case <-time.After(backoff.Duration()):
					if err := b.ethBroadcaster.startInternal(); err != nil {
						b.logger.Criticalw("Failed to start EthBroadcaster", "err", err)
						b.SvcErrBuffer.Append(err)
						continue
					}
					return
				case <-b.chStop:
					stopOnce.Do(func() { stopped = true })
					return
				}
			}
		}()
		go func() {
			defer wg.Done()
			// Retry indefinitely on failure
			backoff := utils.NewRedialBackoff()
			for {
				select {
				case <-time.After(backoff.Duration()):
					if err := b.ethConfirmer.startInternal(); err != nil {
						b.logger.Criticalw("Failed to start EthConfirmer", "err", err)
						b.SvcErrBuffer.Append(err)
						continue
					}
					return
				case <-b.chStop:
					stopOnce.Do(func() { stopped = true })
					return
				}
			}
		}()

		wg.Wait()
	}

	for {
		select {
		case address := <-b.trigger:
			b.ethBroadcaster.Trigger(address)
		case head := <-b.chHeads:
			b.ethConfirmer.mb.Deliver(head)
		case reset := <-b.reset:
			// This check prevents the weird edge-case where you can select
			// into this block after chStop has already been closed and the
			// previous reset exited early.
			// In this case we do not want to reset again, we would rather go
			// around and hit the stop case.
			if stopped {
				reset.done <- errors.New("Txm was stopped")
				continue
			}
			execReset(&reset)
		case <-b.chStop:
			// close and exit
			//
			// Note that in some cases EthBroadcaster and/or EthConfirmer may
			// be in an Unstarted state here, if execReset exited early.
			//
			// In this case, we don't care about stopping them since they are
			// already "stopped", hence the usage of utils.EnsureClosed.
			if err := utils.EnsureClosed(b.ethBroadcaster); err != nil {
				b.logger.Panicw(fmt.Sprintf("Failed to Close EthBroadcaster: %v", err), "err", err)
			}
			if err := utils.EnsureClosed(b.ethConfirmer); err != nil {
				b.logger.Panicw(fmt.Sprintf("Failed to Close EthConfirmer: %v", err), "err", err)
			}
			return
		case <-keysChanged:
			// This check prevents the weird edge-case where you can select
			// into this block after chStop has already been closed and the
			// previous reset exited early.
			// In this case we do not want to reset again, we would rather go
			// around and hit the stop case.
			if stopped {
				continue
			}
			enabledAddresses, err := b.keyStore.EnabledAddressesForChain(b.chainID)
			if err != nil {
				b.logger.Criticalf("Failed to reload key states after key change")
				b.SvcErrBuffer.Append(err)
				continue
			}
			b.logger.Debugw("Keys changed, reloading", "enabledAddresses", enabledAddresses)

			execReset(nil)
		}
	}
}

// OnNewLongestChain conforms to HeadTrackable
func (b *Txm[CHAIN_ID, HEAD, ADDR, TX_HASH, BLOCK_HASH, R, SEQ, FEE]) OnNewLongestChain(ctx context.Context, head HEAD) {
	ok := b.IfStarted(func() {
		if b.reaper != nil {
			b.reaper.SetLatestBlockNum(head.BlockNumber())
		}
		b.txAttemptBuilder.OnNewLongestChain(ctx, head)
		select {
		case b.chHeads <- head:
		case <-ctx.Done():
			b.logger.Errorw("Timed out handling head", "blockNum", head.BlockNumber(), "ctxErr", ctx.Err())
		}
	})
	if !ok {
		b.logger.Debugw("Not started; ignoring head", "head", head, "state", b.State())
	}
}

// Trigger forces the EthBroadcaster to check early for the given address
func (b *Txm[CHAIN_ID, HEAD, ADDR, TX_HASH, BLOCK_HASH, R, SEQ, FEE]) Trigger(addr ADDR) {
	select {
	case b.trigger <- addr:
	default:
	}
}

type NewTx[ADDR types.Hashable] struct {
	FromAddress      ADDR
	ToAddress        ADDR
	EncodedPayload   []byte
	GasLimit         uint32
	Meta             *EthTxMeta
	ForwarderAddress ADDR

	// Pipeline variables - if you aren't calling this from ethtx task within
	// the pipeline, you don't need these variables
	MinConfirmations  null.Uint32
	PipelineTaskRunID *uuid.UUID

	Strategy txmgrtypes.TxStrategy

	// Checker defines the check that should be run before a transaction is submitted on chain.
	Checker TransmitCheckerSpec
}

// CreateEthTransaction inserts a new transaction
func (b *Txm[CHAIN_ID, HEAD, ADDR, TX_HASH, BLOCK_HASH, R, SEQ, FEE]) CreateEthTransaction(newTx NewTx[ADDR], qs ...pg.QOpt) (tx txmgrtypes.Transaction, err error) {
	if err = b.checkEnabled(newTx.FromAddress); err != nil {
		return tx, err
	}

	if b.config.UseForwarders() && (!utils.IsZero(newTx.ForwarderAddress)) {
		fwdPayload, fwdErr := b.fwdMgr.ConvertPayload(newTx.ToAddress, newTx.EncodedPayload)
		if fwdErr == nil {
			// Handling meta not set at caller.
			var gethToAddr common.Address
			gethToAddr, err = stringToGethAddress(newTx.ToAddress.String())
			if err != nil {
				return tx, errors.Wrapf(err, "failed to do address format conversion")
			}

			if newTx.Meta != nil {
				newTx.Meta.FwdrDestAddress = &gethToAddr
			} else {
				newTx.Meta = &EthTxMeta{
					FwdrDestAddress: &gethToAddr,
				}
			}
			newTx.ToAddress = newTx.ForwarderAddress
			newTx.EncodedPayload = fwdPayload
		} else {
			b.logger.Errorf("Failed to use forwarder set upstream: %s", fwdErr.Error())
		}
	}

	err = b.txStore.CheckEthTxQueueCapacity(newTx.FromAddress, b.config.MaxQueuedTransactions(), b.chainID, qs...)
	if err != nil {
		return tx, errors.Wrap(err, "Txm#CreateEthTransaction")
	}

	tx, err = b.txStore.CreateEthTransaction(newTx, b.chainID, qs...)
	return
}

// Calls forwarderMgr to get a proper forwarder for a given EOA.
func (b *Txm[CHAIN_ID, HEAD, ADDR, TX_HASH, BLOCK_HASH, R, SEQ, FEE]) GetForwarderForEOA(eoa ADDR) (forwarder ADDR, err error) {
	if !b.config.UseForwarders() {
		return forwarder, errors.Errorf("Forwarding is not enabled, to enable set EVM.Transactions.ForwardersEnabled =true")
	}
	forwarder, err = b.fwdMgr.ForwarderFor(eoa)
	return
}

func (b *Txm[CHAIN_ID, HEAD, ADDR, TX_HASH, BLOCK_HASH, R, SEQ, FEE]) checkEnabled(addr ADDR) error {
	err := b.keyStore.CheckEnabled(addr, b.chainID)
	return errors.Wrapf(err, "cannot send transaction from %s on chain ID %s", addr, b.chainID.String())
}

// SendEther creates a transaction that transfers the given value of ether
func (b *Txm[CHAIN_ID, HEAD, ADDR, TX_HASH, BLOCK_HASH, R, SEQ, FEE]) SendEther(chainID *big.Int, from, to ADDR, value assets.Eth, gasLimit uint32) (etx EthTx[ADDR, TX_HASH], err error) {
	// TODO: Remove this hard-coding on evm package
	if utils.IsZero(to) {
		return etx, errors.New("cannot send ether to zero address")
	}
	etx = EthTx[ADDR, TX_HASH]{
		FromAddress:    from,
		ToAddress:      to,
		EncodedPayload: []byte{},
		Value:          value,
		GasLimit:       gasLimit,
		State:          EthTxUnstarted,
		EVMChainID:     *utils.NewBig(chainID),
	}
	err = b.txStore.InsertEthTx(&etx)
	return etx, errors.Wrap(err, "SendEther failed to insert eth_tx")
}

// send broadcasts the transaction to the ethereum network, writes any relevant
// data onto the attempt and returns an error (or nil) depending on the status
func sendTransaction[ADDR types.Hashable, TX_HASH types.Hashable](ctx context.Context, ethClient evmclient.Client, a EthTxAttempt[ADDR, TX_HASH], e EthTx[ADDR, TX_HASH], logger logger.Logger) *evmclient.SendError {
	signedTx, err := a.GetSignedTx()
	if err != nil {
		return evmclient.NewFatalSendError(err)
	}

	err = ethClient.SendTransaction(ctx, signedTx)

	a.EthTx = e // for logging
	logger.Debugw("Sent transaction", "ethTxAttemptID", a.ID, "txHash", a.Hash, "err", err, "meta", e.Meta, "gasLimit", e.GasLimit, "attempt", a)
	sendErr := evmclient.NewSendError(err)
	if sendErr.IsTransactionAlreadyInMempool() {
		logger.Debugw("Transaction already in mempool", "txHash", a.Hash, "nodeErr", sendErr.Error())
		return nil
	}
	return sendErr
}

// sendEmptyTransaction sends a transaction with 0 Eth and an empty payload to the burn address
// May be useful for clearing stuck nonces
<<<<<<< HEAD
func sendEmptyTransaction[HEAD txmgrtypes.Head, ADDR types.Hashable[ADDR], TX_HASH types.Hashable[TX_HASH], SEQ txmgrtypes.Sequence](
=======
func sendEmptyTransaction[ADDR types.Hashable, TX_HASH types.Hashable](
>>>>>>> 91f7bc55
	ctx context.Context,
	ethClient evmclient.Client,
	txAttemptBuilder txmgrtypes.TxAttemptBuilder[HEAD, gas.EvmFee, ADDR, TX_HASH, EthTx[ADDR, TX_HASH], EthTxAttempt[ADDR, TX_HASH], SEQ],
	seq SEQ,
	gasLimit uint32,
	gasPriceWei int64,
	fromAddress ADDR,
) (_ *gethTypes.Transaction, err error) {
	defer utils.WrapIfError(&err, "sendEmptyTransaction failed")

	attempt, err := txAttemptBuilder.NewEmptyTxAttempt(seq, gasLimit, gas.EvmFee{Legacy: assets.NewWeiI(gasPriceWei)}, fromAddress)
	if err != nil {
		return nil, err
	}

	signedTx, err := attempt.GetSignedTx()
	if err != nil {
		return nil, err
	}

	err = ethClient.SendTransaction(ctx, signedTx)
	return signedTx, err
}

<<<<<<< HEAD
type NullTxManager[CHAIN_ID txmgrtypes.ID, HEAD txmgrtypes.Head, ADDR types.Hashable[ADDR], TX_HASH types.Hashable[TX_HASH], BLOCK_HASH types.Hashable[BLOCK_HASH]] struct {
=======
type NullTxManager[ADDR types.Hashable, TX_HASH types.Hashable, BLOCK_HASH types.Hashable] struct {
>>>>>>> 91f7bc55
	ErrMsg string
}

func (n *NullTxManager[CHAIN_ID, HEAD, ADDR, TX_HASH, BLOCK_HASH]) OnNewLongestChain(context.Context, *evmtypes.Head) {
}

// Start does noop for NullTxManager.
func (n *NullTxManager[CHAIN_ID, HEAD, ADDR, TX_HASH, BLOCK_HASH]) Start(context.Context) error {
	return nil
}

// Close does noop for NullTxManager.
func (n *NullTxManager[CHAIN_ID, HEAD, ADDR, TX_HASH, BLOCK_HASH]) Close() error { return nil }

// Trigger does noop for NullTxManager.
func (n *NullTxManager[CHAIN_ID, HEAD, ADDR, TX_HASH, BLOCK_HASH]) Trigger(ADDR) { panic(n.ErrMsg) }
func (n *NullTxManager[CHAIN_ID, HEAD, ADDR, TX_HASH, BLOCK_HASH]) CreateEthTransaction(NewTx[ADDR], ...pg.QOpt) (etx txmgrtypes.Transaction, err error) {
	return etx, errors.New(n.ErrMsg)
}
func (n *NullTxManager[CHAIN_ID, HEAD, ADDR, TX_HASH, BLOCK_HASH]) GetForwarderForEOA(addr ADDR) (fwdr ADDR, err error) {
	return fwdr, err
}
func (n *NullTxManager[CHAIN_ID, HEAD, ADDR, TX_HASH, BLOCK_HASH]) Reset(f func(), addr ADDR, abandon bool) error {
	return nil
}

// SendEther does nothing, null functionality
func (n *NullTxManager[CHAIN_ID, HEAD, ADDR, TX_HASH, BLOCK_HASH]) SendEther(chainID *big.Int, from, to ADDR, value assets.Eth, gasLimit uint32) (etx EthTx[ADDR, TX_HASH], err error) {
	return etx, errors.New(n.ErrMsg)
}

func (n *NullTxManager[CHAIN_ID, HEAD, ADDR, TX_HASH, BLOCK_HASH]) Ready() error { return nil }
func (n *NullTxManager[CHAIN_ID, HEAD, ADDR, TX_HASH, BLOCK_HASH]) Name() string {
	return "NullTxManager"
}
func (n *NullTxManager[CHAIN_ID, HEAD, ADDR, TX_HASH, BLOCK_HASH]) HealthReport() map[string]error {
	return map[string]error{}
}
func (n *NullTxManager[CHAIN_ID, HEAD, ADDR, TX_HASH, BLOCK_HASH]) RegisterResumeCallback(fn ResumeCallback) {
}<|MERGE_RESOLUTION|>--- conflicted
+++ resolved
@@ -37,19 +37,14 @@
 // It is also the interface to external callers.
 //
 //go:generate mockery --quiet --recursive --name TxManager --output ./mocks/ --case=underscore --structname TxManager --filename tx_manager.go
-<<<<<<< HEAD
 type TxManager[
 	CHAIN_ID txmgrtypes.ID,
 	HEAD txmgrtypes.Head,
-	ADDR types.Hashable[ADDR],
-	TX_HASH types.Hashable[TX_HASH],
-	BLOCK_HASH types.Hashable[BLOCK_HASH],
+	ADDR types.Hashable,
+	TX_HASH types.Hashable,
+	BLOCK_HASH types.Hashable,
 ] interface {
 	txmgrtypes.HeadTrackable[HEAD]
-=======
-type TxManager[ADDR types.Hashable, TX_HASH types.Hashable, BLOCK_HASH types.Hashable] interface {
-	txmgrtypes.HeadTrackable[*evmtypes.Head]
->>>>>>> 91f7bc55
 	services.ServiceCtx
 	Trigger(addr ADDR)
 	CreateEthTransaction(newTx NewTx[ADDR], qopts ...pg.QOpt) (etx txmgrtypes.Transaction, err error)
@@ -68,20 +63,16 @@
 	done chan error
 }
 
-<<<<<<< HEAD
 type Txm[
 	CHAIN_ID txmgrtypes.ID,
 	HEAD txmgrtypes.Head,
-	ADDR types.Hashable[ADDR],
-	TX_HASH types.Hashable[TX_HASH],
-	BLOCK_HASH types.Hashable[BLOCK_HASH],
+	ADDR types.Hashable,
+	TX_HASH types.Hashable,
+	BLOCK_HASH types.Hashable,
 	R any,
 	SEQ txmgrtypes.Sequence,
 	FEE txmgrtypes.Fee,
 ] struct {
-=======
-type Txm[ADDR types.Hashable, TX_HASH types.Hashable, BLOCK_HASH types.Hashable] struct {
->>>>>>> 91f7bc55
 	utils.StartStopOnce
 	logger           logger.Logger
 	txStore          txmgrtypes.TxStore[ADDR, CHAIN_ID, TX_HASH, BLOCK_HASH, NewTx[ADDR], *evmtypes.Receipt, EthTx[ADDR, TX_HASH], EthTxAttempt[ADDR, TX_HASH], SEQ]
@@ -236,13 +227,8 @@
 // abandon, scoped to the key of this txm:
 // - marks all pending and inflight transactions fatally errored (note: at this point all transactions are either confirmed or fatally errored)
 // this must not be run while EthBroadcaster or EthConfirmer are running
-<<<<<<< HEAD
 func (b *Txm[CHAIN_ID, HEAD, ADDR, TX_HASH, BLOCK_HASH, R, SEQ, FEE]) abandon(addr ADDR) (err error) {
-	gethAddr, err := getGethAddressFromADDR(addr)
-=======
-func (b *Txm[ADDR, TX_HASH, BLOCK_HASH]) abandon(addr ADDR) (err error) {
 	gethAddr, err := stringToGethAddress(addr.String())
->>>>>>> 91f7bc55
 	if err != nil {
 		return errors.Wrapf(err, "failed to do address format conversion")
 	}
@@ -570,11 +556,7 @@
 
 // sendEmptyTransaction sends a transaction with 0 Eth and an empty payload to the burn address
 // May be useful for clearing stuck nonces
-<<<<<<< HEAD
-func sendEmptyTransaction[HEAD txmgrtypes.Head, ADDR types.Hashable[ADDR], TX_HASH types.Hashable[TX_HASH], SEQ txmgrtypes.Sequence](
-=======
-func sendEmptyTransaction[ADDR types.Hashable, TX_HASH types.Hashable](
->>>>>>> 91f7bc55
+func sendEmptyTransaction[HEAD txmgrtypes.Head, ADDR types.Hashable, TX_HASH types.Hashable, SEQ txmgrtypes.Sequence](
 	ctx context.Context,
 	ethClient evmclient.Client,
 	txAttemptBuilder txmgrtypes.TxAttemptBuilder[HEAD, gas.EvmFee, ADDR, TX_HASH, EthTx[ADDR, TX_HASH], EthTxAttempt[ADDR, TX_HASH], SEQ],
@@ -599,11 +581,7 @@
 	return signedTx, err
 }
 
-<<<<<<< HEAD
-type NullTxManager[CHAIN_ID txmgrtypes.ID, HEAD txmgrtypes.Head, ADDR types.Hashable[ADDR], TX_HASH types.Hashable[TX_HASH], BLOCK_HASH types.Hashable[BLOCK_HASH]] struct {
-=======
-type NullTxManager[ADDR types.Hashable, TX_HASH types.Hashable, BLOCK_HASH types.Hashable] struct {
->>>>>>> 91f7bc55
+type NullTxManager[CHAIN_ID txmgrtypes.ID, HEAD txmgrtypes.Head, ADDR types.Hashable, TX_HASH types.Hashable, BLOCK_HASH types.Hashable] struct {
 	ErrMsg string
 }
 
