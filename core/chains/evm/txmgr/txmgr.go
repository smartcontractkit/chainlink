--- conflicted
+++ resolved
@@ -15,61 +15,17 @@
 	"golang.org/x/exp/maps"
 
 	txmgrtypes "github.com/smartcontractkit/chainlink/v2/common/txmgr/types"
-<<<<<<< HEAD
-=======
 	"github.com/smartcontractkit/chainlink/v2/common/types"
->>>>>>> 49492861
 	"github.com/smartcontractkit/chainlink/v2/core/assets"
 	evmclient "github.com/smartcontractkit/chainlink/v2/core/chains/evm/client"
 	"github.com/smartcontractkit/chainlink/v2/core/chains/evm/gas"
 	evmtypes "github.com/smartcontractkit/chainlink/v2/core/chains/evm/types"
 	"github.com/smartcontractkit/chainlink/v2/core/logger"
-<<<<<<< HEAD
-	"github.com/smartcontractkit/chainlink/v2/core/null"
 	"github.com/smartcontractkit/chainlink/v2/core/services"
-	"github.com/smartcontractkit/chainlink/v2/core/services/keystore/keys/ethkey"
-=======
-	"github.com/smartcontractkit/chainlink/v2/core/services"
->>>>>>> 49492861
 	"github.com/smartcontractkit/chainlink/v2/core/services/pg"
 	"github.com/smartcontractkit/chainlink/v2/core/utils"
 )
 
-<<<<<<< HEAD
-// Config encompasses config used by txmgr package
-// Unless otherwise specified, these should support changing at runtime
-//
-//go:generate mockery --quiet --recursive --name Config --output ./mocks/ --case=underscore --structname Config --filename config.go
-type Config interface {
-	gas.Config
-	pg.QConfig
-	EthTxReaperInterval() time.Duration
-	EthTxReaperThreshold() time.Duration
-	EthTxResendAfterThreshold() time.Duration
-	EvmGasBumpThreshold() uint64
-	EvmGasBumpTxDepth() uint16
-	EvmGasLimitDefault() uint32
-	EvmMaxInFlightTransactions() uint32
-	EvmMaxQueuedTransactions() uint64
-	EvmNonceAutoSync() bool
-	EvmUseForwarders() bool
-	EvmRPCDefaultBatchSize() uint32
-	KeySpecificMaxGasPriceWei(addr common.Address) *assets.Wei
-	TriggerFallbackDBPollInterval() time.Duration
-}
-
-// KeyStore encompasses the subset of keystore used by txmgr
-type KeyStore interface {
-	CheckEnabled(address common.Address, chainID *big.Int) error
-	EnabledKeysForChain(chainID *big.Int) (keys []ethkey.KeyV2, err error)
-	GetNextNonce(address common.Address, chainID *big.Int, qopts ...pg.QOpt) (int64, error)
-	GetStatesForChain(chainID *big.Int) ([]ethkey.State, error)
-	IncrementNextNonce(address common.Address, chainID *big.Int, currentNonce int64, qopts ...pg.QOpt) error
-	SubscribeToKeyChanges() (ch chan struct{}, unsub func())
-}
-
-=======
->>>>>>> 49492861
 // For more information about the Txm architecture, see the design doc:
 // https://www.notion.so/chainlink/Txm-Architecture-Overview-9dc62450cd7a443ba9e7dceffa1a8d6b
 
@@ -80,14 +36,6 @@
 // It is also the interface to external callers.
 //
 //go:generate mockery --quiet --recursive --name TxManager --output ./mocks/ --case=underscore --structname TxManager --filename tx_manager.go
-<<<<<<< HEAD
-type TxManager interface {
-	txmgrtypes.HeadTrackable[*evmtypes.Head]
-	services.ServiceCtx
-	Trigger(addr common.Address)
-	CreateEthTransaction(newTx NewTx, qopts ...pg.QOpt) (etx EthTx, err error)
-	GetForwarderForEOA(eoa common.Address) (forwarder common.Address, err error)
-=======
 type TxManager[
 	CHAIN_ID txmgrtypes.ID,
 	HEAD txmgrtypes.Head,
@@ -100,7 +48,6 @@
 	Trigger(addr ADDR)
 	CreateEthTransaction(newTx txmgrtypes.NewTx[ADDR, TX_HASH], qopts ...pg.QOpt) (etx txmgrtypes.Transaction, err error)
 	GetForwarderForEOA(eoa ADDR) (forwarder ADDR, err error)
->>>>>>> 49492861
 	RegisterResumeCallback(fn ResumeCallback)
 	SendEther(chainID *big.Int, from, to ADDR, value assets.Eth, gasLimit uint32) (etx EthTx[ADDR, TX_HASH], err error)
 	Reset(f func(), addr ADDR, abandon bool) error
@@ -134,13 +81,8 @@
 	config           EvmTxmConfig
 	keyStore         txmgrtypes.KeyStore[ADDR, CHAIN_ID, SEQ]
 	eventBroadcaster pg.EventBroadcaster
-<<<<<<< HEAD
-	chainID          big.Int
-	checkerFactory   TransmitCheckerFactory
-=======
 	chainID          CHAIN_ID
 	checkerFactory   TransmitCheckerFactory[ADDR, TX_HASH]
->>>>>>> 49492861
 
 	chHeads        chan HEAD
 	trigger        chan ADDR
@@ -152,20 +94,12 @@
 	wg       sync.WaitGroup
 
 	reaper           *Reaper
-<<<<<<< HEAD
-	ethResender      *EthResender
-	ethBroadcaster   *EthBroadcaster
-	ethConfirmer     *EthConfirmer
-	fwdMgr           txmgrtypes.ForwarderManager[common.Address]
-	txAttemptBuilder txmgrtypes.TxAttemptBuilder[*evmtypes.Head, gas.EvmFee, common.Address, common.Hash, EthTx, EthTxAttempt]
-=======
 	ethResender      *EthResender[CHAIN_ID, ADDR, TX_HASH, BLOCK_HASH, SEQ]
 	ethBroadcaster   *EthBroadcaster[CHAIN_ID, HEAD, ADDR, TX_HASH, BLOCK_HASH, R, SEQ, FEE]
 	ethConfirmer     *EthConfirmer[CHAIN_ID, HEAD, ADDR, TX_HASH, BLOCK_HASH, R, SEQ, FEE]
 	fwdMgr           txmgrtypes.ForwarderManager[ADDR]
 	txAttemptBuilder txmgrtypes.TxAttemptBuilder[HEAD, gas.EvmFee, ADDR, TX_HASH, EthTx[ADDR, TX_HASH], EthTxAttempt[ADDR, TX_HASH], SEQ]
 	nonceSyncer      NonceSyncer[ADDR, TX_HASH, BLOCK_HASH]
->>>>>>> 49492861
 }
 
 func (b *Txm[CHAIN_ID, HEAD, ADDR, TX_HASH, BLOCK_HASH, R, SEQ, FEE]) RegisterResumeCallback(fn ResumeCallback) {
@@ -175,13 +109,6 @@
 }
 
 // NewTxm creates a new Txm with the given configuration.
-<<<<<<< HEAD
-func NewTxm(db *sqlx.DB, ethClient evmclient.Client, cfg Config, keyStore KeyStore, eventBroadcaster pg.EventBroadcaster, lggr logger.Logger, checkerFactory TransmitCheckerFactory,
-	fwdMgr txmgrtypes.ForwarderManager[common.Address],
-	txAttemptBuilder txmgrtypes.TxAttemptBuilder[*evmtypes.Head, gas.EvmFee, common.Address, common.Hash, EthTx, EthTxAttempt],
-) *Txm {
-	b := Txm{
-=======
 func NewTxm(
 	db *sqlx.DB,
 	ethClient evmclient.Client,
@@ -200,7 +127,6 @@
 	q pg.Q,
 ) *EvmTxm {
 	b := EvmTxm{
->>>>>>> 49492861
 		StartStopOnce:    utils.StartStopOnce{},
 		logger:           lggr,
 		txStore:          txStore,
@@ -210,11 +136,7 @@
 		config:           cfg,
 		keyStore:         keyStore,
 		eventBroadcaster: eventBroadcaster,
-<<<<<<< HEAD
-		chainID:          *ethClient.ChainID(),
-=======
 		chainID:          ethClient.ConfiguredChainID(),
->>>>>>> 49492861
 		checkerFactory:   checkerFactory,
 		chHeads:          make(chan *evmtypes.Head),
 		trigger:          make(chan common.Address),
@@ -223,13 +145,6 @@
 		reset:            make(chan reset),
 		fwdMgr:           fwdMgr,
 		txAttemptBuilder: txAttemptBuilder,
-<<<<<<< HEAD
-	}
-
-	if cfg.EthTxResendAfterThreshold() > 0 {
-		b.ethResender = NewEthResender(lggr, b.orm, ethClient, keyStore, defaultResenderPollInterval, cfg)
-	} else {
-=======
 		nonceSyncer:      nonceSyncer,
 		ethBroadcaster:   ethBroadcaster,
 		ethConfirmer:     ethConfirmer,
@@ -237,7 +152,6 @@
 	}
 
 	if cfg.TxResendAfterThreshold() <= 0 {
->>>>>>> 49492861
 		b.logger.Info("EthResender: Disabled")
 	}
 	if cfg.TxReaperThreshold() > 0 && cfg.TxReaperInterval() > 0 {
@@ -254,18 +168,6 @@
 func (b *Txm[CHAIN_ID, HEAD, ADDR, TX_HASH, BLOCK_HASH, R, SEQ, FEE]) Start(ctx context.Context) (merr error) {
 	return b.StartOnce("Txm", func() error {
 		var ms services.MultiStart
-<<<<<<< HEAD
-		b.ethBroadcaster = NewEthBroadcaster(b.orm, b.ethClient, b.config, b.keyStore, b.eventBroadcaster, keyStates, b.resumeCallback, b.txAttemptBuilder, b.logger, b.checkerFactory, b.config.EvmNonceAutoSync())
-		b.ethConfirmer = NewEthConfirmer(b.orm, b.ethClient, b.config, b.keyStore, keyStates, b.resumeCallback, b.txAttemptBuilder, b.logger)
-		if err = ms.Start(ctx, b.ethBroadcaster); err != nil {
-			return errors.Wrap(err, "Txm: EthBroadcaster failed to start")
-		}
-		if err = ms.Start(ctx, b.ethConfirmer); err != nil {
-			return errors.Wrap(err, "Txm: EthConfirmer failed to start")
-		}
-
-		if err = ms.Start(ctx, b.txAttemptBuilder); err != nil {
-=======
 		if err := ms.Start(ctx, b.ethBroadcaster); err != nil {
 			return errors.Wrap(err, "Txm: EthBroadcaster failed to start")
 		}
@@ -274,16 +176,11 @@
 		}
 
 		if err := ms.Start(ctx, b.txAttemptBuilder); err != nil {
->>>>>>> 49492861
 			return errors.Wrap(err, "Txm: Estimator failed to start")
 		}
 
 		b.wg.Add(1)
-<<<<<<< HEAD
-		go b.runLoop(b.ethBroadcaster, b.ethConfirmer, keyStates)
-=======
 		go b.runLoop()
->>>>>>> 49492861
 		<-b.chSubbed
 
 		if b.reaper != nil {
@@ -367,11 +264,7 @@
 	return b.logger.Name()
 }
 
-<<<<<<< HEAD
-func (b *Txm) HealthReport() map[string]error {
-=======
 func (b *Txm[CHAIN_ID, HEAD, ADDR, TX_HASH, BLOCK_HASH, R, SEQ, FEE]) HealthReport() map[string]error {
->>>>>>> 49492861
 	report := map[string]error{b.Name(): b.StartStopOnce.Healthy()}
 
 	// only query if txm started properly
@@ -381,11 +274,7 @@
 		maps.Copy(report, b.txAttemptBuilder.HealthReport())
 	})
 
-<<<<<<< HEAD
-	if b.config.EvmUseForwarders() {
-=======
 	if b.config.UseForwarders() {
->>>>>>> 49492861
 		maps.Copy(report, b.fwdMgr.HealthReport())
 	}
 	return report
@@ -419,13 +308,6 @@
 			r.f()
 			close(r.done)
 		}
-<<<<<<< HEAD
-
-		eb = NewEthBroadcaster(b.orm, b.ethClient, b.config, b.keyStore, b.eventBroadcaster, keyStates, b.resumeCallback, b.txAttemptBuilder, b.logger, b.checkerFactory, false)
-		ec = NewEthConfirmer(b.orm, b.ethClient, b.config, b.keyStore, keyStates, b.resumeCallback, b.txAttemptBuilder, b.logger)
-
-=======
->>>>>>> 49492861
 		var wg sync.WaitGroup
 		// two goroutines to handle independent backoff retries starting:
 		// - EthBroadcaster
@@ -559,39 +441,13 @@
 	}
 }
 
-<<<<<<< HEAD
-type NewTx struct {
-	FromAddress      common.Address
-	ToAddress        common.Address
-	EncodedPayload   []byte
-	GasLimit         uint32
-	Meta             *EthTxMeta
-	ForwarderAddress common.Address
-
-	// Pipeline variables - if you aren't calling this from ethtx task within
-	// the pipeline, you don't need these variables
-	MinConfirmations  null.Uint32
-	PipelineTaskRunID *uuid.UUID
-
-	Strategy txmgrtypes.TxStrategy
-
-	// Checker defines the check that should be run before a transaction is submitted on chain.
-	Checker TransmitCheckerSpec
-}
-
-=======
->>>>>>> 49492861
 // CreateEthTransaction inserts a new transaction
 func (b *Txm[CHAIN_ID, HEAD, ADDR, TX_HASH, BLOCK_HASH, R, SEQ, FEE]) CreateEthTransaction(newTx txmgrtypes.NewTx[ADDR, TX_HASH], qs ...pg.QOpt) (tx txmgrtypes.Transaction, err error) {
 	if err = b.checkEnabled(newTx.FromAddress); err != nil {
 		return tx, err
 	}
 
-<<<<<<< HEAD
-	if b.config.EvmUseForwarders() && (newTx.ForwarderAddress != common.Address{}) {
-=======
 	if b.config.UseForwarders() && (!utils.IsZero(newTx.ForwarderAddress)) {
->>>>>>> 49492861
 		fwdPayload, fwdErr := b.fwdMgr.ConvertPayload(newTx.ToAddress, newTx.EncodedPayload)
 		if fwdErr == nil {
 			// Handling meta not set at caller.
@@ -609,47 +465,27 @@
 		}
 	}
 
-<<<<<<< HEAD
-	err = b.orm.CheckEthTxQueueCapacity(newTx.FromAddress, b.config.EvmMaxQueuedTransactions(), b.chainID, qs...)
-=======
 	err = b.txStore.CheckEthTxQueueCapacity(newTx.FromAddress, b.config.MaxQueuedTransactions(), b.chainID, qs...)
->>>>>>> 49492861
 	if err != nil {
 		return tx, errors.Wrap(err, "Txm#CreateEthTransaction")
 	}
 
-<<<<<<< HEAD
-	etx, err = b.orm.CreateEthTransaction(newTx, b.chainID, qs...)
-=======
 	tx, err = b.txStore.CreateEthTransaction(newTx, b.chainID, qs...)
->>>>>>> 49492861
 	return
 }
 
 // Calls forwarderMgr to get a proper forwarder for a given EOA.
-<<<<<<< HEAD
-func (b *Txm) GetForwarderForEOA(eoa common.Address) (forwarder common.Address, err error) {
-	if !b.config.EvmUseForwarders() {
-		return common.Address{}, errors.Errorf("Forwarding is not enabled, to enable set EVM.Transactions.ForwardersEnabled =true")
-=======
 func (b *Txm[CHAIN_ID, HEAD, ADDR, TX_HASH, BLOCK_HASH, R, SEQ, FEE]) GetForwarderForEOA(eoa ADDR) (forwarder ADDR, err error) {
 	if !b.config.UseForwarders() {
 		return forwarder, errors.Errorf("Forwarding is not enabled, to enable set EVM.Transactions.ForwardersEnabled =true")
->>>>>>> 49492861
 	}
 	forwarder, err = b.fwdMgr.ForwarderFor(eoa)
 	return
 }
 
-<<<<<<< HEAD
-func (b *Txm) checkEnabled(addr common.Address) error {
-	err := b.keyStore.CheckEnabled(addr, &b.chainID)
-	return errors.Wrapf(err, "cannot send transaction from %s on chain ID %s", addr.Hex(), b.chainID.String())
-=======
 func (b *Txm[CHAIN_ID, HEAD, ADDR, TX_HASH, BLOCK_HASH, R, SEQ, FEE]) checkEnabled(addr ADDR) error {
 	err := b.keyStore.CheckEnabled(addr, b.chainID)
 	return errors.Wrapf(err, "cannot send transaction from %s on chain ID %s", addr, b.chainID.String())
->>>>>>> 49492861
 }
 
 // SendEther creates a transaction that transfers the given value of ether
@@ -696,17 +532,6 @@
 func sendEmptyTransaction[HEAD txmgrtypes.Head, ADDR types.Hashable, TX_HASH types.Hashable, SEQ txmgrtypes.Sequence](
 	ctx context.Context,
 	ethClient evmclient.Client,
-<<<<<<< HEAD
-	txAttemptBuilder txmgrtypes.TxAttemptBuilder[*evmtypes.Head, gas.EvmFee, common.Address, common.Hash, EthTx, EthTxAttempt],
-	nonce uint64,
-	gasLimit uint32,
-	gasPriceWei int64,
-	fromAddress common.Address,
-) (_ *gethTypes.Transaction, err error) {
-	defer utils.WrapIfError(&err, "sendEmptyTransaction failed")
-
-	attempt, err := txAttemptBuilder.NewEmptyTxAttempt(nonce, gasLimit, gas.EvmFee{Legacy: assets.NewWeiI(gasPriceWei)}, fromAddress)
-=======
 	txAttemptBuilder txmgrtypes.TxAttemptBuilder[HEAD, gas.EvmFee, ADDR, TX_HASH, EthTx[ADDR, TX_HASH], EthTxAttempt[ADDR, TX_HASH], SEQ],
 	seq SEQ,
 	gasLimit uint32,
@@ -716,7 +541,6 @@
 	defer utils.WrapIfError(&err, "sendEmptyTransaction failed")
 
 	attempt, err := txAttemptBuilder.NewEmptyTxAttempt(seq, gasLimit, gas.EvmFee{Legacy: assets.NewWeiI(gasPriceWei)}, fromAddress)
->>>>>>> 49492861
 	if err != nil {
 		return nil, err
 	}
@@ -761,12 +585,6 @@
 func (n *NullTxManager[CHAIN_ID, HEAD, ADDR, TX_HASH, BLOCK_HASH]) SendEther(chainID *big.Int, from, to ADDR, value assets.Eth, gasLimit uint32) (etx EthTx[ADDR, TX_HASH], err error) {
 	return etx, errors.New(n.ErrMsg)
 }
-<<<<<<< HEAD
-func (n *NullTxManager) Ready() error                             { return nil }
-func (n *NullTxManager) Name() string                             { return "NullTxManager" }
-func (n *NullTxManager) HealthReport() map[string]error           { return map[string]error{} }
-func (n *NullTxManager) RegisterResumeCallback(fn ResumeCallback) {}
-=======
 
 func (n *NullTxManager[CHAIN_ID, HEAD, ADDR, TX_HASH, BLOCK_HASH]) Ready() error { return nil }
 func (n *NullTxManager[CHAIN_ID, HEAD, ADDR, TX_HASH, BLOCK_HASH]) Name() string {
@@ -776,5 +594,4 @@
 	return map[string]error{}
 }
 func (n *NullTxManager[CHAIN_ID, HEAD, ADDR, TX_HASH, BLOCK_HASH]) RegisterResumeCallback(fn ResumeCallback) {
-}
->>>>>>> 49492861
+}