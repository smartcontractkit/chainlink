--- conflicted
+++ resolved
@@ -40,15 +40,9 @@
 type TxManager[
 	CHAIN_ID txmgrtypes.ID,
 	HEAD txmgrtypes.Head,
-<<<<<<< HEAD
-	ADDR types.Hashable[ADDR],
-	TX_HASH types.Hashable[TX_HASH],
-	BLOCK_HASH types.Hashable[BLOCK_HASH],
-=======
 	ADDR types.Hashable,
 	TX_HASH types.Hashable,
 	BLOCK_HASH types.Hashable,
->>>>>>> 3c6ce185
 ] interface {
 	txmgrtypes.HeadTrackable[HEAD]
 	services.ServiceCtx
@@ -72,15 +66,9 @@
 type Txm[
 	CHAIN_ID txmgrtypes.ID,
 	HEAD txmgrtypes.Head,
-<<<<<<< HEAD
-	ADDR types.Hashable[ADDR],
-	TX_HASH types.Hashable[TX_HASH],
-	BLOCK_HASH types.Hashable[BLOCK_HASH],
-=======
 	ADDR types.Hashable,
 	TX_HASH types.Hashable,
 	BLOCK_HASH types.Hashable,
->>>>>>> 3c6ce185
 	R any,
 	SEQ txmgrtypes.Sequence,
 	FEE txmgrtypes.Fee,
@@ -149,11 +137,7 @@
 		config:           cfg,
 		keyStore:         keyStore,
 		eventBroadcaster: eventBroadcaster,
-<<<<<<< HEAD
 		chainID:          ethClient.ConfiguredChainID(),
-=======
-		chainID:          ethClient.ChainID(),
->>>>>>> 3c6ce185
 		checkerFactory:   checkerFactory,
 		chHeads:          make(chan *evmtypes.Head),
 		trigger:          make(chan common.Address),
@@ -243,11 +227,7 @@
 // - marks all pending and inflight transactions fatally errored (note: at this point all transactions are either confirmed or fatally errored)
 // this must not be run while EthBroadcaster or EthConfirmer are running
 func (b *Txm[CHAIN_ID, HEAD, ADDR, TX_HASH, BLOCK_HASH, R, SEQ, FEE]) abandon(addr ADDR) (err error) {
-<<<<<<< HEAD
-	gethAddr, err := getGethAddressFromADDR(addr)
-=======
 	gethAddr, err := stringToGethAddress(addr.String())
->>>>>>> 3c6ce185
 	if err != nil {
 		return errors.Wrapf(err, "failed to do address format conversion")
 	}
@@ -575,11 +555,7 @@
 
 // sendEmptyTransaction sends a transaction with 0 Eth and an empty payload to the burn address
 // May be useful for clearing stuck nonces
-<<<<<<< HEAD
-func sendEmptyTransaction[HEAD txmgrtypes.Head, ADDR types.Hashable[ADDR], TX_HASH types.Hashable[TX_HASH], SEQ txmgrtypes.Sequence](
-=======
 func sendEmptyTransaction[HEAD txmgrtypes.Head, ADDR types.Hashable, TX_HASH types.Hashable, SEQ txmgrtypes.Sequence](
->>>>>>> 3c6ce185
 	ctx context.Context,
 	ethClient evmclient.Client,
 	txAttemptBuilder txmgrtypes.TxAttemptBuilder[HEAD, gas.EvmFee, ADDR, TX_HASH, EthTx[ADDR, TX_HASH], EthTxAttempt[ADDR, TX_HASH], SEQ],
@@ -604,11 +580,7 @@
 	return signedTx, err
 }
 
-<<<<<<< HEAD
-type NullTxManager[CHAIN_ID txmgrtypes.ID, HEAD txmgrtypes.Head, ADDR types.Hashable[ADDR], TX_HASH types.Hashable[TX_HASH], BLOCK_HASH types.Hashable[BLOCK_HASH]] struct {
-=======
 type NullTxManager[CHAIN_ID txmgrtypes.ID, HEAD txmgrtypes.Head, ADDR types.Hashable, TX_HASH types.Hashable, BLOCK_HASH types.Hashable] struct {
->>>>>>> 3c6ce185
 	ErrMsg string
 }
 
