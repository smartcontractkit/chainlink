--- conflicted
+++ resolved
@@ -73,13 +73,8 @@
 	db               *sqlx.DB
 	q                pg.Q
 	ethClient        evmclient.Client
-<<<<<<< HEAD
-	config           Config
+	config           EvmTxmConfig
 	keyStore         txmgrtypes.KeyStore[ADDR, CHAIN_ID, SEQ]
-=======
-	config           EvmTxmConfig
-	keyStore         txmgrtypes.KeyStore[ADDR, *big.Int, int64]
->>>>>>> 1c1415e6
 	eventBroadcaster pg.EventBroadcaster
 	chainID          CHAIN_ID
 	checkerFactory   TransmitCheckerFactory[ADDR, TX_HASH]
@@ -501,13 +496,8 @@
 }
 
 // Calls forwarderMgr to get a proper forwarder for a given EOA.
-<<<<<<< HEAD
 func (b *Txm[CHAIN_ID, HEAD, ADDR, TX_HASH, BLOCK_HASH, R, SEQ, FEE]) GetForwarderForEOA(eoa ADDR) (forwarder ADDR, err error) {
-	if !b.config.EvmUseForwarders() {
-=======
-func (b *Txm[ADDR, TX_HASH, BLOCK_HASH]) GetForwarderForEOA(eoa ADDR) (forwarder ADDR, err error) {
 	if !b.config.UseForwarders() {
->>>>>>> 1c1415e6
 		return forwarder, errors.Errorf("Forwarding is not enabled, to enable set EVM.Transactions.ForwardersEnabled =true")
 	}
 	forwarder, err = b.fwdMgr.ForwarderFor(eoa)
