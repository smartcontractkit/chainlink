package txmgr

import (
	"context"
	"fmt"
	"math/big"
	"sync"
	"time"

	"github.com/ethereum/go-ethereum/common"
	gethTypes "github.com/ethereum/go-ethereum/core/types"
	"github.com/pkg/errors"
	uuid "github.com/satori/go.uuid"
	"github.com/smartcontractkit/sqlx"
	"golang.org/x/exp/maps"

	txmgrtypes "github.com/smartcontractkit/chainlink/common/txmgr/types"
	"github.com/smartcontractkit/chainlink/core/assets"
	evmclient "github.com/smartcontractkit/chainlink/core/chains/evm/client"
	"github.com/smartcontractkit/chainlink/core/chains/evm/gas"
	evmtypes "github.com/smartcontractkit/chainlink/core/chains/evm/types"
	"github.com/smartcontractkit/chainlink/core/logger"
	"github.com/smartcontractkit/chainlink/core/null"
	"github.com/smartcontractkit/chainlink/core/services"
	"github.com/smartcontractkit/chainlink/core/services/pg"
	"github.com/smartcontractkit/chainlink/core/utils"
)

// Config encompasses config used by txmgr package
// Unless otherwise specified, these should support changing at runtime
//
//go:generate mockery --quiet --recursive --name Config --output ./mocks/ --case=underscore --structname Config --filename config.go
type Config interface {
	gas.Config
	pg.QConfig
	EthTxReaperInterval() time.Duration
	EthTxReaperThreshold() time.Duration
	EthTxResendAfterThreshold() time.Duration
	EvmGasBumpThreshold() uint64
	EvmGasBumpTxDepth() uint16
	EvmGasLimitDefault() uint32
	EvmMaxInFlightTransactions() uint32
	EvmMaxQueuedTransactions() uint64
	EvmNonceAutoSync() bool
	EvmUseForwarders() bool
	EvmRPCDefaultBatchSize() uint32
	KeySpecificMaxGasPriceWei(addr common.Address) *assets.Wei
	TriggerFallbackDBPollInterval() time.Duration
}

<<<<<<< HEAD
=======
// KeyStore encompasses the subset of keystore used by txmgr
type KeyStore interface {
	CheckEnabled(address common.Address, chainID *big.Int) error
	EnabledKeysForChain(chainID *big.Int) (keys []ethkey.KeyV2, err error)
	GetNextNonce(address common.Address, chainID *big.Int, qopts ...pg.QOpt) (int64, error)
	GetStatesForChain(chainID *big.Int) ([]ethkey.State, error)
	IncrementNextNonce(address common.Address, chainID *big.Int, currentNonce int64, qopts ...pg.QOpt) error
	SubscribeToKeyChanges() (ch chan struct{}, unsub func())
}

>>>>>>> 3d098930
// For more information about the Txm architecture, see the design doc:
// https://www.notion.so/chainlink/Txm-Architecture-Overview-9dc62450cd7a443ba9e7dceffa1a8d6b

var _ TxManager = &Txm{}

// ResumeCallback is assumed to be idempotent
type ResumeCallback func(id uuid.UUID, result interface{}, err error) error

// TxManager is the main component of the transaction manager.
// It is also the interface to external callers.
//
//go:generate mockery --quiet --recursive --name TxManager --output ./mocks/ --case=underscore --structname TxManager --filename tx_manager.go
type TxManager interface {
	txmgrtypes.HeadTrackable[*evmtypes.Head]
	services.ServiceCtx
	Trigger(addr common.Address)
	CreateEthTransaction(newTx NewTx, qopts ...pg.QOpt) (etx EthTx, err error)
	GetForwarderForEOA(eoa common.Address) (forwarder common.Address, err error)
	RegisterResumeCallback(fn ResumeCallback)
	SendEther(chainID *big.Int, from, to common.Address, value assets.Eth, gasLimit uint32) (etx EthTx, err error)
	Reset(f func(), addr common.Address, abandon bool) error
}

type reset struct {
	// f is the function to execute between stopping/starting the
	// EthBroadcaster and EthConfirmer
	f func()
	// done is either closed after running f, or returns error if f could not
	// be run for some reason
	done chan error
}

type Txm struct {
	utils.StartStopOnce
	logger           logger.Logger
	orm              ORM
	db               *sqlx.DB
	q                pg.Q
	ethClient        evmclient.Client
	config           Config
	keyStore         txmgrtypes.KeyStore[common.Address, *big.Int, gethTypes.Transaction, int64]
	eventBroadcaster pg.EventBroadcaster
	chainID          big.Int
	checkerFactory   TransmitCheckerFactory

	chHeads        chan *evmtypes.Head
	trigger        chan common.Address
	reset          chan reset
	resumeCallback ResumeCallback

	chStop   chan struct{}
	chSubbed chan struct{}
	wg       sync.WaitGroup

	reaper           *Reaper
	ethResender      *EthResender
	ethBroadcaster   *EthBroadcaster
	ethConfirmer     *EthConfirmer
	fwdMgr           txmgrtypes.ForwarderManager[common.Address]
	txAttemptBuilder txmgrtypes.TxAttemptBuilder[*evmtypes.Head, gas.EvmFee, common.Address, common.Hash, EthTx, EthTxAttempt]
}

func (b *Txm) RegisterResumeCallback(fn ResumeCallback) {
	b.resumeCallback = fn
}

// NewTxm creates a new Txm with the given configuration.
<<<<<<< HEAD
func NewTxm(db *sqlx.DB, ethClient evmclient.Client, cfg Config, keyStore txmgrtypes.KeyStore[common.Address, *big.Int, gethTypes.Transaction, int64], eventBroadcaster pg.EventBroadcaster, lggr logger.Logger, checkerFactory TransmitCheckerFactory,
	estimator txmgrtypes.FeeEstimator[*evmtypes.Head, gas.EvmFee, *assets.Wei, common.Hash],
=======
func NewTxm(db *sqlx.DB, ethClient evmclient.Client, cfg Config, keyStore KeyStore, eventBroadcaster pg.EventBroadcaster, lggr logger.Logger, checkerFactory TransmitCheckerFactory,
>>>>>>> 3d098930
	fwdMgr txmgrtypes.ForwarderManager[common.Address],
	txAttemptBuilder txmgrtypes.TxAttemptBuilder[*evmtypes.Head, gas.EvmFee, common.Address, common.Hash, EthTx, EthTxAttempt],
) *Txm {
	b := Txm{
		StartStopOnce:    utils.StartStopOnce{},
		logger:           lggr,
		orm:              NewORM(db, lggr, cfg),
		db:               db,
		q:                pg.NewQ(db, lggr, cfg),
		ethClient:        ethClient,
		config:           cfg,
		keyStore:         keyStore,
		eventBroadcaster: eventBroadcaster,
		chainID:          *ethClient.ChainID(),
		checkerFactory:   checkerFactory,
		chHeads:          make(chan *evmtypes.Head),
		trigger:          make(chan common.Address),
		chStop:           make(chan struct{}),
		chSubbed:         make(chan struct{}),
		reset:            make(chan reset),
		fwdMgr:           fwdMgr,
		txAttemptBuilder: txAttemptBuilder,
	}

	if cfg.EthTxResendAfterThreshold() > 0 {
		b.ethResender = NewEthResender(lggr, b.orm, ethClient, keyStore, defaultResenderPollInterval, cfg)
	} else {
		b.logger.Info("EthResender: Disabled")
	}
	if cfg.EthTxReaperThreshold() > 0 && cfg.EthTxReaperInterval() > 0 {
		b.reaper = NewReaper(lggr, db, cfg, *ethClient.ChainID())
	} else {
		b.logger.Info("EthTxReaper: Disabled")
	}

	return &b
}

// Start starts Txm service.
// The provided context can be used to terminate Start sequence.
func (b *Txm) Start(ctx context.Context) (merr error) {
	return b.StartOnce("Txm", func() error {
		enabledAddresses, err := b.keyStore.EnabledAddressesForChain(&b.chainID)
		if err != nil {
			return errors.Wrap(err, "Txm: failed to load key states")
		}

		if len(enabledAddresses) > 0 {
			b.logger.Debugw(fmt.Sprintf("Booting with %d keys", len(enabledAddresses)), "keys", enabledAddresses)
		} else {
			b.logger.Warnf("Chain %s does not have any eth keys, no transactions will be sent on this chain", b.chainID.String())
		}

		var ms services.MultiStart
<<<<<<< HEAD
		b.ethBroadcaster = NewEthBroadcaster(b.orm, b.ethClient, b.config, b.keyStore, b.eventBroadcaster, enabledAddresses, b.gasEstimator, b.resumeCallback, b.logger, b.checkerFactory, b.config.EvmNonceAutoSync())
		b.ethConfirmer = NewEthConfirmer(b.orm, b.ethClient, b.config, b.keyStore, enabledAddresses, b.gasEstimator, b.resumeCallback, b.logger)
=======
		b.ethBroadcaster = NewEthBroadcaster(b.orm, b.ethClient, b.config, b.keyStore, b.eventBroadcaster, keyStates, b.resumeCallback, b.txAttemptBuilder, b.logger, b.checkerFactory, b.config.EvmNonceAutoSync())
		b.ethConfirmer = NewEthConfirmer(b.orm, b.ethClient, b.config, b.keyStore, keyStates, b.resumeCallback, b.txAttemptBuilder, b.logger)
>>>>>>> 3d098930
		if err = ms.Start(ctx, b.ethBroadcaster); err != nil {
			return errors.Wrap(err, "Txm: EthBroadcaster failed to start")
		}
		if err = ms.Start(ctx, b.ethConfirmer); err != nil {
			return errors.Wrap(err, "Txm: EthConfirmer failed to start")
		}

		if err = ms.Start(ctx, b.txAttemptBuilder); err != nil {
			return errors.Wrap(err, "Txm: Estimator failed to start")
		}

		b.wg.Add(1)
		go b.runLoop(b.ethBroadcaster, b.ethConfirmer, enabledAddresses)
		<-b.chSubbed

		if b.reaper != nil {
			b.reaper.Start()
		}

		if b.ethResender != nil {
			b.ethResender.Start()
		}

		if b.fwdMgr != nil {
			if err = ms.Start(ctx, b.fwdMgr); err != nil {
				return errors.Wrap(err, "Txm: EVMForwarderManager failed to start")
			}
		}

		return nil
	})
}

// Reset stops EthBroadcaster/EthConfirmer, executes callback, then starts them
// again
func (b *Txm) Reset(callback func(), addr common.Address, abandon bool) (err error) {
	ok := b.IfStarted(func() {
		done := make(chan error)
		f := func() {
			callback()
			if abandon {
				err = b.abandon(addr)
			}
		}

		b.reset <- reset{f, done}
		err = <-done
	})
	if !ok {
		return errors.New("not started")
	}
	return err
}

// abandon, scoped to the key of this txm:
// - marks all pending and inflight transactions fatally errored (note: at this point all transactions are either confirmed or fatally errored)
// this must not be run while EthBroadcaster or EthConfirmer are running
func (b *Txm) abandon(addr common.Address) (err error) {
	_, err = b.q.Exec(`UPDATE eth_txes SET state='fatal_error', nonce = NULL, error = 'abandoned' WHERE state IN ('unconfirmed', 'in_progress', 'unstarted') AND evm_chain_id = $1 AND from_address = $2`, b.chainID.String(), addr)
	return errors.Wrapf(err, "abandon failed to update eth_txes for key %s", addr.Hex())
}

func (b *Txm) Close() (merr error) {
	return b.StopOnce("Txm", func() error {
		close(b.chStop)

		b.orm.Close()

		if b.reaper != nil {
			b.reaper.Stop()
		}
		if b.ethResender != nil {
			b.ethResender.Stop()
		}
		if b.fwdMgr != nil {
			if err := b.fwdMgr.Close(); err != nil {
				return errors.Wrap(err, "Txm: failed to stop EVMForwarderManager")
			}
		}

		b.wg.Wait()

		b.txAttemptBuilder.Close()

		return nil
	})
}

func (b *Txm) Name() string {
	return b.logger.Name()
}

func (b *Txm) HealthReport() map[string]error {
	report := map[string]error{b.Name(): b.StartStopOnce.Healthy()}

	// only query if txm started properly
	b.IfStarted(func() {
		maps.Copy(report, b.ethBroadcaster.HealthReport())
		maps.Copy(report, b.ethConfirmer.HealthReport())
		maps.Copy(report, b.txAttemptBuilder.HealthReport())
	})

	if b.config.EvmUseForwarders() {
		maps.Copy(report, b.fwdMgr.HealthReport())
	}
	return report
}

func (b *Txm) runLoop(eb *EthBroadcaster, ec *EthConfirmer, enabledAddresses []common.Address) {
	// eb, ec and keyStates can all be modified by the runloop.
	// This is concurrent-safe because the runloop ensures serial access.
	defer b.wg.Done()
	keysChanged, unsub := b.keyStore.SubscribeToKeyChanges()
	defer unsub()

	close(b.chSubbed)

	ctx, cancel := utils.ContextFromChan(b.chStop)
	defer cancel()

	var stopped bool
	var stopOnce sync.Once

	// execReset is defined as an inline function here because it closes over
	// eb, ec and stopped
	execReset := func(r *reset) {
		// These should always close successfully, since it should be logically
		// impossible to enter this code path with ec/eb in a state other than
		// "Started"
		if err := eb.Close(); err != nil {
			b.logger.Panicw(fmt.Sprintf("Failed to Close EthBroadcaster: %v", err), "err", err)
		}
		if err := ec.Close(); err != nil {
			b.logger.Panicw(fmt.Sprintf("Failed to Close EthConfirmer: %v", err), "err", err)
		}

		if r != nil {
			r.f()
			close(r.done)
		}

<<<<<<< HEAD
		eb = NewEthBroadcaster(b.orm, b.ethClient, b.config, b.keyStore, b.eventBroadcaster, enabledAddresses, b.gasEstimator, b.resumeCallback, b.logger, b.checkerFactory, false)
		ec = NewEthConfirmer(b.orm, b.ethClient, b.config, b.keyStore, enabledAddresses, b.gasEstimator, b.resumeCallback, b.logger)
=======
		eb = NewEthBroadcaster(b.orm, b.ethClient, b.config, b.keyStore, b.eventBroadcaster, keyStates, b.resumeCallback, b.txAttemptBuilder, b.logger, b.checkerFactory, false)
		ec = NewEthConfirmer(b.orm, b.ethClient, b.config, b.keyStore, keyStates, b.resumeCallback, b.txAttemptBuilder, b.logger)
>>>>>>> 3d098930

		var wg sync.WaitGroup
		// two goroutines to handle independent backoff retries starting:
		// - EthBroadcaster
		// - EthConfirmer
		// If chStop is closed, we mark stopped=true so that the main runloop
		// can check and exit early if necessary
		//
		// execReset will not return until either:
		// 1. Both EthBroadcaster and EthConfirmer started successfully
		// 2. chStop was closed (txmgr exit)
		wg.Add(2)
		go func() {
			defer wg.Done()
			// Retry indefinitely on failure
			backoff := utils.NewRedialBackoff()
			for {
				select {
				case <-time.After(backoff.Duration()):
					if err := eb.Start(ctx); err != nil {
						b.logger.Criticalw("Failed to start EthBroadcaster", "err", err)
						b.SvcErrBuffer.Append(err)
						continue
					}
					return
				case <-b.chStop:
					stopOnce.Do(func() { stopped = true })
					return
				}
			}
		}()
		go func() {
			defer wg.Done()
			// Retry indefinitely on failure
			backoff := utils.NewRedialBackoff()
			for {
				select {
				case <-time.After(backoff.Duration()):
					if err := ec.Start(ctx); err != nil {
						b.logger.Criticalw("Failed to start EthConfirmer", "err", err)
						b.SvcErrBuffer.Append(err)
						continue
					}
					return
				case <-b.chStop:
					stopOnce.Do(func() { stopped = true })
					return
				}
			}
		}()

		wg.Wait()
	}

	for {
		select {
		case address := <-b.trigger:
			eb.Trigger(address)
		case head := <-b.chHeads:
			ec.mb.Deliver(head)
		case reset := <-b.reset:
			// This check prevents the weird edge-case where you can select
			// into this block after chStop has already been closed and the
			// previous reset exited early.
			// In this case we do not want to reset again, we would rather go
			// around and hit the stop case.
			if stopped {
				reset.done <- errors.New("Txm was stopped")
				continue
			}
			execReset(&reset)
		case <-b.chStop:
			// close and exit
			//
			// Note that in some cases EthBroadcaster and/or EthConfirmer may
			// be in an Unstarted state here, if execReset exited early.
			//
			// In this case, we don't care about stopping them since they are
			// already "stopped", hence the usage of utils.EnsureClosed.
			if err := utils.EnsureClosed(eb); err != nil {
				b.logger.Panicw(fmt.Sprintf("Failed to Close EthBroadcaster: %v", err), "err", err)
			}
			if err := utils.EnsureClosed(ec); err != nil {
				b.logger.Panicw(fmt.Sprintf("Failed to Close EthConfirmer: %v", err), "err", err)
			}
			return
		case <-keysChanged:
			// This check prevents the weird edge-case where you can select
			// into this block after chStop has already been closed and the
			// previous reset exited early.
			// In this case we do not want to reset again, we would rather go
			// around and hit the stop case.
			if stopped {
				continue
			}
			var err error
			enabledAddresses, err = b.keyStore.EnabledAddressesForChain(&b.chainID)
			if err != nil {
				b.logger.Criticalf("Failed to reload key states after key change")
				b.SvcErrBuffer.Append(err)
				continue
			}
			b.logger.Debugw("Keys changed, reloading", "keyStates", enabledAddresses)

			execReset(nil)
		}
	}
}

// OnNewLongestChain conforms to HeadTrackable
func (b *Txm) OnNewLongestChain(ctx context.Context, head *evmtypes.Head) {
	ok := b.IfStarted(func() {
		if b.reaper != nil {
			b.reaper.SetLatestBlockNum(head.BlockNumber())
		}
		b.txAttemptBuilder.OnNewLongestChain(ctx, head)
		select {
		case b.chHeads <- head:
		case <-ctx.Done():
			b.logger.Errorw("Timed out handling head", "blockNum", head.BlockNumber(), "ctxErr", ctx.Err())
		}
	})
	if !ok {
		b.logger.Debugw("Not started; ignoring head", "head", head, "state", b.State())
	}
}

// Trigger forces the EthBroadcaster to check early for the given address
func (b *Txm) Trigger(addr common.Address) {
	select {
	case b.trigger <- addr:
	default:
	}
}

type NewTx struct {
	FromAddress      common.Address
	ToAddress        common.Address
	EncodedPayload   []byte
	GasLimit         uint32
	Meta             *EthTxMeta
	ForwarderAddress common.Address

	// Pipeline variables - if you aren't calling this from ethtx task within
	// the pipeline, you don't need these variables
	MinConfirmations  null.Uint32
	PipelineTaskRunID *uuid.UUID

	Strategy txmgrtypes.TxStrategy

	// Checker defines the check that should be run before a transaction is submitted on chain.
	Checker TransmitCheckerSpec
}

// CreateEthTransaction inserts a new transaction
func (b *Txm) CreateEthTransaction(newTx NewTx, qs ...pg.QOpt) (etx EthTx, err error) {
	if err = b.checkEnabled(newTx.FromAddress); err != nil {
		return etx, err
	}

	if b.config.EvmUseForwarders() && (newTx.ForwarderAddress != common.Address{}) {
		fwdPayload, fwdErr := b.fwdMgr.ConvertPayload(newTx.ToAddress, newTx.EncodedPayload)
		if fwdErr == nil {
			// Handling meta not set at caller.
			if newTx.Meta != nil {
				newTx.Meta.FwdrDestAddress = &newTx.ToAddress
			} else {
				newTx.Meta = &EthTxMeta{
					FwdrDestAddress: &newTx.ToAddress,
				}
			}
			newTx.ToAddress = newTx.ForwarderAddress
			newTx.EncodedPayload = fwdPayload
		} else {
			b.logger.Errorf("Failed to use forwarder set upstream: %s", fwdErr.Error())
		}
	}

	err = b.orm.CheckEthTxQueueCapacity(newTx.FromAddress, b.config.EvmMaxQueuedTransactions(), b.chainID, qs...)
	if err != nil {
		return etx, errors.Wrap(err, "Txm#CreateEthTransaction")
	}

	etx, err = b.orm.CreateEthTransaction(newTx, b.chainID, qs...)
	return
}

// Calls forwarderMgr to get a proper forwarder for a given EOA.
func (b *Txm) GetForwarderForEOA(eoa common.Address) (forwarder common.Address, err error) {
	if !b.config.EvmUseForwarders() {
		return common.Address{}, errors.Errorf("Forwarding is not enabled, to enable set EVM.Transactions.ForwardersEnabled =true")
	}
	forwarder, err = b.fwdMgr.ForwarderFor(eoa)
	return
}

func (b *Txm) checkEnabled(addr common.Address) error {
	err := b.keyStore.CheckEnabled(addr, &b.chainID)
	return errors.Wrapf(err, "cannot send transaction from %s on chain ID %s", addr.Hex(), b.chainID.String())
}

// SendEther creates a transaction that transfers the given value of ether
func (b *Txm) SendEther(chainID *big.Int, from, to common.Address, value assets.Eth, gasLimit uint32) (etx EthTx, err error) {
	if to == utils.ZeroAddress {
		return etx, errors.New("cannot send ether to zero address")
	}
	etx = EthTx{
		FromAddress:    from,
		ToAddress:      to,
		EncodedPayload: []byte{},
		Value:          value,
		GasLimit:       gasLimit,
		State:          EthTxUnstarted,
		EVMChainID:     *utils.NewBig(chainID),
	}
	query := `INSERT INTO eth_txes (from_address, to_address, encoded_payload, value, gas_limit, state, evm_chain_id, created_at) VALUES (
:from_address, :to_address, :encoded_payload, :value, :gas_limit, :state, :evm_chain_id, NOW()
) RETURNING eth_txes.*`
	err = b.q.GetNamed(query, &etx, etx)
	return etx, errors.Wrap(err, "SendEther failed to insert eth_tx")
}

<<<<<<< HEAD
type ChainKeyStore struct {
	chainID  big.Int
	config   Config
	keystore txmgrtypes.KeyStore[common.Address, *big.Int, gethTypes.Transaction, int64]
}

func NewChainKeyStore(chainID big.Int, config Config, keystore txmgrtypes.KeyStore[common.Address, *big.Int, gethTypes.Transaction, int64]) ChainKeyStore {
	return ChainKeyStore{chainID, config, keystore}
}

func (c *ChainKeyStore) SignTx(address common.Address, tx *gethTypes.Transaction) (common.Hash, []byte, error) {
	signedTx, err := c.keystore.SignTx(address, tx, &c.chainID)
	if err != nil {
		return common.Hash{}, nil, errors.Wrap(err, "SignTx failed")
	}
	rlp := new(bytes.Buffer)
	if err = signedTx.EncodeRLP(rlp); err != nil {
		return common.Hash{}, nil, errors.Wrap(err, "SignTx failed")
	}
	return signedTx.Hash(), rlp.Bytes(), nil
}

=======
>>>>>>> 3d098930
// send broadcasts the transaction to the ethereum network, writes any relevant
// data onto the attempt and returns an error (or nil) depending on the status
func sendTransaction(ctx context.Context, ethClient evmclient.Client, a EthTxAttempt, e EthTx, logger logger.Logger) *evmclient.SendError {
	signedTx, err := a.GetSignedTx()
	if err != nil {
		return evmclient.NewFatalSendError(err)
	}

	err = ethClient.SendTransaction(ctx, signedTx)

	a.EthTx = e // for logging
	logger.Debugw("Sent transaction", "ethTxAttemptID", a.ID, "txHash", a.Hash, "err", err, "meta", e.Meta, "gasLimit", e.GasLimit, "attempt", a)
	sendErr := evmclient.NewSendError(err)
	if sendErr.IsTransactionAlreadyInMempool() {
		logger.Debugw("Transaction already in mempool", "txHash", a.Hash, "nodeErr", sendErr.Error())
		return nil
	}
	return sendErr
}

// sendEmptyTransaction sends a transaction with 0 Eth and an empty payload to the burn address
// May be useful for clearing stuck nonces
func sendEmptyTransaction(
	ctx context.Context,
	ethClient evmclient.Client,
<<<<<<< HEAD
	keyStore txmgrtypes.KeyStore[common.Address, *big.Int, gethTypes.Transaction, int64],
=======
	txAttemptBuilder txmgrtypes.TxAttemptBuilder[*evmtypes.Head, gas.EvmFee, common.Address, common.Hash, EthTx, EthTxAttempt],
>>>>>>> 3d098930
	nonce uint64,
	gasLimit uint32,
	gasPriceWei int64,
	fromAddress common.Address,
) (_ *gethTypes.Transaction, err error) {
	defer utils.WrapIfError(&err, "sendEmptyTransaction failed")

	attempt, err := txAttemptBuilder.NewEmptyTxAttempt(nonce, gasLimit, gas.EvmFee{Legacy: assets.NewWeiI(gasPriceWei)}, fromAddress)
	if err != nil {
		return nil, err
	}

	signedTx, err := attempt.GetSignedTx()
	if err != nil {
		return nil, err
	}

	err = ethClient.SendTransaction(ctx, signedTx)
	return signedTx, err
}

<<<<<<< HEAD
// makes a transaction that sends 0 eth to self
func makeEmptyTransaction(keyStore txmgrtypes.KeyStore[common.Address, *big.Int, gethTypes.Transaction, int64], nonce uint64, gasLimit uint32, gasPriceWei *big.Int, fromAddress common.Address, chainID *big.Int) (*gethTypes.Transaction, error) {
	value := big.NewInt(0)
	payload := []byte{}
	tx := gethTypes.NewTransaction(nonce, fromAddress, value, uint64(gasLimit), gasPriceWei, payload)
	return keyStore.SignTx(fromAddress, tx, chainID)
}

=======
>>>>>>> 3d098930
var _ TxManager = &NullTxManager{}

type NullTxManager struct {
	ErrMsg string
}

func (n *NullTxManager) OnNewLongestChain(context.Context, *evmtypes.Head) {}

// Start does noop for NullTxManager.
func (n *NullTxManager) Start(context.Context) error { return nil }

// Close does noop for NullTxManager.
func (n *NullTxManager) Close() error { return nil }

// Trigger does noop for NullTxManager.
func (n *NullTxManager) Trigger(common.Address) { panic(n.ErrMsg) }
func (n *NullTxManager) CreateEthTransaction(NewTx, ...pg.QOpt) (etx EthTx, err error) {
	return etx, errors.New(n.ErrMsg)
}
func (n *NullTxManager) GetForwarderForEOA(addr common.Address) (fwdr common.Address, err error) {
	return fwdr, err
}
func (n *NullTxManager) Reset(f func(), addr common.Address, abandon bool) error {
	return nil
}

// SendEther does nothing, null functionality
func (n *NullTxManager) SendEther(chainID *big.Int, from, to common.Address, value assets.Eth, gasLimit uint32) (etx EthTx, err error) {
	return etx, errors.New(n.ErrMsg)
}
func (n *NullTxManager) Ready() error                             { return nil }
func (n *NullTxManager) Name() string                             { return "NullTxManager" }
func (n *NullTxManager) HealthReport() map[string]error           { return map[string]error{} }
func (n *NullTxManager) RegisterResumeCallback(fn ResumeCallback) {}<|MERGE_RESOLUTION|>--- conflicted
+++ resolved
@@ -48,19 +48,6 @@
 	TriggerFallbackDBPollInterval() time.Duration
 }
 
-<<<<<<< HEAD
-=======
-// KeyStore encompasses the subset of keystore used by txmgr
-type KeyStore interface {
-	CheckEnabled(address common.Address, chainID *big.Int) error
-	EnabledKeysForChain(chainID *big.Int) (keys []ethkey.KeyV2, err error)
-	GetNextNonce(address common.Address, chainID *big.Int, qopts ...pg.QOpt) (int64, error)
-	GetStatesForChain(chainID *big.Int) ([]ethkey.State, error)
-	IncrementNextNonce(address common.Address, chainID *big.Int, currentNonce int64, qopts ...pg.QOpt) error
-	SubscribeToKeyChanges() (ch chan struct{}, unsub func())
-}
-
->>>>>>> 3d098930
 // For more information about the Txm architecture, see the design doc:
 // https://www.notion.so/chainlink/Txm-Architecture-Overview-9dc62450cd7a443ba9e7dceffa1a8d6b
 
@@ -128,12 +115,7 @@
 }
 
 // NewTxm creates a new Txm with the given configuration.
-<<<<<<< HEAD
 func NewTxm(db *sqlx.DB, ethClient evmclient.Client, cfg Config, keyStore txmgrtypes.KeyStore[common.Address, *big.Int, gethTypes.Transaction, int64], eventBroadcaster pg.EventBroadcaster, lggr logger.Logger, checkerFactory TransmitCheckerFactory,
-	estimator txmgrtypes.FeeEstimator[*evmtypes.Head, gas.EvmFee, *assets.Wei, common.Hash],
-=======
-func NewTxm(db *sqlx.DB, ethClient evmclient.Client, cfg Config, keyStore KeyStore, eventBroadcaster pg.EventBroadcaster, lggr logger.Logger, checkerFactory TransmitCheckerFactory,
->>>>>>> 3d098930
 	fwdMgr txmgrtypes.ForwarderManager[common.Address],
 	txAttemptBuilder txmgrtypes.TxAttemptBuilder[*evmtypes.Head, gas.EvmFee, common.Address, common.Hash, EthTx, EthTxAttempt],
 ) *Txm {
@@ -188,13 +170,8 @@
 		}
 
 		var ms services.MultiStart
-<<<<<<< HEAD
-		b.ethBroadcaster = NewEthBroadcaster(b.orm, b.ethClient, b.config, b.keyStore, b.eventBroadcaster, enabledAddresses, b.gasEstimator, b.resumeCallback, b.logger, b.checkerFactory, b.config.EvmNonceAutoSync())
-		b.ethConfirmer = NewEthConfirmer(b.orm, b.ethClient, b.config, b.keyStore, enabledAddresses, b.gasEstimator, b.resumeCallback, b.logger)
-=======
-		b.ethBroadcaster = NewEthBroadcaster(b.orm, b.ethClient, b.config, b.keyStore, b.eventBroadcaster, keyStates, b.resumeCallback, b.txAttemptBuilder, b.logger, b.checkerFactory, b.config.EvmNonceAutoSync())
-		b.ethConfirmer = NewEthConfirmer(b.orm, b.ethClient, b.config, b.keyStore, keyStates, b.resumeCallback, b.txAttemptBuilder, b.logger)
->>>>>>> 3d098930
+		b.ethBroadcaster = NewEthBroadcaster(b.orm, b.ethClient, b.config, b.keyStore, b.eventBroadcaster, enabledAddresses, b.resumeCallback, b.txAttemptBuilder, b.logger, b.checkerFactory, b.config.EvmNonceAutoSync())
+		b.ethConfirmer = NewEthConfirmer(b.orm, b.ethClient, b.config, b.keyStore, enabledAddresses, b.resumeCallback, b.txAttemptBuilder, b.logger)
 		if err = ms.Start(ctx, b.ethBroadcaster); err != nil {
 			return errors.Wrap(err, "Txm: EthBroadcaster failed to start")
 		}
@@ -336,13 +313,8 @@
 			close(r.done)
 		}
 
-<<<<<<< HEAD
-		eb = NewEthBroadcaster(b.orm, b.ethClient, b.config, b.keyStore, b.eventBroadcaster, enabledAddresses, b.gasEstimator, b.resumeCallback, b.logger, b.checkerFactory, false)
-		ec = NewEthConfirmer(b.orm, b.ethClient, b.config, b.keyStore, enabledAddresses, b.gasEstimator, b.resumeCallback, b.logger)
-=======
-		eb = NewEthBroadcaster(b.orm, b.ethClient, b.config, b.keyStore, b.eventBroadcaster, keyStates, b.resumeCallback, b.txAttemptBuilder, b.logger, b.checkerFactory, false)
-		ec = NewEthConfirmer(b.orm, b.ethClient, b.config, b.keyStore, keyStates, b.resumeCallback, b.txAttemptBuilder, b.logger)
->>>>>>> 3d098930
+		eb = NewEthBroadcaster(b.orm, b.ethClient, b.config, b.keyStore, b.eventBroadcaster, enabledAddresses, b.resumeCallback, b.txAttemptBuilder, b.logger, b.checkerFactory, false)
+		ec = NewEthConfirmer(b.orm, b.ethClient, b.config, b.keyStore, enabledAddresses, b.resumeCallback, b.txAttemptBuilder, b.logger)
 
 		var wg sync.WaitGroup
 		// two goroutines to handle independent backoff retries starting:
@@ -565,31 +537,6 @@
 	return etx, errors.Wrap(err, "SendEther failed to insert eth_tx")
 }
 
-<<<<<<< HEAD
-type ChainKeyStore struct {
-	chainID  big.Int
-	config   Config
-	keystore txmgrtypes.KeyStore[common.Address, *big.Int, gethTypes.Transaction, int64]
-}
-
-func NewChainKeyStore(chainID big.Int, config Config, keystore txmgrtypes.KeyStore[common.Address, *big.Int, gethTypes.Transaction, int64]) ChainKeyStore {
-	return ChainKeyStore{chainID, config, keystore}
-}
-
-func (c *ChainKeyStore) SignTx(address common.Address, tx *gethTypes.Transaction) (common.Hash, []byte, error) {
-	signedTx, err := c.keystore.SignTx(address, tx, &c.chainID)
-	if err != nil {
-		return common.Hash{}, nil, errors.Wrap(err, "SignTx failed")
-	}
-	rlp := new(bytes.Buffer)
-	if err = signedTx.EncodeRLP(rlp); err != nil {
-		return common.Hash{}, nil, errors.Wrap(err, "SignTx failed")
-	}
-	return signedTx.Hash(), rlp.Bytes(), nil
-}
-
-=======
->>>>>>> 3d098930
 // send broadcasts the transaction to the ethereum network, writes any relevant
 // data onto the attempt and returns an error (or nil) depending on the status
 func sendTransaction(ctx context.Context, ethClient evmclient.Client, a EthTxAttempt, e EthTx, logger logger.Logger) *evmclient.SendError {
@@ -615,11 +562,7 @@
 func sendEmptyTransaction(
 	ctx context.Context,
 	ethClient evmclient.Client,
-<<<<<<< HEAD
-	keyStore txmgrtypes.KeyStore[common.Address, *big.Int, gethTypes.Transaction, int64],
-=======
 	txAttemptBuilder txmgrtypes.TxAttemptBuilder[*evmtypes.Head, gas.EvmFee, common.Address, common.Hash, EthTx, EthTxAttempt],
->>>>>>> 3d098930
 	nonce uint64,
 	gasLimit uint32,
 	gasPriceWei int64,
@@ -641,17 +584,6 @@
 	return signedTx, err
 }
 
-<<<<<<< HEAD
-// makes a transaction that sends 0 eth to self
-func makeEmptyTransaction(keyStore txmgrtypes.KeyStore[common.Address, *big.Int, gethTypes.Transaction, int64], nonce uint64, gasLimit uint32, gasPriceWei *big.Int, fromAddress common.Address, chainID *big.Int) (*gethTypes.Transaction, error) {
-	value := big.NewInt(0)
-	payload := []byte{}
-	tx := gethTypes.NewTransaction(nonce, fromAddress, value, uint64(gasLimit), gasPriceWei, payload)
-	return keyStore.SignTx(fromAddress, tx, chainID)
-}
-
-=======
->>>>>>> 3d098930
 var _ TxManager = &NullTxManager{}
 
 type NullTxManager struct {
