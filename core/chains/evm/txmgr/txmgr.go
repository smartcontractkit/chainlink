package txmgr

import (
	"context"
	"fmt"
	"math/big"
	"sync"
	"time"

	"github.com/ethereum/go-ethereum/common"
	"github.com/google/uuid"
	"github.com/pkg/errors"
	"github.com/smartcontractkit/sqlx"
	"golang.org/x/exp/maps"

	txmgrtypes "github.com/smartcontractkit/chainlink/v2/common/txmgr/types"
	commontypes "github.com/smartcontractkit/chainlink/v2/common/types"
	"github.com/smartcontractkit/chainlink/v2/core/assets"
	evmclient "github.com/smartcontractkit/chainlink/v2/core/chains/evm/client"
	evmtypes "github.com/smartcontractkit/chainlink/v2/core/chains/evm/types"
	"github.com/smartcontractkit/chainlink/v2/core/logger"
	"github.com/smartcontractkit/chainlink/v2/core/services"
	"github.com/smartcontractkit/chainlink/v2/core/services/pg"
	"github.com/smartcontractkit/chainlink/v2/core/utils"
)

// For more information about the Txm architecture, see the design doc:
// https://www.notion.so/chainlink/Txm-Architecture-Overview-9dc62450cd7a443ba9e7dceffa1a8d6b

// ResumeCallback is assumed to be idempotent
type ResumeCallback func(id uuid.UUID, result interface{}, err error) error

// TxManager is the main component of the transaction manager.
// It is also the interface to external callers.
//
//go:generate mockery --quiet --recursive --name TxManager --output ./mocks/ --case=underscore --structname TxManager --filename tx_manager.go
type TxManager[
	CHAIN_ID txmgrtypes.ID,
<<<<<<< HEAD
	HEAD txmgrtypes.Head,
	ADDR types.Hashable,
	TX_HASH types.Hashable,
	BLOCK_HASH types.Hashable,
	R txmgrtypes.ChainReceipt[TX_HASH, BLOCK_HASH],
=======
	HEAD commontypes.Head[TX_HASH],
	ADDR commontypes.Hashable,
	TX_HASH commontypes.Hashable,
	BLOCK_HASH commontypes.Hashable,
	R txmgrtypes.ChainReceipt[TX_HASH],
>>>>>>> 4c35f3fa
	FEE txmgrtypes.Fee,
	ADD any,
] interface {
	txmgrtypes.HeadTrackable[HEAD, TX_HASH]
	services.ServiceCtx
	Trigger(addr ADDR)
	CreateEthTransaction(newTx txmgrtypes.NewTx[ADDR, TX_HASH], qopts ...pg.QOpt) (etx txmgrtypes.Tx[CHAIN_ID, ADDR, TX_HASH, BLOCK_HASH, R, FEE, ADD], err error)
	GetForwarderForEOA(eoa ADDR) (forwarder ADDR, err error)
	RegisterResumeCallback(fn ResumeCallback)
	SendEther(chainID *big.Int, from, to ADDR, value assets.Eth, gasLimit uint32) (etx txmgrtypes.Tx[CHAIN_ID, ADDR, TX_HASH, BLOCK_HASH, R, FEE, ADD], err error)
	Reset(f func(), addr ADDR, abandon bool) error
}

type reset struct {
	// f is the function to execute between stopping/starting the
	// EthBroadcaster and EthConfirmer
	f func()
	// done is either closed after running f, or returns error if f could not
	// be run for some reason
	done chan error
}

type Txm[
	CHAIN_ID txmgrtypes.ID,
<<<<<<< HEAD
	HEAD txmgrtypes.Head,
	ADDR types.Hashable,
	TX_HASH types.Hashable,
	BLOCK_HASH types.Hashable,
	R txmgrtypes.ChainReceipt[TX_HASH, BLOCK_HASH],
=======
	HEAD commontypes.Head[TX_HASH],
	ADDR commontypes.Hashable,
	TX_HASH commontypes.Hashable,
	BLOCK_HASH commontypes.Hashable,
	R txmgrtypes.ChainReceipt[TX_HASH],
>>>>>>> 4c35f3fa
	SEQ txmgrtypes.Sequence,
	FEE txmgrtypes.Fee,
	ADD any,
] struct {
	utils.StartStopOnce
	logger           logger.Logger
	txStore          txmgrtypes.TxStore[ADDR, CHAIN_ID, TX_HASH, BLOCK_HASH, R, SEQ, FEE, ADD]
	db               *sqlx.DB
	q                pg.Q
	config           EvmTxmConfig
	keyStore         txmgrtypes.KeyStore[ADDR, CHAIN_ID, SEQ]
	eventBroadcaster pg.EventBroadcaster
	chainID          CHAIN_ID
	checkerFactory   TransmitCheckerFactory[CHAIN_ID, ADDR, TX_HASH, BLOCK_HASH, R, FEE, ADD]

	chHeads        chan HEAD
	trigger        chan ADDR
	reset          chan reset
	resumeCallback ResumeCallback

	chStop   chan struct{}
	chSubbed chan struct{}
	wg       sync.WaitGroup

	reaper           *Reaper[CHAIN_ID]
	ethResender      *EthResender[CHAIN_ID, HEAD, ADDR, TX_HASH, BLOCK_HASH, SEQ, FEE, R, ADD]
	ethBroadcaster   *EthBroadcaster[CHAIN_ID, HEAD, ADDR, TX_HASH, BLOCK_HASH, R, SEQ, FEE, ADD]
	ethConfirmer     *EthConfirmer[CHAIN_ID, HEAD, ADDR, TX_HASH, BLOCK_HASH, R, SEQ, FEE, ADD]
	fwdMgr           txmgrtypes.ForwarderManager[ADDR]
	txAttemptBuilder txmgrtypes.TxAttemptBuilder[CHAIN_ID, HEAD, ADDR, TX_HASH, BLOCK_HASH, R, SEQ, FEE, ADD]
	nonceSyncer      NonceSyncer[ADDR, TX_HASH, BLOCK_HASH]
}

func (b *Txm[CHAIN_ID, HEAD, ADDR, TX_HASH, BLOCK_HASH, R, SEQ, FEE, ADD]) RegisterResumeCallback(fn ResumeCallback) {
	b.resumeCallback = fn
	b.ethBroadcaster.SetResumeCallback(fn)
	b.ethConfirmer.SetResumeCallback(fn)
}

// NewTxm creates a new Txm with the given configuration.
func NewTxm(
	db *sqlx.DB,
	ethClient evmclient.Client,
	cfg EvmTxmConfig,
	keyStore EvmKeyStore,
	eventBroadcaster pg.EventBroadcaster,
	lggr logger.Logger,
	checkerFactory EvmTransmitCheckerFactory,
	fwdMgr EvmFwdMgr,
	txAttemptBuilder EvmTxAttemptBuilder,
	txStore EvmTxStore,
	nonceSyncer EvmNonceSyncer,
	ethBroadcaster *EvmBroadcaster,
	ethConfirmer *EvmConfirmer,
	ethResender *EvmResender,
	q pg.Q,
) *EvmTxm {
	b := EvmTxm{
		StartStopOnce:    utils.StartStopOnce{},
		logger:           lggr,
		txStore:          txStore,
		db:               db,
		q:                q,
		config:           cfg,
		keyStore:         keyStore,
		eventBroadcaster: eventBroadcaster,
		chainID:          ethClient.ConfiguredChainID(),
		checkerFactory:   checkerFactory,
		chHeads:          make(chan *evmtypes.Head),
		trigger:          make(chan common.Address),
		chStop:           make(chan struct{}),
		chSubbed:         make(chan struct{}),
		reset:            make(chan reset),
		fwdMgr:           fwdMgr,
		txAttemptBuilder: txAttemptBuilder,
		nonceSyncer:      nonceSyncer,
		ethBroadcaster:   ethBroadcaster,
		ethConfirmer:     ethConfirmer,
		ethResender:      ethResender,
	}

	if cfg.TxResendAfterThreshold() <= 0 {
		b.logger.Info("EthResender: Disabled")
	}
	if cfg.TxReaperThreshold() > 0 && cfg.TxReaperInterval() > 0 {
		b.reaper = NewEvmReaper(lggr, b.txStore, cfg, ethClient.ConfiguredChainID())
	} else {
		b.logger.Info("EthTxReaper: Disabled")
	}

	return &b
}

// Start starts Txm service.
// The provided context can be used to terminate Start sequence.
func (b *Txm[CHAIN_ID, HEAD, ADDR, TX_HASH, BLOCK_HASH, R, SEQ, FEE, ADD]) Start(ctx context.Context) (merr error) {
	return b.StartOnce("Txm", func() error {
		var ms services.MultiStart
		if err := ms.Start(ctx, b.ethBroadcaster); err != nil {
			return errors.Wrap(err, "Txm: EthBroadcaster failed to start")
		}
		if err := ms.Start(ctx, b.ethConfirmer); err != nil {
			return errors.Wrap(err, "Txm: EthConfirmer failed to start")
		}

		if err := ms.Start(ctx, b.txAttemptBuilder); err != nil {
			return errors.Wrap(err, "Txm: Estimator failed to start")
		}

		b.wg.Add(1)
		go b.runLoop()
		<-b.chSubbed

		if b.reaper != nil {
			b.reaper.Start()
		}

		if b.ethResender != nil {
			b.ethResender.Start()
		}

		if b.fwdMgr != nil {
			if err := ms.Start(ctx, b.fwdMgr); err != nil {
				return errors.Wrap(err, "Txm: EVMForwarderManager failed to start")
			}
		}

		return nil
	})
}

// Reset stops EthBroadcaster/EthConfirmer, executes callback, then starts them
// again
func (b *Txm[CHAIN_ID, HEAD, ADDR, TX_HASH, BLOCK_HASH, R, SEQ, FEE, ADD]) Reset(callback func(), addr ADDR, abandon bool) (err error) {
	ok := b.IfStarted(func() {
		done := make(chan error)
		f := func() {
			callback()
			if abandon {
				err = b.abandon(addr)
			}
		}

		b.reset <- reset{f, done}
		err = <-done
	})
	if !ok {
		return errors.New("not started")
	}
	return err
}

// abandon, scoped to the key of this txm:
// - marks all pending and inflight transactions fatally errored (note: at this point all transactions are either confirmed or fatally errored)
// this must not be run while EthBroadcaster or EthConfirmer are running
func (b *Txm[CHAIN_ID, HEAD, ADDR, TX_HASH, BLOCK_HASH, R, SEQ, FEE, ADD]) abandon(addr ADDR) (err error) {
	err = b.txStore.Abandon(b.chainID, addr)
	return errors.Wrapf(err, "abandon failed to update eth_txes for key %s", addr.String())
}

func (b *Txm[CHAIN_ID, HEAD, ADDR, TX_HASH, BLOCK_HASH, R, SEQ, FEE, ADD]) Close() (merr error) {
	return b.StopOnce("Txm", func() error {
		close(b.chStop)

		b.txStore.Close()

		if b.reaper != nil {
			b.reaper.Stop()
		}
		if b.ethResender != nil {
			b.ethResender.Stop()
		}
		if b.fwdMgr != nil {
			if err := b.fwdMgr.Close(); err != nil {
				return errors.Wrap(err, "Txm: failed to stop EVMForwarderManager")
			}
		}

		b.wg.Wait()

		b.txAttemptBuilder.Close()

		return nil
	})
}

func (b *Txm[CHAIN_ID, HEAD, ADDR, TX_HASH, BLOCK_HASH, R, SEQ, FEE, ADD]) Name() string {
	return b.logger.Name()
}

func (b *Txm[CHAIN_ID, HEAD, ADDR, TX_HASH, BLOCK_HASH, R, SEQ, FEE, ADD]) HealthReport() map[string]error {
	report := map[string]error{b.Name(): b.StartStopOnce.Healthy()}

	// only query if txm started properly
	b.IfStarted(func() {
		maps.Copy(report, b.ethBroadcaster.HealthReport())
		maps.Copy(report, b.ethConfirmer.HealthReport())
		maps.Copy(report, b.txAttemptBuilder.HealthReport())
	})

	if b.config.UseForwarders() {
		maps.Copy(report, b.fwdMgr.HealthReport())
	}
	return report
}

func (b *Txm[CHAIN_ID, HEAD, ADDR, TX_HASH, BLOCK_HASH, R, SEQ, FEE, ADD]) runLoop() {
	// eb, ec and keyStates can all be modified by the runloop.
	// This is concurrent-safe because the runloop ensures serial access.
	defer b.wg.Done()
	keysChanged, unsub := b.keyStore.SubscribeToKeyChanges()
	defer unsub()

	close(b.chSubbed)

	var stopped bool
	var stopOnce sync.Once

	// execReset is defined as an inline function here because it closes over
	// eb, ec and stopped
	execReset := func(r *reset) {
		// These should always close successfully, since it should be logically
		// impossible to enter this code path with ec/eb in a state other than
		// "Started"
		if err := b.ethBroadcaster.closeInternal(); err != nil {
			b.logger.Panicw(fmt.Sprintf("Failed to Close EthBroadcaster: %v", err), "err", err)
		}
		if err := b.ethConfirmer.closeInternal(); err != nil {
			b.logger.Panicw(fmt.Sprintf("Failed to Close EthConfirmer: %v", err), "err", err)
		}
		if r != nil {
			r.f()
			close(r.done)
		}
		var wg sync.WaitGroup
		// two goroutines to handle independent backoff retries starting:
		// - EthBroadcaster
		// - EthConfirmer
		// If chStop is closed, we mark stopped=true so that the main runloop
		// can check and exit early if necessary
		//
		// execReset will not return until either:
		// 1. Both EthBroadcaster and EthConfirmer started successfully
		// 2. chStop was closed (txmgr exit)
		wg.Add(2)
		go func() {
			defer wg.Done()
			// Retry indefinitely on failure
			backoff := utils.NewRedialBackoff()
			for {
				select {
				case <-time.After(backoff.Duration()):
					if err := b.ethBroadcaster.startInternal(); err != nil {
						b.logger.Criticalw("Failed to start EthBroadcaster", "err", err)
						b.SvcErrBuffer.Append(err)
						continue
					}
					return
				case <-b.chStop:
					stopOnce.Do(func() { stopped = true })
					return
				}
			}
		}()
		go func() {
			defer wg.Done()
			// Retry indefinitely on failure
			backoff := utils.NewRedialBackoff()
			for {
				select {
				case <-time.After(backoff.Duration()):
					if err := b.ethConfirmer.startInternal(); err != nil {
						b.logger.Criticalw("Failed to start EthConfirmer", "err", err)
						b.SvcErrBuffer.Append(err)
						continue
					}
					return
				case <-b.chStop:
					stopOnce.Do(func() { stopped = true })
					return
				}
			}
		}()

		wg.Wait()
	}

	for {
		select {
		case address := <-b.trigger:
			b.ethBroadcaster.Trigger(address)
		case head := <-b.chHeads:
			b.ethConfirmer.mb.Deliver(head)
		case reset := <-b.reset:
			// This check prevents the weird edge-case where you can select
			// into this block after chStop has already been closed and the
			// previous reset exited early.
			// In this case we do not want to reset again, we would rather go
			// around and hit the stop case.
			if stopped {
				reset.done <- errors.New("Txm was stopped")
				continue
			}
			execReset(&reset)
		case <-b.chStop:
			// close and exit
			//
			// Note that in some cases EthBroadcaster and/or EthConfirmer may
			// be in an Unstarted state here, if execReset exited early.
			//
			// In this case, we don't care about stopping them since they are
			// already "stopped", hence the usage of utils.EnsureClosed.
			if err := utils.EnsureClosed(b.ethBroadcaster); err != nil {
				b.logger.Panicw(fmt.Sprintf("Failed to Close EthBroadcaster: %v", err), "err", err)
			}
			if err := utils.EnsureClosed(b.ethConfirmer); err != nil {
				b.logger.Panicw(fmt.Sprintf("Failed to Close EthConfirmer: %v", err), "err", err)
			}
			return
		case <-keysChanged:
			// This check prevents the weird edge-case where you can select
			// into this block after chStop has already been closed and the
			// previous reset exited early.
			// In this case we do not want to reset again, we would rather go
			// around and hit the stop case.
			if stopped {
				continue
			}
			enabledAddresses, err := b.keyStore.EnabledAddressesForChain(b.chainID)
			if err != nil {
				b.logger.Criticalf("Failed to reload key states after key change")
				b.SvcErrBuffer.Append(err)
				continue
			}
			b.logger.Debugw("Keys changed, reloading", "enabledAddresses", enabledAddresses)

			execReset(nil)
		}
	}
}

// OnNewLongestChain conforms to HeadTrackable
func (b *Txm[CHAIN_ID, HEAD, ADDR, TX_HASH, BLOCK_HASH, R, SEQ, FEE, ADD]) OnNewLongestChain(ctx context.Context, head HEAD) {
	ok := b.IfStarted(func() {
		if b.reaper != nil {
			b.reaper.SetLatestBlockNum(head.BlockNumber())
		}
		b.txAttemptBuilder.OnNewLongestChain(ctx, head)
		select {
		case b.chHeads <- head:
		case <-ctx.Done():
			b.logger.Errorw("Timed out handling head", "blockNum", head.BlockNumber(), "ctxErr", ctx.Err())
		}
	})
	if !ok {
		b.logger.Debugw("Not started; ignoring head", "head", head, "state", b.State())
	}
}

// Trigger forces the EthBroadcaster to check early for the given address
func (b *Txm[CHAIN_ID, HEAD, ADDR, TX_HASH, BLOCK_HASH, R, SEQ, FEE, ADD]) Trigger(addr ADDR) {
	select {
	case b.trigger <- addr:
	default:
	}
}

// CreateEthTransaction inserts a new transaction
func (b *Txm[CHAIN_ID, HEAD, ADDR, TX_HASH, BLOCK_HASH, R, SEQ, FEE, ADD]) CreateEthTransaction(newTx txmgrtypes.NewTx[ADDR, TX_HASH], qs ...pg.QOpt) (tx txmgrtypes.Tx[CHAIN_ID, ADDR, TX_HASH, BLOCK_HASH, R, FEE, ADD], err error) {
	if err = b.checkEnabled(newTx.FromAddress); err != nil {
		return tx, err
	}

	if b.config.UseForwarders() && (!utils.IsZero(newTx.ForwarderAddress)) {
		fwdPayload, fwdErr := b.fwdMgr.ConvertPayload(newTx.ToAddress, newTx.EncodedPayload)
		if fwdErr == nil {
			// Handling meta not set at caller.
			if newTx.Meta != nil {
				newTx.Meta.FwdrDestAddress = &newTx.ToAddress
			} else {
				newTx.Meta = &txmgrtypes.TxMeta[ADDR, TX_HASH]{
					FwdrDestAddress: &newTx.ToAddress,
				}
			}
			newTx.ToAddress = newTx.ForwarderAddress
			newTx.EncodedPayload = fwdPayload
		} else {
			b.logger.Errorf("Failed to use forwarder set upstream: %s", fwdErr.Error())
		}
	}

	err = b.txStore.CheckEthTxQueueCapacity(newTx.FromAddress, b.config.MaxQueuedTransactions(), b.chainID, qs...)
	if err != nil {
		return tx, errors.Wrap(err, "Txm#CreateEthTransaction")
	}

	tx, err = b.txStore.CreateEthTransaction(newTx, b.chainID, qs...)
	return
}

// Calls forwarderMgr to get a proper forwarder for a given EOA.
func (b *Txm[CHAIN_ID, HEAD, ADDR, TX_HASH, BLOCK_HASH, R, SEQ, FEE, ADD]) GetForwarderForEOA(eoa ADDR) (forwarder ADDR, err error) {
	if !b.config.UseForwarders() {
		return forwarder, errors.Errorf("Forwarding is not enabled, to enable set EVM.Transactions.ForwardersEnabled =true")
	}
	forwarder, err = b.fwdMgr.ForwarderFor(eoa)
	return
}

func (b *Txm[CHAIN_ID, HEAD, ADDR, TX_HASH, BLOCK_HASH, R, SEQ, FEE, ADD]) checkEnabled(addr ADDR) error {
	err := b.keyStore.CheckEnabled(addr, b.chainID)
	return errors.Wrapf(err, "cannot send transaction from %s on chain ID %s", addr, b.chainID.String())
}

// SendEther creates a transaction that transfers the given value of ether
func (b *Txm[CHAIN_ID, HEAD, ADDR, TX_HASH, BLOCK_HASH, R, SEQ, FEE, ADD]) SendEther(chainID CHAIN_ID, from, to ADDR, value assets.Eth, gasLimit uint32) (etx txmgrtypes.Tx[CHAIN_ID, ADDR, TX_HASH, BLOCK_HASH, R, FEE, ADD], err error) {
	// TODO: Remove this hard-coding on evm package
	if utils.IsZero(to) {
		return etx, errors.New("cannot send ether to zero address")
	}
	etx = txmgrtypes.Tx[CHAIN_ID, ADDR, TX_HASH, BLOCK_HASH, R, FEE, ADD]{
		FromAddress:    from,
		ToAddress:      to,
		EncodedPayload: []byte{},
		Value:          *value.ToInt(),
		FeeLimit:       gasLimit,
		State:          EthTxUnstarted,
		ChainID:        chainID,
	}
	err = b.txStore.InsertEthTx(&etx)
	return etx, errors.Wrap(err, "SendEther failed to insert eth_tx")
}

<<<<<<< HEAD
type NullTxManager[
	CHAIN_ID txmgrtypes.ID,
	HEAD txmgrtypes.Head,
	ADDR types.Hashable,
	TX_HASH, BLOCK_HASH types.Hashable,
	R txmgrtypes.ChainReceipt[TX_HASH, BLOCK_HASH],
=======
// send broadcasts the transaction to the ethereum network, writes any relevant
// data onto the attempt and returns an error (or nil) depending on the status
func sendTransaction[
	CHAIN_ID txmgrtypes.ID,
	ADDR commontypes.Hashable,
	TX_HASH, BLOCK_HASH commontypes.Hashable,
	R txmgrtypes.ChainReceipt[TX_HASH],
	FEE txmgrtypes.Fee,
	ADD any,
](ctx context.Context, ethClient evmclient.Client, a txmgrtypes.TxAttempt[CHAIN_ID, ADDR, TX_HASH, BLOCK_HASH, R, FEE, ADD], e txmgrtypes.Tx[CHAIN_ID, ADDR, TX_HASH, BLOCK_HASH, R, FEE, ADD], logger logger.Logger) *evmclient.SendError {
	signedTx, err := GetGethSignedTx(a.SignedRawTx)
	if err != nil {
		return evmclient.NewFatalSendError(err)
	}

	err = ethClient.SendTransaction(ctx, signedTx)

	a.Tx = e // for logging
	logger.Debugw("Sent transaction", "ethTxAttemptID", a.ID, "txHash", a.Hash, "err", err, "meta", e.Meta, "feeLimit", e.FeeLimit, "attempt", a)
	sendErr := evmclient.NewSendError(err)
	if sendErr.IsTransactionAlreadyInMempool() {
		logger.Debugw("Transaction already in mempool", "txHash", a.Hash, "nodeErr", sendErr.Error())
		return nil
	}
	return sendErr
}

// sendEmptyTransaction sends a transaction with 0 Eth and an empty payload to the burn address
// May be useful for clearing stuck nonces
func sendEmptyTransaction[
	CHAIN_ID txmgrtypes.ID,
	HEAD commontypes.Head[TX_HASH],
	ADDR commontypes.Hashable,
	TX_HASH, BLOCK_HASH commontypes.Hashable,
	SEQ txmgrtypes.Sequence,
	R txmgrtypes.ChainReceipt[TX_HASH],
	FEE txmgrtypes.Fee,
	ADD any,
](
	ctx context.Context,
	ethClient evmclient.Client,
	txAttemptBuilder txmgrtypes.TxAttemptBuilder[HEAD, FEE, ADDR, TX_HASH, txmgrtypes.Tx[CHAIN_ID, ADDR, TX_HASH, BLOCK_HASH, R, FEE, ADD], txmgrtypes.TxAttempt[CHAIN_ID, ADDR, TX_HASH, BLOCK_HASH, R, FEE, ADD], SEQ],
	seq SEQ,
	gasLimit uint32,
	fee FEE,
	fromAddress ADDR,
) (_ *gethTypes.Transaction, err error) {
	defer utils.WrapIfError(&err, "sendEmptyTransaction failed")

	attempt, err := txAttemptBuilder.NewEmptyTxAttempt(seq, gasLimit, fee, fromAddress)
	if err != nil {
		return nil, err
	}

	signedTx, err := GetGethSignedTx(attempt.SignedRawTx)
	if err != nil {
		return nil, err
	}

	err = ethClient.SendTransaction(ctx, signedTx)
	return signedTx, err
}

type NullTxManager[
	CHAIN_ID txmgrtypes.ID,
	HEAD commontypes.Head[TX_HASH],
	ADDR commontypes.Hashable,
	TX_HASH, BLOCK_HASH commontypes.Hashable,
	R txmgrtypes.ChainReceipt[TX_HASH],
>>>>>>> 4c35f3fa
	FEE txmgrtypes.Fee,
	ADD any,
] struct {
	ErrMsg string
}

func (n *NullTxManager[CHAIN_ID, HEAD, ADDR, TX_HASH, BLOCK_HASH, R, FEE, ADD]) OnNewLongestChain(context.Context, *evmtypes.Head) {
}

// Start does noop for NullTxManager.
func (n *NullTxManager[CHAIN_ID, HEAD, ADDR, TX_HASH, BLOCK_HASH, R, FEE, ADD]) Start(context.Context) error {
	return nil
}

// Close does noop for NullTxManager.
func (n *NullTxManager[CHAIN_ID, HEAD, ADDR, TX_HASH, BLOCK_HASH, R, FEE, ADD]) Close() error {
	return nil
}

// Trigger does noop for NullTxManager.
func (n *NullTxManager[CHAIN_ID, HEAD, ADDR, TX_HASH, BLOCK_HASH, R, FEE, ADD]) Trigger(ADDR) {
	panic(n.ErrMsg)
}
func (n *NullTxManager[CHAIN_ID, HEAD, ADDR, TX_HASH, BLOCK_HASH, R, FEE, ADD]) CreateEthTransaction(txmgrtypes.NewTx[ADDR, TX_HASH], ...pg.QOpt) (etx txmgrtypes.Tx[CHAIN_ID, ADDR, TX_HASH, BLOCK_HASH, R, FEE, ADD], err error) {
	return etx, errors.New(n.ErrMsg)
}
func (n *NullTxManager[CHAIN_ID, HEAD, ADDR, TX_HASH, BLOCK_HASH, R, FEE, ADD]) GetForwarderForEOA(addr ADDR) (fwdr ADDR, err error) {
	return fwdr, err
}
func (n *NullTxManager[CHAIN_ID, HEAD, ADDR, TX_HASH, BLOCK_HASH, R, FEE, ADD]) Reset(f func(), addr ADDR, abandon bool) error {
	return nil
}

// SendEther does nothing, null functionality
func (n *NullTxManager[CHAIN_ID, HEAD, ADDR, TX_HASH, BLOCK_HASH, R, FEE, ADD]) SendEther(chainID *big.Int, from, to ADDR, value assets.Eth, gasLimit uint32) (etx txmgrtypes.Tx[CHAIN_ID, ADDR, TX_HASH, BLOCK_HASH, R, FEE, ADD], err error) {
	return etx, errors.New(n.ErrMsg)
}

func (n *NullTxManager[CHAIN_ID, HEAD, ADDR, TX_HASH, BLOCK_HASH, R, FEE, ADD]) Ready() error {
	return nil
}
func (n *NullTxManager[CHAIN_ID, HEAD, ADDR, TX_HASH, BLOCK_HASH, R, FEE, ADD]) Name() string {
	return "NullTxManager"
}
func (n *NullTxManager[CHAIN_ID, HEAD, ADDR, TX_HASH, BLOCK_HASH, R, FEE, ADD]) HealthReport() map[string]error {
	return map[string]error{}
}
func (n *NullTxManager[CHAIN_ID, HEAD, ADDR, TX_HASH, BLOCK_HASH, R, FEE, ADD]) RegisterResumeCallback(fn ResumeCallback) {
}<|MERGE_RESOLUTION|>--- conflicted
+++ resolved
@@ -36,19 +36,11 @@
 //go:generate mockery --quiet --recursive --name TxManager --output ./mocks/ --case=underscore --structname TxManager --filename tx_manager.go
 type TxManager[
 	CHAIN_ID txmgrtypes.ID,
-<<<<<<< HEAD
-	HEAD txmgrtypes.Head,
-	ADDR types.Hashable,
-	TX_HASH types.Hashable,
-	BLOCK_HASH types.Hashable,
-	R txmgrtypes.ChainReceipt[TX_HASH, BLOCK_HASH],
-=======
 	HEAD commontypes.Head[TX_HASH],
 	ADDR commontypes.Hashable,
 	TX_HASH commontypes.Hashable,
 	BLOCK_HASH commontypes.Hashable,
-	R txmgrtypes.ChainReceipt[TX_HASH],
->>>>>>> 4c35f3fa
+	R txmgrtypes.ChainReceipt[TX_HASH, BLOCK_HASH],
 	FEE txmgrtypes.Fee,
 	ADD any,
 ] interface {
@@ -73,19 +65,11 @@
 
 type Txm[
 	CHAIN_ID txmgrtypes.ID,
-<<<<<<< HEAD
-	HEAD txmgrtypes.Head,
-	ADDR types.Hashable,
-	TX_HASH types.Hashable,
-	BLOCK_HASH types.Hashable,
-	R txmgrtypes.ChainReceipt[TX_HASH, BLOCK_HASH],
-=======
 	HEAD commontypes.Head[TX_HASH],
 	ADDR commontypes.Hashable,
 	TX_HASH commontypes.Hashable,
 	BLOCK_HASH commontypes.Hashable,
-	R txmgrtypes.ChainReceipt[TX_HASH],
->>>>>>> 4c35f3fa
+	R txmgrtypes.ChainReceipt[TX_HASH, BLOCK_HASH],
 	SEQ txmgrtypes.Sequence,
 	FEE txmgrtypes.Fee,
 	ADD any,
@@ -519,84 +503,12 @@
 	return etx, errors.Wrap(err, "SendEther failed to insert eth_tx")
 }
 
-<<<<<<< HEAD
-type NullTxManager[
-	CHAIN_ID txmgrtypes.ID,
-	HEAD txmgrtypes.Head,
-	ADDR types.Hashable,
-	TX_HASH, BLOCK_HASH types.Hashable,
-	R txmgrtypes.ChainReceipt[TX_HASH, BLOCK_HASH],
-=======
-// send broadcasts the transaction to the ethereum network, writes any relevant
-// data onto the attempt and returns an error (or nil) depending on the status
-func sendTransaction[
-	CHAIN_ID txmgrtypes.ID,
-	ADDR commontypes.Hashable,
-	TX_HASH, BLOCK_HASH commontypes.Hashable,
-	R txmgrtypes.ChainReceipt[TX_HASH],
-	FEE txmgrtypes.Fee,
-	ADD any,
-](ctx context.Context, ethClient evmclient.Client, a txmgrtypes.TxAttempt[CHAIN_ID, ADDR, TX_HASH, BLOCK_HASH, R, FEE, ADD], e txmgrtypes.Tx[CHAIN_ID, ADDR, TX_HASH, BLOCK_HASH, R, FEE, ADD], logger logger.Logger) *evmclient.SendError {
-	signedTx, err := GetGethSignedTx(a.SignedRawTx)
-	if err != nil {
-		return evmclient.NewFatalSendError(err)
-	}
-
-	err = ethClient.SendTransaction(ctx, signedTx)
-
-	a.Tx = e // for logging
-	logger.Debugw("Sent transaction", "ethTxAttemptID", a.ID, "txHash", a.Hash, "err", err, "meta", e.Meta, "feeLimit", e.FeeLimit, "attempt", a)
-	sendErr := evmclient.NewSendError(err)
-	if sendErr.IsTransactionAlreadyInMempool() {
-		logger.Debugw("Transaction already in mempool", "txHash", a.Hash, "nodeErr", sendErr.Error())
-		return nil
-	}
-	return sendErr
-}
-
-// sendEmptyTransaction sends a transaction with 0 Eth and an empty payload to the burn address
-// May be useful for clearing stuck nonces
-func sendEmptyTransaction[
-	CHAIN_ID txmgrtypes.ID,
-	HEAD commontypes.Head[TX_HASH],
-	ADDR commontypes.Hashable,
-	TX_HASH, BLOCK_HASH commontypes.Hashable,
-	SEQ txmgrtypes.Sequence,
-	R txmgrtypes.ChainReceipt[TX_HASH],
-	FEE txmgrtypes.Fee,
-	ADD any,
-](
-	ctx context.Context,
-	ethClient evmclient.Client,
-	txAttemptBuilder txmgrtypes.TxAttemptBuilder[HEAD, FEE, ADDR, TX_HASH, txmgrtypes.Tx[CHAIN_ID, ADDR, TX_HASH, BLOCK_HASH, R, FEE, ADD], txmgrtypes.TxAttempt[CHAIN_ID, ADDR, TX_HASH, BLOCK_HASH, R, FEE, ADD], SEQ],
-	seq SEQ,
-	gasLimit uint32,
-	fee FEE,
-	fromAddress ADDR,
-) (_ *gethTypes.Transaction, err error) {
-	defer utils.WrapIfError(&err, "sendEmptyTransaction failed")
-
-	attempt, err := txAttemptBuilder.NewEmptyTxAttempt(seq, gasLimit, fee, fromAddress)
-	if err != nil {
-		return nil, err
-	}
-
-	signedTx, err := GetGethSignedTx(attempt.SignedRawTx)
-	if err != nil {
-		return nil, err
-	}
-
-	err = ethClient.SendTransaction(ctx, signedTx)
-	return signedTx, err
-}
-
 type NullTxManager[
 	CHAIN_ID txmgrtypes.ID,
 	HEAD commontypes.Head[TX_HASH],
 	ADDR commontypes.Hashable,
 	TX_HASH, BLOCK_HASH commontypes.Hashable,
-	R txmgrtypes.ChainReceipt[TX_HASH],
->>>>>>> 4c35f3fa
+	R txmgrtypes.ChainReceipt[TX_HASH, BLOCK_HASH],
 	FEE txmgrtypes.Fee,
 	ADD any,
 ] struct {
