--- conflicted
+++ resolved
@@ -87,11 +87,7 @@
 	q                pg.Q
 	ethClient        evmclient.Client
 	config           Config
-<<<<<<< HEAD
 	keyStore         txmgrtypes.KeyStore[ADDR, *big.Int, gethTypes.Transaction, int64]
-=======
-	keyStore         txmgrtypes.KeyStore[common.Address, *big.Int, int64]
->>>>>>> 489280eb
 	eventBroadcaster pg.EventBroadcaster
 	chainID          big.Int
 	checkerFactory   TransmitCheckerFactory[ADDR, TX_HASH]
@@ -121,7 +117,6 @@
 }
 
 // NewTxm creates a new Txm with the given configuration.
-<<<<<<< HEAD
 func NewTxm(
 	db *sqlx.DB,
 	ethClient evmclient.Client,
@@ -138,13 +133,6 @@
 	ethConfirmer EvmEthConfirmer,
 ) *EvmTxm {
 	b := EvmTxm{
-=======
-func NewTxm(db *sqlx.DB, ethClient evmclient.Client, cfg Config, keyStore txmgrtypes.KeyStore[common.Address, *big.Int, int64], eventBroadcaster pg.EventBroadcaster, lggr logger.Logger, checkerFactory TransmitCheckerFactory,
-	fwdMgr txmgrtypes.ForwarderManager[common.Address],
-	txAttemptBuilder txmgrtypes.TxAttemptBuilder[*evmtypes.Head, gas.EvmFee, common.Address, common.Hash, EthTx, EthTxAttempt],
-) *Txm {
-	b := Txm{
->>>>>>> 489280eb
 		StartStopOnce:    utils.StartStopOnce{},
 		logger:           lggr,
 		txStorageService: txStorageService,
@@ -198,12 +186,6 @@
 		}
 
 		var ms services.MultiStart
-<<<<<<< HEAD
-
-=======
-		b.ethBroadcaster = NewEthBroadcaster(b.orm, b.ethClient, b.config, b.keyStore, b.eventBroadcaster, enabledAddresses, b.resumeCallback, b.txAttemptBuilder, b.logger, b.checkerFactory, b.config.EvmNonceAutoSync())
-		b.ethConfirmer = NewEthConfirmer(b.orm, b.ethClient, b.config, b.keyStore, enabledAddresses, b.resumeCallback, b.txAttemptBuilder, b.logger)
->>>>>>> 489280eb
 		if err = ms.Start(ctx, b.ethBroadcaster); err != nil {
 			return errors.Wrap(err, "Txm: EthBroadcaster failed to start")
 		}
@@ -216,11 +198,7 @@
 		}
 
 		b.wg.Add(1)
-<<<<<<< HEAD
 		go b.runLoop(enabledAddresses)
-=======
-		go b.runLoop(b.ethBroadcaster, b.ethConfirmer, enabledAddresses)
->>>>>>> 489280eb
 		<-b.chSubbed
 
 		if b.reaper != nil {
@@ -317,11 +295,7 @@
 	return report
 }
 
-<<<<<<< HEAD
 func (b *Txm[ADDR, BLOCK_HASH, TX_HASH]) runLoop(addresses []ADDR) {
-=======
-func (b *Txm) runLoop(eb *EthBroadcaster, ec *EthConfirmer, enabledAddresses []common.Address) {
->>>>>>> 489280eb
 	// eb, ec and keyStates can all be modified by the runloop.
 	// This is concurrent-safe because the runloop ensures serial access.
 	defer b.wg.Done()
@@ -354,13 +328,8 @@
 			close(r.done)
 		}
 
-<<<<<<< HEAD
 		b.ethBroadcaster.addresses = addresses
 		b.ethConfirmer.addresses = addresses
-=======
-		eb = NewEthBroadcaster(b.orm, b.ethClient, b.config, b.keyStore, b.eventBroadcaster, enabledAddresses, b.resumeCallback, b.txAttemptBuilder, b.logger, b.checkerFactory, false)
-		ec = NewEthConfirmer(b.orm, b.ethClient, b.config, b.keyStore, enabledAddresses, b.resumeCallback, b.txAttemptBuilder, b.logger)
->>>>>>> 489280eb
 
 		var wg sync.WaitGroup
 		// two goroutines to handle independent backoff retries starting:
@@ -457,21 +426,13 @@
 				continue
 			}
 			var err error
-<<<<<<< HEAD
 			addresses, err = b.keyStore.EnabledAddressesForChain(&b.chainID)
-=======
-			enabledAddresses, err = b.keyStore.EnabledAddressesForChain(&b.chainID)
->>>>>>> 489280eb
 			if err != nil {
 				b.logger.Criticalf("Failed to reload key states after key change")
 				b.SvcErrBuffer.Append(err)
 				continue
 			}
-<<<<<<< HEAD
 			b.logger.Debugw("Keys changed, reloading", "keyStates", addresses)
-=======
-			b.logger.Debugw("Keys changed, reloading", "keyStates", enabledAddresses)
->>>>>>> 489280eb
 
 			execReset(nil)
 		}
