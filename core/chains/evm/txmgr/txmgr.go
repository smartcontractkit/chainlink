--- conflicted
+++ resolved
@@ -295,11 +295,7 @@
 	return report
 }
 
-<<<<<<< HEAD
-func (b *Txm[ADDR, TX_HASH, BLOCK_HASH]) runLoop(addresses []ADDR) {
-=======
-func (b *Txm) runLoop(enabledAddresses []common.Address) {
->>>>>>> b6b67c78
+func (b *Txm[ADDR, TX_HASH, BLOCK_HASH]) runLoop(enabledAddresses []ADDR) {
 	// eb, ec and keyStates can all be modified by the runloop.
 	// This is concurrent-safe because the runloop ensures serial access.
 	defer b.wg.Done()
@@ -320,17 +316,10 @@
 		// These should always close successfully, since it should be logically
 		// impossible to enter this code path with ec/eb in a state other than
 		// "Started"
-<<<<<<< HEAD
 		if err := b.ethBroadcaster.closeInternal(); err != nil {
 			b.logger.Panicw(fmt.Sprintf("Failed to Close EthBroadcaster: %v", err), "err", err)
 		}
 		if err := b.ethConfirmer.closeInternal(); err != nil {
-=======
-		if err := b.ethBroadcaster.Close(); err != nil {
-			b.logger.Panicw(fmt.Sprintf("Failed to Close EthBroadcaster: %v", err), "err", err)
-		}
-		if err := b.ethConfirmer.Close(); err != nil {
->>>>>>> b6b67c78
 			b.logger.Panicw(fmt.Sprintf("Failed to Close EthConfirmer: %v", err), "err", err)
 		}
 
@@ -339,13 +328,8 @@
 			close(r.done)
 		}
 
-<<<<<<< HEAD
-		b.ethBroadcaster.addresses = addresses
-		b.ethConfirmer.addresses = addresses
-=======
-		b.ethBroadcaster = NewEthBroadcaster(b.orm, b.ethClient, b.config, b.keyStore, b.eventBroadcaster, enabledAddresses, b.resumeCallback, b.txAttemptBuilder, b.logger, b.checkerFactory, false)
-		b.ethConfirmer = NewEthConfirmer(b.orm, b.ethClient, b.config, b.keyStore, enabledAddresses, b.resumeCallback, b.txAttemptBuilder, b.logger)
->>>>>>> b6b67c78
+		b.ethBroadcaster.addresses = enabledAddresses
+		b.ethConfirmer.addresses = enabledAddresses
 
 		var wg sync.WaitGroup
 		// two goroutines to handle independent backoff retries starting:
@@ -365,11 +349,7 @@
 			for {
 				select {
 				case <-time.After(backoff.Duration()):
-<<<<<<< HEAD
 					if err := b.ethBroadcaster.startInternal(ctx); err != nil {
-=======
-					if err := b.ethBroadcaster.Start(ctx); err != nil {
->>>>>>> b6b67c78
 						b.logger.Criticalw("Failed to start EthBroadcaster", "err", err)
 						b.SvcErrBuffer.Append(err)
 						continue
@@ -388,11 +368,7 @@
 			for {
 				select {
 				case <-time.After(backoff.Duration()):
-<<<<<<< HEAD
 					if err := b.ethConfirmer.startInternal(ctx); err != nil {
-=======
-					if err := b.ethConfirmer.Start(ctx); err != nil {
->>>>>>> b6b67c78
 						b.logger.Criticalw("Failed to start EthConfirmer", "err", err)
 						b.SvcErrBuffer.Append(err)
 						continue
@@ -411,11 +387,7 @@
 	for {
 		select {
 		case address := <-b.trigger:
-<<<<<<< HEAD
 			b.ethBroadcaster.Trigger(address.String())
-=======
-			b.ethBroadcaster.Trigger(address)
->>>>>>> b6b67c78
 		case head := <-b.chHeads:
 			b.ethConfirmer.mb.Deliver(head)
 		case reset := <-b.reset:
@@ -454,13 +426,13 @@
 				continue
 			}
 			var err error
-			addresses, err = b.keyStore.EnabledAddressesForChain(&b.chainID)
+			enabledAddresses, err = b.keyStore.EnabledAddressesForChain(&b.chainID)
 			if err != nil {
 				b.logger.Criticalf("Failed to reload key states after key change")
 				b.SvcErrBuffer.Append(err)
 				continue
 			}
-			b.logger.Debugw("Keys changed, reloading", "keyStates", addresses)
+			b.logger.Debugw("Keys changed, reloading", "keyStates", enabledAddresses)
 
 			execReset(nil)
 		}
