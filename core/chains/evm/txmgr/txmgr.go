--- conflicted
+++ resolved
@@ -53,13 +53,13 @@
 }
 
 // KeyStore encompasses the subset of keystore used by txmgr
-type KeyStore interface {
-	CheckEnabled(address common.Address, chainID *big.Int) error
+type KeyStore[ADDR types.Hashable, TX_HASH types.Hashable] interface {
+	CheckEnabled(address ADDR, chainID *big.Int) error
 	EnabledKeysForChain(chainID *big.Int) (keys []ethkey.KeyV2, err error)
 	GetNextNonce(address common.Address, chainID *big.Int, qopts ...pg.QOpt) (int64, error)
 	GetStatesForChain(chainID *big.Int) ([]ethkey.State, error)
 	IncrementNextNonce(address common.Address, chainID *big.Int, currentNonce int64, qopts ...pg.QOpt) error
-	SignTx(fromAddress common.Address, tx *gethTypes.Transaction, chainID *big.Int) (*gethTypes.Transaction, error)
+	SignTx(fromAddress ADDR, tx *gethTypes.Transaction, chainID *big.Int) (*gethTypes.Transaction, *TX_HASH, error)
 	SubscribeToKeyChanges() (ch chan struct{}, unsub func())
 }
 
@@ -120,10 +120,10 @@
 	wg       sync.WaitGroup
 
 	reaper         *Reaper
-	ethResender    *EthResender
+	ethResender    *EthResender[ADDR, TX_HASH]
 	ethBroadcaster *EthBroadcaster[ADDR, TX_HASH]
 	ethConfirmer   *EthConfirmer[ADDR, TX_HASH]
-	fwdMgr         *forwarders.FwdMgr
+	fwdMgr         forwarders.FwdManager[ADDR]
 }
 
 func (b *Txm[ADDR, TX_HASH]) RegisterResumeCallback(fn ResumeCallback) {
@@ -131,25 +131,11 @@
 }
 
 // NewTxm creates a new Txm with the given configuration.
-<<<<<<< HEAD
-func NewTxm[ADDR types.Hashable, TX_HASH types.Hashable](db *sqlx.DB, ethClient evmclient.Client, cfg Config, keyStore KeyStore, eventBroadcaster pg.EventBroadcaster, lggr logger.Logger, checkerFactory TransmitCheckerFactory[ADDR, TX_HASH], logPoller logpoller.LogPoller) *Txm[ADDR, TX_HASH] {
-	lggr = lggr.Named("Txm")
-	lggr.Infow("Initializing EVM transaction manager",
-		"gasBumpTxDepth", cfg.EvmGasBumpTxDepth(),
-		"maxInFlightTransactions", cfg.EvmMaxInFlightTransactions(),
-		"maxQueuedTransactions", cfg.EvmMaxQueuedTransactions(),
-		"nonceAutoSync", cfg.EvmNonceAutoSync(),
-		"gasLimitDefault", cfg.EvmGasLimitDefault(),
-	)
-	estimator := gas.NewEstimator[TX_HASH](lggr, ethClient, cfg)
-	b := Txm[ADDR, TX_HASH]{
-=======
-func NewTxm(db *sqlx.DB, ethClient evmclient.Client, cfg Config, keyStore KeyStore, eventBroadcaster pg.EventBroadcaster, lggr logger.Logger, checkerFactory TransmitCheckerFactory,
-	estimator txmgrtypes.FeeEstimator[*evmtypes.Head, gas.EvmFee, *assets.Wei, common.Hash],
-	fwdMgr *forwarders.FwdMgr,
-) *Txm {
+func NewTxm[ADDR types.Hashable, TX_HASH types.Hashable](db *sqlx.DB, ethClient evmclient.Client, cfg Config, keyStore KeyStore, eventBroadcaster pg.EventBroadcaster, lggr logger.Logger, checkerFactory TransmitCheckerFactory[ADDR, TX_HASH],
+	estimator txmgrtypes.FeeEstimator[*evmtypes.Head, gas.EvmFee, *assets.Wei, TX_HASH],
+	fwdMgr forwarders.FwdManager[ADDR],
+) *Txm[ADDR, TX_HASH] {
 	b := Txm{
->>>>>>> 41cb8f19
 		StartStopOnce:    utils.StartStopOnce{},
 		logger:           lggr,
 		orm:              NewORM[ADDR, TX_HASH](db, lggr, cfg),
@@ -310,7 +296,7 @@
 	return report
 }
 
-func (b *Txm[ADDR, TX_HASH]) runLoop(eb *EthBroadcaster, ec *EthConfirmer, keyStates []ethkey.State) {
+func (b *Txm[ADDR, TX_HASH]) runLoop(eb *EthBroadcaster[ADDR, TX_HASH], ec *EthConfirmer[ADDR, TX_HASH], keyStates []ethkey.State) {
 	// eb, ec and keyStates can all be modified by the runloop.
 	// This is concurrent-safe because the runloop ensures serial access.
 	defer b.wg.Done()
@@ -480,13 +466,13 @@
 	}
 }
 
-type NewTx struct {
-	FromAddress      common.Address
-	ToAddress        common.Address
+type NewTx[ADDR types.Hashable] struct {
+	FromAddress      ADDR
+	ToAddress        ADDR
 	EncodedPayload   []byte
 	GasLimit         uint32
 	Meta             *EthTxMeta
-	ForwarderAddress common.Address
+	ForwarderAddress *ADDR
 
 	// Pipeline variables - if you aren't calling this from ethtx task within
 	// the pipeline, you don't need these variables
@@ -500,12 +486,12 @@
 }
 
 // CreateEthTransaction inserts a new transaction
-func (b *Txm[ADDR, TX_HASH]) CreateEthTransaction(newTx NewTx, qs ...pg.QOpt) (etx EthTx, err error) {
+func (b *Txm[ADDR, TX_HASH]) CreateEthTransaction(newTx NewTx[ADDR], qs ...pg.QOpt) (etx EthTx[ADDR, TX_HASH], err error) {
 	if err = b.checkEnabled(newTx.FromAddress); err != nil {
 		return etx, err
 	}
 
-	if b.config.EvmUseForwarders() && (newTx.ForwarderAddress != common.Address{}) {
+	if b.config.EvmUseForwarders() && (newTx.ForwarderAddress != nil) {
 		fwdPayload, fwdErr := b.fwdMgr.GetForwardedPayload(newTx.ToAddress, newTx.EncodedPayload)
 		if fwdErr == nil {
 			// Handling meta not set at caller.
@@ -513,10 +499,10 @@
 				newTx.Meta.FwdrDestAddress = &newTx.ToAddress
 			} else {
 				newTx.Meta = &EthTxMeta{
-					FwdrDestAddress: &newTx.ToAddress,
+					FwdrDestAddress: newTx.ToAddress,
 				}
 			}
-			newTx.ToAddress = newTx.ForwarderAddress
+			newTx.ToAddress = *newTx.ForwarderAddress
 			newTx.EncodedPayload = fwdPayload
 		} else {
 			b.logger.Errorf("Failed to use forwarder set upstream: %s", fwdErr.Error())
@@ -535,13 +521,13 @@
 // Calls forwarderMgr to get a proper forwarder for a given EOA.
 func (b *Txm[ADDR, TX_HASH]) GetForwarderForEOA(eoa ADDR) (forwarder ADDR, err error) {
 	if !b.config.EvmUseForwarders() {
-		return common.Address{}, errors.Errorf("Forwarding is not enabled, to enable set EVM.Transactions.ForwardersEnabled =true")
+		return forwarder, errors.Errorf("Forwarding is not enabled, to enable set EVM.Transactions.ForwardersEnabled =true")
 	}
 	forwarder, err = b.fwdMgr.GetForwarderForEOA(eoa)
 	return
 }
 
-func (b *Txm[ADDR, TX_HASH]) checkEnabled(addr common.Address) error {
+func (b *Txm[ADDR, TX_HASH]) checkEnabled(addr ADDR) error {
 	err := b.keyStore.CheckEnabled(addr, &b.chainID)
 	return errors.Wrapf(err, "cannot send transaction from %s on chain ID %s", addr.Hex(), b.chainID.String())
 }
@@ -552,11 +538,13 @@
 }
 
 // SendEther creates a transaction that transfers the given value of ether
-func (b *Txm[ADDR, TX_HASH]) SendEther(chainID *big.Int, from, to common.Address, value assets.Eth, gasLimit uint32) (etx EthTx, err error) {
-	if to == utils.ZeroAddress {
+func (b *Txm[ADDR, TX_HASH]) SendEther(chainID *big.Int, from, to ADDR, value assets.Eth, gasLimit uint32) (etx EthTx[ADDR, TX_HASH], err error) {
+	// TODO: Remove this hard-coding on evm package
+	toNativeAddress := to.(*evmtypes.Address).NativeAddress()
+	if *toNativeAddress == utils.ZeroAddress {
 		return etx, errors.New("cannot send ether to zero address")
 	}
-	etx = EthTx{
+	etx = EthTx[ADDR, TX_HASH]{
 		FromAddress:    from,
 		ToAddress:      to,
 		EncodedPayload: []byte{},
@@ -575,28 +563,28 @@
 type ChainKeyStore[ADDR types.Hashable, TX_HASH types.Hashable] struct {
 	chainID  big.Int
 	config   Config
-	keystore KeyStore
-}
-
-func NewChainKeyStore[ADDR types.Hashable, TX_HASH types.Hashable](chainID big.Int, config Config, keystore KeyStore) ChainKeyStore[ADDR, TX_HASH] {
+	keystore KeyStore[ADDR, TX_HASH]
+}
+
+func NewChainKeyStore[ADDR types.Hashable, TX_HASH types.Hashable](chainID big.Int, config Config, keystore KeyStore[ADDR, TX_HASH]) ChainKeyStore[ADDR, TX_HASH] {
 	return ChainKeyStore[ADDR, TX_HASH]{chainID, config, keystore}
 }
 
-func (c *ChainKeyStore[ADDR, TX_HASH]) SignTx(address ADDR, tx *gethTypes.Transaction) (TX_HASH, []byte, error) {
-	signedTx, err := c.keystore.SignTx(address, tx, &c.chainID)
+func (c *ChainKeyStore[ADDR, TX_HASH]) SignTx(address ADDR, tx *gethTypes.Transaction) (*TX_HASH, []byte, error) {
+	signedTx, txHash, err := c.keystore.SignTx(address, tx, &c.chainID)
 	if err != nil {
-		return TX_HASH{}, nil, errors.Wrap(err, "SignTx failed")
+		return nil, nil, errors.Wrap(err, "SignTx failed")
 	}
 	rlp := new(bytes.Buffer)
 	if err = signedTx.EncodeRLP(rlp); err != nil {
-		return TX_HASH{}, nil, errors.Wrap(err, "SignTx failed")
-	}
-	return signedTx.Hash(), rlp.Bytes(), nil
+		return nil, nil, errors.Wrap(err, "SignTx failed")
+	}
+	return txHash, rlp.Bytes(), nil
 }
 
 // send broadcasts the transaction to the ethereum network, writes any relevant
 // data onto the attempt and returns an error (or nil) depending on the status
-func sendTransaction(ctx context.Context, ethClient evmclient.Client, a EthTxAttempt, e EthTx, logger logger.Logger) *evmclient.SendError {
+func sendTransaction[ADDR types.Hashable, TX_HASH types.Hashable](ctx context.Context, ethClient evmclient.Client, a EthTxAttempt[ADDR, TX_HASH], e EthTx[ADDR, TX_HASH], logger logger.Logger) *evmclient.SendError {
 	signedTx, err := a.GetSignedTx()
 	if err != nil {
 		return evmclient.NewFatalSendError(err)
@@ -616,19 +604,19 @@
 
 // sendEmptyTransaction sends a transaction with 0 Eth and an empty payload to the burn address
 // May be useful for clearing stuck nonces
-func sendEmptyTransaction(
+func sendEmptyTransaction[ADDR types.Hashable, TX_HASH types.Hashable](
 	ctx context.Context,
 	ethClient evmclient.Client,
-	keyStore KeyStore,
+	keyStore KeyStore[ADDR, TX_HASH],
 	nonce uint64,
 	gasLimit uint32,
 	gasPriceWei *big.Int,
-	fromAddress common.Address,
+	fromAddress ADDR,
 	chainID *big.Int,
 ) (_ *gethTypes.Transaction, err error) {
 	defer utils.WrapIfError(&err, "sendEmptyTransaction failed")
 
-	signedTx, err := makeEmptyTransaction(keyStore, nonce, gasLimit, gasPriceWei, fromAddress, chainID)
+	signedTx, _, err := makeEmptyTransaction(keyStore, nonce, gasLimit, gasPriceWei, fromAddress, chainID)
 	if err != nil {
 		return nil, err
 	}
@@ -637,10 +625,11 @@
 }
 
 // makes a transaction that sends 0 eth to self
-func makeEmptyTransaction(keyStore KeyStore, nonce uint64, gasLimit uint32, gasPriceWei *big.Int, fromAddress common.Address, chainID *big.Int) (*gethTypes.Transaction, error) {
+func makeEmptyTransaction[ADDR types.Hashable, TX_HASH types.Hashable](keyStore KeyStore[ADDR, TX_HASH], nonce uint64, gasLimit uint32, gasPriceWei *big.Int, fromAddress ADDR, chainID *big.Int) (*gethTypes.Transaction, *TX_HASH, error) {
 	value := big.NewInt(0)
 	payload := []byte{}
-	tx := gethTypes.NewTransaction(nonce, fromAddress, value, uint64(gasLimit), gasPriceWei, payload)
+	fromAddr := fromAddress.(*evmtypes.Address).NativeAddress()
+	tx := gethTypes.NewTransaction(nonce, *fromAddr, value, uint64(gasLimit), gasPriceWei, payload)
 	return keyStore.SignTx(fromAddress, tx, chainID)
 }
 
