package txmgr_test

import (
	"context"
	"encoding/json"
	"errors"
	"fmt"
	"math/big"
	"reflect"
	"testing"
	"time"

	"github.com/google/uuid"
	pkgerrors "github.com/pkg/errors"

	gethCommon "github.com/ethereum/go-ethereum/common"
	"github.com/ethereum/go-ethereum/common/hexutil"
	"github.com/ethereum/go-ethereum/core/types"
	"github.com/ethereum/go-ethereum/rpc"
	"github.com/stretchr/testify/assert"
	"github.com/stretchr/testify/mock"
	"github.com/stretchr/testify/require"

	"github.com/smartcontractkit/chainlink-common/pkg/logger"
	"github.com/smartcontractkit/chainlink-common/pkg/services/servicetest"

	commonclient "github.com/smartcontractkit/chainlink/v2/common/client"
	commonfee "github.com/smartcontractkit/chainlink/v2/common/fee"
	txmgrcommon "github.com/smartcontractkit/chainlink/v2/common/txmgr"
	txmgrtypes "github.com/smartcontractkit/chainlink/v2/common/txmgr/types"
	"github.com/smartcontractkit/chainlink/v2/core/chains/evm/assets"
	"github.com/smartcontractkit/chainlink/v2/core/chains/evm/client"
	evmconfig "github.com/smartcontractkit/chainlink/v2/core/chains/evm/config"
	"github.com/smartcontractkit/chainlink/v2/core/chains/evm/gas"
	gasmocks "github.com/smartcontractkit/chainlink/v2/core/chains/evm/gas/mocks"
	"github.com/smartcontractkit/chainlink/v2/core/chains/evm/keystore"
	ksmocks "github.com/smartcontractkit/chainlink/v2/core/chains/evm/keystore/mocks"
	"github.com/smartcontractkit/chainlink/v2/core/chains/evm/txmgr"
	evmtypes "github.com/smartcontractkit/chainlink/v2/core/chains/evm/types"
	"github.com/smartcontractkit/chainlink/v2/core/chains/evm/utils"
	"github.com/smartcontractkit/chainlink/v2/core/internal/cltest"
	"github.com/smartcontractkit/chainlink/v2/core/internal/testutils"
	"github.com/smartcontractkit/chainlink/v2/core/internal/testutils/configtest"
	"github.com/smartcontractkit/chainlink/v2/core/internal/testutils/evmtest"
	"github.com/smartcontractkit/chainlink/v2/core/internal/testutils/pgtest"
	"github.com/smartcontractkit/chainlink/v2/core/services/chainlink"
)

func newTestChainScopedConfig(t *testing.T) (chainlink.GeneralConfig, evmconfig.ChainScopedConfig) {
	cfg := configtest.NewTestGeneralConfig(t)
	return cfg, evmtest.NewChainScopedConfig(t, cfg)
}

func newBroadcastLegacyEthTxAttempt(t *testing.T, etxID int64, gasPrice ...int64) txmgr.TxAttempt {
	attempt := cltest.NewLegacyEthTxAttempt(t, etxID)
	attempt.State = txmgrtypes.TxAttemptBroadcast
	if len(gasPrice) > 0 {
		gp := gasPrice[0]
		attempt.TxFee = gas.EvmFee{Legacy: assets.NewWeiI(gp)}
	}
	return attempt
}

func mustTxBeInState(t *testing.T, txStore txmgr.TestEvmTxStore, tx txmgr.Tx, expectedState txmgrtypes.TxState) {
	etx, err := txStore.FindTxWithAttempts(testutils.Context(t), tx.ID)
	require.NoError(t, err)
	require.Equal(t, expectedState, etx.State)
}

func newTxReceipt(hash gethCommon.Hash, blockNumber int, txIndex uint) evmtypes.Receipt {
	return evmtypes.Receipt{
		TxHash:           hash,
		BlockHash:        utils.NewHash(),
		BlockNumber:      big.NewInt(int64(blockNumber)),
		TransactionIndex: txIndex,
		Status:           uint64(1),
	}
}

func newInProgressLegacyEthTxAttempt(t *testing.T, etxID int64, gasPrice ...int64) txmgr.TxAttempt {
	attempt := cltest.NewLegacyEthTxAttempt(t, etxID)
	attempt.State = txmgrtypes.TxAttemptInProgress
	if len(gasPrice) > 0 {
		gp := gasPrice[0]
		attempt.TxFee = gas.EvmFee{Legacy: assets.NewWeiI(gp)}
	}
	return attempt
}

func mustInsertInProgressEthTx(t *testing.T, txStore txmgr.TestEvmTxStore, nonce int64, fromAddress gethCommon.Address) txmgr.Tx {
	etx := cltest.NewEthTx(fromAddress)
	etx.State = txmgrcommon.TxInProgress
	n := evmtypes.Nonce(nonce)
	etx.Sequence = &n
	require.NoError(t, txStore.InsertTx(testutils.Context(t), &etx))

	return etx
}

func mustInsertConfirmedEthTx(t *testing.T, txStore txmgr.TestEvmTxStore, nonce int64, fromAddress gethCommon.Address) txmgr.Tx {
	etx := cltest.NewEthTx(fromAddress)
	etx.State = txmgrcommon.TxConfirmed
	n := evmtypes.Nonce(nonce)
	etx.Sequence = &n
	now := time.Now()
	etx.BroadcastAt = &now
	etx.InitialBroadcastAt = &now
	require.NoError(t, txStore.InsertTx(testutils.Context(t), &etx))

	return etx
}

func TestEthConfirmer_Lifecycle(t *testing.T) {
	t.Parallel()

	db := pgtest.NewSqlxDB(t)
	gconfig, config := newTestChainScopedConfig(t)
	txStore := newTxStore(t, db)

	ethClient := evmtest.NewEthClientMockWithDefaultChain(t)
	ethKeyStore := cltest.NewKeyStore(t, db, gconfig.Database()).Eth()

	// Add some fromAddresses
	cltest.MustInsertRandomKey(t, ethKeyStore)
	cltest.MustInsertRandomKey(t, ethKeyStore)
	estimator := gasmocks.NewEvmEstimator(t)
	newEst := func(logger.Logger) gas.EvmEstimator { return estimator }
	lggr := logger.Test(t)
	ge := config.EVM().GasEstimator()
	feeEstimator := gas.NewWrappedEvmEstimator(lggr, newEst, ge.EIP1559DynamicFees(), nil, ge)
	txBuilder := txmgr.NewEvmTxAttemptBuilder(*ethClient.ConfiguredChainID(), ge, ethKeyStore, feeEstimator)
	ec := txmgr.NewEvmConfirmer(txStore, txmgr.NewEvmTxmClient(ethClient), txmgr.NewEvmTxmConfig(config.EVM()), txmgr.NewEvmTxmFeeConfig(ge), config.EVM().Transactions(), gconfig.Database(), ethKeyStore, txBuilder, lggr)
	ctx := testutils.Context(t)

	// Can't close unstarted instance
	err := ec.Close()
	require.Error(t, err)

	// Can successfully start once
	err = ec.Start(ctx)
	require.NoError(t, err)

	// Can't start an already started instance
	err = ec.Start(ctx)
	require.Error(t, err)
	head := evmtypes.Head{
		Hash:   utils.NewHash(),
		Number: 10,
		Parent: &evmtypes.Head{
			Hash:   utils.NewHash(),
			Number: 9,
			Parent: &evmtypes.Head{
				Number: 8,
				Hash:   utils.NewHash(),
				Parent: nil,
			},
		},
	}
	err = ec.ProcessHead(ctx, &head)
	require.NoError(t, err)
	// Can successfully close once
	err = ec.Close()
	require.NoError(t, err)

	// Can't start more than once (Confirmer uses services.StateMachine)
	err = ec.Start(ctx)
	require.Error(t, err)
	// Can't close more than once (Confirmer use services.StateMachine)
	err = ec.Close()
	require.Error(t, err)

	// Can't closeInternal unstarted instance
	require.Error(t, ec.XXXTestCloseInternal())

	// Can successfully startInternal a previously closed instance
	require.NoError(t, ec.XXXTestStartInternal())
	// Can't startInternal already started instance
	require.Error(t, ec.XXXTestStartInternal())
	// Can successfully closeInternal again
	require.NoError(t, ec.XXXTestCloseInternal())
}

func TestEthConfirmer_CheckForReceipts(t *testing.T) {
	t.Parallel()

	db := pgtest.NewSqlxDB(t)
	gconfig, config := newTestChainScopedConfig(t)
	txStore := cltest.NewTestTxStore(t, db)

	ethClient := evmtest.NewEthClientMockWithDefaultChain(t)
	ethKeyStore := cltest.NewKeyStore(t, db, gconfig.Database()).Eth()

	_, fromAddress := cltest.MustInsertRandomKey(t, ethKeyStore)

	ec := newEthConfirmer(t, txStore, ethClient, gconfig, config, ethKeyStore, nil)

	nonce := int64(0)
	ctx := testutils.Context(t)
	blockNum := int64(0)

	t.Run("only finds eth_txes in unconfirmed state with at least one broadcast attempt", func(t *testing.T) {
		mustInsertFatalErrorEthTx(t, txStore, fromAddress)
		mustInsertInProgressEthTx(t, txStore, nonce, fromAddress)
		nonce++
		cltest.MustInsertConfirmedEthTxWithLegacyAttempt(t, txStore, nonce, 1, fromAddress)
		nonce++
		mustInsertUnconfirmedEthTxWithInsufficientEthAttempt(t, txStore, nonce, fromAddress)
		nonce++
		mustCreateUnstartedGeneratedTx(t, txStore, fromAddress, config.EVM().ChainID())

		// Do the thing
		require.NoError(t, ec.CheckForReceipts(ctx, blockNum))
	})

	etx1 := cltest.MustInsertUnconfirmedEthTxWithBroadcastLegacyAttempt(t, txStore, nonce, fromAddress)
	nonce++
	require.Len(t, etx1.TxAttempts, 1)
	attempt1_1 := etx1.TxAttempts[0]
	hashAttempt1_1 := attempt1_1.Hash
	require.Len(t, attempt1_1.Receipts, 0)

	t.Run("fetches receipt for one unconfirmed eth_tx", func(t *testing.T) {
		ethClient.On("SequenceAt", mock.Anything, mock.Anything, mock.Anything).Return(evmtypes.Nonce(10), nil)
		// Transaction not confirmed yet, receipt is nil
		ethClient.On("BatchCallContext", mock.Anything, mock.MatchedBy(func(b []rpc.BatchElem) bool {
			return len(b) == 1 && cltest.BatchElemMatchesParams(b[0], hashAttempt1_1, "eth_getTransactionReceipt")
		})).Return(nil).Run(func(args mock.Arguments) {
			elems := args.Get(1).([]rpc.BatchElem)
			elems[0].Result = &evmtypes.Receipt{}
		}).Once()

		// Do the thing
		require.NoError(t, ec.CheckForReceipts(ctx, blockNum))

		var err error
		etx1, err = txStore.FindTxWithAttempts(ctx, etx1.ID)
		assert.NoError(t, err)
		require.Len(t, etx1.TxAttempts, 1)
		attempt1_1 = etx1.TxAttempts[0]
		require.NoError(t, err)
		require.Len(t, attempt1_1.Receipts, 0)
	})

	t.Run("saves nothing if returned receipt does not match the attempt", func(t *testing.T) {
		txmReceipt := evmtypes.Receipt{
			TxHash:           utils.NewHash(),
			BlockHash:        utils.NewHash(),
			BlockNumber:      big.NewInt(42),
			TransactionIndex: uint(1),
		}

		ethClient.On("SequenceAt", mock.Anything, mock.Anything, mock.Anything).Return(evmtypes.Nonce(10), nil)
		// First transaction confirmed
		ethClient.On("BatchCallContext", mock.Anything, mock.MatchedBy(func(b []rpc.BatchElem) bool {
			return len(b) == 1 && cltest.BatchElemMatchesParams(b[0], hashAttempt1_1, "eth_getTransactionReceipt")
		})).Return(nil).Run(func(args mock.Arguments) {
			elems := args.Get(1).([]rpc.BatchElem)
			*(elems[0].Result.(*evmtypes.Receipt)) = txmReceipt
		}).Once()

		// No error because it is merely logged
		require.NoError(t, ec.CheckForReceipts(ctx, blockNum))

		etx, err := txStore.FindTxWithAttempts(ctx, etx1.ID)
		require.NoError(t, err)
		require.Len(t, etx.TxAttempts, 1)

		require.Len(t, etx.TxAttempts[0].Receipts, 0)
	})

	t.Run("saves nothing if query returns error", func(t *testing.T) {
		txmReceipt := evmtypes.Receipt{
			TxHash:           attempt1_1.Hash,
			BlockHash:        utils.NewHash(),
			BlockNumber:      big.NewInt(42),
			TransactionIndex: uint(1),
		}

		ethClient.On("SequenceAt", mock.Anything, mock.Anything, mock.Anything).Return(evmtypes.Nonce(10), nil)
		// First transaction confirmed
		ethClient.On("BatchCallContext", mock.Anything, mock.MatchedBy(func(b []rpc.BatchElem) bool {
			return len(b) == 1 && cltest.BatchElemMatchesParams(b[0], hashAttempt1_1, "eth_getTransactionReceipt")
		})).Return(nil).Run(func(args mock.Arguments) {
			elems := args.Get(1).([]rpc.BatchElem)
			*(elems[0].Result.(*evmtypes.Receipt)) = txmReceipt
			elems[0].Error = errors.New("foo")
		}).Once()

		// No error because it is merely logged
		require.NoError(t, ec.CheckForReceipts(ctx, blockNum))

		etx, err := txStore.FindTxWithAttempts(ctx, etx1.ID)
		require.NoError(t, err)
		require.Len(t, etx.TxAttempts, 1)
		require.Len(t, etx.TxAttempts[0].Receipts, 0)
	})

	etx2 := cltest.MustInsertUnconfirmedEthTxWithBroadcastLegacyAttempt(t, txStore, nonce, fromAddress)
	nonce++
	require.Len(t, etx2.TxAttempts, 1)
	attempt2_1 := etx2.TxAttempts[0]
	require.Len(t, attempt2_1.Receipts, 0)

	t.Run("saves eth_receipt and marks eth_tx as confirmed when geth client returns valid receipt", func(t *testing.T) {
		txmReceipt := evmtypes.Receipt{
			TxHash:           attempt1_1.Hash,
			BlockHash:        utils.NewHash(),
			BlockNumber:      big.NewInt(42),
			TransactionIndex: uint(1),
			Status:           uint64(1),
		}

		ethClient.On("SequenceAt", mock.Anything, mock.Anything, mock.Anything).Return(evmtypes.Nonce(10), nil)
		ethClient.On("BatchCallContext", mock.Anything, mock.MatchedBy(func(b []rpc.BatchElem) bool {
			return len(b) == 2 &&
				cltest.BatchElemMatchesParams(b[0], attempt1_1.Hash, "eth_getTransactionReceipt") &&
				cltest.BatchElemMatchesParams(b[1], attempt2_1.Hash, "eth_getTransactionReceipt")

		})).Return(nil).Run(func(args mock.Arguments) {
			elems := args.Get(1).([]rpc.BatchElem)
			// First transaction confirmed
			*(elems[0].Result.(*evmtypes.Receipt)) = txmReceipt
			// Second transaction still unconfirmed
			elems[1].Result = &evmtypes.Receipt{}
		}).Once()

		// Do the thing
		require.NoError(t, ec.CheckForReceipts(ctx, blockNum))

		// Check that the receipt was saved
		etx, err := txStore.FindTxWithAttempts(ctx, etx1.ID)
		require.NoError(t, err)

		assert.Equal(t, txmgrcommon.TxConfirmed, etx.State)
		assert.Len(t, etx.TxAttempts, 1)
		attempt1_1 = etx.TxAttempts[0]
		require.Len(t, attempt1_1.Receipts, 1)

		ethReceipt := attempt1_1.Receipts[0]

		assert.Equal(t, txmReceipt.TxHash, ethReceipt.GetTxHash())
		assert.Equal(t, txmReceipt.BlockHash, ethReceipt.GetBlockHash())
		assert.Equal(t, txmReceipt.BlockNumber.Int64(), ethReceipt.GetBlockNumber().Int64())
		assert.Equal(t, txmReceipt.TransactionIndex, ethReceipt.GetTransactionIndex())

		receiptJSON, err := json.Marshal(txmReceipt)
		require.NoError(t, err)

		j, err := json.Marshal(ethReceipt)
		require.NoError(t, err)
		assert.JSONEq(t, string(receiptJSON), string(j))
	})

	t.Run("fetches and saves receipts for several attempts in gas price order", func(t *testing.T) {
		attempt2_2 := newBroadcastLegacyEthTxAttempt(t, etx2.ID)
		attempt2_2.TxFee = gas.EvmFee{Legacy: assets.NewWeiI(10)}

		attempt2_3 := newBroadcastLegacyEthTxAttempt(t, etx2.ID)
		attempt2_3.TxFee = gas.EvmFee{Legacy: assets.NewWeiI(20)}

		// Insert order deliberately reversed to test sorting by gas price
		require.NoError(t, txStore.InsertTxAttempt(ctx, &attempt2_3))
		require.NoError(t, txStore.InsertTxAttempt(ctx, &attempt2_2))

		txmReceipt := evmtypes.Receipt{
			TxHash:           attempt2_2.Hash,
			BlockHash:        utils.NewHash(),
			BlockNumber:      big.NewInt(42),
			TransactionIndex: uint(1),
			Status:           uint64(1),
		}

		ethClient.On("SequenceAt", mock.Anything, mock.Anything, mock.Anything).Return(evmtypes.Nonce(10), nil)
		ethClient.On("BatchCallContext", mock.Anything, mock.MatchedBy(func(b []rpc.BatchElem) bool {
			return len(b) == 3 &&
				cltest.BatchElemMatchesParams(b[2], attempt2_1.Hash, "eth_getTransactionReceipt") &&
				cltest.BatchElemMatchesParams(b[1], attempt2_2.Hash, "eth_getTransactionReceipt") &&
				cltest.BatchElemMatchesParams(b[0], attempt2_3.Hash, "eth_getTransactionReceipt")

		})).Return(nil).Run(func(args mock.Arguments) {
			elems := args.Get(1).([]rpc.BatchElem)
			// Most expensive attempt still unconfirmed
			elems[2].Result = &evmtypes.Receipt{}
			// Second most expensive attempt is confirmed
			*(elems[1].Result.(*evmtypes.Receipt)) = txmReceipt
			// Cheapest attempt still unconfirmed
			elems[0].Result = &evmtypes.Receipt{}
		}).Once()

		// Do the thing
		require.NoError(t, ec.CheckForReceipts(ctx, blockNum))

		// Check that the state was updated
		etx, err := txStore.FindTxWithAttempts(ctx, etx2.ID)
		require.NoError(t, err)

		require.Equal(t, txmgrcommon.TxConfirmed, etx.State)
		require.Len(t, etx.TxAttempts, 3)
	})

	etx3 := cltest.MustInsertUnconfirmedEthTxWithBroadcastLegacyAttempt(t, txStore, nonce, fromAddress)
	attempt3_1 := etx3.TxAttempts[0]
	nonce++

	t.Run("ignores receipt missing BlockHash that comes from querying parity too early", func(t *testing.T) {
		ethClient.On("SequenceAt", mock.Anything, mock.Anything, mock.Anything).Return(evmtypes.Nonce(10), nil)
		receipt := evmtypes.Receipt{
			TxHash: attempt3_1.Hash,
			Status: uint64(1),
		}
		ethClient.On("BatchCallContext", mock.Anything, mock.MatchedBy(func(b []rpc.BatchElem) bool {
			return len(b) == 1 && cltest.BatchElemMatchesParams(b[0], attempt3_1.Hash, "eth_getTransactionReceipt")
		})).Return(nil).Run(func(args mock.Arguments) {
			elems := args.Get(1).([]rpc.BatchElem)
			*(elems[0].Result.(*evmtypes.Receipt)) = receipt
		}).Once()

		// Do the thing
		require.NoError(t, ec.CheckForReceipts(ctx, blockNum))

		// No receipt, but no error either
		etx, err := txStore.FindTxWithAttempts(ctx, etx3.ID)
		require.NoError(t, err)

		assert.Equal(t, txmgrcommon.TxUnconfirmed, etx.State)
		assert.Len(t, etx.TxAttempts, 1)
		attempt3_1 = etx.TxAttempts[0]
		require.Len(t, attempt3_1.Receipts, 0)
	})

	t.Run("does not panic if receipt has BlockHash but is missing some other fields somehow", func(t *testing.T) {
		// NOTE: This should never happen, but we shouldn't panic regardless
		receipt := evmtypes.Receipt{
			TxHash:    attempt3_1.Hash,
			BlockHash: utils.NewHash(),
			Status:    uint64(1),
		}
		ethClient.On("BatchCallContext", mock.Anything, mock.MatchedBy(func(b []rpc.BatchElem) bool {
			return len(b) == 1 && cltest.BatchElemMatchesParams(b[0], attempt3_1.Hash, "eth_getTransactionReceipt")
		})).Return(nil).Run(func(args mock.Arguments) {
			elems := args.Get(1).([]rpc.BatchElem)
			*(elems[0].Result.(*evmtypes.Receipt)) = receipt
		}).Once()

		// Do the thing
		require.NoError(t, ec.CheckForReceipts(ctx, blockNum))

		// No receipt, but no error either
		etx, err := txStore.FindTxWithAttempts(ctx, etx3.ID)
		require.NoError(t, err)

		assert.Equal(t, txmgrcommon.TxUnconfirmed, etx.State)
		assert.Len(t, etx.TxAttempts, 1)
		attempt3_1 = etx.TxAttempts[0]
		require.Len(t, attempt3_1.Receipts, 0)
	})
	t.Run("handles case where eth_receipt already exists somehow", func(t *testing.T) {
		ethReceipt := mustInsertEthReceipt(t, txStore, 42, utils.NewHash(), attempt3_1.Hash)
		txmReceipt := evmtypes.Receipt{
			TxHash:           attempt3_1.Hash,
			BlockHash:        ethReceipt.BlockHash,
			BlockNumber:      big.NewInt(ethReceipt.BlockNumber),
			TransactionIndex: ethReceipt.TransactionIndex,
			Status:           uint64(1),
		}
		ethClient.On("SequenceAt", mock.Anything, mock.Anything, mock.Anything).Return(evmtypes.Nonce(10), nil)
		ethClient.On("BatchCallContext", mock.Anything, mock.MatchedBy(func(b []rpc.BatchElem) bool {
			return len(b) == 1 && cltest.BatchElemMatchesParams(b[0], attempt3_1.Hash, "eth_getTransactionReceipt")
		})).Return(nil).Run(func(args mock.Arguments) {
			elems := args.Get(1).([]rpc.BatchElem)
			*(elems[0].Result.(*evmtypes.Receipt)) = txmReceipt
		}).Once()

		// Do the thing
		require.NoError(t, ec.CheckForReceipts(ctx, blockNum))

		// Check that the receipt was unchanged
		etx, err := txStore.FindTxWithAttempts(ctx, etx3.ID)
		require.NoError(t, err)

		assert.Equal(t, txmgrcommon.TxConfirmed, etx.State)
		assert.Len(t, etx.TxAttempts, 1)
		attempt3_1 = etx.TxAttempts[0]
		require.Len(t, attempt3_1.Receipts, 1)

		ethReceipt3_1 := attempt3_1.Receipts[0]

		assert.Equal(t, txmReceipt.TxHash, ethReceipt3_1.GetTxHash())
		assert.Equal(t, txmReceipt.BlockHash, ethReceipt3_1.GetBlockHash())
		assert.Equal(t, txmReceipt.BlockNumber.Int64(), ethReceipt3_1.GetBlockNumber().Int64())
		assert.Equal(t, txmReceipt.TransactionIndex, ethReceipt3_1.GetTransactionIndex())
	})

	etx4 := cltest.MustInsertUnconfirmedEthTxWithBroadcastLegacyAttempt(t, txStore, nonce, fromAddress)
	attempt4_1 := etx4.TxAttempts[0]
	nonce++

	t.Run("on receipt fetch marks in_progress eth_tx_attempt as broadcast", func(t *testing.T) {
		attempt4_2 := newInProgressLegacyEthTxAttempt(t, etx4.ID)
		attempt4_2.TxFee = gas.EvmFee{Legacy: assets.NewWeiI(10)}

		require.NoError(t, txStore.InsertTxAttempt(ctx, &attempt4_2))

		txmReceipt := evmtypes.Receipt{
			TxHash:           attempt4_2.Hash,
			BlockHash:        utils.NewHash(),
			BlockNumber:      big.NewInt(42),
			TransactionIndex: uint(1),
			Status:           uint64(1),
		}
		ethClient.On("SequenceAt", mock.Anything, mock.Anything, mock.Anything).Return(evmtypes.Nonce(10), nil)
		// Second attempt is confirmed
		ethClient.On("BatchCallContext", mock.Anything, mock.MatchedBy(func(b []rpc.BatchElem) bool {
			return len(b) == 2 &&
				cltest.BatchElemMatchesParams(b[0], attempt4_2.Hash, "eth_getTransactionReceipt") &&
				cltest.BatchElemMatchesParams(b[1], attempt4_1.Hash, "eth_getTransactionReceipt")
		})).Return(nil).Run(func(args mock.Arguments) {
			elems := args.Get(1).([]rpc.BatchElem)
			// First attempt still unconfirmed
			elems[1].Result = &evmtypes.Receipt{}
			// Second attempt is confirmed
			*(elems[0].Result.(*evmtypes.Receipt)) = txmReceipt
		}).Once()

		// Do the thing
		require.NoError(t, ec.CheckForReceipts(ctx, blockNum))

		// Check that the state was updated
		var err error
		etx4, err = txStore.FindTxWithAttempts(ctx, etx4.ID)
		require.NoError(t, err)

		attempt4_1 = etx4.TxAttempts[1]
		attempt4_2 = etx4.TxAttempts[0]

		// And the attempts
		require.Equal(t, txmgrtypes.TxAttemptBroadcast, attempt4_1.State)
		require.Nil(t, attempt4_1.BroadcastBeforeBlockNum)
		require.Equal(t, txmgrtypes.TxAttemptBroadcast, attempt4_2.State)
		require.Equal(t, int64(42), *attempt4_2.BroadcastBeforeBlockNum)

		// Check receipts
		require.Len(t, attempt4_1.Receipts, 0)
		require.Len(t, attempt4_2.Receipts, 1)
	})

	etx5 := cltest.MustInsertUnconfirmedEthTxWithBroadcastLegacyAttempt(t, txStore, nonce, fromAddress)
	attempt5_1 := etx5.TxAttempts[0]
	nonce++

	t.Run("simulate on revert", func(t *testing.T) {
		txmReceipt := evmtypes.Receipt{
			TxHash:           attempt5_1.Hash,
			BlockHash:        utils.NewHash(),
			BlockNumber:      big.NewInt(42),
			TransactionIndex: uint(1),
			Status:           uint64(0),
		}
		ethClient.On("SequenceAt", mock.Anything, mock.Anything, mock.Anything).Return(evmtypes.Nonce(10), nil)
		// First attempt is confirmed and reverted
		ethClient.On("BatchCallContext", mock.Anything, mock.MatchedBy(func(b []rpc.BatchElem) bool {
			return len(b) == 1 &&
				cltest.BatchElemMatchesParams(b[0], attempt5_1.Hash, "eth_getTransactionReceipt")
		})).Return(nil).Run(func(args mock.Arguments) {
			elems := args.Get(1).([]rpc.BatchElem)
			// First attempt still unconfirmed
			*(elems[0].Result.(*evmtypes.Receipt)) = txmReceipt
		}).Once()
		data, err := utils.ABIEncode(`[{"type":"uint256"}]`, big.NewInt(10))
		require.NoError(t, err)
		sig := utils.Keccak256Fixed([]byte(`MyError(uint256)`))
		ethClient.On("CallContract", mock.Anything, mock.Anything, mock.Anything).Return(nil, &client.JsonError{
			Code:    1,
			Message: "reverted",
			Data:    utils.ConcatBytes(sig[:4], data),
		}).Once()

		// Do the thing
		require.NoError(t, ec.CheckForReceipts(ctx, blockNum))

		// Check that the state was updated
		etx5, err = txStore.FindTxWithAttempts(ctx, etx5.ID)
		require.NoError(t, err)

		attempt5_1 = etx5.TxAttempts[0]

		// And the attempts
		require.Equal(t, txmgrtypes.TxAttemptBroadcast, attempt5_1.State)
		require.NotNil(t, attempt5_1.BroadcastBeforeBlockNum)
		// Check receipts
		require.Len(t, attempt5_1.Receipts, 1)
	})
}

func TestEthConfirmer_CheckForReceipts_batching(t *testing.T) {
	t.Parallel()

	db := pgtest.NewSqlxDB(t)
	cfg := configtest.NewGeneralConfig(t, func(c *chainlink.Config, s *chainlink.Secrets) {
		c.EVM[0].RPCDefaultBatchSize = ptr[uint32](2)
	})
	txStore := cltest.NewTestTxStore(t, db)

	ethKeyStore := cltest.NewKeyStore(t, db, cfg.Database()).Eth()

	_, fromAddress := cltest.MustInsertRandomKeyReturningState(t, ethKeyStore)

	ethClient := evmtest.NewEthClientMockWithDefaultChain(t)

	evmcfg := evmtest.NewChainScopedConfig(t, cfg)

	ec := newEthConfirmer(t, txStore, ethClient, cfg, evmcfg, ethKeyStore, nil)
	ctx := testutils.Context(t)

	etx := cltest.MustInsertUnconfirmedEthTx(t, txStore, 0, fromAddress)
	var attempts []txmgr.TxAttempt

	// Total of 5 attempts should lead to 3 batched fetches (2, 2, 1)
	for i := 0; i < 5; i++ {
		attempt := newBroadcastLegacyEthTxAttempt(t, etx.ID, int64(i+2))
		require.NoError(t, txStore.InsertTxAttempt(ctx, &attempt))
		attempts = append(attempts, attempt)
	}

	ethClient.On("SequenceAt", mock.Anything, mock.Anything, mock.Anything).Return(evmtypes.Nonce(10), nil)

	ethClient.On("BatchCallContext", mock.Anything, mock.MatchedBy(func(b []rpc.BatchElem) bool {
		return len(b) == 2 &&
			cltest.BatchElemMatchesParams(b[0], attempts[4].Hash, "eth_getTransactionReceipt") &&
			cltest.BatchElemMatchesParams(b[1], attempts[3].Hash, "eth_getTransactionReceipt")
	})).Return(nil).Run(func(args mock.Arguments) {
		elems := args.Get(1).([]rpc.BatchElem)
		elems[0].Result = &evmtypes.Receipt{}
		elems[1].Result = &evmtypes.Receipt{}
	}).Once()
	ethClient.On("BatchCallContext", mock.Anything, mock.MatchedBy(func(b []rpc.BatchElem) bool {
		return len(b) == 2 &&
			cltest.BatchElemMatchesParams(b[0], attempts[2].Hash, "eth_getTransactionReceipt") &&
			cltest.BatchElemMatchesParams(b[1], attempts[1].Hash, "eth_getTransactionReceipt")
	})).Return(nil).Run(func(args mock.Arguments) {
		elems := args.Get(1).([]rpc.BatchElem)
		elems[0].Result = &evmtypes.Receipt{}
		elems[1].Result = &evmtypes.Receipt{}
	}).Once()
	ethClient.On("BatchCallContext", mock.Anything, mock.MatchedBy(func(b []rpc.BatchElem) bool {
		return len(b) == 1 &&
			cltest.BatchElemMatchesParams(b[0], attempts[0].Hash, "eth_getTransactionReceipt")
	})).Return(nil).Run(func(args mock.Arguments) {
		elems := args.Get(1).([]rpc.BatchElem)
		elems[0].Result = &evmtypes.Receipt{}
	}).Once()

	require.NoError(t, ec.CheckForReceipts(ctx, 42))
}

func TestEthConfirmer_CheckForReceipts_HandlesNonFwdTxsWithForwardingEnabled(t *testing.T) {
	t.Parallel()

	db := pgtest.NewSqlxDB(t)

	cfg := configtest.NewGeneralConfig(t, func(c *chainlink.Config, s *chainlink.Secrets) {
		c.EVM[0].RPCDefaultBatchSize = ptr[uint32](1)
		c.EVM[0].Transactions.ForwardersEnabled = ptr(true)
	})

	txStore := cltest.NewTestTxStore(t, db)
	ethKeyStore := cltest.NewKeyStore(t, db, cfg.Database()).Eth()
	ethClient := evmtest.NewEthClientMockWithDefaultChain(t)
	evmcfg := evmtest.NewChainScopedConfig(t, cfg)

	_, fromAddress := cltest.MustInsertRandomKeyReturningState(t, ethKeyStore)
	ec := newEthConfirmer(t, txStore, ethClient, cfg, evmcfg, ethKeyStore, nil)
	ctx := testutils.Context(t)
	// tx is not forwarded and doesn't have meta set. EthConfirmer should handle nil meta values
	etx := cltest.MustInsertUnconfirmedEthTx(t, txStore, 0, fromAddress)
	attempt := newBroadcastLegacyEthTxAttempt(t, etx.ID, 2)
	attempt.Tx.Meta = nil
	require.NoError(t, txStore.InsertTxAttempt(ctx, &attempt))
	dbtx, err := txStore.FindTxWithAttempts(ctx, etx.ID)
	require.NoError(t, err)
	require.Equal(t, 0, len(dbtx.TxAttempts[0].Receipts))

	txmReceipt := evmtypes.Receipt{
		TxHash:           attempt.Hash,
		BlockHash:        utils.NewHash(),
		BlockNumber:      big.NewInt(42),
		TransactionIndex: uint(1),
		Status:           uint64(1),
	}

	ethClient.On("SequenceAt", mock.Anything, mock.Anything, mock.Anything).Return(evmtypes.Nonce(10), nil)
	ethClient.On("BatchCallContext", mock.Anything, mock.MatchedBy(func(b []rpc.BatchElem) bool {
		return len(b) == 1 &&
			cltest.BatchElemMatchesParams(b[0], attempt.Hash, "eth_getTransactionReceipt")
	})).Return(nil).Run(func(args mock.Arguments) {
		elems := args.Get(1).([]rpc.BatchElem)
		*(elems[0].Result.(*evmtypes.Receipt)) = txmReceipt // confirmed
	}).Once()

	require.NoError(t, ec.CheckForReceipts(ctx, 42))

	// Check receipt is inserted correctly.
	dbtx, err = txStore.FindTxWithAttempts(ctx, etx.ID)
	require.NoError(t, err)
	require.Equal(t, 1, len(dbtx.TxAttempts[0].Receipts))
}

func TestEthConfirmer_CheckForReceipts_only_likely_confirmed(t *testing.T) {
	t.Parallel()

	db := pgtest.NewSqlxDB(t)
	cfg := configtest.NewGeneralConfig(t, func(c *chainlink.Config, s *chainlink.Secrets) {
		c.EVM[0].RPCDefaultBatchSize = ptr[uint32](6)
	})
	txStore := cltest.NewTestTxStore(t, db)

	ethKeyStore := cltest.NewKeyStore(t, db, cfg.Database()).Eth()

	_, fromAddress := cltest.MustInsertRandomKeyReturningState(t, ethKeyStore)

	ethClient := evmtest.NewEthClientMockWithDefaultChain(t)

	evmcfg := evmtest.NewChainScopedConfig(t, cfg)

	ec := newEthConfirmer(t, txStore, ethClient, cfg, evmcfg, ethKeyStore, nil)
	ctx := testutils.Context(t)

	var attempts []txmgr.TxAttempt
	// inserting in DESC nonce order to test DB ASC ordering
	etx2 := cltest.MustInsertUnconfirmedEthTx(t, txStore, 1, fromAddress)
	for i := 0; i < 4; i++ {
		attempt := newBroadcastLegacyEthTxAttempt(t, etx2.ID, int64(100-i))
		require.NoError(t, txStore.InsertTxAttempt(ctx, &attempt))
	}
	etx := cltest.MustInsertUnconfirmedEthTx(t, txStore, 0, fromAddress)
	for i := 0; i < 4; i++ {
		attempt := newBroadcastLegacyEthTxAttempt(t, etx.ID, int64(100-i))
		require.NoError(t, txStore.InsertTxAttempt(ctx, &attempt))

		// only adding these because a batch for only those attempts should be sent
		attempts = append(attempts, attempt)
	}

	ethClient.On("SequenceAt", mock.Anything, mock.Anything, mock.Anything).Return(evmtypes.Nonce(0), nil)

	var captured []rpc.BatchElem
	ethClient.On("BatchCallContext", mock.Anything, mock.MatchedBy(func(b []rpc.BatchElem) bool {
		return len(b) == 4
	})).Return(nil).Run(func(args mock.Arguments) {
		elems := args.Get(1).([]rpc.BatchElem)
		captured = append(captured, elems...)
		elems[0].Result = &evmtypes.Receipt{}
		elems[1].Result = &evmtypes.Receipt{}
		elems[2].Result = &evmtypes.Receipt{}
		elems[3].Result = &evmtypes.Receipt{}
	}).Once()

	require.NoError(t, ec.CheckForReceipts(ctx, 42))

	cltest.BatchElemMustMatchParams(t, captured[0], attempts[0].Hash, "eth_getTransactionReceipt")
	cltest.BatchElemMustMatchParams(t, captured[1], attempts[1].Hash, "eth_getTransactionReceipt")
	cltest.BatchElemMustMatchParams(t, captured[2], attempts[2].Hash, "eth_getTransactionReceipt")
	cltest.BatchElemMustMatchParams(t, captured[3], attempts[3].Hash, "eth_getTransactionReceipt")
}

func TestEthConfirmer_CheckForReceipts_should_not_check_for_likely_unconfirmed(t *testing.T) {
	t.Parallel()

	db := pgtest.NewSqlxDB(t)
	gconfig, config := newTestChainScopedConfig(t)
	txStore := cltest.NewTestTxStore(t, db)

	ethKeyStore := cltest.NewKeyStore(t, db, gconfig.Database()).Eth()

	_, fromAddress := cltest.MustInsertRandomKeyReturningState(t, ethKeyStore)

	ethClient := evmtest.NewEthClientMockWithDefaultChain(t)

	ec := newEthConfirmer(t, txStore, ethClient, gconfig, config, ethKeyStore, nil)
	ctx := testutils.Context(t)

	etx := cltest.MustInsertUnconfirmedEthTx(t, txStore, 1, fromAddress)
	for i := 0; i < 4; i++ {
		attempt := newBroadcastLegacyEthTxAttempt(t, etx.ID, int64(100-i))
		require.NoError(t, txStore.InsertTxAttempt(ctx, &attempt))
	}

	// latest nonce is lower that all attempts' nonces
	ethClient.On("SequenceAt", mock.Anything, mock.Anything, mock.Anything).Return(evmtypes.Nonce(0), nil)

	require.NoError(t, ec.CheckForReceipts(ctx, 42))
}

func TestEthConfirmer_CheckForReceipts_confirmed_missing_receipt_scoped_to_key(t *testing.T) {
	t.Parallel()

	db := pgtest.NewSqlxDB(t)
	cfg := configtest.NewTestGeneralConfig(t)
	txStore := cltest.NewTestTxStore(t, db)
	ethKeyStore := cltest.NewKeyStore(t, db, cfg.Database()).Eth()

	_, fromAddress1_1 := cltest.MustInsertRandomKeyReturningState(t, ethKeyStore)
	_, fromAddress1_2 := cltest.MustInsertRandomKeyReturningState(t, ethKeyStore)
	_, fromAddress2_1 := cltest.MustInsertRandomKeyReturningState(t, ethKeyStore)

	ethClient := evmtest.NewEthClientMockWithDefaultChain(t)
	ethClient.On("SequenceAt", mock.Anything, mock.Anything, mock.Anything).Return(evmtypes.Nonce(20), nil)
	evmcfg := evmtest.NewChainScopedConfig(t, cfg)

	ec := newEthConfirmer(t, txStore, ethClient, cfg, evmcfg, ethKeyStore, nil)
	ctx := testutils.Context(t)

	// STATE
	// key 1, tx with nonce 0 is unconfirmed
	// key 1, tx with nonce 1 is unconfirmed
	// key 2, tx with nonce 9 is unconfirmed and gets a receipt in block 10
	etx1_0 := cltest.MustInsertUnconfirmedEthTx(t, txStore, 0, fromAddress1_1)
	etx1_1 := cltest.MustInsertUnconfirmedEthTx(t, txStore, 1, fromAddress1_1)
	etx2_9 := cltest.MustInsertUnconfirmedEthTx(t, txStore, 3, fromAddress1_2)
	// there also happens to be a confirmed tx with a higher nonce from a different chain in the DB
	etx_other_chain := cltest.MustInsertUnconfirmedEthTx(t, txStore, 8, fromAddress2_1)
	pgtest.MustExec(t, db, `UPDATE evm.txes SET state='confirmed' WHERE id = $1`, etx_other_chain.ID)

	attempt2_9 := newBroadcastLegacyEthTxAttempt(t, etx2_9.ID, int64(1))
	require.NoError(t, txStore.InsertTxAttempt(ctx, &attempt2_9))
	txmReceipt2_9 := newTxReceipt(attempt2_9.Hash, 10, 1)

	ethClient.On("BatchCallContext", mock.Anything, mock.MatchedBy(func(b []rpc.BatchElem) bool {
		return len(b) == 1 && cltest.BatchElemMatchesParams(b[0], attempt2_9.Hash, "eth_getTransactionReceipt")
	})).Return(nil).Run(func(args mock.Arguments) {
		elems := args.Get(1).([]rpc.BatchElem)
		*(elems[0].Result.(*evmtypes.Receipt)) = txmReceipt2_9
	}).Once()

	require.NoError(t, ec.CheckForReceipts(ctx, 10))

	mustTxBeInState(t, txStore, etx1_0, txmgrcommon.TxUnconfirmed)
	mustTxBeInState(t, txStore, etx1_1, txmgrcommon.TxUnconfirmed)
	mustTxBeInState(t, txStore, etx2_9, txmgrcommon.TxConfirmed)

	// Now etx1_1 gets a receipt in block 11, which should mark etx1_0 as confirmed_missing_receipt
	attempt1_1 := newBroadcastLegacyEthTxAttempt(t, etx1_1.ID, int64(2))
	require.NoError(t, txStore.InsertTxAttempt(ctx, &attempt1_1))
	txmReceipt1_1 := newTxReceipt(attempt1_1.Hash, 11, 1)

	ethClient.On("BatchCallContext", mock.Anything, mock.MatchedBy(func(b []rpc.BatchElem) bool {
		return len(b) == 1 && cltest.BatchElemMatchesParams(b[0], attempt1_1.Hash, "eth_getTransactionReceipt")
	})).Return(nil).Run(func(args mock.Arguments) {
		elems := args.Get(1).([]rpc.BatchElem)
		*(elems[0].Result.(*evmtypes.Receipt)) = txmReceipt1_1
	}).Once()

	require.NoError(t, ec.CheckForReceipts(ctx, 11))

	mustTxBeInState(t, txStore, etx1_0, txmgrcommon.TxConfirmedMissingReceipt)
	mustTxBeInState(t, txStore, etx1_1, txmgrcommon.TxConfirmed)
	mustTxBeInState(t, txStore, etx2_9, txmgrcommon.TxConfirmed)
}

func TestEthConfirmer_CheckForReceipts_confirmed_missing_receipt(t *testing.T) {
	t.Parallel()

	db := pgtest.NewSqlxDB(t)
	cfg := configtest.NewGeneralConfig(t, func(c *chainlink.Config, s *chainlink.Secrets) {
		c.EVM[0].FinalityDepth = ptr[uint32](50)
	})
	txStore := cltest.NewTestTxStore(t, db)

	ethKeyStore := cltest.NewKeyStore(t, db, cfg.Database()).Eth()

	_, fromAddress := cltest.MustInsertRandomKeyReturningState(t, ethKeyStore)

	ethClient := evmtest.NewEthClientMockWithDefaultChain(t)

	evmcfg := evmtest.NewChainScopedConfig(t, cfg)

	ec := newEthConfirmer(t, txStore, ethClient, cfg, evmcfg, ethKeyStore, nil)
	ctx := testutils.Context(t)

	// STATE
	// eth_txes with nonce 0 has two attempts (broadcast before block 21 and 41) the first of which will get a receipt
	// eth_txes with nonce 1 has two attempts (broadcast before block 21 and 41) neither of which will ever get a receipt
	// eth_txes with nonce 2 has an attempt (broadcast before block 41) that will not get a receipt on the first try but will get one later
	// eth_txes with nonce 3 has an attempt (broadcast before block 41) that has been confirmed in block 42
	// All other attempts were broadcast before block 41
	b := int64(21)

	etx0 := cltest.MustInsertUnconfirmedEthTx(t, txStore, 0, fromAddress)
	attempt0_1 := newBroadcastLegacyEthTxAttempt(t, etx0.ID, int64(1))
	attempt0_2 := newBroadcastLegacyEthTxAttempt(t, etx0.ID, int64(2))
	attempt0_2.BroadcastBeforeBlockNum = &b
	require.NoError(t, txStore.InsertTxAttempt(ctx, &attempt0_1))
	require.NoError(t, txStore.InsertTxAttempt(ctx, &attempt0_2))

	etx1 := cltest.MustInsertUnconfirmedEthTx(t, txStore, 1, fromAddress)
	attempt1_1 := newBroadcastLegacyEthTxAttempt(t, etx1.ID, int64(1))
	attempt1_2 := newBroadcastLegacyEthTxAttempt(t, etx1.ID, int64(2))
	attempt1_2.BroadcastBeforeBlockNum = &b
	require.NoError(t, txStore.InsertTxAttempt(ctx, &attempt1_1))
	require.NoError(t, txStore.InsertTxAttempt(ctx, &attempt1_2))

	etx2 := cltest.MustInsertUnconfirmedEthTx(t, txStore, 2, fromAddress)
	attempt2_1 := newBroadcastLegacyEthTxAttempt(t, etx2.ID, int64(1))
	require.NoError(t, txStore.InsertTxAttempt(ctx, &attempt2_1))

	etx3 := cltest.MustInsertUnconfirmedEthTx(t, txStore, 3, fromAddress)
	attempt3_1 := newBroadcastLegacyEthTxAttempt(t, etx3.ID, int64(1))
	require.NoError(t, txStore.InsertTxAttempt(ctx, &attempt3_1))

	pgtest.MustExec(t, db, `UPDATE evm.tx_attempts SET broadcast_before_block_num = 41 WHERE broadcast_before_block_num IS NULL`)

	t.Run("marks buried eth_txes as 'confirmed_missing_receipt'", func(t *testing.T) {
		txmReceipt0 := evmtypes.Receipt{
			TxHash:           attempt0_2.Hash,
			BlockHash:        utils.NewHash(),
			BlockNumber:      big.NewInt(42),
			TransactionIndex: uint(1),
			Status:           uint64(1),
		}
		txmReceipt3 := evmtypes.Receipt{
			TxHash:           attempt3_1.Hash,
			BlockHash:        utils.NewHash(),
			BlockNumber:      big.NewInt(42),
			TransactionIndex: uint(1),
			Status:           uint64(1),
		}
		ethClient.On("SequenceAt", mock.Anything, mock.Anything, mock.Anything).Return(evmtypes.Nonce(4), nil)
		ethClient.On("BatchCallContext", mock.Anything, mock.MatchedBy(func(b []rpc.BatchElem) bool {
			return len(b) == 6 &&
				cltest.BatchElemMatchesParams(b[0], attempt0_2.Hash, "eth_getTransactionReceipt") &&
				cltest.BatchElemMatchesParams(b[1], attempt0_1.Hash, "eth_getTransactionReceipt") &&
				cltest.BatchElemMatchesParams(b[2], attempt1_2.Hash, "eth_getTransactionReceipt") &&
				cltest.BatchElemMatchesParams(b[3], attempt1_1.Hash, "eth_getTransactionReceipt") &&
				cltest.BatchElemMatchesParams(b[4], attempt2_1.Hash, "eth_getTransactionReceipt") &&
				cltest.BatchElemMatchesParams(b[5], attempt3_1.Hash, "eth_getTransactionReceipt")

		})).Return(nil).Run(func(args mock.Arguments) {
			elems := args.Get(1).([]rpc.BatchElem)
			// First transaction confirmed
			*(elems[0].Result.(*evmtypes.Receipt)) = txmReceipt0
			elems[1].Result = &evmtypes.Receipt{}
			// Second transaction stil unconfirmed
			elems[2].Result = &evmtypes.Receipt{}
			elems[3].Result = &evmtypes.Receipt{}
			// Third transaction still unconfirmed
			elems[4].Result = &evmtypes.Receipt{}
			// Fourth transaction is confirmed
			*(elems[5].Result.(*evmtypes.Receipt)) = txmReceipt3
		}).Once()

		// PERFORM
		// Block num of 43 is one higher than the receipt (as would generally be expected)
		require.NoError(t, ec.CheckForReceipts(ctx, 43))

		// Expected state is that the "top" eth_tx is now confirmed, with the
		// two below it "confirmed_missing_receipt" and the "bottom" eth_tx also confirmed
		var err error
		etx3, err = txStore.FindTxWithAttempts(ctx, etx3.ID)
		require.NoError(t, err)
		require.Equal(t, txmgrcommon.TxConfirmed, etx3.State)

		ethReceipt := etx3.TxAttempts[0].Receipts[0]
		require.Equal(t, txmReceipt3.BlockHash, ethReceipt.GetBlockHash())

		etx2, err = txStore.FindTxWithAttempts(ctx, etx2.ID)
		require.NoError(t, err)
		require.Equal(t, txmgrcommon.TxConfirmedMissingReceipt, etx2.State)
		etx1, err = txStore.FindTxWithAttempts(ctx, etx1.ID)
		require.NoError(t, err)
		require.Equal(t, txmgrcommon.TxConfirmedMissingReceipt, etx1.State)

		etx0, err = txStore.FindTxWithAttempts(ctx, etx0.ID)
		require.NoError(t, err)
		require.Equal(t, txmgrcommon.TxConfirmed, etx0.State)

		require.Len(t, etx0.TxAttempts, 2)
		require.Len(t, etx0.TxAttempts[0].Receipts, 1)
		ethReceipt = etx0.TxAttempts[0].Receipts[0]
		require.Equal(t, txmReceipt0.BlockHash, ethReceipt.GetBlockHash())
	})

	// STATE
	// eth_txes with nonce 0 is confirmed
	// eth_txes with nonce 1 is confirmed_missing_receipt
	// eth_txes with nonce 2 is confirmed_missing_receipt
	// eth_txes with nonce 3 is confirmed

	t.Run("marks eth_txes with state 'confirmed_missing_receipt' as 'confirmed' if a receipt finally shows up", func(t *testing.T) {
		txmReceipt := evmtypes.Receipt{
			TxHash:           attempt2_1.Hash,
			BlockHash:        utils.NewHash(),
			BlockNumber:      big.NewInt(43),
			TransactionIndex: uint(1),
			Status:           uint64(1),
		}
		ethClient.On("SequenceAt", mock.Anything, mock.Anything, mock.Anything).Return(evmtypes.Nonce(10), nil)
		ethClient.On("BatchCallContext", mock.Anything, mock.MatchedBy(func(b []rpc.BatchElem) bool {
			return len(b) == 3 &&
				cltest.BatchElemMatchesParams(b[0], attempt1_2.Hash, "eth_getTransactionReceipt") &&
				cltest.BatchElemMatchesParams(b[1], attempt1_1.Hash, "eth_getTransactionReceipt") &&
				cltest.BatchElemMatchesParams(b[2], attempt2_1.Hash, "eth_getTransactionReceipt")

		})).Return(nil).Run(func(args mock.Arguments) {
			elems := args.Get(1).([]rpc.BatchElem)
			// First transaction still unconfirmed
			elems[0].Result = &evmtypes.Receipt{}
			elems[1].Result = &evmtypes.Receipt{}
			// Second transaction confirmed
			*(elems[2].Result.(*evmtypes.Receipt)) = txmReceipt
		}).Once()

		// PERFORM
		// Block num of 44 is one higher than the receipt (as would generally be expected)
		require.NoError(t, ec.CheckForReceipts(ctx, 44))

		// Expected state is that the "top" two eth_txes are now confirmed, with the
		// one below it still "confirmed_missing_receipt" and the bottom one remains confirmed
		var err error
		etx3, err = txStore.FindTxWithAttempts(ctx, etx3.ID)
		require.NoError(t, err)
		require.Equal(t, txmgrcommon.TxConfirmed, etx3.State)
		etx2, err = txStore.FindTxWithAttempts(ctx, etx2.ID)
		require.NoError(t, err)
		require.Equal(t, txmgrcommon.TxConfirmed, etx2.State)

		ethReceipt := etx2.TxAttempts[0].Receipts[0]
		require.Equal(t, txmReceipt.BlockHash, ethReceipt.GetBlockHash())

		etx1, err = txStore.FindTxWithAttempts(ctx, etx1.ID)
		require.NoError(t, err)
		require.Equal(t, txmgrcommon.TxConfirmedMissingReceipt, etx1.State)
		etx0, err = txStore.FindTxWithAttempts(ctx, etx0.ID)
		require.NoError(t, err)
		require.Equal(t, txmgrcommon.TxConfirmed, etx0.State)
	})

	// STATE
	// eth_txes with nonce 0 is confirmed
	// eth_txes with nonce 1 is confirmed_missing_receipt
	// eth_txes with nonce 2 is confirmed
	// eth_txes with nonce 3 is confirmed

	t.Run("continues to leave eth_txes with state 'confirmed_missing_receipt' unchanged if at least one attempt is above EVM.FinalityDepth", func(t *testing.T) {
		ethClient.On("SequenceAt", mock.Anything, mock.Anything, mock.Anything).Return(evmtypes.Nonce(10), nil)
		ethClient.On("BatchCallContext", mock.Anything, mock.MatchedBy(func(b []rpc.BatchElem) bool {
			return len(b) == 2 &&
				cltest.BatchElemMatchesParams(b[0], attempt1_2.Hash, "eth_getTransactionReceipt") &&
				cltest.BatchElemMatchesParams(b[1], attempt1_1.Hash, "eth_getTransactionReceipt")

		})).Return(nil).Run(func(args mock.Arguments) {
			elems := args.Get(1).([]rpc.BatchElem)
			// Both attempts still unconfirmed
			elems[0].Result = &evmtypes.Receipt{}
			elems[1].Result = &evmtypes.Receipt{}
		}).Once()

		// PERFORM
		// Block num of 80 puts the first attempt (21) below threshold but second attempt (41) still above
		require.NoError(t, ec.CheckForReceipts(ctx, 80))

		// Expected state is that the "top" two eth_txes are now confirmed, with the
		// one below it still "confirmed_missing_receipt" and the bottom one remains confirmed
		var err error
		etx3, err = txStore.FindTxWithAttempts(ctx, etx3.ID)
		require.NoError(t, err)
		require.Equal(t, txmgrcommon.TxConfirmed, etx3.State)
		etx2, err = txStore.FindTxWithAttempts(ctx, etx2.ID)
		require.NoError(t, err)
		require.Equal(t, txmgrcommon.TxConfirmed, etx2.State)
		etx1, err = txStore.FindTxWithAttempts(ctx, etx1.ID)
		require.NoError(t, err)
		require.Equal(t, txmgrcommon.TxConfirmedMissingReceipt, etx1.State)
		etx0, err = txStore.FindTxWithAttempts(ctx, etx0.ID)
		require.NoError(t, err)
		require.Equal(t, txmgrcommon.TxConfirmed, etx0.State)
	})

	// STATE
	// eth_txes with nonce 0 is confirmed
	// eth_txes with nonce 1 is confirmed_missing_receipt
	// eth_txes with nonce 2 is confirmed
	// eth_txes with nonce 3 is confirmed

	t.Run("marks eth_Txes with state 'confirmed_missing_receipt' as 'errored' if a receipt fails to show up and all attempts are buried deeper than EVM.FinalityDepth", func(t *testing.T) {
		ethClient.On("SequenceAt", mock.Anything, mock.Anything, mock.Anything).Return(evmtypes.Nonce(10), nil)
		ethClient.On("BatchCallContext", mock.Anything, mock.MatchedBy(func(b []rpc.BatchElem) bool {
			return len(b) == 2 &&
				cltest.BatchElemMatchesParams(b[0], attempt1_2.Hash, "eth_getTransactionReceipt") &&
				cltest.BatchElemMatchesParams(b[1], attempt1_1.Hash, "eth_getTransactionReceipt")

		})).Return(nil).Run(func(args mock.Arguments) {
			elems := args.Get(1).([]rpc.BatchElem)
			// Both attempts still unconfirmed
			elems[0].Result = &evmtypes.Receipt{}
			elems[1].Result = &evmtypes.Receipt{}
		}).Once()

		// PERFORM
		// Block num of 100 puts the first attempt (21) and second attempt (41) below threshold
		require.NoError(t, ec.CheckForReceipts(ctx, 100))

		// Expected state is that the "top" two eth_txes are now confirmed, with the
		// one below it marked as "fatal_error" and the bottom one remains confirmed
		var err error
		etx3, err = txStore.FindTxWithAttempts(ctx, etx3.ID)
		require.NoError(t, err)
		require.Equal(t, txmgrcommon.TxConfirmed, etx3.State)
		etx2, err = txStore.FindTxWithAttempts(ctx, etx2.ID)
		require.NoError(t, err)
		require.Equal(t, txmgrcommon.TxConfirmed, etx2.State)
		etx1, err = txStore.FindTxWithAttempts(ctx, etx1.ID)
		require.NoError(t, err)
		require.Equal(t, txmgrcommon.TxFatalError, etx1.State)
		etx0, err = txStore.FindTxWithAttempts(ctx, etx0.ID)
		require.NoError(t, err)
		require.Equal(t, txmgrcommon.TxConfirmed, etx0.State)
	})
}

func TestEthConfirmer_CheckConfirmedMissingReceipt(t *testing.T) {
	t.Parallel()

	db := pgtest.NewSqlxDB(t)
	cfg := configtest.NewGeneralConfig(t, func(c *chainlink.Config, s *chainlink.Secrets) {
		c.EVM[0].FinalityDepth = ptr[uint32](50)
	})
	txStore := cltest.NewTestTxStore(t, db)

	ethKeyStore := cltest.NewKeyStore(t, db, cfg.Database()).Eth()

	_, fromAddress := cltest.MustInsertRandomKeyReturningState(t, ethKeyStore)

	ethClient := evmtest.NewEthClientMockWithDefaultChain(t)

	evmcfg := evmtest.NewChainScopedConfig(t, cfg)

	ec := newEthConfirmer(t, txStore, ethClient, cfg, evmcfg, ethKeyStore, nil)
	ctx := testutils.Context(t)

	// STATE
	// eth_txes with nonce 0 has two attempts, the later attempt with higher gas fees
	// eth_txes with nonce 1 has two attempts, the later attempt with higher gas fees
	// eth_txes with nonce 2 has one attempt
	originalBroadcastAt := time.Unix(1616509100, 0)
	etx0 := mustInsertConfirmedMissingReceiptEthTxWithLegacyAttempt(
		t, txStore, 0, 1, originalBroadcastAt, fromAddress)
	attempt0_2 := newBroadcastLegacyEthTxAttempt(t, etx0.ID, int64(2))
	require.NoError(t, txStore.InsertTxAttempt(ctx, &attempt0_2))
	etx1 := mustInsertConfirmedMissingReceiptEthTxWithLegacyAttempt(
		t, txStore, 1, 1, originalBroadcastAt, fromAddress)
	attempt1_2 := newBroadcastLegacyEthTxAttempt(t, etx1.ID, int64(2))
	require.NoError(t, txStore.InsertTxAttempt(ctx, &attempt1_2))
	etx2 := mustInsertConfirmedMissingReceiptEthTxWithLegacyAttempt(
		t, txStore, 2, 1, originalBroadcastAt, fromAddress)
	attempt2_1 := etx2.TxAttempts[0]
	etx3 := mustInsertConfirmedMissingReceiptEthTxWithLegacyAttempt(
		t, txStore, 3, 1, originalBroadcastAt, fromAddress)
	attempt3_1 := etx3.TxAttempts[0]

	ethClient.On("BatchCallContextAll", mock.Anything, mock.MatchedBy(func(b []rpc.BatchElem) bool {
		return len(b) == 4 &&
			cltest.BatchElemMatchesParams(b[0], hexutil.Encode(attempt0_2.SignedRawTx), "eth_sendRawTransaction") &&
			cltest.BatchElemMatchesParams(b[1], hexutil.Encode(attempt1_2.SignedRawTx), "eth_sendRawTransaction") &&
			cltest.BatchElemMatchesParams(b[2], hexutil.Encode(attempt2_1.SignedRawTx), "eth_sendRawTransaction") &&
			cltest.BatchElemMatchesParams(b[3], hexutil.Encode(attempt3_1.SignedRawTx), "eth_sendRawTransaction")
	})).Return(nil).Run(func(args mock.Arguments) {
		elems := args.Get(1).([]rpc.BatchElem)
		// First transaction confirmed
		elems[0].Error = errors.New("nonce too low")
		elems[1].Error = errors.New("transaction underpriced")
		elems[2].Error = nil
		elems[3].Error = errors.New("transaction already finalized")
	}).Once()

	// PERFORM
	require.NoError(t, ec.CheckConfirmedMissingReceipt(ctx))

	// Expected state is that the "top" eth_tx is untouched but the other two
	// are marked as unconfirmed
	var err error
	etx0, err = txStore.FindTxWithAttempts(ctx, etx0.ID)
	assert.NoError(t, err)
	assert.Equal(t, txmgrcommon.TxConfirmedMissingReceipt, etx0.State)
	assert.Greater(t, etx0.BroadcastAt.Unix(), originalBroadcastAt.Unix())
	etx1, err = txStore.FindTxWithAttempts(ctx, etx1.ID)
	assert.NoError(t, err)
	assert.Equal(t, txmgrcommon.TxUnconfirmed, etx1.State)
	assert.Greater(t, etx1.BroadcastAt.Unix(), originalBroadcastAt.Unix())
	etx2, err = txStore.FindTxWithAttempts(ctx, etx2.ID)
	assert.NoError(t, err)
	assert.Equal(t, txmgrcommon.TxUnconfirmed, etx2.State)
	assert.Greater(t, etx2.BroadcastAt.Unix(), originalBroadcastAt.Unix())
	etx3, err = txStore.FindTxWithAttempts(ctx, etx3.ID)
	assert.NoError(t, err)
	assert.Equal(t, txmgrcommon.TxConfirmedMissingReceipt, etx3.State)
	assert.Greater(t, etx3.BroadcastAt.Unix(), originalBroadcastAt.Unix())
}

func TestEthConfirmer_CheckConfirmedMissingReceipt_batchSendTransactions_fails(t *testing.T) {
	t.Parallel()

	db := pgtest.NewSqlxDB(t)
	cfg := configtest.NewGeneralConfig(t, func(c *chainlink.Config, s *chainlink.Secrets) {
		c.EVM[0].FinalityDepth = ptr[uint32](50)
	})
	txStore := cltest.NewTestTxStore(t, db)

	ethKeyStore := cltest.NewKeyStore(t, db, cfg.Database()).Eth()

	_, fromAddress := cltest.MustInsertRandomKeyReturningState(t, ethKeyStore)

	ethClient := evmtest.NewEthClientMockWithDefaultChain(t)

	evmcfg := evmtest.NewChainScopedConfig(t, cfg)

	ec := newEthConfirmer(t, txStore, ethClient, cfg, evmcfg, ethKeyStore, nil)
	ctx := testutils.Context(t)

	// STATE
	// eth_txes with nonce 0 has two attempts, the later attempt with higher gas fees
	// eth_txes with nonce 1 has two attempts, the later attempt with higher gas fees
	// eth_txes with nonce 2 has one attempt
	originalBroadcastAt := time.Unix(1616509100, 0)
	etx0 := mustInsertConfirmedMissingReceiptEthTxWithLegacyAttempt(
		t, txStore, 0, 1, originalBroadcastAt, fromAddress)
	attempt0_2 := newBroadcastLegacyEthTxAttempt(t, etx0.ID, int64(2))
	require.NoError(t, txStore.InsertTxAttempt(ctx, &attempt0_2))
	etx1 := mustInsertConfirmedMissingReceiptEthTxWithLegacyAttempt(
		t, txStore, 1, 1, originalBroadcastAt, fromAddress)
	attempt1_2 := newBroadcastLegacyEthTxAttempt(t, etx1.ID, int64(2))
	require.NoError(t, txStore.InsertTxAttempt(ctx, &attempt1_2))
	etx2 := mustInsertConfirmedMissingReceiptEthTxWithLegacyAttempt(
		t, txStore, 2, 1, originalBroadcastAt, fromAddress)
	attempt2_1 := etx2.TxAttempts[0]

	ethClient.On("BatchCallContextAll", mock.Anything, mock.MatchedBy(func(b []rpc.BatchElem) bool {
		return len(b) == 3 &&
			cltest.BatchElemMatchesParams(b[0], hexutil.Encode(attempt0_2.SignedRawTx), "eth_sendRawTransaction") &&
			cltest.BatchElemMatchesParams(b[1], hexutil.Encode(attempt1_2.SignedRawTx), "eth_sendRawTransaction") &&
			cltest.BatchElemMatchesParams(b[2], hexutil.Encode(attempt2_1.SignedRawTx), "eth_sendRawTransaction")
	})).Return(errors.New("Timed out")).Once()

	// PERFORM
	require.NoError(t, ec.CheckConfirmedMissingReceipt(ctx))

	// Expected state is that all txes are marked as unconfirmed, since the batch call had failed
	var err error
	etx0, err = txStore.FindTxWithAttempts(ctx, etx0.ID)
	assert.NoError(t, err)
	assert.Equal(t, txmgrcommon.TxUnconfirmed, etx0.State)
	assert.Equal(t, etx0.BroadcastAt.Unix(), originalBroadcastAt.Unix())
	etx1, err = txStore.FindTxWithAttempts(ctx, etx1.ID)
	assert.NoError(t, err)
	assert.Equal(t, txmgrcommon.TxUnconfirmed, etx1.State)
	assert.Equal(t, etx1.BroadcastAt.Unix(), originalBroadcastAt.Unix())
	etx2, err = txStore.FindTxWithAttempts(ctx, etx2.ID)
	assert.NoError(t, err)
	assert.Equal(t, txmgrcommon.TxUnconfirmed, etx2.State)
	assert.Equal(t, etx2.BroadcastAt.Unix(), originalBroadcastAt.Unix())
}

func TestEthConfirmer_CheckConfirmedMissingReceipt_smallEvmRPCBatchSize_middleBatchSendTransactionFails(t *testing.T) {
	t.Parallel()

	db := pgtest.NewSqlxDB(t)
	cfg := configtest.NewGeneralConfig(t, func(c *chainlink.Config, s *chainlink.Secrets) {
		c.EVM[0].FinalityDepth = ptr[uint32](50)
		c.EVM[0].RPCDefaultBatchSize = ptr[uint32](1)
	})
	txStore := cltest.NewTestTxStore(t, db)

	ethKeyStore := cltest.NewKeyStore(t, db, cfg.Database()).Eth()

	_, fromAddress := cltest.MustInsertRandomKeyReturningState(t, ethKeyStore)

	ethClient := evmtest.NewEthClientMockWithDefaultChain(t)

	evmcfg := evmtest.NewChainScopedConfig(t, cfg)

	ec := newEthConfirmer(t, txStore, ethClient, cfg, evmcfg, ethKeyStore, nil)
	ctx := testutils.Context(t)

	// STATE
	// eth_txes with nonce 0 has two attempts, the later attempt with higher gas fees
	// eth_txes with nonce 1 has two attempts, the later attempt with higher gas fees
	// eth_txes with nonce 2 has one attempt
	originalBroadcastAt := time.Unix(1616509100, 0)
	etx0 := mustInsertConfirmedMissingReceiptEthTxWithLegacyAttempt(
		t, txStore, 0, 1, originalBroadcastAt, fromAddress)
	attempt0_2 := newBroadcastLegacyEthTxAttempt(t, etx0.ID, int64(2))
	require.NoError(t, txStore.InsertTxAttempt(ctx, &attempt0_2))
	etx1 := mustInsertConfirmedMissingReceiptEthTxWithLegacyAttempt(
		t, txStore, 1, 1, originalBroadcastAt, fromAddress)
	attempt1_2 := newBroadcastLegacyEthTxAttempt(t, etx1.ID, int64(2))
	require.NoError(t, txStore.InsertTxAttempt(ctx, &attempt1_2))
	etx2 := mustInsertConfirmedMissingReceiptEthTxWithLegacyAttempt(
		t, txStore, 2, 1, originalBroadcastAt, fromAddress)

	// Expect eth_sendRawTransaction in 3 batches. First batch will pass, 2nd will fail, 3rd never attempted.
	ethClient.On("BatchCallContextAll", mock.Anything, mock.MatchedBy(func(b []rpc.BatchElem) bool {
		return len(b) == 1 &&
			cltest.BatchElemMatchesParams(b[0], hexutil.Encode(attempt0_2.SignedRawTx), "eth_sendRawTransaction")
	})).Return(nil).Run(func(args mock.Arguments) {
		elems := args.Get(1).([]rpc.BatchElem)
		// First transaction confirmed
		elems[0].Error = errors.New("nonce too low")
	}).Once()
	ethClient.On("BatchCallContextAll", mock.Anything, mock.MatchedBy(func(b []rpc.BatchElem) bool {
		return len(b) == 1 &&
			cltest.BatchElemMatchesParams(b[0], hexutil.Encode(attempt1_2.SignedRawTx), "eth_sendRawTransaction")
	})).Return(errors.New("Timed out")).Once()

	// PERFORM
	require.NoError(t, ec.CheckConfirmedMissingReceipt(ctx))

	// Expected state is that all transactions since failed batch will be unconfirmed
	var err error
	etx0, err = txStore.FindTxWithAttempts(ctx, etx0.ID)
	assert.NoError(t, err)
	assert.Equal(t, txmgrcommon.TxConfirmedMissingReceipt, etx0.State)
	assert.Greater(t, etx0.BroadcastAt.Unix(), originalBroadcastAt.Unix())
	etx1, err = txStore.FindTxWithAttempts(ctx, etx1.ID)
	assert.NoError(t, err)
	assert.Equal(t, txmgrcommon.TxUnconfirmed, etx1.State)
	assert.Equal(t, etx1.BroadcastAt.Unix(), originalBroadcastAt.Unix())
	etx2, err = txStore.FindTxWithAttempts(ctx, etx2.ID)
	assert.NoError(t, err)
	assert.Equal(t, txmgrcommon.TxUnconfirmed, etx2.State)
	assert.Equal(t, etx2.BroadcastAt.Unix(), originalBroadcastAt.Unix())
}

func TestEthConfirmer_FindTxsRequiringRebroadcast(t *testing.T) {
	t.Parallel()

	db := pgtest.NewSqlxDB(t)
	cfg := configtest.NewTestGeneralConfig(t)
	txStore := cltest.NewTestTxStore(t, db)
	ctx := testutils.Context(t)

	ethClient := evmtest.NewEthClientMockWithDefaultChain(t)

	evmcfg := evmtest.NewChainScopedConfig(t, cfg)

	ethKeyStore := cltest.NewKeyStore(t, db, cfg.Database()).Eth()

	_, fromAddress := cltest.MustInsertRandomKeyReturningState(t, ethKeyStore)
	evmFromAddress := fromAddress
	currentHead := int64(30)
	gasBumpThreshold := int64(10)
	tooNew := int64(21)
	onTheMoney := int64(20)
	oldEnough := int64(19)
	nonce := int64(0)

	mustInsertConfirmedEthTx(t, txStore, nonce, fromAddress)
	nonce++

	_, otherAddress := cltest.MustInsertRandomKeyReturningState(t, ethKeyStore)
	evmOtherAddress := otherAddress

	lggr := logger.Test(t)

	ec := newEthConfirmer(t, txStore, ethClient, cfg, evmcfg, ethKeyStore, nil)

	t.Run("returns nothing when there are no transactions", func(t *testing.T) {
		etxs, err := ec.FindTxsRequiringRebroadcast(testutils.Context(t), lggr, evmFromAddress, currentHead, gasBumpThreshold, 10, 0, &cltest.FixtureChainID)
		require.NoError(t, err)

		assert.Len(t, etxs, 0)
	})

	mustInsertInProgressEthTx(t, txStore, nonce, fromAddress)
	nonce++

	t.Run("returns nothing when the transaction is in_progress", func(t *testing.T) {
		etxs, err := ec.FindTxsRequiringRebroadcast(testutils.Context(t), lggr, evmFromAddress, currentHead, gasBumpThreshold, 10, 0, &cltest.FixtureChainID)
		require.NoError(t, err)

		assert.Len(t, etxs, 0)
	})

	// This one has BroadcastBeforeBlockNum set as nil... which can happen, but it should be ignored
	cltest.MustInsertUnconfirmedEthTxWithBroadcastLegacyAttempt(t, txStore, nonce, fromAddress)
	nonce++

	t.Run("ignores unconfirmed transactions with nil BroadcastBeforeBlockNum", func(t *testing.T) {
		etxs, err := ec.FindTxsRequiringRebroadcast(testutils.Context(t), lggr, evmFromAddress, currentHead, gasBumpThreshold, 10, 0, &cltest.FixtureChainID)
		require.NoError(t, err)

		assert.Len(t, etxs, 0)
	})

	etx1 := cltest.MustInsertUnconfirmedEthTxWithBroadcastLegacyAttempt(t, txStore, nonce, fromAddress)
	nonce++
	attempt1_1 := etx1.TxAttempts[0]
	var dbAttempt txmgr.DbEthTxAttempt
	dbAttempt.FromTxAttempt(&attempt1_1)
	require.NoError(t, db.Get(&dbAttempt, `UPDATE evm.tx_attempts SET broadcast_before_block_num=$1 WHERE id=$2 RETURNING *`, tooNew, attempt1_1.ID))
	attempt1_2 := newBroadcastLegacyEthTxAttempt(t, etx1.ID)
	attempt1_2.BroadcastBeforeBlockNum = &onTheMoney
	attempt1_2.TxFee = gas.EvmFee{Legacy: assets.NewWeiI(30000)}
	require.NoError(t, txStore.InsertTxAttempt(ctx, &attempt1_2))

	t.Run("returns nothing when the transaction is unconfirmed with an attempt that is recent", func(t *testing.T) {
		etxs, err := ec.FindTxsRequiringRebroadcast(testutils.Context(t), lggr, evmFromAddress, currentHead, gasBumpThreshold, 10, 0, &cltest.FixtureChainID)
		require.NoError(t, err)

		assert.Len(t, etxs, 0)
	})

	etx2 := cltest.MustInsertUnconfirmedEthTxWithBroadcastLegacyAttempt(t, txStore, nonce, fromAddress)
	nonce++
	attempt2_1 := etx2.TxAttempts[0]
	dbAttempt = txmgr.DbEthTxAttempt{}
	dbAttempt.FromTxAttempt(&attempt2_1)
	require.NoError(t, db.Get(&dbAttempt, `UPDATE evm.tx_attempts SET broadcast_before_block_num=$1 WHERE id=$2 RETURNING *`, tooNew, attempt2_1.ID))

	t.Run("returns nothing when the transaction has attempts that are too new", func(t *testing.T) {
		etxs, err := ec.FindTxsRequiringRebroadcast(testutils.Context(t), lggr, evmFromAddress, currentHead, gasBumpThreshold, 10, 0, &cltest.FixtureChainID)
		require.NoError(t, err)

		assert.Len(t, etxs, 0)
	})

	etxWithoutAttempts := cltest.NewEthTx(fromAddress)
	{
		n := evmtypes.Nonce(nonce)
		etxWithoutAttempts.Sequence = &n
	}
	now := time.Now()
	etxWithoutAttempts.BroadcastAt = &now
	etxWithoutAttempts.InitialBroadcastAt = &now
	etxWithoutAttempts.State = txmgrcommon.TxUnconfirmed
	require.NoError(t, txStore.InsertTx(ctx, &etxWithoutAttempts))
	nonce++

	t.Run("does nothing if the transaction is from a different address than the one given", func(t *testing.T) {
		etxs, err := ec.FindTxsRequiringRebroadcast(testutils.Context(t), lggr, evmOtherAddress, currentHead, gasBumpThreshold, 10, 0, &cltest.FixtureChainID)
		require.NoError(t, err)

		assert.Len(t, etxs, 0)
	})

	t.Run("returns the transaction if it is unconfirmed and has no attempts (note that this is an invariant violation, but we handle it anyway)", func(t *testing.T) {
		etxs, err := ec.FindTxsRequiringRebroadcast(testutils.Context(t), lggr, evmFromAddress, currentHead, gasBumpThreshold, 10, 0, &cltest.FixtureChainID)
		require.NoError(t, err)

		require.Len(t, etxs, 1)
		assert.Equal(t, etxWithoutAttempts.ID, etxs[0].ID)
	})

	t.Run("returns nothing for different chain id", func(t *testing.T) {
		etxs, err := ec.FindTxsRequiringRebroadcast(testutils.Context(t), lggr, evmFromAddress, currentHead, gasBumpThreshold, 10, 0, big.NewInt(42))
		require.NoError(t, err)

		require.Len(t, etxs, 0)
	})

	etx3 := cltest.MustInsertUnconfirmedEthTxWithBroadcastLegacyAttempt(t, txStore, nonce, fromAddress)
	nonce++
	attempt3_1 := etx3.TxAttempts[0]
	dbAttempt = txmgr.DbEthTxAttempt{}
	dbAttempt.FromTxAttempt(&attempt3_1)
	require.NoError(t, db.Get(&dbAttempt, `UPDATE evm.tx_attempts SET broadcast_before_block_num=$1 WHERE id=$2 RETURNING *`, oldEnough, attempt3_1.ID))

	// NOTE: It should ignore qualifying eth_txes from a different address
	etxOther := cltest.MustInsertUnconfirmedEthTxWithBroadcastLegacyAttempt(t, txStore, 0, otherAddress)
	attemptOther1 := etxOther.TxAttempts[0]
	dbAttempt = txmgr.DbEthTxAttempt{}
	dbAttempt.FromTxAttempt(&attemptOther1)
	require.NoError(t, db.Get(&dbAttempt, `UPDATE evm.tx_attempts SET broadcast_before_block_num=$1 WHERE id=$2 RETURNING *`, oldEnough, attemptOther1.ID))

	t.Run("returns the transaction if it is unconfirmed with an attempt that is older than gasBumpThreshold blocks", func(t *testing.T) {
		etxs, err := ec.FindTxsRequiringRebroadcast(testutils.Context(t), lggr, evmFromAddress, currentHead, gasBumpThreshold, 10, 0, &cltest.FixtureChainID)
		require.NoError(t, err)

		require.Len(t, etxs, 2)
		assert.Equal(t, etxWithoutAttempts.ID, etxs[0].ID)
		assert.Equal(t, etx3.ID, etxs[1].ID)
	})

	t.Run("returns nothing if threshold is zero", func(t *testing.T) {
		etxs, err := ec.FindTxsRequiringRebroadcast(testutils.Context(t), lggr, evmFromAddress, currentHead, 0, 10, 0, &cltest.FixtureChainID)
		require.NoError(t, err)

		require.Len(t, etxs, 0)
	})

	t.Run("does not return more transactions for gas bumping than gasBumpThreshold", func(t *testing.T) {
		// Unconfirmed txes in DB are:
		// (unnamed) (nonce 2)
		// etx1 (nonce 3)
		// etx2 (nonce 4)
		// etxWithoutAttempts (nonce 5)
		// etx3 (nonce 6) - ready for bump
		// etx4 (nonce 7) - ready for bump
		etxs, err := ec.FindTxsRequiringRebroadcast(testutils.Context(t), lggr, evmFromAddress, currentHead, gasBumpThreshold, 4, 0, &cltest.FixtureChainID)
		require.NoError(t, err)

		require.Len(t, etxs, 1) // returns etxWithoutAttempts only - eligible for gas bumping because it technically doesn't have any attempts within gasBumpThreshold blocks
		assert.Equal(t, etxWithoutAttempts.ID, etxs[0].ID)

		etxs, err = ec.FindTxsRequiringRebroadcast(testutils.Context(t), lggr, evmFromAddress, currentHead, gasBumpThreshold, 5, 0, &cltest.FixtureChainID)
		require.NoError(t, err)

		require.Len(t, etxs, 2) // includes etxWithoutAttempts, etx3 and etx4
		assert.Equal(t, etxWithoutAttempts.ID, etxs[0].ID)
		assert.Equal(t, etx3.ID, etxs[1].ID)

		// Zero limit disables it
		etxs, err = ec.FindTxsRequiringRebroadcast(testutils.Context(t), lggr, evmFromAddress, currentHead, gasBumpThreshold, 0, 0, &cltest.FixtureChainID)
		require.NoError(t, err)

		require.Len(t, etxs, 2) // includes etxWithoutAttempts, etx3 and etx4
	})

	etx4 := cltest.MustInsertUnconfirmedEthTxWithBroadcastLegacyAttempt(t, txStore, nonce, fromAddress)
	nonce++
	attempt4_1 := etx4.TxAttempts[0]
	dbAttempt = txmgr.DbEthTxAttempt{}
	dbAttempt.FromTxAttempt(&attempt4_1)
	require.NoError(t, db.Get(&dbAttempt, `UPDATE evm.tx_attempts SET broadcast_before_block_num=$1 WHERE id=$2 RETURNING *`, oldEnough, attempt4_1.ID))

	t.Run("ignores pending transactions for another key", func(t *testing.T) {
		// Re-use etx3 nonce for another key, it should not affect the results for this key
		etxOther := cltest.MustInsertUnconfirmedEthTxWithBroadcastLegacyAttempt(t, txStore, (*etx3.Sequence).Int64(), otherAddress)
		aOther := etxOther.TxAttempts[0]
		dbAttempt = txmgr.DbEthTxAttempt{}
		dbAttempt.FromTxAttempt(&aOther)
		require.NoError(t, db.Get(&dbAttempt, `UPDATE evm.tx_attempts SET broadcast_before_block_num=$1 WHERE id=$2 RETURNING *`, oldEnough, aOther.ID))

		etxs, err := ec.FindTxsRequiringRebroadcast(testutils.Context(t), lggr, evmFromAddress, currentHead, gasBumpThreshold, 6, 0, &cltest.FixtureChainID)
		require.NoError(t, err)

		require.Len(t, etxs, 3) // includes etxWithoutAttempts, etx3 and etx4
		assert.Equal(t, etxWithoutAttempts.ID, etxs[0].ID)
		assert.Equal(t, etx3.ID, etxs[1].ID)
		assert.Equal(t, etx4.ID, etxs[2].ID)
	})

	attempt3_2 := newBroadcastLegacyEthTxAttempt(t, etx3.ID)
	attempt3_2.BroadcastBeforeBlockNum = &oldEnough
	attempt3_2.TxFee = gas.EvmFee{Legacy: assets.NewWeiI(30000)}
	require.NoError(t, txStore.InsertTxAttempt(ctx, &attempt3_2))

	t.Run("returns the transaction if it is unconfirmed with two attempts that are older than gasBumpThreshold blocks", func(t *testing.T) {
		etxs, err := ec.FindTxsRequiringRebroadcast(testutils.Context(t), lggr, evmFromAddress, currentHead, gasBumpThreshold, 10, 0, &cltest.FixtureChainID)
		require.NoError(t, err)

		require.Len(t, etxs, 3)
		assert.Equal(t, etxWithoutAttempts.ID, etxs[0].ID)
		assert.Equal(t, etx3.ID, etxs[1].ID)
		assert.Equal(t, etx4.ID, etxs[2].ID)
	})

	attempt3_3 := newBroadcastLegacyEthTxAttempt(t, etx3.ID)
	attempt3_3.BroadcastBeforeBlockNum = &tooNew
	attempt3_3.TxFee = gas.EvmFee{Legacy: assets.NewWeiI(40000)}
	require.NoError(t, txStore.InsertTxAttempt(ctx, &attempt3_3))

	t.Run("does not return the transaction if it has some older but one newer attempt", func(t *testing.T) {
		etxs, err := ec.FindTxsRequiringRebroadcast(testutils.Context(t), lggr, evmFromAddress, currentHead, gasBumpThreshold, 10, 0, &cltest.FixtureChainID)
		require.NoError(t, err)

		require.Len(t, etxs, 2)
		assert.Equal(t, etxWithoutAttempts.ID, etxs[0].ID)
		assert.Equal(t, *etxWithoutAttempts.Sequence, *(etxs[0].Sequence))
		require.Equal(t, evmtypes.Nonce(5), *etxWithoutAttempts.Sequence)
		assert.Equal(t, etx4.ID, etxs[1].ID)
		assert.Equal(t, *etx4.Sequence, *(etxs[1].Sequence))
		require.Equal(t, evmtypes.Nonce(7), *etx4.Sequence)
	})

	attempt0_1 := newBroadcastLegacyEthTxAttempt(t, etxWithoutAttempts.ID)
	attempt0_1.State = txmgrtypes.TxAttemptInsufficientFunds
	require.NoError(t, txStore.InsertTxAttempt(ctx, &attempt0_1))

	// This attempt has insufficient_eth, but there is also another attempt4_1
	// which is old enough, so this will be caught by both queries and should
	// not be duplicated
	attempt4_2 := cltest.NewLegacyEthTxAttempt(t, etx4.ID)
	attempt4_2.State = txmgrtypes.TxAttemptInsufficientFunds
	attempt4_2.TxFee = gas.EvmFee{Legacy: assets.NewWeiI(40000)}
	require.NoError(t, txStore.InsertTxAttempt(ctx, &attempt4_2))

	etx5 := mustInsertUnconfirmedEthTxWithInsufficientEthAttempt(t, txStore, nonce, fromAddress)
	nonce++

	// This etx has one attempt that is too new, which would exclude it from
	// the gas bumping query, but it should still be caught by the insufficient
	// eth query
	etx6 := mustInsertUnconfirmedEthTxWithInsufficientEthAttempt(t, txStore, nonce, fromAddress)
	attempt6_2 := newBroadcastLegacyEthTxAttempt(t, etx3.ID)
	attempt6_2.BroadcastBeforeBlockNum = &tooNew
	attempt6_2.TxFee = gas.EvmFee{Legacy: assets.NewWeiI(30001)}
	require.NoError(t, txStore.InsertTxAttempt(ctx, &attempt6_2))

	t.Run("returns unique attempts requiring resubmission due to insufficient eth, ordered by nonce asc", func(t *testing.T) {
		etxs, err := ec.FindTxsRequiringRebroadcast(testutils.Context(t), lggr, evmFromAddress, currentHead, gasBumpThreshold, 10, 0, &cltest.FixtureChainID)
		require.NoError(t, err)

		require.Len(t, etxs, 4)
		assert.Equal(t, etxWithoutAttempts.ID, etxs[0].ID)
		assert.Equal(t, *etxWithoutAttempts.Sequence, *(etxs[0].Sequence))
		assert.Equal(t, etx4.ID, etxs[1].ID)
		assert.Equal(t, *etx4.Sequence, *(etxs[1].Sequence))
		assert.Equal(t, etx5.ID, etxs[2].ID)
		assert.Equal(t, *etx5.Sequence, *(etxs[2].Sequence))
		assert.Equal(t, etx6.ID, etxs[3].ID)
		assert.Equal(t, *etx6.Sequence, *(etxs[3].Sequence))
	})

	t.Run("applies limit", func(t *testing.T) {
		etxs, err := ec.FindTxsRequiringRebroadcast(testutils.Context(t), lggr, evmFromAddress, currentHead, gasBumpThreshold, 10, 2, &cltest.FixtureChainID)
		require.NoError(t, err)

		require.Len(t, etxs, 2)
		assert.Equal(t, etxWithoutAttempts.ID, etxs[0].ID)
		assert.Equal(t, *etxWithoutAttempts.Sequence, *(etxs[0].Sequence))
		assert.Equal(t, etx4.ID, etxs[1].ID)
		assert.Equal(t, *etx4.Sequence, *(etxs[1].Sequence))
	})
}

func TestEthConfirmer_RebroadcastWhereNecessary_WithConnectivityCheck(t *testing.T) {
	t.Parallel()
	lggr := logger.Test(t)

	db := pgtest.NewSqlxDB(t)
	ethClient := evmtest.NewEthClientMockWithDefaultChain(t)

	t.Run("should retry previous attempt if connectivity check failed for legacy transactions", func(t *testing.T) {
		cfg := configtest.NewGeneralConfig(t, func(c *chainlink.Config, s *chainlink.Secrets) {
			c.EVM[0].GasEstimator.EIP1559DynamicFees = ptr(false)
			c.EVM[0].GasEstimator.BlockHistory.BlockHistorySize = ptr[uint16](2)
			c.EVM[0].GasEstimator.BlockHistory.CheckInclusionBlocks = ptr[uint16](4)
		})
		ccfg := evmtest.NewChainScopedConfig(t, cfg)

		ctx := testutils.Context(t)
		txStore := cltest.NewTestTxStore(t, db)
		ethKeyStore := cltest.NewKeyStore(t, db, cfg.Database()).Eth()
		_, fromAddress := cltest.MustInsertRandomKeyReturningState(t, ethKeyStore)
		kst := ksmocks.NewEth(t)

		estimator := gasmocks.NewEvmEstimator(t)
		newEst := func(logger.Logger) gas.EvmEstimator { return estimator }
		estimator.On("BumpLegacyGas", mock.Anything, mock.Anything, mock.Anything, mock.Anything, mock.Anything).Return(nil, uint64(0), pkgerrors.Wrapf(commonfee.ErrConnectivity, "transaction..."))
		ge := ccfg.EVM().GasEstimator()
		feeEstimator := gas.NewWrappedEvmEstimator(lggr, newEst, ge.EIP1559DynamicFees(), nil, ge)
		txBuilder := txmgr.NewEvmTxAttemptBuilder(*ethClient.ConfiguredChainID(), ge, kst, feeEstimator)
		addresses := []gethCommon.Address{fromAddress}
		kst.On("EnabledAddressesForChain", mock.Anything, &cltest.FixtureChainID).Return(addresses, nil).Maybe()
		// Create confirmer with necessary state
		ec := txmgr.NewEvmConfirmer(txStore, txmgr.NewEvmTxmClient(ethClient), ccfg.EVM(), txmgr.NewEvmTxmFeeConfig(ccfg.EVM().GasEstimator()), ccfg.EVM().Transactions(), cfg.Database(), kst, txBuilder, lggr)
		servicetest.Run(t, ec)
		currentHead := int64(30)
		oldEnough := int64(15)
		nonce := int64(0)
		originalBroadcastAt := time.Unix(1616509100, 0)

		etx := cltest.MustInsertUnconfirmedEthTxWithBroadcastLegacyAttempt(t, txStore, nonce, fromAddress, originalBroadcastAt)
		attempt1 := etx.TxAttempts[0]
		var dbAttempt txmgr.DbEthTxAttempt
		dbAttempt.FromTxAttempt(&attempt1)
		require.NoError(t, db.Get(&dbAttempt, `UPDATE evm.tx_attempts SET broadcast_before_block_num=$1 WHERE id=$2 RETURNING *`, oldEnough, attempt1.ID))

		// Send transaction and assume success.
		ethClient.On("SendTransactionReturnCode", mock.Anything, mock.Anything, fromAddress).Return(commonclient.Successful, nil).Once()

		err := ec.RebroadcastWhereNecessary(testutils.Context(t), currentHead)
		require.NoError(t, err)

		etx, err = txStore.FindTxWithAttempts(ctx, etx.ID)
		require.NoError(t, err)
		require.Len(t, etx.TxAttempts, 1)
	})

	t.Run("should retry previous attempt if connectivity check failed for dynamic transactions", func(t *testing.T) {
		cfg := configtest.NewGeneralConfig(t, func(c *chainlink.Config, s *chainlink.Secrets) {
			c.EVM[0].GasEstimator.EIP1559DynamicFees = ptr(true)
			c.EVM[0].GasEstimator.BlockHistory.BlockHistorySize = ptr[uint16](2)
			c.EVM[0].GasEstimator.BlockHistory.CheckInclusionBlocks = ptr[uint16](4)
		})
		ccfg := evmtest.NewChainScopedConfig(t, cfg)

		ctx := testutils.Context(t)
		txStore := cltest.NewTestTxStore(t, db)
		ethKeyStore := cltest.NewKeyStore(t, db, cfg.Database()).Eth()
		_, fromAddress := cltest.MustInsertRandomKeyReturningState(t, ethKeyStore)
		kst := ksmocks.NewEth(t)

		estimator := gasmocks.NewEvmEstimator(t)
		estimator.On("BumpDynamicFee", mock.Anything, mock.Anything, mock.Anything, mock.Anything).Return(gas.DynamicFee{}, pkgerrors.Wrapf(commonfee.ErrConnectivity, "transaction..."))
		newEst := func(logger.Logger) gas.EvmEstimator { return estimator }
		// Create confirmer with necessary state
		ge := ccfg.EVM().GasEstimator()
		feeEstimator := gas.NewWrappedEvmEstimator(lggr, newEst, ge.EIP1559DynamicFees(), nil, ge)
		txBuilder := txmgr.NewEvmTxAttemptBuilder(*ethClient.ConfiguredChainID(), ge, kst, feeEstimator)
		addresses := []gethCommon.Address{fromAddress}
		kst.On("EnabledAddressesForChain", mock.Anything, &cltest.FixtureChainID).Return(addresses, nil).Maybe()
		ec := txmgr.NewEvmConfirmer(txStore, txmgr.NewEvmTxmClient(ethClient), ccfg.EVM(), txmgr.NewEvmTxmFeeConfig(ccfg.EVM().GasEstimator()), ccfg.EVM().Transactions(), cfg.Database(), kst, txBuilder, lggr)
		servicetest.Run(t, ec)
		currentHead := int64(30)
		oldEnough := int64(15)
		nonce := int64(0)
		originalBroadcastAt := time.Unix(1616509100, 0)

		etx := mustInsertUnconfirmedEthTxWithBroadcastDynamicFeeAttempt(t, txStore, nonce, fromAddress, originalBroadcastAt)
		attempt1 := etx.TxAttempts[0]
		var dbAttempt txmgr.DbEthTxAttempt
		dbAttempt.FromTxAttempt(&attempt1)
		require.NoError(t, db.Get(&dbAttempt, `UPDATE evm.tx_attempts SET broadcast_before_block_num=$1 WHERE id=$2 RETURNING *`, oldEnough, attempt1.ID))

		// Send transaction and assume success.
		ethClient.On("SendTransactionReturnCode", mock.Anything, mock.Anything, fromAddress).Return(commonclient.Successful, nil).Once()

		err := ec.RebroadcastWhereNecessary(testutils.Context(t), currentHead)
		require.NoError(t, err)

		etx, err = txStore.FindTxWithAttempts(ctx, etx.ID)
		require.NoError(t, err)
		require.Len(t, etx.TxAttempts, 1)
	})
}

func TestEthConfirmer_RebroadcastWhereNecessary_MaxFeeScenario(t *testing.T) {
	t.Parallel()

	db := pgtest.NewSqlxDB(t)
	cfg := configtest.NewGeneralConfig(t, func(c *chainlink.Config, s *chainlink.Secrets) {
		c.EVM[0].GasEstimator.PriceMax = assets.GWei(500)
	})
	txStore := cltest.NewTestTxStore(t, db)
	ctx := testutils.Context(t)

	ethClient := evmtest.NewEthClientMockWithDefaultChain(t)
	ethKeyStore := cltest.NewKeyStore(t, db, cfg.Database()).Eth()

	evmcfg := evmtest.NewChainScopedConfig(t, cfg)

	_, _ = cltest.MustInsertRandomKeyReturningState(t, ethKeyStore)
	_, fromAddress := cltest.MustInsertRandomKeyReturningState(t, ethKeyStore)

	kst := ksmocks.NewEth(t)
	addresses := []gethCommon.Address{fromAddress}
	kst.On("EnabledAddressesForChain", mock.Anything, &cltest.FixtureChainID).Return(addresses, nil).Maybe()
	// Use a mock keystore for this test
	ec := newEthConfirmer(t, txStore, ethClient, cfg, evmcfg, kst, nil)
	currentHead := int64(30)
	oldEnough := int64(19)
	nonce := int64(0)

	originalBroadcastAt := time.Unix(1616509100, 0)
	etx := cltest.MustInsertUnconfirmedEthTxWithBroadcastLegacyAttempt(t, txStore, nonce, fromAddress, originalBroadcastAt)
	attempt1_1 := etx.TxAttempts[0]
	var dbAttempt txmgr.DbEthTxAttempt
	require.NoError(t, db.Get(&dbAttempt, `UPDATE evm.tx_attempts SET broadcast_before_block_num=$1 WHERE id=$2 RETURNING *`, oldEnough, attempt1_1.ID))

	t.Run("treats an exceeds max fee attempt as a success", func(t *testing.T) {
		ethTx := *types.NewTx(&types.LegacyTx{})
		kst.On("SignTx", mock.Anything,
			fromAddress,
			mock.MatchedBy(func(tx *types.Transaction) bool {
				if tx.Nonce() != uint64(*etx.Sequence) {
					return false
				}
				ethTx = *tx
				return true
			}),
			mock.MatchedBy(func(chainID *big.Int) bool {
				return chainID.Cmp(evmcfg.EVM().ChainID()) == 0
			})).Return(&ethTx, nil).Once()

		// Once for the bumped attempt which exceeds limit
		ethClient.On("SendTransactionReturnCode", mock.Anything, mock.MatchedBy(func(tx *types.Transaction) bool {
			return tx.Nonce() == uint64(*etx.Sequence) && tx.GasPrice().Int64() == int64(20000000000)
		}), fromAddress).Return(commonclient.ExceedsMaxFee, errors.New("tx fee (1.10 ether) exceeds the configured cap (1.00 ether)")).Once()

		// Do the thing
		require.NoError(t, ec.RebroadcastWhereNecessary(testutils.Context(t), currentHead))
		var err error
		etx, err = txStore.FindTxWithAttempts(ctx, etx.ID)
		require.NoError(t, err)

		// Check that the attempt is saved
		require.Len(t, etx.TxAttempts, 2)

		// broadcast_at did change
		require.Greater(t, etx.BroadcastAt.Unix(), originalBroadcastAt.Unix())
		require.Equal(t, etx.InitialBroadcastAt.Unix(), originalBroadcastAt.Unix())
	})
}

func TestEthConfirmer_RebroadcastWhereNecessary(t *testing.T) {
	t.Parallel()

	db := pgtest.NewSqlxDB(t)
	cfg := configtest.NewGeneralConfig(t, func(c *chainlink.Config, s *chainlink.Secrets) {
		c.EVM[0].GasEstimator.PriceMax = assets.GWei(500)
	})
	txStore := cltest.NewTestTxStore(t, db)
	ctx := testutils.Context(t)

	ethClient := evmtest.NewEthClientMockWithDefaultChain(t)
	ethKeyStore := cltest.NewKeyStore(t, db, cfg.Database()).Eth()

	evmcfg := evmtest.NewChainScopedConfig(t, cfg)

	_, _ = cltest.MustInsertRandomKeyReturningState(t, ethKeyStore)
	_, fromAddress := cltest.MustInsertRandomKeyReturningState(t, ethKeyStore)

	kst := ksmocks.NewEth(t)
	addresses := []gethCommon.Address{fromAddress}
	kst.On("EnabledAddressesForChain", mock.Anything, &cltest.FixtureChainID).Return(addresses, nil).Maybe()
	// Use a mock keystore for this test
	ec := newEthConfirmer(t, txStore, ethClient, cfg, evmcfg, kst, nil)
	currentHead := int64(30)
	oldEnough := int64(19)
	nonce := int64(0)

	t.Run("does nothing if no transactions require bumping", func(t *testing.T) {
		require.NoError(t, ec.RebroadcastWhereNecessary(testutils.Context(t), currentHead))
	})

	originalBroadcastAt := time.Unix(1616509100, 0)
	etx := cltest.MustInsertUnconfirmedEthTxWithBroadcastLegacyAttempt(t, txStore, nonce, fromAddress, originalBroadcastAt)
	nonce++
	attempt1_1 := etx.TxAttempts[0]
	var dbAttempt txmgr.DbEthTxAttempt
	require.NoError(t, db.Get(&dbAttempt, `UPDATE evm.tx_attempts SET broadcast_before_block_num=$1 WHERE id=$2 RETURNING *`, oldEnough, attempt1_1.ID))

	t.Run("re-sends previous transaction on keystore error", func(t *testing.T) {
		// simulate bumped transaction that is somehow impossible to sign
		kst.On("SignTx", mock.Anything, fromAddress,
			mock.MatchedBy(func(tx *types.Transaction) bool {
				return tx.Nonce() == uint64(*etx.Sequence)
			}),
			mock.Anything).Return(nil, errors.New("signing error")).Once()

		// Do the thing
		err := ec.RebroadcastWhereNecessary(testutils.Context(t), currentHead)
		require.Error(t, err)
		require.Contains(t, err.Error(), "signing error")

		etx, err = txStore.FindTxWithAttempts(ctx, etx.ID)
		require.NoError(t, err)
		require.Equal(t, txmgrcommon.TxUnconfirmed, etx.State)

		require.Len(t, etx.TxAttempts, 1)
	})

	t.Run("does nothing and continues on fatal error", func(t *testing.T) {
		ethTx := *types.NewTx(&types.LegacyTx{})
		kst.On("SignTx", mock.Anything,
			fromAddress,
			mock.MatchedBy(func(tx *types.Transaction) bool {
				if tx.Nonce() != uint64(*etx.Sequence) {
					return false
				}
				ethTx = *tx
				return true
			}),
			mock.MatchedBy(func(chainID *big.Int) bool {
				return chainID.Cmp(evmcfg.EVM().ChainID()) == 0
			})).Return(&ethTx, nil).Once()
		ethClient.On("SendTransactionReturnCode", mock.Anything, mock.MatchedBy(func(tx *types.Transaction) bool {
			return tx.Nonce() == uint64(*etx.Sequence)
		}), fromAddress).Return(commonclient.Fatal, errors.New("exceeds block gas limit")).Once()

		// Do the thing
		require.NoError(t, ec.RebroadcastWhereNecessary(testutils.Context(t), currentHead))
		var err error
		etx, err = txStore.FindTxWithAttempts(ctx, etx.ID)
		require.NoError(t, err)

		require.Len(t, etx.TxAttempts, 1)
	})

	var attempt1_2 txmgr.TxAttempt
	ethClient = evmtest.NewEthClientMockWithDefaultChain(t)
	ec.XXXTestSetClient(txmgr.NewEvmTxmClient(ethClient))

	t.Run("creates new attempt with higher gas price if transaction has an attempt older than threshold", func(t *testing.T) {
		expectedBumpedGasPrice := big.NewInt(20000000000)
		require.Greater(t, expectedBumpedGasPrice.Int64(), attempt1_1.TxFee.Legacy.ToInt().Int64())

		ethTx := *types.NewTx(&types.LegacyTx{})
		kst.On("SignTx", mock.Anything,
			fromAddress,
			mock.MatchedBy(func(tx *types.Transaction) bool {
				if expectedBumpedGasPrice.Cmp(tx.GasPrice()) != 0 {
					return false
				}
				ethTx = *tx
				return true
			}),
			mock.MatchedBy(func(chainID *big.Int) bool {
				return chainID.Cmp(evmcfg.EVM().ChainID()) == 0
			})).Return(&ethTx, nil).Once()
		ethClient.On("SendTransactionReturnCode", mock.Anything, mock.MatchedBy(func(tx *types.Transaction) bool {
			return expectedBumpedGasPrice.Cmp(tx.GasPrice()) == 0
		}), fromAddress).Return(commonclient.Successful, nil).Once()

		// Do the thing
		require.NoError(t, ec.RebroadcastWhereNecessary(testutils.Context(t), currentHead))
		var err error
		etx, err = txStore.FindTxWithAttempts(ctx, etx.ID)
		require.NoError(t, err)

		require.Len(t, etx.TxAttempts, 2)
		require.Equal(t, attempt1_1.ID, etx.TxAttempts[1].ID)

		// Got the new attempt
		attempt1_2 = etx.TxAttempts[0]
		assert.Equal(t, expectedBumpedGasPrice.Int64(), attempt1_2.TxFee.Legacy.ToInt().Int64())
		assert.Equal(t, txmgrtypes.TxAttemptBroadcast, attempt1_2.State)
	})

	t.Run("does nothing if there is an attempt without BroadcastBeforeBlockNum set", func(t *testing.T) {
		// Do the thing
		require.NoError(t, ec.RebroadcastWhereNecessary(testutils.Context(t), currentHead))
		var err error
		etx, err = txStore.FindTxWithAttempts(ctx, etx.ID)
		require.NoError(t, err)

		require.Len(t, etx.TxAttempts, 2)
	})
	require.NoError(t, db.Get(&dbAttempt, `UPDATE evm.tx_attempts SET broadcast_before_block_num=$1 WHERE id=$2 RETURNING *`, oldEnough, attempt1_2.ID))
	var attempt1_3 txmgr.TxAttempt

	t.Run("creates new attempt with higher gas price if transaction is already in mempool (e.g. due to previous crash before we could save the new attempt)", func(t *testing.T) {
		expectedBumpedGasPrice := big.NewInt(25000000000)
		require.Greater(t, expectedBumpedGasPrice.Int64(), attempt1_2.TxFee.Legacy.ToInt().Int64())

		ethTx := *types.NewTx(&types.LegacyTx{})
		kst.On("SignTx", mock.Anything,
			fromAddress,
			mock.MatchedBy(func(tx *types.Transaction) bool {
				if evmtypes.Nonce(tx.Nonce()) != *etx.Sequence || expectedBumpedGasPrice.Cmp(tx.GasPrice()) != 0 {
					return false
				}
				ethTx = *tx
				return true
			}),
			mock.Anything).Return(&ethTx, nil).Once()
		ethClient.On("SendTransactionReturnCode", mock.Anything, mock.MatchedBy(func(tx *types.Transaction) bool {
			return expectedBumpedGasPrice.Cmp(tx.GasPrice()) == 0
		}), fromAddress).Return(commonclient.Successful, fmt.Errorf("known transaction: %s", ethTx.Hash().Hex())).Once()

		// Do the thing
		require.NoError(t, ec.RebroadcastWhereNecessary(testutils.Context(t), currentHead))
		var err error
		etx, err = txStore.FindTxWithAttempts(ctx, etx.ID)
		require.NoError(t, err)

		require.Len(t, etx.TxAttempts, 3)
		require.Equal(t, attempt1_1.ID, etx.TxAttempts[2].ID)
		require.Equal(t, attempt1_2.ID, etx.TxAttempts[1].ID)

		// Got the new attempt
		attempt1_3 = etx.TxAttempts[0]
		assert.Equal(t, expectedBumpedGasPrice.Int64(), attempt1_3.TxFee.Legacy.ToInt().Int64())
		assert.Equal(t, txmgrtypes.TxAttemptBroadcast, attempt1_3.State)
	})

	require.NoError(t, db.Get(&dbAttempt, `UPDATE evm.tx_attempts SET broadcast_before_block_num=$1 WHERE id=$2 RETURNING *`, oldEnough, attempt1_3.ID))
	var attempt1_4 txmgr.TxAttempt

	t.Run("saves new attempt even for transaction that has already been confirmed (nonce already used)", func(t *testing.T) {
		expectedBumpedGasPrice := big.NewInt(30000000000)
		require.Greater(t, expectedBumpedGasPrice.Int64(), attempt1_2.TxFee.Legacy.ToInt().Int64())

		ethTx := *types.NewTx(&types.LegacyTx{})
		receipt := evmtypes.Receipt{BlockNumber: big.NewInt(40)}
		kst.On("SignTx", mock.Anything,
			fromAddress,
			mock.MatchedBy(func(tx *types.Transaction) bool {
				if evmtypes.Nonce(tx.Nonce()) != *etx.Sequence || expectedBumpedGasPrice.Cmp(tx.GasPrice()) != 0 {
					return false
				}
				ethTx = *tx
				receipt.TxHash = tx.Hash()
				return true
			}),
			mock.Anything).Return(&ethTx, nil).Once()
		ethClient.On("SendTransactionReturnCode", mock.Anything, mock.MatchedBy(func(tx *types.Transaction) bool {
			return expectedBumpedGasPrice.Cmp(tx.GasPrice()) == 0
		}), fromAddress).Return(commonclient.TransactionAlreadyKnown, errors.New("nonce too low")).Once()

		// Do the thing
		require.NoError(t, ec.RebroadcastWhereNecessary(testutils.Context(t), currentHead))
		var err error
		etx, err = txStore.FindTxWithAttempts(ctx, etx.ID)
		require.NoError(t, err)

		assert.Equal(t, txmgrcommon.TxConfirmedMissingReceipt, etx.State)

		// Got the new attempt
		attempt1_4 = etx.TxAttempts[0]
		assert.Equal(t, expectedBumpedGasPrice.Int64(), attempt1_4.TxFee.Legacy.ToInt().Int64())

		require.Len(t, etx.TxAttempts, 4)
		require.Equal(t, attempt1_1.ID, etx.TxAttempts[3].ID)
		require.Equal(t, attempt1_2.ID, etx.TxAttempts[2].ID)
		require.Equal(t, attempt1_3.ID, etx.TxAttempts[1].ID)
		require.Equal(t, attempt1_4.ID, etx.TxAttempts[0].ID)
		require.Equal(t, txmgrtypes.TxAttemptBroadcast, etx.TxAttempts[0].State)
		require.Equal(t, txmgrtypes.TxAttemptBroadcast, etx.TxAttempts[1].State)
		require.Equal(t, txmgrtypes.TxAttemptBroadcast, etx.TxAttempts[2].State)
		require.Equal(t, txmgrtypes.TxAttemptBroadcast, etx.TxAttempts[3].State)
	})

	// Mark original tx as confirmed, so we won't pick it up anymore
	pgtest.MustExec(t, db, `UPDATE evm.txes SET state = 'confirmed'`)

	etx2 := cltest.MustInsertUnconfirmedEthTxWithBroadcastLegacyAttempt(t, txStore, nonce, fromAddress)
	nonce++
	attempt2_1 := etx2.TxAttempts[0]
	require.NoError(t, db.Get(&dbAttempt, `UPDATE evm.tx_attempts SET broadcast_before_block_num=$1 WHERE id=$2 RETURNING *`, oldEnough, attempt2_1.ID))
	var attempt2_2 txmgr.TxAttempt

	t.Run("saves in-progress attempt on temporary error and returns error", func(t *testing.T) {
		expectedBumpedGasPrice := big.NewInt(20000000000)
		require.Greater(t, expectedBumpedGasPrice.Int64(), attempt2_1.TxFee.Legacy.ToInt().Int64())

		ethTx := *types.NewTx(&types.LegacyTx{})
		n := *etx2.Sequence
		kst.On("SignTx", mock.Anything,
			fromAddress,
			mock.MatchedBy(func(tx *types.Transaction) bool {
				if evmtypes.Nonce(tx.Nonce()) != n || expectedBumpedGasPrice.Cmp(tx.GasPrice()) != 0 {
					return false
				}
				ethTx = *tx
				return true
			}),
			mock.Anything).Return(&ethTx, nil).Once()
		ethClient.On("SendTransactionReturnCode", mock.Anything, mock.MatchedBy(func(tx *types.Transaction) bool {
			return evmtypes.Nonce(tx.Nonce()) == n && expectedBumpedGasPrice.Cmp(tx.GasPrice()) == 0
		}), fromAddress).Return(commonclient.Unknown, errors.New("some network error")).Once()

		// Do the thing
		err := ec.RebroadcastWhereNecessary(testutils.Context(t), currentHead)
		require.Error(t, err)
		require.Contains(t, err.Error(), "some network error")

		etx2, err = txStore.FindTxWithAttempts(ctx, etx2.ID)
		require.NoError(t, err)

		assert.Equal(t, txmgrcommon.TxUnconfirmed, etx2.State)

		// Old attempt is untouched
		require.Len(t, etx2.TxAttempts, 2)
		require.Equal(t, attempt2_1.ID, etx2.TxAttempts[1].ID)
		attempt2_1 = etx2.TxAttempts[1]
		assert.Equal(t, txmgrtypes.TxAttemptBroadcast, attempt2_1.State)
		assert.Equal(t, oldEnough, *attempt2_1.BroadcastBeforeBlockNum)

		// New in_progress attempt saved
		attempt2_2 = etx2.TxAttempts[0]
		assert.Equal(t, txmgrtypes.TxAttemptInProgress, attempt2_2.State)
		assert.Nil(t, attempt2_2.BroadcastBeforeBlockNum)

		// Do it again and move the attempt into "broadcast"
		n = *etx2.Sequence
		ethClient.On("SendTransactionReturnCode", mock.Anything, mock.MatchedBy(func(tx *types.Transaction) bool {
			return evmtypes.Nonce(tx.Nonce()) == n && expectedBumpedGasPrice.Cmp(tx.GasPrice()) == 0
		}), fromAddress).Return(commonclient.Successful, nil).Once()

		require.NoError(t, ec.RebroadcastWhereNecessary(testutils.Context(t), currentHead))

		// Attempt marked "broadcast"
		etx2, err = txStore.FindTxWithAttempts(ctx, etx2.ID)
		require.NoError(t, err)

		assert.Equal(t, txmgrcommon.TxUnconfirmed, etx2.State)

		// New in_progress attempt saved
		require.Len(t, etx2.TxAttempts, 2)
		require.Equal(t, attempt2_2.ID, etx2.TxAttempts[0].ID)
		attempt2_2 = etx2.TxAttempts[0]
		require.Equal(t, txmgrtypes.TxAttemptBroadcast, attempt2_2.State)
		assert.Nil(t, attempt2_2.BroadcastBeforeBlockNum)
	})

	// Set BroadcastBeforeBlockNum again so the next test will pick it up
	require.NoError(t, db.Get(&dbAttempt, `UPDATE evm.tx_attempts SET broadcast_before_block_num=$1 WHERE id=$2 RETURNING *`, oldEnough, attempt2_2.ID))

	t.Run("assumes that 'nonce too low' error means confirmed_missing_receipt", func(t *testing.T) {
		expectedBumpedGasPrice := big.NewInt(25000000000)
		require.Greater(t, expectedBumpedGasPrice.Int64(), attempt2_1.TxFee.Legacy.ToInt().Int64())

		ethTx := *types.NewTx(&types.LegacyTx{})
		n := *etx2.Sequence
		kst.On("SignTx", mock.Anything,
			fromAddress,
			mock.MatchedBy(func(tx *types.Transaction) bool {
				if evmtypes.Nonce(tx.Nonce()) != n || expectedBumpedGasPrice.Cmp(tx.GasPrice()) != 0 {
					return false
				}
				ethTx = *tx
				return true
			}),
			mock.Anything).Return(&ethTx, nil).Once()
		ethClient.On("SendTransactionReturnCode", mock.Anything, mock.MatchedBy(func(tx *types.Transaction) bool {
			return evmtypes.Nonce(tx.Nonce()) == n && expectedBumpedGasPrice.Cmp(tx.GasPrice()) == 0
		}), fromAddress).Return(commonclient.TransactionAlreadyKnown, errors.New("nonce too low")).Once()

		// Creates new attempt as normal if currentHead is not high enough
		require.NoError(t, ec.RebroadcastWhereNecessary(testutils.Context(t), currentHead))
		var err error
		etx2, err = txStore.FindTxWithAttempts(ctx, etx2.ID)
		require.NoError(t, err)
		assert.Equal(t, txmgrcommon.TxConfirmedMissingReceipt, etx2.State)

		// One new attempt saved
		require.Len(t, etx2.TxAttempts, 3)
		assert.Equal(t, txmgrtypes.TxAttemptBroadcast, etx2.TxAttempts[0].State)
		assert.Equal(t, txmgrtypes.TxAttemptBroadcast, etx2.TxAttempts[1].State)
		assert.Equal(t, txmgrtypes.TxAttemptBroadcast, etx2.TxAttempts[2].State)
	})

	// Original tx is confirmed, so we won't pick it up anymore
	etx3 := cltest.MustInsertUnconfirmedEthTxWithBroadcastLegacyAttempt(t, txStore, nonce, fromAddress)
	nonce++
	attempt3_1 := etx3.TxAttempts[0]
	require.NoError(t, db.Get(&dbAttempt, `UPDATE evm.tx_attempts SET broadcast_before_block_num=$1, gas_price=$2 WHERE id=$3 RETURNING *`, oldEnough, assets.NewWeiI(35000000000), attempt3_1.ID))

	var attempt3_2 txmgr.TxAttempt

	t.Run("saves attempt anyway if replacement transaction is underpriced because the bumped gas price is insufficiently higher than the previous one", func(t *testing.T) {
		expectedBumpedGasPrice := big.NewInt(42000000000)
		require.Greater(t, expectedBumpedGasPrice.Int64(), attempt3_1.TxFee.Legacy.ToInt().Int64())

		ethTx := *types.NewTx(&types.LegacyTx{})
		kst.On("SignTx", mock.Anything,
			fromAddress,
			mock.MatchedBy(func(tx *types.Transaction) bool {
				if evmtypes.Nonce(tx.Nonce()) != *etx3.Sequence || expectedBumpedGasPrice.Cmp(tx.GasPrice()) != 0 {
					return false
				}
				ethTx = *tx
				return true
			}),
			mock.Anything).Return(&ethTx, nil).Once()
		ethClient.On("SendTransactionReturnCode", mock.Anything, mock.MatchedBy(func(tx *types.Transaction) bool {
			return evmtypes.Nonce(tx.Nonce()) == *etx3.Sequence && expectedBumpedGasPrice.Cmp(tx.GasPrice()) == 0
		}), fromAddress).Return(commonclient.Successful, errors.New("replacement transaction underpriced")).Once()

		// Do the thing
		require.NoError(t, ec.RebroadcastWhereNecessary(testutils.Context(t), currentHead))
		var err error
		etx3, err = txStore.FindTxWithAttempts(ctx, etx3.ID)
		require.NoError(t, err)

		assert.Equal(t, txmgrcommon.TxUnconfirmed, etx3.State)

		require.Len(t, etx3.TxAttempts, 2)
		require.Equal(t, attempt3_1.ID, etx3.TxAttempts[1].ID)
		attempt3_2 = etx3.TxAttempts[0]

		assert.Equal(t, expectedBumpedGasPrice.Int64(), attempt3_2.TxFee.Legacy.ToInt().Int64())
	})

	require.NoError(t, db.Get(&dbAttempt, `UPDATE evm.tx_attempts SET broadcast_before_block_num=$1 WHERE id=$2 RETURNING *`, oldEnough, attempt3_2.ID))
	var attempt3_3 txmgr.TxAttempt

	t.Run("handles case where transaction is already known somehow", func(t *testing.T) {
		expectedBumpedGasPrice := big.NewInt(50400000000)
		require.Greater(t, expectedBumpedGasPrice.Int64(), attempt3_1.TxFee.Legacy.ToInt().Int64())

		ethTx := *types.NewTx(&types.LegacyTx{})
		kst.On("SignTx", mock.Anything,
			fromAddress,
			mock.MatchedBy(func(tx *types.Transaction) bool {
				if evmtypes.Nonce(tx.Nonce()) != *etx3.Sequence || expectedBumpedGasPrice.Cmp(tx.GasPrice()) != 0 {
					return false
				}
				ethTx = *tx
				return true
			}),
			mock.Anything).Return(&ethTx, nil).Once()
		ethClient.On("SendTransactionReturnCode", mock.Anything, mock.MatchedBy(func(tx *types.Transaction) bool {
			return evmtypes.Nonce(tx.Nonce()) == *etx3.Sequence && expectedBumpedGasPrice.Cmp(tx.GasPrice()) == 0
		}), fromAddress).Return(commonclient.Successful, fmt.Errorf("known transaction: %s", ethTx.Hash().Hex())).Once()

		// Do the thing
		require.NoError(t, ec.RebroadcastWhereNecessary(testutils.Context(t), currentHead))
		var err error
		etx3, err = txStore.FindTxWithAttempts(ctx, etx3.ID)
		require.NoError(t, err)

		assert.Equal(t, txmgrcommon.TxUnconfirmed, etx3.State)

		require.Len(t, etx3.TxAttempts, 3)
		attempt3_3 = etx3.TxAttempts[0]
		assert.Equal(t, expectedBumpedGasPrice.Int64(), attempt3_3.TxFee.Legacy.ToInt().Int64())
	})

	require.NoError(t, db.Get(&dbAttempt, `UPDATE evm.tx_attempts SET broadcast_before_block_num=$1 WHERE id=$2 RETURNING *`, oldEnough, attempt3_3.ID))
	var attempt3_4 txmgr.TxAttempt

	t.Run("pretends it was accepted and continues the cycle if rejected for being temporarily underpriced", func(t *testing.T) {
		// This happens if parity is rejecting transactions that are not priced high enough to even get into the mempool at all
		// It should pretend it was accepted into the mempool and hand off to the next cycle to continue bumping gas as normal
		temporarilyUnderpricedError := "There are too many transactions in the queue. Your transaction was dropped due to limit. Try increasing the fee."

		expectedBumpedGasPrice := big.NewInt(60480000000)
		require.Greater(t, expectedBumpedGasPrice.Int64(), attempt3_2.TxFee.Legacy.ToInt().Int64())

		ethTx := *types.NewTx(&types.LegacyTx{})
		kst.On("SignTx", mock.Anything,
			fromAddress,
			mock.MatchedBy(func(tx *types.Transaction) bool {
				if evmtypes.Nonce(tx.Nonce()) != *etx3.Sequence || expectedBumpedGasPrice.Cmp(tx.GasPrice()) != 0 {
					return false
				}
				ethTx = *tx
				return true
			}),
			mock.Anything).Return(&ethTx, nil).Once()
		ethClient.On("SendTransactionReturnCode", mock.Anything, mock.MatchedBy(func(tx *types.Transaction) bool {
			return evmtypes.Nonce(tx.Nonce()) == *etx3.Sequence && expectedBumpedGasPrice.Cmp(tx.GasPrice()) == 0
		}), fromAddress).Return(commonclient.Successful, errors.New(temporarilyUnderpricedError)).Once()

		// Do the thing
		require.NoError(t, ec.RebroadcastWhereNecessary(testutils.Context(t), currentHead))
		var err error
		etx3, err = txStore.FindTxWithAttempts(ctx, etx3.ID)
		require.NoError(t, err)

		assert.Equal(t, txmgrcommon.TxUnconfirmed, etx3.State)

		require.Len(t, etx3.TxAttempts, 4)
		attempt3_4 = etx3.TxAttempts[0]
		assert.Equal(t, expectedBumpedGasPrice.Int64(), attempt3_4.TxFee.Legacy.ToInt().Int64())
	})

	require.NoError(t, db.Get(&dbAttempt, `UPDATE evm.tx_attempts SET broadcast_before_block_num=$1 WHERE id=$2 RETURNING *`, oldEnough, attempt3_4.ID))

	t.Run("resubmits at the old price and does not create a new attempt if one of the bumped transactions would exceed EVM.GasEstimator.PriceMax", func(t *testing.T) {
		// Set price such that the next bump will exceed EVM.GasEstimator.PriceMax
		// Existing gas price is: 60480000000
		gasPrice := attempt3_4.TxFee.Legacy.ToInt()
		gcfg := configtest.NewGeneralConfig(t, func(c *chainlink.Config, s *chainlink.Secrets) {
			c.EVM[0].GasEstimator.PriceMax = assets.NewWeiI(60500000000)
		})
		newCfg := evmtest.NewChainScopedConfig(t, gcfg)
		ec2 := newEthConfirmer(t, txStore, ethClient, gcfg, newCfg, ethKeyStore, nil)

		ethClient.On("SendTransactionReturnCode", mock.Anything, mock.MatchedBy(func(tx *types.Transaction) bool {
			return evmtypes.Nonce(tx.Nonce()) == *etx3.Sequence && gasPrice.Cmp(tx.GasPrice()) == 0
		}), fromAddress).Return(commonclient.Successful, errors.New("already known")).Once() // we already submitted at this price, now it's time to bump and submit again but since we simply resubmitted rather than increasing gas price, geth already knows about this tx

		// Do the thing
		require.NoError(t, ec2.RebroadcastWhereNecessary(testutils.Context(t), currentHead))
		var err error
		etx3, err = txStore.FindTxWithAttempts(ctx, etx3.ID)
		require.NoError(t, err)

		assert.Equal(t, txmgrcommon.TxUnconfirmed, etx3.State)

		// No new tx attempts
		require.Len(t, etx3.TxAttempts, 4)
		attempt3_4 = etx3.TxAttempts[0]
		assert.Equal(t, gasPrice.Int64(), attempt3_4.TxFee.Legacy.ToInt().Int64())
	})

	require.NoError(t, db.Get(&dbAttempt, `UPDATE evm.tx_attempts SET broadcast_before_block_num=$1 WHERE id=$2 RETURNING *`, oldEnough, attempt3_4.ID))

	t.Run("resubmits at the old price and does not create a new attempt if the current price is exactly EVM.GasEstimator.PriceMax", func(t *testing.T) {
		// Set price such that the current price is already at EVM.GasEstimator.PriceMax
		// Existing gas price is: 60480000000
		gasPrice := attempt3_4.TxFee.Legacy.ToInt()
		gcfg := configtest.NewGeneralConfig(t, func(c *chainlink.Config, s *chainlink.Secrets) {
			c.EVM[0].GasEstimator.PriceMax = assets.NewWeiI(60480000000)
		})
		newCfg := evmtest.NewChainScopedConfig(t, gcfg)
		ec2 := newEthConfirmer(t, txStore, ethClient, gcfg, newCfg, ethKeyStore, nil)

		ethClient.On("SendTransactionReturnCode", mock.Anything, mock.MatchedBy(func(tx *types.Transaction) bool {
			return evmtypes.Nonce(tx.Nonce()) == *etx3.Sequence && gasPrice.Cmp(tx.GasPrice()) == 0
		}), fromAddress).Return(commonclient.Successful, errors.New("already known")).Once() // we already submitted at this price, now it's time to bump and submit again but since we simply resubmitted rather than increasing gas price, geth already knows about this tx

		// Do the thing
		require.NoError(t, ec2.RebroadcastWhereNecessary(testutils.Context(t), currentHead))
		var err error
		etx3, err = txStore.FindTxWithAttempts(ctx, etx3.ID)
		require.NoError(t, err)

		assert.Equal(t, txmgrcommon.TxUnconfirmed, etx3.State)

		// No new tx attempts
		require.Len(t, etx3.TxAttempts, 4)
		attempt3_4 = etx3.TxAttempts[0]
		assert.Equal(t, gasPrice.Int64(), attempt3_4.TxFee.Legacy.ToInt().Int64())
	})

	// The EIP-1559 etx and attempt
	etx4 := mustInsertUnconfirmedEthTxWithBroadcastDynamicFeeAttempt(t, txStore, nonce, fromAddress)
	attempt4_1 := etx4.TxAttempts[0]
	require.NoError(t, db.Get(&dbAttempt, `UPDATE evm.tx_attempts SET broadcast_before_block_num=$1, gas_tip_cap=$2, gas_fee_cap=$3 WHERE id=$4 RETURNING *`,
		oldEnough, assets.GWei(35), assets.GWei(100), attempt4_1.ID))
	var attempt4_2 txmgr.TxAttempt

	t.Run("EIP-1559: bumps using EIP-1559 rules when existing attempts are of type 0x2", func(t *testing.T) {
		ethTx := *types.NewTx(&types.DynamicFeeTx{})
		kst.On("SignTx", mock.Anything,
			fromAddress,
			mock.MatchedBy(func(tx *types.Transaction) bool {
				if evmtypes.Nonce(tx.Nonce()) != *etx4.Sequence {
					return false
				}
				ethTx = *tx
				return true
			}),
			mock.Anything).Return(&ethTx, nil).Once()
		// This is the new, EIP-1559 attempt
		gasTipCap := assets.GWei(42)
		ethClient.On("SendTransactionReturnCode", mock.Anything, mock.MatchedBy(func(tx *types.Transaction) bool {
			return evmtypes.Nonce(tx.Nonce()) == *etx4.Sequence && gasTipCap.ToInt().Cmp(tx.GasTipCap()) == 0
		}), fromAddress).Return(commonclient.Successful, nil).Once()
		require.NoError(t, ec.RebroadcastWhereNecessary(testutils.Context(t), currentHead))
		var err error
		etx4, err = txStore.FindTxWithAttempts(ctx, etx4.ID)
		require.NoError(t, err)

		assert.Equal(t, txmgrcommon.TxUnconfirmed, etx4.State)

		// A new, bumped attempt
		require.Len(t, etx4.TxAttempts, 2)
		attempt4_2 = etx4.TxAttempts[0]
		assert.Nil(t, attempt4_2.TxFee.Legacy)
		assert.Equal(t, assets.GWei(42).String(), attempt4_2.TxFee.DynamicTipCap.String())
		assert.Equal(t, assets.GWei(120).String(), attempt4_2.TxFee.DynamicFeeCap.String())
		assert.Equal(t, txmgrtypes.TxAttemptBroadcast, attempt1_2.State)
	})

	require.NoError(t, db.Get(&dbAttempt, `UPDATE evm.tx_attempts SET broadcast_before_block_num=$1, gas_tip_cap=$2, gas_fee_cap=$3 WHERE id=$4 RETURNING *`,
		oldEnough, assets.GWei(999), assets.GWei(1000), attempt4_2.ID))

	t.Run("EIP-1559: resubmits at the old price and does not create a new attempt if one of the bumped EIP-1559 transactions would have its tip cap exceed EVM.GasEstimator.PriceMax", func(t *testing.T) {
		gcfg := configtest.NewGeneralConfig(t, func(c *chainlink.Config, s *chainlink.Secrets) {
			c.EVM[0].GasEstimator.PriceMax = assets.GWei(1000)
		})
		newCfg := evmtest.NewChainScopedConfig(t, gcfg)
		ec2 := newEthConfirmer(t, txStore, ethClient, gcfg, newCfg, ethKeyStore, nil)

		// Third attempt failed to bump, resubmits old one instead
		ethClient.On("SendTransactionReturnCode", mock.Anything, mock.MatchedBy(func(tx *types.Transaction) bool {
			return evmtypes.Nonce(tx.Nonce()) == *etx4.Sequence && attempt4_2.Hash.String() == tx.Hash().String()
		}), fromAddress).Return(commonclient.Successful, nil).Once()

		require.NoError(t, ec2.RebroadcastWhereNecessary(testutils.Context(t), currentHead))
		var err error
		etx4, err = txStore.FindTxWithAttempts(ctx, etx4.ID)
		require.NoError(t, err)

		assert.Equal(t, txmgrcommon.TxUnconfirmed, etx4.State)

		// No new tx attempts
		require.Len(t, etx4.TxAttempts, 2)
		assert.Equal(t, assets.GWei(999).Int64(), etx4.TxAttempts[0].TxFee.DynamicTipCap.ToInt().Int64())
		assert.Equal(t, assets.GWei(1000).Int64(), etx4.TxAttempts[0].TxFee.DynamicFeeCap.ToInt().Int64())
	})

	require.NoError(t, db.Get(&dbAttempt, `UPDATE evm.tx_attempts SET broadcast_before_block_num=$1, gas_tip_cap=$2, gas_fee_cap=$3 WHERE id=$4 RETURNING *`,
		oldEnough, assets.GWei(45), assets.GWei(100), attempt4_2.ID))

	t.Run("EIP-1559: saves attempt anyway if replacement transaction is underpriced because the bumped gas price is insufficiently higher than the previous one", func(t *testing.T) {
		// NOTE: This test case was empirically impossible when I tried it on eth mainnet (any EIP1559 transaction with a higher tip cap is accepted even if it's only 1 wei more) but appears to be possible on Polygon/Matic, probably due to poor design that applies the 10% minimum to the overall value (base fee + tip cap)
		expectedBumpedTipCap := assets.GWei(54)
		require.Greater(t, expectedBumpedTipCap.Int64(), attempt4_2.TxFee.DynamicTipCap.ToInt().Int64())

		ethTx := *types.NewTx(&types.LegacyTx{})
		kst.On("SignTx", mock.Anything,
			fromAddress,
			mock.MatchedBy(func(tx *types.Transaction) bool {
				if evmtypes.Nonce(tx.Nonce()) != *etx4.Sequence || expectedBumpedTipCap.ToInt().Cmp(tx.GasTipCap()) != 0 {
					return false
				}
				ethTx = *tx
				return true
			}),
			mock.Anything).Return(&ethTx, nil).Once()
		ethClient.On("SendTransactionReturnCode", mock.Anything, mock.MatchedBy(func(tx *types.Transaction) bool {
			return evmtypes.Nonce(tx.Nonce()) == *etx4.Sequence && expectedBumpedTipCap.ToInt().Cmp(tx.GasTipCap()) == 0
		}), fromAddress).Return(commonclient.Successful, errors.New("replacement transaction underpriced")).Once()

		// Do it
		require.NoError(t, ec.RebroadcastWhereNecessary(testutils.Context(t), currentHead))
		var err error
		etx4, err = txStore.FindTxWithAttempts(ctx, etx4.ID)
		require.NoError(t, err)

		assert.Equal(t, txmgrcommon.TxUnconfirmed, etx4.State)

		require.Len(t, etx4.TxAttempts, 3)
		require.Equal(t, attempt4_1.ID, etx4.TxAttempts[2].ID)
		require.Equal(t, attempt4_2.ID, etx4.TxAttempts[1].ID)
		attempt4_3 := etx4.TxAttempts[0]

		assert.Equal(t, expectedBumpedTipCap.Int64(), attempt4_3.TxFee.DynamicTipCap.ToInt().Int64())
	})
}

func TestEthConfirmer_RebroadcastWhereNecessary_TerminallyUnderpriced_ThenGoesThrough(t *testing.T) {
	t.Parallel()

	db := pgtest.NewSqlxDB(t)
	cfg := configtest.NewGeneralConfig(t, func(c *chainlink.Config, s *chainlink.Secrets) {
		c.EVM[0].GasEstimator.PriceMax = assets.GWei(500)
	})
	txStore := cltest.NewTestTxStore(t, db)

	ethKeyStore := cltest.NewKeyStore(t, db, cfg.Database()).Eth()

	evmcfg := evmtest.NewChainScopedConfig(t, cfg)

	_, _ = cltest.MustInsertRandomKeyReturningState(t, ethKeyStore)
	_, fromAddress := cltest.MustInsertRandomKeyReturningState(t, ethKeyStore)

	// Use a mock keystore for this test
	kst := ksmocks.NewEth(t)
	addresses := []gethCommon.Address{fromAddress}
	kst.On("EnabledAddressesForChain", mock.Anything, &cltest.FixtureChainID).Return(addresses, nil).Maybe()
	currentHead := int64(30)
	oldEnough := 5
	nonce := int64(0)

	t.Run("terminally underpriced transaction with in_progress attempt is retried with more gas", func(t *testing.T) {
		ethClient := evmtest.NewEthClientMockWithDefaultChain(t)
		ec := newEthConfirmer(t, txStore, ethClient, cfg, evmcfg, kst, nil)

		originalBroadcastAt := time.Unix(1616509100, 0)
		etx := mustInsertUnconfirmedEthTxWithAttemptState(t, txStore, nonce, fromAddress, txmgrtypes.TxAttemptInProgress, originalBroadcastAt)
		require.Equal(t, originalBroadcastAt, *etx.BroadcastAt)
		nonce++
		attempt := etx.TxAttempts[0]
		signedTx, err := txmgr.GetGethSignedTx(attempt.SignedRawTx)
		require.NoError(t, err)

		// Fail the first time with terminally underpriced.
		ethClient.On("SendTransactionReturnCode", mock.Anything, mock.Anything, fromAddress).Return(
			commonclient.Underpriced, errors.New("Transaction gas price is too low. It does not satisfy your node's minimal gas price")).Once()
		// Succeed the second time after bumping gas.
		ethClient.On("SendTransactionReturnCode", mock.Anything, mock.Anything, fromAddress).Return(
			commonclient.Successful, nil).Once()
		kst.On("SignTx", mock.Anything, mock.Anything, mock.Anything, mock.Anything).Return(
			signedTx, nil,
		).Once()
		require.NoError(t, ec.RebroadcastWhereNecessary(testutils.Context(t), currentHead))
	})

	t.Run("multiple gas bumps with existing broadcast attempts are retried with more gas until success in legacy mode", func(t *testing.T) {
		ethClient := evmtest.NewEthClientMockWithDefaultChain(t)
		ec := newEthConfirmer(t, txStore, ethClient, cfg, evmcfg, kst, nil)

		etx := cltest.MustInsertUnconfirmedEthTxWithBroadcastLegacyAttempt(t, txStore, nonce, fromAddress)
		nonce++
		legacyAttempt := etx.TxAttempts[0]
		var dbAttempt txmgr.DbEthTxAttempt
		dbAttempt.FromTxAttempt(&legacyAttempt)
		require.NoError(t, db.Get(&dbAttempt, `UPDATE evm.tx_attempts SET broadcast_before_block_num=$1 WHERE id=$2 RETURNING *`, oldEnough, legacyAttempt.ID))

		// Fail a few times with terminally underpriced
		ethClient.On("SendTransactionReturnCode", mock.Anything, mock.Anything, fromAddress).Return(
			commonclient.Underpriced, errors.New("Transaction gas price is too low. It does not satisfy your node's minimal gas price")).Times(3)
		// Succeed the second time after bumping gas.
		ethClient.On("SendTransactionReturnCode", mock.Anything, mock.Anything, fromAddress).Return(
			commonclient.Successful, nil).Once()
		signedLegacyTx := new(types.Transaction)
		kst.On("SignTx", mock.Anything, mock.Anything, mock.MatchedBy(func(tx *types.Transaction) bool {
			return tx.Type() == 0x0 && tx.Nonce() == uint64(*etx.Sequence)
		}), mock.Anything).Return(
			signedLegacyTx, nil,
		).Run(func(args mock.Arguments) {
			unsignedLegacyTx := args.Get(2).(*types.Transaction)
			// Use the real keystore to do the actual signing
			thisSignedLegacyTx, err := ethKeyStore.SignTx(testutils.Context(t), fromAddress, unsignedLegacyTx, testutils.FixtureChainID)
			require.NoError(t, err)
			*signedLegacyTx = *thisSignedLegacyTx
		}).Times(4) // 3 failures 1 success
		require.NoError(t, ec.RebroadcastWhereNecessary(testutils.Context(t), currentHead))
	})

	t.Run("multiple gas bumps with existing broadcast attempts are retried with more gas until success in EIP-1559 mode", func(t *testing.T) {
		ethClient := evmtest.NewEthClientMockWithDefaultChain(t)
		ec := newEthConfirmer(t, txStore, ethClient, cfg, evmcfg, kst, nil)

		etx := mustInsertUnconfirmedEthTxWithBroadcastDynamicFeeAttempt(t, txStore, nonce, fromAddress)
		nonce++
		dxFeeAttempt := etx.TxAttempts[0]
		var dbAttempt txmgr.DbEthTxAttempt
		dbAttempt.FromTxAttempt(&dxFeeAttempt)
		require.NoError(t, db.Get(&dbAttempt, `UPDATE evm.tx_attempts SET broadcast_before_block_num=$1 WHERE id=$2 RETURNING *`, oldEnough, dxFeeAttempt.ID))

		// Fail a few times with terminally underpriced
		ethClient.On("SendTransactionReturnCode", mock.Anything, mock.Anything, fromAddress).Return(
			commonclient.Underpriced, errors.New("transaction underpriced")).Times(3)
		// Succeed the second time after bumping gas.
		ethClient.On("SendTransactionReturnCode", mock.Anything, mock.Anything, fromAddress).Return(
			commonclient.Successful, nil).Once()
		signedDxFeeTx := new(types.Transaction)
		kst.On("SignTx", mock.Anything, mock.Anything, mock.MatchedBy(func(tx *types.Transaction) bool {
			return tx.Type() == 0x2 && tx.Nonce() == uint64(*etx.Sequence)
		}), mock.Anything).Return(
			signedDxFeeTx, nil,
		).Run(func(args mock.Arguments) {
			unsignedDxFeeTx := args.Get(2).(*types.Transaction)
			// Use the real keystore to do the actual signing
			thisSignedDxFeeTx, err := ethKeyStore.SignTx(testutils.Context(t), fromAddress, unsignedDxFeeTx, testutils.FixtureChainID)
			require.NoError(t, err)
			*signedDxFeeTx = *thisSignedDxFeeTx
		}).Times(4) // 3 failures 1 success
		require.NoError(t, ec.RebroadcastWhereNecessary(testutils.Context(t), currentHead))
	})
}

func TestEthConfirmer_RebroadcastWhereNecessary_WhenOutOfEth(t *testing.T) {
	t.Parallel()
	db := pgtest.NewSqlxDB(t)
	cfg := configtest.NewTestGeneralConfig(t)
	txStore := cltest.NewTestTxStore(t, db)
	ctx := testutils.Context(t)

	ethClient := evmtest.NewEthClientMockWithDefaultChain(t)
	ethKeyStore := cltest.NewKeyStore(t, db, cfg.Database()).Eth()

	_, fromAddress := cltest.MustInsertRandomKeyReturningState(t, ethKeyStore)

	_, err := ethKeyStore.EnabledKeysForChain(testutils.Context(t), testutils.FixtureChainID)
	require.NoError(t, err)
	require.NoError(t, err)
	// keyStates, err := ethKeyStore.GetStatesForKeys(keys)
	// require.NoError(t, err)

	gconfig, config := newTestChainScopedConfig(t)
	currentHead := int64(30)
	oldEnough := int64(19)
	nonce := int64(0)

	etx := cltest.MustInsertUnconfirmedEthTxWithBroadcastLegacyAttempt(t, txStore, nonce, fromAddress)
	nonce++
	attempt1_1 := etx.TxAttempts[0]
	var dbAttempt txmgr.DbEthTxAttempt
	dbAttempt.FromTxAttempt(&attempt1_1)
	require.NoError(t, db.Get(&dbAttempt, `UPDATE evm.tx_attempts SET broadcast_before_block_num=$1 WHERE id=$2 RETURNING *`, oldEnough, attempt1_1.ID))
	var attempt1_2 txmgr.TxAttempt

	insufficientEthError := errors.New("insufficient funds for gas * price + value")

	t.Run("saves attempt with state 'insufficient_eth' if eth node returns this error", func(t *testing.T) {
		ec := newEthConfirmer(t, txStore, ethClient, gconfig, config, ethKeyStore, nil)

		expectedBumpedGasPrice := big.NewInt(20000000000)
		require.Greater(t, expectedBumpedGasPrice.Int64(), attempt1_1.TxFee.Legacy.ToInt().Int64())

		ethClient.On("SendTransactionReturnCode", mock.Anything, mock.MatchedBy(func(tx *types.Transaction) bool {
			return expectedBumpedGasPrice.Cmp(tx.GasPrice()) == 0
		}), fromAddress).Return(commonclient.InsufficientFunds, insufficientEthError).Once()

		// Do the thing
		require.NoError(t, ec.RebroadcastWhereNecessary(testutils.Context(t), currentHead))

		etx, err = txStore.FindTxWithAttempts(ctx, etx.ID)
		require.NoError(t, err)

		require.Len(t, etx.TxAttempts, 2)
		require.Equal(t, attempt1_1.ID, etx.TxAttempts[1].ID)

		// Got the new attempt
		attempt1_2 = etx.TxAttempts[0]
		assert.Equal(t, expectedBumpedGasPrice.Int64(), attempt1_2.TxFee.Legacy.ToInt().Int64())
		assert.Equal(t, txmgrtypes.TxAttemptInsufficientFunds, attempt1_2.State)
		assert.Nil(t, attempt1_2.BroadcastBeforeBlockNum)
	})

	t.Run("does not bump gas when previous error was 'out of eth', instead resubmits existing transaction", func(t *testing.T) {
		ec := newEthConfirmer(t, txStore, ethClient, gconfig, config, ethKeyStore, nil)

		expectedBumpedGasPrice := big.NewInt(20000000000)
		require.Greater(t, expectedBumpedGasPrice.Int64(), attempt1_1.TxFee.Legacy.ToInt().Int64())

		ethClient.On("SendTransactionReturnCode", mock.Anything, mock.MatchedBy(func(tx *types.Transaction) bool {
			return expectedBumpedGasPrice.Cmp(tx.GasPrice()) == 0
		}), fromAddress).Return(commonclient.InsufficientFunds, insufficientEthError).Once()

		// Do the thing
		require.NoError(t, ec.RebroadcastWhereNecessary(testutils.Context(t), currentHead))

		etx, err = txStore.FindTxWithAttempts(ctx, etx.ID)
		require.NoError(t, err)

		// New attempt was NOT created
		require.Len(t, etx.TxAttempts, 2)

		// The attempt is still "out of eth"
		attempt1_2 = etx.TxAttempts[0]
		assert.Equal(t, expectedBumpedGasPrice.Int64(), attempt1_2.TxFee.Legacy.ToInt().Int64())
		assert.Equal(t, txmgrtypes.TxAttemptInsufficientFunds, attempt1_2.State)
	})

	t.Run("saves the attempt as broadcast after node wallet has been topped up with sufficient balance", func(t *testing.T) {
		ec := newEthConfirmer(t, txStore, ethClient, gconfig, config, ethKeyStore, nil)

		expectedBumpedGasPrice := big.NewInt(20000000000)
		require.Greater(t, expectedBumpedGasPrice.Int64(), attempt1_1.TxFee.Legacy.ToInt().Int64())

		ethClient.On("SendTransactionReturnCode", mock.Anything, mock.MatchedBy(func(tx *types.Transaction) bool {
			return expectedBumpedGasPrice.Cmp(tx.GasPrice()) == 0
		}), fromAddress).Return(commonclient.Successful, nil).Once()

		// Do the thing
		require.NoError(t, ec.RebroadcastWhereNecessary(testutils.Context(t), currentHead))

		etx, err = txStore.FindTxWithAttempts(ctx, etx.ID)
		require.NoError(t, err)

		// New attempt was NOT created
		require.Len(t, etx.TxAttempts, 2)

		// Attempt is now 'broadcast'
		attempt1_2 = etx.TxAttempts[0]
		assert.Equal(t, expectedBumpedGasPrice.Int64(), attempt1_2.TxFee.Legacy.ToInt().Int64())
		assert.Equal(t, txmgrtypes.TxAttemptBroadcast, attempt1_2.State)
	})

	t.Run("resubmitting due to insufficient eth is not limited by EVM.GasEstimator.BumpTxDepth", func(t *testing.T) {
		depth := 2
		etxCount := 4

		cfg := configtest.NewGeneralConfig(t, func(c *chainlink.Config, s *chainlink.Secrets) {
			c.EVM[0].GasEstimator.BumpTxDepth = ptr(uint32(depth))
		})
		evmcfg := evmtest.NewChainScopedConfig(t, cfg)
		ec := newEthConfirmer(t, txStore, ethClient, cfg, evmcfg, ethKeyStore, nil)

		for i := 0; i < etxCount; i++ {
			n := nonce
			mustInsertUnconfirmedEthTxWithInsufficientEthAttempt(t, txStore, nonce, fromAddress)
			ethClient.On("SendTransactionReturnCode", mock.Anything, mock.MatchedBy(func(tx *types.Transaction) bool {
				return tx.Nonce() == uint64(n)
			}), fromAddress).Return(commonclient.Successful, nil).Once()

			nonce++
		}

		require.NoError(t, ec.RebroadcastWhereNecessary(testutils.Context(t), currentHead))

		var dbAttempts []txmgr.DbEthTxAttempt

		require.NoError(t, db.Select(&dbAttempts, "SELECT * FROM evm.tx_attempts WHERE state = 'insufficient_eth'"))
		require.Len(t, dbAttempts, 0)
	})
}

func TestEthConfirmer_EnsureConfirmedTransactionsInLongestChain(t *testing.T) {
	t.Parallel()

	db := pgtest.NewSqlxDB(t)
	cfg := configtest.NewTestGeneralConfig(t)
	txStore := cltest.NewTestTxStore(t, db)
	ctx := testutils.Context(t)

	ethKeyStore := cltest.NewKeyStore(t, db, cfg.Database()).Eth()

	_, fromAddress := cltest.MustInsertRandomKeyReturningState(t, ethKeyStore)

	ethClient := evmtest.NewEthClientMockWithDefaultChain(t)

	gconfig, config := newTestChainScopedConfig(t)
	ec := newEthConfirmer(t, txStore, ethClient, gconfig, config, ethKeyStore, nil)

	head := evmtypes.Head{
		Hash:   utils.NewHash(),
		Number: 10,
		Parent: &evmtypes.Head{
			Hash:   utils.NewHash(),
			Number: 9,
			Parent: &evmtypes.Head{
				Number: 8,
				Hash:   utils.NewHash(),
				Parent: nil,
			},
		},
	}

	t.Run("does nothing if there aren't any transactions", func(t *testing.T) {
		require.NoError(t, ec.EnsureConfirmedTransactionsInLongestChain(testutils.Context(t), &head))
	})

	t.Run("does nothing to unconfirmed transactions", func(t *testing.T) {
		etx := cltest.MustInsertUnconfirmedEthTxWithBroadcastLegacyAttempt(t, txStore, 0, fromAddress)

		// Do the thing
		require.NoError(t, ec.EnsureConfirmedTransactionsInLongestChain(testutils.Context(t), &head))

		etx, err := txStore.FindTxWithAttempts(ctx, etx.ID)
		require.NoError(t, err)
		assert.Equal(t, txmgrcommon.TxUnconfirmed, etx.State)
	})

	t.Run("does nothing to confirmed transactions with receipts within head height of the chain and included in the chain", func(t *testing.T) {
		etx := cltest.MustInsertConfirmedEthTxWithLegacyAttempt(t, txStore, 2, 1, fromAddress)
		mustInsertEthReceipt(t, txStore, head.Number, head.Hash, etx.TxAttempts[0].Hash)

		// Do the thing
		require.NoError(t, ec.EnsureConfirmedTransactionsInLongestChain(testutils.Context(t), &head))

		etx, err := txStore.FindTxWithAttempts(ctx, etx.ID)
		require.NoError(t, err)
		assert.Equal(t, txmgrcommon.TxConfirmed, etx.State)
	})

	t.Run("does nothing to confirmed transactions that only have receipts older than the start of the chain", func(t *testing.T) {
		etx := cltest.MustInsertConfirmedEthTxWithLegacyAttempt(t, txStore, 3, 1, fromAddress)
		// Add receipt that is older than the lowest block of the chain
		mustInsertEthReceipt(t, txStore, head.Parent.Parent.Number-1, utils.NewHash(), etx.TxAttempts[0].Hash)

		// Do the thing
		require.NoError(t, ec.EnsureConfirmedTransactionsInLongestChain(testutils.Context(t), &head))

		etx, err := txStore.FindTxWithAttempts(ctx, etx.ID)
		require.NoError(t, err)
		assert.Equal(t, txmgrcommon.TxConfirmed, etx.State)
	})

	t.Run("unconfirms and rebroadcasts transactions that have receipts within head height of the chain but not included in the chain", func(t *testing.T) {
		etx := cltest.MustInsertConfirmedEthTxWithLegacyAttempt(t, txStore, 4, 1, fromAddress)
		attempt := etx.TxAttempts[0]
		// Include one within head height but a different block hash
		mustInsertEthReceipt(t, txStore, head.Parent.Number, utils.NewHash(), attempt.Hash)

		ethClient.On("SendTransactionReturnCode", mock.Anything, mock.MatchedBy(func(tx *types.Transaction) bool {
			atx, err := txmgr.GetGethSignedTx(attempt.SignedRawTx)
			require.NoError(t, err)
			// Keeps gas price and nonce the same
			return atx.GasPrice().Cmp(tx.GasPrice()) == 0 && atx.Nonce() == tx.Nonce()
		}), fromAddress).Return(commonclient.Successful, nil).Once()

		// Do the thing
		require.NoError(t, ec.EnsureConfirmedTransactionsInLongestChain(testutils.Context(t), &head))

		etx, err := txStore.FindTxWithAttempts(ctx, etx.ID)
		require.NoError(t, err)
		assert.Equal(t, txmgrcommon.TxUnconfirmed, etx.State)
		require.Len(t, etx.TxAttempts, 1)
		attempt = etx.TxAttempts[0]
		assert.Equal(t, txmgrtypes.TxAttemptBroadcast, attempt.State)
	})

	t.Run("unconfirms and rebroadcasts transactions that have receipts within head height of chain but not included in the chain even if a receipt exists older than the start of the chain", func(t *testing.T) {
		etx := cltest.MustInsertConfirmedEthTxWithLegacyAttempt(t, txStore, 5, 1, fromAddress)
		attempt := etx.TxAttempts[0]
		attemptHash := attempt.Hash
		// Add receipt that is older than the lowest block of the chain
		mustInsertEthReceipt(t, txStore, head.Parent.Parent.Number-1, utils.NewHash(), attemptHash)
		// Include one within head height but a different block hash
		mustInsertEthReceipt(t, txStore, head.Parent.Number, utils.NewHash(), attemptHash)

		ethClient.On("SendTransactionReturnCode", mock.Anything, mock.Anything, fromAddress).Return(
			commonclient.Successful, nil).Once()

		// Do the thing
		require.NoError(t, ec.EnsureConfirmedTransactionsInLongestChain(testutils.Context(t), &head))

		etx, err := txStore.FindTxWithAttempts(ctx, etx.ID)
		require.NoError(t, err)
		assert.Equal(t, txmgrcommon.TxUnconfirmed, etx.State)
		require.Len(t, etx.TxAttempts, 1)
		attempt = etx.TxAttempts[0]
		assert.Equal(t, txmgrtypes.TxAttemptBroadcast, attempt.State)
	})

	t.Run("if more than one attempt has a receipt (should not be possible but isn't prevented by database constraints) unconfirms and rebroadcasts only the attempt with the highest gas price", func(t *testing.T) {
		etx := cltest.MustInsertConfirmedEthTxWithLegacyAttempt(t, txStore, 6, 1, fromAddress)
		require.Len(t, etx.TxAttempts, 1)
		// Sanity check to assert the included attempt has the lowest gas price
		require.Less(t, etx.TxAttempts[0].TxFee.Legacy.ToInt().Int64(), int64(30000))

		attempt2 := newBroadcastLegacyEthTxAttempt(t, etx.ID, 30000)
		attempt2.SignedRawTx = hexutil.MustDecode("0xf88c8301f3a98503b9aca000832ab98094f5fff180082d6017036b771ba883025c654bc93580a4daa6d556000000000000000000000000000000000000000000000000000000000000000026a0f25601065ee369b6470c0399a2334afcfbeb0b5c8f3d9a9042e448ed29b5bcbda05b676e00248b85faf4dd889f0e2dcf91eb867e23ac9eeb14a73f9e4c14972cdf")
		attempt3 := newBroadcastLegacyEthTxAttempt(t, etx.ID, 40000)
		attempt3.SignedRawTx = hexutil.MustDecode("0xf88c8301f3a88503b9aca0008316e36094151445852b0cfdf6a4cc81440f2af99176e8ad0880a4daa6d556000000000000000000000000000000000000000000000000000000000000000026a0dcb5a7ad52b96a866257134429f944c505820716567f070e64abb74899803855a04c13eff2a22c218e68da80111e1bb6dc665d3dea7104ab40ff8a0275a99f630d")
		require.NoError(t, txStore.InsertTxAttempt(ctx, &attempt2))
		require.NoError(t, txStore.InsertTxAttempt(ctx, &attempt3))

		// Receipt is within head height but a different block hash
		mustInsertEthReceipt(t, txStore, head.Parent.Number, utils.NewHash(), attempt2.Hash)
		// Receipt is within head height but a different block hash
		mustInsertEthReceipt(t, txStore, head.Parent.Number, utils.NewHash(), attempt3.Hash)

		ethClient.On("SendTransactionReturnCode", mock.Anything, mock.MatchedBy(func(tx *types.Transaction) bool {
			s, err := txmgr.GetGethSignedTx(attempt3.SignedRawTx)
			require.NoError(t, err)
			return tx.Hash() == s.Hash()
		}), fromAddress).Return(commonclient.Successful, nil).Once()

		// Do the thing
		require.NoError(t, ec.EnsureConfirmedTransactionsInLongestChain(testutils.Context(t), &head))

		etx, err := txStore.FindTxWithAttempts(ctx, etx.ID)
		require.NoError(t, err)
		assert.Equal(t, txmgrcommon.TxUnconfirmed, etx.State)
		require.Len(t, etx.TxAttempts, 3)
		attempt1 := etx.TxAttempts[0]
		assert.Equal(t, txmgrtypes.TxAttemptBroadcast, attempt1.State)
		attempt2 = etx.TxAttempts[1]
		assert.Equal(t, txmgrtypes.TxAttemptBroadcast, attempt2.State)
		attempt3 = etx.TxAttempts[2]
		assert.Equal(t, txmgrtypes.TxAttemptBroadcast, attempt3.State)
	})

	t.Run("if receipt has a block number that is in the future, does not mark for rebroadcast (the safe thing to do is simply wait until heads catches up)", func(t *testing.T) {
		etx := cltest.MustInsertConfirmedEthTxWithLegacyAttempt(t, txStore, 7, 1, fromAddress)
		attempt := etx.TxAttempts[0]
		// Add receipt that is higher than head
		mustInsertEthReceipt(t, txStore, head.Number+1, utils.NewHash(), attempt.Hash)

		require.NoError(t, ec.EnsureConfirmedTransactionsInLongestChain(testutils.Context(t), &head))

		etx, err := txStore.FindTxWithAttempts(ctx, etx.ID)
		require.NoError(t, err)
		assert.Equal(t, txmgrcommon.TxConfirmed, etx.State)
		require.Len(t, etx.TxAttempts, 1)
		attempt = etx.TxAttempts[0]
		assert.Equal(t, txmgrtypes.TxAttemptBroadcast, attempt.State)
		assert.Len(t, attempt.Receipts, 1)
	})
}

func TestEthConfirmer_ForceRebroadcast(t *testing.T) {
	t.Parallel()

	db := pgtest.NewSqlxDB(t)
	cfg := configtest.NewTestGeneralConfig(t)
	txStore := cltest.NewTestTxStore(t, db)

	ethKeyStore := cltest.NewKeyStore(t, db, cfg.Database()).Eth()
	_, fromAddress := cltest.MustInsertRandomKeyReturningState(t, ethKeyStore)

	gconfig, config := newTestChainScopedConfig(t)
	mustCreateUnstartedGeneratedTx(t, txStore, fromAddress, config.EVM().ChainID())
	mustInsertInProgressEthTx(t, txStore, 0, fromAddress)
	etx1 := cltest.MustInsertUnconfirmedEthTxWithBroadcastLegacyAttempt(t, txStore, 1, fromAddress)
	etx2 := cltest.MustInsertUnconfirmedEthTxWithBroadcastLegacyAttempt(t, txStore, 2, fromAddress)

	gasPriceWei := gas.EvmFee{Legacy: assets.GWei(52)}
	overrideGasLimit := uint64(20000)

	t.Run("rebroadcasts one eth_tx if it falls within in nonce range", func(t *testing.T) {
		ethClient := evmtest.NewEthClientMockWithDefaultChain(t)
		ec := newEthConfirmer(t, txStore, ethClient, gconfig, config, ethKeyStore, nil)

		ethClient.On("SendTransactionReturnCode", mock.Anything, mock.MatchedBy(func(tx *types.Transaction) bool {
			return tx.Nonce() == uint64(*etx1.Sequence) &&
				tx.GasPrice().Int64() == gasPriceWei.Legacy.Int64() &&
				tx.Gas() == overrideGasLimit &&
				reflect.DeepEqual(tx.Data(), etx1.EncodedPayload) &&
				tx.To().String() == etx1.ToAddress.String()
		}), mock.Anything).Return(commonclient.Successful, nil).Once()

		require.NoError(t, ec.ForceRebroadcast(testutils.Context(t), []evmtypes.Nonce{1}, gasPriceWei, fromAddress, overrideGasLimit))
	})

	t.Run("uses default gas limit if overrideGasLimit is 0", func(t *testing.T) {
		ethClient := evmtest.NewEthClientMockWithDefaultChain(t)
		ec := newEthConfirmer(t, txStore, ethClient, gconfig, config, ethKeyStore, nil)

		ethClient.On("SendTransactionReturnCode", mock.Anything, mock.MatchedBy(func(tx *types.Transaction) bool {
			return tx.Nonce() == uint64(*etx1.Sequence) &&
				tx.GasPrice().Int64() == gasPriceWei.Legacy.Int64() &&
				tx.Gas() == etx1.FeeLimit &&
				reflect.DeepEqual(tx.Data(), etx1.EncodedPayload) &&
				tx.To().String() == etx1.ToAddress.String()
		}), mock.Anything).Return(commonclient.Successful, nil).Once()

		require.NoError(t, ec.ForceRebroadcast(testutils.Context(t), []evmtypes.Nonce{(1)}, gasPriceWei, fromAddress, 0))
	})

	t.Run("rebroadcasts several eth_txes in nonce range", func(t *testing.T) {
		ethClient := evmtest.NewEthClientMockWithDefaultChain(t)
		ec := newEthConfirmer(t, txStore, ethClient, gconfig, config, ethKeyStore, nil)

		ethClient.On("SendTransactionReturnCode", mock.Anything, mock.MatchedBy(func(tx *types.Transaction) bool {
			return tx.Nonce() == uint64(*etx1.Sequence) && tx.GasPrice().Int64() == gasPriceWei.Legacy.Int64() && tx.Gas() == overrideGasLimit
		}), mock.Anything).Return(commonclient.Successful, nil).Once()
		ethClient.On("SendTransactionReturnCode", mock.Anything, mock.MatchedBy(func(tx *types.Transaction) bool {
			return tx.Nonce() == uint64(*etx2.Sequence) && tx.GasPrice().Int64() == gasPriceWei.Legacy.Int64() && tx.Gas() == overrideGasLimit
		}), mock.Anything).Return(commonclient.Successful, nil).Once()

		require.NoError(t, ec.ForceRebroadcast(testutils.Context(t), []evmtypes.Nonce{(1), (2)}, gasPriceWei, fromAddress, overrideGasLimit))
	})

	t.Run("broadcasts zero transactions if eth_tx doesn't exist for that nonce", func(t *testing.T) {
		ethClient := evmtest.NewEthClientMockWithDefaultChain(t)
		ec := newEthConfirmer(t, txStore, ethClient, gconfig, config, ethKeyStore, nil)

		ethClient.On("SendTransactionReturnCode", mock.Anything, mock.MatchedBy(func(tx *types.Transaction) bool {
			return tx.Nonce() == uint64(1)
		}), mock.Anything).Return(commonclient.Successful, nil).Once()
		ethClient.On("SendTransactionReturnCode", mock.Anything, mock.MatchedBy(func(tx *types.Transaction) bool {
			return tx.Nonce() == uint64(2)
		}), mock.Anything).Return(commonclient.Successful, nil).Once()
		for i := 3; i <= 5; i++ {
			nonce := i
			ethClient.On("SendTransactionReturnCode", mock.Anything, mock.MatchedBy(func(tx *types.Transaction) bool {
				return tx.Nonce() == uint64(nonce) &&
					tx.GasPrice().Int64() == gasPriceWei.Legacy.Int64() &&
					tx.Gas() == overrideGasLimit &&
					*tx.To() == fromAddress &&
					tx.Value().Cmp(big.NewInt(0)) == 0 &&
					len(tx.Data()) == 0
			}), mock.Anything).Return(commonclient.Successful, nil).Once()
		}
		nonces := []evmtypes.Nonce{(1), (2), (3), (4), (5)}

		require.NoError(t, ec.ForceRebroadcast(testutils.Context(t), nonces, gasPriceWei, fromAddress, overrideGasLimit))
	})

	t.Run("zero transactions use default gas limit if override wasn't specified", func(t *testing.T) {
		ethClient := evmtest.NewEthClientMockWithDefaultChain(t)
		ec := newEthConfirmer(t, txStore, ethClient, gconfig, config, ethKeyStore, nil)

		ethClient.On("SendTransactionReturnCode", mock.Anything, mock.MatchedBy(func(tx *types.Transaction) bool {
			return tx.Nonce() == uint64(0) && tx.GasPrice().Int64() == gasPriceWei.Legacy.Int64() && tx.Gas() == config.EVM().GasEstimator().LimitDefault()
		}), mock.Anything).Return(commonclient.Successful, nil).Once()

		require.NoError(t, ec.ForceRebroadcast(testutils.Context(t), []evmtypes.Nonce{(0)}, gasPriceWei, fromAddress, 0))
	})
}

func TestEthConfirmer_ResumePendingRuns(t *testing.T) {
	t.Parallel()

	db := pgtest.NewSqlxDB(t)
	config := configtest.NewTestGeneralConfig(t)
	txStore := cltest.NewTestTxStore(t, db)

	ethKeyStore := cltest.NewKeyStore(t, db, config.Database()).Eth()

	_, fromAddress := cltest.MustInsertRandomKey(t, ethKeyStore)

	ethClient := evmtest.NewEthClientMockWithDefaultChain(t)

	evmcfg := evmtest.NewChainScopedConfig(t, config)

	head := evmtypes.Head{
		Hash:   utils.NewHash(),
		Number: 10,
		Parent: &evmtypes.Head{
			Hash:   utils.NewHash(),
			Number: 9,
			Parent: &evmtypes.Head{
				Number: 8,
				Hash:   utils.NewHash(),
				Parent: nil,
			},
		},
	}

	minConfirmations := int64(2)

	pgtest.MustExec(t, db, `SET CONSTRAINTS fk_pipeline_runs_pruning_key DEFERRED`)
	pgtest.MustExec(t, db, `SET CONSTRAINTS pipeline_runs_pipeline_spec_id_fkey DEFERRED`)

	t.Run("doesn't process task runs that are not suspended (possibly already previously resumed)", func(t *testing.T) {
<<<<<<< HEAD
		ec := newEthConfirmer(t, txStore, ethClient, config, evmcfg, ethKeyStore, func(uuid.UUID, interface{}, error) error {
=======
		ec := newEthConfirmer(t, txStore, ethClient, evmcfg, ethKeyStore, func(context.Context, uuid.UUID, interface{}, error) error {
>>>>>>> ae1f53f9
			t.Fatal("No value expected")
			return nil
		})

		run := cltest.MustInsertPipelineRun(t, db)
		tr := cltest.MustInsertUnfinishedPipelineTaskRun(t, db, run.ID)

		etx := cltest.MustInsertConfirmedEthTxWithLegacyAttempt(t, txStore, 1, 1, fromAddress)
		mustInsertEthReceipt(t, txStore, head.Number-minConfirmations, head.Hash, etx.TxAttempts[0].Hash)
		// Setting both signal_callback and callback_completed to TRUE to simulate a completed pipeline task
		// It would only be in a state past suspended if the resume callback was called and callback_completed was set to TRUE
		pgtest.MustExec(t, db, `UPDATE evm.txes SET pipeline_task_run_id = $1, min_confirmations = $2, signal_callback = TRUE, callback_completed = TRUE WHERE id = $3`, &tr.ID, minConfirmations, etx.ID)

		err := ec.ResumePendingTaskRuns(testutils.Context(t), &head)
		require.NoError(t, err)
	})

	t.Run("doesn't process task runs where the receipt is younger than minConfirmations", func(t *testing.T) {
<<<<<<< HEAD
		ec := newEthConfirmer(t, txStore, ethClient, config, evmcfg, ethKeyStore, func(uuid.UUID, interface{}, error) error {
=======
		ec := newEthConfirmer(t, txStore, ethClient, evmcfg, ethKeyStore, func(context.Context, uuid.UUID, interface{}, error) error {
>>>>>>> ae1f53f9
			t.Fatal("No value expected")
			return nil
		})

		run := cltest.MustInsertPipelineRun(t, db)
		tr := cltest.MustInsertUnfinishedPipelineTaskRun(t, db, run.ID)

		etx := cltest.MustInsertConfirmedEthTxWithLegacyAttempt(t, txStore, 2, 1, fromAddress)
		mustInsertEthReceipt(t, txStore, head.Number, head.Hash, etx.TxAttempts[0].Hash)

		pgtest.MustExec(t, db, `UPDATE evm.txes SET pipeline_task_run_id = $1, min_confirmations = $2, signal_callback = TRUE WHERE id = $3`, &tr.ID, minConfirmations, etx.ID)

		err := ec.ResumePendingTaskRuns(testutils.Context(t), &head)
		require.NoError(t, err)
	})

	t.Run("processes eth_txes with receipts older than minConfirmations", func(t *testing.T) {
		ch := make(chan interface{})
		nonce := evmtypes.Nonce(3)
		var err error
<<<<<<< HEAD
		ec := newEthConfirmer(t, txStore, ethClient, config, evmcfg, ethKeyStore, func(id uuid.UUID, value interface{}, thisErr error) error {
=======
		ec := newEthConfirmer(t, txStore, ethClient, evmcfg, ethKeyStore, func(ctx context.Context, id uuid.UUID, value interface{}, thisErr error) error {
>>>>>>> ae1f53f9
			err = thisErr
			ch <- value
			return nil
		})

		run := cltest.MustInsertPipelineRun(t, db)
		tr := cltest.MustInsertUnfinishedPipelineTaskRun(t, db, run.ID)
		pgtest.MustExec(t, db, `UPDATE pipeline_runs SET state = 'suspended' WHERE id = $1`, run.ID)

		etx := cltest.MustInsertConfirmedEthTxWithLegacyAttempt(t, txStore, int64(nonce), 1, fromAddress)
		pgtest.MustExec(t, db, `UPDATE evm.txes SET meta='{"FailOnRevert": true}'`)
		receipt := mustInsertEthReceipt(t, txStore, head.Number-minConfirmations, head.Hash, etx.TxAttempts[0].Hash)

		pgtest.MustExec(t, db, `UPDATE evm.txes SET pipeline_task_run_id = $1, min_confirmations = $2, signal_callback = TRUE WHERE id = $3`, &tr.ID, minConfirmations, etx.ID)

		done := make(chan struct{})
		t.Cleanup(func() { <-done })
		go func() {
			defer close(done)
			err2 := ec.ResumePendingTaskRuns(testutils.Context(t), &head)
			if !assert.NoError(t, err2) {
				return
			}
			// Retrieve Tx to check if callback completed flag was set to true
			updateTx, err3 := txStore.FindTxWithSequence(testutils.Context(t), fromAddress, nonce)
			if assert.NoError(t, err3) {
				assert.Equal(t, true, updateTx.CallbackCompleted)
			}
		}()

		select {
		case data := <-ch:
			assert.NoError(t, err)

			require.IsType(t, &evmtypes.Receipt{}, data)
			r := data.(*evmtypes.Receipt)
			require.Equal(t, receipt.TxHash, r.TxHash)

		case <-time.After(time.Second):
			t.Fatal("no value received")
		}
	})

	pgtest.MustExec(t, db, `DELETE FROM pipeline_runs`)

	t.Run("processes eth_txes with receipt older than minConfirmations that reverted", func(t *testing.T) {
		type data struct {
			value any
			error
		}
		ch := make(chan data)
		nonce := evmtypes.Nonce(4)
<<<<<<< HEAD
		ec := newEthConfirmer(t, txStore, ethClient, config, evmcfg, ethKeyStore, func(id uuid.UUID, value interface{}, err error) error {
=======
		ec := newEthConfirmer(t, txStore, ethClient, evmcfg, ethKeyStore, func(ctx context.Context, id uuid.UUID, value interface{}, err error) error {
>>>>>>> ae1f53f9
			ch <- data{value, err}
			return nil
		})

		run := cltest.MustInsertPipelineRun(t, db)
		tr := cltest.MustInsertUnfinishedPipelineTaskRun(t, db, run.ID)
		pgtest.MustExec(t, db, `UPDATE pipeline_runs SET state = 'suspended' WHERE id = $1`, run.ID)

		etx := cltest.MustInsertConfirmedEthTxWithLegacyAttempt(t, txStore, int64(nonce), 1, fromAddress)
		pgtest.MustExec(t, db, `UPDATE evm.txes SET meta='{"FailOnRevert": true}'`)

		// receipt is not passed through as a value since it reverted and caused an error
		mustInsertRevertedEthReceipt(t, txStore, head.Number-minConfirmations, head.Hash, etx.TxAttempts[0].Hash)

		pgtest.MustExec(t, db, `UPDATE evm.txes SET pipeline_task_run_id = $1, min_confirmations = $2, signal_callback = TRUE WHERE id = $3`, &tr.ID, minConfirmations, etx.ID)

		done := make(chan struct{})
		t.Cleanup(func() { <-done })
		go func() {
			defer close(done)
			err2 := ec.ResumePendingTaskRuns(testutils.Context(t), &head)
			if !assert.NoError(t, err2) {
				return
			}
			// Retrieve Tx to check if callback completed flag was set to true
			updateTx, err3 := txStore.FindTxWithSequence(testutils.Context(t), fromAddress, nonce)
			if assert.NoError(t, err3) {
				assert.Equal(t, true, updateTx.CallbackCompleted)
			}
		}()

		select {
		case data := <-ch:
			assert.Error(t, data.error)

			assert.EqualError(t, data.error, fmt.Sprintf("transaction %s reverted on-chain", etx.TxAttempts[0].Hash.String()))

			assert.Nil(t, data.value)

		case <-testutils.AfterWaitTimeout(t):
			t.Fatal("no value received")
		}
	})

	t.Run("does not mark callback complete if callback fails", func(t *testing.T) {
		nonce := evmtypes.Nonce(5)
<<<<<<< HEAD
		ec := newEthConfirmer(t, txStore, ethClient, config, evmcfg, ethKeyStore, func(uuid.UUID, interface{}, error) error {
=======
		ec := newEthConfirmer(t, txStore, ethClient, evmcfg, ethKeyStore, func(context.Context, uuid.UUID, interface{}, error) error {
>>>>>>> ae1f53f9
			return errors.New("error")
		})

		run := cltest.MustInsertPipelineRun(t, db)
		tr := cltest.MustInsertUnfinishedPipelineTaskRun(t, db, run.ID)

		etx := cltest.MustInsertConfirmedEthTxWithLegacyAttempt(t, txStore, int64(nonce), 1, fromAddress)
		mustInsertEthReceipt(t, txStore, head.Number-minConfirmations, head.Hash, etx.TxAttempts[0].Hash)
		pgtest.MustExec(t, db, `UPDATE evm.txes SET pipeline_task_run_id = $1, min_confirmations = $2, signal_callback = TRUE WHERE id = $3`, &tr.ID, minConfirmations, etx.ID)

		err := ec.ResumePendingTaskRuns(testutils.Context(t), &head)
		require.Error(t, err)

		// Retrieve Tx to check if callback completed flag was left unchanged
		updateTx, err := txStore.FindTxWithSequence(testutils.Context(t), fromAddress, nonce)
		require.NoError(t, err)
		require.Equal(t, false, updateTx.CallbackCompleted)
	})
}

func ptr[T any](t T) *T { return &t }

func newEthConfirmer(t testing.TB, txStore txmgr.EvmTxStore, ethClient client.Client, gconfig chainlink.GeneralConfig, config evmconfig.ChainScopedConfig, ks keystore.Eth, fn txmgrcommon.ResumeCallback) *txmgr.Confirmer {
	lggr := logger.Test(t)
	ge := config.EVM().GasEstimator()
	estimator := gas.NewWrappedEvmEstimator(lggr, func(lggr logger.Logger) gas.EvmEstimator {
		return gas.NewFixedPriceEstimator(ge, ge.BlockHistory(), lggr)
	}, ge.EIP1559DynamicFees(), nil, ge)
	txBuilder := txmgr.NewEvmTxAttemptBuilder(*ethClient.ConfiguredChainID(), ge, ks, estimator)
	ec := txmgr.NewEvmConfirmer(txStore, txmgr.NewEvmTxmClient(ethClient), txmgr.NewEvmTxmConfig(config.EVM()), txmgr.NewEvmTxmFeeConfig(ge), config.EVM().Transactions(), gconfig.Database(), ks, txBuilder, lggr)
	ec.SetResumeCallback(fn)
	servicetest.Run(t, ec)
	return ec
}<|MERGE_RESOLUTION|>--- conflicted
+++ resolved
@@ -2967,11 +2967,7 @@
 	pgtest.MustExec(t, db, `SET CONSTRAINTS pipeline_runs_pipeline_spec_id_fkey DEFERRED`)
 
 	t.Run("doesn't process task runs that are not suspended (possibly already previously resumed)", func(t *testing.T) {
-<<<<<<< HEAD
-		ec := newEthConfirmer(t, txStore, ethClient, config, evmcfg, ethKeyStore, func(uuid.UUID, interface{}, error) error {
-=======
-		ec := newEthConfirmer(t, txStore, ethClient, evmcfg, ethKeyStore, func(context.Context, uuid.UUID, interface{}, error) error {
->>>>>>> ae1f53f9
+		ec := newEthConfirmer(t, txStore, ethClient, config, evmcfg, ethKeyStore, func(context.Context, uuid.UUID, interface{}, error) error {
 			t.Fatal("No value expected")
 			return nil
 		})
@@ -2990,11 +2986,7 @@
 	})
 
 	t.Run("doesn't process task runs where the receipt is younger than minConfirmations", func(t *testing.T) {
-<<<<<<< HEAD
-		ec := newEthConfirmer(t, txStore, ethClient, config, evmcfg, ethKeyStore, func(uuid.UUID, interface{}, error) error {
-=======
-		ec := newEthConfirmer(t, txStore, ethClient, evmcfg, ethKeyStore, func(context.Context, uuid.UUID, interface{}, error) error {
->>>>>>> ae1f53f9
+		ec := newEthConfirmer(t, txStore, ethClient, config, evmcfg, ethKeyStore, func(context.Context, uuid.UUID, interface{}, error) error {
 			t.Fatal("No value expected")
 			return nil
 		})
@@ -3015,11 +3007,7 @@
 		ch := make(chan interface{})
 		nonce := evmtypes.Nonce(3)
 		var err error
-<<<<<<< HEAD
-		ec := newEthConfirmer(t, txStore, ethClient, config, evmcfg, ethKeyStore, func(id uuid.UUID, value interface{}, thisErr error) error {
-=======
-		ec := newEthConfirmer(t, txStore, ethClient, evmcfg, ethKeyStore, func(ctx context.Context, id uuid.UUID, value interface{}, thisErr error) error {
->>>>>>> ae1f53f9
+		ec := newEthConfirmer(t, txStore, ethClient, config, evmcfg, ethKeyStore, func(ctx context.Context, id uuid.UUID, value interface{}, thisErr error) error {
 			err = thisErr
 			ch <- value
 			return nil
@@ -3072,11 +3060,7 @@
 		}
 		ch := make(chan data)
 		nonce := evmtypes.Nonce(4)
-<<<<<<< HEAD
-		ec := newEthConfirmer(t, txStore, ethClient, config, evmcfg, ethKeyStore, func(id uuid.UUID, value interface{}, err error) error {
-=======
-		ec := newEthConfirmer(t, txStore, ethClient, evmcfg, ethKeyStore, func(ctx context.Context, id uuid.UUID, value interface{}, err error) error {
->>>>>>> ae1f53f9
+		ec := newEthConfirmer(t, txStore, ethClient, config, evmcfg, ethKeyStore, func(ctx context.Context, id uuid.UUID, value interface{}, err error) error {
 			ch <- data{value, err}
 			return nil
 		})
@@ -3123,11 +3107,7 @@
 
 	t.Run("does not mark callback complete if callback fails", func(t *testing.T) {
 		nonce := evmtypes.Nonce(5)
-<<<<<<< HEAD
-		ec := newEthConfirmer(t, txStore, ethClient, config, evmcfg, ethKeyStore, func(uuid.UUID, interface{}, error) error {
-=======
-		ec := newEthConfirmer(t, txStore, ethClient, evmcfg, ethKeyStore, func(context.Context, uuid.UUID, interface{}, error) error {
->>>>>>> ae1f53f9
+		ec := newEthConfirmer(t, txStore, ethClient, config, evmcfg, ethKeyStore, func(context.Context, uuid.UUID, interface{}, error) error {
 			return errors.New("error")
 		})
 
