--- conflicted
+++ resolved
@@ -660,13 +660,8 @@
 func TestEthBroadcaster_ProcessUnstartedEthTxs_OptimisticLockingOnEthTx(t *testing.T) {
 	// non-transactional DB needed because we deliberately test for FK violation
 	cfg, db := heavyweight.FullTestDBV2(t, "eth_broadcaster_optimistic_locking", nil)
-<<<<<<< HEAD
-	borm := cltest.NewTxmORM(t, db, cfg)
+	txStore := cltest.NewTxStore(t, db, cfg)
 	evmcfg := txmgr.NewEvmTxmConfig(evmtest.NewChainScopedConfig(t, cfg))
-=======
-	txStore := cltest.NewTxStore(t, db, cfg)
-	evmcfg := evmtest.NewChainScopedConfig(t, cfg)
->>>>>>> 45e9be5c
 	ethClient := evmtest.NewEthClientMockWithDefaultChain(t)
 	ethKeyStore := cltest.NewKeyStore(t, db, cfg).Eth()
 	_, fromAddress := cltest.MustInsertRandomKeyReturningState(t, ethKeyStore, 0)
@@ -1249,15 +1244,8 @@
 					lggr := logger.TestLogger(t)
 					estimator := gas.NewWrappedEvmEstimator(gas.NewFixedPriceEstimator(evmcfg, lggr), evmcfg)
 					txBuilder := txmgr.NewEvmTxAttemptBuilder(*ethClient.ChainID(), evmcfg, ethKeyStore, estimator)
-<<<<<<< HEAD
-					eb = txmgr.NewEthBroadcaster(borm, ethClient, txmgr.NewEvmTxmConfig(evmcfg), ethKeyStore, eventBroadcaster,
-						[]gethCommon.Address{fromAddress}, fn, txBuilder, lggr,
-						&testCheckerFactory{}, false)
-=======
-					eb = txmgr.NewEthBroadcaster(txStore, ethClient, evmcfg, ethKeyStore, eventBroadcaster, txBuilder, nil, lggr, &testCheckerFactory{}, false)
+					eb = txmgr.NewEthBroadcaster(txStore, ethClient, txmgr.NewEvmTxmConfig(evmcfg), ethKeyStore, eventBroadcaster, txBuilder, nil, lggr, &testCheckerFactory{}, false)
 					require.NoError(t, err)
->>>>>>> 45e9be5c
-
 					{
 						retryable, err := eb.ProcessUnstartedEthTxs(testutils.Context(t), evmFromAddress)
 						assert.NoError(t, err)
@@ -1999,12 +1987,8 @@
 		c.EVM[0].NonceAutoSync = ptr(true)
 	})
 	evmcfg := evmtest.NewChainScopedConfig(t, cfg)
-<<<<<<< HEAD
 	evmTxmCfg := txmgr.NewEvmTxmConfig(evmcfg)
-	borm := cltest.NewTxmORM(t, db, cfg)
-=======
 	txStore := cltest.NewTxStore(t, db, cfg)
->>>>>>> 45e9be5c
 
 	kst := cltest.NewKeyStore(t, db, cfg).Eth()
 	_, fromAddress := cltest.MustInsertRandomKeyReturningState(t, kst, true)
@@ -2024,12 +2008,8 @@
 		ethClient := evmtest.NewEthClientMockWithDefaultChain(t)
 		txBuilder := txmgr.NewEvmTxAttemptBuilder(*ethClient.ChainID(), evmcfg, kst, estimator)
 
-<<<<<<< HEAD
-		eb := txmgr.NewEthBroadcaster(borm, ethClient, evmTxmCfg, kst, eventBroadcaster, keys, nil, txBuilder, lggr, checkerFactory, false)
-=======
-		eb := txmgr.NewEthBroadcaster(txStore, ethClient, evmcfg, kst, eventBroadcaster, txBuilder, nil, lggr, checkerFactory, false)
+		eb := txmgr.NewEthBroadcaster(txStore, ethClient, evmTxmCfg, kst, eventBroadcaster, txBuilder, nil, lggr, checkerFactory, false)
 		eb.Start(testutils.Context(t))
->>>>>>> 45e9be5c
 
 		defer func() { assert.NoError(t, eb.Close()) }()
 
@@ -2040,12 +2020,8 @@
 		ethClient := evmtest.NewEthClientMockWithDefaultChain(t)
 		txBuilder := txmgr.NewEvmTxAttemptBuilder(*ethClient.ChainID(), evmcfg, kst, estimator)
 
-<<<<<<< HEAD
-		eb := txmgr.NewEthBroadcaster(borm, ethClient, evmTxmCfg, kst, eventBroadcaster, []gethCommon.Address{fromAddress}, nil, txBuilder, lggr, checkerFactory, true)
-=======
 		txNonceSyncer := txmgr.NewNonceSyncer(txStore, lggr, ethClient, kst)
-		eb := txmgr.NewEthBroadcaster(txStore, ethClient, evmcfg, kst, eventBroadcaster, txBuilder, txNonceSyncer, lggr, checkerFactory, true)
->>>>>>> 45e9be5c
+		eb := txmgr.NewEthBroadcaster(txStore, ethClient, evmTxmCfg, kst, eventBroadcaster, txBuilder, txNonceSyncer, lggr, checkerFactory, true)
 
 		ethClient.On("PendingNonceAt", mock.Anything, mock.MatchedBy(func(account gethCommon.Address) bool {
 			return account.Hex() == fromAddress.Hex()
@@ -2074,14 +2050,9 @@
 	t.Run("when eth node returns error, retries and successfully sets nonce", func(t *testing.T) {
 		ethClient := evmtest.NewEthClientMockWithDefaultChain(t)
 		txBuilder := txmgr.NewEvmTxAttemptBuilder(*ethClient.ChainID(), evmcfg, kst, estimator)
-<<<<<<< HEAD
-
-		eb := txmgr.NewEthBroadcaster(borm, ethClient, evmTxmCfg, kst, eventBroadcaster, []gethCommon.Address{fromAddress}, nil, txBuilder, lggr, checkerFactory, true)
-=======
 		txNonceSyncer := txmgr.NewNonceSyncer(txStore, lggr, ethClient, kst)
-		eb := txmgr.NewEthBroadcaster(txStore, ethClient, evmcfg, kst, eventBroadcaster, txBuilder, txNonceSyncer, lggr, checkerFactory, true)
+		eb := txmgr.NewEthBroadcaster(txStore, ethClient, evmTxmCfg, kst, eventBroadcaster, txBuilder, txNonceSyncer, lggr, checkerFactory, true)
 		eb.DisableUnstartedEthTxAutoProcessing()
->>>>>>> 45e9be5c
 
 		ethClient.On("PendingNonceAt", mock.Anything, mock.MatchedBy(func(account gethCommon.Address) bool {
 			return account.Hex() == fromAddress.Hex()
