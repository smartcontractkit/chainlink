--- conflicted
+++ resolved
@@ -94,11 +94,7 @@
 		client = evmclient.NewNullClient(chainID, l)
 	} else if opts.GenEthClient == nil {
 		var err2 error
-<<<<<<< HEAD
-		client, err2 = newEthClientFromChain(cfg.EVM().NodePool(), cfg.EVM().NodeNoNewHeadsThreshold(), l, cfg.ChainID(), cfg.ChainType(), nodes)
-=======
-		client, err2 = newEthClientFromChain(cfg, l, chainID, chainType, nodes)
->>>>>>> e42536d9
+		client, err2 = newEthClientFromChain(cfg.EVM().NodePool(), cfg.EVM().NodeNoNewHeadsThreshold(), l, chainID, chainType, nodes)
 		if err2 != nil {
 			return nil, errors.Wrapf(err2, "failed to instantiate eth client for chain with ID %s", cfg.EVM().ChainID().String())
 		}
@@ -283,7 +279,7 @@
 func (c *chain) BalanceMonitor() monitor.BalanceMonitor   { return c.balanceMonitor }
 func (c *chain) GasEstimator() gas.EvmFeeEstimator        { return c.gasEstimator }
 
-func newEthClientFromChain(nodePoolCfg evmconfig.NodePool, noNewHeadsThreshold time.Duration, lggr logger.Logger, chainID *big.Int, chainType config.ChainType, nodes []*v2.Node) (evmclient.Client, error) {
+func newEthClientFromChain(cfg evmclient.NodeConfig, lggr logger.Logger, chainID *big.Int, chainType config.ChainType, nodes []*v2.Node) (evmclient.Client, error) {
 	var primaries []evmclient.Node
 	var sendonlys []evmclient.SendOnlyNode
 	for i, node := range nodes {
@@ -291,22 +287,22 @@
 			sendonly := evmclient.NewSendOnlyNode(lggr, (url.URL)(*node.HTTPURL), *node.Name, chainID)
 			sendonlys = append(sendonlys, sendonly)
 		} else {
-			primary, err := newPrimary(nodePoolCfg, noNewHeadsThreshold, lggr, node, int32(i), chainID)
+			primary, err := newPrimary(cfg, lggr, node, int32(i), chainID)
 			if err != nil {
 				return nil, err
 			}
 			primaries = append(primaries, primary)
 		}
 	}
-	return evmclient.NewClientWithNodes(lggr, nodePoolCfg.SelectionMode(), noNewHeadsThreshold, primaries, sendonlys, chainID, chainType)
-}
-
-func newPrimary(cfg evmconfig.NodePool, noNewHeadsThreshold time.Duration, lggr logger.Logger, n *v2.Node, id int32, chainID *big.Int) (evmclient.Node, error) {
+	return evmclient.NewClientWithNodes(lggr, cfg, primaries, sendonlys, chainID, chainType)
+}
+
+func newPrimary(cfg evmclient.NodeConfig, lggr logger.Logger, n *v2.Node, id int32, chainID *big.Int) (evmclient.Node, error) {
 	if n.SendOnly != nil && *n.SendOnly {
 		return nil, errors.New("cannot cast send-only node to primary")
 	}
 
-	return evmclient.NewNode(cfg, noNewHeadsThreshold, lggr, (url.URL)(*n.WSURL), (*url.URL)(n.HTTPURL), *n.Name, id, chainID, *n.Order), nil
+	return evmclient.NewNode(cfg, lggr, (url.URL)(*n.WSURL), (*url.URL)(n.HTTPURL), *n.Name, id, chainID, *n.Order), nil
 }
 
 func EnsureChains(db *sqlx.DB, lggr logger.Logger, cfg pg.QConfig, ids []utils.Big) error {
