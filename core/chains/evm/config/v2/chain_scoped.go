--- conflicted
+++ resolved
@@ -61,10 +61,6 @@
 	c *EVMConfig
 }
 
-func (e *evmConfig) NodePool() config.NodePool {
-	return &nodePoolConfig{c: e.c.NodePool}
-}
-
 func (e *evmConfig) BalanceMonitor() config.BalanceMonitor {
 	return &balanceMonitorConfig{c: e.c.BalanceMonitor}
 }
@@ -89,17 +85,8 @@
 	return &gasEstimatorConfig{c: e.c.GasEstimator, blockDelay: e.c.RPCBlockQueryDelay, transactionsMaxInFlight: e.c.Transactions.MaxInFlight}
 }
 
-<<<<<<< HEAD
-func (e *evmConfig) NodeNoNewHeadsThreshold() time.Duration {
-	return e.c.NoNewHeadsThreshold.Duration()
-}
-
-func (c *ChainScoped) EVM() config.EVM {
-	return &evmConfig{c: c.cfg}
-=======
 func (e *evmConfig) AutoCreateKey() bool {
 	return *e.c.AutoCreateKey
->>>>>>> 45dae60d
 }
 
 func (e *evmConfig) BlockBackfillDepth() uint64 {
@@ -222,100 +209,6 @@
 	return c.cfg.NoNewHeadsThreshold.Duration()
 }
 
-<<<<<<< HEAD
-type balanceMonitorConfig struct {
-	c BalanceMonitor
-}
-
-func (b *balanceMonitorConfig) Enabled() bool {
-	return *b.c.Enabled
-}
-
-type transactionsConfig struct {
-	c Transactions
-}
-
-func (t *transactionsConfig) ForwardersEnabled() bool {
-	return *t.c.ForwardersEnabled
-}
-
-func (t *transactionsConfig) ReaperInterval() time.Duration {
-	return t.c.ReaperInterval.Duration()
-}
-
-func (t *transactionsConfig) ReaperThreshold() time.Duration {
-	return t.c.ReaperThreshold.Duration()
-}
-
-func (t *transactionsConfig) ResendAfterThreshold() time.Duration {
-	return t.c.ResendAfterThreshold.Duration()
-}
-
-func (t *transactionsConfig) MaxInFlight() uint32 {
-	return *t.c.MaxInFlight
-}
-
-type headTrackerConfig struct {
-	c HeadTracker
-}
-
-func (h *headTrackerConfig) HistoryDepth() uint32 {
-	return *h.c.HistoryDepth
-}
-
-func (h *headTrackerConfig) MaxBufferSize() uint32 {
-	return *h.c.MaxBufferSize
-}
-
-func (h *headTrackerConfig) SamplingInterval() time.Duration {
-	return h.c.SamplingInterval.Duration()
-}
-
-type blockHistoryConfig struct {
-	c             BlockHistoryEstimator
-	blockDelay    *uint16
-	bumpThreshold *uint32
-}
-
-func (b *blockHistoryConfig) BatchSize() uint32 {
-	return *b.c.BatchSize
-}
-
-func (b *blockHistoryConfig) BlockHistorySize() uint16 {
-	return *b.c.BlockHistorySize
-}
-
-func (b *blockHistoryConfig) CheckInclusionBlocks() uint16 {
-	return *b.c.CheckInclusionBlocks
-}
-
-func (b *blockHistoryConfig) CheckInclusionPercentile() uint16 {
-	return *b.c.CheckInclusionPercentile
-}
-
-func (b *blockHistoryConfig) EIP1559FeeCapBufferBlocks() uint16 {
-	if b.c.EIP1559FeeCapBufferBlocks == nil {
-		return uint16(*b.bumpThreshold) + 1
-	}
-	return *b.c.EIP1559FeeCapBufferBlocks
-}
-
-func (b *blockHistoryConfig) TransactionPercentile() uint16 {
-	return *b.c.TransactionPercentile
-}
-
-func (b *blockHistoryConfig) BlockDelay() uint16 {
-	return *b.blockDelay
-}
-
-type gasEstimatorConfig struct {
-	c          GasEstimator
-	blockDelay *uint16
-}
-
-func (g *gasEstimatorConfig) BlockHistory() config.BlockHistory {
-	return &blockHistoryConfig{c: g.c.BlockHistory, blockDelay: g.blockDelay, bumpThreshold: g.c.BumpThreshold}
-=======
 func (c *ChainScoped) NodePollFailureThreshold() uint32 {
 	return *c.cfg.NodePool.PollFailureThreshold
 }
@@ -330,5 +223,4 @@
 
 func (c *ChainScoped) NodeSyncThreshold() uint32 {
 	return *c.cfg.NodePool.SyncThreshold
->>>>>>> 45dae60d
 }