--- conflicted
+++ resolved
@@ -73,17 +73,16 @@
 	return &headTrackerConfig{c: e.c.HeadTracker}
 }
 
-<<<<<<< HEAD
 func (e *evmConfig) OCR() config.OCR {
 	return &ocrConfig{c: e.c.OCR}
 }
 
 func (e *evmConfig) OCR2() config.OCR2 {
 	return &ocr2Config{c: e.c.OCR2}
-=======
+}
+
 func (e *evmConfig) GasEstimator() config.GasEstimator {
 	return &gasEstimatorConfig{c: e.c.GasEstimator, blockDelay: e.c.RPCBlockQueryDelay}
->>>>>>> 9ef2f5d0
 }
 
 func (c *ChainScoped) EVM() config.EVM {
@@ -200,18 +199,6 @@
 
 func (c *ChainScoped) EvmGasTipCapMinimum() *assets.Wei {
 	return c.cfg.GasEstimator.TipCapMin
-}
-
-func (c *ChainScoped) EvmHeadTrackerHistoryDepth() uint32 {
-	return *c.cfg.HeadTracker.HistoryDepth
-}
-
-func (c *ChainScoped) EvmHeadTrackerMaxBufferSize() uint32 {
-	return *c.cfg.HeadTracker.MaxBufferSize
-}
-
-func (c *ChainScoped) EvmHeadTrackerSamplingInterval() time.Duration {
-	return c.cfg.HeadTracker.SamplingInterval.Duration()
 }
 
 func (c *ChainScoped) EvmLogBackfillBatchSize() uint32 {
