package config

import (
	"fmt"
	"math/big"
	"time"

	"github.com/smartcontractkit/chainlink/core/assets"
	"github.com/smartcontractkit/chainlink/core/chains"
)

var (
	DefaultMinimumContractPayment        = assets.NewLinkFromJuels(10000000000000) // 0.00001 LINK
	DefaultGasLimit               uint64 = 500000
	DefaultGasPrice                      = assets.GWei(20)
	DefaultGasTip                        = assets.GWei(0)
)

type (
	// chainSpecificConfigDefaultSet lists the config defaults specific to a particular chain ID
	chainSpecificConfigDefaultSet struct {
		balanceMonitorEnabled                      bool
		balanceMonitorBlockDelay                   uint16
		blockEmissionIdleWarningThreshold          time.Duration
		blockHistoryEstimatorBatchSize             uint32
		blockHistoryEstimatorBlockDelay            uint16
		blockHistoryEstimatorBlockHistorySize      uint16
		blockHistoryEstimatorTransactionPercentile uint16
		chainType                                  chains.ChainType
		eip1559DynamicFees                         bool
		ethTxReaperInterval                        time.Duration
		ethTxReaperThreshold                       time.Duration
		ethTxResendAfterThreshold                  time.Duration
		finalityDepth                              uint32
		flagsContractAddress                       string
		gasBumpPercent                             uint16
		gasBumpThreshold                           uint64
		gasBumpTxDepth                             uint16
		gasBumpWei                                 big.Int
		gasEstimatorMode                           string
		gasLimitDefault                            uint64
		gasLimitMultiplier                         float32
		gasLimitTransfer                           uint64
		gasPriceDefault                            big.Int
		gasTipCapDefault                           big.Int
		gasTipCapMinimum                           big.Int
		headTrackerHistoryDepth                    uint32
		headTrackerMaxBufferSize                   uint32
		headTrackerSamplingInterval                time.Duration
		linkContractAddress                        string
		logBackfillBatchSize                       uint32
		maxGasPriceWei                             big.Int
		maxInFlightTransactions                    uint32
		maxQueuedTransactions                      uint64
		minGasPriceWei                             big.Int
		minIncomingConfirmations                   uint32
		minRequiredOutgoingConfirmations           uint64
		minimumContractPayment                     *assets.Link
		nonceAutoSync                              bool
		ocrContractConfirmations                   uint16
<<<<<<< HEAD
		ocr2ContractConfirmations                  uint16
=======
		ocrContractTransmitterTransmitTimeout      time.Duration
		ocrDatabaseTimeout                         time.Duration
		ocrObservationGracePeriod                  time.Duration
>>>>>>> 03d8a96b
		rpcDefaultBatchSize                        uint32
		// set true if fully configured
		complete bool
	}
)

var chainSpecificConfigDefaultSets map[int64]chainSpecificConfigDefaultSet

// fallbackDefaultSet represents the "base layer" of config defaults
// It can be overridden on a per-chain basis and may be used if the chain is unknown
var fallbackDefaultSet chainSpecificConfigDefaultSet

func init() {
	setChainSpecificConfigDefaultSets()
}

func setChainSpecificConfigDefaultSets() {
	// --------------------------IMPORTANT---------------------------
	// All config sets should "inherit" from fallbackDefaultSet and overwrite
	// fields as necessary. Do not create a new chainSpecificConfigDefaultSet from
	// scratch for a particular chain, since it may accidentally contain zero
	// values.
	// Be sure to copy and --not modify-- fallbackDefaultSet!
	// TODO: We should probably move these to TOML or JSON files
	// See: https://app.clubhouse.io/chainlinklabs/story/11091/chain-chainSpecificConfigDefaultSets-should-move-to-toml-json-files

	fallbackDefaultSet = chainSpecificConfigDefaultSet{
		balanceMonitorEnabled:                      true,
		balanceMonitorBlockDelay:                   1,
		blockEmissionIdleWarningThreshold:          1 * time.Minute,
		blockHistoryEstimatorBatchSize:             4, // FIXME: Workaround `websocket: read limit exceeded` until https://app.clubhouse.io/chainlinklabs/story/6717/geth-websockets-can-sometimes-go-bad-under-heavy-load-proposal-for-eth-node-balancer
		blockHistoryEstimatorBlockDelay:            1,
		blockHistoryEstimatorBlockHistorySize:      16,
		blockHistoryEstimatorTransactionPercentile: 60,
<<<<<<< HEAD
		chainType:                        "",
		eip1559DynamicFees:               false,
		ethTxReaperInterval:              1 * time.Hour,
		ethTxReaperThreshold:             168 * time.Hour,
		ethTxResendAfterThreshold:        1 * time.Minute,
		finalityDepth:                    50,
		gasBumpPercent:                   20,
		gasBumpThreshold:                 3,
		gasBumpTxDepth:                   10,
		gasBumpWei:                       *assets.GWei(5),
		gasEstimatorMode:                 "BlockHistory",
		gasLimitDefault:                  DefaultGasLimit,
		gasLimitMultiplier:               1.0,
		gasLimitTransfer:                 21000,
		gasPriceDefault:                  *DefaultGasPrice,
		gasTipCapDefault:                 *DefaultGasTip,
		gasTipCapMinimum:                 *big.NewInt(0),
		headTrackerHistoryDepth:          100,
		headTrackerMaxBufferSize:         3,
		headTrackerSamplingInterval:      1 * time.Second,
		linkContractAddress:              "",
		logBackfillBatchSize:             100,
		maxGasPriceWei:                   *assets.GWei(5000),
		maxInFlightTransactions:          16,
		maxQueuedTransactions:            250,
		minGasPriceWei:                   *assets.GWei(1),
		minIncomingConfirmations:         3,
		minRequiredOutgoingConfirmations: 12,
		minimumContractPayment:           DefaultMinimumContractPayment,
		nonceAutoSync:                    true,
		ocrContractConfirmations:         4,
		ocr2ContractConfirmations:        4,
		rpcDefaultBatchSize:              100,
		complete:                         true,
=======
		chainType:                             "",
		eip1559DynamicFees:                    false,
		ethTxReaperInterval:                   1 * time.Hour,
		ethTxReaperThreshold:                  168 * time.Hour,
		ethTxResendAfterThreshold:             1 * time.Minute,
		finalityDepth:                         50,
		gasBumpPercent:                        20,
		gasBumpThreshold:                      3,
		gasBumpTxDepth:                        10,
		gasBumpWei:                            *assets.GWei(5),
		gasEstimatorMode:                      "BlockHistory",
		gasLimitDefault:                       DefaultGasLimit,
		gasLimitMultiplier:                    1.0,
		gasLimitTransfer:                      21000,
		gasPriceDefault:                       *DefaultGasPrice,
		gasTipCapDefault:                      *DefaultGasTip,
		gasTipCapMinimum:                      *big.NewInt(0),
		headTrackerHistoryDepth:               100,
		headTrackerMaxBufferSize:              3,
		headTrackerSamplingInterval:           1 * time.Second,
		linkContractAddress:                   "",
		logBackfillBatchSize:                  100,
		maxGasPriceWei:                        *assets.GWei(5000),
		maxInFlightTransactions:               16,
		maxQueuedTransactions:                 250,
		minGasPriceWei:                        *assets.GWei(1),
		minIncomingConfirmations:              3,
		minRequiredOutgoingConfirmations:      12,
		minimumContractPayment:                DefaultMinimumContractPayment,
		nonceAutoSync:                         true,
		ocrContractConfirmations:              4,
		ocrContractTransmitterTransmitTimeout: 10 * time.Second,
		ocrDatabaseTimeout:                    10 * time.Second,
		ocrObservationGracePeriod:             1 * time.Second,
		rpcDefaultBatchSize:                   100,
		complete:                              true,
>>>>>>> 03d8a96b
	}

	mainnet := fallbackDefaultSet
	mainnet.linkContractAddress = "0x514910771AF9Ca656af840dff83E8264EcF986CA"
	mainnet.minimumContractPayment = assets.NewLinkFromJuels(100000000000000000) // 0.1 LINK
	mainnet.blockHistoryEstimatorBlockHistorySize = 12                           // mainnet has longer block times than everything else, so ideally this is kept small to keep it responsive
	// NOTE: There are probably other variables we can tweak for Kovan and other
	// test chains, but the defaults have been working fine and if it ain't
	// broke, don't fix it.
	ropsten := mainnet
	ropsten.linkContractAddress = "0x20fe562d797a42dcb3399062ae9546cd06f63280"
	kovan := mainnet
	kovan.linkContractAddress = "0xa36085F69e2889c224210F603D836748e7dC0088"
	goerli := mainnet
	goerli.linkContractAddress = "0x326c977e6efc84e512bb9c30f76e30c160ed06fb"
	rinkeby := mainnet
	rinkeby.linkContractAddress = "0x01BE23585060835E02B77ef475b0Cc51aA1e0709"

	// xDai currently uses AuRa (like Parity) consensus so finality rules will be similar to parity
	// See: https://www.poa.network/for-users/whitepaper/poadao-v1/proof-of-authority
	// NOTE: xDai is planning to move to Honeybadger BFT which might have different finality guarantees
	// https://www.xdaichain.com/for-validators/consensus/honeybadger-bft-consensus
	// For worst case re-org depth on AuRa, assume 2n+2 (see: https://github.com/poanetwork/wiki/wiki/Aura-Consensus-Protocol-Audit)
	// With xDai's current maximum of 19 validators then 40 blocks is the maximum possible re-org)
	// The mainnet default of 50 blocks is ok here
	xDaiMainnet := fallbackDefaultSet
	xDaiMainnet.chainType = chains.XDai
	xDaiMainnet.gasBumpThreshold = 3 // 15s delay since feeds update every minute in volatile situations
	xDaiMainnet.gasPriceDefault = *assets.GWei(1)
	xDaiMainnet.minGasPriceWei = *assets.GWei(1) // 1 Gwei is the minimum accepted by the validators (unless whitelisted)
	xDaiMainnet.maxGasPriceWei = *assets.GWei(500)
	xDaiMainnet.linkContractAddress = "0xE2e73A1c69ecF83F464EFCE6A5be353a37cA09b2"

	// BSC uses Clique consensus with ~3s block times
	// Clique offers finality within (N/2)+1 blocks where N is number of signers
	// There are 21 BSC validators so theoretically finality should occur after 21/2+1 = 11 blocks
	bscMainnet := fallbackDefaultSet
	bscMainnet.balanceMonitorBlockDelay = 2
	bscMainnet.blockEmissionIdleWarningThreshold = 15 * time.Second
	bscMainnet.blockHistoryEstimatorBlockDelay = 2
	bscMainnet.blockHistoryEstimatorBlockHistorySize = 24
	bscMainnet.ethTxResendAfterThreshold = 1 * time.Minute
	bscMainnet.finalityDepth = 50   // Keeping this >> 11 because it's not expensive and gives us a safety margin
	bscMainnet.gasBumpThreshold = 5 // 15s delay since feeds update every minute in volatile situations
	bscMainnet.gasBumpWei = *assets.GWei(5)
	bscMainnet.gasPriceDefault = *assets.GWei(5)
	bscMainnet.headTrackerHistoryDepth = 100
	bscMainnet.headTrackerSamplingInterval = 1 * time.Second
	bscMainnet.linkContractAddress = "0x404460c6a5ede2d891e8297795264fde62adbb75"
	bscMainnet.minGasPriceWei = *assets.GWei(1)
	bscMainnet.minIncomingConfirmations = 3
	bscMainnet.minRequiredOutgoingConfirmations = 12
	bscMainnet.ocrDatabaseTimeout = 2 * time.Second
	bscMainnet.ocrContractTransmitterTransmitTimeout = 2 * time.Second
	bscMainnet.ocrObservationGracePeriod = 500 * time.Millisecond

	hecoMainnet := bscMainnet

	// Polygon has a 1s block time and looser finality guarantees than ereum.
	// Re-orgs have been observed at 64 blocks or even deeper
	polygonMainnet := fallbackDefaultSet
	polygonMainnet.balanceMonitorBlockDelay = 13 // equivalent of 1 eth block seems reasonable
	polygonMainnet.finalityDepth = 200           // A sprint is 64 blocks long and doesn't guarantee finality. To be safe we take three sprints (192 blocks) plus a safety margin
	polygonMainnet.gasBumpThreshold = 5          // 10s delay since feeds update every minute in volatile situations
	polygonMainnet.gasBumpWei = *assets.GWei(20)
	polygonMainnet.gasPriceDefault = *assets.GWei(1)
	polygonMainnet.headTrackerHistoryDepth = 250 // FinalityDepth + safety margin
	polygonMainnet.headTrackerSamplingInterval = 1 * time.Second
	polygonMainnet.blockEmissionIdleWarningThreshold = 15 * time.Second
	polygonMainnet.maxQueuedTransactions = 2000 // Since re-orgs on Polygon can be so large, we need a large safety buffer to allow time for the queue to clear down before we start dropping transactions
	polygonMainnet.minGasPriceWei = *assets.GWei(1)
	polygonMainnet.ethTxResendAfterThreshold = 5 * time.Minute // 5 minutes is roughly 300 blocks on Polygon. Since re-orgs occur often and can be deep we want to avoid overloading the node with a ton of re-sent unconfirmed transactions.
	polygonMainnet.blockHistoryEstimatorBlockDelay = 10        // Must be set to something large here because Polygon has so many re-orgs that otherwise we are constantly refetching
	polygonMainnet.blockHistoryEstimatorBlockHistorySize = 24
	polygonMainnet.linkContractAddress = "0xb0897686c545045afc77cf20ec7a532e3120e0f1"
	polygonMainnet.minIncomingConfirmations = 5
	polygonMainnet.minRequiredOutgoingConfirmations = 12
	polygonMumbai := polygonMainnet
	polygonMumbai.linkContractAddress = "0x326C977E6efc84E512bB9C30f76E30c160eD06FB"

	// Arbitrum is an L2 chain. Pending proper L2 support, for now we rely on their sequencer
	arbitrumMainnet := fallbackDefaultSet
	arbitrumMainnet.chainType = chains.Arbitrum
	arbitrumMainnet.gasBumpThreshold = 0 // Disable gas bumping on arbitrum
	arbitrumMainnet.gasLimitDefault = 7000000
	arbitrumMainnet.gasLimitTransfer = 800000            // estimating gas returns 695,344 so 800,000 should be safe with some buffer
	arbitrumMainnet.gasPriceDefault = *assets.GWei(1000) // Arbitrum uses something like a Vickrey auction model where gas price represents a "max bid". In practice we usually pay much less
	arbitrumMainnet.maxGasPriceWei = *assets.GWei(1000)  // Fix the gas price
	arbitrumMainnet.minGasPriceWei = *assets.GWei(1000)  // Fix the gas price
	arbitrumMainnet.gasEstimatorMode = "FixedPrice"
	arbitrumMainnet.blockHistoryEstimatorBlockHistorySize = 0 // Force an error if someone set GAS_UPDATER_ENABLED=true by accident; we never want to run the block history estimator on arbitrum
	arbitrumMainnet.linkContractAddress = "0xf97f4df75117a78c1A5a0DBb814Af92458539FB4"
	arbitrumMainnet.ocrContractConfirmations = 1
	arbitrumRinkeby := arbitrumMainnet
	arbitrumRinkeby.linkContractAddress = "0x615fBe6372676474d9e6933d310469c9b68e9726"

	// Optimism is an L2 chain. Pending proper L2 support, for now we rely on their sequencer
	optimismMainnet := fallbackDefaultSet
	optimismMainnet.balanceMonitorBlockDelay = 0
	optimismMainnet.blockHistoryEstimatorBlockHistorySize = 0 // Force an error if someone set GAS_UPDATER_ENABLED=true by accident; we never want to run the block history estimator on optimism
	optimismMainnet.chainType = chains.Optimism
	optimismMainnet.ethTxResendAfterThreshold = 15 * time.Second
	optimismMainnet.finalityDepth = 1    // Sequencer offers absolute finality as long as no re-org longer than 20 blocks occurs on main chain this event would require special handling (new txm)
	optimismMainnet.gasBumpThreshold = 0 // Never bump gas on optimism
	optimismMainnet.gasEstimatorMode = "Optimism2"
	optimismMainnet.headTrackerHistoryDepth = 10
	optimismMainnet.headTrackerSamplingInterval = 1 * time.Second
	optimismMainnet.linkContractAddress = "0x350a791Bfc2C21F9Ed5d10980Dad2e2638ffa7f6"
	optimismMainnet.minIncomingConfirmations = 1
	optimismMainnet.minRequiredOutgoingConfirmations = 0
	optimismMainnet.ocrContractConfirmations = 1
	optimismKovan := optimismMainnet
	optimismKovan.blockEmissionIdleWarningThreshold = 30 * time.Minute
	optimismKovan.linkContractAddress = "0x4911b761993b9c8c0d14Ba2d86902AF6B0074F5B"

	// Fantom
	fantomMainnet := fallbackDefaultSet
	fantomMainnet.gasPriceDefault = *assets.GWei(15)
	fantomMainnet.linkContractAddress = "0x6f43ff82cca38001b6699a8ac47a2d0e66939407"
	fantomMainnet.minIncomingConfirmations = 3
	fantomMainnet.minRequiredOutgoingConfirmations = 2
	fantomTestnet := fantomMainnet
	fantomTestnet.linkContractAddress = "0xfafedb041c0dd4fa2dc0d87a6b0979ee6fa7af5f"

	// RSK
	// RSK prices its txes in sats not wei
	rskMainnet := fallbackDefaultSet
	rskMainnet.gasPriceDefault = *big.NewInt(50000000) // It's about 100 times more expensive than Wei, very roughly speaking
	rskMainnet.linkContractAddress = "0x14adae34bef7ca957ce2dde5add97ea050123827"
	rskMainnet.maxGasPriceWei = *big.NewInt(50000000000)
	rskMainnet.minGasPriceWei = *big.NewInt(0)
	rskMainnet.minimumContractPayment = assets.NewLinkFromJuels(1000000000000000)
	rskTestnet := rskMainnet
	rskTestnet.linkContractAddress = "0x8bbbd80981fe76d44854d8df305e8985c19f0e78"

	// Avalanche
	avalancheMainnet := fallbackDefaultSet
	avalancheMainnet.linkContractAddress = "0x5947BB275c521040051D82396192181b413227A3"
	avalancheMainnet.finalityDepth = 1
	avalancheMainnet.gasEstimatorMode = "BlockHistory"
	avalancheMainnet.gasPriceDefault = *assets.GWei(25)
	avalancheMainnet.maxGasPriceWei = *assets.GWei(1000)
	avalancheMainnet.minGasPriceWei = *assets.GWei(25)
	avalancheMainnet.blockHistoryEstimatorBlockHistorySize = 24 // Average block time of 2s
	avalancheMainnet.blockHistoryEstimatorBlockDelay = 2
	avalancheMainnet.minIncomingConfirmations = 1
	avalancheMainnet.minRequiredOutgoingConfirmations = 1
	avalancheMainnet.ocrContractConfirmations = 1

	avalancheFuji := avalancheMainnet
	avalancheFuji.linkContractAddress = "0x0b9d5D9136855f6FEc3c0993feE6E9CE8a297846"

	// Harmony
	harmonyMainnet := fallbackDefaultSet
	harmonyMainnet.linkContractAddress = "0x218532a12a389a4a92fC0C5Fb22901D1c19198aA"
	harmonyMainnet.gasPriceDefault = *assets.GWei(5)
	harmonyMainnet.minIncomingConfirmations = 1
	harmonyMainnet.minRequiredOutgoingConfirmations = 2
	harmonyTestnet := harmonyMainnet
	harmonyTestnet.linkContractAddress = "0x8b12Ac23BFe11cAb03a634C1F117D64a7f2cFD3e"

	// OKExChain
	// (stubbed so that the ChainType is autoset for known IDs)
	okxMainnet := fallbackDefaultSet
	okxMainnet.chainType = chains.ExChain

	okxTestnet := okxMainnet

	chainSpecificConfigDefaultSets = make(map[int64]chainSpecificConfigDefaultSet)
	chainSpecificConfigDefaultSets[1] = mainnet
	chainSpecificConfigDefaultSets[3] = ropsten
	chainSpecificConfigDefaultSets[4] = rinkeby
	chainSpecificConfigDefaultSets[5] = goerli
	chainSpecificConfigDefaultSets[42] = kovan
	chainSpecificConfigDefaultSets[10] = optimismMainnet
	chainSpecificConfigDefaultSets[69] = optimismKovan
	chainSpecificConfigDefaultSets[42161] = arbitrumMainnet
	chainSpecificConfigDefaultSets[421611] = arbitrumRinkeby
	chainSpecificConfigDefaultSets[56] = bscMainnet
	chainSpecificConfigDefaultSets[128] = hecoMainnet
	chainSpecificConfigDefaultSets[250] = fantomMainnet
	chainSpecificConfigDefaultSets[4002] = fantomTestnet
	chainSpecificConfigDefaultSets[137] = polygonMainnet
	chainSpecificConfigDefaultSets[80001] = polygonMumbai
	chainSpecificConfigDefaultSets[100] = xDaiMainnet
	chainSpecificConfigDefaultSets[30] = rskMainnet
	chainSpecificConfigDefaultSets[31] = rskTestnet
	chainSpecificConfigDefaultSets[43113] = avalancheFuji
	chainSpecificConfigDefaultSets[43114] = avalancheMainnet
	chainSpecificConfigDefaultSets[1666600000] = harmonyMainnet
	chainSpecificConfigDefaultSets[1666700000] = harmonyTestnet
	chainSpecificConfigDefaultSets[65] = okxTestnet
	chainSpecificConfigDefaultSets[66] = okxMainnet

	// sanity check
	for id, c := range chainSpecificConfigDefaultSets {
		if !c.complete {
			panic(fmt.Sprintf("chain %d configuration incomplete - "+
				"start from fallbackDefaultSet instead of zero value", id))
		}
	}
}<|MERGE_RESOLUTION|>--- conflicted
+++ resolved
@@ -58,13 +58,10 @@
 		minimumContractPayment                     *assets.Link
 		nonceAutoSync                              bool
 		ocrContractConfirmations                   uint16
-<<<<<<< HEAD
 		ocr2ContractConfirmations                  uint16
-=======
 		ocrContractTransmitterTransmitTimeout      time.Duration
 		ocrDatabaseTimeout                         time.Duration
 		ocrObservationGracePeriod                  time.Duration
->>>>>>> 03d8a96b
 		rpcDefaultBatchSize                        uint32
 		// set true if fully configured
 		complete bool
@@ -99,42 +96,6 @@
 		blockHistoryEstimatorBlockDelay:            1,
 		blockHistoryEstimatorBlockHistorySize:      16,
 		blockHistoryEstimatorTransactionPercentile: 60,
-<<<<<<< HEAD
-		chainType:                        "",
-		eip1559DynamicFees:               false,
-		ethTxReaperInterval:              1 * time.Hour,
-		ethTxReaperThreshold:             168 * time.Hour,
-		ethTxResendAfterThreshold:        1 * time.Minute,
-		finalityDepth:                    50,
-		gasBumpPercent:                   20,
-		gasBumpThreshold:                 3,
-		gasBumpTxDepth:                   10,
-		gasBumpWei:                       *assets.GWei(5),
-		gasEstimatorMode:                 "BlockHistory",
-		gasLimitDefault:                  DefaultGasLimit,
-		gasLimitMultiplier:               1.0,
-		gasLimitTransfer:                 21000,
-		gasPriceDefault:                  *DefaultGasPrice,
-		gasTipCapDefault:                 *DefaultGasTip,
-		gasTipCapMinimum:                 *big.NewInt(0),
-		headTrackerHistoryDepth:          100,
-		headTrackerMaxBufferSize:         3,
-		headTrackerSamplingInterval:      1 * time.Second,
-		linkContractAddress:              "",
-		logBackfillBatchSize:             100,
-		maxGasPriceWei:                   *assets.GWei(5000),
-		maxInFlightTransactions:          16,
-		maxQueuedTransactions:            250,
-		minGasPriceWei:                   *assets.GWei(1),
-		minIncomingConfirmations:         3,
-		minRequiredOutgoingConfirmations: 12,
-		minimumContractPayment:           DefaultMinimumContractPayment,
-		nonceAutoSync:                    true,
-		ocrContractConfirmations:         4,
-		ocr2ContractConfirmations:        4,
-		rpcDefaultBatchSize:              100,
-		complete:                         true,
-=======
 		chainType:                             "",
 		eip1559DynamicFees:                    false,
 		ethTxReaperInterval:                   1 * time.Hour,
@@ -166,12 +127,12 @@
 		minimumContractPayment:                DefaultMinimumContractPayment,
 		nonceAutoSync:                         true,
 		ocrContractConfirmations:              4,
+		ocr2ContractConfirmations:             4,
 		ocrContractTransmitterTransmitTimeout: 10 * time.Second,
 		ocrDatabaseTimeout:                    10 * time.Second,
 		ocrObservationGracePeriod:             1 * time.Second,
 		rpcDefaultBatchSize:                   100,
 		complete:                              true,
->>>>>>> 03d8a96b
 	}
 
 	mainnet := fallbackDefaultSet
