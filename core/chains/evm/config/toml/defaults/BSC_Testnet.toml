# BSC uses Clique consensus with ~3s block times
# Clique offers finality within (N/2)+1 blocks where N is number of signers
# There are 21 BSC validators so theoretically finality should occur after 21/2+1 = 11 blocks
ChainID = '97'
LinkContractAddress = '0x84b9B910527Ad5C03A9Ca831909E21e236EA7b06'
LogPollInterval = '3s'
NoNewHeadsThreshold = '30s'
RPCBlockQueryDelay = 2

[GasEstimator]
PriceDefault = '5 gwei'
# 15s delay since feeds update every minute in volatile situations
BumpThreshold = 5

[GasEstimator.BlockHistory]
BlockHistorySize = 24

<<<<<<< HEAD
[HeadTracker]
HistoryDepth = 100
SamplingInterval = '1s'
FinalityTagSupportDisabled = false

=======
>>>>>>> ae56e5a6
[OCR]
DatabaseTimeout = '2s'
ContractTransmitterTransmitTimeout = '2s'
ObservationGracePeriod = '500ms'

[NodePool]
SyncThreshold = 10<|MERGE_RESOLUTION|>--- conflicted
+++ resolved
@@ -15,14 +15,11 @@
 [GasEstimator.BlockHistory]
 BlockHistorySize = 24
 
-<<<<<<< HEAD
 [HeadTracker]
 HistoryDepth = 100
 SamplingInterval = '1s'
 FinalityTagSupportDisabled = false
 
-=======
->>>>>>> ae56e5a6
 [OCR]
 DatabaseTimeout = '2s'
 ContractTransmitterTransmitTimeout = '2s'
