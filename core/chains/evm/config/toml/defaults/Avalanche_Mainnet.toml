ChainID = '43114'
<<<<<<< HEAD
FinalityDepth = 1
FinalityTagEnabled = true
=======
FinalityDepth = 10
>>>>>>> 4ff563e8
LinkContractAddress = '0x5947BB275c521040051D82396192181b413227A3'
LogPollInterval = '3s'
MinIncomingConfirmations = 1
NoNewHeadsThreshold = '30s'
OCR.ContractConfirmations = 1
RPCBlockQueryDelay = 2

[GasEstimator]
PriceDefault = '25 gwei'
PriceMax = '115792089237316195423570985008687907853269984665.640564039457584007913129639935 tether'
PriceMin = '25 gwei'

[GasEstimator.BlockHistory]
# Average block time of 2s
BlockHistorySize = 24<|MERGE_RESOLUTION|>--- conflicted
+++ resolved
@@ -1,10 +1,6 @@
 ChainID = '43114'
-<<<<<<< HEAD
 FinalityDepth = 1
 FinalityTagEnabled = true
-=======
-FinalityDepth = 10
->>>>>>> 4ff563e8
 LinkContractAddress = '0x5947BB275c521040051D82396192181b413227A3'
 LogPollInterval = '3s'
 MinIncomingConfirmations = 1
