package toml

import (
	"fmt"
	"net/url"
	"strconv"

	"github.com/ethereum/go-ethereum/core/txpool"
	"github.com/pelletier/go-toml/v2"
	"github.com/shopspring/decimal"
	"go.uber.org/multierr"
	"golang.org/x/exp/slices"
	"gopkg.in/guregu/null.v4"

	relaytypes "github.com/smartcontractkit/chainlink-relay/pkg/types"

	"github.com/smartcontractkit/chainlink/v2/core/assets"
	"github.com/smartcontractkit/chainlink/v2/core/chains"
	"github.com/smartcontractkit/chainlink/v2/core/chains/evm/types"
	"github.com/smartcontractkit/chainlink/v2/core/config"
	"github.com/smartcontractkit/chainlink/v2/core/services/keystore/keys/ethkey"
	"github.com/smartcontractkit/chainlink/v2/core/services/relay"
	"github.com/smartcontractkit/chainlink/v2/core/store/models"
	"github.com/smartcontractkit/chainlink/v2/core/utils"
	configutils "github.com/smartcontractkit/chainlink/v2/core/utils/config"
)

type HasEVMConfigs interface {
	EVMConfigs() EVMConfigs
}

type EVMConfigs []*EVMConfig

func (cs EVMConfigs) ValidateConfig() (err error) {
	return cs.validateKeys()
}

func (cs EVMConfigs) validateKeys() (err error) {
	// Unique chain IDs
	chainIDs := configutils.UniqueStrings{}
	for i, c := range cs {
		if chainIDs.IsDupeFmt(c.ChainID) {
			err = multierr.Append(err, configutils.NewErrDuplicate(fmt.Sprintf("%d.ChainID", i), c.ChainID.String()))
		}
	}

	// Unique node names
	names := configutils.UniqueStrings{}
	for i, c := range cs {
		for j, n := range c.Nodes {
			if names.IsDupe(n.Name) {
				err = multierr.Append(err, configutils.NewErrDuplicate(fmt.Sprintf("%d.Nodes.%d.Name", i, j), *n.Name))
			}
		}
	}

	// Unique node WSURLs
	wsURLs := configutils.UniqueStrings{}
	for i, c := range cs {
		for j, n := range c.Nodes {
			u := (*url.URL)(n.WSURL)
			if wsURLs.IsDupeFmt(u) {
				err = multierr.Append(err, configutils.NewErrDuplicate(fmt.Sprintf("%d.Nodes.%d.WSURL", i, j), u.String()))
			}
		}
	}

	// Unique node HTTPURLs
	httpURLs := configutils.UniqueStrings{}
	for i, c := range cs {
		for j, n := range c.Nodes {
			u := (*url.URL)(n.HTTPURL)
			if httpURLs.IsDupeFmt(u) {
				err = multierr.Append(err, configutils.NewErrDuplicate(fmt.Sprintf("%d.Nodes.%d.HTTPURL", i, j), u.String()))
			}
		}
	}
	return
}

func (cs *EVMConfigs) SetFrom(fs *EVMConfigs) (err error) {
	if err1 := fs.validateKeys(); err1 != nil {
		return err1
	}
	for _, f := range *fs {
		if f.ChainID == nil {
			*cs = append(*cs, f)
		} else if i := slices.IndexFunc(*cs, func(c *EVMConfig) bool {
			return c.ChainID != nil && c.ChainID.Cmp(f.ChainID) == 0
		}); i == -1 {
			*cs = append(*cs, f)
		} else {
			(*cs)[i].SetFrom(f)
		}
	}
	return
}

func (cs EVMConfigs) totalChains() int {
	total := 0
	for _, ch := range cs {
		if ch == nil {
			continue
		}
		total++
	}
	return total
}
func (cs EVMConfigs) Chains(ids ...relay.ChainID) (r []relaytypes.ChainStatus, total int, err error) {
	total = cs.totalChains()
	for _, ch := range cs {
		if ch == nil {
			continue
		}
		chainID := ch.ChainID.String()
		if len(ids) > 0 {
			var match bool
			for _, id := range ids {
				if id == chainID {
					match = true
					break
				}
			}
			if !match {
				continue
			}
		}
		ch2 := relaytypes.ChainStatus{
			ID:      ch.ChainID.String(),
			Enabled: ch.IsEnabled(),
		}
		ch2.Config, err = ch.TOMLString()
		if err != nil {
			return
		}
		r = append(r, ch2)
	}
	return
}

func (cs EVMConfigs) Node(name string) (types.Node, error) {
	for i := range cs {
		for _, n := range cs[i].Nodes {
			if n.Name != nil && *n.Name == name {
				return legacyNode(n, cs[i].ChainID), nil
			}
		}
	}
	return types.Node{}, fmt.Errorf("node %s: %w", name, chains.ErrNotFound)
}

func (cs EVMConfigs) NodeStatus(name string) (relaytypes.NodeStatus, error) {
	for i := range cs {
		for _, n := range cs[i].Nodes {
			if n.Name != nil && *n.Name == name {
				return nodeStatus(n, relay.ChainID(cs[i].ChainID.String()))
			}
		}
	}
	return relaytypes.NodeStatus{}, fmt.Errorf("node %s: %w", name, chains.ErrNotFound)
}

func legacyNode(n *Node, chainID *utils.Big) (v2 types.Node) {
	v2.Name = *n.Name
	v2.EVMChainID = *chainID
	if n.HTTPURL != nil {
		v2.HTTPURL = null.StringFrom(n.HTTPURL.String())
	}
	if n.WSURL != nil {
		v2.WSURL = null.StringFrom(n.WSURL.String())
	}
	if n.SendOnly != nil {
		v2.SendOnly = *n.SendOnly
	}
	if n.Order != nil {
		v2.Order = *n.Order
	}
	return
}

func nodeStatus(n *Node, chainID relay.ChainID) (relaytypes.NodeStatus, error) {
	var s relaytypes.NodeStatus
	s.ChainID = chainID
	s.Name = *n.Name
	b, err := toml.Marshal(n)
	if err != nil {
		return relaytypes.NodeStatus{}, err
	}
	s.Config = string(b)
	return s, nil
}

func (cs EVMConfigs) nodes(id relay.ChainID) (ns EVMNodes) {
	for _, c := range cs {
		if c.ChainID.String() == id {
			return c.Nodes
		}
	}
	return nil
}

func (cs EVMConfigs) Nodes(chainID relay.ChainID) (ns []types.Node, err error) {
	evmID, err := ChainIDInt64(chainID)
	if err != nil {
		return nil, fmt.Errorf("invalid evm chain id %q : %w", chainID, err)
	}
	nodes := cs.nodes(chainID)
	if nodes == nil {
<<<<<<< HEAD
		err = fmt.Errorf("no nodes: chain %s: %w", chainID, chains.ErrNotFound)
=======
		err = fmt.Errorf("no nodes: chain %q: %w", chainID, chains.ErrNotFound)
>>>>>>> e0272622
		return
	}
	for _, n := range nodes {
		if n == nil {
			continue
		}

		ns = append(ns, legacyNode(n, utils.NewBigI(evmID)))
	}
	return
}

func (cs EVMConfigs) NodeStatuses(chainIDs ...relay.ChainID) (ns []relaytypes.NodeStatus, err error) {
	if len(chainIDs) == 0 {
		for i := range cs {
			for _, n := range cs[i].Nodes {
				if n == nil {
					continue
				}
				n2, err := nodeStatus(n, relay.ChainID(cs[i].ChainID.String()))
				if err != nil {
					return nil, err
				}
				ns = append(ns, n2)
			}
		}
		return
	}
	for _, id := range chainIDs {
		for _, n := range cs.nodes(id) {
			if n == nil {
				continue
			}
			n2, err := nodeStatus(n, id)
			if err != nil {
				return nil, err
			}
			ns = append(ns, n2)
		}
	}
	return
}

type EVMNodes []*Node

func (ns *EVMNodes) SetFrom(fs *EVMNodes) {
	for _, f := range *fs {
		if f.Name == nil {
			*ns = append(*ns, f)
		} else if i := slices.IndexFunc(*ns, func(n *Node) bool {
			return n.Name != nil && *n.Name == *f.Name
		}); i == -1 {
			*ns = append(*ns, f)
		} else {
			(*ns)[i].SetFrom(f)
		}
	}
}

type EVMConfig struct {
	ChainID *utils.Big
	Enabled *bool
	Chain
	Nodes EVMNodes
}

func (c *EVMConfig) IsEnabled() bool {
	return c.Enabled == nil || *c.Enabled
}

func (c *EVMConfig) SetFrom(f *EVMConfig) {
	if f.ChainID != nil {
		c.ChainID = f.ChainID
	}
	if f.Enabled != nil {
		c.Enabled = f.Enabled
	}
	c.Chain.SetFrom(&f.Chain)
	c.Nodes.SetFrom(&f.Nodes)
}

func (c *EVMConfig) ValidateConfig() (err error) {
	if c.ChainID == nil {
		err = multierr.Append(err, configutils.ErrMissing{Name: "ChainID", Msg: "required for all chains"})
	} else if c.ChainID.String() == "" {
		err = multierr.Append(err, configutils.ErrEmpty{Name: "ChainID", Msg: "required for all chains"})
	} else if must, ok := ChainTypeForID(c.ChainID); ok { // known chain id
		if c.ChainType == nil && must != "" {
			err = multierr.Append(err, configutils.ErrMissing{Name: "ChainType",
				Msg: fmt.Sprintf("only %q can be used with this chain id", must)})
		} else if c.ChainType != nil && *c.ChainType != string(must) {
			if *c.ChainType == "" {
				err = multierr.Append(err, configutils.ErrEmpty{Name: "ChainType",
					Msg: fmt.Sprintf("only %q can be used with this chain id", must)})
			} else if must == "" {
				err = multierr.Append(err, configutils.ErrInvalid{Name: "ChainType", Value: *c.ChainType,
					Msg: "must not be set with this chain id"})
			} else {
				err = multierr.Append(err, configutils.ErrInvalid{Name: "ChainType", Value: *c.ChainType,
					Msg: fmt.Sprintf("only %q can be used with this chain id", must)})
			}
		}
	}

	if len(c.Nodes) == 0 {
		err = multierr.Append(err, configutils.ErrMissing{Name: "Nodes", Msg: "must have at least one node"})
	} else {
		var hasPrimary bool
		for _, n := range c.Nodes {
			if n.SendOnly != nil && *n.SendOnly {
				continue
			}
			hasPrimary = true
			break
		}
		if !hasPrimary {
			err = multierr.Append(err, configutils.ErrMissing{Name: "Nodes",
				Msg: "must have at least one primary node with WSURL"})
		}
	}

	err = multierr.Append(err, c.Chain.ValidateConfig())

	return
}

func (c *EVMConfig) TOMLString() (string, error) {
	b, err := toml.Marshal(c)
	if err != nil {
		return "", err
	}
	return string(b), nil
}

type Chain struct {
	AutoCreateKey            *bool
	BlockBackfillDepth       *uint32
	BlockBackfillSkip        *bool
	ChainType                *string
	FinalityDepth            *uint32
	FinalityTagEnabled       *bool
	FlagsContractAddress     *ethkey.EIP55Address
	LinkContractAddress      *ethkey.EIP55Address
	LogBackfillBatchSize     *uint32
	LogPollInterval          *models.Duration
	LogKeepBlocksDepth       *uint32
	MinIncomingConfirmations *uint32
	MinContractPayment       *assets.Link
	NonceAutoSync            *bool
	NoNewHeadsThreshold      *models.Duration
	OperatorFactoryAddress   *ethkey.EIP55Address
	RPCDefaultBatchSize      *uint32
	RPCBlockQueryDelay       *uint16

	Transactions   Transactions      `toml:",omitempty"`
	BalanceMonitor BalanceMonitor    `toml:",omitempty"`
	GasEstimator   GasEstimator      `toml:",omitempty"`
	HeadTracker    HeadTracker       `toml:",omitempty"`
	KeySpecific    KeySpecificConfig `toml:",omitempty"`
	NodePool       NodePool          `toml:",omitempty"`
	OCR            OCR               `toml:",omitempty"`
	OCR2           OCR2              `toml:",omitempty"`
}

func (c *Chain) ValidateConfig() (err error) {
	var chainType config.ChainType
	if c.ChainType != nil {
		chainType = config.ChainType(*c.ChainType)
	}
	if !chainType.IsValid() {
		err = multierr.Append(err, configutils.ErrInvalid{Name: "ChainType", Value: *c.ChainType,
			Msg: config.ErrInvalidChainType.Error()})
	}

	if c.GasEstimator.BumpTxDepth != nil && uint32(*c.GasEstimator.BumpTxDepth) > *c.Transactions.MaxInFlight {
		err = multierr.Append(err, configutils.ErrInvalid{Name: "GasEstimator.BumpTxDepth", Value: *c.GasEstimator.BumpTxDepth,
			Msg: "must be less than or equal to Transactions.MaxInFlight"})
	}
	if *c.HeadTracker.HistoryDepth < *c.FinalityDepth {
		err = multierr.Append(err, configutils.ErrInvalid{Name: "HeadTracker.HistoryDepth", Value: *c.HeadTracker.HistoryDepth,
			Msg: "must be equal to or greater than FinalityDepth"})
	}
	if *c.FinalityDepth < 1 {
		err = multierr.Append(err, configutils.ErrInvalid{Name: "FinalityDepth", Value: *c.FinalityDepth,
			Msg: "must be greater than or equal to 1"})
	}
	if *c.MinIncomingConfirmations < 1 {
		err = multierr.Append(err, configutils.ErrInvalid{Name: "MinIncomingConfirmations", Value: *c.MinIncomingConfirmations,
			Msg: "must be greater than or equal to 1"})
	}
	return
}

type Transactions struct {
	ForwardersEnabled    *bool
	MaxInFlight          *uint32
	MaxQueued            *uint32
	ReaperInterval       *models.Duration
	ReaperThreshold      *models.Duration
	ResendAfterThreshold *models.Duration
}

func (t *Transactions) setFrom(f *Transactions) {
	if v := f.ForwardersEnabled; v != nil {
		t.ForwardersEnabled = v
	}
	if v := f.MaxInFlight; v != nil {
		t.MaxInFlight = v
	}
	if v := f.MaxQueued; v != nil {
		t.MaxQueued = v
	}
	if v := f.ReaperInterval; v != nil {
		t.ReaperInterval = v
	}
	if v := f.ReaperThreshold; v != nil {
		t.ReaperThreshold = v
	}
	if v := f.ResendAfterThreshold; v != nil {
		t.ResendAfterThreshold = v
	}
}

type OCR2 struct {
	Automation Automation `toml:",omitempty"`
}

func (o *OCR2) setFrom(f *OCR2) {
	o.Automation.setFrom(&f.Automation)
}

type Automation struct {
	GasLimit *uint32
}

func (a *Automation) setFrom(f *Automation) {
	if v := f.GasLimit; v != nil {
		a.GasLimit = v
	}
}

type BalanceMonitor struct {
	Enabled *bool
}

func (m *BalanceMonitor) setFrom(f *BalanceMonitor) {
	if v := f.Enabled; v != nil {
		m.Enabled = v
	}
}

type GasEstimator struct {
	Mode *string

	PriceDefault *assets.Wei
	PriceMax     *assets.Wei
	PriceMin     *assets.Wei

	LimitDefault    *uint32
	LimitMax        *uint32
	LimitMultiplier *decimal.Decimal
	LimitTransfer   *uint32
	LimitJobType    GasLimitJobType `toml:",omitempty"`

	BumpMin       *assets.Wei
	BumpPercent   *uint16
	BumpThreshold *uint32
	BumpTxDepth   *uint32

	EIP1559DynamicFees *bool

	FeeCapDefault *assets.Wei
	TipCapDefault *assets.Wei
	TipCapMin     *assets.Wei

	BlockHistory BlockHistoryEstimator `toml:",omitempty"`
}

func (e *GasEstimator) ValidateConfig() (err error) {
	if uint64(*e.BumpPercent) < txpool.DefaultConfig.PriceBump {
		err = multierr.Append(err, configutils.ErrInvalid{Name: "BumpPercent", Value: *e.BumpPercent,
			Msg: fmt.Sprintf("may not be less than Geth's default of %d", txpool.DefaultConfig.PriceBump)})
	}
	if e.TipCapDefault.Cmp(e.TipCapMin) < 0 {
		err = multierr.Append(err, configutils.ErrInvalid{Name: "TipCapDefault", Value: e.TipCapDefault,
			Msg: "must be greater than or equal to TipCapMinimum"})
	}
	if e.FeeCapDefault.Cmp(e.TipCapDefault) < 0 {
		err = multierr.Append(err, configutils.ErrInvalid{Name: "FeeCapDefault", Value: e.TipCapDefault,
			Msg: "must be greater than or equal to TipCapDefault"})
	}
	if *e.Mode == "FixedPrice" && *e.BumpThreshold == 0 && *e.EIP1559DynamicFees && e.FeeCapDefault.Cmp(e.PriceMax) != 0 {
		err = multierr.Append(err, configutils.ErrInvalid{Name: "FeeCapDefault", Value: e.FeeCapDefault,
			Msg: fmt.Sprintf("must be equal to PriceMax (%s) since you are using FixedPrice estimation with gas bumping disabled in "+
				"EIP1559 mode - PriceMax will be used as the FeeCap for transactions instead of FeeCapDefault", e.PriceMax)})
	} else if e.FeeCapDefault.Cmp(e.PriceMax) > 0 {
		err = multierr.Append(err, configutils.ErrInvalid{Name: "FeeCapDefault", Value: e.FeeCapDefault,
			Msg: fmt.Sprintf("must be less than or equal to PriceMax (%s)", e.PriceMax)})
	}

	if e.PriceMin.Cmp(e.PriceDefault) > 0 {
		err = multierr.Append(err, configutils.ErrInvalid{Name: "PriceMin", Value: e.PriceMin,
			Msg: "must be less than or equal to PriceDefault"})
	}
	if e.PriceMax.Cmp(e.PriceDefault) < 0 {
		err = multierr.Append(err, configutils.ErrInvalid{Name: "PriceMax", Value: e.PriceMin,
			Msg: "must be greater than or equal to PriceDefault"})
	}
	if *e.Mode == "BlockHistory" && *e.BlockHistory.BlockHistorySize <= 0 {
		err = multierr.Append(err, configutils.ErrInvalid{Name: "BlockHistory.BlockHistorySize", Value: *e.BlockHistory.BlockHistorySize,
			Msg: "must be greater than or equal to 1 with BlockHistory Mode"})
	}

	return
}

func (e *GasEstimator) setFrom(f *GasEstimator) {
	if v := f.Mode; v != nil {
		e.Mode = v
	}
	if v := f.EIP1559DynamicFees; v != nil {
		e.EIP1559DynamicFees = v
	}
	if v := f.BumpPercent; v != nil {
		e.BumpPercent = v
	}
	if v := f.BumpThreshold; v != nil {
		e.BumpThreshold = v
	}
	if v := f.BumpTxDepth; v != nil {
		e.BumpTxDepth = v
	}
	if v := f.BumpMin; v != nil {
		e.BumpMin = v
	}
	if v := f.FeeCapDefault; v != nil {
		e.FeeCapDefault = v
	}
	if v := f.LimitDefault; v != nil {
		e.LimitDefault = v
	}
	if v := f.LimitMax; v != nil {
		e.LimitMax = v
	}
	if v := f.LimitMultiplier; v != nil {
		e.LimitMultiplier = v
	}
	if v := f.LimitTransfer; v != nil {
		e.LimitTransfer = v
	}
	if v := f.PriceDefault; v != nil {
		e.PriceDefault = v
	}
	if v := f.TipCapDefault; v != nil {
		e.TipCapDefault = v
	}
	if v := f.TipCapMin; v != nil {
		e.TipCapMin = v
	}
	if v := f.PriceMax; v != nil {
		e.PriceMax = v
	}
	if v := f.PriceMin; v != nil {
		e.PriceMin = v
	}
	e.LimitJobType.setFrom(&f.LimitJobType)
	e.BlockHistory.setFrom(&f.BlockHistory)
}

type GasLimitJobType struct {
	OCR    *uint32 `toml:",inline"`
	OCR2   *uint32 `toml:",inline"`
	DR     *uint32 `toml:",inline"`
	VRF    *uint32 `toml:",inline"`
	FM     *uint32 `toml:",inline"`
	Keeper *uint32 `toml:",inline"`
}

func (t *GasLimitJobType) setFrom(f *GasLimitJobType) {
	if f.OCR != nil {
		t.OCR = f.OCR
	}
	if f.OCR2 != nil {
		t.OCR2 = f.OCR2
	}
	if f.DR != nil {
		t.DR = f.DR
	}
	if f.VRF != nil {
		t.VRF = f.VRF
	}
	if f.FM != nil {
		t.FM = f.FM
	}
	if f.Keeper != nil {
		t.Keeper = f.Keeper
	}
}

type BlockHistoryEstimator struct {
	BatchSize                 *uint32
	BlockHistorySize          *uint16
	CheckInclusionBlocks      *uint16
	CheckInclusionPercentile  *uint16
	EIP1559FeeCapBufferBlocks *uint16
	TransactionPercentile     *uint16
}

func (e *BlockHistoryEstimator) setFrom(f *BlockHistoryEstimator) {
	if v := f.BatchSize; v != nil {
		e.BatchSize = v
	}
	if v := f.BlockHistorySize; v != nil {
		e.BlockHistorySize = v
	}
	if v := f.CheckInclusionBlocks; v != nil {
		e.CheckInclusionBlocks = v
	}
	if v := f.CheckInclusionPercentile; v != nil {
		e.CheckInclusionPercentile = v
	}
	if v := f.EIP1559FeeCapBufferBlocks; v != nil {
		e.EIP1559FeeCapBufferBlocks = v
	}
	if v := f.TransactionPercentile; v != nil {
		e.TransactionPercentile = v
	}
}

type KeySpecificConfig []KeySpecific

func (ks KeySpecificConfig) ValidateConfig() (err error) {
	addrs := map[string]struct{}{}
	for _, k := range ks {
		addr := k.Key.String()
		if _, ok := addrs[addr]; ok {
			err = multierr.Append(err, configutils.NewErrDuplicate("Key", addr))
		} else {
			addrs[addr] = struct{}{}
		}
	}
	return
}

type KeySpecific struct {
	Key          *ethkey.EIP55Address
	GasEstimator KeySpecificGasEstimator `toml:",omitempty"`
}

type KeySpecificGasEstimator struct {
	PriceMax *assets.Wei
}

func (e *KeySpecificGasEstimator) setFrom(f *KeySpecificGasEstimator) {
	if v := f.PriceMax; v != nil {
		e.PriceMax = v
	}
}

type HeadTracker struct {
	HistoryDepth     *uint32
	MaxBufferSize    *uint32
	SamplingInterval *models.Duration
}

func (t *HeadTracker) setFrom(f *HeadTracker) {
	if v := f.HistoryDepth; v != nil {
		t.HistoryDepth = v
	}
	if v := f.MaxBufferSize; v != nil {
		t.MaxBufferSize = v
	}
	if v := f.SamplingInterval; v != nil {
		t.SamplingInterval = v
	}
}

type NodePool struct {
	PollFailureThreshold *uint32
	PollInterval         *models.Duration
	SelectionMode        *string
	SyncThreshold        *uint32
}

func (p *NodePool) setFrom(f *NodePool) {
	if v := f.PollFailureThreshold; v != nil {
		p.PollFailureThreshold = v
	}
	if v := f.PollInterval; v != nil {
		p.PollInterval = v
	}
	if v := f.SelectionMode; v != nil {
		p.SelectionMode = v
	}
	if v := f.SyncThreshold; v != nil {
		p.SyncThreshold = v
	}
}

type OCR struct {
	ContractConfirmations              *uint16
	ContractTransmitterTransmitTimeout *models.Duration
	DatabaseTimeout                    *models.Duration
	ObservationGracePeriod             *models.Duration
}

func (o *OCR) setFrom(f *OCR) {
	if v := f.ContractConfirmations; v != nil {
		o.ContractConfirmations = v
	}
	if v := f.ContractTransmitterTransmitTimeout; v != nil {
		o.ContractTransmitterTransmitTimeout = v
	}
	if v := f.DatabaseTimeout; v != nil {
		o.DatabaseTimeout = v
	}
	if v := f.ObservationGracePeriod; v != nil {
		o.ObservationGracePeriod = v
	}
}

type Node struct {
	Name     *string
	WSURL    *models.URL
	HTTPURL  *models.URL
	SendOnly *bool
	Order    *int32
}

func (n *Node) ValidateConfig() (err error) {
	if n.Name == nil {
		err = multierr.Append(err, configutils.ErrMissing{Name: "Name", Msg: "required for all nodes"})
	} else if *n.Name == "" {
		err = multierr.Append(err, configutils.ErrEmpty{Name: "Name", Msg: "required for all nodes"})
	}

	var sendOnly bool
	if n.SendOnly != nil {
		sendOnly = *n.SendOnly
	}
	if n.WSURL == nil {
		if !sendOnly {
			err = multierr.Append(err, configutils.ErrMissing{Name: "WSURL", Msg: "required for primary nodes"})
		}
	} else if n.WSURL.IsZero() {
		if !sendOnly {
			err = multierr.Append(err, configutils.ErrEmpty{Name: "WSURL", Msg: "required for primary nodes"})
		}
	} else {
		switch n.WSURL.Scheme {
		case "ws", "wss":
		default:
			err = multierr.Append(err, configutils.ErrInvalid{Name: "WSURL", Value: n.WSURL.Scheme, Msg: "must be ws or wss"})
		}
	}

	if n.HTTPURL == nil {
		err = multierr.Append(err, configutils.ErrMissing{Name: "HTTPURL", Msg: "required for all nodes"})
	} else if n.HTTPURL.IsZero() {
		err = multierr.Append(err, configutils.ErrEmpty{Name: "HTTPURL", Msg: "required for all nodes"})
	} else {
		switch n.HTTPURL.Scheme {
		case "http", "https":
		default:
			err = multierr.Append(err, configutils.ErrInvalid{Name: "HTTPURL", Value: n.HTTPURL.Scheme, Msg: "must be http or https"})
		}
	}

	if n.Order != nil && (*n.Order < 1 || *n.Order > 100) {
		err = multierr.Append(err, configutils.ErrInvalid{Name: "Order", Value: *n.Order, Msg: "must be between 1 and 100"})
	} else if n.Order == nil {
		z := int32(100)
		n.Order = &z
	}

	return
}

func (n *Node) SetFrom(f *Node) {
	if f.Name != nil {
		n.Name = f.Name
	}
	if f.WSURL != nil {
		n.WSURL = f.WSURL
	}
	if f.HTTPURL != nil {
		n.HTTPURL = f.HTTPURL
	}
	if f.SendOnly != nil {
		n.SendOnly = f.SendOnly
	}
	if f.Order != nil {
		n.Order = f.Order
	}
}

func ChainIDInt64(cid relay.ChainID) (int64, error) {
	i, err := strconv.Atoi(cid)
	if err != nil {
		return int64(0), err
	}
	return int64(i), nil
}<|MERGE_RESOLUTION|>--- conflicted
+++ resolved
@@ -206,11 +206,7 @@
 	}
 	nodes := cs.nodes(chainID)
 	if nodes == nil {
-<<<<<<< HEAD
-		err = fmt.Errorf("no nodes: chain %s: %w", chainID, chains.ErrNotFound)
-=======
 		err = fmt.Errorf("no nodes: chain %q: %w", chainID, chains.ErrNotFound)
->>>>>>> e0272622
 		return
 	}
 	for _, n := range nodes {
