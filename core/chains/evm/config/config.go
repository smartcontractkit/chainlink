package config

import (
	"math/big"
	"time"

	gethcommon "github.com/ethereum/go-ethereum/common"

	"github.com/smartcontractkit/chainlink/v2/core/assets"
	"github.com/smartcontractkit/chainlink/v2/core/config"
)

// Deprecated, use EVM below
type ChainScopedOnlyConfig interface {
<<<<<<< HEAD
	AutoCreateKey() bool
	BlockBackfillDepth() uint64
	BlockBackfillSkip() bool
=======
	evmclient.NodeConfig

>>>>>>> 45dae60d
	BlockEmissionIdleWarningThreshold() time.Duration
	ChainID() *big.Int
	EvmFinalityDepth() uint32
	FlagsContractAddress() string
	ChainType() config.ChainType
	KeySpecificMaxGasPriceWei(addr gethcommon.Address) *assets.Wei
	LinkContractAddress() string
	OperatorFactoryAddress() string
	MinIncomingConfirmations() uint32
	MinimumContractPayment() *assets.Link
}

type EVM interface {
	NodeNoNewHeadsThreshold() time.Duration
	BalanceMonitor() BalanceMonitor
	GasEstimator() GasEstimator
	HeadTracker() HeadTracker
	NodePool() NodePool
	OCR() OCR
	OCR2() OCR2
<<<<<<< HEAD
	Transactions() Transactions
=======

	ChainType() config.ChainType
	AutoCreateKey() bool
	BlockBackfillDepth() uint64
	BlockBackfillSkip() bool
	FinalityDepth() uint32
	LogBackfillBatchSize() uint32
	LogPollInterval() time.Duration
	LogKeepBlocksDepth() uint32
	NonceAutoSync() bool
	RPCDefaultBatchSize() uint32
	KeySpecificMaxGasPriceWei(addr gethcommon.Address) *assets.Wei
>>>>>>> 45dae60d
}

type OCR interface {
	ContractConfirmations() uint16
	ContractTransmitterTransmitTimeout() time.Duration
	ObservationGracePeriod() time.Duration
	DatabaseTimeout() time.Duration
}

type OCR2 interface {
	Automation() OCR2Automation
}

type OCR2Automation interface {
	GasLimit() uint32
}

type HeadTracker interface {
	HistoryDepth() uint32
	MaxBufferSize() uint32
	SamplingInterval() time.Duration
}

type BalanceMonitor interface {
	Enabled() bool
}

type Transactions interface {
	ForwardersEnabled() bool
	ReaperInterval() time.Duration
	ResendAfterThreshold() time.Duration
	ReaperThreshold() time.Duration
	MaxInFlight() uint32
	MaxQueued() uint64
}

type GasEstimator interface {
	BlockHistory() BlockHistory
	LimitJobType() LimitJobType

	EIP1559DynamicFees() bool
	BumpPercent() uint16
	BumpThreshold() uint64
	BumpTxDepth() uint32
	BumpMin() *assets.Wei
	FeeCapDefault() *assets.Wei
	LimitDefault() uint32
	LimitMax() uint32
	LimitMultiplier() float32
	LimitTransfer() uint32
	PriceDefault() *assets.Wei
	TipCapDefault() *assets.Wei
	TipCapMin() *assets.Wei
	PriceMax() *assets.Wei
	PriceMin() *assets.Wei
	Mode() string
}

type LimitJobType interface {
	OCR() *uint32
	OCR2() *uint32
	DR() *uint32
	FM() *uint32
	Keeper() *uint32
	VRF() *uint32
}

type BlockHistory interface {
	BatchSize() uint32
	BlockHistorySize() uint16
	BlockDelay() uint16
	CheckInclusionBlocks() uint16
	CheckInclusionPercentile() uint16
	EIP1559FeeCapBufferBlocks() uint16
	TransactionPercentile() uint16
}

//go:generate mockery --quiet --name ChainScopedConfig --output ./mocks/ --case=underscore
type ChainScopedConfig interface {
	config.AppConfig
	ChainScopedOnlyConfig // Deprecated, to be replaced by EVM() below
	Validate() error

	EVM() EVM
}<|MERGE_RESOLUTION|>--- conflicted
+++ resolved
@@ -7,19 +7,14 @@
 	gethcommon "github.com/ethereum/go-ethereum/common"
 
 	"github.com/smartcontractkit/chainlink/v2/core/assets"
+	evmclient "github.com/smartcontractkit/chainlink/v2/core/chains/evm/client"
 	"github.com/smartcontractkit/chainlink/v2/core/config"
 )
 
 // Deprecated, use EVM below
 type ChainScopedOnlyConfig interface {
-<<<<<<< HEAD
-	AutoCreateKey() bool
-	BlockBackfillDepth() uint64
-	BlockBackfillSkip() bool
-=======
 	evmclient.NodeConfig
 
->>>>>>> 45dae60d
 	BlockEmissionIdleWarningThreshold() time.Duration
 	ChainID() *big.Int
 	EvmFinalityDepth() uint32
@@ -33,16 +28,12 @@
 }
 
 type EVM interface {
-	NodeNoNewHeadsThreshold() time.Duration
+	HeadTracker() HeadTracker
 	BalanceMonitor() BalanceMonitor
+	Transactions() Transactions
 	GasEstimator() GasEstimator
-	HeadTracker() HeadTracker
-	NodePool() NodePool
 	OCR() OCR
 	OCR2() OCR2
-<<<<<<< HEAD
-	Transactions() Transactions
-=======
 
 	ChainType() config.ChainType
 	AutoCreateKey() bool
@@ -55,7 +46,6 @@
 	NonceAutoSync() bool
 	RPCDefaultBatchSize() uint32
 	KeySpecificMaxGasPriceWei(addr gethcommon.Address) *assets.Wei
->>>>>>> 45dae60d
 }
 
 type OCR interface {
