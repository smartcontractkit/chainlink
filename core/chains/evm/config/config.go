package config

import (
	"math/big"
	"time"

	gethcommon "github.com/ethereum/go-ethereum/common"

	"github.com/smartcontractkit/chainlink/v2/core/assets"
	evmclient "github.com/smartcontractkit/chainlink/v2/core/chains/evm/client"
	"github.com/smartcontractkit/chainlink/v2/core/config"
)

// Deprecated, use EVM below
type ChainScopedOnlyConfig interface {
	evmclient.NodeConfig

	AutoCreateKey() bool
	BlockBackfillDepth() uint64
	BlockBackfillSkip() bool
	BlockEmissionIdleWarningThreshold() time.Duration
	ChainID() *big.Int
	EvmEIP1559DynamicFees() bool
	EvmFinalityDepth() uint32
	EvmGasBumpPercent() uint16
	EvmGasBumpThreshold() uint64
	EvmGasBumpTxDepth() uint32
	EvmGasBumpWei() *assets.Wei
	EvmGasFeeCapDefault() *assets.Wei
	EvmGasLimitDefault() uint32
	EvmGasLimitMax() uint32
	EvmGasLimitMultiplier() float32
	EvmGasLimitTransfer() uint32
	EvmGasLimitOCRJobType() *uint32
	EvmGasLimitOCR2JobType() *uint32
	EvmGasLimitDRJobType() *uint32
	EvmGasLimitVRFJobType() *uint32
	EvmGasLimitFMJobType() *uint32
	EvmGasLimitKeeperJobType() *uint32
	EvmGasPriceDefault() *assets.Wei
	EvmGasTipCapDefault() *assets.Wei
	EvmGasTipCapMinimum() *assets.Wei
	EvmLogBackfillBatchSize() uint32
	EvmLogKeepBlocksDepth() uint32
	EvmLogPollInterval() time.Duration
	EvmMaxGasPriceWei() *assets.Wei
	EvmMinGasPriceWei() *assets.Wei
	EvmNonceAutoSync() bool
	EvmRPCDefaultBatchSize() uint32
	FlagsContractAddress() string
	GasEstimatorMode() string
	ChainType() config.ChainType
	KeySpecificMaxGasPriceWei(addr gethcommon.Address) *assets.Wei
	LinkContractAddress() string
	OperatorFactoryAddress() string
	MinIncomingConfirmations() uint32
	MinimumContractPayment() *assets.Link
}

type EVM interface {
	HeadTracker() HeadTracker
	BalanceMonitor() BalanceMonitor
	Transactions() Transactions
<<<<<<< HEAD
	OCR() OCR
	OCR2() OCR2
}

type OCR interface {
	ContractConfirmations() uint16
	ContractTransmitterTransmitTimeout() time.Duration
	ObservationGracePeriod() time.Duration
	DatabaseTimeout() time.Duration
}

type OCR2 interface {
	Automation() OCR2Automation
}

type OCR2Automation interface {
	GasLimit() uint32
=======
	GasEstimator() GasEstimator
>>>>>>> 9ef2f5d0
}

type HeadTracker interface {
	HistoryDepth() uint32
	MaxBufferSize() uint32
	SamplingInterval() time.Duration
}

type BalanceMonitor interface {
	Enabled() bool
}

type Transactions interface {
	ForwardersEnabled() bool
	ReaperInterval() time.Duration
	ResendAfterThreshold() time.Duration
	ReaperThreshold() time.Duration
	MaxInFlight() uint32
	MaxQueued() uint64
}

type GasEstimator interface {
	BlockHistory() BlockHistory
}

type BlockHistory interface {
	BatchSize() uint32
	BlockHistorySize() uint16
	BlockDelay() uint16
	CheckInclusionBlocks() uint16
	CheckInclusionPercentile() uint16
	EIP1559FeeCapBufferBlocks() uint16
	TransactionPercentile() uint16
}

//go:generate mockery --quiet --name ChainScopedConfig --output ./mocks/ --case=underscore
type ChainScopedConfig interface {
	config.AppConfig
	ChainScopedOnlyConfig // Deprecated, to be replaced by EVM() below
	Validate() error

	EVM() EVM
}<|MERGE_RESOLUTION|>--- conflicted
+++ resolved
@@ -61,7 +61,7 @@
 	HeadTracker() HeadTracker
 	BalanceMonitor() BalanceMonitor
 	Transactions() Transactions
-<<<<<<< HEAD
+	GasEstimator() GasEstimator
 	OCR() OCR
 	OCR2() OCR2
 }
@@ -79,9 +79,6 @@
 
 type OCR2Automation interface {
 	GasLimit() uint32
-=======
-	GasEstimator() GasEstimator
->>>>>>> 9ef2f5d0
 }
 
 type HeadTracker interface {
