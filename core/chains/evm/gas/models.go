--- conflicted
+++ resolved
@@ -49,12 +49,9 @@
 	CallContext(ctx context.Context, result interface{}, method string, args ...interface{}) error
 	ConfiguredChainID() *big.Int
 	HeadByNumber(ctx context.Context, n *big.Int) (*evmtypes.Head, error)
-<<<<<<< HEAD
+	EstimateGas(ctx context.Context, call ethereum.CallMsg) (uint64, error)
 	SuggestGasPrice(ctx context.Context) (*big.Int, error)
 	FeeHistory(ctx context.Context, blockCount uint64, rewardPercentiles []float64) (feeHistory *ethereum.FeeHistory, err error)
-=======
-	EstimateGas(ctx context.Context, call ethereum.CallMsg) (uint64, error)
->>>>>>> e4f346a1
 }
 
 // NewEstimator returns the estimator for a given config
