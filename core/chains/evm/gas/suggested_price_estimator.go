--- conflicted
+++ resolved
@@ -155,20 +155,12 @@
 func (o *SuggestedPriceEstimator) OnNewLongestChain(context.Context, *evmtypes.Head) {}
 
 func (*SuggestedPriceEstimator) GetDynamicFee(_ context.Context, _ uint32, _ *assets.Wei) (fee DynamicFee, chainSpecificGasLimit uint32, err error) {
-<<<<<<< HEAD
-	err = pkgerrors.New("dynamic fees are not implemented for this layer 2")
-=======
-	err = errors.New("dynamic fees are not implemented for this estimator")
->>>>>>> c76a01e7
+	err = pkgerrors.New("dynamic fees are not implemented for this estimator")
 	return
 }
 
 func (*SuggestedPriceEstimator) BumpDynamicFee(_ context.Context, _ DynamicFee, _ uint32, _ *assets.Wei, _ []EvmPriorAttempt) (bumped DynamicFee, chainSpecificGasLimit uint32, err error) {
-<<<<<<< HEAD
-	err = pkgerrors.New("dynamic fees are not implemented for this layer 2")
-=======
-	err = errors.New("dynamic fees are not implemented for this estimator")
->>>>>>> c76a01e7
+	err = pkgerrors.New("dynamic fees are not implemented for this estimator")
 	return
 }
 
@@ -176,29 +168,7 @@
 	chainSpecificGasLimit = GasLimit
 	ok := o.IfStarted(func() {
 		if slices.Contains(opts, feetypes.OptForceRefetch) {
-<<<<<<< HEAD
-			ch := make(chan struct{})
-			select {
-			case o.chForceRefetch <- ch:
-			case <-o.chStop:
-				err = pkgerrors.New("estimator stopped")
-				return
-			case <-ctx.Done():
-				err = ctx.Err()
-				return
-			}
-			select {
-			case <-ch:
-			case <-o.chStop:
-				err = pkgerrors.New("estimator stopped")
-				return
-			case <-ctx.Done():
-				err = ctx.Err()
-				return
-			}
-=======
 			err = o.forceRefresh(ctx)
->>>>>>> c76a01e7
 		}
 		if gasPrice = o.getGasPrice(); gasPrice == nil {
 			err = pkgerrors.New("failed to estimate gas; gas price not set")
@@ -218,10 +188,6 @@
 	return
 }
 
-<<<<<<< HEAD
-func (o *SuggestedPriceEstimator) BumpLegacyGas(_ context.Context, _ *assets.Wei, _ uint32, _ *assets.Wei, _ []EvmPriorAttempt) (bumpedGasPrice *assets.Wei, chainSpecificGasLimit uint32, err error) {
-	return nil, 0, pkgerrors.New("bump gas is not supported for this chain")
-=======
 // Refreshes the gas price by making a call to the RPC in case the current one has gone stale.
 // Adds the larger of BumpPercent and BumpMin configs as a buffer on top of the price returned from the RPC.
 // The only reason bumping logic would be called on the SuggestedPriceEstimator is if there was a significant price spike
@@ -237,18 +203,18 @@
 		}
 		err = o.forceRefresh(ctx)
 		if newGasPrice = o.getGasPrice(); newGasPrice == nil {
-			err = errors.New("failed to refresh and return gas; gas price not set")
+			err = pkgerrors.New("failed to refresh and return gas; gas price not set")
 			return
 		}
 		o.logger.Debugw("GasPrice", newGasPrice, "GasLimit", feeLimit)
 	})
 	if !ok {
-		return nil, 0, errors.New("estimator is not started")
+		return nil, 0, pkgerrors.New("estimator is not started")
 	} else if err != nil {
 		return
 	}
 	if newGasPrice != nil && newGasPrice.Cmp(maxGasPriceWei) > 0 {
-		return nil, 0, errors.Errorf("estimated gas price: %s is greater than the maximum gas price configured: %s", newGasPrice.String(), maxGasPriceWei.String())
+		return nil, 0, pkgerrors.Errorf("estimated gas price: %s is greater than the maximum gas price configured: %s", newGasPrice.String(), maxGasPriceWei.String())
 	}
 	// Add a buffer on top of the gas price returned by the RPC.
 	// Bump logic when using the suggested gas price from an RPC is realistically only needed when there is increased volatility in gas price.
@@ -263,7 +229,6 @@
 		return originalFee, chainSpecificGasLimit, nil
 	}
 	return
->>>>>>> c76a01e7
 }
 
 func (o *SuggestedPriceEstimator) getGasPrice() (GasPrice *assets.Wei) {
