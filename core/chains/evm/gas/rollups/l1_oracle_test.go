--- conflicted
+++ resolved
@@ -30,13 +30,8 @@
 	t.Run("Unsupported ChainType returns nil", func(t *testing.T) {
 		ethClient := mocks.NewL1OracleClient(t)
 
-<<<<<<< HEAD
-		daOracle := CreateTestDAOracle(t, toml.OPStack, utils.RandomAddress().String(), "")
+		daOracle := CreateTestDAOracle(t, toml.DAOracleOPStack, utils.RandomAddress().String(), "")
 		oracle, err := NewL1GasOracle(logger.Test(t), ethClient, chaintype.ChainCelo, daOracle, nil)
-=======
-		daOracle := CreateTestDAOracle(t, toml.DAOracleOPStack, utils.RandomAddress().String(), "")
-		oracle, err := NewL1GasOracle(logger.Test(t), ethClient, chaintype.ChainCelo, daOracle)
->>>>>>> 26e22eb6
 		require.NoError(t, err)
 		assert.Nil(t, oracle)
 	})
@@ -48,13 +43,8 @@
 	t.Run("Calling GasPrice on unstarted L1Oracle returns error", func(t *testing.T) {
 		ethClient := mocks.NewL1OracleClient(t)
 
-<<<<<<< HEAD
-		daOracle := CreateTestDAOracle(t, toml.OPStack, utils.RandomAddress().String(), "")
+		daOracle := CreateTestDAOracle(t, toml.DAOracleOPStack, utils.RandomAddress().String(), "")
 		oracle, err := NewL1GasOracle(logger.Test(t), ethClient, chaintype.ChainOptimismBedrock, daOracle, nil)
-=======
-		daOracle := CreateTestDAOracle(t, toml.DAOracleOPStack, utils.RandomAddress().String(), "")
-		oracle, err := NewL1GasOracle(logger.Test(t), ethClient, chaintype.ChainOptimismBedrock, daOracle)
->>>>>>> 26e22eb6
 		require.NoError(t, err)
 
 		_, err = oracle.GasPrice(tests.Context(t))
@@ -77,13 +67,8 @@
 			assert.Nil(t, blockNumber)
 		}).Return(common.BigToHash(l1BaseFee).Bytes(), nil)
 
-<<<<<<< HEAD
-		daOracle := CreateTestDAOracle(t, toml.Arbitrum, "0x0000000000000000000000000000000000000000", "")
+		daOracle := CreateTestDAOracle(t, toml.DAOracleArbitrum, "0x0000000000000000000000000000000000000000", "")
 		oracle, err := NewL1GasOracle(logger.Test(t), ethClient, chaintype.ChainArbitrum, daOracle, nil)
-=======
-		daOracle := CreateTestDAOracle(t, toml.DAOracleArbitrum, "0x0000000000000000000000000000000000000000", "")
-		oracle, err := NewL1GasOracle(logger.Test(t), ethClient, chaintype.ChainArbitrum, daOracle)
->>>>>>> 26e22eb6
 		require.NoError(t, err)
 		servicetest.RunHealthy(t, oracle)
 
@@ -112,13 +97,8 @@
 			assert.Nil(t, blockNumber)
 		}).Return(common.BigToHash(l1BaseFee).Bytes(), nil)
 
-<<<<<<< HEAD
-		daOracle := CreateTestDAOracle(t, toml.OPStack, oracleAddress, "")
+		daOracle := CreateTestDAOracle(t, toml.DAOracleOPStack, oracleAddress, "")
 		oracle, err := NewL1GasOracle(logger.Test(t), ethClient, chaintype.ChainKroma, daOracle, nil)
-=======
-		daOracle := CreateTestDAOracle(t, toml.DAOracleOPStack, oracleAddress, "")
-		oracle, err := NewL1GasOracle(logger.Test(t), ethClient, chaintype.ChainKroma, daOracle)
->>>>>>> 26e22eb6
 		require.NoError(t, err)
 		servicetest.RunHealthy(t, oracle)
 
@@ -147,13 +127,8 @@
 			assert.Nil(t, blockNumber)
 		}).Return(common.BigToHash(l1BaseFee).Bytes(), nil)
 
-<<<<<<< HEAD
-		daOracle := CreateTestDAOracle(t, toml.OPStack, oracleAddress, "")
+		daOracle := CreateTestDAOracle(t, toml.DAOracleOPStack, oracleAddress, "")
 		oracle, err := NewL1GasOracle(logger.Test(t), ethClient, chaintype.ChainOptimismBedrock, daOracle, nil)
-=======
-		daOracle := CreateTestDAOracle(t, toml.DAOracleOPStack, oracleAddress, "")
-		oracle, err := NewL1GasOracle(logger.Test(t), ethClient, chaintype.ChainOptimismBedrock, daOracle)
->>>>>>> 26e22eb6
 		require.NoError(t, err)
 		servicetest.RunHealthy(t, oracle)
 
@@ -181,13 +156,8 @@
 			assert.Nil(t, blockNumber)
 		}).Return(common.BigToHash(l1BaseFee).Bytes(), nil)
 
-<<<<<<< HEAD
-		daOracle := CreateTestDAOracle(t, toml.OPStack, oracleAddress, "")
+		daOracle := CreateTestDAOracle(t, toml.DAOracleOPStack, oracleAddress, "")
 		oracle, err := NewL1GasOracle(logger.Test(t), ethClient, chaintype.ChainScroll, daOracle, nil)
-=======
-		daOracle := CreateTestDAOracle(t, toml.DAOracleOPStack, oracleAddress, "")
-		oracle, err := NewL1GasOracle(logger.Test(t), ethClient, chaintype.ChainScroll, daOracle)
->>>>>>> 26e22eb6
 		require.NoError(t, err)
 		servicetest.RunHealthy(t, oracle)
 
@@ -224,13 +194,8 @@
 			assert.Nil(t, blockNumber)
 		}).Return(common.BigToHash(gasPerPubByteL2).Bytes(), nil)
 
-<<<<<<< HEAD
-		daOracle := CreateTestDAOracle(t, toml.ZKSync, "0x0000000000000000000000000000000000000000", "")
+		daOracle := CreateTestDAOracle(t, toml.DAOracleZKSync, "0x0000000000000000000000000000000000000000", "")
 		oracle, err := NewL1GasOracle(logger.Test(t), ethClient, chaintype.ChainZkSync, daOracle, nil)
-=======
-		daOracle := CreateTestDAOracle(t, toml.DAOracleZKSync, "0x0000000000000000000000000000000000000000", "")
-		oracle, err := NewL1GasOracle(logger.Test(t), ethClient, chaintype.ChainZkSync, daOracle)
->>>>>>> 26e22eb6
 		require.NoError(t, err)
 		servicetest.RunHealthy(t, oracle)
 
