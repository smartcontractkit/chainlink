package gas

import (
	"context"
	"fmt"
	"math/big"
	"sort"
	"sync"
	"sync/atomic"
	"time"

	"github.com/ethereum/go-ethereum/common"
	"github.com/ethereum/go-ethereum/rpc"
	pkgerrors "github.com/pkg/errors"
	"github.com/prometheus/client_golang/prometheus"
	"github.com/prometheus/client_golang/prometheus/promauto"

	"github.com/smartcontractkit/chainlink-common/pkg/logger"
	"github.com/smartcontractkit/chainlink-common/pkg/services"
	"github.com/smartcontractkit/chainlink-common/pkg/utils/mailbox"
	"github.com/smartcontractkit/chainlink-common/pkg/utils/mathutil"

	"github.com/smartcontractkit/chainlink/v2/common/config"
	commonfee "github.com/smartcontractkit/chainlink/v2/common/fee"
	feetypes "github.com/smartcontractkit/chainlink/v2/common/fee/types"
	"github.com/smartcontractkit/chainlink/v2/core/chains/evm/assets"
	evmclient "github.com/smartcontractkit/chainlink/v2/core/chains/evm/client"
	evmtypes "github.com/smartcontractkit/chainlink/v2/core/chains/evm/types"
)

// MaxStartTime is the maximum amount of time we are allowed to spend
// trying to fill initial data on start. This must be capped because it can
// block the application from starting.
var MaxStartTime = 10 * time.Second

var (
	promBlockHistoryEstimatorAllGasPricePercentiles = promauto.NewGaugeVec(prometheus.GaugeOpts{
		Name: "gas_updater_all_gas_price_percentiles",
		Help: "Gas price at given percentile",
	},
		[]string{"percentile", "evmChainID"},
	)

	promBlockHistoryEstimatorAllTipCapPercentiles = promauto.NewGaugeVec(prometheus.GaugeOpts{
		Name: "gas_updater_all_tip_cap_percentiles",
		Help: "Tip cap at given percentile",
	},
		[]string{"percentile", "evmChainID"},
	)

	promBlockHistoryEstimatorSetGasPrice = promauto.NewGaugeVec(prometheus.GaugeOpts{
		Name: "gas_updater_set_gas_price",
		Help: "Gas updater set gas price (in Wei)",
	},
		[]string{"percentile", "evmChainID"},
	)

	promBlockHistoryEstimatorSetTipCap = promauto.NewGaugeVec(prometheus.GaugeOpts{
		Name: "gas_updater_set_tip_cap",
		Help: "Gas updater set gas tip cap (in Wei)",
	},
		[]string{"percentile", "evmChainID"},
	)
	promBlockHistoryEstimatorCurrentBaseFee = promauto.NewGaugeVec(prometheus.GaugeOpts{
		Name: "gas_updater_current_base_fee",
		Help: "Gas updater current block base fee in Wei",
	},
		[]string{"evmChainID"},
	)
	promBlockHistoryEstimatorConnectivityFailureCount = promauto.NewCounterVec(prometheus.CounterOpts{
		Name: "block_history_estimator_connectivity_failure_count",
		Help: "Counter is incremented every time a gas bump is prevented due to a detected network propagation/connectivity issue",
	},
		[]string{"evmChainID", "mode"},
	)
)

const BumpingHaltedLabel = "Tx gas bumping halted since price exceeds current block prices by significant margin; tx will continue to be rebroadcasted but your node, RPC, or the chain might be experiencing connectivity issues; please investigate and fix ASAP"

var _ EvmEstimator = &BlockHistoryEstimator{}

type chainConfig interface {
	ChainType() config.ChainType
}

type estimatorGasEstimatorConfig interface {
	EIP1559DynamicFees() bool
	BumpThreshold() uint64
	LimitMultiplier() float32
	PriceDefault() *assets.Wei
	TipCapDefault() *assets.Wei
	TipCapMin() *assets.Wei
	PriceMax() *assets.Wei
	PriceMin() *assets.Wei
	bumpConfig
}

//go:generate mockery --quiet --name Config --output ./mocks/ --case=underscore
type (
	BlockHistoryEstimator struct {
		services.StateMachine
		ethClient evmclient.Client
		chainID   big.Int
		config    chainConfig
		eConfig   estimatorGasEstimatorConfig
		bhConfig  BlockHistoryConfig
		// NOTE: it is assumed that blocks will be kept sorted by
		// block number ascending
		blocks    []evmtypes.Block
		blocksMu  sync.RWMutex
		size      int64
		mb        *mailbox.Mailbox[*evmtypes.Head]
		wg        *sync.WaitGroup
		ctx       context.Context
		ctxCancel context.CancelFunc

		gasPrice     *assets.Wei
		tipCap       *assets.Wei
		priceMu      sync.RWMutex
		latest       *evmtypes.Head
		latestMu     sync.RWMutex
		initialFetch atomic.Bool

		logger logger.SugaredLogger
	}
)

// NewBlockHistoryEstimator returns a new BlockHistoryEstimator that listens
// for new heads and updates the base gas price dynamically based on the
// configured percentile of gas prices in that block
func NewBlockHistoryEstimator(lggr logger.Logger, ethClient evmclient.Client, cfg chainConfig, eCfg estimatorGasEstimatorConfig, bhCfg BlockHistoryConfig, chainID big.Int) EvmEstimator {
	ctx, cancel := context.WithCancel(context.Background())
	b := &BlockHistoryEstimator{
		ethClient: ethClient,
		chainID:   chainID,
		config:    cfg,
		eConfig:   eCfg,
		bhConfig:  bhCfg,
		blocks:    make([]evmtypes.Block, 0),
		// Must have enough blocks for both estimator and connectivity checker
		size:      int64(mathutil.Max(bhCfg.BlockHistorySize(), bhCfg.CheckInclusionBlocks())),
		mb:        mailbox.NewSingle[*evmtypes.Head](),
		wg:        new(sync.WaitGroup),
		ctx:       ctx,
		ctxCancel: cancel,
		logger:    logger.Sugared(logger.Named(lggr, "BlockHistoryEstimator")),
	}

	return b
}

// OnNewLongestChain recalculates and sets global gas price if a sampled new head comes
// in and we are not currently fetching
func (b *BlockHistoryEstimator) OnNewLongestChain(_ context.Context, head *evmtypes.Head) {
	// set latest base fee here to avoid potential lag introduced by block delay
	// it is really important that base fee be as up-to-date as possible
	b.setLatest(head)
	b.mb.Deliver(head)
}

// setLatest assumes that head won't be mutated
func (b *BlockHistoryEstimator) setLatest(head *evmtypes.Head) {
	// Non-eip1559 blocks don't include base fee
	if baseFee := head.BaseFeePerGas; baseFee != nil {
		promBlockHistoryEstimatorCurrentBaseFee.WithLabelValues(b.chainID.String()).Set(float64(baseFee.Int64()))
	}
	b.logger.Debugw("Set latest block", "blockNum", head.Number, "blockHash", head.Hash, "baseFee", head.BaseFeePerGas, "baseFeeWei", head.BaseFeePerGas.ToInt())
	b.latestMu.Lock()
	defer b.latestMu.Unlock()
	b.latest = head
}

func (b *BlockHistoryEstimator) getCurrentBaseFee() *assets.Wei {
	b.latestMu.RLock()
	defer b.latestMu.RUnlock()
	if b.latest == nil {
		return nil
	}
	return b.latest.BaseFeePerGas
}

func (b *BlockHistoryEstimator) getCurrentBlockNum() *int64 {
	b.latestMu.RLock()
	defer b.latestMu.RUnlock()
	if b.latest == nil {
		return nil
	}
	return &b.latest.Number
}

func (b *BlockHistoryEstimator) getBlocks() []evmtypes.Block {
	b.blocksMu.RLock()
	defer b.blocksMu.RUnlock()
	return b.blocks
}

// Start starts BlockHistoryEstimator service.
// The provided context can be used to terminate Start sequence.
func (b *BlockHistoryEstimator) Start(ctx context.Context) error {
	return b.StartOnce("BlockHistoryEstimator", func() error {
		b.logger.Trace("Starting")

		if b.bhConfig.CheckInclusionBlocks() > 0 {
			b.logger.Infof("Inclusion checking enabled, bumping will be prevented on transactions that have been priced above the %d percentile for %d blocks", b.bhConfig.CheckInclusionPercentile(), b.bhConfig.CheckInclusionBlocks())
		}
		if b.bhConfig.BlockHistorySize() == 0 {
			return pkgerrors.New("BlockHistorySize must be set to a value greater than 0")
		}

		fetchCtx, cancel := context.WithTimeout(ctx, MaxStartTime)
		defer cancel()
		latestHead, err := b.ethClient.HeadByNumber(fetchCtx, nil)
		if err != nil {
			b.logger.Warnw("Initial check for latest head failed", "err", err)
		} else if latestHead == nil {
			b.logger.Warnw("initial check for latest head failed, head was unexpectedly nil")
		} else {
			b.logger.Debugw("Got latest head", "number", latestHead.Number, "blockHash", latestHead.Hash.Hex())
			b.setLatest(latestHead)
			b.FetchBlocksAndRecalculate(fetchCtx, latestHead)
		}

		// NOTE: This only checks the start context, not the fetch context
		if ctx.Err() != nil {
			return pkgerrors.Wrap(ctx.Err(), "failed to start BlockHistoryEstimator due to main context error")
		}

		b.wg.Add(1)
		go b.runLoop()

		b.logger.Trace("Started")
		return nil
	})
}

func (b *BlockHistoryEstimator) Close() error {
	return b.StopOnce("BlockHistoryEstimator", func() error {
		b.ctxCancel()
		b.wg.Wait()
		return nil
	})
}

func (b *BlockHistoryEstimator) Name() string {
	return b.logger.Name()
}
func (b *BlockHistoryEstimator) HealthReport() map[string]error {
	return map[string]error{b.Name(): b.Healthy()}
}

func (b *BlockHistoryEstimator) GetLegacyGas(_ context.Context, _ []byte, gasLimit uint32, maxGasPriceWei *assets.Wei, _ ...feetypes.Opt) (gasPrice *assets.Wei, chainSpecificGasLimit uint32, err error) {
	ok := b.IfStarted(func() {
		gasPrice = b.getGasPrice()
	})
	if !ok {
		return nil, 0, pkgerrors.New("BlockHistoryEstimator is not started; cannot estimate gas")
	}
	if gasPrice == nil {
		if !b.initialFetch.Load() {
			return nil, 0, pkgerrors.New("BlockHistoryEstimator has not finished the first gas estimation yet, likely because a failure on start")
		}
		b.logger.Warnw("Failed to estimate gas price. This is likely because there aren't any valid transactions to estimate from."+
			"Using Evm.GasEstimator.PriceDefault as fallback.", "blocks", b.getBlockHistoryNumbers())
		gasPrice = b.eConfig.PriceDefault()
	}
	gasPrice = capGasPrice(gasPrice, maxGasPriceWei, b.eConfig.PriceMax())
	chainSpecificGasLimit, err = commonfee.ApplyMultiplier(gasLimit, b.eConfig.LimitMultiplier())
	return
}

func (b *BlockHistoryEstimator) getGasPrice() *assets.Wei {
	b.priceMu.RLock()
	defer b.priceMu.RUnlock()
	return b.gasPrice
}

func (b *BlockHistoryEstimator) getBlockHistoryNumbers() (numsInHistory []int64) {
	for _, b := range b.blocks {
		numsInHistory = append(numsInHistory, b.Number)
	}
	return
}

func (b *BlockHistoryEstimator) getTipCap() *assets.Wei {
	b.priceMu.RLock()
	defer b.priceMu.RUnlock()
	return b.tipCap
}

func (b *BlockHistoryEstimator) BumpLegacyGas(_ context.Context, originalGasPrice *assets.Wei, gasLimit uint32, maxGasPriceWei *assets.Wei, attempts []EvmPriorAttempt) (bumpedGasPrice *assets.Wei, chainSpecificGasLimit uint32, err error) {
	if b.bhConfig.CheckInclusionBlocks() > 0 {
		if err = b.checkConnectivity(attempts); err != nil {
			if pkgerrors.Is(err, commonfee.ErrConnectivity) {
				b.logger.Criticalw(BumpingHaltedLabel, "err", err)
				b.SvcErrBuffer.Append(err)
				promBlockHistoryEstimatorConnectivityFailureCount.WithLabelValues(b.chainID.String(), "legacy").Inc()
			}
			return nil, 0, err
		}
	}
	return BumpLegacyGasPriceOnly(b.eConfig, b.logger, b.getGasPrice(), originalGasPrice, gasLimit, maxGasPriceWei)
}

// checkConnectivity detects if the transaction is not being included due to
// some kind of mempool propagation or connectivity issue rather than
// insufficiently high pricing and returns error if so
func (b *BlockHistoryEstimator) checkConnectivity(attempts []EvmPriorAttempt) error {
	percentile := int(b.bhConfig.CheckInclusionPercentile())
	// how many blocks since broadcast?
	latestBlockNum := b.getCurrentBlockNum()
	if latestBlockNum == nil {
		b.logger.Warn("Latest block is unknown; skipping inclusion check")
		// can't determine anything if we don't have/know latest block num yet
		return nil
	}
	expectInclusionWithinBlocks := int(b.bhConfig.CheckInclusionBlocks())
	blockHistory := b.getBlocks()
	if len(blockHistory) < expectInclusionWithinBlocks {
		b.logger.Warnf("Block history in memory with length %d is insufficient to determine whether transaction should have been included within the past %d blocks", len(blockHistory), b.bhConfig.CheckInclusionBlocks())
		return nil
	}
	for _, attempt := range attempts {
		if attempt.BroadcastBeforeBlockNum == nil {
			// this shouldn't happen; any broadcast attempt ought to have a
			// BroadcastBeforeBlockNum otherwise its an assumption violation
			return pkgerrors.Errorf("BroadcastBeforeBlockNum was unexpectedly nil for attempt %s", attempt.TxHash)
		}
		broadcastBeforeBlockNum := *attempt.BroadcastBeforeBlockNum
		blocksSinceBroadcast := *latestBlockNum - broadcastBeforeBlockNum
		if blocksSinceBroadcast < int64(expectInclusionWithinBlocks) {
			// only check attempts that have been waiting around longer than
			// CheckInclusionBlocks
			continue
		}
		// has not been included for at least the required number of blocks
		b.logger.Debugw(fmt.Sprintf("transaction %s has been pending inclusion for %d blocks which equals or exceeds expected specified check inclusion blocks of %d", attempt.TxHash, blocksSinceBroadcast, expectInclusionWithinBlocks), "broadcastBeforeBlockNum", broadcastBeforeBlockNum, "latestBlockNum", *latestBlockNum)
		// is the price in the right percentile for all of these blocks?
		var blocks []evmtypes.Block
		l := expectInclusionWithinBlocks
		// reverse order since we want to go highest -> lowest block number and bail out early
		for i := l - 1; i >= 0; i-- {
			block := blockHistory[i]
			if block.Number < broadcastBeforeBlockNum {
				break
			}
			blocks = append(blocks, block)
		}
		var eip1559 bool
		switch attempt.TxType {
		case 0x0, 0x1:
			eip1559 = false
		case 0x2:
			eip1559 = true
		default:
			return pkgerrors.Errorf("attempt %s has unknown transaction type 0x%d", attempt.TxHash, attempt.TxType)
		}
		gasPrice, tipCap, err := b.calculatePercentilePrices(blocks, percentile, eip1559, nil, nil)
		if err != nil {
			if pkgerrors.Is(err, ErrNoSuitableTransactions) {
				b.logger.Warnf("no suitable transactions found to verify if transaction %s has been included within expected inclusion blocks of %d", attempt.TxHash, expectInclusionWithinBlocks)
				return nil
			}
			b.logger.AssumptionViolationw("unexpected error while verifying transaction inclusion", "err", err, "txHash", attempt.TxHash.String())
			return nil
		}
<<<<<<< HEAD
		if eip1559 {
			sufficientFeeCap := true
			for _, b := range blocks {
				// feecap must >= tipcap+basefee for the block, otherwise there
				// is no way this could have been included, and we must bail
				// out of the check
				attemptFeeCap := attempt.DynamicFee.FeeCap
				attemptTipCap := attempt.DynamicFee.TipCap
				if attemptFeeCap.Cmp(attemptTipCap.Add(b.BaseFeePerGas)) < 0 {
					sufficientFeeCap = false
					break
				}
			}
			if sufficientFeeCap && attempt.DynamicFee.TipCap.Cmp(tipCap) > 0 {
				return pkgerrors.Wrapf(commonfee.ErrConnectivity, "transaction %s has tip cap of %s, which is above percentile=%d%% (percentile tip cap: %s) for blocks %d thru %d (checking %d blocks)", attempt.TxHash, attempt.DynamicFee.TipCap, percentile, tipCap, blockHistory[l-1].Number, blockHistory[0].Number, expectInclusionWithinBlocks)
			}
		} else {
			if attempt.GasPrice.Cmp(gasPrice) > 0 {
				return pkgerrors.Wrapf(commonfee.ErrConnectivity, "transaction %s has gas price of %s, which is above percentile=%d%% (percentile price: %s) for blocks %d thru %d (checking %d blocks)", attempt.TxHash, attempt.GasPrice, percentile, gasPrice, blockHistory[l-1].Number, blockHistory[0].Number, expectInclusionWithinBlocks)

=======
		if !eip1559 {
			if attempt.GasPrice.Cmp(gasPrice) > 0 {
				return errors.Wrapf(commonfee.ErrConnectivity, "transaction %s has gas price of %s, which is above percentile=%d%% (percentile price: %s) for blocks %d thru %d (checking %d blocks)", attempt.TxHash, attempt.GasPrice, percentile, gasPrice, blockHistory[l-1].Number, blockHistory[0].Number, expectInclusionWithinBlocks)
			}
			continue
		}
		sufficientFeeCap := true
		for _, b := range blocks {
			// feecap must >= tipcap+basefee for the block, otherwise there
			// is no way this could have been included, and we must bail
			// out of the check
			attemptFeeCap := attempt.DynamicFee.FeeCap
			attemptTipCap := attempt.DynamicFee.TipCap
			if attemptFeeCap.Cmp(attemptTipCap.Add(b.BaseFeePerGas)) < 0 {
				sufficientFeeCap = false
				break
>>>>>>> 64df78e1
			}
		}
		if sufficientFeeCap && attempt.DynamicFee.TipCap.Cmp(tipCap) > 0 {
			return errors.Wrapf(commonfee.ErrConnectivity, "transaction %s has tip cap of %s, which is above percentile=%d%% (percentile tip cap: %s) for blocks %d thru %d (checking %d blocks)", attempt.TxHash, attempt.DynamicFee.TipCap, percentile, tipCap, blockHistory[l-1].Number, blockHistory[0].Number, expectInclusionWithinBlocks)
		}
	}
	return nil
}

func (b *BlockHistoryEstimator) GetDynamicFee(_ context.Context, gasLimit uint32, maxGasPriceWei *assets.Wei) (fee DynamicFee, chainSpecificGasLimit uint32, err error) {
	if !b.eConfig.EIP1559DynamicFees() {
		return fee, 0, pkgerrors.New("Can't get dynamic fee, EIP1559 is disabled")
	}

	var feeCap *assets.Wei
	var tipCap *assets.Wei
	ok := b.IfStarted(func() {
		chainSpecificGasLimit, err = commonfee.ApplyMultiplier(gasLimit, b.eConfig.LimitMultiplier())
		if err != nil {
			return
		}
		b.priceMu.RLock()
		defer b.priceMu.RUnlock()
		tipCap = b.tipCap
		if tipCap == nil {
			if !b.initialFetch.Load() {
				err = pkgerrors.New("BlockHistoryEstimator has not finished the first gas estimation yet, likely because a failure on start")
				return
			}
			b.logger.Warnw("Failed to estimate gas price. This is likely because there aren't any valid transactions to estimate from."+
				"Using Evm.GasEstimator.TipCapDefault as fallback.", "blocks", b.getBlockHistoryNumbers())
			tipCap = b.eConfig.TipCapDefault()
		}
		maxGasPrice := getMaxGasPrice(maxGasPriceWei, b.eConfig.PriceMax())
		if b.eConfig.BumpThreshold() == 0 {
			// just use the max gas price if gas bumping is disabled
			feeCap = maxGasPrice
		} else if b.getCurrentBaseFee() != nil {
			// HACK: due to a flaw of how EIP-1559 is implemented we have to
			// set a much lower FeeCap than the actual maximum we are willing
			// to pay in order to give ourselves headroom for bumping
			// See: https://github.com/ethereum/go-ethereum/issues/24284
			feeCap = calcFeeCap(b.getCurrentBaseFee(), int(b.bhConfig.EIP1559FeeCapBufferBlocks()), tipCap, maxGasPrice)
		} else {
			// This shouldn't happen on EIP-1559 blocks, since if the tip cap
			// is set, Start must have succeeded and we would expect an initial
			// base fee to be set as well
			err = pkgerrors.New("BlockHistoryEstimator: no value for latest block base fee; cannot estimate EIP-1559 base fee. Are you trying to run with EIP1559 enabled on a non-EIP1559 chain?")
			return
		}
	})
	if !ok {
		return fee, 0, pkgerrors.New("BlockHistoryEstimator is not started; cannot estimate gas")
	}
	if err != nil {
		return fee, 0, err
	}
	fee.FeeCap = feeCap
	fee.TipCap = tipCap
	return
}

func calcFeeCap(latestAvailableBaseFeePerGas *assets.Wei, bufferBlocks int, tipCap *assets.Wei, maxGasPriceWei *assets.Wei) (feeCap *assets.Wei) {
	const maxBaseFeeIncreasePerBlock float64 = 1.125

	baseFee := new(big.Float)
	baseFee.SetInt(latestAvailableBaseFeePerGas.ToInt())
	// Find out the worst case base fee before we should bump
	multiplier := big.NewFloat(maxBaseFeeIncreasePerBlock)
	for i := 0; i < bufferBlocks; i++ {
		baseFee.Mul(baseFee, multiplier)
	}

	baseFeeInt, _ := baseFee.Int(nil)
	feeCap = assets.NewWei(baseFeeInt.Add(baseFeeInt, tipCap.ToInt()))

	if feeCap.Cmp(maxGasPriceWei) > 0 {
		return maxGasPriceWei
	}
	return feeCap
}

func (b *BlockHistoryEstimator) BumpDynamicFee(_ context.Context, originalFee DynamicFee, originalGasLimit uint32, maxGasPriceWei *assets.Wei, attempts []EvmPriorAttempt) (bumped DynamicFee, chainSpecificGasLimit uint32, err error) {
	if b.bhConfig.CheckInclusionBlocks() > 0 {
		if err = b.checkConnectivity(attempts); err != nil {
			if pkgerrors.Is(err, commonfee.ErrConnectivity) {
				b.logger.Criticalw(BumpingHaltedLabel, "err", err)
				b.SvcErrBuffer.Append(err)
				promBlockHistoryEstimatorConnectivityFailureCount.WithLabelValues(b.chainID.String(), "eip1559").Inc()
			}
			return bumped, 0, err
		}
	}
	return BumpDynamicFeeOnly(b.eConfig, b.bhConfig.EIP1559FeeCapBufferBlocks(), b.logger, b.getTipCap(), b.getCurrentBaseFee(), originalFee, originalGasLimit, maxGasPriceWei)
}

func (b *BlockHistoryEstimator) runLoop() {
	defer b.wg.Done()
	for {
		select {
		case <-b.ctx.Done():
			return
		case <-b.mb.Notify():
			head, exists := b.mb.Retrieve()
			if !exists {
				b.logger.Debug("No head to retrieve")
				continue
			}
			b.FetchBlocksAndRecalculate(b.ctx, head)
		}
	}
}

// FetchBlocksAndRecalculate fetches block history leading up to head and recalculates gas price.
func (b *BlockHistoryEstimator) FetchBlocksAndRecalculate(ctx context.Context, head *evmtypes.Head) {
	if err := b.FetchBlocks(ctx, head); err != nil {
		b.logger.Warnw("Error fetching blocks", "head", head, "err", err)
		return
	}
	b.initialFetch.Store(true)
	b.Recalculate(head)
}

// Recalculate adds the given heads to the history and recalculates gas price.
func (b *BlockHistoryEstimator) Recalculate(head *evmtypes.Head) {
	percentile := int(b.bhConfig.TransactionPercentile())

	lggr := b.logger.With("head", head)

	blockHistory := b.getBlocks()
	if len(blockHistory) == 0 {
		lggr.Debug("No blocks in history, cannot set gas price")
		return
	}

	l := mathutil.Min(len(blockHistory), int(b.bhConfig.BlockHistorySize()))
	blocks := blockHistory[:l]

	eip1559 := b.eConfig.EIP1559DynamicFees()
	percentileGasPrice, percentileTipCap, err := b.calculatePercentilePrices(blocks, percentile, eip1559,
		func(gasPrices []*assets.Wei) {
			for i := 0; i <= 100; i += 5 {
				jdx := ((len(gasPrices) - 1) * i) / 100
				promBlockHistoryEstimatorAllGasPricePercentiles.WithLabelValues(fmt.Sprintf("%v%%", i), b.chainID.String()).Set(float64(gasPrices[jdx].Int64()))
			}
		}, func(tipCaps []*assets.Wei) {
			for i := 0; i <= 100; i += 5 {
				jdx := ((len(tipCaps) - 1) * i) / 100
				promBlockHistoryEstimatorAllTipCapPercentiles.WithLabelValues(fmt.Sprintf("%v%%", i), b.chainID.String()).Set(float64(tipCaps[jdx].Int64()))
			}
		})
	if err != nil {
		if pkgerrors.Is(err, ErrNoSuitableTransactions) {
			lggr.Debug("No suitable transactions, skipping")
		} else {
			lggr.Warnw("Cannot calculate percentile prices", "err", err)
		}
		return
	}

	var numsInHistory []int64
	for _, b := range blockHistory {
		numsInHistory = append(numsInHistory, b.Number)
	}

	float := new(big.Float).SetInt(percentileGasPrice.ToInt())
	gwei, _ := big.NewFloat(0).Quo(float, big.NewFloat(1000000000)).Float64()
	gasPriceGwei := fmt.Sprintf("%.2f", gwei)

	lggrFields := []interface{}{
		"gasPriceWei", percentileGasPrice,
		"gasPriceGWei", gasPriceGwei,
		"maxGasPriceWei", b.eConfig.PriceMax(),
		"headNum", head.Number,
		"blocks", numsInHistory,
	}
	b.setPercentileGasPrice(percentileGasPrice)
	promBlockHistoryEstimatorSetGasPrice.WithLabelValues(fmt.Sprintf("%v%%", percentile), b.chainID.String()).Set(float64(percentileGasPrice.Int64()))

	if !eip1559 {
		lggr.Debugw(fmt.Sprintf("Setting new default gas price: %v Gwei", gasPriceGwei), lggrFields...)
		return
	}
	float = new(big.Float).SetInt(percentileTipCap.ToInt())
	gwei, _ = big.NewFloat(0).Quo(float, big.NewFloat(1000000000)).Float64()
	tipCapGwei := fmt.Sprintf("%.2f", gwei)
	lggrFields = append(lggrFields, []interface{}{
		"tipCapWei", percentileTipCap,
		"tipCapGwei", tipCapGwei,
	}...)
	lggr.Debugw(fmt.Sprintf("Setting new default prices, GasPrice: %v Gwei, TipCap: %v Gwei", gasPriceGwei, tipCapGwei), lggrFields...)
	b.setPercentileTipCap(percentileTipCap)
	promBlockHistoryEstimatorSetTipCap.WithLabelValues(fmt.Sprintf("%v%%", percentile), b.chainID.String()).Set(float64(percentileTipCap.Int64()))
}

// FetchBlocks fetches block history leading up to the given head.
func (b *BlockHistoryEstimator) FetchBlocks(ctx context.Context, head *evmtypes.Head) error {
	// HACK: blockDelay is the number of blocks that the block history estimator trails behind head.
	// E.g. if this is set to 3, and we receive block 10, block history estimator will
	// fetch block 7.
	// This is necessary because geth/parity send heads as soon as they get
	// them and often the actual block is not available until later. Fetching
	// it too early results in an empty block.
	blockDelay := int64(b.bhConfig.BlockDelay())
	historySize := b.size

	if historySize <= 0 {
		return pkgerrors.Errorf("BlockHistoryEstimator: history size must be > 0, got: %d", historySize)
	}

	highestBlockToFetch := head.Number - blockDelay
	if highestBlockToFetch < 0 {
		return pkgerrors.Errorf("BlockHistoryEstimator: cannot fetch, current block height %v is lower than EVM.RPCBlockQueryDelay=%v", head.Number, blockDelay)
	}
	lowestBlockToFetch := head.Number - historySize - blockDelay + 1
	if lowestBlockToFetch < 0 {
		lowestBlockToFetch = 0
	}

	blocks := make(map[int64]evmtypes.Block)
	for _, block := range b.getBlocks() {
		// Make a best-effort to be re-org resistant using the head
		// chain, refetch blocks that got re-org'd out.
		// NOTE: Any blocks in the history that are older than the oldest block
		// in the provided chain will be assumed final.
		if block.Number < head.EarliestInChain().BlockNumber() {
			blocks[block.Number] = block
		} else if head.IsInChain(block.Hash) {
			blocks[block.Number] = block
		}
	}

	var reqs []rpc.BatchElem
	// Fetch blocks in reverse order so if it times out halfway through we bias
	// towards more recent blocks
	for i := highestBlockToFetch; i >= lowestBlockToFetch; i-- {
		// NOTE: To save rpc calls, don't fetch blocks we already have in the history
		if _, exists := blocks[i]; exists {
			continue
		}

		req := rpc.BatchElem{
			Method: "eth_getBlockByNumber",
			Args:   []interface{}{Int64ToHex(i), true},
			Result: &evmtypes.Block{},
		}
		reqs = append(reqs, req)
	}

	lggr := b.logger.With("head", head)

	lggr.Tracew(fmt.Sprintf("Fetching %v blocks (%v in local history)", len(reqs), len(blocks)), "n", len(reqs), "inHistory", len(blocks), "blockNum", head.Number)
	if err := b.batchFetch(ctx, reqs); err != nil {
		return err
	}

	var missingBlocks []int64
	for _, req := range reqs {
		result, err := req.Result, req.Error
		if err != nil {
			if pkgerrors.Is(err, evmtypes.ErrMissingBlock) {
				num := HexToInt64(req.Args[0])
				missingBlocks = append(missingBlocks, num)
				lggr.Debugw(
					fmt.Sprintf("Failed to fetch block: RPC node returned a missing block on query for block number %d even though the WS subscription already sent us this block. It might help to increase EVM.RPCBlockQueryDelay (currently %d)",
						num, blockDelay,
					),
					"err", err, "blockNum", num, "headNum", head.Number)
			} else {
				lggr.Warnw("Failed to fetch block", "err", err, "blockNum", HexToInt64(req.Args[0]), "headNum", head.Number)
			}
			continue
		}

		block, is := result.(*evmtypes.Block)
		if !is {
			return pkgerrors.Errorf("expected result to be a %T, got %T", &evmtypes.Block{}, result)
		}
		if block == nil {
			return pkgerrors.New("invariant violation: got nil block")
		}
		if block.Hash == (common.Hash{}) {
			lggr.Warnw("Block was missing hash", "block", b, "headNum", head.Number, "blockNum", block.Number)
			continue
		}

		blocks[block.Number] = *block
	}

	if len(missingBlocks) > 1 {
		lggr.Errorw(
			fmt.Sprintf("RPC node returned multiple missing blocks on query for block numbers %v even though the WS subscription already sent us these blocks. It might help to increase EVM.RPCBlockQueryDelay (currently %d)",
				missingBlocks, blockDelay,
			),
			"blockNums", missingBlocks, "headNum", head.Number)
	}

	newBlockHistory := make([]evmtypes.Block, 0)

	for _, block := range blocks {
		newBlockHistory = append(newBlockHistory, block)
	}
	sort.Slice(newBlockHistory, func(i, j int) bool {
		return newBlockHistory[i].Number < newBlockHistory[j].Number
	})

	start := len(newBlockHistory) - int(historySize)
	if start < 0 {
		lggr.Debugw(fmt.Sprintf("Using fewer blocks than the specified history size: %v/%v", len(newBlockHistory), historySize), "blocksSize", historySize, "headNum", head.Number, "blocksAvailable", len(newBlockHistory))
		start = 0
	}

	b.blocksMu.Lock()
	b.blocks = newBlockHistory[start:]
	b.blocksMu.Unlock()

	return nil
}

func (b *BlockHistoryEstimator) batchFetch(ctx context.Context, reqs []rpc.BatchElem) error {
	batchSize := int(b.bhConfig.BatchSize())

	if batchSize == 0 {
		batchSize = len(reqs)
	}

	for i := 0; i < len(reqs); i += batchSize {
		j := i + batchSize
		if j > len(reqs) {
			j = len(reqs)
		}

		b.logger.Tracew(fmt.Sprintf("Batch fetching blocks %v thru %v", HexToInt64(reqs[i].Args[0]), HexToInt64(reqs[j-1].Args[0])))

		err := b.ethClient.BatchCallContext(ctx, reqs[i:j])
		if pkgerrors.Is(err, context.DeadlineExceeded) {
			// We ran out of time, return what we have
			b.logger.Warnf("Batch fetching timed out; loaded %d/%d results", i, len(reqs))
			for k := i; k < len(reqs); k++ {
				if k < j {
					reqs[k].Error = pkgerrors.Wrap(err, "request failed")
				} else {
					reqs[k].Error = pkgerrors.Wrap(err, "request skipped; previous request exceeded deadline")
				}
			}
			return nil
		} else if err != nil {
			return pkgerrors.Wrap(err, "BlockHistoryEstimator#fetchBlocks error fetching blocks with BatchCallContext")
		}
	}
	return nil
}

var (
	ErrNoSuitableTransactions = pkgerrors.New("no suitable transactions")
)

func (b *BlockHistoryEstimator) calculatePercentilePrices(blocks []evmtypes.Block, percentile int, eip1559 bool, f func(gasPrices []*assets.Wei), f2 func(tipCaps []*assets.Wei)) (gasPrice, tipCap *assets.Wei, err error) {
	gasPrices, tipCaps := b.getPricesFromBlocks(blocks, eip1559)
	if len(gasPrices) == 0 {
		return nil, nil, ErrNoSuitableTransactions
	}
	sort.Slice(gasPrices, func(i, j int) bool { return gasPrices[i].Cmp(gasPrices[j]) < 0 })
	if f != nil {
		f(gasPrices)
	}
	gasPrice = gasPrices[((len(gasPrices)-1)*percentile)/100]

	if !eip1559 {
		return
	}
	if len(tipCaps) == 0 {
		return nil, nil, ErrNoSuitableTransactions
	}
	sort.Slice(tipCaps, func(i, j int) bool { return tipCaps[i].Cmp(tipCaps[j]) < 0 })
	if f2 != nil {
		f2(tipCaps)
	}
	tipCap = tipCaps[((len(tipCaps)-1)*percentile)/100]

	return
}

func (b *BlockHistoryEstimator) getPricesFromBlocks(blocks []evmtypes.Block, eip1559 bool) (gasPrices, tipCaps []*assets.Wei) {
	gasPrices = make([]*assets.Wei, 0)
	tipCaps = make([]*assets.Wei, 0)
	for _, block := range blocks {
		if err := verifyBlock(block, eip1559); err != nil {
			b.logger.Warnw(fmt.Sprintf("Block %v is not usable, %s", block.Number, err.Error()), "block", block, "err", err)
		}
		for _, tx := range block.Transactions {
			if b.IsUsable(tx, block, b.config.ChainType(), b.eConfig.PriceMin(), b.logger) {
				gp := b.EffectiveGasPrice(block, tx)
				if gp == nil {
					b.logger.Warnw("Unable to get gas price for tx", "tx", tx, "block", block)
					continue
				}
				gasPrices = append(gasPrices, gp)
				if !eip1559 {
					continue
				}
				tc := b.EffectiveTipCap(block, tx)
				if tc == nil {
					b.logger.Warnw("Unable to get tip cap for tx", "tx", tx, "block", block)
					continue
				}
				tipCaps = append(tipCaps, tc)
			}
		}
	}
	return
}

func verifyBlock(block evmtypes.Block, eip1559 bool) error {
	if eip1559 && block.BaseFeePerGas == nil {
		return pkgerrors.New("EIP-1559 mode was enabled, but block was missing baseFeePerGas")
	}
	return nil
}

func (b *BlockHistoryEstimator) setPercentileTipCap(tipCap *assets.Wei) {
	max := b.eConfig.PriceMax()
	min := b.eConfig.TipCapMin()

	b.priceMu.Lock()
	defer b.priceMu.Unlock()
	if tipCap.Cmp(max) > 0 {
		b.logger.Warnw(fmt.Sprintf("Calculated gas tip cap of %s exceeds EVM.GasEstimator.PriceMax=%[2]s, setting gas tip cap to the maximum allowed value of %[2]s instead", tipCap.String(), max.String()), "tipCapWei", tipCap, "minTipCapWei", min, "maxTipCapWei", max)
		b.tipCap = max
	} else if tipCap.Cmp(min) < 0 {
		b.logger.Warnw(fmt.Sprintf("Calculated gas tip cap of %s falls below EVM.GasEstimator.TipCapMin=%[2]s, setting gas tip cap to the minimum allowed value of %[2]s instead", tipCap.String(), min.String()), "tipCapWei", tipCap, "minTipCapWei", min, "maxTipCapWei", max)
		b.tipCap = min
	} else {
		b.tipCap = tipCap
	}
}

func (b *BlockHistoryEstimator) setPercentileGasPrice(gasPrice *assets.Wei) {
	max := b.eConfig.PriceMax()
	min := b.eConfig.PriceMin()

	b.priceMu.Lock()
	defer b.priceMu.Unlock()
	if gasPrice.Cmp(max) > 0 {
		b.logger.Warnw(fmt.Sprintf("Calculated gas price of %s exceeds EVM.GasEstimator.PriceMax=%[2]s, setting gas price to the maximum allowed value of %[2]s instead", gasPrice.String(), max.String()), "gasPriceWei", gasPrice, "maxGasPriceWei", max)
		b.gasPrice = max
	} else if gasPrice.Cmp(min) < 0 {
		b.logger.Warnw(fmt.Sprintf("Calculated gas price of %s falls below EVM.Transactions.PriceMin=%[2]s, setting gas price to the minimum allowed value of %[2]s instead", gasPrice.String(), min.String()), "gasPriceWei", gasPrice, "minGasPriceWei", min)
		b.gasPrice = min
	} else {
		b.gasPrice = gasPrice
	}
}

// isUsable returns true if the tx is usable both generally and specifically for
// this Config.
func (b *BlockHistoryEstimator) IsUsable(tx evmtypes.Transaction, block evmtypes.Block, chainType config.ChainType, minGasPrice *assets.Wei, lggr logger.Logger) bool {
	// GasLimit 0 is impossible on Ethereum official, but IS possible
	// on forks/clones such as RSK. We should ignore these transactions
	// if they come up on any chain since they are not normal.
	if tx.GasLimit == 0 {
		return false
	}
	// NOTE: This really shouldn't be possible, but at least one node op has
	// reported it happening on mainnet so we need to handle this case
	if tx.GasPrice == nil && tx.Type == 0x0 {
		lggr.Debugw("Ignoring transaction that was unexpectedly missing gas price", "tx", tx)
		return false
	}
	return chainSpecificIsUsable(tx, block.BaseFeePerGas, chainType, minGasPrice)
}

func (b *BlockHistoryEstimator) EffectiveGasPrice(block evmtypes.Block, tx evmtypes.Transaction) *assets.Wei {
	switch tx.Type {
	case 0x0, 0x1:
		return tx.GasPrice
	case 0x2, 0x3:
		return b.getEffectiveGasPrice(block, tx)
	default:
		b.logger.Warnw(fmt.Sprintf("Ignoring unknown transaction type %v", tx.Type), "block", block, "tx", tx)
		return nil
	}
}

func (b *BlockHistoryEstimator) getEffectiveGasPrice(block evmtypes.Block, tx evmtypes.Transaction) *assets.Wei {
	if block.BaseFeePerGas == nil || tx.MaxPriorityFeePerGas == nil || tx.MaxFeePerGas == nil {
		b.logger.Warnw("Got transaction type 0x2 but one of the required EIP1559 fields was missing, falling back to gasPrice", "block", block, "tx", tx)
		return tx.GasPrice
	}
	if tx.GasPrice != nil {
		// Always use the gas price if provided
		return tx.GasPrice
	}
	if tx.MaxFeePerGas.Cmp(block.BaseFeePerGas) < 0 {
		b.logger.AssumptionViolationw("MaxFeePerGas >= BaseFeePerGas", "block", block, "tx", tx)
		return nil
	}
	if tx.MaxFeePerGas.Cmp(tx.MaxPriorityFeePerGas) < 0 {
		b.logger.AssumptionViolationw("MaxFeePerGas >= MaxPriorityFeePerGas", "block", block, "tx", tx)
		return nil
	}

	// From: https://github.com/ethereum/EIPs/blob/master/EIPS/eip-1559.md
	priorityFeePerGas := tx.MaxPriorityFeePerGas
	maxFeeMinusBaseFee := tx.MaxFeePerGas.Sub(block.BaseFeePerGas)
	if maxFeeMinusBaseFee.Cmp(priorityFeePerGas) < 0 {
		priorityFeePerGas = maxFeeMinusBaseFee
	}

	effectiveGasPrice := priorityFeePerGas.Add(block.BaseFeePerGas)
	return effectiveGasPrice
}

func (b *BlockHistoryEstimator) EffectiveTipCap(block evmtypes.Block, tx evmtypes.Transaction) *assets.Wei {
	switch tx.Type {
	case 0x2, 0x3:
		return tx.MaxPriorityFeePerGas
	case 0x0, 0x1:
		if tx.GasPrice == nil {
			return nil
		}
		if block.BaseFeePerGas == nil {
			return nil
		}
		effectiveTipCap := tx.GasPrice.Sub(block.BaseFeePerGas)
		if effectiveTipCap.IsNegative() {
			b.logger.AssumptionViolationw("GasPrice - BaseFeePerGas may not be negative", "block", block, "tx", tx)
			return nil
		}
		return effectiveTipCap
	default:
		b.logger.Warnw(fmt.Sprintf("Ignoring unknown transaction type %v", tx.Type), "block", block, "tx", tx)
		return nil
	}
}<|MERGE_RESOLUTION|>--- conflicted
+++ resolved
@@ -363,31 +363,9 @@
 			b.logger.AssumptionViolationw("unexpected error while verifying transaction inclusion", "err", err, "txHash", attempt.TxHash.String())
 			return nil
 		}
-<<<<<<< HEAD
-		if eip1559 {
-			sufficientFeeCap := true
-			for _, b := range blocks {
-				// feecap must >= tipcap+basefee for the block, otherwise there
-				// is no way this could have been included, and we must bail
-				// out of the check
-				attemptFeeCap := attempt.DynamicFee.FeeCap
-				attemptTipCap := attempt.DynamicFee.TipCap
-				if attemptFeeCap.Cmp(attemptTipCap.Add(b.BaseFeePerGas)) < 0 {
-					sufficientFeeCap = false
-					break
-				}
-			}
-			if sufficientFeeCap && attempt.DynamicFee.TipCap.Cmp(tipCap) > 0 {
-				return pkgerrors.Wrapf(commonfee.ErrConnectivity, "transaction %s has tip cap of %s, which is above percentile=%d%% (percentile tip cap: %s) for blocks %d thru %d (checking %d blocks)", attempt.TxHash, attempt.DynamicFee.TipCap, percentile, tipCap, blockHistory[l-1].Number, blockHistory[0].Number, expectInclusionWithinBlocks)
-			}
-		} else {
+		if !eip1559 {
 			if attempt.GasPrice.Cmp(gasPrice) > 0 {
 				return pkgerrors.Wrapf(commonfee.ErrConnectivity, "transaction %s has gas price of %s, which is above percentile=%d%% (percentile price: %s) for blocks %d thru %d (checking %d blocks)", attempt.TxHash, attempt.GasPrice, percentile, gasPrice, blockHistory[l-1].Number, blockHistory[0].Number, expectInclusionWithinBlocks)
-
-=======
-		if !eip1559 {
-			if attempt.GasPrice.Cmp(gasPrice) > 0 {
-				return errors.Wrapf(commonfee.ErrConnectivity, "transaction %s has gas price of %s, which is above percentile=%d%% (percentile price: %s) for blocks %d thru %d (checking %d blocks)", attempt.TxHash, attempt.GasPrice, percentile, gasPrice, blockHistory[l-1].Number, blockHistory[0].Number, expectInclusionWithinBlocks)
 			}
 			continue
 		}
@@ -401,11 +379,10 @@
 			if attemptFeeCap.Cmp(attemptTipCap.Add(b.BaseFeePerGas)) < 0 {
 				sufficientFeeCap = false
 				break
->>>>>>> 64df78e1
 			}
 		}
 		if sufficientFeeCap && attempt.DynamicFee.TipCap.Cmp(tipCap) > 0 {
-			return errors.Wrapf(commonfee.ErrConnectivity, "transaction %s has tip cap of %s, which is above percentile=%d%% (percentile tip cap: %s) for blocks %d thru %d (checking %d blocks)", attempt.TxHash, attempt.DynamicFee.TipCap, percentile, tipCap, blockHistory[l-1].Number, blockHistory[0].Number, expectInclusionWithinBlocks)
+			return pkgerrors.Wrapf(commonfee.ErrConnectivity, "transaction %s has tip cap of %s, which is above percentile=%d%% (percentile tip cap: %s) for blocks %d thru %d (checking %d blocks)", attempt.TxHash, attempt.DynamicFee.TipCap, percentile, tipCap, blockHistory[l-1].Number, blockHistory[0].Number, expectInclusionWithinBlocks)
 		}
 	}
 	return nil
