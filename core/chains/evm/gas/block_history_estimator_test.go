package gas_test

import (
	"context"
	"encoding/json"
	"fmt"
	"math"
	"math/big"
	"reflect"
	"testing"
	"time"

	"github.com/ethereum/go-ethereum/common"
	"github.com/ethereum/go-ethereum/rpc"
	pkgerrors "github.com/pkg/errors"
	"github.com/stretchr/testify/assert"
	"github.com/stretchr/testify/mock"
	"github.com/stretchr/testify/require"
	"go.uber.org/zap/zapcore"

	"github.com/smartcontractkit/chainlink-common/pkg/logger"
	"github.com/smartcontractkit/chainlink-common/pkg/utils/tests"

	commonfee "github.com/smartcontractkit/chainlink/v2/common/fee"
	"github.com/smartcontractkit/chainlink/v2/core/chains/evm/assets"
	evmclient "github.com/smartcontractkit/chainlink/v2/core/chains/evm/client"
	evmmocks "github.com/smartcontractkit/chainlink/v2/core/chains/evm/client/mocks"
	"github.com/smartcontractkit/chainlink/v2/core/chains/evm/config/chaintype"
	"github.com/smartcontractkit/chainlink/v2/core/chains/evm/gas"
	"github.com/smartcontractkit/chainlink/v2/core/chains/evm/gas/rollups"
	rollupMocks "github.com/smartcontractkit/chainlink/v2/core/chains/evm/gas/rollups/mocks"
	"github.com/smartcontractkit/chainlink/v2/core/chains/evm/testutils"
	evmtypes "github.com/smartcontractkit/chainlink/v2/core/chains/evm/types"
	"github.com/smartcontractkit/chainlink/v2/core/chains/evm/utils"
	ubig "github.com/smartcontractkit/chainlink/v2/core/chains/evm/utils/big"
)

func NewEvmHash() common.Hash {
	return utils.NewHash()
}

func newBlockHistoryConfig() *gas.MockBlockHistoryConfig {
	c := &gas.MockBlockHistoryConfig{}
	c.BlockHistorySizeF = 8
	return c
}

func newBlockHistoryEstimatorWithChainID(t *testing.T, c evmclient.Client, cfg gas.Config, gCfg gas.GasEstimatorConfig, bhCfg gas.BlockHistoryConfig, cid *big.Int, l1Oracle rollups.L1Oracle) gas.EvmEstimator {
	return gas.NewBlockHistoryEstimator(logger.Test(t), c, cfg, gCfg, bhCfg, cid, l1Oracle)
}

func newBlockHistoryEstimator(t *testing.T, c evmclient.Client, cfg gas.Config, gCfg gas.GasEstimatorConfig, bhCfg gas.BlockHistoryConfig, l1Oracle rollups.L1Oracle) *gas.BlockHistoryEstimator {
	iface := newBlockHistoryEstimatorWithChainID(t, c, cfg, gCfg, bhCfg, testutils.FixtureChainID, l1Oracle)
	return gas.BlockHistoryEstimatorFromInterface(iface)
}

func TestBlockHistoryEstimator_Start(t *testing.T) {
	t.Parallel()

	cfg := gas.NewMockConfig()
	geCfg := &gas.MockGasEstimatorConfig{}
	geCfg.EIP1559DynamicFeesF = true

	bhCfg := newBlockHistoryConfig()

	var batchSize uint32
	var blockDelay uint16
	var historySize uint16 = 2
	var percentile uint16 = 35
	minGasPrice := assets.NewWeiI(1)
	maxGasPrice := assets.NewWeiI(100)

	geCfg.PriceMinF = minGasPrice
	geCfg.PriceMaxF = maxGasPrice

	bhCfg.BatchSizeF = batchSize
	bhCfg.BlockDelayF = blockDelay
	bhCfg.BlockHistorySizeF = historySize
	bhCfg.TransactionPercentileF = percentile

	t.Run("loads initial state", func(t *testing.T) {
		ethClient := testutils.NewEthClientMockWithDefaultChain(t)
		l1Oracle := rollupMocks.NewL1Oracle(t)

		bhe := newBlockHistoryEstimator(t, ethClient, cfg, geCfg, bhCfg, l1Oracle)

		h := &evmtypes.Head{Hash: utils.NewHash(), Number: 42, BaseFeePerGas: assets.NewWeiI(420)}
		ethClient.On("HeadByNumber", mock.Anything, (*big.Int)(nil)).Return(h, nil)
		ethClient.On("BatchCallContext", mock.Anything, mock.MatchedBy(func(b []rpc.BatchElem) bool {
			return len(b) == 2 &&
				b[0].Method == "eth_getBlockByNumber" && b[0].Args[0] == "0x2a" && b[0].Args[1].(bool) && reflect.TypeOf(b[0].Result) == reflect.TypeOf(&evmtypes.Block{}) &&
				b[1].Method == "eth_getBlockByNumber" && b[1].Args[0] == "0x29" && b[1].Args[1].(bool) && reflect.TypeOf(b[1].Result) == reflect.TypeOf(&evmtypes.Block{})
		})).Return(nil).Run(func(args mock.Arguments) {
			elems := args.Get(1).([]rpc.BatchElem)
			elems[0].Result = &evmtypes.Block{
				Number: 42,
				Hash:   utils.NewHash(),
			}
			elems[1].Result = &evmtypes.Block{
				Number: 41,
				Hash:   utils.NewHash(),
			}
		}).Once()

		err := bhe.Start(tests.Context(t))
		require.NoError(t, err)

		assert.Len(t, gas.GetRollingBlockHistory(bhe), 2)
		assert.Equal(t, int(gas.GetRollingBlockHistory(bhe)[0].Number), 41)
		assert.Equal(t, int(gas.GetRollingBlockHistory(bhe)[1].Number), 42)

		assert.Equal(t, assets.NewWeiI(420), gas.GetLatestBaseFee(bhe))
	})

	t.Run("starts and loads partial history if fetch context times out", func(t *testing.T) {
		geCfg2 := &gas.MockGasEstimatorConfig{}
		geCfg2.EIP1559DynamicFeesF = true
		geCfg2.PriceMinF = minGasPrice

		bhCfg2 := newBlockHistoryConfig()
		bhCfg2.BatchSizeF = uint32(1)
		bhCfg2.BlockDelayF = blockDelay
		bhCfg2.BlockHistorySizeF = historySize
		bhCfg2.TransactionPercentileF = percentile

		cfg2 := gas.NewMockConfig()
		ethClient := testutils.NewEthClientMockWithDefaultChain(t)
		l1Oracle := rollupMocks.NewL1Oracle(t)

		bhe := newBlockHistoryEstimator(t, ethClient, cfg2, geCfg2, bhCfg2, l1Oracle)

		h := &evmtypes.Head{Hash: utils.NewHash(), Number: 42, BaseFeePerGas: assets.NewWeiI(420)}
		ethClient.On("HeadByNumber", mock.Anything, (*big.Int)(nil)).Return(h, nil)
		// First succeeds (42)
		ethClient.On("BatchCallContext", mock.Anything, mock.MatchedBy(func(b []rpc.BatchElem) bool {
			return len(b) == 1 &&
				b[0].Method == "eth_getBlockByNumber" && b[0].Args[0] == gas.Int64ToHex(42) && b[0].Args[1].(bool) && reflect.TypeOf(b[0].Result) == reflect.TypeOf(&evmtypes.Block{})
		})).Return(nil).Run(func(args mock.Arguments) {
			elems := args.Get(1).([]rpc.BatchElem)
			elems[0].Result = &evmtypes.Block{
				Number: 42,
				Hash:   utils.NewHash(),
			}
		}).Once()
		// Second fails (41)
		ethClient.On("BatchCallContext", mock.Anything, mock.MatchedBy(func(b []rpc.BatchElem) bool {
			return len(b) == 1 &&
				b[0].Method == "eth_getBlockByNumber" && b[0].Args[0] == gas.Int64ToHex(41) && b[0].Args[1].(bool) && reflect.TypeOf(b[0].Result) == reflect.TypeOf(&evmtypes.Block{})
		})).Return(pkgerrors.Wrap(context.DeadlineExceeded, "some error message")).Once()

		err := bhe.Start(tests.Context(t))
		require.NoError(t, err)

		require.Len(t, gas.GetRollingBlockHistory(bhe), 1)
		assert.Equal(t, int(gas.GetRollingBlockHistory(bhe)[0].Number), 42)

		assert.Equal(t, assets.NewWeiI(420), gas.GetLatestBaseFee(bhe))
	})

	t.Run("boots even if initial batch call returns nothing", func(t *testing.T) {
		ethClient := testutils.NewEthClientMockWithDefaultChain(t)
		l1Oracle := rollupMocks.NewL1Oracle(t)

		bhe := newBlockHistoryEstimator(t, ethClient, cfg, geCfg, bhCfg, l1Oracle)

		h := &evmtypes.Head{Hash: utils.NewHash(), Number: 42}
		ethClient.On("HeadByNumber", mock.Anything, (*big.Int)(nil)).Return(h, nil)
		ethClient.On("BatchCallContext", mock.Anything, mock.MatchedBy(func(b []rpc.BatchElem) bool {
			return len(b) == int(historySize)
		})).Return(nil)

		err := bhe.Start(tests.Context(t))
		require.NoError(t, err)

		// non-eip1559 block
		assert.Nil(t, gas.GetLatestBaseFee(bhe))
	})

	t.Run("starts anyway if fetching latest head fails", func(t *testing.T) {
		ethClient := testutils.NewEthClientMockWithDefaultChain(t)
		l1Oracle := rollupMocks.NewL1Oracle(t)

		bhe := newBlockHistoryEstimator(t, ethClient, cfg, geCfg, bhCfg, l1Oracle)

		ethClient.On("HeadByNumber", mock.Anything, (*big.Int)(nil)).Return(nil, pkgerrors.New("something exploded"))

		err := bhe.Start(tests.Context(t))
		require.NoError(t, err)

		assert.Nil(t, gas.GetLatestBaseFee(bhe))

		_, _, err = bhe.GetLegacyGas(tests.Context(t), make([]byte, 0), 100, maxGasPrice)
		require.Error(t, err)
		require.Contains(t, err.Error(), "has not finished the first gas estimation yet, likely because a failure on start")

		_, err = bhe.GetDynamicFee(tests.Context(t), maxGasPrice)
		require.Error(t, err)
		require.Contains(t, err.Error(), "has not finished the first gas estimation yet, likely because a failure on start")
	})

	t.Run("starts anyway if fetching first fetch fails, but errors on estimation", func(t *testing.T) {
		ethClient := testutils.NewEthClientMockWithDefaultChain(t)
		l1Oracle := rollupMocks.NewL1Oracle(t)

		bhe := newBlockHistoryEstimator(t, ethClient, cfg, geCfg, bhCfg, l1Oracle)

		h := &evmtypes.Head{Hash: utils.NewHash(), Number: 42, BaseFeePerGas: assets.NewWeiI(420)}
		ethClient.On("HeadByNumber", mock.Anything, (*big.Int)(nil)).Return(h, nil)
		ethClient.On("BatchCallContext", mock.Anything, mock.Anything).Return(pkgerrors.New("something went wrong"))

		err := bhe.Start(tests.Context(t))
		require.NoError(t, err)

		assert.Equal(t, assets.NewWeiI(420), gas.GetLatestBaseFee(bhe))

		_, _, err = bhe.GetLegacyGas(tests.Context(t), make([]byte, 0), 100, maxGasPrice)
		require.Error(t, err)
		require.Contains(t, err.Error(), "has not finished the first gas estimation yet, likely because a failure on start")

		_, err = bhe.GetDynamicFee(tests.Context(t), maxGasPrice)
		require.Error(t, err)
		require.Contains(t, err.Error(), "has not finished the first gas estimation yet, likely because a failure on start")
	})

	t.Run("returns error if main context is cancelled", func(t *testing.T) {
		ethClient := testutils.NewEthClientMockWithDefaultChain(t)
		l1Oracle := rollupMocks.NewL1Oracle(t)

		bhe := newBlockHistoryEstimator(t, ethClient, cfg, geCfg, bhCfg, l1Oracle)

		h := &evmtypes.Head{Hash: utils.NewHash(), Number: 42, BaseFeePerGas: assets.NewWeiI(420)}
		ethClient.On("HeadByNumber", mock.Anything, (*big.Int)(nil)).Return(h, nil)
		ethClient.On("BatchCallContext", mock.Anything, mock.Anything).Return(pkgerrors.New("this error doesn't matter"))

		ctx, cancel := context.WithCancel(tests.Context(t))
		cancel()
		err := bhe.Start(ctx)
		require.Error(t, err)
		assert.Contains(t, err.Error(), "context canceled")
	})

	t.Run("starts anyway even if the fetch context is cancelled due to taking longer than the MaxStartTime", func(t *testing.T) {
		ethClient := testutils.NewEthClientMockWithDefaultChain(t)
		l1Oracle := rollupMocks.NewL1Oracle(t)

		bhe := newBlockHistoryEstimator(t, ethClient, cfg, geCfg, bhCfg, l1Oracle)

		h := &evmtypes.Head{Hash: utils.NewHash(), Number: 42, BaseFeePerGas: assets.NewWeiI(420)}
		ethClient.On("HeadByNumber", mock.Anything, (*big.Int)(nil)).Return(h, nil)
		ethClient.On("BatchCallContext", mock.Anything, mock.Anything).Return(pkgerrors.New("this error doesn't matter")).Run(func(_ mock.Arguments) {
			time.Sleep(gas.MaxStartTime + 1*time.Second)
		})

		err := bhe.Start(tests.Context(t))
		require.NoError(t, err)

		assert.Equal(t, assets.NewWeiI(420), gas.GetLatestBaseFee(bhe))

		_, _, err = bhe.GetLegacyGas(tests.Context(t), make([]byte, 0), 100, maxGasPrice)
		require.Error(t, err)
		require.Contains(t, err.Error(), "has not finished the first gas estimation yet, likely because a failure on start")

		_, err = bhe.GetDynamicFee(tests.Context(t), maxGasPrice)
		require.Error(t, err)
		require.Contains(t, err.Error(), "has not finished the first gas estimation yet, likely because a failure on start")
	})
}

func TestBlockHistoryEstimator_OnNewLongestChain(t *testing.T) {
	cfg := gas.NewMockConfig()
	bhCfg := newBlockHistoryConfig()
	geCfg := &gas.MockGasEstimatorConfig{}
	geCfg.EIP1559DynamicFeesF = false
	l1Oracle := rollupMocks.NewL1Oracle(t)

	bhe := newBlockHistoryEstimator(t, nil, cfg, geCfg, bhCfg, l1Oracle)

	assert.Nil(t, gas.GetLatestBaseFee(bhe))

	// non EIP-1559 block
	h := testutils.Head(1)
	bhe.OnNewLongestChain(tests.Context(t), h)
	assert.Nil(t, gas.GetLatestBaseFee(bhe))

	// EIP-1559 block
	h = testutils.Head(2)
	h.BaseFeePerGas = assets.NewWeiI(500)
	bhe.OnNewLongestChain(tests.Context(t), h)

	assert.Equal(t, assets.NewWeiI(500), gas.GetLatestBaseFee(bhe))
}

func TestBlockHistoryEstimator_FetchBlocks(t *testing.T) {
	t.Parallel()

	t.Run("with history size of 0, errors", func(t *testing.T) {
		ethClient := testutils.NewEthClientMockWithDefaultChain(t)
		l1Oracle := rollupMocks.NewL1Oracle(t)

		cfg := gas.NewMockConfig()

		bhCfg := newBlockHistoryConfig()
		var blockDelay uint16 = 3
		var historySize uint16
		bhCfg.BlockDelayF = blockDelay
		bhCfg.BlockHistorySizeF = historySize

		geCfg := &gas.MockGasEstimatorConfig{}
		geCfg.EIP1559DynamicFeesF = true

		bhe := newBlockHistoryEstimator(t, ethClient, cfg, geCfg, bhCfg, l1Oracle)

		head := testutils.Head(42)
		err := bhe.FetchBlocks(tests.Context(t), head)
		require.Error(t, err)
		require.EqualError(t, err, "BlockHistoryEstimator: history size must be > 0, got: 0")
	})

	t.Run("with current block height less than block delay does nothing", func(t *testing.T) {
		ethClient := testutils.NewEthClientMockWithDefaultChain(t)
		l1Oracle := rollupMocks.NewL1Oracle(t)

		cfg := gas.NewMockConfig()
		bhCfg := newBlockHistoryConfig()
		var blockDelay uint16 = 3
		var historySize uint16 = 1
		bhCfg.BlockDelayF = blockDelay
		bhCfg.BlockHistorySizeF = historySize

		geCfg := &gas.MockGasEstimatorConfig{}
		geCfg.EIP1559DynamicFeesF = true

		bhe := newBlockHistoryEstimator(t, ethClient, cfg, geCfg, bhCfg, l1Oracle)

		for i := -1; i < 3; i++ {
			head := testutils.Head(i)
			err := bhe.FetchBlocks(tests.Context(t), head)
			require.Error(t, err)
			require.EqualError(t, err, fmt.Sprintf("BlockHistoryEstimator: cannot fetch, current block height %v is lower than EVM.RPCBlockQueryDelay=3", i))
		}
	})

	t.Run("with error retrieving blocks returns error", func(t *testing.T) {
		ethClient := testutils.NewEthClientMockWithDefaultChain(t)
		l1Oracle := rollupMocks.NewL1Oracle(t)

		cfg := gas.NewMockConfig()
		bhCfg := newBlockHistoryConfig()
		var blockDelay uint16 = 3
		var historySize uint16 = 3
		var batchSize uint32
		bhCfg.BlockDelayF = blockDelay
		bhCfg.BlockHistorySizeF = historySize
		bhCfg.BatchSizeF = batchSize
		geCfg := &gas.MockGasEstimatorConfig{}
		geCfg.EIP1559DynamicFeesF = true

		bhe := newBlockHistoryEstimator(t, ethClient, cfg, geCfg, bhCfg, l1Oracle)

		ethClient.On("BatchCallContext", mock.Anything, mock.Anything).Return(pkgerrors.New("something exploded"))

		err := bhe.FetchBlocks(tests.Context(t), testutils.Head(42))
		require.Error(t, err)
		assert.EqualError(t, err, "BlockHistoryEstimator#fetchBlocks error fetching blocks with BatchCallContext: something exploded")
	})

	t.Run("batch fetches heads and transactions and sets them on the block history estimator instance", func(t *testing.T) {
		ethClient := testutils.NewEthClientMockWithDefaultChain(t)
		l1Oracle := rollupMocks.NewL1Oracle(t)

		cfg := gas.NewMockConfig()
		bhCfg := newBlockHistoryConfig()
		var blockDelay uint16
		var historySize uint16 = 3
		var batchSize uint32 = 2
		bhCfg.BlockDelayF = blockDelay
		bhCfg.BlockHistorySizeF = historySize
		// Test batching
		bhCfg.BatchSizeF = batchSize

		geCfg := &gas.MockGasEstimatorConfig{}
		geCfg.EIP1559DynamicFeesF = true

		bhe := newBlockHistoryEstimator(t, ethClient, cfg, geCfg, bhCfg, l1Oracle)

		b41 := evmtypes.Block{
			Number:       41,
			Hash:         utils.NewHash(),
			Transactions: legacyTransactionsFromGasPrices(1, 2),
		}
		b42 := evmtypes.Block{
			Number:       42,
			Hash:         utils.NewHash(),
			Transactions: legacyTransactionsFromGasPrices(3),
		}
		b43 := evmtypes.Block{
			Number:       43,
			Hash:         utils.NewHash(),
			Transactions: legacyTransactionsFromGasPrices(),
		}

		ethClient.On("BatchCallContext", mock.Anything, mock.MatchedBy(func(b []rpc.BatchElem) bool {
			return len(b) == 2 &&
				b[0].Method == "eth_getBlockByNumber" && b[0].Args[0] == gas.Int64ToHex(43) && b[0].Args[1].(bool) && reflect.TypeOf(b[0].Result) == reflect.TypeOf(&evmtypes.Block{}) &&
				b[1].Method == "eth_getBlockByNumber" && b[1].Args[0] == gas.Int64ToHex(42) && b[1].Args[1].(bool) && reflect.TypeOf(b[1].Result) == reflect.TypeOf(&evmtypes.Block{})
		})).Once().Return(nil).Run(func(args mock.Arguments) {
			elems := args.Get(1).([]rpc.BatchElem)
			elems[0].Result = &b43
			// This errored block (42) will be ignored
			elems[1].Error = pkgerrors.New("something went wrong")
		})
		ethClient.On("BatchCallContext", mock.Anything, mock.MatchedBy(func(b []rpc.BatchElem) bool {
			return len(b) == 1 &&
				b[0].Method == "eth_getBlockByNumber" && b[0].Args[0] == gas.Int64ToHex(41) && b[0].Args[1].(bool) && reflect.TypeOf(b[0].Result) == reflect.TypeOf(&evmtypes.Block{})
		})).Once().Return(nil).Run(func(args mock.Arguments) {
			elems := args.Get(1).([]rpc.BatchElem)
			elems[0].Result = &b41
		})

		err := bhe.FetchBlocks(tests.Context(t), testutils.Head(43))
		require.NoError(t, err)

		require.Len(t, gas.GetRollingBlockHistory(bhe), 2)
		assert.Equal(t, 41, int(gas.GetRollingBlockHistory(bhe)[0].Number))
		// 42 is missing because the fetch errored
		assert.Equal(t, 43, int(gas.GetRollingBlockHistory(bhe)[1].Number))
		assert.Len(t, gas.GetRollingBlockHistory(bhe)[0].Transactions, 2)
		assert.Len(t, gas.GetRollingBlockHistory(bhe)[1].Transactions, 0)

		// On new fetch, rolls over the history and drops the old heads

		b44 := evmtypes.Block{
			Number:       44,
			Hash:         utils.NewHash(),
			Transactions: legacyTransactionsFromGasPrices(4),
		}

		// We are gonna refetch blocks 42 and 44
		// 43 is skipped because it was already in the history
		ethClient.On("BatchCallContext", mock.Anything, mock.MatchedBy(func(b []rpc.BatchElem) bool {
			return len(b) == 2 &&
				b[0].Method == "eth_getBlockByNumber" && b[0].Args[0] == gas.Int64ToHex(44) && b[0].Args[1].(bool) && reflect.TypeOf(b[0].Result) == reflect.TypeOf(&evmtypes.Block{}) &&
				b[1].Method == "eth_getBlockByNumber" && b[1].Args[0] == gas.Int64ToHex(42) && b[1].Args[1].(bool) && reflect.TypeOf(b[1].Result) == reflect.TypeOf(&evmtypes.Block{})
		})).Once().Return(nil).Run(func(args mock.Arguments) {
			elems := args.Get(1).([]rpc.BatchElem)
			elems[0].Result = &b44
			elems[1].Result = &b42
		})

		head := evmtypes.NewHead(big.NewInt(44), b44.Hash, b43.Hash, ubig.New(testutils.FixtureChainID))
		err = bhe.FetchBlocks(tests.Context(t), &head)
		require.NoError(t, err)

		require.Len(t, gas.GetRollingBlockHistory(bhe), 3)
		assert.Equal(t, 42, int(gas.GetRollingBlockHistory(bhe)[0].Number))
		assert.Equal(t, 43, int(gas.GetRollingBlockHistory(bhe)[1].Number))
		assert.Equal(t, 44, int(gas.GetRollingBlockHistory(bhe)[2].Number))
		assert.Len(t, gas.GetRollingBlockHistory(bhe)[0].Transactions, 1)
		assert.Len(t, gas.GetRollingBlockHistory(bhe)[1].Transactions, 0)
		assert.Len(t, gas.GetRollingBlockHistory(bhe)[2].Transactions, 1)
	})

	t.Run("does not refetch blocks below EVM.FinalityDepth", func(t *testing.T) {
		ethClient := testutils.NewEthClientMockWithDefaultChain(t)
		l1Oracle := rollupMocks.NewL1Oracle(t)

		cfg := gas.NewMockConfig()
		bhCfg := newBlockHistoryConfig()
		var blockDelay uint16
		var historySize uint16 = 3
		var batchSize uint32 = 2
		bhCfg.BlockDelayF = blockDelay
		bhCfg.BlockHistorySizeF = historySize
		bhCfg.BatchSizeF = batchSize

		geCfg := &gas.MockGasEstimatorConfig{}
		geCfg.EIP1559DynamicFeesF = true

		bhe := newBlockHistoryEstimator(t, ethClient, cfg, geCfg, bhCfg, l1Oracle)

		b0 := evmtypes.Block{
			Number:       0,
			Hash:         utils.NewHash(),
			Transactions: legacyTransactionsFromGasPrices(9001),
		}
		b1 := evmtypes.Block{
			Number:       1,
			Hash:         utils.NewHash(),
			Transactions: legacyTransactionsFromGasPrices(9002),
		}
		blocks := []evmtypes.Block{b0, b1}

		gas.SetRollingBlockHistory(bhe, blocks)

		b2 := evmtypes.Block{
			Number:       2,
			Hash:         utils.NewHash(),
			Transactions: legacyTransactionsFromGasPrices(1, 2),
		}
		b3 := evmtypes.Block{
			Number:       3,
			Hash:         utils.NewHash(),
			Transactions: legacyTransactionsFromGasPrices(1, 2),
		}

		ethClient.On("BatchCallContext", mock.Anything, mock.MatchedBy(func(b []rpc.BatchElem) bool {
			return len(b) == 2 &&
				b[0].Method == "eth_getBlockByNumber" && b[0].Args[0] == gas.Int64ToHex(3) && b[0].Args[1].(bool) && reflect.TypeOf(b[0].Result) == reflect.TypeOf(&evmtypes.Block{}) &&
				b[1].Method == "eth_getBlockByNumber" && b[1].Args[0] == gas.Int64ToHex(2) && b[1].Args[1].(bool) && reflect.TypeOf(b[1].Result) == reflect.TypeOf(&evmtypes.Block{})
		})).Once().Return(nil).Run(func(args mock.Arguments) {
			elems := args.Get(1).([]rpc.BatchElem)
			elems[0].Result = &b3
			elems[1].Result = &b2
		})

<<<<<<< HEAD
		head2 := evmtypes.NewHead(big.NewInt(2), b2.Hash, b1.Hash, ubig.New(testutils.FixtureChainID))
		head3 := evmtypes.NewHead(big.NewInt(3), b3.Hash, b2.Hash, ubig.New(testutils.FixtureChainID))
		head3.Parent = &head2
=======
		head2 := evmtypes.NewHead(big.NewInt(2), b2.Hash, b1.Hash, uint64(time.Now().Unix()), ubig.New(testutils.FixtureChainID))
		head3 := evmtypes.NewHead(big.NewInt(3), b3.Hash, b2.Hash, uint64(time.Now().Unix()), ubig.New(testutils.FixtureChainID))
		head3.Parent.Store(&head2)
>>>>>>> 659b75ad
		err := bhe.FetchBlocks(tests.Context(t), &head3)
		require.NoError(t, err)

		require.Len(t, gas.GetRollingBlockHistory(bhe), 3)
		assert.Equal(t, 1, int(gas.GetRollingBlockHistory(bhe)[0].Number))
		assert.Equal(t, 2, int(gas.GetRollingBlockHistory(bhe)[1].Number))
		assert.Equal(t, 3, int(gas.GetRollingBlockHistory(bhe)[2].Number))
	})

	t.Run("replaces blocks on re-org within EVM.FinalityDepth", func(t *testing.T) {
		ethClient := testutils.NewEthClientMockWithDefaultChain(t)
		l1Oracle := rollupMocks.NewL1Oracle(t)

		cfg := gas.NewMockConfig()
		bhCfg := newBlockHistoryConfig()
		var blockDelay uint16
		var historySize uint16 = 3
		var batchSize uint32 = 2
		bhCfg.BlockDelayF = blockDelay
		bhCfg.BlockHistorySizeF = historySize
		bhCfg.BatchSizeF = batchSize

		geCfg := &gas.MockGasEstimatorConfig{}
		geCfg.EIP1559DynamicFeesF = true

		bhe := newBlockHistoryEstimator(t, ethClient, cfg, geCfg, bhCfg, l1Oracle)

		b0 := evmtypes.Block{
			Number:       0,
			Hash:         utils.NewHash(),
			Transactions: legacyTransactionsFromGasPrices(9001),
		}
		b1 := evmtypes.Block{
			Number:       1,
			Hash:         utils.NewHash(),
			Transactions: legacyTransactionsFromGasPrices(9002),
		}
		b2 := evmtypes.Block{
			Number:       2,
			Hash:         utils.NewHash(),
			Transactions: legacyTransactionsFromGasPrices(1, 2),
		}
		b3 := evmtypes.Block{
			Number:       3,
			Hash:         utils.NewHash(),
			Transactions: legacyTransactionsFromGasPrices(1, 2),
		}
		blocks := []evmtypes.Block{b0, b1, b2, b3}

		gas.SetRollingBlockHistory(bhe, blocks)

		// RE-ORG, head2 and head3 have different hash than saved b2 and b3
<<<<<<< HEAD
		head2 := evmtypes.NewHead(big.NewInt(2), utils.NewHash(), b1.Hash, ubig.New(testutils.FixtureChainID))
		head3 := evmtypes.NewHead(big.NewInt(3), utils.NewHash(), head2.Hash, ubig.New(testutils.FixtureChainID))
		head3.Parent = &head2
=======
		head2 := evmtypes.NewHead(big.NewInt(2), utils.NewHash(), b1.Hash, uint64(time.Now().Unix()), ubig.New(testutils.FixtureChainID))
		head3 := evmtypes.NewHead(big.NewInt(3), utils.NewHash(), head2.Hash, uint64(time.Now().Unix()), ubig.New(testutils.FixtureChainID))
		head3.Parent.Store(&head2)
>>>>>>> 659b75ad

		ethClient.On("BatchCallContext", mock.Anything, mock.MatchedBy(func(b []rpc.BatchElem) bool {
			return len(b) == 2 &&
				b[0].Method == "eth_getBlockByNumber" && b[0].Args[0] == gas.Int64ToHex(3) && b[0].Args[1].(bool) && reflect.TypeOf(b[0].Result) == reflect.TypeOf(&evmtypes.Block{}) &&
				b[1].Method == "eth_getBlockByNumber" && b[1].Args[0] == gas.Int64ToHex(2) && b[1].Args[1].(bool) && reflect.TypeOf(b[1].Result) == reflect.TypeOf(&evmtypes.Block{})
		})).Once().Return(nil).Run(func(args mock.Arguments) {
			elems := args.Get(1).([]rpc.BatchElem)
			b2New := b2
			b2New.Hash = head2.Hash
			elems[1].Result = &b2New
			b3New := b3
			b3New.Hash = head3.Hash
			elems[0].Result = &b3New
		})

		err := bhe.FetchBlocks(tests.Context(t), &head3)
		require.NoError(t, err)

		require.Len(t, gas.GetRollingBlockHistory(bhe), 3)
		assert.Equal(t, 1, int(gas.GetRollingBlockHistory(bhe)[0].Number))
		assert.Equal(t, 2, int(gas.GetRollingBlockHistory(bhe)[1].Number))
		assert.Equal(t, 3, int(gas.GetRollingBlockHistory(bhe)[2].Number))
		assert.Equal(t, b1.Hash.Hex(), gas.GetRollingBlockHistory(bhe)[0].Hash.Hex())
		assert.Equal(t, head2.Hash.Hex(), gas.GetRollingBlockHistory(bhe)[1].Hash.Hex())
		assert.Equal(t, head3.Hash.Hex(), gas.GetRollingBlockHistory(bhe)[2].Hash.Hex())
	})

	t.Run("uses locally cached blocks if they are in the chain", func(t *testing.T) {
		ethClient := testutils.NewEthClientMockWithDefaultChain(t)
		l1Oracle := rollupMocks.NewL1Oracle(t)

		cfg := gas.NewMockConfig()
		var blockDelay uint16
		var historySize uint16 = 3
		var batchSize uint32 = 2
		bhCfg := newBlockHistoryConfig()
		bhCfg.BlockDelayF = blockDelay
		bhCfg.BlockHistorySizeF = historySize
		bhCfg.BatchSizeF = batchSize

		geCfg := &gas.MockGasEstimatorConfig{}
		geCfg.EIP1559DynamicFeesF = true

		bhe := newBlockHistoryEstimator(t, ethClient, cfg, geCfg, bhCfg, l1Oracle)

		b0 := evmtypes.Block{
			Number:       0,
			Hash:         utils.NewHash(),
			Transactions: legacyTransactionsFromGasPrices(9001),
		}
		b1 := evmtypes.Block{
			Number:       1,
			Hash:         utils.NewHash(),
			Transactions: legacyTransactionsFromGasPrices(9002),
		}
		b2 := evmtypes.Block{
			Number:       2,
			Hash:         utils.NewHash(),
			Transactions: legacyTransactionsFromGasPrices(1, 2),
		}
		b3 := evmtypes.Block{
			Number:       3,
			Hash:         utils.NewHash(),
			Transactions: legacyTransactionsFromGasPrices(1, 2),
		}
		blocks := []evmtypes.Block{b0, b1, b2, b3}

		gas.SetRollingBlockHistory(bhe, blocks)

		// head2 and head3 have identical hash to saved blocks
<<<<<<< HEAD
		head2 := evmtypes.NewHead(big.NewInt(2), b2.Hash, b1.Hash, ubig.New(testutils.FixtureChainID))
		head3 := evmtypes.NewHead(big.NewInt(3), b3.Hash, head2.Hash, ubig.New(testutils.FixtureChainID))
		head3.Parent = &head2
=======
		head2 := evmtypes.NewHead(big.NewInt(2), b2.Hash, b1.Hash, uint64(time.Now().Unix()), ubig.New(testutils.FixtureChainID))
		head3 := evmtypes.NewHead(big.NewInt(3), b3.Hash, head2.Hash, uint64(time.Now().Unix()), ubig.New(testutils.FixtureChainID))
		head3.Parent.Store(&head2)
>>>>>>> 659b75ad

		err := bhe.FetchBlocks(tests.Context(t), &head3)
		require.NoError(t, err)

		require.Len(t, gas.GetRollingBlockHistory(bhe), 3)
		assert.Equal(t, 1, int(gas.GetRollingBlockHistory(bhe)[0].Number))
		assert.Equal(t, 2, int(gas.GetRollingBlockHistory(bhe)[1].Number))
		assert.Equal(t, 3, int(gas.GetRollingBlockHistory(bhe)[2].Number))
		assert.Equal(t, b1.Hash.Hex(), gas.GetRollingBlockHistory(bhe)[0].Hash.Hex())
		assert.Equal(t, head2.Hash.Hex(), gas.GetRollingBlockHistory(bhe)[1].Hash.Hex())
		assert.Equal(t, head3.Hash.Hex(), gas.GetRollingBlockHistory(bhe)[2].Hash.Hex())
	})

	t.Run("fetches max(BlockHistoryEstimatorCheckInclusionBlocks, BlockHistoryEstimatorBlockHistorySize)", func(t *testing.T) {
		ethClient := testutils.NewEthClientMockWithDefaultChain(t)
		l1Oracle := rollupMocks.NewL1Oracle(t)

		cfg := gas.NewMockConfig()
		var blockDelay uint16
		var historySize uint16 = 1
		var batchSize uint32 = 2
		var checkInclusionBlocks uint16 = 2
		bhCfg := newBlockHistoryConfig()
		bhCfg.BlockDelayF = blockDelay
		bhCfg.BlockHistorySizeF = historySize
		bhCfg.BatchSizeF = batchSize
		bhCfg.CheckInclusionBlocksF = checkInclusionBlocks

		geCfg := &gas.MockGasEstimatorConfig{}
		geCfg.EIP1559DynamicFeesF = true

		bhe := newBlockHistoryEstimator(t, ethClient, cfg, geCfg, bhCfg, l1Oracle)

		b42 := evmtypes.Block{
			Number:       42,
			Hash:         utils.NewHash(),
			Transactions: legacyTransactionsFromGasPrices(3),
		}
		b43 := evmtypes.Block{
			Number:       43,
			Hash:         utils.NewHash(),
			Transactions: legacyTransactionsFromGasPrices(),
		}

		ethClient.On("BatchCallContext", mock.Anything, mock.MatchedBy(func(b []rpc.BatchElem) bool {
			return len(b) == 2 &&
				b[0].Method == "eth_getBlockByNumber" && b[0].Args[0] == gas.Int64ToHex(43) && b[0].Args[1].(bool) && reflect.TypeOf(b[0].Result) == reflect.TypeOf(&evmtypes.Block{}) &&
				b[1].Method == "eth_getBlockByNumber" && b[1].Args[0] == gas.Int64ToHex(42) && b[1].Args[1].(bool) && reflect.TypeOf(b[1].Result) == reflect.TypeOf(&evmtypes.Block{})
		})).Once().Return(nil).Run(func(args mock.Arguments) {
			elems := args.Get(1).([]rpc.BatchElem)
			elems[0].Result = &b43
			elems[1].Result = &b42
		})

		err := bhe.FetchBlocks(tests.Context(t), testutils.Head(43))
		require.NoError(t, err)

		require.Len(t, gas.GetRollingBlockHistory(bhe), 2)
		assert.Equal(t, 42, int(gas.GetRollingBlockHistory(bhe)[0].Number))
		assert.Equal(t, 43, int(gas.GetRollingBlockHistory(bhe)[1].Number))
		assert.Len(t, gas.GetRollingBlockHistory(bhe)[0].Transactions, 1)
		assert.Len(t, gas.GetRollingBlockHistory(bhe)[1].Transactions, 0)
	})
}

func TestBlockHistoryEstimator_FetchBlocksAndRecalculate_NoEIP1559(t *testing.T) {
	t.Parallel()

	ethClient := testutils.NewEthClientMockWithDefaultChain(t)
	l1Oracle := rollupMocks.NewL1Oracle(t)

	cfg := gas.NewMockConfig()
	bhCfg := newBlockHistoryConfig()
	bhCfg.BlockDelayF = uint16(0)
	bhCfg.TransactionPercentileF = uint16(35)
	bhCfg.BlockHistorySizeF = uint16(3)
	bhCfg.BatchSizeF = uint32(0)
	// Set CheckInclusionBlocks larger than BlockHistorySize to cache more blocks than needed for calculation
	// Helps test whether the latest block is being used or not
	bhCfg.CheckInclusionBlocksF = uint16(5)

	geCfg := &gas.MockGasEstimatorConfig{}
	geCfg.EIP1559DynamicFeesF = false
	geCfg.PriceMaxF = assets.NewWeiI(1000)
	geCfg.PriceMinF = assets.NewWeiI(0)

	bhe := newBlockHistoryEstimator(t, ethClient, cfg, geCfg, bhCfg, l1Oracle)

	b0 := evmtypes.Block{
		Number:       0,
		Hash:         utils.NewHash(),
		Transactions: legacyTransactionsFromGasPrices(1, 2, 3),
	}
	b1 := evmtypes.Block{
		Number:       1,
		Hash:         utils.NewHash(),
		Transactions: legacyTransactionsFromGasPrices(4, 5, 6),
	}
	b2 := evmtypes.Block{
		Number:       2,
		Hash:         utils.NewHash(),
		Transactions: legacyTransactionsFromGasPrices(7, 8, 9),
	}
	b3 := evmtypes.Block{
		Number:       3,
		Hash:         utils.NewHash(),
		Transactions: legacyTransactionsFromGasPrices(100),
	}
	b4 := evmtypes.Block{
		Number:       4,
		Hash:         utils.NewHash(),
		Transactions: legacyTransactionsFromGasPrices(200, 300, 100, 100, 100, 100),
	}

	ethClient.On("BatchCallContext", mock.Anything, mock.MatchedBy(func(b []rpc.BatchElem) bool {
		return len(b) == 5 &&
			b[0].Args[0] == "0x4" &&
			b[1].Args[0] == "0x3" &&
			b[2].Args[0] == "0x2" &&
			b[3].Args[0] == "0x1" &&
			b[4].Args[0] == "0x0"
	})).Return(nil).Run(func(args mock.Arguments) {
		elems := args.Get(1).([]rpc.BatchElem)
		elems[0].Result = &b4
		elems[1].Result = &b3
		elems[2].Result = &b2
		elems[3].Result = &b1
		elems[4].Result = &b0
	})

	bhe.FetchBlocksAndRecalculate(tests.Context(t), testutils.Head(4))

	price := gas.GetGasPrice(bhe)
	require.Equal(t, assets.NewWeiI(100), price)

	assert.Len(t, gas.GetRollingBlockHistory(bhe), 5)
}

func TestBlockHistoryEstimator_FetchBlocksAndRecalculate_EIP1559(t *testing.T) {
	t.Parallel()

	ethClient := testutils.NewEthClientMockWithDefaultChain(t)
	l1Oracle := rollupMocks.NewL1Oracle(t)

	cfg := gas.NewMockConfig()
	bhCfg := newBlockHistoryConfig()
	bhCfg.BlockDelayF = uint16(0)
	bhCfg.TransactionPercentileF = uint16(50)
	bhCfg.BlockHistorySizeF = uint16(1)
	bhCfg.BatchSizeF = uint32(0)
	// Set CheckInclusionBlocks larger than BlockHistorySize to cache more blocks than needed for calculation
	// Helps test whether the latest block is being used or not
	bhCfg.CheckInclusionBlocksF = uint16(3)

	geCfg := &gas.MockGasEstimatorConfig{}
	geCfg.EIP1559DynamicFeesF = true
	geCfg.PriceMaxF = assets.NewWeiI(1000)
	geCfg.PriceMinF = assets.NewWeiI(0)
	geCfg.TipCapMinF = assets.NewWeiI(0)

	bhe := newBlockHistoryEstimator(t, ethClient, cfg, geCfg, bhCfg, l1Oracle)

	b0 := evmtypes.Block{
		BaseFeePerGas: assets.NewWeiI(1),
		Number:        0,
		Hash:          utils.NewHash(),
		Transactions:  dynamicFeeTransactionsFromTipCaps(1, 2, 3),
	}
	b1 := evmtypes.Block{
		BaseFeePerGas: assets.NewWeiI(2),
		Number:        1,
		Hash:          utils.NewHash(),
		Transactions:  dynamicFeeTransactionsFromTipCaps(4, 5, 6),
	}
	b2 := evmtypes.Block{
		BaseFeePerGas: assets.NewWeiI(3),
		Number:        2,
		Hash:          utils.NewHash(),
		Transactions:  dynamicFeeTransactionsFromTipCaps(7, 8, 9),
	}

	ethClient.On("BatchCallContext", mock.Anything, mock.MatchedBy(func(b []rpc.BatchElem) bool {
		return len(b) == 3 &&
			b[0].Args[0] == "0x2" &&
			b[1].Args[0] == "0x1" &&
			b[2].Args[0] == "0x0"
	})).Return(nil).Run(func(args mock.Arguments) {
		elems := args.Get(1).([]rpc.BatchElem)
		elems[0].Result = &b2
		elems[1].Result = &b1
		elems[2].Result = &b0
	})

	bhe.FetchBlocksAndRecalculate(tests.Context(t), testutils.Head(2))

	price := gas.GetTipCap(bhe)
	require.Equal(t, assets.NewWeiI(8), price) // 50th percentile of latest block

	assert.Len(t, gas.GetRollingBlockHistory(bhe), 3)
}

func TestBlockHistoryEstimator_Recalculate_NoEIP1559(t *testing.T) {
	t.Parallel()

	maxGasPrice := assets.NewWeiI(100)
	minGasPrice := assets.NewWeiI(10)

	t.Run("does not crash or set gas price to zero if there are no transactions", func(t *testing.T) {
		ethClient := testutils.NewEthClientMockWithDefaultChain(t)
		l1Oracle := rollupMocks.NewL1Oracle(t)

		cfg := gas.NewMockConfig()
		bhCfg := newBlockHistoryConfig()

		bhCfg.TransactionPercentileF = uint16(35)

		geCfg := &gas.MockGasEstimatorConfig{}
		geCfg.EIP1559DynamicFeesF = false

		bhe := newBlockHistoryEstimator(t, ethClient, cfg, geCfg, bhCfg, l1Oracle)

		blocks := []evmtypes.Block{}
		gas.SetRollingBlockHistory(bhe, blocks)
		bhe.Recalculate(testutils.Head(1))

		blocks = []evmtypes.Block{{}}
		gas.SetRollingBlockHistory(bhe, blocks)
		bhe.Recalculate(testutils.Head(1))

		blocks = []evmtypes.Block{{Transactions: []evmtypes.Transaction{}}}
		gas.SetRollingBlockHistory(bhe, blocks)
		bhe.Recalculate(testutils.Head(1))
	})

	t.Run("sets gas price to EVM.GasEstimator.PriceMax if the calculation would otherwise exceed it", func(t *testing.T) {
		ethClient := testutils.NewEthClientMockWithDefaultChain(t)
		l1Oracle := rollupMocks.NewL1Oracle(t)

		cfg := gas.NewMockConfig()
		bhCfg := newBlockHistoryConfig()

		bhCfg.TransactionPercentileF = uint16(35)

		geCfg := &gas.MockGasEstimatorConfig{}
		geCfg.EIP1559DynamicFeesF = false
		geCfg.PriceMaxF = maxGasPrice
		geCfg.PriceMinF = minGasPrice

		bhe := newBlockHistoryEstimator(t, ethClient, cfg, geCfg, bhCfg, l1Oracle)

		blocks := []evmtypes.Block{
			{
				Number:       0,
				Hash:         utils.NewHash(),
				Transactions: legacyTransactionsFromGasPrices(9001),
			},
			{
				Number:       1,
				Hash:         utils.NewHash(),
				Transactions: legacyTransactionsFromGasPrices(9002),
			},
		}

		gas.SetRollingBlockHistory(bhe, blocks)

		bhe.Recalculate(testutils.Head(1))

		price := gas.GetGasPrice(bhe)
		require.Equal(t, maxGasPrice, price)
	})

	t.Run("sets gas price to EVM.GasEstimator.PriceMin if the calculation would otherwise fall below it", func(t *testing.T) {
		ethClient := testutils.NewEthClientMockWithDefaultChain(t)
		l1Oracle := rollupMocks.NewL1Oracle(t)

		cfg := gas.NewMockConfig()
		bhCfg := newBlockHistoryConfig()

		bhCfg.TransactionPercentileF = uint16(35)

		geCfg := &gas.MockGasEstimatorConfig{}
		geCfg.EIP1559DynamicFeesF = false
		geCfg.PriceMaxF = maxGasPrice
		geCfg.PriceMinF = minGasPrice

		bhe := newBlockHistoryEstimator(t, ethClient, cfg, geCfg, bhCfg, l1Oracle)

		blocks := []evmtypes.Block{
			{
				Number:       0,
				Hash:         utils.NewHash(),
				Transactions: legacyTransactionsFromGasPrices(5),
			},
			{
				Number:       1,
				Hash:         utils.NewHash(),
				Transactions: legacyTransactionsFromGasPrices(7),
			},
		}

		gas.SetRollingBlockHistory(bhe, blocks)

		bhe.Recalculate(testutils.Head(1))

		price := gas.GetGasPrice(bhe)
		require.Equal(t, minGasPrice, price)
	})

	t.Run("ignores any transaction with a zero gas limit", func(t *testing.T) {
		ethClient := testutils.NewEthClientMockWithDefaultChain(t)
		l1Oracle := rollupMocks.NewL1Oracle(t)

		cfg := gas.NewMockConfig()
		bhCfg := newBlockHistoryConfig()

		bhCfg.TransactionPercentileF = uint16(100)

		geCfg := &gas.MockGasEstimatorConfig{}
		geCfg.EIP1559DynamicFeesF = false
		geCfg.PriceMaxF = maxGasPrice
		geCfg.PriceMinF = minGasPrice

		bhe := newBlockHistoryEstimator(t, ethClient, cfg, geCfg, bhCfg, l1Oracle)

		b1Hash := utils.NewHash()
		b2Hash := utils.NewHash()

		blocks := []evmtypes.Block{
			{
				Number:       0,
				Hash:         b1Hash,
				ParentHash:   common.Hash{},
				Transactions: legacyTransactionsFromGasPrices(50),
			},
			{
				Number:       1,
				Hash:         b2Hash,
				ParentHash:   b1Hash,
				Transactions: []evmtypes.Transaction{{GasPrice: assets.NewWeiI(70), GasLimit: 42}},
			},
			{
				Number:       2,
				Hash:         utils.NewHash(),
				ParentHash:   b2Hash,
				Transactions: []evmtypes.Transaction{{GasPrice: assets.NewWeiI(90), GasLimit: 0}},
			},
		}

		gas.SetRollingBlockHistory(bhe, blocks)

		bhe.Recalculate(testutils.Head(2))

		price := gas.GetGasPrice(bhe)
		require.Equal(t, assets.NewWeiI(70), price)
	})

	t.Run("takes into account zero priced transactions if chain is not Gnosis", func(t *testing.T) {
		// Because everyone loves free gas!
		ethClient := testutils.NewEthClientMockWithDefaultChain(t)
		l1Oracle := rollupMocks.NewL1Oracle(t)

		cfg := gas.NewMockConfig()

		bhCfg := newBlockHistoryConfig()
		bhCfg.TransactionPercentileF = uint16(50)

		geCfg := &gas.MockGasEstimatorConfig{}
		geCfg.EIP1559DynamicFeesF = false
		geCfg.PriceMaxF = maxGasPrice
		geCfg.PriceMinF = assets.NewWeiI(0)

		bhe := newBlockHistoryEstimator(t, ethClient, cfg, geCfg, bhCfg, l1Oracle)

		b1Hash := utils.NewHash()

		blocks := []evmtypes.Block{
			{
				Number:       0,
				Hash:         b1Hash,
				ParentHash:   common.Hash{},
				Transactions: legacyTransactionsFromGasPrices(0, 0, 25, 50, 100),
			},
		}

		gas.SetRollingBlockHistory(bhe, blocks)

		bhe.Recalculate(testutils.Head(0))

		price := gas.GetGasPrice(bhe)
		require.Equal(t, assets.NewWeiI(25), price)
	})

	t.Run("ignores zero priced transactions only on Gnosis", func(t *testing.T) {
		ethClient := evmmocks.NewClient(t)
		l1Oracle := rollupMocks.NewL1Oracle(t)

		cfg := gas.NewMockConfig()

		bhCfg := newBlockHistoryConfig()
		bhCfg.TransactionPercentileF = uint16(50)

		geCfg := &gas.MockGasEstimatorConfig{}
		geCfg.EIP1559DynamicFeesF = false
		geCfg.PriceMaxF = maxGasPrice
		geCfg.PriceMinF = assets.NewWeiI(11) // Has to be set as Gnosis will only ignore transactions below this price

		ibhe := newBlockHistoryEstimator(t, ethClient, cfg, geCfg, bhCfg, l1Oracle)
		bhe := gas.BlockHistoryEstimatorFromInterface(ibhe)

		b1Hash := utils.NewHash()

		blocks := []evmtypes.Block{
			{
				Number:       0,
				Hash:         b1Hash,
				ParentHash:   common.Hash{},
				Transactions: legacyTransactionsFromGasPrices(0, 0, 0, 0, 80),
			},
		}
		gas.SetRollingBlockHistory(bhe, blocks)

		// chainType is not set - GasEstimator should not ignore zero priced transactions and instead default to PriceMin==11
		bhe.Recalculate(testutils.Head(0))
		require.Equal(t, assets.NewWeiI(11), gas.GetGasPrice(bhe))

		// Set chainType to Gnosis - GasEstimator should now ignore zero priced transactions
		cfg.ChainTypeF = string(chaintype.ChainGnosis)
		bhe.Recalculate(testutils.Head(0))
		require.Equal(t, assets.NewWeiI(80), gas.GetGasPrice(bhe))

		// And for X Layer
		cfg.ChainTypeF = string(chaintype.ChainXLayer)
		bhe.Recalculate(testutils.Head(0))
		require.Equal(t, assets.NewWeiI(80), gas.GetGasPrice(bhe))
	})

	t.Run("handles unreasonably large gas prices (larger than a 64 bit int can hold)", func(t *testing.T) {
		// Seems unlikely we will ever experience gas prices > 9 Petawei on mainnet (praying to the eth Gods 🙏)
		// But other chains could easily use a different base of account
		ethClient := testutils.NewEthClientMockWithDefaultChain(t)
		l1Oracle := rollupMocks.NewL1Oracle(t)

		cfg := gas.NewMockConfig()
		bhCfg := newBlockHistoryConfig()

		reasonablyHugeGasPrice := assets.NewWeiI(1000).Mul(big.NewInt(math.MaxInt64))

		bhCfg.TransactionPercentileF = uint16(50)

		geCfg := &gas.MockGasEstimatorConfig{}
		geCfg.EIP1559DynamicFeesF = false
		geCfg.PriceMaxF = reasonablyHugeGasPrice
		geCfg.PriceMinF = assets.NewWeiI(10)

		bhe := newBlockHistoryEstimator(t, ethClient, cfg, geCfg, bhCfg, l1Oracle)

		unreasonablyHugeGasPrice := assets.NewWeiI(1000000).Mul(big.NewInt(math.MaxInt64))

		b1Hash := utils.NewHash()

		blocks := []evmtypes.Block{
			{
				Number:     0,
				Hash:       b1Hash,
				ParentHash: common.Hash{},
				Transactions: []evmtypes.Transaction{
					{GasPrice: assets.NewWeiI(50), GasLimit: 42},
					{GasPrice: unreasonablyHugeGasPrice, GasLimit: 42},
					{GasPrice: unreasonablyHugeGasPrice, GasLimit: 42},
					{GasPrice: unreasonablyHugeGasPrice, GasLimit: 42},
					{GasPrice: unreasonablyHugeGasPrice, GasLimit: 42},
					{GasPrice: unreasonablyHugeGasPrice, GasLimit: 42},
					{GasPrice: unreasonablyHugeGasPrice, GasLimit: 42},
					{GasPrice: unreasonablyHugeGasPrice, GasLimit: 42},
					{GasPrice: unreasonablyHugeGasPrice, GasLimit: 42},
				},
			},
		}

		gas.SetRollingBlockHistory(bhe, blocks)

		bhe.Recalculate(testutils.Head(0))

		price := gas.GetGasPrice(bhe)
		require.Equal(t, reasonablyHugeGasPrice, price)
	})

	t.Run("doesn't panic if gas price is nil (although I'm still unsure how this can happen)", func(t *testing.T) {
		ethClient := testutils.NewEthClientMockWithDefaultChain(t)
		l1Oracle := rollupMocks.NewL1Oracle(t)

		cfg := gas.NewMockConfig()
		bhCfg := newBlockHistoryConfig()

		bhCfg.TransactionPercentileF = uint16(50)

		geCfg := &gas.MockGasEstimatorConfig{}
		geCfg.EIP1559DynamicFeesF = false
		geCfg.PriceMaxF = maxGasPrice
		geCfg.PriceMinF = assets.NewWeiI(100)

		bhe := newBlockHistoryEstimator(t, ethClient, cfg, geCfg, bhCfg, l1Oracle)

		b1Hash := utils.NewHash()

		blocks := []evmtypes.Block{
			{
				Number:     0,
				Hash:       b1Hash,
				ParentHash: common.Hash{},
				Transactions: []evmtypes.Transaction{
					{GasPrice: nil, GasLimit: 42, Hash: utils.NewHash()},
					{GasPrice: assets.NewWeiI(100), GasLimit: 42, Hash: utils.NewHash()},
				},
			},
		}

		gas.SetRollingBlockHistory(bhe, blocks)

		bhe.Recalculate(testutils.Head(0))

		price := gas.GetGasPrice(bhe)
		require.Equal(t, assets.NewWeiI(100), price)
	})
}

func newBlockWithBaseFee() evmtypes.Block {
	return evmtypes.Block{BaseFeePerGas: assets.GWei(5)}
}

func TestBlockHistoryEstimator_Recalculate_EIP1559(t *testing.T) {
	t.Parallel()

	maxGasPrice := assets.NewWeiI(100)

	t.Run("does not crash or set gas price to zero if there are no transactions", func(t *testing.T) {
		ethClient := testutils.NewEthClientMockWithDefaultChain(t)
		l1Oracle := rollupMocks.NewL1Oracle(t)

		cfg := gas.NewMockConfig()
		bhCfg := newBlockHistoryConfig()

		bhCfg.TransactionPercentileF = uint16(35)

		geCfg := &gas.MockGasEstimatorConfig{}
		geCfg.EIP1559DynamicFeesF = true

		bhe := newBlockHistoryEstimator(t, ethClient, cfg, geCfg, bhCfg, l1Oracle)

		blocks := []evmtypes.Block{}
		gas.SetRollingBlockHistory(bhe, blocks)
		bhe.Recalculate(testutils.Head(1))

		blocks = []evmtypes.Block{{}} // No base fee (doesn't crash)
		gas.SetRollingBlockHistory(bhe, blocks)
		bhe.Recalculate(testutils.Head(1))

		blocks = []evmtypes.Block{newBlockWithBaseFee()}
		gas.SetRollingBlockHistory(bhe, blocks)
		bhe.Recalculate(testutils.Head(1))

		empty := newBlockWithBaseFee()
		empty.Transactions = []evmtypes.Transaction{}
		blocks = []evmtypes.Block{empty}
		gas.SetRollingBlockHistory(bhe, blocks)
		bhe.Recalculate(testutils.Head(1))

		withOnlyLegacyTransactions := newBlockWithBaseFee()
		withOnlyLegacyTransactions.Transactions = legacyTransactionsFromGasPrices(9001)
		blocks = []evmtypes.Block{withOnlyLegacyTransactions}
		gas.SetRollingBlockHistory(bhe, blocks)
		bhe.Recalculate(testutils.Head(1))
	})

	t.Run("does not set tip higher than EVM.GasEstimator.PriceMax", func(t *testing.T) {
		ethClient := testutils.NewEthClientMockWithDefaultChain(t)
		l1Oracle := rollupMocks.NewL1Oracle(t)

		cfg := gas.NewMockConfig()
		bhCfg := newBlockHistoryConfig()

		bhCfg.TransactionPercentileF = uint16(35)

		geCfg := &gas.MockGasEstimatorConfig{}
		geCfg.EIP1559DynamicFeesF = true
		geCfg.PriceMaxF = maxGasPrice
		geCfg.PriceMinF = assets.NewWeiI(0)
		geCfg.TipCapMinF = assets.NewWeiI(0)

		bhe := newBlockHistoryEstimator(t, ethClient, cfg, geCfg, bhCfg, l1Oracle)

		blocks := []evmtypes.Block{
			{
				BaseFeePerGas: assets.NewWeiI(1),
				Number:        0,
				Hash:          utils.NewHash(),
				Transactions:  dynamicFeeTransactionsFromTipCaps(9001),
			},
			{
				BaseFeePerGas: assets.NewWeiI(1),
				Number:        1,
				Hash:          utils.NewHash(),
				Transactions:  dynamicFeeTransactionsFromTipCaps(9002),
			},
		}

		gas.SetRollingBlockHistory(bhe, blocks)

		bhe.Recalculate(testutils.Head(1))

		tipCap := gas.GetTipCap(bhe)
		require.Equal(t, tipCap.Int64(), maxGasPrice.Int64())
	})

	t.Run("sets tip cap to EVM.GasEstimator.TipCapMin if the calculation would otherwise fall below it", func(t *testing.T) {
		ethClient := testutils.NewEthClientMockWithDefaultChain(t)
		l1Oracle := rollupMocks.NewL1Oracle(t)

		cfg := gas.NewMockConfig()
		bhCfg := newBlockHistoryConfig()

		bhCfg.TransactionPercentileF = uint16(35)

		geCfg := &gas.MockGasEstimatorConfig{}
		geCfg.EIP1559DynamicFeesF = true
		geCfg.PriceMaxF = maxGasPrice
		geCfg.PriceMinF = assets.NewWeiI(0)
		geCfg.TipCapMinF = assets.NewWeiI(10)

		bhe := newBlockHistoryEstimator(t, ethClient, cfg, geCfg, bhCfg, l1Oracle)

		blocks := []evmtypes.Block{
			{
				BaseFeePerGas: assets.NewWeiI(1),
				Number:        0,
				Hash:          utils.NewHash(),
				Transactions:  dynamicFeeTransactionsFromTipCaps(5),
			},
			{
				BaseFeePerGas: assets.NewWeiI(1),
				Number:        1,
				Hash:          utils.NewHash(),
				Transactions:  dynamicFeeTransactionsFromTipCaps(7),
			},
		}

		gas.SetRollingBlockHistory(bhe, blocks)

		bhe.Recalculate(testutils.Head(1))

		price := gas.GetTipCap(bhe)
		require.Equal(t, assets.NewWeiI(10), price)
	})

	t.Run("ignores any transaction with a zero gas limit", func(t *testing.T) {
		ethClient := testutils.NewEthClientMockWithDefaultChain(t)
		l1Oracle := rollupMocks.NewL1Oracle(t)

		cfg := gas.NewMockConfig()
		bhCfg := newBlockHistoryConfig()

		bhCfg.TransactionPercentileF = uint16(95)

		geCfg := &gas.MockGasEstimatorConfig{}
		geCfg.EIP1559DynamicFeesF = true
		geCfg.PriceMaxF = maxGasPrice
		geCfg.PriceMinF = assets.NewWeiI(0)
		geCfg.TipCapMinF = assets.NewWeiI(10)

		bhe := newBlockHistoryEstimator(t, ethClient, cfg, geCfg, bhCfg, l1Oracle)

		b1Hash := utils.NewHash()
		b2Hash := utils.NewHash()

		blocks := []evmtypes.Block{
			{
				Number:       0,
				Hash:         b1Hash,
				ParentHash:   common.Hash{},
				Transactions: legacyTransactionsFromGasPrices(50),
			},
			{
				BaseFeePerGas: assets.NewWeiI(10),
				Number:        1,
				Hash:          b2Hash,
				ParentHash:    b1Hash,
				Transactions:  []evmtypes.Transaction{{Type: 0x2, MaxFeePerGas: assets.NewWeiI(1000), MaxPriorityFeePerGas: assets.NewWeiI(60), GasLimit: 42}},
			},
			{
				Number:       2,
				Hash:         utils.NewHash(),
				ParentHash:   b2Hash,
				Transactions: []evmtypes.Transaction{{Type: 0x2, MaxFeePerGas: assets.NewWeiI(1000), MaxPriorityFeePerGas: assets.NewWeiI(80), GasLimit: 0}},
			},
		}

		gas.SetRollingBlockHistory(bhe, blocks)

		bhe.Recalculate(testutils.Head(2))

		price := gas.GetTipCap(bhe)
		require.Equal(t, assets.NewWeiI(60), price)
	})

	t.Run("respects minimum gas tip cap", func(t *testing.T) {
		ethClient := testutils.NewEthClientMockWithDefaultChain(t)
		l1Oracle := rollupMocks.NewL1Oracle(t)

		cfg := gas.NewMockConfig()
		bhCfg := newBlockHistoryConfig()

		bhCfg.TransactionPercentileF = uint16(35)

		geCfg := &gas.MockGasEstimatorConfig{}
		geCfg.EIP1559DynamicFeesF = true
		geCfg.PriceMaxF = maxGasPrice
		geCfg.PriceMinF = assets.NewWeiI(0)
		geCfg.TipCapMinF = assets.NewWeiI(1)

		bhe := newBlockHistoryEstimator(t, ethClient, cfg, geCfg, bhCfg, l1Oracle)

		b1Hash := utils.NewHash()

		blocks := []evmtypes.Block{
			{
				BaseFeePerGas: assets.NewWeiI(10),
				Number:        0,
				Hash:          b1Hash,
				ParentHash:    common.Hash{},
				Transactions:  dynamicFeeTransactionsFromTipCaps(0, 0, 0, 0, 100),
			},
		}

		gas.SetRollingBlockHistory(bhe, blocks)

		bhe.Recalculate(testutils.Head(0))

		price := gas.GetTipCap(bhe)
		assert.Equal(t, assets.NewWeiI(1), price)
	})

	t.Run("allows to set zero tip cap if minimum allows it", func(t *testing.T) {
		// Because everyone loves *cheap* gas!
		ethClient := testutils.NewEthClientMockWithDefaultChain(t)
		l1Oracle := rollupMocks.NewL1Oracle(t)

		cfg := gas.NewMockConfig()
		bhCfg := newBlockHistoryConfig()

		bhCfg.TransactionPercentileF = uint16(35)

		geCfg := &gas.MockGasEstimatorConfig{}
		geCfg.EIP1559DynamicFeesF = true
		geCfg.PriceMaxF = maxGasPrice
		geCfg.PriceMinF = assets.NewWeiI(0)
		geCfg.TipCapMinF = assets.NewWeiI(0)

		bhe := newBlockHistoryEstimator(t, ethClient, cfg, geCfg, bhCfg, l1Oracle)

		b1Hash := utils.NewHash()

		blocks := []evmtypes.Block{
			{
				BaseFeePerGas: assets.NewWeiI(10),
				Number:        0,
				Hash:          b1Hash,
				ParentHash:    common.Hash{},
				Transactions:  dynamicFeeTransactionsFromTipCaps(0, 0, 0, 0, 100),
			},
		}

		gas.SetRollingBlockHistory(bhe, blocks)

		bhe.Recalculate(testutils.Head(0))

		price := gas.GetTipCap(bhe)
		require.Equal(t, assets.NewWeiI(0), price)
	})
}

func TestBlockHistoryEstimator_IsUsable(t *testing.T) {
	ethClient := testutils.NewEthClientMockWithDefaultChain(t)
	l1Oracle := rollupMocks.NewL1Oracle(t)

	cfg := gas.NewMockConfig()
	bhCfg := newBlockHistoryConfig()
	geCfg := &gas.MockGasEstimatorConfig{}
	geCfg.EIP1559DynamicFeesF = true

	bhe := newBlockHistoryEstimator(t, ethClient, cfg, geCfg, bhCfg, l1Oracle)
	block := evmtypes.Block{
		Number:        0,
		Hash:          utils.NewHash(),
		ParentHash:    common.Hash{},
		BaseFeePerGas: assets.NewWeiI(100),
	}
	t.Run("returns false if transaction has 0 gas limit", func(t *testing.T) {
		tx := evmtypes.Transaction{Type: 0x0, GasPrice: assets.NewWeiI(10), GasLimit: 0, Hash: utils.NewHash()}
		assert.Equal(t, false, bhe.IsUsable(tx, block, cfg.ChainType(), geCfg.PriceMin(), logger.Test(t)))
	})

	t.Run("returns false if transaction gas limit is nil and tx type is 0x0", func(t *testing.T) {
		tx := evmtypes.Transaction{Type: 0x0, GasPrice: nil, GasLimit: 42, Hash: utils.NewHash()}
		assert.Equal(t, false, bhe.IsUsable(tx, block, cfg.ChainType(), geCfg.PriceMin(), logger.Test(t)))
	})

	t.Run("returns false if transaction is of type 0x7e only on Optimism", func(t *testing.T) {
		cfg.ChainTypeF = "optimismBedrock"
		tx := evmtypes.Transaction{Type: 0x7e, GasPrice: assets.NewWeiI(10), GasLimit: 42, Hash: utils.NewHash()}
		assert.Equal(t, false, bhe.IsUsable(tx, block, cfg.ChainType(), geCfg.PriceMin(), logger.Test(t)))

		cfg.ChainTypeF = ""
		assert.Equal(t, true, bhe.IsUsable(tx, block, cfg.ChainType(), geCfg.PriceMin(), logger.Test(t)))
	})

	t.Run("returns false if transaction is of type 0x7c or 0x7b only on Celo", func(t *testing.T) {
		cfg.ChainTypeF = "celo"
		tx := evmtypes.Transaction{Type: 0x7c, GasPrice: assets.NewWeiI(10), GasLimit: 42, Hash: utils.NewHash()}
		assert.Equal(t, false, bhe.IsUsable(tx, block, cfg.ChainType(), geCfg.PriceMin(), logger.Test(t)))

		tx2 := evmtypes.Transaction{Type: 0x7b, GasPrice: assets.NewWeiI(10), GasLimit: 42, Hash: utils.NewHash()}
		assert.Equal(t, false, bhe.IsUsable(tx2, block, cfg.ChainType(), geCfg.PriceMin(), logger.Test(t)))

		cfg.ChainTypeF = ""
		assert.Equal(t, true, bhe.IsUsable(tx, block, cfg.ChainType(), geCfg.PriceMin(), logger.Test(t)))
		assert.Equal(t, true, bhe.IsUsable(tx2, block, cfg.ChainType(), geCfg.PriceMin(), logger.Test(t)))
	})

	t.Run("returns false if transaction is of type 0x16 only on WeMix", func(t *testing.T) {
		cfg.ChainTypeF = "wemix"
		tx := evmtypes.Transaction{Type: 0x16, GasPrice: assets.NewWeiI(10), GasLimit: 42, Hash: utils.NewHash()}
		assert.Equal(t, false, bhe.IsUsable(tx, block, cfg.ChainType(), geCfg.PriceMin(), logger.Test(t)))
	})

	t.Run("returns false if transaction has base fee higher than the gas price only on Celo", func(t *testing.T) {
		cfg.ChainTypeF = "celo"
		tx := evmtypes.Transaction{Type: 0x0, GasPrice: assets.NewWeiI(10), GasLimit: 42, Hash: utils.NewHash()}
		assert.Equal(t, false, bhe.IsUsable(tx, block, cfg.ChainType(), geCfg.PriceMin(), logger.Test(t)))

		tx2 := evmtypes.Transaction{Type: 0x2, MaxPriorityFeePerGas: assets.NewWeiI(200), MaxFeePerGas: assets.NewWeiI(250),
			GasPrice: assets.NewWeiI(50), GasLimit: 42, Hash: utils.NewHash()}
		assert.Equal(t, false, bhe.IsUsable(tx, block, cfg.ChainType(), geCfg.PriceMin(), logger.Test(t)))

		cfg.ChainTypeF = ""
		assert.Equal(t, true, bhe.IsUsable(tx, block, cfg.ChainType(), geCfg.PriceMin(), logger.Test(t)))
		assert.Equal(t, true, bhe.IsUsable(tx2, block, cfg.ChainType(), geCfg.PriceMin(), logger.Test(t)))
	})

	t.Run("returns false if transaction is of type 0x71 or 0xff only on zkSync", func(t *testing.T) {
		cfg.ChainTypeF = string(chaintype.ChainZkSync)
		tx := evmtypes.Transaction{Type: 0x71, GasPrice: assets.NewWeiI(10), GasLimit: 42, Hash: utils.NewHash()}
		assert.Equal(t, false, bhe.IsUsable(tx, block, cfg.ChainType(), geCfg.PriceMin(), logger.Test(t)))

		tx.Type = 0x02
		assert.Equal(t, true, bhe.IsUsable(tx, block, cfg.ChainType(), geCfg.PriceMin(), logger.Test(t)))

		tx.Type = 0xff
		assert.Equal(t, false, bhe.IsUsable(tx, block, cfg.ChainType(), geCfg.PriceMin(), logger.Test(t)))

		cfg.ChainTypeF = ""
		assert.Equal(t, true, bhe.IsUsable(tx, block, cfg.ChainType(), geCfg.PriceMin(), logger.Test(t)))
	})

	t.Run("returns false if transaction is of type 0x7e only on Scroll", func(t *testing.T) {
		cfg.ChainTypeF = string(chaintype.ChainScroll)
		tx := evmtypes.Transaction{Type: 0x7e, GasPrice: assets.NewWeiI(10), GasLimit: 42, Hash: utils.NewHash()}
		assert.Equal(t, false, bhe.IsUsable(tx, block, cfg.ChainType(), geCfg.PriceMin(), logger.Test(t)))

		cfg.ChainTypeF = ""
		assert.Equal(t, true, bhe.IsUsable(tx, block, cfg.ChainType(), geCfg.PriceMin(), logger.Test(t)))
	})
}

func TestBlockHistoryEstimator_EffectiveTipCap(t *testing.T) {
	ethClient := testutils.NewEthClientMockWithDefaultChain(t)
	l1Oracle := rollupMocks.NewL1Oracle(t)

	cfg := gas.NewMockConfig()
	bhCfg := newBlockHistoryConfig()

	geCfg := &gas.MockGasEstimatorConfig{}
	geCfg.EIP1559DynamicFeesF = true

	bhe := newBlockHistoryEstimator(t, ethClient, cfg, geCfg, bhCfg, l1Oracle)

	block := evmtypes.Block{
		Number:     0,
		Hash:       utils.NewHash(),
		ParentHash: common.Hash{},
	}

	eipblock := block
	eipblock.BaseFeePerGas = assets.NewWeiI(100)

	t.Run("returns nil if block is missing base fee", func(t *testing.T) {
		tx := evmtypes.Transaction{Type: 0x0, GasPrice: assets.NewWeiI(42), GasLimit: 42, Hash: utils.NewHash()}
		res := bhe.EffectiveTipCap(block, tx)
		assert.Nil(t, res)
	})
	t.Run("legacy transaction type infers tip cap from tx.gas_price - block.base_fee_per_gas", func(t *testing.T) {
		tx := evmtypes.Transaction{Type: 0x0, GasPrice: assets.NewWeiI(142), GasLimit: 42, Hash: utils.NewHash()}
		res := bhe.EffectiveTipCap(eipblock, tx)
		assert.Equal(t, "42 wei", res.String())
	})
	t.Run("tx type 2 & type 3 should calculate gas price", func(t *testing.T) {
		// 0x2 transaction (should use MaxPriorityFeePerGas)
		tx := evmtypes.Transaction{Type: 0x2, MaxPriorityFeePerGas: assets.NewWeiI(200), MaxFeePerGas: assets.NewWeiI(250), GasLimit: 42, Hash: utils.NewHash()}
		res := bhe.EffectiveTipCap(eipblock, tx)
		assert.Equal(t, "200 wei", res.String())
		// 0x2 transaction (should use MaxPriorityFeePerGas, ignoring gas price)
		tx = evmtypes.Transaction{Type: 0x2, GasPrice: assets.NewWeiI(400), MaxPriorityFeePerGas: assets.NewWeiI(200), MaxFeePerGas: assets.NewWeiI(350), GasLimit: 42, Hash: utils.NewHash()}
		res = bhe.EffectiveTipCap(eipblock, tx)
		assert.Equal(t, "200 wei", res.String())

		// 0x3 transaction (should use MaxPriorityFeePerGas)
		tx = evmtypes.Transaction{Type: 0x3, MaxPriorityFeePerGas: assets.NewWeiI(100), MaxFeePerGas: assets.NewWeiI(250), GasLimit: 42, Hash: utils.NewHash()}
		res = bhe.EffectiveTipCap(eipblock, tx)
		assert.Equal(t, "100 wei", res.String())
		// 0x3 transaction (should use MaxPriorityFeePerGas, ignoring gas price)
		tx = evmtypes.Transaction{Type: 0x3, GasPrice: assets.NewWeiI(400), MaxPriorityFeePerGas: assets.NewWeiI(100), MaxFeePerGas: assets.NewWeiI(350), GasLimit: 42, Hash: utils.NewHash()}
		res = bhe.EffectiveTipCap(eipblock, tx)
		assert.Equal(t, "100 wei", res.String())
	})
	t.Run("missing field returns nil", func(t *testing.T) {
		tx := evmtypes.Transaction{Type: 0x2, GasPrice: assets.NewWeiI(132), MaxFeePerGas: assets.NewWeiI(200), GasLimit: 42, Hash: utils.NewHash()}
		res := bhe.EffectiveTipCap(eipblock, tx)
		assert.Nil(t, res)
	})
	t.Run("unknown type returns nil", func(t *testing.T) {
		tx := evmtypes.Transaction{Type: 0x4, GasPrice: assets.NewWeiI(55555), MaxPriorityFeePerGas: assets.NewWeiI(200), MaxFeePerGas: assets.NewWeiI(250), GasLimit: 42, Hash: utils.NewHash()}
		res := bhe.EffectiveTipCap(eipblock, tx)
		assert.Nil(t, res)
	})
}

func TestBlockHistoryEstimator_EffectiveGasPrice(t *testing.T) {
	ethClient := testutils.NewEthClientMockWithDefaultChain(t)
	l1Oracle := rollupMocks.NewL1Oracle(t)

	cfg := gas.NewMockConfig()
	bhCfg := newBlockHistoryConfig()

	geCfg := &gas.MockGasEstimatorConfig{}
	geCfg.EIP1559DynamicFeesF = false

	bhe := newBlockHistoryEstimator(t, ethClient, cfg, geCfg, bhCfg, l1Oracle)

	block := evmtypes.Block{
		Number:     0,
		Hash:       utils.NewHash(),
		ParentHash: common.Hash{},
	}

	eipblock := block
	eipblock.BaseFeePerGas = assets.NewWeiI(100)

	t.Run("legacy transaction type should use GasPrice", func(t *testing.T) {
		tx := evmtypes.Transaction{Type: 0x0, GasPrice: assets.NewWeiI(42), GasLimit: 42, Hash: utils.NewHash()}
		res := bhe.EffectiveGasPrice(eipblock, tx)
		assert.Equal(t, "42 wei", res.String())
		tx = evmtypes.Transaction{Type: 0x0, GasLimit: 42, Hash: utils.NewHash()}
		res = bhe.EffectiveGasPrice(eipblock, tx)
		assert.Nil(t, res)
		tx = evmtypes.Transaction{Type: 0x1, GasPrice: assets.NewWeiI(42), GasLimit: 42, Hash: utils.NewHash()}
		res = bhe.EffectiveGasPrice(eipblock, tx)
		assert.Equal(t, "42 wei", res.String())
	})
	t.Run("tx type 2 should calculate gas price", func(t *testing.T) {
		// 0x2 transaction (should calculate to 250)
		tx := evmtypes.Transaction{Type: 0x2, MaxPriorityFeePerGas: assets.NewWeiI(200), MaxFeePerGas: assets.NewWeiI(250), GasLimit: 42, Hash: utils.NewHash()}
		res := bhe.EffectiveGasPrice(eipblock, tx)
		assert.Equal(t, "250 wei", res.String())
		// 0x2 transaction (should calculate to 300)
		tx = evmtypes.Transaction{Type: 0x2, MaxPriorityFeePerGas: assets.NewWeiI(200), MaxFeePerGas: assets.NewWeiI(350), GasLimit: 42, Hash: utils.NewHash()}
		res = bhe.EffectiveGasPrice(eipblock, tx)
		assert.Equal(t, "300 wei", res.String())
		// 0x2 transaction (should calculate to 300, ignoring gas price)
		tx = evmtypes.Transaction{Type: 0x2, MaxPriorityFeePerGas: assets.NewWeiI(200), MaxFeePerGas: assets.NewWeiI(350), GasLimit: 42, Hash: utils.NewHash()}
		res = bhe.EffectiveGasPrice(eipblock, tx)
		assert.Equal(t, "300 wei", res.String())
		// 0x2 transaction (should fall back to gas price since MaxFeePerGas is missing)
		tx = evmtypes.Transaction{Type: 0x2, GasPrice: assets.NewWeiI(32), MaxPriorityFeePerGas: assets.NewWeiI(200), GasLimit: 42, Hash: utils.NewHash()}
		res = bhe.EffectiveGasPrice(eipblock, tx)
		assert.Equal(t, "32 wei", res.String())
	})

	t.Run("tx type 3 should calculate gas price", func(t *testing.T) {
		// 0x3 transaction (should calculate to 250)
		tx := evmtypes.Transaction{Type: 0x3, MaxPriorityFeePerGas: assets.NewWeiI(100), MaxFeePerGas: assets.NewWeiI(110), GasLimit: 42, Hash: utils.NewHash()}
		res := bhe.EffectiveGasPrice(eipblock, tx)
		assert.Equal(t, "110 wei", res.String())
		// 0x3 transaction (should calculate to 300)
		tx = evmtypes.Transaction{Type: 0x3, MaxPriorityFeePerGas: assets.NewWeiI(200), MaxFeePerGas: assets.NewWeiI(350), GasLimit: 42, Hash: utils.NewHash()}
		res = bhe.EffectiveGasPrice(eipblock, tx)
		assert.Equal(t, "300 wei", res.String())
		// 0x3 transaction (should calculate to 300, ignoring gas price)
		tx = evmtypes.Transaction{Type: 0x3, MaxPriorityFeePerGas: assets.NewWeiI(200), MaxFeePerGas: assets.NewWeiI(350), GasLimit: 42, Hash: utils.NewHash()}
		res = bhe.EffectiveGasPrice(eipblock, tx)
		assert.Equal(t, "300 wei", res.String())
		// 0x3 transaction (should fall back to gas price since MaxFeePerGas is missing)
		tx = evmtypes.Transaction{Type: 0x3, GasPrice: assets.NewWeiI(5), MaxPriorityFeePerGas: assets.NewWeiI(200), GasLimit: 42, Hash: utils.NewHash()}
		res = bhe.EffectiveGasPrice(eipblock, tx)
		assert.Equal(t, "5 wei", res.String())
	})

	t.Run("tx type 2 has block missing base fee (should never happen but must handle gracefully)", func(t *testing.T) {
		// 0x2 transaction (should calculate to 250)
		tx := evmtypes.Transaction{Type: 0x2, GasPrice: assets.NewWeiI(55555), MaxPriorityFeePerGas: assets.NewWeiI(200), MaxFeePerGas: assets.NewWeiI(250), GasLimit: 42, Hash: utils.NewHash()}
		res := bhe.EffectiveGasPrice(block, tx)
		assert.Equal(t, "55.555 kwei", res.String())
	})
	t.Run("unknown type returns nil", func(t *testing.T) {
		tx := evmtypes.Transaction{Type: 0x4, GasPrice: assets.NewWeiI(55555), MaxPriorityFeePerGas: assets.NewWeiI(200), MaxFeePerGas: assets.NewWeiI(250), GasLimit: 42, Hash: utils.NewHash()}
		res := bhe.EffectiveGasPrice(block, tx)
		assert.Nil(t, res)
	})
	t.Run("Assumption violation of MaxFeePerGas >= BaseFeePerGas returns gas price if specified", func(t *testing.T) {
		// Max: 1, Base: 100
		tx := evmtypes.Transaction{Type: 0x2, GasPrice: assets.NewWeiI(42), MaxPriorityFeePerGas: assets.NewWeiI(1), MaxFeePerGas: assets.NewWeiI(1), GasLimit: 42, Hash: utils.NewHash()}
		res := bhe.EffectiveGasPrice(eipblock, tx)
		assert.Equal(t, "42 wei", res.String())
	})
	t.Run("Assumption violation of MaxFeePerGas >= MaxPriorityFeePerGas returns gas price if specified", func(t *testing.T) {
		// Max Priority: 201, Max: 200, Base: 100
		tx := evmtypes.Transaction{Type: 0x2, GasPrice: assets.NewWeiI(42), MaxPriorityFeePerGas: assets.NewWeiI(201), MaxFeePerGas: assets.NewWeiI(200), GasLimit: 42, Hash: utils.NewHash()}
		res := bhe.EffectiveGasPrice(eipblock, tx)
		assert.Equal(t, "42 wei", res.String())
	})
	t.Run("Assumption violation of MaxFeePerGas >= BaseFeePerGas returns nil if no gas price is specified", func(t *testing.T) {
		// Max: 1, Base: 100
		tx := evmtypes.Transaction{Type: 0x2, MaxPriorityFeePerGas: assets.NewWeiI(1), MaxFeePerGas: assets.NewWeiI(1), GasLimit: 42, Hash: utils.NewHash()}
		res := bhe.EffectiveGasPrice(eipblock, tx)
		assert.Nil(t, res)
	})
	t.Run("Assumption violation of MaxFeePerGas >= MaxPriorityFeePerGas returns nil if no gas price is specified", func(t *testing.T) {
		// Max Priority: 201, Max: 200, Base: 100
		tx := evmtypes.Transaction{Type: 0x2, MaxPriorityFeePerGas: assets.NewWeiI(201), MaxFeePerGas: assets.NewWeiI(200), GasLimit: 42, Hash: utils.NewHash()}
		res := bhe.EffectiveGasPrice(eipblock, tx)
		assert.Nil(t, res)
	})
}

func TestBlockHistoryEstimator_Block_Unmarshal(t *testing.T) {
	blockJSON := `
{
    "author": "0x1438087186fdbfd4c256fa2df446921e30e54df8",
    "difficulty": "0xfffffffffffffffffffffffffffffffd",
    "extraData": "0xdb830302058c4f70656e457468657265756d86312e35312e30826c69",
    "gasLimit": "0xbebc20",
    "gasUsed": "0xbb58ce",
    "hash": "0x317cfd032b5d6657995f17fe768f7cc4ea0ada27ad421c4caa685a9071ea955c",
    "logsBloom": "0x0004000021000004000020200088810004110800400030002140000020801020120020000000000108002087c030000a80402800001600080400000c00010002100001881002008000004809126000002802a0a801004001000012100000000010000000120000068000000010200800400000004400010400010098540440400044200020008480000000800040000000000c818000510002200c000020000400800221d20100000081800101840000080100041000002080080000408243424280020200680000000201224500000c120008000800220000800009080028088020400000000040002000400000046000000000400000000000000802008000",
    "miner": "0x1438087186fdbfd4c256fa2df446921e30e54df8",
    "number": "0xf47e79",
    "parentHash": "0xb47ab3b1dc5c2c090dcecdc744a65a279ea6bb8dec11fb3c247df4cc2f584848",
    "receiptsRoot": "0x6c0a0e448f63da4b6552333aaead47a9702cd5d08c9c42edbdc30622706c840b",
    "sha3Uncles": "0x1dcc4de8dec75d7aab85b567b6ccd41ad312451b948a7413f0a142fd40d49347",
    "signature": "0x30c7bfa28eceacb9f6b7c4acbb5b82e21792825ab20db8ecd3570b7e106f362b715b51e98f85aa9bb02e411fa1916c3cbb6a0ca34cc66d32e1142ec5282d829500",
    "size": "0x10fd",
    "stateRoot": "0x32cfd26ec2360c44797fc631c2e2d0395befb8369601bd16d482e3e7be4ebf2c",
    "step": 324172559,
    "totalDifficulty": "0xf47e78ffffffffffffffffffffffffebbb0678",
    "timestamp": "0x609c674b",
    "transactions": [
			{
        "hash": "0x3f8e13d8c15d929bd3f7d99be94484eb82f328bbb76052c9464614c12f10b990",
        "nonce": "0x2bb04",
        "blockHash": "0x317cfd032b5d6657995f17fe768f7cc4ea0ada27ad421c4caa685a9071ea955c",
        "blockNumber": "0xf47e79",
        "transactionIndex": "0x0",
        "from": "0x1438087186fdbfd4c256fa2df446921e30e54df8",
        "to": "0x5870b0527dedb1cfbd9534343feda1a41ce47766",
        "value": "0x0",
        "gasPrice": "0x1",
        "gas": "0x1",
        "data": "0x0b61ba8554b40c84fe2c9b5aad2fb692bdc00a9ba7f87d0abd35c68715bb347440c841d9000000000000000000000000000000000000000000000000000000000000004000000000000000000000000000000000000000000000000000000000000000910411107ae9ec4e54f9b9e76d2a269a75dfab916c1edb866159e152e370f1ca8f72e95bf922fa069af9d532bef4fee8c89a401a501c622d763e4944ecacad16b4ace8dd0d532124b7c376cb5b04e63c4bf43b704eeb7ca822ec4258d8b0c2b2f5ef3680b858d15bcdf2f3632ad9e92963f37234c51f809981f3d4e34519d1f853408bbbe015e9572f9fcd55e9c0c38333ff000000000000000000000000000000",
        "input": "0x0b61ba8554b40c84fe2c9b5aad2fb692bdc00a9ba7f87d0abd35c68715bb347440c841d9000000000000000000000000000000000000000000000000000000000000004000000000000000000000000000000000000000000000000000000000000000910411107ae9ec4e54f9b9e76d2a269a75dfab916c1edb866159e152e370f1ca8f72e95bf922fa069af9d532bef4fee8c89a401a501c622d763e4944ecacad16b4ace8dd0d532124b7c376cb5b04e63c4bf43b704eeb7ca822ec4258d8b0c2b2f5ef3680b858d15bcdf2f3632ad9e92963f37234c51f809981f3d4e34519d1f853408bbbe015e9572f9fcd55e9c0c38333ff000000000000000000000000000000",
        "v": "0xeb",
        "s": "0x7bbc91758d2485a0d97e92bc4f0c226bf961c8aeb7db59d152206995937cd907",
        "r": "0xe34e3a2a8f3159238dc843250d4ae0507d12ef49dec7bcf3057e6bd7b8560ae"
      },
      {
        "hash": "0x3f8e13d8c15d929bd3f7d99be94484eb82f328bbb76052c9464614c12f10b990",
        "nonce": "0x2bb04",
        "blockHash": "0x317cfd032b5d6657995f17fe768f7cc4ea0ada27ad421c4caa685a9071ea955c",
        "blockNumber": "0xf47e79",
        "transactionIndex": "0x0",
        "from": "0x1438087186fdbfd4c256fa2df446921e30e54df8",
        "to": "0x5870b0527dedb1cfbd9534343feda1a41ce47766",
        "value": "0x0",
        "gasPrice": "0x0",
        "gas": "0x0",
        "data": "0x0b61ba8554b40c84fe2c9b5aad2fb692bdc00a9ba7f87d0abd35c68715bb347440c841d9000000000000000000000000000000000000000000000000000000000000004000000000000000000000000000000000000000000000000000000000000000910411107ae9ec4e54f9b9e76d2a269a75dfab916c1edb866159e152e370f1ca8f72e95bf922fa069af9d532bef4fee8c89a401a501c622d763e4944ecacad16b4ace8dd0d532124b7c376cb5b04e63c4bf43b704eeb7ca822ec4258d8b0c2b2f5ef3680b858d15bcdf2f3632ad9e92963f37234c51f809981f3d4e34519d1f853408bbbe015e9572f9fcd55e9c0c38333ff000000000000000000000000000000",
        "input": "0x0b61ba8554b40c84fe2c9b5aad2fb692bdc00a9ba7f87d0abd35c68715bb347440c841d9000000000000000000000000000000000000000000000000000000000000004000000000000000000000000000000000000000000000000000000000000000910411107ae9ec4e54f9b9e76d2a269a75dfab916c1edb866159e152e370f1ca8f72e95bf922fa069af9d532bef4fee8c89a401a501c622d763e4944ecacad16b4ace8dd0d532124b7c376cb5b04e63c4bf43b704eeb7ca822ec4258d8b0c2b2f5ef3680b858d15bcdf2f3632ad9e92963f37234c51f809981f3d4e34519d1f853408bbbe015e9572f9fcd55e9c0c38333ff000000000000000000000000000000",
        "type": "0x00",
        "v": "0xeb",
        "s": "0x7bbc91758d2485a0d97e92bc4f0c226bf961c8aeb7db59d152206995937cd907",
        "r": "0xe34e3a2a8f3159238dc843250d4ae0507d12ef49dec7bcf3057e6bd7b8560ae"
      },
      {
        "hash": "0x238423bddc38e241f35ea3ed52cb096352c71d423b9ea3441937754f4edcb312",
        "nonce": "0xb847",
        "blockHash": "0x317cfd032b5d6657995f17fe768f7cc4ea0ada27ad421c4caa685a9071ea955c",
        "blockNumber": "0xf47e79",
        "transactionIndex": "0x1",
        "from": "0x25461d55ca1ddf4317160fd917192fe1d981b908",
        "to": "0x5d9593586b4b5edbd23e7eba8d88fd8f09d83ebd",
        "value": "0x0",
        "gasPrice": "0x42725ae1000",
        "gas": "0x1e8480",
        "data": "0x893d242d000000000000000000000000eac6cee594edd353351babc145c624849bb70b1100000000000000000000000000000000000000000000000000000000000000000000000000000000000000000000000000000000000001e57396fe60670c00000000000000000000000000000000000000000000000000000de0b6b3a76400000000000000000000000000000000000000000000000000000000000000000000",
        "input": "0x893d242d000000000000000000000000eac6cee594edd353351babc145c624849bb70b1100000000000000000000000000000000000000000000000000000000000000000000000000000000000000000000000000000000000001e57396fe60670c00000000000000000000000000000000000000000000000000000de0b6b3a76400000000000000000000000000000000000000000000000000000000000000000000",
        "type": "0x00",
        "v": "0xeb",
        "s": "0x7f795b5cb15410b41c1518edc1aed2f1e984b8c93e357bdee79b23bba8dc841d",
        "r": "0x958db39caa6dd066d3b010a4d9e6427399601738e0071470d822594e4565aa99"
      }
	]
}
`

	var block evmtypes.Block
	err := json.Unmarshal([]byte(blockJSON), &block)
	assert.NoError(t, err)

	assert.Equal(t, int64(16023161), block.Number)
	assert.Equal(t, common.HexToHash("0x317cfd032b5d6657995f17fe768f7cc4ea0ada27ad421c4caa685a9071ea955c"), block.Hash)
	assert.Equal(t, common.HexToHash("0xb47ab3b1dc5c2c090dcecdc744a65a279ea6bb8dec11fb3c247df4cc2f584848"), block.ParentHash)

	require.Len(t, block.Transactions, 3)

	assert.Equal(t, int64(1), block.Transactions[0].GasPrice.Int64())
	assert.Equal(t, uint32(1), block.Transactions[0].GasLimit)

	assert.Equal(t, int64(0), block.Transactions[1].GasPrice.Int64())
	assert.Equal(t, uint32(0), block.Transactions[1].GasLimit)

	assert.Equal(t, assets.NewWeiI(4566182400000), block.Transactions[2].GasPrice)
	assert.Equal(t, uint32(2000000), block.Transactions[2].GasLimit)
}

func TestBlockHistoryEstimator_EIP1559Block_Unmarshal(t *testing.T) {
	blockJSON := `
{
    "baseFeePerGas": "0xa1894585c",
    "difficulty": "0x1cc4a2d7045f39",
    "extraData": "0x73656f32",
    "gasLimit": "0x1c9c380",
    "gasUsed": "0x1c9c203",
    "hash": "0x11ac873a6cd8b8b7b57ec1efe3984b706362aa5e8f5749a5ec9b1f64bb4615f0",
    "logsBloom": "0x2b181cd7982005346543c60498149414cc92419055218c5111988a6c81c7560105c91c82ec3348283288c2187b0111407e28c08c4b45b4ea2e980893c050002588606218aa083c0c0824e46923b850d07048da924052828c26082c910663fac682070310ba3189bed51194261220990c2920cc434d042c06a1941158dfc91eeb572107e1c5595a0032051109c500ba42a093398850ad020b1118d41716d371286ba348e041685144210401078b8901281001e840290d0e9391c00138cf00120d92499ca250d3026003e13c1e10bac2a3a57499007a2213002714a2a2f24f24480d0539c30142f2ed09105d5b10038330ac1622cc188a00f0c3108801455882cc",
    "miner": "0x3ecef08d0e2dad803847e052249bb4f8bff2d5bb",
    "mixHash": "0x57f4a273c69c4028916abfaa57252035fb7e71ce8444034764b8988d9a89c7b6",
    "nonce": "0x015e0d851f990730",
    "number": "0xc65d68",
    "parentHash": "0x1ae6168805dfd2e48311181774019c17fb09b24ab75dcad6566d18d38d5c4071",
    "receiptsRoot": "0x3ced645d38426647aad078b8e4bc62ff03571a74b099c983133eb34808240309",
    "sha3Uncles": "0x1dcc4de8dec75d7aab85b567b6ccd41ad312451b948a7413f0a142fd40d49347",
    "size": "0x2655",
    "stateRoot": "0x073e7b70e9b1357329cbf0b19a10a981057a29accbafcc34d52b592dc0be9848",
    "timestamp": "0x6112f709",
    "totalDifficulty": "0x6171fd1e7626bc65d9b",
    "transactions": [
      {
        "blockHash": "0x11ac873a6cd8b8b7b57ec1efe3984b706362aa5e8f5749a5ec9b1f64bb4615f0",
        "blockNumber": "0xc65d68",
        "from": "0x305bf59bbd7a89ca9ce4d460b0efb54266d9e6c3",
        "gas": "0xdbba0",
        "gasPrice": "0x9f05f8ee00",
        "hash": "0x8e58af889f4e831ef9a67df84058bcfb7090cbcb5c6f1046c211dafee6050944",
        "input": "0xc18a84bc0000000000000000000000007ae132b71ddc6f4866fbf103be655830d9ca666c00000000000000000000000000000000000000000000000000000000000000400000000000000000000000000000000000000000000000000000000000000124e94584ee00000000000000000000000000000000000000000000000000000000000000c0000000000000000000000000bb0e17ef65f82ab018d8edd776e8dd940327b28b00000000000000000000000000000000000000000000002403ecad7d36e5bda0000000000000000000000000000000000000000000000000af7c8acfe5037ea80000000000000000000000000000000000000000000000000000000000c65d680000000000000000000000000000000000000000000000000000000000000000000000000000000000000000000000000000000000000000000000000000002bbb0e17ef65f82ab018d8edd776e8dd940327b28b000bb8c02aaa39b223fe8d0a0e5c4f27ead9083c756cc200000000000000000000000000000000000000000000000000000000000000000000000000000000000000000000000000",
        "nonce": "0x6654",
        "to": "0x4d246be90c2f36730bb853ad41d0a189061192d3",
        "transactionIndex": "0x0",
        "value": "0x0",
        "type": "0x0",
        "v": "0x25",
        "r": "0x9f8af9e6424f264daaba992c09c2b38d05444cbb5e6bd5e26c965393e287c9fa",
        "s": "0x76802388299eb0baa80a678831ef0722c5b1e1212f5eca26a5e911cb81388b2b"
      },
      {
        "blockHash": "0x11ac873a6cd8b8b7b57ec1efe3984b706362aa5e8f5749a5ec9b1f64bb4615f0",
        "blockNumber": "0xc65d68",
        "from": "0xef3f063136fe5002065bf7c4a2d85ff34cfb0ac0",
        "gas": "0xdfeae",
        "gasPrice": "0x2ba7def3000",
        "hash": "0x0190f436ce165abb741b8513f64d194682677e1db72422f0f533fe6c0248e59a",
        "input": "0x926427440000000000000000000000000000000000000000000000000000000000000005",
        "nonce": "0x267",
        "to": "0xad9fd7cb4fc7a0fbce08d64068f60cbde22ed34c",
        "transactionIndex": "0x1",
        "value": "0x62967a5c8460000",
        "type": "0x0",
        "v": "0x26",
        "r": "0xd06f53ad57d61543526b529c2532903ac0d45b1d727567d04dc9b2f4e6340521",
        "s": "0x6332bcec6a66abf4bed4df24e25e1e4dfc61c5d5bc32a441033c285c14c402d"
      },
	  {
        "blockHash": "0x11ac873a6cd8b8b7b57ec1efe3984b706362aa5e8f5749a5ec9b1f64bb4615f0",
        "blockNumber": "0xc65d68",
        "from": "0xff54553ff5edf0e93d58555303291805770e5793",
        "gas": "0x5208",
        "gasPrice": "0x746a528800",
        "maxFeePerGas": "0x746a528800",
        "maxPriorityFeePerGas": "0x746a528800",
        "hash": "0x136aa666e6b8109b2b4aca8008ecad8df2047f4e2aced4808248fa8927a13395",
        "input": "0x",
        "nonce": "0x1",
        "to": "0xb5d85cbf7cb3ee0d56b3bb207d5fc4b82f43f511",
        "transactionIndex": "0x3b",
        "value": "0x1302a5a6ad330400",
        "type": "0x2",
        "accessList": [],
        "chainId": "0x1",
        "v": "0x1",
        "r": "0x2806aa357d15790319e1def013902135dc8fa191182e2f87edae352e50ef281",
        "s": "0x61d160d7de9af375c7fc40aed956e711af3af20146afe27d5122adf28cd25c9"
      },
      {
        "blockHash": "0x11ac873a6cd8b8b7b57ec1efe3984b706362aa5e8f5749a5ec9b1f64bb4615f0",
        "blockNumber": "0xc65d68",
        "from": "0xb090838386b9207994a42f740217066af2de53ad",
        "gas": "0x5208",
        "maxFeePerGas": "0x746a528800",
        "maxPriorityFeePerGas": "0x746a528800",
        "hash": "0x13d4ecea98e37359e63e39e350ed0b1456e1acbf985eb8d4a0ef0e89a705c10d",
        "input": "0x",
        "nonce": "0x1",
        "to": "0xb5d85cbf7cb3ee0d56b3bb207d5fc4b82f43f511",
        "transactionIndex": "0x3c",
        "value": "0xe95497bc358fe60",
        "type": "0x2",
        "accessList": [],
        "chainId": "0x1",
        "v": "0x1",
        "r": "0xa0d09f41bb4279d73e4255a1c1ce6cb10cb1fba04b4eca4af582ab2928201b27",
        "s": "0x682f2a7a734b7c5887c5e228d35af4d3d3ad240c2c14f97aa9145a6c9edcd0a1"
      }
	]
}
`

	var block evmtypes.Block
	err := json.Unmarshal([]byte(blockJSON), &block)
	assert.NoError(t, err)

	assert.Equal(t, int64(13000040), block.Number)
	assert.Equal(t, "43.362048092 gwei", block.BaseFeePerGas.String())
	assert.Equal(t, common.HexToHash("0x11ac873a6cd8b8b7b57ec1efe3984b706362aa5e8f5749a5ec9b1f64bb4615f0"), block.Hash)
	assert.Equal(t, common.HexToHash("0x1ae6168805dfd2e48311181774019c17fb09b24ab75dcad6566d18d38d5c4071"), block.ParentHash)

	require.Len(t, block.Transactions, 4)

	assert.Equal(t, int64(683000000000), block.Transactions[0].GasPrice.Int64())
	assert.Equal(t, 900000, int(block.Transactions[0].GasLimit))
	assert.Nil(t, block.Transactions[0].MaxFeePerGas)
	assert.Nil(t, block.Transactions[0].MaxPriorityFeePerGas)
	assert.Equal(t, evmtypes.TxType(0x0), block.Transactions[0].Type)
	assert.Equal(t, "0x8e58af889f4e831ef9a67df84058bcfb7090cbcb5c6f1046c211dafee6050944", block.Transactions[0].Hash.String())

	assert.Equal(t, assets.NewWeiI(3000000000000), block.Transactions[1].GasPrice)
	assert.Equal(t, "0x0190f436ce165abb741b8513f64d194682677e1db72422f0f533fe6c0248e59a", block.Transactions[1].Hash.String())

	assert.Equal(t, int64(500000000000), block.Transactions[2].GasPrice.Int64())
	assert.Equal(t, 21000, int(block.Transactions[2].GasLimit))
	assert.Equal(t, int64(500000000000), block.Transactions[2].MaxFeePerGas.Int64())
	assert.Equal(t, int64(500000000000), block.Transactions[2].MaxPriorityFeePerGas.Int64())
	assert.Equal(t, evmtypes.TxType(0x2), block.Transactions[2].Type)
	assert.Equal(t, "0x136aa666e6b8109b2b4aca8008ecad8df2047f4e2aced4808248fa8927a13395", block.Transactions[2].Hash.String())

	assert.Nil(t, block.Transactions[3].GasPrice)
	assert.Equal(t, 21000, int(block.Transactions[3].GasLimit))
	assert.Equal(t, "0x13d4ecea98e37359e63e39e350ed0b1456e1acbf985eb8d4a0ef0e89a705c10d", block.Transactions[3].Hash.String())
}

func TestBlockHistoryEstimator_GetLegacyGas(t *testing.T) {
	t.Parallel()
	l1Oracle := rollupMocks.NewL1Oracle(t)

	cfg := gas.NewMockConfig()
	bhCfg := newBlockHistoryConfig()

	bhCfg.TransactionPercentileF = uint16(35)
	bhCfg.CheckInclusionBlocksF = uint16(0)
	bhCfg.BlockHistorySizeF = uint16(8)

	maxGasPrice := assets.NewWeiI(1000000)
	geCfg := &gas.MockGasEstimatorConfig{}
	geCfg.EIP1559DynamicFeesF = false
	geCfg.PriceMaxF = maxGasPrice
	geCfg.PriceMinF = assets.NewWeiI(0)

	bhe := newBlockHistoryEstimator(t, nil, cfg, geCfg, bhCfg, l1Oracle)

	blocks := []evmtypes.Block{
		{
			Number:       0,
			Hash:         utils.NewHash(),
			Transactions: legacyTransactionsFromGasPrices(1000),
		},
		{
			Number:       1,
			Hash:         utils.NewHash(),
			Transactions: legacyTransactionsFromGasPrices(1200),
		},
	}

	gas.SetRollingBlockHistory(bhe, blocks)
	bhe.Recalculate(testutils.Head(1))
	gas.SimulateStart(t, bhe)

	t.Run("if gas price is lower than global max and user specified max gas price", func(t *testing.T) {
		fee, limit, err := bhe.GetLegacyGas(tests.Context(t), make([]byte, 0), 10000, maxGasPrice)
		require.NoError(t, err)

		assert.Equal(t, assets.NewWeiI(1000), fee)
		assert.Equal(t, 10000, int(limit))
	})

	t.Run("if gas price is higher than user-specified max", func(t *testing.T) {
		fee, limit, err := bhe.GetLegacyGas(tests.Context(t), make([]byte, 0), 10000, assets.NewWeiI(800))
		require.NoError(t, err)

		assert.Equal(t, assets.NewWeiI(800), fee)
		assert.Equal(t, 10000, int(limit))
	})

	bhCfg.TransactionPercentileF = uint16(35)

	cfg = gas.NewMockConfig()

	geCfg.PriceMaxF = assets.NewWeiI(700)
	geCfg.PriceMinF = assets.NewWeiI(0)

	geCfg.EIP1559DynamicFeesF = false

	bhe = newBlockHistoryEstimator(t, nil, cfg, geCfg, bhCfg, l1Oracle)
	gas.SetRollingBlockHistory(bhe, blocks)
	bhe.Recalculate(testutils.Head(1))
	gas.SimulateStart(t, bhe)

	t.Run("if gas price is higher than global max", func(t *testing.T) {
		fee, limit, err := bhe.GetLegacyGas(tests.Context(t), make([]byte, 0), 10000, maxGasPrice)
		require.NoError(t, err)

		assert.Equal(t, assets.NewWeiI(700), fee)
		assert.Equal(t, 10000, int(limit))
	})
}

func TestBlockHistoryEstimator_UseDefaultPriceAsFallback(t *testing.T) {
	t.Parallel()

	var batchSize uint32
	var blockDelay uint16
	var historySize uint16 = 3
	var specialTxTypeCode evmtypes.TxType = 0x7e

	t.Run("fallbacks to EvmGasPriceDefault if there aren't any valid transactions to estimate from.", func(t *testing.T) {
		cfg := gas.NewMockConfig()
		bhCfg := newBlockHistoryConfig()

		bhCfg.BatchSizeF = batchSize
		bhCfg.TransactionPercentileF = uint16(35)
		bhCfg.BlockDelayF = blockDelay
		bhCfg.BlockHistorySizeF = historySize

		geCfg := &gas.MockGasEstimatorConfig{}
		geCfg.EIP1559DynamicFeesF = false
		geCfg.PriceMaxF = assets.NewWeiI(1000000)
		geCfg.PriceDefaultF = assets.NewWeiI(100)

		ethClient := testutils.NewEthClientMockWithDefaultChain(t)
		l1Oracle := rollupMocks.NewL1Oracle(t)

		bhe := newBlockHistoryEstimator(t, ethClient, cfg, geCfg, bhCfg, l1Oracle)

		h := &evmtypes.Head{Hash: utils.NewHash(), Number: 42, BaseFeePerGas: nil}
		ethClient.On("HeadByNumber", mock.Anything, (*big.Int)(nil)).Return(h, nil)
		ethClient.On("BatchCallContext", mock.Anything, mock.MatchedBy(func(b []rpc.BatchElem) bool {
			return len(b) == 3 &&
				b[0].Method == "eth_getBlockByNumber" && b[0].Args[0] == gas.Int64ToHex(42) && b[0].Args[1].(bool) && reflect.TypeOf(b[0].Result) == reflect.TypeOf(&evmtypes.Block{}) &&
				b[1].Method == "eth_getBlockByNumber" && b[1].Args[0] == gas.Int64ToHex(41) && b[1].Args[1].(bool) && reflect.TypeOf(b[1].Result) == reflect.TypeOf(&evmtypes.Block{}) &&
				b[2].Method == "eth_getBlockByNumber" && b[2].Args[0] == gas.Int64ToHex(40) && b[1].Args[1].(bool) && reflect.TypeOf(b[2].Result) == reflect.TypeOf(&evmtypes.Block{})
		})).Return(nil).Run(func(args mock.Arguments) {
			elems := args.Get(1).([]rpc.BatchElem)
			elems[0].Result = &evmtypes.Block{
				Number: 42,
				Hash:   utils.NewHash(),
			}
			elems[1].Result = &evmtypes.Block{
				Number: 41,
				Hash:   utils.NewHash(),
			}
			elems[2].Result = &evmtypes.Block{
				Number:       40,
				Hash:         utils.NewHash(),
				Transactions: legacyTransactionsFromGasPricesTxType(specialTxTypeCode, 1),
			}
		}).Once()

		err := bhe.Start(tests.Context(t))
		require.NoError(t, err)

		fee, limit, err := bhe.GetLegacyGas(tests.Context(t), make([]byte, 0), 10000, assets.NewWeiI(800))
		require.NoError(t, err)
		require.Equal(t, geCfg.PriceDefault(), fee)
		assert.Equal(t, 10000, int(limit))
	})

	t.Run("fallbacks to EvmGasTipCapDefault if there aren't any valid transactions to estimate from.", func(t *testing.T) {
		cfg := gas.NewMockConfig()
		bhCfg := newBlockHistoryConfig()
		bhCfg.BatchSizeF = batchSize
		bhCfg.TransactionPercentileF = uint16(35)
		bhCfg.BlockDelayF = blockDelay
		bhCfg.BlockHistorySizeF = historySize
		bhCfg.EIP1559FeeCapBufferBlocksF = uint16(4)
		geCfg := &gas.MockGasEstimatorConfig{}
		geCfg.EIP1559DynamicFeesF = true
		geCfg.PriceMaxF = assets.NewWeiI(1000000)
		geCfg.PriceDefaultF = assets.NewWeiI(100)
		geCfg.TipCapDefaultF = assets.NewWeiI(50)
		geCfg.BumpThresholdF = uint64(1)

		ethClient := testutils.NewEthClientMockWithDefaultChain(t)
		l1Oracle := rollupMocks.NewL1Oracle(t)

		bhe := newBlockHistoryEstimator(t, ethClient, cfg, geCfg, bhCfg, l1Oracle)

		h := &evmtypes.Head{Hash: utils.NewHash(), Number: 42, BaseFeePerGas: assets.NewWeiI(40)}
		ethClient.On("HeadByNumber", mock.Anything, (*big.Int)(nil)).Return(h, nil)
		ethClient.On("BatchCallContext", mock.Anything, mock.MatchedBy(func(b []rpc.BatchElem) bool {
			return len(b) == 3 &&
				b[0].Method == "eth_getBlockByNumber" && b[0].Args[0] == gas.Int64ToHex(42) && b[0].Args[1].(bool) && reflect.TypeOf(b[0].Result) == reflect.TypeOf(&evmtypes.Block{}) &&
				b[1].Method == "eth_getBlockByNumber" && b[1].Args[0] == gas.Int64ToHex(41) && b[1].Args[1].(bool) && reflect.TypeOf(b[1].Result) == reflect.TypeOf(&evmtypes.Block{}) &&
				b[2].Method == "eth_getBlockByNumber" && b[2].Args[0] == gas.Int64ToHex(40) && b[1].Args[1].(bool) && reflect.TypeOf(b[2].Result) == reflect.TypeOf(&evmtypes.Block{})
		})).Return(nil).Run(func(args mock.Arguments) {
			elems := args.Get(1).([]rpc.BatchElem)
			elems[0].Result = &evmtypes.Block{
				Number: 42,
				Hash:   utils.NewHash(),
			}
			elems[1].Result = &evmtypes.Block{
				Number: 41,
				Hash:   utils.NewHash(),
			}
			elems[2].Result = &evmtypes.Block{
				Number:       40,
				Hash:         utils.NewHash(),
				Transactions: dynamicFeeTransactionsFromTipCapsTxType(specialTxTypeCode, 1),
			}
		}).Once()

		err := bhe.Start(tests.Context(t))
		require.NoError(t, err)
		fee, err := bhe.GetDynamicFee(tests.Context(t), assets.NewWeiI(200))
		require.NoError(t, err)

		assert.Equal(t, gas.DynamicFee{FeeCap: assets.NewWeiI(114), TipCap: geCfg.TipCapDefault()}, fee)
	})
}

func TestBlockHistoryEstimator_GetDynamicFee(t *testing.T) {
	t.Parallel()

	cfg := gas.NewMockConfig()
	bhCfg := newBlockHistoryConfig()
	maxGasPrice := assets.NewWeiI(1000000)
	bhCfg.EIP1559FeeCapBufferBlocksF = uint16(4)
	bhCfg.TransactionPercentileF = uint16(35)
	geCfg := &gas.MockGasEstimatorConfig{}
	geCfg.EIP1559DynamicFeesF = true
	geCfg.PriceMaxF = maxGasPrice
	geCfg.TipCapMinF = assets.NewWeiI(0)
	geCfg.PriceMinF = assets.NewWeiI(0)

	l1Oracle := rollupMocks.NewL1Oracle(t)

	bhe := newBlockHistoryEstimator(t, nil, cfg, geCfg, bhCfg, l1Oracle)

	blocks := []evmtypes.Block{
		{
			BaseFeePerGas: assets.NewWeiI(88889),
			Number:        0,
			Hash:          utils.NewHash(),
			Transactions:  dynamicFeeTransactionsFromTipCaps(5000, 6000, 6000),
		},
		{
			BaseFeePerGas: assets.NewWeiI(100000),
			Number:        1,
			Hash:          utils.NewHash(),
			Transactions:  dynamicFeeTransactionsFromTipCaps(10000),
		},
	}
	gas.SetRollingBlockHistory(bhe, blocks)

	bhe.Recalculate(testutils.Head(1))
	gas.SimulateStart(t, bhe)

	t.Run("if estimator is missing base fee and gas bumping is enabled", func(t *testing.T) {
		geCfg.BumpThresholdF = uint64(1)

		_, err := bhe.GetDynamicFee(tests.Context(t), maxGasPrice)
		require.Error(t, err)
		assert.Contains(t, err.Error(), "BlockHistoryEstimator: no value for latest block base fee; cannot estimate EIP-1559 base fee. Are you trying to run with EIP1559 enabled on a non-EIP1559 chain?")
	})

	t.Run("if estimator is missing base fee and gas bumping is disabled", func(t *testing.T) {
		geCfg.BumpThresholdF = uint64(0)

		fee, err := bhe.GetDynamicFee(tests.Context(t), maxGasPrice)
		require.NoError(t, err)
		assert.Equal(t, gas.DynamicFee{FeeCap: maxGasPrice, TipCap: assets.NewWeiI(6000)}, fee)
	})

	h := testutils.Head(1)
	h.BaseFeePerGas = assets.NewWeiI(112500)
	bhe.OnNewLongestChain(tests.Context(t), h)

	t.Run("if gas bumping is enabled", func(t *testing.T) {
		geCfg.BumpThresholdF = uint64(1)

		fee, err := bhe.GetDynamicFee(tests.Context(t), maxGasPrice)
		require.NoError(t, err)

		assert.Equal(t, gas.DynamicFee{FeeCap: assets.NewWeiI(186203), TipCap: assets.NewWeiI(6000)}, fee)
	})

	t.Run("if gas bumping is disabled", func(t *testing.T) {
		geCfg.BumpThresholdF = uint64(0)

		fee, err := bhe.GetDynamicFee(tests.Context(t), maxGasPrice)
		require.NoError(t, err)

		assert.Equal(t, gas.DynamicFee{FeeCap: maxGasPrice, TipCap: assets.NewWeiI(6000)}, fee)
	})

	t.Run("if gas bumping is enabled and local max gas price set", func(t *testing.T) {
		geCfg.BumpThresholdF = uint64(1)

		fee, err := bhe.GetDynamicFee(tests.Context(t), assets.NewWeiI(180000))
		require.NoError(t, err)

		assert.Equal(t, gas.DynamicFee{FeeCap: assets.NewWeiI(180000), TipCap: assets.NewWeiI(6000)}, fee)
	})

	t.Run("if bump threshold is 0 and local max gas price set", func(t *testing.T) {
		geCfg.BumpThresholdF = uint64(0)

		fee, err := bhe.GetDynamicFee(tests.Context(t), assets.NewWeiI(100))
		require.NoError(t, err)

		assert.Equal(t, gas.DynamicFee{FeeCap: assets.NewWeiI(100), TipCap: assets.NewWeiI(6000)}, fee)
	})

	h = testutils.Head(1)
	h.BaseFeePerGas = assets.NewWeiI(900000)
	bhe.OnNewLongestChain(tests.Context(t), h)

	t.Run("if gas bumping is enabled and global max gas price lower than local max gas price", func(t *testing.T) {
		geCfg.BumpThresholdF = uint64(1)

		fee, err := bhe.GetDynamicFee(tests.Context(t), assets.NewWeiI(1200000))
		require.NoError(t, err)

		assert.Equal(t, gas.DynamicFee{FeeCap: assets.NewWeiI(1000000), TipCap: assets.NewWeiI(6000)}, fee)
	})
}

func TestBlockHistoryEstimator_HaltBumping(t *testing.T) {
	cfg := gas.NewMockConfig()
	bhCfg := newBlockHistoryConfig()
	bhCfg.CheckInclusionBlocksF = uint16(4)
	bhCfg.CheckInclusionPercentileF = uint16(90)
	lggr, _ := logger.TestObserved(t, zapcore.DebugLevel)
	geCfg := &gas.MockGasEstimatorConfig{}
	geCfg.EIP1559DynamicFeesF = false
	geCfg.PriceMinF = assets.NewWeiI(1)
	geCfg.PriceMaxF = assets.NewWeiI(100)
	l1Oracle := rollupMocks.NewL1Oracle(t)
	ethClient := testutils.NewEthClientMockWithDefaultChain(t)
	ctx := tests.Context(t)

	bhe := gas.BlockHistoryEstimatorFromInterface(
		gas.NewBlockHistoryEstimator(lggr, ethClient, cfg, geCfg, bhCfg, testutils.NewRandomEVMChainID(), l1Oracle),
	)

	attempts := []gas.EvmPriorAttempt{
		{TxType: 0x0, TxHash: NewEvmHash()},
	}

	t.Run("fails halt bumping check if estimator is not started", func(t *testing.T) {
		err := bhe.HaltBumping(attempts)
		require.Error(t, err, "BlockHistoryEstimator is not started; do not have max gas to allow bumping")
	})

	h := testutils.Head(0)
	b0 := evmtypes.Block{
		Number:       0,
		Hash:         utils.NewHash(),
		Transactions: legacyTransactionsFromGasPrices(),
	}
	ethClient.On("HeadByNumber", mock.Anything, (*big.Int)(nil)).Return(h, nil)
	ethClient.On("BatchCallContext", mock.Anything, mock.MatchedBy(func(b []rpc.BatchElem) bool {
		return len(b) == 1
	})).Return(nil).Run(func(args mock.Arguments) {
		elems := args.Get(1).([]rpc.BatchElem)
		elems[0].Result = &b0
	}).Once()
	err := bhe.Start(ctx)
	require.NoError(t, err)

	t.Run("allows bumping check if CheckInclusionPercentile price failed to set due to no suitable transactions", func(t *testing.T) {
		err := bhe.HaltBumping(attempts)
		require.Error(t, err, "90 percentile price is not set. This is likely because there aren't any valid transactions to estimate from. Preventing bumping until valid price is available to compare")
	})

	b1 := evmtypes.Block{
		Number:       1,
		Hash:         utils.NewHash(),
		ParentHash:   b0.Hash,
		Transactions: legacyTransactionsFromGasPrices(10, 20, 30, 40, 50),
	}
	b2 := evmtypes.Block{
		Number:       2,
		Hash:         utils.NewHash(),
		ParentHash:   b1.Hash,
		Transactions: legacyTransactionsFromGasPrices(60, 70, 80),
	}
	b3 := evmtypes.Block{
		Number:       3,
		Hash:         utils.NewHash(),
		ParentHash:   b2.Hash,
		Transactions: legacyTransactionsFromGasPrices(90, 100),
	}
	gas.SetRollingBlockHistory(bhe, []evmtypes.Block{b0, b1, b2, b3})
	bhe.Recalculate(testutils.Head(3))

	t.Run("skips halt bumping check if attempts is nil or empty", func(t *testing.T) {
		err := bhe.HaltBumping(nil)
		require.NoError(t, err)
	})

	t.Run("returns error if one of the supplied attempts is missing BroadcastBeforeBlockNum", func(t *testing.T) {
		err := bhe.HaltBumping(attempts)
		require.Error(t, err)
		assert.Contains(t, err.Error(), fmt.Sprintf("BroadcastBeforeBlockNum was unexpectedly nil for attempt %s", attempts[0].TxHash))
	})

	num := int64(0)
	hash := utils.NewHash()
	attempts = []gas.EvmPriorAttempt{
		{TxType: 0x3, BroadcastBeforeBlockNum: &num, TxHash: hash},
	}

	t.Run("returns error if one of the supplied attempts has an unknown transaction type", func(t *testing.T) {
		err := bhe.HaltBumping(attempts)
		require.Error(t, err)
		assert.Contains(t, err.Error(), fmt.Sprintf("attempt %s has unknown transaction type 0x3", hash))
	})

	attempts = []gas.EvmPriorAttempt{
		{TxType: 0x0, BroadcastBeforeBlockNum: &num, TxHash: hash},
	}

	t.Run("in legacy mode", func(t *testing.T) {
		b0 = evmtypes.Block{
			Number:       0,
			Hash:         utils.NewHash(),
			Transactions: legacyTransactionsFromGasPrices(1000),
		}
		b1 = evmtypes.Block{
			Number:       1,
			Hash:         utils.NewHash(),
			ParentHash:   b0.Hash,
			Transactions: legacyTransactionsFromGasPrices(2, 3, 4, 5, 6),
		}
		b2 = evmtypes.Block{
			Number:       2,
			Hash:         utils.NewHash(),
			ParentHash:   b1.Hash,
			Transactions: legacyTransactionsFromGasPrices(4, 4, 5, 5, 6, 6, 7, 7, 8, 8, 9, 9),
		}
		b3 = evmtypes.Block{
			Number:       3,
			Hash:         utils.NewHash(),
			ParentHash:   b2.Hash,
			Transactions: legacyTransactionsFromGasPrices(3, 4, 5, 6, 7),
		}
		gas.SetRollingBlockHistory(bhe, []evmtypes.Block{b0, b1, b2, b3})

		attempts = []gas.EvmPriorAttempt{
			{TxType: 0x0, TxHash: NewEvmHash(), GasPrice: assets.NewWeiI(3), BroadcastBeforeBlockNum: ptr(int64(0))},
			{TxType: 0x0, TxHash: NewEvmHash(), GasPrice: assets.NewWeiI(5), BroadcastBeforeBlockNum: ptr(int64(1))},
			{TxType: 0x0, TxHash: NewEvmHash(), GasPrice: assets.NewWeiI(7), BroadcastBeforeBlockNum: ptr(int64(1))},
		}

		t.Run("passes check if all attempt gas prices are lower than or equal to percentile price", func(t *testing.T) {
			bhCfg.CheckInclusionBlocksF = 3
			bhCfg.CheckInclusionPercentileF = 80 // percentile price is 7 wei
			bhe.Recalculate(testutils.Head(3))

			err := bhe.HaltBumping(attempts)
			require.NoError(t, err)
		})
		t.Run("fails check if any attempt price is higher than percentile price", func(t *testing.T) {
			bhCfg.CheckInclusionBlocksF = 3
			bhCfg.CheckInclusionPercentileF = 40 // percentile price is 5 wei
			bhe.Recalculate(testutils.Head(3))

			err := bhe.HaltBumping(attempts)
			require.Error(t, err)
			assert.Contains(t, err.Error(), fmt.Sprintf("transaction %s has gas price of 7 wei, which is above percentile=40%% (percentile price: 5 wei)", attempts[2].TxHash))
			require.ErrorIs(t, err, commonfee.ErrConnectivity)
		})
	})

	t.Run("handles mixed legacy and EIP-1559 transactions", func(t *testing.T) {
		b0 = evmtypes.Block{
			BaseFeePerGas: assets.NewWeiI(1),
			Number:        3,
			Hash:          utils.NewHash(),
			Transactions:  append(legacyTransactionsFromGasPrices(1, 2, 3, 4, 5), dynamicFeeTransactionsFromTipCaps(6, 7, 8, 9, 10)...),
		}
		gas.SetRollingBlockHistory(bhe, []evmtypes.Block{b0})

		attempts = []gas.EvmPriorAttempt{
			{TxType: 0x2, TxHash: NewEvmHash(), DynamicFee: gas.DynamicFee{FeeCap: assets.NewWeiI(1), TipCap: assets.NewWeiI(3)}, BroadcastBeforeBlockNum: ptr(int64(0))},
			{TxType: 0x0, TxHash: NewEvmHash(), GasPrice: assets.NewWeiI(10), BroadcastBeforeBlockNum: ptr(int64(0))},
		}

		t.Run("passes check if both transactions are ok", func(t *testing.T) {
			bhCfg.CheckInclusionBlocksF = 1
			bhCfg.CheckInclusionPercentileF = 90 // percentile price is 5 wei
			bhe.Recalculate(testutils.Head(3))

			err := bhe.HaltBumping(attempts)
			require.NoError(t, err)
		})
		t.Run("fails check if legacy transaction fails", func(t *testing.T) {
			bhCfg.CheckInclusionBlocksF = 1
			bhCfg.CheckInclusionPercentileF = 60
			bhe.Recalculate(testutils.Head(3))

			err := bhe.HaltBumping(attempts)
			require.Error(t, err)
			assert.Contains(t, err.Error(), fmt.Sprintf("transaction %s has gas price of 10 wei, which is above percentile=60%% (percentile price: 7 wei)", attempts[1].TxHash))
			require.ErrorIs(t, err, commonfee.ErrConnectivity)
		})

		attempts = []gas.EvmPriorAttempt{
			{TxType: 0x2, TxHash: NewEvmHash(), DynamicFee: gas.DynamicFee{FeeCap: assets.NewWeiI(11), TipCap: assets.NewWeiI(10)}, BroadcastBeforeBlockNum: ptr(int64(0))},
			{TxType: 0x0, TxHash: NewEvmHash(), GasPrice: assets.NewWeiI(3), BroadcastBeforeBlockNum: ptr(int64(0))},
		}

		t.Run("fails check if dynamic fee transaction fails", func(t *testing.T) {
			geCfg.EIP1559DynamicFeesF = true
			geCfg.TipCapMinF = assets.NewWeiI(1)
			bhCfg.CheckInclusionBlocksF = 1
			bhCfg.CheckInclusionPercentileF = 60
			bhe.Recalculate(testutils.Head(3))

			err := bhe.HaltBumping(attempts)
			require.Error(t, err)
			assert.Contains(t, err.Error(), fmt.Sprintf("transaction %s has tip cap of 10 wei, which is above percentile=60%% (percentile tip cap: 6 wei)", attempts[0].TxHash))
			require.ErrorIs(t, err, commonfee.ErrConnectivity)
		})
	})

	t.Run("in EIP-1559 mode", func(t *testing.T) {
		geCfg.EIP1559DynamicFeesF = true
		b0 = evmtypes.Block{
			BaseFeePerGas: assets.NewWeiI(5),
			Number:        0,
			Hash:          utils.NewHash(),
			Transactions:  dynamicFeeTransactionsFromTipCaps(1000),
		}
		b1 = evmtypes.Block{
			BaseFeePerGas: assets.NewWeiI(8),
			Number:        1,
			Hash:          utils.NewHash(),
			ParentHash:    b0.Hash,
			Transactions:  dynamicFeeTransactionsFromTipCaps(2, 3, 4, 5, 6),
		}
		b2 = evmtypes.Block{
			BaseFeePerGas: assets.NewWeiI(13),
			Number:        2,
			Hash:          utils.NewHash(),
			ParentHash:    b1.Hash,
			Transactions:  dynamicFeeTransactionsFromTipCaps(4, 4, 5, 5, 6, 6, 7, 7, 8, 8, 9, 9),
		}
		b3 = evmtypes.Block{
			BaseFeePerGas: assets.NewWeiI(21),
			Number:        3,
			Hash:          utils.NewHash(),
			ParentHash:    b2.Hash,
			Transactions:  dynamicFeeTransactionsFromTipCaps(3, 4, 5, 6, 7),
		}
		blocks := []evmtypes.Block{b0, b1, b2, b3}
		gas.SetRollingBlockHistory(bhe, blocks)

		attempts = []gas.EvmPriorAttempt{
			{TxType: 0x2, TxHash: NewEvmHash(), DynamicFee: gas.DynamicFee{FeeCap: assets.NewWeiI(30), TipCap: assets.NewWeiI(3)}, BroadcastBeforeBlockNum: ptr(int64(0))},
			{TxType: 0x2, TxHash: NewEvmHash(), DynamicFee: gas.DynamicFee{FeeCap: assets.NewWeiI(30), TipCap: assets.NewWeiI(5)}, BroadcastBeforeBlockNum: ptr(int64(1))},
			{TxType: 0x2, TxHash: NewEvmHash(), DynamicFee: gas.DynamicFee{FeeCap: assets.NewWeiI(30), TipCap: assets.NewWeiI(7)}, BroadcastBeforeBlockNum: ptr(int64(1))},
		}

		t.Run("passes check if 90th percentile price higher than highest transaction tip cap", func(t *testing.T) {
			bhCfg.CheckInclusionBlocksF = 3
			bhCfg.CheckInclusionPercentileF = 80
			bhe.Recalculate(testutils.Head(3))

			err := bhe.HaltBumping(attempts)
			require.NoError(t, err)
		})

		t.Run("fails check if percentile tip cap higher than any transaction tip cap, and base fee higher than the block base fee", func(t *testing.T) {
			bhCfg.CheckInclusionBlocksF = 3
			bhCfg.CheckInclusionPercentileF = 20
			bhe.Recalculate(testutils.Head(3))

			err := bhe.HaltBumping(attempts)
			require.Error(t, err)
			assert.Contains(t, err.Error(), fmt.Sprintf("transaction %s has tip cap of 5 wei, which is above percentile=20%% (percentile tip cap: 4 wei)", attempts[1].TxHash))
			require.ErrorIs(t, err, commonfee.ErrConnectivity)

			bhCfg.CheckInclusionBlocksF = 3
			bhCfg.CheckInclusionPercentileF = 2
			bhe.Recalculate(testutils.Head(3))

			err = bhe.HaltBumping(attempts)
			require.Error(t, err)
			assert.Contains(t, err.Error(), fmt.Sprintf("transaction %s has tip cap of 3 wei, which is above percentile=2%% (percentile tip cap: 2 wei)", attempts[0].TxHash))
			require.ErrorIs(t, err, commonfee.ErrConnectivity)
		})

		t.Run("passes check if, for at least one block, feecap < tipcap+basefee, even if percentile is not reached", func(t *testing.T) {
			bhCfg.CheckInclusionBlocksF = 3
			bhCfg.CheckInclusionPercentileF = 5
			bhe.Recalculate(testutils.Head(3))

			attempts = []gas.EvmPriorAttempt{
				{TxType: 0x2, TxHash: NewEvmHash(), DynamicFee: gas.DynamicFee{FeeCap: assets.NewWeiI(4), TipCap: assets.NewWeiI(7)}, BroadcastBeforeBlockNum: ptr(int64(1))},
			}

			err := bhe.HaltBumping(attempts)
			require.NoError(t, err)
		})
	})
}

func TestBlockHistoryEstimator_Bumps(t *testing.T) {
	t.Parallel()
	maxGasPrice := assets.NewWeiI(1000000)
	bhCfg := newBlockHistoryConfig()

	t.Run("BumpLegacyGas halts bumping", func(t *testing.T) {
		cfg := gas.NewMockConfig()
		bhCfg.BlockDelayF = 0
		bhCfg.CheckInclusionBlocksF = 1
		bhCfg.CheckInclusionPercentileF = 10
		geCfg := &gas.MockGasEstimatorConfig{}
		geCfg.EIP1559DynamicFeesF = false
		geCfg.BumpPercentF = 10
		geCfg.BumpMinF = assets.NewWeiI(150)
		geCfg.PriceMaxF = maxGasPrice
		geCfg.PriceMinF = assets.NewWeiI(0)
		l1Oracle := rollupMocks.NewL1Oracle(t)
		ethClient := testutils.NewEthClientMockWithDefaultChain(t)
		ctx := tests.Context(t)

		bhe := gas.BlockHistoryEstimatorFromInterface(
			gas.NewBlockHistoryEstimator(logger.Test(t), ethClient, cfg, geCfg, bhCfg, testutils.NewRandomEVMChainID(), l1Oracle),
		)

		b0 := evmtypes.Block{
			Number:       0,
			Hash:         utils.NewHash(),
			Transactions: legacyTransactionsFromGasPrices(1),
		}
		h := testutils.Head(0)
		ethClient.On("HeadByNumber", mock.Anything, (*big.Int)(nil)).Return(h, nil).Once()
		ethClient.On("BatchCallContext", mock.Anything, mock.MatchedBy(func(b []rpc.BatchElem) bool {
			return len(b) == 1
		})).Return(nil).Run(func(args mock.Arguments) {
			elems := args.Get(1).([]rpc.BatchElem)
			elems[0].Result = &b0
		}).Once()
		err := bhe.Start(ctx)
		require.NoError(t, err)

		attempts := []gas.EvmPriorAttempt{
			{TxType: 0x0, TxHash: NewEvmHash(), GasPrice: assets.NewWeiI(1000), BroadcastBeforeBlockNum: ptr(int64(0))},
		}
		_, _, err = bhe.BumpLegacyGas(ctx, assets.NewWeiI(42), 100000, maxGasPrice, attempts)
		require.Error(t, err)
		assert.True(t, pkgerrors.Is(err, commonfee.ErrConnectivity))
		assert.Contains(t, err.Error(), fmt.Sprintf("transaction %s has gas price of 1 kwei, which is above percentile=10%% (percentile price: 1 wei)", attempts[0].TxHash))
	})

	t.Run("BumpLegacyGas calls BumpLegacyGasPriceOnly with proper current gas price", func(t *testing.T) {
		cfg := gas.NewMockConfig()
		bhCfg := newBlockHistoryConfig()
		bhCfg.CheckInclusionBlocksF = 0
		geCfg := &gas.MockGasEstimatorConfig{}
		geCfg.EIP1559DynamicFeesF = false
		geCfg.BumpPercentF = 10
		geCfg.BumpMinF = assets.NewWeiI(150)
		geCfg.PriceMaxF = maxGasPrice
		l1Oracle := rollupMocks.NewL1Oracle(t)
		ethClient := testutils.NewEthClientMockWithDefaultChain(t)
		ctx := tests.Context(t)

		ethClient.On("HeadByNumber", mock.Anything, (*big.Int)(nil)).Return(nil, nil).Once()
		bhe := newBlockHistoryEstimator(t, ethClient, cfg, geCfg, bhCfg, l1Oracle)
		err := bhe.Start(ctx)
		require.NoError(t, err)

		t.Run("ignores nil current gas price", func(t *testing.T) {
			gasPrice, gasLimit, err := bhe.BumpLegacyGas(tests.Context(t), assets.NewWeiI(42), 100000, maxGasPrice, nil)
			require.NoError(t, err)

			expectedGasPrice, err := gas.BumpLegacyGasPriceOnly(geCfg, logger.TestSugared(t), nil, assets.NewWeiI(42), maxGasPrice)
			require.NoError(t, err)

			assert.Equal(t, 100000, int(gasLimit))
			assert.Equal(t, expectedGasPrice, gasPrice)
		})

		t.Run("ignores current gas price > max gas price", func(t *testing.T) {
			gasPrice, gasLimit, err := bhe.BumpLegacyGas(tests.Context(t), assets.NewWeiI(42), 100000, maxGasPrice, nil)
			require.NoError(t, err)

			massive := assets.NewWeiI(100000000000000)
			gas.SetGasPrice(bhe, massive)

			expectedGasPrice, err := gas.BumpLegacyGasPriceOnly(geCfg, logger.TestSugared(t), massive, assets.NewWeiI(42), maxGasPrice)
			require.NoError(t, err)

			assert.Equal(t, 100000, int(gasLimit))
			assert.Equal(t, expectedGasPrice, gasPrice)
		})

		t.Run("ignores current gas price < bumped gas price", func(t *testing.T) {
			gas.SetGasPrice(bhe, assets.NewWeiI(191))

			gasPrice, gasLimit, err := bhe.BumpLegacyGas(tests.Context(t), assets.NewWeiI(42), 100000, maxGasPrice, nil)
			require.NoError(t, err)

			assert.Equal(t, 100000, int(gasLimit))
			assert.Equal(t, assets.NewWeiI(192), gasPrice)
		})

		t.Run("uses current gas price > bumped gas price", func(t *testing.T) {
			gas.SetGasPrice(bhe, assets.NewWeiI(193))

			gasPrice, gasLimit, err := bhe.BumpLegacyGas(tests.Context(t), assets.NewWeiI(42), 100000, maxGasPrice, nil)
			require.NoError(t, err)

			assert.Equal(t, 100000, int(gasLimit))
			assert.Equal(t, assets.NewWeiI(193), gasPrice)
		})

		t.Run("bumped gas price > max gas price", func(t *testing.T) {
			gas.SetGasPrice(bhe, assets.NewWeiI(191))

			gasPrice, gasLimit, err := bhe.BumpLegacyGas(tests.Context(t), assets.NewWeiI(42), 100000, assets.NewWeiI(100), nil)
			require.Error(t, err)

			assert.Nil(t, gasPrice)
			assert.Equal(t, 0, int(gasLimit))
			assert.Contains(t, err.Error(), "bumped gas price of 192 wei would exceed configured max gas price of 100 wei (original price was 42 wei).")
		})

		t.Run("current gas price > max gas price", func(t *testing.T) {
			gas.SetGasPrice(bhe, assets.NewWeiI(193))

			gasPrice, gasLimit, err := bhe.BumpLegacyGas(tests.Context(t), assets.NewWeiI(42), 100000, assets.NewWeiI(100), nil)
			require.Error(t, err)

			assert.Nil(t, gasPrice)
			assert.Equal(t, 0, int(gasLimit))
			assert.Contains(t, err.Error(), "bumped gas price of 192 wei would exceed configured max gas price of 100 wei (original price was 42 wei).")
		})
	})

	t.Run("BumpDynamicFee checks connectivity", func(t *testing.T) {
		cfg := gas.NewMockConfig()
		bhCfg := newBlockHistoryConfig()
		bhCfg.CheckInclusionBlocksF = 1
		bhCfg.CheckInclusionPercentileF = 10
		geCfg := &gas.MockGasEstimatorConfig{}
		geCfg.EIP1559DynamicFeesF = true
		geCfg.BumpPercentF = 10
		geCfg.BumpMinF = assets.NewWeiI(150)
		geCfg.PriceMaxF = maxGasPrice
		geCfg.PriceMinF = assets.NewWeiI(0)
		geCfg.TipCapMinF = assets.NewWeiI(0)
		l1Oracle := rollupMocks.NewL1Oracle(t)
		ethClient := testutils.NewEthClientMockWithDefaultChain(t)
		ctx := tests.Context(t)

		bhe := newBlockHistoryEstimator(t, ethClient, cfg, geCfg, bhCfg, l1Oracle)

		b0 := evmtypes.Block{
			BaseFeePerGas: assets.NewWeiI(1),
			Number:        0,
			Hash:          utils.NewHash(),
			Transactions:  dynamicFeeTransactionsFromTipCaps(1),
		}
		ethClient.On("HeadByNumber", mock.Anything, (*big.Int)(nil)).Return(testutils.Head(0), nil).Once()
		ethClient.On("BatchCallContext", mock.Anything, mock.MatchedBy(func(b []rpc.BatchElem) bool {
			return len(b) == 1
		})).Return(nil).Run(func(args mock.Arguments) {
			elems := args.Get(1).([]rpc.BatchElem)
			elems[0].Result = &b0
		}).Once()
		err := bhe.Start(ctx)
		require.NoError(t, err)

		originalFee := gas.DynamicFee{FeeCap: assets.NewWeiI(100), TipCap: assets.NewWeiI(25)}
		attempts := []gas.EvmPriorAttempt{
			{TxType: 0x2, TxHash: NewEvmHash(), DynamicFee: gas.DynamicFee{TipCap: originalFee.TipCap, FeeCap: originalFee.FeeCap}, BroadcastBeforeBlockNum: ptr(int64(0))}}

		_, err = bhe.BumpDynamicFee(tests.Context(t), originalFee, maxGasPrice, attempts)
		require.Error(t, err)
		assert.True(t, pkgerrors.Is(err, commonfee.ErrConnectivity))
		assert.Contains(t, err.Error(), fmt.Sprintf("transaction %s has tip cap of 25 wei, which is above percentile=10%% (percentile tip cap: 1 wei)", attempts[0].TxHash))
	})

	t.Run("BumpDynamicFee bumps the fee", func(t *testing.T) {
		cfg := gas.NewMockConfig()
		bhCfg := newBlockHistoryConfig()

		geCfg := &gas.MockGasEstimatorConfig{}
		geCfg.EIP1559DynamicFeesF = true
		geCfg.BumpPercentF = 10
		geCfg.BumpMinF = assets.NewWeiI(150)
		geCfg.PriceMaxF = maxGasPrice
		geCfg.TipCapDefaultF = assets.NewWeiI(52)
		l1Oracle := rollupMocks.NewL1Oracle(t)
		ethClient := testutils.NewEthClientMockWithDefaultChain(t)
		ctx := tests.Context(t)

		bhe := newBlockHistoryEstimator(t, ethClient, cfg, geCfg, bhCfg, l1Oracle)
		ethClient.On("HeadByNumber", mock.Anything, (*big.Int)(nil)).Return(nil, nil).Once()
		err := bhe.Start(ctx)
		require.NoError(t, err)

		t.Run("when current tip cap is nil", func(t *testing.T) {
			originalFee := gas.DynamicFee{FeeCap: assets.NewWeiI(100), TipCap: assets.NewWeiI(25)}
			fee, err := bhe.BumpDynamicFee(tests.Context(t), originalFee, maxGasPrice, nil)
			require.NoError(t, err)

			assert.Equal(t, gas.DynamicFee{FeeCap: assets.NewWeiI(250), TipCap: assets.NewWeiI(202)}, fee)
		})
		t.Run("ignores current tip cap that is smaller than original fee with bump applied", func(t *testing.T) {
			gas.SetTipCap(bhe, assets.NewWeiI(201))

			originalFee := gas.DynamicFee{FeeCap: assets.NewWeiI(100), TipCap: assets.NewWeiI(25)}
			fee, err := bhe.BumpDynamicFee(tests.Context(t), originalFee, maxGasPrice, nil)
			require.NoError(t, err)

			assert.Equal(t, gas.DynamicFee{FeeCap: assets.NewWeiI(250), TipCap: assets.NewWeiI(202)}, fee)
		})
		t.Run("uses current tip cap that is larger than original fee with bump applied", func(t *testing.T) {
			gas.SetTipCap(bhe, assets.NewWeiI(203))

			originalFee := gas.DynamicFee{FeeCap: assets.NewWeiI(100), TipCap: assets.NewWeiI(25)}
			fee, err := bhe.BumpDynamicFee(tests.Context(t), originalFee, maxGasPrice, nil)
			require.NoError(t, err)

			assert.Equal(t, gas.DynamicFee{FeeCap: assets.NewWeiI(250), TipCap: assets.NewWeiI(203)}, fee)
		})
		t.Run("ignores absurdly large current tip cap", func(t *testing.T) {
			gas.SetTipCap(bhe, assets.NewWeiI(1000000000000000))

			originalFee := gas.DynamicFee{FeeCap: assets.NewWeiI(100), TipCap: assets.NewWeiI(25)}
			fee, err := bhe.BumpDynamicFee(tests.Context(t), originalFee, maxGasPrice, nil)
			require.NoError(t, err)

			assert.Equal(t, gas.DynamicFee{FeeCap: assets.NewWeiI(250), TipCap: assets.NewWeiI(202)}, fee)
		})

		t.Run("bumped tip cap price > max gas price", func(t *testing.T) {
			gas.SetTipCap(bhe, assets.NewWeiI(203))

			originalFee := gas.DynamicFee{FeeCap: assets.NewWeiI(100), TipCap: assets.NewWeiI(990000)}
			fee, err := bhe.BumpDynamicFee(tests.Context(t), originalFee, maxGasPrice, nil)
			require.Error(t, err)

			assert.Equal(t, gas.DynamicFee{}, fee)
			assert.Contains(t, err.Error(), "bumped tip cap of 1.089 mwei would exceed configured max gas price of 1 mwei (original fee: tip cap 990 kwei, fee cap 100 wei)")
		})

		t.Run("bumped fee cap price > max gas price", func(t *testing.T) {
			gas.SetTipCap(bhe, assets.NewWeiI(203))

			originalFee := gas.DynamicFee{FeeCap: assets.NewWeiI(990000), TipCap: assets.NewWeiI(25)}
			fee, err := bhe.BumpDynamicFee(tests.Context(t), originalFee, maxGasPrice, nil)
			require.Error(t, err)

			assert.Equal(t, gas.DynamicFee{}, fee)
			assert.Contains(t, err.Error(), "bumped fee cap of 1.089 mwei would exceed configured max gas price of 1 mwei (original fee: tip cap 25 wei, fee cap 990 kwei)")
		})
	})
}

func TestBlockHistoryEstimator_CheckInclusionPercentile_Calculation(t *testing.T) {
	t.Parallel()

	t.Run("sets CheckInclusionPercentile price using the latest blocks, eip-1559 disabled", func(t *testing.T) {
		ethClient := testutils.NewEthClientMockWithDefaultChain(t)
		l1Oracle := rollupMocks.NewL1Oracle(t)

		cfg := gas.NewMockConfig()
		bhCfg := newBlockHistoryConfig()
		bhCfg.BlockDelayF = 0
		bhCfg.TransactionPercentileF = 35
		// Set BlockHistorySize larger than CheckInclusionBlocks to cache more blocks than needed for calculation
		// Helps test whether the latest block is being used or not
		bhCfg.BlockHistorySizeF = 3
		bhCfg.BatchSizeF = 0
		bhCfg.CheckInclusionBlocksF = 1
		bhCfg.CheckInclusionPercentileF = 100

		geCfg := &gas.MockGasEstimatorConfig{}
		geCfg.EIP1559DynamicFeesF = false
		geCfg.PriceMaxF = assets.NewWeiI(1000)
		geCfg.PriceMinF = assets.NewWeiI(0)

		bhe := newBlockHistoryEstimator(t, ethClient, cfg, geCfg, bhCfg, l1Oracle)

		b0 := evmtypes.Block{
			Number:       0,
			Hash:         utils.NewHash(),
			Transactions: legacyTransactionsFromGasPrices(1, 2, 3),
		}
		b1 := evmtypes.Block{
			Number:       1,
			Hash:         utils.NewHash(),
			Transactions: legacyTransactionsFromGasPrices(4, 5, 6),
		}
		b2 := evmtypes.Block{
			Number:       2,
			Hash:         utils.NewHash(),
			Transactions: legacyTransactionsFromGasPrices(7, 8, 9),
		}

		ethClient.On("BatchCallContext", mock.Anything, mock.MatchedBy(func(b []rpc.BatchElem) bool {
			return len(b) == 3 &&
				b[0].Args[0] == "0x2" &&
				b[1].Args[0] == "0x1" &&
				b[2].Args[0] == "0x0"
		})).Return(nil).Run(func(args mock.Arguments) {
			elems := args.Get(1).([]rpc.BatchElem)
			elems[0].Result = &b2
			elems[1].Result = &b1
			elems[2].Result = &b0
		})

		bhe.FetchBlocksAndRecalculate(tests.Context(t), testutils.Head(2))

		price := gas.GetMaxPercentileGasPrice(bhe)
		require.Equal(t, assets.NewWeiI(9), price)

		assert.Len(t, gas.GetRollingBlockHistory(bhe), 3)
	})

	t.Run("sets CheckInclusionPercentile price using the latest blocks, eip-1559 enabled", func(t *testing.T) {
		ethClient := testutils.NewEthClientMockWithDefaultChain(t)
		l1Oracle := rollupMocks.NewL1Oracle(t)

		cfg := gas.NewMockConfig()
		bhCfg := newBlockHistoryConfig()
		bhCfg.BlockDelayF = 0
		bhCfg.TransactionPercentileF = 35
		// Set BlockHistorySize larger than CheckInclusionBlocks to cache more blocks than needed for calculation
		// Helps test whether the latest block is being used or not
		bhCfg.BlockHistorySizeF = 3
		bhCfg.BatchSizeF = 0
		bhCfg.CheckInclusionBlocksF = 1
		bhCfg.CheckInclusionPercentileF = 100

		geCfg := &gas.MockGasEstimatorConfig{}
		geCfg.EIP1559DynamicFeesF = true
		geCfg.PriceMaxF = assets.NewWeiI(1000)
		geCfg.PriceMinF = assets.NewWeiI(0)
		geCfg.TipCapMinF = assets.NewWeiI(0)

		bhe := newBlockHistoryEstimator(t, ethClient, cfg, geCfg, bhCfg, l1Oracle)

		b0 := evmtypes.Block{
			BaseFeePerGas: assets.NewWeiI(1),
			Number:        0,
			Hash:          utils.NewHash(),
			Transactions:  dynamicFeeTransactionsFromTipCaps(1, 2, 3),
		}
		b1 := evmtypes.Block{
			BaseFeePerGas: assets.NewWeiI(2),
			Number:        1,
			Hash:          utils.NewHash(),
			Transactions:  dynamicFeeTransactionsFromTipCaps(4, 5, 6),
		}
		b2 := evmtypes.Block{
			BaseFeePerGas: assets.NewWeiI(3),
			Number:        2,
			Hash:          utils.NewHash(),
			Transactions:  dynamicFeeTransactionsFromTipCaps(7, 8, 9),
		}

		ethClient.On("BatchCallContext", mock.Anything, mock.MatchedBy(func(b []rpc.BatchElem) bool {
			return len(b) == 3 &&
				b[0].Args[0] == "0x2" &&
				b[1].Args[0] == "0x1" &&
				b[2].Args[0] == "0x0"
		})).Return(nil).Run(func(args mock.Arguments) {
			elems := args.Get(1).([]rpc.BatchElem)
			elems[0].Result = &b2
			elems[1].Result = &b1
			elems[2].Result = &b0
		})

		bhe.FetchBlocksAndRecalculate(tests.Context(t), testutils.Head(2))

		price := gas.GetMaxPercentileTipCap(bhe)
		require.Equal(t, assets.NewWeiI(9), price)

		assert.Len(t, gas.GetRollingBlockHistory(bhe), 3)
	})
}

// ptr takes pointer of anything
func ptr[T any](v T) *T {
	return &v
}

// LegacyTransactionsFromGasPrices returns transactions matching the given gas prices
func legacyTransactionsFromGasPrices(gasPrices ...int64) []evmtypes.Transaction {
	return legacyTransactionsFromGasPricesTxType(0x0, gasPrices...)
}

func legacyTransactionsFromGasPricesTxType(code evmtypes.TxType, gasPrices ...int64) []evmtypes.Transaction {
	txs := make([]evmtypes.Transaction, len(gasPrices))
	for i, gasPrice := range gasPrices {
		txs[i] = evmtypes.Transaction{Type: code, GasPrice: assets.NewWeiI(gasPrice), GasLimit: 42}
	}
	return txs
}

// dynamicFeeTransactionsFromTipCaps returns EIP-1559 transactions with the
// given TipCaps (FeeCap is arbitrary)
func dynamicFeeTransactionsFromTipCaps(tipCaps ...int64) []evmtypes.Transaction {
	return dynamicFeeTransactionsFromTipCapsTxType(0x02, tipCaps...)
}

func dynamicFeeTransactionsFromTipCapsTxType(code evmtypes.TxType, tipCaps ...int64) []evmtypes.Transaction {
	txs := make([]evmtypes.Transaction, len(tipCaps))
	for i, tipCap := range tipCaps {
		txs[i] = evmtypes.Transaction{Type: code, MaxPriorityFeePerGas: assets.NewWeiI(tipCap), GasLimit: 42, MaxFeePerGas: assets.GWei(5000)}
	}
	return txs
}<|MERGE_RESOLUTION|>--- conflicted
+++ resolved
@@ -513,15 +513,9 @@
 			elems[1].Result = &b2
 		})
 
-<<<<<<< HEAD
 		head2 := evmtypes.NewHead(big.NewInt(2), b2.Hash, b1.Hash, ubig.New(testutils.FixtureChainID))
 		head3 := evmtypes.NewHead(big.NewInt(3), b3.Hash, b2.Hash, ubig.New(testutils.FixtureChainID))
-		head3.Parent = &head2
-=======
-		head2 := evmtypes.NewHead(big.NewInt(2), b2.Hash, b1.Hash, uint64(time.Now().Unix()), ubig.New(testutils.FixtureChainID))
-		head3 := evmtypes.NewHead(big.NewInt(3), b3.Hash, b2.Hash, uint64(time.Now().Unix()), ubig.New(testutils.FixtureChainID))
 		head3.Parent.Store(&head2)
->>>>>>> 659b75ad
 		err := bhe.FetchBlocks(tests.Context(t), &head3)
 		require.NoError(t, err)
 
@@ -574,15 +568,9 @@
 		gas.SetRollingBlockHistory(bhe, blocks)
 
 		// RE-ORG, head2 and head3 have different hash than saved b2 and b3
-<<<<<<< HEAD
 		head2 := evmtypes.NewHead(big.NewInt(2), utils.NewHash(), b1.Hash, ubig.New(testutils.FixtureChainID))
 		head3 := evmtypes.NewHead(big.NewInt(3), utils.NewHash(), head2.Hash, ubig.New(testutils.FixtureChainID))
-		head3.Parent = &head2
-=======
-		head2 := evmtypes.NewHead(big.NewInt(2), utils.NewHash(), b1.Hash, uint64(time.Now().Unix()), ubig.New(testutils.FixtureChainID))
-		head3 := evmtypes.NewHead(big.NewInt(3), utils.NewHash(), head2.Hash, uint64(time.Now().Unix()), ubig.New(testutils.FixtureChainID))
 		head3.Parent.Store(&head2)
->>>>>>> 659b75ad
 
 		ethClient.On("BatchCallContext", mock.Anything, mock.MatchedBy(func(b []rpc.BatchElem) bool {
 			return len(b) == 2 &&
@@ -653,15 +641,9 @@
 		gas.SetRollingBlockHistory(bhe, blocks)
 
 		// head2 and head3 have identical hash to saved blocks
-<<<<<<< HEAD
 		head2 := evmtypes.NewHead(big.NewInt(2), b2.Hash, b1.Hash, ubig.New(testutils.FixtureChainID))
 		head3 := evmtypes.NewHead(big.NewInt(3), b3.Hash, head2.Hash, ubig.New(testutils.FixtureChainID))
-		head3.Parent = &head2
-=======
-		head2 := evmtypes.NewHead(big.NewInt(2), b2.Hash, b1.Hash, uint64(time.Now().Unix()), ubig.New(testutils.FixtureChainID))
-		head3 := evmtypes.NewHead(big.NewInt(3), b3.Hash, head2.Hash, uint64(time.Now().Unix()), ubig.New(testutils.FixtureChainID))
 		head3.Parent.Store(&head2)
->>>>>>> 659b75ad
 
 		err := bhe.FetchBlocks(tests.Context(t), &head3)
 		require.NoError(t, err)
