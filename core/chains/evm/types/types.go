package types

import (
	"database/sql/driver"
	"encoding/json"
	"math/big"

	"github.com/ethereum/go-ethereum/common"
	"github.com/ethereum/go-ethereum/common/hexutil"
	gethTypes "github.com/ethereum/go-ethereum/core/types"
	"github.com/jackc/pgtype"
	pkgerrors "github.com/pkg/errors"
	"gopkg.in/guregu/null.v4"

	"github.com/smartcontractkit/chainlink-common/pkg/types"
	"github.com/smartcontractkit/chainlink/v2/core/chains/evm/utils"
	ubig "github.com/smartcontractkit/chainlink/v2/core/chains/evm/utils/big"
)

type Configs interface {
	Chains(ids ...string) ([]types.ChainStatus, int, error)
	Node(name string) (Node, error)
	Nodes(chainID string) (nodes []Node, err error)
	NodeStatus(name string) (types.NodeStatus, error)
}

type Node struct {
	Name       string
	EVMChainID ubig.Big
	WSURL      null.String
	HTTPURL    null.String
	SendOnly   bool
	Order      int32

	State string
}

// Receipt represents an ethereum receipt.
//
// Copied from go-ethereum: https://github.com/ethereum/go-ethereum/blob/ce9a289fa48e0d2593c4aaa7e207c8a5dd3eaa8a/core/types/receipt.go#L50
//
// We use our own version because Geth's version specifies various
// gencodec:"required" fields which cause unhelpful errors when unmarshalling
// from an empty JSON object which can happen in the batch fetcher.
type Receipt struct {
	PostState         []byte          `json:"root"`
	Status            uint64          `json:"status"`
	CumulativeGasUsed uint64          `json:"cumulativeGasUsed"`
	Bloom             gethTypes.Bloom `json:"logsBloom"`
	Logs              []*Log          `json:"logs"`
	TxHash            common.Hash     `json:"transactionHash"`
	ContractAddress   common.Address  `json:"contractAddress"`
	GasUsed           uint64          `json:"gasUsed"`
	BlockHash         common.Hash     `json:"blockHash,omitempty"`
	BlockNumber       *big.Int        `json:"blockNumber,omitempty"`
	TransactionIndex  uint            `json:"transactionIndex"`
}

// FromGethReceipt converts a gethTypes.Receipt to a Receipt
func FromGethReceipt(gr *gethTypes.Receipt) *Receipt {
	if gr == nil {
		return nil
	}
	logs := make([]*Log, len(gr.Logs))
	for i, glog := range gr.Logs {
		logs[i] = FromGethLog(glog)
	}
	return &Receipt{
		gr.PostState,
		gr.Status,
		gr.CumulativeGasUsed,
		gr.Bloom,
		logs,
		gr.TxHash,
		gr.ContractAddress,
		gr.GasUsed,
		gr.BlockHash,
		gr.BlockNumber,
		gr.TransactionIndex,
	}
}

// IsZero returns true if receipt is the zero receipt
// Batch calls to the RPC will return a pointer to an empty Receipt struct
// Easiest way to check if the receipt was missing is to see if the hash is 0x0
// Real receipts will always have the TxHash set
func (r *Receipt) IsZero() bool {
	return r.TxHash == utils.EmptyHash
}

// IsUnmined returns true if the receipt is for a TX that has not been mined yet.
// Supposedly according to the spec this should never happen, but Parity does
// it anyway.
func (r *Receipt) IsUnmined() bool {
	return r.BlockHash == utils.EmptyHash
}

// MarshalJSON marshals Receipt as JSON.
// Copied from: https://github.com/ethereum/go-ethereum/blob/ce9a289fa48e0d2593c4aaa7e207c8a5dd3eaa8a/core/types/gen_receipt_json.go
func (r Receipt) MarshalJSON() ([]byte, error) {
	type Receipt struct {
		PostState         hexutil.Bytes   `json:"root"`
		Status            hexutil.Uint64  `json:"status"`
		CumulativeGasUsed hexutil.Uint64  `json:"cumulativeGasUsed"`
		Bloom             gethTypes.Bloom `json:"logsBloom"`
		Logs              []*Log          `json:"logs"`
		TxHash            common.Hash     `json:"transactionHash"`
		ContractAddress   common.Address  `json:"contractAddress"`
		GasUsed           hexutil.Uint64  `json:"gasUsed"`
		BlockHash         common.Hash     `json:"blockHash,omitempty"`
		BlockNumber       *hexutil.Big    `json:"blockNumber,omitempty"`
		TransactionIndex  hexutil.Uint    `json:"transactionIndex"`
	}
	var enc Receipt
	enc.PostState = r.PostState
	enc.Status = hexutil.Uint64(r.Status)
	enc.CumulativeGasUsed = hexutil.Uint64(r.CumulativeGasUsed)
	enc.Bloom = r.Bloom
	enc.Logs = r.Logs
	enc.TxHash = r.TxHash
	enc.ContractAddress = r.ContractAddress
	enc.GasUsed = hexutil.Uint64(r.GasUsed)
	enc.BlockHash = r.BlockHash
	enc.BlockNumber = (*hexutil.Big)(r.BlockNumber)
	enc.TransactionIndex = hexutil.Uint(r.TransactionIndex)
	return json.Marshal(&enc)
}

// UnmarshalJSON unmarshals from JSON.
func (r *Receipt) UnmarshalJSON(input []byte) error {
	type Receipt struct {
		PostState         *hexutil.Bytes   `json:"root"`
		Status            *hexutil.Uint64  `json:"status"`
		CumulativeGasUsed *hexutil.Uint64  `json:"cumulativeGasUsed"`
		Bloom             *gethTypes.Bloom `json:"logsBloom"`
		Logs              []*Log           `json:"logs"`
		TxHash            *common.Hash     `json:"transactionHash"`
		ContractAddress   *common.Address  `json:"contractAddress"`
		GasUsed           *hexutil.Uint64  `json:"gasUsed"`
		BlockHash         *common.Hash     `json:"blockHash,omitempty"`
		BlockNumber       *hexutil.Big     `json:"blockNumber,omitempty"`
		TransactionIndex  *hexutil.Uint    `json:"transactionIndex"`
	}
	var dec Receipt
	if err := json.Unmarshal(input, &dec); err != nil {
		return pkgerrors.Wrap(err, "could not unmarshal receipt")
	}
	if dec.PostState != nil {
		r.PostState = *dec.PostState
	}
	if dec.Status != nil {
		r.Status = uint64(*dec.Status)
	}
	if dec.CumulativeGasUsed != nil {
		r.CumulativeGasUsed = uint64(*dec.CumulativeGasUsed)
	}
	if dec.Bloom != nil {
		r.Bloom = *dec.Bloom
	}
	r.Logs = dec.Logs
	if dec.TxHash != nil {
		r.TxHash = *dec.TxHash
	}
	if dec.ContractAddress != nil {
		r.ContractAddress = *dec.ContractAddress
	}
	if dec.GasUsed != nil {
		r.GasUsed = uint64(*dec.GasUsed)
	}
	if dec.BlockHash != nil {
		r.BlockHash = *dec.BlockHash
	}
	if dec.BlockNumber != nil {
		r.BlockNumber = (*big.Int)(dec.BlockNumber)
	}
	if dec.TransactionIndex != nil {
		r.TransactionIndex = uint(*dec.TransactionIndex)
	}
	return nil
}

func (r *Receipt) Scan(value interface{}) error {
	b, ok := value.([]byte)
	if !ok {
		return pkgerrors.New("type assertion to []byte failed")
	}

	return json.Unmarshal(b, r)
}

func (r *Receipt) Value() (driver.Value, error) {
	return json.Marshal(r)
}

func (r *Receipt) GetStatus() uint64 {
	return r.Status
}

func (r *Receipt) GetTxHash() common.Hash {
	return r.TxHash
}

func (r *Receipt) GetBlockNumber() *big.Int {
	return r.BlockNumber
}

func (r *Receipt) GetFeeUsed() uint64 {
	return r.GasUsed
}

func (r *Receipt) GetTransactionIndex() uint {
	return r.TransactionIndex
}

func (r *Receipt) GetBlockHash() common.Hash {
	return r.BlockHash
}

// Log represents a contract log event.
//
// Copied from go-ethereum: https://github.com/ethereum/go-ethereum/blob/ce9a289fa48e0d2593c4aaa7e207c8a5dd3eaa8a/core/types/log.go
//
// We use our own version because Geth's version specifies various
// gencodec:"required" fields which cause unhelpful errors when unmarshalling
// from an empty JSON object which can happen in the batch fetcher.
type Log struct {
	Address     common.Address `json:"address"`
	Topics      []common.Hash  `json:"topics"`
	Data        []byte         `json:"data"`
	BlockNumber uint64         `json:"blockNumber"`
	TxHash      common.Hash    `json:"transactionHash"`
	TxIndex     uint           `json:"transactionIndex"`
	BlockHash   common.Hash    `json:"blockHash"`
	Index       uint           `json:"logIndex"`
	Removed     bool           `json:"removed"`
}

// FromGethLog converts a gethTypes.Log to a Log
func FromGethLog(gl *gethTypes.Log) *Log {
	if gl == nil {
		return nil
	}
	return &Log{
		gl.Address,
		gl.Topics,
		gl.Data,
		gl.BlockNumber,
		gl.TxHash,
		gl.TxIndex,
		gl.BlockHash,
		gl.Index,
		gl.Removed,
	}
}

// MarshalJSON marshals as JSON.
func (l Log) MarshalJSON() ([]byte, error) {
	type Log struct {
		Address     common.Address `json:"address"`
		Topics      []common.Hash  `json:"topics"`
		Data        hexutil.Bytes  `json:"data"`
		BlockNumber hexutil.Uint64 `json:"blockNumber"`
		TxHash      common.Hash    `json:"transactionHash"`
		TxIndex     hexutil.Uint   `json:"transactionIndex"`
		BlockHash   common.Hash    `json:"blockHash"`
		Index       hexutil.Uint   `json:"logIndex"`
		Removed     bool           `json:"removed"`
	}
	var enc Log
	enc.Address = l.Address
	enc.Topics = l.Topics
	enc.Data = l.Data
	enc.BlockNumber = hexutil.Uint64(l.BlockNumber)
	enc.TxHash = l.TxHash
	enc.TxIndex = hexutil.Uint(l.TxIndex)
	enc.BlockHash = l.BlockHash
	enc.Index = hexutil.Uint(l.Index)
	enc.Removed = l.Removed
	return json.Marshal(&enc)
}

// UnmarshalJSON unmarshals from JSON.
func (l *Log) UnmarshalJSON(input []byte) error {
	type Log struct {
		Address     *common.Address `json:"address"`
		Topics      []common.Hash   `json:"topics"`
		Data        *hexutil.Bytes  `json:"data"`
		BlockNumber *hexutil.Uint64 `json:"blockNumber"`
		TxHash      *common.Hash    `json:"transactionHash"`
		TxIndex     *hexutil.Uint   `json:"transactionIndex"`
		BlockHash   *common.Hash    `json:"blockHash"`
		Index       *hexutil.Uint   `json:"logIndex"`
		Removed     *bool           `json:"removed"`
	}
	var dec Log
	if err := json.Unmarshal(input, &dec); err != nil {
		return pkgerrors.Wrap(err, "could not unmarshal log")
	}
	if dec.Address != nil {
		l.Address = *dec.Address
	}
	l.Topics = dec.Topics
	if dec.Data != nil {
		l.Data = *dec.Data
	}
	if dec.BlockNumber != nil {
		l.BlockNumber = uint64(*dec.BlockNumber)
	}
	if dec.TxHash != nil {
		l.TxHash = *dec.TxHash
	}
	if dec.TxIndex != nil {
		l.TxIndex = uint(*dec.TxIndex)
	}
	if dec.BlockHash != nil {
		l.BlockHash = *dec.BlockHash
	}
	if dec.Index != nil {
		l.Index = uint(*dec.Index)
	}
	if dec.Removed != nil {
		l.Removed = *dec.Removed
	}
	return nil
}

type AddressArray []common.Address

func (a *AddressArray) Scan(src interface{}) error {
	baArray := pgtype.ByteaArray{}
	err := baArray.Scan(src)
	if err != nil {
		return pkgerrors.Wrap(err, "Expected BYTEA[] column for AddressArray")
	}
<<<<<<< HEAD
	if baArray.Status != pgtype.Present || len(baArray.Dimensions) > 1 {
		return pkgerrors.Errorf("Expected AddressArray to be 1-dimensional. Dimensions = %v", baArray.Dimensions)
=======
	if baArray.Status != pgtype.Present {
		*a = nil
		return nil
	}
	if len(baArray.Dimensions) > 1 {
		return errors.Errorf("Expected AddressArray to be 1-dimensional. Dimensions = %v", baArray.Dimensions)
>>>>>>> 64df78e1
	}

	for i, ba := range baArray.Elements {
		addr := common.Address{}
		if ba.Status != pgtype.Present {
			return pkgerrors.Errorf("Expected all addresses in AddressArray to be non-NULL.  Got AddressArray[%d] = NULL", i)
		}
		err = addr.Scan(ba.Bytes)
		if err != nil {
			return err
		}
		*a = append(*a, addr)
	}

	return nil
}

type HashArray []common.Hash

func (h *HashArray) Scan(src interface{}) error {
	baArray := pgtype.ByteaArray{}
	err := baArray.Scan(src)
	if err != nil {
		return pkgerrors.Wrap(err, "Expected BYTEA[] column for HashArray")
	}
<<<<<<< HEAD
	if baArray.Status != pgtype.Present || len(baArray.Dimensions) > 1 {
		return pkgerrors.Errorf("Expected HashArray to be 1-dimensional. Dimensions = %v", baArray.Dimensions)
=======
	if baArray.Status != pgtype.Present {
		*h = nil
		return nil
	}
	if len(baArray.Dimensions) > 1 {
		return errors.Errorf("Expected HashArray to be 1-dimensional. Dimensions = %v", baArray.Dimensions)
>>>>>>> 64df78e1
	}

	for i, ba := range baArray.Elements {
		hash := common.Hash{}
		if ba.Status != pgtype.Present {
<<<<<<< HEAD
			return pkgerrors.Errorf("Expected all addresses in HashArray to be non-NULL.  Got HashArray[%d] = NULL", i)
=======
			return errors.Errorf("Expected all hashes in HashArray to be non-NULL.  Got HashArray[%d] = NULL", i)
>>>>>>> 64df78e1
		}
		err = hash.Scan(ba.Bytes)
		if err != nil {
			return err
		}
		*h = append(*h, hash)
	}
	return err
}<|MERGE_RESOLUTION|>--- conflicted
+++ resolved
@@ -332,17 +332,12 @@
 	if err != nil {
 		return pkgerrors.Wrap(err, "Expected BYTEA[] column for AddressArray")
 	}
-<<<<<<< HEAD
-	if baArray.Status != pgtype.Present || len(baArray.Dimensions) > 1 {
-		return pkgerrors.Errorf("Expected AddressArray to be 1-dimensional. Dimensions = %v", baArray.Dimensions)
-=======
 	if baArray.Status != pgtype.Present {
 		*a = nil
 		return nil
 	}
 	if len(baArray.Dimensions) > 1 {
-		return errors.Errorf("Expected AddressArray to be 1-dimensional. Dimensions = %v", baArray.Dimensions)
->>>>>>> 64df78e1
+		return pkgerrors.Errorf("Expected AddressArray to be 1-dimensional. Dimensions = %v", baArray.Dimensions)
 	}
 
 	for i, ba := range baArray.Elements {
@@ -368,27 +363,18 @@
 	if err != nil {
 		return pkgerrors.Wrap(err, "Expected BYTEA[] column for HashArray")
 	}
-<<<<<<< HEAD
-	if baArray.Status != pgtype.Present || len(baArray.Dimensions) > 1 {
-		return pkgerrors.Errorf("Expected HashArray to be 1-dimensional. Dimensions = %v", baArray.Dimensions)
-=======
 	if baArray.Status != pgtype.Present {
 		*h = nil
 		return nil
 	}
 	if len(baArray.Dimensions) > 1 {
-		return errors.Errorf("Expected HashArray to be 1-dimensional. Dimensions = %v", baArray.Dimensions)
->>>>>>> 64df78e1
+		return pkgerrors.Errorf("Expected HashArray to be 1-dimensional. Dimensions = %v", baArray.Dimensions)
 	}
 
 	for i, ba := range baArray.Elements {
 		hash := common.Hash{}
 		if ba.Status != pgtype.Present {
-<<<<<<< HEAD
-			return pkgerrors.Errorf("Expected all addresses in HashArray to be non-NULL.  Got HashArray[%d] = NULL", i)
-=======
-			return errors.Errorf("Expected all hashes in HashArray to be non-NULL.  Got HashArray[%d] = NULL", i)
->>>>>>> 64df78e1
+			return pkgerrors.Errorf("Expected all hashes in HashArray to be non-NULL.  Got HashArray[%d] = NULL", i)
 		}
 		err = hash.Scan(ba.Bytes)
 		if err != nil {
