package logpoller

import (
	"bytes"
	"database/sql"
	"fmt"
	"math/big"
	"testing"

	"github.com/ethereum/go-ethereum/common"
	"github.com/pkg/errors"
	"github.com/stretchr/testify/assert"
	"github.com/stretchr/testify/require"

	"github.com/smartcontractkit/chainlink/core/internal/testutils/pgtest"
	"github.com/smartcontractkit/chainlink/core/logger"
	"github.com/smartcontractkit/chainlink/core/utils"
)

// Setup creates two orms representing logs from different chains.
func setup(t testing.TB) (*ORM, *ORM) {
	db := pgtest.NewSqlxDB(t)
	lggr := logger.TestLogger(t)
	require.NoError(t, utils.JustError(db.Exec(`SET CONSTRAINTS log_poller_blocks_evm_chain_id_fkey DEFERRED`)))
	require.NoError(t, utils.JustError(db.Exec(`SET CONSTRAINTS logs_evm_chain_id_fkey DEFERRED`)))
	o1 := NewORM(big.NewInt(137), db, lggr, pgtest.NewPGCfg(true))
	o2 := NewORM(big.NewInt(138), db, lggr, pgtest.NewPGCfg(true))
	return o1, o2
}

func TestORM_GetBlocks(t *testing.T) {
	o1, _ := setup(t)
	// Insert many blocks and read them back together
	blocks := []struct {
		number int64
		hash   common.Hash
	}{
		{
			number: 10,
			hash:   common.HexToHash("0x111"),
		},
		{
			number: 11,
			hash:   common.HexToHash("0x112"),
		},
		{
			number: 12,
			hash:   common.HexToHash("0x113"),
		},
		{
			number: 13,
			hash:   common.HexToHash("0x114"),
		},
		{
			number: 14,
			hash:   common.HexToHash("0x115"),
		},
	}
	for _, b := range blocks {
		require.NoError(t, o1.InsertBlock(b.hash, b.number))
	}

	var blockNumbers []uint64
	for _, b := range blocks {
		blockNumbers = append(blockNumbers, uint64(b.number))
	}

	lpBlocks, err := o1.GetBlocks(blockNumbers)
	require.NoError(t, err)
	assert.Len(t, lpBlocks, len(blocks))

	// Ignores non-existent block
	blockNumbers = append(blockNumbers, 15)
	lpBlocks2, err := o1.GetBlocks(blockNumbers)
	require.NoError(t, err)
	assert.Len(t, lpBlocks2, len(blocks))

	// Only non-existent blocks
	lpBlocks3, err := o1.GetBlocks([]uint64{15})
	require.NoError(t, err)
	assert.Len(t, lpBlocks3, 0)
}

func TestORM(t *testing.T) {
	o1, o2 := setup(t)
	// Insert and read back a block.
	require.NoError(t, o1.InsertBlock(common.HexToHash("0x1234"), 10))
	b, err := o1.SelectBlockByHash(common.HexToHash("0x1234"))
	require.NoError(t, err)
	assert.Equal(t, b.BlockNumber, int64(10))
	assert.Equal(t, b.BlockHash.Bytes(), common.HexToHash("0x1234").Bytes())
	assert.Equal(t, b.EvmChainId.String(), "137")

	// Insert blocks from a different chain
	require.NoError(t, o2.InsertBlock(common.HexToHash("0x1234"), 11))
	require.NoError(t, o2.InsertBlock(common.HexToHash("0x1235"), 12))
	b2, err := o2.SelectBlockByHash(common.HexToHash("0x1234"))
	require.NoError(t, err)
	assert.Equal(t, b2.BlockNumber, int64(11))
	assert.Equal(t, b2.BlockHash.Bytes(), common.HexToHash("0x1234").Bytes())
	assert.Equal(t, b2.EvmChainId.String(), "138")

	latest, err := o1.SelectLatestBlock()
	require.NoError(t, err)
	assert.Equal(t, int64(10), latest.BlockNumber)

	latest, err = o2.SelectLatestBlock()
	require.NoError(t, err)
	assert.Equal(t, int64(12), latest.BlockNumber)

	// Delete a block (only 10 on chain).
	require.NoError(t, o1.DeleteBlocksAfter(10))
	_, err = o1.SelectBlockByHash(common.HexToHash("0x1234"))
	require.Error(t, err)
	assert.True(t, errors.Is(err, sql.ErrNoRows))

	// Delete blocks from another chain.
	require.NoError(t, o2.DeleteBlocksAfter(11))
	_, err = o2.SelectBlockByHash(common.HexToHash("0x1234"))
	require.Error(t, err)
	assert.True(t, errors.Is(err, sql.ErrNoRows))
	// Delete blocks after should also delete block 12.
	_, err = o2.SelectBlockByHash(common.HexToHash("0x1235"))
	require.Error(t, err)
	assert.True(t, errors.Is(err, sql.ErrNoRows))

	// Should be able to insert and read back a log.
	topic := common.HexToHash("0x1599")
	topic2 := common.HexToHash("0x1600")
	require.NoError(t, o1.InsertLogs([]Log{
		{
			EvmChainId:  utils.NewBigI(137),
			LogIndex:    1,
			BlockHash:   common.HexToHash("0x1234"),
			BlockNumber: int64(10),
			EventSig:    topic,
			Topics:      [][]byte{topic[:]},
			Address:     common.HexToAddress("0x1234"),
			TxHash:      common.HexToHash("0x1888"),
			Data:        []byte("hello"),
		},
		{
			EvmChainId:  utils.NewBigI(137),
			LogIndex:    2,
			BlockHash:   common.HexToHash("0x1234"),
			BlockNumber: int64(11),
			EventSig:    topic,
			Topics:      [][]byte{topic[:]},
			Address:     common.HexToAddress("0x1234"),
			TxHash:      common.HexToHash("0x1888"),
			Data:        []byte("hello"),
		},
		{
			EvmChainId:  utils.NewBigI(137),
			LogIndex:    3,
			BlockHash:   common.HexToHash("0x1234"),
			BlockNumber: int64(12),
			EventSig:    topic,
			Topics:      [][]byte{topic[:]},
			Address:     common.HexToAddress("0x1235"),
			TxHash:      common.HexToHash("0x1888"),
			Data:        []byte("hello"),
		},
		{
			EvmChainId:  utils.NewBigI(137),
			LogIndex:    4,
			BlockHash:   common.HexToHash("0x1234"),
			BlockNumber: int64(13),
			EventSig:    topic,
			Topics:      [][]byte{topic[:]},
			Address:     common.HexToAddress("0x1235"),
			TxHash:      common.HexToHash("0x1888"),
			Data:        []byte("hello"),
		},
		{
			EvmChainId:  utils.NewBigI(137),
			LogIndex:    5,
			BlockHash:   common.HexToHash("0x1234"),
			BlockNumber: int64(14),
			EventSig:    topic2,
			Topics:      [][]byte{topic2[:]},
			Address:     common.HexToAddress("0x1234"),
			TxHash:      common.HexToHash("0x1888"),
			Data:        []byte("hello2"),
		},
		{
			EvmChainId:  utils.NewBigI(137),
			LogIndex:    6,
			BlockHash:   common.HexToHash("0x1234"),
			BlockNumber: int64(15),
			EventSig:    topic2,
			Topics:      [][]byte{topic2[:]},
			Address:     common.HexToAddress("0x1235"),
			TxHash:      common.HexToHash("0x1888"),
			Data:        []byte("hello2"),
		},
	}))
	logs, err := o1.selectLogsByBlockRange(10, 10)
	require.NoError(t, err)
	require.Equal(t, 1, len(logs))
	assert.Equal(t, []byte("hello"), logs[0].Data)

	logs, err = o1.SelectLogsByBlockRangeFilter(1, 1, common.HexToAddress("0x1234"), topic)
	require.NoError(t, err)
	assert.Equal(t, 0, len(logs))
	logs, err = o1.SelectLogsByBlockRangeFilter(10, 10, common.HexToAddress("0x1234"), topic)
	require.NoError(t, err)
	require.Equal(t, 1, len(logs))

	// With no blocks, should be an error
	_, err = o1.SelectLatestLogEventSigWithConfs(topic, common.HexToAddress("0x1234"), 0)
	require.Error(t, err)
	assert.True(t, errors.Is(err, sql.ErrNoRows))
	// With block 10, only 0 confs should work
	require.NoError(t, o1.InsertBlock(common.HexToHash("0x1234"), 10))
	log, err := o1.SelectLatestLogEventSigWithConfs(topic, common.HexToAddress("0x1234"), 0)
	require.NoError(t, err)
	assert.Equal(t, int64(10), log.BlockNumber)
	_, err = o1.SelectLatestLogEventSigWithConfs(topic, common.HexToAddress("0x1234"), 1)
	require.Error(t, err)
	assert.True(t, errors.Is(err, sql.ErrNoRows))
	// With block 12, anything <=2 should work
	require.NoError(t, o1.DeleteBlocksAfter(10))
	require.NoError(t, o1.InsertBlock(common.HexToHash("0x1234"), 11))
	require.NoError(t, o1.InsertBlock(common.HexToHash("0x1235"), 12))
	_, err = o1.SelectLatestLogEventSigWithConfs(topic, common.HexToAddress("0x1234"), 0)
	require.NoError(t, err)
	_, err = o1.SelectLatestLogEventSigWithConfs(topic, common.HexToAddress("0x1234"), 1)
	require.NoError(t, err)
	_, err = o1.SelectLatestLogEventSigWithConfs(topic, common.HexToAddress("0x1234"), 2)
	require.NoError(t, err)
	_, err = o1.SelectLatestLogEventSigWithConfs(topic, common.HexToAddress("0x1234"), 3)
	require.Error(t, err)
	assert.True(t, errors.Is(err, sql.ErrNoRows))

	// Required for confirmations to work
	require.NoError(t, o1.InsertBlock(common.HexToHash("0x1234"), 13))
<<<<<<< HEAD
	require.NoError(t, o1.InsertBlock(common.HexToHash("0x1234"), 14))
	require.NoError(t, o1.InsertBlock(common.HexToHash("0x1234"), 15))
=======
	require.NoError(t, o1.InsertBlock(common.HexToHash("0x1235"), 14))
	require.NoError(t, o1.InsertBlock(common.HexToHash("0x1236"), 15))
>>>>>>> 9f272c2b
	// Latest log for topic for addr "0x1234" is @ block 11
	lgs, err := o1.SelectLatestLogEventSigsAddrsWithConfs(0 /* startBlock */, []common.Address{common.HexToAddress("0x1234")}, []common.Hash{topic}, 0)
	require.NoError(t, err)

	require.Equal(t, 1, len(lgs))
	require.Equal(t, int64(11), lgs[0].BlockNumber)

	// should return two entries one for each address with the latest update
	lgs, err = o1.SelectLatestLogEventSigsAddrsWithConfs(0 /* startBlock */, []common.Address{common.HexToAddress("0x1234"), common.HexToAddress("0x1235")}, []common.Hash{topic}, 0)
	require.NoError(t, err)
	require.Equal(t, 2, len(lgs))

	// should return two entries one for each topic for addr 0x1234
	lgs, err = o1.SelectLatestLogEventSigsAddrsWithConfs(0 /* startBlock */, []common.Address{common.HexToAddress("0x1234")}, []common.Hash{topic, topic2}, 0)
	require.NoError(t, err)
	require.Equal(t, 2, len(lgs))

	// should return 4 entries one for each (address,topic) combination
	lgs, err = o1.SelectLatestLogEventSigsAddrsWithConfs(0 /* startBlock */, []common.Address{common.HexToAddress("0x1234"), common.HexToAddress("0x1235")}, []common.Hash{topic, topic2}, 0)
	require.NoError(t, err)
	require.Equal(t, 4, len(lgs))

	// should return 3 entries of logs with atleast 1 confirmation
	lgs, err = o1.SelectLatestLogEventSigsAddrsWithConfs(0 /* startBlock */, []common.Address{common.HexToAddress("0x1234"), common.HexToAddress("0x1235")}, []common.Hash{topic, topic2}, 1)
	require.NoError(t, err)
	require.Equal(t, 3, len(lgs))

	// should return 2 entries of logs with atleast 2 confirmation
	lgs, err = o1.SelectLatestLogEventSigsAddrsWithConfs(0 /* startBlock */, []common.Address{common.HexToAddress("0x1234"), common.HexToAddress("0x1235")}, []common.Hash{topic, topic2}, 2)
	require.NoError(t, err)
	require.Equal(t, 2, len(lgs))
<<<<<<< HEAD
=======

	// Delete logs after should delete all logs.
	err = o1.DeleteLogsAfter(1)
	require.NoError(t, err)
	latest, err = o1.SelectLatestBlock()
	require.NoError(t, err)
	t.Log(latest.BlockNumber)
	logs, err = o1.selectLogsByBlockRange(1, latest.BlockNumber)
	require.NoError(t, err)
	require.Equal(t, 0, len(logs))
>>>>>>> 9f272c2b
}

func insertLogsTopicValueRange(t *testing.T, o *ORM, addr common.Address, blockNumber int, eventSig common.Hash, start, stop int) {
	var lgs []Log
	for i := start; i <= stop; i++ {
		lgs = append(lgs, Log{
			EvmChainId:  utils.NewBig(o.chainID),
			LogIndex:    int64(i),
			BlockHash:   common.HexToHash("0x1234"),
			BlockNumber: int64(blockNumber),
			EventSig:    eventSig,
			Topics:      [][]byte{eventSig[:], EvmWord(uint64(i)).Bytes()},
			Address:     addr,
			TxHash:      common.HexToHash("0x1888"),
			Data:        []byte("hello"),
		})
	}
	require.NoError(t, o.InsertLogs(lgs))
}

func TestORM_IndexedLogs(t *testing.T) {
	o1, _ := setup(t)
	eventSig := common.HexToHash("0x1599")
	addr := common.HexToAddress("0x1234")
	require.NoError(t, o1.InsertBlock(common.HexToHash("0x1"), 1))
	insertLogsTopicValueRange(t, o1, addr, 1, eventSig, 1, 3)
	insertLogsTopicValueRange(t, o1, addr, 2, eventSig, 4, 4) // unconfirmed

	lgs, err := o1.SelectIndexedLogs(addr, eventSig, 1, []common.Hash{EvmWord(1)}, 0)
	require.NoError(t, err)
	require.Equal(t, 1, len(lgs))
	assert.Equal(t, EvmWord(1).Bytes(), lgs[0].GetTopics()[1].Bytes())

	lgs, err = o1.SelectIndexedLogs(addr, eventSig, 1, []common.Hash{EvmWord(1), EvmWord(2)}, 0)
	require.NoError(t, err)
	assert.Equal(t, 2, len(lgs))

	lgs, err = o1.SelectIndexLogsTopicGreaterThan(addr, eventSig, 1, EvmWord(2), 0)
	require.NoError(t, err)
	assert.Equal(t, 2, len(lgs))

	lgs, err = o1.SelectIndexLogsTopicRange(addr, eventSig, 1, EvmWord(3), EvmWord(3), 0)
	require.NoError(t, err)
	assert.Equal(t, 1, len(lgs))
	assert.Equal(t, EvmWord(3).Bytes(), lgs[0].GetTopics()[1].Bytes())

	lgs, err = o1.SelectIndexLogsTopicRange(addr, eventSig, 1, EvmWord(1), EvmWord(3), 0)
	require.NoError(t, err)
	assert.Equal(t, 3, len(lgs))

	// Check confirmations work as expected.
	require.NoError(t, o1.InsertBlock(common.HexToHash("0x2"), 2))
	lgs, err = o1.SelectIndexLogsTopicRange(addr, eventSig, 1, EvmWord(4), EvmWord(4), 1)
	require.NoError(t, err)
	assert.Equal(t, 0, len(lgs))
	require.NoError(t, o1.InsertBlock(common.HexToHash("0x3"), 3))
	lgs, err = o1.SelectIndexLogsTopicRange(addr, eventSig, 1, EvmWord(4), EvmWord(4), 1)
	require.NoError(t, err)
	assert.Equal(t, 1, len(lgs))
}

func TestORM_DataWords(t *testing.T) {
	o1, _ := setup(t)
	eventSig := common.HexToHash("0x1599")
	addr := common.HexToAddress("0x1234")
	require.NoError(t, o1.InsertBlock(common.HexToHash("0x1"), 1))
	require.NoError(t, o1.InsertLogs([]Log{
		{
			EvmChainId:  utils.NewBig(o1.chainID),
			LogIndex:    int64(0),
			BlockHash:   common.HexToHash("0x1"),
			BlockNumber: int64(1),
			EventSig:    eventSig,
			Topics:      [][]byte{eventSig[:]},
			Address:     addr,
			TxHash:      common.HexToHash("0x1888"),
			Data:        EvmWord(1).Bytes(),
		},
		{
			// In block 2, unconfirmed to start
			EvmChainId:  utils.NewBig(o1.chainID),
			LogIndex:    int64(1),
			BlockHash:   common.HexToHash("0x2"),
			BlockNumber: int64(2),
			EventSig:    eventSig,
			Topics:      [][]byte{eventSig[:]},
			Address:     addr,
			TxHash:      common.HexToHash("0x1888"),
			Data:        append(EvmWord(2).Bytes(), EvmWord(3).Bytes()...),
		},
	}))
	// Outside range should fail.
	lgs, err := o1.SelectDataWordRange(addr, eventSig, 0, EvmWord(2), EvmWord(2), 0)
	require.NoError(t, err)
	assert.Equal(t, 0, len(lgs))

	// Range including log should succeed
	lgs, err = o1.SelectDataWordRange(addr, eventSig, 0, EvmWord(1), EvmWord(2), 0)
	require.NoError(t, err)
	assert.Equal(t, 1, len(lgs))

	// Range only covering log should succeed
	lgs, err = o1.SelectDataWordRange(addr, eventSig, 0, EvmWord(1), EvmWord(1), 0)
	require.NoError(t, err)
	assert.Equal(t, 1, len(lgs))

	// Cannot query for unconfirmed second log.
	lgs, err = o1.SelectDataWordRange(addr, eventSig, 1, EvmWord(3), EvmWord(3), 0)
	require.NoError(t, err)
	assert.Equal(t, 0, len(lgs))
	// Confirm it, then can query.
	require.NoError(t, o1.InsertBlock(common.HexToHash("0x2"), 2))
	lgs, err = o1.SelectDataWordRange(addr, eventSig, 1, EvmWord(3), EvmWord(3), 0)
	require.NoError(t, err)
	assert.Equal(t, 1, len(lgs))
	assert.Equal(t, lgs[0].Data, append(EvmWord(2).Bytes(), EvmWord(3).Bytes()...))

	// Check greater than 1 yields both logs.
	lgs, err = o1.SelectDataWordGreaterThan(addr, eventSig, 0, EvmWord(1), 0)
	require.NoError(t, err)
	assert.Equal(t, 2, len(lgs))
}

func TestORM_SelectLogsWithSigsByBlockRangeFilter(t *testing.T) {
	o1, _ := setup(t)

	// Insert logs on different topics, should be able to read them
	// back using SelectLogsWithSigsByBlockRangeFilter and specifying
	// said topics.
	topic := common.HexToHash("0x1599")
	topic2 := common.HexToHash("0x1600")
	sourceAddr := common.HexToAddress("0x12345")
	inputLogs := []Log{
		{
			EvmChainId:  utils.NewBigI(137),
			LogIndex:    1,
			BlockHash:   common.HexToHash("0x1234"),
			BlockNumber: int64(10),
			EventSig:    topic,
			Topics:      [][]byte{topic[:]},
			Address:     sourceAddr,
			TxHash:      common.HexToHash("0x1888"),
			Data:        []byte("hello1"),
		},
		{
			EvmChainId:  utils.NewBigI(137),
			LogIndex:    2,
			BlockHash:   common.HexToHash("0x1235"),
			BlockNumber: int64(11),
			EventSig:    topic,
			Topics:      [][]byte{topic[:]},
			Address:     sourceAddr,
			TxHash:      common.HexToHash("0x1888"),
			Data:        []byte("hello2"),
		},
		{
			EvmChainId:  utils.NewBigI(137),
			LogIndex:    3,
			BlockHash:   common.HexToHash("0x1236"),
			BlockNumber: int64(12),
			EventSig:    topic,
			Topics:      [][]byte{topic[:]},
			Address:     common.HexToAddress("0x1235"),
			TxHash:      common.HexToHash("0x1888"),
			Data:        []byte("hello3"),
		},
		{
			EvmChainId:  utils.NewBigI(137),
			LogIndex:    4,
			BlockHash:   common.HexToHash("0x1237"),
			BlockNumber: int64(13),
			EventSig:    topic,
			Topics:      [][]byte{topic[:]},
			Address:     common.HexToAddress("0x1235"),
			TxHash:      common.HexToHash("0x1888"),
			Data:        []byte("hello4"),
		},
		{
			EvmChainId:  utils.NewBigI(137),
			LogIndex:    5,
			BlockHash:   common.HexToHash("0x1238"),
			BlockNumber: int64(14),
			EventSig:    topic2,
			Topics:      [][]byte{topic2[:]},
			Address:     sourceAddr,
			TxHash:      common.HexToHash("0x1888"),
			Data:        []byte("hello5"),
		},
		{
			EvmChainId:  utils.NewBigI(137),
			LogIndex:    6,
			BlockHash:   common.HexToHash("0x1239"),
			BlockNumber: int64(15),
			EventSig:    topic2,
			Topics:      [][]byte{topic2[:]},
			Address:     sourceAddr,
			TxHash:      common.HexToHash("0x1888"),
			Data:        []byte("hello6"),
		},
	}
	require.NoError(t, o1.InsertLogs(inputLogs))

	startBlock, endBlock := int64(10), int64(15)
	logs, err := o1.SelectLogsWithSigsByBlockRangeFilter(startBlock, endBlock, sourceAddr, []common.Hash{
		topic,
		topic2,
	})
	require.NoError(t, err)
	assert.Len(t, logs, 4)
	for _, l := range logs {
		assert.Equal(t, sourceAddr, l.Address, "wrong log address")
		assert.True(t, bytes.Equal(topic.Bytes(), l.EventSig.Bytes()) || bytes.Equal(topic2.Bytes(), l.EventSig.Bytes()), "wrong log topic")
		assert.True(t, l.BlockNumber >= startBlock && l.BlockNumber <= endBlock)
	}
}

func TestORM_DeleteBlocksBefore(t *testing.T) {
	o1, _ := setup(t)
	require.NoError(t, o1.InsertBlock(common.HexToHash("0x1234"), 1))
	require.NoError(t, o1.InsertBlock(common.HexToHash("0x1235"), 2))
	require.NoError(t, o1.DeleteBlocksBefore(1))
	// 1 should be gone.
	_, err := o1.SelectBlockByNumber(1)
	require.Equal(t, err, sql.ErrNoRows)
	b, err := o1.SelectBlockByNumber(2)
	require.NoError(t, err)
	assert.Equal(t, int64(2), b.BlockNumber)
	// Clear multiple
	require.NoError(t, o1.InsertBlock(common.HexToHash("0x1236"), 3))
	require.NoError(t, o1.InsertBlock(common.HexToHash("0x1237"), 4))
	require.NoError(t, o1.DeleteBlocksBefore(3))
	_, err = o1.SelectBlockByNumber(2)
	require.Equal(t, err, sql.ErrNoRows)
	_, err = o1.SelectBlockByNumber(3)
	require.Equal(t, err, sql.ErrNoRows)
}

func BenchmarkLogs(b *testing.B) {
	o, _ := setup(b)
	var lgs []Log
	addr := common.HexToAddress("0x1234")
	for i := 0; i < 10_000; i++ {
		lgs = append(lgs, Log{
			EvmChainId:  utils.NewBig(o.chainID),
			LogIndex:    int64(i),
			BlockHash:   common.HexToHash("0x1"),
			BlockNumber: 1,
			EventSig:    EmitterABI.Events["Log1"].ID,
			Topics:      [][]byte{},
			Address:     addr,
			TxHash:      common.HexToHash("0x1234"),
			Data:        common.HexToHash(fmt.Sprintf("0x%d", i)).Bytes(),
		})
	}
	require.NoError(b, o.InsertLogs(lgs))
	b.ResetTimer()
	for n := 0; n < b.N; n++ {
		_, err := o.SelectDataWordRange(addr, EmitterABI.Events["Log1"].ID, 0, EvmWord(8000), EvmWord(8002), 0)
		require.NoError(b, err)
	}
}<|MERGE_RESOLUTION|>--- conflicted
+++ resolved
@@ -235,13 +235,8 @@
 
 	// Required for confirmations to work
 	require.NoError(t, o1.InsertBlock(common.HexToHash("0x1234"), 13))
-<<<<<<< HEAD
-	require.NoError(t, o1.InsertBlock(common.HexToHash("0x1234"), 14))
-	require.NoError(t, o1.InsertBlock(common.HexToHash("0x1234"), 15))
-=======
 	require.NoError(t, o1.InsertBlock(common.HexToHash("0x1235"), 14))
 	require.NoError(t, o1.InsertBlock(common.HexToHash("0x1236"), 15))
->>>>>>> 9f272c2b
 	// Latest log for topic for addr "0x1234" is @ block 11
 	lgs, err := o1.SelectLatestLogEventSigsAddrsWithConfs(0 /* startBlock */, []common.Address{common.HexToAddress("0x1234")}, []common.Hash{topic}, 0)
 	require.NoError(t, err)
@@ -273,8 +268,6 @@
 	lgs, err = o1.SelectLatestLogEventSigsAddrsWithConfs(0 /* startBlock */, []common.Address{common.HexToAddress("0x1234"), common.HexToAddress("0x1235")}, []common.Hash{topic, topic2}, 2)
 	require.NoError(t, err)
 	require.Equal(t, 2, len(lgs))
-<<<<<<< HEAD
-=======
 
 	// Delete logs after should delete all logs.
 	err = o1.DeleteLogsAfter(1)
@@ -285,7 +278,6 @@
 	logs, err = o1.selectLogsByBlockRange(1, latest.BlockNumber)
 	require.NoError(t, err)
 	require.Equal(t, 0, len(logs))
->>>>>>> 9f272c2b
 }
 
 func insertLogsTopicValueRange(t *testing.T, o *ORM, addr common.Address, blockNumber int, eventSig common.Hash, start, stop int) {
