--- conflicted
+++ resolved
@@ -488,7 +488,6 @@
 	// Delete expired logs with page limit
 	time.Sleep(2 * time.Millisecond) // just in case we haven't reached the end of the 1ms retention period
 	deleted, err := o1.DeleteExpiredLogs(ctx, 2)
-<<<<<<< HEAD
 	require.NoError(t, err)
 	assert.Equal(t, int64(2), deleted)
 
@@ -503,22 +502,6 @@
 	assert.Len(t, logs, 1)
 	logs, err = o2.SelectLogs(ctx, 0, 100, common.HexToAddress("0x5555"), topic)
 	require.NoError(t, err)
-=======
-	require.NoError(t, err)
-	assert.Equal(t, int64(2), deleted)
-
-	// Delete expired logs without page limit
-	deleted, err = o1.DeleteExpiredLogs(ctx, 0)
-	require.NoError(t, err)
-	assert.Equal(t, int64(2), deleted)
-
-	// Ensure that both of the logs from the second chain are still there
-	logs, err = o2.SelectLogs(ctx, 0, 100, common.HexToAddress("0x1236"), topic2)
-	require.NoError(t, err)
-	assert.Len(t, logs, 1)
-	logs, err = o2.SelectLogs(ctx, 0, 100, common.HexToAddress("0x5555"), topic)
-	require.NoError(t, err)
->>>>>>> ae537582
 	assert.Len(t, logs, 1)
 
 	logs, err = o1.SelectLogsByBlockRange(ctx, 1, latest.BlockNumber)
