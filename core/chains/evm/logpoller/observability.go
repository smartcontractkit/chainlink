--- conflicted
+++ resolved
@@ -76,11 +76,7 @@
 
 // NewObservedORM creates an observed version of log poller's ORM created by NewORM
 // Please see ObservedLogPoller for more details on how latencies are measured
-<<<<<<< HEAD
-func NewObservedORM(chainID *big.Int, db sqlutil.DB, lggr logger.Logger) *ObservedORM {
-=======
 func NewObservedORM(chainID *big.Int, db sqlutil.DataSource, lggr logger.Logger) *ObservedORM {
->>>>>>> 3a49094d
 	return &ObservedORM{
 		ORM:            NewORM(chainID, db, lggr),
 		queryDuration:  lpQueryDuration,
