--- conflicted
+++ resolved
@@ -6,13 +6,9 @@
 
 	"github.com/ethereum/go-ethereum/common"
 	pkgerrors "github.com/pkg/errors"
-<<<<<<< HEAD
 
 	"github.com/smartcontractkit/chainlink-common/pkg/types"
 	evmtypes "github.com/smartcontractkit/chainlink/v2/core/chains/evm/types"
-	"github.com/smartcontractkit/chainlink/v2/core/services/pg"
-=======
->>>>>>> 67560b9f
 )
 
 var (
@@ -21,10 +17,6 @@
 )
 
 type disabled struct{}
-
-func (d disabled) FilteredLogs(_ []types.QueryFilter, _ types.LimitAndSort) ([]Log, error) {
-	return nil, nil
-}
 
 func (disabled) Name() string { return "disabledLogPoller" }
 
@@ -64,27 +56,15 @@
 	return nil, ErrDisabled
 }
 
-<<<<<<< HEAD
-func (disabled) LatestLogByEventSigWithConfs(eventSig common.Hash, address common.Address, confs evmtypes.Confirmations, qopts ...pg.QOpt) (*Log, error) {
+func (disabled) LatestLogByEventSigWithConfs(ctx context.Context, eventSig common.Hash, address common.Address, confs evmtypes.Confirmations) (*Log, error) {
 	return nil, ErrDisabled
 }
 
-func (disabled) LatestLogEventSigsAddrsWithConfs(fromBlock int64, eventSigs []common.Hash, addresses []common.Address, confs evmtypes.Confirmations, qopts ...pg.QOpt) ([]Log, error) {
+func (disabled) LatestLogEventSigsAddrsWithConfs(ctx context.Context, fromBlock int64, eventSigs []common.Hash, addresses []common.Address, confs evmtypes.Confirmations) ([]Log, error) {
 	return nil, ErrDisabled
 }
 
-func (disabled) IndexedLogs(eventSig common.Hash, address common.Address, topicIndex int, topicValues []common.Hash, confs evmtypes.Confirmations, qopts ...pg.QOpt) ([]Log, error) {
-=======
-func (disabled) LatestLogByEventSigWithConfs(ctx context.Context, eventSig common.Hash, address common.Address, confs Confirmations) (*Log, error) {
-	return nil, ErrDisabled
-}
-
-func (disabled) LatestLogEventSigsAddrsWithConfs(ctx context.Context, fromBlock int64, eventSigs []common.Hash, addresses []common.Address, confs Confirmations) ([]Log, error) {
-	return nil, ErrDisabled
-}
-
-func (disabled) IndexedLogs(ctx context.Context, eventSig common.Hash, address common.Address, topicIndex int, topicValues []common.Hash, confs Confirmations) ([]Log, error) {
->>>>>>> 67560b9f
+func (disabled) IndexedLogs(ctx context.Context, eventSig common.Hash, address common.Address, topicIndex int, topicValues []common.Hash, confs evmtypes.Confirmations) ([]Log, error) {
 	return nil, ErrDisabled
 }
 
@@ -96,74 +76,42 @@
 	return nil, ErrDisabled
 }
 
-<<<<<<< HEAD
-func (disabled) IndexedLogsTopicGreaterThan(eventSig common.Hash, address common.Address, topicIndex int, topicValueMin common.Hash, confs evmtypes.Confirmations, qopts ...pg.QOpt) ([]Log, error) {
+func (disabled) IndexedLogsTopicGreaterThan(ctx context.Context, eventSig common.Hash, address common.Address, topicIndex int, topicValueMin common.Hash, confs evmtypes.Confirmations) ([]Log, error) {
 	return nil, ErrDisabled
 }
 
-func (disabled) IndexedLogsTopicRange(eventSig common.Hash, address common.Address, topicIndex int, topicValueMin common.Hash, topicValueMax common.Hash, confs evmtypes.Confirmations, qopts ...pg.QOpt) ([]Log, error) {
+func (disabled) IndexedLogsTopicRange(ctx context.Context, eventSig common.Hash, address common.Address, topicIndex int, topicValueMin common.Hash, topicValueMax common.Hash, confs evmtypes.Confirmations) ([]Log, error) {
 	return nil, ErrDisabled
 }
 
-func (disabled) LogsDataWordRange(eventSig common.Hash, address common.Address, wordIndex int, wordValueMin, wordValueMax common.Hash, confs evmtypes.Confirmations, qopts ...pg.QOpt) ([]Log, error) {
+func (disabled) LogsDataWordRange(ctx context.Context, eventSig common.Hash, address common.Address, wordIndex int, wordValueMin, wordValueMax common.Hash, confs evmtypes.Confirmations) ([]Log, error) {
 	return nil, ErrDisabled
 }
 
-func (disabled) LogsDataWordGreaterThan(eventSig common.Hash, address common.Address, wordIndex int, wordValueMin common.Hash, confs evmtypes.Confirmations, qopts ...pg.QOpt) ([]Log, error) {
+func (disabled) LogsDataWordGreaterThan(ctx context.Context, eventSig common.Hash, address common.Address, wordIndex int, wordValueMin common.Hash, confs evmtypes.Confirmations) ([]Log, error) {
 	return nil, ErrDisabled
 }
 
-func (d disabled) IndexedLogsWithSigsExcluding(address common.Address, eventSigA, eventSigB common.Hash, topicIndex int, fromBlock, toBlock int64, confs evmtypes.Confirmations, qopts ...pg.QOpt) ([]Log, error) {
+func (d disabled) IndexedLogsWithSigsExcluding(ctx context.Context, address common.Address, eventSigA, eventSigB common.Hash, topicIndex int, fromBlock, toBlock int64, confs evmtypes.Confirmations) ([]Log, error) {
 	return nil, ErrDisabled
 }
 
-func (d disabled) LogsCreatedAfter(eventSig common.Hash, address common.Address, time time.Time, confs evmtypes.Confirmations, qopts ...pg.QOpt) ([]Log, error) {
+func (d disabled) LogsCreatedAfter(ctx context.Context, eventSig common.Hash, address common.Address, time time.Time, confs evmtypes.Confirmations) ([]Log, error) {
 	return nil, ErrDisabled
 }
 
-func (d disabled) IndexedLogsCreatedAfter(eventSig common.Hash, address common.Address, topicIndex int, topicValues []common.Hash, after time.Time, confs evmtypes.Confirmations, qopts ...pg.QOpt) ([]Log, error) {
+func (d disabled) IndexedLogsCreatedAfter(ctx context.Context, eventSig common.Hash, address common.Address, topicIndex int, topicValues []common.Hash, after time.Time, confs evmtypes.Confirmations) ([]Log, error) {
 	return nil, ErrDisabled
 }
 
-func (d disabled) LatestBlockByEventSigsAddrsWithConfs(fromBlock int64, eventSigs []common.Hash, addresses []common.Address, confs evmtypes.Confirmations, qopts ...pg.QOpt) (int64, error) {
+func (d disabled) LatestBlockByEventSigsAddrsWithConfs(ctx context.Context, fromBlock int64, eventSigs []common.Hash, addresses []common.Address, confs evmtypes.Confirmations) (int64, error) {
 	return 0, ErrDisabled
 }
 
-func (d disabled) LogsDataWordBetween(eventSig common.Hash, address common.Address, wordIndexMin, wordIndexMax int, wordValue common.Hash, confs evmtypes.Confirmations, qopts ...pg.QOpt) ([]Log, error) {
-=======
-func (disabled) IndexedLogsTopicGreaterThan(ctx context.Context, eventSig common.Hash, address common.Address, topicIndex int, topicValueMin common.Hash, confs Confirmations) ([]Log, error) {
+func (d disabled) LogsDataWordBetween(ctx context.Context, eventSig common.Hash, address common.Address, wordIndexMin, wordIndexMax int, wordValue common.Hash, confs evmtypes.Confirmations) ([]Log, error) {
 	return nil, ErrDisabled
 }
 
-func (disabled) IndexedLogsTopicRange(ctx context.Context, eventSig common.Hash, address common.Address, topicIndex int, topicValueMin common.Hash, topicValueMax common.Hash, confs Confirmations) ([]Log, error) {
-	return nil, ErrDisabled
-}
-
-func (disabled) LogsDataWordRange(ctx context.Context, eventSig common.Hash, address common.Address, wordIndex int, wordValueMin, wordValueMax common.Hash, confs Confirmations) ([]Log, error) {
-	return nil, ErrDisabled
-}
-
-func (disabled) LogsDataWordGreaterThan(ctx context.Context, eventSig common.Hash, address common.Address, wordIndex int, wordValueMin common.Hash, confs Confirmations) ([]Log, error) {
-	return nil, ErrDisabled
-}
-
-func (d disabled) IndexedLogsWithSigsExcluding(ctx context.Context, address common.Address, eventSigA, eventSigB common.Hash, topicIndex int, fromBlock, toBlock int64, confs Confirmations) ([]Log, error) {
-	return nil, ErrDisabled
-}
-
-func (d disabled) LogsCreatedAfter(ctx context.Context, eventSig common.Hash, address common.Address, time time.Time, confs Confirmations) ([]Log, error) {
-	return nil, ErrDisabled
-}
-
-func (d disabled) IndexedLogsCreatedAfter(ctx context.Context, eventSig common.Hash, address common.Address, topicIndex int, topicValues []common.Hash, after time.Time, confs Confirmations) ([]Log, error) {
-	return nil, ErrDisabled
-}
-
-func (d disabled) LatestBlockByEventSigsAddrsWithConfs(ctx context.Context, fromBlock int64, eventSigs []common.Hash, addresses []common.Address, confs Confirmations) (int64, error) {
-	return 0, ErrDisabled
-}
-
-func (d disabled) LogsDataWordBetween(ctx context.Context, eventSig common.Hash, address common.Address, wordIndexMin, wordIndexMax int, wordValue common.Hash, confs Confirmations) ([]Log, error) {
->>>>>>> 67560b9f
-	return nil, ErrDisabled
+func (d disabled) FilteredLogs(_ []types.QueryFilter, _ types.LimitAndSort) ([]Log, error) {
+	return nil, nil
 }