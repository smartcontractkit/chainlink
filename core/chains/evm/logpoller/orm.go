--- conflicted
+++ resolved
@@ -225,11 +225,7 @@
 	return blocks, err
 }
 
-<<<<<<< HEAD
-// SelectLatestLogEventSigsAddrsWithConfs finds the latest log by (address, event) combination that matches a list of addresses and list of events
-=======
 // SelectLatestLogEventSigsAddrsWithConfs finds the latest log by (address, event) combination that matches a list of Addresses and list of events
->>>>>>> 9f272c2b
 func (o *ORM) SelectLatestLogEventSigsAddrsWithConfs(fromBlock int64, addresses []common.Address, eventSigs []common.Hash, confs int, qopts ...pg.QOpt) ([]Log, error) {
 	var logs []Log
 
@@ -254,11 +250,7 @@
 			GROUP BY event_sig, address
 		)
 		ORDER BY block_number ASC
-<<<<<<< HEAD
-	`, o.chainID.Int64(), pq.Array(sigs), pq.Array(addrs), fromBlock, confs)
-=======
 	`, o.chainID.Int64(), pq.ByteaArray(sigs), pq.ByteaArray(addrs), fromBlock, confs)
->>>>>>> 9f272c2b
 	if err != nil {
 		return nil, errors.Wrap(err, "failed to execute query")
 	}
