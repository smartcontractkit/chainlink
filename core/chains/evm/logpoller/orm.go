--- conflicted
+++ resolved
@@ -381,7 +381,38 @@
 	return logs, nil
 }
 
-<<<<<<< HEAD
+// SelectIndexedLogsByBlockRangeFilter finds the indexed logs in a given block range.
+func (o *ORM) SelectIndexedLogsByBlockRangeFilter(start, end int64, address common.Address, eventSig common.Hash, topicIndex int, topicValues []common.Hash, qopts ...pg.QOpt) ([]Log, error) {
+	if err := validateTopicIndex(topicIndex); err != nil {
+		return nil, err
+	}
+
+	var logs []Log
+	var topicValuesBytes [][]byte
+	for _, topicValue := range topicValues {
+		topicValuesBytes = append(topicValuesBytes, topicValue.Bytes())
+	}
+	q := o.q.WithOpts(qopts...)
+	err := q.Select(&logs, `
+		SELECT * FROM evm_logs 
+			WHERE evm_logs.block_number >= $1 AND evm_logs.block_number <= $2 AND evm_logs.evm_chain_id = $3 
+			AND address = $4 AND event_sig = $5
+			AND topics[$6] = ANY($7)
+			ORDER BY (evm_logs.block_number, evm_logs.log_index)`, start, end, utils.NewBig(o.chainID), address, eventSig.Bytes(), topicIndex+1, pq.ByteaArray(topicValuesBytes))
+	if err != nil {
+		return nil, err
+	}
+	return logs, nil
+}
+
+func validateTopicIndex(index int) error {
+	// Only topicIndex 1 through 3 is valid. 0 is the event sig and only 4 total topics are allowed
+	if !(index == 1 || index == 2 || index == 3) {
+		return errors.Errorf("invalid index for topic: %d", index)
+	}
+	return nil
+}
+
 // SelectLogsWithSigsExcluding query's for logs that have signature A and exclude logs that have a corresponding signature B, matching is done based on the topic index
 func (o *ORM) SelectLogsWithSigsExcluding(sigA, sigB common.Hash, topicIndex int, address common.Address, startBlock, endBlock int64, confs int, qopts ...pg.QOpt) (*[]Log, error) {
 	q := o.q.WithOpts(qopts...)
@@ -418,36 +449,4 @@
 	}
 	return &logs, nil
 
-=======
-// SelectIndexedLogsByBlockRangeFilter finds the indexed logs in a given block range.
-func (o *ORM) SelectIndexedLogsByBlockRangeFilter(start, end int64, address common.Address, eventSig common.Hash, topicIndex int, topicValues []common.Hash, qopts ...pg.QOpt) ([]Log, error) {
-	if err := validateTopicIndex(topicIndex); err != nil {
-		return nil, err
-	}
-
-	var logs []Log
-	var topicValuesBytes [][]byte
-	for _, topicValue := range topicValues {
-		topicValuesBytes = append(topicValuesBytes, topicValue.Bytes())
-	}
-	q := o.q.WithOpts(qopts...)
-	err := q.Select(&logs, `
-		SELECT * FROM evm_logs 
-			WHERE evm_logs.block_number >= $1 AND evm_logs.block_number <= $2 AND evm_logs.evm_chain_id = $3 
-			AND address = $4 AND event_sig = $5
-			AND topics[$6] = ANY($7)
-			ORDER BY (evm_logs.block_number, evm_logs.log_index)`, start, end, utils.NewBig(o.chainID), address, eventSig.Bytes(), topicIndex+1, pq.ByteaArray(topicValuesBytes))
-	if err != nil {
-		return nil, err
-	}
-	return logs, nil
-}
-
-func validateTopicIndex(index int) error {
-	// Only topicIndex 1 through 3 is valid. 0 is the event sig and only 4 total topics are allowed
-	if !(index == 1 || index == 2 || index == 3) {
-		return errors.Errorf("invalid index for topic: %d", index)
-	}
-	return nil
->>>>>>> 051c6c72
 }