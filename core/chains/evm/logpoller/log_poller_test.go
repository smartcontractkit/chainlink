--- conflicted
+++ resolved
@@ -418,13 +418,9 @@
 	assert.Equal(t, event1.Bytes(), lgs[0].Topics[0])
 }
 
-<<<<<<< HEAD
-func TestLogPoller_MergeFilter(t *testing.T) {
+
+func TestLogPoller_RegisterFilter(t *testing.T) {
 	lp := NewLogPoller(nil, nil, nil, 15*time.Second, 1, 1, 2, 1000)
-=======
-func TestLogPoller_RegisterFilter(t *testing.T) {
-	lp := NewLogPoller(nil, nil, nil, 15*time.Second, 1, 1, 2)
->>>>>>> 01678c3b
 	a1 := common.HexToAddress("0x2ab9a2dc53736b361b72d900cdf9f78f9406fbbb")
 	a2 := common.HexToAddress("0x2ab9a2dc53736b361b72d900cdf9f78f9406fbbc")
 
