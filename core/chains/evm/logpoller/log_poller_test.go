--- conflicted
+++ resolved
@@ -1475,17 +1475,10 @@
 	)
 	require.NoError(t, err)
 
-<<<<<<< HEAD
-	// Emit some logs in blocks
-	for i := 0; i < emittedLogs; i++ {
-		_, err2 := th.Emitter1.EmitLog1(th.Owner, []*big.Int{big.NewInt(int64(i))})
-		require.NoError(t, err2)
-=======
 	// Generate block that will be finalized
 	for i := 0; i < firstBatchLen; i++ {
 		_, err1 := th.Emitter1.EmitLog1(th.Owner, []*big.Int{big.NewInt(int64(i))})
 		require.NoError(t, err1)
->>>>>>> 4519370b
 		th.Client.Commit()
 	}
 
