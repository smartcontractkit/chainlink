package logpoller_test

import (
	"context"
	"fmt"
	"math"
	"math/big"
	"testing"
	"time"

	"github.com/cometbft/cometbft/libs/rand"
	"github.com/ethereum/go-ethereum"
	"github.com/ethereum/go-ethereum/common"
	"github.com/ethereum/go-ethereum/common/hexutil"
	"github.com/ethereum/go-ethereum/core/types"
	"github.com/ethereum/go-ethereum/ethclient/simulated"
	"github.com/leanovate/gopter"
	"github.com/leanovate/gopter/gen"
	"github.com/leanovate/gopter/prop"
	"github.com/stretchr/testify/assert"
	"github.com/stretchr/testify/mock"
	"github.com/stretchr/testify/require"
	"go.uber.org/zap/zapcore"

	"github.com/smartcontractkit/chainlink-common/pkg/logger"
	commonutils "github.com/smartcontractkit/chainlink-common/pkg/utils"
	"github.com/smartcontractkit/chainlink/v2/core/chains/evm/config/chaintype"

	htMocks "github.com/smartcontractkit/chainlink/v2/common/headtracker/mocks"
	"github.com/smartcontractkit/chainlink/v2/core/chains/evm/client"
	"github.com/smartcontractkit/chainlink/v2/core/chains/evm/headtracker"
	"github.com/smartcontractkit/chainlink/v2/core/chains/evm/logpoller"
	evmtypes "github.com/smartcontractkit/chainlink/v2/core/chains/evm/types"
	"github.com/smartcontractkit/chainlink/v2/core/chains/evm/utils"
	ubig "github.com/smartcontractkit/chainlink/v2/core/chains/evm/utils/big"
	"github.com/smartcontractkit/chainlink/v2/core/gethwrappers/generated/log_emitter"
	"github.com/smartcontractkit/chainlink/v2/core/internal/cltest/heavyweight"
	"github.com/smartcontractkit/chainlink/v2/core/internal/testutils"
	"github.com/smartcontractkit/chainlink/v2/core/internal/testutils/evmtest"
	"github.com/smartcontractkit/chainlink/v2/core/internal/testutils/pgtest"
)

func logRuntime(t testing.TB, start time.Time) {
	t.Log("runtime", time.Since(start))
}

func populateDatabase(t testing.TB, o logpoller.ORM, chainID *big.Int) (common.Hash, common.Address, common.Address) {
	event1 := EmitterABI.Events["Log1"].ID
	address1 := common.HexToAddress("0x2ab9a2Dc53736b361b72d900CdF9F78F9406fbbb")
	address2 := common.HexToAddress("0x6E225058950f237371261C985Db6bDe26df2200E")
	startDate := time.Date(2010, 1, 1, 12, 12, 12, 0, time.UTC)
	ctx := testutils.Context(t)

	for j := 1; j < 100; j++ {
		var logs []logpoller.Log
		// Max we can insert per batch
		for i := 0; i < 1000; i++ {
			addr := address1
			if (i+(1000*j))%2 == 0 {
				addr = address2
			}
			blockNumber := int64(i + (1000 * j))
			blockTimestamp := startDate.Add(time.Duration(j*1000) * time.Hour)

			logs = append(logs, logpoller.Log{
				EvmChainId:     ubig.New(chainID),
				LogIndex:       1,
				BlockHash:      common.HexToHash(fmt.Sprintf("0x%d", i+(1000*j))),
				BlockNumber:    blockNumber,
				BlockTimestamp: blockTimestamp,
				EventSig:       event1,
				Topics:         [][]byte{event1[:], logpoller.EvmWord(uint64(i + 1000*j)).Bytes()},
				Address:        addr,
				TxHash:         utils.RandomHash(),
				Data:           logpoller.EvmWord(uint64(i + 1000*j)).Bytes(),
				CreatedAt:      blockTimestamp,
			})
		}
		require.NoError(t, o.InsertLogs(ctx, logs))
		require.NoError(t, o.InsertBlock(ctx, utils.RandomHash(), int64((j+1)*1000-1), startDate.Add(time.Duration(j*1000)*time.Hour), 0))
	}

	return event1, address1, address2
}

func BenchmarkSelectLogsCreatedAfter(b *testing.B) {
	chainId := big.NewInt(137)
	ctx := testutils.Context(b)
	_, db := heavyweight.FullTestDBV2(b, nil)
	o := logpoller.NewORM(chainId, db, logger.Test(b))
	event, address, _ := populateDatabase(b, o, chainId)

	// Setting searchDate to pick around 5k logs
	searchDate := time.Date(2020, 1, 1, 12, 12, 12, 0, time.UTC)

	b.ResetTimer()

	for i := 0; i < b.N; i++ {
		logs, err := o.SelectLogsCreatedAfter(ctx, address, event, searchDate, 500)
		require.NotZero(b, len(logs))
		require.NoError(b, err)
	}
}

func TestPopulateLoadedDB(t *testing.T) {
	t.Skip("Only for local load testing and query analysis")
	_, db := heavyweight.FullTestDBV2(t, nil)
	ctx := testutils.Context(t)
	chainID := big.NewInt(137)

	o := logpoller.NewORM(big.NewInt(137), db, logger.Test(t))
	event1, address1, address2 := populateDatabase(t, o, chainID)

	func() {
		defer logRuntime(t, time.Now())
		_, err1 := o.SelectLogs(ctx, 750000, 800000, address1, event1)
		require.NoError(t, err1)
	}()
	func() {
		defer logRuntime(t, time.Now())
		_, err1 := o.SelectLatestLogEventSigsAddrsWithConfs(ctx, 0, []common.Address{address1}, []common.Hash{event1}, 0)
		require.NoError(t, err1)
	}()

	// Confirm all the logs.
	require.NoError(t, o.InsertBlock(ctx, common.HexToHash("0x10"), 1000000, time.Now(), 0))
	func() {
		defer logRuntime(t, time.Now())
		lgs, err1 := o.SelectLogsDataWordRange(ctx, address1, event1, 0, logpoller.EvmWord(50000), logpoller.EvmWord(50020), 0)
		require.NoError(t, err1)
		// 10 since every other log is for address1
		require.Equal(t, 10, len(lgs))
	}()

	func() {
		defer logRuntime(t, time.Now())
		lgs, err1 := o.SelectIndexedLogs(ctx, address2, event1, 1, []common.Hash{logpoller.EvmWord(50000), logpoller.EvmWord(50020)}, 0)
		require.NoError(t, err1)
		require.Equal(t, 2, len(lgs))
	}()

	func() {
		defer logRuntime(t, time.Now())
		lgs, err1 := o.SelectIndexedLogsTopicRange(ctx, address1, event1, 1, logpoller.EvmWord(50000), logpoller.EvmWord(50020), 0)
		require.NoError(t, err1)
		require.Equal(t, 10, len(lgs))
	}()
}

func TestLogPoller_Integration(t *testing.T) {
	lpOpts := logpoller.Opts{
		FinalityDepth:            2,
		BackfillBatchSize:        3,
		RpcBatchSize:             2,
		KeepFinalizedBlocksDepth: 1000,
		BackupPollerBlockDelay:   100,
	}
	th := SetupTH(t, lpOpts)
	th.Backend.Commit() // Block 2. Ensure we have finality number of blocks
	ctx := testutils.Context(t)

	require.NoError(t, th.LogPoller.RegisterFilter(ctx, logpoller.Filter{Name: "Integration test", EventSigs: []common.Hash{EmitterABI.Events["Log1"].ID}, Addresses: []common.Address{th.EmitterAddress1}}))
	require.Len(t, th.LogPoller.Filter(nil, nil, nil).Addresses, 1)
	require.Len(t, th.LogPoller.Filter(nil, nil, nil).Topics, 1)

	require.Len(t, th.LogPoller.Filter(nil, nil, nil).Addresses, 1)
	require.Len(t, th.LogPoller.Filter(nil, nil, nil).Topics, 1)

	// Emit some logs in blocks 3->7.
	for i := 0; i < 5; i++ {
		_, err1 := th.Emitter1.EmitLog1(th.Owner, []*big.Int{big.NewInt(int64(i))})
		require.NoError(t, err1)
		_, err1 = th.Emitter1.EmitLog2(th.Owner, []*big.Int{big.NewInt(int64(i))})
		require.NoError(t, err1)
		th.Backend.Commit()
	}
	// Calling Start() after RegisterFilter() simulates a node restart after job creation, should reload Filter from db.
	require.NoError(t, th.LogPoller.Start(testutils.Context(t)))

	// The poller starts on a new chain at latest-finality (5 in this case),
	// Replaying from block 4 should guarantee we have block 4 immediately.  (We will also get
	// block 3 once the backup poller runs, since it always starts 100 blocks behind.)
	require.NoError(t, th.LogPoller.Replay(testutils.Context(t), 4))

	// We should immediately have at least logs 4-7
	logs, err := th.LogPoller.Logs(ctx, 4, 7, EmitterABI.Events["Log1"].ID, th.EmitterAddress1)
	require.NoError(t, err)
	require.Equal(t, 4, len(logs))

	// Once the backup poller runs we should also have the log from block 3
	testutils.AssertEventually(t, func() bool {
		l, err2 := th.LogPoller.Logs(ctx, 3, 3, EmitterABI.Events["Log1"].ID, th.EmitterAddress1)
		require.NoError(t, err2)
		return len(l) == 1
	})

	// Now let's update the Filter and replay to get Log2 logs.
	err = th.LogPoller.RegisterFilter(ctx, logpoller.Filter{
		Name:      "Emitter - log2",
		EventSigs: []common.Hash{EmitterABI.Events["Log2"].ID},
		Addresses: []common.Address{th.EmitterAddress1},
	})
	require.NoError(t, err)
	// Replay an invalid block should error
	assert.Error(t, th.LogPoller.Replay(testutils.Context(t), 0))
	assert.Error(t, th.LogPoller.Replay(testutils.Context(t), 20))

	// Still shouldn't have any Log2 logs yet
	logs, err = th.LogPoller.Logs(ctx, 2, 7, EmitterABI.Events["Log2"].ID, th.EmitterAddress1)
	require.NoError(t, err)
	require.Len(t, logs, 0)

	// Replay only from block 4, so we should see logs in block 4,5,6,7 (4 logs)
	require.NoError(t, th.LogPoller.Replay(testutils.Context(t), 4))

	// We should immediately see 4 logs2 logs.
	logs, err = th.LogPoller.Logs(ctx, 2, 7, EmitterABI.Events["Log2"].ID, th.EmitterAddress1)
	require.NoError(t, err)
	assert.Equal(t, 4, len(logs))

	assert.NoError(t, th.LogPoller.Close())

	// Cancelling a replay should return an error synchronously.
	ctx, cancel := context.WithCancel(testutils.Context(t))
	cancel()
	assert.ErrorIs(t, th.LogPoller.Replay(ctx, 4), logpoller.ErrReplayRequestAborted)
}

// Simulate an rpc failover event on optimism, where logs are requested from a block hash which doesn't
// exist on the new rpc server, but a successful error code is returned. This is bad/buggy behavior on the
// part of the rpc server, but we should be able to handle this without missing any logs, as
// long as the logs returned for finalized blocks are consistent.
func Test_BackupLogPoller(t *testing.T) {
	tests := []struct {
		name          string
		finalityDepth int64
		finalityTag   bool
	}{
		{
			name:          "fixed finality depth without finality tag",
			finalityDepth: 2,
			finalityTag:   false,
		},
		{
			name:          "chain finality in use",
			finalityDepth: 0,
			finalityTag:   true,
		},
	}

	for _, tt := range tests {
		t.Run(tt.name, func(t *testing.T) {
			th := SetupTH(t,
				logpoller.Opts{
					UseFinalityTag:           tt.finalityTag,
					FinalityDepth:            tt.finalityDepth,
					BackfillBatchSize:        3,
					RpcBatchSize:             2,
					KeepFinalizedBlocksDepth: 1000,
					BackupPollerBlockDelay:   100,
				},
			)

			ctx := testutils.Context(t)

			filter1 := logpoller.Filter{
				Name: "filter1",
				EventSigs: []common.Hash{
					EmitterABI.Events["Log1"].ID,
					EmitterABI.Events["Log2"].ID},
				Addresses: []common.Address{th.EmitterAddress1},
			}
			err := th.LogPoller.RegisterFilter(ctx, filter1)
			require.NoError(t, err)

			filters, err := th.ORM.LoadFilters(ctx)
			require.NoError(t, err)
			require.Equal(t, 1, len(filters))
			require.Equal(t, filter1, filters["filter1"])

			err = th.LogPoller.RegisterFilter(ctx,
				logpoller.Filter{
					Name:      "filter2",
					EventSigs: []common.Hash{EmitterABI.Events["Log1"].ID},
					Addresses: []common.Address{th.EmitterAddress2},
				})
			require.NoError(t, err)

			defer func() {
				assert.NoError(t, th.LogPoller.UnregisterFilter(ctx, "filter1"))
			}()
			defer func() {
				assert.NoError(t, th.LogPoller.UnregisterFilter(ctx, "filter2"))
			}()

			for n := 1; n < 31; n++ {
				h := th.Backend.Commit()
				require.Len(t, h, 32)
			}

			// generate some tx's with logs
			tx1, err := th.Emitter1.EmitLog1(th.Owner, []*big.Int{big.NewInt(1)})
			require.NoError(t, err)
			require.NotNil(t, tx1)

			tx2, err := th.Emitter1.EmitLog2(th.Owner, []*big.Int{big.NewInt(2)})
			require.NoError(t, err)
			require.NotNil(t, tx2)

			tx3, err := th.Emitter2.EmitLog1(th.Owner, []*big.Int{big.NewInt(3)})
			require.NoError(t, err)
			require.NotNil(t, tx3)

			th.Backend.Commit() // commit block 32 with 3 tx's included

			block32, err := th.Client.BlockByNumber(ctx, nil)
			require.NoError(t, err)
			require.Equal(t, uint64(32), block32.Number().Uint64())

			// Ensure that the logs have been included in this rpc server's view of the blockchain
			txs := block32.Body().Transactions
			require.Len(t, txs, 3)
			receipt, err := th.Client.TransactionReceipt(ctx, txs[0].Hash())
			require.NoError(t, err)
			require.NotZero(t, receipt)
			require.Len(t, receipt.Logs, 1)

			// Simulate an optimism rpc server, which is behind and still syncing
			backupRpc := simulated.NewBackend(types.GenesisAlloc{
				th.Owner.From: {
					Balance: big.NewInt(0).Mul(big.NewInt(10), big.NewInt(1e18)),
				},
			}, simulated.WithBlockGasLimit(10e6))

			primaryRpc := th.Backend // save primaryRpc for later

			// Failover to simulated optimism rpc on block 30
			th.Client.RegisterHeadByNumberCallback(func(ctx context.Context, c *client.SimulatedBackendClient, n *big.Int) error {
				if n.Int64() != 32 {
					return nil
				}
				th.SetActiveClient(backupRpc, chaintype.ChainOptimismBedrock)
				return nil
			})

			currentBlockNumber := th.PollAndSaveLogs(ctx, 1)
			require.Equal(t, int64(33), currentBlockNumber)

			// logs shouldn't show up yet
			logs, err := th.LogPoller.Logs(ctx, 32, 32, EmitterABI.Events["Log1"].ID, th.EmitterAddress1)
			require.NoError(t, err)
			require.Equal(t, 0, len(logs))

			th.finalizeThroughBlock(t, 32)

			b, ok := primaryRpc.(*simulated.Backend)
			require.True(t, ok)
			th.SetActiveClient(b, chaintype.ChainOptimismBedrock) // restore primary rpc

			// Run ordinary poller + backup poller at least once
			require.NoError(t, err)
			currentBlockNumber = th.PollAndSaveLogs(ctx, currentBlockNumber)
			require.Equal(t, int64(33), currentBlockNumber)
			th.LogPoller.BackupPollAndSaveLogs(ctx)
			latestBlock, err := th.LogPoller.LatestBlock(ctx)
			require.NoError(t, err)
			require.Equal(t, currentBlockNumber-1, latestBlock.BlockNumber) // shouldn't change

			// logs still shouldn't show up, because we don't want to backfill the last finalized log
			//  to help with reorg detection
			logs, err = th.LogPoller.Logs(ctx, 32, 32, EmitterABI.Events["Log1"].ID, th.EmitterAddress1)
			require.NoError(t, err)
			require.Equal(t, 0, len(logs))
			th.Backend.Commit()
			th.finalizeThroughBlock(t, 64)

			// Run ordinary poller + backup poller at least once more
			th.LogPoller.PollAndSaveLogs(ctx, currentBlockNumber)
			th.LogPoller.BackupPollAndSaveLogs(ctx)
			currentBlock, err := th.LogPoller.LatestBlock(ctx)
			require.NoError(t, err)

			require.Equal(t, int64(64), currentBlock.BlockNumber)

			// all 3 logs in block 34 should show up now, thanks to backup logger
			logs, err = th.LogPoller.Logs(ctx, 30, 37, EmitterABI.Events["Log1"].ID, th.EmitterAddress1)
			require.NoError(t, err)
			assert.Equal(t, 1, len(logs))
			logs, err = th.LogPoller.Logs(ctx, 32, 32, EmitterABI.Events["Log2"].ID, th.EmitterAddress1)
			require.NoError(t, err)
			assert.Equal(t, 1, len(logs))
			logs, err = th.LogPoller.Logs(ctx, 32, 36, EmitterABI.Events["Log1"].ID, th.EmitterAddress2)
			require.NoError(t, err)
			assert.Equal(t, 1, len(logs))
		})
	}
}

func TestLogPoller_BackupPollAndSaveLogsWithPollerNotWorking(t *testing.T) {
	emittedLogs := 40
	// Intentionally use very low backupLogPollerDelay to verify if finality is used properly
	ctx := testutils.Context(t)
	lpOpts := logpoller.Opts{
		UseFinalityTag:           true,
		BackfillBatchSize:        3,
		RpcBatchSize:             2,
		KeepFinalizedBlocksDepth: 1000,
		BackupPollerBlockDelay:   1,
	}
	th := SetupTH(t, lpOpts)

	// Emit some logs in blocks
	for i := 0; i < emittedLogs; i++ {
		if i == 30 {
			// Call PollAndSave with no filters are registered.  We call it on block 31, so that
			// it misses the logs for blocks 2 - 31 but marks block 0 as finalized (rather than 32)
			currentBlock := th.PollAndSaveLogs(ctx, 1)
			// currentBlock should be blockChain start + number of emitted logs + 1
			assert.Equal(t, int64(32), currentBlock)
		}

		_, err2 := th.Emitter1.EmitLog1(th.Owner, []*big.Int{big.NewInt(int64(i))})
		require.NoError(t, err2)
		th.Backend.Commit()
	}

	// LogPoller not working, but chain in the meantime has progressed
	// 0 -> 1 -> 2 -> ... -> 32 (finalized) -> .. -> 42 (currentBlock)

	err := th.LogPoller.RegisterFilter(ctx, logpoller.Filter{
		Name:      "Test Emitter",
		EventSigs: []common.Hash{EmitterABI.Events["Log1"].ID},
		Addresses: []common.Address{th.EmitterAddress1},
	})
	require.NoError(t, err)

	// LogPoller should backfill starting from the last finalized block stored in db (genesis block)
	// till the latest finalized block reported by chain.
	th.LogPoller.BackupPollAndSaveLogs(ctx)
	require.NoError(t, err)

	logs, err := th.LogPoller.Logs(
		ctx,
		0,
		42,
		EmitterABI.Events["Log1"].ID,
		th.EmitterAddress1,
	)
	require.NoError(t, err)
	require.Len(t, logs, emittedLogs-10)

	// Finalize the rest of the logs emitted, after which Backup Poller should pick them up
	th.finalizeThroughBlock(t, 42)
	th.LogPoller.BackupPollAndSaveLogs(ctx)

	// All emitted logs should be backfilled
	logs, err = th.LogPoller.Logs(
		ctx,
		0,
		43,
		EmitterABI.Events["Log1"].ID,
		th.EmitterAddress1,
	)
	require.NoError(t, err)
	require.Len(t, logs, emittedLogs)
}

func TestLogPoller_BackupPollAndSaveLogsWithDeepBlockDelay(t *testing.T) {
	emittedLogs := 30
	ctx := testutils.Context(t)
	lpOpts := logpoller.Opts{
		UseFinalityTag:           true,
		BackfillBatchSize:        3,
		RpcBatchSize:             2,
		KeepFinalizedBlocksDepth: 1000,
		BackupPollerBlockDelay:   int64(emittedLogs),
	}
	th := SetupTH(t, lpOpts)

	// Emit some logs in blocks
	for i := 0; i < emittedLogs; i++ {
		_, err := th.Emitter1.EmitLog1(th.Owner, []*big.Int{big.NewInt(int64(i))})
		require.NoError(t, err)
		th.Backend.Commit()
	}
	// Emit one more empty block
	th.Backend.Commit()

	header, err := th.Client.HeaderByNumber(ctx, nil)
	require.NoError(t, err)

	// First PollAndSave, no filters are registered, but finalization is the same as the latest block
	// 1 -> 2 -> ...
	th.PollAndSaveLogs(ctx, 1)

	// Check that latest block has the same properties as the head
	latestBlock, err := th.LogPoller.LatestBlock(ctx)
	require.NoError(t, err)
	assert.Equal(t, latestBlock.BlockNumber, header.Number.Int64())
	assert.Equal(t, latestBlock.FinalizedBlockNumber, header.Number.Int64())
	assert.Equal(t, latestBlock.BlockHash, header.Hash())

	// Register filter
	err = th.LogPoller.RegisterFilter(ctx, logpoller.Filter{
		Name:      "Test Emitter",
		EventSigs: []common.Hash{EmitterABI.Events["Log1"].ID},
		Addresses: []common.Address{th.EmitterAddress1},
	})
	require.NoError(t, err)

	// Should fallback to the backupPollerBlockDelay when finalization was very high in a previous PollAndSave
	th.LogPoller.BackupPollAndSaveLogs(ctx)
	require.NoError(t, err)

	// All emitted logs should be backfilled
	logs, err := th.LogPoller.Logs(
		ctx,
		0,
		header.Number.Int64()+1,
		EmitterABI.Events["Log1"].ID,
		th.EmitterAddress1,
	)
	require.NoError(t, err)
	require.Len(t, logs, emittedLogs)
}

func TestLogPoller_BackupPollAndSaveLogsSkippingLogsThatAreTooOld(t *testing.T) {
	logsBatch := 10
	// Intentionally use very low backupLogPollerDelay to verify if finality is used properly
	ctx := testutils.Context(t)
	lpOpts := logpoller.Opts{
		UseFinalityTag:           true,
		BackfillBatchSize:        3,
		RpcBatchSize:             2,
		KeepFinalizedBlocksDepth: 1000,
		BackupPollerBlockDelay:   1,
	}
	th := SetupTH(t, lpOpts)

	// Emit some logs in blocks
	for i := 1; i <= logsBatch; i++ {
		_, err := th.Emitter1.EmitLog1(th.Owner, []*big.Int{big.NewInt(int64(0x100 + i))})
		require.NoError(t, err)
		th.Backend.Commit()
	}

	// First PollAndSave, no filters are registered, but finalization is the same as the latest block
	// 1 -> 2 -> ... -> firstBatchBlock
	firstBatchBlock := th.PollAndSaveLogs(ctx, 1) - 1

	// Mark all blocks from first batch of emitted logs as finalized
	th.finalizeThroughBlock(t, firstBatchBlock)

	// Emit 2nd batch of block
	for i := 1; i <= logsBatch; i++ {
		_, err := th.Emitter1.EmitLog1(th.Owner, []*big.Int{big.NewInt(int64(0x200 + i))})
		require.NoError(t, err)
		th.Backend.Commit()
	}

	// 1 -> 2 -> ... -> firstBatchBlock (finalized) -> .. -> firstBatchBlock + logsBatch
	secondBatchBlock := th.PollAndSaveLogs(ctx, firstBatchBlock) - 1

	// Mark all blocks from second batch of emitted logs as finalized
	th.finalizeThroughBlock(t, secondBatchBlock)

	// Register filter
	err := th.LogPoller.RegisterFilter(ctx, logpoller.Filter{
		Name:      "Test Emitter",
		EventSigs: []common.Hash{EmitterABI.Events["Log1"].ID},
		Addresses: []common.Address{th.EmitterAddress1},
	})
	require.NoError(t, err)

	// Should pick logs starting from one block behind the latest finalized block
	th.LogPoller.BackupPollAndSaveLogs(ctx)
	require.NoError(t, err)

	// Only the 2nd batch should be backfilled, because we perform backfill starting from one
	// behind the latest finalized block
	logs, err := th.LogPoller.Logs(
		ctx,
		0,
		secondBatchBlock,
		EmitterABI.Events["Log1"].ID,
		th.EmitterAddress1,
	)
	require.NoError(t, err)
	require.Len(t, logs, logsBatch)
	require.Equal(t, hexutil.MustDecode(`0x0000000000000000000000000000000000000000000000000000000000000201`), logs[0].Data) // 0x201 = 1st log from 2nd batch
}

func TestLogPoller_BlockTimestamps(t *testing.T) {
	t.Parallel()
	ctx := testutils.Context(t)
	lpOpts := logpoller.Opts{
		FinalityDepth:            2,
		BackfillBatchSize:        3,
		RpcBatchSize:             2,
		KeepFinalizedBlocksDepth: 1000,
	}
	th := SetupTH(t, lpOpts)

	addresses := []common.Address{th.EmitterAddress1, th.EmitterAddress2}
	events := []common.Hash{EmitterABI.Events["Log1"].ID, EmitterABI.Events["Log2"].ID}

	err := th.LogPoller.RegisterFilter(ctx, logpoller.Filter{Name: "convertLogs", EventSigs: events, Addresses: addresses})
	require.NoError(t, err)

	blk, err := th.Client.BlockByNumber(ctx, nil)
	require.NoError(t, err)
	require.Equal(t, big.NewInt(1), blk.Number())
	start := blk.Time()

	// There is automatically a 1ns delay between each block.  To make sure it's including the correct block timestamps,
	// we introduce irregularities by inserting two additional block delays. We can't control the block times for
	// blocks produced by the log emitter, but we can adjust the time on empty blocks in between.  Simulated time
	// sequence:  [ #1 ] ..(1ns + delay1).. [ #2 ] ..1ns.. [ #3 (LOG1) ] ..(1ns + delay2).. [ #4 ] ..1ns.. [ #5 (LOG2) ]
	const delay1 = 589 * time.Second
	const delay2 = 643 * time.Second
	time1 := start + 1 + uint64(delay1)
	time2 := time1 + 1 + uint64(delay2)

	require.NoError(t, th.Backend.AdjustTime(delay1))

	blk, err = th.Client.BlockByNumber(ctx, nil)
	require.NoError(t, err)
	require.Equal(t, big.NewInt(2), blk.Number())
	assert.Equal(t, time1-1, blk.Time())

	_, err = th.Emitter1.EmitLog1(th.Owner, []*big.Int{big.NewInt(1)})
	require.NoError(t, err)
	hash := th.Backend.Commit()

	blk, err = th.Client.BlockByHash(ctx, hash)
	require.NoError(t, err)
	require.Equal(t, big.NewInt(3), blk.Number())
	assert.Equal(t, time1, blk.Time())

	require.NoError(t, th.Backend.AdjustTime(delay2))
	_, err = th.Emitter2.EmitLog2(th.Owner, []*big.Int{big.NewInt(2)})
	require.NoError(t, err)
	th.Client.Commit()

	blk, err = th.Client.BlockByNumber(ctx, nil)
	require.NoError(t, err)
	require.Equal(t, big.NewInt(5), blk.Number())
	assert.Equal(t, time2, blk.Time())

	query := ethereum.FilterQuery{
		FromBlock: big.NewInt(2),
		ToBlock:   big.NewInt(5),
		Topics:    [][]common.Hash{events},
		Addresses: []common.Address{th.EmitterAddress1, th.EmitterAddress2}}

	gethLogs, err := th.Client.FilterLogs(ctx, query)
	require.NoError(t, err)
	require.Len(t, gethLogs, 2)

	lb, _ := th.LogPoller.LatestBlock(ctx)
	th.PollAndSaveLogs(ctx, lb.BlockNumber+1)
	lg1, err := th.LogPoller.Logs(ctx, 0, 20, EmitterABI.Events["Log1"].ID, th.EmitterAddress1)
	require.NoError(t, err)
	lg2, err := th.LogPoller.Logs(ctx, 0, 20, EmitterABI.Events["Log2"].ID, th.EmitterAddress2)
	require.NoError(t, err)

	// Logs should have correct timestamps
	require.NotZero(t, len(lg1))
	b, _ := th.Client.BlockByHash(ctx, lg1[0].BlockHash)
	t.Log(len(lg1), lg1[0].BlockTimestamp)
	assert.Equal(t, int64(b.Time()), lg1[0].BlockTimestamp.UTC().Unix(), time1)
	b2, _ := th.Client.BlockByHash(ctx, lg2[0].BlockHash)
	assert.Equal(t, int64(b2.Time()), lg2[0].BlockTimestamp.UTC().Unix(), time2)
}

func TestLogPoller_SynchronizedWithGeth(t *testing.T) {
	t.Parallel()
	// The log poller's blocks table should remain synchronized
	// with the canonical chain of geth's despite arbitrary mixes of mining and reorgs.
	testParams := gopter.DefaultTestParameters()
	testParams.MinSuccessfulTests = 100
	p := gopter.NewProperties(testParams)
	numChainInserts := 3
	finalityDepth := 5
	lggr := logger.Test(t)
	db := pgtest.NewSqlxDB(t)

	owner := testutils.MustNewSimTransactor(t)
	owner.GasPrice = big.NewInt(10e9)
	p.Property("synchronized with geth", prop.ForAll(func(mineOrReorg []uint64) bool {
		// After the set of reorgs, we should have the same canonical blocks that geth does.
		t.Log("Starting test", mineOrReorg)
		chainID := testutils.NewRandomEVMChainID()
		// Set up a test chain with a log emitting contract deployed.
		orm := logpoller.NewORM(chainID, db, lggr)
		// Note this property test is run concurrently and the sim is not threadsafe.
		backend := simulated.NewBackend(types.GenesisAlloc{
			owner.From: {
				Balance: big.NewInt(0).Mul(big.NewInt(10), big.NewInt(1e18)),
			},
		}, simulated.WithBlockGasLimit(10e6))
		ec := backend.Client()
		_, _, emitter1, err := log_emitter.DeployLogEmitter(owner, ec)
		require.NoError(t, err)

		lpOpts := logpoller.Opts{
			PollPeriod:               15 * time.Second,
			FinalityDepth:            int64(finalityDepth),
			BackfillBatchSize:        3,
			RpcBatchSize:             2,
			KeepFinalizedBlocksDepth: 1000,
		}
<<<<<<< HEAD
		lp := logpoller.NewLogPoller(orm, client.NewSimulatedBackendClient(t, backend, chainID), lggr, lpOpts)
=======
		simulatedClient := client.NewSimulatedBackendClient(t, ec, chainID)
		ht := headtracker.NewSimulatedHeadTracker(simulatedClient, lpOpts.UseFinalityTag, lpOpts.FinalityDepth)
		lp := logpoller.NewLogPoller(orm, simulatedClient, lggr, ht, lpOpts)
>>>>>>> 8537fe04
		for i := 0; i < finalityDepth; i++ { // Have enough blocks that we could reorg the full finalityDepth-1.
			backend.Commit()
		}
		currentBlockNumber := int64(1)
		lp.PollAndSaveLogs(testutils.Context(t), currentBlockNumber)
		currentBlock, err := lp.LatestBlock(testutils.Context(t))
		require.NoError(t, err)
		matchesGeth := func() bool {
			// Check every block is identical
			latest, err1 := ec.BlockByNumber(testutils.Context(t), nil)
			require.NoError(t, err1)
			for i := 1; i < int(latest.NumberU64()); i++ {
				ourBlock, err1 := lp.BlockByNumber(testutils.Context(t), int64(i))
				require.NoError(t, err1)
				gethBlock, err1 := ec.BlockByNumber(testutils.Context(t), big.NewInt(int64(i)))
				require.NoError(t, err1)
				if ourBlock.BlockHash != gethBlock.Hash() {
					t.Logf("Initial poll our block differs at height %d got %x want %x\n", i, ourBlock.BlockHash, gethBlock.Hash())
					return false
				}
			}
			return true
		}
		if !matchesGeth() {
			return false
		}
		// Randomly pick to mine or reorg
		for i := 0; i < numChainInserts; i++ {
			if rand.Bool() {
				// Mine blocks
				for j := 0; j < int(mineOrReorg[i]); j++ {
					backend.Commit()
					latest, err1 := ec.BlockByNumber(testutils.Context(t), nil)
					require.NoError(t, err1)
					t.Log("mined block", latest.Hash())
				}
			} else {
				// Reorg blocks
				latest, err1 := ec.BlockByNumber(testutils.Context(t), nil)
				require.NoError(t, err1)
				reorgedBlock := big.NewInt(0).Sub(latest.Number(), big.NewInt(int64(mineOrReorg[i])))
				reorg, err1 := ec.BlockByNumber(testutils.Context(t), reorgedBlock)
				require.NoError(t, err1)
				require.NoError(t, backend.Fork(reorg.Hash()))
				t.Logf("Reorging from (%v, %x) back to (%v, %x)\n", latest.NumberU64(), latest.Hash(), reorgedBlock.Uint64(), reorg.Hash())
				// Actually need to change the block here to trigger the reorg.
				_, err1 = emitter1.EmitLog1(owner, []*big.Int{big.NewInt(1)})
				require.NoError(t, err1)
				for j := 0; j < int(mineOrReorg[i]+1); j++ { // Need +1 to make it actually longer height so we detect it.
					backend.Commit()
				}
				latest, err1 = ec.BlockByNumber(testutils.Context(t), nil)
				require.NoError(t, err1)
				t.Logf("New latest (%v, %x), latest parent %x)\n", latest.NumberU64(), latest.Hash(), latest.ParentHash())
			}
			lp.PollAndSaveLogs(testutils.Context(t), currentBlock.BlockNumber)
			currentBlock, err = lp.LatestBlock(testutils.Context(t))
			require.NoError(t, err)
		}
		return matchesGeth()
	}, gen.SliceOfN(numChainInserts, gen.UInt64Range(1, uint64(finalityDepth-1))))) // Max reorg depth is finality depth - 1
	p.TestingRun(t)
}

func TestLogPoller_PollAndSaveLogs(t *testing.T) {
	t.Parallel()

	tests := []struct {
		name          string
		finalityDepth int64
		finalityTag   bool
	}{
		{
			name:          "fixed finality depth without finality tag",
			finalityDepth: 3,
			finalityTag:   false,
		},
		{
			name:          "chain finality in use",
			finalityDepth: 0,
			finalityTag:   true,
		},
	}

	for _, tt := range tests {
		t.Run(tt.name, func(t *testing.T) {
			lpOpts := logpoller.Opts{
				UseFinalityTag:           tt.finalityTag,
				FinalityDepth:            tt.finalityDepth,
				BackfillBatchSize:        3,
				RpcBatchSize:             2,
				KeepFinalizedBlocksDepth: 1000,
			}
			th := SetupTH(t, lpOpts)

			// Set up a log poller listening for log emitter logs.
			err := th.LogPoller.RegisterFilter(testutils.Context(t), logpoller.Filter{
				Name:      "Test Emitter 1 & 2",
				EventSigs: []common.Hash{EmitterABI.Events["Log1"].ID, EmitterABI.Events["Log2"].ID},
				Addresses: []common.Address{th.EmitterAddress1, th.EmitterAddress2},
			})
			require.NoError(t, err)

			b, err := th.Client.BlockByNumber(testutils.Context(t), nil)
			require.NoError(t, err)
			require.Equal(t, uint64(1), b.NumberU64())

			// Test scenario: single block in chain, no logs.
			// Chain genesis <- 1
			// DB: empty
			newStart := th.PollAndSaveLogs(testutils.Context(t), 1)
			assert.Equal(t, int64(2), newStart)

			// We expect to have saved block 1.
			lpb, err := th.ORM.SelectBlockByNumber(testutils.Context(t), 1)
			require.NoError(t, err)
			assert.Equal(t, lpb.BlockHash, b.Hash())
			assert.Equal(t, lpb.BlockNumber, int64(b.NumberU64()))
			assert.Equal(t, int64(1), int64(b.NumberU64()))

			// No logs.
			lgs, err := th.ORM.SelectLogsByBlockRange(testutils.Context(t), 1, 1)
			require.NoError(t, err)
			assert.Equal(t, 0, len(lgs))
			th.assertHaveCanonical(t, 1, 1)

			// Polling again should be a noop, since we are at the latest.
			newStart = th.PollAndSaveLogs(testutils.Context(t), newStart)
			assert.Equal(t, int64(2), newStart)
			latest, err := th.ORM.SelectLatestBlock(testutils.Context(t))
			require.NoError(t, err)
			assert.Equal(t, int64(1), latest.BlockNumber)
			th.assertHaveCanonical(t, 1, 1)

			// Test scenario: one log 2 block chain.
			// Chain gen <- 1 <- 2 (L1)
			// DB: 1
			_, err = th.Emitter1.EmitLog1(th.Owner, []*big.Int{big.NewInt(1)})
			require.NoError(t, err)
			th.Backend.Commit()

			// Polling should get us the L1 log.
			newStart = th.PollAndSaveLogs(testutils.Context(t), newStart)
			assert.Equal(t, int64(3), newStart)
			latest, err = th.ORM.SelectLatestBlock(testutils.Context(t))
			require.NoError(t, err)
			assert.Equal(t, int64(2), latest.BlockNumber)
			lgs, err = th.ORM.SelectLogsByBlockRange(testutils.Context(t), 1, 3)
			require.NoError(t, err)
			require.Equal(t, 1, len(lgs))
			assert.Equal(t, th.EmitterAddress1, lgs[0].Address)
			assert.Equal(t, latest.BlockHash, lgs[0].BlockHash)
			assert.Equal(t, latest.BlockTimestamp, lgs[0].BlockTimestamp)
			assert.Equal(t, hexutil.Encode(lgs[0].Topics[0]), EmitterABI.Events["Log1"].ID.String())
			assert.Equal(t, hexutil.MustDecode(`0x0000000000000000000000000000000000000000000000000000000000000001`),
				lgs[0].Data)

			// Test scenario: single block reorg with log.
			// Chain gen <- 1 <- 2 (L1_1)
			//                \ 2'(L1_2) <- 3
			// DB: 1, 2
			// - Detect a reorg,
			// - Update the block 2's hash
			// - Save L1_2
			// - L1_1 deleted
			lca, err := th.Client.BlockByNumber(testutils.Context(t), big.NewInt(1))
			require.NoError(t, err)
			require.NoError(t, th.Backend.Fork(lca.Hash()))
			_, err = th.Emitter1.EmitLog1(th.Owner, []*big.Int{big.NewInt(2)})
			require.NoError(t, err)
			// Create 2'
			th.Backend.Commit()
			// Create 3 (we need a new block for us to do any polling and detect the reorg).
			th.Backend.Commit()

			newStart = th.PollAndSaveLogs(testutils.Context(t), newStart)
			assert.Equal(t, int64(4), newStart)
			latest, err = th.ORM.SelectLatestBlock(testutils.Context(t))
			require.NoError(t, err)
			assert.Equal(t, int64(3), latest.BlockNumber)
			lgs, err = th.ORM.SelectLogsByBlockRange(testutils.Context(t), 1, 3)
			require.NoError(t, err)
			require.Equal(t, 1, len(lgs))
			assert.Equal(t, hexutil.MustDecode(`0x0000000000000000000000000000000000000000000000000000000000000002`), lgs[0].Data)
			th.assertHaveCanonical(t, 1, 3)

			parent, err := th.Client.BlockByNumber(testutils.Context(t), big.NewInt(1))
			require.NoError(t, err)

			// Test scenario: reorg back to a chain that looks similar to the original chain. (simulated geth used to allow
			// re-org'ing back to exactly the same chain--now the best we can do is re-emit the same logs on a new one to simulate that)
			// Chain gen <- 1 <- 2 (L1_1)
			//               \ 2' (L1_2) <- 3
			//                \ 2''(L1_1) <- 3' <- 4
			require.NoError(t, th.Backend.Fork(parent.Hash()))
			// Re-emit L1 to make 2'' tip look like original 2 tip
			_, err = th.Emitter1.EmitLog1(th.Owner, []*big.Int{big.NewInt(1)})
			require.NoError(t, err)
			th.Backend.Commit()
			_, err = th.Emitter1.EmitLog1(th.Owner, []*big.Int{big.NewInt(3)})
			require.NoError(t, err)
			// Create 3'
			th.Backend.Commit()
			// Create 4
			th.Backend.Commit()

			newStart = th.PollAndSaveLogs(testutils.Context(t), newStart)
			assert.Equal(t, int64(5), newStart)
			latest, err = th.ORM.SelectLatestBlock(testutils.Context(t))
			require.NoError(t, err)
			assert.Equal(t, int64(4), latest.BlockNumber)
			lgs, err = th.ORM.SelectLogsByBlockRange(testutils.Context(t), 1, 3)
			require.NoError(t, err)

			require.Equal(t, 2, len(lgs))
			assert.Equal(t, int64(2), lgs[0].BlockNumber)
			assert.Equal(t, hexutil.MustDecode(`0x0000000000000000000000000000000000000000000000000000000000000001`), lgs[0].Data)
			assert.Equal(t, int64(3), lgs[1].BlockNumber)
			assert.Equal(t, hexutil.MustDecode(`0x0000000000000000000000000000000000000000000000000000000000000003`), lgs[1].Data)
			th.assertHaveCanonical(t, 1, 1)
			th.assertHaveCanonical(t, 3, 4)
			th.assertDontHave(t, 2, 2) // 2 gets backfilled

			// Test scenario: multiple logs per block for many blocks (also after reorg).
			// Chain gen <- 1 <- 2 (L1_1) <- 3' L1_3 <- 4 <- 5 (L1_4, L2_5) <- 6 (L1_6)
			//                \ 2'(L1_2) <- 3
			// DB: 1, 2', 3'
			// - Should save 4, 5, 6 blocks
			// - Should obtain logs L1_3, L2_5, L1_6
			_, err = th.Emitter1.EmitLog1(th.Owner, []*big.Int{big.NewInt(4)})
			require.NoError(t, err)
			_, err = th.Emitter2.EmitLog1(th.Owner, []*big.Int{big.NewInt(5)})
			require.NoError(t, err)
			// Create 4
			th.Backend.Commit()
			_, err = th.Emitter1.EmitLog1(th.Owner, []*big.Int{big.NewInt(6)})
			require.NoError(t, err)
			// Create 5
			th.Backend.Commit()

			newStart = th.PollAndSaveLogs(testutils.Context(t), newStart)
			assert.Equal(t, int64(7), newStart)
			lgs, err = th.ORM.SelectLogsByBlockRange(testutils.Context(t), 4, 6)
			require.NoError(t, err)
			require.Equal(t, 3, len(lgs))
			assert.Equal(t, hexutil.MustDecode(`0x0000000000000000000000000000000000000000000000000000000000000004`), lgs[0].Data)
			assert.Equal(t, th.EmitterAddress1, lgs[0].Address)
			assert.Equal(t, hexutil.MustDecode(`0x0000000000000000000000000000000000000000000000000000000000000005`), lgs[1].Data)
			assert.Equal(t, th.EmitterAddress2, lgs[1].Address)
			assert.Equal(t, hexutil.MustDecode(`0x0000000000000000000000000000000000000000000000000000000000000006`), lgs[2].Data)
			assert.Equal(t, th.EmitterAddress1, lgs[2].Address)
			th.assertHaveCanonical(t, 1, 1)
			th.assertDontHave(t, 2, 2) // 2 gets backfilled
			th.assertHaveCanonical(t, 3, 6)

			// Test scenario: node down for exactly finality + 2 blocks
			// Note we only backfill up to finalized - 1 blocks, because we need to save the
			// Chain gen <- 1 <- 2 (L1_1) <- 3' L1_3 <- 4 <- 5 (L1_4, L2_5) <- 6 (L1_6) <- 7 (L1_7) <- 8 (L1_8) <- 9 (L1_9) <- 10 (L1_10)
			//                \ 2'(L1_2) <- 3
			// DB: 1, 2, 3, 4, 5, 6
			// - We expect block 7 to backfilled (treated as finalized)
			// - Then block 8-10 to be handled block by block (treated as unfinalized).
			for i := 7; i < 11; i++ {
				_, err = th.Emitter1.EmitLog1(th.Owner, []*big.Int{big.NewInt(int64(i))})
				require.NoError(t, err)
				th.Backend.Commit()
			}

			newStart = th.PollAndSaveLogs(testutils.Context(t), newStart)
			assert.Equal(t, int64(11), newStart)
			lgs, err = th.ORM.SelectLogsByBlockRange(testutils.Context(t), 7, 9)
			require.NoError(t, err)
			require.Equal(t, 3, len(lgs))
			assert.Equal(t, hexutil.MustDecode(`0x0000000000000000000000000000000000000000000000000000000000000007`), lgs[0].Data)
			assert.Equal(t, int64(7), lgs[0].BlockNumber)
			assert.Equal(t, hexutil.MustDecode(`0x0000000000000000000000000000000000000000000000000000000000000008`), lgs[1].Data)
			assert.Equal(t, int64(8), lgs[1].BlockNumber)
			assert.Equal(t, hexutil.MustDecode(`0x0000000000000000000000000000000000000000000000000000000000000009`), lgs[2].Data)
			assert.Equal(t, int64(9), lgs[2].BlockNumber)
			th.assertHaveCanonical(t, 8, 10)

			// Test scenario large backfill (multiple batches)
			// Chain gen <- 1 <- 2 (L1_1) <- 3' L1_3 <- 4 <- 5 (L1_4, L2_5) <- 6 (L1_6) <- 7 (L1_7) <- 8 (L1_8) <- 9 (L1_9) <- 10..32
			//                \ 2'(L1_2) <- 3
			// DB: 1, 2, 3, 4, 5, 6, 7, 8, 9, 10
			// - 11 - 13 backfilled in batch 1
			// - 14 - 16 backfilled in batch 2
			// ...
			// - 33, 34, 35 to be treated as unfinalized
			for i := 11; i < 36; i++ {
				_, err = th.Emitter1.EmitLog1(th.Owner, []*big.Int{big.NewInt(int64(i))})
				require.NoError(t, err)
				th.Backend.Commit()
			}

			newStart = th.PollAndSaveLogs(testutils.Context(t), newStart)
			assert.Equal(t, int64(36), newStart)
			lgs, err = th.ORM.SelectLogsByBlockRange(testutils.Context(t), 11, 36)
			require.NoError(t, err)
			assert.Equal(t, 25, len(lgs))
			th.assertHaveCanonical(t, 32, 36) // Should have last finalized block plus unfinalized blocks
			th.assertDontHave(t, 11, 13)      // Should not have older finalized blocks
			th.assertDontHave(t, 14, 16)      // Should not have older finalized blocks

			// Verify that a custom block timestamp will get written to db correctly also
			b, err = th.Client.BlockByNumber(testutils.Context(t), nil)
			require.NoError(t, err)
			require.Equal(t, uint64(35), b.NumberU64())
			blockTimestamp := b.Time()
			require.NoError(t, th.Backend.AdjustTime(time.Hour))
			th.Backend.Commit()

			b, err = th.Client.BlockByNumber(testutils.Context(t), nil)
			require.NoError(t, err)
			require.Equal(t, blockTimestamp+uint64(time.Hour)+1, b.Time())
		})
	}
}

func TestLogPoller_ReorgDeeperThanFinality(t *testing.T) {
	tests := []struct {
		name          string
		finalityDepth int64
		finalityTag   bool
	}{
		{
			name:          "fixed finality depth without finality tag",
			finalityDepth: 1,
			finalityTag:   false,
		},
		{
			name:          "chain finality in use",
			finalityDepth: 0,
			finalityTag:   true,
		},
	}

	for _, tt := range tests {
		t.Run(tt.name, func(t *testing.T) {
			th := SetupTH(t, logpoller.Opts{
				UseFinalityTag:           tt.finalityTag,
				FinalityDepth:            tt.finalityDepth,
				BackfillBatchSize:        3,
				RpcBatchSize:             2,
				KeepFinalizedBlocksDepth: 1000,
				BackupPollerBlockDelay:   100,
			})
			// Set up a log poller listening for log emitter logs.
			err := th.LogPoller.RegisterFilter(testutils.Context(t), logpoller.Filter{
				Name:      "Test Emitter",
				EventSigs: []common.Hash{EmitterABI.Events["Log1"].ID},
				Addresses: []common.Address{th.EmitterAddress1},
			})
			require.NoError(t, err)

			// Test scenario
			// Chain gen <- 1 <- 2 <- ... <- 32 (finalized) <- 33 (L1_1)
			th.finalizeThroughBlock(t, 32)
			_, err = th.Emitter1.EmitLog1(th.Owner, []*big.Int{big.NewInt(1)})
			require.NoError(t, err)
			th.Backend.Commit()

			// Polling should get us the L1 log.
			firstPoll := th.PollAndSaveLogs(testutils.Context(t), 1)
			assert.Equal(t, int64(34), firstPoll)
			assert.NoError(t, th.LogPoller.Healthy())

			// Fork deeper than finality depth
			// Chain gen <- 1 <- 2 <- 3 <- ... <- 32 (finalized) <- 33 (L1_1)
			//              \      <- 3' <- ... <- 31' <- 32' (finalized) <- 33' <- 34' (L1_2)
			lca, err := th.Client.BlockByNumber(testutils.Context(t), big.NewInt(2))
			require.NoError(t, err)
			require.NoError(t, th.Backend.Fork(lca.Hash()))

			// Create 3'
			_, err = th.Emitter1.EmitLog1(th.Owner, []*big.Int{big.NewInt(3)})
			require.NoError(t, err)
			th.Backend.Commit()

			th.finalizeThroughBlock(t, 32)

			// Create 33' - 34'
			for i := 33; i < 35; i++ {
				_, err = th.Emitter1.EmitLog1(th.Owner, []*big.Int{big.NewInt(int64(i))})
				require.NoError(t, err)
				th.Backend.Commit()
			}

			secondPoll := th.PollAndSaveLogs(testutils.Context(t), firstPoll)
			assert.Equal(t, firstPoll, secondPoll)
			assert.Equal(t, logpoller.ErrFinalityViolated, th.LogPoller.Healthy())

			// Manually remove re-org'd chain from the log poller to bring it back to life
			// LogPoller should be healthy again after first poll
			// Chain gen <- 1 <- 2
			//                    \ <- 3' <- 4' <- 5' <- 32' (finalized) <- 33' <- 34' (L1_2)
			require.NoError(t, th.ORM.DeleteLogsAndBlocksAfter(testutils.Context(t), 3))
			// Poll from latest
			recoveryPoll := th.PollAndSaveLogs(testutils.Context(t), 1)
			assert.Equal(t, int64(35), recoveryPoll)
			assert.NoError(t, th.LogPoller.Healthy())
		})
	}
}

func TestLogPoller_PollAndSaveLogsDeepReorg(t *testing.T) {
	t.Parallel()

	tests := []struct {
		name          string
		finalityDepth int64
		finalityTag   bool
	}{
		{
			name:          "fixed finality depth without finality tag",
			finalityDepth: 3,
			finalityTag:   false,
		},
		{
			name:          "chain finality in use",
			finalityDepth: 0,
			finalityTag:   true,
		},
	}

	for _, tt := range tests {
		t.Run(tt.name, func(t *testing.T) {
			lpOpts := logpoller.Opts{
				UseFinalityTag:           tt.finalityTag,
				FinalityDepth:            tt.finalityDepth,
				BackfillBatchSize:        50,
				RpcBatchSize:             50,
				KeepFinalizedBlocksDepth: 1000,
			}
			th := SetupTH(t, lpOpts)

			// Set up a log poller listening for log emitter logs.
			err := th.LogPoller.RegisterFilter(testutils.Context(t), logpoller.Filter{
				Name:      "Test Emitter",
				EventSigs: []common.Hash{EmitterABI.Events["Log1"].ID},
				Addresses: []common.Address{th.EmitterAddress1},
			})
			require.NoError(t, err)

			// Test scenario: one log 2 block chain.
			// Chain gen <- 1 <- 2 (L1_1)
			// DB: 1
			_, err = th.Emitter1.EmitLog1(th.Owner, []*big.Int{big.NewInt(1)})
			require.NoError(t, err)
			th.Backend.Commit()

			// Polling should get us the L1 log.
			newStart := th.PollAndSaveLogs(testutils.Context(t), 1)
			assert.NoError(t, th.LogPoller.Healthy())
			assert.Equal(t, int64(3), newStart)
			// Check that L1_1 has a proper data payload
			lgs, err := th.ORM.SelectLogsByBlockRange(testutils.Context(t), 2, 2)
			require.NoError(t, err)
			require.NotZero(t, len(lgs))
			assert.Equal(t, hexutil.MustDecode(`0x0000000000000000000000000000000000000000000000000000000000000001`), lgs[0].Data)

			// Single block reorg and log poller not working for a while, mine blocks and progress with finalization
			// Chain gen <- 1 <- 2 (L1_1)
			//                \ 2'(L1_2) <- 3' <- 4' <- ... <- 32' (finalized on chain) <- 33' <- 34' <- 35'
			lca, err := th.Client.BlockByNumber(testutils.Context(t), big.NewInt(1))
			require.NoError(t, err)
			require.NoError(t, th.Backend.Fork(lca.Hash()))
			// Create 2'
			_, err = th.Emitter1.EmitLog1(th.Owner, []*big.Int{big.NewInt(2)})
			require.NoError(t, err)
			th.Backend.Commit()
			// Create 3-35
			for i := 3; i <= 35; i++ {
				_, err = th.Emitter1.EmitLog1(th.Owner, []*big.Int{big.NewInt(int64(i))})
				require.NoError(t, err)
				th.Backend.Commit()
			}
			th.finalizeThroughBlock(t, 32)

			newStart = th.PollAndSaveLogs(testutils.Context(t), newStart)
			assert.Equal(t, int64(36), newStart)
			assert.NoError(t, th.LogPoller.Healthy())

			// Expect L1_2 to be properly updated
			lgs, err = th.ORM.SelectLogsByBlockRange(testutils.Context(t), 2, 31)
			require.NoError(t, err)
			require.Len(t, lgs, 30)
			assert.Equal(t, hexutil.MustDecode(`0x0000000000000000000000000000000000000000000000000000000000000002`), lgs[0].Data)
			th.assertHaveCanonical(t, 1, 2)
			th.assertDontHave(t, 2, 31) // These blocks are backfilled
			th.assertHaveCanonical(t, 32, 36)
		})
	}
}

func TestLogPoller_LoadFilters(t *testing.T) {
	t.Parallel()

	lpOpts := logpoller.Opts{
		UseFinalityTag:           false,
		FinalityDepth:            2,
		BackfillBatchSize:        3,
		RpcBatchSize:             2,
		KeepFinalizedBlocksDepth: 1000,
	}
	th := SetupTH(t, lpOpts)

	filter1 := logpoller.Filter{
		Name: "first Filter",
		EventSigs: []common.Hash{
			EmitterABI.Events["Log1"].ID, EmitterABI.Events["Log2"].ID},
		Addresses: []common.Address{th.EmitterAddress1, th.EmitterAddress2},
	}
	filter2 := logpoller.Filter{
		Name:      "second Filter",
		EventSigs: []common.Hash{EmitterABI.Events["Log2"].ID, EmitterABI.Events["Log3"].ID},
		Addresses: []common.Address{th.EmitterAddress2},
	}
	filter3 := logpoller.Filter{
		Name:      "third Filter",
		EventSigs: []common.Hash{EmitterABI.Events["Log1"].ID},
		Addresses: []common.Address{th.EmitterAddress1, th.EmitterAddress2},
	}

	assert.True(t, filter1.Contains(nil))
	assert.False(t, filter1.Contains(&filter2))
	assert.False(t, filter2.Contains(&filter1))
	assert.True(t, filter1.Contains(&filter3))

	err := th.LogPoller.RegisterFilter(testutils.Context(t), filter1)
	require.NoError(t, err)
	err = th.LogPoller.RegisterFilter(testutils.Context(t), filter2)
	require.NoError(t, err)
	err = th.LogPoller.RegisterFilter(testutils.Context(t), filter3)
	require.NoError(t, err)

	filters, err := th.ORM.LoadFilters(testutils.Context(t))
	require.NoError(t, err)
	require.NotNil(t, filters)
	require.Len(t, filters, 3)

	filter, ok := filters["first Filter"]
	require.True(t, ok)
	assert.True(t, filter.Contains(&filter1))
	assert.True(t, filter1.Contains(&filter))

	filter, ok = filters["second Filter"]
	require.True(t, ok)
	assert.True(t, filter.Contains(&filter2))
	assert.True(t, filter2.Contains(&filter))

	filter, ok = filters["third Filter"]
	require.True(t, ok)
	assert.True(t, filter.Contains(&filter3))
	assert.True(t, filter3.Contains(&filter))

	t.Run("HasFilter", func(t *testing.T) {
		assert.True(t, th.LogPoller.HasFilter("first Filter"))
		assert.True(t, th.LogPoller.HasFilter("second Filter"))
		assert.True(t, th.LogPoller.HasFilter("third Filter"))
		assert.False(t, th.LogPoller.HasFilter("fourth Filter"))
	})

	t.Run("GetFilters", func(t *testing.T) {
		filters := th.LogPoller.GetFilters()
		assert.Equal(t, 3, len(filters))
		assert.Equal(t, filters["first Filter"].Name, "first Filter")
		assert.Equal(t, filters["first Filter"].EventSigs, filter1.EventSigs)
		assert.Equal(t, filters["first Filter"].Addresses, filter1.Addresses)
		assert.Equal(t, filters["second Filter"].Name, "second Filter")
		assert.Equal(t, filters["second Filter"].EventSigs, filter2.EventSigs)
		assert.Equal(t, filters["second Filter"].Addresses, filter2.Addresses)
		assert.Equal(t, filters["third Filter"].Name, "third Filter")
		assert.Equal(t, filters["third Filter"].EventSigs, filter3.EventSigs)
		assert.Equal(t, filters["third Filter"].Addresses, filter3.Addresses)
	})
}

func TestLogPoller_GetBlocks_Range(t *testing.T) {
	t.Parallel()

	lpOpts := logpoller.Opts{
		UseFinalityTag:           false,
		FinalityDepth:            2,
		BackfillBatchSize:        3,
		RpcBatchSize:             2,
		KeepFinalizedBlocksDepth: 1000,
	}
	th := SetupTH(t, lpOpts)

	_, err := th.Emitter1.EmitLog1(th.Owner, []*big.Int{big.NewInt(1)})
	require.NoError(t, err)
	th.Backend.Commit() // Commit block #2 with log in it

	_, err = th.Emitter1.EmitLog1(th.Owner, []*big.Int{big.NewInt(2)})
	require.NoError(t, err)
	th.Backend.Commit() // Commit block #3 with a different log

	err = th.LogPoller.RegisterFilter(testutils.Context(t), logpoller.Filter{
		Name:      "GetBlocks Test",
		EventSigs: []common.Hash{EmitterABI.Events["Log1"].ID, EmitterABI.Events["Log2"].ID},
		Addresses: []common.Address{th.EmitterAddress1, th.EmitterAddress2},
	})
	require.NoError(t, err)

	// LP retrieves 0 blocks
	blockNums := []uint64{}
	blocks, err := th.LogPoller.GetBlocksRange(testutils.Context(t), blockNums)
	require.NoError(t, err)
	assert.Equal(t, 0, len(blocks))

	// LP retrieves block 1
	blockNums = []uint64{1}
	blocks, err = th.LogPoller.GetBlocksRange(testutils.Context(t), blockNums)
	require.NoError(t, err)
	assert.Equal(t, 1, len(blocks))
	assert.Equal(t, 1, int(blocks[0].BlockNumber))

	// LP fails to return block 2 because it hasn't been finalized yet
	blockNums = []uint64{2}
	_, err = th.LogPoller.GetBlocksRange(testutils.Context(t), blockNums)
	require.Error(t, err)
	assert.Equal(t, "Received unfinalized block 2 while expecting finalized block (latestFinalizedBlockNumber = 1)", err.Error())

	th.Backend.Commit() // Commit block #4, so that block #2 is finalized

	// Assert block 2 is not yet in DB
	_, err = th.ORM.SelectBlockByNumber(testutils.Context(t), 2)
	require.Error(t, err)

	// getBlocksRange is able to retrieve block 2 by calling RPC
	rpcBlocks, err := th.LogPoller.GetBlocksRange(testutils.Context(t), blockNums)
	require.NoError(t, err)
	assert.Equal(t, 1, len(rpcBlocks))
	assert.Equal(t, 2, int(rpcBlocks[0].BlockNumber))

	th.Backend.Commit() // commit block #5 so that #3 becomes finalized

	// Assert block 3 is not yet in DB
	_, err = th.ORM.SelectBlockByNumber(testutils.Context(t), 3)
	require.Error(t, err)

	// getBlocksRange is able to retrieve blocks 1 and 3, without retrieving block 2
	blockNums2 := []uint64{1, 3}
	rpcBlocks2, err := th.LogPoller.GetBlocksRange(testutils.Context(t), blockNums2)
	require.NoError(t, err)
	assert.Equal(t, 2, len(rpcBlocks2))
	assert.Equal(t, 1, int(rpcBlocks2[0].BlockNumber))
	assert.Equal(t, 3, int(rpcBlocks2[1].BlockNumber))

	// after calling PollAndSaveLogs, block 3 (latest finalized block) is persisted in DB
	th.LogPoller.PollAndSaveLogs(testutils.Context(t), 1)
	block, err := th.ORM.SelectBlockByNumber(testutils.Context(t), 3)
	require.NoError(t, err)
	assert.Equal(t, 3, int(block.BlockNumber))

	// getBlocksRange should still be able to return block 2 by fetching from DB
	lpBlocks, err := th.LogPoller.GetBlocksRange(testutils.Context(t), blockNums)
	require.NoError(t, err)
	assert.Equal(t, 1, len(lpBlocks))
	assert.Equal(t, rpcBlocks[0].BlockNumber, lpBlocks[0].BlockNumber)
	assert.Equal(t, rpcBlocks[0].BlockHash, lpBlocks[0].BlockHash)

	// getBlocksRange return multiple blocks
	blockNums = []uint64{1, 2}
	blocks, err = th.LogPoller.GetBlocksRange(testutils.Context(t), blockNums)
	require.NoError(t, err)
	assert.Equal(t, 1, int(blocks[0].BlockNumber))
	assert.NotEmpty(t, blocks[0].BlockHash)
	assert.Equal(t, 2, int(blocks[1].BlockNumber))
	assert.NotEmpty(t, blocks[1].BlockHash)

	// getBlocksRange return blocks in requested order
	blockNums = []uint64{2, 1}
	reversedBlocks, err := th.LogPoller.GetBlocksRange(testutils.Context(t), blockNums)
	require.NoError(t, err)
	assert.Equal(t, blocks[0].BlockNumber, reversedBlocks[1].BlockNumber)
	assert.Equal(t, blocks[0].BlockHash, reversedBlocks[1].BlockHash)
	assert.Equal(t, blocks[1].BlockNumber, reversedBlocks[0].BlockNumber)
	assert.Equal(t, blocks[1].BlockHash, reversedBlocks[0].BlockHash)

	// test RPC context cancellation
	ctx, cancel := context.WithCancel(testutils.Context(t))
	cancel()
	_, err = th.LogPoller.GetBlocksRange(ctx, blockNums)
	require.Error(t, err)
	assert.Contains(t, err.Error(), "context canceled")

	// test canceled ctx
	ctx, cancel = context.WithCancel(testutils.Context(t))
	cancel()
	_, err = th.LogPoller.GetBlocksRange(ctx, blockNums)
	require.Equal(t, err, context.Canceled)
}

func TestGetReplayFromBlock(t *testing.T) {
	t.Parallel()
	lpOpts := logpoller.Opts{
		UseFinalityTag:           false,
		FinalityDepth:            2,
		BackfillBatchSize:        3,
		RpcBatchSize:             2,
		KeepFinalizedBlocksDepth: 1000,
	}
	th := SetupTH(t, lpOpts)
	// Commit a few blocks
	for i := 0; i < 10; i++ {
		th.Backend.Commit()
	}

	// Nothing in the DB yet, should use whatever we specify.
	requested := int64(5)
	fromBlock, err := th.LogPoller.GetReplayFromBlock(testutils.Context(t), requested)
	require.NoError(t, err)
	assert.Equal(t, requested, fromBlock)

	// Do a poll, then we should have up to block 11 (blocks 0 & 1 are contract deployments, 2-10 logs).
	nextBlock := th.PollAndSaveLogs(testutils.Context(t), 1)
	require.Equal(t, int64(12), nextBlock)

	// Commit a few more so chain is ahead.
	for i := 0; i < 3; i++ {
		th.Backend.Commit()
	}
	// Should take min(latest, requested), in this case latest.
	requested = int64(15)
	fromBlock, err = th.LogPoller.GetReplayFromBlock(testutils.Context(t), requested)
	require.NoError(t, err)
	latest, err := th.LogPoller.LatestBlock(testutils.Context(t))
	require.NoError(t, err)
	assert.Equal(t, latest.BlockNumber, fromBlock)

	// Should take min(latest, requested) in this case requested.
	requested = int64(7)
	fromBlock, err = th.LogPoller.GetReplayFromBlock(testutils.Context(t), requested)
	require.NoError(t, err)
	assert.Equal(t, requested, fromBlock)
}

func TestLogPoller_DBErrorHandling(t *testing.T) {
	t.Parallel()
	ctx := testutils.Context(t)
	lggr, observedLogs := logger.TestObserved(t, zapcore.WarnLevel)
	chainID1 := testutils.NewRandomEVMChainID()
	chainID2 := testutils.NewRandomEVMChainID()
	db := pgtest.NewSqlxDB(t)
	o := logpoller.NewORM(chainID1, db, lggr)

	owner := testutils.MustNewSimTransactor(t)
	backend := simulated.NewBackend(types.GenesisAlloc{
		owner.From: {
			Balance: big.NewInt(0).Mul(big.NewInt(10), big.NewInt(1e18)),
		},
	}, simulated.WithBlockGasLimit(10e6))
	ec := backend.Client()
	_, _, emitter, err := log_emitter.DeployLogEmitter(owner, ec)
	require.NoError(t, err)
	_, err = emitter.EmitLog1(owner, []*big.Int{big.NewInt(9)})
	require.NoError(t, err)
	_, err = emitter.EmitLog1(owner, []*big.Int{big.NewInt(7)})
	require.NoError(t, err)
	backend.Commit()
	backend.Commit()
	backend.Commit()

	lpOpts := logpoller.Opts{
		PollPeriod:               time.Hour,
		FinalityDepth:            2,
		BackfillBatchSize:        3,
		RpcBatchSize:             2,
		KeepFinalizedBlocksDepth: 1000,
	}
<<<<<<< HEAD
	lp := logpoller.NewLogPoller(o, client.NewSimulatedBackendClient(t, backend, chainID2), lggr, lpOpts)
=======
	lp := logpoller.NewLogPoller(o, client.NewSimulatedBackendClient(t, ec, chainID2), lggr, nil, lpOpts)
>>>>>>> 8537fe04

	err = lp.Replay(ctx, 5) // block number too high
	require.ErrorContains(t, err, "Invalid replay block number")

	// Force a db error while loading the filters (tx aborted, already rolled back)
	require.Error(t, commonutils.JustError(db.Exec(`invalid query`)))
	go func() {
		err = lp.Replay(ctx, 2)
		assert.ErrorContains(t, err, "current transaction is aborted")
	}()

	time.Sleep(100 * time.Millisecond)
	require.NoError(t, lp.Start(ctx))
	testutils.AssertEventually(t, func() bool {
		return observedLogs.Len() >= 1
	})
	err = lp.Close()
	require.NoError(t, err)

	logMsgs := make(map[string]int)
	for _, obs := range observedLogs.All() {
		_, ok := logMsgs[obs.Entry.Message]
		if ok {
			logMsgs[(obs.Entry.Message)] = 1
		} else {
			logMsgs[(obs.Entry.Message)]++
		}
	}

	assert.Contains(t, logMsgs, "Failed loading filters in main logpoller loop, retrying later")
}

type getLogErrData struct {
	From  string
	To    string
	Limit int
}

func TestTooManyLogResults(t *testing.T) {
	ctx := testutils.Context(t)
	ec := evmtest.NewEthClientMockWithDefaultChain(t)
	lggr, obs := logger.TestObserved(t, zapcore.DebugLevel)
	chainID := testutils.NewRandomEVMChainID()
	db := pgtest.NewSqlxDB(t)

	o := logpoller.NewORM(chainID, db, lggr)

	lpOpts := logpoller.Opts{
		PollPeriod:               time.Hour,
		FinalityDepth:            2,
		BackfillBatchSize:        20,
		RpcBatchSize:             10,
		KeepFinalizedBlocksDepth: 1000,
	}
	headTracker := htMocks.NewHeadTracker[*evmtypes.Head, common.Hash](t)
	lp := logpoller.NewLogPoller(o, ec, lggr, headTracker, lpOpts)
	expected := []int64{10, 5, 2, 1}

	clientErr := client.JsonError{
		Code:    -32005,
		Data:    getLogErrData{"0x100E698", "0x100E6D4", 10000},
		Message: "query returned more than 10000 results. Try with this block range [0x100E698, 0x100E6D4].",
	}

	// Simulate currentBlock = 300
	head := &evmtypes.Head{Number: 300}
	finalized := &evmtypes.Head{Number: head.Number - lpOpts.FinalityDepth}
	headTracker.On("LatestAndFinalizedBlock", mock.Anything).Return(head, finalized, nil).Once()
	call1 := ec.On("HeadByNumber", mock.Anything, mock.Anything).Return(func(ctx context.Context, blockNumber *big.Int) (*evmtypes.Head, error) {
		if blockNumber == nil {
			require.FailNow(t, "unexpected call to get current head")
		}
		return &evmtypes.Head{Number: blockNumber.Int64()}, nil
	})

	call2 := ec.On("FilterLogs", mock.Anything, mock.Anything).Return(func(ctx context.Context, fq ethereum.FilterQuery) (logs []types.Log, err error) {
		if fq.BlockHash != nil {
			return []types.Log{}, nil // succeed when single block requested
		}
		from := fq.FromBlock.Uint64()
		to := fq.ToBlock.Uint64()
		if to-from >= 4 {
			return []types.Log{}, &clientErr // return "too many results" error if block range spans 4 or more blocks
		}
		return logs, err
	})

	addr := testutils.NewAddress()
	err := lp.RegisterFilter(ctx, logpoller.Filter{
		Name:      "Integration test",
		EventSigs: []common.Hash{EmitterABI.Events["Log1"].ID},
		Addresses: []common.Address{addr},
	})
	require.NoError(t, err)
	lp.PollAndSaveLogs(ctx, 5)
	block, err2 := o.SelectLatestBlock(ctx)
	require.NoError(t, err2)
	assert.Equal(t, int64(298), block.BlockNumber)

	logs := obs.FilterLevelExact(zapcore.WarnLevel).FilterMessageSnippet("halving block range batch size").FilterFieldKey("newBatchSize").All()
	// Should have tried again 3 times--first reducing batch size to 10, then 5, then 2
	require.Len(t, logs, 3)
	for i, s := range expected[:3] {
		assert.Equal(t, s, logs[i].ContextMap()["newBatchSize"])
	}

	obs.TakeAll()
	call1.Unset()
	call2.Unset()

	// Now jump to block 500, but return error no matter how small the block range gets.
	//  Should exit the loop with a critical error instead of hanging.
	head = &evmtypes.Head{Number: 500}
	finalized = &evmtypes.Head{Number: head.Number - lpOpts.FinalityDepth}
	headTracker.On("LatestAndFinalizedBlock", mock.Anything).Return(head, finalized, nil).Once()
	call1.On("HeadByNumber", mock.Anything, mock.Anything).Return(func(ctx context.Context, blockNumber *big.Int) (*evmtypes.Head, error) {
		if blockNumber == nil {
			require.FailNow(t, "unexpected call to get current head")
		}
		return &evmtypes.Head{Number: blockNumber.Int64()}, nil
	})
	call2.On("FilterLogs", mock.Anything, mock.Anything).Return(func(ctx context.Context, fq ethereum.FilterQuery) (logs []types.Log, err error) {
		if fq.BlockHash != nil {
			return []types.Log{}, nil // succeed when single block requested
		}
		return []types.Log{}, &clientErr // return "too many results" error if block range spans 4 or more blocks
	})

	lp.PollAndSaveLogs(ctx, 298)
	block, err2 = o.SelectLatestBlock(ctx)
	require.NoError(t, err2)
	assert.Equal(t, int64(298), block.BlockNumber)
	warns := obs.FilterMessageSnippet("halving block range").FilterLevelExact(zapcore.WarnLevel).All()
	crit := obs.FilterMessageSnippet("failed to retrieve logs").FilterLevelExact(zapcore.DPanicLevel).All()
	require.Len(t, warns, 4)
	for i, s := range expected {
		assert.Equal(t, s, warns[i].ContextMap()["newBatchSize"])
	}

	require.Len(t, crit, 1)
	assert.Contains(t, crit[0].Message, "Too many log results in a single block")
}

func Test_PollAndQueryFinalizedBlocks(t *testing.T) {
	t.Parallel()
	ctx := testutils.Context(t)
	firstBatchLen := 3
	secondBatchLen := 5

	lpOpts := logpoller.Opts{
		UseFinalityTag:           true,
		BackfillBatchSize:        3,
		RpcBatchSize:             2,
		KeepFinalizedBlocksDepth: 1000,
	}
	th := SetupTH(t, lpOpts)

	eventSig := EmitterABI.Events["Log1"].ID
	err := th.LogPoller.RegisterFilter(ctx, logpoller.Filter{
		Name:      "GetBlocks Test",
		EventSigs: []common.Hash{eventSig},
		Addresses: []common.Address{th.EmitterAddress1}},
	)
	require.NoError(t, err)

	// Generate block that will be finalized
	for i := 0; i < firstBatchLen; i++ {
		_, err1 := th.Emitter1.EmitLog1(th.Owner, []*big.Int{big.NewInt(int64(i))})
		require.NoError(t, err1)
		th.Backend.Commit()
	}

	// Mark current head as finalized

	h, err := th.Client.HeaderByNumber(ctx, nil)
	require.NoError(t, err)
	assert.NotNil(t, h)
	th.finalizeThroughBlock(t, h.Number.Int64())

	// Generate next blocks, not marked as finalized
	for i := 0; i < secondBatchLen; i++ {
		_, err1 := th.Emitter1.EmitLog1(th.Owner, []*big.Int{big.NewInt(int64(i))})
		require.NoError(t, err1)
		th.Backend.Commit()
	}

	currentBlock := th.PollAndSaveLogs(ctx, 1)
	require.Equal(t, 32+secondBatchLen+1, int(currentBlock))

	finalizedLogs, err := th.LogPoller.LogsDataWordGreaterThan(
		ctx,
		eventSig,
		th.EmitterAddress1,
		0,
		common.Hash{},
		evmtypes.Finalized,
	)
	require.NoError(t, err)
	require.Len(t, finalizedLogs, firstBatchLen, fmt.Sprintf("len(finalizedLogs) = %d, should have been %d", len(finalizedLogs), firstBatchLen))

	numberOfConfirmations := 1
	logsByConfs, err := th.LogPoller.LogsDataWordGreaterThan(
		ctx,
		eventSig,
		th.EmitterAddress1,
		0,
		common.Hash{},
		evmtypes.Confirmations(numberOfConfirmations),
	)
	require.NoError(t, err)
	require.Len(t, logsByConfs, firstBatchLen+secondBatchLen-numberOfConfirmations)
}

func Test_PollAndSavePersistsFinalityInBlocks(t *testing.T) {
	ctx := testutils.Context(t)
	numberOfBlocks := 37 // must be greater than 1 epoch

	tests := []struct {
		name                   string
		useFinalityTag         bool
		finalityDepth          int64
		expectedFinalizedBlock int64
	}{
		{
			name:                   "using fixed finality depth",
			useFinalityTag:         false,
			finalityDepth:          2,
			expectedFinalizedBlock: int64(numberOfBlocks - 2),
		},
		{
			name:                   "setting last finalized block number to 0 if finality is too deep",
			useFinalityTag:         false,
			finalityDepth:          40,
			expectedFinalizedBlock: 0,
		},
		{
			name:                   "using finality from chain",
			useFinalityTag:         true,
			finalityDepth:          0,
			expectedFinalizedBlock: 32,
		},
	}
	for _, tt := range tests {
		t.Run(tt.name, func(t *testing.T) {
			lpOpts := logpoller.Opts{
				UseFinalityTag:           tt.useFinalityTag,
				FinalityDepth:            tt.finalityDepth,
				BackfillBatchSize:        3,
				RpcBatchSize:             2,
				KeepFinalizedBlocksDepth: 1000,
			}
			th := SetupTH(t, lpOpts)
			// Should return error before the first poll and save
			_, err := th.LogPoller.LatestBlock(ctx)
			require.Error(t, err)

			// Create a couple of blocks
			for i := 0; i < numberOfBlocks-1; i++ {
				th.Backend.Commit()
			}

			if tt.useFinalityTag {
				th.finalizeThroughBlock(t, tt.expectedFinalizedBlock)
			}

			th.PollAndSaveLogs(ctx, 1)

			latestBlock, err := th.LogPoller.LatestBlock(ctx)
			require.NoError(t, err)
			require.Equal(t, int64(numberOfBlocks), latestBlock.BlockNumber)
			require.Equal(t, tt.expectedFinalizedBlock, latestBlock.FinalizedBlockNumber)
		})
	}
}

func Test_CreatedAfterQueriesWithBackfill(t *testing.T) {
	emittedLogs := 60
	ctx := testutils.Context(t)

	tests := []struct {
		name          string
		finalityDepth int64
		finalityTag   bool
	}{
		{
			name:          "fixed finality depth without finality tag",
			finalityDepth: 10,
			finalityTag:   false,
		},
		{
			name:          "chain finality in use",
			finalityDepth: 0,
			finalityTag:   true,
		},
	}

	for _, tt := range tests {
		t.Run(tt.name, func(t *testing.T) {
			lpOpts := logpoller.Opts{
				UseFinalityTag:           tt.finalityTag,
				FinalityDepth:            tt.finalityDepth,
				BackfillBatchSize:        3,
				RpcBatchSize:             2,
				KeepFinalizedBlocksDepth: 1000,
				BackupPollerBlockDelay:   100,
			}
			th := SetupTH(t, lpOpts)

			header, err := th.Client.HeaderByNumber(ctx, nil)
			require.NoError(t, err)

			genesisBlockTime := time.UnixMilli(int64(header.Time))

			// Emit some logs in blocks
			for i := 0; i < emittedLogs; i++ {
				_, err2 := th.Emitter1.EmitLog1(th.Owner, []*big.Int{big.NewInt(int64(i))})
				require.NoError(t, err2)
				th.Backend.Commit()
			}

			// First PollAndSave, no filters are registered
			currentBlock := th.PollAndSaveLogs(ctx, 1)

			err = th.LogPoller.RegisterFilter(ctx, logpoller.Filter{
				Name:      "Test Emitter",
				EventSigs: []common.Hash{EmitterABI.Events["Log1"].ID},
				Addresses: []common.Address{th.EmitterAddress1},
			})
			require.NoError(t, err)

			// Finalize current block, because backup always backfill up to one block before last finalized
			if tt.finalityTag {
				th.finalizeThroughBlock(t, currentBlock)
			} else {
				for i := 0; i < int(tt.finalityDepth)+1; i++ {
					th.Backend.Commit()
				}
			}

			// LogPoller should backfill entire history
			th.LogPoller.BackupPollAndSaveLogs(ctx)
			require.NoError(t, err)

			// Make sure that all logs are backfilled
			logs, err := th.LogPoller.Logs(
				ctx,
				0,
				currentBlock,
				EmitterABI.Events["Log1"].ID,
				th.EmitterAddress1,
			)
			require.NoError(t, err)
			require.Len(t, logs, emittedLogs)

			// We should get all the logs by the block_timestamp
			logs, err = th.LogPoller.LogsCreatedAfter(
				ctx,
				EmitterABI.Events["Log1"].ID,
				th.EmitterAddress1,
				genesisBlockTime,
				0,
			)
			require.NoError(t, err)
			require.Len(t, logs, emittedLogs)
		})
	}
}

func Test_PruneOldBlocks(t *testing.T) {
	ctx := testutils.Context(t)

	tests := []struct {
		name                     string
		keepFinalizedBlocksDepth int64
		blockToCreate            int
		blocksLeft               int
		wantErr                  bool
	}{
		{
			name:                     "returns error if no blocks yet",
			keepFinalizedBlocksDepth: 10,
			blockToCreate:            0,
			wantErr:                  true,
		},
		{
			name:                     "returns if there is not enough blocks in the db",
			keepFinalizedBlocksDepth: 11,
			blockToCreate:            10,
			blocksLeft:               10,
		},
		{
			name:                     "prunes matching blocks",
			keepFinalizedBlocksDepth: 1000,
			blockToCreate:            2000,
			blocksLeft:               1010, // last finalized block is 10 block behind
		},
	}

	for _, tt := range tests {
		t.Run(tt.name, func(t *testing.T) {
			lpOpts := logpoller.Opts{
				UseFinalityTag:           true,
				BackfillBatchSize:        3,
				RpcBatchSize:             2,
				KeepFinalizedBlocksDepth: tt.keepFinalizedBlocksDepth,
			}
			th := SetupTH(t, lpOpts)

			for i := 1; i <= tt.blockToCreate; i++ {
				err := th.ORM.InsertBlock(ctx, utils.RandomBytes32(), int64(i+10), time.Now(), int64(i))
				require.NoError(t, err)
			}

			if tt.wantErr {
				_, err := th.LogPoller.PruneOldBlocks(ctx)
				require.Error(t, err)
				return
			}

			allDeleted, err := th.LogPoller.PruneOldBlocks(ctx)
			require.NoError(t, err)
			assert.True(t, allDeleted)
			blocks, err := th.ORM.GetBlocksRange(ctx, 0, math.MaxInt64)
			require.NoError(t, err)
			assert.Len(t, blocks, tt.blocksLeft)
		})
	}
}

func TestFindLCA(t *testing.T) {
	ctx := testutils.Context(t)
	ec := evmtest.NewEthClientMockWithDefaultChain(t)
	lggr := logger.Test(t)
	chainID := testutils.NewRandomEVMChainID()
	db := pgtest.NewSqlxDB(t)

	orm := logpoller.NewORM(chainID, db, lggr)

	lpOpts := logpoller.Opts{
		PollPeriod:               time.Hour,
		FinalityDepth:            2,
		BackfillBatchSize:        20,
		RpcBatchSize:             10,
		KeepFinalizedBlocksDepth: 1000,
	}

	lp := logpoller.NewLogPoller(orm, ec, lggr, nil, lpOpts)
	t.Run("Fails, if failed to select oldest block", func(t *testing.T) {
		_, err := lp.FindLCA(ctx)
		require.ErrorContains(t, err, "failed to select the latest block")
	})
	// oldest
	require.NoError(t, orm.InsertBlock(ctx, common.HexToHash("0x123"), 10, time.Now(), 0))
	// latest
	latestBlockHash := common.HexToHash("0x124")
	require.NoError(t, orm.InsertBlock(ctx, latestBlockHash, 16, time.Now(), 0))
	t.Run("Fails, if caller's context canceled", func(t *testing.T) {
		lCtx, cancel := context.WithCancel(ctx)
		ec.On("HeadByHash", mock.Anything, latestBlockHash).Return(nil, nil).Run(func(_ mock.Arguments) {
			cancel()
		}).Once()
		_, err := lp.FindLCA(lCtx)
		require.ErrorContains(t, err, "aborted, FindLCA request cancelled")
	})
	t.Run("Fails, if RPC returns an error", func(t *testing.T) {
		expectedError := fmt.Errorf("failed to call RPC")
		ec.On("HeadByHash", mock.Anything, latestBlockHash).Return(nil, expectedError).Once()
		_, err := lp.FindLCA(ctx)
		require.ErrorContains(t, err, expectedError.Error())
	})
	t.Run("Fails, if block numbers do not match", func(t *testing.T) {
		ec.On("HeadByHash", mock.Anything, latestBlockHash).Return(&evmtypes.Head{
			Number: 123,
		}, nil).Once()
		_, err := lp.FindLCA(ctx)
		require.ErrorContains(t, err, "expected block numbers to match")
	})
	t.Run("Fails, if none of the blocks in db matches on chain", func(t *testing.T) {
		ec.On("HeadByHash", mock.Anything, mock.Anything).Return(nil, nil).Times(3)
		_, err := lp.FindLCA(ctx)
		require.ErrorContains(t, err, "failed to find LCA, this means that whole database LogPoller state was reorged out of chain or RPC/Core node is misconfigured")
	})

	type block struct {
		BN     int
		Exists bool
	}
	testCases := []struct {
		Name                string
		Blocks              []block
		ExpectedBlockNumber int
		ExpectedError       error
	}{
		{
			Name:                "All of the blocks are present on chain - returns the latest",
			Blocks:              []block{{BN: 1, Exists: true}, {BN: 2, Exists: true}, {BN: 3, Exists: true}, {BN: 4, Exists: true}},
			ExpectedBlockNumber: 4,
		},
		{
			Name:                "None of the blocks exists on chain - returns an erro",
			Blocks:              []block{{BN: 1, Exists: false}, {BN: 2, Exists: false}, {BN: 3, Exists: false}, {BN: 4, Exists: false}},
			ExpectedBlockNumber: 0,
			ExpectedError:       fmt.Errorf("failed to find LCA, this means that whole database LogPoller state was reorged out of chain or RPC/Core node is misconfigured"),
		},
		{
			Name:                "Only latest block does not exist",
			Blocks:              []block{{BN: 1, Exists: true}, {BN: 2, Exists: true}, {BN: 3, Exists: true}, {BN: 4, Exists: false}},
			ExpectedBlockNumber: 3,
		},
		{
			Name:                "Only oldest block exists on chain",
			Blocks:              []block{{BN: 1, Exists: true}, {BN: 2, Exists: false}, {BN: 3, Exists: false}, {BN: 4, Exists: false}},
			ExpectedBlockNumber: 1,
		},
	}

	blockHashI := int64(0)
	for _, tc := range testCases {
		t.Run(tc.Name, func(t *testing.T) {
			// reset the database
			require.NoError(t, orm.DeleteLogsAndBlocksAfter(ctx, 0))
			for _, b := range tc.Blocks {
				blockHashI++
				hash := common.BigToHash(big.NewInt(blockHashI))
				require.NoError(t, orm.InsertBlock(ctx, hash, int64(b.BN), time.Now(), 0))
				// Hashes are unique for all test cases
				var onChainBlock *evmtypes.Head
				if b.Exists {
					onChainBlock = &evmtypes.Head{Number: int64(b.BN)}
				}
				ec.On("HeadByHash", mock.Anything, hash).Return(onChainBlock, nil).Maybe()
			}

			result, err := lp.FindLCA(ctx)
			if tc.ExpectedError != nil {
				require.ErrorContains(t, err, tc.ExpectedError.Error())
			} else {
				require.NotNil(t, result)
				require.Equal(t, result.BlockNumber, int64(tc.ExpectedBlockNumber), "expected block numbers to match")
			}
		})
	}
}<|MERGE_RESOLUTION|>--- conflicted
+++ resolved
@@ -710,13 +710,9 @@
 			RpcBatchSize:             2,
 			KeepFinalizedBlocksDepth: 1000,
 		}
-<<<<<<< HEAD
-		lp := logpoller.NewLogPoller(orm, client.NewSimulatedBackendClient(t, backend, chainID), lggr, lpOpts)
-=======
-		simulatedClient := client.NewSimulatedBackendClient(t, ec, chainID)
+		simulatedClient := client.NewSimulatedBackendClient(t, backend, chainID)
 		ht := headtracker.NewSimulatedHeadTracker(simulatedClient, lpOpts.UseFinalityTag, lpOpts.FinalityDepth)
 		lp := logpoller.NewLogPoller(orm, simulatedClient, lggr, ht, lpOpts)
->>>>>>> 8537fe04
 		for i := 0; i < finalityDepth; i++ { // Have enough blocks that we could reorg the full finalityDepth-1.
 			backend.Commit()
 		}
@@ -1489,11 +1485,7 @@
 		RpcBatchSize:             2,
 		KeepFinalizedBlocksDepth: 1000,
 	}
-<<<<<<< HEAD
-	lp := logpoller.NewLogPoller(o, client.NewSimulatedBackendClient(t, backend, chainID2), lggr, lpOpts)
-=======
-	lp := logpoller.NewLogPoller(o, client.NewSimulatedBackendClient(t, ec, chainID2), lggr, nil, lpOpts)
->>>>>>> 8537fe04
+	lp := logpoller.NewLogPoller(o, client.NewSimulatedBackendClient(t, backend, chainID2), lggr, nil, lpOpts)
 
 	err = lp.Replay(ctx, 5) // block number too high
 	require.ErrorContains(t, err, "Invalid replay block number")
