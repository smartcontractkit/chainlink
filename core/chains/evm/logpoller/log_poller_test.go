package logpoller_test

import (
	"context"
	"fmt"
	"math"
	"math/big"
	"testing"
	"time"

	"github.com/cometbft/cometbft/libs/rand"
	"github.com/ethereum/go-ethereum"
	"github.com/ethereum/go-ethereum/accounts/abi/bind/backends"
	"github.com/ethereum/go-ethereum/common"
	"github.com/ethereum/go-ethereum/common/hexutil"
	"github.com/ethereum/go-ethereum/core"
	"github.com/ethereum/go-ethereum/core/rawdb"
	"github.com/ethereum/go-ethereum/core/types"
	"github.com/ethereum/go-ethereum/params"
	"github.com/leanovate/gopter"
	"github.com/leanovate/gopter/gen"
	"github.com/leanovate/gopter/prop"
	"github.com/stretchr/testify/assert"
	"github.com/stretchr/testify/mock"
	"github.com/stretchr/testify/require"
	"go.uber.org/zap/zapcore"

	"github.com/smartcontractkit/chainlink-common/pkg/logger"
	commonutils "github.com/smartcontractkit/chainlink-common/pkg/utils"

	"github.com/smartcontractkit/chainlink/v2/core/chains/evm/client"
	"github.com/smartcontractkit/chainlink/v2/core/chains/evm/logpoller"
	evmtypes "github.com/smartcontractkit/chainlink/v2/core/chains/evm/types"
	"github.com/smartcontractkit/chainlink/v2/core/chains/evm/utils"
	ubig "github.com/smartcontractkit/chainlink/v2/core/chains/evm/utils/big"
	"github.com/smartcontractkit/chainlink/v2/core/gethwrappers/generated/log_emitter"
	"github.com/smartcontractkit/chainlink/v2/core/internal/cltest/heavyweight"
	"github.com/smartcontractkit/chainlink/v2/core/internal/testutils"
	"github.com/smartcontractkit/chainlink/v2/core/internal/testutils/evmtest"
	"github.com/smartcontractkit/chainlink/v2/core/internal/testutils/pgtest"
)

func logRuntime(t testing.TB, start time.Time) {
	t.Log("runtime", time.Since(start))
}

func populateDatabase(t testing.TB, o logpoller.ORM, chainID *big.Int) (common.Hash, common.Address, common.Address) {
	event1 := EmitterABI.Events["Log1"].ID
	address1 := common.HexToAddress("0x2ab9a2Dc53736b361b72d900CdF9F78F9406fbbb")
	address2 := common.HexToAddress("0x6E225058950f237371261C985Db6bDe26df2200E")
	startDate := time.Date(2010, 1, 1, 12, 12, 12, 0, time.UTC)
	ctx := testutils.Context(t)

	for j := 1; j < 100; j++ {
		var logs []logpoller.Log
		// Max we can insert per batch
		for i := 0; i < 1000; i++ {
			addr := address1
			if (i+(1000*j))%2 == 0 {
				addr = address2
			}
			blockNumber := int64(i + (1000 * j))
			blockTimestamp := startDate.Add(time.Duration(j*1000) * time.Hour)

			logs = append(logs, logpoller.Log{
				EvmChainId:     ubig.New(chainID),
				LogIndex:       1,
				BlockHash:      common.HexToHash(fmt.Sprintf("0x%d", i+(1000*j))),
				BlockNumber:    blockNumber,
				BlockTimestamp: blockTimestamp,
				EventSig:       event1,
				Topics:         [][]byte{event1[:], logpoller.EvmWord(uint64(i + 1000*j)).Bytes()},
				Address:        addr,
				TxHash:         utils.RandomHash(),
				Data:           logpoller.EvmWord(uint64(i + 1000*j)).Bytes(),
				CreatedAt:      blockTimestamp,
			})

		}
		require.NoError(t, o.InsertLogs(ctx, logs))
		require.NoError(t, o.InsertBlock(ctx, utils.RandomHash(), int64((j+1)*1000-1), startDate.Add(time.Duration(j*1000)*time.Hour), 0))
	}

	return event1, address1, address2
}

func BenchmarkSelectLogsCreatedAfter(b *testing.B) {
	chainId := big.NewInt(137)
	ctx := testutils.Context(b)
	_, db := heavyweight.FullTestDBV2(b, nil)
	o := logpoller.NewORM(chainId, db, logger.Test(b))
	event, address, _ := populateDatabase(b, o, chainId)

	// Setting searchDate to pick around 5k logs
	searchDate := time.Date(2020, 1, 1, 12, 12, 12, 0, time.UTC)

	b.ResetTimer()

	for i := 0; i < b.N; i++ {
		logs, err := o.SelectLogsCreatedAfter(ctx, address, event, searchDate, 500)
		require.NotZero(b, len(logs))
		require.NoError(b, err)
	}
}

func TestPopulateLoadedDB(t *testing.T) {
	t.Skip("Only for local load testing and query analysis")
	_, db := heavyweight.FullTestDBV2(t, nil)
	ctx := testutils.Context(t)
	chainID := big.NewInt(137)

	o := logpoller.NewORM(big.NewInt(137), db, logger.Test(t))
	event1, address1, address2 := populateDatabase(t, o, chainID)

	func() {
		defer logRuntime(t, time.Now())
		_, err1 := o.SelectLogs(ctx, 750000, 800000, address1, event1)
		require.NoError(t, err1)
	}()
	func() {
		defer logRuntime(t, time.Now())
		_, err1 := o.SelectLatestLogEventSigsAddrsWithConfs(ctx, 0, []common.Address{address1}, []common.Hash{event1}, 0)
		require.NoError(t, err1)
	}()

	// Confirm all the logs.
	require.NoError(t, o.InsertBlock(ctx, common.HexToHash("0x10"), 1000000, time.Now(), 0))
	func() {
		defer logRuntime(t, time.Now())
		lgs, err1 := o.SelectLogsDataWordRange(ctx, address1, event1, 0, logpoller.EvmWord(50000), logpoller.EvmWord(50020), 0)
		require.NoError(t, err1)
		// 10 since every other log is for address1
		require.Equal(t, 10, len(lgs))
	}()

	func() {
		defer logRuntime(t, time.Now())
		lgs, err1 := o.SelectIndexedLogs(ctx, address2, event1, 1, []common.Hash{logpoller.EvmWord(50000), logpoller.EvmWord(50020)}, 0)
		require.NoError(t, err1)
		require.Equal(t, 2, len(lgs))
	}()

	func() {
		defer logRuntime(t, time.Now())
		lgs, err1 := o.SelectIndexedLogsTopicRange(ctx, address1, event1, 1, logpoller.EvmWord(50000), logpoller.EvmWord(50020), 0)
		require.NoError(t, err1)
		require.Equal(t, 10, len(lgs))
	}()
}

func TestLogPoller_Integration(t *testing.T) {
	lpOpts := logpoller.Opts{
		FinalityDepth:            2,
		BackfillBatchSize:        3,
		RpcBatchSize:             2,
		KeepFinalizedBlocksDepth: 1000,
		BackupPollerBlockDelay:   100,
	}
	th := SetupTH(t, lpOpts)
	th.Client.Commit() // Block 2. Ensure we have finality number of blocks
	ctx := testutils.Context(t)

	require.NoError(t, th.LogPoller.RegisterFilter(ctx, logpoller.Filter{Name: "Integration test", EventSigs: []common.Hash{EmitterABI.Events["Log1"].ID}, Addresses: []common.Address{th.EmitterAddress1}}))
	require.Len(t, th.LogPoller.Filter(nil, nil, nil).Addresses, 1)
	require.Len(t, th.LogPoller.Filter(nil, nil, nil).Topics, 1)

	require.Len(t, th.LogPoller.Filter(nil, nil, nil).Addresses, 1)
	require.Len(t, th.LogPoller.Filter(nil, nil, nil).Topics, 1)

	// Emit some logs in blocks 3->7.
	for i := 0; i < 5; i++ {
		_, err1 := th.Emitter1.EmitLog1(th.Owner, []*big.Int{big.NewInt(int64(i))})
		require.NoError(t, err1)
		_, err1 = th.Emitter1.EmitLog2(th.Owner, []*big.Int{big.NewInt(int64(i))})
		require.NoError(t, err1)
		th.Client.Commit()
	}
	// Calling Start() after RegisterFilter() simulates a node restart after job creation, should reload Filter from db.
	require.NoError(t, th.LogPoller.Start(testutils.Context(t)))

	// The poller starts on a new chain at latest-finality (5 in this case),
	// Replaying from block 4 should guarantee we have block 4 immediately.  (We will also get
	// block 3 once the backup poller runs, since it always starts 100 blocks behind.)
	require.NoError(t, th.LogPoller.Replay(testutils.Context(t), 4))

	// We should immediately have at least logs 4-7
	logs, err := th.LogPoller.Logs(ctx, 4, 7, EmitterABI.Events["Log1"].ID, th.EmitterAddress1)
	require.NoError(t, err)
	require.Equal(t, 4, len(logs))

	// Once the backup poller runs we should also have the log from block 3
	testutils.AssertEventually(t, func() bool {
		l, err2 := th.LogPoller.Logs(ctx, 3, 3, EmitterABI.Events["Log1"].ID, th.EmitterAddress1)
		require.NoError(t, err2)
		return len(l) == 1
	})

	// Now let's update the Filter and replay to get Log2 logs.
	err = th.LogPoller.RegisterFilter(ctx, logpoller.Filter{
		Name:      "Emitter - log2",
		EventSigs: []common.Hash{EmitterABI.Events["Log2"].ID},
		Addresses: []common.Address{th.EmitterAddress1},
	})
	require.NoError(t, err)
	// Replay an invalid block should error
	assert.Error(t, th.LogPoller.Replay(testutils.Context(t), 0))
	assert.Error(t, th.LogPoller.Replay(testutils.Context(t), 20))

	// Still shouldn't have any Log2 logs yet
	logs, err = th.LogPoller.Logs(ctx, 2, 7, EmitterABI.Events["Log2"].ID, th.EmitterAddress1)
	require.NoError(t, err)
	require.Len(t, logs, 0)

	// Replay only from block 4, so we should see logs in block 4,5,6,7 (4 logs)
	require.NoError(t, th.LogPoller.Replay(testutils.Context(t), 4))

	// We should immediately see 4 logs2 logs.
	logs, err = th.LogPoller.Logs(ctx, 2, 7, EmitterABI.Events["Log2"].ID, th.EmitterAddress1)
	require.NoError(t, err)
	assert.Equal(t, 4, len(logs))

	assert.NoError(t, th.LogPoller.Close())

	// Cancelling a replay should return an error synchronously.
	ctx, cancel := context.WithCancel(testutils.Context(t))
	cancel()
	assert.ErrorIs(t, th.LogPoller.Replay(ctx, 4), logpoller.ErrReplayRequestAborted)
}

// Simulate a badly behaving rpc server, where unfinalized blocks can return different logs
// for the same block hash.  We should be able to handle this without missing any logs, as
// long as the logs returned for finalized blocks are consistent.
func Test_BackupLogPoller(t *testing.T) {
	tests := []struct {
		name          string
		finalityDepth int64
		finalityTag   bool
	}{
		{
			name:          "fixed finality depth without finality tag",
			finalityDepth: 2,
			finalityTag:   false,
		},
		{
			name:          "chain finality in use",
			finalityDepth: 0,
			finalityTag:   true,
		},
	}

	for _, tt := range tests {
		t.Run(tt.name, func(t *testing.T) {
			th := SetupTH(t,
				logpoller.Opts{
					UseFinalityTag:           tt.finalityTag,
					FinalityDepth:            tt.finalityDepth,
					BackfillBatchSize:        3,
					RpcBatchSize:             2,
					KeepFinalizedBlocksDepth: 1000,
					BackupPollerBlockDelay:   100,
				},
			)
			// later, we will need at least 32 blocks filled with logs for cache invalidation
			for i := int64(0); i < 32; i++ {
				// to invalidate geth's internal read-cache, a matching log must be found in the bloom Filter
				// for each of the 32 blocks
				tx, err := th.Emitter1.EmitLog1(th.Owner, []*big.Int{big.NewInt(i + 7)})
				require.NoError(t, err)
				require.NotNil(t, tx)
				th.Client.Commit()
			}

			ctx := testutils.Context(t)

			filter1 := logpoller.Filter{
				Name: "filter1",
				EventSigs: []common.Hash{
					EmitterABI.Events["Log1"].ID,
					EmitterABI.Events["Log2"].ID},
				Addresses: []common.Address{th.EmitterAddress1},
			}
			err := th.LogPoller.RegisterFilter(ctx, filter1)
			require.NoError(t, err)

			filters, err := th.ORM.LoadFilters(ctx)
			require.NoError(t, err)
			require.Equal(t, 1, len(filters))
			require.Equal(t, filter1, filters["filter1"])

			err = th.LogPoller.RegisterFilter(ctx,
				logpoller.Filter{
					Name:      "filter2",
					EventSigs: []common.Hash{EmitterABI.Events["Log1"].ID},
					Addresses: []common.Address{th.EmitterAddress2},
				})
			require.NoError(t, err)

			defer func() {
				assert.NoError(t, th.LogPoller.UnregisterFilter(ctx, "filter1"))
			}()
			defer func() {
				assert.NoError(t, th.LogPoller.UnregisterFilter(ctx, "filter2"))
			}()

			// generate some tx's with logs
			tx1, err := th.Emitter1.EmitLog1(th.Owner, []*big.Int{big.NewInt(1)})
			require.NoError(t, err)
			require.NotNil(t, tx1)

			tx2, err := th.Emitter1.EmitLog2(th.Owner, []*big.Int{big.NewInt(2)})
			require.NoError(t, err)
			require.NotNil(t, tx2)

			tx3, err := th.Emitter2.EmitLog1(th.Owner, []*big.Int{big.NewInt(3)})
			require.NoError(t, err)
			require.NotNil(t, tx3)

			th.Client.Commit() // commit block 34 with 3 tx's included

			h := th.Client.Blockchain().CurrentHeader() // get latest header
			require.Equal(t, uint64(34), h.Number.Uint64())

			// save these 3 receipts for later
			receipts := rawdb.ReadReceipts(th.EthDB, h.Hash(), h.Number.Uint64(), uint64(time.Now().Unix()), params.AllEthashProtocolChanges)
			require.NotZero(t, receipts.Len())

			// Simulate a situation where the rpc server has a block, but no logs available for it yet
			//  this can't happen with geth itself, but can with other clients.
			rawdb.WriteReceipts(th.EthDB, h.Hash(), h.Number.Uint64(), types.Receipts{}) // wipes out all logs for block 34

			body := rawdb.ReadBody(th.EthDB, h.Hash(), h.Number.Uint64())
			require.Equal(t, 3, len(body.Transactions))
			txs := body.Transactions                 // save transactions for later
			body.Transactions = types.Transactions{} // number of tx's must match # of logs for GetLogs() to succeed
			rawdb.WriteBody(th.EthDB, h.Hash(), h.Number.Uint64(), body)

			currentBlockNumber := th.PollAndSaveLogs(ctx, 1)
			assert.Equal(t, int64(35), currentBlockNumber)

			// simulate logs becoming available
			rawdb.WriteReceipts(th.EthDB, h.Hash(), h.Number.Uint64(), receipts)
			require.True(t, rawdb.HasReceipts(th.EthDB, h.Hash(), h.Number.Uint64()))
			body.Transactions = txs
			rawdb.WriteBody(th.EthDB, h.Hash(), h.Number.Uint64(), body)

			// flush out cached block 34 by reading logs from first 32 blocks
			query := ethereum.FilterQuery{
				FromBlock: big.NewInt(int64(2)),
				ToBlock:   big.NewInt(int64(33)),
				Addresses: []common.Address{th.EmitterAddress1},
				Topics:    [][]common.Hash{{EmitterABI.Events["Log1"].ID}},
			}
			fLogs, err := th.Client.FilterLogs(ctx, query)
			require.NoError(t, err)
			require.Equal(t, 32, len(fLogs))

			// logs shouldn't show up yet
			logs, err := th.LogPoller.Logs(ctx, 34, 34, EmitterABI.Events["Log1"].ID, th.EmitterAddress1)
			require.NoError(t, err)
			assert.Equal(t, 0, len(logs))

			th.Client.Commit()
			th.Client.Commit()
			markBlockAsFinalized(t, th, 34)

			// Run ordinary poller + backup poller at least once
			currentBlock, _ := th.LogPoller.LatestBlock(ctx)
			th.LogPoller.PollAndSaveLogs(ctx, currentBlock.BlockNumber+1)
			th.LogPoller.BackupPollAndSaveLogs(ctx)
			currentBlock, _ = th.LogPoller.LatestBlock(ctx)

			require.Equal(t, int64(37), currentBlock.BlockNumber+1)

			// logs still shouldn't show up, because we don't want to backfill the last finalized log
			//  to help with reorg detection
			logs, err = th.LogPoller.Logs(ctx, 34, 34, EmitterABI.Events["Log1"].ID, th.EmitterAddress1)
			require.NoError(t, err)
			assert.Equal(t, 0, len(logs))
			th.Client.Commit()
			markBlockAsFinalized(t, th, 35)

			// Run ordinary poller + backup poller at least once more
			th.LogPoller.PollAndSaveLogs(ctx, currentBlockNumber+1)
			th.LogPoller.BackupPollAndSaveLogs(ctx)
			currentBlock, _ = th.LogPoller.LatestBlock(ctx)

			require.Equal(t, int64(38), currentBlock.BlockNumber+1)

			// all 3 logs in block 34 should show up now, thanks to backup logger
			logs, err = th.LogPoller.Logs(ctx, 30, 37, EmitterABI.Events["Log1"].ID, th.EmitterAddress1)
			require.NoError(t, err)
			assert.Equal(t, 5, len(logs))
			logs, err = th.LogPoller.Logs(ctx, 34, 34, EmitterABI.Events["Log2"].ID, th.EmitterAddress1)
			require.NoError(t, err)
			assert.Equal(t, 1, len(logs))
			logs, err = th.LogPoller.Logs(ctx, 32, 36, EmitterABI.Events["Log1"].ID, th.EmitterAddress2)
			require.NoError(t, err)
			assert.Equal(t, 1, len(logs))
		})
	}
}

func TestLogPoller_BackupPollAndSaveLogsWithPollerNotWorking(t *testing.T) {
	emittedLogs := 30
	// Intentionally use very low backupLogPollerDelay to verify if finality is used properly
	ctx := testutils.Context(t)
	lpOpts := logpoller.Opts{
		UseFinalityTag:           true,
		BackfillBatchSize:        3,
		RpcBatchSize:             2,
		KeepFinalizedBlocksDepth: 1000,
		BackupPollerBlockDelay:   1,
	}
	th := SetupTH(t, lpOpts)

	header, err := th.Client.HeaderByNumber(ctx, nil)
	require.NoError(t, err)

	// Emit some logs in blocks
	for i := 0; i < emittedLogs; i++ {
		_, err2 := th.Emitter1.EmitLog1(th.Owner, []*big.Int{big.NewInt(int64(i))})
		require.NoError(t, err2)
		th.Client.Commit()
	}

	// First PollAndSave, no filters are registered
	// 0 (finalized) -> 1 -> 2 -> ...
	currentBlock := th.PollAndSaveLogs(ctx, 1)
	// currentBlock should be blockChain start + number of emitted logs + 1
	assert.Equal(t, int64(emittedLogs)+header.Number.Int64()+1, currentBlock)

	// LogPoller not working, but chain in the meantime has progressed
	// 0 -> 1 -> 2 -> ... -> currentBlock - 10 (finalized) -> .. -> currentBlock
	markBlockAsFinalized(t, th, currentBlock-10)

	err = th.LogPoller.RegisterFilter(ctx, logpoller.Filter{
		Name:      "Test Emitter",
		EventSigs: []common.Hash{EmitterABI.Events["Log1"].ID},
		Addresses: []common.Address{th.EmitterAddress1},
	})
	require.NoError(t, err)

	// LogPoller should backfill starting from the last finalized block stored in db (genesis block)
	// till the latest finalized block reported by chain.
	th.LogPoller.BackupPollAndSaveLogs(ctx)
	require.NoError(t, err)

	logs, err := th.LogPoller.Logs(
		ctx,
		0,
		currentBlock,
		EmitterABI.Events["Log1"].ID,
		th.EmitterAddress1,
	)
	require.NoError(t, err)
	require.Len(t, logs, emittedLogs-10)

	// Progressing even more, move blockchain forward by 1 block and mark it as finalized
	th.Client.Commit()
	markBlockAsFinalized(t, th, currentBlock)
	th.LogPoller.BackupPollAndSaveLogs(ctx)

	// All emitted logs should be backfilled
	logs, err = th.LogPoller.Logs(
		ctx,
		0,
		currentBlock+1,
		EmitterABI.Events["Log1"].ID,
		th.EmitterAddress1,
	)
	require.NoError(t, err)
	require.Len(t, logs, emittedLogs)
}

func TestLogPoller_BackupPollAndSaveLogsWithDeepBlockDelay(t *testing.T) {
	emittedLogs := 30
	ctx := testutils.Context(t)
	lpOpts := logpoller.Opts{
		UseFinalityTag:           true,
		BackfillBatchSize:        3,
		RpcBatchSize:             2,
		KeepFinalizedBlocksDepth: 1000,
		BackupPollerBlockDelay:   int64(emittedLogs),
	}
	th := SetupTH(t, lpOpts)

	// Emit some logs in blocks
	for i := 0; i < emittedLogs; i++ {
		_, err := th.Emitter1.EmitLog1(th.Owner, []*big.Int{big.NewInt(int64(i))})
		require.NoError(t, err)
		th.Client.Commit()
	}
	// Emit one more empty block
	th.Client.Commit()

	header, err := th.Client.HeaderByNumber(ctx, nil)
	require.NoError(t, err)
	// Mark everything as finalized
	markBlockAsFinalized(t, th, header.Number.Int64())

	// First PollAndSave, no filters are registered, but finalization is the same as the latest block
	// 1 -> 2 -> ...
	th.PollAndSaveLogs(ctx, 1)

	// Check that latest block has the same properties as the head
	latestBlock, err := th.LogPoller.LatestBlock(ctx)
	require.NoError(t, err)
	assert.Equal(t, latestBlock.BlockNumber, header.Number.Int64())
	assert.Equal(t, latestBlock.FinalizedBlockNumber, header.Number.Int64())
	assert.Equal(t, latestBlock.BlockHash, header.Hash())

	// Register filter
	err = th.LogPoller.RegisterFilter(ctx, logpoller.Filter{
		Name:      "Test Emitter",
		EventSigs: []common.Hash{EmitterABI.Events["Log1"].ID},
		Addresses: []common.Address{th.EmitterAddress1},
	})
	require.NoError(t, err)

	// Should fallback to the backupPollerBlockDelay when finalization was very high in a previous PollAndSave
	th.LogPoller.BackupPollAndSaveLogs(ctx)
	require.NoError(t, err)

	// All emitted logs should be backfilled
	logs, err := th.LogPoller.Logs(
		ctx,
		0,
		header.Number.Int64()+1,
		EmitterABI.Events["Log1"].ID,
		th.EmitterAddress1,
	)
	require.NoError(t, err)
	require.Len(t, logs, emittedLogs)
}

func TestLogPoller_BackupPollAndSaveLogsSkippingLogsThatAreTooOld(t *testing.T) {
	logsBatch := 10
	// Intentionally use very low backupLogPollerDelay to verify if finality is used properly
	ctx := testutils.Context(t)
	lpOpts := logpoller.Opts{
		UseFinalityTag:           true,
		BackfillBatchSize:        3,
		RpcBatchSize:             2,
		KeepFinalizedBlocksDepth: 1000,
		BackupPollerBlockDelay:   1,
	}
	th := SetupTH(t, lpOpts)
	//header, err := th.Client.HeaderByNumber(ctx, nil)
	//require.NoError(t, err)

	// Emit some logs in blocks
	for i := 1; i <= logsBatch; i++ {
		_, err := th.Emitter1.EmitLog1(th.Owner, []*big.Int{big.NewInt(int64(i))})
		require.NoError(t, err)
		th.Client.Commit()
	}

	// First PollAndSave, no filters are registered, but finalization is the same as the latest block
	// 1 -> 2 -> ... -> firstBatchBlock
	firstBatchBlock := th.PollAndSaveLogs(ctx, 1)
	// Mark current tip of the chain as finalized (after emitting 10 logs)
	markBlockAsFinalized(t, th, firstBatchBlock)

	// Emit 2nd batch of block
	for i := 1; i <= logsBatch; i++ {
		_, err := th.Emitter1.EmitLog1(th.Owner, []*big.Int{big.NewInt(int64(100 + i))})
		require.NoError(t, err)
		th.Client.Commit()
	}

	// 1 -> 2 -> ... -> firstBatchBlock (finalized) -> .. -> firstBatchBlock + emitted logs
	secondBatchBlock := th.PollAndSaveLogs(ctx, firstBatchBlock)
	// Mark current tip of the block as finalized (after emitting 20 logs)
	markBlockAsFinalized(t, th, secondBatchBlock)

	// Register filter
	err := th.LogPoller.RegisterFilter(ctx, logpoller.Filter{
		Name:      "Test Emitter",
		EventSigs: []common.Hash{EmitterABI.Events["Log1"].ID},
		Addresses: []common.Address{th.EmitterAddress1},
	})
	require.NoError(t, err)

	// Should pick logs starting from one block behind the latest finalized block
	th.LogPoller.BackupPollAndSaveLogs(ctx)
	require.NoError(t, err)

	// Only the 2nd batch + 1 log from a previous batch should be backfilled, because we perform backfill starting
	// from one block behind the latest finalized block
	logs, err := th.LogPoller.Logs(
		ctx,
		0,
		secondBatchBlock,
		EmitterABI.Events["Log1"].ID,
		th.EmitterAddress1,
	)
	require.NoError(t, err)
	require.Len(t, logs, logsBatch+1)
	require.Equal(t, hexutil.MustDecode(`0x0000000000000000000000000000000000000000000000000000000000000009`), logs[0].Data)
}

func TestLogPoller_BlockTimestamps(t *testing.T) {
	t.Parallel()
	ctx := testutils.Context(t)
	lpOpts := logpoller.Opts{
		FinalityDepth:            2,
		BackfillBatchSize:        3,
		RpcBatchSize:             2,
		KeepFinalizedBlocksDepth: 1000,
	}
	th := SetupTH(t, lpOpts)

	addresses := []common.Address{th.EmitterAddress1, th.EmitterAddress2}
	events := []common.Hash{EmitterABI.Events["Log1"].ID, EmitterABI.Events["Log2"].ID}

	err := th.LogPoller.RegisterFilter(ctx, logpoller.Filter{Name: "convertLogs", EventSigs: events, Addresses: addresses})
	require.NoError(t, err)

	blk, err := th.Client.BlockByNumber(ctx, nil)
	require.NoError(t, err)
	require.Equal(t, big.NewInt(1), blk.Number())
	start := blk.Time()

	// There is automatically a 10s delay between each block.  To make sure it's including the correct block timestamps,
	// we introduce irregularities by inserting two additional block delays. We can't control the block times for
	// blocks produced by the log emitter, but we can adjust the time on empty blocks in between.  Simulated time
	// sequence:  [ #1 ] ..(10s + delay1).. [ #2 ] ..10s.. [ #3 (LOG1) ] ..(10s + delay2).. [ #4 ] ..10s.. [ #5 (LOG2) ]
	const delay1 = 589
	const delay2 = 643
	time1 := start + 20 + delay1
	time2 := time1 + 20 + delay2

	require.NoError(t, th.Client.AdjustTime(delay1*time.Second))
	hash := th.Client.Commit()

	blk, err = th.Client.BlockByHash(ctx, hash)
	require.NoError(t, err)
	require.Equal(t, big.NewInt(2), blk.Number())
	assert.Equal(t, time1-10, blk.Time())

	_, err = th.Emitter1.EmitLog1(th.Owner, []*big.Int{big.NewInt(1)})
	require.NoError(t, err)
	hash = th.Client.Commit()

	blk, err = th.Client.BlockByHash(ctx, hash)
	require.NoError(t, err)
	require.Equal(t, big.NewInt(3), blk.Number())
	assert.Equal(t, time1, blk.Time())

	require.NoError(t, th.Client.AdjustTime(delay2*time.Second))
	th.Client.Commit()
	_, err = th.Emitter2.EmitLog2(th.Owner, []*big.Int{big.NewInt(2)})
	require.NoError(t, err)
	hash = th.Client.Commit()

	blk, err = th.Client.BlockByHash(ctx, hash)
	require.NoError(t, err)
	require.Equal(t, big.NewInt(5), blk.Number())
	assert.Equal(t, time2, blk.Time())

	query := ethereum.FilterQuery{
		FromBlock: big.NewInt(2),
		ToBlock:   big.NewInt(5),
		Topics:    [][]common.Hash{events},
		Addresses: []common.Address{th.EmitterAddress1, th.EmitterAddress2}}

	gethLogs, err := th.Client.FilterLogs(ctx, query)
	require.NoError(t, err)
	require.Len(t, gethLogs, 2)

	lb, _ := th.LogPoller.LatestBlock(ctx)
	th.PollAndSaveLogs(ctx, lb.BlockNumber+1)
	lg1, err := th.LogPoller.Logs(ctx, 0, 20, EmitterABI.Events["Log1"].ID, th.EmitterAddress1)
	require.NoError(t, err)
	lg2, err := th.LogPoller.Logs(ctx, 0, 20, EmitterABI.Events["Log2"].ID, th.EmitterAddress2)
	require.NoError(t, err)

	// Logs should have correct timestamps
	b, _ := th.Client.BlockByHash(ctx, lg1[0].BlockHash)
	t.Log(len(lg1), lg1[0].BlockTimestamp)
	assert.Equal(t, int64(b.Time()), lg1[0].BlockTimestamp.UTC().Unix(), time1)
	b2, _ := th.Client.BlockByHash(ctx, lg2[0].BlockHash)
	assert.Equal(t, int64(b2.Time()), lg2[0].BlockTimestamp.UTC().Unix(), time2)
}

func TestLogPoller_SynchronizedWithGeth(t *testing.T) {
	t.Parallel()
	// The log poller's blocks table should remain synchronized
	// with the canonical chain of geth's despite arbitrary mixes of mining and reorgs.
	testParams := gopter.DefaultTestParameters()
	testParams.MinSuccessfulTests = 100
	p := gopter.NewProperties(testParams)
	numChainInserts := 3
	finalityDepth := 5
	lggr := logger.Test(t)
	db := pgtest.NewSqlxDB(t)

	owner := testutils.MustNewSimTransactor(t)
	owner.GasPrice = big.NewInt(10e9)
	p.Property("synchronized with geth", prop.ForAll(func(mineOrReorg []uint64) bool {
		// After the set of reorgs, we should have the same canonical blocks that geth does.
		t.Log("Starting test", mineOrReorg)
		chainID := testutils.NewRandomEVMChainID()
		// Set up a test chain with a log emitting contract deployed.
		orm := logpoller.NewORM(chainID, db, lggr)
		// Note this property test is run concurrently and the sim is not threadsafe.
		ec := backends.NewSimulatedBackend(map[common.Address]core.GenesisAccount{
			owner.From: {
				Balance: big.NewInt(0).Mul(big.NewInt(10), big.NewInt(1e18)),
			},
		}, 10e6)
		_, _, emitter1, err := log_emitter.DeployLogEmitter(owner, ec)
		require.NoError(t, err)

		lpOpts := logpoller.Opts{
			PollPeriod:               15 * time.Second,
			FinalityDepth:            int64(finalityDepth),
			BackfillBatchSize:        3,
			RpcBatchSize:             2,
			KeepFinalizedBlocksDepth: 1000,
		}
		lp := logpoller.NewLogPoller(orm, client.NewSimulatedBackendClient(t, ec, chainID), lggr, lpOpts)
		for i := 0; i < finalityDepth; i++ { // Have enough blocks that we could reorg the full finalityDepth-1.
			ec.Commit()
		}
		currentBlockNumber := int64(1)
		lp.PollAndSaveLogs(testutils.Context(t), currentBlockNumber)
		currentBlock, err := lp.LatestBlock(testutils.Context(t))
		require.NoError(t, err)
		matchesGeth := func() bool {
			// Check every block is identical
			latest, err1 := ec.BlockByNumber(testutils.Context(t), nil)
			require.NoError(t, err1)
			for i := 1; i < int(latest.NumberU64()); i++ {
				ourBlock, err1 := lp.BlockByNumber(testutils.Context(t), int64(i))
				require.NoError(t, err1)
				gethBlock, err1 := ec.BlockByNumber(testutils.Context(t), big.NewInt(int64(i)))
				require.NoError(t, err1)
				if ourBlock.BlockHash != gethBlock.Hash() {
					t.Logf("Initial poll our block differs at height %d got %x want %x\n", i, ourBlock.BlockHash, gethBlock.Hash())
					return false
				}
			}
			return true
		}
		if !matchesGeth() {
			return false
		}
		// Randomly pick to mine or reorg
		for i := 0; i < numChainInserts; i++ {
			if rand.Bool() {
				// Mine blocks
				for j := 0; j < int(mineOrReorg[i]); j++ {
					ec.Commit()
					latest, err1 := ec.BlockByNumber(testutils.Context(t), nil)
					require.NoError(t, err1)
					t.Log("mined block", latest.Hash())
				}
			} else {
				// Reorg blocks
				latest, err1 := ec.BlockByNumber(testutils.Context(t), nil)
				require.NoError(t, err1)
				reorgedBlock := big.NewInt(0).Sub(latest.Number(), big.NewInt(int64(mineOrReorg[i])))
				reorg, err1 := ec.BlockByNumber(testutils.Context(t), reorgedBlock)
				require.NoError(t, err1)
				require.NoError(t, ec.Fork(testutils.Context(t), reorg.Hash()))
				t.Logf("Reorging from (%v, %x) back to (%v, %x)\n", latest.NumberU64(), latest.Hash(), reorgedBlock.Uint64(), reorg.Hash())
				// Actually need to change the block here to trigger the reorg.
				_, err1 = emitter1.EmitLog1(owner, []*big.Int{big.NewInt(1)})
				require.NoError(t, err1)
				for j := 0; j < int(mineOrReorg[i]+1); j++ { // Need +1 to make it actually longer height so we detect it.
					ec.Commit()
				}
				latest, err1 = ec.BlockByNumber(testutils.Context(t), nil)
				require.NoError(t, err1)
				t.Logf("New latest (%v, %x), latest parent %x)\n", latest.NumberU64(), latest.Hash(), latest.ParentHash())
			}
			lp.PollAndSaveLogs(testutils.Context(t), currentBlock.BlockNumber)
			currentBlock, err = lp.LatestBlock(testutils.Context(t))
			require.NoError(t, err)
		}
		return matchesGeth()
	}, gen.SliceOfN(numChainInserts, gen.UInt64Range(1, uint64(finalityDepth-1))))) // Max reorg depth is finality depth - 1
	p.TestingRun(t)
}

func TestLogPoller_PollAndSaveLogs(t *testing.T) {
	t.Parallel()

	tests := []struct {
		name          string
		finalityDepth int64
		finalityTag   bool
	}{
		{
			name:          "fixed finality depth without finality tag",
			finalityDepth: 3,
			finalityTag:   false,
		},
		{
			name:          "chain finality in use",
			finalityDepth: 0,
			finalityTag:   true,
		},
	}

	for _, tt := range tests {
		t.Run(tt.name, func(t *testing.T) {
			lpOpts := logpoller.Opts{
				UseFinalityTag:           tt.finalityTag,
				FinalityDepth:            tt.finalityDepth,
				BackfillBatchSize:        3,
				RpcBatchSize:             2,
				KeepFinalizedBlocksDepth: 1000,
			}
			th := SetupTH(t, lpOpts)

			// Set up a log poller listening for log emitter logs.
			err := th.LogPoller.RegisterFilter(testutils.Context(t), logpoller.Filter{
				Name:      "Test Emitter 1 & 2",
				EventSigs: []common.Hash{EmitterABI.Events["Log1"].ID, EmitterABI.Events["Log2"].ID},
				Addresses: []common.Address{th.EmitterAddress1, th.EmitterAddress2},
			})
			require.NoError(t, err)

			b, err := th.Client.BlockByNumber(testutils.Context(t), nil)
			require.NoError(t, err)
			require.Equal(t, uint64(1), b.NumberU64())
			require.Equal(t, uint64(10), b.Time())

			// Test scenario: single block in chain, no logs.
			// Chain genesis <- 1
			// DB: empty
			newStart := th.PollAndSaveLogs(testutils.Context(t), 1)
			assert.Equal(t, int64(2), newStart)

			// We expect to have saved block 1.
			lpb, err := th.ORM.SelectBlockByNumber(testutils.Context(t), 1)
			require.NoError(t, err)
			assert.Equal(t, lpb.BlockHash, b.Hash())
			assert.Equal(t, lpb.BlockNumber, int64(b.NumberU64()))
			assert.Equal(t, int64(1), int64(b.NumberU64()))
			assert.Equal(t, uint64(10), b.Time())

			// No logs.
			lgs, err := th.ORM.SelectLogsByBlockRange(testutils.Context(t), 1, 1)
			require.NoError(t, err)
			assert.Equal(t, 0, len(lgs))
			th.assertHaveCanonical(t, 1, 1)

			// Polling again should be a noop, since we are at the latest.
			newStart = th.PollAndSaveLogs(testutils.Context(t), newStart)
			assert.Equal(t, int64(2), newStart)
			latest, err := th.ORM.SelectLatestBlock(testutils.Context(t))
			require.NoError(t, err)
			assert.Equal(t, int64(1), latest.BlockNumber)
			th.assertHaveCanonical(t, 1, 1)

			// Test scenario: one log 2 block chain.
			// Chain gen <- 1 <- 2 (L1)
			// DB: 1
			_, err = th.Emitter1.EmitLog1(th.Owner, []*big.Int{big.NewInt(1)})
			require.NoError(t, err)
			th.Client.Commit()

			// Polling should get us the L1 log.
			newStart = th.PollAndSaveLogs(testutils.Context(t), newStart)
			assert.Equal(t, int64(3), newStart)
			latest, err = th.ORM.SelectLatestBlock(testutils.Context(t))
			require.NoError(t, err)
			assert.Equal(t, int64(2), latest.BlockNumber)
			lgs, err = th.ORM.SelectLogsByBlockRange(testutils.Context(t), 1, 3)
			require.NoError(t, err)
			require.Equal(t, 1, len(lgs))
			assert.Equal(t, th.EmitterAddress1, lgs[0].Address)
			assert.Equal(t, latest.BlockHash, lgs[0].BlockHash)
			assert.Equal(t, latest.BlockTimestamp, lgs[0].BlockTimestamp)
			assert.Equal(t, hexutil.Encode(lgs[0].Topics[0]), EmitterABI.Events["Log1"].ID.String())
			assert.Equal(t, hexutil.MustDecode(`0x0000000000000000000000000000000000000000000000000000000000000001`),
				lgs[0].Data)

			// Test scenario: single block reorg with log.
			// Chain gen <- 1 <- 2 (L1_1)
			//                \ 2'(L1_2) <- 3
			// DB: 1, 2
			// - Detect a reorg,
			// - Update the block 2's hash
			// - Save L1'
			// - L1_1 deleted
			reorgedOutBlock, err := th.Client.BlockByNumber(testutils.Context(t), big.NewInt(2))
			require.NoError(t, err)
			lca, err := th.Client.BlockByNumber(testutils.Context(t), big.NewInt(1))
			require.NoError(t, err)
			require.NoError(t, th.Client.Fork(testutils.Context(t), lca.Hash()))
			_, err = th.Emitter1.EmitLog1(th.Owner, []*big.Int{big.NewInt(2)})
			require.NoError(t, err)
			// Create 2'
			th.Client.Commit()
			// Create 3 (we need a new block for us to do any polling and detect the reorg).
			th.Client.Commit()

			newStart = th.PollAndSaveLogs(testutils.Context(t), newStart)
			assert.Equal(t, int64(4), newStart)
			latest, err = th.ORM.SelectLatestBlock(testutils.Context(t))
			require.NoError(t, err)
			assert.Equal(t, int64(3), latest.BlockNumber)
			lgs, err = th.ORM.SelectLogsByBlockRange(testutils.Context(t), 1, 3)
			require.NoError(t, err)
			require.Equal(t, 1, len(lgs))
			assert.Equal(t, hexutil.MustDecode(`0x0000000000000000000000000000000000000000000000000000000000000002`), lgs[0].Data)
			th.assertHaveCanonical(t, 1, 3)

			// Test scenario: reorg back to previous tip.
			// Chain gen <- 1 <- 2 (L1_1) <- 3' (L1_3) <- 4
			//                \ 2'(L1_2) <- 3
			require.NoError(t, th.Client.Fork(testutils.Context(t), reorgedOutBlock.Hash()))
			_, err = th.Emitter1.EmitLog1(th.Owner, []*big.Int{big.NewInt(3)})
			require.NoError(t, err)
			// Create 3'
			th.Client.Commit()
			// Create 4
			th.Client.Commit()
			// Mark block 1 as finalized
			markBlockAsFinalized(t, th, 1)
			newStart = th.PollAndSaveLogs(testutils.Context(t), newStart)
			assert.Equal(t, int64(5), newStart)
			latest, err = th.ORM.SelectLatestBlock(testutils.Context(t))
			require.NoError(t, err)
			assert.Equal(t, int64(4), latest.BlockNumber)
			lgs, err = th.ORM.SelectLogsByBlockRange(testutils.Context(t), 1, 3)
			require.NoError(t, err)
			// We expect ONLY L1_1 and L1_3 since L1_2 is reorg'd out.
			assert.Equal(t, 2, len(lgs))
			assert.Equal(t, int64(2), lgs[0].BlockNumber)
			assert.Equal(t, hexutil.MustDecode(`0x0000000000000000000000000000000000000000000000000000000000000001`), lgs[0].Data)
			assert.Equal(t, int64(3), lgs[1].BlockNumber)
			assert.Equal(t, hexutil.MustDecode(`0x0000000000000000000000000000000000000000000000000000000000000003`), lgs[1].Data)
			th.assertHaveCanonical(t, 1, 1)
			th.assertHaveCanonical(t, 3, 4)
			th.assertDontHave(t, 2, 2) // 2 gets backfilled

			// Test scenario: multiple logs per block for many blocks (also after reorg).
			// Chain gen <- 1 <- 2 (L1_1) <- 3' L1_3 <- 4 <- 5 (L1_4, L2_5) <- 6 (L1_6)
			//                \ 2'(L1_2) <- 3
			// DB: 1, 2', 3'
			// - Should save 4, 5, 6 blocks
			// - Should obtain logs L1_3, L2_5, L1_6
			_, err = th.Emitter1.EmitLog1(th.Owner, []*big.Int{big.NewInt(4)})
			require.NoError(t, err)
			_, err = th.Emitter2.EmitLog1(th.Owner, []*big.Int{big.NewInt(5)})
			require.NoError(t, err)
			// Create 4
			th.Client.Commit()
			_, err = th.Emitter1.EmitLog1(th.Owner, []*big.Int{big.NewInt(6)})
			require.NoError(t, err)
			// Create 5
			th.Client.Commit()
			// Mark block 2 as finalized
			markBlockAsFinalized(t, th, 3)

			newStart = th.PollAndSaveLogs(testutils.Context(t), newStart)
			assert.Equal(t, int64(7), newStart)
			lgs, err = th.ORM.SelectLogsByBlockRange(testutils.Context(t), 4, 6)
			require.NoError(t, err)
			require.Equal(t, 3, len(lgs))
			assert.Equal(t, hexutil.MustDecode(`0x0000000000000000000000000000000000000000000000000000000000000004`), lgs[0].Data)
			assert.Equal(t, th.EmitterAddress1, lgs[0].Address)
			assert.Equal(t, hexutil.MustDecode(`0x0000000000000000000000000000000000000000000000000000000000000005`), lgs[1].Data)
			assert.Equal(t, th.EmitterAddress2, lgs[1].Address)
			assert.Equal(t, hexutil.MustDecode(`0x0000000000000000000000000000000000000000000000000000000000000006`), lgs[2].Data)
			assert.Equal(t, th.EmitterAddress1, lgs[2].Address)
			th.assertHaveCanonical(t, 1, 1)
			th.assertDontHave(t, 2, 2) // 2 gets backfilled
			th.assertHaveCanonical(t, 3, 6)

			// Test scenario: node down for exactly finality + 2 blocks
			// Note we only backfill up to finalized - 1 blocks, because we need to save the
			// Chain gen <- 1 <- 2 (L1_1) <- 3' L1_3 <- 4 <- 5 (L1_4, L2_5) <- 6 (L1_6) <- 7 (L1_7) <- 8 (L1_8) <- 9 (L1_9) <- 10 (L1_10)
			//                \ 2'(L1_2) <- 3
			// DB: 1, 2, 3, 4, 5, 6
			// - We expect block 7 to backfilled (treated as finalized)
			// - Then block 8-10 to be handled block by block (treated as unfinalized).
			for i := 7; i < 11; i++ {
				_, err = th.Emitter1.EmitLog1(th.Owner, []*big.Int{big.NewInt(int64(i))})
				require.NoError(t, err)
				th.Client.Commit()
			}
			// Mark block 7 as finalized
			markBlockAsFinalized(t, th, 7)

			newStart = th.PollAndSaveLogs(testutils.Context(t), newStart)
			assert.Equal(t, int64(11), newStart)
			lgs, err = th.ORM.SelectLogsByBlockRange(testutils.Context(t), 7, 9)
			require.NoError(t, err)
			require.Equal(t, 3, len(lgs))
			assert.Equal(t, hexutil.MustDecode(`0x0000000000000000000000000000000000000000000000000000000000000007`), lgs[0].Data)
			assert.Equal(t, int64(7), lgs[0].BlockNumber)
			assert.Equal(t, hexutil.MustDecode(`0x0000000000000000000000000000000000000000000000000000000000000008`), lgs[1].Data)
			assert.Equal(t, int64(8), lgs[1].BlockNumber)
			assert.Equal(t, hexutil.MustDecode(`0x0000000000000000000000000000000000000000000000000000000000000009`), lgs[2].Data)
			assert.Equal(t, int64(9), lgs[2].BlockNumber)
			th.assertDontHave(t, 7, 7) // Do not expect to save backfilled blocks.
			th.assertHaveCanonical(t, 8, 10)

			// Test scenario large backfill (multiple batches)
			// Chain gen <- 1 <- 2 (L1_1) <- 3' L1_3 <- 4 <- 5 (L1_4, L2_5) <- 6 (L1_6) <- 7 (L1_7) <- 8 (L1_8) <- 9 (L1_9) <- 10..16
			//                \ 2'(L1_2) <- 3
			// DB: 1, 2, 3, 4, 5, 6, (backfilled 7), 8, 9, 10
			// - 11, 12, 13 backfilled in batch 1
			// - 14 backfilled in batch 2
			// - 15, 16, 17 to be treated as unfinalized
			for i := 11; i < 18; i++ {
				_, err = th.Emitter1.EmitLog1(th.Owner, []*big.Int{big.NewInt(int64(i))})
				require.NoError(t, err)
				th.Client.Commit()
			}
			// Mark block 14 as finalized
			markBlockAsFinalized(t, th, 14)

			newStart = th.PollAndSaveLogs(testutils.Context(t), newStart)
			assert.Equal(t, int64(18), newStart)
			lgs, err = th.ORM.SelectLogsByBlockRange(testutils.Context(t), 11, 17)
			require.NoError(t, err)
			assert.Equal(t, 7, len(lgs))
			th.assertHaveCanonical(t, 14, 16) // Should have last finalized block plus unfinalized blocks
			th.assertDontHave(t, 11, 13)      // Should not have older finalized blocks

			// Verify that a custom block timestamp will get written to db correctly also
			b, err = th.Client.BlockByNumber(testutils.Context(t), nil)
			require.NoError(t, err)
			require.Equal(t, uint64(17), b.NumberU64())
			require.Equal(t, uint64(170), b.Time())
			require.NoError(t, th.Client.AdjustTime(1*time.Hour))
			th.Client.Commit()

			b, err = th.Client.BlockByNumber(testutils.Context(t), nil)
			require.NoError(t, err)
			require.Equal(t, uint64(180+time.Hour.Seconds()), b.Time())
		})
	}
}

func TestLogPoller_ReorgDeeperThanFinality(t *testing.T) {
	tests := []struct {
		name          string
		finalityDepth int64
		finalityTag   bool
	}{
		{
			name:          "fixed finality depth without finality tag",
			finalityDepth: 1,
			finalityTag:   false,
		},
		{
			name:          "chain finality in use",
			finalityDepth: 0,
			finalityTag:   true,
		},
	}

	for _, tt := range tests {
		t.Run(tt.name, func(t *testing.T) {
<<<<<<< HEAD
			lpOpts := logpoller.Opts{
=======
			th := SetupTH(t, logpoller.Opts{
>>>>>>> 05fdbbf0
				UseFinalityTag:           tt.finalityTag,
				FinalityDepth:            tt.finalityDepth,
				BackfillBatchSize:        3,
				RpcBatchSize:             2,
				KeepFinalizedBlocksDepth: 1000,
<<<<<<< HEAD
			}
			th := SetupTH(t, lpOpts)
			// Set up a log poller listening for log emitter logs.
			err := th.LogPoller.RegisterFilter(logpoller.Filter{
=======
				BackupPollerBlockDelay:   100,
			})
			// Set up a log poller listening for log emitter logs.
			err := th.LogPoller.RegisterFilter(testutils.Context(t), logpoller.Filter{
>>>>>>> 05fdbbf0
				Name:      "Test Emitter",
				EventSigs: []common.Hash{EmitterABI.Events["Log1"].ID},
				Addresses: []common.Address{th.EmitterAddress1},
			})
			require.NoError(t, err)

			// Test scenario
			// Chain gen <- 1 <- 2 <- 3 (finalized) <- 4 (L1_1)
			_, err = th.Emitter1.EmitLog1(th.Owner, []*big.Int{big.NewInt(1)})
			require.NoError(t, err)
			th.Client.Commit()
			th.Client.Commit()
			th.Client.Commit()
			markBlockAsFinalized(t, th, 3)

			// Polling should get us the L1 log.
			firstPoll := th.PollAndSaveLogs(testutils.Context(t), 1)
			assert.Equal(t, int64(5), firstPoll)
			assert.NoError(t, th.LogPoller.Healthy())

			// Fork deeper than finality depth
			// Chain gen <- 1 <- 2 <- 3 (finalized) <- 4 (L1_1)
			//              \  2' <- 3' <- 4' <- 5' <- 6' (finalized) <- 7' <- 8' <- 9' <- 10' (L1_2)
			lca, err := th.Client.BlockByNumber(testutils.Context(t), big.NewInt(1))
			require.NoError(t, err)
			require.NoError(t, th.Client.Fork(testutils.Context(t), lca.Hash()))

			// Create 2'
			_, err = th.Emitter1.EmitLog1(th.Owner, []*big.Int{big.NewInt(2)})
			require.NoError(t, err)
			th.Client.Commit()

			// Create 3-10
			for i := 3; i < 10; i++ {
				_, err = th.Emitter1.EmitLog1(th.Owner, []*big.Int{big.NewInt(int64(i))})
				require.NoError(t, err)
				th.Client.Commit()
			}
			markBlockAsFinalized(t, th, 6)

			secondPoll := th.PollAndSaveLogs(testutils.Context(t), firstPoll)
			assert.Equal(t, firstPoll, secondPoll)
			assert.Equal(t, logpoller.ErrFinalityViolated, th.LogPoller.Healthy())

			// Manually remove latest block from the log poller to bring it back to life
			// LogPoller should be healthy again after first poll
			// Chain gen <- 1
			//              \  2' <- 3' <- 4' <- 5' <- 6' (finalized) <- 7' <- 8' <- 9' <- 10' (L1_2)
<<<<<<< HEAD
			require.NoError(t, th.ORM.DeleteLogsAndBlocksAfter(2))
=======
			require.NoError(t, th.ORM.DeleteLogsAndBlocksAfter(testutils.Context(t), 2))
>>>>>>> 05fdbbf0
			// Poll from latest
			recoveryPoll := th.PollAndSaveLogs(testutils.Context(t), 1)
			assert.Equal(t, int64(10), recoveryPoll)
			assert.NoError(t, th.LogPoller.Healthy())
		})
	}
}

func TestLogPoller_PollAndSaveLogsDeepReorg(t *testing.T) {
	t.Parallel()

	tests := []struct {
		name          string
		finalityDepth int64
		finalityTag   bool
	}{
		{
			name:          "fixed finality depth without finality tag",
			finalityDepth: 3,
			finalityTag:   false,
		},
		{
			name:          "chain finality in use",
			finalityDepth: 0,
			finalityTag:   true,
		},
	}

	for _, tt := range tests {
		t.Run(tt.name, func(t *testing.T) {
			lpOpts := logpoller.Opts{
				UseFinalityTag:           tt.finalityTag,
				FinalityDepth:            tt.finalityDepth,
				BackfillBatchSize:        3,
				RpcBatchSize:             2,
				KeepFinalizedBlocksDepth: 1000,
			}
			th := SetupTH(t, lpOpts)

			// Set up a log poller listening for log emitter logs.
			err := th.LogPoller.RegisterFilter(testutils.Context(t), logpoller.Filter{
				Name:      "Test Emitter",
				EventSigs: []common.Hash{EmitterABI.Events["Log1"].ID},
				Addresses: []common.Address{th.EmitterAddress1},
			})
			require.NoError(t, err)

			// Test scenario: one log 2 block chain.
			// Chain gen <- 1 <- 2 (L1_1)
			// DB: 1
			_, err = th.Emitter1.EmitLog1(th.Owner, []*big.Int{big.NewInt(1)})
			require.NoError(t, err)
			th.Client.Commit()
			markBlockAsFinalized(t, th, 1)

			// Polling should get us the L1 log.
			newStart := th.PollAndSaveLogs(testutils.Context(t), 1)
			assert.NoError(t, th.LogPoller.Healthy())
			assert.Equal(t, int64(3), newStart)
			assert.NoError(t, th.LogPoller.Healthy())
			// Check that L1_1 has a proper data payload
			lgs, err := th.ORM.SelectLogsByBlockRange(testutils.Context(t), 2, 2)
			require.NoError(t, err)
			assert.Equal(t, hexutil.MustDecode(`0x0000000000000000000000000000000000000000000000000000000000000001`), lgs[0].Data)

			// Single block reorg and log poller not working for a while, mine blocks and progress with finalization
			// Chain gen <- 1 <- 2 (L1_1)
			//                \ 2'(L1_2) <- 3 <- 4 <- 5 <- 6 (finalized on chain) <- 7 <- 8 <- 9 <- 10
			lca, err := th.Client.BlockByNumber(testutils.Context(t), big.NewInt(1))
			require.NoError(t, err)
			require.NoError(t, th.Client.Fork(testutils.Context(t), lca.Hash()))
			// Create 2'
			_, err = th.Emitter1.EmitLog1(th.Owner, []*big.Int{big.NewInt(2)})
			require.NoError(t, err)
			th.Client.Commit()
			// Create 3-10
			for i := 3; i < 10; i++ {
				_, err = th.Emitter1.EmitLog1(th.Owner, []*big.Int{big.NewInt(int64(i))})
				require.NoError(t, err)
				th.Client.Commit()
			}
			markBlockAsFinalized(t, th, 6)

			newStart = th.PollAndSaveLogs(testutils.Context(t), newStart)
			assert.Equal(t, int64(10), newStart)
			assert.NoError(t, th.LogPoller.Healthy())

			// Expect L1_2 to be properly updated
			lgs, err = th.ORM.SelectLogsByBlockRange(testutils.Context(t), 2, 2)
			require.NoError(t, err)
			assert.Equal(t, hexutil.MustDecode(`0x0000000000000000000000000000000000000000000000000000000000000002`), lgs[0].Data)
			th.assertHaveCanonical(t, 1, 1)
			th.assertDontHave(t, 2, 3) // These blocks are backfilled
			th.assertHaveCanonical(t, 5, 10)
		})
	}
}

func TestLogPoller_LoadFilters(t *testing.T) {
	t.Parallel()

	lpOpts := logpoller.Opts{
		UseFinalityTag:           false,
		FinalityDepth:            2,
		BackfillBatchSize:        3,
		RpcBatchSize:             2,
		KeepFinalizedBlocksDepth: 1000,
	}
	th := SetupTH(t, lpOpts)

	filter1 := logpoller.Filter{
		Name: "first Filter",
		EventSigs: []common.Hash{
			EmitterABI.Events["Log1"].ID, EmitterABI.Events["Log2"].ID},
		Addresses: []common.Address{th.EmitterAddress1, th.EmitterAddress2},
	}
	filter2 := logpoller.Filter{
		Name:      "second Filter",
		EventSigs: []common.Hash{EmitterABI.Events["Log2"].ID, EmitterABI.Events["Log3"].ID},
		Addresses: []common.Address{th.EmitterAddress2},
	}
	filter3 := logpoller.Filter{
		Name:      "third Filter",
		EventSigs: []common.Hash{EmitterABI.Events["Log1"].ID},
		Addresses: []common.Address{th.EmitterAddress1, th.EmitterAddress2},
	}

	assert.True(t, filter1.Contains(nil))
	assert.False(t, filter1.Contains(&filter2))
	assert.False(t, filter2.Contains(&filter1))
	assert.True(t, filter1.Contains(&filter3))

	err := th.LogPoller.RegisterFilter(testutils.Context(t), filter1)
	require.NoError(t, err)
	err = th.LogPoller.RegisterFilter(testutils.Context(t), filter2)
	require.NoError(t, err)
	err = th.LogPoller.RegisterFilter(testutils.Context(t), filter3)
	require.NoError(t, err)

	filters, err := th.ORM.LoadFilters(testutils.Context(t))
	require.NoError(t, err)
	require.NotNil(t, filters)
	require.Len(t, filters, 3)

	filter, ok := filters["first Filter"]
	require.True(t, ok)
	assert.True(t, filter.Contains(&filter1))
	assert.True(t, filter1.Contains(&filter))

	filter, ok = filters["second Filter"]
	require.True(t, ok)
	assert.True(t, filter.Contains(&filter2))
	assert.True(t, filter2.Contains(&filter))

	filter, ok = filters["third Filter"]
	require.True(t, ok)
	assert.True(t, filter.Contains(&filter3))
	assert.True(t, filter3.Contains(&filter))

	t.Run("HasFilter", func(t *testing.T) {
		assert.True(t, th.LogPoller.HasFilter("first Filter"))
		assert.True(t, th.LogPoller.HasFilter("second Filter"))
		assert.True(t, th.LogPoller.HasFilter("third Filter"))
		assert.False(t, th.LogPoller.HasFilter("fourth Filter"))
	})

	t.Run("GetFilters", func(t *testing.T) {
		filters := th.LogPoller.GetFilters()
		assert.Equal(t, 3, len(filters))
		assert.Equal(t, filters["first Filter"].Name, "first Filter")
		assert.Equal(t, filters["first Filter"].EventSigs, filter1.EventSigs)
		assert.Equal(t, filters["first Filter"].Addresses, filter1.Addresses)
		assert.Equal(t, filters["second Filter"].Name, "second Filter")
		assert.Equal(t, filters["second Filter"].EventSigs, filter2.EventSigs)
		assert.Equal(t, filters["second Filter"].Addresses, filter2.Addresses)
		assert.Equal(t, filters["third Filter"].Name, "third Filter")
		assert.Equal(t, filters["third Filter"].EventSigs, filter3.EventSigs)
		assert.Equal(t, filters["third Filter"].Addresses, filter3.Addresses)
	})
}

func TestLogPoller_GetBlocks_Range(t *testing.T) {
	t.Parallel()
	lpOpts := logpoller.Opts{
		UseFinalityTag:           false,
		FinalityDepth:            2,
		BackfillBatchSize:        3,
		RpcBatchSize:             2,
		KeepFinalizedBlocksDepth: 1000,
	}
	th := SetupTH(t, lpOpts)

	err := th.LogPoller.RegisterFilter(testutils.Context(t), logpoller.Filter{
		Name:      "GetBlocks Test",
		EventSigs: []common.Hash{EmitterABI.Events["Log1"].ID, EmitterABI.Events["Log2"].ID},
		Addresses: []common.Address{th.EmitterAddress1, th.EmitterAddress2},
	})
	require.NoError(t, err)

	// LP retrieves 0 blocks
	blockNums := []uint64{}
	blocks, err := th.LogPoller.GetBlocksRange(testutils.Context(t), blockNums)
	require.NoError(t, err)
	assert.Equal(t, 0, len(blocks))

	// LP retrieves block 1
	blockNums = []uint64{1}
	blocks, err = th.LogPoller.GetBlocksRange(testutils.Context(t), blockNums)
	require.NoError(t, err)
	assert.Equal(t, 1, len(blocks))
	assert.Equal(t, 1, int(blocks[0].BlockNumber))

	// LP fails to retrieve block 2 because it's neither in DB nor returned by RPC
	blockNums = []uint64{2}
	_, err = th.LogPoller.GetBlocksRange(testutils.Context(t), blockNums)
	require.Error(t, err)
	assert.Equal(t, "blocks were not found in db or RPC call: [2]", err.Error())

	// Emit a log and mine block #2
	_, err = th.Emitter1.EmitLog1(th.Owner, []*big.Int{big.NewInt(1)})
	require.NoError(t, err)
	th.Client.Commit()

	// Assert block 2 is not yet in DB
	_, err = th.ORM.SelectBlockByNumber(testutils.Context(t), 2)
	require.Error(t, err)

	// getBlocksRange is able to retrieve block 2 by calling RPC
	rpcBlocks, err := th.LogPoller.GetBlocksRange(testutils.Context(t), blockNums)
	require.NoError(t, err)
	assert.Equal(t, 1, len(rpcBlocks))
	assert.Equal(t, 2, int(rpcBlocks[0].BlockNumber))

	// Emit a log and mine block #3
	_, err = th.Emitter1.EmitLog1(th.Owner, []*big.Int{big.NewInt(2)})
	require.NoError(t, err)
	th.Client.Commit()

	// Assert block 3 is not yet in DB
	_, err = th.ORM.SelectBlockByNumber(testutils.Context(t), 3)
	require.Error(t, err)

	// getBlocksRange is able to retrieve blocks 1 and 3, without retrieving block 2
	blockNums2 := []uint64{1, 3}
	rpcBlocks2, err := th.LogPoller.GetBlocksRange(testutils.Context(t), blockNums2)
	require.NoError(t, err)
	assert.Equal(t, 2, len(rpcBlocks2))
	assert.Equal(t, 1, int(rpcBlocks2[0].BlockNumber))
	assert.Equal(t, 3, int(rpcBlocks2[1].BlockNumber))

	// after calling PollAndSaveLogs, block 2 & 3 are persisted in DB
	th.LogPoller.PollAndSaveLogs(testutils.Context(t), 1)
	block, err := th.ORM.SelectBlockByNumber(testutils.Context(t), 2)
	require.NoError(t, err)
	assert.Equal(t, 2, int(block.BlockNumber))
	block, err = th.ORM.SelectBlockByNumber(testutils.Context(t), 3)
	require.NoError(t, err)
	assert.Equal(t, 3, int(block.BlockNumber))

	// getBlocksRange should still be able to return block 2 by fetching from DB
	lpBlocks, err := th.LogPoller.GetBlocksRange(testutils.Context(t), blockNums)
	require.NoError(t, err)
	assert.Equal(t, 1, len(lpBlocks))
	assert.Equal(t, rpcBlocks[0].BlockNumber, lpBlocks[0].BlockNumber)
	assert.Equal(t, rpcBlocks[0].BlockHash, lpBlocks[0].BlockHash)

	// getBlocksRange return multiple blocks
	blockNums = []uint64{1, 2}
	blocks, err = th.LogPoller.GetBlocksRange(testutils.Context(t), blockNums)
	require.NoError(t, err)
	assert.Equal(t, 1, int(blocks[0].BlockNumber))
	assert.NotEmpty(t, blocks[0].BlockHash)
	assert.Equal(t, 2, int(blocks[1].BlockNumber))
	assert.NotEmpty(t, blocks[1].BlockHash)

	// getBlocksRange return blocks in requested order
	blockNums = []uint64{2, 1}
	reversedBlocks, err := th.LogPoller.GetBlocksRange(testutils.Context(t), blockNums)
	require.NoError(t, err)
	assert.Equal(t, blocks[0].BlockNumber, reversedBlocks[1].BlockNumber)
	assert.Equal(t, blocks[0].BlockHash, reversedBlocks[1].BlockHash)
	assert.Equal(t, blocks[1].BlockNumber, reversedBlocks[0].BlockNumber)
	assert.Equal(t, blocks[1].BlockHash, reversedBlocks[0].BlockHash)

	// test RPC context cancellation
	ctx, cancel := context.WithCancel(testutils.Context(t))
	cancel()
	_, err = th.LogPoller.GetBlocksRange(ctx, blockNums)
	require.Error(t, err)
	assert.Contains(t, err.Error(), "context canceled")

	// test canceled ctx
	ctx, cancel = context.WithCancel(testutils.Context(t))
	cancel()
	_, err = th.LogPoller.GetBlocksRange(ctx, blockNums)
	require.Equal(t, err, context.Canceled)
}

func TestGetReplayFromBlock(t *testing.T) {
	t.Parallel()
	lpOpts := logpoller.Opts{
		UseFinalityTag:           false,
		FinalityDepth:            2,
		BackfillBatchSize:        3,
		RpcBatchSize:             2,
		KeepFinalizedBlocksDepth: 1000,
	}
	th := SetupTH(t, lpOpts)
	// Commit a few blocks
	for i := 0; i < 10; i++ {
		th.Client.Commit()
	}

	// Nothing in the DB yet, should use whatever we specify.
	requested := int64(5)
	fromBlock, err := th.LogPoller.GetReplayFromBlock(testutils.Context(t), requested)
	require.NoError(t, err)
	assert.Equal(t, requested, fromBlock)

	// Do a poll, then we should have up to block 11 (blocks 0 & 1 are contract deployments, 2-10 logs).
	nextBlock := th.PollAndSaveLogs(testutils.Context(t), 1)
	require.Equal(t, int64(12), nextBlock)

	// Commit a few more so chain is ahead.
	for i := 0; i < 3; i++ {
		th.Client.Commit()
	}
	// Should take min(latest, requested), in this case latest.
	requested = int64(15)
	fromBlock, err = th.LogPoller.GetReplayFromBlock(testutils.Context(t), requested)
	require.NoError(t, err)
	latest, err := th.LogPoller.LatestBlock(testutils.Context(t))
	require.NoError(t, err)
	assert.Equal(t, latest.BlockNumber, fromBlock)

	// Should take min(latest, requested) in this case requested.
	requested = int64(7)
	fromBlock, err = th.LogPoller.GetReplayFromBlock(testutils.Context(t), requested)
	require.NoError(t, err)
	assert.Equal(t, requested, fromBlock)
}

func TestLogPoller_DBErrorHandling(t *testing.T) {
	t.Parallel()
	ctx := testutils.Context(t)
	lggr, observedLogs := logger.TestObserved(t, zapcore.WarnLevel)
	chainID1 := testutils.NewRandomEVMChainID()
	chainID2 := testutils.NewRandomEVMChainID()
	db := pgtest.NewSqlxDB(t)
	o := logpoller.NewORM(chainID1, db, lggr)

	owner := testutils.MustNewSimTransactor(t)
	ethDB := rawdb.NewMemoryDatabase()
	ec := backends.NewSimulatedBackendWithDatabase(ethDB, map[common.Address]core.GenesisAccount{
		owner.From: {
			Balance: big.NewInt(0).Mul(big.NewInt(10), big.NewInt(1e18)),
		},
	}, 10e6)
	_, _, emitter, err := log_emitter.DeployLogEmitter(owner, ec)
	require.NoError(t, err)
	_, err = emitter.EmitLog1(owner, []*big.Int{big.NewInt(9)})
	require.NoError(t, err)
	_, err = emitter.EmitLog1(owner, []*big.Int{big.NewInt(7)})
	require.NoError(t, err)
	ec.Commit()
	ec.Commit()
	ec.Commit()

	lpOpts := logpoller.Opts{
		PollPeriod:               time.Hour,
		FinalityDepth:            2,
		BackfillBatchSize:        3,
		RpcBatchSize:             2,
		KeepFinalizedBlocksDepth: 1000,
	}
	lp := logpoller.NewLogPoller(o, client.NewSimulatedBackendClient(t, ec, chainID2), lggr, lpOpts)

	err = lp.Replay(ctx, 5) // block number too high
	require.ErrorContains(t, err, "Invalid replay block number")

	// Force a db error while loading the filters (tx aborted, already rolled back)
	require.Error(t, commonutils.JustError(db.Exec(`invalid query`)))
	go func() {
		err = lp.Replay(ctx, 2)
		assert.ErrorContains(t, err, "current transaction is aborted")
	}()

	time.Sleep(100 * time.Millisecond)
	require.NoError(t, lp.Start(ctx))
	require.Eventually(t, func() bool {
		return observedLogs.Len() >= 1
	}, 2*time.Second, 20*time.Millisecond)
	err = lp.Close()
	require.NoError(t, err)

	logMsgs := make(map[string]int)
	for _, obs := range observedLogs.All() {
		_, ok := logMsgs[obs.Entry.Message]
		if ok {
			logMsgs[(obs.Entry.Message)] = 1
		} else {
			logMsgs[(obs.Entry.Message)]++
		}
	}

	assert.Contains(t, logMsgs, "Failed loading filters in main logpoller loop, retrying later")
}

type getLogErrData struct {
	From  string
	To    string
	Limit int
}

func TestTooManyLogResults(t *testing.T) {
	ctx := testutils.Context(t)
	ec := evmtest.NewEthClientMockWithDefaultChain(t)
	lggr, obs := logger.TestObserved(t, zapcore.DebugLevel)
	chainID := testutils.NewRandomEVMChainID()
	db := pgtest.NewSqlxDB(t)

	o := logpoller.NewORM(chainID, db, lggr)

	lpOpts := logpoller.Opts{
		PollPeriod:               time.Hour,
		FinalityDepth:            2,
		BackfillBatchSize:        20,
		RpcBatchSize:             10,
		KeepFinalizedBlocksDepth: 1000,
	}
	lp := logpoller.NewLogPoller(o, ec, lggr, lpOpts)
	expected := []int64{10, 5, 2, 1}

	clientErr := client.JsonError{
		Code:    -32005,
		Data:    getLogErrData{"0x100E698", "0x100E6D4", 10000},
		Message: "query returned more than 10000 results. Try with this block range [0x100E698, 0x100E6D4].",
	}

	call1 := ec.On("HeadByNumber", mock.Anything, mock.Anything).Return(func(ctx context.Context, blockNumber *big.Int) (*evmtypes.Head, error) {
		if blockNumber == nil {
			return &evmtypes.Head{Number: 300}, nil // Simulate currentBlock = 300
		}
		return &evmtypes.Head{Number: blockNumber.Int64()}, nil
	})

	call2 := ec.On("FilterLogs", mock.Anything, mock.Anything).Return(func(ctx context.Context, fq ethereum.FilterQuery) (logs []types.Log, err error) {
		if fq.BlockHash != nil {
			return []types.Log{}, nil // succeed when single block requested
		}
		from := fq.FromBlock.Uint64()
		to := fq.ToBlock.Uint64()
		if to-from >= 4 {
			return []types.Log{}, &clientErr // return "too many results" error if block range spans 4 or more blocks
		}
		return logs, err
	})

	addr := testutils.NewAddress()
	err := lp.RegisterFilter(ctx, logpoller.Filter{
		Name:      "Integration test",
		EventSigs: []common.Hash{EmitterABI.Events["Log1"].ID},
		Addresses: []common.Address{addr},
	})
	require.NoError(t, err)
	lp.PollAndSaveLogs(ctx, 5)
	block, err2 := o.SelectLatestBlock(ctx)
	require.NoError(t, err2)
	assert.Equal(t, int64(298), block.BlockNumber)

	logs := obs.FilterLevelExact(zapcore.WarnLevel).FilterMessageSnippet("halving block range batch size").FilterFieldKey("newBatchSize").All()
	// Should have tried again 3 times--first reducing batch size to 10, then 5, then 2
	require.Len(t, logs, 3)
	for i, s := range expected[:3] {
		assert.Equal(t, s, logs[i].ContextMap()["newBatchSize"])
	}

	obs.TakeAll()
	call1.Unset()
	call2.Unset()

	// Now jump to block 500, but return error no matter how small the block range gets.
	//  Should exit the loop with a critical error instead of hanging.
	call1.On("HeadByNumber", mock.Anything, mock.Anything).Return(func(ctx context.Context, blockNumber *big.Int) (*evmtypes.Head, error) {
		if blockNumber == nil {
			return &evmtypes.Head{Number: 500}, nil // Simulate currentBlock = 300
		}
		return &evmtypes.Head{Number: blockNumber.Int64()}, nil
	})
	call2.On("FilterLogs", mock.Anything, mock.Anything).Return(func(ctx context.Context, fq ethereum.FilterQuery) (logs []types.Log, err error) {
		if fq.BlockHash != nil {
			return []types.Log{}, nil // succeed when single block requested
		}
		return []types.Log{}, &clientErr // return "too many results" error if block range spans 4 or more blocks
	})

	lp.PollAndSaveLogs(ctx, 298)
	block, err2 = o.SelectLatestBlock(ctx)
	require.NoError(t, err2)
	assert.Equal(t, int64(298), block.BlockNumber)
	warns := obs.FilterMessageSnippet("halving block range").FilterLevelExact(zapcore.WarnLevel).All()
	crit := obs.FilterMessageSnippet("failed to retrieve logs").FilterLevelExact(zapcore.DPanicLevel).All()
	require.Len(t, warns, 4)
	for i, s := range expected {
		assert.Equal(t, s, warns[i].ContextMap()["newBatchSize"])
	}

	require.Len(t, crit, 1)
	assert.Contains(t, crit[0].Message, "Too many log results in a single block")
}

func Test_PollAndQueryFinalizedBlocks(t *testing.T) {
	t.Parallel()
	ctx := testutils.Context(t)
	firstBatchLen := 3
	secondBatchLen := 5

	lpOpts := logpoller.Opts{
		UseFinalityTag:           true,
		BackfillBatchSize:        3,
		RpcBatchSize:             2,
		KeepFinalizedBlocksDepth: 1000,
	}
	th := SetupTH(t, lpOpts)

	eventSig := EmitterABI.Events["Log1"].ID
	err := th.LogPoller.RegisterFilter(ctx, logpoller.Filter{
		Name:      "GetBlocks Test",
		EventSigs: []common.Hash{eventSig},
		Addresses: []common.Address{th.EmitterAddress1}},
	)
	require.NoError(t, err)

	// Generate block that will be finalized
	for i := 0; i < firstBatchLen; i++ {
		_, err1 := th.Emitter1.EmitLog1(th.Owner, []*big.Int{big.NewInt(int64(i))})
		require.NoError(t, err1)
		th.Client.Commit()
	}

	// Mark current head as finalized
	h := th.Client.Blockchain().CurrentHeader()
	th.Client.Blockchain().SetFinalized(h)

	// Generate next blocks, not marked as finalized
	for i := 0; i < secondBatchLen; i++ {
		_, err1 := th.Emitter1.EmitLog1(th.Owner, []*big.Int{big.NewInt(int64(i))})
		require.NoError(t, err1)
		th.Client.Commit()
	}

	currentBlock := th.PollAndSaveLogs(ctx, 1)
	require.Equal(t, int(currentBlock), firstBatchLen+secondBatchLen+2)

	finalizedLogs, err := th.LogPoller.LogsDataWordGreaterThan(
		ctx,
		eventSig,
		th.EmitterAddress1,
		0,
		common.Hash{},
		logpoller.Finalized,
	)
	require.NoError(t, err)
	require.Len(t, finalizedLogs, firstBatchLen, fmt.Sprintf("len(finalizedLogs) = %d, should have been %d", len(finalizedLogs), firstBatchLen))

	numberOfConfirmations := 1
	logsByConfs, err := th.LogPoller.LogsDataWordGreaterThan(
		ctx,
		eventSig,
		th.EmitterAddress1,
		0,
		common.Hash{},
		logpoller.Confirmations(numberOfConfirmations),
	)
	require.NoError(t, err)
	require.Len(t, logsByConfs, firstBatchLen+secondBatchLen-numberOfConfirmations)
}

func Test_PollAndSavePersistsFinalityInBlocks(t *testing.T) {
	ctx := testutils.Context(t)
	numberOfBlocks := 10

	tests := []struct {
		name                   string
		useFinalityTag         bool
		finalityDepth          int64
		expectedFinalizedBlock int64
	}{
		{
			name:                   "using fixed finality depth",
			useFinalityTag:         false,
			finalityDepth:          2,
			expectedFinalizedBlock: int64(numberOfBlocks - 2),
		},
		{
			name:                   "setting last finalized block number to 0 if finality is too deep",
			useFinalityTag:         false,
			finalityDepth:          20,
			expectedFinalizedBlock: 0,
		},
		{
			name:                   "using finality from chain",
			useFinalityTag:         true,
			finalityDepth:          0,
			expectedFinalizedBlock: 1,
		},
	}
	for _, tt := range tests {
		t.Run(tt.name, func(t *testing.T) {
			lpOpts := logpoller.Opts{
				UseFinalityTag:           tt.useFinalityTag,
				FinalityDepth:            tt.finalityDepth,
				BackfillBatchSize:        3,
				RpcBatchSize:             2,
				KeepFinalizedBlocksDepth: 1000,
			}
			th := SetupTH(t, lpOpts)
			// Should return error before the first poll and save
			_, err := th.LogPoller.LatestBlock(ctx)
			require.Error(t, err)

			// Mark first block as finalized
			h := th.Client.Blockchain().CurrentHeader()
			th.Client.Blockchain().SetFinalized(h)

			// Create a couple of blocks
			for i := 0; i < numberOfBlocks-1; i++ {
				th.Client.Commit()
			}

			th.PollAndSaveLogs(ctx, 1)

			latestBlock, err := th.LogPoller.LatestBlock(ctx)
			require.NoError(t, err)
			require.Equal(t, int64(numberOfBlocks), latestBlock.BlockNumber)
			require.Equal(t, tt.expectedFinalizedBlock, latestBlock.FinalizedBlockNumber)
		})
	}
}

func Test_CreatedAfterQueriesWithBackfill(t *testing.T) {
	emittedLogs := 60
	ctx := testutils.Context(t)

	tests := []struct {
		name          string
		finalityDepth int64
		finalityTag   bool
	}{
		{
			name:          "fixed finality depth without finality tag",
			finalityDepth: 10,
			finalityTag:   false,
		},
		{
			name:          "chain finality in use",
			finalityDepth: 0,
			finalityTag:   true,
		},
	}

	for _, tt := range tests {
		t.Run(tt.name, func(t *testing.T) {
			lpOpts := logpoller.Opts{
				UseFinalityTag:           tt.finalityTag,
				FinalityDepth:            tt.finalityDepth,
				BackfillBatchSize:        3,
				RpcBatchSize:             2,
				KeepFinalizedBlocksDepth: 1000,
				BackupPollerBlockDelay:   100,
			}
			th := SetupTH(t, lpOpts)

			header, err := th.Client.HeaderByNumber(ctx, nil)
			require.NoError(t, err)

			genesisBlockTime := time.UnixMilli(int64(header.Time))

			// Emit some logs in blocks
			for i := 0; i < emittedLogs; i++ {
				_, err2 := th.Emitter1.EmitLog1(th.Owner, []*big.Int{big.NewInt(int64(i))})
				require.NoError(t, err2)
				th.Client.Commit()
			}

			// First PollAndSave, no filters are registered
			currentBlock := th.PollAndSaveLogs(ctx, 1)

			err = th.LogPoller.RegisterFilter(ctx, logpoller.Filter{
				Name:      "Test Emitter",
				EventSigs: []common.Hash{EmitterABI.Events["Log1"].ID},
				Addresses: []common.Address{th.EmitterAddress1},
			})
			require.NoError(t, err)

			// Emit blocks to cover finality depth, because backup always backfill up to the one block before last finalized
			for i := 0; i < int(tt.finalityDepth)+1; i++ {
				bh := th.Client.Commit()
				markBlockAsFinalizedByHash(t, th, bh)
			}

			// LogPoller should backfill entire history
			th.LogPoller.BackupPollAndSaveLogs(ctx)
			require.NoError(t, err)

			// Make sure that all logs are backfilled
			logs, err := th.LogPoller.Logs(
				ctx,
				0,
				currentBlock,
				EmitterABI.Events["Log1"].ID,
				th.EmitterAddress1,
			)
			require.NoError(t, err)
			require.Len(t, logs, emittedLogs)

			// We should get all the logs by the block_timestamp
			logs, err = th.LogPoller.LogsCreatedAfter(
				ctx,
				EmitterABI.Events["Log1"].ID,
				th.EmitterAddress1,
				genesisBlockTime,
				0,
			)
			require.NoError(t, err)
			require.Len(t, logs, emittedLogs)
		})
	}
}

func Test_PruneOldBlocks(t *testing.T) {
	ctx := testutils.Context(t)

	tests := []struct {
		name                     string
		keepFinalizedBlocksDepth int64
		blockToCreate            int
		blocksLeft               int
		wantErr                  bool
	}{
		{
			name:                     "returns error if no blocks yet",
			keepFinalizedBlocksDepth: 10,
			blockToCreate:            0,
			wantErr:                  true,
		},
		{
			name:                     "returns if there is not enough blocks in the db",
			keepFinalizedBlocksDepth: 11,
			blockToCreate:            10,
			blocksLeft:               10,
		},
		{
			name:                     "prunes matching blocks",
			keepFinalizedBlocksDepth: 1000,
			blockToCreate:            2000,
			blocksLeft:               1010, // last finalized block is 10 block behind
		},
	}

	for _, tt := range tests {
		t.Run(tt.name, func(t *testing.T) {
			lpOpts := logpoller.Opts{
				UseFinalityTag:           true,
				BackfillBatchSize:        3,
				RpcBatchSize:             2,
				KeepFinalizedBlocksDepth: tt.keepFinalizedBlocksDepth,
			}
			th := SetupTH(t, lpOpts)

			for i := 1; i <= tt.blockToCreate; i++ {
				err := th.ORM.InsertBlock(ctx, utils.RandomBytes32(), int64(i+10), time.Now(), int64(i))
				require.NoError(t, err)
			}

			if tt.wantErr {
				_, err := th.LogPoller.PruneOldBlocks(ctx)
				require.Error(t, err)
				return
			}

			allDeleted, err := th.LogPoller.PruneOldBlocks(ctx)
			require.NoError(t, err)
			assert.True(t, allDeleted)
			blocks, err := th.ORM.GetBlocksRange(ctx, 0, math.MaxInt64)
			require.NoError(t, err)
			assert.Len(t, blocks, tt.blocksLeft)
		})
	}
}

func markBlockAsFinalized(t *testing.T, th TestHarness, blockNumber int64) {
	b, err := th.Client.BlockByNumber(testutils.Context(t), big.NewInt(blockNumber))
	require.NoError(t, err)
	th.Client.Blockchain().SetFinalized(b.Header())
}

func markBlockAsFinalizedByHash(t *testing.T, th TestHarness, blockHash common.Hash) {
	b, err := th.Client.BlockByHash(testutils.Context(t), blockHash)
	require.NoError(t, err)
	th.Client.Blockchain().SetFinalized(b.Header())
}<|MERGE_RESOLUTION|>--- conflicted
+++ resolved
@@ -1060,27 +1060,16 @@
 
 	for _, tt := range tests {
 		t.Run(tt.name, func(t *testing.T) {
-<<<<<<< HEAD
-			lpOpts := logpoller.Opts{
-=======
 			th := SetupTH(t, logpoller.Opts{
->>>>>>> 05fdbbf0
 				UseFinalityTag:           tt.finalityTag,
 				FinalityDepth:            tt.finalityDepth,
 				BackfillBatchSize:        3,
 				RpcBatchSize:             2,
 				KeepFinalizedBlocksDepth: 1000,
-<<<<<<< HEAD
-			}
-			th := SetupTH(t, lpOpts)
-			// Set up a log poller listening for log emitter logs.
-			err := th.LogPoller.RegisterFilter(logpoller.Filter{
-=======
 				BackupPollerBlockDelay:   100,
 			})
 			// Set up a log poller listening for log emitter logs.
 			err := th.LogPoller.RegisterFilter(testutils.Context(t), logpoller.Filter{
->>>>>>> 05fdbbf0
 				Name:      "Test Emitter",
 				EventSigs: []common.Hash{EmitterABI.Events["Log1"].ID},
 				Addresses: []common.Address{th.EmitterAddress1},
@@ -1129,11 +1118,7 @@
 			// LogPoller should be healthy again after first poll
 			// Chain gen <- 1
 			//              \  2' <- 3' <- 4' <- 5' <- 6' (finalized) <- 7' <- 8' <- 9' <- 10' (L1_2)
-<<<<<<< HEAD
-			require.NoError(t, th.ORM.DeleteLogsAndBlocksAfter(2))
-=======
 			require.NoError(t, th.ORM.DeleteLogsAndBlocksAfter(testutils.Context(t), 2))
->>>>>>> 05fdbbf0
 			// Poll from latest
 			recoveryPoll := th.PollAndSaveLogs(testutils.Context(t), 1)
 			assert.Equal(t, int64(10), recoveryPoll)
@@ -1193,7 +1178,6 @@
 			newStart := th.PollAndSaveLogs(testutils.Context(t), 1)
 			assert.NoError(t, th.LogPoller.Healthy())
 			assert.Equal(t, int64(3), newStart)
-			assert.NoError(t, th.LogPoller.Healthy())
 			// Check that L1_1 has a proper data payload
 			lgs, err := th.ORM.SelectLogsByBlockRange(testutils.Context(t), 2, 2)
 			require.NoError(t, err)
