--- conflicted
+++ resolved
@@ -683,11 +683,7 @@
 		}
 
 		lp.lggr.Debugw("Backfill found logs", "from", from, "to", to, "logs", len(gethLogs), "blocks", blocks)
-<<<<<<< HEAD
-		err = lp.orm.InsertLogs(convertLogs(gethLogs, blocks, lp.lggr, lp.ec.ConfiguredChainID()), pg.WithParentCtx(ctx))
-=======
 		err = lp.orm.InsertLogsWithBlock(convertLogs(gethLogs, blocks, lp.lggr, lp.ec.ConfiguredChainID()), blocks[len(blocks)-1], pg.WithParentCtx(ctx))
->>>>>>> 1d20c9b6
 		if err != nil {
 			lp.lggr.Warnw("Unable to insert logs, retrying", "err", err, "from", from, "to", to)
 			return err
@@ -1030,8 +1026,6 @@
 	return lp.orm.SelectLatestBlockByEventSigsAddrsWithConfs(fromBlock, eventSigs, addresses, confs, qopts...)
 }
 
-<<<<<<< HEAD
-=======
 // LogsDataWordBetween retrieves a slice of Log records that match specific criteria.
 // Besides generic filters like eventSig, address and confs, it also verifies data content against wordValue
 // data[wordIndexMin] <= wordValue <= data[wordIndexMax].
@@ -1041,7 +1035,6 @@
 //
 // This function is particularly useful for filtering logs by data word values and their positions within the event data.
 // It returns an empty slice if no logs match the provided criteria.
->>>>>>> 1d20c9b6
 func (lp *logPoller) LogsDataWordBetween(eventSig common.Hash, address common.Address, wordIndexMin, wordIndexMax int, wordValue common.Hash, confs Confirmations, qopts ...pg.QOpt) ([]Log, error) {
 	return lp.orm.SelectLogsDataWordBetween(address, eventSig, wordIndexMin, wordIndexMax, wordValue, confs, qopts...)
 }
