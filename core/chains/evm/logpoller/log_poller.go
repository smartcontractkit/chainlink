--- conflicted
+++ resolved
@@ -17,7 +17,7 @@
 	"github.com/ethereum/go-ethereum/common/hexutil"
 	"github.com/ethereum/go-ethereum/core/types"
 	"github.com/ethereum/go-ethereum/rpc"
-	pkgerrors "github.com/pkg/errors"
+	"github.com/pkg/errors"
 	"golang.org/x/exp/maps"
 
 	"github.com/smartcontractkit/chainlink-common/pkg/logger"
@@ -88,9 +88,9 @@
 
 var (
 	_                       LogPollerTest = &logPoller{}
-	ErrReplayRequestAborted               = pkgerrors.New("aborted, replay request cancelled")
-	ErrReplayInProgress                   = pkgerrors.New("replay request cancelled, but replay is already in progress")
-	ErrLogPollerShutdown                  = pkgerrors.New("replay aborted due to log poller shutdown")
+	ErrReplayRequestAborted               = errors.New("aborted, replay request cancelled")
+	ErrReplayInProgress                   = errors.New("replay request cancelled, but replay is already in progress")
+	ErrLogPollerShutdown                  = errors.New("replay aborted due to log poller shutdown")
 )
 
 type logPoller struct {
@@ -238,20 +238,20 @@
 // Warnings/debug information is keyed by filter name.
 func (lp *logPoller) RegisterFilter(ctx context.Context, filter Filter) error {
 	if len(filter.Addresses) == 0 {
-		return pkgerrors.Errorf("at least one address must be specified")
+		return errors.Errorf("at least one address must be specified")
 	}
 	if len(filter.EventSigs) == 0 {
-		return pkgerrors.Errorf("at least one event must be specified")
+		return errors.Errorf("at least one event must be specified")
 	}
 
 	for _, eventSig := range filter.EventSigs {
 		if eventSig == [common.HashLength]byte{} {
-			return pkgerrors.Errorf("empty event sig")
+			return errors.Errorf("empty event sig")
 		}
 	}
 	for _, addr := range filter.Addresses {
 		if addr == [common.AddressLength]byte{} {
-			return pkgerrors.Errorf("empty address")
+			return errors.Errorf("empty address")
 		}
 	}
 
@@ -267,13 +267,8 @@
 		lp.lggr.Warnw("Updating existing filter with more events or addresses", "name", filter.Name, "filter", filter)
 	}
 
-<<<<<<< HEAD
 	if err := lp.orm.InsertFilter(ctx, filter); err != nil {
 		return errors.Wrap(err, "error inserting filter")
-=======
-	if err := lp.orm.InsertFilter(filter, qopts...); err != nil {
-		return pkgerrors.Wrap(err, "error inserting filter")
->>>>>>> f1cf6827
 	}
 	lp.filters[filter.Name] = filter
 	lp.filterDirty = true
@@ -293,13 +288,8 @@
 		return nil
 	}
 
-<<<<<<< HEAD
 	if err := lp.orm.DeleteFilter(ctx, name); err != nil {
 		return errors.Wrap(err, "error deleting filter")
-=======
-	if err := lp.orm.DeleteFilter(name, qopts...); err != nil {
-		return pkgerrors.Wrap(err, "error deleting filter")
->>>>>>> f1cf6827
 	}
 	delete(lp.filters, name)
 	lp.filterDirty = true
@@ -374,13 +364,13 @@
 		return err
 	}
 	if fromBlock < 1 || fromBlock > latest.Number {
-		return pkgerrors.Errorf("Invalid replay block number %v, acceptable range [1, %v]", fromBlock, latest.Number)
+		return errors.Errorf("Invalid replay block number %v, acceptable range [1, %v]", fromBlock, latest.Number)
 	}
 	// Block until replay notification accepted or cancelled.
 	select {
 	case lp.replayStart <- fromBlock:
 	case <-ctx.Done():
-		return pkgerrors.Wrap(ErrReplayRequestAborted, ctx.Err().Error())
+		return errors.Wrap(ErrReplayRequestAborted, ctx.Err().Error())
 	}
 	// Block until replay complete or cancelled.
 	select {
@@ -445,7 +435,7 @@
 func (lp *logPoller) GetReplayFromBlock(ctx context.Context, requested int64) (int64, error) {
 	lastProcessed, err := lp.orm.SelectLatestBlock(ctx)
 	if err != nil {
-		if !pkgerrors.Is(err, sql.ErrNoRows) {
+		if !errors.Is(err, sql.ErrNoRows) {
 			// Real DB error
 			return 0, err
 		}
@@ -461,10 +451,10 @@
 func (lp *logPoller) loadFilters() error {
 	lp.filterMu.Lock()
 	defer lp.filterMu.Unlock()
-	filters, err := lp.orm.LoadFilters(pg.WithParentCtx(lp.ctx))
-
-	if err != nil {
-		return pkgerrors.Wrapf(err, "Failed to load initial filters from db, retrying")
+	filters, err := lp.orm.LoadFilters(lp.ctx)
+
+	if err != nil {
+		return errors.Wrapf(err, "Failed to load initial filters from db, retrying")
 	}
 
 	lp.filters = filters
@@ -479,24 +469,6 @@
 	backupLogPollTick := time.After(100 * time.Millisecond)
 	filtersLoaded := false
 
-<<<<<<< HEAD
-	loadFilters := func() error {
-		lp.filterMu.Lock()
-		defer lp.filterMu.Unlock()
-		filters, err := lp.orm.LoadFilters(lp.ctx)
-
-		if err != nil {
-			return errors.Wrapf(err, "Failed to load initial filters from db, retrying")
-		}
-
-		lp.filters = filters
-		lp.filterDirty = true
-		filtersLoaded = true
-		return nil
-	}
-
-=======
->>>>>>> f1cf6827
 	for {
 		select {
 		case <-lp.ctx.Done():
@@ -517,7 +489,7 @@
 			var start int64
 			lastProcessed, err := lp.orm.SelectLatestBlock(lp.ctx)
 			if err != nil {
-				if !pkgerrors.Is(err, sql.ErrNoRows) {
+				if !errors.Is(err, sql.ErrNoRows) {
 					// Assume transient db reading issue, retry forever.
 					lp.lggr.Errorw("unable to get starting block", "err", err)
 					continue
@@ -631,7 +603,7 @@
 	if lp.backupPollerNextBlock == 0 {
 		lastProcessed, err := lp.orm.SelectLatestBlock(ctx)
 		if err != nil {
-			if pkgerrors.Is(err, sql.ErrNoRows) {
+			if errors.Is(err, sql.ErrNoRows) {
 				lp.lggr.Warnw("Backup log poller ran before first successful log poller run, skipping")
 			} else {
 				lp.lggr.Errorw("Backup log poller unable to get starting block", "err", err)
@@ -731,7 +703,7 @@
 		gethLogs, err := lp.ec.FilterLogs(ctx, lp.Filter(big.NewInt(from), big.NewInt(to), nil))
 		if err != nil {
 			var rpcErr client.JsonError
-			if pkgerrors.As(err, &rpcErr) {
+			if errors.As(err, &rpcErr) {
 				if rpcErr.Code != jsonRpcLimitExceeded {
 					lp.lggr.Errorw("Unable to query for logs", "err", err, "from", from, "to", to)
 					return err
@@ -784,25 +756,20 @@
 		// Additional sanity checks, don't necessarily trust the RPC.
 		if currentBlock == nil {
 			lp.lggr.Errorf("Unexpected nil block from RPC", "currentBlockNumber", currentBlockNumber)
-			return nil, pkgerrors.Errorf("Got nil block for %d", currentBlockNumber)
+			return nil, errors.Errorf("Got nil block for %d", currentBlockNumber)
 		}
 		if currentBlock.Number != currentBlockNumber {
 			lp.lggr.Warnw("Unable to get currentBlock, rpc returned incorrect block", "currentBlockNumber", currentBlockNumber, "got", currentBlock.Number)
-			return nil, pkgerrors.Errorf("Block mismatch have %d want %d", currentBlock.Number, currentBlockNumber)
+			return nil, errors.Errorf("Block mismatch have %d want %d", currentBlock.Number, currentBlockNumber)
 		}
 	}
 	// Does this currentBlock point to the same parent that we have saved?
 	// If not, there was a reorg, so we need to rewind.
-<<<<<<< HEAD
 	expectedParent, err1 := lp.orm.SelectBlockByNumber(ctx, currentBlockNumber-1)
 	if err1 != nil && !errors.Is(err1, sql.ErrNoRows) {
-=======
-	expectedParent, err1 := lp.orm.SelectBlockByNumber(currentBlockNumber-1, pg.WithParentCtx(ctx))
-	if err1 != nil && !pkgerrors.Is(err1, sql.ErrNoRows) {
->>>>>>> f1cf6827
 		// If err is not a 'no rows' error, assume transient db issue and retry
 		lp.lggr.Warnw("Unable to read latestBlockNumber currentBlock saved", "err", err1, "currentBlockNumber", currentBlockNumber)
-		return nil, pkgerrors.New("Unable to read latestBlockNumber currentBlock saved")
+		return nil, errors.New("Unable to read latestBlockNumber currentBlock saved")
 	}
 	// We will not have the previous currentBlock on initial poll.
 	havePreviousBlock := err1 == nil
@@ -818,7 +785,7 @@
 		blockAfterLCA, err2 := lp.findBlockAfterLCA(ctx, currentBlock, expectedParent.FinalizedBlockNumber)
 		if err2 != nil {
 			lp.lggr.Warnw("Unable to find LCA after reorg, retrying", "err", err2)
-			return nil, pkgerrors.New("Unable to find LCA after reorg, retrying")
+			return nil, errors.New("Unable to find LCA after reorg, retrying")
 		}
 
 		lp.lggr.Infow("Reorg detected", "blockAfterLCA", blockAfterLCA.Number, "currentBlockNumber", currentBlockNumber)
@@ -1001,7 +968,7 @@
 		}
 	}
 	lp.lggr.Criticalw("Reorg greater than finality depth detected", "finalityTag", lp.useFinalityTag, "current", current.Number, "latestFinalized", latestFinalizedBlockNumber)
-	rerr := pkgerrors.New("Reorg greater than finality depth")
+	rerr := errors.New("Reorg greater than finality depth")
 	lp.SvcErrBuffer.Append(rerr)
 	return nil, rerr
 }
@@ -1183,7 +1150,7 @@
 	}
 
 	if len(blocksNotFound) > 0 {
-		return nil, pkgerrors.Errorf("blocks were not found in db or RPC call: %v", blocksNotFound)
+		return nil, errors.Errorf("blocks were not found in db or RPC call: %v", blocksNotFound)
 	}
 
 	return blocks, nil
@@ -1255,16 +1222,16 @@
 		block, is := r.Result.(*evmtypes.Head)
 
 		if !is {
-			return nil, pkgerrors.Errorf("expected result to be a %T, got %T", &evmtypes.Head{}, r.Result)
+			return nil, errors.Errorf("expected result to be a %T, got %T", &evmtypes.Head{}, r.Result)
 		}
 		if block == nil {
-			return nil, pkgerrors.New("invariant violation: got nil block")
+			return nil, errors.New("invariant violation: got nil block")
 		}
 		if block.Hash == (common.Hash{}) {
-			return nil, pkgerrors.Errorf("missing block hash for block number: %d", block.Number)
+			return nil, errors.Errorf("missing block hash for block number: %d", block.Number)
 		}
 		if block.Number < 0 {
-			return nil, pkgerrors.Errorf("expected block number to be >= to 0, got %d", block.Number)
+			return nil, errors.Errorf("expected block number to be >= to 0, got %d", block.Number)
 		}
 		blocks = append(blocks, block)
 	}
