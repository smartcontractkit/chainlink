--- conflicted
+++ resolved
@@ -347,10 +347,6 @@
 		// unblocked by resolving db connectivity issues.
 		logsByEventID := lp.groupByEventID(logs)
 		utils.RetryWithBackoff(ctx, func() bool {
-<<<<<<< HEAD
-			// Note the insert param limit is 65535 and we have 10 columns per log.
-			// Thus the maximum number of logs we can insert in a given block is 6500.
-			// TODO (https://app.shortcut.com/chainlinklabs/story/48377/support-arbitrary-number-of-logs-per-block)
 			err := lp.orm.q.WithOpts(pg.WithParentCtx(ctx)).Transaction(func(tx pg.Queryer) error {
 				if err2 := lp.orm.InsertLogs(convertLogs(lp.ec.ChainID(), logs), pg.WithParentCtx(ctx)); err2 != nil {
 					return err2
@@ -366,9 +362,6 @@
 				return nil
 			})
 			if err != nil {
-=======
-			if err := lp.orm.InsertLogs(convertLogs(lp.ec.ChainID(), logs), pg.WithParentCtx(ctx)); err != nil {
->>>>>>> 2d02e476
 				lp.lggr.Warnw("Unable to insert logs logs, retrying", "err", err, "from", from, "to", to)
 				return true
 			}
@@ -509,12 +502,8 @@
 			return
 		}
 		lp.lggr.Infow("Unfinalized log query", "logs", len(logs), "currentBlockNumber", currentBlockNumber, "blockHash", currentBlock.Hash())
-<<<<<<< HEAD
 		logsByEventID := lp.groupByEventID(logs)
-		err2 = lp.orm.q.WithOpts(pg.WithParentCtx(ctx)).Transaction(func(tx pg.Queryer) error {
-=======
 		err = lp.orm.q.WithOpts(pg.WithParentCtx(ctx)).Transaction(func(tx pg.Queryer) error {
->>>>>>> 2d02e476
 			if err3 := lp.orm.InsertBlock(currentBlock.Hash(), currentBlockNumber, pg.WithQueryer(tx)); err3 != nil {
 				return err3
 			}
