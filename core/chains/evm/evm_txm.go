--- conflicted
+++ resolved
@@ -24,33 +24,10 @@
 	lggr logger.Logger,
 	logPoller logpoller.LogPoller,
 	opts ChainSetOpts,
-<<<<<<< HEAD
-) txmgr.TxManager[*types.Address, *types.TxHash] {
-	chainID := cfg.ChainID()
-	var txm txmgr.TxManager[*types.Address, *types.TxHash]
-	if !cfg.EVMRPCEnabled() {
-		txm = &txmgr.NullTxManager[*types.Address, *types.TxHash]
-		{
-		ErrMsg:
-			fmt.Sprintf("Ethereum is disabled for chain %d", chainID)
-		}
-	} else if opts.GenTxManager == nil {
-		lggr = lggr.Named("Txm")
-		lggr.Infow("Initializing EVM transaction manager",
-			"gasBumpTxDepth", cfg.EvmGasBumpTxDepth(),
-			"maxInFlightTransactions", cfg.EvmMaxInFlightTransactions(),
-			"maxQueuedTransactions", cfg.EvmMaxQueuedTransactions(),
-			"nonceAutoSync", cfg.EvmNonceAutoSync(),
-			"gasLimitDefault", cfg.EvmGasLimitDefault(),
-		)
-
-		// build estimator from factory
-		estimator := gas.NewEstimator(lggr, client, cfg)
-=======
-) (txm txmgr.TxManager, estimator gas.EvmFeeEstimator) {
+) (txm txmgr.TxManager[*types.Address, *types.TxHash, *types.BlockHash], estimator gas.EvmFeeEstimator) {
 	chainID := cfg.ChainID()
 	if !cfg.EVMRPCEnabled() {
-		txm = &txmgr.NullTxManager{ErrMsg: fmt.Sprintf("Ethereum is disabled for chain %d", chainID)}
+		txm = &txmgr.NullTxManager[*types.Address, *types.TxHash, *types.BlockHash]{ErrMsg: fmt.Sprintf("Ethereum is disabled for chain %d", chainID)}
 		return txm, nil
 	}
 
@@ -69,7 +46,6 @@
 	} else {
 		estimator = opts.GenGasEstimator(chainID)
 	}
->>>>>>> bc2f026a
 
 	if opts.GenTxManager == nil {
 		var fwdMgr txmgrtypes.ForwarderManager[common.Address]
@@ -80,16 +56,11 @@
 			lggr.Info("EvmForwarderManager: Disabled")
 		}
 
-<<<<<<< HEAD
-		checker := &txmgr.CheckerFactory{Client: client}
-		txm = txmgr.NewTxm[*types.Address, *types.TxHash](db, client, cfg, opts.KeyStore, opts.EventBroadcaster, lggr, checker, estimator, fwdMgr)
-=======
 		// create tx attempt builder
 		txAttemptBuilder := txmgr.NewEvmTxAttemptBuilder(*client.ChainID(), cfg, opts.KeyStore, estimator)
 
 		checker := &txmgr.CheckerFactory{Client: client}
-		txm = txmgr.NewTxm(db, client, cfg, opts.KeyStore, opts.EventBroadcaster, lggr, checker, fwdMgr, txAttemptBuilder)
->>>>>>> bc2f026a
+		txm = txmgr.NewTxm[*types.Address, *types.TxHash, *types.BlockHash](db, client, cfg, opts.KeyStore, opts.EventBroadcaster, lggr, checker, fwdMgr, txAttemptBuilder)
 	} else {
 		txm = opts.GenTxManager(chainID)
 	}
