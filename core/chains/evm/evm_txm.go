package evm

import (
	"fmt"

	"github.com/smartcontractkit/sqlx"

	evmclient "github.com/smartcontractkit/chainlink/core/chains/evm/client"
	evmconfig "github.com/smartcontractkit/chainlink/core/chains/evm/config"
	"github.com/smartcontractkit/chainlink/core/chains/evm/forwarders"
	"github.com/smartcontractkit/chainlink/core/chains/evm/gas"
	"github.com/smartcontractkit/chainlink/core/chains/evm/logpoller"
	"github.com/smartcontractkit/chainlink/core/chains/evm/txmgr"
	"github.com/smartcontractkit/chainlink/core/chains/evm/types"
	"github.com/smartcontractkit/chainlink/core/logger"
)

func newEvmTxm(
	db *sqlx.DB,
	cfg evmconfig.ChainScopedConfig,
	client evmclient.Client,
	lggr logger.Logger,
	logPoller logpoller.LogPoller,
	opts ChainSetOpts,
) txmgr.TxManager[*types.Address, *types.TxHash] {
	chainID := cfg.ChainID()
	var txm txmgr.TxManager[*types.Address, *types.TxHash]
	if !cfg.EVMRPCEnabled() {
		txm = &txmgr.NullTxManager[*types.Address, *types.TxHash]
		{
		ErrMsg:
			fmt.Sprintf("Ethereum is disabled for chain %d", chainID)
		}
	} else if opts.GenTxManager == nil {
		lggr = lggr.Named("Txm")
		lggr.Infow("Initializing EVM transaction manager",
			"gasBumpTxDepth", cfg.EvmGasBumpTxDepth(),
			"maxInFlightTransactions", cfg.EvmMaxInFlightTransactions(),
			"maxQueuedTransactions", cfg.EvmMaxQueuedTransactions(),
			"nonceAutoSync", cfg.EvmNonceAutoSync(),
			"gasLimitDefault", cfg.EvmGasLimitDefault(),
		)

		// build estimator from factory
		estimator := gas.NewEstimator(lggr, client, cfg)

		// build forwarder manager for evm txm
		var fwdMgr *forwarders.FwdMgr
		if cfg.EvmUseForwarders() {
			fwdMgr = forwarders.NewFwdMgr(db, client, logPoller, lggr, cfg)
		} else {
			lggr.Info("EvmForwarderManager: Disabled")
		}

		checker := &txmgr.CheckerFactory{Client: client}
<<<<<<< HEAD
		txm = txmgr.NewTxm[*types.Address, *types.TxHash](
			db,
			client,
			cfg,
			opts.KeyStore,
			opts.EventBroadcaster,
			lggr,
			checker,
			logPoller,
		)
=======
		txm = txmgr.NewTxm(db, client, cfg, opts.KeyStore, opts.EventBroadcaster, lggr, checker, estimator, fwdMgr)
>>>>>>> 41cb8f19
	} else {
		txm = opts.GenTxManager(chainID)
	}
	return txm
}<|MERGE_RESOLUTION|>--- conflicted
+++ resolved
@@ -53,20 +53,7 @@
 		}
 
 		checker := &txmgr.CheckerFactory{Client: client}
-<<<<<<< HEAD
-		txm = txmgr.NewTxm[*types.Address, *types.TxHash](
-			db,
-			client,
-			cfg,
-			opts.KeyStore,
-			opts.EventBroadcaster,
-			lggr,
-			checker,
-			logPoller,
-		)
-=======
-		txm = txmgr.NewTxm(db, client, cfg, opts.KeyStore, opts.EventBroadcaster, lggr, checker, estimator, fwdMgr)
->>>>>>> 41cb8f19
+		txm = txmgr.NewTxm[*types.Address, *types.TxHash](db, client, cfg, opts.KeyStore, opts.EventBroadcaster, lggr, checker, estimator, fwdMgr)
 	} else {
 		txm = opts.GenTxManager(chainID)
 	}
