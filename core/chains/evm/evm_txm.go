--- conflicted
+++ resolved
@@ -52,12 +52,7 @@
 		txAttemptBuilder := txmgr.NewEvmTxAttemptBuilder(*client.ChainID(), cfg, opts.KeyStore, estimator)
 
 		checker := &txmgr.CheckerFactory{Client: client}
-<<<<<<< HEAD
 		txm = txmgr.NewTxm(db, client, cfg, opts.KeyStore, opts.EventBroadcaster, lggr, checker, fwdMgr, txAttemptBuilder)
-=======
-
-		txm = txmgr.NewTxm(db, client, cfg, opts.KeyStore, opts.EventBroadcaster, lggr, checker, estimator, fwdMgr)
->>>>>>> 4aab462c
 	} else {
 		txm = opts.GenTxManager(chainID)
 	}
