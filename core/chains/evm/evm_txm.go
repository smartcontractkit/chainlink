--- conflicted
+++ resolved
@@ -55,12 +55,7 @@
 		}
 
 		checker := &txmgr.CheckerFactory{Client: client}
-<<<<<<< HEAD
 		txm = txmgr.NewTxm[*types.Address, *types.TxHash](db, client, cfg, opts.KeyStore, opts.EventBroadcaster, lggr, checker, estimator, fwdMgr)
-=======
-
-		txm = txmgr.NewTxm(db, client, cfg, opts.KeyStore, opts.EventBroadcaster, lggr, checker, estimator, fwdMgr)
->>>>>>> 5de05e85
 	} else {
 		txm = opts.GenTxManager(chainID)
 	}
