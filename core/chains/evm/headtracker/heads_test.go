--- conflicted
+++ resolved
@@ -84,15 +84,9 @@
 
 	var testHeads []*evmtypes.Head
 	var parentHash common.Hash
-<<<<<<< HEAD
-	for i := 0; i < 5; i++ {
-		hash := utils.NewHash()
-		h := evmtypes.NewHead(big.NewInt(int64(i)), hash, parentHash, ubig.NewI(0))
-=======
 	for i := 1; i < 6; i++ {
 		hash := common.BigToHash(big.NewInt(int64(i)))
-		h := evmtypes.NewHead(big.NewInt(int64(i)), hash, parentHash, uint64(time.Now().Unix()), ubig.NewI(0))
->>>>>>> 659b75ad
+		h := evmtypes.NewHead(big.NewInt(int64(i)), hash, parentHash, ubig.NewI(0))
 		testHeads = append(testHeads, &h)
 		if i == 3 {
 			// uncled block
