--- conflicted
+++ resolved
@@ -816,49 +816,17 @@
 	//                    +->(13)->(12)->(11)->(H10)->(9)->(H8)
 	// (15)->(14)---------+
 
-	now := uint64(time.Now().UTC().Unix())
-
-<<<<<<< HEAD
-	gethHead0 := &gethTypes.Header{
-		Number:     big.NewInt(0),
-		ParentHash: common.BigToHash(big.NewInt(0)),
-		Time:       now,
-	}
-	head0 := evmtypes.NewHead(gethHead0.Number, utils.NewHash(), gethHead0.ParentHash, ubig.New(testutils.FixtureChainID))
-	head0.Timestamp = time.Unix(int64(gethHead0.Time), 0)
-=======
-	head0 := evmtypes.NewHead(big.NewInt(0), utils.NewHash(), common.BigToHash(big.NewInt(0)), now, ubig.New(testutils.FixtureChainID))
->>>>>>> 659b75ad
+	head0 := evmtypes.NewHead(big.NewInt(0), utils.NewHash(), common.BigToHash(big.NewInt(0)), ubig.New(testutils.FixtureChainID))
 
 	h1 := testutils.Head(1)
 	h1.ParentHash = head0.Hash
 
-<<<<<<< HEAD
-	gethHead8 := &gethTypes.Header{
-		Number:     big.NewInt(8),
-		ParentHash: utils.NewHash(),
-		Time:       now,
-	}
-	head8 := evmtypes.NewHead(gethHead8.Number, utils.NewHash(), gethHead8.ParentHash, ubig.New(testutils.FixtureChainID))
-	head8.Timestamp = time.Unix(int64(gethHead8.Time), 0)
-=======
-	head8 := evmtypes.NewHead(big.NewInt(8), utils.NewHash(), utils.NewHash(), now, ubig.New(testutils.FixtureChainID))
->>>>>>> 659b75ad
+	head8 := evmtypes.NewHead(big.NewInt(8), utils.NewHash(), utils.NewHash(), ubig.New(testutils.FixtureChainID))
 
 	h9 := testutils.Head(9)
 	h9.ParentHash = head8.Hash
 
-<<<<<<< HEAD
-	gethHead10 := &gethTypes.Header{
-		Number:     big.NewInt(10),
-		ParentHash: h9.Hash,
-		Time:       now,
-	}
-	head10 := evmtypes.NewHead(gethHead10.Number, utils.NewHash(), gethHead10.ParentHash, ubig.New(testutils.FixtureChainID))
-	head10.Timestamp = time.Unix(int64(gethHead10.Time), 0)
-=======
-	head10 := evmtypes.NewHead(big.NewInt(10), utils.NewHash(), h9.Hash, now, ubig.New(testutils.FixtureChainID))
->>>>>>> 659b75ad
+	head10 := evmtypes.NewHead(big.NewInt(10), utils.NewHash(), h9.Hash, ubig.New(testutils.FixtureChainID))
 
 	h11 := testutils.Head(11)
 	h11.ParentHash = head10.Hash
@@ -1390,10 +1358,6 @@
 }
 
 func (hb *headBuffer) Append(head *evmtypes.Head) {
-<<<<<<< HEAD
-	cloned := *head
-	hb.Heads = append(hb.Heads, &cloned)
-=======
 	cloned := &evmtypes.Head{
 		Number:     head.Number,
 		Hash:       head.Hash,
@@ -1403,7 +1367,6 @@
 	}
 	cloned.Parent.Store(head.Parent.Load())
 	hb.Heads = append(hb.Heads, cloned)
->>>>>>> 659b75ad
 }
 
 type blocks struct {
@@ -1471,12 +1434,7 @@
 		Number:     parent.Number + 1,
 		Hash:       testutils.NewHash(),
 		ParentHash: parent.Hash,
-<<<<<<< HEAD
-		Parent:     parent,
-		Timestamp:  parent.Timestamp.Add(time.Second),
-=======
 		Timestamp:  time.Unix(parent.Number+1, 0),
->>>>>>> 659b75ad
 		EVMChainID: ubig.New(testutils.FixtureChainID),
 	}
 	head.Parent.Store(parent)
