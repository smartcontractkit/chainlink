--- conflicted
+++ resolved
@@ -80,15 +80,10 @@
 	t.Parallel()
 
 	db := pgtest.NewSqlxDB(t)
-<<<<<<< HEAD
-	config := cltest.NewTestChainScopedConfig(t)
-=======
-	logger := logger.Test(t)
 	gCfg := configtest.NewGeneralConfig(t, func(c *chainlink.Config, _ *chainlink.Secrets) {
 		c.EVM[0].HeadTracker.HistoryDepth = ptr[uint32](100)
 	})
 	config := evmtest.NewChainScopedConfig(t, gCfg)
->>>>>>> 594a7f0f
 
 	ethClient := evmtest.NewEthClientMockWithDefaultChain(t)
 	orm := headtracker.NewORM(cltest.FixtureChainID, db)
@@ -208,32 +203,6 @@
 func TestHeadTracker_Start(t *testing.T) {
 	t.Parallel()
 
-<<<<<<< HEAD
-	db := pgtest.NewSqlxDB(t)
-	config := cltest.NewTestChainScopedConfig(t)
-	orm := headtracker.NewORM(cltest.FixtureChainID, db)
-	ethClient := evmtest.NewEthClientMockWithDefaultChain(t)
-	chStarted := make(chan struct{})
-	ethClient.On("HeadByNumber", mock.Anything, (*big.Int)(nil)).Run(func(args mock.Arguments) {
-		ctx := args.Get(0).(context.Context)
-		select {
-		case <-ctx.Done():
-			return
-		case <-time.After(10 * time.Second):
-			assert.FailNow(t, "context was not cancelled within 10s")
-		}
-	}).Return(cltest.Head(0), nil)
-	mockEth := &evmtest.MockEth{EthClient: ethClient}
-	sub := mockEth.NewSub(t)
-	ethClient.On("SubscribeNewHead", mock.Anything, mock.Anything).
-		Run(func(mock.Arguments) {
-			close(chStarted)
-		}).
-		Return(sub, nil).
-		Maybe()
-
-	ht := createHeadTracker(t, ethClient, config.EVM(), config.EVM().HeadTracker(), orm)
-=======
 	const historyDepth = 100
 	newHeadTracker := func(t *testing.T) *headTrackerUniverse {
 		db := pgtest.NewSqlxDB(t)
@@ -242,11 +211,10 @@
 			c.EVM[0].HeadTracker.HistoryDepth = ptr[uint32](historyDepth)
 		})
 		config := evmtest.NewChainScopedConfig(t, gCfg)
-		orm := headtracker.NewORM(db, logger.Test(t), config.Database(), cltest.FixtureChainID)
+		orm := headtracker.NewORM(cltest.FixtureChainID, db)
 		ethClient := evmtest.NewEthClientMockWithDefaultChain(t)
 		return createHeadTracker(t, ethClient, config.EVM(), config.EVM().HeadTracker(), orm)
 	}
->>>>>>> 594a7f0f
 
 	t.Run("Fail start if context was canceled", func(t *testing.T) {
 		ctx, cancel := context.WithCancel(testutils.Context(t))
@@ -850,18 +818,12 @@
 	}
 	newHeadTrackerUniverse := func(t *testing.T, opts opts) *headTrackerUniverse {
 		cfg := configtest.NewGeneralConfig(t, nil)
-<<<<<<< HEAD
+
+		evmcfg := evmtest.NewChainScopedConfig(t, cfg)
+		db := pgtest.NewSqlxDB(t)
 		orm := headtracker.NewORM(cltest.FixtureChainID, db)
-		for i := range heads {
-			require.NoError(t, orm.IdempotentInsertHead(testutils.Context(t), &heads[i]))
-=======
-		evmcfg := evmtest.NewChainScopedConfig(t, cfg)
-		lggr := logger.Test(t)
-		db := pgtest.NewSqlxDB(t)
-		orm := headtracker.NewORM(db, lggr, cfg.Database(), cltest.FixtureChainID)
 		for i := range opts.Heads {
 			require.NoError(t, orm.IdempotentInsertHead(testutils.Context(t), &opts.Heads[i]))
->>>>>>> 594a7f0f
 		}
 		ethClient := evmtest.NewEthClientMock(t)
 		ethClient.On("ConfiguredChainID", mock.Anything).Return(evmtest.MustGetDefaultChainID(t, cfg.EVMConfigs()), nil)
@@ -880,21 +842,11 @@
 	t.Run("Returns error if finalized head is ahead of canonical", func(t *testing.T) {
 		htu := newHeadTrackerUniverse(t, opts{})
 
-<<<<<<< HEAD
-	t.Run("fetches a missing head", func(t *testing.T) {
-		db := pgtest.NewSqlxDB(t)
-		cfg := configtest.NewGeneralConfig(t, nil)
-		orm := headtracker.NewORM(cltest.FixtureChainID, db)
-		for i := range heads {
-			require.NoError(t, orm.IdempotentInsertHead(testutils.Context(t), &heads[i]))
-		}
-=======
 		err := htu.headTracker.Backfill(ctx, &h12, &h14Orphaned)
 		require.EqualError(t, err, "invariant violation: expected head of canonical chain to be ahead of the latestFinalized")
 	})
 	t.Run("Returns error if finalizedHead is not present in the canonical chain", func(t *testing.T) {
 		htu := newHeadTrackerUniverse(t, opts{Heads: heads})
->>>>>>> 594a7f0f
 
 		err := htu.headTracker.Backfill(ctx, &h15, &h14Orphaned)
 		require.EqualError(t, err, "expected finalized block to be present in canonical chain")
@@ -939,21 +891,7 @@
 	})
 
 	t.Run("fetches only heads that are missing", func(t *testing.T) {
-<<<<<<< HEAD
-		db := pgtest.NewSqlxDB(t)
-		cfg := configtest.NewGeneralConfig(t, nil)
-		orm := headtracker.NewORM(cltest.FixtureChainID, db)
-		for i := range heads {
-			require.NoError(t, orm.IdempotentInsertHead(testutils.Context(t), &heads[i]))
-		}
-
-		ethClient := evmtest.NewEthClientMock(t)
-		ethClient.On("ConfiguredChainID", mock.Anything).Return(evmtest.MustGetDefaultChainID(t, cfg.EVMConfigs()), nil)
-
-		ht := createHeadTrackerWithNeverSleeper(t, ethClient, cfg, orm)
-=======
 		htu := newHeadTrackerUniverse(t, opts{Heads: heads})
->>>>>>> 594a7f0f
 
 		htu.ethClient.On("HeadByHash", mock.Anything, head10.Hash).
 			Return(&head10, nil)
@@ -971,67 +909,9 @@
 		assert.Equal(t, head8.Hash, earliestInChain.BlockHash())
 	})
 
-<<<<<<< HEAD
-	t.Run("does not backfill if chain length is already greater than or equal to depth", func(t *testing.T) {
-		db := pgtest.NewSqlxDB(t)
-		cfg := configtest.NewGeneralConfig(t, nil)
-		orm := headtracker.NewORM(cltest.FixtureChainID, db)
-		for i := range heads {
-			require.NoError(t, orm.IdempotentInsertHead(testutils.Context(t), &heads[i]))
-		}
-
-		ethClient := evmtest.NewEthClientMock(t)
-		ethClient.On("ConfiguredChainID", mock.Anything).Return(evmtest.MustGetDefaultChainID(t, cfg.EVMConfigs()), nil)
-
-		ht := createHeadTrackerWithNeverSleeper(t, ethClient, cfg, orm)
-
-		err := ht.Backfill(ctx, &h15, 3)
-		require.NoError(t, err)
-
-		err = ht.Backfill(ctx, &h15, 5)
-		require.NoError(t, err)
-	})
-
-	t.Run("only backfills to height 0 if chain length would otherwise cause it to try and fetch a negative head", func(t *testing.T) {
-		db := pgtest.NewSqlxDB(t)
-		cfg := configtest.NewGeneralConfig(t, nil)
-		orm := headtracker.NewORM(cltest.FixtureChainID, db)
-
-		ethClient := evmtest.NewEthClientMock(t)
-		ethClient.On("ConfiguredChainID", mock.Anything).Return(evmtest.MustGetDefaultChainID(t, cfg.EVMConfigs()), nil)
-		ethClient.On("HeadByHash", mock.Anything, head0.Hash).
-			Return(&head0, nil)
-
-		require.NoError(t, orm.IdempotentInsertHead(testutils.Context(t), &h1))
-
-		ht := createHeadTrackerWithNeverSleeper(t, ethClient, cfg, orm)
-
-		err := ht.Backfill(ctx, &h1, 400)
-		require.NoError(t, err)
-
-		h := ht.headSaver.Chain(h1.Hash)
-		require.NotNil(t, h)
-
-		require.Equal(t, uint32(2), h.ChainLength())
-		require.Equal(t, int64(0), h.EarliestInChain().BlockNumber())
-	})
-
-	t.Run("abandons backfill and returns error if the eth node returns not found", func(t *testing.T) {
-		db := pgtest.NewSqlxDB(t)
-		cfg := configtest.NewGeneralConfig(t, nil)
-		orm := headtracker.NewORM(cltest.FixtureChainID, db)
-		for i := range heads {
-			require.NoError(t, orm.IdempotentInsertHead(testutils.Context(t), &heads[i]))
-		}
-
-		ethClient := evmtest.NewEthClientMock(t)
-		ethClient.On("ConfiguredChainID", mock.Anything).Return(evmtest.MustGetDefaultChainID(t, cfg.EVMConfigs()), nil)
-		ethClient.On("HeadByHash", mock.Anything, head10.Hash).
-=======
 	t.Run("abandons backfill and returns error if the eth node returns not found", func(t *testing.T) {
 		htu := newHeadTrackerUniverse(t, opts{Heads: heads})
 		htu.ethClient.On("HeadByHash", mock.Anything, head10.Hash).
->>>>>>> 594a7f0f
 			Return(&head10, nil).
 			Once()
 		htu.ethClient.On("HeadByHash", mock.Anything, head8.Hash).
@@ -1050,21 +930,8 @@
 	})
 
 	t.Run("abandons backfill and returns error if the context time budget is exceeded", func(t *testing.T) {
-<<<<<<< HEAD
-		db := pgtest.NewSqlxDB(t)
-		cfg := configtest.NewGeneralConfig(t, nil)
-		orm := headtracker.NewORM(cltest.FixtureChainID, db)
-		for i := range heads {
-			require.NoError(t, orm.IdempotentInsertHead(testutils.Context(t), &heads[i]))
-		}
-
-		ethClient := evmtest.NewEthClientMock(t)
-		ethClient.On("ConfiguredChainID", mock.Anything).Return(evmtest.MustGetDefaultChainID(t, cfg.EVMConfigs()), nil)
-		ethClient.On("HeadByHash", mock.Anything, head10.Hash).
-=======
 		htu := newHeadTrackerUniverse(t, opts{Heads: heads})
 		htu.ethClient.On("HeadByHash", mock.Anything, head10.Hash).
->>>>>>> 594a7f0f
 			Return(&head10, nil)
 		lctx, cancel := context.WithCancel(ctx)
 		htu.ethClient.On("HeadByHash", mock.Anything, head8.Hash).
@@ -1084,21 +951,10 @@
 	})
 
 	t.Run("abandons backfill and returns error when fetching a block by hash fails, indicating a reorg", func(t *testing.T) {
-<<<<<<< HEAD
-		db := pgtest.NewSqlxDB(t)
-		cfg := configtest.NewGeneralConfig(t, nil)
-		orm := headtracker.NewORM(cltest.FixtureChainID, db)
-		ethClient := evmtest.NewEthClientMock(t)
-		ethClient.On("ConfiguredChainID", mock.Anything).Return(evmtest.MustGetDefaultChainID(t, cfg.EVMConfigs()), nil)
-		ethClient.On("HeadByHash", mock.Anything, h14.Hash).Return(&h14, nil).Once()
-		ethClient.On("HeadByHash", mock.Anything, h13.Hash).Return(&h13, nil).Once()
-		ethClient.On("HeadByHash", mock.Anything, h12.Hash).Return(nil, errors.New("not found")).Once()
-=======
 		htu := newHeadTrackerUniverse(t, opts{})
 		htu.ethClient.On("HeadByHash", mock.Anything, h14.Hash).Return(&h14, nil).Once()
 		htu.ethClient.On("HeadByHash", mock.Anything, h13.Hash).Return(&h13, nil).Once()
 		htu.ethClient.On("HeadByHash", mock.Anything, h12.Hash).Return(nil, errors.New("not found")).Once()
->>>>>>> 594a7f0f
 
 		err := htu.headTracker.Backfill(ctx, &h15, &h11)
 
