--- conflicted
+++ resolved
@@ -243,13 +243,8 @@
 		ethClient := evmtest.NewEthClientMockWithDefaultChain(t)
 		mockEth := &testutils.MockEth{EthClient: ethClient}
 		sub := mockEth.NewSub(t)
-<<<<<<< HEAD
 		ethClient.On("SubscribeToHeads", mock.Anything, mock.Anything).Return(nil, sub, nil).Maybe()
-		return createHeadTracker(t, ethClient, config.EVM(), config.EVM().HeadTracker(), orm)
-=======
-		ethClient.On("SubscribeNewHead", mock.Anything, mock.Anything).Return(sub, nil).Maybe()
 		return createHeadTracker(t, ethClient, config.EVM(), config.EVM().HeadTracker(), opts.ORM)
->>>>>>> 659b75ad
 	}
 	t.Run("Starts even if failed to get initialHead", func(t *testing.T) {
 		ht := newHeadTracker(t, opts{})
