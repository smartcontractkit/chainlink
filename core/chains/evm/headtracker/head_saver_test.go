package headtracker_test

import (
	"math/big"
	"testing"
	"time"

	"github.com/ethereum/go-ethereum/common"
	"github.com/stretchr/testify/require"

	"github.com/smartcontractkit/chainlink-common/pkg/logger"

	"github.com/smartcontractkit/chainlink/v2/core/chains/evm/headtracker"
	httypes "github.com/smartcontractkit/chainlink/v2/core/chains/evm/headtracker/types"
	evmtypes "github.com/smartcontractkit/chainlink/v2/core/chains/evm/types"
	"github.com/smartcontractkit/chainlink/v2/core/chains/evm/utils"
	ubig "github.com/smartcontractkit/chainlink/v2/core/chains/evm/utils/big"
	"github.com/smartcontractkit/chainlink/v2/core/internal/cltest"
	"github.com/smartcontractkit/chainlink/v2/core/internal/testutils"
	"github.com/smartcontractkit/chainlink/v2/core/internal/testutils/pgtest"
)

type headTrackerConfig struct {
	historyDepth uint32
}

func (h *headTrackerConfig) HistoryDepth() uint32 {
	return h.historyDepth
}

func (h *headTrackerConfig) SamplingInterval() time.Duration {
	return time.Duration(0)
}

func (h *headTrackerConfig) MaxBufferSize() uint32 {
	return uint32(0)
}

type config struct {
	finalityDepth                     uint32
	blockEmissionIdleWarningThreshold time.Duration
	finalityTagEnabled                bool
}

func (c *config) FinalityDepth() uint32 { return c.finalityDepth }
func (c *config) BlockEmissionIdleWarningThreshold() time.Duration {
	return c.blockEmissionIdleWarningThreshold
}

func (c *config) FinalityTagEnabled() bool {
	return c.finalityTagEnabled
}

type saverOpts struct {
	headTrackerConfig *headTrackerConfig
}

func configureSaver(t *testing.T, opts saverOpts) (httypes.HeadSaver, headtracker.ORM) {
	if opts.headTrackerConfig == nil {
		opts.headTrackerConfig = &headTrackerConfig{historyDepth: 6}
	}
	db := pgtest.NewSqlxDB(t)
	lggr := logger.Test(t)
	htCfg := &config{finalityDepth: uint32(1)}
	orm := headtracker.NewORM(cltest.FixtureChainID, db)
<<<<<<< HEAD
	saver := headtracker.NewHeadSaver(lggr, orm, htCfg, &headTrackerConfig{historyDepth: 6})
=======
	saver := headtracker.NewHeadSaver(lggr, orm, htCfg, opts.headTrackerConfig)
>>>>>>> 3a49094d
	return saver, orm
}

func TestHeadSaver_Save(t *testing.T) {
	t.Parallel()

	saver, _ := configureSaver(t, saverOpts{})

	head := cltest.Head(1)
	err := saver.Save(testutils.Context(t), head)
	require.NoError(t, err)

	latest, err := saver.LatestHeadFromDB(testutils.Context(t))
	require.NoError(t, err)
	require.Equal(t, int64(1), latest.Number)

	latest = saver.LatestChain()
	require.NotNil(t, latest)
	require.Equal(t, int64(1), latest.Number)

	latest = saver.Chain(head.Hash)
	require.NotNil(t, latest)
	require.Equal(t, int64(1), latest.Number)
}

func TestHeadSaver_Load(t *testing.T) {
	t.Parallel()

	saver, orm := configureSaver(t, saverOpts{
		headTrackerConfig: &headTrackerConfig{historyDepth: 4},
	})

	// create chain
	// H0 <- H1 <- H2 <- H3 <- H4 <- H5
	//         \
	//           H2Uncle
	//
	newHead := func(num int, parent common.Hash) *evmtypes.Head {
		h := evmtypes.NewHead(big.NewInt(int64(num)), utils.NewHash(), parent, uint64(time.Now().Unix()), ubig.NewI(0))
		return &h
	}
	h0 := newHead(0, utils.NewHash())
	h1 := newHead(1, h0.Hash)
	h2 := newHead(2, h1.Hash)
	h3 := newHead(3, h2.Hash)
	h4 := newHead(4, h3.Hash)
	h5 := newHead(5, h4.Hash)
	h2Uncle := newHead(2, h1.Hash)

	allHeads := []*evmtypes.Head{h0, h1, h2, h2Uncle, h3, h4, h5}

	for _, h := range allHeads {
		err := orm.IdempotentInsertHead(testutils.Context(t), h)
		require.NoError(t, err)
	}

	verifyLatestHead := func(latestHead *evmtypes.Head) {
		// latest head matches h5 and chain does not include h0
		require.NotNil(t, latestHead)
		require.Equal(t, int64(5), latestHead.Number)
		require.Equal(t, uint32(5), latestHead.ChainLength())
		require.Greater(t, latestHead.EarliestHeadInChain().BlockNumber(), int64(0))
	}

	// load all from [h5-historyDepth, h5]
	latestHead, err := saver.Load(testutils.Context(t), h5.BlockNumber())
	require.NoError(t, err)
	// verify latest head loaded from db
	verifyLatestHead(latestHead)

	//verify latest head loaded from memory store
	latestHead = saver.LatestChain()
	require.NotNil(t, latestHead)
	verifyLatestHead(latestHead)

	// h2Uncle was loaded and has chain up to h1
	uncleChain := saver.Chain(h2Uncle.Hash)
	require.NotNil(t, uncleChain)
	require.Equal(t, uint32(2), uncleChain.ChainLength()) // h2Uncle -> h1

}<|MERGE_RESOLUTION|>--- conflicted
+++ resolved
@@ -63,11 +63,7 @@
 	lggr := logger.Test(t)
 	htCfg := &config{finalityDepth: uint32(1)}
 	orm := headtracker.NewORM(cltest.FixtureChainID, db)
-<<<<<<< HEAD
-	saver := headtracker.NewHeadSaver(lggr, orm, htCfg, &headTrackerConfig{historyDepth: 6})
-=======
 	saver := headtracker.NewHeadSaver(lggr, orm, htCfg, opts.headTrackerConfig)
->>>>>>> 3a49094d
 	return saver, orm
 }
 
