--- conflicted
+++ resolved
@@ -16,11 +16,7 @@
 
 func newEvmTxm(
 	sqlxDB *sqlx.DB,
-<<<<<<< HEAD
-	db sqlutil.DB,
-=======
 	db sqlutil.DataSource,
->>>>>>> 3a49094d
 	cfg evmconfig.EVM,
 	evmRPCEnabled bool,
 	databaseConfig txmgr.DatabaseConfig,
