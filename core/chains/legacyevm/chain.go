--- conflicted
+++ resolved
@@ -5,10 +5,7 @@
 	"errors"
 	"fmt"
 	"math/big"
-<<<<<<< HEAD
 	"net/url"
-=======
->>>>>>> 5546698e
 
 	gotoml "github.com/pelletier/go-toml/v2"
 	"go.uber.org/multierr"
@@ -20,6 +17,8 @@
 	"github.com/smartcontractkit/chainlink-common/pkg/types"
 	"github.com/smartcontractkit/chainlink-common/pkg/utils/mailbox"
 
+	commonclient "github.com/smartcontractkit/chainlink/v2/common/client"
+	commonconfig "github.com/smartcontractkit/chainlink/v2/common/config"
 	"github.com/smartcontractkit/chainlink/v2/core/chains"
 	evmclient "github.com/smartcontractkit/chainlink/v2/core/chains/evm/client"
 	evmconfig "github.com/smartcontractkit/chainlink/v2/core/chains/evm/config"
@@ -211,17 +210,13 @@
 }
 
 func newChain(ctx context.Context, cfg *evmconfig.ChainScoped, nodes []*toml.Node, opts ChainRelayExtenderConfig) (*chain, error) {
-	chainID, chainType := cfg.EVM().ChainID(), cfg.EVM().ChainType()
+	chainID := cfg.EVM().ChainID()
 	l := opts.Logger
 	var client evmclient.Client
 	if !cfg.EVMRPCEnabled() {
 		client = evmclient.NewNullClient(chainID, l)
 	} else if opts.GenEthClient == nil {
-<<<<<<< HEAD
-		client = newEthClientFromCfg(cfg.EVM().NodePool(), cfg.EVM(), l, chainID, chainType, nodes)
-=======
-		client = evmclient.NewEvmClient(cfg.EVM().NodePool(), cfg.EVM().NodeNoNewHeadsThreshold(), l, chainID, chainType, nodes)
->>>>>>> 5546698e
+		client = evmclient.NewEvmClient(cfg.EVM().NodePool(), cfg.EVM(), l, chainID, nodes)
 	} else {
 		client = opts.GenEthClient(chainID)
 	}
@@ -470,7 +465,6 @@
 func (c *chain) HeadTracker() httypes.HeadTracker         { return c.headTracker }
 func (c *chain) Logger() logger.Logger                    { return c.logger }
 func (c *chain) BalanceMonitor() monitor.BalanceMonitor   { return c.balanceMonitor }
-<<<<<<< HEAD
 func (c *chain) GasEstimator() gas.EvmFeeEstimator        { return c.gasEstimator }
 
 func newEthClientFromCfg(cfg evmconfig.NodePool, chainCfg evmconfig.EVM, lggr logger.Logger, chainID *big.Int, chainType commonconfig.ChainType, nodes []*toml.Node) evmclient.Client {
@@ -494,7 +488,4 @@
 		}
 	}
 	return evmclient.NewChainClient(lggr, cfg.SelectionMode(), cfg.LeaseDuration(), chainCfg.NodeNoNewHeadsThreshold(), primaries, sendonlys, chainID, chainType)
-}
-=======
-func (c *chain) GasEstimator() gas.EvmFeeEstimator        { return c.gasEstimator }
->>>>>>> 5546698e
+}