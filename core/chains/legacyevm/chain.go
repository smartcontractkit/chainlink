package legacyevm

import (
	"context"
	"errors"
	"fmt"
	"math/big"

	gotoml "github.com/pelletier/go-toml/v2"
	"go.uber.org/multierr"

	"github.com/jmoiron/sqlx"

	common "github.com/smartcontractkit/chainlink-common/pkg/chains"
	"github.com/smartcontractkit/chainlink-common/pkg/services"
	"github.com/smartcontractkit/chainlink-common/pkg/sqlutil"
	"github.com/smartcontractkit/chainlink-common/pkg/types"
	"github.com/smartcontractkit/chainlink-common/pkg/utils/mailbox"

	"github.com/smartcontractkit/chainlink/v2/core/chains"
	evmclient "github.com/smartcontractkit/chainlink/v2/core/chains/evm/client"
	evmconfig "github.com/smartcontractkit/chainlink/v2/core/chains/evm/config"
	"github.com/smartcontractkit/chainlink/v2/core/chains/evm/config/toml"
	"github.com/smartcontractkit/chainlink/v2/core/chains/evm/gas"
	"github.com/smartcontractkit/chainlink/v2/core/chains/evm/headtracker"
	httypes "github.com/smartcontractkit/chainlink/v2/core/chains/evm/headtracker/types"
	"github.com/smartcontractkit/chainlink/v2/core/chains/evm/keystore"
	"github.com/smartcontractkit/chainlink/v2/core/chains/evm/log"
	"github.com/smartcontractkit/chainlink/v2/core/chains/evm/logpoller"
	"github.com/smartcontractkit/chainlink/v2/core/chains/evm/monitor"
	"github.com/smartcontractkit/chainlink/v2/core/chains/evm/txmgr"
	evmtypes "github.com/smartcontractkit/chainlink/v2/core/chains/evm/types"
	ubig "github.com/smartcontractkit/chainlink/v2/core/chains/evm/utils/big"
	"github.com/smartcontractkit/chainlink/v2/core/config"
	"github.com/smartcontractkit/chainlink/v2/core/logger"
)

//go:generate mockery --quiet --name Chain --output ./mocks/ --case=underscore
type Chain interface {
	types.ChainService

	ID() *big.Int
	Client() evmclient.Client
	Config() evmconfig.ChainScopedConfig
	LogBroadcaster() log.Broadcaster
	HeadBroadcaster() httypes.HeadBroadcaster
	TxManager() txmgr.TxManager
	HeadTracker() httypes.HeadTracker
	Logger() logger.Logger
	BalanceMonitor() monitor.BalanceMonitor
	LogPoller() logpoller.LogPoller
	GasEstimator() gas.EvmFeeEstimator
}

var (
	_           Chain = &chain{}
	nilBigInt   *big.Int
	emptyString string
)

// LegacyChains implements [LegacyChainContainer]
type LegacyChains struct {
	*chains.ChainsKV[Chain]

	cfgs toml.EVMConfigs
}

// LegacyChainContainer is container for EVM chains.
//
//go:generate mockery --quiet --name LegacyChainContainer --output ./mocks/ --case=underscore
type LegacyChainContainer interface {
	Get(id string) (Chain, error)
	Len() int
	List(ids ...string) ([]Chain, error)
	Slice() []Chain

	// BCF-2516: this is only used for EVMORM. When we delete that
	// we can promote/move the needed funcs from it to LegacyChainContainer
	// so instead of EVMORM().XYZ() we'd have something like legacyChains.XYZ()
	ChainNodeConfigs() evmtypes.Configs
}

var _ LegacyChainContainer = &LegacyChains{}

func NewLegacyChains(m map[string]Chain, evmCfgs toml.EVMConfigs) *LegacyChains {
	return &LegacyChains{
		ChainsKV: chains.NewChainsKV[Chain](m),
		cfgs:     evmCfgs,
	}
}

func (c *LegacyChains) ChainNodeConfigs() evmtypes.Configs {
	return c.cfgs
}

// backward compatibility.
// eth keys are represented as multiple types in the code base;
// *big.Int, string, and int64.
//
// TODO BCF-2507 unify the type system
func (c *LegacyChains) Get(id string) (Chain, error) {
	if id == nilBigInt.String() || id == emptyString {
		return nil, fmt.Errorf("invalid chain id requested: %q", id)
	}
	return c.ChainsKV.Get(id)
}

type chain struct {
	services.StateMachine
	id              *big.Int
	cfg             *evmconfig.ChainScoped
	client          evmclient.Client
	txm             txmgr.TxManager
	logger          logger.Logger
	headBroadcaster httypes.HeadBroadcaster
	headTracker     httypes.HeadTracker
	logBroadcaster  log.Broadcaster
	logPoller       logpoller.LogPoller
	balanceMonitor  monitor.BalanceMonitor
	keyStore        keystore.Eth
	gasEstimator    gas.EvmFeeEstimator
}

type errChainDisabled struct {
	ChainID *ubig.Big
}

func (e errChainDisabled) Error() string {
	return fmt.Sprintf("cannot create new chain with ID %s, the chain is disabled", e.ChainID.String())
}

// TODO BCF-2509 what is this and does it need the entire app config?
type AppConfig interface {
	config.AppConfig
	toml.HasEVMConfigs
}

type ChainRelayExtenderConfig struct {
	Logger   logger.Logger
	KeyStore keystore.Eth
	ChainOpts
}

func (c ChainRelayExtenderConfig) Validate() error {
	err := c.ChainOpts.Validate()
	if c.Logger == nil {
		err = errors.Join(err, errors.New("nil Logger"))
	}
	if c.KeyStore == nil {
		err = errors.Join(err, errors.New("nil Keystore"))
	}

	if err != nil {
		err = fmt.Errorf("invalid ChainRelayerExtenderConfig: %w", err)
	}
	return err
}

type ChainOpts struct {
	AppConfig AppConfig

	MailMon      *mailbox.Monitor
	GasEstimator gas.EvmFeeEstimator

	SqlxDB *sqlx.DB // Deprecated: use DB instead
	DB     sqlutil.DataSource

	// TODO BCF-2513 remove test code from the API
	// Gen-functions are useful for dependency injection by tests
	GenEthClient      func(*big.Int) evmclient.Client
	GenLogBroadcaster func(*big.Int) log.Broadcaster
	GenLogPoller      func(*big.Int) logpoller.LogPoller
	GenHeadTracker    func(*big.Int, httypes.HeadBroadcaster) httypes.HeadTracker
	GenTxManager      func(*big.Int) txmgr.TxManager
	GenGasEstimator   func(*big.Int) gas.EvmFeeEstimator
}

func (o ChainOpts) Validate() error {
	var err error
	if o.AppConfig == nil {
		err = errors.Join(err, errors.New("nil AppConfig"))
	}

	if o.MailMon == nil {
		err = errors.Join(err, errors.New("nil MailMon"))
	}
	if o.SqlxDB == nil {
		err = errors.Join(err, errors.New("nil SqlxDB"))
	}
	if o.DB == nil {
		err = errors.Join(err, errors.New("nil DB"))
	}
	if err != nil {
		err = fmt.Errorf("invalid ChainOpts: %w", err)
	}
	return err
}

func NewTOMLChain(ctx context.Context, chain *toml.EVMConfig, opts ChainRelayExtenderConfig) (Chain, error) {
	err := opts.Validate()
	if err != nil {
		return nil, err
	}
	chainID := chain.ChainID
	l := opts.Logger.With("evmChainID", chainID.String())
	if !chain.IsEnabled() {
		return nil, errChainDisabled{ChainID: chainID}
	}
	cfg := evmconfig.NewTOMLChainScopedConfig(opts.AppConfig, chain, l)
	// note: per-chain validation is not necessary at this point since everything is checked earlier on boot.
	return newChain(ctx, cfg, chain.Nodes, opts)
}

func newChain(ctx context.Context, cfg *evmconfig.ChainScoped, nodes []*toml.Node, opts ChainRelayExtenderConfig) (*chain, error) {
	chainID := cfg.EVM().ChainID()
	l := opts.Logger
	var client evmclient.Client
	if !cfg.EVMRPCEnabled() {
		client = evmclient.NewNullClient(chainID, l)
	} else if opts.GenEthClient == nil {
<<<<<<< HEAD
		client = evmclient.NewEvmClient(cfg.EVM().NodePool(), cfg.EVM().ClientErrors(), cfg.EVM().NodeNoNewHeadsThreshold(), l, chainID, chainType, nodes)
=======
		client = evmclient.NewEvmClient(cfg.EVM().NodePool(), cfg.EVM(), l, chainID, nodes)
>>>>>>> b3aab74a
	} else {
		client = opts.GenEthClient(chainID)
	}

	headBroadcaster := headtracker.NewHeadBroadcaster(l)
	headSaver := headtracker.NullSaver
	var headTracker httypes.HeadTracker
	if !cfg.EVMRPCEnabled() {
		headTracker = headtracker.NullTracker
	} else if opts.GenHeadTracker == nil {
		orm := headtracker.NewORM(*chainID, opts.DB)
		headSaver = headtracker.NewHeadSaver(l, orm, cfg.EVM(), cfg.EVM().HeadTracker())
		headTracker = headtracker.NewHeadTracker(l, client, cfg.EVM(), cfg.EVM().HeadTracker(), headBroadcaster, headSaver, opts.MailMon)
	} else {
		headTracker = opts.GenHeadTracker(chainID, headBroadcaster)
	}

	logPoller := logpoller.LogPollerDisabled
	if cfg.Feature().LogPoller() {
		if opts.GenLogPoller != nil {
			logPoller = opts.GenLogPoller(chainID)
		} else {
			lpOpts := logpoller.Opts{
				PollPeriod:               cfg.EVM().LogPollInterval(),
				UseFinalityTag:           cfg.EVM().FinalityTagEnabled(),
				FinalityDepth:            int64(cfg.EVM().FinalityDepth()),
				BackfillBatchSize:        int64(cfg.EVM().LogBackfillBatchSize()),
				RpcBatchSize:             int64(cfg.EVM().RPCDefaultBatchSize()),
				KeepFinalizedBlocksDepth: int64(cfg.EVM().LogKeepBlocksDepth()),
				LogPrunePageSize:         int64(cfg.EVM().LogPrunePageSize()),
				BackupPollerBlockDelay:   int64(cfg.EVM().BackupLogPollerBlockDelay()),
			}
			logPoller = logpoller.NewLogPoller(logpoller.NewObservedORM(chainID, opts.DB, l), client, l, lpOpts)
		}
	}

	// note: gas estimator is started as a part of the txm
	txm, gasEstimator, err := newEvmTxm(opts.SqlxDB, opts.DB, cfg.EVM(), cfg.EVMRPCEnabled(), cfg.Database(), cfg.Database().Listener(), client, l, logPoller, opts)
	if err != nil {
		return nil, fmt.Errorf("failed to instantiate EvmTxm for chain with ID %s: %w", chainID.String(), err)
	}

	headBroadcaster.Subscribe(txm)

	// Highest seen head height is used as part of the start of LogBroadcaster backfill range
	highestSeenHead, err := headSaver.LatestHeadFromDB(ctx)
	if err != nil {
		return nil, err
	}

	var balanceMonitor monitor.BalanceMonitor
	if cfg.EVMRPCEnabled() && cfg.EVM().BalanceMonitor().Enabled() {
		balanceMonitor = monitor.NewBalanceMonitor(client, opts.KeyStore, l)
		headBroadcaster.Subscribe(balanceMonitor)
	}

	var logBroadcaster log.Broadcaster
	if !cfg.EVMRPCEnabled() {
		logBroadcaster = &log.NullBroadcaster{ErrMsg: fmt.Sprintf("Ethereum is disabled for chain %d", chainID)}
	} else if opts.GenLogBroadcaster == nil {
		logORM := log.NewORM(opts.SqlxDB, *chainID)
		logBroadcaster = log.NewBroadcaster(logORM, client, cfg.EVM(), l, highestSeenHead, opts.MailMon)
	} else {
		logBroadcaster = opts.GenLogBroadcaster(chainID)
	}

	// AddDependent for this chain
	// log broadcaster will not start until dependent ready is called by a
	// subsequent routine (job spawner)
	logBroadcaster.AddDependents(1)

	headBroadcaster.Subscribe(logBroadcaster)

	return &chain{
		id:              chainID,
		cfg:             cfg,
		client:          client,
		txm:             txm,
		logger:          l,
		headBroadcaster: headBroadcaster,
		headTracker:     headTracker,
		logBroadcaster:  logBroadcaster,
		logPoller:       logPoller,
		balanceMonitor:  balanceMonitor,
		keyStore:        opts.KeyStore,
		gasEstimator:    gasEstimator,
	}, nil
}

func (c *chain) Start(ctx context.Context) error {
	return c.StartOnce("Chain", func() error {
		c.logger.Debugf("Chain: starting with ID %s", c.ID().String())
		// Must ensure that EthClient is dialed first because subsequent
		// services may make eth calls on startup
		if err := c.client.Dial(ctx); err != nil {
			return fmt.Errorf("failed to dial ethclient: %w", err)
		}
		// Services should be able to handle a non-functional eth client and
		// not block start in this case, instead retrying in a background loop
		// until it becomes available.
		//
		// We do not start the log poller here, it gets
		// started after the jobs so they have a chance to apply their filters.
		var ms services.MultiStart
		if err := ms.Start(ctx, c.txm, c.headBroadcaster, c.headTracker, c.logBroadcaster); err != nil {
			return err
		}
		if c.balanceMonitor != nil {
			if err := ms.Start(ctx, c.balanceMonitor); err != nil {
				return err
			}
		}

		return nil
	})
}

func (c *chain) Close() error {
	return c.StopOnce("Chain", func() (merr error) {
		c.logger.Debug("Chain: stopping")

		if c.balanceMonitor != nil {
			c.logger.Debug("Chain: stopping balance monitor")
			merr = c.balanceMonitor.Close()
		}
		c.logger.Debug("Chain: stopping logBroadcaster")
		merr = multierr.Combine(merr, c.logBroadcaster.Close())
		c.logger.Debug("Chain: stopping headTracker")
		merr = multierr.Combine(merr, c.headTracker.Close())
		c.logger.Debug("Chain: stopping headBroadcaster")
		merr = multierr.Combine(merr, c.headBroadcaster.Close())
		c.logger.Debug("Chain: stopping evmTxm")
		merr = multierr.Combine(merr, c.txm.Close())
		c.logger.Debug("Chain: stopping client")
		c.client.Close()
		c.logger.Debug("Chain: stopped")
		return merr
	})
}

func (c *chain) Ready() (merr error) {
	merr = multierr.Combine(
		c.StateMachine.Ready(),
		c.txm.Ready(),
		c.headBroadcaster.Ready(),
		c.headTracker.Ready(),
		c.logBroadcaster.Ready(),
	)
	if c.balanceMonitor != nil {
		merr = multierr.Combine(merr, c.balanceMonitor.Ready())
	}
	return
}

func (c *chain) Name() string {
	return c.logger.Name()
}

func (c *chain) HealthReport() map[string]error {
	report := map[string]error{c.Name(): c.Healthy()}
	services.CopyHealth(report, c.txm.HealthReport())
	services.CopyHealth(report, c.headBroadcaster.HealthReport())
	services.CopyHealth(report, c.headTracker.HealthReport())
	services.CopyHealth(report, c.logBroadcaster.HealthReport())

	if c.balanceMonitor != nil {
		services.CopyHealth(report, c.balanceMonitor.HealthReport())
	}

	return report
}

func (c *chain) Transact(ctx context.Context, from, to string, amount *big.Int, balanceCheck bool) error {
	return chains.ErrLOOPPUnsupported
}

func (c *chain) SendTx(ctx context.Context, from, to string, amount *big.Int, balanceCheck bool) error {
	return c.Transact(ctx, from, to, amount, balanceCheck)
}

func (c *chain) GetChainStatus(ctx context.Context) (types.ChainStatus, error) {
	toml, err := c.cfg.EVM().TOMLString()
	if err != nil {
		return types.ChainStatus{}, err
	}
	return types.ChainStatus{
		ID:      c.ID().String(),
		Enabled: c.cfg.EVM().IsEnabled(),
		Config:  toml,
	}, nil
}

// TODO BCF-2602 statuses are static for non-evm chain and should be dynamic
func (c *chain) listNodeStatuses(start, end int) ([]types.NodeStatus, int, error) {
	nodes := c.cfg.Nodes()
	total := len(nodes)
	if start >= total {
		return nil, total, common.ErrOutOfRange
	}
	if end > total {
		end = total
	}
	stats := make([]types.NodeStatus, 0)

	states := c.Client().NodeStates()
	for _, n := range nodes[start:end] {
		var (
			nodeState string
			exists    bool
		)
		toml, err := gotoml.Marshal(n)
		if err != nil {
			return nil, -1, err
		}
		if states == nil {
			nodeState = "Unknown"
		} else {
			nodeState, exists = states[*n.Name]
			if !exists {
				// The node is in the DB and the chain is enabled but it's not running
				nodeState = "NotLoaded"
			}
		}
		stats = append(stats, types.NodeStatus{
			ChainID: c.ID().String(),
			Name:    *n.Name,
			Config:  string(toml),
			State:   nodeState,
		})
	}
	return stats, total, nil
}

func (c *chain) ListNodeStatuses(ctx context.Context, pageSize int32, pageToken string) (stats []types.NodeStatus, nextPageToken string, total int, err error) {
	return common.ListNodeStatuses(int(pageSize), pageToken, c.listNodeStatuses)
}

func (c *chain) ID() *big.Int                             { return c.id }
func (c *chain) Client() evmclient.Client                 { return c.client }
func (c *chain) Config() evmconfig.ChainScopedConfig      { return c.cfg }
func (c *chain) LogBroadcaster() log.Broadcaster          { return c.logBroadcaster }
func (c *chain) LogPoller() logpoller.LogPoller           { return c.logPoller }
func (c *chain) HeadBroadcaster() httypes.HeadBroadcaster { return c.headBroadcaster }
func (c *chain) TxManager() txmgr.TxManager               { return c.txm }
func (c *chain) HeadTracker() httypes.HeadTracker         { return c.headTracker }
func (c *chain) Logger() logger.Logger                    { return c.logger }
func (c *chain) BalanceMonitor() monitor.BalanceMonitor   { return c.balanceMonitor }
func (c *chain) GasEstimator() gas.EvmFeeEstimator        { return c.gasEstimator }<|MERGE_RESOLUTION|>--- conflicted
+++ resolved
@@ -218,11 +218,7 @@
 	if !cfg.EVMRPCEnabled() {
 		client = evmclient.NewNullClient(chainID, l)
 	} else if opts.GenEthClient == nil {
-<<<<<<< HEAD
-		client = evmclient.NewEvmClient(cfg.EVM().NodePool(), cfg.EVM().ClientErrors(), cfg.EVM().NodeNoNewHeadsThreshold(), l, chainID, chainType, nodes)
-=======
-		client = evmclient.NewEvmClient(cfg.EVM().NodePool(), cfg.EVM(), l, chainID, nodes)
->>>>>>> b3aab74a
+		client = evmclient.NewEvmClient(cfg.EVM().NodePool(), cfg.EVM().ClientErrors(), cfg.EVM().NodeNoNewHeadsThreshold(), l, chainID, cfg.EVM().ChainType(), nodes)
 	} else {
 		client = opts.GenEthClient(chainID)
 	}
