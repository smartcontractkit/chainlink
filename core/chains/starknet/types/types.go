--- conflicted
+++ resolved
@@ -7,10 +7,6 @@
 )
 
 type Configs interface {
-<<<<<<< HEAD
-	chains.ChainConfigs[string]
-=======
 	chains.ChainConfigs
->>>>>>> 4d02c579
 	chains.NodeConfigs[string, db.Node]
 }