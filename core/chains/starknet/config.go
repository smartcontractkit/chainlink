--- conflicted
+++ resolved
@@ -143,8 +143,6 @@
 	return c.Enabled == nil || *c.Enabled
 }
 
-<<<<<<< HEAD
-=======
 func (c *StarknetConfig) SetFrom(f *StarknetConfig) {
 	if f.ChainID != nil {
 		c.ChainID = f.ChainID
@@ -177,7 +175,6 @@
 	}
 }
 
->>>>>>> 7d4d3714
 func (c *StarknetConfig) SetFromDB(ch types.DBChain, nodes []db.Node) error {
 	c.ChainID = &ch.ID
 	c.Enabled = &ch.Enabled
