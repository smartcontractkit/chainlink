--- conflicted
+++ resolved
@@ -149,11 +149,7 @@
 			}
 		}
 	}
-<<<<<<< HEAD
-	return relaytypes.NodeStatus{}, chains.ErrNotFound
-=======
-	return types.NodeStatus{}, fmt.Errorf("node %s: %w", name, chains.ErrNotFound)
->>>>>>> 6ecd16ee
+	return relaytypes.NodeStatus{}, fmt.Errorf("node %s: %w", name, chains.ErrNotFound)
 }
 
 func (cs SolanaConfigs) NodeStatuses(chainIDs ...string) (ns []relaytypes.NodeStatus, err error) {
