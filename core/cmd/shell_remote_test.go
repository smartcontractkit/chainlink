package cmd_test

import (
	"bytes"
	"errors"
	"flag"
	"fmt"
	"io"
	"net/http"
	"os"
	"strconv"
	"testing"
	"time"

	"github.com/kylelemons/godebug/diff"
	"github.com/pelletier/go-toml"
	"github.com/stretchr/testify/assert"
	"github.com/stretchr/testify/require"
	"github.com/urfave/cli"

	"github.com/smartcontractkit/chainlink/v2/core/auth"
	"github.com/smartcontractkit/chainlink/v2/core/bridges"
	evmclimocks "github.com/smartcontractkit/chainlink/v2/core/chains/evm/client/mocks"
	"github.com/smartcontractkit/chainlink/v2/core/cmd"
	"github.com/smartcontractkit/chainlink/v2/core/internal/cltest"
	"github.com/smartcontractkit/chainlink/v2/core/internal/testutils"
	configtest2 "github.com/smartcontractkit/chainlink/v2/core/internal/testutils/configtest/v2"
	"github.com/smartcontractkit/chainlink/v2/core/internal/testutils/pgtest"
	"github.com/smartcontractkit/chainlink/v2/core/logger"
	"github.com/smartcontractkit/chainlink/v2/core/services/chainlink"
	"github.com/smartcontractkit/chainlink/v2/core/services/job"
	"github.com/smartcontractkit/chainlink/v2/core/sessions"
	"github.com/smartcontractkit/chainlink/v2/core/static"
	"github.com/smartcontractkit/chainlink/v2/core/store/models"
	"github.com/smartcontractkit/chainlink/v2/core/testdata/testspecs"
	"github.com/smartcontractkit/chainlink/v2/core/web"
)

var (
	nilContext = cli.NewContext(nil, nil, nil)
)

type startOptions struct {
	// Use to set up mocks on the app
	FlagsAndDeps []interface{}
	// Add a key on start up
	WithKey bool
}

func startNewApplicationV2(t *testing.T, overrideFn func(c *chainlink.Config, s *chainlink.Secrets), setup ...func(opts *startOptions)) *cltest.TestApplication {
	t.Helper()

	sopts := &startOptions{
		FlagsAndDeps: []interface{}{},
	}
	for _, fn := range setup {
		fn(sopts)
	}

	config := configtest2.NewGeneralConfig(t, func(c *chainlink.Config, s *chainlink.Secrets) {
		c.JobPipeline.HTTPRequest.DefaultTimeout = models.MustNewDuration(30 * time.Millisecond)
		f := false
		c.EVM[0].Enabled = &f
		c.P2P.V1.Enabled = &f
		c.P2P.V2.Enabled = &f

		if overrideFn != nil {
			overrideFn(c, s)
		}
	})

	app := cltest.NewApplicationWithConfigAndKey(t, config, sopts.FlagsAndDeps...)
	require.NoError(t, app.Start(testutils.Context(t)))

	return app
}

func withMocks(mks ...interface{}) func(opts *startOptions) {
	return func(opts *startOptions) {
		opts.FlagsAndDeps = mks
	}
}

func withKey() func(opts *startOptions) {
	return func(opts *startOptions) {
		opts.WithKey = true
	}
}

func newEthMock(t *testing.T) *evmclimocks.Client {
	t.Helper()
	return cltest.NewEthMocksWithStartupAssertions(t)
}

func newEthMockWithTransactionsOnBlocksAssertions(t *testing.T) *evmclimocks.Client {
	t.Helper()

	return cltest.NewEthMocksWithTransactionsOnBlocksAssertions(t)
}

func keyNameForTest(t *testing.T) string {
	return fmt.Sprintf("%s/%s_test_key.json", t.TempDir(), t.Name())
}

func deleteKeyExportFile(t *testing.T) {
	keyName := keyNameForTest(t)
	err := os.Remove(keyName)
	if err == nil || os.IsNotExist(err) {
		return
	}
	require.NoError(t, err)
}

func TestShell_ReplayBlocks(t *testing.T) {
	t.Parallel()
	app := startNewApplicationV2(t, func(c *chainlink.Config, s *chainlink.Secrets) {
		c.EVM[0].Enabled = ptr(true)
		c.EVM[0].NonceAutoSync = ptr(false)
		c.EVM[0].BalanceMonitor.Enabled = ptr(false)
		c.EVM[0].GasEstimator.Mode = ptr("FixedPrice")
	})
	client, _ := app.NewShellAndRenderer()

	set := flag.NewFlagSet("flagset", 0)
	cltest.FlagSetApplyFromAction(client.ReplayFromBlock, set, "")

	require.NoError(t, set.Set("block-number", "42"))
	require.NoError(t, set.Set("evm-chain-id", "12345678"))
<<<<<<< HEAD
	c := cli.NewContext(nil, set, nil)
	assert.ErrorContains(t, client.ReplayFromBlock(c), "evmChainID does not match any local chains")
=======
	c = cli.NewContext(nil, set, nil)
	assert.ErrorContains(t, client.ReplayFromBlock(c), "chain id does not match any local chains")
>>>>>>> 77dfb667

	require.NoError(t, set.Set("evm-chain-id", "0"))
	c = cli.NewContext(nil, set, nil)
	assert.NoError(t, client.ReplayFromBlock(c))
}

func TestShell_CreateExternalInitiator(t *testing.T) {
	t.Parallel()

	tests := []struct {
		name string
		args []string
	}{
		{"create external initiator", []string{"exi", "http://testing.com/external_initiators"}},
		{"create external initiator w/ query params", []string{"exiqueryparams", "http://testing.com/external_initiators?query=param"}},
		{"create external initiator w/o url", []string{"exi_no_url"}},
	}

	for _, tt := range tests {
		test := tt
		t.Run(test.name, func(t *testing.T) {
			app := startNewApplicationV2(t, func(c *chainlink.Config, s *chainlink.Secrets) {
				c.JobPipeline.ExternalInitiatorsEnabled = ptr(true)
			})
			client, _ := app.NewShellAndRenderer()

			set := flag.NewFlagSet("create", 0)
			cltest.FlagSetApplyFromAction(client.CreateExternalInitiator, set, "")
			assert.NoError(t, set.Parse(test.args))
			c := cli.NewContext(nil, set, nil)

			err := client.CreateExternalInitiator(c)
			require.NoError(t, err)

			var exi bridges.ExternalInitiator
			err = app.GetSqlxDB().Get(&exi, `SELECT * FROM external_initiators WHERE name = $1`, test.args[0])
			require.NoError(t, err)

			if len(test.args) > 1 {
				assert.Equal(t, test.args[1], exi.URL.String())
			}
		})
	}
}

func TestShell_CreateExternalInitiator_Errors(t *testing.T) {
	t.Parallel()

	tests := []struct {
		name string
		args []string
	}{
		{"no arguments", []string{}},
		{"too many arguments", []string{"bitcoin", "https://valid.url", "extra arg"}},
		{"invalid url", []string{"bitcoin", "not a url"}},
	}

	for _, tt := range tests {
		test := tt
		t.Run(test.name, func(t *testing.T) {
			app := startNewApplicationV2(t, func(c *chainlink.Config, s *chainlink.Secrets) {
				c.JobPipeline.ExternalInitiatorsEnabled = ptr(true)
			})
			client, _ := app.NewShellAndRenderer()

			initialExis := len(cltest.AllExternalInitiators(t, app.GetSqlxDB()))

			set := flag.NewFlagSet("create", 0)
			cltest.FlagSetApplyFromAction(client.CreateExternalInitiator, set, "")

			assert.NoError(t, set.Parse(test.args))
			c := cli.NewContext(nil, set, nil)

			err := client.CreateExternalInitiator(c)
			assert.Error(t, err)

			exis := cltest.AllExternalInitiators(t, app.GetSqlxDB())
			assert.Len(t, exis, initialExis)
		})
	}
}

func TestShell_DestroyExternalInitiator(t *testing.T) {
	t.Parallel()

	app := startNewApplicationV2(t, func(c *chainlink.Config, s *chainlink.Secrets) {
		c.JobPipeline.ExternalInitiatorsEnabled = ptr(true)
	})
	client, r := app.NewShellAndRenderer()

	token := auth.NewToken()
	exi, err := bridges.NewExternalInitiator(token,
		&bridges.ExternalInitiatorRequest{Name: "name"},
	)
	require.NoError(t, err)
	err = app.BridgeORM().CreateExternalInitiator(exi)
	require.NoError(t, err)

	set := flag.NewFlagSet("test", 0)
	cltest.FlagSetApplyFromAction(client.DeleteExternalInitiator, set, "")

	require.NoError(t, set.Parse([]string{exi.Name}))

	c := cli.NewContext(nil, set, nil)
	assert.NoError(t, client.DeleteExternalInitiator(c))
	assert.Empty(t, r.Renders)
}

func TestShell_DestroyExternalInitiator_NotFound(t *testing.T) {
	t.Parallel()

	app := startNewApplicationV2(t, func(c *chainlink.Config, s *chainlink.Secrets) {
		c.JobPipeline.ExternalInitiatorsEnabled = ptr(true)
	})
	client, r := app.NewShellAndRenderer()

	set := flag.NewFlagSet("test", 0)
	cltest.FlagSetApplyFromAction(client.DeleteExternalInitiator, set, "")

	require.NoError(t, set.Parse([]string{"bogus-ID"}))

	c := cli.NewContext(nil, set, nil)
	assert.Error(t, client.DeleteExternalInitiator(c))
	assert.Empty(t, r.Renders)
}

func TestShell_RemoteLogin(t *testing.T) {

	app := startNewApplicationV2(t, nil)

	tests := []struct {
		name, file string
		email, pwd string
		wantError  bool
	}{
		{"success prompt", "", cltest.APIEmailAdmin, cltest.Password, false},
		{"success file", "../internal/fixtures/apicredentials", "", "", false},
		{"failure prompt", "", "wrong@email.com", "wrongpwd", true},
		{"failure file", "/tmp/doesntexist", "", "", true},
		{"failure file w correct prompt", "/tmp/doesntexist", cltest.APIEmailAdmin, cltest.Password, true},
	}
	for _, test := range tests {
		t.Run(test.name, func(t *testing.T) {
			enteredStrings := []string{test.email, test.pwd}
			prompter := &cltest.MockCountingPrompter{T: t, EnteredStrings: enteredStrings}
			client := app.NewAuthenticatingShell(prompter)

			set := flag.NewFlagSet("test", 0)
			cltest.FlagSetApplyFromAction(client.RemoteLogin, set, "")

			require.NoError(t, set.Set("file", test.file))
			require.NoError(t, set.Set("bypass-version-check", "true"))

			c := cli.NewContext(nil, set, nil)

			err := client.RemoteLogin(c)
			if test.wantError {
				assert.Error(t, err)
			} else {
				assert.NoError(t, err)
			}
		})
	}
}

func TestShell_RemoteBuildCompatibility(t *testing.T) {
	t.Parallel()

	app := startNewApplicationV2(t, nil)
	enteredStrings := []string{cltest.APIEmailAdmin, cltest.Password}
	prompter := &cltest.MockCountingPrompter{T: t, EnteredStrings: append(enteredStrings, enteredStrings...)}
	client := app.NewAuthenticatingShell(prompter)

	remoteVersion, remoteSha := "test"+static.Version, "abcd"+static.Sha
	client.HTTP = &mockHTTPClient{client.HTTP, remoteVersion, remoteSha}

	expErr := cmd.ErrIncompatible{
		CLIVersion:    static.Version,
		CLISha:        static.Sha,
		RemoteVersion: remoteVersion,
		RemoteSha:     remoteSha,
	}.Error()

	// Fails without bypass
	set := flag.NewFlagSet("test", 0)
	cltest.FlagSetApplyFromAction(client.RemoteLogin, set, "")

	require.NoError(t, set.Set("bypass-version-check", "false"))

	c := cli.NewContext(nil, set, nil)
	err := client.RemoteLogin(c)
	assert.Error(t, err)
	assert.EqualError(t, err, expErr)

	// Defaults to false
	set = flag.NewFlagSet("test", 0)
	cltest.FlagSetApplyFromAction(client.RemoteLogin, set, "")
	c = cli.NewContext(nil, set, nil)
	err = client.RemoteLogin(c)
	assert.Error(t, err)
	assert.EqualError(t, err, expErr)
}

func TestShell_CheckRemoteBuildCompatibility(t *testing.T) {
	t.Parallel()

	app := startNewApplicationV2(t, nil)
	tests := []struct {
		name                         string
		remoteVersion, remoteSha     string
		cliVersion, cliSha           string
		bypassVersionFlag, wantError bool
	}{
		{"success match", "1.1.1", "53120d5", "1.1.1", "53120d5", false, false},
		{"cli unset fails", "1.1.1", "53120d5", "unset", "unset", false, true},
		{"remote unset fails", "unset", "unset", "1.1.1", "53120d5", false, true},
		{"mismatch fail", "1.1.1", "53120d5", "1.6.9", "13230sas", false, true},
		{"mismatch but using bypass_version_flag", "1.1.1", "53120d5", "1.6.9", "13230sas", true, false},
	}
	for _, test := range tests {
		t.Run(test.name, func(t *testing.T) {
			enteredStrings := []string{cltest.APIEmailAdmin, cltest.Password}
			prompter := &cltest.MockCountingPrompter{T: t, EnteredStrings: enteredStrings}
			client := app.NewAuthenticatingShell(prompter)

			client.HTTP = &mockHTTPClient{client.HTTP, test.remoteVersion, test.remoteSha}

			err := client.CheckRemoteBuildCompatibility(logger.TestLogger(t), test.bypassVersionFlag, test.cliVersion, test.cliSha)
			if test.wantError {
				assert.Error(t, err)
				assert.ErrorIs(t, err, cmd.ErrIncompatible{
					RemoteVersion: test.remoteVersion,
					RemoteSha:     test.remoteSha,
					CLIVersion:    test.cliVersion,
					CLISha:        test.cliSha,
				})
			} else {
				assert.NoError(t, err)
			}
		})
	}
}

type mockHTTPClient struct {
	HTTP        cmd.HTTPClient
	mockVersion string
	mockSha     string
}

func (h *mockHTTPClient) Get(path string, headers ...map[string]string) (*http.Response, error) {
	if path == "/v2/build_info" {
		// Return mocked response here
		json := fmt.Sprintf(`{"version":"%s","commitSHA":"%s"}`, h.mockVersion, h.mockSha)
		r := io.NopCloser(bytes.NewReader([]byte(json)))
		return &http.Response{
			StatusCode: 200,
			Body:       r,
		}, nil
	}
	return h.HTTP.Get(path, headers...)
}

func (h *mockHTTPClient) Post(path string, body io.Reader) (*http.Response, error) {
	return h.HTTP.Post(path, body)
}

func (h *mockHTTPClient) Put(path string, body io.Reader) (*http.Response, error) {
	return h.HTTP.Put(path, body)
}

func (h *mockHTTPClient) Patch(path string, body io.Reader, headers ...map[string]string) (*http.Response, error) {
	return h.HTTP.Patch(path, body, headers...)
}

func (h *mockHTTPClient) Delete(path string) (*http.Response, error) {
	return h.HTTP.Delete(path)
}

func TestShell_ChangePassword(t *testing.T) {
	t.Parallel()

	app := startNewApplicationV2(t, nil)

	enteredStrings := []string{cltest.APIEmailAdmin, cltest.Password}
	prompter := &cltest.MockCountingPrompter{T: t, EnteredStrings: enteredStrings}

	client := app.NewAuthenticatingShell(prompter)
	otherClient := app.NewAuthenticatingShell(prompter)

	set := flag.NewFlagSet("test", 0)
	cltest.FlagSetApplyFromAction(client.RemoteLogin, set, "")

	require.NoError(t, set.Set("file", "../internal/fixtures/apicredentials"))
	require.NoError(t, set.Set("bypass-version-check", "true"))

	c := cli.NewContext(nil, set, nil)
	err := client.RemoteLogin(c)
	require.NoError(t, err)

	err = otherClient.RemoteLogin(c)
	require.NoError(t, err)

	client.ChangePasswordPrompter = cltest.MockChangePasswordPrompter{
		UpdatePasswordRequest: web.UpdatePasswordRequest{
			OldPassword: testutils.Password,
			NewPassword: "12345",
		},
	}
	err = client.ChangePassword(cli.NewContext(nil, nil, nil))
	require.Error(t, err)
	assert.ErrorContains(t, err, "Expected password complexity")

	client.ChangePasswordPrompter = cltest.MockChangePasswordPrompter{
		UpdatePasswordRequest: web.UpdatePasswordRequest{
			OldPassword: testutils.Password,
			NewPassword: testutils.Password + "foo",
		},
	}
	err = client.ChangePassword(cli.NewContext(nil, nil, nil))
	assert.NoError(t, err)

	// otherClient should now be logged out
	err = otherClient.IndexBridges(c)
	require.Error(t, err)
	require.Contains(t, err.Error(), "Unauthorized")
}

func TestShell_Profile_InvalidSecondsParam(t *testing.T) {
	t.Parallel()

	app := startNewApplicationV2(t, nil)
	enteredStrings := []string{cltest.APIEmailAdmin, cltest.Password}
	prompter := &cltest.MockCountingPrompter{T: t, EnteredStrings: enteredStrings}

	client := app.NewAuthenticatingShell(prompter)

	set := flag.NewFlagSet("test", 0)
	cltest.FlagSetApplyFromAction(client.RemoteLogin, set, "")

	require.NoError(t, set.Set("file", "../internal/fixtures/apicredentials"))
	require.NoError(t, set.Set("bypass-version-check", "true"))

	c := cli.NewContext(nil, set, nil)
	err := client.RemoteLogin(c)
	require.NoError(t, err)

	// pick a value larger than the default http service write timeout
	d := app.Config.WebServer().HTTPWriteTimeout() + 2*time.Second
	set.Uint("seconds", uint(d.Seconds()), "")
	tDir := t.TempDir()
	set.String("output_dir", tDir, "")
	err = client.Profile(cli.NewContext(nil, set, nil))
	wantErr := cmd.ErrProfileTooLong
	require.ErrorAs(t, err, &wantErr)

}

func TestShell_Profile(t *testing.T) {
	t.Parallel()

	app := startNewApplicationV2(t, nil)
	enteredStrings := []string{cltest.APIEmailAdmin, cltest.Password}
	prompter := &cltest.MockCountingPrompter{T: t, EnteredStrings: enteredStrings}

	client := app.NewAuthenticatingShell(prompter)

	set := flag.NewFlagSet("test", 0)
	cltest.FlagSetApplyFromAction(client.RemoteLogin, set, "")

	require.NoError(t, set.Set("file", "../internal/fixtures/apicredentials"))
	require.NoError(t, set.Set("bypass-version-check", "true"))

	c := cli.NewContext(nil, set, nil)
	err := client.RemoteLogin(c)
	require.NoError(t, err)

	set.Uint("seconds", 1, "")
	tDir := t.TempDir()
	set.String("output_dir", tDir, "")

	// we don't care about the cli behavior, i.e. the before func,
	// so call the client func directly
	err = client.Profile(cli.NewContext(nil, set, nil))
	require.NoError(t, err)

	ents, err := os.ReadDir(tDir)
	require.NoError(t, err)
	require.Greater(t, len(ents), 0, "ents %+v", ents)
}

func TestShell_Profile_Unauthenticated(t *testing.T) {
	t.Parallel()

	app := startNewApplicationV2(t, nil)

	client := app.NewAuthenticatingShell(&cltest.MockCountingPrompter{T: t, EnteredStrings: []string{}})

	set := flag.NewFlagSet("test", 0)
	set.Uint("seconds", 1, "")
	set.String("output_dir", t.TempDir(), "")

	err := client.Profile(cli.NewContext(nil, set, nil))
	require.ErrorContains(t, err, "profile collection failed:")
	require.ErrorContains(t, err, "Unauthorized")
}

func TestShell_ConfigV2(t *testing.T) {
	t.Parallel()

	app := startNewApplicationV2(t, nil)
	client, _ := app.NewShellAndRenderer()
	user, effective := app.Config.ConfigTOML()

	t.Run("user", func(t *testing.T) {
		got, err := client.ConfigV2Str(true)
		require.NoError(t, err)
		assert.Equal(t, user, got, diff.Diff(user, got))
	})
	t.Run("effective", func(t *testing.T) {
		got, err := client.ConfigV2Str(false)
		require.NoError(t, err)
		assert.Equal(t, effective, got, diff.Diff(effective, got))
	})
}

func TestShell_RunOCRJob_HappyPath(t *testing.T) {
	t.Parallel()
	app := startNewApplicationV2(t, func(c *chainlink.Config, s *chainlink.Secrets) {
		c.EVM[0].Enabled = ptr(true)
		c.OCR.Enabled = ptr(true)
		c.P2P.V1.Enabled = ptr(true)
		c.P2P.PeerID = &cltest.DefaultP2PPeerID
		c.EVM[0].GasEstimator.Mode = ptr("FixedPrice")
	}, func(opts *startOptions) {
		opts.FlagsAndDeps = append(opts.FlagsAndDeps, cltest.DefaultP2PKey)
	})
	client, _ := app.NewShellAndRenderer()

	require.NoError(t, app.KeyStore.OCR().Add(cltest.DefaultOCRKey))

	_, bridge := cltest.MustCreateBridge(t, app.GetSqlxDB(), cltest.BridgeOpts{}, app.GetConfig().Database())
	_, bridge2 := cltest.MustCreateBridge(t, app.GetSqlxDB(), cltest.BridgeOpts{}, app.GetConfig().Database())

	var jb job.Job
	ocrspec := testspecs.GenerateOCRSpec(testspecs.OCRSpecParams{DS1BridgeName: bridge.Name.String(), DS2BridgeName: bridge2.Name.String()})
	err := toml.Unmarshal([]byte(ocrspec.Toml()), &jb)
	require.NoError(t, err)
	var ocrSpec job.OCROracleSpec
	err = toml.Unmarshal([]byte(ocrspec.Toml()), &ocrSpec)
	require.NoError(t, err)
	jb.OCROracleSpec = &ocrSpec
	key, _ := cltest.MustInsertRandomKey(t, app.KeyStore.Eth())
	jb.OCROracleSpec.TransmitterAddress = &key.EIP55Address

	err = app.AddJobV2(testutils.Context(t), &jb)
	require.NoError(t, err)

	set := flag.NewFlagSet("test", 0)
	cltest.FlagSetApplyFromAction(client.RemoteLogin, set, "")

	require.NoError(t, set.Set("bypass-version-check", "true"))
	require.NoError(t, set.Parse([]string{strconv.FormatInt(int64(jb.ID), 10)}))

	c := cli.NewContext(nil, set, nil)

	require.NoError(t, client.RemoteLogin(c))
	require.NoError(t, client.TriggerPipelineRun(c))
}

func TestShell_RunOCRJob_MissingJobID(t *testing.T) {
	t.Parallel()

	app := startNewApplicationV2(t, nil)
	client, _ := app.NewShellAndRenderer()

	set := flag.NewFlagSet("test", 0)
	cltest.FlagSetApplyFromAction(client.RemoteLogin, set, "")

	require.NoError(t, set.Set("bypass-version-check", "true"))

	c := cli.NewContext(nil, set, nil)

	require.NoError(t, client.RemoteLogin(c))
	assert.EqualError(t, client.TriggerPipelineRun(c), "Must pass the job id to trigger a run")
}

func TestShell_RunOCRJob_JobNotFound(t *testing.T) {
	t.Parallel()

	app := startNewApplicationV2(t, nil)
	client, _ := app.NewShellAndRenderer()

	set := flag.NewFlagSet("test", 0)
	cltest.FlagSetApplyFromAction(client.RemoteLogin, set, "")

	require.NoError(t, set.Parse([]string{"1"}))
	require.NoError(t, set.Set("bypass-version-check", "true"))

	c := cli.NewContext(nil, set, nil)

	require.NoError(t, client.RemoteLogin(c))
	err := client.TriggerPipelineRun(c)
	assert.Contains(t, err.Error(), "findJob failed: failed to load job")
}

func TestShell_AutoLogin(t *testing.T) {
	t.Parallel()

	app := startNewApplicationV2(t, nil)

	user := cltest.MustRandomUser(t)
	require.NoError(t, app.SessionORM().CreateUser(&user))

	sr := sessions.SessionRequest{
		Email:    user.Email,
		Password: cltest.Password,
	}
	client, _ := app.NewShellAndRenderer()
	client.CookieAuthenticator = cmd.NewSessionCookieAuthenticator(app.NewClientOpts(), &cmd.MemoryCookieStore{}, logger.TestLogger(t))
	client.HTTP = cmd.NewAuthenticatedHTTPClient(app.Logger, app.NewClientOpts(), client.CookieAuthenticator, sr)

	fs := flag.NewFlagSet("", flag.ExitOnError)
	cltest.FlagSetApplyFromAction(client.ListJobs, fs, "")

	err := client.ListJobs(cli.NewContext(nil, fs, nil))
	require.NoError(t, err)

	// Expire the session and then try again
	pgtest.MustExec(t, app.GetSqlxDB(), "TRUNCATE sessions")
	err = client.ListJobs(cli.NewContext(nil, fs, nil))
	require.NoError(t, err)
}

func TestShell_AutoLogin_AuthFails(t *testing.T) {
	t.Parallel()

	app := startNewApplicationV2(t, nil)

	user := cltest.MustRandomUser(t)
	require.NoError(t, app.SessionORM().CreateUser(&user))

	sr := sessions.SessionRequest{
		Email:    user.Email,
		Password: cltest.Password,
	}
	client, _ := app.NewShellAndRenderer()
	client.CookieAuthenticator = FailingAuthenticator{}
	client.HTTP = cmd.NewAuthenticatedHTTPClient(app.Logger, app.NewClientOpts(), client.CookieAuthenticator, sr)

	fs := flag.NewFlagSet("", flag.ExitOnError)
	cltest.FlagSetApplyFromAction(client.ListJobs, fs, "")
	err := client.ListJobs(cli.NewContext(nil, fs, nil))
	require.Error(t, err)
}

type FailingAuthenticator struct{}

func (FailingAuthenticator) Cookie() (*http.Cookie, error) {
	return &http.Cookie{}, nil
}

// Authenticate retrieves a session ID via a cookie and saves it to disk.
func (FailingAuthenticator) Authenticate(sessionRequest sessions.SessionRequest) (*http.Cookie, error) {
	return nil, errors.New("no luck")
}

// Remove a session ID from disk
func (FailingAuthenticator) Logout() error {
	return errors.New("no luck")
}

func TestShell_SetLogConfig(t *testing.T) {
	t.Parallel()

	app := startNewApplicationV2(t, nil)
	client, _ := app.NewShellAndRenderer()

	logLevel := "warn"
	set := flag.NewFlagSet("loglevel", 0)
	cltest.FlagSetApplyFromAction(client.SetLogLevel, set, "")

	require.NoError(t, set.Set("level", logLevel))

	c := cli.NewContext(nil, set, nil)

	err := client.SetLogLevel(c)
	require.NoError(t, err)
	assert.Equal(t, logLevel, app.Config.Log().Level().String())

	sqlEnabled := true
	set = flag.NewFlagSet("logsql", 0)
	cltest.FlagSetApplyFromAction(client.SetLogSQL, set, "")

	require.NoError(t, set.Set("enable", strconv.FormatBool(sqlEnabled)))
	c = cli.NewContext(nil, set, nil)

	err = client.SetLogSQL(c)
	assert.NoError(t, err)
	assert.Equal(t, sqlEnabled, app.Config.Database().LogSQL())

	sqlEnabled = false
	set = flag.NewFlagSet("logsql", 0)
	cltest.FlagSetApplyFromAction(client.SetLogSQL, set, "")

	require.NoError(t, set.Set("disable", "true"))
	c = cli.NewContext(nil, set, nil)

	err = client.SetLogSQL(c)
	assert.NoError(t, err)
	assert.Equal(t, sqlEnabled, app.Config.Database().LogSQL())
}<|MERGE_RESOLUTION|>--- conflicted
+++ resolved
@@ -126,13 +126,8 @@
 
 	require.NoError(t, set.Set("block-number", "42"))
 	require.NoError(t, set.Set("evm-chain-id", "12345678"))
-<<<<<<< HEAD
-	c := cli.NewContext(nil, set, nil)
-	assert.ErrorContains(t, client.ReplayFromBlock(c), "evmChainID does not match any local chains")
-=======
-	c = cli.NewContext(nil, set, nil)
-	assert.ErrorContains(t, client.ReplayFromBlock(c), "chain id does not match any local chains")
->>>>>>> 77dfb667
+	c := cli.NewContext(nil, set, nil)
+	assert.ErrorContains(t, client.ReplayFromBlock(c), "chainID does not match any local chains")
 
 	require.NoError(t, set.Set("evm-chain-id", "0"))
 	c = cli.NewContext(nil, set, nil)
