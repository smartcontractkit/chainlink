package cmd

import (
	"bytes"
	"fmt"
	"io"
	"net/http"
	"net/url"
	"os"
	"strings"

	"github.com/pkg/errors"
	"github.com/urfave/cli"
	"go.uber.org/multierr"

	"github.com/smartcontractkit/chainlink/core/utils"
	"github.com/smartcontractkit/chainlink/core/web/presenters"
)

type EthKeyPresenter struct {
	presenters.ETHKeyResource
}

func (p *EthKeyPresenter) ToRow() []string {
	return []string{
		p.Address,
		p.EVMChainID.String(),
		fmt.Sprintf("%d", p.NextNonce),
		p.EthBalance.String(),
		p.LinkBalance.String(),
		fmt.Sprintf("%v", p.Disabled),
		p.CreatedAt.String(),
		p.UpdatedAt.String(),
		p.MaxGasPriceWei.String(),
	}
}

var ethKeysTableHeaders = []string{"Address", "EVM Chain ID", "Next Nonce", "ETH", "LINK", "Disabled", "Created", "Updated", "Max Gas Price Wei"}

// RenderTable implements TableRenderer
func (p *EthKeyPresenter) RenderTable(rt RendererTable) error {
	rows := [][]string{p.ToRow()}

	renderList(ethKeysTableHeaders, rows, rt.Writer)

	return utils.JustError(rt.Write([]byte("\n")))
}

type EthKeyPresenters []EthKeyPresenter

// RenderTable implements TableRenderer
func (ps EthKeyPresenters) RenderTable(rt RendererTable) error {
	rows := [][]string{}

	for _, p := range ps {
		rows = append(rows, p.ToRow())
	}

	renderList(ethKeysTableHeaders, rows, rt.Writer)

	return nil
}

// ListETHKeys renders the active account address with its ETH & LINK balance
func (cli *Client) ListETHKeys(c *cli.Context) (err error) {
	resp, err := cli.HTTP.Get("/v2/keys/evm")
	if err != nil {
		return cli.errorOut(err)
	}
	defer func() {
		if cerr := resp.Body.Close(); cerr != nil {
			err = multierr.Append(err, cerr)
		}
	}()

	return cli.renderAPIResponse(resp, &EthKeyPresenters{}, "🔑 ETH keys")
}

// CreateETHKey creates a new ethereum key with the same password
// as the one used to unlock the existing key.
func (cli *Client) CreateETHKey(c *cli.Context) (err error) {
	createUrl := url.URL{
		Path: "/v2/keys/evm",
	}
	query := createUrl.Query()

	if c.IsSet("evmChainID") {
		query.Set("evmChainID", c.String("evmChainID"))
	}
	if c.IsSet("maxGasPriceGWei") {
		query.Set("maxGasPriceGWei", c.String("maxGasPriceGWei"))
	}

	createUrl.RawQuery = query.Encode()
	resp, err := cli.HTTP.Post(createUrl.String(), nil)
	if err != nil {
		return cli.errorOut(err)
	}
	defer func() {
		if cerr := resp.Body.Close(); cerr != nil {
			err = multierr.Append(err, cerr)
		}
	}()

	return cli.renderAPIResponse(resp, &EthKeyPresenter{}, "ETH key created.\n\n🔑 New key")
}

// UpdateETHKey updates an Ethereum key's parameters,
// address of key must be passed as well as at least one parameter to update
func (cli *Client) UpdateETHKey(c *cli.Context) (err error) {
	if !c.Args().Present() {
		return cli.errorOut(errors.New("Must pass the address of the key to be updated"))
	}
	address := c.Args().Get(0)
	updateUrl := url.URL{
		Path: "/v2/keys/evm/" + address,
	}

	query := updateUrl.Query()
	if c.IsSet("maxGasPriceGWei") {
		query.Set("maxGasPriceGWei", c.String("maxGasPriceGWei"))
	} else {
		return cli.errorOut(errors.New("Must pass at least one parameter to update"))
	}

	updateUrl.RawQuery = query.Encode()
	resp, err := cli.HTTP.Put(updateUrl.String(), nil)
	if err != nil {
		return cli.errorOut(err)
	}
	defer func() {
		if cerr := resp.Body.Close(); cerr != nil {
			err = multierr.Append(err, cerr)
		}
	}()

	return cli.renderAPIResponse(resp, &EthKeyPresenter{}, "ETH key updated.\n\n🔑 Updated key")
}

// DeleteETHKey deletes an Ethereum key,
// address of key must be passed
func (cli *Client) DeleteETHKey(c *cli.Context) (err error) {
	if !c.Args().Present() {
		return cli.errorOut(errors.New("Must pass the address of the key to be deleted"))
	}
	address := c.Args().Get(0)
	deleteUrl := url.URL{
		Path: "/v2/keys/evm/" + address,
	}
	query := deleteUrl.Query()

	if c.Bool("hard") && !confirmAction(c) {
		return nil
	}

	var confirmationMsg string
	if c.Bool("hard") {
		query.Set("hard", "true")
		confirmationMsg = fmt.Sprintf("Deleted ETH key: %s", address)
	} else {
		confirmationMsg = fmt.Sprintf("Archived ETH key: %s", address)
	}

	deleteUrl.RawQuery = query.Encode()
	resp, err := cli.HTTP.Delete(deleteUrl.String())
	if err != nil {
		return cli.errorOut(err)
	}
	defer func() {
		if cerr := resp.Body.Close(); cerr != nil {
			err = multierr.Append(err, cerr)
		}
	}()

	if resp.StatusCode != http.StatusNoContent {
<<<<<<< HEAD
		cli.errorOut(errors.Errorf("Delete ETH key failed: %s", resp.Body))
=======
		return cli.errorOut(errors.Errorf("Delete ETH key failed: %s", resp.Body))
>>>>>>> 9f272c2b
	}
	fmt.Println(confirmationMsg)
	return nil
}

// ImportETHKey imports an Ethereum key,
// file path must be passed
func (cli *Client) ImportETHKey(c *cli.Context) (err error) {
	if !c.Args().Present() {
		return cli.errorOut(errors.New("Must pass the filepath of the key to be imported"))
	}

	oldPasswordFile := c.String("oldpassword")
	if len(oldPasswordFile) == 0 {
		return cli.errorOut(errors.New("Must specify --oldpassword/-p flag"))
	}
	oldPassword, err := os.ReadFile(oldPasswordFile)
	if err != nil {
		return cli.errorOut(errors.Wrap(err, "Could not read password file"))
	}

	filepath := c.Args().Get(0)
	keyJSON, err := os.ReadFile(filepath)
	if err != nil {
		return cli.errorOut(err)
	}

	importUrl := url.URL{
		Path: "/v2/keys/evm/import",
	}
	query := importUrl.Query()

	query.Set("oldpassword", strings.TrimSpace(string(oldPassword)))

	if c.IsSet("evmChainID") {
		query.Set("evmChainID", c.String("evmChainID"))
	}

	importUrl.RawQuery = query.Encode()
	resp, err := cli.HTTP.Post(importUrl.String(), bytes.NewReader(keyJSON))
	if err != nil {
		return cli.errorOut(err)
	}
	defer func() {
		if cerr := resp.Body.Close(); cerr != nil {
			err = multierr.Append(err, cerr)
		}
	}()

	return cli.renderAPIResponse(resp, &EthKeyPresenter{}, "🔑 Imported ETH key")
}

// ExportETHKey exports an ETH key,
// address must be passed
func (cli *Client) ExportETHKey(c *cli.Context) (err error) {
	if !c.Args().Present() {
		return cli.errorOut(errors.New("Must pass the address of the key to export"))
	}

	newPasswordFile := c.String("newpassword")
	if len(newPasswordFile) == 0 {
		return cli.errorOut(errors.New("Must specify --newpassword/-p flag"))
	}
	newPassword, err := os.ReadFile(newPasswordFile)
	if err != nil {
		return cli.errorOut(errors.Wrap(err, "Could not read password file"))
	}

	filepath := c.String("output")
	if len(newPassword) == 0 {
		return cli.errorOut(errors.New("Must specify --output/-o flag"))
	}

	address := c.Args().Get(0)
	exportUrl := url.URL{
		Path: "/v2/keys/evm/export/" + address,
	}
	query := exportUrl.Query()
	query.Set("newpassword", strings.TrimSpace(string(newPassword)))

	exportUrl.RawQuery = query.Encode()
	resp, err := cli.HTTP.Post(exportUrl.String(), nil)
	if err != nil {
		return cli.errorOut(errors.Wrap(err, "Could not make HTTP request"))
	}
	defer func() {
		if cerr := resp.Body.Close(); cerr != nil {
			err = multierr.Append(err, cerr)
		}
	}()

	if resp.StatusCode != http.StatusOK {
		return cli.errorOut(errors.New("Error exporting"))
	}

	keyJSON, err := io.ReadAll(resp.Body)
	if err != nil {
		return cli.errorOut(errors.Wrap(err, "Could not read response body"))
	}

	err = utils.WriteFileWithMaxPerms(filepath, keyJSON, 0600)
	if err != nil {
		return cli.errorOut(errors.Wrapf(err, "Could not write %v", filepath))
	}

	_, err = os.Stderr.WriteString("🔑 Exported ETH key " + address + " to " + filepath + "\n")
	if err != nil {
		return cli.errorOut(err)
	}

	return nil
}

// UpdateChainEVMKey updates settings for the given key on the given chain
func (cli *Client) UpdateChainEVMKey(c *cli.Context) (err error) {
	chainURL := url.URL{Path: "/v2/keys/evm/chain"}
	query := chainURL.Query()

	addr := c.String("address")
	query.Set("address", addr)
	cid := c.String("evmChainID")
	query.Set("evmChainID", cid)
	abandon := c.String("abandon")
	query.Set("abandon", abandon)

	if c.IsSet("setNextNonce") {
		query.Set("nextNonce", c.String("setNextNonce"))
	}
	if c.IsSet("enable") && c.IsSet("disable") {
		return cli.errorOut(errors.New("cannot set both --enable and --disable simultaneously"))
	} else if c.Bool("enable") {
		query.Set("enabled", "true")
	} else if c.Bool("disable") {
		query.Set("enabled", "false")
	}

	chainURL.RawQuery = query.Encode()
	resp, err := cli.HTTP.Post(chainURL.String(), nil)
	if err != nil {
		return cli.errorOut(errors.Wrap(err, "Could not make HTTP request"))
	}
	defer func() {
		if cerr := resp.Body.Close(); cerr != nil {
			err = multierr.Append(err, cerr)
		}
	}()

	if resp.StatusCode != http.StatusOK {
		resp, err := io.ReadAll(resp.Body)
		if err != nil {
			return cli.errorOut(errors.Errorf("Error resetting key: %s", err.Error()))
		}
		return cli.errorOut(errors.Errorf("Error resetting key: %s", resp))
	}

	return cli.renderAPIResponse(resp, &EthKeyPresenter{}, "🔑 Updated ETH key")
}<|MERGE_RESOLUTION|>--- conflicted
+++ resolved
@@ -173,11 +173,7 @@
 	}()
 
 	if resp.StatusCode != http.StatusNoContent {
-<<<<<<< HEAD
-		cli.errorOut(errors.Errorf("Delete ETH key failed: %s", resp.Body))
-=======
 		return cli.errorOut(errors.Errorf("Delete ETH key failed: %s", resp.Body))
->>>>>>> 9f272c2b
 	}
 	fmt.Println(confirmationMsg)
 	return nil
