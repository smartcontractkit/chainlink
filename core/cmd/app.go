package cmd

import (
	"cmp"
	"fmt"
	"net/url"
	"os"
	"path/filepath"
	"regexp"
	"slices"

	"github.com/pkg/errors"
	"github.com/urfave/cli"

	"github.com/smartcontractkit/chainlink/v2/core/build"
	"github.com/smartcontractkit/chainlink/v2/core/logger"
	"github.com/smartcontractkit/chainlink/v2/core/services/chainlink"
	"github.com/smartcontractkit/chainlink/v2/core/static"
	"github.com/smartcontractkit/chainlink/v2/core/utils"
)

func removeHidden(cmds ...cli.Command) []cli.Command {
	var ret []cli.Command
	for _, cmd := range cmds {
		if cmd.Hidden {
			continue
		}
		ret = append(ret, cmd)
	}
	return ret
}

// NewApp returns the command-line parser/function-router for the given client
func NewApp(s *Shell) *cli.App {
	app := cli.NewApp()
	app.Usage = "CLI for Chainlink"
	app.Version = fmt.Sprintf("%v@%v", static.Version, static.Sha)
	// TOML
	var opts chainlink.GeneralConfigOpts

	app.Flags = []cli.Flag{
		cli.BoolFlag{
			Name:  "json, j",
			Usage: "json output as opposed to table",
		},
		cli.StringFlag{
			Name:  "admin-credentials-file",
			Usage: fmt.Sprintf("optional, applies only in client mode when making remote API calls. If provided, `FILE` containing admin credentials will be used for logging in, allowing to avoid an additional login step. If `FILE` is missing, it will be ignored. Defaults to %s", filepath.Join("<RootDir>", "apicredentials")),
		},
		cli.StringFlag{
			Name:  "remote-node-url",
			Usage: "optional, applies only in client mode when making remote API calls. If provided, `URL` will be used as the remote Chainlink API endpoint",
			Value: "http://localhost:6688",
		},
		cli.BoolFlag{
			Name:  "insecure-skip-verify",
			Usage: "optional, applies only in client mode when making remote API calls. If turned on, SSL certificate verification will be disabled. This is mostly useful for people who want to use Chainlink with a self-signed TLS certificate",
		},
		cli.StringSliceFlag{
			Name:  "config, c",
			Usage: "TOML configuration file(s) via flag, or raw TOML via env var. If used, legacy env vars must not be set. Multiple files can be used (-c configA.toml -c configB.toml), and they are applied in order with duplicated fields overriding any earlier values. If the 'CL_CONFIG' env var is specified, it is always processed last with the effect of being the final override. [$CL_CONFIG]",
			// Note: we cannot use the EnvVar field since it will combine with the flags.
			Hidden: true,
		},
		cli.StringSliceFlag{
			Name:   "secrets, s",
			Usage:  "TOML configuration file for secrets. Must be set if and only if config is set. Multiple files can be used (-s secretsA.toml -s secretsB.toml), and they are applied in order. No overrides are allowed.",
			Hidden: true,
		},
	}
	app.Before = func(c *cli.Context) error {
		s.configFiles = c.StringSlice("config")
		s.configFilesIsSet = c.IsSet("config")
		s.secretsFiles = c.StringSlice("secrets")
		s.secretsFileIsSet = c.IsSet("secrets")

		// Default to using a stdout logger only.
		// This is overidden for server commands which may start a rotating
		// logger instead.
		lggr, closeFn := logger.NewLogger()

		cfg, err := opts.New()
		if err != nil {
			return err
		}

		s.Logger = lggr
		s.CloseLogger = closeFn
		s.Config = cfg

		if c.Bool("json") {
			s.Renderer = RendererJSON{Writer: os.Stdout}
		}

		cookieJar, err := NewUserCache("cookies", func() logger.Logger { return s.Logger })
		if err != nil {
			return fmt.Errorf("error initialize chainlink cookie cache: %w", err)
		}

		urlStr := c.String("remote-node-url")
		remoteNodeURL, err := url.Parse(urlStr)
		if err != nil {
			return errors.Wrapf(err, "%s is not a valid URL", urlStr)
		}

		insecureSkipVerify := c.Bool("insecure-skip-verify")
		clientOpts := ClientOpts{RemoteNodeURL: *remoteNodeURL, InsecureSkipVerify: insecureSkipVerify}
		cookieAuth := NewSessionCookieAuthenticator(clientOpts, DiskCookieStore{Config: cookieJar}, s.Logger)
		sessionRequestBuilder := NewFileSessionRequestBuilder(s.Logger)

		credentialsFile := c.String("admin-credentials-file")
		sr, err := sessionRequestBuilder.Build(credentialsFile)
		if err != nil && !errors.Is(errors.Cause(err), ErrNoCredentialFile) && !os.IsNotExist(err) {
			return errors.Wrapf(err, "failed to load API credentials from file %s", credentialsFile)
		}

		s.HTTP = NewAuthenticatedHTTPClient(s.Logger, clientOpts, cookieAuth, sr)
		s.CookieAuthenticator = cookieAuth
		s.FileSessionRequestBuilder = sessionRequestBuilder

		// Allow for initServerConfig to be called if the flag is provided.
		if c.Bool("applyInitServerConfig") {
			cfg, err = initServerConfig(&opts, s.configFiles, s.secretsFiles)
			if err != nil {
				return err
			}
			s.Config = cfg
		}

		return nil
	}
	app.After = func(c *cli.Context) error {
		if s.CloseLogger != nil {
			return s.CloseLogger()
		}
		return nil
	}
	app.Commands = removeHidden([]cli.Command{
		{
			Name:        "admin",
			Usage:       "Commands for remotely taking admin related actions",
			Subcommands: initAdminSubCmds(s),
		},
		{
			Name:        "attempts",
			Aliases:     []string{"txas"},
			Usage:       "Commands for managing Ethereum Transaction Attempts",
			Subcommands: initAttemptsSubCmds(s),
		},
		{
			Name:        "blocks",
			Aliases:     []string{},
			Usage:       "Commands for managing blocks",
			Subcommands: initBlocksSubCmds(s),
		},
		{
			Name:        "bridges",
			Usage:       "Commands for Bridges communicating with External Adapters",
			Subcommands: initBrideSubCmds(s),
		},
		{
			Name:        "config",
			Usage:       "Commands for the node's configuration",
			Subcommands: initRemoteConfigSubCmds(s),
		},
		{
			Name:   "health",
			Usage:  "Prints a health report",
			Action: s.Health,
			Flags: []cli.Flag{
				cli.BoolFlag{
					Name:  "json, j",
					Usage: "json output",
				},
			},
		},
		{
			Name:        "jobs",
			Usage:       "Commands for managing Jobs",
			Subcommands: initJobsSubCmds(s),
		},
		{
			Name:  "keys",
			Usage: "Commands for managing various types of keys used by the Chainlink node",
			Subcommands: []cli.Command{
				// TODO unify init vs keysCommand
				// out of scope for initial refactor because it breaks usage messages.
				initEthKeysSubCmd(s),
				initP2PKeysSubCmd(s),
				initCSAKeysSubCmd(s),
				initOCRKeysSubCmd(s),
				initOCR2KeysSubCmd(s),

				keysCommand("Cosmos", NewCosmosKeysClient(s)),
				keysCommand("Solana", NewSolanaKeysClient(s)),
				keysCommand("StarkNet", NewStarkNetKeysClient(s)),
<<<<<<< HEAD
=======
				keysCommand("Aptos", NewAptosKeysClient(s)),
				keysCommand("DKGSign", NewDKGSignKeysClient(s)),
				keysCommand("DKGEncrypt", NewDKGEncryptKeysClient(s)),
>>>>>>> dfd239a1

				initVRFKeysSubCmd(s),
			},
		},
		{
			Name:        "node",
			Aliases:     []string{"local"},
			Usage:       "Commands for admin actions that must be run locally",
			Description: "Commands can only be run from on the same machine as the Chainlink node.",
			Subcommands: initLocalSubCmds(s, build.IsProd()),
			Flags: []cli.Flag{
				cli.StringSliceFlag{
					Name:  "config, c",
					Usage: "TOML configuration file(s) via flag, or raw TOML via env var. If used, legacy env vars must not be set. Multiple files can be used (-c configA.toml -c configB.toml), and they are applied in order with duplicated fields overriding any earlier values. If the 'CL_CONFIG' env var is specified, it is always processed last with the effect of being the final override. [$CL_CONFIG]",
				},
				cli.StringSliceFlag{
					Name:  "secrets, s",
					Usage: "TOML configuration file for secrets. Must be set if and only if config is set. Multiple files can be used (-s secretsA.toml -s secretsB.toml), and fields from the files will be merged. No overrides are allowed.",
				},
			},
			Before: func(c *cli.Context) error {
				errNoDuplicateFlags := fmt.Errorf("multiple commands with --config or --secrets flags. only one command may specify these flags. when secrets are used, they must be specific together in the same command")
				if c.IsSet("config") {
					if s.configFilesIsSet || s.secretsFileIsSet {
						return errNoDuplicateFlags
					}
					s.configFiles = c.StringSlice("config")
				}

				if c.IsSet("secrets") {
					if s.configFilesIsSet || s.secretsFileIsSet {
						return errNoDuplicateFlags
					}
					s.secretsFiles = c.StringSlice("secrets")
				}

				// flags here, or ENV VAR only
				cfg, err := initServerConfig(&opts, s.configFiles, s.secretsFiles)
				if err != nil {
					return err
				}
				s.Config = cfg

				logFileMaxSizeMB := s.Config.Log().File().MaxSize() / utils.MB
				if logFileMaxSizeMB > 0 {
					err = utils.EnsureDirAndMaxPerms(s.Config.Log().File().Dir(), os.FileMode(0700))
					if err != nil {
						return err
					}
				}

				// Swap out the logger, replacing the old one.
				err = s.CloseLogger()
				if err != nil {
					return err
				}

				lggrCfg := logger.Config{
					LogLevel:       s.Config.Log().Level(),
					Dir:            s.Config.Log().File().Dir(),
					JsonConsole:    s.Config.Log().JSONConsole(),
					UnixTS:         s.Config.Log().UnixTimestamps(),
					FileMaxSizeMB:  int(logFileMaxSizeMB),
					FileMaxAgeDays: int(s.Config.Log().File().MaxAgeDays()),
					FileMaxBackups: int(s.Config.Log().File().MaxBackups()),
				}
				l, closeFn := lggrCfg.New()

				s.Logger = l
				s.CloseLogger = closeFn

				return nil
			},
		},
		{
			Name:        "initiators",
			Usage:       "Commands for managing External Initiators",
			Subcommands: initInitiatorsSubCmds(s),
		},
		{
			Name:  "txs",
			Usage: "Commands for handling transactions",
			Subcommands: []cli.Command{
				initEVMTxSubCmd(s),
				initCosmosTxSubCmd(s),
				initSolanaTxSubCmd(s),
			},
		},
		{
			Name:  "chains",
			Usage: "Commands for handling chain configuration",
			Subcommands: cli.Commands{
				chainCommand("EVM", EVMChainClient(s), cli.Int64Flag{Name: "id", Usage: "chain ID"}),
				chainCommand("Cosmos", CosmosChainClient(s), cli.StringFlag{Name: "id", Usage: "chain ID"}),
				chainCommand("Solana", SolanaChainClient(s),
					cli.StringFlag{Name: "id", Usage: "chain ID, options: [mainnet, testnet, devnet, localnet]"}),
				chainCommand("StarkNet", StarkNetChainClient(s), cli.StringFlag{Name: "id", Usage: "chain ID"}),
			},
		},
		{
			Name:  "nodes",
			Usage: "Commands for handling node configuration",
			Subcommands: cli.Commands{
				initEVMNodeSubCmd(s),
				initCosmosNodeSubCmd(s),
				initSolanaNodeSubCmd(s),
				initStarkNetNodeSubCmd(s),
			},
		},
		{
			Name:        "forwarders",
			Usage:       "Commands for managing forwarder addresses.",
			Subcommands: initFowardersSubCmds(s),
		},
		{
			Name:  "help-all",
			Usage: "Shows a list of all commands and sub-commands",
			Action: func(c *cli.Context) error {
				printCommands("", c.App.Commands)
				return nil
			},
		},
	}...)
	return app
}

var whitespace = regexp.MustCompile(`\s+`)

// format returns result of replacing all whitespace in s with a single space
func format(s string) string {
	return string(whitespace.ReplaceAll([]byte(s), []byte(" ")))
}

func initServerConfig(opts *chainlink.GeneralConfigOpts, configFiles []string, secretsFiles []string) (chainlink.GeneralConfig, error) {
	err := opts.Setup(configFiles, secretsFiles)
	if err != nil {
		return nil, err
	}
	return opts.New()
}

func printCommands(parent string, cs cli.Commands) {
	slices.SortFunc(cs, func(a, b cli.Command) int {
		return cmp.Compare(a.Name, b.Name)
	})
	for i := range cs {
		c := cs[i]
		name := c.Name
		if parent != "" {
			name = parent + " " + name
		}
		fmt.Printf("%s # %s\n", name, c.Usage)
		printCommands(name, c.Subcommands)
	}
}<|MERGE_RESOLUTION|>--- conflicted
+++ resolved
@@ -194,12 +194,7 @@
 				keysCommand("Cosmos", NewCosmosKeysClient(s)),
 				keysCommand("Solana", NewSolanaKeysClient(s)),
 				keysCommand("StarkNet", NewStarkNetKeysClient(s)),
-<<<<<<< HEAD
-=======
 				keysCommand("Aptos", NewAptosKeysClient(s)),
-				keysCommand("DKGSign", NewDKGSignKeysClient(s)),
-				keysCommand("DKGEncrypt", NewDKGEncryptKeysClient(s)),
->>>>>>> dfd239a1
 
 				initVRFKeysSubCmd(s),
 			},
