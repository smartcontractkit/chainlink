package cmd_test

import (
	"flag"
	"fmt"
	"math/big"
	"os"
<<<<<<< HEAD
	"path/filepath"
=======
>>>>>>> e7a82769
	"strings"
	"testing"
	"time"

	"go.uber.org/zap/zaptest/observer"

	"github.com/smartcontractkit/chainlink/core/cmd"
	cmdMocks "github.com/smartcontractkit/chainlink/core/cmd/mocks"
	"github.com/smartcontractkit/chainlink/core/config"
	"github.com/smartcontractkit/chainlink/core/config/envvar"
	"github.com/smartcontractkit/chainlink/core/config/parse"
	"github.com/smartcontractkit/chainlink/core/internal/cltest"
	"github.com/smartcontractkit/chainlink/core/internal/cltest/heavyweight"
	"github.com/smartcontractkit/chainlink/core/internal/mocks"
	configtest "github.com/smartcontractkit/chainlink/core/internal/testutils/configtest/v2"
	"github.com/smartcontractkit/chainlink/core/internal/testutils/evmtest"
	"github.com/smartcontractkit/chainlink/core/internal/testutils/pgtest"
	"github.com/smartcontractkit/chainlink/core/logger"
	"github.com/smartcontractkit/chainlink/core/logger/audit"
	"github.com/smartcontractkit/chainlink/core/services/chainlink"
	"github.com/smartcontractkit/chainlink/core/sessions"
	"github.com/smartcontractkit/chainlink/core/store/dialects"
	"github.com/smartcontractkit/chainlink/core/store/models"
	"github.com/smartcontractkit/chainlink/core/utils"

	gethTypes "github.com/ethereum/go-ethereum/core/types"
	uuid "github.com/satori/go.uuid"
	"github.com/stretchr/testify/assert"
	"github.com/stretchr/testify/mock"
	"github.com/stretchr/testify/require"
	"github.com/urfave/cli"
	"go.uber.org/zap/zapcore"
)

func TestClient_RunNodeShowsEnv(t *testing.T) {
	// We must override the default log level to pass in CI, so check it separately first.
	llStr, ok := envvar.DefaultValue("LogLevel")
	require.False(t, ok)
	require.Empty(t, llStr)
	ll, invalid := parse.LogLevel(llStr)
	require.Empty(t, invalid)
	require.Equal(t, zapcore.InfoLevel, ll)

	lggr, observed := logger.TestLoggerObserved(t, zapcore.DebugLevel)

	cfg := config.NewGeneralConfig(lggr)
	require.NoError(t, cfg.SetLogLevel(zapcore.DebugLevel))

	db := pgtest.NewSqlxDB(t)
	sessionORM := sessions.NewORM(db, time.Minute, lggr, cfg, audit.NoopLogger)
	keyStore := cltest.NewKeyStore(t, db, cfg)
	_, err := keyStore.Eth().Create(&cltest.FixtureChainID)
	require.NoError(t, err)

	ethClient := evmtest.NewEthClientMockWithDefaultChain(t)
	ethClient.On("Dial", mock.Anything).Return(nil).Maybe()
	ethClient.On("BalanceAt", mock.Anything, mock.Anything, mock.Anything).Return(big.NewInt(10), nil).Maybe()

	app := mocks.NewApplication(t)
	app.On("SessionORM").Return(sessionORM)
	app.On("GetKeyStore").Return(keyStore)
	app.On("GetChains").Return(chainlink.Chains{EVM: cltest.NewChainSetMockWithOneChain(t, ethClient, evmtest.NewChainScopedConfig(t, cfg))}).Maybe()
	app.On("Start", mock.Anything).Return(nil)
	app.On("Stop").Return(nil)
	app.On("ID").Return(uuid.NewV4())

	var logFileSize utils.FileSize
	err = logFileSize.UnmarshalText([]byte("100mb"))
	assert.NoError(t, err)

	runner := cltest.BlockedRunner{Done: make(chan struct{})}
	client := &cmd.Client{
		AppFactory:             cltest.InstanceAppFactory{App: app},
		FallbackAPIInitializer: cltest.NewMockAPIInitializer(t),
		Runner:                 runner,
	}

	// Start RunNode in a goroutine, it will block until we resume the runner
	awaiter := cltest.NewAwaiter()
	go func() {
		cliApp := cmd.NewApp(client)
		original := cliApp.Before
		cliApp.Before = func(c *cli.Context) error {
			if err := original(c); err != nil {
				return err
			}
			client.Logger = lggr
			client.Config = cfg
			return nil
		}
		assert.NoError(t, cliApp.
			Run([]string{"", "node", "start", "-debug", "-password", "../internal/fixtures/correct_password.txt"}))
		awaiter.ItHappened()
	}()

	// Unlock the runner to the client can begin shutdown
	select {
	case runner.Done <- struct{}{}:
	case <-time.After(30 * time.Second):
		t.Fatal("Timed out waiting for runner")
	}

	awaiter.AwaitOrFail(t)

	expected := fmt.Sprintf(`Environment variables
ADVISORY_LOCK_CHECK_INTERVAL: 1s
ADVISORY_LOCK_ID: 1027321974924625846
ALLOW_ORIGINS: http://localhost:3000,http://localhost:6688
BLOCK_BACKFILL_DEPTH: 10
BLOCK_HISTORY_ESTIMATOR_BLOCK_DELAY: 0
BLOCK_HISTORY_ESTIMATOR_BLOCK_HISTORY_SIZE: 0
BLOCK_HISTORY_ESTIMATOR_TRANSACTION_PERCENTILE: 0
BRIDGE_RESPONSE_URL: 
BRIDGE_CACHE_TTL: 
CHAIN_TYPE: 
DATABASE_BACKUP_FREQUENCY: 1h0m0s
DATABASE_BACKUP_MODE: none
DATABASE_BACKUP_ON_VERSION_UPGRADE: true
DATABASE_LOCKING_MODE: dual
ETH_CHAIN_ID: <nil>
DEFAULT_HTTP_LIMIT: 32768
DEFAULT_HTTP_TIMEOUT: 15s
CHAINLINK_DEV: false
SHUTDOWN_GRACE_PERIOD: 5s
EVM_RPC_ENABLED: true
ETH_HTTP_URL: 
ETH_SECONDARY_URLS: []
ETH_URL: 
EXPLORER_URL: 
FM_DEFAULT_TRANSACTION_QUEUE_DEPTH: 1
FEATURE_EXTERNAL_INITIATORS: false
FEATURE_OFFCHAIN_REPORTING: false
GAS_ESTIMATOR_MODE: 
INSECURE_FAST_SCRYPT: false
JSON_CONSOLE: false
JOB_PIPELINE_REAPER_INTERVAL: 1h0m0s
JOB_PIPELINE_REAPER_THRESHOLD: 24h0m0s
KEEPER_DEFAULT_TRANSACTION_QUEUE_DEPTH: 1
KEEPER_GAS_PRICE_BUFFER_PERCENT: 20
KEEPER_GAS_TIP_CAP_BUFFER_PERCENT: 20
KEEPER_BASE_FEE_BUFFER_PERCENT: 20
KEEPER_MAXIMUM_GRACE_PERIOD: 100
KEEPER_REGISTRY_CHECK_GAS_OVERHEAD: 200000
KEEPER_REGISTRY_PERFORM_GAS_OVERHEAD: 300000
KEEPER_REGISTRY_MAX_PERFORM_DATA_SIZE: 5000
KEEPER_REGISTRY_SYNC_INTERVAL: 30m0s
KEEPER_REGISTRY_SYNC_UPKEEP_QUEUE_SIZE: 10
KEEPER_CHECK_UPKEEP_GAS_PRICE_FEATURE_ENABLED: false
KEEPER_TURN_LOOK_BACK: 1000
LEASE_LOCK_DURATION: 10s
LEASE_LOCK_REFRESH_INTERVAL: 1s
FLAGS_CONTRACT_ADDRESS: 
LINK_CONTRACT_ADDRESS: 
LOG_FILE_DIR: %[1]s
LOG_LEVEL: debug
LOG_SQL: false
LOG_FILE_MAX_SIZE: 5.12gb
LOG_FILE_MAX_AGE: 0
LOG_FILE_MAX_BACKUPS: 1
TRIGGER_FALLBACK_DB_POLL_INTERVAL: 30s
AUDIT_LOGGER_ENABLED: false
AUDIT_LOGGER_FORWARD_TO_URL: 
AUDIT_LOGGER_JSON_WRAPPER_KEY: 
AUDIT_LOGGER_HEADERS: 
OCR_CONTRACT_TRANSMITTER_TRANSMIT_TIMEOUT: 
OCR_DATABASE_TIMEOUT: 
OCR_DEFAULT_TRANSACTION_QUEUE_DEPTH: 1
OCR_TRACE_LOGGING: false
P2P_NETWORKING_STACK: V1
P2P_PEER_ID: 
P2P_INCOMING_MESSAGE_BUFFER_SIZE: 10
P2P_OUTGOING_MESSAGE_BUFFER_SIZE: 10
P2P_BOOTSTRAP_PEERS: []
P2P_LISTEN_IP: 0.0.0.0
P2P_LISTEN_PORT: 
P2P_NEW_STREAM_TIMEOUT: 10s
P2P_DHT_LOOKUP_INTERVAL: 10
P2P_BOOTSTRAP_CHECK_INTERVAL: 20s
P2PV2_ANNOUNCE_ADDRESSES: []
P2PV2_BOOTSTRAPPERS: []
P2PV2_DELTA_DIAL: 15s
P2PV2_DELTA_RECONCILE: 1m0s
P2PV2_LISTEN_ADDRESSES: []
CHAINLINK_PORT: 6688
REAPER_EXPIRATION: 240h0m0s
ROOT: %[1]s
SECURE_COOKIES: true
SESSION_TIMEOUT: 15m0s
TELEMETRY_INGRESS_LOGGING: false
TELEMETRY_INGRESS_SERVER_PUB_KEY: 
TELEMETRY_INGRESS_URL: 
CHAINLINK_TLS_HOST: 
CHAINLINK_TLS_PORT: 6689
CHAINLINK_TLS_REDIRECT: false`, cfg.RootDir())

	logs := observed.Filter(func(e observer.LoggedEntry) bool {
		return strings.Contains(e.Message, "Environment variables")
	}).All()
	require.Len(t, logs, 1)
	require.Contains(t, logs[0].Message, expected)
}

func TestClient_RunNodeWithPasswords(t *testing.T) {
	tests := []struct {
		name         string
		pwdfile      string
		wantUnlocked bool
	}{
		{"correct", "../internal/fixtures/correct_password.txt", true},
		{"incorrect", "../internal/fixtures/incorrect_password.txt", false},
		{"wrongfile", "doesntexist.txt", false},
	}

	for _, test := range tests {
		t.Run(test.name, func(t *testing.T) {
			cfg := configtest.NewGeneralConfig(t, func(c *chainlink.Config, s *chainlink.Secrets) {
				s.Password.Keystore = models.NewSecret("dummy")
				c.EVM[0].Nodes[0].Name = ptr("fake")
				c.EVM[0].Nodes[0].HTTPURL = models.MustParseURL("http://fake.com")
			})
			db := pgtest.NewSqlxDB(t)
			keyStore := cltest.NewKeyStore(t, db, cfg)
			sessionORM := sessions.NewORM(db, time.Minute, logger.TestLogger(t), cfg, audit.NoopLogger)

			// Purge the fixture users to test assumption of single admin
			// initialUser user created above
			pgtest.MustExec(t, db, "DELETE FROM users;")

			app := new(mocks.Application)
			app.On("SessionORM").Return(sessionORM)
			app.On("GetKeyStore").Return(keyStore)
			app.On("GetChains").Return(chainlink.Chains{EVM: cltest.NewChainSetMockWithOneChain(t, evmtest.NewEthClientMock(t), evmtest.NewChainScopedConfig(t, cfg))}).Maybe()
			app.On("Start", mock.Anything).Maybe().Return(nil)
			app.On("Stop").Maybe().Return(nil)
			app.On("ID").Maybe().Return(uuid.NewV4())

			ethClient := evmtest.NewEthClientMock(t)
			ethClient.On("Dial", mock.Anything).Return(nil).Maybe()
			ethClient.On("BalanceAt", mock.Anything, mock.Anything, mock.Anything).Return(big.NewInt(10), nil).Maybe()

			cltest.MustInsertRandomKey(t, keyStore.Eth())
			apiPrompt := cltest.NewMockAPIInitializer(t)
			lggr := logger.TestLogger(t)

			client := cmd.Client{
				Config:                 cfg,
				FallbackAPIInitializer: apiPrompt,
				Runner:                 cltest.EmptyRunner{},
				AppFactory:             cltest.InstanceAppFactory{App: app},
				Logger:                 lggr,
			}

			set := flag.NewFlagSet("test", 0)
			set.String("password", test.pwdfile, "")
			c := cli.NewContext(nil, set, nil)

			run := func() error {
				cli := cmd.NewApp(&client)
				if err := cli.Before(c); err != nil {
					return err
				}
				if err := client.RunNode(c); err != nil {
					return err
				}
				return nil
			}

			if test.wantUnlocked {
				assert.NoError(t, run())
				assert.Equal(t, 1, apiPrompt.Count)
			} else {
				assert.Error(t, run())
				assert.Equal(t, 0, apiPrompt.Count)
			}
		})
	}
}

func TestClient_RunNodeWithAPICredentialsFile(t *testing.T) {
	tests := []struct {
		name       string
		apiFile    string
		wantPrompt bool
		wantError  bool
	}{
		{"correct", "../internal/fixtures/apicredentials", false, false},
		{"no file", "", true, false},
		{"wrong file", "doesntexist.txt", false, true},
	}

	for _, test := range tests {
		t.Run(test.name, func(t *testing.T) {
			cfg := configtest.NewGeneralConfig(t, func(c *chainlink.Config, s *chainlink.Secrets) {
				s.Password.Keystore = models.NewSecret("16charlengthp4SsW0rD1!@#_")
				c.EVM[0].Nodes[0].Name = ptr("fake")
				c.EVM[0].Nodes[0].WSURL = models.MustParseURL("WSS://fake.com/ws")
				c.EVM[0].Nodes[0].HTTPURL = models.MustParseURL("http://fake.com")
			})
			db := pgtest.NewSqlxDB(t)
			sessionORM := sessions.NewORM(db, time.Minute, logger.TestLogger(t), cfg, audit.NoopLogger)

			// Clear out fixture users/users created from the other test cases
			// This asserts that on initial run with an empty users table that the credentials file will instantiate and
			// create/run with a new admin user
			pgtest.MustExec(t, db, "DELETE FROM users;")

			keyStore := cltest.NewKeyStore(t, db, cfg)
			_, err := keyStore.Eth().Create(&cltest.FixtureChainID)
			require.NoError(t, err)

			ethClient := evmtest.NewEthClientMock(t)
			ethClient.On("Dial", mock.Anything).Return(nil).Maybe()
			ethClient.On("BalanceAt", mock.Anything, mock.Anything, mock.Anything).Return(big.NewInt(10), nil).Maybe()

			app := new(mocks.Application)
			app.On("SessionORM").Return(sessionORM)
			app.On("GetKeyStore").Return(keyStore)
			app.On("GetChains").Return(chainlink.Chains{EVM: cltest.NewChainSetMockWithOneChain(t, ethClient, evmtest.NewChainScopedConfig(t, cfg))}).Maybe()
			app.On("Start", mock.Anything).Maybe().Return(nil)
			app.On("Stop").Maybe().Return(nil)
			app.On("ID").Maybe().Return(uuid.NewV4())

			prompter := new(cmdMocks.Prompter)
			prompter.On("IsTerminal").Return(false).Once().Maybe()

			apiPrompt := cltest.NewMockAPIInitializer(t)
			lggr := logger.TestLogger(t)

			client := cmd.Client{
				Config:                 cfg,
				AppFactory:             cltest.InstanceAppFactory{App: app},
				KeyStoreAuthenticator:  cmd.TerminalKeyStoreAuthenticator{prompter},
				FallbackAPIInitializer: apiPrompt,
				Runner:                 cltest.EmptyRunner{},
				Logger:                 lggr,
			}

			set := flag.NewFlagSet("test", 0)
			set.String("api", test.apiFile, "")
			set.Bool("bypass-version-check", true, "")
			c := cli.NewContext(nil, set, nil)

			if test.wantError {
				err = client.RunNode(c)
				assert.ErrorContains(t, err, "error creating api initializer: open doesntexist.txt: no such file or directory")
			} else {
				assert.NoError(t, client.RunNode(c))
			}

			assert.Equal(t, test.wantPrompt, apiPrompt.Count > 0)
		})
	}
}

func TestClient_DiskMaxSizeBeforeRotateOptionDisablesAsExpected(t *testing.T) {
	tests := []struct {
		name            string
		logFileSize     func(t *testing.T) utils.FileSize
		fileShouldExist bool
	}{
		{"DiskMaxSizeBeforeRotate = 0 => no log on disk", func(t *testing.T) utils.FileSize {
			return 0
		}, false},
		{"DiskMaxSizeBeforeRotate > 0 => log on disk (positive control)", func(t *testing.T) utils.FileSize {
			var logFileSize utils.FileSize
			err := logFileSize.UnmarshalText([]byte("100mb"))
			assert.NoError(t, err)

			return logFileSize
		}, true},
	}
	for _, tt := range tests {
		t.Run(tt.name, func(t *testing.T) {
			cfg := logger.Config{
				Dir:           t.TempDir(),
				FileMaxSizeMB: int(tt.logFileSize(t) / utils.MB),
			}
			assert.NoError(t, os.MkdirAll(cfg.Dir, os.FileMode(0700)))

			lggr, close := cfg.New()
			t.Cleanup(func() { assert.NoError(t, close()) })

			// Tries to create a log file by logging. The log file won't be created if there's no logging happening.
			lggr.Debug("Trying to create a log file by logging.")

			_, err := os.Stat(cfg.LogsFile())
			require.Equal(t, os.IsNotExist(err), !tt.fileShouldExist)
		})
	}
}

func TestClient_RebroadcastTransactions_Txm(t *testing.T) {
	// Use a non-transactional db for this test because we need to
	// test multiple connections to the database, and changes made within
	// the transaction cannot be seen from another connection.
	config, sqlxDB := heavyweight.FullTestDBV2(t, "rebroadcasttransactions", nil)
	keyStore := cltest.NewKeyStore(t, sqlxDB, config)
	_, fromAddress := cltest.MustInsertRandomKey(t, keyStore.Eth(), 0)

	beginningNonce := uint(7)
	endingNonce := uint(10)
	gasPrice := big.NewInt(100000000000)
	gasLimit := uint64(3000000)
	set := flag.NewFlagSet("test", 0)
	set.Bool("debug", true, "")
	set.Uint("beginningNonce", beginningNonce, "")
	set.Uint("endingNonce", endingNonce, "")
	set.Uint64("gasPriceWei", gasPrice.Uint64(), "")
	set.Uint64("gasLimit", gasLimit, "")
	set.String("address", fromAddress.Hex(), "")
	set.String("password", "../internal/fixtures/correct_password.txt", "")
	c := cli.NewContext(nil, set, nil)

	borm := cltest.NewTxmORM(t, sqlxDB, config)
	cltest.MustInsertConfirmedEthTxWithLegacyAttempt(t, borm, 7, 42, fromAddress)

	app := mocks.NewApplication(t)
	app.On("GetSqlxDB").Return(sqlxDB)
	app.On("GetKeyStore").Return(keyStore)
	app.On("Stop").Return(nil)
	app.On("ID").Maybe().Return(uuid.NewV4())
	ethClient := evmtest.NewEthClientMockWithDefaultChain(t)
	app.On("GetChains").Return(chainlink.Chains{EVM: cltest.NewChainSetMockWithOneChain(t, ethClient, evmtest.NewChainScopedConfig(t, config))}).Maybe()
	ethClient.On("Dial", mock.Anything).Return(nil)

	lggr := logger.TestLogger(t)

	client := cmd.Client{
		Config:                 config,
		AppFactory:             cltest.InstanceAppFactory{App: app},
		FallbackAPIInitializer: cltest.NewMockAPIInitializer(t),
		Runner:                 cltest.EmptyRunner{},
		Logger:                 lggr,
	}

	for i := beginningNonce; i <= endingNonce; i++ {
		n := i
		ethClient.On("SendTransaction", mock.Anything, mock.MatchedBy(func(tx *gethTypes.Transaction) bool {
			return uint(tx.Nonce()) == n
		})).Once().Return(nil)
	}

	assert.NoError(t, client.RebroadcastTransactions(c))
}

func TestClient_RebroadcastTransactions_OutsideRange_Txm(t *testing.T) {
	beginningNonce := uint(7)
	endingNonce := uint(10)
	gasPrice := big.NewInt(100000000000)
	gasLimit := uint64(3000000)

	tests := []struct {
		name  string
		nonce uint
	}{
		{"below beginning", beginningNonce - 1},
		{"above ending", endingNonce + 1},
	}

	for _, test := range tests {
		t.Run(test.name, func(t *testing.T) {
			// Use the a non-transactional db for this test because we need to
			// test multiple connections to the database, and changes made within
			// the transaction cannot be seen from another connection.
			config, sqlxDB := heavyweight.FullTestDBV2(t, "rebroadcasttransactions_outsiderange", func(c *chainlink.Config, s *chainlink.Secrets) {
				c.Database.Dialect = dialects.Postgres
			})

			keyStore := cltest.NewKeyStore(t, sqlxDB, config)

			_, fromAddress := cltest.MustInsertRandomKey(t, keyStore.Eth(), 0)

			set := flag.NewFlagSet("test", 0)
			set.Bool("debug", true, "")
			set.Uint("beginningNonce", beginningNonce, "")
			set.Uint("endingNonce", endingNonce, "")
			set.Uint64("gasPriceWei", gasPrice.Uint64(), "")
			set.Uint64("gasLimit", gasLimit, "")
			set.String("address", fromAddress.Hex(), "")
			set.String("password", "../internal/fixtures/correct_password.txt", "")
			c := cli.NewContext(nil, set, nil)

			borm := cltest.NewTxmORM(t, sqlxDB, config)
			cltest.MustInsertConfirmedEthTxWithLegacyAttempt(t, borm, int64(test.nonce), 42, fromAddress)

			app := mocks.NewApplication(t)
			app.On("GetSqlxDB").Return(sqlxDB)
			app.On("GetKeyStore").Return(keyStore)
			app.On("Stop").Return(nil)
			app.On("ID").Maybe().Return(uuid.NewV4())
			ethClient := evmtest.NewEthClientMockWithDefaultChain(t)
			ethClient.On("Dial", mock.Anything).Return(nil)
			app.On("GetChains").Return(chainlink.Chains{EVM: cltest.NewChainSetMockWithOneChain(t, ethClient, evmtest.NewChainScopedConfig(t, config))}).Maybe()

			lggr := logger.TestLogger(t)

			client := cmd.Client{
				Config:                 config,
				AppFactory:             cltest.InstanceAppFactory{App: app},
				FallbackAPIInitializer: cltest.NewMockAPIInitializer(t),
				Runner:                 cltest.EmptyRunner{},
				Logger:                 lggr,
			}

			for i := beginningNonce; i <= endingNonce; i++ {
				n := i
				ethClient.On("SendTransaction", mock.Anything, mock.MatchedBy(func(tx *gethTypes.Transaction) bool {
					return uint(tx.Nonce()) == n
				})).Once().Return(nil)
			}

			assert.NoError(t, client.RebroadcastTransactions(c))

			cltest.AssertEthTxAttemptCountStays(t, app.GetSqlxDB(), 1)
		})
	}
}<|MERGE_RESOLUTION|>--- conflicted
+++ resolved
@@ -5,10 +5,6 @@
 	"fmt"
 	"math/big"
 	"os"
-<<<<<<< HEAD
-	"path/filepath"
-=======
->>>>>>> e7a82769
 	"strings"
 	"testing"
 	"time"
