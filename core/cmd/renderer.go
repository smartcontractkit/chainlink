--- conflicted
+++ resolved
@@ -4,7 +4,6 @@
 	"fmt"
 	"io"
 	"reflect"
-	"strconv"
 	"strings"
 
 	"github.com/olekukonko/tablewriter"
@@ -78,23 +77,17 @@
 		return rt.renderConfiguration(*typed)
 	case *pipeline.Run:
 		return rt.renderPipelineRun(*typed)
-<<<<<<< HEAD
 	case *webpresenters.ServiceLogConfigResource:
 		return rt.renderLogPkgConfig(*typed)
 	case *[]VRFKeyPresenter:
 		return rt.renderVRFKeys(*typed)
-=======
-	case *webpresenters.LogResource:
-		return rt.renderLogResource(*typed)
 	case TableRenderer:
 		return typed.RenderTable(rt)
->>>>>>> 6c8a15a5
 	default:
 		return fmt.Errorf("unable to render object of type %T: %v", typed, typed)
 	}
 }
 
-<<<<<<< HEAD
 func (rt RendererTable) renderLogPkgConfig(serviceLevelLog webpresenters.ServiceLogConfigResource) error {
 	table := rt.newTable([]string{"ID", "Service", "LogLevel"})
 	for i, svcName := range serviceLevelLog.ServiceName {
@@ -125,16 +118,6 @@
 
 	renderList([]string{"Compressed", "Uncompressed", "Hash", "Created", "Updated", "Deleted"}, rows, rt.Writer)
 
-=======
-func (rt RendererTable) renderLogResource(logResource webpresenters.LogResource) error {
-	table := rt.newTable([]string{"ID", "Level", "SqlEnabled"})
-	table.Append([]string{
-		logResource.ID,
-		logResource.Level,
-		strconv.FormatBool(logResource.SqlEnabled),
-	})
-	render("Logs", table)
->>>>>>> 6c8a15a5
 	return nil
 }
 
