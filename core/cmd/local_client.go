--- conflicted
+++ resolved
@@ -512,18 +512,10 @@
 	if parsed.String() == "" {
 		return nil, errors.New("You must set DATABASE_URL env variable. HINT: If you are running this to set up your local test database, try DATABASE_URL=postgresql://postgres@localhost:5432/chainlink_test?sslmode=disable")
 	}
-<<<<<<< HEAD
-	config := postgres.Config{
+	config := pg.Config{
 		Logger:       lggr,
 		MaxOpenConns: cfg.ORMMaxOpenConns(),
 		MaxIdleConns: cfg.ORMMaxIdleConns(),
-=======
-	config := pg.Config{
-		Logger:           lggr,
-		LogSQLStatements: cfg.LogSQLStatements(),
-		MaxOpenConns:     cfg.ORMMaxOpenConns(),
-		MaxIdleConns:     cfg.ORMMaxIdleConns(),
->>>>>>> 4092d55f
 	}
 	db, err := pg.NewConnection(parsed.String(), string(cfg.GetDatabaseDialectConfiguredOrDefault()), config)
 	return db, err
