--- conflicted
+++ resolved
@@ -604,11 +604,7 @@
 	for i := int64(0); i < totalNonces; i++ {
 		nonces[i] = evmtypes.Nonce(beginningNonce + i)
 	}
-<<<<<<< HEAD
-	err = ec.ForceRebroadcast(nonces, gasPriceWei, evmtypes.NewAddress(address), uint32(overrideGasLimit))
-=======
 	err = ec.ForceRebroadcast(nonces, gasPriceWei, address, uint32(overrideGasLimit))
->>>>>>> 3c6ce185
 	return cli.errorOut(err)
 }
 
