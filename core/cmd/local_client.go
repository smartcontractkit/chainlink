--- conflicted
+++ resolved
@@ -593,21 +593,14 @@
 
 	orm := txmgr.NewTxStore(app.GetSqlxDB(), lggr, cli.Config)
 	txBuilder := txmgr.NewEvmTxAttemptBuilder(*ethClient.ChainID(), chain.Config(), keyStore.Eth(), nil)
-<<<<<<< HEAD
-	ec := txmgr.NewEthConfirmer(orm, ethClient, chain.Config(), keyStore.Eth(), txBuilder, chain.Logger())
-
-	totNonces := endingNonce - beginningNonce + 1
-	nonces := make([]evmtypes.Nonce, totNonces)
-	for i := int64(0); i < totNonces; i++ {
-		nonces[i] = evmtypes.Nonce{beginningNonce + i}
-	}
-
-	err = ec.ForceRebroadcast(nonces, gasPriceWei, evmtypes.NewAddress(address), uint32(overrideGasLimit))
-=======
 	cfg := txmgr.NewEvmTxmConfig(chain.Config())
 	ec := txmgr.NewEthConfirmer(orm, ethClient, cfg, keyStore.Eth(), txBuilder, chain.Logger())
-	err = ec.ForceRebroadcast(beginningNonce, endingNonce, gasPriceWei, evmtypes.NewAddress(address), uint32(overrideGasLimit))
->>>>>>> 1c1415e6
+	totalNonces := endingNonce - beginningNonce + 1
+	nonces := make([]evmtypes.Nonce, totalNonces)
+	for i := int64(0); i < totalNonces; i++ {
+		nonces[i] = evmtypes.Nonce{beginningNonce + i}
+	}
+	err = ec.ForceRebroadcast(nonces, gasPriceWei, evmtypes.NewAddress(address), uint32(overrideGasLimit))
 	return cli.errorOut(err)
 }
 
