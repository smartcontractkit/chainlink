package cmd

import (
	"context"
	"database/sql"
	"fmt"
	"io/ioutil"
	"log"
	"math/big"
	"net/http"
	"net/url"
	"os"
	"os/exec"
	"path"
	"path/filepath"
	"runtime"
	"strconv"
	"strings"
	"time"

	gethCommon "github.com/ethereum/go-ethereum/common"
	"github.com/ethereum/go-ethereum/common/hexutil"
	"github.com/fatih/color"
	"github.com/kylelemons/godebug/diff"
	"github.com/pkg/errors"
	"github.com/smartcontractkit/sqlx"
	clipkg "github.com/urfave/cli"
	"go.uber.org/multierr"
	"golang.org/x/sync/errgroup"
	"gopkg.in/guregu/null.v4"

	"github.com/smartcontractkit/chainlink/core/chains/evm/txmgr"
	"github.com/smartcontractkit/chainlink/core/config"
	"github.com/smartcontractkit/chainlink/core/logger"
	"github.com/smartcontractkit/chainlink/core/services"
	"github.com/smartcontractkit/chainlink/core/services/pg"
	"github.com/smartcontractkit/chainlink/core/sessions"
	"github.com/smartcontractkit/chainlink/core/shutdown"
	"github.com/smartcontractkit/chainlink/core/static"
	"github.com/smartcontractkit/chainlink/core/store/dialects"
	"github.com/smartcontractkit/chainlink/core/store/migrate"
	"github.com/smartcontractkit/chainlink/core/utils"
	webPresenters "github.com/smartcontractkit/chainlink/core/web/presenters"
)

// ownerPermsMask are the file permission bits reserved for owner.
const ownerPermsMask = os.FileMode(0700)

// PristineDBName is a clean copy of test DB with migrations.
// Used by heavyweight.FullTestDB* functions.
const PristineDBName = "chainlink_test_pristine"

// RunNode starts the Chainlink core.
func (cli *Client) RunNode(c *clipkg.Context) error {
	if err := cli.runNode(c); err != nil {
		err = errors.Wrap(err, "Cannot boot Chainlink")
		cli.Logger.Errorw(err.Error(), "err", err)
		if serr := cli.CloseLogger(); serr != nil {
			err = multierr.Combine(serr, err)
		}
		return cli.errorOut(err)
	}
	return nil
}

func (cli *Client) runNode(c *clipkg.Context) error {
	lggr := cli.Logger.Named("RunNode")

	err := cli.Config.Validate()
	if err != nil {
		return errors.Wrap(err, "config validation failed")
	}

	lggr.Infow(fmt.Sprintf("Starting Chainlink Node %s at commit %s", static.Version, static.Sha), "Version", static.Version, "SHA", static.Sha)

	if cli.Config.Dev() {
		lggr.Warn("Chainlink is running in DEVELOPMENT mode. This is a security risk if enabled in production.")
	}

	ldb := pg.NewLockedDB(cli.Config, lggr)

	// rootCtx will be cancelled when SIGINT|SIGTERM is received
	rootCtx, cancelRootCtx := context.WithCancel(context.Background())

	// cleanExit is used to skip "fail fast" routine
	cleanExit := make(chan struct{})
	var shutdownStartTime time.Time
	defer func() {
		close(cleanExit)
		if !shutdownStartTime.IsZero() {
			log.Printf("Graceful shutdown time: %s", time.Since(shutdownStartTime))
		}
	}()

	go shutdown.HandleShutdown(func(sig string) {
		lggr.Infof("Shutting down due to %s signal received...", sig)

		shutdownStartTime = time.Now()
		cancelRootCtx()

		select {
		case <-cleanExit:
			return
		case <-time.After(cli.Config.ShutdownGracePeriod()):
		}

		lggr.Criticalf("Shutdown grace period of %v exceeded, closing DB and exiting...", cli.Config.ShutdownGracePeriod())
		// LockedDB.Close() will release DB locks and close DB connection
		// Executing this explicitly because defers are not executed in case of os.Exit()
		if err = ldb.Close(); err != nil {
			lggr.Criticalf("Failed to close LockedDB: %v", err)
		}
		if err = cli.CloseLogger(); err != nil {
			log.Printf("Failed to close Logger: %v", err)
		}

		os.Exit(-1)
	})

	// Try opening DB connection and acquiring DB locks at once
	if err = ldb.Open(rootCtx); err != nil {
		// If not successful, we know neither locks nor connection remains opened
		return cli.errorOut(errors.Wrap(err, "opening db"))
	}
	defer lggr.ErrorIfClosing(ldb, "db")

	// From now on, DB locks and DB connection will be released on every return.
	// Keep watching on logger.Fatal* calls and os.Exit(), because defer will not be executed.

	app, err := cli.AppFactory.NewApplication(rootCtx, cli.Config, ldb.DB())
	if err != nil {
		return cli.errorOut(errors.Wrap(err, "fatal error instantiating application"))
	}

	sessionORM := app.SessionORM()
	keyStore := app.GetKeyStore()
	err = cli.KeyStoreAuthenticator.authenticate(c, keyStore, cli.Config)
	if err != nil {
		return errors.Wrap(err, "error authenticating keystore")
	}

	var vrfpwd string
	var fileErr error
	vrfPasswordFile := c.String("vrfpassword")
	if len(vrfPasswordFile) != 0 {
		// TODO: In config V2 this is handled while building the config struct
		vrfpwd, fileErr = utils.PasswordFromFile(vrfPasswordFile)
		if fileErr != nil {
			return errors.Wrapf(fileErr,
				"error reading VRF password from vrfpassword file \"%s\"",
				vrfPasswordFile)
		}
	} else {
		vrfpwd = cli.Config.VRFPassword()
	}

	evmChainSet := app.GetChains().EVM
	// By passing in a function we can be lazy trying to look up a default
	// chain - if there are no existing keys, there is no need to check for
	// a chain ID
	DefaultEVMChainIDFunc := func() (*big.Int, error) {
		def, err2 := evmChainSet.Default()
		if err2 != nil {
			return nil, errors.Wrap(err2, "cannot get default EVM chain ID; no default EVM chain available")
		}
		return def.ID(), nil
	}
	err = keyStore.Migrate(vrfpwd, DefaultEVMChainIDFunc)

	if cli.Config.EVMEnabled() {
		if err != nil {
			return errors.Wrap(err, "error migrating keystore")
		}

		for _, ch := range evmChainSet.Chains() {
			err2 := app.GetKeyStore().Eth().EnsureKeys(ch.ID())
			if err2 != nil {
				return errors.Wrap(err2, "failed to ensure keystore keys")
			}
		}
	}

	if cli.Config.FeatureOffchainReporting() {
		err2 := app.GetKeyStore().OCR().EnsureKey()
		if err2 != nil {
			return errors.Wrap(err2, "failed to ensure ocr key")
		}
	}
	if cli.Config.FeatureOffchainReporting2() {
		err2 := app.GetKeyStore().OCR2().EnsureKeys()
		if err2 != nil {
			return errors.Wrap(err2, "failed to ensure ocr key")
		}
	}
	if cli.Config.P2PEnabled() {
		err2 := app.GetKeyStore().P2P().EnsureKey()
		if err2 != nil {
			return errors.Wrap(err2, "failed to ensure p2p key")
		}
	}
	if cli.Config.SolanaEnabled() {
		err2 := app.GetKeyStore().Solana().EnsureKey()
		if err2 != nil {
			return errors.Wrap(err2, "failed to ensure solana key")
		}
	}
	if cli.Config.TerraEnabled() {
		err2 := app.GetKeyStore().Terra().EnsureKey()
		if err2 != nil {
			return errors.Wrap(err2, "failed to ensure terra key")
		}
	}
	if cli.Config.StarkNetEnabled() {
		err2 := app.GetKeyStore().StarkNet().EnsureKey()
		if err2 != nil {
			return errors.Wrap(err2, "failed to ensure starknet key")
		}
	}

	err2 := app.GetKeyStore().CSA().EnsureKey()
	if err2 != nil {
		return errors.Wrap(err2, "failed to ensure CSA key")
	}

	if e := checkFilePermissions(lggr, cli.Config.RootDir()); e != nil {
		lggr.Warn(e)
	}

	var user sessions.User
	if _, err = NewFileAPIInitializer(c.String("api"), lggr).Initialize(sessionORM); err != nil && !errors.Is(err, ErrNoCredentialFile) {
		return errors.Wrap(err, "error creating api initializer")
	}
	if user, err = cli.FallbackAPIInitializer.Initialize(sessionORM); err != nil {
		if errors.Is(err, ErrorNoAPICredentialsAvailable) {
			return errors.WithStack(err)
		}
		return errors.Wrap(err, "error creating fallback initializer")
	}

	lggr.Info("API exposed for user ", user.Email)

	if err = app.Start(rootCtx); err != nil {
		// We do not try stopping any sub-services that might be started,
		// because the app will exit immediately upon return.
		// But LockedDB will be released by defer in above.
		return errors.Wrap(err, "error starting app")
	}

	grp, grpCtx := errgroup.WithContext(rootCtx)

	grp.Go(func() error {
		<-grpCtx.Done()
		if errInternal := app.Stop(); errInternal != nil {
			return errors.Wrap(errInternal, "error stopping app")
		}
		return nil
	})

	cli.Config.LogConfiguration(lggr.Debug)

	lggr.Infow(fmt.Sprintf("Chainlink booted in %.2fs", time.Since(static.InitTime).Seconds()), "appID", app.ID())

	grp.Go(func() error {
		errInternal := cli.Runner.Run(grpCtx, app)
		if errors.Is(errInternal, http.ErrServerClosed) {
			errInternal = nil
		}
		// In tests we have custom runners that stop the app gracefully,
		// therefore we need to cancel rootCtx when the Runner has quit.
		cancelRootCtx()
		return errInternal
	})

	return grp.Wait()
}

func checkFilePermissions(lggr logger.Logger, rootDir string) error {
	// Ensure `$CLROOT/tls` directory (and children) permissions are <= `ownerPermsMask``
	tlsDir := filepath.Join(rootDir, "tls")
	_, err := os.Stat(tlsDir)
	if err != nil && !os.IsNotExist(err) {
		lggr.Errorf("error checking perms of 'tls' directory: %v", err)
	} else if err == nil {
		err := utils.EnsureDirAndMaxPerms(tlsDir, ownerPermsMask)
		if err != nil {
			return err
		}

		err = filepath.Walk(tlsDir, func(path string, info os.FileInfo, err error) error {
			if err != nil {
				lggr.Errorf(`error checking perms of "%v": %v`, path, err)
				return err
			}
			if utils.TooPermissive(info.Mode().Perm(), ownerPermsMask) {
				newPerms := info.Mode().Perm() & ownerPermsMask
				lggr.Warnf("%s has overly permissive file permissions, reducing them from %s to %s", path, info.Mode().Perm(), newPerms)
				return utils.EnsureFilepathMaxPerms(path, newPerms)
			}
			return nil
		})
		if err != nil {
			return err
		}
	}

	// Ensure `$CLROOT/{secret,cookie}` files' permissions are <= `ownerPermsMask``
	protectedFiles := []string{"secret", "cookie", ".password", ".env", ".api"}
	for _, fileName := range protectedFiles {
		path := filepath.Join(rootDir, fileName)
		fileInfo, err := os.Stat(path)
		if os.IsNotExist(err) {
			continue
		} else if err != nil {
			return err
		}
		if utils.TooPermissive(fileInfo.Mode().Perm(), ownerPermsMask) {
			newPerms := fileInfo.Mode().Perm() & ownerPermsMask
			lggr.Warnf("%s has overly permissive file permissions, reducing them from %s to %s", path, fileInfo.Mode().Perm(), newPerms)
			err = utils.EnsureFilepathMaxPerms(path, newPerms)
			if err != nil {
				return err
			}
		}
		owned, err := utils.IsFileOwnedByChainlink(fileInfo)
		if err != nil {
			lggr.Warn(err)
			continue
		}
		if !owned {
			lggr.Warnf("The file %v is not owned by the user running chainlink. This will be made mandatory in the future.", path)
		}
	}
	return nil
}

// RebroadcastTransactions run locally to force manual rebroadcasting of
// transactions in a given nonce range.
func (cli *Client) RebroadcastTransactions(c *clipkg.Context) (err error) {
	beginningNonce := c.Uint("beginningNonce")
	endingNonce := c.Uint("endingNonce")
	gasPriceWei := c.Uint64("gasPriceWei")
	overrideGasLimit := c.Uint("gasLimit")
	addressHex := c.String("address")
	chainIDStr := c.String("evmChainID")

	addressBytes, err := hexutil.Decode(addressHex)
	if err != nil {
		return cli.errorOut(errors.Wrap(err, "could not decode address"))
	}
	address := gethCommon.BytesToAddress(addressBytes)

	var chainID *big.Int
	if chainIDStr != "" {
		var ok bool
		chainID, ok = big.NewInt(0).SetString(chainIDStr, 10)
		if !ok {
			return cli.errorOut(errors.New("invalid evmChainID"))
		}
	}

	lggr := cli.Logger.Named("RebroadcastTransactions")
	db, err := pg.OpenUnlockedDB(cli.Config, lggr)
	if err != nil {
		return cli.errorOut(errors.Wrap(err, "opening DB"))
	}
	defer lggr.ErrorIfClosing(db, "db")

<<<<<<< HEAD
	app, err := cli.AppFactory.NewApplication(context.Background(), cli.Config, db)
=======
	app, err := cli.AppFactory.NewApplication(context.TODO(), cli.Config, db)
>>>>>>> c000e9af
	if err != nil {
		return cli.errorOut(errors.Wrap(err, "fatal error instantiating application"))
	}
	defer func() {
		if serr := app.Stop(); serr != nil {
			err = multierr.Append(err, serr)
		}
	}()
	pwd, err := utils.PasswordFromFile(c.String("password"))
	if err != nil {
		return cli.errorOut(fmt.Errorf("error reading password: %+v", err))
	}
	chain, err := app.GetChains().EVM.Get(chainID)
	if err != nil {
		return cli.errorOut(err)
	}
	keyStore := app.GetKeyStore()

	ethClient := chain.Client()

	err = ethClient.Dial(context.TODO())
	if err != nil {
		return err
	}

	err = keyStore.Unlock(pwd)
	if err != nil {
		return cli.errorOut(errors.Wrap(err, "error authenticating keystore"))
	}

	cli.Logger.Infof("Rebroadcasting transactions from %v to %v", beginningNonce, endingNonce)

	keyStates, err := keyStore.Eth().GetStatesForChain(chain.ID())
	if err != nil {
		return cli.errorOut(err)
	}
	ec := txmgr.NewEthConfirmer(app.GetSqlxDB(), ethClient, chain.Config(), keyStore.Eth(), keyStates, nil, nil, chain.Logger())
	err = ec.ForceRebroadcast(beginningNonce, endingNonce, gasPriceWei, address, uint32(overrideGasLimit))
	return cli.errorOut(err)
}

type HealthCheckPresenter struct {
	webPresenters.Check
}

func (p *HealthCheckPresenter) ToRow() []string {
	red := color.New(color.FgRed).SprintFunc()
	green := color.New(color.FgGreen).SprintFunc()

	var status string

	switch p.Status {
	case services.StatusFailing:
		status = red(p.Status)
	case services.StatusPassing:
		status = green(p.Status)
	}

	return []string{
		p.Name,
		status,
		p.Output,
	}
}

type HealthCheckPresenters []HealthCheckPresenter

// RenderTable implements TableRenderer
func (ps HealthCheckPresenters) RenderTable(rt RendererTable) error {
	headers := []string{"Name", "Status", "Output"}
	rows := [][]string{}

	for _, p := range ps {
		rows = append(rows, p.ToRow())
	}

	renderList(headers, rows, rt.Writer)

	return nil
}

// Status will display the health of various services
func (cli *Client) Status(c *clipkg.Context) error {
	resp, err := cli.HTTP.Get("/health?full=1", nil)
	if err != nil {
		return cli.errorOut(err)
	}
	defer func() {
		if cerr := resp.Body.Close(); cerr != nil {
			err = multierr.Append(err, cerr)
		}
	}()

	return cli.renderAPIResponse(resp, &HealthCheckPresenters{})
}

// ResetDatabase drops, creates and migrates the database specified by DATABASE_URL
// This is useful to setup the database for testing
func (cli *Client) ResetDatabase(c *clipkg.Context) error {
	cfg := cli.Config
	parsed := cfg.DatabaseURL()
	if parsed.String() == "" {
		return cli.errorOut(errors.New("You must set DATABASE_URL env variable. HINT: If you are running this to set up your local test database, try DATABASE_URL=postgresql://postgres@localhost:5432/chainlink_test?sslmode=disable"))
	}

	dangerMode := c.Bool("dangerWillRobinson")

	dbname := parsed.Path[1:]
	if !dangerMode && !strings.HasSuffix(dbname, "_test") {
		return cli.errorOut(fmt.Errorf("cannot reset database named `%s`. This command can only be run against databases with a name that ends in `_test`, to prevent accidental data loss. If you REALLY want to reset this database, pass in the -dangerWillRobinson option", dbname))
	}
	lggr := cli.Logger
	lggr.Infof("Resetting database: %#v", parsed.String())
	lggr.Debugf("Dropping and recreating database: %#v", parsed.String())
	if err := dropAndCreateDB(parsed); err != nil {
		return cli.errorOut(err)
	}
	lggr.Debugf("Migrating database: %#v", parsed.String())
	if err := migrateDB(cfg, lggr); err != nil {
		return cli.errorOut(err)
	}
	schema, err := dumpSchema(cfg)
	if err != nil {
		return cli.errorOut(err)
	}
	lggr.Debugf("Testing rollback and re-migrate for database: %#v", parsed.String())
	var baseVersionID int64 = 54
	if err := downAndUpDB(cfg, lggr, baseVersionID); err != nil {
		return cli.errorOut(err)
	}
	if err := checkSchema(cfg, schema); err != nil {
		return cli.errorOut(err)
	}
	return nil
}

// PrepareTestDatabase calls ResetDatabase then loads fixtures required for tests
func (cli *Client) PrepareTestDatabase(c *clipkg.Context) error {
	if err := cli.ResetDatabase(c); err != nil {
		return cli.errorOut(err)
	}
	cfg := cli.Config

	// Creating pristine DB copy to speed up FullTestDB
	dbUrl := cfg.DatabaseURL()
	db, err := sql.Open(string(dialects.Postgres), dbUrl.String())
	defer db.Close()
	if err != nil {
		return cli.errorOut(err)
	}
	templateDB := strings.Trim(dbUrl.Path, "/")
	if err = dropAndCreatePristineDB(db, templateDB); err != nil {
		return cli.errorOut(err)
	}

	userOnly := c.Bool("user-only")
	var fixturePath = "../store/fixtures/fixtures.sql"
	if userOnly {
		fixturePath = "../store/fixtures/users_only_fixture.sql"
	}
	if err := insertFixtures(cfg, fixturePath); err != nil {
		return cli.errorOut(err)
	}

	return nil
}

// PrepareTestDatabase calls ResetDatabase then loads fixtures required for local
// testing against testnets. Does not include fake chain fixtures.
func (cli *Client) PrepareTestDatabaseUserOnly(c *clipkg.Context) error {
	if err := cli.ResetDatabase(c); err != nil {
		return cli.errorOut(err)
	}
	cfg := cli.Config
	if err := insertFixtures(cfg, "../store/fixtures/users_only_fixtures.sql"); err != nil {
		return cli.errorOut(err)
	}
	return nil
}

// MigrateDatabase migrates the database
func (cli *Client) MigrateDatabase(c *clipkg.Context) error {
	cfg := cli.Config
	parsed := cfg.DatabaseURL()
	if parsed.String() == "" {
		return cli.errorOut(errors.New("You must set DATABASE_URL env variable. HINT: If you are running this to set up your local test database, try DATABASE_URL=postgresql://postgres@localhost:5432/chainlink_test?sslmode=disable"))
	}

	cli.Logger.Infof("Migrating database: %#v", parsed.String())
	if err := migrateDB(cfg, cli.Logger); err != nil {
		return cli.errorOut(err)
	}
	return nil
}

// VersionDatabase displays the current database version.
func (cli *Client) RollbackDatabase(c *clipkg.Context) error {
	var version null.Int
	if c.Args().Present() {
		arg := c.Args().First()
		numVersion, err := strconv.ParseInt(arg, 10, 64)
		if err != nil {
			return cli.errorOut(errors.Errorf("Unable to parse %v as integer", arg))
		}
		version = null.IntFrom(numVersion)
	}

	db, err := newConnection(cli.Config, cli.Logger)
	if err != nil {
		return fmt.Errorf("failed to initialize orm: %v", err)
	}

	if err := migrate.Rollback(db.DB, cli.Logger, version); err != nil {
		return fmt.Errorf("migrateDB failed: %v", err)
	}

	return nil
}

// VersionDatabase displays the current database version.
func (cli *Client) VersionDatabase(c *clipkg.Context) error {
	db, err := newConnection(cli.Config, cli.Logger)
	if err != nil {
		return fmt.Errorf("failed to initialize orm: %v", err)
	}

	version, err := migrate.Current(db.DB, cli.Logger)
	if err != nil {
		return fmt.Errorf("migrateDB failed: %v", err)
	}

	cli.Logger.Infof("Database version: %v", version)
	return nil
}

// StatusDatabase displays the database migration status
func (cli *Client) StatusDatabase(c *clipkg.Context) error {
	db, err := newConnection(cli.Config, cli.Logger)
	if err != nil {
		return fmt.Errorf("failed to initialize orm: %v", err)
	}

	if err = migrate.Status(db.DB, cli.Logger); err != nil {
		return fmt.Errorf("Status failed: %v", err)
	}
	return nil
}

// CreateMigration displays the database migration status
func (cli *Client) CreateMigration(c *clipkg.Context) error {
	if !c.Args().Present() {
		return cli.errorOut(errors.New("You must specify a migration name"))
	}
	db, err := newConnection(cli.Config, cli.Logger)
	if err != nil {
		return fmt.Errorf("failed to initialize orm: %v", err)
	}

	migrationType := c.String("type")
	if migrationType != "go" {
		migrationType = "sql"
	}

	if err = migrate.Create(db.DB, c.Args().First(), migrationType); err != nil {
		return fmt.Errorf("Status failed: %v", err)
	}
	return nil
}

type dbConfig interface {
	DatabaseURL() url.URL
	ORMMaxOpenConns() int
	ORMMaxIdleConns() int
	GetDatabaseDialectConfiguredOrDefault() dialects.DialectName
}

func newConnection(cfg dbConfig, lggr logger.Logger) (*sqlx.DB, error) {
	parsed := cfg.DatabaseURL()
	if parsed.String() == "" {
		return nil, errors.New("You must set DATABASE_URL env variable. HINT: If you are running this to set up your local test database, try DATABASE_URL=postgresql://postgres@localhost:5432/chainlink_test?sslmode=disable")
	}
	config := pg.Config{
		Logger:       lggr,
		MaxOpenConns: cfg.ORMMaxOpenConns(),
		MaxIdleConns: cfg.ORMMaxIdleConns(),
	}
	db, err := pg.NewConnection(parsed.String(), string(cfg.GetDatabaseDialectConfiguredOrDefault()), config)
	return db, err
}

func dropAndCreateDB(parsed url.URL) (err error) {
	// Cannot drop the database if we are connected to it, so we must connect
	// to a different one. template1 should be present on all postgres installations
	dbname := parsed.Path[1:]
	parsed.Path = "/template1"
	db, err := sql.Open(string(dialects.Postgres), parsed.String())
	if err != nil {
		return fmt.Errorf("unable to open postgres database for creating test db: %+v", err)
	}
	defer func() {
		if cerr := db.Close(); cerr != nil {
			err = multierr.Append(err, cerr)
		}
	}()

	_, err = db.Exec(fmt.Sprintf(`DROP DATABASE IF EXISTS "%s"`, dbname))
	if err != nil {
		return fmt.Errorf("unable to drop postgres database: %v", err)
	}
	_, err = db.Exec(fmt.Sprintf(`CREATE DATABASE "%s"`, dbname))
	if err != nil {
		return fmt.Errorf("unable to create postgres database: %v", err)
	}
	return nil
}

func dropAndCreatePristineDB(db *sql.DB, template string) (err error) {
	_, err = db.Exec(fmt.Sprintf(`DROP DATABASE IF EXISTS "%s"`, PristineDBName))
	if err != nil {
		return fmt.Errorf("unable to drop postgres database: %v", err)
	}
	_, err = db.Exec(fmt.Sprintf(`CREATE DATABASE "%s" WITH TEMPLATE "%s"`, PristineDBName, template))
	if err != nil {
		return fmt.Errorf("unable to create postgres database: %v", err)
	}
	return nil
}

func migrateDB(config dbConfig, lggr logger.Logger) error {
	db, err := newConnection(config, lggr)
	if err != nil {
		return fmt.Errorf("failed to initialize orm: %v", err)
	}
	if err = migrate.Migrate(db.DB, lggr); err != nil {
		return fmt.Errorf("migrateDB failed: %v", err)
	}
	return db.Close()
}

func downAndUpDB(cfg dbConfig, lggr logger.Logger, baseVersionID int64) error {
	db, err := newConnection(cfg, lggr)
	if err != nil {
		return fmt.Errorf("failed to initialize orm: %v", err)
	}
	if err = migrate.Rollback(db.DB, lggr, null.IntFrom(baseVersionID)); err != nil {
		return fmt.Errorf("test rollback failed: %v", err)
	}
	if err = migrate.Migrate(db.DB, lggr); err != nil {
		return fmt.Errorf("second migrateDB failed: %v", err)
	}
	return db.Close()
}

func dumpSchema(cfg config.GeneralConfig) (string, error) {
	dbURL := cfg.DatabaseURL()
	args := []string{
		dbURL.String(),
		"--schema-only",
	}
	cmd := exec.Command(
		"pg_dump", args...,
	)

	schema, err := cmd.Output()
	if err != nil {
		return "", fmt.Errorf("failed to dump schema: %v", err)
	}
	return string(schema), nil
}

func checkSchema(cfg config.GeneralConfig, prevSchema string) error {
	newSchema, err := dumpSchema(cfg)
	if err != nil {
		return err
	}
	df := diff.Diff(prevSchema, newSchema)
	if len(df) > 0 {
		fmt.Println(df)
		return errors.New("schema pre- and post- rollback does not match (ctrl+f for '+' or '-' to find the changed lines)")
	}
	return nil
}

func insertFixtures(config config.GeneralConfig, pathToFixtures string) (err error) {
	dbURL := config.DatabaseURL()
	db, err := sql.Open(string(dialects.Postgres), dbURL.String())
	if err != nil {
		return fmt.Errorf("unable to open postgres database for creating test db: %+v", err)
	}
	defer func() {
		if cerr := db.Close(); cerr != nil {
			err = multierr.Append(err, cerr)
		}
	}()

	_, filename, _, ok := runtime.Caller(1)
	if !ok {
		return errors.New("could not get runtime.Caller(1)")
	}
	filepath := path.Join(path.Dir(filename), pathToFixtures)
	fixturesSQL, err := ioutil.ReadFile(filepath)
	if err != nil {
		return err
	}
	_, err = db.Exec(string(fixturesSQL))
	return err
}<|MERGE_RESOLUTION|>--- conflicted
+++ resolved
@@ -365,11 +365,7 @@
 	}
 	defer lggr.ErrorIfClosing(db, "db")
 
-<<<<<<< HEAD
-	app, err := cli.AppFactory.NewApplication(context.Background(), cli.Config, db)
-=======
 	app, err := cli.AppFactory.NewApplication(context.TODO(), cli.Config, db)
->>>>>>> c000e9af
 	if err != nil {
 		return cli.errorOut(errors.Wrap(err, "fatal error instantiating application"))
 	}
