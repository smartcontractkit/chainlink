package cmd

import (
	"bytes"
	"encoding/json"
	"fmt"
	"io/ioutil"
	"math/big"
	"net/http"
	"net/url"
	"os"
	"strconv"
	"strings"

	"github.com/smartcontractkit/chainlink/core/services/job"

	"github.com/manyminds/api2go/jsonapi"
	homedir "github.com/mitchellh/go-homedir"
	"github.com/pelletier/go-toml"
	"github.com/pkg/errors"
	"github.com/tidwall/gjson"
	clipkg "github.com/urfave/cli"
	"go.uber.org/multierr"

	"github.com/smartcontractkit/chainlink/core/assets"
	"github.com/smartcontractkit/chainlink/core/store/models"
	"github.com/smartcontractkit/chainlink/core/store/models/ocrkey"
	"github.com/smartcontractkit/chainlink/core/store/models/p2pkey"
	"github.com/smartcontractkit/chainlink/core/store/presenters"
	"github.com/smartcontractkit/chainlink/core/utils"
	"github.com/smartcontractkit/chainlink/core/web"
)

var errUnauthorized = errors.New("401 Unauthorized")

// CreateServiceAgreement creates a ServiceAgreement based on JSON input
func (cli *Client) CreateServiceAgreement(c *clipkg.Context) (err error) {
	if !c.Args().Present() {
		return cli.errorOut(errors.New("Must pass in JSON or filepath"))
	}

	buf, err := getBufferFromJSON(c.Args().First())
	if err != nil {
		return cli.errorOut(errors.Wrap(err, "while extracting json to buffer"))
	}

	resp, err := cli.HTTP.Post("/v2/service_agreements", buf)
	if err != nil {
		return cli.errorOut(errors.Wrap(err, "from initializing service-agreement-creation request"))
	}
	defer func() {
		if cerr := resp.Body.Close(); cerr != nil {
			err = multierr.Append(err, cerr)
		}
	}()

	var sa presenters.ServiceAgreement
	err = cli.renderAPIResponse(resp, &sa)
	return err
}

// CreateExternalInitiator adds an external initiator
func (cli *Client) CreateExternalInitiator(c *clipkg.Context) (err error) {
	if c.NArg() != 1 && c.NArg() != 2 {
		return cli.errorOut(errors.New("create expects 1 - 2 arguments: a name and a url (optional)"))
	}

	var request models.ExternalInitiatorRequest
	request.Name = c.Args().Get(0)

	// process optional URL
	if c.NArg() == 2 {
		var reqURL *url.URL
		reqURL, err = url.ParseRequestURI(c.Args().Get(1))
		if err != nil {
			return cli.errorOut(err)
		}
		request.URL = (*models.WebURL)(reqURL)
	}

	requestData, err := json.Marshal(request)
	if err != nil {
		return cli.errorOut(err)
	}

	buf := bytes.NewBuffer(requestData)
	resp, err := cli.HTTP.Post("/v2/external_initiators", buf)
	if err != nil {
		return cli.errorOut(err)
	}
	defer func() {
		if cerr := resp.Body.Close(); cerr != nil {
			err = multierr.Append(err, cerr)
		}
	}()

	var ei presenters.ExternalInitiatorAuthentication
	err = cli.renderAPIResponse(resp, &ei)
	return err
}

// DeleteExternalInitiator removes an external initiator
func (cli *Client) DeleteExternalInitiator(c *clipkg.Context) (err error) {
	if !c.Args().Present() {
		return cli.errorOut(errors.New("Must pass the name of the external initiator to delete"))
	}

	resp, err := cli.HTTP.Delete("/v2/external_initiators/" + c.Args().First())
	if err != nil {
		return cli.errorOut(err)
	}
	defer func() {
		if cerr := resp.Body.Close(); cerr != nil {
			err = multierr.Append(err, cerr)
		}
	}()
	_, err = cli.parseResponse(resp)
	return err
}

// ShowJobRun returns the status of the given Jobrun.
func (cli *Client) ShowJobRun(c *clipkg.Context) (err error) {
	if !c.Args().Present() {
		return cli.errorOut(errors.New("Must pass the RunID to show"))
	}
	resp, err := cli.HTTP.Get("/v2/runs/" + c.Args().First())
	if err != nil {
		return cli.errorOut(err)
	}
	defer func() {
		if cerr := resp.Body.Close(); cerr != nil {
			err = multierr.Append(err, cerr)
		}
	}()
	var job presenters.JobRun
	err = cli.renderAPIResponse(resp, &job)
	return err
}

// IndexJobRuns returns the list of all job runs for a specific job
// if no jobid is passed, defaults to returning all jobruns
func (cli *Client) IndexJobRuns(c *clipkg.Context) error {
	jobID := c.String("jobid")
	if jobID != "" {
		return cli.getPage("/v2/runs?jobSpecId="+jobID, c.Int("page"), &[]presenters.JobRun{})
	}
	return cli.getPage("/v2/runs", c.Int("page"), &[]presenters.JobRun{})
}

// ShowJobSpec returns the status of the given JobID.
func (cli *Client) ShowJobSpec(c *clipkg.Context) (err error) {
	if !c.Args().Present() {
		return cli.errorOut(errors.New("Must pass the job id to be shown"))
	}
	resp, err := cli.HTTP.Get("/v2/specs/" + c.Args().First())
	if err != nil {
		return cli.errorOut(err)
	}
	defer func() {
		if cerr := resp.Body.Close(); cerr != nil {
			err = multierr.Append(err, cerr)
		}
	}()
	var job presenters.JobSpec
	err = cli.renderAPIResponse(resp, &job)
	return err
}

// IndexJobSpecs returns all job specs.
func (cli *Client) IndexJobSpecs(c *clipkg.Context) error {
	return cli.getPage("/v2/specs", c.Int("page"), &[]models.JobSpec{})
}

// CreateJobSpec creates a JobSpec based on JSON input
func (cli *Client) CreateJobSpec(c *clipkg.Context) (err error) {
	if !c.Args().Present() {
		return cli.errorOut(errors.New("Must pass in JSON or filepath"))
	}

	buf, err := getBufferFromJSON(c.Args().First())
	if err != nil {
		return cli.errorOut(err)
	}

	resp, err := cli.HTTP.Post("/v2/specs", buf)
	if err != nil {
		return cli.errorOut(err)
	}
	defer func() {
		if cerr := resp.Body.Close(); cerr != nil {
			err = multierr.Append(err, cerr)
		}
	}()

	var js presenters.JobSpec
	err = cli.renderAPIResponse(resp, &js)
	return err
}

// ArchiveJobSpec soft deletes a job and its associated runs.
func (cli *Client) ArchiveJobSpec(c *clipkg.Context) error {
	if !c.Args().Present() {
		return cli.errorOut(errors.New("Must pass the job id to be archived"))
	}
	resp, err := cli.HTTP.Delete("/v2/specs/" + c.Args().First())
	if err != nil {
		return cli.errorOut(err)
	}
	_, err = cli.parseResponse(resp)
	if err != nil {
		return cli.errorOut(err)
	}
	return nil
}

<<<<<<< HEAD
=======
// ListJobsV2 lists all v2 jobs
func (cli *Client) ListJobsV2(c *clipkg.Context) (err error) {
	return cli.getPage("/v2/jobs", c.Int("page"), &[]Job{})
}

>>>>>>> 0012886d
// CreateJobV2 creates a V2 job
// Valid input is a TOML string or a path to TOML file
func (cli *Client) CreateJobV2(c *clipkg.Context) (err error) {
	if !c.Args().Present() {
		return cli.errorOut(errors.New("Must pass in TOML or filepath"))
	}

	tomlString, err := getTOMLString(c.Args().First())
	if err != nil {
		return cli.errorOut(err)
	}

	request, err := json.Marshal(models.CreateJobSpecRequest{
		TOML: tomlString,
	})
	if err != nil {
		return cli.errorOut(err)
	}

	resp, err := cli.HTTP.Post("/v2/jobs", bytes.NewReader(request))
	if err != nil {
		return cli.errorOut(err)
	}
	defer func() {
		if cerr := resp.Body.Close(); cerr != nil {
			err = multierr.Append(err, cerr)
		}
	}()

	if resp.StatusCode >= 400 {
		body, rerr := ioutil.ReadAll(resp.Body)
		if err != nil {
			err = multierr.Append(err, rerr)
			return cli.errorOut(err)
		}
		fmt.Printf("Error (status %v): %v\n", resp.StatusCode, string(body))
		return cli.errorOut(err)
	}

	responseBodyBytes, err := ioutil.ReadAll(resp.Body)
	if err != nil {
		return cli.errorOut(err)
	}

	ocrJobSpec := job.SpecDB{}
	if err := web.ParseJSONAPIResponse(responseBodyBytes, &ocrJobSpec); err != nil {
		return cli.errorOut(err)
	}

	fmt.Printf("Job added (job ID: %v).\n", ocrJobSpec.ID)
	return nil
}

// DeleteJobV2 deletes a V2 job
func (cli *Client) DeleteJobV2(c *clipkg.Context) error {
	if !c.Args().Present() {
		return cli.errorOut(errors.New("Must pass the job id to be archived"))
	}
	resp, err := cli.HTTP.Delete("/v2/jobs/" + c.Args().First())
	if err != nil {
		return cli.errorOut(err)
	}
	_, err = cli.parseResponse(resp)
	if err != nil {
		return cli.errorOut(err)
	}
	return nil
}

// TriggerPipelineRun triggers a V2 job run based on a job ID
func (cli *Client) TriggerPipelineRun(c *clipkg.Context) error {
	if !c.Args().Present() {
		return cli.errorOut(errors.New("Must pass the job id to trigger a run"))
	}
	resp, err := cli.HTTP.Post("/v2/jobs/"+c.Args().First()+"/runs", nil)
	if err != nil {
		return cli.errorOut(err)
	}
	_, err = cli.parseResponse(resp)
	if err != nil {
		return cli.errorOut(err)
	}
	fmt.Printf("Pipeline run successfully triggered for job ID %v.\n", c.Args().First())
	return nil
}

// CreateJobRun creates job run based on SpecID and optional JSON
func (cli *Client) CreateJobRun(c *clipkg.Context) (err error) {
	if !c.Args().Present() {
		return cli.errorOut(errors.New("Must pass in SpecID [JSON blob | JSON filepath]"))
	}

	buf := bytes.NewBufferString("")
	if c.NArg() > 1 {
		var jbuf *bytes.Buffer
		jbuf, err = getBufferFromJSON(c.Args().Get(1))
		if err != nil {
			return cli.errorOut(err)
		}
		buf = jbuf
	}

	resp, err := cli.HTTP.Post("/v2/specs/"+c.Args().First()+"/runs", buf)
	if err != nil {
		return cli.errorOut(err)
	}
	defer func() {
		if cerr := resp.Body.Close(); cerr != nil {
			err = multierr.Append(err, cerr)
		}
	}()
	var run presenters.JobRun
	err = cli.renderAPIResponse(resp, &run)
	return err
}

// CreateBridge adds a new bridge to the chainlink node
func (cli *Client) CreateBridge(c *clipkg.Context) (err error) {
	if !c.Args().Present() {
		return cli.errorOut(errors.New("Must pass in the bridge's parameters [JSON blob | JSON filepath]"))
	}

	buf, err := getBufferFromJSON(c.Args().First())
	if err != nil {
		return cli.errorOut(err)
	}

	resp, err := cli.HTTP.Post("/v2/bridge_types", buf)
	if err != nil {
		return cli.errorOut(err)
	}
	defer func() {
		if cerr := resp.Body.Close(); cerr != nil {
			err = multierr.Append(err, cerr)
		}
	}()

	var bridge models.BridgeTypeAuthentication
	err = cli.renderAPIResponse(resp, &bridge)
	return err
}

// IndexBridges returns all bridges.
func (cli *Client) IndexBridges(c *clipkg.Context) (err error) {
	return cli.getPage("/v2/bridge_types", c.Int("page"), &[]models.BridgeType{})
}

func (cli *Client) getPage(requestURI string, page int, model interface{}) (err error) {
	uri, err := url.Parse(requestURI)
	if err != nil {
		return err
	}
	q := uri.Query()
	if page > 0 {
		q.Set("page", strconv.Itoa(page))
	}
	uri.RawQuery = q.Encode()

	resp, err := cli.HTTP.Get(uri.String())
	if err != nil {
		return cli.errorOut(err)
	}
	defer func() {
		if cerr := resp.Body.Close(); cerr != nil {
			err = multierr.Append(err, cerr)
		}
	}()

	err = cli.deserializeAPIResponse(resp, model, &jsonapi.Links{})
	if err != nil {
		return err
	}
	err = cli.errorOut(cli.Render(model))
	return err
}

// ShowBridge returns the info for the given Bridge name.
func (cli *Client) ShowBridge(c *clipkg.Context) (err error) {
	if !c.Args().Present() {
		return cli.errorOut(errors.New("Must pass the name of the bridge to be shown"))
	}
	bridgeName := c.Args().First()
	resp, err := cli.HTTP.Get("/v2/bridge_types/" + bridgeName)
	if err != nil {
		return cli.errorOut(err)
	}
	defer func() {
		if cerr := resp.Body.Close(); cerr != nil {
			err = multierr.Append(err, cerr)
		}
	}()
	var bridge models.BridgeType
	return cli.renderAPIResponse(resp, &bridge)
}

// RemoveBridge removes a specific Bridge by name.
func (cli *Client) RemoveBridge(c *clipkg.Context) (err error) {
	if !c.Args().Present() {
		return cli.errorOut(errors.New("Must pass the name of the bridge to be removed"))
	}
	bridgeName := c.Args().First()
	resp, err := cli.HTTP.Delete("/v2/bridge_types/" + bridgeName)
	if err != nil {
		return cli.errorOut(err)
	}
	defer func() {
		if cerr := resp.Body.Close(); cerr != nil {
			err = multierr.Append(err, cerr)
		}
	}()
	var bridge models.BridgeType
	err = cli.renderAPIResponse(resp, &bridge)
	return err
}

// RemoteLogin creates a cookie session to run remote commands.
func (cli *Client) RemoteLogin(c *clipkg.Context) error {
	sessionRequest, err := cli.buildSessionRequest(c.String("file"))
	if err != nil {
		return cli.errorOut(err)
	}
	_, err = cli.CookieAuthenticator.Authenticate(sessionRequest)
	return cli.errorOut(err)
}

// SendEther transfers ETH from the node's account to a specified address.
func (cli *Client) SendEther(c *clipkg.Context) (err error) {
	if c.NArg() < 3 {
		return cli.errorOut(errors.New("sendether expects three arguments: amount, fromAddress and toAddress"))
	}

	amount, err := assets.NewEthValueS(c.Args().Get(0))
	if err != nil {
		return cli.errorOut(multierr.Combine(
			errors.New("while parsing ETH transfer amount"), err))
	}

	unparsedFromAddress := c.Args().Get(1)
	fromAddress, err := utils.ParseEthereumAddress(unparsedFromAddress)
	if err != nil {
		return cli.errorOut(multierr.Combine(
			fmt.Errorf("while parsing withdrawal source address %v",
				unparsedFromAddress), err))
	}

	unparsedDestinationAddress := c.Args().Get(2)
	destinationAddress, err := utils.ParseEthereumAddress(unparsedDestinationAddress)
	if err != nil {
		return cli.errorOut(multierr.Combine(
			fmt.Errorf("while parsing withdrawal destination address %v",
				unparsedDestinationAddress), err))
	}

	request := models.SendEtherRequest{
		DestinationAddress: destinationAddress,
		FromAddress:        fromAddress,
		Amount:             amount,
	}

	requestData, err := json.Marshal(request)
	if err != nil {
		return cli.errorOut(err)
	}

	buf := bytes.NewBuffer(requestData)

	resp, err := cli.HTTP.Post("/v2/transfers", buf)
	if err != nil {
		return cli.errorOut(err)
	}
	defer func() {
		if cerr := resp.Body.Close(); cerr != nil {
			err = multierr.Append(err, cerr)
		}
	}()

	err = cli.printResponseBody(resp)
	return err
}

// ChangePassword prompts the user for the old password and a new one, then
// posts it to Chainlink to change the password.
func (cli *Client) ChangePassword(c *clipkg.Context) (err error) {
	req, err := cli.ChangePasswordPrompter.Prompt()
	if err != nil {
		return cli.errorOut(err)
	}

	requestData, err := json.Marshal(req)
	if err != nil {
		return cli.errorOut(err)
	}

	buf := bytes.NewBuffer(requestData)
	resp, err := cli.HTTP.Patch("/v2/user/password", buf)
	if err != nil {
		return cli.errorOut(err)
	}
	defer func() {
		if cerr := resp.Body.Close(); cerr != nil {
			err = multierr.Append(err, cerr)
		}
	}()

	if resp.StatusCode == http.StatusOK {
		fmt.Println("Password updated.")
	} else if resp.StatusCode == http.StatusConflict {
		fmt.Println("Old password did not match.")
	} else {
		return cli.printResponseBody(resp)
	}
	return nil
}

// IndexTransactions returns the list of transactions in descending order,
// taking an optional page parameter
func (cli *Client) IndexTransactions(c *clipkg.Context) error {
	return cli.getPage("/v2/transactions", c.Int("page"), &[]presenters.EthTx{})
}

// ShowTransaction returns the info for the given transaction hash
func (cli *Client) ShowTransaction(c *clipkg.Context) (err error) {
	if !c.Args().Present() {
		return cli.errorOut(errors.New("Must pass the hash of the transaction"))
	}
	hash := c.Args().First()
	resp, err := cli.HTTP.Get("/v2/transactions/" + hash)
	if err != nil {
		return cli.errorOut(err)
	}
	defer func() {
		if cerr := resp.Body.Close(); cerr != nil {
			err = multierr.Append(err, cerr)
		}
	}()
	var tx presenters.EthTx
	err = cli.renderAPIResponse(resp, &tx)
	return err
}

// IndexTxAttempts returns the list of transactions in descending order,
// taking an optional page parameter
func (cli *Client) IndexTxAttempts(c *clipkg.Context) error {
	return cli.getPage("/v2/tx_attempts", c.Int("page"), &[]presenters.EthTx{})
}

func (cli *Client) buildSessionRequest(flag string) (models.SessionRequest, error) {
	if len(flag) > 0 {
		return cli.FileSessionRequestBuilder.Build(flag)
	}
	return cli.PromptingSessionRequestBuilder.Build("")
}

func getTOMLString(s string) (string, error) {
	var val interface{}
	err := toml.Unmarshal([]byte(s), &val)
	if err == nil {
		return s, nil
	}

	buf, err := fromFile(s)
	if os.IsNotExist(err) {
		return "", fmt.Errorf("invalid TOML or file not found '%s'", s)
	} else if err != nil {
		return "", fmt.Errorf("error reading from file '%s': %v", s, err)
	}
	return buf.String(), nil
}

func (cli *Client) parseResponse(resp *http.Response) ([]byte, error) {
	b, err := parseResponse(resp)
	if err == errUnauthorized {
		return nil, cli.errorOut(multierr.Append(err, fmt.Errorf("try logging in")))
	}
	if err != nil {
		jae := models.JSONAPIErrors{}
		unmarshalErr := json.Unmarshal(b, &jae)
		return nil, cli.errorOut(multierr.Combine(err, unmarshalErr, &jae))
	}
	return b, err
}

func (cli *Client) printResponseBody(resp *http.Response) error {
	b, err := parseResponse(resp)
	if err != nil {
		return cli.errorOut(err)
	}

	fmt.Println(string(b))
	return nil
}

func (cli *Client) renderAPIResponse(resp *http.Response, dst interface{}) error {
	var links jsonapi.Links
	if err := cli.deserializeAPIResponse(resp, dst, &links); err != nil {
		return cli.errorOut(err)
	}
	return cli.errorOut(cli.Render(dst))
}

// SetMinimumGasPrice specifies the minimum gas price to use for outgoing transactions
func (cli *Client) SetMinimumGasPrice(c *clipkg.Context) (err error) {
	if c.NArg() != 1 {
		return cli.errorOut(errors.New("expecting an amount"))
	}

	value := c.Args().Get(0)
	amount, ok := new(big.Float).SetString(value)
	if !ok {
		return cli.errorOut(fmt.Errorf("invalid ethereum amount %s", value))
	}

	if c.IsSet("gwei") {
		amount.Mul(amount, big.NewFloat(1000000000))
	}

	adjustedAmount, _ := amount.Int(nil)
	request := struct {
		EthGasPriceDefault string `json:"ethGasPriceDefault"`
	}{EthGasPriceDefault: adjustedAmount.String()}
	requestData, err := json.Marshal(request)
	if err != nil {
		return cli.errorOut(err)
	}

	buf := bytes.NewBuffer(requestData)
	response, err := cli.HTTP.Patch("/v2/config", buf)
	if err != nil {
		return cli.errorOut(err)
	}
	defer func() {
		if cerr := response.Body.Close(); cerr != nil {
			err = multierr.Append(err, cerr)
		}
	}()

	patchResponse := web.ConfigPatchResponse{}
	if err = cli.deserializeAPIResponse(response, &patchResponse, &jsonapi.Links{}); err != nil {
		return err
	}

	err = cli.errorOut(cli.Render(&patchResponse))
	return err
}

// GetConfiguration gets the nodes environment variables
func (cli *Client) GetConfiguration(c *clipkg.Context) (err error) {
	resp, err := cli.HTTP.Get("/v2/config")
	if err != nil {
		return cli.errorOut(err)
	}
	defer func() {
		if cerr := resp.Body.Close(); cerr != nil {
			err = multierr.Append(err, cerr)
		}
	}()
	cwl := presenters.ConfigPrinter{}
	err = cli.renderAPIResponse(resp, &cwl)
	return err
}

// CancelJobRun cancels a running job,
// Run ID must be passed
func (cli *Client) CancelJobRun(c *clipkg.Context) error {
	if !c.Args().Present() {
		return cli.errorOut(errors.New("Must pass the run id to be cancelled"))
	}

	response, err := cli.HTTP.Put(fmt.Sprintf("/v2/runs/%s/cancellation", c.Args().First()), nil)
	if err != nil {
		return cli.errorOut(errors.Wrap(err, "HTTP.Put"))
	}
	_, err = cli.parseResponse(response)
	if err != nil {
		return cli.errorOut(errors.Wrap(err, "cli.parseResponse"))
	}
	return nil
}

// CreateETHKey creates a new ethereum key with the same password
// as the one used to unlock the existing key.
func (cli *Client) CreateETHKey(c *clipkg.Context) (err error) {
	resp, err := cli.HTTP.Post("/v2/keys/eth", nil)
	if err != nil {
		return cli.errorOut(err)
	}
	defer func() {
		if cerr := resp.Body.Close(); cerr != nil {
			err = multierr.Append(err, cerr)
		}
	}()

	_, err = os.Stderr.WriteString("ETH key created.\n\n🔑 New key\n")
	if err != nil {
		return cli.errorOut(err)
	}
	var keys presenters.ETHKey
	return cli.renderAPIResponse(resp, &keys)
}

// ListETHKeys renders a table containing the active account address
// with its ETH & LINK balance
func (cli *Client) ListETHKeys(c *clipkg.Context) (err error) {
	resp, err := cli.HTTP.Get("/v2/keys/eth")
	if err != nil {
		return cli.errorOut(err)
	}
	defer func() {
		if cerr := resp.Body.Close(); cerr != nil {
			err = multierr.Append(err, cerr)
		}
	}()

	_, err = os.Stderr.WriteString("🔑 ETH keys\n")
	if err != nil {
		return cli.errorOut(err)
	}
	var keys []presenters.ETHKey
	return cli.renderAPIResponse(resp, &keys)
}

// DeleteETHKey deletes an Etherium key,
// address of key must be passed
func (cli *Client) DeleteETHKey(c *clipkg.Context) (err error) {
	if !c.Args().Present() {
		return cli.errorOut(errors.New("Must pass the address of the key to be deleted"))
	}

	if c.Bool("hard") && !confirmAction(c) {
		return nil
	}

	var queryStr string
	var confirmationMsg string
	if c.Bool("hard") {
		queryStr = "?hard=true"
		confirmationMsg = "ETH key deleted.\n\n"
	} else {
		confirmationMsg = "ETH key archived.\n\n"
	}

	address := c.Args().Get(0)
	resp, err := cli.HTTP.Delete(fmt.Sprintf("/v2/keys/eth/%s%s", address, queryStr))
	if err != nil {
		return cli.errorOut(err)
	}
	defer func() {
		if cerr := resp.Body.Close(); cerr != nil {
			err = multierr.Append(err, cerr)
		}
	}()

	if resp.StatusCode == 200 {
		fmt.Print(confirmationMsg)
	}
	_, err = os.Stderr.WriteString("🔑 Deleted ETH key\n")
	if err != nil {
		return cli.errorOut(err)
	}
	var key presenters.ETHKey
	return cli.renderAPIResponse(resp, &key)
}

// ImportETHKey imports an Etherium key,
// file path must be passed
func (cli *Client) ImportETHKey(c *clipkg.Context) (err error) {
	if !c.Args().Present() {
		return cli.errorOut(errors.New("Must pass the filepath of the key to be imported"))
	}

	oldPasswordFile := c.String("oldpassword")
	if len(oldPasswordFile) == 0 {
		return cli.errorOut(errors.New("Must specify --oldpassword/-p flag"))
	}
	oldPassword, err := ioutil.ReadFile(oldPasswordFile)
	if err != nil {
		return cli.errorOut(errors.Wrap(err, "Could not read password file"))
	}

	filepath := c.Args().Get(0)
	keyJSON, err := ioutil.ReadFile(filepath)
	if err != nil {
		return cli.errorOut(err)
	}

	normalizedPassword := normalizePassword(string(oldPassword))
	resp, err := cli.HTTP.Post("/v2/keys/eth/import?oldpassword="+normalizedPassword, bytes.NewReader(keyJSON))
	if err != nil {
		return cli.errorOut(err)
	}
	defer func() {
		if cerr := resp.Body.Close(); cerr != nil {
			err = multierr.Append(err, cerr)
		}
	}()

	_, err = os.Stderr.WriteString("🔑 Imported ETH key\n")
	if err != nil {
		return cli.errorOut(err)
	}
	var key presenters.ETHKey
	return cli.renderAPIResponse(resp, &key)
}

// ExportETHKey exports an ETH key,
// address must be passed
func (cli *Client) ExportETHKey(c *clipkg.Context) (err error) {
	if !c.Args().Present() {
		return cli.errorOut(errors.New("Must pass the address of the key to export"))
	}

	newPasswordFile := c.String("newpassword")
	if len(newPasswordFile) == 0 {
		return cli.errorOut(errors.New("Must specify --newpassword/-p flag"))
	}
	newPassword, err := ioutil.ReadFile(newPasswordFile)
	if err != nil {
		return cli.errorOut(errors.Wrap(err, "Could not read password file"))
	}

	filepath := c.String("output")
	if len(newPassword) == 0 {
		return cli.errorOut(errors.New("Must specify --output/-o flag"))
	}

	address := c.Args().Get(0)

	normalizedPassword := normalizePassword(string(newPassword))
	resp, err := cli.HTTP.Post("/v2/keys/eth/export/"+address+"?newpassword="+normalizedPassword, nil)
	if err != nil {
		return cli.errorOut(errors.Wrap(err, "Could not make HTTP request"))
	}
	defer func() {
		if cerr := resp.Body.Close(); cerr != nil {
			err = multierr.Append(err, cerr)
		}
	}()

	keyJSON, err := ioutil.ReadAll(resp.Body)
	if err != nil {
		return cli.errorOut(errors.Wrap(err, "Could not read response body"))
	}

	err = utils.WriteFileWithMaxPerms(filepath, keyJSON, 0600)
	if err != nil {
		return cli.errorOut(errors.Wrapf(err, "Could not write %v", filepath))
	}

	_, err = os.Stderr.WriteString("🔑 Exported ETH key " + address + " to " + filepath + "\n")
	if err != nil {
		return cli.errorOut(err)
	}
	return nil
}

// CreateP2PKey stores a P2P keypair
func (cli *Client) CreateP2PKey(c *clipkg.Context) (err error) {
	resp, err := cli.HTTP.Post("/v2/keys/p2p", nil)
	if err != nil {
		return cli.errorOut(err)
	}
	defer func() {
		if cerr := resp.Body.Close(); cerr != nil {
			err = multierr.Append(err, cerr)
		}
	}()

	if resp.StatusCode == 200 {
		fmt.Printf("Created P2P keypair.\n\n")
	}
	var key p2pkey.EncryptedP2PKey
	return cli.renderAPIResponse(resp, &key)
}

// ListP2PKeys retrieves a list of all P2P keys
func (cli *Client) ListP2PKeys(c *clipkg.Context) (err error) {
	resp, err := cli.HTTP.Get("/v2/keys/p2p", nil)
	if err != nil {
		return cli.errorOut(err)
	}
	defer func() {
		if cerr := resp.Body.Close(); cerr != nil {
			err = multierr.Append(err, cerr)
		}
	}()

	var keys []p2pkey.EncryptedP2PKey
	return cli.renderAPIResponse(resp, &keys)
}

// DeleteP2PKey deletes a P2P key,
// key ID must be passed
func (cli *Client) DeleteP2PKey(c *clipkg.Context) (err error) {
	if !c.Args().Present() {
		return cli.errorOut(errors.New("Must pass the key ID to be deleted"))
	}
	id, err := strconv.ParseUint(c.Args().Get(0), 10, 32)
	if err != nil {
		return cli.errorOut(err)
	}

	if !confirmAction(c) {
		return nil
	}

	var queryStr string
	if c.Bool("hard") {
		queryStr = "?hard=true"
	}

	resp, err := cli.HTTP.Delete(fmt.Sprintf("/v2/keys/p2p/%d%s", id, queryStr))
	if err != nil {
		return cli.errorOut(err)
	}
	defer func() {
		if cerr := resp.Body.Close(); cerr != nil {
			err = multierr.Append(err, cerr)
		}
	}()

	if resp.StatusCode == 200 {
		fmt.Printf("P2P key deleted.\n\n")
	}
	var key p2pkey.EncryptedP2PKey
	return cli.renderAPIResponse(resp, &key)
}

// ImportP2PKey imports and stores a P2P key,
// path to key must be passed
func (cli *Client) ImportP2PKey(c *clipkg.Context) (err error) {
	if !c.Args().Present() {
		return cli.errorOut(errors.New("Must pass the filepath of the key to be imported"))
	}

	oldPasswordFile := c.String("oldpassword")
	if len(oldPasswordFile) == 0 {
		return cli.errorOut(errors.New("Must specify --oldpassword/-p flag"))
	}
	oldPassword, err := ioutil.ReadFile(oldPasswordFile)
	if err != nil {
		return cli.errorOut(errors.Wrap(err, "Could not read password file"))
	}

	filepath := c.Args().Get(0)
	keyJSON, err := ioutil.ReadFile(filepath)
	if err != nil {
		return cli.errorOut(err)
	}

	normalizedPassword := normalizePassword(string(oldPassword))
	resp, err := cli.HTTP.Post("/v2/keys/p2p/import?oldpassword="+normalizedPassword, bytes.NewReader(keyJSON))
	if err != nil {
		return cli.errorOut(err)
	}
	defer func() {
		if cerr := resp.Body.Close(); cerr != nil {
			err = multierr.Append(err, cerr)
		}
	}()

	_, err = os.Stderr.WriteString("🔑 Imported P2P key\n")
	if err != nil {
		return cli.errorOut(err)
	}

	var key p2pkey.EncryptedP2PKey
	return cli.renderAPIResponse(resp, &key)
}

// ExportP2PKey exports a P2P key,
// key ID must be passed
func (cli *Client) ExportP2PKey(c *clipkg.Context) (err error) {
	if !c.Args().Present() {
		return cli.errorOut(errors.New("Must pass the ID of the key to export"))
	}

	newPasswordFile := c.String("newpassword")
	if len(newPasswordFile) == 0 {
		return cli.errorOut(errors.New("Must specify --newpassword/-p flag"))
	}
	newPassword, err := ioutil.ReadFile(newPasswordFile)
	if err != nil {
		return cli.errorOut(errors.Wrap(err, "Could not read password file"))
	}

	filepath := c.String("output")
	if len(filepath) == 0 {
		return cli.errorOut(errors.New("Must specify --output/-o flag"))
	}

	ID := c.Args().Get(0)

	normalizedPassword := normalizePassword(string(newPassword))
	resp, err := cli.HTTP.Post("/v2/keys/p2p/export/"+ID+"?newpassword="+normalizedPassword, nil)
	if err != nil {
		return cli.errorOut(errors.Wrap(err, "Could not make HTTP request"))
	}
	defer func() {
		if cerr := resp.Body.Close(); cerr != nil {
			err = multierr.Append(err, cerr)
		}
	}()

	keyJSON, err := ioutil.ReadAll(resp.Body)
	if err != nil {
		return cli.errorOut(errors.Wrap(err, "Could not read response body"))
	}

	err = utils.WriteFileWithMaxPerms(filepath, keyJSON, 0600)
	if err != nil {
		return cli.errorOut(errors.Wrapf(err, "Could not write %v", filepath))
	}

	_, err = os.Stderr.WriteString(fmt.Sprintf("🔑 Exported P2P key %s to %s", ID, filepath))
	if err != nil {
		return cli.errorOut(err)
	}

	return nil
}

// CreateOCRKeyBundle creates a key and inserts it into encrypted_ocr_key_bundles,
// protected by the password in the password file
func (cli *Client) CreateOCRKeyBundle(c *clipkg.Context) error {
	resp, err := cli.HTTP.Post("/v2/keys/ocr", nil)
	if err != nil {
		return cli.errorOut(err)
	}
	defer func() {
		if cerr := resp.Body.Close(); cerr != nil {
			err = multierr.Append(err, cerr)
		}
	}()

	if resp.StatusCode == 200 {
		fmt.Printf("Created OCR key bundle.\n\n")
	}
	var key ocrkey.EncryptedKeyBundle
	return cli.renderAPIResponse(resp, &key)
}

// ListOCRKeyBundles lists the available OCR Key Bundles
func (cli *Client) ListOCRKeyBundles(c *clipkg.Context) error {
	resp, err := cli.HTTP.Get("/v2/keys/ocr", nil)
	if err != nil {
		return cli.errorOut(err)
	}
	defer func() {
		if cerr := resp.Body.Close(); cerr != nil {
			err = multierr.Append(err, cerr)
		}
	}()

	var keys []ocrkey.EncryptedKeyBundle
	return cli.renderAPIResponse(resp, &keys)
}

// DeleteOCRKeyBundle creates a key and inserts it into encrypted_ocr_keys,
// protected by the password in the password file
func (cli *Client) DeleteOCRKeyBundle(c *clipkg.Context) error {
	if !c.Args().Present() {
		return cli.errorOut(errors.New("Must pass the key ID to be deleted"))
	}
	id, err := models.Sha256HashFromHex(c.Args().Get(0))
	if err != nil {
		return cli.errorOut(err)
	}

	if !confirmAction(c) {
		return nil
	}

	var queryStr string
	if c.Bool("hard") {
		queryStr = "?hard=true"
	}

	resp, err := cli.HTTP.Delete(fmt.Sprintf("/v2/keys/ocr/%s%s", id, queryStr))
	if err != nil {
		return cli.errorOut(err)
	}
	defer func() {
		if cerr := resp.Body.Close(); cerr != nil {
			err = multierr.Append(err, cerr)
		}
	}()

	if resp.StatusCode == 200 {
		fmt.Printf("OCR key bundle deleted.\n\n")
	}
	var key ocrkey.EncryptedKeyBundle
	return cli.renderAPIResponse(resp, &key)
}

// ImportOCRKey imports OCR key bundle,
// file path must be passed
func (cli *Client) ImportOCRKey(c *clipkg.Context) (err error) {
	if !c.Args().Present() {
		return cli.errorOut(errors.New("Must pass the filepath of the key to be imported"))
	}

	oldPasswordFile := c.String("oldpassword")
	if len(oldPasswordFile) == 0 {
		return cli.errorOut(errors.New("Must specify --oldpassword/-p flag"))
	}
	oldPassword, err := ioutil.ReadFile(oldPasswordFile)
	if err != nil {
		return cli.errorOut(errors.Wrap(err, "Could not read password file"))
	}

	filepath := c.Args().Get(0)
	keyJSON, err := ioutil.ReadFile(filepath)
	if err != nil {
		return cli.errorOut(err)
	}

	normalizedPassword := normalizePassword(string(oldPassword))
	resp, err := cli.HTTP.Post("/v2/keys/ocr/import?oldpassword="+normalizedPassword, bytes.NewReader(keyJSON))
	if err != nil {
		return cli.errorOut(err)
	}
	defer func() {
		if cerr := resp.Body.Close(); cerr != nil {
			err = multierr.Append(err, cerr)
		}
	}()

	_, err = os.Stderr.WriteString("🔑 Imported OCR key bundle")
	if err != nil {
		return cli.errorOut(err)
	}

	var key ocrkey.EncryptedKeyBundle
	return cli.renderAPIResponse(resp, &key)
}

// ExportOCRKey exports OCR key bundles by ID
// ID of the key must be passed
func (cli *Client) ExportOCRKey(c *clipkg.Context) (err error) {
	if !c.Args().Present() {
		return cli.errorOut(errors.New("Must pass the ID of the key to export"))
	}

	newPasswordFile := c.String("newpassword")
	if len(newPasswordFile) == 0 {
		return cli.errorOut(errors.New("Must specify --newpassword/-p flag"))
	}
	newPassword, err := ioutil.ReadFile(newPasswordFile)
	if err != nil {
		return cli.errorOut(errors.Wrap(err, "Could not read password file"))
	}

	filepath := c.String("output")
	if len(filepath) == 0 {
		return cli.errorOut(errors.New("Must specify --output/-o flag"))
	}

	ID := c.Args().Get(0)

	normalizedPassword := normalizePassword(string(newPassword))
	resp, err := cli.HTTP.Post("/v2/keys/ocr/export/"+ID+"?newpassword="+normalizedPassword, nil)
	if err != nil {
		return cli.errorOut(errors.Wrap(err, "Could not make HTTP request"))
	}
	defer func() {
		if cerr := resp.Body.Close(); cerr != nil {
			err = multierr.Append(err, cerr)
		}
	}()

	keyJSON, err := ioutil.ReadAll(resp.Body)
	if err != nil {
		return cli.errorOut(errors.Wrap(err, "Could not read response body"))
	}

	err = utils.WriteFileWithMaxPerms(filepath, keyJSON, 0600)
	if err != nil {
		return cli.errorOut(errors.Wrapf(err, "Could not write %v", filepath))
	}

	_, err = os.Stderr.WriteString(fmt.Sprintf("🔑 Exported OCR key bundle %s to %s", ID, filepath))
	if err != nil {
		return cli.errorOut(err)
	}

	return nil
}

func normalizePassword(password string) string {
	return url.PathEscape(strings.TrimSpace(password))
}

func getBufferFromJSON(s string) (*bytes.Buffer, error) {
	if gjson.Valid(s) {
		return bytes.NewBufferString(s), nil
	}

	buf, err := fromFile(s)
	if os.IsNotExist(err) {
		return nil, fmt.Errorf("invalid JSON or file not found '%s'", s)
	} else if err != nil {
		return nil, fmt.Errorf("error reading from file '%s': %v", s, err)
	}
	return buf, nil
}

func fromFile(arg string) (*bytes.Buffer, error) {
	dir, err := homedir.Expand(arg)
	if err != nil {
		return nil, err
	}
	file, err := ioutil.ReadFile(dir)
	if err != nil {
		return nil, err
	}
	return bytes.NewBuffer(file), nil
}

// deserializeAPIResponse is distinct from deserializeResponse in that it supports JSONAPI responses with Links
func (cli *Client) deserializeAPIResponse(resp *http.Response, dst interface{}, links *jsonapi.Links) error {
	b, err := cli.parseResponse(resp)
	if err != nil {
		return errors.Wrap(err, "parseResponse error")
	}
	if err = web.ParsePaginatedResponse(b, dst, links); err != nil {
		return cli.errorOut(err)
	}
	return nil
}

func parseResponse(resp *http.Response) ([]byte, error) {
	b, err := ioutil.ReadAll(resp.Body)
	if err != nil {
		return b, multierr.Append(errors.New(resp.Status), err)
	}
	if resp.StatusCode == http.StatusUnauthorized {
		return b, errUnauthorized
	} else if resp.StatusCode >= http.StatusBadRequest {
		return b, errors.New(resp.Status)
	}
	return b, err
}<|MERGE_RESOLUTION|>--- conflicted
+++ resolved
@@ -213,14 +213,11 @@
 	return nil
 }
 
-<<<<<<< HEAD
-=======
 // ListJobsV2 lists all v2 jobs
 func (cli *Client) ListJobsV2(c *clipkg.Context) (err error) {
 	return cli.getPage("/v2/jobs", c.Int("page"), &[]Job{})
 }
 
->>>>>>> 0012886d
 // CreateJobV2 creates a V2 job
 // Valid input is a TOML string or a path to TOML file
 func (cli *Client) CreateJobV2(c *clipkg.Context) (err error) {
