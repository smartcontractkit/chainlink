--- conflicted
+++ resolved
@@ -1293,24 +1293,14 @@
 	h41 := evmtypes.Head{Hash: b41.Hash, ParentHash: h40.Hash, Number: 41, EVMChainID: evmChainID}
 	h42 := evmtypes.Head{Hash: b42.Hash, ParentHash: h41.Hash, Number: 42, EVMChainID: evmChainID}
 
-<<<<<<< HEAD
-	mockEth := &evmtest.MockEth{EthClient: ethClient}
+	mockEth := &evmtestutils.MockEth{EthClient: ethClient}
 	ethClient.On("SubscribeNewHead", mock.Anything).
-=======
-	mockEth := &evmtestutils.MockEth{EthClient: ethClient}
-	ethClient.On("SubscribeNewHead", mock.Anything, mock.Anything).
->>>>>>> ded393c0
 		Return(
 			func(ctx context.Context) (<-chan *evmtypes.Head, ethereum.Subscription, error) {
 				ch := make(chan *evmtypes.Head)
 				sub := mockEth.NewSub(t)
-<<<<<<< HEAD
-				chchNewHeads <- evmtest.NewRawSub(ch, sub.Err())
+				chchNewHeads <- evmtestutils.NewRawSub(ch, sub.Err())
 				return ch, sub, nil
-=======
-				chchNewHeads <- evmtestutils.NewRawSub(ch, sub.Err())
-				return sub
->>>>>>> ded393c0
 			},
 		)
 	// Nonce syncer
