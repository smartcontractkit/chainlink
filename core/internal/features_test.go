--- conflicted
+++ resolved
@@ -512,7 +512,8 @@
 	// bootstrap node to come up.
 	config.Overrides.SetOCRBootstrapCheckInterval(5 * time.Second)
 	// GracePeriod < ObservationTimeout
-	config.Overrides.SetOCRObservationGracePeriod(100 * time.Millisecond)
+	//config.Overrides.SetOCRObservationGracePeriod(100 * time.Millisecond)
+	config.Overrides.GlobalOCRObservationGracePeriod = 100 * time.Millisecond
 	dr := 5 * time.Second
 	switch ns {
 	case ocrnetworking.NetworkingStackV1:
@@ -583,22 +584,10 @@
 				keys         []ocrkey.KeyV2
 				apps         []*cltest.TestApplication
 			)
-<<<<<<< HEAD
 			for i := 0; i < numOracles; i++ {
 				portV1 := bootstrapNodePortV1 + i + 1
 				portV2 := bootstrapNodePortV2 + i + 1
 				app, peerID, transmitter, key, cfg := setupNode(t, owner, portV1, portV2, fmt.Sprintf("o%d_%d", i, test.id), b, test.ns)
-=======
-			for i := 0; i < 4; i++ {
-				port := bootstrapNodePort + 1 + i
-				app, peerID, transmitter, key, cfg := setupNode(t, owner, port, fmt.Sprintf("oracle%d_%v", i, test.eip1559), b)
-				// We want to quickly poll for the bootstrap node to come up, but if we poll too quickly
-				// we'll flood it with messages and slow things down. 5s is about how long it takes the
-				// bootstrap node to come up.
-				cfg.Overrides.SetOCRBootstrapCheckInterval(5 * time.Second)
-				// GracePeriod < ObservationTimeout
-				cfg.Overrides.GlobalOCRObservationGracePeriod = 100 * time.Millisecond
->>>>>>> 03d8a96b
 				cfg.Overrides.GlobalFlagsContractAddress = null.StringFrom(flagsContractAddress.String())
 				cfg.Overrides.GlobalEvmEIP1559DynamicFees = null.BoolFrom(test.eip1559)
 				if test.ns != ocrnetworking.NetworkingStackV1 {
