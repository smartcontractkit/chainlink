--- conflicted
+++ resolved
@@ -116,17 +116,6 @@
 }
 
 // Context returns a context with the test's deadline, if available.
-<<<<<<< HEAD
-func Context(t testing.TB) context.Context {
-	ctx := context.Background()
-	var cancel func()
-	if tt, ok := t.(*testing.T); ok {
-		if d, ok := tt.Deadline(); ok {
-			ctx, cancel = context.WithDeadline(ctx, d)
-			t.Cleanup(cancel)
-		}
-	}
-=======
 func Context(tb testing.TB) context.Context {
 	ctx := context.Background()
 	var cancel func()
@@ -140,7 +129,6 @@
 		ctx, cancel = context.WithCancel(ctx)
 	}
 	tb.Cleanup(cancel)
->>>>>>> c000e9af
 	return ctx
 }
 
