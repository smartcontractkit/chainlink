package evmtest

import (
	"fmt"
	"math/big"
	"slices"
	"sync"
	"sync/atomic"
	"testing"

	"github.com/ethereum/go-ethereum"
	"github.com/jmoiron/sqlx"
	"github.com/pelletier/go-toml/v2"
	"github.com/stretchr/testify/mock"
	"github.com/stretchr/testify/require"
	"gopkg.in/guregu/null.v4"

	"github.com/smartcontractkit/chainlink-common/pkg/services/servicetest"
	"github.com/smartcontractkit/chainlink-common/pkg/types"
	"github.com/smartcontractkit/chainlink-common/pkg/utils/mailbox"

	commonmocks "github.com/smartcontractkit/chainlink/v2/common/types/mocks"
	"github.com/smartcontractkit/chainlink/v2/core/chains"
	evmclient "github.com/smartcontractkit/chainlink/v2/core/chains/evm/client"
	evmclimocks "github.com/smartcontractkit/chainlink/v2/core/chains/evm/client/mocks"
	evmconfig "github.com/smartcontractkit/chainlink/v2/core/chains/evm/config"
	evmtoml "github.com/smartcontractkit/chainlink/v2/core/chains/evm/config/toml"
	"github.com/smartcontractkit/chainlink/v2/core/chains/evm/gas"
	httypes "github.com/smartcontractkit/chainlink/v2/core/chains/evm/headtracker/types"
	"github.com/smartcontractkit/chainlink/v2/core/chains/evm/log"
	"github.com/smartcontractkit/chainlink/v2/core/chains/evm/logpoller"
	"github.com/smartcontractkit/chainlink/v2/core/chains/evm/txmgr"
	evmtypes "github.com/smartcontractkit/chainlink/v2/core/chains/evm/types"
	"github.com/smartcontractkit/chainlink/v2/core/chains/legacyevm"
	"github.com/smartcontractkit/chainlink/v2/core/internal/testutils"
	"github.com/smartcontractkit/chainlink/v2/core/logger"
	"github.com/smartcontractkit/chainlink/v2/core/services/keystore"
	"github.com/smartcontractkit/chainlink/v2/core/services/pg"
	"github.com/smartcontractkit/chainlink/v2/core/services/relay"
	evmrelay "github.com/smartcontractkit/chainlink/v2/core/services/relay/evm"
	"github.com/smartcontractkit/chainlink/v2/core/utils"
)

func NewChainScopedConfig(t testing.TB, cfg legacyevm.AppConfig) evmconfig.ChainScopedConfig {
	var evmCfg *evmtoml.EVMConfig
	if len(cfg.EVMConfigs()) > 0 {
		evmCfg = cfg.EVMConfigs()[0]
	} else {
		var chainID = (*utils.Big)(testutils.FixtureChainID)
		evmCfg = &evmtoml.EVMConfig{
			ChainID: chainID,
			Chain:   evmtoml.Defaults(chainID),
		}
	}

	return evmconfig.NewTOMLChainScopedConfig(cfg, evmCfg, logger.TestLogger(t))

}

type TestChainOpts struct {
	Client         evmclient.Client
	LogBroadcaster log.Broadcaster
	LogPoller      logpoller.LogPoller
	GeneralConfig  legacyevm.AppConfig
	HeadTracker    httypes.HeadTracker
	DB             *sqlx.DB
	TxManager      txmgr.TxManager
	KeyStore       keystore.Eth
	MailMon        *mailbox.Monitor
	GasEstimator   gas.EvmFeeEstimator
}

// NewChainRelayExtenders returns a simple chain collection with one chain and
// allows to mock client/config on that chain
func NewChainRelayExtenders(t testing.TB, testopts TestChainOpts) *evmrelay.ChainRelayerExtenders {
	opts := NewChainRelayExtOpts(t, testopts)
	cc, err := evmrelay.NewChainRelayerExtenders(testutils.Context(t), opts)
	require.NoError(t, err)
	return cc
}

func NewChainRelayExtOpts(t testing.TB, testopts TestChainOpts) legacyevm.ChainRelayExtenderConfig {
	require.NotNil(t, testopts.KeyStore)
	opts := legacyevm.ChainRelayExtenderConfig{
		Logger:   logger.TestLogger(t),
		KeyStore: testopts.KeyStore,
		ChainOpts: legacyevm.ChainOpts{
			AppConfig:        testopts.GeneralConfig,
			EventBroadcaster: pg.NewNullEventBroadcaster(),
			MailMon:          testopts.MailMon,
			GasEstimator:     testopts.GasEstimator,
			DB:               testopts.DB,
		},
	}
	opts.GenEthClient = func(*big.Int) evmclient.Client {
		if testopts.Client != nil {
			return testopts.Client
		}
		return evmclient.NewNullClient(MustGetDefaultChainID(t, testopts.GeneralConfig.EVMConfigs()), logger.TestLogger(t))
	}
	if testopts.LogBroadcaster != nil {
		opts.GenLogBroadcaster = func(*big.Int) log.Broadcaster {
			return testopts.LogBroadcaster
		}
	}
	if testopts.LogPoller != nil {
		opts.GenLogPoller = func(*big.Int) logpoller.LogPoller {
			return testopts.LogPoller
		}
	}
	if testopts.HeadTracker != nil {
		opts.GenHeadTracker = func(*big.Int, httypes.HeadBroadcaster) httypes.HeadTracker {
			return testopts.HeadTracker
		}
	}
	if testopts.TxManager != nil {
		opts.GenTxManager = func(*big.Int) txmgr.TxManager {
			return testopts.TxManager
		}
	}
	if opts.MailMon == nil {
<<<<<<< HEAD
		opts.MailMon = srvctest.Start(t, mailbox.NewMonitor(t.Name()))
=======
		opts.MailMon = servicetest.Run(t, utils.NewMailboxMonitor(t.Name()))
>>>>>>> 1b357f63
	}
	if testopts.GasEstimator != nil {
		opts.GenGasEstimator = func(*big.Int) gas.EvmFeeEstimator {
			return testopts.GasEstimator
		}
	}

	return opts
}

// Deprecated, this is a replacement function for tests for now removed default evmChainID logic
func MustGetDefaultChainID(t testing.TB, evmCfgs evmtoml.EVMConfigs) *big.Int {
	if len(evmCfgs) == 0 {
		t.Fatalf("at least one evm chain config must be defined")
	}
	return evmCfgs[0].ChainID.ToInt()
}

// Deprecated, this is a replacement function for tests for now removed default chain logic
func MustGetDefaultChain(t testing.TB, cc legacyevm.LegacyChainContainer) legacyevm.Chain {
	if len(cc.Slice()) == 0 {
		t.Fatalf("at least one evm chain container must be defined")
	}

	return cc.Slice()[0]
}

type TestConfigs struct {
	mu sync.RWMutex
	evmtoml.EVMConfigs
}

var _ evmtypes.Configs = &TestConfigs{}

func NewTestConfigs(cs ...*evmtoml.EVMConfig) *TestConfigs {
	return &TestConfigs{EVMConfigs: evmtoml.EVMConfigs(cs)}
}

func (mo *TestConfigs) PutChains(cs ...evmtoml.EVMConfig) {
	mo.mu.Lock()
	defer mo.mu.Unlock()
chains:
	for i := range cs {
		id := cs[i].ChainID
		for j, c2 := range mo.EVMConfigs {
			if c2.ChainID == id {
				mo.EVMConfigs[j] = &cs[i] // replace
				continue chains
			}
		}
		mo.EVMConfigs = append(mo.EVMConfigs, &cs[i])
	}
}

func (mo *TestConfigs) Chains(ids ...relay.ChainID) (cs []types.ChainStatus, count int, err error) {
	mo.mu.RLock()
	defer mo.mu.RUnlock()
	if len(ids) == 0 {
		for _, c := range mo.EVMConfigs {
			c2 := types.ChainStatus{
				ID:      c.ChainID.String(),
				Enabled: c.IsEnabled(),
			}
			c2.Config, err = c.TOMLString()
			if err != nil {
				return
			}
			cs = append(cs, c2)
		}
		count = len(cs)
		return
	}
	for i := range mo.EVMConfigs {
		c := mo.EVMConfigs[i]
		chainID := c.ChainID.String()
		if !slices.Contains(ids, chainID) {
			continue
		}
		c2 := types.ChainStatus{
			ID:      chainID,
			Enabled: c.IsEnabled(),
		}
		c2.Config, err = c.TOMLString()
		if err != nil {
			return
		}
		cs = append(cs, c2)
	}
	count = len(cs)
	return
}

// Nodes implements evmtypes.Configs
func (mo *TestConfigs) Nodes(id relay.ChainID) (nodes []evmtypes.Node, err error) {
	mo.mu.RLock()
	defer mo.mu.RUnlock()

	for i := range mo.EVMConfigs {
		c := mo.EVMConfigs[i]
		if id == c.ChainID.String() {
			for _, n := range c.Nodes {
				nodes = append(nodes, legacyNode(n, c.ChainID))
			}
		}
	}
	err = fmt.Errorf("no nodes: chain %s: %w", id, chains.ErrNotFound)
	return
}

func (mo *TestConfigs) Node(name string) (evmtypes.Node, error) {
	mo.mu.RLock()
	defer mo.mu.RUnlock()

	for i := range mo.EVMConfigs {
		c := mo.EVMConfigs[i]
		for _, n := range c.Nodes {
			if *n.Name == name {
				return legacyNode(n, c.ChainID), nil
			}
		}
	}
	return evmtypes.Node{}, fmt.Errorf("node %s: %w", name, chains.ErrNotFound)
}

func (mo *TestConfigs) NodeStatusesPaged(offset int, limit int, chainIDs ...string) (nodes []types.NodeStatus, cnt int, err error) {
	mo.mu.RLock()
	defer mo.mu.RUnlock()

	for i := range mo.EVMConfigs {
		c := mo.EVMConfigs[i]
		id := c.ChainID.String()
		if !slices.Contains(chainIDs, id) {
			continue
		}
		for _, n := range c.Nodes {
			var n2 types.NodeStatus
			n2, err = nodeStatus(n, id)
			if err != nil {
				return
			}
			nodes = append(nodes, n2)
		}
	}
	cnt = len(nodes)
	return
}

func legacyNode(n *evmtoml.Node, chainID *utils.Big) (v2 evmtypes.Node) {
	v2.Name = *n.Name
	v2.EVMChainID = *chainID
	if n.HTTPURL != nil {
		v2.HTTPURL = null.StringFrom(n.HTTPURL.String())
	}
	if n.WSURL != nil {
		v2.WSURL = null.StringFrom(n.WSURL.String())
	}
	if n.SendOnly != nil {
		v2.SendOnly = *n.SendOnly
	}
	return
}

func nodeStatus(n *evmtoml.Node, chainID string) (types.NodeStatus, error) {
	var s types.NodeStatus
	s.ChainID = chainID
	s.Name = *n.Name
	b, err := toml.Marshal(n)
	if err != nil {
		return types.NodeStatus{}, err
	}
	s.Config = string(b)
	return s, nil
}

func NewEthClientMock(t *testing.T) *evmclimocks.Client {
	return evmclimocks.NewClient(t)
}

func NewEthClientMockWithDefaultChain(t *testing.T) *evmclimocks.Client {
	c := NewEthClientMock(t)
	c.On("ConfiguredChainID").Return(testutils.FixtureChainID).Maybe()
	c.On("IsL2").Return(false).Maybe()
	return c
}

type MockEth struct {
	EthClient       *evmclimocks.Client
	CheckFilterLogs func(int64, int64)

	subsMu           sync.RWMutex
	subs             []*commonmocks.Subscription
	errChs           []chan error
	subscribeCalls   atomic.Int32
	unsubscribeCalls atomic.Int32
}

func (m *MockEth) SubscribeCallCount() int32 {
	return m.subscribeCalls.Load()
}

func (m *MockEth) UnsubscribeCallCount() int32 {
	return m.unsubscribeCalls.Load()
}

func (m *MockEth) NewSub(t *testing.T) ethereum.Subscription {
	m.subscribeCalls.Add(1)
	sub := commonmocks.NewSubscription(t)
	errCh := make(chan error)
	sub.On("Err").
		Return(func() <-chan error { return errCh }).Maybe()
	sub.On("Unsubscribe").
		Run(func(mock.Arguments) {
			m.unsubscribeCalls.Add(1)
			close(errCh)
		}).Return().Maybe()
	m.subsMu.Lock()
	m.subs = append(m.subs, sub)
	m.errChs = append(m.errChs, errCh)
	m.subsMu.Unlock()
	return sub
}

func (m *MockEth) SubsErr(err error) {
	m.subsMu.Lock()
	defer m.subsMu.Unlock()
	for _, errCh := range m.errChs {
		errCh <- err
	}
}

type RawSub[T any] struct {
	ch  chan<- T
	err <-chan error
}

func NewRawSub[T any](ch chan<- T, err <-chan error) RawSub[T] {
	return RawSub[T]{ch: ch, err: err}
}

func (r *RawSub[T]) CloseCh() {
	close(r.ch)
}

func (r *RawSub[T]) TrySend(t T) {
	select {
	case <-r.err:
	case r.ch <- t:
	}
}<|MERGE_RESOLUTION|>--- conflicted
+++ resolved
@@ -119,11 +119,7 @@
 		}
 	}
 	if opts.MailMon == nil {
-<<<<<<< HEAD
-		opts.MailMon = srvctest.Start(t, mailbox.NewMonitor(t.Name()))
-=======
-		opts.MailMon = servicetest.Run(t, utils.NewMailboxMonitor(t.Name()))
->>>>>>> 1b357f63
+		opts.MailMon = servicetest.Run(t, mailbox.NewMonitor(t.Name()))
 	}
 	if testopts.GasEstimator != nil {
 		opts.GenGasEstimator = func(*big.Int) gas.EvmFeeEstimator {
