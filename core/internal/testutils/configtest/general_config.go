--- conflicted
+++ resolved
@@ -88,17 +88,6 @@
 	DefaultLogLevel                           *config.LogLevel
 	LogSQL                                    null.Bool
 	LogToDisk                                 null.Bool
-<<<<<<< HEAD
-=======
-	OCRBootstrapCheckInterval                 *time.Duration
-	OCRKeyBundleID                            null.String
-	OCRObservationTimeout                     *time.Duration
-	OCRTransmitterAddress                     *ethkey.EIP55Address
-	P2PBootstrapPeers                         []string
-	P2PListenPort                             null.Int
-	P2PPeerID                                 p2pkey.PeerID
-	P2PPeerIDError                            error
->>>>>>> 03d8a96b
 	SecretGenerator                           config.SecretGenerator
 	TriggerFallbackDBPollInterval             *time.Duration
 	KeySpecific                               map[string]types.ChainCfg
@@ -314,15 +303,9 @@
 	return c.GeneralConfig.FeatureOffchainReporting2()
 }
 
-<<<<<<< HEAD
 func (c *TestGeneralConfig) TriggerFallbackDBPollInterval() time.Duration {
 	if c.Overrides.TriggerFallbackDBPollInterval != nil {
 		return *c.Overrides.TriggerFallbackDBPollInterval
-=======
-func (c *TestGeneralConfig) OCRObservationTimeout() time.Duration {
-	if c.Overrides.OCRObservationTimeout != nil {
-		return *c.Overrides.OCRObservationTimeout
->>>>>>> 03d8a96b
 	}
 	return c.GeneralConfig.TriggerFallbackDBPollInterval()
 }
