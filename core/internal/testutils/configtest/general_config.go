--- conflicted
+++ resolved
@@ -37,81 +37,6 @@
 var _ config.GeneralConfig = &TestGeneralConfig{}
 
 type GeneralConfigOverrides struct {
-<<<<<<< HEAD
-	AdvisoryLockCheckInterval               *time.Duration
-	AdvisoryLockID                          null.Int
-	AllowOrigins                            null.String
-	BlockBackfillDepth                      null.Int
-	BlockBackfillSkip                       null.Bool
-	DatabaseURL                             null.String
-	DatabaseLockingMode                     null.String
-	DefaultChainID                          *big.Int
-	DefaultHTTPTimeout                      *time.Duration
-	Dev                                     null.Bool
-	ShutdownGracePeriod                     *time.Duration
-	Dialect                                 dialects.DialectName
-	EthereumURL                             null.String
-	GlobalBalanceMonitorEnabled             null.Bool
-	GlobalBlockEmissionIdleWarningThreshold *time.Duration
-	GlobalChainType                         null.String
-	GlobalEthTxReaperThreshold              *time.Duration
-	GlobalEthTxResendAfterThreshold         *time.Duration
-	GlobalEvmEIP1559DynamicFees             null.Bool
-	GlobalEvmFinalityDepth                  null.Int
-	GlobalEvmGasBumpPercent                 null.Int
-	GlobalEvmGasBumpTxDepth                 null.Int
-	GlobalEvmGasBumpWei                     *big.Int
-	GlobalEvmGasFeeCapDefault               *big.Int
-	GlobalEvmGasLimitDefault                null.Int
-	GlobalEvmGasLimitMax                    null.Int
-	GlobalEvmGasLimitMultiplier             null.Float
-	GlobalEvmGasPriceDefault                *big.Int
-	GlobalEvmGasTipCapDefault               *big.Int
-	GlobalEvmGasTipCapMinimum               *big.Int
-	GlobalEvmGasLimitOCRJobType             null.Int
-	GlobalEvmGasLimitDRJobType              null.Int
-	GlobalEvmGasLimitVRFJobType             null.Int
-	GlobalEvmGasLimitFMJobType              null.Int
-	GlobalEvmGasLimitKeeperJobType          null.Int
-	GlobalEvmHeadTrackerHistoryDepth        null.Int
-	GlobalEvmHeadTrackerMaxBufferSize       null.Int
-	GlobalEvmHeadTrackerSamplingInterval    *time.Duration
-	GlobalEvmLogBackfillBatchSize           null.Int
-	GlobalEvmLogPollInterval                *time.Duration
-	GlobalEvmMaxGasPriceWei                 *big.Int
-	GlobalEvmMinGasPriceWei                 *big.Int
-	GlobalEvmNonceAutoSync                  null.Bool
-	GlobalEvmRPCDefaultBatchSize            null.Int
-	GlobalEvmUseForwarders                  null.Bool
-	GlobalFlagsContractAddress              null.String
-	GlobalGasEstimatorMode                  null.String
-	GlobalMinIncomingConfirmations          null.Int
-	GlobalMinimumContractPayment            *assets.Link
-	GlobalOCRObservationGracePeriod         time.Duration
-	GlobalOCR2AutomationGasLimit            null.Int
-	KeeperCheckUpkeepGasPriceFeatureEnabled null.Bool
-	KeeperRegistryMaxPerformDataSize        null.Int
-	KeeperMaximumGracePeriod                null.Int
-	KeeperRegistrySyncInterval              *time.Duration
-	KeeperRegistrySyncUpkeepQueueSize       null.Int
-	KeeperTurnLookBack                      null.Int
-	KeeperTurnFlagEnabled                   null.Bool
-	LeaseLockDuration                       *time.Duration
-	LeaseLockRefreshInterval                *time.Duration
-	LogFileDir                              null.String
-	LogLevel                                *zapcore.Level
-	DefaultLogLevel                         *zapcore.Level
-	LogSQL                                  null.Bool
-	LogFileMaxSize                          null.String
-	LogFileMaxAge                           null.Int
-	LogFileMaxBackups                       null.Int
-	TriggerFallbackDBPollInterval           *time.Duration
-	KeySpecific                             map[string]types.ChainCfg
-	LinkContractAddress                     null.String
-	OperatorFactoryAddress                  null.String
-	NodeNoNewHeadsThreshold                 *time.Duration
-	JobPipelineReaperInterval               *time.Duration
-=======
 	AdvisoryLockCheckInterval                       *time.Duration
 	AdvisoryLockID                                  null.Int
 	AllowOrigins                                    null.String
@@ -164,6 +89,7 @@
 	GlobalMinIncomingConfirmations                  null.Int
 	GlobalMinimumContractPayment                    *assets.Link
 	GlobalOCRObservationGracePeriod                 time.Duration
+	GlobalOCR2AutomationGasLimit                    null.Int
 	KeeperCheckUpkeepGasPriceFeatureEnabled         null.Bool
 	KeeperRegistryMaxPerformDataSize                null.Int
 	KeeperMaximumGracePeriod                        null.Int
@@ -186,7 +112,6 @@
 	OperatorFactoryAddress                          null.String
 	NodeNoNewHeadsThreshold                         *time.Duration
 	JobPipelineReaperInterval                       *time.Duration
->>>>>>> 172a7445
 
 	// Feature Flags
 	FeatureExternalInitiators null.Bool
