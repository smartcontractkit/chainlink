package configtest

import (
	"fmt"
	"math/big"
	"net/url"
	"os"
	"path/filepath"
	"testing"
	"time"

	p2ppeer "github.com/libp2p/go-libp2p-core/peer"
	"github.com/smartcontractkit/chainlink/core/assets"
	"github.com/smartcontractkit/chainlink/core/logger"
	"github.com/smartcontractkit/chainlink/core/services/eth"
	"github.com/smartcontractkit/chainlink/core/services/keystore/keys/ethkey"
	"github.com/smartcontractkit/chainlink/core/services/keystore/keys/p2pkey"
	"github.com/smartcontractkit/chainlink/core/store/config"
	"github.com/smartcontractkit/chainlink/core/store/dialects"
	"github.com/smartcontractkit/chainlink/core/store/models"
	"github.com/smartcontractkit/chainlink/core/utils"
	"github.com/stretchr/testify/require"
	null "gopkg.in/guregu/null.v4"
)

const (
	// RootDir the root directory for test
	RootDir = "/tmp/chainlink_test"
	// DefaultPeerID is the peer ID of the fixture p2p key
	DefaultPeerID = "12D3KooWApUJaQB2saFjyEUfq6BmysnsSnhLnY5CF9tURYVKgoXK"
)

var _ config.GeneralConfig = &TestGeneralConfig{}

type GeneralConfigOverrides struct {
	AdminCredentialsFile                      null.String
	AdvisoryLockID                            null.Int
	AllowOrigins                              null.String
	BlockBackfillDepth                        null.Int
	BlockBackfillSkip                         null.Bool
	ClientNodeURL                             null.String
	DatabaseTimeout                           *time.Duration
	DatabaseURL                               null.String
	DefaultChainID                            *big.Int
	DefaultHTTPAllowUnrestrictedNetworkAccess null.Bool
	DefaultHTTPTimeout                        *time.Duration
	DefaultMaxHTTPAttempts                    null.Int
	Dev                                       null.Bool
	Dialect                                   dialects.DialectName
	EVMDisabled                               null.Bool
	EthereumDisabled                          null.Bool
	FeatureExternalInitiators                 null.Bool
	GlobalBalanceMonitorEnabled               null.Bool
	GlobalEthTxReaperThreshold                *time.Duration
	GlobalEthTxResendAfterThreshold           *time.Duration
	GlobalEvmFinalityDepth                    null.Int
	GlobalEvmLogBackfillBatchSize             null.Int
	GlobalEvmGasBumpPercent                   null.Int
	GlobalEvmGasBumpTxDepth                   null.Int
	GlobalEvmGasBumpWei                       *big.Int
<<<<<<< HEAD
	GlobalEvmHeadTrackerSamplingInterval      *time.Duration
=======
	GlobalEvmGasLimitDefault                  null.Int
>>>>>>> e2c4f4c5
	GlobalEvmGasLimitMultiplier               null.Float
	GlobalEvmGasPriceDefault                  *big.Int
	GlobalEvmHeadTrackerHistoryDepth          null.Int
	GlobalEvmHeadTrackerMaxBufferSize         null.Int
	GlobalEvmMaxGasPriceWei                   *big.Int
	GlobalEvmNonceAutoSync                    null.Bool
	GlobalEvmRPCDefaultBatchSize              null.Int
	GlobalFlagsContractAddress                null.String
	GlobalGasEstimatorMode                    null.String
	GlobalMinIncomingConfirmations            null.Int
	GlobalMinRequiredOutgoingConfirmations    null.Int
	GlobalMinimumContractPayment              *assets.Link
	KeeperMaximumGracePeriod                  null.Int
	KeeperMinimumRequiredConfirmations        null.Int
	KeeperRegistrySyncInterval                *time.Duration
	LogLevel                                  *config.LogLevel
	LogSQLStatements                          null.Bool
	LogToDisk                                 null.Bool
	OCRBootstrapCheckInterval                 *time.Duration
	OCRKeyBundleID                            *models.Sha256Hash
	OCRObservationGracePeriod                 *time.Duration
	OCRObservationTimeout                     *time.Duration
	OCRTransmitterAddress                     *ethkey.EIP55Address
	P2PBootstrapPeers                         []string
	P2PListenPort                             null.Int
	P2PPeerID                                 *p2pkey.PeerID
	P2PPeerIDError                            error
	SecretGenerator                           config.SecretGenerator
	TriggerFallbackDBPollInterval             *time.Duration
}

// FIXME: This is a hack, the proper fix is here: https://app.clubhouse.io/chainlinklabs/story/15103/use-in-memory-event-broadcaster-instead-of-postgres-event-broadcaster-in-transactional-tests-so-it-actually-works
func (o *GeneralConfigOverrides) SetTriggerFallbackDBPollInterval(d time.Duration) {
	o.TriggerFallbackDBPollInterval = &d
}
func (o *GeneralConfigOverrides) SetOCRBootstrapCheckInterval(d time.Duration) {
	o.OCRBootstrapCheckInterval = &d
}
func (o *GeneralConfigOverrides) SetOCRObservationGracePeriod(d time.Duration) {
	o.OCRObservationGracePeriod = &d
}
func (o *GeneralConfigOverrides) SetOCRObservationTimeout(d time.Duration) {
	o.OCRObservationTimeout = &d
}
func (o *GeneralConfigOverrides) SetDefaultHTTPTimeout(d time.Duration) {
	o.DefaultHTTPTimeout = &d
}

// TestGeneralConfig defaults to whatever config.NewGeneralConfig()
// gives but allows overriding certain methods
type TestGeneralConfig struct {
	config.GeneralConfig
	t         testing.TB
	rootdir   string
	Overrides GeneralConfigOverrides
}

func NewTestGeneralConfig(t *testing.T) *TestGeneralConfig {
	return NewTestGeneralConfigWithOverrides(t, GeneralConfigOverrides{})
}

func NewTestGeneralConfigWithOverrides(t testing.TB, overrides GeneralConfigOverrides) *TestGeneralConfig {
	cfg := config.NewGeneralConfig()
	return &TestGeneralConfig{
		cfg,
		t,
		genRootDir(t),
		overrides,
	}
}

func genRootDir(t testing.TB) string {
	name := fmt.Sprintf("%d-%d", time.Now().UnixNano(), 0)
	dir := filepath.Join(RootDir, name)
	if err := utils.EnsureDirAndMaxPerms(dir, os.FileMode(0700)); err != nil {
		t.Fatalf(`Error creating root directory "%s": %+v`, dir, err)
	}
	return dir
}

func (c *TestGeneralConfig) GetAdvisoryLockIDConfiguredOrDefault() int64 {
	if c.Overrides.AdvisoryLockID.Valid {
		return c.Overrides.AdvisoryLockID.Int64
	}
	return c.GeneralConfig.GetAdvisoryLockIDConfiguredOrDefault()
}

func (c *TestGeneralConfig) BridgeResponseURL() *url.URL {
	uri, err := url.Parse("http://localhost:6688")
	require.NoError(c.t, err)
	return uri
}

func (c *TestGeneralConfig) DefaultChainID() *big.Int {
	if c.Overrides.DefaultChainID != nil {
		return c.Overrides.DefaultChainID
	}
	return big.NewInt(eth.NullClientChainID)
}

func (c *TestGeneralConfig) Dev() bool {
	if c.Overrides.Dev.Valid {
		return c.Overrides.Dev.Bool
	}
	return true
}

func (c *TestGeneralConfig) MigrateDatabase() bool {
	return false
}

func (c *TestGeneralConfig) RootDir() string {
	return c.rootdir
}

func (c *TestGeneralConfig) SessionTimeout() models.Duration {
	return models.MustMakeDuration(2 * time.Minute)
}

func (c *TestGeneralConfig) InsecureFastScrypt() bool {
	return true
}

func (c *TestGeneralConfig) P2PListenPort() uint16 {
	if c.Overrides.P2PListenPort.Valid {
		return uint16(c.Overrides.P2PListenPort.Int64)
	}
	return 12345
}

func (c *TestGeneralConfig) P2PPeerID(override *p2pkey.PeerID) (p2pkey.PeerID, error) {
	if override != nil {
		return *override, nil
	}
	if c.Overrides.P2PPeerIDError != nil {
		return "", c.Overrides.P2PPeerIDError
	}
	if c.Overrides.P2PPeerID != nil {
		return *c.Overrides.P2PPeerID, nil
	}
	defaultP2PPeerID, err := p2ppeer.Decode(DefaultPeerID)
	require.NoError(c.t, err)
	return p2pkey.PeerID(defaultP2PPeerID), nil
}

func (c *TestGeneralConfig) DatabaseTimeout() models.Duration {
	if c.Overrides.DatabaseTimeout != nil {
		return models.MustMakeDuration(*c.Overrides.DatabaseTimeout)
	}
	return models.MustMakeDuration(5 * time.Second)
}

func (c *TestGeneralConfig) GlobalLockRetryInterval() models.Duration {
	return models.MustMakeDuration(10 * time.Millisecond)
}

func (c *TestGeneralConfig) ORMMaxIdleConns() int {
	return 5
}

func (c *TestGeneralConfig) ORMMaxOpenConns() int {
	return 5
}

func (c *TestGeneralConfig) LogSQLMigrations() bool {
	return false
}

func (c *TestGeneralConfig) EthereumDisabled() bool {
	if c.Overrides.EthereumDisabled.Valid {
		return c.Overrides.EthereumDisabled.Bool
	}
	return c.GeneralConfig.EthereumDisabled()
}

func (c *TestGeneralConfig) SessionSecret() ([]byte, error) {
	if c.Overrides.SecretGenerator != nil {
		return c.Overrides.SecretGenerator.Generate(c.RootDir())
	}
	return c.GeneralConfig.SessionSecret()
}

func (c *TestGeneralConfig) GetDatabaseDialectConfiguredOrDefault() dialects.DialectName {
	if c.Overrides.Dialect != "" {
		return c.Overrides.Dialect
	}
	return c.GeneralConfig.GetDatabaseDialectConfiguredOrDefault()
}

func (c *TestGeneralConfig) ClientNodeURL() string {
	if c.Overrides.ClientNodeURL.Valid {
		return c.Overrides.ClientNodeURL.String
	}
	return c.GeneralConfig.ClientNodeURL()
}

func (c *TestGeneralConfig) DatabaseURL() url.URL {
	if c.Overrides.DatabaseURL.Valid {
		uri, err := url.Parse(c.Overrides.DatabaseURL.String)
		require.NoError(c.t, err)
		return *uri
	}
	return c.GeneralConfig.DatabaseURL()
}

func (c *TestGeneralConfig) FeatureExternalInitiators() bool {
	if c.Overrides.FeatureExternalInitiators.Valid {
		return c.Overrides.FeatureExternalInitiators.Bool
	}
	return c.GeneralConfig.FeatureExternalInitiators()
}

func (c *TestGeneralConfig) TriggerFallbackDBPollInterval() time.Duration {
	if c.Overrides.TriggerFallbackDBPollInterval != nil {
		return *c.Overrides.TriggerFallbackDBPollInterval
	}
	return c.GeneralConfig.TriggerFallbackDBPollInterval()
}

func (c *TestGeneralConfig) OCRBootstrapCheckInterval() time.Duration {
	if c.Overrides.OCRBootstrapCheckInterval != nil {
		return *c.Overrides.OCRBootstrapCheckInterval
	}
	return c.GeneralConfig.OCRBootstrapCheckInterval()
}

func (c *TestGeneralConfig) OCRObservationGracePeriod() time.Duration {
	if c.Overrides.OCRObservationGracePeriod != nil {
		return *c.Overrides.OCRObservationGracePeriod
	}
	return c.GeneralConfig.OCRObservationGracePeriod()
}

func (c *TestGeneralConfig) OCRObservationTimeout(override time.Duration) time.Duration {
	if override != 0 {
		return override
	}

	if c.Overrides.OCRObservationTimeout != nil {
		return *c.Overrides.OCRObservationTimeout
	}
	return c.GeneralConfig.OCRObservationTimeout(override)
}

func (c *TestGeneralConfig) LogToDisk() bool {
	if c.Overrides.LogToDisk.Valid {
		return c.Overrides.LogToDisk.Bool
	}
	return c.GeneralConfig.LogToDisk()
}

func (c *TestGeneralConfig) DefaultMaxHTTPAttempts() uint {
	if c.Overrides.DefaultMaxHTTPAttempts.Valid {
		return uint(c.Overrides.DefaultMaxHTTPAttempts.Int64)
	}
	return c.GeneralConfig.DefaultMaxHTTPAttempts()
}

func (c *TestGeneralConfig) AdminCredentialsFile() string {
	if c.Overrides.AdminCredentialsFile.Valid {
		return c.Overrides.AdminCredentialsFile.String
	}
	return c.GeneralConfig.AdminCredentialsFile()
}

func (c *TestGeneralConfig) DefaultHTTPAllowUnrestrictedNetworkAccess() bool {
	if c.Overrides.DefaultHTTPAllowUnrestrictedNetworkAccess.Valid {
		return c.Overrides.DefaultHTTPAllowUnrestrictedNetworkAccess.Bool
	}
	return c.GeneralConfig.DefaultHTTPAllowUnrestrictedNetworkAccess()
}

func (c *TestGeneralConfig) P2PBootstrapPeers(override []string) ([]string, error) {
	if override != nil {
		return override, nil
	}
	if c.Overrides.P2PBootstrapPeers != nil {
		return c.Overrides.P2PBootstrapPeers, nil
	}
	return c.GeneralConfig.P2PBootstrapPeers(override)
}

func (c *TestGeneralConfig) OCRKeyBundleID(override *models.Sha256Hash) (models.Sha256Hash, error) {
	if override != nil {
		return *override, nil
	}
	if c.Overrides.OCRKeyBundleID != nil {
		return *c.Overrides.OCRKeyBundleID, nil
	}
	return c.GeneralConfig.OCRKeyBundleID(override)
}

func (c *TestGeneralConfig) OCRTransmitterAddress(override *ethkey.EIP55Address) (ethkey.EIP55Address, error) {
	if override != nil {
		return *override, nil
	}
	if c.Overrides.OCRTransmitterAddress != nil {
		return *c.Overrides.OCRTransmitterAddress, nil
	}
	return c.GeneralConfig.OCRTransmitterAddress(override)
}

// CreateProductionLogger returns a custom logger for the config's root
// directory and LogLevel, with pretty printing for stdout. If LOG_TO_DISK is
// false, the logger will only log to stdout.
func (c *TestGeneralConfig) CreateProductionLogger() *logger.Logger {
	return logger.CreateProductionLogger(c.RootDir(), c.JSONConsole(), c.LogLevel().Level, c.LogToDisk())
}

func (c *TestGeneralConfig) DefaultHTTPTimeout() models.Duration {
	if c.Overrides.DefaultHTTPTimeout != nil {
		return models.MustMakeDuration(*c.Overrides.DefaultHTTPTimeout)
	}
	return c.GeneralConfig.DefaultHTTPTimeout()
}

func (c *TestGeneralConfig) KeeperRegistrySyncInterval() time.Duration {
	if c.Overrides.KeeperRegistrySyncInterval != nil {
		return *c.Overrides.KeeperRegistrySyncInterval
	}
	return c.GeneralConfig.KeeperRegistrySyncInterval()
}

func (c *TestGeneralConfig) BlockBackfillDepth() uint64 {
	if c.Overrides.BlockBackfillDepth.Valid {
		return uint64(c.Overrides.BlockBackfillDepth.Int64)
	}
	return c.GeneralConfig.BlockBackfillDepth()
}

func (c *TestGeneralConfig) KeeperMinimumRequiredConfirmations() uint64 {
	if c.Overrides.KeeperMinimumRequiredConfirmations.Valid {
		return uint64(c.Overrides.KeeperMinimumRequiredConfirmations.Int64)
	}
	return c.GeneralConfig.KeeperMinimumRequiredConfirmations()
}

func (c *TestGeneralConfig) KeeperMaximumGracePeriod() int64 {
	if c.Overrides.KeeperMaximumGracePeriod.Valid {
		return c.Overrides.KeeperMaximumGracePeriod.Int64
	}
	return c.GeneralConfig.KeeperMaximumGracePeriod()
}

func (c *TestGeneralConfig) BlockBackfillSkip() bool {
	if c.Overrides.BlockBackfillSkip.Valid {
		return c.Overrides.BlockBackfillSkip.Bool
	}
	return c.GeneralConfig.BlockBackfillSkip()
}

func (c *TestGeneralConfig) AllowOrigins() string {
	if c.Overrides.AllowOrigins.Valid {
		return c.Overrides.AllowOrigins.String
	}
	return c.GeneralConfig.AllowOrigins()
}

func (c *TestGeneralConfig) LogLevel() config.LogLevel {
	if c.Overrides.LogLevel != nil {
		return *c.Overrides.LogLevel
	}
	return c.GeneralConfig.LogLevel()
}

func (c *TestGeneralConfig) LogSQLStatements() bool {
	if c.Overrides.LogSQLStatements.Valid {
		return c.Overrides.LogSQLStatements.Bool
	}
	return c.GeneralConfig.LogSQLStatements()
}

func (c *TestGeneralConfig) EVMDisabled() bool {
	if c.Overrides.EVMDisabled.Valid {
		return c.Overrides.EVMDisabled.Bool
	}
	return c.GeneralConfig.EVMDisabled()
}

func (c *TestGeneralConfig) GlobalGasEstimatorMode() (string, bool) {
	if c.Overrides.GlobalGasEstimatorMode.Valid {
		return c.Overrides.GlobalGasEstimatorMode.String, true
	}
	return c.GeneralConfig.GlobalGasEstimatorMode()
}

func (c *TestGeneralConfig) GlobalEvmNonceAutoSync() (bool, bool) {
	if c.Overrides.GlobalEvmNonceAutoSync.Valid {
		return c.Overrides.GlobalEvmNonceAutoSync.Bool, true
	}
	return c.GeneralConfig.GlobalEvmNonceAutoSync()
}
func (c *TestGeneralConfig) GlobalBalanceMonitorEnabled() (bool, bool) {
	if c.Overrides.GlobalBalanceMonitorEnabled.Valid {
		return c.Overrides.GlobalBalanceMonitorEnabled.Bool, true
	}
	return c.GeneralConfig.GlobalBalanceMonitorEnabled()
}

func (c *TestGeneralConfig) GlobalEvmGasLimitDefault() (uint64, bool) {
	if c.Overrides.GlobalEvmGasLimitDefault.Valid {
		return uint64(c.Overrides.GlobalEvmGasLimitDefault.Int64), true
	}
	return c.GeneralConfig.GlobalEvmGasLimitDefault()
}

func (c *TestGeneralConfig) GlobalEvmGasLimitMultiplier() (float32, bool) {
	if c.Overrides.GlobalEvmGasLimitMultiplier.Valid {
		return float32(c.Overrides.GlobalEvmGasLimitMultiplier.Float64), true
	}
	return c.GeneralConfig.GlobalEvmGasLimitMultiplier()
}

func (c *TestGeneralConfig) GlobalEvmGasBumpWei() (*big.Int, bool) {
	if c.Overrides.GlobalEvmGasBumpWei != nil {
		return c.Overrides.GlobalEvmGasBumpWei, true
	}
	return c.GeneralConfig.GlobalEvmGasBumpWei()
}

func (c *TestGeneralConfig) GlobalEvmGasBumpPercent() (uint16, bool) {
	if c.Overrides.GlobalEvmGasBumpPercent.Valid {
		return uint16(c.Overrides.GlobalEvmGasBumpPercent.Int64), true
	}
	return c.GeneralConfig.GlobalEvmGasBumpPercent()
}

func (c *TestGeneralConfig) GlobalEvmGasPriceDefault() (*big.Int, bool) {
	if c.Overrides.GlobalEvmGasPriceDefault != nil {
		return c.Overrides.GlobalEvmGasPriceDefault, true
	}
	return c.GeneralConfig.GlobalEvmGasPriceDefault()
}

func (c *TestGeneralConfig) GlobalEvmRPCDefaultBatchSize() (uint32, bool) {
	if c.Overrides.GlobalEvmRPCDefaultBatchSize.Valid {
		return uint32(c.Overrides.GlobalEvmRPCDefaultBatchSize.Int64), true
	}
	return c.GeneralConfig.GlobalEvmRPCDefaultBatchSize()
}

func (c *TestGeneralConfig) GlobalEvmFinalityDepth() (uint32, bool) {
	if c.Overrides.GlobalEvmFinalityDepth.Valid {
		return uint32(c.Overrides.GlobalEvmFinalityDepth.Int64), true
	}
	return c.GeneralConfig.GlobalEvmFinalityDepth()
}

func (c *TestGeneralConfig) GlobalEvmLogBackfillBatchSize() (uint32, bool) {
	if c.Overrides.GlobalEvmLogBackfillBatchSize.Valid {
		return uint32(c.Overrides.GlobalEvmLogBackfillBatchSize.Int64), true
	}
	return c.GeneralConfig.GlobalEvmLogBackfillBatchSize()
}

func (c *TestGeneralConfig) GlobalEvmMaxGasPriceWei() (*big.Int, bool) {
	if c.Overrides.GlobalEvmMaxGasPriceWei != nil {
		return c.Overrides.GlobalEvmMaxGasPriceWei, true
	}
	return c.GeneralConfig.GlobalEvmMaxGasPriceWei()
}

func (c *TestGeneralConfig) GlobalEvmGasBumpTxDepth() (uint16, bool) {
	if c.Overrides.GlobalEvmGasBumpTxDepth.Valid {
		return uint16(c.Overrides.GlobalEvmGasBumpTxDepth.Int64), true
	}
	return c.GeneralConfig.GlobalEvmGasBumpTxDepth()
}

func (c *TestGeneralConfig) GlobalEthTxResendAfterThreshold() (time.Duration, bool) {
	if c.Overrides.GlobalEthTxResendAfterThreshold != nil {
		return *c.Overrides.GlobalEthTxResendAfterThreshold, true
	}
	return c.GeneralConfig.GlobalEthTxResendAfterThreshold()
}

func (c *TestGeneralConfig) GlobalMinIncomingConfirmations() (uint32, bool) {
	if c.Overrides.GlobalMinIncomingConfirmations.Valid {
		return uint32(c.Overrides.GlobalMinIncomingConfirmations.Int64), true
	}
	return c.GeneralConfig.GlobalMinIncomingConfirmations()
}

func (c *TestGeneralConfig) GlobalMinimumContractPayment() (*assets.Link, bool) {
	if c.Overrides.GlobalMinimumContractPayment != nil {
		return c.Overrides.GlobalMinimumContractPayment, true
	}
	return c.GeneralConfig.GlobalMinimumContractPayment()
}

func (c *TestGeneralConfig) GlobalFlagsContractAddress() (string, bool) {
	if c.Overrides.GlobalFlagsContractAddress.Valid {
		return c.Overrides.GlobalFlagsContractAddress.String, true
	}
	return c.GeneralConfig.GlobalFlagsContractAddress()
}

func (c *TestGeneralConfig) GlobalMinRequiredOutgoingConfirmations() (uint64, bool) {
	if c.Overrides.GlobalMinRequiredOutgoingConfirmations.Valid {
		return uint64(c.Overrides.GlobalMinRequiredOutgoingConfirmations.Int64), true
	}
	return c.GeneralConfig.GlobalMinRequiredOutgoingConfirmations()
}

func (c *TestGeneralConfig) GlobalEvmHeadTrackerMaxBufferSize() (uint32, bool) {
	if c.Overrides.GlobalEvmHeadTrackerMaxBufferSize.Valid {
		return uint32(c.Overrides.GlobalEvmHeadTrackerMaxBufferSize.Int64), true
	}
	return c.GeneralConfig.GlobalEvmHeadTrackerMaxBufferSize()
}

func (c *TestGeneralConfig) GlobalEvmHeadTrackerHistoryDepth() (uint32, bool) {
	if c.Overrides.GlobalEvmHeadTrackerHistoryDepth.Valid {
		return uint32(c.Overrides.GlobalEvmHeadTrackerHistoryDepth.Int64), true
	}
	return c.GeneralConfig.GlobalEvmHeadTrackerHistoryDepth()
}

func (c *TestGeneralConfig) GlobalEvmHeadTrackerSamplingInterval() (time.Duration, bool) {
	if c.Overrides.GlobalEvmHeadTrackerSamplingInterval != nil {
		return *c.Overrides.GlobalEvmHeadTrackerSamplingInterval, true
	}
	return c.GeneralConfig.GlobalEvmHeadTrackerSamplingInterval()
}

func (c *TestGeneralConfig) GlobalEthTxReaperThreshold() (time.Duration, bool) {
	if c.Overrides.GlobalEthTxReaperThreshold != nil {
		return *c.Overrides.GlobalEthTxReaperThreshold, true
	}
	return c.GeneralConfig.GlobalEthTxReaperThreshold()
}<|MERGE_RESOLUTION|>--- conflicted
+++ resolved
@@ -54,19 +54,16 @@
 	GlobalEthTxReaperThreshold                *time.Duration
 	GlobalEthTxResendAfterThreshold           *time.Duration
 	GlobalEvmFinalityDepth                    null.Int
-	GlobalEvmLogBackfillBatchSize             null.Int
 	GlobalEvmGasBumpPercent                   null.Int
 	GlobalEvmGasBumpTxDepth                   null.Int
 	GlobalEvmGasBumpWei                       *big.Int
-<<<<<<< HEAD
-	GlobalEvmHeadTrackerSamplingInterval      *time.Duration
-=======
 	GlobalEvmGasLimitDefault                  null.Int
->>>>>>> e2c4f4c5
 	GlobalEvmGasLimitMultiplier               null.Float
 	GlobalEvmGasPriceDefault                  *big.Int
 	GlobalEvmHeadTrackerHistoryDepth          null.Int
 	GlobalEvmHeadTrackerMaxBufferSize         null.Int
+	GlobalEvmHeadTrackerSamplingInterval      *time.Duration
+	GlobalEvmLogBackfillBatchSize             null.Int
 	GlobalEvmMaxGasPriceWei                   *big.Int
 	GlobalEvmNonceAutoSync                    null.Bool
 	GlobalEvmRPCDefaultBatchSize              null.Int
