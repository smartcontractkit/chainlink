package heavyweight

// The heavyweight package contains cltest items that are costly and you should
// think **real carefully** before using in your tests.

import (
	"database/sql"
	"errors"
	"fmt"
	"io/ioutil"
	"net/url"
	"os"
	"path"
	"runtime"
	"testing"

	"github.com/smartcontractkit/chainlink/core/internal/cltest"
	"github.com/smartcontractkit/chainlink/core/internal/testutils/configtest"
	"github.com/smartcontractkit/chainlink/core/logger"
	"github.com/smartcontractkit/chainlink/core/services/pg"
	"github.com/smartcontractkit/chainlink/core/store/dialects"
	migrations "github.com/smartcontractkit/chainlink/core/store/migrate"
	"github.com/smartcontractkit/sqlx"
	"github.com/stretchr/testify/assert"
	"github.com/stretchr/testify/require"
	"gopkg.in/guregu/null.v4"
)

// FullTestDB creates an DB which runs in a separate database than the normal
// unit tests, so you can do things like use other Postgres connection types
// with it.
func FullTestDB(t *testing.T, name string, migrate bool, loadFixtures bool) (*configtest.TestGeneralConfig, *sqlx.DB) {
	if testing.Short() {
		t.Skip("skipping due to use of FullTestDB")
	}
	overrides := configtest.GeneralConfigOverrides{
		SecretGenerator: cltest.MockSecretGenerator{},
	}
	gcfg := configtest.NewTestGeneralConfigWithOverrides(t, overrides)
	gcfg.SetDialect(dialects.Postgres)

	require.NoError(t, os.MkdirAll(gcfg.RootDir(), 0700))
	migrationTestDBURL, err := dropAndCreateThrowawayTestDB(gcfg.DatabaseURL(), name)
	require.NoError(t, err)
	lggr := logger.TestLogger(t)
<<<<<<< HEAD
	db, err := postgres.NewConnection(migrationTestDBURL, string(dialects.Postgres), postgres.Config{
		Logger:       lggr,
		MaxOpenConns: gcfg.ORMMaxOpenConns(),
		MaxIdleConns: gcfg.ORMMaxIdleConns(),
=======
	db, err := pg.NewConnection(migrationTestDBURL, string(dialects.Postgres), pg.Config{
		Logger:           lggr,
		LogSQLStatements: gcfg.LogSQLStatements(),
		MaxOpenConns:     gcfg.ORMMaxOpenConns(),
		MaxIdleConns:     gcfg.ORMMaxIdleConns(),
>>>>>>> 4092d55f
	})
	require.NoError(t, err)
	t.Cleanup(func() {
		assert.NoError(t, db.Close())
		os.RemoveAll(gcfg.RootDir())
	})
	gcfg.Overrides.DatabaseURL = null.StringFrom(migrationTestDBURL)
	if migrate {
		require.NoError(t, migrations.Migrate(db.DB, lggr))
	}
	if loadFixtures {
		_, filename, _, ok := runtime.Caller(0)
		if !ok {
			t.Fatal("could not get runtime.Caller(0)")
		}
		filepath := path.Join(path.Dir(filename), "../../../store/fixtures/fixtures.sql")
		fixturesSQL, err := ioutil.ReadFile(filepath)
		require.NoError(t, err)
		_, err = db.Exec(string(fixturesSQL))
		require.NoError(t, err)
	}

	return gcfg, db
}

func dropAndCreateThrowawayTestDB(parsed url.URL, postfix string) (string, error) {
	if parsed.Path == "" {
		return "", errors.New("path missing from database URL")
	}

	dbname := fmt.Sprintf("%s_%s", parsed.Path[1:], postfix)
	if len(dbname) > 62 {
		return "", fmt.Errorf("dbname %v too long, max is 63 bytes. Try a shorter postfix", dbname)
	}
	// Cannot drop test database if we are connected to it, so we must connect
	// to a different one. 'postgres' should be present on all postgres installations
	parsed.Path = "/postgres"
	db, err := sql.Open(string(dialects.Postgres), parsed.String())
	if err != nil {
		return "", fmt.Errorf("unable to open postgres database for creating test db: %+v", err)
	}
	defer db.Close()

	_, err = db.Exec(fmt.Sprintf("DROP DATABASE IF EXISTS %s", dbname))
	if err != nil {
		return "", fmt.Errorf("unable to drop postgres migrations test database: %v", err)
	}
	// `CREATE DATABASE $1` does not seem to work w CREATE DATABASE
	_, err = db.Exec(fmt.Sprintf("CREATE DATABASE %s", dbname))
	if err != nil {
		return "", fmt.Errorf("unable to create postgres migrations test database with name '%s': %v", dbname, err)
	}
	parsed.Path = fmt.Sprintf("/%s", dbname)
	return parsed.String(), nil
}<|MERGE_RESOLUTION|>--- conflicted
+++ resolved
@@ -43,18 +43,10 @@
 	migrationTestDBURL, err := dropAndCreateThrowawayTestDB(gcfg.DatabaseURL(), name)
 	require.NoError(t, err)
 	lggr := logger.TestLogger(t)
-<<<<<<< HEAD
-	db, err := postgres.NewConnection(migrationTestDBURL, string(dialects.Postgres), postgres.Config{
+	db, err := pg.NewConnection(migrationTestDBURL, string(dialects.Postgres), pg.Config{
 		Logger:       lggr,
 		MaxOpenConns: gcfg.ORMMaxOpenConns(),
 		MaxIdleConns: gcfg.ORMMaxIdleConns(),
-=======
-	db, err := pg.NewConnection(migrationTestDBURL, string(dialects.Postgres), pg.Config{
-		Logger:           lggr,
-		LogSQLStatements: gcfg.LogSQLStatements(),
-		MaxOpenConns:     gcfg.ORMMaxOpenConns(),
-		MaxIdleConns:     gcfg.ORMMaxIdleConns(),
->>>>>>> 4092d55f
 	})
 	require.NoError(t, err)
 	t.Cleanup(func() {
