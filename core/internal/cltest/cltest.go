package cltest

import (
	"bytes"
	"context"
	"encoding/json"
	"errors"
	"fmt"
	"io"
	"io/ioutil"
	"math/big"
	"math/rand"
	"net/http"
	"net/http/httptest"
	"net/url"
	"os"
	"path/filepath"
	"reflect"
	"strings"
	"sync"
	"sync/atomic"
	"testing"
	"time"

	"github.com/smartcontractkit/chainlink/core/services"
	"github.com/smartcontractkit/chainlink/core/services/gasupdater"
	httypes "github.com/smartcontractkit/chainlink/core/services/headtracker/types"
	"github.com/smartcontractkit/chainlink/core/services/job"
	"github.com/smartcontractkit/chainlink/core/static"
	"github.com/smartcontractkit/chainlink/core/store/dialects"

	p2ppeer "github.com/libp2p/go-libp2p-core/peer"
	"github.com/smartcontractkit/chainlink/core/assets"
	"github.com/smartcontractkit/chainlink/core/auth"
	"github.com/smartcontractkit/chainlink/core/cmd"
	"github.com/smartcontractkit/chainlink/core/gracefulpanic"
	"github.com/smartcontractkit/chainlink/core/internal/gethwrappers/generated/flux_aggregator_wrapper"
	"github.com/smartcontractkit/chainlink/core/internal/mocks"
	"github.com/smartcontractkit/chainlink/core/logger"
	"github.com/smartcontractkit/chainlink/core/services/bulletprooftxmanager"
	"github.com/smartcontractkit/chainlink/core/services/chainlink"
	"github.com/smartcontractkit/chainlink/core/services/eth"
	"github.com/smartcontractkit/chainlink/core/services/pipeline"
	"github.com/smartcontractkit/chainlink/core/services/postgres"
	strpkg "github.com/smartcontractkit/chainlink/core/store"
	"github.com/smartcontractkit/chainlink/core/store/models"
	"github.com/smartcontractkit/chainlink/core/store/orm"
	"github.com/smartcontractkit/chainlink/core/store/presenters"
	"github.com/smartcontractkit/chainlink/core/utils"
	"github.com/smartcontractkit/chainlink/core/web"
	webpresenters "github.com/smartcontractkit/chainlink/core/web/presenters"
	ocrtypes "github.com/smartcontractkit/libocr/offchainreporting/types"

	"github.com/DATA-DOG/go-txdb"
	"github.com/ethereum/go-ethereum"
	"github.com/ethereum/go-ethereum/accounts/abi"
	"github.com/ethereum/go-ethereum/accounts/abi/bind/backends"
	"github.com/ethereum/go-ethereum/common"
	"github.com/ethereum/go-ethereum/common/hexutil"
	"github.com/ethereum/go-ethereum/core/types"
	"github.com/ethereum/go-ethereum/rpc"
	"github.com/ethereum/go-ethereum/trie"
	"github.com/gin-gonic/gin"
	"github.com/gobuffalo/packr"
	"github.com/gorilla/securecookie"
	"github.com/gorilla/sessions"
	"github.com/gorilla/websocket"
	"github.com/manyminds/api2go/jsonapi"
	"github.com/onsi/gomega"
	"github.com/stretchr/testify/assert"
	"github.com/stretchr/testify/mock"
	"github.com/stretchr/testify/require"
	"github.com/tidwall/gjson"
	"go.uber.org/zap/zapcore"
	null "gopkg.in/guregu/null.v4"
	"gorm.io/gorm"
)

const (
	// RootDir the root directory for cltest
	RootDir = "/tmp/chainlink_test"
	// APIKey of the fixture API user
	APIKey = "2d25e62eaf9143e993acaf48691564b2"
	// APISecret of the fixture API user.
	APISecret = "1eCP/w0llVkchejFaoBpfIGaLRxZK54lTXBCT22YLW+pdzE4Fafy/XO5LoJ2uwHi"
	// APIEmail is the email of the fixture API user
	APIEmail = "apiuser@chainlink.test"
	// Password just a password we use everywhere for testing
	Password = "p4SsW0rD1!@#_"
	// SessionSecret is the hardcoded secret solely used for test
	SessionSecret = "clsession_test_secret"
	// DefaultKeyAddress is the ETH address of the fixture key
	DefaultKeyAddress = "0xF67D0290337bca0847005C7ffD1BC75BA9AAE6e4"
	// DefaultKeyFixtureFileName is the filename of the fixture key
	DefaultKeyFixtureFileName = "testkey-0xF67D0290337bca0847005C7ffD1BC75BA9AAE6e4.json"
	// DefaultKeyJSON is the JSON for the default key encrypted with fast scrypt and password 'password' (used for fixture file)
	DefaultKeyJSON = `{"address":"F67D0290337bca0847005C7ffD1BC75BA9AAE6e4","crypto":{"cipher":"aes-128-ctr","ciphertext":"9c3565050ba4e10ea388bcd17d77c141441ce1be5db339f0201b9ed733d780c6","cipherparams":{"iv":"f968fc947495646ee8b5dbaadb242ec0"},"kdf":"scrypt","kdfparams":{"dklen":32,"n":262144,"p":1,"r":8,"salt":"33ad88742a983dfeb8adcc9a39fdde4cb47f7e23ea2ef80b35723d940959e3fd"},"mac":"b3747959cbbb9b26f861ab82d69154b4ec8108bbac017c1341f6fd3295beceaf"},"id":"8c79a654-96b1-45d9-8978-3efa07578011","version":3}`
	// AllowUnstarted enable an application that can be used in tests without being started
	AllowUnstarted = "allow_unstarted"
	// DefaultPeerID is the peer ID of the fixture p2p key
	DefaultPeerID = "12D3KooWApUJaQB2saFjyEUfq6BmysnsSnhLnY5CF9tURYVKgoXK"
	// A peer ID without an associated p2p key.
	NonExistentPeerID = "12D3KooWAdCzaesXyezatDzgGvCngqsBqoUqnV9PnVc46jsVt2i9"
	// DefaultOCRKeyBundleID is the ID of the fixture ocr key bundle
	DefaultOCRKeyBundleID = "7f993fb701b3410b1f6e8d4d93a7462754d24609b9b31a4fe64a0cb475a4d934"
)

var (
	DefaultP2PPeerID     models.PeerID
	NonExistentP2PPeerID models.PeerID
	// DefaultOCRKeyBundleIDSha256 is the ID of the fixture ocr key bundle
	DefaultOCRKeyBundleIDSha256 models.Sha256Hash
	FluxAggAddress              = common.HexToAddress("0x3cCad4715152693fE3BC4460591e3D3Fbd071b42")
	storeCounter                uint64
	minimumContractPayment      = assets.NewLink(100)
)

func init() {
	gin.SetMode(gin.TestMode)
	gomega.SetDefaultEventuallyTimeout(3 * time.Second)
	lvl := logLevelFromEnv()
	logger.SetLogger(logger.CreateTestLogger(lvl))
	// Register txdb as dialect wrapping postgres
	// See: DialectTransactionWrappedPostgres
	config := orm.NewConfig()

	parsed := config.DatabaseURL()
	if parsed.Path == "" {
		msg := fmt.Sprintf("invalid DATABASE_URL: `%s`. You must set DATABASE_URL env var to point to your test database. Note that the test database MUST end in `_test` to differentiate from a possible production DB. HINT: Try DATABASE_URL=postgresql://postgres@localhost:5432/chainlink_test?sslmode=disable", parsed.String())
		panic(msg)
	}
	if !strings.HasSuffix(parsed.Path, "_test") {
		msg := fmt.Sprintf("cannot run tests against database named `%s`. Note that the test database MUST end in `_test` to differentiate from a possible production DB. HINT: Try DATABASE_URL=postgresql://postgres@localhost:5432/chainlink_test?sslmode=disable", parsed.Path[1:])
		panic(msg)
	}
	// Disable SavePoints because they cause random errors for reasons I cannot fathom
	// Perhaps txdb's built-in transaction emulation is broken in some subtle way?
	// NOTE: That this will cause transaction BEGIN/ROLLBACK to effectively be
	// a no-op, this should have no negative impact on normal test operation.
	// If you MUST test BEGIN/ROLLBACK behaviour, you will have to configure your
	// store to use the raw DialectPostgres dialect and setup a one-use database.
	// See BootstrapThrowawayORM() as a convenience function to help you do this.
	txdb.Register(string(dialects.TransactionWrappedPostgres), string(dialects.Postgres), parsed.String(), txdb.SavePointOption(nil))

	// Seed the random number generator, otherwise separate modules will take
	// the same advisory locks when tested with `go test -p N` for N > 1
	seed := time.Now().UTC().UnixNano()
	logger.Debugf("Using seed: %v", seed)
	rand.Seed(seed)

	defaultP2PPeerID, err := p2ppeer.Decode(DefaultPeerID)
	if err != nil {
		panic(err)
	}
	DefaultP2PPeerID = models.PeerID(defaultP2PPeerID)
	nonExistentP2PPeerID, err := p2ppeer.Decode(NonExistentPeerID)
	if err != nil {
		panic(err)
	}
	NonExistentP2PPeerID = models.PeerID(nonExistentP2PPeerID)
	DefaultOCRKeyBundleIDSha256, err = models.Sha256HashFromHex(DefaultOCRKeyBundleID)
	if err != nil {
		panic(err)
	}
}

func logLevelFromEnv() zapcore.Level {
	lvl := zapcore.ErrorLevel
	if env := os.Getenv("LOG_LEVEL"); env != "" {
		_ = lvl.Set(env)
	}
	return lvl
}

// TestConfig struct with test store and wsServer
type TestConfig struct {
	t testing.TB
	*orm.Config
	wsServer *httptest.Server
}

// NewConfig returns a new TestConfig
func NewConfig(t testing.TB) (*TestConfig, func()) {
	t.Helper()

	wsserver, url, cleanup := newWSServer()
	config := NewConfigWithWSServer(t, url, wsserver)
	// Tests almost always want to request to localhost so its easier to set this here
	config.Set("DEFAULT_HTTP_ALLOW_UNRESTRICTED_NETWORK_ACCESS", true)
	// Disable gas updater for application tests
	config.Set("GAS_UPDATER_ENABLED", false)
	// Disable tx re-sending for application tests
	config.Set("ETH_TX_RESEND_AFTER_THRESHOLD", 0)
	// Limit ETH_FINALITY_DEPTH to avoid useless extra work backfilling heads
	config.Set("ETH_FINALITY_DEPTH", 1)
	// Disable the EthTxReaper
	config.Set("ETH_TX_REAPER_THRESHOLD", 0)
	// Set low sampling interval to remain within test head waiting timeouts
	config.Set("ETH_HEAD_TRACKER_SAMPLING_INTERVAL", "100ms")
	return config, cleanup
}

func NewRandomInt64() int64 {
	id := rand.Int63()
	return id
}

func MustRandomBytes(t *testing.T, l int) (b []byte) {
	t.Helper()

	b = make([]byte, l)
	/* #nosec G404 */
	_, err := rand.Read(b)
	if err != nil {
		t.Fatal(err)
	}
	return b
}

func MustJobIDFromString(t *testing.T, s string) models.JobID {
	t.Helper()
	id, err := models.NewJobIDFromString(s)
	require.NoError(t, err)
	return id
}

// NewTestConfig returns a test configuration
func NewTestConfig(t testing.TB, options ...interface{}) *TestConfig {
	t.Helper()

	count := atomic.AddUint64(&storeCounter, 1)
	rootdir := filepath.Join(RootDir, fmt.Sprintf("%d-%d", time.Now().UnixNano(), count))
	rawConfig := orm.NewConfig()

	rawConfig.Dialect = dialects.TransactionWrappedPostgres
	for _, opt := range options {
		switch v := opt.(type) {
		case dialects.DialectName:
			rawConfig.Dialect = v
		}
	}

	// Unique advisory lock is required otherwise all tests will block each other
	rawConfig.AdvisoryLockID = NewRandomInt64()

	rawConfig.Set("BRIDGE_RESPONSE_URL", "http://localhost:6688")
	rawConfig.Set("ETH_CHAIN_ID", eth.NullClientChainID)
	rawConfig.Set("CHAINLINK_DEV", true)
	rawConfig.Set("ETH_GAS_BUMP_THRESHOLD", 3)
	rawConfig.Set("MIGRATE_DATABASE", false)
	rawConfig.Set("MINIMUM_SERVICE_DURATION", "24h")
	rawConfig.Set("MIN_INCOMING_CONFIRMATIONS", 1)
	rawConfig.Set("MIN_OUTGOING_CONFIRMATIONS", 6)
	rawConfig.Set("MINIMUM_CONTRACT_PAYMENT", minimumContractPayment.Text(10))
	rawConfig.Set("ROOT", rootdir)
	rawConfig.Set("SESSION_TIMEOUT", "2m")
	rawConfig.Set("INSECURE_FAST_SCRYPT", "true")
	rawConfig.Set("BALANCE_MONITOR_ENABLED", "false")
	rawConfig.Set("P2P_LISTEN_PORT", "12345")
	rawConfig.Set("P2P_PEER_ID", DefaultP2PPeerID.String())
	rawConfig.Set("DATABASE_TIMEOUT", "5s")
	rawConfig.Set("GLOBAL_LOCK_RETRY_INTERVAL", "10ms")
	rawConfig.Set("ORM_MAX_OPEN_CONNS", "5")
	rawConfig.Set("ORM_MAX_IDLE_CONNS", "2")
	rawConfig.Set("ETH_TX_REAPER_THRESHOLD", 0)
	rawConfig.SecretGenerator = mockSecretGenerator{}
	config := TestConfig{t: t, Config: rawConfig}
	return &config
}

// NewConfigWithWSServer return new config with specified wsserver
func NewConfigWithWSServer(t testing.TB, url string, wsserver *httptest.Server) *TestConfig {
	t.Helper()

	config := NewTestConfig(t)
	config.Set("ETH_URL", url)
	config.wsServer = wsserver
	return config
}

type JobPipelineV2TestHelper struct {
	Prm pipeline.ORM
	Eb  postgres.EventBroadcaster
	Jrm job.ORM
	Pr  pipeline.Runner
}

func NewJobPipelineV2(t testing.TB, db *gorm.DB) JobPipelineV2TestHelper {
	config, cleanupCfg := NewConfig(t)
	t.Cleanup(cleanupCfg)
	prm, eb, cleanup := NewPipelineORM(t, config, db)
	jrm := job.NewORM(db, config.Config, prm, eb, &postgres.NullAdvisoryLocker{})
	t.Cleanup(cleanup)
	pr := pipeline.NewRunner(prm, config.Config)
	return JobPipelineV2TestHelper{
		prm,
		eb,
		jrm,
		pr,
	}
}

func NewPipelineORM(t testing.TB, config *TestConfig, db *gorm.DB) (pipeline.ORM, postgres.EventBroadcaster, func()) {
	t.Helper()
	eventBroadcaster := postgres.NewEventBroadcaster(config.DatabaseURL(), 0, 0)
	eventBroadcaster.Start()
	return pipeline.NewORM(db, config, eventBroadcaster), eventBroadcaster, func() {
		eventBroadcaster.Stop()
	}
}

func NewEthBroadcaster(t testing.TB, store *strpkg.Store, config *TestConfig, keys ...models.Key) (*bulletprooftxmanager.EthBroadcaster, func()) {
	t.Helper()
	eventBroadcaster := postgres.NewEventBroadcaster(config.DatabaseURL(), 0, 0)
	eventBroadcaster.Start()
	return bulletprooftxmanager.NewEthBroadcaster(store.DB, store.EthClient, config, store.KeyStore, &postgres.NullAdvisoryLocker{}, eventBroadcaster, keys), func() {
		eventBroadcaster.Stop()
	}
}

// TestApplication holds the test application and test servers
type TestApplication struct {
	t testing.TB
	*chainlink.ChainlinkApplication
	Config           *TestConfig
	Logger           *logger.Logger
	Server           *httptest.Server
	wsServer         *httptest.Server
	connectedChannel chan struct{}
	Started          bool
	Backend          *backends.SimulatedBackend
	Key              models.Key
	allowUnstarted   bool
}

func newWSServer() (*httptest.Server, string, func()) {
	return NewWSServer("", nil)
}

// NewWSServer returns a  new wsserver
func NewWSServer(msg string, callback func(data []byte)) (*httptest.Server, string, func()) {
	upgrader := websocket.Upgrader{
		CheckOrigin: func(r *http.Request) bool { return true },
	}

	handler := http.HandlerFunc(func(w http.ResponseWriter, r *http.Request) {
		conn, err := upgrader.Upgrade(w, r, nil)
		logger.PanicIf(err)
		for {
			_, data, err := conn.ReadMessage()
			if err != nil {
				break
			}

			if callback != nil {
				callback(data)
			}

			err = conn.WriteMessage(websocket.BinaryMessage, []byte(msg))
			if err != nil {
				break
			}
		}
	})
	server := httptest.NewServer(handler)

	u, err := url.Parse(server.URL)
	logger.PanicIf(err)
	u.Scheme = "ws"

	return server, u.String(), func() {
		server.Close()
	}
}

// NewApplication creates a New TestApplication along with a NewConfig
// It mocks the keystore with no keys or accounts by default
func NewApplication(t testing.TB, flagsAndDeps ...interface{}) (*TestApplication, func()) {
	t.Helper()

	c, cfgCleanup := NewConfig(t)

	app, cleanup := NewApplicationWithConfig(t, c, flagsAndDeps...)

	return app, func() {
		cleanup()
		cfgCleanup()
	}
}

// NewApplicationWithKey creates a new TestApplication along with a new config
// It uses the native keystore and will load any keys that are in the database
func NewApplicationWithKey(t testing.TB, flagsAndDeps ...interface{}) (*TestApplication, func()) {
	t.Helper()

	config, cfgCleanup := NewConfig(t)
	app, cleanup := NewApplicationWithConfigAndKey(t, config, flagsAndDeps...)
	return app, func() {
		cleanup()
		cfgCleanup()
	}
}

// NewApplicationWithConfigAndKey creates a new TestApplication with the given testconfig
// it will also provide an unlocked account on the keystore
func NewApplicationWithConfigAndKey(t testing.TB, tc *TestConfig, flagsAndDeps ...interface{}) (*TestApplication, func()) {
	t.Helper()

	app, cleanup := NewApplicationWithConfig(t, tc, flagsAndDeps...)
	for _, dep := range flagsAndDeps {
		switch v := dep.(type) {
		case models.Key:
			MustAddKeyToKeystore(t, &v, app.Store)
			app.Key = v
		}
	}
	if app.Key.Address.Address() == utils.ZeroAddress {
		app.Key, _ = MustAddRandomKeyToKeystore(t, app.Store, 0)
	}
	require.NoError(t, app.Store.KeyStore.Unlock(Password))

	return app, cleanup
}

// NewApplicationWithConfig creates a New TestApplication with specified test config
func NewApplicationWithConfig(t testing.TB, tc *TestConfig, flagsAndDeps ...interface{}) (*TestApplication, func()) {
	t.Helper()

	var ethClient eth.Client = &eth.NullClient{}
	var advisoryLocker postgres.AdvisoryLocker = &postgres.NullAdvisoryLocker{}
	var externalInitiatorManager chainlink.ExternalInitiatorManager = &services.NullExternalInitiatorManager{}
	var ks strpkg.KeyStoreInterface

	for _, flag := range flagsAndDeps {
		switch dep := flag.(type) {
		case eth.Client:
			ethClient = dep
		case postgres.AdvisoryLocker:
			advisoryLocker = dep
		case chainlink.ExternalInitiatorManager:
			externalInitiatorManager = dep
		case strpkg.KeyStoreInterface:
			ks = dep
		}
	}

	ta := &TestApplication{t: t, connectedChannel: make(chan struct{}, 1)}

	var keyStoreGenerator strpkg.KeyStoreGenerator
	if ks == nil {
		keyStoreGenerator = strpkg.InsecureKeyStoreGen
	} else {
		keyStoreGenerator = func(*gorm.DB, *orm.Config) strpkg.KeyStoreInterface {
			return ks
		}
	}

	appInstance, err := chainlink.NewApplication(tc.Config, ethClient, advisoryLocker, keyStoreGenerator, externalInitiatorManager, func(app chainlink.Application) {
		ta.connectedChannel <- struct{}{}
	})
	require.NoError(t, err)
	app := appInstance.(*chainlink.ChainlinkApplication)
	ta.ChainlinkApplication = app
	server := newServer(ta)

	tc.Config.Set("CLIENT_NODE_URL", server.URL)

	app.Store.Config = tc.Config

	for _, flag := range flagsAndDeps {
		if flag == AllowUnstarted {
			ta.allowUnstarted = true
		}
	}

	ta.Config = tc
	ta.Server = server
	ta.wsServer = tc.wsServer
	return ta, func() {
		ta.StopIfStarted()
	}
}

func NewEthMocks(t testing.TB) (*mocks.Client, *mocks.Subscription, func()) {
	c := new(mocks.Client)
	s := new(mocks.Subscription)
	var assertMocksCalled func()
	switch tt := t.(type) {
	case *testing.T:
		assertMocksCalled = func() {
			c.AssertExpectations(tt)
			s.AssertExpectations(tt)
		}
	case *testing.B:
		assertMocksCalled = func() {}
	}
	return c, s, assertMocksCalled
}

func NewEthMocksWithStartupAssertions(t testing.TB) (*mocks.Client, *mocks.Subscription, func()) {
	c, s, assertMocksCalled := NewEthMocks(t)
	c.On("Dial", mock.Anything).Maybe().Return(nil)
	c.On("ChainID", mock.Anything).Maybe().Return(NewTestConfig(t).ChainID(), nil)
	c.On("PendingNonceAt", mock.Anything, mock.Anything).Return(uint64(0), nil).Maybe()
	c.On("NonceAt", mock.Anything, mock.Anything, mock.Anything).Return(uint64(0), nil).Maybe()
	c.On("EthSubscribe", mock.Anything, mock.Anything, "newHeads").Maybe().Return(EmptyMockSubscription(), nil)
	c.On("SubscribeNewHead", mock.Anything, mock.Anything).Maybe().Return(EmptyMockSubscription(), nil)
	s.On("Err").Return(nil).Maybe()
	s.On("Unsubscribe").Return(nil).Maybe()
	return c, s, assertMocksCalled
}

func newServer(app chainlink.Application) *httptest.Server {
	engine := web.Router(app)
	return httptest.NewServer(engine)
}

func (ta *TestApplication) NewBox() packr.Box {
	ta.t.Helper()

	return packr.NewBox("../fixtures/operator_ui/dist")
}

func (ta *TestApplication) Start() error {
	ta.t.Helper()
	ta.Started = true
	ta.ChainlinkApplication.Store.KeyStore.Unlock(Password)

	err := ta.ChainlinkApplication.Start()
	return err
}

func (ta *TestApplication) StartAndConnect() error {
	ta.t.Helper()

	err := ta.Start()
	if err != nil {
		return err
	}

	return ta.waitForConnection()
}

// waitForConnection wait for the StartAndConnect callback to be called
func (ta *TestApplication) waitForConnection() error {
	select {
	case <-time.After(4 * time.Second):
		return errors.New("TestApplication#StartAndConnect() timed out")
	case <-ta.connectedChannel:
		return nil
	}
}

// Stop will stop the test application and perform cleanup
func (ta *TestApplication) Stop() error {
	ta.t.Helper()

	if !ta.Started {
		if ta.allowUnstarted {
			return nil
		}
		ta.t.Fatal("TestApplication Stop() called on an unstarted application")
	}

	// TODO: Here we double close, which is less than ideal.
	// We would prefer to invoke a method on an interface that
	// cleans up only in test.
	ta.ChainlinkApplication.StopIfStarted()
	cleanUpStore(ta.t, ta.Store)
	if ta.Server != nil {
		ta.Server.Close()
	}
	if ta.wsServer != nil {
		ta.wsServer.Close()
	}
	return nil
}

func (ta *TestApplication) MustSeedNewSession() string {
	session := NewSession()
	require.NoError(ta.t, ta.Store.SaveSession(&session))
	return session.ID
}

// ImportKey adds private key to the application disk keystore, not database.
func (ta *TestApplication) ImportKey(content string) {
	_, err := ta.Store.KeyStore.ImportKey([]byte(content), Password)
	require.NoError(ta.t, err)
	require.NoError(ta.t, ta.Store.KeyStore.Unlock(Password))
}

func (ta *TestApplication) NewHTTPClient() HTTPClientCleaner {
	ta.t.Helper()

	sessionID := ta.MustSeedNewSession()

	return HTTPClientCleaner{
		HTTPClient: NewMockAuthenticatedHTTPClient(ta.Config, sessionID),
		t:          ta.t,
	}
}

// NewClientAndRenderer creates a new cmd.Client for the test application
func (ta *TestApplication) NewClientAndRenderer() (*cmd.Client, *RendererMock) {
	sessionID := ta.MustSeedNewSession()
	r := &RendererMock{}
	client := &cmd.Client{
		Renderer:                       r,
		Config:                         ta.Config.Config,
		AppFactory:                     seededAppFactory{ta.ChainlinkApplication},
		KeyStoreAuthenticator:          CallbackAuthenticator{func(*strpkg.Store, string) (string, error) { return Password, nil }},
		FallbackAPIInitializer:         &MockAPIInitializer{},
		Runner:                         EmptyRunner{},
		HTTP:                           NewMockAuthenticatedHTTPClient(ta.Config, sessionID),
		CookieAuthenticator:            MockCookieAuthenticator{},
		FileSessionRequestBuilder:      &MockSessionRequestBuilder{},
		PromptingSessionRequestBuilder: &MockSessionRequestBuilder{},
		ChangePasswordPrompter:         &MockChangePasswordPrompter{},
	}
	return client, r
}

func (ta *TestApplication) NewAuthenticatingClient(prompter cmd.Prompter) *cmd.Client {
	cookieAuth := cmd.NewSessionCookieAuthenticator(ta.Config.Config, &cmd.MemoryCookieStore{})
	client := &cmd.Client{
		Renderer:                       &RendererMock{},
		Config:                         ta.Config.Config,
		AppFactory:                     seededAppFactory{ta.ChainlinkApplication},
		KeyStoreAuthenticator:          CallbackAuthenticator{func(*strpkg.Store, string) (string, error) { return Password, nil }},
		FallbackAPIInitializer:         &MockAPIInitializer{},
		Runner:                         EmptyRunner{},
		HTTP:                           cmd.NewAuthenticatedHTTPClient(ta.Config, cookieAuth, models.SessionRequest{}),
		CookieAuthenticator:            cookieAuth,
		FileSessionRequestBuilder:      cmd.NewFileSessionRequestBuilder(),
		PromptingSessionRequestBuilder: cmd.NewPromptingSessionRequestBuilder(prompter),
		ChangePasswordPrompter:         &MockChangePasswordPrompter{},
	}
	return client
}

func (ta *TestApplication) MustCreateJobRun(txHashBytes []byte, blockHashBytes []byte) *models.JobRun {
	job := NewJobWithWebInitiator()
	err := ta.Store.CreateJob(&job)
	require.NoError(ta.t, err)

	jr := NewJobRun(job)
	txHash := common.BytesToHash(txHashBytes)
	jr.RunRequest.TxHash = &txHash
	blockHash := common.BytesToHash(blockHashBytes)
	jr.RunRequest.BlockHash = &blockHash

	err = ta.Store.CreateJobRun(&jr)
	require.NoError(ta.t, err)

	return &jr
}

// NewStoreWithConfig creates a new store with given config
func NewStoreWithConfig(t testing.TB, config *TestConfig, flagsAndDeps ...interface{}) (*strpkg.Store, func()) {
	t.Helper()

	var advisoryLocker postgres.AdvisoryLocker = &postgres.NullAdvisoryLocker{}
	for _, flag := range flagsAndDeps {
		switch dep := flag.(type) {
		case postgres.AdvisoryLocker:
			advisoryLocker = dep
		}
	}
	s, err := strpkg.NewInsecureStore(config.Config, &eth.NullClient{}, advisoryLocker, gracefulpanic.NewSignal())
	if err != nil {
		require.NoError(t, err)
	}
	s.Config.SetRuntimeStore(s.ORM)
	return s, func() {
		cleanUpStore(config.t, s)
	}
}

// NewStore creates a new store
func NewStore(t testing.TB, flagsAndDeps ...interface{}) (*strpkg.Store, func()) {
	t.Helper()

	c, cleanup := NewConfig(t)
	store, storeCleanup := NewStoreWithConfig(t, c, flagsAndDeps...)
	return store, func() {
		storeCleanup()
		cleanup()
	}
}

func cleanUpStore(t testing.TB, store *strpkg.Store) {
	t.Helper()

	defer func() {
		if err := os.RemoveAll(store.Config.RootDir()); err != nil {
			logger.Warn("unable to clear test store:", err)
		}
	}()
	logger.Sync()
	require.NoError(t, store.Close())
}

func ParseJSON(t testing.TB, body io.Reader) models.JSON {
	t.Helper()

	b, err := ioutil.ReadAll(body)
	require.NoError(t, err)
	return models.JSON{Result: gjson.ParseBytes(b)}
}

func ParseJSONAPIErrors(t testing.TB, body io.Reader) *models.JSONAPIErrors {
	t.Helper()

	b, err := ioutil.ReadAll(body)
	require.NoError(t, err)
	var respJSON models.JSONAPIErrors
	json.Unmarshal(b, &respJSON)
	return &respJSON
}

// MustReadFile loads a file but should never fail
func MustReadFile(t testing.TB, file string) []byte {
	t.Helper()

	content, err := ioutil.ReadFile(file)
	require.NoError(t, err)
	return content
}

type HTTPClientCleaner struct {
	HTTPClient cmd.HTTPClient
	t          testing.TB
}

func (r *HTTPClientCleaner) Get(path string, headers ...map[string]string) (*http.Response, func()) {
	resp, err := r.HTTPClient.Get(path, headers...)
	return bodyCleaner(r.t, resp, err)
}

func (r *HTTPClientCleaner) Post(path string, body io.Reader) (*http.Response, func()) {
	resp, err := r.HTTPClient.Post(path, body)
	return bodyCleaner(r.t, resp, err)
}

func (r *HTTPClientCleaner) Put(path string, body io.Reader) (*http.Response, func()) {
	resp, err := r.HTTPClient.Put(path, body)
	return bodyCleaner(r.t, resp, err)
}

func (r *HTTPClientCleaner) Patch(path string, body io.Reader, headers ...map[string]string) (*http.Response, func()) {
	resp, err := r.HTTPClient.Patch(path, body, headers...)
	return bodyCleaner(r.t, resp, err)
}

func (r *HTTPClientCleaner) Delete(path string) (*http.Response, func()) {
	resp, err := r.HTTPClient.Delete(path)
	return bodyCleaner(r.t, resp, err)
}

func bodyCleaner(t testing.TB, resp *http.Response, err error) (*http.Response, func()) {
	t.Helper()

	require.NoError(t, err)
	return resp, func() { require.NoError(t, resp.Body.Close()) }
}

// ParseResponseBody will parse the given response into a byte slice
func ParseResponseBody(t testing.TB, resp *http.Response) []byte {
	t.Helper()

	b, err := ioutil.ReadAll(resp.Body)
	require.NoError(t, err)
	return b
}

// ParseJSONAPIResponse parses the response and returns the JSONAPI resource.
func ParseJSONAPIResponse(t testing.TB, resp *http.Response, resource interface{}) error {
	t.Helper()

	input := ParseResponseBody(t, resp)
	err := jsonapi.Unmarshal(input, resource)
	if err != nil {
		return fmt.Errorf("web: unable to unmarshal data, %+v", err)
	}

	return nil
}

// ParseJSONAPIResponseMeta parses the bytes of the root document and returns a
// map of *json.RawMessage's within the 'meta' key.
func ParseJSONAPIResponseMeta(input []byte) (map[string]*json.RawMessage, error) {
	var root map[string]*json.RawMessage
	err := json.Unmarshal(input, &root)
	if err != nil {
		return root, err
	}

	var meta map[string]*json.RawMessage
	err = json.Unmarshal(*root["meta"], &meta)
	return meta, err
}

// ParseJSONAPIResponseMetaCount parses the bytes of the root document and
// returns the value of the 'count' key from the 'meta' section.
func ParseJSONAPIResponseMetaCount(input []byte) (int, error) {
	meta, err := ParseJSONAPIResponseMeta(input)
	if err != nil {
		return -1, err
	}

	var metaCount int
	err = json.Unmarshal(*meta["count"], &metaCount)
	return metaCount, err
}

// ReadLogs returns the contents of the applications log file as a string
func ReadLogs(config orm.ConfigReader) (string, error) {
	logFile := fmt.Sprintf("%s/log.jsonl", config.RootDir())
	b, err := ioutil.ReadFile(logFile)
	return string(b), err
}

func FindServiceAgreement(t testing.TB, s *strpkg.Store, id string) models.ServiceAgreement {
	t.Helper()

	sa, err := s.FindServiceAgreement(id)
	require.NoError(t, err)

	return sa
}

// CreateJobSpecViaWeb creates a jobspec via web using /v2/specs
func CreateJobSpecViaWeb(t testing.TB, app *TestApplication, job models.JobSpec) models.JobSpec {
	t.Helper()

	marshaled, err := json.Marshal(&job)
	assert.NoError(t, err)
	return CreateSpecViaWeb(t, app, string(marshaled))
}

// CreateJobSpecViaWeb creates a jobspec via web using /v2/specs
func CreateSpecViaWeb(t testing.TB, app *TestApplication, spec string) models.JobSpec {
	t.Helper()

	client := app.NewHTTPClient()
	resp, cleanup := client.Post("/v2/specs", bytes.NewBufferString(spec))
	defer cleanup()
	AssertServerResponse(t, resp, http.StatusOK)

	var createdJob models.JobSpec
	err := ParseJSONAPIResponse(t, resp, &createdJob)
	require.NoError(t, err)
	return createdJob
}

func CreateJobViaWeb(t testing.TB, app *TestApplication, request []byte) job.Job {
	t.Helper()

	client := app.NewHTTPClient()
	resp, cleanup := client.Post("/v2/jobs", bytes.NewBuffer(request))
	defer cleanup()
	AssertServerResponse(t, resp, http.StatusOK)

	var createdJob job.Job
	err := ParseJSONAPIResponse(t, resp, &createdJob)
	require.NoError(t, err)
	return createdJob
}

func CreateJobViaWeb2(t testing.TB, app *TestApplication, spec string) webpresenters.JobResource {
	t.Helper()

	client := app.NewHTTPClient()
	resp, cleanup := client.Post("/v2/jobs", bytes.NewBufferString(spec))
	defer cleanup()
	AssertServerResponse(t, resp, http.StatusOK)

	var jobResponse webpresenters.JobResource
	err := ParseJSONAPIResponse(t, resp, &jobResponse)
	require.NoError(t, err)
	return jobResponse
}

// CreateJobRunViaWeb creates JobRun via web using /v2/specs/ID/runs
func CreateJobRunViaWeb(t testing.TB, app *TestApplication, j models.JobSpec, body ...string) models.JobRun {
	t.Helper()

	bodyBuffer := &bytes.Buffer{}
	if len(body) > 0 {
		bodyBuffer = bytes.NewBufferString(body[0])
	}
	client := app.NewHTTPClient()
	resp, cleanup := client.Post("/v2/specs/"+j.ID.String()+"/runs", bodyBuffer)
	defer cleanup()
	AssertServerResponse(t, resp, http.StatusOK)
	var jr models.JobRun
	err := ParseJSONAPIResponse(t, resp, &jr)
	require.NoError(t, err)

	assert.Equal(t, j.ID, jr.JobSpecID)
	return jr
}

func CreateJobRunViaExternalInitiator(
	t testing.TB,
	app *TestApplication,
	j models.JobSpec,
	eia auth.Token,
	body string,
) models.JobRun {
	t.Helper()

	headers := make(map[string]string)
	headers[static.ExternalInitiatorAccessKeyHeader] = eia.AccessKey
	headers[static.ExternalInitiatorSecretHeader] = eia.Secret

	url := app.Config.ClientNodeURL() + "/v2/specs/" + j.ID.String() + "/runs"
	bodyBuf := bytes.NewBufferString(body)
	resp, cleanup := UnauthenticatedPost(t, url, bodyBuf, headers)
	defer cleanup()
	AssertServerResponse(t, resp, 200)
	var jr models.JobRun
	err := ParseJSONAPIResponse(t, resp, &jr)
	require.NoError(t, err)

	assert.Equal(t, j.ID, jr.JobSpecID)
	return jr
}

// CreateHelloWorldJobViaWeb creates a HelloWorld JobSpec with the given MockServer Url
func CreateHelloWorldJobViaWeb(t testing.TB, app *TestApplication, url string) models.JobSpec {
	t.Helper()

	buffer := []byte(`
{
  "initiators": [{ "type": "web" }],
  "tasks": [
    { "type": "HTTPGetWithUnrestrictedNetworkAccess", "params": {
		"get": "https://bitstamp.net/api/ticker/",
        "headers": {
          "Key1": ["value"],
          "Key2": ["value", "value"]
        }
      }
    },
    { "type": "JsonParse", "params": { "path": ["last"] }},
    { "type": "EthBytes32" },
    {
      "type": "EthTx", "params": {
        "address": "0x356a04bce728ba4c62a30294a55e6a8600a320b3",
        "functionSelector": "0x609ff1bd"
      }
    }
  ]
}
`)

	var job models.JobSpec
	err := json.Unmarshal(buffer, &job)
	require.NoError(t, err)

	data, err := models.Merge(job.Tasks[0].Params, JSONFromString(t, `{"get":"%v"}`, url))
	require.NoError(t, err)
	job.Tasks[0].Params = data
	return CreateJobSpecViaWeb(t, app, job)
}

// UpdateJobRunViaWeb updates jobrun via web using /v2/runs/ID
func UpdateJobRunViaWeb(
	t testing.TB,
	app *TestApplication,
	jr models.JobRun,
	bridgeResource *webpresenters.BridgeResource,
	body string,
) models.JobRun {
	t.Helper()

	client := app.NewHTTPClient()
	headers := map[string]string{"Authorization": "Bearer " + bridgeResource.IncomingToken}
	resp, cleanup := client.Patch("/v2/runs/"+jr.ID.String(), bytes.NewBufferString(body), headers)
	defer cleanup()

	AssertServerResponse(t, resp, http.StatusOK)
	var respJobRun presenters.JobRun
	assert.NoError(t, ParseJSONAPIResponse(t, resp, &respJobRun))
	assert.Equal(t, jr.ID, respJobRun.ID)
	jr = respJobRun.JobRun
	return jr
}

// CreateBridgeTypeViaWeb creates a bridgetype via web using /v2/bridge_types
func CreateBridgeTypeViaWeb(
	t testing.TB,
	app *TestApplication,
	payload string,
) *webpresenters.BridgeResource {
	t.Helper()

	client := app.NewHTTPClient()
	resp, cleanup := client.Post(
		"/v2/bridge_types",
		bytes.NewBufferString(payload),
	)
	defer cleanup()
	AssertServerResponse(t, resp, http.StatusOK)
	bt := &webpresenters.BridgeResource{}
	err := ParseJSONAPIResponse(t, resp, bt)
	require.NoError(t, err)

	return bt
}

// CreateExternalInitiatorViaWeb creates a bridgetype via web using /v2/bridge_types
func CreateExternalInitiatorViaWeb(
	t testing.TB,
	app *TestApplication,
	payload string,
) *presenters.ExternalInitiatorAuthentication {
	t.Helper()

	client := app.NewHTTPClient()
	resp, cleanup := client.Post(
		"/v2/external_initiators",
		bytes.NewBufferString(payload),
	)
	defer cleanup()
	AssertServerResponse(t, resp, http.StatusCreated)
	ei := &presenters.ExternalInitiatorAuthentication{}
	err := ParseJSONAPIResponse(t, resp, ei)
	require.NoError(t, err)

	return ei
}

const (
	// DBWaitTimeout is how long we wait by default for something to appear in
	// the DB. It needs to be fairly long because integration
	// tests rely on it.
	DBWaitTimeout = 20 * time.Second
	// DBPollingInterval can't be too short to avoid DOSing the test database
	DBPollingInterval = 100 * time.Millisecond
	// AssertNoActionTimeout shouldn't be too long, or it will slow down tests
	AssertNoActionTimeout = 3 * time.Second
)

// WaitForJobRunToComplete waits for a JobRun to reach Completed Status
func WaitForJobRunToComplete(
	t testing.TB,
	store *strpkg.Store,
	jr models.JobRun,
) models.JobRun {
	t.Helper()

	return WaitForJobRunStatus(t, store, jr, models.RunStatusCompleted)
}

// WaitForJobRunToPendBridge waits for a JobRun to reach PendingBridge Status
func WaitForJobRunToPendBridge(
	t testing.TB,
	store *strpkg.Store,
	jr models.JobRun,
) models.JobRun {
	t.Helper()

	return WaitForJobRunStatus(t, store, jr, models.RunStatusPendingBridge)
}

// WaitForJobRunToPendIncomingConfirmations waits for a JobRun to reach PendingIncomingConfirmations Status
func WaitForJobRunToPendIncomingConfirmations(
	t testing.TB,
	store *strpkg.Store,
	jr models.JobRun,
) models.JobRun {
	t.Helper()
	return WaitForJobRunStatus(t, store, jr, models.RunStatusPendingIncomingConfirmations)
}

// WaitForJobRunToPendOutgoingConfirmations waits for a JobRun to reach PendingOutgoingConfirmations Status
func WaitForJobRunToPendOutgoingConfirmations(
	t testing.TB,
	store *strpkg.Store,
	jr models.JobRun,
) models.JobRun {
	t.Helper()
	return WaitForJobRunStatus(t, store, jr, models.RunStatusPendingOutgoingConfirmations)
}

func SendBlocksUntilComplete(
	t testing.TB,
	store *strpkg.Store,
	jr models.JobRun,
	blockCh chan<- *models.Head,
	start int64,
	ethClient *mocks.Client,
) models.JobRun {
	t.Helper()

	var err error
	block := start
	gomega.NewGomegaWithT(t).Eventually(func() models.RunStatus {
		h := models.NewHead(big.NewInt(block), NewHash(), NewHash(), 0)
		blockCh <- &h
		block++
		jr, err = store.Unscoped().FindJobRun(jr.ID)
		assert.NoError(t, err)
		st := jr.GetStatus()
		return st
	}, DBWaitTimeout, DBPollingInterval).Should(gomega.Equal(models.RunStatusCompleted))
	return jr
}

// WaitForJobRunStatus waits for a JobRun to reach given status
func WaitForJobRunStatus(
	t testing.TB,
	store *strpkg.Store,
	jr models.JobRun,
	wantStatus models.RunStatus,

) models.JobRun {
	t.Helper()

	var err error
	gomega.NewGomegaWithT(t).Eventually(func() models.RunStatus {
		jr, err = store.Unscoped().FindJobRun(jr.ID)
		assert.NoError(t, err)
		st := jr.GetStatus()
		if wantStatus != models.RunStatusErrored {
			if st == models.RunStatusErrored {
				t.Fatalf("waiting for job run status %s but got %s, error was: '%s'", wantStatus, models.RunStatusErrored, jr.Result.ErrorMessage.String)
			}
		}
		return st
	}, DBWaitTimeout, DBPollingInterval).Should(gomega.Equal(wantStatus))
	return jr
}

// JobRunStays tests if a JobRun will consistently stay at the specified status
func JobRunStays(
	t testing.TB,
	store *strpkg.Store,
	jr models.JobRun,
	status models.RunStatus,
	optionalDuration ...time.Duration,
) models.JobRun {
	t.Helper()

	duration := time.Second
	if len(optionalDuration) > 0 {
		duration = optionalDuration[0]
	}

	var err error
	gomega.NewGomegaWithT(t).Consistently(func() models.RunStatus {
		jr, err = store.FindJobRun(jr.ID)
		assert.NoError(t, err)
		return jr.GetStatus()
	}, duration, DBPollingInterval).Should(gomega.Equal(status))
	return jr
}

// JobRunStaysPendingIncomingConfirmations tests if a JobRun will stay at the PendingIncomingConfirmations Status
func JobRunStaysPendingIncomingConfirmations(
	t testing.TB,
	store *strpkg.Store,
	jr models.JobRun,
) models.JobRun {
	t.Helper()

	return JobRunStays(t, store, jr, models.RunStatusPendingIncomingConfirmations)
}

// Polls until the passed in jobID has count number
// of job spec errors.
func WaitForSpecError(t *testing.T, store *strpkg.Store, jobID models.JobID, count int) []models.JobSpecError {
	t.Helper()
	g := gomega.NewGomegaWithT(t)
	var jse []models.JobSpecError
	g.Eventually(func() []models.JobSpecError {
		err := store.DB.
			Where("job_spec_id = ?", jobID.String()).
			Find(&jse).Error
		assert.NoError(t, err)
		return jse
	}, DBWaitTimeout, DBPollingInterval).Should(gomega.HaveLen(count))
	return jse
}

// WaitForSpecErrorV2 polls until the passed in jobID has count number
// of job spec errors.
func WaitForSpecErrorV2(t *testing.T, store *strpkg.Store, jobID int32, count int) []job.SpecError {
	t.Helper()

	g := gomega.NewGomegaWithT(t)
	var jse []job.SpecError
	g.Eventually(func() []job.SpecError {
		err := store.DB.
			Where("job_id = ?", jobID).
			Find(&jse).Error
		assert.NoError(t, err)
		return jse
	}, DBWaitTimeout, DBPollingInterval).Should(gomega.HaveLen(count))
	return jse
}

// WaitForRuns waits for the wanted number of runs then returns a slice of the JobRuns
func WaitForRuns(t testing.TB, j models.JobSpec, store *strpkg.Store, want int) []models.JobRun {
	t.Helper()
	g := gomega.NewGomegaWithT(t)

	var jrs []models.JobRun
	var err error
	if want == 0 {
		g.Consistently(func() []models.JobRun {
			jrs, err = store.JobRunsFor(j.ID)
			assert.NoError(t, err)
			return jrs
		}, AssertNoActionTimeout, DBPollingInterval).Should(gomega.HaveLen(want))
	} else {
		g.Eventually(func() []models.JobRun {
			jrs, err = store.JobRunsFor(j.ID)
			assert.NoError(t, err)
			return jrs
		}, DBWaitTimeout, DBPollingInterval).Should(gomega.HaveLen(want))
	}
	return jrs
}

func WaitForPipelineRuns(t testing.TB, nodeID int, jobID int32, jo job.ORM, want int, timeout, poll time.Duration) []pipeline.Run {
	t.Helper()

	var err error
	prs := []pipeline.Run{}
	gomega.NewGomegaWithT(t).Eventually(func() []pipeline.Run {
		prs, _, err = jo.PipelineRunsByJobID(jobID, 0, 1000)
		assert.NoError(t, err)
		return prs
	}, timeout, poll).Should(gomega.HaveLen(want))

	return prs
}

func WaitForPipelineComplete(t testing.TB, nodeID int, jobID int32, count int, expectedTaskRuns int, jo job.ORM, timeout, poll time.Duration) []pipeline.Run {
	t.Helper()

	var pr []pipeline.Run
	gomega.NewGomegaWithT(t).Eventually(func() bool {
		prs, _, err := jo.PipelineRunsByJobID(jobID, 0, 1000)
		assert.NoError(t, err)
		var completed []pipeline.Run

		for i := range prs {
			if !prs[i].Outputs.Null {
				if !prs[i].Errors.HasError() {
					// txdb effectively ignores transactionality of queries, so we need to explicitly expect a number of task runs
					// (if the read occurrs mid-transaction and a job run in inserted but task runs not yet).
					if len(prs[i].PipelineTaskRuns) == expectedTaskRuns {
						completed = append(completed, prs[i])
					}
				}
			}
		}
		if len(completed) >= count {
			pr = completed
			return true
		}
		return false
	}, timeout, poll).Should(gomega.BeTrue(), fmt.Sprintf("job %d on node %d not complete with %d runs", jobID, nodeID, count))
	return pr
}

// AssertRunsStays asserts that the number of job runs for a particular job remains at the provided values
func AssertRunsStays(t testing.TB, j models.JobSpec, store *strpkg.Store, want int) []models.JobRun {
	t.Helper()
	g := gomega.NewGomegaWithT(t)

	var jrs []models.JobRun
	var err error
	g.Consistently(func() []models.JobRun {
		jrs, err = store.JobRunsFor(j.ID)
		assert.NoError(t, err)
		return jrs
	}, AssertNoActionTimeout, DBPollingInterval).Should(gomega.HaveLen(want))
	return jrs
}

// AssertPipelineRunsStays asserts that the number of pipeline runs for a particular job remains at the provided values
func AssertPipelineRunsStays(t testing.TB, pipelineSpecID int32, store *strpkg.Store, want int) []pipeline.Run {
	t.Helper()
	g := gomega.NewGomegaWithT(t)

	var prs []pipeline.Run
	g.Consistently(func() []pipeline.Run {
		err := store.DB.
			Where("pipeline_spec_id = ?", pipelineSpecID).
			Find(&prs).Error
		assert.NoError(t, err)
		return prs
	}, AssertNoActionTimeout, DBPollingInterval).Should(gomega.HaveLen(want))
	return prs
}

// WaitForRunsAtLeast waits for at least the passed number of runs to start.
func WaitForRunsAtLeast(t testing.TB, j models.JobSpec, store *strpkg.Store, want int) {
	t.Helper()
	g := gomega.NewGomegaWithT(t)

	if want == 0 {
		t.Fatal("must want more than 0 runs when waiting")
	} else {
		g.Eventually(func() int {
			jrs, err := store.JobRunsFor(j.ID)
			require.NoError(t, err)
			return len(jrs)
		}, DBWaitTimeout, DBPollingInterval).Should(gomega.BeNumerically(">=", want))
	}
}

func WaitForEthTxAttemptsForEthTx(t testing.TB, store *strpkg.Store, ethTx models.EthTx) []models.EthTxAttempt {
	t.Helper()
	g := gomega.NewGomegaWithT(t)

	var attempts []models.EthTxAttempt
	var err error
	g.Eventually(func() int {
		err = store.DB.Order("created_at desc").Where("eth_tx_id = ?", ethTx.ID).Find(&attempts).Error
		assert.NoError(t, err)
		return len(attempts)
	}, DBWaitTimeout, DBPollingInterval).Should(gomega.BeNumerically(">", 0))
	return attempts
}

func WaitForEthTxAttemptCount(t testing.TB, store *strpkg.Store, want int) []models.EthTxAttempt {
	t.Helper()
	g := gomega.NewGomegaWithT(t)

	var txas []models.EthTxAttempt
	var err error
	g.Eventually(func() []models.EthTxAttempt {
		err = store.DB.Find(&txas).Error
		assert.NoError(t, err)
		return txas
	}, DBWaitTimeout, DBPollingInterval).Should(gomega.HaveLen(want))
	return txas
}

// AssertEthTxAttemptCountStays asserts that the number of tx attempts remains at the provided value
func AssertEthTxAttemptCountStays(t testing.TB, store *strpkg.Store, want int) []models.EthTxAttempt {
	t.Helper()
	g := gomega.NewGomegaWithT(t)

	var txas []models.EthTxAttempt
	var err error
	g.Consistently(func() []models.EthTxAttempt {
		err = store.DB.Find(&txas).Error
		assert.NoError(t, err)
		return txas
	}, AssertNoActionTimeout, DBPollingInterval).Should(gomega.HaveLen(want))
	return txas
}

// WaitForSyncEventCount checks if the sync event count eventually reaches
// the amound specified in parameter want.
func WaitForSyncEventCount(
	t testing.TB,
	orm *orm.ORM,
	want int,
) {
	t.Helper()
	gomega.NewGomegaWithT(t).Eventually(func() int {
		count, err := orm.CountOf(&models.SyncEvent{})
		assert.NoError(t, err)
		return count
	}, DBWaitTimeout, DBPollingInterval).Should(gomega.Equal(want))
}

// AssertSyncEventCountStays ensures that the event sync count stays consistent
// for a period of time
func AssertSyncEventCountStays(
	t testing.TB,
	orm *orm.ORM,
	want int,
) {
	t.Helper()
	gomega.NewGomegaWithT(t).Consistently(func() int {
		count, err := orm.CountOf(&models.SyncEvent{})
		assert.NoError(t, err)
		return count
	}, AssertNoActionTimeout, DBPollingInterval).Should(gomega.Equal(want))
}

// ParseISO8601 given the time string it Must parse the time and return it
func ParseISO8601(t testing.TB, s string) time.Time {
	t.Helper()

	tm, err := time.Parse(time.RFC3339Nano, s)
	require.NoError(t, err)
	return tm
}

// NullableTime will return a valid nullable time given time.Time
func NullableTime(t time.Time) null.Time {
	return null.TimeFrom(t)
}

// ParseNullableTime given a time string parse it into a null.Time
func ParseNullableTime(t testing.TB, s string) null.Time {
	t.Helper()

	return NullableTime(ParseISO8601(t, s))
}

// Head given the value convert it into an Head
func Head(val interface{}) *models.Head {
	var h models.Head
	time := uint64(0)
	switch t := val.(type) {
	case int:
		h = models.NewHead(big.NewInt(int64(t)), NewHash(), NewHash(), time)
	case uint64:
		h = models.NewHead(big.NewInt(int64(t)), NewHash(), NewHash(), time)
	case int64:
		h = models.NewHead(big.NewInt(t), NewHash(), NewHash(), time)
	case *big.Int:
		h = models.NewHead(t, NewHash(), NewHash(), time)
	default:
		logger.Panicf("Could not convert %v of type %T to Head", val, val)
	}
	return &h
}

// TransactionsFromGasPrices returns transactions matching the given gas prices
func TransactionsFromGasPrices(gasPrices ...int64) []gasupdater.Transaction {
	txs := make([]gasupdater.Transaction, len(gasPrices))
	for i, gasPrice := range gasPrices {
		txs[i] = gasupdater.Transaction{GasPrice: big.NewInt(gasPrice), GasLimit: 42}
	}
	return txs
}

// BlockWithTransactions returns a new ethereum block with transactions
// matching the given gas prices
func BlockWithTransactions(gasPrices ...int64) *types.Block {
	txs := make([]*types.Transaction, len(gasPrices))
	for i, gasPrice := range gasPrices {
		txs[i] = types.NewTransaction(0, common.Address{}, nil, 0, big.NewInt(gasPrice), nil)
	}
	return types.NewBlock(&types.Header{}, txs, nil, nil, new(trie.Trie))
}

func StringToHash(s string) common.Hash {
	return common.BytesToHash([]byte(s))
}

// AssertServerResponse is used to match against a client response, will print
// any errors returned if the request fails.
func AssertServerResponse(t testing.TB, resp *http.Response, expectedStatusCode int) {
	t.Helper()

	if resp.StatusCode == expectedStatusCode {
		return
	}

	t.Logf("expected status code %s got %s", http.StatusText(expectedStatusCode), http.StatusText(resp.StatusCode))

	if resp.StatusCode >= 300 && resp.StatusCode < 600 {
		b, err := ioutil.ReadAll(resp.Body)
		if err != nil {
			assert.FailNowf(t, "Unable to read body", err.Error())
		}

		var result map[string][]string
		err = json.Unmarshal(b, &result)
		if err != nil {
			assert.FailNowf(t, fmt.Sprintf("Unable to unmarshal json from body '%s'", string(b)), err.Error())
		}

		assert.FailNowf(t, "Request failed", "Expected %d response, got %d with errors: %s", expectedStatusCode, resp.StatusCode, result["errors"])
	} else {
		assert.FailNowf(t, "Unexpected response", "Expected %d response, got %d", expectedStatusCode, resp.StatusCode)
	}
}

func DecodeSessionCookie(value string) (string, error) {
	var decrypted map[interface{}]interface{}
	codecs := securecookie.CodecsFromPairs([]byte(SessionSecret))
	err := securecookie.DecodeMulti(web.SessionName, value, &decrypted, codecs...)
	if err != nil {
		return "", err
	}
	value, ok := decrypted[web.SessionIDKey].(string)
	if !ok {
		return "", fmt.Errorf("decrypted[web.SessionIDKey] is not a string (%v)", value)
	}
	return value, nil
}

func MustGenerateSessionCookie(value string) *http.Cookie {
	decrypted := map[interface{}]interface{}{web.SessionIDKey: value}
	codecs := securecookie.CodecsFromPairs([]byte(SessionSecret))
	encoded, err := securecookie.EncodeMulti(web.SessionName, decrypted, codecs...)
	if err != nil {
		logger.Panic(err)
	}
	return sessions.NewCookie(web.SessionName, encoded, &sessions.Options{})
}

func NormalizedJSON(t testing.TB, input []byte) string {
	t.Helper()

	normalized, err := utils.NormalizedJSON(input)
	require.NoError(t, err)
	return normalized
}

func AssertError(t testing.TB, want bool, err error) {
	t.Helper()

	if want {
		assert.Error(t, err)
	} else {
		assert.NoError(t, err)
	}
}

func UnauthenticatedPost(t testing.TB, url string, body io.Reader, headers map[string]string) (*http.Response, func()) {
	t.Helper()

	client := http.Client{}
	request, err := http.NewRequest("POST", url, body)
	require.NoError(t, err)
	request.Header.Set("Content-Type", "application/json")
	for key, value := range headers {
		request.Header.Add(key, value)
	}
	resp, err := client.Do(request)
	require.NoError(t, err)
	return resp, func() { resp.Body.Close() }
}

func UnauthenticatedPatch(t testing.TB, url string, body io.Reader, headers map[string]string) (*http.Response, func()) {
	t.Helper()

	client := http.Client{}
	request, err := http.NewRequest("PATCH", url, body)
	require.NoError(t, err)
	request.Header.Set("Content-Type", "application/json")
	for key, value := range headers {
		request.Header.Add(key, value)
	}
	resp, err := client.Do(request)
	require.NoError(t, err)
	return resp, func() { resp.Body.Close() }
}

func MustParseDuration(t testing.TB, durationStr string) time.Duration {
	t.Helper()

	duration, err := time.ParseDuration(durationStr)
	require.NoError(t, err)
	return duration
}

func NewSession(optionalSessionID ...string) models.Session {
	session := models.NewSession()
	if len(optionalSessionID) > 0 {
		session.ID = optionalSessionID[0]
	}
	return session
}

func AllExternalInitiators(t testing.TB, store *strpkg.Store) []models.ExternalInitiator {
	t.Helper()

	var all []models.ExternalInitiator
	err := store.RawDBWithAdvisoryLock(func(db *gorm.DB) error {
		return db.Find(&all).Error
	})
	require.NoError(t, err)
	return all
}

func AllJobs(t testing.TB, store *strpkg.Store) []models.JobSpec {
	t.Helper()

	var all []models.JobSpec
	err := store.ORM.RawDBWithAdvisoryLock(func(db *gorm.DB) error {
		return db.Find(&all).Error
	})
	require.NoError(t, err)
	return all
}

func MustAllJobsWithStatus(t testing.TB, store *strpkg.Store, statuses ...models.RunStatus) []*models.JobRun {
	t.Helper()

	var runs []*models.JobRun
	err := store.UnscopedJobRunsWithStatus(func(jr *models.JobRun) {
		runs = append(runs, jr)
	}, statuses...)
	require.NoError(t, err)
	return runs
}

func GetLastEthTxAttempt(t testing.TB, store *strpkg.Store) models.EthTxAttempt {
	t.Helper()

	var txa models.EthTxAttempt
	var count int64
	err := store.ORM.RawDBWithAdvisoryLock(func(db *gorm.DB) error {
		return db.Order("created_at desc").First(&txa).Count(&count).Error
	})
	require.NoError(t, err)
	require.NotEqual(t, 0, count)
	return txa
}

type Awaiter chan struct{}

func NewAwaiter() Awaiter { return make(Awaiter) }

func (a Awaiter) ItHappened() { close(a) }

func (a Awaiter) AwaitOrFail(t testing.TB, durationParams ...time.Duration) {
	t.Helper()

	duration := 10 * time.Second
	if len(durationParams) > 0 {
		duration = durationParams[0]
	}

	select {
	case <-a:
	case <-time.After(duration):
		t.Fatal("Timed out waiting for Awaiter to get ItHappened")
	}
}

func CallbackOrTimeout(t testing.TB, msg string, callback func(), durationParams ...time.Duration) {
	t.Helper()

	duration := 100 * time.Millisecond
	if len(durationParams) > 0 {
		duration = durationParams[0]
	}

	done := make(chan struct{})
	go func() {
		callback()
		close(done)
	}()

	select {
	case <-done:
	case <-time.After(duration):
		t.Fatal(fmt.Sprintf("CallbackOrTimeout: %s timed out", msg))
	}
}

func MustParseURL(input string) *url.URL {
	u, err := url.Parse(input)
	if err != nil {
		logger.Panic(err)
	}
	return u
}

func MustResultString(t *testing.T, input models.RunResult) string {
	result := input.Data.Get("result")
	require.Equal(t, gjson.String, result.Type, fmt.Sprintf("result type %s is not string", result.Type))
	return result.String()
}

// GenericEncode eth encodes values based on the provided types
func GenericEncode(types []string, values ...interface{}) ([]byte, error) {
	if len(values) != len(types) {
		return nil, errors.New("must include same number of values as types")
	}
	var args abi.Arguments
	for _, t := range types {
		ty, _ := abi.NewType(t, "", nil)
		args = append(args, abi.Argument{Type: ty})
	}
	out, err := args.PackValues(values)
	if err != nil {
		return nil, err
	}
	return out, nil
}

func MustGenericEncode(types []string, values ...interface{}) []byte {
	if len(values) != len(types) {
		panic("must include same number of values as types")
	}
	var args abi.Arguments
	for _, t := range types {
		ty, _ := abi.NewType(t, "", nil)
		args = append(args, abi.Argument{Type: ty})
	}
	out, err := args.PackValues(values)
	if err != nil {
		panic(err)
	}
	return out
}

func MakeRoundStateReturnData(
	roundID uint64,
	eligible bool,
	answer, startAt, timeout, availableFunds, paymentAmount, oracleCount uint64,
) []byte {
	var data []byte
	if eligible {
		data = append(data, utils.EVMWordUint64(1)...)
	} else {
		data = append(data, utils.EVMWordUint64(0)...)
	}
	data = append(data, utils.EVMWordUint64(roundID)...)
	data = append(data, utils.EVMWordUint64(answer)...)
	data = append(data, utils.EVMWordUint64(startAt)...)
	data = append(data, utils.EVMWordUint64(timeout)...)
	data = append(data, utils.EVMWordUint64(availableFunds)...)
	data = append(data, utils.EVMWordUint64(oracleCount)...)
	data = append(data, utils.EVMWordUint64(paymentAmount)...)
	return data
}

var fluxAggregatorABI = eth.MustGetABI(flux_aggregator_wrapper.FluxAggregatorABI)

func MockFluxAggCall(client *mocks.Client, address common.Address, funcName string) *mock.Call {
	funcSig := hexutil.Encode(fluxAggregatorABI.Methods[funcName].ID)
	if len(funcSig) != 10 {
		panic(fmt.Sprintf("Unable to find FluxAgg function with name %s", funcName))
	}
	return client.On(
		"CallContract",
		mock.Anything,
		mock.MatchedBy(func(callArgs ethereum.CallMsg) bool {
			return *callArgs.To == address &&
				hexutil.Encode(callArgs.Data)[0:10] == funcSig
		}),
		mock.Anything)
}

// EthereumLogIterator is the interface provided by gethwrapper representations of EVM
// logs.
type EthereumLogIterator interface{ Next() bool }

// GetLogs drains logs of EVM log representations. Since those log
// representations don't fit into a type hierarchy, this API is a bit awkward.
// It returns the logs as a slice of blank interface{}s, and if rv is non-nil,
// it must be a pointer to a slice for elements of the same type as the logs,
// in which case GetLogs will append the logs to it.
func GetLogs(t *testing.T, rv interface{}, logs EthereumLogIterator) []interface{} {
	v := reflect.ValueOf(rv)
	require.True(t, rv == nil ||
		v.Kind() == reflect.Ptr && v.Elem().Kind() == reflect.Slice,
		"must pass a slice to receive logs")
	var e reflect.Value
	if rv != nil {
		e = v.Elem()
	}
	var irv []interface{}
	for logs.Next() {
		log := reflect.Indirect(reflect.ValueOf(logs)).FieldByName("Event")
		if v.Kind() == reflect.Ptr {
			e.Set(reflect.Append(e, log))
		}
		irv = append(irv, log.Interface())
	}
	return irv
}

func MakeConfigDigest(t *testing.T) ocrtypes.ConfigDigest {
	t.Helper()
	b := make([]byte, 16)
	/* #nosec G404 */
	_, err := rand.Read(b)
	if err != nil {
		t.Fatal(err)
	}
	return MustBytesToConfigDigest(t, b)
}

func MustBytesToConfigDigest(t *testing.T, b []byte) ocrtypes.ConfigDigest {
	t.Helper()
	configDigest, err := ocrtypes.BytesToConfigDigest(b)
	if err != nil {
		t.Fatal(err)
	}
	return configDigest
}

// MockApplicationEthCalls mocks all calls made by the chainlink application as
// standard when starting and stopping
func MockApplicationEthCalls(t *testing.T, app *TestApplication, ethClient *mocks.Client) (verify func()) {
	t.Helper()

	// Start
	ethClient.On("Dial", mock.Anything).Return(nil)
	sub := new(mocks.Subscription)
	sub.On("Err").Return(nil)
	ethClient.On("SubscribeNewHead", mock.Anything, mock.Anything).Return(sub, nil)
	ethClient.On("ChainID", mock.Anything).Return(app.Store.Config.ChainID(), nil)
	ethClient.On("PendingNonceAt", mock.Anything, mock.Anything).Return(uint64(0), nil).Maybe()

	// Stop
	sub.On("Unsubscribe").Return(nil)

	return func() {
		ethClient.AssertExpectations(t)
	}
}

func MockSubscribeToLogsCh(ethClient *mocks.Client, sub *mocks.Subscription) chan chan<- types.Log {
	logsCh := make(chan chan<- types.Log, 1)
	ethClient.On("SubscribeFilterLogs", mock.Anything, mock.Anything, mock.Anything).
		Return(sub, nil).
		Run(func(args mock.Arguments) { // context.Context, ethereum.FilterQuery, chan<- types.Log
			logsCh <- args.Get(2).(chan<- types.Log)
		})
	return logsCh
}

func MustNewJSONSerializable(t *testing.T, s string) pipeline.JSONSerializable {
	t.Helper()

	js := new(pipeline.JSONSerializable)
	err := js.UnmarshalJSON([]byte(s))
	require.NoError(t, err)
	return *js
}

func BatchElemMatchesHash(req rpc.BatchElem, hash common.Hash) bool {
	return req.Method == "eth_getTransactionReceipt" &&
		len(req.Args) == 1 && req.Args[0] == hash
}

func BatchElemMustMatchHash(t *testing.T, req rpc.BatchElem, hash common.Hash) {
	t.Helper()
	if !BatchElemMatchesHash(req, hash) {
		t.Fatalf("Batch hash %v does not match expected %v", req.Args[0], hash)
	}
}

type SimulateIncomingHeadsArgs struct {
	StartBlock, EndBlock int64
	BackfillDepth        int64
	Interval             time.Duration
	Timeout              time.Duration
<<<<<<< HEAD
	HeadTrackables       []httypes.HeadTrackable
=======
	HeadTrackables       []models.HeadTrackable
>>>>>>> 0b38ca1a
	Hashes               map[int64]common.Hash
}

func SimulateIncomingHeads(t *testing.T, args SimulateIncomingHeadsArgs) (func(), chan struct{}) {
	t.Helper()

	if args.BackfillDepth == 0 {
		t.Fatal("BackfillDepth must be > 0")
	}

	// Build the full chain of heads
	heads := make(map[int64]*models.Head)
	first := args.StartBlock - args.BackfillDepth
	if first < 0 {
		first = 0
	}
	last := args.EndBlock
	if last == 0 {
		last = args.StartBlock + 300 // If no .EndBlock is provided, assume we want 300 heads
	}
	for i := first; i <= last; i++ {
		// If a particular block should have a particular
		// hash, use that. Otherwise, generate a random one.
		var hash common.Hash
		if args.Hashes != nil {
			if h, exists := args.Hashes[i]; exists {
				hash = h
			}
		}
		if hash == (common.Hash{}) {
			hash = NewHash()
		}
		heads[i] = &models.Head{Hash: hash, Number: i}
		if i > first {
			heads[i].Parent = heads[i-1]
		}
	}

	if args.Timeout == 0 {
		args.Timeout = 60 * time.Second
	}
	if args.Interval == 0 {
		args.Interval = 250 * time.Millisecond
	}
	ctx, cancel := context.WithTimeout(context.Background(), args.Timeout)
	defer cancel()
	chTimeout := time.After(args.Timeout)

	chDone := make(chan struct{})
	go func() {
		current := int64(args.StartBlock)
		for {
			select {
			case <-chDone:
				return
			case <-chTimeout:
				return
			default:
				// Trim chain to backfill depth
				ptr := heads[current]
				for i := int64(0); i < args.BackfillDepth && ptr.Parent != nil; i++ {
					ptr = ptr.Parent
				}
				ptr.Parent = nil

				for _, ht := range args.HeadTrackables {
					ht.OnNewLongestChain(ctx, *heads[current])
				}
				if args.EndBlock >= 0 && current == args.EndBlock {
					chDone <- struct{}{}
					return
				}
				current++
				time.Sleep(args.Interval)
			}
		}
	}()
	var once sync.Once
	cleanup := func() {
		once.Do(func() {
			close(chDone)
			cancel()
		})
	}
	return cleanup, chDone
}

type HeadTrackableFunc func(context.Context, models.Head)

func (HeadTrackableFunc) Connect(*models.Head) error { return nil }
func (HeadTrackableFunc) Disconnect()                {}
func (fn HeadTrackableFunc) OnNewLongestChain(ctx context.Context, head models.Head) {
	fn(ctx, head)
}

type testifyExpectationsAsserter interface {
	AssertExpectations(t mock.TestingT) bool
}

type fakeT struct{}

func (ft fakeT) Logf(format string, args ...interface{})   {}
func (ft fakeT) Errorf(format string, args ...interface{}) {}
func (ft fakeT) FailNow()                                  {}

func EventuallyExpectationsMet(t *testing.T, mock testifyExpectationsAsserter, timeout time.Duration, interval time.Duration) {
	t.Helper()

	chTimeout := time.After(timeout)
	for {
		var ft fakeT
		success := mock.AssertExpectations(ft)
		if success {
			return
		}
		select {
		case <-chTimeout:
			mock.AssertExpectations(t)
			t.FailNow()
		default:
			time.Sleep(interval)
		}
	}
}

func AssertCount(t *testing.T, store *strpkg.Store, model interface{}, expected int64) {
	t.Helper()
	var count int64
	err := store.DB.Unscoped().Model(model).Count(&count).Error
	require.NoError(t, err)
	require.Equal(t, expected, count)
}

func WaitForCount(t testing.TB, store *strpkg.Store, model interface{}, want int64) {
	t.Helper()
	g := gomega.NewGomegaWithT(t)
	var count int64
	var err error
	g.Eventually(func() int64 {
		err = store.DB.Model(model).Count(&count).Error
		assert.NoError(t, err)
		return count
	}, DBWaitTimeout, DBPollingInterval).Should(gomega.Equal(want))
}

func AssertCountStays(t testing.TB, store *strpkg.Store, model interface{}, want int64) {
	t.Helper()
	g := gomega.NewGomegaWithT(t)
	var count int64
	var err error
	g.Consistently(func() int64 {
		err = store.DB.Model(model).Count(&count).Error
		assert.NoError(t, err)
		return count
	}, AssertNoActionTimeout, DBPollingInterval).Should(gomega.Equal(want))
}

func AssertRecordEventually(t *testing.T, store *strpkg.Store, model interface{}, check func() bool) {
	t.Helper()
	g := gomega.NewGomegaWithT(t)
	g.Eventually(func() bool {
		err := store.DB.Find(model).Error
		require.NoError(t, err, "unable to find record in DB")
		return check()
	}, DBWaitTimeout, DBPollingInterval).Should(gomega.BeTrue())
}

func MustSendingKeys(t *testing.T, ks strpkg.KeyStoreInterface) (keys []models.Key) {
	var err error
	keys, err = ks.SendingKeys()
	require.NoError(t, err)
	return keys
}<|MERGE_RESOLUTION|>--- conflicted
+++ resolved
@@ -1847,11 +1847,7 @@
 	BackfillDepth        int64
 	Interval             time.Duration
 	Timeout              time.Duration
-<<<<<<< HEAD
 	HeadTrackables       []httypes.HeadTrackable
-=======
-	HeadTrackables       []models.HeadTrackable
->>>>>>> 0b38ca1a
 	Hashes               map[int64]common.Hash
 }
 
