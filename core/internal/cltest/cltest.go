--- conflicted
+++ resolved
@@ -387,10 +387,6 @@
 
 	relayerFactory := chainlink.RelayerFactory{
 		Logger:       lggr,
-<<<<<<< HEAD
-		QConfig:      cfg.Database(),
-=======
->>>>>>> b63399b9
 		LoopRegistry: loopRegistry,
 		GRPCOpts:     loop.GRPCOpts{},
 	}
@@ -400,11 +396,7 @@
 			AppConfig:        cfg,
 			EventBroadcaster: eventBroadcaster,
 			MailMon:          mailMon,
-<<<<<<< HEAD
 			DB:               pgtest.NewEVMScopedDB(t),
-=======
-			DB:               db,
->>>>>>> b63399b9
 		},
 		CSAETHKeystore: keyStore,
 	}
