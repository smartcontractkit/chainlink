--- conflicted
+++ resolved
@@ -935,150 +935,6 @@
 	AssertNoActionTimeout = 3 * time.Second
 )
 
-<<<<<<< HEAD
-// WaitForJobRunToComplete waits for a JobRun to reach Completed Status
-func WaitForJobRunToComplete(
-	t testing.TB,
-	store *strpkg.Store,
-	jr models.JobRun,
-) models.JobRun {
-	t.Helper()
-
-	return WaitForJobRunStatus(t, store, jr, models.RunStatusCompleted)
-}
-
-// WaitForJobRunToPendBridge waits for a JobRun to reach PendingBridge Status
-func WaitForJobRunToPendBridge(
-	t testing.TB,
-	store *strpkg.Store,
-	jr models.JobRun,
-) models.JobRun {
-	t.Helper()
-
-	return WaitForJobRunStatus(t, store, jr, models.RunStatusPendingBridge)
-}
-
-// WaitForJobRunToPendIncomingConfirmations waits for a JobRun to reach PendingIncomingConfirmations Status
-func WaitForJobRunToPendIncomingConfirmations(
-	t testing.TB,
-	store *strpkg.Store,
-	jr models.JobRun,
-) models.JobRun {
-	t.Helper()
-	return WaitForJobRunStatus(t, store, jr, models.RunStatusPendingIncomingConfirmations)
-}
-
-// WaitForJobRunToPendOutgoingConfirmations waits for a JobRun to reach PendingOutgoingConfirmations Status
-func WaitForJobRunToPendOutgoingConfirmations(
-	t testing.TB,
-	store *strpkg.Store,
-	jr models.JobRun,
-) models.JobRun {
-	t.Helper()
-	return WaitForJobRunStatus(t, store, jr, models.RunStatusPendingOutgoingConfirmations)
-}
-
-func SendBlocksUntilComplete(
-	t testing.TB,
-	store *strpkg.Store,
-	jr models.JobRun,
-	blockCh chan<- *models.Head,
-	start int64,
-) models.JobRun {
-	t.Helper()
-
-	var err error
-	block := start
-	gomega.NewGomegaWithT(t).Eventually(func() models.RunStatus {
-		h := models.NewHead(big.NewInt(block), utils.NewHash(), utils.NewHash(), 0)
-		blockCh <- &h
-		block++
-		jr, err = store.Unscoped().FindJobRun(jr.ID)
-		assert.NoError(t, err)
-		st := jr.GetStatus()
-		return st
-	}, DBWaitTimeout, DBPollingInterval).Should(gomega.Equal(models.RunStatusCompleted))
-	return jr
-}
-
-// WaitForJobRunStatus waits for a JobRun to reach given status
-func WaitForJobRunStatus(
-	t testing.TB,
-	store *strpkg.Store,
-	jr models.JobRun,
-	wantStatus models.RunStatus,
-
-) models.JobRun {
-	t.Helper()
-
-	var err error
-	gomega.NewGomegaWithT(t).Eventually(func() models.RunStatus {
-		jr, err = store.Unscoped().FindJobRun(jr.ID)
-		assert.NoError(t, err)
-		st := jr.GetStatus()
-		if wantStatus != models.RunStatusErrored {
-			if st == models.RunStatusErrored {
-				t.Fatalf("--- FAIL: waiting for job run status %s but got %s, error was: '%s'", wantStatus, models.RunStatusErrored, jr.Result.ErrorMessage.String)
-			}
-		}
-		return st
-	}, DBWaitTimeout, DBPollingInterval).Should(gomega.Equal(wantStatus))
-	return jr
-}
-
-// JobRunStays tests if a JobRun will consistently stay at the specified status
-func JobRunStays(
-	t testing.TB,
-	store *strpkg.Store,
-	jr models.JobRun,
-	status models.RunStatus,
-	optionalDuration ...time.Duration,
-) models.JobRun {
-	t.Helper()
-
-	duration := time.Second
-	if len(optionalDuration) > 0 {
-		duration = optionalDuration[0]
-	}
-
-	var err error
-	gomega.NewGomegaWithT(t).Consistently(func() models.RunStatus {
-		jr, err = store.FindJobRun(jr.ID)
-		assert.NoError(t, err)
-		return jr.GetStatus()
-	}, duration, DBPollingInterval).Should(gomega.Equal(status))
-	return jr
-}
-
-// JobRunStaysPendingIncomingConfirmations tests if a JobRun will stay at the PendingIncomingConfirmations Status
-func JobRunStaysPendingIncomingConfirmations(
-	t testing.TB,
-	store *strpkg.Store,
-	jr models.JobRun,
-) models.JobRun {
-	t.Helper()
-
-	return JobRunStays(t, store, jr, models.RunStatusPendingIncomingConfirmations)
-}
-
-// Polls until the passed in jobID has count number
-// of job spec errors.
-func WaitForSpecError(t *testing.T, store *strpkg.Store, jobID models.JobID, count int) []models.JobSpecError {
-	t.Helper()
-	g := gomega.NewGomegaWithT(t)
-	var jse []models.JobSpecError
-	g.Eventually(func() []models.JobSpecError {
-		err := store.DB.
-			Where("job_spec_id = ?", jobID.String()).
-			Find(&jse).Error
-		assert.NoError(t, err)
-		return jse
-	}, DBWaitTimeout, DBPollingInterval).Should(gomega.HaveLen(count))
-	return jse
-}
-
-=======
->>>>>>> c38a0913
 // WaitForSpecErrorV2 polls until the passed in jobID has count number
 // of job spec errors.
 func WaitForSpecErrorV2(t *testing.T, store *strpkg.Store, jobID int32, count int) []job.SpecError {
