--- conflicted
+++ resolved
@@ -29,15 +29,13 @@
 	"github.com/manyminds/api2go/jsonapi"
 	"github.com/onsi/gomega"
 	uuid "github.com/satori/go.uuid"
+	ocrtypes "github.com/smartcontractkit/libocr/offchainreporting/types"
+	"github.com/smartcontractkit/sqlx"
 	"github.com/stretchr/testify/assert"
 	"github.com/stretchr/testify/mock"
 	"github.com/stretchr/testify/require"
 	"github.com/tidwall/gjson"
 	"go.uber.org/zap/zapcore"
-	"gopkg.in/guregu/null.v4"
-
-	ocrtypes "github.com/smartcontractkit/libocr/offchainreporting/types"
-	"github.com/smartcontractkit/sqlx"
 
 	"github.com/smartcontractkit/chainlink/core/assets"
 	"github.com/smartcontractkit/chainlink/core/auth"
@@ -115,27 +113,16 @@
 	FixtureChainID   = *testutils.FixtureChainID
 	source           rand.Source
 
-<<<<<<< HEAD
 	DefaultCSAKey        = csakey.MustNewV2XXXTestingOnly(big.NewInt(1))
 	DefaultOCRKey        = ocrkey.MustNewV2XXXTestingOnly(big.NewInt(1))
 	DefaultOCR2Key       = ocr2key.MustNewInsecure(keystest.NewRandReaderFromSeed(1), "evm")
 	DefaultP2PKey        = p2pkey.MustNewV2XXXTestingOnly(big.NewInt(1))
 	DefaultSolanaKey     = solkey.MustNewInsecure(keystest.NewRandReaderFromSeed(1))
 	DefaultTerraKey      = terrakey.MustNewInsecure(keystest.NewRandReaderFromSeed(1))
+	DefaultStarkNetKey   = starkkey.MustNewInsecure(keystest.NewRandReaderFromSeed(1))
 	DefaultVRFKey        = vrfkey.MustNewV2XXXTestingOnly(big.NewInt(1))
 	DefaultDKGSignKey    = dkgsignkey.MustNewXXXTestingOnly(big.NewInt(1))
 	DefaultDKGEncryptKey = dkgencryptkey.MustNewXXXTestingOnly(big.NewInt(1))
-=======
-	DefaultCSAKey      = csakey.MustNewV2XXXTestingOnly(big.NewInt(1))
-	DefaultOCRKey      = ocrkey.MustNewV2XXXTestingOnly(big.NewInt(1))
-	DefaultOCR2Key     = ocr2key.MustNewInsecure(keystest.NewRandReaderFromSeed(1), "evm")
-	DefaultP2PKey      = p2pkey.MustNewV2XXXTestingOnly(big.NewInt(1))
-	DefaultSolanaKey   = solkey.MustNewInsecure(keystest.NewRandReaderFromSeed(1))
-	DefaultTerraKey    = terrakey.MustNewInsecure(keystest.NewRandReaderFromSeed(1))
-	DefaultStarkNetKey = starkkey.MustNewInsecure(keystest.NewRandReaderFromSeed(1))
-	DefaultVRFKey      = vrfkey.MustNewV2XXXTestingOnly(big.NewInt(1))
-	DefaultDKGSignKey  = dkgsignkey.MustNewXXXTestingOnly(big.NewInt(1))
->>>>>>> fb1b7572
 )
 
 func init() {
