package cltest

import (
	"bytes"
	"encoding/json"
	"flag"
	"fmt"
	"math/big"
	mathrand "math/rand"
	"net/url"
	"strconv"
	"testing"
	"time"

	"github.com/ethereum/go-ethereum/common"
	"github.com/ethereum/go-ethereum/common/hexutil"
	"github.com/ethereum/go-ethereum/core/types"
	"github.com/google/uuid"
	ragep2ptypes "github.com/smartcontractkit/libocr/ragep2p/types"
	"github.com/stretchr/testify/require"
	"github.com/urfave/cli"
	"gopkg.in/guregu/null.v4"

	"github.com/jmoiron/sqlx"

	"github.com/smartcontractkit/chainlink-common/pkg/sqlutil"
	txmgrcommon "github.com/smartcontractkit/chainlink/v2/common/txmgr"
	txmgrtypes "github.com/smartcontractkit/chainlink/v2/common/txmgr/types"
	"github.com/smartcontractkit/chainlink/v2/core/auth"
	"github.com/smartcontractkit/chainlink/v2/core/bridges"
	"github.com/smartcontractkit/chainlink/v2/core/chains/evm/assets"
	"github.com/smartcontractkit/chainlink/v2/core/chains/evm/gas"
	"github.com/smartcontractkit/chainlink/v2/core/chains/evm/headtracker"
	"github.com/smartcontractkit/chainlink/v2/core/chains/evm/txmgr"
	evmtypes "github.com/smartcontractkit/chainlink/v2/core/chains/evm/types"
	evmutils "github.com/smartcontractkit/chainlink/v2/core/chains/evm/utils"
	ubig "github.com/smartcontractkit/chainlink/v2/core/chains/evm/utils/big"
	"github.com/smartcontractkit/chainlink/v2/core/gethwrappers/generated/flux_aggregator_wrapper"
	"github.com/smartcontractkit/chainlink/v2/core/internal/testutils"
	"github.com/smartcontractkit/chainlink/v2/core/internal/testutils/configtest"
	"github.com/smartcontractkit/chainlink/v2/core/logger"
	"github.com/smartcontractkit/chainlink/v2/core/services/job"
	"github.com/smartcontractkit/chainlink/v2/core/services/keeper"
	"github.com/smartcontractkit/chainlink/v2/core/services/keystore"
	"github.com/smartcontractkit/chainlink/v2/core/services/keystore/keys/ethkey"
	"github.com/smartcontractkit/chainlink/v2/core/services/pg"
	"github.com/smartcontractkit/chainlink/v2/core/services/pipeline"
	"github.com/smartcontractkit/chainlink/v2/core/store/models"
	"github.com/smartcontractkit/chainlink/v2/core/utils"
)

func NewEIP55Address() evmtypes.EIP55Address {
	a := testutils.NewAddress()
	e, err := evmtypes.NewEIP55Address(a.Hex())
	if err != nil {
		panic(err)
	}
	return e
}

func NewPeerID() (id ragep2ptypes.PeerID) {
	err := id.UnmarshalText([]byte("12D3KooWL3XJ9EMCyZvmmGXL2LMiVBtrVa2BuESsJiXkSj7333Jw"))
	if err != nil {
		panic(err)
	}
	return id
}

type BridgeOpts struct {
	Name string
	URL  string
}

// NewBridgeType create new bridge type given info slice
func NewBridgeType(t testing.TB, opts BridgeOpts) (*bridges.BridgeTypeAuthentication, *bridges.BridgeType) {
	btr := &bridges.BridgeTypeRequest{}

	// Must randomise default to avoid unique constraint conflicts with other parallel tests
	rnd := uuid.New().String()

	if opts.Name != "" {
		btr.Name = bridges.MustParseBridgeName(opts.Name)
	} else {
		btr.Name = bridges.MustParseBridgeName(fmt.Sprintf("test_bridge_%s", rnd))
	}

	if opts.URL != "" {
		btr.URL = WebURL(t, opts.URL)
	} else {
		btr.URL = WebURL(t, fmt.Sprintf("https://bridge.example.com/api?%s", rnd))
	}

	bta, bt, err := bridges.NewBridgeType(btr)
	require.NoError(t, err)
	return bta, bt
}

// MustCreateBridge creates a bridge
// Be careful not to specify a name here unless you ABSOLUTELY need to
// This is because name is a unique index and identical names used across transactional tests will lock/deadlock
func MustCreateBridge(t testing.TB, db *sqlx.DB, opts BridgeOpts, cfg pg.QConfig) (bta *bridges.BridgeTypeAuthentication, bt *bridges.BridgeType) {
	bta, bt = NewBridgeType(t, opts)
	orm := bridges.NewORM(db, logger.TestLogger(t), cfg)
	err := orm.CreateBridgeType(bt)
	require.NoError(t, err)
	return bta, bt
}

// WebURL parses a url into a models.WebURL
func WebURL(t testing.TB, unparsed string) models.WebURL {
	parsed, err := url.Parse(unparsed)
	require.NoError(t, err)
	return models.WebURL(*parsed)
}

// JSONFromString create JSON from given body and arguments
func JSONFromString(t testing.TB, body string, args ...interface{}) models.JSON {
	return JSONFromBytes(t, []byte(fmt.Sprintf(body, args...)))
}

// JSONFromBytes creates JSON from a given byte array
func JSONFromBytes(t testing.TB, body []byte) models.JSON {
	j, err := models.ParseJSON(body)
	require.NoError(t, err)
	return j
}

func MustJSONMarshal(t *testing.T, val interface{}) string {
	t.Helper()
	bs, err := json.Marshal(val)
	require.NoError(t, err)
	return string(bs)
}

func EmptyCLIContext() *cli.Context {
	set := flag.NewFlagSet("test", 0)
	return cli.NewContext(nil, set, nil)
}

func NewEthTx(fromAddress common.Address) txmgr.Tx {
	return txmgr.Tx{
		FromAddress:    fromAddress,
		ToAddress:      testutils.NewAddress(),
		EncodedPayload: []byte{1, 2, 3},
		Value:          big.Int(assets.NewEthValue(142)),
		FeeLimit:       uint64(1000000000),
		State:          txmgrcommon.TxUnstarted,
	}
}

func NewLegacyTransaction(nonce uint64, to common.Address, value *big.Int, gasLimit uint32, gasPrice *big.Int, data []byte) *types.Transaction {
	tx := types.LegacyTx{
		Nonce:    nonce,
		To:       &to,
		Value:    value,
		Gas:      uint64(gasLimit),
		GasPrice: gasPrice,
		Data:     data,
	}
	return types.NewTx(&tx)
}

func MustInsertUnconfirmedEthTx(t *testing.T, txStore txmgr.TestEvmTxStore, nonce int64, fromAddress common.Address, opts ...interface{}) txmgr.Tx {
	broadcastAt := time.Now()
	chainID := &FixtureChainID
	for _, opt := range opts {
		switch v := opt.(type) {
		case time.Time:
			broadcastAt = v
		case *big.Int:
			chainID = v
		}
	}
	etx := NewEthTx(fromAddress)

	etx.BroadcastAt = &broadcastAt
	etx.InitialBroadcastAt = &broadcastAt
	n := evmtypes.Nonce(nonce)
	etx.Sequence = &n
	etx.State = txmgrcommon.TxUnconfirmed
	etx.ChainID = chainID
	require.NoError(t, txStore.InsertTx(testutils.Context(t), &etx))
	return etx
}

func MustInsertUnconfirmedEthTxWithBroadcastLegacyAttempt(t *testing.T, txStore txmgr.TestEvmTxStore, nonce int64, fromAddress common.Address, opts ...interface{}) txmgr.Tx {
	etx := MustInsertUnconfirmedEthTx(t, txStore, nonce, fromAddress, opts...)
	attempt := NewLegacyEthTxAttempt(t, etx.ID)
	ctx := testutils.Context(t)

	tx := NewLegacyTransaction(uint64(nonce), testutils.NewAddress(), big.NewInt(142), 242, big.NewInt(342), []byte{1, 2, 3})
	rlp := new(bytes.Buffer)
	require.NoError(t, tx.EncodeRLP(rlp))
	attempt.SignedRawTx = rlp.Bytes()

	attempt.State = txmgrtypes.TxAttemptBroadcast
	require.NoError(t, txStore.InsertTxAttempt(ctx, &attempt))
	etx, err := txStore.FindTxWithAttempts(ctx, etx.ID)
	require.NoError(t, err)
	return etx
}

func MustInsertConfirmedEthTxWithLegacyAttempt(t *testing.T, txStore txmgr.TestEvmTxStore, nonce int64, broadcastBeforeBlockNum int64, fromAddress common.Address) txmgr.Tx {
	timeNow := time.Now()
	etx := NewEthTx(fromAddress)
	ctx := testutils.Context(t)

	etx.BroadcastAt = &timeNow
	etx.InitialBroadcastAt = &timeNow
	n := evmtypes.Nonce(nonce)
	etx.Sequence = &n
	etx.State = txmgrcommon.TxConfirmed
	etx.MinConfirmations.SetValid(6)
	require.NoError(t, txStore.InsertTx(ctx, &etx))
	attempt := NewLegacyEthTxAttempt(t, etx.ID)
	attempt.BroadcastBeforeBlockNum = &broadcastBeforeBlockNum
	attempt.State = txmgrtypes.TxAttemptBroadcast
	require.NoError(t, txStore.InsertTxAttempt(ctx, &attempt))
	etx.TxAttempts = append(etx.TxAttempts, attempt)
	return etx
}

func NewLegacyEthTxAttempt(t *testing.T, etxID int64) txmgr.TxAttempt {
	gasPrice := assets.NewWeiI(1)
	return txmgr.TxAttempt{
		ChainSpecificFeeLimit: 42,
		TxID:                  etxID,
		TxFee:                 gas.EvmFee{Legacy: gasPrice},
		// Just a random signed raw tx that decodes correctly
		// Ignore all actual values
		SignedRawTx: hexutil.MustDecode("0xf889808504a817c8008307a12094000000000000000000000000000000000000000080a400000000000000000000000000000000000000000000000000000000000000000000000025a0838fe165906e2547b9a052c099df08ec891813fea4fcdb3c555362285eb399c5a070db99322490eb8a0f2270be6eca6e3aedbc49ff57ef939cf2774f12d08aa85e"),
		Hash:        evmutils.NewHash(),
		State:       txmgrtypes.TxAttemptInProgress,
	}
}

func NewDynamicFeeEthTxAttempt(t *testing.T, etxID int64) txmgr.TxAttempt {
	gasTipCap := assets.NewWeiI(1)
	gasFeeCap := assets.NewWeiI(1)
	return txmgr.TxAttempt{
		TxType: 0x2,
		TxID:   etxID,
		TxFee: gas.EvmFee{
			DynamicTipCap: gasTipCap,
			DynamicFeeCap: gasFeeCap,
		},
		// Just a random signed raw tx that decodes correctly
		// Ignore all actual values
		SignedRawTx:           hexutil.MustDecode("0xf889808504a817c8008307a12094000000000000000000000000000000000000000080a400000000000000000000000000000000000000000000000000000000000000000000000025a0838fe165906e2547b9a052c099df08ec891813fea4fcdb3c555362285eb399c5a070db99322490eb8a0f2270be6eca6e3aedbc49ff57ef939cf2774f12d08aa85e"),
		Hash:                  evmutils.NewHash(),
		State:                 txmgrtypes.TxAttemptInProgress,
		ChainSpecificFeeLimit: 42,
	}
}

type RandomKey struct {
	Nonce    int64
	Disabled bool

	chainIDs []ubig.Big // nil: Fixture, set empty for none
}

func (r RandomKey) MustInsert(t testing.TB, keystore keystore.Eth) (ethkey.KeyV2, common.Address) {
	ctx := testutils.Context(t)
	if r.chainIDs == nil {
		r.chainIDs = []ubig.Big{*ubig.New(&FixtureChainID)}
	}

	key := MustGenerateRandomKey(t)
	keystore.XXXTestingOnlyAdd(ctx, key)

	for _, cid := range r.chainIDs {
		require.NoError(t, keystore.Add(ctx, key.Address, cid.ToInt()))
		require.NoError(t, keystore.Enable(ctx, key.Address, cid.ToInt()))
		if r.Disabled {
			require.NoError(t, keystore.Disable(ctx, key.Address, cid.ToInt()))
		}
	}

	return key, key.Address
}

func (r RandomKey) MustInsertWithState(t testing.TB, keystore keystore.Eth) (ethkey.State, common.Address) {
	ctx := testutils.Context(t)
	k, address := r.MustInsert(t, keystore)
	state, err := keystore.GetStateForKey(ctx, k)
	require.NoError(t, err)
	return state, address
}

// MustInsertRandomKey inserts a randomly generated (not cryptographically secure) key for testing.
// By default, it is enabled for the fixture chain. Pass chainIDs to override.
// Use MustInsertRandomKeyNoChains for a key associate with no chains.
func MustInsertRandomKey(t testing.TB, keystore keystore.Eth, chainIDs ...ubig.Big) (ethkey.KeyV2, common.Address) {
	r := RandomKey{}
	if len(chainIDs) > 0 {
		r.chainIDs = chainIDs
	}
	return r.MustInsert(t, keystore)
}

func MustInsertRandomKeyNoChains(t testing.TB, keystore keystore.Eth) (ethkey.KeyV2, common.Address) {
	return RandomKey{chainIDs: []ubig.Big{}}.MustInsert(t, keystore)
}

func MustInsertRandomKeyReturningState(t testing.TB, keystore keystore.Eth) (ethkey.State, common.Address) {
	return RandomKey{}.MustInsertWithState(t, keystore)
}

func MustGenerateRandomKey(t testing.TB) ethkey.KeyV2 {
	key, err := ethkey.NewV2()
	require.NoError(t, err)
	return key
}

func MustGenerateRandomKeyState(_ testing.TB) ethkey.State {
	return ethkey.State{Address: NewEIP55Address()}
}

<<<<<<< HEAD
func MustInsertHead(t *testing.T, db sqlutil.DB, number int64) evmtypes.Head {
=======
func MustInsertHead(t *testing.T, db sqlutil.DataSource, number int64) evmtypes.Head {
>>>>>>> 3a49094d
	h := evmtypes.NewHead(big.NewInt(number), evmutils.NewHash(), evmutils.NewHash(), 0, ubig.New(&FixtureChainID))
	horm := headtracker.NewORM(FixtureChainID, db)

	err := horm.IdempotentInsertHead(testutils.Context(t), &h)
	require.NoError(t, err)
	return h
}

func MustInsertV2JobSpec(t *testing.T, db *sqlx.DB, transmitterAddress common.Address) job.Job {
	t.Helper()

	addr, err := evmtypes.NewEIP55Address(transmitterAddress.Hex())
	require.NoError(t, err)

	pipelineSpec := pipeline.Spec{}
	err = db.Get(&pipelineSpec, `INSERT INTO pipeline_specs (dot_dag_source,created_at) VALUES ('',NOW()) RETURNING *`)
	require.NoError(t, err)

	oracleSpec := MustInsertOffchainreportingOracleSpec(t, db, addr)
	jb := job.Job{
		OCROracleSpec:   &oracleSpec,
		OCROracleSpecID: &oracleSpec.ID,
		ExternalJobID:   uuid.New(),
		Type:            job.OffchainReporting,
		SchemaVersion:   1,
		PipelineSpec:    &pipelineSpec,
		PipelineSpecID:  pipelineSpec.ID,
	}

	jorm := job.NewORM(db, nil, nil, nil, logger.TestLogger(t), configtest.NewTestGeneralConfig(t).Database())
	err = jorm.InsertJob(&jb)
	require.NoError(t, err)
	return jb
}

func MustInsertOffchainreportingOracleSpec(t *testing.T, db *sqlx.DB, transmitterAddress evmtypes.EIP55Address) job.OCROracleSpec {
	t.Helper()

	ocrKeyID := models.MustSha256HashFromHex(DefaultOCRKeyBundleID)
	spec := job.OCROracleSpec{}
	require.NoError(t, db.Get(&spec, `INSERT INTO ocr_oracle_specs (created_at, updated_at, contract_address, p2pv2_bootstrappers, is_bootstrap_peer, encrypted_ocr_key_bundle_id, transmitter_address, observation_timeout, blockchain_timeout, contract_config_tracker_subscribe_interval, contract_config_tracker_poll_interval, contract_config_confirmations, database_timeout, observation_grace_period, contract_transmitter_transmit_timeout, evm_chain_id) VALUES (
NOW(),NOW(),$1,'{}',false,$2,$3,0,0,0,0,0,0,0,0,0
) RETURNING *`, NewEIP55Address(), &ocrKeyID, &transmitterAddress))
	return spec
}

func MakeDirectRequestJobSpec(t *testing.T) *job.Job {
	t.Helper()
	drs := &job.DirectRequestSpec{EVMChainID: (*ubig.Big)(testutils.FixtureChainID)}
	spec := &job.Job{
		Type:              job.DirectRequest,
		SchemaVersion:     1,
		ExternalJobID:     uuid.New(),
		DirectRequestSpec: drs,
		Pipeline:          pipeline.Pipeline{},
		PipelineSpec:      &pipeline.Spec{},
	}
	return spec
}

func MustInsertKeeperJob(t *testing.T, db *sqlx.DB, korm keeper.ORM, from evmtypes.EIP55Address, contract evmtypes.EIP55Address) job.Job {
	t.Helper()

	var keeperSpec job.KeeperSpec
	err := korm.Q().Get(&keeperSpec, `INSERT INTO keeper_specs (contract_address, from_address, created_at, updated_at,evm_chain_id) VALUES ($1, $2, NOW(), NOW(), $3) RETURNING *`, contract, from, testutils.SimulatedChainID.Int64())
	require.NoError(t, err)

	var pipelineSpec pipeline.Spec
	err = korm.Q().Get(&pipelineSpec, `INSERT INTO pipeline_specs (dot_dag_source,created_at) VALUES ('',NOW()) RETURNING *`)
	require.NoError(t, err)

	jb := job.Job{
		KeeperSpec:     &keeperSpec,
		KeeperSpecID:   &keeperSpec.ID,
		ExternalJobID:  uuid.New(),
		Type:           job.Keeper,
		SchemaVersion:  1,
		PipelineSpec:   &pipelineSpec,
		PipelineSpecID: pipelineSpec.ID,
	}

	cfg := configtest.NewTestGeneralConfig(t)
	tlg := logger.TestLogger(t)
	prm := pipeline.NewORM(db, tlg, cfg.Database(), cfg.JobPipeline().MaxSuccessfulRuns())
	btORM := bridges.NewORM(db, tlg, cfg.Database())
	jrm := job.NewORM(db, prm, btORM, nil, tlg, cfg.Database())
	err = jrm.InsertJob(&jb)
	require.NoError(t, err)
	return jb
}

func MustInsertKeeperRegistry(t *testing.T, db *sqlx.DB, korm keeper.ORM, ethKeyStore keystore.Eth, keeperIndex, numKeepers, blockCountPerTurn int32) (keeper.Registry, job.Job) {
	key, _ := MustInsertRandomKey(t, ethKeyStore, *ubig.New(testutils.SimulatedChainID))
	from := key.EIP55Address
	t.Helper()
	contractAddress := NewEIP55Address()
	job := MustInsertKeeperJob(t, db, korm, from, contractAddress)
	registry := keeper.Registry{
		ContractAddress:   contractAddress,
		BlockCountPerTurn: blockCountPerTurn,
		CheckGas:          150_000,
		FromAddress:       from,
		JobID:             job.ID,
		KeeperIndex:       keeperIndex,
		NumKeepers:        numKeepers,
		KeeperIndexMap: map[evmtypes.EIP55Address]int32{
			from: keeperIndex,
		},
	}
	err := korm.UpsertRegistry(&registry)
	require.NoError(t, err)
	return registry, job
}

func MustInsertUpkeepForRegistry(t *testing.T, db *sqlx.DB, cfg pg.QConfig, registry keeper.Registry) keeper.UpkeepRegistration {
	korm := keeper.NewORM(db, logger.TestLogger(t), cfg)
	upkeepID := ubig.NewI(int64(mathrand.Uint32()))
	upkeep := keeper.UpkeepRegistration{
		UpkeepID:   upkeepID,
		ExecuteGas: uint32(150_000),
		Registry:   registry,
		RegistryID: registry.ID,
		CheckData:  common.Hex2Bytes("ABC123"),
	}
	positioningConstant, err := keeper.CalcPositioningConstant(upkeepID, registry.ContractAddress)
	require.NoError(t, err)
	upkeep.PositioningConstant = positioningConstant
	err = korm.UpsertUpkeep(&upkeep)
	require.NoError(t, err)
	return upkeep
}

func MustInsertPipelineRun(t *testing.T, db *sqlx.DB) (run pipeline.Run) {
	require.NoError(t, db.Get(&run, `INSERT INTO pipeline_runs (state,pipeline_spec_id,created_at) VALUES ($1, 0, NOW()) RETURNING *`, pipeline.RunStatusRunning))
	return run
}

func MustInsertPipelineRunWithStatus(t *testing.T, db *sqlx.DB, pipelineSpecID int32, status pipeline.RunStatus) (run pipeline.Run) {
	var finishedAt *time.Time
	var outputs pipeline.JSONSerializable
	var allErrors pipeline.RunErrors
	var fatalErrors pipeline.RunErrors
	now := time.Now()
	switch status {
	case pipeline.RunStatusCompleted:
		finishedAt = &now
		outputs = pipeline.JSONSerializable{
			Val:   "foo",
			Valid: true,
		}
	case pipeline.RunStatusErrored:
		finishedAt = &now
		allErrors = []null.String{null.StringFrom("oh no!")}
		fatalErrors = []null.String{null.StringFrom("oh no!")}
	case pipeline.RunStatusRunning, pipeline.RunStatusSuspended:
		// leave empty
	default:
		t.Fatalf("unknown status: %s", status)
	}
	require.NoError(t, db.Get(&run, `INSERT INTO pipeline_runs (state,pipeline_spec_id,finished_at,outputs,all_errors,fatal_errors,created_at) VALUES ($1, $2, $3, $4, $5, $6, NOW()) RETURNING *`, status, pipelineSpecID, finishedAt, outputs, allErrors, fatalErrors))
	return run
}

func MustInsertPipelineSpec(t *testing.T, db *sqlx.DB) (spec pipeline.Spec) {
	err := db.Get(&spec, `INSERT INTO pipeline_specs (dot_dag_source,created_at) VALUES ('',NOW()) RETURNING *`)
	require.NoError(t, err)
	return
}

func MustInsertUnfinishedPipelineTaskRun(t *testing.T, db *sqlx.DB, pipelineRunID int64) (tr pipeline.TaskRun) {
	/* #nosec G404 */
	require.NoError(t, db.Get(&tr, `INSERT INTO pipeline_task_runs (dot_id, pipeline_run_id, id, type, created_at) VALUES ($1,$2,$3, '', NOW()) RETURNING *`, strconv.Itoa(mathrand.Int()), pipelineRunID, uuid.New()))
	return tr
}

func RandomLog(t *testing.T) types.Log {
	t.Helper()

	topics := make([]common.Hash, 4)
	for i := range topics {
		topics[i] = evmutils.NewHash()
	}

	return types.Log{
		Address:     testutils.NewAddress(),
		BlockHash:   evmutils.NewHash(),
		BlockNumber: uint64(mathrand.Intn(9999999)),
		Index:       uint(mathrand.Intn(9999999)),
		Data:        MustRandomBytes(t, 512),
		Topics:      []common.Hash{evmutils.NewHash(), evmutils.NewHash(), evmutils.NewHash(), evmutils.NewHash()},
	}
}

func RawNewRoundLog(t *testing.T, contractAddr common.Address, blockHash common.Hash, blockNumber uint64, logIndex uint, removed bool) types.Log {
	t.Helper()
	topic := (flux_aggregator_wrapper.FluxAggregatorNewRound{}).Topic()
	topics := []common.Hash{topic, evmutils.NewHash(), evmutils.NewHash()}
	return RawNewRoundLogWithTopics(t, contractAddr, blockHash, blockNumber, logIndex, removed, topics)
}

func RawNewRoundLogWithTopics(t *testing.T, contractAddr common.Address, blockHash common.Hash, blockNumber uint64, logIndex uint, removed bool, topics []common.Hash) types.Log {
	t.Helper()
	return types.Log{
		Address:     contractAddr,
		BlockHash:   blockHash,
		BlockNumber: blockNumber,
		Index:       logIndex,
		Topics:      topics,
		Data:        []byte("aaaaaaaaaaaaaaaaaaaaaaaaaaaaaaaa"),
		Removed:     removed,
	}
}

func MustInsertExternalInitiator(t *testing.T, orm bridges.ORM) (ei bridges.ExternalInitiator) {
	return MustInsertExternalInitiatorWithOpts(t, orm, ExternalInitiatorOpts{})
}

type ExternalInitiatorOpts struct {
	NamePrefix     string
	URL            *models.WebURL
	OutgoingSecret string
	OutgoingToken  string
}

func MustInsertExternalInitiatorWithOpts(t *testing.T, orm bridges.ORM, opts ExternalInitiatorOpts) (ei bridges.ExternalInitiator) {
	var prefix string
	if opts.NamePrefix != "" {
		prefix = opts.NamePrefix
	} else {
		prefix = "ei"
	}
	ei.Name = fmt.Sprintf("%s-%s", prefix, uuid.New())
	ei.URL = opts.URL
	ei.OutgoingSecret = opts.OutgoingSecret
	ei.OutgoingToken = opts.OutgoingToken
	token := auth.NewToken()
	ei.AccessKey = token.AccessKey
	ei.Salt = utils.NewSecret(utils.DefaultSecretSize)
	hashedSecret, err := auth.HashedSecret(token, ei.Salt)
	require.NoError(t, err)
	ei.HashedSecret = hashedSecret
	err = orm.CreateExternalInitiator(&ei)
	require.NoError(t, err)
	return ei
}<|MERGE_RESOLUTION|>--- conflicted
+++ resolved
@@ -317,11 +317,7 @@
 	return ethkey.State{Address: NewEIP55Address()}
 }
 
-<<<<<<< HEAD
-func MustInsertHead(t *testing.T, db sqlutil.DB, number int64) evmtypes.Head {
-=======
 func MustInsertHead(t *testing.T, db sqlutil.DataSource, number int64) evmtypes.Head {
->>>>>>> 3a49094d
 	h := evmtypes.NewHead(big.NewInt(number), evmutils.NewHash(), evmutils.NewHash(), 0, ubig.New(&FixtureChainID))
 	horm := headtracker.NewORM(FixtureChainID, db)
 
