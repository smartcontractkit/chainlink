--- conflicted
+++ resolved
@@ -566,19 +566,12 @@
 
 func MustInsertKeeperJob(t *testing.T, db *gorm.DB, from ethkey.EIP55Address, contract ethkey.EIP55Address) job.Job {
 	t.Helper()
-<<<<<<< HEAD
-
-=======
-	pipelineSpec := pipeline.Spec{}
-	err := db.Create(&pipelineSpec).Error
-	require.NoError(t, err)
->>>>>>> eb979d14
+
 	keeperSpec := job.KeeperSpec{
 		ContractAddress: contract,
 		FromAddress:     from,
 	}
-<<<<<<< HEAD
-	err := store.DB.Create(&keeperSpec).Error
+	err := db.Create(&keeperSpec).Error
 	require.NoError(t, err)
 
 	pipelineSpec := pipeline.Spec{
@@ -607,10 +600,7 @@
 		JobID:   keeperSpec.ID,
 		JobName: "keeper",
 	}
-	err = store.DB.Create(&pipelineSpec).Error
-=======
-	err = db.Create(&keeperSpec).Error
->>>>>>> eb979d14
+	err = db.Create(&pipelineSpec).Error
 	require.NoError(t, err)
 
 	specDB := job.Job{
