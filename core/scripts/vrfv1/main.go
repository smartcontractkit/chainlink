package main

import (
	"context"
	"encoding/hex"
	"flag"
	"fmt"
	"math/big"
	"os"
	"strings"

	"github.com/ethereum/go-ethereum/common"
	"github.com/ethereum/go-ethereum/crypto"
	uuid "github.com/satori/go.uuid"
	"github.com/shopspring/decimal"

	"github.com/smartcontractkit/chainlink/core/internal/gethwrappers/generated/blockhash_store"
	linktoken "github.com/smartcontractkit/chainlink/core/internal/gethwrappers/generated/link_token_interface"
	"github.com/smartcontractkit/chainlink/core/internal/gethwrappers/generated/solidity_vrf_coordinator_interface"
	vrfltoc "github.com/smartcontractkit/chainlink/core/internal/gethwrappers/generated/vrf_load_test_ownerless_consumer"
	vrfoc "github.com/smartcontractkit/chainlink/core/internal/gethwrappers/generated/vrf_ownerless_consumer_example"
	helpers "github.com/smartcontractkit/chainlink/core/scripts/common"
	"github.com/smartcontractkit/chainlink/core/services/job"
	"github.com/smartcontractkit/chainlink/core/utils"
)

func main() {
	e := helpers.SetupEnv(false)

	switch os.Args[1] {
<<<<<<< HEAD
	case "coordinator-deploy":
		cmd := flag.NewFlagSet("coordinator-deploy", flag.ExitOnError)
		linkAddress := cmd.String("link-address", "", "LINK token contract address")
		bhsAddress := cmd.String("bhs-address", "", "blockhash store contract address")
		helpers.ParseArgs(cmd, os.Args[2:], "link-address", "bhs-address")
		_, tx, _, err := solidity_vrf_coordinator_interface.DeployVRFCoordinator(
			e.Owner, e.Ec, common.HexToAddress(*linkAddress), common.HexToAddress(*bhsAddress))
		helpers.PanicErr(err)
		helpers.ConfirmContractDeployed(context.Background(), e.Ec, tx, e.ChainID)
	case "coordinator-register-key":
		cmd := flag.NewFlagSet("coordinator-register-key", flag.ExitOnError)
		coordinatorAddress := cmd.String("coordinator-address", "", "address of VRF coordinator")
		pubKeyUncompressed := cmd.String("pubkey-uncompressed", "", "uncompressed VRF public key in hex")
		oracleAddress := cmd.String("oracle-address", "", "oracle address")
		fee := cmd.String("fee", "", "VRF fee in juels")
		jobID := cmd.String("job-id", "", "Job UUID on the chainlink node (UUID)")
		helpers.ParseArgs(cmd, os.Args[2:],
			"coordinator-address", "pubkey-uncompressed", "oracle-address", "fee", "job-id")

=======
	case "topics":
		randomnessRequestTopic := solidity_vrf_coordinator_interface.VRFCoordinatorRandomnessRequest{}.Topic()
		randomnessFulfilledTopic := solidity_vrf_coordinator_interface.VRFCoordinatorRandomnessRequestFulfilled{}.Topic()
		fmt.Println("RandomnessRequest:", randomnessRequestTopic.String(),
			"RandomnessRequestFulfilled:", randomnessFulfilledTopic.String())
	case "request-report":
		cmd := flag.NewFlagSet("request-report", flag.ExitOnError)
		txHashes := cmd.String("tx-hashes", "", "comma separated transaction hashes")
		requestIDs := cmd.String("request-ids", "", "comma separated request IDs in hex")
		bhsAddress := cmd.String("bhs-address", "", "BHS contract address")
		coordinatorAddress := cmd.String("coordinator-address", "", "VRF coordinator address")

		helpers.ParseArgs(cmd, os.Args[2:], "tx-hashes", "bhs-address", "request-ids", "coordinator-address")

		hashes := helpers.ParseHashSlice(*txHashes)
		reqIDs := parseRequestIDs(*requestIDs)
		bhs, err := blockhash_store.NewBlockhashStore(
			common.HexToAddress(*bhsAddress),
			e.Ec)
		helpers.PanicErr(err)
>>>>>>> a565c9d7
		coordinator, err := solidity_vrf_coordinator_interface.NewVRFCoordinator(
			common.HexToAddress(*coordinatorAddress),
			e.Ec)
		helpers.PanicErr(err)

<<<<<<< HEAD
		// Put key in ECDSA format
		if strings.HasPrefix(*pubKeyUncompressed, "0x") {
			*pubKeyUncompressed = strings.Replace(*pubKeyUncompressed, "0x", "04", 1)
		}
		pubBytes, err := hex.DecodeString(*pubKeyUncompressed)
		helpers.PanicErr(err)
		pk, err := crypto.UnmarshalPubkey(pubBytes)
		helpers.PanicErr(err)

		uid, err := uuid.FromString(*jobID)
		helpers.PanicErr(err)
		tx, err := coordinator.RegisterProvingKey(
			e.Owner,
			decimal.RequireFromString(*fee).BigInt(),
			common.HexToAddress(*oracleAddress),
			[2]*big.Int{pk.X, pk.Y},
			job.ExternalJobIDEncodeStringToTopic(uid),
		)
		helpers.PanicErr(err)

=======
		if len(hashes) != len(reqIDs) {
			panic(fmt.Errorf("len(hashes) [%d] != len(reqIDs) [%d]", len(hashes), len(reqIDs)))
		}

		var bhsMissedBlocks []*big.Int
		for i := range hashes {
			receipt, err := e.Ec.TransactionReceipt(context.Background(), hashes[i])
			helpers.PanicErr(err)

			reqID := reqIDs[i]
			callbacks, err := coordinator.Callbacks(nil, reqID)
			helpers.PanicErr(err)
			fulfilled := utils.IsEmpty(callbacks.SeedAndBlockNum[:])

			_, err = bhs.GetBlockhash(nil, receipt.BlockNumber)
			if err != nil {
				fmt.Println("Blockhash for block", receipt.BlockNumber, "not stored (tx", hashes[i].String(),
					", request ID", hex.EncodeToString(reqID[:]), ", fulfilled:", fulfilled, ")")
				if !fulfilled {
					// not fulfilled and bh not stored means the feeder missed a store
					bhsMissedBlocks = append(bhsMissedBlocks, receipt.BlockNumber)
				}
			} else {
				fmt.Println("Blockhash for block", receipt.BlockNumber, "stored (tx", hashes[i].String(),
					", request ID", hex.EncodeToString(reqID[:]), ", fulfilled:", fulfilled, ")")
			}
		}

		if len(bhsMissedBlocks) == 0 {
			fmt.Println("Didn't miss any bh stores!")
			return
		}
		fmt.Println("Missed stores:")
		for _, blockNumber := range bhsMissedBlocks {
			fmt.Println("\t* ", blockNumber.String())
		}
	case "get-receipt":
		cmd := flag.NewFlagSet("get-tx", flag.ExitOnError)
		txHashes := cmd.String("tx-hashes", "", "comma separated transaction hashes")
		helpers.ParseArgs(cmd, os.Args[2:], "tx-hashes")
		hashes := helpers.ParseHashSlice(*txHashes)

		for _, h := range hashes {
			receipt, err := e.Ec.TransactionReceipt(context.Background(), h)
			helpers.PanicErr(err)
			fmt.Println("Tx", h.String(), "Included in block:", receipt.BlockNumber,
				", blockhash:", receipt.BlockHash.String())
		}
	case "get-callback":
		cmd := flag.NewFlagSet("get-callback", flag.ExitOnError)
		coordinatorAddress := cmd.String("coordinator-address", "", "VRF coordinator address")
		requestIDs := cmd.String("request-ids", "", "comma separated request IDs in hex")
		helpers.ParseArgs(cmd, os.Args[2:], "coordinator-address", "request-ids")
		coordinator, err := solidity_vrf_coordinator_interface.NewVRFCoordinator(
			common.HexToAddress(*coordinatorAddress),
			e.Ec)
		helpers.PanicErr(err)
		reqIDs := parseRequestIDs(*requestIDs)
		for _, reqID := range reqIDs {
			callbacks, err := coordinator.Callbacks(nil, reqID)
			helpers.PanicErr(err)
			if utils.IsEmpty(callbacks.SeedAndBlockNum[:]) {
				fmt.Println("request", hex.EncodeToString(reqID[:]), "fulfilled")
			} else {
				fmt.Println("request", hex.EncodeToString(reqID[:]), "not fulfilled")
			}
		}
	case "coordinator-deploy":
		cmd := flag.NewFlagSet("coordinator-deploy", flag.ExitOnError)
		linkAddress := cmd.String("link-address", "", "LINK token contract address")
		bhsAddress := cmd.String("bhs-address", "", "blockhash store contract address")
		helpers.ParseArgs(cmd, os.Args[2:], "link-address", "bhs-address")
		_, tx, _, err := solidity_vrf_coordinator_interface.DeployVRFCoordinator(
			e.Owner, e.Ec, common.HexToAddress(*linkAddress), common.HexToAddress(*bhsAddress))
		helpers.PanicErr(err)
		helpers.ConfirmContractDeployed(context.Background(), e.Ec, tx, e.ChainID)
	case "coordinator-register-key":
		cmd := flag.NewFlagSet("coordinator-register-key", flag.ExitOnError)
		coordinatorAddress := cmd.String("coordinator-address", "", "address of VRF coordinator")
		pubKeyUncompressed := cmd.String("pubkey-uncompressed", "", "uncompressed VRF public key in hex")
		oracleAddress := cmd.String("oracle-address", "", "oracle address")
		fee := cmd.String("fee", "", "VRF fee in juels")
		jobID := cmd.String("job-id", "", "Job UUID on the chainlink node (UUID)")
		helpers.ParseArgs(cmd, os.Args[2:],
			"coordinator-address", "pubkey-uncompressed", "oracle-address", "fee", "job-id")

		coordinator, err := solidity_vrf_coordinator_interface.NewVRFCoordinator(
			common.HexToAddress(*coordinatorAddress),
			e.Ec)
		helpers.PanicErr(err)

		// Put key in ECDSA format
		if strings.HasPrefix(*pubKeyUncompressed, "0x") {
			*pubKeyUncompressed = strings.Replace(*pubKeyUncompressed, "0x", "04", 1)
		}
		pubBytes, err := hex.DecodeString(*pubKeyUncompressed)
		helpers.PanicErr(err)
		pk, err := crypto.UnmarshalPubkey(pubBytes)
		helpers.PanicErr(err)

		uid, err := uuid.FromString(*jobID)
		helpers.PanicErr(err)
		tx, err := coordinator.RegisterProvingKey(
			e.Owner,
			decimal.RequireFromString(*fee).BigInt(),
			common.HexToAddress(*oracleAddress),
			[2]*big.Int{pk.X, pk.Y},
			job.ExternalJobIDEncodeStringToTopic(uid),
		)
		helpers.PanicErr(err)

>>>>>>> a565c9d7
		helpers.ConfirmTXMined(context.Background(), e.Ec, tx, e.ChainID)
	case "ownerless-consumer-deploy":
		cmd := flag.NewFlagSet("ownerless-consumer-deploy", flag.ExitOnError)
		coordAddr := cmd.String("coordinator-address", "", "address of VRF coordinator")
		linkAddr := cmd.String("link-address", "", "address of link token")
		helpers.ParseArgs(cmd, os.Args[2:], "coordinator-address", "link-address")
		_, tx, _, err := vrfoc.DeployVRFOwnerlessConsumerExample(
			e.Owner,
			e.Ec,
			common.HexToAddress(*coordAddr),
			common.HexToAddress(*linkAddr))
		helpers.PanicErr(err)
		helpers.ConfirmContractDeployed(context.Background(), e.Ec, tx, e.ChainID)
	case "loadtest-ownerless-consumer-deploy":
		cmd := flag.NewFlagSet("loadtest-ownerless-consumer-deploy", flag.ExitOnError)
		coordAddr := cmd.String("coordinator-address", "", "address of VRF coordinator")
		linkAddr := cmd.String("link-address", "", "address of link token")
		priceStr := cmd.String("price", "", "the price of each VRF request in Juels")
		helpers.ParseArgs(cmd, os.Args[2:], "coordinator-address", "link-address")
		price := decimal.RequireFromString(*priceStr).BigInt()
		_, tx, _, err := vrfltoc.DeployVRFLoadTestOwnerlessConsumer(
			e.Owner,
			e.Ec,
			common.HexToAddress(*coordAddr),
			common.HexToAddress(*linkAddr),
			price)
		helpers.PanicErr(err)
		helpers.ConfirmContractDeployed(context.Background(), e.Ec, tx, e.ChainID)
	case "ownerless-consumer-request":
		cmd := flag.NewFlagSet("ownerless-consumer-request", flag.ExitOnError)
		linkAddr := cmd.String("link-address", "", "address of link token")
		consumerAddr := cmd.String("consumer-address", "", "address of the deployed ownerless consumer")
		paymentStr := cmd.String("payment", "" /* 0.1 LINK */, "the payment amount in LINK")
		keyHash := cmd.String("key-hash", "", "key hash")
		helpers.ParseArgs(cmd, os.Args[2:], "link-address", "consumer-address", "payment", "key-hash")
		payment, ok := big.NewInt(0).SetString(*paymentStr, 10)
		if !ok {
			panic(fmt.Sprintf("failed to parse payment amount: %s", *paymentStr))
		}
		link, err := linktoken.NewLinkToken(common.HexToAddress(*linkAddr), e.Ec)
		helpers.PanicErr(err)
		data, err := utils.GenericEncode([]string{"bytes32"}, common.HexToHash(*keyHash))
		helpers.PanicErr(err)
		tx, err := link.TransferAndCall(e.Owner, common.HexToAddress(*consumerAddr), payment, data)
		helpers.PanicErr(err)
		helpers.ConfirmTXMined(context.Background(), e.Ec, tx, e.ChainID)
	case "ownerless-consumer-read":
		cmd := flag.NewFlagSet("ownerless-consumer-read", flag.ExitOnError)
		consumerAddr := cmd.String("consumer-address", "", "address of the deployed ownerless consumer")
		helpers.ParseArgs(cmd, os.Args[2:], "consumer-address")
		consumer, err := vrfoc.NewVRFOwnerlessConsumerExample(
			common.HexToAddress(*consumerAddr),
			e.Ec)
		helpers.PanicErr(err)
		requestID, err := consumer.SRequestId(nil)
		helpers.PanicErr(err)
		fmt.Println("request ID:", requestID)
		output, err := consumer.SRandomnessOutput(nil)
<<<<<<< HEAD
		helpers.PanicErr(err)
		fmt.Println("randomness:", output)
=======
		helpers.PanicErr(err)
		fmt.Println("randomness:", output)
	}
}

func parseRequestIDs(arg string) (ret [][32]byte) {
	split := strings.Split(arg, ",")
	for _, rid := range split {
		if strings.HasPrefix(rid, "0x") {
			rid = strings.Replace(rid, "0x", "", 1)
		}
		reqID, err := hex.DecodeString(rid)
		helpers.PanicErr(err)
		var reqIDFixed [32]byte
		copy(reqIDFixed[:], reqID)
		ret = append(ret, reqIDFixed)
>>>>>>> a565c9d7
	}
	return
}<|MERGE_RESOLUTION|>--- conflicted
+++ resolved
@@ -28,27 +28,6 @@
 	e := helpers.SetupEnv(false)
 
 	switch os.Args[1] {
-<<<<<<< HEAD
-	case "coordinator-deploy":
-		cmd := flag.NewFlagSet("coordinator-deploy", flag.ExitOnError)
-		linkAddress := cmd.String("link-address", "", "LINK token contract address")
-		bhsAddress := cmd.String("bhs-address", "", "blockhash store contract address")
-		helpers.ParseArgs(cmd, os.Args[2:], "link-address", "bhs-address")
-		_, tx, _, err := solidity_vrf_coordinator_interface.DeployVRFCoordinator(
-			e.Owner, e.Ec, common.HexToAddress(*linkAddress), common.HexToAddress(*bhsAddress))
-		helpers.PanicErr(err)
-		helpers.ConfirmContractDeployed(context.Background(), e.Ec, tx, e.ChainID)
-	case "coordinator-register-key":
-		cmd := flag.NewFlagSet("coordinator-register-key", flag.ExitOnError)
-		coordinatorAddress := cmd.String("coordinator-address", "", "address of VRF coordinator")
-		pubKeyUncompressed := cmd.String("pubkey-uncompressed", "", "uncompressed VRF public key in hex")
-		oracleAddress := cmd.String("oracle-address", "", "oracle address")
-		fee := cmd.String("fee", "", "VRF fee in juels")
-		jobID := cmd.String("job-id", "", "Job UUID on the chainlink node (UUID)")
-		helpers.ParseArgs(cmd, os.Args[2:],
-			"coordinator-address", "pubkey-uncompressed", "oracle-address", "fee", "job-id")
-
-=======
 	case "topics":
 		randomnessRequestTopic := solidity_vrf_coordinator_interface.VRFCoordinatorRandomnessRequest{}.Topic()
 		randomnessFulfilledTopic := solidity_vrf_coordinator_interface.VRFCoordinatorRandomnessRequestFulfilled{}.Topic()
@@ -69,34 +48,11 @@
 			common.HexToAddress(*bhsAddress),
 			e.Ec)
 		helpers.PanicErr(err)
->>>>>>> a565c9d7
 		coordinator, err := solidity_vrf_coordinator_interface.NewVRFCoordinator(
 			common.HexToAddress(*coordinatorAddress),
 			e.Ec)
 		helpers.PanicErr(err)
 
-<<<<<<< HEAD
-		// Put key in ECDSA format
-		if strings.HasPrefix(*pubKeyUncompressed, "0x") {
-			*pubKeyUncompressed = strings.Replace(*pubKeyUncompressed, "0x", "04", 1)
-		}
-		pubBytes, err := hex.DecodeString(*pubKeyUncompressed)
-		helpers.PanicErr(err)
-		pk, err := crypto.UnmarshalPubkey(pubBytes)
-		helpers.PanicErr(err)
-
-		uid, err := uuid.FromString(*jobID)
-		helpers.PanicErr(err)
-		tx, err := coordinator.RegisterProvingKey(
-			e.Owner,
-			decimal.RequireFromString(*fee).BigInt(),
-			common.HexToAddress(*oracleAddress),
-			[2]*big.Int{pk.X, pk.Y},
-			job.ExternalJobIDEncodeStringToTopic(uid),
-		)
-		helpers.PanicErr(err)
-
-=======
 		if len(hashes) != len(reqIDs) {
 			panic(fmt.Errorf("len(hashes) [%d] != len(reqIDs) [%d]", len(hashes), len(reqIDs)))
 		}
@@ -208,7 +164,6 @@
 		)
 		helpers.PanicErr(err)
 
->>>>>>> a565c9d7
 		helpers.ConfirmTXMined(context.Background(), e.Ec, tx, e.ChainID)
 	case "ownerless-consumer-deploy":
 		cmd := flag.NewFlagSet("ownerless-consumer-deploy", flag.ExitOnError)
@@ -267,10 +222,6 @@
 		helpers.PanicErr(err)
 		fmt.Println("request ID:", requestID)
 		output, err := consumer.SRandomnessOutput(nil)
-<<<<<<< HEAD
-		helpers.PanicErr(err)
-		fmt.Println("randomness:", output)
-=======
 		helpers.PanicErr(err)
 		fmt.Println("randomness:", output)
 	}
@@ -287,7 +238,6 @@
 		var reqIDFixed [32]byte
 		copy(reqIDFixed[:], reqID)
 		ret = append(ret, reqIDFixed)
->>>>>>> a565c9d7
 	}
 	return
 }