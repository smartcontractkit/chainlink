package config

import (
	"fmt"
	"log"

	"github.com/spf13/viper"

	"github.com/smartcontractkit/chainlink/v2/core/services/keeper"
)

// UpkeepType represents an upkeep type
type UpkeepType int

const (
	Conditional UpkeepType = iota
	Mercury
	LogTrigger
	LogTriggeredFeedLookup
)

// Config represents configuration fields
type Config struct {
	NodeURL              string   `mapstructure:"NODE_URL"`
	NodeHttpURL          string   `mapstructure:"NODE_HTTP_URL"`
	ExplorerAPIKey       string   `mapstructure:"EXPLORER_API_KEY"`
	NetworkName          string   `mapstructure:"NETWORK_NAME"`
	ChainID              int64    `mapstructure:"CHAIN_ID"`
	PrivateKey           string   `mapstructure:"PRIVATE_KEY"`
	LinkTokenAddr        string   `mapstructure:"LINK_TOKEN_ADDR"`
	Keepers              []string `mapstructure:"KEEPERS"`
	KeeperURLs           []string `mapstructure:"KEEPER_URLS"`
	KeeperEmails         []string `mapstructure:"KEEPER_EMAILS"`
	KeeperPasswords      []string `mapstructure:"KEEPER_PASSWORDS"`
	KeeperKeys           []string `mapstructure:"KEEPER_KEYS"`
	ApproveAmount        string   `mapstructure:"APPROVE_AMOUNT"`
	GasLimit             uint64   `mapstructure:"GAS_LIMIT"`
	FundNodeAmount       string   `mapstructure:"FUND_CHAINLINK_NODE"`
	ChainlinkDockerImage string   `mapstructure:"CHAINLINK_DOCKER_IMAGE"`
	PostgresDockerImage  string   `mapstructure:"POSTGRES_DOCKER_IMAGE"`

	// OCR Config
	BootstrapNodeAddr string `mapstructure:"BOOTSTRAP_NODE_ADDR"`
	OCR2Keepers       bool   `mapstructure:"KEEPER_OCR2"`

	// Keeper config
<<<<<<< HEAD
	LinkETHFeedAddr      string `mapstructure:"LINK_ETH_FEED"`
	FastGasFeedAddr      string `mapstructure:"FAST_GAS_FEED"`
	PaymentPremiumPBB    uint32 `mapstructure:"PAYMENT_PREMIUM_PBB"`
	FlatFeeMicroLink     uint32 `mapstructure:"FLAT_FEE_MICRO_LINK"`
	BlockCountPerTurn    int64  `mapstructure:"BLOCK_COUNT_PER_TURN"`
	CheckGasLimit        uint32 `mapstructure:"CHECK_GAS_LIMIT"`
	StalenessSeconds     int64  `mapstructure:"STALENESS_SECONDS"`
	GasCeilingMultiplier uint16 `mapstructure:"GAS_CEILING_MULTIPLIER"`
	MinUpkeepSpend       int64  `mapstructure:"MIN_UPKEEP_SPEND"`
	MaxPerformGas        uint32 `mapstructure:"MAX_PERFORM_GAS"`
	MaxCheckDataSize     uint32 `mapstructure:"MAX_CHECK_DATA_SIZE"`
	MaxPerformDataSize   uint32 `mapstructure:"MAX_PERFORM_DATA_SIZE"`
	MaxRevertDataSize    uint32 `mapstructure:"MAX_REVERT_DATA_SIZE"`
	FallbackGasPrice     int64  `mapstructure:"FALLBACK_GAS_PRICE"`
	FallbackLinkPrice    int64  `mapstructure:"FALLBACK_LINK_PRICE"`
	Transcoder           string `mapstructure:"TRANSCODER"`
	Registrar            string `mapstructure:"REGISTRAR"`
=======
	Mode                   uint8  `mapstructure:"MODE"`
	LinkETHFeedAddr        string `mapstructure:"LINK_ETH_FEED"`
	FastGasFeedAddr        string `mapstructure:"FAST_GAS_FEED"`
	PaymentPremiumPBB      uint32 `mapstructure:"PAYMENT_PREMIUM_PBB"`
	FlatFeeMicroLink       uint32 `mapstructure:"FLAT_FEE_MICRO_LINK"`
	BlockCountPerTurn      int64  `mapstructure:"BLOCK_COUNT_PER_TURN"`
	CheckGasLimit          uint32 `mapstructure:"CHECK_GAS_LIMIT"`
	StalenessSeconds       int64  `mapstructure:"STALENESS_SECONDS"`
	GasCeilingMultiplier   uint16 `mapstructure:"GAS_CEILING_MULTIPLIER"`
	MinUpkeepSpend         int64  `mapstructure:"MIN_UPKEEP_SPEND"`
	MaxPerformGas          uint32 `mapstructure:"MAX_PERFORM_GAS"`
	MaxCheckDataSize       uint32 `mapstructure:"MAX_CHECK_DATA_SIZE"`
	MaxPerformDataSize     uint32 `mapstructure:"MAX_PERFORM_DATA_SIZE"`
	FallbackGasPrice       int64  `mapstructure:"FALLBACK_GAS_PRICE"`
	FallbackLinkPrice      int64  `mapstructure:"FALLBACK_LINK_PRICE"`
	Transcoder             string `mapstructure:"TRANSCODER"`
	Registrar              string `mapstructure:"REGISTRAR"`
	UpkeepPrivilegeManager string `mapstructure:"UPKEEP_PRIVILEGE_MANAGER"`
>>>>>>> 567a3187

	// Upkeep Config
	RegistryVersion                 keeper.RegistryVersion `mapstructure:"KEEPER_REGISTRY_VERSION"`
	RegistryAddress                 string                 `mapstructure:"KEEPER_REGISTRY_ADDRESS"`
	RegistryConfigUpdate            bool                   `mapstructure:"KEEPER_CONFIG_UPDATE"`
	KeepersCount                    int                    `mapstructure:"KEEPERS_COUNT"`
	UpkeepTestRange                 int64                  `mapstructure:"UPKEEP_TEST_RANGE"`
	UpkeepAverageEligibilityCadence int64                  `mapstructure:"UPKEEP_AVERAGE_ELIGIBILITY_CADENCE"`
	UpkeepInterval                  int64                  `mapstructure:"UPKEEP_INTERVAL"`
	UpkeepCheckData                 string                 `mapstructure:"UPKEEP_CHECK_DATA"`
	UpkeepGasLimit                  uint32                 `mapstructure:"UPKEEP_GAS_LIMIT"`
	UpkeepCount                     int64                  `mapstructure:"UPKEEP_COUNT"`
	AddFundsAmount                  string                 `mapstructure:"UPKEEP_ADD_FUNDS_AMOUNT"`
	VerifiableLoadTest              bool                   `mapstructure:"VERIFIABLE_LOAD_TEST"`
	UseArbBlockNumber               bool                   `mapstructure:"USE_ARB_BLOCK_NUMBER"`
	VerifiableLoadContractAddress   string                 `mapstructure:"VERIFIABLE_LOAD_CONTRACT_ADDRESS"`
	UpkeepType                      UpkeepType             `mapstructure:"UPKEEP_TYPE"`

	// Node config scraping and verification
	NodeConfigURL string `mapstructure:"NODE_CONFIG_URL"`
	VerifyNodes   bool   `mapstructure:"VERIFY_NODES"`

	// Feeds config
	FeedBaseAddr  string `mapstructure:"FEED_BASE_ADDR"`
	FeedQuoteAddr string `mapstructure:"FEED_QUOTE_ADDR"`
	FeedDecimals  uint8  `mapstructure:"FEED_DECIMALS"`

	// Mercury Config
	MercuryURL      string `mapstructure:"MERCURY_URL"`
	MercuryID       string `mapstructure:"MERCURY_ID"`
	MercuryKey      string `mapstructure:"MERCURY_KEY"`
	MercuryCredName string `mapstructure:"MERCURY_CRED_NAME"`
}

// New creates a new config
func New() *Config {
	var cfg Config
	configFile := viper.GetString("config")
	if configFile != "" {
		log.Println("Using config file", configFile)
		// Use config file from the flag.
		viper.SetConfigFile(configFile)
	} else {
		log.Println("Using config file .env")
		viper.SetConfigFile(".env")
	}
	viper.AutomaticEnv()
	if err := viper.ReadInConfig(); err != nil {
		log.Fatal("failed to read config: ", err)
	}
	if err := viper.Unmarshal(&cfg); err != nil {
		log.Fatal("failed to unmarshal config: ", err)
	}

	return &cfg
}

// Validate validates the given config
func (c *Config) Validate() error {
	// OCR2Keeper job could be ran only with the registry 2.0
	if c.OCR2Keepers && c.RegistryVersion < keeper.RegistryVersion_2_0 {
		return fmt.Errorf("ocr2keeper job could be ran only with the registry 2.0, but %s specified", c.RegistryVersion)
	}

	// validate keepers env vars
	keepersFields := [][]string{c.KeeperURLs, c.KeeperEmails, c.KeeperPasswords, c.KeeperKeys}
	for i := 0; i < len(keepersFields); i++ {
		if len(keepersFields[i]) != 0 && len(keepersFields[i]) != c.KeepersCount {
			return fmt.Errorf("keepers config length doesn't match expected keeper count, check keeper env vars")
		}
	}

	if c.UpkeepType > 4 {
		return fmt.Errorf("unknown upkeep type")
	}

	return nil
}

func init() {
	viper.SetDefault("APPROVE_AMOUNT", "100000000000000000000000") // 1000 LINK
	viper.SetDefault("GAS_LIMIT", 8000000)
	viper.SetDefault("PAYMENT_PREMIUM_PBB", 200000000)
	viper.SetDefault("FLAT_FEE_MICRO_LINK", 0)
	viper.SetDefault("BLOCK_COUNT_PER_TURN", 1)
	viper.SetDefault("CHECK_GAS_LIMIT", 650000000)
	viper.SetDefault("STALENESS_SECONDS", 90000)
	viper.SetDefault("GAS_CEILING_MULTIPLIER", 1)
	viper.SetDefault("FALLBACK_GAS_PRICE", 200000000000)
	viper.SetDefault("FALLBACK_LINK_PRICE", 20000000000000000)
	viper.SetDefault("CHAINLINK_DOCKER_IMAGE", "smartcontract/chainlink:1.13.0-root")
	viper.SetDefault("POSTGRES_DOCKER_IMAGE", "postgres:latest")

	viper.SetDefault("UPKEEP_ADD_FUNDS_AMOUNT", "100000000000000000000") // 100 LINK
	viper.SetDefault("UPKEEP_TEST_RANGE", 1)
	viper.SetDefault("UPKEEP_INTERVAL", 10)
	viper.SetDefault("UPKEEP_CHECK_DATA", "0x00")
	viper.SetDefault("UPKEEP_GAS_LIMIT", 500000)
	viper.SetDefault("UPKEEP_COUNT", 5)
	viper.SetDefault("UPKEEP_TYPE", 0) // conditional upkeep
	viper.SetDefault("KEEPERS_COUNT", 2)

	viper.SetDefault("FEED_DECIMALS", 18)
	viper.SetDefault("MUST_TAKE_TURNS", true)

	viper.SetDefault("MIN_UPKEEP_SPEND", 0)
	viper.SetDefault("MAX_PERFORM_GAS", 5000000)
	viper.SetDefault("TRANSCODER", "0x0000000000000000000000000000000000000000")
	viper.SetDefault("REGISTRAR", "0x0000000000000000000000000000000000000000")
	viper.SetDefault("KEEPER_REGISTRY_VERSION", 2)
	viper.SetDefault("FUND_CHAINLINK_NODE", "20000000000000000000")
}<|MERGE_RESOLUTION|>--- conflicted
+++ resolved
@@ -44,25 +44,6 @@
 	OCR2Keepers       bool   `mapstructure:"KEEPER_OCR2"`
 
 	// Keeper config
-<<<<<<< HEAD
-	LinkETHFeedAddr      string `mapstructure:"LINK_ETH_FEED"`
-	FastGasFeedAddr      string `mapstructure:"FAST_GAS_FEED"`
-	PaymentPremiumPBB    uint32 `mapstructure:"PAYMENT_PREMIUM_PBB"`
-	FlatFeeMicroLink     uint32 `mapstructure:"FLAT_FEE_MICRO_LINK"`
-	BlockCountPerTurn    int64  `mapstructure:"BLOCK_COUNT_PER_TURN"`
-	CheckGasLimit        uint32 `mapstructure:"CHECK_GAS_LIMIT"`
-	StalenessSeconds     int64  `mapstructure:"STALENESS_SECONDS"`
-	GasCeilingMultiplier uint16 `mapstructure:"GAS_CEILING_MULTIPLIER"`
-	MinUpkeepSpend       int64  `mapstructure:"MIN_UPKEEP_SPEND"`
-	MaxPerformGas        uint32 `mapstructure:"MAX_PERFORM_GAS"`
-	MaxCheckDataSize     uint32 `mapstructure:"MAX_CHECK_DATA_SIZE"`
-	MaxPerformDataSize   uint32 `mapstructure:"MAX_PERFORM_DATA_SIZE"`
-	MaxRevertDataSize    uint32 `mapstructure:"MAX_REVERT_DATA_SIZE"`
-	FallbackGasPrice     int64  `mapstructure:"FALLBACK_GAS_PRICE"`
-	FallbackLinkPrice    int64  `mapstructure:"FALLBACK_LINK_PRICE"`
-	Transcoder           string `mapstructure:"TRANSCODER"`
-	Registrar            string `mapstructure:"REGISTRAR"`
-=======
 	Mode                   uint8  `mapstructure:"MODE"`
 	LinkETHFeedAddr        string `mapstructure:"LINK_ETH_FEED"`
 	FastGasFeedAddr        string `mapstructure:"FAST_GAS_FEED"`
@@ -76,12 +57,12 @@
 	MaxPerformGas          uint32 `mapstructure:"MAX_PERFORM_GAS"`
 	MaxCheckDataSize       uint32 `mapstructure:"MAX_CHECK_DATA_SIZE"`
 	MaxPerformDataSize     uint32 `mapstructure:"MAX_PERFORM_DATA_SIZE"`
+	MaxRevertDataSize      uint32 `mapstructure:"MAX_REVERT_DATA_SIZE"`
 	FallbackGasPrice       int64  `mapstructure:"FALLBACK_GAS_PRICE"`
 	FallbackLinkPrice      int64  `mapstructure:"FALLBACK_LINK_PRICE"`
 	Transcoder             string `mapstructure:"TRANSCODER"`
 	Registrar              string `mapstructure:"REGISTRAR"`
 	UpkeepPrivilegeManager string `mapstructure:"UPKEEP_PRIVILEGE_MANAGER"`
->>>>>>> 567a3187
 
 	// Upkeep Config
 	RegistryVersion                 keeper.RegistryVersion `mapstructure:"KEEPER_REGISTRY_VERSION"`
