--- conflicted
+++ resolved
@@ -38,11 +38,7 @@
 	defaultPOSTGRESImage      = "postgres:latest"
 
 	defaultChainlinkNodeLogin    = "notreal@fakeemail.ch"
-<<<<<<< HEAD
-	defaultChainlinkNodePassword = "0123ABCabc!@#"
-=======
 	defaultChainlinkNodePassword = "fj293fbBnlQ!f9vNs"
->>>>>>> 83ca5683
 )
 
 type startedNodeData struct {
