package handler

import (
	"context"
	"log"
	"math/big"
	"sort"
	"sync"
	"time"

	"github.com/ethereum/go-ethereum/accounts/abi/bind"
	"github.com/ethereum/go-ethereum/common"
	"github.com/montanaflynn/stats"

	"github.com/smartcontractkit/chainlink/v2/core/gethwrappers/generated/verifiable_load_upkeep_wrapper"
)

type UpkeepInfo struct {
	mu                    sync.Mutex
	ID                    *big.Int
	Bucket                uint16
	TimestampBucket       uint16
	DelayBuckets          map[uint16][]float64
	DelayTimestampBuckets map[uint16][]float64
	SortedAllDelays       []float64
	TotalDelayBlock       float64
	TotalPerforms         uint64
}

func (ui *UpkeepInfo) AddBucket(bucketNum uint16, bucketDelays []float64) {
	ui.mu.Lock()
	ui.DelayBuckets[bucketNum] = bucketDelays
	ui.mu.Unlock()
}

func (ui *UpkeepInfo) AddTimestampBucket(bucketNum uint16, bucketDelays []float64) {
	ui.mu.Lock()
	ui.DelayTimestampBuckets[bucketNum] = bucketDelays
	ui.mu.Unlock()
}

type UpkeepStats struct {
	BlockNumber     uint64
	AllInfos        []*UpkeepInfo
	TotalDelayBlock float64
	TotalPerforms   uint64
	SortedAllDelays []float64
}

func (k *Keeper) GetVerifiableLoadStats(ctx context.Context) {
	addr := common.HexToAddress(k.cfg.VerifiableLoadContractAddress)
	v, err := verifiable_load_upkeep_wrapper.NewVerifiableLoadUpkeep(addr, k.client)
	if err != nil {
		log.Fatalf("failed to create a new verifiable load upkeep from address %s: %v", k.cfg.VerifiableLoadContractAddress, err)
	}

	// get all the stats from this block
	blockNum, err := k.client.BlockNumber(ctx)
	if err != nil {
		log.Fatalf("failed to get block number: %v", err)
	}

	opts := &bind.CallOpts{
		From:        k.fromAddr,
		Context:     ctx,
		BlockNumber: big.NewInt(int64(blockNum)),
	}

	// get all active upkeep IDs on this verifiable load contract
	upkeepIds, err := v.GetActiveUpkeepIDs(opts, big.NewInt(0), big.NewInt(0))
	if err != nil {
		log.Fatalf("failed to get active upkeep IDs from %s: %v", k.cfg.VerifiableLoadContractAddress, err)
	}

	upkeepStats := &UpkeepStats{BlockNumber: blockNum}

	resultsChan := make(chan *UpkeepInfo, 100)
	idChan := make(chan *big.Int, 100)

	var wg sync.WaitGroup

	// create a number of workers to process the upkeep ids in batch
	for i := 0; i < 5; i++ {
		go k.getUpkeepInfo(idChan, resultsChan, v, opts, &wg)
	}

	for _, id := range upkeepIds {
		idChan <- id
	}

	close(idChan)
	wg.Wait()

	close(resultsChan)

	for info := range resultsChan {
		upkeepStats.AllInfos = append(upkeepStats.AllInfos, info)
		upkeepStats.TotalPerforms += info.TotalPerforms
		upkeepStats.TotalDelayBlock += info.TotalDelayBlock
		upkeepStats.SortedAllDelays = append(upkeepStats.SortedAllDelays, info.SortedAllDelays...)
	}

	sort.Float64s(upkeepStats.SortedAllDelays)

	log.Println("\n\n================================== ALL UPKEEPS SUMMARY =======================================================")
	p50, _ := stats.Percentile(upkeepStats.SortedAllDelays, 50)
	p90, _ := stats.Percentile(upkeepStats.SortedAllDelays, 90)
	p95, _ := stats.Percentile(upkeepStats.SortedAllDelays, 95)
	p99, _ := stats.Percentile(upkeepStats.SortedAllDelays, 99)
	maxDelay := upkeepStats.SortedAllDelays[len(upkeepStats.SortedAllDelays)-1]
	log.Printf("For total %d upkeeps: total performs: %d, p50: %f, p90: %f, p95: %f, p99: %f, max delay: %f, total delay blocks: %f, average perform delay: %f\n", len(upkeepIds), upkeepStats.TotalPerforms, p50, p90, p95, p99, maxDelay, upkeepStats.TotalDelayBlock, upkeepStats.TotalDelayBlock/float64(upkeepStats.TotalPerforms))
	log.Printf("All STATS ABOVE ARE CALCULATED AT BLOCK %d", blockNum)
}

func (k *Keeper) getUpkeepInfo(idChan chan *big.Int, resultsChan chan *UpkeepInfo, v *verifiable_load_upkeep_wrapper.VerifiableLoadUpkeep, opts *bind.CallOpts, wg *sync.WaitGroup) {
	wg.Add(1)
	defer wg.Done()

	for id := range idChan {
		// it's possible to do the following to get delays, but it may run into out of gas issues
		// performDelays, err := v.GetDelays(opts, uid)
		log.Println()
		log.Printf("================================== UPKEEP %s SUMMARY =======================================================", id.String())

		// fetch how many times this upkeep has been executed
		c, err := v.Counters(opts, id)
		if err != nil {
			log.Fatalf("failed to get counter for %s: %v", id.String(), err)
		}

		// get all the buckets of an upkeep. 100 performs is a bucket.
		b, err := v.Buckets(opts, id)
		if err != nil {
			log.Fatalf("failed to get current bucket count for %s: %v", id.String(), err)
		}

		log.Printf("upkeep ID %s has been performed %d times in %d buckets\n", id.String(), c, b+1)
		info := &UpkeepInfo{
			ID:                    id,
			Bucket:                b,
			TotalPerforms:         c.Uint64(),
			DelayBuckets:          map[uint16][]float64{},
			DelayTimestampBuckets: map[uint16][]float64{},
		}

		var delays []float64
		var wg sync.WaitGroup
		for i := uint16(0); i <= b; i++ {
			go k.getBucketData(v, opts, false, id, i, &wg, info)
		}
		wg.Wait()

		// get all the timestamp buckets of an upkeep. performs which happen every 1 hour after the first perform fall into the same bucket.
		t, err := v.TimestampBuckets(opts, id)
		if err != nil {
			log.Fatalf("failed to get timestamp bucket for %s: %v", id.String(), err)
		}
		info.TimestampBucket = t
		for i := uint16(0); i <= t; i++ {
			go k.getBucketData(v, opts, true, id, i, &wg, info)
		}
		wg.Wait()

		for i := uint16(0); i <= b; i++ {
			bucketDelays := info.DelayBuckets[i]
			delays = append(delays, bucketDelays...)
			for _, d := range bucketDelays {
				info.TotalDelayBlock += d
			}
		}
		sort.Float64s(delays)
		info.SortedAllDelays = delays
		info.TotalPerforms = uint64(len(info.SortedAllDelays))
		//
		//log.Printf("info.TotalDelayBlock: %v", info.TotalDelayBlock)
		//log.Printf("info.DelayBuckets: %v", info.DelayBuckets)

		p50, _ := stats.Percentile(info.SortedAllDelays, 50)
		p90, _ := stats.Percentile(info.SortedAllDelays, 90)
		p95, _ := stats.Percentile(info.SortedAllDelays, 95)
		p99, _ := stats.Percentile(info.SortedAllDelays, 99)
		// TODO sometimes SortedAllDelays is empty
		maxDelay := info.SortedAllDelays[len(info.SortedAllDelays)-1]

		log.Printf("%d performs in total. p50: %f, p90: %f, p95: %f, p99: %f, max delay: %f, total delay blocks: %d, average perform delay: %f\n", info.TotalPerforms, p50, p90, p95, p99, maxDelay, uint64(info.TotalDelayBlock), info.TotalDelayBlock/float64(info.TotalPerforms))
		//log.Printf("All delays: %v", info.SortedAllDelays)
<<<<<<< HEAD
		resultsChan <- info
=======
		upkeepStats.AllInfos = append(upkeepStats.AllInfos, info)
		upkeepStats.TotalPerforms += info.TotalPerforms
		upkeepStats.TotalDelayBlock += info.TotalDelayBlock
		upkeepStats.SortedAllDelays = append(upkeepStats.SortedAllDelays, info.SortedAllDelays...)
>>>>>>> 3c1d63a4
	}
}

func (k *Keeper) getBucketData(v *verifiable_load_upkeep_wrapper.VerifiableLoadUpkeep, opts *bind.CallOpts, getTimestampBucket bool, id *big.Int, bucketNum uint16, wg *sync.WaitGroup, info *UpkeepInfo) {
	wg.Add(1)
	defer wg.Done()

	var bucketDelays []*big.Int
	var err error
	if getTimestampBucket {
		for i := 0; i < 3; i++ {
			bucketDelays, err = v.GetTimestampDelays(opts, id, bucketNum)
			if err != nil {
				log.Printf("failed to get timestamp bucketed delays for upkeep id %s timestamp bucket %d: %v, retrying...", id.String(), bucketNum, err)
				time.Sleep(time.Second * 3)
			} else {
				break
			}
		}
	} else {
		for i := 0; i < 3; i++ {
			bucketDelays, err = v.GetBucketedDelays(opts, id, bucketNum)
			if err != nil {
				log.Printf("failed to get bucketed delays for upkeep id %s bucket %d: %v, retrying...", id.String(), bucketNum, err)
				time.Sleep(time.Second * 3)
			} else {
				break
			}
		}
	}

	var floatBucketDelays []float64
	for _, d := range bucketDelays {
		floatBucketDelays = append(floatBucketDelays, float64(d.Uint64()))
	}
	sort.Float64s(floatBucketDelays)

	if getTimestampBucket {
		info.AddTimestampBucket(bucketNum, floatBucketDelays)
	} else {
		info.AddBucket(bucketNum, floatBucketDelays)
	}
}<|MERGE_RESOLUTION|>--- conflicted
+++ resolved
@@ -117,11 +117,6 @@
 	defer wg.Done()
 
 	for id := range idChan {
-		// it's possible to do the following to get delays, but it may run into out of gas issues
-		// performDelays, err := v.GetDelays(opts, uid)
-		log.Println()
-		log.Printf("================================== UPKEEP %s SUMMARY =======================================================", id.String())
-
 		// fetch how many times this upkeep has been executed
 		c, err := v.Counters(opts, id)
 		if err != nil {
@@ -134,7 +129,6 @@
 			log.Fatalf("failed to get current bucket count for %s: %v", id.String(), err)
 		}
 
-		log.Printf("upkeep ID %s has been performed %d times in %d buckets\n", id.String(), c, b+1)
 		info := &UpkeepInfo{
 			ID:                    id,
 			Bucket:                b,
@@ -144,11 +138,11 @@
 		}
 
 		var delays []float64
-		var wg sync.WaitGroup
+		var wg1 sync.WaitGroup
 		for i := uint16(0); i <= b; i++ {
-			go k.getBucketData(v, opts, false, id, i, &wg, info)
-		}
-		wg.Wait()
+			go k.getBucketData(v, opts, false, id, i, &wg1, info)
+		}
+		wg1.Wait()
 
 		// get all the timestamp buckets of an upkeep. performs which happen every 1 hour after the first perform fall into the same bucket.
 		t, err := v.TimestampBuckets(opts, id)
@@ -157,9 +151,9 @@
 		}
 		info.TimestampBucket = t
 		for i := uint16(0); i <= t; i++ {
-			go k.getBucketData(v, opts, true, id, i, &wg, info)
-		}
-		wg.Wait()
+			go k.getBucketData(v, opts, true, id, i, &wg1, info)
+		}
+		wg1.Wait()
 
 		for i := uint16(0); i <= b; i++ {
 			bucketDelays := info.DelayBuckets[i]
@@ -171,9 +165,6 @@
 		sort.Float64s(delays)
 		info.SortedAllDelays = delays
 		info.TotalPerforms = uint64(len(info.SortedAllDelays))
-		//
-		//log.Printf("info.TotalDelayBlock: %v", info.TotalDelayBlock)
-		//log.Printf("info.DelayBuckets: %v", info.DelayBuckets)
 
 		p50, _ := stats.Percentile(info.SortedAllDelays, 50)
 		p90, _ := stats.Percentile(info.SortedAllDelays, 90)
@@ -182,16 +173,8 @@
 		// TODO sometimes SortedAllDelays is empty
 		maxDelay := info.SortedAllDelays[len(info.SortedAllDelays)-1]
 
-		log.Printf("%d performs in total. p50: %f, p90: %f, p95: %f, p99: %f, max delay: %f, total delay blocks: %d, average perform delay: %f\n", info.TotalPerforms, p50, p90, p95, p99, maxDelay, uint64(info.TotalDelayBlock), info.TotalDelayBlock/float64(info.TotalPerforms))
-		//log.Printf("All delays: %v", info.SortedAllDelays)
-<<<<<<< HEAD
+		log.Printf("upkeep ID %s has %d performs in total. p50: %f, p90: %f, p95: %f, p99: %f, max delay: %f, total delay blocks: %d, average perform delay: %f\n", id, info.TotalPerforms, p50, p90, p95, p99, maxDelay, uint64(info.TotalDelayBlock), info.TotalDelayBlock/float64(info.TotalPerforms))
 		resultsChan <- info
-=======
-		upkeepStats.AllInfos = append(upkeepStats.AllInfos, info)
-		upkeepStats.TotalPerforms += info.TotalPerforms
-		upkeepStats.TotalDelayBlock += info.TotalDelayBlock
-		upkeepStats.SortedAllDelays = append(upkeepStats.SortedAllDelays, info.SortedAllDelays...)
->>>>>>> 3c1d63a4
 	}
 }
 
