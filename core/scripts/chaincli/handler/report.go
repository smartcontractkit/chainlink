package handler

import (
	"bytes"
	"context"
	"encoding/json"
	"fmt"
	"math/big"
	"strings"

	"github.com/ethereum/go-ethereum/accounts/abi"
	"github.com/ethereum/go-ethereum/common"
	"github.com/ethereum/go-ethereum/common/hexutil"
	"github.com/ethereum/go-ethereum/core/types"
	"github.com/ethereum/go-ethereum/rpc"
	ocrtypes "github.com/smartcontractkit/libocr/offchainreporting2/types"
	"github.com/smartcontractkit/ocr2keepers/pkg/chain"
	plugintypes "github.com/smartcontractkit/ocr2keepers/pkg/types"

	"github.com/smartcontractkit/chainlink/v2/core/gethwrappers/generated/keeper_registry_wrapper2_0"
)

type OCR2ReportDataElem struct {
	Err                string
	From               string
	To                 string
	ChainID            string
	BlockNumber        string
	PerformKeys        string
	PerformBlockChecks string
}

// JsonError is a rpc.jsonError interface
type JsonError interface {
	Error() string
	// ErrorCode() int
	ErrorData() interface{}
}

//func OCR2AutomationReports(hdlr *baseHandler, txs []string) error {
//	latestBlock, err := hdlr.client.BlockByNumber(context.Background(), nil)
//	if err != nil {
//		return fmt.Errorf("failed to get latest block number: %s", err)
//	}
//
//	fmt.Println("")
//	fmt.Printf("latest block: %s\n", latestBlock.Number())
//	fmt.Println("")
//
//	txRes, txErr, err := getTransactionDetailForHashes(hdlr, txs)
//	if err != nil {
//		return fmt.Errorf("batch call error: %s", err)
//	}
//
//	ocr2Txs := make([]*OCR2TransmitTx, len(txRes))
//	elements := make([]OCR2ReportDataElem, len(txRes))
//	simBatch := make([]rpc.BatchElem, len(txRes))
//	for i := range txRes {
//		if txErr[i] != nil {
//			elements[i].Err = txErr[i].Error()
//			continue
//		}
//
//		if txRes[i] == nil {
//			elements[i].Err = "nil response"
//			continue
//		}
//
//		ocr2Txs[i], err = NewOCR2TransmitTx(*txRes[i])
//		if err != nil {
//			elements[i].Err = fmt.Sprintf("failed to create ocr2 transaction: %s", err)
//			continue
//		}
//
//		ocr2Txs[i].SetStaticValues(&elements[i])
//		simBatch[i], err = ocr2Txs[i].BatchElem()
//		if err != nil {
//			return err
//		}
//	}
//
//	txRes, txErr, err = getSimulationsForTxs(hdlr, simBatch)
//	for i := range txRes {
//		if txErr[i] == nil {
//			continue
//		}
//
//		err, ok := txErr[i].(JsonError)
//		if ok {
//			decoded, err := hexutil.Decode(err.ErrorData().(string))
//			if err != nil {
//				elements[i].Err = err.Error()
//				continue
//			}
//
//			elements[i].Err = ocr2Txs[i].DecodeError(decoded)
//		} else if err != nil {
//			elements[i].Err = err.Error()
//		}
//
//	}
//
//	data := make([][]string, len(elements))
//	for i, elem := range elements {
//		data[i] = []string{
//			txs[i],
//			elem.ChainID,
//			elem.BlockNumber,
//			elem.Err,
//			elem.From,
//			elem.To,
//			elem.PerformKeys,
//			elem.PerformBlockChecks,
//		}
//	}
//
//	sort.Slice(data, func(i, j int) bool {
//		return data[i][2] > data[j][2]
//	})
//
//	table := tablewriter.NewWriter(os.Stdout)
//	table.SetHeader([]string{"Hash", "ChainID", "Block", "Error", "From", "To", "Keys", "CheckBlocks"})
//	// table.SetFooter([]string{"", "", "Total", "$146.93"}) // Add Footer
//	table.SetBorder(false) // Set Border to false
//	table.AppendBulk(data) // Add Bulk Data
//	table.Render()
//
//	return nil
//}

func getTransactionDetailForHashes(hdlr *baseHandler, txs []string) ([]*map[string]interface{}, []error, error) {
	var (
		txReqs = make([]rpc.BatchElem, len(txs))
		txRes  = make([]*map[string]interface{}, len(txs))
		txErr  = make([]error, len(txs))
	)

	for i, txHash := range txs {
		b, err := common.ParseHexOrString(txHash)
		if err != nil {
			return txRes, txErr, fmt.Errorf("failed to parse transaction hash: %s", txHash)
		}

		var result map[string]interface{}
		txReqs[i] = rpc.BatchElem{
			Method: "eth_getTransactionByHash",
			Args: []interface{}{
				common.BytesToHash(b),
			},
			Result: &result,
		}

		txRes[i] = &result
	}

	err := hdlr.rpcClient.BatchCallContext(context.Background(), txReqs)

	for i := range txReqs {
		txErr[i] = txReqs[i].Error
	}

	return txRes, txErr, err
}

func getSimulationsForTxs(hdlr *baseHandler, txReqs []rpc.BatchElem) ([]*map[string]interface{}, []error, error) {
	var (
		txRes = make([]*map[string]interface{}, len(txReqs))
		txErr = make([]error, len(txReqs))
	)

	for i := range txReqs {
		var result map[string]interface{}
		txReqs[i].Result = &result
		txRes[i] = &result
	}

	err := hdlr.rpcClient.BatchCallContext(context.Background(), txReqs)

	for i := range txReqs {
		txErr[i] = txReqs[i].Error
	}

	return txRes, txErr, err
}

func NewOCR2Transaction(raw map[string]interface{}) (*OCR2Transaction, error) {
	contract, err := abi.JSON(strings.NewReader(keeper_registry_wrapper2_0.KeeperRegistryABI))
	if err != nil {
		return nil, fmt.Errorf("%w", err)
	}

	txBytes, err := json.Marshal(raw)
	if err != nil {
		return nil, err
	}

	var tx types.Transaction
	if err := json.Unmarshal(txBytes, &tx); err != nil {
		return nil, err
	}

	return &OCR2Transaction{
		encoder: chain.NewEVMReportEncoder(),
		abi:     contract,
		raw:     raw,
		tx:      tx,
	}, nil
}

type OCR2Transaction struct {
	encoder plugintypes.ReportEncoder
	abi     abi.ABI
	raw     map[string]interface{}
	tx      types.Transaction
}

func (t *OCR2Transaction) TransactionHash() common.Hash {
	return t.tx.Hash()
}

func (t *OCR2Transaction) ChainId() *big.Int {
	return t.tx.ChainId()
}

func (t *OCR2Transaction) BlockNumber() (uint64, error) {
	if bl, ok := t.raw["blockNumber"]; ok {
		var blStr string
		blStr, ok = bl.(string)
		if ok {
			block, err := hexutil.DecodeUint64(blStr)
			if err != nil {
				return 0, fmt.Errorf("failed to parse block number: %s", err)
			} else {
				return block, nil
			}
		} else {
			return 0, fmt.Errorf("not a string")
		}
	} else {
		return 0, fmt.Errorf("not found")
	}
}

func (t *OCR2Transaction) To() *common.Address {
	return t.tx.To()
}

<<<<<<< HEAD
//func (t *OCR2Transaction) From() (common.Address, error) {
//
//	switch t.tx.Type() {
//	case 2:
//		msg, err := t.tx.AsMessage(types.NewLondonSigner(t.tx.ChainId()), big.NewInt(1))
//		if err != nil {
//			return common.Address{}, fmt.Errorf("failed to get from addr: %s", err)
//		} else {
//			return msg.From(), nil
//		}
//	}
//
//	return common.Address{}, fmt.Errorf("from address not found")
//}
=======
func (t *OCR2Transaction) From() (common.Address, error) {

	switch t.tx.Type() {
	case 2:
		from, err := types.Sender(types.NewLondonSigner(t.tx.ChainId()), &t.tx)
		if err != nil {
			return common.Address{}, fmt.Errorf("failed to get from addr: %s", err)
		} else {
			return from, nil
		}
	}

	return common.Address{}, fmt.Errorf("from address not found")
}
>>>>>>> 40a62552

func (t *OCR2Transaction) Method() (*abi.Method, error) {
	return t.abi.MethodById(t.tx.Data()[0:4])
}

func (t *OCR2Transaction) DecodeError(b []byte) string {
	j := common.Bytes2Hex(b)

	for _, e := range t.abi.Errors {
		if bytes.Equal(e.ID[:4], b[:4]) {
			return e.Name
		}
	}

	return fmt.Sprintf("%s", j)
}

func NewOCR2TransmitTx(raw map[string]interface{}) (*OCR2TransmitTx, error) {
	tx, err := NewOCR2Transaction(raw)
	if err != nil {
		return nil, err
	}

	return &OCR2TransmitTx{
		OCR2Transaction: *tx,
	}, nil
}

type OCR2TransmitTx struct {
	OCR2Transaction
}

func (t *OCR2TransmitTx) UpkeepsInTransmit() ([]plugintypes.UpkeepResult, error) {

	txData := t.tx.Data()

	// recover Method from signature and ABI
	method, err := t.abi.MethodById(txData[0:4])
	if err != nil {
		return nil, fmt.Errorf("failed to get method from sig: %s", err)
	}

	vals := make(map[string]interface{})
	if err := t.abi.Methods[method.Name].Inputs.UnpackIntoMap(vals, txData[4:]); err != nil {
		return nil, fmt.Errorf("unpacking error: %s", err)
	}

	reportData, ok := vals["rawReport"]
	if !ok {
		return nil, fmt.Errorf("raw report data missing from input")
	}

	reportBytes, ok := reportData.([]byte)
	if !ok {
		return nil, fmt.Errorf("report data not bytes: %T", reportData)
	}

	return t.encoder.DecodeReport(reportBytes)
}

//func (t *OCR2TransmitTx) SetStaticValues(elem *OCR2ReportDataElem) {
//	if t.To() != nil {
//		elem.To = t.To().String()
//	}
//
//	elem.ChainID = t.ChainId().String()
//
//	from, err := t.From()
//	if err != nil {
//		elem.Err = err.Error()
//		return
//	} else {
//		elem.From = from.String()
//	}
//
//	block, err := t.BlockNumber()
//	if err != nil {
//		elem.Err = err.Error()
//		return
//	} else {
//		elem.BlockNumber = fmt.Sprintf("%d", block)
//	}
//
//	upkeeps, err := t.UpkeepsInTransmit()
//	if err != nil {
//		elem.Err = err.Error()
//	}
//
//	keys := []string{}
//	chkBlocks := []string{}
//	for _, u := range upkeeps {
//		parts := strings.Split(u.Key.String(), "|")
//		keys = append(keys, parts[1])
//		chkBlocks = append(chkBlocks, fmt.Sprintf("%d", u.CheckBlockNumber))
//	}
//	elem.PerformKeys = strings.Join(keys, "\n")
//	elem.PerformBlockChecks = strings.Join(chkBlocks, "\n")
//}

//func (t *OCR2TransmitTx) BatchElem() (rpc.BatchElem, error) {
//
//	bn, err := t.BlockNumber()
//	if err != nil {
//		return rpc.BatchElem{}, err
//	}
//
//	from, err := t.From()
//	if err != nil {
//		return rpc.BatchElem{}, err
//	}
//
//	return rpc.BatchElem{
//		Method: "eth_call",
//		Args: []interface{}{
//			map[string]interface{}{
//				"from": from.Hex(),
//				"to":   t.To().Hex(),
//				"data": hexutil.Bytes(t.tx.Data()),
//			},
//			hexutil.EncodeBig(big.NewInt(int64(bn) - 1)),
//		},
//	}, nil
//}

func NewBaseOCR2Tx(tx *types.Transaction) (*BaseOCR2Tx, error) {
	contract, err := abi.JSON(strings.NewReader(keeper_registry_wrapper2_0.KeeperRegistryABI))
	if err != nil {
		return nil, fmt.Errorf("%w", err)
	}

	return &BaseOCR2Tx{
		abi:         contract,
		Transaction: *tx,
	}, nil
}

type BaseOCR2Tx struct {
	abi abi.ABI
	types.Transaction
}

func (tx *BaseOCR2Tx) Method() (*abi.Method, error) {
	return tx.abi.MethodById(tx.Data()[0:4])
}

func (tx *BaseOCR2Tx) DataMap() (map[string]interface{}, error) {
	txData := tx.Data()

	// recover Method from signature and ABI
	method, err := tx.abi.MethodById(txData[0:4])
	if err != nil {
		return nil, fmt.Errorf("failed to get method from sig: %s", err)
	}

	vals := make(map[string]interface{})
	if err := tx.abi.Methods[method.Name].Inputs.UnpackIntoMap(vals, txData[4:]); err != nil {
		return nil, fmt.Errorf("unpacking error: %s", err)
	}

	return vals, nil
}

func NewOCR2SetConfigTx(tx *types.Transaction) (*OCR2SetConfigTx, error) {
	base, err := NewBaseOCR2Tx(tx)
	if err != nil {
		return nil, err
	}

	return &OCR2SetConfigTx{
		BaseOCR2Tx: *base,
	}, nil
}

type OCR2SetConfigTx struct {
	BaseOCR2Tx
}

func (tx *OCR2SetConfigTx) Config() (ocrtypes.ContractConfig, error) {
	conf := ocrtypes.ContractConfig{}

	vals, err := tx.DataMap()
	if err != nil {
		return conf, err
	}

	if fVal, ok := vals["f"]; ok {
		conf.F = fVal.(uint8)
	}

	if onVal, ok := vals["onchainConfig"]; ok {
		conf.OnchainConfig = onVal.([]byte)
	}

	if vVal, ok := vals["offchainConfigVersion"]; ok {
		conf.OffchainConfigVersion = vVal.(uint64)
	}

	if onVal, ok := vals["offchainConfig"]; ok {
		conf.OffchainConfig = onVal.([]byte)
	}

	if sVal, ok := vals["signers"]; ok {
		for _, s := range sVal.([]common.Address) {
			conf.Signers = append(conf.Signers, s.Bytes())
		}
	}

	if tVal, ok := vals["transmitters"]; ok {
		for _, t := range tVal.([]common.Address) {
			conf.Transmitters = append(conf.Transmitters, ocrtypes.Account(t.Hex()))
		}
	}

	return conf, nil
}<|MERGE_RESOLUTION|>--- conflicted
+++ resolved
@@ -37,96 +37,96 @@
 	ErrorData() interface{}
 }
 
-//func OCR2AutomationReports(hdlr *baseHandler, txs []string) error {
-//	latestBlock, err := hdlr.client.BlockByNumber(context.Background(), nil)
-//	if err != nil {
-//		return fmt.Errorf("failed to get latest block number: %s", err)
-//	}
-//
-//	fmt.Println("")
-//	fmt.Printf("latest block: %s\n", latestBlock.Number())
-//	fmt.Println("")
-//
-//	txRes, txErr, err := getTransactionDetailForHashes(hdlr, txs)
-//	if err != nil {
-//		return fmt.Errorf("batch call error: %s", err)
-//	}
-//
-//	ocr2Txs := make([]*OCR2TransmitTx, len(txRes))
-//	elements := make([]OCR2ReportDataElem, len(txRes))
-//	simBatch := make([]rpc.BatchElem, len(txRes))
-//	for i := range txRes {
-//		if txErr[i] != nil {
-//			elements[i].Err = txErr[i].Error()
-//			continue
-//		}
-//
-//		if txRes[i] == nil {
-//			elements[i].Err = "nil response"
-//			continue
-//		}
-//
-//		ocr2Txs[i], err = NewOCR2TransmitTx(*txRes[i])
-//		if err != nil {
-//			elements[i].Err = fmt.Sprintf("failed to create ocr2 transaction: %s", err)
-//			continue
-//		}
-//
-//		ocr2Txs[i].SetStaticValues(&elements[i])
-//		simBatch[i], err = ocr2Txs[i].BatchElem()
-//		if err != nil {
-//			return err
-//		}
-//	}
-//
-//	txRes, txErr, err = getSimulationsForTxs(hdlr, simBatch)
-//	for i := range txRes {
-//		if txErr[i] == nil {
-//			continue
-//		}
-//
-//		err, ok := txErr[i].(JsonError)
-//		if ok {
-//			decoded, err := hexutil.Decode(err.ErrorData().(string))
-//			if err != nil {
-//				elements[i].Err = err.Error()
-//				continue
-//			}
-//
-//			elements[i].Err = ocr2Txs[i].DecodeError(decoded)
-//		} else if err != nil {
-//			elements[i].Err = err.Error()
-//		}
-//
-//	}
-//
-//	data := make([][]string, len(elements))
-//	for i, elem := range elements {
-//		data[i] = []string{
-//			txs[i],
-//			elem.ChainID,
-//			elem.BlockNumber,
-//			elem.Err,
-//			elem.From,
-//			elem.To,
-//			elem.PerformKeys,
-//			elem.PerformBlockChecks,
-//		}
-//	}
-//
-//	sort.Slice(data, func(i, j int) bool {
-//		return data[i][2] > data[j][2]
-//	})
-//
-//	table := tablewriter.NewWriter(os.Stdout)
-//	table.SetHeader([]string{"Hash", "ChainID", "Block", "Error", "From", "To", "Keys", "CheckBlocks"})
-//	// table.SetFooter([]string{"", "", "Total", "$146.93"}) // Add Footer
-//	table.SetBorder(false) // Set Border to false
-//	table.AppendBulk(data) // Add Bulk Data
-//	table.Render()
-//
-//	return nil
-//}
+func OCR2AutomationReports(hdlr *baseHandler, txs []string) error {
+	latestBlock, err := hdlr.client.BlockByNumber(context.Background(), nil)
+	if err != nil {
+		return fmt.Errorf("failed to get latest block number: %s", err)
+	}
+
+	fmt.Println("")
+	fmt.Printf("latest block: %s\n", latestBlock.Number())
+	fmt.Println("")
+
+	txRes, txErr, err := getTransactionDetailForHashes(hdlr, txs)
+	if err != nil {
+		return fmt.Errorf("batch call error: %s", err)
+	}
+
+	ocr2Txs := make([]*OCR2TransmitTx, len(txRes))
+	elements := make([]OCR2ReportDataElem, len(txRes))
+	simBatch := make([]rpc.BatchElem, len(txRes))
+	for i := range txRes {
+		if txErr[i] != nil {
+			elements[i].Err = txErr[i].Error()
+			continue
+		}
+
+		if txRes[i] == nil {
+			elements[i].Err = "nil response"
+			continue
+		}
+
+		ocr2Txs[i], err = NewOCR2TransmitTx(*txRes[i])
+		if err != nil {
+			elements[i].Err = fmt.Sprintf("failed to create ocr2 transaction: %s", err)
+			continue
+		}
+
+		ocr2Txs[i].SetStaticValues(&elements[i])
+		simBatch[i], err = ocr2Txs[i].BatchElem()
+		if err != nil {
+			return err
+		}
+	}
+
+	txRes, txErr, err = getSimulationsForTxs(hdlr, simBatch)
+	for i := range txRes {
+		if txErr[i] == nil {
+			continue
+		}
+
+		err, ok := txErr[i].(JsonError)
+		if ok {
+			decoded, err := hexutil.Decode(err.ErrorData().(string))
+			if err != nil {
+				elements[i].Err = err.Error()
+				continue
+			}
+
+			elements[i].Err = ocr2Txs[i].DecodeError(decoded)
+		} else if err != nil {
+			elements[i].Err = err.Error()
+		}
+
+	}
+
+	data := make([][]string, len(elements))
+	for i, elem := range elements {
+		data[i] = []string{
+			txs[i],
+			elem.ChainID,
+			elem.BlockNumber,
+			elem.Err,
+			elem.From,
+			elem.To,
+			elem.PerformKeys,
+			elem.PerformBlockChecks,
+		}
+	}
+
+	sort.Slice(data, func(i, j int) bool {
+		return data[i][2] > data[j][2]
+	})
+
+	table := tablewriter.NewWriter(os.Stdout)
+	table.SetHeader([]string{"Hash", "ChainID", "Block", "Error", "From", "To", "Keys", "CheckBlocks"})
+	// table.SetFooter([]string{"", "", "Total", "$146.93"}) // Add Footer
+	table.SetBorder(false) // Set Border to false
+	table.AppendBulk(data) // Add Bulk Data
+	table.Render()
+
+	return nil
+}
 
 func getTransactionDetailForHashes(hdlr *baseHandler, txs []string) ([]*map[string]interface{}, []error, error) {
 	var (
@@ -245,22 +245,6 @@
 	return t.tx.To()
 }
 
-<<<<<<< HEAD
-//func (t *OCR2Transaction) From() (common.Address, error) {
-//
-//	switch t.tx.Type() {
-//	case 2:
-//		msg, err := t.tx.AsMessage(types.NewLondonSigner(t.tx.ChainId()), big.NewInt(1))
-//		if err != nil {
-//			return common.Address{}, fmt.Errorf("failed to get from addr: %s", err)
-//		} else {
-//			return msg.From(), nil
-//		}
-//	}
-//
-//	return common.Address{}, fmt.Errorf("from address not found")
-//}
-=======
 func (t *OCR2Transaction) From() (common.Address, error) {
 
 	switch t.tx.Type() {
@@ -275,7 +259,6 @@
 
 	return common.Address{}, fmt.Errorf("from address not found")
 }
->>>>>>> 40a62552
 
 func (t *OCR2Transaction) Method() (*abi.Method, error) {
 	return t.abi.MethodById(t.tx.Data()[0:4])
@@ -336,69 +319,69 @@
 	return t.encoder.DecodeReport(reportBytes)
 }
 
-//func (t *OCR2TransmitTx) SetStaticValues(elem *OCR2ReportDataElem) {
-//	if t.To() != nil {
-//		elem.To = t.To().String()
-//	}
-//
-//	elem.ChainID = t.ChainId().String()
-//
-//	from, err := t.From()
-//	if err != nil {
-//		elem.Err = err.Error()
-//		return
-//	} else {
-//		elem.From = from.String()
-//	}
-//
-//	block, err := t.BlockNumber()
-//	if err != nil {
-//		elem.Err = err.Error()
-//		return
-//	} else {
-//		elem.BlockNumber = fmt.Sprintf("%d", block)
-//	}
-//
-//	upkeeps, err := t.UpkeepsInTransmit()
-//	if err != nil {
-//		elem.Err = err.Error()
-//	}
-//
-//	keys := []string{}
-//	chkBlocks := []string{}
-//	for _, u := range upkeeps {
-//		parts := strings.Split(u.Key.String(), "|")
-//		keys = append(keys, parts[1])
-//		chkBlocks = append(chkBlocks, fmt.Sprintf("%d", u.CheckBlockNumber))
-//	}
-//	elem.PerformKeys = strings.Join(keys, "\n")
-//	elem.PerformBlockChecks = strings.Join(chkBlocks, "\n")
-//}
-
-//func (t *OCR2TransmitTx) BatchElem() (rpc.BatchElem, error) {
-//
-//	bn, err := t.BlockNumber()
-//	if err != nil {
-//		return rpc.BatchElem{}, err
-//	}
-//
-//	from, err := t.From()
-//	if err != nil {
-//		return rpc.BatchElem{}, err
-//	}
-//
-//	return rpc.BatchElem{
-//		Method: "eth_call",
-//		Args: []interface{}{
-//			map[string]interface{}{
-//				"from": from.Hex(),
-//				"to":   t.To().Hex(),
-//				"data": hexutil.Bytes(t.tx.Data()),
-//			},
-//			hexutil.EncodeBig(big.NewInt(int64(bn) - 1)),
-//		},
-//	}, nil
-//}
+func (t *OCR2TransmitTx) SetStaticValues(elem *OCR2ReportDataElem) {
+	if t.To() != nil {
+		elem.To = t.To().String()
+	}
+
+	elem.ChainID = t.ChainId().String()
+
+	from, err := t.From()
+	if err != nil {
+		elem.Err = err.Error()
+		return
+	} else {
+		elem.From = from.String()
+	}
+
+	block, err := t.BlockNumber()
+	if err != nil {
+		elem.Err = err.Error()
+		return
+	} else {
+		elem.BlockNumber = fmt.Sprintf("%d", block)
+	}
+
+	upkeeps, err := t.UpkeepsInTransmit()
+	if err != nil {
+		elem.Err = err.Error()
+	}
+
+	keys := []string{}
+	chkBlocks := []string{}
+	for _, u := range upkeeps {
+		parts := strings.Split(u.Key.String(), "|")
+		keys = append(keys, parts[1])
+		chkBlocks = append(chkBlocks, fmt.Sprintf("%d", u.CheckBlockNumber))
+	}
+	elem.PerformKeys = strings.Join(keys, "\n")
+	elem.PerformBlockChecks = strings.Join(chkBlocks, "\n")
+}
+
+func (t *OCR2TransmitTx) BatchElem() (rpc.BatchElem, error) {
+
+	bn, err := t.BlockNumber()
+	if err != nil {
+		return rpc.BatchElem{}, err
+	}
+
+	from, err := t.From()
+	if err != nil {
+		return rpc.BatchElem{}, err
+	}
+
+	return rpc.BatchElem{
+		Method: "eth_call",
+		Args: []interface{}{
+			map[string]interface{}{
+				"from": from.Hex(),
+				"to":   t.To().Hex(),
+				"data": hexutil.Bytes(t.tx.Data()),
+			},
+			hexutil.EncodeBig(big.NewInt(int64(bn) - 1)),
+		},
+	}, nil
+}
 
 func NewBaseOCR2Tx(tx *types.Transaction) (*BaseOCR2Tx, error) {
 	contract, err := abi.JSON(strings.NewReader(keeper_registry_wrapper2_0.KeeperRegistryABI))
