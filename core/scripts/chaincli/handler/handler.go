--- conflicted
+++ resolved
@@ -157,11 +157,7 @@
 		log.Fatal("SuggestGasPrice failed: ", err)
 	}
 
-<<<<<<< HEAD
-	gasPrice = bigmath.Add(gasPrice, bigmath.Div(gasPrice, big.NewInt(2))) // add 20%
-=======
 	gasPrice = bigmath.Add(gasPrice, bigmath.Div(gasPrice, big.NewInt(5))) // add 20%
->>>>>>> a1ff8e20
 
 	auth, err := bind.NewKeyedTransactorWithChainID(h.privateKey, big.NewInt(h.cfg.ChainID))
 	if err != nil {
