--- conflicted
+++ resolved
@@ -15,14 +15,10 @@
 
 	"github.com/smartcontractkit/chainlink/core/scripts/chaincli/config"
 	helpers "github.com/smartcontractkit/chainlink/core/scripts/common"
-<<<<<<< HEAD
-	"github.com/smartcontractkit/chainlink/v2/core/gethwrappers/generated/mercury_upkeep_wrapper"
 	"github.com/smartcontractkit/chainlink/v2/core/gethwrappers/generated/upkeep_counter_wrapper"
 	"github.com/smartcontractkit/chainlink/v2/core/gethwrappers/generated/verifiable_load_mercury_upkeep_wrapper"
 	"github.com/smartcontractkit/chainlink/v2/core/gethwrappers/generated/verifiable_load_upkeep_wrapper"
 
-=======
->>>>>>> a1ff8e20
 	"github.com/smartcontractkit/chainlink/v2/core/cmd"
 	iregistry21 "github.com/smartcontractkit/chainlink/v2/core/gethwrappers/generated/i_keeper_registry_master_wrapper_2_1"
 	registrylogic20 "github.com/smartcontractkit/chainlink/v2/core/gethwrappers/generated/keeper_registry_logic2_0"
@@ -34,7 +30,6 @@
 	registry21 "github.com/smartcontractkit/chainlink/v2/core/gethwrappers/generated/keeper_registry_wrapper_2_1"
 	"github.com/smartcontractkit/chainlink/v2/core/gethwrappers/generated/log_upkeep_counter_wrapper"
 	"github.com/smartcontractkit/chainlink/v2/core/gethwrappers/generated/mercury_upkeep_wrapper"
-	"github.com/smartcontractkit/chainlink/v2/core/gethwrappers/generated/upkeep_counter_wrapper"
 	upkeep "github.com/smartcontractkit/chainlink/v2/core/gethwrappers/generated/upkeep_perform_counter_restrictive_wrapper"
 	"github.com/smartcontractkit/chainlink/v2/core/logger"
 	"github.com/smartcontractkit/chainlink/v2/core/services/keeper"
@@ -536,29 +531,6 @@
 		var checkData []byte
 		var extraData []byte
 		var err error
-<<<<<<< HEAD
-		if k.cfg.UpkeepAverageEligibilityCadence > 0 {
-			upkeepAddr, deployUpkeepTx, _, err = upkeep.DeployUpkeepPerformCounterRestrictive(k.buildTxOpts(ctx), k.client,
-				big.NewInt(k.cfg.UpkeepTestRange), big.NewInt(k.cfg.UpkeepAverageEligibilityCadence),
-			)
-		} else if k.cfg.VerifiableLoadTest {
-			if k.cfg.UpkeepMercury {
-				upkeepAddr, deployUpkeepTx, _, err = verifiable_load_mercury_upkeep_wrapper.DeployVerifiableLoadMercuryUpkeep(
-					k.buildTxOpts(ctx),
-					k.client,
-					common.HexToAddress(k.cfg.Registrar),
-					k.cfg.UseArbBlockNumber,
-				)
-			} else {
-				upkeepAddr, deployUpkeepTx, _, err = verifiable_load_upkeep_wrapper.DeployVerifiableLoadUpkeep(
-					k.buildTxOpts(ctx),
-					k.client,
-					common.HexToAddress(k.cfg.Registrar),
-					k.cfg.UseArbBlockNumber,
-				)
-			}
-		} else if k.cfg.UpkeepMercury {
-=======
 		switch k.cfg.UpkeepType {
 		case config.Conditional:
 			checkData = []byte(k.cfg.UpkeepCheckData)
@@ -572,6 +544,13 @@
 					k.client,
 					big.NewInt(k.cfg.UpkeepTestRange),
 					big.NewInt(k.cfg.UpkeepAverageEligibilityCadence),
+				)
+			} else if k.cfg.VerifiableLoadTest {
+				upkeepAddr, deployUpkeepTx, _, err = verifiable_load_upkeep_wrapper.DeployVerifiableLoadUpkeep(
+					k.buildTxOpts(ctx),
+					k.client,
+					common.HexToAddress(k.cfg.Registrar),
+					k.cfg.UseArbBlockNumber,
 				)
 			} else {
 				upkeepAddr, deployUpkeepTx, _, err = upkeep_counter_wrapper.DeployUpkeepCounter(
@@ -590,14 +569,22 @@
 			if err != nil {
 				log.Fatal(err)
 			}
->>>>>>> a1ff8e20
-			upkeepAddr, deployUpkeepTx, _, err = mercury_upkeep_wrapper.DeployMercuryUpkeep(
-				k.buildTxOpts(ctx),
-				k.client,
-				big.NewInt(k.cfg.UpkeepTestRange),
-				big.NewInt(k.cfg.UpkeepInterval),
-				false,
-			)
+			if k.cfg.VerifiableLoadTest {
+				upkeepAddr, deployUpkeepTx, _, err = verifiable_load_mercury_upkeep_wrapper.DeployVerifiableLoadMercuryUpkeep(
+					k.buildTxOpts(ctx),
+					k.client,
+					common.HexToAddress(k.cfg.Registrar),
+					k.cfg.UseArbBlockNumber,
+				)
+			} else {
+				upkeepAddr, deployUpkeepTx, _, err = mercury_upkeep_wrapper.DeployMercuryUpkeep(
+					k.buildTxOpts(ctx),
+					k.client,
+					big.NewInt(k.cfg.UpkeepTestRange),
+					big.NewInt(k.cfg.UpkeepInterval),
+					false,
+				)
+			}
 			if err != nil {
 				log.Fatal(i, ": Deploy Upkeep failed - ", err)
 			}
