--- conflicted
+++ resolved
@@ -721,13 +721,8 @@
 		log.Println(upkeepId, upkeepAddr.Hex(), ": Upkeep funded - ", helpers.ExplorerLink(k.cfg.ChainID, addFundsTx.Hash()))
 	}
 
-<<<<<<< HEAD
 	// set administrative offchain config for mercury upkeeps
 	if (k.cfg.UpkeepType == config.Mercury || k.cfg.UpkeepType == config.LogTriggeredFeedLookup) && k.cfg.RegistryVersion == keeper.RegistryVersion_2_1 {
-=======
-	// set upkeep privilege config for mercury upkeeps
-	if k.cfg.UpkeepType == config.Mercury && k.cfg.RegistryVersion == keeper.RegistryVersion_2_1 {
->>>>>>> 8c642706
 		reg21, err := iregistry21.NewIKeeperRegistryMaster(registryAddr, k.client)
 		if err != nil {
 			log.Fatalf("cannot create registry 2.1: %v", err)
@@ -737,6 +732,14 @@
 			log.Fatalf("failed to fetch type and version from registry 2.1: %v", err)
 		}
 		log.Printf("registry version is %s", v)
+
+		gs, err := reg21.GetState(nil)
+		if err != nil {
+			log.Fatalf("failed to get state: %v", err)
+		}
+
+		log.Printf("registry config: %v", gs.Config)
+		log.Printf("registry state: %v", gs.State)
 		log.Printf("active upkeep ids: %v", activeUpkeepIds)
 
 		adminBytes, err := json.Marshal(evm.AdminOffchainConfig{
