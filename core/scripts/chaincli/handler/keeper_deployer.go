package handler

import (
	"crypto/ed25519"
	"encoding/hex"
	"encoding/json"
	"fmt"
	"math/big"
	"strings"
	"sync"
	"time"

	"github.com/ethereum/go-ethereum/accounts/abi/bind"
	"github.com/ethereum/go-ethereum/common"
	"github.com/ethereum/go-ethereum/core/types"
	ocr2config "github.com/smartcontractkit/libocr/offchainreporting2plus/confighelper"
	ocr2types "github.com/smartcontractkit/libocr/offchainreporting2plus/types"
	"github.com/umbracle/ethgo/abi"

	"github.com/smartcontractkit/chainlink/core/scripts/chaincli/config"

	offchain "github.com/smartcontractkit/ocr2keepers/pkg/config"

	"github.com/smartcontractkit/chainlink/v2/core/cmd"
	iregistry21 "github.com/smartcontractkit/chainlink/v2/core/gethwrappers/generated/i_keeper_registry_master_wrapper_2_1"
	registry11 "github.com/smartcontractkit/chainlink/v2/core/gethwrappers/generated/keeper_registry_wrapper1_1"
	registry12 "github.com/smartcontractkit/chainlink/v2/core/gethwrappers/generated/keeper_registry_wrapper1_2"
	registry20 "github.com/smartcontractkit/chainlink/v2/core/gethwrappers/generated/keeper_registry_wrapper2_0"
)

// canceller describes the behavior to cancel upkeeps
type canceller interface {
	CancelUpkeep(opts *bind.TransactOpts, id *big.Int) (*types.Transaction, error)
	WithdrawFunds(opts *bind.TransactOpts, id *big.Int, to common.Address) (*types.Transaction, error)
	RecoverFunds(opts *bind.TransactOpts) (*types.Transaction, error)
}

// upkeepDeployer contains functions needed to deploy an upkeep
type upkeepDeployer interface {
	RegisterUpkeep(opts *bind.TransactOpts, target common.Address, gasLimit uint32, admin common.Address, checkData []byte, offchainConfig []byte) (*types.Transaction, error)
	AddFunds(opts *bind.TransactOpts, id *big.Int, amount *big.Int) (*types.Transaction, error)
}

// keepersDeployer contains functions needed to deploy keepers
type keepersDeployer interface {
	canceller
	upkeepDeployer
	SetKeepers(opts *bind.TransactOpts, _ []cmd.HTTPClient, keepers []common.Address, payees []common.Address) (*types.Transaction, error)
}

type v11KeeperDeployer struct {
	registry11.KeeperRegistryInterface
}

func (d *v11KeeperDeployer) SetKeepers(opts *bind.TransactOpts, _ []cmd.HTTPClient, keepers []common.Address, payees []common.Address) (*types.Transaction, error) {
	return d.KeeperRegistryInterface.SetKeepers(opts, keepers, payees)
}

func (d *v11KeeperDeployer) RegisterUpkeep(opts *bind.TransactOpts, target common.Address, gasLimit uint32, admin common.Address, checkData []byte, offchainConfig []byte) (*types.Transaction, error) {
	return d.KeeperRegistryInterface.RegisterUpkeep(opts, target, gasLimit, admin, checkData)
}

type v12KeeperDeployer struct {
	registry12.KeeperRegistryInterface
}

func (d *v12KeeperDeployer) SetKeepers(opts *bind.TransactOpts, _ []cmd.HTTPClient, keepers []common.Address, payees []common.Address) (*types.Transaction, error) {
	return d.KeeperRegistryInterface.SetKeepers(opts, keepers, payees)
}

func (d *v12KeeperDeployer) RegisterUpkeep(opts *bind.TransactOpts, target common.Address, gasLimit uint32, admin common.Address, checkData []byte, offchainConfig []byte) (*types.Transaction, error) {
	return d.KeeperRegistryInterface.RegisterUpkeep(opts, target, gasLimit, admin, checkData)
}

type v20KeeperDeployer struct {
	registry20.KeeperRegistryInterface
	cfg *config.Config
}

func (d *v20KeeperDeployer) SetKeepers(opts *bind.TransactOpts, cls []cmd.HTTPClient, keepers []common.Address, _ []common.Address) (*types.Transaction, error) {
	S := make([]int, len(cls))
	oracleIdentities := make([]ocr2config.OracleIdentityExtra, len(cls))
	sharedSecretEncryptionPublicKeys := make([]ocr2types.ConfigEncryptionPublicKey, len(cls))
	var wg sync.WaitGroup
	for i, cl := range cls {
		wg.Add(1)
		go func(i int, cl cmd.HTTPClient) {
			defer wg.Done()

			ocr2Config, err := getNodeOCR2Config(cl)
			if err != nil {
				panic(err)
			}

			p2pKeyID, err := getP2PKeyID(cl)
			if err != nil {
				panic(err)
			}

			offchainPkBytes, err := hex.DecodeString(strings.TrimPrefix(ocr2Config.OffChainPublicKey, "ocr2off_evm_"))
			if err != nil {
				panic(fmt.Errorf("failed to decode %s: %v", ocr2Config.OffChainPublicKey, err))
			}

			offchainPkBytesFixed := [ed25519.PublicKeySize]byte{}
			n := copy(offchainPkBytesFixed[:], offchainPkBytes)
			if n != ed25519.PublicKeySize {
				panic(fmt.Errorf("wrong num elements copied"))
			}

			configPkBytes, err := hex.DecodeString(strings.TrimPrefix(ocr2Config.ConfigPublicKey, "ocr2cfg_evm_"))
			if err != nil {
				panic(fmt.Errorf("failed to decode %s: %v", ocr2Config.ConfigPublicKey, err))
			}

			configPkBytesFixed := [ed25519.PublicKeySize]byte{}
			n = copy(configPkBytesFixed[:], configPkBytes)
			if n != ed25519.PublicKeySize {
				panic(fmt.Errorf("wrong num elements copied"))
			}

			onchainPkBytes, err := hex.DecodeString(strings.TrimPrefix(ocr2Config.OnchainPublicKey, "ocr2on_evm_"))
			if err != nil {
				panic(fmt.Errorf("failed to decode %s: %v", ocr2Config.OnchainPublicKey, err))
			}

			sharedSecretEncryptionPublicKeys[i] = configPkBytesFixed
			oracleIdentities[i] = ocr2config.OracleIdentityExtra{
				OracleIdentity: ocr2config.OracleIdentity{
					OnchainPublicKey:  onchainPkBytes,
					OffchainPublicKey: offchainPkBytesFixed,
					PeerID:            p2pKeyID,
					TransmitAccount:   ocr2types.Account(keepers[i].String()),
				},
				ConfigEncryptionPublicKey: configPkBytesFixed,
			}
			S[i] = 1
		}(i, cl)
	}
	wg.Wait()

	offC, err := json.Marshal(offchain.OffchainConfig{
		PerformLockoutWindow: 100 * 3 * 1000, // ~100 block lockout (on mumbai)
		MinConfirmations:     1,
		MercuryLookup:        d.cfg.UpkeepMercury,
	})
	if err != nil {
		panic(err)
	}

	signerOnchainPublicKeys, transmitterAccounts, f, _, offchainConfigVersion, offchainConfig, err := ocr2config.ContractSetConfigArgsForTests(
		5*time.Second,         // deltaProgress time.Duration,
		10*time.Second,        // deltaResend time.Duration,
		2500*time.Millisecond, // deltaRound time.Duration,
		40*time.Millisecond,   // deltaGrace time.Duration,
		30*time.Second,        // deltaStage time.Duration,
		50,                    // rMax uint8,
		S,                     // s []int,
		oracleIdentities,      // oracles []OracleIdentityExtra,
<<<<<<< HEAD
		offC,                  // reportingPluginConfig []byte,
=======
		ocr2keepers.OffchainConfig{
			PerformLockoutWindow: 100 * 3 * 1000, // ~100 block lockout (on mumbai)
			MinConfirmations:     1,
			MercuryLookup:        true,
		}.Encode(), // reportingPluginConfig []byte,
>>>>>>> 60c19a3a
		20*time.Millisecond,   // maxDurationQuery time.Duration,
		1600*time.Millisecond, // maxDurationObservation time.Duration,
		800*time.Millisecond,  // maxDurationReport time.Duration, sum of MaxDurationQuery/Observation/Report must be less than DeltaProgress
		20*time.Millisecond,   // maxDurationShouldAcceptFinalizedReport time.Duration,
		20*time.Millisecond,   // maxDurationShouldTransmitAcceptedReport time.Duration,
		1,                     // f int,
		nil,                   // onchainConfig []byte,
	)
	if err != nil {
		return nil, err
	}

	var signers []common.Address
	for _, signer := range signerOnchainPublicKeys {
		if len(signer) != 20 {
			return nil, fmt.Errorf("OnChainPublicKey has wrong length for address")
		}
		signers = append(signers, common.BytesToAddress(signer))
	}

	var transmitters []common.Address
	for _, transmitter := range transmitterAccounts {
		if !common.IsHexAddress(string(transmitter)) {
			return nil, fmt.Errorf("TransmitAccount is not a valid Ethereum address")
		}
		transmitters = append(transmitters, common.HexToAddress(string(transmitter)))
	}

	configType := abi.MustNewType("tuple(uint32 paymentPremiumPPB,uint32 flatFeeMicroLink,uint32 checkGasLimit,uint24 stalenessSeconds,uint16 gasCeilingMultiplier,uint96 minUpkeepSpend,uint32 maxPerformGas,uint32 maxCheckDataSize,uint32 maxPerformDataSize,uint256 fallbackGasPrice,uint256 fallbackLinkPrice,address transcoder,address registrar)")
	onchainConfig, err := abi.Encode(map[string]interface{}{
		"paymentPremiumPPB":    d.cfg.PaymentPremiumPBB,
		"flatFeeMicroLink":     d.cfg.FlatFeeMicroLink,
		"checkGasLimit":        d.cfg.CheckGasLimit,
		"stalenessSeconds":     d.cfg.StalenessSeconds,
		"gasCeilingMultiplier": d.cfg.GasCeilingMultiplier,
		"minUpkeepSpend":       d.cfg.MinUpkeepSpend,
		"maxPerformGas":        d.cfg.MaxPerformGas,
		"maxCheckDataSize":     d.cfg.MaxCheckDataSize,
		"maxPerformDataSize":   d.cfg.MaxPerformDataSize,
		"fallbackGasPrice":     big.NewInt(d.cfg.FallbackGasPrice),
		"fallbackLinkPrice":    big.NewInt(d.cfg.FallbackLinkPrice),
		"transcoder":           common.HexToAddress(d.cfg.Transcoder),
		"registrar":            common.HexToAddress(d.cfg.Registrar),
	}, configType)
	if err != nil {
		return nil, err
	}

	return d.KeeperRegistryInterface.SetConfig(opts, signers, transmitters, f, onchainConfig, offchainConfigVersion, offchainConfig)
}

type v21KeeperDeployer struct {
	iregistry21.IKeeperRegistryMasterInterface
	cfg *config.Config
}

func (d *v21KeeperDeployer) SetKeepers(opts *bind.TransactOpts, cls []cmd.HTTPClient, keepers []common.Address, _ []common.Address) (*types.Transaction, error) {
	S := make([]int, len(cls))
	oracleIdentities := make([]ocr2config.OracleIdentityExtra, len(cls))
	sharedSecretEncryptionPublicKeys := make([]ocr2types.ConfigEncryptionPublicKey, len(cls))
	var wg sync.WaitGroup
	for i, cl := range cls {
		wg.Add(1)
		go func(i int, cl cmd.HTTPClient) {
			defer wg.Done()

			ocr2Config, err := getNodeOCR2Config(cl)
			if err != nil {
				panic(err)
			}

			p2pKeyID, err := getP2PKeyID(cl)
			if err != nil {
				panic(err)
			}

			offchainPkBytes, err := hex.DecodeString(strings.TrimPrefix(ocr2Config.OffChainPublicKey, "ocr2off_evm_"))
			if err != nil {
				panic(fmt.Errorf("failed to decode %s: %v", ocr2Config.OffChainPublicKey, err))
			}

			offchainPkBytesFixed := [ed25519.PublicKeySize]byte{}
			n := copy(offchainPkBytesFixed[:], offchainPkBytes)
			if n != ed25519.PublicKeySize {
				panic(fmt.Errorf("wrong num elements copied"))
			}

			configPkBytes, err := hex.DecodeString(strings.TrimPrefix(ocr2Config.ConfigPublicKey, "ocr2cfg_evm_"))
			if err != nil {
				panic(fmt.Errorf("failed to decode %s: %v", ocr2Config.ConfigPublicKey, err))
			}

			configPkBytesFixed := [ed25519.PublicKeySize]byte{}
			n = copy(configPkBytesFixed[:], configPkBytes)
			if n != ed25519.PublicKeySize {
				panic(fmt.Errorf("wrong num elements copied"))
			}

			onchainPkBytes, err := hex.DecodeString(strings.TrimPrefix(ocr2Config.OnchainPublicKey, "ocr2on_evm_"))
			if err != nil {
				panic(fmt.Errorf("failed to decode %s: %v", ocr2Config.OnchainPublicKey, err))
			}

			sharedSecretEncryptionPublicKeys[i] = configPkBytesFixed
			oracleIdentities[i] = ocr2config.OracleIdentityExtra{
				OracleIdentity: ocr2config.OracleIdentity{
					OnchainPublicKey:  onchainPkBytes,
					OffchainPublicKey: offchainPkBytesFixed,
					PeerID:            p2pKeyID,
					TransmitAccount:   ocr2types.Account(keepers[i].String()),
				},
				ConfigEncryptionPublicKey: configPkBytesFixed,
			}
			S[i] = 1
		}(i, cl)
	}
	wg.Wait()

	offC, err := json.Marshal(offchain.OffchainConfig{
		PerformLockoutWindow: 100 * 3 * 1000, // ~100 block lockout (on mumbai)
		MinConfirmations:     1,
	})
	if err != nil {
		panic(err)
	}

	signerOnchainPublicKeys, transmitterAccounts, f, _, offchainConfigVersion, offchainConfig, err := ocr2config.ContractSetConfigArgsForTests(
		5*time.Second,         // deltaProgress time.Duration,
		10*time.Second,        // deltaResend time.Duration,
		2500*time.Millisecond, // deltaRound time.Duration,
		40*time.Millisecond,   // deltaGrace time.Duration,
		30*time.Second,        // deltaStage time.Duration,
		50,                    // rMax uint8,
		S,                     // s []int,
		oracleIdentities,      // oracles []OracleIdentityExtra,
		offC,                  // reportingPluginConfig []byte,
		20*time.Millisecond,   // maxDurationQuery time.Duration,
		1600*time.Millisecond, // maxDurationObservation time.Duration,
		800*time.Millisecond,  // maxDurationReport time.Duration,
		20*time.Millisecond,   // maxDurationShouldAcceptFinalizedReport time.Duration,
		20*time.Millisecond,   // maxDurationShouldTransmitAcceptedReport time.Duration,
		1,                     // f int,
		nil,                   // onchainConfig []byte,
	)
	if err != nil {
		return nil, err
	}

	var signers []common.Address
	for _, signer := range signerOnchainPublicKeys {
		if len(signer) != 20 {
			return nil, fmt.Errorf("OnChainPublicKey has wrong length for address")
		}
		signers = append(signers, common.BytesToAddress(signer))
	}

	var transmitters []common.Address
	for _, transmitter := range transmitterAccounts {
		if !common.IsHexAddress(string(transmitter)) {
			return nil, fmt.Errorf("TransmitAccount is not a valid Ethereum address")
		}
		transmitters = append(transmitters, common.HexToAddress(string(transmitter)))
	}

	configType := abi.MustNewType("tuple(uint32 paymentPremiumPPB,uint32 flatFeeMicroLink,uint32 checkGasLimit,uint24 stalenessSeconds,uint16 gasCeilingMultiplier,uint96 minUpkeepSpend,uint32 maxPerformGas,uint32 maxCheckDataSize,uint32 maxPerformDataSize,uint256 fallbackGasPrice,uint256 fallbackLinkPrice,address transcoder,address registrar)")
	onchainConfig, err := abi.Encode(map[string]interface{}{
		"paymentPremiumPPB":    d.cfg.PaymentPremiumPBB,
		"flatFeeMicroLink":     d.cfg.FlatFeeMicroLink,
		"checkGasLimit":        d.cfg.CheckGasLimit,
		"stalenessSeconds":     d.cfg.StalenessSeconds,
		"gasCeilingMultiplier": d.cfg.GasCeilingMultiplier,
		"minUpkeepSpend":       d.cfg.MinUpkeepSpend,
		"maxPerformGas":        d.cfg.MaxPerformGas,
		"maxCheckDataSize":     d.cfg.MaxCheckDataSize,
		"maxPerformDataSize":   d.cfg.MaxPerformDataSize,
		"fallbackGasPrice":     big.NewInt(d.cfg.FallbackGasPrice),
		"fallbackLinkPrice":    big.NewInt(d.cfg.FallbackLinkPrice),
		"transcoder":           common.HexToAddress(d.cfg.Transcoder),
		"registrar":            common.HexToAddress(d.cfg.Registrar),
	}, configType)
	if err != nil {
		return nil, err
	}

	return d.IKeeperRegistryMasterInterface.SetConfig(opts, signers, transmitters, f, onchainConfig, offchainConfigVersion, offchainConfig)
}<|MERGE_RESOLUTION|>--- conflicted
+++ resolved
@@ -142,7 +142,6 @@
 	offC, err := json.Marshal(offchain.OffchainConfig{
 		PerformLockoutWindow: 100 * 3 * 1000, // ~100 block lockout (on mumbai)
 		MinConfirmations:     1,
-		MercuryLookup:        d.cfg.UpkeepMercury,
 	})
 	if err != nil {
 		panic(err)
@@ -157,15 +156,7 @@
 		50,                    // rMax uint8,
 		S,                     // s []int,
 		oracleIdentities,      // oracles []OracleIdentityExtra,
-<<<<<<< HEAD
 		offC,                  // reportingPluginConfig []byte,
-=======
-		ocr2keepers.OffchainConfig{
-			PerformLockoutWindow: 100 * 3 * 1000, // ~100 block lockout (on mumbai)
-			MinConfirmations:     1,
-			MercuryLookup:        true,
-		}.Encode(), // reportingPluginConfig []byte,
->>>>>>> 60c19a3a
 		20*time.Millisecond,   // maxDurationQuery time.Duration,
 		1600*time.Millisecond, // maxDurationObservation time.Duration,
 		800*time.Millisecond,  // maxDurationReport time.Duration, sum of MaxDurationQuery/Observation/Report must be less than DeltaProgress
