package handler

import (
	"crypto/ed25519"
	"encoding/hex"
	"encoding/json"
	"fmt"
	"math/big"
	"strings"
	"sync"
	"time"

	"github.com/ethereum/go-ethereum/accounts/abi/bind"
	"github.com/ethereum/go-ethereum/common"
	"github.com/ethereum/go-ethereum/core/types"
	ocr2config "github.com/smartcontractkit/libocr/offchainreporting2plus/confighelper"
	ocr2types "github.com/smartcontractkit/libocr/offchainreporting2plus/types"
	"github.com/umbracle/ethgo/abi"

	"github.com/smartcontractkit/chainlink/core/scripts/chaincli/config"

	offchain "github.com/smartcontractkit/ocr2keepers/pkg/config"

	"github.com/smartcontractkit/chainlink/v2/core/cmd"
	iregistry21 "github.com/smartcontractkit/chainlink/v2/core/gethwrappers/generated/i_keeper_registry_master_wrapper_2_1"
	registry11 "github.com/smartcontractkit/chainlink/v2/core/gethwrappers/generated/keeper_registry_wrapper1_1"
	registry12 "github.com/smartcontractkit/chainlink/v2/core/gethwrappers/generated/keeper_registry_wrapper1_2"
	registry20 "github.com/smartcontractkit/chainlink/v2/core/gethwrappers/generated/keeper_registry_wrapper2_0"
)

// canceller describes the behavior to cancel upkeeps
type canceller interface {
	CancelUpkeep(opts *bind.TransactOpts, id *big.Int) (*types.Transaction, error)
	WithdrawFunds(opts *bind.TransactOpts, id *big.Int, to common.Address) (*types.Transaction, error)
	RecoverFunds(opts *bind.TransactOpts) (*types.Transaction, error)
}

// upkeepDeployer contains functions needed to deploy an upkeep
type upkeepDeployer interface {
	RegisterUpkeep(opts *bind.TransactOpts, target common.Address, gasLimit uint32, admin common.Address, checkData []byte, offchainConfig []byte) (*types.Transaction, error)
	AddFunds(opts *bind.TransactOpts, id *big.Int, amount *big.Int) (*types.Transaction, error)
}

// keepersDeployer contains functions needed to deploy keepers
type keepersDeployer interface {
	canceller
	upkeepDeployer
	SetKeepers(opts *bind.TransactOpts, _ []cmd.HTTPClient, keepers []common.Address, payees []common.Address) (*types.Transaction, error)
}

type v11KeeperDeployer struct {
	registry11.KeeperRegistryInterface
}

func (d *v11KeeperDeployer) SetKeepers(opts *bind.TransactOpts, _ []cmd.HTTPClient, keepers []common.Address, payees []common.Address) (*types.Transaction, error) {
	return d.KeeperRegistryInterface.SetKeepers(opts, keepers, payees)
}

func (d *v11KeeperDeployer) RegisterUpkeep(opts *bind.TransactOpts, target common.Address, gasLimit uint32, admin common.Address, checkData []byte, offchainConfig []byte) (*types.Transaction, error) {
	return d.KeeperRegistryInterface.RegisterUpkeep(opts, target, gasLimit, admin, checkData)
}

type v12KeeperDeployer struct {
	registry12.KeeperRegistryInterface
}

func (d *v12KeeperDeployer) SetKeepers(opts *bind.TransactOpts, _ []cmd.HTTPClient, keepers []common.Address, payees []common.Address) (*types.Transaction, error) {
	return d.KeeperRegistryInterface.SetKeepers(opts, keepers, payees)
}

func (d *v12KeeperDeployer) RegisterUpkeep(opts *bind.TransactOpts, target common.Address, gasLimit uint32, admin common.Address, checkData []byte, offchainConfig []byte) (*types.Transaction, error) {
	return d.KeeperRegistryInterface.RegisterUpkeep(opts, target, gasLimit, admin, checkData)
}

type v20KeeperDeployer struct {
	registry20.KeeperRegistryInterface
	cfg *config.Config
}

func (d *v20KeeperDeployer) SetKeepers(opts *bind.TransactOpts, cls []cmd.HTTPClient, keepers []common.Address, _ []common.Address) (*types.Transaction, error) {
	S := make([]int, len(cls))
	oracleIdentities := make([]ocr2config.OracleIdentityExtra, len(cls))
	sharedSecretEncryptionPublicKeys := make([]ocr2types.ConfigEncryptionPublicKey, len(cls))
	var wg sync.WaitGroup
	for i, cl := range cls {
		wg.Add(1)
		go func(i int, cl cmd.HTTPClient) {
			defer wg.Done()

			ocr2Config, err := getNodeOCR2Config(cl)
			if err != nil {
				panic(err)
			}

			p2pKeyID, err := getP2PKeyID(cl)
			if err != nil {
				panic(err)
			}

			offchainPkBytes, err := hex.DecodeString(strings.TrimPrefix(ocr2Config.OffChainPublicKey, "ocr2off_evm_"))
			if err != nil {
				panic(fmt.Errorf("failed to decode %s: %v", ocr2Config.OffChainPublicKey, err))
			}

			offchainPkBytesFixed := [ed25519.PublicKeySize]byte{}
			n := copy(offchainPkBytesFixed[:], offchainPkBytes)
			if n != ed25519.PublicKeySize {
				panic(fmt.Errorf("wrong num elements copied"))
			}

			configPkBytes, err := hex.DecodeString(strings.TrimPrefix(ocr2Config.ConfigPublicKey, "ocr2cfg_evm_"))
			if err != nil {
				panic(fmt.Errorf("failed to decode %s: %v", ocr2Config.ConfigPublicKey, err))
			}

			configPkBytesFixed := [ed25519.PublicKeySize]byte{}
			n = copy(configPkBytesFixed[:], configPkBytes)
			if n != ed25519.PublicKeySize {
				panic(fmt.Errorf("wrong num elements copied"))
			}

			onchainPkBytes, err := hex.DecodeString(strings.TrimPrefix(ocr2Config.OnchainPublicKey, "ocr2on_evm_"))
			if err != nil {
				panic(fmt.Errorf("failed to decode %s: %v", ocr2Config.OnchainPublicKey, err))
			}

			sharedSecretEncryptionPublicKeys[i] = configPkBytesFixed
			oracleIdentities[i] = ocr2config.OracleIdentityExtra{
				OracleIdentity: ocr2config.OracleIdentity{
					OnchainPublicKey:  onchainPkBytes,
					OffchainPublicKey: offchainPkBytesFixed,
					PeerID:            p2pKeyID,
					TransmitAccount:   ocr2types.Account(keepers[i].String()),
				},
				ConfigEncryptionPublicKey: configPkBytesFixed,
			}
			S[i] = 1
		}(i, cl)
	}
	wg.Wait()

	offC, err := json.Marshal(offchain.OffchainConfig{
		PerformLockoutWindow: 100 * 3 * 1000, // ~100 block lockout (on mumbai)
		MinConfirmations:     1,
		MercuryLookup:        d.cfg.UpkeepType == config.Mercury,
	})
	if err != nil {
		panic(err)
	}

	signerOnchainPublicKeys, transmitterAccounts, f, _, offchainConfigVersion, offchainConfig, err := ocr2config.ContractSetConfigArgsForTests(
		5*time.Second,         // deltaProgress time.Duration,
		10*time.Second,        // deltaResend time.Duration,
		2500*time.Millisecond, // deltaRound time.Duration,
		40*time.Millisecond,   // deltaGrace time.Duration,
		30*time.Second,        // deltaStage time.Duration,
		50,                    // rMax uint8,
		S,                     // s []int,
		oracleIdentities,      // oracles []OracleIdentityExtra,
		offC,                  // reportingPluginConfig []byte,
		20*time.Millisecond,   // maxDurationQuery time.Duration,
		1600*time.Millisecond, // maxDurationObservation time.Duration,
		800*time.Millisecond,  // maxDurationReport time.Duration, sum of MaxDurationQuery/Observation/Report must be less than DeltaProgress
		20*time.Millisecond,   // maxDurationShouldAcceptFinalizedReport time.Duration,
		20*time.Millisecond,   // maxDurationShouldTransmitAcceptedReport time.Duration,
		1,                     // f int,
		nil,                   // onchainConfig []byte,
	)
	if err != nil {
		return nil, err
	}

	var signers []common.Address
	for _, signer := range signerOnchainPublicKeys {
		if len(signer) != 20 {
			return nil, fmt.Errorf("OnChainPublicKey has wrong length for address")
		}
		signers = append(signers, common.BytesToAddress(signer))
	}

	var transmitters []common.Address
	for _, transmitter := range transmitterAccounts {
		if !common.IsHexAddress(string(transmitter)) {
			return nil, fmt.Errorf("TransmitAccount is not a valid Ethereum address")
		}
		transmitters = append(transmitters, common.HexToAddress(string(transmitter)))
	}

	configType := abi.MustNewType("tuple(uint32 paymentPremiumPPB,uint32 flatFeeMicroLink,uint32 checkGasLimit,uint24 stalenessSeconds,uint16 gasCeilingMultiplier,uint96 minUpkeepSpend,uint32 maxPerformGas,uint32 maxCheckDataSize,uint32 maxPerformDataSize,uint256 fallbackGasPrice,uint256 fallbackLinkPrice,address transcoder,address registrar)")
	onchainConfig, err := abi.Encode(map[string]interface{}{
		"paymentPremiumPPB":    d.cfg.PaymentPremiumPBB,
		"flatFeeMicroLink":     d.cfg.FlatFeeMicroLink,
		"checkGasLimit":        d.cfg.CheckGasLimit,
		"stalenessSeconds":     d.cfg.StalenessSeconds,
		"gasCeilingMultiplier": d.cfg.GasCeilingMultiplier,
		"minUpkeepSpend":       d.cfg.MinUpkeepSpend,
		"maxPerformGas":        d.cfg.MaxPerformGas,
		"maxCheckDataSize":     d.cfg.MaxCheckDataSize,
		"maxPerformDataSize":   d.cfg.MaxPerformDataSize,
		"fallbackGasPrice":     big.NewInt(d.cfg.FallbackGasPrice),
		"fallbackLinkPrice":    big.NewInt(d.cfg.FallbackLinkPrice),
		"transcoder":           common.HexToAddress(d.cfg.Transcoder),
		"registrar":            common.HexToAddress(d.cfg.Registrar),
	}, configType)
	if err != nil {
		return nil, err
	}

	return d.KeeperRegistryInterface.SetConfig(opts, signers, transmitters, f, onchainConfig, offchainConfigVersion, offchainConfig)
}

type v21KeeperDeployer struct {
	iregistry21.IKeeperRegistryMasterInterface
	cfg *config.Config
}

func (d *v21KeeperDeployer) SetKeepers(opts *bind.TransactOpts, cls []cmd.HTTPClient, keepers []common.Address, _ []common.Address) (*types.Transaction, error) {
	S := make([]int, len(cls))
	oracleIdentities := make([]ocr2config.OracleIdentityExtra, len(cls))
	sharedSecretEncryptionPublicKeys := make([]ocr2types.ConfigEncryptionPublicKey, len(cls))
	var wg sync.WaitGroup
	for i, cl := range cls {
		wg.Add(1)
		go func(i int, cl cmd.HTTPClient) {
			defer wg.Done()

			ocr2Config, err := getNodeOCR2Config(cl)
			if err != nil {
				panic(err)
			}

			p2pKeyID, err := getP2PKeyID(cl)
			if err != nil {
				panic(err)
			}

			offchainPkBytes, err := hex.DecodeString(strings.TrimPrefix(ocr2Config.OffChainPublicKey, "ocr2off_evm_"))
			if err != nil {
				panic(fmt.Errorf("failed to decode %s: %v", ocr2Config.OffChainPublicKey, err))
			}

			offchainPkBytesFixed := [ed25519.PublicKeySize]byte{}
			n := copy(offchainPkBytesFixed[:], offchainPkBytes)
			if n != ed25519.PublicKeySize {
				panic(fmt.Errorf("wrong num elements copied"))
			}

			configPkBytes, err := hex.DecodeString(strings.TrimPrefix(ocr2Config.ConfigPublicKey, "ocr2cfg_evm_"))
			if err != nil {
				panic(fmt.Errorf("failed to decode %s: %v", ocr2Config.ConfigPublicKey, err))
			}

			configPkBytesFixed := [ed25519.PublicKeySize]byte{}
			n = copy(configPkBytesFixed[:], configPkBytes)
			if n != ed25519.PublicKeySize {
				panic(fmt.Errorf("wrong num elements copied"))
			}

			onchainPkBytes, err := hex.DecodeString(strings.TrimPrefix(ocr2Config.OnchainPublicKey, "ocr2on_evm_"))
			if err != nil {
				panic(fmt.Errorf("failed to decode %s: %v", ocr2Config.OnchainPublicKey, err))
			}

			sharedSecretEncryptionPublicKeys[i] = configPkBytesFixed
			oracleIdentities[i] = ocr2config.OracleIdentityExtra{
				OracleIdentity: ocr2config.OracleIdentity{
					OnchainPublicKey:  onchainPkBytes,
					OffchainPublicKey: offchainPkBytesFixed,
					PeerID:            p2pKeyID,
					TransmitAccount:   ocr2types.Account(keepers[i].String()),
				},
				ConfigEncryptionPublicKey: configPkBytesFixed,
			}
			S[i] = 1
		}(i, cl)
	}
	wg.Wait()

	offC, err := json.Marshal(offchain.OffchainConfig{
		PerformLockoutWindow: 100 * 3 * 1000, // ~100 block lockout (on mumbai)
		MinConfirmations:     1,
	})
	if err != nil {
		panic(err)
	}

	signerOnchainPublicKeys, transmitterAccounts, f, _, offchainConfigVersion, offchainConfig, err := ocr2config.ContractSetConfigArgsForTests(
		5*time.Second,         // deltaProgress time.Duration,
		10*time.Second,        // deltaResend time.Duration,
		2500*time.Millisecond, // deltaRound time.Duration,
		40*time.Millisecond,   // deltaGrace time.Duration,
		30*time.Second,        // deltaStage time.Duration,
		50,                    // rMax uint8,
		S,                     // s []int,
		oracleIdentities,      // oracles []OracleIdentityExtra,
<<<<<<< HEAD
		ocr2keepers.OffchainConfig{
			PerformLockoutWindow: 100 * 3 * 1000, // ~100 block lockout (on mumbai)
			MinConfirmations:     1,
			MercuryLookup:        true,
		}.Encode(), // reportingPluginConfig []byte,
=======
		offC,                  // reportingPluginConfig []byte,
>>>>>>> a35b165c
		20*time.Millisecond,   // maxDurationQuery time.Duration,
		1600*time.Millisecond, // maxDurationObservation time.Duration,
		800*time.Millisecond,  // maxDurationReport time.Duration,
		20*time.Millisecond,   // maxDurationShouldAcceptFinalizedReport time.Duration,
		20*time.Millisecond,   // maxDurationShouldTransmitAcceptedReport time.Duration,
		1,                     // f int,
		nil,                   // onchainConfig []byte,
	)
	if err != nil {
		return nil, err
	}

	var signers []common.Address
	for _, signer := range signerOnchainPublicKeys {
		if len(signer) != 20 {
			return nil, fmt.Errorf("OnChainPublicKey has wrong length for address")
		}
		signers = append(signers, common.BytesToAddress(signer))
	}

	var transmitters []common.Address
	for _, transmitter := range transmitterAccounts {
		if !common.IsHexAddress(string(transmitter)) {
			return nil, fmt.Errorf("TransmitAccount is not a valid Ethereum address")
		}
		transmitters = append(transmitters, common.HexToAddress(string(transmitter)))
	}

	configType := abi.MustNewType("tuple(uint32 paymentPremiumPPB,uint32 flatFeeMicroLink,uint32 checkGasLimit,uint24 stalenessSeconds,uint16 gasCeilingMultiplier,uint96 minUpkeepSpend,uint32 maxPerformGas,uint32 maxCheckDataSize,uint32 maxPerformDataSize,uint256 fallbackGasPrice,uint256 fallbackLinkPrice,address transcoder,address registrar)")
	onchainConfig, err := abi.Encode(map[string]interface{}{
		"paymentPremiumPPB":    d.cfg.PaymentPremiumPBB,
		"flatFeeMicroLink":     d.cfg.FlatFeeMicroLink,
		"checkGasLimit":        d.cfg.CheckGasLimit,
		"stalenessSeconds":     d.cfg.StalenessSeconds,
		"gasCeilingMultiplier": d.cfg.GasCeilingMultiplier,
		"minUpkeepSpend":       d.cfg.MinUpkeepSpend,
		"maxPerformGas":        d.cfg.MaxPerformGas,
		"maxCheckDataSize":     d.cfg.MaxCheckDataSize,
		"maxPerformDataSize":   d.cfg.MaxPerformDataSize,
		"fallbackGasPrice":     big.NewInt(d.cfg.FallbackGasPrice),
		"fallbackLinkPrice":    big.NewInt(d.cfg.FallbackLinkPrice),
		"transcoder":           common.HexToAddress(d.cfg.Transcoder),
		"registrar":            common.HexToAddress(d.cfg.Registrar),
	}, configType)
	if err != nil {
		return nil, err
	}

	return d.IKeeperRegistryMasterInterface.SetConfig(opts, signers, transmitters, f, onchainConfig, offchainConfigVersion, offchainConfig)
}<|MERGE_RESOLUTION|>--- conflicted
+++ resolved
@@ -279,6 +279,7 @@
 	offC, err := json.Marshal(offchain.OffchainConfig{
 		PerformLockoutWindow: 100 * 3 * 1000, // ~100 block lockout (on mumbai)
 		MinConfirmations:     1,
+		MercuryLookup:        d.cfg.UpkeepType == config.Mercury,
 	})
 	if err != nil {
 		panic(err)
@@ -293,15 +294,7 @@
 		50,                    // rMax uint8,
 		S,                     // s []int,
 		oracleIdentities,      // oracles []OracleIdentityExtra,
-<<<<<<< HEAD
-		ocr2keepers.OffchainConfig{
-			PerformLockoutWindow: 100 * 3 * 1000, // ~100 block lockout (on mumbai)
-			MinConfirmations:     1,
-			MercuryLookup:        true,
-		}.Encode(), // reportingPluginConfig []byte,
-=======
 		offC,                  // reportingPluginConfig []byte,
->>>>>>> a35b165c
 		20*time.Millisecond,   // maxDurationQuery time.Duration,
 		1600*time.Millisecond, // maxDurationObservation time.Duration,
 		800*time.Millisecond,  // maxDurationReport time.Duration,
