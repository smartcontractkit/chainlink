--- conflicted
+++ resolved
@@ -178,11 +178,7 @@
 }
 
 func RegisterCoordinatorProvingKey(e helpers.Environment,
-<<<<<<< HEAD
-	coordinator vrf_coordinator_v2_5.VRFCoordinatorV25, uncompressed string, oracleAddress string, gasLaneMaxGas uint64) {
-=======
-	coordinator vrf_coordinator_v2_5.VRFCoordinatorV25, uncompressed string) {
->>>>>>> 59530076
+	coordinator vrf_coordinator_v2_5.VRFCoordinatorV25, uncompressed string, gasLaneMaxGas uint64) {
 	pubBytes, err := hex.DecodeString(uncompressed)
 	helpers.PanicErr(err)
 	pk, err := crypto.UnmarshalPubkey(pubBytes)
@@ -196,10 +192,7 @@
 		tx,
 		e.ChainID,
 		fmt.Sprintf("Uncompressed public key: %s,", uncompressed),
-<<<<<<< HEAD
 		fmt.Sprintf("Gas Lane Max Gas: %d,", gasLaneMaxGas),
-=======
->>>>>>> 59530076
 	)
 }
 
