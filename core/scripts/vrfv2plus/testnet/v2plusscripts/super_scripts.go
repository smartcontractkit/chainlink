--- conflicted
+++ resolved
@@ -487,14 +487,11 @@
 	estimateGasMultiplier := deployCmd.Float64("estimate-gas-multiplier", 1.1, "")
 	pollPeriod := deployCmd.String("poll-period", "300ms", "")
 	requestTimeout := deployCmd.String("request-timeout", "30m0s", "")
-<<<<<<< HEAD
 	bhsJobWaitBlocks := flag.Int("bhs-job-wait-blocks", 30, "")
 	bhsJobLookBackBlocks := flag.Int("bhs-job-look-back-blocks", 200, "")
 	bhsJobPollPeriod := flag.String("bhs-job-poll-period", "3s", "")
 	bhsJobRunTimeout := flag.String("bhs-job-run-timeout", "1m", "")
-=======
 	simulationBlock := deployCmd.String("simulation-block", "pending", "simulation block can be 'pending' or 'latest'")
->>>>>>> b3f87198
 
 	// optional flags
 	fallbackWeiPerUnitLinkString := deployCmd.String("fallback-wei-per-unit-link", "6e16", "fallback wei/link ratio")
@@ -599,16 +596,12 @@
 		vrfKeyRegistrationConfig,
 		contractAddresses,
 		coordinatorConfig,
-		*batchFulfillmentEnabled,
 		*nativeOnly,
 		nodesMap,
 		provingKeyMaxGasPrice.Uint64(),
 		coordinatorJobSpecConfig,
-<<<<<<< HEAD
 		bhsJobSpecConfig,
-=======
 		*simulationBlock,
->>>>>>> b3f87198
 	)
 
 	vrfPrimaryNode := nodesMap[model.VRFPrimaryNodeName]
@@ -624,16 +617,12 @@
 	vrfKeyRegistrationConfig model.VRFKeyRegistrationConfig,
 	contractAddresses model.ContractAddresses,
 	coordinatorConfig CoordinatorConfigV2Plus,
-	batchFulfillmentEnabled bool,
 	nativeOnly bool,
 	nodesMap map[string]model.Node,
 	provingKeyMaxGasPrice uint64,
 	coordinatorJobSpecConfig model.CoordinatorJobSpecConfig,
-<<<<<<< HEAD
 	bhsJobSpecConfig model.BHSJobSpecConfig,
-=======
 	simulationBlock string,
->>>>>>> b3f87198
 ) model.JobSpecs {
 	var compressedPkHex string
 	var keyHash common.Hash
