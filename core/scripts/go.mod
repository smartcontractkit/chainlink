module github.com/smartcontractkit/chainlink/core/scripts

go 1.20

// Make sure we're working with the latest chainlink libs
replace github.com/smartcontractkit/chainlink/v2 => ../../

require (
	github.com/ava-labs/coreth v0.11.0-rc.4
	github.com/docker/docker v23.0.1+incompatible
	github.com/docker/go-connections v0.4.0
	github.com/ethereum/go-ethereum v1.11.5
	github.com/google/go-cmp v0.5.9
	github.com/manyminds/api2go v0.0.0-20171030193247-e7b693844a6f
	github.com/olekukonko/tablewriter v0.0.5
	github.com/satori/go.uuid v1.2.0
	github.com/shopspring/decimal v1.3.1
	github.com/smartcontractkit/chainlink/v2 v2.0.0-00010101000000-000000000000
	github.com/smartcontractkit/libocr v0.0.0-20230413082317-9561d14087cc
	github.com/smartcontractkit/ocr2keepers v0.6.14
	github.com/smartcontractkit/ocr2vrf v0.0.0-20230425184732-a793ac75f0a3
	github.com/smartcontractkit/sqlx v1.3.5-0.20210805004948-4be295aacbeb
	github.com/spf13/cobra v1.6.0
	github.com/spf13/viper v1.14.0
	github.com/stretchr/testify v1.8.2
	github.com/umbracle/ethgo v0.1.3
	github.com/urfave/cli v1.22.12
	go.dedis.ch/kyber/v3 v3.0.14
)

require (
	contrib.go.opencensus.io/exporter/stackdriver v0.13.4 // indirect
	filippo.io/edwards25519 v1.0.0-rc.1 // indirect
	github.com/99designs/go-keychain v0.0.0-20191008050251-8e49817e8af4 // indirect
	github.com/99designs/keyring v1.2.1 // indirect
	github.com/ChainSafe/go-schnorrkel v0.0.0-20200405005733-88cbf1b4c40d // indirect
	github.com/CosmWasm/wasmd v0.30.0 // indirect
	github.com/CosmWasm/wasmvm v1.1.1 // indirect
	github.com/DataDog/zstd v1.5.2 // indirect
	github.com/Depado/ginprom v1.7.4 // indirect
	github.com/Masterminds/semver/v3 v3.2.0 // indirect
	github.com/Microsoft/go-winio v0.6.0 // indirect
	github.com/NethermindEth/juno v0.0.0-20220630151419-cbd368b222ac // indirect
	github.com/VictoriaMetrics/fastcache v1.10.0 // indirect
	github.com/andres-erbsen/clock v0.0.0-20160526145045-9e14626cd129 // indirect
	github.com/armon/go-metrics v0.4.0 // indirect
	github.com/ava-labs/avalanchego v1.9.0 // indirect
	github.com/aybabtme/rgbterm v0.0.0-20170906152045-cc83f3b3ce59 // indirect
	github.com/benbjohnson/clock v1.3.0 // indirect
	github.com/beorn7/perks v1.0.1 // indirect
	github.com/bgentry/speakeasy v0.1.0 // indirect
	github.com/blendle/zapdriver v1.3.1 // indirect
	github.com/btcsuite/btcd v0.23.4 // indirect
	github.com/btcsuite/btcd/btcec/v2 v2.3.2 // indirect
	github.com/btcsuite/btcd/chaincfg/chainhash v1.0.1 // indirect
	github.com/cenkalti/backoff v2.2.1+incompatible // indirect
	github.com/cespare/xxhash v1.1.0 // indirect
	github.com/cespare/xxhash/v2 v2.2.0 // indirect
	github.com/cloudflare/cfssl v0.0.0-20190726000631-633726f6bcb7 // indirect
	github.com/cockroachdb/errors v1.9.1 // indirect
	github.com/cockroachdb/logtags v0.0.0-20230118201751-21c54148d20b // indirect
	github.com/cockroachdb/pebble v0.0.0-20230209160836-829675f94811 // indirect
	github.com/cockroachdb/redact v1.1.3 // indirect
	github.com/confio/ics23/go v0.7.0 // indirect
	github.com/cosmos/btcutil v1.0.4 // indirect
	github.com/cosmos/cosmos-proto v1.0.0-alpha8 // indirect
	github.com/cosmos/cosmos-sdk v0.45.11 // indirect
	github.com/cosmos/go-bip39 v1.0.0 // indirect
	github.com/cosmos/gogoproto v1.4.3 // indirect
	github.com/cosmos/gorocksdb v1.2.0 // indirect
	github.com/cosmos/iavl v0.19.4 // indirect
	github.com/cosmos/ibc-go/v4 v4.2.0 // indirect
	github.com/cosmos/ledger-cosmos-go v0.11.1 // indirect
	github.com/cosmos/ledger-go v0.9.2 // indirect
	github.com/cpuguy83/go-md2man/v2 v2.0.2 // indirect
	github.com/danieljoos/wincred v1.1.2 // indirect
	github.com/danielkov/gin-helmet v0.0.0-20171108135313-1387e224435e // indirect
	github.com/davecgh/go-spew v1.1.1 // indirect
	github.com/davidlazar/go-crypto v0.0.0-20200604182044-b73af7476f6c // indirect
	github.com/deckarep/golang-set v1.8.0 // indirect
	github.com/deckarep/golang-set/v2 v2.1.0 // indirect
	github.com/decred/dcrd/dcrec/secp256k1/v4 v4.1.0 // indirect
	github.com/dfuse-io/logging v0.0.0-20210109005628-b97a57253f70 // indirect
	github.com/dgraph-io/badger/v2 v2.2007.4 // indirect
	github.com/dgraph-io/ristretto v0.1.0 // indirect
	github.com/dgrijalva/jwt-go v3.2.0+incompatible // indirect
	github.com/dgryski/go-farm v0.0.0-20200201041132-a6ae2369ad13 // indirect
	github.com/docker/distribution v2.8.1+incompatible // indirect
	github.com/docker/go-units v0.5.0 // indirect
	github.com/dontpanicdao/caigo v0.4.0 // indirect
	github.com/duo-labs/webauthn v0.0.0-20210727191636-9f1b88ef44cc // indirect
	github.com/dustin/go-humanize v1.0.0 // indirect
	github.com/dvsekhvalnov/jose2go v1.5.0 // indirect
	github.com/edsrzf/mmap-go v1.0.0 // indirect
	github.com/fatih/color v1.15.0 // indirect
	github.com/flynn/noise v0.0.0-20180327030543-2492fe189ae6 // indirect
	github.com/fsnotify/fsnotify v1.6.0 // indirect
	github.com/fxamacker/cbor/v2 v2.4.0 // indirect
	github.com/gagliardetto/binary v0.7.1 // indirect
	github.com/gagliardetto/solana-go v1.4.1-0.20220428092759-5250b4abbb27 // indirect
	github.com/gagliardetto/treeout v0.1.4 // indirect
	github.com/gballet/go-libpcsclite v0.0.0-20191108122812-4678299bea08 // indirect
	github.com/gedex/inflector v0.0.0-20170307190818-16278e9db813 // indirect
	github.com/getsentry/sentry-go v0.19.0 // indirect
	github.com/gin-contrib/cors v1.4.0 // indirect
	github.com/gin-contrib/expvar v0.0.1 // indirect
	github.com/gin-contrib/sessions v0.0.5 // indirect
	github.com/gin-contrib/size v0.0.0-20220707104239-f5a650759656 // indirect
	github.com/gin-contrib/sse v0.1.0 // indirect
	github.com/gin-gonic/gin v1.8.2 // indirect
	github.com/go-kit/kit v0.12.0 // indirect
	github.com/go-kit/log v0.2.1 // indirect
	github.com/go-logfmt/logfmt v0.5.1 // indirect
	github.com/go-ole/go-ole v1.2.6 // indirect
	github.com/go-playground/locales v0.14.0 // indirect
	github.com/go-playground/universal-translator v0.18.0 // indirect
	github.com/go-playground/validator/v10 v10.11.1 // indirect
	github.com/go-stack/stack v1.8.1 // indirect
	github.com/goccy/go-json v0.9.11 // indirect
	github.com/godbus/dbus v0.0.0-20190726142602-4481cbc300e2 // indirect
	github.com/gofrs/flock v0.8.1 // indirect
	github.com/gogo/protobuf v1.3.3 // indirect
	github.com/golang/glog v1.0.0 // indirect
	github.com/golang/groupcache v0.0.0-20210331224755-41bb18bfe9da // indirect
	github.com/golang/mock v1.6.0 // indirect
	github.com/golang/protobuf v1.5.2 // indirect
	github.com/golang/snappy v0.0.4 // indirect
	github.com/google/btree v1.1.2 // indirect
	github.com/google/certificate-transparency-go v1.0.21 // indirect
	github.com/google/go-querystring v1.1.0 // indirect
	github.com/google/gofuzz v1.2.0 // indirect
	github.com/google/gopacket v1.1.19 // indirect
	github.com/google/pprof v0.0.0-20210720184732-4bb14d4b1be1 // indirect
	github.com/google/uuid v1.3.0 // indirect
	github.com/gorilla/context v1.1.1 // indirect
	github.com/gorilla/mux v1.8.0 // indirect
	github.com/gorilla/securecookie v1.1.1 // indirect
	github.com/gorilla/sessions v1.2.1 // indirect
	github.com/gorilla/websocket v1.5.0 // indirect
	github.com/graph-gophers/dataloader v5.0.0+incompatible // indirect
	github.com/graph-gophers/graphql-go v1.3.0 // indirect
	github.com/grpc-ecosystem/go-grpc-middleware v1.3.0 // indirect
	github.com/grpc-ecosystem/grpc-gateway v1.16.0 // indirect
	github.com/gsterjov/go-libsecret v0.0.0-20161001094733-a6f4afe4910c // indirect
	github.com/gtank/merlin v0.1.1 // indirect
	github.com/gtank/ristretto255 v0.1.2 // indirect
	github.com/hashicorp/errwrap v1.1.0 // indirect
	github.com/hashicorp/go-hclog v1.2.2 // indirect
	github.com/hashicorp/go-immutable-radix v1.3.1 // indirect
	github.com/hashicorp/go-multierror v1.1.1 // indirect
	github.com/hashicorp/go-plugin v1.4.8 // indirect
	github.com/hashicorp/golang-lru v0.5.5-0.20210104140557-80c98217689d // indirect
	github.com/hashicorp/hcl v1.0.0 // indirect
	github.com/hashicorp/yamux v0.0.0-20200609203250-aecfd211c9ce // indirect
	github.com/hdevalence/ed25519consensus v0.0.0-20220222234857-c00d1f31bab3 // indirect
	github.com/holiman/bloomfilter/v2 v2.0.3 // indirect
	github.com/holiman/uint256 v1.2.0 // indirect
	github.com/huin/goupnp v1.0.3 // indirect
	github.com/inconshreveable/mousetrap v1.0.1 // indirect
	github.com/ipfs/go-cid v0.0.7 // indirect
	github.com/ipfs/go-datastore v0.4.5 // indirect
	github.com/ipfs/go-ipfs-util v0.0.2 // indirect
	github.com/ipfs/go-ipns v0.0.2 // indirect
	github.com/ipfs/go-log v1.0.4 // indirect
	github.com/ipfs/go-log/v2 v2.1.1 // indirect
	github.com/jackc/chunkreader/v2 v2.0.1 // indirect
	github.com/jackc/pgconn v1.14.0 // indirect
	github.com/jackc/pgio v1.0.0 // indirect
	github.com/jackc/pgpassfile v1.0.0 // indirect
	github.com/jackc/pgproto3/v2 v2.3.2 // indirect
	github.com/jackc/pgservicefile v0.0.0-20221227161230-091c0ba34f0a // indirect
	github.com/jackc/pgtype v1.14.0 // indirect
	github.com/jackc/pgx/v4 v4.18.1 // indirect
	github.com/jackpal/go-nat-pmp v1.0.2 // indirect
	github.com/jbenet/go-temp-err-catcher v0.1.0 // indirect
	github.com/jbenet/goprocess v0.1.4 // indirect
	github.com/jmhodges/levigo v1.0.0 // indirect
	github.com/jmoiron/sqlx v1.3.5 // indirect
	github.com/jpillora/backoff v1.0.0 // indirect
	github.com/json-iterator/go v1.1.12 // indirect
	github.com/klauspost/compress v1.16.0 // indirect
	github.com/koron/go-ssdp v0.0.2 // indirect
	github.com/kr/pretty v0.3.1 // indirect
	github.com/kr/text v0.2.0 // indirect
	github.com/kylelemons/godebug v1.1.0 // indirect
	github.com/leanovate/gopter v0.2.10-0.20210127095200-9abe2343507a // indirect
	github.com/leodido/go-urn v1.2.1 // indirect
	github.com/lib/pq v1.10.7 // indirect
	github.com/libp2p/go-addr-util v0.0.2 // indirect
	github.com/libp2p/go-buffer-pool v0.1.0 // indirect
	github.com/libp2p/go-cidranger v1.1.0 // indirect
	github.com/libp2p/go-conn-security-multistream v0.2.0 // indirect
	github.com/libp2p/go-eventbus v0.2.1 // indirect
	github.com/libp2p/go-flow-metrics v0.0.3 // indirect
	github.com/libp2p/go-libp2p v0.13.0 // indirect
	github.com/libp2p/go-libp2p-asn-util v0.0.0-20201026210036-4f868c957324 // indirect
	github.com/libp2p/go-libp2p-autonat v0.4.0 // indirect
	github.com/libp2p/go-libp2p-blankhost v0.2.0 // indirect
	github.com/libp2p/go-libp2p-circuit v0.4.0 // indirect
	github.com/libp2p/go-libp2p-core v0.8.5 // indirect
	github.com/libp2p/go-libp2p-discovery v0.5.0 // indirect
	github.com/libp2p/go-libp2p-kad-dht v0.11.1 // indirect
	github.com/libp2p/go-libp2p-kbucket v0.4.7 // indirect
	github.com/libp2p/go-libp2p-loggables v0.1.0 // indirect
	github.com/libp2p/go-libp2p-mplex v0.4.1 // indirect
	github.com/libp2p/go-libp2p-nat v0.0.6 // indirect
	github.com/libp2p/go-libp2p-noise v0.1.2 // indirect
	github.com/libp2p/go-libp2p-peerstore v0.2.7 // indirect
	github.com/libp2p/go-libp2p-pnet v0.2.0 // indirect
	github.com/libp2p/go-libp2p-record v0.1.3 // indirect
	github.com/libp2p/go-libp2p-swarm v0.4.0 // indirect
	github.com/libp2p/go-libp2p-tls v0.1.3 // indirect
	github.com/libp2p/go-libp2p-transport-upgrader v0.4.0 // indirect
	github.com/libp2p/go-libp2p-yamux v0.5.1 // indirect
	github.com/libp2p/go-mplex v0.3.0 // indirect
	github.com/libp2p/go-msgio v0.0.6 // indirect
	github.com/libp2p/go-nat v0.0.5 // indirect
	github.com/libp2p/go-netroute v0.1.4 // indirect
	github.com/libp2p/go-openssl v0.0.7 // indirect
	github.com/libp2p/go-reuseport v0.0.2 // indirect
	github.com/libp2p/go-reuseport-transport v0.0.4 // indirect
	github.com/libp2p/go-sockaddr v0.1.0 // indirect
	github.com/libp2p/go-stream-muxer-multistream v0.3.0 // indirect
	github.com/libp2p/go-tcp-transport v0.2.1 // indirect
	github.com/libp2p/go-ws-transport v0.4.0 // indirect
	github.com/libp2p/go-yamux/v2 v2.0.0 // indirect
	github.com/logrusorgru/aurora v2.0.3+incompatible // indirect
	github.com/magiconair/properties v1.8.6 // indirect
	github.com/mattn/go-colorable v0.1.13 // indirect
	github.com/mattn/go-isatty v0.0.17 // indirect
	github.com/mattn/go-runewidth v0.0.13 // indirect
	github.com/matttproud/golang_protobuf_extensions v1.0.4 // indirect
	github.com/mimoo/StrobeGo v0.0.0-20210601165009-122bf33a46e0 // indirect
	github.com/minio/blake2b-simd v0.0.0-20160723061019-3f5f724cb5b1 // indirect
	github.com/minio/sha256-simd v0.1.1 // indirect
	github.com/mitchellh/go-homedir v1.1.0 // indirect
	github.com/mitchellh/go-testing-interface v1.14.1 // indirect
	github.com/mitchellh/mapstructure v1.5.0 // indirect
	github.com/modern-go/concurrent v0.0.0-20180306012644-bacd9c7ef1dd // indirect
	github.com/modern-go/reflect2 v1.0.2 // indirect
	github.com/mostynb/zstdpool-freelist v0.0.0-20201229113212-927304c0c3b1 // indirect
	github.com/mr-tron/base58 v1.2.0 // indirect
	github.com/mtibben/percent v0.2.1 // indirect
	github.com/multiformats/go-base32 v0.0.3 // indirect
	github.com/multiformats/go-base36 v0.1.0 // indirect
	github.com/multiformats/go-multiaddr v0.3.3 // indirect
	github.com/multiformats/go-multiaddr-dns v0.2.0 // indirect
	github.com/multiformats/go-multiaddr-fmt v0.1.0 // indirect
	github.com/multiformats/go-multiaddr-net v0.2.0 // indirect
	github.com/multiformats/go-multibase v0.0.3 // indirect
	github.com/multiformats/go-multihash v0.0.14 // indirect
	github.com/multiformats/go-multistream v0.2.0 // indirect
	github.com/multiformats/go-varint v0.0.6 // indirect
	github.com/oklog/run v1.1.0 // indirect
	github.com/opencontainers/go-digest v1.0.0 // indirect
	github.com/opencontainers/image-spec v1.1.0-rc2 // indirect
	github.com/opentracing/opentracing-go v1.2.0 // indirect
	github.com/pelletier/go-toml v1.9.5 // indirect
	github.com/pelletier/go-toml/v2 v2.0.6 // indirect
	github.com/petermattis/goid v0.0.0-20180202154549-b0b1615b78e5 // indirect
	github.com/pkg/errors v0.9.1 // indirect
	github.com/pmezard/go-difflib v1.0.1-0.20181226105442-5d4384ee4fb2 // indirect
	github.com/power-devops/perfstat v0.0.0-20210106213030-5aafc221ea8c // indirect
	github.com/pressly/goose/v3 v3.5.3 // indirect
	github.com/prometheus/client_golang v1.14.0 // indirect
	github.com/prometheus/client_model v0.3.0 // indirect
	github.com/prometheus/common v0.39.0 // indirect
	github.com/prometheus/procfs v0.9.0 // indirect
	github.com/pyroscope-io/client v0.7.0 // indirect
	github.com/pyroscope-io/godeltaprof v0.1.0 // indirect
	github.com/rcrowley/go-metrics v0.0.0-20201227073835-cf1acfcdf475 // indirect
	github.com/regen-network/cosmos-proto v0.3.1 // indirect
	github.com/rivo/uniseg v0.2.0 // indirect
	github.com/rjeczalik/notify v0.9.3 // indirect
	github.com/robfig/cron/v3 v3.0.1 // indirect
	github.com/rogpeppe/go-internal v1.10.0 // indirect
	github.com/russross/blackfriday/v2 v2.1.0 // indirect
	github.com/sasha-s/go-deadlock v0.3.1 // indirect
	github.com/scylladb/go-reflectx v1.0.1 // indirect
	github.com/shirou/gopsutil v3.21.11+incompatible // indirect
	github.com/shirou/gopsutil/v3 v3.22.12 // indirect
	github.com/sirupsen/logrus v1.9.0 // indirect
	github.com/smartcontractkit/chainlink-cosmos v0.1.7-0.20230424184432-20550926ba07 // indirect
	github.com/smartcontractkit/chainlink-relay v0.1.7-0.20230424181359-6cb4dc745ec7 // indirect
	github.com/smartcontractkit/chainlink-solana v1.0.3-0.20230424191709-c9fec8c08e1b // indirect
	github.com/smartcontractkit/chainlink-starknet/relayer v0.0.0-20230424184429-bfdf6bddb239 // indirect
	github.com/smartcontractkit/wsrpc v0.6.2-0.20230317160629-382a1ac921d8 // indirect
	github.com/spacemonkeygo/spacelog v0.0.0-20180420211403-2296661a0572 // indirect
	github.com/spaolacci/murmur3 v1.1.0 // indirect
	github.com/spf13/afero v1.9.2 // indirect
	github.com/spf13/cast v1.5.0 // indirect
	github.com/spf13/jwalterweatherman v1.1.0 // indirect
	github.com/spf13/pflag v1.0.5 // indirect
	github.com/status-im/keycard-go v0.2.0 // indirect
	github.com/stretchr/objx v0.5.0 // indirect
	github.com/subosito/gotenv v1.4.1 // indirect
	github.com/syndtr/goleveldb v1.0.1-0.20220614013038-64ee5596c38a // indirect
	github.com/tendermint/btcd v0.1.1 // indirect
	github.com/tendermint/crypto v0.0.0-20191022145703-50d29ede1e15 // indirect
	github.com/tendermint/go-amino v0.16.0 // indirect
	github.com/tendermint/tendermint v0.34.23 // indirect
	github.com/tendermint/tm-db v0.6.7 // indirect
	github.com/teris-io/shortid v0.0.0-20201117134242-e59966efd125 // indirect
	github.com/theodesp/go-heaps v0.0.0-20190520121037-88e35354fe0a // indirect
	github.com/tidwall/gjson v1.14.4 // indirect
	github.com/tidwall/match v1.1.1 // indirect
	github.com/tidwall/pretty v1.2.0 // indirect
	github.com/tklauser/go-sysconf v0.3.11 // indirect
	github.com/tklauser/numcpus v0.6.0 // indirect
	github.com/tyler-smith/go-bip39 v1.1.0 // indirect
	github.com/ugorji/go/codec v1.2.11 // indirect
	github.com/ulule/limiter/v3 v3.11.1 // indirect
	github.com/umbracle/fastrlp v0.0.0-20220527094140-59d5dd30e722 // indirect
	github.com/unrolled/secure v0.0.0-20190624173513-716474489ad3 // indirect
	github.com/valyala/fastjson v1.4.1 // indirect
	github.com/whyrusleeping/go-keyspace v0.0.0-20160322163242-5b898ac5add1 // indirect
	github.com/whyrusleeping/multiaddr-filter v0.0.0-20160516205228-e903e4adabd7 // indirect
	github.com/x448/float16 v0.8.4 // indirect
	github.com/yusufpapurcu/wmi v1.2.2 // indirect
	github.com/zondax/hid v0.9.0 // indirect
	go.dedis.ch/fixbuf v1.0.3 // indirect
	go.etcd.io/bbolt v1.3.6 // indirect
	go.opencensus.io v0.23.0 // indirect
	go.uber.org/atomic v1.10.0 // indirect
	go.uber.org/multierr v1.10.0 // indirect
	go.uber.org/ratelimit v0.2.0 // indirect
	go.uber.org/zap v1.24.0 // indirect
	golang.org/x/crypto v0.7.0 // indirect
<<<<<<< HEAD
	golang.org/x/exp v0.0.0-20230224173230-c95f2b4c22f2 // indirect
	golang.org/x/mod v0.10.0 // indirect
=======
	golang.org/x/exp v0.0.0-20230307190834-24139beb5833 // indirect
	golang.org/x/mod v0.9.0 // indirect
>>>>>>> ad6548d8
	golang.org/x/net v0.8.0 // indirect
	golang.org/x/sync v0.1.0 // indirect
	golang.org/x/sys v0.7.0 // indirect
	golang.org/x/term v0.6.0 // indirect
	golang.org/x/text v0.8.0 // indirect
	golang.org/x/time v0.1.0 // indirect
	golang.org/x/tools v0.7.0 // indirect
	gonum.org/v1/gonum v0.12.0 // indirect
	google.golang.org/genproto v0.0.0-20230223222841-637eb2293923 // indirect
	google.golang.org/grpc v1.53.0 // indirect
	google.golang.org/protobuf v1.30.0 // indirect
	gopkg.in/guregu/null.v2 v2.1.2 // indirect
	gopkg.in/guregu/null.v4 v4.0.0 // indirect
	gopkg.in/ini.v1 v1.67.0 // indirect
	gopkg.in/natefinch/lumberjack.v2 v2.0.0 // indirect
	gopkg.in/natefinch/npipe.v2 v2.0.0-20160621034901-c1b8fa8bdcce // indirect
	gopkg.in/yaml.v2 v2.4.0 // indirect
	gopkg.in/yaml.v3 v3.0.1 // indirect
)

replace (
	// Fix go mod tidy issue for ambiguous imports from go-ethereum
	// See https://github.com/ugorji/go/issues/279
	github.com/btcsuite/btcd => github.com/btcsuite/btcd v0.22.1

	// To fix CVE: c16fb56d-9de6-4065-9fca-d2b4cfb13020
	// See https://github.com/dgrijalva/jwt-go/issues/463
	// If that happens to get released in a 3.X.X version, we can add a constraint to our go.mod
	// for it. If its in 4.X.X, then we need all our transitive deps to upgrade to it.
	github.com/dgrijalva/jwt-go => github.com/form3tech-oss/jwt-go v3.2.1+incompatible

	// replicating the replace directive on cosmos SDK
	github.com/gogo/protobuf => github.com/regen-network/protobuf v1.3.3-alpha.regen.1

	// Some dependency keeps trying to update this to an unstable version
	github.com/satori/go.uuid => github.com/satori/go.uuid v1.2.0

	// Fix CVE-2022-41717
	golang.org/x/net => golang.org/x/net v0.4.0
)<|MERGE_RESOLUTION|>--- conflicted
+++ resolved
@@ -326,13 +326,8 @@
 	go.uber.org/ratelimit v0.2.0 // indirect
 	go.uber.org/zap v1.24.0 // indirect
 	golang.org/x/crypto v0.7.0 // indirect
-<<<<<<< HEAD
-	golang.org/x/exp v0.0.0-20230224173230-c95f2b4c22f2 // indirect
-	golang.org/x/mod v0.10.0 // indirect
-=======
 	golang.org/x/exp v0.0.0-20230307190834-24139beb5833 // indirect
 	golang.org/x/mod v0.9.0 // indirect
->>>>>>> ad6548d8
 	golang.org/x/net v0.8.0 // indirect
 	golang.org/x/sync v0.1.0 // indirect
 	golang.org/x/sys v0.7.0 // indirect
