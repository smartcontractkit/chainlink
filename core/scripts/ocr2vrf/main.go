package main

import (
	"flag"
	"fmt"
	"math/big"
	"os"
	"strings"
	"time"

	"github.com/ethereum/go-ethereum/accounts/abi"
	"github.com/ethereum/go-ethereum/common"
	"github.com/ethereum/go-ethereum/common/hexutil"
	"github.com/shopspring/decimal"

	evmtypes "github.com/smartcontractkit/chainlink/core/chains/evm/types"
	"github.com/smartcontractkit/chainlink/core/gethwrappers/ocr2vrf/generated/arbitrum_vrf_beacon"
	helpers "github.com/smartcontractkit/chainlink/core/scripts/common"
)

type commonSetConfigArgs struct {
	onchainPubKeys         string
	offchainPubKeys        string
	configPubKeys          string
	peerIDs                string
	transmitters           string
	schedule               string
	f                      uint
	deltaProgress          time.Duration
	deltaResend            time.Duration
	deltaRound             time.Duration
	deltaGrace             time.Duration
	deltaStage             time.Duration
	maxRounds              uint8
	maxDurationQuery       time.Duration
	maxDurationObservation time.Duration
	maxDurationReport      time.Duration
	maxDurationAccept      time.Duration
	maxDurationTransmit    time.Duration
}

type dkgSetConfigArgs struct {
	commonSetConfigArgs
	dkgEncryptionPubKeys string
	dkgSigningPubKeys    string
	keyID                string
}

type vrfBeaconSetConfigArgs struct {
	commonSetConfigArgs
	confDelays string
}

func main() {
	e := helpers.SetupEnv(false)

	switch os.Args[1] {

	case "dkg-deploy":
		deployDKG(e)

	case "coordinator-deploy":
		cmd := flag.NewFlagSet("coordinator-deploy", flag.ExitOnError)
		beaconPeriodBlocks := cmd.Int64("beacon-period-blocks", 1, "beacon period in number of blocks")
		linkAddress := cmd.String("link-address", "", "link contract address")
		helpers.ParseArgs(cmd, os.Args[2:], "beacon-period-blocks", "link-address")
		deployVRFCoordinator(e, big.NewInt(*beaconPeriodBlocks), *linkAddress)

	case "beacon-deploy":
		cmd := flag.NewFlagSet("beacon-deploy", flag.ExitOnError)
		coordinatorAddress := cmd.String("coordinator-address", "", "coordinator contract address")
		linkAddress := cmd.String("link-address", "", "link contract address")
		dkgAddress := cmd.String("dkg-address", "", "dkg contract address")
		keyID := cmd.String("key-id", "", "key ID")
		helpers.ParseArgs(cmd, os.Args[2:], "beacon-deploy", "coordinator-address", "link-address", "dkg-address", "key-id")
		deployVRFBeacon(e, *coordinatorAddress, *linkAddress, *dkgAddress, *keyID)

	case "dkg-add-client":
		cmd := flag.NewFlagSet("dkg-add-client", flag.ExitOnError)
		dkgAddress := cmd.String("dkg-address", "", "DKG contract address")
		keyID := cmd.String("key-id", "", "key ID")
		clientAddress := cmd.String("client-address", "", "client address")
		helpers.ParseArgs(cmd, os.Args[2:], "dkg-address", "key-id", "client-address")
		addClientToDKG(e, *dkgAddress, *keyID, *clientAddress)

	case "dkg-remove-client":
		cmd := flag.NewFlagSet("dkg-add-client", flag.ExitOnError)
		dkgAddress := cmd.String("dkg-address", "", "DKG contract address")
		keyID := cmd.String("key-id", "", "key ID")
		clientAddress := cmd.String("client-address", "", "client address")
		helpers.ParseArgs(cmd, os.Args[2:], "dkg-address", "key-id", "client-address")
		removeClientFromDKG(e, *dkgAddress, *keyID, *clientAddress)

	case "dkg-set-config":
		cmd := flag.NewFlagSet("dkg-set-config", flag.ExitOnError)
		dkgAddress := cmd.String("dkg-address", "", "DKG contract address")
		keyID := cmd.String("key-id", "", "key ID")
		onchainPubKeys := cmd.String("onchain-pub-keys", "", "comma-separated list of OCR on-chain pubkeys")
		offchainPubKeys := cmd.String("offchain-pub-keys", "", "comma-separated list of OCR off-chain pubkeys")
		configPubKeys := cmd.String("config-pub-keys", "", "comma-separated list of OCR config pubkeys")
		peerIDs := cmd.String("peer-ids", "", "comma-separated list of peer IDs")
		transmitters := cmd.String("transmitters", "", "comma-separated list transmitters")
		dkgEncryptionPubKeys := cmd.String("dkg-encryption-pub-keys", "", "comma-separated list of DKG encryption pubkeys")
		dkgSigningPubKeys := cmd.String("dkg-signing-pub-keys", "", "comma-separated list of DKG signing pubkeys")
		schedule := cmd.String("schedule", "", "comma-separted list of transmission schedule")
		f := cmd.Uint("f", 1, "number of faulty oracles")
		deltaProgress := cmd.Duration("delta-progress", 30*time.Second, "duration of delta progress")
		deltaResend := cmd.Duration("delta-resend", 10*time.Second, "duration of delta resend")
		deltaRound := cmd.Duration("delta-round", 10*time.Second, "duration of delta round")
		deltaGrace := cmd.Duration("delta-grace", 20*time.Second, "duration of delta grace")
		deltaStage := cmd.Duration("delta-stage", 20*time.Second, "duration of delta stage")
		maxRounds := cmd.Uint("max-rounds", 3, "maximum number of rounds")
		maxDurationQuery := cmd.Duration("max-duration-query", 10*time.Millisecond, "maximum duration of query")
		maxDurationObservation := cmd.Duration("max-duration-observation", 10*time.Second, "maximum duration of observation method")
		maxDurationReport := cmd.Duration("max-duration-report", 10*time.Second, "maximum duration of report method")
		maxDurationAccept := cmd.Duration("max-duration-accept", 10*time.Millisecond, "maximum duration of shouldAcceptFinalizedReport method")
		maxDurationTransmit := cmd.Duration("max-duration-transmit", 1*time.Second, "maximum duration of shouldTransmitAcceptedReport method")

		helpers.ParseArgs(cmd,
			os.Args[2:],
			"dkg-address",
			"key-id",
			"onchain-pub-keys",
			"offchain-pub-keys",
			"config-pub-keys",
			"peer-ids",
			"transmitters",
			"dkg-encryption-pub-keys",
			"dkg-signing-pub-keys",
			"schedule")

		commands := dkgSetConfigArgs{
			commonSetConfigArgs: commonSetConfigArgs{
				onchainPubKeys:         *onchainPubKeys,
				offchainPubKeys:        *offchainPubKeys,
				configPubKeys:          *configPubKeys,
				peerIDs:                *peerIDs,
				transmitters:           *transmitters,
				schedule:               *schedule,
				f:                      *f,
				deltaProgress:          *deltaProgress,
				deltaResend:            *deltaResend,
				deltaRound:             *deltaRound,
				deltaGrace:             *deltaGrace,
				deltaStage:             *deltaStage,
				maxRounds:              uint8(*maxRounds),
				maxDurationQuery:       *maxDurationQuery,
				maxDurationObservation: *maxDurationObservation,
				maxDurationReport:      *maxDurationReport,
				maxDurationAccept:      *maxDurationAccept,
				maxDurationTransmit:    *maxDurationTransmit,
			},
			dkgEncryptionPubKeys: *dkgEncryptionPubKeys,
			dkgSigningPubKeys:    *dkgSigningPubKeys,
			keyID:                *keyID,
		}

		setDKGConfig(e, *dkgAddress, commands)

	case "beacon-set-config":
		cmd := flag.NewFlagSet("beacon-set-config", flag.ExitOnError)
		beaconAddress := cmd.String("beacon-address", "", "VRF beacon contract address")
		confDelays := cmd.String("conf-delays", "1,2,3,4,5,6,7,8", "comma-separted list of 8 confirmation delays")
		onchainPubKeys := cmd.String("onchain-pub-keys", "", "comma-separated list of OCR on-chain pubkeys")
		offchainPubKeys := cmd.String("offchain-pub-keys", "", "comma-separated list of OCR off-chain pubkeys")
		configPubKeys := cmd.String("config-pub-keys", "", "comma-separated list of OCR config pubkeys")
		peerIDs := cmd.String("peer-ids", "", "comma-separated list of peer IDs")
		transmitters := cmd.String("transmitters", "", "comma-separated list transmitters")
		schedule := cmd.String("schedule", "", "comma-separted list of transmission schedule")
		f := cmd.Uint("f", 1, "number of faulty oracles")
		// TODO: Adjust default delta* and maxDuration* values below after benchmarking latency
		deltaProgress := cmd.Duration("delta-progress", 30*time.Second, "duration of delta progress")
		deltaResend := cmd.Duration("delta-resend", 10*time.Second, "duration of delta resend")
		deltaRound := cmd.Duration("delta-round", 10*time.Second, "duration of delta round")
		deltaGrace := cmd.Duration("delta-grace", 20*time.Second, "duration of delta grace")
		deltaStage := cmd.Duration("delta-stage", 20*time.Second, "duration of delta stage")
		maxRounds := cmd.Uint("max-rounds", 3, "maximum number of rounds")
		maxDurationQuery := cmd.Duration("max-duration-query", 10*time.Millisecond, "maximum duration of query")
		maxDurationObservation := cmd.Duration("max-duration-observation", 10*time.Second, "maximum duration of observation method")
		maxDurationReport := cmd.Duration("max-duration-report", 10*time.Second, "maximum duration of report method")
		maxDurationAccept := cmd.Duration("max-duration-accept", 10*time.Millisecond, "maximum duration of shouldAcceptFinalizedReport method")
		maxDurationTransmit := cmd.Duration("max-duration-transmit", 1*time.Second, "maximum duration of shouldTransmitAcceptedReport method")

		helpers.ParseArgs(cmd,
			os.Args[2:],
			"beacon-address",
			"onchain-pub-keys",
			"offchain-pub-keys",
			"config-pub-keys",
			"peer-ids",
			"transmitters",
			"schedule")

		commands := vrfBeaconSetConfigArgs{
			commonSetConfigArgs: commonSetConfigArgs{
				onchainPubKeys:         *onchainPubKeys,
				offchainPubKeys:        *offchainPubKeys,
				configPubKeys:          *configPubKeys,
				peerIDs:                *peerIDs,
				transmitters:           *transmitters,
				schedule:               *schedule,
				f:                      *f,
				deltaProgress:          *deltaProgress,
				deltaResend:            *deltaResend,
				deltaRound:             *deltaRound,
				deltaGrace:             *deltaGrace,
				deltaStage:             *deltaStage,
				maxRounds:              uint8(*maxRounds),
				maxDurationQuery:       *maxDurationQuery,
				maxDurationObservation: *maxDurationObservation,
				maxDurationReport:      *maxDurationReport,
				maxDurationAccept:      *maxDurationAccept,
				maxDurationTransmit:    *maxDurationTransmit,
			},
			confDelays: *confDelays,
		}

		setVRFBeaconConfig(e, *beaconAddress, commands)

	case "coordinator-set-producer":
		cmd := flag.NewFlagSet("coordinator-set-producer", flag.ExitOnError)
		coordinatorAddress := cmd.String("coordinator-address", "", "VRF coordinator contract address")
		beaconAddress := cmd.String("beacon-address", "", "VRF beacon contract address")
		helpers.ParseArgs(cmd, os.Args[2:], "coordinator-address", "beacon-address")
		setProducer(e, *coordinatorAddress, *beaconAddress)

	case "coordinator-request-randomness":
		cmd := flag.NewFlagSet("coordinator-request-randomness", flag.ExitOnError)
		coordinatorAddress := cmd.String("coordinator-address", "", "VRF coordinator contract address")
		numWords := cmd.Uint("num-words", 1, "number of words to request")
		subID := cmd.Uint64("sub-id", 0, "subscription ID")
		confDelay := cmd.Int64("conf-delay", 1, "confirmation delay")
		helpers.ParseArgs(cmd, os.Args[2:], "coordinator-address", "sub-id")
		requestRandomness(e, *coordinatorAddress, uint16(*numWords), *subID, big.NewInt(*confDelay))

	case "coordinator-redeem-randomness":
		cmd := flag.NewFlagSet("coordinator-redeem-randomness", flag.ExitOnError)
		coordinatorAddress := cmd.String("coordinator-address", "", "VRF coordinator contract address")
		requestID := cmd.Int64("request-id", 0, "request ID")
		helpers.ParseArgs(cmd, os.Args[2:], "coordinator-address", "request-id")
		redeemRandomness(e, *coordinatorAddress, big.NewInt(*requestID))

	case "beacon-info":
		cmd := flag.NewFlagSet("coordinator-info", flag.ExitOnError)
		beaconAddress := cmd.String("beacon-address", "", "VRF coordinator contract address")
		helpers.ParseArgs(cmd, os.Args[2:], "beacon-address")
		beacon := newVRFBeacon(e, common.HexToAddress(*beaconAddress))
		keyID, err := beacon.SKeyID(nil)
		helpers.PanicErr(err)
		fmt.Println("coordinator key id:", hexutil.Encode(keyID[:]))
		keyHash, err := beacon.SProvingKeyHash(nil)
		helpers.PanicErr(err)
		fmt.Println("coordinator proving key hash:", hexutil.Encode(keyHash[:]))

	case "consumer-deploy":
		cmd := flag.NewFlagSet("consumer-deploy", flag.ExitOnError)
		coordinatorAddress := cmd.String("coordinator-address", "", "VRF coordinator address")
		shouldFail := cmd.Bool("should-fail", false, "shouldFail flag")
		beaconPeriodBlocks := cmd.Int64("beacon-period-blocks", 1, "beacon period in number of blocks")
		helpers.ParseArgs(cmd, os.Args[2:], "coordinator-address", "beacon-period-blocks")
		deployVRFBeaconCoordinatorConsumer(e, *coordinatorAddress, *shouldFail, big.NewInt(*beaconPeriodBlocks))

	case "consumer-request-randomness":
		cmd := flag.NewFlagSet("consumer-request-randomness", flag.ExitOnError)
		consumerAddress := cmd.String("consumer-address", "", "VRF coordinator consumer address")
		numWords := cmd.Uint("num-words", 1, "number of words to request")
		subID := cmd.Uint64("sub-id", 0, "subscription ID")
		confDelay := cmd.Int64("conf-delay", 1, "confirmation delay")
		helpers.ParseArgs(cmd, os.Args[2:], "consumer-address", "sub-id")
		requestRandomnessFromConsumer(e, *consumerAddress, uint16(*numWords), *subID, big.NewInt(*confDelay))

	case "consumer-redeem-randomness":
		cmd := flag.NewFlagSet("consumer-redeem-randomness", flag.ExitOnError)
		consumerAddress := cmd.String("consumer-address", "", "VRF coordinator consumer address")
		requestID := cmd.Int64("request-id", 0, "request ID")
		numWords := cmd.Int64("num-words", 1, "number of words to print after redeeming")
		helpers.ParseArgs(cmd, os.Args[2:], "consumer-address", "request-id")
		redeemRandomnessFromConsumer(e, *consumerAddress, big.NewInt(*requestID), *numWords)

	case "consumer-request-callback":
		cmd := flag.NewFlagSet("consumer-request-callback", flag.ExitOnError)
		consumerAddress := cmd.String("consumer-address", "", "VRF coordinator consumer address")
		numWords := cmd.Uint("num-words", 1, "number of words to request")
		subID := cmd.Uint64("sub-id", 0, "subscription ID")
		confDelay := cmd.Int64("conf-delay", 1, "confirmation delay")
		callbackGasLimit := cmd.Uint("cb-gas-limit", 50_000, "callback gas limit")
		helpers.ParseArgs(cmd, os.Args[2:], "consumer-address")
		requestRandomnessCallback(
			e,
			*consumerAddress,
			uint16(*numWords),
			*subID,
			big.NewInt(int64(*confDelay)),
			uint32(*callbackGasLimit),
			nil, // test consumer doesn't use any args
		)

	case "consumer-read-randomness":
		cmd := flag.NewFlagSet("consumer-read-randomness", flag.ExitOnError)
		consumerAddress := cmd.String("consumer-address", "", "VRF coordinator consumer address")
		requestID := cmd.String("request-id", "", "VRF request ID")
		numWords := cmd.Int("num-words", 1, "number of words to fetch")
		helpers.ParseArgs(cmd, os.Args[2:], "consumer-address")
		consumer := newBeaconConsumer(e, common.HexToAddress(*consumerAddress))
		printRandomnessFromConsumer(consumer, decimal.RequireFromString(*requestID).BigInt(), int64(*numWords))

	case "consumer-request-callback-batch":
		cmd := flag.NewFlagSet("consumer-request-callback", flag.ExitOnError)
		consumerAddress := cmd.String("consumer-address", "", "VRF beacon consumer address")
		numWords := cmd.Uint("num-words", 1, "number of words to request")
		subID := cmd.Uint64("sub-id", 0, "subscription ID")
		confDelay := cmd.Int64("conf-delay", 1, "confirmation delay")
		batchSize := cmd.Int64("batch-size", 1, "batch size")
		callbackGasLimit := cmd.Uint("cb-gas-limit", 200_000, "callback gas limit")
		helpers.ParseArgs(cmd, os.Args[2:], "consumer-address")
		requestRandomnessCallbackBatch(
			e,
			*consumerAddress,
			uint16(*numWords),
			*subID,
			big.NewInt(int64(*confDelay)),
			uint32(*callbackGasLimit),
			nil, // test consumer doesn't use any args,
			big.NewInt(*batchSize),
		)
<<<<<<< HEAD
=======
	case "consumer-request-callback-batch-load-test":
		cmd := flag.NewFlagSet("consumer-request-callback-load-test", flag.ExitOnError)
		consumerAddress := cmd.String("consumer-address", "", "VRF beacon batch consumer address")
		numWords := cmd.Uint("num-words", 1, "number of words to request")
		subID := cmd.Uint64("sub-id", 0, "subscription ID")
		confDelay := cmd.Int64("conf-delay", 1, "confirmation delay")
		batchSize := cmd.Int64("batch-size", 1, "batch size")
		batchCount := cmd.Int64("batch-count", 1, "number of batches to run")
		callbackGasLimit := cmd.Uint("cb-gas-limit", 200_000, "callback gas limit")
		helpers.ParseArgs(cmd, os.Args[2:], "consumer-address")

		for i := int64(0); i < *batchCount; i++ {
			requestRandomnessCallbackBatch(
				e,
				*consumerAddress,
				uint16(*numWords),
				*subID,
				big.NewInt(int64(*confDelay)),
				uint32(*callbackGasLimit),
				nil, // test consumer doesn't use any args,
				big.NewInt(*batchSize),
			)
		}

>>>>>>> 8018f4f6
	case "dkg-setup":
		setupDKGNodes(e)
	case "ocr2vrf-setup":
		setupOCR2VRFNodes(e)
	case "decode-error":
		cmd := flag.NewFlagSet("decode-error", flag.ExitOnError)
		errorHex := cmd.String("error-hex", "", "custom error in hex")
		helpers.ParseArgs(cmd, os.Args[2:], "error-hex")
		if !strings.HasPrefix(*errorHex, "0x") {
			*errorHex = "0x" + *errorHex
		}
		errorBytes := hexutil.MustDecode(*errorHex)
		tabi := evmtypes.MustGetABI(arbitrum_vrf_beacon.ArbitrumVRFBeaconMetaData.ABI)
		var te *abi.Error
		for _, e := range tabi.Errors {
			if e.ID.Hex()[2:10] == (*errorHex)[2:10] {
				te = &e
				break
			}
		}
		if te == nil {
			fmt.Println("Can't find corresponding error - wrong contract specified?")
			os.Exit(1)
		} else {
			fmt.Println("Error found:", te.Sig)
		}

		data, err := te.Unpack(errorBytes)
		helpers.PanicErr(err)
		fmt.Printf("error data unpacked: %+v\n", data)
	default:
		panic("unrecognized subcommand: " + os.Args[1])
	}
}<|MERGE_RESOLUTION|>--- conflicted
+++ resolved
@@ -5,16 +5,12 @@
 	"fmt"
 	"math/big"
 	"os"
-	"strings"
 	"time"
 
-	"github.com/ethereum/go-ethereum/accounts/abi"
 	"github.com/ethereum/go-ethereum/common"
 	"github.com/ethereum/go-ethereum/common/hexutil"
 	"github.com/shopspring/decimal"
 
-	evmtypes "github.com/smartcontractkit/chainlink/core/chains/evm/types"
-	"github.com/smartcontractkit/chainlink/core/gethwrappers/ocr2vrf/generated/arbitrum_vrf_beacon"
 	helpers "github.com/smartcontractkit/chainlink/core/scripts/common"
 )
 
@@ -244,7 +240,7 @@
 		cmd := flag.NewFlagSet("coordinator-info", flag.ExitOnError)
 		beaconAddress := cmd.String("beacon-address", "", "VRF coordinator contract address")
 		helpers.ParseArgs(cmd, os.Args[2:], "beacon-address")
-		beacon := newVRFBeacon(e, common.HexToAddress(*beaconAddress))
+		beacon := newVRFBeacon(common.HexToAddress(*beaconAddress), e.Ec)
 		keyID, err := beacon.SKeyID(nil)
 		helpers.PanicErr(err)
 		fmt.Println("coordinator key id:", hexutil.Encode(keyID[:]))
@@ -294,15 +290,13 @@
 			uint32(*callbackGasLimit),
 			nil, // test consumer doesn't use any args
 		)
-
 	case "consumer-read-randomness":
 		cmd := flag.NewFlagSet("consumer-read-randomness", flag.ExitOnError)
 		consumerAddress := cmd.String("consumer-address", "", "VRF coordinator consumer address")
 		requestID := cmd.String("request-id", "", "VRF request ID")
 		numWords := cmd.Int("num-words", 1, "number of words to fetch")
 		helpers.ParseArgs(cmd, os.Args[2:], "consumer-address")
-		consumer := newBeaconConsumer(e, common.HexToAddress(*consumerAddress))
-		printRandomnessFromConsumer(consumer, decimal.RequireFromString(*requestID).BigInt(), int64(*numWords))
+		readRandomness(e, *consumerAddress, decimal.RequireFromString(*requestID).BigInt(), *numWords)
 
 	case "consumer-request-callback-batch":
 		cmd := flag.NewFlagSet("consumer-request-callback", flag.ExitOnError)
@@ -323,8 +317,6 @@
 			nil, // test consumer doesn't use any args,
 			big.NewInt(*batchSize),
 		)
-<<<<<<< HEAD
-=======
 	case "consumer-request-callback-batch-load-test":
 		cmd := flag.NewFlagSet("consumer-request-callback-load-test", flag.ExitOnError)
 		consumerAddress := cmd.String("consumer-address", "", "VRF beacon batch consumer address")
@@ -349,37 +341,10 @@
 			)
 		}
 
->>>>>>> 8018f4f6
 	case "dkg-setup":
 		setupDKGNodes(e)
 	case "ocr2vrf-setup":
 		setupOCR2VRFNodes(e)
-	case "decode-error":
-		cmd := flag.NewFlagSet("decode-error", flag.ExitOnError)
-		errorHex := cmd.String("error-hex", "", "custom error in hex")
-		helpers.ParseArgs(cmd, os.Args[2:], "error-hex")
-		if !strings.HasPrefix(*errorHex, "0x") {
-			*errorHex = "0x" + *errorHex
-		}
-		errorBytes := hexutil.MustDecode(*errorHex)
-		tabi := evmtypes.MustGetABI(arbitrum_vrf_beacon.ArbitrumVRFBeaconMetaData.ABI)
-		var te *abi.Error
-		for _, e := range tabi.Errors {
-			if e.ID.Hex()[2:10] == (*errorHex)[2:10] {
-				te = &e
-				break
-			}
-		}
-		if te == nil {
-			fmt.Println("Can't find corresponding error - wrong contract specified?")
-			os.Exit(1)
-		} else {
-			fmt.Println("Error found:", te.Sig)
-		}
-
-		data, err := te.Unpack(errorBytes)
-		helpers.PanicErr(err)
-		fmt.Printf("error data unpacked: %+v\n", data)
 	default:
 		panic("unrecognized subcommand: " + os.Args[1])
 	}
