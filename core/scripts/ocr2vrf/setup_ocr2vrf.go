package main

import (
	"flag"
	"fmt"
	"math/big"
	"os"
	"strings"

	"github.com/ethereum/go-ethereum/common"
	"github.com/shopspring/decimal"
	"github.com/urfave/cli"

	"github.com/smartcontractkit/chainlink/core/assets"
	"github.com/smartcontractkit/chainlink/core/cmd"
	helpers "github.com/smartcontractkit/chainlink/core/scripts/common"
)

type jobType string

const (
	jobTypeDKG     jobType = "DKG"
	jobTypeOCR2VRF jobType = "OCR2VRF"
)

func setupOCR2VRFNodes(e helpers.Environment) {
	client := newSetupClient()
	app := cmd.NewApp(client)

	fs := flag.NewFlagSet("ocr2vrf-setup", flag.ExitOnError)

	keyID := fs.String("key-id", "aee00d81f822f882b6fe28489822f59ebb21ea95c0ae21d9f67c0239461148fc", "key ID")
	linkAddress := fs.String("link-address", "", "LINK token address")
	linkEthFeed := fs.String("link-eth-feed", "", "LINK-ETH feed address")
	useForwarder := fs.Bool("use-forwarder", false, "boolean to use the forwarder")
	confDelays := fs.String("conf-delays", "1,2,3,4,5,6,7,8", "8 confirmation delays")
	lookbackBlocks := fs.Int64("lookback-blocks", 1000, "lookback blocks")
	weiPerUnitLink := fs.String("wei-per-unit-link", assets.GWei(60_000_000).String(), "wei per unit link price for feed")
	beaconPeriodBlocks := fs.Int64("beacon-period-blocks", 3, "beacon period in blocks")

	apiFile := fs.String("api", "../../../tools/secrets/apicredentials", "api credentials file")
	passwordFile := fs.String("password", "../../../tools/secrets/password.txt", "password file")
	databasePrefix := fs.String("database-prefix", "postgres://postgres:postgres@localhost:5432/ocr2vrf-test", "database prefix")
	databaseSuffixes := fs.String("database-suffixes", "sslmode=disable", "database parameters to be added")
	nodeCount := fs.Int("node-count", 6, "number of nodes")
	fundingAmount := fs.Int64("funding-amount", 1e17, "amount to fund nodes") // .1 ETH

	helpers.ParseArgs(fs, os.Args[2:])

	if *nodeCount < 6 {
		fmt.Println("Node count too low for OCR2VRF job, need at least 6.")
		os.Exit(1)
	}

	delays := helpers.ParseIntSlice(*confDelays)
	if len(delays) != 8 {
		fmt.Println("confDelays must have a length of 8")
		os.Exit(1)
	}

	var link common.Address
	if *linkAddress == "" {
		link = helpers.DeployLinkToken(e)
	} else {
		link = common.HexToAddress(*linkAddress)
	}

	// Deploy DKG and VRF contracts, and add VRF
	// as a consumer of DKG events.
	fmt.Println("Deploying DKG contract...")
	dkgAddress := deployDKG(e)

	// Deploy a new feed if needed
	var feedAddress common.Address
	if *linkEthFeed == "" {
		fmt.Println("Deploying LINK-ETH feed...")
		feedAddress = helpers.DeployLinkEthFeed(e, *linkAddress, decimal.RequireFromString(*weiPerUnitLink).BigInt())
	} else {
		feedAddress = common.HexToAddress(*linkEthFeed)
	}

	fmt.Println("Deploying VRF coordinator...")
	vrfCoordinatorAddress := deployVRFCoordinator(e, big.NewInt(*beaconPeriodBlocks), *linkAddress)

	fmt.Println("Deploying VRF beacon...")
	vrfBeaconAddress := deployVRFBeacon(e, vrfCoordinatorAddress.String(), link.String(), dkgAddress.String(), *keyID)

	fmt.Println("Adding VRF Beacon as DKG client...")
	addClientToDKG(e, dkgAddress.String(), *keyID, vrfBeaconAddress.String())

	fmt.Println("Adding VRF Beacon as producer in VRF Coordinator")
	setProducer(e, vrfCoordinatorAddress.String(), vrfBeaconAddress.String())

	fmt.Println("Deploying beacon consumer...")
	consumerAddress := deployVRFBeaconCoordinatorConsumer(e, vrfCoordinatorAddress.String(), false, big.NewInt(*beaconPeriodBlocks))

	var forwarderAddresses []common.Address
	var forwarderAddressesStrings []string
	// If using the forwarder, set up a forwarder for each node.
	if *useForwarder {
		fmt.Println("Deploying transaction forwarders...")
		for i := 0; i < *nodeCount-1; i++ {
			// Deploy an authorized forwarder, and add it to the list of forwarders.
			f := deployAuthorizedForwarder(e, link, e.Owner.From)
			forwarderAddresses = append(forwarderAddresses, f)
			forwarderAddressesStrings = append(forwarderAddressesStrings, f.String())
		}
		fmt.Printf("ForwarderAddresses : %v", forwarderAddressesStrings)
	}

	fmt.Println("Deploying batch beacon consumer...")
	loadTestConsumerAddress := deployLoadTestVRFBeaconCoordinatorConsumer(e, vrfCoordinatorAddress.String(), false, big.NewInt(*beaconPeriodBlocks))

	fmt.Println("Configuring nodes with OCR2VRF jobs...")
	var (
		onChainPublicKeys  []string
		offChainPublicKeys []string
		configPublicKeys   []string
		peerIDs            []string
		transmitters       []string
		dkgEncrypters      []string
		dkgSigners         []string
		sendingKeys        [][]string
	)
	for i := 0; i < *nodeCount; i++ {
		flagSet := flag.NewFlagSet("run-ocr2vrf-job-creation", flag.ExitOnError)
		flagSet.String("api", *apiFile, "api file")
		flagSet.String("password", *passwordFile, "password file")
		flagSet.String("bootstrapPort", fmt.Sprintf("%d", 8000), "port of bootstrap")
		flagSet.Int64("chainID", e.ChainID, "the chain ID")

		flagSet.String("job-type", string(jobTypeOCR2VRF), "the job type")

		// used by bootstrap template instantiation
		flagSet.String("contractID", dkgAddress.String(), "the contract to get peers from")

		// DKG args
		flagSet.String("keyID", *keyID, "")
		flagSet.String("dkg-address", dkgAddress.String(), "the contract address of the DKG")

		// VRF args
		flagSet.String("vrf-beacon-address", vrfBeaconAddress.String(), "the contract address of the VRF Beacon")
		flagSet.String("vrf-coordinator-address", vrfCoordinatorAddress.String(), "the contract address of the VRF Coordinator")
		flagSet.String("link-eth-feed-address", feedAddress.Hex(), "link eth feed address")
		flagSet.Int64("lookback-blocks", *lookbackBlocks, "lookback blocks")
		flagSet.String("confirmation-delays", *confDelays, "confirmation delays")

		// Apply forwarder args if using the forwarder.
		if i > 0 && *useForwarder {
			flagSet.Bool("use-forwarder", *useForwarder, "use a transaction forwarder")
			flagSet.String("forwarder-address", forwarderAddressesStrings[i-1], "transaction forwarder address")
		}

		flagSet.Bool("dangerWillRobinson", true, "for resetting databases")
		flagSet.Bool("isBootstrapper", i == 0, "is first node")
		bootstrapperPeerID := ""
		if len(peerIDs) != 0 {
			bootstrapperPeerID = peerIDs[0]
		}
		flagSet.String("bootstrapperPeerID", bootstrapperPeerID, "peerID of first node")

		ctx := cli.NewContext(app, flagSet, nil)

		resetDatabase(client, ctx, i, *databasePrefix, *databaseSuffixes)
		configureEnvironmentVariables((*useForwarder) && (i > 0))

		payload := setupOCR2VRFNodeFromClient(client, ctx)

		onChainPublicKeys = append(onChainPublicKeys, payload.OnChainPublicKey)
		offChainPublicKeys = append(offChainPublicKeys, payload.OffChainPublicKey)
		configPublicKeys = append(configPublicKeys, payload.ConfigPublicKey)
		peerIDs = append(peerIDs, payload.PeerID)
		transmitters = append(transmitters, payload.Transmitter)
		dkgEncrypters = append(dkgEncrypters, payload.DkgEncrypt)
		dkgSigners = append(dkgSigners, payload.DkgSign)
		sendingKeys = append(sendingKeys, payload.SendingKeys)
	}

	var nodesToFund []string

	// If using the forwarder, set up a forwarder for each node.
	if *useForwarder {
		fmt.Println("Setting authorized senders...")
		for i, f := range forwarderAddresses {

			// Convert the sending strings for a transmitter to addresses.
			var sendinKeysAddresses []common.Address
			sendingKeysStrings := sendingKeys[i+1]
			for _, s := range sendingKeysStrings {
				sendinKeysAddresses = append(sendinKeysAddresses, common.HexToAddress(s))
			}

			// Set authorized senders for the corresponding forwarder.
			setAuthorizedSenders(e, f, sendinKeysAddresses)

			// Fund the sending keys.
			nodesToFund = append(nodesToFund, sendingKeysStrings...)

			// Set the authorized forwarder as the OCR transmitter.
			transmitters[i+1] = f.String()
		}
	} else {
		for _, t := range transmitters[1:] {
			nodesToFund = append(nodesToFund, t)
		}
	}

<<<<<<< HEAD
	fmt.Println()
	fmt.Println("Funding the transmitter addresses...")
	helpers.FundNodes(e, transmitters, big.NewInt(*fundingAmount))
=======
	fmt.Println("Funding transmitters...")
	helpers.FundNodes(e, nodesToFund, big.NewInt(*fundingAmount))
>>>>>>> 8018f4f6

	fmt.Println("Generated dkg setConfig command:")
	dkgCommand := fmt.Sprintf(
		"go run . dkg-set-config -dkg-address %s -key-id %s -onchain-pub-keys %s -offchain-pub-keys %s -config-pub-keys %s -peer-ids %s -transmitters %s -dkg-encryption-pub-keys %s -dkg-signing-pub-keys %s -schedule 1,1,1,1,1",
		dkgAddress.String(),
		*keyID,
		strings.Join(onChainPublicKeys[1:], ","),
		strings.Join(offChainPublicKeys[1:], ","),
		strings.Join(configPublicKeys[1:], ","),
		strings.Join(peerIDs[1:], ","),
		strings.Join(transmitters[1:], ","),
		strings.Join(dkgEncrypters[1:], ","),
		strings.Join(dkgSigners[1:], ","),
	)
	fmt.Println(dkgCommand)

	fmt.Println()
	fmt.Println("Generated vrf setConfig command:")
	vrfCommand := fmt.Sprintf(
		"go run . beacon-set-config -beacon-address %s -conf-delays %s -onchain-pub-keys %s -offchain-pub-keys %s -config-pub-keys %s -peer-ids %s -transmitters %s -schedule 1,1,1,1,1",
		vrfBeaconAddress.String(),
		*confDelays,
		strings.Join(onChainPublicKeys[1:], ","),
		strings.Join(offChainPublicKeys[1:], ","),
		strings.Join(configPublicKeys[1:], ","),
		strings.Join(peerIDs[1:], ","),
		strings.Join(transmitters[1:], ","),
	)
	fmt.Println(vrfCommand)

	fmt.Println()
	fmt.Println("Consumer address:", consumerAddress.String())
	fmt.Println("Consumer request command:")
	requestCommand := fmt.Sprintf(
		"go run . consumer-request-randomness -consumer-address %s -sub-id <sub-id>",
		consumerAddress.Hex())
	fmt.Println(requestCommand)
	fmt.Println()

	fmt.Println("Consumer callback request command:")
	callbackCommand := fmt.Sprintf(
		"go run . consumer-request-callback -consumer-address %s -sub-id <sub-id>",
		consumerAddress.Hex())
	fmt.Println(callbackCommand)
	fmt.Println()

	fmt.Println("Consumer callback batch request command:")
	callbackCommand = fmt.Sprintf(
		"go run . consumer-request-callback-batch -consumer-address %s -sub-id <sub-id> -batch-size <batch-size>",
		loadTestConsumerAddress.Hex())
	fmt.Println(callbackCommand)
	fmt.Println()

	fmt.Println("Consumer redeem randomness command:")
	redeemCommand := fmt.Sprintf(
		"go run . consumer-redeem-randomness -consumer-address %s -request-id <req-id>",
		consumerAddress.Hex())
	fmt.Println(redeemCommand)
	fmt.Println()

	fmt.Println("Consumer read randomness command:")
	readCommand := fmt.Sprintf(
		"go run . consumer-read-randomness -consumer-address %s -request-id <req-id> -num-words <num-words>",
		consumerAddress.Hex())
	fmt.Println(readCommand)
	fmt.Println()
}<|MERGE_RESOLUTION|>--- conflicted
+++ resolved
@@ -205,14 +205,8 @@
 		}
 	}
 
-<<<<<<< HEAD
-	fmt.Println()
-	fmt.Println("Funding the transmitter addresses...")
-	helpers.FundNodes(e, transmitters, big.NewInt(*fundingAmount))
-=======
 	fmt.Println("Funding transmitters...")
 	helpers.FundNodes(e, nodesToFund, big.NewInt(*fundingAmount))
->>>>>>> 8018f4f6
 
 	fmt.Println("Generated dkg setConfig command:")
 	dkgCommand := fmt.Sprintf(
@@ -272,11 +266,4 @@
 		consumerAddress.Hex())
 	fmt.Println(redeemCommand)
 	fmt.Println()
-
-	fmt.Println("Consumer read randomness command:")
-	readCommand := fmt.Sprintf(
-		"go run . consumer-read-randomness -consumer-address %s -request-id <req-id> -num-words <num-words>",
-		consumerAddress.Hex())
-	fmt.Println(readCommand)
-	fmt.Println()
 }