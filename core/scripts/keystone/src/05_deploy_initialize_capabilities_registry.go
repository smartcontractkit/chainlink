package src

import (
	"context"
	"encoding/hex"
	"flag"
	"fmt"
	"log"
	"os"
	"strings"
	"time"

	"github.com/ethereum/go-ethereum/common"
	ragetypes "github.com/smartcontractkit/libocr/ragep2p/types"
	"google.golang.org/protobuf/proto"
	"google.golang.org/protobuf/types/known/durationpb"

	capabilitiespb "github.com/smartcontractkit/chainlink-common/pkg/capabilities/pb"
	"github.com/smartcontractkit/chainlink-common/pkg/values"

	capabilitiespb "github.com/smartcontractkit/chainlink-common/pkg/capabilities/pb"
	"github.com/smartcontractkit/chainlink-common/pkg/values"

	"github.com/ethereum/go-ethereum/accounts/abi/bind"

	helpers "github.com/smartcontractkit/chainlink/core/scripts/common"
	kcr "github.com/smartcontractkit/chainlink/v2/core/gethwrappers/keystone/generated/capabilities_registry"
)

type peer struct {
	PeerID string
	Signer string
}

var (
	workflowDonPeers = []peer{
		{
			PeerID: "12D3KooWBCF1XT5Wi8FzfgNCqRL76Swv8TRU3TiD4QiJm8NMNX7N",
			Signer: "0x9639dCc7D0ca4468B5f684ef89F12F0B365c9F6d",
		},
		{
			PeerID: "12D3KooWG1AyvwmCpZ93J8pBQUE1SuzrjDXnT4BeouncHR3jWLCG",
			Signer: "0x8f0fAE64f5f75067833ed5deDC2804B62b21383d",
		},
		{
			PeerID: "12D3KooWGeUKZBRMbx27FUTgBwZa9Ap9Ym92mywwpuqkEtz8XWyv",
			Signer: "0xf09A863D920840c13277e76F43CFBdfB22b8FB7C",
		},
		{
			PeerID: "12D3KooW9zYWQv3STmDeNDidyzxsJSTxoCTLicafgfeEz9nhwhC4",
			Signer: "0x7eD90b519bC3054a575C464dBf39946b53Ff90EF",
		},
		{
			PeerID: "12D3KooWG1AeBnSJH2mdcDusXQVye2jqodZ6pftTH98HH6xvrE97",
			Signer: "0x8F572978673d711b2F061EB7d514BD46EAD6668A",
		},
		{
			PeerID: "12D3KooWBf3PrkhNoPEmp7iV291YnPuuTsgEDHTscLajxoDvwHGA",
			Signer: "0x21eF07Dfaf8f7C10CB0d53D18b641ee690541f9D",
		},
		{
			PeerID: "12D3KooWP3FrMTFXXRU2tBC8aYvEBgUX6qhcH9q2JZCUi9Wvc2GX",
			Signer: "0x7Fa21F6f716CFaF8f249564D72Ce727253186C89",
		},
	}
	triggerDonPeers = []peer{
		{
			PeerID: "12D3KooWBaiTbbRwwt2fbNifiL7Ew9tn3vds9AJE3Nf3eaVBX36m",
			Signer: "0x9CcE7293a4Cc2621b61193135A95928735e4795F",
		},
		{
			PeerID: "12D3KooWS7JSY9fzSfWgbCE1S3W2LNY6ZVpRuun74moVBkKj6utE",
			Signer: "0x3c775F20bCB2108C1A818741Ce332Bb5fe0dB925",
		},
		{
			PeerID: "12D3KooWMMTDXcWhpVnwrdAer1jnVARTmnr3RyT3v7Djg8ZuoBh9",
			Signer: "0x50314239e2CF05555ceeD53E7F47eB2A8Eab0dbB",
		},
		{
			PeerID: "12D3KooWGzVXsKxXsF4zLgxSDM8Gzx1ywq2pZef4PrHMKuVg4K3P",
			Signer: "0xd76A4f98898c3b9A72b244476d7337b50D54BCd8",
		},
		{
			PeerID: "12D3KooWSyjmmzjVtCzwN7bXzZQFmWiJRuVcKBerNjVgL7HdLJBW",
			Signer: "0x656A873f6895b8a03Fb112dE927d43FA54B2c92A",
		},
		{
			PeerID: "12D3KooWLGz9gzhrNsvyM6XnXS3JRkZoQdEzuAvysovnSChNK5ZK",
			Signer: "0x5d1e87d87bF2e0cD4Ea64F381a2dbF45e5f0a553",
		},
		{
			PeerID: "12D3KooWAvZnvknFAfSiUYjATyhzEJLTeKvAzpcLELHi4ogM3GET",
			Signer: "0x91d9b0062265514f012Eb8fABA59372fD9520f56",
		},
	}
	targetDonPeers = []peer{
		{
			PeerID: "12D3KooWJrthXtnPHw7xyHFAxo6NxifYTvc8igKYaA6wRRRqtsMb",
			Signer: "0x3F82750353Ea7a051ec9bA011BC628284f9a5327",
		},
		{
			PeerID: "12D3KooWFQekP9sGex4XhqEJav5EScjTpDVtDqJFg1JvrePBCEGJ",
			Signer: "0xc23545876A208AA0443B1b8d552c7be4FF4b53F0",
		},
		{
			PeerID: "12D3KooWFLEq4hYtdyKWwe47dXGEbSiHMZhmr5xLSJNhpfiEz8NF",
			Signer: "0x82601Fa43d8B1dC1d4eB640451aC86a7CDA37011",
		},
		{
			PeerID: "12D3KooWN2hztiXNNS1jMQTTvvPRYcarK1C7T3Mdqk4x4gwyo5WS",
			Signer: "0x1a684B3d8f917fe496b7B1A8b29EDDAED64F649f",
		},
	}
)

type deployAndInitializeCapabilitiesRegistryCommand struct{}

func NewDeployAndInitializeCapabilitiesRegistryCommand() *deployAndInitializeCapabilitiesRegistryCommand {
	return &deployAndInitializeCapabilitiesRegistryCommand{}
}

func (c *deployAndInitializeCapabilitiesRegistryCommand) Name() string {
	return "deploy-and-initialize-capabilities-registry"
}

func peerIDToB(peerID string) ([32]byte, error) {
	var peerIDB ragetypes.PeerID
	err := peerIDB.UnmarshalText([]byte(peerID))
	if err != nil {
		return [32]byte{}, err
	}

	return peerIDB, nil
}

func peers(ps []peer) ([][32]byte, error) {
	out := [][32]byte{}
	for _, p := range ps {
		b, err := peerIDToB(p.PeerID)
		if err != nil {
			return nil, err
		}

		out = append(out, b)
	}

	return out, nil
}

func peerToNode(nopID uint32, p peer) (kcr.CapabilitiesRegistryNodeParams, error) {
	peerIDB, err := peerIDToB(p.PeerID)
	if err != nil {
		return kcr.CapabilitiesRegistryNodeParams{}, fmt.Errorf("failed to convert peerID: %w", err)
	}

	sig := strings.TrimPrefix(p.Signer, "0x")
	signerB, err := hex.DecodeString(sig)
	if err != nil {
		return kcr.CapabilitiesRegistryNodeParams{}, fmt.Errorf("failed to convert signer: %w", err)
	}

	var sigb [32]byte
	copy(sigb[:], signerB)

	return kcr.CapabilitiesRegistryNodeParams{
		NodeOperatorId: nopID,
		P2pId:          peerIDB,
		Signer:         sigb,
	}, nil
}

func newCapabilityConfig() *capabilitiespb.CapabilityConfig {
	return &capabilitiespb.CapabilityConfig{
		DefaultConfig: values.Proto(values.EmptyMap()).GetMapValue(),
	}
}

// Run expects the following environment variables to be set:
//
//  1. Deploys the CapabilitiesRegistry contract
//  2. Configures it with a hardcode DON setup, as used by our staging environment.
func (c *deployAndInitializeCapabilitiesRegistryCommand) Run(args []string) {
	ctx := context.Background()

	fs := flag.NewFlagSet(c.Name(), flag.ExitOnError)
	// create flags for all of the env vars then set the env vars to normalize the interface
	// this is a bit of a hack but it's the easiest way to make this work
	ethUrl := fs.String("ethurl", "", "URL of the Ethereum node")
	chainID := fs.Int64("chainid", 11155111, "chain ID of the Ethereum network to deploy to")
	accountKey := fs.String("accountkey", "", "private key of the account to deploy from")
	capabilityRegistryAddress := fs.String("craddress", "", "address of the capability registry")

	err := fs.Parse(args)
	if err != nil ||
		*ethUrl == "" || ethUrl == nil ||
		*chainID == 0 || chainID == nil ||
		*accountKey == "" || accountKey == nil {
		fs.Usage()
		os.Exit(1)
	}

	os.Setenv("ETH_URL", *ethUrl)
	os.Setenv("ETH_CHAIN_ID", fmt.Sprintf("%d", *chainID))
	os.Setenv("ACCOUNT_KEY", *accountKey)

	env := helpers.SetupEnv(false)

	var reg *kcr.CapabilitiesRegistry
	if *capabilityRegistryAddress == "" {
		reg = deployCapabilitiesRegistry(env)
	} else {
		addr := common.HexToAddress(*capabilityRegistryAddress)
		r, innerErr := kcr.NewCapabilitiesRegistry(addr, env.Ec)
		if err != nil {
			panic(innerErr)
		}

		reg = r
	}

	streamsTrigger := kcr.CapabilitiesRegistryCapability{
		LabelledName:   "streams-trigger",
		Version:        "1.0.0",
		CapabilityType: uint8(0), // trigger
	}
	sid, err := reg.GetHashedCapabilityId(&bind.CallOpts{}, streamsTrigger.LabelledName, streamsTrigger.Version)
	if err != nil {
		panic(err)
	}

	writeChain := kcr.CapabilitiesRegistryCapability{
		LabelledName:   "write_ethereum-testnet-sepolia",
		Version:        "1.0.0",
		CapabilityType: uint8(3), // target
	}
	wid, err := reg.GetHashedCapabilityId(&bind.CallOpts{}, writeChain.LabelledName, writeChain.Version)
	if err != nil {
		log.Printf("failed to call GetHashedCapabilityId: %s", err)
	}

	ocr := kcr.CapabilitiesRegistryCapability{
		LabelledName:   "offchain_reporting",
		Version:        "1.0.0",
		CapabilityType: uint8(2), // consensus
	}
	ocrid, err := reg.GetHashedCapabilityId(&bind.CallOpts{}, ocr.LabelledName, ocr.Version)
	if err != nil {
		log.Printf("failed to call GetHashedCapabilityId: %s", err)
	}

	tx, err := reg.AddCapabilities(env.Owner, []kcr.CapabilitiesRegistryCapability{
		streamsTrigger,
		writeChain,
		ocr,
	})
	if err != nil {
		log.Printf("failed to call AddCapabilities: %s", err)
	}

	helpers.ConfirmTXMined(ctx, env.Ec, tx, env.ChainID)

	tx, err = reg.AddNodeOperators(env.Owner, []kcr.CapabilitiesRegistryNodeOperator{
		{
			Admin: env.Owner.From,
			Name:  "STAGING_NODE_OPERATOR",
		},
	})
	if err != nil {
		log.Printf("failed to AddNodeOperators: %s", err)
	}

	receipt := helpers.ConfirmTXMined(ctx, env.Ec, tx, env.ChainID)

	recLog, err := reg.ParseNodeOperatorAdded(*receipt.Logs[0])
	if err != nil {
		panic(err)
	}

	nopID := recLog.NodeOperatorId
	nodes := []kcr.CapabilitiesRegistryNodeParams{}
	for _, wfPeer := range workflowDonPeers {
		n, innerErr := peerToNode(nopID, wfPeer)
		if innerErr != nil {
			panic(innerErr)
		}

		n.HashedCapabilityIds = [][32]byte{ocrid}
		nodes = append(nodes, n)
	}

	for _, triggerPeer := range triggerDonPeers {
		n, innerErr := peerToNode(nopID, triggerPeer)
		if innerErr != nil {
			panic(innerErr)
		}

		n.HashedCapabilityIds = [][32]byte{sid}
		nodes = append(nodes, n)
	}

	for _, targetPeer := range targetDonPeers {
		n, innerErr := peerToNode(nopID, targetPeer)
		if innerErr != nil {
			panic(innerErr)
		}

		n.HashedCapabilityIds = [][32]byte{wid}
		nodes = append(nodes, n)
	}

	tx, err = reg.AddNodes(env.Owner, nodes)
	if err != nil {
		log.Printf("failed to AddNodes: %s", err)
	}

	helpers.ConfirmTXMined(ctx, env.Ec, tx, env.ChainID)

	// workflow DON
	ps, err := peers(workflowDonPeers)
	if err != nil {
		panic(err)
	}

	cc := newCapabilityConfig()
	ccb, err := proto.Marshal(cc)
	if err != nil {
		panic(err)
	}

	cfgs := []kcr.CapabilitiesRegistryCapabilityConfiguration{
		{
			CapabilityId: ocrid,
			Config:       ccb,
		},
	}
	_, err = reg.AddDON(env.Owner, ps, cfgs, true, true, 2)
	if err != nil {
		log.Printf("workflowDON: failed to AddDON: %s", err)
	}

	// trigger DON
	ps, err = peers(triggerDonPeers)
	if err != nil {
		panic(err)
	}

	config := &capabilitiespb.CapabilityConfig{
<<<<<<< HEAD
		ExecuteConfig: values.Proto(values.EmptyMap()).GetMapValue(),
		RemoteConfig: &capabilitiespb.CapabilityConfig_RemoteTriggerConfig{
			RemoteTriggerConfig: &capabilitiespb.RemoteTriggerConfig{
				RegistrationRefreshMs: 20000,
				RegistrationExpiryMs:  60000,
=======
		DefaultConfig: values.Proto(values.EmptyMap()).GetMapValue(),
		RemoteConfig: &capabilitiespb.CapabilityConfig_RemoteTriggerConfig{
			RemoteTriggerConfig: &capabilitiespb.RemoteTriggerConfig{
				RegistrationRefresh: durationpb.New(20 * time.Second),
				RegistrationExpiry:  durationpb.New(60 * time.Second),
>>>>>>> 7da22c9c
				// F + 1
				MinResponsesToAggregate: uint32(1) + 1,
			},
		},
	}
	configb, err := proto.Marshal(config)
	if err != nil {
		panic(err)
	}
	cfgs = []kcr.CapabilitiesRegistryCapabilityConfiguration{
		{
			CapabilityId: sid,
			Config:       configb,
		},
	}
	_, err = reg.AddDON(env.Owner, ps, cfgs, true, false, 1)
	if err != nil {
		log.Printf("triggerDON: failed to AddDON: %s", err)
	}

	// target DON
	ps, err = peers(targetDonPeers)
	if err != nil {
		panic(err)
	}

	cc = newCapabilityConfig()
	ccb, err = proto.Marshal(cc)
	if err != nil {
		panic(err)
	}

	cfgs = []kcr.CapabilitiesRegistryCapabilityConfiguration{
		{
			CapabilityId: wid,
			Config:       ccb,
		},
	}
	_, err = reg.AddDON(env.Owner, ps, cfgs, true, false, 1)
	if err != nil {
		log.Printf("targetDON: failed to AddDON: %s", err)
	}
}

func deployCapabilitiesRegistry(env helpers.Environment) *kcr.CapabilitiesRegistry {
	_, tx, contract, err := kcr.DeployCapabilitiesRegistry(env.Owner, env.Ec)
	if err != nil {
		panic(err)
	}

	addr := helpers.ConfirmContractDeployed(context.Background(), env.Ec, tx, env.ChainID)
	fmt.Printf("CapabilitiesRegistry address: %s", addr)
	return contract
}<|MERGE_RESOLUTION|>--- conflicted
+++ resolved
@@ -345,19 +345,11 @@
 	}
 
 	config := &capabilitiespb.CapabilityConfig{
-<<<<<<< HEAD
-		ExecuteConfig: values.Proto(values.EmptyMap()).GetMapValue(),
-		RemoteConfig: &capabilitiespb.CapabilityConfig_RemoteTriggerConfig{
-			RemoteTriggerConfig: &capabilitiespb.RemoteTriggerConfig{
-				RegistrationRefreshMs: 20000,
-				RegistrationExpiryMs:  60000,
-=======
 		DefaultConfig: values.Proto(values.EmptyMap()).GetMapValue(),
 		RemoteConfig: &capabilitiespb.CapabilityConfig_RemoteTriggerConfig{
 			RemoteTriggerConfig: &capabilitiespb.RemoteTriggerConfig{
 				RegistrationRefresh: durationpb.New(20 * time.Second),
 				RegistrationExpiry:  durationpb.New(60 * time.Second),
->>>>>>> 7da22c9c
 				// F + 1
 				MinResponsesToAggregate: uint32(1) + 1,
 			},
