package main

import (
	"bytes"
	"encoding/json"
	"flag"
	"fmt"
	"io"
	"math/big"
	"os"
	"strings"

	"github.com/ethereum/go-ethereum/common"
	"github.com/shopspring/decimal"
	"github.com/urfave/cli"

	helpers "github.com/smartcontractkit/chainlink/core/scripts/common"
	"github.com/smartcontractkit/chainlink/core/scripts/common/vrf/constants"
	"github.com/smartcontractkit/chainlink/core/scripts/common/vrf/model"
	"github.com/smartcontractkit/chainlink/core/scripts/vrfv2/testnet/v2scripts"
	"github.com/smartcontractkit/chainlink/core/scripts/vrfv2plus/testnet/v2plusscripts"
	clcmd "github.com/smartcontractkit/chainlink/v2/core/cmd"
	"github.com/smartcontractkit/chainlink/v2/core/gethwrappers/generated/vrf_coordinator_v2"
	"github.com/smartcontractkit/chainlink/v2/core/web/presenters"
)

func newApp(remoteNodeURL string, writer io.Writer) (*clcmd.Shell, *cli.App) {
	prompter := clcmd.NewTerminalPrompter()
	client := &clcmd.Shell{
		Renderer:                       clcmd.RendererJSON{Writer: writer},
		AppFactory:                     clcmd.ChainlinkAppFactory{},
		KeyStoreAuthenticator:          clcmd.TerminalKeyStoreAuthenticator{Prompter: prompter},
		FallbackAPIInitializer:         clcmd.NewPromptingAPIInitializer(prompter),
		Runner:                         clcmd.ChainlinkRunner{},
		PromptingSessionRequestBuilder: clcmd.NewPromptingSessionRequestBuilder(prompter),
		ChangePasswordPrompter:         clcmd.NewChangePasswordPrompter(),
		PasswordPrompter:               clcmd.NewPasswordPrompter(),
	}
	app := clcmd.NewApp(client)
	fs := flag.NewFlagSet("blah", flag.ContinueOnError)
	fs.Bool("json", true, "")
	fs.String("remote-node-url", remoteNodeURL, "")
	helpers.PanicErr(app.Before(cli.NewContext(nil, fs, nil)))
	// overwrite renderer since it's set to stdout after Before() is called
	client.Renderer = clcmd.RendererJSON{Writer: writer}
	return client, app
}

var (
	checkMarkEmoji = "✅"
	xEmoji         = "❌"
)

func main() {

	vrfPrimaryNodeURL := flag.String("vrf-primary-node-url", "", "remote node URL")
	vrfBackupNodeURL := flag.String("vrf-backup-node-url", "", "remote node URL")
	bhsNodeURL := flag.String("bhs-node-url", "", "remote node URL")
	bhsBackupNodeURL := flag.String("bhs-backup-node-url", "", "remote node URL")
	bhfNodeURL := flag.String("bhf-node-url", "", "remote node URL")
	nodeSendingKeyFundingAmount := flag.String("sending-key-funding-amount", constants.NodeSendingKeyFundingAmount, "sending key funding amount")

	vrfPrimaryCredsFile := flag.String("vrf-primary-creds-file", "", "Creds to authenticate to the node")
	vrfBackupCredsFile := flag.String("vrf-bk-creds-file", "", "Creds to authenticate to the node")
	bhsCredsFile := flag.String("bhs-creds-file", "", "Creds to authenticate to the node")
	bhsBackupCredsFile := flag.String("bhs-bk-creds-file", "", "Creds to authenticate to the node")
	bhfCredsFile := flag.String("bhf-creds-file", "", "Creds to authenticate to the node")

	numEthKeys := flag.Int("num-eth-keys", 5, "Number of eth keys to create")
	provingKeyMaxGasPriceString := flag.String("proving-key-max-gas-price", "1e12", "Max Gas Price for proving key set in Coordinator config")
	numVRFKeys := flag.Int("num-vrf-keys", 1, "Number of vrf keys to create")
	batchFulfillmentEnabled := flag.Bool("batch-fulfillment-enabled", constants.BatchFulfillmentEnabled, "whether send randomness fulfillments in batches inside one tx from CL node")
	batchFulfillmentGasMultiplier := flag.Float64("batch-fulfillment-gas-multiplier", 1.1, "")
	estimateGasMultiplier := flag.Float64("estimate-gas-multiplier", 1.1, "")
	pollPeriod := flag.String("poll-period", "300ms", "")
	requestTimeout := flag.String("request-timeout", "30m0s", "")
	revertsPipelineEnabled := flag.Bool("reverts-pipeline-enabled", true, "")
	bhsJobWaitBlocks := flag.Int("bhs-job-wait-blocks", 30, "")
	bhsJobLookBackBlocks := flag.Int("bhs-job-look-back-blocks", 200, "")
	bhsJobPollPeriod := flag.String("bhs-job-poll-period", "3s", "")
	bhsJobRunTimeout := flag.String("bhs-job-run-timeout", "1m", "")

	vrfVersion := flag.String("vrf-version", "v2", "VRF version to use")
	deployContractsAndCreateJobs := flag.Bool("deploy-contracts-and-create-jobs", false, "whether to deploy contracts and create jobs")

	subscriptionBalanceJuelsString := flag.String("subscription-balance", constants.SubscriptionBalanceJuels, "amount to fund subscription with Link token (Juels)")
	subscriptionBalanceNativeWeiString := flag.String("subscription-balance-native", constants.SubscriptionBalanceNativeWei, "amount to fund subscription with native token (Wei)")

	minConfs := flag.Int("min-confs", constants.MinConfs, "minimum confirmations")
	nativeOnly := flag.Bool("native-only", false, "if true, link and link feed are not set up. Only used in v2 plus")
	linkAddress := flag.String("link-address", "", "address of link token")
	linkEthAddress := flag.String("link-eth-feed", "", "address of link eth feed")
	bhsContractAddressString := flag.String("bhs-address", "", "address of BHS contract")
	batchBHSAddressString := flag.String("batch-bhs-address", "", "address of Batch BHS contract")
	coordinatorAddressString := flag.String("coordinator-address", "", "address of VRF Coordinator contract")
	batchCoordinatorAddressString := flag.String("batch-coordinator-address", "", "address Batch VRF Coordinator contract")
	registerVRFKeyAgainstAddress := flag.String("register-vrf-key-against-address", "", "VRF Key registration against address - "+
		"from this address you can perform `coordinator.oracleWithdraw` to withdraw earned funds from rand request fulfilments")
	deployVRFOwner := flag.Bool("deploy-vrfv2-owner", true, "whether to deploy VRF owner contracts")
	useTestCoordinator := flag.Bool("use-test-coordinator", true, "whether to use test coordinator contract or use the normal one")
<<<<<<< HEAD
	maxGasLimit := flag.Int64("max-gas-limit", constants.MaxGasLimit, "max gas limit")
	stalenessSeconds := flag.Int64("staleness-seconds", constants.StalenessSeconds, "staleness in seconds")
	gasAfterPayment := flag.Int64("gas-after-payment", constants.GasAfterPayment, "gas after payment calculation")
	flatFeeNativePPM := flag.Int64("flat-fee-native-ppm", 500, "fulfillment flat fee ETH ppm")
	flatFeeLinkDiscountPPM := flag.Int64("flat-fee-link-discount-ppm", 100, "fulfillment flat fee discount for LINK payment denominated in native ppm")
	nativePremiumPercentage := flag.Int64("native-premium-percentage", 1, "premium percentage for native payment")
	linkPremiumPercentage := flag.Int64("link-premium-percentage", 1, "premium percentage for LINK payment")
=======
	simulationBlock := flag.String("simulation-block", "pending", "simulation block can be 'pending' or 'latest'")
>>>>>>> b3f87198

	e := helpers.SetupEnv(false)
	flag.Parse()
	nodesMap := make(map[string]model.Node)

	if *vrfVersion != "v2" && *vrfVersion != "v2plus" {
		panic(fmt.Sprintf("Invalid VRF Version `%s`. Only `v2` and `v2plus` are supported", *vrfVersion))
	}
	fmt.Println("Using VRF Version:", *vrfVersion)

	if *simulationBlock != "pending" && *simulationBlock != "latest" {
		helpers.PanicErr(fmt.Errorf("simulation block must be 'pending' or 'latest'"))
	}

	fundingAmount := decimal.RequireFromString(*nodeSendingKeyFundingAmount).BigInt()
	subscriptionBalanceJuels := decimal.RequireFromString(*subscriptionBalanceJuelsString).BigInt()
	subscriptionBalanceNativeWei := decimal.RequireFromString(*subscriptionBalanceNativeWeiString).BigInt()
	provingKeyMaxGasPrice := decimal.RequireFromString(*provingKeyMaxGasPriceString).BigInt()

	if *vrfPrimaryNodeURL != "" {
		nodesMap[model.VRFPrimaryNodeName] = model.Node{
			URL:                     *vrfPrimaryNodeURL,
			SendingKeyFundingAmount: fundingAmount,
			CredsFile:               *vrfPrimaryCredsFile,
		}
	}
	if *vrfBackupNodeURL != "" {
		nodesMap[model.VRFBackupNodeName] = model.Node{
			URL:                     *vrfBackupNodeURL,
			SendingKeyFundingAmount: fundingAmount,
			CredsFile:               *vrfBackupCredsFile,
		}
	}
	if *bhsNodeURL != "" {
		nodesMap[model.BHSNodeName] = model.Node{
			URL:                     *bhsNodeURL,
			SendingKeyFundingAmount: fundingAmount,
			CredsFile:               *bhsCredsFile,
		}
	}
	if *bhsBackupNodeURL != "" {
		nodesMap[model.BHSBackupNodeName] = model.Node{
			URL:                     *bhsBackupNodeURL,
			SendingKeyFundingAmount: fundingAmount,
			CredsFile:               *bhsBackupCredsFile,
		}
	}

	if *bhfNodeURL != "" {
		nodesMap[model.BHFNodeName] = model.Node{
			URL:                     *bhfNodeURL,
			SendingKeyFundingAmount: fundingAmount,
			CredsFile:               *bhfCredsFile,
		}
	}

	output := &bytes.Buffer{}
	for key, node := range nodesMap {
		node := node
		client, app := connectToNode(&node.URL, output, node.CredsFile)
		ethKeys := createETHKeysIfNeeded(client, app, output, numEthKeys, &node.URL)
		if key == model.VRFPrimaryNodeName {
			vrfKeys := createVRFKeyIfNeeded(client, app, output, numVRFKeys, &node.URL)
			node.VrfKeys = mapVrfKeysToStringArr(vrfKeys)
			printVRFKeyData(vrfKeys)
			exportVRFKey(client, app, vrfKeys[0], output)
		}

		if key == model.VRFBackupNodeName {
			vrfKeys := getVRFKeys(client, app, output)
			node.VrfKeys = mapVrfKeysToStringArr(vrfKeys)
		}

		node.SendingKeys = mapEthKeysToSendingKeyArr(ethKeys)
		printETHKeyData(ethKeys)
		fundNodesIfNeeded(node, key, e)
		nodesMap[key] = node
	}
	importVRFKeyToNodeIfSet(vrfBackupNodeURL, nodesMap, output, nodesMap[model.VRFBackupNodeName].CredsFile)

	if *deployContractsAndCreateJobs {

		contractAddresses := model.ContractAddresses{
			LinkAddress:             *linkAddress,
			LinkEthAddress:          *linkEthAddress,
			BhsContractAddress:      common.HexToAddress(*bhsContractAddressString),
			BatchBHSAddress:         common.HexToAddress(*batchBHSAddressString),
			CoordinatorAddress:      common.HexToAddress(*coordinatorAddressString),
			BatchCoordinatorAddress: common.HexToAddress(*batchCoordinatorAddressString),
		}

		vrfKeyRegistrationConfig := model.VRFKeyRegistrationConfig{
			VRFKeyUncompressedPubKey: nodesMap[model.VRFPrimaryNodeName].VrfKeys[0],
			RegisterAgainstAddress:   *registerVRFKeyAgainstAddress,
		}

		var jobSpecs model.JobSpecs

		switch *vrfVersion {
		case "v2":
			feeConfigV2 := vrf_coordinator_v2.VRFCoordinatorV2FeeConfig{
				FulfillmentFlatFeeLinkPPMTier1: uint32(constants.FlatFeeTier1),
				FulfillmentFlatFeeLinkPPMTier2: uint32(constants.FlatFeeTier2),
				FulfillmentFlatFeeLinkPPMTier3: uint32(constants.FlatFeeTier3),
				FulfillmentFlatFeeLinkPPMTier4: uint32(constants.FlatFeeTier4),
				FulfillmentFlatFeeLinkPPMTier5: uint32(constants.FlatFeeTier5),
				ReqsForTier2:                   big.NewInt(constants.ReqsForTier2),
				ReqsForTier3:                   big.NewInt(constants.ReqsForTier3),
				ReqsForTier4:                   big.NewInt(constants.ReqsForTier4),
				ReqsForTier5:                   big.NewInt(constants.ReqsForTier5),
			}

			coordinatorConfigV2 := v2scripts.CoordinatorConfigV2{
				MinConfs:               *minConfs,
				MaxGasLimit:            *maxGasLimit,
				StalenessSeconds:       *stalenessSeconds,
				GasAfterPayment:        *gasAfterPayment,
				FallbackWeiPerUnitLink: constants.FallbackWeiPerUnitLink,
				FeeConfig:              feeConfigV2,
			}

			coordinatorJobSpecConfig := model.CoordinatorJobSpecConfig{
				BatchFulfillmentEnabled:       *batchFulfillmentEnabled,
				BatchFulfillmentGasMultiplier: *batchFulfillmentGasMultiplier,
				EstimateGasMultiplier:         *estimateGasMultiplier,
				PollPeriod:                    *pollPeriod,
				RequestTimeout:                *requestTimeout,
				RevertsPipelineEnabled:        *revertsPipelineEnabled,
			}

			bhsJobSpecConfig := model.BHSJobSpecConfig{
				RunTimeout:     *bhsJobRunTimeout,
				WaitBlocks:     *bhsJobWaitBlocks,
				LookBackBlocks: *bhsJobLookBackBlocks,
				PollPeriod:     *bhsJobPollPeriod,
			}
			jobSpecs = v2scripts.VRFV2DeployUniverse(
				e,
				subscriptionBalanceJuels,
				vrfKeyRegistrationConfig,
				contractAddresses,
				coordinatorConfigV2,
				nodesMap,
				*deployVRFOwner,
				coordinatorJobSpecConfig,
				bhsJobSpecConfig,
				*useTestCoordinator,
				*simulationBlock,
			)
		case "v2plus":
			coordinatorConfigV2Plus := v2plusscripts.CoordinatorConfigV2Plus{
				MinConfs:                          *minConfs,
				MaxGasLimit:                       *maxGasLimit,
				StalenessSeconds:                  *stalenessSeconds,
				GasAfterPayment:                   *gasAfterPayment,
				FallbackWeiPerUnitLink:            constants.FallbackWeiPerUnitLink,
				FulfillmentFlatFeeNativePPM:       uint32(*flatFeeNativePPM),
				FulfillmentFlatFeeLinkDiscountPPM: uint32(*flatFeeLinkDiscountPPM),
				NativePremiumPercentage:           uint8(*nativePremiumPercentage),
				LinkPremiumPercentage:             uint8(*linkPremiumPercentage),
			}

			coordinatorJobSpecConfig := model.CoordinatorJobSpecConfig{
				BatchFulfillmentEnabled:       *batchFulfillmentEnabled,
				BatchFulfillmentGasMultiplier: *batchFulfillmentGasMultiplier,
				EstimateGasMultiplier:         *estimateGasMultiplier,
				PollPeriod:                    *pollPeriod,
				RequestTimeout:                *requestTimeout,
			}
			bhsJobSpecConfig := model.BHSJobSpecConfig{
				RunTimeout:     *bhsJobRunTimeout,
				WaitBlocks:     *bhsJobWaitBlocks,
				LookBackBlocks: *bhsJobLookBackBlocks,
				PollPeriod:     *bhsJobPollPeriod,
			}
			jobSpecs = v2plusscripts.VRFV2PlusDeployUniverse(
				e,
				subscriptionBalanceJuels,
				subscriptionBalanceNativeWei,
				vrfKeyRegistrationConfig,
				contractAddresses,
				coordinatorConfigV2Plus,
				*batchFulfillmentEnabled,
				*nativeOnly,
				nodesMap,
				provingKeyMaxGasPrice.Uint64(),
				coordinatorJobSpecConfig,
<<<<<<< HEAD
				bhsJobSpecConfig,
=======
				*simulationBlock,
>>>>>>> b3f87198
			)
		}

		for key, node := range nodesMap {
			node := node
			client, app := connectToNode(&node.URL, output, node.CredsFile)

			//GET ALL JOBS
			jobIDs := getAllJobIDs(client, app, output)

			//DELETE ALL EXISTING JOBS
			for _, jobID := range jobIDs {
				deleteJob(jobID, client, app, output)
			}
			//CREATE JOBS

			switch key {
			case model.VRFPrimaryNodeName:
				createJob(jobSpecs.VRFPrimaryNode, client, app, output)
			case model.VRFBackupNodeName:
				createJob(jobSpecs.VRFBackupyNode, client, app, output)
			case model.BHSNodeName:
				createJob(jobSpecs.BHSNode, client, app, output)
			case model.BHSBackupNodeName:
				createJob(jobSpecs.BHSBackupNode, client, app, output)
			case model.BHFNodeName:
				createJob(jobSpecs.BHFNode, client, app, output)
			}
		}
	}
}

func fundNodesIfNeeded(node model.Node, key string, e helpers.Environment) {
	if node.SendingKeyFundingAmount.Cmp(big.NewInt(0)) == 1 {
		fmt.Println("\nFunding", key, "Node's Sending Keys. Need to fund each key with", node.SendingKeyFundingAmount, "wei")
		for _, sendingKey := range node.SendingKeys {
			fundingToSendWei := new(big.Int).Sub(node.SendingKeyFundingAmount, sendingKey.BalanceEth)
			if fundingToSendWei.Cmp(big.NewInt(0)) == 1 {
				helpers.FundNode(e, sendingKey.Address, fundingToSendWei)
			} else {
				fmt.Println("\nSkipping Funding", sendingKey.Address, "since it has", sendingKey.BalanceEth.String(), "wei")
			}
		}
	} else {
		fmt.Println("\nSkipping Funding", key, "Node's Sending Keys since funding amount is 0 wei")
	}
}

func importVRFKeyToNodeIfSet(vrfBackupNodeURL *string, nodes map[string]model.Node, output *bytes.Buffer, file string) {
	if *vrfBackupNodeURL != "" {
		vrfBackupNode := nodes[model.VRFBackupNodeName]
		vrfPrimaryNode := nodes[model.VRFBackupNodeName]

		if len(vrfBackupNode.VrfKeys) == 0 || vrfPrimaryNode.VrfKeys[0] != vrfBackupNode.VrfKeys[0] {
			client, app := connectToNode(&vrfBackupNode.URL, output, file)
			importVRFKey(client, app, output)

			vrfKeys := getVRFKeys(client, app, output)

			vrfBackupNode.VrfKeys = mapVrfKeysToStringArr(vrfKeys)
			if len(vrfBackupNode.VrfKeys) == 0 {
				panic("VRF Key was not imported to VRF Backup Node")
			}
			printVRFKeyData(vrfKeys)
		}
	}
}

func getVRFKeys(client *clcmd.Shell, app *cli.App, output *bytes.Buffer) []presenters.VRFKeyResource {
	var vrfKeys []presenters.VRFKeyResource

	err := client.ListVRFKeys(&cli.Context{
		App: app,
	})
	helpers.PanicErr(err)
	helpers.PanicErr(json.Unmarshal(output.Bytes(), &vrfKeys))
	output.Reset()
	return vrfKeys
}

func createJob(jobSpec string, client *clcmd.Shell, app *cli.App, output *bytes.Buffer) {
	if err := os.WriteFile("job-spec.toml", []byte(jobSpec), 0666); err != nil { //nolint:gosec
		helpers.PanicErr(err)
	}
	job := presenters.JobResource{}
	flagSet := flag.NewFlagSet("blah", flag.ExitOnError)
	err := flagSet.Parse([]string{"./job-spec.toml"})
	helpers.PanicErr(err)
	err = client.CreateJob(cli.NewContext(app, flagSet, nil))
	helpers.PanicErr(err)
	helpers.PanicErr(json.Unmarshal(output.Bytes(), &job))
	output.Reset()
}

func exportVRFKey(client *clcmd.Shell, app *cli.App, vrfKey presenters.VRFKeyResource, output *bytes.Buffer) {
	if err := os.WriteFile("vrf-key-password.txt", []byte("twochains"), 0666); err != nil { //nolint:gosec
		helpers.PanicErr(err)
	}
	flagSet := flag.NewFlagSet("blah", flag.ExitOnError)
	flagSet.String("new-password", "./vrf-key-password.txt", "")
	flagSet.String("output", "exportedvrf.json", "")
	err := flagSet.Parse([]string{vrfKey.Compressed})
	helpers.PanicErr(err)
	err = client.ExportVRFKey(cli.NewContext(app, flagSet, nil))
	helpers.PanicErr(err)
	output.Reset()
}

func importVRFKey(client *clcmd.Shell, app *cli.App, output *bytes.Buffer) {
	if err := os.WriteFile("vrf-key-password.txt", []byte("twochains"), 0666); err != nil { //nolint:gosec
		helpers.PanicErr(err)
	}
	flagSet := flag.NewFlagSet("blah", flag.ExitOnError)
	flagSet.String("old-password", "./vrf-key-password.txt", "")
	err := flagSet.Parse([]string{"exportedvrf.json"})
	helpers.PanicErr(err)
	err = client.ImportVRFKey(cli.NewContext(app, flagSet, nil))
	helpers.PanicErr(err)
	output.Reset()
}

func deleteJob(jobID string, client *clcmd.Shell, app *cli.App, output *bytes.Buffer) {
	flagSet := flag.NewFlagSet("blah", flag.ExitOnError)
	err := flagSet.Parse([]string{jobID})
	helpers.PanicErr(err)
	err = client.DeleteJob(cli.NewContext(app, flagSet, nil))
	helpers.PanicErr(err)
	output.Reset()
}

func getAllJobIDs(client *clcmd.Shell, app *cli.App, output *bytes.Buffer) []string {
	flagSet := flag.NewFlagSet("blah", flag.ExitOnError)
	err := client.ListJobs(cli.NewContext(app, flagSet, nil))
	helpers.PanicErr(err)
	jobs := clcmd.JobPresenters{}
	helpers.PanicErr(json.Unmarshal(output.Bytes(), &jobs))
	var jobIDs []string
	for _, job := range jobs {
		jobIDs = append(jobIDs, job.ID)
	}
	output.Reset()
	return jobIDs
}

func printETHKeyData(ethKeys []presenters.ETHKeyResource) {
	fmt.Println("------------- NODE INFORMATION -------------")
	for _, ethKey := range ethKeys {
		fmt.Println("-----------ETH Key-----------")
		fmt.Println("Address: ", ethKey.Address)
		fmt.Println("MaxGasPriceWei: ", ethKey.MaxGasPriceWei)
		fmt.Println("EthBalance: ", ethKey.EthBalance)
		fmt.Println("-----------------------------")
	}
}

func mapEthKeysToSendingKeyArr(ethKeys []presenters.ETHKeyResource) []model.SendingKey {
	var sendingKeys []model.SendingKey
	for _, ethKey := range ethKeys {
		sendingKey := model.SendingKey{Address: ethKey.Address, BalanceEth: ethKey.EthBalance.ToInt()}
		sendingKeys = append(sendingKeys, sendingKey)
	}
	return sendingKeys
}

func mapVrfKeysToStringArr(vrfKeys []presenters.VRFKeyResource) []string {
	var vrfKeysString []string
	for _, vrfKey := range vrfKeys {
		vrfKeysString = append(vrfKeysString, vrfKey.Uncompressed)
	}
	return vrfKeysString
}

func printVRFKeyData(vrfKeys []presenters.VRFKeyResource) {
	fmt.Println("Number of VRF Keys on the node: ", len(vrfKeys))
	fmt.Println("------------- NODE INFORMATION -------------")
	for _, vrfKey := range vrfKeys {
		fmt.Println("-----------VRF Key-----------")
		fmt.Println("Compressed: ", vrfKey.Compressed)
		fmt.Println("Uncompressed: ", vrfKey.Uncompressed)
		fmt.Println("Hash: ", vrfKey.Hash)
		fmt.Println("-----------------------------")
	}
}

func connectToNode(nodeURL *string, output *bytes.Buffer, credFile string) (*clcmd.Shell, *cli.App) {
	client, app := newApp(*nodeURL, output)
	// login first to establish the session
	fmt.Println("logging in to:", *nodeURL)
	loginFs := flag.NewFlagSet("test", flag.ContinueOnError)
	loginFs.String("file", credFile, "")
	loginFs.Bool("bypass-version-check", true, "")
	loginCtx := cli.NewContext(app, loginFs, nil)
	err := client.RemoteLogin(loginCtx)
	helpers.PanicErr(err)
	output.Reset()
	fmt.Println()
	return client, app
}

func createVRFKeyIfNeeded(client *clcmd.Shell, app *cli.App, output *bytes.Buffer, numVRFKeys *int, nodeURL *string) []presenters.VRFKeyResource {
	var allVRFKeys []presenters.VRFKeyResource
	var newKeys []presenters.VRFKeyResource

	vrfKeys := getVRFKeys(client, app, output)

	switch {
	case len(vrfKeys) == *numVRFKeys:
		fmt.Println(checkMarkEmoji, "found", len(vrfKeys), "vrf keys on", *nodeURL)
	case len(vrfKeys) > *numVRFKeys:
		fmt.Println(xEmoji, "found", len(vrfKeys), "vrf keys on", nodeURL, " which is more than expected")
		os.Exit(1)
	default:
		fmt.Println(xEmoji, "found only", len(vrfKeys), "vrf keys on", nodeURL, ", creating",
			*numVRFKeys-len(vrfKeys), "more")
		toCreate := *numVRFKeys - len(vrfKeys)
		for i := 0; i < toCreate; i++ {
			output.Reset()
			newKey := createVRFKey(client, app, output)
			newKeys = append(newKeys, newKey)
		}
		fmt.Println("NEW VRF KEYS:", strings.Join(func() (r []string) {
			for _, k := range newKeys {
				r = append(r, k.Uncompressed)
			}
			return
		}(), ", "))
	}
	fmt.Println()
	allVRFKeys = append(allVRFKeys, vrfKeys...)
	allVRFKeys = append(allVRFKeys, newKeys...)
	return allVRFKeys
}

func createVRFKey(client *clcmd.Shell, app *cli.App, output *bytes.Buffer) presenters.VRFKeyResource {
	var newKey presenters.VRFKeyResource
	err := client.CreateVRFKey(
		cli.NewContext(app, flag.NewFlagSet("blah", flag.ExitOnError), nil))
	helpers.PanicErr(err)
	helpers.PanicErr(json.Unmarshal(output.Bytes(), &newKey))
	output.Reset()
	return newKey
}

func createETHKeysIfNeeded(client *clcmd.Shell, app *cli.App, output *bytes.Buffer, numEthKeys *int, nodeURL *string) []presenters.ETHKeyResource {
	var allETHKeysNode []presenters.ETHKeyResource
	var ethKeys []presenters.ETHKeyResource
	var newKeys []presenters.ETHKeyResource
	// check for ETH keys
	err := client.ListETHKeys(&cli.Context{
		App: app,
	})
	helpers.PanicErr(err)
	helpers.PanicErr(json.Unmarshal(output.Bytes(), &ethKeys))
	switch {
	case len(ethKeys) >= *numEthKeys:
		fmt.Println(checkMarkEmoji, "found", len(ethKeys), "eth keys on", *nodeURL)
	case len(ethKeys) < *numEthKeys:
		fmt.Println(xEmoji, "found only", len(ethKeys), "eth keys on", *nodeURL,
			"; creating", *numEthKeys-len(ethKeys), "more")
		toCreate := *numEthKeys - len(ethKeys)
		for i := 0; i < toCreate; i++ {
			output.Reset()
			var newKey presenters.ETHKeyResource

			flagSet := flag.NewFlagSet("blah", flag.ExitOnError)
			flagSet.String("evm-chain-id", os.Getenv("ETH_CHAIN_ID"), "chain id")
			err := flagSet.Parse([]string{"-evm-chain-id", os.Getenv("ETH_CHAIN_ID")})
			helpers.PanicErr(err)
			err = client.CreateETHKey(cli.NewContext(app, flagSet, nil))
			helpers.PanicErr(err)
			helpers.PanicErr(json.Unmarshal(output.Bytes(), &newKey))
			newKeys = append(newKeys, newKey)
		}
		fmt.Println("NEW ETH KEYS:", strings.Join(func() (r []string) {
			for _, k := range newKeys {
				r = append(r, k.Address)
			}
			return
		}(), ", "))
	}
	output.Reset()
	fmt.Println()
	allETHKeysNode = append(allETHKeysNode, ethKeys...)
	allETHKeysNode = append(allETHKeysNode, newKeys...)
	return allETHKeysNode
}<|MERGE_RESOLUTION|>--- conflicted
+++ resolved
@@ -98,7 +98,6 @@
 		"from this address you can perform `coordinator.oracleWithdraw` to withdraw earned funds from rand request fulfilments")
 	deployVRFOwner := flag.Bool("deploy-vrfv2-owner", true, "whether to deploy VRF owner contracts")
 	useTestCoordinator := flag.Bool("use-test-coordinator", true, "whether to use test coordinator contract or use the normal one")
-<<<<<<< HEAD
 	maxGasLimit := flag.Int64("max-gas-limit", constants.MaxGasLimit, "max gas limit")
 	stalenessSeconds := flag.Int64("staleness-seconds", constants.StalenessSeconds, "staleness in seconds")
 	gasAfterPayment := flag.Int64("gas-after-payment", constants.GasAfterPayment, "gas after payment calculation")
@@ -106,9 +105,7 @@
 	flatFeeLinkDiscountPPM := flag.Int64("flat-fee-link-discount-ppm", 100, "fulfillment flat fee discount for LINK payment denominated in native ppm")
 	nativePremiumPercentage := flag.Int64("native-premium-percentage", 1, "premium percentage for native payment")
 	linkPremiumPercentage := flag.Int64("link-premium-percentage", 1, "premium percentage for LINK payment")
-=======
 	simulationBlock := flag.String("simulation-block", "pending", "simulation block can be 'pending' or 'latest'")
->>>>>>> b3f87198
 
 	e := helpers.SetupEnv(false)
 	flag.Parse()
@@ -291,16 +288,12 @@
 				vrfKeyRegistrationConfig,
 				contractAddresses,
 				coordinatorConfigV2Plus,
-				*batchFulfillmentEnabled,
 				*nativeOnly,
 				nodesMap,
 				provingKeyMaxGasPrice.Uint64(),
 				coordinatorJobSpecConfig,
-<<<<<<< HEAD
 				bhsJobSpecConfig,
-=======
 				*simulationBlock,
->>>>>>> b3f87198
 			)
 		}
 
