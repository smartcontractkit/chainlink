--- conflicted
+++ resolved
@@ -2,21 +2,12 @@
 
 const (
 	ArbitrumGoerliChainID  int64 = 421613
-<<<<<<< HEAD
-	ArbitrumSepoliaChainID int64 = 421614
-	ArbitrumOneChainID     int64 = 42161
-=======
 	ArbitrumOneChainID     int64 = 42161
 	ArbitrumSepoliaChainID int64 = 421614
->>>>>>> 1d20c9b6
 )
 
 // IsArbitrumChainID returns true if and only if the given chain ID corresponds
 // to an Arbitrum chain (testnet or mainnet).
 func IsArbitrumChainID(chainID int64) bool {
-<<<<<<< HEAD
-	return chainID == ArbitrumGoerliChainID || chainID == ArbitrumSepoliaChainID || chainID == ArbitrumOneChainID
-=======
 	return chainID == ArbitrumGoerliChainID || chainID == ArbitrumOneChainID || chainID == ArbitrumSepoliaChainID
->>>>>>> 1d20c9b6
 }