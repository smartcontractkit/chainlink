--- conflicted
+++ resolved
@@ -176,11 +176,7 @@
 	case ArbitrumOneChainID: // Arbitrum mainnet
 		prefix = "https://arbiscan.io"
 	case ArbitrumSepoliaChainID: // Arbitrum Sepolia
-<<<<<<< HEAD
 		prefix = "https://sepolia.arbiscan.io/"
-=======
-		prefix = "https://sepolia.arbiscan.io"
->>>>>>> 31565b63
 
 	case 56: // BSC mainnet
 		prefix = "https://bscscan.com"
