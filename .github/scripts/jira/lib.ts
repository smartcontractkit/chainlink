import { readFile } from "fs/promises";
import * as core from "@actions/core";
import * as jira from "jira.js";
import { exec } from "child_process";
import { promisify } from "util";
import { join } from "path";
<<<<<<< HEAD

export const EMPTY_PREFIX = ""
export const PR_PREFIX = "PR issue: "
export const SOLIDITY_REVIEW_PREFIX = "Solidity Review issue: "

=======
import { isAxiosError } from "axios";
import { formatAxiosError } from "./axios";
>>>>>>> 814538b3
export function generateJiraIssuesLink(baseUrl: string, label: string) {
  // https://smartcontract-it.atlassian.net/issues/?jql=labels%20%3D%20%22review-artifacts-automation-base%3A8d818ea265ff08887e61ace4f83364a3ee149ef0-head%3A3c45b71f3610de28f429cef0163936eaa448e63c%22
  const jqlQuery = `labels = "${label}"`;
  const fullUrl = new URL(baseUrl);
  fullUrl.searchParams.set("jql", jqlQuery);

  const urlStr = fullUrl.toString();
  core.info(`Jira issues link: ${urlStr}`);
  return urlStr;
}

export function generateIssueLabel(
  product: string,
  baseRef: string,
  headRef: string
) {
  return `review-artifacts-${product}-base:${baseRef}-head:${headRef}`;
}

export async function getGitTopLevel(): Promise<string> {
  const execPromise = promisify(exec);
  try {
    const { stdout, stderr } = await execPromise(
      "git rev-parse --show-toplevel"
    );

    if (stderr) {
      const msg = `Error in command output: ${stderr}`;
      core.error(msg);
      throw Error(msg);
    }

    const topLevelDir = stdout.trim();
    core.info(`Top-level directory: ${topLevelDir}`);
    return topLevelDir;
  } catch (error) {
    const msg = `Error executing command: ${(error as any).message}`;
    core.error(msg);
    throw Error(msg);
  }
}

/**
 * Given a list of strings, this function will return the first JIRA issue number it finds.
 *
 * @example parseIssueNumberFrom("", "CORE-123", "CORE-456", "CORE-789") => "CORE-123"
 * @example parseIssueNumberFrom("", "2f3df5gf", "chore/test-RE-78-branch", "RE-78 Create new test branches") => "RE-78"
 * @example parseIssueNumberFrom("PR: ", "2f3df5gf", "chore/test-RE-78-branch", "PR: RE-78 Create new test branches") => "RE-78"
 */
export function parseIssueNumberFrom(
  prefix: string,
  ...inputs: (string | undefined)[]
): string | undefined {
  function parse(str?: string) {
    prefix = prefix.toUpperCase()
    const jiraIssueRegex = new RegExp(`${prefix}([A-Z]{2,}-\\d+)`);

    const match = str?.toUpperCase().match(jiraIssueRegex);
    return match ? match[1] : undefined;
  }

  core.debug(`Parsing issue number from: ${inputs.join(", ")}`);
  const parsed: string[] = inputs.map(parse).filter((x) => x !== undefined);
  core.debug(`Found issue number: ${parsed[0]}`);

  return parsed[0];
}

export async function extractJiraIssueNumbersFrom(prefix: string, filePaths: string[]) {
  const issueNumbers: string[] = [];
  const gitTopLevel = await getGitTopLevel();

  for (const path of filePaths) {
    const fullPath = join(gitTopLevel, path);
    core.info(`Reading file: ${fullPath}`);
    const content = await readFile(fullPath, "utf-8");
    const issueNumber = parseIssueNumberFrom(prefix, content);
    core.info(`Extracted issue number: ${issueNumber}`);
    if (issueNumber) {
      issueNumbers.push(issueNumber);
    }
  }

  return issueNumbers;
}

/**
 * Converts an array of tags to an array of labels.
 *
 * A label is a string that is formatted as `core-release/{tag}`, with the leading `v` removed from the tag.
 *
 * @example tagsToLabels(["v1.0.0", "v1.1.0"]) => [{ add: "core-release/1.0.0" }, { add: "core-release/1.1.0" }]
 */
export function tagsToLabels(tags: string[]) {
  const labelPrefix = "core-release";

  return tags.map((t) => ({
    add: `${labelPrefix}/${t.substring(1)}`,
  }));
}

export function getJiraEnvVars() {
  const jiraHost = process.env.JIRA_HOST;
  const jiraUserName = process.env.JIRA_USERNAME;
  const jiraApiToken = process.env.JIRA_API_TOKEN;

  if (!jiraHost || !jiraUserName || !jiraApiToken) {
    core.setFailed(
      "Error: Missing required environment variables: JIRA_HOST and JIRA_USERNAME and JIRA_API_TOKEN."
    );
    process.exit(1);
  }

  return { jiraHost, jiraUserName, jiraApiToken };
}

export function createJiraClient() {
  const { jiraHost, jiraUserName, jiraApiToken } = getJiraEnvVars();
  return new jira.Version3Client({
    host: jiraHost,
    authentication: {
      basic: {
        email: jiraUserName,
        apiToken: jiraApiToken,
      },
    },
  });
}

export function handleError(e: unknown) {
  if (e instanceof Error) {
    if (isAxiosError(e)) {
      core.error(formatAxiosError(e));
    } else if (isAxiosError(e.cause)) {
      core.error(formatAxiosError(e.cause));
    } else {
      core.error(e);
    }
  } else {
    core.error(JSON.stringify(e));
  }
  core.setFailed("Error adding traceability to Jira issues");
}<|MERGE_RESOLUTION|>--- conflicted
+++ resolved
@@ -4,16 +4,14 @@
 import { exec } from "child_process";
 import { promisify } from "util";
 import { join } from "path";
-<<<<<<< HEAD
+import { isAxiosError } from "axios";
+import { formatAxiosError } from "./axios";
 
 export const EMPTY_PREFIX = ""
 export const PR_PREFIX = "PR issue: "
 export const SOLIDITY_REVIEW_PREFIX = "Solidity Review issue: "
 
-=======
-import { isAxiosError } from "axios";
-import { formatAxiosError } from "./axios";
->>>>>>> 814538b3
+
 export function generateJiraIssuesLink(baseUrl: string, label: string) {
   // https://smartcontract-it.atlassian.net/issues/?jql=labels%20%3D%20%22review-artifacts-automation-base%3A8d818ea265ff08887e61ace4f83364a3ee149ef0-head%3A3c45b71f3610de28f429cef0163936eaa448e63c%22
   const jqlQuery = `labels = "${label}"`;
