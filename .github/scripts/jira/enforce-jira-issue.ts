import * as core from "@actions/core";
import jira from "jira.js";
<<<<<<< HEAD
import { createJiraClient, EMPTY_PREFIX, parseIssueNumberFrom, PR_PREFIX } from "./lib";
import { appendIssueNumberToChangesetFile, extractChangesetFile } from "./changeset-lib";
=======
import { createJiraClient, getGitTopLevel, handleError, parseIssueNumberFrom } from "./lib";
import { promises as fs } from "fs";
import { join } from "path";
>>>>>>> 814538b3

async function doesIssueExist(
  client: jira.Version3Client,
  issueNumber: string,
  dryRun: boolean
) {
  const payload = {
    issueIdOrKey: issueNumber,
  };

  if (dryRun) {
    core.info("Dry run enabled, skipping JIRA issue enforcement");
    return true;
  }

  try {
    /**
     * The issue is identified by its ID or key, however, if the identifier doesn't match an issue, a case-insensitive search and check for moved issues is performed.
     * If a matching issue is found its details are returned, a 302 or other redirect is not returned. The issue key returned in the response is the key of the issue found.
     */
    const issue = await client.issues.getIssue(payload);
    core.debug(
      `JIRA issue id:${issue.id} key: ${issue.key} found while querying for ${issueNumber}`
    );
    if (issue.key !== issueNumber) {
      core.error(
        `JIRA issue key ${issueNumber} not found, but found issue key ${issue.key} instead. This can happen if the identifier doesn't match an issue, in which case a case-insensitive search and check for moved issues is performed. Make sure the issue key is correct.`
      );
      return false;
    }

    return true;
  } catch (e) {
    handleError(e)
    return false;
  }
}

async function main() {
  const prTitle = process.env.PR_TITLE;
  const commitMessage = process.env.COMMIT_MESSAGE;
  const branchName = process.env.BRANCH_NAME;
  const dryRun = !!process.env.DRY_RUN;
  const { changesetFile } = extractChangesetFile();

  const client = createJiraClient();

  // Checks for the Jira issue number and exit if it can't find it
  const issueNumber = parseIssueNumberFrom(EMPTY_PREFIX, prTitle, commitMessage, branchName);
  if (!issueNumber) {
    const msg =
      "No JIRA issue number found in PR title, commit message, or branch name. This pull request must be associated with a JIRA issue.";

    core.setFailed(msg);
    return;
  }

  const exists = await doesIssueExist(client, issueNumber, dryRun);
  if (!exists) {
    core.setFailed(
      `JIRA issue ${issueNumber} not found, this pull request must be associated with a JIRA issue.`
    );
    return;
  }

  core.info(`Appending JIRA issue ${issueNumber} to changeset file`);
  await appendIssueNumberToChangesetFile(PR_PREFIX ,changesetFile, issueNumber);
}

async function run() {
  try {
    await main();
  } catch (error) {
    if (error instanceof Error) {
      return core.setFailed(error.message);
    }
    core.setFailed(error as any);
  }
}

run();<|MERGE_RESOLUTION|>--- conflicted
+++ resolved
@@ -1,13 +1,7 @@
 import * as core from "@actions/core";
 import jira from "jira.js";
-<<<<<<< HEAD
-import { createJiraClient, EMPTY_PREFIX, parseIssueNumberFrom, PR_PREFIX } from "./lib";
+import { createJiraClient, EMPTY_PREFIX, handleError, parseIssueNumberFrom, PR_PREFIX } from "./lib";
 import { appendIssueNumberToChangesetFile, extractChangesetFile } from "./changeset-lib";
-=======
-import { createJiraClient, getGitTopLevel, handleError, parseIssueNumberFrom } from "./lib";
-import { promises as fs } from "fs";
-import { join } from "path";
->>>>>>> 814538b3
 
 async function doesIssueExist(
   client: jira.Version3Client,
