--- conflicted
+++ resolved
@@ -29,7 +29,6 @@
   cancel-in-progress: true
 
 jobs:
-<<<<<<< HEAD
   run-e2e-tests-workflow:
     name: Run E2E Tests
     uses: ./.github/workflows/run-e2e-tests-reusable-workflow.yml
@@ -41,6 +40,7 @@
       slack_notification_after_tests_channel_id: '#lf-slack-notification-tests'
       # slack_notification_after_tests_channel_id: '#ccip-testing'
       slack_notification_after_tests_name: CCIP E2E Load Tests
+      test_image_suites: ccip-load
     secrets:
       QA_AWS_REGION: ${{ secrets.QA_AWS_REGION }}
       QA_AWS_ROLE_TO_ASSUME: ${{ secrets.QA_AWS_ROLE_TO_ASSUME }}
@@ -58,273 +58,4 @@
       AWS_API_GW_HOST_GRAFANA: ${{ secrets.AWS_API_GW_HOST_GRAFANA }}        
       TEST_SECRETS_OVERRIDE_BASE64: ${{ secrets[inputs.test_secrets_override_key] }}
       SLACK_BOT_TOKEN: ${{ secrets.QA_SLACK_API_KEY }}
-      SLACK_API_KEY: ${{ secrets.QA_SLACK_API_KEY }}
-=======
-  build-chainlink:
-    environment: integration
-    permissions:
-      id-token: write
-      contents: read
-    name: Build Chainlink Image
-    runs-on: ubuntu20.04-16cores-64GB
-    steps:
-      - name: Checkout the repo
-        uses: actions/checkout@9bb56186c3b09b4f86b1c65136769dd318469633 # v4.1.2
-      - name: Check if image exists
-        id: check-image
-        uses: smartcontractkit/chainlink-github-actions/docker/image-exists@b49a9d04744b0237908831730f8553f26d73a94b # v2.3.17
-        with:
-          repository: chainlink
-          tag: ${{ env.CHAINLINK_VERSION }}
-          AWS_REGION: ${{ secrets.QA_AWS_REGION }}
-          AWS_ROLE_TO_ASSUME: ${{ secrets.QA_AWS_ROLE_TO_ASSUME }}
-      - name: Build Image
-        if: steps.check-image.outputs.exists == 'false'
-        uses: smartcontractkit/chainlink-github-actions/chainlink-testing-framework/build-image@b49a9d04744b0237908831730f8553f26d73a94b # v2.3.17
-        env:
-          GH_TOKEN: ${{ github.token }}
-        with:
-          cl_repo: smartcontractkit/chainlink
-          cl_ref: ${{ env.CHAINLINK_VERSION }}
-          push_tag: ${{ env.CHAINLINK_IMAGE }}:${{ env.CHAINLINK_VERSION }}
-          QA_AWS_REGION: ${{ secrets.QA_AWS_REGION }}
-          QA_AWS_ROLE_TO_ASSUME: ${{ secrets.QA_AWS_ROLE_TO_ASSUME }}
-      - name: Collect Metrics
-        if: always()
-        id: collect-gha-metrics
-        uses: smartcontractkit/push-gha-metrics-action@dea9b546553cb4ca936607c2267a09c004e4ab3f # v3.0.0
-        with:
-          id: ccip-load-test-build-chainlink-image
-          org-id: ${{ secrets.GRAFANA_INTERNAL_TENANT_ID }}
-          basic-auth: ${{ secrets.GRAFANA_INTERNAL_BASIC_AUTH }}
-          hostname: ${{ secrets.GRAFANA_INTERNAL_HOST }}
-          this-job-name: Build Chainlink Image
-        continue-on-error: true
-
-  build-test-image:
-    environment: integration
-    permissions:
-      id-token: write
-      contents: read
-    name: Build Test Image
-    runs-on: ubuntu20.04-8cores-32GB
-    steps:
-      - name: Collect Metrics
-        id: collect-gha-metrics
-        uses: smartcontractkit/push-gha-metrics-action@dea9b546553cb4ca936607c2267a09c004e4ab3f # v3.0.0
-        with:
-          id: ccip-load-test-build-test-image
-          org-id: ${{ secrets.GRAFANA_INTERNAL_TENANT_ID }}
-          basic-auth: ${{ secrets.GRAFANA_INTERNAL_BASIC_AUTH }}
-          hostname: ${{ secrets.GRAFANA_INTERNAL_HOST }}
-          this-job-name: Build Test Image
-        continue-on-error: true
-      - name: Checkout the repo
-        uses: actions/checkout@9bb56186c3b09b4f86b1c65136769dd318469633 # v4.1.2
-      - name: Build Test Image
-        uses: ./.github/actions/build-test-image
-        with:
-          tag: ${{ env.INPUT_CHAINLINK_TEST_VERSION }}
-          QA_AWS_ROLE_TO_ASSUME: ${{ secrets.QA_AWS_ROLE_TO_ASSUME }}
-          QA_AWS_REGION: ${{ secrets.QA_AWS_REGION }}
-          QA_AWS_ACCOUNT_NUMBER: ${{ secrets.QA_AWS_ACCOUNT_NUMBER }}
-          suites: ccip-load
-
-  ccip-load-test:
-    environment: integration
-    needs: [ build-chainlink, build-test-image ]
-    if: ${{ always() && !contains(needs.*.result, 'failure') }}
-    permissions:
-      issues: read
-      checks: write
-      pull-requests: write
-      id-token: write
-      contents: read
-    env:
-      CHAINLINK_ENV_USER: ${{ github.actor }}
-      SLACK_API_KEY: ${{ secrets.QA_SLACK_API_KEY }}
-      SLACK_CHANNEL: ${{ secrets.QA_SLACK_CHANNEL }}
-      TEST_LOG_LEVEL: info
-      REF_NAME: ${{ github.head_ref || github.ref_name }}
-      BASE64_NETWORK_CONFIG: ${{ secrets.BASE64_NETWORK_CONFIG }}
-    strategy:
-      fail-fast: false
-      matrix:
-        type:
-          - name: stable-load
-            run: ^TestLoadCCIPStableRPS$
-            os: ubuntu-latest
-          # Enable when CCIP-2277 is resolved
-          # - name: load-with-arm-curse-uncurse
-          #   run: ^TestLoadCCIPStableRPSAfterARMCurseAndUncurse$
-          #   config_path: ./integration-tests/ccip-tests/testconfig/tomls/load-with-arm-curse-uncurse.toml
-          #   os: ubuntu-latest
-    runs-on: ${{ matrix.type.os }}
-    name: CCIP ${{ matrix.type.name }}
-    steps:
-      - name: Collect Metrics
-        id: collect-gha-metrics
-        uses: smartcontractkit/push-gha-metrics-action@dea9b546553cb4ca936607c2267a09c004e4ab3f # v3.0.0
-        with:
-          id: ccip-load-test-${{ matrix.type.name }}
-          org-id: ${{ secrets.GRAFANA_INTERNAL_TENANT_ID }}
-          basic-auth: ${{ secrets.GRAFANA_INTERNAL_BASIC_AUTH }}
-          hostname: ${{ secrets.GRAFANA_INTERNAL_HOST }}
-          this-job-name: CCIP ${{ matrix.type.name }}
-          test-results-file: '{"testType":"go","filePath":"/tmp/gotest.log"}'
-        continue-on-error: true
-      - name: Checkout the repo
-        uses: actions/checkout@9bb56186c3b09b4f86b1c65136769dd318469633 # v4.1.2
-        with:
-          ref: ${{ env.REF_NAME }}
-      - name: Sets env vars
-        id: set_override_config
-        shell: bash
-        run: |
-          # if the matrix.type.config_path is set, use it as the override config
-          if [ -n "${{ matrix.type.config_path }}" ]; then
-              BASE64_CCIP_CONFIG_OVERRIDE=$(base64 -w 0 -i ${{ matrix.type.config_path }})
-              echo ::add-mask::$BASE64_CCIP_CONFIG_OVERRIDE
-              echo "base_64_override=$BASE64_CCIP_CONFIG_OVERRIDE" >> $GITHUB_OUTPUT
-          fi
-          if [[ "${{ github.event_name }}" == "workflow_dispatch" ]]; then
-            BASE64_CCIP_CONFIG_OVERRIDE=$(jq -r '.inputs.base64_test_input' $GITHUB_EVENT_PATH)
-            echo ::add-mask::$BASE64_CCIP_CONFIG_OVERRIDE
-            echo "base_64_override=$BASE64_CCIP_CONFIG_OVERRIDE" >> $GITHUB_OUTPUT
-          fi
-      - name: step summary
-        shell: bash
-        run: |
-          echo "### chainlink image used for this test run :link:" >>$GITHUB_STEP_SUMMARY
-          echo "\`${{ env.CHAINLINK_VERSION }}\`" >> $GITHUB_STEP_SUMMARY
-          echo "### chainlink-tests image tag for this test run :ship:" >>$GITHUB_STEP_SUMMARY
-          echo "\`${{ env.INPUT_CHAINLINK_TEST_VERSION }}\`" >> $GITHUB_STEP_SUMMARY
-      - name: Prepare Base64 TOML override for CCIP secrets
-        uses: ./.github/actions/setup-create-base64-config-ccip
-        id: setup_create_base64_config_ccip
-        with:
-          runId: ${{ github.run_id }}
-          testLogCollect: ${{ vars.TEST_LOG_COLLECT }}
-          chainlinkVersion: ${{ github.sha }}
-          logstreamLogTargets: ${{ vars.LOGSTREAM_LOG_TARGETS }}
-      - name: Run Tests
-        uses: smartcontractkit/chainlink-github-actions/chainlink-testing-framework/run-tests@94cb11f4bd545607a2f221c6685052b3abee723d # v2.3.32
-        env:
-          TEST_SUITE: load
-          TEST_ARGS: -test.timeout 900h
-          DATABASE_URL: postgresql://postgres:node@localhost:5432/chainlink_test?sslmode=disable
-          RR_MEM: 8Gi
-          RR_CPU: 4
-          TEST_TRIGGERED_BY: ccip-load-test-ci-${{ matrix.type.name }}
-          BASE64_CCIP_CONFIG_OVERRIDE: ${{ steps.set_override_config.outputs.base_64_override }},${{ steps.setup_create_base64_config_ccip.outputs.base64_config }}
-          TEST_BASE64_CCIP_CONFIG_OVERRIDE: ${{ steps.setup_create_base64_config_ccip.outputs.base64_config }},${{ steps.set_override_config.outputs.base_64_override }}
-          E2E_TEST_LOGGING_RUN_ID: ${{ github.run_id }}       
-          E2E_TEST_CHAINLINK_IMAGE: ${{ env.CHAINLINK_IMAGE }}
-          E2E_TEST_CHAINLINK_VERSION: ${{ env.CHAINLINK_VERSION }}
-          E2E_TEST_LOKI_TENANT_ID: ${{ secrets.LOKI_TENANT_ID }}
-          E2E_TEST_LOKI_ENDPOINT: ${{ secrets.LOKI_URL }}
-          E2E_TEST_LOKI_BASIC_AUTH: ${{ secrets.LOKI_BASIC_AUTH }}
-          E2E_TEST_GRAFANA_BASE_URL: ${{ vars.GRAFANA_URL }}
-          E2E_TEST_GRAFANA_DASHBOARD_URL: "/d/6vjVx-1V8/ccip-long-running-tests"
-          E2E_TEST_GRAFANA_BEARER_TOKEN: ${{ secrets.GRAFANA_INTERNAL_URL_SHORTENER_TOKEN }}
-        with:
-          test_command_to_run: cd ./integration-tests/ccip-tests && go test -v -timeout 70m -count=1 -json -run ${{ matrix.type.run }} ./load 2>&1 | tee /tmp/gotest.log | gotestloghelper -ci
-          test_download_vendor_packages_command: cd ./integration-tests && go mod download
-          test_secrets_override_base64: ${{ secrets[inputs.test_secrets_override_key] }}
-          test_config_override_base64: ${{ env.BASE64_CONFIG_OVERRIDE }}
-          token: ${{ secrets.GITHUB_TOKEN }}
-          go_mod_path: ./integration-tests/go.mod
-          QA_AWS_REGION: ${{ secrets.QA_AWS_REGION }}
-          QA_AWS_ROLE_TO_ASSUME: ${{ secrets.QA_AWS_ROLE_TO_ASSUME }}
-          QA_KUBECONFIG: ${{ secrets.QA_KUBECONFIG }}
-          triggered_by: ${{ env.TEST_TRIGGERED_BY }}
-          publish_check_name: ${{ matrix.type.name }}
-          artifacts_location: ./integration-tests/load/logs/payload_ccip.json
-          aws_registries: ${{ secrets.QA_AWS_ACCOUNT_NUMBER }}
-          cache_key_id: ccip-load-${{ env.MOD_CACHE_VERSION }}
-          cache_restore_only: "true"
-          should_cleanup: "true"
-
-  # Reporting Jobs
-  start-slack-thread:
-    name: Start Slack Thread
-    if: ${{ failure() && needs.ccip-load-test.result != 'skipped' && needs.ccip-load-test.result != 'cancelled' }}
-    environment: integration
-    outputs:
-      thread_ts: ${{ steps.slack.outputs.thread_ts }}
-    permissions:
-      checks: write
-      pull-requests: write
-      id-token: write
-      contents: read
-    runs-on: ubuntu-latest
-    needs: [ccip-load-test]
-    steps:
-      - name: Debug Result
-        run: echo ${{ join(needs.*.result, ',') }}
-      - name: Main Slack Notification
-        uses: slackapi/slack-github-action@6c661ce58804a1a20f6dc5fbee7f0381b469e001 # v1.25.0
-        id: slack
-        with:
-          channel-id: "#ccip-testing"
-          payload: |
-            {
-              "attachments": [
-                {
-                  "color": "${{ contains(join(needs.*.result, ','), 'failure') && '#C62828' || '#2E7D32' }}",
-                  "blocks": [
-                    {
-                      "type": "header",
-                      "text": {
-                        "type": "plain_text",
-                        "text": "CCIP load tests results ${{ contains(join(needs.*.result, ','), 'failure') && ':x:' || ':white_check_mark:'}}",
-                        "emoji": true
-                      }
-                    },
-                    {
-                      "type": "divider"
-                    },
-                    {
-                      "type": "section",
-                      "text": {
-                        "type": "mrkdwn",
-                        "text": "<${{ github.server_url }}/${{ github.repository }}/${{contains(github.ref_name, 'release') && 'releases/tag' || 'tree'}}/${{ github.ref_name }}|${{ github.ref_name }}> | <${{ github.server_url }}/${{ github.repository }}/commit/${{ github.sha }}|${{ github.sha }}> | <${{ github.server_url }}/${{ github.repository }}/actions/runs/${{ github.run_id }}|Run>"
-                      }
-                    }
-                  ]
-                }
-              ]
-            }
-        env:
-          SLACK_BOT_TOKEN: ${{ secrets.QA_SLACK_API_KEY }}
-
-  post-test-results-to-slack:
-    name: Post Test Results
-    if: ${{ failure() && needs.start-slack-thread.result != 'skipped' && needs.start-slack-thread.result != 'cancelled' }}
-    environment: integration
-    permissions:
-      checks: write
-      pull-requests: write
-      id-token: write
-      contents: read
-    runs-on: ubuntu-latest
-    needs: start-slack-thread
-    steps:
-      - name: Checkout the repo
-        uses: actions/checkout@9bb56186c3b09b4f86b1c65136769dd318469633 # v4.1.2
-        with:
-          ref: ${{ github.event.pull_request.head.sha || github.event.merge_group.head_sha }}
-      - name: Post Test Results
-        uses: ./.github/actions/notify-slack-jobs-result
-        with:
-          github_token: ${{ github.token }}
-          github_repository: ${{ github.repository }}
-          workflow_run_id: ${{ github.run_id }}
-          github_job_name_regex: ^CCIP (.*)$
-          message_title: CCIP Jobs
-          slack_channel_id: "#ccip-testing"
-          slack_bot_token: ${{ secrets.QA_SLACK_API_KEY }}
-          slack_thread_ts: ${{ needs.start-slack-thread.outputs.thread_ts }}
-
-  # End Reporting Jobs
->>>>>>> 65924811
+      SLACK_API_KEY: ${{ secrets.QA_SLACK_API_KEY }}