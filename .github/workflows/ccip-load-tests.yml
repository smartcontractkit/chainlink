--- conflicted
+++ resolved
@@ -190,14 +190,8 @@
           RR_MEM: 8Gi
           RR_CPU: 4
           TEST_TRIGGERED_BY: ccip-load-test-ci-${{ matrix.type.name }}
-<<<<<<< HEAD
           BASE64_CONFIG_OVERRIDE: ${{ steps.setup_create_base64_config_ccip.outputs.base64_config }},${{ steps.set_override_config.outputs.base_64_override }}
           TEST_BASE64_CONFIG_OVERRIDE: ${{ steps.setup_create_base64_config_ccip.outputs.base64_config }},${{ steps.set_override_config.outputs.base_64_override }}
-=======
-          BASE64_CCIP_CONFIG_OVERRIDE: ${{ steps.set_override_config.outputs.base_64_override }},${{ steps.setup_create_base64_config_ccip.outputs.base64_config }}
-          TEST_BASE64_CCIP_CONFIG_OVERRIDE: ${{ steps.setup_create_base64_config_ccip.outputs.base64_config }},${{ steps.set_override_config.outputs.base_64_override }}
-          E2E_TEST_LOGGING_RUN_ID: ${{ github.run_id }}       
->>>>>>> bfb66fa5
           E2E_TEST_CHAINLINK_IMAGE: ${{ env.CHAINLINK_IMAGE }}
           E2E_TEST_CHAINLINK_VERSION: ${{ env.CHAINLINK_VERSION }}
           E2E_TEST_LOKI_TENANT_ID: ${{ secrets.LOKI_TENANT_ID }}
