--- conflicted
+++ resolved
@@ -226,11 +226,7 @@
           customEthClientDockerImage: ${{ matrix.evm_node.docker_image }}
 
       - name: Run Tests
-<<<<<<< HEAD
         uses: smartcontractkit/chainlink-github-actions/chainlink-testing-framework/run-tests@TT-1015-UseGoTestLogHelper # v2.3.9
-=======
-        uses: smartcontractkit/chainlink-github-actions/chainlink-testing-framework/run-tests@7882cf348cd6a1f6bcf1ee8280185584ebba96e9 # v2.3.10
->>>>>>> a2bdcf51
         with:
           test_command_to_run: cd ./integration-tests && go test -timeout 45m -count=1 -json -test.parallel=2 ${{ steps.build-go-test-command.outputs.run_command }} 2>&1 | tee /tmp/gotest.log | gotestloghelper -ci -singlepackage
           test_download_vendor_packages_command: cd ./integration-tests && go mod download
