--- conflicted
+++ resolved
@@ -59,11 +59,7 @@
       - name: Collect Metrics
         if: always()
         id: collect-gha-metrics
-<<<<<<< HEAD
-        uses: smartcontractkit/push-gha-metrics-action@0281b09807758be1dcc41651e44e62b353808c47 # v2.1.0
-=======
         uses: smartcontractkit/push-gha-metrics-action@d9da21a2747016b3e13de58c7d4115a3d5c97935 # v3.0.1
->>>>>>> 4ff563e8
         with:
           org-id: ${{ secrets.GRAFANA_INTERNAL_TENANT_ID }}
           basic-auth: ${{ secrets.GRAFANA_INTERNAL_BASIC_AUTH }}
