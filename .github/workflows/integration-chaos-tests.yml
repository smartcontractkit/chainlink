--- conflicted
+++ resolved
@@ -132,14 +132,11 @@
           echo ::add-mask::$BASE64_CONFIG_OVERRIDE
           echo "BASE64_CONFIG_OVERRIDE=$BASE64_CONFIG_OVERRIDE" >> $GITHUB_ENV             
       - name: Run Tests
-<<<<<<< HEAD
-        uses: smartcontractkit/chainlink-github-actions/chainlink-testing-framework/run-tests@d38226be720c5ccc1ff4d3cee40608ebf264cd59 # v2.3.26
-=======
         uses: smartcontractkit/chainlink-github-actions/chainlink-testing-framework/run-tests@2967f2287bd3f3ddbac7b476e9568993df01796e # v2.3.27
->>>>>>> 901609e8
         with:
           test_command_to_run: cd integration-tests && go test -timeout 1h -count=1 -json -test.parallel 11 ./chaos 2>&1 | tee /tmp/gotest.log | gotestloghelper -ci -singlepackage -hidepassingtests=false -hidepassinglogs
           test_download_vendor_packages_command: cd ./integration-tests && go mod download
+          test_config_override_base64: ${{ env.BASE64_CONFIG_OVERRIDE }}
           cl_repo: ${{ env.CHAINLINK_IMAGE }}
           cl_image_tag: ${{ github.sha }}
           artifacts_location: ./integration-tests/chaos/logs
