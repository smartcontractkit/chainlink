name: CI Core
run-name: CI Core ${{ inputs.distinct_run_name && inputs.distinct_run_name || '' }}

concurrency:
  group: ${{ github.workflow }}-${{ github.ref }}-${{ inputs.distinct_run_name }}
  cancel-in-progress: true

# Run on key branches to make sure integration is good, otherwise run on all PR's
on:
  push:
    branches:
      - develop
      - "release/*"
  merge_group:
  pull_request:
  schedule:
    - cron: "0 0 * * *"
  workflow_dispatch:
    inputs:
      distinct_run_name:
        description: "A unique identifier for this run, used when running from other repos"
        required: false
        type: string
      evm-ref:
        description: The chainlink-evm reference to use when testing against a specific version for compatibliity
        required: false
        default: ""
        type: string

jobs:
  filter: # No need to run core tests if there are only changes to the integration-tests
    name: Detect Changes
    permissions:
      pull-requests: read
    outputs:
      changes: ${{ steps.ignore-filter.outputs.changes || steps.changes.outputs.changes }}
    runs-on: ubuntu-latest
    steps:
      - name: Checkout the repo
        uses: actions/checkout@v4.2.1
        with:
          repository: smartcontractkit/chainlink
      - uses: dorny/paths-filter@de90cc6fb38fc0963ad72b210f1f284cd68cea36 # v3.0.2
        id: changes
        with:
          filters: |
            changes:
              - 'integration-tests/deployment/**'
              - '!integration-tests/**'
              - 'integration-tests/deployment/**'
      - name: Ignore Filter On Workflow Dispatch
        if: ${{ github.event_name == 'workflow_dispatch' }}
        id: ignore-filter
        run: echo "changes=true" >> $GITHUB_OUTPUT

  golangci:
    # We don't directly merge dependabot PRs, so let's not waste the resources
    if: ${{ (github.event_name == 'pull_request' ||  github.event_name == 'schedule') && github.actor != 'dependabot[bot]' }}
    name: lint
    permissions:
      # For golangci-lint-actions to annotate code in the PR.
      checks: write
      contents: read
      # For golangci-lint-action's `only-new-issues` option.
      pull-requests: read
    runs-on: ubuntu-24.04-8cores-32GB-ARM
    needs: [filter]
    steps:
      - uses: actions/checkout@v4.2.1
      - name: Golang Lint
        uses: ./.github/actions/golangci-lint
        if: ${{ needs.filter.outputs.changes == 'true' }}
        with:
          id: core
          name: lint
          gc-basic-auth: ${{ secrets.GRAFANA_INTERNAL_BASIC_AUTH }}
          gc-host: ${{ secrets.GRAFANA_INTERNAL_HOST }}
          gc-org-id: ${{ secrets.GRAFANA_INTERNAL_TENANT_ID }}

      - name: Notify Slack
        if: ${{ failure() && github.event.schedule != '' }}
        uses: slackapi/slack-github-action@6c661ce58804a1a20f6dc5fbee7f0381b469e001 # v1.25.0
        env:
          SLACK_BOT_TOKEN: ${{ secrets.QA_SLACK_API_KEY }}
        with:
          channel-id: "#team-core"
          slack-message: "golangci-lint failed: \n${{ format('https://github.com/{0}/actions/runs/{1}', github.repository, github.run_id) }}"

  core:
    env:
      # We explicitly have this env var not be "CL_DATABASE_URL" to avoid having it be used by core related tests
      # when they should not be using it, while still allowing us to DRY up the setup
      DB_URL: postgresql://postgres:postgres@localhost:5432/chainlink_test?sslmode=disable
    strategy:
      fail-fast: false
      matrix:
        type:
          - cmd: go_core_tests
            id: core_unit
            os: ubuntu22.04-32cores-128GB
            printResults: true
          - cmd: go_core_ccip_deployment_tests
            id: core_unit
            os: ubuntu22.04-32cores-128GB
            printResults: true
          - cmd: go_core_race_tests
            id: core_race
            # use 64cores for overnight runs only due to massive number of runs from PRs
            os: ${{ github.event_name == 'schedule' && 'ubuntu-latest-64cores-256GB' || 'ubuntu-latest-32cores-128GB' }}
          - cmd: go_core_fuzz
            id: core_fuzz
            os: ubuntu22.04-8cores-32GB
    name: Core Tests (${{ matrix.type.cmd }})
    # We don't directly merge dependabot PRs, so let's not waste the resources
    if: github.actor != 'dependabot[bot]'
    needs: [filter]
    runs-on: ${{ matrix.type.os }}
    permissions:
      id-token: write
      contents: read
    steps:
      - name: Checkout the repo
        uses: actions/checkout@v4.2.1
      - name: Setup node
        if: ${{ needs.filter.outputs.changes == 'true' }}
        uses: actions/setup-node@v4.0.4
      - name: Setup NodeJS
        if: ${{ needs.filter.outputs.changes == 'true' }}
        uses: ./.github/actions/setup-nodejs
        with:
          prod: "true"
      - name: Setup Go
        if: ${{ needs.filter.outputs.changes == 'true' }}
        uses: ./.github/actions/setup-go
      - name: Replace chainlink-evm deps
        if: ${{ needs.filter.outputs.changes == 'true' && inputs.evm-ref != ''}}
        shell: bash
        run: go get github.com/smartcontractkit/chainlink-integrations/evm/relayer@${{ inputs.evm-ref }}
      - name: Setup Solana
        if: ${{ needs.filter.outputs.changes == 'true' }}
        uses: ./.github/actions/setup-solana
      - name: Setup wasmd
        if: ${{ needs.filter.outputs.changes == 'true' }}
        uses: ./.github/actions/setup-wasmd
      - name: Setup Postgres
        if: ${{ needs.filter.outputs.changes == 'true' }}
        uses: ./.github/actions/setup-postgres
      - name: Touching core/web/assets/index.html
        if: ${{ needs.filter.outputs.changes == 'true' }}
        run: mkdir -p core/web/assets && touch core/web/assets/index.html
      - name: Download Go vendor packages
        if: ${{ needs.filter.outputs.changes == 'true' }}
        run: go mod download
      - name: Build binary
        if: ${{ needs.filter.outputs.changes == 'true' }}
        run: go build -o chainlink.test .
      - name: Setup DB
        if: ${{ needs.filter.outputs.changes == 'true' }}
        run: ./chainlink.test local db preparetest
        env:
          CL_DATABASE_URL: ${{ env.DB_URL }}
      - name: Install LOOP Plugins
        if: ${{ needs.filter.outputs.changes == 'true' }}
        run: |
          pushd $(go list -m -f "{{.Dir}}" github.com/smartcontractkit/chainlink-feeds)
          go install ./cmd/chainlink-feeds
          popd
          pushd $(go list -m -f "{{.Dir}}" github.com/smartcontractkit/chainlink-data-streams)
          go install ./mercury/cmd/chainlink-mercury
          popd
          pushd $(go list -m -f "{{.Dir}}" github.com/smartcontractkit/chainlink-solana)
          go install ./pkg/solana/cmd/chainlink-solana
          popd
          pushd $(go list -m -f "{{.Dir}}" github.com/smartcontractkit/chainlink-starknet/relayer)
          go install ./pkg/chainlink/cmd/chainlink-starknet
          popd
      - name: Increase Race Timeout
        if: ${{ github.event.schedule != '' && needs.filter.outputs.changes == 'true' }}
        run: |
          echo "TIMEOUT=10m" >> $GITHUB_ENV
          echo "COUNT=50" >> $GITHUB_ENV
      - name: Install gotestloghelper
        if: ${{ needs.filter.outputs.changes == 'true' }}
        run: go install github.com/smartcontractkit/chainlink-testing-framework/tools/gotestloghelper@v1.50.0
      - name: Run tests
        if: ${{ needs.filter.outputs.changes == 'true' }}
        id: run-tests
        env:
          OUTPUT_FILE: ./output.txt
          USE_TEE: false
          CL_DATABASE_URL: ${{ env.DB_URL }}
        run: ./tools/bin/${{ matrix.type.cmd }} ./...
      - name: Print Filtered Test Results
        if: ${{ failure() && needs.filter.outputs.changes == 'true' && steps.run-tests.conclusion == 'failure' }}
        run: |
          if [[ "${{ matrix.type.printResults }}"  == "true" ]]; then
            cat output.txt | gotestloghelper -ci
          fi
      - name: Print Races
        id: print-races
        if: ${{ failure() && matrix.type.cmd == 'go_core_race_tests' && needs.filter.outputs.changes == 'true' }}
        run: |
          find race.* | xargs cat > race.txt
          if [[ -s race.txt ]]; then
            cat race.txt
            echo "post_to_slack=true" >> $GITHUB_OUTPUT
          else
            echo "post_to_slack=false" >> $GITHUB_OUTPUT
          fi
          echo "github.event_name: ${{ github.event_name }}"
          echo "github.ref: ${{ github.ref }}"
      - name: Print postgres logs
        if: ${{ always() &&  needs.filter.outputs.changes == 'true' }}
        run: docker compose logs postgres | tee ../../../postgres_logs.txt
        working-directory: ./.github/actions/setup-postgres
      - name: Store logs artifacts
        if: ${{ needs.filter.outputs.changes == 'true' && always() }}
        uses: actions/upload-artifact@v4.4.3
        with:
          name: ${{ matrix.type.cmd }}_logs
          path: |
            ./output.txt
            ./output-short.txt
            ./race.*
            ./coverage.txt
            ./postgres_logs.txt
          retention-days: 7
      - name: Notify Slack
        if: ${{ failure() && steps.print-races.outputs.post_to_slack == 'true' && matrix.type.cmd == 'go_core_race_tests' && (github.event_name == 'merge_group' || github.ref == 'refs/heads/develop') && needs.filter.outputs.changes == 'true' }}
        uses: slackapi/slack-github-action@6c661ce58804a1a20f6dc5fbee7f0381b469e001 # v1.25.0
        env:
          SLACK_BOT_TOKEN: ${{ secrets.QA_SLACK_API_KEY }}
        with:
          channel-id: "#topic-data-races"
          slack-message: "Race tests failed: \n${{ format('https://github.com/{0}/actions/runs/{1}', github.repository, github.run_id) }}"
      - name: Collect Path Output
        id: collect-path-output
        env:
          MATRIX_ID: ${{ matrix.type.id }}
        run: |
          # only push the test result file for the unit tests
          if [[ "$MATRIX_ID" == "core_unit" ]]; then
            resultsFile='{"testType":"go","filePath":"./output.txt"}'
            echo "path_output=${resultsFile}" >> $GITHUB_OUTPUT
          fi

<<<<<<< HEAD
=======
  detect-flakey-tests:
    needs: [filter, core]
    name: Flakey Test Detection
    runs-on: ubuntu-latest
    if: ${{ always() && github.actor != 'dependabot[bot]' }}
    env:
      CL_DATABASE_URL: postgresql://postgres:postgres@localhost:5432/chainlink_test?sslmode=disable
    permissions:
      id-token: write
      contents: read
    steps:
      - name: Checkout the repo
        uses: actions/checkout@v4.2.1
      - name: Setup node
        if: ${{ needs.filter.outputs.changes == 'true' }}
        uses: actions/setup-node@v4.0.4
      - name: Setup NodeJS
        if: ${{ needs.filter.outputs.changes == 'true' }}
        uses: ./.github/actions/setup-nodejs
        with:
          prod: "true"
      - name: Setup Go
        if: ${{ needs.filter.outputs.changes == 'true' }}
        uses: ./.github/actions/setup-go
      - name: Setup Postgres
        if: ${{ needs.filter.outputs.changes == 'true' }}
        uses: ./.github/actions/setup-postgres
      - name: Touching core/web/assets/index.html
        if: ${{ needs.filter.outputs.changes == 'true' }}
        run: mkdir -p core/web/assets && touch core/web/assets/index.html
      - name: Download Go vendor packages
        if: ${{ needs.filter.outputs.changes == 'true' }}
        run: go mod download
      - name: Replace chainlink-evm deps
        if: ${{ needs.filter.outputs.changes == 'true' && inputs.evm-ref != ''}}
        shell: bash
        run: go get github.com/smartcontractkit/chainlink-integrations/evm/relayer@${{ inputs.evm-ref }}
      - name: Build binary
        if: ${{ needs.filter.outputs.changes == 'true' }}
        run: go build -o chainlink.test .
      - name: Setup DB
        if: ${{ needs.filter.outputs.changes == 'true' }}
        run: ./chainlink.test local db preparetest
      - name: Load test outputs
        if: ${{ needs.filter.outputs.changes == 'true' }}
        uses: actions/download-artifact@v4.1.8
        with:
          name: go_core_tests_logs
          path: ./artifacts
      - name: Delete go_core_tests_logs/coverage.txt
        if: ${{ needs.filter.outputs.changes == 'true' }}
        shell: bash
        run: |
          # Need to delete coverage.txt so the disk doesn't fill up
          rm -f ./artifacts/go_core_tests_logs/coverage.txt
      - name: Build flakey test runner
        if: ${{ needs.filter.outputs.changes == 'true' }}
        run: go build ./tools/flakeytests/cmd/runner
      - name: Re-run tests
        if: ${{ needs.filter.outputs.changes == 'true' }}
        env:
          GRAFANA_INTERNAL_BASIC_AUTH: ${{ secrets.GRAFANA_INTERNAL_BASIC_AUTH }}
          GRAFANA_INTERNAL_HOST: ${{ secrets.GRAFANA_INTERNAL_HOST }}
          GRAFANA_INTERNAL_TENANT_ID: ${{ secrets.GRAFANA_INTERNAL_TENANT_ID }}
          GITHUB_EVENT_PATH: ${{ github.event_path }}
          GITHUB_EVENT_NAME: ${{ github.event_name }}
          GITHUB_REPO: ${{ github.repository }}
          GITHUB_RUN_ID: ${{ github.run_id }}
        run: |
          ./runner \
            -grafana_auth=$GRAFANA_INTERNAL_BASIC_AUTH \
            -grafana_host=$GRAFANA_INTERNAL_HOST \
            -grafana_org_id=$GRAFANA_INTERNAL_TENANT_ID \
            -gh_sha=$GITHUB_SHA \
            -gh_event_path=$GITHUB_EVENT_PATH \
            -gh_event_name=$GITHUB_EVENT_NAME \
            -gh_run_id=$GITHUB_RUN_ID \
            -gh_repo=$GITHUB_REPO \
            -command=./tools/bin/go_core_tests \
            `ls -R ./artifacts/output.txt`
      - name: Store logs artifacts
        if: ${{ needs.filter.outputs.changes == 'true' && always() }}
        uses: actions/upload-artifact@v4.4.3
        with:
          name: flakey_test_runner_logs
          path: |
            ./output.txt
          retention-days: 7

>>>>>>> 218a97db
  scan:
    name: SonarQube Scan
    needs: [core]
    if: ${{ always() && github.actor != 'dependabot[bot]' }}
    runs-on: ubuntu-latest
    steps:
      - name: Checkout the repo
        uses: actions/checkout@v4.2.1
        with:
          fetch-depth: 0 # fetches all history for all tags and branches to provide more metadata for sonar reports
      - name: Download all workflow run artifacts
        uses: actions/download-artifact@v4.1.8

      - name: Check and Set SonarQube Report Paths
        shell: bash
        run: |
          # Check and assign paths for coverage/test reports
          if [ -d "go_core_tests_logs" ]; then
            sonarqube_coverage_report_paths=$(find go_core_tests_logs -name coverage.txt | paste -sd "," -)
            sonarqube_tests_report_paths=$(find go_core_tests_logs -name output.txt | paste -sd "," -)
          else
            sonarqube_coverage_report_paths=""
            sonarqube_tests_report_paths=""
          fi

          # Check and assign paths for lint reports
          if [ -d "golangci-lint-report" ]; then
            sonarqube_lint_report_paths=$(find golangci-lint-report -name golangci-lint-report.xml | paste -sd "," -)
          else
            sonarqube_lint_report_paths=""
          fi

          ARGS=""
          if [[ -z "$sonarqube_tests_report_paths" ]]; then
            echo "::warning::No test report paths found, will not pass to sonarqube"
          else
            echo "Found test report paths: $sonarqube_tests_report_paths"
            ARGS="$ARGS -Dsonar.go.tests.reportPaths=$sonarqube_tests_report_paths"
          fi

          if [[ -z "$sonarqube_coverage_report_paths" ]]; then
            echo "::warning::No coverage report paths found, will not pass to sonarqube"
          else
            echo "Found coverage report paths: $sonarqube_coverage_report_paths"
            ARGS="$ARGS -Dsonar.go.coverage.reportPaths=$sonarqube_coverage_report_paths"
          fi

          if [[ -z "$sonarqube_lint_report_paths" ]]; then
            echo "::warning::No lint report paths found, will not pass to sonarqube"
          else
            echo "Found lint report paths: $sonarqube_lint_report_paths"
            ARGS="$ARGS -Dsonar.go.golangci-lint.reportPaths=$sonarqube_lint_report_paths"
          fi

          echo "Final SONARQUBE_ARGS: $ARGS"
          echo "SONARQUBE_ARGS=$ARGS" >> $GITHUB_ENV

      - name: SonarQube Scan
        if: ${{ env.SONARQUBE_ARGS != '' }}
        uses: sonarsource/sonarqube-scan-action@aecaf43ae57e412bd97d70ef9ce6076e672fe0a9 # v2.3.0
        with:
          args: ${{ env.SONARQUBE_ARGS }}
        env:
          SONAR_TOKEN: ${{ secrets.SONAR_TOKEN }}
          SONAR_HOST_URL: ${{ secrets.SONAR_HOST_URL }}
          SONAR_SCANNER_OPTS: "-Xms6g -Xmx8g"

  clean:
    name: Clean Go Tidy & Generate
    if: ${{ !contains(join(github.event.pull_request.labels.*.name, ' '), 'skip-smoke-tests') && github.actor != 'dependabot[bot]' }}
    runs-on: ubuntu22.04-8cores-32GB
    defaults:
      run:
        shell: bash
    steps:
      - name: Check for Skip Tests Label
        if: contains(join(github.event.pull_request.labels.*.name, ' '), 'skip-smoke-tests')
        run: |
          echo "## \`skip-smoke-tests\` label is active, skipping E2E smoke tests" >>$GITHUB_STEP_SUMMARY
          exit 0
      - uses: actions/checkout@v4.2.1
        with:
          fetch-depth: 0
      - name: Setup Go
        uses: ./.github/actions/setup-go
        with:
          only-modules: "true"
      - name: Install protoc-gen-go-wsrpc
        run: curl https://github.com/smartcontractkit/wsrpc/raw/main/cmd/protoc-gen-go-wsrpc/protoc-gen-go-wsrpc --output $HOME/go/bin/protoc-gen-go-wsrpc && chmod +x $HOME/go/bin/protoc-gen-go-wsrpc
      - name: Setup NodeJS
        uses: ./.github/actions/setup-nodejs
      - name: make generate
        run: |
          make rm-mocked
          make generate
      - name: Ensure clean after generate
        run: git diff --stat --exit-code
      - run: make gomodtidy
      - name: Ensure clean after tidy
        run: git diff --minimal --exit-code<|MERGE_RESOLUTION|>--- conflicted
+++ resolved
@@ -244,98 +244,6 @@
             echo "path_output=${resultsFile}" >> $GITHUB_OUTPUT
           fi
 
-<<<<<<< HEAD
-=======
-  detect-flakey-tests:
-    needs: [filter, core]
-    name: Flakey Test Detection
-    runs-on: ubuntu-latest
-    if: ${{ always() && github.actor != 'dependabot[bot]' }}
-    env:
-      CL_DATABASE_URL: postgresql://postgres:postgres@localhost:5432/chainlink_test?sslmode=disable
-    permissions:
-      id-token: write
-      contents: read
-    steps:
-      - name: Checkout the repo
-        uses: actions/checkout@v4.2.1
-      - name: Setup node
-        if: ${{ needs.filter.outputs.changes == 'true' }}
-        uses: actions/setup-node@v4.0.4
-      - name: Setup NodeJS
-        if: ${{ needs.filter.outputs.changes == 'true' }}
-        uses: ./.github/actions/setup-nodejs
-        with:
-          prod: "true"
-      - name: Setup Go
-        if: ${{ needs.filter.outputs.changes == 'true' }}
-        uses: ./.github/actions/setup-go
-      - name: Setup Postgres
-        if: ${{ needs.filter.outputs.changes == 'true' }}
-        uses: ./.github/actions/setup-postgres
-      - name: Touching core/web/assets/index.html
-        if: ${{ needs.filter.outputs.changes == 'true' }}
-        run: mkdir -p core/web/assets && touch core/web/assets/index.html
-      - name: Download Go vendor packages
-        if: ${{ needs.filter.outputs.changes == 'true' }}
-        run: go mod download
-      - name: Replace chainlink-evm deps
-        if: ${{ needs.filter.outputs.changes == 'true' && inputs.evm-ref != ''}}
-        shell: bash
-        run: go get github.com/smartcontractkit/chainlink-integrations/evm/relayer@${{ inputs.evm-ref }}
-      - name: Build binary
-        if: ${{ needs.filter.outputs.changes == 'true' }}
-        run: go build -o chainlink.test .
-      - name: Setup DB
-        if: ${{ needs.filter.outputs.changes == 'true' }}
-        run: ./chainlink.test local db preparetest
-      - name: Load test outputs
-        if: ${{ needs.filter.outputs.changes == 'true' }}
-        uses: actions/download-artifact@v4.1.8
-        with:
-          name: go_core_tests_logs
-          path: ./artifacts
-      - name: Delete go_core_tests_logs/coverage.txt
-        if: ${{ needs.filter.outputs.changes == 'true' }}
-        shell: bash
-        run: |
-          # Need to delete coverage.txt so the disk doesn't fill up
-          rm -f ./artifacts/go_core_tests_logs/coverage.txt
-      - name: Build flakey test runner
-        if: ${{ needs.filter.outputs.changes == 'true' }}
-        run: go build ./tools/flakeytests/cmd/runner
-      - name: Re-run tests
-        if: ${{ needs.filter.outputs.changes == 'true' }}
-        env:
-          GRAFANA_INTERNAL_BASIC_AUTH: ${{ secrets.GRAFANA_INTERNAL_BASIC_AUTH }}
-          GRAFANA_INTERNAL_HOST: ${{ secrets.GRAFANA_INTERNAL_HOST }}
-          GRAFANA_INTERNAL_TENANT_ID: ${{ secrets.GRAFANA_INTERNAL_TENANT_ID }}
-          GITHUB_EVENT_PATH: ${{ github.event_path }}
-          GITHUB_EVENT_NAME: ${{ github.event_name }}
-          GITHUB_REPO: ${{ github.repository }}
-          GITHUB_RUN_ID: ${{ github.run_id }}
-        run: |
-          ./runner \
-            -grafana_auth=$GRAFANA_INTERNAL_BASIC_AUTH \
-            -grafana_host=$GRAFANA_INTERNAL_HOST \
-            -grafana_org_id=$GRAFANA_INTERNAL_TENANT_ID \
-            -gh_sha=$GITHUB_SHA \
-            -gh_event_path=$GITHUB_EVENT_PATH \
-            -gh_event_name=$GITHUB_EVENT_NAME \
-            -gh_run_id=$GITHUB_RUN_ID \
-            -gh_repo=$GITHUB_REPO \
-            -command=./tools/bin/go_core_tests \
-            `ls -R ./artifacts/output.txt`
-      - name: Store logs artifacts
-        if: ${{ needs.filter.outputs.changes == 'true' && always() }}
-        uses: actions/upload-artifact@v4.4.3
-        with:
-          name: flakey_test_runner_logs
-          path: |
-            ./output.txt
-          retention-days: 7
-
->>>>>>> 218a97db
   scan:
     name: SonarQube Scan
     needs: [core]
