name: CI Core
run-name: CI Core ${{ inputs.distinct_run_name && inputs.distinct_run_name || '' }}

concurrency:
  group: ${{ github.workflow }}-${{ github.ref }}-${{ inputs.distinct_run_name }}
  cancel-in-progress: true

# Run on key branches to make sure integration is good, otherwise run on all PR's
on:
  push:
    branches:
      - develop
      - "release/*"
  merge_group:
  pull_request:
  schedule:
    - cron: "0 0 * * *"
  workflow_dispatch:
    inputs:
      distinct_run_name:
        description: "A unique identifier for this run, used when running from other repos"
        required: false
        type: string
      evm-ref:
        description: The chainlink-evm reference to use when testing against a specific version for compatibliity
        required: false
        default: ""
        type: string

jobs:
  filter: # No need to run core tests if there are only changes to the integration-tests
    name: Detect Changes
    permissions:
      pull-requests: read
    outputs:
      changes: ${{ steps.ignore-filter.outputs.changes || steps.changes.outputs.changes }}
    runs-on: ubuntu-latest
    steps:
      - name: Checkout the repo
        uses: actions/checkout@9bb56186c3b09b4f86b1c65136769dd318469633 # v4.1.2
        with:
          repository: smartcontractkit/chainlink
      - uses: dorny/paths-filter@de90cc6fb38fc0963ad72b210f1f284cd68cea36 # v3.0.2
        id: changes
        with:
          filters: |
            changes:
              - '!integration-tests/**'
      - name: Ignore Filter On Workflow Dispatch
        if: ${{ github.event_name == 'workflow_dispatch' }}
        id: ignore-filter
        run: echo "changes=true" >> $GITHUB_OUTPUT

  golangci:
    # We don't directly merge dependabot PRs, so let's not waste the resources
    if: ${{ (github.event_name == 'pull_request' ||  github.event_name == 'schedule') && github.actor != 'dependabot[bot]' }}
    name: lint
    runs-on: ubuntu22.04-8cores-32GB
    needs: [filter]
    steps:
      - uses: actions/checkout@9bb56186c3b09b4f86b1c65136769dd318469633 # v4.1.2
      - name: Golang Lint
        uses: ./.github/actions/golangci-lint
        if: ${{ needs.filter.outputs.changes == 'true' }}
        with:
          id: core
          name: lint
          gc-basic-auth: ${{ secrets.GRAFANA_INTERNAL_BASIC_AUTH }}
          gc-host: ${{ secrets.GRAFANA_INTERNAL_HOST }}
          gc-org-id: ${{ secrets.GRAFANA_INTERNAL_TENANT_ID }}
      - name: Notify Slack
        if: ${{ failure() && github.event.schedule != '' }}
        uses: slackapi/slack-github-action@6c661ce58804a1a20f6dc5fbee7f0381b469e001 # v1.25.0
        env:
          SLACK_BOT_TOKEN: ${{ secrets.QA_SLACK_API_KEY }}
        with:
          channel-id: "#team-core"
          slack-message: "golangci-lint failed: \n${{ format('https://github.com/{0}/actions/runs/{1}', github.repository, github.run_id) }}"

  core:
    env:
      # We explicitly have this env var not be "CL_DATABASE_URL" to avoid having it be used by core related tests
      # when they should not be using it, while still allowing us to DRY up the setup
      DB_URL: postgresql://postgres:postgres@localhost:5432/chainlink_test?sslmode=disable
    strategy:
      fail-fast: false
      matrix:
        type:
          - cmd: go_core_tests
            id: core_unit
            os: ubuntu22.04-32cores-128GB
          - cmd: go_core_race_tests
            id: core_race
            # use 64cores for overnight runs only due to massive number of runs from PRs
            os: ${{ github.event_name == 'schedule' && 'ubuntu-latest-64cores-256GB' || 'ubuntu-latest-32cores-128GB' }}
          - cmd: go_core_fuzz
            id: core_fuzz
            os: ubuntu22.04-8cores-32GB
    name: Core Tests (${{ matrix.type.cmd }})
    # We don't directly merge dependabot PRs, so let's not waste the resources
    if: github.actor != 'dependabot[bot]'
    needs: [filter]
<<<<<<< HEAD
    runs-on: ubuntu-latest-64cores-256GB
    permissions:
      id-token: write
      contents: read
=======
    runs-on: ${{ matrix.type.os }}
>>>>>>> c5f9173c
    steps:
      - name: Checkout the repo
        uses: actions/checkout@9bb56186c3b09b4f86b1c65136769dd318469633 # v4.1.2
      - name: Setup node
        if: ${{ needs.filter.outputs.changes == 'true' }}
        uses: actions/setup-node@60edb5dd545a775178f52524783378180af0d1f8 # v4.0.2
      - name: Setup NodeJS
        if: ${{ needs.filter.outputs.changes == 'true' }}
        uses: ./.github/actions/setup-nodejs
        with:
          prod: "true"
      - name: Setup Go
        if: ${{ needs.filter.outputs.changes == 'true' }}
        uses: ./.github/actions/setup-go
<<<<<<< HEAD
      - name: Replace chainlink-evm deps
        if: ${{ needs.filter.outputs.changes == 'true' && inputs.evm-ref != ''}}
        shell: bash
        run: go get github.com/smartcontractkit/chainlink-integrations/evm/relayer@${{ inputs.evm-ref }}
      - name: Run short tests
        if: ${{ needs.filter.outputs.changes == 'true' && matrix.type.cmd == 'go_core_tests' }}
        run: go test -short ./...
=======
>>>>>>> c5f9173c
      - name: Setup Solana
        if: ${{ needs.filter.outputs.changes == 'true' }}
        uses: ./.github/actions/setup-solana
      - name: Setup wasmd
        if: ${{ needs.filter.outputs.changes == 'true' }}
        uses: ./.github/actions/setup-wasmd
      - name: Setup Postgres
        if: ${{ needs.filter.outputs.changes == 'true' }}
        uses: ./.github/actions/setup-postgres
      - name: Touching core/web/assets/index.html
        if: ${{ needs.filter.outputs.changes == 'true' }}
        run: mkdir -p core/web/assets && touch core/web/assets/index.html
      - name: Download Go vendor packages
        if: ${{ needs.filter.outputs.changes == 'true' }}
        run: go mod download
      - name: Build binary
        if: ${{ needs.filter.outputs.changes == 'true' }}
        run: go build -o chainlink.test .
      - name: Setup DB
        if: ${{ needs.filter.outputs.changes == 'true' }}
        run: ./chainlink.test local db preparetest
        env:
          CL_DATABASE_URL: ${{ env.DB_URL }}
      - name: Install LOOP Plugins
        if: ${{ needs.filter.outputs.changes == 'true' }}
        run: |
          pushd $(go list -m -f "{{.Dir}}" github.com/smartcontractkit/chainlink-feeds)
          go install ./cmd/chainlink-feeds
          popd
          pushd $(go list -m -f "{{.Dir}}" github.com/smartcontractkit/chainlink-data-streams)
          go install ./mercury/cmd/chainlink-mercury
          popd
          pushd $(go list -m -f "{{.Dir}}" github.com/smartcontractkit/chainlink-solana)
          go install ./pkg/solana/cmd/chainlink-solana
          popd
          pushd $(go list -m -f "{{.Dir}}" github.com/smartcontractkit/chainlink-starknet/relayer)
          go install ./pkg/chainlink/cmd/chainlink-starknet
          popd
      - name: Increase Race Timeout
        if: ${{ github.event.schedule != '' && needs.filter.outputs.changes == 'true' }}
        run: |
          echo "TIMEOUT=10m" >> $GITHUB_ENV
          echo "COUNT=50" >> $GITHUB_ENV
      - name: Install gotestloghelper
        if: ${{ needs.filter.outputs.changes == 'true' }}
        run: go install github.com/smartcontractkit/chainlink-testing-framework/tools/gotestloghelper@v1.1.1
      - name: Run tests
        if: ${{ needs.filter.outputs.changes == 'true' }}
        id: run-tests
        env:
          OUTPUT_FILE: ./output.txt
          USE_TEE: false
          CL_DATABASE_URL: ${{ env.DB_URL }}
        run: ./tools/bin/${{ matrix.type.cmd }} ./...
      - name: Print Filtered Test Results
        if: ${{ failure() && matrix.type.cmd == 'go_core_tests' && needs.filter.outputs.changes == 'true'  && steps.run-tests.conclusion == 'failure' }}
        run: |
          cat output.txt | gotestloghelper -ci
      - name: Print Races
        id: print-races
        if: ${{ failure() && matrix.type.cmd == 'go_core_race_tests' && needs.filter.outputs.changes == 'true' }}
        run: |
          find race.* | xargs cat > race.txt
          if [[ -s race.txt ]]; then
            cat race.txt
            echo "post_to_slack=true" >> $GITHUB_OUTPUT
          else
            echo "post_to_slack=false" >> $GITHUB_OUTPUT
          fi
          echo "github.event_name: ${{ github.event_name }}"
          echo "github.ref: ${{ github.ref }}"
      - name: Print postgres logs
        if: ${{ always() &&  needs.filter.outputs.changes == 'true' }}
        run: docker compose logs postgres | tee ../../../postgres_logs.txt
        working-directory: ./.github/actions/setup-postgres
      - name: Store logs artifacts
        if: ${{ needs.filter.outputs.changes == 'true' && always() }}
        uses: actions/upload-artifact@5d5d22a31266ced268874388b861e4b58bb5c2f3 # v4.3.1
        with:
          name: ${{ matrix.type.cmd }}_logs
          path: |
            ./output.txt
            ./output-short.txt
            ./race.*
            ./coverage.txt
            ./postgres_logs.txt
      - name: Notify Slack
        if: ${{ failure() && steps.print-races.outputs.post_to_slack == 'true' && matrix.type.cmd == 'go_core_race_tests' && (github.event_name == 'merge_group' || github.ref == 'refs/heads/develop') && needs.filter.outputs.changes == 'true' }}
        uses: slackapi/slack-github-action@6c661ce58804a1a20f6dc5fbee7f0381b469e001 # v1.25.0
        env:
          SLACK_BOT_TOKEN: ${{ secrets.QA_SLACK_API_KEY }}
        with:
          channel-id: "#topic-data-races"
          slack-message: "Race tests failed: \n${{ format('https://github.com/{0}/actions/runs/{1}', github.repository, github.run_id) }}"
      - name: Collect Path Output
        id: collect-path-output
        env:
          MATRIX_ID: ${{ matrix.type.id }}
        run: |
          # only push the test result file for the unit tests
          if [[ "$MATRIX_ID" == "core_unit" ]]; then
            resultsFile='{"testType":"go","filePath":"./output.txt"}'
            echo "path_output=${resultsFile}" >> $GITHUB_OUTPUT
          fi
      - name: Collect Metrics
        if: ${{ needs.filter.outputs.changes == 'true' && always() }}
        id: collect-gha-metrics
        uses: smartcontractkit/push-gha-metrics-action@d9da21a2747016b3e13de58c7d4115a3d5c97935 # v3.0.1
        with:
          id: ${{ matrix.type.id }}
          org-id: ${{ secrets.GRAFANA_INTERNAL_TENANT_ID }}
          basic-auth: ${{ secrets.GRAFANA_INTERNAL_BASIC_AUTH }}
          hostname: ${{ secrets.GRAFANA_INTERNAL_HOST }}
          this-job-name: Core Tests (${{ matrix.type.cmd }})
          test-results-file: ${{ steps.collect-path-output.outputs.path_output }}
          test-results-batch-split-size: "524288" # 512KB
        continue-on-error: true

  detect-flakey-tests:
    needs: [filter, core]
    name: Flakey Test Detection
    runs-on: ubuntu-latest
    if: ${{ always() && github.actor != 'dependabot[bot]' }}
    env:
      CL_DATABASE_URL: postgresql://postgres:postgres@localhost:5432/chainlink_test?sslmode=disable
    permissions:
      id-token: write
      contents: read
    steps:
      - name: Checkout the repo
        uses: actions/checkout@9bb56186c3b09b4f86b1c65136769dd318469633 # v4.1.2
      - name: Setup node
        if: ${{ needs.filter.outputs.changes == 'true' }}
        uses: actions/setup-node@60edb5dd545a775178f52524783378180af0d1f8 # v4.0.2
      - name: Setup NodeJS
        if: ${{ needs.filter.outputs.changes == 'true' }}
        uses: ./.github/actions/setup-nodejs
        with:
          prod: "true"
      - name: Setup Go
        if: ${{ needs.filter.outputs.changes == 'true' }}
        uses: ./.github/actions/setup-go
      - name: Setup Postgres
        if: ${{ needs.filter.outputs.changes == 'true' }}
        uses: ./.github/actions/setup-postgres
      - name: Touching core/web/assets/index.html
        if: ${{ needs.filter.outputs.changes == 'true' }}
        run: mkdir -p core/web/assets && touch core/web/assets/index.html
      - name: Download Go vendor packages
        if: ${{ needs.filter.outputs.changes == 'true' }}
        run: go mod download
      - name: Replace chainlink-evm deps
        if: ${{ needs.filter.outputs.changes == 'true' && inputs.evm-ref != ''}}
        shell: bash
        run: go get github.com/smartcontractkit/chainlink-integrations/evm/relayer@${{ inputs.evm-ref }}
      - name: Build binary
        if: ${{ needs.filter.outputs.changes == 'true' }}
        run: go build -o chainlink.test .
      - name: Setup DB
        if: ${{ needs.filter.outputs.changes == 'true' }}
        run: ./chainlink.test local db preparetest
      - name: Load test outputs
        if: ${{ needs.filter.outputs.changes == 'true' }}
        uses: actions/download-artifact@c850b930e6ba138125429b7e5c93fc707a7f8427 # v4.1.4
        with:
          path: ./artifacts
      - name: Build flakey test runner
        if: ${{ needs.filter.outputs.changes == 'true' }}
        run: go build ./tools/flakeytests/cmd/runner
      - name: Re-run tests
        if: ${{ needs.filter.outputs.changes == 'true' }}
        env:
          GRAFANA_INTERNAL_BASIC_AUTH: ${{ secrets.GRAFANA_INTERNAL_BASIC_AUTH }}
          GRAFANA_INTERNAL_HOST: ${{ secrets.GRAFANA_INTERNAL_HOST }}
          GRAFANA_INTERNAL_TENANT_ID: ${{ secrets.GRAFANA_INTERNAL_TENANT_ID }}
          GITHUB_EVENT_PATH: ${{ github.event_path }}
          GITHUB_EVENT_NAME: ${{ github.event_name }}
          GITHUB_REPO: ${{ github.repository }}
          GITHUB_RUN_ID: ${{ github.run_id }}
        run: |
          ./runner \
            -grafana_auth=$GRAFANA_INTERNAL_BASIC_AUTH \
            -grafana_host=$GRAFANA_INTERNAL_HOST \
            -grafana_org_id=$GRAFANA_INTERNAL_TENANT_ID \
            -gh_sha=$GITHUB_SHA \
            -gh_event_path=$GITHUB_EVENT_PATH \
            -gh_event_name=$GITHUB_EVENT_NAME \
            -gh_run_id=$GITHUB_RUN_ID \
            -gh_repo=$GITHUB_REPO \
            -command=./tools/bin/go_core_tests \
            `ls -R ./artifacts/go_core_tests*/output.txt`
      - name: Store logs artifacts
        if: ${{ needs.filter.outputs.changes == 'true' && always() }}
        uses: actions/upload-artifact@5d5d22a31266ced268874388b861e4b58bb5c2f3 # v4.3.1
        with:
          name: flakey_test_runner_logs
          path: |
            ./output.txt

  scan:
    name: SonarQube Scan
    needs: [core]
    if: ${{ always() && github.actor != 'dependabot[bot]' }}
    runs-on: ubuntu-latest
    steps:
      - name: Checkout the repo
        uses: actions/checkout@9bb56186c3b09b4f86b1c65136769dd318469633 # v4.1.2
        with:
          fetch-depth: 0 # fetches all history for all tags and branches to provide more metadata for sonar reports
      - name: Download all workflow run artifacts
        uses: actions/download-artifact@c850b930e6ba138125429b7e5c93fc707a7f8427 # v4.1.4
      - name: Set SonarQube Report Paths
        id: sonarqube_report_paths
        shell: bash
        run: |
          echo "sonarqube_tests_report_paths=$(find go_core_tests_logs -name output.txt | paste -sd "," -)" >> $GITHUB_OUTPUT
          echo "sonarqube_coverage_report_paths=$(find go_core_tests_logs -name coverage.txt | paste -sd "," -)" >> $GITHUB_OUTPUT
      - name: SonarQube Scan
        uses: sonarsource/sonarqube-scan-action@69c1a75940dec6249b86dace6b630d3a2ae9d2a7 # v2.0.1
        with:
          args: >
            -Dsonar.go.tests.reportPaths=${{ steps.sonarqube_report_paths.outputs.sonarqube_tests_report_paths }}
            -Dsonar.go.coverage.reportPaths=${{ steps.sonarqube_report_paths.outputs.sonarqube_coverage_report_paths }}
            -Dsonar.go.golangci-lint.reportPaths=golangci-lint-report/golangci-lint-report.xml
        env:
          SONAR_TOKEN: ${{ secrets.SONAR_TOKEN }}
          SONAR_HOST_URL: ${{ secrets.SONAR_HOST_URL }}
      - name: Collect Metrics
        if: always()
        id: collect-gha-metrics
        uses: smartcontractkit/push-gha-metrics-action@d9da21a2747016b3e13de58c7d4115a3d5c97935 # v3.0.1
        with:
          id: ci-core-sonarqube
          org-id: ${{ secrets.GRAFANA_INTERNAL_TENANT_ID }}
          basic-auth: ${{ secrets.GRAFANA_INTERNAL_BASIC_AUTH }}
          hostname: ${{ secrets.GRAFANA_INTERNAL_HOST }}
          this-job-name: SonarQube Scan
        continue-on-error: true

  clean:
    name: Clean Go Tidy & Generate
    if: ${{ !contains(join(github.event.pull_request.labels.*.name, ' '), 'skip-smoke-tests') && github.actor != 'dependabot[bot]' }}
    runs-on: ubuntu22.04-8cores-32GB
    defaults:
      run:
        shell: bash
    steps:
      - name: Check for Skip Tests Label
        if: contains(join(github.event.pull_request.labels.*.name, ' '), 'skip-smoke-tests')
        run: |
          echo "## \`skip-smoke-tests\` label is active, skipping E2E smoke tests" >>$GITHUB_STEP_SUMMARY
          exit 0
      - uses: actions/checkout@9bb56186c3b09b4f86b1c65136769dd318469633 # v4.1.2
        with:
          fetch-depth: 0
      - name: Setup Go
        uses: ./.github/actions/setup-go
        with:
          only-modules: "true"
      - name: Install protoc-gen-go-wsrpc
        run: curl https://github.com/smartcontractkit/wsrpc/raw/main/cmd/protoc-gen-go-wsrpc/protoc-gen-go-wsrpc --output $HOME/go/bin/protoc-gen-go-wsrpc && chmod +x $HOME/go/bin/protoc-gen-go-wsrpc
      - name: Setup NodeJS
        uses: ./.github/actions/setup-nodejs
      - run: make generate # generate install go deps
      - name: Ensure clean after generate
        run: git diff --stat --exit-code
      - run: make gomodtidy
      - name: Ensure clean after tidy
        run: git diff --minimal --exit-code
      - name: Collect Metrics
        if: always()
        id: collect-gha-metrics
        uses: smartcontractkit/push-gha-metrics-action@d9da21a2747016b3e13de58c7d4115a3d5c97935 # v3.0.1
        with:
          id: ci-core-generate
          org-id: ${{ secrets.GRAFANA_INTERNAL_TENANT_ID }}
          basic-auth: ${{ secrets.GRAFANA_INTERNAL_BASIC_AUTH }}
          hostname: ${{ secrets.GRAFANA_INTERNAL_HOST }}
          this-job-name: Clean Go Tidy & Generate
        continue-on-error: true<|MERGE_RESOLUTION|>--- conflicted
+++ resolved
@@ -100,14 +100,10 @@
     # We don't directly merge dependabot PRs, so let's not waste the resources
     if: github.actor != 'dependabot[bot]'
     needs: [filter]
-<<<<<<< HEAD
-    runs-on: ubuntu-latest-64cores-256GB
+    runs-on: ${{ matrix.type.os }}
     permissions:
       id-token: write
       contents: read
-=======
-    runs-on: ${{ matrix.type.os }}
->>>>>>> c5f9173c
     steps:
       - name: Checkout the repo
         uses: actions/checkout@9bb56186c3b09b4f86b1c65136769dd318469633 # v4.1.2
@@ -122,16 +118,10 @@
       - name: Setup Go
         if: ${{ needs.filter.outputs.changes == 'true' }}
         uses: ./.github/actions/setup-go
-<<<<<<< HEAD
       - name: Replace chainlink-evm deps
         if: ${{ needs.filter.outputs.changes == 'true' && inputs.evm-ref != ''}}
         shell: bash
         run: go get github.com/smartcontractkit/chainlink-integrations/evm/relayer@${{ inputs.evm-ref }}
-      - name: Run short tests
-        if: ${{ needs.filter.outputs.changes == 'true' && matrix.type.cmd == 'go_core_tests' }}
-        run: go test -short ./...
-=======
->>>>>>> c5f9173c
       - name: Setup Solana
         if: ${{ needs.filter.outputs.changes == 'true' }}
         uses: ./.github/actions/setup-solana
