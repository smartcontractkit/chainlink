name: CI Core

concurrency:
  group: ${{ github.workflow }}-${{ github.ref }}
  cancel-in-progress: true

# Run on key branches to make sure integration is good, otherwise run on all PR's
on:
  push:
    branches:
      - master
      - develop
      - 'release/*'
      - staging
      - trying
      - rollup
  merge_group:
  pull_request:
  schedule:
    - cron: "0 0 * * *"

jobs:
  golangci-changes:
    name: detect changes for lint
    runs-on: ubuntu-latest
    outputs:
      src: ${{ steps.golangci-changes.outputs.src }}
    steps:
      - name: Checkout the repo
        uses: actions/checkout@c85c95e3d7251135ab7dc9ce3241c5835cc595a9 # v3.5.3
      - uses: dorny/paths-filter@4512585405083f25c027a35db413c2b3b9006d50 # v2.11.1
        id: golangci-changes
        with:
          filters: |
            src:
            - '**/*.go'
            - '**/go.mod'
            - '**/go.sum'
            - '.golangci.yml'
            - '.github/workflows/ci-core.yml'
  init:
    name: initialize
    runs-on: ubuntu-latest
    needs: [golangci-changes]
    defaults:
      run:
        shell: bash
    outputs:
      # Determine if `on` event should trigger linting to run
      on_trigger_lint: ${{ steps.golangci-lint.outputs.on_trigger }}
    steps:
      - name: Checkout the repo
        uses: actions/checkout@c85c95e3d7251135ab7dc9ce3241c5835cc595a9 # v3.5.3
      - name: Check if event should trigger lint
        id: golangci-lint
        env:
          GITHUB_EVENT_NAME: ${{ github.event_name }}
          GITHUB_BASE_REF: ${{ github.base_ref }}
          GITHUB_REF: ${{ github.ref }}
          SRC_CHANGED: ${{ needs.golangci-changes.outputs.src }}
        run: ./.github/scripts/bash/ontriggerlint.sh | tee -a $GITHUB_OUTPUT

  golangci:
    name: lint
    runs-on: ubuntu-latest
    needs: [init]
    steps:
      - uses: actions/checkout@c85c95e3d7251135ab7dc9ce3241c5835cc595a9 # v3.5.3
        with:
          fetch-depth: 0
      - uses: actions/setup-go@v4
        if: needs.init.outputs.on_trigger_lint == 'true'
        with:
          go-version-file: 'go.mod'
          # If cache is set to true (default), the "prepare environment" will
          # silently fail with these errors:
          # Error: /usr/bin/tar: <...>: Cannot open: File exists
          cache: false
      - name: golangci-lint
        if: needs.init.outputs.on_trigger_lint == 'true'
        uses: golangci/golangci-lint-action@3a919529898de77ec3da873e3063ca4b10e7f5cc # v3.7.0
        with:
          version: v1.53.3
          only-new-issues: ${{ github.event.schedule == '' }} # show only new issues, unless it's a scheduled run
          args: --timeout=35m0s --out-format checkstyle:golangci-lint-report.xml
      - name: Print lint report artifact
        if: always()
        run: test -f golangci-lint-report.xml && cat golangci-lint-report.xml || true
      - name: Store lint report artifact
        if: always()
        uses: actions/upload-artifact@3cea5372237819ed00197afe530f5a7ea3e805c8 # v3.1.0
        with:
          name: golangci-lint-report
          path: golangci-lint-report.xml
      - name: Collect Metrics
        if: always()
        id: collect-gha-metrics
<<<<<<< HEAD
        uses: smartcontractkit/push-gha-metrics-action@2dcc6578752a8949bdabf8d7fb4f0c70b83703cd
=======
        uses: smartcontractkit/push-gha-metrics-action@d2c2b7bdc9012651230b2608a1bcb0c48538b6ec
>>>>>>> 96f4bacc
        with:
          basic-auth: ${{ secrets.GRAFANA_CLOUD_BASIC_AUTH }}
          hostname: ${{ secrets.GRAFANA_CLOUD_HOST }}
          this-job-name: lint
        continue-on-error: true

  split-packages:
    name: Split Go Tests
    runs-on: ubuntu-latest
    outputs:
      splits: ${{ steps.split.outputs.splits }}
    steps:
      - name: Checkout the repo
        uses: actions/checkout@c85c95e3d7251135ab7dc9ce3241c5835cc595a9 # v3.5.3
      - name: Setup Go
        uses: ./.github/actions/setup-go
        with:
          only-modules: "true"
      - name: Touching core/web/assets/index.html
        run: mkdir -p core/web/assets && touch core/web/assets/index.html
      - name: Generate splits
        id: split
        uses: ./.github/actions/split-tests
        with:
          config: ./ci.json
      - name: Collect Metrics
        if: always()
        id: collect-gha-metrics
<<<<<<< HEAD
        uses: smartcontractkit/push-gha-metrics-action@2dcc6578752a8949bdabf8d7fb4f0c70b83703cd
=======
        uses: smartcontractkit/push-gha-metrics-action@d2c2b7bdc9012651230b2608a1bcb0c48538b6ec
>>>>>>> 96f4bacc
        with:
          basic-auth: ${{ secrets.GRAFANA_CLOUD_BASIC_AUTH }}
          hostname: ${{ secrets.GRAFANA_CLOUD_HOST }}
          this-job-name: Split Go Tests
        continue-on-error: true

  core:
    needs: [split-packages]
    strategy:
      fail-fast: false
      matrix:
        cmd: ["go_core_tests", "go_core_race_tests"]
        split: ${{ fromJson(needs.split-packages.outputs.splits) }}
    name: Core Tests (${{ matrix.cmd }}) ${{ matrix.split.id }}
    runs-on: ubuntu-latest
    env:
      CL_DATABASE_URL: postgresql://postgres:postgres@localhost:5432/chainlink_test?sslmode=disable
    steps:
      - name: Checkout the repo
        uses: actions/checkout@c85c95e3d7251135ab7dc9ce3241c5835cc595a9 # v3.5.3
      - name: Setup node
        uses: actions/setup-node@v3
      - name: Setup NodeJS
        uses: ./.github/actions/setup-nodejs
        with:
          prod: "true"
      - name: Setup Go
        uses: ./.github/actions/setup-go
<<<<<<< HEAD
=======
        with:
          matrix-id: ${{ matrix.cmd }}-${{ matrix.split.id }}
>>>>>>> 96f4bacc
      - name: Setup Solana
        uses: ./.github/actions/setup-solana
      - name: Setup wasmd
        uses: ./.github/actions/setup-wasmd
      - name: Setup Postgres
        uses: ./.github/actions/setup-postgres
      - name: Touching core/web/assets/index.html
        run: mkdir -p core/web/assets && touch core/web/assets/index.html
      - name: Download Go vendor packages
        run: go mod download
      - name: Build binary
        run: go build -tags test -o chainlink.test .
      - name: Setup DB
        run: ./chainlink.test local db preparetest
      - name: Increase Race Timeout
        if: github.event.schedule != ''
        run: |
          echo "TIMEOUT=10m" >> $GITHUB_ENV
          echo "COUNT=50" >> $GITHUB_ENV
      - name: Run tests
        id: run-tests
        env:
          OUTPUT_FILE: ./output.txt
          USE_TEE: false
        run: ./tools/bin/${{ matrix.cmd }} "${{ matrix.split.pkgs }}"
      - name: Print Filtered Test Results
        if: failure()
        uses: smartcontractkit/chainlink-github-actions/go/go-test-results-parsing@9a48ff0869aa6cb2753125301f744d5372d669f6 # v2.2.5
        with:
          results-file: ./output.txt
          output-file: ./output-short.txt
      - name: Store logs artifacts
        if: always()
        uses: actions/upload-artifact@3cea5372237819ed00197afe530f5a7ea3e805c8 # v3.1.0
        with:
          name: ${{ matrix.cmd }}_${{ matrix.split.idx }}_logs
          path: |
            ./output.txt
            ./output-short.txt
            ./race.*
            ./coverage.txt
      - name: Print postgres logs
        if: always()
        run: docker compose logs postgres
        working-directory: ./.github/actions/setup-postgres
      - name: Collect Metrics
        if: always()
        id: collect-gha-metrics
<<<<<<< HEAD
        uses: smartcontractkit/push-gha-metrics-action@2dcc6578752a8949bdabf8d7fb4f0c70b83703cd
=======
        uses: smartcontractkit/push-gha-metrics-action@d2c2b7bdc9012651230b2608a1bcb0c48538b6ec
>>>>>>> 96f4bacc
        with:
          basic-auth: ${{ secrets.GRAFANA_CLOUD_BASIC_AUTH }}
          hostname: ${{ secrets.GRAFANA_CLOUD_HOST }}
          this-job-name: Core Tests (${{ matrix.cmd }}) ${{ matrix.split.id }}
          test-results-file: '{"testType":"go","filePath":"./output.txt"}'
        continue-on-error: true

  # Satisfy required check for core tests
  # while still allowing for adjustable splitting
  core-complete:
    needs: [core]
    name: Core Tests (${{ matrix.cmd }})
    runs-on: ubuntu-latest
    if: always()
    strategy:
      fail-fast: false
      matrix:
        cmd: ["go_core_tests", "go_core_race_tests"]
    steps:
      - run: echo "${{ matrix.cmd }} have finished"
      - name: Check test results
        if: needs.core.result != 'success'
        run: exit 1
      - name: Notify Slack
        if: ${{ failure() && matrix.cmd == 'go_core_race_tests' && github.event.schedule != '' }}
        uses: slackapi/slack-github-action@e28cf165c92ffef168d23c5c9000cffc8a25e117 # v1.24.0
        env:
          SLACK_BOT_TOKEN: ${{ secrets.QA_SLACK_API_KEY }}
        with:
          channel-id: '#topic-data-races'
          slack-message: "Race tests failed: ${{ job.html_url }}\n${{ github.event.pull_request.html_url || github.event.head_commit.url }}"
      - name: Collect Metrics
        if: always()
        id: collect-gha-metrics
<<<<<<< HEAD
        uses: smartcontractkit/push-gha-metrics-action@2dcc6578752a8949bdabf8d7fb4f0c70b83703cd
=======
        uses: smartcontractkit/push-gha-metrics-action@d2c2b7bdc9012651230b2608a1bcb0c48538b6ec
>>>>>>> 96f4bacc
        with:
          basic-auth: ${{ secrets.GRAFANA_CLOUD_BASIC_AUTH }}
          hostname: ${{ secrets.GRAFANA_CLOUD_HOST }}
          this-job-name: Core Tests (${{ matrix.cmd }})
        continue-on-error: true

  detect-flakey-tests:
    needs: [core]
    name: Flakey Test Detection
    runs-on: ubuntu-latest
    if: always()
    env:
      CL_DATABASE_URL: postgresql://postgres:postgres@localhost:5432/chainlink_test?sslmode=disable
    steps:
      - name: Checkout the repo
        uses: actions/checkout@c85c95e3d7251135ab7dc9ce3241c5835cc595a9 # v3.5.3
      - name: Setup node
        uses: actions/setup-node@v3
      - name: Setup NodeJS
        uses: ./.github/actions/setup-nodejs
        with:
          prod: "true"
      - name: Setup Go
        uses: ./.github/actions/setup-go
      - name: Setup Postgres
        uses: ./.github/actions/setup-postgres
      - name: Touching core/web/assets/index.html
        run: mkdir -p core/web/assets && touch core/web/assets/index.html
      - name: Download Go vendor packages
        run: go mod download
      - name: Build binary
        run: go build -tags test -o chainlink.test .
      - name: Setup DB
        run: ./chainlink.test local db preparetest
      - name: Load test outputs
        uses: actions/download-artifact@v3
        with:
          path: ./artifacts
      - name: Build flakey test runner
        run: go build ./tools/flakeytests/cmd/runner
      - name: Re-run tests
        env:
          GRAFANA_CLOUD_BASIC_AUTH: ${{ secrets.GRAFANA_CLOUD_BASIC_AUTH }}
          GRAFANA_CLOUD_HOST: ${{ secrets.GRAFANA_CLOUD_HOST }}
          GITHUB_EVENT_PATH: ${{ github.event_path }}
        run: |
          ./runner \
            -grafana_auth=$GRAFANA_CLOUD_BASIC_AUTH \
            -grafana_host=$GRAFANA_CLOUD_HOST \
            -gh_sha=$GITHUB_SHA \
            -gh_event_path=$GITHUB_EVENT_PATH \
            -command=./tools/bin/go_core_tests \
            `ls -R ./artifacts/go_core_tests*/output-short.txt`
      - name: Store logs artifacts
        if: always()
        uses: actions/upload-artifact@3cea5372237819ed00197afe530f5a7ea3e805c8 # v3.1.0
        with:
          name: flakey_test_runner_logs
          path: |
            ./output.txt

  scan:
    name: SonarQube Scan
    needs: [core]
    if: ${{ always() }}
    runs-on: ubuntu-latest
    steps:
      - name: Checkout the repo
        uses: actions/checkout@c85c95e3d7251135ab7dc9ce3241c5835cc595a9 # v3.5.3
        with:
          fetch-depth: 0 # fetches all history for all tags and branches to provide more metadata for sonar reports
      - name: Download all workflow run artifacts
        uses: actions/download-artifact@9782bd6a9848b53b110e712e20e42d89988822b7 # v3.0.1
      - name: Set SonarQube Report Paths
        id: sonarqube_report_paths
        shell: bash
        run: |
          echo "sonarqube_tests_report_paths=$(find go_core_tests_*_logs -name output.txt | paste -sd "," -)" >> $GITHUB_OUTPUT
          echo "sonarqube_coverage_report_paths=$(find go_core_tests_*_logs -name coverage.txt | paste -sd "," -)" >> $GITHUB_OUTPUT
      - name: SonarQube Scan
        uses: sonarsource/sonarqube-scan-action@a6ba0aafc293e03de5437af7edbc97f7d3ebc91a # v1.2.0
        with:
          args: >
            -Dsonar.go.tests.reportPaths=${{ steps.sonarqube_report_paths.outputs.sonarqube_tests_report_paths }}
            -Dsonar.go.coverage.reportPaths=${{ steps.sonarqube_report_paths.outputs.sonarqube_coverage_report_paths }}
            -Dsonar.go.golangci-lint.reportPaths=golangci-lint-report/golangci-lint-report.xml
        env:
          SONAR_TOKEN: ${{ secrets.SONAR_TOKEN }}
          SONAR_HOST_URL: ${{ secrets.SONAR_HOST_URL }}
      - name: Collect Metrics
        if: always()
        id: collect-gha-metrics
<<<<<<< HEAD
        uses: smartcontractkit/push-gha-metrics-action@2dcc6578752a8949bdabf8d7fb4f0c70b83703cd
=======
        uses: smartcontractkit/push-gha-metrics-action@d2c2b7bdc9012651230b2608a1bcb0c48538b6ec
>>>>>>> 96f4bacc
        with:
          basic-auth: ${{ secrets.GRAFANA_CLOUD_BASIC_AUTH }}
          hostname: ${{ secrets.GRAFANA_CLOUD_HOST }}
          this-job-name: SonarQube Scan
        continue-on-error: true

  clean:
    name: Clean Go Tidy & Generate
    runs-on: ubuntu-latest
    defaults:
      run:
        shell: bash
    steps:
      - uses: actions/checkout@c85c95e3d7251135ab7dc9ce3241c5835cc595a9 # v3.5.3
        with:
          fetch-depth: 0
      - name: Setup Go
        uses: ./.github/actions/setup-go
        with:
          only-modules: "true"
      - name: Setup NodeJS
        uses: ./.github/actions/setup-nodejs
      - run: make generate # generate install go deps
      - name: Ensure clean after generate
        run: git diff --stat --exit-code
      - run: make gomodtidy
      - name: Ensure clean after tidy
        run: git diff --minimal --exit-code
      - name: Collect Metrics
        if: always()
        id: collect-gha-metrics
<<<<<<< HEAD
        uses: smartcontractkit/push-gha-metrics-action@2dcc6578752a8949bdabf8d7fb4f0c70b83703cd
=======
        uses: smartcontractkit/push-gha-metrics-action@d2c2b7bdc9012651230b2608a1bcb0c48538b6ec
>>>>>>> 96f4bacc
        with:
          basic-auth: ${{ secrets.GRAFANA_CLOUD_BASIC_AUTH }}
          hostname: ${{ secrets.GRAFANA_CLOUD_HOST }}
          this-job-name: Clean Go Tidy & Generate
        continue-on-error: true<|MERGE_RESOLUTION|>--- conflicted
+++ resolved
@@ -82,7 +82,7 @@
         with:
           version: v1.53.3
           only-new-issues: ${{ github.event.schedule == '' }} # show only new issues, unless it's a scheduled run
-          args: --timeout=35m0s --out-format checkstyle:golangci-lint-report.xml
+          args: --out-format checkstyle:golangci-lint-report.xml
       - name: Print lint report artifact
         if: always()
         run: test -f golangci-lint-report.xml && cat golangci-lint-report.xml || true
@@ -95,11 +95,7 @@
       - name: Collect Metrics
         if: always()
         id: collect-gha-metrics
-<<<<<<< HEAD
-        uses: smartcontractkit/push-gha-metrics-action@2dcc6578752a8949bdabf8d7fb4f0c70b83703cd
-=======
-        uses: smartcontractkit/push-gha-metrics-action@d2c2b7bdc9012651230b2608a1bcb0c48538b6ec
->>>>>>> 96f4bacc
+        uses: smartcontractkit/push-gha-metrics-action@d2c2b7bdc9012651230b2608a1bcb0c48538b6ec
         with:
           basic-auth: ${{ secrets.GRAFANA_CLOUD_BASIC_AUTH }}
           hostname: ${{ secrets.GRAFANA_CLOUD_HOST }}
@@ -128,11 +124,7 @@
       - name: Collect Metrics
         if: always()
         id: collect-gha-metrics
-<<<<<<< HEAD
-        uses: smartcontractkit/push-gha-metrics-action@2dcc6578752a8949bdabf8d7fb4f0c70b83703cd
-=======
-        uses: smartcontractkit/push-gha-metrics-action@d2c2b7bdc9012651230b2608a1bcb0c48538b6ec
->>>>>>> 96f4bacc
+        uses: smartcontractkit/push-gha-metrics-action@d2c2b7bdc9012651230b2608a1bcb0c48538b6ec
         with:
           basic-auth: ${{ secrets.GRAFANA_CLOUD_BASIC_AUTH }}
           hostname: ${{ secrets.GRAFANA_CLOUD_HOST }}
@@ -161,11 +153,8 @@
           prod: "true"
       - name: Setup Go
         uses: ./.github/actions/setup-go
-<<<<<<< HEAD
-=======
         with:
           matrix-id: ${{ matrix.cmd }}-${{ matrix.split.id }}
->>>>>>> 96f4bacc
       - name: Setup Solana
         uses: ./.github/actions/setup-solana
       - name: Setup wasmd
@@ -214,11 +203,7 @@
       - name: Collect Metrics
         if: always()
         id: collect-gha-metrics
-<<<<<<< HEAD
-        uses: smartcontractkit/push-gha-metrics-action@2dcc6578752a8949bdabf8d7fb4f0c70b83703cd
-=======
-        uses: smartcontractkit/push-gha-metrics-action@d2c2b7bdc9012651230b2608a1bcb0c48538b6ec
->>>>>>> 96f4bacc
+        uses: smartcontractkit/push-gha-metrics-action@d2c2b7bdc9012651230b2608a1bcb0c48538b6ec
         with:
           basic-auth: ${{ secrets.GRAFANA_CLOUD_BASIC_AUTH }}
           hostname: ${{ secrets.GRAFANA_CLOUD_HOST }}
@@ -253,11 +238,7 @@
       - name: Collect Metrics
         if: always()
         id: collect-gha-metrics
-<<<<<<< HEAD
-        uses: smartcontractkit/push-gha-metrics-action@2dcc6578752a8949bdabf8d7fb4f0c70b83703cd
-=======
-        uses: smartcontractkit/push-gha-metrics-action@d2c2b7bdc9012651230b2608a1bcb0c48538b6ec
->>>>>>> 96f4bacc
+        uses: smartcontractkit/push-gha-metrics-action@d2c2b7bdc9012651230b2608a1bcb0c48538b6ec
         with:
           basic-auth: ${{ secrets.GRAFANA_CLOUD_BASIC_AUTH }}
           hostname: ${{ secrets.GRAFANA_CLOUD_HOST }}
@@ -350,11 +331,7 @@
       - name: Collect Metrics
         if: always()
         id: collect-gha-metrics
-<<<<<<< HEAD
-        uses: smartcontractkit/push-gha-metrics-action@2dcc6578752a8949bdabf8d7fb4f0c70b83703cd
-=======
-        uses: smartcontractkit/push-gha-metrics-action@d2c2b7bdc9012651230b2608a1bcb0c48538b6ec
->>>>>>> 96f4bacc
+        uses: smartcontractkit/push-gha-metrics-action@d2c2b7bdc9012651230b2608a1bcb0c48538b6ec
         with:
           basic-auth: ${{ secrets.GRAFANA_CLOUD_BASIC_AUTH }}
           hostname: ${{ secrets.GRAFANA_CLOUD_HOST }}
@@ -386,11 +363,7 @@
       - name: Collect Metrics
         if: always()
         id: collect-gha-metrics
-<<<<<<< HEAD
-        uses: smartcontractkit/push-gha-metrics-action@2dcc6578752a8949bdabf8d7fb4f0c70b83703cd
-=======
-        uses: smartcontractkit/push-gha-metrics-action@d2c2b7bdc9012651230b2608a1bcb0c48538b6ec
->>>>>>> 96f4bacc
+        uses: smartcontractkit/push-gha-metrics-action@d2c2b7bdc9012651230b2608a1bcb0c48538b6ec
         with:
           basic-auth: ${{ secrets.GRAFANA_CLOUD_BASIC_AUTH }}
           hostname: ${{ secrets.GRAFANA_CLOUD_HOST }}
