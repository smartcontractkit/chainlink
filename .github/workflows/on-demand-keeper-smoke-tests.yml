name: On Demand Keeper Smoke Tests
run-name: On Demand Keeper Smoke Tests ${{ inputs.distinct_run_name && inputs.distinct_run_name || '' }}
on:
  workflow_dispatch:
    inputs:
      distinct_run_name:
        description: 'A unique identifier for this run, only use from other repos'
        required: false
        type: string

# Only run 1 of this workflow at a time per PR
concurrency:
  group: on-demand-keeper-smoke-tests-${{ github.ref }}-${{ inputs.distinct_run_name }}
  cancel-in-progress: true

env:
  # for run-test variables and environment
  ENV_JOB_IMAGE: ${{ secrets.QA_AWS_ACCOUNT_NUMBER }}.dkr.ecr.${{ secrets.QA_AWS_REGION }}.amazonaws.com/chainlink-tests:${{ inputs.evm-ref || github.sha }}
  CHAINLINK_IMAGE: ${{ secrets.QA_AWS_ACCOUNT_NUMBER }}.dkr.ecr.${{ secrets.QA_AWS_REGION }}.amazonaws.com/chainlink
  TEST_SUITE: smoke
  TEST_ARGS: -test.timeout 12m
  INTERNAL_DOCKER_REPO: ${{ secrets.QA_AWS_ACCOUNT_NUMBER }}.dkr.ecr.${{ secrets.QA_AWS_REGION }}.amazonaws.com
  MOD_CACHE_VERSION: 2
  COLLECTION_ID: chainlink-e2e-tests

jobs:
  build-chainlink:
    environment: integration
    permissions:
      id-token: write
      contents: read
    strategy:
      matrix:
        image:
          - name: ""
            dockerfile: core/chainlink.Dockerfile
            tag-suffix: ""
    name: Build Chainlink Image ${{ matrix.image.name }}
    runs-on: ubuntu22.04-16cores-64GB
    steps:
      - name: Collect Metrics
        id: collect-gha-metrics
        uses: smartcontractkit/push-gha-metrics-action@d9da21a2747016b3e13de58c7d4115a3d5c97935 # v3.0.1
        with:
          id: ${{ env.COLLECTION_ID }}-build-chainlink
          org-id: ${{ secrets.GRAFANA_INTERNAL_TENANT_ID }}
          basic-auth: ${{ secrets.GRAFANA_INTERNAL_BASIC_AUTH }}
          hostname: ${{ secrets.GRAFANA_INTERNAL_HOST }}
          this-job-name: Build Chainlink Image ${{ matrix.image.name }}
        continue-on-error: true
      - name: Checkout the repo
        uses: actions/checkout@9bb56186c3b09b4f86b1c65136769dd318469633 # v4.1.2
        with:
          repository: smartcontractkit/chainlink
          ref: ${{ inputs.cl_ref || github.event.pull_request.head.sha || github.event.merge_group.head_sha }}
      - name: Build Chainlink Image
        uses: ./.github/actions/build-chainlink-image
        with:
          tag_suffix: ${{ matrix.image.tag-suffix }}
          dockerfile: ${{ matrix.image.dockerfile }}
          git_commit_sha: ${{ inputs.evm-ref || github.sha }}
          AWS_REGION: ${{ secrets.QA_AWS_REGION }}
          AWS_ROLE_TO_ASSUME: ${{ secrets.QA_AWS_ROLE_TO_ASSUME }}
          dep_evm_sha: ${{ inputs.evm-ref }}

  compare-tests:
    runs-on: ubuntu-latest
    name: Build Automation Test List
    outputs:
      automation-matrix: ${{ env.AUTOMATION_JOB_MATRIX_JSON }}
    steps:
      - name: Checkout the repo
        uses: actions/checkout@9bb56186c3b09b4f86b1c65136769dd318469633 # v4.1.2
        with:
          repository: smartcontractkit/chainlink
          ref: ${{ inputs.cl_ref }}
      - name: Compare Test Lists
        run: |
          cd ./integration-tests
          ./scripts/compareTestList.sh ./smoke/keeper_test.go
      - name: Build Test Matrix Lists
        id: build-test-matrix-list
        run: |
          cd ./integration-tests
          KEEPER_JOB_MATRIX_JSON=$(./scripts/buildTestMatrixList.sh ./smoke/keeper_test.go keeper ubuntu-latest 1)
          echo "AUTOMATION_JOB_MATRIX_JSON=${KEEPER_JOB_MATRIX_JSON}" >> $GITHUB_ENV

  eth-smoke-tests-matrix-automation:
    if: ${{ !contains(join(github.event.pull_request.labels.*.name, ' '), 'skip-smoke-tests') }}
    environment: integration
    permissions:
      checks: write
      pull-requests: write
      id-token: write
      contents: read
    needs: [build-chainlink, compare-tests]
    env:
      SELECTED_NETWORKS: SIMULATED,SIMULATED_1,SIMULATED_2
      CHAINLINK_COMMIT_SHA: ${{ inputs.evm-ref || github.sha }}
      CHAINLINK_ENV_USER: ${{ github.actor }}
      TEST_LOG_LEVEL: debug
    strategy:
      fail-fast: false
      matrix:
        product: ${{fromJson(needs.compare-tests.outputs.automation-matrix)}}
    runs-on: ${{ matrix.product.os }}
    name: ETH Smoke Tests ${{ matrix.product.name }}
    steps:
      - name: Collect Metrics
        id: collect-gha-metrics
        uses: smartcontractkit/push-gha-metrics-action@d9da21a2747016b3e13de58c7d4115a3d5c97935 # v3.0.1
        with:
          id: ${{ env.COLLECTION_ID }}-matrix-${{ matrix.product.name }}
          basic-auth: ${{ secrets.GRAFANA_INTERNAL_BASIC_AUTH }}
          hostname: ${{ secrets.GRAFANA_INTERNAL_HOST }}
          org-id: ${{ secrets.GRAFANA_INTERNAL_TENANT_ID }}
          this-job-name: ETH Smoke Tests ${{ matrix.product.name }}
          test-results-file: '{"testType":"go","filePath":"/tmp/gotest.log"}'
        continue-on-error: true
      - name: Checkout the repo
        uses: actions/checkout@9bb56186c3b09b4f86b1c65136769dd318469633 # v4.1.2
        with:
          repository: smartcontractkit/chainlink
          ref: ${{ inputs.cl_ref || github.event.pull_request.head.sha || github.event.merge_group.head_sha }}
      - name: Build Go Test Command
        id: build-go-test-command
        run: |
          # if the matrix.product.run is set, use it for a different command
          if [ "${{ matrix.product.run }}" != "" ]; then
            echo "run_command=${{ matrix.product.run }} ./smoke/${{ matrix.product.file }}_test.go" >> "$GITHUB_OUTPUT"
          else
            echo "run_command=./smoke/${{ matrix.product.name }}_test.go" >> "$GITHUB_OUTPUT"
          fi

      ## Run this step when changes that require tests to be run are made
      - name: Run Tests
<<<<<<< HEAD
        uses: smartcontractkit/chainlink-github-actions/chainlink-testing-framework/run-tests@d38226be720c5ccc1ff4d3cee40608ebf264cd59 # v2.3.26
=======
        uses: smartcontractkit/chainlink-github-actions/chainlink-testing-framework/run-tests@aa8eea635029ab8d95abd3c206f56dae1e22e623 # v2.3.28
>>>>>>> 901609e8
        with:
          test_command_to_run: cd ./integration-tests && go test -timeout 30m -count=1 -json -test.parallel=${{ matrix.product.nodes }} ${{ steps.build-go-test-command.outputs.run_command }} 2>&1 | tee /tmp/gotest.log | gotestloghelper -ci -singlepackage -hidepassingtests=false -hidepassinglogs
          test_download_vendor_packages_command: cd ./integration-tests && go mod download
          test_config_chainlink_version: ${{ inputs.evm-ref || github.sha }}
          test_config_selected_networks: ${{ env.SELECTED_NETWORKS }}
          test_config_logging_run_id: ${{ github.run_id }}
          test_config_logstream_log_targets: ${{ vars.LOGSTREAM_LOG_TARGETS }}
          test_config_test_log_collect: ${{ vars.TEST_LOG_COLLECT }}
          cl_repo: ${{ env.CHAINLINK_IMAGE }}
          cl_image_tag: ${{ inputs.evm-ref || github.sha }}
          aws_registries: ${{ secrets.QA_AWS_ACCOUNT_NUMBER }}
          artifacts_name: ${{ matrix.product.name }}-test-logs
          artifacts_location: |
            ./integration-tests/smoke/logs/
            /tmp/gotest.log
          publish_check_name: ${{ matrix.product.name }}
          token: ${{ secrets.GITHUB_TOKEN }}
          go_mod_path: ./integration-tests/go.mod
          cache_key_id: core-e2e-${{ env.MOD_CACHE_VERSION }}
          cache_restore_only: "true"
          QA_AWS_REGION: ${{ secrets.QA_AWS_REGION }}
          QA_AWS_ROLE_TO_ASSUME: ${{ secrets.QA_AWS_ROLE_TO_ASSUME }}
          QA_KUBECONFIG: ""
          should_tidy: "false"
          go_coverage_src_dir: /var/tmp/go-coverage
          go_coverage_dest_dir: ${{ github.workspace }}/.covdata
          DEFAULT_CHAINLINK_IMAGE: ${{ env.CHAINLINK_IMAGE }}
          DEFAULT_LOKI_TENANT_ID: ${{ secrets.GRAFANA_INTERNAL_TENANT_ID }}
          DEFAULT_LOKI_ENDPOINT: https://${{ secrets.GRAFANA_INTERNAL_HOST }}/loki/api/v1/push
          DEFAULT_LOKI_BASIC_AUTH: ${{ secrets.GRAFANA_INTERNAL_BASIC_AUTH }}
          DEFAULT_GRAFANA_BASE_URL: ${{ vars.GRAFANA_URL }}
          DEFAULT_GRAFANA_DASHBOARD_URL: "/d/ddf75041-1e39-42af-aa46-361fe4c36e9e/ci-e2e-tests-logs"
          DEFAULT_GRAFANA_BEARER_TOKEN: ${{ secrets.GRAFANA_INTERNAL_URL_SHORTENER_TOKEN }}
          DEFAULT_PYROSCOPE_SERVER_URL: ${{ matrix.product.pyroscope_env == '' && '' || !startsWith(github.ref, 'refs/tags/') && '' || secrets.QA_PYROSCOPE_INSTANCE }} # Avoid sending blank envs https://github.com/orgs/community/discussions/25725
          DEFAULT_PYROSCOPE_KEY: ${{ secrets.QA_PYROSCOPE_KEY }}
          DEFAULT_PYROSCOPE_ENVIRONMENT: ${{ matrix.product.pyroscope_env }}
          DEFAULT_PYROSCOPE_ENABLED: ${{ matrix.product.pyroscope_env == '' || !startsWith(github.ref, 'refs/tags/') && 'false' || 'true' }}

      - name: Upload Coverage Data
        uses: actions/upload-artifact@65462800fd760344b1a7b4382951275a0abb4808 # v4.3.3
        with:
          name: cl-node-coverage-data-${{ matrix.product.name }}
          path: .covdata
          retention-days: 1

      - name: Print failed test summary
        if: always()
        uses: smartcontractkit/chainlink-github-actions/chainlink-testing-framework/show-test-summary@5dd916d08c03cb5f9a97304f4f174820421bb946 # v2.3.11

  ### Used to check the required checks box when the matrix completes
  eth-smoke-tests:
    if: always()
    runs-on: ubuntu-latest
    name: ETH Smoke Tests
    needs: [eth-smoke-tests-matrix-automation]
    steps:
      - name: Check smoke test matrix status
        if:  needs.eth-smoke-tests-matrix-automation.result != 'success'
        run: |
          echo "Automation: ${{ needs.eth-smoke-tests-matrix-automation.result }}"
          exit 1
      - name: Collect Metrics
        if: always()
        id: collect-gha-metrics
        uses: smartcontractkit/push-gha-metrics-action@d9da21a2747016b3e13de58c7d4115a3d5c97935 # v3.0.1
        with:
          id: ${{ env.COLLECTION_ID }}-matrix-results
          org-id: ${{ secrets.GRAFANA_INTERNAL_TENANT_ID }}
          basic-auth: ${{ secrets.GRAFANA_INTERNAL_BASIC_AUTH }}
          hostname: ${{ secrets.GRAFANA_INTERNAL_HOST }}
          this-job-name: ETH Smoke Tests
          matrix-aggregator-status: ${{ needs.eth-smoke-tests-matrix.result }}
        continue-on-error: true

  cleanup:
    name: Clean up integration environment deployments
    if: always()
    needs: [eth-smoke-tests]
    runs-on: ubuntu-latest
    steps:
      - name: Checkout repo
        if: ${{ github.event_name == 'pull_request' }}
        uses: actions/checkout@9bb56186c3b09b4f86b1c65136769dd318469633 # v4.1.2
        with:
          repository: smartcontractkit/chainlink
          ref: ${{ inputs.cl_ref }}

      - name: 🧼 Clean up Environment
        if: ${{ github.event_name == 'pull_request' }}
        uses: ./.github/actions/delete-deployments
        with:
          environment: integration
          ref: ${{ github.head_ref }} # See https://github.com/github/docs/issues/15319#issuecomment-1476705663

      - name: Collect Metrics
        if: ${{ github.event_name == 'pull_request' }}
        id: collect-gha-metrics
        uses: smartcontractkit/push-gha-metrics-action@d9da21a2747016b3e13de58c7d4115a3d5c97935 # v3.0.1
        with:
          id: ${{ env.COLLECTION_ID }}-env-cleanup
          org-id: ${{ secrets.GRAFANA_INTERNAL_TENANT_ID }}
          basic-auth: ${{ secrets.GRAFANA_INTERNAL_BASIC_AUTH }}
          hostname: ${{ secrets.GRAFANA_INTERNAL_HOST }}
          this-job-name: Clean up integration environment deployments
        continue-on-error: true

  show-coverage:
    name: Show Chainlink Node Go Coverage
    if: always()
    needs: [cleanup]
    runs-on: ubuntu-latest
    steps:
      - name: Checkout the repo
        uses: actions/checkout@9bb56186c3b09b4f86b1c65136769dd318469633 # v4.1.2
        with:
          repository: smartcontractkit/chainlink
          ref: ${{ inputs.cl_ref || github.event.pull_request.head.sha || github.event.merge_group.head_sha }}
      - name: Download All Artifacts
        uses: actions/download-artifact@9c19ed7fe5d278cd354c7dfd5d3b88589c7e2395 # v4.1.6
        with:
          path: cl-node-coverage-data
          pattern: cl-node-coverage-data-*
          merge-multiple: true
      - name: Show Coverage
        run: go run ./integration-tests/scripts/show_coverage.go "${{ github.workspace }}/cl-node-coverage-data/*/merged"

  # Run the setup if the matrix finishes but this time save the cache if we have a cache hit miss
  # this will also only run if both of the matrix jobs pass
  eth-smoke-go-mod-cache:

    environment: integration
    needs: [eth-smoke-tests]
    runs-on: ubuntu-latest
    name: ETH Smoke Tests Go Mod Cache
    continue-on-error: true
    steps:
      - name: Checkout the repo
        uses: actions/checkout@9bb56186c3b09b4f86b1c65136769dd318469633 # v4.1.2
        with:
          repository: smartcontractkit/chainlink
          ref: ${{ inputs.cl_ref || github.event.pull_request.head.sha || github.event.merge_group.head_sha }}
      - name: Run Setup
        uses: smartcontractkit/chainlink-github-actions/chainlink-testing-framework/setup-go@5dd916d08c03cb5f9a97304f4f174820421bb946 # v2.3.11
        with:
          test_download_vendor_packages_command: |
            cd ./integration-tests
            go mod download
            # force download of test dependencies
            go test -run=NonExistentTest ./smoke/... || echo "ignore expected test failure"
          go_mod_path: ./integration-tests/go.mod
          cache_key_id: core-e2e-${{ env.MOD_CACHE_VERSION }}
          cache_restore_only: "false"<|MERGE_RESOLUTION|>--- conflicted
+++ resolved
@@ -134,11 +134,7 @@
 
       ## Run this step when changes that require tests to be run are made
       - name: Run Tests
-<<<<<<< HEAD
-        uses: smartcontractkit/chainlink-github-actions/chainlink-testing-framework/run-tests@d38226be720c5ccc1ff4d3cee40608ebf264cd59 # v2.3.26
-=======
         uses: smartcontractkit/chainlink-github-actions/chainlink-testing-framework/run-tests@aa8eea635029ab8d95abd3c206f56dae1e22e623 # v2.3.28
->>>>>>> 901609e8
         with:
           test_command_to_run: cd ./integration-tests && go test -timeout 30m -count=1 -json -test.parallel=${{ matrix.product.nodes }} ${{ steps.build-go-test-command.outputs.run_command }} 2>&1 | tee /tmp/gotest.log | gotestloghelper -ci -singlepackage -hidepassingtests=false -hidepassinglogs
           test_download_vendor_packages_command: cd ./integration-tests && go mod download
