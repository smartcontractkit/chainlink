name: On Demand Keeper Smoke Tests
run-name: On Demand Keeper Smoke Tests ${{ inputs.distinct_run_name && inputs.distinct_run_name || '' }}
on:
  workflow_dispatch:
    inputs:
      distinct_run_name:
        description: 'A unique identifier for this run, only use from other repos'
        required: false
        type: string

# Only run 1 of this workflow at a time per PR
concurrency:
  group: on-demand-keeper-smoke-tests-${{ github.ref }}-${{ inputs.distinct_run_name }}
  cancel-in-progress: true

env:
  # for run-test variables and environment
  ENV_JOB_IMAGE: ${{ secrets.QA_AWS_ACCOUNT_NUMBER }}.dkr.ecr.${{ secrets.QA_AWS_REGION }}.amazonaws.com/chainlink-tests:${{ inputs.evm-ref || github.sha }}
  CHAINLINK_IMAGE: ${{ secrets.QA_AWS_ACCOUNT_NUMBER }}.dkr.ecr.${{ secrets.QA_AWS_REGION }}.amazonaws.com/chainlink
  TEST_SUITE: smoke
  TEST_ARGS: -test.timeout 12m
  INTERNAL_DOCKER_REPO: ${{ secrets.QA_AWS_ACCOUNT_NUMBER }}.dkr.ecr.${{ secrets.QA_AWS_REGION }}.amazonaws.com
  MOD_CACHE_VERSION: 2
  COLLECTION_ID: chainlink-e2e-tests

jobs:
  build-chainlink:
    environment: integration
    permissions:
      id-token: write
      contents: read
    strategy:
      matrix:
        image:
          - name: ""
            dockerfile: core/chainlink.Dockerfile
            tag-suffix: ""
    name: Build Chainlink Image ${{ matrix.image.name }}
    runs-on: ubuntu22.04-16cores-64GB
    steps:
      - name: Collect Metrics
        id: collect-gha-metrics
        uses: smartcontractkit/push-gha-metrics-action@d9da21a2747016b3e13de58c7d4115a3d5c97935 # v3.0.1
        with:
          id: ${{ env.COLLECTION_ID }}-build-chainlink
          org-id: ${{ secrets.GRAFANA_INTERNAL_TENANT_ID }}
          basic-auth: ${{ secrets.GRAFANA_INTERNAL_BASIC_AUTH }}
          hostname: ${{ secrets.GRAFANA_INTERNAL_HOST }}
          this-job-name: Build Chainlink Image ${{ matrix.image.name }}
        continue-on-error: true
      - name: Checkout the repo
        uses: actions/checkout@9bb56186c3b09b4f86b1c65136769dd318469633 # v4.1.2
        with:
          repository: smartcontractkit/chainlink
          ref: ${{ inputs.cl_ref || github.event.pull_request.head.sha || github.event.merge_group.head_sha }}
      - name: Build Chainlink Image
        uses: ./.github/actions/build-chainlink-image
        with:
          tag_suffix: ${{ matrix.image.tag-suffix }}
          dockerfile: ${{ matrix.image.dockerfile }}
          git_commit_sha: ${{ inputs.evm-ref || github.sha }}
          AWS_REGION: ${{ secrets.QA_AWS_REGION }}
          AWS_ROLE_TO_ASSUME: ${{ secrets.QA_AWS_ROLE_TO_ASSUME }}
          dep_evm_sha: ${{ inputs.evm-ref }}

  compare-tests:
    runs-on: ubuntu-latest
    name: Build Automation Test List
    outputs:
      automation-matrix: ${{ env.AUTOMATION_JOB_MATRIX_JSON }}
    steps:
      - name: Checkout the repo
        uses: actions/checkout@9bb56186c3b09b4f86b1c65136769dd318469633 # v4.1.2
        with:
          repository: smartcontractkit/chainlink
          ref: ${{ inputs.cl_ref }}
      - name: Compare Test Lists
        run: |
          cd ./integration-tests
          ./scripts/compareTestList.sh ./smoke/keeper_test.go
      - name: Build Test Matrix Lists
        id: build-test-matrix-list
        run: |
          cd ./integration-tests
          KEEPER_JOB_MATRIX_JSON=$(./scripts/buildTestMatrixList.sh ./smoke/keeper_test.go keeper ubuntu-latest 1)
          echo "AUTOMATION_JOB_MATRIX_JSON=${KEEPER_JOB_MATRIX_JSON}" >> $GITHUB_ENV

  eth-smoke-tests-matrix-automation:
    if: ${{ !contains(join(github.event.pull_request.labels.*.name, ' '), 'skip-smoke-tests') }}
    environment: integration
    permissions:
      checks: write
      pull-requests: write
      id-token: write
      contents: read
    needs: [build-chainlink, compare-tests]
    env:
      SELECTED_NETWORKS: SIMULATED,SIMULATED_1,SIMULATED_2
      CHAINLINK_COMMIT_SHA: ${{ inputs.evm-ref || github.sha }}
      CHAINLINK_ENV_USER: ${{ github.actor }}
      TEST_LOG_LEVEL: debug
    strategy:
      fail-fast: false
      matrix:
        product: ${{fromJson(needs.compare-tests.outputs.automation-matrix)}}
    runs-on: ${{ matrix.product.os }}
    name: ETH Smoke Tests ${{ matrix.product.name }}
    steps:
      - name: Collect Metrics
        id: collect-gha-metrics
        uses: smartcontractkit/push-gha-metrics-action@d9da21a2747016b3e13de58c7d4115a3d5c97935 # v3.0.1
        with:
          id: ${{ env.COLLECTION_ID }}-matrix-${{ matrix.product.name }}
          basic-auth: ${{ secrets.GRAFANA_INTERNAL_BASIC_AUTH }}
          hostname: ${{ secrets.GRAFANA_INTERNAL_HOST }}
          org-id: ${{ secrets.GRAFANA_INTERNAL_TENANT_ID }}
          this-job-name: ETH Smoke Tests ${{ matrix.product.name }}
          test-results-file: '{"testType":"go","filePath":"/tmp/gotest.log"}'
        continue-on-error: true
      - name: Checkout the repo
        uses: actions/checkout@9bb56186c3b09b4f86b1c65136769dd318469633 # v4.1.2
        with:
          repository: smartcontractkit/chainlink
          ref: ${{ inputs.cl_ref || github.event.pull_request.head.sha || github.event.merge_group.head_sha }}
      - name: Build Go Test Command
        id: build-go-test-command
        run: |
          # if the matrix.product.run is set, use it for a different command
          if [ "${{ matrix.product.run }}" != "" ]; then
            echo "run_command=${{ matrix.product.run }} ./smoke/${{ matrix.product.file }}_test.go" >> "$GITHUB_OUTPUT"
          else
            echo "run_command=./smoke/${{ matrix.product.name }}_test.go" >> "$GITHUB_OUTPUT"
          fi
      - name: Prepare Base64 TOML override
        uses: ./.github/actions/create-default-e2e-config-override
        with:
<<<<<<< HEAD
          chainlink_version: ${{ inputs.evm-ref || github.sha }}
          chainlink_image: ${{ env.CHAINLINK_IMAGE }}
          selected_networks: ${{ env.SELECTED_NETWORKS}}
          pyroscope_server: ${{ matrix.product.pyroscope_env == '' && '' || !startsWith(github.ref, 'refs/tags/') && '' || secrets.QA_PYROSCOPE_INSTANCE }} # Avoid sending blank envs https://github.com/orgs/community/discussions/25725
          pyroscope_environment: ${{ matrix.product.pyroscope_env }}
          pyroscope_key: ${{ secrets.QA_PYROSCOPE_KEY }}
          loki_run_id: ${{ github.run_id }}
          loki_endpoint: https://${{ secrets.GRAFANA_INTERNAL_HOST }}/loki/api/v1/push
          loki_tenant_id: ${{ secrets.GRAFANA_INTERNAL_TENANT_ID }}
          loki_basic_auth: ${{ secrets.GRAFANA_INTERNAL_BASIC_AUTH }}
          logstream_log_targets: ${{ vars.LOGSTREAM_LOG_TARGETS }}
          grafana_url: ${{ vars.GRAFANA_URL }}
          grafana_dashboard_url: /d/ddf75041-1e39-42af-aa46-361fe4c36e9e/ci-e2e-tests-logs
          grafana_bearer_token: ${{ secrets.GRAFANA_INTERNAL_URL_SHORTENER_TOKEN }}   
          test_log_collect: ${{ vars.TEST_LOG_COLLECT }}
=======
          runId: ${{ github.run_id }}
          testLogCollect: ${{ vars.TEST_LOG_COLLECT }}
          selectedNetworks: ${{ env.SELECTED_NETWORKS }}
          chainlinkVersion: ${{ inputs.evm-ref || github.sha }}
          logstreamLogTargets: ${{ vars.LOGSTREAM_LOG_TARGETS }}
>>>>>>> b364d9c5

      ## Run this step when changes that require tests to be run are made
      - name: Run Tests
        uses: smartcontractkit/chainlink-github-actions/chainlink-testing-framework/run-tests@75a9005952a9e905649cfb5a6971fd9429436acd # v2.3.24
        with:
          test_command_to_run: cd ./integration-tests && go test -timeout 30m -count=1 -json -test.parallel=${{ matrix.product.nodes }} ${{ steps.build-go-test-command.outputs.run_command }} 2>&1 | tee /tmp/gotest.log | gotestloghelper -ci -singlepackage -hidepassingtests=false -hidepassinglogs
          test_download_vendor_packages_command: cd ./integration-tests && go mod download
          cl_repo: ${{ env.CHAINLINK_IMAGE }}
          cl_image_tag: ${{ inputs.evm-ref || github.sha }}
          aws_registries: ${{ secrets.QA_AWS_ACCOUNT_NUMBER }}
          artifacts_name: ${{ matrix.product.name }}-test-logs
          artifacts_location: |
            ./integration-tests/smoke/logs/
            /tmp/gotest.log
          publish_check_name: ${{ matrix.product.name }}
          token: ${{ secrets.GITHUB_TOKEN }}
          go_mod_path: ./integration-tests/go.mod
          cache_key_id: core-e2e-${{ env.MOD_CACHE_VERSION }}
          cache_restore_only: "true"
          QA_AWS_REGION: ${{ secrets.QA_AWS_REGION }}
          QA_AWS_ROLE_TO_ASSUME: ${{ secrets.QA_AWS_ROLE_TO_ASSUME }}
          QA_KUBECONFIG: ""
          should_tidy: "false"
          go_coverage_src_dir: /var/tmp/go-coverage
          go_coverage_dest_dir: ${{ github.workspace }}/.covdata
          DEFAULT_CHAINLINK_IMAGE: ${{ env.CHAINLINK_IMAGE }}
          DEFAULT_LOKI_TENANT_ID: ${{ secrets.GRAFANA_INTERNAL_TENANT_ID }}
          DEFAULT_LOKI_ENDPOINT: https://${{ secrets.GRAFANA_INTERNAL_HOST }}/loki/api/v1/push
          DEFAULT_LOKI_BASIC_AUTH: ${{ secrets.GRAFANA_INTERNAL_BASIC_AUTH }}
          DEFAULT_GRAFANA_BASE_URL: ${{ vars.GRAFANA_URL }}
          DEFAULT_GRAFANA_DASHBOARD_URL: "/d/ddf75041-1e39-42af-aa46-361fe4c36e9e/ci-e2e-tests-logs"
          DEFAULT_GRAFANA_BEARER_TOKEN: ${{ secrets.GRAFANA_INTERNAL_URL_SHORTENER_TOKEN }}
          DEFAULT_PYROSCOPE_SERVER_URL: ${{ matrix.product.pyroscope_env == '' && '' || !startsWith(github.ref, 'refs/tags/') && '' || secrets.QA_PYROSCOPE_INSTANCE }} # Avoid sending blank envs https://github.com/orgs/community/discussions/25725
          DEFAULT_PYROSCOPE_KEY: ${{ secrets.QA_PYROSCOPE_KEY }}
          DEFAULT_PYROSCOPE_ENVIRONMENT: ${{ matrix.product.pyroscope_env }}
          DEFAULT_PYROSCOPE_ENABLED: ${{ matrix.product.pyroscope_env == '' || !startsWith(github.ref, 'refs/tags/') && 'false' || 'true' }}

      - name: Upload Coverage Data
        uses: actions/upload-artifact@65462800fd760344b1a7b4382951275a0abb4808 # v4.3.3
        with:
          name: cl-node-coverage-data-${{ matrix.product.name }}
          path: .covdata
          retention-days: 1

      - name: Print failed test summary
        if: always()
        uses: smartcontractkit/chainlink-github-actions/chainlink-testing-framework/show-test-summary@5dd916d08c03cb5f9a97304f4f174820421bb946 # v2.3.11

  ### Used to check the required checks box when the matrix completes
  eth-smoke-tests:
    if: always()
    runs-on: ubuntu-latest
    name: ETH Smoke Tests
    needs: [eth-smoke-tests-matrix-automation]
    steps:
      - name: Check smoke test matrix status
        if:  needs.eth-smoke-tests-matrix-automation.result != 'success'
        run: |
          echo "Automation: ${{ needs.eth-smoke-tests-matrix-automation.result }}"
          exit 1
      - name: Collect Metrics
        if: always()
        id: collect-gha-metrics
        uses: smartcontractkit/push-gha-metrics-action@d9da21a2747016b3e13de58c7d4115a3d5c97935 # v3.0.1
        with:
          id: ${{ env.COLLECTION_ID }}-matrix-results
          org-id: ${{ secrets.GRAFANA_INTERNAL_TENANT_ID }}
          basic-auth: ${{ secrets.GRAFANA_INTERNAL_BASIC_AUTH }}
          hostname: ${{ secrets.GRAFANA_INTERNAL_HOST }}
          this-job-name: ETH Smoke Tests
          matrix-aggregator-status: ${{ needs.eth-smoke-tests-matrix.result }}
        continue-on-error: true

  cleanup:
    name: Clean up integration environment deployments
    if: always()
    needs: [eth-smoke-tests]
    runs-on: ubuntu-latest
    steps:
      - name: Checkout repo
        if: ${{ github.event_name == 'pull_request' }}
        uses: actions/checkout@9bb56186c3b09b4f86b1c65136769dd318469633 # v4.1.2
        with:
          repository: smartcontractkit/chainlink
          ref: ${{ inputs.cl_ref }}

      - name: 🧼 Clean up Environment
        if: ${{ github.event_name == 'pull_request' }}
        uses: ./.github/actions/delete-deployments
        with:
          environment: integration
          ref: ${{ github.head_ref }} # See https://github.com/github/docs/issues/15319#issuecomment-1476705663

      - name: Collect Metrics
        if: ${{ github.event_name == 'pull_request' }}
        id: collect-gha-metrics
        uses: smartcontractkit/push-gha-metrics-action@d9da21a2747016b3e13de58c7d4115a3d5c97935 # v3.0.1
        with:
          id: ${{ env.COLLECTION_ID }}-env-cleanup
          org-id: ${{ secrets.GRAFANA_INTERNAL_TENANT_ID }}
          basic-auth: ${{ secrets.GRAFANA_INTERNAL_BASIC_AUTH }}
          hostname: ${{ secrets.GRAFANA_INTERNAL_HOST }}
          this-job-name: Clean up integration environment deployments
        continue-on-error: true

  show-coverage:
    name: Show Chainlink Node Go Coverage
    if: always()
    needs: [cleanup]
    runs-on: ubuntu-latest
    steps:
      - name: Checkout the repo
        uses: actions/checkout@9bb56186c3b09b4f86b1c65136769dd318469633 # v4.1.2
        with:
          repository: smartcontractkit/chainlink
          ref: ${{ inputs.cl_ref || github.event.pull_request.head.sha || github.event.merge_group.head_sha }}
      - name: Download All Artifacts
        uses: actions/download-artifact@9c19ed7fe5d278cd354c7dfd5d3b88589c7e2395 # v4.1.6
        with:
          path: cl-node-coverage-data
          pattern: cl-node-coverage-data-*
          merge-multiple: true
      - name: Show Coverage
        run: go run ./integration-tests/scripts/show_coverage.go "${{ github.workspace }}/cl-node-coverage-data/*/merged"

  # Run the setup if the matrix finishes but this time save the cache if we have a cache hit miss
  # this will also only run if both of the matrix jobs pass
  eth-smoke-go-mod-cache:

    environment: integration
    needs: [eth-smoke-tests]
    runs-on: ubuntu-latest
    name: ETH Smoke Tests Go Mod Cache
    continue-on-error: true
    steps:
      - name: Checkout the repo
        uses: actions/checkout@9bb56186c3b09b4f86b1c65136769dd318469633 # v4.1.2
        with:
          repository: smartcontractkit/chainlink
          ref: ${{ inputs.cl_ref || github.event.pull_request.head.sha || github.event.merge_group.head_sha }}
      - name: Run Setup
        uses: smartcontractkit/chainlink-github-actions/chainlink-testing-framework/setup-go@5dd916d08c03cb5f9a97304f4f174820421bb946 # v2.3.11
        with:
          test_download_vendor_packages_command: |
            cd ./integration-tests
            go mod download
            # force download of test dependencies
            go test -run=NonExistentTest ./smoke/... || echo "ignore expected test failure"
          go_mod_path: ./integration-tests/go.mod
          cache_key_id: core-e2e-${{ env.MOD_CACHE_VERSION }}
          cache_restore_only: "false"<|MERGE_RESOLUTION|>--- conflicted
+++ resolved
@@ -134,29 +134,11 @@
       - name: Prepare Base64 TOML override
         uses: ./.github/actions/create-default-e2e-config-override
         with:
-<<<<<<< HEAD
           chainlink_version: ${{ inputs.evm-ref || github.sha }}
-          chainlink_image: ${{ env.CHAINLINK_IMAGE }}
-          selected_networks: ${{ env.SELECTED_NETWORKS}}
-          pyroscope_server: ${{ matrix.product.pyroscope_env == '' && '' || !startsWith(github.ref, 'refs/tags/') && '' || secrets.QA_PYROSCOPE_INSTANCE }} # Avoid sending blank envs https://github.com/orgs/community/discussions/25725
-          pyroscope_environment: ${{ matrix.product.pyroscope_env }}
-          pyroscope_key: ${{ secrets.QA_PYROSCOPE_KEY }}
-          loki_run_id: ${{ github.run_id }}
-          loki_endpoint: https://${{ secrets.GRAFANA_INTERNAL_HOST }}/loki/api/v1/push
-          loki_tenant_id: ${{ secrets.GRAFANA_INTERNAL_TENANT_ID }}
-          loki_basic_auth: ${{ secrets.GRAFANA_INTERNAL_BASIC_AUTH }}
+          selected_networks: ${{ env.SELECTED_NETWORKS }}
+          logging_run_id: ${{ github.run_id }}
           logstream_log_targets: ${{ vars.LOGSTREAM_LOG_TARGETS }}
-          grafana_url: ${{ vars.GRAFANA_URL }}
-          grafana_dashboard_url: /d/ddf75041-1e39-42af-aa46-361fe4c36e9e/ci-e2e-tests-logs
-          grafana_bearer_token: ${{ secrets.GRAFANA_INTERNAL_URL_SHORTENER_TOKEN }}   
           test_log_collect: ${{ vars.TEST_LOG_COLLECT }}
-=======
-          runId: ${{ github.run_id }}
-          testLogCollect: ${{ vars.TEST_LOG_COLLECT }}
-          selectedNetworks: ${{ env.SELECTED_NETWORKS }}
-          chainlinkVersion: ${{ inputs.evm-ref || github.sha }}
-          logstreamLogTargets: ${{ vars.LOGSTREAM_LOG_TARGETS }}
->>>>>>> b364d9c5
 
       ## Run this step when changes that require tests to be run are made
       - name: Run Tests
