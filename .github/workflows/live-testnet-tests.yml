# ***
# This workflow is a monstrosity of copy-paste, and that's to increase legibility in reporting and running, so the code be damned.
# I suspect this can be cleaned up significantly with some clever trickery of the GitHub actions matrices, but I am not that clever.
# We want each chain to run in parallel, but each test within the chain needs to be able to run sequentially
# (we're trying to eliminate this as a requirement, should make it a lot easier).
# Each chain can have a variety of tests to run.
# We also want reporting to be clear in the start-slack-thread and post-test-results-to-slack jobs.
# ***

name: Live Testnet Tests
on:
  schedule:
    - cron: "0 5 * * *" # Run every night at midnight EST
  push:
    tags:
      - "*"
  workflow_dispatch:

env:
  CHAINLINK_IMAGE: ${{ secrets.QA_AWS_ACCOUNT_NUMBER }}.dkr.ecr.${{ secrets.QA_AWS_REGION }}.amazonaws.com/chainlink
  INTERNAL_DOCKER_REPO: ${{ secrets.QA_AWS_ACCOUNT_NUMBER }}.dkr.ecr.${{ secrets.QA_AWS_REGION }}.amazonaws.com
  MOD_CACHE_VERSION: 2
  CHAINLINK_NODE_FUNDING: .5
  PYROSCOPE_KEY: ${{ secrets.QA_PYROSCOPE_KEY }}
  LOKI_TENANT_ID: ${{ vars.LOKI_TENANT_ID }}
  LOKI_URL: ${{ secrets.LOKI_URL }}
  LOKI_BASIC_AUTH: ${{ secrets.LOKI_BASIC_AUTH }}
  LOGSTREAM_LOG_TARGETS: loki
  GRAFANA_URL: ${{ vars.GRAFANA_URL }}
  RUN_ID: ${{ github.run_id }}

  CHAINLINK_COMMIT_SHA: ${{ github.sha }}
  CHAINLINK_ENV_USER: ${{ github.actor }}
  TEST_LOG_LEVEL: debug

jobs:

  # Build Test Dependencies

  build-chainlink:
    environment: integration
    permissions:
      id-token: write
      contents: read
    name: Build Chainlink Image
    runs-on: ubuntu-latest
    steps:
      - name: Collect Metrics
        id: collect-gha-metrics
        uses: smartcontractkit/push-gha-metrics-action@d1618b772a97fd87e6505de97b872ee0b1f1729a # v2.0.2
        with:
          basic-auth: ${{ secrets.GRAFANA_CLOUD_BASIC_AUTH }}
          hostname: ${{ secrets.GRAFANA_CLOUD_HOST }}
          this-job-name: Build Chainlink Image
        continue-on-error: true
      - name: Checkout the repo
        uses: actions/checkout@b4ffde65f46336ab88eb53be808477a3936bae11 # v4.1.1
        with:
          ref: ${{ github.event.pull_request.head.sha || github.event.merge_group.head_sha }}
      - name: Build Chainlink Image
        uses: ./.github/actions/build-chainlink-image
        with:
          tag_suffix: ""
          dockerfile: core/chainlink.Dockerfile
          git_commit_sha: ${{ github.sha }}
          GRAFANA_CLOUD_BASIC_AUTH: ${{ secrets.GRAFANA_CLOUD_BASIC_AUTH }}
          GRAFANA_CLOUD_HOST: ${{ secrets.GRAFANA_CLOUD_HOST }}
          AWS_REGION: ${{ secrets.QA_AWS_REGION }}
          AWS_ROLE_TO_ASSUME: ${{ secrets.QA_AWS_ROLE_TO_ASSUME }}

  build-tests:
    environment: integration
    permissions:
      id-token: write
      contents: read
    name: Build Tests Binary
    runs-on: ubuntu-latest
    steps:
      - name: Collect Metrics
        id: collect-gha-metrics
        uses: smartcontractkit/push-gha-metrics-action@d1618b772a97fd87e6505de97b872ee0b1f1729a # v2.0.2
        with:
          basic-auth: ${{ secrets.GRAFANA_CLOUD_BASIC_AUTH }}
          hostname: ${{ secrets.GRAFANA_CLOUD_HOST }}
          this-job-name: Build Tests Binary
        continue-on-error: true
      - name: Checkout the repo
        uses: actions/checkout@b4ffde65f46336ab88eb53be808477a3936bae11 # v4.1.1
        with:
          ref: ${{ github.event.pull_request.head.sha || github.event.merge_group.head_sha }}
      - name: Build Tests
        uses: smartcontractkit/chainlink-github-actions/chainlink-testing-framework/build-tests@ea889b3133bd7f16ab19ba4ba130de5d9162c669 # v2.3.4
        with:
          test_download_vendor_packages_command: cd ./integration-tests && go mod download
          token: ${{ secrets.GITHUB_TOKEN }}
          go_mod_path: ./integration-tests/go.mod
          go_tags: embed
          cache_key_id: core-e2e-${{ env.MOD_CACHE_VERSION }}
          cache_restore_only: "true"
          binary_name: tests

  # End Build Test Dependencies

  # Reporting Jobs

  start-slack-thread:
    name: Start Slack Thread
    if: ${{ always() && needs.*.result != 'skipped' && needs.*.result != 'cancelled' }}
    environment: integration
    outputs:
      thread_ts: ${{ steps.slack.outputs.thread_ts }}
    permissions:
      checks: write
      pull-requests: write
      id-token: write
      contents: read
    runs-on: ubuntu-latest
    needs: [sepolia-smoke-tests, optimism-sepolia-smoke-tests, arbitrum-sepolia-smoke-tests, base-sepolia-smoke-tests, polygon-mumbai-smoke-tests, avalanche-fuji-smoke-tests, fantom-testnet-smoke-tests, celo-alfajores-smoke-tests, linea-goerli-smoke-tests]
    steps:
      - name: Debug Result
        run: echo ${{ join(needs.*.result, ',') }}
      - name: Main Slack Notification
        uses: slackapi/slack-github-action@e28cf165c92ffef168d23c5c9000cffc8a25e117 # v1.24.0
        id: slack
        with:
          channel-id: ${{ secrets.QA_SLACK_CHANNEL }}
          payload: |
            {
              "attachments": [
                {
                  "color": "${{ contains(join(needs.*.result, ','), 'failure') && '#C62828' || '#2E7D32' }}",
                  "blocks": [
                    {
                      "type": "header",
                      "text": {
                        "type": "plain_text",
                        "text": "Live Smoke Test Results ${{ contains(join(needs.*.result, ','), 'failure') && ':x:' || ':white_check_mark:'}}",
                        "emoji": true
                      }
                    },
                    {
                      "type": "section",
                      "text": {
                        "type": "mrkdwn",
                        "text": "${{ contains(join(needs.*.result, ','), 'failure') && 'Some tests failed, notifying <@U01Q4N37KFG>' || 'All Good!' }}"
                      }
                    },
                    {
                      "type": "divider"
                    },
                    {
                      "type": "section",
                      "text": {
                        "type": "mrkdwn",
                        "text": "<${{ github.server_url }}/${{ github.repository }}/releases/tag/${{ github.ref_name }}|${{ github.ref_name }}> | <${{ github.server_url }}/${{ github.repository }}/commit/${{ github.sha }}|${{ github.sha }}> | <${{ github.server_url }}/${{ github.repository }}/actions/runs/${{ github.run_id }}|Run>"
                      }
                    }
                  ]
                }
              ]
            }
        env:
          SLACK_BOT_TOKEN: ${{ secrets.QA_SLACK_API_KEY }}

  post-test-results-to-slack:
    name: Post Test Results for ${{ matrix.network }}
    if: ${{ always() && needs.*.result != 'skipped' && needs.*.result != 'cancelled' }}
    environment: integration
    permissions:
      checks: write
      pull-requests: write
      id-token: write
      contents: read
    runs-on: ubuntu-latest
    needs: start-slack-thread
    strategy:
      fail-fast: false
      matrix:
        network: [Sepolia, Optimism Sepolia, Arbitrum Sepolia, Base Sepolia, Polygon Mumbai, Avalanche Fuji, Fantom Testnet, Celo Alfajores, Linea Goerli]
    steps:
      - name: Checkout the repo
        uses: actions/checkout@b4ffde65f46336ab88eb53be808477a3936bae11 # v4.1.1
        with:
          ref: ${{ github.event.pull_request.head.sha || github.event.merge_group.head_sha }}
      - name: Post Test Results
        uses: ./.github/actions/notify-slack-jobs-result
        with:
          github_token: ${{ github.token }}
          github_repository: ${{ github.repository }}
          workflow_run_id: ${{ github.run_id }}
          github_job_name_regex: ^${{ matrix.network }} (?<cap>.*?) Tests$
          message_title: ${{ matrix.network }}
          slack_channel_id: ${{ secrets.QA_SLACK_CHANNEL }}
          slack_bot_token: ${{ secrets.QA_SLACK_API_KEY }}
          slack_thread_ts: ${{ needs.start-slack-thread.outputs.thread_ts }}

  # End Reporting Jobs

  sepolia-smoke-tests:
    environment: integration
    permissions:
      checks: write
      pull-requests: write
      id-token: write
      contents: read
    needs: [build-chainlink, build-tests]
    strategy:
      max-parallel: 1
      fail-fast: false
      matrix:
        include: # https://docs.github.com/en/actions/using-jobs/using-a-matrix-for-your-jobs#example-adding-configurations
          - product: OCR
            test: TestOCRBasic
          - product: Automation Conditional
            test: TestAutomationBasic/registry_2_1_conditional
          - product: Automation Log Trigger
            test: TestAutomationBasic/registry_2_1_logtrigger
    name: Sepolia ${{ matrix.product }} Tests
    runs-on: ubuntu-latest
    steps:
      - uses: actions/checkout@b4ffde65f46336ab88eb53be808477a3936bae11 # v4.1.1
        with:
          fetch-depth: 0
      - name: Prepare Base64 TOML override
        uses: ./.github/actions/setup-create-base64-config-live-testnets
        with:
          runId: ${{ github.run_id }}
          testLogCollect: ${{ vars.TEST_LOG_COLLECT }}
          chainlinkImage: ${{ env.CHAINLINK_IMAGE }}
          chainlinkVersion: ${{ github.sha }}
          pyroscopeServer: ${{ matrix.product.pyroscope_env == '' && '' || !startsWith(github.ref, 'refs/tags/') && '' || secrets.QA_PYROSCOPE_INSTANCE }} # Avoid sending blank envs https://github.com/orgs/community/discussions/25725
          pyroscopeEnvironment: ci-smoke-${{ matrix.product }}-sepolia
          pyroscopeKey: ${{ secrets.QA_PYROSCOPE_KEY }}
          lokiEndpoint: ${{ secrets.LOKI_URL }}
          lokiTenantId: ${{ vars.LOKI_TENANT_ID }}
          lokiBasicAuth: ${{ secrets.LOKI_BASIC_AUTH }}
          logstreamLogTargets: ${{ vars.LOGSTREAM_LOG_TARGETS }}
          grafanaUrl: ${{ vars.GRAFANA_URL }}
          grafanaDashboardUrl: "/d/ddf75041-1e39-42af-aa46-361fe4c36e9e/ci-e2e-tests-logs"
          network: "sepolia"
          httpEndpoints: ${{ secrets.QA_SEPOLIA_HTTP_URLS }}
          wsEndpoints: ${{ secrets.QA_SEPOLIA_URLS }}
          fundingKeys: ${{ secrets.QA_EVM_KEYS }}
      - name: Download Tests Binary
        uses: actions/download-artifact@9bc31d5ccc31df68ecc42ccf4149144866c47d8a # v3.0.2
        with:
          name: tests
      - name: Run Tests
        uses: smartcontractkit/chainlink-github-actions/chainlink-testing-framework/run-tests-binary@ea889b3133bd7f16ab19ba4ba130de5d9162c669 # v2.3.4
        with:
          test_command_to_run: ./tests -test.timeout 30m -test.count=1 -test.parallel=1 -test.run ${{ matrix.test }}
          binary_name: tests
          cl_repo: ${{ env.CHAINLINK_IMAGE }}
          cl_image_tag: ${{ github.sha }}
          aws_registries: ${{ secrets.QA_AWS_ACCOUNT_NUMBER }}
          dockerhub_username: ${{ secrets.DOCKERHUB_READONLY_USERNAME }}
          dockerhub_password: ${{ secrets.DOCKERHUB_READONLY_PASSWORD }}
          artifacts_location: ./logs
          token: ${{ secrets.GITHUB_TOKEN }}
          cache_key_id: core-e2e-${{ env.MOD_CACHE_VERSION }}
          cache_restore_only: "true"
          QA_AWS_REGION: ${{ secrets.QA_AWS_REGION }}
          QA_AWS_ROLE_TO_ASSUME: ${{ secrets.QA_AWS_ROLE_TO_ASSUME }}
          QA_KUBECONFIG: ${{ secrets.QA_KUBECONFIG }}
      - name: Print failed test summary
        if: always()
        uses: smartcontractkit/chainlink-github-actions/chainlink-testing-framework/show-test-summary@ea889b3133bd7f16ab19ba4ba130de5d9162c669 # v2.3.4
<<<<<<< HEAD
        with:
          test_directory: "./"
=======
>>>>>>> 9550bbee

  bsc-testnet-tests:
    # TODO: BSC RPCs are all in a bad state right now, so we're skipping these tests until they're fixed
    if: false
    environment: integration
    permissions:
      checks: write
      pull-requests: write
      id-token: write
      contents: read
    needs: [build-chainlink, build-tests]
    strategy:
      max-parallel: 1
      fail-fast: false
      matrix:
        include: # https://docs.github.com/en/actions/using-jobs/using-a-matrix-for-your-jobs#example-adding-configurations
          - product: OCR
            test: TestOCRBasic
          - product: Automation Conditional
            test: TestAutomationBasic/registry_2_1_conditional
          - product: Automation Log Trigger
            test: TestAutomationBasic/registry_2_1_logtrigger
    name: BSC Testnet ${{ matrix.product }} Tests
    runs-on: ubuntu-latest
    steps:
      - uses: actions/checkout@b4ffde65f46336ab88eb53be808477a3936bae11 # v4.1.1
        with:
          fetch-depth: 0
      - name: Prepare Base64 TOML override
        uses: ./.github/actions/setup-create-base64-config-live-testnets
        with:
          runId: ${{ github.run_id }}
          testLogCollect: ${{ vars.TEST_LOG_COLLECT }}
          chainlinkImage: ${{ env.CHAINLINK_IMAGE }}
          chainlinkVersion: ${{ github.sha }}
          pyroscopeServer: ${{ matrix.product.pyroscope_env == '' && '' || !startsWith(github.ref, 'refs/tags/') && '' || secrets.QA_PYROSCOPE_INSTANCE }} # Avoid sending blank envs https://github.com/orgs/community/discussions/25725
          pyroscopeEnvironment: ci-smoke-${{ matrix.product }}-bsc-testnet
          pyroscopeKey: ${{ secrets.QA_PYROSCOPE_KEY }}
          lokiEndpoint: ${{ secrets.LOKI_URL }}
          lokiTenantId: ${{ vars.LOKI_TENANT_ID }}
          lokiBasicAuth: ${{ secrets.LOKI_BASIC_AUTH }}
          logstreamLogTargets: ${{ vars.LOGSTREAM_LOG_TARGETS }}
          grafanaUrl: ${{ vars.GRAFANA_URL }}
          grafanaDashboardUrl: "/d/ddf75041-1e39-42af-aa46-361fe4c36e9e/ci-e2e-tests-logs"
          network: "bsc_testnet"
          httpEndpoints: ${{ secrets.QA_BSC_TESTNET_HTTP_URLS }}
          wsEndpoints: ${{ secrets.QA_BSC_TESTNET_URLS }}
          fundingKeys: ${{ secrets.QA_EVM_KEYS }}
      - name: Download Tests Binary
        uses: actions/download-artifact@9bc31d5ccc31df68ecc42ccf4149144866c47d8a # v3.0.2
        with:
          name: tests
      - name: Run Tests
        uses: smartcontractkit/chainlink-github-actions/chainlink-testing-framework/run-tests-binary@ea889b3133bd7f16ab19ba4ba130de5d9162c669 # v2.3.4
        with:
          test_command_to_run: ./tests -test.timeout 30m -test.count=1 -test.parallel=1 -test.run ${{ matrix.test }}
          binary_name: tests
          cl_repo: ${{ env.CHAINLINK_IMAGE }}
          cl_image_tag: ${{ github.sha }}
          aws_registries: ${{ secrets.QA_AWS_ACCOUNT_NUMBER }}
          dockerhub_username: ${{ secrets.DOCKERHUB_READONLY_USERNAME }}
          dockerhub_password: ${{ secrets.DOCKERHUB_READONLY_PASSWORD }}
          artifacts_location: ./logs
          token: ${{ secrets.GITHUB_TOKEN }}
          cache_key_id: core-e2e-${{ env.MOD_CACHE_VERSION }}
          cache_restore_only: "true"
          QA_AWS_REGION: ${{ secrets.QA_AWS_REGION }}
          QA_AWS_ROLE_TO_ASSUME: ${{ secrets.QA_AWS_ROLE_TO_ASSUME }}
          QA_KUBECONFIG: ${{ secrets.QA_KUBECONFIG }}
      - name: Print failed test summary
        if: always()
        uses: smartcontractkit/chainlink-github-actions/chainlink-testing-framework/show-test-summary@ea889b3133bd7f16ab19ba4ba130de5d9162c669 # v2.3.4
<<<<<<< HEAD
        with:
          test_directory: "./"
=======
>>>>>>> 9550bbee

  optimism-sepolia-smoke-tests:
    environment: integration
    permissions:
      checks: write
      pull-requests: write
      id-token: write
      contents: read
    needs: [build-chainlink, build-tests]
    strategy:
      max-parallel: 1
      fail-fast: false
      matrix:
        include: # https://docs.github.com/en/actions/using-jobs/using-a-matrix-for-your-jobs#example-adding-configurations
          - product: OCR
            test: TestOCRBasic
          - product: Automation Conditional
            test: TestAutomationBasic/registry_2_1_conditional
          - product: Automation Log Trigger
            test: TestAutomationBasic/registry_2_1_logtrigger
    name: Optimism Sepolia ${{ matrix.product }} Tests
    runs-on: ubuntu-latest
    steps:
      - uses: actions/checkout@b4ffde65f46336ab88eb53be808477a3936bae11 # v4.1.1
        with:
          fetch-depth: 0
      - name: Prepare Base64 TOML override
        uses: ./.github/actions/setup-create-base64-config-live-testnets
        with:
          runId: ${{ github.run_id }}
          testLogCollect: ${{ vars.TEST_LOG_COLLECT }}
          chainlinkImage: ${{ env.CHAINLINK_IMAGE }}
          chainlinkVersion: ${{ github.sha }}
          pyroscopeServer: ${{ matrix.product.pyroscope_env == '' && '' || !startsWith(github.ref, 'refs/tags/') && '' || secrets.QA_PYROSCOPE_INSTANCE }} # Avoid sending blank envs https://github.com/orgs/community/discussions/25725
          pyroscopeEnvironment: ci-smoke-${{ matrix.product }}-optimism-sepolia
          pyroscopeKey: ${{ secrets.QA_PYROSCOPE_KEY }}
          lokiEndpoint: ${{ secrets.LOKI_URL }}
          lokiTenantId: ${{ vars.LOKI_TENANT_ID }}
          lokiBasicAuth: ${{ secrets.LOKI_BASIC_AUTH }}
          logstreamLogTargets: ${{ vars.LOGSTREAM_LOG_TARGETS }}
          grafanaUrl: ${{ vars.GRAFANA_URL }}
          grafanaDashboardUrl: "/d/ddf75041-1e39-42af-aa46-361fe4c36e9e/ci-e2e-tests-logs"
          network: "optimism_sepolia"
          httpEndpoints: ${{ secrets.QA_OPTIMISM_SEPOLIA_HTTP_URLS }}
          wsEndpoints: ${{ secrets.QA_OPTIMISM_SEPOLIA_URLS }}
          fundingKeys: ${{ secrets.QA_EVM_KEYS }}
      - name: Download Tests Binary
        uses: actions/download-artifact@9bc31d5ccc31df68ecc42ccf4149144866c47d8a # v3.0.2
        with:
          name: tests
      - name: Run Tests
        uses: smartcontractkit/chainlink-github-actions/chainlink-testing-framework/run-tests-binary@ea889b3133bd7f16ab19ba4ba130de5d9162c669 # v2.3.4
        with:
          test_command_to_run: ./tests -test.timeout 30m -test.count=1 -test.parallel=1 -test.run ${{ matrix.test }}
          binary_name: tests
          cl_repo: ${{ env.CHAINLINK_IMAGE }}
          cl_image_tag: ${{ github.sha }}
          aws_registries: ${{ secrets.QA_AWS_ACCOUNT_NUMBER }}
          dockerhub_username: ${{ secrets.DOCKERHUB_READONLY_USERNAME }}
          dockerhub_password: ${{ secrets.DOCKERHUB_READONLY_PASSWORD }}
          artifacts_location: ./logs
          token: ${{ secrets.GITHUB_TOKEN }}
          cache_key_id: core-e2e-${{ env.MOD_CACHE_VERSION }}
          cache_restore_only: "true"
          QA_AWS_REGION: ${{ secrets.QA_AWS_REGION }}
          QA_AWS_ROLE_TO_ASSUME: ${{ secrets.QA_AWS_ROLE_TO_ASSUME }}
          QA_KUBECONFIG: ${{ secrets.QA_KUBECONFIG }}
      - name: Print failed test summary
        if: always()
        uses: smartcontractkit/chainlink-github-actions/chainlink-testing-framework/show-test-summary@ea889b3133bd7f16ab19ba4ba130de5d9162c669 # v2.3.4
<<<<<<< HEAD
        with:
          test_directory: "./"
=======
>>>>>>> 9550bbee

  arbitrum-sepolia-smoke-tests:
    environment: integration
    permissions:
      checks: write
      pull-requests: write
      id-token: write
      contents: read
    needs: [build-chainlink, build-tests]
    strategy:
      max-parallel: 1
      fail-fast: false
      matrix:
        include: # https://docs.github.com/en/actions/using-jobs/using-a-matrix-for-your-jobs#example-adding-configurations
          - product: OCR
            test: TestOCRBasic
          - product: Automation Conditional
            test: TestAutomationBasic/registry_2_1_conditional
          - product: Automation Log Trigger
            test: TestAutomationBasic/registry_2_1_logtrigger
    name: Arbitrum Sepolia ${{ matrix.product }} Tests
    runs-on: ubuntu-latest
    steps:
      - uses: actions/checkout@b4ffde65f46336ab88eb53be808477a3936bae11 # v4.1.1
        with:
          fetch-depth: 0
      - name: Prepare Base64 TOML override
        uses: ./.github/actions/setup-create-base64-config-live-testnets
        with:
          runId: ${{ github.run_id }}
          testLogCollect: ${{ vars.TEST_LOG_COLLECT }}
          chainlinkImage: ${{ env.CHAINLINK_IMAGE }}
          chainlinkVersion: ${{ github.sha }}
          pyroscopeServer: ${{ matrix.product.pyroscope_env == '' && '' || !startsWith(github.ref, 'refs/tags/') && '' || secrets.QA_PYROSCOPE_INSTANCE }} # Avoid sending blank envs https://github.com/orgs/community/discussions/25725
          pyroscopeEnvironment: ci-smoke-${{ matrix.product }}-arbitrum-sepolia
          pyroscopeKey: ${{ secrets.QA_PYROSCOPE_KEY }}
          lokiEndpoint: ${{ secrets.LOKI_URL }}
          lokiTenantId: ${{ vars.LOKI_TENANT_ID }}
          lokiBasicAuth: ${{ secrets.LOKI_BASIC_AUTH }}
          logstreamLogTargets: ${{ vars.LOGSTREAM_LOG_TARGETS }}
          grafanaUrl: ${{ vars.GRAFANA_URL }}
          grafanaDashboardUrl: "/d/ddf75041-1e39-42af-aa46-361fe4c36e9e/ci-e2e-tests-logs"
          network: "arbitrum_sepolia"
          httpEndpoints: ${{ secrets.QA_ARBITRUM_SEPOLIA_HTTP_URLS }}
          wsEndpoints: ${{ secrets.QA_ARBITRUM_SEPOLIA_URLS }}
          fundingKeys: ${{ secrets.QA_EVM_KEYS }}
      - name: Download Tests Binary
        uses: actions/download-artifact@9bc31d5ccc31df68ecc42ccf4149144866c47d8a # v3.0.2
        with:
          name: tests
      - name: Run Tests
        uses: smartcontractkit/chainlink-github-actions/chainlink-testing-framework/run-tests-binary@ea889b3133bd7f16ab19ba4ba130de5d9162c669 # v2.3.4
        with:
          test_command_to_run: ./tests -test.timeout 30m -test.count=1 -test.parallel=1 -test.run ${{ matrix.test }}
          binary_name: tests
          cl_repo: ${{ env.CHAINLINK_IMAGE }}
          cl_image_tag: ${{ github.sha }}
          aws_registries: ${{ secrets.QA_AWS_ACCOUNT_NUMBER }}
          dockerhub_username: ${{ secrets.DOCKERHUB_READONLY_USERNAME }}
          dockerhub_password: ${{ secrets.DOCKERHUB_READONLY_PASSWORD }}
          artifacts_location: ./logs
          token: ${{ secrets.GITHUB_TOKEN }}
          cache_key_id: core-e2e-${{ env.MOD_CACHE_VERSION }}
          cache_restore_only: "true"
          QA_AWS_REGION: ${{ secrets.QA_AWS_REGION }}
          QA_AWS_ROLE_TO_ASSUME: ${{ secrets.QA_AWS_ROLE_TO_ASSUME }}
          QA_KUBECONFIG: ${{ secrets.QA_KUBECONFIG }}
      - name: Print failed test summary
        if: always()
        uses: smartcontractkit/chainlink-github-actions/chainlink-testing-framework/show-test-summary@ea889b3133bd7f16ab19ba4ba130de5d9162c669 # v2.3.4
<<<<<<< HEAD
        with:
          test_directory: "./"
=======
>>>>>>> 9550bbee

  base-sepolia-smoke-tests:
    environment: integration
    permissions:
      checks: write
      pull-requests: write
      id-token: write
      contents: read
    needs: [build-chainlink, build-tests]
    strategy:
      max-parallel: 1
      fail-fast: false
      matrix:
        include: # https://docs.github.com/en/actions/using-jobs/using-a-matrix-for-your-jobs#example-adding-configurations
          - product: OCR
            test: TestOCRBasic
    name: Base Sepolia ${{ matrix.product }} Tests
    runs-on: ubuntu-latest
    steps:
      - uses: actions/checkout@b4ffde65f46336ab88eb53be808477a3936bae11 # v4.1.1
        with:
          fetch-depth: 0
      - name: Prepare Base64 TOML override
        uses: ./.github/actions/setup-create-base64-config-live-testnets
        with:
          runId: ${{ github.run_id }}
          testLogCollect: ${{ vars.TEST_LOG_COLLECT }}
          chainlinkImage: ${{ env.CHAINLINK_IMAGE }}
          chainlinkVersion: ${{ github.sha }}
          pyroscopeServer: ${{ matrix.product.pyroscope_env == '' && '' || !startsWith(github.ref, 'refs/tags/') && '' || secrets.QA_PYROSCOPE_INSTANCE }} # Avoid sending blank envs https://github.com/orgs/community/discussions/25725
          pyroscopeEnvironment: ci-smoke-${{ matrix.product }}-base-sepolia
          pyroscopeKey: ${{ secrets.QA_PYROSCOPE_KEY }}
          lokiEndpoint: ${{ secrets.LOKI_URL }}
          lokiTenantId: ${{ vars.LOKI_TENANT_ID }}
          lokiBasicAuth: ${{ secrets.LOKI_BASIC_AUTH }}
          logstreamLogTargets: ${{ vars.LOGSTREAM_LOG_TARGETS }}
          grafanaUrl: ${{ vars.GRAFANA_URL }}
          grafanaDashboardUrl: "/d/ddf75041-1e39-42af-aa46-361fe4c36e9e/ci-e2e-tests-logs"
          network: "base_sepolia"
          httpEndpoints: ${{ secrets.QA_BASE_SEPOLIA_HTTP_URLS }}
          wsEndpoints: ${{ secrets.QA_BASE_SEPOLIA_URLS }}
          fundingKeys: ${{ secrets.QA_EVM_KEYS }}
      - name: Download Tests Binary
        uses: actions/download-artifact@9bc31d5ccc31df68ecc42ccf4149144866c47d8a # v3.0.2
        with:
          name: tests
      - name: Run Tests
        uses: smartcontractkit/chainlink-github-actions/chainlink-testing-framework/run-tests-binary@ea889b3133bd7f16ab19ba4ba130de5d9162c669 # v2.3.4
        with:
          test_command_to_run: ./tests -test.timeout 30m -test.count=1 -test.parallel=1 -test.run ${{ matrix.test }}
          binary_name: tests
          cl_repo: ${{ env.CHAINLINK_IMAGE }}
          cl_image_tag: ${{ github.sha }}
          aws_registries: ${{ secrets.QA_AWS_ACCOUNT_NUMBER }}
          dockerhub_username: ${{ secrets.DOCKERHUB_READONLY_USERNAME }}
          dockerhub_password: ${{ secrets.DOCKERHUB_READONLY_PASSWORD }}
          artifacts_location: ./logs
          token: ${{ secrets.GITHUB_TOKEN }}
          cache_key_id: core-e2e-${{ env.MOD_CACHE_VERSION }}
          cache_restore_only: "true"
          QA_AWS_REGION: ${{ secrets.QA_AWS_REGION }}
          QA_AWS_ROLE_TO_ASSUME: ${{ secrets.QA_AWS_ROLE_TO_ASSUME }}
          QA_KUBECONFIG: ${{ secrets.QA_KUBECONFIG }}
      - name: Print failed test summary
        if: always()
        uses: smartcontractkit/chainlink-github-actions/chainlink-testing-framework/show-test-summary@ea889b3133bd7f16ab19ba4ba130de5d9162c669 # v2.3.4
<<<<<<< HEAD
        with:
          test_directory: "./"
=======
>>>>>>> 9550bbee

  polygon-mumbai-smoke-tests:
    environment: integration
    permissions:
      checks: write
      pull-requests: write
      id-token: write
      contents: read
    needs: [build-chainlink, build-tests]
    strategy:
      max-parallel: 1
      fail-fast: false
      matrix:
        include: # https://docs.github.com/en/actions/using-jobs/using-a-matrix-for-your-jobs#example-adding-configurations
          - product: OCR
            test: TestOCRBasic
          - product: Automation Conditional
            test: TestAutomationBasic/registry_2_1_conditional
          - product: Automation Log Trigger
            test: TestAutomationBasic/registry_2_1_logtrigger
    name: Polygon Mumbai ${{ matrix.product }} Tests
    runs-on: ubuntu-latest
    steps:
      - uses: actions/checkout@b4ffde65f46336ab88eb53be808477a3936bae11 # v4.1.1
        with:
          fetch-depth: 0
      - name: Prepare Base64 TOML override
        uses: ./.github/actions/setup-create-base64-config-live-testnets
        with:
          runId: ${{ github.run_id }}
          testLogCollect: ${{ vars.TEST_LOG_COLLECT }}
          chainlinkImage: ${{ env.CHAINLINK_IMAGE }}
          chainlinkVersion: ${{ github.sha }}
          pyroscopeServer: ${{ matrix.product.pyroscope_env == '' && '' || !startsWith(github.ref, 'refs/tags/') && '' || secrets.QA_PYROSCOPE_INSTANCE }} # Avoid sending blank envs https://github.com/orgs/community/discussions/25725
          pyroscopeEnvironment: ci-smoke-${{ matrix.product }}-polygon-mumbai
          pyroscopeKey: ${{ secrets.QA_PYROSCOPE_KEY }}
          lokiEndpoint: ${{ secrets.LOKI_URL }}
          lokiTenantId: ${{ vars.LOKI_TENANT_ID }}
          lokiBasicAuth: ${{ secrets.LOKI_BASIC_AUTH }}
          logstreamLogTargets: ${{ vars.LOGSTREAM_LOG_TARGETS }}
          grafanaUrl: ${{ vars.GRAFANA_URL }}
          grafanaDashboardUrl: "/d/ddf75041-1e39-42af-aa46-361fe4c36e9e/ci-e2e-tests-logs"
          network: "polygon_mumbai"
          httpEndpoints: ${{ secrets.QA_POLYGON_MUMBAI_HTTP_URLS }}
          wsEndpoints: ${{ secrets.QA_POLYGON_MUMBAI_URLS }}
          fundingKeys: ${{ secrets.QA_EVM_KEYS }}
      - name: Download Tests Binary
        uses: actions/download-artifact@9bc31d5ccc31df68ecc42ccf4149144866c47d8a # v3.0.2
        with:
          name: tests
      - name: Run Tests
        uses: smartcontractkit/chainlink-github-actions/chainlink-testing-framework/run-tests-binary@ea889b3133bd7f16ab19ba4ba130de5d9162c669 # v2.3.4
        with:
          test_command_to_run: ./tests -test.timeout 30m -test.count=1 -test.parallel=1 -test.run ${{ matrix.test }}
          binary_name: tests
          cl_repo: ${{ env.CHAINLINK_IMAGE }}
          cl_image_tag: ${{ github.sha }}
          aws_registries: ${{ secrets.QA_AWS_ACCOUNT_NUMBER }}
          dockerhub_username: ${{ secrets.DOCKERHUB_READONLY_USERNAME }}
          dockerhub_password: ${{ secrets.DOCKERHUB_READONLY_PASSWORD }}
          artifacts_location: ./logs
          token: ${{ secrets.GITHUB_TOKEN }}
          cache_key_id: core-e2e-${{ env.MOD_CACHE_VERSION }}
          cache_restore_only: "true"
          QA_AWS_REGION: ${{ secrets.QA_AWS_REGION }}
          QA_AWS_ROLE_TO_ASSUME: ${{ secrets.QA_AWS_ROLE_TO_ASSUME }}
          QA_KUBECONFIG: ${{ secrets.QA_KUBECONFIG }}
      - name: Print failed test summary
        if: always()
        uses: smartcontractkit/chainlink-github-actions/chainlink-testing-framework/show-test-summary@ea889b3133bd7f16ab19ba4ba130de5d9162c669 # v2.3.4
<<<<<<< HEAD
        with:
          test_directory: "./"
=======
>>>>>>> 9550bbee

  avalanche-fuji-smoke-tests:
    environment: integration
    permissions:
      checks: write
      pull-requests: write
      id-token: write
      contents: read
    needs: [build-chainlink, build-tests]
    strategy:
      max-parallel: 1
      fail-fast: false
      matrix:
        include: # https://docs.github.com/en/actions/using-jobs/using-a-matrix-for-your-jobs#example-adding-configurations
          - product: OCR
            test: TestOCRBasic
          - product: Automation Conditional
            test: TestAutomationBasic/registry_2_1_conditional
          - product: Automation Log Trigger
            test: TestAutomationBasic/registry_2_1_logtrigger
    name: Avalanche Fuji ${{ matrix.product }} Tests
    runs-on: ubuntu-latest
    steps:
      - uses: actions/checkout@b4ffde65f46336ab88eb53be808477a3936bae11 # v4.1.1
        with:
          fetch-depth: 0
      - name: Prepare Base64 TOML override
        uses: ./.github/actions/setup-create-base64-config-live-testnets
        with:
          runId: ${{ github.run_id }}
          testLogCollect: ${{ vars.TEST_LOG_COLLECT }}
          chainlinkImage: ${{ env.CHAINLINK_IMAGE }}
          chainlinkVersion: ${{ github.sha }}
          pyroscopeServer: ${{ matrix.product.pyroscope_env == '' && '' || !startsWith(github.ref, 'refs/tags/') && '' || secrets.QA_PYROSCOPE_INSTANCE }} # Avoid sending blank envs https://github.com/orgs/community/discussions/25725
          pyroscopeEnvironment: ci-smoke-${{ matrix.product }}-avalanche-fuji
          pyroscopeKey: ${{ secrets.QA_PYROSCOPE_KEY }}
          lokiEndpoint: ${{ secrets.LOKI_URL }}
          lokiTenantId: ${{ vars.LOKI_TENANT_ID }}
          lokiBasicAuth: ${{ secrets.LOKI_BASIC_AUTH }}
          logstreamLogTargets: ${{ vars.LOGSTREAM_LOG_TARGETS }}
          grafanaUrl: ${{ vars.GRAFANA_URL }}
          grafanaDashboardUrl: "/d/ddf75041-1e39-42af-aa46-361fe4c36e9e/ci-e2e-tests-logs"
          network: "avalanche_fuji"
          httpEndpoints: ${{ secrets.QA_AVALANCHE_FUJI_HTTP_URLS }}
          wsEndpoints: ${{ secrets.QA_AVALANCHE_FUJI_URLS }}
          fundingKeys: ${{ secrets.QA_EVM_KEYS }}
      - name: Download Tests Binary
        uses: actions/download-artifact@9bc31d5ccc31df68ecc42ccf4149144866c47d8a # v3.0.2
        with:
          name: tests
      - name: Run Tests
        uses: smartcontractkit/chainlink-github-actions/chainlink-testing-framework/run-tests-binary@ea889b3133bd7f16ab19ba4ba130de5d9162c669 # v2.3.4
        with:
          test_command_to_run: ./tests -test.timeout 30m -test.count=1 -test.parallel=1 -test.run ${{ matrix.test }}
          binary_name: tests
          cl_repo: ${{ env.CHAINLINK_IMAGE }}
          cl_image_tag: ${{ github.sha }}
          aws_registries: ${{ secrets.QA_AWS_ACCOUNT_NUMBER }}
          dockerhub_username: ${{ secrets.DOCKERHUB_READONLY_USERNAME }}
          dockerhub_password: ${{ secrets.DOCKERHUB_READONLY_PASSWORD }}
          artifacts_location: ./logs
          token: ${{ secrets.GITHUB_TOKEN }}
          cache_key_id: core-e2e-${{ env.MOD_CACHE_VERSION }}
          cache_restore_only: "true"
          QA_AWS_REGION: ${{ secrets.QA_AWS_REGION }}
          QA_AWS_ROLE_TO_ASSUME: ${{ secrets.QA_AWS_ROLE_TO_ASSUME }}
          QA_KUBECONFIG: ${{ secrets.QA_KUBECONFIG }}
      - name: Print failed test summary
        if: always()
        uses: smartcontractkit/chainlink-github-actions/chainlink-testing-framework/show-test-summary@ea889b3133bd7f16ab19ba4ba130de5d9162c669 # v2.3.4
<<<<<<< HEAD
        with:
          test_directory: "./"
=======
>>>>>>> 9550bbee

  fantom-testnet-smoke-tests:
    environment: integration
    permissions:
      checks: write
      pull-requests: write
      id-token: write
      contents: read
    needs: [build-chainlink, build-tests]
    strategy:
      max-parallel: 1
      fail-fast: false
      matrix:
        include: # https://docs.github.com/en/actions/using-jobs/using-a-matrix-for-your-jobs#example-adding-configurations
          - product: OCR
            test: TestOCRBasic
          - product: Automation Conditional
            test: TestAutomationBasic/registry_2_1_conditional
          - product: Automation Log Trigger
            test: TestAutomationBasic/registry_2_1_logtrigger
    name: Fantom Testnet ${{ matrix.product }} Tests
    runs-on: ubuntu-latest
    steps:
      - uses: actions/checkout@b4ffde65f46336ab88eb53be808477a3936bae11 # v4.1.1
        with:
          fetch-depth: 0
      - name: Prepare Base64 TOML override
        uses: ./.github/actions/setup-create-base64-config-live-testnets
        with:
          runId: ${{ github.run_id }}
          testLogCollect: ${{ vars.TEST_LOG_COLLECT }}
          chainlinkImage: ${{ env.CHAINLINK_IMAGE }}
          chainlinkVersion: ${{ github.sha }}
          pyroscopeServer: ${{ matrix.product.pyroscope_env == '' && '' || !startsWith(github.ref, 'refs/tags/') && '' || secrets.QA_PYROSCOPE_INSTANCE }} # Avoid sending blank envs https://github.com/orgs/community/discussions/25725
          pyroscopeEnvironment: ci-smoke-${{ matrix.product }}-fantom-testnet
          pyroscopeKey: ${{ secrets.QA_PYROSCOPE_KEY }}
          lokiEndpoint: ${{ secrets.LOKI_URL }}
          lokiTenantId: ${{ vars.LOKI_TENANT_ID }}
          lokiBasicAuth: ${{ secrets.LOKI_BASIC_AUTH }}
          logstreamLogTargets: ${{ vars.LOGSTREAM_LOG_TARGETS }}
          grafanaUrl: ${{ vars.GRAFANA_URL }}
          grafanaDashboardUrl: "/d/ddf75041-1e39-42af-aa46-361fe4c36e9e/ci-e2e-tests-logs"
          network: "fantom_testnet"
          httpEndpoints: ${{ secrets.QA_FANTOM_TESTNET_HTTP_URLS }}
          wsEndpoints: ${{ secrets.QA_FANTOM_TESTNET_URLS }}
          fundingKeys: ${{ secrets.QA_EVM_KEYS }}
      - name: Download Tests Binary
        uses: actions/download-artifact@9bc31d5ccc31df68ecc42ccf4149144866c47d8a # v3.0.2
        with:
          name: tests
      - name: Run Tests
        uses: smartcontractkit/chainlink-github-actions/chainlink-testing-framework/run-tests-binary@ea889b3133bd7f16ab19ba4ba130de5d9162c669 # v2.3.4
        with:
          test_command_to_run: ./tests -test.timeout 30m -test.count=1 -test.parallel=1 -test.run ${{ matrix.test }}
          binary_name: tests
          cl_repo: ${{ env.CHAINLINK_IMAGE }}
          cl_image_tag: ${{ github.sha }}
          aws_registries: ${{ secrets.QA_AWS_ACCOUNT_NUMBER }}
          dockerhub_username: ${{ secrets.DOCKERHUB_READONLY_USERNAME }}
          dockerhub_password: ${{ secrets.DOCKERHUB_READONLY_PASSWORD }}
          artifacts_location: ./logs
          token: ${{ secrets.GITHUB_TOKEN }}
          cache_key_id: core-e2e-${{ env.MOD_CACHE_VERSION }}
          cache_restore_only: "true"
          QA_AWS_REGION: ${{ secrets.QA_AWS_REGION }}
          QA_AWS_ROLE_TO_ASSUME: ${{ secrets.QA_AWS_ROLE_TO_ASSUME }}
          QA_KUBECONFIG: ${{ secrets.QA_KUBECONFIG }}
      - name: Print failed test summary
        if: always()
        uses: smartcontractkit/chainlink-github-actions/chainlink-testing-framework/show-test-summary@ea889b3133bd7f16ab19ba4ba130de5d9162c669 # v2.3.4
<<<<<<< HEAD
        with:
          test_directory: "./"
=======
>>>>>>> 9550bbee

  celo-alfajores-smoke-tests:
    environment: integration
    permissions:
      checks: write
      pull-requests: write
      id-token: write
      contents: read
    needs: [build-chainlink, build-tests]
    strategy:
      max-parallel: 1
      fail-fast: false
      matrix:
        include: # https://docs.github.com/en/actions/using-jobs/using-a-matrix-for-your-jobs#example-adding-configurations
          - product: OCR
            test: TestOCRBasic
    name: Celo Alfajores ${{ matrix.product }} Tests
    runs-on: ubuntu-latest
    steps:
      - uses: actions/checkout@b4ffde65f46336ab88eb53be808477a3936bae11 # v4.1.1
        with:
          fetch-depth: 0
      - name: Prepare Base64 TOML override
        uses: ./.github/actions/setup-create-base64-config-live-testnets
        with:
          runId: ${{ github.run_id }}
          testLogCollect: ${{ vars.TEST_LOG_COLLECT }}
          chainlinkImage: ${{ env.CHAINLINK_IMAGE }}
          chainlinkVersion: ${{ github.sha }}
          pyroscopeServer: ${{ matrix.product.pyroscope_env == '' && '' || !startsWith(github.ref, 'refs/tags/') && '' || secrets.QA_PYROSCOPE_INSTANCE }} # Avoid sending blank envs https://github.com/orgs/community/discussions/25725
          pyroscopeEnvironment: ci-smoke-${{ matrix.product }}-celo-alfajores
          pyroscopeKey: ${{ secrets.QA_PYROSCOPE_KEY }}
          lokiEndpoint: ${{ secrets.LOKI_URL }}
          lokiTenantId: ${{ vars.LOKI_TENANT_ID }}
          lokiBasicAuth: ${{ secrets.LOKI_BASIC_AUTH }}
          logstreamLogTargets: ${{ vars.LOGSTREAM_LOG_TARGETS }}
          grafanaUrl: ${{ vars.GRAFANA_URL }}
          grafanaDashboardUrl: "/d/ddf75041-1e39-42af-aa46-361fe4c36e9e/ci-e2e-tests-logs"
          network: "celo_alfajores"
          httpEndpoints: ${{ secrets.QA_CELO_ALFAJORES_HTTP_URLS }}
          wsEndpoints: ${{ secrets.QA_CELO_ALFAJORES_URLS }}
          fundingKeys: ${{ secrets.QA_EVM_KEYS }}
      - name: Download Tests Binary
        uses: actions/download-artifact@9bc31d5ccc31df68ecc42ccf4149144866c47d8a # v3.0.2
        with:
          name: tests
      - name: Run Tests
        uses: smartcontractkit/chainlink-github-actions/chainlink-testing-framework/run-tests-binary@ea889b3133bd7f16ab19ba4ba130de5d9162c669 # v2.3.4
        with:
          test_command_to_run: ./tests -test.timeout 30m -test.count=1 -test.parallel=1 -test.run ${{ matrix.test }}
          binary_name: tests
          cl_repo: ${{ env.CHAINLINK_IMAGE }}
          cl_image_tag: ${{ github.sha }}
          aws_registries: ${{ secrets.QA_AWS_ACCOUNT_NUMBER }}
          dockerhub_username: ${{ secrets.DOCKERHUB_READONLY_USERNAME }}
          dockerhub_password: ${{ secrets.DOCKERHUB_READONLY_PASSWORD }}
          artifacts_location: ./logs
          token: ${{ secrets.GITHUB_TOKEN }}
          cache_key_id: core-e2e-${{ env.MOD_CACHE_VERSION }}
          cache_restore_only: "true"
          QA_AWS_REGION: ${{ secrets.QA_AWS_REGION }}
          QA_AWS_ROLE_TO_ASSUME: ${{ secrets.QA_AWS_ROLE_TO_ASSUME }}
          QA_KUBECONFIG: ${{ secrets.QA_KUBECONFIG }}
      - name: Print failed test summary
        if: always()
        uses: smartcontractkit/chainlink-github-actions/chainlink-testing-framework/show-test-summary@ea889b3133bd7f16ab19ba4ba130de5d9162c669 # v2.3.4
<<<<<<< HEAD
        with:
          test_directory: "./"
=======
>>>>>>> 9550bbee

  scroll-sepolia-smoke-tests:
    # TODO: Disabled until bug TT-767 is fixed
    if: false
    environment: integration
    permissions:
      checks: write
      pull-requests: write
      id-token: write
      contents: read
    needs: [build-chainlink, build-tests]
    strategy:
      max-parallel: 1
      fail-fast: false
      matrix:
        include: # https://docs.github.com/en/actions/using-jobs/using-a-matrix-for-your-jobs#example-adding-configurations
          - product: OCR
            test: TestOCRBasic
    name: Scroll Sepolia ${{ matrix.product }} Tests
    runs-on: ubuntu-latest
    steps:
      - uses: actions/checkout@b4ffde65f46336ab88eb53be808477a3936bae11 # v4.1.1
        with:
          fetch-depth: 0
      - name: Prepare Base64 TOML override
        uses: ./.github/actions/setup-create-base64-config-live-testnets
        with:
          runId: ${{ github.run_id }}
          testLogCollect: ${{ vars.TEST_LOG_COLLECT }}
          chainlinkImage: ${{ env.CHAINLINK_IMAGE }}
          chainlinkVersion: ${{ github.sha }}
          pyroscopeServer: ${{ matrix.product.pyroscope_env == '' && '' || !startsWith(github.ref, 'refs/tags/') && '' || secrets.QA_PYROSCOPE_INSTANCE }} # Avoid sending blank envs https://github.com/orgs/community/discussions/25725
          pyroscopeEnvironment: ci-smoke-${{ matrix.product }}-scroll-sepolia
          pyroscopeKey: ${{ secrets.QA_PYROSCOPE_KEY }}
          lokiEndpoint: ${{ secrets.LOKI_URL }}
          lokiTenantId: ${{ vars.LOKI_TENANT_ID }}
          lokiBasicAuth: ${{ secrets.LOKI_BASIC_AUTH }}
          logstreamLogTargets: ${{ vars.LOGSTREAM_LOG_TARGETS }}
          grafanaUrl: ${{ vars.GRAFANA_URL }}
          grafanaDashboardUrl: "/d/ddf75041-1e39-42af-aa46-361fe4c36e9e/ci-e2e-tests-logs"
          network: "scroll_sepolia"
          httpEndpoints: ${{ secrets.QA_SCROLL_SEPOLIA_HTTP_URLS }}
          wsEndpoints: ${{ secrets.QA_SCROLL_SEPOLIA_URLS }}
          fundingKeys: ${{ secrets.QA_EVM_KEYS }}
      - name: Download Tests Binary
        uses: actions/download-artifact@9bc31d5ccc31df68ecc42ccf4149144866c47d8a # v3.0.2
        with:
          name: tests
      - name: Run Tests
        uses: smartcontractkit/chainlink-github-actions/chainlink-testing-framework/run-tests-binary@ea889b3133bd7f16ab19ba4ba130de5d9162c669 # v2.3.4
        with:
          test_command_to_run: ./tests -test.timeout 30m -test.count=1 -test.parallel=1 -test.run ${{ matrix.test }}
          binary_name: tests
          cl_repo: ${{ env.CHAINLINK_IMAGE }}
          cl_image_tag: ${{ github.sha }}
          aws_registries: ${{ secrets.QA_AWS_ACCOUNT_NUMBER }}
          dockerhub_username: ${{ secrets.DOCKERHUB_READONLY_USERNAME }}
          dockerhub_password: ${{ secrets.DOCKERHUB_READONLY_PASSWORD }}
          artifacts_location: ./logs
          token: ${{ secrets.GITHUB_TOKEN }}
          cache_key_id: core-e2e-${{ env.MOD_CACHE_VERSION }}
          cache_restore_only: "true"
          QA_AWS_REGION: ${{ secrets.QA_AWS_REGION }}
          QA_AWS_ROLE_TO_ASSUME: ${{ secrets.QA_AWS_ROLE_TO_ASSUME }}
          QA_KUBECONFIG: ${{ secrets.QA_KUBECONFIG }}
      - name: Print failed test summary
        if: always()
        uses: smartcontractkit/chainlink-github-actions/chainlink-testing-framework/show-test-summary@ea889b3133bd7f16ab19ba4ba130de5d9162c669 # v2.3.4
<<<<<<< HEAD
        with:
          test_directory: "./"
=======
>>>>>>> 9550bbee

  linea-goerli-smoke-tests:
    environment: integration
    permissions:
      checks: write
      pull-requests: write
      id-token: write
      contents: read
    needs: [build-chainlink, build-tests]
    strategy:
      max-parallel: 1
      fail-fast: false
      matrix:
        include: # https://docs.github.com/en/actions/using-jobs/using-a-matrix-for-your-jobs#example-adding-configurations
          - product: OCR
            test: TestOCRBasic
    name: Linea Goerli ${{ matrix.product }} Tests
    runs-on: ubuntu-latest
    steps:
      - uses: actions/checkout@b4ffde65f46336ab88eb53be808477a3936bae11 # v4.1.1
        with:
          fetch-depth: 0
      - name: Prepare Base64 TOML override
        uses: ./.github/actions/setup-create-base64-config-live-testnets
        with:
          runId: ${{ github.run_id }}
          testLogCollect: ${{ vars.TEST_LOG_COLLECT }}
          chainlinkImage: ${{ env.CHAINLINK_IMAGE }}
          chainlinkVersion: ${{ github.sha }}
          pyroscopeServer: ${{ matrix.product.pyroscope_env == '' && '' || !startsWith(github.ref, 'refs/tags/') && '' || secrets.QA_PYROSCOPE_INSTANCE }} # Avoid sending blank envs https://github.com/orgs/community/discussions/25725
          pyroscopeEnvironment: ci-smoke-${{ matrix.product }}-linea-goerli
          pyroscopeKey: ${{ secrets.QA_PYROSCOPE_KEY }}
          lokiEndpoint: ${{ secrets.LOKI_URL }}
          lokiTenantId: ${{ vars.LOKI_TENANT_ID }}
          lokiBasicAuth: ${{ secrets.LOKI_BASIC_AUTH }}
          logstreamLogTargets: ${{ vars.LOGSTREAM_LOG_TARGETS }}
          grafanaUrl: ${{ vars.GRAFANA_URL }}
          grafanaDashboardUrl: "/d/ddf75041-1e39-42af-aa46-361fe4c36e9e/ci-e2e-tests-logs"
          network: "linea_goerli"
          httpEndpoints: ${{ secrets.QA_LINEA_GOERLI_HTTP_URLS }}
          wsEndpoints: ${{ secrets.QA_LINEA_GOERLI_URLS }}
          fundingKeys: ${{ secrets.QA_EVM_KEYS }}
      - name: Download Tests Binary
        uses: actions/download-artifact@9bc31d5ccc31df68ecc42ccf4149144866c47d8a # v3.0.2
        with:
          name: tests
      - name: Run Tests
        uses: smartcontractkit/chainlink-github-actions/chainlink-testing-framework/run-tests-binary@ea889b3133bd7f16ab19ba4ba130de5d9162c669 # v2.3.4
        with:
          test_command_to_run: ./tests -test.timeout 30m -test.count=1 -test.parallel=1 -test.run ${{ matrix.test }}
          binary_name: tests
          cl_repo: ${{ env.CHAINLINK_IMAGE }}
          cl_image_tag: ${{ github.sha }}
          aws_registries: ${{ secrets.QA_AWS_ACCOUNT_NUMBER }}
          dockerhub_username: ${{ secrets.DOCKERHUB_READONLY_USERNAME }}
          dockerhub_password: ${{ secrets.DOCKERHUB_READONLY_PASSWORD }}
          artifacts_location: ./logs
          token: ${{ secrets.GITHUB_TOKEN }}
          cache_key_id: core-e2e-${{ env.MOD_CACHE_VERSION }}
          cache_restore_only: "true"
          QA_AWS_REGION: ${{ secrets.QA_AWS_REGION }}
          QA_AWS_ROLE_TO_ASSUME: ${{ secrets.QA_AWS_ROLE_TO_ASSUME }}
          QA_KUBECONFIG: ${{ secrets.QA_KUBECONFIG }}
      - name: Print failed test summary
        if: always()
<<<<<<< HEAD
        uses: smartcontractkit/chainlink-github-actions/chainlink-testing-framework/show-test-summary@ea889b3133bd7f16ab19ba4ba130de5d9162c669 # v2.3.4
        with:
          test_directory: "./"
=======
        uses: smartcontractkit/chainlink-github-actions/chainlink-testing-framework/show-test-summary@ea889b3133bd7f16ab19ba4ba130de5d9162c669 # v2.3.4
>>>>>>> 9550bbee
<|MERGE_RESOLUTION|>--- conflicted
+++ resolved
@@ -265,11 +265,8 @@
       - name: Print failed test summary
         if: always()
         uses: smartcontractkit/chainlink-github-actions/chainlink-testing-framework/show-test-summary@ea889b3133bd7f16ab19ba4ba130de5d9162c669 # v2.3.4
-<<<<<<< HEAD
         with:
           test_directory: "./"
-=======
->>>>>>> 9550bbee
 
   bsc-testnet-tests:
     # TODO: BSC RPCs are all in a bad state right now, so we're skipping these tests until they're fixed
@@ -342,11 +339,8 @@
       - name: Print failed test summary
         if: always()
         uses: smartcontractkit/chainlink-github-actions/chainlink-testing-framework/show-test-summary@ea889b3133bd7f16ab19ba4ba130de5d9162c669 # v2.3.4
-<<<<<<< HEAD
         with:
           test_directory: "./"
-=======
->>>>>>> 9550bbee
 
   optimism-sepolia-smoke-tests:
     environment: integration
@@ -417,11 +411,8 @@
       - name: Print failed test summary
         if: always()
         uses: smartcontractkit/chainlink-github-actions/chainlink-testing-framework/show-test-summary@ea889b3133bd7f16ab19ba4ba130de5d9162c669 # v2.3.4
-<<<<<<< HEAD
         with:
           test_directory: "./"
-=======
->>>>>>> 9550bbee
 
   arbitrum-sepolia-smoke-tests:
     environment: integration
@@ -492,11 +483,8 @@
       - name: Print failed test summary
         if: always()
         uses: smartcontractkit/chainlink-github-actions/chainlink-testing-framework/show-test-summary@ea889b3133bd7f16ab19ba4ba130de5d9162c669 # v2.3.4
-<<<<<<< HEAD
         with:
           test_directory: "./"
-=======
->>>>>>> 9550bbee
 
   base-sepolia-smoke-tests:
     environment: integration
@@ -563,11 +551,8 @@
       - name: Print failed test summary
         if: always()
         uses: smartcontractkit/chainlink-github-actions/chainlink-testing-framework/show-test-summary@ea889b3133bd7f16ab19ba4ba130de5d9162c669 # v2.3.4
-<<<<<<< HEAD
         with:
           test_directory: "./"
-=======
->>>>>>> 9550bbee
 
   polygon-mumbai-smoke-tests:
     environment: integration
@@ -638,11 +623,8 @@
       - name: Print failed test summary
         if: always()
         uses: smartcontractkit/chainlink-github-actions/chainlink-testing-framework/show-test-summary@ea889b3133bd7f16ab19ba4ba130de5d9162c669 # v2.3.4
-<<<<<<< HEAD
         with:
           test_directory: "./"
-=======
->>>>>>> 9550bbee
 
   avalanche-fuji-smoke-tests:
     environment: integration
@@ -713,11 +695,8 @@
       - name: Print failed test summary
         if: always()
         uses: smartcontractkit/chainlink-github-actions/chainlink-testing-framework/show-test-summary@ea889b3133bd7f16ab19ba4ba130de5d9162c669 # v2.3.4
-<<<<<<< HEAD
         with:
           test_directory: "./"
-=======
->>>>>>> 9550bbee
 
   fantom-testnet-smoke-tests:
     environment: integration
@@ -788,11 +767,8 @@
       - name: Print failed test summary
         if: always()
         uses: smartcontractkit/chainlink-github-actions/chainlink-testing-framework/show-test-summary@ea889b3133bd7f16ab19ba4ba130de5d9162c669 # v2.3.4
-<<<<<<< HEAD
         with:
           test_directory: "./"
-=======
->>>>>>> 9550bbee
 
   celo-alfajores-smoke-tests:
     environment: integration
@@ -859,11 +835,8 @@
       - name: Print failed test summary
         if: always()
         uses: smartcontractkit/chainlink-github-actions/chainlink-testing-framework/show-test-summary@ea889b3133bd7f16ab19ba4ba130de5d9162c669 # v2.3.4
-<<<<<<< HEAD
         with:
           test_directory: "./"
-=======
->>>>>>> 9550bbee
 
   scroll-sepolia-smoke-tests:
     # TODO: Disabled until bug TT-767 is fixed
@@ -932,11 +905,8 @@
       - name: Print failed test summary
         if: always()
         uses: smartcontractkit/chainlink-github-actions/chainlink-testing-framework/show-test-summary@ea889b3133bd7f16ab19ba4ba130de5d9162c669 # v2.3.4
-<<<<<<< HEAD
         with:
           test_directory: "./"
-=======
->>>>>>> 9550bbee
 
   linea-goerli-smoke-tests:
     environment: integration
@@ -1002,10 +972,6 @@
           QA_KUBECONFIG: ${{ secrets.QA_KUBECONFIG }}
       - name: Print failed test summary
         if: always()
-<<<<<<< HEAD
-        uses: smartcontractkit/chainlink-github-actions/chainlink-testing-framework/show-test-summary@ea889b3133bd7f16ab19ba4ba130de5d9162c669 # v2.3.4
-        with:
-          test_directory: "./"
-=======
-        uses: smartcontractkit/chainlink-github-actions/chainlink-testing-framework/show-test-summary@ea889b3133bd7f16ab19ba4ba130de5d9162c669 # v2.3.4
->>>>>>> 9550bbee
+        uses: smartcontractkit/chainlink-github-actions/chainlink-testing-framework/show-test-summary@ea889b3133bd7f16ab19ba4ba130de5d9162c669 # v2.3.4
+        with:
+          test_directory: "./"