# ***
# This workflow is a monstrosity of copy-paste, and that's to increase legibility in reporting and running, so the code be damned.
# I suspect this can be cleaned up significantly with some clever trickery of the GitHub actions matrices, but I am not that clever.
# We want each chain to run in parallel, but each test within the chain needs to be able to run sequentially 
# (we're trying to eliminate this as a requirement, should make it a lot easier).
# Each chain can have a variety of tests to run.
# We also want reporting to be clear in the start-slack-thread and post-test-results-to-slack jobs.
# ***

name: Live Testnet Tests
on:
  schedule:
    - cron: "0 5 * * *" # Run every night at midnight EST
  push:
    tags:
      - "*"
  workflow_dispatch:

env:
  CHAINLINK_IMAGE: ${{ secrets.QA_AWS_ACCOUNT_NUMBER }}.dkr.ecr.${{ secrets.QA_AWS_REGION }}.amazonaws.com/chainlink
  INTERNAL_DOCKER_REPO: ${{ secrets.QA_AWS_ACCOUNT_NUMBER }}.dkr.ecr.${{ secrets.QA_AWS_REGION }}.amazonaws.com
  MOD_CACHE_VERSION: 2
  CHAINLINK_NODE_FUNDING: .5
  PYROSCOPE_KEY: ${{ secrets.QA_PYROSCOPE_KEY }}
  LOKI_TENANT_ID: ${{ vars.LOKI_TENANT_ID }}
  LOKI_URL: ${{ secrets.LOKI_URL }}
  LOKI_BASIC_AUTH: ${{ secrets.LOKI_BASIC_AUTH }}
  LOGSTREAM_LOG_TARGETS: loki
  GRAFANA_URL: ${{ vars.GRAFANA_URL }}
  RUN_ID: ${{ github.run_id }}

  CHAINLINK_COMMIT_SHA: ${{ github.sha }}
  CHAINLINK_ENV_USER: ${{ github.actor }}
  TEST_LOG_LEVEL: debug

jobs:

  # Build Test Dependencies

  build-chainlink:
    environment: integration
    permissions:
      id-token: write
      contents: read
    name: Build Chainlink Image
    runs-on: ubuntu-latest
    steps:
      - name: Collect Metrics
        id: collect-gha-metrics
        uses: smartcontractkit/push-gha-metrics-action@d1618b772a97fd87e6505de97b872ee0b1f1729a # v2.0.2
        with:
          basic-auth: ${{ secrets.GRAFANA_CLOUD_BASIC_AUTH }}
          hostname: ${{ secrets.GRAFANA_CLOUD_HOST }}
          this-job-name: Build Chainlink Image
        continue-on-error: true
      - name: Checkout the repo
        uses: actions/checkout@b4ffde65f46336ab88eb53be808477a3936bae11 # v4.1.1
        with:
          ref: ${{ github.event.pull_request.head.sha || github.event.merge_group.head_sha }}
      - name: Build Chainlink Image
        uses: ./.github/actions/build-chainlink-image
        with: 
          tag_suffix: ""
          dockerfile: core/chainlink.Dockerfile
          git_commit_sha: ${{ github.sha }}
          GRAFANA_CLOUD_BASIC_AUTH: ${{ secrets.GRAFANA_CLOUD_BASIC_AUTH }}
          GRAFANA_CLOUD_HOST: ${{ secrets.GRAFANA_CLOUD_HOST }}
          AWS_REGION: ${{ secrets.QA_AWS_REGION }}
          AWS_ROLE_TO_ASSUME: ${{ secrets.QA_AWS_ROLE_TO_ASSUME }}

  build-tests:
    environment: integration
    permissions:
      id-token: write
      contents: read
    name: Build Tests Binary 
    runs-on: ubuntu-latest
    steps:
      - name: Collect Metrics
        id: collect-gha-metrics
        uses: smartcontractkit/push-gha-metrics-action@d1618b772a97fd87e6505de97b872ee0b1f1729a # v2.0.2
        with:
          basic-auth: ${{ secrets.GRAFANA_CLOUD_BASIC_AUTH }}
          hostname: ${{ secrets.GRAFANA_CLOUD_HOST }}
          this-job-name: Build Tests Binary
        continue-on-error: true
      - name: Checkout the repo
        uses: actions/checkout@b4ffde65f46336ab88eb53be808477a3936bae11 # v4.1.1
        with:
          ref: ${{ github.event.pull_request.head.sha || github.event.merge_group.head_sha }}
      - name: Build Tests
        uses: smartcontractkit/chainlink-github-actions/chainlink-testing-framework/build-tests@ea889b3133bd7f16ab19ba4ba130de5d9162c669 # v2.3.4
        with:
          test_download_vendor_packages_command: cd ./integration-tests && go mod download
          token: ${{ secrets.GITHUB_TOKEN }}
          go_mod_path: ./integration-tests/go.mod
          go_tags: embed
          cache_key_id: core-e2e-${{ env.MOD_CACHE_VERSION }}
          cache_restore_only: "true"
          binary_name: tests

  # End Build Test Dependencies

  # Reporting Jobs

  start-slack-thread:
    name: Start Slack Thread
    if: ${{ always() && needs.*.result != 'skipped' && needs.*.result != 'cancelled' }}
    environment: integration
    outputs:
      thread_ts: ${{ steps.slack.outputs.thread_ts }}
    permissions:
      checks: write
      pull-requests: write
      id-token: write
      contents: read
    runs-on: ubuntu-latest
    needs: [sepolia-smoke-tests, optimism-sepolia-smoke-tests, arbitrum-sepolia-smoke-tests, base-sepolia-smoke-tests, polygon-mumbai-smoke-tests, avalanche-fuji-smoke-tests, fantom-testnet-smoke-tests, celo-alfajores-smoke-tests, linea-goerli-smoke-tests]
    steps:
      - name: Debug Result
        run: echo ${{ join(needs.*.result, ',') }}
      - name: Main Slack Notification
        uses: slackapi/slack-github-action@e28cf165c92ffef168d23c5c9000cffc8a25e117 # v1.24.0
        id: slack
        with:
          channel-id: ${{ secrets.QA_SLACK_CHANNEL }}
          payload: |
            {
              "attachments": [
                {
                  "color": "${{ contains(join(needs.*.result, ','), 'failure') && '#C62828' || '#2E7D32' }}",
                  "blocks": [
                    {
                      "type": "header",
                      "text": {
                        "type": "plain_text",
                        "text": "Live Smoke Test Results ${{ contains(join(needs.*.result, ','), 'failure') && ':x:' || ':white_check_mark:'}}",
                        "emoji": true
                      }
                    },
                    {
                      "type": "section",
                      "text": {
                        "type": "mrkdwn",
                        "text": "${{ contains(join(needs.*.result, ','), 'failure') && 'Some tests failed, notifying <@U01Q4N37KFG>' || 'All Good!' }}"
                      }
                    },
                    {
                      "type": "divider"
                    },
                    {
                      "type": "section",
                      "text": {
                        "type": "mrkdwn",
                        "text": "<${{ github.server_url }}/${{ github.repository }}/releases/tag/${{ github.ref_name }}|${{ github.ref_name }}> | <${{ github.server_url }}/${{ github.repository }}/commit/${{ github.sha }}|${{ github.sha }}> | <${{ github.server_url }}/${{ github.repository }}/actions/runs/${{ github.run_id }}|Run>"
                      }
                    }
                  ]
                }
              ]
            }
        env:
          SLACK_BOT_TOKEN: ${{ secrets.QA_SLACK_API_KEY }}

  post-test-results-to-slack:
    name: Post Test Results for ${{ matrix.network }}
    if: ${{ always() && needs.*.result != 'skipped' && needs.*.result != 'cancelled' }}
    environment: integration
    permissions:
      checks: write
      pull-requests: write
      id-token: write
      contents: read
    runs-on: ubuntu-latest
    needs: start-slack-thread
    strategy:
      fail-fast: false
      matrix:
        network: [Sepolia, Optimism Sepolia, Arbitrum Sepolia, Base Sepolia, Polygon Mumbai, Avalanche Fuji, Fantom Testnet, Celo Alfajores, Linea Goerli]
    steps:
      - name: Checkout the repo
        uses: actions/checkout@b4ffde65f46336ab88eb53be808477a3936bae11 # v4.1.1
        with:
          ref: ${{ github.event.pull_request.head.sha || github.event.merge_group.head_sha }}
      - name: Post Test Results
        uses: ./.github/actions/notify-slack-jobs-result
        with:
          github_token: ${{ github.token }}
          github_repository: ${{ github.repository }}
          workflow_run_id: ${{ github.run_id }}
          github_job_name_regex: ^${{ matrix.network }} (?<cap>.*?) Tests$
          message_title: ${{ matrix.network }}
          slack_channel_id: ${{ secrets.QA_SLACK_CHANNEL }}
          slack_bot_token: ${{ secrets.QA_SLACK_API_KEY }}
          slack_thread_ts: ${{ needs.start-slack-thread.outputs.thread_ts }}

  # End Reporting Jobs

  sepolia-smoke-tests:
    environment: integration
    permissions:
      checks: write
      pull-requests: write
      id-token: write
      contents: read
    needs: [build-chainlink, build-tests]
    strategy:
      max-parallel: 1
      fail-fast: false
      matrix:
        include: # https://docs.github.com/en/actions/using-jobs/using-a-matrix-for-your-jobs#example-adding-configurations
          - product: OCR
            test: TestOCRBasic
          - product: Automation Conditional
            test: TestAutomationBasic/registry_2_1_conditional
          - product: Automation Log Trigger
            test: TestAutomationBasic/registry_2_1_logtrigger
    name: Sepolia ${{ matrix.product }} Tests
    runs-on: ubuntu-latest
    steps:
      - uses: actions/checkout@b4ffde65f46336ab88eb53be808477a3936bae11 # v4.1.1
        with:
          fetch-depth: 0
      - name: Prepare Base64 TOML override
        uses: ./.github/actions/setup-create-base64-config-live-testnets
        with:
          runId: ${{ github.run_id }}
          testLogCollect: ${{ vars.TEST_LOG_COLLECT }}
          chainlinkImage: ${{ env.CHAINLINK_IMAGE }}
          chainlinkVersion: ${{ github.sha }}        
          pyroscopeServer: ${{ matrix.product.pyroscope_env == '' && '' || !startsWith(github.ref, 'refs/tags/') && '' || secrets.QA_PYROSCOPE_INSTANCE }} # Avoid sending blank envs https://github.com/orgs/community/discussions/25725
          pyroscopeEnvironment: ci-smoke-${{ matrix.product }}-sepolia
          pyroscopeKey: ${{ secrets.QA_PYROSCOPE_KEY }}
          lokiEndpoint: ${{ secrets.LOKI_URL }}
          lokiTenantId: ${{ vars.LOKI_TENANT_ID }}
          lokiBasicAuth: ${{ secrets.LOKI_BASIC_AUTH }}
          logstreamLogTargets: ${{ vars.LOGSTREAM_LOG_TARGETS }}
          grafanaUrl: ${{ vars.GRAFANA_URL }}
          grafanaDashboardUrl: "/d/ddf75041-1e39-42af-aa46-361fe4c36e9e/ci-e2e-tests-logs"
          network: "sepolia"
          httpEndpoints: ${{ secrets.QA_SEPOLIA_HTTP_URLS }}
          wsEndpoints: ${{ secrets.QA_SEPOLIA_URLS }}
          fundingKeys: ${{ secrets.QA_EVM_KEYS }}
      - name: Download Tests Binary
        uses: actions/download-artifact@9bc31d5ccc31df68ecc42ccf4149144866c47d8a # v3.0.2
        with:
          name: tests          
      - name: Run Tests
<<<<<<< HEAD
        uses: smartcontractkit/chainlink-github-actions/chainlink-testing-framework/run-tests-binary@ea889b3133bd7f16ab19ba4ba130de5d9162c669 # v2.3.4
        env:
          PYROSCOPE_SERVER: ${{ secrets.QA_PYROSCOPE_INSTANCE }}
          PYROSCOPE_ENVIRONMENT: ci-smoke-${{ matrix.product }}-sepolia
          PYROSCOPE_KEY: ${{ secrets.QA_PYROSCOPE_KEY }}
=======
        uses: smartcontractkit/chainlink-github-actions/chainlink-testing-framework/run-tests-binary@952abab6367aaff96102abf9ef751ef36fe9ea29 # v2.3.3
>>>>>>> ccb3e99a
        with:
          test_command_to_run: ./tests -test.timeout 30m -test.count=1 -test.parallel=1 -test.run ${{ matrix.test }}
          binary_name: tests
          cl_repo: ${{ env.CHAINLINK_IMAGE }}
          cl_image_tag: ${{ github.sha }}
          aws_registries: ${{ secrets.QA_AWS_ACCOUNT_NUMBER }}
          dockerhub_username: ${{ secrets.DOCKERHUB_READONLY_USERNAME }}
          dockerhub_password: ${{ secrets.DOCKERHUB_READONLY_PASSWORD }}
          artifacts_location: ./logs
          token: ${{ secrets.GITHUB_TOKEN }}
          cache_key_id: core-e2e-${{ env.MOD_CACHE_VERSION }}
          cache_restore_only: "true"
          QA_AWS_REGION: ${{ secrets.QA_AWS_REGION }}
          QA_AWS_ROLE_TO_ASSUME: ${{ secrets.QA_AWS_ROLE_TO_ASSUME }}
          QA_KUBECONFIG: ${{ secrets.QA_KUBECONFIG }}
      - name: Print failed test summary
        if: always()
        uses: smartcontractkit/chainlink-github-actions/chainlink-testing-framework/show-test-summary@ea889b3133bd7f16ab19ba4ba130de5d9162c669 # v2.3.4

  bsc-testnet-tests:
    # TODO: BSC RPCs are all in a bad state right now, so we're skipping these tests until they're fixed
    if: false
    environment: integration
    permissions:
      checks: write
      pull-requests: write
      id-token: write
      contents: read
    needs: [build-chainlink, build-tests]
    strategy:
      max-parallel: 1
      fail-fast: false
      matrix:
        include: # https://docs.github.com/en/actions/using-jobs/using-a-matrix-for-your-jobs#example-adding-configurations
          - product: OCR
            test: TestOCRBasic
          - product: Automation Conditional
            test: TestAutomationBasic/registry_2_1_conditional
          - product: Automation Log Trigger
            test: TestAutomationBasic/registry_2_1_logtrigger
    name: BSC Testnet ${{ matrix.product }} Tests
    runs-on: ubuntu-latest
    steps:           
      - uses: actions/checkout@b4ffde65f46336ab88eb53be808477a3936bae11 # v4.1.1
        with:
          fetch-depth: 0
      - name: Prepare Base64 TOML override
        uses: ./.github/actions/setup-create-base64-config-live-testnets
        with:
          runId: ${{ github.run_id }}
          testLogCollect: ${{ vars.TEST_LOG_COLLECT }}
          chainlinkImage: ${{ env.CHAINLINK_IMAGE }}
          chainlinkVersion: ${{ github.sha }}        
          pyroscopeServer: ${{ matrix.product.pyroscope_env == '' && '' || !startsWith(github.ref, 'refs/tags/') && '' || secrets.QA_PYROSCOPE_INSTANCE }} # Avoid sending blank envs https://github.com/orgs/community/discussions/25725
          pyroscopeEnvironment: ci-smoke-${{ matrix.product }}-bsc-testnet
          pyroscopeKey: ${{ secrets.QA_PYROSCOPE_KEY }}
          lokiEndpoint: ${{ secrets.LOKI_URL }}
          lokiTenantId: ${{ vars.LOKI_TENANT_ID }}
          lokiBasicAuth: ${{ secrets.LOKI_BASIC_AUTH }}
          logstreamLogTargets: ${{ vars.LOGSTREAM_LOG_TARGETS }}
          grafanaUrl: ${{ vars.GRAFANA_URL }}
          grafanaDashboardUrl: "/d/ddf75041-1e39-42af-aa46-361fe4c36e9e/ci-e2e-tests-logs"
          network: "bsc_testnet"
          httpEndpoints: ${{ secrets.QA_BSC_TESTNET_HTTP_URLS }}
          wsEndpoints: ${{ secrets.QA_BSC_TESTNET_URLS }}
          fundingKeys: ${{ secrets.QA_EVM_KEYS }}
      - name: Download Tests Binary
        uses: actions/download-artifact@9bc31d5ccc31df68ecc42ccf4149144866c47d8a # v3.0.2
        with:
<<<<<<< HEAD
          name: tests
      - name: Run Tests
        uses: smartcontractkit/chainlink-github-actions/chainlink-testing-framework/run-tests-binary@ea889b3133bd7f16ab19ba4ba130de5d9162c669 # v2.3.4
        env:
          PYROSCOPE_SERVER: ${{ secrets.QA_PYROSCOPE_INSTANCE }}
          PYROSCOPE_ENVIRONMENT: ci-smoke-${{ matrix.product }}-bsc-testnet
          PYROSCOPE_KEY: ${{ secrets.QA_PYROSCOPE_KEY }}
=======
          name: tests           
      - name: Run Tests       
        uses: smartcontractkit/chainlink-github-actions/chainlink-testing-framework/run-tests-binary@952abab6367aaff96102abf9ef751ef36fe9ea29 # v2.3.3
>>>>>>> ccb3e99a
        with:
          test_command_to_run: ./tests -test.timeout 30m -test.count=1 -test.parallel=1 -test.run ${{ matrix.test }}
          binary_name: tests
          cl_repo: ${{ env.CHAINLINK_IMAGE }}
          cl_image_tag: ${{ github.sha }}
          aws_registries: ${{ secrets.QA_AWS_ACCOUNT_NUMBER }}
          dockerhub_username: ${{ secrets.DOCKERHUB_READONLY_USERNAME }}
          dockerhub_password: ${{ secrets.DOCKERHUB_READONLY_PASSWORD }}
          artifacts_location: ./logs
          token: ${{ secrets.GITHUB_TOKEN }}
          cache_key_id: core-e2e-${{ env.MOD_CACHE_VERSION }}
          cache_restore_only: "true"
          QA_AWS_REGION: ${{ secrets.QA_AWS_REGION }}
          QA_AWS_ROLE_TO_ASSUME: ${{ secrets.QA_AWS_ROLE_TO_ASSUME }}
          QA_KUBECONFIG: ${{ secrets.QA_KUBECONFIG }}
      - name: Print failed test summary
        if: always()
        uses: smartcontractkit/chainlink-github-actions/chainlink-testing-framework/show-test-summary@ea889b3133bd7f16ab19ba4ba130de5d9162c669 # v2.3.4

  optimism-sepolia-smoke-tests:
    environment: integration
    permissions:
      checks: write
      pull-requests: write
      id-token: write
      contents: read
    needs: [build-chainlink, build-tests]
    strategy:
      max-parallel: 1
      fail-fast: false
      matrix:
        include: # https://docs.github.com/en/actions/using-jobs/using-a-matrix-for-your-jobs#example-adding-configurations
          - product: OCR
            test: TestOCRBasic
          - product: Automation Conditional
            test: TestAutomationBasic/registry_2_1_conditional
          - product: Automation Log Trigger
            test: TestAutomationBasic/registry_2_1_logtrigger
    name: Optimism Sepolia ${{ matrix.product }} Tests
    runs-on: ubuntu-latest
    steps:
      - uses: actions/checkout@b4ffde65f46336ab88eb53be808477a3936bae11 # v4.1.1
        with:
          fetch-depth: 0
      - name: Prepare Base64 TOML override
        uses: ./.github/actions/setup-create-base64-config-live-testnets
        with:
          runId: ${{ github.run_id }}
          testLogCollect: ${{ vars.TEST_LOG_COLLECT }}
          chainlinkImage: ${{ env.CHAINLINK_IMAGE }}
          chainlinkVersion: ${{ github.sha }}        
          pyroscopeServer: ${{ matrix.product.pyroscope_env == '' && '' || !startsWith(github.ref, 'refs/tags/') && '' || secrets.QA_PYROSCOPE_INSTANCE }} # Avoid sending blank envs https://github.com/orgs/community/discussions/25725
          pyroscopeEnvironment: ci-smoke-${{ matrix.product }}-optimism-sepolia
          pyroscopeKey: ${{ secrets.QA_PYROSCOPE_KEY }}
          lokiEndpoint: ${{ secrets.LOKI_URL }}
          lokiTenantId: ${{ vars.LOKI_TENANT_ID }}
          lokiBasicAuth: ${{ secrets.LOKI_BASIC_AUTH }}
          logstreamLogTargets: ${{ vars.LOGSTREAM_LOG_TARGETS }}
          grafanaUrl: ${{ vars.GRAFANA_URL }}
          grafanaDashboardUrl: "/d/ddf75041-1e39-42af-aa46-361fe4c36e9e/ci-e2e-tests-logs"
          network: "optimism_sepolia"
          httpEndpoints: ${{ secrets.QA_OPTIMISM_SEPOLIA_HTTP_URLS }}
          wsEndpoints: ${{ secrets.QA_OPTIMISM_SEPOLIA_URLS }}
          fundingKeys: ${{ secrets.QA_EVM_KEYS }}    
      - name: Download Tests Binary
        uses: actions/download-artifact@9bc31d5ccc31df68ecc42ccf4149144866c47d8a # v3.0.2
        with:
          name: tests      
      - name: Run Tests
<<<<<<< HEAD
        uses: smartcontractkit/chainlink-github-actions/chainlink-testing-framework/run-tests-binary@ea889b3133bd7f16ab19ba4ba130de5d9162c669 # v2.3.4
        env:
          PYROSCOPE_SERVER: ${{ secrets.QA_PYROSCOPE_INSTANCE }}
          PYROSCOPE_ENVIRONMENT: ci-smoke-${{ matrix.product }}-optimism-sepolia
          PYROSCOPE_KEY: ${{ secrets.QA_PYROSCOPE_KEY }}
=======
        uses: smartcontractkit/chainlink-github-actions/chainlink-testing-framework/run-tests-binary@952abab6367aaff96102abf9ef751ef36fe9ea29 # v2.3.3
>>>>>>> ccb3e99a
        with:
          test_command_to_run: ./tests -test.timeout 30m -test.count=1 -test.parallel=1 -test.run ${{ matrix.test }}
          binary_name: tests
          cl_repo: ${{ env.CHAINLINK_IMAGE }}
          cl_image_tag: ${{ github.sha }}
          aws_registries: ${{ secrets.QA_AWS_ACCOUNT_NUMBER }}
          dockerhub_username: ${{ secrets.DOCKERHUB_READONLY_USERNAME }}
          dockerhub_password: ${{ secrets.DOCKERHUB_READONLY_PASSWORD }}
          artifacts_location: ./logs
          token: ${{ secrets.GITHUB_TOKEN }}
          cache_key_id: core-e2e-${{ env.MOD_CACHE_VERSION }}
          cache_restore_only: "true"
          QA_AWS_REGION: ${{ secrets.QA_AWS_REGION }}
          QA_AWS_ROLE_TO_ASSUME: ${{ secrets.QA_AWS_ROLE_TO_ASSUME }}
          QA_KUBECONFIG: ${{ secrets.QA_KUBECONFIG }}
      - name: Print failed test summary
        if: always()
        uses: smartcontractkit/chainlink-github-actions/chainlink-testing-framework/show-test-summary@ea889b3133bd7f16ab19ba4ba130de5d9162c669 # v2.3.4

  arbitrum-sepolia-smoke-tests:
    environment: integration
    permissions:
      checks: write
      pull-requests: write
      id-token: write
      contents: read
    needs: [build-chainlink, build-tests]
    strategy:
      max-parallel: 1
      fail-fast: false
      matrix:
        include: # https://docs.github.com/en/actions/using-jobs/using-a-matrix-for-your-jobs#example-adding-configurations
          - product: OCR
            test: TestOCRBasic
          - product: Automation Conditional
            test: TestAutomationBasic/registry_2_1_conditional
          - product: Automation Log Trigger
            test: TestAutomationBasic/registry_2_1_logtrigger
    name: Arbitrum Sepolia ${{ matrix.product }} Tests
    runs-on: ubuntu-latest
    steps:
      - uses: actions/checkout@b4ffde65f46336ab88eb53be808477a3936bae11 # v4.1.1
        with:
          fetch-depth: 0
      - name: Prepare Base64 TOML override
        uses: ./.github/actions/setup-create-base64-config-live-testnets
        with:
          runId: ${{ github.run_id }}
          testLogCollect: ${{ vars.TEST_LOG_COLLECT }}
          chainlinkImage: ${{ env.CHAINLINK_IMAGE }}
          chainlinkVersion: ${{ github.sha }}        
          pyroscopeServer: ${{ matrix.product.pyroscope_env == '' && '' || !startsWith(github.ref, 'refs/tags/') && '' || secrets.QA_PYROSCOPE_INSTANCE }} # Avoid sending blank envs https://github.com/orgs/community/discussions/25725
          pyroscopeEnvironment: ci-smoke-${{ matrix.product }}-arbitrum-sepolia
          pyroscopeKey: ${{ secrets.QA_PYROSCOPE_KEY }}
          lokiEndpoint: ${{ secrets.LOKI_URL }}
          lokiTenantId: ${{ vars.LOKI_TENANT_ID }}
          lokiBasicAuth: ${{ secrets.LOKI_BASIC_AUTH }}
          logstreamLogTargets: ${{ vars.LOGSTREAM_LOG_TARGETS }}
          grafanaUrl: ${{ vars.GRAFANA_URL }}
          grafanaDashboardUrl: "/d/ddf75041-1e39-42af-aa46-361fe4c36e9e/ci-e2e-tests-logs"
          network: "arbitrum_sepolia"
          httpEndpoints: ${{ secrets.QA_ARBITRUM_SEPOLIA_HTTP_URLS }}
          wsEndpoints: ${{ secrets.QA_ARBITRUM_SEPOLIA_URLS }}
          fundingKeys: ${{ secrets.QA_EVM_KEYS }}    
      - name: Download Tests Binary
        uses: actions/download-artifact@9bc31d5ccc31df68ecc42ccf4149144866c47d8a # v3.0.2
        with:
          name: tests
      - name: Run Tests
<<<<<<< HEAD
        uses: smartcontractkit/chainlink-github-actions/chainlink-testing-framework/run-tests-binary@ea889b3133bd7f16ab19ba4ba130de5d9162c669 # v2.3.4
        env:
          PYROSCOPE_SERVER: ${{ secrets.QA_PYROSCOPE_INSTANCE }}
          PYROSCOPE_ENVIRONMENT: ci-smoke-${{ matrix.product }}-arbitrum-sepolia
          PYROSCOPE_KEY: ${{ secrets.QA_PYROSCOPE_KEY }}
=======
        uses: smartcontractkit/chainlink-github-actions/chainlink-testing-framework/run-tests-binary@952abab6367aaff96102abf9ef751ef36fe9ea29 # v2.3.3
>>>>>>> ccb3e99a
        with:
          test_command_to_run: ./tests -test.timeout 30m -test.count=1 -test.parallel=1 -test.run ${{ matrix.test }}
          binary_name: tests
          cl_repo: ${{ env.CHAINLINK_IMAGE }}
          cl_image_tag: ${{ github.sha }}
          aws_registries: ${{ secrets.QA_AWS_ACCOUNT_NUMBER }}
          dockerhub_username: ${{ secrets.DOCKERHUB_READONLY_USERNAME }}
          dockerhub_password: ${{ secrets.DOCKERHUB_READONLY_PASSWORD }}
          artifacts_location: ./logs
          token: ${{ secrets.GITHUB_TOKEN }}
          cache_key_id: core-e2e-${{ env.MOD_CACHE_VERSION }}
          cache_restore_only: "true"
          QA_AWS_REGION: ${{ secrets.QA_AWS_REGION }}
          QA_AWS_ROLE_TO_ASSUME: ${{ secrets.QA_AWS_ROLE_TO_ASSUME }}
          QA_KUBECONFIG: ${{ secrets.QA_KUBECONFIG }}
      - name: Print failed test summary
        if: always()
        uses: smartcontractkit/chainlink-github-actions/chainlink-testing-framework/show-test-summary@ea889b3133bd7f16ab19ba4ba130de5d9162c669 # v2.3.4

  base-sepolia-smoke-tests:
    environment: integration
    permissions:
      checks: write
      pull-requests: write
      id-token: write
      contents: read
    needs: [build-chainlink, build-tests]
    strategy:
      max-parallel: 1
      fail-fast: false
      matrix:
        include: # https://docs.github.com/en/actions/using-jobs/using-a-matrix-for-your-jobs#example-adding-configurations
          - product: OCR
            test: TestOCRBasic
    name: Base Sepolia ${{ matrix.product }} Tests
    runs-on: ubuntu-latest
    steps:
      - uses: actions/checkout@b4ffde65f46336ab88eb53be808477a3936bae11 # v4.1.1
        with:
          fetch-depth: 0
      - name: Prepare Base64 TOML override
        uses: ./.github/actions/setup-create-base64-config-live-testnets
        with:
          runId: ${{ github.run_id }}
          testLogCollect: ${{ vars.TEST_LOG_COLLECT }}
          chainlinkImage: ${{ env.CHAINLINK_IMAGE }}
          chainlinkVersion: ${{ github.sha }}        
          pyroscopeServer: ${{ matrix.product.pyroscope_env == '' && '' || !startsWith(github.ref, 'refs/tags/') && '' || secrets.QA_PYROSCOPE_INSTANCE }} # Avoid sending blank envs https://github.com/orgs/community/discussions/25725
          pyroscopeEnvironment: ci-smoke-${{ matrix.product }}-base-sepolia
          pyroscopeKey: ${{ secrets.QA_PYROSCOPE_KEY }}
          lokiEndpoint: ${{ secrets.LOKI_URL }}
          lokiTenantId: ${{ vars.LOKI_TENANT_ID }}
          lokiBasicAuth: ${{ secrets.LOKI_BASIC_AUTH }}
          logstreamLogTargets: ${{ vars.LOGSTREAM_LOG_TARGETS }}
          grafanaUrl: ${{ vars.GRAFANA_URL }}
          grafanaDashboardUrl: "/d/ddf75041-1e39-42af-aa46-361fe4c36e9e/ci-e2e-tests-logs"
          network: "base_sepolia"
          httpEndpoints: ${{ secrets.QA_BASE_SEPOLIA_HTTP_URLS }}
          wsEndpoints: ${{ secrets.QA_BASE_SEPOLIA_URLS }}
          fundingKeys: ${{ secrets.QA_EVM_KEYS }}    
      - name: Download Tests Binary
        uses: actions/download-artifact@9bc31d5ccc31df68ecc42ccf4149144866c47d8a # v3.0.2
        with:
          name: tests
      - name: Run Tests
<<<<<<< HEAD
        uses: smartcontractkit/chainlink-github-actions/chainlink-testing-framework/run-tests-binary@ea889b3133bd7f16ab19ba4ba130de5d9162c669 # v2.3.4
        env:
          PYROSCOPE_SERVER: ${{ secrets.QA_PYROSCOPE_INSTANCE }}
          PYROSCOPE_ENVIRONMENT: ci-smoke-${{ matrix.product }}-base-sepolia
          PYROSCOPE_KEY: ${{ secrets.QA_PYROSCOPE_KEY }}
=======
        uses: smartcontractkit/chainlink-github-actions/chainlink-testing-framework/run-tests-binary@952abab6367aaff96102abf9ef751ef36fe9ea29 # v2.3.3
>>>>>>> ccb3e99a
        with:
          test_command_to_run: ./tests -test.timeout 30m -test.count=1 -test.parallel=1 -test.run ${{ matrix.test }}
          binary_name: tests
          cl_repo: ${{ env.CHAINLINK_IMAGE }}
          cl_image_tag: ${{ github.sha }}
          aws_registries: ${{ secrets.QA_AWS_ACCOUNT_NUMBER }}
          dockerhub_username: ${{ secrets.DOCKERHUB_READONLY_USERNAME }}
          dockerhub_password: ${{ secrets.DOCKERHUB_READONLY_PASSWORD }}
          artifacts_location: ./logs
          token: ${{ secrets.GITHUB_TOKEN }}
          cache_key_id: core-e2e-${{ env.MOD_CACHE_VERSION }}
          cache_restore_only: "true"
          QA_AWS_REGION: ${{ secrets.QA_AWS_REGION }}
          QA_AWS_ROLE_TO_ASSUME: ${{ secrets.QA_AWS_ROLE_TO_ASSUME }}
          QA_KUBECONFIG: ${{ secrets.QA_KUBECONFIG }}
      - name: Print failed test summary
        if: always()
        uses: smartcontractkit/chainlink-github-actions/chainlink-testing-framework/show-test-summary@ea889b3133bd7f16ab19ba4ba130de5d9162c669 # v2.3.4
  
  polygon-mumbai-smoke-tests:
    environment: integration
    permissions:
      checks: write
      pull-requests: write
      id-token: write
      contents: read
    needs: [build-chainlink, build-tests]
    strategy:
      max-parallel: 1
      fail-fast: false
      matrix:
        include: # https://docs.github.com/en/actions/using-jobs/using-a-matrix-for-your-jobs#example-adding-configurations
          - product: OCR
            test: TestOCRBasic
          - product: Automation Conditional
            test: TestAutomationBasic/registry_2_1_conditional
          - product: Automation Log Trigger
            test: TestAutomationBasic/registry_2_1_logtrigger
    name: Polygon Mumbai ${{ matrix.product }} Tests
    runs-on: ubuntu-latest
    steps:
      - uses: actions/checkout@b4ffde65f46336ab88eb53be808477a3936bae11 # v4.1.1
        with:
          fetch-depth: 0
      - name: Prepare Base64 TOML override
        uses: ./.github/actions/setup-create-base64-config-live-testnets
        with:
          runId: ${{ github.run_id }}
          testLogCollect: ${{ vars.TEST_LOG_COLLECT }}
          chainlinkImage: ${{ env.CHAINLINK_IMAGE }}
          chainlinkVersion: ${{ github.sha }}        
          pyroscopeServer: ${{ matrix.product.pyroscope_env == '' && '' || !startsWith(github.ref, 'refs/tags/') && '' || secrets.QA_PYROSCOPE_INSTANCE }} # Avoid sending blank envs https://github.com/orgs/community/discussions/25725
          pyroscopeEnvironment: ci-smoke-${{ matrix.product }}-polygon-mumbai
          pyroscopeKey: ${{ secrets.QA_PYROSCOPE_KEY }}
          lokiEndpoint: ${{ secrets.LOKI_URL }}
          lokiTenantId: ${{ vars.LOKI_TENANT_ID }}
          lokiBasicAuth: ${{ secrets.LOKI_BASIC_AUTH }}
          logstreamLogTargets: ${{ vars.LOGSTREAM_LOG_TARGETS }}
          grafanaUrl: ${{ vars.GRAFANA_URL }}
          grafanaDashboardUrl: "/d/ddf75041-1e39-42af-aa46-361fe4c36e9e/ci-e2e-tests-logs"
          network: "polygon_mumbai"
          httpEndpoints: ${{ secrets.QA_POLYGON_MUMBAI_HTTP_URLS }}
          wsEndpoints: ${{ secrets.QA_POLYGON_MUMBAI_URLS }}
          fundingKeys: ${{ secrets.QA_EVM_KEYS }}    
      - name: Download Tests Binary
        uses: actions/download-artifact@9bc31d5ccc31df68ecc42ccf4149144866c47d8a # v3.0.2
        with:
          name: tests
      - name: Run Tests
<<<<<<< HEAD
        uses: smartcontractkit/chainlink-github-actions/chainlink-testing-framework/run-tests-binary@ea889b3133bd7f16ab19ba4ba130de5d9162c669 # v2.3.4
        env:
          PYROSCOPE_SERVER: ${{ secrets.QA_PYROSCOPE_INSTANCE }}
          PYROSCOPE_ENVIRONMENT: ci-smoke-${{ matrix.product }}-polygon-mumbai
          PYROSCOPE_KEY: ${{ secrets.QA_PYROSCOPE_KEY }}
=======
        uses: smartcontractkit/chainlink-github-actions/chainlink-testing-framework/run-tests-binary@952abab6367aaff96102abf9ef751ef36fe9ea29 # v2.3.3
>>>>>>> ccb3e99a
        with:
          test_command_to_run: ./tests -test.timeout 30m -test.count=1 -test.parallel=1 -test.run ${{ matrix.test }}
          binary_name: tests
          cl_repo: ${{ env.CHAINLINK_IMAGE }}
          cl_image_tag: ${{ github.sha }}
          aws_registries: ${{ secrets.QA_AWS_ACCOUNT_NUMBER }}
          dockerhub_username: ${{ secrets.DOCKERHUB_READONLY_USERNAME }}
          dockerhub_password: ${{ secrets.DOCKERHUB_READONLY_PASSWORD }}
          artifacts_location: ./logs
          token: ${{ secrets.GITHUB_TOKEN }}
          cache_key_id: core-e2e-${{ env.MOD_CACHE_VERSION }}
          cache_restore_only: "true"
          QA_AWS_REGION: ${{ secrets.QA_AWS_REGION }}
          QA_AWS_ROLE_TO_ASSUME: ${{ secrets.QA_AWS_ROLE_TO_ASSUME }}
          QA_KUBECONFIG: ${{ secrets.QA_KUBECONFIG }}
      - name: Print failed test summary
        if: always()
        uses: smartcontractkit/chainlink-github-actions/chainlink-testing-framework/show-test-summary@ea889b3133bd7f16ab19ba4ba130de5d9162c669 # v2.3.4

  avalanche-fuji-smoke-tests:
    environment: integration
    permissions:
      checks: write
      pull-requests: write
      id-token: write
      contents: read
    needs: [build-chainlink, build-tests]
    strategy:
      max-parallel: 1
      fail-fast: false
      matrix:
        include: # https://docs.github.com/en/actions/using-jobs/using-a-matrix-for-your-jobs#example-adding-configurations
          - product: OCR
            test: TestOCRBasic
          - product: Automation Conditional
            test: TestAutomationBasic/registry_2_1_conditional
          - product: Automation Log Trigger
            test: TestAutomationBasic/registry_2_1_logtrigger
    name: Avalanche Fuji ${{ matrix.product }} Tests
    runs-on: ubuntu-latest
    steps:
      - uses: actions/checkout@b4ffde65f46336ab88eb53be808477a3936bae11 # v4.1.1
        with:
          fetch-depth: 0
      - name: Prepare Base64 TOML override
        uses: ./.github/actions/setup-create-base64-config-live-testnets
        with:
          runId: ${{ github.run_id }}
          testLogCollect: ${{ vars.TEST_LOG_COLLECT }}
          chainlinkImage: ${{ env.CHAINLINK_IMAGE }}
          chainlinkVersion: ${{ github.sha }}        
          pyroscopeServer: ${{ matrix.product.pyroscope_env == '' && '' || !startsWith(github.ref, 'refs/tags/') && '' || secrets.QA_PYROSCOPE_INSTANCE }} # Avoid sending blank envs https://github.com/orgs/community/discussions/25725
          pyroscopeEnvironment: ci-smoke-${{ matrix.product }}-avalanche-fuji
          pyroscopeKey: ${{ secrets.QA_PYROSCOPE_KEY }}
          lokiEndpoint: ${{ secrets.LOKI_URL }}
          lokiTenantId: ${{ vars.LOKI_TENANT_ID }}
          lokiBasicAuth: ${{ secrets.LOKI_BASIC_AUTH }}
          logstreamLogTargets: ${{ vars.LOGSTREAM_LOG_TARGETS }}
          grafanaUrl: ${{ vars.GRAFANA_URL }}
          grafanaDashboardUrl: "/d/ddf75041-1e39-42af-aa46-361fe4c36e9e/ci-e2e-tests-logs"
          network: "avalanche_fuji"
          httpEndpoints: ${{ secrets.QA_AVALANCHE_FUJI_HTTP_URLS }}
          wsEndpoints: ${{ secrets.QA_AVALANCHE_FUJI_URLS }}
          fundingKeys: ${{ secrets.QA_EVM_KEYS }}    
      - name: Download Tests Binary
        uses: actions/download-artifact@9bc31d5ccc31df68ecc42ccf4149144866c47d8a # v3.0.2
        with:
          name: tests
      - name: Run Tests
<<<<<<< HEAD
        uses: smartcontractkit/chainlink-github-actions/chainlink-testing-framework/run-tests-binary@ea889b3133bd7f16ab19ba4ba130de5d9162c669 # v2.3.4
        env:
          PYROSCOPE_SERVER: ${{ secrets.QA_PYROSCOPE_INSTANCE }}
          PYROSCOPE_ENVIRONMENT: ci-smoke-${{ matrix.product }}-avalanche-fuji
          PYROSCOPE_KEY: ${{ secrets.QA_PYROSCOPE_KEY }}
=======
        uses: smartcontractkit/chainlink-github-actions/chainlink-testing-framework/run-tests-binary@952abab6367aaff96102abf9ef751ef36fe9ea29 # v2.3.3
>>>>>>> ccb3e99a
        with:
          test_command_to_run: ./tests -test.timeout 30m -test.count=1 -test.parallel=1 -test.run ${{ matrix.test }}
          binary_name: tests
          cl_repo: ${{ env.CHAINLINK_IMAGE }}
          cl_image_tag: ${{ github.sha }}
          aws_registries: ${{ secrets.QA_AWS_ACCOUNT_NUMBER }}
          dockerhub_username: ${{ secrets.DOCKERHUB_READONLY_USERNAME }}
          dockerhub_password: ${{ secrets.DOCKERHUB_READONLY_PASSWORD }}
          artifacts_location: ./logs
          token: ${{ secrets.GITHUB_TOKEN }}
          cache_key_id: core-e2e-${{ env.MOD_CACHE_VERSION }}
          cache_restore_only: "true"
          QA_AWS_REGION: ${{ secrets.QA_AWS_REGION }}
          QA_AWS_ROLE_TO_ASSUME: ${{ secrets.QA_AWS_ROLE_TO_ASSUME }}
          QA_KUBECONFIG: ${{ secrets.QA_KUBECONFIG }}
      - name: Print failed test summary
        if: always()
        uses: smartcontractkit/chainlink-github-actions/chainlink-testing-framework/show-test-summary@ea889b3133bd7f16ab19ba4ba130de5d9162c669 # v2.3.4

  fantom-testnet-smoke-tests:
    environment: integration
    permissions:
      checks: write
      pull-requests: write
      id-token: write
      contents: read
    needs: [build-chainlink, build-tests]
    strategy:
      max-parallel: 1
      fail-fast: false
      matrix:
        include: # https://docs.github.com/en/actions/using-jobs/using-a-matrix-for-your-jobs#example-adding-configurations
          - product: OCR
            test: TestOCRBasic
          - product: Automation Conditional
            test: TestAutomationBasic/registry_2_1_conditional
          - product: Automation Log Trigger
            test: TestAutomationBasic/registry_2_1_logtrigger
    name: Fantom Testnet ${{ matrix.product }} Tests
    runs-on: ubuntu-latest
    steps:
      - uses: actions/checkout@b4ffde65f46336ab88eb53be808477a3936bae11 # v4.1.1
        with:
          fetch-depth: 0
      - name: Prepare Base64 TOML override
        uses: ./.github/actions/setup-create-base64-config-live-testnets
        with:
          runId: ${{ github.run_id }}
          testLogCollect: ${{ vars.TEST_LOG_COLLECT }}
          chainlinkImage: ${{ env.CHAINLINK_IMAGE }}
          chainlinkVersion: ${{ github.sha }}        
          pyroscopeServer: ${{ matrix.product.pyroscope_env == '' && '' || !startsWith(github.ref, 'refs/tags/') && '' || secrets.QA_PYROSCOPE_INSTANCE }} # Avoid sending blank envs https://github.com/orgs/community/discussions/25725
          pyroscopeEnvironment: ci-smoke-${{ matrix.product }}-fantom-testnet
          pyroscopeKey: ${{ secrets.QA_PYROSCOPE_KEY }}
          lokiEndpoint: ${{ secrets.LOKI_URL }}
          lokiTenantId: ${{ vars.LOKI_TENANT_ID }}
          lokiBasicAuth: ${{ secrets.LOKI_BASIC_AUTH }}
          logstreamLogTargets: ${{ vars.LOGSTREAM_LOG_TARGETS }}
          grafanaUrl: ${{ vars.GRAFANA_URL }}
          grafanaDashboardUrl: "/d/ddf75041-1e39-42af-aa46-361fe4c36e9e/ci-e2e-tests-logs"
          network: "fantom_testnet"
          httpEndpoints: ${{ secrets.QA_FANTOM_TESTNET_HTTP_URLS }}
          wsEndpoints: ${{ secrets.QA_FANTOM_TESTNET_URLS }}
          fundingKeys: ${{ secrets.QA_EVM_KEYS }}    
      - name: Download Tests Binary
        uses: actions/download-artifact@9bc31d5ccc31df68ecc42ccf4149144866c47d8a # v3.0.2
        with:
          name: tests
      - name: Run Tests
<<<<<<< HEAD
        uses: smartcontractkit/chainlink-github-actions/chainlink-testing-framework/run-tests-binary@ea889b3133bd7f16ab19ba4ba130de5d9162c669 # v2.3.4
        env:
          PYROSCOPE_SERVER: ${{ secrets.QA_PYROSCOPE_INSTANCE }}
          PYROSCOPE_ENVIRONMENT: ci-smoke-${{ matrix.product }}-fantom-testnet
          PYROSCOPE_KEY: ${{ secrets.QA_PYROSCOPE_KEY }}
=======
        uses: smartcontractkit/chainlink-github-actions/chainlink-testing-framework/run-tests-binary@952abab6367aaff96102abf9ef751ef36fe9ea29 # v2.3.3
>>>>>>> ccb3e99a
        with:
          test_command_to_run: ./tests -test.timeout 30m -test.count=1 -test.parallel=1 -test.run ${{ matrix.test }}
          binary_name: tests
          cl_repo: ${{ env.CHAINLINK_IMAGE }}
          cl_image_tag: ${{ github.sha }}
          aws_registries: ${{ secrets.QA_AWS_ACCOUNT_NUMBER }}
          dockerhub_username: ${{ secrets.DOCKERHUB_READONLY_USERNAME }}
          dockerhub_password: ${{ secrets.DOCKERHUB_READONLY_PASSWORD }}
          artifacts_location: ./logs
          token: ${{ secrets.GITHUB_TOKEN }}
          cache_key_id: core-e2e-${{ env.MOD_CACHE_VERSION }}
          cache_restore_only: "true"
          QA_AWS_REGION: ${{ secrets.QA_AWS_REGION }}
          QA_AWS_ROLE_TO_ASSUME: ${{ secrets.QA_AWS_ROLE_TO_ASSUME }}
          QA_KUBECONFIG: ${{ secrets.QA_KUBECONFIG }}
      - name: Print failed test summary
        if: always()
        uses: smartcontractkit/chainlink-github-actions/chainlink-testing-framework/show-test-summary@ea889b3133bd7f16ab19ba4ba130de5d9162c669 # v2.3.4

  celo-alfajores-smoke-tests:
    environment: integration
    permissions:
      checks: write
      pull-requests: write
      id-token: write
      contents: read
    needs: [build-chainlink, build-tests]
    strategy:
      max-parallel: 1
      fail-fast: false
      matrix:
        include: # https://docs.github.com/en/actions/using-jobs/using-a-matrix-for-your-jobs#example-adding-configurations
          - product: OCR
            test: TestOCRBasic
    name: Celo Alfajores ${{ matrix.product }} Tests
    runs-on: ubuntu-latest
    steps:
      - uses: actions/checkout@b4ffde65f46336ab88eb53be808477a3936bae11 # v4.1.1
        with:
          fetch-depth: 0
      - name: Prepare Base64 TOML override
        uses: ./.github/actions/setup-create-base64-config-live-testnets
        with:
          runId: ${{ github.run_id }}
          testLogCollect: ${{ vars.TEST_LOG_COLLECT }}
          chainlinkImage: ${{ env.CHAINLINK_IMAGE }}
          chainlinkVersion: ${{ github.sha }}        
          pyroscopeServer: ${{ matrix.product.pyroscope_env == '' && '' || !startsWith(github.ref, 'refs/tags/') && '' || secrets.QA_PYROSCOPE_INSTANCE }} # Avoid sending blank envs https://github.com/orgs/community/discussions/25725
          pyroscopeEnvironment: ci-smoke-${{ matrix.product }}-celo-alfajores
          pyroscopeKey: ${{ secrets.QA_PYROSCOPE_KEY }}
          lokiEndpoint: ${{ secrets.LOKI_URL }}
          lokiTenantId: ${{ vars.LOKI_TENANT_ID }}
          lokiBasicAuth: ${{ secrets.LOKI_BASIC_AUTH }}
          logstreamLogTargets: ${{ vars.LOGSTREAM_LOG_TARGETS }}
          grafanaUrl: ${{ vars.GRAFANA_URL }}
          grafanaDashboardUrl: "/d/ddf75041-1e39-42af-aa46-361fe4c36e9e/ci-e2e-tests-logs"
          network: "celo_alfajores"
          httpEndpoints: ${{ secrets.QA_CELO_ALFAJORES_HTTP_URLS }}
          wsEndpoints: ${{ secrets.QA_CELO_ALFAJORES_URLS }}
          fundingKeys: ${{ secrets.QA_EVM_KEYS }}    
      - name: Download Tests Binary
        uses: actions/download-artifact@9bc31d5ccc31df68ecc42ccf4149144866c47d8a # v3.0.2
        with:
          name: tests
      - name: Run Tests
<<<<<<< HEAD
        uses: smartcontractkit/chainlink-github-actions/chainlink-testing-framework/run-tests-binary@ea889b3133bd7f16ab19ba4ba130de5d9162c669 # v2.3.4
        env:
          PYROSCOPE_SERVER: ${{ secrets.QA_PYROSCOPE_INSTANCE }}
          PYROSCOPE_ENVIRONMENT: ci-smoke-${{ matrix.product }}-celo-alfajores
          PYROSCOPE_KEY: ${{ secrets.QA_PYROSCOPE_KEY }}
=======
        uses: smartcontractkit/chainlink-github-actions/chainlink-testing-framework/run-tests-binary@952abab6367aaff96102abf9ef751ef36fe9ea29 # v2.3.3
>>>>>>> ccb3e99a
        with:
          test_command_to_run: ./tests -test.timeout 30m -test.count=1 -test.parallel=1 -test.run ${{ matrix.test }}
          binary_name: tests
          cl_repo: ${{ env.CHAINLINK_IMAGE }}
          cl_image_tag: ${{ github.sha }}
          aws_registries: ${{ secrets.QA_AWS_ACCOUNT_NUMBER }}
          dockerhub_username: ${{ secrets.DOCKERHUB_READONLY_USERNAME }}
          dockerhub_password: ${{ secrets.DOCKERHUB_READONLY_PASSWORD }}
          artifacts_location: ./logs
          token: ${{ secrets.GITHUB_TOKEN }}
          cache_key_id: core-e2e-${{ env.MOD_CACHE_VERSION }}
          cache_restore_only: "true"
          QA_AWS_REGION: ${{ secrets.QA_AWS_REGION }}
          QA_AWS_ROLE_TO_ASSUME: ${{ secrets.QA_AWS_ROLE_TO_ASSUME }}
          QA_KUBECONFIG: ${{ secrets.QA_KUBECONFIG }}
      - name: Print failed test summary
        if: always()
        uses: smartcontractkit/chainlink-github-actions/chainlink-testing-framework/show-test-summary@ea889b3133bd7f16ab19ba4ba130de5d9162c669 # v2.3.4
     
  scroll-sepolia-smoke-tests:
    # TODO: Disabled until bug TT-767 is fixed
    if: false
    environment: integration
    permissions:
      checks: write
      pull-requests: write
      id-token: write
      contents: read
    needs: [build-chainlink, build-tests]
    strategy:
      max-parallel: 1
      fail-fast: false
      matrix:
        include: # https://docs.github.com/en/actions/using-jobs/using-a-matrix-for-your-jobs#example-adding-configurations
          - product: OCR
            test: TestOCRBasic
    name: Scroll Sepolia ${{ matrix.product }} Tests
    runs-on: ubuntu-latest
    steps:
      - uses: actions/checkout@b4ffde65f46336ab88eb53be808477a3936bae11 # v4.1.1
        with:
          fetch-depth: 0
      - name: Prepare Base64 TOML override
        uses: ./.github/actions/setup-create-base64-config-live-testnets
        with:
          runId: ${{ github.run_id }}
          testLogCollect: ${{ vars.TEST_LOG_COLLECT }}
          chainlinkImage: ${{ env.CHAINLINK_IMAGE }}
          chainlinkVersion: ${{ github.sha }}        
          pyroscopeServer: ${{ matrix.product.pyroscope_env == '' && '' || !startsWith(github.ref, 'refs/tags/') && '' || secrets.QA_PYROSCOPE_INSTANCE }} # Avoid sending blank envs https://github.com/orgs/community/discussions/25725
          pyroscopeEnvironment: ci-smoke-${{ matrix.product }}-scroll-sepolia
          pyroscopeKey: ${{ secrets.QA_PYROSCOPE_KEY }}
          lokiEndpoint: ${{ secrets.LOKI_URL }}
          lokiTenantId: ${{ vars.LOKI_TENANT_ID }}
          lokiBasicAuth: ${{ secrets.LOKI_BASIC_AUTH }}
          logstreamLogTargets: ${{ vars.LOGSTREAM_LOG_TARGETS }}
          grafanaUrl: ${{ vars.GRAFANA_URL }}
          grafanaDashboardUrl: "/d/ddf75041-1e39-42af-aa46-361fe4c36e9e/ci-e2e-tests-logs"
          network: "scroll_sepolia"
          httpEndpoints: ${{ secrets.QA_SCROLL_SEPOLIA_HTTP_URLS }}
          wsEndpoints: ${{ secrets.QA_SCROLL_SEPOLIA_URLS }}
          fundingKeys: ${{ secrets.QA_EVM_KEYS }}    
      - name: Download Tests Binary
        uses: actions/download-artifact@9bc31d5ccc31df68ecc42ccf4149144866c47d8a # v3.0.2
        with:
          name: tests         
      - name: Run Tests
<<<<<<< HEAD
        uses: smartcontractkit/chainlink-github-actions/chainlink-testing-framework/run-tests-binary@ea889b3133bd7f16ab19ba4ba130de5d9162c669 # v2.3.4
        env:
          PYROSCOPE_SERVER: ${{ secrets.QA_PYROSCOPE_INSTANCE }}
          PYROSCOPE_ENVIRONMENT: ci-smoke-${{ matrix.product }}-scroll-sepolia
          PYROSCOPE_KEY: ${{ secrets.QA_PYROSCOPE_KEY }}
=======
        uses: smartcontractkit/chainlink-github-actions/chainlink-testing-framework/run-tests-binary@952abab6367aaff96102abf9ef751ef36fe9ea29 # v2.3.3
>>>>>>> ccb3e99a
        with:
          test_command_to_run: ./tests -test.timeout 30m -test.count=1 -test.parallel=1 -test.run ${{ matrix.test }}
          binary_name: tests
          cl_repo: ${{ env.CHAINLINK_IMAGE }}
          cl_image_tag: ${{ github.sha }}
          aws_registries: ${{ secrets.QA_AWS_ACCOUNT_NUMBER }}
          dockerhub_username: ${{ secrets.DOCKERHUB_READONLY_USERNAME }}
          dockerhub_password: ${{ secrets.DOCKERHUB_READONLY_PASSWORD }}
          artifacts_location: ./logs
          token: ${{ secrets.GITHUB_TOKEN }}
          cache_key_id: core-e2e-${{ env.MOD_CACHE_VERSION }}
          cache_restore_only: "true"
          QA_AWS_REGION: ${{ secrets.QA_AWS_REGION }}
          QA_AWS_ROLE_TO_ASSUME: ${{ secrets.QA_AWS_ROLE_TO_ASSUME }}
          QA_KUBECONFIG: ${{ secrets.QA_KUBECONFIG }}
      - name: Print failed test summary
        if: always()
        uses: smartcontractkit/chainlink-github-actions/chainlink-testing-framework/show-test-summary@ea889b3133bd7f16ab19ba4ba130de5d9162c669 # v2.3.4

  linea-goerli-smoke-tests:
    environment: integration
    permissions:
      checks: write
      pull-requests: write
      id-token: write
      contents: read
    needs: [build-chainlink, build-tests]
    strategy:
      max-parallel: 1
      fail-fast: false
      matrix:
        include: # https://docs.github.com/en/actions/using-jobs/using-a-matrix-for-your-jobs#example-adding-configurations
          - product: OCR
            test: TestOCRBasic
    name: Linea Goerli ${{ matrix.product }} Tests
    runs-on: ubuntu-latest
    steps:
      - uses: actions/checkout@b4ffde65f46336ab88eb53be808477a3936bae11 # v4.1.1
        with:
          fetch-depth: 0
      - name: Prepare Base64 TOML override
        uses: ./.github/actions/setup-create-base64-config-live-testnets
        with:
          runId: ${{ github.run_id }}
          testLogCollect: ${{ vars.TEST_LOG_COLLECT }}
          chainlinkImage: ${{ env.CHAINLINK_IMAGE }}
          chainlinkVersion: ${{ github.sha }}        
          pyroscopeServer: ${{ matrix.product.pyroscope_env == '' && '' || !startsWith(github.ref, 'refs/tags/') && '' || secrets.QA_PYROSCOPE_INSTANCE }} # Avoid sending blank envs https://github.com/orgs/community/discussions/25725
          pyroscopeEnvironment: ci-smoke-${{ matrix.product }}-linea-goerli
          pyroscopeKey: ${{ secrets.QA_PYROSCOPE_KEY }}
          lokiEndpoint: ${{ secrets.LOKI_URL }}
          lokiTenantId: ${{ vars.LOKI_TENANT_ID }}
          lokiBasicAuth: ${{ secrets.LOKI_BASIC_AUTH }}
          logstreamLogTargets: ${{ vars.LOGSTREAM_LOG_TARGETS }}
          grafanaUrl: ${{ vars.GRAFANA_URL }}
          grafanaDashboardUrl: "/d/ddf75041-1e39-42af-aa46-361fe4c36e9e/ci-e2e-tests-logs"
          network: "linea_goerli"
          httpEndpoints: ${{ secrets.QA_LINEA_GOERLI_HTTP_URLS }}
          wsEndpoints: ${{ secrets.QA_LINEA_GOERLI_URLS }}
          fundingKeys: ${{ secrets.QA_EVM_KEYS }}    
      - name: Download Tests Binary
        uses: actions/download-artifact@9bc31d5ccc31df68ecc42ccf4149144866c47d8a # v3.0.2
        with:
          name: tests               
      - name: Run Tests
<<<<<<< HEAD
        uses: smartcontractkit/chainlink-github-actions/chainlink-testing-framework/run-tests-binary@ea889b3133bd7f16ab19ba4ba130de5d9162c669 # v2.3.4
        env:
          PYROSCOPE_SERVER: ${{ secrets.QA_PYROSCOPE_INSTANCE }}
          PYROSCOPE_ENVIRONMENT: ci-smoke-${{ matrix.product }}-linea-goerli
          PYROSCOPE_KEY: ${{ secrets.QA_PYROSCOPE_KEY }}
=======
        uses: smartcontractkit/chainlink-github-actions/chainlink-testing-framework/run-tests-binary@952abab6367aaff96102abf9ef751ef36fe9ea29 # v2.3.3
>>>>>>> ccb3e99a
        with:
          test_command_to_run: ./tests -test.timeout 30m -test.count=1 -test.parallel=1 -test.run ${{ matrix.test }}
          binary_name: tests
          cl_repo: ${{ env.CHAINLINK_IMAGE }}
          cl_image_tag: ${{ github.sha }}
          aws_registries: ${{ secrets.QA_AWS_ACCOUNT_NUMBER }}
          dockerhub_username: ${{ secrets.DOCKERHUB_READONLY_USERNAME }}
          dockerhub_password: ${{ secrets.DOCKERHUB_READONLY_PASSWORD }}
          artifacts_location: ./logs
          token: ${{ secrets.GITHUB_TOKEN }}
          cache_key_id: core-e2e-${{ env.MOD_CACHE_VERSION }}
          cache_restore_only: "true"
          QA_AWS_REGION: ${{ secrets.QA_AWS_REGION }}
          QA_AWS_ROLE_TO_ASSUME: ${{ secrets.QA_AWS_ROLE_TO_ASSUME }}
          QA_KUBECONFIG: ${{ secrets.QA_KUBECONFIG }}
      - name: Print failed test summary
        if: always()
        uses: smartcontractkit/chainlink-github-actions/chainlink-testing-framework/show-test-summary@ea889b3133bd7f16ab19ba4ba130de5d9162c669 # v2.3.4<|MERGE_RESOLUTION|>--- conflicted
+++ resolved
@@ -1,7 +1,7 @@
 # ***
 # This workflow is a monstrosity of copy-paste, and that's to increase legibility in reporting and running, so the code be damned.
 # I suspect this can be cleaned up significantly with some clever trickery of the GitHub actions matrices, but I am not that clever.
-# We want each chain to run in parallel, but each test within the chain needs to be able to run sequentially 
+# We want each chain to run in parallel, but each test within the chain needs to be able to run sequentially
 # (we're trying to eliminate this as a requirement, should make it a lot easier).
 # Each chain can have a variety of tests to run.
 # We also want reporting to be clear in the start-slack-thread and post-test-results-to-slack jobs.
@@ -59,7 +59,7 @@
           ref: ${{ github.event.pull_request.head.sha || github.event.merge_group.head_sha }}
       - name: Build Chainlink Image
         uses: ./.github/actions/build-chainlink-image
-        with: 
+        with:
           tag_suffix: ""
           dockerfile: core/chainlink.Dockerfile
           git_commit_sha: ${{ github.sha }}
@@ -73,7 +73,7 @@
     permissions:
       id-token: write
       contents: read
-    name: Build Tests Binary 
+    name: Build Tests Binary
     runs-on: ubuntu-latest
     steps:
       - name: Collect Metrics
@@ -227,7 +227,7 @@
           runId: ${{ github.run_id }}
           testLogCollect: ${{ vars.TEST_LOG_COLLECT }}
           chainlinkImage: ${{ env.CHAINLINK_IMAGE }}
-          chainlinkVersion: ${{ github.sha }}        
+          chainlinkVersion: ${{ github.sha }}
           pyroscopeServer: ${{ matrix.product.pyroscope_env == '' && '' || !startsWith(github.ref, 'refs/tags/') && '' || secrets.QA_PYROSCOPE_INSTANCE }} # Avoid sending blank envs https://github.com/orgs/community/discussions/25725
           pyroscopeEnvironment: ci-smoke-${{ matrix.product }}-sepolia
           pyroscopeKey: ${{ secrets.QA_PYROSCOPE_KEY }}
@@ -244,17 +244,9 @@
       - name: Download Tests Binary
         uses: actions/download-artifact@9bc31d5ccc31df68ecc42ccf4149144866c47d8a # v3.0.2
         with:
-          name: tests          
-      - name: Run Tests
-<<<<<<< HEAD
-        uses: smartcontractkit/chainlink-github-actions/chainlink-testing-framework/run-tests-binary@ea889b3133bd7f16ab19ba4ba130de5d9162c669 # v2.3.4
-        env:
-          PYROSCOPE_SERVER: ${{ secrets.QA_PYROSCOPE_INSTANCE }}
-          PYROSCOPE_ENVIRONMENT: ci-smoke-${{ matrix.product }}-sepolia
-          PYROSCOPE_KEY: ${{ secrets.QA_PYROSCOPE_KEY }}
-=======
-        uses: smartcontractkit/chainlink-github-actions/chainlink-testing-framework/run-tests-binary@952abab6367aaff96102abf9ef751ef36fe9ea29 # v2.3.3
->>>>>>> ccb3e99a
+          name: tests
+      - name: Run Tests
+        uses: smartcontractkit/chainlink-github-actions/chainlink-testing-framework/run-tests-binary@ea889b3133bd7f16ab19ba4ba130de5d9162c669 # v2.3.4
         with:
           test_command_to_run: ./tests -test.timeout 30m -test.count=1 -test.parallel=1 -test.run ${{ matrix.test }}
           binary_name: tests
@@ -297,17 +289,17 @@
             test: TestAutomationBasic/registry_2_1_logtrigger
     name: BSC Testnet ${{ matrix.product }} Tests
     runs-on: ubuntu-latest
-    steps:           
-      - uses: actions/checkout@b4ffde65f46336ab88eb53be808477a3936bae11 # v4.1.1
-        with:
-          fetch-depth: 0
-      - name: Prepare Base64 TOML override
-        uses: ./.github/actions/setup-create-base64-config-live-testnets
-        with:
-          runId: ${{ github.run_id }}
-          testLogCollect: ${{ vars.TEST_LOG_COLLECT }}
-          chainlinkImage: ${{ env.CHAINLINK_IMAGE }}
-          chainlinkVersion: ${{ github.sha }}        
+    steps:
+      - uses: actions/checkout@b4ffde65f46336ab88eb53be808477a3936bae11 # v4.1.1
+        with:
+          fetch-depth: 0
+      - name: Prepare Base64 TOML override
+        uses: ./.github/actions/setup-create-base64-config-live-testnets
+        with:
+          runId: ${{ github.run_id }}
+          testLogCollect: ${{ vars.TEST_LOG_COLLECT }}
+          chainlinkImage: ${{ env.CHAINLINK_IMAGE }}
+          chainlinkVersion: ${{ github.sha }}
           pyroscopeServer: ${{ matrix.product.pyroscope_env == '' && '' || !startsWith(github.ref, 'refs/tags/') && '' || secrets.QA_PYROSCOPE_INSTANCE }} # Avoid sending blank envs https://github.com/orgs/community/discussions/25725
           pyroscopeEnvironment: ci-smoke-${{ matrix.product }}-bsc-testnet
           pyroscopeKey: ${{ secrets.QA_PYROSCOPE_KEY }}
@@ -324,19 +316,9 @@
       - name: Download Tests Binary
         uses: actions/download-artifact@9bc31d5ccc31df68ecc42ccf4149144866c47d8a # v3.0.2
         with:
-<<<<<<< HEAD
-          name: tests
-      - name: Run Tests
-        uses: smartcontractkit/chainlink-github-actions/chainlink-testing-framework/run-tests-binary@ea889b3133bd7f16ab19ba4ba130de5d9162c669 # v2.3.4
-        env:
-          PYROSCOPE_SERVER: ${{ secrets.QA_PYROSCOPE_INSTANCE }}
-          PYROSCOPE_ENVIRONMENT: ci-smoke-${{ matrix.product }}-bsc-testnet
-          PYROSCOPE_KEY: ${{ secrets.QA_PYROSCOPE_KEY }}
-=======
-          name: tests           
-      - name: Run Tests       
-        uses: smartcontractkit/chainlink-github-actions/chainlink-testing-framework/run-tests-binary@952abab6367aaff96102abf9ef751ef36fe9ea29 # v2.3.3
->>>>>>> ccb3e99a
+          name: tests
+      - name: Run Tests
+        uses: smartcontractkit/chainlink-github-actions/chainlink-testing-framework/run-tests-binary@ea889b3133bd7f16ab19ba4ba130de5d9162c669 # v2.3.4
         with:
           test_command_to_run: ./tests -test.timeout 30m -test.count=1 -test.parallel=1 -test.run ${{ matrix.test }}
           binary_name: tests
@@ -387,7 +369,7 @@
           runId: ${{ github.run_id }}
           testLogCollect: ${{ vars.TEST_LOG_COLLECT }}
           chainlinkImage: ${{ env.CHAINLINK_IMAGE }}
-          chainlinkVersion: ${{ github.sha }}        
+          chainlinkVersion: ${{ github.sha }}
           pyroscopeServer: ${{ matrix.product.pyroscope_env == '' && '' || !startsWith(github.ref, 'refs/tags/') && '' || secrets.QA_PYROSCOPE_INSTANCE }} # Avoid sending blank envs https://github.com/orgs/community/discussions/25725
           pyroscopeEnvironment: ci-smoke-${{ matrix.product }}-optimism-sepolia
           pyroscopeKey: ${{ secrets.QA_PYROSCOPE_KEY }}
@@ -400,21 +382,13 @@
           network: "optimism_sepolia"
           httpEndpoints: ${{ secrets.QA_OPTIMISM_SEPOLIA_HTTP_URLS }}
           wsEndpoints: ${{ secrets.QA_OPTIMISM_SEPOLIA_URLS }}
-          fundingKeys: ${{ secrets.QA_EVM_KEYS }}    
-      - name: Download Tests Binary
-        uses: actions/download-artifact@9bc31d5ccc31df68ecc42ccf4149144866c47d8a # v3.0.2
-        with:
-          name: tests      
-      - name: Run Tests
-<<<<<<< HEAD
-        uses: smartcontractkit/chainlink-github-actions/chainlink-testing-framework/run-tests-binary@ea889b3133bd7f16ab19ba4ba130de5d9162c669 # v2.3.4
-        env:
-          PYROSCOPE_SERVER: ${{ secrets.QA_PYROSCOPE_INSTANCE }}
-          PYROSCOPE_ENVIRONMENT: ci-smoke-${{ matrix.product }}-optimism-sepolia
-          PYROSCOPE_KEY: ${{ secrets.QA_PYROSCOPE_KEY }}
-=======
-        uses: smartcontractkit/chainlink-github-actions/chainlink-testing-framework/run-tests-binary@952abab6367aaff96102abf9ef751ef36fe9ea29 # v2.3.3
->>>>>>> ccb3e99a
+          fundingKeys: ${{ secrets.QA_EVM_KEYS }}
+      - name: Download Tests Binary
+        uses: actions/download-artifact@9bc31d5ccc31df68ecc42ccf4149144866c47d8a # v3.0.2
+        with:
+          name: tests
+      - name: Run Tests
+        uses: smartcontractkit/chainlink-github-actions/chainlink-testing-framework/run-tests-binary@ea889b3133bd7f16ab19ba4ba130de5d9162c669 # v2.3.4
         with:
           test_command_to_run: ./tests -test.timeout 30m -test.count=1 -test.parallel=1 -test.run ${{ matrix.test }}
           binary_name: tests
@@ -465,7 +439,7 @@
           runId: ${{ github.run_id }}
           testLogCollect: ${{ vars.TEST_LOG_COLLECT }}
           chainlinkImage: ${{ env.CHAINLINK_IMAGE }}
-          chainlinkVersion: ${{ github.sha }}        
+          chainlinkVersion: ${{ github.sha }}
           pyroscopeServer: ${{ matrix.product.pyroscope_env == '' && '' || !startsWith(github.ref, 'refs/tags/') && '' || secrets.QA_PYROSCOPE_INSTANCE }} # Avoid sending blank envs https://github.com/orgs/community/discussions/25725
           pyroscopeEnvironment: ci-smoke-${{ matrix.product }}-arbitrum-sepolia
           pyroscopeKey: ${{ secrets.QA_PYROSCOPE_KEY }}
@@ -478,21 +452,13 @@
           network: "arbitrum_sepolia"
           httpEndpoints: ${{ secrets.QA_ARBITRUM_SEPOLIA_HTTP_URLS }}
           wsEndpoints: ${{ secrets.QA_ARBITRUM_SEPOLIA_URLS }}
-          fundingKeys: ${{ secrets.QA_EVM_KEYS }}    
-      - name: Download Tests Binary
-        uses: actions/download-artifact@9bc31d5ccc31df68ecc42ccf4149144866c47d8a # v3.0.2
-        with:
-          name: tests
-      - name: Run Tests
-<<<<<<< HEAD
-        uses: smartcontractkit/chainlink-github-actions/chainlink-testing-framework/run-tests-binary@ea889b3133bd7f16ab19ba4ba130de5d9162c669 # v2.3.4
-        env:
-          PYROSCOPE_SERVER: ${{ secrets.QA_PYROSCOPE_INSTANCE }}
-          PYROSCOPE_ENVIRONMENT: ci-smoke-${{ matrix.product }}-arbitrum-sepolia
-          PYROSCOPE_KEY: ${{ secrets.QA_PYROSCOPE_KEY }}
-=======
-        uses: smartcontractkit/chainlink-github-actions/chainlink-testing-framework/run-tests-binary@952abab6367aaff96102abf9ef751ef36fe9ea29 # v2.3.3
->>>>>>> ccb3e99a
+          fundingKeys: ${{ secrets.QA_EVM_KEYS }}
+      - name: Download Tests Binary
+        uses: actions/download-artifact@9bc31d5ccc31df68ecc42ccf4149144866c47d8a # v3.0.2
+        with:
+          name: tests
+      - name: Run Tests
+        uses: smartcontractkit/chainlink-github-actions/chainlink-testing-framework/run-tests-binary@ea889b3133bd7f16ab19ba4ba130de5d9162c669 # v2.3.4
         with:
           test_command_to_run: ./tests -test.timeout 30m -test.count=1 -test.parallel=1 -test.run ${{ matrix.test }}
           binary_name: tests
@@ -539,7 +505,7 @@
           runId: ${{ github.run_id }}
           testLogCollect: ${{ vars.TEST_LOG_COLLECT }}
           chainlinkImage: ${{ env.CHAINLINK_IMAGE }}
-          chainlinkVersion: ${{ github.sha }}        
+          chainlinkVersion: ${{ github.sha }}
           pyroscopeServer: ${{ matrix.product.pyroscope_env == '' && '' || !startsWith(github.ref, 'refs/tags/') && '' || secrets.QA_PYROSCOPE_INSTANCE }} # Avoid sending blank envs https://github.com/orgs/community/discussions/25725
           pyroscopeEnvironment: ci-smoke-${{ matrix.product }}-base-sepolia
           pyroscopeKey: ${{ secrets.QA_PYROSCOPE_KEY }}
@@ -552,21 +518,13 @@
           network: "base_sepolia"
           httpEndpoints: ${{ secrets.QA_BASE_SEPOLIA_HTTP_URLS }}
           wsEndpoints: ${{ secrets.QA_BASE_SEPOLIA_URLS }}
-          fundingKeys: ${{ secrets.QA_EVM_KEYS }}    
-      - name: Download Tests Binary
-        uses: actions/download-artifact@9bc31d5ccc31df68ecc42ccf4149144866c47d8a # v3.0.2
-        with:
-          name: tests
-      - name: Run Tests
-<<<<<<< HEAD
-        uses: smartcontractkit/chainlink-github-actions/chainlink-testing-framework/run-tests-binary@ea889b3133bd7f16ab19ba4ba130de5d9162c669 # v2.3.4
-        env:
-          PYROSCOPE_SERVER: ${{ secrets.QA_PYROSCOPE_INSTANCE }}
-          PYROSCOPE_ENVIRONMENT: ci-smoke-${{ matrix.product }}-base-sepolia
-          PYROSCOPE_KEY: ${{ secrets.QA_PYROSCOPE_KEY }}
-=======
-        uses: smartcontractkit/chainlink-github-actions/chainlink-testing-framework/run-tests-binary@952abab6367aaff96102abf9ef751ef36fe9ea29 # v2.3.3
->>>>>>> ccb3e99a
+          fundingKeys: ${{ secrets.QA_EVM_KEYS }}
+      - name: Download Tests Binary
+        uses: actions/download-artifact@9bc31d5ccc31df68ecc42ccf4149144866c47d8a # v3.0.2
+        with:
+          name: tests
+      - name: Run Tests
+        uses: smartcontractkit/chainlink-github-actions/chainlink-testing-framework/run-tests-binary@ea889b3133bd7f16ab19ba4ba130de5d9162c669 # v2.3.4
         with:
           test_command_to_run: ./tests -test.timeout 30m -test.count=1 -test.parallel=1 -test.run ${{ matrix.test }}
           binary_name: tests
@@ -585,7 +543,7 @@
       - name: Print failed test summary
         if: always()
         uses: smartcontractkit/chainlink-github-actions/chainlink-testing-framework/show-test-summary@ea889b3133bd7f16ab19ba4ba130de5d9162c669 # v2.3.4
-  
+
   polygon-mumbai-smoke-tests:
     environment: integration
     permissions:
@@ -617,7 +575,7 @@
           runId: ${{ github.run_id }}
           testLogCollect: ${{ vars.TEST_LOG_COLLECT }}
           chainlinkImage: ${{ env.CHAINLINK_IMAGE }}
-          chainlinkVersion: ${{ github.sha }}        
+          chainlinkVersion: ${{ github.sha }}
           pyroscopeServer: ${{ matrix.product.pyroscope_env == '' && '' || !startsWith(github.ref, 'refs/tags/') && '' || secrets.QA_PYROSCOPE_INSTANCE }} # Avoid sending blank envs https://github.com/orgs/community/discussions/25725
           pyroscopeEnvironment: ci-smoke-${{ matrix.product }}-polygon-mumbai
           pyroscopeKey: ${{ secrets.QA_PYROSCOPE_KEY }}
@@ -630,21 +588,13 @@
           network: "polygon_mumbai"
           httpEndpoints: ${{ secrets.QA_POLYGON_MUMBAI_HTTP_URLS }}
           wsEndpoints: ${{ secrets.QA_POLYGON_MUMBAI_URLS }}
-          fundingKeys: ${{ secrets.QA_EVM_KEYS }}    
-      - name: Download Tests Binary
-        uses: actions/download-artifact@9bc31d5ccc31df68ecc42ccf4149144866c47d8a # v3.0.2
-        with:
-          name: tests
-      - name: Run Tests
-<<<<<<< HEAD
-        uses: smartcontractkit/chainlink-github-actions/chainlink-testing-framework/run-tests-binary@ea889b3133bd7f16ab19ba4ba130de5d9162c669 # v2.3.4
-        env:
-          PYROSCOPE_SERVER: ${{ secrets.QA_PYROSCOPE_INSTANCE }}
-          PYROSCOPE_ENVIRONMENT: ci-smoke-${{ matrix.product }}-polygon-mumbai
-          PYROSCOPE_KEY: ${{ secrets.QA_PYROSCOPE_KEY }}
-=======
-        uses: smartcontractkit/chainlink-github-actions/chainlink-testing-framework/run-tests-binary@952abab6367aaff96102abf9ef751ef36fe9ea29 # v2.3.3
->>>>>>> ccb3e99a
+          fundingKeys: ${{ secrets.QA_EVM_KEYS }}
+      - name: Download Tests Binary
+        uses: actions/download-artifact@9bc31d5ccc31df68ecc42ccf4149144866c47d8a # v3.0.2
+        with:
+          name: tests
+      - name: Run Tests
+        uses: smartcontractkit/chainlink-github-actions/chainlink-testing-framework/run-tests-binary@ea889b3133bd7f16ab19ba4ba130de5d9162c669 # v2.3.4
         with:
           test_command_to_run: ./tests -test.timeout 30m -test.count=1 -test.parallel=1 -test.run ${{ matrix.test }}
           binary_name: tests
@@ -695,7 +645,7 @@
           runId: ${{ github.run_id }}
           testLogCollect: ${{ vars.TEST_LOG_COLLECT }}
           chainlinkImage: ${{ env.CHAINLINK_IMAGE }}
-          chainlinkVersion: ${{ github.sha }}        
+          chainlinkVersion: ${{ github.sha }}
           pyroscopeServer: ${{ matrix.product.pyroscope_env == '' && '' || !startsWith(github.ref, 'refs/tags/') && '' || secrets.QA_PYROSCOPE_INSTANCE }} # Avoid sending blank envs https://github.com/orgs/community/discussions/25725
           pyroscopeEnvironment: ci-smoke-${{ matrix.product }}-avalanche-fuji
           pyroscopeKey: ${{ secrets.QA_PYROSCOPE_KEY }}
@@ -708,21 +658,13 @@
           network: "avalanche_fuji"
           httpEndpoints: ${{ secrets.QA_AVALANCHE_FUJI_HTTP_URLS }}
           wsEndpoints: ${{ secrets.QA_AVALANCHE_FUJI_URLS }}
-          fundingKeys: ${{ secrets.QA_EVM_KEYS }}    
-      - name: Download Tests Binary
-        uses: actions/download-artifact@9bc31d5ccc31df68ecc42ccf4149144866c47d8a # v3.0.2
-        with:
-          name: tests
-      - name: Run Tests
-<<<<<<< HEAD
-        uses: smartcontractkit/chainlink-github-actions/chainlink-testing-framework/run-tests-binary@ea889b3133bd7f16ab19ba4ba130de5d9162c669 # v2.3.4
-        env:
-          PYROSCOPE_SERVER: ${{ secrets.QA_PYROSCOPE_INSTANCE }}
-          PYROSCOPE_ENVIRONMENT: ci-smoke-${{ matrix.product }}-avalanche-fuji
-          PYROSCOPE_KEY: ${{ secrets.QA_PYROSCOPE_KEY }}
-=======
-        uses: smartcontractkit/chainlink-github-actions/chainlink-testing-framework/run-tests-binary@952abab6367aaff96102abf9ef751ef36fe9ea29 # v2.3.3
->>>>>>> ccb3e99a
+          fundingKeys: ${{ secrets.QA_EVM_KEYS }}
+      - name: Download Tests Binary
+        uses: actions/download-artifact@9bc31d5ccc31df68ecc42ccf4149144866c47d8a # v3.0.2
+        with:
+          name: tests
+      - name: Run Tests
+        uses: smartcontractkit/chainlink-github-actions/chainlink-testing-framework/run-tests-binary@ea889b3133bd7f16ab19ba4ba130de5d9162c669 # v2.3.4
         with:
           test_command_to_run: ./tests -test.timeout 30m -test.count=1 -test.parallel=1 -test.run ${{ matrix.test }}
           binary_name: tests
@@ -773,7 +715,7 @@
           runId: ${{ github.run_id }}
           testLogCollect: ${{ vars.TEST_LOG_COLLECT }}
           chainlinkImage: ${{ env.CHAINLINK_IMAGE }}
-          chainlinkVersion: ${{ github.sha }}        
+          chainlinkVersion: ${{ github.sha }}
           pyroscopeServer: ${{ matrix.product.pyroscope_env == '' && '' || !startsWith(github.ref, 'refs/tags/') && '' || secrets.QA_PYROSCOPE_INSTANCE }} # Avoid sending blank envs https://github.com/orgs/community/discussions/25725
           pyroscopeEnvironment: ci-smoke-${{ matrix.product }}-fantom-testnet
           pyroscopeKey: ${{ secrets.QA_PYROSCOPE_KEY }}
@@ -786,21 +728,13 @@
           network: "fantom_testnet"
           httpEndpoints: ${{ secrets.QA_FANTOM_TESTNET_HTTP_URLS }}
           wsEndpoints: ${{ secrets.QA_FANTOM_TESTNET_URLS }}
-          fundingKeys: ${{ secrets.QA_EVM_KEYS }}    
-      - name: Download Tests Binary
-        uses: actions/download-artifact@9bc31d5ccc31df68ecc42ccf4149144866c47d8a # v3.0.2
-        with:
-          name: tests
-      - name: Run Tests
-<<<<<<< HEAD
-        uses: smartcontractkit/chainlink-github-actions/chainlink-testing-framework/run-tests-binary@ea889b3133bd7f16ab19ba4ba130de5d9162c669 # v2.3.4
-        env:
-          PYROSCOPE_SERVER: ${{ secrets.QA_PYROSCOPE_INSTANCE }}
-          PYROSCOPE_ENVIRONMENT: ci-smoke-${{ matrix.product }}-fantom-testnet
-          PYROSCOPE_KEY: ${{ secrets.QA_PYROSCOPE_KEY }}
-=======
-        uses: smartcontractkit/chainlink-github-actions/chainlink-testing-framework/run-tests-binary@952abab6367aaff96102abf9ef751ef36fe9ea29 # v2.3.3
->>>>>>> ccb3e99a
+          fundingKeys: ${{ secrets.QA_EVM_KEYS }}
+      - name: Download Tests Binary
+        uses: actions/download-artifact@9bc31d5ccc31df68ecc42ccf4149144866c47d8a # v3.0.2
+        with:
+          name: tests
+      - name: Run Tests
+        uses: smartcontractkit/chainlink-github-actions/chainlink-testing-framework/run-tests-binary@ea889b3133bd7f16ab19ba4ba130de5d9162c669 # v2.3.4
         with:
           test_command_to_run: ./tests -test.timeout 30m -test.count=1 -test.parallel=1 -test.run ${{ matrix.test }}
           binary_name: tests
@@ -847,7 +781,7 @@
           runId: ${{ github.run_id }}
           testLogCollect: ${{ vars.TEST_LOG_COLLECT }}
           chainlinkImage: ${{ env.CHAINLINK_IMAGE }}
-          chainlinkVersion: ${{ github.sha }}        
+          chainlinkVersion: ${{ github.sha }}
           pyroscopeServer: ${{ matrix.product.pyroscope_env == '' && '' || !startsWith(github.ref, 'refs/tags/') && '' || secrets.QA_PYROSCOPE_INSTANCE }} # Avoid sending blank envs https://github.com/orgs/community/discussions/25725
           pyroscopeEnvironment: ci-smoke-${{ matrix.product }}-celo-alfajores
           pyroscopeKey: ${{ secrets.QA_PYROSCOPE_KEY }}
@@ -860,21 +794,13 @@
           network: "celo_alfajores"
           httpEndpoints: ${{ secrets.QA_CELO_ALFAJORES_HTTP_URLS }}
           wsEndpoints: ${{ secrets.QA_CELO_ALFAJORES_URLS }}
-          fundingKeys: ${{ secrets.QA_EVM_KEYS }}    
-      - name: Download Tests Binary
-        uses: actions/download-artifact@9bc31d5ccc31df68ecc42ccf4149144866c47d8a # v3.0.2
-        with:
-          name: tests
-      - name: Run Tests
-<<<<<<< HEAD
-        uses: smartcontractkit/chainlink-github-actions/chainlink-testing-framework/run-tests-binary@ea889b3133bd7f16ab19ba4ba130de5d9162c669 # v2.3.4
-        env:
-          PYROSCOPE_SERVER: ${{ secrets.QA_PYROSCOPE_INSTANCE }}
-          PYROSCOPE_ENVIRONMENT: ci-smoke-${{ matrix.product }}-celo-alfajores
-          PYROSCOPE_KEY: ${{ secrets.QA_PYROSCOPE_KEY }}
-=======
-        uses: smartcontractkit/chainlink-github-actions/chainlink-testing-framework/run-tests-binary@952abab6367aaff96102abf9ef751ef36fe9ea29 # v2.3.3
->>>>>>> ccb3e99a
+          fundingKeys: ${{ secrets.QA_EVM_KEYS }}
+      - name: Download Tests Binary
+        uses: actions/download-artifact@9bc31d5ccc31df68ecc42ccf4149144866c47d8a # v3.0.2
+        with:
+          name: tests
+      - name: Run Tests
+        uses: smartcontractkit/chainlink-github-actions/chainlink-testing-framework/run-tests-binary@ea889b3133bd7f16ab19ba4ba130de5d9162c669 # v2.3.4
         with:
           test_command_to_run: ./tests -test.timeout 30m -test.count=1 -test.parallel=1 -test.run ${{ matrix.test }}
           binary_name: tests
@@ -893,7 +819,7 @@
       - name: Print failed test summary
         if: always()
         uses: smartcontractkit/chainlink-github-actions/chainlink-testing-framework/show-test-summary@ea889b3133bd7f16ab19ba4ba130de5d9162c669 # v2.3.4
-     
+
   scroll-sepolia-smoke-tests:
     # TODO: Disabled until bug TT-767 is fixed
     if: false
@@ -923,7 +849,7 @@
           runId: ${{ github.run_id }}
           testLogCollect: ${{ vars.TEST_LOG_COLLECT }}
           chainlinkImage: ${{ env.CHAINLINK_IMAGE }}
-          chainlinkVersion: ${{ github.sha }}        
+          chainlinkVersion: ${{ github.sha }}
           pyroscopeServer: ${{ matrix.product.pyroscope_env == '' && '' || !startsWith(github.ref, 'refs/tags/') && '' || secrets.QA_PYROSCOPE_INSTANCE }} # Avoid sending blank envs https://github.com/orgs/community/discussions/25725
           pyroscopeEnvironment: ci-smoke-${{ matrix.product }}-scroll-sepolia
           pyroscopeKey: ${{ secrets.QA_PYROSCOPE_KEY }}
@@ -936,21 +862,13 @@
           network: "scroll_sepolia"
           httpEndpoints: ${{ secrets.QA_SCROLL_SEPOLIA_HTTP_URLS }}
           wsEndpoints: ${{ secrets.QA_SCROLL_SEPOLIA_URLS }}
-          fundingKeys: ${{ secrets.QA_EVM_KEYS }}    
-      - name: Download Tests Binary
-        uses: actions/download-artifact@9bc31d5ccc31df68ecc42ccf4149144866c47d8a # v3.0.2
-        with:
-          name: tests         
-      - name: Run Tests
-<<<<<<< HEAD
-        uses: smartcontractkit/chainlink-github-actions/chainlink-testing-framework/run-tests-binary@ea889b3133bd7f16ab19ba4ba130de5d9162c669 # v2.3.4
-        env:
-          PYROSCOPE_SERVER: ${{ secrets.QA_PYROSCOPE_INSTANCE }}
-          PYROSCOPE_ENVIRONMENT: ci-smoke-${{ matrix.product }}-scroll-sepolia
-          PYROSCOPE_KEY: ${{ secrets.QA_PYROSCOPE_KEY }}
-=======
-        uses: smartcontractkit/chainlink-github-actions/chainlink-testing-framework/run-tests-binary@952abab6367aaff96102abf9ef751ef36fe9ea29 # v2.3.3
->>>>>>> ccb3e99a
+          fundingKeys: ${{ secrets.QA_EVM_KEYS }}
+      - name: Download Tests Binary
+        uses: actions/download-artifact@9bc31d5ccc31df68ecc42ccf4149144866c47d8a # v3.0.2
+        with:
+          name: tests
+      - name: Run Tests
+        uses: smartcontractkit/chainlink-github-actions/chainlink-testing-framework/run-tests-binary@ea889b3133bd7f16ab19ba4ba130de5d9162c669 # v2.3.4
         with:
           test_command_to_run: ./tests -test.timeout 30m -test.count=1 -test.parallel=1 -test.run ${{ matrix.test }}
           binary_name: tests
@@ -997,7 +915,7 @@
           runId: ${{ github.run_id }}
           testLogCollect: ${{ vars.TEST_LOG_COLLECT }}
           chainlinkImage: ${{ env.CHAINLINK_IMAGE }}
-          chainlinkVersion: ${{ github.sha }}        
+          chainlinkVersion: ${{ github.sha }}
           pyroscopeServer: ${{ matrix.product.pyroscope_env == '' && '' || !startsWith(github.ref, 'refs/tags/') && '' || secrets.QA_PYROSCOPE_INSTANCE }} # Avoid sending blank envs https://github.com/orgs/community/discussions/25725
           pyroscopeEnvironment: ci-smoke-${{ matrix.product }}-linea-goerli
           pyroscopeKey: ${{ secrets.QA_PYROSCOPE_KEY }}
@@ -1010,21 +928,13 @@
           network: "linea_goerli"
           httpEndpoints: ${{ secrets.QA_LINEA_GOERLI_HTTP_URLS }}
           wsEndpoints: ${{ secrets.QA_LINEA_GOERLI_URLS }}
-          fundingKeys: ${{ secrets.QA_EVM_KEYS }}    
-      - name: Download Tests Binary
-        uses: actions/download-artifact@9bc31d5ccc31df68ecc42ccf4149144866c47d8a # v3.0.2
-        with:
-          name: tests               
-      - name: Run Tests
-<<<<<<< HEAD
-        uses: smartcontractkit/chainlink-github-actions/chainlink-testing-framework/run-tests-binary@ea889b3133bd7f16ab19ba4ba130de5d9162c669 # v2.3.4
-        env:
-          PYROSCOPE_SERVER: ${{ secrets.QA_PYROSCOPE_INSTANCE }}
-          PYROSCOPE_ENVIRONMENT: ci-smoke-${{ matrix.product }}-linea-goerli
-          PYROSCOPE_KEY: ${{ secrets.QA_PYROSCOPE_KEY }}
-=======
-        uses: smartcontractkit/chainlink-github-actions/chainlink-testing-framework/run-tests-binary@952abab6367aaff96102abf9ef751ef36fe9ea29 # v2.3.3
->>>>>>> ccb3e99a
+          fundingKeys: ${{ secrets.QA_EVM_KEYS }}
+      - name: Download Tests Binary
+        uses: actions/download-artifact@9bc31d5ccc31df68ecc42ccf4149144866c47d8a # v3.0.2
+        with:
+          name: tests
+      - name: Run Tests
+        uses: smartcontractkit/chainlink-github-actions/chainlink-testing-framework/run-tests-binary@ea889b3133bd7f16ab19ba4ba130de5d9162c669 # v2.3.4
         with:
           test_command_to_run: ./tests -test.timeout 30m -test.count=1 -test.parallel=1 -test.run ${{ matrix.test }}
           binary_name: tests
