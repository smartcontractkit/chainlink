--- conflicted
+++ resolved
@@ -21,11 +21,7 @@
       chainlink_version:
         description: Chainlink image version to use
         default: develop
-<<<<<<< HEAD
-        required: true
-=======
         required: false
->>>>>>> 1633c821
         type: string        
 
 jobs:
