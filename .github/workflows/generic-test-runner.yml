--- conflicted
+++ resolved
@@ -125,13 +125,8 @@
         run: echo ${{ github.event.inputs.testInputs }}
       - name: Checkout the repo
         uses: actions/checkout@8e5e7e5ab8b370d6c329ec480221332ada57f0ab # v3.5.2
-<<<<<<< HEAD
-      - name: Run Test
-        uses: smartcontractkit/chainlink-github-actions/chainlink-testing-framework/run-tests@ab595504ae9cf10c60eb8d2c5ce025284e58b210 #v2.1.5
-=======
       - name: Run Tests
         uses: smartcontractkit/chainlink-github-actions/chainlink-testing-framework/run-tests@ab7c0b6189783e8ee29ca4cefbec896b30819831 #v2.1.7
->>>>>>> ff791512
         with:
           test_command_to_run: make test_need_operator_assets && cd ./integration-tests && go test -timeout 1h -count=1 ./${{ github.event.inputs.directory }} -run ${{ github.event.inputs.test }} -v -args ${{ github.event.inputs.test-inputs }}
           test_download_vendor_packages_command: cd ./integration-tests && go mod download
