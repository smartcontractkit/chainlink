--- conflicted
+++ resolved
@@ -36,11 +36,7 @@
       - name: Collect Metrics
         if: inputs.chainlinkImage == ''
         id: collect-gha-metrics
-<<<<<<< HEAD
-        uses: smartcontractkit/push-gha-metrics-action@2dcc6578752a8949bdabf8d7fb4f0c70b83703cd
-=======
         uses: smartcontractkit/push-gha-metrics-action@d2c2b7bdc9012651230b2608a1bcb0c48538b6ec
->>>>>>> 96f4bacc
         with:
           basic-auth: ${{ secrets.GRAFANA_CLOUD_BASIC_AUTH }}
           hostname: ${{ secrets.GRAFANA_CLOUD_HOST }}
@@ -85,11 +81,7 @@
     steps:
       - name: Collect Metrics
         id: collect-gha-metrics
-<<<<<<< HEAD
-        uses: smartcontractkit/push-gha-metrics-action@2dcc6578752a8949bdabf8d7fb4f0c70b83703cd
-=======
         uses: smartcontractkit/push-gha-metrics-action@d2c2b7bdc9012651230b2608a1bcb0c48538b6ec
->>>>>>> 96f4bacc
         with:
           basic-auth: ${{ secrets.GRAFANA_CLOUD_BASIC_AUTH }}
           hostname: ${{ secrets.GRAFANA_CLOUD_HOST }}
@@ -200,11 +192,7 @@
       - name: Collect Metrics
         if: always()
         id: collect-gha-metrics
-<<<<<<< HEAD
-        uses: smartcontractkit/push-gha-metrics-action@2dcc6578752a8949bdabf8d7fb4f0c70b83703cd
-=======
         uses: smartcontractkit/push-gha-metrics-action@d2c2b7bdc9012651230b2608a1bcb0c48538b6ec
->>>>>>> 96f4bacc
         with:
           basic-auth: ${{ secrets.GRAFANA_CLOUD_BASIC_AUTH }}
           hostname: ${{ secrets.GRAFANA_CLOUD_HOST }}
