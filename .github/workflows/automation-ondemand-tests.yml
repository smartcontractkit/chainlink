--- conflicted
+++ resolved
@@ -265,11 +265,7 @@
           echo ::add-mask::$BASE64_CONFIG_OVERRIDE
           echo "BASE64_CONFIG_OVERRIDE=$BASE64_CONFIG_OVERRIDE" >> $GITHUB_ENV               
       - name: Run Tests
-<<<<<<< HEAD
         uses: smartcontractkit/chainlink-github-actions/chainlink-testing-framework/run-tests@TT-1015-UseGoTestLogHelper # v2.3.9
-=======
-        uses: smartcontractkit/chainlink-github-actions/chainlink-testing-framework/run-tests@7882cf348cd6a1f6bcf1ee8280185584ebba96e9 # v2.3.10
->>>>>>> a2bdcf51
         if: ${{ matrix.tests.enabled == true }}
         env:
           TEST_SUITE: ${{ matrix.tests.suite }}
