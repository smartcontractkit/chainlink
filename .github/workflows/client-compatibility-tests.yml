--- conflicted
+++ resolved
@@ -13,7 +13,8 @@
   MOD_CACHE_VERSION: 2
 
 jobs:
-  # Check if images used as test dependencies exist in the ECR 
+  # Build Test Dependencies
+  
   check-ecr-images-exist:
     environment: integration
     permissions:
@@ -29,10 +30,8 @@
           role_to_assume: ${{ secrets.QA_AWS_ROLE_TO_ASSUME }}
           aws_account_number: ${{ secrets.QA_AWS_ACCOUNT_NUMBER }}
           image_name: 'ethereum/client-go'
-          expression: '^(alltools-v|v)[0-9]\.[0-9]+\.[0-9]+$'
-
-  # Build Test Dependencies
-
+          expression: '^(alltools-v|v)[0-9]\.[0-9]+\.[0-9]+$'  
+          
   build-chainlink:
     environment: integration
     permissions:
@@ -73,11 +72,7 @@
       pull-requests: write
       id-token: write
       contents: read
-<<<<<<< HEAD
-    needs: [build-chainlink, build-tests, check-ecr-images-exist]
-=======
-    needs: [build-chainlink]
->>>>>>> a06d45af
+    needs: [build-chainlink, check-ecr-images-exist]
     env:
       SELECTED_NETWORKS: SIMULATED,SIMULATED_1,SIMULATED_2
       CHAINLINK_COMMIT_SHA: ${{ github.sha }}
