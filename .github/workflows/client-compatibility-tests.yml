--- conflicted
+++ resolved
@@ -54,12 +54,6 @@
       - name: Check for go.mod changes
         id: changes
         run: |
-          if [ -z "${{ github.base_ref }}" ]; then
-            echo "No base branch found, this should not happen in a PR or MQ. Please reach out to the Test Tooling team."
-            echo "Github even that triggered the workflow: $GITHUB_EVENT_NAME"
-            echo "Github ref that triggered the workflow: $GITHUB_REF"
-            exit 1
-          fi
           git fetch origin ${{ github.base_ref }}
           # if no match is found then grep exits with code 1, but if there is a match it exits with code 0
           # this will return a match if there are any changes on that corresponding line, for example if spacing was changed
@@ -126,7 +120,6 @@
       evm_implementations: ${{ steps.select-implementations.outputs.evm_implementations }}
       chainlink_version: ${{ steps.select-chainlink-version.outputs.chainlink_version }}
       latest_image_count: ${{ steps.get-image-count.outputs.image_count }}
-      chainlink_ref_path:  ${{ steps.select-chainlink-version.outputs.cl_ref_path }}
     steps:
       # ghlatestreleasechecker is a tool to check if new release is available for a given repo
       - name: Set Up ghlatestreleasechecker
@@ -191,47 +184,35 @@
             echo "Fetching latest Chainlink stable version"
             implementations_arr=()
             # we use 100 days since we really want the latest one, and it's highly improbable there won't be a release in last 100 days
-<<<<<<< HEAD
-            chainlink_version=$(ghlatestreleasechecker "smartcontractkit/chainlink" 100) 
-            cl_ref_path="releases"
-=======
             chainlink_version=$(ghlatestreleasechecker "smartcontractkit/chainlink" 100)
             echo "chainlink_version=$chainlink_version" >> $GITHUB_OUTPUT
->>>>>>> b972fe9a
           elif [ "$GITHUB_EVENT_NAME" = "workflow_dispatch" ]; then
             echo "Fetching Chainlink version from input"
             if [ -n "${{ github.event.inputs.chainlinkVersion }}" ]; then
               echo "Chainlink version provided in input"
               chainlink_version="${{ github.event.inputs.chainlinkVersion }}"
-              if [[ "$chainlink_version" =~ ^[0-9a-f]{40}$ ]]; then
-                cl_ref_path="commit"
-              else
-                cl_ref_path="releases"
-              fi
             else
               echo "Chainlink version not provided in input. Using latest commit SHA."
               chainlink_version=${{ github.sha }}
-              cl_ref_path="commit"
             fi
+            echo "chainlink_version=$chainlink_version" >> $GITHUB_OUTPUT
           elif [ "$GITHUB_EVENT_NAME" = "pull_request" ]; then
             echo "Fetching Chainlink version from PR's head commit"
             chainlink_version="${{ github.event.pull_request.head.sha }}"
-            cl_ref_path="commit"
+            echo "chainlink_version=$chainlink_version" >> $GITHUB_OUTPUT
           elif [ "$GITHUB_EVENT_NAME" = "merge_queue" ]; then
             echo "Fetching Chainlink version from merge queue's head commit"
             chainlink_version="${{ github.event.merge_group.head_sha }}"
-            cl_ref_path="commit"
+            echo "chainlink_version=$chainlink_version" >> $GITHUB_OUTPUT
           elif [ "$GITHUB_REF_TYPE" = "tag" ]; then
             echo "Fetching Chainlink version from tag"
             chainlink_version="${{ github.ref_name }}"
-            cl_ref_path="releases"
+            echo "chainlink_version=$chainlink_version" >> $GITHUB_OUTPUT
           else
             echo "Unsupported trigger event. It's probably an issue with the pipeline definition. Please reach out to the Test Tooling team."
             exit 1
           fi
           echo "Will use following Chainlink version: $chainlink_version"
-          echo "chainlink_version=$chainlink_version" >> $GITHUB_OUTPUT
-          echo "cl_ref_path=$cl_ref_path" >> $GITHUB_OUTPUT
       - name: Get image count
         id: get-image-count
         run: |
@@ -531,7 +512,7 @@
 
   run-client-compatibility-matrix:
     name: ${{ matrix.evm_node.product }} compatibility with ${{ matrix.evm_node.docker_image }}
-    if: always() && needs.should-run.outputs.should_run == 'true' && (needs.build-chainlink.result == 'success' || needs.build-chainlink.result == 'skipped') && needs.prepare-compatibility-matrix.outputs.matrix != ''
+    if: always() && needs.should-run.outputs.should_run == 'true' && needs.build-chainlink.result == 'success' && needs.prepare-compatibility-matrix.outputs.matrix != ''
     environment: integration
     permissions:
       checks: write
@@ -681,7 +662,7 @@
                       "type": "section",
                       "text": {
                         "type": "mrkdwn",
-                        "text": "${{ contains(join(needs.*.result, ','), 'failure') && format('Some tests failed, notifying <!subteam^{0}>', secrets.COMPAT_SLACK_NOTIFICATION_HANDLE) || 'All Good!' }}"
+                        "text": "${{ contains(join(needs.*.result, ','), 'failure') && format('Some tests failed, notifying <{0}>', secrets.COMPAT_SLACK_NOTIFICATION_HANDLE) || 'All Good!' }}"
                       }
                     },
                     {
@@ -691,7 +672,7 @@
                       "type": "section",
                       "text": {
                         "type": "mrkdwn",
-                        "text": "<${{ github.server_url }}/${{ github.repository }}/${{ needs.select-versions.outputs.chainlink_ref_path }}/${{ needs.select-versions.outputs.chainlink_version }}|${{ needs.select-versions.outputs.chainlink_version }}> | <${{ github.server_url }}/${{ github.repository }}/actions/runs/${{ github.run_id }}|Run>"
+                        "text": "<${{ github.server_url }}/${{ github.repository }}/releases/tag/${{ github.ref_name }}|${{ github.ref_name }}> | <${{ github.server_url }}/${{ github.repository }}/commit/${{ needs.select-versions.outputs.chainlink_version }}|${{ needs.select-versions.outputs.chainlink_version }}> | <${{ github.server_url }}/${{ github.repository }}/actions/runs/${{ github.run_id }}|Run>"
                       }
                     }
                   ]
