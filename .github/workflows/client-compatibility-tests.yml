name: Client Compatibility Tests
on:
  schedule:
    - cron: "30 5 * * TUE,FRI" # Run every Tuesday and Friday at midnight + 30min EST
  push:
    tags:
      - "*"
  merge_group:
  pull_request:
  workflow_dispatch:
    inputs:
      chainlinkVersion:
        description: commit SHA or tag of the Chainlink version to test
        required: false
        type: string
      evmImplementations:
        description: comma separated list of EVM implementations to test (ignored if base64TestList is used)
        required: true
        type: string
        default: "geth,besu,nethermind,erigon"
      latestVersionsNumber:
        description: how many of latest images of EVM implementations to test with (ignored if base64TestList is used)
        required: true
        type: number
        default: 3
      base64TestList:
        description: base64 encoded list of tests to run (same as base64-ed output of testlistgenerator tool)
        required: false
        type: string

env:
  CHAINLINK_IMAGE: ${{ secrets.QA_AWS_ACCOUNT_NUMBER }}.dkr.ecr.${{ secrets.QA_AWS_REGION }}.amazonaws.com/chainlink
  INTERNAL_DOCKER_REPO: ${{ secrets.QA_AWS_ACCOUNT_NUMBER }}.dkr.ecr.${{ secrets.QA_AWS_REGION }}.amazonaws.com
  MOD_CACHE_VERSION: 2

concurrency:
  group: ${{ github.ref }}-${{ github.repository }}-${{ github.event_name }}--evm-compatibility-tests
  cancel-in-progress: true

jobs:
  # Build Test Dependencies

  check-dependency-bump:
    name: Check for go-ethereum dependency bump
    if: github.event_name == 'pull_request' || github.event_name == 'merge_queue'
    runs-on: ubuntu-latest
    outputs:
      dependency_changed: ${{ steps.changes.outputs.dependency_changed }}
    steps:
      - name: Checkout code
        uses: actions/checkout@9bb56186c3b09b4f86b1c65136769dd318469633 # v4.1.2
        with:
          fetch-depth: 0
      - name: Check for go.mod changes
        id: changes
        run: |
          git fetch origin ${{ github.base_ref }}
          # if no match is found then grep exits with code 1, but if there is a match it exits with code 0
          # this will return a match if there are any changes on that corresponding line, for example if spacing was changed
          DEPENDENCY_CHANGED=$(git diff -U0 origin/${{ github.base_ref }}...HEAD -- go.mod | grep -q 'github.com/ethereum/go-ethereum'; echo $?)
          PR_VERSION=$(grep 'github.com/ethereum/go-ethereum' go.mod | awk '{print $2}')

          # here 0 means a match was found, 1 means no match was found
          if [ "$DEPENDENCY_CHANGED" -eq 0 ]; then
            # Dependency was changed in the PR, now compare with the base branch
            git fetch origin ${{ github.base_ref }}
            BASE_VERSION=$(git show origin/${{ github.base_ref }}:go.mod | grep 'github.com/ethereum/go-ethereum' | awk '{print $2}')

            echo "Base branch version: $BASE_VERSION"
            echo "PR branch version: $PR_VERSION"

            echo "Dependency version changed in the PR compared to the base branch."
            echo "dependency_changed=true" >> $GITHUB_OUTPUT
          else
            echo "No changes to ethereum/go-ethereum dependency in the PR."
            echo "PR branch version: $PR_VERSION"
            echo "dependency_changed=false" >> $GITHUB_OUTPUT
          fi

  should-run:
    if: always()
    name: Check if the job should run
    needs: check-dependency-bump
    runs-on: ubuntu-latest
    outputs:
      should_run: ${{ steps.should-run.outputs.should_run }}
      eth_implementations : ${{ steps.should-run.outputs.eth_implementations }}
    env:
      GITHUB_REF_TYPE: ${{ github.ref_type }}
    steps:
      - name: Check if the job should run
        id: should-run
        run: |
          if [ "${{ needs.check-dependency-bump.outputs.dependency_changed }}" == "true" ]; then
            echo "Will run tests, because go-ethereum dependency was bumped"
            echo "should_run=true" >> $GITHUB_OUTPUT
          elif [ "$GITHUB_EVENT_NAME" = "schedule" ]; then
            echo "Will run tests, because trigger event was $GITHUB_EVENT_NAME"
            echo "should_run=true" >> $GITHUB_OUTPUT
          elif [ "$GITHUB_EVENT_NAME" = "workflow_dispatch" ]; then
            echo "Will run tests, because trigger event was $GITHUB_EVENT_NAME"
            echo "should_run=true" >> $GITHUB_OUTPUT          
          elif [ "$GITHUB_REF_TYPE" = "tag" ]; then
            echo "Will run tests, because new tag was created"
            echo "should_run=true" >> $GITHUB_OUTPUT
          else
            echo "Will not run tests"
            echo "should_run=false" >> $GITHUB_OUTPUT
          fi

  select-versions:
    if: always() && needs.should-run.outputs.should_run == 'true'
    name: Select Versions
    needs: should-run
    runs-on: ubuntu-latest
    env:
      RELEASED_DAYS_AGO: 4
      GITHUB_REF_TYPE: ${{ github.ref_type }}
    outputs:
      evm_implementations : ${{ steps.select-implementations.outputs.evm_implementations }}
      chainlink_version: ${{ steps.select-chainlink-version.outputs.chainlink_version }}
      latest_image_count: ${{ steps.get-image-count.outputs.image_count }}
    steps:
      # ghlatestreleasechecker is a tool to check if new release is available for a given repo
      - name: Set Up ghlatestreleasechecker
        shell: bash
        run: |
          go install github.com/smartcontractkit/chainlink-testing-framework/tools/ghlatestreleasechecker@v1.0.0
      - name: Select EVM implementations to test
        id: select-implementations
        run: |
          PATH=$PATH:$(go env GOPATH)/bin
          export PATH          
          
          if [ "$GITHUB_EVENT_NAME" = "schedule" ]; then
            echo "Checking for new releases"
            implementations_arr=()
            new_geth=$(ghlatestreleasechecker "ethereum/go-ethereum" $RELEASED_DAYS_AGO)
            if [ "$new_geth" != "none" ]; then
              echo "New geth release found: $new_geth"
              implementations_arr+=("geth")
            fi
            new_besu=$(ghlatestreleasechecker "hyperledger/besu" $RELEASED_DAYS_AGO)
            if [ "$new_besu" != "none" ]; then
              echo "New besu release found: $new_besu"
              implementations_arr+=("besu")
            fi
            new_erigon=$(ghlatestreleasechecker "ledgerwatch/erigon" $RELEASED_DAYS_AGO)
            if [ "$new_erigon" != "none" ]; then
              echo "New erigon release found: $new_erigon"
              implementations_arr+=("erigon")
            fi
            new_nethermind=$(ghlatestreleasechecker "nethermindEth/nethermind" $RELEASED_DAYS_AGO)
            if [ "$new_nethermind" != "none" ]; then
              echo "New nethermind release found: $new_nethermind"
              implementations_arr+=("nethermind")
            fi
            IFS=','
            eth_implementations="${implementations_arr[*]}"
            if [ -n "$eth_implementations" ]; then
              echo "Found new releases for: $eth_implementations"
            else
              echo "No new releases found"
            fi
            echo "evm_implementations=$eth_implementations" >> $GITHUB_OUTPUT
          elif [ "$GITHUB_EVENT_NAME" = "workflow_dispatch" ]; then
            if [ -n "${{ github.event.inputs.base64TestList }}" ]; then
              echo "Base64-ed Test Input provided, ignoring EVM implementations"
            else
              echo "Will test following EVM implementations: ${{ github.event.inputs.evmImplementations }}"
              echo "evm_implementations=${{ github.event.inputs.evmImplementations }}" >> $GITHUB_OUTPUT
            fi
          else 
            echo "Will test all EVM implementations"
            echo "evm_implementations=geth,besu,nethermind,erigon" >> $GITHUB_OUTPUT
          fi
      - name: Select Chainlink version
        id: select-chainlink-version
        run: |
          PATH=$PATH:$(go env GOPATH)/bin
          export PATH
          
          if [ "$GITHUB_EVENT_NAME" = "schedule" ]; then
            echo "Fetching latest Chainlink stable version"
            implementations_arr=()
            # we use 100 days since we really want the latest one, and it's highly improbable there won't be a release in last 100 days
            chainlink_version=$(ghlatestreleasechecker "smartcontractkit/chainlink" 100) 
            echo "chainlink_version=$chainlink_version" >> $GITHUB_OUTPUT
          elif [ "$GITHUB_EVENT_NAME" = "workflow_dispatch" ]; then
            echo "Fetching Chainlink version from input"
            if [ -n "${{ github.event.inputs.chainlinkVersion }}" ]; then
              echo "Chainlink version provided in input"
              chainlink_version="${{ github.event.inputs.chainlinkVersion }}"
            else
              echo "Chainlink version not provided in input. Using latest commit SHA."
              chainlink_version=${{ github.sha }}
            fi
            echo "chainlink_version=$chainlink_version" >> $GITHUB_OUTPUT
          elif [ "$GITHUB_EVENT_NAME" = "pull_request" ]; then
            echo "Fetching Chainlink version from PR's head commit"
            chainlink_version="${{ github.event.pull_request.head.sha }}"
            echo "chainlink_version=$chainlink_version" >> $GITHUB_OUTPUT
          elif [ "$GITHUB_EVENT_NAME" = "merge_queue" ]; then
            echo "Fetching Chainlink version from merge queue's head commit"
            chainlink_version="${{ github.event.merge_group.head_sha }}"
            echo "chainlink_version=$chainlink_version" >> $GITHUB_OUTPUT
          elif [ "$GITHUB_REF_TYPE" = "tag" ]; then
            echo "Fetching Chainlink version from tag"
            chainlink_version="${{ github.ref }}"
            echo "chainlink_version=$chainlink_version" >> $GITHUB_OUTPUT
          else
            echo "Unsupported trigger event. It's probably an issue with the pipeline definition. Please reach out to the Test Tooling team."
            exit 1
          fi
          echo "Will use following Chainlink version: $chainlink_version"
      - name: Get image count
        id: get-image-count
        run: |
          if [ "$GITHUB_EVENT_NAME" = "workflow_dispatch" ]; then
            echo "Fetching latest image count from input"
            if [ -n "${{ github.event.inputs.base64TestList }}" ]; then
              echo "Base64-ed Test Input provided, ignoring latest image count"
            else
              image_count="${{ github.event.inputs.latestVersionsNumber }}"
              echo "image_count=$image_count" >> $GITHUB_OUTPUT
            fi            
          else
            echo "Fetching default latest image count"
            image_count=3
            echo "image_count=$image_count" >> $GITHUB_OUTPUT
          fi
          echo "Will use following latest image count: $image_count"

  check-ecr-images-exist:
    name: Check images used as test dependencies exist in ECR
    if: always() && needs.should-run.outputs.should_run == 'true' && (needs.select-versions.outputs.evm_implementations != '' || github.event.inputs.base64TestList != '')
    environment: integration
    permissions:
      id-token: write
      contents: read
    needs: [should-run]
    runs-on: ubuntu-latest
    strategy:
      fail-fast: false
      matrix:
        mirror:
          - name: ethereum/client-go
            expression: '^(alltools-v|v)[0-9]\.[0-9]+\.[0-9]+$'
          - name: hyperledger/besu
            expression: '^[0-9]+\.[0-9]+(\.[0-9]+)?$'
            page_size: 300
          - name: thorax/erigon
            expression: '^v[0-9]+\.[0-9]+\.[0-9]+$'
          - name: nethermind/nethermind
            expression: '^[0-9]+\.[0-9]+\.[0-9]+$'
          - name: tofelb/ethereum-genesis-generator
            expression: '^[0-9]+\.[0-9]+\.[0-9]+(\-slots\-per\-epoch)?'
    steps:
      - name: Update internal ECR if the latest Ethereum client image does not exist
        uses: smartcontractkit/chainlink-testing-framework/.github/actions/update-internal-mirrors@5eea86ee4f7742b4e944561a570a6b268e712d9e # v1.30.3
        with:
          aws_region: ${{ secrets.QA_AWS_REGION }}
          role_to_assume: ${{ secrets.QA_AWS_ROLE_TO_ASSUME }}
          aws_account_number: ${{ secrets.QA_AWS_ACCOUNT_NUMBER }}
          image_name: ${{matrix.mirror.name}}
          expression: ${{matrix.mirror.expression}}
          page_size: ${{matrix.mirror.page_size}}

  build-chainlink:
    if: always() && needs.should-run.outputs.should_run == 'true' && (needs.select-versions.outputs.evm_implementations != '' || github.event.inputs.base64TestList != '')
    environment: integration
    permissions:
      id-token: write
      contents: read
    name: Build Chainlink Image
    runs-on: ubuntu-latest
    needs: [should-run, select-versions]
    steps:
      - name: Collect Metrics
        id: collect-gha-metrics
        uses: smartcontractkit/push-gha-metrics-action@d9da21a2747016b3e13de58c7d4115a3d5c97935 # v3.0.1
        with:
          id: client-compatablility-build-chainlink
          org-id: ${{ secrets.GRAFANA_INTERNAL_TENANT_ID }}
          basic-auth: ${{ secrets.GRAFANA_INTERNAL_BASIC_AUTH }}
          hostname: ${{ secrets.GRAFANA_INTERNAL_HOST }}
          this-job-name: Build Chainlink Image
        continue-on-error: true
      - name: Checkout the repo
        uses: actions/checkout@9bb56186c3b09b4f86b1c65136769dd318469633 # v4.1.2
        with:
          ref: ${{ needs.select-versions.outputs.chainlink_version }}
      - name: Build Chainlink Image
        uses: ./.github/actions/build-chainlink-image
        with:
          tag_suffix: ""
          dockerfile: core/chainlink.Dockerfile
          git_commit_sha: ${{ needs.select-versions.outputs.chainlink_version }}
          check_image_exists: 'true'
          AWS_REGION: ${{ secrets.QA_AWS_REGION }}
          AWS_ROLE_TO_ASSUME: ${{ secrets.QA_AWS_ROLE_TO_ASSUME }}

  get-latest-available-images:
    name: Get Latest EVM Implementation's Images
    if: always() && needs.should-run.outputs.should_run == 'true' && (needs.select-versions.outputs.evm_implementations != '' || github.event.inputs.base64TestList != '')
    environment: integration
    runs-on: ubuntu-latest
    needs: [check-ecr-images-exist, should-run, select-versions]
    permissions:
      id-token: write
      contents: read
    env:
      LATEST_IMAGE_COUNT: ${{ needs.select-versions.outputs.latest_image_count }}
    outputs:
      geth_images: ${{ env.GETH_IMAGES }}
      nethermind_images: ${{ env.NETHERMIND_IMAGES }}
      besu_images: ${{ env.BESU_IMAGES }}
      erigon_images: ${{ env.ERIGON_IMAGES }}
    steps:
      # Setup AWS creds
      - name: Configure AWS Credentials
        uses: aws-actions/configure-aws-credentials@e3dd6a429d7300a6a4c196c26e071d42e0343502 # v4.0.2
        with:
          aws-region: ${{ secrets.QA_AWS_REGION }}
          role-to-assume: ${{ secrets.QA_AWS_ROLE_TO_ASSUME }}
          role-duration-seconds: 3600
      # Login to ECR
      - name: Login to Amazon ECR
        id: login-ecr
        uses: aws-actions/amazon-ecr-login@062b18b96a7aff071d4dc91bc00c4c1a7945b076 # v2.0.1
        with:
          mask-password: "true"
        env:
          AWS_REGION: ${{ secrets.QA_AWS_REGION }}
      # ecrimagefetcher is a tool to get latest images from ECR
      - name: Set Up ecrimagefetcher
        shell: bash
        run: |
          go install github.com/smartcontractkit/chainlink-testing-framework/tools/ecrimagefetcher@v1.0.1
      - name: Get latest docker images from ECR
        if: ${{ github.event.inputs.base64TestList == '' }}
        env:
          AWS_REGION: ${{ secrets.QA_AWS_REGION }}
          ETH_IMPLEMENTATIONS: ${{ needs.select-versions.outputs.evm_implementations }}
        run: |
          PATH=$PATH:$(go env GOPATH)/bin
          export PATH          
          if [[ "$ETH_IMPLEMENTATIONS" == *"geth"* ]]; then
            geth_images=$(ecrimagefetcher 'ethereum/client-go' '^v[0-9]+\.[0-9]+\.[0-9]+$' ${{ env.LATEST_IMAGE_COUNT }})
            echo "GETH_IMAGES=$geth_images" >> $GITHUB_ENV
            echo "Geth latest images: $geth_images"
          fi
          
          if [[ "$ETH_IMPLEMENTATIONS" == *"nethermind"* ]]; then
            nethermind_images=$(ecrimagefetcher 'nethermind/nethermind' '^[0-9]+\.[0-9]+\.[0-9]+$' ${{ env.LATEST_IMAGE_COUNT }})
            echo "NETHERMIND_IMAGES=$nethermind_images" >> $GITHUB_ENV
            echo "Nethermind latest images: $nethermind_images"
          fi
          
          if [[ "$ETH_IMPLEMENTATIONS" == *"besu"* ]]; then
            # 24.3.3 is ignored as it doesn't support data & input fields in eth_call
            besu_images=$(ecrimagefetcher 'hyperledger/besu' '^[0-9]+\.[0-9]+(\.[0-9]+)?$' ${{ env.LATEST_IMAGE_COUNT }} ">=24.5.1")
            echo "BESU_IMAGES=$besu_images" >> $GITHUB_ENV
            echo "Besu latest images: $besu_images"
          fi
          
          if [[ "$ETH_IMPLEMENTATIONS" == *"erigon"* ]]; then
            # 2.60.0 and 2.60.1 are ignored as they stopped working with CL node
            erigon_images=$(ecrimagefetcher 'thorax/erigon' '^v[0-9]+\.[0-9]+\.[0-9]+$' ${{ env.LATEST_IMAGE_COUNT }} "<v2.60.0")
            echo "ERIGON_IMAGES=$erigon_images" >> $GITHUB_ENV
            echo "Erigon latest images: $erigon_images" 
          fi

  # End Build Test Dependencies

  prepare-compatibility-matrix:
    name: Prepare Compatibility Matrix
    if: always() && needs.should-run.outputs.should_run == 'true' && (needs.select-versions.outputs.evm_implementations != '' || github.event.inputs.base64TestList != '')
    environment: integration
    permissions:
      checks: write
      pull-requests: write
      id-token: write
      contents: read
    needs: [get-latest-available-images,should-run,select-versions]
    runs-on: ubuntu-latest
    env:
      ETH_IMPLEMENTATIONS: ${{ needs.select-versions.outputs.evm_implementations }}
      BASE64_TEST_LIST: ${{ github.event.inputs.base64TestList }}
    outputs:
      matrix: ${{ env.JOB_MATRIX_JSON }}
    steps:
      - name: Decode Base64 Test List Input if Set
        if: env.BASE64_TEST_LIST != ''
        run: |
          echo "Decoding base64 tests list from the input"
          DECODED_BASE64_TEST_LIST=$(echo $BASE64_TEST_LIST | base64 -d)
          echo "Decoded input:"
          echo "$DECODED_BASE64_TEST_LIST"
          is_valid=$(echo "$DECODED_BASE64_TEST_LIST" | jq . > /dev/null 2>&1; echo $?)
          if [ "$is_valid" -ne 0 ]; then
              echo "Invalid base64 input. Please provide a valid base64 encoded JSON list of tests."
              echo "Here is an example of valid JSON:"
              cat <<EOF
              [
                {
                  "name": "evm-implementation-compatibility-test-68",
                  "os": "ubuntu-latest",
                  "product": "runlog",
                  "eth_implementation": "erigon",
                  "docker_image": "thorax/erigon:v2.59.2",
                  "run": "-run 'TestRunLogBasic' ./smoke/runlog_test.go"
                }
              ]
          EOF
              exit 1
          fi
          JOB_MATRIX_JSON=$(echo $DECODED_BASE64_TEST_LIST)
          echo "JOB_MATRIX_JSON=${JOB_MATRIX_JSON}" >> $GITHUB_ENV
      # testlistgenerator is a tool that builds a matrix of tests to run
      - name: Set Up testlistgenerator
        if: env.BASE64_TEST_LIST == ''
        shell: bash
        run: |
          go install github.com/smartcontractkit/chainlink-testing-framework/tools/testlistgenerator@v1.1.0
      - name: Prepare matrix input
        if: env.BASE64_TEST_LIST == ''
        run: |
          PATH=$PATH:$(go env GOPATH)/bin
          export PATH
                
          if [[ "$ETH_IMPLEMENTATIONS" == *"geth"* ]]; then
            echo "Will test compatibility with geth"
            testlistgenerator -o compatibility_test_list.json -p cron -r TestCronBasic -f './smoke/cron_test.go' -e geth -d "${{ needs.get-latest-available-images.outputs.geth_images }}" -t "evm-implementation-compatibility-test" -n "ubuntu-latest"
            testlistgenerator -o compatibility_test_list.json -p flux -r TestFluxBasic -f './smoke/flux_test.go' -e geth -d "${{ needs.get-latest-available-images.outputs.geth_images }}" -t "evm-implementation-compatibility-test" -n "ubuntu-latest"
            testlistgenerator -o compatibility_test_list.json -p runlog -r TestRunLogBasic -f './smoke/runlog_test.go' -e geth -d "${{ needs.get-latest-available-images.outputs.geth_images }}" -t "evm-implementation-compatibility-test" -n "ubuntu-latest"
            testlistgenerator -o compatibility_test_list.json -p log_poller -r TestLogPollerFewFiltersFixedDepth -f './smoke/log_poller_test.go' -e geth -d "${{ needs.get-latest-available-images.outputs.geth_images }}" -t "evm-implementation-compatibility-test" -n "ubuntu-latest"
            testlistgenerator -o compatibility_test_list.json -p ocr -r TestOCRBasic -f './smoke/ocr_test.go' -e geth -d "${{ needs.get-latest-available-images.outputs.geth_images }}" -t "evm-implementation-compatibility-test" -n "ubuntu-latest"
            testlistgenerator -o compatibility_test_list.json -p ocr2 -r '^TestOCRv2Basic/plugins$' -f './smoke/ocr2_test.go' -e geth -d "${{ needs.get-latest-available-images.outputs.geth_images }}" -t "evm-implementation-compatibility-test" -n "ubuntu-latest"
            testlistgenerator -o compatibility_test_list.json -p automation -r 'TestAutomationBasic/registry_2_1_logtrigger' -f './smoke/automation_test.go' -e geth -d "${{ needs.get-latest-available-images.outputs.geth_images }}" -t "evm-implementation-compatibility-test" -n "ubuntu-latest"
            testlistgenerator -o compatibility_test_list.json -p keeper -r 'TestKeeperBasicSmoke/registry_1_3' -f './smoke/keeper_test.go' -e geth -d "${{ needs.get-latest-available-images.outputs.geth_images }}" -t "evm-implementation-compatibility-test" -n "ubuntu-latest"
            testlistgenerator -o compatibility_test_list.json -p vrf -r '^TestVRFBasic/Request_Randomness$' -f './smoke/vrf_test.go' -e geth -d "${{ needs.get-latest-available-images.outputs.geth_images }}" -t "evm-implementation-compatibility-test" -n "ubuntu-latest"
            testlistgenerator -o compatibility_test_list.json -p vrfv2 -r '^TestVRFv2Basic/Request_Randomness$' -f './smoke/vrfv2_test.go' -e geth -d "${{ needs.get-latest-available-images.outputs.geth_images }}" -t "evm-implementation-compatibility-test" -n "ubuntu-latest"
            testlistgenerator -o compatibility_test_list.json -p vrfv2plus -r '^TestVRFv2Plus$/^Link_Billing$' -f './smoke/vrfv2plus_test.go' -e geth -d "${{ needs.get-latest-available-images.outputs.geth_images }}" -t "evm-implementation-compatibility-test" -n "ubuntu-latest"
          else
            echo "Will not test compatibility with geth"
          fi
          
          if [[ "$ETH_IMPLEMENTATIONS" == *"besu"* ]]; then
            echo "Will test compatibility with besu"
            testlistgenerator -o compatibility_test_list.json -p cron -r TestCronBasic -f './smoke/cron_test.go' -e besu -d "${{ needs.get-latest-available-images.outputs.besu_images }}" -t "evm-implementation-compatibility-test" -n "ubuntu-latest"
            testlistgenerator -o compatibility_test_list.json -p flux -r TestFluxBasic -f './smoke/flux_test.go' -e besu -d "${{ needs.get-latest-available-images.outputs.besu_images }}" -t "evm-implementation-compatibility-test" -n "ubuntu-latest"
            testlistgenerator -o compatibility_test_list.json -p runlog -r TestRunLogBasic -f './smoke/runlog_test.go' -e besu -d "${{ needs.get-latest-available-images.outputs.besu_images }}" -t "evm-implementation-compatibility-test" -n "ubuntu-latest"
            testlistgenerator -o compatibility_test_list.json -p log_poller -r TestLogPollerFewFiltersFixedDepth -f './smoke/log_poller_test.go' -e besu -d "${{ needs.get-latest-available-images.outputs.besu_images }}" -t "evm-implementation-compatibility-test" -n "ubuntu-latest"
            testlistgenerator -o compatibility_test_list.json -p ocr -r TestOCRBasic -f './smoke/ocr_test.go' -e besu -d "${{ needs.get-latest-available-images.outputs.besu_images }}" -t "evm-implementation-compatibility-test" -n "ubuntu-latest"
            testlistgenerator -o compatibility_test_list.json -p ocr2 -r '^TestOCRv2Basic/plugins$' -f './smoke/ocr2_test.go' -e besu -d "${{ needs.get-latest-available-images.outputs.besu_images }}" -t "evm-implementation-compatibility-test" -n "ubuntu-latest"
            testlistgenerator -o compatibility_test_list.json -p automation -r 'TestAutomationBasic/registry_2_1_logtrigger' -f './smoke/automation_test.go' -e besu -d "${{ needs.get-latest-available-images.outputs.besu_images }}" -t "evm-implementation-compatibility-test" -n "ubuntu-latest"
            testlistgenerator -o compatibility_test_list.json -p keeper -r 'TestKeeperBasicSmoke/registry_1_3' -f './smoke/keeper_test.go' -e besu -d "${{ needs.get-latest-available-images.outputs.besu_images }}" -t "evm-implementation-compatibility-test" -n "ubuntu-latest"
            testlistgenerator -o compatibility_test_list.json -p vrf -r '^TestVRFBasic/Request_Randomness$' -f './smoke/vrf_test.go' -e besu -d "${{ needs.get-latest-available-images.outputs.besu_images }}" -t "evm-implementation-compatibility-test" -n "ubuntu-latest"
            # VRFv2 and VRFV2Plus tests are disabled for besu until the functionalities they rely on are supported
            # testlistgenerator -o compatibility_test_list.json -p vrfv2 -r '^TestVRFv2Basic/Request_Randomness$' -f './smoke/vrfv2_test.go' -e besu -d "${{ needs.get-latest-available-images.outputs.besu_images }}" -t "evm-implementation-compatibility-test" -n "ubuntu-latest"
            # testlistgenerator -o compatibility_test_list.json -p vrfv2plus -r '^TestVRFv2Plus$/^Link_Billing$' -f './smoke/vrfv2plus_test.go' -e besu -d "${{ needs.get-latest-available-images.outputs.besu_images }}" -t "evm-implementation-compatibility-test" -n "ubuntu-latest"
          else
            echo "Will not test compatibility with besu"
          fi
          
          if [[ "$ETH_IMPLEMENTATIONS" == *"erigon"* ]]; then
            echo "Will test compatibility with erigon"
            testlistgenerator -o compatibility_test_list.json -p cron -r TestCronBasic -f './smoke/cron_test.go' -e erigon -d "${{ needs.get-latest-available-images.outputs.erigon_images }}" -t "evm-implementation-compatibility-test" -n "ubuntu-latest"
            testlistgenerator -o compatibility_test_list.json -p flux -r TestFluxBasic -f './smoke/flux_test.go' -e erigon -d "${{ needs.get-latest-available-images.outputs.erigon_images }}" -t "evm-implementation-compatibility-test" -n "ubuntu-latest"
            testlistgenerator -o compatibility_test_list.json -p runlog -r TestRunLogBasic -f './smoke/runlog_test.go' -e erigon -d "${{ needs.get-latest-available-images.outputs.erigon_images }}" -t "evm-implementation-compatibility-test" -n "ubuntu-latest"
            testlistgenerator -o compatibility_test_list.json -p log_poller -r TestLogPollerFewFiltersFixedDepth -f './smoke/log_poller_test.go' -e erigon -d "${{ needs.get-latest-available-images.outputs.erigon_images }}" -t "evm-implementation-compatibility-test" -n "ubuntu-latest"
            testlistgenerator -o compatibility_test_list.json -p ocr -r TestOCRBasic -f './smoke/ocr_test.go' -e erigon -d "${{ needs.get-latest-available-images.outputs.erigon_images }}" -t "evm-implementation-compatibility-test" -n "ubuntu-latest"
            testlistgenerator -o compatibility_test_list.json -p ocr2 -r '^TestOCRv2Basic/plugins$' -f './smoke/ocr2_test.go' -e erigon -d "${{ needs.get-latest-available-images.outputs.erigon_images }}" -t "evm-implementation-compatibility-test" -n "ubuntu-latest"
            testlistgenerator -o compatibility_test_list.json -p automation -r 'TestAutomationBasic/registry_2_1_logtrigger' -f './smoke/automation_test.go' -e erigon -d "${{ needs.get-latest-available-images.outputs.erigon_images }}" -t "evm-implementation-compatibility-test" -n "ubuntu-latest"
            testlistgenerator -o compatibility_test_list.json -p keeper -r 'TestKeeperBasicSmoke/registry_1_3' -f './smoke/keeper_test.go' -e erigon -d "${{ needs.get-latest-available-images.outputs.erigon_images }}" -t "evm-implementation-compatibility-test" -n "ubuntu-latest"
            testlistgenerator -o compatibility_test_list.json -p vrf -r '^TestVRFBasic/Request_Randomness$' -f './smoke/vrf_test.go' -e erigon -d "${{ needs.get-latest-available-images.outputs.erigon_images }}" -t "evm-implementation-compatibility-test" -n "ubuntu-latest"
            testlistgenerator -o compatibility_test_list.json -p vrfv2 -r '^TestVRFv2Basic/Request_Randomness$' -f './smoke/vrfv2_test.go' -e erigon -d "${{ needs.get-latest-available-images.outputs.erigon_images }}" -t "evm-implementation-compatibility-test" -n "ubuntu-latest"
            testlistgenerator -o compatibility_test_list.json -p vrfv2plus -r '^TestVRFv2Plus$/^Link_Billing$' -f './smoke/vrfv2plus_test.go' -e erigon -d "${{ needs.get-latest-available-images.outputs.erigon_images }}" -t "evm-implementation-compatibility-test" -n "ubuntu-latest"
          else
            echo "Will not test compatibility with erigon"
          fi
          
          if [[ "$ETH_IMPLEMENTATIONS" == *"nethermind"* ]]; then
            echo "Will test compatibility with nethermind"
            testlistgenerator -o compatibility_test_list.json -p cron -r TestCronBasic -f './smoke/cron_test.go' -e nethermind -d "${{ needs.get-latest-available-images.outputs.nethermind_images }}" -t "evm-implementation-compatibility-test" -n "ubuntu-latest"
            testlistgenerator -o compatibility_test_list.json -p flux -r TestFluxBasic -f './smoke/flux_test.go' -e nethermind -d "${{ needs.get-latest-available-images.outputs.nethermind_images }}" -t "evm-implementation-compatibility-test" -n "ubuntu-latest"
            testlistgenerator -o compatibility_test_list.json -p runlog -r TestRunLogBasic -f './smoke/runlog_test.go' -e nethermind -d "${{ needs.get-latest-available-images.outputs.nethermind_images }}" -t "evm-implementation-compatibility-test" -n "ubuntu-latest"
            testlistgenerator -o compatibility_test_list.json -p log_poller -r TestLogPollerFewFiltersFixedDepth -f './smoke/log_poller_test.go' -e nethermind -d "${{ needs.get-latest-available-images.outputs.nethermind_images }}" -t "evm-implementation-compatibility-test" -n "ubuntu-latest"
            testlistgenerator -o compatibility_test_list.json -p ocr -r TestOCRBasic -f './smoke/ocr_test.go' -e nethermind -d "${{ needs.get-latest-available-images.outputs.nethermind_images }}" -t "evm-implementation-compatibility-test" -n "ubuntu-latest"
            testlistgenerator -o compatibility_test_list.json -p ocr2 -r '^TestOCRv2Basic/plugins$' -f './smoke/ocr2_test.go' -e nethermind -d "${{ needs.get-latest-available-images.outputs.nethermind_images }}" -t "evm-implementation-compatibility-test" -n "ubuntu-latest"
            testlistgenerator -o compatibility_test_list.json -p automation -r 'TestAutomationBasic/registry_2_1_logtrigger' -f './smoke/automation_test.go' -e nethermind -d "${{ needs.get-latest-available-images.outputs.nethermind_images }}" -t "evm-implementation-compatibility-test" -n "ubuntu-latest"
            testlistgenerator -o compatibility_test_list.json -p keeper -r 'TestKeeperBasicSmoke/registry_1_3' -f './smoke/keeper_test.go' -e nethermind -d "${{ needs.get-latest-available-images.outputs.nethermind_images }}" -t "evm-implementation-compatibility-test" -n "ubuntu-latest"
            testlistgenerator -o compatibility_test_list.json -p vrf -r '^TestVRFBasic/Request_Randomness$' -f './smoke/vrf_test.go' -e nethermind -d "${{ needs.get-latest-available-images.outputs.nethermind_images }}" -t "evm-implementation-compatibility-test" -n "ubuntu-latest"
            # VRFv2 and VRFV2Plus tests are disabled for nethermind until the functionalities they rely on are supported
            # testlistgenerator -o compatibility_test_list.json -p vrfv2 -r '^TestVRFv2Basic/Request_Randomness$' -f './smoke/vrfv2_test.go' -e nethermind -d "${{ needs.get-latest-available-images.outputs.nethermind_images }}" -t "evm-implementation-compatibility-test" -n "ubuntu-latest"
            # testlistgenerator -o compatibility_test_list.json -p vrfv2plus -r '^TestVRFv2Plus$/^Link_Billing$' -f './smoke/vrfv2plus_test.go' -e nethermind -d "${{ needs.get-latest-available-images.outputs.nethermind_images }}" -t "evm-implementation-compatibility-test" -n "ubuntu-latest"
          else
            echo "Will not test compatibility with nethermind"
          fi
          
          jq . compatibility_test_list.json
          JOB_MATRIX_JSON=$(jq -c . compatibility_test_list.json)
          echo "JOB_MATRIX_JSON=${JOB_MATRIX_JSON}" >> $GITHUB_ENV           

  run-client-compatibility-matrix:
    name: ${{ matrix.evm_node.product }} compatibility with ${{ matrix.evm_node.docker_image }}
    if: always() && needs.should-run.outputs.should_run == 'true' && needs.build-chainlink.result == 'success' && needs.prepare-compatibility-matrix.outputs.matrix != ''
    environment: integration
    permissions:
      checks: write
      pull-requests: write
      id-token: write
      contents: read
    needs: [build-chainlink, prepare-compatibility-matrix, should-run, select-versions]
    env:
      SELECTED_NETWORKS: SIMULATED,SIMULATED_1,SIMULATED_2
      CHAINLINK_COMMIT_SHA: ${{ needs.select-versions.outputs.chainlink_version }}
      CHAINLINK_ENV_USER: ${{ github.actor }}
      TEST_LOG_LEVEL: debug
    strategy:
      fail-fast: false
      max-parallel: 10
      matrix:
        evm_node: ${{fromJson(needs.prepare-compatibility-matrix.outputs.matrix)}}
    runs-on: ubuntu-latest
    steps:
      - name: Checkout the repo
        uses: actions/checkout@9bb56186c3b09b4f86b1c65136769dd318469633 # v4.1.2
        with:
          repository: smartcontractkit/chainlink
          ref: ${{ needs.select-versions.outputs.chainlink_version }}
      - name: Setup GAP for Grafana
        uses: smartcontractkit/.github/actions/setup-gap@d316f66b2990ea4daa479daa3de6fc92b00f863e # setup-gap@0.3.2
        with:
          # aws inputs
          aws-region: ${{ secrets.AWS_REGION }}
          aws-role-arn: ${{ secrets.AWS_OIDC_IAM_ROLE_VALIDATION_PROD_ARN }}
          api-gateway-host: ${{ secrets.AWS_API_GW_HOST_GRAFANA }}
          # other inputs
          duplicate-authorization-header: "true"
      - name: Prepare Base64 TOML override
        uses: ./.github/actions/setup-create-base64-config
        with:
          runId: ${{ github.run_id }}
          testLogCollect: ${{ vars.TEST_LOG_COLLECT }}
          selectedNetworks: ${{ env.SELECTED_NETWORKS }}
          chainlinkVersion: ${{ needs.select-versions.outputs.chainlink_version }}
          logstreamLogTargets: ${{ vars.LOGSTREAM_LOG_TARGETS }}
          ethExecutionClient: ${{ matrix.evm_node.eth_implementation }}
          customEthClientDockerImage: ${{ matrix.evm_node.docker_image }}
      - name: Prepare test log name
        run: |
          replace_special_chars() {
            if [ -z "$1" ]; then
              echo "Please provide a string as an argument."
              return 1
            fi

            local input_string="$1"

            # Replace '/' with '-'
            local modified_string="${input_string//\//-}"

            # Replace ':' with '-'
            modified_string="${modified_string//:/-}"

            # Replace '.' with '-'
            modified_string="${modified_string//./-}"

            echo "$modified_string"
          }
          echo "TEST_LOG_NAME=$(replace_special_chars "${{ matrix.evm_node.product }}-${{ matrix.evm_node.docker_image }}-test-logs")" >> $GITHUB_ENV
#      - name: Collect Workflow Telemetry
#        uses: catchpoint/workflow-telemetry-action@v2
#        with:
#          comment_on_pr: false
#          theme: 'dark'
      - name: Run Tests
        uses: smartcontractkit/chainlink-github-actions/chainlink-testing-framework/run-tests@75a9005952a9e905649cfb5a6971fd9429436acd # v2.3.25
        with:
          test_command_to_run: cd ./integration-tests && touch .root_dir && go test -timeout 30m -count=1 -json ${{ matrix.evm_node.run }} 2>&1 | tee /tmp/gotest.log | gotestloghelper -ci -singlepackage -hidepassingtests=false -hidepassinglogs
          test_download_vendor_packages_command: cd ./integration-tests && go mod download
          cl_repo: ${{ env.CHAINLINK_IMAGE }}
          cl_image_tag: ${{ needs.select-versions.outputs.chainlink_version }}
          aws_registries: ${{ secrets.QA_AWS_ACCOUNT_NUMBER }}
          artifacts_name: ${{ env.TEST_LOG_NAME }}
          artifacts_location: |
            ./integration-tests/smoke/logs/
            /tmp/gotest.log
          publish_check_name: ${{ matrix.evm_node.product }}-${{ matrix.evm_node.eth_implementation }}
          token: ${{ secrets.GITHUB_TOKEN }}
          go_mod_path: ./integration-tests/go.mod
          cache_key_id: core-e2e-${{ env.MOD_CACHE_VERSION }}
          cache_restore_only: "true"
          QA_AWS_REGION: ${{ secrets.QA_AWS_REGION }}
          QA_AWS_ROLE_TO_ASSUME: ${{ secrets.QA_AWS_ROLE_TO_ASSUME }}
          QA_KUBECONFIG: ""
          should_tidy: "false"
          go_coverage_src_dir: /var/tmp/go-coverage
          go_coverage_dest_dir: ${{ github.workspace }}/.covdata
          DEFAULT_CHAINLINK_IMAGE: ${{ env.CHAINLINK_IMAGE }}
          DEFAULT_LOKI_TENANT_ID: ${{ secrets.GRAFANA_INTERNAL_TENANT_ID }}
          DEFAULT_LOKI_ENDPOINT: https://${{ secrets.GRAFANA_INTERNAL_HOST }}/loki/api/v1/push
          DEFAULT_LOKI_BASIC_AUTH: ${{ secrets.GRAFANA_INTERNAL_BASIC_AUTH }}
          DEFAULT_GRAFANA_BASE_URL: "http://localhost:8080/primary"
          DEFAULT_GRAFANA_DASHBOARD_URL: "/d/ddf75041-1e39-42af-aa46-361fe4c36e9e/ci-e2e-tests-logs"
          DEFAULT_GRAFANA_BEARER_TOKEN: ${{ secrets.GRAFANA_INTERNAL_URL_SHORTENER_TOKEN }}
          DEFAULT_PYROSCOPE_SERVER_URL: ${{ secrets.QA_PYROSCOPE_INSTANCE }}
          DEFAULT_PYROSCOPE_KEY: ${{ secrets.QA_PYROSCOPE_KEY }}
          DEFAULT_PYROSCOPE_ENVIRONMENT: ci-client-compatability-${{ matrix.eth_client }}-testnet
          DEFAULT_PYROSCOPE_ENABLED: "true"

      - name: Print failed test summary
        if: always()
<<<<<<< HEAD
        uses: smartcontractkit/chainlink-github-actions/chainlink-testing-framework/show-test-summary@a7ceb0a26de61737859238acc4db1d413228b45e # v2.4
=======
        uses: smartcontractkit/chainlink-github-actions/chainlink-testing-framework/show-test-summary@75a9005952a9e905649cfb5a6971fd9429436acd # v2.3.25
>>>>>>> f4f635ea

  start-slack-thread:
    name: Start Slack Thread
    if: always() && needs.*.result != 'skipped' && needs.*.result != 'cancelled' && needs.should-run.outputs.should_run == 'true' && (needs.select-versions.outputs.evm_implementations != '' || github.event.inputs.base64TestList != '')
    environment: integration
    outputs:
      thread_ts: ${{ steps.slack.outputs.thread_ts }}
    permissions:
      checks: write
      pull-requests: write
      id-token: write
      contents: read
    runs-on: ubuntu-latest
    needs: [run-client-compatibility-matrix, should-run, select-versions]
    steps:
      - name: Debug Result
        run: echo ${{ join(needs.*.result, ',') }}
      - name: Main Slack Notification
        uses: slackapi/slack-github-action@6c661ce58804a1a20f6dc5fbee7f0381b469e001 # v1.25.0
        id: slack
        with:
          channel-id: ${{ secrets.QA_SLACK_CHANNEL }}
          payload: |
            {
              "attachments": [
                {
                  "color": "${{ contains(join(needs.*.result, ','), 'failure') && '#C62828' || '#2E7D32' }}",
                  "blocks": [
                    {
                      "type": "header",
                      "text": {
                        "type": "plain_text",
                        "text": "EVM Implementation Compatibility Test Results ${{ contains(join(needs.*.result, ','), 'failure') && ':x:' || ':white_check_mark:'}}",
                        "emoji": true
                      }
                    },
                    {
                      "type": "section",
                      "text": {
                        "type": "mrkdwn",
                        "text": "${{ contains(join(needs.*.result, ','), 'failure') && 'Some tests failed, notifying <@U060CGGPY8H>' || 'All Good!' }}"
                      }
                    },
                    {
                      "type": "divider"
                    },
                    {
                      "type": "section",
                      "text": {
                        "type": "mrkdwn",
                        "text": "<${{ github.server_url }}/${{ github.repository }}/releases/tag/${{ github.ref_name }}|${{ github.ref_name }}> | <${{ github.server_url }}/${{ github.repository }}/commit/${{ needs.select-versions.outputs.chainlink_version }}|${{ needs.select-versions.outputs.chainlink_version }}> | <${{ github.server_url }}/${{ github.repository }}/actions/runs/${{ github.run_id }}|Run>"
                      }
                    }
                  ]
                }
              ]
            }
        env:
          SLACK_BOT_TOKEN: ${{ secrets.QA_SLACK_API_KEY }}

  parse-test-results:
    name: Parse Test Results
    if: always() && needs.*.result != 'skipped' && needs.*.result != 'cancelled' && needs.should-run.outputs.should_run == 'true' && (needs.select-versions.outputs.evm_implementations != '' || github.event.inputs.base64TestList != '')
    environment: integration
    permissions:
      checks: write
      pull-requests: write
      id-token: write
      contents: read
    runs-on: ubuntu-latest
    needs: [run-client-compatibility-matrix,should-run]
    outputs:
      base64_parsed_results: ${{ steps.get-test-results.outputs.base64_parsed_results }}
    steps:
      # workflowresultparser is a tool to get job results from a workflow run
      - name: Set Up workflowresultparser
        shell: bash
        run: |
          go install github.com/smartcontractkit/chainlink-testing-framework/tools/workflowresultparser@v1.0.0
      - name: Get and parse Test Results
        shell: bash
        id: get-test-results
        run: |
          PATH=$PATH:$(go env GOPATH)/bin
          export PATH
          
          workflowresultparser -workflowRunID ${{ github.run_id }} -githubToken ${{ github.token }} -githubRepo "${{ github.repository }}" -jobNameRegex "^automation compatibility with (.*?)$" -namedKey="automation" -outputFile=output.json
          workflowresultparser -workflowRunID ${{ github.run_id }} -githubToken ${{ github.token }} -githubRepo "${{ github.repository }}" -jobNameRegex "^keeper compatibility with (.*?)$" -namedKey="keeper" -outputFile=output.json
          workflowresultparser -workflowRunID ${{ github.run_id }} -githubToken ${{ github.token }} -githubRepo "${{ github.repository }}" -jobNameRegex "^log_poller compatibility with (.*?)$" -namedKey="log_poller" -outputFile=output.json
          workflowresultparser -workflowRunID ${{ github.run_id }} -githubToken ${{ github.token }} -githubRepo "${{ github.repository }}" -jobNameRegex "^ocr compatibility with (.*?)$" -namedKey="ocr" -outputFile=output.json
          workflowresultparser -workflowRunID ${{ github.run_id }} -githubToken ${{ github.token }} -githubRepo "${{ github.repository }}" -jobNameRegex "^ocr2 compatibility with (.*?)$" -namedKey="ocr2" -outputFile=output.json
          workflowresultparser -workflowRunID ${{ github.run_id }} -githubToken ${{ github.token }} -githubRepo "${{ github.repository }}" -jobNameRegex "^vrf compatibility with (.*?)$" -namedKey="vrf" -outputFile=output.json
          workflowresultparser -workflowRunID ${{ github.run_id }} -githubToken ${{ github.token }} -githubRepo "${{ github.repository }}" -jobNameRegex "^vrfv2 compatibility with (.*?)$" -namedKey="vrfv2" -outputFile=output.json
          workflowresultparser -workflowRunID ${{ github.run_id }} -githubToken ${{ github.token }} -githubRepo "${{ github.repository }}" -jobNameRegex "^vrfv2plus compatibility with (.*?)$" -namedKey="vrfv2plus" -outputFile=output.json
          workflowresultparser -workflowRunID ${{ github.run_id }} -githubToken ${{ github.token }} -githubRepo "${{ github.repository }}" -jobNameRegex "^flux compatibility with (.*?)$" -namedKey="flux" -outputFile=output.json
          workflowresultparser -workflowRunID ${{ github.run_id }} -githubToken ${{ github.token }} -githubRepo "${{ github.repository }}" -jobNameRegex "^runlog compatibility with (.*?)$" -namedKey="runlog" -outputFile=output.json
          workflowresultparser -workflowRunID ${{ github.run_id }} -githubToken ${{ github.token }} -githubRepo "${{ github.repository }}" -jobNameRegex "^cron compatibility with (.*?)$" -namedKey="cron" -outputFile=output.json
                    
          echo "base64_parsed_results=$(base64 -w 0 output.json)" >> $GITHUB_OUTPUT

  display-test-results:
    name: Aggregated test results
    if:  always() && needs.*.result != 'skipped' && needs.*.result != 'cancelled' && needs.should-run.outputs.should_run == 'true' && needs.parse-test-results.result == 'success'
    environment: integration
    permissions:
      checks: write
      pull-requests: write
      id-token: write
      contents: read
    runs-on: ubuntu-latest
    needs: [start-slack-thread, should-run, select-versions, parse-test-results]
    steps:
      # asciitable is a tool that prints results in a nice ASCII table
      - name: Set Up asciitable
        shell: bash
        run: |
          go install github.com/smartcontractkit/chainlink-testing-framework/tools/asciitable@v1.0.2
      - name: Print aggregated test results
        shell: bash
        run: |
          PATH=$PATH:$(go env GOPATH)/bin
          export PATH
          
          raw_results="$(echo ${{ needs.parse-test-results.outputs.base64_parsed_results }} | base64 -d)"
          echo $raw_results > input.json
          asciitable --firstColumn "EVM Implementation" --secondColumn Result --jsonfile input.json --outputFile output.txt --section "automation" --namedKey "automation" 
          asciitable --firstColumn "EVM Implementation" --secondColumn Result --jsonfile input.json --outputFile output.txt --section "keeper" --namedKey "keeper"
          asciitable --firstColumn "EVM Implementation" --secondColumn Result --jsonfile input.json --outputFile output.txt --section "log_poller" --namedKey "log_poller"
          asciitable --firstColumn "EVM Implementation" --secondColumn Result --jsonfile input.json --outputFile output.txt --section "ocr" --namedKey "ocr"
          asciitable --firstColumn "EVM Implementation" --secondColumn Result --jsonfile input.json --outputFile output.txt --section "ocr2" --namedKey "ocr2"
          asciitable --firstColumn "EVM Implementation" --secondColumn Result --jsonfile input.json --outputFile output.txt --section "vrf" --namedKey "vrf"
          asciitable --firstColumn "EVM Implementation" --secondColumn Result --jsonfile input.json --outputFile output.txt --section "vrfv2" --namedKey "vrfv2"
          asciitable --firstColumn "EVM Implementation" --secondColumn Result --jsonfile input.json --outputFile output.txt --section "vrfv2plus" --namedKey "vrfv2plus"
          asciitable --firstColumn "EVM Implementation" --secondColumn Result --jsonfile input.json --outputFile output.txt --section "flux" --namedKey "flux"
          asciitable --firstColumn "EVM Implementation" --secondColumn Result --jsonfile input.json --outputFile output.txt --section "cron" --namedKey "cron"
          asciitable --firstColumn "EVM Implementation" --secondColumn Result --jsonfile input.json --outputFile output.txt --section "runlog" --namedKey "runlog"
          
          echo
          echo "AGGREGATED RESULTS"
          cat output.txt
          
          echo "## Aggregated EVM Implementations compatibility results summary" >> $GITHUB_STEP_SUMMARY
          echo '```' >> $GITHUB_STEP_SUMMARY
          cat output.txt >> $GITHUB_STEP_SUMMARY
          echo '```' >> $GITHUB_STEP_SUMMARY

  post-test-results-to-slack:
    name: Post Test Results for ${{matrix.product}}
    if: always() && needs.*.result != 'skipped' && needs.*.result != 'cancelled' && needs.should-run.outputs.should_run == 'true' && needs.parse-test-results.result == 'success'
    environment: integration
    permissions:
      checks: write
      pull-requests: write
      id-token: write
      contents: read
    runs-on: ubuntu-latest
    needs: [start-slack-thread, should-run, parse-test-results]
    strategy:
      fail-fast: false
      matrix:
        product: [automation, keeper, log_poller, ocr, ocr2, vrf, vrfv2, vrfv2plus, cron, flux, runlog]
    steps:
      - name: Checkout the repo
        uses: actions/checkout@9bb56186c3b09b4f86b1c65136769dd318469633 # v4.1.2
        with:
          ref: ${{ needs.select-versions.outputs.chainlink_version }}
      - name: Get test results for ${{ matrix.product }}
        id: get-product-results
        shell: bash
        run: |
          raw_results="$(echo ${{ needs.parse-test-results.outputs.base64_parsed_results }} | base64 -d)"
          product_result=$(echo "$raw_results" | jq -c "select(has(\"${{ matrix.product }}\")) | .${{ matrix.product }}[]")
          if [ -n "$product_result" ]; then
            base64_result=$(echo $product_result | base64 -w 0)
            echo "base64_result=$base64_result" >> $GITHUB_OUTPUT
          else
            echo "No results found for ${{ matrix.product }}"
            echo "base64_result=" >> $GITHUB_OUTPUT
          fi
      - name: Post Test Results to Slack
        uses: ./.github/actions/notify-slack-jobs-result
        with:
          github_token: ${{ github.token }}
          github_repository: ${{ github.repository }}
          workflow_run_id: ${{ github.run_id }}
          github_job_name_regex: ^${{ matrix.product }} compatibility with (.*?)$
          message_title: ${{ matrix.product }}
          slack_channel_id: ${{ secrets.QA_SLACK_CHANNEL }}
          slack_bot_token: ${{ secrets.QA_SLACK_API_KEY }}
          slack_thread_ts: ${{ needs.start-slack-thread.outputs.thread_ts }}
          base64_parsed_results: ${{ steps.get-product-results.outputs.base64_result }}<|MERGE_RESOLUTION|>--- conflicted
+++ resolved
@@ -613,11 +613,7 @@
 
       - name: Print failed test summary
         if: always()
-<<<<<<< HEAD
-        uses: smartcontractkit/chainlink-github-actions/chainlink-testing-framework/show-test-summary@a7ceb0a26de61737859238acc4db1d413228b45e # v2.4
-=======
         uses: smartcontractkit/chainlink-github-actions/chainlink-testing-framework/show-test-summary@75a9005952a9e905649cfb5a6971fd9429436acd # v2.3.25
->>>>>>> f4f635ea
 
   start-slack-thread:
     name: Start Slack Thread
