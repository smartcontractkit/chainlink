--- conflicted
+++ resolved
@@ -76,11 +76,7 @@
       chainlink_version: ${{ inputs.chainlink_version }}
       slack_notification_after_tests: always
       slack_notification_after_tests_name: "VRF V2 Plus Smoke Tests with test config: ${{ inputs.test_config_override_path || 'default' }}"
-<<<<<<< HEAD
-      slack_notification_after_tests_notify_user_id_on_failure: U03PJF3VDB8
-=======
       slack_notification_after_tests_notify_user_id_on_failure: ${{ inputs.notify_user_id_on_failure }}
->>>>>>> 7ec7f55c
     secrets:
       QA_AWS_REGION: ${{ secrets.QA_AWS_REGION }}
       QA_AWS_ROLE_TO_ASSUME: ${{ secrets.QA_AWS_ROLE_TO_ASSUME }}
