name: Performance Tests
on:
  workflow_dispatch:
    inputs:
      focus:
        description: cron|directrequest|flux|keeper|ocr|vrf|suite
        required: true
        default: suite
        type: string

jobs:
  build-chainlink:
    environment: integration
    permissions:
      id-token: write
      contents: read
    name: Build Chainlink Image
    runs-on: ubuntu-latest
    steps:
      - name: Checkout the repo
<<<<<<< HEAD
        uses: actions/checkout@24cb9080177205b6e8c946b17badbe402adc938f # v3.4.0
=======
        uses: actions/checkout@8e5e7e5ab8b370d6c329ec480221332ada57f0ab # v3.5.2
>>>>>>> c51bf53a
      - name: Configure AWS Credentials
        uses: aws-actions/configure-aws-credentials@e1e17a757e536f70e52b5a12b2e8d1d1c60e04ef # v2.0.0
        with:
          aws-region: ${{ secrets.QA_AWS_REGION }}
          role-to-assume: ${{ secrets.QA_AWS_ROLE_TO_ASSUME }}
          role-duration-seconds: 3600
      - name: Login to Amazon ECR
        id: login-ecr
        uses: aws-actions/amazon-ecr-login@v1
      - name: Set up Docker Buildx
        uses: docker/setup-buildx-action@4b4e9c3e2d4531116a6f8ba8e71fc6e2cb6e6c8c # v2.5.0
      - name: Build and Push
        uses: docker/build-push-action@c56af957549030174b10d6867f20e78cfd7debc5 # v3.2.0
        with:
          context: .
          file: core/chainlink.Dockerfile
          # comma separated like: KEY1=VAL1,KEY2=VAL2,...
          build-args: COMMIT_SHA=${{ github.sha }}
          tags: ${{ secrets.QA_AWS_ACCOUNT_NUMBER }}.dkr.ecr.${{ secrets.QA_AWS_REGION }}.amazonaws.com/chainlink:latest.${{ github.sha }}
          push: true
      - name: Collect Metrics
        if: always()
        id: collect-gha-metrics
        uses: smartcontractkit/push-gha-metrics-action@8163dcea2f01a0a8fec84b284406ff7af1d2e1c0
        with:
          basic-auth: ${{ secrets.GRAFANA_CLOUD_BASIC_AUTH }}
          hostname: ${{ secrets.GRAFANA_CLOUD_HOST }}
          this-job-name: Build Chainlink Image
        continue-on-error: true
  run_tests:
    environment: integration
    name: run core evm ${{ github.event.inputs.focus }} performance tests
    runs-on: ubuntu-latest
    needs: build-chainlink
    steps:
      - name: Checkout the repo
<<<<<<< HEAD
        uses: actions/checkout@24cb9080177205b6e8c946b17badbe402adc938f # v3.4.0
      - name: Run Tests
        uses: smartcontractkit/chainlink-github-actions/chainlink-testing-framework/run-tests@09358ba70818d6252aa3f7b8ba6022192f716e71 # v2.1.3
=======
        uses: actions/checkout@8e5e7e5ab8b370d6c329ec480221332ada57f0ab # v3.5.2
      - name: Run Tests
        uses: smartcontractkit/chainlink-github-actions/chainlink-testing-framework/run-tests@ab595504ae9cf10c60eb8d2c5ce025284e58b210 # v2.1.5
>>>>>>> c51bf53a
        with:
          test_command_to_run: cd integration-tests && go test -timeout 1h -count=1 -json -test.parallel 10 ./performance 2>&1 | tee /tmp/gotest.log | gotestfmt
          test_download_vendor_packages_command: make gomod
          cl_repo: ${{ secrets.QA_AWS_ACCOUNT_NUMBER }}.dkr.ecr.${{ secrets.QA_AWS_REGION }}.amazonaws.com/chainlink
          cl_image_tag: latest.${{ github.sha }}
          artifacts_location: ./integration-tests/performance/logs
          publish_report_paths: ./tests-perf-report.xml
          publish_check_name: Core Performance Test Results
          go_mod_path: ./integration-tests/go.mod
          QA_AWS_REGION: ${{ secrets.QA_AWS_REGION }}
          QA_AWS_ROLE_TO_ASSUME: ${{ secrets.QA_AWS_ROLE_TO_ASSUME }}
          QA_KUBECONFIG: ${{ secrets.QA_KUBECONFIG }}
      - name: Publish pprof artifacts
        if: ${{ success() }}
        uses: actions/upload-artifact@3cea5372237819ed00197afe530f5a7ea3e805c8 # v3.1.0
        with:
          name: pprof_results
          path: ./integration-tests/performance/logs
      - name: Collect Metrics
        if: always()
        id: collect-gha-metrics
        uses: smartcontractkit/push-gha-metrics-action@8163dcea2f01a0a8fec84b284406ff7af1d2e1c0
        with:
          basic-auth: ${{ secrets.GRAFANA_CLOUD_BASIC_AUTH }}
          hostname: ${{ secrets.GRAFANA_CLOUD_HOST }}
          this-job-name: run core evm ${{ github.event.inputs.focus }} performance tests
        continue-on-error: true<|MERGE_RESOLUTION|>--- conflicted
+++ resolved
@@ -18,11 +18,7 @@
     runs-on: ubuntu-latest
     steps:
       - name: Checkout the repo
-<<<<<<< HEAD
-        uses: actions/checkout@24cb9080177205b6e8c946b17badbe402adc938f # v3.4.0
-=======
         uses: actions/checkout@8e5e7e5ab8b370d6c329ec480221332ada57f0ab # v3.5.2
->>>>>>> c51bf53a
       - name: Configure AWS Credentials
         uses: aws-actions/configure-aws-credentials@e1e17a757e536f70e52b5a12b2e8d1d1c60e04ef # v2.0.0
         with:
@@ -59,15 +55,9 @@
     needs: build-chainlink
     steps:
       - name: Checkout the repo
-<<<<<<< HEAD
-        uses: actions/checkout@24cb9080177205b6e8c946b17badbe402adc938f # v3.4.0
-      - name: Run Tests
-        uses: smartcontractkit/chainlink-github-actions/chainlink-testing-framework/run-tests@09358ba70818d6252aa3f7b8ba6022192f716e71 # v2.1.3
-=======
         uses: actions/checkout@8e5e7e5ab8b370d6c329ec480221332ada57f0ab # v3.5.2
       - name: Run Tests
         uses: smartcontractkit/chainlink-github-actions/chainlink-testing-framework/run-tests@ab595504ae9cf10c60eb8d2c5ce025284e58b210 # v2.1.5
->>>>>>> c51bf53a
         with:
           test_command_to_run: cd integration-tests && go test -timeout 1h -count=1 -json -test.parallel 10 ./performance 2>&1 | tee /tmp/gotest.log | gotestfmt
           test_download_vendor_packages_command: make gomod
