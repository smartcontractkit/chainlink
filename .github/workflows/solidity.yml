name: Solidity

on:
  merge_group:
  push:

defaults:
  run:
    shell: bash

jobs:
  initialize:
    name: Initialize
    runs-on: ubuntu-latest
    outputs:
      is-release: ${{ steps.release-tag-check.outputs.is-release }}
      is-pre-release: ${{ steps.release-tag-check.outputs.is-pre-release }}
    steps:
      - uses: actions/checkout@93ea575cb5d8a053eaa0ac8fa3b40d7e05a33cc8 # v3.1.0
      - name: Check release tag
        id: release-tag-check
        uses: smartcontractkit/chainlink-github-actions/release/release-tag-check@main
        env:
          # Match semver git tags with a "contracts-ccip/" prefix.
          RELEASE_REGEX: '^contracts-ccip/v[0-9]+\.[0-9]+\.[0-9]+$'
          PRE_RELEASE_REGEX: '^contracts-ccip/v[0-9]+\.[0-9]+\.[0-9]+-(.+)$'

  changes:
    name: Detect changes
    runs-on: ubuntu-latest
    outputs:
      changes: ${{ steps.changes.outputs.src }}
    steps:
      - name: Checkout the repo
        uses: actions/checkout@b4ffde65f46336ab88eb53be808477a3936bae11 # v4.1.1
      - uses: dorny/paths-filter@0bc4621a3135347011ad047f9ecf449bf72ce2bd # v3.0.0
        id: changes
        with:
          list-files: "csv"
          filters: |
            src:
              - 'contracts/**/*'
              - '.github/workflows/solidity.yml'
              - '.github/workflows/solidity-foundry.yml'
            old_sol:
              - 'contracts/src/v0.4/**/*'
              - 'contracts/src/v0.5/**/*'
              - 'contracts/src/v0.6/**/*'
              - 'contracts/src/v0.7/**/*'

      - name: Fail if read-only files have changed
        if: ${{ steps.changes.outputs.old_sol == 'true' }}
        run: |
          echo "One or more read-only Solidity file(s) has changed."
          for file in ${{ steps.changes.outputs.old_sol_files }}; do
            echo "$file was changed"
          done
          exit 1

<<<<<<< HEAD
#  prepublish-test:
#    needs: [changes]
#    if: needs.changes.outputs.changes == 'true'
#    name: Prepublish Test ${{ fromJSON('["(skipped)", ""]')[needs.changes.outputs.changes == 'true'] }}
#    runs-on: ubuntu-latest
#    steps:
#      - name: Checkout the repo
#        uses: actions/checkout@b4ffde65f46336ab88eb53be808477a3936bae11 # v4.1.1
#      - name: Setup NodeJS
#        uses: ./.github/actions/setup-nodejs
#      - name: Run Prepublish test
#        working-directory: contracts
#        run: pnpm prepublishOnly
#      - name: Collect Metrics
#        id: collect-gha-metrics
#        uses: smartcontractkit/push-gha-metrics-action@d1618b772a97fd87e6505de97b872ee0b1f1729a # v2.0.2
#        with:
#          basic-auth: ${{ secrets.GRAFANA_CLOUD_BASIC_AUTH }}
#          hostname: ${{ secrets.GRAFANA_CLOUD_HOST }}
#          this-job-name: Prepublish Test
#        continue-on-error: true
=======
  prepublish-test:
    needs: [changes]
    if: needs.changes.outputs.changes == 'true'
    name: Prepublish Test ${{ fromJSON('["(skipped)", ""]')[needs.changes.outputs.changes == 'true'] }}
    runs-on: ubuntu-latest
    steps:
      - name: Checkout the repo
        uses: actions/checkout@b4ffde65f46336ab88eb53be808477a3936bae11 # v4.1.1
      - name: Setup NodeJS
        uses: ./.github/actions/setup-nodejs
      - name: Run Prepublish test
        working-directory: contracts
        run: pnpm prepublishOnly
      - name: Collect Metrics
        id: collect-gha-metrics
        uses: smartcontractkit/push-gha-metrics-action@0281b09807758be1dcc41651e44e62b353808c47 # v2.1.0
        with:
          org-id: ${{ secrets.GRAFANA_INTERNAL_TENANT_ID }}
          basic-auth: ${{ secrets.GRAFANA_INTERNAL_BASIC_AUTH }}
          hostname: ${{ secrets.GRAFANA_INTERNAL_HOST }}
          this-job-name: Prepublish Test
        continue-on-error: true
>>>>>>> 1eda459c

  native-compile:
    needs: [changes]
    if: needs.changes.outputs.changes == 'true'
    name: Native Compilation ${{ fromJSON('["(skipped)", ""]')[needs.changes.outputs.changes == 'true'] }}
    runs-on: ubuntu-latest
    steps:
      - name: Checkout the repo
        uses: actions/checkout@b4ffde65f46336ab88eb53be808477a3936bae11 # v4.1.1
      - name: Checkout diff-so-fancy
        uses: actions/checkout@b4ffde65f46336ab88eb53be808477a3936bae11 # v4.1.1
        with:
          repository: so-fancy/diff-so-fancy
          ref: a673cb4d2707f64d92b86498a2f5f71c8e2643d5 # v1.4.3
          path: diff-so-fancy
      - name: Install diff-so-fancy
        run: echo "$GITHUB_WORKSPACE/diff-so-fancy" >> $GITHUB_PATH
      - name: Setup NodeJS
        uses: ./.github/actions/setup-nodejs
        with:
          prod: "true"
      - name: Setup Go
        uses: ./.github/actions/setup-go
      - name: Run native compile and generate wrappers
        run: make wrappers-all
        working-directory: ./contracts
      - name: Verify local solc binaries
        run: ./tools/ci/check_solc_hashes
      - name: Display git diff
        if: ${{ needs.changes.outputs.changes == 'true' }}
        run: git diff --minimal --color --exit-code | diff-so-fancy
      - name: Comment on fix instructions
        env:
          GITHUB_TOKEN: ${{ github.token }}
        if: ${{ failure() }}
        run: gh pr comment -b 'Go solidity wrappers are out-of-date, regenerate them via the `make wrappers-all` command'
      - name: Collect Metrics
        id: collect-gha-metrics
        uses: smartcontractkit/push-gha-metrics-action@0281b09807758be1dcc41651e44e62b353808c47 # v2.1.0
        with:
          org-id: ${{ secrets.GRAFANA_INTERNAL_TENANT_ID }}
          basic-auth: ${{ secrets.GRAFANA_INTERNAL_BASIC_AUTH }}
          hostname: ${{ secrets.GRAFANA_INTERNAL_HOST }}
          this-job-name: Native Compilation
        continue-on-error: true

  # The if statements for steps after checkout repo is a workaround for
  # passing required check for PRs that don't have filtered changes.
  lint:
    defaults:
      run:
        working-directory: contracts
    needs: [changes]
    name: Solidity Lint
    runs-on: ubuntu-latest
    steps:
      - name: Checkout the repo
        uses: actions/checkout@b4ffde65f46336ab88eb53be808477a3936bae11 # v4.1.1
      - name: Setup NodeJS
        if: needs.changes.outputs.changes == 'true'
        uses: ./.github/actions/setup-nodejs
      - name: Run pnpm lint
        if: needs.changes.outputs.changes == 'true'
        run: pnpm lint
      - name: Run solhint
        if: needs.changes.outputs.changes == 'true'
        run: pnpm solhint
      - name: Collect Metrics
        if: needs.changes.outputs.changes == 'true'
        id: collect-gha-metrics
        uses: smartcontractkit/push-gha-metrics-action@0281b09807758be1dcc41651e44e62b353808c47 # v2.1.0
        with:
          org-id: ${{ secrets.GRAFANA_INTERNAL_TENANT_ID }}
          basic-auth: ${{ secrets.GRAFANA_INTERNAL_BASIC_AUTH }}
          hostname: ${{ secrets.GRAFANA_INTERNAL_HOST }}
          this-job-name: Lint
        continue-on-error: true

  prettier:
    defaults:
      run:
        working-directory: contracts
    needs: [changes]
    name: Prettier Formatting
    runs-on: ubuntu-latest
    steps:
      - name: Checkout the repo
        uses: actions/checkout@b4ffde65f46336ab88eb53be808477a3936bae11 # v4.1.1
      - name: Setup NodeJS
        if: needs.changes.outputs.changes == 'true'
        uses: ./.github/actions/setup-nodejs
      - name: Run prettier check
        if: needs.changes.outputs.changes == 'true'
        run: pnpm prettier:check
      - name: Collect Metrics
        if: needs.changes.outputs.changes == 'true'
        id: collect-gha-metrics
        uses: smartcontractkit/push-gha-metrics-action@0281b09807758be1dcc41651e44e62b353808c47 # v2.1.0
        with:
          org-id: ${{ secrets.GRAFANA_INTERNAL_TENANT_ID }}
          basic-auth: ${{ secrets.GRAFANA_INTERNAL_BASIC_AUTH }}
          hostname: ${{ secrets.GRAFANA_INTERNAL_HOST }}
          this-job-name: Prettier Formatting
        continue-on-error: true

  publish-beta:
    needs: [initialize, changes, native-compile, lint, prettier]
    name: Publish Beta NPM
    runs-on: ubuntu-latest
    if: needs.initialize.outputs.is-pre-release == 'true'
    steps:
      - name: Checkout the repo
        uses: actions/checkout@8e5e7e5ab8b370d6c329ec480221332ada57f0ab # v3.5.2
      - name: Setup NodeJS
        uses: ./.github/actions/setup-nodejs
      - name: Configure npmrc
        env:
          NODE_AUTH_TOKEN: ${{ secrets.NPM_TOKEN }}
        run: |
          echo "//registry.npmjs.org/:_authToken=${NODE_AUTH_TOKEN}" >> ~/.npmrc
          echo "registry=https://registry.npmjs.org/" >> ~/.npmrc
      - name: Publish Beta
        run: pnpm publish-beta --publish-branch "${GITHUB_REF_NAME}" --no-git-checks
        working-directory: contracts
      - name: Collect Metrics
        id: collect-gha-metrics
        uses: smartcontractkit/push-gha-metrics-action@0281b09807758be1dcc41651e44e62b353808c47 # v2.1.0
        with:
          org-id: ${{ secrets.GRAFANA_INTERNAL_TENANT_ID }}
          basic-auth: ${{ secrets.GRAFANA_INTERNAL_BASIC_AUTH }}
          hostname: ${{ secrets.GRAFANA_INTERNAL_HOST }}
          this-job-name: Publish-Beta
        continue-on-error: true

  publish-prod:
    needs: [initialize, changes, native-compile, lint, prettier]
    name: Publish Prod NPM
    runs-on: ubuntu-latest
    if: needs.initialize.outputs.is-release == 'true'
    steps:
      - name: Checkout the repo
        uses: actions/checkout@8e5e7e5ab8b370d6c329ec480221332ada57f0ab # v3.5.2
      - name: Setup NodeJS
        uses: ./.github/actions/setup-nodejs
      - name: Create GitHub Release
        uses: softprops/action-gh-release@de2c0eb89ae2a093876385947365aca7b0e5f844 # v1
        with:
          tag_name: ${{ github.ref_name }}
          token: ${{ secrets.GITHUB_TOKEN }}
      - name: Configure npmrc
        env:
          NODE_AUTH_TOKEN: ${{ secrets.NPM_TOKEN }}
        run: |
          echo "//registry.npmjs.org/:_authToken=${NODE_AUTH_TOKEN}" >> ~/.npmrc
          echo "registry=https://registry.npmjs.org/" >> ~/.npmrc
      - name: Publish Prod
        run: pnpm publish-prod --publish-branch "${GITHUB_REF_NAME}" --no-git-checks
        working-directory: contracts
      - name: Collect Metrics
        id: collect-gha-metrics
        uses: smartcontractkit/push-gha-metrics-action@0281b09807758be1dcc41651e44e62b353808c47 # v2.1.0
        with:
          org-id: ${{ secrets.GRAFANA_INTERNAL_TENANT_ID }}
          basic-auth: ${{ secrets.GRAFANA_INTERNAL_BASIC_AUTH }}
          hostname: ${{ secrets.GRAFANA_INTERNAL_HOST }}
          this-job-name: Publish-Prod
        continue-on-error: true<|MERGE_RESOLUTION|>--- conflicted
+++ resolved
@@ -57,7 +57,6 @@
           done
           exit 1
 
-<<<<<<< HEAD
 #  prepublish-test:
 #    needs: [changes]
 #    if: needs.changes.outputs.changes == 'true'
@@ -73,36 +72,14 @@
 #        run: pnpm prepublishOnly
 #      - name: Collect Metrics
 #        id: collect-gha-metrics
-#        uses: smartcontractkit/push-gha-metrics-action@d1618b772a97fd87e6505de97b872ee0b1f1729a # v2.0.2
+#        uses: smartcontractkit/push-gha-metrics-action@0281b09807758be1dcc41651e44e62b353808c47 # v2.1.0
 #        with:
-#          basic-auth: ${{ secrets.GRAFANA_CLOUD_BASIC_AUTH }}
-#          hostname: ${{ secrets.GRAFANA_CLOUD_HOST }}
+#          org-id: ${{ secrets.GRAFANA_INTERNAL_TENANT_ID }}
+#          basic-auth: ${{ secrets.GRAFANA_INTERNAL_BASIC_AUTH }}
+#          hostname: ${{ secrets.GRAFANA_INTERNAL_HOST }}
 #          this-job-name: Prepublish Test
 #        continue-on-error: true
-=======
-  prepublish-test:
-    needs: [changes]
-    if: needs.changes.outputs.changes == 'true'
-    name: Prepublish Test ${{ fromJSON('["(skipped)", ""]')[needs.changes.outputs.changes == 'true'] }}
-    runs-on: ubuntu-latest
-    steps:
-      - name: Checkout the repo
-        uses: actions/checkout@b4ffde65f46336ab88eb53be808477a3936bae11 # v4.1.1
-      - name: Setup NodeJS
-        uses: ./.github/actions/setup-nodejs
-      - name: Run Prepublish test
-        working-directory: contracts
-        run: pnpm prepublishOnly
-      - name: Collect Metrics
-        id: collect-gha-metrics
-        uses: smartcontractkit/push-gha-metrics-action@0281b09807758be1dcc41651e44e62b353808c47 # v2.1.0
-        with:
-          org-id: ${{ secrets.GRAFANA_INTERNAL_TENANT_ID }}
-          basic-auth: ${{ secrets.GRAFANA_INTERNAL_BASIC_AUTH }}
-          hostname: ${{ secrets.GRAFANA_INTERNAL_HOST }}
-          this-job-name: Prepublish Test
-        continue-on-error: true
->>>>>>> 1eda459c
+
 
   native-compile:
     needs: [changes]
