name: Solidity

on:
  merge_group:
  push:

defaults:
  run:
    shell: bash

jobs:
  changes:
    name: Detect changes
    runs-on: ubuntu-latest
    outputs:
      changes: ${{ steps.changes.outputs.src }}
    steps:
      - name: Checkout the repo
        uses: actions/checkout@9bb56186c3b09b4f86b1c65136769dd318469633 # v4.1.2
      - uses: dorny/paths-filter@de90cc6fb38fc0963ad72b210f1f284cd68cea36 # v3.0.2
        id: changes
        with:
          list-files: "csv"
          filters: |
            src:
              - 'contracts/**/*'
              - '.github/workflows/solidity.yml'
              - '.github/workflows/solidity-foundry.yml'
            read_only_sol:
              - 'contracts/src/v0.8/interfaces/**/*'
              - 'contracts/src/v0.8/automation/v1_2/**/*'
              - 'contracts/src/v0.8/automation/v1_3/**/*'
              - 'contracts/src/v0.8/automation/v2_0/**/*'

      - name: Fail if read-only files have changed
<<<<<<< HEAD
        if: steps.changes.outputs.old_sol == 'true'
=======
        if: ${{ steps.changes.outputs.read_only_sol == 'true' }}
>>>>>>> bdf0f23b
        run: |
          echo "One or more read-only Solidity file(s) has changed."
          for file in ${{ steps.changes.outputs.read_only_sol_files }}; do
            echo "$file was changed"
          done
          exit 1

  tag-check:
    needs: [changes]
    name: Tag Check
    runs-on: ubuntu-latest
    outputs:
      is-release: ${{ steps.release-tag-check.outputs.is-release }}
      is-pre-release: ${{ steps.release-tag-check.outputs.is-pre-release }}
      release-version: ${{ steps.release-tag-check.outputs.release-version }}
      pre-release-version: ${{ steps.release-tag-check.outputs.pre-release-version }}
    steps:
      - uses: actions/checkout@b4ffde65f46336ab88eb53be808477a3936bae11 # v4.1.1
      - name: Check release tag
        id: release-tag-check
        uses: smartcontractkit/chainlink-github-actions/release/release-tag-check@2031e56eb4edb8115ce8ba07cbbfb457149d865d # v2.3.8
        env:
          # Match semver git tags with a "contracts-" prefix.
          RELEASE_REGEX: '^contracts-v[0-9]+\.[0-9]+\.[0-9]+$'
          PRE_RELEASE_REGEX: '^contracts-v[0-9]+\.[0-9]+\.[0-9]+-(.+)$'
          # Get the version by stripping the "contracts-v" prefix. 
          VERSION_PREFIX: 'contracts-v'

  prepublish-test:
    needs: [changes, tag-check]
    if: needs.changes.outputs.changes == 'true' || needs.tag-check.outputs.is-pre-release == 'true'
    name: Prepublish Test
    runs-on: ubuntu-latest
    steps:
      - name: Checkout the repo
        uses: actions/checkout@9bb56186c3b09b4f86b1c65136769dd318469633 # v4.1.2
      - name: Setup NodeJS
        uses: ./.github/actions/setup-nodejs
      - name: Run Prepublish test
        working-directory: contracts
        run: pnpm prepublishOnly
      - name: Collect Metrics
        id: collect-gha-metrics
        uses: smartcontractkit/push-gha-metrics-action@dea9b546553cb4ca936607c2267a09c004e4ab3f # v3.0.0
        with:
          id: solidity-prepublish-test
          org-id: ${{ secrets.GRAFANA_INTERNAL_TENANT_ID }}
          basic-auth: ${{ secrets.GRAFANA_INTERNAL_BASIC_AUTH }}
          hostname: ${{ secrets.GRAFANA_INTERNAL_HOST }}
          this-job-name: Prepublish Test
        continue-on-error: true

  native-compile:
    needs: [changes, tag-check]
    if: needs.changes.outputs.changes == 'true' || needs.tag-check.outputs.is-release == 'true' || needs.tag-check.outputs.is-pre-release == 'true'
    name: Native Compilation
    runs-on: ubuntu-latest
    steps:
      - name: Checkout the repo
        uses: actions/checkout@9bb56186c3b09b4f86b1c65136769dd318469633 # v4.1.2
      - name: Checkout diff-so-fancy
        uses: actions/checkout@9bb56186c3b09b4f86b1c65136769dd318469633 # v4.1.2
        with:
          repository: so-fancy/diff-so-fancy
          ref: a673cb4d2707f64d92b86498a2f5f71c8e2643d5 # v1.4.3
          path: diff-so-fancy
      - name: Install diff-so-fancy
        run: echo "$GITHUB_WORKSPACE/diff-so-fancy" >> $GITHUB_PATH
      - name: Setup NodeJS
        uses: ./.github/actions/setup-nodejs
        with:
          prod: "true"
      - name: Setup Go
        uses: ./.github/actions/setup-go
      - name: Run native compile and generate wrappers
        run: make wrappers-all
        working-directory: ./contracts
      - name: Verify local solc binaries
        run: ./tools/ci/check_solc_hashes
      - name: Check if Go solidity wrappers are updated
        if: ${{ needs.changes.outputs.changes == 'true' }}
        run: git diff --minimal --color --exit-code | diff-so-fancy
      - name: Comment on fix instructions
        env:
          GITHUB_TOKEN: ${{ github.token }}
        if: ${{ failure() }}
        run: gh pr comment -b 'Go solidity wrappers are out-of-date, regenerate them via the `make wrappers-all` command'
      - name: Collect Metrics
        id: collect-gha-metrics
        uses: smartcontractkit/push-gha-metrics-action@dea9b546553cb4ca936607c2267a09c004e4ab3f # v3.0.0
        with:
          id: solidity-native-compile
          org-id: ${{ secrets.GRAFANA_INTERNAL_TENANT_ID }}
          basic-auth: ${{ secrets.GRAFANA_INTERNAL_BASIC_AUTH }}
          hostname: ${{ secrets.GRAFANA_INTERNAL_HOST }}
          this-job-name: Native Compilation
        continue-on-error: true

  # The if statements for steps after checkout repo is a workaround for
  # passing required check for PRs that don't have filtered changes.
  lint:
    defaults:
      run:
        working-directory: contracts
    needs: [changes]
    name: Solidity Lint
    runs-on: ubuntu-latest
    steps:
      - name: Checkout the repo
        uses: actions/checkout@9bb56186c3b09b4f86b1c65136769dd318469633 # v4.1.2
      - name: Setup NodeJS
        if: needs.changes.outputs.changes == 'true'
        uses: ./.github/actions/setup-nodejs
      - name: Run pnpm lint
        if: needs.changes.outputs.changes == 'true'
        run: pnpm lint
      - name: Run solhint
        if: needs.changes.outputs.changes == 'true'
        run: pnpm solhint
      - name: Collect Metrics
        if: needs.changes.outputs.changes == 'true'
        id: collect-gha-metrics
        uses: smartcontractkit/push-gha-metrics-action@dea9b546553cb4ca936607c2267a09c004e4ab3f # v3.0.0
        with:
          id: solidity-lint
          org-id: ${{ secrets.GRAFANA_INTERNAL_TENANT_ID }}
          basic-auth: ${{ secrets.GRAFANA_INTERNAL_BASIC_AUTH }}
          hostname: ${{ secrets.GRAFANA_INTERNAL_HOST }}
          this-job-name: Solidity Lint
        continue-on-error: true

  prettier:
    defaults:
      run:
        working-directory: contracts
    needs: [changes]
    name: Prettier Formatting
    runs-on: ubuntu-latest
    steps:
      - name: Checkout the repo
        uses: actions/checkout@9bb56186c3b09b4f86b1c65136769dd318469633 # v4.1.2
      - name: Setup NodeJS
        if: needs.changes.outputs.changes == 'true'
        uses: ./.github/actions/setup-nodejs
      - name: Run prettier check
        if: needs.changes.outputs.changes == 'true'
        run: pnpm prettier:check
      - name: Collect Metrics
        if: needs.changes.outputs.changes == 'true'
        id: collect-gha-metrics
        uses: smartcontractkit/push-gha-metrics-action@dea9b546553cb4ca936607c2267a09c004e4ab3f # v3.0.0
        with:
          id: solidity-prettier
          org-id: ${{ secrets.GRAFANA_INTERNAL_TENANT_ID }}
          basic-auth: ${{ secrets.GRAFANA_INTERNAL_BASIC_AUTH }}
          hostname: ${{ secrets.GRAFANA_INTERNAL_HOST }}
          this-job-name: Prettier Formatting
        continue-on-error: true

  publish-beta:
    name: Publish Beta NPM
    environment: publish
    needs: [tag-check, changes, lint, prettier, native-compile, prepublish-test]
    runs-on: ubuntu-latest
    if: needs.tag-check.outputs.is-pre-release == 'true'
    steps:
      - name: Checkout the repo
        uses: actions/checkout@b4ffde65f46336ab88eb53be808477a3936bae11 # v4.1.1

      - name: Setup NodeJS
        uses: ./.github/actions/setup-nodejs

      - name: Version package.json
        working-directory: contracts
        run: |
          echo "Bumping version to ${{ needs.tag-check.outputs.pre-release-version }}"
          pnpm version ${{ needs.tag-check.outputs.pre-release-version }} --no-git-tag-version --no-commit-hooks --no-git-checks

      - name: Publish to NPM
        uses: smartcontractkit/.github/actions/ci-publish-npm@e1c9d45fc66369d6be5d3863c65af1750797a7f5 # ci-publish-npm@0.3.0     
        with:
          npm-token: ${{ secrets.NPM_TOKEN }}
          create-github-release: false
          publish-command: "pnpm publish-beta --no-git-checks"
          package-json-directory: contracts

      - name: Collect Metrics
        id: collect-gha-metrics
        uses: smartcontractkit/push-gha-metrics-action@0281b09807758be1dcc41651e44e62b353808c47 # v2.1.0
        with:
          org-id: ${{ secrets.GRAFANA_INTERNAL_TENANT_ID }}
          basic-auth: ${{ secrets.GRAFANA_INTERNAL_BASIC_AUTH }}
          hostname: ${{ secrets.GRAFANA_INTERNAL_HOST }}
          this-job-name: Publish Beta NPM
        continue-on-error: true

  publish-prod:
    name: Publish Prod NPM
    environment: publish
    needs: [tag-check, changes, lint, prettier, native-compile, prepublish-test]
    runs-on: ubuntu-latest
    permissions:
      contents: write
    if: needs.tag-check.outputs.is-release == 'true'
    steps:
      - name: Checkout the repo
        uses: actions/checkout@b4ffde65f46336ab88eb53be808477a3936bae11 # v4.1.1

      - name: Setup NodeJS
        uses: ./.github/actions/setup-nodejs

      - name: Validate version
        working-directory: contracts
        run: |
          PACKAGE_JSON_VERSION="$(cat package.json | jq -r '.version')"
          if [ "$PACKAGE_JSON_VERSION" != "${{ needs.tag-check.outputs.release-version }}" ]; then
            echo "::error version mismatch: package.json version ($PACKAGE_JSON_VERSION) does not match version computed from tag ${{ needs.tag-check.outputs.release-version }}"
            exit 1
          fi

      - name: Publish to NPM
        uses: smartcontractkit/.github/actions/ci-publish-npm@e1c9d45fc66369d6be5d3863c65af1750797a7f5 # ci-publish-npm@0.3.0     
        with:
          npm-token: ${{ secrets.NPM_TOKEN }}
          github-token: ${{ secrets.GITHUB_TOKEN }}
          github-release-tag-name: ${{ github.ref_name }}
          github-release-changelog-path: "contracts/CHANGELOG.md"
          create-github-release: true
          publish-command: "pnpm publish-prod"
          package-json-directory: contracts

      - name: Collect Metrics
        id: collect-gha-metrics
        uses: smartcontractkit/push-gha-metrics-action@0281b09807758be1dcc41651e44e62b353808c47 # v2.1.0
        with:
          org-id: ${{ secrets.GRAFANA_INTERNAL_TENANT_ID }}
          basic-auth: ${{ secrets.GRAFANA_INTERNAL_BASIC_AUTH }}
          hostname: ${{ secrets.GRAFANA_INTERNAL_HOST }}
          this-job-name: Publish Prod NPM
        continue-on-error: true<|MERGE_RESOLUTION|>--- conflicted
+++ resolved
@@ -33,11 +33,7 @@
               - 'contracts/src/v0.8/automation/v2_0/**/*'
 
       - name: Fail if read-only files have changed
-<<<<<<< HEAD
-        if: steps.changes.outputs.old_sol == 'true'
-=======
         if: ${{ steps.changes.outputs.read_only_sol == 'true' }}
->>>>>>> bdf0f23b
         run: |
           echo "One or more read-only Solidity file(s) has changed."
           for file in ${{ steps.changes.outputs.read_only_sol_files }}; do
