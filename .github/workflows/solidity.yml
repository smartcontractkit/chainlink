name: Solidity

on:
  merge_group:
  push:

defaults:
  run:
    shell: bash

jobs:
  changes:
    name: Detect changes
    runs-on: ubuntu-latest
    outputs:
      changes: ${{ steps.changes.outputs.src }}
    steps:
      - name: Checkout the repo
        uses: actions/checkout@b4ffde65f46336ab88eb53be808477a3936bae11 # v4.1.1
      - uses: dorny/paths-filter@4512585405083f25c027a35db413c2b3b9006d50 # v2.11.1
        id: changes
        with:
          list-files: "csv"
          filters: |
            src:
              - 'contracts/**/*'
              - '.github/workflows/solidity.yml'
<<<<<<< HEAD
            old_sol:
              - 'contracts/src/v0.4/**/*'
              - 'contracts/src/v0.5/**/*'
              - 'contracts/src/v0.6/**/*'
              - 'contracts/src/v0.7/**/*'


      - name: Fail if read-only files have changed
        if: ${{ steps.changes.outputs.old_sol == 'true' }}
        run: |
          echo "One or more read-only Solidity file(s) has changed."
          for file in ${{ steps.changes.outputs.old_sol_files }}; do
            echo "$file was changed"
          done
          exit 1


=======
              - '.github/workflows/solidity-foundry.yml'
>>>>>>> bc4ff537

  prepublish-test:
    needs: [changes]
    if: needs.changes.outputs.changes == 'true'
    name: Prepublish Test ${{ fromJSON('["(skipped)", ""]')[needs.changes.outputs.changes == 'true'] }}
    runs-on: ubuntu-latest
    steps:
      - name: Checkout the repo
        uses: actions/checkout@b4ffde65f46336ab88eb53be808477a3936bae11 # v4.1.1
      - name: Setup NodeJS
        uses: ./.github/actions/setup-nodejs
      - name: Run Prepublish test
        working-directory: contracts
        run: pnpm prepublishOnly
      - name: Collect Metrics
        id: collect-gha-metrics
        uses: smartcontractkit/push-gha-metrics-action@d1618b772a97fd87e6505de97b872ee0b1f1729a # v2.0.2
        with:
          basic-auth: ${{ secrets.GRAFANA_CLOUD_BASIC_AUTH }}
          hostname: ${{ secrets.GRAFANA_CLOUD_HOST }}
          this-job-name: Prepublish Test
        continue-on-error: true

  native-compile:
    needs: [changes]
    if: needs.changes.outputs.changes == 'true'
    name: Native Compilation ${{ fromJSON('["(skipped)", ""]')[needs.changes.outputs.changes == 'true'] }}
    runs-on: ubuntu-latest
    steps:
      - name: Checkout the repo
        uses: actions/checkout@b4ffde65f46336ab88eb53be808477a3936bae11 # v4.1.1
      - name: Checkout diff-so-fancy
        uses: actions/checkout@b4ffde65f46336ab88eb53be808477a3936bae11 # v4.1.1
        with:
          repository: so-fancy/diff-so-fancy
          ref: a673cb4d2707f64d92b86498a2f5f71c8e2643d5 # v1.4.3
          path: diff-so-fancy
      - name: Install diff-so-fancy
        run: echo "$GITHUB_WORKSPACE/diff-so-fancy" >> $GITHUB_PATH
      - name: Setup NodeJS
        uses: ./.github/actions/setup-nodejs
        with:
          prod: "true"
      - name: Setup Go
        uses: ./.github/actions/setup-go
      - name: Run native compile and generate wrappers
        run: make wrappers-all
        working-directory: ./contracts
      - name: Verify local solc binaries
        run: ./tools/ci/check_solc_hashes
      - name: Check if Go solidity wrappers are updated
        if: ${{ needs.changes.outputs.changes == 'true' }}
        run: git diff --minimal --color --exit-code | diff-so-fancy
      - name: Comment on fix instructions
        env:
          GITHUB_TOKEN: ${{ github.token }}
        if: ${{ failure() }}
        run: gh pr comment -b 'Go solidity wrappers are out-of-date, regenerate them via the `make wrappers-all` command'
      - name: Collect Metrics
        id: collect-gha-metrics
        uses: smartcontractkit/push-gha-metrics-action@d1618b772a97fd87e6505de97b872ee0b1f1729a # v2.0.2
        with:
          basic-auth: ${{ secrets.GRAFANA_CLOUD_BASIC_AUTH }}
          hostname: ${{ secrets.GRAFANA_CLOUD_HOST }}
          this-job-name: Native Compilation
        continue-on-error: true

  # The if statements for steps after checkout repo is a workaround for
  # passing required check for PRs that don't have filtered changes.
  lint:
    defaults:
      run:
        working-directory: contracts
    needs: [changes]
    name: Lint ${{ fromJSON('["(skipped)", ""]')[needs.changes.outputs.changes == 'true'] }}
    runs-on: ubuntu-latest
    steps:
      - name: Checkout the repo
        uses: actions/checkout@b4ffde65f46336ab88eb53be808477a3936bae11 # v4.1.1
      - name: Setup NodeJS
        if: needs.changes.outputs.changes == 'true'
        uses: ./.github/actions/setup-nodejs
      - name: Run pnpm lint
        if: needs.changes.outputs.changes == 'true'
        run: pnpm lint
      - name: Run solhint
        if: needs.changes.outputs.changes == 'true'
        run: pnpm solhint
      - name: Collect Metrics
        if: needs.changes.outputs.changes == 'true'
        id: collect-gha-metrics
        uses: smartcontractkit/push-gha-metrics-action@d1618b772a97fd87e6505de97b872ee0b1f1729a # v2.0.2
        with:
          basic-auth: ${{ secrets.GRAFANA_CLOUD_BASIC_AUTH }}
          hostname: ${{ secrets.GRAFANA_CLOUD_HOST }}
          this-job-name: Lint
        continue-on-error: true

  prettier:
    defaults:
      run:
        working-directory: contracts
    needs: [changes]
    name: Prettier Formatting
    runs-on: ubuntu-latest
    steps:
      - name: Checkout the repo
        uses: actions/checkout@b4ffde65f46336ab88eb53be808477a3936bae11 # v4.1.1
      - name: Setup NodeJS
        if: needs.changes.outputs.changes == 'true'
        uses: ./.github/actions/setup-nodejs
      - name: Run prettier check
        if: needs.changes.outputs.changes == 'true'
        run: pnpm prettier:check
      - name: Collect Metrics
        if: needs.changes.outputs.changes == 'true'
        id: collect-gha-metrics
        uses: smartcontractkit/push-gha-metrics-action@d1618b772a97fd87e6505de97b872ee0b1f1729a # v2.0.2
        with:
          basic-auth: ${{ secrets.GRAFANA_CLOUD_BASIC_AUTH }}
          hostname: ${{ secrets.GRAFANA_CLOUD_HOST }}
          this-job-name: Prettier Formatting
        continue-on-error: true<|MERGE_RESOLUTION|>--- conflicted
+++ resolved
@@ -25,7 +25,7 @@
             src:
               - 'contracts/**/*'
               - '.github/workflows/solidity.yml'
-<<<<<<< HEAD
+              - '.github/workflows/solidity-foundry.yml'
             old_sol:
               - 'contracts/src/v0.4/**/*'
               - 'contracts/src/v0.5/**/*'
@@ -43,9 +43,6 @@
           exit 1
 
 
-=======
-              - '.github/workflows/solidity-foundry.yml'
->>>>>>> bc4ff537
 
   prepublish-test:
     needs: [changes]
