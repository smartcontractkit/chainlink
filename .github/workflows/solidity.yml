name: Solidity

on:
  merge_group:
  push:

defaults:
  run:
    shell: bash

jobs:
  initialize:
    name: Initialize
    runs-on: ubuntu-latest
    outputs:
      is-release: ${{ steps.release-tag-check.outputs.is-release }}
      is-pre-release: ${{ steps.release-tag-check.outputs.is-pre-release }}
    steps:
      - uses: actions/checkout@93ea575cb5d8a053eaa0ac8fa3b40d7e05a33cc8 # v3.1.0
      - name: Check release tag
        id: release-tag-check
        uses: smartcontractkit/chainlink-github-actions/release/release-tag-check@main
        env:
          # Match semver git tags with a "contracts-ccip/" prefix.
          RELEASE_REGEX: '^contracts-ccip/v[0-9]+\.[0-9]+\.[0-9]+$'
          PRE_RELEASE_REGEX: '^contracts-ccip/v[0-9]+\.[0-9]+\.[0-9]+-(.+)$'

  changes:
    name: Detect changes
    runs-on: ubuntu-latest
    outputs:
      changes: ${{ steps.changes.outputs.src }}
    steps:
      - name: Checkout the repo
        uses: actions/checkout@9bb56186c3b09b4f86b1c65136769dd318469633 # v4.1.2
      - uses: dorny/paths-filter@de90cc6fb38fc0963ad72b210f1f284cd68cea36 # v3.0.2
        id: changes
        with:
          list-files: "csv"
          filters: |
            src:
              - 'contracts/**/*'
              - '.github/workflows/solidity.yml'
              - '.github/workflows/solidity-foundry.yml'
            read_only_sol:
              - 'contracts/src/v0.8/interfaces/**/*'
              - 'contracts/src/v0.8/automation/v1_2/**/*'
              - 'contracts/src/v0.8/automation/v1_3/**/*'
              - 'contracts/src/v0.8/automation/v2_0/**/*'

      - name: Fail if read-only files have changed
        if: ${{ steps.changes.outputs.read_only_sol == 'true' }}
        run: |
          echo "One or more read-only Solidity file(s) has changed."
          for file in ${{ steps.changes.outputs.read_only_sol_files }}; do
            echo "$file was changed"
          done
          exit 1

<<<<<<< HEAD
#  prepublish-test:
#    needs: [changes]
#    if: needs.changes.outputs.changes == 'true'
#    name: Prepublish Test ${{ fromJSON('["(skipped)", ""]')[needs.changes.outputs.changes == 'true'] }}
#    runs-on: ubuntu-latest
#    steps:
#      - name: Checkout the repo
#        uses: actions/checkout@b4ffde65f46336ab88eb53be808477a3936bae11 # v4.1.1
#      - name: Setup NodeJS
#        uses: ./.github/actions/setup-nodejs
#      - name: Run Prepublish test
#        working-directory: contracts
#        run: pnpm prepublishOnly
#      - name: Collect Metrics
#        id: collect-gha-metrics
#        uses: smartcontractkit/push-gha-metrics-action@0281b09807758be1dcc41651e44e62b353808c47 # v2.1.0
#        with:
#          org-id: ${{ secrets.GRAFANA_INTERNAL_TENANT_ID }}
#          basic-auth: ${{ secrets.GRAFANA_INTERNAL_BASIC_AUTH }}
#          hostname: ${{ secrets.GRAFANA_INTERNAL_HOST }}
#          this-job-name: Prepublish Test
#        continue-on-error: true

=======
  tag-check:
    needs: [changes]
    name: Tag Check
    runs-on: ubuntu-latest
    outputs:
      is-release: ${{ steps.release-tag-check.outputs.is-release }}
      is-pre-release: ${{ steps.release-tag-check.outputs.is-pre-release }}
      release-version: ${{ steps.release-tag-check.outputs.release-version }}
      pre-release-version: ${{ steps.release-tag-check.outputs.pre-release-version }}
    steps:
      - uses: actions/checkout@b4ffde65f46336ab88eb53be808477a3936bae11 # v4.1.1
      - name: Check release tag
        id: release-tag-check
        uses: smartcontractkit/chainlink-github-actions/release/release-tag-check@2031e56eb4edb8115ce8ba07cbbfb457149d865d # v2.3.8
        env:
          # Match semver git tags with a "contracts-" prefix.
          RELEASE_REGEX: '^contracts-v[0-9]+\.[0-9]+\.[0-9]+$'
          PRE_RELEASE_REGEX: '^contracts-v[0-9]+\.[0-9]+\.[0-9]+-(.+)$'
          # Get the version by stripping the "contracts-v" prefix. 
          VERSION_PREFIX: 'contracts-v'

  prepublish-test:
    needs: [changes, tag-check]
    if: needs.changes.outputs.changes == 'true' || needs.tag-check.outputs.is-pre-release == 'true'
    name: Prepublish Test
    runs-on: ubuntu-latest
    steps:
      - name: Checkout the repo
        uses: actions/checkout@9bb56186c3b09b4f86b1c65136769dd318469633 # v4.1.2
      - name: Setup NodeJS
        uses: ./.github/actions/setup-nodejs
      - name: Run Prepublish test
        working-directory: contracts
        run: pnpm prepublishOnly
      - name: Collect Metrics
        id: collect-gha-metrics
        uses: smartcontractkit/push-gha-metrics-action@dea9b546553cb4ca936607c2267a09c004e4ab3f # v3.0.0
        with:
          id: solidity-prepublish-test
          org-id: ${{ secrets.GRAFANA_INTERNAL_TENANT_ID }}
          basic-auth: ${{ secrets.GRAFANA_INTERNAL_BASIC_AUTH }}
          hostname: ${{ secrets.GRAFANA_INTERNAL_HOST }}
          this-job-name: Prepublish Test
        continue-on-error: true
>>>>>>> 05fdbbf0

  native-compile:
    needs: [changes, tag-check]
    if: needs.changes.outputs.changes == 'true' || needs.tag-check.outputs.is-release == 'true' || needs.tag-check.outputs.is-pre-release == 'true'
    name: Native Compilation
    runs-on: ubuntu-latest
    steps:
      - name: Checkout the repo
        uses: actions/checkout@9bb56186c3b09b4f86b1c65136769dd318469633 # v4.1.2
      - name: Checkout diff-so-fancy
        uses: actions/checkout@9bb56186c3b09b4f86b1c65136769dd318469633 # v4.1.2
        with:
          repository: so-fancy/diff-so-fancy
          ref: a673cb4d2707f64d92b86498a2f5f71c8e2643d5 # v1.4.3
          path: diff-so-fancy
      - name: Install diff-so-fancy
        run: echo "$GITHUB_WORKSPACE/diff-so-fancy" >> $GITHUB_PATH
      - name: Setup NodeJS
        uses: ./.github/actions/setup-nodejs
        with:
          prod: "true"
      - name: Setup Go
        uses: ./.github/actions/setup-go
      - name: Run native compile and generate wrappers
        run: make wrappers-all
        working-directory: ./contracts
      - name: Verify local solc binaries
        run: ./tools/ci/check_solc_hashes
      - name: Display git diff
        if: ${{ needs.changes.outputs.changes == 'true' }}
        run: git diff --minimal --color --exit-code | diff-so-fancy
      - name: Comment on fix instructions
        env:
          GITHUB_TOKEN: ${{ github.token }}
        if: ${{ failure() }}
        run: gh pr comment -b 'Go solidity wrappers are out-of-date, regenerate them via the `make wrappers-all` command'
      - name: Collect Metrics
        id: collect-gha-metrics
        uses: smartcontractkit/push-gha-metrics-action@dea9b546553cb4ca936607c2267a09c004e4ab3f # v3.0.0
        with:
          id: solidity-native-compile
          org-id: ${{ secrets.GRAFANA_INTERNAL_TENANT_ID }}
          basic-auth: ${{ secrets.GRAFANA_INTERNAL_BASIC_AUTH }}
          hostname: ${{ secrets.GRAFANA_INTERNAL_HOST }}
          this-job-name: Native Compilation
        continue-on-error: true

  # The if statements for steps after checkout repo is a workaround for
  # passing required check for PRs that don't have filtered changes.
  lint:
    defaults:
      run:
        working-directory: contracts
    needs: [changes]
    name: Solidity Lint
    runs-on: ubuntu-latest
    steps:
      - name: Checkout the repo
        uses: actions/checkout@9bb56186c3b09b4f86b1c65136769dd318469633 # v4.1.2
      - name: Setup NodeJS
        if: needs.changes.outputs.changes == 'true'
        uses: ./.github/actions/setup-nodejs
      - name: Run pnpm lint
        if: needs.changes.outputs.changes == 'true'
        run: pnpm lint
      - name: Run solhint
        if: needs.changes.outputs.changes == 'true'
        run: pnpm solhint
      - name: Collect Metrics
        if: needs.changes.outputs.changes == 'true'
        id: collect-gha-metrics
        uses: smartcontractkit/push-gha-metrics-action@dea9b546553cb4ca936607c2267a09c004e4ab3f # v3.0.0
        with:
          id: solidity-lint
          org-id: ${{ secrets.GRAFANA_INTERNAL_TENANT_ID }}
          basic-auth: ${{ secrets.GRAFANA_INTERNAL_BASIC_AUTH }}
          hostname: ${{ secrets.GRAFANA_INTERNAL_HOST }}
          this-job-name: Solidity Lint
        continue-on-error: true

  prettier:
    defaults:
      run:
        working-directory: contracts
    needs: [changes]
    name: Prettier Formatting
    runs-on: ubuntu-latest
    steps:
      - name: Checkout the repo
        uses: actions/checkout@9bb56186c3b09b4f86b1c65136769dd318469633 # v4.1.2
      - name: Setup NodeJS
        if: needs.changes.outputs.changes == 'true'
        uses: ./.github/actions/setup-nodejs
      - name: Run prettier check
        if: needs.changes.outputs.changes == 'true'
        run: pnpm prettier:check
      - name: Collect Metrics
        if: needs.changes.outputs.changes == 'true'
        id: collect-gha-metrics
        uses: smartcontractkit/push-gha-metrics-action@dea9b546553cb4ca936607c2267a09c004e4ab3f # v3.0.0
        with:
          id: solidity-prettier
          org-id: ${{ secrets.GRAFANA_INTERNAL_TENANT_ID }}
          basic-auth: ${{ secrets.GRAFANA_INTERNAL_BASIC_AUTH }}
          hostname: ${{ secrets.GRAFANA_INTERNAL_HOST }}
          this-job-name: Prettier Formatting
        continue-on-error: true

  publish-beta:
<<<<<<< HEAD
    needs: [initialize, changes, native-compile, lint, prettier]
    name: Publish Beta NPM
    runs-on: ubuntu-latest
    if: needs.initialize.outputs.is-pre-release == 'true'
    steps:
      - name: Checkout the repo
        uses: actions/checkout@8e5e7e5ab8b370d6c329ec480221332ada57f0ab # v3.5.2
      - name: Setup NodeJS
        uses: ./.github/actions/setup-nodejs
      - name: Configure npmrc
        env:
          NODE_AUTH_TOKEN: ${{ secrets.NPM_TOKEN }}
        run: |
          echo "//registry.npmjs.org/:_authToken=${NODE_AUTH_TOKEN}" >> ~/.npmrc
          echo "registry=https://registry.npmjs.org/" >> ~/.npmrc
      - name: Publish Beta
        run: pnpm publish-beta --publish-branch "${GITHUB_REF_NAME}" --no-git-checks
        working-directory: contracts
=======
    name: Publish Beta NPM
    environment: publish-contracts
    needs: [tag-check, changes, lint, prettier, native-compile, prepublish-test]
    runs-on: ubuntu-latest
    if: needs.tag-check.outputs.is-pre-release == 'true'
    steps:
      - name: Checkout the repo
        uses: actions/checkout@b4ffde65f46336ab88eb53be808477a3936bae11 # v4.1.1

      - name: Setup NodeJS
        uses: ./.github/actions/setup-nodejs

      - name: Version package.json
        working-directory: contracts
        run: |
          echo "Bumping version to ${{ needs.tag-check.outputs.pre-release-version }}"
          pnpm version ${{ needs.tag-check.outputs.pre-release-version }} --no-git-tag-version --no-commit-hooks --no-git-checks

      - name: Publish to NPM (Dry Run)
        uses: smartcontractkit/.github/actions/ci-publish-npm@e1c9d45fc66369d6be5d3863c65af1750797a7f5 # ci-publish-npm@0.3.0     
        with:
          npm-token: ${{ secrets.NPM_TOKEN }}
          create-github-release: false
          publish-command: "pnpm publish-beta --no-git-checks"
          package-json-directory: contracts

>>>>>>> 05fdbbf0
      - name: Collect Metrics
        id: collect-gha-metrics
        uses: smartcontractkit/push-gha-metrics-action@0281b09807758be1dcc41651e44e62b353808c47 # v2.1.0
        with:
          org-id: ${{ secrets.GRAFANA_INTERNAL_TENANT_ID }}
          basic-auth: ${{ secrets.GRAFANA_INTERNAL_BASIC_AUTH }}
          hostname: ${{ secrets.GRAFANA_INTERNAL_HOST }}
<<<<<<< HEAD
          this-job-name: Publish-Beta
        continue-on-error: true

  publish-prod:
    needs: [initialize, changes, native-compile, lint, prettier]
    name: Publish Prod NPM
    runs-on: ubuntu-latest
    if: needs.initialize.outputs.is-release == 'true'
    steps:
      - name: Checkout the repo
        uses: actions/checkout@8e5e7e5ab8b370d6c329ec480221332ada57f0ab # v3.5.2
      - name: Setup NodeJS
        uses: ./.github/actions/setup-nodejs
      - name: Create GitHub Release
        uses: softprops/action-gh-release@de2c0eb89ae2a093876385947365aca7b0e5f844 # v1
        with:
          tag_name: ${{ github.ref_name }}
          token: ${{ secrets.GITHUB_TOKEN }}
      - name: Configure npmrc
        env:
          NODE_AUTH_TOKEN: ${{ secrets.NPM_TOKEN }}
        run: |
          echo "//registry.npmjs.org/:_authToken=${NODE_AUTH_TOKEN}" >> ~/.npmrc
          echo "registry=https://registry.npmjs.org/" >> ~/.npmrc
      - name: Publish Prod
        run: pnpm publish-prod --publish-branch "${GITHUB_REF_NAME}" --no-git-checks
        working-directory: contracts
=======
          this-job-name: Publish Beta NPM
        continue-on-error: true

  publish-prod:
    name: Publish Prod NPM
    environment: publish-contracts
    needs: [tag-check, changes, lint, prettier, native-compile, prepublish-test]
    runs-on: ubuntu-latest
    permissions:
      contents: write
    if: needs.tag-check.outputs.is-release == 'true'
    steps:
      - name: Checkout the repo
        uses: actions/checkout@b4ffde65f46336ab88eb53be808477a3936bae11 # v4.1.1

      - name: Setup NodeJS
        uses: ./.github/actions/setup-nodejs

      - name: Validate version
        working-directory: contracts
        run: |
          PACKAGE_JSON_VERSION="$(cat package.json | jq -r '.version')"
          if [ "$PACKAGE_JSON_VERSION" != "${{ needs.tag-check.outputs.release-version }}" ]; then
            echo "::error version mismatch: package.json version ($PACKAGE_JSON_VERSION) does not match version computed from tag ${{ needs.tag-check.outputs.release-version }}"
            exit 1
          fi

      - name: Publish to NPM (Dry Run)
        uses: smartcontractkit/.github/actions/ci-publish-npm@e1c9d45fc66369d6be5d3863c65af1750797a7f5 # ci-publish-npm@0.3.0     
        with:
          npm-token: ${{ secrets.NPM_TOKEN }}
          github-token: ${{ secrets.GITHUB_TOKEN }}
          github-release-tag-name: ${{ github.ref_name }}
          github-release-changelog-path: "contracts/CHANGELOG.md"
          create-github-release: true
          publish-command: "pnpm publish-prod --no-git-checks"
          package-json-directory: contracts

>>>>>>> 05fdbbf0
      - name: Collect Metrics
        id: collect-gha-metrics
        uses: smartcontractkit/push-gha-metrics-action@0281b09807758be1dcc41651e44e62b353808c47 # v2.1.0
        with:
          org-id: ${{ secrets.GRAFANA_INTERNAL_TENANT_ID }}
          basic-auth: ${{ secrets.GRAFANA_INTERNAL_BASIC_AUTH }}
          hostname: ${{ secrets.GRAFANA_INTERNAL_HOST }}
<<<<<<< HEAD
          this-job-name: Publish-Prod
=======
          this-job-name: Publish Prod NPM
>>>>>>> 05fdbbf0
        continue-on-error: true<|MERGE_RESOLUTION|>--- conflicted
+++ resolved
@@ -57,15 +57,35 @@
           done
           exit 1
 
-<<<<<<< HEAD
+  tag-check:
+    needs: [changes]
+    name: Tag Check
+    runs-on: ubuntu-latest
+    outputs:
+      is-release: ${{ steps.release-tag-check.outputs.is-release }}
+      is-pre-release: ${{ steps.release-tag-check.outputs.is-pre-release }}
+      release-version: ${{ steps.release-tag-check.outputs.release-version }}
+      pre-release-version: ${{ steps.release-tag-check.outputs.pre-release-version }}
+    steps:
+      - uses: actions/checkout@b4ffde65f46336ab88eb53be808477a3936bae11 # v4.1.1
+      - name: Check release tag
+        id: release-tag-check
+        uses: smartcontractkit/chainlink-github-actions/release/release-tag-check@2031e56eb4edb8115ce8ba07cbbfb457149d865d # v2.3.8
+        env:
+          # Match semver git tags with a "contracts-" prefix.
+          RELEASE_REGEX: '^contracts-v[0-9]+\.[0-9]+\.[0-9]+$'
+          PRE_RELEASE_REGEX: '^contracts-v[0-9]+\.[0-9]+\.[0-9]+-(.+)$'
+          # Get the version by stripping the "contracts-v" prefix.
+          VERSION_PREFIX: 'contracts-v'
+
 #  prepublish-test:
-#    needs: [changes]
-#    if: needs.changes.outputs.changes == 'true'
-#    name: Prepublish Test ${{ fromJSON('["(skipped)", ""]')[needs.changes.outputs.changes == 'true'] }}
+#    needs: [changes, tag-check]
+#    if: needs.changes.outputs.changes == 'true' || needs.tag-check.outputs.is-pre-release == 'true'
+#    name: Prepublish Test
 #    runs-on: ubuntu-latest
 #    steps:
 #      - name: Checkout the repo
-#        uses: actions/checkout@b4ffde65f46336ab88eb53be808477a3936bae11 # v4.1.1
+#        uses: actions/checkout@9bb56186c3b09b4f86b1c65136769dd318469633 # v4.1.2
 #      - name: Setup NodeJS
 #        uses: ./.github/actions/setup-nodejs
 #      - name: Run Prepublish test
@@ -73,60 +93,14 @@
 #        run: pnpm prepublishOnly
 #      - name: Collect Metrics
 #        id: collect-gha-metrics
-#        uses: smartcontractkit/push-gha-metrics-action@0281b09807758be1dcc41651e44e62b353808c47 # v2.1.0
+#        uses: smartcontractkit/push-gha-metrics-action@dea9b546553cb4ca936607c2267a09c004e4ab3f # v3.0.0
 #        with:
+#          id: solidity-prepublish-test
 #          org-id: ${{ secrets.GRAFANA_INTERNAL_TENANT_ID }}
 #          basic-auth: ${{ secrets.GRAFANA_INTERNAL_BASIC_AUTH }}
 #          hostname: ${{ secrets.GRAFANA_INTERNAL_HOST }}
 #          this-job-name: Prepublish Test
 #        continue-on-error: true
-
-=======
-  tag-check:
-    needs: [changes]
-    name: Tag Check
-    runs-on: ubuntu-latest
-    outputs:
-      is-release: ${{ steps.release-tag-check.outputs.is-release }}
-      is-pre-release: ${{ steps.release-tag-check.outputs.is-pre-release }}
-      release-version: ${{ steps.release-tag-check.outputs.release-version }}
-      pre-release-version: ${{ steps.release-tag-check.outputs.pre-release-version }}
-    steps:
-      - uses: actions/checkout@b4ffde65f46336ab88eb53be808477a3936bae11 # v4.1.1
-      - name: Check release tag
-        id: release-tag-check
-        uses: smartcontractkit/chainlink-github-actions/release/release-tag-check@2031e56eb4edb8115ce8ba07cbbfb457149d865d # v2.3.8
-        env:
-          # Match semver git tags with a "contracts-" prefix.
-          RELEASE_REGEX: '^contracts-v[0-9]+\.[0-9]+\.[0-9]+$'
-          PRE_RELEASE_REGEX: '^contracts-v[0-9]+\.[0-9]+\.[0-9]+-(.+)$'
-          # Get the version by stripping the "contracts-v" prefix. 
-          VERSION_PREFIX: 'contracts-v'
-
-  prepublish-test:
-    needs: [changes, tag-check]
-    if: needs.changes.outputs.changes == 'true' || needs.tag-check.outputs.is-pre-release == 'true'
-    name: Prepublish Test
-    runs-on: ubuntu-latest
-    steps:
-      - name: Checkout the repo
-        uses: actions/checkout@9bb56186c3b09b4f86b1c65136769dd318469633 # v4.1.2
-      - name: Setup NodeJS
-        uses: ./.github/actions/setup-nodejs
-      - name: Run Prepublish test
-        working-directory: contracts
-        run: pnpm prepublishOnly
-      - name: Collect Metrics
-        id: collect-gha-metrics
-        uses: smartcontractkit/push-gha-metrics-action@dea9b546553cb4ca936607c2267a09c004e4ab3f # v3.0.0
-        with:
-          id: solidity-prepublish-test
-          org-id: ${{ secrets.GRAFANA_INTERNAL_TENANT_ID }}
-          basic-auth: ${{ secrets.GRAFANA_INTERNAL_BASIC_AUTH }}
-          hostname: ${{ secrets.GRAFANA_INTERNAL_HOST }}
-          this-job-name: Prepublish Test
-        continue-on-error: true
->>>>>>> 05fdbbf0
 
   native-compile:
     needs: [changes, tag-check]
@@ -236,26 +210,6 @@
         continue-on-error: true
 
   publish-beta:
-<<<<<<< HEAD
-    needs: [initialize, changes, native-compile, lint, prettier]
-    name: Publish Beta NPM
-    runs-on: ubuntu-latest
-    if: needs.initialize.outputs.is-pre-release == 'true'
-    steps:
-      - name: Checkout the repo
-        uses: actions/checkout@8e5e7e5ab8b370d6c329ec480221332ada57f0ab # v3.5.2
-      - name: Setup NodeJS
-        uses: ./.github/actions/setup-nodejs
-      - name: Configure npmrc
-        env:
-          NODE_AUTH_TOKEN: ${{ secrets.NPM_TOKEN }}
-        run: |
-          echo "//registry.npmjs.org/:_authToken=${NODE_AUTH_TOKEN}" >> ~/.npmrc
-          echo "registry=https://registry.npmjs.org/" >> ~/.npmrc
-      - name: Publish Beta
-        run: pnpm publish-beta --publish-branch "${GITHUB_REF_NAME}" --no-git-checks
-        working-directory: contracts
-=======
     name: Publish Beta NPM
     environment: publish-contracts
     needs: [tag-check, changes, lint, prettier, native-compile, prepublish-test]
@@ -275,14 +229,13 @@
           pnpm version ${{ needs.tag-check.outputs.pre-release-version }} --no-git-tag-version --no-commit-hooks --no-git-checks
 
       - name: Publish to NPM (Dry Run)
-        uses: smartcontractkit/.github/actions/ci-publish-npm@e1c9d45fc66369d6be5d3863c65af1750797a7f5 # ci-publish-npm@0.3.0     
+        uses: smartcontractkit/.github/actions/ci-publish-npm@e1c9d45fc66369d6be5d3863c65af1750797a7f5 # ci-publish-npm@0.3.0
         with:
           npm-token: ${{ secrets.NPM_TOKEN }}
           create-github-release: false
           publish-command: "pnpm publish-beta --no-git-checks"
           package-json-directory: contracts
 
->>>>>>> 05fdbbf0
       - name: Collect Metrics
         id: collect-gha-metrics
         uses: smartcontractkit/push-gha-metrics-action@0281b09807758be1dcc41651e44e62b353808c47 # v2.1.0
@@ -290,35 +243,6 @@
           org-id: ${{ secrets.GRAFANA_INTERNAL_TENANT_ID }}
           basic-auth: ${{ secrets.GRAFANA_INTERNAL_BASIC_AUTH }}
           hostname: ${{ secrets.GRAFANA_INTERNAL_HOST }}
-<<<<<<< HEAD
-          this-job-name: Publish-Beta
-        continue-on-error: true
-
-  publish-prod:
-    needs: [initialize, changes, native-compile, lint, prettier]
-    name: Publish Prod NPM
-    runs-on: ubuntu-latest
-    if: needs.initialize.outputs.is-release == 'true'
-    steps:
-      - name: Checkout the repo
-        uses: actions/checkout@8e5e7e5ab8b370d6c329ec480221332ada57f0ab # v3.5.2
-      - name: Setup NodeJS
-        uses: ./.github/actions/setup-nodejs
-      - name: Create GitHub Release
-        uses: softprops/action-gh-release@de2c0eb89ae2a093876385947365aca7b0e5f844 # v1
-        with:
-          tag_name: ${{ github.ref_name }}
-          token: ${{ secrets.GITHUB_TOKEN }}
-      - name: Configure npmrc
-        env:
-          NODE_AUTH_TOKEN: ${{ secrets.NPM_TOKEN }}
-        run: |
-          echo "//registry.npmjs.org/:_authToken=${NODE_AUTH_TOKEN}" >> ~/.npmrc
-          echo "registry=https://registry.npmjs.org/" >> ~/.npmrc
-      - name: Publish Prod
-        run: pnpm publish-prod --publish-branch "${GITHUB_REF_NAME}" --no-git-checks
-        working-directory: contracts
-=======
           this-job-name: Publish Beta NPM
         continue-on-error: true
 
@@ -347,7 +271,7 @@
           fi
 
       - name: Publish to NPM (Dry Run)
-        uses: smartcontractkit/.github/actions/ci-publish-npm@e1c9d45fc66369d6be5d3863c65af1750797a7f5 # ci-publish-npm@0.3.0     
+        uses: smartcontractkit/.github/actions/ci-publish-npm@e1c9d45fc66369d6be5d3863c65af1750797a7f5 # ci-publish-npm@0.3.0
         with:
           npm-token: ${{ secrets.NPM_TOKEN }}
           github-token: ${{ secrets.GITHUB_TOKEN }}
@@ -357,7 +281,6 @@
           publish-command: "pnpm publish-prod --no-git-checks"
           package-json-directory: contracts
 
->>>>>>> 05fdbbf0
       - name: Collect Metrics
         id: collect-gha-metrics
         uses: smartcontractkit/push-gha-metrics-action@0281b09807758be1dcc41651e44e62b353808c47 # v2.1.0
@@ -365,9 +288,68 @@
           org-id: ${{ secrets.GRAFANA_INTERNAL_TENANT_ID }}
           basic-auth: ${{ secrets.GRAFANA_INTERNAL_BASIC_AUTH }}
           hostname: ${{ secrets.GRAFANA_INTERNAL_HOST }}
-<<<<<<< HEAD
+          this-job-name: Publish Prod NPM
+        continue-on-error: true
+
+  publish-beta:
+    needs: [initialize, changes, native-compile, lint, prettier]
+    name: Publish Beta NPM
+    runs-on: ubuntu-latest
+    if: needs.initialize.outputs.is-pre-release == 'true'
+    steps:
+      - name: Checkout the repo
+        uses: actions/checkout@8e5e7e5ab8b370d6c329ec480221332ada57f0ab # v3.5.2
+      - name: Setup NodeJS
+        uses: ./.github/actions/setup-nodejs
+      - name: Configure npmrc
+        env:
+          NODE_AUTH_TOKEN: ${{ secrets.NPM_TOKEN }}
+        run: |
+          echo "//registry.npmjs.org/:_authToken=${NODE_AUTH_TOKEN}" >> ~/.npmrc
+          echo "registry=https://registry.npmjs.org/" >> ~/.npmrc
+      - name: Publish Beta
+        run: pnpm publish-beta --publish-branch "${GITHUB_REF_NAME}" --no-git-checks
+        working-directory: contracts
+      - name: Collect Metrics
+        id: collect-gha-metrics
+        uses: smartcontractkit/push-gha-metrics-action@0281b09807758be1dcc41651e44e62b353808c47 # v2.1.0
+        with:
+          org-id: ${{ secrets.GRAFANA_INTERNAL_TENANT_ID }}
+          basic-auth: ${{ secrets.GRAFANA_INTERNAL_BASIC_AUTH }}
+          hostname: ${{ secrets.GRAFANA_INTERNAL_HOST }}
+          this-job-name: Publish-Beta
+        continue-on-error: true
+
+  publish-prod:
+    needs: [initialize, changes, native-compile, lint, prettier]
+    name: Publish Prod NPM
+    runs-on: ubuntu-latest
+    if: needs.initialize.outputs.is-release == 'true'
+    steps:
+      - name: Checkout the repo
+        uses: actions/checkout@8e5e7e5ab8b370d6c329ec480221332ada57f0ab # v3.5.2
+      - name: Setup NodeJS
+        uses: ./.github/actions/setup-nodejs
+      - name: Create GitHub Release
+        uses: softprops/action-gh-release@de2c0eb89ae2a093876385947365aca7b0e5f844 # v1
+        with:
+          tag_name: ${{ github.ref_name }}
+          token: ${{ secrets.GITHUB_TOKEN }}
+      - name: Configure npmrc
+        env:
+          NODE_AUTH_TOKEN: ${{ secrets.NPM_TOKEN }}
+        run: |
+          echo "//registry.npmjs.org/:_authToken=${NODE_AUTH_TOKEN}" >> ~/.npmrc
+          echo "registry=https://registry.npmjs.org/" >> ~/.npmrc
+      - name: Publish Prod
+        run: pnpm publish-prod --publish-branch "${GITHUB_REF_NAME}" --no-git-checks
+        working-directory: contracts
+      - name: Collect Metrics
+        id: collect-gha-metrics
+        uses: smartcontractkit/push-gha-metrics-action@0281b09807758be1dcc41651e44e62b353808c47 # v2.1.0
+        with:
+          org-id: ${{ secrets.GRAFANA_INTERNAL_TENANT_ID }}
+          basic-auth: ${{ secrets.GRAFANA_INTERNAL_BASIC_AUTH }}
+          hostname: ${{ secrets.GRAFANA_INTERNAL_HOST }}
           this-job-name: Publish-Prod
-=======
-          this-job-name: Publish Prod NPM
->>>>>>> 05fdbbf0
         continue-on-error: true