name: Solidity

on:
  merge_group:
  push:

defaults:
  run:
    shell: bash

jobs:
  initialize:
    name: Initialize
    runs-on: ubuntu-latest
    outputs:
      is-release: ${{ steps.release-tag-check.outputs.is-release }}
      is-pre-release: ${{ steps.release-tag-check.outputs.is-pre-release }}
    steps:
      - uses: actions/checkout@93ea575cb5d8a053eaa0ac8fa3b40d7e05a33cc8 # v3.1.0
      - name: Check release tag
        id: release-tag-check
        uses: smartcontractkit/chainlink-github-actions/release/release-tag-check@main
        env:
          # Match semver git tags with a "contracts-ccip/" prefix.
          RELEASE_REGEX: '^contracts-ccip/v[0-9]+\.[0-9]+\.[0-9]+$'
          PRE_RELEASE_REGEX: '^contracts-ccip/v[0-9]+\.[0-9]+\.[0-9]+-(.+)$'

  changes:
    name: Detect changes
    runs-on: ubuntu-latest
    outputs:
      changes: ${{ steps.changes.outputs.src }}
    steps:
      - name: Checkout the repo
        uses: actions/checkout@b4ffde65f46336ab88eb53be808477a3936bae11 # v4.1.1
      - uses: dorny/paths-filter@4512585405083f25c027a35db413c2b3b9006d50 # v2.11.1
        id: changes
        with:
          list-files: "csv"
          filters: |
            src:
              - 'contracts/**/*'
              - '.github/workflows/solidity.yml'
              - '.github/workflows/solidity-foundry.yml'
            old_sol:
              - 'contracts/src/v0.4/**/*'
              - 'contracts/src/v0.5/**/*'
              - 'contracts/src/v0.6/**/*'
              - 'contracts/src/v0.7/**/*'

      - name: Fail if read-only files have changed
        if: ${{ steps.changes.outputs.old_sol == 'true' }}
        run: |
          echo "One or more read-only Solidity file(s) has changed."
          for file in ${{ steps.changes.outputs.old_sol_files }}; do
            echo "$file was changed"
          done
          exit 1

<<<<<<< HEAD
#  prepublish-test:
#    needs: [changes]
#    if: needs.changes.outputs.changes == 'true'
#    name: Prepublish Test ${{ fromJSON('["(skipped)", ""]')[needs.changes.outputs.changes == 'true'] }}
#    runs-on: ubuntu-latest
#    steps:
#      - name: Checkout the repo
#        uses: actions/checkout@f43a0e5ff2bd294095638e18286ca9a3d1956744 # v3.6.0
#      - name: Setup NodeJS
#        uses: ./.github/actions/setup-nodejs
#      - name: Run Prepublish test
#        working-directory: contracts
#        run: pnpm prepublishOnly
#      - name: Collect Metrics
#        id: collect-gha-metrics
#        uses: smartcontractkit/push-gha-metrics-action@f4d2fcbe12e9e44921e0171d24085ab7d2a30bc9 # v2.0.1
#        with:
#          basic-auth: ${{ secrets.GRAFANA_CLOUD_BASIC_AUTH }}
#          hostname: ${{ secrets.GRAFANA_CLOUD_HOST }}
#          this-job-name: Prepublish Test
#        continue-on-error: true
=======
  prepublish-test:
    needs: [changes]
    if: needs.changes.outputs.changes == 'true'
    name: Prepublish Test ${{ fromJSON('["(skipped)", ""]')[needs.changes.outputs.changes == 'true'] }}
    runs-on: ubuntu-latest
    steps:
      - name: Checkout the repo
        uses: actions/checkout@b4ffde65f46336ab88eb53be808477a3936bae11 # v4.1.1
      - name: Setup NodeJS
        uses: ./.github/actions/setup-nodejs
      - name: Run Prepublish test
        working-directory: contracts
        run: pnpm prepublishOnly
      - name: Collect Metrics
        id: collect-gha-metrics
        uses: smartcontractkit/push-gha-metrics-action@d1618b772a97fd87e6505de97b872ee0b1f1729a # v2.0.2
        with:
          basic-auth: ${{ secrets.GRAFANA_CLOUD_BASIC_AUTH }}
          hostname: ${{ secrets.GRAFANA_CLOUD_HOST }}
          this-job-name: Prepublish Test
        continue-on-error: true
>>>>>>> 1d20c9b6

  native-compile:
    needs: [changes]
    if: needs.changes.outputs.changes == 'true'
    name: Native Compilation ${{ fromJSON('["(skipped)", ""]')[needs.changes.outputs.changes == 'true'] }}
    runs-on: ubuntu-latest
    steps:
      - name: Checkout the repo
        uses: actions/checkout@b4ffde65f46336ab88eb53be808477a3936bae11 # v4.1.1
      - name: Checkout diff-so-fancy
        uses: actions/checkout@b4ffde65f46336ab88eb53be808477a3936bae11 # v4.1.1
        with:
          repository: so-fancy/diff-so-fancy
          ref: a673cb4d2707f64d92b86498a2f5f71c8e2643d5 # v1.4.3
          path: diff-so-fancy
      - name: Install diff-so-fancy
        run: echo "$GITHUB_WORKSPACE/diff-so-fancy" >> $GITHUB_PATH
      - name: Setup NodeJS
        uses: ./.github/actions/setup-nodejs
        with:
          prod: "true"
      - name: Setup Go
        uses: ./.github/actions/setup-go
      - name: Run native compile and generate wrappers
        run: make wrappers-all
        working-directory: ./contracts
      - name: Verify local solc binaries
        run: ./tools/ci/check_solc_hashes
      - name: Display git diff
        if: ${{ needs.changes.outputs.changes == 'true' }}
        run: git diff --minimal --color --exit-code | diff-so-fancy
      - name: Comment on fix instructions
        env:
          GITHUB_TOKEN: ${{ github.token }}
        if: ${{ failure() }}
        run: gh pr comment -b 'Go solidity wrappers are out-of-date, regenerate them via the `make wrappers-all` command'
      - name: Collect Metrics
        id: collect-gha-metrics
        uses: smartcontractkit/push-gha-metrics-action@d1618b772a97fd87e6505de97b872ee0b1f1729a # v2.0.2
        with:
          basic-auth: ${{ secrets.GRAFANA_CLOUD_BASIC_AUTH }}
          hostname: ${{ secrets.GRAFANA_CLOUD_HOST }}
          this-job-name: Native Compilation
        continue-on-error: true

  # The if statements for steps after checkout repo is a workaround for
  # passing required check for PRs that don't have filtered changes.
  lint:
    defaults:
      run:
        working-directory: contracts
    needs: [changes]
    name: Solidity Lint
    runs-on: ubuntu-latest
    steps:
      - name: Checkout the repo
        uses: actions/checkout@b4ffde65f46336ab88eb53be808477a3936bae11 # v4.1.1
      - name: Setup NodeJS
        if: needs.changes.outputs.changes == 'true'
        uses: ./.github/actions/setup-nodejs
      - name: Run pnpm lint
        if: needs.changes.outputs.changes == 'true'
        run: pnpm lint
      - name: Run solhint
        if: needs.changes.outputs.changes == 'true'
        run: pnpm solhint
      - name: Collect Metrics
        if: needs.changes.outputs.changes == 'true'
        id: collect-gha-metrics
        uses: smartcontractkit/push-gha-metrics-action@d1618b772a97fd87e6505de97b872ee0b1f1729a # v2.0.2
        with:
          basic-auth: ${{ secrets.GRAFANA_CLOUD_BASIC_AUTH }}
          hostname: ${{ secrets.GRAFANA_CLOUD_HOST }}
          this-job-name: Lint
        continue-on-error: true

  prettier:
    defaults:
      run:
        working-directory: contracts
    needs: [changes]
    name: Prettier Formatting
    runs-on: ubuntu-latest
    steps:
      - name: Checkout the repo
        uses: actions/checkout@b4ffde65f46336ab88eb53be808477a3936bae11 # v4.1.1
      - name: Setup NodeJS
        if: needs.changes.outputs.changes == 'true'
        uses: ./.github/actions/setup-nodejs
      - name: Run prettier check
        if: needs.changes.outputs.changes == 'true'
        run: pnpm prettier:check
      - name: Collect Metrics
        if: needs.changes.outputs.changes == 'true'
        id: collect-gha-metrics
        uses: smartcontractkit/push-gha-metrics-action@d1618b772a97fd87e6505de97b872ee0b1f1729a # v2.0.2
        with:
          basic-auth: ${{ secrets.GRAFANA_CLOUD_BASIC_AUTH }}
          hostname: ${{ secrets.GRAFANA_CLOUD_HOST }}
          this-job-name: Prettier Formatting
        continue-on-error: true

  publish-beta:
    needs: [initialize, changes, native-compile, lint, prettier]
    name: Publish Beta NPM
    runs-on: ubuntu-latest
    if: needs.initialize.outputs.is-pre-release == 'true'
    steps:
      - name: Checkout the repo
        uses: actions/checkout@8e5e7e5ab8b370d6c329ec480221332ada57f0ab # v3.5.2
      - name: Setup NodeJS
        uses: ./.github/actions/setup-nodejs
      - name: Configure npmrc
        env:
          NODE_AUTH_TOKEN: ${{ secrets.NPM_TOKEN }}
        run: |
          echo "//registry.npmjs.org/:_authToken=${NODE_AUTH_TOKEN}" >> ~/.npmrc
          echo "registry=https://registry.npmjs.org/" >> ~/.npmrc
      - name: Publish Beta
        run: pnpm publish-beta --publish-branch "${GITHUB_REF_NAME}" --no-git-checks
        working-directory: contracts
      - name: Collect Metrics
        id: collect-gha-metrics
        uses: smartcontractkit/push-gha-metrics-action@90fcbaac8ebf86da9c4d55dba24f6fe3029f0e0b
        with:
          basic-auth: ${{ secrets.GRAFANA_CLOUD_BASIC_AUTH }}
          hostname: ${{ secrets.GRAFANA_CLOUD_HOST }}
          this-job-name: Publish-Beta
        continue-on-error: true

  publish-prod:
    needs: [initialize, changes, native-compile, lint, prettier]
    name: Publish Prod NPM
    runs-on: ubuntu-latest
    if: needs.initialize.outputs.is-release == 'true'
    steps:
      - name: Checkout the repo
        uses: actions/checkout@8e5e7e5ab8b370d6c329ec480221332ada57f0ab # v3.5.2
      - name: Setup NodeJS
        uses: ./.github/actions/setup-nodejs
      - name: Create GitHub Release
        uses: softprops/action-gh-release@de2c0eb89ae2a093876385947365aca7b0e5f844 # v1
        with:
          tag_name: ${{ github.ref_name }}
          token: ${{ secrets.GITHUB_TOKEN }}
      - name: Configure npmrc
        env:
          NODE_AUTH_TOKEN: ${{ secrets.NPM_TOKEN }}
        run: |
          echo "//registry.npmjs.org/:_authToken=${NODE_AUTH_TOKEN}" >> ~/.npmrc
          echo "registry=https://registry.npmjs.org/" >> ~/.npmrc
      - name: Publish Prod
        run: pnpm publish-prod --publish-branch "${GITHUB_REF_NAME}" --no-git-checks
        working-directory: contracts
      - name: Collect Metrics
        id: collect-gha-metrics
        uses: smartcontractkit/push-gha-metrics-action@90fcbaac8ebf86da9c4d55dba24f6fe3029f0e0b
        with:
          basic-auth: ${{ secrets.GRAFANA_CLOUD_BASIC_AUTH }}
          hostname: ${{ secrets.GRAFANA_CLOUD_HOST }}
          this-job-name: Publish-Prod
        continue-on-error: true<|MERGE_RESOLUTION|>--- conflicted
+++ resolved
@@ -57,7 +57,6 @@
           done
           exit 1
 
-<<<<<<< HEAD
 #  prepublish-test:
 #    needs: [changes]
 #    if: needs.changes.outputs.changes == 'true'
@@ -65,7 +64,7 @@
 #    runs-on: ubuntu-latest
 #    steps:
 #      - name: Checkout the repo
-#        uses: actions/checkout@f43a0e5ff2bd294095638e18286ca9a3d1956744 # v3.6.0
+#        uses: actions/checkout@b4ffde65f46336ab88eb53be808477a3936bae11 # v4.1.1
 #      - name: Setup NodeJS
 #        uses: ./.github/actions/setup-nodejs
 #      - name: Run Prepublish test
@@ -73,35 +72,12 @@
 #        run: pnpm prepublishOnly
 #      - name: Collect Metrics
 #        id: collect-gha-metrics
-#        uses: smartcontractkit/push-gha-metrics-action@f4d2fcbe12e9e44921e0171d24085ab7d2a30bc9 # v2.0.1
+#        uses: smartcontractkit/push-gha-metrics-action@d1618b772a97fd87e6505de97b872ee0b1f1729a # v2.0.2
 #        with:
 #          basic-auth: ${{ secrets.GRAFANA_CLOUD_BASIC_AUTH }}
 #          hostname: ${{ secrets.GRAFANA_CLOUD_HOST }}
 #          this-job-name: Prepublish Test
 #        continue-on-error: true
-=======
-  prepublish-test:
-    needs: [changes]
-    if: needs.changes.outputs.changes == 'true'
-    name: Prepublish Test ${{ fromJSON('["(skipped)", ""]')[needs.changes.outputs.changes == 'true'] }}
-    runs-on: ubuntu-latest
-    steps:
-      - name: Checkout the repo
-        uses: actions/checkout@b4ffde65f46336ab88eb53be808477a3936bae11 # v4.1.1
-      - name: Setup NodeJS
-        uses: ./.github/actions/setup-nodejs
-      - name: Run Prepublish test
-        working-directory: contracts
-        run: pnpm prepublishOnly
-      - name: Collect Metrics
-        id: collect-gha-metrics
-        uses: smartcontractkit/push-gha-metrics-action@d1618b772a97fd87e6505de97b872ee0b1f1729a # v2.0.2
-        with:
-          basic-auth: ${{ secrets.GRAFANA_CLOUD_BASIC_AUTH }}
-          hostname: ${{ secrets.GRAFANA_CLOUD_HOST }}
-          this-job-name: Prepublish Test
-        continue-on-error: true
->>>>>>> 1d20c9b6
 
   native-compile:
     needs: [changes]
