--- conflicted
+++ resolved
@@ -92,14 +92,10 @@
         uses: ./.github/actions/setup-nodejs
 
       - name: Checkout .Github repository
-        uses: actions/checkout@9bb56186c3b09b4f86b1c65136769dd318469633 # v4.1.2
+        uses: actions/checkout@9bb56186c3b09b4f86b1c65136769dd318469633
         with:
           repository: smartcontractkit/.github
-<<<<<<< HEAD
-          ref: c3b25a0d5dcca20736fd02106771a9937bc35eff
-=======
-          ref: b6e37806737eef87e8c9137ceeb23ef0bff8b1db # validate-solidity-artifacts@0.1.0
->>>>>>> f74ac81d
+          ref: 157feb8c074464dfaf1e798382ec43f292e5f21c # validate-solidity-artifacts@0.2.0
           path: ./dot_github
 
       # we need to set the top level directory for the jira-tracing action manually
@@ -191,9 +187,12 @@
           body: |
             ## Solidity Review Jira issue
             Hey @${{ github.event.push && github.event.push.pusher && github.event.push.pusher.username || github.actor }}, we have linked this PR to a Jira issue for Solidity Review!
+            
             This is a new feature, that's currently in the pilot phase, so please make sure that the linkage is correct. In a contrary case, please update it manually in JIRA and replace Solidity Review issue key in the changeset file with the correct one.
-            And please reach out to the Test Tooling team and notify them about any issues you encounter.
+            Please reach out to the Test Tooling team and notify them about any issues you encounter.
+            
             Any changes to the Solidity Review Jira issue should be reflected in the changeset file. If you need to update the issue key, please do so manually in the following changeset file: `${{ needs.files-changed.outputs.changesets_files }}`
+            
             This PR has been linked to Solidity Review Jira issue: [${{ env.SOLIDITY_REVIEW_JIRA_ISSUE_KEY }}](${{ vars.JIRA_HOST }}browse/${{ env.SOLIDITY_REVIEW_JIRA_ISSUE_KEY }})
           edit-mode: replace
 
