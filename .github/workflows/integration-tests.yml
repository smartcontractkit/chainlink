name: Integration Tests
run-name: Integration Tests ${{ inputs.distinct_run_name && inputs.distinct_run_name || '' }}
on:
  pull_request:
  push:
    branches:
      - develop
      - "release/**"
    tags:
      - "*"
  workflow_dispatch:
    inputs:
      cl_ref:
        description: 'The ref to checkout, defaults to the calling branch'
        required: false
        type: string
      evm-ref:
        description: 'The sha of the chainlink-evm commit to use if wanted'
        required: false
        type: string
      run_solana:
        description: 'Run solana tests'
        required: false
        type: string
        default: 'false'
      distinct_run_name:
        description: 'A unique identifier for this run, only use from other repos'
        required: false
        type: string

# Only run 1 of this workflow at a time per PR
concurrency:
  group: ${{ github.ref }}-${{ github.repository }}-${{ github.event_name }}-e2e-tests-${{ inputs.distinct_run_name }}
  cancel-in-progress: true

env:
  # for run-test variables and environment
  ENV_JOB_IMAGE: ${{ secrets.QA_AWS_ACCOUNT_NUMBER }}.dkr.ecr.${{ secrets.QA_AWS_REGION }}.amazonaws.com/chainlink-tests:${{ inputs.evm-ref || github.sha }}
  CHAINLINK_IMAGE: ${{ secrets.QA_AWS_ACCOUNT_NUMBER }}.dkr.ecr.${{ secrets.QA_AWS_REGION }}.amazonaws.com/chainlink
  INTERNAL_DOCKER_REPO: ${{ secrets.QA_AWS_ACCOUNT_NUMBER }}.dkr.ecr.${{ secrets.QA_AWS_REGION }}.amazonaws.com
  MOD_CACHE_VERSION: 2
  COLLECTION_ID: chainlink-e2e-tests

jobs:
  enforce-ctf-version:
    name: Enforce CTF Version
    runs-on: ubuntu-latest
    # We don't directly merge dependabot PRs, so let's not waste the resources
    if: github.actor != 'dependabot[bot]'
    steps:
      - run: echo "${{github.event_name}}"
      - name: Checkout the repo
        uses: actions/checkout@9bb56186c3b09b4f86b1c65136769dd318469633 # v4.1.2
        with:
          repository: smartcontractkit/chainlink
          ref: ${{ inputs.cl_ref }}
      - name: Check Merge Group Condition
        id: condition-check
        run: |
          echo "Checking event condition..."
          SHOULD_ENFORCE="false"
          if [[ "$GITHUB_EVENT_NAME" == "merge_group" ]]; then
              echo "We are in a merge_group event, now check if we are on the develop branch"
              target_branch=$(cat $GITHUB_EVENT_PATH | jq -r .merge_group.base_ref)
              if [[ "$target_branch" == "refs/heads/develop" ]]; then
                  echo "We are on the develop branch, we should enforce ctf version"
                  SHOULD_ENFORCE="true"
              fi
          fi
          echo "should we enforce ctf version = $SHOULD_ENFORCE"
          echo "should-enforce=$SHOULD_ENFORCE" >> $GITHUB_OUTPUT
      - name: Enforce CTF Version
        if: steps.condition-check.outputs.should-enforce == 'true'
        uses: smartcontractkit/.github/actions/ctf-check-mod-version@21b0189c5fdca0318617d259634b1a91e6d80262 # ctf-check-mod-version@0.0.0
        with:
          go-project-path: ./integration-tests
          module-name: github.com/smartcontractkit/chainlink-testing-framework/lib
          enforce-semantic-tag: "true"

  changes:
    environment: integration
    name: Check Paths That Require Tests To Run
    runs-on: ubuntu-latest
    # We don't directly merge dependabot PRs, so let's not waste the resources
    if: github.actor != 'dependabot[bot]'
    steps:
      - name: Checkout the repo
        uses: actions/checkout@9bb56186c3b09b4f86b1c65136769dd318469633 # v4.1.2
        with:
          repository: smartcontractkit/chainlink
          ref: ${{ inputs.cl_ref }}
      - uses: dorny/paths-filter@de90cc6fb38fc0963ad72b210f1f284cd68cea36 # v3.0.2
        id: changes
        with:
          filters: |
            github_ci_changes:
              - '.github/workflows/integration-tests.yml'
              - '.github/workflows/run-e2e-tests-reusable-workflow.yml'
              - '.github/e2e-tests.yml'
            core_changes:
              - '**/*.go'
              - '**/*go.sum'
              - '**/*go.mod'
              - '**/*Dockerfile'
              - 'core/**/migrations/*.sql'
              - 'core/**/config/**/*.toml'
              - 'integration-tests/**/*.toml'
            ccip_changes:
              - '**/*ccip*'
              - '**/*ccip*/**'
      - name: Ignore Filter On Workflow Dispatch
        if: ${{ github.event_name == 'workflow_dispatch' }}
        id: ignore-filter
        run: echo "changes=true" >> $GITHUB_OUTPUT
      - name: Collect Metrics
        if: always()
        id: collect-gha-metrics
        uses: smartcontractkit/push-gha-metrics-action@d9da21a2747016b3e13de58c7d4115a3d5c97935 # v3.0.1
        with:
          id: ${{ env.COLLECTION_ID }}-check-paths
          org-id: ${{ secrets.GRAFANA_INTERNAL_TENANT_ID }}
          basic-auth: ${{ secrets.GRAFANA_INTERNAL_BASIC_AUTH }}
          hostname: ${{ secrets.GRAFANA_INTERNAL_HOST }}
          this-job-name: Check Paths That Require Tests To Run
        continue-on-error: true
    outputs:
      github_ci_changes: ${{ steps.ignore-filter.outputs.changes || steps.changes.outputs.github_ci_changes }}
      core_changes: ${{ steps.ignore-filter.outputs.changes || steps.changes.outputs.core_changes }}
      ccip_changes: ${{ steps.ignore-filter.outputs.changes || steps.changes.outputs.ccip_changes }}

  lint-integration-tests:
    name: Lint ${{ matrix.project.name }}
    runs-on: ubuntu-latest
    # We don't directly merge dependabot PRs, so let's not waste the resources
    if: github.actor != 'dependabot[bot]'
    strategy:
      matrix:
        project:
          - name: integration-tests
            id: e2e-tests
            path: ./integration-tests
            cache_id: e2e-tests
          - name: load
            id: load
            path: ./integration-tests/load
            cache_id: load
    steps:
      - name: Collect Metrics
        id: collect-gha-metrics
        uses: smartcontractkit/push-gha-metrics-action@d9da21a2747016b3e13de58c7d4115a3d5c97935 # v3.0.1
        with:
          id: ${{ env.COLLECTION_ID }}-build-lint-${{ matrix.project.id }}
          org-id: ${{ secrets.GRAFANA_INTERNAL_TENANT_ID }}
          basic-auth: ${{ secrets.GRAFANA_INTERNAL_BASIC_AUTH }}
          hostname: ${{ secrets.GRAFANA_INTERNAL_HOST }}
          this-job-name: Lint ${{ matrix.project.name }}
        continue-on-error: true
      - name: Checkout the repo
        uses: actions/checkout@9bb56186c3b09b4f86b1c65136769dd318469633 # v4.1.2
        with:
          repository: smartcontractkit/chainlink
          ref: ${{ inputs.cl_ref }}
      - name: Setup Go
        uses: smartcontractkit/.github/actions/ctf-setup-go@b0d756c57fcdbcff187e74166562a029fdd5d1b9 # ctf-setup-go@0.0.0
        with:
          test_download_vendor_packages_command: cd ${{ matrix.project.path }} && go mod download
          go_mod_path: ${{ matrix.project.path }}/go.mod
          cache_key_id: ${{ matrix.project.cache_id }}
          cache_restore_only: "true"
      - name: Lint Go
        uses: golangci/golangci-lint-action@3cfe3a4abbb849e10058ce4af15d205b6da42804 # v4.0.0
        with:
          version: v1.59.1
          # We already cache these directories in setup-go
          skip-pkg-cache: true
          skip-build-cache: true
          # only-new-issues is only applicable to PRs, otherwise it is always set to false
          only-new-issues: false # disabled for PRs due to unreliability
          args: --out-format colored-line-number,checkstyle:golangci-lint-report.xml
          working-directory: ${{ matrix.project.path }}

  run-core-e2e-tests-for-pr:
    name: Core E2E Tests ${{ matrix.image-type }}
    permissions:
      actions: read
      checks: write
      pull-requests: write
      id-token: write
      contents: read
<<<<<<< HEAD
    strategy:
      fail-fast: false
      matrix:
        image-type: [amd64, arm64, plugins-amd64, plugins-arm64]
    needs: [changes]
    if: needs.changes.outputs.core_changes == 'true' || needs.changes.outputs.github_ci_changes == 'true'
    uses: ./.github/workflows/run-e2e-tests-reusable-workflow.yml
=======
    needs: [build-chainlink, changes]
    if: github.event_name == 'pull_request' && ( needs.changes.outputs.core_changes == 'true' || needs.changes.outputs.github_ci_changes == 'true')
    uses: smartcontractkit/.github/.github/workflows/run-e2e-tests.yml@aad83f232743646faa35f5ac03ee3829148d37ce
>>>>>>> 8854deff
    with:
      workflow_name: Core E2E Tests ${{ matrix.image-type }}
      test_chainlink_image_type: ${{ matrix.image-type }}
      chainlink_upgrade_version: ${{ github.sha }}
      test_path: .github/e2e-tests.yml
      test_trigger: PR E2E Core Tests
      upload_cl_node_coverage_artifact: true
      upload_cl_node_coverage_artifact_prefix: cl_node_coverage_data_
      enable_otel_traces_for_ocr2_plugins: ${{ contains(join(github.event.pull_request.labels.*.name, ' '), 'enable tracing') }}
    secrets:
      QA_AWS_REGION: ${{ secrets.QA_AWS_REGION }}
      QA_AWS_ROLE_TO_ASSUME: ${{ secrets.QA_AWS_ROLE_TO_ASSUME }}
      QA_AWS_ACCOUNT_NUMBER: ${{ secrets.QA_AWS_ACCOUNT_NUMBER }}
      QA_PYROSCOPE_INSTANCE: ${{ secrets.QA_PYROSCOPE_INSTANCE }}
      QA_PYROSCOPE_KEY: ${{ secrets.QA_PYROSCOPE_KEY }}
      QA_KUBECONFIG: ${{ secrets.QA_KUBECONFIG }}
      GRAFANA_INTERNAL_TENANT_ID: ${{ secrets.GRAFANA_INTERNAL_TENANT_ID }}
      GRAFANA_INTERNAL_BASIC_AUTH: ${{ secrets.GRAFANA_INTERNAL_BASIC_AUTH }}
      GRAFANA_INTERNAL_HOST: ${{ secrets.GRAFANA_INTERNAL_HOST }}
      GRAFANA_INTERNAL_URL_SHORTENER_TOKEN: ${{ secrets.GRAFANA_INTERNAL_URL_SHORTENER_TOKEN }}
      LOKI_TENANT_ID: ${{ secrets.LOKI_TENANT_ID }}
      LOKI_URL: ${{ secrets.LOKI_URL }}
      LOKI_BASIC_AUTH: ${{ secrets.LOKI_BASIC_AUTH }}
      GH_TOKEN: ${{ secrets.GITHUB_TOKEN }}
      AWS_REGION: ${{ secrets.QA_AWS_REGION }}
      AWS_OIDC_IAM_ROLE_VALIDATION_PROD_ARN: ${{ secrets.AWS_OIDC_IAM_ROLE_VALIDATION_PROD_ARN }}
      AWS_API_GW_HOST_GRAFANA: ${{ secrets.AWS_API_GW_HOST_GRAFANA }}
      SLACK_BOT_TOKEN: ${{ secrets.QA_SLACK_API_KEY }}

  run-core-e2e-tests-for-merge-queue:
    name: Core E2E Merge Queue Tests
    permissions:
      actions: read
      checks: write
      pull-requests: write
      id-token: write
      contents: read
    needs: [changes]
    if: github.event_name == 'merge_group' && ( needs.changes.outputs.core_changes == 'true' || needs.changes.outputs.github_ci_changes == 'true')
    uses: smartcontractkit/.github/.github/workflows/run-e2e-tests.yml@aad83f232743646faa35f5ac03ee3829148d37ce
    with:
      workflow_name: Core E2E Merge Queue Tests
      chainlink_version: ${{ inputs.evm-ref || github.sha }}
      chainlink_upgrade_version: ${{ github.sha }}
      test_path: .github/e2e-tests.yml
      test_trigger: Merge Queue E2E Core Tests
      upload_cl_node_coverage_artifact: true
      upload_cl_node_coverage_artifact_prefix: cl_node_coverage_data_
      enable_otel_traces_for_ocr2_plugins: ${{ contains(join(github.event.pull_request.labels.*.name, ' '), 'enable tracing') }}
      # Notify Test Tooling team in slack when merge queue tests fail
      slack_notification_after_tests: on_failure
      slack_notification_after_tests_channel_id: "#team-test-tooling-internal"
      slack_notification_after_tests_name: Core E2E Tests In Merge Queue
    secrets:
      QA_AWS_REGION: ${{ secrets.QA_AWS_REGION }}
      QA_AWS_ROLE_TO_ASSUME: ${{ secrets.QA_AWS_ROLE_TO_ASSUME }}
      QA_AWS_ACCOUNT_NUMBER: ${{ secrets.QA_AWS_ACCOUNT_NUMBER }}
      QA_PYROSCOPE_INSTANCE: ${{ secrets.QA_PYROSCOPE_INSTANCE }}
      QA_PYROSCOPE_KEY: ${{ secrets.QA_PYROSCOPE_KEY }}
      QA_KUBECONFIG: ${{ secrets.QA_KUBECONFIG }}
      GRAFANA_INTERNAL_TENANT_ID: ${{ secrets.GRAFANA_INTERNAL_TENANT_ID }}
      GRAFANA_INTERNAL_BASIC_AUTH: ${{ secrets.GRAFANA_INTERNAL_BASIC_AUTH }}
      GRAFANA_INTERNAL_HOST: ${{ secrets.GRAFANA_INTERNAL_HOST }}
      GRAFANA_INTERNAL_URL_SHORTENER_TOKEN: ${{ secrets.GRAFANA_INTERNAL_URL_SHORTENER_TOKEN }}
      LOKI_TENANT_ID: ${{ secrets.LOKI_TENANT_ID }}
      LOKI_URL: ${{ secrets.LOKI_URL }}
      LOKI_BASIC_AUTH: ${{ secrets.LOKI_BASIC_AUTH }}
      GH_TOKEN: ${{ secrets.GITHUB_TOKEN }}
      AWS_REGION: ${{ secrets.QA_AWS_REGION }}
      AWS_OIDC_IAM_ROLE_VALIDATION_PROD_ARN: ${{ secrets.AWS_OIDC_IAM_ROLE_VALIDATION_PROD_ARN }}
      AWS_API_GW_HOST_GRAFANA: ${{ secrets.AWS_API_GW_HOST_GRAFANA }}
      SLACK_BOT_TOKEN: ${{ secrets.QA_SLACK_API_KEY }}
              
  run-ccip-e2e-tests-for-pr:
    name: CCIP E2E Tests
    permissions:
      actions: read
      checks: write
      pull-requests: write
      id-token: write
      contents: read
    needs: [changes]
    if: github.event_name == 'pull_request' && (needs.changes.outputs.ccip_changes == 'true' || needs.changes.outputs.github_ci_changes == 'true')
    uses: smartcontractkit/.github/.github/workflows/run-e2e-tests.yml@aad83f232743646faa35f5ac03ee3829148d37ce
    with:
      workflow_name: CCIP E2E Tests
      chainlink_image_name: ccip
      chainlink_upgrade_version: ${{ github.sha }}
      test_path: .github/e2e-tests.yml
      test_trigger: PR E2E CCIP Tests
      upload_cl_node_coverage_artifact: true
      upload_cl_node_coverage_artifact_prefix: cl_node_coverage_data_
      enable_otel_traces_for_ocr2_plugins: ${{ contains(join(github.event.pull_request.labels.*.name, ' '), 'enable tracing') }}
    secrets:
      QA_AWS_REGION: ${{ secrets.QA_AWS_REGION }}
      QA_AWS_ROLE_TO_ASSUME: ${{ secrets.QA_AWS_ROLE_TO_ASSUME }}
      QA_AWS_ACCOUNT_NUMBER: ${{ secrets.QA_AWS_ACCOUNT_NUMBER }}
      QA_PYROSCOPE_INSTANCE: ${{ secrets.QA_PYROSCOPE_INSTANCE }}
      QA_PYROSCOPE_KEY: ${{ secrets.QA_PYROSCOPE_KEY }}
      QA_KUBECONFIG: ${{ secrets.QA_KUBECONFIG }}
      GRAFANA_INTERNAL_TENANT_ID: ${{ secrets.GRAFANA_INTERNAL_TENANT_ID }}
      GRAFANA_INTERNAL_BASIC_AUTH: ${{ secrets.GRAFANA_INTERNAL_BASIC_AUTH }}
      GRAFANA_INTERNAL_HOST: ${{ secrets.GRAFANA_INTERNAL_HOST }}
      GRAFANA_INTERNAL_URL_SHORTENER_TOKEN: ${{ secrets.GRAFANA_INTERNAL_URL_SHORTENER_TOKEN }}
      LOKI_TENANT_ID: ${{ secrets.LOKI_TENANT_ID }}
      LOKI_URL: ${{ secrets.LOKI_URL }}
      LOKI_BASIC_AUTH: ${{ secrets.LOKI_BASIC_AUTH }}
      GH_TOKEN: ${{ secrets.GITHUB_TOKEN }}
      AWS_REGION: ${{ secrets.QA_AWS_REGION }}
      AWS_OIDC_IAM_ROLE_VALIDATION_PROD_ARN: ${{ secrets.AWS_OIDC_IAM_ROLE_VALIDATION_PROD_ARN }}
      AWS_API_GW_HOST_GRAFANA: ${{ secrets.AWS_API_GW_HOST_GRAFANA }}
      SLACK_BOT_TOKEN: ${{ secrets.QA_SLACK_API_KEY }}      
              
  run-ccip-e2e-tests-for-merge-queue:
    name: CCIP E2E Merge Queue Tests
    permissions:
      actions: read
      checks: write
      pull-requests: write
      id-token: write
      contents: read
    needs: [changes]
    if: github.event_name == 'merge_group' && (needs.changes.outputs.ccip_changes == 'true' || needs.changes.outputs.github_ci_changes == 'true')
    uses: smartcontractkit/.github/.github/workflows/run-e2e-tests.yml@aad83f232743646faa35f5ac03ee3829148d37ce
    with:
      workflow_name: CCIP E2E Merge Queue Tests 
      chainlink_version: ${{ inputs.evm-ref || github.sha }}
      chainlink_upgrade_version: ${{ github.sha }}
      test_path: .github/e2e-tests.yml
      test_trigger: Merge Queue E2E CCIP Tests
      upload_cl_node_coverage_artifact: true
      upload_cl_node_coverage_artifact_prefix: cl_node_coverage_data_
      enable_otel_traces_for_ocr2_plugins: ${{ contains(join(github.event.pull_request.labels.*.name, ' '), 'enable tracing') }}
    secrets:
      QA_AWS_REGION: ${{ secrets.QA_AWS_REGION }}
      QA_AWS_ROLE_TO_ASSUME: ${{ secrets.QA_AWS_ROLE_TO_ASSUME }}
      QA_AWS_ACCOUNT_NUMBER: ${{ secrets.QA_AWS_ACCOUNT_NUMBER }}
      QA_PYROSCOPE_INSTANCE: ${{ secrets.QA_PYROSCOPE_INSTANCE }}
      QA_PYROSCOPE_KEY: ${{ secrets.QA_PYROSCOPE_KEY }}
      QA_KUBECONFIG: ${{ secrets.QA_KUBECONFIG }}
      GRAFANA_INTERNAL_TENANT_ID: ${{ secrets.GRAFANA_INTERNAL_TENANT_ID }}
      GRAFANA_INTERNAL_BASIC_AUTH: ${{ secrets.GRAFANA_INTERNAL_BASIC_AUTH }}
      GRAFANA_INTERNAL_HOST: ${{ secrets.GRAFANA_INTERNAL_HOST }}
      GRAFANA_INTERNAL_URL_SHORTENER_TOKEN: ${{ secrets.GRAFANA_INTERNAL_URL_SHORTENER_TOKEN }}
      LOKI_TENANT_ID: ${{ secrets.LOKI_TENANT_ID }}
      LOKI_URL: ${{ secrets.LOKI_URL }}
      LOKI_BASIC_AUTH: ${{ secrets.LOKI_BASIC_AUTH }}
      GH_TOKEN: ${{ secrets.GITHUB_TOKEN }}
      AWS_REGION: ${{ secrets.QA_AWS_REGION }}
      AWS_OIDC_IAM_ROLE_VALIDATION_PROD_ARN: ${{ secrets.AWS_OIDC_IAM_ROLE_VALIDATION_PROD_ARN }}
      AWS_API_GW_HOST_GRAFANA: ${{ secrets.AWS_API_GW_HOST_GRAFANA }}
      SLACK_BOT_TOKEN: ${{ secrets.QA_SLACK_API_KEY }}

  check-e2e-test-results:
    if: always()
    name: ETH Smoke Tests
    runs-on: ubuntu-latest
    needs: [lint-integration-tests, run-core-e2e-tests-for-pr, run-ccip-e2e-tests-for-pr, run-core-e2e-tests-for-merge-queue, run-ccip-e2e-tests-for-merge-queue]
    steps:
      - name: Check Core test results
        id: check_core_results
        run: |
          results='${{ needs.run-core-e2e-tests-for-pr.outputs.test_results }}'
          echo "Core test results:"
          echo "$results" | jq .
          
          node_migration_tests_failed=$(echo $results | jq '[.[] | select(.id == "integration-tests/migration/upgrade_version_test.go:*" ) | select(.result != "success")] | length > 0')
          echo "node_migration_tests_failed=$node_migration_tests_failed" >> $GITHUB_OUTPUT

      - name: Check CCIP test results
        id: check_ccip_results
        run: |
          if [[ '${{ needs.run-ccip-e2e-tests-for-pr.result }}' != 'skipped' ]]; then
            results='${{ needs.run-ccip-e2e-tests-for-pr.outputs.test_results }}'
            echo "CCIP test results:"
            echo "$results" | jq .
          else
            echo "CCIP tests were skipped."
          fi

      - name: Send slack notification for failed migration tests
        if: steps.check_core_results.outputs.node_migration_tests_failed == 'true' && github.event_name != 'workflow_dispatch'
        uses: slackapi/slack-github-action@6c661ce58804a1a20f6dc5fbee7f0381b469e001 # v1.25.0
        env:
          SLACK_BOT_TOKEN: ${{ secrets.QA_SLACK_API_KEY }}
        with:
          channel-id: "#team-test-tooling-internal"
          slack-message: ":x: :mild-panic-intensifies: Node Migration Tests Failed: \n${{ format('https://github.com/{0}/actions/runs/{1}', github.repository, github.run_id) }}\n${{ format('Notifying <!subteam^{0}|{0}>', secrets.GUARDIAN_SLACK_NOTIFICATION_HANDLE) }}"

      - name: Fail the job if core tests in PR not successful
        if: always() && needs.run-core-e2e-tests-for-pr.result == 'failure'
        run: exit 1

      - name: Fail the job if core tests in merge queue not successful
        if: always() && needs.run-core-e2e-tests-for-merge-queue.result == 'failure'
        run: exit 1        

      - name: Fail the job if lint not successful
        if: always() && needs.lint-integration-tests.result == 'failure'
        run: exit 1

  cleanup:
    name: Clean up integration environment deployments
    if: always()
    needs: [run-core-e2e-tests-for-pr, run-ccip-e2e-tests-for-pr, run-core-e2e-tests-for-merge-queue, run-ccip-e2e-tests-for-merge-queue]
    runs-on: ubuntu-latest
    steps:
      - name: Checkout repo
        if: ${{ github.event_name == 'pull_request' }}
        uses: actions/checkout@9bb56186c3b09b4f86b1c65136769dd318469633 # v4.1.2
        with:
          repository: smartcontractkit/chainlink
          ref: ${{ inputs.cl_ref }}

      - name: 🧼 Clean up Environment
        if: ${{ github.event_name == 'pull_request' }}
        uses: ./.github/actions/delete-deployments
        with:
          environment: integration
          ref: ${{ github.head_ref }} # See https://github.com/github/docs/issues/15319#issuecomment-1476705663

      - name: Collect Metrics
        if: ${{ github.event_name == 'pull_request' }}
        id: collect-gha-metrics
        uses: smartcontractkit/push-gha-metrics-action@d9da21a2747016b3e13de58c7d4115a3d5c97935 # v3.0.1
        with:
          id: ${{ env.COLLECTION_ID }}-env-cleanup
          org-id: ${{ secrets.GRAFANA_INTERNAL_TENANT_ID }}
          basic-auth: ${{ secrets.GRAFANA_INTERNAL_BASIC_AUTH }}
          hostname: ${{ secrets.GRAFANA_INTERNAL_HOST }}
          this-job-name: Clean up integration environment deployments
        continue-on-error: true

  show-chainlink-node-coverage:
    name: Show Chainlink Node Go Coverage
    if: always()
    needs: [run-core-e2e-tests-for-pr, run-ccip-e2e-tests-for-pr, run-core-e2e-tests-for-merge-queue, run-ccip-e2e-tests-for-merge-queue]
    runs-on: ubuntu-latest
    steps:
      - name: Checkout the repo
        uses: actions/checkout@9bb56186c3b09b4f86b1c65136769dd318469633 # v4.1.2
        with:
          repository: smartcontractkit/chainlink
          ref: ${{ inputs.cl_ref || github.event.pull_request.head.sha || github.event.merge_group.head_sha }}
      - name: Download All Artifacts
        uses: actions/download-artifact@9c19ed7fe5d278cd354c7dfd5d3b88589c7e2395 # v4.1.6
        with:
          path: cl_node_coverage_data
          pattern: cl_node_coverage_data_*
          merge-multiple: true
      - name: Show Coverage
        run: go run ./integration-tests/scripts/show_coverage.go "${{ github.workspace }}/cl_node_coverage_data/*/merged"

  ## Solana Section
  get_solana_sha:
    # We don't directly merge dependabot PRs, so let's not waste the resources
    if: ${{ github.actor != 'dependabot[bot]' && inputs.run_solana != 'false' }}
    name: Get Solana Sha From Go Mod
    environment: Integration
    runs-on: ubuntu-latest
    outputs:
      sha: ${{ steps.getsha.outputs.sha }}
    steps:
      - name: Checkout the repo
        uses: actions/checkout@9bb56186c3b09b4f86b1c65136769dd318469633 # v4.1.2
        with:
          repository: smartcontractkit/chainlink
          ref: ${{ inputs.cl_ref || github.event.pull_request.head.sha || github.event.merge_group.head_sha }}
      - name: Setup Go
        uses: ./.github/actions/setup-go
        with:
          only-modules: "true"
      - name: Get the sha from go mod
        id: getshortsha
        run: |
          sol_ver=$(go list -m -json github.com/smartcontractkit/chainlink-solana  | jq -r .Version)
          if [ -z "${sol_ver}" ]; then
              echo "Error: could not get the solana version from the go.mod file, look above for error(s)"
              exit 1
          fi
          short_sha="${sol_ver##*-}"
          echo "short sha is: ${short_sha}"
          echo "short_sha=${short_sha}" >> "$GITHUB_OUTPUT"
      - name: Checkout solana
        uses: actions/checkout@9bb56186c3b09b4f86b1c65136769dd318469633 # v4.1.2
        with:
          repository: smartcontractkit/chainlink-solana
          ref: develop
          fetch-depth: 0
          path: solanapath
      - name: Get long sha
        id: getsha
        run: |
          cd solanapath
          full_sha=$(git rev-parse ${{steps.getshortsha.outputs.short_sha}}^{}) # additional suffix allows handling tagged versions as well
          if [ -z "${full_sha}" ]; then
              echo "Error: could not get the full sha from the short sha using git, look above for error(s)"
              exit 1
          fi
          echo "sha is: ${full_sha}"
          echo "sha=${full_sha}" >> "$GITHUB_OUTPUT"

  get_projectserum_version:
    name: Get ProjectSerum Version
    environment: integration
    runs-on: ubuntu-latest
    needs: [get_solana_sha]
    outputs:
      projectserum_version: ${{ steps.psversion.outputs.projectserum_version }}
    steps:
      - name: Checkout the solana repo
        uses: actions/checkout@9bb56186c3b09b4f86b1c65136769dd318469633 # v4.1.2
        with:
          repository: smartcontractkit/chainlink-solana
          ref: ${{ needs.get_solana_sha.outputs.sha }}
      - name: Get ProjectSerum Version
        id: psversion
        uses: smartcontractkit/chainlink-solana/.github/actions/projectserum_version@4b971869e26b79c7ce3fb7c98005cc2e3f350915 # stable action on Oct 12 2022

  solana-test-image-exists:
    environment: integration
    permissions:
      checks: write
      pull-requests: write
      id-token: write
      contents: read
    name: Check If Solana Test Image Exists
    runs-on: ubuntu-latest
    needs: [get_solana_sha]
    outputs:
      exists: ${{ steps.check-image.outputs.exists }}
    steps:
      - name: Check if image exists
        id: check-image
        uses: smartcontractkit/chainlink-github-actions/docker/image-exists@0ce1e67b254a4f041e03cc6f0e3afc987b47c7bd # v2.3.30
        with:
          repository: chainlink-solana-tests
          tag: ${{ needs.get_solana_sha.outputs.sha }}
          AWS_REGION: ${{ secrets.QA_AWS_REGION }}
          AWS_ROLE_TO_ASSUME: ${{ secrets.QA_AWS_ROLE_TO_ASSUME }}

  solana-build-contracts:
    environment: integration
    permissions:
      checks: write
      pull-requests: write
      id-token: write
      contents: read
    name: Solana Build Artifacts
    runs-on: ubuntu22.04-8cores-32GB
    needs:
      [
        changes,
        get_projectserum_version,
        solana-test-image-exists,
        get_solana_sha,
      ]
    steps:
      - name: Collect Metrics
        if: needs.changes.outputs.core_changes == 'true' || github.event_name == 'workflow_dispatch'
        id: collect-gha-metrics
        uses: smartcontractkit/push-gha-metrics-action@d9da21a2747016b3e13de58c7d4115a3d5c97935 # v3.0.1
        with:
          id: ${{ env.COLLECTION_ID }}-solana-build-contracts
          org-id: ${{ secrets.GRAFANA_INTERNAL_TENANT_ID }}
          basic-auth: ${{ secrets.GRAFANA_INTERNAL_BASIC_AUTH }}
          hostname: ${{ secrets.GRAFANA_INTERNAL_HOST }}
          this-job-name: Solana Build Artifacts
        continue-on-error: true
      - name: Checkout the solana repo
        uses: actions/checkout@0ad4b8fadaa221de15dcec353f45205ec38ea70b # v4.1.4
        with:
          repository: smartcontractkit/chainlink-solana
          ref: ${{ needs.get_solana_sha.outputs.sha }}
      - name: Build contracts
        if: (needs.changes.outputs.core_changes == 'true' || github.event_name == 'workflow_dispatch') && needs.solana-test-image-exists.outputs.exists == 'false'
        uses: smartcontractkit/chainlink-solana/.github/actions/build_contract_artifacts@46b1311a5a83f33d08ffa8e1e0ab04f9ad51665d # node20 update on may 10, 2024
        with:
          ref: ${{ needs.get_solana_sha.outputs.sha }}
          image: backpackapp/build
          image-version: ${{ needs.get_projectserum_version.outputs.projectserum_version }}

  solana-build-test-image:
    environment: integration
    permissions:
      checks: write
      pull-requests: write
      id-token: write
      contents: read
    name: Solana Build Test Image
    runs-on: ubuntu22.04-8cores-32GB
    needs:
      [
        solana-build-contracts,
        solana-test-image-exists,
        changes,
        get_solana_sha,
      ]
    env:
      CONTRACT_ARTIFACTS_PATH: contracts/target/deploy
    steps:
      - name: Collect Metrics
        if: (needs.changes.outputs.core_changes == 'true' || github.event_name == 'workflow_dispatch') && needs.solana-test-image-exists.outputs.exists == 'false'
        id: collect-gha-metrics
        uses: smartcontractkit/push-gha-metrics-action@d9da21a2747016b3e13de58c7d4115a3d5c97935 # v3.0.1
        with:
          id: ${{ env.COLLECTION_ID }}-solana-build-test-image
          org-id: ${{ secrets.GRAFANA_INTERNAL_TENANT_ID }}
          basic-auth: ${{ secrets.GRAFANA_INTERNAL_BASIC_AUTH }}
          hostname: ${{ secrets.GRAFANA_INTERNAL_HOST }}
          this-job-name: Solana Build Test Image
        continue-on-error: true
      - name: Checkout the repo
        if: (needs.changes.outputs.core_changes == 'true' || github.event_name == 'workflow_dispatch') && needs.solana-test-image-exists.outputs.exists == 'false'
        uses: actions/checkout@9bb56186c3b09b4f86b1c65136769dd318469633 # v4.1.2
        with:
          repository: smartcontractkit/chainlink-solana
          ref: ${{ needs.get_solana_sha.outputs.sha }}
      - name: Build Test Image
        if: (needs.changes.outputs.core_changes == 'true' || github.event_name == 'workflow_dispatch') && needs.solana-test-image-exists.outputs.exists == 'false'
        uses: smartcontractkit/.github/actions/ctf-build-test-image@a5e4f4c8fbb8e15ab2ad131552eca6ac83c4f4b3 # ctf-build-test-image@0.1.0
        with:
          tag: ${{ needs.get_solana_sha.outputs.sha }}
          QA_AWS_ROLE_TO_ASSUME: ${{ secrets.QA_AWS_ROLE_TO_ASSUME }}
          QA_AWS_REGION: ${{ secrets.QA_AWS_REGION }}
          QA_AWS_ACCOUNT_NUMBER: ${{ secrets.QA_AWS_ACCOUNT_NUMBER }}
      - run: echo "this exists so we don't have to run anything else if the build is skipped"
        if: needs.changes.outputs.core_changes == 'false' || needs.solana-test-image-exists.outputs.exists == 'true'

  solana-smoke-tests:
    if: ${{ !contains(join(github.event.pull_request.labels.*.name, ' '), 'skip-smoke-tests') }}
    environment: integration
    permissions:
      checks: write
      pull-requests: write
      id-token: write
      contents: read
    name: Solana Smoke Tests
    runs-on: ubuntu22.04-8cores-32GB
    needs:
      [
        solana-build-contracts,
        solana-build-test-image,
        changes,
        get_solana_sha,
      ]
    env:
      CHAINLINK_COMMIT_SHA: ${{ inputs.evm-ref || github.sha }}
      CHAINLINK_ENV_USER: ${{ github.actor }}
      TEST_LOG_LEVEL: debug
      CONTRACT_ARTIFACTS_PATH: contracts/target/deploy
    steps:
      - name: Collect Metrics
        if: needs.changes.outputs.core_changes == 'true' || github.event_name == 'workflow_dispatch'
        id: collect-gha-metrics
        uses: smartcontractkit/push-gha-metrics-action@d9da21a2747016b3e13de58c7d4115a3d5c97935 # v3.0.1
        with:
          id: ${{ env.COLLECTION_ID }}-solana-e2e-tests
          org-id: ${{ secrets.GRAFANA_INTERNAL_TENANT_ID }}
          basic-auth: ${{ secrets.GRAFANA_INTERNAL_BASIC_AUTH }}
          hostname: ${{ secrets.GRAFANA_INTERNAL_HOST }}
          this-job-name: Solana Smoke Tests
          test-results-file: '{"testType":"go","filePath":"/tmp/gotest.log"}'
        continue-on-error: true
      - name: Checkout the repo
        uses: actions/checkout@9bb56186c3b09b4f86b1c65136769dd318469633 # v4.1.2
        with:
          repository: smartcontractkit/chainlink-solana
          ref: ${{ needs.get_solana_sha.outputs.sha }}
      - name: Run Setup
        if: needs.changes.outputs.core_changes == 'true' || github.event_name == 'workflow_dispatch'
        uses: smartcontractkit/.github/actions/ctf-setup-run-tests-environment@49cb1613e96c9ce17f7290e4dabd38f43aa9bd4d # ctf-setup-run-tests-environment@0.0.0
        with:
          go_mod_path: ./integration-tests/go.mod
          cache_restore_only: true
          cache_key_id: core-solana-e2e-${{ env.MOD_CACHE_VERSION }}
          aws_registries: ${{ secrets.QA_AWS_ACCOUNT_NUMBER }}
          dockerhub_username: ${{ secrets.DOCKERHUB_READONLY_USERNAME }}
          dockerhub_password: ${{ secrets.DOCKERHUB_READONLY_PASSWORD }}
          QA_AWS_REGION: ${{ secrets.QA_AWS_REGION }}
          QA_AWS_ROLE_TO_ASSUME: ${{ secrets.QA_AWS_ROLE_TO_ASSUME }}
          QA_KUBECONFIG: ${{ secrets.QA_KUBECONFIG }}
      - name: Pull Artifacts
        if: needs.changes.outputs.core_changes == 'true' || github.event_name == 'workflow_dispatch'
        run: |
          IMAGE_NAME=${{ secrets.QA_AWS_ACCOUNT_NUMBER }}.dkr.ecr.${{ secrets.QA_AWS_REGION }}.amazonaws.com/chainlink-solana-tests:${{ needs.get_solana_sha.outputs.sha }}
          # Pull the Docker image
          docker pull "$IMAGE_NAME"

          # Create a container without starting it
          CONTAINER_ID=$(docker create "$IMAGE_NAME")

          # Copy the artifacts from the container
          mkdir -p ./${{env.CONTRACT_ARTIFACTS_PATH}}/
          docker cp "$CONTAINER_ID:/go/testdir/${{env.CONTRACT_ARTIFACTS_PATH}}/" "./${{env.CONTRACT_ARTIFACTS_PATH}}/../"

          # Remove the created container
          docker rm "$CONTAINER_ID"
      - name: Install Solana CLI # required for ensuring the local test validator is configured correctly
        run: ./scripts/install-solana-ci.sh

      - name: Install gauntlet
        run: |
          yarn --cwd ./gauntlet install --frozen-lockfile
          yarn --cwd ./gauntlet build
          yarn --cwd ./gauntlet gauntlet
      - name: Generate config overrides
        run: | # https://github.com/smartcontractkit/chainlink-testing-framework/lib/blob/main/config/README.md
          cat << EOF > config.toml
          [ChainlinkImage]
          version="${{ inputs.evm-ref || github.sha }}"
          [Common]
          user="${{ github.actor }}"
          internal_docker_repo = "${{ secrets.QA_AWS_ACCOUNT_NUMBER }}.dkr.ecr.${{ secrets.QA_AWS_REGION }}.amazonaws.com"
          EOF
          # shellcheck disable=SC2002
          BASE64_CONFIG_OVERRIDE=$(cat config.toml | base64 -w 0)
          # shellcheck disable=SC2086
          echo ::add-mask::$BASE64_CONFIG_OVERRIDE
          # shellcheck disable=SC2086
          echo "BASE64_CONFIG_OVERRIDE=$BASE64_CONFIG_OVERRIDE" >> $GITHUB_ENV
      - name: Run Tests
        if: needs.changes.outputs.core_changes == 'true' || github.event_name == 'workflow_dispatch'
        uses: smartcontractkit/.github/actions/ctf-run-tests@b8731364b119e88983e94b0c4da87fc27ddb41b8 # ctf-run-tests@0.0.0
        with:
          test_command_to_run: export ENV_JOB_IMAGE=${{ secrets.QA_AWS_ACCOUNT_NUMBER }}.dkr.ecr.${{ secrets.QA_AWS_REGION }}.amazonaws.com/chainlink-solana-tests:${{ needs.get_solana_sha.outputs.sha }} && make test_smoke
          test_config_override_base64: ${{ env.BASE64_CONFIG_OVERRIDE }}
          cl_repo: ${{ env.CHAINLINK_IMAGE }}
          cl_image_tag: ${{ inputs.evm-ref || github.sha }}
          publish_check_name: Solana Smoke Test Results
          go_mod_path: ./integration-tests/go.mod
          cache_key_id: core-solana-e2e-${{ env.MOD_CACHE_VERSION }}
          token: ${{ secrets.GITHUB_TOKEN }}
          aws_registries: ${{ secrets.QA_AWS_ACCOUNT_NUMBER }}
          artifacts_name: solana-test-artifacts
          artifacts_location: |
            ./integration-tests/smoke/logs
            ./integration-tests/smoke/db_dumps
            ./integration-tests/smoke/seth_artifacts
            /tmp/gotest.log
          QA_AWS_REGION: ${{ secrets.QA_AWS_REGION }}
          QA_AWS_ROLE_TO_ASSUME: ${{ secrets.QA_AWS_ROLE_TO_ASSUME }}
          QA_KUBECONFIG: ""
          run_setup: false
          go_coverage_src_dir: /var/tmp/go-coverage
          go_coverage_dest_dir: ${{ github.workspace }}/.covdata
        env:
          E2E_TEST_CHAINLINK_IMAGE: ${{ env.CHAINLINK_IMAGE }}
          E2E_TEST_SOLANA_SECRET: thisisatestingonlysecret

      - name: Upload Coverage Data
        uses: actions/upload-artifact@65462800fd760344b1a7b4382951275a0abb4808 # v4.3.3
        timeout-minutes: 2
        continue-on-error: true
        with:
          name: cl_node_coverage_data_solana_tests
          path: .covdata
          retention-days: 1
<|MERGE_RESOLUTION|>--- conflicted
+++ resolved
@@ -187,19 +187,13 @@
       pull-requests: write
       id-token: write
       contents: read
-<<<<<<< HEAD
     strategy:
       fail-fast: false
       matrix:
         image-type: [amd64, arm64, plugins-amd64, plugins-arm64]
     needs: [changes]
     if: needs.changes.outputs.core_changes == 'true' || needs.changes.outputs.github_ci_changes == 'true'
-    uses: ./.github/workflows/run-e2e-tests-reusable-workflow.yml
-=======
-    needs: [build-chainlink, changes]
-    if: github.event_name == 'pull_request' && ( needs.changes.outputs.core_changes == 'true' || needs.changes.outputs.github_ci_changes == 'true')
-    uses: smartcontractkit/.github/.github/workflows/run-e2e-tests.yml@aad83f232743646faa35f5ac03ee3829148d37ce
->>>>>>> 8854deff
+    uses: smartcontractkit/.github/.github/workflows/run-e2e-tests.yml@d2a091eca97c4ca4b2b6efe8c4a69866e56e7efd
     with:
       workflow_name: Core E2E Tests ${{ matrix.image-type }}
       test_chainlink_image_type: ${{ matrix.image-type }}
