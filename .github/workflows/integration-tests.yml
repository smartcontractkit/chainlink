--- conflicted
+++ resolved
@@ -67,11 +67,7 @@
           ref: ${{ github.event.pull_request.head.sha }}
       - name: Build and publish chainlink image
         if: needs.changes.outputs.src == 'true'
-<<<<<<< HEAD
         uses: ./.github/actions/build-sign-publish-chainlink
-=======
-        uses: smartcontractkit/chainlink-github-actions/chainlink-testing-framework/build-image@ab595504ae9cf10c60eb8d2c5ce025284e58b210 # v2.1.5
->>>>>>> d9178668
         with:
           publish-nonroot: true
           additional-tag: ${{ env.CHAINLINK_IMAGE }}:${{ env.CHAINLINK_VERSION }}
