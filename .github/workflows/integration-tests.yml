--- conflicted
+++ resolved
@@ -153,12 +153,8 @@
 
   lint-integration-tests:
     name: Lint ${{ matrix.project.name }}
-<<<<<<< HEAD
-    runs-on: ubuntu22.04-8cores-32GB
+    runs-on: ubuntu-24.04-8cores-32GB-ARM
     needs: [changes]
-=======
-    runs-on: ubuntu-24.04-8cores-32GB-ARM
->>>>>>> 08749019
     # We don't directly merge dependabot PRs, so let's not waste the resources
     if: github.actor != 'dependabot[bot]' && needs.changes.outputs.not_ignored_changes == 'true'
     strategy:
