name: Integration Tests
on:
  merge_group:
  pull_request:
  push:
    tags:
      - "*"
  workflow_dispatch:

# Only run 1 of this workflow at a time per PR
concurrency:
  group: integration-tests-chainlink-${{ github.ref }}
  cancel-in-progress: true

env:
  # for run-test variables and environment
  ENV_JOB_IMAGE: ${{ secrets.QA_AWS_ACCOUNT_NUMBER }}.dkr.ecr.${{ secrets.QA_AWS_REGION }}.amazonaws.com/chainlink-tests:${{ github.sha }}
  CHAINLINK_IMAGE: ${{ secrets.QA_AWS_ACCOUNT_NUMBER }}.dkr.ecr.${{ secrets.QA_AWS_REGION }}.amazonaws.com/chainlink
  TEST_SUITE: smoke
  TEST_ARGS: -test.timeout 12m
  INTERNAL_DOCKER_REPO: ${{ secrets.QA_AWS_ACCOUNT_NUMBER }}.dkr.ecr.${{ secrets.QA_AWS_REGION }}.amazonaws.com
  MOD_CACHE_VERSION: 2

jobs:
  enforce-ctf-version:
    name: Enforce CTF Version
    runs-on: ubuntu-latest
    steps:
      - name: Checkout the repo
        uses: actions/checkout@b4ffde65f46336ab88eb53be808477a3936bae11 # v4.1.1
      - name: Check Merge Group Condition
        id: condition-check
        run: |
          echo "Checking event condition..."
          SHOULD_ENFORCE="false"
          if [[ "$GITHUB_EVENT_NAME" == "merge_group" ]]; then
              echo "We are in a merge_group event, now check if we are on the develop branch"
              target_branch=$(cat $GITHUB_EVENT_PATH | jq -r .merge_group.base_ref)
              if [[ "$target_branch" == "refs/heads/develop" ]]; then
                  echo "We are on the develop branch, we should enforce ctf version"
                  SHOULD_ENFORCE="true"
              fi
          fi
          echo "should we enforce ctf version = $SHOULD_ENFORCE"
          echo "should-enforce=$SHOULD_ENFORCE" >> $GITHUB_OUTPUT
      - name: Enforce CTF Version
        if: steps.condition-check.outputs.should-enforce == 'true'
        uses: smartcontractkit/chainlink-github-actions/chainlink-testing-framework/mod-version@e865e376b8c2d594028c8d645dd6c47169b72974 # v2.2.16
        with:
          go-project-path: ./integration-tests
          module-name: github.com/smartcontractkit/chainlink-testing-framework
          enforce-semantic-tag: "true"
  changes:
    environment: integration
    name: Check Paths That Require Tests To Run
    runs-on: ubuntu-latest
    steps:
      - name: Checkout the repo
        uses: actions/checkout@b4ffde65f46336ab88eb53be808477a3936bae11 # v4.1.1
      - uses: dorny/paths-filter@4512585405083f25c027a35db413c2b3b9006d50 # v2.11.1
        id: changes
        with:
          filters: |
            src:
              - '**/*.go'
              - '**/*go.sum'
              - '**/*go.mod'
              - '.github/workflows/integration-tests.yml'
              - '**/*Dockerfile'
              - 'core/**/config/**/*.toml'
      - name: Collect Metrics
        if: always()
        id: collect-gha-metrics
        uses: smartcontractkit/push-gha-metrics-action@d1618b772a97fd87e6505de97b872ee0b1f1729a # v2.0.2
        with:
          basic-auth: ${{ secrets.GRAFANA_CLOUD_BASIC_AUTH }}
          hostname: ${{ secrets.GRAFANA_CLOUD_HOST }}
          this-job-name: Check Paths That Require Tests To Run
        continue-on-error: true
    outputs:
      src: ${{ steps.changes.outputs.src }}

  build-lint-integration-tests:
    name: Build and Lint integration-tests
    runs-on: ubuntu20.04-16cores-64GB
    steps:
      - name: Checkout the repo
        uses: actions/checkout@b4ffde65f46336ab88eb53be808477a3936bae11 # v4.1.1
      - name: Setup Go
        uses: smartcontractkit/chainlink-github-actions/chainlink-testing-framework/setup-go@e865e376b8c2d594028c8d645dd6c47169b72974 # v2.2.16
        with:
          test_download_vendor_packages_command: cd ./integration-tests && go mod download
          go_mod_path: ./integration-tests/go.mod
          cache_key_id: core-e2e-${{ env.MOD_CACHE_VERSION }}
          cache_restore_only: "true"
      - name: Build Go
        run: |
          cd ./integration-tests
          go build ./...
          SELECTED_NETWORKS=SIMULATED go test -run=^# ./...
      - name: Lint Go
        uses: golangci/golangci-lint-action@3a919529898de77ec3da873e3063ca4b10e7f5cc # v3.7.0
        with:
          version: v1.55.2
          # We already cache these directories in setup-go
          skip-pkg-cache: true
          skip-build-cache: true
          # only-new-issues is only applicable to PRs, otherwise it is always set to false
          only-new-issues: false # disabled for PRs due to unreliability
          args: --out-format colored-line-number,checkstyle:golangci-lint-report.xml
          working-directory: ./integration-tests

  build-chainlink:
    environment: integration
    permissions:
      id-token: write
      contents: read
    strategy:
      matrix:
        image:
          - name: ""
            dockerfile: core/chainlink.Dockerfile
            tag-suffix: ""
          - name: (plugins)
            dockerfile: plugins/chainlink.Dockerfile
            tag-suffix: -plugins
    name: Build Chainlink Image ${{ matrix.image.name }}
    runs-on: ubuntu20.04-16cores-64GB
    needs: [changes, enforce-ctf-version]
    steps:
      - name: Collect Metrics
        if: needs.changes.outputs.src == 'true'
        id: collect-gha-metrics
        uses: smartcontractkit/push-gha-metrics-action@d1618b772a97fd87e6505de97b872ee0b1f1729a # v2.0.2
        with:
          basic-auth: ${{ secrets.GRAFANA_CLOUD_BASIC_AUTH }}
          hostname: ${{ secrets.GRAFANA_CLOUD_HOST }}
          this-job-name: Build Chainlink Image ${{ matrix.image.name }}
        continue-on-error: true
      - name: Checkout the repo
        uses: actions/checkout@b4ffde65f46336ab88eb53be808477a3936bae11 # v4.1.1
        with:
          ref: ${{ github.event.pull_request.head.sha || github.event.merge_group.head_sha }}
      - name: Build Chainlink Image
        if: needs.changes.outputs.src == 'true'
        uses: ./.github/actions/build-chainlink-image
        with:
          tag_suffix: ${{ matrix.image.tag-suffix }}
          dockerfile: ${{ matrix.image.dockerfile }}
          git_commit_sha: ${{ github.sha }}
          GRAFANA_CLOUD_BASIC_AUTH: ${{ secrets.GRAFANA_CLOUD_BASIC_AUTH }}
          GRAFANA_CLOUD_HOST: ${{ secrets.GRAFANA_CLOUD_HOST }}
          AWS_REGION: ${{ secrets.QA_AWS_REGION }}
          AWS_ROLE_TO_ASSUME: ${{ secrets.QA_AWS_ROLE_TO_ASSUME }}

  build-test-image:
    if: startsWith(github.ref, 'refs/tags/') || github.event_name == 'schedule' || contains(join(github.event.pull_request.labels.*.name, ' '), 'build-test-image')
    environment: integration
    permissions:
      id-token: write
      contents: read
    name: Build Test Image
    runs-on: ubuntu20.04-16cores-64GB
    needs: [changes]
    steps:
      - name: Collect Metrics
        if: needs.changes.outputs.src == 'true'
        id: collect-gha-metrics
        uses: smartcontractkit/push-gha-metrics-action@d1618b772a97fd87e6505de97b872ee0b1f1729a # v2.0.2
        with:
          basic-auth: ${{ secrets.GRAFANA_CLOUD_BASIC_AUTH }}
          hostname: ${{ secrets.GRAFANA_CLOUD_HOST }}
          this-job-name: Build Test Image
        continue-on-error: true
      - name: Checkout the repo
        uses: actions/checkout@b4ffde65f46336ab88eb53be808477a3936bae11 # v4.1.1
        with:
          ref: ${{ github.event.pull_request.head.sha || github.event.merge_group.head_sha }}
      - name: Build Test Image
        if: needs.changes.outputs.src == 'true'
        uses: ./.github/actions/build-test-image
        with:
          QA_AWS_ROLE_TO_ASSUME: ${{ secrets.QA_AWS_ROLE_TO_ASSUME }}
          QA_AWS_REGION: ${{ secrets.QA_AWS_REGION }}
          QA_AWS_ACCOUNT_NUMBER: ${{ secrets.QA_AWS_ACCOUNT_NUMBER }}

  compare-tests:
    needs: [changes]
    runs-on: ubuntu-latest
    name: Compare/Build Automation Test List
    outputs:
      matrix: ${{ env.MATRIX_JSON }}
    steps:
      - name: Check for Skip Tests Label
        if: contains(join(github.event.pull_request.labels.*.name, ' '), 'skip-smoke-tests')
        run: |
          echo "## \`skip-smoke-tests\` label is active, skipping E2E smoke tests" >>$GITHUB_STEP_SUMMARY
          exit 0
      - name: Checkout the repo
        uses: actions/checkout@b4ffde65f46336ab88eb53be808477a3936bae11 # v4.1.1
      - name: Compare Test Lists
        run: |
          cd ./integration-tests
          ./scripts/compareTestList.sh ./smoke/automation_test.go
          ./scripts/compareTestList.sh ./smoke/keeper_test.go
      - name: Build Test Matrix Lists
        id: build-test-matrix-list
        run: |
          cd ./integration-tests
          MATRIX_JSON_AUTOMATION=$(./scripts/buildTestMatrixList.sh ./smoke/automation_test.go automation ubuntu-latest 1)
          MATRIX_JSON_KEEPER=$(./scripts/buildTestMatrixList.sh ./smoke/keeper_test.go keeper ubuntu-latest 1)
          COMBINED_ARRAY=$(jq -c -n "$MATRIX_JSON_AUTOMATION + $MATRIX_JSON_KEEPER")

          # if we running a PR against the develop branch we should only run the automation tests unless we are in the merge group event
          if [[ "$GITHUB_EVENT_NAME" == "merge_group" ]]; then
            echo "We are in a merge_group event, run both automation and keepers tests"
            echo "MATRIX_JSON=${COMBINED_ARRAY}" >> $GITHUB_ENV
          else
            echo "we are not in a merge_group event, if this is a PR to develop run only automation tests, otherwise run everything because we could be running against a release branch"
            target_branch=$(cat $GITHUB_EVENT_PATH | jq -r .pull_request.base.ref)
            if [[ "$target_branch" == "develop" ]]; then
              echo "only run automation tests"
              echo "MATRIX_JSON=${MATRIX_JSON_AUTOMATION}" >> $GITHUB_ENV
            else
              echo "run both automation and keepers tests"
              echo "MATRIX_JSON=${COMBINED_ARRAY}" >> $GITHUB_ENV
            fi
          fi

  eth-smoke-tests-matrix-automation:
    if: ${{ !(contains(join(github.event.pull_request.labels.*.name, ' '), 'skip-smoke-tests') || github.event_name == 'workflow_dispatch') }}
    environment: integration
    permissions:
      checks: write
      pull-requests: write
      id-token: write
      contents: read
    needs:
      [build-chainlink, changes, compare-tests, build-lint-integration-tests]
    env:
      SELECTED_NETWORKS: SIMULATED,SIMULATED_1,SIMULATED_2
      CHAINLINK_COMMIT_SHA: ${{ github.sha }}
      CHAINLINK_ENV_USER: ${{ github.actor }}
      TEST_LOG_LEVEL: debug
    strategy:
      fail-fast: false
      matrix:
        product: ${{fromJson(needs.compare-tests.outputs.matrix)}}
    runs-on: ${{ matrix.product.os }}
    name: ETH Smoke Tests ${{ matrix.product.name }}
    steps:
      - name: Checkout the repo
        uses: actions/checkout@b4ffde65f46336ab88eb53be808477a3936bae11 # v4.1.1
        with:
          ref: ${{ github.event.pull_request.head.sha || github.event.merge_group.head_sha }}
      - name: Build Go Test Command
        id: build-go-test-command
        run: |
          # if the matrix.product.run is set, use it for a different command
          if [ "${{ matrix.product.run }}" != "" ]; then
            echo "run_command=${{ matrix.product.run }} ./smoke/${{ matrix.product.file }}_test.go" >> "$GITHUB_OUTPUT"
          else
            echo "run_command=./smoke/${{ matrix.product.name }}_test.go" >> "$GITHUB_OUTPUT"
          fi
      ## Run this step when changes that require tests to be run are made
      - name: Run Tests
        if: needs.changes.outputs.src == 'true'
        uses: smartcontractkit/chainlink-github-actions/chainlink-testing-framework/run-tests@e865e376b8c2d594028c8d645dd6c47169b72974 # v2.2.16
        env:
          PYROSCOPE_SERVER: ${{ matrix.product.pyroscope_env == '' && '' || !startsWith(github.ref, 'refs/tags/') && '' || secrets.QA_PYROSCOPE_INSTANCE }} # Avoid sending blank envs https://github.com/orgs/community/discussions/25725
          PYROSCOPE_ENVIRONMENT: ${{ matrix.product.pyroscope_env }}
          PYROSCOPE_KEY: ${{ secrets.QA_PYROSCOPE_KEY }}
        with:
          test_command_to_run: cd ./integration-tests && go test -timeout 30m -count=1 -json -test.parallel=${{ matrix.product.nodes }} ${{ steps.build-go-test-command.outputs.run_command }} 2>&1 | tee /tmp/gotest.log | gotestfmt
          test_download_vendor_packages_command: cd ./integration-tests && go mod download
          cl_repo: ${{ env.CHAINLINK_IMAGE }}
          cl_image_tag: ${{ github.sha }}
          aws_registries: ${{ secrets.QA_AWS_ACCOUNT_NUMBER }}
          artifacts_location: ./integration-tests/smoke/logs/
          publish_check_name: ${{ matrix.product.name }}
          token: ${{ secrets.GITHUB_TOKEN }}
          go_mod_path: ./integration-tests/go.mod
          cache_key_id: core-e2e-${{ env.MOD_CACHE_VERSION }}
          cache_restore_only: "true"
          QA_AWS_REGION: ${{ secrets.QA_AWS_REGION }}
          QA_AWS_ROLE_TO_ASSUME: ${{ secrets.QA_AWS_ROLE_TO_ASSUME }}
          QA_KUBECONFIG: ""
      - name: Collect Metrics
        if: always()
        id: collect-gha-metrics
        uses: smartcontractkit/push-gha-metrics-action@d1618b772a97fd87e6505de97b872ee0b1f1729a # v2.0.2
        with:
          basic-auth: ${{ secrets.GRAFANA_CLOUD_BASIC_AUTH }}
          hostname: ${{ secrets.GRAFANA_CLOUD_HOST }}
          this-job-name: ETH Smoke Tests ${{ matrix.product.name }}
          test-results-file: '{"testType":"go","filePath":"/tmp/gotest.log"}'
        continue-on-error: true

  eth-smoke-tests-matrix:
    if: ${{ !(contains(join(github.event.pull_request.labels.*.name, ' '), 'skip-smoke-tests') || github.event_name == 'workflow_dispatch') }}
    environment: integration
    permissions:
      checks: write
      pull-requests: write
      id-token: write
      contents: read
    needs: [build-chainlink, changes, build-lint-integration-tests]
    env:
      SELECTED_NETWORKS: SIMULATED,SIMULATED_1,SIMULATED_2
      CHAINLINK_COMMIT_SHA: ${{ github.sha }}
      CHAINLINK_ENV_USER: ${{ github.actor }}
      TEST_LOG_LEVEL: debug
    strategy:
      fail-fast: false
      matrix:
        product:
          - name: cron
            nodes: 1
            os: ubuntu-latest
            pyroscope_env: ""
          - name: flux
            nodes: 1
            os: ubuntu-latest
            pyroscope_env: ""
          - name: ocr
            nodes: 1
            os: ubuntu-latest
            file: ocr
<<<<<<< HEAD
            pyroscope_env: ci-smoke-ocr-evm-simulated                         
          - name: ocr2-replacement
=======
            pyroscope_env: ci-smoke-ocr-evm-simulated
          - name: ocr2
>>>>>>> 7fe07103
            nodes: 1
            os: ubuntu-latest
            file: ocr2
            pyroscope_env: ci-smoke-ocr2-evm-simulated
          - name: ocr2
            nodes: 1
            os: ubuntu-latest
            pyroscope_env: ci-smoke-ocr2-plugins-evm-simulated
            tag_suffix: "-plugins"
          - name: runlog
            nodes: 1
            os: ubuntu-latest
            pyroscope_env: ""
          - name: vrf
            nodes: 1
            os: ubuntu-latest
            pyroscope_env: ci-smoke-vrf-evm-simulated
          - name: vrfv2
            nodes: 1
            os: ubuntu-latest
            pyroscope_env: ci-smoke-vrf2-evm-simulated
          - name: vrfv2plus
            nodes: 1
            os: ubuntu-latest
            pyroscope_env: ci-smoke-vrf2plus-evm-simulated
          - name: forwarder_ocr
            nodes: 1
            os: ubuntu-latest
            pyroscope_env: ci-smoke-forwarder-ocr-evm-simulated
          - name: forwarders_ocr2
            nodes: 1
            os: ubuntu-latest
            pyroscope_env: ci-smoke-forwarder-ocr-evm-simulated
          - name: log-poller-finality-tag
            nodes: 1
            os: ubuntu-latest
            run: -run TestLogPollerFewFiltersFinalityTag
            file: log_poller
            pyroscope_env: ""
          - name: log-poller-chaos-fixed-depth
            nodes: 1
            os: ubuntu-latest
            run: -run TestLogPollerWithChaosFixedDepth
            file: log_poller
            pyroscope_env: ""          
          - name: log-poller-replay-finality-tag
            nodes: 1
            os: ubuntu-latest
            run: -run TestLogPollerReplayFinalityTag
            file: log_poller
            pyroscope_env: ""              
    runs-on: ${{ matrix.product.os }}
    name: ETH Smoke Tests ${{ matrix.product.name }}${{ matrix.product.tag_suffix }}
    steps:
      - name: Checkout the repo
        uses: actions/checkout@b4ffde65f46336ab88eb53be808477a3936bae11 # v4.1.1
        with:
          ref: ${{ github.event.pull_request.head.sha || github.event.merge_group.head_sha }}
      - name: Build Go Test Command
        id: build-go-test-command
        run: |
          # if the matrix.product.run is set, use it for a different command
          if [ "${{ matrix.product.run }}" != "" ]; then
            echo "run_command=${{ matrix.product.run }} ./smoke/${{ matrix.product.file }}_test.go" >> "$GITHUB_OUTPUT"
          else
            echo "run_command=./smoke/${{ matrix.product.name }}_test.go" >> "$GITHUB_OUTPUT"
          fi
      - name: Check for "enable tracing" label
        id: check-label
        run: |
          label=$(jq -r '.pull_request.labels[]?.name // empty' "$GITHUB_EVENT_PATH")

          if [[ -n "$label" ]]; then
            if [[ "$label" == "enable tracing" ]]; then
              echo "Enable tracing label found."
              echo "trace=true" >> $GITHUB_OUTPUT
            else
              echo "Enable tracing label not found."
              echo "trace=false" >> $GITHUB_OUTPUT
            fi
          else
            echo "No labels present or labels are null."
            echo "trace=false" >> $GITHUB_OUTPUT
          fi

      - name: Setup Grafana and OpenTelemetry
        id: docker-setup
        if: steps.check-label.outputs.trace == 'true' && matrix.product.name == 'ocr2' && matrix.product.tag_suffix == '-plugins'
        run: |
          # Create network
          docker network create --driver bridge tracing

          # Make trace directory
          cd integration-tests/smoke/
          mkdir ./traces
          chmod -R 777 ./traces

          # Switch directory
          cd ../../.github/tracing

          # Create a Docker volume for traces
          # docker volume create otel-traces

          # Start OpenTelemetry Collector
          # Note the user must be set to the same user as the runner for the trace data to be accessible
          docker run -d --network=tracing --name=otel-collector \
            -v $PWD/otel-collector-ci.yaml:/etc/otel-collector.yaml \
            -v $PWD/../../integration-tests/smoke/traces:/tracing \
            --user "$(id -u):$(id -g)" \
            -p 4317:4317 otel/opentelemetry-collector:0.88.0 --config=/etc/otel-collector.yaml
      - name: Locate Docker Volume
        id: locate-volume
        if: false
        run: |
          echo "VOLUME_PATH=$(docker volume inspect --format '{{ .Mountpoint }}' otel-traces)" >> $GITHUB_OUTPUT
      - name: Show Otel-Collector Logs
        if: steps.check-label.outputs.trace == 'true' && matrix.product.name == 'ocr2' && matrix.product.tag_suffix == '-plugins'
        run: |
          docker logs otel-collector
      ## Run this step when changes that require tests to be run are made
      - name: Run Tests
        if: needs.changes.outputs.src == 'true'
        uses: smartcontractkit/chainlink-github-actions/chainlink-testing-framework/run-tests@e865e376b8c2d594028c8d645dd6c47169b72974 # v2.2.16
        env:
          PYROSCOPE_SERVER: ${{ matrix.product.pyroscope_env == '' && '' || !startsWith(github.ref, 'refs/tags/') && '' || secrets.QA_PYROSCOPE_INSTANCE }} # Avoid sending blank envs https://github.com/orgs/community/discussions/25725
          PYROSCOPE_ENVIRONMENT: ${{ matrix.product.pyroscope_env }}
          PYROSCOPE_KEY: ${{ secrets.QA_PYROSCOPE_KEY }}
          LOKI_TENANT_ID: ${{ vars.LOKI_TENANT_ID }}
          LOKI_URL: ${{ secrets.LOKI_URL }}
          LOKI_BASIC_AUTH: ${{ secrets.LOKI_BASIC_AUTH }}
          LOGSTREAM_LOG_TARGETS: ${{ vars.LOGSTREAM_LOG_TARGETS }}
          GRAFANA_URL: ${{ vars.GRAFANA_URL }}
          GRAFANA_DATASOURCE: ${{ vars.GRAFANA_DATASOURCE }}
          RUN_ID: ${{ github.run_id }}
        with:
          test_command_to_run: cd ./integration-tests && go test -timeout 30m -count=1 -json -test.parallel=${{ matrix.product.nodes }} ${{ steps.build-go-test-command.outputs.run_command }} 2>&1 | tee /tmp/gotest.log | gotestfmt
          test_download_vendor_packages_command: cd ./integration-tests && go mod download
          cl_repo: ${{ env.CHAINLINK_IMAGE }}
          cl_image_tag: ${{ github.sha }}${{ matrix.product.tag_suffix }}
          aws_registries: ${{ secrets.QA_AWS_ACCOUNT_NUMBER }}
          artifacts_name: ${{ matrix.product.name }}-test-logs
          artifacts_location: ./integration-tests/smoke/logs/
          publish_check_name: ${{ matrix.product.name }}
          token: ${{ secrets.GITHUB_TOKEN }}
          go_mod_path: ./integration-tests/go.mod
          cache_key_id: core-e2e-${{ env.MOD_CACHE_VERSION }}
          cache_restore_only: "true"
          QA_AWS_REGION: ${{ secrets.QA_AWS_REGION }}
          QA_AWS_ROLE_TO_ASSUME: ${{ secrets.QA_AWS_ROLE_TO_ASSUME }}
          QA_KUBECONFIG: ""
      ## Run this step when changes that do not need the test to run are made
      - name: Run Setup
        if: needs.changes.outputs.src == 'false'
        uses: smartcontractkit/chainlink-github-actions/chainlink-testing-framework/setup-run-tests-environment@e865e376b8c2d594028c8d645dd6c47169b72974 # v2.2.16
        with:
          test_download_vendor_packages_command: cd ./integration-tests && go mod download
          go_mod_path: ./integration-tests/go.mod
          cache_key_id: core-e2e-${{ env.MOD_CACHE_VERSION }}
          cache_restore_only: "true"
          QA_AWS_REGION: ${{ secrets.QA_AWS_REGION }}
          QA_AWS_ROLE_TO_ASSUME: ${{ secrets.QA_AWS_ROLE_TO_ASSUME }}
          QA_KUBECONFIG: ${{ secrets.QA_KUBECONFIG }}
      - name: Show Otel-Collector Logs
        if: steps.check-label.outputs.trace == 'true' && matrix.product.name == 'ocr2' && matrix.product.tag_suffix == '-plugins'
        run: |
          docker logs otel-collector
      - name: Collect Metrics
        if: always()
        id: collect-gha-metrics
        uses: smartcontractkit/push-gha-metrics-action@d1618b772a97fd87e6505de97b872ee0b1f1729a # v2.0.2
        with:
          basic-auth: ${{ secrets.GRAFANA_CLOUD_BASIC_AUTH }}
          hostname: ${{ secrets.GRAFANA_CLOUD_HOST }}
          this-job-name: ETH Smoke Tests ${{ matrix.product.name }}${{ matrix.product.tag_suffix }}
          test-results-file: '{"testType":"go","filePath":"/tmp/gotest.log"}'
        continue-on-error: true
      - name: Permissions on traces
        if: steps.check-label.outputs.trace == 'true' && matrix.product.name == 'ocr2' && matrix.product.tag_suffix == '-plugins'
        run: |
          ls -l ./integration-tests/smoke/traces
      - name: Upload Trace Data
        if: steps.check-label.outputs.trace == 'true' && matrix.product.name == 'ocr2' && matrix.product.tag_suffix == '-plugins'
        uses: actions/upload-artifact@v3
        with:
          name: trace-data
          path: ./integration-tests/smoke/traces/trace-data.json
      - name: Print failed test summary
        if: always()
        run: |
          directory="./integration-tests/smoke/.test_summary"
          files=("$directory"/*)
          if [ -d "$directory" ]; then
            echo "Test summary folder found"
            if [ ${#files[@]} -gt 0 ]; then
              first_file="${files[0]}"
              echo "Name of the first test summary file: $(basename "$first_file")"
              echo "### Failed Test Execution Logs Dashboard (over VPN):" >> $GITHUB_STEP_SUMMARY
              cat "$first_file" | jq -r '.loki[] | "* [\(.test_name)](\(.value))"' >> $GITHUB_STEP_SUMMARY
              if [ ${#files[@]} -gt 1 ]; then
                echo "Found more than one test summary file. This is incorrect, there should be only one file"
              fi
            else
                echo "Test summary directory is empty. This should not happen"
            fi
          else
            echo "No test summary folder found. If no test failed or log collection wasn't explicitly requested this is correct. Exiting"
          fi

  ### Used to check the required checks box when the matrix completes
  eth-smoke-tests:
    if: always()
    runs-on: ubuntu-latest
    name: ETH Smoke Tests
    needs: [eth-smoke-tests-matrix, eth-smoke-tests-matrix-automation]
    steps:
      - name: Check smoke test matrix status
        if: needs.eth-smoke-tests-matrix.result != 'success' || needs.eth-smoke-tests-matrix-automation.result != 'success'
        run: |
          echo "${{ needs.eth-smoke-tests-matrix.result }}"
          exit 1
      - name: Collect Metrics
        if: always()
        id: collect-gha-metrics
        uses: smartcontractkit/push-gha-metrics-action@d1618b772a97fd87e6505de97b872ee0b1f1729a # v2.0.2
        with:
          basic-auth: ${{ secrets.GRAFANA_CLOUD_BASIC_AUTH }}
          hostname: ${{ secrets.GRAFANA_CLOUD_HOST }}
          this-job-name: ETH Smoke Tests
          matrix-aggregator-status: ${{ needs.eth-smoke-tests-matrix.result }}
        continue-on-error: true

  cleanup:
    name: Clean up integration environment deployments
    if: always()
    needs: [eth-smoke-tests]
    runs-on: ubuntu-latest
    steps:
      - name: Checkout repo
        if: ${{ github.event_name == 'pull_request' }}
        uses: actions/checkout@b4ffde65f46336ab88eb53be808477a3936bae11 # v4.1.1

      - name: 🧼 Clean up Environment
        if: ${{ github.event_name == 'pull_request' }}
        uses: ./.github/actions/delete-deployments
        with:
          environment: integration
          ref: ${{ github.head_ref }} # See https://github.com/github/docs/issues/15319#issuecomment-1476705663

      - name: Collect Metrics
        if: ${{ github.event_name == 'pull_request' }}
        id: collect-gha-metrics
        uses: smartcontractkit/push-gha-metrics-action@d1618b772a97fd87e6505de97b872ee0b1f1729a # v2.0.2
        with:
          basic-auth: ${{ secrets.GRAFANA_CLOUD_BASIC_AUTH }}
          hostname: ${{ secrets.GRAFANA_CLOUD_HOST }}
          this-job-name: Clean up integration environment deployments
        continue-on-error: true

  # Run the setup if the matrix finishes but this time save the cache if we have a cache hit miss
  # this will also only run if both of the matrix jobs pass
  eth-smoke-go-mod-cache:
    environment: integration
    needs: [eth-smoke-tests]
    runs-on: ubuntu20.04-16cores-64GB
    name: ETH Smoke Tests Go Mod Cache
    continue-on-error: true
    steps:
      - name: Checkout the repo
        uses: actions/checkout@b4ffde65f46336ab88eb53be808477a3936bae11 # v4.1.1
        with:
          ref: ${{ github.event.pull_request.head.sha || github.event.merge_group.head_sha }}
      - name: Run Setup
        uses: smartcontractkit/chainlink-github-actions/chainlink-testing-framework/setup-go@e865e376b8c2d594028c8d645dd6c47169b72974 # v2.2.16
        with:
          test_download_vendor_packages_command: |
            cd ./integration-tests
            go mod download
            # force download of test dependencies
            go test -run=NonExistentTest ./smoke/... || echo "ignore expected test failure"
          go_mod_path: ./integration-tests/go.mod
          cache_key_id: core-e2e-${{ env.MOD_CACHE_VERSION }}
          cache_restore_only: "false"

  ### Migration tests
  node-migration-tests:
    name: Version Migration Tests
    environment: integration
    permissions:
      checks: write
      pull-requests: write
      id-token: write
      contents: read
    runs-on: ubuntu-latest
    needs: [build-chainlink, changes, build-test-image]
    # Only run migration tests on new tags
    if: startsWith(github.ref, 'refs/tags/')
    env:
      SELECTED_NETWORKS: SIMULATED,SIMULATED_1,SIMULATED_2
      CHAINLINK_COMMIT_SHA: ${{ github.sha }}
      CHAINLINK_ENV_USER: ${{ github.actor }}
      CHAINLINK_IMAGE: public.ecr.aws/chainlink/chainlink
      UPGRADE_VERSION: ${{ github.sha }}
      UPGRADE_IMAGE: ${{ secrets.QA_AWS_ACCOUNT_NUMBER }}.dkr.ecr.${{ secrets.QA_AWS_REGION }}.amazonaws.com/chainlink
      TEST_LOG_LEVEL: debug
      TEST_SUITE: migration
    steps:
      - name: Checkout the repo
        uses: actions/checkout@b4ffde65f46336ab88eb53be808477a3936bae11 # v4.1.1
        with:
          ref: ${{ github.event.pull_request.head.sha || github.event.merge_group.head_sha }}
      - name: Get Latest Version
        id: get_latest_version
        run: |
          untrimmed_ver=$(curl --header "Authorization: token ${{ secrets.GITHUB_TOKEN }}" --request GET https://api.github.com/repos/${{ github.repository }}/releases/latest | jq -r .name)
          latest_version="${untrimmed_ver:1}"
          echo "latest_version=${latest_version} | tee -a $GITHUB_OUTPUT"
      - name: Name Versions
        run: |
          echo "Running migration tests from version '${{ steps.get_latest_version.outputs.latest_version }}' to: '${{ github.sha }}'"
      - name: Run Migration Tests
        uses: smartcontractkit/chainlink-github-actions/chainlink-testing-framework/run-tests@e865e376b8c2d594028c8d645dd6c47169b72974 # v2.2.16
        with:
          test_command_to_run: cd ./integration-tests && go test -timeout 30m -count=1 -json ./migration 2>&1 | tee /tmp/gotest.log | gotestfmt
          test_download_vendor_packages_command: cd ./integration-tests && go mod download
          cl_repo: ${{ env.CHAINLINK_IMAGE }}
          cl_image_tag: ${{ steps.get_latest_version.outputs.latest_version }}
          artifacts_location: ./integration-tests/migration/logs
          publish_check_name: Node Migration Test Results
          token: ${{ secrets.GITHUB_TOKEN }}
          go_mod_path: ./integration-tests/go.mod
          cache_key_id: core-e2e-${{ env.MOD_CACHE_VERSION }}
          cache_restore_only: "true"
          QA_AWS_REGION: ${{ secrets.QA_AWS_REGION }}
          QA_AWS_ROLE_TO_ASSUME: ${{ secrets.QA_AWS_ROLE_TO_ASSUME }}
          QA_KUBECONFIG: ${{ secrets.QA_KUBECONFIG }}
      - name: Upload test log
        uses: actions/upload-artifact@0b7f8abb1508181956e8e162db84b466c27e18ce # v3.1.2
        if: failure()
        with:
          name: test-log-${{ matrix.product.name }}
          path: /tmp/gotest.log
          retention-days: 7
        continue-on-error: true
      - name: Collect Metrics
        if: always()
        id: collect-gha-metrics
        uses: smartcontractkit/push-gha-metrics-action@d1618b772a97fd87e6505de97b872ee0b1f1729a # v2.0.2
        with:
          basic-auth: ${{ secrets.GRAFANA_CLOUD_BASIC_AUTH }}
          hostname: ${{ secrets.GRAFANA_CLOUD_HOST }}
          this-job-name: Version Migration Tests
          test-results-file: '{"testType":"go","filePath":"/tmp/gotest.log"}'
        continue-on-error: true

  ### Solana Section
  get_solana_sha:
    name: Get Solana Sha From Go Mod
    environment: Integration
    runs-on: ubuntu-latest
    outputs:
      sha: ${{ steps.getsha.outputs.sha }}
    steps:
      - name: Checkout the repo
        uses: actions/checkout@b4ffde65f46336ab88eb53be808477a3936bae11 # v4.1.1
        with:
          ref: ${{ github.event.pull_request.head.sha || github.event.merge_group.head_sha }}
      - name: Setup Go
        uses: ./.github/actions/setup-go
        with:
          only-modules: "true"
      - name: Get the sha from go mod
        id: getshortsha
        run: |
          sol_ver=$(go list -m -json github.com/smartcontractkit/chainlink-solana  | jq -r .Version)
          if [ -z "${sol_ver}" ]; then
              echo "Error: could not get the solana version from the go.mod file, look above for error(s)"
              exit 1
          fi
          short_sha="${sol_ver##*-}"
          echo "short sha is: ${short_sha}"
          echo "short_sha=${short_sha}" >> "$GITHUB_OUTPUT"
      - name: Checkout solana
        uses: actions/checkout@b4ffde65f46336ab88eb53be808477a3936bae11 # v4.1.1
        with:
          repository: smartcontractkit/chainlink-solana
          ref: develop
          fetch-depth: 0
          path: solanapath
      - name: Get long sha
        id: getsha
        run: |
          cd solanapath
          full_sha=$(git rev-parse ${{steps.getshortsha.outputs.short_sha}})
          if [ -z "${full_sha}" ]; then
              echo "Error: could not get the full sha from the short sha using git, look above for error(s)"
              exit 1
          fi
          echo "sha is: ${full_sha}"
          echo "sha=${full_sha}" >> "$GITHUB_OUTPUT"

  get_projectserum_version:
    name: Get ProjectSerum Version
    environment: integration
    runs-on: ubuntu-latest
    needs: [get_solana_sha]
    outputs:
      projectserum_version: ${{ steps.psversion.outputs.projectserum_version }}
    steps:
      - name: Checkout the solana repo
        uses: actions/checkout@b4ffde65f46336ab88eb53be808477a3936bae11 # v4.1.1
        with:
          repository: smartcontractkit/chainlink-solana
          ref: ${{ needs.get_solana_sha.outputs.sha }}
      - name: Get ProjectSerum Version
        id: psversion
        uses: smartcontractkit/chainlink-solana/.github/actions/projectserum_version@4b971869e26b79c7ce3fb7c98005cc2e3f350915 # stable action on Oct 12 2022

  solana-test-image-exists:
    environment: integration
    permissions:
      checks: write
      pull-requests: write
      id-token: write
      contents: read
    name: Check If Solana Test Image Exists
    runs-on: ubuntu-latest
    needs: [get_solana_sha]
    outputs:
      exists: ${{ steps.check-image.outputs.exists }}
    steps:
      - name: Check if image exists
        id: check-image
        uses: smartcontractkit/chainlink-github-actions/docker/image-exists@e865e376b8c2d594028c8d645dd6c47169b72974 # v2.2.16
        with:
          repository: chainlink-solana-tests
          tag: ${{ needs.get_solana_sha.outputs.sha }}
          AWS_REGION: ${{ secrets.QA_AWS_REGION }}
          AWS_ROLE_TO_ASSUME: ${{ secrets.QA_AWS_ROLE_TO_ASSUME }}

  solana-build-contracts:
    environment: integration
    permissions:
      checks: write
      pull-requests: write
      id-token: write
      contents: read
    name: Solana Build Artifacts
    runs-on: ubuntu20.04-16cores-64GB
    needs:
      [
        changes,
        get_projectserum_version,
        solana-test-image-exists,
        get_solana_sha,
      ]
    container:
      image: projectserum/build:${{ needs.get_projectserum_version.outputs.projectserum_version }}
      env:
        RUSTUP_HOME: "/root/.rustup"
        FORCE_COLOR: 1
    steps:
      - name: Collect Metrics
        if: needs.changes.outputs.src == 'true'
        id: collect-gha-metrics
        uses: smartcontractkit/push-gha-metrics-action@d1618b772a97fd87e6505de97b872ee0b1f1729a # v2.0.2
        with:
          basic-auth: ${{ secrets.GRAFANA_CLOUD_BASIC_AUTH }}
          hostname: ${{ secrets.GRAFANA_CLOUD_HOST }}
          this-job-name: Solana Build Artifacts
        continue-on-error: true
      - name: Checkout the solana repo
        # Use v3.6.0 because the custom runner (container configured above)
        # doesn't have node20 installed which is required for versions >=4
        uses: actions/checkout@f43a0e5ff2bd294095638e18286ca9a3d1956744 # v3.6.0
        with:
          repository: smartcontractkit/chainlink-solana
          ref: ${{ needs.get_solana_sha.outputs.sha }}
      - name: Build contracts
        if: needs.changes.outputs.src == 'true' && needs.solana-test-image-exists.outputs.exists == 'false'
        uses: smartcontractkit/chainlink-solana/.github/actions/build_contract_artifacts@21675b3a7dcdff8e790391708d4763020cace21e # stable action on December 18 2023
        with:
          ref: ${{ needs.get_solana_sha.outputs.sha }}

  solana-build-test-image:
    environment: integration
    permissions:
      checks: write
      pull-requests: write
      id-token: write
      contents: read
    name: Solana Build Test Image
    runs-on: ubuntu20.04-16cores-64GB
    needs:
      [
        solana-build-contracts,
        solana-test-image-exists,
        changes,
        get_solana_sha,
      ]
    env:
      CONTRACT_ARTIFACTS_PATH: contracts/target/deploy
    steps:
      - name: Collect Metrics
        if: needs.changes.outputs.src == 'true' && needs.solana-test-image-exists.outputs.exists == 'false'
        id: collect-gha-metrics
        uses: smartcontractkit/push-gha-metrics-action@d1618b772a97fd87e6505de97b872ee0b1f1729a # v2.0.2
        with:
          basic-auth: ${{ secrets.GRAFANA_CLOUD_BASIC_AUTH }}
          hostname: ${{ secrets.GRAFANA_CLOUD_HOST }}
          this-job-name: Solana Build Test Image
        continue-on-error: true
      - name: Checkout the repo
        if: needs.changes.outputs.src == 'true' && needs.solana-test-image-exists.outputs.exists == 'false'
        uses: actions/checkout@b4ffde65f46336ab88eb53be808477a3936bae11 # v4.1.1
        with:
          repository: smartcontractkit/chainlink-solana
          ref: ${{ needs.get_solana_sha.outputs.sha }}
      - name: Build Test Image
        if: needs.changes.outputs.src == 'true' && needs.solana-test-image-exists.outputs.exists == 'false'
        uses: ./.github/actions/build-test-image
        with:
          tag: ${{ needs.get_solana_sha.outputs.sha }}
          artifacts_path: ${{ env.CONTRACT_ARTIFACTS_PATH }}
          QA_AWS_ROLE_TO_ASSUME: ${{ secrets.QA_AWS_ROLE_TO_ASSUME }}
          QA_AWS_REGION: ${{ secrets.QA_AWS_REGION }}
          QA_AWS_ACCOUNT_NUMBER: ${{ secrets.QA_AWS_ACCOUNT_NUMBER }}
      - run: echo "this exists so we don't have to run anything else if the build is skipped"
        if: needs.changes.outputs.src == 'false' || needs.solana-test-image-exists.outputs.exists == 'true'

  solana-smoke-tests:
    if: ${{ !contains(join(github.event.pull_request.labels.*.name, ' '), 'skip-smoke-tests') }}
    environment: integration
    permissions:
      checks: write
      pull-requests: write
      id-token: write
      contents: read
    name: Solana Smoke Tests
    runs-on: ubuntu20.04-16cores-64GB
    needs:
      [
        build-chainlink,
        solana-build-contracts,
        solana-build-test-image,
        changes,
        get_solana_sha,
      ]
    env:
      CHAINLINK_COMMIT_SHA: ${{ github.sha }}
      CHAINLINK_ENV_USER: ${{ github.actor }}
      TEST_LOG_LEVEL: debug
      CONTRACT_ARTIFACTS_PATH: contracts/target/deploy
    steps:
      - name: Collect Metrics
        if: needs.changes.outputs.src == 'true'
        id: collect-gha-metrics
        uses: smartcontractkit/push-gha-metrics-action@d1618b772a97fd87e6505de97b872ee0b1f1729a # v2.0.2
        with:
          basic-auth: ${{ secrets.GRAFANA_CLOUD_BASIC_AUTH }}
          hostname: ${{ secrets.GRAFANA_CLOUD_HOST }}
          this-job-name: Solana Smoke Tests
          test-results-file: '{"testType":"go","filePath":"/tmp/gotest.log"}'
        continue-on-error: true
      - name: Checkout the repo
        uses: actions/checkout@b4ffde65f46336ab88eb53be808477a3936bae11 # v4.1.1
        with:
          repository: smartcontractkit/chainlink-solana
          ref: ${{ needs.get_solana_sha.outputs.sha }}
      - name: Run Setup
        if: needs.changes.outputs.src == 'true'
        uses: smartcontractkit/chainlink-github-actions/chainlink-testing-framework/setup-run-tests-environment@e865e376b8c2d594028c8d645dd6c47169b72974 # v2.2.16
        with:
          go_mod_path: ./integration-tests/go.mod
          cache_restore_only: true
          cache_key_id: core-solana-e2e-${{ env.MOD_CACHE_VERSION }}
          aws_registries: ${{ secrets.QA_AWS_ACCOUNT_NUMBER }}
          dockerhub_username: ${{ secrets.DOCKERHUB_READONLY_USERNAME }}
          dockerhub_password: ${{ secrets.DOCKERHUB_READONLY_PASSWORD }}
          QA_AWS_REGION: ${{ secrets.QA_AWS_REGION }}
          QA_AWS_ROLE_TO_ASSUME: ${{ secrets.QA_AWS_ROLE_TO_ASSUME }}
          QA_KUBECONFIG: ${{ secrets.QA_KUBECONFIG }}
      - name: Pull Artfacts
        if: needs.changes.outputs.src == 'true'
        run: |
          IMAGE_NAME=${{ secrets.QA_AWS_ACCOUNT_NUMBER }}.dkr.ecr.${{ secrets.QA_AWS_REGION }}.amazonaws.com/chainlink-solana-tests:${{ needs.get_solana_sha.outputs.sha }}
          # Pull the Docker image
          docker pull "$IMAGE_NAME"

          # Create a container without starting it
          CONTAINER_ID=$(docker create "$IMAGE_NAME")

          # Copy the artifacts from the container
          mkdir -p ./${{env.CONTRACT_ARTIFACTS_PATH}}/
          docker cp "$CONTAINER_ID:/go/testdir/${{env.CONTRACT_ARTIFACTS_PATH}}/" "./${{env.CONTRACT_ARTIFACTS_PATH}}/../"

          # Remove the created container
          docker rm "$CONTAINER_ID"
      - name: Run Tests
        if: needs.changes.outputs.src == 'true'
        uses: smartcontractkit/chainlink-github-actions/chainlink-testing-framework/run-tests@e865e376b8c2d594028c8d645dd6c47169b72974 # v2.2.16
        with:
          test_command_to_run: export ENV_JOB_IMAGE=${{ secrets.QA_AWS_ACCOUNT_NUMBER }}.dkr.ecr.${{ secrets.QA_AWS_REGION }}.amazonaws.com/chainlink-solana-tests:${{ needs.get_solana_sha.outputs.sha }} && make test_smoke
          cl_repo: ${{ env.CHAINLINK_IMAGE }}
          cl_image_tag: ${{ github.sha }}
          artifacts_location: /home/runner/work/chainlink-solana/chainlink-solana/integration-tests/logs
          publish_check_name: Solana Smoke Test Results
          go_mod_path: ./integration-tests/go.mod
          cache_key_id: core-solana-e2e-${{ env.MOD_CACHE_VERSION }}
          token: ${{ secrets.GITHUB_TOKEN }}
          aws_registries: ${{ secrets.QA_AWS_ACCOUNT_NUMBER }}
          QA_AWS_REGION: ${{ secrets.QA_AWS_REGION }}
          QA_AWS_ROLE_TO_ASSUME: ${{ secrets.QA_AWS_ROLE_TO_ASSUME }}
          QA_KUBECONFIG: ""
          run_setup: false
      - name: Upload test log
        uses: actions/upload-artifact@0b7f8abb1508181956e8e162db84b466c27e18ce # v3.1.2
        if: failure()
        with:
          name: test-log-solana
          path: /tmp/gotest.log
          retention-days: 7
        continue-on-error: true<|MERGE_RESOLUTION|>--- conflicted
+++ resolved
@@ -326,13 +326,8 @@
             nodes: 1
             os: ubuntu-latest
             file: ocr
-<<<<<<< HEAD
             pyroscope_env: ci-smoke-ocr-evm-simulated                         
           - name: ocr2-replacement
-=======
-            pyroscope_env: ci-smoke-ocr-evm-simulated
-          - name: ocr2
->>>>>>> 7fe07103
             nodes: 1
             os: ubuntu-latest
             file: ocr2
