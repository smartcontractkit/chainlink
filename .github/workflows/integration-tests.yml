--- conflicted
+++ resolved
@@ -322,12 +322,8 @@
             echo "run_command=./smoke/${{ matrix.product.name }}_test.go" >> "$GITHUB_OUTPUT"
           fi
       - name: Setup GAP for Grafana
-<<<<<<< HEAD
-        uses: smartcontractkit/.github/actions/setup-gap@6c9d62fdad050cfb8b59376ded291f1350705944 # setup-gap@0.2.2
+        uses: smartcontractkit/.github/actions/setup-gap@d316f66b2990ea4daa479daa3de6fc92b00f863e # setup-gap@0.3.2
         id: setup-gap
-=======
-        uses: smartcontractkit/.github/actions/setup-gap@d316f66b2990ea4daa479daa3de6fc92b00f863e # setup-gap@0.3.2
->>>>>>> e61d2560
         with:
           # aws inputs
           aws-region: ${{ secrets.AWS_REGION }}
@@ -442,12 +438,8 @@
             echo "run_command=./smoke/${{ matrix.product.name }}_test.go" >> "$GITHUB_OUTPUT"
           fi
       - name: Setup GAP for Grafana
-<<<<<<< HEAD
-        uses: smartcontractkit/.github/actions/setup-gap@6c9d62fdad050cfb8b59376ded291f1350705944 # setup-gap@0.2.2
+        uses: smartcontractkit/.github/actions/setup-gap@d316f66b2990ea4daa479daa3de6fc92b00f863e # setup-gap@0.3.2
         id: setup-gap
-=======
-        uses: smartcontractkit/.github/actions/setup-gap@d316f66b2990ea4daa479daa3de6fc92b00f863e # setup-gap@0.3.2
->>>>>>> e61d2560
         with:
           # aws inputs
           aws-region: ${{ secrets.AWS_REGION }}
@@ -676,12 +668,8 @@
         run: |
           docker logs otel-collector
       - name: Setup GAP for Grafana
-<<<<<<< HEAD
-        uses: smartcontractkit/.github/actions/setup-gap@6c9d62fdad050cfb8b59376ded291f1350705944 # setup-gap@0.2.2
+        uses: smartcontractkit/.github/actions/setup-gap@d316f66b2990ea4daa479daa3de6fc92b00f863e # setup-gap@0.3.2
         id: setup-gap
-=======
-        uses: smartcontractkit/.github/actions/setup-gap@d316f66b2990ea4daa479daa3de6fc92b00f863e # setup-gap@0.3.2
->>>>>>> e61d2560
         with:
           # aws inputs
           aws-region: ${{ secrets.AWS_REGION }}
