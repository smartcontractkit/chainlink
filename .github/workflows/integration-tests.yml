name: Integration Tests
run-name: Integration Tests ${{ inputs.distinct_run_name && inputs.distinct_run_name || '' }}
on:
  pull_request:
  push:
    branches:
      - develop
      - "release/**"
    tags:
      - "*"
  workflow_dispatch:
    inputs:
      cl_ref:
        description: 'The ref to checkout, defaults to the calling branch'
        required: false
        type: string
      evm-ref:
        description: 'The sha of the chainlink-evm commit to use if wanted'
        required: false
        type: string
      run_solana:
        description: 'Run solana tests'
        required: false
        type: string
        default: 'false'
      distinct_run_name:
        description: 'A unique identifier for this run, only use from other repos'
        required: false
        type: string

# Only run 1 of this workflow at a time per PR
concurrency:
  group: ${{ github.ref }}-${{ github.repository }}-${{ github.event_name }}-e2e-tests-${{ inputs.distinct_run_name }}
  cancel-in-progress: true

env:
  # for run-test variables and environment
  ENV_JOB_IMAGE: ${{ secrets.QA_AWS_ACCOUNT_NUMBER }}.dkr.ecr.${{ secrets.QA_AWS_REGION }}.amazonaws.com/chainlink-tests:${{ inputs.evm-ref || github.sha }}
  CHAINLINK_IMAGE: ${{ secrets.QA_AWS_ACCOUNT_NUMBER }}.dkr.ecr.${{ secrets.QA_AWS_REGION }}.amazonaws.com/chainlink
  INTERNAL_DOCKER_REPO: ${{ secrets.QA_AWS_ACCOUNT_NUMBER }}.dkr.ecr.${{ secrets.QA_AWS_REGION }}.amazonaws.com
  MOD_CACHE_VERSION: 2
  COLLECTION_ID: chainlink-e2e-tests

jobs:
  enforce-ctf-version:
    name: Enforce CTF Version
    runs-on: ubuntu-latest
    # We don't directly merge dependabot PRs, so let's not waste the resources
    if: github.actor != 'dependabot[bot]'
    steps:
      - run: echo "${{github.event_name}}"
      - name: Checkout the repo
        uses: actions/checkout@9bb56186c3b09b4f86b1c65136769dd318469633 # v4.1.2
        with:
          repository: smartcontractkit/chainlink
          ref: ${{ inputs.cl_ref }}
      - name: Check Merge Group Condition
        id: condition-check
        run: |
          echo "Checking event condition..."
          SHOULD_ENFORCE="false"
          if [[ "$GITHUB_EVENT_NAME" == "merge_group" ]]; then
              echo "We are in a merge_group event, now check if we are on the develop branch"
              target_branch=$(cat $GITHUB_EVENT_PATH | jq -r .merge_group.base_ref)
              if [[ "$target_branch" == "refs/heads/develop" ]]; then
                  echo "We are on the develop branch, we should enforce ctf version"
                  SHOULD_ENFORCE="true"
              fi
          fi
          echo "should we enforce ctf version = $SHOULD_ENFORCE"
          echo "should-enforce=$SHOULD_ENFORCE" >> $GITHUB_OUTPUT
      - name: Enforce CTF Version
        if: steps.condition-check.outputs.should-enforce == 'true'
        uses: smartcontractkit/.github/actions/ctf-check-mod-version@21b0189c5fdca0318617d259634b1a91e6d80262 # ctf-check-mod-version@0.0.0
        with:
          go-project-path: ./integration-tests
          module-name: github.com/smartcontractkit/chainlink-testing-framework/lib
          enforce-semantic-tag: "true"

  changes:
    environment: integration
    name: Check Paths That Require Tests To Run
    runs-on: ubuntu-latest
    # We don't directly merge dependabot PRs, so let's not waste the resources
    if: github.actor != 'dependabot[bot]'
    steps:
      - name: Checkout the repo
        uses: actions/checkout@9bb56186c3b09b4f86b1c65136769dd318469633 # v4.1.2
        with:
          repository: smartcontractkit/chainlink
          ref: ${{ inputs.cl_ref }}
      - uses: dorny/paths-filter@de90cc6fb38fc0963ad72b210f1f284cd68cea36 # v3.0.2
        id: changes
        with:
          filters: |
            github_ci_changes:
              - '.github/workflows/integration-tests.yml'
              - '.github/e2e-tests.yml'
            core_changes:
              - '**/*.go'
              - '**/*go.sum'
              - '**/*go.mod'
              - '**/*Dockerfile'
              - 'core/**/migrations/*.sql'
              - 'core/**/config/**/*.toml'
              - 'integration-tests/**/*.toml'
            ccip_changes:
              - '**/*ccip*'
              - '**/*ccip*/**'
      - name: Ignore Filter On Workflow Dispatch
        if: ${{ github.event_name == 'workflow_dispatch' }}
        id: ignore-filter
        run: echo "changes=true" >> $GITHUB_OUTPUT
      - name: Collect Metrics
        if: always()
        id: collect-gha-metrics
        uses: smartcontractkit/push-gha-metrics-action@d9da21a2747016b3e13de58c7d4115a3d5c97935 # v3.0.1
        with:
          id: ${{ env.COLLECTION_ID }}-check-paths
          org-id: ${{ secrets.GRAFANA_INTERNAL_TENANT_ID }}
          basic-auth: ${{ secrets.GRAFANA_INTERNAL_BASIC_AUTH }}
          hostname: ${{ secrets.GRAFANA_INTERNAL_HOST }}
          this-job-name: Check Paths That Require Tests To Run
        continue-on-error: true
    outputs:
      github_ci_changes: ${{ steps.ignore-filter.outputs.changes || steps.changes.outputs.github_ci_changes }}
      core_changes: ${{ steps.ignore-filter.outputs.changes || steps.changes.outputs.core_changes }}
      ccip_changes: ${{ steps.ignore-filter.outputs.changes || steps.changes.outputs.ccip_changes }}

  lint-integration-tests:
    name: Lint ${{ matrix.project.name }}
<<<<<<< HEAD
    runs-on: ubuntu-latest
=======
    runs-on: ubuntu-24.04-8cores-32GB-ARM
>>>>>>> 9a891a5a
    # We don't directly merge dependabot PRs, so let's not waste the resources
    if: github.actor != 'dependabot[bot]'
    strategy:
      matrix:
        project:
          - name: integration-tests
            id: e2e-tests
            path: ./integration-tests
            cache_id: e2e-tests
          - name: load
            id: load
            path: ./integration-tests/load
            cache_id: load
    steps:
      - name: Collect Metrics
        id: collect-gha-metrics
        uses: smartcontractkit/push-gha-metrics-action@d9da21a2747016b3e13de58c7d4115a3d5c97935 # v3.0.1
        with:
          id: ${{ env.COLLECTION_ID }}-build-lint-${{ matrix.project.id }}
          org-id: ${{ secrets.GRAFANA_INTERNAL_TENANT_ID }}
          basic-auth: ${{ secrets.GRAFANA_INTERNAL_BASIC_AUTH }}
          hostname: ${{ secrets.GRAFANA_INTERNAL_HOST }}
          this-job-name: Lint ${{ matrix.project.name }}
        continue-on-error: true
      - name: Checkout the repo
        uses: actions/checkout@9bb56186c3b09b4f86b1c65136769dd318469633 # v4.1.2
        with:
          repository: smartcontractkit/chainlink
          ref: ${{ inputs.cl_ref }}
      - name: Setup Go
        uses: smartcontractkit/.github/actions/ctf-setup-go@b0d756c57fcdbcff187e74166562a029fdd5d1b9 # ctf-setup-go@0.0.0
        with:
          test_download_vendor_packages_command: cd ${{ matrix.project.path }} && go mod download
          go_mod_path: ${{ matrix.project.path }}/go.mod
          cache_key_id: ${{ matrix.project.cache_id }}
          cache_restore_only: "true"
      - name: Lint Go
        uses: golangci/golangci-lint-action@3cfe3a4abbb849e10058ce4af15d205b6da42804 # v4.0.0
        with:
          version: v1.59.1
          # We already cache these directories in setup-go
          skip-pkg-cache: true
          skip-build-cache: true
          # only-new-issues is only applicable to PRs, otherwise it is always set to false
          only-new-issues: false # disabled for PRs due to unreliability
          args: --out-format colored-line-number,checkstyle:golangci-lint-report.xml
          working-directory: ${{ matrix.project.path }}

  run-core-e2e-tests-for-pr:
    name: Core E2E Tests ${{ matrix.image-type }}
    permissions:
      actions: read
      checks: write
      pull-requests: write
      id-token: write
      contents: read
<<<<<<< HEAD
    strategy:
      fail-fast: false
      matrix:
        image-type: [amd64, arm64, plugins-amd64, plugins-arm64]
    needs: [changes]
    if: needs.changes.outputs.core_changes == 'true' || needs.changes.outputs.github_ci_changes == 'true'
    uses: smartcontractkit/.github/.github/workflows/run-e2e-tests.yml@fad3424d769cd055cc77e54d7afa1618c8de1759 # DEBUG: Unmerged changes
=======
    needs: [build-chainlink, changes]
    if: github.event_name == 'pull_request' && ( needs.changes.outputs.core_changes == 'true' || needs.changes.outputs.github_ci_changes == 'true')
    uses: smartcontractkit/.github/.github/workflows/run-e2e-tests.yml@827d85b57065211ddd254457a7cf21581d85092d
>>>>>>> 9a891a5a
    with:
      workflow_name: Core E2E Tests ${{ matrix.image-type }}
      test_chainlink_image_type: ${{ matrix.image-type }}
      test_path: .github/e2e-tests.yml
      test_trigger: PR E2E Core Tests
      upload_cl_node_coverage_artifact: true
      upload_cl_node_coverage_artifact_prefix: cl_node_coverage_data_
      enable_otel_traces_for_ocr2_plugins: ${{ contains(join(github.event.pull_request.labels.*.name, ' '), 'enable tracing') }}
    secrets:
      QA_AWS_REGION: ${{ secrets.QA_AWS_REGION }}
      QA_AWS_ROLE_TO_ASSUME: ${{ secrets.QA_AWS_ROLE_TO_ASSUME }}
      QA_AWS_ACCOUNT_NUMBER: ${{ secrets.QA_AWS_ACCOUNT_NUMBER }}
      PROD_AWS_ACCOUNT_NUMBER: ${{ secrets.AWS_ACCOUNT_ID_PROD }}
      QA_PYROSCOPE_INSTANCE: ${{ secrets.QA_PYROSCOPE_INSTANCE }}
      QA_PYROSCOPE_KEY: ${{ secrets.QA_PYROSCOPE_KEY }}
      QA_KUBECONFIG: ${{ secrets.QA_KUBECONFIG }}
      GRAFANA_INTERNAL_TENANT_ID: ${{ secrets.GRAFANA_INTERNAL_TENANT_ID }}
      GRAFANA_INTERNAL_BASIC_AUTH: ${{ secrets.GRAFANA_INTERNAL_BASIC_AUTH }}
      GRAFANA_INTERNAL_HOST: ${{ secrets.GRAFANA_INTERNAL_HOST }}
      GRAFANA_INTERNAL_URL_SHORTENER_TOKEN: ${{ secrets.GRAFANA_INTERNAL_URL_SHORTENER_TOKEN }}
      LOKI_TENANT_ID: ${{ secrets.LOKI_TENANT_ID }}
      LOKI_URL: https://${{ secrets.GRAFANA_INTERNAL_HOST }}/loki/api/v1/push
      LOKI_BASIC_AUTH: ${{ secrets.LOKI_BASIC_AUTH }}
      GH_TOKEN: ${{ secrets.GITHUB_TOKEN }}
      AWS_REGION: ${{ secrets.QA_AWS_REGION }}
      AWS_OIDC_IAM_ROLE_VALIDATION_PROD_ARN: ${{ secrets.AWS_OIDC_IAM_ROLE_VALIDATION_PROD_ARN }}
      AWS_API_GW_HOST_GRAFANA: ${{ secrets.AWS_API_GW_HOST_GRAFANA }}
      SLACK_BOT_TOKEN: ${{ secrets.QA_SLACK_API_KEY }}

  run-core-e2e-tests-for-merge-queue:
    name: Core E2E Merge Queue Tests ${{ matrix.image-type }}
    permissions:
      actions: read
      checks: write
      pull-requests: write
      id-token: write
      contents: read
    needs: [changes]
    strategy:
      fail-fast: false
      matrix:
        image-type: [amd64, arm64, plugins-amd64, plugins-arm64]
    if: github.event_name == 'merge_group' && ( needs.changes.outputs.core_changes == 'true' || needs.changes.outputs.github_ci_changes == 'true')
<<<<<<< HEAD
    uses: smartcontractkit/.github/.github/workflows/run-e2e-tests.yml@fad3424d769cd055cc77e54d7afa1618c8de1759 # DEBUG: Unmerged changes
=======
    uses: smartcontractkit/.github/.github/workflows/run-e2e-tests.yml@827d85b57065211ddd254457a7cf21581d85092d
>>>>>>> 9a891a5a
    with:
      workflow_name: Core E2E Merge Queue ${{ matrix.image-type }}
      test_chainlink_image_type: ${{ matrix.image-type }}
      chainlink_version: ${{ inputs.evm-ref || github.sha }}
      chainlink_upgrade_version: ${{ github.sha }}
      test_path: .github/e2e-tests.yml
      test_trigger: Merge Queue E2E Core Tests
      upload_cl_node_coverage_artifact: true
      upload_cl_node_coverage_artifact_prefix: cl_node_coverage_data_
      enable_otel_traces_for_ocr2_plugins: ${{ contains(join(github.event.pull_request.labels.*.name, ' '), 'enable tracing') }}
      # Notify Test Tooling team in slack when merge queue tests fail
      slack_notification_after_tests: on_failure
      slack_notification_after_tests_channel_id: "#team-test-tooling-internal"
      slack_notification_after_tests_name: Core E2E Tests In Merge Queue
    secrets:
      QA_AWS_REGION: ${{ secrets.QA_AWS_REGION }}
      QA_AWS_ROLE_TO_ASSUME: ${{ secrets.QA_AWS_ROLE_TO_ASSUME }}
      QA_AWS_ACCOUNT_NUMBER: ${{ secrets.QA_AWS_ACCOUNT_NUMBER }}
      PROD_AWS_ACCOUNT_NUMBER: ${{ secrets.AWS_ACCOUNT_ID_PROD }}
      QA_PYROSCOPE_INSTANCE: ${{ secrets.QA_PYROSCOPE_INSTANCE }}
      QA_PYROSCOPE_KEY: ${{ secrets.QA_PYROSCOPE_KEY }}
      QA_KUBECONFIG: ${{ secrets.QA_KUBECONFIG }}
      GRAFANA_INTERNAL_TENANT_ID: ${{ secrets.GRAFANA_INTERNAL_TENANT_ID }}
      GRAFANA_INTERNAL_BASIC_AUTH: ${{ secrets.GRAFANA_INTERNAL_BASIC_AUTH }}
      GRAFANA_INTERNAL_HOST: ${{ secrets.GRAFANA_INTERNAL_HOST }}
      GRAFANA_INTERNAL_URL_SHORTENER_TOKEN: ${{ secrets.GRAFANA_INTERNAL_URL_SHORTENER_TOKEN }}
      LOKI_TENANT_ID: ${{ secrets.LOKI_TENANT_ID }}
      LOKI_URL: https://${{ secrets.GRAFANA_INTERNAL_HOST }}/loki/api/v1/push
      LOKI_BASIC_AUTH: ${{ secrets.LOKI_BASIC_AUTH }}
      GH_TOKEN: ${{ secrets.GITHUB_TOKEN }}
      AWS_REGION: ${{ secrets.QA_AWS_REGION }}
      AWS_OIDC_IAM_ROLE_VALIDATION_PROD_ARN: ${{ secrets.AWS_OIDC_IAM_ROLE_VALIDATION_PROD_ARN }}
      AWS_API_GW_HOST_GRAFANA: ${{ secrets.AWS_API_GW_HOST_GRAFANA }}
      SLACK_BOT_TOKEN: ${{ secrets.QA_SLACK_API_KEY }}
              
  run-ccip-e2e-tests-for-pr:
    name: CCIP E2E Tests ${{ matrix.image-type }}
    permissions:
      actions: read
      checks: write
      pull-requests: write
      id-token: write
      contents: read
    needs: [changes]
    strategy:
      fail-fast: false
      matrix:
        image-type: [amd64, arm64]
    if: github.event_name == 'pull_request' && (needs.changes.outputs.ccip_changes == 'true' || needs.changes.outputs.github_ci_changes == 'true')
<<<<<<< HEAD
    uses: smartcontractkit/.github/.github/workflows/run-e2e-tests.yml@fad3424d769cd055cc77e54d7afa1618c8de1759 # DEBUG: Unmerged changes
=======
    uses: smartcontractkit/.github/.github/workflows/run-e2e-tests.yml@827d85b57065211ddd254457a7cf21581d85092d
>>>>>>> 9a891a5a
    with:
      workflow_name: CCIP E2E ${{ matrix.image-type }}
      test_chainlink_image_type: ${{ matrix.image-type }}
      chainlink_image_name: ccip
      chainlink_upgrade_version: ${{ github.sha }}
      test_path: .github/e2e-tests.yml
      test_trigger: PR E2E CCIP Tests
      upload_cl_node_coverage_artifact: true
      upload_cl_node_coverage_artifact_prefix: cl_node_coverage_data_
      enable_otel_traces_for_ocr2_plugins: ${{ contains(join(github.event.pull_request.labels.*.name, ' '), 'enable tracing') }}
    secrets:
      QA_AWS_REGION: ${{ secrets.QA_AWS_REGION }}
      QA_AWS_ROLE_TO_ASSUME: ${{ secrets.QA_AWS_ROLE_TO_ASSUME }}
      QA_AWS_ACCOUNT_NUMBER: ${{ secrets.QA_AWS_ACCOUNT_NUMBER }}
      PROD_AWS_ACCOUNT_NUMBER: ${{ secrets.AWS_ACCOUNT_ID_PROD }}
      QA_PYROSCOPE_INSTANCE: ${{ secrets.QA_PYROSCOPE_INSTANCE }}
      QA_PYROSCOPE_KEY: ${{ secrets.QA_PYROSCOPE_KEY }}
      QA_KUBECONFIG: ${{ secrets.QA_KUBECONFIG }}
      GRAFANA_INTERNAL_TENANT_ID: ${{ secrets.GRAFANA_INTERNAL_TENANT_ID }}
      GRAFANA_INTERNAL_BASIC_AUTH: ${{ secrets.GRAFANA_INTERNAL_BASIC_AUTH }}
      GRAFANA_INTERNAL_HOST: ${{ secrets.GRAFANA_INTERNAL_HOST }}
      GRAFANA_INTERNAL_URL_SHORTENER_TOKEN: ${{ secrets.GRAFANA_INTERNAL_URL_SHORTENER_TOKEN }}
      LOKI_TENANT_ID: ${{ secrets.LOKI_TENANT_ID }}
      LOKI_URL: https://${{ secrets.GRAFANA_INTERNAL_HOST }}/loki/api/v1/push
      LOKI_BASIC_AUTH: ${{ secrets.LOKI_BASIC_AUTH }}
      GH_TOKEN: ${{ secrets.GITHUB_TOKEN }}
      AWS_REGION: ${{ secrets.QA_AWS_REGION }}
      AWS_OIDC_IAM_ROLE_VALIDATION_PROD_ARN: ${{ secrets.AWS_OIDC_IAM_ROLE_VALIDATION_PROD_ARN }}
      AWS_API_GW_HOST_GRAFANA: ${{ secrets.AWS_API_GW_HOST_GRAFANA }}
      SLACK_BOT_TOKEN: ${{ secrets.QA_SLACK_API_KEY }}
              
  run-ccip-e2e-tests-for-merge-queue:
    name: CCIP E2E Merge Queue Tests ${{ matrix.image-type }}
    permissions:
      actions: read
      checks: write
      pull-requests: write
      id-token: write
      contents: read
    needs: [changes]
    strategy:
      fail-fast: false
      matrix:
        image-type: [amd64, arm64]
    if: github.event_name == 'merge_group' && (needs.changes.outputs.ccip_changes == 'true' || needs.changes.outputs.github_ci_changes == 'true')
<<<<<<< HEAD
    uses: smartcontractkit/.github/.github/workflows/run-e2e-tests.yml@fad3424d769cd055cc77e54d7afa1618c8de1759
=======
    uses: smartcontractkit/.github/.github/workflows/run-e2e-tests.yml@827d85b57065211ddd254457a7cf21581d85092d
>>>>>>> 9a891a5a
    with:
      workflow_name: CCIP E2E Merge Queue ${{ matrix.image-type }}
      test_chainlink_image_type: ${{ matrix.image-type }}
      chainlink_version: ${{ inputs.evm-ref || github.sha }}
      chainlink_upgrade_version: ${{ github.sha }}
      test_path: .github/e2e-tests.yml
      test_trigger: Merge Queue E2E CCIP Tests
      upload_cl_node_coverage_artifact: true
      upload_cl_node_coverage_artifact_prefix: cl_node_coverage_data_
      enable_otel_traces_for_ocr2_plugins: ${{ contains(join(github.event.pull_request.labels.*.name, ' '), 'enable tracing') }}
    secrets:
      QA_AWS_REGION: ${{ secrets.QA_AWS_REGION }}
      QA_AWS_ROLE_TO_ASSUME: ${{ secrets.QA_AWS_ROLE_TO_ASSUME }}
      QA_AWS_ACCOUNT_NUMBER: ${{ secrets.QA_AWS_ACCOUNT_NUMBER }}
      PROD_AWS_ACCOUNT_NUMBER: ${{ secrets.AWS_ACCOUNT_ID_PROD }}
      QA_PYROSCOPE_INSTANCE: ${{ secrets.QA_PYROSCOPE_INSTANCE }}
      QA_PYROSCOPE_KEY: ${{ secrets.QA_PYROSCOPE_KEY }}
      QA_KUBECONFIG: ${{ secrets.QA_KUBECONFIG }}
      GRAFANA_INTERNAL_TENANT_ID: ${{ secrets.GRAFANA_INTERNAL_TENANT_ID }}
      GRAFANA_INTERNAL_BASIC_AUTH: ${{ secrets.GRAFANA_INTERNAL_BASIC_AUTH }}
      GRAFANA_INTERNAL_HOST: ${{ secrets.GRAFANA_INTERNAL_HOST }}
      GRAFANA_INTERNAL_URL_SHORTENER_TOKEN: ${{ secrets.GRAFANA_INTERNAL_URL_SHORTENER_TOKEN }}
      LOKI_TENANT_ID: ${{ secrets.LOKI_TENANT_ID }}
      LOKI_URL: https://${{ secrets.GRAFANA_INTERNAL_HOST }}/loki/api/v1/push
      LOKI_BASIC_AUTH: ${{ secrets.LOKI_BASIC_AUTH }}
      GH_TOKEN: ${{ secrets.GITHUB_TOKEN }}
      AWS_REGION: ${{ secrets.QA_AWS_REGION }}
      AWS_OIDC_IAM_ROLE_VALIDATION_PROD_ARN: ${{ secrets.AWS_OIDC_IAM_ROLE_VALIDATION_PROD_ARN }}
      AWS_API_GW_HOST_GRAFANA: ${{ secrets.AWS_API_GW_HOST_GRAFANA }}
      SLACK_BOT_TOKEN: ${{ secrets.QA_SLACK_API_KEY }}

  check-e2e-test-results:
    if: always()
    name: ETH Smoke Tests
    runs-on: ubuntu-latest
    needs: [lint-integration-tests, run-core-e2e-tests-for-pr, run-ccip-e2e-tests-for-pr, run-core-e2e-tests-for-merge-queue, run-ccip-e2e-tests-for-merge-queue]
    steps:
      - name: Check Core test results
        id: check_core_results
        run: |
          results='${{ needs.run-core-e2e-tests-for-pr.outputs.test_results }}'
          echo "Core test results:"
          echo "$results" | jq .
          
          node_migration_tests_failed=$(echo $results | jq '[.[] | select(.id == "integration-tests/migration/upgrade_version_test.go:*" ) | select(.result != "success")] | length > 0')
          echo "node_migration_tests_failed=$node_migration_tests_failed" >> $GITHUB_OUTPUT

      - name: Check CCIP test results
        id: check_ccip_results
        run: |
          if [[ '${{ needs.run-ccip-e2e-tests-for-pr.result }}' != 'skipped' ]]; then
            results='${{ needs.run-ccip-e2e-tests-for-pr.outputs.test_results }}'
            echo "CCIP test results:"
            echo "$results" | jq .
          else
            echo "CCIP tests were skipped."
          fi

      - name: Send slack notification for failed migration tests
        if: steps.check_core_results.outputs.node_migration_tests_failed == 'true' && github.event_name != 'workflow_dispatch'
        uses: slackapi/slack-github-action@6c661ce58804a1a20f6dc5fbee7f0381b469e001 # v1.25.0
        env:
          SLACK_BOT_TOKEN: ${{ secrets.QA_SLACK_API_KEY }}
        with:
          channel-id: "#team-test-tooling-internal"
          slack-message: ":x: :mild-panic-intensifies: Node Migration Tests Failed: \n${{ format('https://github.com/{0}/actions/runs/{1}', github.repository, github.run_id) }}\n${{ format('Notifying <!subteam^{0}|{0}>', secrets.GUARDIAN_SLACK_NOTIFICATION_HANDLE) }}"

      - name: Fail the job if core tests in PR not successful
        if: always() && needs.run-core-e2e-tests-for-pr.result == 'failure'
        run: exit 1

      - name: Fail the job if core tests in merge queue not successful
        if: always() && needs.run-core-e2e-tests-for-merge-queue.result == 'failure'
        run: exit 1        

      - name: Fail the job if lint not successful
        if: always() && needs.lint-integration-tests.result == 'failure'
        run: exit 1

  cleanup:
    name: Clean up integration environment deployments
    if: always()
    needs: [run-core-e2e-tests-for-pr, run-ccip-e2e-tests-for-pr, run-core-e2e-tests-for-merge-queue, run-ccip-e2e-tests-for-merge-queue]
    runs-on: ubuntu-latest
    steps:
      - name: Checkout repo
        if: ${{ github.event_name == 'pull_request' }}
        uses: actions/checkout@9bb56186c3b09b4f86b1c65136769dd318469633 # v4.1.2
        with:
          repository: smartcontractkit/chainlink
          ref: ${{ inputs.cl_ref }}

      - name: 🧼 Clean up Environment
        if: ${{ github.event_name == 'pull_request' }}
        uses: ./.github/actions/delete-deployments
        with:
          environment: integration
          ref: ${{ github.head_ref }} # See https://github.com/github/docs/issues/15319#issuecomment-1476705663

      - name: Collect Metrics
        if: ${{ github.event_name == 'pull_request' }}
        id: collect-gha-metrics
        uses: smartcontractkit/push-gha-metrics-action@d9da21a2747016b3e13de58c7d4115a3d5c97935 # v3.0.1
        with:
          id: ${{ env.COLLECTION_ID }}-env-cleanup
          org-id: ${{ secrets.GRAFANA_INTERNAL_TENANT_ID }}
          basic-auth: ${{ secrets.GRAFANA_INTERNAL_BASIC_AUTH }}
          hostname: ${{ secrets.GRAFANA_INTERNAL_HOST }}
          this-job-name: Clean up integration environment deployments
        continue-on-error: true

  show-chainlink-node-coverage:
    name: Show Chainlink Node Go Coverage
    if: always()
    needs: [run-core-e2e-tests-for-pr, run-ccip-e2e-tests-for-pr, run-core-e2e-tests-for-merge-queue, run-ccip-e2e-tests-for-merge-queue]
    runs-on: ubuntu-latest
    steps:
      - name: Checkout the repo
        uses: actions/checkout@9bb56186c3b09b4f86b1c65136769dd318469633 # v4.1.2
        with:
          repository: smartcontractkit/chainlink
          ref: ${{ inputs.cl_ref || github.event.pull_request.head.sha || github.event.merge_group.head_sha }}
      - name: Download All Artifacts
        uses: actions/download-artifact@9c19ed7fe5d278cd354c7dfd5d3b88589c7e2395 # v4.1.6
        with:
          path: cl_node_coverage_data
          pattern: cl_node_coverage_data_*
          merge-multiple: true
      - name: Show Coverage
        run: go run ./integration-tests/scripts/show_coverage.go "${{ github.workspace }}/cl_node_coverage_data/*/merged"

  ## Solana Section
  get_solana_sha:
    # We don't directly merge dependabot PRs, so let's not waste the resources
    if: ${{ github.actor != 'dependabot[bot]' && inputs.run_solana != 'false' }}
    name: Get Solana Sha From Go Mod
    environment: Integration
    runs-on: ubuntu-latest
    outputs:
      sha: ${{ steps.getsha.outputs.sha }}
    steps:
      - name: Checkout the repo
        uses: actions/checkout@9bb56186c3b09b4f86b1c65136769dd318469633 # v4.1.2
        with:
          repository: smartcontractkit/chainlink
          ref: ${{ inputs.cl_ref || github.event.pull_request.head.sha || github.event.merge_group.head_sha }}
      - name: Setup Go
        uses: ./.github/actions/setup-go
        with:
          only-modules: "true"
      - name: Get the sha from go mod
        id: getshortsha
        run: |
          sol_ver=$(go list -m -json github.com/smartcontractkit/chainlink-solana  | jq -r .Version)
          if [ -z "${sol_ver}" ]; then
              echo "Error: could not get the solana version from the go.mod file, look above for error(s)"
              exit 1
          fi
          short_sha="${sol_ver##*-}"
          echo "short sha is: ${short_sha}"
          echo "short_sha=${short_sha}" >> "$GITHUB_OUTPUT"
      - name: Checkout solana
        uses: actions/checkout@9bb56186c3b09b4f86b1c65136769dd318469633 # v4.1.2
        with:
          repository: smartcontractkit/chainlink-solana
          ref: develop
          fetch-depth: 0
          path: solanapath
      - name: Get long sha
        id: getsha
        run: |
          cd solanapath
          full_sha=$(git rev-parse ${{steps.getshortsha.outputs.short_sha}}^{}) # additional suffix allows handling tagged versions as well
          if [ -z "${full_sha}" ]; then
              echo "Error: could not get the full sha from the short sha using git, look above for error(s)"
              exit 1
          fi
          echo "sha is: ${full_sha}"
          echo "sha=${full_sha}" >> "$GITHUB_OUTPUT"

  get_projectserum_version:
    name: Get ProjectSerum Version
    environment: integration
    runs-on: ubuntu-latest
    needs: [get_solana_sha]
    outputs:
      projectserum_version: ${{ steps.psversion.outputs.projectserum_version }}
    steps:
      - name: Checkout the solana repo
        uses: actions/checkout@9bb56186c3b09b4f86b1c65136769dd318469633 # v4.1.2
        with:
          repository: smartcontractkit/chainlink-solana
          ref: ${{ needs.get_solana_sha.outputs.sha }}
      - name: Get ProjectSerum Version
        id: psversion
        uses: smartcontractkit/chainlink-solana/.github/actions/projectserum_version@4b971869e26b79c7ce3fb7c98005cc2e3f350915 # stable action on Oct 12 2022

  solana-test-image-exists:
    environment: integration
    permissions:
      checks: write
      pull-requests: write
      id-token: write
      contents: read
    name: Check If Solana Test Image Exists
    runs-on: ubuntu-latest
    needs: [get_solana_sha]
    outputs:
      exists: ${{ steps.check-image.outputs.exists }}
    steps:
      - name: Check if image exists
        id: check-image
        uses: smartcontractkit/chainlink-github-actions/docker/image-exists@0ce1e67b254a4f041e03cc6f0e3afc987b47c7bd # v2.3.30
        with:
          repository: chainlink-solana-tests
          tag: ${{ needs.get_solana_sha.outputs.sha }}
          AWS_REGION: ${{ secrets.QA_AWS_REGION }}
          AWS_ROLE_TO_ASSUME: ${{ secrets.QA_AWS_ROLE_TO_ASSUME }}

  solana-build-contracts:
    environment: integration
    permissions:
      checks: write
      pull-requests: write
      id-token: write
      contents: read
    name: Solana Build Artifacts
    runs-on: ubuntu22.04-8cores-32GB
    needs:
      [
        changes,
        get_projectserum_version,
        solana-test-image-exists,
        get_solana_sha,
      ]
    steps:
      - name: Collect Metrics
        if: needs.changes.outputs.core_changes == 'true' || github.event_name == 'workflow_dispatch'
        id: collect-gha-metrics
        uses: smartcontractkit/push-gha-metrics-action@d9da21a2747016b3e13de58c7d4115a3d5c97935 # v3.0.1
        with:
          id: ${{ env.COLLECTION_ID }}-solana-build-contracts
          org-id: ${{ secrets.GRAFANA_INTERNAL_TENANT_ID }}
          basic-auth: ${{ secrets.GRAFANA_INTERNAL_BASIC_AUTH }}
          hostname: ${{ secrets.GRAFANA_INTERNAL_HOST }}
          this-job-name: Solana Build Artifacts
        continue-on-error: true
      - name: Checkout the solana repo
        uses: actions/checkout@0ad4b8fadaa221de15dcec353f45205ec38ea70b # v4.1.4
        with:
          repository: smartcontractkit/chainlink-solana
          ref: ${{ needs.get_solana_sha.outputs.sha }}
      - name: Build contracts
        if: (needs.changes.outputs.core_changes == 'true' || github.event_name == 'workflow_dispatch') && needs.solana-test-image-exists.outputs.exists == 'false'
        uses: smartcontractkit/chainlink-solana/.github/actions/build_contract_artifacts@46b1311a5a83f33d08ffa8e1e0ab04f9ad51665d # node20 update on may 10, 2024
        with:
          ref: ${{ needs.get_solana_sha.outputs.sha }}
          image: backpackapp/build
          image-version: ${{ needs.get_projectserum_version.outputs.projectserum_version }}

  solana-build-test-image:
    environment: integration
    permissions:
      checks: write
      pull-requests: write
      id-token: write
      contents: read
    name: Solana Build Test Image
    runs-on: ubuntu22.04-8cores-32GB
    needs:
      [
        solana-build-contracts,
        solana-test-image-exists,
        changes,
        get_solana_sha,
      ]
    env:
      CONTRACT_ARTIFACTS_PATH: contracts/target/deploy
    steps:
      - name: Collect Metrics
        if: (needs.changes.outputs.core_changes == 'true' || github.event_name == 'workflow_dispatch') && needs.solana-test-image-exists.outputs.exists == 'false'
        id: collect-gha-metrics
        uses: smartcontractkit/push-gha-metrics-action@d9da21a2747016b3e13de58c7d4115a3d5c97935 # v3.0.1
        with:
          id: ${{ env.COLLECTION_ID }}-solana-build-test-image
          org-id: ${{ secrets.GRAFANA_INTERNAL_TENANT_ID }}
          basic-auth: ${{ secrets.GRAFANA_INTERNAL_BASIC_AUTH }}
          hostname: ${{ secrets.GRAFANA_INTERNAL_HOST }}
          this-job-name: Solana Build Test Image
        continue-on-error: true
      - name: Checkout the repo
        if: (needs.changes.outputs.core_changes == 'true' || github.event_name == 'workflow_dispatch') && needs.solana-test-image-exists.outputs.exists == 'false'
        uses: actions/checkout@9bb56186c3b09b4f86b1c65136769dd318469633 # v4.1.2
        with:
          repository: smartcontractkit/chainlink-solana
          ref: ${{ needs.get_solana_sha.outputs.sha }}
      - name: Download Artifacts
        if: (needs.changes.outputs.core_changes == 'true' || github.event_name == 'workflow_dispatch') && needs.solana-test-image-exists.outputs.exists == 'false'
        uses: actions/download-artifact@65a9edc5881444af0b9093a5e628f2fe47ea3b2e # v4.1.7
        with:
          name: artifacts
          path: ${{ env.CONTRACT_ARTIFACTS_PATH }}
      - name: Build Test Image
        if: (needs.changes.outputs.core_changes == 'true' || github.event_name == 'workflow_dispatch') && needs.solana-test-image-exists.outputs.exists == 'false'
        uses: smartcontractkit/.github/actions/ctf-build-test-image@a5e4f4c8fbb8e15ab2ad131552eca6ac83c4f4b3 # ctf-build-test-image@0.1.0
        with:
          repository: chainlink-solana-tests
          tag: ${{ needs.get_solana_sha.outputs.sha }}
          suites: smoke
          QA_AWS_ROLE_TO_ASSUME: ${{ secrets.QA_AWS_ROLE_TO_ASSUME }}
          QA_AWS_REGION: ${{ secrets.QA_AWS_REGION }}
          QA_AWS_ACCOUNT_NUMBER: ${{ secrets.QA_AWS_ACCOUNT_NUMBER }}
      - run: echo "this exists so we don't have to run anything else if the build is skipped"
        if: needs.changes.outputs.core_changes == 'false' || needs.solana-test-image-exists.outputs.exists == 'true'

  solana-smoke-tests:
    if: ${{ !contains(join(github.event.pull_request.labels.*.name, ' '), 'skip-smoke-tests') }}
    environment: integration
    permissions:
      checks: write
      pull-requests: write
      id-token: write
      contents: read
    name: Solana Smoke Tests
    runs-on: ubuntu22.04-8cores-32GB
    needs:
      [
        solana-build-contracts,
        solana-build-test-image,
        changes,
        get_solana_sha,
      ]
    env:
      CHAINLINK_COMMIT_SHA: ${{ inputs.evm-ref || github.sha }}
      CHAINLINK_ENV_USER: ${{ github.actor }}
      TEST_LOG_LEVEL: debug
      CONTRACT_ARTIFACTS_PATH: contracts/target/deploy
    steps:
      - name: Collect Metrics
        if: needs.changes.outputs.core_changes == 'true' || github.event_name == 'workflow_dispatch'
        id: collect-gha-metrics
        uses: smartcontractkit/push-gha-metrics-action@d9da21a2747016b3e13de58c7d4115a3d5c97935 # v3.0.1
        with:
          id: ${{ env.COLLECTION_ID }}-solana-e2e-tests
          org-id: ${{ secrets.GRAFANA_INTERNAL_TENANT_ID }}
          basic-auth: ${{ secrets.GRAFANA_INTERNAL_BASIC_AUTH }}
          hostname: ${{ secrets.GRAFANA_INTERNAL_HOST }}
          this-job-name: Solana Smoke Tests
          test-results-file: '{"testType":"go","filePath":"/tmp/gotest.log"}'
        continue-on-error: true
      - name: Checkout the repo
        uses: actions/checkout@9bb56186c3b09b4f86b1c65136769dd318469633 # v4.1.2
        with:
          repository: smartcontractkit/chainlink-solana
          ref: ${{ needs.get_solana_sha.outputs.sha }}
      - name: Run Setup
        if: needs.changes.outputs.core_changes == 'true' || github.event_name == 'workflow_dispatch'
        uses: smartcontractkit/.github/actions/ctf-setup-run-tests-environment@49cb1613e96c9ce17f7290e4dabd38f43aa9bd4d # ctf-setup-run-tests-environment@0.0.0
        with:
          go_mod_path: ./integration-tests/go.mod
          cache_restore_only: true
          cache_key_id: core-solana-e2e-${{ env.MOD_CACHE_VERSION }}
          aws_registries: ${{ secrets.QA_AWS_ACCOUNT_NUMBER }}
          dockerhub_username: ${{ secrets.DOCKERHUB_READONLY_USERNAME }}
          dockerhub_password: ${{ secrets.DOCKERHUB_READONLY_PASSWORD }}
          QA_AWS_REGION: ${{ secrets.QA_AWS_REGION }}
          QA_AWS_ROLE_TO_ASSUME: ${{ secrets.QA_AWS_ROLE_TO_ASSUME }}
          QA_KUBECONFIG: ${{ secrets.QA_KUBECONFIG }}
      - name: Pull Artifacts
        if: needs.changes.outputs.core_changes == 'true' || github.event_name == 'workflow_dispatch'
        run: |
          IMAGE_NAME=${{ secrets.QA_AWS_ACCOUNT_NUMBER }}.dkr.ecr.${{ secrets.QA_AWS_REGION }}.amazonaws.com/chainlink-solana-tests:${{ needs.get_solana_sha.outputs.sha }}
          # Pull the Docker image
          docker pull "$IMAGE_NAME"

          # Create a container without starting it
          CONTAINER_ID=$(docker create "$IMAGE_NAME")

          # Copy the artifacts from the container
          mkdir -p ./${{env.CONTRACT_ARTIFACTS_PATH}}/
          docker cp "$CONTAINER_ID:/go/testdir/${{env.CONTRACT_ARTIFACTS_PATH}}/" "./${{env.CONTRACT_ARTIFACTS_PATH}}/../"

          # Remove the created container
          docker rm "$CONTAINER_ID"
      - name: Install Solana CLI # required for ensuring the local test validator is configured correctly
        run: ./scripts/install-solana-ci.sh

      - name: Install gauntlet
        run: |
          yarn --cwd ./gauntlet install --frozen-lockfile
          yarn --cwd ./gauntlet build
          yarn --cwd ./gauntlet gauntlet
      - name: Generate config overrides
        run: | # https://github.com/smartcontractkit/chainlink-testing-framework/lib/blob/main/config/README.md
          cat << EOF > config.toml
          [ChainlinkImage]
          version="${{ inputs.evm-ref || github.sha }}"
          [Common]
          user="${{ github.actor }}"
          internal_docker_repo = "${{ secrets.QA_AWS_ACCOUNT_NUMBER }}.dkr.ecr.${{ secrets.QA_AWS_REGION }}.amazonaws.com"
          EOF
          # shellcheck disable=SC2002
          BASE64_CONFIG_OVERRIDE=$(cat config.toml | base64 -w 0)
          # shellcheck disable=SC2086
          echo ::add-mask::$BASE64_CONFIG_OVERRIDE
          # shellcheck disable=SC2086
          echo "BASE64_CONFIG_OVERRIDE=$BASE64_CONFIG_OVERRIDE" >> $GITHUB_ENV
      - name: Run Tests
        if: needs.changes.outputs.core_changes == 'true' || github.event_name == 'workflow_dispatch'
        uses: smartcontractkit/.github/actions/ctf-run-tests@b8731364b119e88983e94b0c4da87fc27ddb41b8 # ctf-run-tests@0.0.0
        with:
          test_command_to_run: export ENV_JOB_IMAGE=${{ secrets.QA_AWS_ACCOUNT_NUMBER }}.dkr.ecr.${{ secrets.QA_AWS_REGION }}.amazonaws.com/chainlink-solana-tests:${{ needs.get_solana_sha.outputs.sha }} && make test_smoke
          test_config_override_base64: ${{ env.BASE64_CONFIG_OVERRIDE }}
          cl_repo: ${{ env.CHAINLINK_IMAGE }}
          cl_image_tag: ${{ inputs.evm-ref || github.sha }}
          publish_check_name: Solana Smoke Test Results
          go_mod_path: ./integration-tests/go.mod
          cache_key_id: core-solana-e2e-${{ env.MOD_CACHE_VERSION }}
          token: ${{ secrets.GITHUB_TOKEN }}
          aws_registries: ${{ secrets.QA_AWS_ACCOUNT_NUMBER }}
          artifacts_name: solana-test-artifacts
          artifacts_location: |
            ./integration-tests/smoke/logs
            ./integration-tests/smoke/db_dumps
            ./integration-tests/smoke/seth_artifacts
            /tmp/gotest.log
          QA_AWS_REGION: ${{ secrets.QA_AWS_REGION }}
          QA_AWS_ROLE_TO_ASSUME: ${{ secrets.QA_AWS_ROLE_TO_ASSUME }}
          QA_KUBECONFIG: ""
          run_setup: false
          go_coverage_src_dir: /var/tmp/go-coverage
          go_coverage_dest_dir: ${{ github.workspace }}/.covdata
        env:
          E2E_TEST_CHAINLINK_IMAGE: ${{ env.CHAINLINK_IMAGE }}
          E2E_TEST_SOLANA_SECRET: thisisatestingonlysecret

      - name: Upload Coverage Data
        uses: actions/upload-artifact@65462800fd760344b1a7b4382951275a0abb4808 # v4.3.3
        timeout-minutes: 2
        continue-on-error: true
        with:
          name: cl_node_coverage_data_solana_tests
          path: .covdata
          retention-days: 1<|MERGE_RESOLUTION|>--- conflicted
+++ resolved
@@ -129,11 +129,7 @@
 
   lint-integration-tests:
     name: Lint ${{ matrix.project.name }}
-<<<<<<< HEAD
-    runs-on: ubuntu-latest
-=======
-    runs-on: ubuntu-24.04-8cores-32GB-ARM
->>>>>>> 9a891a5a
+    runs-on: ubuntu-latest
     # We don't directly merge dependabot PRs, so let's not waste the resources
     if: github.actor != 'dependabot[bot]'
     strategy:
@@ -190,19 +186,13 @@
       pull-requests: write
       id-token: write
       contents: read
-<<<<<<< HEAD
     strategy:
       fail-fast: false
       matrix:
         image-type: [amd64, arm64, plugins-amd64, plugins-arm64]
     needs: [changes]
-    if: needs.changes.outputs.core_changes == 'true' || needs.changes.outputs.github_ci_changes == 'true'
+    if: github.event_name == 'pull_request' && ( needs.changes.outputs.core_changes == 'true' || needs.changes.outputs.github_ci_changes == 'true')
     uses: smartcontractkit/.github/.github/workflows/run-e2e-tests.yml@fad3424d769cd055cc77e54d7afa1618c8de1759 # DEBUG: Unmerged changes
-=======
-    needs: [build-chainlink, changes]
-    if: github.event_name == 'pull_request' && ( needs.changes.outputs.core_changes == 'true' || needs.changes.outputs.github_ci_changes == 'true')
-    uses: smartcontractkit/.github/.github/workflows/run-e2e-tests.yml@827d85b57065211ddd254457a7cf21581d85092d
->>>>>>> 9a891a5a
     with:
       workflow_name: Core E2E Tests ${{ matrix.image-type }}
       test_chainlink_image_type: ${{ matrix.image-type }}
@@ -246,11 +236,7 @@
       matrix:
         image-type: [amd64, arm64, plugins-amd64, plugins-arm64]
     if: github.event_name == 'merge_group' && ( needs.changes.outputs.core_changes == 'true' || needs.changes.outputs.github_ci_changes == 'true')
-<<<<<<< HEAD
     uses: smartcontractkit/.github/.github/workflows/run-e2e-tests.yml@fad3424d769cd055cc77e54d7afa1618c8de1759 # DEBUG: Unmerged changes
-=======
-    uses: smartcontractkit/.github/.github/workflows/run-e2e-tests.yml@827d85b57065211ddd254457a7cf21581d85092d
->>>>>>> 9a891a5a
     with:
       workflow_name: Core E2E Merge Queue ${{ matrix.image-type }}
       test_chainlink_image_type: ${{ matrix.image-type }}
@@ -300,11 +286,7 @@
       matrix:
         image-type: [amd64, arm64]
     if: github.event_name == 'pull_request' && (needs.changes.outputs.ccip_changes == 'true' || needs.changes.outputs.github_ci_changes == 'true')
-<<<<<<< HEAD
     uses: smartcontractkit/.github/.github/workflows/run-e2e-tests.yml@fad3424d769cd055cc77e54d7afa1618c8de1759 # DEBUG: Unmerged changes
-=======
-    uses: smartcontractkit/.github/.github/workflows/run-e2e-tests.yml@827d85b57065211ddd254457a7cf21581d85092d
->>>>>>> 9a891a5a
     with:
       workflow_name: CCIP E2E ${{ matrix.image-type }}
       test_chainlink_image_type: ${{ matrix.image-type }}
@@ -350,11 +332,7 @@
       matrix:
         image-type: [amd64, arm64]
     if: github.event_name == 'merge_group' && (needs.changes.outputs.ccip_changes == 'true' || needs.changes.outputs.github_ci_changes == 'true')
-<<<<<<< HEAD
     uses: smartcontractkit/.github/.github/workflows/run-e2e-tests.yml@fad3424d769cd055cc77e54d7afa1618c8de1759
-=======
-    uses: smartcontractkit/.github/.github/workflows/run-e2e-tests.yml@827d85b57065211ddd254457a7cf21581d85092d
->>>>>>> 9a891a5a
     with:
       workflow_name: CCIP E2E Merge Queue ${{ matrix.image-type }}
       test_chainlink_image_type: ${{ matrix.image-type }}
