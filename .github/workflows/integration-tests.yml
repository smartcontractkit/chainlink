--- conflicted
+++ resolved
@@ -64,7 +64,6 @@
     outputs:
       src: ${{ steps.changes.outputs.src }}
 
-<<<<<<< HEAD
   build-lint-integration-tests:
     name: Build and Lint integration-tests
     runs-on: ubuntu20.04-16cores-64GB
@@ -94,8 +93,6 @@
           args: --out-format colored-line-number,checkstyle:golangci-lint-report.xml
           working-directory: ./integration-tests
 
-=======
->>>>>>> 44f6d388
   build-chainlink:
     environment: integration
     permissions:
