name: Integration Tests
on:
  merge_group:
  pull_request:
  push:
    tags:
      - "*"
  workflow_dispatch:
    inputs:
      cl_ref:
        description: 'The ref to checkout, defaults to the calling branch'
        required: false
        type: string
      dep_evm_sha:
        description: 'The sha of the chainlink-evm commit to use if wanted'
        required: false
        type: string
      set_changes_output:
        description: 'Set the changes output'
        required: false
        type: string
        default: 'true'
  workflow_call:
    inputs:
      cl_ref:
        description: 'The ref to checkout'
        required: false
        type: string
        default: 'develop'
      dep_evm_sha:
        description: 'The sha of the chainlink-evm commit to use if wanted'
        required: false
        type: string
      set_changes_output:
        description: 'Set the changes output'
        required: false
        type: string
        default: 'true'
      run_solana:
        description: 'Run solana tests'
        required: false
        type: string
        default: 'false'

# Only run 1 of this workflow at a time per PR
concurrency:
  group: integration-tests-chainlink-${{ github.ref }}
  cancel-in-progress: true

env:
  # for run-test variables and environment
  ENV_JOB_IMAGE: ${{ secrets.QA_AWS_ACCOUNT_NUMBER }}.dkr.ecr.${{ secrets.QA_AWS_REGION }}.amazonaws.com/chainlink-ccip-tests:${{ github.sha }}
  CHAINLINK_IMAGE: ${{ secrets.QA_AWS_ACCOUNT_NUMBER }}.dkr.ecr.${{ secrets.QA_AWS_REGION }}.amazonaws.com/chainlink
  TEST_SUITE: smoke
  TEST_ARGS: -test.timeout 12m
  INTERNAL_DOCKER_REPO: ${{ secrets.QA_AWS_ACCOUNT_NUMBER }}.dkr.ecr.${{ secrets.QA_AWS_REGION }}.amazonaws.com
  MOD_CACHE_VERSION: 2

jobs:
  enforce-ctf-version:
    name: Enforce CTF Version
    runs-on: ubuntu-latest
    # We don't directly merge dependabot PRs, so let's not waste the resources
    if: github.actor != 'dependabot[bot]'
    steps:
      - run: echo "${{github.event_name}}"
      - name: Checkout the repo
        uses: actions/checkout@b4ffde65f46336ab88eb53be808477a3936bae11 # v4.1.1
        with:
          repository: smartcontractkit/chainlink
          ref: ${{ inputs.cl_ref }}
      - name: Check Merge Group Condition
        id: condition-check
        run: |
          echo "Checking event condition..."
          SHOULD_ENFORCE="false"
          if [[ "$GITHUB_EVENT_NAME" == "merge_group" ]]; then
              echo "We are in a merge_group event, now check if we are on the develop branch"
              target_branch=$(cat $GITHUB_EVENT_PATH | jq -r .merge_group.base_ref)
              if [[ "$target_branch" == "refs/heads/develop" ]]; then
                  echo "We are on the develop branch, we should enforce ctf version"
                  SHOULD_ENFORCE="true"
              fi
          fi
          echo "should we enforce ctf version = $SHOULD_ENFORCE"
          echo "should-enforce=$SHOULD_ENFORCE" >> $GITHUB_OUTPUT
      - name: Enforce CTF Version
        if: steps.condition-check.outputs.should-enforce == 'true'
        uses: smartcontractkit/chainlink-github-actions/chainlink-testing-framework/mod-version@c67a09566412d153ff7640d99f96b43aa03abc04 # v2.3.6
        with:
          go-project-path: ./integration-tests
          module-name: github.com/smartcontractkit/chainlink-testing-framework
          enforce-semantic-tag: "true"
  changes:
    environment: integration
    name: Check Paths That Require Tests To Run
    runs-on: ubuntu-latest
    # We don't directly merge dependabot PRs, so let's not waste the resources
    if: github.actor != 'dependabot[bot]'
    steps:
      - name: Checkout the repo
        uses: actions/checkout@b4ffde65f46336ab88eb53be808477a3936bae11 # v4.1.1
        with:
          repository: smartcontractkit/chainlink
          ref: ${{ inputs.cl_ref }}
      - uses: dorny/paths-filter@0bc4621a3135347011ad047f9ecf449bf72ce2bd # v3.0.0
        id: changes
        with:
          filters: |
            src:
              - '**/*.go'
              - '**/*go.sum'
              - '**/*go.mod'
              - '.github/workflows/integration-tests.yml'
              - '**/*Dockerfile'
              - 'core/**/config/**/*.toml'
              - 'integration-tests/**/*.toml'
      - name: Collect Metrics
        if: always()
        id: collect-gha-metrics
        uses: smartcontractkit/push-gha-metrics-action@0281b09807758be1dcc41651e44e62b353808c47 # v2.1.0
        with:
          org-id: ${{ secrets.GRAFANA_INTERNAL_TENANT_ID }}
          basic-auth: ${{ secrets.GRAFANA_INTERNAL_BASIC_AUTH }}
          hostname: ${{ secrets.GRAFANA_INTERNAL_HOST }}
          this-job-name: Check Paths That Require Tests To Run
        continue-on-error: true
    outputs:
      src: ${{ inputs.set_changes_output || steps.changes.outputs.src }}

  build-lint-integration-tests:
    name: Build and Lint integration-tests
    runs-on: ubuntu20.04-16cores-64GB
    # We don't directly merge dependabot PRs, so let's not waste the resources
    if: github.actor != 'dependabot[bot]'
    strategy:
      matrix:
        project:
          - name: integration-tests
            path: ./integration-tests
            cache-id: e2e
          - name: load
            path: ./integration-tests/load
            cache-id: load
    steps:
      - name: Checkout the repo
        uses: actions/checkout@b4ffde65f46336ab88eb53be808477a3936bae11 # v4.1.1
        with:
          repository: smartcontractkit/chainlink
          ref: ${{ inputs.cl_ref }}
      - name: Setup Go
        uses: smartcontractkit/chainlink-github-actions/chainlink-testing-framework/setup-go@c67a09566412d153ff7640d99f96b43aa03abc04 # v2.3.6
        with:
          test_download_vendor_packages_command: cd ${{ matrix.project.path }} && go mod download
          go_mod_path: ${{ matrix.project.path }}/go.mod
          cache_key_id: core-${{ matrix.project.cache-id }}-${{ env.MOD_CACHE_VERSION }}
          cache_restore_only: "true"
      - name: Build Go
        run: |
          cd ${{ matrix.project.path }}
          go build ./...
          go test -run=^# ./...
      - name: Lint Go
        uses: golangci/golangci-lint-action@3cfe3a4abbb849e10058ce4af15d205b6da42804 # v4.0.0
        with:
          version: v1.55.2
          # We already cache these directories in setup-go
          skip-pkg-cache: true
          skip-build-cache: true
          # only-new-issues is only applicable to PRs, otherwise it is always set to false
          only-new-issues: false # disabled for PRs due to unreliability
          args: --out-format colored-line-number,checkstyle:golangci-lint-report.xml
          working-directory: ${{ matrix.project.path }}

  build-chainlink:
    environment: integration
    permissions:
      id-token: write
      contents: read
    strategy:
      matrix:
        image:
          - name: ""
            dockerfile: core/chainlink.Dockerfile
            tag-suffix: ""
          - name: (plugins)
            dockerfile: plugins/chainlink.Dockerfile
            tag-suffix: -plugins
    name: Build Chainlink Image ${{ matrix.image.name }}
    runs-on: ubuntu20.04-16cores-64GB
    needs: [changes, enforce-ctf-version]
    steps:
      - name: Collect Metrics
        if: needs.changes.outputs.src == 'true' || github.event_name == 'workflow_dispatch'
        id: collect-gha-metrics
        uses: smartcontractkit/push-gha-metrics-action@0281b09807758be1dcc41651e44e62b353808c47 # v2.1.0
        with:
          org-id: ${{ secrets.GRAFANA_INTERNAL_TENANT_ID }}
          basic-auth: ${{ secrets.GRAFANA_INTERNAL_BASIC_AUTH }}
          hostname: ${{ secrets.GRAFANA_INTERNAL_HOST }}
          this-job-name: Build Chainlink Image ${{ matrix.image.name }}
        continue-on-error: true
      - name: Checkout the repo
        uses: actions/checkout@b4ffde65f46336ab88eb53be808477a3936bae11 # v4.1.1
        with:
          repository: smartcontractkit/chainlink
          ref: ${{ inputs.cl_ref || github.event.pull_request.head.sha || github.event.merge_group.head_sha }}
      - name: Build Chainlink Image
        if: needs.changes.outputs.src == 'true' || github.event_name == 'workflow_dispatch'
        uses: ./.github/actions/build-chainlink-image
        with:
          tag_suffix: ${{ matrix.image.tag-suffix }}
          dockerfile: ${{ matrix.image.dockerfile }}
          git_commit_sha: ${{ github.sha }}
          AWS_REGION: ${{ secrets.QA_AWS_REGION }}
          AWS_ROLE_TO_ASSUME: ${{ secrets.QA_AWS_ROLE_TO_ASSUME }}
          dep_evm_sha: ${{ inputs.dep_evm_sha }}

  build-test-image:
    if: startsWith(github.ref, 'refs/tags/') || github.event_name == 'schedule' || contains(join(github.event.pull_request.labels.*.name, ' '), 'build-test-image')
    environment: integration
    permissions:
      id-token: write
      contents: read
    name: Build Test Image
    runs-on: ubuntu20.04-16cores-64GB
    needs: [changes]
    steps:
      - name: Collect Metrics
        if: needs.changes.outputs.src == 'true' || github.event_name == 'workflow_dispatch'
        id: collect-gha-metrics
        uses: smartcontractkit/push-gha-metrics-action@0281b09807758be1dcc41651e44e62b353808c47 # v2.1.0
        with:
          org-id: ${{ secrets.GRAFANA_INTERNAL_TENANT_ID }}
          basic-auth: ${{ secrets.GRAFANA_INTERNAL_BASIC_AUTH }}
          hostname: ${{ secrets.GRAFANA_INTERNAL_HOST }}
          this-job-name: Build Test Image
        continue-on-error: true
      - name: Checkout the repo
        uses: actions/checkout@b4ffde65f46336ab88eb53be808477a3936bae11 # v4.1.1
        with:
          repository: smartcontractkit/chainlink
          ref: ${{ inputs.cl_ref || github.event.pull_request.head.sha || github.event.merge_group.head_sha }}
      - name: Build Test Image
        if: needs.changes.outputs.src == 'true' || github.event_name == 'workflow_dispatch'
        uses: ./.github/actions/build-test-image
        with:
          QA_AWS_ROLE_TO_ASSUME: ${{ secrets.QA_AWS_ROLE_TO_ASSUME }}
          QA_AWS_REGION: ${{ secrets.QA_AWS_REGION }}
          QA_AWS_ACCOUNT_NUMBER: ${{ secrets.QA_AWS_ACCOUNT_NUMBER }}

<<<<<<< HEAD
#  compare-tests:
#    needs: [changes]
#    runs-on: ubuntu-latest
#    name: Compare/Build Automation Test List
#    outputs:
#      automation-matrix: ${{ env.AUTOMATION_JOB_MATRIX_JSON }}
#      lp-matrix: ${{ env.LP_JOB_MATRIX_JSON }}
#    steps:
#      - name: Check for Skip Tests Label
#        if: contains(join(github.event.pull_request.labels.*.name, ' '), 'skip-smoke-tests')
#        run: |
#          echo "## \`skip-smoke-tests\` label is active, skipping E2E smoke tests" >>$GITHUB_STEP_SUMMARY
#          exit 0
#      - name: Checkout the repo
#        uses: actions/checkout@b4ffde65f46336ab88eb53be808477a3936bae11 # v4.1.1
#      - name: Compare Test Lists
#        run: |
#          cd ./integration-tests
#          ./scripts/compareTestList.sh ./smoke/automation_test.go
#          ./scripts/compareTestList.sh ./smoke/keeper_test.go
#          ./scripts/compareTestList.sh ./smoke/log_poller_test.go
#      - name: Build Test Matrix Lists
#        id: build-test-matrix-list
#        run: |
#          cd ./integration-tests
#          MATRIX_JSON_AUTOMATION=$(./scripts/buildTestMatrixList.sh ./smoke/automation_test.go automation ubuntu-latest 1)
#          MATRIX_JSON_KEEPER=$(./scripts/buildTestMatrixList.sh ./smoke/keeper_test.go keeper ubuntu-latest 1)
#          COMBINED_ARRAY=$(jq -c -n "$MATRIX_JSON_AUTOMATION + $MATRIX_JSON_KEEPER")
#
#          LOG_POLLER_MATRIX_JSON=$(./scripts/buildTestMatrixList.sh ./smoke/log_poller_test.go log_poller ubuntu-latest 1)
#          echo "LP_JOB_MATRIX_JSON=${LOG_POLLER_MATRIX_JSON}" >> $GITHUB_ENV
#
#          # if we running a PR against the develop branch we should only run the automation tests unless we are in the merge group event
#          if [[ "$GITHUB_EVENT_NAME" == "merge_group" ]]; then
#            echo "We are in a merge_group event, run both automation and keepers tests"
#            echo "AUTOMATION_JOB_MATRIX_JSON=${COMBINED_ARRAY}" >> $GITHUB_ENV
#          else
#            echo "we are not in a merge_group event, if this is a PR to develop run only automation tests, otherwise run everything because we could be running against a release branch"
#            target_branch=$(cat $GITHUB_EVENT_PATH | jq -r .pull_request.base.ref)
#            if [[ "$target_branch" == "develop" ]]; then
#              echo "only run automation tests"
#              echo "AUTOMATION_JOB_MATRIX_JSON=${MATRIX_JSON_AUTOMATION}" >> $GITHUB_ENV
#            else
#              echo "run both automation and keepers tests"
#              echo "AUTOMATION_JOB_MATRIX_JSON=${COMBINED_ARRAY}" >> $GITHUB_ENV
#            fi
#          fi
#
#  eth-smoke-tests-matrix-automation:
#    if: ${{ !contains(join(github.event.pull_request.labels.*.name, ' '), 'skip-smoke-tests') }}
#    environment: integration
#    permissions:
#      checks: write
#      pull-requests: write
#      id-token: write
#      contents: read
#    needs:
#      [build-chainlink, changes, compare-tests, build-lint-integration-tests]
#    env:
#      SELECTED_NETWORKS: SIMULATED,SIMULATED_1,SIMULATED_2
#      CHAINLINK_COMMIT_SHA: ${{ github.sha }}
#      CHAINLINK_ENV_USER: ${{ github.actor }}
#      TEST_LOG_LEVEL: debug
#    strategy:
#      fail-fast: false
#      matrix:
#        product: ${{fromJson(needs.compare-tests.outputs.automation-matrix)}}
#    runs-on: ${{ matrix.product.os }}
#    name: ETH Smoke Tests ${{ matrix.product.name }}
#    steps:
#      - name: Collect Metrics
#        if: needs.changes.outputs.src == 'true' || github.event_name == 'workflow_dispatch'
#        id: collect-gha-metrics
#        uses: smartcontractkit/push-gha-metrics-action@d1618b772a97fd87e6505de97b872ee0b1f1729a # v2.0.2
#        with:
#          basic-auth: ${{ secrets.GRAFANA_CLOUD_BASIC_AUTH }}
#          hostname: ${{ secrets.GRAFANA_CLOUD_HOST }}
#          this-job-name: ETH Smoke Tests ${{ matrix.product.name }}
#          test-results-file: '{"testType":"go","filePath":"/tmp/gotest.log"}'
#        continue-on-error: true
#      - name: Checkout the repo
#        uses: actions/checkout@b4ffde65f46336ab88eb53be808477a3936bae11 # v4.1.1
#        with:
#          ref: ${{ github.event.pull_request.head.sha || github.event.merge_group.head_sha }}
#      - name: Build Go Test Command
#        id: build-go-test-command
#        run: |
#          # if the matrix.product.run is set, use it for a different command
#          if [ "${{ matrix.product.run }}" != "" ]; then
#            echo "run_command=${{ matrix.product.run }} ./smoke/${{ matrix.product.file }}_test.go" >> "$GITHUB_OUTPUT"
#          else
#            echo "run_command=./smoke/${{ matrix.product.name }}_test.go" >> "$GITHUB_OUTPUT"
#          fi
#      - name: Prepare Base64 TOML override
#        uses: ./.github/actions/setup-create-base64-config
#        with:
#          runId: ${{ github.run_id }}
#          testLogCollect: ${{ vars.TEST_LOG_COLLECT }}
#          selectedNetworks: ${{ env.SELECTED_NETWORKS }}
#          chainlinkImage: ${{ env.CHAINLINK_IMAGE }}
#          chainlinkVersion: ${{ github.sha }}
#          pyroscopeServer: ${{ matrix.product.pyroscope_env == '' && '' || !startsWith(github.ref, 'refs/tags/') && '' || secrets.QA_PYROSCOPE_INSTANCE }} # Avoid sending blank envs https://github.com/orgs/community/discussions/25725
#          pyroscopeEnvironment: ${{ matrix.product.pyroscope_env }}
#          pyroscopeKey: ${{ secrets.QA_PYROSCOPE_KEY }}
#          lokiEndpoint: ${{ secrets.LOKI_URL_CI }}
#          lokiTenantId: ${{ vars.LOKI_TENANT_ID }}
#          lokiBasicAuth: ${{ secrets.LOKI_BASIC_AUTH }}
#          logstreamLogTargets: ${{ vars.LOGSTREAM_LOG_TARGETS }}
#          grafanaUrl: ${{ vars.GRAFANA_URL }}
#          grafanaDashboardUrl: "/d/ddf75041-1e39-42af-aa46-361fe4c36e9e/ci-e2e-tests-logs"
#
#      ## Run this step when changes that require tests to be run are made
#      - name: Run Tests
#        if: needs.changes.outputs.src == 'true' || github.event_name == 'workflow_dispatch'
#        uses: smartcontractkit/chainlink-github-actions/chainlink-testing-framework/run-tests@ea889b3133bd7f16ab19ba4ba130de5d9162c669 # v2.3.4
#        with:
#          test_command_to_run: cd ./integration-tests && go test -timeout 30m -count=1 -json -test.parallel=${{ matrix.product.nodes }} ${{ steps.build-go-test-command.outputs.run_command }} 2>&1 | tee /tmp/gotest.log | gotestfmt
#          test_download_vendor_packages_command: cd ./integration-tests && go mod download
#          cl_repo: ${{ env.CHAINLINK_IMAGE }}
#          cl_image_tag: ${{ github.sha }}
#          aws_registries: ${{ secrets.QA_AWS_ACCOUNT_NUMBER }}
#          artifacts_location: ./integration-tests/smoke/logs/
#          publish_check_name: ${{ matrix.product.name }}
#          token: ${{ secrets.GITHUB_TOKEN }}
#          go_mod_path: ./integration-tests/go.mod
#          cache_key_id: core-e2e-${{ env.MOD_CACHE_VERSION }}
#          cache_restore_only: "true"
#          QA_AWS_REGION: ${{ secrets.QA_AWS_REGION }}
#          QA_AWS_ROLE_TO_ASSUME: ${{ secrets.QA_AWS_ROLE_TO_ASSUME }}
#          QA_KUBECONFIG: ""
#      - name: Print failed test summary
#        if: always()
#        uses: smartcontractkit/chainlink-github-actions/chainlink-testing-framework/show-test-summary@ea889b3133bd7f16ab19ba4ba130de5d9162c669 # v2.3.4
#
#  eth-smoke-tests-matrix-log-poller:
#    if: ${{ !(contains(join(github.event.pull_request.labels.*.name, ' '), 'skip-smoke-tests') || github.event_name == 'workflow_dispatch') }}
#    environment: integration
#    permissions:
#      checks: write
#      pull-requests: write
#      id-token: write
#      contents: read
#    needs:
#      [build-chainlink, changes, compare-tests, build-lint-integration-tests]
#    env:
#      SELECTED_NETWORKS: SIMULATED,SIMULATED_1,SIMULATED_2
#      CHAINLINK_COMMIT_SHA: ${{ github.sha }}
#      CHAINLINK_ENV_USER: ${{ github.actor }}
#      TEST_LOG_LEVEL: debug
#    strategy:
#      fail-fast: false
#      matrix:
#        product: ${{fromJson(needs.compare-tests.outputs.lp-matrix)}}
#    runs-on: ${{ matrix.product.os }}
#    name: ETH Smoke Tests ${{ matrix.product.name }}
#    steps:
#      - name: Collect Metrics
#        if: needs.changes.outputs.src == 'true'
#        id: collect-gha-metrics
#        uses: smartcontractkit/push-gha-metrics-action@d1618b772a97fd87e6505de97b872ee0b1f1729a # v2.0.2
#        with:
#          basic-auth: ${{ secrets.GRAFANA_CLOUD_BASIC_AUTH }}
#          hostname: ${{ secrets.GRAFANA_CLOUD_HOST }}
#          this-job-name: ETH Smoke Tests ${{ matrix.product.name }}
#          test-results-file: '{"testType":"go","filePath":"/tmp/gotest.log"}'
#        continue-on-error: true
#      - name: Checkout the repo
#        uses: actions/checkout@b4ffde65f46336ab88eb53be808477a3936bae11 # v4.1.1
#        with:
#          ref: ${{ github.event.pull_request.head.sha || github.event.merge_group.head_sha }}
#      - name: Build Go Test Command
#        id: build-go-test-command
#        run: |
#          # if the matrix.product.run is set, use it for a different command
#          if [ "${{ matrix.product.run }}" != "" ]; then
#            echo "run_command=${{ matrix.product.run }} ./smoke/${{ matrix.product.file }}_test.go" >> "$GITHUB_OUTPUT"
#          else
#            echo "run_command=./smoke/${{ matrix.product.name }}_test.go" >> "$GITHUB_OUTPUT"
#          fi
#      - name: Prepare Base64 TOML override
#        uses: ./.github/actions/setup-create-base64-config
#        with:
#          runId: ${{ github.run_id }}
#          testLogCollect: ${{ vars.TEST_LOG_COLLECT }}
#          selectedNetworks: ${{ env.SELECTED_NETWORKS }}
#          chainlinkImage: ${{ env.CHAINLINK_IMAGE }}
#          chainlinkVersion: ${{ github.sha }}
#          pyroscopeServer: ${{ matrix.product.pyroscope_env == '' && '' || !startsWith(github.ref, 'refs/tags/') && '' || secrets.QA_PYROSCOPE_INSTANCE }} # Avoid sending blank envs https://github.com/orgs/community/discussions/25725
#          pyroscopeEnvironment: ${{ matrix.product.pyroscope_env }}
#          pyroscopeKey: ${{ secrets.QA_PYROSCOPE_KEY }}
#          lokiEndpoint: ${{ secrets.LOKI_URL_CI }}
#          lokiTenantId: ${{ vars.LOKI_TENANT_ID }}
#          lokiBasicAuth: ${{ secrets.LOKI_BASIC_AUTH }}
#          logstreamLogTargets: ${{ vars.LOGSTREAM_LOG_TARGETS }}
#          grafanaUrl: ${{ vars.GRAFANA_URL }}
#          grafanaDashboardUrl: "/d/ddf75041-1e39-42af-aa46-361fe4c36e9e/ci-e2e-tests-logs"
#      ## Run this step when changes that require tests to be run are made
#      - name: Run Tests
#        if: needs.changes.outputs.src == 'true'
#        uses: smartcontractkit/chainlink-github-actions/chainlink-testing-framework/run-tests@e865e376b8c2d594028c8d645dd6c47169b72974 # v2.2.16
#        with:
#          test_command_to_run: cd ./integration-tests && go test -timeout 30m -count=1 -json -test.parallel=${{ matrix.product.nodes }} ${{ steps.build-go-test-command.outputs.run_command }} 2>&1 | tee /tmp/gotest.log | gotestfmt
#          test_download_vendor_packages_command: cd ./integration-tests && go mod download
#          cl_repo: ${{ env.CHAINLINK_IMAGE }}
#          cl_image_tag: ${{ github.sha }}
#          aws_registries: ${{ secrets.QA_AWS_ACCOUNT_NUMBER }}
#          artifacts_location: ./integration-tests/smoke/logs/
#          publish_check_name: ${{ matrix.product.name }}
#          token: ${{ secrets.GITHUB_TOKEN }}
#          go_mod_path: ./integration-tests/go.mod
#          cache_key_id: core-e2e-${{ env.MOD_CACHE_VERSION }}
#          cache_restore_only: "true"
#          QA_AWS_REGION: ${{ secrets.QA_AWS_REGION }}
#          QA_AWS_ROLE_TO_ASSUME: ${{ secrets.QA_AWS_ROLE_TO_ASSUME }}
#          QA_KUBECONFIG: ""
=======
  compare-tests:
    needs: [changes]
    runs-on: ubuntu-latest
    name: Compare/Build Automation Test List
    outputs:
      automation-matrix: ${{ env.AUTOMATION_JOB_MATRIX_JSON }}
      lp-matrix: ${{ env.LP_JOB_MATRIX_JSON }}
    steps:
      - name: Check for Skip Tests Label
        if: contains(join(github.event.pull_request.labels.*.name, ' '), 'skip-smoke-tests')
        run: |
          echo "## \`skip-smoke-tests\` label is active, skipping E2E smoke tests" >>$GITHUB_STEP_SUMMARY
          exit 0
      - name: Checkout the repo
        uses: actions/checkout@b4ffde65f46336ab88eb53be808477a3936bae11 # v4.1.1
        with:
          repository: smartcontractkit/chainlink
          ref: ${{ inputs.cl_ref }}
      - name: Compare Test Lists
        run: |
          cd ./integration-tests
          ./scripts/compareTestList.sh ./smoke/automation_test.go
          ./scripts/compareTestList.sh ./smoke/keeper_test.go
          ./scripts/compareTestList.sh ./smoke/log_poller_test.go
      - name: Build Test Matrix Lists
        id: build-test-matrix-list
        run: |
          cd ./integration-tests
          MATRIX_JSON_AUTOMATION=$(./scripts/buildTestMatrixList.sh ./smoke/automation_test.go automation ubuntu-latest 1)
          MATRIX_JSON_KEEPER=$(./scripts/buildTestMatrixList.sh ./smoke/keeper_test.go keeper ubuntu-latest 1)
          COMBINED_ARRAY=$(jq -c -n "$MATRIX_JSON_AUTOMATION + $MATRIX_JSON_KEEPER")

          LOG_POLLER_MATRIX_JSON=$(./scripts/buildTestMatrixList.sh ./smoke/log_poller_test.go log_poller ubuntu-latest 1)
          echo "LP_JOB_MATRIX_JSON=${LOG_POLLER_MATRIX_JSON}" >> $GITHUB_ENV

          # if we running a PR against the develop branch we should only run the automation tests unless we are in the merge group event
          if [[ "$GITHUB_EVENT_NAME" == "merge_group" ]]; then
            echo "We are in a merge_group event, run both automation and keepers tests"
            echo "AUTOMATION_JOB_MATRIX_JSON=${COMBINED_ARRAY}" >> $GITHUB_ENV
          else
            echo "we are not in a merge_group event, if this is a PR to develop run only automation tests, otherwise run everything because we could be running against a release branch"
            target_branch=$(cat $GITHUB_EVENT_PATH | jq -r .pull_request.base.ref)
            if [[ "$target_branch" == "develop" ]]; then
              echo "only run automation tests"
              echo "AUTOMATION_JOB_MATRIX_JSON=${MATRIX_JSON_AUTOMATION}" >> $GITHUB_ENV
            else
              echo "run both automation and keepers tests"
              echo "AUTOMATION_JOB_MATRIX_JSON=${COMBINED_ARRAY}" >> $GITHUB_ENV
            fi
          fi

  eth-smoke-tests-matrix-automation:
    if: ${{ !contains(join(github.event.pull_request.labels.*.name, ' '), 'skip-smoke-tests') }}
    environment: integration
    permissions:
      checks: write
      pull-requests: write
      id-token: write
      contents: read
    needs:
      [build-chainlink, changes, compare-tests, build-lint-integration-tests]
    env:
      SELECTED_NETWORKS: SIMULATED,SIMULATED_1,SIMULATED_2
      CHAINLINK_COMMIT_SHA: ${{ github.sha }}
      CHAINLINK_ENV_USER: ${{ github.actor }}
      TEST_LOG_LEVEL: debug
    strategy:
      fail-fast: false
      matrix:
        product: ${{fromJson(needs.compare-tests.outputs.automation-matrix)}}
    runs-on: ${{ matrix.product.os }}
    name: ETH Smoke Tests ${{ matrix.product.name }}
    steps:
      - name: Collect Metrics
        if: needs.changes.outputs.src == 'true' || github.event_name == 'workflow_dispatch'
        id: collect-gha-metrics
        uses: smartcontractkit/push-gha-metrics-action@0281b09807758be1dcc41651e44e62b353808c47 # v2.1.0
        with:
          basic-auth: ${{ secrets.GRAFANA_INTERNAL_BASIC_AUTH }}
          hostname: ${{ secrets.GRAFANA_INTERNAL_HOST }}
          org-id: ${{ secrets.GRAFANA_INTERNAL_TENANT_ID }}
          this-job-name: ETH Smoke Tests ${{ matrix.product.name }}
          test-results-file: '{"testType":"go","filePath":"/tmp/gotest.log"}'
        continue-on-error: true
      - name: Checkout the repo
        uses: actions/checkout@b4ffde65f46336ab88eb53be808477a3936bae11 # v4.1.1
        with:
          repository: smartcontractkit/chainlink
          ref: ${{ inputs.cl_ref || github.event.pull_request.head.sha || github.event.merge_group.head_sha }}
      - name: Build Go Test Command
        id: build-go-test-command
        run: |
          # if the matrix.product.run is set, use it for a different command
          if [ "${{ matrix.product.run }}" != "" ]; then
            echo "run_command=${{ matrix.product.run }} ./smoke/${{ matrix.product.file }}_test.go" >> "$GITHUB_OUTPUT"
          else
            echo "run_command=./smoke/${{ matrix.product.name }}_test.go" >> "$GITHUB_OUTPUT"
          fi
      - name: Prepare Base64 TOML override
        uses: ./.github/actions/setup-create-base64-config
        with:
          runId: ${{ github.run_id }}
          testLogCollect: ${{ vars.TEST_LOG_COLLECT }}
          selectedNetworks: ${{ env.SELECTED_NETWORKS }}
          chainlinkImage: ${{ env.CHAINLINK_IMAGE }}
          chainlinkVersion: ${{ github.sha }}
          pyroscopeServer: ${{ matrix.product.pyroscope_env == '' && '' || !startsWith(github.ref, 'refs/tags/') && '' || secrets.QA_PYROSCOPE_INSTANCE }} # Avoid sending blank envs https://github.com/orgs/community/discussions/25725
          pyroscopeEnvironment: ${{ matrix.product.pyroscope_env }}
          pyroscopeKey: ${{ secrets.QA_PYROSCOPE_KEY }}
          lokiEndpoint: https://${{ secrets.GRAFANA_INTERNAL_HOST }}/loki/api/v1/push
          lokiTenantId: ${{ secrets.GRAFANA_INTERNAL_TENANT_ID }}
          lokiBasicAuth: ${{ secrets.GRAFANA_INTERNAL_BASIC_AUTH }}
          logstreamLogTargets: ${{ vars.LOGSTREAM_LOG_TARGETS }}
          grafanaUrl: ${{ vars.GRAFANA_URL }}
          grafanaDashboardUrl: "/d/ddf75041-1e39-42af-aa46-361fe4c36e9e/ci-e2e-tests-logs"

      ## Run this step when changes that require tests to be run are made
      - name: Run Tests
        if: needs.changes.outputs.src == 'true' || github.event_name == 'workflow_dispatch'
        uses: smartcontractkit/chainlink-github-actions/chainlink-testing-framework/run-tests@c67a09566412d153ff7640d99f96b43aa03abc04 # v2.3.6
        with:
          test_command_to_run: cd ./integration-tests && go test -timeout 30m -count=1 -json -test.parallel=${{ matrix.product.nodes }} ${{ steps.build-go-test-command.outputs.run_command }} 2>&1 | tee /tmp/gotest.log | gotestfmt
          test_download_vendor_packages_command: cd ./integration-tests && go mod download
          cl_repo: ${{ env.CHAINLINK_IMAGE }}
          cl_image_tag: ${{ github.sha }}
          aws_registries: ${{ secrets.QA_AWS_ACCOUNT_NUMBER }}
          artifacts_location: ./integration-tests/smoke/logs/
          publish_check_name: ${{ matrix.product.name }}
          token: ${{ secrets.GITHUB_TOKEN }}
          go_mod_path: ./integration-tests/go.mod
          cache_key_id: core-e2e-${{ env.MOD_CACHE_VERSION }}
          cache_restore_only: "true"
          QA_AWS_REGION: ${{ secrets.QA_AWS_REGION }}
          QA_AWS_ROLE_TO_ASSUME: ${{ secrets.QA_AWS_ROLE_TO_ASSUME }}
          QA_KUBECONFIG: ""
          should_tidy: "false"
      - name: Print failed test summary
        if: always()
        uses: smartcontractkit/chainlink-github-actions/chainlink-testing-framework/show-test-summary@c67a09566412d153ff7640d99f96b43aa03abc04 # v2.3.6

  eth-smoke-tests-matrix-log-poller:
    if: ${{ !(contains(join(github.event.pull_request.labels.*.name, ' '), 'skip-smoke-tests') || github.event_name == 'workflow_dispatch') }}
    environment: integration
    permissions:
      checks: write
      pull-requests: write
      id-token: write
      contents: read
    needs:
      [build-chainlink, changes, compare-tests, build-lint-integration-tests]
    env:
      SELECTED_NETWORKS: SIMULATED,SIMULATED_1,SIMULATED_2
      CHAINLINK_COMMIT_SHA: ${{ github.sha }}
      CHAINLINK_ENV_USER: ${{ github.actor }}
      TEST_LOG_LEVEL: debug
    strategy:
      fail-fast: false
      matrix:
        product: ${{fromJson(needs.compare-tests.outputs.lp-matrix)}}
    runs-on: ${{ matrix.product.os }}
    name: ETH Smoke Tests ${{ matrix.product.name }}
    steps:
      - name: Collect Metrics
        if: needs.changes.outputs.src == 'true'
        id: collect-gha-metrics
        uses: smartcontractkit/push-gha-metrics-action@0281b09807758be1dcc41651e44e62b353808c47 # v2.1.0
        with:
          org-id: ${{ secrets.GRAFANA_INTERNAL_TENANT_ID }}
          basic-auth: ${{ secrets.GRAFANA_INTERNAL_BASIC_AUTH }}
          hostname: ${{ secrets.GRAFANA_INTERNAL_HOST }}
          this-job-name: ETH Smoke Tests ${{ matrix.product.name }}
          test-results-file: '{"testType":"go","filePath":"/tmp/gotest.log"}'
        continue-on-error: true
      - name: Checkout the repo
        uses: actions/checkout@b4ffde65f46336ab88eb53be808477a3936bae11 # v4.1.1
        with:
          repository: smartcontractkit/chainlink
          ref: ${{ inputs.cl_ref || github.event.pull_request.head.sha || github.event.merge_group.head_sha }}
      - name: Build Go Test Command
        id: build-go-test-command
        run: |
          # if the matrix.product.run is set, use it for a different command
          if [ "${{ matrix.product.run }}" != "" ]; then
            echo "run_command=${{ matrix.product.run }} ./smoke/${{ matrix.product.file }}_test.go" >> "$GITHUB_OUTPUT"
          else
            echo "run_command=./smoke/${{ matrix.product.name }}_test.go" >> "$GITHUB_OUTPUT"
          fi
      - name: Prepare Base64 TOML override
        uses: ./.github/actions/setup-create-base64-config
        with:
          runId: ${{ github.run_id }}
          testLogCollect: ${{ vars.TEST_LOG_COLLECT }}
          selectedNetworks: ${{ env.SELECTED_NETWORKS }}
          chainlinkImage: ${{ env.CHAINLINK_IMAGE }}
          chainlinkVersion: ${{ github.sha }}
          pyroscopeServer: ${{ matrix.product.pyroscope_env == '' && '' || !startsWith(github.ref, 'refs/tags/') && '' || secrets.QA_PYROSCOPE_INSTANCE }} # Avoid sending blank envs https://github.com/orgs/community/discussions/25725
          pyroscopeEnvironment: ${{ matrix.product.pyroscope_env }}
          pyroscopeKey: ${{ secrets.QA_PYROSCOPE_KEY }}
          lokiEndpoint: https://${{ secrets.GRAFANA_INTERNAL_HOST }}/loki/api/v1/push
          lokiTenantId: ${{ secrets.GRAFANA_INTERNAL_TENANT_ID }}
          lokiBasicAuth: ${{ secrets.GRAFANA_INTERNAL_BASIC_AUTH }}
          logstreamLogTargets: ${{ vars.LOGSTREAM_LOG_TARGETS }}
          grafanaUrl: ${{ vars.GRAFANA_URL }}
          grafanaDashboardUrl: "/d/ddf75041-1e39-42af-aa46-361fe4c36e9e/ci-e2e-tests-logs"
      ## Run this step when changes that require tests to be run are made
      - name: Run Tests
        if: needs.changes.outputs.src == 'true'
        uses: smartcontractkit/chainlink-github-actions/chainlink-testing-framework/run-tests@c67a09566412d153ff7640d99f96b43aa03abc04 # v2.3.6
        with:
          test_command_to_run: cd ./integration-tests && go test -timeout 30m -count=1 -json -test.parallel=${{ matrix.product.nodes }} ${{ steps.build-go-test-command.outputs.run_command }} 2>&1 | tee /tmp/gotest.log | gotestfmt
          test_download_vendor_packages_command: cd ./integration-tests && go mod download
          cl_repo: ${{ env.CHAINLINK_IMAGE }}
          cl_image_tag: ${{ github.sha }}
          aws_registries: ${{ secrets.QA_AWS_ACCOUNT_NUMBER }}
          artifacts_location: ./integration-tests/smoke/logs/
          publish_check_name: ${{ matrix.product.name }}
          token: ${{ secrets.GITHUB_TOKEN }}
          go_mod_path: ./integration-tests/go.mod
          cache_key_id: core-e2e-${{ env.MOD_CACHE_VERSION }}
          cache_restore_only: "true"
          QA_AWS_REGION: ${{ secrets.QA_AWS_REGION }}
          QA_AWS_ROLE_TO_ASSUME: ${{ secrets.QA_AWS_ROLE_TO_ASSUME }}
          QA_KUBECONFIG: ""
          should_tidy: "false"
>>>>>>> 1eda459c

  eth-smoke-tests-matrix:
    if: ${{ !contains(join(github.event.pull_request.labels.*.name, ' '), 'skip-smoke-tests') }}
    environment: integration
    permissions:
      actions: read
      checks: write
      pull-requests: write
      id-token: write
      contents: read
    needs: [build-chainlink, changes, build-lint-integration-tests]
    env:
      SELECTED_NETWORKS: SIMULATED
      CHAINLINK_COMMIT_SHA: ${{ github.sha }}
      CHAINLINK_ENV_USER: ${{ github.actor }}
      TEST_LOG_LEVEL: debug
    strategy:
      fail-fast: false
      matrix:
        product:
          - name: ccip-smoke
            nodes: 1
            os: ubuntu-latest
            file: ccip
            dir: ccip-tests/smoke
            run: -run ^TestSmokeCCIPForBidirectionalLane$
          - name: ccip-smoke-usdc
            nodes: 1
            os: ubuntu-latest
            file: ccip
            dir: ccip-tests/smoke
            run: -run ^TestSmokeCCIPForBidirectionalLane$
            config_path: ./integration-tests/ccip-tests/testconfig/tomls/usdc_mock_deployment.toml
          - name: ccip-smoke-db-compatibility
            nodes: 1
            os: ubuntu-latest
            file: ccip
            dir: ccip-tests/smoke
            run: -run ^TestSmokeCCIPForBidirectionalLane$
            config_path: ./integration-tests/ccip-tests/testconfig/tomls/db-compatibility.toml
          - name: ccip-smoke-rate-limit
            nodes: 1
            dir: ccip-tests/smoke
            os: ubuntu20.04-16cores-64GB
            file: ccip
            run: -run ^TestSmokeCCIPRateLimit$
          - name: ccip-smoke-multicall
            nodes: 1
            dir: ccip-tests/smoke
            os: ubuntu20.04-16cores-64GB
            file: ccip
            run: -run ^TestSmokeCCIPMulticall$
          - name: ccip-smoke-manual-exec
            nodes: 1
            dir: ccip-tests/smoke
            os: ubuntu20.04-16cores-64GB
            file: ccip
            run: -run ^TestSmokeCCIPManuallyExecuteAfterExecutionFailingDueToInsufficientGas$
          - name: runlog
            nodes: 2
            os: ubuntu-latest
            pyroscope_env: "ci-smoke-runlog-evm-simulated"
          - name: cron
            nodes: 2
            os: ubuntu-latest
            pyroscope_env: "ci-smoke-cron-evm-simulated"
          - name: flux
            nodes: 1
            os: ubuntu-latest
            pyroscope_env: "ci-smoke-flux-evm-simulated"
          - name: ocr
            nodes: 2
            os: ubuntu-latest
            file: ocr
            pyroscope_env: ci-smoke-ocr-evm-simulated
          - name: ocr2
            nodes: 6
<<<<<<< HEAD
            os: ubuntu-latest
            run: -run TestOCRBasic
            file: ocr
            client: geth
            pyroscope_env: ci-smoke-ocr-evm-simulated
          # Uncomment, when https://smartcontract-it.atlassian.net/browse/TT-753 is DONE
          # - name: ocr-nethermind
          #   nodes: 1
          #   os: ubuntu20.04-8cores-32GB
          #   run: -run TestOCRBasic
          #   file: ocr
          #   client: nethermind
          #   pyroscope_env: ci-smoke-ocr-evm-simulated
          - name: ocr-besu
            nodes: 1
            os: ubuntu20.04-8cores-32GB
            run: -run TestOCRBasic
            file: ocr
            client: besu
            pyroscope_env: ci-smoke-ocr-evm-simulated
          - name: ocr-erigon
            nodes: 1
            os: ubuntu20.04-8cores-32GB
            run: -run TestOCRBasic
            file: ocr
            client: erigon
            pyroscope_env: ci-smoke-ocr-evm-simulated
          - name: ocr2
            nodes: 1
            os: ubuntu20.04-8cores-32GB
            run: -run TestOCRv2JobReplacement
            file: ocr2
            pyroscope_env: ci-smoke-ocr2-evm-simulated
          - name: ocr2-geth
            nodes: 1
            os: ubuntu20.04-8cores-32GB
            run: -run TestOCRv2Basic
            file: ocr2
            client: geth
            pyroscope_env: ci-smoke-ocr2-evm-simulated
          # Uncomment, when https://smartcontract-it.atlassian.net/browse/TT-753 is DONE
          # - name: ocr2-nethermind
          #   nodes: 1
          #   os: ubuntu20.04-8cores-32GB
          #   run: -run TestOCRv2Basic
          #   file: ocr2
          #   client: nethermind
          #   pyroscope_env: ci-smoke-ocr2-evm-simulated
          - name: ocr2-besu
            nodes: 1
            os: ubuntu20.04-8cores-32GB
            run: -run TestOCRv2Basic
            file: ocr2
            client: besu
            pyroscope_env: ci-smoke-ocr2-evm-simulated
          - name: ocr2-erigon
            nodes: 1
            os: ubuntu20.04-8cores-32GB
            run: -run TestOCRv2Basic
=======
            os: ubuntu20.04-16cores-64GB
>>>>>>> 1eda459c
            file: ocr2
            client: erigon
            pyroscope_env: ci-smoke-ocr2-evm-simulated
          - name: ocr2
            nodes: 6
            os: ubuntu20.04-16cores-64GB
            pyroscope_env: ci-smoke-ocr2-plugins-evm-simulated
            tag_suffix: "-plugins"
          - name: vrf
            nodes: 2
            os: ubuntu-latest
            pyroscope_env: ci-smoke-vrf-evm-simulated
          - name: vrfv2
            nodes: 4
            os: ubuntu-latest
            pyroscope_env: ci-smoke-vrf2-evm-simulated
          - name: vrfv2plus
            nodes: 4
            os: ubuntu-latest
            pyroscope_env: ci-smoke-vrf2plus-evm-simulated
          - name: forwarder_ocr
            nodes: 2
            os: ubuntu-latest
            pyroscope_env: ci-smoke-forwarder-ocr-evm-simulated
          - name: forwarders_ocr2
            nodes: 2
            os: ubuntu-latest
            pyroscope_env: ci-smoke-forwarder-ocr-evm-simulated
    runs-on: ${{ matrix.product.os }}
    name: ETH Smoke Tests ${{ matrix.product.name }}${{ matrix.product.tag_suffix }}
    steps:
      # Handy for debugging resource usage
      # - name: Collect Workflow Telemetry
      #   uses: catchpoint/workflow-telemetry-action@v2
      - name: Collect Metrics
        if: needs.changes.outputs.src == 'true' || github.event_name == 'workflow_dispatch'
        id: collect-gha-metrics
        uses: smartcontractkit/push-gha-metrics-action@0281b09807758be1dcc41651e44e62b353808c47 # v2.1.0
        with:
          org-id: ${{ secrets.GRAFANA_INTERNAL_TENANT_ID }}
          basic-auth: ${{ secrets.GRAFANA_INTERNAL_BASIC_AUTH }}
          hostname: ${{ secrets.GRAFANA_INTERNAL_HOST }}
          this-job-name: ETH Smoke Tests ${{ matrix.product.name }}${{ matrix.product.tag_suffix }}
          test-results-file: '{"testType":"go","filePath":"/tmp/gotest.log"}'
        continue-on-error: true
      - name: Checkout the repo
        uses: actions/checkout@b4ffde65f46336ab88eb53be808477a3936bae11 # v4.1.1
        with:
          repository: smartcontractkit/chainlink
          ref: ${{ inputs.cl_ref || github.event.pull_request.head.sha || github.event.merge_group.head_sha }}
      - name: Build Go Test Command
        id: build-go-test-command
        run: |
          # if dir is provided use it, otherwise use the smoke dir
          if [ "${{ matrix.product.dir }}" != "" ]; then
            dir=${{ matrix.product.dir }}
          else
            dir=smoke
          fi
          # if the matrix.product.run is set, use it for a different command
          if [ "${{ matrix.product.run }}" != "" ]; then
            echo "run_command=${{ matrix.product.run }} ./${dir}/${{ matrix.product.file }}_test.go" >> "$GITHUB_OUTPUT"
          else
            echo "run_command=./${dir}/${{ matrix.product.name }}_test.go" >> "$GITHUB_OUTPUT"
          fi
      - name: Check for "enable tracing" label
        id: check-label
        run: |
          label=$(jq -r '.pull_request.labels[]?.name // empty' "$GITHUB_EVENT_PATH")

          if [[ -n "$label" ]]; then
            if [[ "$label" == "enable tracing" ]]; then
              echo "Enable tracing label found."
              echo "trace=true" >> $GITHUB_OUTPUT
            else
              echo "Enable tracing label not found."
              echo "trace=false" >> $GITHUB_OUTPUT
            fi
          else
            echo "No labels present or labels are null."
            echo "trace=false" >> $GITHUB_OUTPUT
          fi

      - name: Setup Grafana and OpenTelemetry
        id: docker-setup
        if: steps.check-label.outputs.trace == 'true' && matrix.product.name == 'ocr2' && matrix.product.tag_suffix == '-plugins'
        run: |
          # Create network
          docker network create --driver bridge tracing

          # Make trace directory
          cd integration-tests/smoke/
          mkdir ./traces
          chmod -R 777 ./traces

          # Switch directory
          cd ../../.github/tracing

          # Create a Docker volume for traces
          # docker volume create otel-traces

          # Start OpenTelemetry Collector
          # Note the user must be set to the same user as the runner for the trace data to be accessible
          docker run -d --network=tracing --name=otel-collector \
            -v $PWD/otel-collector-ci.yaml:/etc/otel-collector.yaml \
            -v $PWD/../../integration-tests/smoke/traces:/tracing \
            --user "$(id -u):$(id -g)" \
            -p 4317:4317 otel/opentelemetry-collector:0.88.0 --config=/etc/otel-collector.yaml
      - name: Locate Docker Volume
        id: locate-volume
        if: false
        run: |
          echo "VOLUME_PATH=$(docker volume inspect --format '{{ .Mountpoint }}' otel-traces)" >> $GITHUB_OUTPUT
      - name: Show Otel-Collector Logs
        if: steps.check-label.outputs.trace == 'true' && matrix.product.name == 'ocr2' && matrix.product.tag_suffix == '-plugins'
        run: |
          docker logs otel-collector
      - name: Set Override Config
        id: set_override_config
        run: |
          # if the matrix.product.config_path is set, use it as the override config
          if [ "${{ matrix.product.config_path }}" != "" ]; then
            echo "base_64_override=$(base64 -w 0 -i ${{ matrix.product.config_path }})" >> "$GITHUB_OUTPUT"
          fi
      - name: Prepare Base64 TOML override
        uses: ./.github/actions/setup-create-base64-config
        with:
          runId: ${{ github.run_id }}
          testLogCollect: ${{ vars.TEST_LOG_COLLECT }}
          selectedNetworks: ${{ env.SELECTED_NETWORKS }}
          chainlinkImage: ${{ env.CHAINLINK_IMAGE }}
          chainlinkVersion: ${{ github.sha }}
          pyroscopeServer: ${{ matrix.product.pyroscope_env == '' && '' || !startsWith(github.ref, 'refs/tags/') && '' || secrets.QA_PYROSCOPE_INSTANCE }} # Avoid sending blank envs https://github.com/orgs/community/discussions/25725
          pyroscopeEnvironment: ${{ matrix.product.pyroscope_env }}
          pyroscopeKey: ${{ secrets.QA_PYROSCOPE_KEY }}
<<<<<<< HEAD
          lokiEndpoint: ${{ secrets.LOKI_URL_CI }}
          lokiTenantId: ${{ vars.LOKI_TENANT_ID }}
          lokiBasicAuth: ${{ secrets.LOKI_BASIC_AUTH }}
          logstreamLogTargets: ${{ vars.LOGSTREAM_LOG_TARGETS }}
          grafanaUrl: ${{ vars.GRAFANA_URL }}
          grafanaDashboardUrl: "/d/ddf75041-1e39-42af-aa46-361fe4c36e9e/ci-e2e-tests-logs"
      - name: Prepare Base64 TOML override for CCIP secrets
        uses: ./.github/actions/setup-create-base64-config-ccip
        with:
          runId: ${{ github.run_id }}
          testLogCollect: ${{ vars.TEST_LOG_COLLECT }}
          selectedNetworks: SIMULATED_1,SIMULATED_2
          chainlinkImage: ${{ env.CHAINLINK_IMAGE }}
          chainlinkVersion: ${{ github.sha }}
          lokiEndpoint: ${{ secrets.LOKI_URL_CI }}
          lokiTenantId: ${{ vars.LOKI_TENANT_ID }}
          lokiBasicAuth: ${{ secrets.LOKI_BASIC_AUTH }}
=======
          lokiEndpoint: https://${{ secrets.GRAFANA_INTERNAL_HOST }}/loki/api/v1/push
          lokiTenantId: ${{ secrets.GRAFANA_INTERNAL_TENANT_ID }}
          lokiBasicAuth: ${{ secrets.GRAFANA_INTERNAL_BASIC_AUTH }}
>>>>>>> 1eda459c
          logstreamLogTargets: ${{ vars.LOGSTREAM_LOG_TARGETS }}
          grafanaUrl: ${{ vars.GRAFANA_URL }}
          grafanaDashboardUrl: "/d/ddf75041-1e39-42af-aa46-361fe4c36e9e/ci-e2e-tests-logs"
      ## Run this step when changes that require tests to be run are made
      - name: Run Tests
        if: needs.changes.outputs.src == 'true' || github.event_name == 'workflow_dispatch'
<<<<<<< HEAD
        uses: smartcontractkit/chainlink-github-actions/chainlink-testing-framework/run-tests@e865e376b8c2d594028c8d645dd6c47169b72974 # v2.2.16
        env:
          BASE64_CCIP_CONFIG_OVERRIDE: ${{ steps.set_override_config.outputs.base_64_override }}
          TEST_BASE64_CCIP_CONFIG_OVERRIDE: ${{ steps.set_override_config.outputs.base_64_override }}
=======
        uses: smartcontractkit/chainlink-github-actions/chainlink-testing-framework/run-tests@c67a09566412d153ff7640d99f96b43aa03abc04 # v2.3.6
>>>>>>> 1eda459c
        with:
          test_command_to_run: cd ./integration-tests && go test -timeout 30m -count=1 -json -test.parallel=${{ matrix.product.nodes }} ${{ steps.build-go-test-command.outputs.run_command }} 2>&1 | tee /tmp/gotest.log | gotestfmt
          test_download_vendor_packages_command: cd ./integration-tests && go mod download
          cl_repo: ${{ env.CHAINLINK_IMAGE }}
          cl_image_tag: ${{ github.sha }}${{ matrix.product.tag_suffix }}
          aws_registries: ${{ secrets.QA_AWS_ACCOUNT_NUMBER }}
          artifacts_name: ${{ matrix.product.name }}${{ matrix.product.tag_suffix }}-test-logs
          artifacts_location: |
            ./integration-tests/smoke/logs/ 
            ./integration-tests/ccip-tests/smoke/logs/*
          publish_check_name: ${{ matrix.product.name }}
          token: ${{ secrets.GITHUB_TOKEN }}
          go_mod_path: ./integration-tests/go.mod
          cache_key_id: core-e2e-${{ env.MOD_CACHE_VERSION }}
          cache_restore_only: "true"
          QA_AWS_REGION: ${{ secrets.QA_AWS_REGION }}
          QA_AWS_ROLE_TO_ASSUME: ${{ secrets.QA_AWS_ROLE_TO_ASSUME }}
          QA_KUBECONFIG: ""
          should_tidy: "false"
      # Run this step when changes that do not need the test to run are made
      - name: Run Setup
        if: needs.changes.outputs.src == 'false'
        uses: smartcontractkit/chainlink-github-actions/chainlink-testing-framework/setup-run-tests-environment@c67a09566412d153ff7640d99f96b43aa03abc04 # v2.3.6
        with:
          test_download_vendor_packages_command: cd ./integration-tests && go mod download
          go_mod_path: ./integration-tests/go.mod
          cache_key_id: core-e2e-${{ env.MOD_CACHE_VERSION }}
          cache_restore_only: "true"
          QA_AWS_REGION: ${{ secrets.QA_AWS_REGION }}
          QA_AWS_ROLE_TO_ASSUME: ${{ secrets.QA_AWS_ROLE_TO_ASSUME }}
          QA_KUBECONFIG: ${{ secrets.QA_KUBECONFIG }}
          should_tidy: "false"
      - name: Show Otel-Collector Logs
        if: steps.check-label.outputs.trace == 'true' && matrix.product.name == 'ocr2' && matrix.product.tag_suffix == '-plugins'
        run: |
          docker logs otel-collector
      - name: Permissions on traces
        if: steps.check-label.outputs.trace == 'true' && matrix.product.name == 'ocr2' && matrix.product.tag_suffix == '-plugins'
        run: |
          ls -l ./integration-tests/smoke/traces
      - name: Upload Trace Data
        if: steps.check-label.outputs.trace == 'true' && matrix.product.name == 'ocr2' && matrix.product.tag_suffix == '-plugins'
        uses: actions/upload-artifact@a8a3f3ad30e3422c9c7b888a15615d19a852ae32 # v3.1.3
        with:
          name: trace-data
          path: ./integration-tests/smoke/traces/trace-data.json
      - name: Print failed test summary
        if: always()
        uses: smartcontractkit/chainlink-github-actions/chainlink-testing-framework/show-test-summary@c67a09566412d153ff7640d99f96b43aa03abc04 # v2.3.6
        with:
          test_directory: ./integration-tests/smoke/

  ### Used to check the required checks box when the matrix completes
  eth-smoke-tests:
    if: always()
    runs-on: ubuntu-latest
    name: ETH Smoke Tests
    needs: [eth-smoke-tests-matrix]
    steps:
      - name: Check smoke test matrix status
        if: needs.eth-smoke-tests-matrix.result != 'success'
        run: |
          echo "${{ needs.eth-smoke-tests-matrix.result }}"
          exit 1
      - name: Collect Metrics
        if: always()
        id: collect-gha-metrics
        uses: smartcontractkit/push-gha-metrics-action@0281b09807758be1dcc41651e44e62b353808c47 # v2.1.0
        with:
          org-id: ${{ secrets.GRAFANA_INTERNAL_TENANT_ID }}
          basic-auth: ${{ secrets.GRAFANA_INTERNAL_BASIC_AUTH }}
          hostname: ${{ secrets.GRAFANA_INTERNAL_HOST }}
          this-job-name: ETH Smoke Tests
          matrix-aggregator-status: ${{ needs.eth-smoke-tests-matrix.result }}
        continue-on-error: true

  cleanup:
    name: Clean up integration environment deployments
    if: always()
    needs: [eth-smoke-tests]
    runs-on: ubuntu-latest
    steps:
      - name: Checkout repo
        if: ${{ github.event_name == 'pull_request' }}
        uses: actions/checkout@b4ffde65f46336ab88eb53be808477a3936bae11 # v4.1.1
        with:
          repository: smartcontractkit/chainlink
          ref: ${{ inputs.cl_ref }}

      - name: 🧼 Clean up Environment
        if: ${{ github.event_name == 'pull_request' }}
        uses: ./.github/actions/delete-deployments
        with:
          environment: integration
          ref: ${{ github.head_ref }} # See https://github.com/github/docs/issues/15319#issuecomment-1476705663

      - name: Collect Metrics
        if: ${{ github.event_name == 'pull_request' }}
        id: collect-gha-metrics
        uses: smartcontractkit/push-gha-metrics-action@0281b09807758be1dcc41651e44e62b353808c47 # v2.1.0
        with:
          org-id: ${{ secrets.GRAFANA_INTERNAL_TENANT_ID }}
          basic-auth: ${{ secrets.GRAFANA_INTERNAL_BASIC_AUTH }}
          hostname: ${{ secrets.GRAFANA_INTERNAL_HOST }}
          this-job-name: Clean up integration environment deployments
        continue-on-error: true

  # Run the setup if the matrix finishes but this time save the cache if we have a cache hit miss
  # this will also only run if both of the matrix jobs pass
  eth-smoke-go-mod-cache:
    environment: integration
    needs: [eth-smoke-tests]
    runs-on: ubuntu-latest
    name: ETH Smoke Tests Go Mod Cache
    continue-on-error: true
    steps:
      - name: Checkout the repo
        uses: actions/checkout@b4ffde65f46336ab88eb53be808477a3936bae11 # v4.1.1
        with:
          repository: smartcontractkit/chainlink
          ref: ${{ inputs.cl_ref || github.event.pull_request.head.sha || github.event.merge_group.head_sha }}
      - name: Run Setup
        uses: smartcontractkit/chainlink-github-actions/chainlink-testing-framework/setup-go@c67a09566412d153ff7640d99f96b43aa03abc04 # v2.3.6
        with:
          test_download_vendor_packages_command: |
            cd ./integration-tests
            go mod download
            # force download of test dependencies
            go test -run=NonExistentTest ./smoke/... || echo "ignore expected test failure"
          go_mod_path: ./integration-tests/go.mod
          cache_key_id: core-e2e-${{ env.MOD_CACHE_VERSION }}
          cache_restore_only: "false"

  ### Migration tests
  node-migration-tests:
    name: Version Migration Tests
    environment: integration
    permissions:
      checks: write
      pull-requests: write
      id-token: write
      contents: read
    runs-on: ubuntu-latest
    needs: [build-chainlink, changes, build-test-image]
    # Only run migration tests on new tags
    if: startsWith(github.ref, 'refs/tags/')
    env:
      SELECTED_NETWORKS: SIMULATED,SIMULATED_1,SIMULATED_2
      CHAINLINK_COMMIT_SHA: ${{ github.sha }}
      CHAINLINK_ENV_USER: ${{ github.actor }}
      CHAINLINK_IMAGE: public.ecr.aws/chainlink/chainlink
      UPGRADE_VERSION: ${{ github.sha }}
      UPGRADE_IMAGE: ${{ secrets.QA_AWS_ACCOUNT_NUMBER }}.dkr.ecr.${{ secrets.QA_AWS_REGION }}.amazonaws.com/chainlink
      TEST_LOG_LEVEL: debug
      TEST_SUITE: migration
    steps:
      - name: Checkout the repo
        uses: actions/checkout@b4ffde65f46336ab88eb53be808477a3936bae11 # v4.1.1
        with:
          repository: smartcontractkit/chainlink
          ref: ${{ inputs.cl_ref || github.event.pull_request.head.sha || github.event.merge_group.head_sha }}
      - name: Get Latest Version
        id: get_latest_version
        run: |
          untrimmed_ver=$(curl --header "Authorization: token ${{ secrets.GITHUB_TOKEN }}" --request GET https://api.github.com/repos/${{ github.repository }}/releases/latest | jq -r .name)
          latest_version="${untrimmed_ver:1}"
          echo "latest_version=${latest_version} | tee -a $GITHUB_OUTPUT"
      - name: Name Versions
        run: |
          echo "Running migration tests from version '${{ steps.get_latest_version.outputs.latest_version }}' to: '${{ github.sha }}'"
      - name: Prepare Base64 TOML override
        uses: ./.github/actions/setup-create-base64-upgrade-config
        with:
          selectedNetworks: ${{ env.SELECTED_NETWORKS }}
          chainlinkImage: ${{ env.CHAINLINK_IMAGE }}
          chainlinkVersion: ${{ steps.get_latest_version.outputs.latest_version }}
          upgradeImage: ${{ env.UPGRADE_IMAGE }}
          upgradeVersion: ${{ env.UPGRADE_VERSION }}
      - name: Run Migration Tests
        uses: smartcontractkit/chainlink-github-actions/chainlink-testing-framework/run-tests@c67a09566412d153ff7640d99f96b43aa03abc04 # v2.3.6
        with:
          test_command_to_run: cd ./integration-tests && go test -timeout 30m -count=1 -json ./migration 2>&1 | tee /tmp/gotest.log | gotestfmt
          test_download_vendor_packages_command: cd ./integration-tests && go mod download
          cl_repo: ${{ env.CHAINLINK_IMAGE }}
          cl_image_tag: ${{ steps.get_latest_version.outputs.latest_version }}
          artifacts_location: ./integration-tests/migration/logs
          publish_check_name: Node Migration Test Results
          token: ${{ secrets.GITHUB_TOKEN }}
          go_mod_path: ./integration-tests/go.mod
          cache_key_id: core-e2e-${{ env.MOD_CACHE_VERSION }}
          cache_restore_only: "true"
          QA_AWS_REGION: ${{ secrets.QA_AWS_REGION }}
          QA_AWS_ROLE_TO_ASSUME: ${{ secrets.QA_AWS_ROLE_TO_ASSUME }}
          QA_KUBECONFIG: ${{ secrets.QA_KUBECONFIG }}
      - name: Upload test log
        uses: actions/upload-artifact@a8a3f3ad30e3422c9c7b888a15615d19a852ae32 # v3.1.3
        if: failure()
        with:
          name: test-log-${{ matrix.product.name }}
          path: /tmp/gotest.log
          retention-days: 7
        continue-on-error: true
      - name: Collect Metrics
        if: always()
        id: collect-gha-metrics
        uses: smartcontractkit/push-gha-metrics-action@0281b09807758be1dcc41651e44e62b353808c47 # v2.1.0
        with:
          org-id: ${{ secrets.GRAFANA_INTERNAL_TENANT_ID }}
          basic-auth: ${{ secrets.GRAFANA_INTERNAL_BASIC_AUTH }}
          hostname: ${{ secrets.GRAFANA_INTERNAL_HOST }}
          this-job-name: Version Migration Tests
          test-results-file: '{"testType":"go","filePath":"/tmp/gotest.log"}'
        continue-on-error: true

  ## Solana Section
<<<<<<< HEAD
#  get_solana_sha:
#    name: Get Solana Sha From Go Mod
#    environment: Integration
#    runs-on: ubuntu-latest
#    outputs:
#      sha: ${{ steps.getsha.outputs.sha }}
#    steps:
#      - name: Checkout the repo
#        uses: actions/checkout@b4ffde65f46336ab88eb53be808477a3936bae11 # v4.1.1
#        with:
#          ref: ${{ github.event.pull_request.head.sha || github.event.merge_group.head_sha }}
#      - name: Setup Go
#        uses: ./.github/actions/setup-go
#        with:
#          only-modules: "true"
#      - name: Get the sha from go mod
#        id: getshortsha
#        run: |
#          sol_ver=$(go list -m -json github.com/smartcontractkit/chainlink-solana  | jq -r .Version)
#          if [ -z "${sol_ver}" ]; then
#              echo "Error: could not get the solana version from the go.mod file, look above for error(s)"
#              exit 1
#          fi
#          short_sha="${sol_ver##*-}"
#          echo "short sha is: ${short_sha}"
#          echo "short_sha=${short_sha}" >> "$GITHUB_OUTPUT"
#      - name: Checkout solana
#        uses: actions/checkout@b4ffde65f46336ab88eb53be808477a3936bae11 # v4.1.1
#        with:
#          repository: smartcontractkit/chainlink-solana
#          ref: develop
#          fetch-depth: 0
#          path: solanapath
#      - name: Get long sha
#        id: getsha
#        run: |
#          cd solanapath
#          full_sha=$(git rev-parse ${{steps.getshortsha.outputs.short_sha}})
#          if [ -z "${full_sha}" ]; then
#              echo "Error: could not get the full sha from the short sha using git, look above for error(s)"
#              exit 1
#          fi
#          echo "sha is: ${full_sha}"
#          echo "sha=${full_sha}" >> "$GITHUB_OUTPUT"
#
#  get_projectserum_version:
#    name: Get ProjectSerum Version
#    environment: integration
#    runs-on: ubuntu-latest
#    needs: [get_solana_sha]
#    outputs:
#      projectserum_version: ${{ steps.psversion.outputs.projectserum_version }}
#    steps:
#      - name: Checkout the solana repo
#        uses: actions/checkout@b4ffde65f46336ab88eb53be808477a3936bae11 # v4.1.1
#        with:
#          repository: smartcontractkit/chainlink-solana
#          ref: ${{ needs.get_solana_sha.outputs.sha }}
#      - name: Get ProjectSerum Version
#        id: psversion
#        uses: smartcontractkit/chainlink-solana/.github/actions/projectserum_version@4b971869e26b79c7ce3fb7c98005cc2e3f350915 # stable action on Oct 12 2022
#
#  solana-test-image-exists:
#    environment: integration
#    permissions:
#      checks: write
#      pull-requests: write
#      id-token: write
#      contents: read
#    name: Check If Solana Test Image Exists
#    runs-on: ubuntu-latest
#    needs: [get_solana_sha]
#    outputs:
#      exists: ${{ steps.check-image.outputs.exists }}
#    steps:
#      - name: Check if image exists
#        id: check-image
#        uses: smartcontractkit/chainlink-github-actions/docker/image-exists@ea889b3133bd7f16ab19ba4ba130de5d9162c669 # v2.3.4
#        with:
#          repository: chainlink-solana-tests
#          tag: ${{ needs.get_solana_sha.outputs.sha }}
#          AWS_REGION: ${{ secrets.QA_AWS_REGION }}
#          AWS_ROLE_TO_ASSUME: ${{ secrets.QA_AWS_ROLE_TO_ASSUME }}
#
#  solana-build-contracts:
#    environment: integration
#    permissions:
#      checks: write
#      pull-requests: write
#      id-token: write
#      contents: read
#    name: Solana Build Artifacts
#    runs-on: ubuntu20.04-16cores-64GB
#    needs:
#      [
#        changes,
#        get_projectserum_version,
#        solana-test-image-exists,
#        get_solana_sha,
#      ]
#    container:
#      image: projectserum/build:${{ needs.get_projectserum_version.outputs.projectserum_version }}
#      env:
#        RUSTUP_HOME: "/root/.rustup"
#        FORCE_COLOR: 1
#    steps:
#      - name: Collect Metrics
#        if: needs.changes.outputs.src == 'true' || github.event_name == 'workflow_dispatch'
#        id: collect-gha-metrics
#        uses: smartcontractkit/push-gha-metrics-action@d1618b772a97fd87e6505de97b872ee0b1f1729a # v2.0.2
#        with:
#          basic-auth: ${{ secrets.GRAFANA_CLOUD_BASIC_AUTH }}
#          hostname: ${{ secrets.GRAFANA_CLOUD_HOST }}
#          this-job-name: Solana Build Artifacts
#        continue-on-error: true
#      - name: Checkout the solana repo
#        # Use v3.6.0 because the custom runner (container configured above)
#        # doesn't have node20 installed which is required for versions >=4
#        uses: actions/checkout@f43a0e5ff2bd294095638e18286ca9a3d1956744 # v3.6.0
#        with:
#          repository: smartcontractkit/chainlink-solana
#          ref: ${{ needs.get_solana_sha.outputs.sha }}
#      - name: Build contracts
#        if: (needs.changes.outputs.src == 'true' || github.event_name == 'workflow_dispatch') && needs.solana-test-image-exists.outputs.exists == 'false'
#        uses: smartcontractkit/chainlink-solana/.github/actions/build_contract_artifacts@21675b3a7dcdff8e790391708d4763020cace21e # stable action on December 18 2023
#        with:
#          ref: ${{ needs.get_solana_sha.outputs.sha }}
#
#  solana-build-test-image:
#    environment: integration
#    permissions:
#      checks: write
#      pull-requests: write
#      id-token: write
#      contents: read
#    name: Solana Build Test Image
#    runs-on: ubuntu20.04-16cores-64GB
#    needs:
#      [
#        solana-build-contracts,
#        solana-test-image-exists,
#        changes,
#        get_solana_sha,
#      ]
#    env:
#      CONTRACT_ARTIFACTS_PATH: contracts/target/deploy
#    steps:
#      - name: Collect Metrics
#        if: (needs.changes.outputs.src == 'true' || github.event_name == 'workflow_dispatch') && needs.solana-test-image-exists.outputs.exists == 'false'
#        id: collect-gha-metrics
#        uses: smartcontractkit/push-gha-metrics-action@d1618b772a97fd87e6505de97b872ee0b1f1729a # v2.0.2
#        with:
#          basic-auth: ${{ secrets.GRAFANA_CLOUD_BASIC_AUTH }}
#          hostname: ${{ secrets.GRAFANA_CLOUD_HOST }}
#          this-job-name: Solana Build Test Image
#        continue-on-error: true
#      - name: Checkout the repo
#        if: (needs.changes.outputs.src == 'true' || github.event_name == 'workflow_dispatch') && needs.solana-test-image-exists.outputs.exists == 'false'
#        uses: actions/checkout@b4ffde65f46336ab88eb53be808477a3936bae11 # v4.1.1
#        with:
#          repository: smartcontractkit/chainlink-solana
#          ref: ${{ needs.get_solana_sha.outputs.sha }}
#      - name: Build Test Image
#        if: (needs.changes.outputs.src == 'true' || github.event_name == 'workflow_dispatch') && needs.solana-test-image-exists.outputs.exists == 'false'
#        uses: ./.github/actions/build-test-image
#        with:
#          tag: ${{ needs.get_solana_sha.outputs.sha }}
#          artifacts_path: ${{ env.CONTRACT_ARTIFACTS_PATH }}
#          QA_AWS_ROLE_TO_ASSUME: ${{ secrets.QA_AWS_ROLE_TO_ASSUME }}
#          QA_AWS_REGION: ${{ secrets.QA_AWS_REGION }}
#          QA_AWS_ACCOUNT_NUMBER: ${{ secrets.QA_AWS_ACCOUNT_NUMBER }}
#      - run: echo "this exists so we don't have to run anything else if the build is skipped"
#        if: needs.changes.outputs.src == 'false' || needs.solana-test-image-exists.outputs.exists == 'true'
#
#  solana-smoke-tests:
#    if: ${{ !contains(join(github.event.pull_request.labels.*.name, ' '), 'skip-smoke-tests') }}
#    environment: integration
#    permissions:
#      checks: write
#      pull-requests: write
#      id-token: write
#      contents: read
#    name: Solana Smoke Tests
#    runs-on: ubuntu20.04-16cores-64GB
#    needs:
#      [
#        build-chainlink,
#        solana-build-contracts,
#        solana-build-test-image,
#        changes,
#        get_solana_sha,
#      ]
#    env:
#      CHAINLINK_COMMIT_SHA: ${{ github.sha }}
#      CHAINLINK_ENV_USER: ${{ github.actor }}
#      TEST_LOG_LEVEL: debug
#      CONTRACT_ARTIFACTS_PATH: contracts/target/deploy
#    steps:
#      - name: Collect Metrics
#        if: needs.changes.outputs.src == 'true' || github.event_name == 'workflow_dispatch'
#        id: collect-gha-metrics
#        uses: smartcontractkit/push-gha-metrics-action@d1618b772a97fd87e6505de97b872ee0b1f1729a # v2.0.2
#        with:
#          basic-auth: ${{ secrets.GRAFANA_CLOUD_BASIC_AUTH }}
#          hostname: ${{ secrets.GRAFANA_CLOUD_HOST }}
#          this-job-name: Solana Smoke Tests
#          test-results-file: '{"testType":"go","filePath":"/tmp/gotest.log"}'
#        continue-on-error: true
#      - name: Checkout the repo
#        uses: actions/checkout@b4ffde65f46336ab88eb53be808477a3936bae11 # v4.1.1
#        with:
#          repository: smartcontractkit/chainlink-solana
#          ref: ${{ needs.get_solana_sha.outputs.sha }}
#      - name: Run Setup
#        if: needs.changes.outputs.src == 'true' || github.event_name == 'workflow_dispatch'
#        uses: smartcontractkit/chainlink-github-actions/chainlink-testing-framework/setup-run-tests-environment@ea889b3133bd7f16ab19ba4ba130de5d9162c669 # v2.3.4
#        with:
#          go_mod_path: ./integration-tests/go.mod
#          cache_restore_only: true
#          cache_key_id: core-solana-e2e-${{ env.MOD_CACHE_VERSION }}
#          aws_registries: ${{ secrets.QA_AWS_ACCOUNT_NUMBER }}
#          dockerhub_username: ${{ secrets.DOCKERHUB_READONLY_USERNAME }}
#          dockerhub_password: ${{ secrets.DOCKERHUB_READONLY_PASSWORD }}
#          QA_AWS_REGION: ${{ secrets.QA_AWS_REGION }}
#          QA_AWS_ROLE_TO_ASSUME: ${{ secrets.QA_AWS_ROLE_TO_ASSUME }}
#          QA_KUBECONFIG: ${{ secrets.QA_KUBECONFIG }}
#      - name: Pull Artfacts
#        if: needs.changes.outputs.src == 'true' || github.event_name == 'workflow_dispatch'
#        run: |
#          IMAGE_NAME=${{ secrets.QA_AWS_ACCOUNT_NUMBER }}.dkr.ecr.${{ secrets.QA_AWS_REGION }}.amazonaws.com/chainlink-solana-tests:${{ needs.get_solana_sha.outputs.sha }}
#          # Pull the Docker image
#          docker pull "$IMAGE_NAME"
#
#          # Create a container without starting it
#          CONTAINER_ID=$(docker create "$IMAGE_NAME")
#
#          # Copy the artifacts from the container
#          mkdir -p ./${{env.CONTRACT_ARTIFACTS_PATH}}/
#          docker cp "$CONTAINER_ID:/go/testdir/${{env.CONTRACT_ARTIFACTS_PATH}}/" "./${{env.CONTRACT_ARTIFACTS_PATH}}/../"
#
#          # Remove the created container
#          docker rm "$CONTAINER_ID"
#      - name: Run Tests
#        if: needs.changes.outputs.src == 'true' || github.event_name == 'workflow_dispatch'
#        uses: smartcontractkit/chainlink-github-actions/chainlink-testing-framework/run-tests@ea889b3133bd7f16ab19ba4ba130de5d9162c669 # v2.3.4
#        with:
#          test_command_to_run: export ENV_JOB_IMAGE=${{ secrets.QA_AWS_ACCOUNT_NUMBER }}.dkr.ecr.${{ secrets.QA_AWS_REGION }}.amazonaws.com/chainlink-solana-tests:${{ needs.get_solana_sha.outputs.sha }} && make test_smoke
#          cl_repo: ${{ env.CHAINLINK_IMAGE }}
#          cl_image_tag: ${{ github.sha }}
#          artifacts_location: /home/runner/work/chainlink-solana/chainlink-solana/integration-tests/logs
#          publish_check_name: Solana Smoke Test Results
#          go_mod_path: ./integration-tests/go.mod
#          cache_key_id: core-solana-e2e-${{ env.MOD_CACHE_VERSION }}
#          token: ${{ secrets.GITHUB_TOKEN }}
#          aws_registries: ${{ secrets.QA_AWS_ACCOUNT_NUMBER }}
#          QA_AWS_REGION: ${{ secrets.QA_AWS_REGION }}
#          QA_AWS_ROLE_TO_ASSUME: ${{ secrets.QA_AWS_ROLE_TO_ASSUME }}
#          QA_KUBECONFIG: ""
#          run_setup: false
#      - name: Upload test log
#        uses: actions/upload-artifact@a8a3f3ad30e3422c9c7b888a15615d19a852ae32 # v3.1.3
#        if: failure()
#        with:
#          name: test-log-solana
#          path: /tmp/gotest.log
#          retention-days: 7
#        continue-on-error: true
=======
  get_solana_sha:
    # We don't directly merge dependabot PRs, so let's not waste the resources
    if: ${{ github.actor != 'dependabot[bot]' && inputs.run_solana != 'false' }}
    name: Get Solana Sha From Go Mod
    environment: Integration
    runs-on: ubuntu-latest
    outputs:
      sha: ${{ steps.getsha.outputs.sha }}
    steps:
      - name: Checkout the repo
        uses: actions/checkout@b4ffde65f46336ab88eb53be808477a3936bae11 # v4.1.1
        with:
          repository: smartcontractkit/chainlink
          ref: ${{ inputs.cl_ref || github.event.pull_request.head.sha || github.event.merge_group.head_sha }}
      - name: Setup Go
        uses: ./.github/actions/setup-go
        with:
          only-modules: "true"
      - name: Get the sha from go mod
        id: getshortsha
        run: |
          sol_ver=$(go list -m -json github.com/smartcontractkit/chainlink-solana  | jq -r .Version)
          if [ -z "${sol_ver}" ]; then
              echo "Error: could not get the solana version from the go.mod file, look above for error(s)"
              exit 1
          fi
          short_sha="${sol_ver##*-}"
          echo "short sha is: ${short_sha}"
          echo "short_sha=${short_sha}" >> "$GITHUB_OUTPUT"
      - name: Checkout solana
        uses: actions/checkout@b4ffde65f46336ab88eb53be808477a3936bae11 # v4.1.1
        with:
          repository: smartcontractkit/chainlink-solana
          ref: develop
          fetch-depth: 0
          path: solanapath
      - name: Get long sha
        id: getsha
        run: |
          cd solanapath
          full_sha=$(git rev-parse ${{steps.getshortsha.outputs.short_sha}})
          if [ -z "${full_sha}" ]; then
              echo "Error: could not get the full sha from the short sha using git, look above for error(s)"
              exit 1
          fi
          echo "sha is: ${full_sha}"
          echo "sha=${full_sha}" >> "$GITHUB_OUTPUT"

  get_projectserum_version:
    name: Get ProjectSerum Version
    environment: integration
    runs-on: ubuntu-latest
    needs: [get_solana_sha]
    outputs:
      projectserum_version: ${{ steps.psversion.outputs.projectserum_version }}
    steps:
      - name: Checkout the solana repo
        uses: actions/checkout@b4ffde65f46336ab88eb53be808477a3936bae11 # v4.1.1
        with:
          repository: smartcontractkit/chainlink-solana
          ref: ${{ needs.get_solana_sha.outputs.sha }}
      - name: Get ProjectSerum Version
        id: psversion
        uses: smartcontractkit/chainlink-solana/.github/actions/projectserum_version@4b971869e26b79c7ce3fb7c98005cc2e3f350915 # stable action on Oct 12 2022

  solana-test-image-exists:
    environment: integration
    permissions:
      checks: write
      pull-requests: write
      id-token: write
      contents: read
    name: Check If Solana Test Image Exists
    runs-on: ubuntu-latest
    needs: [get_solana_sha]
    outputs:
      exists: ${{ steps.check-image.outputs.exists }}
    steps:
      - name: Check if image exists
        id: check-image
        uses: smartcontractkit/chainlink-github-actions/docker/image-exists@c67a09566412d153ff7640d99f96b43aa03abc04 # v2.3.6
        with:
          repository: chainlink-solana-tests
          tag: ${{ needs.get_solana_sha.outputs.sha }}
          AWS_REGION: ${{ secrets.QA_AWS_REGION }}
          AWS_ROLE_TO_ASSUME: ${{ secrets.QA_AWS_ROLE_TO_ASSUME }}

  solana-build-contracts:
    environment: integration
    permissions:
      checks: write
      pull-requests: write
      id-token: write
      contents: read
    name: Solana Build Artifacts
    runs-on: ubuntu20.04-16cores-64GB
    needs:
      [
        changes,
        get_projectserum_version,
        solana-test-image-exists,
        get_solana_sha,
      ]
    container:
      image: projectserum/build:${{ needs.get_projectserum_version.outputs.projectserum_version }}
      env:
        RUSTUP_HOME: "/root/.rustup"
        FORCE_COLOR: 1
    steps:
      - name: Collect Metrics
        if: needs.changes.outputs.src == 'true' || github.event_name == 'workflow_dispatch'
        id: collect-gha-metrics
        uses: smartcontractkit/push-gha-metrics-action@0281b09807758be1dcc41651e44e62b353808c47 # v2.1.0
        with:
          org-id: ${{ secrets.GRAFANA_INTERNAL_TENANT_ID }}
          basic-auth: ${{ secrets.GRAFANA_INTERNAL_BASIC_AUTH }}
          hostname: ${{ secrets.GRAFANA_INTERNAL_HOST }}
          this-job-name: Solana Build Artifacts
        continue-on-error: true
      - name: Checkout the solana repo
        # Use v3.6.0 because the custom runner (container configured above)
        # doesn't have node20 installed which is required for versions >=4
        uses: actions/checkout@f43a0e5ff2bd294095638e18286ca9a3d1956744 # v3.6.0
        with:
          repository: smartcontractkit/chainlink-solana
          ref: ${{ needs.get_solana_sha.outputs.sha }}
      - name: Build contracts
        if: (needs.changes.outputs.src == 'true' || github.event_name == 'workflow_dispatch') && needs.solana-test-image-exists.outputs.exists == 'false'
        uses: smartcontractkit/chainlink-solana/.github/actions/build_contract_artifacts@21675b3a7dcdff8e790391708d4763020cace21e # stable action on December 18 2023
        with:
          ref: ${{ needs.get_solana_sha.outputs.sha }}

  solana-build-test-image:
    environment: integration
    permissions:
      checks: write
      pull-requests: write
      id-token: write
      contents: read
    name: Solana Build Test Image
    runs-on: ubuntu20.04-16cores-64GB
    needs:
      [
        solana-build-contracts,
        solana-test-image-exists,
        changes,
        get_solana_sha,
      ]
    env:
      CONTRACT_ARTIFACTS_PATH: contracts/target/deploy
    steps:
      - name: Collect Metrics
        if: (needs.changes.outputs.src == 'true' || github.event_name == 'workflow_dispatch') && needs.solana-test-image-exists.outputs.exists == 'false'
        id: collect-gha-metrics
        uses: smartcontractkit/push-gha-metrics-action@0281b09807758be1dcc41651e44e62b353808c47 # v2.1.0
        with:
          org-id: ${{ secrets.GRAFANA_INTERNAL_TENANT_ID }}
          basic-auth: ${{ secrets.GRAFANA_INTERNAL_BASIC_AUTH }}
          hostname: ${{ secrets.GRAFANA_INTERNAL_HOST }}
          this-job-name: Solana Build Test Image
        continue-on-error: true
      - name: Checkout the repo
        if: (needs.changes.outputs.src == 'true' || github.event_name == 'workflow_dispatch') && needs.solana-test-image-exists.outputs.exists == 'false'
        uses: actions/checkout@b4ffde65f46336ab88eb53be808477a3936bae11 # v4.1.1
        with:
          repository: smartcontractkit/chainlink-solana
          ref: ${{ needs.get_solana_sha.outputs.sha }}
      - name: Build Test Image
        if: (needs.changes.outputs.src == 'true' || github.event_name == 'workflow_dispatch') && needs.solana-test-image-exists.outputs.exists == 'false'
        uses: ./.github/actions/build-test-image
        with:
          tag: ${{ needs.get_solana_sha.outputs.sha }}
          artifacts_path: ${{ env.CONTRACT_ARTIFACTS_PATH }}
          QA_AWS_ROLE_TO_ASSUME: ${{ secrets.QA_AWS_ROLE_TO_ASSUME }}
          QA_AWS_REGION: ${{ secrets.QA_AWS_REGION }}
          QA_AWS_ACCOUNT_NUMBER: ${{ secrets.QA_AWS_ACCOUNT_NUMBER }}
      - run: echo "this exists so we don't have to run anything else if the build is skipped"
        if: needs.changes.outputs.src == 'false' || needs.solana-test-image-exists.outputs.exists == 'true'

  solana-smoke-tests:
    if: ${{ !contains(join(github.event.pull_request.labels.*.name, ' '), 'skip-smoke-tests') }}
    environment: integration
    permissions:
      checks: write
      pull-requests: write
      id-token: write
      contents: read
    name: Solana Smoke Tests
    runs-on: ubuntu20.04-16cores-64GB
    needs:
      [
        build-chainlink,
        solana-build-contracts,
        solana-build-test-image,
        changes,
        get_solana_sha,
      ]
    env:
      CHAINLINK_COMMIT_SHA: ${{ github.sha }}
      CHAINLINK_ENV_USER: ${{ github.actor }}
      TEST_LOG_LEVEL: debug
      CONTRACT_ARTIFACTS_PATH: contracts/target/deploy
    steps:
      - name: Collect Metrics
        if: needs.changes.outputs.src == 'true' || github.event_name == 'workflow_dispatch'
        id: collect-gha-metrics
        uses: smartcontractkit/push-gha-metrics-action@0281b09807758be1dcc41651e44e62b353808c47 # v2.1.0
        with:
          org-id: ${{ secrets.GRAFANA_INTERNAL_TENANT_ID }}
          basic-auth: ${{ secrets.GRAFANA_INTERNAL_BASIC_AUTH }}
          hostname: ${{ secrets.GRAFANA_INTERNAL_HOST }}
          this-job-name: Solana Smoke Tests
          test-results-file: '{"testType":"go","filePath":"/tmp/gotest.log"}'
        continue-on-error: true
      - name: Checkout the repo
        uses: actions/checkout@b4ffde65f46336ab88eb53be808477a3936bae11 # v4.1.1
        with:
          repository: smartcontractkit/chainlink-solana
          ref: ${{ needs.get_solana_sha.outputs.sha }}
      - name: Run Setup
        if: needs.changes.outputs.src == 'true' || github.event_name == 'workflow_dispatch'
        uses: smartcontractkit/chainlink-github-actions/chainlink-testing-framework/setup-run-tests-environment@c67a09566412d153ff7640d99f96b43aa03abc04 # v2.3.6
        with:
          go_mod_path: ./integration-tests/go.mod
          cache_restore_only: true
          cache_key_id: core-solana-e2e-${{ env.MOD_CACHE_VERSION }}
          aws_registries: ${{ secrets.QA_AWS_ACCOUNT_NUMBER }}
          dockerhub_username: ${{ secrets.DOCKERHUB_READONLY_USERNAME }}
          dockerhub_password: ${{ secrets.DOCKERHUB_READONLY_PASSWORD }}
          QA_AWS_REGION: ${{ secrets.QA_AWS_REGION }}
          QA_AWS_ROLE_TO_ASSUME: ${{ secrets.QA_AWS_ROLE_TO_ASSUME }}
          QA_KUBECONFIG: ${{ secrets.QA_KUBECONFIG }}
      - name: Pull Artfacts
        if: needs.changes.outputs.src == 'true' || github.event_name == 'workflow_dispatch'
        run: |
          IMAGE_NAME=${{ secrets.QA_AWS_ACCOUNT_NUMBER }}.dkr.ecr.${{ secrets.QA_AWS_REGION }}.amazonaws.com/chainlink-solana-tests:${{ needs.get_solana_sha.outputs.sha }}
          # Pull the Docker image
          docker pull "$IMAGE_NAME"

          # Create a container without starting it
          CONTAINER_ID=$(docker create "$IMAGE_NAME")

          # Copy the artifacts from the container
          mkdir -p ./${{env.CONTRACT_ARTIFACTS_PATH}}/
          docker cp "$CONTAINER_ID:/go/testdir/${{env.CONTRACT_ARTIFACTS_PATH}}/" "./${{env.CONTRACT_ARTIFACTS_PATH}}/../"

          # Remove the created container
          docker rm "$CONTAINER_ID"
      - name: Install Solana CLI # required for ensuring the local test validator is configured correctly
        run: ./scripts/install-solana-ci.sh
      - name: Generate config overrides
        run: | # https://github.com/smartcontractkit/chainlink-testing-framework/blob/main/config/README.md
          cat << EOF > config.toml
          [ChainlinkImage]
          image="${{ env.CHAINLINK_IMAGE }}"
          version="${{ github.sha }}"
          EOF
          # shellcheck disable=SC2002
          BASE64_CONFIG_OVERRIDE=$(cat config.toml | base64 -w 0)
          # shellcheck disable=SC2086
          echo ::add-mask::$BASE64_CONFIG_OVERRIDE
          # shellcheck disable=SC2086
          echo "BASE64_CONFIG_OVERRIDE=$BASE64_CONFIG_OVERRIDE" >> $GITHUB_ENV
      - name: Run Tests
        if: needs.changes.outputs.src == 'true' || github.event_name == 'workflow_dispatch'
        uses: smartcontractkit/chainlink-github-actions/chainlink-testing-framework/run-tests@c67a09566412d153ff7640d99f96b43aa03abc04 # v2.3.6
        with:
          test_command_to_run: export ENV_JOB_IMAGE=${{ secrets.QA_AWS_ACCOUNT_NUMBER }}.dkr.ecr.${{ secrets.QA_AWS_REGION }}.amazonaws.com/chainlink-solana-tests:${{ needs.get_solana_sha.outputs.sha }} && make test_smoke
          cl_repo: ${{ env.CHAINLINK_IMAGE }}
          cl_image_tag: ${{ github.sha }}
          artifacts_location: /home/runner/work/chainlink-solana/chainlink-solana/integration-tests/logs
          publish_check_name: Solana Smoke Test Results
          go_mod_path: ./integration-tests/go.mod
          cache_key_id: core-solana-e2e-${{ env.MOD_CACHE_VERSION }}
          token: ${{ secrets.GITHUB_TOKEN }}
          aws_registries: ${{ secrets.QA_AWS_ACCOUNT_NUMBER }}
          QA_AWS_REGION: ${{ secrets.QA_AWS_REGION }}
          QA_AWS_ROLE_TO_ASSUME: ${{ secrets.QA_AWS_ROLE_TO_ASSUME }}
          QA_KUBECONFIG: ""
          run_setup: false
      - name: Upload test log
        uses: actions/upload-artifact@a8a3f3ad30e3422c9c7b888a15615d19a852ae32 # v3.1.3
        if: failure()
        with:
          name: test-log-solana
          path: /tmp/gotest.log
          retention-days: 7
        continue-on-error: true
>>>>>>> 1eda459c
<|MERGE_RESOLUTION|>--- conflicted
+++ resolved
@@ -249,7 +249,6 @@
           QA_AWS_REGION: ${{ secrets.QA_AWS_REGION }}
           QA_AWS_ACCOUNT_NUMBER: ${{ secrets.QA_AWS_ACCOUNT_NUMBER }}
 
-<<<<<<< HEAD
 #  compare-tests:
 #    needs: [changes]
 #    runs-on: ubuntu-latest
@@ -265,6 +264,9 @@
 #          exit 0
 #      - name: Checkout the repo
 #        uses: actions/checkout@b4ffde65f46336ab88eb53be808477a3936bae11 # v4.1.1
+#        with:
+#          repository: smartcontractkit/chainlink
+#          ref: ${{ inputs.cl_ref }}
 #      - name: Compare Test Lists
 #        run: |
 #          cd ./integration-tests
@@ -323,17 +325,19 @@
 #      - name: Collect Metrics
 #        if: needs.changes.outputs.src == 'true' || github.event_name == 'workflow_dispatch'
 #        id: collect-gha-metrics
-#        uses: smartcontractkit/push-gha-metrics-action@d1618b772a97fd87e6505de97b872ee0b1f1729a # v2.0.2
-#        with:
-#          basic-auth: ${{ secrets.GRAFANA_CLOUD_BASIC_AUTH }}
-#          hostname: ${{ secrets.GRAFANA_CLOUD_HOST }}
+#        uses: smartcontractkit/push-gha-metrics-action@0281b09807758be1dcc41651e44e62b353808c47 # v2.1.0
+#        with:
+#          basic-auth: ${{ secrets.GRAFANA_INTERNAL_BASIC_AUTH }}
+#          hostname: ${{ secrets.GRAFANA_INTERNAL_HOST }}
+#          org-id: ${{ secrets.GRAFANA_INTERNAL_TENANT_ID }}
 #          this-job-name: ETH Smoke Tests ${{ matrix.product.name }}
 #          test-results-file: '{"testType":"go","filePath":"/tmp/gotest.log"}'
 #        continue-on-error: true
 #      - name: Checkout the repo
 #        uses: actions/checkout@b4ffde65f46336ab88eb53be808477a3936bae11 # v4.1.1
 #        with:
-#          ref: ${{ github.event.pull_request.head.sha || github.event.merge_group.head_sha }}
+#          repository: smartcontractkit/chainlink
+#          ref: ${{ inputs.cl_ref || github.event.pull_request.head.sha || github.event.merge_group.head_sha }}
 #      - name: Build Go Test Command
 #        id: build-go-test-command
 #        run: |
@@ -354,9 +358,9 @@
 #          pyroscopeServer: ${{ matrix.product.pyroscope_env == '' && '' || !startsWith(github.ref, 'refs/tags/') && '' || secrets.QA_PYROSCOPE_INSTANCE }} # Avoid sending blank envs https://github.com/orgs/community/discussions/25725
 #          pyroscopeEnvironment: ${{ matrix.product.pyroscope_env }}
 #          pyroscopeKey: ${{ secrets.QA_PYROSCOPE_KEY }}
-#          lokiEndpoint: ${{ secrets.LOKI_URL_CI }}
-#          lokiTenantId: ${{ vars.LOKI_TENANT_ID }}
-#          lokiBasicAuth: ${{ secrets.LOKI_BASIC_AUTH }}
+#          lokiEndpoint: https://${{ secrets.GRAFANA_INTERNAL_HOST }}/loki/api/v1/push
+#          lokiTenantId: ${{ secrets.GRAFANA_INTERNAL_TENANT_ID }}
+#          lokiBasicAuth: ${{ secrets.GRAFANA_INTERNAL_BASIC_AUTH }}
 #          logstreamLogTargets: ${{ vars.LOGSTREAM_LOG_TARGETS }}
 #          grafanaUrl: ${{ vars.GRAFANA_URL }}
 #          grafanaDashboardUrl: "/d/ddf75041-1e39-42af-aa46-361fe4c36e9e/ci-e2e-tests-logs"
@@ -364,7 +368,7 @@
 #      ## Run this step when changes that require tests to be run are made
 #      - name: Run Tests
 #        if: needs.changes.outputs.src == 'true' || github.event_name == 'workflow_dispatch'
-#        uses: smartcontractkit/chainlink-github-actions/chainlink-testing-framework/run-tests@ea889b3133bd7f16ab19ba4ba130de5d9162c669 # v2.3.4
+#        uses: smartcontractkit/chainlink-github-actions/chainlink-testing-framework/run-tests@c67a09566412d153ff7640d99f96b43aa03abc04 # v2.3.6
 #        with:
 #          test_command_to_run: cd ./integration-tests && go test -timeout 30m -count=1 -json -test.parallel=${{ matrix.product.nodes }} ${{ steps.build-go-test-command.outputs.run_command }} 2>&1 | tee /tmp/gotest.log | gotestfmt
 #          test_download_vendor_packages_command: cd ./integration-tests && go mod download
@@ -380,9 +384,10 @@
 #          QA_AWS_REGION: ${{ secrets.QA_AWS_REGION }}
 #          QA_AWS_ROLE_TO_ASSUME: ${{ secrets.QA_AWS_ROLE_TO_ASSUME }}
 #          QA_KUBECONFIG: ""
+#          should_tidy: "false"
 #      - name: Print failed test summary
 #        if: always()
-#        uses: smartcontractkit/chainlink-github-actions/chainlink-testing-framework/show-test-summary@ea889b3133bd7f16ab19ba4ba130de5d9162c669 # v2.3.4
+#        uses: smartcontractkit/chainlink-github-actions/chainlink-testing-framework/show-test-summary@c67a09566412d153ff7640d99f96b43aa03abc04 # v2.3.6
 #
 #  eth-smoke-tests-matrix-log-poller:
 #    if: ${{ !(contains(join(github.event.pull_request.labels.*.name, ' '), 'skip-smoke-tests') || github.event_name == 'workflow_dispatch') }}
@@ -409,17 +414,19 @@
 #      - name: Collect Metrics
 #        if: needs.changes.outputs.src == 'true'
 #        id: collect-gha-metrics
-#        uses: smartcontractkit/push-gha-metrics-action@d1618b772a97fd87e6505de97b872ee0b1f1729a # v2.0.2
-#        with:
-#          basic-auth: ${{ secrets.GRAFANA_CLOUD_BASIC_AUTH }}
-#          hostname: ${{ secrets.GRAFANA_CLOUD_HOST }}
+#        uses: smartcontractkit/push-gha-metrics-action@0281b09807758be1dcc41651e44e62b353808c47 # v2.1.0
+#        with:
+#          org-id: ${{ secrets.GRAFANA_INTERNAL_TENANT_ID }}
+#          basic-auth: ${{ secrets.GRAFANA_INTERNAL_BASIC_AUTH }}
+#          hostname: ${{ secrets.GRAFANA_INTERNAL_HOST }}
 #          this-job-name: ETH Smoke Tests ${{ matrix.product.name }}
 #          test-results-file: '{"testType":"go","filePath":"/tmp/gotest.log"}'
 #        continue-on-error: true
 #      - name: Checkout the repo
 #        uses: actions/checkout@b4ffde65f46336ab88eb53be808477a3936bae11 # v4.1.1
 #        with:
-#          ref: ${{ github.event.pull_request.head.sha || github.event.merge_group.head_sha }}
+#          repository: smartcontractkit/chainlink
+#          ref: ${{ inputs.cl_ref || github.event.pull_request.head.sha || github.event.merge_group.head_sha }}
 #      - name: Build Go Test Command
 #        id: build-go-test-command
 #        run: |
@@ -440,16 +447,16 @@
 #          pyroscopeServer: ${{ matrix.product.pyroscope_env == '' && '' || !startsWith(github.ref, 'refs/tags/') && '' || secrets.QA_PYROSCOPE_INSTANCE }} # Avoid sending blank envs https://github.com/orgs/community/discussions/25725
 #          pyroscopeEnvironment: ${{ matrix.product.pyroscope_env }}
 #          pyroscopeKey: ${{ secrets.QA_PYROSCOPE_KEY }}
-#          lokiEndpoint: ${{ secrets.LOKI_URL_CI }}
-#          lokiTenantId: ${{ vars.LOKI_TENANT_ID }}
-#          lokiBasicAuth: ${{ secrets.LOKI_BASIC_AUTH }}
+#          lokiEndpoint: https://${{ secrets.GRAFANA_INTERNAL_HOST }}/loki/api/v1/push
+#          lokiTenantId: ${{ secrets.GRAFANA_INTERNAL_TENANT_ID }}
+#          lokiBasicAuth: ${{ secrets.GRAFANA_INTERNAL_BASIC_AUTH }}
 #          logstreamLogTargets: ${{ vars.LOGSTREAM_LOG_TARGETS }}
 #          grafanaUrl: ${{ vars.GRAFANA_URL }}
 #          grafanaDashboardUrl: "/d/ddf75041-1e39-42af-aa46-361fe4c36e9e/ci-e2e-tests-logs"
 #      ## Run this step when changes that require tests to be run are made
 #      - name: Run Tests
 #        if: needs.changes.outputs.src == 'true'
-#        uses: smartcontractkit/chainlink-github-actions/chainlink-testing-framework/run-tests@e865e376b8c2d594028c8d645dd6c47169b72974 # v2.2.16
+#        uses: smartcontractkit/chainlink-github-actions/chainlink-testing-framework/run-tests@c67a09566412d153ff7640d99f96b43aa03abc04 # v2.3.6
 #        with:
 #          test_command_to_run: cd ./integration-tests && go test -timeout 30m -count=1 -json -test.parallel=${{ matrix.product.nodes }} ${{ steps.build-go-test-command.outputs.run_command }} 2>&1 | tee /tmp/gotest.log | gotestfmt
 #          test_download_vendor_packages_command: cd ./integration-tests && go mod download
@@ -465,232 +472,8 @@
 #          QA_AWS_REGION: ${{ secrets.QA_AWS_REGION }}
 #          QA_AWS_ROLE_TO_ASSUME: ${{ secrets.QA_AWS_ROLE_TO_ASSUME }}
 #          QA_KUBECONFIG: ""
-=======
-  compare-tests:
-    needs: [changes]
-    runs-on: ubuntu-latest
-    name: Compare/Build Automation Test List
-    outputs:
-      automation-matrix: ${{ env.AUTOMATION_JOB_MATRIX_JSON }}
-      lp-matrix: ${{ env.LP_JOB_MATRIX_JSON }}
-    steps:
-      - name: Check for Skip Tests Label
-        if: contains(join(github.event.pull_request.labels.*.name, ' '), 'skip-smoke-tests')
-        run: |
-          echo "## \`skip-smoke-tests\` label is active, skipping E2E smoke tests" >>$GITHUB_STEP_SUMMARY
-          exit 0
-      - name: Checkout the repo
-        uses: actions/checkout@b4ffde65f46336ab88eb53be808477a3936bae11 # v4.1.1
-        with:
-          repository: smartcontractkit/chainlink
-          ref: ${{ inputs.cl_ref }}
-      - name: Compare Test Lists
-        run: |
-          cd ./integration-tests
-          ./scripts/compareTestList.sh ./smoke/automation_test.go
-          ./scripts/compareTestList.sh ./smoke/keeper_test.go
-          ./scripts/compareTestList.sh ./smoke/log_poller_test.go
-      - name: Build Test Matrix Lists
-        id: build-test-matrix-list
-        run: |
-          cd ./integration-tests
-          MATRIX_JSON_AUTOMATION=$(./scripts/buildTestMatrixList.sh ./smoke/automation_test.go automation ubuntu-latest 1)
-          MATRIX_JSON_KEEPER=$(./scripts/buildTestMatrixList.sh ./smoke/keeper_test.go keeper ubuntu-latest 1)
-          COMBINED_ARRAY=$(jq -c -n "$MATRIX_JSON_AUTOMATION + $MATRIX_JSON_KEEPER")
-
-          LOG_POLLER_MATRIX_JSON=$(./scripts/buildTestMatrixList.sh ./smoke/log_poller_test.go log_poller ubuntu-latest 1)
-          echo "LP_JOB_MATRIX_JSON=${LOG_POLLER_MATRIX_JSON}" >> $GITHUB_ENV
-
-          # if we running a PR against the develop branch we should only run the automation tests unless we are in the merge group event
-          if [[ "$GITHUB_EVENT_NAME" == "merge_group" ]]; then
-            echo "We are in a merge_group event, run both automation and keepers tests"
-            echo "AUTOMATION_JOB_MATRIX_JSON=${COMBINED_ARRAY}" >> $GITHUB_ENV
-          else
-            echo "we are not in a merge_group event, if this is a PR to develop run only automation tests, otherwise run everything because we could be running against a release branch"
-            target_branch=$(cat $GITHUB_EVENT_PATH | jq -r .pull_request.base.ref)
-            if [[ "$target_branch" == "develop" ]]; then
-              echo "only run automation tests"
-              echo "AUTOMATION_JOB_MATRIX_JSON=${MATRIX_JSON_AUTOMATION}" >> $GITHUB_ENV
-            else
-              echo "run both automation and keepers tests"
-              echo "AUTOMATION_JOB_MATRIX_JSON=${COMBINED_ARRAY}" >> $GITHUB_ENV
-            fi
-          fi
-
-  eth-smoke-tests-matrix-automation:
-    if: ${{ !contains(join(github.event.pull_request.labels.*.name, ' '), 'skip-smoke-tests') }}
-    environment: integration
-    permissions:
-      checks: write
-      pull-requests: write
-      id-token: write
-      contents: read
-    needs:
-      [build-chainlink, changes, compare-tests, build-lint-integration-tests]
-    env:
-      SELECTED_NETWORKS: SIMULATED,SIMULATED_1,SIMULATED_2
-      CHAINLINK_COMMIT_SHA: ${{ github.sha }}
-      CHAINLINK_ENV_USER: ${{ github.actor }}
-      TEST_LOG_LEVEL: debug
-    strategy:
-      fail-fast: false
-      matrix:
-        product: ${{fromJson(needs.compare-tests.outputs.automation-matrix)}}
-    runs-on: ${{ matrix.product.os }}
-    name: ETH Smoke Tests ${{ matrix.product.name }}
-    steps:
-      - name: Collect Metrics
-        if: needs.changes.outputs.src == 'true' || github.event_name == 'workflow_dispatch'
-        id: collect-gha-metrics
-        uses: smartcontractkit/push-gha-metrics-action@0281b09807758be1dcc41651e44e62b353808c47 # v2.1.0
-        with:
-          basic-auth: ${{ secrets.GRAFANA_INTERNAL_BASIC_AUTH }}
-          hostname: ${{ secrets.GRAFANA_INTERNAL_HOST }}
-          org-id: ${{ secrets.GRAFANA_INTERNAL_TENANT_ID }}
-          this-job-name: ETH Smoke Tests ${{ matrix.product.name }}
-          test-results-file: '{"testType":"go","filePath":"/tmp/gotest.log"}'
-        continue-on-error: true
-      - name: Checkout the repo
-        uses: actions/checkout@b4ffde65f46336ab88eb53be808477a3936bae11 # v4.1.1
-        with:
-          repository: smartcontractkit/chainlink
-          ref: ${{ inputs.cl_ref || github.event.pull_request.head.sha || github.event.merge_group.head_sha }}
-      - name: Build Go Test Command
-        id: build-go-test-command
-        run: |
-          # if the matrix.product.run is set, use it for a different command
-          if [ "${{ matrix.product.run }}" != "" ]; then
-            echo "run_command=${{ matrix.product.run }} ./smoke/${{ matrix.product.file }}_test.go" >> "$GITHUB_OUTPUT"
-          else
-            echo "run_command=./smoke/${{ matrix.product.name }}_test.go" >> "$GITHUB_OUTPUT"
-          fi
-      - name: Prepare Base64 TOML override
-        uses: ./.github/actions/setup-create-base64-config
-        with:
-          runId: ${{ github.run_id }}
-          testLogCollect: ${{ vars.TEST_LOG_COLLECT }}
-          selectedNetworks: ${{ env.SELECTED_NETWORKS }}
-          chainlinkImage: ${{ env.CHAINLINK_IMAGE }}
-          chainlinkVersion: ${{ github.sha }}
-          pyroscopeServer: ${{ matrix.product.pyroscope_env == '' && '' || !startsWith(github.ref, 'refs/tags/') && '' || secrets.QA_PYROSCOPE_INSTANCE }} # Avoid sending blank envs https://github.com/orgs/community/discussions/25725
-          pyroscopeEnvironment: ${{ matrix.product.pyroscope_env }}
-          pyroscopeKey: ${{ secrets.QA_PYROSCOPE_KEY }}
-          lokiEndpoint: https://${{ secrets.GRAFANA_INTERNAL_HOST }}/loki/api/v1/push
-          lokiTenantId: ${{ secrets.GRAFANA_INTERNAL_TENANT_ID }}
-          lokiBasicAuth: ${{ secrets.GRAFANA_INTERNAL_BASIC_AUTH }}
-          logstreamLogTargets: ${{ vars.LOGSTREAM_LOG_TARGETS }}
-          grafanaUrl: ${{ vars.GRAFANA_URL }}
-          grafanaDashboardUrl: "/d/ddf75041-1e39-42af-aa46-361fe4c36e9e/ci-e2e-tests-logs"
-
-      ## Run this step when changes that require tests to be run are made
-      - name: Run Tests
-        if: needs.changes.outputs.src == 'true' || github.event_name == 'workflow_dispatch'
-        uses: smartcontractkit/chainlink-github-actions/chainlink-testing-framework/run-tests@c67a09566412d153ff7640d99f96b43aa03abc04 # v2.3.6
-        with:
-          test_command_to_run: cd ./integration-tests && go test -timeout 30m -count=1 -json -test.parallel=${{ matrix.product.nodes }} ${{ steps.build-go-test-command.outputs.run_command }} 2>&1 | tee /tmp/gotest.log | gotestfmt
-          test_download_vendor_packages_command: cd ./integration-tests && go mod download
-          cl_repo: ${{ env.CHAINLINK_IMAGE }}
-          cl_image_tag: ${{ github.sha }}
-          aws_registries: ${{ secrets.QA_AWS_ACCOUNT_NUMBER }}
-          artifacts_location: ./integration-tests/smoke/logs/
-          publish_check_name: ${{ matrix.product.name }}
-          token: ${{ secrets.GITHUB_TOKEN }}
-          go_mod_path: ./integration-tests/go.mod
-          cache_key_id: core-e2e-${{ env.MOD_CACHE_VERSION }}
-          cache_restore_only: "true"
-          QA_AWS_REGION: ${{ secrets.QA_AWS_REGION }}
-          QA_AWS_ROLE_TO_ASSUME: ${{ secrets.QA_AWS_ROLE_TO_ASSUME }}
-          QA_KUBECONFIG: ""
-          should_tidy: "false"
-      - name: Print failed test summary
-        if: always()
-        uses: smartcontractkit/chainlink-github-actions/chainlink-testing-framework/show-test-summary@c67a09566412d153ff7640d99f96b43aa03abc04 # v2.3.6
-
-  eth-smoke-tests-matrix-log-poller:
-    if: ${{ !(contains(join(github.event.pull_request.labels.*.name, ' '), 'skip-smoke-tests') || github.event_name == 'workflow_dispatch') }}
-    environment: integration
-    permissions:
-      checks: write
-      pull-requests: write
-      id-token: write
-      contents: read
-    needs:
-      [build-chainlink, changes, compare-tests, build-lint-integration-tests]
-    env:
-      SELECTED_NETWORKS: SIMULATED,SIMULATED_1,SIMULATED_2
-      CHAINLINK_COMMIT_SHA: ${{ github.sha }}
-      CHAINLINK_ENV_USER: ${{ github.actor }}
-      TEST_LOG_LEVEL: debug
-    strategy:
-      fail-fast: false
-      matrix:
-        product: ${{fromJson(needs.compare-tests.outputs.lp-matrix)}}
-    runs-on: ${{ matrix.product.os }}
-    name: ETH Smoke Tests ${{ matrix.product.name }}
-    steps:
-      - name: Collect Metrics
-        if: needs.changes.outputs.src == 'true'
-        id: collect-gha-metrics
-        uses: smartcontractkit/push-gha-metrics-action@0281b09807758be1dcc41651e44e62b353808c47 # v2.1.0
-        with:
-          org-id: ${{ secrets.GRAFANA_INTERNAL_TENANT_ID }}
-          basic-auth: ${{ secrets.GRAFANA_INTERNAL_BASIC_AUTH }}
-          hostname: ${{ secrets.GRAFANA_INTERNAL_HOST }}
-          this-job-name: ETH Smoke Tests ${{ matrix.product.name }}
-          test-results-file: '{"testType":"go","filePath":"/tmp/gotest.log"}'
-        continue-on-error: true
-      - name: Checkout the repo
-        uses: actions/checkout@b4ffde65f46336ab88eb53be808477a3936bae11 # v4.1.1
-        with:
-          repository: smartcontractkit/chainlink
-          ref: ${{ inputs.cl_ref || github.event.pull_request.head.sha || github.event.merge_group.head_sha }}
-      - name: Build Go Test Command
-        id: build-go-test-command
-        run: |
-          # if the matrix.product.run is set, use it for a different command
-          if [ "${{ matrix.product.run }}" != "" ]; then
-            echo "run_command=${{ matrix.product.run }} ./smoke/${{ matrix.product.file }}_test.go" >> "$GITHUB_OUTPUT"
-          else
-            echo "run_command=./smoke/${{ matrix.product.name }}_test.go" >> "$GITHUB_OUTPUT"
-          fi
-      - name: Prepare Base64 TOML override
-        uses: ./.github/actions/setup-create-base64-config
-        with:
-          runId: ${{ github.run_id }}
-          testLogCollect: ${{ vars.TEST_LOG_COLLECT }}
-          selectedNetworks: ${{ env.SELECTED_NETWORKS }}
-          chainlinkImage: ${{ env.CHAINLINK_IMAGE }}
-          chainlinkVersion: ${{ github.sha }}
-          pyroscopeServer: ${{ matrix.product.pyroscope_env == '' && '' || !startsWith(github.ref, 'refs/tags/') && '' || secrets.QA_PYROSCOPE_INSTANCE }} # Avoid sending blank envs https://github.com/orgs/community/discussions/25725
-          pyroscopeEnvironment: ${{ matrix.product.pyroscope_env }}
-          pyroscopeKey: ${{ secrets.QA_PYROSCOPE_KEY }}
-          lokiEndpoint: https://${{ secrets.GRAFANA_INTERNAL_HOST }}/loki/api/v1/push
-          lokiTenantId: ${{ secrets.GRAFANA_INTERNAL_TENANT_ID }}
-          lokiBasicAuth: ${{ secrets.GRAFANA_INTERNAL_BASIC_AUTH }}
-          logstreamLogTargets: ${{ vars.LOGSTREAM_LOG_TARGETS }}
-          grafanaUrl: ${{ vars.GRAFANA_URL }}
-          grafanaDashboardUrl: "/d/ddf75041-1e39-42af-aa46-361fe4c36e9e/ci-e2e-tests-logs"
-      ## Run this step when changes that require tests to be run are made
-      - name: Run Tests
-        if: needs.changes.outputs.src == 'true'
-        uses: smartcontractkit/chainlink-github-actions/chainlink-testing-framework/run-tests@c67a09566412d153ff7640d99f96b43aa03abc04 # v2.3.6
-        with:
-          test_command_to_run: cd ./integration-tests && go test -timeout 30m -count=1 -json -test.parallel=${{ matrix.product.nodes }} ${{ steps.build-go-test-command.outputs.run_command }} 2>&1 | tee /tmp/gotest.log | gotestfmt
-          test_download_vendor_packages_command: cd ./integration-tests && go mod download
-          cl_repo: ${{ env.CHAINLINK_IMAGE }}
-          cl_image_tag: ${{ github.sha }}
-          aws_registries: ${{ secrets.QA_AWS_ACCOUNT_NUMBER }}
-          artifacts_location: ./integration-tests/smoke/logs/
-          publish_check_name: ${{ matrix.product.name }}
-          token: ${{ secrets.GITHUB_TOKEN }}
-          go_mod_path: ./integration-tests/go.mod
-          cache_key_id: core-e2e-${{ env.MOD_CACHE_VERSION }}
-          cache_restore_only: "true"
-          QA_AWS_REGION: ${{ secrets.QA_AWS_REGION }}
-          QA_AWS_ROLE_TO_ASSUME: ${{ secrets.QA_AWS_ROLE_TO_ASSUME }}
-          QA_KUBECONFIG: ""
-          should_tidy: "false"
->>>>>>> 1eda459c
+#          should_tidy: "false"
+
 
   eth-smoke-tests-matrix:
     if: ${{ !contains(join(github.event.pull_request.labels.*.name, ' '), 'skip-smoke-tests') }}
@@ -768,38 +551,7 @@
             pyroscope_env: ci-smoke-ocr-evm-simulated
           - name: ocr2
             nodes: 6
-<<<<<<< HEAD
-            os: ubuntu-latest
-            run: -run TestOCRBasic
-            file: ocr
-            client: geth
-            pyroscope_env: ci-smoke-ocr-evm-simulated
-          # Uncomment, when https://smartcontract-it.atlassian.net/browse/TT-753 is DONE
-          # - name: ocr-nethermind
-          #   nodes: 1
-          #   os: ubuntu20.04-8cores-32GB
-          #   run: -run TestOCRBasic
-          #   file: ocr
-          #   client: nethermind
-          #   pyroscope_env: ci-smoke-ocr-evm-simulated
-          - name: ocr-besu
-            nodes: 1
-            os: ubuntu20.04-8cores-32GB
-            run: -run TestOCRBasic
-            file: ocr
-            client: besu
-            pyroscope_env: ci-smoke-ocr-evm-simulated
-          - name: ocr-erigon
-            nodes: 1
-            os: ubuntu20.04-8cores-32GB
-            run: -run TestOCRBasic
-            file: ocr
-            client: erigon
-            pyroscope_env: ci-smoke-ocr-evm-simulated
-          - name: ocr2
-            nodes: 1
-            os: ubuntu20.04-8cores-32GB
-            run: -run TestOCRv2JobReplacement
+            os: ubuntu20.04-16cores-64GB
             file: ocr2
             pyroscope_env: ci-smoke-ocr2-evm-simulated
           - name: ocr2-geth
@@ -828,9 +580,6 @@
             nodes: 1
             os: ubuntu20.04-8cores-32GB
             run: -run TestOCRv2Basic
-=======
-            os: ubuntu20.04-16cores-64GB
->>>>>>> 1eda459c
             file: ocr2
             client: erigon
             pyroscope_env: ci-smoke-ocr2-evm-simulated
@@ -966,7 +715,6 @@
           pyroscopeServer: ${{ matrix.product.pyroscope_env == '' && '' || !startsWith(github.ref, 'refs/tags/') && '' || secrets.QA_PYROSCOPE_INSTANCE }} # Avoid sending blank envs https://github.com/orgs/community/discussions/25725
           pyroscopeEnvironment: ${{ matrix.product.pyroscope_env }}
           pyroscopeKey: ${{ secrets.QA_PYROSCOPE_KEY }}
-<<<<<<< HEAD
           lokiEndpoint: ${{ secrets.LOKI_URL_CI }}
           lokiTenantId: ${{ vars.LOKI_TENANT_ID }}
           lokiBasicAuth: ${{ secrets.LOKI_BASIC_AUTH }}
@@ -984,25 +732,16 @@
           lokiEndpoint: ${{ secrets.LOKI_URL_CI }}
           lokiTenantId: ${{ vars.LOKI_TENANT_ID }}
           lokiBasicAuth: ${{ secrets.LOKI_BASIC_AUTH }}
-=======
-          lokiEndpoint: https://${{ secrets.GRAFANA_INTERNAL_HOST }}/loki/api/v1/push
-          lokiTenantId: ${{ secrets.GRAFANA_INTERNAL_TENANT_ID }}
-          lokiBasicAuth: ${{ secrets.GRAFANA_INTERNAL_BASIC_AUTH }}
->>>>>>> 1eda459c
           logstreamLogTargets: ${{ vars.LOGSTREAM_LOG_TARGETS }}
           grafanaUrl: ${{ vars.GRAFANA_URL }}
           grafanaDashboardUrl: "/d/ddf75041-1e39-42af-aa46-361fe4c36e9e/ci-e2e-tests-logs"
       ## Run this step when changes that require tests to be run are made
       - name: Run Tests
         if: needs.changes.outputs.src == 'true' || github.event_name == 'workflow_dispatch'
-<<<<<<< HEAD
-        uses: smartcontractkit/chainlink-github-actions/chainlink-testing-framework/run-tests@e865e376b8c2d594028c8d645dd6c47169b72974 # v2.2.16
+        uses: smartcontractkit/chainlink-github-actions/chainlink-testing-framework/run-tests@c67a09566412d153ff7640d99f96b43aa03abc04 # v2.3.6
         env:
           BASE64_CCIP_CONFIG_OVERRIDE: ${{ steps.set_override_config.outputs.base_64_override }}
           TEST_BASE64_CCIP_CONFIG_OVERRIDE: ${{ steps.set_override_config.outputs.base_64_override }}
-=======
-        uses: smartcontractkit/chainlink-github-actions/chainlink-testing-framework/run-tests@c67a09566412d153ff7640d99f96b43aa03abc04 # v2.3.6
->>>>>>> 1eda459c
         with:
           test_command_to_run: cd ./integration-tests && go test -timeout 30m -count=1 -json -test.parallel=${{ matrix.product.nodes }} ${{ steps.build-go-test-command.outputs.run_command }} 2>&1 | tee /tmp/gotest.log | gotestfmt
           test_download_vendor_packages_command: cd ./integration-tests && go mod download
@@ -1218,8 +957,9 @@
         continue-on-error: true
 
   ## Solana Section
-<<<<<<< HEAD
 #  get_solana_sha:
+#    # We don't directly merge dependabot PRs, so let's not waste the resources
+#    if: ${{ github.actor != 'dependabot[bot]' && inputs.run_solana != 'false' }}
 #    name: Get Solana Sha From Go Mod
 #    environment: Integration
 #    runs-on: ubuntu-latest
@@ -1229,7 +969,8 @@
 #      - name: Checkout the repo
 #        uses: actions/checkout@b4ffde65f46336ab88eb53be808477a3936bae11 # v4.1.1
 #        with:
-#          ref: ${{ github.event.pull_request.head.sha || github.event.merge_group.head_sha }}
+#          repository: smartcontractkit/chainlink
+#          ref: ${{ inputs.cl_ref || github.event.pull_request.head.sha || github.event.merge_group.head_sha }}
 #      - name: Setup Go
 #        uses: ./.github/actions/setup-go
 #        with:
@@ -1296,7 +1037,7 @@
 #    steps:
 #      - name: Check if image exists
 #        id: check-image
-#        uses: smartcontractkit/chainlink-github-actions/docker/image-exists@ea889b3133bd7f16ab19ba4ba130de5d9162c669 # v2.3.4
+#        uses: smartcontractkit/chainlink-github-actions/docker/image-exists@c67a09566412d153ff7640d99f96b43aa03abc04 # v2.3.6
 #        with:
 #          repository: chainlink-solana-tests
 #          tag: ${{ needs.get_solana_sha.outputs.sha }}
@@ -1328,10 +1069,11 @@
 #      - name: Collect Metrics
 #        if: needs.changes.outputs.src == 'true' || github.event_name == 'workflow_dispatch'
 #        id: collect-gha-metrics
-#        uses: smartcontractkit/push-gha-metrics-action@d1618b772a97fd87e6505de97b872ee0b1f1729a # v2.0.2
-#        with:
-#          basic-auth: ${{ secrets.GRAFANA_CLOUD_BASIC_AUTH }}
-#          hostname: ${{ secrets.GRAFANA_CLOUD_HOST }}
+#        uses: smartcontractkit/push-gha-metrics-action@0281b09807758be1dcc41651e44e62b353808c47 # v2.1.0
+#        with:
+#          org-id: ${{ secrets.GRAFANA_INTERNAL_TENANT_ID }}
+#          basic-auth: ${{ secrets.GRAFANA_INTERNAL_BASIC_AUTH }}
+#          hostname: ${{ secrets.GRAFANA_INTERNAL_HOST }}
 #          this-job-name: Solana Build Artifacts
 #        continue-on-error: true
 #      - name: Checkout the solana repo
@@ -1369,10 +1111,11 @@
 #      - name: Collect Metrics
 #        if: (needs.changes.outputs.src == 'true' || github.event_name == 'workflow_dispatch') && needs.solana-test-image-exists.outputs.exists == 'false'
 #        id: collect-gha-metrics
-#        uses: smartcontractkit/push-gha-metrics-action@d1618b772a97fd87e6505de97b872ee0b1f1729a # v2.0.2
-#        with:
-#          basic-auth: ${{ secrets.GRAFANA_CLOUD_BASIC_AUTH }}
-#          hostname: ${{ secrets.GRAFANA_CLOUD_HOST }}
+#        uses: smartcontractkit/push-gha-metrics-action@0281b09807758be1dcc41651e44e62b353808c47 # v2.1.0
+#        with:
+#          org-id: ${{ secrets.GRAFANA_INTERNAL_TENANT_ID }}
+#          basic-auth: ${{ secrets.GRAFANA_INTERNAL_BASIC_AUTH }}
+#          hostname: ${{ secrets.GRAFANA_INTERNAL_HOST }}
 #          this-job-name: Solana Build Test Image
 #        continue-on-error: true
 #      - name: Checkout the repo
@@ -1420,10 +1163,11 @@
 #      - name: Collect Metrics
 #        if: needs.changes.outputs.src == 'true' || github.event_name == 'workflow_dispatch'
 #        id: collect-gha-metrics
-#        uses: smartcontractkit/push-gha-metrics-action@d1618b772a97fd87e6505de97b872ee0b1f1729a # v2.0.2
-#        with:
-#          basic-auth: ${{ secrets.GRAFANA_CLOUD_BASIC_AUTH }}
-#          hostname: ${{ secrets.GRAFANA_CLOUD_HOST }}
+#        uses: smartcontractkit/push-gha-metrics-action@0281b09807758be1dcc41651e44e62b353808c47 # v2.1.0
+#        with:
+#          org-id: ${{ secrets.GRAFANA_INTERNAL_TENANT_ID }}
+#          basic-auth: ${{ secrets.GRAFANA_INTERNAL_BASIC_AUTH }}
+#          hostname: ${{ secrets.GRAFANA_INTERNAL_HOST }}
 #          this-job-name: Solana Smoke Tests
 #          test-results-file: '{"testType":"go","filePath":"/tmp/gotest.log"}'
 #        continue-on-error: true
@@ -1434,7 +1178,7 @@
 #          ref: ${{ needs.get_solana_sha.outputs.sha }}
 #      - name: Run Setup
 #        if: needs.changes.outputs.src == 'true' || github.event_name == 'workflow_dispatch'
-#        uses: smartcontractkit/chainlink-github-actions/chainlink-testing-framework/setup-run-tests-environment@ea889b3133bd7f16ab19ba4ba130de5d9162c669 # v2.3.4
+#        uses: smartcontractkit/chainlink-github-actions/chainlink-testing-framework/setup-run-tests-environment@c67a09566412d153ff7640d99f96b43aa03abc04 # v2.3.6
 #        with:
 #          go_mod_path: ./integration-tests/go.mod
 #          cache_restore_only: true
@@ -1461,9 +1205,24 @@
 #
 #          # Remove the created container
 #          docker rm "$CONTAINER_ID"
+#      - name: Install Solana CLI # required for ensuring the local test validator is configured correctly
+#        run: ./scripts/install-solana-ci.sh
+#      - name: Generate config overrides
+#        run: | # https://github.com/smartcontractkit/chainlink-testing-framework/blob/main/config/README.md
+#          cat << EOF > config.toml
+#          [ChainlinkImage]
+#          image="${{ env.CHAINLINK_IMAGE }}"
+#          version="${{ github.sha }}"
+#          EOF
+#          # shellcheck disable=SC2002
+#          BASE64_CONFIG_OVERRIDE=$(cat config.toml | base64 -w 0)
+#          # shellcheck disable=SC2086
+#          echo ::add-mask::$BASE64_CONFIG_OVERRIDE
+#          # shellcheck disable=SC2086
+#          echo "BASE64_CONFIG_OVERRIDE=$BASE64_CONFIG_OVERRIDE" >> $GITHUB_ENV
 #      - name: Run Tests
 #        if: needs.changes.outputs.src == 'true' || github.event_name == 'workflow_dispatch'
-#        uses: smartcontractkit/chainlink-github-actions/chainlink-testing-framework/run-tests@ea889b3133bd7f16ab19ba4ba130de5d9162c669 # v2.3.4
+#        uses: smartcontractkit/chainlink-github-actions/chainlink-testing-framework/run-tests@c67a09566412d153ff7640d99f96b43aa03abc04 # v2.3.6
 #        with:
 #          test_command_to_run: export ENV_JOB_IMAGE=${{ secrets.QA_AWS_ACCOUNT_NUMBER }}.dkr.ecr.${{ secrets.QA_AWS_REGION }}.amazonaws.com/chainlink-solana-tests:${{ needs.get_solana_sha.outputs.sha }} && make test_smoke
 #          cl_repo: ${{ env.CHAINLINK_IMAGE }}
@@ -1486,293 +1245,3 @@
 #          path: /tmp/gotest.log
 #          retention-days: 7
 #        continue-on-error: true
-=======
-  get_solana_sha:
-    # We don't directly merge dependabot PRs, so let's not waste the resources
-    if: ${{ github.actor != 'dependabot[bot]' && inputs.run_solana != 'false' }}
-    name: Get Solana Sha From Go Mod
-    environment: Integration
-    runs-on: ubuntu-latest
-    outputs:
-      sha: ${{ steps.getsha.outputs.sha }}
-    steps:
-      - name: Checkout the repo
-        uses: actions/checkout@b4ffde65f46336ab88eb53be808477a3936bae11 # v4.1.1
-        with:
-          repository: smartcontractkit/chainlink
-          ref: ${{ inputs.cl_ref || github.event.pull_request.head.sha || github.event.merge_group.head_sha }}
-      - name: Setup Go
-        uses: ./.github/actions/setup-go
-        with:
-          only-modules: "true"
-      - name: Get the sha from go mod
-        id: getshortsha
-        run: |
-          sol_ver=$(go list -m -json github.com/smartcontractkit/chainlink-solana  | jq -r .Version)
-          if [ -z "${sol_ver}" ]; then
-              echo "Error: could not get the solana version from the go.mod file, look above for error(s)"
-              exit 1
-          fi
-          short_sha="${sol_ver##*-}"
-          echo "short sha is: ${short_sha}"
-          echo "short_sha=${short_sha}" >> "$GITHUB_OUTPUT"
-      - name: Checkout solana
-        uses: actions/checkout@b4ffde65f46336ab88eb53be808477a3936bae11 # v4.1.1
-        with:
-          repository: smartcontractkit/chainlink-solana
-          ref: develop
-          fetch-depth: 0
-          path: solanapath
-      - name: Get long sha
-        id: getsha
-        run: |
-          cd solanapath
-          full_sha=$(git rev-parse ${{steps.getshortsha.outputs.short_sha}})
-          if [ -z "${full_sha}" ]; then
-              echo "Error: could not get the full sha from the short sha using git, look above for error(s)"
-              exit 1
-          fi
-          echo "sha is: ${full_sha}"
-          echo "sha=${full_sha}" >> "$GITHUB_OUTPUT"
-
-  get_projectserum_version:
-    name: Get ProjectSerum Version
-    environment: integration
-    runs-on: ubuntu-latest
-    needs: [get_solana_sha]
-    outputs:
-      projectserum_version: ${{ steps.psversion.outputs.projectserum_version }}
-    steps:
-      - name: Checkout the solana repo
-        uses: actions/checkout@b4ffde65f46336ab88eb53be808477a3936bae11 # v4.1.1
-        with:
-          repository: smartcontractkit/chainlink-solana
-          ref: ${{ needs.get_solana_sha.outputs.sha }}
-      - name: Get ProjectSerum Version
-        id: psversion
-        uses: smartcontractkit/chainlink-solana/.github/actions/projectserum_version@4b971869e26b79c7ce3fb7c98005cc2e3f350915 # stable action on Oct 12 2022
-
-  solana-test-image-exists:
-    environment: integration
-    permissions:
-      checks: write
-      pull-requests: write
-      id-token: write
-      contents: read
-    name: Check If Solana Test Image Exists
-    runs-on: ubuntu-latest
-    needs: [get_solana_sha]
-    outputs:
-      exists: ${{ steps.check-image.outputs.exists }}
-    steps:
-      - name: Check if image exists
-        id: check-image
-        uses: smartcontractkit/chainlink-github-actions/docker/image-exists@c67a09566412d153ff7640d99f96b43aa03abc04 # v2.3.6
-        with:
-          repository: chainlink-solana-tests
-          tag: ${{ needs.get_solana_sha.outputs.sha }}
-          AWS_REGION: ${{ secrets.QA_AWS_REGION }}
-          AWS_ROLE_TO_ASSUME: ${{ secrets.QA_AWS_ROLE_TO_ASSUME }}
-
-  solana-build-contracts:
-    environment: integration
-    permissions:
-      checks: write
-      pull-requests: write
-      id-token: write
-      contents: read
-    name: Solana Build Artifacts
-    runs-on: ubuntu20.04-16cores-64GB
-    needs:
-      [
-        changes,
-        get_projectserum_version,
-        solana-test-image-exists,
-        get_solana_sha,
-      ]
-    container:
-      image: projectserum/build:${{ needs.get_projectserum_version.outputs.projectserum_version }}
-      env:
-        RUSTUP_HOME: "/root/.rustup"
-        FORCE_COLOR: 1
-    steps:
-      - name: Collect Metrics
-        if: needs.changes.outputs.src == 'true' || github.event_name == 'workflow_dispatch'
-        id: collect-gha-metrics
-        uses: smartcontractkit/push-gha-metrics-action@0281b09807758be1dcc41651e44e62b353808c47 # v2.1.0
-        with:
-          org-id: ${{ secrets.GRAFANA_INTERNAL_TENANT_ID }}
-          basic-auth: ${{ secrets.GRAFANA_INTERNAL_BASIC_AUTH }}
-          hostname: ${{ secrets.GRAFANA_INTERNAL_HOST }}
-          this-job-name: Solana Build Artifacts
-        continue-on-error: true
-      - name: Checkout the solana repo
-        # Use v3.6.0 because the custom runner (container configured above)
-        # doesn't have node20 installed which is required for versions >=4
-        uses: actions/checkout@f43a0e5ff2bd294095638e18286ca9a3d1956744 # v3.6.0
-        with:
-          repository: smartcontractkit/chainlink-solana
-          ref: ${{ needs.get_solana_sha.outputs.sha }}
-      - name: Build contracts
-        if: (needs.changes.outputs.src == 'true' || github.event_name == 'workflow_dispatch') && needs.solana-test-image-exists.outputs.exists == 'false'
-        uses: smartcontractkit/chainlink-solana/.github/actions/build_contract_artifacts@21675b3a7dcdff8e790391708d4763020cace21e # stable action on December 18 2023
-        with:
-          ref: ${{ needs.get_solana_sha.outputs.sha }}
-
-  solana-build-test-image:
-    environment: integration
-    permissions:
-      checks: write
-      pull-requests: write
-      id-token: write
-      contents: read
-    name: Solana Build Test Image
-    runs-on: ubuntu20.04-16cores-64GB
-    needs:
-      [
-        solana-build-contracts,
-        solana-test-image-exists,
-        changes,
-        get_solana_sha,
-      ]
-    env:
-      CONTRACT_ARTIFACTS_PATH: contracts/target/deploy
-    steps:
-      - name: Collect Metrics
-        if: (needs.changes.outputs.src == 'true' || github.event_name == 'workflow_dispatch') && needs.solana-test-image-exists.outputs.exists == 'false'
-        id: collect-gha-metrics
-        uses: smartcontractkit/push-gha-metrics-action@0281b09807758be1dcc41651e44e62b353808c47 # v2.1.0
-        with:
-          org-id: ${{ secrets.GRAFANA_INTERNAL_TENANT_ID }}
-          basic-auth: ${{ secrets.GRAFANA_INTERNAL_BASIC_AUTH }}
-          hostname: ${{ secrets.GRAFANA_INTERNAL_HOST }}
-          this-job-name: Solana Build Test Image
-        continue-on-error: true
-      - name: Checkout the repo
-        if: (needs.changes.outputs.src == 'true' || github.event_name == 'workflow_dispatch') && needs.solana-test-image-exists.outputs.exists == 'false'
-        uses: actions/checkout@b4ffde65f46336ab88eb53be808477a3936bae11 # v4.1.1
-        with:
-          repository: smartcontractkit/chainlink-solana
-          ref: ${{ needs.get_solana_sha.outputs.sha }}
-      - name: Build Test Image
-        if: (needs.changes.outputs.src == 'true' || github.event_name == 'workflow_dispatch') && needs.solana-test-image-exists.outputs.exists == 'false'
-        uses: ./.github/actions/build-test-image
-        with:
-          tag: ${{ needs.get_solana_sha.outputs.sha }}
-          artifacts_path: ${{ env.CONTRACT_ARTIFACTS_PATH }}
-          QA_AWS_ROLE_TO_ASSUME: ${{ secrets.QA_AWS_ROLE_TO_ASSUME }}
-          QA_AWS_REGION: ${{ secrets.QA_AWS_REGION }}
-          QA_AWS_ACCOUNT_NUMBER: ${{ secrets.QA_AWS_ACCOUNT_NUMBER }}
-      - run: echo "this exists so we don't have to run anything else if the build is skipped"
-        if: needs.changes.outputs.src == 'false' || needs.solana-test-image-exists.outputs.exists == 'true'
-
-  solana-smoke-tests:
-    if: ${{ !contains(join(github.event.pull_request.labels.*.name, ' '), 'skip-smoke-tests') }}
-    environment: integration
-    permissions:
-      checks: write
-      pull-requests: write
-      id-token: write
-      contents: read
-    name: Solana Smoke Tests
-    runs-on: ubuntu20.04-16cores-64GB
-    needs:
-      [
-        build-chainlink,
-        solana-build-contracts,
-        solana-build-test-image,
-        changes,
-        get_solana_sha,
-      ]
-    env:
-      CHAINLINK_COMMIT_SHA: ${{ github.sha }}
-      CHAINLINK_ENV_USER: ${{ github.actor }}
-      TEST_LOG_LEVEL: debug
-      CONTRACT_ARTIFACTS_PATH: contracts/target/deploy
-    steps:
-      - name: Collect Metrics
-        if: needs.changes.outputs.src == 'true' || github.event_name == 'workflow_dispatch'
-        id: collect-gha-metrics
-        uses: smartcontractkit/push-gha-metrics-action@0281b09807758be1dcc41651e44e62b353808c47 # v2.1.0
-        with:
-          org-id: ${{ secrets.GRAFANA_INTERNAL_TENANT_ID }}
-          basic-auth: ${{ secrets.GRAFANA_INTERNAL_BASIC_AUTH }}
-          hostname: ${{ secrets.GRAFANA_INTERNAL_HOST }}
-          this-job-name: Solana Smoke Tests
-          test-results-file: '{"testType":"go","filePath":"/tmp/gotest.log"}'
-        continue-on-error: true
-      - name: Checkout the repo
-        uses: actions/checkout@b4ffde65f46336ab88eb53be808477a3936bae11 # v4.1.1
-        with:
-          repository: smartcontractkit/chainlink-solana
-          ref: ${{ needs.get_solana_sha.outputs.sha }}
-      - name: Run Setup
-        if: needs.changes.outputs.src == 'true' || github.event_name == 'workflow_dispatch'
-        uses: smartcontractkit/chainlink-github-actions/chainlink-testing-framework/setup-run-tests-environment@c67a09566412d153ff7640d99f96b43aa03abc04 # v2.3.6
-        with:
-          go_mod_path: ./integration-tests/go.mod
-          cache_restore_only: true
-          cache_key_id: core-solana-e2e-${{ env.MOD_CACHE_VERSION }}
-          aws_registries: ${{ secrets.QA_AWS_ACCOUNT_NUMBER }}
-          dockerhub_username: ${{ secrets.DOCKERHUB_READONLY_USERNAME }}
-          dockerhub_password: ${{ secrets.DOCKERHUB_READONLY_PASSWORD }}
-          QA_AWS_REGION: ${{ secrets.QA_AWS_REGION }}
-          QA_AWS_ROLE_TO_ASSUME: ${{ secrets.QA_AWS_ROLE_TO_ASSUME }}
-          QA_KUBECONFIG: ${{ secrets.QA_KUBECONFIG }}
-      - name: Pull Artfacts
-        if: needs.changes.outputs.src == 'true' || github.event_name == 'workflow_dispatch'
-        run: |
-          IMAGE_NAME=${{ secrets.QA_AWS_ACCOUNT_NUMBER }}.dkr.ecr.${{ secrets.QA_AWS_REGION }}.amazonaws.com/chainlink-solana-tests:${{ needs.get_solana_sha.outputs.sha }}
-          # Pull the Docker image
-          docker pull "$IMAGE_NAME"
-
-          # Create a container without starting it
-          CONTAINER_ID=$(docker create "$IMAGE_NAME")
-
-          # Copy the artifacts from the container
-          mkdir -p ./${{env.CONTRACT_ARTIFACTS_PATH}}/
-          docker cp "$CONTAINER_ID:/go/testdir/${{env.CONTRACT_ARTIFACTS_PATH}}/" "./${{env.CONTRACT_ARTIFACTS_PATH}}/../"
-
-          # Remove the created container
-          docker rm "$CONTAINER_ID"
-      - name: Install Solana CLI # required for ensuring the local test validator is configured correctly
-        run: ./scripts/install-solana-ci.sh
-      - name: Generate config overrides
-        run: | # https://github.com/smartcontractkit/chainlink-testing-framework/blob/main/config/README.md
-          cat << EOF > config.toml
-          [ChainlinkImage]
-          image="${{ env.CHAINLINK_IMAGE }}"
-          version="${{ github.sha }}"
-          EOF
-          # shellcheck disable=SC2002
-          BASE64_CONFIG_OVERRIDE=$(cat config.toml | base64 -w 0)
-          # shellcheck disable=SC2086
-          echo ::add-mask::$BASE64_CONFIG_OVERRIDE
-          # shellcheck disable=SC2086
-          echo "BASE64_CONFIG_OVERRIDE=$BASE64_CONFIG_OVERRIDE" >> $GITHUB_ENV
-      - name: Run Tests
-        if: needs.changes.outputs.src == 'true' || github.event_name == 'workflow_dispatch'
-        uses: smartcontractkit/chainlink-github-actions/chainlink-testing-framework/run-tests@c67a09566412d153ff7640d99f96b43aa03abc04 # v2.3.6
-        with:
-          test_command_to_run: export ENV_JOB_IMAGE=${{ secrets.QA_AWS_ACCOUNT_NUMBER }}.dkr.ecr.${{ secrets.QA_AWS_REGION }}.amazonaws.com/chainlink-solana-tests:${{ needs.get_solana_sha.outputs.sha }} && make test_smoke
-          cl_repo: ${{ env.CHAINLINK_IMAGE }}
-          cl_image_tag: ${{ github.sha }}
-          artifacts_location: /home/runner/work/chainlink-solana/chainlink-solana/integration-tests/logs
-          publish_check_name: Solana Smoke Test Results
-          go_mod_path: ./integration-tests/go.mod
-          cache_key_id: core-solana-e2e-${{ env.MOD_CACHE_VERSION }}
-          token: ${{ secrets.GITHUB_TOKEN }}
-          aws_registries: ${{ secrets.QA_AWS_ACCOUNT_NUMBER }}
-          QA_AWS_REGION: ${{ secrets.QA_AWS_REGION }}
-          QA_AWS_ROLE_TO_ASSUME: ${{ secrets.QA_AWS_ROLE_TO_ASSUME }}
-          QA_KUBECONFIG: ""
-          run_setup: false
-      - name: Upload test log
-        uses: actions/upload-artifact@a8a3f3ad30e3422c9c7b888a15615d19a852ae32 # v3.1.3
-        if: failure()
-        with:
-          name: test-log-solana
-          path: /tmp/gotest.log
-          retention-days: 7
-        continue-on-error: true
->>>>>>> 1eda459c
