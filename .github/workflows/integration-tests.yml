--- conflicted
+++ resolved
@@ -169,11 +169,7 @@
           COMBINED_ARRAY=$(jq -c -n "$MATRIX_JSON_AUTOMATION + $MATRIX_JSON_KEEPER")
           echo "MATRIX_JSON=${COMBINED_ARRAY}" >> $GITHUB_ENV
   eth-smoke-tests-matrix-automation:
-<<<<<<< HEAD
-    if: false ##DEBUG
-=======
     if: ${{ !contains(join(github.event.pull_request.labels.*.name, ' '), 'skip-smoke-tests') }}
->>>>>>> 350c3d48
     environment: integration
     permissions:
       checks: write
@@ -240,11 +236,7 @@
           test-results-file: '{"testType":"go","filePath":"/tmp/gotest.log"}'
         continue-on-error: true
   eth-smoke-tests-matrix:
-<<<<<<< HEAD
-    if: false ##DEBUG
-=======
     if: ${{ !contains(join(github.event.pull_request.labels.*.name, ' '), 'skip-smoke-tests') }}
->>>>>>> 350c3d48
     environment: integration
     permissions:
       checks: write
