name: Integration Tests
on:
  merge_group:
  pull_request:
  push:
    tags:
      - "*"
  workflow_dispatch:

# Only run 1 of this workflow at a time per PR
concurrency:
  group: integration-tests-chainlink-${{ github.ref }}
  cancel-in-progress: true

env:
  # for run-test variables and environment
  ENV_JOB_IMAGE: ${{ secrets.QA_AWS_ACCOUNT_NUMBER }}.dkr.ecr.${{ secrets.QA_AWS_REGION }}.amazonaws.com/chainlink-tests:${{ github.sha }}
  CHAINLINK_IMAGE: ${{ secrets.QA_AWS_ACCOUNT_NUMBER }}.dkr.ecr.${{ secrets.QA_AWS_REGION }}.amazonaws.com/chainlink
  TEST_SUITE: smoke
  TEST_ARGS: -test.timeout 12m
  INTERNAL_DOCKER_REPO: ${{ secrets.QA_AWS_ACCOUNT_NUMBER }}.dkr.ecr.${{ secrets.QA_AWS_REGION }}.amazonaws.com
  MOD_CACHE_VERSION: 2

jobs:
  enforce-ctf-version:
    name: Enforce CTF Version
    runs-on: ubuntu-latest
    steps:
      - name: Checkout the repo
        uses: actions/checkout@b4ffde65f46336ab88eb53be808477a3936bae11 # v4.1.1
      - name: Check Merge Group Condition
        id: condition-check
        run: |
          echo "Checking event condition..."
          SHOULD_ENFORCE="false"
          if [[ "$GITHUB_EVENT_NAME" == "merge_group" ]]; then
              echo "We are in a merge_group event, now check if we are on the develop branch"
              target_branch=$(cat $GITHUB_EVENT_PATH | jq -r .merge_group.base_ref)
              if [[ "$target_branch" == "refs/heads/develop" ]]; then
                  echo "We are on the develop branch, we should enforce ctf version"
                  SHOULD_ENFORCE="true"
              fi
          fi
          echo "should we enforce ctf version = $SHOULD_ENFORCE"
          echo "should-enforce=$SHOULD_ENFORCE" >> $GITHUB_OUTPUT
      - name: Enforce CTF Version
        if: steps.condition-check.outputs.should-enforce == 'true'
        uses: smartcontractkit/chainlink-github-actions/chainlink-testing-framework/mod-version@ea889b3133bd7f16ab19ba4ba130de5d9162c669 # v2.3.4
        with:
          go-project-path: ./integration-tests
          module-name: github.com/smartcontractkit/chainlink-testing-framework
          enforce-semantic-tag: "true"
  changes:
    environment: integration
    name: Check Paths That Require Tests To Run
    runs-on: ubuntu-latest
    steps:
      - name: Checkout the repo
        uses: actions/checkout@b4ffde65f46336ab88eb53be808477a3936bae11 # v4.1.1
      - uses: dorny/paths-filter@4512585405083f25c027a35db413c2b3b9006d50 # v2.11.1
        id: changes
        with:
          filters: |
            src:
              - '**/*.go'
              - '**/*go.sum'
              - '**/*go.mod'
              - '.github/workflows/integration-tests.yml'
              - '**/*Dockerfile'
              - 'core/**/config/**/*.toml'
      - name: Collect Metrics
        if: always()
        id: collect-gha-metrics
        uses: smartcontractkit/push-gha-metrics-action@d1618b772a97fd87e6505de97b872ee0b1f1729a # v2.0.2
        with:
          basic-auth: ${{ secrets.GRAFANA_CLOUD_BASIC_AUTH }}
          hostname: ${{ secrets.GRAFANA_CLOUD_HOST }}
          this-job-name: Check Paths That Require Tests To Run
        continue-on-error: true
    outputs:
      src: ${{ steps.changes.outputs.src }}

  build-lint-integration-tests:
    name: Build and Lint integration-tests
    runs-on: ubuntu20.04-16cores-64GB
    steps:
      - name: Checkout the repo
        uses: actions/checkout@b4ffde65f46336ab88eb53be808477a3936bae11 # v4.1.1
      - name: Setup Go
        uses: smartcontractkit/chainlink-github-actions/chainlink-testing-framework/setup-go@ea889b3133bd7f16ab19ba4ba130de5d9162c669 # v2.3.4
        with:
          test_download_vendor_packages_command: cd ./integration-tests && go mod download
          go_mod_path: ./integration-tests/go.mod
          cache_key_id: core-e2e-${{ env.MOD_CACHE_VERSION }}
          cache_restore_only: "true"
      - name: Build Go
        run: |
          cd ./integration-tests
          go build ./...
          go test -run=^# ./...
      - name: Lint Go
        uses: golangci/golangci-lint-action@3a919529898de77ec3da873e3063ca4b10e7f5cc # v3.7.0
        with:
          version: v1.55.2
          # We already cache these directories in setup-go
          skip-pkg-cache: true
          skip-build-cache: true
          # only-new-issues is only applicable to PRs, otherwise it is always set to false
          only-new-issues: false # disabled for PRs due to unreliability
          args: --out-format colored-line-number,checkstyle:golangci-lint-report.xml
          working-directory: ./integration-tests

  build-chainlink:
    environment: integration
    permissions:
      id-token: write
      contents: read
    strategy:
      matrix:
        image:
          - name: ""
            dockerfile: core/chainlink.Dockerfile
            tag-suffix: ""
          # - name: (plugins)
          #   dockerfile: plugins/chainlink.Dockerfile
          #   tag-suffix: -plugins
    name: Build Chainlink Image ${{ matrix.image.name }}
    runs-on: ubuntu20.04-16cores-64GB
    needs: [changes, enforce-ctf-version]
    steps:
      - name: Collect Metrics
        if: needs.changes.outputs.src == 'true' || github.event_name == 'workflow_dispatch'
        id: collect-gha-metrics
        uses: smartcontractkit/push-gha-metrics-action@d1618b772a97fd87e6505de97b872ee0b1f1729a # v2.0.2
        with:
          basic-auth: ${{ secrets.GRAFANA_CLOUD_BASIC_AUTH }}
          hostname: ${{ secrets.GRAFANA_CLOUD_HOST }}
          this-job-name: Build Chainlink Image ${{ matrix.image.name }}
        continue-on-error: true
      - name: Checkout the repo
        uses: actions/checkout@b4ffde65f46336ab88eb53be808477a3936bae11 # v4.1.1
        with:
          ref: ${{ github.event.pull_request.head.sha || github.event.merge_group.head_sha }}
      - name: Build Chainlink Image
        if: needs.changes.outputs.src == 'true' || github.event_name == 'workflow_dispatch'
        uses: ./.github/actions/build-chainlink-image
        with:
          tag_suffix: ${{ matrix.image.tag-suffix }}
          dockerfile: ${{ matrix.image.dockerfile }}
          git_commit_sha: ${{ github.sha }}
          GRAFANA_CLOUD_BASIC_AUTH: ${{ secrets.GRAFANA_CLOUD_BASIC_AUTH }}
          GRAFANA_CLOUD_HOST: ${{ secrets.GRAFANA_CLOUD_HOST }}
          AWS_REGION: ${{ secrets.QA_AWS_REGION }}
          AWS_ROLE_TO_ASSUME: ${{ secrets.QA_AWS_ROLE_TO_ASSUME }}

  build-test-image:
    if: startsWith(github.ref, 'refs/tags/') || github.event_name == 'schedule' || contains(join(github.event.pull_request.labels.*.name, ' '), 'build-test-image')
    environment: integration
    permissions:
      id-token: write
      contents: read
    name: Build Test Image
    runs-on: ubuntu20.04-16cores-64GB
    needs: [changes]
    steps:
      - name: Collect Metrics
        if: needs.changes.outputs.src == 'true' || github.event_name == 'workflow_dispatch'
        id: collect-gha-metrics
        uses: smartcontractkit/push-gha-metrics-action@d1618b772a97fd87e6505de97b872ee0b1f1729a # v2.0.2
        with:
          basic-auth: ${{ secrets.GRAFANA_CLOUD_BASIC_AUTH }}
          hostname: ${{ secrets.GRAFANA_CLOUD_HOST }}
          this-job-name: Build Test Image
        continue-on-error: true
      - name: Checkout the repo
        uses: actions/checkout@b4ffde65f46336ab88eb53be808477a3936bae11 # v4.1.1
        with:
          ref: ${{ github.event.pull_request.head.sha || github.event.merge_group.head_sha }}
      - name: Build Test Image
        if: needs.changes.outputs.src == 'true' || github.event_name == 'workflow_dispatch'
        uses: ./.github/actions/build-test-image
        with:
          QA_AWS_ROLE_TO_ASSUME: ${{ secrets.QA_AWS_ROLE_TO_ASSUME }}
          QA_AWS_REGION: ${{ secrets.QA_AWS_REGION }}
          QA_AWS_ACCOUNT_NUMBER: ${{ secrets.QA_AWS_ACCOUNT_NUMBER }}

  compare-tests:
    needs: [changes]
    runs-on: ubuntu-latest
    name: Compare/Build Automation Test List
    outputs:
      automation-matrix: ${{ env.AUTOMATION_JOB_MATRIX_JSON }}
      lp-matrix: ${{ env.LP_JOB_MATRIX_JSON }}
    steps:
      - name: Check for Skip Tests Label
        if: contains(join(github.event.pull_request.labels.*.name, ' '), 'skip-smoke-tests')
        run: |
          echo "## \`skip-smoke-tests\` label is active, skipping E2E smoke tests" >>$GITHUB_STEP_SUMMARY
          exit 0
      - name: Checkout the repo
        uses: actions/checkout@b4ffde65f46336ab88eb53be808477a3936bae11 # v4.1.1
      - name: Compare Test Lists
        run: |
          cd ./integration-tests
          ./scripts/compareTestList.sh ./smoke/automation_test.go
          ./scripts/compareTestList.sh ./smoke/keeper_test.go
          ./scripts/compareTestList.sh ./smoke/log_poller_test.go
      - name: Build Test Matrix Lists
        id: build-test-matrix-list
        run: |
          cd ./integration-tests
          MATRIX_JSON_AUTOMATION=$(./scripts/buildTestMatrixList.sh ./smoke/automation_test.go automation ubuntu-latest 1)
          MATRIX_JSON_KEEPER=$(./scripts/buildTestMatrixList.sh ./smoke/keeper_test.go keeper ubuntu-latest 1)
          COMBINED_ARRAY=$(jq -c -n "$MATRIX_JSON_AUTOMATION + $MATRIX_JSON_KEEPER")

          LOG_POLLER_MATRIX_JSON=$(./scripts/buildTestMatrixList.sh ./smoke/log_poller_test.go log_poller ubuntu-latest 1)
          echo "LP_JOB_MATRIX_JSON=${LOG_POLLER_MATRIX_JSON}" >> $GITHUB_ENV

          # if we running a PR against the develop branch we should only run the automation tests unless we are in the merge group event
          if [[ "$GITHUB_EVENT_NAME" == "merge_group" ]]; then
            echo "We are in a merge_group event, run both automation and keepers tests"
            echo "AUTOMATION_JOB_MATRIX_JSON=${COMBINED_ARRAY}" >> $GITHUB_ENV
          else
            echo "we are not in a merge_group event, if this is a PR to develop run only automation tests, otherwise run everything because we could be running against a release branch"
            target_branch=$(cat $GITHUB_EVENT_PATH | jq -r .pull_request.base.ref)
            if [[ "$target_branch" == "develop" ]]; then
              echo "only run automation tests"
              echo "AUTOMATION_JOB_MATRIX_JSON=${MATRIX_JSON_AUTOMATION}" >> $GITHUB_ENV
            else
              echo "run both automation and keepers tests"
              echo "AUTOMATION_JOB_MATRIX_JSON=${COMBINED_ARRAY}" >> $GITHUB_ENV
            fi
          fi

  eth-smoke-tests-matrix-automation:
    if: ${{ !contains(join(github.event.pull_request.labels.*.name, ' '), 'skip-smoke-tests') }}
    environment: integration
    permissions:
      checks: write
      pull-requests: write
      id-token: write
      contents: read
    needs:
      [build-chainlink, changes, compare-tests, build-lint-integration-tests]
    env:
      SELECTED_NETWORKS: SIMULATED,SIMULATED_1,SIMULATED_2
      CHAINLINK_COMMIT_SHA: ${{ github.sha }}
      CHAINLINK_ENV_USER: ${{ github.actor }}
      TEST_LOG_LEVEL: debug
    strategy:
      fail-fast: false
      matrix:
        product: ${{fromJson(needs.compare-tests.outputs.automation-matrix)}}
    runs-on: ${{ matrix.product.os }}
    name: ETH Smoke Tests ${{ matrix.product.name }}
    steps:
      - name: Collect Metrics
        if: needs.changes.outputs.src == 'true' || github.event_name == 'workflow_dispatch'
        id: collect-gha-metrics
        uses: smartcontractkit/push-gha-metrics-action@d1618b772a97fd87e6505de97b872ee0b1f1729a # v2.0.2
        with:
          basic-auth: ${{ secrets.GRAFANA_CLOUD_BASIC_AUTH }}
          hostname: ${{ secrets.GRAFANA_CLOUD_HOST }}
          this-job-name: ETH Smoke Tests ${{ matrix.product.name }}
          test-results-file: '{"testType":"go","filePath":"/tmp/gotest.log"}'
        continue-on-error: true
      - name: Checkout the repo
        uses: actions/checkout@b4ffde65f46336ab88eb53be808477a3936bae11 # v4.1.1
        with:
          ref: ${{ github.event.pull_request.head.sha || github.event.merge_group.head_sha }}
      - name: Build Go Test Command
        id: build-go-test-command
        run: |
          # if the matrix.product.run is set, use it for a different command
          if [ "${{ matrix.product.run }}" != "" ]; then
            echo "run_command=${{ matrix.product.run }} ./smoke/${{ matrix.product.file }}_test.go" >> "$GITHUB_OUTPUT"
          else
            echo "run_command=./smoke/${{ matrix.product.name }}_test.go" >> "$GITHUB_OUTPUT"
          fi
      - name: Prepare Base64 TOML override
        uses: ./.github/actions/setup-create-base64-config
        with:
          runId: ${{ github.run_id }}
          testLogCollect: ${{ vars.TEST_LOG_COLLECT }}
          selectedNetworks: ${{ env.SELECTED_NETWORKS }}
          chainlinkImage: ${{ env.CHAINLINK_IMAGE }}
          chainlinkVersion: ${{ github.sha }}        
          pyroscopeServer: ${{ matrix.product.pyroscope_env == '' && '' || !startsWith(github.ref, 'refs/tags/') && '' || secrets.QA_PYROSCOPE_INSTANCE }} # Avoid sending blank envs https://github.com/orgs/community/discussions/25725
          pyroscopeEnvironment: ${{ matrix.product.pyroscope_env }}
          pyroscopeKey: ${{ secrets.QA_PYROSCOPE_KEY }}
          lokiEndpoint: ${{ secrets.LOKI_URL }}
          lokiTenantId: ${{ vars.LOKI_TENANT_ID }}
          lokiBasicAuth: ${{ secrets.LOKI_BASIC_AUTH }}
          logstreamLogTargets: ${{ vars.LOGSTREAM_LOG_TARGETS }}
          grafanaUrl: ${{ vars.GRAFANA_URL }}
          grafanaDashboardUrl: "/d/ddf75041-1e39-42af-aa46-361fe4c36e9e/ci-e2e-tests-logs"
       
      ## Run this step when changes that require tests to be run are made
      - name: Run Tests
        if: needs.changes.outputs.src == 'true' || github.event_name == 'workflow_dispatch'
<<<<<<< HEAD
        uses: smartcontractkit/chainlink-github-actions/chainlink-testing-framework/run-tests@e865e376b8c2d594028c8d645dd6c47169b72974 # v2.2.16
=======
        uses: smartcontractkit/chainlink-github-actions/chainlink-testing-framework/run-tests@ea889b3133bd7f16ab19ba4ba130de5d9162c669 # v2.3.4
        env:
          PYROSCOPE_SERVER: ${{ matrix.product.pyroscope_env == '' && '' || !startsWith(github.ref, 'refs/tags/') && '' || secrets.QA_PYROSCOPE_INSTANCE }} # Avoid sending blank envs https://github.com/orgs/community/discussions/25725
          PYROSCOPE_ENVIRONMENT: ${{ matrix.product.pyroscope_env }}
          PYROSCOPE_KEY: ${{ secrets.QA_PYROSCOPE_KEY }}
          LOKI_TENANT_ID: ${{ vars.LOKI_TENANT_ID }}
          LOKI_URL: ${{ secrets.LOKI_URL }}
          LOKI_BASIC_AUTH: ${{ secrets.LOKI_BASIC_AUTH }}
          LOGSTREAM_LOG_TARGETS: ${{ vars.LOGSTREAM_LOG_TARGETS }}
          GRAFANA_URL: ${{ vars.GRAFANA_URL }}
          GRAFANA_DATASOURCE: ${{ vars.GRAFANA_DATASOURCE }}
          RUN_ID: ${{ github.run_id }}
>>>>>>> 139fb1af
        with:
          test_command_to_run: cd ./integration-tests && go test -timeout 30m -count=1 -json -test.parallel=${{ matrix.product.nodes }} ${{ steps.build-go-test-command.outputs.run_command }} 2>&1 | tee /tmp/gotest.log | gotestfmt
          test_download_vendor_packages_command: cd ./integration-tests && go mod download
          cl_repo: ${{ env.CHAINLINK_IMAGE }}
          cl_image_tag: ${{ github.sha }}
          aws_registries: ${{ secrets.QA_AWS_ACCOUNT_NUMBER }}
          artifacts_location: ./integration-tests/smoke/logs/
          publish_check_name: ${{ matrix.product.name }}
          token: ${{ secrets.GITHUB_TOKEN }}
          go_mod_path: ./integration-tests/go.mod
          cache_key_id: core-e2e-${{ env.MOD_CACHE_VERSION }}
          cache_restore_only: "true"
          QA_AWS_REGION: ${{ secrets.QA_AWS_REGION }}
          QA_AWS_ROLE_TO_ASSUME: ${{ secrets.QA_AWS_ROLE_TO_ASSUME }}
          QA_KUBECONFIG: ""
      - name: Print failed test summary
        if: always()
        uses: smartcontractkit/chainlink-github-actions/chainlink-testing-framework/show-test-summary@ea889b3133bd7f16ab19ba4ba130de5d9162c669 # v2.3.4

  eth-smoke-tests-matrix-log-poller:
    if: ${{ !(contains(join(github.event.pull_request.labels.*.name, ' '), 'skip-smoke-tests') || github.event_name == 'workflow_dispatch') }}
    environment: integration
    permissions:
      checks: write
      pull-requests: write
      id-token: write
      contents: read
    needs:
      [build-chainlink, changes, compare-tests, build-lint-integration-tests]
    env:
      SELECTED_NETWORKS: SIMULATED,SIMULATED_1,SIMULATED_2
      CHAINLINK_COMMIT_SHA: ${{ github.sha }}
      CHAINLINK_ENV_USER: ${{ github.actor }}
      TEST_LOG_LEVEL: debug
    strategy:
      fail-fast: false
      matrix:
        product: ${{fromJson(needs.compare-tests.outputs.lp-matrix)}}
    runs-on: ${{ matrix.product.os }}
    name: ETH Smoke Tests ${{ matrix.product.name }}
    steps:
      - name: Collect Metrics
        if: needs.changes.outputs.src == 'true'
        id: collect-gha-metrics
        uses: smartcontractkit/push-gha-metrics-action@d1618b772a97fd87e6505de97b872ee0b1f1729a # v2.0.2
        with:
          basic-auth: ${{ secrets.GRAFANA_CLOUD_BASIC_AUTH }}
          hostname: ${{ secrets.GRAFANA_CLOUD_HOST }}
          this-job-name: ETH Smoke Tests ${{ matrix.product.name }}
          test-results-file: '{"testType":"go","filePath":"/tmp/gotest.log"}'
        continue-on-error: true
      - name: Checkout the repo
        uses: actions/checkout@b4ffde65f46336ab88eb53be808477a3936bae11 # v4.1.1
        with:
          ref: ${{ github.event.pull_request.head.sha || github.event.merge_group.head_sha }}
      - name: Build Go Test Command
        id: build-go-test-command
        run: |
          # if the matrix.product.run is set, use it for a different command
          if [ "${{ matrix.product.run }}" != "" ]; then
            echo "run_command=${{ matrix.product.run }} ./smoke/${{ matrix.product.file }}_test.go" >> "$GITHUB_OUTPUT"
          else
            echo "run_command=./smoke/${{ matrix.product.name }}_test.go" >> "$GITHUB_OUTPUT"
          fi
      ## Run this step when changes that require tests to be run are made
      - name: Run Tests
        if: needs.changes.outputs.src == 'true'
        uses: smartcontractkit/chainlink-github-actions/chainlink-testing-framework/run-tests@e865e376b8c2d594028c8d645dd6c47169b72974 # v2.2.16
        env:
          PYROSCOPE_SERVER: ${{ matrix.product.pyroscope_env == '' && '' || !startsWith(github.ref, 'refs/tags/') && '' || secrets.QA_PYROSCOPE_INSTANCE }} # Avoid sending blank envs https://github.com/orgs/community/discussions/25725
          PYROSCOPE_ENVIRONMENT: ${{ matrix.product.pyroscope_env }}
          PYROSCOPE_KEY: ${{ secrets.QA_PYROSCOPE_KEY }}
        with:
          test_command_to_run: cd ./integration-tests && go test -timeout 30m -count=1 -json -test.parallel=${{ matrix.product.nodes }} ${{ steps.build-go-test-command.outputs.run_command }} 2>&1 | tee /tmp/gotest.log | gotestfmt
          test_download_vendor_packages_command: cd ./integration-tests && go mod download
          cl_repo: ${{ env.CHAINLINK_IMAGE }}
          cl_image_tag: ${{ github.sha }}
          aws_registries: ${{ secrets.QA_AWS_ACCOUNT_NUMBER }}
          artifacts_location: ./integration-tests/smoke/logs/
          publish_check_name: ${{ matrix.product.name }}
          token: ${{ secrets.GITHUB_TOKEN }}
          go_mod_path: ./integration-tests/go.mod
          cache_key_id: core-e2e-${{ env.MOD_CACHE_VERSION }}
          cache_restore_only: "true"
          QA_AWS_REGION: ${{ secrets.QA_AWS_REGION }}
          QA_AWS_ROLE_TO_ASSUME: ${{ secrets.QA_AWS_ROLE_TO_ASSUME }}
          QA_KUBECONFIG: ""

  eth-smoke-tests-matrix:
    if: ${{ !contains(join(github.event.pull_request.labels.*.name, ' '), 'skip-smoke-tests') }}
    environment: integration
    permissions:
      checks: write
      pull-requests: write
      id-token: write
      contents: read
    needs: [build-chainlink, changes, build-lint-integration-tests]
    env:
      SELECTED_NETWORKS: SIMULATED,SIMULATED_1,SIMULATED_2
      CHAINLINK_COMMIT_SHA: ${{ github.sha }}
      CHAINLINK_ENV_USER: ${{ github.actor }}
      TEST_LOG_LEVEL: debug
    strategy:
      fail-fast: false
      matrix:
        product:
          - name: cron
            nodes: 2
            os: ubuntu-latest
            pyroscope_env: "ci-smoke-cron-evm-simulated"
          - name: flux
            nodes: 1
            os: ubuntu-latest
            pyroscope_env: "ci-smoke-flux-evm-simulated"
          - name: ocr
            nodes: 2
            os: ubuntu-latest
            run: -run TestOCRJobReplacement
            file: ocr
            pyroscope_env: ci-smoke-ocr-evm-simulated
          - name: ocr2
            nodes: 6
            os: ubuntu-latest
            run: -run TestOCRv2JobReplacement
            file: ocr2
            pyroscope_env: ci-smoke-ocr2-evm-simulated
          - name: ocr2
            nodes: 6
            os: ubuntu-latest
            pyroscope_env: ci-smoke-ocr2-plugins-evm-simulated
            tag_suffix: "-plugins"
          - name: vrf
            nodes: 2
            os: ubuntu-latest
            pyroscope_env: ci-smoke-vrf-evm-simulated
          - name: vrfv2
            nodes: 2
            os: ubuntu-latest
            pyroscope_env: ci-smoke-vrf2-evm-simulated
          - name: vrfv2plus
            nodes: 3
            os: ubuntu-latest
            pyroscope_env: ci-smoke-vrf2plus-evm-simulated
          - name: forwarder_ocr
            nodes: 1
            os: ubuntu-latest
            pyroscope_env: ci-smoke-forwarder-ocr-evm-simulated
          - name: forwarders_ocr2
            nodes: 1
            os: ubuntu-latest
            pyroscope_env: ci-smoke-forwarder-ocr-evm-simulated
    runs-on: ${{ matrix.product.os }}
    name: ETH Smoke Tests ${{ matrix.product.name }}${{ matrix.product.tag_suffix }}
    steps:
      - name: Collect Metrics
        if: needs.changes.outputs.src == 'true' || github.event_name == 'workflow_dispatch'
        id: collect-gha-metrics
        uses: smartcontractkit/push-gha-metrics-action@d1618b772a97fd87e6505de97b872ee0b1f1729a # v2.0.2
        with:
          basic-auth: ${{ secrets.GRAFANA_CLOUD_BASIC_AUTH }}
          hostname: ${{ secrets.GRAFANA_CLOUD_HOST }}
          this-job-name: ETH Smoke Tests ${{ matrix.product.name }}${{ matrix.product.tag_suffix }}
          test-results-file: '{"testType":"go","filePath":"/tmp/gotest.log"}'
        continue-on-error: true
      - name: Checkout the repo
        uses: actions/checkout@b4ffde65f46336ab88eb53be808477a3936bae11 # v4.1.1
        with:
          ref: ${{ github.event.pull_request.head.sha || github.event.merge_group.head_sha }}
      - name: Build Go Test Command
        id: build-go-test-command
        run: |
          # if the matrix.product.run is set, use it for a different command
          if [ "${{ matrix.product.run }}" != "" ]; then
            echo "run_command=${{ matrix.product.run }} ./smoke/${{ matrix.product.file }}_test.go" >> "$GITHUB_OUTPUT"
          else
            echo "run_command=./smoke/${{ matrix.product.name }}_test.go" >> "$GITHUB_OUTPUT"
          fi
      - name: Check for "enable tracing" label
        id: check-label
        run: |
          label=$(jq -r '.pull_request.labels[]?.name // empty' "$GITHUB_EVENT_PATH")

          if [[ -n "$label" ]]; then
            if [[ "$label" == "enable tracing" ]]; then
              echo "Enable tracing label found."
              echo "trace=true" >> $GITHUB_OUTPUT
            else
              echo "Enable tracing label not found."
              echo "trace=false" >> $GITHUB_OUTPUT
            fi
          else
            echo "No labels present or labels are null."
            echo "trace=false" >> $GITHUB_OUTPUT
          fi

      - name: Setup Grafana and OpenTelemetry
        id: docker-setup
        if: steps.check-label.outputs.trace == 'true' && matrix.product.name == 'ocr2' && matrix.product.tag_suffix == '-plugins'
        run: |
          # Create network
          docker network create --driver bridge tracing

          # Make trace directory
          cd integration-tests/smoke/
          mkdir ./traces
          chmod -R 777 ./traces

          # Switch directory
          cd ../../.github/tracing

          # Create a Docker volume for traces
          # docker volume create otel-traces

          # Start OpenTelemetry Collector
          # Note the user must be set to the same user as the runner for the trace data to be accessible
          docker run -d --network=tracing --name=otel-collector \
            -v $PWD/otel-collector-ci.yaml:/etc/otel-collector.yaml \
            -v $PWD/../../integration-tests/smoke/traces:/tracing \
            --user "$(id -u):$(id -g)" \
            -p 4317:4317 otel/opentelemetry-collector:0.88.0 --config=/etc/otel-collector.yaml
      - name: Locate Docker Volume
        id: locate-volume
        if: false
        run: |
          echo "VOLUME_PATH=$(docker volume inspect --format '{{ .Mountpoint }}' otel-traces)" >> $GITHUB_OUTPUT
      - name: Show Otel-Collector Logs
        if: steps.check-label.outputs.trace == 'true' && matrix.product.name == 'ocr2' && matrix.product.tag_suffix == '-plugins'
        run: |
          docker logs otel-collector
      - name: Prepare Base64 TOML override
        uses: ./.github/actions/setup-create-base64-config
        with:
          runId: ${{ github.run_id }}
          testLogCollect: ${{ vars.TEST_LOG_COLLECT }}
          selectedNetworks: ${{ env.SELECTED_NETWORKS }}
          chainlinkImage: ${{ env.CHAINLINK_IMAGE }}
          chainlinkVersion: ${{ github.sha }}        
          pyroscopeServer: ${{ matrix.product.pyroscope_env == '' && '' || !startsWith(github.ref, 'refs/tags/') && '' || secrets.QA_PYROSCOPE_INSTANCE }} # Avoid sending blank envs https://github.com/orgs/community/discussions/25725
          pyroscopeEnvironment: ${{ matrix.product.pyroscope_env }}
          pyroscopeKey: ${{ secrets.QA_PYROSCOPE_KEY }}
          lokiEndpoint: ${{ secrets.LOKI_URL }}
          lokiTenantId: ${{ vars.LOKI_TENANT_ID }}
          lokiBasicAuth: ${{ secrets.LOKI_BASIC_AUTH }}
          logstreamLogTargets: ${{ vars.LOGSTREAM_LOG_TARGETS }}
          grafanaUrl: ${{ vars.GRAFANA_URL }}
          grafanaDashboardUrl: "/d/ddf75041-1e39-42af-aa46-361fe4c36e9e/ci-e2e-tests-logs"     
      ## Run this step when changes that require tests to be run are made
      - name: Run Tests
        if: needs.changes.outputs.src == 'true' || github.event_name == 'workflow_dispatch'
        uses: smartcontractkit/chainlink-github-actions/chainlink-testing-framework/run-tests@e865e376b8c2d594028c8d645dd6c47169b72974 # v2.2.16
        with:
          test_command_to_run: cd ./integration-tests && go test -timeout 30m -count=1 -json -test.parallel=${{ matrix.product.nodes }} ${{ steps.build-go-test-command.outputs.run_command }} 2>&1 | tee /tmp/gotest.log | gotestfmt
          test_download_vendor_packages_command: cd ./integration-tests && go mod download
          cl_repo: ${{ env.CHAINLINK_IMAGE }}
          cl_image_tag: ${{ github.sha }}${{ matrix.product.tag_suffix }}
          aws_registries: ${{ secrets.QA_AWS_ACCOUNT_NUMBER }}
          artifacts_name: ${{ matrix.product.name }}${{ matrix.product.tag_suffix }}-test-logs
          artifacts_location: ./integration-tests/smoke/logs/
          publish_check_name: ${{ matrix.product.name }}
          token: ${{ secrets.GITHUB_TOKEN }}
          go_mod_path: ./integration-tests/go.mod
          cache_key_id: core-e2e-${{ env.MOD_CACHE_VERSION }}
          cache_restore_only: "true"
          QA_AWS_REGION: ${{ secrets.QA_AWS_REGION }}
          QA_AWS_ROLE_TO_ASSUME: ${{ secrets.QA_AWS_ROLE_TO_ASSUME }}
          QA_KUBECONFIG: ""
      # Run this step when changes that do not need the test to run are made
      - name: Run Setup
        if: needs.changes.outputs.src == 'false'
        uses: smartcontractkit/chainlink-github-actions/chainlink-testing-framework/setup-run-tests-environment@ea889b3133bd7f16ab19ba4ba130de5d9162c669 # v2.3.4
        with:
          test_download_vendor_packages_command: cd ./integration-tests && go mod download
          go_mod_path: ./integration-tests/go.mod
          cache_key_id: core-e2e-${{ env.MOD_CACHE_VERSION }}
          cache_restore_only: "true"
          QA_AWS_REGION: ${{ secrets.QA_AWS_REGION }}
          QA_AWS_ROLE_TO_ASSUME: ${{ secrets.QA_AWS_ROLE_TO_ASSUME }}
          QA_KUBECONFIG: ${{ secrets.QA_KUBECONFIG }}
      - name: Show Otel-Collector Logs
        if: steps.check-label.outputs.trace == 'true' && matrix.product.name == 'ocr2' && matrix.product.tag_suffix == '-plugins'
        run: |
          docker logs otel-collector
      - name: Permissions on traces
        if: steps.check-label.outputs.trace == 'true' && matrix.product.name == 'ocr2' && matrix.product.tag_suffix == '-plugins'
        run: |
          ls -l ./integration-tests/smoke/traces
      - name: Upload Trace Data
        if: steps.check-label.outputs.trace == 'true' && matrix.product.name == 'ocr2' && matrix.product.tag_suffix == '-plugins'
        uses: actions/upload-artifact@0b7f8abb1508181956e8e162db84b466c27e18ce # v3.1.2
        with:
          name: trace-data
          path: ./integration-tests/smoke/traces/trace-data.json
      - name: Print failed test summary
        if: always()
        uses: smartcontractkit/chainlink-github-actions/chainlink-testing-framework/show-test-summary@ea889b3133bd7f16ab19ba4ba130de5d9162c669 # v2.3.4
        with:
          test_directory: ./integration-tests/smoke/

  ### Used to check the required checks box when the matrix completes
  eth-smoke-tests:
    if: always()
    runs-on: ubuntu-latest
    name: ETH Smoke Tests
    needs: [eth-smoke-tests-matrix, eth-smoke-tests-matrix-automation]
    # needs: [eth-smoke-tests-matrix]
    steps:
      - name: Check smoke test matrix status
        if: needs.eth-smoke-tests-matrix.result != 'success' || needs.eth-smoke-tests-matrix-automation.result != 'success'
        run: |
          echo "${{ needs.eth-smoke-tests-matrix.result }}"
          exit 1
      - name: Collect Metrics
        if: always()
        id: collect-gha-metrics
        uses: smartcontractkit/push-gha-metrics-action@d1618b772a97fd87e6505de97b872ee0b1f1729a # v2.0.2
        with:
          basic-auth: ${{ secrets.GRAFANA_CLOUD_BASIC_AUTH }}
          hostname: ${{ secrets.GRAFANA_CLOUD_HOST }}
          this-job-name: ETH Smoke Tests
          matrix-aggregator-status: ${{ needs.eth-smoke-tests-matrix.result }}
        continue-on-error: true

  cleanup:
    name: Clean up integration environment deployments
    if: always()
    needs: [eth-smoke-tests]
    runs-on: ubuntu-latest
    steps:
      - name: Checkout repo
        if: ${{ github.event_name == 'pull_request' }}
        uses: actions/checkout@b4ffde65f46336ab88eb53be808477a3936bae11 # v4.1.1

      - name: 🧼 Clean up Environment
        if: ${{ github.event_name == 'pull_request' }}
        uses: ./.github/actions/delete-deployments
        with:
          environment: integration
          ref: ${{ github.head_ref }} # See https://github.com/github/docs/issues/15319#issuecomment-1476705663

      - name: Collect Metrics
        if: ${{ github.event_name == 'pull_request' }}
        id: collect-gha-metrics
        uses: smartcontractkit/push-gha-metrics-action@d1618b772a97fd87e6505de97b872ee0b1f1729a # v2.0.2
        with:
          basic-auth: ${{ secrets.GRAFANA_CLOUD_BASIC_AUTH }}
          hostname: ${{ secrets.GRAFANA_CLOUD_HOST }}
          this-job-name: Clean up integration environment deployments
        continue-on-error: true

  # Run the setup if the matrix finishes but this time save the cache if we have a cache hit miss
  # this will also only run if both of the matrix jobs pass
  eth-smoke-go-mod-cache:
    environment: integration
    needs: [eth-smoke-tests]
    runs-on: ubuntu20.04-16cores-64GB
    name: ETH Smoke Tests Go Mod Cache
    continue-on-error: true
    steps:
      - name: Checkout the repo
        uses: actions/checkout@b4ffde65f46336ab88eb53be808477a3936bae11 # v4.1.1
        with:
          ref: ${{ github.event.pull_request.head.sha || github.event.merge_group.head_sha }}
      - name: Run Setup
        uses: smartcontractkit/chainlink-github-actions/chainlink-testing-framework/setup-go@ea889b3133bd7f16ab19ba4ba130de5d9162c669 # v2.3.4
        with:
          test_download_vendor_packages_command: |
            cd ./integration-tests
            go mod download
            # force download of test dependencies
            go test -run=NonExistentTest ./smoke/... || echo "ignore expected test failure"
          go_mod_path: ./integration-tests/go.mod
          cache_key_id: core-e2e-${{ env.MOD_CACHE_VERSION }}
          cache_restore_only: "false"

  ### Migration tests
  node-migration-tests:
    name: Version Migration Tests
    environment: integration
    permissions:
      checks: write
      pull-requests: write
      id-token: write
      contents: read
    runs-on: ubuntu-latest
    needs: [build-chainlink, changes, build-test-image]
    # Only run migration tests on new tags
    if: startsWith(github.ref, 'refs/tags/')
    env:
      SELECTED_NETWORKS: SIMULATED,SIMULATED_1,SIMULATED_2
      CHAINLINK_COMMIT_SHA: ${{ github.sha }}
      CHAINLINK_ENV_USER: ${{ github.actor }}
      CHAINLINK_IMAGE: public.ecr.aws/chainlink/chainlink
      UPGRADE_VERSION: ${{ github.sha }}
      UPGRADE_IMAGE: ${{ secrets.QA_AWS_ACCOUNT_NUMBER }}.dkr.ecr.${{ secrets.QA_AWS_REGION }}.amazonaws.com/chainlink
      TEST_LOG_LEVEL: debug
      TEST_SUITE: migration
    steps:
      - name: Checkout the repo
        uses: actions/checkout@b4ffde65f46336ab88eb53be808477a3936bae11 # v4.1.1
        with:
          ref: ${{ github.event.pull_request.head.sha || github.event.merge_group.head_sha }}
      - name: Get Latest Version
        id: get_latest_version
        run: |
          untrimmed_ver=$(curl --header "Authorization: token ${{ secrets.GITHUB_TOKEN }}" --request GET https://api.github.com/repos/${{ github.repository }}/releases/latest | jq -r .name)
          latest_version="${untrimmed_ver:1}"
          echo "latest_version=${latest_version} | tee -a $GITHUB_OUTPUT"
      - name: Name Versions
        run: |
          echo "Running migration tests from version '${{ steps.get_latest_version.outputs.latest_version }}' to: '${{ github.sha }}'"
      - name: Prepare Base64 TOML override
        uses: ./.github/actions/setup-create-base64-upgrade-config
        with:
          selectedNetworks: ${{ env.SELECTED_NETWORKS }}
          chainlinkImage: ${{ env.CHAINLINK_IMAGE }}
          chainlinkVersion: ${{ steps.get_latest_version.outputs.latest_version }}
          upgradeImage: ${{ env.UPGRADE_IMAGE }}
          upgradeVersion: ${{ env.UPGRADE_VERSION }}
      - name: Run Migration Tests
        uses: smartcontractkit/chainlink-github-actions/chainlink-testing-framework/run-tests@ea889b3133bd7f16ab19ba4ba130de5d9162c669 # v2.3.4
        with:
          test_command_to_run: cd ./integration-tests && go test -timeout 30m -count=1 -json ./migration 2>&1 | tee /tmp/gotest.log | gotestfmt
          test_download_vendor_packages_command: cd ./integration-tests && go mod download
          cl_repo: ${{ env.CHAINLINK_IMAGE }}
          cl_image_tag: ${{ steps.get_latest_version.outputs.latest_version }}
          artifacts_location: ./integration-tests/migration/logs
          publish_check_name: Node Migration Test Results
          token: ${{ secrets.GITHUB_TOKEN }}
          go_mod_path: ./integration-tests/go.mod
          cache_key_id: core-e2e-${{ env.MOD_CACHE_VERSION }}
          cache_restore_only: "true"
          QA_AWS_REGION: ${{ secrets.QA_AWS_REGION }}
          QA_AWS_ROLE_TO_ASSUME: ${{ secrets.QA_AWS_ROLE_TO_ASSUME }}
          QA_KUBECONFIG: ${{ secrets.QA_KUBECONFIG }}
      - name: Upload test log
        uses: actions/upload-artifact@0b7f8abb1508181956e8e162db84b466c27e18ce # v3.1.2
        if: failure()
        with:
          name: test-log-${{ matrix.product.name }}
          path: /tmp/gotest.log
          retention-days: 7
        continue-on-error: true
      - name: Collect Metrics
        if: always()
        id: collect-gha-metrics
        uses: smartcontractkit/push-gha-metrics-action@d1618b772a97fd87e6505de97b872ee0b1f1729a # v2.0.2
        with:
          basic-auth: ${{ secrets.GRAFANA_CLOUD_BASIC_AUTH }}
          hostname: ${{ secrets.GRAFANA_CLOUD_HOST }}
          this-job-name: Version Migration Tests
          test-results-file: '{"testType":"go","filePath":"/tmp/gotest.log"}'
        continue-on-error: true

  ## Solana Section
  get_solana_sha:
    name: Get Solana Sha From Go Mod
    environment: Integration
    runs-on: ubuntu-latest
    outputs:
      sha: ${{ steps.getsha.outputs.sha }}
    steps:
      - name: Checkout the repo
        uses: actions/checkout@b4ffde65f46336ab88eb53be808477a3936bae11 # v4.1.1
        with:
          ref: ${{ github.event.pull_request.head.sha || github.event.merge_group.head_sha }}
      - name: Setup Go
        uses: ./.github/actions/setup-go
        with:
          only-modules: "true"
      - name: Get the sha from go mod
        id: getshortsha
        run: |
          sol_ver=$(go list -m -json github.com/smartcontractkit/chainlink-solana  | jq -r .Version)
          if [ -z "${sol_ver}" ]; then
              echo "Error: could not get the solana version from the go.mod file, look above for error(s)"
              exit 1
          fi
          short_sha="${sol_ver##*-}"
          echo "short sha is: ${short_sha}"
          echo "short_sha=${short_sha}" >> "$GITHUB_OUTPUT"
      - name: Checkout solana
        uses: actions/checkout@b4ffde65f46336ab88eb53be808477a3936bae11 # v4.1.1
        with:
          repository: smartcontractkit/chainlink-solana
          ref: develop
          fetch-depth: 0
          path: solanapath
      - name: Get long sha
        id: getsha
        run: |
          cd solanapath
          full_sha=$(git rev-parse ${{steps.getshortsha.outputs.short_sha}})
          if [ -z "${full_sha}" ]; then
              echo "Error: could not get the full sha from the short sha using git, look above for error(s)"
              exit 1
          fi
          echo "sha is: ${full_sha}"
          echo "sha=${full_sha}" >> "$GITHUB_OUTPUT"

  get_projectserum_version:
    name: Get ProjectSerum Version
    environment: integration
    runs-on: ubuntu-latest
    needs: [get_solana_sha]
    outputs:
      projectserum_version: ${{ steps.psversion.outputs.projectserum_version }}
    steps:
      - name: Checkout the solana repo
        uses: actions/checkout@b4ffde65f46336ab88eb53be808477a3936bae11 # v4.1.1
        with:
          repository: smartcontractkit/chainlink-solana
          ref: ${{ needs.get_solana_sha.outputs.sha }}
      - name: Get ProjectSerum Version
        id: psversion
        uses: smartcontractkit/chainlink-solana/.github/actions/projectserum_version@4b971869e26b79c7ce3fb7c98005cc2e3f350915 # stable action on Oct 12 2022

  solana-test-image-exists:
    environment: integration
    permissions:
      checks: write
      pull-requests: write
      id-token: write
      contents: read
    name: Check If Solana Test Image Exists
    runs-on: ubuntu-latest
    needs: [get_solana_sha]
    outputs:
      exists: ${{ steps.check-image.outputs.exists }}
    steps:
      - name: Check if image exists
        id: check-image
        uses: smartcontractkit/chainlink-github-actions/docker/image-exists@ea889b3133bd7f16ab19ba4ba130de5d9162c669 # v2.3.4
        with:
          repository: chainlink-solana-tests
          tag: ${{ needs.get_solana_sha.outputs.sha }}
          AWS_REGION: ${{ secrets.QA_AWS_REGION }}
          AWS_ROLE_TO_ASSUME: ${{ secrets.QA_AWS_ROLE_TO_ASSUME }}

  solana-build-contracts:
    environment: integration
    permissions:
      checks: write
      pull-requests: write
      id-token: write
      contents: read
    name: Solana Build Artifacts
    runs-on: ubuntu20.04-16cores-64GB
    needs:
      [
        changes,
        get_projectserum_version,
        solana-test-image-exists,
        get_solana_sha,
      ]
    container:
      image: projectserum/build:${{ needs.get_projectserum_version.outputs.projectserum_version }}
      env:
        RUSTUP_HOME: "/root/.rustup"
        FORCE_COLOR: 1
    steps:
      - name: Collect Metrics
        if: needs.changes.outputs.src == 'true' || github.event_name == 'workflow_dispatch'
        id: collect-gha-metrics
        uses: smartcontractkit/push-gha-metrics-action@d1618b772a97fd87e6505de97b872ee0b1f1729a # v2.0.2
        with:
          basic-auth: ${{ secrets.GRAFANA_CLOUD_BASIC_AUTH }}
          hostname: ${{ secrets.GRAFANA_CLOUD_HOST }}
          this-job-name: Solana Build Artifacts
        continue-on-error: true
      - name: Checkout the solana repo
        # Use v3.6.0 because the custom runner (container configured above)
        # doesn't have node20 installed which is required for versions >=4
        uses: actions/checkout@f43a0e5ff2bd294095638e18286ca9a3d1956744 # v3.6.0
        with:
          repository: smartcontractkit/chainlink-solana
          ref: ${{ needs.get_solana_sha.outputs.sha }}
      - name: Build contracts
        if: (needs.changes.outputs.src == 'true' || github.event_name == 'workflow_dispatch') && needs.solana-test-image-exists.outputs.exists == 'false'
        uses: smartcontractkit/chainlink-solana/.github/actions/build_contract_artifacts@21675b3a7dcdff8e790391708d4763020cace21e # stable action on December 18 2023
        with:
          ref: ${{ needs.get_solana_sha.outputs.sha }}

  solana-build-test-image:
    environment: integration
    permissions:
      checks: write
      pull-requests: write
      id-token: write
      contents: read
    name: Solana Build Test Image
    runs-on: ubuntu20.04-16cores-64GB
    needs:
      [
        solana-build-contracts,
        solana-test-image-exists,
        changes,
        get_solana_sha,
      ]
    env:
      CONTRACT_ARTIFACTS_PATH: contracts/target/deploy
    steps:
      - name: Collect Metrics
        if: (needs.changes.outputs.src == 'true' || github.event_name == 'workflow_dispatch') && needs.solana-test-image-exists.outputs.exists == 'false'
        id: collect-gha-metrics
        uses: smartcontractkit/push-gha-metrics-action@d1618b772a97fd87e6505de97b872ee0b1f1729a # v2.0.2
        with:
          basic-auth: ${{ secrets.GRAFANA_CLOUD_BASIC_AUTH }}
          hostname: ${{ secrets.GRAFANA_CLOUD_HOST }}
          this-job-name: Solana Build Test Image
        continue-on-error: true
      - name: Checkout the repo
        if: (needs.changes.outputs.src == 'true' || github.event_name == 'workflow_dispatch') && needs.solana-test-image-exists.outputs.exists == 'false'
        uses: actions/checkout@b4ffde65f46336ab88eb53be808477a3936bae11 # v4.1.1
        with:
          repository: smartcontractkit/chainlink-solana
          ref: ${{ needs.get_solana_sha.outputs.sha }}
      - name: Build Test Image
        if: (needs.changes.outputs.src == 'true' || github.event_name == 'workflow_dispatch') && needs.solana-test-image-exists.outputs.exists == 'false'
        uses: ./.github/actions/build-test-image
        with:
          tag: ${{ needs.get_solana_sha.outputs.sha }}
          artifacts_path: ${{ env.CONTRACT_ARTIFACTS_PATH }}
          QA_AWS_ROLE_TO_ASSUME: ${{ secrets.QA_AWS_ROLE_TO_ASSUME }}
          QA_AWS_REGION: ${{ secrets.QA_AWS_REGION }}
          QA_AWS_ACCOUNT_NUMBER: ${{ secrets.QA_AWS_ACCOUNT_NUMBER }}
      - run: echo "this exists so we don't have to run anything else if the build is skipped"
        if: needs.changes.outputs.src == 'false' || needs.solana-test-image-exists.outputs.exists == 'true'

  solana-smoke-tests:
    if: ${{ !contains(join(github.event.pull_request.labels.*.name, ' '), 'skip-smoke-tests') }}
    environment: integration
    permissions:
      checks: write
      pull-requests: write
      id-token: write
      contents: read
    name: Solana Smoke Tests
    runs-on: ubuntu20.04-16cores-64GB
    needs:
      [
        build-chainlink,
        solana-build-contracts,
        solana-build-test-image,
        changes,
        get_solana_sha,
      ]
    env:
      CHAINLINK_COMMIT_SHA: ${{ github.sha }}
      CHAINLINK_ENV_USER: ${{ github.actor }}
      TEST_LOG_LEVEL: debug
      CONTRACT_ARTIFACTS_PATH: contracts/target/deploy
    steps:
      - name: Collect Metrics
        if: needs.changes.outputs.src == 'true' || github.event_name == 'workflow_dispatch'
        id: collect-gha-metrics
        uses: smartcontractkit/push-gha-metrics-action@d1618b772a97fd87e6505de97b872ee0b1f1729a # v2.0.2
        with:
          basic-auth: ${{ secrets.GRAFANA_CLOUD_BASIC_AUTH }}
          hostname: ${{ secrets.GRAFANA_CLOUD_HOST }}
          this-job-name: Solana Smoke Tests
          test-results-file: '{"testType":"go","filePath":"/tmp/gotest.log"}'
        continue-on-error: true
      - name: Checkout the repo
        uses: actions/checkout@b4ffde65f46336ab88eb53be808477a3936bae11 # v4.1.1
        with:
          repository: smartcontractkit/chainlink-solana
          ref: ${{ needs.get_solana_sha.outputs.sha }}
      - name: Run Setup
        if: needs.changes.outputs.src == 'true' || github.event_name == 'workflow_dispatch'
        uses: smartcontractkit/chainlink-github-actions/chainlink-testing-framework/setup-run-tests-environment@ea889b3133bd7f16ab19ba4ba130de5d9162c669 # v2.3.4
        with:
          go_mod_path: ./integration-tests/go.mod
          cache_restore_only: true
          cache_key_id: core-solana-e2e-${{ env.MOD_CACHE_VERSION }}
          aws_registries: ${{ secrets.QA_AWS_ACCOUNT_NUMBER }}
          dockerhub_username: ${{ secrets.DOCKERHUB_READONLY_USERNAME }}
          dockerhub_password: ${{ secrets.DOCKERHUB_READONLY_PASSWORD }}
          QA_AWS_REGION: ${{ secrets.QA_AWS_REGION }}
          QA_AWS_ROLE_TO_ASSUME: ${{ secrets.QA_AWS_ROLE_TO_ASSUME }}
          QA_KUBECONFIG: ${{ secrets.QA_KUBECONFIG }}
      - name: Pull Artfacts
        if: needs.changes.outputs.src == 'true' || github.event_name == 'workflow_dispatch'
        run: |
          IMAGE_NAME=${{ secrets.QA_AWS_ACCOUNT_NUMBER }}.dkr.ecr.${{ secrets.QA_AWS_REGION }}.amazonaws.com/chainlink-solana-tests:${{ needs.get_solana_sha.outputs.sha }}
          # Pull the Docker image
          docker pull "$IMAGE_NAME"

          # Create a container without starting it
          CONTAINER_ID=$(docker create "$IMAGE_NAME")

          # Copy the artifacts from the container
          mkdir -p ./${{env.CONTRACT_ARTIFACTS_PATH}}/
          docker cp "$CONTAINER_ID:/go/testdir/${{env.CONTRACT_ARTIFACTS_PATH}}/" "./${{env.CONTRACT_ARTIFACTS_PATH}}/../"

          # Remove the created container
          docker rm "$CONTAINER_ID"
      - name: Run Tests
        if: needs.changes.outputs.src == 'true' || github.event_name == 'workflow_dispatch'
        uses: smartcontractkit/chainlink-github-actions/chainlink-testing-framework/run-tests@ea889b3133bd7f16ab19ba4ba130de5d9162c669 # v2.3.4
        with:
          test_command_to_run: export ENV_JOB_IMAGE=${{ secrets.QA_AWS_ACCOUNT_NUMBER }}.dkr.ecr.${{ secrets.QA_AWS_REGION }}.amazonaws.com/chainlink-solana-tests:${{ needs.get_solana_sha.outputs.sha }} && make test_smoke
          cl_repo: ${{ env.CHAINLINK_IMAGE }}
          cl_image_tag: ${{ github.sha }}
          artifacts_location: /home/runner/work/chainlink-solana/chainlink-solana/integration-tests/logs
          publish_check_name: Solana Smoke Test Results
          go_mod_path: ./integration-tests/go.mod
          cache_key_id: core-solana-e2e-${{ env.MOD_CACHE_VERSION }}
          token: ${{ secrets.GITHUB_TOKEN }}
          aws_registries: ${{ secrets.QA_AWS_ACCOUNT_NUMBER }}
          QA_AWS_REGION: ${{ secrets.QA_AWS_REGION }}
          QA_AWS_ROLE_TO_ASSUME: ${{ secrets.QA_AWS_ROLE_TO_ASSUME }}
          QA_KUBECONFIG: ""
          run_setup: false
      - name: Upload test log
        uses: actions/upload-artifact@0b7f8abb1508181956e8e162db84b466c27e18ce # v3.1.2
        if: failure()
        with:
          name: test-log-solana
          path: /tmp/gotest.log
          retention-days: 7
        continue-on-error: true<|MERGE_RESOLUTION|>--- conflicted
+++ resolved
@@ -284,7 +284,7 @@
           testLogCollect: ${{ vars.TEST_LOG_COLLECT }}
           selectedNetworks: ${{ env.SELECTED_NETWORKS }}
           chainlinkImage: ${{ env.CHAINLINK_IMAGE }}
-          chainlinkVersion: ${{ github.sha }}        
+          chainlinkVersion: ${{ github.sha }}
           pyroscopeServer: ${{ matrix.product.pyroscope_env == '' && '' || !startsWith(github.ref, 'refs/tags/') && '' || secrets.QA_PYROSCOPE_INSTANCE }} # Avoid sending blank envs https://github.com/orgs/community/discussions/25725
           pyroscopeEnvironment: ${{ matrix.product.pyroscope_env }}
           pyroscopeKey: ${{ secrets.QA_PYROSCOPE_KEY }}
@@ -294,13 +294,10 @@
           logstreamLogTargets: ${{ vars.LOGSTREAM_LOG_TARGETS }}
           grafanaUrl: ${{ vars.GRAFANA_URL }}
           grafanaDashboardUrl: "/d/ddf75041-1e39-42af-aa46-361fe4c36e9e/ci-e2e-tests-logs"
-       
+
       ## Run this step when changes that require tests to be run are made
       - name: Run Tests
         if: needs.changes.outputs.src == 'true' || github.event_name == 'workflow_dispatch'
-<<<<<<< HEAD
-        uses: smartcontractkit/chainlink-github-actions/chainlink-testing-framework/run-tests@e865e376b8c2d594028c8d645dd6c47169b72974 # v2.2.16
-=======
         uses: smartcontractkit/chainlink-github-actions/chainlink-testing-framework/run-tests@ea889b3133bd7f16ab19ba4ba130de5d9162c669 # v2.3.4
         env:
           PYROSCOPE_SERVER: ${{ matrix.product.pyroscope_env == '' && '' || !startsWith(github.ref, 'refs/tags/') && '' || secrets.QA_PYROSCOPE_INSTANCE }} # Avoid sending blank envs https://github.com/orgs/community/discussions/25725
@@ -313,7 +310,6 @@
           GRAFANA_URL: ${{ vars.GRAFANA_URL }}
           GRAFANA_DATASOURCE: ${{ vars.GRAFANA_DATASOURCE }}
           RUN_ID: ${{ github.run_id }}
->>>>>>> 139fb1af
         with:
           test_command_to_run: cd ./integration-tests && go test -timeout 30m -count=1 -json -test.parallel=${{ matrix.product.nodes }} ${{ steps.build-go-test-command.outputs.run_command }} 2>&1 | tee /tmp/gotest.log | gotestfmt
           test_download_vendor_packages_command: cd ./integration-tests && go mod download
@@ -550,7 +546,7 @@
           testLogCollect: ${{ vars.TEST_LOG_COLLECT }}
           selectedNetworks: ${{ env.SELECTED_NETWORKS }}
           chainlinkImage: ${{ env.CHAINLINK_IMAGE }}
-          chainlinkVersion: ${{ github.sha }}        
+          chainlinkVersion: ${{ github.sha }}
           pyroscopeServer: ${{ matrix.product.pyroscope_env == '' && '' || !startsWith(github.ref, 'refs/tags/') && '' || secrets.QA_PYROSCOPE_INSTANCE }} # Avoid sending blank envs https://github.com/orgs/community/discussions/25725
           pyroscopeEnvironment: ${{ matrix.product.pyroscope_env }}
           pyroscopeKey: ${{ secrets.QA_PYROSCOPE_KEY }}
@@ -559,7 +555,7 @@
           lokiBasicAuth: ${{ secrets.LOKI_BASIC_AUTH }}
           logstreamLogTargets: ${{ vars.LOGSTREAM_LOG_TARGETS }}
           grafanaUrl: ${{ vars.GRAFANA_URL }}
-          grafanaDashboardUrl: "/d/ddf75041-1e39-42af-aa46-361fe4c36e9e/ci-e2e-tests-logs"     
+          grafanaDashboardUrl: "/d/ddf75041-1e39-42af-aa46-361fe4c36e9e/ci-e2e-tests-logs"
       ## Run this step when changes that require tests to be run are made
       - name: Run Tests
         if: needs.changes.outputs.src == 'true' || github.event_name == 'workflow_dispatch'
