name: Integration Tests
run-name: Integration Tests ${{ inputs.distinct_run_name && inputs.distinct_run_name || '' }}
on:
  pull_request:
  push:
    branches:
      - develop
      - "release/**"
    tags:
      - "*"
  workflow_dispatch:
    inputs:
      cl_ref:
        description: 'The ref to checkout, defaults to the calling branch'
        required: false
        type: string
      evm-ref:
        description: 'The sha of the chainlink-evm commit to use if wanted'
        required: false
        type: string
      run_solana:
        description: 'Run solana tests'
        required: false
        type: string
        default: 'false'
      distinct_run_name:
        description: 'A unique identifier for this run, only use from other repos'
        required: false
        type: string

# Only run 1 of this workflow at a time per PR
concurrency:
  group: ${{ github.ref }}-${{ github.repository }}-${{ github.event_name }}-e2e-tests-${{ inputs.distinct_run_name }}
  cancel-in-progress: true

env:
  # for run-test variables and environment
  ENV_JOB_IMAGE: ${{ secrets.QA_AWS_ACCOUNT_NUMBER }}.dkr.ecr.${{ secrets.QA_AWS_REGION }}.amazonaws.com/chainlink-tests:${{ inputs.evm-ref || github.sha }}
  CHAINLINK_IMAGE: ${{ secrets.QA_AWS_ACCOUNT_NUMBER }}.dkr.ecr.${{ secrets.QA_AWS_REGION }}.amazonaws.com/chainlink
  INTERNAL_DOCKER_REPO: ${{ secrets.QA_AWS_ACCOUNT_NUMBER }}.dkr.ecr.${{ secrets.QA_AWS_REGION }}.amazonaws.com
  MOD_CACHE_VERSION: 2
  COLLECTION_ID: chainlink-e2e-tests

jobs:
  enforce-ctf-version:
    name: Enforce CTF Version
    runs-on: ubuntu-latest
    # We don't directly merge dependabot PRs, so let's not waste the resources
    if: github.actor != 'dependabot[bot]'
    steps:
      - run: echo "${{github.event_name}}"
      - name: Checkout the repo
        uses: actions/checkout@v4.2.1
        with:
          repository: smartcontractkit/chainlink
          ref: ${{ inputs.cl_ref }}
      - name: Check Merge Group Condition
        id: condition-check
        run: |
          echo "Checking event condition..."
          SHOULD_ENFORCE="false"
          if [[ "$GITHUB_EVENT_NAME" == "merge_group" ]]; then
              echo "We are in a merge_group event, now check if we are on the develop branch"
              target_branch=$(cat $GITHUB_EVENT_PATH | jq -r .merge_group.base_ref)
              if [[ "$target_branch" == "refs/heads/develop" ]]; then
                  echo "We are on the develop branch, we should enforce ctf version"
                  SHOULD_ENFORCE="true"
              fi
          fi
          echo "should we enforce ctf version = $SHOULD_ENFORCE"
          echo "should-enforce=$SHOULD_ENFORCE" >> $GITHUB_OUTPUT
      - name: Enforce CTF Version
        if: steps.condition-check.outputs.should-enforce == 'true'
        uses: smartcontractkit/.github/actions/ctf-check-mod-version@21b0189c5fdca0318617d259634b1a91e6d80262 # ctf-check-mod-version@0.0.0
        with:
          go-project-path: ./integration-tests
          module-name: github.com/smartcontractkit/chainlink-testing-framework/lib
          enforce-semantic-tag: "true"

  changes:
    environment: integration
    name: Check Paths That Require Tests To Run
    runs-on: ubuntu-latest
    # We don't directly merge dependabot PRs, so let's not waste the resources
    if: github.actor != 'dependabot[bot]'
    steps:
      - name: Checkout the repo
        uses: actions/checkout@v4.2.1
        with:
          repository: smartcontractkit/chainlink
          ref: ${{ inputs.cl_ref }}
      - uses: dorny/paths-filter@de90cc6fb38fc0963ad72b210f1f284cd68cea36 # v3.0.2
        id: changes
        with:
          filters: |
            github_ci_changes:
              - '.github/workflows/integration-tests.yml'
              - '.github/e2e-tests.yml'
            core_changes:
              - '**/*.go'
              - '**/*go.sum'
              - '**/*go.mod'
              - '**/*Dockerfile'
              - 'core/**/migrations/*.sql'
              - 'core/**/config/**/*.toml'
              - 'integration-tests/**/*.toml'
            ccip_changes:
              - '**/*ccip*'
              - '**/*ccip*/**'
      - name: Ignore Filter On Workflow Dispatch
        if: ${{ github.event_name == 'workflow_dispatch' }}
        id: ignore-filter
        run: echo "changes=true" >> $GITHUB_OUTPUT
    outputs:
      github_ci_changes: ${{ steps.ignore-filter.outputs.changes || steps.changes.outputs.github_ci_changes }}
      core_changes: ${{ steps.ignore-filter.outputs.changes || steps.changes.outputs.core_changes }}
      ccip_changes: ${{ steps.ignore-filter.outputs.changes || steps.changes.outputs.ccip_changes }}

  lint-integration-tests:
    name: Lint ${{ matrix.project.name }}
    runs-on: ubuntu-latest
    # We don't directly merge dependabot PRs, so let's not waste the resources
    if: github.actor != 'dependabot[bot]'
    strategy:
      matrix:
        project:
          - name: integration-tests
            id: e2e-tests
            path: ./integration-tests
            cache_id: e2e-tests
          - name: load
            id: load
            path: ./integration-tests/load
            cache_id: load
    steps:
      - name: Checkout the repo
        uses: actions/checkout@v4.2.1
        with:
          repository: smartcontractkit/chainlink
          ref: ${{ inputs.cl_ref }}
      - name: Setup Go
        uses: smartcontractkit/.github/actions/ctf-setup-go@b0d756c57fcdbcff187e74166562a029fdd5d1b9 # ctf-setup-go@0.0.0
        with:
          test_download_vendor_packages_command: cd ${{ matrix.project.path }} && go mod download
          go_mod_path: ${{ matrix.project.path }}/go.mod
          cache_key_id: ${{ matrix.project.cache_id }}
          cache_restore_only: "true"
      - name: Lint Go
        uses: golangci/golangci-lint-action@3cfe3a4abbb849e10058ce4af15d205b6da42804 # v4.0.0
        with:
          version: v1.59.1
          # We already cache these directories in setup-go
          skip-pkg-cache: true
          skip-build-cache: true
          # only-new-issues is only applicable to PRs, otherwise it is always set to false
          only-new-issues: false # disabled for PRs due to unreliability
          args: --out-format colored-line-number,checkstyle:golangci-lint-report.xml
          working-directory: ${{ matrix.project.path }}

<<<<<<< HEAD
=======
  build-chainlink:
    environment: integration
    permissions:
      id-token: write
      contents: read
    strategy:
      matrix:
        image:
          - name: ""
            dockerfile: core/chainlink.Dockerfile
            tag-suffix: ""
          - name: (plugins)
            dockerfile: plugins/chainlink.Dockerfile
            tag-suffix: -plugins
    name: Build Chainlink Image ${{ matrix.image.name }}
    runs-on: ubuntu22.04-8cores-32GB
    needs: [changes, enforce-ctf-version]
    steps:
      - name: Checkout the repo
        uses: actions/checkout@v4.2.1
        with:
          repository: smartcontractkit/chainlink
          ref: ${{ inputs.cl_ref || github.event.pull_request.head.sha || github.event.merge_group.head_sha }}
      - name: Setup Github Token
        if: ${{ inputs.evm-ref }}
        id: get-gh-token
        uses: smartcontractkit/.github/actions/setup-github-token@ef78fa97bf3c77de6563db1175422703e9e6674f # setup-github-token@0.2.1
        with:
          aws-role-arn: ${{ secrets.AWS_OIDC_GLOBAL_READ_ONLY_TOKEN_ISSUER_ROLE_ARN }}
          aws-lambda-url: ${{ secrets.AWS_INFRA_RELENG_TOKEN_ISSUER_LAMBDA_URL }}
          aws-region: ${{ secrets.AWS_REGION }}
          set-git-config: "true"
      - name: Build Chainlink Image
        if: needs.changes.outputs.core_changes == 'true' || needs.changes.outputs.github_ci_changes == 'true' || github.event_name == 'workflow_dispatch'
        uses: ./.github/actions/build-chainlink-image
        with:
          tag_suffix: ${{ matrix.image.tag-suffix }}
          dockerfile: ${{ matrix.image.dockerfile }}
          git_commit_sha: ${{ inputs.evm-ref || github.sha }}
          AWS_REGION: ${{ secrets.QA_AWS_REGION }}
          AWS_ROLE_TO_ASSUME: ${{ secrets.QA_AWS_ROLE_TO_ASSUME }}
          dep_evm_sha: ${{ inputs.evm-ref }}

>>>>>>> a25f1a52
  run-core-e2e-tests-for-pr:
    name: Core E2E Tests ${{ matrix.image-type }}
    permissions:
      actions: read
      checks: write
      pull-requests: write
      id-token: write
      contents: read
    strategy:
      fail-fast: false
      matrix:
        image-type: [amd64, arm64, plugins-amd64, plugins-arm64]
    needs: [changes]
    if: github.event_name == 'pull_request' && ( needs.changes.outputs.core_changes == 'true' || needs.changes.outputs.github_ci_changes == 'true')
<<<<<<< HEAD
    uses: smartcontractkit/.github/.github/workflows/run-e2e-tests.yml@a7e41ced271293aac1cfb3ff7344553a752cebf5 # DEBUG: Unmerged changes
=======
    uses: smartcontractkit/.github/.github/workflows/run-e2e-tests.yml@f1f2dac0a20f0e02408eb7f528c768fe95c39229
>>>>>>> a25f1a52
    with:
      workflow_name: Core E2E Tests ${{ matrix.image-type }}
      test_chainlink_image_type: ${{ matrix.image-type }}
      test_path: .github/e2e-tests.yml
      test_trigger: PR E2E Core Tests
      upload_cl_node_coverage_artifact: true
      upload_cl_node_coverage_artifact_prefix: cl_node_coverage_data_
      enable_otel_traces_for_ocr2_plugins: ${{ contains(join(github.event.pull_request.labels.*.name, ' '), 'enable tracing') }}
    secrets:
      QA_AWS_REGION: ${{ secrets.QA_AWS_REGION }}
      QA_AWS_ROLE_TO_ASSUME: ${{ secrets.QA_AWS_ROLE_TO_ASSUME }}
      QA_AWS_ACCOUNT_NUMBER: ${{ secrets.QA_AWS_ACCOUNT_NUMBER }}
      PROD_AWS_ACCOUNT_NUMBER: ${{ secrets.AWS_ACCOUNT_ID_PROD }}
      QA_PYROSCOPE_INSTANCE: ${{ secrets.QA_PYROSCOPE_INSTANCE }}
      QA_PYROSCOPE_KEY: ${{ secrets.QA_PYROSCOPE_KEY }}
      QA_KUBECONFIG: ${{ secrets.QA_KUBECONFIG }}
      GRAFANA_INTERNAL_TENANT_ID: ${{ secrets.GRAFANA_INTERNAL_TENANT_ID }}
      GRAFANA_INTERNAL_BASIC_AUTH: ${{ secrets.GRAFANA_INTERNAL_BASIC_AUTH }}
      GRAFANA_INTERNAL_HOST: ${{ secrets.GRAFANA_INTERNAL_HOST }}
      GRAFANA_INTERNAL_URL_SHORTENER_TOKEN: ${{ secrets.GRAFANA_INTERNAL_URL_SHORTENER_TOKEN }}
      LOKI_TENANT_ID: ${{ secrets.LOKI_TENANT_ID }}
      LOKI_URL: ${{ secrets.LOKI_URL }}
      LOKI_BASIC_AUTH: ${{ secrets.LOKI_BASIC_AUTH }}
      GH_TOKEN: ${{ secrets.GITHUB_TOKEN }}
      AWS_REGION: ${{ secrets.QA_AWS_REGION }}
      AWS_OIDC_IAM_ROLE_VALIDATION_PROD_ARN: ${{ secrets.AWS_OIDC_IAM_ROLE_VALIDATION_PROD_ARN }}
      AWS_API_GW_HOST_GRAFANA: ${{ secrets.AWS_API_GW_HOST_GRAFANA }}
      SLACK_BOT_TOKEN: ${{ secrets.QA_SLACK_API_KEY }}

  run-core-e2e-tests-for-merge-queue:
    name: Core E2E Merge Queue Tests ${{ matrix.image-type }}
    permissions:
      actions: read
      checks: write
      pull-requests: write
      id-token: write
      contents: read
    needs: [changes]
    strategy:
      fail-fast: false
      matrix:
        image-type: [amd64, arm64, plugins-amd64, plugins-arm64]
    if: github.event_name == 'merge_group' && ( needs.changes.outputs.core_changes == 'true' || needs.changes.outputs.github_ci_changes == 'true')
<<<<<<< HEAD
    uses: smartcontractkit/.github/.github/workflows/run-e2e-tests.yml@a7e41ced271293aac1cfb3ff7344553a752cebf5 # DEBUG: Unmerged changes
=======
    uses: smartcontractkit/.github/.github/workflows/run-e2e-tests.yml@f1f2dac0a20f0e02408eb7f528c768fe95c39229
>>>>>>> a25f1a52
    with:
      workflow_name: Core E2E Merge Queue ${{ matrix.image-type }}
      test_chainlink_image_type: ${{ matrix.image-type }}
      chainlink_version: ${{ inputs.evm-ref || github.sha }}
      chainlink_upgrade_version: ${{ github.sha }}
      test_path: .github/e2e-tests.yml
      test_trigger: Merge Queue E2E Core Tests
      upload_cl_node_coverage_artifact: true
      upload_cl_node_coverage_artifact_prefix: cl_node_coverage_data_
      enable_otel_traces_for_ocr2_plugins: ${{ contains(join(github.event.pull_request.labels.*.name, ' '), 'enable tracing') }}
      # Notify Test Tooling team in slack when merge queue tests fail
      slack_notification_after_tests: on_failure
      slack_notification_after_tests_channel_id: "#team-test-tooling-internal"
      slack_notification_after_tests_name: Core E2E Tests In Merge Queue
    secrets:
      QA_AWS_REGION: ${{ secrets.QA_AWS_REGION }}
      QA_AWS_ROLE_TO_ASSUME: ${{ secrets.QA_AWS_ROLE_TO_ASSUME }}
      QA_AWS_ACCOUNT_NUMBER: ${{ secrets.QA_AWS_ACCOUNT_NUMBER }}
      PROD_AWS_ACCOUNT_NUMBER: ${{ secrets.AWS_ACCOUNT_ID_PROD }}
      QA_PYROSCOPE_INSTANCE: ${{ secrets.QA_PYROSCOPE_INSTANCE }}
      QA_PYROSCOPE_KEY: ${{ secrets.QA_PYROSCOPE_KEY }}
      QA_KUBECONFIG: ${{ secrets.QA_KUBECONFIG }}
      GRAFANA_INTERNAL_TENANT_ID: ${{ secrets.GRAFANA_INTERNAL_TENANT_ID }}
      GRAFANA_INTERNAL_BASIC_AUTH: ${{ secrets.GRAFANA_INTERNAL_BASIC_AUTH }}
      GRAFANA_INTERNAL_HOST: ${{ secrets.GRAFANA_INTERNAL_HOST }}
      GRAFANA_INTERNAL_URL_SHORTENER_TOKEN: ${{ secrets.GRAFANA_INTERNAL_URL_SHORTENER_TOKEN }}
      LOKI_TENANT_ID: ${{ secrets.LOKI_TENANT_ID }}
      LOKI_URL: ${{ secrets.LOKI_URL }}
      LOKI_BASIC_AUTH: ${{ secrets.LOKI_BASIC_AUTH }}
      GH_TOKEN: ${{ secrets.GITHUB_TOKEN }}
      AWS_REGION: ${{ secrets.QA_AWS_REGION }}
      AWS_OIDC_IAM_ROLE_VALIDATION_PROD_ARN: ${{ secrets.AWS_OIDC_IAM_ROLE_VALIDATION_PROD_ARN }}
      AWS_API_GW_HOST_GRAFANA: ${{ secrets.AWS_API_GW_HOST_GRAFANA }}
      SLACK_BOT_TOKEN: ${{ secrets.QA_SLACK_API_KEY }}
              
  run-ccip-e2e-tests-for-pr:
    name: CCIP E2E Tests ${{ matrix.image-type }}
    permissions:
      actions: read
      checks: write
      pull-requests: write
      id-token: write
      contents: read
    needs: [changes]
    strategy:
      fail-fast: false
      matrix:
        image-type: [amd64, arm64]
    if: github.event_name == 'pull_request' && (needs.changes.outputs.ccip_changes == 'true' || needs.changes.outputs.github_ci_changes == 'true')
<<<<<<< HEAD
    uses: smartcontractkit/.github/.github/workflows/run-e2e-tests.yml@a7e41ced271293aac1cfb3ff7344553a752cebf5 # DEBUG: Unmerged changes
=======
    uses: smartcontractkit/.github/.github/workflows/run-e2e-tests.yml@f1f2dac0a20f0e02408eb7f528c768fe95c39229
>>>>>>> a25f1a52
    with:
      workflow_name: CCIP E2E ${{ matrix.image-type }}
      test_chainlink_image_type: ${{ matrix.image-type }}
      chainlink_image_name: ccip
      chainlink_upgrade_version: ${{ github.sha }}
      test_path: .github/e2e-tests.yml
      test_trigger: PR E2E CCIP Tests
      upload_cl_node_coverage_artifact: true
      upload_cl_node_coverage_artifact_prefix: cl_node_coverage_data_
      enable_otel_traces_for_ocr2_plugins: ${{ contains(join(github.event.pull_request.labels.*.name, ' '), 'enable tracing') }}
    secrets:
      QA_AWS_REGION: ${{ secrets.QA_AWS_REGION }}
      QA_AWS_ROLE_TO_ASSUME: ${{ secrets.QA_AWS_ROLE_TO_ASSUME }}
      QA_AWS_ACCOUNT_NUMBER: ${{ secrets.QA_AWS_ACCOUNT_NUMBER }}
      PROD_AWS_ACCOUNT_NUMBER: ${{ secrets.AWS_ACCOUNT_ID_PROD }}
      QA_PYROSCOPE_INSTANCE: ${{ secrets.QA_PYROSCOPE_INSTANCE }}
      QA_PYROSCOPE_KEY: ${{ secrets.QA_PYROSCOPE_KEY }}
      QA_KUBECONFIG: ${{ secrets.QA_KUBECONFIG }}
      GRAFANA_INTERNAL_TENANT_ID: ${{ secrets.GRAFANA_INTERNAL_TENANT_ID }}
      GRAFANA_INTERNAL_BASIC_AUTH: ${{ secrets.GRAFANA_INTERNAL_BASIC_AUTH }}
      GRAFANA_INTERNAL_HOST: ${{ secrets.GRAFANA_INTERNAL_HOST }}
      GRAFANA_INTERNAL_URL_SHORTENER_TOKEN: ${{ secrets.GRAFANA_INTERNAL_URL_SHORTENER_TOKEN }}
      LOKI_TENANT_ID: ${{ secrets.LOKI_TENANT_ID }}
      LOKI_URL: ${{ secrets.LOKI_URL }}
      LOKI_BASIC_AUTH: ${{ secrets.LOKI_BASIC_AUTH }}
      GH_TOKEN: ${{ secrets.GITHUB_TOKEN }}
      AWS_REGION: ${{ secrets.QA_AWS_REGION }}
      AWS_OIDC_IAM_ROLE_VALIDATION_PROD_ARN: ${{ secrets.AWS_OIDC_IAM_ROLE_VALIDATION_PROD_ARN }}
      AWS_API_GW_HOST_GRAFANA: ${{ secrets.AWS_API_GW_HOST_GRAFANA }}
      SLACK_BOT_TOKEN: ${{ secrets.QA_SLACK_API_KEY }}
              
  run-ccip-e2e-tests-for-merge-queue:
    name: CCIP E2E Merge Queue Tests ${{ matrix.image-type }}
    permissions:
      actions: read
      checks: write
      pull-requests: write
      id-token: write
      contents: read
    needs: [changes]
    strategy:
      fail-fast: false
      matrix:
        image-type: [amd64, arm64]
    if: github.event_name == 'merge_group' && (needs.changes.outputs.ccip_changes == 'true' || needs.changes.outputs.github_ci_changes == 'true')
<<<<<<< HEAD
    uses: smartcontractkit/.github/.github/workflows/run-e2e-tests.yml@a7e41ced271293aac1cfb3ff7344553a752cebf5 # DEBUG: Unmerged changes
=======
    uses: smartcontractkit/.github/.github/workflows/run-e2e-tests.yml@f1f2dac0a20f0e02408eb7f528c768fe95c39229
>>>>>>> a25f1a52
    with:
      workflow_name: CCIP E2E Merge Queue ${{ matrix.image-type }}
      test_chainlink_image_type: ${{ matrix.image-type }}
      chainlink_version: ${{ inputs.evm-ref || github.sha }}
      chainlink_upgrade_version: ${{ github.sha }}
      test_path: .github/e2e-tests.yml
      test_trigger: Merge Queue E2E CCIP Tests
      upload_cl_node_coverage_artifact: true
      upload_cl_node_coverage_artifact_prefix: cl_node_coverage_data_
      enable_otel_traces_for_ocr2_plugins: ${{ contains(join(github.event.pull_request.labels.*.name, ' '), 'enable tracing') }}
    secrets:
      QA_AWS_REGION: ${{ secrets.QA_AWS_REGION }}
      QA_AWS_ROLE_TO_ASSUME: ${{ secrets.QA_AWS_ROLE_TO_ASSUME }}
      QA_AWS_ACCOUNT_NUMBER: ${{ secrets.QA_AWS_ACCOUNT_NUMBER }}
      PROD_AWS_ACCOUNT_NUMBER: ${{ secrets.AWS_ACCOUNT_ID_PROD }}
      QA_PYROSCOPE_INSTANCE: ${{ secrets.QA_PYROSCOPE_INSTANCE }}
      QA_PYROSCOPE_KEY: ${{ secrets.QA_PYROSCOPE_KEY }}
      QA_KUBECONFIG: ${{ secrets.QA_KUBECONFIG }}
      GRAFANA_INTERNAL_TENANT_ID: ${{ secrets.GRAFANA_INTERNAL_TENANT_ID }}
      GRAFANA_INTERNAL_BASIC_AUTH: ${{ secrets.GRAFANA_INTERNAL_BASIC_AUTH }}
      GRAFANA_INTERNAL_HOST: ${{ secrets.GRAFANA_INTERNAL_HOST }}
      GRAFANA_INTERNAL_URL_SHORTENER_TOKEN: ${{ secrets.GRAFANA_INTERNAL_URL_SHORTENER_TOKEN }}
      LOKI_TENANT_ID: ${{ secrets.LOKI_TENANT_ID }}
      LOKI_URL: ${{ secrets.LOKI_URL }}
      LOKI_BASIC_AUTH: ${{ secrets.LOKI_BASIC_AUTH }}
      GH_TOKEN: ${{ secrets.GITHUB_TOKEN }}
      AWS_REGION: ${{ secrets.QA_AWS_REGION }}
      AWS_OIDC_IAM_ROLE_VALIDATION_PROD_ARN: ${{ secrets.AWS_OIDC_IAM_ROLE_VALIDATION_PROD_ARN }}
      AWS_API_GW_HOST_GRAFANA: ${{ secrets.AWS_API_GW_HOST_GRAFANA }}
      SLACK_BOT_TOKEN: ${{ secrets.QA_SLACK_API_KEY }}

  check-e2e-test-results:
    if: always()
    name: ETH Smoke Tests
    runs-on: ubuntu-latest
    needs: [lint-integration-tests, run-core-e2e-tests-for-pr, run-ccip-e2e-tests-for-pr, run-core-e2e-tests-for-merge-queue, run-ccip-e2e-tests-for-merge-queue]
    steps:
      - name: Check Core test results
        id: check_core_results
        run: |
          results='${{ needs.run-core-e2e-tests-for-pr.outputs.test_results }}'
          echo "Core test results:"
          echo "$results" | jq .
          
          node_migration_tests_failed=$(echo $results | jq '[.[] | select(.id == "integration-tests/migration/upgrade_version_test.go:*" ) | select(.result != "success")] | length > 0')
          echo "node_migration_tests_failed=$node_migration_tests_failed" >> $GITHUB_OUTPUT

      - name: Check CCIP test results
        id: check_ccip_results
        run: |
          if [[ '${{ needs.run-ccip-e2e-tests-for-pr.result }}' != 'skipped' ]]; then
            results='${{ needs.run-ccip-e2e-tests-for-pr.outputs.test_results }}'
            echo "CCIP test results:"
            echo "$results" | jq .
          else
            echo "CCIP tests were skipped."
          fi

      - name: Send slack notification for failed migration tests
        if: steps.check_core_results.outputs.node_migration_tests_failed == 'true' && github.event_name != 'workflow_dispatch'
        uses: slackapi/slack-github-action@6c661ce58804a1a20f6dc5fbee7f0381b469e001 # v1.25.0
        env:
          SLACK_BOT_TOKEN: ${{ secrets.QA_SLACK_API_KEY }}
        with:
          channel-id: "#team-test-tooling-internal"
          slack-message: ":x: :mild-panic-intensifies: Node Migration Tests Failed: \n${{ format('https://github.com/{0}/actions/runs/{1}', github.repository, github.run_id) }}\n${{ format('Notifying <!subteam^{0}|{0}>', secrets.GUARDIAN_SLACK_NOTIFICATION_HANDLE) }}"

      - name: Fail the job if core tests in PR not successful
        if: always() && needs.run-core-e2e-tests-for-pr.result == 'failure'
        run: exit 1

      - name: Fail the job if core tests in merge queue not successful
        if: always() && needs.run-core-e2e-tests-for-merge-queue.result == 'failure'
        run: exit 1        

      - name: Fail the job if lint not successful
        if: always() && needs.lint-integration-tests.result == 'failure'
        run: exit 1

  cleanup:
    name: Clean up integration environment deployments
    if: always()
    needs: [run-core-e2e-tests-for-pr, run-ccip-e2e-tests-for-pr, run-core-e2e-tests-for-merge-queue, run-ccip-e2e-tests-for-merge-queue]
    runs-on: ubuntu-latest
    steps:
      - name: Checkout repo
        if: ${{ github.event_name == 'pull_request' }}
        uses: actions/checkout@v4.2.1
        with:
          repository: smartcontractkit/chainlink
          ref: ${{ inputs.cl_ref }}

      - name: 🧼 Clean up Environment
        if: ${{ github.event_name == 'pull_request' }}
        uses: ./.github/actions/delete-deployments
        with:
          environment: integration
          ref: ${{ github.head_ref }} # See https://github.com/github/docs/issues/15319#issuecomment-1476705663

  show-chainlink-node-coverage:
    name: Show Chainlink Node Go Coverage
    if: always()
    needs: [run-core-e2e-tests-for-pr, run-ccip-e2e-tests-for-pr, run-core-e2e-tests-for-merge-queue, run-ccip-e2e-tests-for-merge-queue]
    runs-on: ubuntu-latest
    steps:
      - name: Checkout the repo
        uses: actions/checkout@v4.2.1
        with:
          repository: smartcontractkit/chainlink
          ref: ${{ inputs.cl_ref || github.event.pull_request.head.sha || github.event.merge_group.head_sha }}
      - name: Download All Artifacts
        uses: actions/download-artifact@v4.1.8
        with:
          path: cl_node_coverage_data
          pattern: cl_node_coverage_data_*
          merge-multiple: true
      - name: Show Coverage
        run: go run ./integration-tests/scripts/show_coverage.go "${{ github.workspace }}/cl_node_coverage_data/*/merged"

  ## Solana Section
  get_solana_sha:
    # We don't directly merge dependabot PRs, so let's not waste the resources
    if: ${{ github.actor != 'dependabot[bot]' && inputs.run_solana != 'false' }}
    name: Get Solana Sha From Go Mod
    environment: Integration
    runs-on: ubuntu-latest
    outputs:
      sha: ${{ steps.getsha.outputs.sha }}
    steps:
      - name: Checkout the repo
        uses: actions/checkout@v4.2.1
        with:
          repository: smartcontractkit/chainlink
          ref: ${{ inputs.cl_ref || github.event.pull_request.head.sha || github.event.merge_group.head_sha }}
      - name: Setup Go
        uses: ./.github/actions/setup-go
        with:
          only-modules: "true"
      - name: Get the sha from go mod
        id: getshortsha
        run: |
          sol_ver=$(go list -m -json github.com/smartcontractkit/chainlink-solana  | jq -r .Version)
          if [ -z "${sol_ver}" ]; then
              echo "Error: could not get the solana version from the go.mod file, look above for error(s)"
              exit 1
          fi
          short_sha="${sol_ver##*-}"
          echo "short sha is: ${short_sha}"
          echo "short_sha=${short_sha}" >> "$GITHUB_OUTPUT"
      - name: Checkout solana
        uses: actions/checkout@v4.2.1
        with:
          repository: smartcontractkit/chainlink-solana
          ref: develop
          fetch-depth: 0
          path: solanapath
      - name: Get long sha
        id: getsha
        run: |
          cd solanapath
          full_sha=$(git rev-parse ${{steps.getshortsha.outputs.short_sha}}^{}) # additional suffix allows handling tagged versions as well
          if [ -z "${full_sha}" ]; then
              echo "Error: could not get the full sha from the short sha using git, look above for error(s)"
              exit 1
          fi
          echo "sha is: ${full_sha}"
          echo "sha=${full_sha}" >> "$GITHUB_OUTPUT"

  get_projectserum_version:
    name: Get ProjectSerum Version
    environment: integration
    runs-on: ubuntu-latest
    needs: [get_solana_sha]
    outputs:
      projectserum_version: ${{ steps.psversion.outputs.projectserum_version }}
    steps:
      - name: Checkout the solana repo
        uses: actions/checkout@v4.2.1
        with:
          repository: smartcontractkit/chainlink-solana
          ref: ${{ needs.get_solana_sha.outputs.sha }}
      - name: Get ProjectSerum Version
        id: psversion
        uses: smartcontractkit/chainlink-solana/.github/actions/projectserum_version@4b971869e26b79c7ce3fb7c98005cc2e3f350915 # stable action on Oct 12 2022

  solana-test-image-exists:
    environment: integration
    permissions:
      checks: write
      pull-requests: write
      id-token: write
      contents: read
    name: Check If Solana Test Image Exists
    runs-on: ubuntu-latest
    needs: [get_solana_sha]
    outputs:
      exists: ${{ steps.check-image.outputs.exists }}
    steps:
      - name: Check if image exists
        id: check-image
        uses: smartcontractkit/chainlink-github-actions/docker/image-exists@0ce1e67b254a4f041e03cc6f0e3afc987b47c7bd # v2.3.30
        with:
          repository: chainlink-solana-tests
          tag: ${{ needs.get_solana_sha.outputs.sha }}
          AWS_REGION: ${{ secrets.QA_AWS_REGION }}
          AWS_ROLE_TO_ASSUME: ${{ secrets.QA_AWS_ROLE_TO_ASSUME }}

  solana-build-contracts:
    environment: integration
    permissions:
      checks: write
      pull-requests: write
      id-token: write
      contents: read
    name: Solana Build Artifacts
    runs-on: ubuntu22.04-8cores-32GB
    needs:
      [
        changes,
        get_projectserum_version,
        solana-test-image-exists,
        get_solana_sha,
      ]
    steps:
      - name: Checkout the solana repo
        uses: actions/checkout@v4.2.1
        with:
          repository: smartcontractkit/chainlink-solana
          ref: ${{ needs.get_solana_sha.outputs.sha }}
      - name: Build contracts
        if: (needs.changes.outputs.core_changes == 'true' || github.event_name == 'workflow_dispatch') && needs.solana-test-image-exists.outputs.exists == 'false'
        uses: smartcontractkit/chainlink-solana/.github/actions/build_contract_artifacts@46b1311a5a83f33d08ffa8e1e0ab04f9ad51665d # node20 update on may 10, 2024
        with:
          ref: ${{ needs.get_solana_sha.outputs.sha }}
          image: backpackapp/build
          image-version: ${{ needs.get_projectserum_version.outputs.projectserum_version }}

  solana-build-test-image:
    environment: integration
    permissions:
      checks: write
      pull-requests: write
      id-token: write
      contents: read
    name: Solana Build Test Image
    runs-on: ubuntu22.04-8cores-32GB
    needs:
      [
        solana-build-contracts,
        solana-test-image-exists,
        changes,
        get_solana_sha,
      ]
    env:
      CONTRACT_ARTIFACTS_PATH: contracts/target/deploy
    steps:
      - name: Checkout the repo
        if: (needs.changes.outputs.core_changes == 'true' || github.event_name == 'workflow_dispatch') && needs.solana-test-image-exists.outputs.exists == 'false'
        uses: actions/checkout@v4.2.1
        with:
          repository: smartcontractkit/chainlink-solana
          ref: ${{ needs.get_solana_sha.outputs.sha }}
      - name: Download Artifacts
        if: (needs.changes.outputs.core_changes == 'true' || github.event_name == 'workflow_dispatch') && needs.solana-test-image-exists.outputs.exists == 'false'
        uses: actions/download-artifact@v4.1.8
        with:
          name: artifacts
          path: ${{ env.CONTRACT_ARTIFACTS_PATH }}
      - name: Build Test Image
        if: (needs.changes.outputs.core_changes == 'true' || github.event_name == 'workflow_dispatch') && needs.solana-test-image-exists.outputs.exists == 'false'
        uses: smartcontractkit/.github/actions/ctf-build-test-image@a5e4f4c8fbb8e15ab2ad131552eca6ac83c4f4b3 # ctf-build-test-image@0.1.0
        with:
          repository: chainlink-solana-tests
          tag: ${{ needs.get_solana_sha.outputs.sha }}
          suites: smoke
          QA_AWS_ROLE_TO_ASSUME: ${{ secrets.QA_AWS_ROLE_TO_ASSUME }}
          QA_AWS_REGION: ${{ secrets.QA_AWS_REGION }}
          QA_AWS_ACCOUNT_NUMBER: ${{ secrets.QA_AWS_ACCOUNT_NUMBER }}
      - run: echo "this exists so we don't have to run anything else if the build is skipped"
        if: needs.changes.outputs.core_changes == 'false' || needs.solana-test-image-exists.outputs.exists == 'true'

  solana-smoke-tests:
    if: ${{ !contains(join(github.event.pull_request.labels.*.name, ' '), 'skip-smoke-tests') }}
    environment: integration
    permissions:
      checks: write
      pull-requests: write
      id-token: write
      contents: read
    name: Solana Smoke Tests
    runs-on: ubuntu22.04-8cores-32GB
    needs:
      [
        solana-build-contracts,
        solana-build-test-image,
        changes,
        get_solana_sha,
      ]
    env:
      CHAINLINK_COMMIT_SHA: ${{ inputs.evm-ref || github.sha }}
      CHAINLINK_ENV_USER: ${{ github.actor }}
      TEST_LOG_LEVEL: debug
      CONTRACT_ARTIFACTS_PATH: contracts/target/deploy
    steps:
      - name: Checkout the repo
        uses: actions/checkout@v4.2.1
        with:
          repository: smartcontractkit/chainlink-solana
          ref: ${{ needs.get_solana_sha.outputs.sha }}
      - name: Run Setup
        if: needs.changes.outputs.core_changes == 'true' || github.event_name == 'workflow_dispatch'
        uses: smartcontractkit/.github/actions/ctf-setup-run-tests-environment@49cb1613e96c9ce17f7290e4dabd38f43aa9bd4d # ctf-setup-run-tests-environment@0.0.0
        with:
          go_mod_path: ./integration-tests/go.mod
          cache_restore_only: true
          cache_key_id: core-solana-e2e-${{ env.MOD_CACHE_VERSION }}
          aws_registries: ${{ secrets.QA_AWS_ACCOUNT_NUMBER }}
          dockerhub_username: ${{ secrets.DOCKERHUB_READONLY_USERNAME }}
          dockerhub_password: ${{ secrets.DOCKERHUB_READONLY_PASSWORD }}
          QA_AWS_REGION: ${{ secrets.QA_AWS_REGION }}
          QA_AWS_ROLE_TO_ASSUME: ${{ secrets.QA_AWS_ROLE_TO_ASSUME }}
          QA_KUBECONFIG: ${{ secrets.QA_KUBECONFIG }}
      - name: Pull Artifacts
        if: needs.changes.outputs.core_changes == 'true' || github.event_name == 'workflow_dispatch'
        run: |
          IMAGE_NAME=${{ secrets.QA_AWS_ACCOUNT_NUMBER }}.dkr.ecr.${{ secrets.QA_AWS_REGION }}.amazonaws.com/chainlink-solana-tests:${{ needs.get_solana_sha.outputs.sha }}
          # Pull the Docker image
          docker pull "$IMAGE_NAME"

          # Create a container without starting it
          CONTAINER_ID=$(docker create "$IMAGE_NAME")

          # Copy the artifacts from the container
          mkdir -p ./${{env.CONTRACT_ARTIFACTS_PATH}}/
          docker cp "$CONTAINER_ID:/go/testdir/${{env.CONTRACT_ARTIFACTS_PATH}}/" "./${{env.CONTRACT_ARTIFACTS_PATH}}/../"

          # Remove the created container
          docker rm "$CONTAINER_ID"
      - name: Install Solana CLI # required for ensuring the local test validator is configured correctly
        run: ./scripts/install-solana-ci.sh

      - name: Install gauntlet
        run: |
          yarn --cwd ./gauntlet install --frozen-lockfile
          yarn --cwd ./gauntlet build
          yarn --cwd ./gauntlet gauntlet
      - name: Generate config overrides
        run: | # https://github.com/smartcontractkit/chainlink-testing-framework/lib/blob/main/config/README.md
          cat << EOF > config.toml
          [ChainlinkImage]
          version="${{ inputs.evm-ref || github.sha }}"
          [Common]
          user="${{ github.actor }}"
          internal_docker_repo = "${{ secrets.QA_AWS_ACCOUNT_NUMBER }}.dkr.ecr.${{ secrets.QA_AWS_REGION }}.amazonaws.com"
          EOF
          # shellcheck disable=SC2002
          BASE64_CONFIG_OVERRIDE=$(cat config.toml | base64 -w 0)
          # shellcheck disable=SC2086
          echo ::add-mask::$BASE64_CONFIG_OVERRIDE
          # shellcheck disable=SC2086
          echo "BASE64_CONFIG_OVERRIDE=$BASE64_CONFIG_OVERRIDE" >> $GITHUB_ENV
      - name: Run Tests
        if: needs.changes.outputs.core_changes == 'true' || github.event_name == 'workflow_dispatch'
        uses: smartcontractkit/.github/actions/ctf-run-tests@b8731364b119e88983e94b0c4da87fc27ddb41b8 # ctf-run-tests@0.0.0
        with:
          test_command_to_run: export ENV_JOB_IMAGE=${{ secrets.QA_AWS_ACCOUNT_NUMBER }}.dkr.ecr.${{ secrets.QA_AWS_REGION }}.amazonaws.com/chainlink-solana-tests:${{ needs.get_solana_sha.outputs.sha }} && make test_smoke
          test_config_override_base64: ${{ env.BASE64_CONFIG_OVERRIDE }}
          cl_repo: ${{ env.CHAINLINK_IMAGE }}
          cl_image_tag: ${{ inputs.evm-ref || github.sha }}
          publish_check_name: Solana Smoke Test Results
          go_mod_path: ./integration-tests/go.mod
          cache_key_id: core-solana-e2e-${{ env.MOD_CACHE_VERSION }}
          token: ${{ secrets.GITHUB_TOKEN }}
          aws_registries: ${{ secrets.QA_AWS_ACCOUNT_NUMBER }}
          artifacts_name: solana-test-artifacts
          artifacts_location: |
            ./integration-tests/smoke/logs
            ./integration-tests/smoke/db_dumps
            ./integration-tests/smoke/seth_artifacts
            /tmp/gotest.log
          QA_AWS_REGION: ${{ secrets.QA_AWS_REGION }}
          QA_AWS_ROLE_TO_ASSUME: ${{ secrets.QA_AWS_ROLE_TO_ASSUME }}
          QA_KUBECONFIG: ""
          run_setup: false
          go_coverage_src_dir: /var/tmp/go-coverage
          go_coverage_dest_dir: ${{ github.workspace }}/.covdata
        env:
          E2E_TEST_CHAINLINK_IMAGE: ${{ env.CHAINLINK_IMAGE }}
          E2E_TEST_SOLANA_SECRET: thisisatestingonlysecret

      - name: Upload Coverage Data
        uses: actions/upload-artifact@v4.4.3
        timeout-minutes: 2
        continue-on-error: true
        with:
          name: cl_node_coverage_data_solana_tests
          path: .covdata
          retention-days: 1<|MERGE_RESOLUTION|>--- conflicted
+++ resolved
@@ -157,52 +157,6 @@
           args: --out-format colored-line-number,checkstyle:golangci-lint-report.xml
           working-directory: ${{ matrix.project.path }}
 
-<<<<<<< HEAD
-=======
-  build-chainlink:
-    environment: integration
-    permissions:
-      id-token: write
-      contents: read
-    strategy:
-      matrix:
-        image:
-          - name: ""
-            dockerfile: core/chainlink.Dockerfile
-            tag-suffix: ""
-          - name: (plugins)
-            dockerfile: plugins/chainlink.Dockerfile
-            tag-suffix: -plugins
-    name: Build Chainlink Image ${{ matrix.image.name }}
-    runs-on: ubuntu22.04-8cores-32GB
-    needs: [changes, enforce-ctf-version]
-    steps:
-      - name: Checkout the repo
-        uses: actions/checkout@v4.2.1
-        with:
-          repository: smartcontractkit/chainlink
-          ref: ${{ inputs.cl_ref || github.event.pull_request.head.sha || github.event.merge_group.head_sha }}
-      - name: Setup Github Token
-        if: ${{ inputs.evm-ref }}
-        id: get-gh-token
-        uses: smartcontractkit/.github/actions/setup-github-token@ef78fa97bf3c77de6563db1175422703e9e6674f # setup-github-token@0.2.1
-        with:
-          aws-role-arn: ${{ secrets.AWS_OIDC_GLOBAL_READ_ONLY_TOKEN_ISSUER_ROLE_ARN }}
-          aws-lambda-url: ${{ secrets.AWS_INFRA_RELENG_TOKEN_ISSUER_LAMBDA_URL }}
-          aws-region: ${{ secrets.AWS_REGION }}
-          set-git-config: "true"
-      - name: Build Chainlink Image
-        if: needs.changes.outputs.core_changes == 'true' || needs.changes.outputs.github_ci_changes == 'true' || github.event_name == 'workflow_dispatch'
-        uses: ./.github/actions/build-chainlink-image
-        with:
-          tag_suffix: ${{ matrix.image.tag-suffix }}
-          dockerfile: ${{ matrix.image.dockerfile }}
-          git_commit_sha: ${{ inputs.evm-ref || github.sha }}
-          AWS_REGION: ${{ secrets.QA_AWS_REGION }}
-          AWS_ROLE_TO_ASSUME: ${{ secrets.QA_AWS_ROLE_TO_ASSUME }}
-          dep_evm_sha: ${{ inputs.evm-ref }}
-
->>>>>>> a25f1a52
   run-core-e2e-tests-for-pr:
     name: Core E2E Tests ${{ matrix.image-type }}
     permissions:
@@ -217,11 +171,7 @@
         image-type: [amd64, arm64, plugins-amd64, plugins-arm64]
     needs: [changes]
     if: github.event_name == 'pull_request' && ( needs.changes.outputs.core_changes == 'true' || needs.changes.outputs.github_ci_changes == 'true')
-<<<<<<< HEAD
-    uses: smartcontractkit/.github/.github/workflows/run-e2e-tests.yml@a7e41ced271293aac1cfb3ff7344553a752cebf5 # DEBUG: Unmerged changes
-=======
-    uses: smartcontractkit/.github/.github/workflows/run-e2e-tests.yml@f1f2dac0a20f0e02408eb7f528c768fe95c39229
->>>>>>> a25f1a52
+    uses: smartcontractkit/.github/.github/workflows/run-e2e-tests.yml@98ff5de4f37562d5c1e5aed924ef69a517681363 # DEBUG: Unmerged changes
     with:
       workflow_name: Core E2E Tests ${{ matrix.image-type }}
       test_chainlink_image_type: ${{ matrix.image-type }}
@@ -265,11 +215,7 @@
       matrix:
         image-type: [amd64, arm64, plugins-amd64, plugins-arm64]
     if: github.event_name == 'merge_group' && ( needs.changes.outputs.core_changes == 'true' || needs.changes.outputs.github_ci_changes == 'true')
-<<<<<<< HEAD
-    uses: smartcontractkit/.github/.github/workflows/run-e2e-tests.yml@a7e41ced271293aac1cfb3ff7344553a752cebf5 # DEBUG: Unmerged changes
-=======
-    uses: smartcontractkit/.github/.github/workflows/run-e2e-tests.yml@f1f2dac0a20f0e02408eb7f528c768fe95c39229
->>>>>>> a25f1a52
+    uses: smartcontractkit/.github/.github/workflows/run-e2e-tests.yml@98ff5de4f37562d5c1e5aed924ef69a517681363 # DEBUG: Unmerged changes
     with:
       workflow_name: Core E2E Merge Queue ${{ matrix.image-type }}
       test_chainlink_image_type: ${{ matrix.image-type }}
@@ -319,11 +265,7 @@
       matrix:
         image-type: [amd64, arm64]
     if: github.event_name == 'pull_request' && (needs.changes.outputs.ccip_changes == 'true' || needs.changes.outputs.github_ci_changes == 'true')
-<<<<<<< HEAD
-    uses: smartcontractkit/.github/.github/workflows/run-e2e-tests.yml@a7e41ced271293aac1cfb3ff7344553a752cebf5 # DEBUG: Unmerged changes
-=======
-    uses: smartcontractkit/.github/.github/workflows/run-e2e-tests.yml@f1f2dac0a20f0e02408eb7f528c768fe95c39229
->>>>>>> a25f1a52
+    uses: smartcontractkit/.github/.github/workflows/run-e2e-tests.yml@98ff5de4f37562d5c1e5aed924ef69a517681363 # DEBUG: Unmerged changes
     with:
       workflow_name: CCIP E2E ${{ matrix.image-type }}
       test_chainlink_image_type: ${{ matrix.image-type }}
@@ -369,11 +311,7 @@
       matrix:
         image-type: [amd64, arm64]
     if: github.event_name == 'merge_group' && (needs.changes.outputs.ccip_changes == 'true' || needs.changes.outputs.github_ci_changes == 'true')
-<<<<<<< HEAD
-    uses: smartcontractkit/.github/.github/workflows/run-e2e-tests.yml@a7e41ced271293aac1cfb3ff7344553a752cebf5 # DEBUG: Unmerged changes
-=======
-    uses: smartcontractkit/.github/.github/workflows/run-e2e-tests.yml@f1f2dac0a20f0e02408eb7f528c768fe95c39229
->>>>>>> a25f1a52
+    uses: smartcontractkit/.github/.github/workflows/run-e2e-tests.yml@98ff5de4f37562d5c1e5aed924ef69a517681363 # DEBUG: Unmerged changes
     with:
       workflow_name: CCIP E2E Merge Queue ${{ matrix.image-type }}
       test_chainlink_image_type: ${{ matrix.image-type }}
