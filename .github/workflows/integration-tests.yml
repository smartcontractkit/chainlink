--- conflicted
+++ resolved
@@ -121,9 +121,8 @@
       fail-fast: false
       matrix:
         product:
-<<<<<<< HEAD
           # - name: automation
-          #   nodes: 6
+          # - nodes: 9
           #   os: ubuntu-latest
           # - name: cron
           #   nodes: 1
@@ -149,35 +148,6 @@
           # - name: vrf
           #   nodes: 1
           #   os: ubuntu-latest
-=======
-          - name: automation
-            nodes: 9
-            os: ubuntu-latest
-          - name: cron
-            nodes: 1
-            os: ubuntu-latest
-          - name: flux
-            nodes: 1
-            os: ubuntu-latest
-          - name: keeperv1.1
-            nodes: 6
-            os: ubuntu-latest
-          - name: keeperv1.2
-            nodes: 10
-            os: ubuntu-latest
-          - name: keeperv1.3
-            nodes: 11
-            os: ubuntu-latest
-          - name: ocr
-            nodes: 3
-            os: ubuntu-latest
-          - name: runlog
-            nodes: 1
-            os: ubuntu-latest
-          - name: vrf
-            nodes: 1
-            os: ubuntu-latest
->>>>>>> 354da505
           - name: v2vrf
             nodes: 1
             os: ubuntu20.04-8cores-32GB
