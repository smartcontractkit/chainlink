name: Integration Tests
on:
  merge_group:
  pull_request:
  push:
    tags:
      - "*"
  workflow_dispatch:

# Only run 1 of this workflow at a time per PR
concurrency:
  group: integration-tests-chainlink-${{ github.ref }}
  cancel-in-progress: true

env:
  # for run-test variables and environment
  ENV_JOB_IMAGE: ${{ secrets.QA_AWS_ACCOUNT_NUMBER }}.dkr.ecr.${{ secrets.QA_AWS_REGION }}.amazonaws.com/chainlink-tests:${{ github.sha }}
  CHAINLINK_IMAGE: ${{ secrets.QA_AWS_ACCOUNT_NUMBER }}.dkr.ecr.${{ secrets.QA_AWS_REGION }}.amazonaws.com/chainlink
  TEST_SUITE: smoke
  TEST_ARGS: -test.timeout 12m
  INTERNAL_DOCKER_REPO: ${{ secrets.QA_AWS_ACCOUNT_NUMBER }}.dkr.ecr.${{ secrets.QA_AWS_REGION }}.amazonaws.com
  MOD_CACHE_VERSION: 2

jobs:
  enforce-ctf-version:
    name: Enforce CTF Version
    runs-on: ubuntu-latest
    steps:
      - name: Checkout the repo
        uses: actions/checkout@b4ffde65f46336ab88eb53be808477a3936bae11 # v4.1.1
      - name: Check Merge Group Condition
        id: condition-check
        run: |
          echo "Checking event condition..."
          SHOULD_ENFORCE="false"
          if [[ "$GITHUB_EVENT_NAME" == "merge_group" ]]; then
              echo "We are in a merge_group event, now check if we are on the develop branch"
              target_branch=$(cat $GITHUB_EVENT_PATH | jq -r .merge_group.base_ref)
              if [[ "$target_branch" == "refs/heads/develop" ]]; then
                  echo "We are on the develop branch, we should enforce ctf version"
                  SHOULD_ENFORCE="true"
              fi
          fi
          echo "should we enforce ctf version = $SHOULD_ENFORCE"
          echo "should-enforce=$SHOULD_ENFORCE" >> $GITHUB_OUTPUT
      - name: Enforce CTF Version
        if: steps.condition-check.outputs.should-enforce == 'true'
        uses: smartcontractkit/chainlink-github-actions/chainlink-testing-framework/mod-version@ea889b3133bd7f16ab19ba4ba130de5d9162c669 # v2.3.4
        with:
          go-project-path: ./integration-tests
          module-name: github.com/smartcontractkit/chainlink-testing-framework
          enforce-semantic-tag: "true"
  changes:
    environment: integration
    name: Check Paths That Require Tests To Run
    runs-on: ubuntu-latest
    steps:
      - name: Checkout the repo
        uses: actions/checkout@b4ffde65f46336ab88eb53be808477a3936bae11 # v4.1.1
      - uses: dorny/paths-filter@4512585405083f25c027a35db413c2b3b9006d50 # v2.11.1
        id: changes
        with:
          filters: |
            src:
              - '**/*.go'
              - '**/*go.sum'
              - '**/*go.mod'
              - '.github/workflows/integration-tests.yml'
              - '**/*Dockerfile'
              - 'core/**/config/**/*.toml'
      - name: Collect Metrics
        if: always()
        id: collect-gha-metrics
        uses: smartcontractkit/push-gha-metrics-action@d1618b772a97fd87e6505de97b872ee0b1f1729a # v2.0.2
        with:
          basic-auth: ${{ secrets.GRAFANA_CLOUD_BASIC_AUTH }}
          hostname: ${{ secrets.GRAFANA_CLOUD_HOST }}
          this-job-name: Check Paths That Require Tests To Run
        continue-on-error: true
    outputs:
      src: ${{ steps.changes.outputs.src }}

  build-lint-integration-tests:
    name: Build and Lint integration-tests
    runs-on: ubuntu20.04-16cores-64GB
    steps:
      - name: Checkout the repo
        uses: actions/checkout@b4ffde65f46336ab88eb53be808477a3936bae11 # v4.1.1
      - name: Setup Go
        uses: smartcontractkit/chainlink-github-actions/chainlink-testing-framework/setup-go@ea889b3133bd7f16ab19ba4ba130de5d9162c669 # v2.3.4
        with:
          test_download_vendor_packages_command: cd ./integration-tests && go mod download
          go_mod_path: ./integration-tests/go.mod
          cache_key_id: core-e2e-${{ env.MOD_CACHE_VERSION }}
          cache_restore_only: "true"
      - name: Build Go
        run: |
          cd ./integration-tests
          go build ./...
          go test -run=^# ./...
      - name: Lint Go
        uses: golangci/golangci-lint-action@3a919529898de77ec3da873e3063ca4b10e7f5cc # v3.7.0
        with:
          version: v1.55.2
          # We already cache these directories in setup-go
          skip-pkg-cache: true
          skip-build-cache: true
          # only-new-issues is only applicable to PRs, otherwise it is always set to false
          only-new-issues: false # disabled for PRs due to unreliability
          args: --out-format colored-line-number,checkstyle:golangci-lint-report.xml
          working-directory: ./integration-tests

  build-chainlink:
    environment: integration
    permissions:
      id-token: write
      contents: read
    strategy:
      matrix:
        image:
          - name: ""
            dockerfile: core/chainlink.Dockerfile
            tag-suffix: ""
          # - name: (plugins)
          #   dockerfile: plugins/chainlink.Dockerfile
          #   tag-suffix: -plugins
    name: Build Chainlink Image ${{ matrix.image.name }}
    runs-on: ubuntu20.04-16cores-64GB
    needs: [changes, enforce-ctf-version]
    steps:
      - name: Collect Metrics
        if: needs.changes.outputs.src == 'true' || github.event_name == 'workflow_dispatch'
        id: collect-gha-metrics
        uses: smartcontractkit/push-gha-metrics-action@d1618b772a97fd87e6505de97b872ee0b1f1729a # v2.0.2
        with:
          basic-auth: ${{ secrets.GRAFANA_CLOUD_BASIC_AUTH }}
          hostname: ${{ secrets.GRAFANA_CLOUD_HOST }}
          this-job-name: Build Chainlink Image ${{ matrix.image.name }}
        continue-on-error: true
      - name: Checkout the repo
        uses: actions/checkout@b4ffde65f46336ab88eb53be808477a3936bae11 # v4.1.1
        with:
          ref: ${{ github.event.pull_request.head.sha || github.event.merge_group.head_sha }}
      - name: Build Chainlink Image
        if: needs.changes.outputs.src == 'true' || github.event_name == 'workflow_dispatch'
        uses: ./.github/actions/build-chainlink-image
        with:
          tag_suffix: ${{ matrix.image.tag-suffix }}
          dockerfile: ${{ matrix.image.dockerfile }}
          git_commit_sha: ${{ github.sha }}
          GRAFANA_CLOUD_BASIC_AUTH: ${{ secrets.GRAFANA_CLOUD_BASIC_AUTH }}
          GRAFANA_CLOUD_HOST: ${{ secrets.GRAFANA_CLOUD_HOST }}
          AWS_REGION: ${{ secrets.QA_AWS_REGION }}
          AWS_ROLE_TO_ASSUME: ${{ secrets.QA_AWS_ROLE_TO_ASSUME }}

  build-test-image:
    if: startsWith(github.ref, 'refs/tags/') || github.event_name == 'schedule' || contains(join(github.event.pull_request.labels.*.name, ' '), 'build-test-image')
    environment: integration
    permissions:
      id-token: write
      contents: read
    name: Build Test Image
    runs-on: ubuntu20.04-16cores-64GB
    needs: [changes]
    steps:
      - name: Collect Metrics
        if: needs.changes.outputs.src == 'true' || github.event_name == 'workflow_dispatch'
        id: collect-gha-metrics
        uses: smartcontractkit/push-gha-metrics-action@d1618b772a97fd87e6505de97b872ee0b1f1729a # v2.0.2
        with:
          basic-auth: ${{ secrets.GRAFANA_CLOUD_BASIC_AUTH }}
          hostname: ${{ secrets.GRAFANA_CLOUD_HOST }}
          this-job-name: Build Test Image
        continue-on-error: true
      - name: Checkout the repo
        uses: actions/checkout@b4ffde65f46336ab88eb53be808477a3936bae11 # v4.1.1
        with:
          ref: ${{ github.event.pull_request.head.sha || github.event.merge_group.head_sha }}
      - name: Build Test Image
        if: needs.changes.outputs.src == 'true' || github.event_name == 'workflow_dispatch'
        uses: ./.github/actions/build-test-image
        with:
          QA_AWS_ROLE_TO_ASSUME: ${{ secrets.QA_AWS_ROLE_TO_ASSUME }}
          QA_AWS_REGION: ${{ secrets.QA_AWS_REGION }}
          QA_AWS_ACCOUNT_NUMBER: ${{ secrets.QA_AWS_ACCOUNT_NUMBER }}

  compare-tests:
    needs: [changes]
    runs-on: ubuntu-latest
    name: Compare/Build Automation Test List
    outputs:
      matrix: ${{ env.MATRIX_JSON }}
    steps:
      - name: Check for Skip Tests Label
        if: contains(join(github.event.pull_request.labels.*.name, ' '), 'skip-smoke-tests')
        run: |
          echo "## \`skip-smoke-tests\` label is active, skipping E2E smoke tests" >>$GITHUB_STEP_SUMMARY
          exit 0
      - name: Checkout the repo
        uses: actions/checkout@b4ffde65f46336ab88eb53be808477a3936bae11 # v4.1.1
      - name: Compare Test Lists
        run: |
          cd ./integration-tests
          ./scripts/compareTestList.sh ./smoke/automation_test.go
          ./scripts/compareTestList.sh ./smoke/keeper_test.go
      - name: Build Test Matrix Lists
        id: build-test-matrix-list
        run: |
          cd ./integration-tests
          MATRIX_JSON_AUTOMATION=$(./scripts/buildTestMatrixList.sh ./smoke/automation_test.go automation ubuntu-latest 1)
          MATRIX_JSON_KEEPER=$(./scripts/buildTestMatrixList.sh ./smoke/keeper_test.go keeper ubuntu-latest 1)
          COMBINED_ARRAY=$(jq -c -n "$MATRIX_JSON_AUTOMATION + $MATRIX_JSON_KEEPER")

          # if we running a PR against the develop branch we should only run the automation tests unless we are in the merge group event
          if [[ "$GITHUB_EVENT_NAME" == "merge_group" ]]; then
            echo "We are in a merge_group event, run both automation and keepers tests"
            echo "MATRIX_JSON=${COMBINED_ARRAY}" >> $GITHUB_ENV
          else
            echo "we are not in a merge_group event, if this is a PR to develop run only automation tests, otherwise run everything because we could be running against a release branch"
            target_branch=$(cat $GITHUB_EVENT_PATH | jq -r .pull_request.base.ref)
            if [[ "$target_branch" == "develop" ]]; then
              echo "only run automation tests"
              echo "MATRIX_JSON=${MATRIX_JSON_AUTOMATION}" >> $GITHUB_ENV
            else
              echo "run both automation and keepers tests"
              echo "MATRIX_JSON=${COMBINED_ARRAY}" >> $GITHUB_ENV
            fi
          fi

  eth-smoke-tests-matrix-automation:
    if: ${{ !contains(join(github.event.pull_request.labels.*.name, ' '), 'skip-smoke-tests') }}
    environment: integration
    permissions:
      checks: write
      pull-requests: write
      id-token: write
      contents: read
    needs:
      [build-chainlink, changes, compare-tests, build-lint-integration-tests]
    env:
      SELECTED_NETWORKS: SIMULATED,SIMULATED_1,SIMULATED_2
      CHAINLINK_COMMIT_SHA: ${{ github.sha }}
      CHAINLINK_ENV_USER: ${{ github.actor }}
      TEST_LOG_LEVEL: debug
    strategy:
      fail-fast: false
      matrix:
        product: ${{fromJson(needs.compare-tests.outputs.matrix)}}
    runs-on: ${{ matrix.product.os }}
    name: ETH Smoke Tests ${{ matrix.product.name }}
    steps:
      - name: Collect Metrics
        if: needs.changes.outputs.src == 'true' || github.event_name == 'workflow_dispatch'
        id: collect-gha-metrics
        uses: smartcontractkit/push-gha-metrics-action@d1618b772a97fd87e6505de97b872ee0b1f1729a # v2.0.2
        with:
          basic-auth: ${{ secrets.GRAFANA_CLOUD_BASIC_AUTH }}
          hostname: ${{ secrets.GRAFANA_CLOUD_HOST }}
          this-job-name: ETH Smoke Tests ${{ matrix.product.name }}
          test-results-file: '{"testType":"go","filePath":"/tmp/gotest.log"}'
        continue-on-error: true
      - name: Checkout the repo
        uses: actions/checkout@b4ffde65f46336ab88eb53be808477a3936bae11 # v4.1.1
        with:
          ref: ${{ github.event.pull_request.head.sha || github.event.merge_group.head_sha }}
      - name: Build Go Test Command
        id: build-go-test-command
        run: |
          # if the matrix.product.run is set, use it for a different command
          if [ "${{ matrix.product.run }}" != "" ]; then
            echo "run_command=${{ matrix.product.run }} ./smoke/${{ matrix.product.file }}_test.go" >> "$GITHUB_OUTPUT"
          else
            echo "run_command=./smoke/${{ matrix.product.name }}_test.go" >> "$GITHUB_OUTPUT"
          fi
      - name: Prepare Base64 TOML override
        uses: ./.github/actions/setup-create-base64-config
        with:
          runId: ${{ github.run_id }}
          testLogCollect: ${{ vars.TEST_LOG_COLLECT }}
          chainlinkImage: ${{ env.CHAINLINK_IMAGE }}
          chainlinkVersion: ${{ github.sha }}        
          pyroscopeServer: ${{ matrix.product.pyroscope_env == '' && '' || !startsWith(github.ref, 'refs/tags/') && '' || secrets.QA_PYROSCOPE_INSTANCE }} # Avoid sending blank envs https://github.com/orgs/community/discussions/25725
          pyroscopeEnvironment: ${{ matrix.product.pyroscope_env }}
          pyroscopeKey: ${{ secrets.QA_PYROSCOPE_KEY }}
          lokiEndpoint: ${{ secrets.LOKI_URL }}
          lokiTenantId: ${{ vars.LOKI_TENANT_ID }}
          lokiBasicAuth: ${{ secrets.LOKI_BASIC_AUTH }}
          logstreamLogTargets: ${{ vars.LOGSTREAM_LOG_TARGETS }}
          grafanaUrl: ${{ vars.GRAFANA_URL }}
          grafanaDashboardUrl: "/d/ddf75041-1e39-42af-aa46-361fe4c36e9e/ci-e2e-tests-logs"
       
      ## Run this step when changes that require tests to be run are made
      - name: Run Tests
        if: needs.changes.outputs.src == 'true' || github.event_name == 'workflow_dispatch'
<<<<<<< HEAD
        uses: smartcontractkit/chainlink-github-actions/chainlink-testing-framework/run-tests@e865e376b8c2d594028c8d645dd6c47169b72974 # v2.2.16
=======
        uses: smartcontractkit/chainlink-github-actions/chainlink-testing-framework/run-tests@ea889b3133bd7f16ab19ba4ba130de5d9162c669 # v2.3.4
        env:
          PYROSCOPE_SERVER: ${{ matrix.product.pyroscope_env == '' && '' || !startsWith(github.ref, 'refs/tags/') && '' || secrets.QA_PYROSCOPE_INSTANCE }} # Avoid sending blank envs https://github.com/orgs/community/discussions/25725
          PYROSCOPE_ENVIRONMENT: ${{ matrix.product.pyroscope_env }}
          PYROSCOPE_KEY: ${{ secrets.QA_PYROSCOPE_KEY }}
          LOKI_TENANT_ID: ${{ vars.LOKI_TENANT_ID }}
          LOKI_URL: ${{ secrets.LOKI_URL }}
          LOKI_BASIC_AUTH: ${{ secrets.LOKI_BASIC_AUTH }}
          LOGSTREAM_LOG_TARGETS: ${{ vars.LOGSTREAM_LOG_TARGETS }}
          GRAFANA_URL: ${{ vars.GRAFANA_URL }}
          GRAFANA_DATASOURCE: ${{ vars.GRAFANA_DATASOURCE }}
          RUN_ID: ${{ github.run_id }}          
>>>>>>> d7fe6838
        with:
          test_command_to_run: cd ./integration-tests && go test -timeout 30m -count=1 -json -test.parallel=${{ matrix.product.nodes }} ${{ steps.build-go-test-command.outputs.run_command }} 2>&1 | tee /tmp/gotest.log | gotestfmt
          test_download_vendor_packages_command: cd ./integration-tests && go mod download
          cl_repo: ${{ env.CHAINLINK_IMAGE }}
          cl_image_tag: ${{ github.sha }}
          aws_registries: ${{ secrets.QA_AWS_ACCOUNT_NUMBER }}
          artifacts_location: ./integration-tests/smoke/logs/
          publish_check_name: ${{ matrix.product.name }}
          token: ${{ secrets.GITHUB_TOKEN }}
          go_mod_path: ./integration-tests/go.mod
          cache_key_id: core-e2e-${{ env.MOD_CACHE_VERSION }}
          cache_restore_only: "true"
          QA_AWS_REGION: ${{ secrets.QA_AWS_REGION }}
          QA_AWS_ROLE_TO_ASSUME: ${{ secrets.QA_AWS_ROLE_TO_ASSUME }}
          QA_KUBECONFIG: ""
      - name: Print failed test summary
        if: always()
        uses: smartcontractkit/chainlink-github-actions/chainlink-testing-framework/show-test-summary@ea889b3133bd7f16ab19ba4ba130de5d9162c669 # v2.3.4

  eth-smoke-tests-matrix:
    if: ${{ !contains(join(github.event.pull_request.labels.*.name, ' '), 'skip-smoke-tests') }}
    environment: integration
    permissions:
      checks: write
      pull-requests: write
      id-token: write
      contents: read
    needs: [build-chainlink, changes, build-lint-integration-tests]
    env:
      SELECTED_NETWORKS: SIMULATED,SIMULATED_1,SIMULATED_2
      CHAINLINK_COMMIT_SHA: ${{ github.sha }}
      CHAINLINK_ENV_USER: ${{ github.actor }}
      TEST_LOG_LEVEL: debug
    strategy:
      fail-fast: false
      matrix:
        product:
          - name: cron
            nodes: 2
            os: ubuntu-latest
            pyroscope_env: "ci-smoke-cron-evm-simulated"
          - name: flux
            nodes: 1
            os: ubuntu-latest
            pyroscope_env: "ci-smoke-flux-evm-simulated"
          - name: ocr
            nodes: 2
            os: ubuntu-latest
            run: -run TestOCRJobReplacement
            file: ocr
            pyroscope_env: ci-smoke-ocr-evm-simulated
          - name: ocr2
            nodes: 6
            os: ubuntu-latest
            run: -run TestOCRv2JobReplacement
            file: ocr2
            pyroscope_env: ci-smoke-ocr2-evm-simulated
          - name: ocr2
            nodes: 6
            os: ubuntu-latest
            pyroscope_env: ci-smoke-ocr2-plugins-evm-simulated
            tag_suffix: "-plugins"
          - name: vrf
            nodes: 2
            os: ubuntu-latest
            pyroscope_env: ci-smoke-vrf-evm-simulated
          - name: vrfv2
            nodes: 2
            os: ubuntu-latest
            pyroscope_env: ci-smoke-vrf2-evm-simulated
          - name: vrfv2plus
            nodes: 3
            os: ubuntu-latest
            pyroscope_env: ci-smoke-vrf2plus-evm-simulated
          - name: forwarder_ocr
            nodes: 1
            os: ubuntu-latest
            pyroscope_env: ci-smoke-forwarder-ocr-evm-simulated
          - name: forwarders_ocr2
            nodes: 1
            os: ubuntu-latest
            pyroscope_env: ci-smoke-forwarder-ocr-evm-simulated
    runs-on: ${{ matrix.product.os }}
    name: ETH Smoke Tests ${{ matrix.product.name }}${{ matrix.product.tag_suffix }}
    steps:
      - name: Collect Metrics
        if: needs.changes.outputs.src == 'true' || github.event_name == 'workflow_dispatch'
        id: collect-gha-metrics
        uses: smartcontractkit/push-gha-metrics-action@d1618b772a97fd87e6505de97b872ee0b1f1729a # v2.0.2
        with:
          basic-auth: ${{ secrets.GRAFANA_CLOUD_BASIC_AUTH }}
          hostname: ${{ secrets.GRAFANA_CLOUD_HOST }}
          this-job-name: ETH Smoke Tests ${{ matrix.product.name }}${{ matrix.product.tag_suffix }}
          test-results-file: '{"testType":"go","filePath":"/tmp/gotest.log"}'
        continue-on-error: true
      - name: Checkout the repo
        uses: actions/checkout@b4ffde65f46336ab88eb53be808477a3936bae11 # v4.1.1
        with:
          ref: ${{ github.event.pull_request.head.sha || github.event.merge_group.head_sha }}
      - name: Build Go Test Command
        id: build-go-test-command
        run: |
          # if the matrix.product.run is set, use it for a different command
          if [ "${{ matrix.product.run }}" != "" ]; then
            echo "run_command=${{ matrix.product.run }} ./smoke/${{ matrix.product.file }}_test.go" >> "$GITHUB_OUTPUT"
          else
            echo "run_command=./smoke/${{ matrix.product.name }}_test.go" >> "$GITHUB_OUTPUT"
          fi
      - name: Check for "enable tracing" label
        id: check-label
        run: |
          label=$(jq -r '.pull_request.labels[]?.name // empty' "$GITHUB_EVENT_PATH")

          if [[ -n "$label" ]]; then
            if [[ "$label" == "enable tracing" ]]; then
              echo "Enable tracing label found."
              echo "trace=true" >> $GITHUB_OUTPUT
            else
              echo "Enable tracing label not found."
              echo "trace=false" >> $GITHUB_OUTPUT
            fi
          else
            echo "No labels present or labels are null."
            echo "trace=false" >> $GITHUB_OUTPUT
          fi

      - name: Setup Grafana and OpenTelemetry
        id: docker-setup
        if: steps.check-label.outputs.trace == 'true' && matrix.product.name == 'ocr2' && matrix.product.tag_suffix == '-plugins'
        run: |
          # Create network
          docker network create --driver bridge tracing

          # Make trace directory
          cd integration-tests/smoke/
          mkdir ./traces
          chmod -R 777 ./traces

          # Switch directory
          cd ../../.github/tracing

          # Create a Docker volume for traces
          # docker volume create otel-traces

          # Start OpenTelemetry Collector
          # Note the user must be set to the same user as the runner for the trace data to be accessible
          docker run -d --network=tracing --name=otel-collector \
            -v $PWD/otel-collector-ci.yaml:/etc/otel-collector.yaml \
            -v $PWD/../../integration-tests/smoke/traces:/tracing \
            --user "$(id -u):$(id -g)" \
            -p 4317:4317 otel/opentelemetry-collector:0.88.0 --config=/etc/otel-collector.yaml
      - name: Locate Docker Volume
        id: locate-volume
        if: false
        run: |
          echo "VOLUME_PATH=$(docker volume inspect --format '{{ .Mountpoint }}' otel-traces)" >> $GITHUB_OUTPUT
      - name: Show Otel-Collector Logs
        if: steps.check-label.outputs.trace == 'true' && matrix.product.name == 'ocr2' && matrix.product.tag_suffix == '-plugins'
        run: |
          docker logs otel-collector
      - name: Prepare Base64 TOML override
        uses: ./.github/actions/setup-create-base64-config
        with:
          runId: ${{ github.run_id }}
          testLogCollect: ${{ vars.TEST_LOG_COLLECT }}
          chainlinkImage: ${{ env.CHAINLINK_IMAGE }}
          chainlinkVersion: ${{ github.sha }}        
          pyroscopeServer: ${{ matrix.product.pyroscope_env == '' && '' || !startsWith(github.ref, 'refs/tags/') && '' || secrets.QA_PYROSCOPE_INSTANCE }} # Avoid sending blank envs https://github.com/orgs/community/discussions/25725
          pyroscopeEnvironment: ${{ matrix.product.pyroscope_env }}
          pyroscopeKey: ${{ secrets.QA_PYROSCOPE_KEY }}
          lokiEndpoint: ${{ secrets.LOKI_URL }}
          lokiTenantId: ${{ vars.LOKI_TENANT_ID }}
          lokiBasicAuth: ${{ secrets.LOKI_BASIC_AUTH }}
          logstreamLogTargets: ${{ vars.LOGSTREAM_LOG_TARGETS }}
          grafanaUrl: ${{ vars.GRAFANA_URL }}
          grafanaDashboardUrl: "/d/ddf75041-1e39-42af-aa46-361fe4c36e9e/ci-e2e-tests-logs"     
      ## Run this step when changes that require tests to be run are made
      - name: Run Tests
        if: needs.changes.outputs.src == 'true' || github.event_name == 'workflow_dispatch'
<<<<<<< HEAD
        uses: smartcontractkit/chainlink-github-actions/chainlink-testing-framework/run-tests@e865e376b8c2d594028c8d645dd6c47169b72974 # v2.2.16
=======
        uses: smartcontractkit/chainlink-github-actions/chainlink-testing-framework/run-tests@ea889b3133bd7f16ab19ba4ba130de5d9162c669 # v2.3.4
        env:
          PYROSCOPE_SERVER: ${{ matrix.product.pyroscope_env == '' && '' || !startsWith(github.ref, 'refs/tags/') && '' || secrets.QA_PYROSCOPE_INSTANCE }} # Avoid sending blank envs https://github.com/orgs/community/discussions/25725
          PYROSCOPE_ENVIRONMENT: ${{ matrix.product.pyroscope_env }}
          PYROSCOPE_KEY: ${{ secrets.QA_PYROSCOPE_KEY }}
          LOKI_TENANT_ID: ${{ vars.LOKI_TENANT_ID }}
          LOKI_URL: ${{ secrets.LOKI_URL }}
          LOKI_BASIC_AUTH: ${{ secrets.LOKI_BASIC_AUTH }}
          LOGSTREAM_LOG_TARGETS: ${{ vars.LOGSTREAM_LOG_TARGETS }}
          GRAFANA_URL: ${{ vars.GRAFANA_URL }}
          GRAFANA_DATASOURCE: ${{ vars.GRAFANA_DATASOURCE }}
          RUN_ID: ${{ github.run_id }}
>>>>>>> d7fe6838
        with:
          test_command_to_run: cd ./integration-tests && go test -timeout 30m -count=1 -json -test.parallel=${{ matrix.product.nodes }} ${{ steps.build-go-test-command.outputs.run_command }} 2>&1 | tee /tmp/gotest.log | gotestfmt
          test_download_vendor_packages_command: cd ./integration-tests && go mod download
          cl_repo: ${{ env.CHAINLINK_IMAGE }}
          cl_image_tag: ${{ github.sha }}${{ matrix.product.tag_suffix }}
          aws_registries: ${{ secrets.QA_AWS_ACCOUNT_NUMBER }}
          artifacts_name: ${{ matrix.product.name }}${{ matrix.product.tag_suffix }}-test-logs
          artifacts_location: ./integration-tests/smoke/logs/
          publish_check_name: ${{ matrix.product.name }}
          token: ${{ secrets.GITHUB_TOKEN }}
          go_mod_path: ./integration-tests/go.mod
          cache_key_id: core-e2e-${{ env.MOD_CACHE_VERSION }}
          cache_restore_only: "true"
          QA_AWS_REGION: ${{ secrets.QA_AWS_REGION }}
          QA_AWS_ROLE_TO_ASSUME: ${{ secrets.QA_AWS_ROLE_TO_ASSUME }}
          QA_KUBECONFIG: ""
      # Run this step when changes that do not need the test to run are made
      - name: Run Setup
        if: needs.changes.outputs.src == 'false'
        uses: smartcontractkit/chainlink-github-actions/chainlink-testing-framework/setup-run-tests-environment@ea889b3133bd7f16ab19ba4ba130de5d9162c669 # v2.3.4
        with:
          test_download_vendor_packages_command: cd ./integration-tests && go mod download
          go_mod_path: ./integration-tests/go.mod
          cache_key_id: core-e2e-${{ env.MOD_CACHE_VERSION }}
          cache_restore_only: "true"
          QA_AWS_REGION: ${{ secrets.QA_AWS_REGION }}
          QA_AWS_ROLE_TO_ASSUME: ${{ secrets.QA_AWS_ROLE_TO_ASSUME }}
          QA_KUBECONFIG: ${{ secrets.QA_KUBECONFIG }}
      - name: Show Otel-Collector Logs
        if: steps.check-label.outputs.trace == 'true' && matrix.product.name == 'ocr2' && matrix.product.tag_suffix == '-plugins'
        run: |
          docker logs otel-collector
      - name: Permissions on traces
        if: steps.check-label.outputs.trace == 'true' && matrix.product.name == 'ocr2' && matrix.product.tag_suffix == '-plugins'
        run: |
          ls -l ./integration-tests/smoke/traces
      - name: Upload Trace Data
        if: steps.check-label.outputs.trace == 'true' && matrix.product.name == 'ocr2' && matrix.product.tag_suffix == '-plugins'
        uses: actions/upload-artifact@0b7f8abb1508181956e8e162db84b466c27e18ce # v3.1.2
        with:
          name: trace-data
          path: ./integration-tests/smoke/traces/trace-data.json          
      - name: Print failed test summary
        if: always()
        uses: smartcontractkit/chainlink-github-actions/chainlink-testing-framework/show-test-summary@ea889b3133bd7f16ab19ba4ba130de5d9162c669 # v2.3.4
        with:
          test_directory: ./integration-tests/smoke/

  ### Used to check the required checks box when the matrix completes
  eth-smoke-tests:
    if: always()
    runs-on: ubuntu-latest
    name: ETH Smoke Tests
    needs: [eth-smoke-tests-matrix, eth-smoke-tests-matrix-automation]
    # needs: [eth-smoke-tests-matrix]
    steps:
      - name: Check smoke test matrix status
        if: needs.eth-smoke-tests-matrix.result != 'success' || needs.eth-smoke-tests-matrix-automation.result != 'success'
        run: |
          echo "${{ needs.eth-smoke-tests-matrix.result }}"
          exit 1
      - name: Collect Metrics
        if: always()
        id: collect-gha-metrics
        uses: smartcontractkit/push-gha-metrics-action@d1618b772a97fd87e6505de97b872ee0b1f1729a # v2.0.2
        with:
          basic-auth: ${{ secrets.GRAFANA_CLOUD_BASIC_AUTH }}
          hostname: ${{ secrets.GRAFANA_CLOUD_HOST }}
          this-job-name: ETH Smoke Tests
          matrix-aggregator-status: ${{ needs.eth-smoke-tests-matrix.result }}
        continue-on-error: true

  cleanup:
    name: Clean up integration environment deployments
    if: always()
    needs: [eth-smoke-tests]
    runs-on: ubuntu-latest
    steps:
      - name: Checkout repo
        if: ${{ github.event_name == 'pull_request' }}
        uses: actions/checkout@b4ffde65f46336ab88eb53be808477a3936bae11 # v4.1.1

      - name: 🧼 Clean up Environment
        if: ${{ github.event_name == 'pull_request' }}
        uses: ./.github/actions/delete-deployments
        with:
          environment: integration
          ref: ${{ github.head_ref }} # See https://github.com/github/docs/issues/15319#issuecomment-1476705663

      - name: Collect Metrics
        if: ${{ github.event_name == 'pull_request' }}
        id: collect-gha-metrics
        uses: smartcontractkit/push-gha-metrics-action@d1618b772a97fd87e6505de97b872ee0b1f1729a # v2.0.2
        with:
          basic-auth: ${{ secrets.GRAFANA_CLOUD_BASIC_AUTH }}
          hostname: ${{ secrets.GRAFANA_CLOUD_HOST }}
          this-job-name: Clean up integration environment deployments
        continue-on-error: true

  # Run the setup if the matrix finishes but this time save the cache if we have a cache hit miss
  # this will also only run if both of the matrix jobs pass
  eth-smoke-go-mod-cache:
    environment: integration
    needs: [eth-smoke-tests]
    runs-on: ubuntu20.04-16cores-64GB
    name: ETH Smoke Tests Go Mod Cache
    continue-on-error: true
    steps:
      - name: Checkout the repo
        uses: actions/checkout@b4ffde65f46336ab88eb53be808477a3936bae11 # v4.1.1
        with:
          ref: ${{ github.event.pull_request.head.sha || github.event.merge_group.head_sha }}
      - name: Run Setup
        uses: smartcontractkit/chainlink-github-actions/chainlink-testing-framework/setup-go@ea889b3133bd7f16ab19ba4ba130de5d9162c669 # v2.3.4
        with:
          test_download_vendor_packages_command: |
            cd ./integration-tests
            go mod download
            # force download of test dependencies
            go test -run=NonExistentTest ./smoke/... || echo "ignore expected test failure"
          go_mod_path: ./integration-tests/go.mod
          cache_key_id: core-e2e-${{ env.MOD_CACHE_VERSION }}
          cache_restore_only: "false"

  ### Migration tests
  node-migration-tests:
    name: Version Migration Tests
    environment: integration
    permissions:
      checks: write
      pull-requests: write
      id-token: write
      contents: read
    runs-on: ubuntu-latest
    needs: [build-chainlink, changes, build-test-image]
    # Only run migration tests on new tags
    if: startsWith(github.ref, 'refs/tags/')
    env:
      SELECTED_NETWORKS: SIMULATED,SIMULATED_1,SIMULATED_2
      CHAINLINK_COMMIT_SHA: ${{ github.sha }}
      CHAINLINK_ENV_USER: ${{ github.actor }}
      CHAINLINK_IMAGE: public.ecr.aws/chainlink/chainlink
      UPGRADE_VERSION: ${{ github.sha }}
      UPGRADE_IMAGE: ${{ secrets.QA_AWS_ACCOUNT_NUMBER }}.dkr.ecr.${{ secrets.QA_AWS_REGION }}.amazonaws.com/chainlink
      TEST_LOG_LEVEL: debug
      TEST_SUITE: migration
    steps:
      - name: Checkout the repo
        uses: actions/checkout@b4ffde65f46336ab88eb53be808477a3936bae11 # v4.1.1
        with:
          ref: ${{ github.event.pull_request.head.sha || github.event.merge_group.head_sha }}
      - name: Get Latest Version
        id: get_latest_version
        run: |
          untrimmed_ver=$(curl --header "Authorization: token ${{ secrets.GITHUB_TOKEN }}" --request GET https://api.github.com/repos/${{ github.repository }}/releases/latest | jq -r .name)
          latest_version="${untrimmed_ver:1}"
          echo "latest_version=${latest_version} | tee -a $GITHUB_OUTPUT"
      - name: Name Versions
        run: |
          echo "Running migration tests from version '${{ steps.get_latest_version.outputs.latest_version }}' to: '${{ github.sha }}'"
      - name: Run Migration Tests
        uses: smartcontractkit/chainlink-github-actions/chainlink-testing-framework/run-tests@ea889b3133bd7f16ab19ba4ba130de5d9162c669 # v2.3.4
        with:
          test_command_to_run: cd ./integration-tests && go test -timeout 30m -count=1 -json ./migration 2>&1 | tee /tmp/gotest.log | gotestfmt
          test_download_vendor_packages_command: cd ./integration-tests && go mod download
          cl_repo: ${{ env.CHAINLINK_IMAGE }}
          cl_image_tag: ${{ steps.get_latest_version.outputs.latest_version }}
          artifacts_location: ./integration-tests/migration/logs
          publish_check_name: Node Migration Test Results
          token: ${{ secrets.GITHUB_TOKEN }}
          go_mod_path: ./integration-tests/go.mod
          cache_key_id: core-e2e-${{ env.MOD_CACHE_VERSION }}
          cache_restore_only: "true"
          QA_AWS_REGION: ${{ secrets.QA_AWS_REGION }}
          QA_AWS_ROLE_TO_ASSUME: ${{ secrets.QA_AWS_ROLE_TO_ASSUME }}
          QA_KUBECONFIG: ${{ secrets.QA_KUBECONFIG }}
      - name: Upload test log
        uses: actions/upload-artifact@0b7f8abb1508181956e8e162db84b466c27e18ce # v3.1.2
        if: failure()
        with:
          name: test-log-${{ matrix.product.name }}
          path: /tmp/gotest.log
          retention-days: 7
        continue-on-error: true
      - name: Collect Metrics
        if: always()
        id: collect-gha-metrics
        uses: smartcontractkit/push-gha-metrics-action@d1618b772a97fd87e6505de97b872ee0b1f1729a # v2.0.2
        with:
          basic-auth: ${{ secrets.GRAFANA_CLOUD_BASIC_AUTH }}
          hostname: ${{ secrets.GRAFANA_CLOUD_HOST }}
          this-job-name: Version Migration Tests
          test-results-file: '{"testType":"go","filePath":"/tmp/gotest.log"}'
        continue-on-error: true

  ## Solana Section
  get_solana_sha:
    name: Get Solana Sha From Go Mod
    environment: Integration
    runs-on: ubuntu-latest
    outputs:
      sha: ${{ steps.getsha.outputs.sha }}
    steps:
      - name: Checkout the repo
        uses: actions/checkout@b4ffde65f46336ab88eb53be808477a3936bae11 # v4.1.1
        with:
          ref: ${{ github.event.pull_request.head.sha || github.event.merge_group.head_sha }}
      - name: Setup Go
        uses: ./.github/actions/setup-go
        with:
          only-modules: "true"
      - name: Get the sha from go mod
        id: getshortsha
        run: |
          sol_ver=$(go list -m -json github.com/smartcontractkit/chainlink-solana  | jq -r .Version)
          if [ -z "${sol_ver}" ]; then
              echo "Error: could not get the solana version from the go.mod file, look above for error(s)"
              exit 1
          fi
          short_sha="${sol_ver##*-}"
          echo "short sha is: ${short_sha}"
          echo "short_sha=${short_sha}" >> "$GITHUB_OUTPUT"
      - name: Checkout solana
        uses: actions/checkout@b4ffde65f46336ab88eb53be808477a3936bae11 # v4.1.1
        with:
          repository: smartcontractkit/chainlink-solana
          ref: develop
          fetch-depth: 0
          path: solanapath
      - name: Get long sha
        id: getsha
        run: |
          cd solanapath
          full_sha=$(git rev-parse ${{steps.getshortsha.outputs.short_sha}})
          if [ -z "${full_sha}" ]; then
              echo "Error: could not get the full sha from the short sha using git, look above for error(s)"
              exit 1
          fi
          echo "sha is: ${full_sha}"
          echo "sha=${full_sha}" >> "$GITHUB_OUTPUT"

  get_projectserum_version:
    name: Get ProjectSerum Version
    environment: integration
    runs-on: ubuntu-latest
    needs: [get_solana_sha]
    outputs:
      projectserum_version: ${{ steps.psversion.outputs.projectserum_version }}
    steps:
      - name: Checkout the solana repo
        uses: actions/checkout@b4ffde65f46336ab88eb53be808477a3936bae11 # v4.1.1
        with:
          repository: smartcontractkit/chainlink-solana
          ref: ${{ needs.get_solana_sha.outputs.sha }}
      - name: Get ProjectSerum Version
        id: psversion
        uses: smartcontractkit/chainlink-solana/.github/actions/projectserum_version@4b971869e26b79c7ce3fb7c98005cc2e3f350915 # stable action on Oct 12 2022

  solana-test-image-exists:
    environment: integration
    permissions:
      checks: write
      pull-requests: write
      id-token: write
      contents: read
    name: Check If Solana Test Image Exists
    runs-on: ubuntu-latest
    needs: [get_solana_sha]
    outputs:
      exists: ${{ steps.check-image.outputs.exists }}
    steps:
      - name: Check if image exists
        id: check-image
        uses: smartcontractkit/chainlink-github-actions/docker/image-exists@ea889b3133bd7f16ab19ba4ba130de5d9162c669 # v2.3.4
        with:
          repository: chainlink-solana-tests
          tag: ${{ needs.get_solana_sha.outputs.sha }}
          AWS_REGION: ${{ secrets.QA_AWS_REGION }}
          AWS_ROLE_TO_ASSUME: ${{ secrets.QA_AWS_ROLE_TO_ASSUME }}

  solana-build-contracts:
    environment: integration
    permissions:
      checks: write
      pull-requests: write
      id-token: write
      contents: read
    name: Solana Build Artifacts
    runs-on: ubuntu20.04-16cores-64GB
    needs:
      [
        changes,
        get_projectserum_version,
        solana-test-image-exists,
        get_solana_sha,
      ]
    container:
      image: projectserum/build:${{ needs.get_projectserum_version.outputs.projectserum_version }}
      env:
        RUSTUP_HOME: "/root/.rustup"
        FORCE_COLOR: 1
    steps:
      - name: Collect Metrics
        if: needs.changes.outputs.src == 'true' || github.event_name == 'workflow_dispatch'
        id: collect-gha-metrics
        uses: smartcontractkit/push-gha-metrics-action@d1618b772a97fd87e6505de97b872ee0b1f1729a # v2.0.2
        with:
          basic-auth: ${{ secrets.GRAFANA_CLOUD_BASIC_AUTH }}
          hostname: ${{ secrets.GRAFANA_CLOUD_HOST }}
          this-job-name: Solana Build Artifacts
        continue-on-error: true
      - name: Checkout the solana repo
        # Use v3.6.0 because the custom runner (container configured above)
        # doesn't have node20 installed which is required for versions >=4
        uses: actions/checkout@f43a0e5ff2bd294095638e18286ca9a3d1956744 # v3.6.0
        with:
          repository: smartcontractkit/chainlink-solana
          ref: ${{ needs.get_solana_sha.outputs.sha }}
      - name: Build contracts
        if: (needs.changes.outputs.src == 'true' || github.event_name == 'workflow_dispatch') && needs.solana-test-image-exists.outputs.exists == 'false'
        uses: smartcontractkit/chainlink-solana/.github/actions/build_contract_artifacts@21675b3a7dcdff8e790391708d4763020cace21e # stable action on December 18 2023
        with:
          ref: ${{ needs.get_solana_sha.outputs.sha }}

  solana-build-test-image:
    environment: integration
    permissions:
      checks: write
      pull-requests: write
      id-token: write
      contents: read
    name: Solana Build Test Image
    runs-on: ubuntu20.04-16cores-64GB
    needs:
      [
        solana-build-contracts,
        solana-test-image-exists,
        changes,
        get_solana_sha,
      ]
    env:
      CONTRACT_ARTIFACTS_PATH: contracts/target/deploy
    steps:
      - name: Collect Metrics
        if: (needs.changes.outputs.src == 'true' || github.event_name == 'workflow_dispatch') && needs.solana-test-image-exists.outputs.exists == 'false'
        id: collect-gha-metrics
        uses: smartcontractkit/push-gha-metrics-action@d1618b772a97fd87e6505de97b872ee0b1f1729a # v2.0.2
        with:
          basic-auth: ${{ secrets.GRAFANA_CLOUD_BASIC_AUTH }}
          hostname: ${{ secrets.GRAFANA_CLOUD_HOST }}
          this-job-name: Solana Build Test Image
        continue-on-error: true
      - name: Checkout the repo
        if: (needs.changes.outputs.src == 'true' || github.event_name == 'workflow_dispatch') && needs.solana-test-image-exists.outputs.exists == 'false'
        uses: actions/checkout@b4ffde65f46336ab88eb53be808477a3936bae11 # v4.1.1
        with:
          repository: smartcontractkit/chainlink-solana
          ref: ${{ needs.get_solana_sha.outputs.sha }}
      - name: Build Test Image
        if: (needs.changes.outputs.src == 'true' || github.event_name == 'workflow_dispatch') && needs.solana-test-image-exists.outputs.exists == 'false'
        uses: ./.github/actions/build-test-image
        with:
          tag: ${{ needs.get_solana_sha.outputs.sha }}
          artifacts_path: ${{ env.CONTRACT_ARTIFACTS_PATH }}
          QA_AWS_ROLE_TO_ASSUME: ${{ secrets.QA_AWS_ROLE_TO_ASSUME }}
          QA_AWS_REGION: ${{ secrets.QA_AWS_REGION }}
          QA_AWS_ACCOUNT_NUMBER: ${{ secrets.QA_AWS_ACCOUNT_NUMBER }}
      - run: echo "this exists so we don't have to run anything else if the build is skipped"
        if: needs.changes.outputs.src == 'false' || needs.solana-test-image-exists.outputs.exists == 'true'

  solana-smoke-tests:
    if: ${{ !contains(join(github.event.pull_request.labels.*.name, ' '), 'skip-smoke-tests') }}
    environment: integration
    permissions:
      checks: write
      pull-requests: write
      id-token: write
      contents: read
    name: Solana Smoke Tests
    runs-on: ubuntu20.04-16cores-64GB
    needs:
      [
        build-chainlink,
        solana-build-contracts,
        solana-build-test-image,
        changes,
        get_solana_sha,
      ]
    env:
      CHAINLINK_COMMIT_SHA: ${{ github.sha }}
      CHAINLINK_ENV_USER: ${{ github.actor }}
      TEST_LOG_LEVEL: debug
      CONTRACT_ARTIFACTS_PATH: contracts/target/deploy
    steps:
      - name: Collect Metrics
        if: needs.changes.outputs.src == 'true' || github.event_name == 'workflow_dispatch'
        id: collect-gha-metrics
        uses: smartcontractkit/push-gha-metrics-action@d1618b772a97fd87e6505de97b872ee0b1f1729a # v2.0.2
        with:
          basic-auth: ${{ secrets.GRAFANA_CLOUD_BASIC_AUTH }}
          hostname: ${{ secrets.GRAFANA_CLOUD_HOST }}
          this-job-name: Solana Smoke Tests
          test-results-file: '{"testType":"go","filePath":"/tmp/gotest.log"}'
        continue-on-error: true
      - name: Checkout the repo
        uses: actions/checkout@b4ffde65f46336ab88eb53be808477a3936bae11 # v4.1.1
        with:
          repository: smartcontractkit/chainlink-solana
          ref: ${{ needs.get_solana_sha.outputs.sha }}
      - name: Run Setup
        if: needs.changes.outputs.src == 'true' || github.event_name == 'workflow_dispatch'
        uses: smartcontractkit/chainlink-github-actions/chainlink-testing-framework/setup-run-tests-environment@ea889b3133bd7f16ab19ba4ba130de5d9162c669 # v2.3.4
        with:
          go_mod_path: ./integration-tests/go.mod
          cache_restore_only: true
          cache_key_id: core-solana-e2e-${{ env.MOD_CACHE_VERSION }}
          aws_registries: ${{ secrets.QA_AWS_ACCOUNT_NUMBER }}
          dockerhub_username: ${{ secrets.DOCKERHUB_READONLY_USERNAME }}
          dockerhub_password: ${{ secrets.DOCKERHUB_READONLY_PASSWORD }}
          QA_AWS_REGION: ${{ secrets.QA_AWS_REGION }}
          QA_AWS_ROLE_TO_ASSUME: ${{ secrets.QA_AWS_ROLE_TO_ASSUME }}
          QA_KUBECONFIG: ${{ secrets.QA_KUBECONFIG }}
      - name: Pull Artfacts
        if: needs.changes.outputs.src == 'true' || github.event_name == 'workflow_dispatch'
        run: |
          IMAGE_NAME=${{ secrets.QA_AWS_ACCOUNT_NUMBER }}.dkr.ecr.${{ secrets.QA_AWS_REGION }}.amazonaws.com/chainlink-solana-tests:${{ needs.get_solana_sha.outputs.sha }}
          # Pull the Docker image
          docker pull "$IMAGE_NAME"

          # Create a container without starting it
          CONTAINER_ID=$(docker create "$IMAGE_NAME")

          # Copy the artifacts from the container
          mkdir -p ./${{env.CONTRACT_ARTIFACTS_PATH}}/
          docker cp "$CONTAINER_ID:/go/testdir/${{env.CONTRACT_ARTIFACTS_PATH}}/" "./${{env.CONTRACT_ARTIFACTS_PATH}}/../"

          # Remove the created container
          docker rm "$CONTAINER_ID"
      - name: Run Tests
        if: needs.changes.outputs.src == 'true' || github.event_name == 'workflow_dispatch'
        uses: smartcontractkit/chainlink-github-actions/chainlink-testing-framework/run-tests@ea889b3133bd7f16ab19ba4ba130de5d9162c669 # v2.3.4
        with:
          test_command_to_run: export ENV_JOB_IMAGE=${{ secrets.QA_AWS_ACCOUNT_NUMBER }}.dkr.ecr.${{ secrets.QA_AWS_REGION }}.amazonaws.com/chainlink-solana-tests:${{ needs.get_solana_sha.outputs.sha }} && make test_smoke
          cl_repo: ${{ env.CHAINLINK_IMAGE }}
          cl_image_tag: ${{ github.sha }}
          artifacts_location: /home/runner/work/chainlink-solana/chainlink-solana/integration-tests/logs
          publish_check_name: Solana Smoke Test Results
          go_mod_path: ./integration-tests/go.mod
          cache_key_id: core-solana-e2e-${{ env.MOD_CACHE_VERSION }}
          token: ${{ secrets.GITHUB_TOKEN }}
          aws_registries: ${{ secrets.QA_AWS_ACCOUNT_NUMBER }}
          QA_AWS_REGION: ${{ secrets.QA_AWS_REGION }}
          QA_AWS_ROLE_TO_ASSUME: ${{ secrets.QA_AWS_ROLE_TO_ASSUME }}
          QA_KUBECONFIG: ""
          run_setup: false
      - name: Upload test log
        uses: actions/upload-artifact@0b7f8abb1508181956e8e162db84b466c27e18ce # v3.1.2
        if: failure()
        with:
          name: test-log-solana
          path: /tmp/gotest.log
          retention-days: 7
        continue-on-error: true<|MERGE_RESOLUTION|>--- conflicted
+++ resolved
@@ -277,6 +277,7 @@
         with:
           runId: ${{ github.run_id }}
           testLogCollect: ${{ vars.TEST_LOG_COLLECT }}
+          selectedNetworks: ${{ env.SELECTED_NETWORKS }}
           chainlinkImage: ${{ env.CHAINLINK_IMAGE }}
           chainlinkVersion: ${{ github.sha }}        
           pyroscopeServer: ${{ matrix.product.pyroscope_env == '' && '' || !startsWith(github.ref, 'refs/tags/') && '' || secrets.QA_PYROSCOPE_INSTANCE }} # Avoid sending blank envs https://github.com/orgs/community/discussions/25725
@@ -292,22 +293,7 @@
       ## Run this step when changes that require tests to be run are made
       - name: Run Tests
         if: needs.changes.outputs.src == 'true' || github.event_name == 'workflow_dispatch'
-<<<<<<< HEAD
         uses: smartcontractkit/chainlink-github-actions/chainlink-testing-framework/run-tests@e865e376b8c2d594028c8d645dd6c47169b72974 # v2.2.16
-=======
-        uses: smartcontractkit/chainlink-github-actions/chainlink-testing-framework/run-tests@ea889b3133bd7f16ab19ba4ba130de5d9162c669 # v2.3.4
-        env:
-          PYROSCOPE_SERVER: ${{ matrix.product.pyroscope_env == '' && '' || !startsWith(github.ref, 'refs/tags/') && '' || secrets.QA_PYROSCOPE_INSTANCE }} # Avoid sending blank envs https://github.com/orgs/community/discussions/25725
-          PYROSCOPE_ENVIRONMENT: ${{ matrix.product.pyroscope_env }}
-          PYROSCOPE_KEY: ${{ secrets.QA_PYROSCOPE_KEY }}
-          LOKI_TENANT_ID: ${{ vars.LOKI_TENANT_ID }}
-          LOKI_URL: ${{ secrets.LOKI_URL }}
-          LOKI_BASIC_AUTH: ${{ secrets.LOKI_BASIC_AUTH }}
-          LOGSTREAM_LOG_TARGETS: ${{ vars.LOGSTREAM_LOG_TARGETS }}
-          GRAFANA_URL: ${{ vars.GRAFANA_URL }}
-          GRAFANA_DATASOURCE: ${{ vars.GRAFANA_DATASOURCE }}
-          RUN_ID: ${{ github.run_id }}          
->>>>>>> d7fe6838
         with:
           test_command_to_run: cd ./integration-tests && go test -timeout 30m -count=1 -json -test.parallel=${{ matrix.product.nodes }} ${{ steps.build-go-test-command.outputs.run_command }} 2>&1 | tee /tmp/gotest.log | gotestfmt
           test_download_vendor_packages_command: cd ./integration-tests && go mod download
@@ -473,6 +459,7 @@
         with:
           runId: ${{ github.run_id }}
           testLogCollect: ${{ vars.TEST_LOG_COLLECT }}
+          selectedNetworks: ${{ env.SELECTED_NETWORKS }}
           chainlinkImage: ${{ env.CHAINLINK_IMAGE }}
           chainlinkVersion: ${{ github.sha }}        
           pyroscopeServer: ${{ matrix.product.pyroscope_env == '' && '' || !startsWith(github.ref, 'refs/tags/') && '' || secrets.QA_PYROSCOPE_INSTANCE }} # Avoid sending blank envs https://github.com/orgs/community/discussions/25725
@@ -487,22 +474,7 @@
       ## Run this step when changes that require tests to be run are made
       - name: Run Tests
         if: needs.changes.outputs.src == 'true' || github.event_name == 'workflow_dispatch'
-<<<<<<< HEAD
         uses: smartcontractkit/chainlink-github-actions/chainlink-testing-framework/run-tests@e865e376b8c2d594028c8d645dd6c47169b72974 # v2.2.16
-=======
-        uses: smartcontractkit/chainlink-github-actions/chainlink-testing-framework/run-tests@ea889b3133bd7f16ab19ba4ba130de5d9162c669 # v2.3.4
-        env:
-          PYROSCOPE_SERVER: ${{ matrix.product.pyroscope_env == '' && '' || !startsWith(github.ref, 'refs/tags/') && '' || secrets.QA_PYROSCOPE_INSTANCE }} # Avoid sending blank envs https://github.com/orgs/community/discussions/25725
-          PYROSCOPE_ENVIRONMENT: ${{ matrix.product.pyroscope_env }}
-          PYROSCOPE_KEY: ${{ secrets.QA_PYROSCOPE_KEY }}
-          LOKI_TENANT_ID: ${{ vars.LOKI_TENANT_ID }}
-          LOKI_URL: ${{ secrets.LOKI_URL }}
-          LOKI_BASIC_AUTH: ${{ secrets.LOKI_BASIC_AUTH }}
-          LOGSTREAM_LOG_TARGETS: ${{ vars.LOGSTREAM_LOG_TARGETS }}
-          GRAFANA_URL: ${{ vars.GRAFANA_URL }}
-          GRAFANA_DATASOURCE: ${{ vars.GRAFANA_DATASOURCE }}
-          RUN_ID: ${{ github.run_id }}
->>>>>>> d7fe6838
         with:
           test_command_to_run: cd ./integration-tests && go test -timeout 30m -count=1 -json -test.parallel=${{ matrix.product.nodes }} ${{ steps.build-go-test-command.outputs.run_command }} 2>&1 | tee /tmp/gotest.log | gotestfmt
           test_download_vendor_packages_command: cd ./integration-tests && go mod download
