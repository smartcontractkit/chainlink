name: Integration Tests
run-name: Integration Tests ${{ inputs.distinct_run_name && inputs.distinct_run_name || '' }}
on:
  merge_group:
  pull_request:
  push:
    tags:
      - "*"
  workflow_dispatch:
    inputs:
      cl_ref:
        description: 'The ref to checkout, defaults to the calling branch'
        required: false
        type: string
      evm-ref:
        description: 'The sha of the chainlink-evm commit to use if wanted'
        required: false
        type: string
      run_solana:
        description: 'Run solana tests'
        required: false
        type: string
        default: 'false'
      distinct_run_name:
        description: 'A unique identifier for this run, only use from other repos'
        required: false
        type: string

# Only run 1 of this workflow at a time per PR
concurrency:
  group: ${{ github.ref }}-${{ github.repository }}-${{ github.event_name }}--e2e-tests-${{ inputs.distinct_run_name }}
  cancel-in-progress: true

env:
  # for run-test variables and environment
  ENV_JOB_IMAGE: ${{ secrets.QA_AWS_ACCOUNT_NUMBER }}.dkr.ecr.${{ secrets.QA_AWS_REGION }}.amazonaws.com/chainlink-tests:${{ inputs.evm-ref || github.sha }}
  CHAINLINK_IMAGE: ${{ secrets.QA_AWS_ACCOUNT_NUMBER }}.dkr.ecr.${{ secrets.QA_AWS_REGION }}.amazonaws.com/chainlink
  TEST_SUITE: smoke
  TEST_ARGS: -test.timeout 12m
  INTERNAL_DOCKER_REPO: ${{ secrets.QA_AWS_ACCOUNT_NUMBER }}.dkr.ecr.${{ secrets.QA_AWS_REGION }}.amazonaws.com
  MOD_CACHE_VERSION: 2
  COLLECTION_ID: chainlink-e2e-tests

jobs:
<<<<<<< HEAD
=======
  enforce-ctf-version:
    name: Enforce CTF Version
    runs-on: ubuntu-latest
    # We don't directly merge dependabot PRs, so let's not waste the resources
    if: github.actor != 'dependabot[bot]'
    steps:
      - run: echo "${{github.event_name}}"
      - name: Checkout the repo
        uses: actions/checkout@v4.2.1
        with:
          repository: smartcontractkit/chainlink
          ref: ${{ inputs.cl_ref }}
      - name: Check Merge Group Condition
        id: condition-check
        run: |
          echo "Checking event condition..."
          SHOULD_ENFORCE="false"
          if [[ "$GITHUB_EVENT_NAME" == "merge_group" ]]; then
              echo "We are in a merge_group event, now check if we are on the develop branch"
              target_branch=$(cat $GITHUB_EVENT_PATH | jq -r .merge_group.base_ref)
              if [[ "$target_branch" == "refs/heads/develop" ]]; then
                  echo "We are on the develop branch, we should enforce ctf version"
                  SHOULD_ENFORCE="true"
              fi
          fi
          echo "should we enforce ctf version = $SHOULD_ENFORCE"
          echo "should-enforce=$SHOULD_ENFORCE" >> $GITHUB_OUTPUT
      - name: Enforce CTF Version
        if: steps.condition-check.outputs.should-enforce == 'true'
        uses: smartcontractkit/.github/actions/ctf-check-mod-version@21b0189c5fdca0318617d259634b1a91e6d80262 # ctf-check-mod-version@0.0.0
        with:
          go-project-path: ./integration-tests
          module-name: github.com/smartcontractkit/chainlink-testing-framework/lib
          enforce-semantic-tag: "true"
>>>>>>> 37f31323
  changes:
    environment: integration
    name: Check Paths That Require Tests To Run
    runs-on: ubuntu-latest
    # We don't directly merge dependabot PRs, so let's not waste the resources
    if: github.actor != 'dependabot[bot]'
    steps:
      - name: Checkout the repo
        uses: actions/checkout@v4.2.1
        with:
          repository: smartcontractkit/chainlink
          ref: ${{ inputs.cl_ref }}
      - uses: dorny/paths-filter@de90cc6fb38fc0963ad72b210f1f284cd68cea36 # v3.0.2
        id: changes
        with:
          filters: |
            github_ci_changes:
              - '.github/workflows/integration-tests.yml'
              - '.github/workflows/run-e2e-tests-reusable-workflow.yml'
              - '.github/e2e-tests.yml'
            core_changes:
              - '**/*.go'
              - '**/*go.sum'
              - '**/*go.mod'
              - '**/*Dockerfile'
              - 'core/**/migrations/*.sql'
              - 'core/**/config/**/*.toml'
              - 'integration-tests/**/*.toml'
            ccip_changes:
              - '**/*ccip*'
              - '**/*ccip*/**'
      - name: Filter not ignored changes
        uses: ./.github/actions/filter-changes
        id: not_ignored_changes
        with:
          # Filter files that match **every** pattern in this list
          every_filter: |
            - '**'                     # Initially include all files
            - '!**/*.md'               # Exclude all markdown files (lowercase)
            - '!**/*.MD'               # Exclude all markdown files (uppercase)
            - '!**/.github/**'         # Exclude all changes under the .github directory
            # Exclude all Go test files, except those explicitly included in "any_filter"
            - '!**/*_test.go'
          # Filter files that match **any** of these patterns
          any_filter: |
            - 'integration-tests/**/*.go'                 # Include all go files in integration-tests
            - 'integration-tests/**/*.toml'               # Include all toml files in integration-tests
            - '.github/workflows/integration-tests.yml'   # Include the integration-tests workflow itself  
            - '.github/actions/build-chainlink-image/**'
            - '.github/actions/delete-deployments/**'
            - '.github/actions/filter-changes/**'
            - './.github/actions/setup-go/**'
      - name: Ignore Filter On Workflow Dispatch
        if: ${{ github.event_name == 'workflow_dispatch' }}
        id: ignore-filter
        run: echo "changes=true" >> $GITHUB_OUTPUT
    outputs:
      github_ci_changes: ${{ steps.ignore-filter.outputs.changes || steps.changes.outputs.github_ci_changes }}
      core_changes: ${{ steps.ignore-filter.outputs.changes || steps.changes.outputs.core_changes }}
      ccip_changes: ${{ steps.ignore-filter.outputs.changes || steps.changes.outputs.ccip_changes }}
      not_ignored_changes: ${{ steps.not_ignored_changes.outputs.every_changed == 'true' || steps.not_ignored_changes.outputs.any_changed == 'true' }}

  enforce-ctf-version:
    name: Enforce CTF Version
    runs-on: ubuntu-latest
    needs: [changes]
    # We don't directly merge dependabot PRs, so let's not waste the resources
    if: github.actor != 'dependabot[bot]' && needs.changes.outputs.not_ignored_changes == 'true'
    steps:
      - run: echo "${{github.event_name}}"
      - name: Checkout the repo
        uses: actions/checkout@9bb56186c3b09b4f86b1c65136769dd318469633 # v4.1.2
        with:
          repository: smartcontractkit/chainlink
          ref: ${{ inputs.cl_ref }}
      - name: Check Merge Group Condition
        id: condition-check
        run: |
          echo "Checking event condition..."
          SHOULD_ENFORCE="false"
          if [[ "$GITHUB_EVENT_NAME" == "merge_group" ]]; then
              echo "We are in a merge_group event, now check if we are on the develop branch"
              target_branch=$(cat $GITHUB_EVENT_PATH | jq -r .merge_group.base_ref)
              if [[ "$target_branch" == "refs/heads/develop" ]]; then
                  echo "We are on the develop branch, we should enforce ctf version"
                  SHOULD_ENFORCE="true"
              fi
          fi
          echo "should we enforce ctf version = $SHOULD_ENFORCE"
          echo "should-enforce=$SHOULD_ENFORCE" >> $GITHUB_OUTPUT
      - name: Enforce CTF Version
        if: steps.condition-check.outputs.should-enforce == 'true'
        uses: smartcontractkit/.github/actions/ctf-check-mod-version@21b0189c5fdca0318617d259634b1a91e6d80262 # ctf-check-mod-version@0.0.0
        with:
          go-project-path: ./integration-tests
          module-name: github.com/smartcontractkit/chainlink-testing-framework/lib
          enforce-semantic-tag: "true"

  lint-integration-tests:
    name: Lint ${{ matrix.project.name }}
    runs-on: ubuntu-24.04-8cores-32GB-ARM
    needs: [changes]
    # We don't directly merge dependabot PRs, so let's not waste the resources
    if: github.actor != 'dependabot[bot]' && needs.changes.outputs.not_ignored_changes == 'true'
    strategy:
      matrix:
        project:
          - name: integration-tests
            id: e2e-tests
            path: ./integration-tests
            cache_id: e2e-tests
          - name: load
            id: load
            path: ./integration-tests/load
            cache_id: load
    steps:
      - name: Checkout the repo
        uses: actions/checkout@v4.2.1
        with:
          repository: smartcontractkit/chainlink
          ref: ${{ inputs.cl_ref }}
      - name: Setup Go
        uses: smartcontractkit/.github/actions/ctf-setup-go@b0d756c57fcdbcff187e74166562a029fdd5d1b9 # ctf-setup-go@0.0.0
        with:
          test_download_vendor_packages_command: cd ${{ matrix.project.path }} && go mod download
          go_mod_path: ${{ matrix.project.path }}/go.mod
          cache_key_id: ${{ matrix.project.cache_id }}
          cache_restore_only: "true"
      - name: Lint Go
        uses: golangci/golangci-lint-action@3cfe3a4abbb849e10058ce4af15d205b6da42804 # v4.0.0
        with:
          version: v1.59.1
          # We already cache these directories in setup-go
          skip-pkg-cache: true
          skip-build-cache: true
          # only-new-issues is only applicable to PRs, otherwise it is always set to false
          only-new-issues: false # disabled for PRs due to unreliability
          args: --out-format colored-line-number,checkstyle:golangci-lint-report.xml
          working-directory: ${{ matrix.project.path }}

  build-chainlink:
    environment: integration
    permissions:
      id-token: write
      contents: read
    strategy:
      matrix:
        image:
          - name: ""
            dockerfile: core/chainlink.Dockerfile
            tag-suffix: ""
          - name: (plugins)
            dockerfile: plugins/chainlink.Dockerfile
            tag-suffix: -plugins
    name: Build Chainlink Image ${{ matrix.image.name }}
    runs-on: ubuntu22.04-8cores-32GB
    needs: [changes, enforce-ctf-version]
    if: needs.changes.outputs.not_ignored_changes == 'true'
    steps:
      - name: Checkout the repo
        uses: actions/checkout@v4.2.1
        with:
          repository: smartcontractkit/chainlink
          ref: ${{ inputs.cl_ref || github.event.pull_request.head.sha || github.event.merge_group.head_sha }}
      - name: Setup Github Token
        if: ${{ inputs.evm-ref }}
        id: get-gh-token
        uses: smartcontractkit/.github/actions/setup-github-token@ef78fa97bf3c77de6563db1175422703e9e6674f # setup-github-token@0.2.1
        with:
          aws-role-arn: ${{ secrets.AWS_OIDC_GLOBAL_READ_ONLY_TOKEN_ISSUER_ROLE_ARN }}
          aws-lambda-url: ${{ secrets.AWS_INFRA_RELENG_TOKEN_ISSUER_LAMBDA_URL }}
          aws-region: ${{ secrets.AWS_REGION }}
          set-git-config: "true"
      - name: Build Chainlink Image
        if: needs.changes.outputs.core_changes == 'true' || needs.changes.outputs.github_ci_changes == 'true' || github.event_name == 'workflow_dispatch'
        uses: ./.github/actions/build-chainlink-image
        with:
          tag_suffix: ${{ matrix.image.tag-suffix }}
          dockerfile: ${{ matrix.image.dockerfile }}
          git_commit_sha: ${{ inputs.evm-ref || github.sha }}
          AWS_REGION: ${{ secrets.QA_AWS_REGION }}
          AWS_ROLE_TO_ASSUME: ${{ secrets.QA_AWS_ROLE_TO_ASSUME }}
          dep_evm_sha: ${{ inputs.evm-ref }}

  run-core-e2e-tests-for-pr:
    name: Run Core E2E Tests For PR
    permissions:
      actions: read
      checks: write
      pull-requests: write
      id-token: write
      contents: read
    needs: [build-chainlink, changes]
    if: needs.changes.outputs.not_ignored_changes == 'true' && github.event_name == 'pull_request' && ( needs.changes.outputs.core_changes == 'true' || needs.changes.outputs.github_ci_changes == 'true')
    uses: smartcontractkit/.github/.github/workflows/run-e2e-tests.yml@827d85b57065211ddd254457a7cf21581d85092d
    with:
      workflow_name: Run Core E2E Tests For PR
      chainlink_version: ${{ inputs.evm-ref || github.sha }}
      chainlink_upgrade_version: ${{ github.sha }}
      test_path: .github/e2e-tests.yml
      test_trigger: PR E2E Core Tests
      upload_cl_node_coverage_artifact: true
      upload_cl_node_coverage_artifact_prefix: cl_node_coverage_data_
      enable_otel_traces_for_ocr2_plugins: ${{ contains(join(github.event.pull_request.labels.*.name, ' '), 'enable tracing') }}
    secrets:
      QA_AWS_REGION: ${{ secrets.QA_AWS_REGION }}
      QA_AWS_ROLE_TO_ASSUME: ${{ secrets.QA_AWS_ROLE_TO_ASSUME }}
      QA_AWS_ACCOUNT_NUMBER: ${{ secrets.QA_AWS_ACCOUNT_NUMBER }}
      PROD_AWS_ACCOUNT_NUMBER: ${{ secrets.AWS_ACCOUNT_ID_PROD }}
      QA_PYROSCOPE_INSTANCE: ${{ secrets.QA_PYROSCOPE_INSTANCE }}
      QA_PYROSCOPE_KEY: ${{ secrets.QA_PYROSCOPE_KEY }}
      QA_KUBECONFIG: ${{ secrets.QA_KUBECONFIG }}
      GRAFANA_INTERNAL_TENANT_ID: ${{ secrets.GRAFANA_INTERNAL_TENANT_ID }}
      GRAFANA_INTERNAL_BASIC_AUTH: ${{ secrets.GRAFANA_INTERNAL_BASIC_AUTH }}
      GRAFANA_INTERNAL_HOST: ${{ secrets.GRAFANA_INTERNAL_HOST }}
      GRAFANA_INTERNAL_URL_SHORTENER_TOKEN: ${{ secrets.GRAFANA_INTERNAL_URL_SHORTENER_TOKEN }}
      LOKI_TENANT_ID: ${{ secrets.LOKI_TENANT_ID }}
      LOKI_URL: https://${{ secrets.GRAFANA_INTERNAL_HOST }}/loki/api/v1/push
      LOKI_BASIC_AUTH: ${{ secrets.LOKI_BASIC_AUTH }}
      GH_TOKEN: ${{ secrets.GITHUB_TOKEN }}
      AWS_REGION: ${{ secrets.QA_AWS_REGION }}
      AWS_OIDC_IAM_ROLE_VALIDATION_PROD_ARN: ${{ secrets.AWS_OIDC_IAM_ROLE_VALIDATION_PROD_ARN }}
      AWS_API_GW_HOST_GRAFANA: ${{ secrets.AWS_API_GW_HOST_GRAFANA }}
      SLACK_BOT_TOKEN: ${{ secrets.QA_SLACK_API_KEY }}

  run-core-e2e-tests-for-merge-queue:
    name: Run Core E2E Tests For Merge Queue
    permissions:
      actions: read
      checks: write
      pull-requests: write
      id-token: write
      contents: read
    needs: [build-chainlink, changes]
    if: needs.changes.outputs.not_ignored_changes == 'true' && github.event_name == 'merge_group' && ( needs.changes.outputs.core_changes == 'true' || needs.changes.outputs.github_ci_changes == 'true')
    uses: smartcontractkit/.github/.github/workflows/run-e2e-tests.yml@827d85b57065211ddd254457a7cf21581d85092d
    with:
      workflow_name: Run Core E2E Tests For Merge Queue
      chainlink_version: ${{ inputs.evm-ref || github.sha }}
      chainlink_upgrade_version: ${{ github.sha }}
      test_path: .github/e2e-tests.yml
      test_trigger: Merge Queue E2E Core Tests
      upload_cl_node_coverage_artifact: true
      upload_cl_node_coverage_artifact_prefix: cl_node_coverage_data_
      enable_otel_traces_for_ocr2_plugins: ${{ contains(join(github.event.pull_request.labels.*.name, ' '), 'enable tracing') }}
      # Notify Test Tooling team in slack when merge queue tests fail
      slack_notification_after_tests: on_failure
      slack_notification_after_tests_channel_id: "#team-test-tooling-internal"
      slack_notification_after_tests_name: Core E2E Tests In Merge Queue
    secrets:
      QA_AWS_REGION: ${{ secrets.QA_AWS_REGION }}
      QA_AWS_ROLE_TO_ASSUME: ${{ secrets.QA_AWS_ROLE_TO_ASSUME }}
      QA_AWS_ACCOUNT_NUMBER: ${{ secrets.QA_AWS_ACCOUNT_NUMBER }}
      PROD_AWS_ACCOUNT_NUMBER: ${{ secrets.AWS_ACCOUNT_ID_PROD }}
      QA_PYROSCOPE_INSTANCE: ${{ secrets.QA_PYROSCOPE_INSTANCE }}
      QA_PYROSCOPE_KEY: ${{ secrets.QA_PYROSCOPE_KEY }}
      QA_KUBECONFIG: ${{ secrets.QA_KUBECONFIG }}
      GRAFANA_INTERNAL_TENANT_ID: ${{ secrets.GRAFANA_INTERNAL_TENANT_ID }}
      GRAFANA_INTERNAL_BASIC_AUTH: ${{ secrets.GRAFANA_INTERNAL_BASIC_AUTH }}
      GRAFANA_INTERNAL_HOST: ${{ secrets.GRAFANA_INTERNAL_HOST }}
      GRAFANA_INTERNAL_URL_SHORTENER_TOKEN: ${{ secrets.GRAFANA_INTERNAL_URL_SHORTENER_TOKEN }}
      LOKI_TENANT_ID: ${{ secrets.LOKI_TENANT_ID }}
      LOKI_URL: https://${{ secrets.GRAFANA_INTERNAL_HOST }}/loki/api/v1/push
      LOKI_BASIC_AUTH: ${{ secrets.LOKI_BASIC_AUTH }}
      GH_TOKEN: ${{ secrets.GITHUB_TOKEN }}
      AWS_REGION: ${{ secrets.QA_AWS_REGION }}
      AWS_OIDC_IAM_ROLE_VALIDATION_PROD_ARN: ${{ secrets.AWS_OIDC_IAM_ROLE_VALIDATION_PROD_ARN }}
      AWS_API_GW_HOST_GRAFANA: ${{ secrets.AWS_API_GW_HOST_GRAFANA }}
      SLACK_BOT_TOKEN: ${{ secrets.QA_SLACK_API_KEY }}
              
  run-ccip-e2e-tests-for-pr:
    name: Run CCIP E2E Tests For PR
    permissions:
      actions: read
      checks: write
      pull-requests: write
      id-token: write
      contents: read
    needs: [build-chainlink, changes]
    if: needs.changes.outputs.not_ignored_changes == 'true' && github.event_name == 'pull_request' && (needs.changes.outputs.ccip_changes == 'true' || needs.changes.outputs.github_ci_changes == 'true')
    uses: smartcontractkit/.github/.github/workflows/run-e2e-tests.yml@827d85b57065211ddd254457a7cf21581d85092d
    with:
      workflow_name: Run CCIP E2E Tests For PR
      chainlink_version: ${{ inputs.evm-ref || github.sha }}
      chainlink_upgrade_version: ${{ github.sha }}
      test_path: .github/e2e-tests.yml
      test_trigger: PR E2E CCIP Tests
      upload_cl_node_coverage_artifact: true
      upload_cl_node_coverage_artifact_prefix: cl_node_coverage_data_
      enable_otel_traces_for_ocr2_plugins: ${{ contains(join(github.event.pull_request.labels.*.name, ' '), 'enable tracing') }}
    secrets:
      QA_AWS_REGION: ${{ secrets.QA_AWS_REGION }}
      QA_AWS_ROLE_TO_ASSUME: ${{ secrets.QA_AWS_ROLE_TO_ASSUME }}
      QA_AWS_ACCOUNT_NUMBER: ${{ secrets.QA_AWS_ACCOUNT_NUMBER }}
      PROD_AWS_ACCOUNT_NUMBER: ${{ secrets.AWS_ACCOUNT_ID_PROD }}
      QA_PYROSCOPE_INSTANCE: ${{ secrets.QA_PYROSCOPE_INSTANCE }}
      QA_PYROSCOPE_KEY: ${{ secrets.QA_PYROSCOPE_KEY }}
      QA_KUBECONFIG: ${{ secrets.QA_KUBECONFIG }}
      GRAFANA_INTERNAL_TENANT_ID: ${{ secrets.GRAFANA_INTERNAL_TENANT_ID }}
      GRAFANA_INTERNAL_BASIC_AUTH: ${{ secrets.GRAFANA_INTERNAL_BASIC_AUTH }}
      GRAFANA_INTERNAL_HOST: ${{ secrets.GRAFANA_INTERNAL_HOST }}
      GRAFANA_INTERNAL_URL_SHORTENER_TOKEN: ${{ secrets.GRAFANA_INTERNAL_URL_SHORTENER_TOKEN }}
      LOKI_TENANT_ID: ${{ secrets.LOKI_TENANT_ID }}
      LOKI_URL: https://${{ secrets.GRAFANA_INTERNAL_HOST }}/loki/api/v1/push
      LOKI_BASIC_AUTH: ${{ secrets.LOKI_BASIC_AUTH }}
      GH_TOKEN: ${{ secrets.GITHUB_TOKEN }}
      AWS_REGION: ${{ secrets.QA_AWS_REGION }}
      AWS_OIDC_IAM_ROLE_VALIDATION_PROD_ARN: ${{ secrets.AWS_OIDC_IAM_ROLE_VALIDATION_PROD_ARN }}
      AWS_API_GW_HOST_GRAFANA: ${{ secrets.AWS_API_GW_HOST_GRAFANA }}
      SLACK_BOT_TOKEN: ${{ secrets.QA_SLACK_API_KEY }}
              
  run-ccip-e2e-tests-for-merge-queue:
    name: Run CCIP E2E Tests For Merge Queue
    permissions:
      actions: read
      checks: write
      pull-requests: write
      id-token: write
      contents: read
    needs: [build-chainlink, changes]
    if: needs.changes.outputs.not_ignored_changes == 'true' && github.event_name == 'merge_group' && (needs.changes.outputs.ccip_changes == 'true' || needs.changes.outputs.github_ci_changes == 'true')
    uses: smartcontractkit/.github/.github/workflows/run-e2e-tests.yml@827d85b57065211ddd254457a7cf21581d85092d
    with:
      workflow_name: Run CCIP E2E Tests For Merge Queue
      chainlink_version: ${{ inputs.evm-ref || github.sha }}
      chainlink_upgrade_version: ${{ github.sha }}
      test_path: .github/e2e-tests.yml
      test_trigger: Merge Queue E2E CCIP Tests
      upload_cl_node_coverage_artifact: true
      upload_cl_node_coverage_artifact_prefix: cl_node_coverage_data_
      enable_otel_traces_for_ocr2_plugins: ${{ contains(join(github.event.pull_request.labels.*.name, ' '), 'enable tracing') }}
    secrets:
      QA_AWS_REGION: ${{ secrets.QA_AWS_REGION }}
      QA_AWS_ROLE_TO_ASSUME: ${{ secrets.QA_AWS_ROLE_TO_ASSUME }}
      QA_AWS_ACCOUNT_NUMBER: ${{ secrets.QA_AWS_ACCOUNT_NUMBER }}
      PROD_AWS_ACCOUNT_NUMBER: ${{ secrets.AWS_ACCOUNT_ID_PROD }}
      QA_PYROSCOPE_INSTANCE: ${{ secrets.QA_PYROSCOPE_INSTANCE }}
      QA_PYROSCOPE_KEY: ${{ secrets.QA_PYROSCOPE_KEY }}
      QA_KUBECONFIG: ${{ secrets.QA_KUBECONFIG }}
      GRAFANA_INTERNAL_TENANT_ID: ${{ secrets.GRAFANA_INTERNAL_TENANT_ID }}
      GRAFANA_INTERNAL_BASIC_AUTH: ${{ secrets.GRAFANA_INTERNAL_BASIC_AUTH }}
      GRAFANA_INTERNAL_HOST: ${{ secrets.GRAFANA_INTERNAL_HOST }}
      GRAFANA_INTERNAL_URL_SHORTENER_TOKEN: ${{ secrets.GRAFANA_INTERNAL_URL_SHORTENER_TOKEN }}
      LOKI_TENANT_ID: ${{ secrets.LOKI_TENANT_ID }}
      LOKI_URL: https://${{ secrets.GRAFANA_INTERNAL_HOST }}/loki/api/v1/push
      LOKI_BASIC_AUTH: ${{ secrets.LOKI_BASIC_AUTH }}
      GH_TOKEN: ${{ secrets.GITHUB_TOKEN }}
      AWS_REGION: ${{ secrets.QA_AWS_REGION }}
      AWS_OIDC_IAM_ROLE_VALIDATION_PROD_ARN: ${{ secrets.AWS_OIDC_IAM_ROLE_VALIDATION_PROD_ARN }}
      AWS_API_GW_HOST_GRAFANA: ${{ secrets.AWS_API_GW_HOST_GRAFANA }}
      SLACK_BOT_TOKEN: ${{ secrets.QA_SLACK_API_KEY }}

  check-e2e-test-results:
    if: always()
    name: ETH Smoke Tests
    runs-on: ubuntu-latest
    needs: [lint-integration-tests, run-core-e2e-tests-for-pr, run-ccip-e2e-tests-for-pr, run-core-e2e-tests-for-merge-queue, run-ccip-e2e-tests-for-merge-queue]
    steps:
      - name: Check Core test results
        id: check_core_results
        run: |
          results='${{ needs.run-core-e2e-tests-for-pr.outputs.test_results }}'
          echo "Core test results:"
          echo "$results" | jq .
          
          node_migration_tests_failed=$(echo $results | jq '[.[] | select(.id == "integration-tests/migration/upgrade_version_test.go:*" ) | select(.result != "success")] | length > 0')
          echo "node_migration_tests_failed=$node_migration_tests_failed" >> $GITHUB_OUTPUT

      - name: Check CCIP test results
        id: check_ccip_results
        run: |
          if [[ '${{ needs.run-ccip-e2e-tests-for-pr.result }}' != 'skipped' ]]; then
            results='${{ needs.run-ccip-e2e-tests-for-pr.outputs.test_results }}'
            echo "CCIP test results:"
            echo "$results" | jq .
          else
            echo "CCIP tests were skipped."
          fi

      - name: Send slack notification for failed migration tests
        if: steps.check_core_results.outputs.node_migration_tests_failed == 'true' && github.event_name != 'workflow_dispatch'
        uses: slackapi/slack-github-action@6c661ce58804a1a20f6dc5fbee7f0381b469e001 # v1.25.0
        env:
          SLACK_BOT_TOKEN: ${{ secrets.QA_SLACK_API_KEY }}
        with:
          channel-id: "#team-test-tooling-internal"
          slack-message: ":x: :mild-panic-intensifies: Node Migration Tests Failed: \n${{ format('https://github.com/{0}/actions/runs/{1}', github.repository, github.run_id) }}\n${{ format('Notifying <!subteam^{0}|{0}>', secrets.GUARDIAN_SLACK_NOTIFICATION_HANDLE) }}"

      - name: Fail the job if core tests in PR not successful
        if: always() && needs.run-core-e2e-tests-for-pr.result == 'failure'
        run: exit 1

      - name: Fail the job if core tests in merge queue not successful
        if: always() && needs.run-core-e2e-tests-for-merge-queue.result == 'failure'
        run: exit 1        

      - name: Fail the job if lint not successful
        if: always() && needs.lint-integration-tests.result == 'failure'
        run: exit 1

  cleanup:
    name: Clean up integration environment deployments
    needs: [changes, run-core-e2e-tests-for-pr, run-ccip-e2e-tests-for-pr, run-core-e2e-tests-for-merge-queue, run-ccip-e2e-tests-for-merge-queue]
    if: needs.changes.outputs.not_ignored_changes == 'true' && always()
    runs-on: ubuntu-latest
    steps:
      - name: Checkout repo
        if: ${{ github.event_name == 'pull_request' }}
        uses: actions/checkout@v4.2.1
        with:
          repository: smartcontractkit/chainlink
          ref: ${{ inputs.cl_ref }}

      - name: 🧼 Clean up Environment
        if: ${{ github.event_name == 'pull_request' }}
        uses: ./.github/actions/delete-deployments
        with:
          environment: integration
          ref: ${{ github.head_ref }} # See https://github.com/github/docs/issues/15319#issuecomment-1476705663

  show-chainlink-node-coverage:
    name: Show Chainlink Node Go Coverage
    needs: [changes, run-core-e2e-tests-for-pr, run-ccip-e2e-tests-for-pr, run-core-e2e-tests-for-merge-queue, run-ccip-e2e-tests-for-merge-queue]
    if: needs.changes.outputs.not_ignored_changes == 'true' && always()
    runs-on: ubuntu-latest
    steps:
      - name: Checkout the repo
        uses: actions/checkout@v4.2.1
        with:
          repository: smartcontractkit/chainlink
          ref: ${{ inputs.cl_ref || github.event.pull_request.head.sha || github.event.merge_group.head_sha }}
      - name: Download All Artifacts
        uses: actions/download-artifact@v4.1.8
        with:
          path: cl_node_coverage_data
          pattern: cl_node_coverage_data_*
          merge-multiple: true
      - name: Show Coverage
        run: go run ./integration-tests/scripts/show_coverage.go "${{ github.workspace }}/cl_node_coverage_data/*/merged"

  ## Solana Section
  get_solana_sha:
    # We don't directly merge dependabot PRs, so let's not waste the resources
    needs: [changes]
    if: ${{ needs.changes.outputs.not_ignored_changes == 'true' && github.actor != 'dependabot[bot]' && inputs.run_solana != 'false' }}
    name: Get Solana Sha From Go Mod
    environment: Integration
    runs-on: ubuntu-latest
    outputs:
      sha: ${{ steps.getsha.outputs.sha }}
    steps:
      - name: Checkout the repo
        uses: actions/checkout@v4.2.1
        with:
          repository: smartcontractkit/chainlink
          ref: ${{ inputs.cl_ref || github.event.pull_request.head.sha || github.event.merge_group.head_sha }}
      - name: Setup Go
        uses: ./.github/actions/setup-go
        with:
          only-modules: "true"
      - name: Get the sha from go mod
        id: getshortsha
        run: |
          sol_ver=$(go list -m -json github.com/smartcontractkit/chainlink-solana  | jq -r .Version)
          if [ -z "${sol_ver}" ]; then
              echo "Error: could not get the solana version from the go.mod file, look above for error(s)"
              exit 1
          fi
          short_sha="${sol_ver##*-}"
          echo "short sha is: ${short_sha}"
          echo "short_sha=${short_sha}" >> "$GITHUB_OUTPUT"
      - name: Checkout solana
        uses: actions/checkout@v4.2.1
        with:
          repository: smartcontractkit/chainlink-solana
          ref: develop
          fetch-depth: 0
          path: solanapath
      - name: Get long sha
        id: getsha
        run: |
          cd solanapath
          full_sha=$(git rev-parse ${{steps.getshortsha.outputs.short_sha}}^{}) # additional suffix allows handling tagged versions as well
          if [ -z "${full_sha}" ]; then
              echo "Error: could not get the full sha from the short sha using git, look above for error(s)"
              exit 1
          fi
          echo "sha is: ${full_sha}"
          echo "sha=${full_sha}" >> "$GITHUB_OUTPUT"

  get_projectserum_version:
    name: Get ProjectSerum Version
    environment: integration
    runs-on: ubuntu-latest
    needs: [changes, get_solana_sha]
    if: needs.changes.outputs.not_ignored_changes == 'true'
    outputs:
      projectserum_version: ${{ steps.psversion.outputs.projectserum_version }}
    steps:
      - name: Checkout the solana repo
        uses: actions/checkout@v4.2.1
        with:
          repository: smartcontractkit/chainlink-solana
          ref: ${{ needs.get_solana_sha.outputs.sha }}
      - name: Get ProjectSerum Version
        id: psversion
        uses: smartcontractkit/chainlink-solana/.github/actions/projectserum_version@4b971869e26b79c7ce3fb7c98005cc2e3f350915 # stable action on Oct 12 2022

  solana-test-image-exists:
    environment: integration
    permissions:
      checks: write
      pull-requests: write
      id-token: write
      contents: read
    name: Check If Solana Test Image Exists
    runs-on: ubuntu-latest
    needs: [changes, get_solana_sha]
    if: needs.changes.outputs.not_ignored_changes == 'true'
    outputs:
      exists: ${{ steps.check-image.outputs.exists }}
    steps:
      - name: Check if image exists
        id: check-image
        uses: smartcontractkit/chainlink-github-actions/docker/image-exists@0ce1e67b254a4f041e03cc6f0e3afc987b47c7bd # v2.3.30
        with:
          repository: chainlink-solana-tests
          tag: ${{ needs.get_solana_sha.outputs.sha }}
          AWS_REGION: ${{ secrets.QA_AWS_REGION }}
          AWS_ROLE_TO_ASSUME: ${{ secrets.QA_AWS_ROLE_TO_ASSUME }}

  solana-build-contracts:
    environment: integration
    permissions:
      checks: write
      pull-requests: write
      id-token: write
      contents: read
    name: Solana Build Artifacts
    runs-on: ubuntu22.04-8cores-32GB
    needs:
      [
        changes,
        get_projectserum_version,
        solana-test-image-exists,
        get_solana_sha,
      ]
    if: needs.changes.outputs.not_ignored_changes == 'true'
    steps:
      - name: Checkout the solana repo
        uses: actions/checkout@v4.2.1
        with:
          repository: smartcontractkit/chainlink-solana
          ref: ${{ needs.get_solana_sha.outputs.sha }}
      - name: Build contracts
        if: (needs.changes.outputs.core_changes == 'true' || github.event_name == 'workflow_dispatch') && needs.solana-test-image-exists.outputs.exists == 'false'
        uses: smartcontractkit/chainlink-solana/.github/actions/build_contract_artifacts@46b1311a5a83f33d08ffa8e1e0ab04f9ad51665d # node20 update on may 10, 2024
        with:
          ref: ${{ needs.get_solana_sha.outputs.sha }}
          image: backpackapp/build
          image-version: ${{ needs.get_projectserum_version.outputs.projectserum_version }}

  solana-build-test-image:
    environment: integration
    permissions:
      checks: write
      pull-requests: write
      id-token: write
      contents: read
    name: Solana Build Test Image
    runs-on: ubuntu22.04-8cores-32GB
    needs:
      [
        solana-build-contracts,
        solana-test-image-exists,
        changes,
        get_solana_sha,
      ]
    if: needs.changes.outputs.not_ignored_changes == 'true'
    env:
      CONTRACT_ARTIFACTS_PATH: contracts/target/deploy
    steps:
      - name: Checkout the repo
        if: (needs.changes.outputs.core_changes == 'true' || github.event_name == 'workflow_dispatch') && needs.solana-test-image-exists.outputs.exists == 'false'
        uses: actions/checkout@v4.2.1
        with:
          repository: smartcontractkit/chainlink-solana
          ref: ${{ needs.get_solana_sha.outputs.sha }}
      - name: Download Artifacts
        if: (needs.changes.outputs.core_changes == 'true' || github.event_name == 'workflow_dispatch') && needs.solana-test-image-exists.outputs.exists == 'false'
        uses: actions/download-artifact@v4.1.8
        with:
          name: artifacts
          path: ${{ env.CONTRACT_ARTIFACTS_PATH }}
      - name: Build Test Image
        if: (needs.changes.outputs.core_changes == 'true' || github.event_name == 'workflow_dispatch') && needs.solana-test-image-exists.outputs.exists == 'false'
        uses: smartcontractkit/.github/actions/ctf-build-test-image@a5e4f4c8fbb8e15ab2ad131552eca6ac83c4f4b3 # ctf-build-test-image@0.1.0
        with:
          repository: chainlink-solana-tests
          tag: ${{ needs.get_solana_sha.outputs.sha }}
          suites: smoke
          QA_AWS_ROLE_TO_ASSUME: ${{ secrets.QA_AWS_ROLE_TO_ASSUME }}
          QA_AWS_REGION: ${{ secrets.QA_AWS_REGION }}
          QA_AWS_ACCOUNT_NUMBER: ${{ secrets.QA_AWS_ACCOUNT_NUMBER }}
      - run: echo "this exists so we don't have to run anything else if the build is skipped"
        if: needs.changes.outputs.core_changes == 'false' || needs.solana-test-image-exists.outputs.exists == 'true'

  solana-smoke-tests:
    if: ${{ needs.changes.outputs.not_ignored_changes == 'true' && !contains(join(github.event.pull_request.labels.*.name, ' '), 'skip-smoke-tests') }}
    environment: integration
    permissions:
      checks: write
      pull-requests: write
      id-token: write
      contents: read
    name: Solana Smoke Tests
    runs-on: ubuntu22.04-8cores-32GB
    needs:
      [
        build-chainlink,
        solana-build-contracts,
        solana-build-test-image,
        changes,
        get_solana_sha,
      ]
    env:
      CHAINLINK_COMMIT_SHA: ${{ inputs.evm-ref || github.sha }}
      CHAINLINK_ENV_USER: ${{ github.actor }}
      TEST_LOG_LEVEL: debug
      CONTRACT_ARTIFACTS_PATH: contracts/target/deploy
    steps:
      - name: Checkout the repo
        uses: actions/checkout@v4.2.1
        with:
          repository: smartcontractkit/chainlink-solana
          ref: ${{ needs.get_solana_sha.outputs.sha }}
      - name: Run Setup
        if: needs.changes.outputs.core_changes == 'true' || github.event_name == 'workflow_dispatch'
        uses: smartcontractkit/.github/actions/ctf-setup-run-tests-environment@49cb1613e96c9ce17f7290e4dabd38f43aa9bd4d # ctf-setup-run-tests-environment@0.0.0
        with:
          go_mod_path: ./integration-tests/go.mod
          cache_restore_only: true
          cache_key_id: core-solana-e2e-${{ env.MOD_CACHE_VERSION }}
          aws_registries: ${{ secrets.QA_AWS_ACCOUNT_NUMBER }}
          dockerhub_username: ${{ secrets.DOCKERHUB_READONLY_USERNAME }}
          dockerhub_password: ${{ secrets.DOCKERHUB_READONLY_PASSWORD }}
          QA_AWS_REGION: ${{ secrets.QA_AWS_REGION }}
          QA_AWS_ROLE_TO_ASSUME: ${{ secrets.QA_AWS_ROLE_TO_ASSUME }}
          QA_KUBECONFIG: ${{ secrets.QA_KUBECONFIG }}
      - name: Pull Artifacts
        if: needs.changes.outputs.core_changes == 'true' || github.event_name == 'workflow_dispatch'
        run: |
          IMAGE_NAME=${{ secrets.QA_AWS_ACCOUNT_NUMBER }}.dkr.ecr.${{ secrets.QA_AWS_REGION }}.amazonaws.com/chainlink-solana-tests:${{ needs.get_solana_sha.outputs.sha }}
          # Pull the Docker image
          docker pull "$IMAGE_NAME"

          # Create a container without starting it
          CONTAINER_ID=$(docker create "$IMAGE_NAME")

          # Copy the artifacts from the container
          mkdir -p ./${{env.CONTRACT_ARTIFACTS_PATH}}/
          docker cp "$CONTAINER_ID:/go/testdir/${{env.CONTRACT_ARTIFACTS_PATH}}/" "./${{env.CONTRACT_ARTIFACTS_PATH}}/../"

          # Remove the created container
          docker rm "$CONTAINER_ID"
      - name: Install Solana CLI # required for ensuring the local test validator is configured correctly
        run: ./scripts/install-solana-ci.sh

      - name: Install gauntlet
        run: |
          yarn --cwd ./gauntlet install --frozen-lockfile
          yarn --cwd ./gauntlet build
          yarn --cwd ./gauntlet gauntlet
      - name: Generate config overrides
        run: | # https://github.com/smartcontractkit/chainlink-testing-framework/lib/blob/main/config/README.md
          cat << EOF > config.toml
          [ChainlinkImage]
          version="${{ inputs.evm-ref || github.sha }}"
          [Common]
          user="${{ github.actor }}"
          internal_docker_repo = "${{ secrets.QA_AWS_ACCOUNT_NUMBER }}.dkr.ecr.${{ secrets.QA_AWS_REGION }}.amazonaws.com"
          EOF
          # shellcheck disable=SC2002
          BASE64_CONFIG_OVERRIDE=$(cat config.toml | base64 -w 0)
          # shellcheck disable=SC2086
          echo ::add-mask::$BASE64_CONFIG_OVERRIDE
          # shellcheck disable=SC2086
          echo "BASE64_CONFIG_OVERRIDE=$BASE64_CONFIG_OVERRIDE" >> $GITHUB_ENV
      - name: Run Tests
        if: needs.changes.outputs.core_changes == 'true' || github.event_name == 'workflow_dispatch'
        uses: smartcontractkit/.github/actions/ctf-run-tests@b8731364b119e88983e94b0c4da87fc27ddb41b8 # ctf-run-tests@0.0.0
        with:
          test_command_to_run: export ENV_JOB_IMAGE=${{ secrets.QA_AWS_ACCOUNT_NUMBER }}.dkr.ecr.${{ secrets.QA_AWS_REGION }}.amazonaws.com/chainlink-solana-tests:${{ needs.get_solana_sha.outputs.sha }} && make test_smoke
          test_config_override_base64: ${{ env.BASE64_CONFIG_OVERRIDE }}
          cl_repo: ${{ env.CHAINLINK_IMAGE }}
          cl_image_tag: ${{ inputs.evm-ref || github.sha }}
          publish_check_name: Solana Smoke Test Results
          go_mod_path: ./integration-tests/go.mod
          cache_key_id: core-solana-e2e-${{ env.MOD_CACHE_VERSION }}
          token: ${{ secrets.GITHUB_TOKEN }}
          aws_registries: ${{ secrets.QA_AWS_ACCOUNT_NUMBER }}
          artifacts_name: solana-test-artifacts
          artifacts_location: |
            ./integration-tests/smoke/logs
            ./integration-tests/smoke/db_dumps
            ./integration-tests/smoke/seth_artifacts
            /tmp/gotest.log
          QA_AWS_REGION: ${{ secrets.QA_AWS_REGION }}
          QA_AWS_ROLE_TO_ASSUME: ${{ secrets.QA_AWS_ROLE_TO_ASSUME }}
          QA_KUBECONFIG: ""
          run_setup: false
          go_coverage_src_dir: /var/tmp/go-coverage
          go_coverage_dest_dir: ${{ github.workspace }}/.covdata
        env:
          E2E_TEST_CHAINLINK_IMAGE: ${{ env.CHAINLINK_IMAGE }}
          E2E_TEST_SOLANA_SECRET: thisisatestingonlysecret

      - name: Upload Coverage Data
        uses: actions/upload-artifact@v4.4.3
        timeout-minutes: 2
        continue-on-error: true
        with:
          name: cl_node_coverage_data_solana_tests
          path: .covdata
          retention-days: 1
<|MERGE_RESOLUTION|>--- conflicted
+++ resolved
@@ -42,43 +42,6 @@
   COLLECTION_ID: chainlink-e2e-tests
 
 jobs:
-<<<<<<< HEAD
-=======
-  enforce-ctf-version:
-    name: Enforce CTF Version
-    runs-on: ubuntu-latest
-    # We don't directly merge dependabot PRs, so let's not waste the resources
-    if: github.actor != 'dependabot[bot]'
-    steps:
-      - run: echo "${{github.event_name}}"
-      - name: Checkout the repo
-        uses: actions/checkout@v4.2.1
-        with:
-          repository: smartcontractkit/chainlink
-          ref: ${{ inputs.cl_ref }}
-      - name: Check Merge Group Condition
-        id: condition-check
-        run: |
-          echo "Checking event condition..."
-          SHOULD_ENFORCE="false"
-          if [[ "$GITHUB_EVENT_NAME" == "merge_group" ]]; then
-              echo "We are in a merge_group event, now check if we are on the develop branch"
-              target_branch=$(cat $GITHUB_EVENT_PATH | jq -r .merge_group.base_ref)
-              if [[ "$target_branch" == "refs/heads/develop" ]]; then
-                  echo "We are on the develop branch, we should enforce ctf version"
-                  SHOULD_ENFORCE="true"
-              fi
-          fi
-          echo "should we enforce ctf version = $SHOULD_ENFORCE"
-          echo "should-enforce=$SHOULD_ENFORCE" >> $GITHUB_OUTPUT
-      - name: Enforce CTF Version
-        if: steps.condition-check.outputs.should-enforce == 'true'
-        uses: smartcontractkit/.github/actions/ctf-check-mod-version@21b0189c5fdca0318617d259634b1a91e6d80262 # ctf-check-mod-version@0.0.0
-        with:
-          go-project-path: ./integration-tests
-          module-name: github.com/smartcontractkit/chainlink-testing-framework/lib
-          enforce-semantic-tag: "true"
->>>>>>> 37f31323
   changes:
     environment: integration
     name: Check Paths That Require Tests To Run
@@ -150,7 +113,7 @@
     steps:
       - run: echo "${{github.event_name}}"
       - name: Checkout the repo
-        uses: actions/checkout@9bb56186c3b09b4f86b1c65136769dd318469633 # v4.1.2
+        uses: actions/checkout@v4.2.1
         with:
           repository: smartcontractkit/chainlink
           ref: ${{ inputs.cl_ref }}
