--- conflicted
+++ resolved
@@ -961,11 +961,7 @@
           testLogCollect: ${{ vars.TEST_LOG_COLLECT }}
           logstreamLogTargets: ${{ vars.LOGSTREAM_LOG_TARGETS }}
       - name: Run Migration Tests
-<<<<<<< HEAD
-        uses: smartcontractkit/chainlink-github-actions/chainlink-testing-framework/run-tests@351858d53187513fd47f1d2fdce71f6a8c246828 # v2.3.24
-=======
         uses: smartcontractkit/chainlink-github-actions/chainlink-testing-framework/run-tests@75a9005952a9e905649cfb5a6971fd9429436acd # v2.3.25
->>>>>>> 8a6202c5
         with:
           test_command_to_run: cd ./integration-tests && go test -timeout 20m -count=1 -json ./migration 2>&1 | tee /tmp/gotest.log | gotestloghelper -ci -singlepackage -hidepassingtests=false -hidepassinglogs
           test_download_vendor_packages_command: cd ./integration-tests && go mod download
