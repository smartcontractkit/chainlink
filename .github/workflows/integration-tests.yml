name: Integration Tests
on:
  pull_request:
  push:
    tags:
      - "*"

# Only run 1 of this workflow at a time per PR
concurrency:
  group: integration-tests-chainlink-${{ github.ref }}
  cancel-in-progress: true

env:
  CL_ECR: ${{ secrets.QA_AWS_ACCOUNT_NUMBER }}.dkr.ecr.${{ secrets.QA_AWS_REGION }}.amazonaws.com/chainlink

jobs:
  changes:
    environment: integration
    name: Check Paths That Require Tests To Run
    runs-on: ubuntu-latest
    steps:
      - name: Checkout the repo
        uses: actions/checkout@ac593985615ec2ede58e132d2e21d2b1cbd6127c # v3.3.0
      - uses: dorny/paths-filter@4512585405083f25c027a35db413c2b3b9006d50 # v2.11.1
        id: changes
        with:
          filters: |
            src:
              - '**/*.go'
              - '**/*go.sum'
              - '**/*go.mod'
              - '.github/workflows/integration-tests.yml'
      - name: Collect Metrics
        if: always()
        id: collect-gha-metrics
        uses: smartcontractkit/push-gha-metrics-action@808c183d1f5c26a4f3fd50b75d3cf7b58d9aa293
        with:
          basic-auth: ${{ secrets.GRAFANA_CLOUD_BASIC_AUTH }}
          hostname: ${{ secrets.GRAFANA_CLOUD_HOST }}
          this-job-name: Check Paths That Require Tests To Run
        continue-on-error: true
    outputs:
      src: ${{ steps.changes.outputs.src }}

  build-chainlink:
    environment: integration
    permissions:
      id-token: write
      contents: read
    name: Build Chainlink Image
    runs-on: ubuntu20.04-16cores-64GB
    needs: [changes]
    steps:
      - name: Checkout the repo
        uses: actions/checkout@ac593985615ec2ede58e132d2e21d2b1cbd6127c # v3.3.0
        with:
          ref: ${{ github.event.pull_request.head.sha }}
      - name: Build Image
        if: needs.changes.outputs.src == 'true'
        uses: smartcontractkit/chainlink-github-actions/chainlink-testing-framework/build-image@e72f0a768ac934afce498a802de893d89b12802f # v2.1.1
        with:
          cl_repo: smartcontractkit/chainlink
          cl_ref: ${{ github.sha }}
          push_tag: ${{ secrets.QA_AWS_ACCOUNT_NUMBER }}.dkr.ecr.${{ secrets.QA_AWS_REGION }}.amazonaws.com/chainlink:latest.${{ github.sha }}
          QA_AWS_REGION: ${{ secrets.QA_AWS_REGION }}
          QA_AWS_ROLE_TO_ASSUME: ${{ secrets.QA_AWS_ROLE_TO_ASSUME }}
      - name: Collect Metrics
        if: always()
        id: collect-gha-metrics
        uses: smartcontractkit/push-gha-metrics-action@808c183d1f5c26a4f3fd50b75d3cf7b58d9aa293
        with:
          basic-auth: ${{ secrets.GRAFANA_CLOUD_BASIC_AUTH }}
          hostname: ${{ secrets.GRAFANA_CLOUD_HOST }}
          this-job-name: Build Chainlink Image
        continue-on-error: true

  build-test-image:
    environment: integration
    permissions:
      id-token: write
      contents: read
    name: Build Test Image
    runs-on: ubuntu20.04-16cores-64GB
    needs: [changes]
    env:
      ENV_JOB_IMAGE: ${{ secrets.QA_AWS_ACCOUNT_NUMBER }}.dkr.ecr.${{ secrets.QA_AWS_REGION }}.amazonaws.com/chainlink-tests:ci.${{ github.sha }}
    steps:
      - name: Collect Metrics
        id: collect-gha-metrics
        uses: smartcontractkit/push-gha-metrics-action@v1
        with:
          basic-auth: ${{ secrets.GRAFANA_CLOUD_BASIC_AUTH }}
          hostname: ${{ secrets.GRAFANA_CLOUD_HOST }}
          this-job-name: Build Test Image
        continue-on-error: true
      - name: Checkout the repo
        uses: actions/checkout@ac593985615ec2ede58e132d2e21d2b1cbd6127c # v3.3.0
        with:
          ref: ${{ github.event.pull_request.head.sha }}
      - name: build test runner
        uses: smartcontractkit/chainlink-github-actions/docker/build-push@e72f0a768ac934afce498a802de893d89b12802f # v2.1.1
        with:
          tags: ${{ env.ENV_JOB_IMAGE }}
          file: ./integration-tests/test.Dockerfile
          build-args: |
            BASE_IMAGE=${{ secrets.QA_AWS_ACCOUNT_NUMBER }}.dkr.ecr.${{ secrets.QA_AWS_REGION }}.amazonaws.com/test-base-image
            IMAGE_VERSION=v0.3.0
            SUITES="smoke"
          #SUITES="chaos migration performance reorg smoke soak"
          AWS_REGION: ${{ secrets.QA_AWS_REGION }}
          AWS_ROLE_TO_ASSUME: ${{ secrets.QA_AWS_ROLE_TO_ASSUME }}

  eth-smoke-tests-matrix:
    environment: integration
    permissions:
      checks: write
      pull-requests: write
      id-token: write
      contents: read
    name: ETH Smoke Tests Matrix
    needs: [build-chainlink, changes, build-test-image]
    env:
      SELECTED_NETWORKS: SIMULATED,SIMULATED_1,SIMULATED_2
      CHAINLINK_COMMIT_SHA: ${{ github.sha }}
      CHAINLINK_ENV_USER: ${{ github.actor }}
      TEST_TRIGGERED_BY: core-CI-eth
      TEST_LOG_LEVEL: debug
      ENV_JOB_IMAGE: ${{ secrets.QA_AWS_ACCOUNT_NUMBER }}.dkr.ecr.${{ secrets.QA_AWS_REGION }}.amazonaws.com/chainlink-tests:ci.${{ github.sha }}
    strategy:
      fail-fast: false
      matrix:
        product:
          # - name: automation
          #   nodes: 9
          #   os: ubuntu-latest
          # - name: cron
          #   nodes: 1
          #   os: ubuntu-latest
          # - name: flux
          #   nodes: 1
          #   os: ubuntu-latest
          # - name: keeper
          #   nodes: 30
          #   os: ubuntu20.04-4cores-16GB
          # - name: forwarder_ocr
          #   nodes: 1
          #   os: ubuntu-latest
          - name: ocr
            nodes: 1
            os: ubuntu-latest
<<<<<<< HEAD
          # - name: runlog
          #   nodes: 1
          #   os: ubuntu-latest
          # - name: vrf
          #   nodes: 1
          #   os: ubuntu-latest
          # - name: vrfv2
          #   nodes: 1
          #   os: ubuntu-latest
          # - name: ocr2vrf
          #   nodes: 1
          #   os: ubuntu-latest
=======
          - name: runlog
            nodes: 1
            os: ubuntu-latest
          - name: vrf
            nodes: 1
            os: ubuntu-latest
          - name: vrfv2
            nodes: 1
            os: ubuntu-latest
          - name: ocr2vrf
            nodes: 2
            os: ubuntu-latest
>>>>>>> 51c668c3
    runs-on: ${{ matrix.product.os }}
    steps:
      - name: Checkout the repo
        uses: actions/checkout@ac593985615ec2ede58e132d2e21d2b1cbd6127c # v3.3.0
        with:
          ref: ${{ github.event.pull_request.head.sha }}
      ## Run this step when changes that require tests to be run are made
      - name: Run Tests
        if: needs.changes.outputs.src == 'true'
        uses: smartcontractkit/chainlink-github-actions/chainlink-testing-framework/run-tests@e72f0a768ac934afce498a802de893d89b12802f # v2.1.1
        env:
          TEST_SUITE: smoke
          TEST_ARGS: -test.timeout 30m
          CHAINLINK_IMAGE: ${{ env.CL_ECR }}
          CHAINLINK_VERSION: latest.${{ github.sha }}
        with:
          test_command_to_run: make test_need_operator_assets && cd ./integration-tests && go test -timeout 30m -count=1 -json -test.parallel=${{ matrix.product.nodes }} ./smoke/${{ matrix.product.name }}_test.go 2>&1 | tee /tmp/gotest.log | gotestfmt
          test_download_vendor_packages_command: make gomod
          cl_repo: ${{ secrets.QA_AWS_ACCOUNT_NUMBER }}.dkr.ecr.${{ secrets.QA_AWS_REGION }}.amazonaws.com/chainlink
          cl_image_tag: latest.${{ github.sha }}
          artifacts_location: ./integration-tests/smoke/logs
          publish_check_name: EVM Smoke Test Results ${{ matrix.product.name }}
          triggered_by: ${{ env.TEST_TRIGGERED_BY }}-${{ matrix.product.name }}
          token: ${{ secrets.GITHUB_TOKEN }}
          go_mod_path: ./integration-tests/go.mod
          QA_AWS_REGION: ${{ secrets.QA_AWS_REGION }}
          QA_AWS_ROLE_TO_ASSUME: ${{ secrets.QA_AWS_ROLE_TO_ASSUME }}
          QA_KUBECONFIG: ${{ secrets.QA_KUBECONFIG }}

      ## Run this step when changes that do not need the test to run are made
      - name: Run Setup
        if: needs.changes.outputs.src == 'false'
        uses: smartcontractkit/chainlink-github-actions/chainlink-testing-framework/setup-run-tests-environment@e72f0a768ac934afce498a802de893d89b12802f # v2.1.1
        with:
          test_download_vendor_packages_command: make gomod
          go_mod_path: ./integration-tests/go.mod
          QA_AWS_REGION: ${{ secrets.QA_AWS_REGION }}
          QA_AWS_ROLE_TO_ASSUME: ${{ secrets.QA_AWS_ROLE_TO_ASSUME }}
          QA_KUBECONFIG: ${{ secrets.QA_KUBECONFIG }}

      ## Run Cleanup regardless
      - name: cleanup
        if: always()
        uses: smartcontractkit/chainlink-github-actions/chainlink-testing-framework/cleanup@e72f0a768ac934afce498a802de893d89b12802f # v2.1.1
        with:
          triggered_by: ${{ env.TEST_TRIGGERED_BY }}-${{ matrix.product.name }}
      - name: Upload test log
        uses: actions/upload-artifact@0b7f8abb1508181956e8e162db84b466c27e18ce # v3.1.2
        if: failure()
        with:
          name: test-log-${{ matrix.product.name }}
          path: /tmp/gotest.log
          retention-days: 7
      - name: Collect Metrics
        if: always()
        id: collect-gha-metrics
        uses: smartcontractkit/push-gha-metrics-action@808c183d1f5c26a4f3fd50b75d3cf7b58d9aa293
        with:
          basic-auth: ${{ secrets.GRAFANA_CLOUD_BASIC_AUTH }}
          hostname: ${{ secrets.GRAFANA_CLOUD_HOST }}
          this-job-name: ETH Smoke Tests Matrix (${{ matrix.product.name }}, ${{ matrix.product.nodes }}, ${{ matrix.product.os }})
        continue-on-error: true
  ### Used to check the required checks box when the matrix completes
  eth-smoke-tests:
    if: ${{ always() }}
    runs-on: ubuntu-latest
    name: ETH Smoke Tests
    needs: eth-smoke-tests-matrix
    steps:
      - name: Check smoke test matrix status
        if: ${{ needs.eth-smoke-tests-matrix.result != 'success' }}
        run: exit 1

  ### Solana Section
  get_projectserum_version:
    name: Get ProjectSerum Version
    environment: integration
    runs-on: ubuntu-latest
    outputs:
      projectserum_version: ${{ steps.psversion.outputs.projectserum_version }}
    steps:
      - name: Checkout the solana repo
        uses: actions/checkout@ac593985615ec2ede58e132d2e21d2b1cbd6127c # v3.3.0
        with:
          repository: smartcontractkit/chainlink-solana
          ref: ${{ env.solana_sha }}
      - name: Get ProjectSerum Version
        id: psversion
        uses: smartcontractkit/chainlink-solana/.github/actions/projectserum_version@4b971869e26b79c7ce3fb7c98005cc2e3f350915 # stable action on Oct 12 2022
  solana-build-contracts:
    environment: integration
    permissions:
      checks: write
      pull-requests: write
      id-token: write
      contents: read
    name: Solana Build Artifacts
    runs-on: ubuntu20.04-16cores-64GB
    needs: [changes, get_projectserum_version]
    if: false ## TODO: Remove after debug
    container:
      image: projectserum/build:${{ needs.get_projectserum_version.outputs.projectserum_version }}
      env:
        RUSTUP_HOME: "/root/.rustup"
        FORCE_COLOR: 1
    steps:
      - name: Checkout the solana repo
        uses: actions/checkout@ac593985615ec2ede58e132d2e21d2b1cbd6127c # v3.3.0
        with:
          repository: smartcontractkit/chainlink-solana
          ref: ${{ env.solana_sha }}
      - name: Build contracts
        if: needs.changes.outputs.src == 'true'
        uses: smartcontractkit/chainlink-solana/.github/actions/build_contract_artifacts@4b971869e26b79c7ce3fb7c98005cc2e3f350915 # stable action on Oct 12 2022
        with:
          ref: ${{ env.solana_sha }}
      - name: Collect Metrics
        if: always()
        id: collect-gha-metrics
        uses: smartcontractkit/push-gha-metrics-action@808c183d1f5c26a4f3fd50b75d3cf7b58d9aa293
        with:
          basic-auth: ${{ secrets.GRAFANA_CLOUD_BASIC_AUTH }}
          hostname: ${{ secrets.GRAFANA_CLOUD_HOST }}
          this-job-name: Solana Build Artifacts
        continue-on-error: true

  solana-smoke-tests:
    environment: integration
    permissions:
      checks: write
      pull-requests: write
      id-token: write
      contents: read
    name: Solana Smoke Tests
    runs-on: ubuntu20.04-8cores-32GB
    needs: [build-chainlink, solana-build-contracts, changes]
    env:
      CHAINLINK_COMMIT_SHA: ${{ github.sha }}
      CHAINLINK_ENV_USER: ${{ github.actor }}
      TEST_TRIGGERED_BY: core-CI-solana
      TEST_LOG_LEVEL: debug
      ENV_JOB_IMAGE: ${{ secrets.QA_AWS_ACCOUNT_NUMBER }}.dkr.ecr.${{ secrets.QA_AWS_REGION }}.amazonaws.com/chainlink-tests:ci.${{ github.sha }}
    steps:
      - name: Checkout the repo
        uses: actions/checkout@ac593985615ec2ede58e132d2e21d2b1cbd6127c # v3.3.0
        with:
          repository: smartcontractkit/chainlink-solana
          ref: ${{ env.solana_sha }}
      - name: Run Tests
        if: needs.changes.outputs.src == 'true'
        uses: smartcontractkit/chainlink-github-actions/chainlink-testing-framework/run-tests@e72f0a768ac934afce498a802de893d89b12802f # v2.1.1
        with:
          test_command_to_run: make test_smoke
          cl_repo: ${{ secrets.QA_AWS_ACCOUNT_NUMBER }}.dkr.ecr.${{ secrets.QA_AWS_REGION }}.amazonaws.com/chainlink
          cl_image_tag: latest.${{ github.sha }}
          download_contract_artifacts_path: contracts/target/deploy
          artifacts_location: /home/runner/work/chainlink-solana/chainlink-solana/integration-tests/logs
          publish_check_name: Solana Smoke Test Results
          triggered_by: ${{ env.TEST_TRIGGERED_BY }}
          go_mod_path: ./integration-tests/go.mod
          token: ${{ secrets.GITHUB_TOKEN }}
          QA_AWS_REGION: ${{ secrets.QA_AWS_REGION }}
          QA_AWS_ROLE_TO_ASSUME: ${{ secrets.QA_AWS_ROLE_TO_ASSUME }}
          QA_KUBECONFIG: ${{ secrets.QA_KUBECONFIG }}
      - name: cleanup
        if: always()
        uses: smartcontractkit/chainlink-github-actions/chainlink-testing-framework/cleanup@e72f0a768ac934afce498a802de893d89b12802f # v2.1.1
        with:
          triggered_by: ${{ env.TEST_TRIGGERED_BY }}
      - name: Collect Metrics
        if: always()
        id: collect-gha-metrics
        uses: smartcontractkit/push-gha-metrics-action@808c183d1f5c26a4f3fd50b75d3cf7b58d9aa293
        with:
          basic-auth: ${{ secrets.GRAFANA_CLOUD_BASIC_AUTH }}
          hostname: ${{ secrets.GRAFANA_CLOUD_HOST }}
          this-job-name: Solana Smoke Tests
        continue-on-error: true
  ### End Solana Section

  ### Start Live Testnet Section

  testnet-smoke-tests-matrix:
    # if: startsWith(github.ref, 'refs/tags/') ## Only run live tests on new tags
    environment: integration
    permissions:
      checks: write
      pull-requests: write
      id-token: write
      contents: read
    name: Live Testnet Smoke Tests Matrix
    needs: [build-chainlink, build-test-image]
    env:
      ENV_JOB_IMAGE: ${{ secrets.QA_AWS_ACCOUNT_NUMBER }}.dkr.ecr.${{ secrets.QA_AWS_REGION }}.amazonaws.com/chainlink-tests:ci.${{ github.sha }}
      SELECTED_NETWORKS: ${{ matrix.testnet }}
      CHAINLINK_COMMIT_SHA: ${{ github.sha }}
      CHAINLINK_ENV_USER: ${{ github.actor }}
      TEST_TRIGGERED_BY: testnet-ci
      TEST_LOG_LEVEL: debug
      EVM_KEYS: ${{ secrets.QA_EVM_KEYS }}
      TEST_EVM_KEYS: ${{ secrets.QA_EVM_KEYS }}
      GOERLI_URLS: ${{ secrets.QA_GOERLI_URLS }}
      TEST_GOERLI_URLS: ${{ secrets.QA_GOERLI_URLS }}
      GOERLI_HTTP_URLS: ${{ secrets.QA_GOERLI_HTTP_URLS }}
      TEST_GOERLI_HTTP_URLS: ${{ secrets.QA_GOERLI_HTTP_URLS }}
      OPTIMISM_GOERLI_URLS: ${{ secrets.QA_OPTIMISM_GOERLI_URLS }}
      TEST_OPTIMISM_GOERLI_URLS: ${{ secrets.QA_OPTIMISM_GOERLI_URLS }}
      OPTIMISM_GOERLI_HTTP_URLS: ${{ secrets.QA_OPTIMISM_GOERLI_HTTP_URLS }}
      TEST_OPTIMISM_GOERLI_HTTP_URLS: ${{ secrets.QA_OPTIMISM_GOERLI_HTTP_URLS }}
      ARBITRUM_GOERLI_URLS: ${{ secrets.QA_ARBITRUM_GOERLI_URLS }}
      TEST_ARBITRUM_GOERLI_URLS: ${{ secrets.QA_ARBITRUM_GOERLI_URLS }}
      ARBITRUM_GOERLI_HTTP_URLS: ${{ secrets.QA_ARBITRUM_GOERLI_HTTP_URLS }}
      TEST_ARBITRUM_GOERLI_HTTP_URLS: ${{ secrets.QA_ARBITRUM_GOERLI_HTTP_URLS }}
    strategy:
      fail-fast: false
      matrix:
        testnet: [GOERLI, OPTIMISM_GOERLI, ARBITRUM_GOERLI]
    runs-on: ubuntu-latest
    steps:
      - name: Checkout the repo
        uses: actions/checkout@ac593985615ec2ede58e132d2e21d2b1cbd6127c # v3.3.0
        with:
          ref: ${{ github.event.pull_request.head.sha }}
      ## Only run OCR smoke test for now
      - name: Run Tests
        uses: smartcontractkit/chainlink-github-actions/chainlink-testing-framework/run-tests@e72f0a768ac934afce498a802de893d89b12802f # v2.1.1
        env:
          TEST_SUITE: smoke
          TEST_ARGS: -test.timeout 30m
          CHAINLINK_IMAGE: ${{ env.CL_ECR }}
          CHAINLINK_VERSION: latest.${{ github.sha }}
        with:
          test_command_to_run: make test_need_operator_assets && cd ./integration-tests && go test -timeout 30m -count=1 -json -test.parallel=1 ./smoke/ocr_test.go 2>&1 | tee /tmp/gotest.log | gotestfmt
          test_download_vendor_packages_command: make gomod
          cl_repo: ${{ secrets.QA_AWS_ACCOUNT_NUMBER }}.dkr.ecr.${{ secrets.QA_AWS_REGION }}.amazonaws.com/chainlink
          cl_image_tag: latest.${{ github.sha }}
          artifacts_location: ./integration-tests/smoke/logs
          publish_check_name: ${{ matrix.testnet }} OCR Smoke Test Results
          triggered_by: ${{ env.TEST_TRIGGERED_BY }}-${{ matrix.testnet }}
          token: ${{ secrets.GITHUB_TOKEN }}
          go_mod_path: ./integration-tests/go.mod
          QA_AWS_REGION: ${{ secrets.QA_AWS_REGION }}
          QA_AWS_ROLE_TO_ASSUME: ${{ secrets.QA_AWS_ROLE_TO_ASSUME }}
          QA_KUBECONFIG: ${{ secrets.QA_KUBECONFIG }}

      - name: Collect Metrics
        if: always()
        id: collect-gha-metrics
        uses: smartcontractkit/push-gha-metrics-action@808c183d1f5c26a4f3fd50b75d3cf7b58d9aa293
        with:
          basic-auth: ${{ secrets.GRAFANA_CLOUD_BASIC_AUTH }}
          hostname: ${{ secrets.GRAFANA_CLOUD_HOST }}
          this-job-name: Live Testnet Smoke Tests Matrix (${{ matrix.testnet }})
        continue-on-error: true

  ### End Live Testnet Section<|MERGE_RESOLUTION|>--- conflicted
+++ resolved
@@ -148,7 +148,6 @@
           - name: ocr
             nodes: 1
             os: ubuntu-latest
-<<<<<<< HEAD
           # - name: runlog
           #   nodes: 1
           #   os: ubuntu-latest
@@ -161,20 +160,6 @@
           # - name: ocr2vrf
           #   nodes: 1
           #   os: ubuntu-latest
-=======
-          - name: runlog
-            nodes: 1
-            os: ubuntu-latest
-          - name: vrf
-            nodes: 1
-            os: ubuntu-latest
-          - name: vrfv2
-            nodes: 1
-            os: ubuntu-latest
-          - name: ocr2vrf
-            nodes: 2
-            os: ubuntu-latest
->>>>>>> 51c668c3
     runs-on: ${{ matrix.product.os }}
     steps:
       - name: Checkout the repo
