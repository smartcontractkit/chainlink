--- conflicted
+++ resolved
@@ -352,11 +352,7 @@
       ## Run this step when changes that require tests to be run are made
       - name: Run Tests
         if: needs.changes.outputs.src == 'true' || github.event_name == 'workflow_dispatch'
-<<<<<<< HEAD
         uses: smartcontractkit/chainlink-github-actions/chainlink-testing-framework/run-tests@3380b79a5af6524101cf1bd33188f73a800f7490 # v2.3.22
-=======
-        uses: smartcontractkit/chainlink-github-actions/chainlink-testing-framework/run-tests@af92c5fae8dcf1659201e907db82d221fc304b94 # v2.3.21
->>>>>>> 98108568
         with:
           test_command_to_run: cd ./integration-tests && go test -timeout 30m -count=1 -json -test.parallel=${{ matrix.product.nodes }} ${{ steps.build-go-test-command.outputs.run_command }} 2>&1 | tee /tmp/gotest.log | gotestloghelper -ci -singlepackage -hidepassingtests=false -hidepassinglogs
           test_download_vendor_packages_command: cd ./integration-tests && go mod download
@@ -470,11 +466,7 @@
       ## Run this step when changes that require tests to be run are made
       - name: Run Tests
         if: needs.changes.outputs.src == 'true'
-<<<<<<< HEAD
         uses: smartcontractkit/chainlink-github-actions/chainlink-testing-framework/run-tests@3380b79a5af6524101cf1bd33188f73a800f7490 # v2.3.22
-=======
-        uses: smartcontractkit/chainlink-github-actions/chainlink-testing-framework/run-tests@af92c5fae8dcf1659201e907db82d221fc304b94 # v2.3.21
->>>>>>> 98108568
         with:
           test_command_to_run: cd ./integration-tests && go test -timeout 30m -count=1 -json -test.parallel=${{ matrix.product.nodes }} ${{ steps.build-go-test-command.outputs.run_command }} 2>&1 | tee /tmp/gotest.log | gotestloghelper -ci -singlepackage -hidepassingtests=false -hidepassinglogs
           test_download_vendor_packages_command: cd ./integration-tests && go mod download
@@ -703,11 +695,7 @@
       ## Run this step when changes that require tests to be run are made
       - name: Run Tests
         if: needs.changes.outputs.src == 'true' || github.event_name == 'workflow_dispatch'
-<<<<<<< HEAD
         uses: smartcontractkit/chainlink-github-actions/chainlink-testing-framework/run-tests@3380b79a5af6524101cf1bd33188f73a800f7490 # v2.3.22
-=======
-        uses: smartcontractkit/chainlink-github-actions/chainlink-testing-framework/run-tests@af92c5fae8dcf1659201e907db82d221fc304b94 # v2.3.21
->>>>>>> 98108568
         with:
           test_command_to_run: cd ./integration-tests && go test -timeout 30m -count=1 -json -test.parallel=${{ matrix.product.nodes }} ${{ steps.build-go-test-command.outputs.run_command }} 2>&1 | tee /tmp/gotest.log | gotestloghelper -ci -singlepackage -hidepassingtests=false -hidepassinglogs
           test_download_vendor_packages_command: cd ./integration-tests && go mod download
@@ -742,11 +730,7 @@
       # Run this step when changes that do not need the test to run are made
       - name: Run Setup
         if: needs.changes.outputs.src == 'false'
-<<<<<<< HEAD
         uses: smartcontractkit/chainlink-github-actions/chainlink-testing-framework/setup-run-tests-environment@3380b79a5af6524101cf1bd33188f73a800f7490 # v2.3.22
-=======
-        uses: smartcontractkit/chainlink-github-actions/chainlink-testing-framework/setup-run-tests-environment@af92c5fae8dcf1659201e907db82d221fc304b94 # v2.3.21
->>>>>>> 98108568
         with:
           test_download_vendor_packages_command: cd ./integration-tests && go mod download
           go_mod_path: ./integration-tests/go.mod
@@ -952,11 +936,7 @@
           grafanaUrl: ${{ vars.GRAFANA_URL }}
           grafanaDashboardUrl: "/d/ddf75041-1e39-42af-aa46-361fe4c36e9e/ci-e2e-tests-logs"
       - name: Run Migration Tests
-<<<<<<< HEAD
         uses: smartcontractkit/chainlink-github-actions/chainlink-testing-framework/run-tests@3380b79a5af6524101cf1bd33188f73a800f7490 # v2.3.22
-=======
-        uses: smartcontractkit/chainlink-github-actions/chainlink-testing-framework/run-tests@af92c5fae8dcf1659201e907db82d221fc304b94 # v2.3.21
->>>>>>> 98108568
         with:
           test_command_to_run: cd ./integration-tests && go test -timeout 20m -count=1 -json ./migration 2>&1 | tee /tmp/gotest.log | gotestloghelper -ci -singlepackage -hidepassingtests=false -hidepassinglogs
           test_download_vendor_packages_command: cd ./integration-tests && go mod download
@@ -1215,11 +1195,7 @@
           ref: ${{ needs.get_solana_sha.outputs.sha }}
       - name: Run Setup
         if: needs.changes.outputs.src == 'true' || github.event_name == 'workflow_dispatch'
-<<<<<<< HEAD
         uses: smartcontractkit/chainlink-github-actions/chainlink-testing-framework/setup-run-tests-environment@3380b79a5af6524101cf1bd33188f73a800f7490 # v2.3.22
-=======
-        uses: smartcontractkit/chainlink-github-actions/chainlink-testing-framework/setup-run-tests-environment@af92c5fae8dcf1659201e907db82d221fc304b94 # v2.3.21
->>>>>>> 98108568
         with:
           go_mod_path: ./integration-tests/go.mod
           cache_restore_only: true
@@ -1271,11 +1247,7 @@
           echo "BASE64_CONFIG_OVERRIDE=$BASE64_CONFIG_OVERRIDE" >> $GITHUB_ENV
       - name: Run Tests
         if: needs.changes.outputs.src == 'true' || github.event_name == 'workflow_dispatch'
-<<<<<<< HEAD
         uses: smartcontractkit/chainlink-github-actions/chainlink-testing-framework/run-tests@3380b79a5af6524101cf1bd33188f73a800f7490 # v2.3.22
-=======
-        uses: smartcontractkit/chainlink-github-actions/chainlink-testing-framework/run-tests@af92c5fae8dcf1659201e907db82d221fc304b94 # v2.3.21
->>>>>>> 98108568
         with:
           test_command_to_run: export ENV_JOB_IMAGE=${{ secrets.QA_AWS_ACCOUNT_NUMBER }}.dkr.ecr.${{ secrets.QA_AWS_REGION }}.amazonaws.com/chainlink-solana-tests:${{ needs.get_solana_sha.outputs.sha }} && make test_smoke
           cl_repo: ${{ env.CHAINLINK_IMAGE }}
