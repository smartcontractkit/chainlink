name: Integration Tests
run-name: Integration Tests ${{ inputs.distinct_run_name && inputs.distinct_run_name || '' }}
on:
  merge_group:
  pull_request:
  push:
    tags:
      - "*"
  workflow_dispatch:
    inputs:
      cl_ref:
        description: 'The ref to checkout, defaults to the calling branch'
        required: false
        type: string
      evm-ref:
        description: 'The sha of the chainlink-evm commit to use if wanted'
        required: false
        type: string
      run_solana:
        description: 'Run solana tests'
        required: false
        type: string
        default: 'false'
      distinct_run_name:
        description: 'A unique identifier for this run, only use from other repos'
        required: false
        type: string

# Only run 1 of this workflow at a time per PR
concurrency:
  group: integration-tests-chainlink-${{ github.ref }}-${{ inputs.distinct_run_name }}
  cancel-in-progress: true

env:
  # for run-test variables and environment
  ENV_JOB_IMAGE: ${{ secrets.QA_AWS_ACCOUNT_NUMBER }}.dkr.ecr.${{ secrets.QA_AWS_REGION }}.amazonaws.com/chainlink-tests:${{ github.sha }}
  CHAINLINK_IMAGE: ${{ secrets.QA_AWS_ACCOUNT_NUMBER }}.dkr.ecr.${{ secrets.QA_AWS_REGION }}.amazonaws.com/chainlink
  TEST_SUITE: smoke
  TEST_ARGS: -test.timeout 12m
  INTERNAL_DOCKER_REPO: ${{ secrets.QA_AWS_ACCOUNT_NUMBER }}.dkr.ecr.${{ secrets.QA_AWS_REGION }}.amazonaws.com
  MOD_CACHE_VERSION: 2
  COLLECTION_ID: chainlink-e2e-tests

jobs:
  enforce-ctf-version:
    name: Enforce CTF Version
    runs-on: ubuntu-latest
    # We don't directly merge dependabot PRs, so let's not waste the resources
    if: github.actor != 'dependabot[bot]'
    steps:
      - run: echo "${{github.event_name}}"
      - name: Checkout the repo
        uses: actions/checkout@9bb56186c3b09b4f86b1c65136769dd318469633 # v4.1.2
        with:
          repository: smartcontractkit/chainlink
          ref: ${{ inputs.cl_ref }}
      - name: Check Merge Group Condition
        id: condition-check
        run: |
          echo "Checking event condition..."
          SHOULD_ENFORCE="false"
          if [[ "$GITHUB_EVENT_NAME" == "merge_group" ]]; then
              echo "We are in a merge_group event, now check if we are on the develop branch"
              target_branch=$(cat $GITHUB_EVENT_PATH | jq -r .merge_group.base_ref)
              if [[ "$target_branch" == "refs/heads/develop" ]]; then
                  echo "We are on the develop branch, we should enforce ctf version"
                  SHOULD_ENFORCE="true"
              fi
          fi
          echo "should we enforce ctf version = $SHOULD_ENFORCE"
          echo "should-enforce=$SHOULD_ENFORCE" >> $GITHUB_OUTPUT
      - name: Enforce CTF Version
        if: steps.condition-check.outputs.should-enforce == 'true'
        uses: smartcontractkit/chainlink-github-actions/chainlink-testing-framework/mod-version@5bee84d30d90295010bda68b0cd46be3a1eea917 # v2.3.9
        with:
          go-project-path: ./integration-tests
          module-name: github.com/smartcontractkit/chainlink-testing-framework
          enforce-semantic-tag: "true"
  changes:
    environment: integration
    name: Check Paths That Require Tests To Run
    runs-on: ubuntu-latest
    # We don't directly merge dependabot PRs, so let's not waste the resources
    if: github.actor != 'dependabot[bot]'
    steps:
      - name: Checkout the repo
        uses: actions/checkout@9bb56186c3b09b4f86b1c65136769dd318469633 # v4.1.2
        with:
          repository: smartcontractkit/chainlink
          ref: ${{ inputs.cl_ref }}
      - uses: dorny/paths-filter@de90cc6fb38fc0963ad72b210f1f284cd68cea36 # v3.0.2
        id: changes
        with:
          filters: |
            changes:
              - '**/*.go'
              - '**/*go.sum'
              - '**/*go.mod'
              - '.github/workflows/integration-tests.yml'
              - '**/*Dockerfile'
              - 'core/**/config/**/*.toml'
              - 'integration-tests/**/*.toml'
      - name: Ignore Filter On Workflow Dispatch
        if: ${{ github.event_name == 'workflow_dispatch' }}
        id: ignore-filter
        run: echo "changes=true" >> $GITHUB_OUTPUT
      - name: Collect Metrics
        if: always()
        id: collect-gha-metrics
        uses: smartcontractkit/push-gha-metrics-action@dea9b546553cb4ca936607c2267a09c004e4ab3f # v3.0.0
        with:
          id: ${{ env.COLLECTION_ID }}-check-paths
          org-id: ${{ secrets.GRAFANA_INTERNAL_TENANT_ID }}
          basic-auth: ${{ secrets.GRAFANA_INTERNAL_BASIC_AUTH }}
          hostname: ${{ secrets.GRAFANA_INTERNAL_HOST }}
          this-job-name: Check Paths That Require Tests To Run
        continue-on-error: true
    outputs:
      src: ${{ steps.ignore-filter.outputs.changes || steps.changes.outputs.changes }}

  build-lint-integration-tests:
    name: Build and Lint ${{ matrix.project.name }}
    runs-on: ubuntu22.04-16cores-64GB
    # We don't directly merge dependabot PRs, so let's not waste the resources
    if: github.actor != 'dependabot[bot]'
    strategy:
      matrix:
        project:
          - name: integration-tests
            id: e2e
            path: ./integration-tests
            cache-id: e2e
          - name: load
            id: load
            path: ./integration-tests/load
            cache-id: load
    steps:
      - name: Collect Metrics
        id: collect-gha-metrics
        uses: smartcontractkit/push-gha-metrics-action@dea9b546553cb4ca936607c2267a09c004e4ab3f # v3.0.0
        with:
          id: ${{ env.COLLECTION_ID }}-build-lint-${{ matrix.project.id }}
          org-id: ${{ secrets.GRAFANA_INTERNAL_TENANT_ID }}
          basic-auth: ${{ secrets.GRAFANA_INTERNAL_BASIC_AUTH }}
          hostname: ${{ secrets.GRAFANA_INTERNAL_HOST }}
          this-job-name: Build and Lint ${{ matrix.project.name }}
      - name: Checkout the repo
        uses: actions/checkout@9bb56186c3b09b4f86b1c65136769dd318469633 # v4.1.2
        with:
          repository: smartcontractkit/chainlink
          ref: ${{ inputs.cl_ref }}
      - name: Setup Go
        uses: smartcontractkit/chainlink-github-actions/chainlink-testing-framework/setup-go@5bee84d30d90295010bda68b0cd46be3a1eea917 # v2.3.9
        with:
          test_download_vendor_packages_command: cd ${{ matrix.project.path }} && go mod download
          go_mod_path: ${{ matrix.project.path }}/go.mod
          cache_key_id: core-${{ matrix.project.cache-id }}-${{ env.MOD_CACHE_VERSION }}
          cache_restore_only: "true"
      - name: Build Go
        run: |
          cd ${{ matrix.project.path }}
          go build ./...
          go test -run=^# ./...
      - name: Lint Go
        uses: golangci/golangci-lint-action@3cfe3a4abbb849e10058ce4af15d205b6da42804 # v4.0.0
        with:
          version: v1.55.2
          # We already cache these directories in setup-go
          skip-pkg-cache: true
          skip-build-cache: true
          # only-new-issues is only applicable to PRs, otherwise it is always set to false
          only-new-issues: false # disabled for PRs due to unreliability
          args: --out-format colored-line-number,checkstyle:golangci-lint-report.xml
          working-directory: ${{ matrix.project.path }}

  build-chainlink:
    environment: integration
    permissions:
      id-token: write
      contents: read
    strategy:
      matrix:
        image:
          - name: ""
            dockerfile: core/chainlink.Dockerfile
            tag-suffix: ""
          - name: (plugins)
            dockerfile: plugins/chainlink.Dockerfile
            tag-suffix: -plugins
    name: Build Chainlink Image ${{ matrix.image.name }}
    runs-on: ubuntu22.04-16cores-64GB
    needs: [changes, enforce-ctf-version]
    steps:
      - name: Collect Metrics
        if: needs.changes.outputs.src == 'true' || github.event_name == 'workflow_dispatch'
        id: collect-gha-metrics
        uses: smartcontractkit/push-gha-metrics-action@dea9b546553cb4ca936607c2267a09c004e4ab3f # v3.0.0
        with:
          id: ${{ env.COLLECTION_ID }}-build-chainlink
          org-id: ${{ secrets.GRAFANA_INTERNAL_TENANT_ID }}
          basic-auth: ${{ secrets.GRAFANA_INTERNAL_BASIC_AUTH }}
          hostname: ${{ secrets.GRAFANA_INTERNAL_HOST }}
          this-job-name: Build Chainlink Image ${{ matrix.image.name }}
        continue-on-error: true
      - name: Checkout the repo
        uses: actions/checkout@9bb56186c3b09b4f86b1c65136769dd318469633 # v4.1.2
        with:
          repository: smartcontractkit/chainlink
          ref: ${{ inputs.cl_ref || github.event.pull_request.head.sha || github.event.merge_group.head_sha }}
      - name: Build Chainlink Image
        if: needs.changes.outputs.src == 'true' || github.event_name == 'workflow_dispatch'
        uses: ./.github/actions/build-chainlink-image
        with:
          tag_suffix: ${{ matrix.image.tag-suffix }}
          dockerfile: ${{ matrix.image.dockerfile }}
          git_commit_sha: ${{ github.sha }}
          AWS_REGION: ${{ secrets.QA_AWS_REGION }}
          AWS_ROLE_TO_ASSUME: ${{ secrets.QA_AWS_ROLE_TO_ASSUME }}
          dep_evm_sha: ${{ inputs.evm-ref }}

  build-test-image:
    if: startsWith(github.ref, 'refs/tags/') || github.event_name == 'schedule' || contains(join(github.event.pull_request.labels.*.name, ' '), 'build-test-image')
    environment: integration
    permissions:
      id-token: write
      contents: read
    name: Build Test Image
    runs-on: ubuntu22.04-16cores-64GB
    needs: [changes]
    steps:
      - name: Collect Metrics
        if: needs.changes.outputs.src == 'true' || github.event_name == 'workflow_dispatch'
        id: collect-gha-metrics
        uses: smartcontractkit/push-gha-metrics-action@dea9b546553cb4ca936607c2267a09c004e4ab3f # v3.0.0
        with:
          id: ${{ env.COLLECTION_ID }}-build-test-image
          org-id: ${{ secrets.GRAFANA_INTERNAL_TENANT_ID }}
          basic-auth: ${{ secrets.GRAFANA_INTERNAL_BASIC_AUTH }}
          hostname: ${{ secrets.GRAFANA_INTERNAL_HOST }}
          this-job-name: Build Test Image
        continue-on-error: true
      - name: Checkout the repo
        uses: actions/checkout@9bb56186c3b09b4f86b1c65136769dd318469633 # v4.1.2
        with:
          repository: smartcontractkit/chainlink
          ref: ${{ inputs.cl_ref || github.event.pull_request.head.sha || github.event.merge_group.head_sha }}
      - name: Build Test Image
        if: needs.changes.outputs.src == 'true' || github.event_name == 'workflow_dispatch'
        uses: ./.github/actions/build-test-image
        with:
          QA_AWS_ROLE_TO_ASSUME: ${{ secrets.QA_AWS_ROLE_TO_ASSUME }}
          QA_AWS_REGION: ${{ secrets.QA_AWS_REGION }}
          QA_AWS_ACCOUNT_NUMBER: ${{ secrets.QA_AWS_ACCOUNT_NUMBER }}

  compare-tests:
    needs: [changes]
    runs-on: ubuntu-latest
    name: Compare/Build Automation Test List
    outputs:
      automation-matrix: ${{ env.AUTOMATION_JOB_MATRIX_JSON }}
      lp-matrix: ${{ env.LP_JOB_MATRIX_JSON }}
    steps:
      - name: Check for Skip Tests Label
        if: contains(join(github.event.pull_request.labels.*.name, ' '), 'skip-smoke-tests')
        run: |
          echo "## \`skip-smoke-tests\` label is active, skipping E2E smoke tests" >>$GITHUB_STEP_SUMMARY
          exit 0
      - name: Checkout the repo
        uses: actions/checkout@9bb56186c3b09b4f86b1c65136769dd318469633 # v4.1.2
        with:
          repository: smartcontractkit/chainlink
          ref: ${{ inputs.cl_ref }}
      - name: Compare Test Lists
        run: |
          cd ./integration-tests
          ./scripts/compareTestList.sh ./smoke/automation_test.go
          ./scripts/compareTestList.sh ./smoke/keeper_test.go
          ./scripts/compareTestList.sh ./smoke/log_poller_test.go
      - name: Build Test Matrix Lists
        id: build-test-matrix-list
        run: |
          cd ./integration-tests
          MATRIX_JSON_AUTOMATION=$(./scripts/buildTestMatrixList.sh ./smoke/automation_test.go automation ubuntu-latest 1)
          MATRIX_JSON_KEEPER=$(./scripts/buildTestMatrixList.sh ./smoke/keeper_test.go keeper ubuntu-latest 1)
          COMBINED_ARRAY=$(jq -c -n "$MATRIX_JSON_AUTOMATION + $MATRIX_JSON_KEEPER")

          LOG_POLLER_MATRIX_JSON=$(./scripts/buildTestMatrixList.sh ./smoke/log_poller_test.go log_poller ubuntu-latest 1)
          echo "LP_JOB_MATRIX_JSON=${LOG_POLLER_MATRIX_JSON}" >> $GITHUB_ENV

          # if we running a PR against the develop branch we should only run the automation tests unless we are in the merge group event
          if [[ "$GITHUB_EVENT_NAME" == "merge_group" ]]; then
            echo "We are in a merge_group event, run both automation and keepers tests"
            echo "AUTOMATION_JOB_MATRIX_JSON=${COMBINED_ARRAY}" >> $GITHUB_ENV
          else
            echo "we are not in a merge_group event, if this is a PR to develop run only automation tests, otherwise run everything because we could be running against a release branch"
            target_branch=$(cat $GITHUB_EVENT_PATH | jq -r .pull_request.base.ref)
            if [[ "$target_branch" == "develop" ]]; then
              echo "only run automation tests"
              echo "AUTOMATION_JOB_MATRIX_JSON=${MATRIX_JSON_AUTOMATION}" >> $GITHUB_ENV
            else
              echo "run both automation and keepers tests"
              echo "AUTOMATION_JOB_MATRIX_JSON=${COMBINED_ARRAY}" >> $GITHUB_ENV
            fi
          fi

  eth-smoke-tests-matrix-automation:
    if: ${{ !contains(join(github.event.pull_request.labels.*.name, ' '), 'skip-smoke-tests') }}
    environment: integration
    permissions:
      checks: write
      pull-requests: write
      id-token: write
      contents: read
    needs:
      [build-chainlink, changes, compare-tests, build-lint-integration-tests]
    env:
      SELECTED_NETWORKS: SIMULATED,SIMULATED_1,SIMULATED_2
      CHAINLINK_COMMIT_SHA: ${{ github.sha }}
      CHAINLINK_ENV_USER: ${{ github.actor }}
      TEST_LOG_LEVEL: debug
    strategy:
      fail-fast: false
      matrix:
        product: ${{fromJson(needs.compare-tests.outputs.automation-matrix)}}
    runs-on: ${{ matrix.product.os }}
    name: ETH Smoke Tests ${{ matrix.product.name }}
    steps:
      - name: Collect Metrics
        if: needs.changes.outputs.src == 'true' || github.event_name == 'workflow_dispatch'
        id: collect-gha-metrics
        uses: smartcontractkit/push-gha-metrics-action@dea9b546553cb4ca936607c2267a09c004e4ab3f # v3.0.0
        with:
          id: ${{ env.COLLECTION_ID }}-matrix-${{ matrix.product.name }}
          basic-auth: ${{ secrets.GRAFANA_INTERNAL_BASIC_AUTH }}
          hostname: ${{ secrets.GRAFANA_INTERNAL_HOST }}
          org-id: ${{ secrets.GRAFANA_INTERNAL_TENANT_ID }}
          this-job-name: ETH Smoke Tests ${{ matrix.product.name }}
          test-results-file: '{"testType":"go","filePath":"/tmp/gotest.log"}'
        continue-on-error: true
      - name: Checkout the repo
        uses: actions/checkout@9bb56186c3b09b4f86b1c65136769dd318469633 # v4.1.2
        with:
          repository: smartcontractkit/chainlink
          ref: ${{ inputs.cl_ref || github.event.pull_request.head.sha || github.event.merge_group.head_sha }}
      - name: Build Go Test Command
        id: build-go-test-command
        run: |
          # if the matrix.product.run is set, use it for a different command
          if [ "${{ matrix.product.run }}" != "" ]; then
            echo "run_command=${{ matrix.product.run }} ./smoke/${{ matrix.product.file }}_test.go" >> "$GITHUB_OUTPUT"
          else
            echo "run_command=./smoke/${{ matrix.product.name }}_test.go" >> "$GITHUB_OUTPUT"
          fi
      - name: Prepare Base64 TOML override
        uses: ./.github/actions/setup-create-base64-config
        with:
          runId: ${{ github.run_id }}
          testLogCollect: ${{ vars.TEST_LOG_COLLECT }}
          selectedNetworks: ${{ env.SELECTED_NETWORKS }}
          chainlinkImage: ${{ env.CHAINLINK_IMAGE }}
          chainlinkVersion: ${{ github.sha }}
          pyroscopeServer: ${{ matrix.product.pyroscope_env == '' && '' || !startsWith(github.ref, 'refs/tags/') && '' || secrets.QA_PYROSCOPE_INSTANCE }} # Avoid sending blank envs https://github.com/orgs/community/discussions/25725
          pyroscopeEnvironment: ${{ matrix.product.pyroscope_env }}
          pyroscopeKey: ${{ secrets.QA_PYROSCOPE_KEY }}
          lokiEndpoint: https://${{ secrets.GRAFANA_INTERNAL_HOST }}/loki/api/v1/push
          lokiTenantId: ${{ secrets.GRAFANA_INTERNAL_TENANT_ID }}
          lokiBasicAuth: ${{ secrets.GRAFANA_INTERNAL_BASIC_AUTH }}
          logstreamLogTargets: ${{ vars.LOGSTREAM_LOG_TARGETS }}
          grafanaUrl: ${{ vars.GRAFANA_URL }}
          grafanaDashboardUrl: "/d/ddf75041-1e39-42af-aa46-361fe4c36e9e/ci-e2e-tests-logs"

      ## Run this step when changes that require tests to be run are made
      - name: Run Tests
        if: needs.changes.outputs.src == 'true' || github.event_name == 'workflow_dispatch'
        uses: smartcontractkit/chainlink-github-actions/chainlink-testing-framework/run-tests@5bee84d30d90295010bda68b0cd46be3a1eea917 # v2.3.9
        with:
          test_command_to_run: cd ./integration-tests && go test -timeout 30m -count=1 -json -test.parallel=${{ matrix.product.nodes }} ${{ steps.build-go-test-command.outputs.run_command }} 2>&1 | tee /tmp/gotest.log | gotestfmt
          test_download_vendor_packages_command: cd ./integration-tests && go mod download
          cl_repo: ${{ env.CHAINLINK_IMAGE }}
          cl_image_tag: ${{ github.sha }}
          aws_registries: ${{ secrets.QA_AWS_ACCOUNT_NUMBER }}
          artifacts_location: ./integration-tests/smoke/logs/
          publish_check_name: ${{ matrix.product.name }}
          token: ${{ secrets.GITHUB_TOKEN }}
          go_mod_path: ./integration-tests/go.mod
          cache_key_id: core-e2e-${{ env.MOD_CACHE_VERSION }}
          cache_restore_only: "true"
          QA_AWS_REGION: ${{ secrets.QA_AWS_REGION }}
          QA_AWS_ROLE_TO_ASSUME: ${{ secrets.QA_AWS_ROLE_TO_ASSUME }}
          QA_KUBECONFIG: ""
          should_tidy: "false"
      - name: Print failed test summary
        if: always()
        uses: smartcontractkit/chainlink-github-actions/chainlink-testing-framework/show-test-summary@5bee84d30d90295010bda68b0cd46be3a1eea917 # v2.3.9

  eth-smoke-tests-matrix-log-poller:
    if: ${{ !(contains(join(github.event.pull_request.labels.*.name, ' '), 'skip-smoke-tests') || github.event_name == 'workflow_dispatch') || inputs.distinct_run_name != '' }}
    environment: integration
    permissions:
      checks: write
      pull-requests: write
      id-token: write
      contents: read
    needs:
      [build-chainlink, changes, compare-tests, build-lint-integration-tests]
    env:
      SELECTED_NETWORKS: SIMULATED,SIMULATED_1,SIMULATED_2
      CHAINLINK_COMMIT_SHA: ${{ github.sha }}
      CHAINLINK_ENV_USER: ${{ github.actor }}
      TEST_LOG_LEVEL: debug
    strategy:
      fail-fast: false
      matrix:
        product: ${{fromJson(needs.compare-tests.outputs.lp-matrix)}}
    runs-on: ${{ matrix.product.os }}
    name: ETH Smoke Tests ${{ matrix.product.name }}
    steps:
      - name: Collect Metrics
        if: needs.changes.outputs.src == 'true'
        id: collect-gha-metrics
        uses: smartcontractkit/push-gha-metrics-action@dea9b546553cb4ca936607c2267a09c004e4ab3f # v3.0.0
        with:
          id: ${{ env.COLLECTION_ID }}-matrix-${{ matrix.product.name }}
          org-id: ${{ secrets.GRAFANA_INTERNAL_TENANT_ID }}
          basic-auth: ${{ secrets.GRAFANA_INTERNAL_BASIC_AUTH }}
          hostname: ${{ secrets.GRAFANA_INTERNAL_HOST }}
          this-job-name: ETH Smoke Tests ${{ matrix.product.name }}
          test-results-file: '{"testType":"go","filePath":"/tmp/gotest.log"}'
        continue-on-error: true
      - name: Checkout the repo
        uses: actions/checkout@9bb56186c3b09b4f86b1c65136769dd318469633 # v4.1.2
        with:
          repository: smartcontractkit/chainlink
          ref: ${{ inputs.cl_ref || github.event.pull_request.head.sha || github.event.merge_group.head_sha }}
      - name: Build Go Test Command
        id: build-go-test-command
        run: |
          # if the matrix.product.run is set, use it for a different command
          if [ "${{ matrix.product.run }}" != "" ]; then
            echo "run_command=${{ matrix.product.run }} ./smoke/${{ matrix.product.file }}_test.go" >> "$GITHUB_OUTPUT"
          else
            echo "run_command=./smoke/${{ matrix.product.name }}_test.go" >> "$GITHUB_OUTPUT"
          fi
      - name: Prepare Base64 TOML override
        uses: ./.github/actions/setup-create-base64-config
        with:
          runId: ${{ github.run_id }}
          testLogCollect: ${{ vars.TEST_LOG_COLLECT }}
          selectedNetworks: ${{ env.SELECTED_NETWORKS }}
          chainlinkImage: ${{ env.CHAINLINK_IMAGE }}
          chainlinkVersion: ${{ github.sha }}
          pyroscopeServer: ${{ matrix.product.pyroscope_env == '' && '' || !startsWith(github.ref, 'refs/tags/') && '' || secrets.QA_PYROSCOPE_INSTANCE }} # Avoid sending blank envs https://github.com/orgs/community/discussions/25725
          pyroscopeEnvironment: ${{ matrix.product.pyroscope_env }}
          pyroscopeKey: ${{ secrets.QA_PYROSCOPE_KEY }}
          lokiEndpoint: https://${{ secrets.GRAFANA_INTERNAL_HOST }}/loki/api/v1/push
          lokiTenantId: ${{ secrets.GRAFANA_INTERNAL_TENANT_ID }}
          lokiBasicAuth: ${{ secrets.GRAFANA_INTERNAL_BASIC_AUTH }}
          logstreamLogTargets: ${{ vars.LOGSTREAM_LOG_TARGETS }}
          grafanaUrl: ${{ vars.GRAFANA_URL }}
          grafanaDashboardUrl: "/d/ddf75041-1e39-42af-aa46-361fe4c36e9e/ci-e2e-tests-logs"
      ## Run this step when changes that require tests to be run are made
      - name: Run Tests
        if: needs.changes.outputs.src == 'true'
        uses: smartcontractkit/chainlink-github-actions/chainlink-testing-framework/run-tests@5bee84d30d90295010bda68b0cd46be3a1eea917 # v2.3.9
        with:
          test_command_to_run: cd ./integration-tests && go test -timeout 30m -count=1 -json -test.parallel=${{ matrix.product.nodes }} ${{ steps.build-go-test-command.outputs.run_command }} 2>&1 | tee /tmp/gotest.log | gotestfmt
          test_download_vendor_packages_command: cd ./integration-tests && go mod download
          cl_repo: ${{ env.CHAINLINK_IMAGE }}
          cl_image_tag: ${{ github.sha }}
          aws_registries: ${{ secrets.QA_AWS_ACCOUNT_NUMBER }}
          artifacts_location: ./integration-tests/smoke/logs/
          publish_check_name: ${{ matrix.product.name }}
          token: ${{ secrets.GITHUB_TOKEN }}
          go_mod_path: ./integration-tests/go.mod
          cache_key_id: core-e2e-${{ env.MOD_CACHE_VERSION }}
          cache_restore_only: "true"
          QA_AWS_REGION: ${{ secrets.QA_AWS_REGION }}
          QA_AWS_ROLE_TO_ASSUME: ${{ secrets.QA_AWS_ROLE_TO_ASSUME }}
          QA_KUBECONFIG: ""
          should_tidy: "false"

  eth-smoke-tests-matrix:
    if: ${{ !contains(join(github.event.pull_request.labels.*.name, ' '), 'skip-smoke-tests') }}
    environment: integration
    permissions:
      actions: read
      checks: write
      pull-requests: write
      id-token: write
      contents: read
    needs: [build-chainlink, changes, build-lint-integration-tests]
    env:
      SELECTED_NETWORKS: SIMULATED,SIMULATED_1,SIMULATED_2
      CHAINLINK_COMMIT_SHA: ${{ github.sha }}
      CHAINLINK_ENV_USER: ${{ github.actor }}
      TEST_LOG_LEVEL: debug
    strategy:
      fail-fast: false
      matrix:
        product:
          - name: runlog
            id: runlog
            nodes: 2
            os: ubuntu-latest
            pyroscope_env: "ci-smoke-runlog-evm-simulated"
          - name: cron
            id: cron
            nodes: 2
            os: ubuntu-latest
            pyroscope_env: "ci-smoke-cron-evm-simulated"
          - name: flux
            id: flux
            nodes: 1
            os: ubuntu-latest
            pyroscope_env: "ci-smoke-flux-evm-simulated"
          - name: ocr
            id: ocr
            nodes: 2
            os: ubuntu-latest
            file: ocr
            pyroscope_env: ci-smoke-ocr-evm-simulated
          - name: ocr2
            id: ocr2
            nodes: 6
            os: ubuntu22.04-16cores-64GB
            file: ocr2
            pyroscope_env: ci-smoke-ocr2-evm-simulated
          - name: ocr2
            id: ocr2-plugins
            nodes: 6
            os: ubuntu22.04-16cores-64GB
            pyroscope_env: ci-smoke-ocr2-plugins-evm-simulated
            tag_suffix: "-plugins"
          - name: vrf
            id: vrf
            nodes: 2
            os: ubuntu-latest
            pyroscope_env: ci-smoke-vrf-evm-simulated
          - name: vrfv2
            id: vrfv2
            nodes: 4
            os: ubuntu-latest
            pyroscope_env: ci-smoke-vrf2-evm-simulated
          - name: vrfv2plus
<<<<<<< HEAD
            id: vrfv2plus
            nodes: 6
=======
            nodes: 7
>>>>>>> c7cacd07
            os: ubuntu-latest
            pyroscope_env: ci-smoke-vrf2plus-evm-simulated
          - name: forwarder_ocr
            id: forwarder_ocr
            nodes: 2
            os: ubuntu-latest
            pyroscope_env: ci-smoke-forwarder-ocr-evm-simulated
          - name: forwarders_ocr2
            id: forwarders_ocr2
            nodes: 2
            os: ubuntu-latest
            pyroscope_env: ci-smoke-forwarder-ocr-evm-simulated
    runs-on: ${{ matrix.product.os }}
    name: ETH Smoke Tests ${{ matrix.product.name }}${{ matrix.product.tag_suffix }}
    steps:
      # Handy for debugging resource usage
      # - name: Collect Workflow Telemetry
      #   uses: catchpoint/workflow-telemetry-action@v2
      - name: Collect Metrics
        if: needs.changes.outputs.src == 'true' || github.event_name == 'workflow_dispatch'
        id: collect-gha-metrics
        uses: smartcontractkit/push-gha-metrics-action@dea9b546553cb4ca936607c2267a09c004e4ab3f # v3.0.0
        with:
          id: ${{ env.COLLECTION_ID }}-matrix-${{ matrix.product.id }}
          org-id: ${{ secrets.GRAFANA_INTERNAL_TENANT_ID }}
          basic-auth: ${{ secrets.GRAFANA_INTERNAL_BASIC_AUTH }}
          hostname: ${{ secrets.GRAFANA_INTERNAL_HOST }}
          this-job-name: ETH Smoke Tests ${{ matrix.product.name }}${{ matrix.product.tag_suffix }}
          test-results-file: '{"testType":"go","filePath":"/tmp/gotest.log"}'
        continue-on-error: true
      - name: Checkout the repo
        uses: actions/checkout@9bb56186c3b09b4f86b1c65136769dd318469633 # v4.1.2
        with:
          repository: smartcontractkit/chainlink
          ref: ${{ inputs.cl_ref || github.event.pull_request.head.sha || github.event.merge_group.head_sha }}
      - name: Build Go Test Command
        id: build-go-test-command
        run: |
          # if the matrix.product.run is set, use it for a different command
          if [ "${{ matrix.product.run }}" != "" ]; then
            echo "run_command=${{ matrix.product.run }} ./smoke/${{ matrix.product.file }}_test.go" >> "$GITHUB_OUTPUT"
          else
            echo "run_command=./smoke/${{ matrix.product.name }}_test.go" >> "$GITHUB_OUTPUT"
          fi
      - name: Check for "enable tracing" label
        id: check-label
        run: |
          label=$(jq -r '.pull_request.labels[]?.name // empty' "$GITHUB_EVENT_PATH")

          if [[ -n "$label" ]]; then
            if [[ "$label" == "enable tracing" ]]; then
              echo "Enable tracing label found."
              echo "trace=true" >> $GITHUB_OUTPUT
            else
              echo "Enable tracing label not found."
              echo "trace=false" >> $GITHUB_OUTPUT
            fi
          else
            echo "No labels present or labels are null."
            echo "trace=false" >> $GITHUB_OUTPUT
          fi

      - name: Setup Grafana and OpenTelemetry
        id: docker-setup
        if: steps.check-label.outputs.trace == 'true' && matrix.product.name == 'ocr2' && matrix.product.tag_suffix == '-plugins'
        run: |
          # Create network
          docker network create --driver bridge tracing

          # Make trace directory
          cd integration-tests/smoke/
          mkdir ./traces
          chmod -R 777 ./traces

          # Switch directory
          cd ../../.github/tracing

          # Create a Docker volume for traces
          # docker volume create otel-traces

          # Start OpenTelemetry Collector
          # Note the user must be set to the same user as the runner for the trace data to be accessible
          docker run -d --network=tracing --name=otel-collector \
            -v $PWD/otel-collector-ci.yaml:/etc/otel-collector.yaml \
            -v $PWD/../../integration-tests/smoke/traces:/tracing \
            --user "$(id -u):$(id -g)" \
            -p 4317:4317 otel/opentelemetry-collector:0.88.0 --config=/etc/otel-collector.yaml
      - name: Locate Docker Volume
        id: locate-volume
        if: false
        run: |
          echo "VOLUME_PATH=$(docker volume inspect --format '{{ .Mountpoint }}' otel-traces)" >> $GITHUB_OUTPUT
      - name: Show Otel-Collector Logs
        if: steps.check-label.outputs.trace == 'true' && matrix.product.name == 'ocr2' && matrix.product.tag_suffix == '-plugins'
        run: |
          docker logs otel-collector
      - name: Prepare Base64 TOML override
        uses: ./.github/actions/setup-create-base64-config
        with:
          runId: ${{ github.run_id }}
          testLogCollect: ${{ vars.TEST_LOG_COLLECT }}
          selectedNetworks: ${{ env.SELECTED_NETWORKS }}
          chainlinkImage: ${{ env.CHAINLINK_IMAGE }}
          chainlinkVersion: ${{ github.sha }}
          pyroscopeServer: ${{ matrix.product.pyroscope_env == '' && '' || !startsWith(github.ref, 'refs/tags/') && '' || secrets.QA_PYROSCOPE_INSTANCE }} # Avoid sending blank envs https://github.com/orgs/community/discussions/25725
          pyroscopeEnvironment: ${{ matrix.product.pyroscope_env }}
          pyroscopeKey: ${{ secrets.QA_PYROSCOPE_KEY }}
          lokiEndpoint: https://${{ secrets.GRAFANA_INTERNAL_HOST }}/loki/api/v1/push
          lokiTenantId: ${{ secrets.GRAFANA_INTERNAL_TENANT_ID }}
          lokiBasicAuth: ${{ secrets.GRAFANA_INTERNAL_BASIC_AUTH }}
          logstreamLogTargets: ${{ vars.LOGSTREAM_LOG_TARGETS }}
          grafanaUrl: ${{ vars.GRAFANA_URL }}
          grafanaDashboardUrl: "/d/ddf75041-1e39-42af-aa46-361fe4c36e9e/ci-e2e-tests-logs"
      ## Run this step when changes that require tests to be run are made
      - name: Run Tests
        if: needs.changes.outputs.src == 'true' || github.event_name == 'workflow_dispatch'
        uses: smartcontractkit/chainlink-github-actions/chainlink-testing-framework/run-tests@5bee84d30d90295010bda68b0cd46be3a1eea917 # v2.3.9
        with:
          test_command_to_run: cd ./integration-tests && go test -timeout 30m -count=1 -json -test.parallel=${{ matrix.product.nodes }} ${{ steps.build-go-test-command.outputs.run_command }} 2>&1 | tee /tmp/gotest.log | gotestfmt
          test_download_vendor_packages_command: cd ./integration-tests && go mod download
          cl_repo: ${{ env.CHAINLINK_IMAGE }}
          cl_image_tag: ${{ github.sha }}${{ matrix.product.tag_suffix }}
          aws_registries: ${{ secrets.QA_AWS_ACCOUNT_NUMBER }}
          artifacts_name: ${{ matrix.product.name }}${{ matrix.product.tag_suffix }}-test-logs
          artifacts_location: ./integration-tests/smoke/logs/
          publish_check_name: ${{ matrix.product.name }}
          token: ${{ secrets.GITHUB_TOKEN }}
          go_mod_path: ./integration-tests/go.mod
          cache_key_id: core-e2e-${{ env.MOD_CACHE_VERSION }}
          cache_restore_only: "true"
          QA_AWS_REGION: ${{ secrets.QA_AWS_REGION }}
          QA_AWS_ROLE_TO_ASSUME: ${{ secrets.QA_AWS_ROLE_TO_ASSUME }}
          QA_KUBECONFIG: ""
          should_tidy: "false"
      # Run this step when changes that do not need the test to run are made
      - name: Run Setup
        if: needs.changes.outputs.src == 'false'
        uses: smartcontractkit/chainlink-github-actions/chainlink-testing-framework/setup-run-tests-environment@5bee84d30d90295010bda68b0cd46be3a1eea917 # v2.3.9
        with:
          test_download_vendor_packages_command: cd ./integration-tests && go mod download
          go_mod_path: ./integration-tests/go.mod
          cache_key_id: core-e2e-${{ env.MOD_CACHE_VERSION }}
          cache_restore_only: "true"
          QA_AWS_REGION: ${{ secrets.QA_AWS_REGION }}
          QA_AWS_ROLE_TO_ASSUME: ${{ secrets.QA_AWS_ROLE_TO_ASSUME }}
          QA_KUBECONFIG: ${{ secrets.QA_KUBECONFIG }}
          should_tidy: "false"
      - name: Show Otel-Collector Logs
        if: steps.check-label.outputs.trace == 'true' && matrix.product.name == 'ocr2' && matrix.product.tag_suffix == '-plugins'
        run: |
          docker logs otel-collector
      - name: Permissions on traces
        if: steps.check-label.outputs.trace == 'true' && matrix.product.name == 'ocr2' && matrix.product.tag_suffix == '-plugins'
        run: |
          ls -l ./integration-tests/smoke/traces
      - name: Upload Trace Data
        if: steps.check-label.outputs.trace == 'true' && matrix.product.name == 'ocr2' && matrix.product.tag_suffix == '-plugins'
        uses: actions/upload-artifact@5d5d22a31266ced268874388b861e4b58bb5c2f3 # v4.3.1
        with:
          name: trace-data
          path: ./integration-tests/smoke/traces/trace-data.json
      - name: Print failed test summary
        if: always()
        uses: smartcontractkit/chainlink-github-actions/chainlink-testing-framework/show-test-summary@5bee84d30d90295010bda68b0cd46be3a1eea917 # v2.3.9
        with:
          test_directory: ./integration-tests/smoke/

  ### Used to check the required checks box when the matrix completes
  eth-smoke-tests:
    if: always()
    runs-on: ubuntu-latest
    name: ETH Smoke Tests
    needs: [eth-smoke-tests-matrix, eth-smoke-tests-matrix-automation, eth-smoke-tests-matrix-log-poller]
    steps:
      - name: Check smoke test matrix status
        if: needs.eth-smoke-tests-matrix.result != 'success' || needs.eth-smoke-tests-matrix-automation.result != 'success' || needs.eth-smoke-tests-matrix-log-poller.result != 'success'
        run: |
          echo "ETH Smoke Tests: ${{ needs.eth-smoke-tests-matrix.result }}"
          echo "Automation: ${{ needs.eth-smoke-tests-matrix-automation.result }}"
          echo "Log Poller: ${{ needs.eth-smoke-tests-matrix-log-poller.result }}"
          exit 1
      - name: Collect Metrics
        if: always()
        id: collect-gha-metrics
        uses: smartcontractkit/push-gha-metrics-action@dea9b546553cb4ca936607c2267a09c004e4ab3f # v3.0.0
        with:
          id: ${{ env.COLLECTION_ID }}-matrix-results
          org-id: ${{ secrets.GRAFANA_INTERNAL_TENANT_ID }}
          basic-auth: ${{ secrets.GRAFANA_INTERNAL_BASIC_AUTH }}
          hostname: ${{ secrets.GRAFANA_INTERNAL_HOST }}
          this-job-name: ETH Smoke Tests
          matrix-aggregator-status: ${{ needs.eth-smoke-tests-matrix.result }}
        continue-on-error: true

  cleanup:
    name: Clean up integration environment deployments
    if: always()
    needs: [eth-smoke-tests]
    runs-on: ubuntu-latest
    steps:
      - name: Checkout repo
        if: ${{ github.event_name == 'pull_request' }}
        uses: actions/checkout@9bb56186c3b09b4f86b1c65136769dd318469633 # v4.1.2
        with:
          repository: smartcontractkit/chainlink
          ref: ${{ inputs.cl_ref }}

      - name: 🧼 Clean up Environment
        if: ${{ github.event_name == 'pull_request' }}
        uses: ./.github/actions/delete-deployments
        with:
          environment: integration
          ref: ${{ github.head_ref }} # See https://github.com/github/docs/issues/15319#issuecomment-1476705663

      - name: Collect Metrics
        if: ${{ github.event_name == 'pull_request' }}
        id: collect-gha-metrics
        uses: smartcontractkit/push-gha-metrics-action@dea9b546553cb4ca936607c2267a09c004e4ab3f # v3.0.0
        with:
          id: ${{ env.COLLECTION_ID }}-env-cleanup
          org-id: ${{ secrets.GRAFANA_INTERNAL_TENANT_ID }}
          basic-auth: ${{ secrets.GRAFANA_INTERNAL_BASIC_AUTH }}
          hostname: ${{ secrets.GRAFANA_INTERNAL_HOST }}
          this-job-name: Clean up integration environment deployments
        continue-on-error: true

  # Run the setup if the matrix finishes but this time save the cache if we have a cache hit miss
  # this will also only run if both of the matrix jobs pass
  eth-smoke-go-mod-cache:
    environment: integration
    needs: [eth-smoke-tests]
    runs-on: ubuntu-latest
    name: ETH Smoke Tests Go Mod Cache
    continue-on-error: true
    steps:
      - name: Checkout the repo
        uses: actions/checkout@9bb56186c3b09b4f86b1c65136769dd318469633 # v4.1.2
        with:
          repository: smartcontractkit/chainlink
          ref: ${{ inputs.cl_ref || github.event.pull_request.head.sha || github.event.merge_group.head_sha }}
      - name: Run Setup
        uses: smartcontractkit/chainlink-github-actions/chainlink-testing-framework/setup-go@5bee84d30d90295010bda68b0cd46be3a1eea917 # v2.3.9
        with:
          test_download_vendor_packages_command: |
            cd ./integration-tests
            go mod download
            # force download of test dependencies
            go test -run=NonExistentTest ./smoke/... || echo "ignore expected test failure"
          go_mod_path: ./integration-tests/go.mod
          cache_key_id: core-e2e-${{ env.MOD_CACHE_VERSION }}
          cache_restore_only: "false"

  ### Migration tests
  node-migration-tests:
    name: Version Migration Tests
    environment: integration
    permissions:
      checks: write
      pull-requests: write
      id-token: write
      contents: read
    runs-on: ubuntu-latest
    needs: [build-chainlink, changes, build-test-image]
    # Only run migration tests on new tags
    if: startsWith(github.ref, 'refs/tags/')
    env:
      SELECTED_NETWORKS: SIMULATED,SIMULATED_1,SIMULATED_2
      CHAINLINK_COMMIT_SHA: ${{ github.sha }}
      CHAINLINK_ENV_USER: ${{ github.actor }}
      CHAINLINK_IMAGE: public.ecr.aws/chainlink/chainlink
      UPGRADE_VERSION: ${{ github.sha }}
      UPGRADE_IMAGE: ${{ secrets.QA_AWS_ACCOUNT_NUMBER }}.dkr.ecr.${{ secrets.QA_AWS_REGION }}.amazonaws.com/chainlink
      TEST_LOG_LEVEL: debug
      TEST_SUITE: migration
    steps:
      - name: Checkout the repo
        uses: actions/checkout@9bb56186c3b09b4f86b1c65136769dd318469633 # v4.1.2
        with:
          repository: smartcontractkit/chainlink
          ref: ${{ inputs.cl_ref || github.event.pull_request.head.sha || github.event.merge_group.head_sha }}
      - name: Get Latest Version
        id: get_latest_version
        run: |
          untrimmed_ver=$(curl --header "Authorization: token ${{ secrets.GITHUB_TOKEN }}" --request GET https://api.github.com/repos/${{ github.repository }}/releases/latest | jq -r .name)
          latest_version="${untrimmed_ver:1}"
          echo "latest_version=${latest_version} | tee -a $GITHUB_OUTPUT"
      - name: Name Versions
        run: |
          echo "Running migration tests from version '${{ steps.get_latest_version.outputs.latest_version }}' to: '${{ github.sha }}'"
      - name: Prepare Base64 TOML override
        uses: ./.github/actions/setup-create-base64-upgrade-config
        with:
          selectedNetworks: ${{ env.SELECTED_NETWORKS }}
          chainlinkImage: ${{ env.CHAINLINK_IMAGE }}
          chainlinkVersion: ${{ steps.get_latest_version.outputs.latest_version }}
          upgradeImage: ${{ env.UPGRADE_IMAGE }}
          upgradeVersion: ${{ env.UPGRADE_VERSION }}
      - name: Run Migration Tests
        uses: smartcontractkit/chainlink-github-actions/chainlink-testing-framework/run-tests@5bee84d30d90295010bda68b0cd46be3a1eea917 # v2.3.9
        with:
          test_command_to_run: cd ./integration-tests && go test -timeout 30m -count=1 -json ./migration 2>&1 | tee /tmp/gotest.log | gotestfmt
          test_download_vendor_packages_command: cd ./integration-tests && go mod download
          cl_repo: ${{ env.CHAINLINK_IMAGE }}
          cl_image_tag: ${{ steps.get_latest_version.outputs.latest_version }}
          artifacts_location: ./integration-tests/migration/logs
          publish_check_name: Node Migration Test Results
          token: ${{ secrets.GITHUB_TOKEN }}
          go_mod_path: ./integration-tests/go.mod
          cache_key_id: core-e2e-${{ env.MOD_CACHE_VERSION }}
          cache_restore_only: "true"
          QA_AWS_REGION: ${{ secrets.QA_AWS_REGION }}
          QA_AWS_ROLE_TO_ASSUME: ${{ secrets.QA_AWS_ROLE_TO_ASSUME }}
          QA_KUBECONFIG: ${{ secrets.QA_KUBECONFIG }}
      - name: Upload test log
        uses: actions/upload-artifact@5d5d22a31266ced268874388b861e4b58bb5c2f3 # v4.3.1
        if: failure()
        with:
          name: test-log-${{ matrix.product.name }}
          path: /tmp/gotest.log
          retention-days: 7
        continue-on-error: true
      - name: Collect Metrics
        if: always()
        id: collect-gha-metrics
        uses: smartcontractkit/push-gha-metrics-action@dea9b546553cb4ca936607c2267a09c004e4ab3f # v3.0.0
        with:
          id: ${{ env.COLLECTION_ID }}-migration-tests
          org-id: ${{ secrets.GRAFANA_INTERNAL_TENANT_ID }}
          basic-auth: ${{ secrets.GRAFANA_INTERNAL_BASIC_AUTH }}
          hostname: ${{ secrets.GRAFANA_INTERNAL_HOST }}
          this-job-name: Version Migration Tests
          test-results-file: '{"testType":"go","filePath":"/tmp/gotest.log"}'
        continue-on-error: true

  ## Solana Section
  get_solana_sha:
    # We don't directly merge dependabot PRs, so let's not waste the resources
    if: ${{ github.actor != 'dependabot[bot]' && inputs.run_solana != 'false' }}
    name: Get Solana Sha From Go Mod
    environment: Integration
    runs-on: ubuntu-latest
    outputs:
      sha: ${{ steps.getsha.outputs.sha }}
    steps:
      - name: Checkout the repo
        uses: actions/checkout@9bb56186c3b09b4f86b1c65136769dd318469633 # v4.1.2
        with:
          repository: smartcontractkit/chainlink
          ref: ${{ inputs.cl_ref || github.event.pull_request.head.sha || github.event.merge_group.head_sha }}
      - name: Setup Go
        uses: ./.github/actions/setup-go
        with:
          only-modules: "true"
      - name: Get the sha from go mod
        id: getshortsha
        run: |
          sol_ver=$(go list -m -json github.com/smartcontractkit/chainlink-solana  | jq -r .Version)
          if [ -z "${sol_ver}" ]; then
              echo "Error: could not get the solana version from the go.mod file, look above for error(s)"
              exit 1
          fi
          short_sha="${sol_ver##*-}"
          echo "short sha is: ${short_sha}"
          echo "short_sha=${short_sha}" >> "$GITHUB_OUTPUT"
      - name: Checkout solana
        uses: actions/checkout@9bb56186c3b09b4f86b1c65136769dd318469633 # v4.1.2
        with:
          repository: smartcontractkit/chainlink-solana
          ref: develop
          fetch-depth: 0
          path: solanapath
      - name: Get long sha
        id: getsha
        run: |
          cd solanapath
          full_sha=$(git rev-parse ${{steps.getshortsha.outputs.short_sha}})
          if [ -z "${full_sha}" ]; then
              echo "Error: could not get the full sha from the short sha using git, look above for error(s)"
              exit 1
          fi
          echo "sha is: ${full_sha}"
          echo "sha=${full_sha}" >> "$GITHUB_OUTPUT"

  get_projectserum_version:
    name: Get ProjectSerum Version
    environment: integration
    runs-on: ubuntu-latest
    needs: [get_solana_sha]
    outputs:
      projectserum_version: ${{ steps.psversion.outputs.projectserum_version }}
    steps:
      - name: Checkout the solana repo
        uses: actions/checkout@9bb56186c3b09b4f86b1c65136769dd318469633 # v4.1.2
        with:
          repository: smartcontractkit/chainlink-solana
          ref: ${{ needs.get_solana_sha.outputs.sha }}
      - name: Get ProjectSerum Version
        id: psversion
        uses: smartcontractkit/chainlink-solana/.github/actions/projectserum_version@4b971869e26b79c7ce3fb7c98005cc2e3f350915 # stable action on Oct 12 2022

  solana-test-image-exists:
    environment: integration
    permissions:
      checks: write
      pull-requests: write
      id-token: write
      contents: read
    name: Check If Solana Test Image Exists
    runs-on: ubuntu-latest
    needs: [get_solana_sha]
    outputs:
      exists: ${{ steps.check-image.outputs.exists }}
    steps:
      - name: Check if image exists
        id: check-image
        uses: smartcontractkit/chainlink-github-actions/docker/image-exists@5bee84d30d90295010bda68b0cd46be3a1eea917 # v2.3.9
        with:
          repository: chainlink-solana-tests
          tag: ${{ needs.get_solana_sha.outputs.sha }}
          AWS_REGION: ${{ secrets.QA_AWS_REGION }}
          AWS_ROLE_TO_ASSUME: ${{ secrets.QA_AWS_ROLE_TO_ASSUME }}

  solana-build-contracts:
    environment: integration
    permissions:
      checks: write
      pull-requests: write
      id-token: write
      contents: read
    name: Solana Build Artifacts
    runs-on: ubuntu22.04-16cores-64GB
    needs:
      [
        changes,
        get_projectserum_version,
        solana-test-image-exists,
        get_solana_sha,
      ]
    container:
      image: projectserum/build:${{ needs.get_projectserum_version.outputs.projectserum_version }}
      env:
        RUSTUP_HOME: "/root/.rustup"
        FORCE_COLOR: 1
    steps:
      - name: Collect Metrics
        if: needs.changes.outputs.src == 'true' || github.event_name == 'workflow_dispatch'
        id: collect-gha-metrics
        uses: smartcontractkit/push-gha-metrics-action@dea9b546553cb4ca936607c2267a09c004e4ab3f # v3.0.0
        with:
          id: ${{ env.COLLECTION_ID }}-solana-build-contracts
          org-id: ${{ secrets.GRAFANA_INTERNAL_TENANT_ID }}
          basic-auth: ${{ secrets.GRAFANA_INTERNAL_BASIC_AUTH }}
          hostname: ${{ secrets.GRAFANA_INTERNAL_HOST }}
          this-job-name: Solana Build Artifacts
        continue-on-error: true
      - name: Checkout the solana repo
        # Use v3.6.0 because the custom runner (container configured above)
        # doesn't have node20 installed which is required for versions >=4
        uses: actions/checkout@f43a0e5ff2bd294095638e18286ca9a3d1956744 # v3.6.0
        with:
          repository: smartcontractkit/chainlink-solana
          ref: ${{ needs.get_solana_sha.outputs.sha }}
      - name: Build contracts
        if: (needs.changes.outputs.src == 'true' || github.event_name == 'workflow_dispatch') && needs.solana-test-image-exists.outputs.exists == 'false'
        uses: smartcontractkit/chainlink-solana/.github/actions/build_contract_artifacts@21675b3a7dcdff8e790391708d4763020cace21e # stable action on December 18 2023
        with:
          ref: ${{ needs.get_solana_sha.outputs.sha }}

  solana-build-test-image:
    environment: integration
    permissions:
      checks: write
      pull-requests: write
      id-token: write
      contents: read
    name: Solana Build Test Image
    runs-on: ubuntu22.04-16cores-64GB
    needs:
      [
        solana-build-contracts,
        solana-test-image-exists,
        changes,
        get_solana_sha,
      ]
    env:
      CONTRACT_ARTIFACTS_PATH: contracts/target/deploy
    steps:
      - name: Collect Metrics
        if: (needs.changes.outputs.src == 'true' || github.event_name == 'workflow_dispatch') && needs.solana-test-image-exists.outputs.exists == 'false'
        id: collect-gha-metrics
        uses: smartcontractkit/push-gha-metrics-action@dea9b546553cb4ca936607c2267a09c004e4ab3f # v3.0.0
        with:
          id: ${{ env.COLLECTION_ID }}-solana-build-test-image
          org-id: ${{ secrets.GRAFANA_INTERNAL_TENANT_ID }}
          basic-auth: ${{ secrets.GRAFANA_INTERNAL_BASIC_AUTH }}
          hostname: ${{ secrets.GRAFANA_INTERNAL_HOST }}
          this-job-name: Solana Build Test Image
        continue-on-error: true
      - name: Checkout the repo
        if: (needs.changes.outputs.src == 'true' || github.event_name == 'workflow_dispatch') && needs.solana-test-image-exists.outputs.exists == 'false'
        uses: actions/checkout@9bb56186c3b09b4f86b1c65136769dd318469633 # v4.1.2
        with:
          repository: smartcontractkit/chainlink-solana
          ref: ${{ needs.get_solana_sha.outputs.sha }}
      - name: Build Test Image
        if: (needs.changes.outputs.src == 'true' || github.event_name == 'workflow_dispatch') && needs.solana-test-image-exists.outputs.exists == 'false'
        uses: ./.github/actions/build-test-image
        with:
          tag: ${{ needs.get_solana_sha.outputs.sha }}
          artifacts_path: ${{ env.CONTRACT_ARTIFACTS_PATH }}
          QA_AWS_ROLE_TO_ASSUME: ${{ secrets.QA_AWS_ROLE_TO_ASSUME }}
          QA_AWS_REGION: ${{ secrets.QA_AWS_REGION }}
          QA_AWS_ACCOUNT_NUMBER: ${{ secrets.QA_AWS_ACCOUNT_NUMBER }}
      - run: echo "this exists so we don't have to run anything else if the build is skipped"
        if: needs.changes.outputs.src == 'false' || needs.solana-test-image-exists.outputs.exists == 'true'

  solana-smoke-tests:
    if: ${{ !contains(join(github.event.pull_request.labels.*.name, ' '), 'skip-smoke-tests') }}
    environment: integration
    permissions:
      checks: write
      pull-requests: write
      id-token: write
      contents: read
    name: Solana Smoke Tests
    runs-on: ubuntu22.04-16cores-64GB
    needs:
      [
        build-chainlink,
        solana-build-contracts,
        solana-build-test-image,
        changes,
        get_solana_sha,
      ]
    env:
      CHAINLINK_COMMIT_SHA: ${{ github.sha }}
      CHAINLINK_ENV_USER: ${{ github.actor }}
      TEST_LOG_LEVEL: debug
      CONTRACT_ARTIFACTS_PATH: contracts/target/deploy
    steps:
      - name: Collect Metrics
        if: needs.changes.outputs.src == 'true' || github.event_name == 'workflow_dispatch'
        id: collect-gha-metrics
        uses: smartcontractkit/push-gha-metrics-action@dea9b546553cb4ca936607c2267a09c004e4ab3f # v3.0.0
        with:
          id: ${{ env.COLLECTION_ID }}-solana-e2e-tests
          org-id: ${{ secrets.GRAFANA_INTERNAL_TENANT_ID }}
          basic-auth: ${{ secrets.GRAFANA_INTERNAL_BASIC_AUTH }}
          hostname: ${{ secrets.GRAFANA_INTERNAL_HOST }}
          this-job-name: Solana Smoke Tests
          test-results-file: '{"testType":"go","filePath":"/tmp/gotest.log"}'
        continue-on-error: true
      - name: Checkout the repo
        uses: actions/checkout@9bb56186c3b09b4f86b1c65136769dd318469633 # v4.1.2
        with:
          repository: smartcontractkit/chainlink-solana
          ref: ${{ needs.get_solana_sha.outputs.sha }}
      - name: Run Setup
        if: needs.changes.outputs.src == 'true' || github.event_name == 'workflow_dispatch'
        uses: smartcontractkit/chainlink-github-actions/chainlink-testing-framework/setup-run-tests-environment@5bee84d30d90295010bda68b0cd46be3a1eea917 # v2.3.9
        with:
          go_mod_path: ./integration-tests/go.mod
          cache_restore_only: true
          cache_key_id: core-solana-e2e-${{ env.MOD_CACHE_VERSION }}
          aws_registries: ${{ secrets.QA_AWS_ACCOUNT_NUMBER }}
          dockerhub_username: ${{ secrets.DOCKERHUB_READONLY_USERNAME }}
          dockerhub_password: ${{ secrets.DOCKERHUB_READONLY_PASSWORD }}
          QA_AWS_REGION: ${{ secrets.QA_AWS_REGION }}
          QA_AWS_ROLE_TO_ASSUME: ${{ secrets.QA_AWS_ROLE_TO_ASSUME }}
          QA_KUBECONFIG: ${{ secrets.QA_KUBECONFIG }}
      - name: Pull Artfacts
        if: needs.changes.outputs.src == 'true' || github.event_name == 'workflow_dispatch'
        run: |
          IMAGE_NAME=${{ secrets.QA_AWS_ACCOUNT_NUMBER }}.dkr.ecr.${{ secrets.QA_AWS_REGION }}.amazonaws.com/chainlink-solana-tests:${{ needs.get_solana_sha.outputs.sha }}
          # Pull the Docker image
          docker pull "$IMAGE_NAME"

          # Create a container without starting it
          CONTAINER_ID=$(docker create "$IMAGE_NAME")

          # Copy the artifacts from the container
          mkdir -p ./${{env.CONTRACT_ARTIFACTS_PATH}}/
          docker cp "$CONTAINER_ID:/go/testdir/${{env.CONTRACT_ARTIFACTS_PATH}}/" "./${{env.CONTRACT_ARTIFACTS_PATH}}/../"

          # Remove the created container
          docker rm "$CONTAINER_ID"
      - name: Install Solana CLI # required for ensuring the local test validator is configured correctly
        run: ./scripts/install-solana-ci.sh
      - name: Generate config overrides
        run: | # https://github.com/smartcontractkit/chainlink-testing-framework/blob/main/config/README.md
          cat << EOF > config.toml
          [ChainlinkImage]
          image="${{ env.CHAINLINK_IMAGE }}"
          version="${{ github.sha }}"
          EOF
          # shellcheck disable=SC2002
          BASE64_CONFIG_OVERRIDE=$(cat config.toml | base64 -w 0)
          # shellcheck disable=SC2086
          echo ::add-mask::$BASE64_CONFIG_OVERRIDE
          # shellcheck disable=SC2086
          echo "BASE64_CONFIG_OVERRIDE=$BASE64_CONFIG_OVERRIDE" >> $GITHUB_ENV
      - name: Run Tests
        if: needs.changes.outputs.src == 'true' || github.event_name == 'workflow_dispatch'
        uses: smartcontractkit/chainlink-github-actions/chainlink-testing-framework/run-tests@5bee84d30d90295010bda68b0cd46be3a1eea917 # v2.3.9
        with:
          test_command_to_run: export ENV_JOB_IMAGE=${{ secrets.QA_AWS_ACCOUNT_NUMBER }}.dkr.ecr.${{ secrets.QA_AWS_REGION }}.amazonaws.com/chainlink-solana-tests:${{ needs.get_solana_sha.outputs.sha }} && make test_smoke
          cl_repo: ${{ env.CHAINLINK_IMAGE }}
          cl_image_tag: ${{ github.sha }}
          artifacts_location: /home/runner/work/chainlink-solana/chainlink-solana/integration-tests/logs
          publish_check_name: Solana Smoke Test Results
          go_mod_path: ./integration-tests/go.mod
          cache_key_id: core-solana-e2e-${{ env.MOD_CACHE_VERSION }}
          token: ${{ secrets.GITHUB_TOKEN }}
          aws_registries: ${{ secrets.QA_AWS_ACCOUNT_NUMBER }}
          QA_AWS_REGION: ${{ secrets.QA_AWS_REGION }}
          QA_AWS_ROLE_TO_ASSUME: ${{ secrets.QA_AWS_ROLE_TO_ASSUME }}
          QA_KUBECONFIG: ""
          run_setup: false
      - name: Upload test log
        uses: actions/upload-artifact@5d5d22a31266ced268874388b861e4b58bb5c2f3 # v4.3.1
        if: failure()
        with:
          name: test-log-solana
          path: /tmp/gotest.log
          retention-days: 7
        continue-on-error: true<|MERGE_RESOLUTION|>--- conflicted
+++ resolved
@@ -542,12 +542,8 @@
             os: ubuntu-latest
             pyroscope_env: ci-smoke-vrf2-evm-simulated
           - name: vrfv2plus
-<<<<<<< HEAD
             id: vrfv2plus
-            nodes: 6
-=======
             nodes: 7
->>>>>>> c7cacd07
             os: ubuntu-latest
             pyroscope_env: ci-smoke-vrf2plus-evm-simulated
           - name: forwarder_ocr
