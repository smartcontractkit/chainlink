name: Integration Tests
on:
  pull_request:

# Only run 1 of this workflow at a time per PR
concurrency:
  group: integration-tests-chainlink-${{ github.ref }}
  cancel-in-progress: true

env:
  CL_ECR: ${{ secrets.QA_AWS_ACCOUNT_NUMBER }}.dkr.ecr.${{ secrets.QA_AWS_REGION }}.amazonaws.com/chainlink
  ENV_JOB_IMAGE: ${{ secrets.QA_AWS_ACCOUNT_NUMBER }}.dkr.ecr.${{ secrets.QA_AWS_REGION }}.amazonaws.com/chainlink-tests:ci.${{ github.sha }}

jobs:
  changes:
    environment: integration
    name: Check Paths That Require Tests To Run
    runs-on: ubuntu-latest
    steps:
      - name: Checkout the repo
        uses: actions/checkout@93ea575cb5d8a053eaa0ac8fa3b40d7e05a33cc8 # v3.1.0
      - uses: dorny/paths-filter@4512585405083f25c027a35db413c2b3b9006d50 # v2.11.1
        id: changes
        with:
          filters: |
            src:
              - '**/*.go'
              - '**/*go.sum'
              - '**/*go.mod'
              - '.github/workflows/integration-tests.yml'
      - name: Collect Metrics
        if: always()
        id: collect-gha-metrics
        uses: smartcontractkit/push-gha-metrics-action@808c183d1f5c26a4f3fd50b75d3cf7b58d9aa293
        with:
          basic-auth: ${{ secrets.GRAFANA_CLOUD_BASIC_AUTH }}
          hostname: ${{ secrets.GRAFANA_CLOUD_HOST }}
          this-job-name: Check Paths That Require Tests To Run
        continue-on-error: true
    outputs:
      src: ${{ steps.changes.outputs.src }}

  # build-chainlink:
  #   environment: integration
  #   permissions:
  #     id-token: write
  #     contents: read
  #   name: Build Chainlink Image
  #   runs-on: ubuntu20.04-16cores-64GB
  #   needs: [changes]
  #   steps:
  #     - name: Collect Metrics
  #       id: collect-gha-metrics
  #       uses: smartcontractkit/push-gha-metrics-action@v1
  #       with:
  #         basic-auth: ${{ secrets.GRAFANA_CLOUD_BASIC_AUTH }}
  #         hostname: ${{ secrets.GRAFANA_CLOUD_HOST }}
  #         this-job-name: Build Chainlink Image
  #       continue-on-error: true
  #     - name: Checkout the repo
  #       uses: actions/checkout@93ea575cb5d8a053eaa0ac8fa3b40d7e05a33cc8 # v3.1.0
  #       with:
  #         ref: ${{ github.event.pull_request.head.sha }}
  #     - name: Build Image
  #       if: needs.changes.outputs.src == 'true'
  #       uses: smartcontractkit/chainlink-github-actions/chainlink-testing-framework/build-image@1533bff48f8a642089705dcc2dbebb0934ff7d9d # v2.0.26
  #       with:
  #         cl_repo: smartcontractkit/chainlink
  #         cl_ref: ${{ github.sha }}
  #         push_tag: ${{ env.CL_ECR }}:latest.${{ github.sha }}
  #         QA_AWS_REGION: ${{ secrets.QA_AWS_REGION }}
  #         QA_AWS_ROLE_TO_ASSUME: ${{ secrets.QA_AWS_ROLE_TO_ASSUME }}

  build-test-image:
    environment: integration
    permissions:
      id-token: write
      contents: read
    name: Build Test Image
    runs-on: ubuntu20.04-16cores-64GB
    needs: [changes]
    steps:
<<<<<<< HEAD
      - name: Collect Metrics
        id: collect-gha-metrics
        uses: smartcontractkit/push-gha-metrics-action@v1
        with:
          basic-auth: ${{ secrets.GRAFANA_CLOUD_BASIC_AUTH }}
          hostname: ${{ secrets.GRAFANA_CLOUD_HOST }}
          this-job-name: Build Test Image
        continue-on-error: true
=======
>>>>>>> 92457909
      - name: Checkout the repo
        uses: actions/checkout@93ea575cb5d8a053eaa0ac8fa3b40d7e05a33cc8 # v3.1.0
        with:
          ref: ${{ github.event.pull_request.head.sha }}
<<<<<<< HEAD
      - uses: smartcontractkit/tool-versions-to-env-action@v1.0.8
        id: tool-versions
      - name: build test runner
        uses: smartcontractkit/chainlink-github-actions/docker/build-push@cb4a8f51d77cbf77ea6a765bd1f437ffc7a18730 # v2.0.28
        with:
          tags: ${{ env.ENV_JOB_IMAGE }}
          file: ./integration-tests/test.Dockerfile
          build-args: |
            BASE_IMAGE=${{ secrets.QA_AWS_ACCOUNT_NUMBER }}.dkr.ecr.${{ secrets.QA_AWS_REGION }}.amazonaws.com/test-base-image:v5.0
            SUITES=./integration-tests/smoke
            GINKGO_VERSION=${{ steps.tool-versions.outputs.ginkgo_version }}
          AWS_REGION: ${{ secrets.QA_AWS_REGION }}
          AWS_ROLE_TO_ASSUME: ${{ secrets.QA_AWS_ROLE_TO_ASSUME }}
=======
      - name: Build Image
        if: needs.changes.outputs.src == 'true'
        uses: smartcontractkit/chainlink-github-actions/chainlink-testing-framework/build-image@e72f0a768ac934afce498a802de893d89b12802f # v2.1.1
        with:
          cl_repo: smartcontractkit/chainlink
          cl_ref: ${{ github.sha }}
          push_tag: ${{ secrets.QA_AWS_ACCOUNT_NUMBER }}.dkr.ecr.${{ secrets.QA_AWS_REGION }}.amazonaws.com/chainlink:latest.${{ github.sha }}
          QA_AWS_REGION: ${{ secrets.QA_AWS_REGION }}
          QA_AWS_ROLE_TO_ASSUME: ${{ secrets.QA_AWS_ROLE_TO_ASSUME }}
      - name: Collect Metrics
        if: always()
        id: collect-gha-metrics
        uses: smartcontractkit/push-gha-metrics-action@808c183d1f5c26a4f3fd50b75d3cf7b58d9aa293
        with:
          basic-auth: ${{ secrets.GRAFANA_CLOUD_BASIC_AUTH }}
          hostname: ${{ secrets.GRAFANA_CLOUD_HOST }}
          this-job-name: Build Chainlink Image
        continue-on-error: true
>>>>>>> 92457909

  eth-smoke-tests-matrix:
    environment: integration
    permissions:
      checks: write
      pull-requests: write
      id-token: write
      contents: read
    name: ETH Smoke Tests Matrix
    needs: [changes, build-test-image] #[build-chainlink, changes, build-test-image]
    env:
      SELECTED_NETWORKS: SIMULATED,SIMULATED_1,SIMULATED_2
      CHAINLINK_COMMIT_SHA: ${{ github.sha }}
      CHAINLINK_ENV_USER: ${{ github.actor }}
      TEST_TRIGGERED_BY: core-CI-eth
      TEST_LOG_LEVEL: debug
    strategy:
      fail-fast: false
      matrix:
        product:
<<<<<<< HEAD
          # - name: automation
          # - nodes: 9
          #   os: ubuntu-latest
          # - name: cron
          #   nodes: 1
          #   os: ubuntu-latest
          # - name: flux
          #   nodes: 1
          #   os: ubuntu-latest
          # - name: keeperv1.1
          #   nodes: 6
          #   os: ubuntu-latest
          # - name: keeperv1.2
          #   nodes: 10
          #   os: ubuntu-latest
          # - name: keeperv1.3
          #   nodes: 11
          #   os: ubuntu-latest
          # - name: ocr
          #   nodes: 3
          #   os: ubuntu-latest
          # - name: runlog
          #   nodes: 1
          #   os: ubuntu-latest
          # - name: vrf
          #   nodes: 1
          #   os: ubuntu-latest
          - name: v2vrf
=======
          - name: automation
            nodes: 9
            os: ubuntu-latest
          - name: cron
            nodes: 1
            os: ubuntu-latest
          - name: flux
            nodes: 1
            os: ubuntu-latest
          - name: keeper
            nodes: 30
            os: ubuntu20.04-4cores-16GB
          - name: forwarder_ocr
            nodes: 1
            os: ubuntu-latest
          - name: ocr
            nodes: 1
            os: ubuntu-latest
          - name: runlog
            nodes: 1
            os: ubuntu-latest
          - name: vrf
            nodes: 1
            os: ubuntu-latest
          - name: vrfv2
>>>>>>> 92457909
            nodes: 1
            os: ubuntu20.04-8cores-32GB
    runs-on: ${{ matrix.product.os }}
    steps:
      - name: Checkout the repo
        uses: actions/checkout@93ea575cb5d8a053eaa0ac8fa3b40d7e05a33cc8 # v3.1.0
        with:
          ref: ${{ github.event.pull_request.head.sha }}
      
      ## Run this step when changes that require tests to be run are made
      - name: Run Tests
        if: needs.changes.outputs.src == 'true'
<<<<<<< HEAD
        uses: smartcontractkit/chainlink-github-actions/chainlink-testing-framework/run-tests@cb4a8f51d77cbf77ea6a765bd1f437ffc7a18730 # v2.0.28
        env:
          TEST_SUITE: ./integration-tests/smoke
          TEST_ARGS: --focus @${{ matrix.product.name }}
          CHAINLINK_IMAGE: ${{ env.CL_ECR }}
          CHAINLINK_VERSION: latest.0f1d5b5b819b3944fdfe9c865628ff2a1d0605ca #latest.${{ github.sha }}
=======
        uses: smartcontractkit/chainlink-github-actions/chainlink-testing-framework/run-tests@e72f0a768ac934afce498a802de893d89b12802f # v2.1.1
>>>>>>> 92457909
        with:
          test_command_to_run: make test_need_operator_assets && cd ./integration-tests && go test -timeout 30m -count=1 -json -test.parallel=${{ matrix.product.nodes }} ./smoke/${{ matrix.product.name }}_test.go 2>&1 | tee /tmp/gotest.log | gotestfmt
          test_download_vendor_packages_command: make gomod
<<<<<<< HEAD
          test_download_ginkgo_command: make test_install_ginkgo
          cl_repo: ${{ env.CHAINLINK_IMAGE }}
          cl_image_tag: ${{ env.CHAINLINK_VERSION }}
=======
          cl_repo: ${{ secrets.QA_AWS_ACCOUNT_NUMBER }}.dkr.ecr.${{ secrets.QA_AWS_REGION }}.amazonaws.com/chainlink
          cl_image_tag: latest.${{ github.sha }}
>>>>>>> 92457909
          artifacts_location: ./integration-tests/smoke/logs
          publish_check_name: EVM Smoke Test Results ${{ matrix.product.name }}
          triggered_by: ${{ env.TEST_TRIGGERED_BY }}-${{ matrix.product.name }}
          token: ${{ secrets.GITHUB_TOKEN }}
          go_mod_path: ./integration-tests/go.mod
          QA_AWS_REGION: ${{ secrets.QA_AWS_REGION }}
          QA_AWS_ROLE_TO_ASSUME: ${{ secrets.QA_AWS_ROLE_TO_ASSUME }}
          QA_KUBECONFIG: ${{ secrets.QA_KUBECONFIG }}

      ## Run this step when changes that do not need the test to run are made
      - name: Run Setup
        if: needs.changes.outputs.src == 'false'
<<<<<<< HEAD
        uses: smartcontractkit/chainlink-github-actions/chainlink-testing-framework/setup-run-tests-environment@cb4a8f51d77cbf77ea6a765bd1f437ffc7a18730 # v2.0.28
=======
        uses: smartcontractkit/chainlink-github-actions/chainlink-testing-framework/setup-run-tests-environment@e72f0a768ac934afce498a802de893d89b12802f # v2.1.1
>>>>>>> 92457909
        with:
          test_download_vendor_packages_command: make gomod
          go_mod_path: ./integration-tests/go.mod
          QA_AWS_REGION: ${{ secrets.QA_AWS_REGION }}
          QA_AWS_ROLE_TO_ASSUME: ${{ secrets.QA_AWS_ROLE_TO_ASSUME }}
          QA_KUBECONFIG: ${{ secrets.QA_KUBECONFIG }}

      ## Run Cleanup regardless
      - name: cleanup
        if: always()
<<<<<<< HEAD
        uses: smartcontractkit/chainlink-github-actions/chainlink-testing-framework/cleanup@cb4a8f51d77cbf77ea6a765bd1f437ffc7a18730 # v2.0.28
        with:
          triggered_by: ${{ env.TEST_TRIGGERED_BY }}-${{ matrix.product.name }}
  
=======
        uses: smartcontractkit/chainlink-github-actions/chainlink-testing-framework/cleanup@e72f0a768ac934afce498a802de893d89b12802f # v2.1.1
        with:
          triggered_by: ${{ env.TEST_TRIGGERED_BY }}-${{ matrix.product.name }}
      - name: Collect Metrics
        if: always()
        id: collect-gha-metrics
        uses: smartcontractkit/push-gha-metrics-action@808c183d1f5c26a4f3fd50b75d3cf7b58d9aa293
        with:
          basic-auth: ${{ secrets.GRAFANA_CLOUD_BASIC_AUTH }}
          hostname: ${{ secrets.GRAFANA_CLOUD_HOST }}
          this-job-name: ETH Smoke Tests Matrix (${{ matrix.product.name }}, ${{ matrix.product.nodes }}, ${{ matrix.product.os }})
        continue-on-error: true
>>>>>>> 92457909
  ### Used to check the required checks box when the matrix completes
  eth-smoke-tests:
    if: ${{ always() }}
    runs-on: ubuntu-latest
    name: ETH Smoke Tests
    needs: eth-smoke-tests-matrix
    steps:
      - name: Check smoke test matrix status
        if: ${{ needs.eth-smoke-tests-matrix.result != 'success' }}
        run: exit 1

<<<<<<< HEAD
  # ### Solana Section
  # get_projectserum_version:
  #   name: Get ProjectSerum Version
  #   environment: integration
  #   runs-on: ubuntu-latest
  #   outputs:
  #     projectserum_version: ${{ steps.psversion.outputs.projectserum_version }}
  #   steps:
  #     - name: Checkout the solana repo
  #       uses: actions/checkout@93ea575cb5d8a053eaa0ac8fa3b40d7e05a33cc8 # v3.1.0
  #       with:
  #         repository: smartcontractkit/chainlink-solana
  #         ref: ${{ env.solana_sha }}
  #     - name: Get ProjectSerum Version
  #       id: psversion
  #       uses: smartcontractkit/chainlink-solana/.github/actions/projectserum_version@4b971869e26b79c7ce3fb7c98005cc2e3f350915 # stable action on Oct 12 2022
  # solana-build-contracts:
  #   environment: integration
  #   permissions:
  #     checks: write
  #     pull-requests: write
  #     id-token: write
  #     contents: read
  #   name: Solana Build Artifacts
  #   runs-on: ubuntu20.04-16cores-64GB
  #   needs: [changes, get_projectserum_version]
  #   container:
  #     image: projectserum/build:${{ needs.get_projectserum_version.outputs.projectserum_version }}
  #     env:
  #       RUSTUP_HOME: "/root/.rustup"
  #       FORCE_COLOR: 1
  #   steps:
  #     - name: Collect Metrics
  #       id: collect-gha-metrics
  #       uses: smartcontractkit/push-gha-metrics-action@v1
  #       with:
  #         basic-auth: ${{ secrets.GRAFANA_CLOUD_BASIC_AUTH }}
  #         hostname: ${{ secrets.GRAFANA_CLOUD_HOST }}
  #         this-job-name: Solana Build Artifacts
  #       continue-on-error: true
  #     - name: Checkout the solana repo
  #       uses: actions/checkout@93ea575cb5d8a053eaa0ac8fa3b40d7e05a33cc8 # v3.1.0
  #       with:
  #         repository: smartcontractkit/chainlink-solana
  #         ref: ${{ env.solana_sha }}
  #     - name: Build contracts
  #       if: needs.changes.outputs.src == 'true'
  #       uses: smartcontractkit/chainlink-solana/.github/actions/build_contract_artifacts@4b971869e26b79c7ce3fb7c98005cc2e3f350915 # stable action on Oct 12 2022
  #       with:
  #         ref: ${{ env.solana_sha }}

  # solana-smoke-tests:
  #   environment: integration
  #   permissions:
  #     checks: write
  #     pull-requests: write
  #     id-token: write
  #     contents: read
  #   name: Solana Smoke Tests
  #   runs-on: ubuntu20.04-8cores-32GB
  #   needs: [build-chainlink, solana-build-contracts, changes]
  #   env:
  #     CHAINLINK_COMMIT_SHA: ${{ github.sha }}
  #     CHAINLINK_ENV_USER: ${{ github.actor }}
  #     TEST_TRIGGERED_BY: core-CI-solana
  #     TEST_LOG_LEVEL: debug
  #   steps:
  #     - name: Collect Metrics
  #       id: collect-gha-metrics
  #       uses: smartcontractkit/push-gha-metrics-action@v1
  #       with:
  #         basic-auth: ${{ secrets.GRAFANA_CLOUD_BASIC_AUTH }}
  #         hostname: ${{ secrets.GRAFANA_CLOUD_HOST }}
  #         this-job-name: Solana Smoke Tests
  #       continue-on-error: true
  #     - name: Checkout the repo
  #       uses: actions/checkout@93ea575cb5d8a053eaa0ac8fa3b40d7e05a33cc8 # v3.1.0
  #       with:
  #         repository: smartcontractkit/chainlink-solana
  #         ref: ${{ env.solana_sha }}
  #     - name: Run Tests
  #       if: needs.changes.outputs.src == 'true'
  #       uses: smartcontractkit/chainlink-github-actions/chainlink-testing-framework/run-tests@cb4a8f51d77cbf77ea6a765bd1f437ffc7a18730 # v2.0.28
  #       with:
  #         test_command_to_run: make test_smoke
  #         cl_repo: ${{ env.CL_ECR }}
  #         cl_image_tag: latest.${{ github.sha }}
  #         download_contract_artifacts_path: contracts/target/deploy
  #         artifacts_location: /home/runner/work/chainlink/chainlink/tests/e2e/smoke/logs
  #         publish_check_name: Solana Smoke Test Results
  #         triggered_by: ${{ env.TEST_TRIGGERED_BY }}
  #         go_mod_path: ./tests/go.mod
  #         QA_AWS_REGION: ${{ secrets.QA_AWS_REGION }}
  #         QA_AWS_ROLE_TO_ASSUME: ${{ secrets.QA_AWS_ROLE_TO_ASSUME }}
  #         QA_KUBECONFIG: ${{ secrets.QA_KUBECONFIG }}
  #     - name: cleanup
  #       if: always()
  #       uses: smartcontractkit/chainlink-github-actions/chainlink-testing-framework/cleanup@cb4a8f51d77cbf77ea6a765bd1f437ffc7a18730 # v2.0.28
  #       with:
  #         triggered_by: ${{ env.TEST_TRIGGERED_BY }}

=======
  ### Solana Section
  get_projectserum_version:
    name: Get ProjectSerum Version
    environment: integration
    runs-on: ubuntu-latest
    outputs:
      projectserum_version: ${{ steps.psversion.outputs.projectserum_version }}
    steps:
      - name: Checkout the solana repo
        uses: actions/checkout@93ea575cb5d8a053eaa0ac8fa3b40d7e05a33cc8 # v3.1.0
        with:
          repository: smartcontractkit/chainlink-solana
          ref: ${{ env.solana_sha }}
      - name: Get ProjectSerum Version
        id: psversion
        uses: smartcontractkit/chainlink-solana/.github/actions/projectserum_version@4b971869e26b79c7ce3fb7c98005cc2e3f350915 # stable action on Oct 12 2022
  solana-build-contracts:
    environment: integration
    permissions:
      checks: write
      pull-requests: write
      id-token: write
      contents: read
    name: Solana Build Artifacts
    runs-on: ubuntu20.04-16cores-64GB
    needs: [changes, get_projectserum_version]
    container:
      image: projectserum/build:${{ needs.get_projectserum_version.outputs.projectserum_version }}
      env:
        RUSTUP_HOME: "/root/.rustup"
        FORCE_COLOR: 1
    steps:
      - name: Checkout the solana repo
        uses: actions/checkout@93ea575cb5d8a053eaa0ac8fa3b40d7e05a33cc8 # v3.1.0
        with:
          repository: smartcontractkit/chainlink-solana
          ref: ${{ env.solana_sha }}
      - name: Build contracts
        if: needs.changes.outputs.src == 'true'
        uses: smartcontractkit/chainlink-solana/.github/actions/build_contract_artifacts@4b971869e26b79c7ce3fb7c98005cc2e3f350915 # stable action on Oct 12 2022
        with:
          ref: ${{ env.solana_sha }}
      - name: Collect Metrics
        if: always()
        id: collect-gha-metrics
        uses: smartcontractkit/push-gha-metrics-action@808c183d1f5c26a4f3fd50b75d3cf7b58d9aa293
        with:
          basic-auth: ${{ secrets.GRAFANA_CLOUD_BASIC_AUTH }}
          hostname: ${{ secrets.GRAFANA_CLOUD_HOST }}
          this-job-name: Solana Build Artifacts
        continue-on-error: true

  solana-smoke-tests:
    environment: integration
    permissions:
      checks: write
      pull-requests: write
      id-token: write
      contents: read
    name: Solana Smoke Tests
    runs-on: ubuntu20.04-8cores-32GB
    needs: [build-chainlink, solana-build-contracts, changes]
    env:
      CHAINLINK_COMMIT_SHA: ${{ github.sha }}
      CHAINLINK_ENV_USER: ${{ github.actor }}
      TEST_TRIGGERED_BY: core-CI-solana
      TEST_LOG_LEVEL: debug
    steps:
      - name: Checkout the repo
        uses: actions/checkout@93ea575cb5d8a053eaa0ac8fa3b40d7e05a33cc8 # v3.1.0
        with:
          repository: smartcontractkit/chainlink-solana
          ref: ${{ env.solana_sha }}
      - name: Run Tests
        if: needs.changes.outputs.src == 'true'
        uses: smartcontractkit/chainlink-github-actions/chainlink-testing-framework/run-tests@e72f0a768ac934afce498a802de893d89b12802f # v2.1.1
        with:
          test_command_to_run: make test_smoke
          cl_repo: ${{ secrets.QA_AWS_ACCOUNT_NUMBER }}.dkr.ecr.${{ secrets.QA_AWS_REGION }}.amazonaws.com/chainlink
          cl_image_tag: latest.${{ github.sha }}
          download_contract_artifacts_path: contracts/target/deploy
          artifacts_location: /home/runner/work/chainlink/chainlink/tests/e2e/smoke/logs
          publish_check_name: Solana Smoke Test Results
          triggered_by: ${{ env.TEST_TRIGGERED_BY }}
          go_mod_path: ./tests/go.mod
          token: ${{ secrets.GITHUB_TOKEN }}
          QA_AWS_REGION: ${{ secrets.QA_AWS_REGION }}
          QA_AWS_ROLE_TO_ASSUME: ${{ secrets.QA_AWS_ROLE_TO_ASSUME }}
          QA_KUBECONFIG: ${{ secrets.QA_KUBECONFIG }}
      - name: cleanup
        if: always()
        uses: smartcontractkit/chainlink-github-actions/chainlink-testing-framework/cleanup@e72f0a768ac934afce498a802de893d89b12802f # v2.1.1
        with:
          triggered_by: ${{ env.TEST_TRIGGERED_BY }}
      - name: Collect Metrics
        if: always()
        id: collect-gha-metrics
        uses: smartcontractkit/push-gha-metrics-action@808c183d1f5c26a4f3fd50b75d3cf7b58d9aa293
        with:
          basic-auth: ${{ secrets.GRAFANA_CLOUD_BASIC_AUTH }}
          hostname: ${{ secrets.GRAFANA_CLOUD_HOST }}
          this-job-name: Solana Smoke Tests
        continue-on-error: true
>>>>>>> 92457909
  ### End Solana Section<|MERGE_RESOLUTION|>--- conflicted
+++ resolved
@@ -80,22 +80,11 @@
     runs-on: ubuntu20.04-16cores-64GB
     needs: [changes]
     steps:
-<<<<<<< HEAD
-      - name: Collect Metrics
-        id: collect-gha-metrics
-        uses: smartcontractkit/push-gha-metrics-action@v1
-        with:
-          basic-auth: ${{ secrets.GRAFANA_CLOUD_BASIC_AUTH }}
-          hostname: ${{ secrets.GRAFANA_CLOUD_HOST }}
           this-job-name: Build Test Image
-        continue-on-error: true
-=======
->>>>>>> 92457909
       - name: Checkout the repo
         uses: actions/checkout@93ea575cb5d8a053eaa0ac8fa3b40d7e05a33cc8 # v3.1.0
         with:
           ref: ${{ github.event.pull_request.head.sha }}
-<<<<<<< HEAD
       - uses: smartcontractkit/tool-versions-to-env-action@v1.0.8
         id: tool-versions
       - name: build test runner
@@ -109,26 +98,12 @@
             GINKGO_VERSION=${{ steps.tool-versions.outputs.ginkgo_version }}
           AWS_REGION: ${{ secrets.QA_AWS_REGION }}
           AWS_ROLE_TO_ASSUME: ${{ secrets.QA_AWS_ROLE_TO_ASSUME }}
-=======
-      - name: Build Image
-        if: needs.changes.outputs.src == 'true'
-        uses: smartcontractkit/chainlink-github-actions/chainlink-testing-framework/build-image@e72f0a768ac934afce498a802de893d89b12802f # v2.1.1
-        with:
-          cl_repo: smartcontractkit/chainlink
-          cl_ref: ${{ github.sha }}
-          push_tag: ${{ secrets.QA_AWS_ACCOUNT_NUMBER }}.dkr.ecr.${{ secrets.QA_AWS_REGION }}.amazonaws.com/chainlink:latest.${{ github.sha }}
-          QA_AWS_REGION: ${{ secrets.QA_AWS_REGION }}
-          QA_AWS_ROLE_TO_ASSUME: ${{ secrets.QA_AWS_ROLE_TO_ASSUME }}
-      - name: Collect Metrics
-        if: always()
-        id: collect-gha-metrics
         uses: smartcontractkit/push-gha-metrics-action@808c183d1f5c26a4f3fd50b75d3cf7b58d9aa293
         with:
           basic-auth: ${{ secrets.GRAFANA_CLOUD_BASIC_AUTH }}
           hostname: ${{ secrets.GRAFANA_CLOUD_HOST }}
           this-job-name: Build Chainlink Image
         continue-on-error: true
->>>>>>> 92457909
 
   eth-smoke-tests-matrix:
     environment: integration
@@ -149,7 +124,6 @@
       fail-fast: false
       matrix:
         product:
-<<<<<<< HEAD
           # - name: automation
           # - nodes: 9
           #   os: ubuntu-latest
@@ -177,34 +151,7 @@
           # - name: vrf
           #   nodes: 1
           #   os: ubuntu-latest
-          - name: v2vrf
-=======
-          - name: automation
-            nodes: 9
-            os: ubuntu-latest
-          - name: cron
-            nodes: 1
-            os: ubuntu-latest
-          - name: flux
-            nodes: 1
-            os: ubuntu-latest
-          - name: keeper
-            nodes: 30
-            os: ubuntu20.04-4cores-16GB
-          - name: forwarder_ocr
-            nodes: 1
-            os: ubuntu-latest
-          - name: ocr
-            nodes: 1
-            os: ubuntu-latest
-          - name: runlog
-            nodes: 1
-            os: ubuntu-latest
-          - name: vrf
-            nodes: 1
-            os: ubuntu-latest
           - name: vrfv2
->>>>>>> 92457909
             nodes: 1
             os: ubuntu20.04-8cores-32GB
     runs-on: ${{ matrix.product.os }}
@@ -217,27 +164,17 @@
       ## Run this step when changes that require tests to be run are made
       - name: Run Tests
         if: needs.changes.outputs.src == 'true'
-<<<<<<< HEAD
         uses: smartcontractkit/chainlink-github-actions/chainlink-testing-framework/run-tests@cb4a8f51d77cbf77ea6a765bd1f437ffc7a18730 # v2.0.28
         env:
           TEST_SUITE: ./integration-tests/smoke
           TEST_ARGS: --focus @${{ matrix.product.name }}
           CHAINLINK_IMAGE: ${{ env.CL_ECR }}
           CHAINLINK_VERSION: latest.0f1d5b5b819b3944fdfe9c865628ff2a1d0605ca #latest.${{ github.sha }}
-=======
-        uses: smartcontractkit/chainlink-github-actions/chainlink-testing-framework/run-tests@e72f0a768ac934afce498a802de893d89b12802f # v2.1.1
->>>>>>> 92457909
         with:
           test_command_to_run: make test_need_operator_assets && cd ./integration-tests && go test -timeout 30m -count=1 -json -test.parallel=${{ matrix.product.nodes }} ./smoke/${{ matrix.product.name }}_test.go 2>&1 | tee /tmp/gotest.log | gotestfmt
           test_download_vendor_packages_command: make gomod
-<<<<<<< HEAD
-          test_download_ginkgo_command: make test_install_ginkgo
           cl_repo: ${{ env.CHAINLINK_IMAGE }}
           cl_image_tag: ${{ env.CHAINLINK_VERSION }}
-=======
-          cl_repo: ${{ secrets.QA_AWS_ACCOUNT_NUMBER }}.dkr.ecr.${{ secrets.QA_AWS_REGION }}.amazonaws.com/chainlink
-          cl_image_tag: latest.${{ github.sha }}
->>>>>>> 92457909
           artifacts_location: ./integration-tests/smoke/logs
           publish_check_name: EVM Smoke Test Results ${{ matrix.product.name }}
           triggered_by: ${{ env.TEST_TRIGGERED_BY }}-${{ matrix.product.name }}
@@ -250,11 +187,7 @@
       ## Run this step when changes that do not need the test to run are made
       - name: Run Setup
         if: needs.changes.outputs.src == 'false'
-<<<<<<< HEAD
         uses: smartcontractkit/chainlink-github-actions/chainlink-testing-framework/setup-run-tests-environment@cb4a8f51d77cbf77ea6a765bd1f437ffc7a18730 # v2.0.28
-=======
-        uses: smartcontractkit/chainlink-github-actions/chainlink-testing-framework/setup-run-tests-environment@e72f0a768ac934afce498a802de893d89b12802f # v2.1.1
->>>>>>> 92457909
         with:
           test_download_vendor_packages_command: make gomod
           go_mod_path: ./integration-tests/go.mod
@@ -265,16 +198,10 @@
       ## Run Cleanup regardless
       - name: cleanup
         if: always()
-<<<<<<< HEAD
         uses: smartcontractkit/chainlink-github-actions/chainlink-testing-framework/cleanup@cb4a8f51d77cbf77ea6a765bd1f437ffc7a18730 # v2.0.28
         with:
           triggered_by: ${{ env.TEST_TRIGGERED_BY }}-${{ matrix.product.name }}
   
-=======
-        uses: smartcontractkit/chainlink-github-actions/chainlink-testing-framework/cleanup@e72f0a768ac934afce498a802de893d89b12802f # v2.1.1
-        with:
-          triggered_by: ${{ env.TEST_TRIGGERED_BY }}-${{ matrix.product.name }}
-      - name: Collect Metrics
         if: always()
         id: collect-gha-metrics
         uses: smartcontractkit/push-gha-metrics-action@808c183d1f5c26a4f3fd50b75d3cf7b58d9aa293
@@ -283,7 +210,6 @@
           hostname: ${{ secrets.GRAFANA_CLOUD_HOST }}
           this-job-name: ETH Smoke Tests Matrix (${{ matrix.product.name }}, ${{ matrix.product.nodes }}, ${{ matrix.product.os }})
         continue-on-error: true
->>>>>>> 92457909
   ### Used to check the required checks box when the matrix completes
   eth-smoke-tests:
     if: ${{ always() }}
@@ -295,7 +221,6 @@
         if: ${{ needs.eth-smoke-tests-matrix.result != 'success' }}
         run: exit 1
 
-<<<<<<< HEAD
   # ### Solana Section
   # get_projectserum_version:
   #   name: Get ProjectSerum Version
@@ -346,6 +271,15 @@
   #       uses: smartcontractkit/chainlink-solana/.github/actions/build_contract_artifacts@4b971869e26b79c7ce3fb7c98005cc2e3f350915 # stable action on Oct 12 2022
   #       with:
   #         ref: ${{ env.solana_sha }}
+      - name: Collect Metrics
+        if: always()
+        id: collect-gha-metrics
+        uses: smartcontractkit/push-gha-metrics-action@808c183d1f5c26a4f3fd50b75d3cf7b58d9aa293
+        with:
+          basic-auth: ${{ secrets.GRAFANA_CLOUD_BASIC_AUTH }}
+          hostname: ${{ secrets.GRAFANA_CLOUD_HOST }}
+          this-job-name: Solana Build Artifacts
+        continue-on-error: true
 
   # solana-smoke-tests:
   #   environment: integration
@@ -396,50 +330,6 @@
   #       uses: smartcontractkit/chainlink-github-actions/chainlink-testing-framework/cleanup@cb4a8f51d77cbf77ea6a765bd1f437ffc7a18730 # v2.0.28
   #       with:
   #         triggered_by: ${{ env.TEST_TRIGGERED_BY }}
-
-=======
-  ### Solana Section
-  get_projectserum_version:
-    name: Get ProjectSerum Version
-    environment: integration
-    runs-on: ubuntu-latest
-    outputs:
-      projectserum_version: ${{ steps.psversion.outputs.projectserum_version }}
-    steps:
-      - name: Checkout the solana repo
-        uses: actions/checkout@93ea575cb5d8a053eaa0ac8fa3b40d7e05a33cc8 # v3.1.0
-        with:
-          repository: smartcontractkit/chainlink-solana
-          ref: ${{ env.solana_sha }}
-      - name: Get ProjectSerum Version
-        id: psversion
-        uses: smartcontractkit/chainlink-solana/.github/actions/projectserum_version@4b971869e26b79c7ce3fb7c98005cc2e3f350915 # stable action on Oct 12 2022
-  solana-build-contracts:
-    environment: integration
-    permissions:
-      checks: write
-      pull-requests: write
-      id-token: write
-      contents: read
-    name: Solana Build Artifacts
-    runs-on: ubuntu20.04-16cores-64GB
-    needs: [changes, get_projectserum_version]
-    container:
-      image: projectserum/build:${{ needs.get_projectserum_version.outputs.projectserum_version }}
-      env:
-        RUSTUP_HOME: "/root/.rustup"
-        FORCE_COLOR: 1
-    steps:
-      - name: Checkout the solana repo
-        uses: actions/checkout@93ea575cb5d8a053eaa0ac8fa3b40d7e05a33cc8 # v3.1.0
-        with:
-          repository: smartcontractkit/chainlink-solana
-          ref: ${{ env.solana_sha }}
-      - name: Build contracts
-        if: needs.changes.outputs.src == 'true'
-        uses: smartcontractkit/chainlink-solana/.github/actions/build_contract_artifacts@4b971869e26b79c7ce3fb7c98005cc2e3f350915 # stable action on Oct 12 2022
-        with:
-          ref: ${{ env.solana_sha }}
       - name: Collect Metrics
         if: always()
         id: collect-gha-metrics
@@ -447,59 +337,6 @@
         with:
           basic-auth: ${{ secrets.GRAFANA_CLOUD_BASIC_AUTH }}
           hostname: ${{ secrets.GRAFANA_CLOUD_HOST }}
-          this-job-name: Solana Build Artifacts
-        continue-on-error: true
-
-  solana-smoke-tests:
-    environment: integration
-    permissions:
-      checks: write
-      pull-requests: write
-      id-token: write
-      contents: read
-    name: Solana Smoke Tests
-    runs-on: ubuntu20.04-8cores-32GB
-    needs: [build-chainlink, solana-build-contracts, changes]
-    env:
-      CHAINLINK_COMMIT_SHA: ${{ github.sha }}
-      CHAINLINK_ENV_USER: ${{ github.actor }}
-      TEST_TRIGGERED_BY: core-CI-solana
-      TEST_LOG_LEVEL: debug
-    steps:
-      - name: Checkout the repo
-        uses: actions/checkout@93ea575cb5d8a053eaa0ac8fa3b40d7e05a33cc8 # v3.1.0
-        with:
-          repository: smartcontractkit/chainlink-solana
-          ref: ${{ env.solana_sha }}
-      - name: Run Tests
-        if: needs.changes.outputs.src == 'true'
-        uses: smartcontractkit/chainlink-github-actions/chainlink-testing-framework/run-tests@e72f0a768ac934afce498a802de893d89b12802f # v2.1.1
-        with:
-          test_command_to_run: make test_smoke
-          cl_repo: ${{ secrets.QA_AWS_ACCOUNT_NUMBER }}.dkr.ecr.${{ secrets.QA_AWS_REGION }}.amazonaws.com/chainlink
-          cl_image_tag: latest.${{ github.sha }}
-          download_contract_artifacts_path: contracts/target/deploy
-          artifacts_location: /home/runner/work/chainlink/chainlink/tests/e2e/smoke/logs
-          publish_check_name: Solana Smoke Test Results
-          triggered_by: ${{ env.TEST_TRIGGERED_BY }}
-          go_mod_path: ./tests/go.mod
-          token: ${{ secrets.GITHUB_TOKEN }}
-          QA_AWS_REGION: ${{ secrets.QA_AWS_REGION }}
-          QA_AWS_ROLE_TO_ASSUME: ${{ secrets.QA_AWS_ROLE_TO_ASSUME }}
-          QA_KUBECONFIG: ${{ secrets.QA_KUBECONFIG }}
-      - name: cleanup
-        if: always()
-        uses: smartcontractkit/chainlink-github-actions/chainlink-testing-framework/cleanup@e72f0a768ac934afce498a802de893d89b12802f # v2.1.1
-        with:
-          triggered_by: ${{ env.TEST_TRIGGERED_BY }}
-      - name: Collect Metrics
-        if: always()
-        id: collect-gha-metrics
-        uses: smartcontractkit/push-gha-metrics-action@808c183d1f5c26a4f3fd50b75d3cf7b58d9aa293
-        with:
-          basic-auth: ${{ secrets.GRAFANA_CLOUD_BASIC_AUTH }}
-          hostname: ${{ secrets.GRAFANA_CLOUD_HOST }}
           this-job-name: Solana Smoke Tests
         continue-on-error: true
->>>>>>> 92457909
   ### End Solana Section