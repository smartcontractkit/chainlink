name: Integration Tests
on:
  pull_request:
  push:
    tags:
      - "*"

# Only run 1 of this workflow at a time per PR
concurrency:
  group: integration-tests-chainlink-${{ github.ref }}
  cancel-in-progress: true

env:
  # for run-test variables and environment
  ENV_JOB_IMAGE: ${{ secrets.QA_AWS_ACCOUNT_NUMBER }}.dkr.ecr.${{ secrets.QA_AWS_REGION }}.amazonaws.com/chainlink-tests:${{ github.sha }}
  CHAINLINK_IMAGE: ${{ secrets.QA_AWS_ACCOUNT_NUMBER }}.dkr.ecr.${{ secrets.QA_AWS_REGION }}.amazonaws.com/chainlink
  TEST_SUITE: smoke
  TEST_ARGS: -test.timeout 30m

jobs:
  changes:
    environment: integration
    name: Check Paths That Require Tests To Run
    runs-on: ubuntu-latest
    steps:
      - name: Checkout the repo
        uses: actions/checkout@8e5e7e5ab8b370d6c329ec480221332ada57f0ab # v3.5.2
      - uses: dorny/paths-filter@4512585405083f25c027a35db413c2b3b9006d50 # v2.11.1
        id: changes
        with:
          filters: |
            src:
              - '**/*.go'
              - '**/*go.sum'
              - '**/*go.mod'
              - '.github/workflows/integration-tests.yml'
              - '**/*Dockerfile'
      - name: Collect Metrics
        if: always()
        id: collect-gha-metrics
        uses: smartcontractkit/push-gha-metrics-action@808c183d1f5c26a4f3fd50b75d3cf7b58d9aa293
        with:
          basic-auth: ${{ secrets.GRAFANA_CLOUD_BASIC_AUTH }}
          hostname: ${{ secrets.GRAFANA_CLOUD_HOST }}
          this-job-name: Check Paths That Require Tests To Run
        continue-on-error: true
    outputs:
      src: ${{ steps.changes.outputs.src }}

  build-chainlink:
    environment: integration
    permissions:
      id-token: write
      contents: read
    name: Build Chainlink Image
    runs-on: ubuntu20.04-16cores-64GB
    needs: [changes]
    steps:
      - name: Collect Metrics
        if: needs.changes.outputs.src == 'true'
        id: collect-gha-metrics
        uses: smartcontractkit/push-gha-metrics-action@808c183d1f5c26a4f3fd50b75d3cf7b58d9aa293
        with:
          basic-auth: ${{ secrets.GRAFANA_CLOUD_BASIC_AUTH }}
          hostname: ${{ secrets.GRAFANA_CLOUD_HOST }}
          this-job-name: Build Chainlink Image
        continue-on-error: true
      - name: Checkout the repo
        uses: actions/checkout@8e5e7e5ab8b370d6c329ec480221332ada57f0ab # v3.5.2
        with:
          ref: ${{ github.event.pull_request.head.sha }}
      - name: Check if image exists
        if: needs.changes.outputs.src == 'true'
        id: check-image
        uses: smartcontractkit/chainlink-github-actions/docker/image-exists@ab595504ae9cf10c60eb8d2c5ce025284e58b210 #v2.1.5
        with:
          repository: chainlink
          tag: ${{ github.sha }}
          AWS_REGION: ${{ secrets.QA_AWS_REGION }}
          AWS_ROLE_TO_ASSUME: ${{ secrets.QA_AWS_ROLE_TO_ASSUME }}
      - name: Build Image
        if: steps.check-image.outputs.exists == 'false' && needs.changes.outputs.src == 'true'
        uses: smartcontractkit/chainlink-github-actions/chainlink-testing-framework/build-image@ab595504ae9cf10c60eb8d2c5ce025284e58b210 # v2.1.5
        with:
          cl_repo: smartcontractkit/chainlink
          cl_ref: ${{ github.sha }}
          push_tag: ${{ env.CHAINLINK_IMAGE }}:${{ github.sha }}
          QA_AWS_REGION: ${{ secrets.QA_AWS_REGION }}
          QA_AWS_ROLE_TO_ASSUME: ${{ secrets.QA_AWS_ROLE_TO_ASSUME }}
      - name: Print Chainlink Image Built
        if: needs.changes.outputs.src == 'true'
        run: |
          echo "### chainlink node image tag used for this test run :link:" >>$GITHUB_STEP_SUMMARY
          echo "\`${GITHUB_SHA}\`" >>$GITHUB_STEP_SUMMARY

  build-test-image:
    environment: integration
    permissions:
      id-token: write
      contents: read
    name: Build Test Image
    runs-on: ubuntu20.04-16cores-64GB
    needs: [changes]
    steps:
      - name: Collect Metrics
        if: needs.changes.outputs.src == 'true'
        id: collect-gha-metrics
        uses: smartcontractkit/push-gha-metrics-action@v1
        with:
          basic-auth: ${{ secrets.GRAFANA_CLOUD_BASIC_AUTH }}
          hostname: ${{ secrets.GRAFANA_CLOUD_HOST }}
          this-job-name: Build Test Image
        continue-on-error: true
      - name: Checkout the repo
        uses: actions/checkout@8e5e7e5ab8b370d6c329ec480221332ada57f0ab # v3.5.2
        with:
          ref: ${{ github.event.pull_request.head.sha }}
      - name: Build Test Image
        if: needs.changes.outputs.src == 'true'
        uses: ./.github/actions/build-test-image
        with:
          QA_AWS_ROLE_TO_ASSUME: ${{ secrets.QA_AWS_ROLE_TO_ASSUME }}
          QA_AWS_REGION: ${{ secrets.QA_AWS_REGION }}
          QA_AWS_ACCOUNT_NUMBER: ${{ secrets.QA_AWS_ACCOUNT_NUMBER }}

  eth-smoke-tests-matrix:
    environment: integration
    permissions:
      checks: write
      pull-requests: write
      id-token: write
      contents: read
    needs: [build-chainlink, changes, build-test-image]
    env:
      SELECTED_NETWORKS: SIMULATED,SIMULATED_1,SIMULATED_2
      CHAINLINK_COMMIT_SHA: ${{ github.sha }}
      CHAINLINK_ENV_USER: ${{ github.actor }}
      TEST_LOG_LEVEL: debug
    strategy:
      fail-fast: false
      matrix:
        product:
          - name: automation
            nodes: 9
            os: ubuntu-latest
            pyroscope_env: ci-smoke-automation-evm-simulated
          - name: cron
            nodes: 1
            os: ubuntu-latest
            pyroscope_env: ""
          - name: flux
            nodes: 1
            os: ubuntu-latest
            pyroscope_env: ""
          - name: keeper
            nodes: 30
            os: ubuntu20.04-4cores-16GB
            pyroscope_env: ci-smoke-keeper-evm-simulated
          - name: forwarder_ocr
            nodes: 1
            os: ubuntu-latest
            pyroscope_env: ci-smoke-forwarder-ocr-evm-simulated
          - name: ocr
            nodes: 1
            os: ubuntu-latest
            pyroscope_env: ci-smoke-ocr-evm-simulated
          - name: ocr2
            nodes: 1
            os: ubuntu-latest
            pyroscope_env: ci-smoke-ocr2-evm-simulated
          - name: runlog
            nodes: 1
            os: ubuntu-latest
            pyroscope_env: ""
          - name: vrf
            nodes: 1
            os: ubuntu-latest
            pyroscope_env: ci-smoke-vrf-evm-simulated
          - name: vrfv2
            nodes: 1
            os: ubuntu-latest
            pyroscope_env: ci-smoke-vrf2-evm-simulated
          - name: ocr2vrf
            nodes: 2
            os: ubuntu-latest
            pyroscope_env: ci-smoke-ocr2vrf-evm-simulated
    runs-on: ${{ matrix.product.os }}
    name: ETH Smoke Tests ${{ matrix.product.name }}
    steps:
      - name: Checkout the repo
        uses: actions/checkout@8e5e7e5ab8b370d6c329ec480221332ada57f0ab # v3.5.2
        with:
          ref: ${{ github.event.pull_request.head.sha }}
      ## Run this step when changes that require tests to be run are made
      - name: Run Tests
        if: needs.changes.outputs.src == 'true'
        uses: smartcontractkit/chainlink-github-actions/chainlink-testing-framework/run-tests@ab595504ae9cf10c60eb8d2c5ce025284e58b210 #v2.1.5
        env:
          PYROSCOPE_SERVER: ${{ matrix.product.pyroscope_env == '' && '' || !startsWith(github.ref, 'refs/tags/') && '' || secrets.QA_PYROSCOPE_INSTANCE }} # Avoid sending blank envs https://github.com/orgs/community/discussions/25725
          PYROSCOPE_ENVIRONMENT: ${{ matrix.product.pyroscope_env }}
          PYROSCOPE_KEY: ${{ secrets.QA_PYROSCOPE_KEY }}
        with:
          test_command_to_run: make test_need_operator_assets && cd ./integration-tests && go test -timeout 30m -count=1 -json -test.parallel=${{ matrix.product.nodes }} ./smoke/${{ matrix.product.name }}_test.go 2>&1 | tee /tmp/gotest.log | gotestfmt
          test_download_vendor_packages_command: cd ./integration-tests && go mod download
          cl_repo: ${{ env.CHAINLINK_IMAGE }}
          cl_image_tag: ${{ github.sha }}
          artifacts_location: ./integration-tests/smoke/logs
          publish_check_name: EVM Smoke Test Results ${{ matrix.product.name }}
          token: ${{ secrets.GITHUB_TOKEN }}
          go_mod_path: ./integration-tests/go.mod
          QA_AWS_REGION: ${{ secrets.QA_AWS_REGION }}
          QA_AWS_ROLE_TO_ASSUME: ${{ secrets.QA_AWS_ROLE_TO_ASSUME }}
          QA_KUBECONFIG: ${{ secrets.QA_KUBECONFIG }}

      ## Run this step when changes that do not need the test to run are made
      - name: Run Setup
        if: needs.changes.outputs.src == 'false'
        uses: smartcontractkit/chainlink-github-actions/chainlink-testing-framework/setup-run-tests-environment@ab595504ae9cf10c60eb8d2c5ce025284e58b210 #v2.1.5
        with:
          test_download_vendor_packages_command: cd ./integration-tests && go mod download
          go_mod_path: ./integration-tests/go.mod
          QA_AWS_REGION: ${{ secrets.QA_AWS_REGION }}
          QA_AWS_ROLE_TO_ASSUME: ${{ secrets.QA_AWS_ROLE_TO_ASSUME }}
          QA_KUBECONFIG: ${{ secrets.QA_KUBECONFIG }}

      - name: Upload test log
        uses: actions/upload-artifact@0b7f8abb1508181956e8e162db84b466c27e18ce # v3.1.2
        if: failure()
        with:
          name: test-log-${{ matrix.product.name }}
          path: /tmp/gotest.log
          retention-days: 7
      - name: Collect Metrics
        if: always()
        id: collect-gha-metrics
        uses: smartcontractkit/push-gha-metrics-action@808c183d1f5c26a4f3fd50b75d3cf7b58d9aa293
        with:
          basic-auth: ${{ secrets.GRAFANA_CLOUD_BASIC_AUTH }}
          hostname: ${{ secrets.GRAFANA_CLOUD_HOST }}
          this-job-name: ETH Smoke Tests ${{ matrix.product.name }}
        continue-on-error: true
  ### Used to check the required checks box when the matrix completes
  eth-smoke-tests:
    if: always()
    runs-on: ubuntu-latest
    name: ETH Smoke Tests
    needs: eth-smoke-tests-matrix
    steps:
      - name: Check smoke test matrix status
        if: needs.eth-smoke-tests-matrix.result != 'success'
        run: exit 1

  ### Solana Section
  get_solana_sha:
    name: Get Solana Sha From Go Mod
    environment: Integration
    runs-on: ubuntu-latest
    outputs:
      sha: ${{ steps.getsha.outputs.sha }}
    steps:
      - name: Checkout the repo
        uses: actions/checkout@8e5e7e5ab8b370d6c329ec480221332ada57f0ab # v3.5.2
        with:
          ref: ${{ github.event.pull_request.head.sha }}
      - name: Get the sha from go mod
        id: getshortsha
        run: |
          sol_ver=$(go list -m -json github.com/smartcontractkit/chainlink-solana  | jq -r .Version)
          short_sha="${sol_ver##*-}"
          echo "short sha is: ${short_sha}"
          echo "short_sha=${short_sha}" >> "$GITHUB_OUTPUT"
      - name: Checkout solana
        uses: actions/checkout@8e5e7e5ab8b370d6c329ec480221332ada57f0ab # v3.5.2
        with:
          repository: smartcontractkit/chainlink-solana
          ref: develop
          fetch-depth: 0
          path: solanapath
      - name: Get long sha
        id: getsha
        run: |
          cd solanapath
          full_sha=$(git rev-parse ${{steps.getshortsha.outputs.short_sha}})
          echo "sha is: ${full_sha}"
          echo "sha=${full_sha}" >> "$GITHUB_OUTPUT"

  get_projectserum_version:
    name: Get ProjectSerum Version
    environment: integration
    runs-on: ubuntu-latest
    needs: [get_solana_sha]
    outputs:
      projectserum_version: ${{ steps.psversion.outputs.projectserum_version }}
    steps:
      - name: Checkout the solana repo
        uses: actions/checkout@8e5e7e5ab8b370d6c329ec480221332ada57f0ab # v3.5.2
        with:
          repository: smartcontractkit/chainlink-solana
          ref: ${{ needs.get_solana_sha.outputs.sha }}
      - name: Get ProjectSerum Version
        id: psversion
        uses: smartcontractkit/chainlink-solana/.github/actions/projectserum_version@4b971869e26b79c7ce3fb7c98005cc2e3f350915 # stable action on Oct 12 2022

  solana-test-image-exists:
    environment: integration
    permissions:
      checks: write
      pull-requests: write
      id-token: write
      contents: read
    name: Check If Solana Test Image Exists
    runs-on: ubuntu-latest
    needs: [get_solana_sha]
    outputs:
      exists: ${{ steps.check-image.outputs.exists }}
    steps:
      - name: Check if image exists
        id: check-image
        uses: smartcontractkit/chainlink-github-actions/docker/image-exists@ab595504ae9cf10c60eb8d2c5ce025284e58b210 #v2.1.5
        with:
          repository: chainlink-solana-tests
          tag: ${{ needs.get_solana_sha.outputs.sha }}
          AWS_REGION: ${{ secrets.QA_AWS_REGION }}
          AWS_ROLE_TO_ASSUME: ${{ secrets.QA_AWS_ROLE_TO_ASSUME }}

  solana-build-contracts:
    environment: integration
    permissions:
      checks: write
      pull-requests: write
      id-token: write
      contents: read
    name: Solana Build Artifacts
    runs-on: ubuntu20.04-16cores-64GB
    needs:
      [
        changes,
        get_projectserum_version,
        solana-test-image-exists,
        get_solana_sha,
      ]
    container:
      image: projectserum/build:${{ needs.get_projectserum_version.outputs.projectserum_version }}
      env:
        RUSTUP_HOME: "/root/.rustup"
        FORCE_COLOR: 1
    steps:
      - name: Collect Metrics
        if: needs.changes.outputs.src == 'true'
        id: collect-gha-metrics
        uses: smartcontractkit/push-gha-metrics-action@808c183d1f5c26a4f3fd50b75d3cf7b58d9aa293
        with:
          basic-auth: ${{ secrets.GRAFANA_CLOUD_BASIC_AUTH }}
          hostname: ${{ secrets.GRAFANA_CLOUD_HOST }}
          this-job-name: Solana Build Artifacts
        continue-on-error: true
      - name: Checkout the solana repo
        uses: actions/checkout@8e5e7e5ab8b370d6c329ec480221332ada57f0ab # v3.5.2
        with:
          repository: smartcontractkit/chainlink-solana
          ref: ${{ needs.get_solana_sha.outputs.sha }}
      - name: Build contracts
        if: needs.changes.outputs.src == 'true' && needs.solana-test-image-exists.outputs.exists == 'false'
        uses: smartcontractkit/chainlink-solana/.github/actions/build_contract_artifacts@23816fcf7d380a30c87b6d87e4fb0ca94419b259 # stable action on April 17 2023
        with:
          ref: ${{ needs.get_solana_sha.outputs.sha }}
          
  solana-build-test-image:
    environment: integration
    permissions:
      checks: write
      pull-requests: write
      id-token: write
      contents: read
    name: Solana Build Test Image
    runs-on: ubuntu20.04-16cores-64GB
    needs: [solana-build-contracts, solana-test-image-exists, changes, get_solana_sha]
    env:
      CONTRACT_ARTIFACTS_PATH: contracts/target/deploy
    steps:
      - name: Collect Metrics
        if: needs.changes.outputs.src == 'true'
        id: collect-gha-metrics
        uses: smartcontractkit/push-gha-metrics-action@808c183d1f5c26a4f3fd50b75d3cf7b58d9aa293
        with:
          basic-auth: ${{ secrets.GRAFANA_CLOUD_BASIC_AUTH }}
          hostname: ${{ secrets.GRAFANA_CLOUD_HOST }}
          this-job-name: Solana Smoke Tests
        continue-on-error: true
      - name: Checkout the repo
        uses: actions/checkout@8e5e7e5ab8b370d6c329ec480221332ada57f0ab # v3.5.2
        with:
          repository: smartcontractkit/chainlink-solana
          ref: 23816fcf7d380a30c87b6d87e4fb0ca94419b259 # swtich back to this after the next solana release${{ needs.get_solana_sha.outputs.sha }}
      - name: Build Test Image
        if: needs.changes.outputs.src == 'true' && needs.solana-test-image-exists.outputs.exists == 'false'
        uses: ./.github/actions/build-test-image
        with:
          tag: ${{ needs.get_solana_sha.outputs.sha }}
          artifacts_path: ${{ env.CONTRACT_ARTIFACTS_PATH }}
          QA_AWS_ROLE_TO_ASSUME: ${{ secrets.QA_AWS_ROLE_TO_ASSUME }}
          QA_AWS_REGION: ${{ secrets.QA_AWS_REGION }}
          QA_AWS_ACCOUNT_NUMBER: ${{ secrets.QA_AWS_ACCOUNT_NUMBER }}

  solana-smoke-tests:
    environment: integration
    permissions:
      checks: write
      pull-requests: write
      id-token: write
      contents: read
    name: Solana Smoke Tests
    runs-on: ubuntu-latest
<<<<<<< HEAD
    needs:
      [
        build-chainlink,
        solana-build-contracts,
        solana-test-image-exists,
        changes,
        get_solana_sha,
      ]
=======
    needs: [build-chainlink, solana-build-contracts, solana-test-image-exists, changes, get_solana_sha, solana-build-test-image]
>>>>>>> 768f01d9
    env:
      CHAINLINK_COMMIT_SHA: ${{ github.sha }}
      CHAINLINK_ENV_USER: ${{ github.actor }}
      TEST_LOG_LEVEL: debug
      CONTRACT_ARTIFACTS_PATH: contracts/target/deploy
    steps:
      - name: Collect Metrics
        if: needs.changes.outputs.src == 'true'
        id: collect-gha-metrics
        uses: smartcontractkit/push-gha-metrics-action@808c183d1f5c26a4f3fd50b75d3cf7b58d9aa293
        with:
          basic-auth: ${{ secrets.GRAFANA_CLOUD_BASIC_AUTH }}
          hostname: ${{ secrets.GRAFANA_CLOUD_HOST }}
          this-job-name: Solana Smoke Tests
        continue-on-error: true
      - name: Checkout the repo
        uses: actions/checkout@8e5e7e5ab8b370d6c329ec480221332ada57f0ab # v3.5.2
        with:
          repository: smartcontractkit/chainlink-solana
          ref: ${{ needs.get_solana_sha.outputs.sha }}
      - name: Run Tests
        if: needs.changes.outputs.src == 'true'
        uses: smartcontractkit/chainlink-github-actions/chainlink-testing-framework/run-tests@ab595504ae9cf10c60eb8d2c5ce025284e58b210 #v2.1.5
        with:
          test_command_to_run: export ENV_JOB_IMAGE=${{ secrets.QA_AWS_ACCOUNT_NUMBER }}.dkr.ecr.${{ secrets.QA_AWS_REGION }}.amazonaws.com/chainlink-solana-tests:${{ needs.get_solana_sha.outputs.sha }} && make test_smoke
          cl_repo: ${{ env.CHAINLINK_IMAGE }}
          cl_image_tag: ${{ github.sha }}
          artifacts_location: /home/runner/work/chainlink-solana/chainlink-solana/integration-tests/logs
          publish_check_name: Solana Smoke Test Results
          go_mod_path: ./integration-tests/go.mod
          token: ${{ secrets.GITHUB_TOKEN }}
          QA_AWS_REGION: ${{ secrets.QA_AWS_REGION }}
          QA_AWS_ROLE_TO_ASSUME: ${{ secrets.QA_AWS_ROLE_TO_ASSUME }}
          QA_KUBECONFIG: ${{ secrets.QA_KUBECONFIG }}
  ### End Solana Section

  ### Start Live Testnet Section

  testnet-smoke-tests-matrix:
    if: startsWith(github.ref, 'refs/tags/') ## Only run live tests on new tags
    environment: integration
    permissions:
      checks: write
      pull-requests: write
      id-token: write
      contents: read
    needs: [build-chainlink, build-test-image]
    env:
      SELECTED_NETWORKS: ${{ matrix.testnet }}
      CHAINLINK_COMMIT_SHA: ${{ github.sha }}
      CHAINLINK_ENV_USER: ${{ github.actor }}
      TEST_LOG_LEVEL: debug
      EVM_KEYS: ${{ secrets.QA_EVM_KEYS }}
      TEST_EVM_KEYS: ${{ secrets.QA_EVM_KEYS }}
      GOERLI_URLS: ${{ secrets.QA_GOERLI_URLS }}
      TEST_GOERLI_URLS: ${{ secrets.QA_GOERLI_URLS }}
      GOERLI_HTTP_URLS: ${{ secrets.QA_GOERLI_HTTP_URLS }}
      TEST_GOERLI_HTTP_URLS: ${{ secrets.QA_GOERLI_HTTP_URLS }}
      OPTIMISM_GOERLI_URLS: ${{ secrets.QA_OPTIMISM_GOERLI_URLS }}
      TEST_OPTIMISM_GOERLI_URLS: ${{ secrets.QA_OPTIMISM_GOERLI_URLS }}
      OPTIMISM_GOERLI_HTTP_URLS: ${{ secrets.QA_OPTIMISM_GOERLI_HTTP_URLS }}
      TEST_OPTIMISM_GOERLI_HTTP_URLS: ${{ secrets.QA_OPTIMISM_GOERLI_HTTP_URLS }}
      ARBITRUM_GOERLI_URLS: ${{ secrets.QA_ARBITRUM_GOERLI_URLS }}
      TEST_ARBITRUM_GOERLI_URLS: ${{ secrets.QA_ARBITRUM_GOERLI_URLS }}
      ARBITRUM_GOERLI_HTTP_URLS: ${{ secrets.QA_ARBITRUM_GOERLI_HTTP_URLS }}
      TEST_ARBITRUM_GOERLI_HTTP_URLS: ${{ secrets.QA_ARBITRUM_GOERLI_HTTP_URLS }}
    strategy:
      fail-fast: false
      matrix:
        testnet: [GOERLI, OPTIMISM_GOERLI, ARBITRUM_GOERLI]
    name: Live Testnet Smoke Tests ${{ matrix.testnet }}
    runs-on: ubuntu-latest
    steps:
      - name: Checkout the repo
        uses: actions/checkout@8e5e7e5ab8b370d6c329ec480221332ada57f0ab # v3.5.2
        with:
          ref: ${{ github.event.pull_request.head.sha }}
      ## Only run OCR smoke test for now
      - name: Run Tests
        uses: smartcontractkit/chainlink-github-actions/chainlink-testing-framework/run-tests@ab595504ae9cf10c60eb8d2c5ce025284e58b210 #v2.1.5
        env:
          PYROSCOPE_SERVER: ${{ secrets.QA_PYROSCOPE_INSTANCE }}
          PYROSCOPE_ENVIRONMENT: ci-smoke-ocr-evm-${{ matrix.testnet }} # TODO: Only for OCR for now
          PYROSCOPE_KEY: ${{ secrets.QA_PYROSCOPE_KEY }}
        with:
          test_command_to_run: make test_need_operator_assets && cd ./integration-tests && go test -timeout 30m -count=1 -json -test.parallel=1 ./smoke/ocr_test.go 2>&1 | tee /tmp/gotest.log | gotestfmt
          test_download_vendor_packages_command: make gomod
          cl_repo: ${{ env.CHAINLINK_IMAGE }}
          cl_image_tag: ${{ github.sha }}
          artifacts_location: ./integration-tests/smoke/logs
          publish_check_name: ${{ matrix.testnet }} OCR Smoke Test Results
          token: ${{ secrets.GITHUB_TOKEN }}
          go_mod_path: ./integration-tests/go.mod
          QA_AWS_REGION: ${{ secrets.QA_AWS_REGION }}
          QA_AWS_ROLE_TO_ASSUME: ${{ secrets.QA_AWS_ROLE_TO_ASSUME }}
          QA_KUBECONFIG: ${{ secrets.QA_KUBECONFIG }}
      - name: Notify Slack
        if: false ## TODO: This is currently noisy and needs to be more compact.
        id: slack
        uses: slackapi/slack-github-action@007b2c3c751a190b6f0f040e47ed024deaa72844 # v1.23.0
        with:
          channel-id: ${{ secrets.QA_RELEASE_SLACK_CHANNEL }}
          payload: |
            {
              "text": "",
              "blocks": [
                {
                  "type": "header",
                  "text": {
                    "type": "plain_text",
                    "text": "Live Smoke Test Results for ${{ matrix.testnet }} ${{ job.status == 'success' && ':white_check_mark:' || ':x:'}}",
                    "emoji": true
                  }
                },
                {
                  "type": "divider"
                },
                {
                  "type": "section",
                  "text": {
                    "type": "mrkdwn",
                    "text": "Tag: <${{ github.server_url }}/${{ github.repository }}/releases/tag/${{ github.ref_name }}|${{ github.ref_name }}>\nCommit: <${{ github.server_url }}/${{ github.repository }}/commit/${{ github.sha }}|${{ github.sha }}>\n<${{ github.server_url }}/${{ github.repository }}/actions/runs/${{ github.run_id }}|Run>"
                  }
                },
                {
                  "type": "divider"
                },
                {
                  "type": "section",
                  "text": {
                    "type": "mrkdwn",
                    "text": "OCR ${{ job.status == 'success' && ':white_check_mark:' || ':x:'}}"
                  }
                }
              ]
            }
        env:
          SLACK_BOT_TOKEN: ${{ secrets.QA_SLACK_API_KEY }}

      - name: Collect Metrics
        if: always()
        id: collect-gha-metrics
        uses: smartcontractkit/push-gha-metrics-action@808c183d1f5c26a4f3fd50b75d3cf7b58d9aa293
        with:
          basic-auth: ${{ secrets.GRAFANA_CLOUD_BASIC_AUTH }}
          hostname: ${{ secrets.GRAFANA_CLOUD_HOST }}
          this-job-name: Live Testnet Smoke Tests ${{ matrix.testnet }}
        continue-on-error: true

  ### End Live Testnet Section<|MERGE_RESOLUTION|>--- conflicted
+++ resolved
@@ -364,7 +364,7 @@
         uses: smartcontractkit/chainlink-solana/.github/actions/build_contract_artifacts@23816fcf7d380a30c87b6d87e4fb0ca94419b259 # stable action on April 17 2023
         with:
           ref: ${{ needs.get_solana_sha.outputs.sha }}
-          
+
   solana-build-test-image:
     environment: integration
     permissions:
@@ -374,7 +374,13 @@
       contents: read
     name: Solana Build Test Image
     runs-on: ubuntu20.04-16cores-64GB
-    needs: [solana-build-contracts, solana-test-image-exists, changes, get_solana_sha]
+    needs:
+      [
+        solana-build-contracts,
+        solana-test-image-exists,
+        changes,
+        get_solana_sha,
+      ]
     env:
       CONTRACT_ARTIFACTS_PATH: contracts/target/deploy
     steps:
@@ -411,7 +417,6 @@
       contents: read
     name: Solana Smoke Tests
     runs-on: ubuntu-latest
-<<<<<<< HEAD
     needs:
       [
         build-chainlink,
@@ -420,9 +425,6 @@
         changes,
         get_solana_sha,
       ]
-=======
-    needs: [build-chainlink, solana-build-contracts, solana-test-image-exists, changes, get_solana_sha, solana-build-test-image]
->>>>>>> 768f01d9
     env:
       CHAINLINK_COMMIT_SHA: ${{ github.sha }}
       CHAINLINK_ENV_USER: ${{ github.actor }}
