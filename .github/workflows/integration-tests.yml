--- conflicted
+++ resolved
@@ -181,74 +181,14 @@
           args: --out-format colored-line-number,checkstyle:golangci-lint-report.xml
           working-directory: ${{ matrix.project.path }}
 
-<<<<<<< HEAD
   run-core-e2e-tests-workflow:
     name: Core E2E Tests ${{ matrix.image-type }}
-=======
-  build-chainlink:
-    environment: integration
-    permissions:
-      id-token: write
-      contents: read
-    strategy:
-      matrix:
-        image:
-          - name: ""
-            dockerfile: core/chainlink.Dockerfile
-            tag-suffix: ""
-          - name: (plugins)
-            dockerfile: plugins/chainlink.Dockerfile
-            tag-suffix: -plugins
-    name: Build Chainlink Image ${{ matrix.image.name }}
-    runs-on: ubuntu22.04-8cores-32GB
-    needs: [changes, enforce-ctf-version]
-    steps:
-      - name: Collect Metrics
-        if: needs.changes.outputs.core_changes == 'true' || needs.changes.outputs.github_ci_changes == 'true' || github.event_name == 'workflow_dispatch'
-        id: collect-gha-metrics
-        uses: smartcontractkit/push-gha-metrics-action@d9da21a2747016b3e13de58c7d4115a3d5c97935 # v3.0.1
-        with:
-          id: ${{ env.COLLECTION_ID }}-build-chainlink
-          org-id: ${{ secrets.GRAFANA_INTERNAL_TENANT_ID }}
-          basic-auth: ${{ secrets.GRAFANA_INTERNAL_BASIC_AUTH }}
-          hostname: ${{ secrets.GRAFANA_INTERNAL_HOST }}
-          this-job-name: Build Chainlink Image ${{ matrix.image.name }}
-        continue-on-error: true
-      - name: Checkout the repo
-        uses: actions/checkout@9bb56186c3b09b4f86b1c65136769dd318469633 # v4.1.2
-        with:
-          repository: smartcontractkit/chainlink
-          ref: ${{ inputs.cl_ref || github.event.pull_request.head.sha || github.event.merge_group.head_sha }}
-      - name: Setup Github Token
-        if: ${{ inputs.evm-ref }}
-        id: get-gh-token
-        uses: smartcontractkit/.github/actions/setup-github-token@ef78fa97bf3c77de6563db1175422703e9e6674f # setup-github-token@0.2.1
-        with:
-          aws-role-arn: ${{ secrets.AWS_OIDC_GLOBAL_READ_ONLY_TOKEN_ISSUER_ROLE_ARN }}
-          aws-lambda-url: ${{ secrets.AWS_INFRA_RELENG_TOKEN_ISSUER_LAMBDA_URL }}
-          aws-region: ${{ secrets.AWS_REGION }}
-          set-git-config: "true"
-      - name: Build Chainlink Image
-        if: needs.changes.outputs.core_changes == 'true' || needs.changes.outputs.github_ci_changes == 'true' || github.event_name == 'workflow_dispatch'
-        uses: ./.github/actions/build-chainlink-image
-        with:
-          tag_suffix: ${{ matrix.image.tag-suffix }}
-          dockerfile: ${{ matrix.image.dockerfile }}
-          git_commit_sha: ${{ inputs.evm-ref || github.sha }}
-          AWS_REGION: ${{ secrets.QA_AWS_REGION }}
-          AWS_ROLE_TO_ASSUME: ${{ secrets.QA_AWS_ROLE_TO_ASSUME }}
-          dep_evm_sha: ${{ inputs.evm-ref }}
-
-  run-core-e2e-tests-for-pr:
-    name: Run Core E2E Tests For PR
->>>>>>> f74ac81d
     permissions:
       actions: read
       checks: write
       pull-requests: write
       id-token: write
       contents: read
-<<<<<<< HEAD
     strategy:
       matrix:
         image-type: [amd64, arm64]
@@ -258,14 +198,6 @@
     with:
       workflow_name: Run Core E2E Tests ${{ matrix.image-type }}
       test_chainlink_image_type: ${{ matrix.image-type }}
-=======
-    needs: [build-chainlink, changes]
-    if: github.event_name == 'pull_request' && ( needs.changes.outputs.core_changes == 'true' || needs.changes.outputs.github_ci_changes == 'true')
-    uses: ./.github/workflows/run-e2e-tests-reusable-workflow.yml
-    with:
-      workflow_name: Run Core E2E Tests For PR
-      chainlink_version: ${{ inputs.evm-ref || github.sha }}
->>>>>>> f74ac81d
       chainlink_upgrade_version: ${{ github.sha }}
       test_workflow: PR E2E Core Tests
       upload_cl_node_coverage_artifact: true
@@ -299,13 +231,8 @@
       pull-requests: write
       id-token: write
       contents: read
-<<<<<<< HEAD
     needs: [changes]
-    if: needs.changes.outputs.ccip_changes == 'true' || needs.changes.outputs.github_ci_changes == 'true'
-=======
-    needs: [build-chainlink, changes]
     if: github.event_name == 'merge_group' && ( needs.changes.outputs.core_changes == 'true' || needs.changes.outputs.github_ci_changes == 'true')
->>>>>>> f74ac81d
     uses: ./.github/workflows/run-e2e-tests-reusable-workflow.yml
     with:
       workflow_name: Run Core E2E Tests For Merge Queue
