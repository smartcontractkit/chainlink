name: Integration Tests
on:
  merge_group:
  pull_request:
  push:
    tags:
      - "*"
  workflow_dispatch:

# Only run 1 of this workflow at a time per PR
concurrency:
  group: integration-tests-chainlink-${{ github.ref }}
  cancel-in-progress: true

env:
  # for run-test variables and environment
  ENV_JOB_IMAGE: ${{ secrets.QA_AWS_ACCOUNT_NUMBER }}.dkr.ecr.${{ secrets.QA_AWS_REGION }}.amazonaws.com/chainlink-tests:${{ github.sha }}
  CHAINLINK_IMAGE: ${{ secrets.QA_AWS_ACCOUNT_NUMBER }}.dkr.ecr.${{ secrets.QA_AWS_REGION }}.amazonaws.com/chainlink
  TEST_SUITE: smoke
  TEST_ARGS: -test.timeout 12m
  INTERNAL_DOCKER_REPO: ${{ secrets.QA_AWS_ACCOUNT_NUMBER }}.dkr.ecr.${{ secrets.QA_AWS_REGION }}.amazonaws.com
  MOD_CACHE_VERSION: 2

jobs:
  enforce-ctf-version:
    name: Enforce CTF Version
    runs-on: ubuntu-latest
    steps:
      - name: Checkout the repo
        uses: actions/checkout@b4ffde65f46336ab88eb53be808477a3936bae11 # v4.1.1
      - name: Check Merge Group Condition
        id: condition-check
        run: |
          echo "Checking event condition..."
          SHOULD_ENFORCE="false"
          if [[ "$GITHUB_EVENT_NAME" == "merge_group" ]]; then
              echo "We are in a merge_group event, now check if we are on the develop branch"
              target_branch=$(cat $GITHUB_EVENT_PATH | jq -r .merge_group.base_ref)
              if [[ "$target_branch" == "refs/heads/develop" ]]; then
                  echo "We are on the develop branch, we should enforce ctf version"
                  SHOULD_ENFORCE="true"
              fi
          fi
          echo "should we enforce ctf version = $SHOULD_ENFORCE"
          echo "should-enforce=$SHOULD_ENFORCE" >> $GITHUB_OUTPUT
      - name: Enforce CTF Version
        if: steps.condition-check.outputs.should-enforce == 'true'
        uses: smartcontractkit/chainlink-github-actions/chainlink-testing-framework/mod-version@e865e376b8c2d594028c8d645dd6c47169b72974 # v2.2.16
        with:
          go-project-path: ./integration-tests
          module-name: github.com/smartcontractkit/chainlink-testing-framework
          enforce-semantic-tag: "true"
  changes:
    environment: integration
    name: Check Paths That Require Tests To Run
    runs-on: ubuntu-latest
    steps:
      - name: Checkout the repo
        uses: actions/checkout@b4ffde65f46336ab88eb53be808477a3936bae11 # v4.1.1
      - uses: dorny/paths-filter@4512585405083f25c027a35db413c2b3b9006d50 # v2.11.1
        id: changes
        with:
          filters: |
            src:
              - '**/*.go'
              - '**/*go.sum'
              - '**/*go.mod'
              - '.github/workflows/integration-tests.yml'
              - '**/*Dockerfile'
              - 'core/**/config/**/*.toml'
      - name: Collect Metrics
        if: always()
        id: collect-gha-metrics
        uses: smartcontractkit/push-gha-metrics-action@d1618b772a97fd87e6505de97b872ee0b1f1729a # v2.0.2
        with:
          basic-auth: ${{ secrets.GRAFANA_CLOUD_BASIC_AUTH }}
          hostname: ${{ secrets.GRAFANA_CLOUD_HOST }}
          this-job-name: Check Paths That Require Tests To Run
        continue-on-error: true
    outputs:
      src: ${{ steps.changes.outputs.src }}

  build-lint-integration-tests:
    name: Build and Lint integration-tests
    runs-on: ubuntu20.04-8cores-32GB
    steps:
      - name: Checkout the repo
        uses: actions/checkout@b4ffde65f46336ab88eb53be808477a3936bae11 # v4.1.1
      - name: Setup Go
        uses: smartcontractkit/chainlink-github-actions/chainlink-testing-framework/setup-go@e865e376b8c2d594028c8d645dd6c47169b72974 # v2.2.16
        with:
          test_download_vendor_packages_command: cd ./integration-tests && go mod download
          go_mod_path: ./integration-tests/go.mod
          cache_key_id: core-e2e-${{ env.MOD_CACHE_VERSION }}
          cache_restore_only: "true"
      - name: Build Go
        run: |
          cd ./integration-tests
          go build ./...
          SELECTED_NETWORKS=SIMULATED go test -run=^# ./...
      - name: Lint Go
        uses: golangci/golangci-lint-action@3a919529898de77ec3da873e3063ca4b10e7f5cc # v3.7.0
        with:
          version: v1.55.2
          # We already cache these directories in setup-go
          skip-pkg-cache: true
          skip-build-cache: true
          # only-new-issues is only applicable to PRs, otherwise it is always set to false
          only-new-issues: false # disabled for PRs due to unreliability
          args: --out-format colored-line-number,checkstyle:golangci-lint-report.xml
          working-directory: ./integration-tests

  build-chainlink:
    environment: integration
    permissions:
      id-token: write
      contents: read
    strategy:
      matrix:
        image:
          - name: ""
            dockerfile: core/chainlink.Dockerfile
            tag-suffix: ""
          - name: (plugins)
            dockerfile: plugins/chainlink.Dockerfile
            tag-suffix: -plugins
    name: Build Chainlink Image ${{ matrix.image.name }}
    runs-on: ubuntu20.04-8cores-32GB
    needs: [changes, enforce-ctf-version]
    steps:
      - name: Collect Metrics
        if: needs.changes.outputs.src == 'true'
        id: collect-gha-metrics
        uses: smartcontractkit/push-gha-metrics-action@d1618b772a97fd87e6505de97b872ee0b1f1729a # v2.0.2
        with:
          basic-auth: ${{ secrets.GRAFANA_CLOUD_BASIC_AUTH }}
          hostname: ${{ secrets.GRAFANA_CLOUD_HOST }}
          this-job-name: Build Chainlink Image ${{ matrix.image.name }}
        continue-on-error: true
      - name: Checkout the repo
        uses: actions/checkout@b4ffde65f46336ab88eb53be808477a3936bae11 # v4.1.1
        with:
          ref: ${{ github.event.pull_request.head.sha || github.event.merge_group.head_sha }}
      - name: Build Chainlink Image
        if: needs.changes.outputs.src == 'true'
        uses: ./.github/actions/build-chainlink-image
        with:
          tag_suffix: ${{ matrix.image.tag-suffix }}
          dockerfile: ${{ matrix.image.dockerfile }}
          git_commit_sha: ${{ github.sha }}
          GRAFANA_CLOUD_BASIC_AUTH: ${{ secrets.GRAFANA_CLOUD_BASIC_AUTH }}
          GRAFANA_CLOUD_HOST: ${{ secrets.GRAFANA_CLOUD_HOST }}
          AWS_REGION: ${{ secrets.QA_AWS_REGION }}
          AWS_ROLE_TO_ASSUME: ${{ secrets.QA_AWS_ROLE_TO_ASSUME }}

  build-test-image:
    if: startsWith(github.ref, 'refs/tags/') || github.event_name == 'schedule' || contains(join(github.event.pull_request.labels.*.name, ' '), 'build-test-image')
    environment: integration
    permissions:
      id-token: write
      contents: read
    name: Build Test Image
    runs-on: ubuntu20.04-8cores-32GB
    needs: [changes]
    steps:
      - name: Collect Metrics
        if: needs.changes.outputs.src == 'true'
        id: collect-gha-metrics
        uses: smartcontractkit/push-gha-metrics-action@d1618b772a97fd87e6505de97b872ee0b1f1729a # v2.0.2
        with:
          basic-auth: ${{ secrets.GRAFANA_CLOUD_BASIC_AUTH }}
          hostname: ${{ secrets.GRAFANA_CLOUD_HOST }}
          this-job-name: Build Test Image
        continue-on-error: true
      - name: Checkout the repo
        uses: actions/checkout@b4ffde65f46336ab88eb53be808477a3936bae11 # v4.1.1
        with:
          ref: ${{ github.event.pull_request.head.sha || github.event.merge_group.head_sha }}
      - name: Build Test Image
        if: needs.changes.outputs.src == 'true'
        uses: ./.github/actions/build-test-image
        with:
          QA_AWS_ROLE_TO_ASSUME: ${{ secrets.QA_AWS_ROLE_TO_ASSUME }}
          QA_AWS_REGION: ${{ secrets.QA_AWS_REGION }}
          QA_AWS_ACCOUNT_NUMBER: ${{ secrets.QA_AWS_ACCOUNT_NUMBER }}

  compare-tests:
    needs: [changes]
    runs-on: ubuntu-latest
    name: Compare/Build Automation Test List
    outputs:
      matrix: ${{ env.MATRIX_JSON }}
    steps:
      - name: Check for Skip Tests Label
        if: contains(join(github.event.pull_request.labels.*.name, ' '), 'skip-smoke-tests')
        run: |
          echo "## \`skip-smoke-tests\` label is active, skipping E2E smoke tests" >>$GITHUB_STEP_SUMMARY
          exit 0
      - name: Checkout the repo
        uses: actions/checkout@b4ffde65f46336ab88eb53be808477a3936bae11 # v4.1.1
      - name: Compare Test Lists
        run: |
          cd ./integration-tests
          ./scripts/compareTestList.sh ./smoke/automation_test.go
          ./scripts/compareTestList.sh ./smoke/keeper_test.go
      - name: Build Test Matrix Lists
        id: build-test-matrix-list
        run: |
          cd ./integration-tests
          MATRIX_JSON_AUTOMATION=$(./scripts/buildTestMatrixList.sh ./smoke/automation_test.go automation ubuntu-latest 1)
          MATRIX_JSON_KEEPER=$(./scripts/buildTestMatrixList.sh ./smoke/keeper_test.go keeper ubuntu-latest 1)
          COMBINED_ARRAY=$(jq -c -n "$MATRIX_JSON_AUTOMATION + $MATRIX_JSON_KEEPER")

          # if we running a PR against the develop branch we should only run the automation tests unless we are in the merge group event
          if [[ "$GITHUB_EVENT_NAME" == "merge_group" ]]; then
            echo "We are in a merge_group event, run both automation and keepers tests"
            echo "MATRIX_JSON=${COMBINED_ARRAY}" >> $GITHUB_ENV
          else
            echo "we are not in a merge_group event, if this is a PR to develop run only automation tests, otherwise run everything because we could be running against a release branch"
            target_branch=$(cat $GITHUB_EVENT_PATH | jq -r .pull_request.base.ref)
            if [[ "$target_branch" == "develop" ]]; then
              echo "only run automation tests"
              echo "MATRIX_JSON=${MATRIX_JSON_AUTOMATION}" >> $GITHUB_ENV
            else
              echo "run both automation and keepers tests"
              echo "MATRIX_JSON=${COMBINED_ARRAY}" >> $GITHUB_ENV
            fi
          fi

  eth-smoke-tests-matrix-automation:
    if: ${{ !(contains(join(github.event.pull_request.labels.*.name, ' '), 'skip-smoke-tests')) }}
    environment: integration
    permissions:
      checks: write
      pull-requests: write
      id-token: write
      contents: read
    needs:
      [build-chainlink, changes, compare-tests, build-lint-integration-tests]
    env:
      SELECTED_NETWORKS: SIMULATED,SIMULATED_1,SIMULATED_2
      CHAINLINK_COMMIT_SHA: ${{ github.sha }}
      CHAINLINK_ENV_USER: ${{ github.actor }}
      TEST_LOG_LEVEL: debug
    strategy:
      fail-fast: false
      matrix:
        product: ${{fromJson(needs.compare-tests.outputs.matrix)}}
    runs-on: ${{ matrix.product.os }}
    name: ETH Smoke Tests ${{ matrix.product.name }}
    steps:
      - name: Checkout the repo
        uses: actions/checkout@b4ffde65f46336ab88eb53be808477a3936bae11 # v4.1.1
        with:
          ref: ${{ github.event.pull_request.head.sha || github.event.merge_group.head_sha }}
      - name: Build Go Test Command
        id: build-go-test-command
        run: |
          # if the matrix.product.run is set, use it for a different command
          if [ "${{ matrix.product.run }}" != "" ]; then
            echo "run_command=${{ matrix.product.run }} ./smoke/${{ matrix.product.file }}_test.go" >> "$GITHUB_OUTPUT"
          else
            echo "run_command=./smoke/${{ matrix.product.name }}_test.go" >> "$GITHUB_OUTPUT"
          fi
      ## Run this step when changes that require tests to be run are made
      - name: Run Tests
        if: needs.changes.outputs.src == 'true'
        uses: smartcontractkit/chainlink-github-actions/chainlink-testing-framework/run-tests@e865e376b8c2d594028c8d645dd6c47169b72974 # v2.2.16
        env:
          PYROSCOPE_SERVER: ${{ matrix.product.pyroscope_env == '' && '' || !startsWith(github.ref, 'refs/tags/') && '' || secrets.QA_PYROSCOPE_INSTANCE }} # Avoid sending blank envs https://github.com/orgs/community/discussions/25725
          PYROSCOPE_ENVIRONMENT: ${{ matrix.product.pyroscope_env }}
          PYROSCOPE_KEY: ${{ secrets.QA_PYROSCOPE_KEY }}
        with:
          test_command_to_run: cd ./integration-tests && go test -timeout 30m -count=1 -json -test.parallel=${{ matrix.product.nodes }} ${{ steps.build-go-test-command.outputs.run_command }} 2>&1 | tee /tmp/gotest.log | gotestfmt
          test_download_vendor_packages_command: cd ./integration-tests && go mod download
          cl_repo: ${{ env.CHAINLINK_IMAGE }}
          cl_image_tag: ${{ github.sha }}
          aws_registries: ${{ secrets.QA_AWS_ACCOUNT_NUMBER }}
          artifacts_location: ./integration-tests/smoke/logs/
          publish_check_name: ${{ matrix.product.name }}
          token: ${{ secrets.GITHUB_TOKEN }}
          go_mod_path: ./integration-tests/go.mod
          cache_key_id: core-e2e-${{ env.MOD_CACHE_VERSION }}
          cache_restore_only: "true"
          QA_AWS_REGION: ${{ secrets.QA_AWS_REGION }}
          QA_AWS_ROLE_TO_ASSUME: ${{ secrets.QA_AWS_ROLE_TO_ASSUME }}
          QA_KUBECONFIG: ""
      - name: Collect Metrics
        if: always()
        id: collect-gha-metrics
        uses: smartcontractkit/push-gha-metrics-action@d1618b772a97fd87e6505de97b872ee0b1f1729a # v2.0.2
        with:
          basic-auth: ${{ secrets.GRAFANA_CLOUD_BASIC_AUTH }}
          hostname: ${{ secrets.GRAFANA_CLOUD_HOST }}
          this-job-name: ETH Smoke Tests ${{ matrix.product.name }}
          test-results-file: '{"testType":"go","filePath":"/tmp/gotest.log"}'
        continue-on-error: true

  eth-smoke-tests-matrix:
    if: ${{ !(contains(join(github.event.pull_request.labels.*.name, ' '), 'skip-smoke-tests')) }}
    environment: integration
    permissions:
      checks: write
      pull-requests: write
      id-token: write
      contents: read
    needs: [build-chainlink, changes, build-lint-integration-tests]
    env:
      SELECTED_NETWORKS: SIMULATED,SIMULATED_1,SIMULATED_2
      CHAINLINK_COMMIT_SHA: ${{ github.sha }}
      CHAINLINK_ENV_USER: ${{ github.actor }}
      TEST_LOG_LEVEL: debug
    strategy:
      fail-fast: false
      matrix:
        product:
          - name: cron
            nodes: 1
            os: ubuntu-latest
            pyroscope_env: ""
          - name: flux
            nodes: 1
            os: ubuntu-latest
            pyroscope_env: ""
          - name: ocr
            nodes: 1
<<<<<<< HEAD
            os: ubuntu-latest
=======
            os: ubuntu20.04-8cores-32GB
            run: -run TestOCRJobReplacement
            file: ocr
>>>>>>> b2e163b4
            pyroscope_env: ci-smoke-ocr-evm-simulated
          - name: ocr-geth
            nodes: 1
            os: ubuntu20.04-8cores-32GB
            run: -run TestOCRBasic
            file: ocr
            client: geth
            pyroscope_env: ci-smoke-ocr-evm-simulated         
          # Uncomment, when https://smartcontract-it.atlassian.net/browse/TT-753 is DONE
          # - name: ocr-nethermind
          #   nodes: 1
          #   os: ubuntu20.04-8cores-32GB
          #   run: -run TestOCRBasic
          #   file: ocr
          #   client: nethermind
          #   pyroscope_env: ci-smoke-ocr-evm-simulated                          
          - name: ocr-besu
            nodes: 1
            os: ubuntu20.04-8cores-32GB
            run: -run TestOCRBasic
            file: ocr
            client: besu
            pyroscope_env: ci-smoke-ocr-evm-simulated        
          - name: ocr-erigon
            nodes: 1
            os: ubuntu20.04-8cores-32GB
            run: -run TestOCRBasic
            file: ocr
            client: erigon
            pyroscope_env: ci-smoke-ocr-evm-simulated         
          - name: ocr2
            nodes: 1
            os: ubuntu20.04-8cores-32GB
            run: -run TestOCRv2JobReplacement
            file: ocr2
            pyroscope_env: ci-smoke-ocr2-evm-simulated
          - name: ocr2-geth
            nodes: 1
            os: ubuntu20.04-8cores-32GB
            run: -run TestOCRv2Basic
            file: ocr2
            client: geth
            pyroscope_env: ci-smoke-ocr2-evm-simulated            
          # Uncomment, when https://smartcontract-it.atlassian.net/browse/TT-753 is DONE            
          # - name: ocr2-nethermind
          #   nodes: 1
          #   os: ubuntu20.04-8cores-32GB
          #   run: -run TestOCRv2Basic
          #   file: ocr2
          #   client: nethermind
          #   pyroscope_env: ci-smoke-ocr2-evm-simulated                         
          - name: ocr2-besu
            nodes: 1
            os: ubuntu20.04-8cores-32GB
            run: -run TestOCRv2Basic
            file: ocr2
            client: besu            
            pyroscope_env: ci-smoke-ocr2-evm-simulated      
          - name: ocr2-erigon
            nodes: 1
            os: ubuntu20.04-8cores-32GB
            run: -run TestOCRv2Basic
            file: ocr2
            client: erigon            
            pyroscope_env: ci-smoke-ocr2-evm-simulated                           
          - name: ocr2
            nodes: 1
            os: ubuntu20.04-8cores-32GB
            pyroscope_env: ci-smoke-ocr2-evm-simulated
            tag_suffix: "-plugins"
          - name: runlog
            nodes: 1
            os: ubuntu-latest
            pyroscope_env: ""
          - name: vrf
            nodes: 1
            os: ubuntu-latest
            pyroscope_env: ci-smoke-vrf-evm-simulated
          - name: vrfv2
            nodes: 1
<<<<<<< HEAD
            os: ubuntu-latest
            pyroscope_env: ci-smoke-vrf2-evm-simulated
          - name: vrfv2plus
            nodes: 1
            os: ubuntu-latest
            pyroscope_env: ci-smoke-vrf2plus-evm-simulated
=======
            run: -run TestVRFv2MultipleSendingKeys
            file: vrfv2            
            os: ubuntu20.04-8cores-32GB
            pyroscope_env: ci-smoke-vrf2-evm-simulated
          - name: vrfv2plus
            nodes: 1
            os: ubuntu20.04-8cores-32GB
            pyroscope_env: ci-smoke-vrf2plus-evm-simulated                       
>>>>>>> b2e163b4
          - name: forwarder_ocr
            nodes: 1
            os: ubuntu-latest
            pyroscope_env: ci-smoke-forwarder-ocr-evm-simulated
          - name: forwarders_ocr2
            nodes: 1
            os: ubuntu-latest
            pyroscope_env: ci-smoke-forwarder-ocr-evm-simulated
    runs-on: ${{ matrix.product.os }}
    name: ETH Smoke Tests ${{ matrix.product.name }}${{ matrix.product.tag_suffix }}
    steps:
      - name: Checkout the repo
        uses: actions/checkout@b4ffde65f46336ab88eb53be808477a3936bae11 # v4.1.1
        with:
          ref: ${{ github.event.pull_request.head.sha || github.event.merge_group.head_sha }}
      - name: Build Go Test Command
        id: build-go-test-command
        run: |
          # if the matrix.product.run is set, use it for a different command
          if [ "${{ matrix.product.run }}" != "" ]; then
            echo "run_command=${{ matrix.product.run }} ./smoke/${{ matrix.product.file }}_test.go" >> "$GITHUB_OUTPUT"
          else
            echo "run_command=./smoke/${{ matrix.product.name }}_test.go" >> "$GITHUB_OUTPUT"
          fi
      - name: Check for "enable tracing" label
        id: check-label
        run: |
          label=$(jq -r '.pull_request.labels[]?.name // empty' "$GITHUB_EVENT_PATH")

          if [[ -n "$label" ]]; then
            if [[ "$label" == "enable tracing" ]]; then
              echo "Enable tracing label found."
              echo "trace=true" >> $GITHUB_OUTPUT
            else
              echo "Enable tracing label not found."
              echo "trace=false" >> $GITHUB_OUTPUT
            fi
          else
            echo "No labels present or labels are null."
            echo "trace=false" >> $GITHUB_OUTPUT
          fi

      - name: Setup Grafana and OpenTelemetry
        id: docker-setup
        if: steps.check-label.outputs.trace == 'true' && matrix.product.name == 'ocr2' && matrix.product.tag_suffix == '-plugins'
        run: |
          # Create network
          docker network create --driver bridge tracing

          # Make trace directory
          cd integration-tests/smoke/
          mkdir ./traces
          chmod -R 777 ./traces

          # Switch directory
          cd ../../.github/tracing

          # Create a Docker volume for traces
          # docker volume create otel-traces

          # Start OpenTelemetry Collector
          # Note the user must be set to the same user as the runner for the trace data to be accessible
          docker run -d --network=tracing --name=otel-collector \
            -v $PWD/otel-collector-ci.yaml:/etc/otel-collector.yaml \
            -v $PWD/../../integration-tests/smoke/traces:/tracing \
            --user "$(id -u):$(id -g)" \
            -p 4317:4317 otel/opentelemetry-collector:0.88.0 --config=/etc/otel-collector.yaml
      - name: Locate Docker Volume
        id: locate-volume
        if: false
        run: |
          echo "VOLUME_PATH=$(docker volume inspect --format '{{ .Mountpoint }}' otel-traces)" >> $GITHUB_OUTPUT
      - name: Show Otel-Collector Logs
        if: steps.check-label.outputs.trace == 'true' && matrix.product.name == 'ocr2' && matrix.product.tag_suffix == '-plugins'
        run: |
          docker logs otel-collector
      ## Run this step when changes that require tests to be run are made
      - name: Run Tests
        if: needs.changes.outputs.src == 'true'
        uses: smartcontractkit/chainlink-github-actions/chainlink-testing-framework/run-tests@e865e376b8c2d594028c8d645dd6c47169b72974 # v2.2.16
        env:
          PYROSCOPE_SERVER: ${{ matrix.product.pyroscope_env == '' && '' || !startsWith(github.ref, 'refs/tags/') && '' || secrets.QA_PYROSCOPE_INSTANCE }} # Avoid sending blank envs https://github.com/orgs/community/discussions/25725
          PYROSCOPE_ENVIRONMENT: ${{ matrix.product.pyroscope_env }}
          PYROSCOPE_KEY: ${{ secrets.QA_PYROSCOPE_KEY }}
          ETH2_EL_CLIENT: ${{matrix.product.client}}
          LOKI_TENANT_ID: ${{ vars.LOKI_TENANT_ID }}
          LOKI_URL: ${{ secrets.LOKI_URL }}
          LOKI_BASIC_AUTH: ${{ secrets.LOKI_BASIC_AUTH }}
          LOGSTREAM_LOG_TARGETS: ${{ vars.LOGSTREAM_LOG_TARGETS }}
          GRAFANA_URL: ${{ vars.GRAFANA_URL }}
          GRAFANA_DATASOURCE: ${{ vars.GRAFANA_DATASOURCE }}
          RUN_ID: ${{ github.run_id }}
        with:
          test_command_to_run: cd ./integration-tests && go test -timeout 30m -count=1 -json -test.parallel=${{ matrix.product.nodes }} ${{ steps.build-go-test-command.outputs.run_command }} 2>&1 | tee /tmp/gotest.log | gotestfmt
          test_download_vendor_packages_command: cd ./integration-tests && go mod download
          cl_repo: ${{ env.CHAINLINK_IMAGE }}
          cl_image_tag: ${{ github.sha }}${{ matrix.product.tag_suffix }}
          aws_registries: ${{ secrets.QA_AWS_ACCOUNT_NUMBER }}
          artifacts_name: ${{ matrix.product.name }}-test-logs
          artifacts_location: ./integration-tests/smoke/logs/
          publish_check_name: ${{ matrix.product.name }}
          token: ${{ secrets.GITHUB_TOKEN }}
          go_mod_path: ./integration-tests/go.mod
          cache_key_id: core-e2e-${{ env.MOD_CACHE_VERSION }}
          cache_restore_only: "true"
          QA_AWS_REGION: ${{ secrets.QA_AWS_REGION }}
          QA_AWS_ROLE_TO_ASSUME: ${{ secrets.QA_AWS_ROLE_TO_ASSUME }}
          QA_KUBECONFIG: ""
      ## Run this step when changes that do not need the test to run are made
      - name: Run Setup
        if: needs.changes.outputs.src == 'false'
        uses: smartcontractkit/chainlink-github-actions/chainlink-testing-framework/setup-run-tests-environment@e865e376b8c2d594028c8d645dd6c47169b72974 # v2.2.16
        with:
          test_download_vendor_packages_command: cd ./integration-tests && go mod download
          go_mod_path: ./integration-tests/go.mod
          cache_key_id: core-e2e-${{ env.MOD_CACHE_VERSION }}
          cache_restore_only: "true"
          QA_AWS_REGION: ${{ secrets.QA_AWS_REGION }}
          QA_AWS_ROLE_TO_ASSUME: ${{ secrets.QA_AWS_ROLE_TO_ASSUME }}
          QA_KUBECONFIG: ${{ secrets.QA_KUBECONFIG }}
      - name: Show Otel-Collector Logs
        if: steps.check-label.outputs.trace == 'true' && matrix.product.name == 'ocr2' && matrix.product.tag_suffix == '-plugins'
        run: |
          docker logs otel-collector
      - name: Collect Metrics
        if: always()
        id: collect-gha-metrics
        uses: smartcontractkit/push-gha-metrics-action@d1618b772a97fd87e6505de97b872ee0b1f1729a # v2.0.2
        with:
          basic-auth: ${{ secrets.GRAFANA_CLOUD_BASIC_AUTH }}
          hostname: ${{ secrets.GRAFANA_CLOUD_HOST }}
          this-job-name: ETH Smoke Tests ${{ matrix.product.name }}${{ matrix.product.tag_suffix }}
          test-results-file: '{"testType":"go","filePath":"/tmp/gotest.log"}'
        continue-on-error: true
      - name: Permissions on traces
        if: steps.check-label.outputs.trace == 'true' && matrix.product.name == 'ocr2' && matrix.product.tag_suffix == '-plugins'
        run: |
          ls -l ./integration-tests/smoke/traces
      - name: Upload Trace Data
        if: steps.check-label.outputs.trace == 'true' && matrix.product.name == 'ocr2' && matrix.product.tag_suffix == '-plugins'
        uses: actions/upload-artifact@v3
        with:
          name: trace-data
          path: ./integration-tests/smoke/traces/trace-data.json
      - name: Print failed test summary
        if: always()
        run: |
          directory="./integration-tests/smoke/.test_summary"
          files=("$directory"/*)
          if [ -d "$directory" ]; then
            echo "Test summary folder found"
            if [ ${#files[@]} -gt 0 ]; then
              first_file="${files[0]}"
              echo "Name of the first test summary file: $(basename "$first_file")"
              echo "### Failed Test Execution Logs Dashboard (over VPN):" >> $GITHUB_STEP_SUMMARY
              cat "$first_file" | jq -r '.loki[] | "* [\(.test_name)](\(.value))"' >> $GITHUB_STEP_SUMMARY
              if [ ${#files[@]} -gt 1 ]; then
                echo "Found more than one test summary file. This is incorrect, there should be only one file"
              fi
            else
                echo "Test summary directory is empty. This should not happen"
            fi
          else
            echo "No test summary folder found. If no test failed or log collection wasn't explicitly requested this is correct. Exiting"
          fi

  ### Used to check the required checks box when the matrix completes
  eth-smoke-tests:
    if: always()
    runs-on: ubuntu-latest
    name: ETH Smoke Tests
    needs: [eth-smoke-tests-matrix, eth-smoke-tests-matrix-automation]
    steps:
      - name: Check smoke test matrix status
        if: needs.eth-smoke-tests-matrix.result != 'success' || needs.eth-smoke-tests-matrix-automation.result != 'success'
        run: |
          echo "${{ needs.eth-smoke-tests-matrix.result }}"
          exit 1
      - name: Collect Metrics
        if: always()
        id: collect-gha-metrics
        uses: smartcontractkit/push-gha-metrics-action@d1618b772a97fd87e6505de97b872ee0b1f1729a # v2.0.2
        with:
          basic-auth: ${{ secrets.GRAFANA_CLOUD_BASIC_AUTH }}
          hostname: ${{ secrets.GRAFANA_CLOUD_HOST }}
          this-job-name: ETH Smoke Tests
          matrix-aggregator-status: ${{ needs.eth-smoke-tests-matrix.result }}
        continue-on-error: true

  cleanup:
    name: Clean up integration environment deployments
    if: always()
    needs: [eth-smoke-tests]
    runs-on: ubuntu-latest
    steps:
      - name: Checkout repo
        if: ${{ github.event_name == 'pull_request' }}
        uses: actions/checkout@b4ffde65f46336ab88eb53be808477a3936bae11 # v4.1.1

      - name: 🧼 Clean up Environment
        if: ${{ github.event_name == 'pull_request' }}
        uses: ./.github/actions/delete-deployments
        with:
          environment: integration
          ref: ${{ github.head_ref }} # See https://github.com/github/docs/issues/15319#issuecomment-1476705663

      - name: Collect Metrics
        if: ${{ github.event_name == 'pull_request' }}
        id: collect-gha-metrics
        uses: smartcontractkit/push-gha-metrics-action@d1618b772a97fd87e6505de97b872ee0b1f1729a # v2.0.2
        with:
          basic-auth: ${{ secrets.GRAFANA_CLOUD_BASIC_AUTH }}
          hostname: ${{ secrets.GRAFANA_CLOUD_HOST }}
          this-job-name: Clean up integration environment deployments
        continue-on-error: true

  # Run the setup if the matrix finishes but this time save the cache if we have a cache hit miss
  # this will also only run if both of the matrix jobs pass
  eth-smoke-go-mod-cache:
    environment: integration
    needs: [eth-smoke-tests]
    runs-on: ubuntu20.04-8cores-32GB
    name: ETH Smoke Tests Go Mod Cache
    continue-on-error: true
    steps:
      - name: Checkout the repo
        uses: actions/checkout@b4ffde65f46336ab88eb53be808477a3936bae11 # v4.1.1
        with:
          ref: ${{ github.event.pull_request.head.sha || github.event.merge_group.head_sha }}
      - name: Run Setup
        uses: smartcontractkit/chainlink-github-actions/chainlink-testing-framework/setup-go@e865e376b8c2d594028c8d645dd6c47169b72974 # v2.2.16
        with:
          test_download_vendor_packages_command: |
            cd ./integration-tests
            go mod download
            # force download of test dependencies
            go test -run=NonExistentTest ./smoke/... || echo "ignore expected test failure"
          go_mod_path: ./integration-tests/go.mod
          cache_key_id: core-e2e-${{ env.MOD_CACHE_VERSION }}
          cache_restore_only: "false"

  ### Migration tests
  node-migration-tests:
    name: Version Migration Tests
    environment: integration
    permissions:
      checks: write
      pull-requests: write
      id-token: write
      contents: read
    runs-on: ubuntu-latest
    needs: [build-chainlink, changes, build-test-image]
    # Only run migration tests on new tags
    if: startsWith(github.ref, 'refs/tags/')
    env:
      SELECTED_NETWORKS: SIMULATED,SIMULATED_1,SIMULATED_2
      CHAINLINK_COMMIT_SHA: ${{ github.sha }}
      CHAINLINK_ENV_USER: ${{ github.actor }}
      CHAINLINK_IMAGE: public.ecr.aws/chainlink/chainlink
      UPGRADE_VERSION: ${{ github.sha }}
      UPGRADE_IMAGE: ${{ secrets.QA_AWS_ACCOUNT_NUMBER }}.dkr.ecr.${{ secrets.QA_AWS_REGION }}.amazonaws.com/chainlink
      TEST_LOG_LEVEL: debug
      TEST_SUITE: migration
    steps:
      - name: Checkout the repo
        uses: actions/checkout@b4ffde65f46336ab88eb53be808477a3936bae11 # v4.1.1
        with:
          ref: ${{ github.event.pull_request.head.sha || github.event.merge_group.head_sha }}
      - name: Get Latest Version
        id: get_latest_version
        run: |
          untrimmed_ver=$(curl --header "Authorization: token ${{ secrets.GITHUB_TOKEN }}" --request GET https://api.github.com/repos/${{ github.repository }}/releases/latest | jq -r .name)
          latest_version="${untrimmed_ver:1}"
          echo "latest_version=${latest_version} | tee -a $GITHUB_OUTPUT"
      - name: Name Versions
        run: |
          echo "Running migration tests from version '${{ steps.get_latest_version.outputs.latest_version }}' to: '${{ github.sha }}'"
      - name: Run Migration Tests
        uses: smartcontractkit/chainlink-github-actions/chainlink-testing-framework/run-tests@e865e376b8c2d594028c8d645dd6c47169b72974 # v2.2.16
        with:
          test_command_to_run: cd ./integration-tests && go test -timeout 30m -count=1 -json ./migration 2>&1 | tee /tmp/gotest.log | gotestfmt
          test_download_vendor_packages_command: cd ./integration-tests && go mod download
          cl_repo: ${{ env.CHAINLINK_IMAGE }}
          cl_image_tag: ${{ steps.get_latest_version.outputs.latest_version }}
          artifacts_location: ./integration-tests/migration/logs
          publish_check_name: Node Migration Test Results
          token: ${{ secrets.GITHUB_TOKEN }}
          go_mod_path: ./integration-tests/go.mod
          cache_key_id: core-e2e-${{ env.MOD_CACHE_VERSION }}
          cache_restore_only: "true"
          QA_AWS_REGION: ${{ secrets.QA_AWS_REGION }}
          QA_AWS_ROLE_TO_ASSUME: ${{ secrets.QA_AWS_ROLE_TO_ASSUME }}
          QA_KUBECONFIG: ${{ secrets.QA_KUBECONFIG }}
      - name: Upload test log
        uses: actions/upload-artifact@0b7f8abb1508181956e8e162db84b466c27e18ce # v3.1.2
        if: failure()
        with:
          name: test-log-${{ matrix.product.name }}
          path: /tmp/gotest.log
          retention-days: 7
        continue-on-error: true
      - name: Collect Metrics
        if: always()
        id: collect-gha-metrics
        uses: smartcontractkit/push-gha-metrics-action@d1618b772a97fd87e6505de97b872ee0b1f1729a # v2.0.2
        with:
          basic-auth: ${{ secrets.GRAFANA_CLOUD_BASIC_AUTH }}
          hostname: ${{ secrets.GRAFANA_CLOUD_HOST }}
          this-job-name: Version Migration Tests
          test-results-file: '{"testType":"go","filePath":"/tmp/gotest.log"}'
        continue-on-error: true

  ### Solana Section
  get_solana_sha:
    name: Get Solana Sha From Go Mod
    environment: Integration
    runs-on: ubuntu-latest
    outputs:
      sha: ${{ steps.getsha.outputs.sha }}
    steps:
      - name: Checkout the repo
        uses: actions/checkout@b4ffde65f46336ab88eb53be808477a3936bae11 # v4.1.1
        with:
          ref: ${{ github.event.pull_request.head.sha || github.event.merge_group.head_sha }}
      - name: Setup Go
        uses: ./.github/actions/setup-go
        with:
          only-modules: "true"
      - name: Get the sha from go mod
        id: getshortsha
        run: |
          sol_ver=$(go list -m -json github.com/smartcontractkit/chainlink-solana  | jq -r .Version)
          if [ -z "${sol_ver}" ]; then
              echo "Error: could not get the solana version from the go.mod file, look above for error(s)"
              exit 1
          fi
          short_sha="${sol_ver##*-}"
          echo "short sha is: ${short_sha}"
          echo "short_sha=${short_sha}" >> "$GITHUB_OUTPUT"
      - name: Checkout solana
        uses: actions/checkout@b4ffde65f46336ab88eb53be808477a3936bae11 # v4.1.1
        with:
          repository: smartcontractkit/chainlink-solana
          ref: develop
          fetch-depth: 0
          path: solanapath
      - name: Get long sha
        id: getsha
        run: |
          cd solanapath
          full_sha=$(git rev-parse ${{steps.getshortsha.outputs.short_sha}})
          if [ -z "${full_sha}" ]; then
              echo "Error: could not get the full sha from the short sha using git, look above for error(s)"
              exit 1
          fi
          echo "sha is: ${full_sha}"
          echo "sha=${full_sha}" >> "$GITHUB_OUTPUT"

  get_projectserum_version:
    name: Get ProjectSerum Version
    environment: integration
    runs-on: ubuntu-latest
    needs: [get_solana_sha]
    outputs:
      projectserum_version: ${{ steps.psversion.outputs.projectserum_version }}
    steps:
      - name: Checkout the solana repo
        uses: actions/checkout@b4ffde65f46336ab88eb53be808477a3936bae11 # v4.1.1
        with:
          repository: smartcontractkit/chainlink-solana
          ref: ${{ needs.get_solana_sha.outputs.sha }}
      - name: Get ProjectSerum Version
        id: psversion
        uses: smartcontractkit/chainlink-solana/.github/actions/projectserum_version@4b971869e26b79c7ce3fb7c98005cc2e3f350915 # stable action on Oct 12 2022

  solana-test-image-exists:
    environment: integration
    permissions:
      checks: write
      pull-requests: write
      id-token: write
      contents: read
    name: Check If Solana Test Image Exists
    runs-on: ubuntu-latest
    needs: [get_solana_sha]
    outputs:
      exists: ${{ steps.check-image.outputs.exists }}
    steps:
      - name: Check if image exists
        id: check-image
        uses: smartcontractkit/chainlink-github-actions/docker/image-exists@e865e376b8c2d594028c8d645dd6c47169b72974 # v2.2.16
        with:
          repository: chainlink-solana-tests
          tag: ${{ needs.get_solana_sha.outputs.sha }}
          AWS_REGION: ${{ secrets.QA_AWS_REGION }}
          AWS_ROLE_TO_ASSUME: ${{ secrets.QA_AWS_ROLE_TO_ASSUME }}

  solana-build-contracts:
    environment: integration
    permissions:
      checks: write
      pull-requests: write
      id-token: write
      contents: read
    name: Solana Build Artifacts
    runs-on: ubuntu20.04-8cores-32GB
    needs:
      [
        changes,
        get_projectserum_version,
        solana-test-image-exists,
        get_solana_sha,
      ]
    container:
      image: projectserum/build:${{ needs.get_projectserum_version.outputs.projectserum_version }}
      env:
        RUSTUP_HOME: "/root/.rustup"
        FORCE_COLOR: 1
    steps:
      - name: Collect Metrics
        if: needs.changes.outputs.src == 'true'
        id: collect-gha-metrics
        uses: smartcontractkit/push-gha-metrics-action@d1618b772a97fd87e6505de97b872ee0b1f1729a # v2.0.2
        with:
          basic-auth: ${{ secrets.GRAFANA_CLOUD_BASIC_AUTH }}
          hostname: ${{ secrets.GRAFANA_CLOUD_HOST }}
          this-job-name: Solana Build Artifacts
        continue-on-error: true
      - name: Checkout the solana repo
        # Use v3.6.0 because the custom runner (container configured above)
        # doesn't have node20 installed which is required for versions >=4
        uses: actions/checkout@f43a0e5ff2bd294095638e18286ca9a3d1956744 # v3.6.0
        with:
          repository: smartcontractkit/chainlink-solana
          ref: ${{ needs.get_solana_sha.outputs.sha }}
      - name: Build contracts
        if: needs.changes.outputs.src == 'true' && needs.solana-test-image-exists.outputs.exists == 'false'
        uses: smartcontractkit/chainlink-solana/.github/actions/build_contract_artifacts@23816fcf7d380a30c87b6d87e4fb0ca94419b259 # stable action on April 17 2023
        with:
          ref: ${{ needs.get_solana_sha.outputs.sha }}

  solana-build-test-image:
    environment: integration
    permissions:
      checks: write
      pull-requests: write
      id-token: write
      contents: read
    name: Solana Build Test Image
    runs-on: ubuntu20.04-8cores-32GB
    needs:
      [
        solana-build-contracts,
        solana-test-image-exists,
        changes,
        get_solana_sha,
      ]
    env:
      CONTRACT_ARTIFACTS_PATH: contracts/target/deploy
    steps:
      - name: Collect Metrics
        if: needs.changes.outputs.src == 'true' && needs.solana-test-image-exists.outputs.exists == 'false'
        id: collect-gha-metrics
        uses: smartcontractkit/push-gha-metrics-action@d1618b772a97fd87e6505de97b872ee0b1f1729a # v2.0.2
        with:
          basic-auth: ${{ secrets.GRAFANA_CLOUD_BASIC_AUTH }}
          hostname: ${{ secrets.GRAFANA_CLOUD_HOST }}
          this-job-name: Solana Build Test Image
        continue-on-error: true
      - name: Checkout the repo
        if: needs.changes.outputs.src == 'true' && needs.solana-test-image-exists.outputs.exists == 'false'
        uses: actions/checkout@b4ffde65f46336ab88eb53be808477a3936bae11 # v4.1.1
        with:
          repository: smartcontractkit/chainlink-solana
          ref: ${{ needs.get_solana_sha.outputs.sha }}
      - name: Build Test Image
        if: needs.changes.outputs.src == 'true' && needs.solana-test-image-exists.outputs.exists == 'false'
        uses: ./.github/actions/build-test-image
        with:
          tag: ${{ needs.get_solana_sha.outputs.sha }}
          artifacts_path: ${{ env.CONTRACT_ARTIFACTS_PATH }}
          QA_AWS_ROLE_TO_ASSUME: ${{ secrets.QA_AWS_ROLE_TO_ASSUME }}
          QA_AWS_REGION: ${{ secrets.QA_AWS_REGION }}
          QA_AWS_ACCOUNT_NUMBER: ${{ secrets.QA_AWS_ACCOUNT_NUMBER }}
      - run: echo "this exists so we don't have to run anything else if the build is skipped"
        if: needs.changes.outputs.src == 'false' || needs.solana-test-image-exists.outputs.exists == 'true'

  solana-smoke-tests:
    if: ${{ !contains(join(github.event.pull_request.labels.*.name, ' '), 'skip-smoke-tests') }}
    environment: integration
    permissions:
      checks: write
      pull-requests: write
      id-token: write
      contents: read
    name: Solana Smoke Tests
    runs-on: ubuntu20.04-8cores-32GB
    needs:
      [
        build-chainlink,
        solana-build-contracts,
        solana-build-test-image,
        changes,
        get_solana_sha,
      ]
    env:
      CHAINLINK_COMMIT_SHA: ${{ github.sha }}
      CHAINLINK_ENV_USER: ${{ github.actor }}
      TEST_LOG_LEVEL: debug
      CONTRACT_ARTIFACTS_PATH: contracts/target/deploy
    steps:
      - name: Collect Metrics
        if: needs.changes.outputs.src == 'true'
        id: collect-gha-metrics
        uses: smartcontractkit/push-gha-metrics-action@d1618b772a97fd87e6505de97b872ee0b1f1729a # v2.0.2
        with:
          basic-auth: ${{ secrets.GRAFANA_CLOUD_BASIC_AUTH }}
          hostname: ${{ secrets.GRAFANA_CLOUD_HOST }}
          this-job-name: Solana Smoke Tests
          test-results-file: '{"testType":"go","filePath":"/tmp/gotest.log"}'
        continue-on-error: true
      - name: Checkout the repo
        uses: actions/checkout@b4ffde65f46336ab88eb53be808477a3936bae11 # v4.1.1
        with:
          repository: smartcontractkit/chainlink-solana
          ref: ${{ needs.get_solana_sha.outputs.sha }}
      - name: Run Setup
        if: needs.changes.outputs.src == 'true'
        uses: smartcontractkit/chainlink-github-actions/chainlink-testing-framework/setup-run-tests-environment@e865e376b8c2d594028c8d645dd6c47169b72974 # v2.2.16
        with:
          go_mod_path: ./integration-tests/go.mod
          cache_restore_only: true
          cache_key_id: core-solana-e2e-${{ env.MOD_CACHE_VERSION }}
          aws_registries: ${{ secrets.QA_AWS_ACCOUNT_NUMBER }}
          dockerhub_username: ${{ secrets.DOCKERHUB_READONLY_USERNAME }}
          dockerhub_password: ${{ secrets.DOCKERHUB_READONLY_PASSWORD }}
          QA_AWS_REGION: ${{ secrets.QA_AWS_REGION }}
          QA_AWS_ROLE_TO_ASSUME: ${{ secrets.QA_AWS_ROLE_TO_ASSUME }}
          QA_KUBECONFIG: ${{ secrets.QA_KUBECONFIG }}
      - name: Pull Artfacts
        if: needs.changes.outputs.src == 'true'
        run: |
          IMAGE_NAME=${{ secrets.QA_AWS_ACCOUNT_NUMBER }}.dkr.ecr.${{ secrets.QA_AWS_REGION }}.amazonaws.com/chainlink-solana-tests:${{ needs.get_solana_sha.outputs.sha }}
          # Pull the Docker image
          docker pull "$IMAGE_NAME"

          # Create a container without starting it
          CONTAINER_ID=$(docker create "$IMAGE_NAME")

          # Copy the artifacts from the container
          mkdir -p ./${{env.CONTRACT_ARTIFACTS_PATH}}/
          docker cp "$CONTAINER_ID:/go/testdir/${{env.CONTRACT_ARTIFACTS_PATH}}/" "./${{env.CONTRACT_ARTIFACTS_PATH}}/../"

          # Remove the created container
          docker rm "$CONTAINER_ID"
      - name: Run Tests
        if: needs.changes.outputs.src == 'true'
        uses: smartcontractkit/chainlink-github-actions/chainlink-testing-framework/run-tests@e865e376b8c2d594028c8d645dd6c47169b72974 # v2.2.16
        with:
          test_command_to_run: export ENV_JOB_IMAGE=${{ secrets.QA_AWS_ACCOUNT_NUMBER }}.dkr.ecr.${{ secrets.QA_AWS_REGION }}.amazonaws.com/chainlink-solana-tests:${{ needs.get_solana_sha.outputs.sha }} && make test_smoke
          cl_repo: ${{ env.CHAINLINK_IMAGE }}
          cl_image_tag: ${{ github.sha }}
          artifacts_location: /home/runner/work/chainlink-solana/chainlink-solana/integration-tests/logs
          publish_check_name: Solana Smoke Test Results
          go_mod_path: ./integration-tests/go.mod
          cache_key_id: core-solana-e2e-${{ env.MOD_CACHE_VERSION }}
          token: ${{ secrets.GITHUB_TOKEN }}
          aws_registries: ${{ secrets.QA_AWS_ACCOUNT_NUMBER }}
          QA_AWS_REGION: ${{ secrets.QA_AWS_REGION }}
          QA_AWS_ROLE_TO_ASSUME: ${{ secrets.QA_AWS_ROLE_TO_ASSUME }}
          QA_KUBECONFIG: ""
          run_setup: false
      - name: Upload test log
        uses: actions/upload-artifact@0b7f8abb1508181956e8e162db84b466c27e18ce # v3.1.2
        if: failure()
        with:
          name: test-log-solana
          path: /tmp/gotest.log
          retention-days: 7
        continue-on-error: true<|MERGE_RESOLUTION|>--- conflicted
+++ resolved
@@ -324,17 +324,13 @@
             pyroscope_env: ""
           - name: ocr
             nodes: 1
-<<<<<<< HEAD
             os: ubuntu-latest
-=======
-            os: ubuntu20.04-8cores-32GB
             run: -run TestOCRJobReplacement
             file: ocr
->>>>>>> b2e163b4
             pyroscope_env: ci-smoke-ocr-evm-simulated
           - name: ocr-geth
             nodes: 1
-            os: ubuntu20.04-8cores-32GB
+            os: ubuntu-latest
             run: -run TestOCRBasic
             file: ocr
             client: geth
@@ -411,23 +407,14 @@
             pyroscope_env: ci-smoke-vrf-evm-simulated
           - name: vrfv2
             nodes: 1
-<<<<<<< HEAD
+            run: -run TestVRFv2MultipleSendingKeys
+            file: vrfv2            
             os: ubuntu-latest
             pyroscope_env: ci-smoke-vrf2-evm-simulated
           - name: vrfv2plus
             nodes: 1
             os: ubuntu-latest
-            pyroscope_env: ci-smoke-vrf2plus-evm-simulated
-=======
-            run: -run TestVRFv2MultipleSendingKeys
-            file: vrfv2            
-            os: ubuntu20.04-8cores-32GB
-            pyroscope_env: ci-smoke-vrf2-evm-simulated
-          - name: vrfv2plus
-            nodes: 1
-            os: ubuntu20.04-8cores-32GB
             pyroscope_env: ci-smoke-vrf2plus-evm-simulated                       
->>>>>>> b2e163b4
           - name: forwarder_ocr
             nodes: 1
             os: ubuntu-latest
