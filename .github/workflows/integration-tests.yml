--- conflicted
+++ resolved
@@ -237,13 +237,8 @@
       id-token: write
       contents: read
     needs: [build-chainlink, changes]
-<<<<<<< HEAD
     if: github.event_name == 'pull_request' && needs.changes.outputs.not_ignored_changes == 'true' && (needs.changes.outputs.core_changes == 'true' || needs.changes.outputs.github_ci_changes == 'true')
-    uses: smartcontractkit/.github/.github/workflows/run-e2e-tests.yml@827d85b57065211ddd254457a7cf21581d85092d
-=======
-    if: github.event_name == 'pull_request' && ( needs.changes.outputs.core_changes == 'true' || needs.changes.outputs.github_ci_changes == 'true')
     uses: smartcontractkit/.github/.github/workflows/run-e2e-tests.yml@f1f2dac0a20f0e02408eb7f528c768fe95c39229
->>>>>>> 3594a94c
     with:
       workflow_name: Run Core E2E Tests For PR
       chainlink_version: ${{ inputs.evm-ref || github.sha }}
@@ -283,13 +278,8 @@
       id-token: write
       contents: read
     needs: [build-chainlink, changes]
-<<<<<<< HEAD
     if: github.event_name == 'merge_group' && needs.changes.outputs.not_ignored_changes == 'true' && ( needs.changes.outputs.core_changes == 'true' || needs.changes.outputs.github_ci_changes == 'true')
-    uses: smartcontractkit/.github/.github/workflows/run-e2e-tests.yml@827d85b57065211ddd254457a7cf21581d85092d
-=======
-    if: github.event_name == 'merge_group' && ( needs.changes.outputs.core_changes == 'true' || needs.changes.outputs.github_ci_changes == 'true')
     uses: smartcontractkit/.github/.github/workflows/run-e2e-tests.yml@f1f2dac0a20f0e02408eb7f528c768fe95c39229
->>>>>>> 3594a94c
     with:
       workflow_name: Run Core E2E Tests For Merge Queue
       chainlink_version: ${{ inputs.evm-ref || github.sha }}
@@ -333,13 +323,8 @@
       id-token: write
       contents: read
     needs: [build-chainlink, changes]
-<<<<<<< HEAD
     if: github.event_name == 'pull_request' && needs.changes.outputs.not_ignored_changes == 'true' && (needs.changes.outputs.ccip_changes == 'true' || needs.changes.outputs.github_ci_changes == 'true')
-    uses: smartcontractkit/.github/.github/workflows/run-e2e-tests.yml@827d85b57065211ddd254457a7cf21581d85092d
-=======
-    if: github.event_name == 'pull_request' && (needs.changes.outputs.ccip_changes == 'true' || needs.changes.outputs.github_ci_changes == 'true')
     uses: smartcontractkit/.github/.github/workflows/run-e2e-tests.yml@f1f2dac0a20f0e02408eb7f528c768fe95c39229
->>>>>>> 3594a94c
     with:
       workflow_name: Run CCIP E2E Tests For PR
       chainlink_version: ${{ inputs.evm-ref || github.sha }}
@@ -379,13 +364,8 @@
       id-token: write
       contents: read
     needs: [build-chainlink, changes]
-<<<<<<< HEAD
     if: github.event_name == 'merge_group' && needs.changes.outputs.not_ignored_changes == 'true' && (needs.changes.outputs.ccip_changes == 'true' || needs.changes.outputs.github_ci_changes == 'true')
-    uses: smartcontractkit/.github/.github/workflows/run-e2e-tests.yml@827d85b57065211ddd254457a7cf21581d85092d
-=======
-    if: github.event_name == 'merge_group' && (needs.changes.outputs.ccip_changes == 'true' || needs.changes.outputs.github_ci_changes == 'true')
     uses: smartcontractkit/.github/.github/workflows/run-e2e-tests.yml@f1f2dac0a20f0e02408eb7f528c768fe95c39229
->>>>>>> 3594a94c
     with:
       workflow_name: Run CCIP E2E Tests For Merge Queue
       chainlink_version: ${{ inputs.evm-ref || github.sha }}
