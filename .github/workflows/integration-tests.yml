name: Integration Tests
on:
  pull_request:

# Only run 1 of this workflow at a time per PR
concurrency:
  group: integration-tests-chainlink-${{ github.ref }}
  cancel-in-progress: true

env:
  CL_ECR: ${{ secrets.QA_AWS_ACCOUNT_NUMBER }}.dkr.ecr.${{ secrets.QA_AWS_REGION }}.amazonaws.com/chainlink
  ENV_JOB_IMAGE: ${{ secrets.QA_AWS_ACCOUNT_NUMBER }}.dkr.ecr.${{ secrets.QA_AWS_REGION }}.amazonaws.com/chainlink-tests:ci.${{ github.sha }}

jobs:
  changes:
    environment: integration
    name: Check Paths That Require Tests To Run
    runs-on: ubuntu-latest
    steps:
      - name: Checkout the repo
        uses: actions/checkout@ac593985615ec2ede58e132d2e21d2b1cbd6127c # v3.3.0
      - uses: dorny/paths-filter@4512585405083f25c027a35db413c2b3b9006d50 # v2.11.1
        id: changes
        with:
          filters: |
            src:
              - '**/*.go'
              - '**/*go.sum'
              - '**/*go.mod'
              - '.github/workflows/integration-tests.yml'
      - name: Collect Metrics
        if: always()
        id: collect-gha-metrics
        uses: smartcontractkit/push-gha-metrics-action@808c183d1f5c26a4f3fd50b75d3cf7b58d9aa293
        with:
          basic-auth: ${{ secrets.GRAFANA_CLOUD_BASIC_AUTH }}
          hostname: ${{ secrets.GRAFANA_CLOUD_HOST }}
          this-job-name: Check Paths That Require Tests To Run
        continue-on-error: true
    outputs:
      src: ${{ steps.changes.outputs.src }}

  build-chainlink:
    environment: integration
    permissions:
      id-token: write
      contents: read
    name: Build Chainlink Image
    runs-on: ubuntu20.04-16cores-64GB
    needs: [changes]
    steps:
      - name: Checkout the repo
        uses: actions/checkout@ac593985615ec2ede58e132d2e21d2b1cbd6127c # v3.3.0
        with:
          ref: ${{ github.event.pull_request.head.sha }}
      - name: Build Image
        if: needs.changes.outputs.src == 'true'
        uses: smartcontractkit/chainlink-github-actions/chainlink-testing-framework/build-image@e72f0a768ac934afce498a802de893d89b12802f # v2.1.1
        with:
          cl_repo: smartcontractkit/chainlink
          cl_ref: ${{ github.sha }}
          push_tag: ${{ secrets.QA_AWS_ACCOUNT_NUMBER }}.dkr.ecr.${{ secrets.QA_AWS_REGION }}.amazonaws.com/chainlink:latest.${{ github.sha }}
          QA_AWS_REGION: ${{ secrets.QA_AWS_REGION }}
          QA_AWS_ROLE_TO_ASSUME: ${{ secrets.QA_AWS_ROLE_TO_ASSUME }}
      - name: Collect Metrics
        if: always()
        id: collect-gha-metrics
        uses: smartcontractkit/push-gha-metrics-action@808c183d1f5c26a4f3fd50b75d3cf7b58d9aa293
        with:
          basic-auth: ${{ secrets.GRAFANA_CLOUD_BASIC_AUTH }}
          hostname: ${{ secrets.GRAFANA_CLOUD_HOST }}
          this-job-name: Build Chainlink Image
        continue-on-error: true

  build-test-image:
    environment: integration
    permissions:
      id-token: write
      contents: read
    name: Build Test Image
    runs-on: ubuntu20.04-16cores-64GB
    needs: [changes]
    steps:
      - name: Collect Metrics
        id: collect-gha-metrics
        uses: smartcontractkit/push-gha-metrics-action@v1
        with:
          basic-auth: ${{ secrets.GRAFANA_CLOUD_BASIC_AUTH }}
          hostname: ${{ secrets.GRAFANA_CLOUD_HOST }}
          this-job-name: Build Test Image
        continue-on-error: true
      - name: Checkout the repo
<<<<<<< HEAD
        uses: actions/checkout@93ea575cb5d8a053eaa0ac8fa3b40d7e05a33cc8 # v3.1.0
=======
        uses: actions/checkout@ac593985615ec2ede58e132d2e21d2b1cbd6127c # v3.3.0
>>>>>>> 456bc0c8
        with:
          ref: ${{ github.event.pull_request.head.sha }}
      - name: build test runner
        uses: smartcontractkit/chainlink-github-actions/docker/build-push@e72f0a768ac934afce498a802de893d89b12802f # v2.1.1
        with:
          tags: ${{ env.ENV_JOB_IMAGE }}
          file: ./integration-tests/test.Dockerfile
          build-args: |
            BASE_IMAGE=${{ secrets.QA_AWS_ACCOUNT_NUMBER }}.dkr.ecr.${{ secrets.QA_AWS_REGION }}.amazonaws.com/test-base-image
<<<<<<< HEAD
            IMAGE_VERSION=ci.90a396bc4720269701a7abb6cf1a672bb95727da
=======
            IMAGE_VERSION=v0.3.0
>>>>>>> 456bc0c8
            SUITES="smoke"
          #SUITES="chaos migration performance reorg smoke soak"
          AWS_REGION: ${{ secrets.QA_AWS_REGION }}
          AWS_ROLE_TO_ASSUME: ${{ secrets.QA_AWS_ROLE_TO_ASSUME }}

  eth-smoke-tests-matrix:
    environment: integration
    permissions:
      checks: write
      pull-requests: write
      id-token: write
      contents: read
    name: ETH Smoke Tests Matrix
    needs: [build-chainlink, changes, build-test-image]
    env:
      SELECTED_NETWORKS: SIMULATED,SIMULATED_1,SIMULATED_2
      CHAINLINK_COMMIT_SHA: ${{ github.sha }}
      CHAINLINK_ENV_USER: ${{ github.actor }}
      TEST_TRIGGERED_BY: core-CI-eth
      TEST_LOG_LEVEL: debug
    strategy:
      fail-fast: false
      matrix:
        product:
          - name: automation
            nodes: 9
            os: ubuntu-latest
          - name: cron
            nodes: 1
            os: ubuntu-latest
          - name: flux
            nodes: 1
            os: ubuntu-latest
          - name: keeper
            nodes: 30
            os: ubuntu20.04-4cores-16GB
          - name: forwarder_ocr
            nodes: 1
            os: ubuntu-latest
          - name: ocr
            nodes: 1
            os: ubuntu-latest
          - name: runlog
            nodes: 1
            os: ubuntu-latest
          - name: vrf
            nodes: 1
            os: ubuntu-latest
          - name: vrfv2
            nodes: 1
            os: ubuntu-latest
          - name: ocr2vrf
            nodes: 1
            os: ubuntu-latest
    runs-on: ${{ matrix.product.os }}
    steps:
      - name: Checkout the repo
        uses: actions/checkout@ac593985615ec2ede58e132d2e21d2b1cbd6127c # v3.3.0
        with:
          ref: ${{ github.event.pull_request.head.sha }}
      ## Run this step when changes that require tests to be run are made
      - name: Run Tests
        if: needs.changes.outputs.src == 'true'
        uses: smartcontractkit/chainlink-github-actions/chainlink-testing-framework/run-tests@e72f0a768ac934afce498a802de893d89b12802f # v2.1.1
        env:
          TEST_SUITE: smoke
          TEST_ARGS: -test.timeout 30m
          CHAINLINK_IMAGE: ${{ env.CL_ECR }}
          CHAINLINK_VERSION: latest.${{ github.sha }}
        with:
          test_command_to_run: make test_need_operator_assets && cd ./integration-tests && go test -timeout 30m -count=1 -json -test.parallel=${{ matrix.product.nodes }} ./smoke/${{ matrix.product.name }}_test.go 2>&1 | tee /tmp/gotest.log | gotestfmt
          test_download_vendor_packages_command: make gomod
          cl_repo: ${{ secrets.QA_AWS_ACCOUNT_NUMBER }}.dkr.ecr.${{ secrets.QA_AWS_REGION }}.amazonaws.com/chainlink
          cl_image_tag: latest.${{ github.sha }}
          artifacts_location: ./integration-tests/smoke/logs
          publish_check_name: EVM Smoke Test Results ${{ matrix.product.name }}
          triggered_by: ${{ env.TEST_TRIGGERED_BY }}-${{ matrix.product.name }}
          token: ${{ secrets.GITHUB_TOKEN }}
          go_mod_path: ./integration-tests/go.mod
          QA_AWS_REGION: ${{ secrets.QA_AWS_REGION }}
          QA_AWS_ROLE_TO_ASSUME: ${{ secrets.QA_AWS_ROLE_TO_ASSUME }}
          QA_KUBECONFIG: ${{ secrets.QA_KUBECONFIG }}

      ## Run this step when changes that do not need the test to run are made
      - name: Run Setup
        if: needs.changes.outputs.src == 'false'
        uses: smartcontractkit/chainlink-github-actions/chainlink-testing-framework/setup-run-tests-environment@e72f0a768ac934afce498a802de893d89b12802f # v2.1.1
        with:
          test_download_vendor_packages_command: make gomod
          go_mod_path: ./integration-tests/go.mod
          QA_AWS_REGION: ${{ secrets.QA_AWS_REGION }}
          QA_AWS_ROLE_TO_ASSUME: ${{ secrets.QA_AWS_ROLE_TO_ASSUME }}
          QA_KUBECONFIG: ${{ secrets.QA_KUBECONFIG }}

      ## Run Cleanup regardless
      - name: cleanup
        if: always()
        uses: smartcontractkit/chainlink-github-actions/chainlink-testing-framework/cleanup@e72f0a768ac934afce498a802de893d89b12802f # v2.1.1
        with:
          triggered_by: ${{ env.TEST_TRIGGERED_BY }}-${{ matrix.product.name }}
      - name: Collect Metrics
        if: always()
        id: collect-gha-metrics
        uses: smartcontractkit/push-gha-metrics-action@808c183d1f5c26a4f3fd50b75d3cf7b58d9aa293
        with:
          basic-auth: ${{ secrets.GRAFANA_CLOUD_BASIC_AUTH }}
          hostname: ${{ secrets.GRAFANA_CLOUD_HOST }}
          this-job-name: ETH Smoke Tests Matrix (${{ matrix.product.name }}, ${{ matrix.product.nodes }}, ${{ matrix.product.os }})
        continue-on-error: true
  ### Used to check the required checks box when the matrix completes
  eth-smoke-tests:
    if: ${{ always() }}
    runs-on: ubuntu-latest
    name: ETH Smoke Tests
    needs: eth-smoke-tests-matrix
    steps:
      - name: Check smoke test matrix status
        if: ${{ needs.eth-smoke-tests-matrix.result != 'success' }}
        run: exit 1

  ### Solana Section
  get_projectserum_version:
    name: Get ProjectSerum Version
    environment: integration
    runs-on: ubuntu-latest
    outputs:
      projectserum_version: ${{ steps.psversion.outputs.projectserum_version }}
    steps:
      - name: Checkout the solana repo
        uses: actions/checkout@ac593985615ec2ede58e132d2e21d2b1cbd6127c # v3.3.0
        with:
          repository: smartcontractkit/chainlink-solana
          ref: ${{ env.solana_sha }}
      - name: Get ProjectSerum Version
        id: psversion
        uses: smartcontractkit/chainlink-solana/.github/actions/projectserum_version@4b971869e26b79c7ce3fb7c98005cc2e3f350915 # stable action on Oct 12 2022
  solana-build-contracts:
    environment: integration
    permissions:
      checks: write
      pull-requests: write
      id-token: write
      contents: read
    name: Solana Build Artifacts
    runs-on: ubuntu20.04-16cores-64GB
    needs: [changes, get_projectserum_version]
    container:
      image: projectserum/build:${{ needs.get_projectserum_version.outputs.projectserum_version }}
      env:
        RUSTUP_HOME: "/root/.rustup"
        FORCE_COLOR: 1
    steps:
      - name: Checkout the solana repo
        uses: actions/checkout@ac593985615ec2ede58e132d2e21d2b1cbd6127c # v3.3.0
        with:
          repository: smartcontractkit/chainlink-solana
          ref: ${{ env.solana_sha }}
      - name: Build contracts
        if: needs.changes.outputs.src == 'true'
        uses: smartcontractkit/chainlink-solana/.github/actions/build_contract_artifacts@4b971869e26b79c7ce3fb7c98005cc2e3f350915 # stable action on Oct 12 2022
        with:
          ref: ${{ env.solana_sha }}
      - name: Collect Metrics
        if: always()
        id: collect-gha-metrics
        uses: smartcontractkit/push-gha-metrics-action@808c183d1f5c26a4f3fd50b75d3cf7b58d9aa293
        with:
          basic-auth: ${{ secrets.GRAFANA_CLOUD_BASIC_AUTH }}
          hostname: ${{ secrets.GRAFANA_CLOUD_HOST }}
          this-job-name: Solana Build Artifacts
        continue-on-error: true

  solana-smoke-tests:
    environment: integration
    permissions:
      checks: write
      pull-requests: write
      id-token: write
      contents: read
    name: Solana Smoke Tests
    runs-on: ubuntu20.04-8cores-32GB
    needs: [build-chainlink, solana-build-contracts, changes]
    env:
      CHAINLINK_COMMIT_SHA: ${{ github.sha }}
      CHAINLINK_ENV_USER: ${{ github.actor }}
      TEST_TRIGGERED_BY: core-CI-solana
      TEST_LOG_LEVEL: debug
    steps:
      - name: Checkout the repo
        uses: actions/checkout@ac593985615ec2ede58e132d2e21d2b1cbd6127c # v3.3.0
        with:
          repository: smartcontractkit/chainlink-solana
          ref: ${{ env.solana_sha }}
      - name: Run Tests
        if: needs.changes.outputs.src == 'true'
        uses: smartcontractkit/chainlink-github-actions/chainlink-testing-framework/run-tests@e72f0a768ac934afce498a802de893d89b12802f # v2.1.1
        with:
          test_command_to_run: make test_smoke
          cl_repo: ${{ secrets.QA_AWS_ACCOUNT_NUMBER }}.dkr.ecr.${{ secrets.QA_AWS_REGION }}.amazonaws.com/chainlink
          cl_image_tag: latest.${{ github.sha }}
          download_contract_artifacts_path: contracts/target/deploy
          artifacts_location: /home/runner/work/chainlink/chainlink/tests/e2e/smoke/logs
          publish_check_name: Solana Smoke Test Results
          triggered_by: ${{ env.TEST_TRIGGERED_BY }}
          go_mod_path: ./tests/go.mod
          token: ${{ secrets.GITHUB_TOKEN }}
          QA_AWS_REGION: ${{ secrets.QA_AWS_REGION }}
          QA_AWS_ROLE_TO_ASSUME: ${{ secrets.QA_AWS_ROLE_TO_ASSUME }}
          QA_KUBECONFIG: ${{ secrets.QA_KUBECONFIG }}
      - name: cleanup
        if: always()
        uses: smartcontractkit/chainlink-github-actions/chainlink-testing-framework/cleanup@e72f0a768ac934afce498a802de893d89b12802f # v2.1.1
        with:
          triggered_by: ${{ env.TEST_TRIGGERED_BY }}
      - name: Collect Metrics
        if: always()
        id: collect-gha-metrics
        uses: smartcontractkit/push-gha-metrics-action@808c183d1f5c26a4f3fd50b75d3cf7b58d9aa293
        with:
          basic-auth: ${{ secrets.GRAFANA_CLOUD_BASIC_AUTH }}
          hostname: ${{ secrets.GRAFANA_CLOUD_HOST }}
          this-job-name: Solana Smoke Tests
        continue-on-error: true
  ### End Solana Section<|MERGE_RESOLUTION|>--- conflicted
+++ resolved
@@ -90,11 +90,7 @@
           this-job-name: Build Test Image
         continue-on-error: true
       - name: Checkout the repo
-<<<<<<< HEAD
-        uses: actions/checkout@93ea575cb5d8a053eaa0ac8fa3b40d7e05a33cc8 # v3.1.0
-=======
-        uses: actions/checkout@ac593985615ec2ede58e132d2e21d2b1cbd6127c # v3.3.0
->>>>>>> 456bc0c8
+        uses: actions/checkout@ac593985615ec2ede58e132d2e21d2b1cbd6127c # v3.3.0
         with:
           ref: ${{ github.event.pull_request.head.sha }}
       - name: build test runner
@@ -104,11 +100,7 @@
           file: ./integration-tests/test.Dockerfile
           build-args: |
             BASE_IMAGE=${{ secrets.QA_AWS_ACCOUNT_NUMBER }}.dkr.ecr.${{ secrets.QA_AWS_REGION }}.amazonaws.com/test-base-image
-<<<<<<< HEAD
-            IMAGE_VERSION=ci.90a396bc4720269701a7abb6cf1a672bb95727da
-=======
             IMAGE_VERSION=v0.3.0
->>>>>>> 456bc0c8
             SUITES="smoke"
           #SUITES="chaos migration performance reorg smoke soak"
           AWS_REGION: ${{ secrets.QA_AWS_REGION }}
