name: Integration Tests
run-name: Integration Tests ${{ inputs.distinct_run_name && inputs.distinct_run_name || '' }}
on:
  merge_group:
  pull_request:
  push:
    tags:
      - "*"
  workflow_dispatch:
    inputs:
      cl_ref:
        description: 'The ref to checkout, defaults to the calling branch'
        required: false
        type: string
      evm-ref:
        description: 'The sha of the chainlink-evm commit to use if wanted'
        required: false
        type: string
      run_solana:
        description: 'Run solana tests'
        required: false
        type: string
        default: 'false'
      distinct_run_name:
        description: 'A unique identifier for this run, only use from other repos'
        required: false
        type: string

# Only run 1 of this workflow at a time per PR
concurrency:
  group: ${{ github.ref }}-${{ github.repository }}-${{ github.event_name }}--e2e-tests-${{ inputs.distinct_run_name }}
  cancel-in-progress: true

env:
  # for run-test variables and environment
  ENV_JOB_IMAGE: ${{ secrets.QA_AWS_ACCOUNT_NUMBER }}.dkr.ecr.${{ secrets.QA_AWS_REGION }}.amazonaws.com/chainlink-ccip-tests:${{ inputs.evm-ref || github.sha }}
  CHAINLINK_IMAGE: ${{ secrets.QA_AWS_ACCOUNT_NUMBER }}.dkr.ecr.${{ secrets.QA_AWS_REGION }}.amazonaws.com/chainlink
  TEST_SUITE: smoke
  TEST_ARGS: -test.timeout 12m
  INTERNAL_DOCKER_REPO: ${{ secrets.QA_AWS_ACCOUNT_NUMBER }}.dkr.ecr.${{ secrets.QA_AWS_REGION }}.amazonaws.com
  MOD_CACHE_VERSION: 2
  COLLECTION_ID: chainlink-e2e-tests

jobs:
  enforce-ctf-version:
    name: Enforce CTF Version
    runs-on: ubuntu-latest
    # We don't directly merge dependabot PRs, so let's not waste the resources
    if: github.actor != 'dependabot[bot]'
    steps:
      - run: echo "${{github.event_name}}"
      - name: Checkout the repo
        uses: actions/checkout@9bb56186c3b09b4f86b1c65136769dd318469633 # v4.1.2
        with:
          repository: smartcontractkit/ccip
          ref: ${{ inputs.cl_ref }}
      - name: Check Merge Group Condition
        id: condition-check
        run: |
          echo "Checking event condition..."
          SHOULD_ENFORCE="false"
          if [[ "$GITHUB_EVENT_NAME" == "merge_group" ]]; then
              echo "We are in a merge_group event, now check if we are on the develop branch"
              target_branch=$(cat $GITHUB_EVENT_PATH | jq -r .merge_group.base_ref)
              if [[ "$target_branch" == "refs/heads/develop" ]]; then
                  echo "We are on the develop branch, we should enforce ctf version"
                  SHOULD_ENFORCE="true"
              fi
          fi
          echo "should we enforce ctf version = $SHOULD_ENFORCE"
          echo "should-enforce=$SHOULD_ENFORCE" >> $GITHUB_OUTPUT
      - name: Enforce CTF Version
        if: steps.condition-check.outputs.should-enforce == 'true'
<<<<<<< HEAD
        uses: smartcontractkit/chainlink-github-actions/chainlink-testing-framework/mod-version@b49a9d04744b0237908831730f8553f26d73a94b # v2.3.17
=======
        uses: smartcontractkit/chainlink-github-actions/chainlink-testing-framework/mod-version@fc3e0df622521019f50d772726d6bf8dc919dd38 # v2.3.19
>>>>>>> 4ff563e8
        with:
          go-project-path: ./integration-tests
          module-name: github.com/smartcontractkit/chainlink-testing-framework
          enforce-semantic-tag: "true"
  changes:
    environment: integration
    name: Check Paths That Require Tests To Run
    runs-on: ubuntu-latest
    # We don't directly merge dependabot PRs, so let's not waste the resources
    if: github.actor != 'dependabot[bot]'
    steps:
      - name: Checkout the repo
        uses: actions/checkout@9bb56186c3b09b4f86b1c65136769dd318469633 # v4.1.2
        with:
          repository: smartcontractkit/ccip
          ref: ${{ inputs.cl_ref }}
      - uses: dorny/paths-filter@de90cc6fb38fc0963ad72b210f1f284cd68cea36 # v3.0.2
        id: changes
        with:
          filters: |
            changes:
              - '**/*.go'
              - '**/*go.sum'
              - '**/*go.mod'
              - '.github/workflows/integration-tests.yml'
              - '**/*Dockerfile'
              - 'core/**/migrations/*.sql'
              - 'core/**/config/**/*.toml'
              - 'integration-tests/**/*.toml'
      - name: Ignore Filter On Workflow Dispatch
        if: ${{ github.event_name == 'workflow_dispatch' }}
        id: ignore-filter
        run: echo "changes=true" >> $GITHUB_OUTPUT
      - name: Collect Metrics
        if: always()
        id: collect-gha-metrics
        uses: smartcontractkit/push-gha-metrics-action@d9da21a2747016b3e13de58c7d4115a3d5c97935 # v3.0.1
        with:
          id: ${{ env.COLLECTION_ID }}-check-paths
          org-id: ${{ secrets.GRAFANA_INTERNAL_TENANT_ID }}
          basic-auth: ${{ secrets.GRAFANA_INTERNAL_BASIC_AUTH }}
          hostname: ${{ secrets.GRAFANA_INTERNAL_HOST }}
          this-job-name: Check Paths That Require Tests To Run
        continue-on-error: true
    outputs:
      src: ${{ steps.ignore-filter.outputs.changes || steps.changes.outputs.changes }}

  build-lint-integration-tests:
    name: Build and Lint ${{ matrix.project.name }}
    runs-on: ubuntu22.04-16cores-64GB
    # We don't directly merge dependabot PRs, so let's not waste the resources
    if: github.actor != 'dependabot[bot]'
    strategy:
      matrix:
        project:
          - name: integration-tests
            id: e2e
            path: ./integration-tests
            cache-id: e2e
          - name: load
            id: load
            path: ./integration-tests/load
            cache-id: load
    steps:
      - name: Collect Metrics
        id: collect-gha-metrics
        uses: smartcontractkit/push-gha-metrics-action@d9da21a2747016b3e13de58c7d4115a3d5c97935 # v3.0.1
        with:
          id: ${{ env.COLLECTION_ID }}-build-lint-${{ matrix.project.id }}
          org-id: ${{ secrets.GRAFANA_INTERNAL_TENANT_ID }}
          basic-auth: ${{ secrets.GRAFANA_INTERNAL_BASIC_AUTH }}
          hostname: ${{ secrets.GRAFANA_INTERNAL_HOST }}
          this-job-name: Build and Lint ${{ matrix.project.name }}
<<<<<<< HEAD
        continue-on-error: true
=======
        continue-on-error: true          
>>>>>>> 4ff563e8
      - name: Checkout the repo
        uses: actions/checkout@9bb56186c3b09b4f86b1c65136769dd318469633 # v4.1.2
        with:
          repository: smartcontractkit/ccip
          ref: ${{ inputs.cl_ref }}
      - name: Setup Go
<<<<<<< HEAD
        uses: smartcontractkit/chainlink-github-actions/chainlink-testing-framework/setup-go@b49a9d04744b0237908831730f8553f26d73a94b # v2.3.17
=======
        uses: smartcontractkit/chainlink-github-actions/chainlink-testing-framework/setup-go@fc3e0df622521019f50d772726d6bf8dc919dd38 # v2.3.19
>>>>>>> 4ff563e8
        with:
          test_download_vendor_packages_command: cd ${{ matrix.project.path }} && go mod download
          go_mod_path: ${{ matrix.project.path }}/go.mod
          cache_key_id: core-${{ matrix.project.cache-id }}-${{ env.MOD_CACHE_VERSION }}
          cache_restore_only: "true"
      - name: Build Go
        run: |
          cd ${{ matrix.project.path }}
          go build ./...
          go test -run=^# ./...
      - name: Lint Go
        uses: golangci/golangci-lint-action@3cfe3a4abbb849e10058ce4af15d205b6da42804 # v4.0.0
        with:
          version: v1.55.2
          # We already cache these directories in setup-go
          skip-pkg-cache: true
          skip-build-cache: true
          # only-new-issues is only applicable to PRs, otherwise it is always set to false
          only-new-issues: false # disabled for PRs due to unreliability
          args: --out-format colored-line-number,checkstyle:golangci-lint-report.xml
          working-directory: ${{ matrix.project.path }}

  build-chainlink:
    environment: integration
    permissions:
      id-token: write
      contents: read
    strategy:
      matrix:
        image:
          - name: ""
            dockerfile: core/chainlink.Dockerfile
            tag-suffix: ""
          - name: (plugins)
            dockerfile: plugins/chainlink.Dockerfile
            tag-suffix: -plugins
    name: Build Chainlink Image ${{ matrix.image.name }}
    runs-on: ubuntu22.04-16cores-64GB
    needs: [changes, enforce-ctf-version]
    steps:
      - name: Collect Metrics
        if: needs.changes.outputs.src == 'true' || github.event_name == 'workflow_dispatch'
        id: collect-gha-metrics
        uses: smartcontractkit/push-gha-metrics-action@d9da21a2747016b3e13de58c7d4115a3d5c97935 # v3.0.1
        with:
          id: ${{ env.COLLECTION_ID }}-build-chainlink
          org-id: ${{ secrets.GRAFANA_INTERNAL_TENANT_ID }}
          basic-auth: ${{ secrets.GRAFANA_INTERNAL_BASIC_AUTH }}
          hostname: ${{ secrets.GRAFANA_INTERNAL_HOST }}
          this-job-name: Build Chainlink Image ${{ matrix.image.name }}
        continue-on-error: true
      - name: Checkout the repo
        uses: actions/checkout@9bb56186c3b09b4f86b1c65136769dd318469633 # v4.1.2
        with:
          repository: smartcontractkit/ccip
          ref: ${{ inputs.cl_ref || github.event.pull_request.head.sha || github.event.merge_group.head_sha }}
      - name: Build Chainlink Image
        if: needs.changes.outputs.src == 'true' || github.event_name == 'workflow_dispatch'
        uses: ./.github/actions/build-chainlink-image
        with:
          tag_suffix: ${{ matrix.image.tag-suffix }}
          dockerfile: ${{ matrix.image.dockerfile }}
          git_commit_sha: ${{ inputs.evm-ref || github.sha }}
          AWS_REGION: ${{ secrets.QA_AWS_REGION }}
          AWS_ROLE_TO_ASSUME: ${{ secrets.QA_AWS_ROLE_TO_ASSUME }}
          dep_evm_sha: ${{ inputs.evm-ref }}

<<<<<<< HEAD
  build-test-image:
    if: startsWith(github.ref, 'refs/tags/') || github.event_name == 'schedule' || contains(join(github.event.pull_request.labels.*.name, ' '), 'build-test-image')
=======
  compare-tests:
    needs: [changes]
    runs-on: ubuntu-latest
    name: Compare/Build Automation Test List
    outputs:
      automation-matrix: ${{ env.AUTOMATION_JOB_MATRIX_JSON }}
      lp-matrix: ${{ env.LP_JOB_MATRIX_JSON }}
    steps:
      - name: Check for Skip Tests Label
        if: contains(join(github.event.pull_request.labels.*.name, ' '), 'skip-smoke-tests')
        run: |
          echo "## \`skip-smoke-tests\` label is active, skipping E2E smoke tests" >>$GITHUB_STEP_SUMMARY
          exit 0
      - name: Checkout the repo
        uses: actions/checkout@9bb56186c3b09b4f86b1c65136769dd318469633 # v4.1.2
        with:
          repository: smartcontractkit/chainlink
          ref: ${{ inputs.cl_ref }}
      - name: Compare Test Lists
        run: |
          cd ./integration-tests
          ./scripts/compareTestList.sh ./smoke/automation_test.go
          ./scripts/compareTestList.sh ./smoke/keeper_test.go
          ./scripts/compareTestList.sh ./smoke/log_poller_test.go
      - name: Build Test Matrix Lists
        id: build-test-matrix-list
        run: |
          cd ./integration-tests
          MATRIX_JSON_AUTOMATION=$(./scripts/buildTestMatrixList.sh ./smoke/automation_test.go automation ubuntu-latest 1)
          MATRIX_JSON_KEEPER=$(./scripts/buildTestMatrixList.sh ./smoke/keeper_test.go keeper ubuntu-latest 1)
          COMBINED_ARRAY=$(jq -c -n "$MATRIX_JSON_AUTOMATION + $MATRIX_JSON_KEEPER")
          echo "combined array = ${COMBINED_ARRAY}"
          echo "event name = $GITHUB_EVENT_NAME"

          LOG_POLLER_MATRIX_JSON=$(./scripts/buildTestMatrixList.sh ./smoke/log_poller_test.go log_poller ubuntu-latest 1)
          echo "LP_JOB_MATRIX_JSON=${LOG_POLLER_MATRIX_JSON}" >> $GITHUB_ENV

          # if we running a PR against the develop branch we should only run the automation tests unless we are in the merge group event
          if [[ "$GITHUB_EVENT_NAME" == "merge_group" ]]; then
            echo "We are in a merge_group event, run both automation and keepers tests"
            echo "AUTOMATION_JOB_MATRIX_JSON=${COMBINED_ARRAY}" >> $GITHUB_ENV
          else
            echo "we are not in a merge_group event, if this is a PR to develop run only automation tests, otherwise run everything because we could be running against a release branch"
            target_branch=$(cat $GITHUB_EVENT_PATH | jq -r .pull_request.base.ref)
            if [[ "$target_branch" == "develop" ]]; then
              echo "only run automation tests"
              echo "AUTOMATION_JOB_MATRIX_JSON=${MATRIX_JSON_AUTOMATION}" >> $GITHUB_ENV
            else
              echo "run both automation and keepers tests"
              echo "AUTOMATION_JOB_MATRIX_JSON=${COMBINED_ARRAY}" >> $GITHUB_ENV
            fi
          fi

  eth-smoke-tests-matrix-automation:
    if: ${{ !contains(join(github.event.pull_request.labels.*.name, ' '), 'skip-smoke-tests') }}
>>>>>>> 4ff563e8
    environment: integration
    permissions:
      id-token: write
      contents: read
    name: Build Test Image
    runs-on: ubuntu22.04-16cores-64GB
    needs: [changes]
    steps:
      - name: Collect Metrics
        if: needs.changes.outputs.src == 'true' || github.event_name == 'workflow_dispatch'
        id: collect-gha-metrics
        uses: smartcontractkit/push-gha-metrics-action@d9da21a2747016b3e13de58c7d4115a3d5c97935 # v3.0.1
        with:
          id: ${{ env.COLLECTION_ID }}-build-test-image
          org-id: ${{ secrets.GRAFANA_INTERNAL_TENANT_ID }}
          basic-auth: ${{ secrets.GRAFANA_INTERNAL_BASIC_AUTH }}
          hostname: ${{ secrets.GRAFANA_INTERNAL_HOST }}
          this-job-name: Build Test Image
        continue-on-error: true
      - name: Checkout the repo
        uses: actions/checkout@9bb56186c3b09b4f86b1c65136769dd318469633 # v4.1.2
        with:
          repository: smartcontractkit/ccip
          ref: ${{ inputs.cl_ref || github.event.pull_request.head.sha || github.event.merge_group.head_sha }}
<<<<<<< HEAD
      - name: Build Test Image
        if: needs.changes.outputs.src == 'true' || github.event_name == 'workflow_dispatch'
        uses: ./.github/actions/build-test-image
        with:
          QA_AWS_ROLE_TO_ASSUME: ${{ secrets.QA_AWS_ROLE_TO_ASSUME }}
          QA_AWS_REGION: ${{ secrets.QA_AWS_REGION }}
          QA_AWS_ACCOUNT_NUMBER: ${{ secrets.QA_AWS_ACCOUNT_NUMBER }}
=======
      - name: Build Go Test Command
        id: build-go-test-command
        run: |
          # if the matrix.product.run is set, use it for a different command
          if [ "${{ matrix.product.run }}" != "" ]; then
            echo "run_command=${{ matrix.product.run }} ./smoke/${{ matrix.product.file }}_test.go" >> "$GITHUB_OUTPUT"
          else
            echo "run_command=./smoke/${{ matrix.product.name }}_test.go" >> "$GITHUB_OUTPUT"
          fi
      - name: Setup GAP for Grafana
        uses: smartcontractkit/.github/actions/setup-gap@main
        with:
          # aws inputs
          aws-region: ${{ secrets.AWS_REGION }}
          aws-role-arn: ${{ secrets.AWS_OIDC_IAM_ROLE_VALIDATION_PROD_ARN }}
          api-gateway-host: ${{ secrets.AWS_API_GW_HOST_GRAFANA }}
          # other inputs
          duplicate-authorization-header: "true"
      - name: Prepare Base64 TOML override
        uses: ./.github/actions/setup-create-base64-config
        with:
          runId: ${{ github.run_id }}
          testLogCollect: ${{ vars.TEST_LOG_COLLECT }}
          selectedNetworks: ${{ env.SELECTED_NETWORKS }}
          chainlinkImage: ${{ env.CHAINLINK_IMAGE }}
          chainlinkVersion: ${{ inputs.evm-ref || github.sha }}
          pyroscopeServer: ${{ matrix.product.pyroscope_env == '' && '' || !startsWith(github.ref, 'refs/tags/') && '' || secrets.QA_PYROSCOPE_INSTANCE }} # Avoid sending blank envs https://github.com/orgs/community/discussions/25725
          pyroscopeEnvironment: ${{ matrix.product.pyroscope_env }}
          pyroscopeKey: ${{ secrets.QA_PYROSCOPE_KEY }}
          lokiEndpoint: https://${{ secrets.GRAFANA_INTERNAL_HOST }}/loki/api/v1/push
          lokiTenantId: ${{ secrets.GRAFANA_INTERNAL_TENANT_ID }}
          lokiBasicAuth: ${{ secrets.GRAFANA_INTERNAL_BASIC_AUTH }}
          logstreamLogTargets: ${{ vars.LOGSTREAM_LOG_TARGETS }}
          grafanaUrl: "http://localhost:8080/primary" # This is GAP's address
          grafanaDashboardUrl: "/d/ddf75041-1e39-42af-aa46-361fe4c36e9e/ci-e2e-tests-logs"
          grafanaBearerToken: ${{ secrets.GRAFANA_INTERNAL_URL_SHORTENER_TOKEN }}

      ## Run this step when changes that require tests to be run are made
      - name: Run Tests
        if: needs.changes.outputs.src == 'true' || github.event_name == 'workflow_dispatch'
        uses: smartcontractkit/chainlink-github-actions/chainlink-testing-framework/run-tests@fc3e0df622521019f50d772726d6bf8dc919dd38 # v2.3.19
        with:
          test_command_to_run: cd ./integration-tests && go test -timeout 30m -count=1 -json -test.parallel=${{ matrix.product.nodes }} ${{ steps.build-go-test-command.outputs.run_command }} 2>&1 | tee /tmp/gotest.log | gotestloghelper -ci -singlepackage -hidepassingtests=false -hidepassinglogs
          test_download_vendor_packages_command: cd ./integration-tests && go mod download
          cl_repo: ${{ env.CHAINLINK_IMAGE }}
          cl_image_tag: ${{ inputs.evm-ref || github.sha }}
          aws_registries: ${{ secrets.QA_AWS_ACCOUNT_NUMBER }}
          artifacts_name: ${{ matrix.product.name }}-test-logs
          artifacts_location: |
            ./integration-tests/smoke/logs/
            /tmp/gotest.log
          publish_check_name: ${{ matrix.product.name }}
          token: ${{ secrets.GITHUB_TOKEN }}
          go_mod_path: ./integration-tests/go.mod
          cache_key_id: core-e2e-${{ env.MOD_CACHE_VERSION }}
          cache_restore_only: "true"
          QA_AWS_REGION: ${{ secrets.QA_AWS_REGION }}
          QA_AWS_ROLE_TO_ASSUME: ${{ secrets.QA_AWS_ROLE_TO_ASSUME }}
          QA_KUBECONFIG: ""
          should_tidy: "false"
          go_coverage_src_dir: /var/tmp/go-coverage
          go_coverage_dest_dir: ${{ github.workspace }}/.covdata

      - name: Upload Coverage Data
        uses: actions/upload-artifact@65462800fd760344b1a7b4382951275a0abb4808 # v4.3.3
        timeout-minutes: 2
        continue-on-error: true
        with:
          name: cl-node-coverage-data-${{ matrix.product.name }}
          path: .covdata
          retention-days: 1

      - name: Print failed test summary
        if: always()
        uses: smartcontractkit/chainlink-github-actions/chainlink-testing-framework/show-test-summary@fc3e0df622521019f50d772726d6bf8dc919dd38 # v2.3.19

  eth-smoke-tests-matrix-log-poller:
    if: ${{ !(contains(join(github.event.pull_request.labels.*.name, ' '), 'skip-smoke-tests') || github.event_name == 'workflow_dispatch') || inputs.distinct_run_name != '' }}
    environment: integration
    permissions:
      checks: write
      pull-requests: write
      id-token: write
      contents: read
    needs:
      [build-chainlink, changes, compare-tests, build-lint-integration-tests]
    env:
      SELECTED_NETWORKS: SIMULATED,SIMULATED_1,SIMULATED_2
      CHAINLINK_COMMIT_SHA: ${{ inputs.evm-ref || github.sha }}
      CHAINLINK_ENV_USER: ${{ github.actor }}
      TEST_LOG_LEVEL: debug
    strategy:
      fail-fast: false
      matrix:
        product: ${{fromJson(needs.compare-tests.outputs.lp-matrix)}}
    runs-on: ${{ matrix.product.os }}
    name: ETH Smoke Tests ${{ matrix.product.name }}
    steps:
      - name: Collect Metrics
        if: needs.changes.outputs.src == 'true'
        id: collect-gha-metrics
        uses: smartcontractkit/push-gha-metrics-action@d9da21a2747016b3e13de58c7d4115a3d5c97935 # v3.0.1
        with:
          id: ${{ env.COLLECTION_ID }}-matrix-${{ matrix.product.name }}
          org-id: ${{ secrets.GRAFANA_INTERNAL_TENANT_ID }}
          basic-auth: ${{ secrets.GRAFANA_INTERNAL_BASIC_AUTH }}
          hostname: ${{ secrets.GRAFANA_INTERNAL_HOST }}
          this-job-name: ETH Smoke Tests ${{ matrix.product.name }}
          test-results-file: '{"testType":"go","filePath":"/tmp/gotest.log"}'
        continue-on-error: true
      - name: Checkout the repo
        uses: actions/checkout@9bb56186c3b09b4f86b1c65136769dd318469633 # v4.1.2
        with:
          repository: smartcontractkit/chainlink
          ref: ${{ inputs.cl_ref || github.event.pull_request.head.sha || github.event.merge_group.head_sha }}
      - name: Build Go Test Command
        id: build-go-test-command
        run: |
          # if the matrix.product.run is set, use it for a different command
          if [ "${{ matrix.product.run }}" != "" ]; then
            echo "run_command=${{ matrix.product.run }} ./smoke/${{ matrix.product.file }}_test.go" >> "$GITHUB_OUTPUT"
          else
            echo "run_command=./smoke/${{ matrix.product.name }}_test.go" >> "$GITHUB_OUTPUT"
          fi
      - name: Setup GAP for Grafana
        uses: smartcontractkit/.github/actions/setup-gap@main
        with:
          # aws inputs
          aws-region: ${{ secrets.AWS_REGION }}
          aws-role-arn: ${{ secrets.AWS_OIDC_IAM_ROLE_VALIDATION_PROD_ARN }}
          api-gateway-host: ${{ secrets.AWS_API_GW_HOST_GRAFANA }}
          # other inputs
          duplicate-authorization-header: "true"
      - name: Prepare Base64 TOML override
        uses: ./.github/actions/setup-create-base64-config
        with:
          runId: ${{ github.run_id }}
          testLogCollect: ${{ vars.TEST_LOG_COLLECT }}
          selectedNetworks: ${{ env.SELECTED_NETWORKS }}
          chainlinkImage: ${{ env.CHAINLINK_IMAGE }}
          chainlinkVersion: ${{ inputs.evm-ref || github.sha }}
          pyroscopeServer: ${{ matrix.product.pyroscope_env == '' && '' || !startsWith(github.ref, 'refs/tags/') && '' || secrets.QA_PYROSCOPE_INSTANCE }} # Avoid sending blank envs https://github.com/orgs/community/discussions/25725
          pyroscopeEnvironment: ${{ matrix.product.pyroscope_env }}
          pyroscopeKey: ${{ secrets.QA_PYROSCOPE_KEY }}
          lokiEndpoint: https://${{ secrets.GRAFANA_INTERNAL_HOST }}/loki/api/v1/push
          lokiTenantId: ${{ secrets.GRAFANA_INTERNAL_TENANT_ID }}
          lokiBasicAuth: ${{ secrets.GRAFANA_INTERNAL_BASIC_AUTH }}
          logstreamLogTargets: ${{ vars.LOGSTREAM_LOG_TARGETS }}
          grafanaUrl: "http://localhost:8080/primary" # This is GAP's address
          grafanaDashboardUrl: "/d/ddf75041-1e39-42af-aa46-361fe4c36e9e/ci-e2e-tests-logs"
          grafanaBearerToken: ${{ secrets.GRAFANA_INTERNAL_URL_SHORTENER_TOKEN }}
      ## Run this step when changes that require tests to be run are made
      - name: Run Tests
        if: needs.changes.outputs.src == 'true'
        uses: smartcontractkit/chainlink-github-actions/chainlink-testing-framework/run-tests@fc3e0df622521019f50d772726d6bf8dc919dd38 # v2.3.19
        with:
          test_command_to_run: cd ./integration-tests && go test -timeout 30m -count=1 -json -test.parallel=${{ matrix.product.nodes }} ${{ steps.build-go-test-command.outputs.run_command }} 2>&1 | tee /tmp/gotest.log | gotestloghelper -ci -singlepackage -hidepassingtests=false -hidepassinglogs
          test_download_vendor_packages_command: cd ./integration-tests && go mod download
          cl_repo: ${{ env.CHAINLINK_IMAGE }}
          cl_image_tag: ${{ inputs.evm-ref || github.sha }}
          aws_registries: ${{ secrets.QA_AWS_ACCOUNT_NUMBER }}
          artifacts_name: ${{ matrix.product.name }}-test-logs
          artifacts_location: |
            ./integration-tests/smoke/logs/
            /tmp/gotest.log
          publish_check_name: ${{ matrix.product.name }}
          token: ${{ secrets.GITHUB_TOKEN }}
          go_mod_path: ./integration-tests/go.mod
          cache_key_id: core-e2e-${{ env.MOD_CACHE_VERSION }}
          cache_restore_only: "true"
          QA_AWS_REGION: ${{ secrets.QA_AWS_REGION }}
          QA_AWS_ROLE_TO_ASSUME: ${{ secrets.QA_AWS_ROLE_TO_ASSUME }}
          QA_KUBECONFIG: ""
          should_tidy: "false"
          go_coverage_src_dir: /var/tmp/go-coverage
          go_coverage_dest_dir: ${{ github.workspace }}/.covdata

      - name: Upload Coverage Data
        uses: actions/upload-artifact@65462800fd760344b1a7b4382951275a0abb4808 # v4.3.3
        timeout-minutes: 2
        continue-on-error: true
        with:
          name: cl-node-coverage-data-${{ matrix.product.name }}
          path: .covdata
          retention-days: 1
>>>>>>> 4ff563e8

  eth-smoke-tests-matrix:
    if: ${{ !contains(join(github.event.pull_request.labels.*.name, ' '), 'skip-smoke-tests') }}
    environment: integration
    permissions:
      actions: read
      checks: write
      pull-requests: write
      id-token: write
      contents: read
    needs: [build-chainlink, changes, build-lint-integration-tests]
    env:
      SELECTED_NETWORKS: SIMULATED,SIMULATED_1,SIMULATED_2
      CHAINLINK_COMMIT_SHA: ${{ inputs.evm-ref || github.sha }}
      CHAINLINK_ENV_USER: ${{ github.actor }}
      TEST_LOG_LEVEL: debug
    strategy:
      fail-fast: false
      matrix:
        product:
          - name: ccip-lm-smoke
            nodes: 1
            os: ubuntu-latest
            file: lm
            dir: ccip-tests/smoke
            run: -run ^TestLmBasic$
          - name: ccip-smoke
            nodes: 1
            os: ubuntu-latest
            file: ccip
            dir: ccip-tests/smoke
            run: -run ^TestSmokeCCIPForBidirectionalLane$
          - name: ccip-smoke-usdc
            nodes: 1
            os: ubuntu-latest
            file: ccip
            dir: ccip-tests/smoke
            run: -run ^TestSmokeCCIPForBidirectionalLane$
            config_path: ./integration-tests/ccip-tests/testconfig/tomls/usdc_mock_deployment.toml
          - name: ccip-smoke-db-compatibility
            nodes: 1
            os: ubuntu-latest
            file: ccip
            dir: ccip-tests/smoke
            run: -run ^TestSmokeCCIPForBidirectionalLane$
            config_path: ./integration-tests/ccip-tests/testconfig/tomls/db-compatibility.toml
          - name: ccip-smoke-rate-limit
            nodes: 1
            dir: ccip-tests/smoke
            os: ubuntu-latest
            file: ccip
            run: -run ^TestSmokeCCIPRateLimit$
# This test will be fixed in a follow-up PR
#          - name: ccip-smoke-multicall
#            nodes: 1
#            dir: ccip-tests/smoke
#            os: ubuntu-latest
#            file: ccip
#            run: -run ^TestSmokeCCIPMulticall$
          - name: ccip-smoke-manual-exec
            nodes: 1
            dir: ccip-tests/smoke
            os: ubuntu-latest
            file: ccip
            run: -run ^TestSmokeCCIPManuallyExecuteAfterExecutionFailingDueToInsufficientGas$
          - name: ccip-smoke-self-serve-offramp-arl
            nodes: 1
            dir: ccip-tests/smoke
            os: ubuntu-latest
            file: ccip
            run: -run ^TestSmokeCCIPSelfServeRateLimitOffRamp$
          - name: ccip-smoke-self-serve-onramp-arl
            nodes: 1
            dir: ccip-tests/smoke
            os: ubuntu-latest
            file: ccip
            run: -run ^TestSmokeCCIPSelfServeRateLimitOnRamp$
          - name: runlog
            id: runlog
            nodes: 2
            os: ubuntu-latest
          - name: cron
            id: cron
            nodes: 2
            os: ubuntu-latest
          - name: flux
            id: flux
            nodes: 1
            os: ubuntu-latest
          - name: ocr
            id: ocr
            nodes: 2
            os: ubuntu-latest
            file: ocr
          - name: ocr2
            id: ocr2
            nodes: 6
            os: ubuntu22.04-16cores-64GB
            file: ocr2
          - name: ocr2
            id: ocr2-plugins
            nodes: 6
            os: ubuntu22.04-16cores-64GB
            tag_suffix: "-plugins"
          - name: vrf
            id: vrf
            nodes: 2
            os: ubuntu-latest
          - name: vrfv2
            id: vrfv2
            nodes: 6
            os: ubuntu-latest
          - name: vrfv2plus
            id: vrfv2plus
            nodes: 9
            os: ubuntu-latest
          - name: forwarder_ocr
            id: forwarder_ocr
            nodes: 2
            os: ubuntu-latest
          - name: forwarders_ocr2
            id: forwarders_ocr2
            nodes: 2
            os: ubuntu-latest
    runs-on: ${{ matrix.product.os }}
    name: ETH Smoke Tests ${{ matrix.product.name }}${{ matrix.product.tag_suffix }}
    steps:
      # Handy for debugging resource usage
      # - name: Collect Workflow Telemetry
      #   uses: catchpoint/workflow-telemetry-action@94c3c3d9567a0205de6da68a76c428ce4e769af1 # v2.0.0
      - name: Collect Metrics
        if: needs.changes.outputs.src == 'true' || github.event_name == 'workflow_dispatch'
        id: collect-gha-metrics
        uses: smartcontractkit/push-gha-metrics-action@d9da21a2747016b3e13de58c7d4115a3d5c97935 # v3.0.1
        with:
          id: ${{ env.COLLECTION_ID }}-matrix-${{ matrix.product.id }}
          org-id: ${{ secrets.GRAFANA_INTERNAL_TENANT_ID }}
          basic-auth: ${{ secrets.GRAFANA_INTERNAL_BASIC_AUTH }}
          hostname: ${{ secrets.GRAFANA_INTERNAL_HOST }}
          this-job-name: ETH Smoke Tests ${{ matrix.product.name }}${{ matrix.product.tag_suffix }}
          test-results-file: '{"testType":"go","filePath":"/tmp/gotest.log"}'
        continue-on-error: true
      - name: Checkout the repo
        uses: actions/checkout@9bb56186c3b09b4f86b1c65136769dd318469633 # v4.1.2
        with:
          repository: smartcontractkit/ccip
          ref: ${{ inputs.cl_ref || github.event.pull_request.head.sha || github.event.merge_group.head_sha }}
      - name: Build Go Test Command
        id: build-go-test-command
        run: |
          # if dir is provided use it, otherwise use the smoke dir
          if [ "${{ matrix.product.dir }}" != "" ]; then
            dir=${{ matrix.product.dir }}
          else
            dir=smoke
          fi
          # if the matrix.product.run is set, use it for a different command
          if [ "${{ matrix.product.run }}" != "" ]; then
            echo "run_command=${{ matrix.product.run }} ./${dir}/${{ matrix.product.file }}_test.go" >> "$GITHUB_OUTPUT"
          else
            echo "run_command=./${dir}/${{ matrix.product.name }}_test.go" >> "$GITHUB_OUTPUT"
          fi
      - name: Check for "enable tracing" label
        id: check-label
        run: |
          label=$(jq -r '.pull_request.labels[]?.name // empty' "$GITHUB_EVENT_PATH")

          if [[ -n "$label" ]]; then
            if [[ "$label" == "enable tracing" ]]; then
              echo "Enable tracing label found."
              echo "trace=true" >> $GITHUB_OUTPUT
            else
              echo "Enable tracing label not found."
              echo "trace=false" >> $GITHUB_OUTPUT
            fi
          else
            echo "No labels present or labels are null."
            echo "trace=false" >> $GITHUB_OUTPUT
          fi

      - name: Setup Grafana and OpenTelemetry
        id: docker-setup
        if: steps.check-label.outputs.trace == 'true' && matrix.product.name == 'ocr2' && matrix.product.tag_suffix == '-plugins'
        run: |
          # Create network
          docker network create --driver bridge tracing

          # Make trace directory
          cd integration-tests/smoke/
          mkdir ./traces
          chmod -R 777 ./traces

          # Switch directory
          cd ../../.github/tracing

          # Create a Docker volume for traces
          # docker volume create otel-traces

          # Start OpenTelemetry Collector
          # Note the user must be set to the same user as the runner for the trace data to be accessible
          docker run -d --network=tracing --name=otel-collector \
            -v $PWD/otel-collector-ci.yaml:/etc/otel-collector.yaml \
            -v $PWD/../../integration-tests/smoke/traces:/tracing \
            --user "$(id -u):$(id -g)" \
            -p 4317:4317 otel/opentelemetry-collector:0.88.0 --config=/etc/otel-collector.yaml
      - name: Locate Docker Volume
        id: locate-volume
        if: false
        run: |
          echo "VOLUME_PATH=$(docker volume inspect --format '{{ .Mountpoint }}' otel-traces)" >> $GITHUB_OUTPUT
      - name: Show Otel-Collector Logs
        if: steps.check-label.outputs.trace == 'true' && matrix.product.name == 'ocr2' && matrix.product.tag_suffix == '-plugins'
        run: |
          docker logs otel-collector
<<<<<<< HEAD
      - name: Set Override Config
        id: set_override_config
        run: |
          # if the matrix.product.config_path is set, use it as the override config
          if [ "${{ matrix.product.config_path }}" != "" ]; then
            echo "base_64_override=$(base64 -w 0 -i ${{ matrix.product.config_path }})" >> "$GITHUB_OUTPUT"
          fi
      - name: Setup GAP for Grafana
        uses: smartcontractkit/.github/actions/setup-gap@033324feb567e736cabd0d7eea8c41ed8b9e7f7a # cleanup-old-branches@0.2.1
=======
      - name: Setup GAP for Grafana
        uses: smartcontractkit/.github/actions/setup-gap@main
>>>>>>> 4ff563e8
        with:
          # aws inputs
          aws-region: ${{ secrets.AWS_REGION }}
          aws-role-arn: ${{ secrets.AWS_OIDC_IAM_ROLE_VALIDATION_PROD_ARN }}
          api-gateway-host: ${{ secrets.AWS_API_GW_HOST_GRAFANA }}
          # other inputs
          duplicate-authorization-header: "true"
<<<<<<< HEAD
          # metrics inputs
          metrics-job-name: "grafana"
          gc-host: ${{ secrets.GRAFANA_INTERNAL_HOST }}
          gc-basic-auth: ${{ secrets.GRAFANA_INTERNAL_URL_SHORTENER_TOKEN }}
          gc-org-id: ${{ secrets.GRAFANA_INTERNAL_TENANT_ID }}
=======
>>>>>>> 4ff563e8
      - name: Prepare Base64 TOML override
        uses: ./.github/actions/setup-create-base64-config
        with:
          runId: ${{ github.run_id }}
          testLogCollect: ${{ vars.TEST_LOG_COLLECT }}
          selectedNetworks: ${{ env.SELECTED_NETWORKS }}
          chainlinkImage: ${{ env.CHAINLINK_IMAGE }}
          chainlinkVersion: ${{ inputs.evm-ref || github.sha }}
          pyroscopeServer: ${{ matrix.product.pyroscope_env == '' && '' || !startsWith(github.ref, 'refs/tags/') && '' || secrets.QA_PYROSCOPE_INSTANCE }} # Avoid sending blank envs https://github.com/orgs/community/discussions/25725
          pyroscopeEnvironment: ${{ matrix.product.pyroscope_env }}
          pyroscopeKey: ${{ secrets.QA_PYROSCOPE_KEY }}
          lokiEndpoint: ${{ secrets.LOKI_URL_CI }}
          lokiTenantId: ${{ vars.LOKI_TENANT_ID }}
          lokiBasicAuth: ${{ secrets.LOKI_BASIC_AUTH }}
          logstreamLogTargets: ${{ vars.LOGSTREAM_LOG_TARGETS }}
<<<<<<< HEAD
          grafanaUrl: "http://localhost:8080/primary" # this is GAP url, it will know where to forward the requests so that they reach the correct Grafana instance
          grafanaDashboardUrl: "/d/ddf75041-1e39-42af-aa46-361fe4c36e9e/ci-e2e-tests-logs"
          grafanaBearerToken: ${{ secrets.GRAFANA_INTERNAL_URL_SHORTENER_TOKEN }}
      - name: Prepare Base64 TOML override for CCIP secrets
        uses: ./.github/actions/setup-create-base64-config-ccip
        with:
          runId: ${{ github.run_id }}
          testLogCollect: ${{ vars.TEST_LOG_COLLECT }}
          selectedNetworks: SIMULATED_1,SIMULATED_2
          chainlinkImage: ${{ env.CHAINLINK_IMAGE }}
          chainlinkVersion: ${{ github.sha }}
          lokiEndpoint: ${{ secrets.LOKI_URL_CI }}
          lokiTenantId: ${{ vars.LOKI_TENANT_ID }}
          lokiBasicAuth: ${{ secrets.LOKI_BASIC_AUTH }}
          logstreamLogTargets: ${{ vars.LOGSTREAM_LOG_TARGETS }}
          grafanaUrl: "http://localhost:8080/primary"
          grafanaDashboardUrl: "/d/ddf75041-1e39-42af-aa46-361fe4c36e9e/ci-e2e-tests-logs"
          grafanaBearerToken: ${{ secrets.GRAFANA_INTERNAL_URL_SHORTENER_TOKEN }}

      ## Run this step when changes that require tests to be run are made
      - name: Run Tests
        if: needs.changes.outputs.src == 'true' || github.event_name == 'workflow_dispatch'
        uses: smartcontractkit/chainlink-github-actions/chainlink-testing-framework/run-tests@b49a9d04744b0237908831730f8553f26d73a94b # v2.3.17
        env:
          BASE64_CCIP_CONFIG_OVERRIDE: ${{ steps.set_override_config.outputs.base_64_override }}
          TEST_BASE64_CCIP_CONFIG_OVERRIDE: ${{ steps.set_override_config.outputs.base_64_override }}
=======
          grafanaUrl: "http://localhost:8080/primary"
          grafanaDashboardUrl: "/d/ddf75041-1e39-42af-aa46-361fe4c36e9e/ci-e2e-tests-logs"
          grafanaBearerToken: ${{ secrets.GRAFANA_INTERNAL_URL_SHORTENER_TOKEN }}
      ## Run this step when changes that require tests to be run are made
      - name: Run Tests
        if: needs.changes.outputs.src == 'true' || github.event_name == 'workflow_dispatch'
        uses: smartcontractkit/chainlink-github-actions/chainlink-testing-framework/run-tests@fc3e0df622521019f50d772726d6bf8dc919dd38 # v2.3.19
>>>>>>> 4ff563e8
        with:
          test_command_to_run: cd ./integration-tests && go test -timeout 30m -count=1 -json -test.parallel=${{ matrix.product.nodes }} ${{ steps.build-go-test-command.outputs.run_command }} 2>&1 | tee /tmp/gotest.log | gotestloghelper -ci -singlepackage -hidepassingtests=false -hidepassinglogs
          test_download_vendor_packages_command: cd ./integration-tests && go mod download
          cl_repo: ${{ env.CHAINLINK_IMAGE }}
          cl_image_tag: ${{ inputs.evm-ref || github.sha }}${{ matrix.product.tag_suffix }}
          aws_registries: ${{ secrets.QA_AWS_ACCOUNT_NUMBER }}
          artifacts_name: ${{ matrix.product.name }}${{ matrix.product.tag_suffix }}-test-logs
          artifacts_location: |
            ./integration-tests/smoke/logs/
            ./integration-tests/ccip-tests/smoke/logs/*
            /tmp/gotest.log
          publish_check_name: ${{ matrix.product.name }}
          token: ${{ secrets.GITHUB_TOKEN }}
          go_mod_path: ./integration-tests/go.mod
          cache_key_id: core-e2e-${{ env.MOD_CACHE_VERSION }}
          cache_restore_only: "true"
          QA_AWS_REGION: ${{ secrets.QA_AWS_REGION }}
          QA_AWS_ROLE_TO_ASSUME: ${{ secrets.QA_AWS_ROLE_TO_ASSUME }}
          QA_KUBECONFIG: ""
          should_tidy: "false"
          go_coverage_src_dir: /var/tmp/go-coverage
          go_coverage_dest_dir: ${{ github.workspace }}/.covdata

      - name: Upload Coverage Data
        uses: actions/upload-artifact@65462800fd760344b1a7b4382951275a0abb4808 # v4.3.3
        timeout-minutes: 2
        continue-on-error: true
        with:
          name: cl-node-coverage-data-${{ matrix.product.name }}-${{ matrix.product.tag_suffix }}
          path: .covdata
          retention-days: 1

      # Run this step when changes that do not need the test to run are made
      - name: Run Setup
        if: needs.changes.outputs.src == 'false'
<<<<<<< HEAD
        uses: smartcontractkit/chainlink-github-actions/chainlink-testing-framework/setup-run-tests-environment@b49a9d04744b0237908831730f8553f26d73a94b # v2.3.17
=======
        uses: smartcontractkit/chainlink-github-actions/chainlink-testing-framework/setup-run-tests-environment@fc3e0df622521019f50d772726d6bf8dc919dd38 # v2.3.19
>>>>>>> 4ff563e8
        with:
          test_download_vendor_packages_command: cd ./integration-tests && go mod download
          go_mod_path: ./integration-tests/go.mod
          cache_key_id: core-e2e-${{ env.MOD_CACHE_VERSION }}
          cache_restore_only: "true"
          QA_AWS_REGION: ${{ secrets.QA_AWS_REGION }}
          QA_AWS_ROLE_TO_ASSUME: ${{ secrets.QA_AWS_ROLE_TO_ASSUME }}
          QA_KUBECONFIG: ""
          should_tidy: "false"
      - name: Show Otel-Collector Logs
        if: steps.check-label.outputs.trace == 'true' && matrix.product.name == 'ocr2' && matrix.product.tag_suffix == '-plugins'
        run: |
          docker logs otel-collector
      - name: Permissions on traces
        if: steps.check-label.outputs.trace == 'true' && matrix.product.name == 'ocr2' && matrix.product.tag_suffix == '-plugins'
        run: |
          ls -l ./integration-tests/smoke/traces
      - name: Upload Trace Data
        if: steps.check-label.outputs.trace == 'true' && matrix.product.name == 'ocr2' && matrix.product.tag_suffix == '-plugins'
        uses: actions/upload-artifact@5d5d22a31266ced268874388b861e4b58bb5c2f3 # v4.3.1
        with:
          name: trace-data
          path: ./integration-tests/smoke/traces/trace-data.json
      - name: Print failed test summary
        if: always()
<<<<<<< HEAD
        uses: smartcontractkit/chainlink-github-actions/chainlink-testing-framework/show-test-summary@b49a9d04744b0237908831730f8553f26d73a94b # v2.3.17
=======
        uses: smartcontractkit/chainlink-github-actions/chainlink-testing-framework/show-test-summary@fc3e0df622521019f50d772726d6bf8dc919dd38 # v2.3.19
>>>>>>> 4ff563e8
        with:
          test_directory: ./integration-tests/smoke/

  ### Used to check the required checks box when the matrix completes
  eth-smoke-tests:
    if: always()
    runs-on: ubuntu-latest
    name: ETH Smoke Tests
    needs: [eth-smoke-tests-matrix]
    steps:
      - name: Check smoke test matrix status
        if: needs.eth-smoke-tests-matrix.result != 'success'
        run: |
          echo "${{ needs.eth-smoke-tests-matrix.result }}"
          exit 1
      - name: Collect Metrics
        if: always()
        id: collect-gha-metrics
        uses: smartcontractkit/push-gha-metrics-action@d9da21a2747016b3e13de58c7d4115a3d5c97935 # v3.0.1
        with:
          id: ${{ env.COLLECTION_ID }}-matrix-results
          org-id: ${{ secrets.GRAFANA_INTERNAL_TENANT_ID }}
          basic-auth: ${{ secrets.GRAFANA_INTERNAL_BASIC_AUTH }}
          hostname: ${{ secrets.GRAFANA_INTERNAL_HOST }}
          this-job-name: ETH Smoke Tests
          matrix-aggregator-status: ${{ needs.eth-smoke-tests-matrix.result }}
        continue-on-error: true

  cleanup:
    name: Clean up integration environment deployments
    if: always()
    needs: [eth-smoke-tests]
    runs-on: ubuntu-latest
    steps:
      - name: Checkout repo
        if: ${{ github.event_name == 'pull_request' }}
        uses: actions/checkout@9bb56186c3b09b4f86b1c65136769dd318469633 # v4.1.2
        with:
          repository: smartcontractkit/ccip
          ref: ${{ inputs.cl_ref }}

      - name: 🧼 Clean up Environment
        if: ${{ github.event_name == 'pull_request' }}
        uses: ./.github/actions/delete-deployments
        with:
          environment: integration
          ref: ${{ github.head_ref }} # See https://github.com/github/docs/issues/15319#issuecomment-1476705663

      - name: Collect Metrics
        if: ${{ github.event_name == 'pull_request' }}
        id: collect-gha-metrics
        uses: smartcontractkit/push-gha-metrics-action@d9da21a2747016b3e13de58c7d4115a3d5c97935 # v3.0.1
        with:
          id: ${{ env.COLLECTION_ID }}-env-cleanup
          org-id: ${{ secrets.GRAFANA_INTERNAL_TENANT_ID }}
          basic-auth: ${{ secrets.GRAFANA_INTERNAL_BASIC_AUTH }}
          hostname: ${{ secrets.GRAFANA_INTERNAL_HOST }}
          this-job-name: Clean up integration environment deployments
        continue-on-error: true

  show-coverage:
    name: Show Chainlink Node Go Coverage
    if: always()
    needs: [cleanup]
    runs-on: ubuntu-latest
    steps:
      - name: Checkout the repo
        uses: actions/checkout@9bb56186c3b09b4f86b1c65136769dd318469633 # v4.1.2
        with:
          repository: smartcontractkit/ccip
          ref: ${{ inputs.cl_ref || github.event.pull_request.head.sha || github.event.merge_group.head_sha }}
      - name: Download All Artifacts
        uses: actions/download-artifact@9c19ed7fe5d278cd354c7dfd5d3b88589c7e2395 # v4.1.6
        with:
          path: cl-node-coverage-data
          pattern: cl-node-coverage-data-*
          merge-multiple: true
      - name: Show Coverage
        run: go run ./integration-tests/scripts/show_coverage.go "${{ github.workspace }}/cl-node-coverage-data/*/merged"

  # Run the setup if the matrix finishes but this time save the cache if we have a cache hit miss
  # this will also only run if both of the matrix jobs pass
  eth-smoke-go-mod-cache:

    environment: integration
    needs: [eth-smoke-tests]
    runs-on: ubuntu-latest
    name: ETH Smoke Tests Go Mod Cache
    continue-on-error: true
    steps:
      - name: Checkout the repo
        uses: actions/checkout@9bb56186c3b09b4f86b1c65136769dd318469633 # v4.1.2
        with:
          repository: smartcontractkit/ccip
          ref: ${{ inputs.cl_ref || github.event.pull_request.head.sha || github.event.merge_group.head_sha }}
      - name: Run Setup
<<<<<<< HEAD
        uses: smartcontractkit/chainlink-github-actions/chainlink-testing-framework/setup-go@b49a9d04744b0237908831730f8553f26d73a94b # v2.3.17
=======
        uses: smartcontractkit/chainlink-github-actions/chainlink-testing-framework/setup-go@fc3e0df622521019f50d772726d6bf8dc919dd38 # v2.3.19
>>>>>>> 4ff563e8
        with:
          test_download_vendor_packages_command: |
            cd ./integration-tests
            go mod download
            # force download of test dependencies
            go test -run=NonExistentTest ./smoke/... || echo "ignore expected test failure"
          go_mod_path: ./integration-tests/go.mod
          cache_key_id: core-e2e-${{ env.MOD_CACHE_VERSION }}
          cache_restore_only: "false"

  ### Migration tests
  node-migration-tests:
    name: Version Migration Tests
    environment: integration
    permissions:
      checks: write
      pull-requests: write
      id-token: write
      contents: read
    runs-on: ubuntu-latest
    needs: [build-chainlink, changes]
    # Only run migration tests on new tags
    if: startsWith(github.ref, 'refs/tags/')
    env:
      SELECTED_NETWORKS: SIMULATED,SIMULATED_1,SIMULATED_2
      CHAINLINK_COMMIT_SHA: ${{ inputs.evm-ref || github.sha }}
      CHAINLINK_ENV_USER: ${{ github.actor }}
      CHAINLINK_IMAGE: public.ecr.aws/chainlink/chainlink
      UPGRADE_VERSION: ${{ inputs.evm-ref || github.sha }}
      UPGRADE_IMAGE: ${{ secrets.QA_AWS_ACCOUNT_NUMBER }}.dkr.ecr.${{ secrets.QA_AWS_REGION }}.amazonaws.com/chainlink
      TEST_LOG_LEVEL: debug
      TEST_SUITE: migration
    steps:
      - name: Collect Metrics
        id: collect-gha-metrics
        uses: smartcontractkit/push-gha-metrics-action@d9da21a2747016b3e13de58c7d4115a3d5c97935 # v3.0.1
        with:
          id: ${{ env.COLLECTION_ID }}-migration-tests
          org-id: ${{ secrets.GRAFANA_INTERNAL_TENANT_ID }}
          basic-auth: ${{ secrets.GRAFANA_INTERNAL_BASIC_AUTH }}
          hostname: ${{ secrets.GRAFANA_INTERNAL_HOST }}
          this-job-name: Version Migration Tests
          test-results-file: '{"testType":"go","filePath":"/tmp/gotest.log"}'
        continue-on-error: true
      - name: Checkout the repo
        uses: actions/checkout@9bb56186c3b09b4f86b1c65136769dd318469633 # v4.1.2
        with:
          repository: smartcontractkit/ccip
          ref: ${{ inputs.cl_ref || github.event.pull_request.head.sha || github.event.merge_group.head_sha }}
      - name: Get Latest Version
        id: get_latest_version
        run: |
          untrimmed_ver=$(curl --header "Authorization: token ${{ secrets.GITHUB_TOKEN }}" --request GET https://api.github.com/repos/${{ github.repository }}/releases/latest | jq -r .name)
          latest_version="${untrimmed_ver:1}"
          # Check if latest_version is empty
          if [ -z "$latest_version" ]; then
              echo "Error: The latest_version is empty. The migration tests need a verison to run."
              exit 1
          fi
          echo "latest_version=${latest_version}" >> "$GITHUB_OUTPUT"
      - name: Name Versions
        run: |
          echo "Running migration tests from version '${{ steps.get_latest_version.outputs.latest_version }}' to: '${{ inputs.evm-ref || github.sha }}'"
      - name: Prepare Base64 TOML override
        uses: ./.github/actions/setup-create-base64-upgrade-config
        with:
          selectedNetworks: ${{ env.SELECTED_NETWORKS }}
          chainlinkImage: ${{ env.CHAINLINK_IMAGE }}
          chainlinkVersion: ${{ steps.get_latest_version.outputs.latest_version }}
          upgradeImage: ${{ env.UPGRADE_IMAGE }}
          upgradeVersion: ${{ env.UPGRADE_VERSION }}
          runId: ${{ github.run_id }}
          testLogCollect: ${{ vars.TEST_LOG_COLLECT }}
          lokiEndpoint: https://${{ secrets.GRAFANA_INTERNAL_HOST }}/loki/api/v1/push
          lokiTenantId: ${{ secrets.GRAFANA_INTERNAL_TENANT_ID }}
          lokiBasicAuth: ${{ secrets.GRAFANA_INTERNAL_BASIC_AUTH }}
          logstreamLogTargets: ${{ vars.LOGSTREAM_LOG_TARGETS }}
          grafanaUrl: ${{ vars.GRAFANA_URL }}
          grafanaDashboardUrl: "/d/ddf75041-1e39-42af-aa46-361fe4c36e9e/ci-e2e-tests-logs"
      - name: Run Migration Tests
<<<<<<< HEAD
        uses: smartcontractkit/chainlink-github-actions/chainlink-testing-framework/run-tests@b49a9d04744b0237908831730f8553f26d73a94b # v2.3.17
=======
        uses: smartcontractkit/chainlink-github-actions/chainlink-testing-framework/run-tests@fc3e0df622521019f50d772726d6bf8dc919dd38 # v2.3.19
>>>>>>> 4ff563e8
        with:
          test_command_to_run: cd ./integration-tests && go test -timeout 20m -count=1 -json ./migration 2>&1 | tee /tmp/gotest.log | gotestloghelper -ci -singlepackage -hidepassingtests=false -hidepassinglogs
          test_download_vendor_packages_command: cd ./integration-tests && go mod download
          cl_repo: ${{ env.CHAINLINK_IMAGE }}
          cl_image_tag: ${{ steps.get_latest_version.outputs.latest_version }}
          aws_registries: ${{ secrets.QA_AWS_ACCOUNT_NUMBER }}
          artifacts_name: node-migration-test-logs
          artifacts_location: |
            ./integration-tests/migration/logs
            /tmp/gotest.log
          publish_check_name: Node Migration Test Results
          token: ${{ secrets.GITHUB_TOKEN }}
          go_mod_path: ./integration-tests/go.mod
          cache_key_id: core-e2e-${{ env.MOD_CACHE_VERSION }}
          cache_restore_only: "true"
          QA_AWS_REGION: ${{ secrets.QA_AWS_REGION }}
          QA_AWS_ROLE_TO_ASSUME: ${{ secrets.QA_AWS_ROLE_TO_ASSUME }}
          QA_KUBECONFIG: ""
          go_coverage_src_dir: /var/tmp/go-coverage
          go_coverage_dest_dir: ${{ github.workspace }}/.covdata
          should_tidy: "false"
      - name: Upload Coverage Data
        uses: actions/upload-artifact@65462800fd760344b1a7b4382951275a0abb4808 # v4.3.3
        timeout-minutes: 2
        continue-on-error: true          
        with:
          name: cl-node-coverage-data-migration-tests
          path: .covdata
          retention-days: 1
      - name: Notify Slack
        if: failure() && github.event_name != 'workflow_dispatch'
        uses: slackapi/slack-github-action@6c661ce58804a1a20f6dc5fbee7f0381b469e001 # v1.25.0
        env:
          SLACK_BOT_TOKEN: ${{ secrets.QA_SLACK_API_KEY }}
        with:
          channel-id: "#team-test-tooling-internal"
<<<<<<< HEAD
          slack-message: ":x: :mild-panic-intensifies: Node Migration Tests Failed: \n${{ format('https://github.com/{0}/actions/runs/{1}', github.repository, github.run_id) }}"
=======
          slack-message: ":x: :mild-panic-intensifies: Node Migration Tests Failed: \n${{ format('https://github.com/{0}/actions/runs/{1}', github.repository, github.run_id) }}"

  ## Solana Section
  get_solana_sha:
    # We don't directly merge dependabot PRs, so let's not waste the resources
    if: ${{ github.actor != 'dependabot[bot]' && inputs.run_solana != 'false' }}
    name: Get Solana Sha From Go Mod
    environment: Integration
    runs-on: ubuntu-latest
    outputs:
      sha: ${{ steps.getsha.outputs.sha }}
    steps:
      - name: Checkout the repo
        uses: actions/checkout@9bb56186c3b09b4f86b1c65136769dd318469633 # v4.1.2
        with:
          repository: smartcontractkit/chainlink
          ref: ${{ inputs.cl_ref || github.event.pull_request.head.sha || github.event.merge_group.head_sha }}
      - name: Setup Go
        uses: ./.github/actions/setup-go
        with:
          only-modules: "true"
      - name: Get the sha from go mod
        id: getshortsha
        run: |
          sol_ver=$(go list -m -json github.com/smartcontractkit/chainlink-solana  | jq -r .Version)
          if [ -z "${sol_ver}" ]; then
              echo "Error: could not get the solana version from the go.mod file, look above for error(s)"
              exit 1
          fi
          short_sha="${sol_ver##*-}"
          echo "short sha is: ${short_sha}"
          echo "short_sha=${short_sha}" >> "$GITHUB_OUTPUT"
      - name: Checkout solana
        uses: actions/checkout@9bb56186c3b09b4f86b1c65136769dd318469633 # v4.1.2
        with:
          repository: smartcontractkit/chainlink-solana
          ref: develop
          fetch-depth: 0
          path: solanapath
      - name: Get long sha
        id: getsha
        run: |
          cd solanapath
          full_sha=$(git rev-parse ${{steps.getshortsha.outputs.short_sha}})
          if [ -z "${full_sha}" ]; then
              echo "Error: could not get the full sha from the short sha using git, look above for error(s)"
              exit 1
          fi
          echo "sha is: ${full_sha}"
          echo "sha=${full_sha}" >> "$GITHUB_OUTPUT"

  get_projectserum_version:
    name: Get ProjectSerum Version
    environment: integration
    runs-on: ubuntu-latest
    needs: [get_solana_sha]
    outputs:
      projectserum_version: ${{ steps.psversion.outputs.projectserum_version }}
    steps:
      - name: Checkout the solana repo
        uses: actions/checkout@9bb56186c3b09b4f86b1c65136769dd318469633 # v4.1.2
        with:
          repository: smartcontractkit/chainlink-solana
          ref: ${{ needs.get_solana_sha.outputs.sha }}
      - name: Get ProjectSerum Version
        id: psversion
        uses: smartcontractkit/chainlink-solana/.github/actions/projectserum_version@4b971869e26b79c7ce3fb7c98005cc2e3f350915 # stable action on Oct 12 2022

  solana-test-image-exists:
    environment: integration
    permissions:
      checks: write
      pull-requests: write
      id-token: write
      contents: read
    name: Check If Solana Test Image Exists
    runs-on: ubuntu-latest
    needs: [get_solana_sha]
    outputs:
      exists: ${{ steps.check-image.outputs.exists }}
    steps:
      - name: Check if image exists
        id: check-image
        uses: smartcontractkit/chainlink-github-actions/docker/image-exists@fc3e0df622521019f50d772726d6bf8dc919dd38 # v2.3.19
        with:
          repository: chainlink-solana-tests
          tag: ${{ needs.get_solana_sha.outputs.sha }}
          AWS_REGION: ${{ secrets.QA_AWS_REGION }}
          AWS_ROLE_TO_ASSUME: ${{ secrets.QA_AWS_ROLE_TO_ASSUME }}

  solana-build-contracts:
    environment: integration
    permissions:
      checks: write
      pull-requests: write
      id-token: write
      contents: read
    name: Solana Build Artifacts
    runs-on: ubuntu22.04-16cores-64GB
    needs:
      [
        changes,
        get_projectserum_version,
        solana-test-image-exists,
        get_solana_sha,
      ]
    steps:
      - name: Collect Metrics
        if: needs.changes.outputs.src == 'true' || github.event_name == 'workflow_dispatch'
        id: collect-gha-metrics
        uses: smartcontractkit/push-gha-metrics-action@d9da21a2747016b3e13de58c7d4115a3d5c97935 # v3.0.1
        with:
          id: ${{ env.COLLECTION_ID }}-solana-build-contracts
          org-id: ${{ secrets.GRAFANA_INTERNAL_TENANT_ID }}
          basic-auth: ${{ secrets.GRAFANA_INTERNAL_BASIC_AUTH }}
          hostname: ${{ secrets.GRAFANA_INTERNAL_HOST }}
          this-job-name: Solana Build Artifacts
        continue-on-error: true
      - name: Checkout the solana repo
        uses: actions/checkout@0ad4b8fadaa221de15dcec353f45205ec38ea70b # v4.1.4
        with:
          repository: smartcontractkit/chainlink-solana
          ref: ${{ needs.get_solana_sha.outputs.sha }}
      - name: Build contracts
        if: (needs.changes.outputs.src == 'true' || github.event_name == 'workflow_dispatch') && needs.solana-test-image-exists.outputs.exists == 'false'
        uses: smartcontractkit/chainlink-solana/.github/actions/build_contract_artifacts@46b1311a5a83f33d08ffa8e1e0ab04f9ad51665d # node20 update on may 10, 2024
        with:
          ref: ${{ needs.get_solana_sha.outputs.sha }}
          image: projectserum/build
          image-version: ${{ needs.get_projectserum_version.outputs.projectserum_version }}

  solana-build-test-image:
    environment: integration
    permissions:
      checks: write
      pull-requests: write
      id-token: write
      contents: read
    name: Solana Build Test Image
    runs-on: ubuntu22.04-16cores-64GB
    needs:
      [
        solana-build-contracts,
        solana-test-image-exists,
        changes,
        get_solana_sha,
      ]
    env:
      CONTRACT_ARTIFACTS_PATH: contracts/target/deploy
    steps:
      - name: Collect Metrics
        if: (needs.changes.outputs.src == 'true' || github.event_name == 'workflow_dispatch') && needs.solana-test-image-exists.outputs.exists == 'false'
        id: collect-gha-metrics
        uses: smartcontractkit/push-gha-metrics-action@d9da21a2747016b3e13de58c7d4115a3d5c97935 # v3.0.1
        with:
          id: ${{ env.COLLECTION_ID }}-solana-build-test-image
          org-id: ${{ secrets.GRAFANA_INTERNAL_TENANT_ID }}
          basic-auth: ${{ secrets.GRAFANA_INTERNAL_BASIC_AUTH }}
          hostname: ${{ secrets.GRAFANA_INTERNAL_HOST }}
          this-job-name: Solana Build Test Image
        continue-on-error: true
      - name: Checkout the repo
        if: (needs.changes.outputs.src == 'true' || github.event_name == 'workflow_dispatch') && needs.solana-test-image-exists.outputs.exists == 'false'
        uses: actions/checkout@9bb56186c3b09b4f86b1c65136769dd318469633 # v4.1.2
        with:
          repository: smartcontractkit/chainlink-solana
          ref: ${{ needs.get_solana_sha.outputs.sha }}
      - name: Build Test Image
        if: (needs.changes.outputs.src == 'true' || github.event_name == 'workflow_dispatch') && needs.solana-test-image-exists.outputs.exists == 'false'
        uses: ./.github/actions/build-test-image
        with:
          tag: ${{ needs.get_solana_sha.outputs.sha }}
          artifacts_path: ${{ env.CONTRACT_ARTIFACTS_PATH }}
          QA_AWS_ROLE_TO_ASSUME: ${{ secrets.QA_AWS_ROLE_TO_ASSUME }}
          QA_AWS_REGION: ${{ secrets.QA_AWS_REGION }}
          QA_AWS_ACCOUNT_NUMBER: ${{ secrets.QA_AWS_ACCOUNT_NUMBER }}
      - run: echo "this exists so we don't have to run anything else if the build is skipped"
        if: needs.changes.outputs.src == 'false' || needs.solana-test-image-exists.outputs.exists == 'true'

  solana-smoke-tests:
    if: ${{ !contains(join(github.event.pull_request.labels.*.name, ' '), 'skip-smoke-tests') }}
    environment: integration
    permissions:
      checks: write
      pull-requests: write
      id-token: write
      contents: read
    name: Solana Smoke Tests
    runs-on: ubuntu22.04-16cores-64GB
    needs:
      [
        build-chainlink,
        solana-build-contracts,
        solana-build-test-image,
        changes,
        get_solana_sha,
      ]
    env:
      CHAINLINK_COMMIT_SHA: ${{ inputs.evm-ref || github.sha }}
      CHAINLINK_ENV_USER: ${{ github.actor }}
      TEST_LOG_LEVEL: debug
      CONTRACT_ARTIFACTS_PATH: contracts/target/deploy
    steps:
      - name: Collect Metrics
        if: needs.changes.outputs.src == 'true' || github.event_name == 'workflow_dispatch'
        id: collect-gha-metrics
        uses: smartcontractkit/push-gha-metrics-action@d9da21a2747016b3e13de58c7d4115a3d5c97935 # v3.0.1
        with:
          id: ${{ env.COLLECTION_ID }}-solana-e2e-tests
          org-id: ${{ secrets.GRAFANA_INTERNAL_TENANT_ID }}
          basic-auth: ${{ secrets.GRAFANA_INTERNAL_BASIC_AUTH }}
          hostname: ${{ secrets.GRAFANA_INTERNAL_HOST }}
          this-job-name: Solana Smoke Tests
          test-results-file: '{"testType":"go","filePath":"/tmp/gotest.log"}'
        continue-on-error: true
      - name: Checkout the repo
        uses: actions/checkout@9bb56186c3b09b4f86b1c65136769dd318469633 # v4.1.2
        with:
          repository: smartcontractkit/chainlink-solana
          ref: ${{ needs.get_solana_sha.outputs.sha }}
      - name: Run Setup
        if: needs.changes.outputs.src == 'true' || github.event_name == 'workflow_dispatch'
        uses: smartcontractkit/chainlink-github-actions/chainlink-testing-framework/setup-run-tests-environment@fc3e0df622521019f50d772726d6bf8dc919dd38 # v2.3.19
        with:
          go_mod_path: ./integration-tests/go.mod
          cache_restore_only: true
          cache_key_id: core-solana-e2e-${{ env.MOD_CACHE_VERSION }}
          aws_registries: ${{ secrets.QA_AWS_ACCOUNT_NUMBER }}
          dockerhub_username: ${{ secrets.DOCKERHUB_READONLY_USERNAME }}
          dockerhub_password: ${{ secrets.DOCKERHUB_READONLY_PASSWORD }}
          QA_AWS_REGION: ${{ secrets.QA_AWS_REGION }}
          QA_AWS_ROLE_TO_ASSUME: ${{ secrets.QA_AWS_ROLE_TO_ASSUME }}
          QA_KUBECONFIG: ${{ secrets.QA_KUBECONFIG }}
      - name: Pull Artifacts
        if: needs.changes.outputs.src == 'true' || github.event_name == 'workflow_dispatch'
        run: |
          IMAGE_NAME=${{ secrets.QA_AWS_ACCOUNT_NUMBER }}.dkr.ecr.${{ secrets.QA_AWS_REGION }}.amazonaws.com/chainlink-solana-tests:${{ needs.get_solana_sha.outputs.sha }}
          # Pull the Docker image
          docker pull "$IMAGE_NAME"

          # Create a container without starting it
          CONTAINER_ID=$(docker create "$IMAGE_NAME")

          # Copy the artifacts from the container
          mkdir -p ./${{env.CONTRACT_ARTIFACTS_PATH}}/
          docker cp "$CONTAINER_ID:/go/testdir/${{env.CONTRACT_ARTIFACTS_PATH}}/" "./${{env.CONTRACT_ARTIFACTS_PATH}}/../"

          # Remove the created container
          docker rm "$CONTAINER_ID"
      - name: Install Solana CLI # required for ensuring the local test validator is configured correctly
        run: ./scripts/install-solana-ci.sh
      - name: Install gauntlet
        run: |
          yarn --cwd ./gauntlet install --frozen-lockfile
          yarn --cwd ./gauntlet build
          yarn --cwd ./gauntlet gauntlet
      - name: Generate config overrides
        run: | # https://github.com/smartcontractkit/chainlink-testing-framework/blob/main/config/README.md
          cat << EOF > config.toml
          [ChainlinkImage]
          image="${{ env.CHAINLINK_IMAGE }}"
          version="${{ inputs.evm-ref || github.sha }}"
          [Common]
          user="${{ github.actor }}"
          internal_docker_repo = "${{ secrets.QA_AWS_ACCOUNT_NUMBER }}.dkr.ecr.${{ secrets.QA_AWS_REGION }}.amazonaws.com"
          EOF
          # shellcheck disable=SC2002
          BASE64_CONFIG_OVERRIDE=$(cat config.toml | base64 -w 0)
          # shellcheck disable=SC2086
          echo ::add-mask::$BASE64_CONFIG_OVERRIDE
          # shellcheck disable=SC2086
          echo "BASE64_CONFIG_OVERRIDE=$BASE64_CONFIG_OVERRIDE" >> $GITHUB_ENV
      - name: Run Tests
        if: needs.changes.outputs.src == 'true' || github.event_name == 'workflow_dispatch'
        uses: smartcontractkit/chainlink-github-actions/chainlink-testing-framework/run-tests@fc3e0df622521019f50d772726d6bf8dc919dd38 # v2.3.19
        with:
          test_command_to_run: export ENV_JOB_IMAGE=${{ secrets.QA_AWS_ACCOUNT_NUMBER }}.dkr.ecr.${{ secrets.QA_AWS_REGION }}.amazonaws.com/chainlink-solana-tests:${{ needs.get_solana_sha.outputs.sha }} && make test_smoke
          cl_repo: ${{ env.CHAINLINK_IMAGE }}
          cl_image_tag: ${{ inputs.evm-ref || github.sha }}
          publish_check_name: Solana Smoke Test Results
          go_mod_path: ./integration-tests/go.mod
          cache_key_id: core-solana-e2e-${{ env.MOD_CACHE_VERSION }}
          token: ${{ secrets.GITHUB_TOKEN }}
          aws_registries: ${{ secrets.QA_AWS_ACCOUNT_NUMBER }}
          artifacts_name: solana-test-logs
          artifacts_location: |
            ./integration-tests/smoke/logs
            /tmp/gotest.log
          QA_AWS_REGION: ${{ secrets.QA_AWS_REGION }}
          QA_AWS_ROLE_TO_ASSUME: ${{ secrets.QA_AWS_ROLE_TO_ASSUME }}
          QA_KUBECONFIG: ""
          run_setup: false
          go_coverage_src_dir: /var/tmp/go-coverage
          go_coverage_dest_dir: ${{ github.workspace }}/.covdata

      - name: Upload Coverage Data
        uses: actions/upload-artifact@65462800fd760344b1a7b4382951275a0abb4808 # v4.3.3
        timeout-minutes: 2
        continue-on-error: true
        with:
          name: cl-node-coverage-data-solana-tests
          path: .covdata
          retention-days: 1
>>>>>>> 4ff563e8
<|MERGE_RESOLUTION|>--- conflicted
+++ resolved
@@ -71,11 +71,7 @@
           echo "should-enforce=$SHOULD_ENFORCE" >> $GITHUB_OUTPUT
       - name: Enforce CTF Version
         if: steps.condition-check.outputs.should-enforce == 'true'
-<<<<<<< HEAD
-        uses: smartcontractkit/chainlink-github-actions/chainlink-testing-framework/mod-version@b49a9d04744b0237908831730f8553f26d73a94b # v2.3.17
-=======
         uses: smartcontractkit/chainlink-github-actions/chainlink-testing-framework/mod-version@fc3e0df622521019f50d772726d6bf8dc919dd38 # v2.3.19
->>>>>>> 4ff563e8
         with:
           go-project-path: ./integration-tests
           module-name: github.com/smartcontractkit/chainlink-testing-framework
@@ -149,22 +145,14 @@
           basic-auth: ${{ secrets.GRAFANA_INTERNAL_BASIC_AUTH }}
           hostname: ${{ secrets.GRAFANA_INTERNAL_HOST }}
           this-job-name: Build and Lint ${{ matrix.project.name }}
-<<<<<<< HEAD
-        continue-on-error: true
-=======
-        continue-on-error: true          
->>>>>>> 4ff563e8
+        continue-on-error: true
       - name: Checkout the repo
         uses: actions/checkout@9bb56186c3b09b4f86b1c65136769dd318469633 # v4.1.2
         with:
           repository: smartcontractkit/ccip
           ref: ${{ inputs.cl_ref }}
       - name: Setup Go
-<<<<<<< HEAD
-        uses: smartcontractkit/chainlink-github-actions/chainlink-testing-framework/setup-go@b49a9d04744b0237908831730f8553f26d73a94b # v2.3.17
-=======
         uses: smartcontractkit/chainlink-github-actions/chainlink-testing-framework/setup-go@fc3e0df622521019f50d772726d6bf8dc919dd38 # v2.3.19
->>>>>>> 4ff563e8
         with:
           test_download_vendor_packages_command: cd ${{ matrix.project.path }} && go mod download
           go_mod_path: ${{ matrix.project.path }}/go.mod
@@ -232,66 +220,8 @@
           AWS_ROLE_TO_ASSUME: ${{ secrets.QA_AWS_ROLE_TO_ASSUME }}
           dep_evm_sha: ${{ inputs.evm-ref }}
 
-<<<<<<< HEAD
   build-test-image:
     if: startsWith(github.ref, 'refs/tags/') || github.event_name == 'schedule' || contains(join(github.event.pull_request.labels.*.name, ' '), 'build-test-image')
-=======
-  compare-tests:
-    needs: [changes]
-    runs-on: ubuntu-latest
-    name: Compare/Build Automation Test List
-    outputs:
-      automation-matrix: ${{ env.AUTOMATION_JOB_MATRIX_JSON }}
-      lp-matrix: ${{ env.LP_JOB_MATRIX_JSON }}
-    steps:
-      - name: Check for Skip Tests Label
-        if: contains(join(github.event.pull_request.labels.*.name, ' '), 'skip-smoke-tests')
-        run: |
-          echo "## \`skip-smoke-tests\` label is active, skipping E2E smoke tests" >>$GITHUB_STEP_SUMMARY
-          exit 0
-      - name: Checkout the repo
-        uses: actions/checkout@9bb56186c3b09b4f86b1c65136769dd318469633 # v4.1.2
-        with:
-          repository: smartcontractkit/chainlink
-          ref: ${{ inputs.cl_ref }}
-      - name: Compare Test Lists
-        run: |
-          cd ./integration-tests
-          ./scripts/compareTestList.sh ./smoke/automation_test.go
-          ./scripts/compareTestList.sh ./smoke/keeper_test.go
-          ./scripts/compareTestList.sh ./smoke/log_poller_test.go
-      - name: Build Test Matrix Lists
-        id: build-test-matrix-list
-        run: |
-          cd ./integration-tests
-          MATRIX_JSON_AUTOMATION=$(./scripts/buildTestMatrixList.sh ./smoke/automation_test.go automation ubuntu-latest 1)
-          MATRIX_JSON_KEEPER=$(./scripts/buildTestMatrixList.sh ./smoke/keeper_test.go keeper ubuntu-latest 1)
-          COMBINED_ARRAY=$(jq -c -n "$MATRIX_JSON_AUTOMATION + $MATRIX_JSON_KEEPER")
-          echo "combined array = ${COMBINED_ARRAY}"
-          echo "event name = $GITHUB_EVENT_NAME"
-
-          LOG_POLLER_MATRIX_JSON=$(./scripts/buildTestMatrixList.sh ./smoke/log_poller_test.go log_poller ubuntu-latest 1)
-          echo "LP_JOB_MATRIX_JSON=${LOG_POLLER_MATRIX_JSON}" >> $GITHUB_ENV
-
-          # if we running a PR against the develop branch we should only run the automation tests unless we are in the merge group event
-          if [[ "$GITHUB_EVENT_NAME" == "merge_group" ]]; then
-            echo "We are in a merge_group event, run both automation and keepers tests"
-            echo "AUTOMATION_JOB_MATRIX_JSON=${COMBINED_ARRAY}" >> $GITHUB_ENV
-          else
-            echo "we are not in a merge_group event, if this is a PR to develop run only automation tests, otherwise run everything because we could be running against a release branch"
-            target_branch=$(cat $GITHUB_EVENT_PATH | jq -r .pull_request.base.ref)
-            if [[ "$target_branch" == "develop" ]]; then
-              echo "only run automation tests"
-              echo "AUTOMATION_JOB_MATRIX_JSON=${MATRIX_JSON_AUTOMATION}" >> $GITHUB_ENV
-            else
-              echo "run both automation and keepers tests"
-              echo "AUTOMATION_JOB_MATRIX_JSON=${COMBINED_ARRAY}" >> $GITHUB_ENV
-            fi
-          fi
-
-  eth-smoke-tests-matrix-automation:
-    if: ${{ !contains(join(github.event.pull_request.labels.*.name, ' '), 'skip-smoke-tests') }}
->>>>>>> 4ff563e8
     environment: integration
     permissions:
       id-token: write
@@ -316,7 +246,6 @@
         with:
           repository: smartcontractkit/ccip
           ref: ${{ inputs.cl_ref || github.event.pull_request.head.sha || github.event.merge_group.head_sha }}
-<<<<<<< HEAD
       - name: Build Test Image
         if: needs.changes.outputs.src == 'true' || github.event_name == 'workflow_dispatch'
         uses: ./.github/actions/build-test-image
@@ -324,193 +253,6 @@
           QA_AWS_ROLE_TO_ASSUME: ${{ secrets.QA_AWS_ROLE_TO_ASSUME }}
           QA_AWS_REGION: ${{ secrets.QA_AWS_REGION }}
           QA_AWS_ACCOUNT_NUMBER: ${{ secrets.QA_AWS_ACCOUNT_NUMBER }}
-=======
-      - name: Build Go Test Command
-        id: build-go-test-command
-        run: |
-          # if the matrix.product.run is set, use it for a different command
-          if [ "${{ matrix.product.run }}" != "" ]; then
-            echo "run_command=${{ matrix.product.run }} ./smoke/${{ matrix.product.file }}_test.go" >> "$GITHUB_OUTPUT"
-          else
-            echo "run_command=./smoke/${{ matrix.product.name }}_test.go" >> "$GITHUB_OUTPUT"
-          fi
-      - name: Setup GAP for Grafana
-        uses: smartcontractkit/.github/actions/setup-gap@main
-        with:
-          # aws inputs
-          aws-region: ${{ secrets.AWS_REGION }}
-          aws-role-arn: ${{ secrets.AWS_OIDC_IAM_ROLE_VALIDATION_PROD_ARN }}
-          api-gateway-host: ${{ secrets.AWS_API_GW_HOST_GRAFANA }}
-          # other inputs
-          duplicate-authorization-header: "true"
-      - name: Prepare Base64 TOML override
-        uses: ./.github/actions/setup-create-base64-config
-        with:
-          runId: ${{ github.run_id }}
-          testLogCollect: ${{ vars.TEST_LOG_COLLECT }}
-          selectedNetworks: ${{ env.SELECTED_NETWORKS }}
-          chainlinkImage: ${{ env.CHAINLINK_IMAGE }}
-          chainlinkVersion: ${{ inputs.evm-ref || github.sha }}
-          pyroscopeServer: ${{ matrix.product.pyroscope_env == '' && '' || !startsWith(github.ref, 'refs/tags/') && '' || secrets.QA_PYROSCOPE_INSTANCE }} # Avoid sending blank envs https://github.com/orgs/community/discussions/25725
-          pyroscopeEnvironment: ${{ matrix.product.pyroscope_env }}
-          pyroscopeKey: ${{ secrets.QA_PYROSCOPE_KEY }}
-          lokiEndpoint: https://${{ secrets.GRAFANA_INTERNAL_HOST }}/loki/api/v1/push
-          lokiTenantId: ${{ secrets.GRAFANA_INTERNAL_TENANT_ID }}
-          lokiBasicAuth: ${{ secrets.GRAFANA_INTERNAL_BASIC_AUTH }}
-          logstreamLogTargets: ${{ vars.LOGSTREAM_LOG_TARGETS }}
-          grafanaUrl: "http://localhost:8080/primary" # This is GAP's address
-          grafanaDashboardUrl: "/d/ddf75041-1e39-42af-aa46-361fe4c36e9e/ci-e2e-tests-logs"
-          grafanaBearerToken: ${{ secrets.GRAFANA_INTERNAL_URL_SHORTENER_TOKEN }}
-
-      ## Run this step when changes that require tests to be run are made
-      - name: Run Tests
-        if: needs.changes.outputs.src == 'true' || github.event_name == 'workflow_dispatch'
-        uses: smartcontractkit/chainlink-github-actions/chainlink-testing-framework/run-tests@fc3e0df622521019f50d772726d6bf8dc919dd38 # v2.3.19
-        with:
-          test_command_to_run: cd ./integration-tests && go test -timeout 30m -count=1 -json -test.parallel=${{ matrix.product.nodes }} ${{ steps.build-go-test-command.outputs.run_command }} 2>&1 | tee /tmp/gotest.log | gotestloghelper -ci -singlepackage -hidepassingtests=false -hidepassinglogs
-          test_download_vendor_packages_command: cd ./integration-tests && go mod download
-          cl_repo: ${{ env.CHAINLINK_IMAGE }}
-          cl_image_tag: ${{ inputs.evm-ref || github.sha }}
-          aws_registries: ${{ secrets.QA_AWS_ACCOUNT_NUMBER }}
-          artifacts_name: ${{ matrix.product.name }}-test-logs
-          artifacts_location: |
-            ./integration-tests/smoke/logs/
-            /tmp/gotest.log
-          publish_check_name: ${{ matrix.product.name }}
-          token: ${{ secrets.GITHUB_TOKEN }}
-          go_mod_path: ./integration-tests/go.mod
-          cache_key_id: core-e2e-${{ env.MOD_CACHE_VERSION }}
-          cache_restore_only: "true"
-          QA_AWS_REGION: ${{ secrets.QA_AWS_REGION }}
-          QA_AWS_ROLE_TO_ASSUME: ${{ secrets.QA_AWS_ROLE_TO_ASSUME }}
-          QA_KUBECONFIG: ""
-          should_tidy: "false"
-          go_coverage_src_dir: /var/tmp/go-coverage
-          go_coverage_dest_dir: ${{ github.workspace }}/.covdata
-
-      - name: Upload Coverage Data
-        uses: actions/upload-artifact@65462800fd760344b1a7b4382951275a0abb4808 # v4.3.3
-        timeout-minutes: 2
-        continue-on-error: true
-        with:
-          name: cl-node-coverage-data-${{ matrix.product.name }}
-          path: .covdata
-          retention-days: 1
-
-      - name: Print failed test summary
-        if: always()
-        uses: smartcontractkit/chainlink-github-actions/chainlink-testing-framework/show-test-summary@fc3e0df622521019f50d772726d6bf8dc919dd38 # v2.3.19
-
-  eth-smoke-tests-matrix-log-poller:
-    if: ${{ !(contains(join(github.event.pull_request.labels.*.name, ' '), 'skip-smoke-tests') || github.event_name == 'workflow_dispatch') || inputs.distinct_run_name != '' }}
-    environment: integration
-    permissions:
-      checks: write
-      pull-requests: write
-      id-token: write
-      contents: read
-    needs:
-      [build-chainlink, changes, compare-tests, build-lint-integration-tests]
-    env:
-      SELECTED_NETWORKS: SIMULATED,SIMULATED_1,SIMULATED_2
-      CHAINLINK_COMMIT_SHA: ${{ inputs.evm-ref || github.sha }}
-      CHAINLINK_ENV_USER: ${{ github.actor }}
-      TEST_LOG_LEVEL: debug
-    strategy:
-      fail-fast: false
-      matrix:
-        product: ${{fromJson(needs.compare-tests.outputs.lp-matrix)}}
-    runs-on: ${{ matrix.product.os }}
-    name: ETH Smoke Tests ${{ matrix.product.name }}
-    steps:
-      - name: Collect Metrics
-        if: needs.changes.outputs.src == 'true'
-        id: collect-gha-metrics
-        uses: smartcontractkit/push-gha-metrics-action@d9da21a2747016b3e13de58c7d4115a3d5c97935 # v3.0.1
-        with:
-          id: ${{ env.COLLECTION_ID }}-matrix-${{ matrix.product.name }}
-          org-id: ${{ secrets.GRAFANA_INTERNAL_TENANT_ID }}
-          basic-auth: ${{ secrets.GRAFANA_INTERNAL_BASIC_AUTH }}
-          hostname: ${{ secrets.GRAFANA_INTERNAL_HOST }}
-          this-job-name: ETH Smoke Tests ${{ matrix.product.name }}
-          test-results-file: '{"testType":"go","filePath":"/tmp/gotest.log"}'
-        continue-on-error: true
-      - name: Checkout the repo
-        uses: actions/checkout@9bb56186c3b09b4f86b1c65136769dd318469633 # v4.1.2
-        with:
-          repository: smartcontractkit/chainlink
-          ref: ${{ inputs.cl_ref || github.event.pull_request.head.sha || github.event.merge_group.head_sha }}
-      - name: Build Go Test Command
-        id: build-go-test-command
-        run: |
-          # if the matrix.product.run is set, use it for a different command
-          if [ "${{ matrix.product.run }}" != "" ]; then
-            echo "run_command=${{ matrix.product.run }} ./smoke/${{ matrix.product.file }}_test.go" >> "$GITHUB_OUTPUT"
-          else
-            echo "run_command=./smoke/${{ matrix.product.name }}_test.go" >> "$GITHUB_OUTPUT"
-          fi
-      - name: Setup GAP for Grafana
-        uses: smartcontractkit/.github/actions/setup-gap@main
-        with:
-          # aws inputs
-          aws-region: ${{ secrets.AWS_REGION }}
-          aws-role-arn: ${{ secrets.AWS_OIDC_IAM_ROLE_VALIDATION_PROD_ARN }}
-          api-gateway-host: ${{ secrets.AWS_API_GW_HOST_GRAFANA }}
-          # other inputs
-          duplicate-authorization-header: "true"
-      - name: Prepare Base64 TOML override
-        uses: ./.github/actions/setup-create-base64-config
-        with:
-          runId: ${{ github.run_id }}
-          testLogCollect: ${{ vars.TEST_LOG_COLLECT }}
-          selectedNetworks: ${{ env.SELECTED_NETWORKS }}
-          chainlinkImage: ${{ env.CHAINLINK_IMAGE }}
-          chainlinkVersion: ${{ inputs.evm-ref || github.sha }}
-          pyroscopeServer: ${{ matrix.product.pyroscope_env == '' && '' || !startsWith(github.ref, 'refs/tags/') && '' || secrets.QA_PYROSCOPE_INSTANCE }} # Avoid sending blank envs https://github.com/orgs/community/discussions/25725
-          pyroscopeEnvironment: ${{ matrix.product.pyroscope_env }}
-          pyroscopeKey: ${{ secrets.QA_PYROSCOPE_KEY }}
-          lokiEndpoint: https://${{ secrets.GRAFANA_INTERNAL_HOST }}/loki/api/v1/push
-          lokiTenantId: ${{ secrets.GRAFANA_INTERNAL_TENANT_ID }}
-          lokiBasicAuth: ${{ secrets.GRAFANA_INTERNAL_BASIC_AUTH }}
-          logstreamLogTargets: ${{ vars.LOGSTREAM_LOG_TARGETS }}
-          grafanaUrl: "http://localhost:8080/primary" # This is GAP's address
-          grafanaDashboardUrl: "/d/ddf75041-1e39-42af-aa46-361fe4c36e9e/ci-e2e-tests-logs"
-          grafanaBearerToken: ${{ secrets.GRAFANA_INTERNAL_URL_SHORTENER_TOKEN }}
-      ## Run this step when changes that require tests to be run are made
-      - name: Run Tests
-        if: needs.changes.outputs.src == 'true'
-        uses: smartcontractkit/chainlink-github-actions/chainlink-testing-framework/run-tests@fc3e0df622521019f50d772726d6bf8dc919dd38 # v2.3.19
-        with:
-          test_command_to_run: cd ./integration-tests && go test -timeout 30m -count=1 -json -test.parallel=${{ matrix.product.nodes }} ${{ steps.build-go-test-command.outputs.run_command }} 2>&1 | tee /tmp/gotest.log | gotestloghelper -ci -singlepackage -hidepassingtests=false -hidepassinglogs
-          test_download_vendor_packages_command: cd ./integration-tests && go mod download
-          cl_repo: ${{ env.CHAINLINK_IMAGE }}
-          cl_image_tag: ${{ inputs.evm-ref || github.sha }}
-          aws_registries: ${{ secrets.QA_AWS_ACCOUNT_NUMBER }}
-          artifacts_name: ${{ matrix.product.name }}-test-logs
-          artifacts_location: |
-            ./integration-tests/smoke/logs/
-            /tmp/gotest.log
-          publish_check_name: ${{ matrix.product.name }}
-          token: ${{ secrets.GITHUB_TOKEN }}
-          go_mod_path: ./integration-tests/go.mod
-          cache_key_id: core-e2e-${{ env.MOD_CACHE_VERSION }}
-          cache_restore_only: "true"
-          QA_AWS_REGION: ${{ secrets.QA_AWS_REGION }}
-          QA_AWS_ROLE_TO_ASSUME: ${{ secrets.QA_AWS_ROLE_TO_ASSUME }}
-          QA_KUBECONFIG: ""
-          should_tidy: "false"
-          go_coverage_src_dir: /var/tmp/go-coverage
-          go_coverage_dest_dir: ${{ github.workspace }}/.covdata
-
-      - name: Upload Coverage Data
-        uses: actions/upload-artifact@65462800fd760344b1a7b4382951275a0abb4808 # v4.3.3
-        timeout-minutes: 2
-        continue-on-error: true
-        with:
-          name: cl-node-coverage-data-${{ matrix.product.name }}
-          path: .covdata
-          retention-days: 1
->>>>>>> 4ff563e8
 
   eth-smoke-tests-matrix:
     if: ${{ !contains(join(github.event.pull_request.labels.*.name, ' '), 'skip-smoke-tests') }}
@@ -725,7 +467,6 @@
         if: steps.check-label.outputs.trace == 'true' && matrix.product.name == 'ocr2' && matrix.product.tag_suffix == '-plugins'
         run: |
           docker logs otel-collector
-<<<<<<< HEAD
       - name: Set Override Config
         id: set_override_config
         run: |
@@ -734,11 +475,7 @@
             echo "base_64_override=$(base64 -w 0 -i ${{ matrix.product.config_path }})" >> "$GITHUB_OUTPUT"
           fi
       - name: Setup GAP for Grafana
-        uses: smartcontractkit/.github/actions/setup-gap@033324feb567e736cabd0d7eea8c41ed8b9e7f7a # cleanup-old-branches@0.2.1
-=======
-      - name: Setup GAP for Grafana
         uses: smartcontractkit/.github/actions/setup-gap@main
->>>>>>> 4ff563e8
         with:
           # aws inputs
           aws-region: ${{ secrets.AWS_REGION }}
@@ -746,14 +483,11 @@
           api-gateway-host: ${{ secrets.AWS_API_GW_HOST_GRAFANA }}
           # other inputs
           duplicate-authorization-header: "true"
-<<<<<<< HEAD
           # metrics inputs
           metrics-job-name: "grafana"
           gc-host: ${{ secrets.GRAFANA_INTERNAL_HOST }}
           gc-basic-auth: ${{ secrets.GRAFANA_INTERNAL_URL_SHORTENER_TOKEN }}
           gc-org-id: ${{ secrets.GRAFANA_INTERNAL_TENANT_ID }}
-=======
->>>>>>> 4ff563e8
       - name: Prepare Base64 TOML override
         uses: ./.github/actions/setup-create-base64-config
         with:
@@ -769,7 +503,6 @@
           lokiTenantId: ${{ vars.LOKI_TENANT_ID }}
           lokiBasicAuth: ${{ secrets.LOKI_BASIC_AUTH }}
           logstreamLogTargets: ${{ vars.LOGSTREAM_LOG_TARGETS }}
-<<<<<<< HEAD
           grafanaUrl: "http://localhost:8080/primary" # this is GAP url, it will know where to forward the requests so that they reach the correct Grafana instance
           grafanaDashboardUrl: "/d/ddf75041-1e39-42af-aa46-361fe4c36e9e/ci-e2e-tests-logs"
           grafanaBearerToken: ${{ secrets.GRAFANA_INTERNAL_URL_SHORTENER_TOKEN }}
@@ -796,15 +529,6 @@
         env:
           BASE64_CCIP_CONFIG_OVERRIDE: ${{ steps.set_override_config.outputs.base_64_override }}
           TEST_BASE64_CCIP_CONFIG_OVERRIDE: ${{ steps.set_override_config.outputs.base_64_override }}
-=======
-          grafanaUrl: "http://localhost:8080/primary"
-          grafanaDashboardUrl: "/d/ddf75041-1e39-42af-aa46-361fe4c36e9e/ci-e2e-tests-logs"
-          grafanaBearerToken: ${{ secrets.GRAFANA_INTERNAL_URL_SHORTENER_TOKEN }}
-      ## Run this step when changes that require tests to be run are made
-      - name: Run Tests
-        if: needs.changes.outputs.src == 'true' || github.event_name == 'workflow_dispatch'
-        uses: smartcontractkit/chainlink-github-actions/chainlink-testing-framework/run-tests@fc3e0df622521019f50d772726d6bf8dc919dd38 # v2.3.19
->>>>>>> 4ff563e8
         with:
           test_command_to_run: cd ./integration-tests && go test -timeout 30m -count=1 -json -test.parallel=${{ matrix.product.nodes }} ${{ steps.build-go-test-command.outputs.run_command }} 2>&1 | tee /tmp/gotest.log | gotestloghelper -ci -singlepackage -hidepassingtests=false -hidepassinglogs
           test_download_vendor_packages_command: cd ./integration-tests && go mod download
@@ -840,11 +564,7 @@
       # Run this step when changes that do not need the test to run are made
       - name: Run Setup
         if: needs.changes.outputs.src == 'false'
-<<<<<<< HEAD
-        uses: smartcontractkit/chainlink-github-actions/chainlink-testing-framework/setup-run-tests-environment@b49a9d04744b0237908831730f8553f26d73a94b # v2.3.17
-=======
         uses: smartcontractkit/chainlink-github-actions/chainlink-testing-framework/setup-run-tests-environment@fc3e0df622521019f50d772726d6bf8dc919dd38 # v2.3.19
->>>>>>> 4ff563e8
         with:
           test_download_vendor_packages_command: cd ./integration-tests && go mod download
           go_mod_path: ./integration-tests/go.mod
@@ -870,11 +590,7 @@
           path: ./integration-tests/smoke/traces/trace-data.json
       - name: Print failed test summary
         if: always()
-<<<<<<< HEAD
-        uses: smartcontractkit/chainlink-github-actions/chainlink-testing-framework/show-test-summary@b49a9d04744b0237908831730f8553f26d73a94b # v2.3.17
-=======
         uses: smartcontractkit/chainlink-github-actions/chainlink-testing-framework/show-test-summary@fc3e0df622521019f50d772726d6bf8dc919dd38 # v2.3.19
->>>>>>> 4ff563e8
         with:
           test_directory: ./integration-tests/smoke/
 
@@ -971,11 +687,7 @@
           repository: smartcontractkit/ccip
           ref: ${{ inputs.cl_ref || github.event.pull_request.head.sha || github.event.merge_group.head_sha }}
       - name: Run Setup
-<<<<<<< HEAD
-        uses: smartcontractkit/chainlink-github-actions/chainlink-testing-framework/setup-go@b49a9d04744b0237908831730f8553f26d73a94b # v2.3.17
-=======
         uses: smartcontractkit/chainlink-github-actions/chainlink-testing-framework/setup-go@fc3e0df622521019f50d772726d6bf8dc919dd38 # v2.3.19
->>>>>>> 4ff563e8
         with:
           test_download_vendor_packages_command: |
             cd ./integration-tests
@@ -1056,11 +768,7 @@
           grafanaUrl: ${{ vars.GRAFANA_URL }}
           grafanaDashboardUrl: "/d/ddf75041-1e39-42af-aa46-361fe4c36e9e/ci-e2e-tests-logs"
       - name: Run Migration Tests
-<<<<<<< HEAD
-        uses: smartcontractkit/chainlink-github-actions/chainlink-testing-framework/run-tests@b49a9d04744b0237908831730f8553f26d73a94b # v2.3.17
-=======
         uses: smartcontractkit/chainlink-github-actions/chainlink-testing-framework/run-tests@fc3e0df622521019f50d772726d6bf8dc919dd38 # v2.3.19
->>>>>>> 4ff563e8
         with:
           test_command_to_run: cd ./integration-tests && go test -timeout 20m -count=1 -json ./migration 2>&1 | tee /tmp/gotest.log | gotestloghelper -ci -singlepackage -hidepassingtests=false -hidepassinglogs
           test_download_vendor_packages_command: cd ./integration-tests && go mod download
@@ -1085,7 +793,7 @@
       - name: Upload Coverage Data
         uses: actions/upload-artifact@65462800fd760344b1a7b4382951275a0abb4808 # v4.3.3
         timeout-minutes: 2
-        continue-on-error: true          
+        continue-on-error: true
         with:
           name: cl-node-coverage-data-migration-tests
           path: .covdata
@@ -1097,310 +805,4 @@
           SLACK_BOT_TOKEN: ${{ secrets.QA_SLACK_API_KEY }}
         with:
           channel-id: "#team-test-tooling-internal"
-<<<<<<< HEAD
-          slack-message: ":x: :mild-panic-intensifies: Node Migration Tests Failed: \n${{ format('https://github.com/{0}/actions/runs/{1}', github.repository, github.run_id) }}"
-=======
-          slack-message: ":x: :mild-panic-intensifies: Node Migration Tests Failed: \n${{ format('https://github.com/{0}/actions/runs/{1}', github.repository, github.run_id) }}"
-
-  ## Solana Section
-  get_solana_sha:
-    # We don't directly merge dependabot PRs, so let's not waste the resources
-    if: ${{ github.actor != 'dependabot[bot]' && inputs.run_solana != 'false' }}
-    name: Get Solana Sha From Go Mod
-    environment: Integration
-    runs-on: ubuntu-latest
-    outputs:
-      sha: ${{ steps.getsha.outputs.sha }}
-    steps:
-      - name: Checkout the repo
-        uses: actions/checkout@9bb56186c3b09b4f86b1c65136769dd318469633 # v4.1.2
-        with:
-          repository: smartcontractkit/chainlink
-          ref: ${{ inputs.cl_ref || github.event.pull_request.head.sha || github.event.merge_group.head_sha }}
-      - name: Setup Go
-        uses: ./.github/actions/setup-go
-        with:
-          only-modules: "true"
-      - name: Get the sha from go mod
-        id: getshortsha
-        run: |
-          sol_ver=$(go list -m -json github.com/smartcontractkit/chainlink-solana  | jq -r .Version)
-          if [ -z "${sol_ver}" ]; then
-              echo "Error: could not get the solana version from the go.mod file, look above for error(s)"
-              exit 1
-          fi
-          short_sha="${sol_ver##*-}"
-          echo "short sha is: ${short_sha}"
-          echo "short_sha=${short_sha}" >> "$GITHUB_OUTPUT"
-      - name: Checkout solana
-        uses: actions/checkout@9bb56186c3b09b4f86b1c65136769dd318469633 # v4.1.2
-        with:
-          repository: smartcontractkit/chainlink-solana
-          ref: develop
-          fetch-depth: 0
-          path: solanapath
-      - name: Get long sha
-        id: getsha
-        run: |
-          cd solanapath
-          full_sha=$(git rev-parse ${{steps.getshortsha.outputs.short_sha}})
-          if [ -z "${full_sha}" ]; then
-              echo "Error: could not get the full sha from the short sha using git, look above for error(s)"
-              exit 1
-          fi
-          echo "sha is: ${full_sha}"
-          echo "sha=${full_sha}" >> "$GITHUB_OUTPUT"
-
-  get_projectserum_version:
-    name: Get ProjectSerum Version
-    environment: integration
-    runs-on: ubuntu-latest
-    needs: [get_solana_sha]
-    outputs:
-      projectserum_version: ${{ steps.psversion.outputs.projectserum_version }}
-    steps:
-      - name: Checkout the solana repo
-        uses: actions/checkout@9bb56186c3b09b4f86b1c65136769dd318469633 # v4.1.2
-        with:
-          repository: smartcontractkit/chainlink-solana
-          ref: ${{ needs.get_solana_sha.outputs.sha }}
-      - name: Get ProjectSerum Version
-        id: psversion
-        uses: smartcontractkit/chainlink-solana/.github/actions/projectserum_version@4b971869e26b79c7ce3fb7c98005cc2e3f350915 # stable action on Oct 12 2022
-
-  solana-test-image-exists:
-    environment: integration
-    permissions:
-      checks: write
-      pull-requests: write
-      id-token: write
-      contents: read
-    name: Check If Solana Test Image Exists
-    runs-on: ubuntu-latest
-    needs: [get_solana_sha]
-    outputs:
-      exists: ${{ steps.check-image.outputs.exists }}
-    steps:
-      - name: Check if image exists
-        id: check-image
-        uses: smartcontractkit/chainlink-github-actions/docker/image-exists@fc3e0df622521019f50d772726d6bf8dc919dd38 # v2.3.19
-        with:
-          repository: chainlink-solana-tests
-          tag: ${{ needs.get_solana_sha.outputs.sha }}
-          AWS_REGION: ${{ secrets.QA_AWS_REGION }}
-          AWS_ROLE_TO_ASSUME: ${{ secrets.QA_AWS_ROLE_TO_ASSUME }}
-
-  solana-build-contracts:
-    environment: integration
-    permissions:
-      checks: write
-      pull-requests: write
-      id-token: write
-      contents: read
-    name: Solana Build Artifacts
-    runs-on: ubuntu22.04-16cores-64GB
-    needs:
-      [
-        changes,
-        get_projectserum_version,
-        solana-test-image-exists,
-        get_solana_sha,
-      ]
-    steps:
-      - name: Collect Metrics
-        if: needs.changes.outputs.src == 'true' || github.event_name == 'workflow_dispatch'
-        id: collect-gha-metrics
-        uses: smartcontractkit/push-gha-metrics-action@d9da21a2747016b3e13de58c7d4115a3d5c97935 # v3.0.1
-        with:
-          id: ${{ env.COLLECTION_ID }}-solana-build-contracts
-          org-id: ${{ secrets.GRAFANA_INTERNAL_TENANT_ID }}
-          basic-auth: ${{ secrets.GRAFANA_INTERNAL_BASIC_AUTH }}
-          hostname: ${{ secrets.GRAFANA_INTERNAL_HOST }}
-          this-job-name: Solana Build Artifacts
-        continue-on-error: true
-      - name: Checkout the solana repo
-        uses: actions/checkout@0ad4b8fadaa221de15dcec353f45205ec38ea70b # v4.1.4
-        with:
-          repository: smartcontractkit/chainlink-solana
-          ref: ${{ needs.get_solana_sha.outputs.sha }}
-      - name: Build contracts
-        if: (needs.changes.outputs.src == 'true' || github.event_name == 'workflow_dispatch') && needs.solana-test-image-exists.outputs.exists == 'false'
-        uses: smartcontractkit/chainlink-solana/.github/actions/build_contract_artifacts@46b1311a5a83f33d08ffa8e1e0ab04f9ad51665d # node20 update on may 10, 2024
-        with:
-          ref: ${{ needs.get_solana_sha.outputs.sha }}
-          image: projectserum/build
-          image-version: ${{ needs.get_projectserum_version.outputs.projectserum_version }}
-
-  solana-build-test-image:
-    environment: integration
-    permissions:
-      checks: write
-      pull-requests: write
-      id-token: write
-      contents: read
-    name: Solana Build Test Image
-    runs-on: ubuntu22.04-16cores-64GB
-    needs:
-      [
-        solana-build-contracts,
-        solana-test-image-exists,
-        changes,
-        get_solana_sha,
-      ]
-    env:
-      CONTRACT_ARTIFACTS_PATH: contracts/target/deploy
-    steps:
-      - name: Collect Metrics
-        if: (needs.changes.outputs.src == 'true' || github.event_name == 'workflow_dispatch') && needs.solana-test-image-exists.outputs.exists == 'false'
-        id: collect-gha-metrics
-        uses: smartcontractkit/push-gha-metrics-action@d9da21a2747016b3e13de58c7d4115a3d5c97935 # v3.0.1
-        with:
-          id: ${{ env.COLLECTION_ID }}-solana-build-test-image
-          org-id: ${{ secrets.GRAFANA_INTERNAL_TENANT_ID }}
-          basic-auth: ${{ secrets.GRAFANA_INTERNAL_BASIC_AUTH }}
-          hostname: ${{ secrets.GRAFANA_INTERNAL_HOST }}
-          this-job-name: Solana Build Test Image
-        continue-on-error: true
-      - name: Checkout the repo
-        if: (needs.changes.outputs.src == 'true' || github.event_name == 'workflow_dispatch') && needs.solana-test-image-exists.outputs.exists == 'false'
-        uses: actions/checkout@9bb56186c3b09b4f86b1c65136769dd318469633 # v4.1.2
-        with:
-          repository: smartcontractkit/chainlink-solana
-          ref: ${{ needs.get_solana_sha.outputs.sha }}
-      - name: Build Test Image
-        if: (needs.changes.outputs.src == 'true' || github.event_name == 'workflow_dispatch') && needs.solana-test-image-exists.outputs.exists == 'false'
-        uses: ./.github/actions/build-test-image
-        with:
-          tag: ${{ needs.get_solana_sha.outputs.sha }}
-          artifacts_path: ${{ env.CONTRACT_ARTIFACTS_PATH }}
-          QA_AWS_ROLE_TO_ASSUME: ${{ secrets.QA_AWS_ROLE_TO_ASSUME }}
-          QA_AWS_REGION: ${{ secrets.QA_AWS_REGION }}
-          QA_AWS_ACCOUNT_NUMBER: ${{ secrets.QA_AWS_ACCOUNT_NUMBER }}
-      - run: echo "this exists so we don't have to run anything else if the build is skipped"
-        if: needs.changes.outputs.src == 'false' || needs.solana-test-image-exists.outputs.exists == 'true'
-
-  solana-smoke-tests:
-    if: ${{ !contains(join(github.event.pull_request.labels.*.name, ' '), 'skip-smoke-tests') }}
-    environment: integration
-    permissions:
-      checks: write
-      pull-requests: write
-      id-token: write
-      contents: read
-    name: Solana Smoke Tests
-    runs-on: ubuntu22.04-16cores-64GB
-    needs:
-      [
-        build-chainlink,
-        solana-build-contracts,
-        solana-build-test-image,
-        changes,
-        get_solana_sha,
-      ]
-    env:
-      CHAINLINK_COMMIT_SHA: ${{ inputs.evm-ref || github.sha }}
-      CHAINLINK_ENV_USER: ${{ github.actor }}
-      TEST_LOG_LEVEL: debug
-      CONTRACT_ARTIFACTS_PATH: contracts/target/deploy
-    steps:
-      - name: Collect Metrics
-        if: needs.changes.outputs.src == 'true' || github.event_name == 'workflow_dispatch'
-        id: collect-gha-metrics
-        uses: smartcontractkit/push-gha-metrics-action@d9da21a2747016b3e13de58c7d4115a3d5c97935 # v3.0.1
-        with:
-          id: ${{ env.COLLECTION_ID }}-solana-e2e-tests
-          org-id: ${{ secrets.GRAFANA_INTERNAL_TENANT_ID }}
-          basic-auth: ${{ secrets.GRAFANA_INTERNAL_BASIC_AUTH }}
-          hostname: ${{ secrets.GRAFANA_INTERNAL_HOST }}
-          this-job-name: Solana Smoke Tests
-          test-results-file: '{"testType":"go","filePath":"/tmp/gotest.log"}'
-        continue-on-error: true
-      - name: Checkout the repo
-        uses: actions/checkout@9bb56186c3b09b4f86b1c65136769dd318469633 # v4.1.2
-        with:
-          repository: smartcontractkit/chainlink-solana
-          ref: ${{ needs.get_solana_sha.outputs.sha }}
-      - name: Run Setup
-        if: needs.changes.outputs.src == 'true' || github.event_name == 'workflow_dispatch'
-        uses: smartcontractkit/chainlink-github-actions/chainlink-testing-framework/setup-run-tests-environment@fc3e0df622521019f50d772726d6bf8dc919dd38 # v2.3.19
-        with:
-          go_mod_path: ./integration-tests/go.mod
-          cache_restore_only: true
-          cache_key_id: core-solana-e2e-${{ env.MOD_CACHE_VERSION }}
-          aws_registries: ${{ secrets.QA_AWS_ACCOUNT_NUMBER }}
-          dockerhub_username: ${{ secrets.DOCKERHUB_READONLY_USERNAME }}
-          dockerhub_password: ${{ secrets.DOCKERHUB_READONLY_PASSWORD }}
-          QA_AWS_REGION: ${{ secrets.QA_AWS_REGION }}
-          QA_AWS_ROLE_TO_ASSUME: ${{ secrets.QA_AWS_ROLE_TO_ASSUME }}
-          QA_KUBECONFIG: ${{ secrets.QA_KUBECONFIG }}
-      - name: Pull Artifacts
-        if: needs.changes.outputs.src == 'true' || github.event_name == 'workflow_dispatch'
-        run: |
-          IMAGE_NAME=${{ secrets.QA_AWS_ACCOUNT_NUMBER }}.dkr.ecr.${{ secrets.QA_AWS_REGION }}.amazonaws.com/chainlink-solana-tests:${{ needs.get_solana_sha.outputs.sha }}
-          # Pull the Docker image
-          docker pull "$IMAGE_NAME"
-
-          # Create a container without starting it
-          CONTAINER_ID=$(docker create "$IMAGE_NAME")
-
-          # Copy the artifacts from the container
-          mkdir -p ./${{env.CONTRACT_ARTIFACTS_PATH}}/
-          docker cp "$CONTAINER_ID:/go/testdir/${{env.CONTRACT_ARTIFACTS_PATH}}/" "./${{env.CONTRACT_ARTIFACTS_PATH}}/../"
-
-          # Remove the created container
-          docker rm "$CONTAINER_ID"
-      - name: Install Solana CLI # required for ensuring the local test validator is configured correctly
-        run: ./scripts/install-solana-ci.sh
-      - name: Install gauntlet
-        run: |
-          yarn --cwd ./gauntlet install --frozen-lockfile
-          yarn --cwd ./gauntlet build
-          yarn --cwd ./gauntlet gauntlet
-      - name: Generate config overrides
-        run: | # https://github.com/smartcontractkit/chainlink-testing-framework/blob/main/config/README.md
-          cat << EOF > config.toml
-          [ChainlinkImage]
-          image="${{ env.CHAINLINK_IMAGE }}"
-          version="${{ inputs.evm-ref || github.sha }}"
-          [Common]
-          user="${{ github.actor }}"
-          internal_docker_repo = "${{ secrets.QA_AWS_ACCOUNT_NUMBER }}.dkr.ecr.${{ secrets.QA_AWS_REGION }}.amazonaws.com"
-          EOF
-          # shellcheck disable=SC2002
-          BASE64_CONFIG_OVERRIDE=$(cat config.toml | base64 -w 0)
-          # shellcheck disable=SC2086
-          echo ::add-mask::$BASE64_CONFIG_OVERRIDE
-          # shellcheck disable=SC2086
-          echo "BASE64_CONFIG_OVERRIDE=$BASE64_CONFIG_OVERRIDE" >> $GITHUB_ENV
-      - name: Run Tests
-        if: needs.changes.outputs.src == 'true' || github.event_name == 'workflow_dispatch'
-        uses: smartcontractkit/chainlink-github-actions/chainlink-testing-framework/run-tests@fc3e0df622521019f50d772726d6bf8dc919dd38 # v2.3.19
-        with:
-          test_command_to_run: export ENV_JOB_IMAGE=${{ secrets.QA_AWS_ACCOUNT_NUMBER }}.dkr.ecr.${{ secrets.QA_AWS_REGION }}.amazonaws.com/chainlink-solana-tests:${{ needs.get_solana_sha.outputs.sha }} && make test_smoke
-          cl_repo: ${{ env.CHAINLINK_IMAGE }}
-          cl_image_tag: ${{ inputs.evm-ref || github.sha }}
-          publish_check_name: Solana Smoke Test Results
-          go_mod_path: ./integration-tests/go.mod
-          cache_key_id: core-solana-e2e-${{ env.MOD_CACHE_VERSION }}
-          token: ${{ secrets.GITHUB_TOKEN }}
-          aws_registries: ${{ secrets.QA_AWS_ACCOUNT_NUMBER }}
-          artifacts_name: solana-test-logs
-          artifacts_location: |
-            ./integration-tests/smoke/logs
-            /tmp/gotest.log
-          QA_AWS_REGION: ${{ secrets.QA_AWS_REGION }}
-          QA_AWS_ROLE_TO_ASSUME: ${{ secrets.QA_AWS_ROLE_TO_ASSUME }}
-          QA_KUBECONFIG: ""
-          run_setup: false
-          go_coverage_src_dir: /var/tmp/go-coverage
-          go_coverage_dest_dir: ${{ github.workspace }}/.covdata
-
-      - name: Upload Coverage Data
-        uses: actions/upload-artifact@65462800fd760344b1a7b4382951275a0abb4808 # v4.3.3
-        timeout-minutes: 2
-        continue-on-error: true
-        with:
-          name: cl-node-coverage-data-solana-tests
-          path: .covdata
-          retention-days: 1
->>>>>>> 4ff563e8
+          slack-message: ":x: :mild-panic-intensifies: Node Migration Tests Failed: \n${{ format('https://github.com/{0}/actions/runs/{1}', github.repository, github.run_id) }}"