--- conflicted
+++ resolved
@@ -236,20 +236,16 @@
         id: collect-gha-metrics
         uses: smartcontractkit/push-gha-metrics-action@d9da21a2747016b3e13de58c7d4115a3d5c97935 # v3.0.1
         with:
-<<<<<<< HEAD
           id: ${{ env.COLLECTION_ID }}-build-test-image
-=======
-          id: ${{ env.COLLECTION_ID }}-matrix-${{ matrix.product.name }}
+          org-id: ${{ secrets.GRAFANA_INTERNAL_TENANT_ID }}
           basic-auth: ${{ secrets.GRAFANA_INTERNAL_BASIC_AUTH }}
           hostname: ${{ secrets.GRAFANA_INTERNAL_HOST }}
-          org-id: ${{ secrets.GRAFANA_INTERNAL_TENANT_ID }}
-          this-job-name: ETH Smoke Tests ${{ matrix.product.name }}
-          test-results-file: '{"testType":"go","filePath":"/tmp/gotest.log"}'
+          this-job-name: Build Test Image
         continue-on-error: true
       - name: Checkout the repo
         uses: actions/checkout@9bb56186c3b09b4f86b1c65136769dd318469633 # v4.1.2
         with:
-          repository: smartcontractkit/chainlink
+          repository: smartcontractkit/ccip
           ref: ${{ inputs.cl_ref || github.event.pull_request.head.sha || github.event.merge_group.head_sha }}
       - name: Build Go Test Command
         id: build-go-test-command
@@ -288,127 +284,6 @@
           grafanaUrl: "http://localhost:8080/primary" # This is GAP's address
           grafanaDashboardUrl: "/d/ddf75041-1e39-42af-aa46-361fe4c36e9e/ci-e2e-tests-logs"
           grafanaBearerToken: ${{ secrets.GRAFANA_INTERNAL_URL_SHORTENER_TOKEN }}
-
-      ## Run this step when changes that require tests to be run are made
-      - name: Run Tests
-        if: needs.changes.outputs.src == 'true' || github.event_name == 'workflow_dispatch'
-        uses: smartcontractkit/chainlink-github-actions/chainlink-testing-framework/run-tests@af92c5fae8dcf1659201e907db82d221fc304b94 # v2.3.21
-        with:
-          test_command_to_run: cd ./integration-tests && go test -timeout 30m -count=1 -json -test.parallel=${{ matrix.product.nodes }} ${{ steps.build-go-test-command.outputs.run_command }} 2>&1 | tee /tmp/gotest.log | gotestloghelper -ci -singlepackage -hidepassingtests=false -hidepassinglogs
-          test_download_vendor_packages_command: cd ./integration-tests && go mod download
-          cl_repo: ${{ env.CHAINLINK_IMAGE }}
-          cl_image_tag: ${{ inputs.evm-ref || github.sha }}
-          aws_registries: ${{ secrets.QA_AWS_ACCOUNT_NUMBER }}
-          artifacts_name: ${{ matrix.product.name }}-test-logs
-          artifacts_location: |
-            ./integration-tests/smoke/logs/
-            /tmp/gotest.log
-          publish_check_name: ${{ matrix.product.name }}
-          token: ${{ secrets.GITHUB_TOKEN }}
-          go_mod_path: ./integration-tests/go.mod
-          cache_key_id: core-e2e-${{ env.MOD_CACHE_VERSION }}
-          cache_restore_only: "true"
-          QA_AWS_REGION: ${{ secrets.QA_AWS_REGION }}
-          QA_AWS_ROLE_TO_ASSUME: ${{ secrets.QA_AWS_ROLE_TO_ASSUME }}
-          QA_KUBECONFIG: ""
-          should_tidy: "false"
-          go_coverage_src_dir: /var/tmp/go-coverage
-          go_coverage_dest_dir: ${{ github.workspace }}/.covdata
-
-      - name: Upload Coverage Data
-        uses: actions/upload-artifact@65462800fd760344b1a7b4382951275a0abb4808 # v4.3.3
-        timeout-minutes: 2
-        continue-on-error: true
-        with:
-          name: cl-node-coverage-data-${{ matrix.product.name }}
-          path: .covdata
-          retention-days: 1
-
-      - name: Print failed test summary
-        if: always()
-        uses: smartcontractkit/chainlink-github-actions/chainlink-testing-framework/show-test-summary@a8afe9cb511125685ce02bb8694298ca89685028 # v2.3.23
-
-  eth-smoke-tests-matrix-log-poller:
-    if: ${{ !(contains(join(github.event.pull_request.labels.*.name, ' '), 'skip-smoke-tests') || github.event_name == 'workflow_dispatch') || inputs.distinct_run_name != '' }}
-    environment: integration
-    permissions:
-      checks: write
-      pull-requests: write
-      id-token: write
-      contents: read
-    needs:
-      [build-chainlink, changes, compare-tests, build-lint-integration-tests]
-    env:
-      SELECTED_NETWORKS: SIMULATED,SIMULATED_1,SIMULATED_2
-      CHAINLINK_COMMIT_SHA: ${{ inputs.evm-ref || github.sha }}
-      CHAINLINK_ENV_USER: ${{ github.actor }}
-      TEST_LOG_LEVEL: debug
-    strategy:
-      fail-fast: false
-      matrix:
-        product: ${{fromJson(needs.compare-tests.outputs.lp-matrix)}}
-    runs-on: ${{ matrix.product.os }}
-    name: ETH Smoke Tests ${{ matrix.product.name }}
-    steps:
-      - name: Collect Metrics
-        if: needs.changes.outputs.src == 'true'
-        id: collect-gha-metrics
-        uses: smartcontractkit/push-gha-metrics-action@d9da21a2747016b3e13de58c7d4115a3d5c97935 # v3.0.1
-        with:
-          id: ${{ env.COLLECTION_ID }}-matrix-${{ matrix.product.name }}
->>>>>>> 145fe5e0
-          org-id: ${{ secrets.GRAFANA_INTERNAL_TENANT_ID }}
-          basic-auth: ${{ secrets.GRAFANA_INTERNAL_BASIC_AUTH }}
-          hostname: ${{ secrets.GRAFANA_INTERNAL_HOST }}
-          this-job-name: Build Test Image
-        continue-on-error: true
-      - name: Checkout the repo
-        uses: actions/checkout@9bb56186c3b09b4f86b1c65136769dd318469633 # v4.1.2
-        with:
-          repository: smartcontractkit/ccip
-          ref: ${{ inputs.cl_ref || github.event.pull_request.head.sha || github.event.merge_group.head_sha }}
-      - name: Build Go Test Command
-        id: build-go-test-command
-        run: |
-          # if the matrix.product.run is set, use it for a different command
-          if [ "${{ matrix.product.run }}" != "" ]; then
-            echo "run_command=${{ matrix.product.run }} ./smoke/${{ matrix.product.file }}_test.go" >> "$GITHUB_OUTPUT"
-          else
-            echo "run_command=./smoke/${{ matrix.product.name }}_test.go" >> "$GITHUB_OUTPUT"
-          fi
-      - name: Setup GAP for Grafana
-        uses: smartcontractkit/.github/actions/setup-gap@d316f66b2990ea4daa479daa3de6fc92b00f863e # setup-gap@0.3.2
-        id: setup-gap
-        with:
-          # aws inputs
-          aws-region: ${{ secrets.AWS_REGION }}
-          aws-role-arn: ${{ secrets.AWS_OIDC_IAM_ROLE_VALIDATION_PROD_ARN }}
-          api-gateway-host: ${{ secrets.AWS_API_GW_HOST_GRAFANA }}
-          # other inputs
-          duplicate-authorization-header: "true"
-      - name: Prepare Base64 TOML override
-        uses: ./.github/actions/setup-create-base64-config
-        with:
-          runId: ${{ github.run_id }}
-          testLogCollect: ${{ vars.TEST_LOG_COLLECT }}
-          selectedNetworks: ${{ env.SELECTED_NETWORKS }}
-          chainlinkImage: ${{ env.CHAINLINK_IMAGE }}
-          chainlinkVersion: ${{ inputs.evm-ref || github.sha }}
-          pyroscopeServer: ${{ matrix.product.pyroscope_env == '' && '' || !startsWith(github.ref, 'refs/tags/') && '' || secrets.QA_PYROSCOPE_INSTANCE }} # Avoid sending blank envs https://github.com/orgs/community/discussions/25725
-          pyroscopeEnvironment: ${{ matrix.product.pyroscope_env }}
-          pyroscopeKey: ${{ secrets.QA_PYROSCOPE_KEY }}
-          lokiEndpoint: https://${{ secrets.GRAFANA_INTERNAL_HOST }}/loki/api/v1/push
-          lokiTenantId: ${{ secrets.GRAFANA_INTERNAL_TENANT_ID }}
-          lokiBasicAuth: ${{ secrets.GRAFANA_INTERNAL_BASIC_AUTH }}
-          logstreamLogTargets: ${{ vars.LOGSTREAM_LOG_TARGETS }}
-          grafanaUrl: "http://localhost:8080/primary" # This is GAP's address
-          grafanaDashboardUrl: "/d/ddf75041-1e39-42af-aa46-361fe4c36e9e/ci-e2e-tests-logs"
-          grafanaBearerToken: ${{ secrets.GRAFANA_INTERNAL_URL_SHORTENER_TOKEN }}
-
-      - name: Print failed test summary
-        if: always()
-        uses: smartcontractkit/chainlink-github-actions/chainlink-testing-framework/show-test-summary@a8afe9cb511125685ce02bb8694298ca89685028 # v2.3.23
-
 
   eth-smoke-tests-matrix:
     if: ${{ !contains(join(github.event.pull_request.labels.*.name, ' '), 'skip-smoke-tests') }}
@@ -651,7 +526,6 @@
         if: steps.check-label.outputs.trace == 'true' && matrix.product.name == 'ocr2' && matrix.product.tag_suffix == '-plugins'
         run: |
           docker logs otel-collector
-<<<<<<< HEAD
       - name: Set Override Config
         id: set_override_config
         run: |
@@ -659,9 +533,6 @@
           if [ "${{ matrix.product.config_path }}" != "" ]; then
             echo "base_64_override=$(base64 -w 0 -i ${{ matrix.product.config_path }})" >> "$GITHUB_OUTPUT"
           fi
-=======
-
->>>>>>> 145fe5e0
       - name: Setup GAP for Grafana
         uses: smartcontractkit/.github/actions/setup-gap@d316f66b2990ea4daa479daa3de6fc92b00f863e # setup-gap@0.3.2
         id: setup-gap
@@ -672,15 +543,11 @@
           api-gateway-host: ${{ secrets.AWS_API_GW_HOST_GRAFANA }}
           # other inputs
           duplicate-authorization-header: "true"
-<<<<<<< HEAD
           # metrics inputs
           metrics-job-name: "grafana"
           gc-host: ${{ secrets.GRAFANA_INTERNAL_HOST }}
           gc-basic-auth: ${{ secrets.GRAFANA_INTERNAL_URL_SHORTENER_TOKEN }}
           gc-org-id: ${{ secrets.GRAFANA_INTERNAL_TENANT_ID }}
-=======
-
->>>>>>> 145fe5e0
       - name: Prepare Base64 TOML override
         uses: ./.github/actions/setup-create-base64-config
         with:
@@ -787,11 +654,7 @@
 
       - name: Print failed test summary
         if: always()
-<<<<<<< HEAD
-        uses: smartcontractkit/chainlink-github-actions/chainlink-testing-framework/show-test-summary@1587f59bfd626b668d303abbc90fee41b12397e6 # v2.3.23
-=======
         uses: smartcontractkit/chainlink-github-actions/chainlink-testing-framework/show-test-summary@a8afe9cb511125685ce02bb8694298ca89685028 # v2.3.23
->>>>>>> 145fe5e0
         with:
           test_directories: ./integration-tests/smoke/,./integration-tests/ccip-tests/smoke/
 
