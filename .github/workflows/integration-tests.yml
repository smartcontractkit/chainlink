--- conflicted
+++ resolved
@@ -494,7 +494,6 @@
         with:
           name: trace-data
           path: ./integration-tests/smoke/traces/trace-data.json
-<<<<<<< HEAD
       - name: Print failed test summary
         run: |
           directory="./integration-tests/smoke/.test_summary"
@@ -515,8 +514,6 @@
           else
             echo "No test summary folder found. If no test failed or log collection wasn't explicitly requested this is correct. Exiting"
           fi
-=======
->>>>>>> 346448ee
 
   ### Used to check the required checks box when the matrix completes
   eth-smoke-tests:
