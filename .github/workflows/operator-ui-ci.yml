<<<<<<< HEAD
#name: Operator UI CI
#on:
#  pull_request:
#
#jobs:
#  check-gql:
#    permissions:
#      id-token: write
#      contents: read
#      # To allow writing comments to the current PR
#      pull-requests: write
#
#    name: Breaking Changes GQL Check
#    runs-on: ubuntu-latest
#    steps:
#      - name: Collect Metrics
#        id: collect-gha-metrics
#        uses: smartcontractkit/push-gha-metrics-action@v1
#        with:
#          basic-auth: ${{ secrets.GRAFANA_CLOUD_BASIC_AUTH }}
#          hostname: ${{ secrets.GRAFANA_CLOUD_HOST }}
#          this-job-name: Breaking Changes GQL Check
#        continue-on-error: true
#
#      - name: Assume role capable of dispatching action
#        uses: aws-actions/configure-aws-credentials@5fd3084fc36e372ff1fff382a39b10d03659f355 # v2.2.0
#        with:
#          role-to-assume: ${{ secrets.AWS_OIDC_CHAINLINK_CI_OPERATOR_UI_ACCESS_TOKEN_ISSUER_ROLE_ARN }}
#          role-duration-seconds: 3600
#          role-session-name: operator-ui-ci.check-gql
#          aws-region: ${{ secrets.AWS_REGION }}
#
#      - name: Get Github Token
#        id: get-gh-token
#        uses: smartcontractkit/chainlink-github-actions/github-app-token-issuer@main
#        with:
#          url: ${{ secrets.AWS_INFRA_RELENG_TOKEN_ISSUER_LAMBDA_URL }}
#
#      - uses: convictional/trigger-workflow-and-wait@f69fa9eedd3c62a599220f4d5745230e237904be #v1.6.5
#        with:
#          owner: smartcontractkit
#          repo: operator-ui
#          comment_downstream_url: ${{ github.event.pull_request.comments_url }}
#          github_token: ${{ steps.get-gh-token.outputs.access-token }}
#          workflow_file_name: chainlink-ci.yml
#          client_payload: '{"ref": "${{ github.event.pull_request.head.sha }}"}'
=======
name: Operator UI CI
on:
  pull_request:

jobs:
  check-gql:
    permissions:
      id-token: write
      contents: read
      # To allow writing comments to the current PR
      pull-requests: write

    name: Breaking Changes GQL Check
    runs-on: ubuntu-latest
    steps:
      - name: Collect Metrics
        id: collect-gha-metrics
        uses: smartcontractkit/push-gha-metrics-action@v1
        with:
          basic-auth: ${{ secrets.GRAFANA_CLOUD_BASIC_AUTH }}
          hostname: ${{ secrets.GRAFANA_CLOUD_HOST }}
          this-job-name: Breaking Changes GQL Check
        continue-on-error: true

      - name: Assume role capable of dispatching action
        uses: aws-actions/configure-aws-credentials@5fd3084fc36e372ff1fff382a39b10d03659f355 # v2.2.0
        with:
          role-to-assume: ${{ secrets.AWS_OIDC_CHAINLINK_CI_OPERATOR_UI_ACCESS_TOKEN_ISSUER_ROLE_ARN }}
          role-duration-seconds: 3600
          role-session-name: operator-ui-ci.check-gql
          aws-region: ${{ secrets.AWS_REGION }}

      - name: Get Github Token
        id: get-gh-token
        uses: smartcontractkit/chainlink-github-actions/github-app-token-issuer@main
        with:
          url: ${{ secrets.AWS_INFRA_RELENG_TOKEN_ISSUER_LAMBDA_URL }}

      - uses: convictional/trigger-workflow-and-wait@f69fa9eedd3c62a599220f4d5745230e237904be #v1.6.5
        with:
          owner: smartcontractkit
          repo: operator-ui
          github_token: ${{ steps.get-gh-token.outputs.access-token }}
          workflow_file_name: chainlink-ci.yml
          client_payload: '{"ref": "${{ github.event.pull_request.head.sha }}"}'
>>>>>>> e0272622
<|MERGE_RESOLUTION|>--- conflicted
+++ resolved
@@ -1,4 +1,3 @@
-<<<<<<< HEAD
 #name: Operator UI CI
 #on:
 #  pull_request:
@@ -41,54 +40,6 @@
 #        with:
 #          owner: smartcontractkit
 #          repo: operator-ui
-#          comment_downstream_url: ${{ github.event.pull_request.comments_url }}
 #          github_token: ${{ steps.get-gh-token.outputs.access-token }}
 #          workflow_file_name: chainlink-ci.yml
-#          client_payload: '{"ref": "${{ github.event.pull_request.head.sha }}"}'
-=======
-name: Operator UI CI
-on:
-  pull_request:
-
-jobs:
-  check-gql:
-    permissions:
-      id-token: write
-      contents: read
-      # To allow writing comments to the current PR
-      pull-requests: write
-
-    name: Breaking Changes GQL Check
-    runs-on: ubuntu-latest
-    steps:
-      - name: Collect Metrics
-        id: collect-gha-metrics
-        uses: smartcontractkit/push-gha-metrics-action@v1
-        with:
-          basic-auth: ${{ secrets.GRAFANA_CLOUD_BASIC_AUTH }}
-          hostname: ${{ secrets.GRAFANA_CLOUD_HOST }}
-          this-job-name: Breaking Changes GQL Check
-        continue-on-error: true
-
-      - name: Assume role capable of dispatching action
-        uses: aws-actions/configure-aws-credentials@5fd3084fc36e372ff1fff382a39b10d03659f355 # v2.2.0
-        with:
-          role-to-assume: ${{ secrets.AWS_OIDC_CHAINLINK_CI_OPERATOR_UI_ACCESS_TOKEN_ISSUER_ROLE_ARN }}
-          role-duration-seconds: 3600
-          role-session-name: operator-ui-ci.check-gql
-          aws-region: ${{ secrets.AWS_REGION }}
-
-      - name: Get Github Token
-        id: get-gh-token
-        uses: smartcontractkit/chainlink-github-actions/github-app-token-issuer@main
-        with:
-          url: ${{ secrets.AWS_INFRA_RELENG_TOKEN_ISSUER_LAMBDA_URL }}
-
-      - uses: convictional/trigger-workflow-and-wait@f69fa9eedd3c62a599220f4d5745230e237904be #v1.6.5
-        with:
-          owner: smartcontractkit
-          repo: operator-ui
-          github_token: ${{ steps.get-gh-token.outputs.access-token }}
-          workflow_file_name: chainlink-ci.yml
-          client_payload: '{"ref": "${{ github.event.pull_request.head.sha }}"}'
->>>>>>> e0272622
+#          client_payload: '{"ref": "${{ github.event.pull_request.head.sha }}"}'