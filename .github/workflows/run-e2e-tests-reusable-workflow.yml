# This is a reusable workflow that runs E2E tests for Chainlink.
# It is not meant to be run on its own.
# 
# IMPORTANT NOTE: All workflow_call inputs appear as plain text in GitHub Logs (see https://github.com/actions/runner/issues/2988).
# Do not include any sensitive information in these inputs. Instead, for handling test secrets, refer to https://github.com/smartcontractkit/chainlink-testing-framework/blob/main/config/README.md#test-secrets
#
name: Run E2E Tests
on:
  workflow_call:
    inputs:
      workflow_name:
        description: 'Custom name for the workflow run'
        required: false
        type: string
        default: 'Run E2E Tests'
      chainlink_version:
        description: 'Enter Chainlink version to use for the tests. Example: v2.10.0, develop or commit sha'
        required: false
        type: string
      chainlink_upgrade_version:
        description: 'Enter Chainlink version to use for the upgrade tests. Example: v2.10.0, develop or commit sha'
        required: false
        type: string
      test_ids:
        description: 'Run tests by test ids separated by commas. Example: "run_all_in_ocr_tests_go,run_TestOCRv2Request_in_ocr2_test_go". Check all test IDs in .github/e2e-tests.yml'
        required: false
        type: string
      test_list:
        description: 'Base64 encoded list of tests (YML objects) to run. Example in run-automation-ondemand-e2e-tests.yml'
        required: false
        type: string
      custom_test_list_json:
        description: 'Custom JSON list of tests to run'
        required: false
        type: string
      # Example:  
      # custom_test_list_json: >
      # {
      #   "tests": [
      #     {
      #       "id": "TestVRFv2Plus",
      #       "path": "integration-tests/smoke/vrfv2plus_test.go",
      #       "runs_on": "ubuntu-latest",
      #       "test_env_type": "docker",
      #       "test_cmd": "cd integration-tests/smoke && go test vrfv2plus_test.go -test.parallel=1 -timeout 3h -count=1 -json -v"
      #     }
      #   ]
      # }          
      test_workflow:
        description: 'Run tests by workflow name. Example: "Run Nightly E2E Tests"'
        required: false
        type: string
      test_config_override_path:
        description: 'Path to a test config file used to override the default test config'
        required: false
        type: string  
      enable_check_test_configurations:
        description: 'Set to "true" to enable check-test-configurations job'
        required: false
        type: boolean
        default: false
      with_existing_remote_runner_version:
        description: 'Use the existing remote runner version for k8s tests. Example: "d3bf5044af33e08be788a2df31c4a745cf69d787"'
        required: false
        type: string
      require_chainlink_image_versions_in_qa_ecr:
        description: 'Check Chainlink image versions to be present in QA ECR. If not, build and push the image to QA ECR. Takes comma separated list of Chainlink image versions. Example: "5733cdcda9a9fc6da6343798b119b2ae136146cd,0b7d2c497a508efa5a827714780d908b7b8eda19"'
        required: false
        type: string
      require_chainlink_plugin_versions_in_qa_ecr:
        description: 'Check Chainlink plugins versions to be present in QA ECR. If not, build and push the image to QA ECR. Takes comma separated list of Chainlink image versions. Example: "5733cdcda9a9fc6da6343798b119b2ae136146cd,0b7d2c497a508efa5a827714780d908b7b8eda19"'
        required: false
        type: string
      slack_notification_after_tests:
        description: 'Set to "always" to always send a slack notification after the tests. Set "on_failure" to send a notification only on test failure'
        required: false
        type: string
      slack_notification_after_tests_channel_id:
        description: 'Slack channel ID to send the notification to'
        required: false
        type: string
      slack_notification_after_tests_name:
        description: 'Name of the slack notification'
        required: false
        type: string
      slack_notification_after_tests_notify_user_id_on_failure:
        description: 'Set Slack user id to notify on test failure'
        required: false
        type: string
      test_log_upload_on_failure:
        description: 'Set to "true" to upload the test log on failure as Github artifact'
        required: false
        type: boolean
        default: false
      test_log_upload_retention_days:
        description: 'Number of days to retain the test log. Default is 3 days'
        required: false
        type: number
        default: 3
      test_log_level:
        description: 'Set the log level for the tests. Default is "debug"'
        required: false
        type: string
        default: debug  
      upload_cl_node_coverage_artifact:
        description: 'Set to "true" to upload Chainlink node coverage artifact to as Github artifact'
        required: false
        type: boolean
        default: false
      upload_cl_node_coverage_artifact_prefix:
        description: 'Prefix for the Chainlink node coverage artifact'
        required: false
        type: string
      enable_otel_traces_for_ocr2_plugins:
        description: 'Set to "true" to enable OpenTelemetry traces for OCR2 plugins tests'
        required: false
        type: boolean
        default: false
    outputs:
      test_results:
        description: 'Test results from all executed tests'
        value: ${{ jobs.after_tests.outputs.test_results }}        
    secrets:
      TEST_SECRETS_OVERRIDE_BASE64:
        required: false        
      QA_AWS_REGION:
        required: true
      QA_AWS_ROLE_TO_ASSUME:
        required: true
      QA_AWS_ACCOUNT_NUMBER:
        required: true
      QA_PYROSCOPE_INSTANCE:
        required: true
      QA_PYROSCOPE_KEY:
        required: true
      QA_KUBECONFIG:
        required: true
      GRAFANA_INTERNAL_TENANT_ID:
        required: true
      GRAFANA_INTERNAL_BASIC_AUTH:
        required: true
      GRAFANA_INTERNAL_HOST:
        required: true
      GRAFANA_INTERNAL_URL_SHORTENER_TOKEN:
        required: true
      GH_TOKEN:
        required: true
      AWS_REGION:
        required: true
      AWS_OIDC_IAM_ROLE_VALIDATION_PROD_ARN:
        required: true
      AWS_API_GW_HOST_GRAFANA:
        required: true
      SLACK_BOT_TOKEN:
        required: false
      # Use instead of slack_notification_after_tests_channel_id if channel id is secret
      SLACK_NOTIFICATION_AFTER_TESTS_CHANNEL_ID:
        required: false        
      # Used in some tests to send slack notifications  
      SLACK_API_KEY:
        required: false
      # Used in some tests to send slack notifications  
      SLACK_CHANNEL:
        required: false    

env:
  CHAINLINK_IMAGE: ${{ secrets.QA_AWS_ACCOUNT_NUMBER }}.dkr.ecr.${{ secrets.QA_AWS_REGION }}.amazonaws.com/chainlink
  QA_CHAINLINK_IMAGE: ${{ secrets.QA_AWS_ACCOUNT_NUMBER }}.dkr.ecr.${{ secrets.QA_AWS_REGION }}.amazonaws.com/chainlink
  DEFAULT_CHAINLINK_VERSION: ${{ inputs.chainlink_version || github.sha }}
  DEFAULT_CHAINLINK_PLUGINS_VERSION: ${{ inputs.chainlink_version != '' && format('{0}-plugins', inputs.chainlink_version) || format('{0}-plugins', github.sha) }}
  DEFAULT_CHAINLINK_UPGRADE_VERSION: ${{ inputs.chainlink_version || github.sha }}
  CHAINLINK_ENV_USER: ${{ github.actor }}
  CHAINLINK_COMMIT_SHA: ${{ inputs.evm-ref || github.sha }}
  SELECTED_NETWORKS: SIMULATED
  MOD_CACHE_VERSION: 1
  TEST_LOG_LEVEL: ${{ inputs.test_log_level }}
  METRICS_COLLECTION_ID: chainlink-e2e-tests
  SLACK_API_KEY: ${{ secrets.SLACK_API_KEY }}
<<<<<<< HEAD
  SLACK_CHANNEL: ${{ inputs.slack_notification_after_tests_channel_id || secrets.SLACK_CHANNEL }}
=======
  SLACK_CHANNEL: ${{ secrets.SLACK_CHANNEL }}
>>>>>>> 7ec7f55c

jobs:
  validate-inputs:
    name: Validate workflow inputs
    runs-on: ubuntu-latest
    outputs:
      require_chainlink_image_versions_in_qa_ecr_matrix: ${{ steps.set-required-chainlink-image-versions-matrix.outputs.versions }}
      require_chainlink_plugin_versions_in_qa_ecr_matrix: ${{ steps.set-required-chainlink-plugin-versions-matrix.outputs.versions }}
    steps:
      - name: Check input conditions
        run: |
          if [[ "${{ inputs.test_ids }}" != "" && "${{ inputs.test_workflow }}" != "" ]]; then
            echo "::error::Error: Both 'test_ids' and 'test_workflow' are provided. Please specify only one."
            exit 1
          fi
          if [[ "${{ secrets.TEST_SECRETS_OVERRIDE_BASE64 }}" != "" ]]; then
            echo "Will run tests with custom test secrets"
          fi
      - name: Install jq
        run: sudo apt-get install jq

      - name: Create matrix for required Chainlink image versions
        id: set-required-chainlink-image-versions-matrix
        run: |
          image_versions="${{ inputs.require_chainlink_image_versions_in_qa_ecr }}"
          default_version="${{ env.DEFAULT_CHAINLINK_VERSION }}"
          current_sha="${{ github.sha }}"

          if [[ "$default_version" == "$current_sha" ]]; then
            # Append the current SHA to required image versions
            if [[ -z "$image_versions" ]]; then
              image_versions="${{ github.sha }}"
            else
              image_versions+=",${{ github.sha }}"
            fi            
          fi

          # Convert the comma-separated string to a JSON array
          image_versions=$(echo "$image_versions" | jq -Rc 'if . == "" then "" else split(",") | if . == [""] then "" else . end end')

          echo "Required Chainlink image versions: $image_versions"   
          echo "versions=$image_versions" >> $GITHUB_OUTPUT

      - name: Create matrix for required Chainlink plugin versions
        id: set-required-chainlink-plugin-versions-matrix
        run: |
          image_versions=$(echo "${{ inputs.require_chainlink_plugin_versions_in_qa_ecr }}" | jq -Rc 'if . == "" then "" else split(",") | if . == [""] then "" else . end end')
          echo "Required Chainlink plugin image versions: $image_versions"   
          echo "versions=$image_versions" >> $GITHUB_OUTPUT

  check-test-configurations:
    name: Check test configurations
    if: ${{ inputs.enable_check_test_configurations }}
    needs: validate-inputs
    runs-on: ubuntu-latest
    steps:
      - name: Checkout core
        uses: actions/checkout@9bb56186c3b09b4f86b1c65136769dd318469633 # v4.1.2
        with:
          fetch-depth: 0
          path: core
      - name: Install citool
        shell: bash
        run: go install github.com/smartcontractkit/chainlink-testing-framework/tools/citool@1d8d5b55bf6379b969dbcde99abc87faa5963ea1 # v1.34.4
      - name: Run Check Tests Command
        run: |
          if ! citool check-tests ${{ github.workspace }}/integration-tests ${{ github.workspace }}/.github/e2e-tests.yml; then
            echo "::error::Some E2E test configurations have to be added to .github/e2e-tests.yml. This file defines Github CI configuration for each E2E test or set of E2E tests." && exit 1
          fi

  get_latest_chainlink_release_version:
    name: Get latest Chainlink release version
    runs-on: ubuntu-latest
    environment: integration
    outputs:
      latest_chainlink_release_version: ${{ steps.get_latest_version.outputs.latest_version }}
    steps:
      - name: Get Latest Version
        id: get_latest_version
        run: |
          untrimmed_ver=$(curl --header "Authorization: token ${{ secrets.GH_TOKEN }}" --request GET https://api.github.com/repos/${{ github.repository }}/releases/latest | jq -r .name)
          latest_version="${untrimmed_ver:1}"
          echo "Latest Chainlink release version: $latest_version"
          echo "latest_version=${latest_version}" >> "$GITHUB_OUTPUT"
          # Check if latest_version is empty
          if [ -z "$latest_version" ]; then
          echo "Error: The latest_version is empty. The migration tests need a verison to run."
          exit 1
          fi

  load-test-configurations:
    name: Load test configurations
    needs: [validate-inputs]
    runs-on: ubuntu-latest
    outputs:
      run-docker-tests: ${{ steps.check-matrices.outputs.run-docker-tests }}
      run-k8s-tests: ${{ steps.check-matrices.outputs.run-k8s-tests }}
      docker-matrix: ${{ steps.set-docker-matrix.outputs.matrix }}
      k8s-runner-matrix: ${{ steps.set-k8s-runner-matrix.outputs.matrix }}
      workflow_id: ${{ steps.gen_id.outputs.workflow_id }}
    steps:
      - name: Checkout code
        uses: actions/checkout@9bb56186c3b09b4f86b1c65136769dd318469633 # v4.1.2
      - name: Setup Go
        uses: actions/setup-go@0c52d547c9bc32b1aa3301fd7a9cb496313a4491 # v5.0.0
        with:
          go-version: '1.22.6'
          check-latest: true
      - name: Install citool
        shell: bash
        run: go install github.com/smartcontractkit/chainlink-testing-framework/tools/citool@1d8d5b55bf6379b969dbcde99abc87faa5963ea1 # v1.34.4
      - name: Install jq
        run: sudo apt-get install jq

      - name: Generate Docker Tests Matrix
        id: set-docker-matrix
        run: |
          # Check if custom_test_list_json is provided and non-empty
          if [[ -n '${{ inputs.custom_test_list_json }}' ]]; then
            echo "Using custom test list JSON"
            MATRIX_JSON=$(echo '${{ inputs.custom_test_list_json }}' | jq -c '{tests: [.tests[] | select(.test_env_type == "docker")]}')
          else
            echo "Using default test list"
            MATRIX_JSON=$(citool filter --file ${{ github.workspace }}/.github/e2e-tests.yml --test-env-type 'docker' --test-list '${{ inputs.test_list }}' --test-ids '${{ inputs.test_ids }}' --workflow '${{ inputs.test_workflow }}')
          fi

          echo "Docker tests:"
          echo "$MATRIX_JSON" | jq
          echo "matrix=$MATRIX_JSON" >> $GITHUB_OUTPUT

      - name: Generate K8s Tests Matrix
        id: set-k8s-runner-matrix
        run: |
          # Check if custom_test_list_json is provided and non-empty
          if [[ -n '${{ inputs.custom_test_list_json }}' ]]; then
            echo "Using custom test list JSON"
            MATRIX_JSON=$(echo '${{ inputs.custom_test_list_json }}' | jq -c '{tests: [.tests[] | select(.test_env_type == "k8s-remote-runner")]}')
          else
            echo "Using default test list"
            MATRIX_JSON=$(citool filter --file ${{ github.workspace }}/.github/e2e-tests.yml --test-env-type 'k8s-remote-runner' --test-list '${{ inputs.test_list }}' --test-ids '${{ inputs.test_ids }}' --workflow '${{ inputs.test_workflow }}')
          fi

          echo "K8s tests:"
          echo "$MATRIX_JSON" | jq
          echo "matrix=$MATRIX_JSON" >> $GITHUB_OUTPUT

      - name: Check Test Matrices
        id: check-matrices
        run: |
          DOCKER_MATRIX_EMPTY=$(echo '${{ steps.set-docker-matrix.outputs.matrix }}' | jq '.tests == null or .tests == []')
          K8S_MATRIX_EMPTY=$(echo '${{ steps.set-k8s-runner-matrix.outputs.matrix }}' | jq '.tests == null or .tests == []')

          # Check if jq commands succeeded
          if [ $? -ne 0 ]; then
            echo "JSON parse error occurred."
            exit 1
          fi

          if [[ "$DOCKER_MATRIX_EMPTY" == "true" ]]; then
            echo "run-docker-tests=false" >> $GITHUB_OUTPUT
          else
            echo "run-docker-tests=true" >> $GITHUB_OUTPUT
          fi
          if [[ "$K8S_MATRIX_EMPTY" == "true" ]]; then
            echo "run-k8s-tests=false" >> $GITHUB_OUTPUT
          else
            echo "run-k8s-tests=true" >> $GITHUB_OUTPUT
          fi

          # Check if both matrices are empty
          if [[ "$DOCKER_MATRIX_EMPTY" == "true" ]] && [[ "$K8S_MATRIX_EMPTY" == "true" ]]; then
            echo "No tests found for inputs. Both Docker and Kubernetes tests matrices are empty"
            exit 1
          fi
        shell: bash

      - name: Check if test secrets are required for any test
        shell: bash
        run: |
          # Check if the test secret key is provided and skip the checks if it is non-empty
          if [ -n "${{ secrets.TEST_SECRETS_OVERRIDE_BASE64 }}" ]; then
            echo "Test secret key provided. Skipping checks for tests requiring secrets."
            exit 0
          fi

          # Parse the JSON to check for test_secrets_required in Docker matrix
          DOCKER_TESTS_REQUIRING_SECRETS=$(echo '${{ steps.set-docker-matrix.outputs.matrix }}' | jq 'if .tests then .tests[] | select(has("test_secrets_required") and .test_secrets_required) | .id else empty end' -r)
          # Parse the JSON to check for test_secrets_required in Kubernetes matrix
          K8S_TESTS_REQUIRING_SECRETS=$(echo '${{ steps.set-k8s-runner-matrix.outputs.matrix }}' | jq 'if .tests then .tests[] | select(has("test_secrets_required") and .test_secrets_required) | .id else empty end' -r)

          # Determine if any tests require secrets
          if [ ! -z "$DOCKER_TESTS_REQUIRING_SECRETS" ] || [ ! -z "$K8S_TESTS_REQUIRING_SECRETS" ]; then
            echo "Tests in .github/e2e-tests.yml requiring custom test secrets:"
            if [ ! -z "$DOCKER_TESTS_REQUIRING_SECRETS" ]; then
              echo $DOCKER_TESTS_REQUIRING_SECRETS
            fi
            if [ ! -z "$K8S_TESTS_REQUIRING_SECRETS" ]; then
              echo $K8S_TESTS_REQUIRING_SECRETS
            fi
            echo "::error::Error: Some of the tests require custom test secrets to run. Please see workflow logs and set 'test_secrets_override_key' to run these tests."
            exit 1
          else
            echo "No tests require secrets. Proceeding without additional secret setup."          
          fi

      - name: Generate random workflow id 
        id: gen_id
        run: echo "workflow_id=$(uuidgen)" >> $GITHUB_OUTPUT          
  

  # Check if Chainlink images required for the tests exist. If not, build and push the images to QA ECR
  require-chainlink-image-versions-in-qa-ecr:
    name: Get Chainlink image
    needs: [validate-inputs, load-test-configurations]
    if: ${{ fromJson(needs.validate-inputs.outputs.require_chainlink_image_versions_in_qa_ecr_matrix) != '' }}
    runs-on: ubuntu-latest
    environment: integration
    permissions:
      id-token: write
      contents: read
    env:
      CHAINLINK_IMAGE: ${{ secrets.QA_AWS_ACCOUNT_NUMBER }}.dkr.ecr.${{ secrets.QA_AWS_REGION }}.amazonaws.com/chainlink
    strategy:
      matrix:
        version: ${{ fromJson(needs.validate-inputs.outputs.require_chainlink_image_versions_in_qa_ecr_matrix) }}
    steps:
      - name: Checkout the repo
        uses: actions/checkout@9bb56186c3b09b4f86b1c65136769dd318469633 # v4.1.2

      - name: Get Chainlink image
        uses: ./.github/actions/build-chainlink-image
        with:
          dockerfile: core/chainlink.Dockerfile
          git_commit_sha: ${{ matrix.version }}
          tag_suffix: ''
          check_image_exists: 'true'
          AWS_REGION: ${{ secrets.QA_AWS_REGION }}
          AWS_ROLE_TO_ASSUME: ${{ secrets.QA_AWS_ROLE_TO_ASSUME }}

  # Check if Chainlink plugins required for the tests exist. If not, build and push the images to QA ECR
  require-chainlink-plugin-versions-in-qa-ecr:
    name: Get Chainlink plugins image
    needs: [validate-inputs, load-test-configurations]
    if: ${{ fromJson(needs.validate-inputs.outputs.require_chainlink_plugin_versions_in_qa_ecr_matrix) != '' }}  
    runs-on: ubuntu-latest
    environment: integration
    permissions:
      id-token: write
      contents: read
    env:
      CHAINLINK_IMAGE: ${{ secrets.QA_AWS_ACCOUNT_NUMBER }}.dkr.ecr.${{ secrets.QA_AWS_REGION }}.amazonaws.com/chainlink
    strategy:
      matrix:
        version: ${{ fromJson(needs.validate-inputs.outputs.require_chainlink_plugin_versions_in_qa_ecr_matrix) }}
    steps:
      - name: Checkout the repo
        uses: actions/checkout@9bb56186c3b09b4f86b1c65136769dd318469633 # v4.1.2

      - name: Get Chainlink plugins image
        uses: ./.github/actions/build-chainlink-image
        with:
          dockerfile: plugins/chainlink.Dockerfile
          git_commit_sha: ${{ matrix.version }}
          tag_suffix: '-plugins'
          check_image_exists: 'true'
          AWS_REGION: ${{ secrets.QA_AWS_REGION }}
          AWS_ROLE_TO_ASSUME: ${{ secrets.QA_AWS_ROLE_TO_ASSUME }}

  # Run Docker tests
  run-docker-tests:
    name: ${{ matrix.tests.id }}
    needs: [load-test-configurations, require-chainlink-image-versions-in-qa-ecr, require-chainlink-plugin-versions-in-qa-ecr, get_latest_chainlink_release_version]
    # Run when none of the needed jobs fail or are cancelled (skipped or successful jobs are ok)
    if: ${{ needs.load-test-configurations.outputs.run-docker-tests == 'true' && always() && !failure() && !cancelled() }}
    runs-on: ${{ matrix.tests.runs_on }}
    strategy:
      fail-fast: false
      matrix: ${{fromJson(needs.load-test-configurations.outputs.docker-matrix)}}
    environment: integration
    permissions:
      actions: read
      checks: write
      pull-requests: write
      id-token: write
      contents: read
    env:
      LATEST_CHAINLINK_RELEASE_VERSION: ${{ needs.get_latest_chainlink_release_version.outputs.latest_chainlink_release_version }}
      TEST_CONFIG_OVERRIDE_PATH: ${{ matrix.tests.test_config_override_path || inputs.test_config_override_path }}
      TEST_ID: ${{ matrix.tests.id_sanitized || matrix.tests.id }}
    steps:
      - name: Collect Metrics
        if: always()
        id: collect-gha-metrics
        uses: smartcontractkit/push-gha-metrics-action@d9da21a2747016b3e13de58c7d4115a3d5c97935 # v3.0.1
        with:
          id: e2e_tests_${{ env.TEST_ID }}
          org-id: ${{ secrets.GRAFANA_INTERNAL_TENANT_ID }}
          basic-auth: ${{ secrets.GRAFANA_INTERNAL_BASIC_AUTH }}
          hostname: ${{ secrets.GRAFANA_INTERNAL_HOST }}
          this-job-name: ${{ inputs.workflow_name }} / ${{ matrix.tests.id }}
          test-results-file: '{"testType":"go","filePath":"/tmp/gotest.log"}'
        continue-on-error: true

      - name: Checkout repository
        uses: actions/checkout@9bb56186c3b09b4f86b1c65136769dd318469633 # v4.1.2
      - name: Install jq
        run: sudo apt-get install -y jq

      - name: Show test config override path in summary
        if: ${{ env.TEST_CONFIG_OVERRIDE_PATH }}
        run: |
          echo "### Test config override path" >> $GITHUB_STEP_SUMMARY
          echo "[${{ env.TEST_CONFIG_OVERRIDE_PATH }}]($GITHUB_SERVER_URL/$GITHUB_REPOSITORY/blob/${{ github.sha }}/${{ env.TEST_CONFIG_OVERRIDE_PATH }})" >> $GITHUB_STEP_SUMMARY

      - name: Show chainlink version in summary
        run: |
          echo "### Chainlink version" >> $GITHUB_STEP_SUMMARY
          echo "${{ matrix.tests.test_env_vars.E2E_TEST_CHAINLINK_VERSION || env.DEFAULT_CHAINLINK_VERSION }}" >> $GITHUB_STEP_SUMMARY
      
      - name: Show test configuration in logs
        run: echo '${{ toJson(matrix.tests) }}' | jq .

      - name: Setup GAP for Grafana
        uses: smartcontractkit/.github/actions/setup-gap@d316f66b2990ea4daa479daa3de6fc92b00f863e # setup-gap@0.3.2
        id: setup-gap
        timeout-minutes: 3
        with:
          aws-region: ${{ secrets.AWS_REGION }}
          aws-role-arn: ${{ secrets.AWS_OIDC_IAM_ROLE_VALIDATION_PROD_ARN }}
          api-gateway-host: ${{ secrets.AWS_API_GW_HOST_GRAFANA }}
          duplicate-authorization-header: "true"

      - name: Setup Grafana and OpenTelemetry
        id: docker-setup
        if: inputs.enable_otel_traces_for_ocr2_plugins && matrix.tests.test_env_vars.ENABLE_OTEL_TRACES == 'true'
        run: |
          # Create network
          docker network create --driver bridge tracing

          # Make trace directory
          cd integration-tests/smoke/
          mkdir ./traces
          chmod -R 777 ./traces

          # Switch directory
          cd ../../.github/tracing

          # Create a Docker volume for traces
          # docker volume create otel-traces

          # Start OpenTelemetry Collector
          # Note the user must be set to the same user as the runner for the trace data to be accessible
          docker run -d --network=tracing --name=otel-collector \
            -v $PWD/otel-collector-ci.yaml:/etc/otel-collector.yaml \
            -v $PWD/../../integration-tests/smoke/traces:/tracing \
            --user "$(id -u):$(id -g)" \
            -p 4317:4317 otel/opentelemetry-collector:0.88.0 --config=/etc/otel-collector.yaml

      - name: Run tests
        id: run_tests
        uses: smartcontractkit/chainlink-github-actions/chainlink-testing-framework/run-tests@4f377a6b1cc07f0eca82745782736b4908a1da30 # v2.3.32
        env:
          DETACH_RUNNER: true
          E2E_TEST_CHAINLINK_VERSION: ${{ matrix.tests.test_env_vars.E2E_TEST_CHAINLINK_VERSION || env.DEFAULT_CHAINLINK_VERSION }}
          E2E_TEST_CHAINLINK_UPGRADE_VERSION: ${{ matrix.tests.test_env_vars.E2E_TEST_CHAINLINK_UPGRADE_VERSION }}
          E2E_TEST_CHAINLINK_POSTGRES_VERSION: ${{ matrix.tests.test_env_vars.E2E_TEST_CHAINLINK_POSTGRES_VERSION }}
          E2E_TEST_SELECTED_NETWORK: ${{ matrix.tests.test_env_vars.E2E_TEST_SELECTED_NETWORK || env.SELECTED_NETWORKS }}
          E2E_TEST_LOGGING_RUN_ID: ${{ github.run_id }}
          E2E_TEST_LOG_STREAM_LOG_TARGETS: ${{ vars.LOGSTREAM_LOG_TARGETS }}
          E2E_TEST_LOG_COLLECT: ${{ vars.TEST_LOG_COLLECT }}
          E2E_TEST_LOKI_TENANT_ID: ${{ secrets.GRAFANA_INTERNAL_TENANT_ID }}
          E2E_TEST_LOKI_ENDPOINT: https://${{ secrets.GRAFANA_INTERNAL_HOST }}/loki/api/v1/push
          E2E_TEST_LOKI_BASIC_AUTH: ${{ secrets.GRAFANA_INTERNAL_BASIC_AUTH }}
          E2E_TEST_GRAFANA_BASE_URL: "http://localhost:8080/primary"
          E2E_TEST_GRAFANA_DASHBOARD_URL: ${{ matrix.tests.test_env_vars.E2E_TEST_GRAFANA_DASHBOARD_URL || '/d/ddf75041-1e39-42af-aa46-361fe4c36e9e/ci-e2e-tests-logs' }} 
          E2E_TEST_GRAFANA_BEARER_TOKEN: ${{ secrets.GRAFANA_INTERNAL_URL_SHORTENER_TOKEN }}
          E2E_TEST_PYROSCOPE_ENVIRONMENT: ${{ matrix.tests.pyroscope_env }}
          E2E_TEST_PYROSCOPE_SERVER_URL: ${{ matrix.tests.pyroscope_env != '' && secrets.QA_PYROSCOPE_INSTANCE || '' }}
          E2E_TEST_PYROSCOPE_KEY: ${{ matrix.tests.pyroscope_env != '' && secrets.QA_PYROSCOPE_KEY || '' }}
          E2E_TEST_PYROSCOPE_ENABLED: ${{ matrix.tests.pyroscope_env != '' && 'true' || '' }}
        with:
          test_command_to_run: ${{ matrix.tests.test_cmd }} ${{ matrix.tests.test_cmd_opts || '2>&1 | tee /tmp/gotest.log | gotestloghelper -ci -singlepackage -hidepassingtests=false -hidepassinglogs' }} 
          test_download_vendor_packages_command: cd $(dirname ${{ matrix.tests.path }}) && go mod download
          test_secrets_override_base64: ${{ secrets.TEST_SECRETS_OVERRIDE_BASE64 }}
          test_config_override_path: ${{ env.TEST_CONFIG_OVERRIDE_PATH }}
          test_type: ${{ matrix.tests.test_env_vars.TEST_TYPE }}
          test_suite: ${{ matrix.tests.test_env_vars.TEST_SUITE }}
          default_e2e_test_chainlink_image: ${{ matrix.tests.test_env_vars.E2E_TEST_CHAINLINK_IMAGE || env.CHAINLINK_IMAGE }}
          default_e2e_test_chainlink_upgrade_image: ${{ matrix.tests.test_env_vars.E2E_TEST_CHAINLINK_UPGRADE_IMAGE }}
          aws_registries: ${{ secrets.QA_AWS_ACCOUNT_NUMBER }}
          artifacts_name: ${{ env.TEST_ID }}-test-logs
          artifacts_location: |
            ./integration-tests/smoke/logs/
            ./integration-tests/smoke/db_dumps/
            /tmp/gotest.log
          publish_check_name: ${{ env.TEST_ID }}
          token: ${{ secrets.GH_TOKEN }}
          cache_key_id: e2e-tests
          go_mod_path: ./integration-tests/go.mod
          QA_AWS_REGION: ${{ secrets.QA_AWS_REGION }}
          QA_AWS_ROLE_TO_ASSUME: ${{ secrets.QA_AWS_ROLE_TO_ASSUME }}
          QA_KUBECONFIG: ""
          should_tidy: "false"
          go_coverage_src_dir: /var/tmp/go-coverage
          go_coverage_dest_dir: ${{ github.workspace }}/.covdata

      - name: Show Otel-Collector logs
        if: inputs.enable_otel_traces_for_ocr2_plugins && matrix.tests.test_env_vars.ENABLE_OTEL_TRACES == 'true'
        run: |
          docker logs otel-collector

      - name: Permissions on traces
        if: inputs.enable_otel_traces_for_ocr2_plugins && matrix.tests.test_env_vars.ENABLE_OTEL_TRACES == 'true'
        run: |
          ls -l ./integration-tests/smoke/traces

      - name: Upload trace data as artifact
        if: inputs.enable_otel_traces_for_ocr2_plugins && matrix.tests.test_env_vars.ENABLE_OTEL_TRACES == 'true'
        uses: actions/upload-artifact@5d5d22a31266ced268874388b861e4b58bb5c2f3 # v4.3.1
        with:
          name: trace-data
          path: ./integration-tests/smoke/traces/trace-data.json          
          
      - name: Upload test log as artifact
        uses: actions/upload-artifact@5d5d22a31266ced268874388b861e4b58bb5c2f3 # v4.3.1
        if: inputs.test_log_upload_on_failure && failure()
        with:
          name: test_log_${{ env.TEST_ID }}
          path: /tmp/gotest.log
          retention-days: ${{ inputs.test_log_upload_retention_days }}
        continue-on-error: true
        
      - name: Upload cl node coverage data as artifact
        if: inputs.upload_cl_node_coverage_artifact
        uses: actions/upload-artifact@65462800fd760344b1a7b4382951275a0abb4808 # v4.3.3
        timeout-minutes: 2
        continue-on-error: true
        with:
          name: ${{ inputs.upload_cl_node_coverage_artifact_prefix }}${{ env.TEST_ID }}
          path: .covdata
          retention-days: 1

      - name: Record test result
        if: ${{ always() }}
        run: |
          id="${{ matrix.tests.id }}"
          result="${{ steps.run_tests.outcome }}"
          echo "{\"id\": \"$id\", \"result\": \"$result\"}" > test_result.json

      - name: Upload test result as artifact
        uses: actions/upload-artifact@65462800fd760344b1a7b4382951275a0abb4808 # v4.3.3
        with:
          name: test_result_${{ needs.load-test-configurations.outputs.workflow_id }}_${{ env.TEST_ID }}
          path: test_result.json        
          retention-days: 1

      - name: Upload custom test artifacts
        if: failure() && matrix.tests.test_artifacts_on_failure != ''
        uses: actions/upload-artifact@65462800fd760344b1a7b4382951275a0abb4808 # v4.3.3
        with:
          name: custom_test_artifacts_${{ env.TEST_ID }}_${{ needs.load-test-configurations.outputs.workflow_id }}
          path: ${{ matrix.tests.test_artifacts_on_failure }}        
          retention-days: 1      

      - name: Print failed test summary
        if: always()
        uses: smartcontractkit/chainlink-github-actions/chainlink-testing-framework/show-test-summary@70ccaef155381025e411cf7cd1fa5ef8f668ed75 # v2.3.25

  # Run K8s tests using old remote runner

  get-remote-runner-test-image:
    needs: [load-test-configurations]
    if: ${{ needs.load-test-configurations.outputs.run-k8s-tests == 'true' && always() && !failure() && !cancelled() }}
    name: Get remote runner test image
    runs-on: ubuntu-latest
    environment: integration
    permissions:
      actions: read
      checks: write
      pull-requests: write
      id-token: write
      contents: read
    outputs:
      remote-runner-version: ${{ steps.set-remote-runner-version.outputs.remote-runner-version }}
    env:
      ENV_JOB_IMAGE_BASE: ${{ secrets.QA_AWS_ACCOUNT_NUMBER }}.dkr.ecr.${{ secrets.QA_AWS_REGION }}.amazonaws.com/chainlink-tests
    steps:
      - name: Checkout repository
        uses: actions/checkout@9bb56186c3b09b4f86b1c65136769dd318469633 # v4.1.2
      - name: Build Test Runner Image
        id: build-test-runner-image
        uses: ./.github/actions/build-test-image
        if: ${{ inputs.with_existing_remote_runner_version == '' }}
        with:
          QA_AWS_ROLE_TO_ASSUME: ${{ secrets.QA_AWS_ROLE_TO_ASSUME }}
          QA_AWS_REGION: ${{ secrets.QA_AWS_REGION }}
          QA_AWS_ACCOUNT_NUMBER: ${{ secrets.QA_AWS_ACCOUNT_NUMBER }}
      - name: Set Remote Runner Version
        id: set-remote-runner-version
        run: |
          if [[ -z "${{ inputs.with_existing_remote_runner_version }}" ]]; then
            echo "remote-runner-image=${{ steps.build-test-runner-image.outputs.test_image }}" >> $GITHUB_OUTPUT
            echo "remote-runner-repository=${{ steps.build-test-runner-image.outputs.test_image_repository }}" >> $GITHUB_OUTPUT
            echo "remote-runner-version=${{ steps.build-test-runner-image.outputs.test_image_tag }}" >> $GITHUB_OUTPUT
          else
            echo "remote-runner-version=${{ inputs.with_existing_remote_runner_version }}" >> $GITHUB_OUTPUT
          fi

  run-k8s-runner-tests:
    needs: [load-test-configurations, get-remote-runner-test-image, require-chainlink-image-versions-in-qa-ecr, require-chainlink-plugin-versions-in-qa-ecr, get_latest_chainlink_release_version]
    if: ${{ needs.load-test-configurations.outputs.run-k8s-tests == 'true' && always() && !failure() && !cancelled() }}
    name: ${{ matrix.tests.id }}
    runs-on: ${{ matrix.tests.runs_on }}
    strategy:
      fail-fast: false
      matrix: ${{fromJson(needs.load-test-configurations.outputs.k8s-runner-matrix)}}
    environment: integration
    permissions:
      actions: read
      checks: write
      pull-requests: write
      id-token: write
      contents: read
    env:
      LATEST_CHAINLINK_RELEASE_VERSION: ${{ needs.get_latest_chainlink_release_version.outputs.latest_chainlink_release_version }}
      TEST_CONFIG_OVERRIDE_PATH: ${{ matrix.tests.test_config_override_path || inputs.test_config_override_path }}
      TEST_ID: ${{ matrix.tests.id_sanitized || matrix.tests.id }}
    steps:
      - name: Collect Metrics
        if: always()
        id: collect-gha-metrics
        uses: smartcontractkit/push-gha-metrics-action@d9da21a2747016b3e13de58c7d4115a3d5c97935 # v3.0.1
        with:
          id: e2e_tests_${{ env.TEST_ID }}
          org-id: ${{ secrets.GRAFANA_INTERNAL_TENANT_ID }}
          basic-auth: ${{ secrets.GRAFANA_INTERNAL_BASIC_AUTH }}
          hostname: ${{ secrets.GRAFANA_INTERNAL_HOST }}
          this-job-name: ${{ inputs.workflow_name }} / ${{ matrix.tests.id }}
        continue-on-error: true

      - name: Checkout repository
        uses: actions/checkout@9bb56186c3b09b4f86b1c65136769dd318469633 # v4.1.2
      - name: Install jq
        run: sudo apt-get install -y jq

      - name: Show test config override path in summary
        if: ${{ env.TEST_CONFIG_OVERRIDE_PATH }}
        run: |
          echo "### Test config override path" >> $GITHUB_STEP_SUMMARY
          echo "[${{ env.TEST_CONFIG_OVERRIDE_PATH }}]($GITHUB_SERVER_URL/$GITHUB_REPOSITORY/blob/${{ github.sha }}/${{ env.TEST_CONFIG_OVERRIDE_PATH }})" >> $GITHUB_STEP_SUMMARY

      - name: Show chainlink version in summary
        run: |
          echo "### Chainlink version" >> $GITHUB_STEP_SUMMARY
          echo "${{ matrix.tests.test_env_vars.E2E_TEST_CHAINLINK_VERSION || env.DEFAULT_CHAINLINK_VERSION }}" >> $GITHUB_STEP_SUMMARY                    

      - name: Show remote runner version in summary
        run: |
          echo "Remote Runner Version: ${{ needs.get-remote-runner-test-image.outputs.remote-runner-version }}"
          echo "### Remote Runner Version" >> $GITHUB_STEP_SUMMARY
          echo "${{ needs.get-remote-runner-test-image.outputs.remote-runner-version }}" >> $GITHUB_STEP_SUMMARY

      - name: Show test configuration in logs
        run: echo '${{ toJson(matrix.tests) }}' | jq .

      - name: Run tests
        id: run_tests
        uses: smartcontractkit/chainlink-github-actions/chainlink-testing-framework/run-tests@4f377a6b1cc07f0eca82745782736b4908a1da30 # v2.3.32
        env:
          DETACH_RUNNER: true
          RR_MEM: ${{ matrix.tests.remote_runner_memory }}
          TEST_ARGS: -test.timeout 900h -test.memprofile memprofile.out -test.cpuprofile profile.out
          ENV_JOB_IMAGE: ${{ secrets.QA_AWS_ACCOUNT_NUMBER }}.dkr.ecr.${{ secrets.QA_AWS_REGION }}.amazonaws.com/chainlink-tests:${{ needs.get-remote-runner-test-image.outputs.remote-runner-version }}
          INTERNAL_DOCKER_REPO: ${{ secrets.QA_AWS_ACCOUNT_NUMBER }}.dkr.ecr.${{ secrets.QA_AWS_REGION }}.amazonaws.com
          # We can comment these out when we have a stable soak test and aren't worried about resource consumption
          TEST_UPLOAD_CPU_PROFILE: true
          TEST_UPLOAD_MEM_PROFILE: true
          REF_NAME: ${{ github.head_ref || github.ref_name }}
          E2E_TEST_CHAINLINK_VERSION: ${{ matrix.tests.test_env_vars.E2E_TEST_CHAINLINK_VERSION || env.DEFAULT_CHAINLINK_VERSION }}
          E2E_TEST_CHAINLINK_UPGRADE_VERSION: ${{ matrix.tests.test_env_vars.E2E_TEST_CHAINLINK_UPGRADE_VERSION }}
          E2E_TEST_CHAINLINK_POSTGRES_VERSION: ${{ matrix.tests.test_env_vars.E2E_TEST_CHAINLINK_POSTGRES_VERSION }}
          E2E_TEST_SELECTED_NETWORK: ${{ matrix.tests.test_env_vars.E2E_TEST_SELECTED_NETWORK || env.SELECTED_NETWORKS }}
          E2E_TEST_LOGGING_RUN_ID: ${{ github.run_id }}
          E2E_TEST_LOG_STREAM_LOG_TARGETS: ${{ vars.LOGSTREAM_LOG_TARGETS }}
          E2E_TEST_LOG_COLLECT: ${{ vars.TEST_LOG_COLLECT }}
          E2E_TEST_LOKI_TENANT_ID: ${{ secrets.GRAFANA_INTERNAL_TENANT_ID }}
          E2E_TEST_LOKI_ENDPOINT: https://${{ secrets.GRAFANA_INTERNAL_HOST }}/loki/api/v1/push
          E2E_TEST_LOKI_BASIC_AUTH: ${{ secrets.GRAFANA_INTERNAL_BASIC_AUTH }}
          E2E_TEST_GRAFANA_BASE_URL: "http://localhost:8080/primary"
          E2E_TEST_GRAFANA_DASHBOARD_URL: ${{ matrix.tests.test_env_vars.E2E_TEST_GRAFANA_DASHBOARD_URL || '/d/ddf75041-1e39-42af-aa46-361fe4c36e9e/ci-e2e-tests-logs' }} 
          E2E_TEST_GRAFANA_BEARER_TOKEN: ${{ secrets.GRAFANA_INTERNAL_URL_SHORTENER_TOKEN }}
          E2E_TEST_PYROSCOPE_ENVIRONMENT: ${{ matrix.tests.pyroscope_env }}
          E2E_TEST_PYROSCOPE_SERVER_URL: ${{ matrix.tests.pyroscope_env != '' && secrets.QA_PYROSCOPE_INSTANCE || '' }}
          E2E_TEST_PYROSCOPE_KEY: ${{ matrix.tests.pyroscope_env != '' && secrets.QA_PYROSCOPE_KEY || '' }}
          E2E_TEST_PYROSCOPE_ENABLED: ${{ matrix.tests.pyroscope_env != '' && 'true' || '' }}
          DATABASE_URL: postgresql://postgres:node@localhost:5432/chainlink_test?sslmode=disable
        with:
          test_command_to_run: ${{ matrix.tests.test_cmd }} ${{ matrix.tests.test_cmd_opts || '2>&1 | tee /tmp/gotest.log | gotestloghelper -ci -singlepackage -hidepassingtests=false -hidepassinglogs' }} 
          test_download_vendor_packages_command: make gomod
          test_secrets_override_base64: ${{ secrets.TEST_SECRETS_OVERRIDE_BASE64 }}
          test_config_override_path: ${{ env.TEST_CONFIG_OVERRIDE_PATH }}
          test_type: ${{ matrix.tests.test_env_vars.TEST_TYPE }}
          test_suite: ${{ matrix.tests.test_env_vars.TEST_SUITE }}
          default_e2e_test_chainlink_image: ${{ matrix.tests.test_env_vars.E2E_TEST_CHAINLINK_IMAGE || env.CHAINLINK_IMAGE }}
          default_e2e_test_chainlink_upgrade_image: ${{ matrix.tests.test_env_vars.E2E_TEST_CHAINLINK_UPGRADE_IMAGE }}
          token: ${{ secrets.GH_TOKEN }}
          should_cleanup: false
          cache_key_id: e2e-tests
          go_mod_path: ./integration-tests/go.mod
          QA_AWS_REGION: ${{ secrets.QA_AWS_REGION }}
          QA_AWS_ROLE_TO_ASSUME: ${{ secrets.QA_AWS_ROLE_TO_ASSUME }}
          QA_KUBECONFIG: ${{ secrets.QA_KUBECONFIG }}

      - name: Upload test log as artifact
        uses: actions/upload-artifact@65462800fd760344b1a7b4382951275a0abb4808 # v4.3.3
        if: inputs.test_log_upload_on_failure && failure()
        with:
          name: test_log_${{ env.TEST_ID }}
          path: /tmp/gotest.log
          retention-days: ${{ inputs.test_log_upload_retention_days }}
        continue-on-error: true

      - name: Upload custom test artifacts
        if: failure() && matrix.tests.test_artifacts_on_failure != ''
        uses: actions/upload-artifact@65462800fd760344b1a7b4382951275a0abb4808 # v4.3.3
        with:
          name: custom_test_artifacts_${{ env.TEST_ID }}_${{ needs.load-test-configurations.outputs.workflow_id }}
          path: ${{ matrix.tests.test_artifacts_on_failure }}        
          retention-days: 1              

      # TODO: move to run-tests GHA
      - name: Print failed test summary
        if: always()
        uses: smartcontractkit/chainlink-github-actions/chainlink-testing-framework/show-test-summary@70ccaef155381025e411cf7cd1fa5ef8f668ed75 # v2.3.25        

  after_tests:
    needs: [load-test-configurations, run-docker-tests, run-k8s-runner-tests]
    if: always()
    name: After tests
    runs-on: ubuntu-latest
    # Set to access secrets like secrets.QA_SLACK_API_KEY that are set in the "integration" environment
    environment: integration
    outputs:
      test_results: ${{ steps.set_test_results.outputs.results }}    
    steps:
      - name: Download all test result artifacts
        uses: actions/download-artifact@9c19ed7fe5d278cd354c7dfd5d3b88589c7e2395 # v4.1.6
        with:
          path: test_results
          pattern: test_result_${{ needs.load-test-configurations.outputs.workflow_id }}_*

      - name: Set detailed test results
        id: set_test_results
        run: |
          if [ -d "test_results" ]; then
            cd test_results
            ls -R .
            # Combine JSON files into one
            find . -name '*.json' -exec cat {} + | jq -s '.' > test_results.json
            # Display the combined JSON
            jq . test_results.json
            # Set the combined results as an output
            echo "results=$(jq -c . test_results.json)" >> $GITHUB_OUTPUT
          else
            echo "No test results directory found."
            echo "results=[]" >> $GITHUB_OUTPUT
          fi

      - name: Send Slack notification
        uses: slackapi/slack-github-action@6c661ce58804a1a20f6dc5fbee7f0381b469e001 # v1.25.0
        if: ${{ inputs.slack_notification_after_tests == 'true' || inputs.slack_notification_after_tests == 'always' || (inputs.slack_notification_after_tests == 'on_failure' && contains(join(needs.*.result, ','), 'failure')) }}
        id: slack
        env:
          SLACK_BOT_TOKEN: ${{ secrets.SLACK_BOT_TOKEN }}
        with:
          channel-id: ${{ inputs.slack_notification_after_tests_channel_id || secrets.SLACK_NOTIFICATION_AFTER_TESTS_CHANNEL_ID }}
          payload: |
            {
              "attachments": [
                {
<<<<<<< HEAD
                  "color": "${{ contains(join(needs.*.result, ','), 'failure') && '#C62828' || contains(join(needs.*.result, ','), 'cancelled') && '#FFA000' || '#3fae55' }}",
=======
                  "color": "${{ contains(join(needs.*.result, ','), 'failure') && '#C62828' || contains(join(needs.*.result, ','), 'cancelled') && '#FFA000' || '2E7D32' }}",
>>>>>>> 7ec7f55c
                  "blocks": [
                    {
                      "type": "section",
                      "text": {
                        "type": "mrkdwn",
                        "text": "${{ inputs.slack_notification_after_tests_name }} - ${{ contains(join(needs.*.result, ','), 'failure') && 'Failed :x:' || contains(join(needs.*.result, ','), 'cancelled') && 'Cancelled :warning:' || 'Passed :white_check_mark:' }}"
                      }
                    },
                    {
                      "type": "section",
                      "text": {
                        "type": "mrkdwn",
                        "text": "<${{ github.server_url }}/${{ github.repository }}/actions/runs/${{ github.run_id }}|View Build Details>"
                      }
                    }
                  ]
                }
              ]
            }
        
      - name: Notify user in Slack message if tests failed
        if: ${{ inputs.slack_notification_after_tests != '' && contains(join(needs.*.result, ','), 'failure') && inputs.slack_notification_after_tests_notify_user_id_on_failure != '' }}
        uses: slackapi/slack-github-action@6c661ce58804a1a20f6dc5fbee7f0381b469e001 # v1.25.0
        env:
          SLACK_BOT_TOKEN: ${{ secrets.SLACK_BOT_TOKEN }}
        with:
          channel-id: ${{ inputs.slack_notification_after_tests_channel_id || secrets.SLACK_NOTIFICATION_AFTER_TESTS_CHANNEL_ID }}
          payload: |
            {
              "thread_ts": "${{ steps.slack.outputs.thread_ts }}",
              "blocks": [
                {
                  "type": "section",
                  "text": {
                    "type": "mrkdwn",
                    "text": "Notifying <@${{ inputs.slack_notification_after_tests_notify_user_id_on_failure }}>, please check the test results."
                  }
                }
              ]
            }

  # Run K8s tests using new remote runner
  # remote-runner-k8s-tests:
  #   runs-on: ubuntu-latest
  #   container:
  #     image: golang:1.18
  #   steps:
  #     - name: Checkout repository
  #       uses: actions/checkout@v2

  #     - name: Set up Go
  #       uses: actions/setup-go@v2
  #       with:
  #         go-version: '1.18'

  #     - name: Load Runner Config
  #       run: echo "$RUNNER_CONFIG" > runner.toml
  #       env:
  #         RUNNER_CONFIG: |
  #           # Runner configuration
  #           detached_mode = true
  #           debug = false

  #           [[test_runs]]
  #           namespace = "dev-env"
  #           rbac_role_name = "dev-role"
  #           rbac_service_account_name = "dev-service-account"
  #           sync_value = "unique-sync-value-1"
  #           ttl_seconds_after_finished = 300
  #           image_registry_url = "https://myregistry.dev/"
  #           image_name = "dev-image"
  #           image_tag = "v1.0.0"
  #           test_name = "TestMercuryLoad/all_endpoints"
  #           test_config_base64_env_name = "CONFIG_ENV_DEV"
  #           test_config_file_path = "/configs/dev/test-config.toml"
  #           test_config_base64 = "dGVzdCBjb25maWcgdmFsdWUgZGV2"
  #           test_timeout = "30m"
  #           resources_requests_cpu = "500m"
  #           resources_requests_memory = "1Gi"
  #           resources_limits_cpu = "1000m"
  #           resources_limits_memory = "2Gi"
  #           job_count = 2
  #           chart_path = "/charts/dev"
  #           [envs]
  #           WASP_LOG_LEVEL = "info"
  #           TEST_LOG_LEVEL = "info"
  #           MERCURY_TEST_LOG_LEVEL = "info"

  #           [[test_runs]]
  #           namespace = "prod-env"
  #           rbac_role_name = "prod-role"
  #           rbac_service_account_name = "prod-service-account"
  #           sync_value = "unique-sync-value-2"
  #           ttl_seconds_after_finished = 600
  #           image_registry_url = "https://myregistry.prod/"
  #           image_name = "prod-image"
  #           image_tag = "v1.0.1"
  #           test_name = "TestMercuryLoad/all_endpoints"
  #           test_config_base64_env_name = "CONFIG_ENV_PROD"
  #           test_config_file_path = "/configs/prod/test-config.toml"
  #           test_config_base64 = "dGVzdCBjb25maWcgdmFsdWUgcHJvZA=="
  #           test_timeout = "45m"
  #           resources_requests_cpu = "800m"
  #           resources_requests_memory = "2Gi"
  #           resources_limits_cpu = "1500m"
  #           resources_limits_memory = "4Gi"
  #           job_count = 3
  #           chart_path = "/charts/prod"
  #           [envs]
  #           WASP_LOG_LEVEL = "info"
  #           TEST_LOG_LEVEL = "info"
  #           MERCURY_TEST_LOG_LEVEL = "info"

  #     # Schedule the tests in K8s in remote runner
  #     - name: Run Kubernetes Tests
  #       run: go run ./cmd/main.go run -c runner.toml<|MERGE_RESOLUTION|>--- conflicted
+++ resolved
@@ -176,11 +176,7 @@
   TEST_LOG_LEVEL: ${{ inputs.test_log_level }}
   METRICS_COLLECTION_ID: chainlink-e2e-tests
   SLACK_API_KEY: ${{ secrets.SLACK_API_KEY }}
-<<<<<<< HEAD
   SLACK_CHANNEL: ${{ inputs.slack_notification_after_tests_channel_id || secrets.SLACK_CHANNEL }}
-=======
-  SLACK_CHANNEL: ${{ secrets.SLACK_CHANNEL }}
->>>>>>> 7ec7f55c
 
 jobs:
   validate-inputs:
@@ -861,11 +857,7 @@
             {
               "attachments": [
                 {
-<<<<<<< HEAD
-                  "color": "${{ contains(join(needs.*.result, ','), 'failure') && '#C62828' || contains(join(needs.*.result, ','), 'cancelled') && '#FFA000' || '#3fae55' }}",
-=======
                   "color": "${{ contains(join(needs.*.result, ','), 'failure') && '#C62828' || contains(join(needs.*.result, ','), 'cancelled') && '#FFA000' || '2E7D32' }}",
->>>>>>> 7ec7f55c
                   "blocks": [
                     {
                       "type": "section",
