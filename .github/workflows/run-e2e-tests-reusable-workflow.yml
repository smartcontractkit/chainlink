--- conflicted
+++ resolved
@@ -72,22 +72,11 @@
         description: 'Use the existing remote runner version for k8s tests. Example: "d3bf5044af33e08be788a2df31c4a745cf69d787"'
         required: false
         type: string
-<<<<<<< HEAD
-=======
       test_image_suites:
         description: 'Suites to build in the test image. Space separated'
         required: false
         type: string
         default: chaos migration reorg smoke soak benchmark load ccip-load
-      require_chainlink_image_versions_in_qa_ecr:
-        description: 'Check Chainlink image versions to be present in QA ECR. If not, build and push the image to QA ECR. Takes comma separated list of Chainlink image versions. Example: "5733cdcda9a9fc6da6343798b119b2ae136146cd,0b7d2c497a508efa5a827714780d908b7b8eda19"'
-        required: false
-        type: string
-      require_chainlink_plugin_versions_in_qa_ecr:
-        description: 'Check Chainlink plugins versions to be present in QA ECR. If not, build and push the image to QA ECR. Takes comma separated list of Chainlink image versions. Example: "5733cdcda9a9fc6da6343798b119b2ae136146cd,0b7d2c497a508efa5a827714780d908b7b8eda19"'
-        required: false
-        type: string
->>>>>>> ae410188
       slack_notification_after_tests:
         description: 'Set to "always" to always send a slack notification after the tests. Set "on_failure" to send a notification only on test failure'
         required: false
@@ -419,15 +408,7 @@
           role-session-name: e2e-tests-wait-for-chainlink-image
       - name: Wait for Chainlink Image
         run: |
-          image_info=$(aws ecr describe-images --repository-name "${{ inputs.chainlink_image_name || 'chainlink' }}" --imageTag="${{ needs.build-test-configurations.outputs.chainlink_image_tag }}" 2>&1 || true)
-          echo "$image_info"
-          if echo "$image_info" | grep -q "Image not found"; then
-            echo "ECR image not found."
-            echo "image_exists=false" >> $GITHUB_ENV
-          else
-            echo "ECR image found."
-            echo "image_exists=true" >> $GITHUB_ENV
-          fi
+          aws ecr describe-images --repository-name "${{ inputs.chainlink_image_name || 'chainlink' }}"
 
   # Run Docker tests
   run-docker-tests:
