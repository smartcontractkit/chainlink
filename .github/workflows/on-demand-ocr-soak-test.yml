--- conflicted
+++ resolved
@@ -93,11 +93,7 @@
           QA_AWS_REGION: ${{ secrets.QA_AWS_REGION }}
           QA_AWS_ACCOUNT_NUMBER: ${{ secrets.QA_AWS_ACCOUNT_NUMBER }}
       - name: Run Tests
-<<<<<<< HEAD
-        uses: smartcontractkit/chainlink-github-actions/chainlink-testing-framework/run-tests@d38226be720c5ccc1ff4d3cee40608ebf264cd59 # v2.3.26
-=======
         uses: smartcontractkit/chainlink-github-actions/chainlink-testing-framework/run-tests@2967f2287bd3f3ddbac7b476e9568993df01796e # v2.3.27
->>>>>>> 901609e8
         env:
           DETACH_RUNNER: true
           TEST_SUITE: soak
@@ -109,6 +105,7 @@
         with:
           test_command_to_run: cd ./integration-tests && go test -v -count=1 -run ^${{ github.event.inputs.testToRun }}$ ./soak
           test_download_vendor_packages_command: make gomod
+          test_config_override_base64: ${{ env.BASE64_CONFIG_OVERRIDE }}
           test_secrets_override_base64: ${{ secrets[inputs.test_secrets_override_key] }}
           cl_repo: ${{ env.CHAINLINK_IMAGE }}
           cl_image_tag: ${{ env.CHAINLINK_VERSION }}
