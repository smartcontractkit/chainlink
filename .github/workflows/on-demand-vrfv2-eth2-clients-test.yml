--- conflicted
+++ resolved
@@ -46,11 +46,7 @@
           echo "### Execution client used" >>$GITHUB_STEP_SUMMARY
           echo "\`${{ env.ETH2_EL_CLIENT }}\`" >>$GITHUB_STEP_SUMMARY          
       - name: Run Tests
-<<<<<<< HEAD
-        uses: smartcontractkit/chainlink-github-actions/chainlink-testing-framework/run-tests@027436f63ad08b6e8eb92a85104ade234fb4ea43 # v2.3.24
-=======
         uses: smartcontractkit/chainlink-github-actions/chainlink-testing-framework/run-tests@75a9005952a9e905649cfb5a6971fd9429436acd # v2.3.24
->>>>>>> c5f9173c
         with:
           test_command_to_run: cd ./integration-tests && go test -timeout 30m -count=1 -json -run TestVRFv2Basic ./smoke/vrfv2_test.go 2>&1 | tee /tmp/gotest.log | gotestloghelper -ci -singlepackage -hidepassingtests=false -hidepassinglogs
           test_download_vendor_packages_command: cd ./integration-tests && go mod download
