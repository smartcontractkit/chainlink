name: On Demand VRFV2 Performance Test
on:
  workflow_dispatch:
    inputs:
      base64Config:
        description: base64-ed config
        required: true
        type: string 
      performanceTestType:
        description: Performance Test Type of test to run
        type: choice
        options:
          - "Smoke"
          - "Soak"
          - "Load"
          - "Stress"
          - "Spike"
      test_list_regex:
        description: "Regex for tests to run"
        required: false
        default: "(TestVRFV2Performance)"
      test_secrets_override_key:
        description: 'Key to run tests with custom test secrets'
        required: false
        type: string 

jobs:
  vrfv2_performance_test:
    name: VRFV2 Performance Test
    environment: integration
    runs-on: ubuntu22.04-8cores-32GB
    permissions:
      checks: write
      pull-requests: write
      id-token: write
      contents: read
    env:
      LOKI_URL: ${{ secrets.LOKI_URL }}
      LOKI_TENANT_ID: ${{ secrets.LOKI_TENANT_ID }}
      LOKI_BASIC_AUTH: ${{ secrets.LOKI_BASIC_AUTH }}
      TEST_TYPE: ${{ inputs.performanceTestType }}
      TEST_LOG_LEVEL: debug
      REF_NAME: ${{ github.head_ref || github.ref_name }}
      SLACK_API_KEY: ${{ secrets.QA_SLACK_API_KEY }}
      SLACK_CHANNEL: ${{ secrets.QA_VRF_SLACK_CHANNEL }}
      GRAFANA_URL: "http://localhost:8080/primary"
      GRAFANA_DASHBOARD_URL: "/d/ddf75041-1e39-42af-aa46-361fe4c36e9e/ci-e2e-tests-logs"
      GRAFANA_BEARER_TOKEN: ${{ secrets.GRAFANA_INTERNAL_URL_SHORTENER_TOKEN }}
      WASP_LOG_LEVEL: info
    steps:
      - name: Collect Metrics
        id: collect-gha-metrics
        uses: smartcontractkit/push-gha-metrics-action@d9da21a2747016b3e13de58c7d4115a3d5c97935 # v3.0.1
        with:
          id: on-demand-vrfv2-performance-test
          org-id: ${{ secrets.GRAFANA_INTERNAL_TENANT_ID }}
          basic-auth: ${{ secrets.GRAFANA_INTERNAL_BASIC_AUTH }}
          hostname: ${{ secrets.GRAFANA_INTERNAL_HOST }}
          this-job-name: ${{ inputs.network }} VRFV2 Performance Test
        continue-on-error: true
      - name: Checkout code
        uses: actions/checkout@9bb56186c3b09b4f86b1c65136769dd318469633 # v4.1.2
        with:
          fetch-depth: 0
      - name: Mask base64 config
        run: |
          BASE64_CONFIG_OVERRIDE=$(jq -r '.inputs.base64Config' $GITHUB_EVENT_PATH)
          echo ::add-mask::$BASE64_CONFIG_OVERRIDE
          echo "BASE64_CONFIG_OVERRIDE=$BASE64_CONFIG_OVERRIDE" >> $GITHUB_ENV          
      - name: Merge and export base64 config
        uses: ./.github/actions/setup-merge-base64-config
        with:
          base64Config: ${{ env.BASE64_CONFIG_OVERRIDE }}
      - name: Send details to Step Summary
        shell: bash
        run: |
          echo "### chainlink image used for this test run :link:" >>$GITHUB_STEP_SUMMARY
          echo "\`${{ env.CHAINLINK_IMAGE }}\`" >>$GITHUB_STEP_SUMMARY
          echo "### chainlink-tests image tag for this test run :ship:" >>$GITHUB_STEP_SUMMARY
          echo "\`${GITHUB_SHA}\`" >>$GITHUB_STEP_SUMMARY
          echo "### Networks on which test was run" >>$GITHUB_STEP_SUMMARY
          echo "\`${{ env.NETWORKS }}\`" >>$GITHUB_STEP_SUMMARY          
      - name: Run Tests
<<<<<<< HEAD
        uses: smartcontractkit/chainlink-github-actions/chainlink-testing-framework/run-tests@d38226be720c5ccc1ff4d3cee40608ebf264cd59 # v2.3.26
=======
        uses: smartcontractkit/chainlink-github-actions/chainlink-testing-framework/run-tests@2967f2287bd3f3ddbac7b476e9568993df01796e # v2.3.27
>>>>>>> 901609e8
        with:
          test_command_to_run: cd ./integration-tests/load && go test -v -count=1 -timeout 24h -run "${{ inputs.test_list_regex }}" ./vrfv2
          test_download_vendor_packages_command: cd ./integration-tests && go mod download
          test_secrets_override_base64: ${{ secrets[inputs.test_secrets_override_key] }}
          cl_repo: ${{ env.CHAINLINK_IMAGE }}
          cl_image_tag: ${{ env.CHAINLINK_VERSION }}
          aws_registries: ${{ secrets.QA_AWS_ACCOUNT_NUMBER }}
          artifacts_name: vrf-test-logs
          artifacts_location: ./integration-tests/load/vrfv2/logs/
          token: ${{ secrets.GITHUB_TOKEN }}
          go_mod_path: ./integration-tests/go.mod
          should_cleanup: false
          QA_AWS_REGION: ${{ secrets.QA_AWS_REGION }}
          QA_AWS_ROLE_TO_ASSUME: ${{ secrets.QA_AWS_ROLE_TO_ASSUME }}
          QA_KUBECONFIG: ${{ secrets.QA_KUBECONFIG }}<|MERGE_RESOLUTION|>--- conflicted
+++ resolved
@@ -81,15 +81,12 @@
           echo "### Networks on which test was run" >>$GITHUB_STEP_SUMMARY
           echo "\`${{ env.NETWORKS }}\`" >>$GITHUB_STEP_SUMMARY          
       - name: Run Tests
-<<<<<<< HEAD
-        uses: smartcontractkit/chainlink-github-actions/chainlink-testing-framework/run-tests@d38226be720c5ccc1ff4d3cee40608ebf264cd59 # v2.3.26
-=======
         uses: smartcontractkit/chainlink-github-actions/chainlink-testing-framework/run-tests@2967f2287bd3f3ddbac7b476e9568993df01796e # v2.3.27
->>>>>>> 901609e8
         with:
           test_command_to_run: cd ./integration-tests/load && go test -v -count=1 -timeout 24h -run "${{ inputs.test_list_regex }}" ./vrfv2
           test_download_vendor_packages_command: cd ./integration-tests && go mod download
           test_secrets_override_base64: ${{ secrets[inputs.test_secrets_override_key] }}
+          test_config_override_base64: ${{ env.BASE64_CONFIG_OVERRIDE }}
           cl_repo: ${{ env.CHAINLINK_IMAGE }}
           cl_image_tag: ${{ env.CHAINLINK_VERSION }}
           aws_registries: ${{ secrets.QA_AWS_ACCOUNT_NUMBER }}
