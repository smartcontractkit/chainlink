name: Automation Benchmark Test
on:
  workflow_dispatch:
    inputs:
      testType:
        description: Type of test to run (benchmark, soak)
        required: true
        default: benchmark
        type: string
      base64Config:
        description: base64-ed config
        required: true
        type: string
      slackMemberID:
        description: Notifies test results (Not your @)
        required: true
        default: U02Q14G80TY
        type: string
jobs:
  automation_benchmark:
    environment: integration
    permissions:
      checks: write
      pull-requests: write
      id-token: write
      contents: read
    name: Automation Benchmark Test
    runs-on: ubuntu22.04-16cores-64GB
    env:
      SLACK_API_KEY: ${{ secrets.QA_SLACK_API_KEY }}
      SLACK_CHANNEL: C03KJ5S7KEK
      CHAINLINK_ENV_USER: ${{ github.actor }}
      REF_NAME: ${{ github.head_ref || github.ref_name }}
    steps:
      - name: Checkout the repo
        uses: actions/checkout@9bb56186c3b09b4f86b1c65136769dd318469633 # v4.1.2
        with:
          ref: ${{ env.REF_NAME }}
      - name: Get Slack config and mask base64 config
        run: |
          SLACK_USER=$(jq -r '.inputs.slackMemberID' $GITHUB_EVENT_PATH)
          echo ::add-mask::$SLACK_USER
          echo SLACK_USER=$SLACK_USER >> $GITHUB_ENV

          BASE64_CONFIG_OVERRIDE=$(jq -r '.inputs.base64Config' $GITHUB_EVENT_PATH)
          echo ::add-mask::$BASE64_CONFIG_OVERRIDE
          echo "BASE64_CONFIG_OVERRIDE=$BASE64_CONFIG_OVERRIDE" >> $GITHUB_ENV
      - name: Parse base64 config
        uses: ./.github/actions/setup-parse-base64-config
        with:
          base64Config: ${{ env.BASE64_CONFIG_OVERRIDE }}
      - name: Send details to Step Summary
        shell: bash
        run: |
          echo "### chainlink image used for this test run :link:" >>$GITHUB_STEP_SUMMARY
          echo "\`${{ env.CHAINLINK_IMAGE }}\`" >>$GITHUB_STEP_SUMMARY
          echo "### chainlink-tests image tag for this test run :ship:" >>$GITHUB_STEP_SUMMARY
          echo "\`${GITHUB_SHA}\`" >>$GITHUB_STEP_SUMMARY
          echo "### Networks on which test was run" >>$GITHUB_STEP_SUMMARY
          echo "\`${{ env.NETWORKS }}\`" >>$GITHUB_STEP_SUMMARY
      - name: Build Test Image
        uses: ./.github/actions/build-test-image
        with:
          QA_AWS_ROLE_TO_ASSUME: ${{ secrets.QA_AWS_ROLE_TO_ASSUME }}
          QA_AWS_REGION: ${{ secrets.QA_AWS_REGION }}
          QA_AWS_ACCOUNT_NUMBER: ${{ secrets.QA_AWS_ACCOUNT_NUMBER }}
          suites: benchmark chaos reorg load
      - name: Run Tests
<<<<<<< HEAD
        uses: smartcontractkit/chainlink-github-actions/chainlink-testing-framework/run-tests@d38226be720c5ccc1ff4d3cee40608ebf264cd59 # v2.3.26
=======
        uses: smartcontractkit/chainlink-github-actions/chainlink-testing-framework/run-tests@2967f2287bd3f3ddbac7b476e9568993df01796e # v2.3.27
>>>>>>> 901609e8
        env:
          DETACH_RUNNER: true
          TEST_SUITE: benchmark
          TEST_ARGS: -test.timeout 720h
          ENV_JOB_IMAGE: ${{ secrets.QA_AWS_ACCOUNT_NUMBER }}.dkr.ecr.${{ secrets.QA_AWS_REGION }}.amazonaws.com/chainlink-tests:${{ github.sha }}
          INTERNAL_DOCKER_REPO: ${{ secrets.QA_AWS_ACCOUNT_NUMBER }}.dkr.ecr.${{ secrets.QA_AWS_REGION }}.amazonaws.com
          TEST_TYPE: ${{ github.event.inputs.testType }}
          TEST_TEST_TYPE: ${{ github.event.inputs.testType }}
          RR_MEM: 4Gi
          TEST_LOG_LEVEL: info
        with:
          test_command_to_run: cd integration-tests && go test -timeout 30m -v -run ^TestAutomationBenchmark$ ./benchmark -count=1
          test_download_vendor_packages_command: make gomod
          cl_repo: ${{ env.CHAINLINK_IMAGE }}
          cl_image_tag: ${{ env.CHAINLINK_VERSION }}
          token: ${{ secrets.GITHUB_TOKEN }}
          should_cleanup: false
          go_mod_path: ./integration-tests/go.mod
          QA_AWS_REGION: ${{ secrets.QA_AWS_REGION }}
          QA_AWS_ROLE_TO_ASSUME: ${{ secrets.QA_AWS_ROLE_TO_ASSUME }}
          QA_KUBECONFIG: ${{ secrets.QA_KUBECONFIG }}
      - name: Collect Metrics
        if: always()
        id: collect-gha-metrics
        uses: smartcontractkit/push-gha-metrics-action@d9da21a2747016b3e13de58c7d4115a3d5c97935 # v3.0.1
        with:
          id: automation-benchmark-build-test-image
          org-id: ${{ secrets.GRAFANA_INTERNAL_TENANT_ID }}
          basic-auth: ${{ secrets.GRAFANA_INTERNAL_BASIC_AUTH }}
          hostname: ${{ secrets.GRAFANA_INTERNAL_HOST }}
          this-job-name: Automation Benchmark Test
        continue-on-error: true<|MERGE_RESOLUTION|>--- conflicted
+++ resolved
@@ -66,11 +66,7 @@
           QA_AWS_ACCOUNT_NUMBER: ${{ secrets.QA_AWS_ACCOUNT_NUMBER }}
           suites: benchmark chaos reorg load
       - name: Run Tests
-<<<<<<< HEAD
-        uses: smartcontractkit/chainlink-github-actions/chainlink-testing-framework/run-tests@d38226be720c5ccc1ff4d3cee40608ebf264cd59 # v2.3.26
-=======
         uses: smartcontractkit/chainlink-github-actions/chainlink-testing-framework/run-tests@2967f2287bd3f3ddbac7b476e9568993df01796e # v2.3.27
->>>>>>> 901609e8
         env:
           DETACH_RUNNER: true
           TEST_SUITE: benchmark
