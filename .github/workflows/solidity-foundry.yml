--- conflicted
+++ resolved
@@ -58,19 +58,12 @@
     runs-on: ubuntu-latest
     outputs:
       non_src_changes: ${{ steps.changes.outputs.non_src }}
-<<<<<<< HEAD
-      sol_modified: ${{ steps.changes.outputs.sol }}
-      sol_modified_files: ${{ steps.changes.outputs.sol_files }}
-      not_test_sol_modified: ${{ steps.changes-non-test.outputs.not_test_sol }}
-      not_test_sol_modified_files: ${{ steps.changes-non-test.outputs.not_test_sol_files }}
-=======
       sol_modified_added: ${{ steps.changes.outputs.sol }}
       sol_modified_added_files: ${{ steps.changes.outputs.sol_files }}
       sol_mod_only: ${{ steps.changes.outputs.sol_mod_only }}
       sol_mod_only_files: ${{ steps.changes.outputs.sol_mod_only_files }}
-      not_test_sol_modified: ${{ steps.changes.outputs.not_test_sol }}
-      not_test_sol_modified_files: ${{ steps.changes.outputs.not_test_sol_files }}
->>>>>>> 0352a7d7
+      not_test_sol_modified: ${{ steps.changes-non-test.outputs.not_test_sol }}
+      not_test_sol_modified_files: ${{ steps.changes-non-test.outputs.not_test_sol_files }}
       all_changes: ${{ steps.changes.outputs.changes }}
     steps:
       - name: Checkout the repo
@@ -91,11 +84,7 @@
             sol_mod_only:
               - modified: 'contracts/src/v0.8/**/!(tests|mocks)/!(*.t).sol'
             not_test_sol:
-<<<<<<< HEAD
-              - modified|added: 'contracts/src/v0.8/**/!(*.t).sol'
-=======
               - modified|added: 'contracts/src/v0.8/**/!(tests|mocks)/!(*.t).sol'
->>>>>>> 0352a7d7
             automation:
               - 'contracts/src/v0.8/automation/**/*.sol'
             ccip:
@@ -127,7 +116,6 @@
         id: changes-non-test
         with:
           list-files: 'shell'
-          predicate-quantifier: every
           filters: |
             not_test_sol:
               - modified|added: 'contracts/src/v0.8/**/!(*.t).sol'
