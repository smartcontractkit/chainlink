--- conflicted
+++ resolved
@@ -43,18 +43,12 @@
     name: Detect changes
     runs-on: ubuntu-latest
     outputs:
-<<<<<<< HEAD
-      src_changes: ${{ steps.changes.outputs.src }}
-      sol_changes: ${{ steps.changes.outputs.sol }}
-      mod_sol_changes: ${{ steps.changes.outputs.mod_sol }}
-      sol_files: ${{ steps.changes.outputs.sol_files }}
-      mod_sol_files: ${{ steps.changes.outputs.mod_sol_files }}
-=======
       non_src_changes: ${{ steps.changes.outputs.non_src }}
-      sol_modified: ${{ steps.changes.outputs.sol }}
-      sol_modified_files: ${{ steps.changes.outputs.sol_files }}
+      sol_modified_added: ${{ steps.changes.outputs.sol_mod_added }}
+      sol_modified_added_files: ${{ steps.changes.outputs.sol_mod_added_files }}
+      sol_mod_only: ${{ steps.changes.outputs.sol_mod_only }}
+      sol_mod_only_files: ${{ steps.changes.outputs.sol_mod_only_files }}
       all_changes: ${{ steps.changes.outputs.changes }}
->>>>>>> 67c8a5d3
     steps:
       - name: Checkout the repo
         uses: actions/checkout@9bb56186c3b09b4f86b1c65136769dd318469633 # v4.1.2
@@ -67,17 +61,7 @@
               - '.github/workflows/solidity-foundry.yml'
               - 'contracts/foundry.toml'
               - 'contracts/gas-snapshots/*.gas-snapshot'
-            sol:
-<<<<<<< HEAD
-              - 'contracts/src/v0.8/**/*.sol'
-            mod_sol:
-              - modified: 'contracts/src/v0.8/**/*.sol'            
-
-  tests:
-    #TODO change me back
-    if: needs.changes.outputs.src_changes == 'mietek'
-#    if: needs.changes.outputs.src_changes == 'true'
-=======
+            sol_mod_added:
               - modified|added: 'contracts/src/v0.8/**/*.sol'
             automation:
               - 'contracts/src/v0.8/automation/**/*.sol'
@@ -102,11 +86,14 @@
               - 'contracts/src/v0.8/*.sol'
               - 'contracts/src/v0.8/mocks/**/*.sol'
               - 'contracts/src/v0.8/tests/**/*.sol'
-              - 'contracts/src/v0.8/vendor/**/*.sol'            
+              - 'contracts/src/v0.8/vendor/**/*.sol'
+            sol_mod_only:
+              - modified: 'contracts/src/v0.8/**/*.sol'            
 
   tests:
-    if: ${{ needs.changes.outputs.non_src_changes == 'true' }}
->>>>>>> 67c8a5d3
+    #TODO change me back
+    if: needs.changes.outputs.src_changes == 'mietek'
+#    if: ${{ needs.changes.outputs.non_src_changes == 'true' }}
     strategy:
       fail-fast: false
       matrix:
@@ -224,7 +211,7 @@
   analyze:
     needs: [ changes ]
     name: Run static analysis
-    if: needs.changes.outputs.sol_modified == 'true'
+    if: needs.changes.outputs.sol_modified_added == 'true'
     runs-on: ubuntu-22.04
     steps:
       - name: Checkout the repo
@@ -267,22 +254,14 @@
       - name: Run Slither for current branch
         shell: bash
         run: |
-          CHANGED="${{ needs.changes.outputs.sol_modified_files }}"
+          CHANGED="${{ needs.changes.outputs.sol_modified_added_files }}"
           CHANGED_ARRAY=$(echo "$CHANGED" | tr ' ' ',')
           
-<<<<<<< HEAD
-          ./contracts/scripts/ci/generate_slither_report.sh "${{ github.server_url }}/${{ github.repository }}/blob/${{ github.sha }}/" contracts/.slither.config-artifacts.json "." "$CHANGED_ARRAY" "contracts/slither-reports" "--solc-remaps @=contracts/node_modules/@"
-=======
-          # modify remappings so that solc can find dependencies
-          ./contracts/scripts/ci/modify_remappings.sh contracts contracts/remappings.txt
-          mv remappings_modified.txt remappings.txt
-          
           ./contracts/scripts/ci/generate_slither_report.sh "${{ github.server_url }}/${{ github.repository }}/blob/${{ github.sha }}/" contracts/.slither.config-pr.json "." "$CHANGED_ARRAY" "contracts/slither-reports" "--solc-remaps @=contracts/node_modules/@"
->>>>>>> 67c8a5d3
 
         # Run the steps below only if some existing files were modified
       - name: Upload Slither results for current branch
-        if: needs.changes.outputs.mod_sol_changes == 'true'
+        if: needs.changes.outputs.sol_mod_only == 'true'
         uses: actions/upload-artifact@0b2256b8c012f0828dc542b3febcab082c67f72b # v4.3.4
         timeout-minutes: 2
         continue-on-error: true
@@ -292,7 +271,7 @@
           retention-days: 7
 
       - name: Upload Slither scripts
-        if: needs.changes.outputs.mod_sol_changes == 'true'
+        if: needs.changes.outputs.sol_mod_only == 'true'
         uses: actions/upload-artifact@0b2256b8c012f0828dc542b3febcab082c67f72b # v4.3.4
         timeout-minutes: 2
         continue-on-error: true
@@ -302,24 +281,24 @@
           retention-days: 7
 
       - name: Checkout the repo
-        if: needs.changes.outputs.mod_sol_changes == 'true'
+        if: needs.changes.outputs.sol_mod_only == 'true'
         uses: actions/checkout@9bb56186c3b09b4f86b1c65136769dd318469633 # v4.1.2
         with:
           submodules: recursive
           ref: ${{ github.base_ref }}
 
       - name: Download Slither scripts
-        if: needs.changes.outputs.mod_sol_changes == 'true'
+        if: needs.changes.outputs.sol_mod_only == 'true'
         uses: actions/download-artifact@65a9edc5881444af0b9093a5e628f2fe47ea3b2e # v4.1.7
         with:
           name: tmp-slither-scripts-${{ github.sha }}
           path: contracts/scripts/ci
 
       - name: Run Slither for base reference
-        if: needs.changes.outputs.mod_sol_changes == 'true'
+        if: needs.changes.outputs.sol_mod_only == 'true'
         shell: bash
         run: |
-          MODIFIED="${{ needs.changes.outputs.mod_sol_files }}"
+          MODIFIED="${{ needs.changes.outputs.sol_mod_only_files }}"
           MODIFIED_ARRAY=$(echo "$MODIFIED" | tr ' ' ',')
           
           for file in contracts/scripts/ci/*.sh; do
@@ -329,6 +308,7 @@
           ./contracts/scripts/ci/generate_slither_report.sh "${{ github.server_url }}/${{ github.repository }}/blob/${{ github.sha }}/" contracts/.slither.config-pr.json "." "$MODIFIED_ARRAY" "contracts/slither-reports-base-ref" "--solc-remaps @=contracts/node_modules/@"
 
       - name: Upload Slither report
+        if: needs.changes.outputs.sol_mod_only == 'true'
         uses: actions/upload-artifact@0b2256b8c012f0828dc542b3febcab082c67f72b # v4.3.4
         timeout-minutes: 10
         continue-on-error: true
@@ -339,14 +319,14 @@
           retention-days: 7
 
       - name: Download Slither results for current branch
-        if: needs.changes.outputs.mod_sol_changes == 'true'
+        if: needs.changes.outputs.sol_mod_only == 'true'
         uses: actions/download-artifact@65a9edc5881444af0b9093a5e628f2fe47ea3b2e # v4.1.7
         with:
           name: tmp-slither-reports-current-${{ github.sha }}
           path: contracts/slither-reports-current
 
       - name: Generate diff of Slither reports for modified files
-        if: needs.changes.outputs.mod_sol_changes == 'true'
+        if: needs.changes.outputs.sol_mod_only == 'true'
         run: |
           for original_file in contracts/slither-reports-base-ref/*.md; do
             base_file=$(basename "$original_file")
@@ -423,23 +403,14 @@
           this-job-name: Run static analysis
         continue-on-error: true
 
-<<<<<<< HEAD
-  fmt:
-    #TODO change me back
-    if: needs.changes.outputs.src_changes == 'mietek'
-    #    if: needs.changes.outputs.src_changes == 'true'
-    needs: [ changes ]
-    name: Check formatting for modified files
-=======
   solidity-forge-fmt:
     name: Forge fmt ${{ matrix.product.name }}
-    if: ${{ needs.changes.outputs.non_src_changes == 'true' || needs.changes.outputs.sol_modified == 'true' }}
+    if: ${{ needs.changes.outputs.non_src_changes == 'true' || needs.changes.outputs.sol_modified_added == 'true' }}
     needs: [define-matrix, changes]
     strategy:
       fail-fast: false
       matrix:
         product: ${{fromJson(needs.define-matrix.outputs.matrix)}}
->>>>>>> 67c8a5d3
     runs-on: ubuntu-22.04
     steps:
       - name: Checkout the repo
