--- conflicted
+++ resolved
@@ -23,7 +23,6 @@
               - 'contracts/src/v0.8/**/*'
               - '.github/workflows/solidity-foundry.yml'
               - 'contacts/foundry.toml'
-<<<<<<< HEAD
 
   solhint:
     needs: [changes]
@@ -76,11 +75,9 @@
       # and not native Foundry. This is to make sure the dependencies
       # stay in sync.
       - name: Setup NodeJS
-        if: ${{ needs.changes.outputs.changes == 'true' }}
         uses: ./.github/actions/setup-nodejs
 
       - name: Install Foundry
-        if: ${{ needs.changes.outputs.changes == 'true' }}
         uses: foundry-rs/foundry-toolchain@v1
         with:
           version: nightly
@@ -114,17 +111,11 @@
           artifact-name: code-coverage-report
           working-directory: ./contracts
           github-token: ${{ secrets.GITHUB_TOKEN }}
-=======
->>>>>>> 96f4bacc
 
   tests:
     strategy:
       matrix:
-<<<<<<< HEAD
         product: [ vrf, automation, llo-feeds, functions, automation-dev, shared, ccip ]
-=======
-        product: [ vrf, automation, llo-feeds, functions, automation-dev, shared ]
->>>>>>> 96f4bacc
     needs: [changes]
     if: needs.changes.outputs.changes == 'true'
     name: Tests
@@ -176,11 +167,7 @@
       - name: Collect Metrics
         if: always()
         id: collect-gha-metrics
-<<<<<<< HEAD
-        uses: smartcontractkit/push-gha-metrics-action@2dcc6578752a8949bdabf8d7fb4f0c70b83703cd
-=======
         uses: smartcontractkit/push-gha-metrics-action@d2c2b7bdc9012651230b2608a1bcb0c48538b6ec
->>>>>>> 96f4bacc
         with:
           basic-auth: ${{ secrets.GRAFANA_CLOUD_BASIC_AUTH }}
           hostname: ${{ secrets.GRAFANA_CLOUD_HOST }}
