name: Solidity Foundry
on: [pull_request]

env:
  FOUNDRY_PROFILE: ci
  # Has to match the `make foundry` version in `contracts/GNUmakefile`
  FOUNDRY_VERSION: nightly-de33b6af53005037b463318d2628b5cfcaf39916

# Making changes:
# * use the top-level matrix to decide, which checks should run for each product.
# * when enabling code coverage, remember to adjust the minimum code coverage as it's set to 98.5% by default.

jobs:
  define-matrix:
    name: Define test matrix
    runs-on: ubuntu-latest
    outputs:
      matrix: ${{ steps.define-matrix.outputs.matrix }}
    steps:
      - name: Define test matrix
        id: define-matrix
        shell: bash
        run: |
          cat <<EOF > matrix.json
          [
            { "name": "automation", "setup": { "run-coverage": false, "min-coverage": 98.5, "run-gas-snapshot": false, "run-forge-fmt": false }},
            { "name": "ccip", "setup": { "run-coverage": true, "min-coverage": 98.5, "run-gas-snapshot": true, "run-forge-fmt": true }},
            { "name": "functions", "setup": { "run-coverage": false, "min-coverage": 98.5, "run-gas-snapshot": true, "run-forge-fmt": false }},
            { "name": "keystone", "setup": { "run-coverage": true, "min-coverage": 74.1, "run-gas-snapshot": false, "run-forge-fmt": false }},
            { "name": "l2ep", "setup": { "run-coverage": true, "min-coverage": 65.6, "run-gas-snapshot": true, "run-forge-fmt": false }},
            { "name": "liquiditymanager", "setup": { "run-coverage": true, "min-coverage": 46.3, "run-gas-snapshot": true, "run-forge-fmt": false }},
            { "name": "llo-feeds", "setup": { "run-coverage": true, "min-coverage": 49.3, "run-gas-snapshot": true, "run-forge-fmt": false }},
            { "name": "operatorforwarder", "setup": { "run-coverage": true, "min-coverage": 55.7, "run-gas-snapshot": true, "run-forge-fmt": false }},
            { "name": "shared", "setup": { "run-coverage": true, "min-coverage": 32.6, "run-gas-snapshot": true, "run-forge-fmt": false }},
            { "name": "vrf", "setup": { "run-coverage": false, "min-coverage": 98.5, "run-gas-snapshot": false, "run-forge-fmt": false }}
          ]
          EOF
          
          matrix=$(cat matrix.json | jq -c .)
          echo "matrix=$matrix" >> $GITHUB_OUTPUT

  changes:
    name: Detect changes
    runs-on: ubuntu-latest
    outputs:
      non_src_changes: ${{ steps.changes.outputs.non_src }}
<<<<<<< HEAD
      sol_modified_added: ${{ steps.changes.outputs.sol_mod_added }}
      sol_modified_added_files: ${{ steps.changes.outputs.sol_mod_added_files }}
      sol_mod_only: ${{ steps.changes.outputs.sol_mod_only }}
      sol_mod_only_files: ${{ steps.changes.outputs.sol_mod_only_files }}
=======
      sol_modified: ${{ steps.changes.outputs.sol }}
      sol_modified_files: ${{ steps.changes.outputs.sol_files }}
      not_test_sol_modified: ${{ steps.changes.outputs.not_test_sol }}
      not_test_sol_modified_files: ${{ steps.changes.outputs.not_test_sol_files }}
>>>>>>> f8aafb38
      all_changes: ${{ steps.changes.outputs.changes }}
    steps:
      - name: Checkout the repo
        uses: actions/checkout@9bb56186c3b09b4f86b1c65136769dd318469633 # v4.1.2
      - uses: dorny/paths-filter@de90cc6fb38fc0963ad72b210f1f284cd68cea36 # v3.0.2
        id: changes
        with:
          list-files: 'shell'
          filters: |
            non_src:
              - '.github/workflows/solidity-foundry.yml'
              - 'contracts/foundry.toml'
              - 'contracts/gas-snapshots/*.gas-snapshot'
<<<<<<< HEAD
            sol_mod_added:
              - modified|added: 'contracts/src/v0.8/**/!(*.t).sol'
=======
            sol:
              - modified|added: 'contracts/src/v0.8/**/*.sol'
            not_test_sol:
              - modified|added: 'contracts/src/v0.8/**/!(*.t).sol'            
>>>>>>> f8aafb38
            automation:
              - 'contracts/src/v0.8/automation/**/*.sol'
            ccip:
              - 'contracts/src/v0.8/ccip/**/*.sol'
            functions:
              - 'contracts/src/v0.8/functions/**/*.sol'
            keystone:
              - 'contracts/src/v0.8/keystone/**/*.sol'
            l2ep:
              - 'contracts/src/v0.8/l2ep/**/*.sol'
            liquiditymanager:
              - 'contracts/src/v0.8/liquiditymanager/**/*.sol'
            llo-feeds:
              - 'contracts/src/v0.8/llo-feeds/**/*.sol'
            operatorforwarder:
              - 'contracts/src/v0.8/operatorforwarder/**/*.sol'
            vrf:
              - 'contracts/src/v0.8/vrf/**/*.sol'
            shared:
              - 'contracts/src/v0.8/shared/**/*.sol'
              - 'contracts/src/v0.8/*.sol'
              - 'contracts/src/v0.8/mocks/**/*.sol'
              - 'contracts/src/v0.8/tests/**/*.sol'
              - 'contracts/src/v0.8/vendor/**/*.sol'
            sol_mod_only:
              - modified: 'contracts/src/v0.8/**/!(*.t).sol'            

  tests:
<<<<<<< HEAD
    #TODO remove me after testing
    if: ${{ 'true' == 'false' }}
    #    if: ${{ needs.changes.outputs.non_src_changes == 'true' }}
=======
    if: ${{ needs.changes.outputs.non_src_changes == 'true' || needs.changes.outputs.sol_modified == 'true' }}
>>>>>>> f8aafb38
    strategy:
      fail-fast: false
      matrix:
        product: ${{fromJson(needs.define-matrix.outputs.matrix)}}
    needs: [define-matrix, changes]
    name: Foundry Tests ${{ matrix.product.name }}
    runs-on: ubuntu-22.04

    # The if statements for steps after checkout repo is workaround for
    # passing required check for PRs that don't have filtered changes.
    steps:
      - name: Checkout the repo
        if: ${{ contains(fromJson(needs.changes.outputs.all_changes), matrix.product.name)
          || contains(fromJson(needs.changes.outputs.all_changes), 'shared') }}
        uses: actions/checkout@9bb56186c3b09b4f86b1c65136769dd318469633 # v4.1.2
        with:
          submodules: recursive

      # Only needed because we use the NPM versions of packages
      # and not native Foundry. This is to make sure the dependencies
      # stay in sync.
      - name: Setup NodeJS
        if: ${{ contains(fromJson(needs.changes.outputs.all_changes), matrix.product.name)
          || contains(fromJson(needs.changes.outputs.all_changes), 'shared') }}
        uses: ./.github/actions/setup-nodejs

      - name: Install Foundry
        if: ${{ contains(fromJson(needs.changes.outputs.all_changes), matrix.product.name)
          || contains(fromJson(needs.changes.outputs.all_changes), 'shared') }}
        uses: foundry-rs/foundry-toolchain@8f1998e9878d786675189ef566a2e4bf24869773 # v1.2.0
        with:
          version: ${{ env.FOUNDRY_VERSION }}

      - name: Run Forge build
        if: ${{ contains(fromJson(needs.changes.outputs.all_changes), matrix.product.name)
          || contains(fromJson(needs.changes.outputs.all_changes), 'shared') }}
        run: |
          forge --version
          forge build
        id: build
        working-directory: contracts
        env:
          FOUNDRY_PROFILE: ${{ matrix.product.name }}

      - name: Run Forge tests
        if: ${{ contains(fromJson(needs.changes.outputs.all_changes), matrix.product.name)
          || contains(fromJson(needs.changes.outputs.all_changes), 'shared') }}
        run: |
          forge test -vvv
        id: test
        working-directory: contracts
        env:
          FOUNDRY_PROFILE: ${{ matrix.product.name }}

      - name: Run Forge snapshot
        if: ${{ (contains(fromJson(needs.changes.outputs.all_changes), matrix.product.name)
          || contains(fromJson(needs.changes.outputs.all_changes), 'shared')) &&
          matrix.product.setup.run-gas-snapshot }}
        run: |
          forge snapshot --nmt "test_?Fuzz_\w{1,}?" --check gas-snapshots/${{ matrix.product.name }}.gas-snapshot
        id: snapshot
        working-directory: contracts
        env:
          FOUNDRY_PROFILE: ${{ matrix.product.name }}

      # required for code coverage report generation
      - name: Setup LCOV
        if: ${{ (contains(fromJson(needs.changes.outputs.all_changes), matrix.product.name)
          || contains(fromJson(needs.changes.outputs.all_changes), 'shared'))
          && matrix.product.setup.run-coverage }}
        uses: hrishikesh-kadam/setup-lcov@f5da1b26b0dcf5d893077a3c4f29cf78079c841d # v1.0.0

      - name: Run coverage for ${{ matrix.product.name }}
        if: ${{ (contains(fromJson(needs.changes.outputs.all_changes), matrix.product.name)
          || contains(fromJson(needs.changes.outputs.all_changes), 'shared'))
          && matrix.product.setup.run-coverage }}
        working-directory: contracts
        run: forge coverage --report lcov
        env:
          FOUNDRY_PROFILE: ${{ matrix.product.name }}

      - name: Prune lcov report
        if: ${{ (contains(fromJson(needs.changes.outputs.all_changes), matrix.product.name)
          || contains(fromJson(needs.changes.outputs.all_changes), 'shared'))
          && matrix.product.setup.run-coverage }}
        run: |
          sudo apt-get install lcov
          ./contracts/scripts/lcov_prune ${{ matrix.product.name }} ./contracts/lcov.info ./contracts/lcov.info.pruned

      - name: Report code coverage for ${{ matrix.product.name }}
        if: ${{ (contains(fromJson(needs.changes.outputs.all_changes), matrix.product.name)
          || contains(fromJson(needs.changes.outputs.all_changes), 'shared'))
          && matrix.product.setup.run-coverage }}
        uses: zgosalvez/github-actions-report-lcov@a546f89a65a0cdcd82a92ae8d65e74d450ff3fbc # v4.1.4
        with:
          update-comment: false
          coverage-files: ./contracts/lcov.info.pruned
          minimum-coverage: ${{ matrix.product.min-coverage }}
          artifact-name: code-coverage-report-${{ matrix.product.name }}
          working-directory: ./contracts

      - name: Collect Metrics
        if: ${{ contains(fromJson(needs.changes.outputs.all_changes), matrix.product.name)
          || contains(fromJson(needs.changes.outputs.all_changes), 'shared')}}
        id: collect-gha-metrics
        uses: smartcontractkit/push-gha-metrics-action@d9da21a2747016b3e13de58c7d4115a3d5c97935 # v3.0.1
        with:
          id: ${{ matrix.product.name }}-solidity-foundry
          org-id: ${{ secrets.GRAFANA_INTERNAL_TENANT_ID }}
          basic-auth: ${{ secrets.GRAFANA_INTERNAL_BASIC_AUTH }}
          hostname: ${{ secrets.GRAFANA_INTERNAL_HOST }}
          this-job-name: Foundry Tests ${{ matrix.product.name }}
        continue-on-error: true

  analyze:
    needs: [ changes ]
    name: Run static analysis
<<<<<<< HEAD
    if: needs.changes.outputs.sol_modified_added == 'true'
=======
    if: needs.changes.outputs.not_test_sol_modified == 'true'
>>>>>>> f8aafb38
    runs-on: ubuntu-22.04
    steps:
      - name: Checkout the repo
        uses: actions/checkout@9bb56186c3b09b4f86b1c65136769dd318469633 # v4.1.2
        with:
          submodules: recursive

      - name: Setup NodeJS
        uses: ./.github/actions/setup-nodejs

      - name: Install semver
        shell: bash
        run: |
          npm install -g semver

      - name: Install Foundry
        uses: foundry-rs/foundry-toolchain@8f1998e9878d786675189ef566a2e4bf24869773 # v1.2.0
        with:
          version: ${{ env.FOUNDRY_VERSION }}

      - name: Set up Python
        uses: actions/setup-python@39cd14951b08e74b54015e9e001cdefcf80e669f #v5.1.1
        with:
          python-version: '3.8'

      - name: Install solc-select and solc
        run: |
          sudo apt-get update
          sudo apt-get install -y python3-pip
          pip3 install solc-select
          sudo ln -s /usr/local/bin/solc-select /usr/bin/solc-select
          solc-select install 0.8.19
          solc-select use 0.8.19

      - name: Install Slither
        run: |
          python -m pip install --upgrade pip
          pip install slither-analyzer

      - name: Run Slither for current branch
        shell: bash
        run: |
          # modify remappings so that solc can find dependencies
          ./contracts/scripts/ci/modify_remappings.sh contracts contracts/remappings.txt
          mv remappings_modified.txt remappings.txt
          
          # without it Slither sometimes fails to use remappings correctly
          cp contracts/foundry.toml foundry.toml

<<<<<<< HEAD
          FILES="${{ needs.changes.outputs.sol_modified_added_files }}"
=======
          FILES="${{ needs.changes.outputs.not_test_sol_modified_files }}"
>>>>>>> f8aafb38
          
          for FILE in $FILES; do
            PRODUCT=$(echo "$FILE" | awk -F'src/[^/]*/' '{print $2}' | cut -d'/' -f1)
            echo "::debug::Running Slither for $FILE in $PRODUCT"
            SLITHER_CONFIG="contracts/configs/slither/.slither.config-$PRODUCT-pr.json"
            if [ ! -f $SLITHER_CONFIG ]; then
              echo "::debug::No Slither config found for $PRODUCT, using default"
              SLITHER_CONFIG="contracts/configs/slither/.slither.config-default-pr.json"
            fi
            ./contracts/scripts/ci/generate_slither_report.sh "${{ github.server_url }}/${{ github.repository }}/blob/${{ github.sha }}/" "$SLITHER_CONFIG" "." "$FILE" "contracts/slither-reports" "--solc-remaps @=contracts/node_modules/@"
          done

      - name: Upload Slither results for current branch
        if: needs.changes.outputs.sol_mod_only == 'true'
        uses: actions/upload-artifact@0b2256b8c012f0828dc542b3febcab082c67f72b # v4.3.4
        timeout-minutes: 2
        continue-on-error: true
        with:
          name: tmp-slither-reports-current-${{ github.sha }}
          path: contracts/slither-reports
          retention-days: 7

      - name: Upload Slither scripts
        if: needs.changes.outputs.sol_mod_only == 'true'
        uses: actions/upload-artifact@0b2256b8c012f0828dc542b3febcab082c67f72b # v4.3.4
        timeout-minutes: 2
        continue-on-error: true
        with:
          name: tmp-slither-scripts-${{ github.sha }}
          path: contracts/scripts/ci
          retention-days: 7

      - name: Upload configs
        if: needs.changes.outputs.sol_mod_only == 'true'
        uses: actions/upload-artifact@0b2256b8c012f0828dc542b3febcab082c67f72b # v4.3.4
        timeout-minutes: 2
        continue-on-error: true
        with:
          name: tmp-configs-${{ github.sha }}
          path: contracts/configs
          retention-days: 7

      - name: Checkout the repo
        if: needs.changes.outputs.sol_mod_only == 'true'
        uses: actions/checkout@9bb56186c3b09b4f86b1c65136769dd318469633 # v4.1.2
        with:
          submodules: recursive
          ref: ${{ github.base_ref }}

      - name: Download Slither scripts
        if: needs.changes.outputs.sol_mod_only == 'true'
        uses: actions/download-artifact@65a9edc5881444af0b9093a5e628f2fe47ea3b2e # v4.1.7
        with:
          name: tmp-slither-scripts-${{ github.sha }}
          path: contracts/scripts/ci

      - name: Download configs
        if: needs.changes.outputs.sol_mod_only == 'true'
        uses: actions/download-artifact@65a9edc5881444af0b9093a5e628f2fe47ea3b2e # v4.1.7
        with:
          name: tmp-configs-${{ github.sha }}
          path: contracts/configs

      # install node dependencies again, so that we can compile contracts
      - name: Setup NodeJS
        uses: ./.github/actions/setup-nodejs

      - name: Run Slither for base reference
        if: needs.changes.outputs.sol_mod_only == 'true'
        shell: bash
        run: |
          for file in contracts/scripts/ci/*.sh; do
            chmod +x "$file"
          done
          
          # modify remappings so that solc can find dependencies
          ./contracts/scripts/ci/modify_remappings.sh contracts contracts/remappings.txt
          mv remappings_modified.txt remappings.txt
          
          # without it Slither sometimes fails to use remappings correctly
          cp contracts/foundry.toml foundry.toml
          
          FILES="${{ needs.changes.outputs.sol_mod_only_files }}"
          
          for FILE in $FILES; do
            PRODUCT=$(echo "$FILE" | awk -F'src/[^/]*/' '{print $2}' | cut -d'/' -f1)
            echo "::debug::Running Slither for $FILE in $PRODUCT"
            SLITHER_CONFIG="contracts/configs/slither/.slither.config-$PRODUCT-pr.json"
            if [ ! -f $SLITHER_CONFIG ]; then
              echo "::debug::No Slither config found for $PRODUCT, using default"
              SLITHER_CONFIG="contracts/configs/slither/.slither.config-default-pr.json"
            fi
            ./contracts/scripts/ci/generate_slither_report.sh "${{ github.server_url }}/${{ github.repository }}/blob/${{ github.sha }}/" "$SLITHER_CONFIG" "." "$FILE" "contracts/slither-reports-base-ref" "--solc-remaps @=contracts/node_modules/@"
          done

      - name: Upload Slither report
        if: needs.changes.outputs.sol_mod_only == 'true'
        uses: actions/upload-artifact@0b2256b8c012f0828dc542b3febcab082c67f72b # v4.3.4
        timeout-minutes: 10
        continue-on-error: true
        with:
          name: tmp-slither-reports-base-${{ github.sha }}
          path: |
            contracts/slither-reports-base-ref
          retention-days: 7

      - name: Download Slither results for current branch
        if: needs.changes.outputs.sol_mod_only == 'true'
        uses: actions/download-artifact@65a9edc5881444af0b9093a5e628f2fe47ea3b2e # v4.1.7
        with:
          name: tmp-slither-reports-current-${{ github.sha }}
          path: contracts/slither-reports-current

      - name: Generate diff of Slither reports for modified files
        if: needs.changes.outputs.sol_mod_only == 'true'
        env:
          OPEN_API_KEY: ${{ secrets.OPEN_AI_SLITHER_API_KEY }}
        run: |
          for original_file in contracts/slither-reports-base-ref/*.md; do
            base_file=$(basename "$original_file")
            new_file="contracts/slither-reports-current/$base_file"
            diff_file="contracts/slither-reports-current/${base_file%.md}_diff.md"
            if [ -f "$new_file" ]; then
              report1=$(cat $original_file | sed -E 's/\\+$//g' | sed -E 's/\\+ //g')
              report2=$(cat $new_file | sed -E 's/\\+$//g' | sed -E 's/\\+ //g')
              openai_prompt=$(cat contracts/scripts/ci/prompt.md | sed 's/"/\\"/g' | sed -E 's/\\+$//g' | sed -E 's/\\+ //g')
              openai_model="gpt-4o-mini"
              openai_result=$(echo '{
                "model": "'$openai_model'",
                "temperature": 0.1,
                "messages": [
                  {
                    "role": "system",
                    "content": "'$openai_prompt' \nreport1:\n```'$report1'```\nreport2:\n```'$report2'```"
                  }
                ]
                }' | envsubst | curl https://api.openai.com/v1/chat/completions \
                              -w "%{http_code}" \
                              -o prompt_response.json \
                              -H "Content-Type: application/json" \
                              -H "Authorization: Bearer $OPEN_API_KEY" \
                              -d @-
                )
          
              # throw error openai_result when is not 200
              if [ "$openai_result" != '200' ]; then
              echo "::error::OpenAI API call failed with status $openai_result: $(cat prompt_response.json)"
              exit 1
              fi
          
              # replace lines starting with ' -' (1space) with '  -' (2spaces)
              response_content=$(cat prompt_response.json | jq -r '.choices[0].message.content')
              echo "$response_content" | sed -e 's/^ -/  -/g' > $diff_file
          
              awk 'NR==2{print "*This diff has been automatically generated by LLM model using two Slither reports. One based on `${{ github.base_ref}}` and another on `${{ github.sha }}` commits.*"}1' $diff_file > tmp.md && mv tmp.md $diff_file
          
              echo "Replacing full Slither report with diff for $new_file"
          
              rm $new_file
              mv $diff_file $new_file
            else
              echo "File $new_file does not exist, skipping diff."
              #TODO check with git diff if it indeed was deleted?
            fi
          done        

      - name: Print Slither summary
        shell: bash
        run: |
          echo "# Static analysis results " >> $GITHUB_STEP_SUMMARY
          for file in "contracts/slither-reports-current"/*.md; do
            if [ -e "$file" ]; then
              cat "$file" >> $GITHUB_STEP_SUMMARY
            fi
          done          

      - name: Upload Slither report
        uses: actions/upload-artifact@0b2256b8c012f0828dc542b3febcab082c67f72b # v4.3.4
        timeout-minutes: 10
        continue-on-error: true
        with:
          name: slither-reports-${{ github.sha }}
          path: |
            contracts/slither-reports-current
          retention-days: 7

      - name: Collect Metrics
        id: collect-gha-metrics
        uses: smartcontractkit/push-gha-metrics-action@dea9b546553cb4ca936607c2267a09c004e4ab3f # v3.0.0
        with:
          id: solidity-foundry-slither
          org-id: ${{ secrets.GRAFANA_INTERNAL_TENANT_ID }}
          basic-auth: ${{ secrets.GRAFANA_INTERNAL_BASIC_AUTH }}
          hostname: ${{ secrets.GRAFANA_INTERNAL_HOST }}
          this-job-name: Run static analysis
        continue-on-error: true

      - name: Remove temp artifacts
        uses: geekyeggo/delete-artifact@24928e75e6e6590170563b8ddae9fac674508aa1 # v5.0
        with:
          name: tmp-*

  solidity-forge-fmt:
    name: Forge fmt ${{ matrix.product.name }}
<<<<<<< HEAD
    #TODO remove me after testing
    if: ${{ 'true' == 'false' }}
    #    if: ${{ needs.changes.outputs.non_src_changes == 'true' || needs.changes.outputs.sol_modified_added == 'true' }}
=======
    if: ${{ needs.changes.outputs.non_src_changes == 'true' || needs.changes.outputs.not_test_sol_modified == 'true' }}
>>>>>>> f8aafb38
    needs: [define-matrix, changes]
    strategy:
      fail-fast: false
      matrix:
        product: ${{fromJson(needs.define-matrix.outputs.matrix)}}
    runs-on: ubuntu-22.04
    steps:
      - name: Checkout the repo
        if: ${{ contains(fromJson(needs.changes.outputs.all_changes), matrix.product.name) && matrix.product.setup.run-forge-fmt }}
        uses: actions/checkout@9bb56186c3b09b4f86b1c65136769dd318469633 # v4.1.2
        with:
          submodules: recursive

      - name: Setup NodeJS
        if: ${{ contains(fromJson(needs.changes.outputs.all_changes), matrix.product.name) && matrix.product.setup.run-forge-fmt }}
        uses: ./.github/actions/setup-nodejs

      - name: Install Foundry
        if: ${{ contains(fromJson(needs.changes.outputs.all_changes), matrix.product.name) && matrix.product.setup.run-forge-fmt }}
        uses: foundry-rs/foundry-toolchain@8f1998e9878d786675189ef566a2e4bf24869773 # v1.2.0
        with:
          version: ${{ env.FOUNDRY_VERSION }}

      - name: Run Forge fmt
        if: ${{ contains(fromJson(needs.changes.outputs.all_changes), matrix.product.name) && matrix.product.setup.run-forge-fmt }}
        run: forge fmt --check
        id: fmt
        working-directory: contracts
        env:
          FOUNDRY_PROFILE: ${{ matrix.product.name }}

      - name: Collect Metrics
        if: ${{ contains(fromJson(needs.changes.outputs.all_changes), matrix.product.name) && matrix.product.setup.run-forge-fmt }}
        id: collect-gha-metrics
        uses: smartcontractkit/push-gha-metrics-action@dea9b546553cb4ca936607c2267a09c004e4ab3f # v3.0.0
        with:
          id: solidity-forge-fmt-${{ matrix.product.name }}
          org-id: ${{ secrets.GRAFANA_INTERNAL_TENANT_ID }}
          basic-auth: ${{ secrets.GRAFANA_INTERNAL_BASIC_AUTH }}
          hostname: ${{ secrets.GRAFANA_INTERNAL_HOST }}
          this-job-name: Forge fmt ${{ matrix.product.name }}
        continue-on-error: true<|MERGE_RESOLUTION|>--- conflicted
+++ resolved
@@ -44,17 +44,12 @@
     runs-on: ubuntu-latest
     outputs:
       non_src_changes: ${{ steps.changes.outputs.non_src }}
-<<<<<<< HEAD
       sol_modified_added: ${{ steps.changes.outputs.sol_mod_added }}
       sol_modified_added_files: ${{ steps.changes.outputs.sol_mod_added_files }}
       sol_mod_only: ${{ steps.changes.outputs.sol_mod_only }}
       sol_mod_only_files: ${{ steps.changes.outputs.sol_mod_only_files }}
-=======
-      sol_modified: ${{ steps.changes.outputs.sol }}
-      sol_modified_files: ${{ steps.changes.outputs.sol_files }}
       not_test_sol_modified: ${{ steps.changes.outputs.not_test_sol }}
       not_test_sol_modified_files: ${{ steps.changes.outputs.not_test_sol_files }}
->>>>>>> f8aafb38
       all_changes: ${{ steps.changes.outputs.changes }}
     steps:
       - name: Checkout the repo
@@ -68,15 +63,10 @@
               - '.github/workflows/solidity-foundry.yml'
               - 'contracts/foundry.toml'
               - 'contracts/gas-snapshots/*.gas-snapshot'
-<<<<<<< HEAD
             sol_mod_added:
               - modified|added: 'contracts/src/v0.8/**/!(*.t).sol'
-=======
-            sol:
-              - modified|added: 'contracts/src/v0.8/**/*.sol'
             not_test_sol:
               - modified|added: 'contracts/src/v0.8/**/!(*.t).sol'            
->>>>>>> f8aafb38
             automation:
               - 'contracts/src/v0.8/automation/**/*.sol'
             ccip:
@@ -105,13 +95,9 @@
               - modified: 'contracts/src/v0.8/**/!(*.t).sol'            
 
   tests:
-<<<<<<< HEAD
     #TODO remove me after testing
     if: ${{ 'true' == 'false' }}
-    #    if: ${{ needs.changes.outputs.non_src_changes == 'true' }}
-=======
-    if: ${{ needs.changes.outputs.non_src_changes == 'true' || needs.changes.outputs.sol_modified == 'true' }}
->>>>>>> f8aafb38
+    #    if: ${{ needs.changes.outputs.non_src_changes == 'true' || needs.changes.outputs.sol_modified == 'true' }}
     strategy:
       fail-fast: false
       matrix:
@@ -229,11 +215,7 @@
   analyze:
     needs: [ changes ]
     name: Run static analysis
-<<<<<<< HEAD
-    if: needs.changes.outputs.sol_modified_added == 'true'
-=======
     if: needs.changes.outputs.not_test_sol_modified == 'true'
->>>>>>> f8aafb38
     runs-on: ubuntu-22.04
     steps:
       - name: Checkout the repo
@@ -283,11 +265,7 @@
           # without it Slither sometimes fails to use remappings correctly
           cp contracts/foundry.toml foundry.toml
 
-<<<<<<< HEAD
-          FILES="${{ needs.changes.outputs.sol_modified_added_files }}"
-=======
           FILES="${{ needs.changes.outputs.not_test_sol_modified_files }}"
->>>>>>> f8aafb38
           
           for FILE in $FILES; do
             PRODUCT=$(echo "$FILE" | awk -F'src/[^/]*/' '{print $2}' | cut -d'/' -f1)
@@ -297,7 +275,7 @@
               echo "::debug::No Slither config found for $PRODUCT, using default"
               SLITHER_CONFIG="contracts/configs/slither/.slither.config-default-pr.json"
             fi
-            ./contracts/scripts/ci/generate_slither_report.sh "${{ github.server_url }}/${{ github.repository }}/blob/${{ github.sha }}/" "$SLITHER_CONFIG" "." "$FILE" "contracts/slither-reports" "--solc-remaps @=contracts/node_modules/@"
+            ./contracts/scripts/ci/generate_slither_report.sh "${{ github.server_url }}/${{ github.repository }}/blob/${{ github.sha }}/" "$SLITHER_CONFIG" "." "$FILE" "contracts/slither-reports-current" "--solc-remaps @=contracts/node_modules/@"
           done
 
       - name: Upload Slither results for current branch
@@ -307,7 +285,7 @@
         continue-on-error: true
         with:
           name: tmp-slither-reports-current-${{ github.sha }}
-          path: contracts/slither-reports
+          path: contracts/slither-reports-current
           retention-days: 7
 
       - name: Upload Slither scripts
@@ -492,13 +470,9 @@
 
   solidity-forge-fmt:
     name: Forge fmt ${{ matrix.product.name }}
-<<<<<<< HEAD
     #TODO remove me after testing
     if: ${{ 'true' == 'false' }}
-    #    if: ${{ needs.changes.outputs.non_src_changes == 'true' || needs.changes.outputs.sol_modified_added == 'true' }}
-=======
-    if: ${{ needs.changes.outputs.non_src_changes == 'true' || needs.changes.outputs.not_test_sol_modified == 'true' }}
->>>>>>> f8aafb38
+    # if: ${{ needs.changes.outputs.non_src_changes == 'true' || needs.changes.outputs.not_test_sol_modified == 'true' }}
     needs: [define-matrix, changes]
     strategy:
       fail-fast: false
