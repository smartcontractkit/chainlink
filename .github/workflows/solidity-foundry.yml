--- conflicted
+++ resolved
@@ -39,9 +39,6 @@
           matrix=$(cat matrix.json | jq -c .)
           echo "matrix=$matrix" >> $GITHUB_OUTPUT
 
-<<<<<<< HEAD
-#              - '.github/workflows/solidity-foundry.yml'
-=======
       - name: Checkout the repo
         uses: actions/checkout@9bb56186c3b09b4f86b1c65136769dd318469633 # v4.1.2
 
@@ -49,7 +46,6 @@
         uses: ./.github/actions/detect-solidity-foundry-version
         with:
           working-directory: contracts
->>>>>>> 32addb7f
 
   changes:
     name: Detect changes
