name: Solidity Foundry
on: [pull_request]

env:
  FOUNDRY_PROFILE: ci

# Making changes:
# * use the top-level matrix to decide, which checks should run for each product.
# * when enabling code coverage, remember to adjust the minimum code coverage as it's set to 98.5% by default.

# Making changes:
# * use the top-level matrix to decide, which checks should run for each product.
# * when enabling code coverage, remember to adjust the minimum code coverage as it's set to 98.5% by default.

jobs:
  define-matrix:
    name: Define test matrix
    runs-on: ubuntu-latest
    outputs:
      matrix: ${{ steps.define-matrix.outputs.matrix }}
<<<<<<< HEAD
=======
      foundry-version: ${{ steps.extract-foundry-version.outputs.foundry-version }}
>>>>>>> 518cc281
    steps:
      - name: Define test matrix
        id: define-matrix
        shell: bash
        run: |
          cat <<EOF > matrix.json
          [
            { "name": "automation", "setup": { "run-coverage": false, "min-coverage": 98.5, "run-gas-snapshot": false, "run-forge-fmt": false }},
            { "name": "ccip", "setup": { "run-coverage": true, "min-coverage": 98.5, "run-gas-snapshot": true, "run-forge-fmt": true }},
            { "name": "functions", "setup": { "run-coverage": false, "min-coverage": 98.5, "run-gas-snapshot": true, "run-forge-fmt": false }},
            { "name": "keystone", "setup": { "run-coverage": true, "min-coverage": 74.1, "run-gas-snapshot": false, "run-forge-fmt": false }},
            { "name": "l2ep", "setup": { "run-coverage": true, "min-coverage": 65.6, "run-gas-snapshot": true, "run-forge-fmt": false }},
            { "name": "liquiditymanager", "setup": { "run-coverage": true, "min-coverage": 46.3, "run-gas-snapshot": true, "run-forge-fmt": false }},
            { "name": "llo-feeds", "setup": { "run-coverage": true, "min-coverage": 49.3, "run-gas-snapshot": true, "run-forge-fmt": false }},
            { "name": "operatorforwarder", "setup": { "run-coverage": true, "min-coverage": 55.7, "run-gas-snapshot": true, "run-forge-fmt": false }},
            { "name": "shared", "setup": { "run-coverage": true, "min-coverage": 32.6, "run-gas-snapshot": true, "run-forge-fmt": false }},
            { "name": "transmission", "setup": { "run-coverage": true, "min-coverage": 65.6, "run-gas-snapshot": true, "run-forge-fmt": false }},
            { "name": "vrf", "setup": { "run-coverage": false, "min-coverage": 98.5, "run-gas-snapshot": false, "run-forge-fmt": false }}
          ]
          EOF
          
          matrix=$(cat matrix.json | jq -c .)
          echo "matrix=$matrix" >> $GITHUB_OUTPUT

<<<<<<< HEAD
=======
      - name: Checkout the repo
        uses: actions/checkout@9bb56186c3b09b4f86b1c65136769dd318469633 # v4.1.2

      - name: Extract Foundry version
        id: extract-foundry-version
        uses: ./.github/actions/detect-solidity-foundry-version
        with:
          working-directory: contracts

>>>>>>> 518cc281
  changes:
    name: Detect changes
    runs-on: ubuntu-latest
    outputs:
      non_src_changes: ${{ steps.changes.outputs.non_src }}
<<<<<<< HEAD
      sol_modified_added: ${{ steps.changes.outputs.sol_mod_added }}
      sol_modified_added_files: ${{ steps.changes.outputs.sol_mod_added_files }}
      sol_mod_only: ${{ steps.changes.outputs.sol_mod_only }}
      sol_mod_only_files: ${{ steps.changes.outputs.sol_mod_only_files }}
=======
      sol_modified: ${{ steps.changes.outputs.sol }}
      sol_modified_files: ${{ steps.changes.outputs.sol_files }}
>>>>>>> 518cc281
      not_test_sol_modified: ${{ steps.changes.outputs.not_test_sol }}
      not_test_sol_modified_files: ${{ steps.changes.outputs.not_test_sol_files }}
      all_changes: ${{ steps.changes.outputs.changes }}
    steps:
      - name: Checkout the repo
        uses: actions/checkout@9bb56186c3b09b4f86b1c65136769dd318469633 # v4.1.2
      - uses: dorny/paths-filter@de90cc6fb38fc0963ad72b210f1f284cd68cea36 # v3.0.2
        id: changes
        with:
          list-files: 'shell'
          filters: |
            non_src:
              - '.github/workflows/solidity-foundry.yml'
              - 'contracts/foundry.toml'
              - 'contracts/gas-snapshots/*.gas-snapshot'
              - 'contracts/package.json'
<<<<<<< HEAD
            sol_mod_added:
              - modified|added: 'contracts/src/v0.8/**/!(*.t).sol'
=======
            sol:
              - modified|added: 'contracts/src/v0.8/**/*.sol'
>>>>>>> 518cc281
            not_test_sol:
              - modified|added: 'contracts/src/v0.8/**/!(*.t).sol'            
            automation:
              - 'contracts/src/v0.8/automation/**/*.sol'
            ccip:
              - 'contracts/src/v0.8/ccip/**/*.sol'
            functions:
              - 'contracts/src/v0.8/functions/**/*.sol'
            keystone:
              - 'contracts/src/v0.8/keystone/**/*.sol'
            l2ep:
              - 'contracts/src/v0.8/l2ep/**/*.sol'
            liquiditymanager:
              - 'contracts/src/v0.8/liquiditymanager/**/*.sol'
            llo-feeds:
              - 'contracts/src/v0.8/llo-feeds/**/*.sol'
            operatorforwarder:
              - 'contracts/src/v0.8/operatorforwarder/**/*.sol'
            vrf:
              - 'contracts/src/v0.8/vrf/**/*.sol'
            shared:
              - 'contracts/src/v0.8/shared/**/*.sol'
              - 'contracts/src/v0.8/*.sol'
              - 'contracts/src/v0.8/mocks/**/*.sol'
              - 'contracts/src/v0.8/tests/**/*.sol'
              - 'contracts/src/v0.8/vendor/**/*.sol'
            transmission:
              - 'contracts/src/v0.8/transmission/**/*.sol'
<<<<<<< HEAD
              - 'contracts/src/v0.8/vendor/**/*.sol'
            sol_mod_only:
              - modified: 'contracts/src/v0.8/**/!(*.t).sol'            
=======
>>>>>>> 518cc281

  tests:
    if: ${{ needs.changes.outputs.non_src_changes == 'true' || needs.changes.outputs.sol_modified == 'true' }}
    strategy:
      fail-fast: false
      matrix:
        product: ${{fromJson(needs.define-matrix.outputs.matrix)}}
    needs: [define-matrix, changes]
    name: Foundry Tests ${{ matrix.product.name }}
    runs-on: ubuntu-22.04

    # The if statements for steps after checkout repo is workaround for
    # passing required check for PRs that don't have filtered changes.
    steps:
      - name: Checkout the repo
        if: ${{ contains(fromJson(needs.changes.outputs.all_changes), matrix.product.name)
          || contains(fromJson(needs.changes.outputs.all_changes), 'shared')
          || needs.changes.outputs.non_src_changes == 'true' }}
        uses: actions/checkout@9bb56186c3b09b4f86b1c65136769dd318469633 # v4.1.2
        with:
          submodules: recursive

      # Only needed because we use the NPM versions of packages
      # and not native Foundry. This is to make sure the dependencies
      # stay in sync.
      - name: Setup NodeJS
        if: ${{ contains(fromJson(needs.changes.outputs.all_changes), matrix.product.name)
          || contains(fromJson(needs.changes.outputs.all_changes), 'shared')
          || needs.changes.outputs.non_src_changes == 'true' }}
        uses: ./.github/actions/setup-nodejs

      - name: Install Foundry
        if: ${{ contains(fromJson(needs.changes.outputs.all_changes), matrix.product.name)
          || contains(fromJson(needs.changes.outputs.all_changes), 'shared')
          || needs.changes.outputs.non_src_changes == 'true' }}
        uses: foundry-rs/foundry-toolchain@8f1998e9878d786675189ef566a2e4bf24869773 # v1.2.0
        with:
          version: ${{ needs.define-matrix.outputs.foundry-version }}

      - name: Run Forge build
        if: ${{ contains(fromJson(needs.changes.outputs.all_changes), matrix.product.name)
          || contains(fromJson(needs.changes.outputs.all_changes), 'shared')
          || needs.changes.outputs.non_src_changes == 'true' }}
        run: |
          forge --version
          forge build
        id: build
        working-directory: contracts
        env:
          FOUNDRY_PROFILE: ${{ matrix.product.name }}

      - name: Run Forge tests
        if: ${{ contains(fromJson(needs.changes.outputs.all_changes), matrix.product.name)
          || contains(fromJson(needs.changes.outputs.all_changes), 'shared')
          || needs.changes.outputs.non_src_changes == 'true' }}
        run: |
          forge test -vvv
        id: test
        working-directory: contracts
        env:
          FOUNDRY_PROFILE: ${{ matrix.product.name }}

      - name: Run Forge snapshot
        if: ${{ (contains(fromJson(needs.changes.outputs.all_changes), matrix.product.name)
          || contains(fromJson(needs.changes.outputs.all_changes), 'shared')
          || needs.changes.outputs.non_src_changes == 'true')
          && matrix.product.setup.run-gas-snapshot }}
        run: |
          forge snapshot --nmt "test_?Fuzz_\w{1,}?" --check gas-snapshots/${{ matrix.product.name }}.gas-snapshot
        id: snapshot
        working-directory: contracts
        env:
          FOUNDRY_PROFILE: ${{ matrix.product.name }}

      # required for code coverage report generation
      - name: Setup LCOV
        if: ${{ (contains(fromJson(needs.changes.outputs.all_changes), matrix.product.name)
          || contains(fromJson(needs.changes.outputs.all_changes), 'shared')
          || needs.changes.outputs.non_src_changes == 'true')
          && matrix.product.setup.run-coverage }}
        uses: hrishikesh-kadam/setup-lcov@f5da1b26b0dcf5d893077a3c4f29cf78079c841d # v1.0.0

      - name: Run coverage for ${{ matrix.product.name }}
        if: ${{ (contains(fromJson(needs.changes.outputs.all_changes), matrix.product.name)
          || contains(fromJson(needs.changes.outputs.all_changes), 'shared')
          || needs.changes.outputs.non_src_changes == 'true')
          && matrix.product.setup.run-coverage }}
        working-directory: contracts
        run: forge coverage --report lcov
        env:
          FOUNDRY_PROFILE: ${{ matrix.product.name }}

      - name: Prune lcov report
        if: ${{ (contains(fromJson(needs.changes.outputs.all_changes), matrix.product.name)
          || contains(fromJson(needs.changes.outputs.all_changes), 'shared')
          || needs.changes.outputs.non_src_changes == 'true')
          && matrix.product.setup.run-coverage }}
        run: |
          sudo apt-get install lcov
          ./contracts/scripts/lcov_prune ${{ matrix.product.name }} ./contracts/lcov.info ./contracts/lcov.info.pruned

      - name: Report code coverage for ${{ matrix.product.name }}
        if: ${{ (contains(fromJson(needs.changes.outputs.all_changes), matrix.product.name)
          || contains(fromJson(needs.changes.outputs.all_changes), 'shared')
          || needs.changes.outputs.non_src_changes == 'true')
          && matrix.product.setup.run-coverage }}
        uses: zgosalvez/github-actions-report-lcov@a546f89a65a0cdcd82a92ae8d65e74d450ff3fbc # v4.1.4
        with:
          update-comment: false
          coverage-files: ./contracts/lcov.info.pruned
          minimum-coverage: ${{ matrix.product.min-coverage }}
          artifact-name: code-coverage-report-${{ matrix.product.name }}
          working-directory: ./contracts

      - name: Collect Metrics
        if: ${{ contains(fromJson(needs.changes.outputs.all_changes), matrix.product.name)
          || contains(fromJson(needs.changes.outputs.all_changes), 'shared')
          || needs.changes.outputs.non_src_changes == 'true' }}
        id: collect-gha-metrics
        uses: smartcontractkit/push-gha-metrics-action@d9da21a2747016b3e13de58c7d4115a3d5c97935 # v3.0.1
        with:
          id: ${{ matrix.product.name }}-solidity-foundry
          org-id: ${{ secrets.GRAFANA_INTERNAL_TENANT_ID }}
          basic-auth: ${{ secrets.GRAFANA_INTERNAL_BASIC_AUTH }}
          hostname: ${{ secrets.GRAFANA_INTERNAL_HOST }}
          this-job-name: Foundry Tests ${{ matrix.product.name }}
        continue-on-error: true

  analyze:
<<<<<<< HEAD
    needs: [ changes ]
=======
    needs: [ changes, define-matrix ]
>>>>>>> 518cc281
    name: Run static analysis
    if: needs.changes.outputs.not_test_sol_modified == 'true'
    runs-on: ubuntu-22.04
    steps:
      - name: Checkout the repo
        uses: actions/checkout@9bb56186c3b09b4f86b1c65136769dd318469633 # v4.1.2
        with:
          submodules: recursive

      - name: Setup NodeJS
        uses: ./.github/actions/setup-nodejs

<<<<<<< HEAD
      - name: Install semver
        shell: bash
        run: |
          npm install -g semver

      - name: Install Foundry
        uses: foundry-rs/foundry-toolchain@8f1998e9878d786675189ef566a2e4bf24869773 # v1.2.0
        with:
          version: ${{ env.FOUNDRY_VERSION }}
=======
      - name: Install Foundry
        uses: foundry-rs/foundry-toolchain@8f1998e9878d786675189ef566a2e4bf24869773 # v1.2.0
        with:
          version: ${{ needs.define-matrix.outputs.foundry-version }}
>>>>>>> 518cc281

      - name: Set up Python
        uses: actions/setup-python@39cd14951b08e74b54015e9e001cdefcf80e669f #v5.1.1
        with:
          python-version: '3.8'

      - name: Install solc-select and solc
        uses: ./.github/actions/setup-solc-select
        with:
          to_install: '0.8.19'
          to_use: '0.8.19'

      - name: Install Slither
        uses: ./.github/actions/setup-slither

<<<<<<< HEAD
      - name: Run Slither for current branch
        shell: bash
        run: |
          # modify remappings so that solc can find dependencies
          ./contracts/scripts/ci/modify_remappings.sh contracts contracts/remappings.txt
          mv remappings_modified.txt remappings.txt
          
          # without it Slither sometimes fails to use remappings correctly
          cp contracts/foundry.toml foundry.toml
=======
      - name: Run Slither
        shell: bash
        run: |          
          # modify remappings so that solc can find dependencies
          ./contracts/scripts/ci/modify_remappings.sh contracts contracts/remappings.txt
          mv remappings_modified.txt remappings.txt
>>>>>>> 518cc281

          FILES="${{ needs.changes.outputs.not_test_sol_modified_files }}"
          
          for FILE in $FILES; do
            PRODUCT=$(echo "$FILE" | awk -F'src/[^/]*/' '{print $2}' | cut -d'/' -f1)
            echo "::debug::Running Slither for $FILE in $PRODUCT"
            SLITHER_CONFIG="contracts/configs/slither/.slither.config-$PRODUCT-pr.json"
            if [ ! -f $SLITHER_CONFIG ]; then
              echo "::debug::No Slither config found for $PRODUCT, using default"
              SLITHER_CONFIG="contracts/configs/slither/.slither.config-default-pr.json"
            fi
<<<<<<< HEAD
            ./contracts/scripts/ci/generate_slither_report.sh "${{ github.server_url }}/${{ github.repository }}/blob/${{ github.sha }}/" "$SLITHER_CONFIG" "." "$FILE" "contracts/slither-reports-current" "--solc-remaps @=contracts/node_modules/@"
          done

      - name: Upload Slither results for current branch
        if: needs.changes.outputs.sol_mod_only == 'true'
        uses: actions/upload-artifact@0b2256b8c012f0828dc542b3febcab082c67f72b # v4.3.4
        timeout-minutes: 2
        continue-on-error: true
        with:
          name: tmp-slither-reports-current-${{ github.sha }}
          path: contracts/slither-reports-current
          retention-days: 7

      - name: Upload Slither scripts
        if: needs.changes.outputs.sol_mod_only == 'true'
        uses: actions/upload-artifact@0b2256b8c012f0828dc542b3febcab082c67f72b # v4.3.4
        timeout-minutes: 2
        continue-on-error: true
        with:
          name: tmp-slither-scripts-${{ github.sha }}
          path: contracts/scripts/ci
          retention-days: 7

      - name: Upload configs
        if: needs.changes.outputs.sol_mod_only == 'true'
        uses: actions/upload-artifact@0b2256b8c012f0828dc542b3febcab082c67f72b # v4.3.4
        timeout-minutes: 2
        continue-on-error: true
        with:
          name: tmp-configs-${{ github.sha }}
          path: contracts/configs
          retention-days: 7

      - name: Checkout the repo
        if: needs.changes.outputs.sol_mod_only == 'true'
        uses: actions/checkout@9bb56186c3b09b4f86b1c65136769dd318469633 # v4.1.2
        with:
          submodules: recursive
          ref: ${{ github.base_ref }}

      - name: Download Slither scripts
        if: needs.changes.outputs.sol_mod_only == 'true'
        uses: actions/download-artifact@65a9edc5881444af0b9093a5e628f2fe47ea3b2e # v4.1.7
        with:
          name: tmp-slither-scripts-${{ github.sha }}
          path: contracts/scripts/ci

      - name: Download configs
        if: needs.changes.outputs.sol_mod_only == 'true'
        uses: actions/download-artifact@65a9edc5881444af0b9093a5e628f2fe47ea3b2e # v4.1.7
        with:
          name: tmp-configs-${{ github.sha }}
          path: contracts/configs

      # install node dependencies again, so that we can compile contracts
      - name: Setup NodeJS
        uses: ./.github/actions/setup-nodejs

      - name: Run Slither for base reference
        if: needs.changes.outputs.sol_mod_only == 'true'
        shell: bash
        run: |
          for file in contracts/scripts/ci/*.sh; do
            chmod +x "$file"
          done
          
          # modify remappings so that solc can find dependencies
          ./contracts/scripts/ci/modify_remappings.sh contracts contracts/remappings.txt
          mv remappings_modified.txt remappings.txt
          
          # without it Slither sometimes fails to use remappings correctly
          cp contracts/foundry.toml foundry.toml
          
          FILES="${{ needs.changes.outputs.sol_mod_only_files }}"
          
          for FILE in $FILES; do
            PRODUCT=$(echo "$FILE" | awk -F'src/[^/]*/' '{print $2}' | cut -d'/' -f1)
            echo "::debug::Running Slither for $FILE in $PRODUCT"
            SLITHER_CONFIG="contracts/configs/slither/.slither.config-$PRODUCT-pr.json"
            if [ ! -f $SLITHER_CONFIG ]; then
              echo "::debug::No Slither config found for $PRODUCT, using default"
              SLITHER_CONFIG="contracts/configs/slither/.slither.config-default-pr.json"
            fi
            ./contracts/scripts/ci/generate_slither_report.sh "${{ github.server_url }}/${{ github.repository }}/blob/${{ github.sha }}/" "$SLITHER_CONFIG" "." "$FILE" "contracts/slither-reports-base-ref" "--solc-remaps @=contracts/node_modules/@"
          done

      - name: Upload Slither report
        if: needs.changes.outputs.sol_mod_only == 'true'
        uses: actions/upload-artifact@0b2256b8c012f0828dc542b3febcab082c67f72b # v4.3.4
        timeout-minutes: 10
        continue-on-error: true
        with:
          name: tmp-slither-reports-base-${{ github.sha }}
          path: |
            contracts/slither-reports-base-ref
          retention-days: 7

      - name: Download Slither results for current branch
        if: needs.changes.outputs.sol_mod_only == 'true'
        uses: actions/download-artifact@65a9edc5881444af0b9093a5e628f2fe47ea3b2e # v4.1.7
        with:
          name: tmp-slither-reports-current-${{ github.sha }}
          path: contracts/slither-reports-current

      - name: Generate diff of Slither reports for modified files
        if: needs.changes.outputs.sol_mod_only == 'true'
        env:
          OPEN_API_KEY: ${{ secrets.OPEN_AI_SLITHER_API_KEY }}
        run: |
          for base_report in contracts/slither-reports-base-ref/*.md; do
            filename=$(basename "$base_report")
            current_report="contracts/slither-reports-current/$filename"
            diff_report="contracts/slither-reports-current/${filename%.md}_diff.md"
            if [ -f "$current_file" ]; then
              report1=$(cat $base_report | sed -E 's/\\+$//g' | sed -E 's/\\+ //g')
              report2=$(cat $current_report | sed -E 's/\\+$//g' | sed -E 's/\\+ //g')
              openai_prompt=$(cat contracts/scripts/ci/prompt.md | sed 's/"/\\"/g' | sed -E 's/\\+$//g' | sed -E 's/\\+ //g')
              openai_model="gpt-4o-mini"
              openai_result=$(echo '{
                "model": "'$openai_model'",
                "temperature": 0.1,
                "messages": [
                  {
                    "role": "system",
                    "content": "'$openai_prompt' \nreport1:\n```'$report1'```\nreport2:\n```'$report2'```"
                  }
                ]
                }' | envsubst | curl https://api.openai.com/v1/chat/completions \
                              -w "%{http_code}" \
                              -o prompt_response.json \
                              -H "Content-Type: application/json" \
                              -H "Authorization: Bearer $OPEN_API_KEY" \
                              -d @-
                )
          
              # throw error openai_result when is not 200
              if [ "$openai_result" != '200' ]; then
                echo "::error::OpenAI API call failed with status $openai_result: $(cat prompt_response.json)"
                exit 1
              fi
          
              # replace lines starting with ' -' (1space) with '  -' (2spaces)
              response_content=$(cat prompt_response.json | jq -r '.choices[0].message.content')
              echo "$response_content" | sed -e 's/^ -/  -/g' > $diff_report
          
              if [ -s $diff_report ]; then    
                awk 'NR==2{print "*This diff has been automatically generated by LLM model using two Slither reports. One based on `${{ github.base_ref}}` and another on `${{ github.sha }}` commits.*"}1' $diff_report > tmp.md && mv tmp.md $diff_report                                  
                echo "Replacing full Slither report with diff for $current_report"            
                rm $current_report && mv $diff_report $current_report
              else 
                echo "No difference detected between $base_report and $current_report reports. Won't include any of them."
                rm $current_report
              fi
            else
              echo "Failed to find current report for $base_report (file $current_file doesn't exist, but should have been generated). Please check Slither logs."
              exit 1
            fi
          done        

=======
            ./contracts/scripts/ci/generate_slither_report.sh "${{ github.server_url }}/${{ github.repository }}/blob/${{ github.sha }}/" "$SLITHER_CONFIG" "." "$FILE" "contracts/slither-reports" "--solc-remaps @=contracts/node_modules/@"
          done

>>>>>>> 518cc281
      - name: Print Slither summary
        shell: bash
        run: |
          echo "# Static analysis results " >> $GITHUB_STEP_SUMMARY
<<<<<<< HEAD
          for file in "contracts/slither-reports-current"/*.md; do
=======
          for file in "contracts/slither-reports"/*.md; do
>>>>>>> 518cc281
            if [ -e "$file" ]; then
              cat "$file" >> $GITHUB_STEP_SUMMARY
            fi
          done

      - name: Validate if all Slither run for all contracts
        uses: ./.github/actions/validate-solidity-artifacts
        with:
          validate_slither_reports: 'true'
          slither_reports_path: 'contracts/slither-reports'
          sol_files: ${{ needs.changes.outputs.not_test_sol_modified_files }}
<<<<<<< HEAD
          base_ref: ${{ github.base_ref }}
=======
>>>>>>> 518cc281

      - name: Upload Slither report
        uses: actions/upload-artifact@0b2256b8c012f0828dc542b3febcab082c67f72b # v4.3.4
        timeout-minutes: 10
        continue-on-error: true
        with:
          name: slither-reports-${{ github.sha }}
          path: |
<<<<<<< HEAD
            contracts/slither-reports-current
=======
            contracts/slither-reports
>>>>>>> 518cc281
          retention-days: 7

      - name: Collect Metrics
        id: collect-gha-metrics
        uses: smartcontractkit/push-gha-metrics-action@dea9b546553cb4ca936607c2267a09c004e4ab3f # v3.0.0
        with:
          id: solidity-foundry-slither
          org-id: ${{ secrets.GRAFANA_INTERNAL_TENANT_ID }}
          basic-auth: ${{ secrets.GRAFANA_INTERNAL_BASIC_AUTH }}
          hostname: ${{ secrets.GRAFANA_INTERNAL_HOST }}
          this-job-name: Run static analysis
        continue-on-error: true

      - name: Remove temp artifacts
        uses: geekyeggo/delete-artifact@24928e75e6e6590170563b8ddae9fac674508aa1 # v5.0
        with:
          name: tmp-*

  solidity-forge-fmt:
    name: Forge fmt ${{ matrix.product.name }}
    if: ${{ needs.changes.outputs.non_src_changes == 'true' || needs.changes.outputs.not_test_sol_modified == 'true' }}
    needs: [define-matrix, changes]
    strategy:
      fail-fast: false
      matrix:
        product: ${{fromJson(needs.define-matrix.outputs.matrix)}}
    runs-on: ubuntu-22.04
    steps:
      - name: Checkout the repo
        if: ${{ contains(fromJson(needs.changes.outputs.all_changes), matrix.product.name) && matrix.product.setup.run-forge-fmt }}
        uses: actions/checkout@9bb56186c3b09b4f86b1c65136769dd318469633 # v4.1.2
        with:
          submodules: recursive

      - name: Setup NodeJS
        if: ${{ contains(fromJson(needs.changes.outputs.all_changes), matrix.product.name) && matrix.product.setup.run-forge-fmt }}
        uses: ./.github/actions/setup-nodejs

      - name: Install Foundry
        if: ${{ contains(fromJson(needs.changes.outputs.all_changes), matrix.product.name) && matrix.product.setup.run-forge-fmt }}
        uses: foundry-rs/foundry-toolchain@8f1998e9878d786675189ef566a2e4bf24869773 # v1.2.0
        with:
          version: ${{ needs.define-matrix.outputs.foundry-version }}

      - name: Run Forge fmt
        if: ${{ contains(fromJson(needs.changes.outputs.all_changes), matrix.product.name) && matrix.product.setup.run-forge-fmt }}
        run: forge fmt --check
        id: fmt
        working-directory: contracts
        env:
          FOUNDRY_PROFILE: ${{ matrix.product.name }}

      - name: Collect Metrics
        if: ${{ contains(fromJson(needs.changes.outputs.all_changes), matrix.product.name) && matrix.product.setup.run-forge-fmt }}
        id: collect-gha-metrics
        uses: smartcontractkit/push-gha-metrics-action@dea9b546553cb4ca936607c2267a09c004e4ab3f # v3.0.0
        with:
          id: solidity-forge-fmt-${{ matrix.product.name }}
          org-id: ${{ secrets.GRAFANA_INTERNAL_TENANT_ID }}
          basic-auth: ${{ secrets.GRAFANA_INTERNAL_BASIC_AUTH }}
          hostname: ${{ secrets.GRAFANA_INTERNAL_HOST }}
          this-job-name: Forge fmt ${{ matrix.product.name }}
        continue-on-error: true<|MERGE_RESOLUTION|>--- conflicted
+++ resolved
@@ -18,10 +18,7 @@
     runs-on: ubuntu-latest
     outputs:
       matrix: ${{ steps.define-matrix.outputs.matrix }}
-<<<<<<< HEAD
-=======
       foundry-version: ${{ steps.extract-foundry-version.outputs.foundry-version }}
->>>>>>> 518cc281
     steps:
       - name: Define test matrix
         id: define-matrix
@@ -46,8 +43,6 @@
           matrix=$(cat matrix.json | jq -c .)
           echo "matrix=$matrix" >> $GITHUB_OUTPUT
 
-<<<<<<< HEAD
-=======
       - name: Checkout the repo
         uses: actions/checkout@9bb56186c3b09b4f86b1c65136769dd318469633 # v4.1.2
 
@@ -57,21 +52,15 @@
         with:
           working-directory: contracts
 
->>>>>>> 518cc281
   changes:
     name: Detect changes
     runs-on: ubuntu-latest
     outputs:
       non_src_changes: ${{ steps.changes.outputs.non_src }}
-<<<<<<< HEAD
-      sol_modified_added: ${{ steps.changes.outputs.sol_mod_added }}
-      sol_modified_added_files: ${{ steps.changes.outputs.sol_mod_added_files }}
+      sol_modified_added: ${{ steps.changes.outputs.sol }}
+      sol_modified_added_files: ${{ steps.changes.outputs.sol_files }}
       sol_mod_only: ${{ steps.changes.outputs.sol_mod_only }}
       sol_mod_only_files: ${{ steps.changes.outputs.sol_mod_only_files }}
-=======
-      sol_modified: ${{ steps.changes.outputs.sol }}
-      sol_modified_files: ${{ steps.changes.outputs.sol_files }}
->>>>>>> 518cc281
       not_test_sol_modified: ${{ steps.changes.outputs.not_test_sol }}
       not_test_sol_modified_files: ${{ steps.changes.outputs.not_test_sol_files }}
       all_changes: ${{ steps.changes.outputs.changes }}
@@ -88,13 +77,10 @@
               - 'contracts/foundry.toml'
               - 'contracts/gas-snapshots/*.gas-snapshot'
               - 'contracts/package.json'
-<<<<<<< HEAD
-            sol_mod_added:
-              - modified|added: 'contracts/src/v0.8/**/!(*.t).sol'
-=======
             sol:
               - modified|added: 'contracts/src/v0.8/**/*.sol'
->>>>>>> 518cc281
+            sol_mod_only:
+              - modified: 'contracts/src/v0.8/**/!(*.t).sol'            
             not_test_sol:
               - modified|added: 'contracts/src/v0.8/**/!(*.t).sol'            
             automation:
@@ -123,12 +109,6 @@
               - 'contracts/src/v0.8/vendor/**/*.sol'
             transmission:
               - 'contracts/src/v0.8/transmission/**/*.sol'
-<<<<<<< HEAD
-              - 'contracts/src/v0.8/vendor/**/*.sol'
-            sol_mod_only:
-              - modified: 'contracts/src/v0.8/**/!(*.t).sol'            
-=======
->>>>>>> 518cc281
 
   tests:
     if: ${{ needs.changes.outputs.non_src_changes == 'true' || needs.changes.outputs.sol_modified == 'true' }}
@@ -258,11 +238,7 @@
         continue-on-error: true
 
   analyze:
-<<<<<<< HEAD
-    needs: [ changes ]
-=======
     needs: [ changes, define-matrix ]
->>>>>>> 518cc281
     name: Run static analysis
     if: needs.changes.outputs.not_test_sol_modified == 'true'
     runs-on: ubuntu-22.04
@@ -275,22 +251,10 @@
       - name: Setup NodeJS
         uses: ./.github/actions/setup-nodejs
 
-<<<<<<< HEAD
-      - name: Install semver
-        shell: bash
-        run: |
-          npm install -g semver
-
       - name: Install Foundry
         uses: foundry-rs/foundry-toolchain@8f1998e9878d786675189ef566a2e4bf24869773 # v1.2.0
         with:
-          version: ${{ env.FOUNDRY_VERSION }}
-=======
-      - name: Install Foundry
-        uses: foundry-rs/foundry-toolchain@8f1998e9878d786675189ef566a2e4bf24869773 # v1.2.0
-        with:
           version: ${{ needs.define-matrix.outputs.foundry-version }}
->>>>>>> 518cc281
 
       - name: Set up Python
         uses: actions/setup-python@39cd14951b08e74b54015e9e001cdefcf80e669f #v5.1.1
@@ -306,26 +270,17 @@
       - name: Install Slither
         uses: ./.github/actions/setup-slither
 
-<<<<<<< HEAD
-      - name: Run Slither for current branch
-        shell: bash
-        run: |
-          # modify remappings so that solc can find dependencies
-          ./contracts/scripts/ci/modify_remappings.sh contracts contracts/remappings.txt
-          mv remappings_modified.txt remappings.txt
-          
-          # without it Slither sometimes fails to use remappings correctly
-          cp contracts/foundry.toml foundry.toml
-=======
       - name: Run Slither
         shell: bash
         run: |          
           # modify remappings so that solc can find dependencies
           ./contracts/scripts/ci/modify_remappings.sh contracts contracts/remappings.txt
           mv remappings_modified.txt remappings.txt
->>>>>>> 518cc281
-
-          FILES="${{ needs.changes.outputs.not_test_sol_modified_files }}"
+          
+          # without it Slither sometimes fails to use remappings correctly
+          cp contracts/foundry.toml foundry.toml              
+
+          FILES="${{ needs.changes.outputs.not_test_sol_modified_files }}"            
           
           for FILE in $FILES; do
             PRODUCT=$(echo "$FILE" | awk -F'src/[^/]*/' '{print $2}' | cut -d'/' -f1)
@@ -335,7 +290,6 @@
               echo "::debug::No Slither config found for $PRODUCT, using default"
               SLITHER_CONFIG="contracts/configs/slither/.slither.config-default-pr.json"
             fi
-<<<<<<< HEAD
             ./contracts/scripts/ci/generate_slither_report.sh "${{ github.server_url }}/${{ github.repository }}/blob/${{ github.sha }}/" "$SLITHER_CONFIG" "." "$FILE" "contracts/slither-reports-current" "--solc-remaps @=contracts/node_modules/@"
           done
 
@@ -349,6 +303,7 @@
           path: contracts/slither-reports-current
           retention-days: 7
 
+      # we need to do that in case base_ref doesn't have the scripts or they are in different version
       - name: Upload Slither scripts
         if: needs.changes.outputs.sol_mod_only == 'true'
         uses: actions/upload-artifact@0b2256b8c012f0828dc542b3febcab082c67f72b # v4.3.4
@@ -373,7 +328,6 @@
         if: needs.changes.outputs.sol_mod_only == 'true'
         uses: actions/checkout@9bb56186c3b09b4f86b1c65136769dd318469633 # v4.1.2
         with:
-          submodules: recursive
           ref: ${{ github.base_ref }}
 
       - name: Download Slither scripts
@@ -398,6 +352,7 @@
         if: needs.changes.outputs.sol_mod_only == 'true'
         shell: bash
         run: |
+          # we need to set file permission again since they are lost during download
           for file in contracts/scripts/ci/*.sh; do
             chmod +x "$file"
           done
@@ -420,8 +375,9 @@
               SLITHER_CONFIG="contracts/configs/slither/.slither.config-default-pr.json"
             fi
             ./contracts/scripts/ci/generate_slither_report.sh "${{ github.server_url }}/${{ github.repository }}/blob/${{ github.sha }}/" "$SLITHER_CONFIG" "." "$FILE" "contracts/slither-reports-base-ref" "--solc-remaps @=contracts/node_modules/@"
-          done
-
+          done          
+
+      # TODO remove after testing
       - name: Upload Slither report
         if: needs.changes.outputs.sol_mod_only == 'true'
         uses: actions/upload-artifact@0b2256b8c012f0828dc542b3febcab082c67f72b # v4.3.4
@@ -493,22 +449,13 @@
               echo "Failed to find current report for $base_report (file $current_file doesn't exist, but should have been generated). Please check Slither logs."
               exit 1
             fi
-          done        
-
-=======
-            ./contracts/scripts/ci/generate_slither_report.sh "${{ github.server_url }}/${{ github.repository }}/blob/${{ github.sha }}/" "$SLITHER_CONFIG" "." "$FILE" "contracts/slither-reports" "--solc-remaps @=contracts/node_modules/@"
-          done
-
->>>>>>> 518cc281
+          done          
+
       - name: Print Slither summary
         shell: bash
         run: |
           echo "# Static analysis results " >> $GITHUB_STEP_SUMMARY
-<<<<<<< HEAD
           for file in "contracts/slither-reports-current"/*.md; do
-=======
-          for file in "contracts/slither-reports"/*.md; do
->>>>>>> 518cc281
             if [ -e "$file" ]; then
               cat "$file" >> $GITHUB_STEP_SUMMARY
             fi
@@ -518,12 +465,8 @@
         uses: ./.github/actions/validate-solidity-artifacts
         with:
           validate_slither_reports: 'true'
-          slither_reports_path: 'contracts/slither-reports'
+          slither_reports_path: 'contracts/slither-reports-current'
           sol_files: ${{ needs.changes.outputs.not_test_sol_modified_files }}
-<<<<<<< HEAD
-          base_ref: ${{ github.base_ref }}
-=======
->>>>>>> 518cc281
 
       - name: Upload Slither report
         uses: actions/upload-artifact@0b2256b8c012f0828dc542b3febcab082c67f72b # v4.3.4
@@ -532,11 +475,7 @@
         with:
           name: slither-reports-${{ github.sha }}
           path: |
-<<<<<<< HEAD
             contracts/slither-reports-current
-=======
-            contracts/slither-reports
->>>>>>> 518cc281
           retention-days: 7
 
       - name: Collect Metrics
