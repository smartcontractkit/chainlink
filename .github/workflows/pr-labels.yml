name: PR Labels

on:
  pull_request:
    types: [labeled]

jobs:
  crib:
    runs-on: ubuntu-latest
    permissions:
      # For AWS assume role.
      id-token: write
      contents: read
      # To comment on PR's.
      issues: write
      pull-requests: write
    steps:
      - uses: actions/checkout@b4ffde65f46336ab88eb53be808477a3936bae11 # v4.1.1

<<<<<<< HEAD
      - uses: actions/setup-node@60edb5dd545a775178f52524783378180af0d1f8 # v4.0.2
        with:
          node-version: 20

      - run: npm ci
        working-directory: ./.github/scripts/crib

      - name: Comment CRIB details on PR
        run: ./.github/scripts/crib/pr-comment-crib-env.js
        env:
          GITHUB_TOKEN: ${{ secrets.GITHUB_TOKEN }}
=======
      - uses: pnpm/action-setup@a3252b78c470c02df07e9d59298aecedc3ccdd6d # v3.0.0
        with:
          version: ^8.0.0

      - uses: actions/setup-node@60edb5dd545a775178f52524783378180af0d1f8 # v4.0.2
        with:
          node-version: 20
          cache: pnpm
          cache-dependency-path: ./.github/scripts/crib/pnpm-lock.yaml

      - run: pnpm install
        working-directory: ./.github/scripts/crib

      - name: Assume role capable of dispatching action
        uses: aws-actions/configure-aws-credentials@e3dd6a429d7300a6a4c196c26e071d42e0343502 # v4.0.2
        with:
          role-to-assume: ${{ secrets.AWS_OIDC_CRIB_ROLE_ARN_SAND }}
          role-duration-seconds: 900
          role-session-name: gha-pr-labels-crib
          aws-region: ${{ secrets.AWS_REGION }}

      - name: Comment CRIB details on PR
        run: ./.github/scripts/crib/pr-comment-crib-env.js
        env:
          GITHUB_TOKEN: ${{ secrets.GITHUB_TOKEN }}
          ROUTE53_ZONE_ID: ${{ secrets.ROUTE53_ZONE_ID_SAND }}
          SUBDOMAIN_PREFIX: crib-ccip
>>>>>>> b2ab6cb6
<|MERGE_RESOLUTION|>--- conflicted
+++ resolved
@@ -17,19 +17,6 @@
     steps:
       - uses: actions/checkout@b4ffde65f46336ab88eb53be808477a3936bae11 # v4.1.1
 
-<<<<<<< HEAD
-      - uses: actions/setup-node@60edb5dd545a775178f52524783378180af0d1f8 # v4.0.2
-        with:
-          node-version: 20
-
-      - run: npm ci
-        working-directory: ./.github/scripts/crib
-
-      - name: Comment CRIB details on PR
-        run: ./.github/scripts/crib/pr-comment-crib-env.js
-        env:
-          GITHUB_TOKEN: ${{ secrets.GITHUB_TOKEN }}
-=======
       - uses: pnpm/action-setup@a3252b78c470c02df07e9d59298aecedc3ccdd6d # v3.0.0
         with:
           version: ^8.0.0
@@ -56,5 +43,4 @@
         env:
           GITHUB_TOKEN: ${{ secrets.GITHUB_TOKEN }}
           ROUTE53_ZONE_ID: ${{ secrets.ROUTE53_ZONE_ID_SAND }}
-          SUBDOMAIN_PREFIX: crib-ccip
->>>>>>> b2ab6cb6
+          SUBDOMAIN_PREFIX: crib-ccip