--- conflicted
+++ resolved
@@ -2,7 +2,6 @@
 
 on:
   pull_request:
-<<<<<<< HEAD
   merge_group:
   push:
     branches:
@@ -10,19 +9,6 @@
       - "release/**"
     tags:
       - "*"
-=======
-  # The default types are opened, synchronize, and reopened
-  # See https://docs.github.com/en/actions/writing-workflows/choosing-when-your-workflow-runs/events-that-trigger-workflows#pull_request
-  # We add a label trigger too, since when the build-publish label is added to a PR, we want to build and publish
-    types:
-      - opened
-      - synchronize
-      - reopened
-      - labeled
-  push:
-    branches:
-      - develop
->>>>>>> a25f1a52
   workflow_dispatch:
     inputs:
       git_ref:
@@ -50,15 +36,11 @@
         with:
           ref: ${{ env.GIT_REF }}
 
-<<<<<<< HEAD
       - name: Get Chainlink Image Tag
         id: chainlink-image-tag
         uses: ./.github/actions/get-chainlink-image-tag
 
       - name: Configure AWS credentials
-=======
-      - name: Configure aws credentials
->>>>>>> a25f1a52
         uses: aws-actions/configure-aws-credentials@e3dd6a429d7300a6a4c196c26e071d42e0343502 # v4.0.2
         with:
           role-to-assume: ${{ secrets.AWS_OIDC_IAM_ROLE_BUILD_PUBLISH_DEVELOP_PR }}
@@ -81,7 +63,6 @@
       - name: Merge images for both architectures
         uses: ./.github/actions/goreleaser-build-sign-publish
         with:
-<<<<<<< HEAD
           enable-docker-publish: true
           docker-registry: ${{ secrets.AWS_SDLC_ECR_HOSTNAME }}
           docker-image-name: ${{ matrix.image-name }}
@@ -89,15 +70,8 @@
           enable-goreleaser-snapshot: "true"
           goreleaser-exec: ./tools/bin/goreleaser_wrapper
           goreleaser-config: ${{ matrix.goreleaser-config }}
-=======
-          docker-registry: ${{ secrets.AWS_SDLC_ECR_HOSTNAME }}
-          docker-image-tag: ${{ needs.image-tag.outputs.image-tag }}
-          goreleaser-release-type: "merge"
-          goreleaser-config: .goreleaser.develop.yaml
->>>>>>> a25f1a52
           goreleaser-key: ${{ secrets.GORELEASER_KEY }}
 
-<<<<<<< HEAD
       - name: Output image name and digest
         id: get-image-name-digest
         shell: bash
@@ -110,7 +84,6 @@
             echo "* $line" | tee -a "$GITHUB_STEP_SUMMARY"
           done < output.txt
   
-=======
   split:
     name: "split-${{ matrix.goarch }}"
     needs: image-tag
@@ -125,7 +98,6 @@
           - runner: ubuntu-latest
             goarch: amd64
             dist_name: linux_amd64_v1
-
           - runner: ubuntu-24.04-4cores-16GB-ARM
             goarch: arm64
             dist_name: linux_arm64
@@ -143,7 +115,6 @@
           aws-region: ${{ secrets.AWS_REGION }}
           mask-aws-account-id: true
           role-session-name: "split-${{ matrix.goarch }}"
->>>>>>> a25f1a52
 
       - id: cache
         uses: actions/cache@v4
