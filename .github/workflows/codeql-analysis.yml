--- conflicted
+++ resolved
@@ -25,11 +25,7 @@
 
     steps:
       - name: Checkout repository
-<<<<<<< HEAD
-        uses: actions/checkout@24cb9080177205b6e8c946b17badbe402adc938f # v3.4.0
-=======
         uses: actions/checkout@8e5e7e5ab8b370d6c329ec480221332ada57f0ab # v3.5.2
->>>>>>> c51bf53a
 
       - name: Set up Go
         if: ${{ matrix.language == 'go' }}
@@ -42,20 +38,12 @@
         run: mkdir -p core/web/assets && touch core/web/assets/index.html
 
       - name: Initialize CodeQL
-<<<<<<< HEAD
-        uses: github/codeql-action/init@168b99b3c22180941ae7dbdd5f5c9678ede476ba # v2.2.7
-=======
         uses: github/codeql-action/init@7df0ce34898d659f95c0c4a09eaa8d4e32ee64db # v2.2.12
->>>>>>> c51bf53a
         with:
           languages: ${{ matrix.language }}
 
       - name: Perform CodeQL Analysis
-<<<<<<< HEAD
-        uses: github/codeql-action/analyze@168b99b3c22180941ae7dbdd5f5c9678ede476ba # v2.2.7
-=======
         uses: github/codeql-action/analyze@7df0ce34898d659f95c0c4a09eaa8d4e32ee64db # v2.2.12
->>>>>>> c51bf53a
 
       - name: Collect Metrics
         if: always()
