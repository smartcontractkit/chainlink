name: Validate Solidity Artifacts
description: Checks whether Slither reports and UML diagrams were generated for all necessary files. If not, a warning is printed in job summary, but the job is not marked as failed.
inputs:
  slither_reports_path:
    description: Path to the Slither reports directory (without trailing slash)
    required: true
  uml_diagrams_path:
    description: Path to the UML diagrams directory  (without trailing slash)
    required: true
  validate_slither_reports:
    description: Whether Slither reports should be validated
    required: true
  validate_uml_diagrams:
    description: Whether UML diagrams should be validated
    required: true
  sol_files:
    description: Comma-separated (CSV) or space-separated (shell) list of Solidity files to check
    required: true
  # remove this when AurorNZ/paths-filter is fixed
  base_ref:
    description: Base reference for comparison (skip if your list doesn't contain deleted files)
    required: false

runs:
  using: composite
  steps:
<<<<<<< HEAD
  - name: Fetch base ref
    if: ${{ inputs.base_ref != '' }}
    shell: bash
    run: git fetch origin ${{ inputs.base_ref }}
  - name: Transform input array
    id: transform_input_array
    shell: bash
    run: |
      is_csv_format() {
        local input="$1"
        if [[ "$input" =~ "," ]]; then
          return 0
        else
          return 1
        fi
      }
      
      is_space_separated_string() {
        local input="$1"
        if [[ "$input" =~ ^[^[:space:]]+([[:space:]][^[:space:]]+)*$ ]]; then
          return 0
        else
          return 1
        fi
      }
      
      array="${{ inputs.sol_files }}"
            
      if is_csv_format "$array"; then
        echo "::debug::CSV format detected, nothing to do"
        echo "sol_files=$array" >> $GITHUB_OUTPUT
        exit 0
      fi
      
      if is_space_separated_string "$array"; then
        echo "::debug::Space-separated format detected, converting to CSV"
        csv_array="${array// /,}"
        echo "sol_files=$csv_array" >> $GITHUB_OUTPUT
        exit 0
      fi
      
      echo "::error::Invalid input format for sol_files. Please provide a comma-separated (CSV) or space-separated (shell) list of Solidity files"
      exit 1

  - name: Validate UML diagrams
    if: ${{ inputs.validate_uml_diagrams == 'true' }}
    shell: bash
    run: |
      echo "Validating UML diagrams"
      IFS=',' read -r -a modified_files <<< "${{ steps.transform_input_array.outputs.sol_files }}"
      missing_svgs=()
      for file in "${modified_files[@]}"; do
        if [ "${{ inputs.base_ref }}" != "" ]; then
          # TODO remove this check when AurorNZ/paths-filter is fixed
          status=$(git diff --name-status origin/${{ inputs.base_ref }} HEAD -- "$file"  | awk '{ print $1 }')
          if [ "$status" == "D" ]; then
            echo "File $file was deleted, skipping validation"
            continue
=======
    - name: Fetch base ref
      if: ${{ inputs.base_ref != '' }}
      shell: bash
      run: git fetch origin ${{ inputs.base_ref }}
    - name: Transform input array
      id: transform_input_array
      shell: bash
      run: |
        is_csv_format() {
          local input="$1"
          if [[ "$input" =~ "," ]]; then
            return 0
          else
            return 1
>>>>>>> 6ce8e858
          fi
        }
        
        is_space_separated_string() {
          local input="$1"
          if [[ "$input" =~ ^[^[:space:]]+([[:space:]][^[:space:]]+)*$ ]]; then
            return 0
          else
            return 1
          fi
        }
        
        array="${{ inputs.sol_files }}"
        
        if is_csv_format "$array"; then
          echo "::debug::CSV format detected, nothing to do"
          echo "sol_files=$array" >> $GITHUB_OUTPUT
          exit 0
        fi
        
        if is_space_separated_string "$array"; then
          echo "::debug::Space-separated format detected, converting to CSV"
          csv_array="${array// /,}"
          echo "sol_files=$csv_array" >> $GITHUB_OUTPUT
          exit 0
        fi
        
        echo "::error::Invalid input format for sol_files. Please provide a comma-separated (CSV) or space-separated (shell) list of Solidity files"
        exit 1

<<<<<<< HEAD
  - name: Validate Slither reports
    if: ${{ inputs.validate_slither_reports == 'true' }}
    shell: bash
    run: |
      echo "Validating Slither reports"
      IFS=',' read -r -a modified_files <<< "${{ steps.transform_input_array.outputs.sol_files }}"
      missing_reports=()
      for file in "${modified_files[@]}"; do
        if [ "${{ inputs.base_ref }}" != "" ]; then
          # TODO remove this check when AurorNZ/paths-filter is fixed
          status=$(git diff --name-status origin/${{ inputs.base_ref }} HEAD -- "$file"  | awk '{ print $1 }')
          if [ "$status" == "D" ]; then
            echo "File $file was deleted, skipping validation"
            continue
=======
    - name: Validate UML diagrams
      if: ${{ inputs.validate_uml_diagrams == 'true' }}
      shell: bash
      run: |
        echo "Validating UML diagrams"
        IFS=',' read -r -a modified_files <<< "${{ steps.transform_input_array.outputs.sol_files }}"
        missing_svgs=()
        for file in "${modified_files[@]}"; do
          if [ "${{ inputs.base_ref }}" != "" ]; then
            # TODO remove this check when AurorNZ/paths-filter is fixed
            status=$(git diff --name-status origin/${{ inputs.base_ref }} HEAD -- "$file"  | awk '{ print $1 }')
            if [ "$status" == "D" ]; then
              echo "File $file was deleted, skipping validation"
              continue
            fi
>>>>>>> 6ce8e858
          fi
        
          svg_file="$(basename "${file%.sol}").svg"
          if [ ! -f "${{ inputs.uml_diagrams_path }}/$svg_file" ]; then
            echo "Error: UML diagram for $file not found"
            missing_svgs+=("$file")
          fi
        done
        
        if [ ${#missing_svgs[@]} -gt 0 ]; then
            echo "Error: Missing UML diagrams for files: ${missing_svgs[@]}"
            echo "# Warning!" >> $GITHUB_STEP_SUMMARY
            echo "## Reason: Missing UML diagrams for files:" >> $GITHUB_STEP_SUMMARY
            for file in "${missing_svgs[@]}"; do
              echo " $file" >> $GITHUB_STEP_SUMMARY
            done
            echo "## Action required: Please try to generate artifacts for them locally or using a different tool" >> $GITHUB_STEP_SUMMARY
        else 
            echo "All UML diagrams generated successfully"
        fi

    - name: Validate Slither reports
      if: ${{ inputs.validate_slither_reports == 'true' }}
      shell: bash
      run: |
        echo "Validating Slither reports"
        IFS=',' read -r -a modified_files <<< "${{ steps.transform_input_array.outputs.sol_files }}"
        missing_reports=()
        for file in "${modified_files[@]}"; do
          if [ "${{ inputs.base_ref }}" != "" ]; then
            # TODO remove this check when AurorNZ/paths-filter is fixed
            status=$(git diff --name-status origin/${{ inputs.base_ref }} HEAD -- "$file"  | awk '{ print $1 }')
            if [ "$status" == "D" ]; then
              echo "File $file was deleted, skipping validation"
              continue
            fi
          fi
        
          report_file="$(basename "${file%.sol}")-slither-report.md"            
          if [ ! -f "${{ inputs.slither_reports_path }}/$report_file" ]; then
            echo "Error: Slither report for $file not found"
            missing_reports+=("$file")
          fi
        done
        
        if [ ${#missing_reports[@]} -gt 0 ]; then
            echo "Error: Missing Slither reports for files: ${missing_reports[@]}"
            echo "# Warning!" >> $GITHUB_STEP_SUMMARY
            echo "## Reason: Missing Slither reports for files:" >> $GITHUB_STEP_SUMMARY
            for file in "${missing_reports[@]}"; do
              echo " $file" >> $GITHUB_STEP_SUMMARY
            done
            echo "## Action required: Please try to generate artifacts for them locally" >> $GITHUB_STEP_SUMMARY
        else 
           echo "All Slither reports generated successfully"
        fi<|MERGE_RESOLUTION|>--- conflicted
+++ resolved
@@ -24,66 +24,6 @@
 runs:
   using: composite
   steps:
-<<<<<<< HEAD
-  - name: Fetch base ref
-    if: ${{ inputs.base_ref != '' }}
-    shell: bash
-    run: git fetch origin ${{ inputs.base_ref }}
-  - name: Transform input array
-    id: transform_input_array
-    shell: bash
-    run: |
-      is_csv_format() {
-        local input="$1"
-        if [[ "$input" =~ "," ]]; then
-          return 0
-        else
-          return 1
-        fi
-      }
-      
-      is_space_separated_string() {
-        local input="$1"
-        if [[ "$input" =~ ^[^[:space:]]+([[:space:]][^[:space:]]+)*$ ]]; then
-          return 0
-        else
-          return 1
-        fi
-      }
-      
-      array="${{ inputs.sol_files }}"
-            
-      if is_csv_format "$array"; then
-        echo "::debug::CSV format detected, nothing to do"
-        echo "sol_files=$array" >> $GITHUB_OUTPUT
-        exit 0
-      fi
-      
-      if is_space_separated_string "$array"; then
-        echo "::debug::Space-separated format detected, converting to CSV"
-        csv_array="${array// /,}"
-        echo "sol_files=$csv_array" >> $GITHUB_OUTPUT
-        exit 0
-      fi
-      
-      echo "::error::Invalid input format for sol_files. Please provide a comma-separated (CSV) or space-separated (shell) list of Solidity files"
-      exit 1
-
-  - name: Validate UML diagrams
-    if: ${{ inputs.validate_uml_diagrams == 'true' }}
-    shell: bash
-    run: |
-      echo "Validating UML diagrams"
-      IFS=',' read -r -a modified_files <<< "${{ steps.transform_input_array.outputs.sol_files }}"
-      missing_svgs=()
-      for file in "${modified_files[@]}"; do
-        if [ "${{ inputs.base_ref }}" != "" ]; then
-          # TODO remove this check when AurorNZ/paths-filter is fixed
-          status=$(git diff --name-status origin/${{ inputs.base_ref }} HEAD -- "$file"  | awk '{ print $1 }')
-          if [ "$status" == "D" ]; then
-            echo "File $file was deleted, skipping validation"
-            continue
-=======
     - name: Fetch base ref
       if: ${{ inputs.base_ref != '' }}
       shell: bash
@@ -98,7 +38,6 @@
             return 0
           else
             return 1
->>>>>>> 6ce8e858
           fi
         }
         
@@ -129,22 +68,6 @@
         echo "::error::Invalid input format for sol_files. Please provide a comma-separated (CSV) or space-separated (shell) list of Solidity files"
         exit 1
 
-<<<<<<< HEAD
-  - name: Validate Slither reports
-    if: ${{ inputs.validate_slither_reports == 'true' }}
-    shell: bash
-    run: |
-      echo "Validating Slither reports"
-      IFS=',' read -r -a modified_files <<< "${{ steps.transform_input_array.outputs.sol_files }}"
-      missing_reports=()
-      for file in "${modified_files[@]}"; do
-        if [ "${{ inputs.base_ref }}" != "" ]; then
-          # TODO remove this check when AurorNZ/paths-filter is fixed
-          status=$(git diff --name-status origin/${{ inputs.base_ref }} HEAD -- "$file"  | awk '{ print $1 }')
-          if [ "$status" == "D" ]; then
-            echo "File $file was deleted, skipping validation"
-            continue
-=======
     - name: Validate UML diagrams
       if: ${{ inputs.validate_uml_diagrams == 'true' }}
       shell: bash
@@ -160,7 +83,6 @@
               echo "File $file was deleted, skipping validation"
               continue
             fi
->>>>>>> 6ce8e858
           fi
         
           svg_file="$(basename "${file%.sol}").svg"
