name: Validate Solidity Artifacts
description: Checks whether Slither reports and UML diagrams were generated for all necessary files. If not, a warning is printed in job summary, but the job is not marked as failed.
inputs:
  slither_reports_path:
    description: Path to the Slither reports directory (without trailing slash)
    required: true
  uml_diagrams_path:
    description: Path to the UML diagrams directory  (without trailing slash)
    required: true
  validate_slither_reports:
    description: Whether Slither reports should be validated
    required: true
  validate_uml_diagrams:
    description: Whether UML diagrams should be validated
    required: true
  sol_files:
    description: Comma-separated (CSV) or space-separated (shell) list of Solidity files to check
    required: true
  # remove this when AurorNZ/paths-filter is fixed
  base_ref:
    description: Base reference for comparison (skip if your list doesn't contain deleted files)
    required: false

runs:
  using: composite
  steps:
  - name: Fetch base ref
    if: ${{ inputs.base_ref != '' }}
    shell: bash
    run: git fetch origin ${{ inputs.base_ref }}
  - name: Transform input array
    id: transform_input_array
    shell: bash
    run: |
      is_csv_format() {
        local input="$1"
<<<<<<< HEAD
        if [[ "$input" =~ ^[^,]+(,[^,]+)*$ ]]; then
          return 0 
=======
        if [[ "$input" =~ "," ]]; then
          return 0
>>>>>>> 457e81c7
        else
          return 1
        fi
      }
      
<<<<<<< HEAD
      is_shell_array_format() {
        declare -p "$1" &>/dev/null
        if [[ $? -eq 0 ]]; then
=======
      is_space_separated_string() {
        local input="$1"
        if [[ "$input" =~ ^[^[:space:]]+([[:space:]][^[:space:]]+)*$ ]]; then
>>>>>>> 457e81c7
          return 0
        else
          return 1
        fi
      }
<<<<<<< HEAD
           
      array="${{ inputs.sol_files }}"           
      if is_csv_format "$csv_array"; then
        echo "sol_files=$array" >> $GITHUB_OUTPUT
        return
      fi
           
      if is_shell_array_format "$array"; then
        local csv_array="${array// /,}"
        echo "sol_files=$csv_array" >> $GITHUB_OUTPUT
        return
=======
      
      array="contracts/src/v0.8/functions/v1_3_0/FunctionsBillingNew.sol"
      
      if is_csv_format "$array"; then
        echo "sol_files=$array"
        exit 0
      fi
      
      if is_space_separated_string "$array"; then
        csv_array="${array// /,}"
        echo "sol_files=$csv_array"
        exit 0
>>>>>>> 457e81c7
      fi
      
      echo "Error: Invalid input format for sol_files. Please provide a comma-separated (CSV) or space-separated (shell) list of Solidity files"
      exit 1

  - name: Validate UML diagrams
    if: ${{ inputs.validate_uml_diagrams == 'true' }}
    shell: bash
    run: |
      echo "Validating UML diagrams"
      IFS=',' read -r -a modified_files <<< "${{ steps.transform_input_array.outputs.sol_files }}"
      missing_svgs=()
      for file in "${modified_files[@]}"; do
        if [ "${{ inputs.base_ref }}" != "" ]; then
          # TODO remove this check when AurorNZ/paths-filter is fixed
          status=$(git diff --name-status origin/${{ inputs.base_ref }} HEAD -- "$file"  | awk '{ print $1 }')
          if [ "$status" == "D" ]; then
            echo "File $file was deleted, skipping validation"
            continue
          fi
        fi
      
        svg_file="$(basename "${file%.sol}").svg"
        if [ ! -f "${{ inputs.uml_diagrams_path }}/$svg_file" ]; then
          echo "Error: UML diagram for $file not found"
          missing_svgs+=("$file")
        fi
      done
      
      if [ ${#missing_svgs[@]} -gt 0 ]; then
          echo "Error: Missing UML diagrams for files: ${missing_svgs[@]}"
          echo "# Warning!" >> $GITHUB_STEP_SUMMARY
          echo "## Reason: Missing UML diagrams for files:" >> $GITHUB_STEP_SUMMARY
          for file in "${missing_svgs[@]}"; do
            echo " $file" >> $GITHUB_STEP_SUMMARY
          done
          echo "## Action required: Please try to generate artifacts for them locally or using a different tool" >> $GITHUB_STEP_SUMMARY
      else 
          echo "All UML diagrams generated successfully"
      fi

  - name: Validate Slither reports
    if: ${{ inputs.validate_slither_reports == 'true' }}
    shell: bash
    run: |
      echo "Validating Slither reports"
      IFS=',' read -r -a modified_files <<< "${{ steps.transform_input_array.outputs.sol_files }}"
      missing_reports=()
      for file in "${modified_files[@]}"; do
        if [ "${{ inputs.base_ref }}" != "" ]; then
          # TODO remove this check when AurorNZ/paths-filter is fixed
          status=$(git diff --name-status origin/${{ inputs.base_ref }} HEAD -- "$file"  | awk '{ print $1 }')
          if [ "$status" == "D" ]; then
            echo "File $file was deleted, skipping validation"
            continue
          fi
        fi
      
        report_file="$(basename "${file%.sol}")-slither-report.md"            
        if [ ! -f "${{ inputs.slither_reports_path }}/$report_file" ]; then
          echo "Error: Slither report for $file not found"
          missing_reports+=("$file")
        fi
      done
      
      if [ ${#missing_reports[@]} -gt 0 ]; then
          echo "Error: Missing Slither reports for files: ${missing_reports[@]}"
          echo "# Warning!" >> $GITHUB_STEP_SUMMARY
          echo "## Reason: Missing Slither reports for files:" >> $GITHUB_STEP_SUMMARY
          for file in "${missing_reports[@]}"; do
            echo " $file" >> $GITHUB_STEP_SUMMARY
          done
          echo "## Action required: Please try to generate artifacts for them locally" >> $GITHUB_STEP_SUMMARY
      else 
         echo "All Slither reports generated successfully"
      fi      <|MERGE_RESOLUTION|>--- conflicted
+++ resolved
@@ -34,61 +34,38 @@
     run: |
       is_csv_format() {
         local input="$1"
-<<<<<<< HEAD
-        if [[ "$input" =~ ^[^,]+(,[^,]+)*$ ]]; then
-          return 0 
-=======
         if [[ "$input" =~ "," ]]; then
           return 0
->>>>>>> 457e81c7
         else
           return 1
         fi
       }
       
-<<<<<<< HEAD
-      is_shell_array_format() {
-        declare -p "$1" &>/dev/null
-        if [[ $? -eq 0 ]]; then
-=======
       is_space_separated_string() {
         local input="$1"
         if [[ "$input" =~ ^[^[:space:]]+([[:space:]][^[:space:]]+)*$ ]]; then
->>>>>>> 457e81c7
           return 0
         else
           return 1
         fi
       }
-<<<<<<< HEAD
-           
-      array="${{ inputs.sol_files }}"           
-      if is_csv_format "$csv_array"; then
+      
+      array="${{ inputs.sol_files }}"
+            
+      if is_csv_format "$array"; then
+        echo "::debug::CSV format detected, nothing to do"
         echo "sol_files=$array" >> $GITHUB_OUTPUT
-        return
-      fi
-           
-      if is_shell_array_format "$array"; then
-        local csv_array="${array// /,}"
-        echo "sol_files=$csv_array" >> $GITHUB_OUTPUT
-        return
-=======
-      
-      array="contracts/src/v0.8/functions/v1_3_0/FunctionsBillingNew.sol"
-      
-      if is_csv_format "$array"; then
-        echo "sol_files=$array"
         exit 0
       fi
       
       if is_space_separated_string "$array"; then
+        echo "::debug::Space-separated format detected, converting to CSV"
         csv_array="${array// /,}"
-        echo "sol_files=$csv_array"
+        echo "sol_files=$csv_array" >> $GITHUB_OUTPUT
         exit 0
->>>>>>> 457e81c7
       fi
       
-      echo "Error: Invalid input format for sol_files. Please provide a comma-separated (CSV) or space-separated (shell) list of Solidity files"
+      echo "::error::Invalid input format for sol_files. Please provide a comma-separated (CSV) or space-separated (shell) list of Solidity files"
       exit 1
 
   - name: Validate UML diagrams
