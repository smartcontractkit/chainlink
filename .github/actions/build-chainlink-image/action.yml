--- conflicted
+++ resolved
@@ -32,13 +32,8 @@
         AWS_REGION: ${{ inputs.AWS_REGION }}
         AWS_ROLE_TO_ASSUME: ${{ inputs.AWS_ROLE_TO_ASSUME }}
     - name: Build Image
-<<<<<<< HEAD
-      if: steps.check-image.outputs.exists == 'false'
-      uses: smartcontractkit/chainlink-github-actions/chainlink-testing-framework/build-image@5dd916d08c03cb5f9a97304f4f174820421bb946 # v2.3.11
-=======
       if: steps.check-image.outputs.exists != 'true'
       uses: smartcontractkit/chainlink-github-actions/chainlink-testing-framework/build-image@519851800779323566b7b7c22cc21bff95dbb639 # v2.3.14
->>>>>>> dcdb2f0a
       with:
         cl_repo: smartcontractkit/ccip
         cl_ref: ${{ inputs.git_commit_sha }}
