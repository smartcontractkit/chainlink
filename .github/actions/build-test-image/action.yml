name: Build Test Image
description: A composite action that allows building and publishing the test remote runner image

inputs:
  repository:
    description: The docker repository for the image
    default: chainlink-ccip-tests
    required: false
  tag:
    description: The tag to use by default and to use for checking image existance
    default: ${{ github.sha }}
    required: false
  other_tags:
    description: Other tags to push if needed
    required: false
  suites:
    description: The test suites to build into the image
<<<<<<< HEAD
    default: chaos migration performance reorg smoke soak benchmark ccip-tests/load ccip-tests/smoke ccip-tests/chaos
=======
    default: chaos migration performance reorg smoke soak benchmark load/automationv2_1
>>>>>>> 1d20c9b6
    required: false
  QA_AWS_ROLE_TO_ASSUME:
    description: The AWS role to assume as the CD user, if any. Used in configuring the docker/login-action
    required: true
  QA_AWS_REGION:
    description: The AWS region the ECR repository is located in, should only be needed for public ECR repositories, used in configuring docker/login-action
    required: true
  QA_AWS_ACCOUNT_NUMBER:
    description: The AWS region the ECR repository is located in, should only be needed for public ECR repositories, used in configuring docker/login-action
    required: true

runs:
  using: composite
  steps:

    # Base Test Image Logic
    - name: Get CTF Version
      id: version
      uses: smartcontractkit/chainlink-github-actions/chainlink-testing-framework/mod-version@e865e376b8c2d594028c8d645dd6c47169b72974 # v2.2.16
      with:
        go-project-path: ./integration-tests
        module-name: github.com/smartcontractkit/chainlink-testing-framework
        enforce-semantic-tag: false
    - name: Get CTF sha
      if: steps.version.outputs.is_semantic == 'false'
      id: short_sha
      env:
        VERSION: ${{ steps.version.outputs.version }}
      shell: bash
      run: |
        short_sha="${VERSION##*-}"
        echo "short sha is: ${short_sha}"
        echo "short_sha=${short_sha}" >> "$GITHUB_OUTPUT"
    - name: Checkout chainlink-testing-framework
      if: steps.version.outputs.is_semantic == 'false'
      uses: actions/checkout@b4ffde65f46336ab88eb53be808477a3936bae11 # v4.1.1
      with:
        repository: smartcontractkit/chainlink-testing-framework
        ref: main
        fetch-depth: 0
        path: ctf
    - name: Get long sha
      if: steps.version.outputs.is_semantic == 'false'
      id: long_sha
      env:
        SHORT_SHA: ${{ steps.short_sha.outputs.short_sha }}
      shell: bash
      run: |
        cd ctf
        long_sha=$(git rev-parse ${SHORT_SHA})
        echo "sha is: ${long_sha}"
        echo "long_sha=${long_sha}" >> "$GITHUB_OUTPUT"
    - name: Check if test base image exists
      if: steps.version.outputs.is_semantic == 'false'
      id: check-base-image
      uses: smartcontractkit/chainlink-github-actions/docker/image-exists@e865e376b8c2d594028c8d645dd6c47169b72974 # v2.2.16
      with:
        repository: ${{ inputs.QA_AWS_ACCOUNT_NUMBER }}.dkr.ecr.${{ inputs.QA_AWS_REGION }}.amazonaws.com/test-base-image
        tag: ${{ steps.long_sha.outputs.long_sha }}
        AWS_REGION: ${{ inputs.QA_AWS_REGION }}
        AWS_ROLE_TO_ASSUME: ${{ inputs.QA_AWS_ROLE_TO_ASSUME }}
    - name: Build Base Image
      if: steps.version.outputs.is_semantic == 'false' && steps.check-base-image.outputs.exists == 'false'
      uses: smartcontractkit/chainlink-github-actions/docker/build-push@e865e376b8c2d594028c8d645dd6c47169b72974 # v2.2.16
      env:
        BASE_IMAGE_NAME: ${{ inputs.QA_AWS_ACCOUNT_NUMBER }}.dkr.ecr.${{ inputs.QA_AWS_REGION }}.amazonaws.com/test-base-image:${{ steps.long_sha.outputs.long_sha }}
      with:
        tags: ${{ env.BASE_IMAGE_NAME }}
        file: ctf/k8s/Dockerfile.base
        AWS_REGION: ${{ inputs.QA_AWS_REGION }}
        AWS_ROLE_TO_ASSUME: ${{ inputs.QA_AWS_ROLE_TO_ASSUME }}
    # End Base Image Logic

    # Test Runner Logic
    - name: Check if image exists
      id: check-image
      uses: smartcontractkit/chainlink-github-actions/docker/image-exists@e865e376b8c2d594028c8d645dd6c47169b72974 # v2.2.16
      with:
        repository: ${{ inputs.repository }}
        tag: ${{ inputs.tag }}
        AWS_REGION: ${{ inputs.QA_AWS_REGION }}
        AWS_ROLE_TO_ASSUME: ${{ inputs.QA_AWS_ROLE_TO_ASSUME }}
    - name: Build and Publish Test Runner
      if: steps.check-image.outputs.exists == 'false'
      uses: smartcontractkit/chainlink-github-actions/docker/build-push@e865e376b8c2d594028c8d645dd6c47169b72974 # v2.2.16
      with:
        tags: |
          ${{ inputs.QA_AWS_ACCOUNT_NUMBER }}.dkr.ecr.${{ inputs.QA_AWS_REGION }}.amazonaws.com/${{ inputs.repository }}:${{ inputs.tag }}
          ${{ inputs.other_tags }}
        file: ./integration-tests/test.Dockerfile
        build-args: |
          BASE_IMAGE=${{ inputs.QA_AWS_ACCOUNT_NUMBER }}.dkr.ecr.${{ inputs.QA_AWS_REGION }}.amazonaws.com/test-base-image
          IMAGE_VERSION=${{ steps.long_sha.outputs.long_sha || steps.version.outputs.version }}
          SUITES="${{ inputs.suites }}"
        AWS_REGION: ${{ inputs.QA_AWS_REGION }}
        AWS_ROLE_TO_ASSUME: ${{ inputs.QA_AWS_ROLE_TO_ASSUME }}
    - name: Print Image Built
      shell: sh
      env:
        INPUTS_REPOSITORY: ${{ inputs.repository }}
        INPUTS_TAG: ${{ inputs.tag }}
      run: |
        echo "### ${INPUTS_REPOSITORY} image tag for this test run :ship:" >>$GITHUB_STEP_SUMMARY
        echo "\`${INPUTS_TAG}\`" >>$GITHUB_STEP_SUMMARY
    # End Test Runner Logic<|MERGE_RESOLUTION|>--- conflicted
+++ resolved
@@ -15,11 +15,7 @@
     required: false
   suites:
     description: The test suites to build into the image
-<<<<<<< HEAD
-    default: chaos migration performance reorg smoke soak benchmark ccip-tests/load ccip-tests/smoke ccip-tests/chaos
-=======
-    default: chaos migration performance reorg smoke soak benchmark load/automationv2_1
->>>>>>> 1d20c9b6
+    default: chaos migration performance reorg smoke soak benchmark load/automationv2_1 ccip-tests/load ccip-tests/smoke ccip-tests/chaos
     required: false
   QA_AWS_ROLE_TO_ASSUME:
     description: The AWS role to assume as the CD user, if any. Used in configuring the docker/login-action
