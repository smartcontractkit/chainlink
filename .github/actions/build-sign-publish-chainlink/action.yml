name: Build and Publish Chainlink

description: A composite action that allows building and publishing signed chainlink images. Note that this action only supports public ECR repositories. The value of the registry to login to in the docker/login-action setup is hardcoded to 'public.ecr.aws'

inputs:
  # Inputs for publishing
  publish:
    description: When set to the string boolean value of "true", the resulting built image will be published
    default: "false"
    required: false

  image-name:
    description: The name of the image, should match the repository name in ECR
    required: true

  ecr-registry:
    description: The ECR registry to push to, used in docker/login-action and for tagging images
    default: public.ecr.aws/chainlink
    required: false
  aws-access-key-id:
    description: The IAM access key used to authenticate to ECR, used in configuring docker/login-action
    required: false
  aws-secret-access-key:
    description: The IAM access key secret used to authenticate to ECR, used in configuring docker/login-action
    required: false
  aws-role-to-assume:
    description: The AWS role to assume as the CD user, if any. Used in configuring the docker/login-action
    required: false
  aws-role-duration-seconds:
    description: The duration of the role assumed
    required: false
  aws-region:
    description: The AWS region the ECR repository is located in, should only be needed for public ECR repositories, used in configuring docker/login-action
    required: false

  # Inputs for signing
  sign-images:
    description: When set to the string boolean value of "true", the resulting build image will be signed
    default: "false"
    required: false
  cosign-private-key:
    description: The private key to be used with cosign to sign the image
    required: false
  cosign-password:
    description: The password to decrypt the cosign private key needed to sign the image
  sign-method:
    description: Build image will be signed using keypair or keyless methods
    default: "keypair"
    required: true
  verify-signature:
    description: When set to the string boolean value of "true", the resulting build image signature will be verified
    default: "false"
    required: false

runs:
  using: composite
  steps:
  - name: Set shared variables
    shell: sh
    # See https://docs.github.com/en/actions/learn-github-actions/workflow-commands-for-github-actions#multiline-strings
    run: |
      SHARED_IMAGES=${{ inputs.ecr-registry }}/${{ inputs.image-name }}

      SHARED_TAG_LIST=$(cat << EOF
      type=ref,event=branch
      type=semver,pattern={{version}}
      type=sha,format=short
      EOF
      )

      SHARED_BUILD_ARGS=$(cat << EOF
      COMMIT_SHA=${{ github.sha }}
<<<<<<< HEAD
      ENVIRONMENT=release
=======
>>>>>>> 07e00b00
      EOF
      )

      echo "shared-images<<EOF" >> $GITHUB_ENV
      echo "$SHARED_IMAGES" >> $GITHUB_ENV
      echo "EOF" >> $GITHUB_ENV

      echo "shared-tag-list<<EOF" >> $GITHUB_ENV
      echo "$SHARED_TAG_LIST" >> $GITHUB_ENV
      echo "EOF" >> $GITHUB_ENV

      echo "shared-build-args<<EOF" >> $GITHUB_ENV
      echo "$SHARED_BUILD_ARGS" >> $GITHUB_ENV
      echo "EOF" >> $GITHUB_ENV

  - if: inputs.publish == 'true'
    name: Configure AWS Credentials
    uses: aws-actions/configure-aws-credentials@ea7b857d8a33dc2fb4ef5a724500044281b49a5e # v1.6.0
    with:
      aws-access-key-id: ${{ inputs.aws-access-key-id }}
      aws-secret-access-key: ${{ inputs.aws-secret-access-key }}
      role-to-assume: ${{ inputs.aws-role-to-assume }}
      role-duration-seconds: ${{ inputs.aws-role-duration-seconds }}
      aws-region: ${{ inputs.aws-region }}

  - if: inputs.publish == 'true'
    name: Login to ECR
    uses: docker/login-action@42d299face0c5c43a0487c477f595ac9cf22f1a7 # v1.12.0
    with:
      registry: public.ecr.aws

  - name: Setup Docker Buildx
    uses: docker/setup-buildx-action@94ab11c41e45d028884a99163086648e898eed25 # v1.6.0

  - name: Generate docker metadata for root image
    id: meta-root
    uses: docker/metadata-action@e5622373a38e60fb6d795a4421e56882f2d7a681 # v3.6.2
    with:
      # list of Docker images to use as base name for tags
      images: ${{ env.shared-images }}
      tags: ${{ env.shared-tag-list }}

  - name: Build and push root docker image
    id: buildpush-root
    uses: docker/build-push-action@a66e35b9cbcf4ad0ea91ffcaf7bbad63ad9e0229 # v2.7.0
    with:
      push: ${{ inputs.publish }}
      tags: ${{ steps.meta-root.outputs.tags }}
      labels: ${{ steps.meta-root.outputs.labels }}
      file: core/chainlink.Dockerfile
      build-args: |
        CHAINLINK_USER=root
        ${{ env.shared-build-args }}

  - name: Save root image name in GITHUB_ENV
    id: save-root-image-name-env
    shell: sh
    run: |
      IMAGES_NAME_RAW=${{ fromJSON(steps.buildpush-root.outputs.metadata)['image.name'] }}
      echo "root_image_name=$(echo "$IMAGES_NAME_RAW" | cut -d"," -f1)" >> $GITHUB_ENV

  - name: Generate docker metadata for non-root image
    id: meta-nonroot
    uses: docker/metadata-action@e5622373a38e60fb6d795a4421e56882f2d7a681 # v3.6.2
    with:
      flavor: |
        latest=auto
        prefix=
        suffix=-nonroot,onlatest=true
      images: ${{ env.shared-images }}
      tags: ${{ env.shared-tag-list }}

  - name: Build and push non-root docker image
    id: buildpush-nonroot
    uses: docker/build-push-action@a66e35b9cbcf4ad0ea91ffcaf7bbad63ad9e0229 # v2.7.0
    with:
      push: ${{ inputs.publish }}
      tags: ${{ steps.meta-nonroot.outputs.tags }}
      labels: ${{ steps.meta-nonroot.outputs.labels }}
      file: core/chainlink.Dockerfile
      build-args: |
        CHAINLINK_USER=chainlink
        ${{ env.shared-build-args }}

  - name: Save non-root image name in GITHUB_ENV
    id: save-non-root-image-name-env
    shell: sh
    run: |
      IMAGES_NAME_RAW=${{ fromJSON(steps.buildpush-nonroot.outputs.metadata)['image.name'] }}
      echo "nonroot_image_name=$(echo "$IMAGES_NAME_RAW" | cut -d"," -f1)" >> $GITHUB_ENV

  - if: inputs.sign-images == 'true'
    name: Install cosign
    uses: sigstore/cosign-installer@1e95c1de343b5b0c23352d6417ee3e48d5bcd422 # v1.4.0
    with:
      cosign-release: 'v1.4.0'

  - if: inputs.sign-images == 'true' && inputs.sign-method == 'keypair'
    name: Sign the published root Docker image using keypair method
    shell: sh
    env:
      COSIGN_PASSWORD: "${{ inputs.cosign-password }}"
    run: |
      echo "${{ inputs.cosign-private-key }}" > cosign.key
      cosign sign --key cosign.key "${{ env.root_image_name }}"
      rm -f cosign.key

  - if: inputs.verify-signature == 'true' && inputs.sign-method == 'keypair'
    name: Verify the signature of the published root Docker image using keypair
    shell: sh
    run: |
      echo "${{ inputs.cosign-public-key }}" > cosign.key
      cosign verify --key cosign.key "${{ env.root_image_name }}"
      rm -f cosign.key

  - if: inputs.sign-images == 'true' && inputs.sign-method == 'keyless'
    name: Sign the published root Docker image using keyless method
    shell: sh
    env:
      COSIGN_EXPERIMENTAL: 1
    run: |
      cosign sign "${{ env.root_image_name }}"

  - if: inputs.verify-signature == 'true' && inputs.sign-method == 'keyless'
    name: Verify the signature of the published root Docker image using keyless
    shell: sh
    env:
      COSIGN_EXPERIMENTAL: 1
    run: |
      cosign verify "${{ env.root_image_name }}"

  - if: inputs.sign-images == 'true' && inputs.sign-method == 'keypair'
    name: Sign the published non-root Docker image using keypair method
    shell: sh
    env:
      COSIGN_PASSWORD: "${{ inputs.cosign-password }}"
    run: |
      echo "${{ inputs.cosign-private-key }}" > cosign.key
      cosign sign --key cosign.key "${{ env.nonroot_image_name }}"
      rm -f cosign.key

  - if: inputs.verify-signature == 'true' && inputs.sign-method == 'keypair'
    name: Verify the signature of the published non-root Docker image using keypair
    shell: sh
    run: |
      echo "${{ inputs.cosign-public-key }}" > cosign.key
      cosign verify --key cosign.key "${{ env.nonroot_image_name }}"
      rm -f cosign.key

  - if: inputs.sign-images == 'true' && inputs.sign-method == 'keyless'
    name: Sign the published non-root Docker image using keyless method
    shell: sh
    env:
      COSIGN_EXPERIMENTAL: 1
    run: |
      cosign sign "${{ env.nonroot_image_name }}"

  - if: inputs.verify-signature == 'true' && inputs.sign-method == 'keyless'
    name: Verify the signature of the published non-root Docker image using keyless
    shell: sh
    env:
      COSIGN_EXPERIMENTAL: 1
    run: |
      cosign verify "${{ env.nonroot_image_name }}"<|MERGE_RESOLUTION|>--- conflicted
+++ resolved
@@ -70,10 +70,6 @@
 
       SHARED_BUILD_ARGS=$(cat << EOF
       COMMIT_SHA=${{ github.sha }}
-<<<<<<< HEAD
-      ENVIRONMENT=release
-=======
->>>>>>> 07e00b00
       EOF
       )
 
