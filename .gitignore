--- conflicted
+++ resolved
@@ -83,10 +83,5 @@
 # This sometimes shows up for some reason
 tools/flakeytests/coverage.txt
 
-<<<<<<< HEAD
-.run.id
-test_summary/
-=======
 .test_summary/
-.run.id
->>>>>>> 1a45097c
+.run.id