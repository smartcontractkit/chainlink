{
<<<<<<< HEAD
    "name": "@chainlink/belt",
    "private": false,
    "description": "A toolbelt for performing various commands on chainlink smart contracts.",
    "version": "0.0.1",
    "author": "Chainlink Devs",
    "bin": {
        "belt": "./bin/run"
    },
    "scripts": {
        "postpack": "rm -f oclif.manifest.json",
        "prepack": "yarn setup --force && oclif-dev manifest && oclif-dev readme",
        "setup": "tsc -b",
        "clean": "tsc -b --clean",
        "test": "jest",
        "prepublishOnly": "yarn clean && yarn setup",
        "version": "oclif-dev readme && git add README.md"
    },
    "bugs": "https://github.com/smartcontractkit/chainlink/issues",
    "dependencies": {
        "@0x/sol-compiler": "^4.0.4",
        "@oclif/command": "^1",
        "@oclif/config": "^1",
        "@oclif/plugin-help": "^2",
        "@oclif/plugin-not-found": "^1.2.3",
        "chalk": "^3.0.0",
        "cli-ux": "^5.4.4",
        "debug": "^4.1.1",
        "inquirer": "^7.0.5",
        "shelljs": "^0.8.3",
        "ts-generator": "^0.0.8",
        "tslib": "^1",
        "typechain": "^1.0.5",
        "typechain-target-ethers": "^1.0.3",
        "globby": "^10"
    },
    "devDependencies": {
        "@oclif/dev-cli": "^1",
        "@types/debug": "^4.1.5",
        "@types/inquirer": "^6.5.0",
        "@types/jest": "^25.1.1",
        "@types/mock-fs": "^4.10.0",
        "@types/node": "^13",
        "@types/shelljs": "^0.8.6",
        "jest": "^25.1.0",
        "mock-fs": "^4.11.0",
        "ts-jest": "^25.2.0",
        "ts-node": "^8",
        "typescript": "^3.7.5"
    },
    "engines": {
        "node": ">=8.0.0"
    },
    "files": [
        "/bin",
        "/lib",
        "/npm-shrinkwrap.json",
        "/oclif.manifest.json"
    ],
    "homepage": "https://github.com/smartcontractkit/chainlink",
    "keywords": [
        "oclif"
    ],
    "license": "MIT",
    "main": "lib/src/index.js",
    "oclif": {
        "commands": "./lib/src/commands",
        "bin": "belt",
        "plugins": [
            "@oclif/plugin-help",
            "@oclif/plugin-not-found"
        ]
    },
    "repository": "smartcontractkit/chainlink",
    "types": "lib/src/index.d.ts"
=======
  "name": "@chainlink/belt",
  "private": false,
  "description": "A toolbelt for performing various commands on chainlink smart contracts.",
  "version": "0.0.1",
  "author": "Chainlink Devs",
  "bin": {
    "belt": "./bin/run"
  },
  "scripts": {
    "postpack": "rm -f oclif.manifest.json",
    "prepack": "yarn setup --force && oclif-dev manifest && oclif-dev readme",
    "setup": "tsc -b",
    "clean": "tsc -b --clean",
    "test": "jest",
    "prepublishOnly": "yarn clean && yarn setup",
    "version": "oclif-dev readme && git add README.md"
  },
  "bugs": "https://github.com/smartcontractkit/chainlink/issues",
  "dependencies": {
    "@0x/sol-compiler": "^4.0.8",
    "@oclif/command": "^1",
    "@oclif/config": "^1",
    "@oclif/plugin-help": "^2",
    "@oclif/plugin-not-found": "^1.2.3",
    "chalk": "^4.1.0",
    "cli-ux": "^5.4.4",
    "debug": "^4.1.1",
    "inquirer": "^7.3.3",
    "shelljs": "^0.8.3",
    "ts-generator": "^0.0.8",
    "tslib": "^1",
    "typechain": "^1.0.5",
    "typechain-target-ethers": "^1.0.4"
  },
  "devDependencies": {
    "@oclif/dev-cli": "^1",
    "@types/debug": "^4.1.5",
    "@types/inquirer": "^6.5.0",
    "@types/jest": "^26.0.8",
    "@types/mock-fs": "^4.10.0",
    "@types/node": "^13",
    "@types/shelljs": "^0.8.6",
    "globby": "^11",
    "jest": "^25.1.0",
    "mock-fs": "^4.12.0",
    "ts-jest": "^25.2.0",
    "ts-node": "^8",
    "typescript": "^3.7.5"
  },
  "engines": {
    "node": ">=8.0.0"
  },
  "files": [
    "/bin",
    "/lib",
    "/npm-shrinkwrap.json",
    "/oclif.manifest.json"
  ],
  "homepage": "https://github.com/smartcontractkit/chainlink",
  "keywords": [
    "oclif"
  ],
  "license": "MIT",
  "main": "lib/src/index.js",
  "oclif": {
    "commands": "./lib/src/commands",
    "bin": "belt",
    "plugins": [
      "@oclif/plugin-help",
      "@oclif/plugin-not-found"
    ]
  },
  "repository": "smartcontractkit/chainlink",
  "types": "lib/src/index.d.ts"
>>>>>>> 569e5dfa
}<|MERGE_RESOLUTION|>--- conflicted
+++ resolved
@@ -1,80 +1,4 @@
 {
-<<<<<<< HEAD
-    "name": "@chainlink/belt",
-    "private": false,
-    "description": "A toolbelt for performing various commands on chainlink smart contracts.",
-    "version": "0.0.1",
-    "author": "Chainlink Devs",
-    "bin": {
-        "belt": "./bin/run"
-    },
-    "scripts": {
-        "postpack": "rm -f oclif.manifest.json",
-        "prepack": "yarn setup --force && oclif-dev manifest && oclif-dev readme",
-        "setup": "tsc -b",
-        "clean": "tsc -b --clean",
-        "test": "jest",
-        "prepublishOnly": "yarn clean && yarn setup",
-        "version": "oclif-dev readme && git add README.md"
-    },
-    "bugs": "https://github.com/smartcontractkit/chainlink/issues",
-    "dependencies": {
-        "@0x/sol-compiler": "^4.0.4",
-        "@oclif/command": "^1",
-        "@oclif/config": "^1",
-        "@oclif/plugin-help": "^2",
-        "@oclif/plugin-not-found": "^1.2.3",
-        "chalk": "^3.0.0",
-        "cli-ux": "^5.4.4",
-        "debug": "^4.1.1",
-        "inquirer": "^7.0.5",
-        "shelljs": "^0.8.3",
-        "ts-generator": "^0.0.8",
-        "tslib": "^1",
-        "typechain": "^1.0.5",
-        "typechain-target-ethers": "^1.0.3",
-        "globby": "^10"
-    },
-    "devDependencies": {
-        "@oclif/dev-cli": "^1",
-        "@types/debug": "^4.1.5",
-        "@types/inquirer": "^6.5.0",
-        "@types/jest": "^25.1.1",
-        "@types/mock-fs": "^4.10.0",
-        "@types/node": "^13",
-        "@types/shelljs": "^0.8.6",
-        "jest": "^25.1.0",
-        "mock-fs": "^4.11.0",
-        "ts-jest": "^25.2.0",
-        "ts-node": "^8",
-        "typescript": "^3.7.5"
-    },
-    "engines": {
-        "node": ">=8.0.0"
-    },
-    "files": [
-        "/bin",
-        "/lib",
-        "/npm-shrinkwrap.json",
-        "/oclif.manifest.json"
-    ],
-    "homepage": "https://github.com/smartcontractkit/chainlink",
-    "keywords": [
-        "oclif"
-    ],
-    "license": "MIT",
-    "main": "lib/src/index.js",
-    "oclif": {
-        "commands": "./lib/src/commands",
-        "bin": "belt",
-        "plugins": [
-            "@oclif/plugin-help",
-            "@oclif/plugin-not-found"
-        ]
-    },
-    "repository": "smartcontractkit/chainlink",
-    "types": "lib/src/index.d.ts"
-=======
   "name": "@chainlink/belt",
   "private": false,
   "description": "A toolbelt for performing various commands on chainlink smart contracts.",
@@ -149,5 +73,4 @@
   },
   "repository": "smartcontractkit/chainlink",
   "types": "lib/src/index.d.ts"
->>>>>>> 569e5dfa
 }