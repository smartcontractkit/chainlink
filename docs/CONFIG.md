[//]: # (Documentation generated from docs/*.toml - DO NOT EDIT.)

This document describes the TOML format for configuration.

See also [SECRETS.md](SECRETS.md)

## Example

```toml
Log.Level = 'debug'

[[EVM]]
ChainID = '1' # Required

[[EVM.Nodes]]
Name = 'fake' # Required
WSURL = 'wss://foo.bar/ws'
HTTPURL = 'https://foo.bar' # Required
```

## Global
```toml
InsecureFastScrypt = false # Default
RootDir = '~/.chainlink' # Default
ShutdownGracePeriod = '5s' # Default
```


### InsecureFastScrypt
:warning: **_ADVANCED_**: _Do not change this setting unless you know what you are doing._
```toml
InsecureFastScrypt = false # Default
```
InsecureFastScrypt causes all key stores to encrypt using "fast" scrypt params instead. This is insecure and only useful for local testing. DO NOT ENABLE THIS IN PRODUCTION.

### RootDir
```toml
RootDir = '~/.chainlink' # Default
```
RootDir is the Chainlink node's root directory. This is the default directory for logging, database backups, cookies, and other misc Chainlink node files. Chainlink nodes will always ensure this directory has 700 permissions because it might contain sensitive data.

### ShutdownGracePeriod
```toml
ShutdownGracePeriod = '5s' # Default
```
ShutdownGracePeriod is the maximum time allowed to shut down gracefully. If exceeded, the node will terminate immediately to avoid being SIGKILLed.

## Feature
```toml
[Feature]
FeedsManager = true # Default
LogPoller = false # Default
UICSAKeys = false # Default
CCIP = true # Default
MultiFeedsManagers = false # Default
```


### FeedsManager
```toml
FeedsManager = true # Default
```
FeedsManager enables the feeds manager service.

### LogPoller
```toml
LogPoller = false # Default
```
LogPoller enables the log poller, an experimental approach to processing logs, required if also using Evm.UseForwarders or OCR2.

### UICSAKeys
```toml
UICSAKeys = false # Default
```
UICSAKeys enables CSA Keys in the UI.

### CCIP
```toml
CCIP = true # Default
```
CCIP enables the CCIP service.

### MultiFeedsManagers
```toml
MultiFeedsManagers = false # Default
```
MultiFeedsManagers enables support for multiple feeds manager connections.

## Database
```toml
[Database]
DefaultIdleInTxSessionTimeout = '1h' # Default
DefaultLockTimeout = '15s' # Default
DefaultQueryTimeout = '10s' # Default
LogQueries = false # Default
MaxIdleConns = 10 # Default
MaxOpenConns = 100 # Default
MigrateOnStartup = true # Default
```


### DefaultIdleInTxSessionTimeout
```toml
DefaultIdleInTxSessionTimeout = '1h' # Default
```
DefaultIdleInTxSessionTimeout is the maximum time allowed for a transaction to be open and idle before timing out. See Postgres `idle_in_transaction_session_timeout` for more details.

### DefaultLockTimeout
```toml
DefaultLockTimeout = '15s' # Default
```
DefaultLockTimeout is the maximum time allowed to wait for database lock of any kind before timing out. See Postgres `lock_timeout` for more details.

### DefaultQueryTimeout
```toml
DefaultQueryTimeout = '10s' # Default
```
DefaultQueryTimeout is the maximum time allowed for standard queries before timing out.

### LogQueries
```toml
LogQueries = false # Default
```
LogQueries tells the Chainlink node to log database queries made using the default logger. SQL statements will be logged at `debug` level. Not all statements can be logged. The best way to get a true log of all SQL statements is to enable SQL statement logging on Postgres.

### MaxIdleConns
```toml
MaxIdleConns = 10 # Default
```
MaxIdleConns configures the maximum number of idle database connections that the Chainlink node will keep open. Think of this as the baseline number of database connections per Chainlink node instance. Increasing this number can help to improve performance under database-heavy workloads.

Postgres has connection limits, so you must use caution when increasing this value. If you are running several instances of a Chainlink node or another application on a single database server, you might run out of Postgres connection slots if you raise this value too high.

### MaxOpenConns
```toml
MaxOpenConns = 100 # Default
```
MaxOpenConns configures the maximum number of database connections that a Chainlink node will have open at any one time. Think of this as the maximum burst upper bound limit of database connections per Chainlink node instance. Increasing this number can help to improve performance under database-heavy workloads.

Postgres has connection limits, so you must use caution when increasing this value. If you are running several instances of a Chainlink node or another application on a single database server, you might run out of Postgres connection slots if you raise this value too high.

### MigrateOnStartup
```toml
MigrateOnStartup = true # Default
```
MigrateOnStartup controls whether a Chainlink node will attempt to automatically migrate the database on boot. If you want more control over your database migration process, set this variable to `false` and manually migrate the database using the CLI `migrate` command instead.

## Database.Backup
```toml
[Database.Backup]
Mode = 'none' # Default
Dir = 'test/backup/dir' # Example
OnVersionUpgrade = true # Default
Frequency = '1h' # Default
```
As a best practice, take regular database backups in case of accidental data loss. This best practice is especially important when you upgrade your Chainlink node to a new version. Chainlink nodes support automated database backups to make this process easier.

NOTE: Dumps can cause high load and massive database latencies, which will negatively impact the normal functioning of the Chainlink node. For this reason, it is recommended to set a `URL` and point it to a read replica if you enable automatic backups.

### Mode
```toml
Mode = 'none' # Default
```
Mode sets the type of automatic database backup, which can be one of _none_, `lite`, or `full`. If enabled, the Chainlink node will always dump a backup on every boot before running migrations. Additionally, it will automatically take database backups that overwrite the backup file for the given version at regular intervals if `Frequency` is set to a non-zero interval.

_none_ - Disables backups.
`lite` - Dumps small tables including configuration and keys that are essential for the node to function, which excludes historical data like job runs, transaction history, etc.
`full` - Dumps the entire database.

It will write to a file like `'Dir'/backup/cl_backup_<VERSION>.dump`. There is one backup dump file per version of the Chainlink node. If you upgrade the node, it will keep the backup taken right before the upgrade migration so you can restore to an older version if necessary.

### Dir
```toml
Dir = 'test/backup/dir' # Example
```
Dir sets the directory to use for saving the backup file. Use this if you want to save the backup file in a directory other than the default ROOT directory.

### OnVersionUpgrade
```toml
OnVersionUpgrade = true # Default
```
OnVersionUpgrade enables automatic backups of the database before running migrations, when you are upgrading to a new version.

### Frequency
```toml
Frequency = '1h' # Default
```
Frequency sets the interval for database dumps, if set to a positive duration and `Mode` is not _none_.

Set to `0` to disable periodic backups.

## Database.Listener
:warning: **_ADVANCED_**: _Do not change these settings unless you know what you are doing._
```toml
[Database.Listener]
MaxReconnectDuration = '10m' # Default
MinReconnectInterval = '1m' # Default
FallbackPollInterval = '30s' # Default
```
These settings control the postgres event listener.

### MaxReconnectDuration
```toml
MaxReconnectDuration = '10m' # Default
```
MaxReconnectDuration is the maximum duration to wait between reconnect attempts.

### MinReconnectInterval
```toml
MinReconnectInterval = '1m' # Default
```
MinReconnectInterval controls the duration to wait before trying to re-establish the database connection after connection loss. After each consecutive failure this interval is doubled, until MaxReconnectInterval is reached.  Successfully completing the connection establishment procedure resets the interval back to MinReconnectInterval.

### FallbackPollInterval
```toml
FallbackPollInterval = '30s' # Default
```
FallbackPollInterval controls how often clients should manually poll as a fallback in case the postgres event was missed/dropped.

## Database.Lock
:warning: **_ADVANCED_**: _Do not change these settings unless you know what you are doing._
```toml
[Database.Lock]
Enabled = true # Default
LeaseDuration = '10s' # Default
LeaseRefreshInterval = '1s' # Default
```
Ideally, you should use a container orchestration system like [Kubernetes](https://kubernetes.io/) to ensure that only one Chainlink node instance can ever use a specific Postgres database. However, some node operators do not have the technical capacity to do this. Common use cases run multiple Chainlink node instances in failover mode as recommended by our official documentation. The first instance takes a lock on the database and subsequent instances will wait trying to take this lock in case the first instance fails.

- If your nodes or applications hold locks open for several hours or days, Postgres is unable to complete internal cleanup tasks. The Postgres maintainers explicitly discourage holding locks open for long periods of time.

Because of the complications with advisory locks, Chainlink nodes with v2.0 and later only support `lease` locking mode. The `lease` locking mode works using the following process:

- Node A creates one row in the database with the client ID and updates it once per second.
- Node B spinlocks and checks periodically to see if the client ID is too old. If the client ID is not updated after a period of time, node B assumes that node A failed and takes over. Node B becomes the owner of the row and updates the client ID once per second.
- If node A comes back, it attempts to take out a lease, realizes that the database has been leased to another process, and exits the entire application immediately.

### Enabled
```toml
Enabled = true # Default
```
Enabled enables the database lock.

### LeaseDuration
```toml
LeaseDuration = '10s' # Default
```
LeaseDuration is how long the lease lock will last before expiring.

### LeaseRefreshInterval
```toml
LeaseRefreshInterval = '1s' # Default
```
LeaseRefreshInterval determines how often to refresh the lease lock. Also controls how often a standby node will check to see if it can grab the lease.

## TelemetryIngress
```toml
[TelemetryIngress]
UniConn = false # Default
Logging = false # Default
BufferSize = 100 # Default
MaxBatchSize = 50 # Default
SendInterval = '500ms' # Default
SendTimeout = '10s' # Default
UseBatchSend = true # Default
```


### UniConn
```toml
UniConn = false # Default
```
UniConn toggles which ws connection style is used.

### Logging
```toml
Logging = false # Default
```
Logging toggles verbose logging of the raw telemetry messages being sent.

### BufferSize
```toml
BufferSize = 100 # Default
```
BufferSize is the number of telemetry messages to buffer before dropping new ones.

### MaxBatchSize
```toml
MaxBatchSize = 50 # Default
```
MaxBatchSize is the maximum number of messages to batch into one telemetry request.

### SendInterval
```toml
SendInterval = '500ms' # Default
```
SendInterval determines how often batched telemetry is sent to the ingress server.

### SendTimeout
```toml
SendTimeout = '10s' # Default
```
SendTimeout is the max duration to wait for the request to complete when sending batch telemetry.

### UseBatchSend
```toml
UseBatchSend = true # Default
```
UseBatchSend toggles sending telemetry to the ingress server using the batch client.

## TelemetryIngress.Endpoints
```toml
[[TelemetryIngress.Endpoints]] # Example
Network = 'EVM' # Example
ChainID = '111551111' # Example
ServerPubKey = 'test-pub-key-111551111-evm' # Example
URL = 'localhost-111551111-evm:9000' # Example
```


### Network
```toml
Network = 'EVM' # Example
```
Network aka EVM, Solana, Starknet

### ChainID
```toml
ChainID = '111551111' # Example
```
ChainID of the network

### ServerPubKey
```toml
ServerPubKey = 'test-pub-key-111551111-evm' # Example
```
ServerPubKey is the public key of the telemetry server.

### URL
```toml
URL = 'localhost-111551111-evm:9000' # Example
```
URL is where to send telemetry.

## AuditLogger
```toml
[AuditLogger]
Enabled = false # Default
ForwardToUrl = 'http://localhost:9898' # Example
JsonWrapperKey = 'event' # Example
Headers = ['Authorization: token', 'X-SomeOther-Header: value with spaces | and a bar+*'] # Example
```


### Enabled
```toml
Enabled = false # Default
```
Enabled determines if this logger should be configured at all

### ForwardToUrl
```toml
ForwardToUrl = 'http://localhost:9898' # Example
```
ForwardToUrl is where you want to forward logs to

### JsonWrapperKey
```toml
JsonWrapperKey = 'event' # Example
```
JsonWrapperKey if set wraps the map of data under another single key to make parsing easier

### Headers
```toml
Headers = ['Authorization: token', 'X-SomeOther-Header: value with spaces | and a bar+*'] # Example
```
Headers is the set of headers you wish to pass along with each request

## Log
```toml
[Log]
Level = 'info' # Default
JSONConsole = false # Default
UnixTS = false # Default
```


### Level
```toml
Level = 'info' # Default
```
Level determines both what is printed on the screen and what is written to the log file.

The available levels are:
- "debug": Useful for forensic debugging of issues.
- "info": High-level informational messages. (default)
- "warn": A mild error occurred that might require non-urgent action. Check these warnings semi-regularly to see if any of them require attention. These warnings usually happen due to factors outside of the control of the node operator. Examples: Unexpected responses from a remote API or misleading networking errors.
- "error": An unexpected error occurred during the regular operation of a well-maintained node. Node operators might need to take action to remedy this error. Check these regularly to see if any of them require attention. Examples: Use of deprecated configuration options or incorrectly configured settings that cause a job to fail.
- "crit": A critical error occurred. The node might be unable to function. Node operators should take immediate action to fix these errors. Examples: The node could not boot because a network socket could not be opened or the database became inaccessible.
- "panic": An exceptional error occurred that could not be handled. If the node is unresponsive, node operators should try to restart their nodes and notify the Chainlink team of a potential bug.
- "fatal": The node encountered an unrecoverable problem and had to exit.

### JSONConsole
```toml
JSONConsole = false # Default
```
JSONConsole enables JSON logging. Otherwise, the log is saved in a human-friendly console format.

### UnixTS
```toml
UnixTS = false # Default
```
UnixTS enables legacy unix timestamps.

Previous versions of Chainlink nodes wrote JSON logs with a unix timestamp. As of v1.1.0 and up, the default has changed to use ISO8601 timestamps for better readability.

## Log.File
```toml
[Log.File]
Dir = '/my/log/directory' # Example
MaxSize = '5120mb' # Default
MaxAgeDays = 0 # Default
MaxBackups = 1 # Default
```


### Dir
```toml
Dir = '/my/log/directory' # Example
```
Dir sets the log directory. By default, Chainlink nodes write log data to `$ROOT/log.jsonl`.

### MaxSize
```toml
MaxSize = '5120mb' # Default
```
MaxSize determines the log file's max size in megabytes before file rotation. Having this not set will disable logging to disk. If your disk doesn't have enough disk space, the logging will pause and the application will log errors until space is available again.

Values must have suffixes with a unit like: `5120mb` (5,120 megabytes). If no unit suffix is provided, the value defaults to `b` (bytes). The list of valid unit suffixes are:

- b (bytes)
- kb (kilobytes)
- mb (megabytes)
- gb (gigabytes)
- tb (terabytes)

### MaxAgeDays
```toml
MaxAgeDays = 0 # Default
```
MaxAgeDays determines the log file's max age in days before file rotation. Keeping this config with the default value will not remove log files based on age.

### MaxBackups
```toml
MaxBackups = 1 # Default
```
MaxBackups determines the maximum number of old log files to retain. Keeping this config with the default value retains all old log files. The `MaxAgeDays` variable can still cause them to get deleted.

## WebServer
```toml
[WebServer]
AuthenticationMethod = 'local' # Default
AllowOrigins = 'http://localhost:3000,http://localhost:6688' # Default
BridgeCacheTTL = '0s' # Default
BridgeResponseURL = 'https://my-chainlink-node.example.com:6688' # Example
HTTPWriteTimeout = '10s' # Default
HTTPPort = 6688 # Default
SecureCookies = true # Default
SessionTimeout = '15m' # Default
SessionReaperExpiration = '240h' # Default
HTTPMaxSize = '32768b' # Default
StartTimeout = '15s' # Default
ListenIP = '0.0.0.0' # Default
```


### AuthenticationMethod
```toml
AuthenticationMethod = 'local' # Default
```
AuthenticationMethod defines which pluggable auth interface to use for user login and role assumption. Options include 'local' and 'ldap'. See docs for more details

### AllowOrigins
```toml
AllowOrigins = 'http://localhost:3000,http://localhost:6688' # Default
```
AllowOrigins controls the URLs Chainlink nodes emit in the `Allow-Origins` header of its API responses. The setting can be a comma-separated list with no spaces. You might experience CORS issues if this is not set correctly.

You should set this to the external URL that you use to access the Chainlink UI.

You can set `AllowOrigins = '*'` to allow the UI to work from any URL, but it is recommended for security reasons to make it explicit instead.

### BridgeCacheTTL
```toml
BridgeCacheTTL = '0s' # Default
```
BridgeCacheTTL controls the cache TTL for all bridge tasks to use old values in newer observations in case of intermittent failure. It's disabled by default.

### BridgeResponseURL
```toml
BridgeResponseURL = 'https://my-chainlink-node.example.com:6688' # Example
```
BridgeResponseURL defines the URL for bridges to send a response to. This _must_ be set when using async external adapters.

Usually this will be the same as the URL/IP and port you use to connect to the Chainlink UI.

### HTTPWriteTimeout
:warning: **_ADVANCED_**: _Do not change this setting unless you know what you are doing._
```toml
HTTPWriteTimeout = '10s' # Default
```
HTTPWriteTimeout controls how long the Chainlink node's API server can hold a socket open for writing a response to an HTTP request. Sometimes, this must be increased for pprof.

### HTTPPort
```toml
HTTPPort = 6688 # Default
```
HTTPPort is the port used for the Chainlink Node API, [CLI](/docs/configuration-variables/#cli-client), and GUI.

### SecureCookies
```toml
SecureCookies = true # Default
```
SecureCookies requires the use of secure cookies for authentication. Set to false to enable standard HTTP requests along with `TLSPort = 0`.

### SessionTimeout
```toml
SessionTimeout = '15m' # Default
```
SessionTimeout determines the amount of idle time to elapse before session cookies expire. This signs out GUI users from their sessions.

### SessionReaperExpiration
```toml
SessionReaperExpiration = '240h' # Default
```
SessionReaperExpiration represents how long an API session lasts before expiring and requiring a new login.

### HTTPMaxSize
```toml
HTTPMaxSize = '32768b' # Default
```
HTTPMaxSize defines the maximum size for HTTP requests and responses made by the node server.

### StartTimeout
```toml
StartTimeout = '15s' # Default
```
StartTimeout defines the maximum amount of time the node will wait for a server to start.

### ListenIP
```toml
ListenIP = '0.0.0.0' # Default
```
ListenIP specifies the IP to bind the HTTP server to

## WebServer.LDAP
```toml
[WebServer.LDAP]
ServerTLS = true # Default
SessionTimeout = '15m0s' # Default
QueryTimeout = '2m0s' # Default
BaseUserAttr = 'uid' # Default
BaseDN = 'dc=custom,dc=example,dc=com' # Example
UsersDN = 'ou=users' # Default
GroupsDN = 'ou=groups' # Default
ActiveAttribute = '' # Default
ActiveAttributeAllowedValue = '' # Default
AdminUserGroupCN = 'NodeAdmins' # Default
EditUserGroupCN = 'NodeEditors' # Default
RunUserGroupCN = 'NodeRunners' # Default
ReadUserGroupCN = 'NodeReadOnly' # Default
UserApiTokenEnabled = false # Default
UserAPITokenDuration = '240h0m0s' # Default
UpstreamSyncInterval = '0s' # Default
UpstreamSyncRateLimit = '2m0s' # Default
```
Optional LDAP config if WebServer.AuthenticationMethod is set to 'ldap'
LDAP queries are all parameterized to support custom LDAP 'dn', 'cn', and attributes

### ServerTLS
```toml
ServerTLS = true # Default
```
ServerTLS defines the option to require the secure ldaps

### SessionTimeout
```toml
SessionTimeout = '15m0s' # Default
```
SessionTimeout determines the amount of idle time to elapse before session cookies expire. This signs out GUI users from their sessions.

### QueryTimeout
```toml
QueryTimeout = '2m0s' # Default
```
QueryTimeout defines how long queries should wait before timing out, defined in seconds

### BaseUserAttr
```toml
BaseUserAttr = 'uid' # Default
```
BaseUserAttr defines the base attribute used to populate LDAP queries such as "uid=$", default is example

### BaseDN
```toml
BaseDN = 'dc=custom,dc=example,dc=com' # Example
```
BaseDN defines the base LDAP 'dn' search filter to apply to every LDAP query, replace example,com with the appropriate LDAP server's structure

### UsersDN
```toml
UsersDN = 'ou=users' # Default
```
UsersDN defines the 'dn' query to use when querying for the 'users' 'ou' group

### GroupsDN
```toml
GroupsDN = 'ou=groups' # Default
```
GroupsDN defines the 'dn' query to use when querying for the 'groups' 'ou' group

### ActiveAttribute
```toml
ActiveAttribute = '' # Default
```
ActiveAttribute is an optional user field to check truthiness for if a user is valid/active. This is only required if the LDAP provider lists inactive users as members of groups

### ActiveAttributeAllowedValue
```toml
ActiveAttributeAllowedValue = '' # Default
```
ActiveAttributeAllowedValue is the value to check against for the above optional user attribute

### AdminUserGroupCN
```toml
AdminUserGroupCN = 'NodeAdmins' # Default
```
AdminUserGroupCN is the LDAP 'cn' of the LDAP group that maps the core node's 'Admin' role

### EditUserGroupCN
```toml
EditUserGroupCN = 'NodeEditors' # Default
```
EditUserGroupCN is the LDAP 'cn' of the LDAP group that maps the core node's 'Edit' role

### RunUserGroupCN
```toml
RunUserGroupCN = 'NodeRunners' # Default
```
RunUserGroupCN is the LDAP 'cn' of the LDAP group that maps the core node's 'Run' role

### ReadUserGroupCN
```toml
ReadUserGroupCN = 'NodeReadOnly' # Default
```
ReadUserGroupCN is the LDAP 'cn' of the LDAP group that maps the core node's 'Read' role

### UserApiTokenEnabled
```toml
UserApiTokenEnabled = false # Default
```
UserApiTokenEnabled enables the users to issue API tokens with the same access of their role

### UserAPITokenDuration
```toml
UserAPITokenDuration = '240h0m0s' # Default
```
UserAPITokenDuration is the duration of time an API token is active for before expiring

### UpstreamSyncInterval
```toml
UpstreamSyncInterval = '0s' # Default
```
UpstreamSyncInterval is the interval at which the background LDAP sync task will be called. A '0s' value disables the background sync being run on an interval. This check is already performed during login/logout actions, all sessions and API tokens stored in the local ldap tables are updated to match the remote server

### UpstreamSyncRateLimit
```toml
UpstreamSyncRateLimit = '2m0s' # Default
```
UpstreamSyncRateLimit defines a duration to limit the number of query/API calls to the upstream LDAP provider. It prevents the sync functionality from being called multiple times within the defined duration

## WebServer.RateLimit
```toml
[WebServer.RateLimit]
Authenticated = 1000 # Default
AuthenticatedPeriod = '1m' # Default
Unauthenticated = 5 # Default
UnauthenticatedPeriod = '20s' # Default
```


### Authenticated
```toml
Authenticated = 1000 # Default
```
Authenticated defines the threshold to which authenticated requests get limited. More than this many authenticated requests per `AuthenticatedRateLimitPeriod` will be rejected.

### AuthenticatedPeriod
```toml
AuthenticatedPeriod = '1m' # Default
```
AuthenticatedPeriod defines the period to which authenticated requests get limited.

### Unauthenticated
```toml
Unauthenticated = 5 # Default
```
Unauthenticated defines the threshold to which authenticated requests get limited. More than this many unauthenticated requests per `UnAuthenticatedRateLimitPeriod` will be rejected.

### UnauthenticatedPeriod
```toml
UnauthenticatedPeriod = '20s' # Default
```
UnauthenticatedPeriod defines the period to which unauthenticated requests get limited.

## WebServer.MFA
```toml
[WebServer.MFA]
RPID = 'localhost' # Example
RPOrigin = 'http://localhost:6688/' # Example
```
The Operator UI frontend supports enabling Multi Factor Authentication via Webauthn per account. When enabled, logging in will require the account password and a hardware or OS security key such as Yubikey. To enroll, log in to the operator UI and click the circle purple profile button at the top right and then click **Register MFA Token**. Tap your hardware security key or use the OS public key management feature to enroll a key. Next time you log in, this key will be required to authenticate.

### RPID
```toml
RPID = 'localhost' # Example
```
RPID is the FQDN of where the Operator UI is served. When serving locally, the value should be `localhost`.

### RPOrigin
```toml
RPOrigin = 'http://localhost:6688/' # Example
```
RPOrigin is the origin URL where WebAuthn requests initiate, including scheme and port. When serving locally, the value should be `http://localhost:6688/`.

## WebServer.TLS
```toml
[WebServer.TLS]
CertPath = '~/.cl/certs' # Example
Host = 'tls-host' # Example
KeyPath = '/home/$USER/.chainlink/tls/server.key' # Example
HTTPSPort = 6689 # Default
ForceRedirect = false # Default
ListenIP = '0.0.0.0' # Default
```
The TLS settings apply only if you want to enable TLS security on your Chainlink node.

### CertPath
```toml
CertPath = '~/.cl/certs' # Example
```
CertPath is the location of the TLS certificate file.

### Host
```toml
Host = 'tls-host' # Example
```
Host is the hostname configured for TLS to be used by the Chainlink node. This is useful if you configured a domain name specific for your Chainlink node.

### KeyPath
```toml
KeyPath = '/home/$USER/.chainlink/tls/server.key' # Example
```
KeyPath is the location of the TLS private key file.

### HTTPSPort
```toml
HTTPSPort = 6689 # Default
```
HTTPSPort is the port used for HTTPS connections. Set this to `0` to disable HTTPS. Disabling HTTPS also relieves Chainlink nodes of the requirement for a TLS certificate.

### ForceRedirect
```toml
ForceRedirect = false # Default
```
ForceRedirect forces TLS redirect for unencrypted connections.

### ListenIP
```toml
ListenIP = '0.0.0.0' # Default
```
ListenIP specifies the IP to bind the HTTPS server to

## JobPipeline
```toml
[JobPipeline]
ExternalInitiatorsEnabled = false # Default
MaxRunDuration = '10m' # Default
MaxSuccessfulRuns = 10000 # Default
ReaperInterval = '1h' # Default
ReaperThreshold = '24h' # Default
ResultWriteQueueDepth = 100 # Default
VerboseLogging = true # Default
```


### ExternalInitiatorsEnabled
```toml
ExternalInitiatorsEnabled = false # Default
```
ExternalInitiatorsEnabled enables the External Initiator feature. If disabled, `webhook` jobs can ONLY be initiated by a logged-in user. If enabled, `webhook` jobs can be initiated by a whitelisted external initiator.

### MaxRunDuration
```toml
MaxRunDuration = '10m' # Default
```
MaxRunDuration is the maximum time allowed for a single job run. If it takes longer, it will exit early and be marked errored. If set to zero, disables the time limit completely.

### MaxSuccessfulRuns
```toml
MaxSuccessfulRuns = 10000 # Default
```
MaxSuccessfulRuns caps the number of completed successful runs per pipeline
spec in the database. You can set it to zero as a performance optimisation;
this will avoid saving any successful run.

Note this is not a hard cap, it can drift slightly larger than this but not
by more than 5% or so.

### ReaperInterval
```toml
ReaperInterval = '1h' # Default
```
ReaperInterval controls how often the job pipeline reaper will run to delete completed jobs older than ReaperThreshold, in order to keep database size manageable.

Set to `0` to disable the periodic reaper.

### ReaperThreshold
```toml
ReaperThreshold = '24h' # Default
```
ReaperThreshold determines the age limit for job runs. Completed job runs older than this will be automatically purged from the database.

### ResultWriteQueueDepth
:warning: **_ADVANCED_**: _Do not change this setting unless you know what you are doing._
```toml
ResultWriteQueueDepth = 100 # Default
```
ResultWriteQueueDepth controls how many writes will be buffered before subsequent writes are dropped, for jobs that write results asynchronously for performance reasons, such as OCR.

### VerboseLogging
```toml
VerboseLogging = true # Default
```
VerboseLogging enables detailed logging of pipeline execution steps.
This can be useful for debugging failed runs without relying on the UI
or database.

You may disable if this results in excessive log volume.

## JobPipeline.HTTPRequest
```toml
[JobPipeline.HTTPRequest]
DefaultTimeout = '15s' # Default
MaxSize = '32768' # Default
```


### DefaultTimeout
```toml
DefaultTimeout = '15s' # Default
```
DefaultTimeout defines the default timeout for HTTP requests made by `http` and `bridge` adapters.

### MaxSize
```toml
MaxSize = '32768' # Default
```
MaxSize defines the maximum size for HTTP requests and responses made by `http` and `bridge` adapters.

## FluxMonitor
```toml
[FluxMonitor]
DefaultTransactionQueueDepth = 1 # Default
SimulateTransactions = false # Default
```


### DefaultTransactionQueueDepth
:warning: **_ADVANCED_**: _Do not change this setting unless you know what you are doing._
```toml
DefaultTransactionQueueDepth = 1 # Default
```
DefaultTransactionQueueDepth controls the queue size for `DropOldestStrategy` in Flux Monitor. Set to 0 to use `SendEvery` strategy instead.

### SimulateTransactions
```toml
SimulateTransactions = false # Default
```
SimulateTransactions enables transaction simulation for Flux Monitor.

## OCR2
```toml
[OCR2]
Enabled = false # Default
ContractConfirmations = 3 # Default
BlockchainTimeout = '20s' # Default
ContractPollInterval = '1m' # Default
ContractSubscribeInterval = '2m' # Default
ContractTransmitterTransmitTimeout = '10s' # Default
DatabaseTimeout = '10s' # Default
KeyBundleID = '7a5f66bbe6594259325bf2b4f5b1a9c900000000000000000000000000000000' # Example
CaptureEATelemetry = false # Default
CaptureAutomationCustomTelemetry = true # Default
DefaultTransactionQueueDepth = 1 # Default
SimulateTransactions = false # Default
TraceLogging = false # Default
```


### Enabled
```toml
Enabled = false # Default
```
Enabled enables OCR2 jobs.

### ContractConfirmations
```toml
ContractConfirmations = 3 # Default
```
ContractConfirmations is the number of block confirmations to wait for before enacting an on-chain
configuration change. This value doesn't need to be very high (in
particular, it does not need to protect against malicious re-orgs).
Since configuration changes create some overhead, and mini-reorgs
are fairly common, recommended values are between two and ten.

Malicious re-orgs are not any more of concern here than they are in
blockchain applications in general: Since nodes check the contract for the
latest config every ContractConfigTrackerPollInterval.Seconds(), they will
come to a common view of the current config within any interval longer than
that, as long as the latest setConfig transaction in the longest chain is
stable. They will thus be able to continue reporting after the poll
interval, unless an adversary is able to repeatedly re-org the transaction
out during every poll interval, which would amount to the capability to
censor any transaction.

Note that 1 confirmation implies that the transaction/event has been mined in one block.
0 confirmations would imply that the event would be recognised before it has even been mined, which is not currently supported.
e.g.
Current block height: 42
Changed in block height: 43
Contract config confirmations: 1
STILL PENDING

Current block height: 43
Changed in block height: 43
Contract config confirmations: 1
CONFIRMED

### BlockchainTimeout
```toml
BlockchainTimeout = '20s' # Default
```
BlockchainTimeout is the timeout for blockchain queries (mediated through
ContractConfigTracker and ContractTransmitter).
(This is necessary because an oracle's operations are serialized, so
blocking forever on a chain interaction would break the oracle.)

### ContractPollInterval
```toml
ContractPollInterval = '1m' # Default
```
ContractPollInterval is the polling interval at which ContractConfigTracker is queried for# updated on-chain configurations. Recommended values are between
fifteen seconds and two minutes.

### ContractSubscribeInterval
```toml
ContractSubscribeInterval = '2m' # Default
```
ContractSubscribeInterval is the interval at which we try to establish a subscription on ContractConfigTracker
if one doesn't exist. Recommended values are between two and five minutes.

### ContractTransmitterTransmitTimeout
```toml
ContractTransmitterTransmitTimeout = '10s' # Default
```
ContractTransmitterTransmitTimeout is the timeout for ContractTransmitter.Transmit calls.

### DatabaseTimeout
```toml
DatabaseTimeout = '10s' # Default
```
DatabaseTimeout is the timeout for database interactions.
(This is necessary because an oracle's operations are serialized, so
blocking forever on an observation would break the oracle.)

### KeyBundleID
```toml
KeyBundleID = '7a5f66bbe6594259325bf2b4f5b1a9c900000000000000000000000000000000' # Example
```
KeyBundleID is a sha256 hexadecimal hash identifier.

### CaptureEATelemetry
```toml
CaptureEATelemetry = false # Default
```
CaptureEATelemetry toggles collecting extra information from External Adaptares

### CaptureAutomationCustomTelemetry
```toml
CaptureAutomationCustomTelemetry = true # Default
```
CaptureAutomationCustomTelemetry toggles collecting automation specific telemetry

### DefaultTransactionQueueDepth
```toml
DefaultTransactionQueueDepth = 1 # Default
```
DefaultTransactionQueueDepth controls the queue size for `DropOldestStrategy` in OCR2. Set to 0 to use `SendEvery` strategy instead.

### SimulateTransactions
```toml
SimulateTransactions = false # Default
```
SimulateTransactions enables transaction simulation for OCR2.

### TraceLogging
```toml
TraceLogging = false # Default
```
TraceLogging enables trace level logging.

## OCR
```toml
[OCR]
Enabled = false # Default
ObservationTimeout = '5s' # Default
BlockchainTimeout = '20s' # Default
ContractPollInterval = '1m' # Default
ContractSubscribeInterval = '2m' # Default
DefaultTransactionQueueDepth = 1 # Default
KeyBundleID = 'acdd42797a8b921b2910497badc5000600000000000000000000000000000000' # Example
SimulateTransactions = false # Default
TransmitterAddress = '0xa0788FC17B1dEe36f057c42B6F373A34B014687e' # Example
CaptureEATelemetry = false # Default
TraceLogging = false # Default
```
This section applies only if you are running off-chain reporting jobs.

### Enabled
```toml
Enabled = false # Default
```
Enabled enables OCR jobs.

### ObservationTimeout
```toml
ObservationTimeout = '5s' # Default
```
ObservationTimeout is the timeout for making observations using the DataSource.Observe method.
(This is necessary because an oracle's operations are serialized, so
blocking forever on an observation would break the oracle.)

### BlockchainTimeout
```toml
BlockchainTimeout = '20s' # Default
```
BlockchainTimeout is the timeout for blockchain queries (mediated through
ContractConfigTracker and ContractTransmitter).
(This is necessary because an oracle's operations are serialized, so
blocking forever on a chain interaction would break the oracle.)

### ContractPollInterval
```toml
ContractPollInterval = '1m' # Default
```
ContractPollInterval is the polling interval at which ContractConfigTracker is queried for
updated on-chain configurations. Recommended values are between
fifteen seconds and two minutes.

### ContractSubscribeInterval
```toml
ContractSubscribeInterval = '2m' # Default
```
ContractSubscribeInterval is the interval at which we try to establish a subscription on ContractConfigTracker
if one doesn't exist. Recommended values are between two and five minutes.

### DefaultTransactionQueueDepth
:warning: **_ADVANCED_**: _Do not change this setting unless you know what you are doing._
```toml
DefaultTransactionQueueDepth = 1 # Default
```
DefaultTransactionQueueDepth controls the queue size for `DropOldestStrategy` in OCR. Set to 0 to use `SendEvery` strategy instead.

### KeyBundleID
```toml
KeyBundleID = 'acdd42797a8b921b2910497badc5000600000000000000000000000000000000' # Example
```
KeyBundleID is the default key bundle ID to use for OCR jobs. If you have an OCR job that does not explicitly specify a key bundle ID, it will fall back to this value.

### SimulateTransactions
```toml
SimulateTransactions = false # Default
```
SimulateTransactions enables transaction simulation for OCR.

### TransmitterAddress
```toml
TransmitterAddress = '0xa0788FC17B1dEe36f057c42B6F373A34B014687e' # Example
```
TransmitterAddress is the default sending address to use for OCR. If you have an OCR job that does not explicitly specify a transmitter address, it will fall back to this value.

### CaptureEATelemetry
```toml
CaptureEATelemetry = false # Default
```
CaptureEATelemetry toggles collecting extra information from External Adaptares

### TraceLogging
```toml
TraceLogging = false # Default
```
TraceLogging enables trace level logging.

## P2P
```toml
[P2P]
IncomingMessageBufferSize = 10 # Default
OutgoingMessageBufferSize = 10 # Default
PeerID = '12D3KooWMoejJznyDuEk5aX6GvbjaG12UzeornPCBNzMRqdwrFJw' # Example
TraceLogging = false # Default
```
P2P has a versioned networking stack. Currenly only `[P2P.V2]` is supported.
All nodes in the OCR network should share the same networking stack.

### IncomingMessageBufferSize
```toml
IncomingMessageBufferSize = 10 # Default
```
IncomingMessageBufferSize is the per-remote number of incoming
messages to buffer. Any additional messages received on top of those
already in the queue will be dropped.

### OutgoingMessageBufferSize
```toml
OutgoingMessageBufferSize = 10 # Default
```
OutgoingMessageBufferSize is the per-remote number of outgoing
messages to buffer. Any additional messages send on top of those
already in the queue will displace the oldest.
NOTE: OutgoingMessageBufferSize should be comfortably smaller than remote's
IncomingMessageBufferSize to give the remote enough space to process
them all in case we regained connection and now send a bunch at once

### PeerID
```toml
PeerID = '12D3KooWMoejJznyDuEk5aX6GvbjaG12UzeornPCBNzMRqdwrFJw' # Example
```
PeerID is the default peer ID to use for OCR jobs. If unspecified, uses the first available peer ID.

### TraceLogging
```toml
TraceLogging = false # Default
```
TraceLogging enables trace level logging.

## P2P.V2
```toml
[P2P.V2]
Enabled = true # Default
AnnounceAddresses = ['1.2.3.4:9999', '[a52d:0:a88:1274::abcd]:1337'] # Example
DefaultBootstrappers = ['12D3KooWMHMRLQkgPbFSYHwD3NBuwtS1AmxhvKVUrcfyaGDASR4U@1.2.3.4:9999', '12D3KooWM55u5Swtpw9r8aFLQHEtw7HR4t44GdNs654ej5gRs2Dh@example.com:1234'] # Example
DeltaDial = '15s' # Default
DeltaReconcile = '1m' # Default
ListenAddresses = ['1.2.3.4:9999', '[a52d:0:a88:1274::abcd]:1337'] # Example
```


### Enabled
```toml
Enabled = true # Default
```
Enabled enables P2P V2.
Note: V1.Enabled is true by default, so it must be set false in order to run V2 only.

### AnnounceAddresses
```toml
AnnounceAddresses = ['1.2.3.4:9999', '[a52d:0:a88:1274::abcd]:1337'] # Example
```
AnnounceAddresses is the addresses the peer will advertise on the network in `host:port` form as accepted by the TCP version of Go’s `net.Dial`.
The addresses should be reachable by other nodes on the network. When attempting to connect to another node,
a node will attempt to dial all of the other node’s AnnounceAddresses in round-robin fashion.

### DefaultBootstrappers
```toml
DefaultBootstrappers = ['12D3KooWMHMRLQkgPbFSYHwD3NBuwtS1AmxhvKVUrcfyaGDASR4U@1.2.3.4:9999', '12D3KooWM55u5Swtpw9r8aFLQHEtw7HR4t44GdNs654ej5gRs2Dh@example.com:1234'] # Example
```
DefaultBootstrappers is the default bootstrapper peers for libocr's v2 networking stack.

Oracle nodes typically only know each other’s PeerIDs, but not their hostnames, IP addresses, or ports.
DefaultBootstrappers are special nodes that help other nodes discover each other’s `AnnounceAddresses` so they can communicate.
Nodes continuously attempt to connect to bootstrappers configured in here. When a node wants to connect to another node
(which it knows only by PeerID, but not by address), it discovers the other node’s AnnounceAddresses from communications
received from its DefaultBootstrappers or other discovered nodes. To facilitate discovery,
nodes will regularly broadcast signed announcements containing their PeerID and AnnounceAddresses.

### DeltaDial
```toml
DeltaDial = '15s' # Default
```
DeltaDial controls how far apart Dial attempts are

### DeltaReconcile
```toml
DeltaReconcile = '1m' # Default
```
DeltaReconcile controls how often a Reconcile message is sent to every peer.

### ListenAddresses
```toml
ListenAddresses = ['1.2.3.4:9999', '[a52d:0:a88:1274::abcd]:1337'] # Example
```
ListenAddresses is the addresses the peer will listen to on the network in `host:port` form as accepted by `net.Listen()`,
but the host and port must be fully specified and cannot be empty. You can specify `0.0.0.0` (IPv4) or `::` (IPv6) to listen on all interfaces, but that is not recommended.

## Capabilities.ExternalRegistry
```toml
[Capabilities.ExternalRegistry]
Address = '0x0' # Example
NetworkID = 'evm' # Default
ChainID = '1' # Default
```


### Address
```toml
Address = '0x0' # Example
```
Address is the address for the capabilities registry contract.

### NetworkID
```toml
NetworkID = 'evm' # Default
```
NetworkID identifies the target network where the remote registry is located.

### ChainID
```toml
ChainID = '1' # Default
```
ChainID identifies the target chain id where the remote registry is located.

## Capabilities.Dispatcher
```toml
[Capabilities.Dispatcher]
SupportedVersion = 1 # Default
ReceiverBufferSize = 10000 # Default
```


### SupportedVersion
```toml
SupportedVersion = 1 # Default
```
SupportedVersion is the version of the version of message schema.

### ReceiverBufferSize
```toml
ReceiverBufferSize = 10000 # Default
```
ReceiverBufferSize is the size of the buffer for incoming messages.

## Capabilities.Dispatcher.RateLimit
```toml
[Capabilities.Dispatcher.RateLimit]
GlobalRPS = 800 # Default
GlobalBurst = 1000 # Default
PerSenderRPS = 10 # Default
PerSenderBurst = 50 # Default
```


### GlobalRPS
```toml
GlobalRPS = 800 # Default
```
GlobalRPS is the global rate limit for the dispatcher.

### GlobalBurst
```toml
GlobalBurst = 1000 # Default
```
GlobalBurst is the global burst limit for the dispatcher.

### PerSenderRPS
```toml
PerSenderRPS = 10 # Default
```
PerSenderRPS is the per-sender rate limit for the dispatcher.

### PerSenderBurst
```toml
PerSenderBurst = 50 # Default
```
PerSenderBurst is the per-sender burst limit for the dispatcher.

## Capabilities.Peering
```toml
[Capabilities.Peering]
IncomingMessageBufferSize = 10 # Default
OutgoingMessageBufferSize = 10 # Default
PeerID = '12D3KooWMoejJznyDuEk5aX6GvbjaG12UzeornPCBNzMRqdwrFJw' # Example
TraceLogging = false # Default
```


### IncomingMessageBufferSize
```toml
IncomingMessageBufferSize = 10 # Default
```
IncomingMessageBufferSize is the per-remote number of incoming
messages to buffer. Any additional messages received on top of those
already in the queue will be dropped.

### OutgoingMessageBufferSize
```toml
OutgoingMessageBufferSize = 10 # Default
```
OutgoingMessageBufferSize is the per-remote number of outgoing
messages to buffer. Any additional messages send on top of those
already in the queue will displace the oldest.
NOTE: OutgoingMessageBufferSize should be comfortably smaller than remote's
IncomingMessageBufferSize to give the remote enough space to process
them all in case we regained connection and now send a bunch at once

### PeerID
```toml
PeerID = '12D3KooWMoejJznyDuEk5aX6GvbjaG12UzeornPCBNzMRqdwrFJw' # Example
```
PeerID is the default peer ID to use for OCR jobs. If unspecified, uses the first available peer ID.

### TraceLogging
```toml
TraceLogging = false # Default
```
TraceLogging enables trace level logging.

## Capabilities.Peering.V2
```toml
[Capabilities.Peering.V2]
Enabled = false # Default
AnnounceAddresses = ['1.2.3.4:9999', '[a52d:0:a88:1274::abcd]:1337'] # Example
DefaultBootstrappers = ['12D3KooWMHMRLQkgPbFSYHwD3NBuwtS1AmxhvKVUrcfyaGDASR4U@1.2.3.4:9999', '12D3KooWM55u5Swtpw9r8aFLQHEtw7HR4t44GdNs654ej5gRs2Dh@example.com:1234'] # Example
DeltaDial = '15s' # Default
DeltaReconcile = '1m' # Default
ListenAddresses = ['1.2.3.4:9999', '[a52d:0:a88:1274::abcd]:1337'] # Example
```


### Enabled
```toml
Enabled = false # Default
```
Enabled enables P2P V2.

### AnnounceAddresses
```toml
AnnounceAddresses = ['1.2.3.4:9999', '[a52d:0:a88:1274::abcd]:1337'] # Example
```
AnnounceAddresses is the addresses the peer will advertise on the network in `host:port` form as accepted by the TCP version of Go’s `net.Dial`.
The addresses should be reachable by other nodes on the network. When attempting to connect to another node,
a node will attempt to dial all of the other node’s AnnounceAddresses in round-robin fashion.

### DefaultBootstrappers
```toml
DefaultBootstrappers = ['12D3KooWMHMRLQkgPbFSYHwD3NBuwtS1AmxhvKVUrcfyaGDASR4U@1.2.3.4:9999', '12D3KooWM55u5Swtpw9r8aFLQHEtw7HR4t44GdNs654ej5gRs2Dh@example.com:1234'] # Example
```
DefaultBootstrappers is the default bootstrapper peers for libocr's v2 networking stack.

Oracle nodes typically only know each other’s PeerIDs, but not their hostnames, IP addresses, or ports.
DefaultBootstrappers are special nodes that help other nodes discover each other’s `AnnounceAddresses` so they can communicate.
Nodes continuously attempt to connect to bootstrappers configured in here. When a node wants to connect to another node
(which it knows only by PeerID, but not by address), it discovers the other node’s AnnounceAddresses from communications
received from its DefaultBootstrappers or other discovered nodes. To facilitate discovery,
nodes will regularly broadcast signed announcements containing their PeerID and AnnounceAddresses.

### DeltaDial
```toml
DeltaDial = '15s' # Default
```
DeltaDial controls how far apart Dial attempts are

### DeltaReconcile
```toml
DeltaReconcile = '1m' # Default
```
DeltaReconcile controls how often a Reconcile message is sent to every peer.

### ListenAddresses
```toml
ListenAddresses = ['1.2.3.4:9999', '[a52d:0:a88:1274::abcd]:1337'] # Example
```
ListenAddresses is the addresses the peer will listen to on the network in `host:port` form as accepted by `net.Listen()`,
but the host and port must be fully specified and cannot be empty. You can specify `0.0.0.0` (IPv4) or `::` (IPv6) to listen on all interfaces, but that is not recommended.

## Capabilities.GatewayConnector
```toml
[Capabilities.GatewayConnector]
ChainIDForNodeKey = '11155111' # Example
NodeAddress = '0x68902d681c28119f9b2531473a417088bf008e59' # Example
DonID = 'example_don' # Example
WSHandshakeTimeoutMillis = 1000 # Example
AuthMinChallengeLen = 10 # Example
AuthTimestampToleranceSec = 10 # Example
```


### ChainIDForNodeKey
```toml
ChainIDForNodeKey = '11155111' # Example
```
ChainIDForNodeKey is the ChainID of the network associated with a private key to be used for authentication with Gateway nodes

### NodeAddress
```toml
NodeAddress = '0x68902d681c28119f9b2531473a417088bf008e59' # Example
```
NodeAddress is the address of the desired private key to be used for authentication with Gateway nodes

### DonID
```toml
DonID = 'example_don' # Example
```
DonID is the Id of the Don

### WSHandshakeTimeoutMillis
```toml
WSHandshakeTimeoutMillis = 1000 # Example
```
WSHandshakeTimeoutMillis is Websocket handshake timeout

### AuthMinChallengeLen
```toml
AuthMinChallengeLen = 10 # Example
```
AuthMinChallengeLen is the minimum number of bytes in authentication challenge payload

### AuthTimestampToleranceSec
```toml
AuthTimestampToleranceSec = 10 # Example
```
AuthTimestampToleranceSec is Authentication timestamp tolerance

## Capabilities.GatewayConnector.Gateways
```toml
[[Capabilities.GatewayConnector.Gateways]]
ID = 'example_gateway' # Example
URL = 'wss://localhost:8081/node' # Example
```


### ID
```toml
ID = 'example_gateway' # Example
```
ID of the Gateway

### URL
```toml
URL = 'wss://localhost:8081/node' # Example
```
URL of the Gateway

## Keeper
```toml
[Keeper]
DefaultTransactionQueueDepth = 1 # Default
GasPriceBufferPercent = 20 # Default
GasTipCapBufferPercent = 20 # Default
BaseFeeBufferPercent = 20 # Default
MaxGracePeriod = 100 # Default
TurnLookBack = 1_000 # Default
```


### DefaultTransactionQueueDepth
:warning: **_ADVANCED_**: _Do not change this setting unless you know what you are doing._
```toml
DefaultTransactionQueueDepth = 1 # Default
```
DefaultTransactionQueueDepth controls the queue size for `DropOldestStrategy` in Keeper. Set to 0 to use `SendEvery` strategy instead.

### GasPriceBufferPercent
:warning: **_ADVANCED_**: _Do not change this setting unless you know what you are doing._
```toml
GasPriceBufferPercent = 20 # Default
```
GasPriceBufferPercent specifies the percentage to add to the gas price used for checking whether to perform an upkeep. Only applies in legacy mode (EIP-1559 off).

### GasTipCapBufferPercent
:warning: **_ADVANCED_**: _Do not change this setting unless you know what you are doing._
```toml
GasTipCapBufferPercent = 20 # Default
```
GasTipCapBufferPercent specifies the percentage to add to the gas price used for checking whether to perform an upkeep. Only applies in EIP-1559 mode.

### BaseFeeBufferPercent
:warning: **_ADVANCED_**: _Do not change this setting unless you know what you are doing._
```toml
BaseFeeBufferPercent = 20 # Default
```
BaseFeeBufferPercent specifies the percentage to add to the base fee used for checking whether to perform an upkeep. Applies only in EIP-1559 mode.

### MaxGracePeriod
:warning: **_ADVANCED_**: _Do not change this setting unless you know what you are doing._
```toml
MaxGracePeriod = 100 # Default
```
MaxGracePeriod is the maximum number of blocks that a keeper will wait after performing an upkeep before it resumes checking that upkeep

### TurnLookBack
```toml
TurnLookBack = 1_000 # Default
```
TurnLookBack is the number of blocks in the past to look back when getting a block for a turn.

## Keeper.Registry
```toml
[Keeper.Registry]
CheckGasOverhead = 200_000 # Default
PerformGasOverhead = 300_000 # Default
SyncInterval = '30m' # Default
MaxPerformDataSize = 5_000 # Default
SyncUpkeepQueueSize = 10 # Default
```


### CheckGasOverhead
:warning: **_ADVANCED_**: _Do not change this setting unless you know what you are doing._
```toml
CheckGasOverhead = 200_000 # Default
```
CheckGasOverhead is the amount of extra gas to provide checkUpkeep() calls to account for the gas consumed by the keeper registry.

### PerformGasOverhead
:warning: **_ADVANCED_**: _Do not change this setting unless you know what you are doing._
```toml
PerformGasOverhead = 300_000 # Default
```
PerformGasOverhead is the amount of extra gas to provide performUpkeep() calls to account for the gas consumed by the keeper registry

### SyncInterval
:warning: **_ADVANCED_**: _Do not change this setting unless you know what you are doing._
```toml
SyncInterval = '30m' # Default
```
SyncInterval is the interval in which the RegistrySynchronizer performs a full sync of the keeper registry contract it is tracking.

### MaxPerformDataSize
:warning: **_ADVANCED_**: _Do not change this setting unless you know what you are doing._
```toml
MaxPerformDataSize = 5_000 # Default
```
MaxPerformDataSize is the max size of perform data.

### SyncUpkeepQueueSize
:warning: **_ADVANCED_**: _Do not change this setting unless you know what you are doing._
```toml
SyncUpkeepQueueSize = 10 # Default
```
SyncUpkeepQueueSize represents the maximum number of upkeeps that can be synced in parallel.

## AutoPprof
```toml
[AutoPprof]
Enabled = false # Default
ProfileRoot = 'prof/root' # Example
PollInterval = '10s' # Default
GatherDuration = '10s' # Default
GatherTraceDuration = '5s' # Default
MaxProfileSize = '100mb' # Default
CPUProfileRate = 1 # Default
MemProfileRate = 1 # Default
BlockProfileRate = 1 # Default
MutexProfileFraction = 1 # Default
MemThreshold = '4gb' # Default
GoroutineThreshold = 5000 # Default
```
The Chainlink node is equipped with an internal "nurse" service that can perform automatic `pprof` profiling when the certain resource thresholds are exceeded, such as memory and goroutine count. These profiles are saved to disk to facilitate fine-grained debugging of performance-related issues. In general, if you notice that your node has begun to accumulate profiles, forward them to the Chainlink team.

To learn more about these profiles, read the [Profiling Go programs with pprof](https://jvns.ca/blog/2017/09/24/profiling-go-with-pprof/) guide.

### Enabled
```toml
Enabled = false # Default
```
Enabled enables the automatic profiling service.

### ProfileRoot
```toml
ProfileRoot = 'prof/root' # Example
```
ProfileRoot sets the location on disk where pprof profiles will be stored. Defaults to `RootDir`.

### PollInterval
```toml
PollInterval = '10s' # Default
```
PollInterval is the interval at which the node's resources are checked.

### GatherDuration
```toml
GatherDuration = '10s' # Default
```
GatherDuration is the duration for which profiles are gathered when profiling starts.

### GatherTraceDuration
```toml
GatherTraceDuration = '5s' # Default
```
GatherTraceDuration is the duration for which traces are gathered when profiling is kicked off. This is separately configurable because traces are significantly larger than other types of profiles.

### MaxProfileSize
```toml
MaxProfileSize = '100mb' # Default
```
MaxProfileSize is the maximum amount of disk space that profiles may consume before profiling is disabled.

### CPUProfileRate
```toml
CPUProfileRate = 1 # Default
```
CPUProfileRate sets the rate for CPU profiling. See https://pkg.go.dev/runtime#SetCPUProfileRate.

### MemProfileRate
```toml
MemProfileRate = 1 # Default
```
MemProfileRate sets the rate for memory profiling. See https://pkg.go.dev/runtime#pkg-variables.

### BlockProfileRate
```toml
BlockProfileRate = 1 # Default
```
BlockProfileRate sets the fraction of blocking events for goroutine profiling. See https://pkg.go.dev/runtime#SetBlockProfileRate.

### MutexProfileFraction
```toml
MutexProfileFraction = 1 # Default
```
MutexProfileFraction sets the fraction of contention events for mutex profiling. See https://pkg.go.dev/runtime#SetMutexProfileFraction.

### MemThreshold
```toml
MemThreshold = '4gb' # Default
```
MemThreshold sets the maximum amount of memory the node can actively consume before profiling begins.

### GoroutineThreshold
```toml
GoroutineThreshold = 5000 # Default
```
GoroutineThreshold is the maximum number of actively-running goroutines the node can spawn before profiling begins.

## Pyroscope
```toml
[Pyroscope]
ServerAddress = 'http://localhost:4040' # Example
Environment = 'mainnet' # Default
```


### ServerAddress
```toml
ServerAddress = 'http://localhost:4040' # Example
```
ServerAddress sets the address that will receive the profile logs. It enables the profiling service.

### Environment
```toml
Environment = 'mainnet' # Default
```
Environment sets the target environment tag in which profiles will be added to.

## Sentry
```toml
[Sentry]
Debug = false # Default
DSN = 'sentry-dsn' # Example
Environment = 'my-custom-env' # Example
Release = 'v1.2.3' # Example
```


### Debug
:warning: **_ADVANCED_**: _Do not change this setting unless you know what you are doing._
```toml
Debug = false # Default
```
Debug enables printing of Sentry SDK debug messages.

### DSN
```toml
DSN = 'sentry-dsn' # Example
```
DSN is the data source name where events will be sent. Sentry is completely disabled if this is left blank.

### Environment
```toml
Environment = 'my-custom-env' # Example
```
Environment overrides the Sentry environment to the given value. Otherwise autodetects between dev/prod.

### Release
```toml
Release = 'v1.2.3' # Example
```
Release overrides the Sentry release to the given value. Otherwise uses the compiled-in version number.

## Insecure
```toml
[Insecure]
DevWebServer = false # Default
OCRDevelopmentMode = false # Default
InfiniteDepthQueries = false # Default
DisableRateLimiting = false # Default
```
Insecure config family is only allowed in development builds.

### DevWebServer
:warning: **_ADVANCED_**: _Do not change this setting unless you know what you are doing._
```toml
DevWebServer = false # Default
```
DevWebServer skips secure configuration for webserver AllowedHosts, SSL, etc.

### OCRDevelopmentMode
```toml
OCRDevelopmentMode = false # Default
```
OCRDevelopmentMode run OCR in development mode.

### InfiniteDepthQueries
```toml
InfiniteDepthQueries = false # Default
```
InfiniteDepthQueries skips graphql query depth limit checks.

### DisableRateLimiting
```toml
DisableRateLimiting = false # Default
```
DisableRateLimiting skips ratelimiting on asset requests.

## Tracing
```toml
[Tracing]
Enabled = false # Default
CollectorTarget = 'localhost:4317' # Example
NodeID = 'NodeID' # Example
SamplingRatio = 1.0 # Example
Mode = 'tls' # Default
TLSCertPath = '/path/to/cert.pem' # Example
```


### Enabled
```toml
Enabled = false # Default
```
Enabled turns trace collection on or off. On requires an OTEL Tracing Collector.

### CollectorTarget
```toml
CollectorTarget = 'localhost:4317' # Example
```
CollectorTarget is the logical address of the OTEL Tracing Collector.

### NodeID
```toml
NodeID = 'NodeID' # Example
```
NodeID is an unique name for this node relative to any other node traces are collected for.

### SamplingRatio
```toml
SamplingRatio = 1.0 # Example
```
SamplingRatio is the ratio of traces to sample for this node.

### Mode
```toml
Mode = 'tls' # Default
```
Mode is a string value. `tls` or `unencrypted` are the only values allowed. If set to `unencrypted`, `TLSCertPath` can be unset, meaning traces will be sent over plaintext to the collector.

### TLSCertPath
```toml
TLSCertPath = '/path/to/cert.pem' # Example
```
TLSCertPath is the file path to the TLS certificate used for secure communication with an OTEL Tracing Collector.

## Tracing.Attributes
```toml
[Tracing.Attributes]
env = 'test' # Example
```
Tracing.Attributes are user specified key-value pairs to associate in the context of the traces

### env
```toml
env = 'test' # Example
```
env is an example user specified key-value pair

## Mercury
```toml
[Mercury]
VerboseLogging = false # Default
```


### VerboseLogging
```toml
VerboseLogging = false # Default
```
VerboseLogging enables detailed logging of mercury/LLO operations. These logs
can be expensive since they may serialize large structs, so they are disabled
by default.

## Mercury.Cache
```toml
[Mercury.Cache]
LatestReportTTL = "1s" # Default
MaxStaleAge = "1h" # Default
LatestReportDeadline = "5s" # Default
```
Mercury.Cache controls settings for the price retrieval cache querying a mercury server

### LatestReportTTL
```toml
LatestReportTTL = "1s" # Default
```
LatestReportTTL controls how "stale" we will allow a price to be e.g. if
set to 1s, a new price will always be fetched if the last result was
from 1 second ago or older.

Another way of looking at it is such: the cache will _never_ return a
price that was queried from now-LatestReportTTL or before.

Setting to zero disables caching entirely.

### MaxStaleAge
```toml
MaxStaleAge = "1h" # Default
```
MaxStaleAge is that maximum amount of time that a value can be stale
before it is deleted from the cache (a form of garbage collection).

This should generally be set to something much larger than
LatestReportTTL. Setting to zero disables garbage collection.

### LatestReportDeadline
```toml
LatestReportDeadline = "5s" # Default
```
LatestReportDeadline controls how long to wait for a response from the
mercury server before retrying. Setting this to zero will wait indefinitely.

## Mercury.TLS
```toml
[Mercury.TLS]
CertFile = "/path/to/client/certs.pem" # Example
```
Mercury.TLS controls client settings for when the node talks to traditional web servers or load balancers.

### CertFile
```toml
CertFile = "/path/to/client/certs.pem" # Example
```
CertFile is the path to a PEM file of trusted root certificate authority certificates

## Mercury.Transmitter
```toml
[Mercury.Transmitter]
TransmitQueueMaxSize = 10_000 # Default
TransmitTimeout = "5s" # Default
```
Mercury.Transmitter controls settings for the mercury transmitter

### TransmitQueueMaxSize
```toml
TransmitQueueMaxSize = 10_000 # Default
```
TransmitQueueMaxSize controls the size of the transmit queue. This is scoped
per OCR instance. If the queue is full, the transmitter will start dropping
the oldest messages in order to make space.

This is useful if mercury server goes offline and the nop needs to buffer
transmissions.

### TransmitTimeout
```toml
TransmitTimeout = "5s" # Default
```
TransmitTimeout controls how long the transmitter will wait for a response
when sending a message to the mercury server, before aborting and considering
the transmission to be failed.

## Telemetry
```toml
[Telemetry]
Enabled = false # Default
Endpoint = 'example.com/collector' # Example
CACertFile = 'cert-file' # Example
InsecureConnection = false # Default
TraceSampleRatio = 0.01 # Default
```
Telemetry holds OTEL settings.
This data includes open telemetry metrics, traces, & logs.
It does not currently include prometheus metrics or standard out logs, but may in the future.

### Enabled
```toml
Enabled = false # Default
```
Enabled turns telemetry collection on or off.

### Endpoint
```toml
Endpoint = 'example.com/collector' # Example
```
Endpoint of the OTEL Collector.

### CACertFile
```toml
CACertFile = 'cert-file' # Example
```
CACertFile is the file path of the TLS certificate used for secure communication with the OTEL Collector.
Required unless InescureConnection is true.

### InsecureConnection
```toml
InsecureConnection = false # Default
```
InsecureConnection bypasses the TLS CACertFile requirement and uses an insecure connection instead.
Only available in dev mode.

### TraceSampleRatio
```toml
TraceSampleRatio = 0.01 # Default
```
TraceSampleRatio is the rate at which to sample traces. Must be between 0 and 1.

## Telemetry.ResourceAttributes
```toml
[Telemetry.ResourceAttributes]
foo = "bar" # Example
```
ResourceAttributes are global metadata to include with all telemetry.

### foo
```toml
foo = "bar" # Example
```
foo is an example resource attribute

## EVM
EVM defaults depend on ChainID:

<details><summary>Ethereum Mainnet (1)</summary><p>

```toml
AutoCreateKey = true
BlockBackfillDepth = 10
BlockBackfillSkip = false
FinalityDepth = 50
FinalityTagEnabled = true
LinkContractAddress = '0x514910771AF9Ca656af840dff83E8264EcF986CA'
LogBackfillBatchSize = 1000
LogPollInterval = '15s'
LogKeepBlocksDepth = 100000
LogPrunePageSize = 0
BackupLogPollerBlockDelay = 100
MinIncomingConfirmations = 3
MinContractPayment = '0.1 link'
NonceAutoSync = true
NoNewHeadsThreshold = '3m0s'
OperatorFactoryAddress = '0x3E64Cd889482443324F91bFA9c84fE72A511f48A'
LogBroadcasterEnabled = true
RPCDefaultBatchSize = 250
RPCBlockQueryDelay = 1
FinalizedBlockOffset = 0
NoNewFinalizedHeadsThreshold = '9m0s'

[Transactions]
ForwardersEnabled = false
MaxInFlight = 16
MaxQueued = 250
ReaperInterval = '1h0m0s'
ReaperThreshold = '168h0m0s'
ResendAfterThreshold = '1m0s'

[Transactions.AutoPurge]
Enabled = false

[BalanceMonitor]
Enabled = true

[GasEstimator]
Mode = 'BlockHistory'
PriceDefault = '20 gwei'
PriceMax = '115792089237316195423570985008687907853269984665.640564039457584007913129639935 tether'
PriceMin = '1 gwei'
LimitDefault = 500000
LimitMax = 500000
LimitMultiplier = '1'
LimitTransfer = 21000
EstimateLimit = false
BumpMin = '5 gwei'
BumpPercent = 20
BumpThreshold = 3
EIP1559DynamicFees = true
FeeCapDefault = '100 gwei'
TipCapDefault = '1 wei'
TipCapMin = '1 wei'

[GasEstimator.BlockHistory]
BatchSize = 25
BlockHistorySize = 4
CheckInclusionBlocks = 12
CheckInclusionPercentile = 90
TransactionPercentile = 50

[GasEstimator.FeeHistory]
CacheTimeout = '10s'

[HeadTracker]
HistoryDepth = 100
MaxBufferSize = 3
SamplingInterval = '1s'
MaxAllowedFinalityDepth = 10000
FinalityTagBypass = true
PersistenceEnabled = true

[NodePool]
PollFailureThreshold = 5
PollInterval = '10s'
SelectionMode = 'HighestHead'
SyncThreshold = 5
LeaseDuration = '0s'
NodeIsSyncingEnabled = false
FinalizedBlockPollInterval = '5s'
EnforceRepeatableRead = false
DeathDeclarationDelay = '10s'
NewHeadsPollInterval = '0s'

[OCR]
ContractConfirmations = 4
ContractTransmitterTransmitTimeout = '10s'
DatabaseTimeout = '10s'
DeltaCOverride = '168h0m0s'
DeltaCJitterOverride = '1h0m0s'
ObservationGracePeriod = '1s'

[OCR2]
[OCR2.Automation]
GasLimit = 10500000

[Workflow]
GasLimitDefault = 400000
```

</p></details>

<details><summary>Ethereum Ropsten (3)</summary><p>

```toml
AutoCreateKey = true
BlockBackfillDepth = 10
BlockBackfillSkip = false
FinalityDepth = 50
FinalityTagEnabled = false
LinkContractAddress = '0x20fE562d797A42Dcb3399062AE9546cd06f63280'
LogBackfillBatchSize = 1000
LogPollInterval = '15s'
LogKeepBlocksDepth = 100000
LogPrunePageSize = 0
BackupLogPollerBlockDelay = 100
MinIncomingConfirmations = 3
MinContractPayment = '0.1 link'
NonceAutoSync = true
NoNewHeadsThreshold = '3m0s'
LogBroadcasterEnabled = true
RPCDefaultBatchSize = 250
RPCBlockQueryDelay = 1
FinalizedBlockOffset = 0
NoNewFinalizedHeadsThreshold = '0s'

[Transactions]
ForwardersEnabled = false
MaxInFlight = 16
MaxQueued = 250
ReaperInterval = '1h0m0s'
ReaperThreshold = '168h0m0s'
ResendAfterThreshold = '1m0s'

[Transactions.AutoPurge]
Enabled = false

[BalanceMonitor]
Enabled = true

[GasEstimator]
Mode = 'BlockHistory'
PriceDefault = '20 gwei'
PriceMax = '115792089237316195423570985008687907853269984665.640564039457584007913129639935 tether'
PriceMin = '1 gwei'
LimitDefault = 500000
LimitMax = 500000
LimitMultiplier = '1'
LimitTransfer = 21000
EstimateLimit = false
BumpMin = '5 gwei'
BumpPercent = 20
BumpThreshold = 3
EIP1559DynamicFees = true
FeeCapDefault = '100 gwei'
TipCapDefault = '1 wei'
TipCapMin = '1 wei'

[GasEstimator.BlockHistory]
BatchSize = 25
BlockHistorySize = 4
CheckInclusionBlocks = 12
CheckInclusionPercentile = 90
TransactionPercentile = 50

[GasEstimator.FeeHistory]
CacheTimeout = '10s'

[HeadTracker]
HistoryDepth = 100
MaxBufferSize = 3
SamplingInterval = '1s'
MaxAllowedFinalityDepth = 10000
FinalityTagBypass = true
PersistenceEnabled = true

[NodePool]
PollFailureThreshold = 5
PollInterval = '10s'
SelectionMode = 'HighestHead'
SyncThreshold = 5
LeaseDuration = '0s'
NodeIsSyncingEnabled = false
FinalizedBlockPollInterval = '5s'
EnforceRepeatableRead = false
DeathDeclarationDelay = '10s'
NewHeadsPollInterval = '0s'

[OCR]
ContractConfirmations = 4
ContractTransmitterTransmitTimeout = '10s'
DatabaseTimeout = '10s'
DeltaCOverride = '168h0m0s'
DeltaCJitterOverride = '1h0m0s'
ObservationGracePeriod = '1s'

[OCR2]
[OCR2.Automation]
GasLimit = 5400000

[Workflow]
GasLimitDefault = 400000
```

</p></details>

<details><summary>Ethereum Rinkeby (4)</summary><p>

```toml
AutoCreateKey = true
BlockBackfillDepth = 10
BlockBackfillSkip = false
FinalityDepth = 50
FinalityTagEnabled = false
LinkContractAddress = '0x01BE23585060835E02B77ef475b0Cc51aA1e0709'
LogBackfillBatchSize = 1000
LogPollInterval = '15s'
LogKeepBlocksDepth = 100000
LogPrunePageSize = 0
BackupLogPollerBlockDelay = 100
MinIncomingConfirmations = 3
MinContractPayment = '0.1 link'
NonceAutoSync = true
NoNewHeadsThreshold = '3m0s'
LogBroadcasterEnabled = true
RPCDefaultBatchSize = 250
RPCBlockQueryDelay = 1
FinalizedBlockOffset = 0
NoNewFinalizedHeadsThreshold = '0s'

[Transactions]
ForwardersEnabled = false
MaxInFlight = 16
MaxQueued = 250
ReaperInterval = '1h0m0s'
ReaperThreshold = '168h0m0s'
ResendAfterThreshold = '1m0s'

[Transactions.AutoPurge]
Enabled = false

[BalanceMonitor]
Enabled = true

[GasEstimator]
Mode = 'BlockHistory'
PriceDefault = '20 gwei'
PriceMax = '115792089237316195423570985008687907853269984665.640564039457584007913129639935 tether'
PriceMin = '1 gwei'
LimitDefault = 500000
LimitMax = 500000
LimitMultiplier = '1'
LimitTransfer = 21000
EstimateLimit = false
BumpMin = '5 gwei'
BumpPercent = 20
BumpThreshold = 3
EIP1559DynamicFees = false
FeeCapDefault = '100 gwei'
TipCapDefault = '1 wei'
TipCapMin = '1 wei'

[GasEstimator.BlockHistory]
BatchSize = 25
BlockHistorySize = 4
CheckInclusionBlocks = 12
CheckInclusionPercentile = 90
TransactionPercentile = 50

[GasEstimator.FeeHistory]
CacheTimeout = '10s'

[HeadTracker]
HistoryDepth = 100
MaxBufferSize = 3
SamplingInterval = '1s'
MaxAllowedFinalityDepth = 10000
FinalityTagBypass = true
PersistenceEnabled = true

[NodePool]
PollFailureThreshold = 5
PollInterval = '10s'
SelectionMode = 'HighestHead'
SyncThreshold = 5
LeaseDuration = '0s'
NodeIsSyncingEnabled = false
FinalizedBlockPollInterval = '5s'
EnforceRepeatableRead = false
DeathDeclarationDelay = '10s'
NewHeadsPollInterval = '0s'

[OCR]
ContractConfirmations = 4
ContractTransmitterTransmitTimeout = '10s'
DatabaseTimeout = '10s'
DeltaCOverride = '168h0m0s'
DeltaCJitterOverride = '1h0m0s'
ObservationGracePeriod = '1s'

[OCR2]
[OCR2.Automation]
GasLimit = 5400000

[Workflow]
GasLimitDefault = 400000
```

</p></details>

<details><summary>Ethereum Goerli (5)</summary><p>

```toml
AutoCreateKey = true
BlockBackfillDepth = 10
BlockBackfillSkip = false
FinalityDepth = 50
FinalityTagEnabled = false
LinkContractAddress = '0x326C977E6efc84E512bB9C30f76E30c160eD06FB'
LogBackfillBatchSize = 1000
LogPollInterval = '15s'
LogKeepBlocksDepth = 100000
LogPrunePageSize = 0
BackupLogPollerBlockDelay = 100
MinIncomingConfirmations = 3
MinContractPayment = '0.1 link'
NonceAutoSync = true
NoNewHeadsThreshold = '3m0s'
LogBroadcasterEnabled = true
RPCDefaultBatchSize = 250
RPCBlockQueryDelay = 1
FinalizedBlockOffset = 0
NoNewFinalizedHeadsThreshold = '0s'

[Transactions]
ForwardersEnabled = false
MaxInFlight = 16
MaxQueued = 250
ReaperInterval = '1h0m0s'
ReaperThreshold = '168h0m0s'
ResendAfterThreshold = '1m0s'

[Transactions.AutoPurge]
Enabled = false

[BalanceMonitor]
Enabled = true

[GasEstimator]
Mode = 'BlockHistory'
PriceDefault = '20 gwei'
PriceMax = '115792089237316195423570985008687907853269984665.640564039457584007913129639935 tether'
PriceMin = '1 gwei'
LimitDefault = 500000
LimitMax = 500000
LimitMultiplier = '1'
LimitTransfer = 21000
EstimateLimit = false
BumpMin = '5 gwei'
BumpPercent = 20
BumpThreshold = 3
EIP1559DynamicFees = true
FeeCapDefault = '100 gwei'
TipCapDefault = '1 wei'
TipCapMin = '1 wei'

[GasEstimator.BlockHistory]
BatchSize = 25
BlockHistorySize = 4
CheckInclusionBlocks = 12
CheckInclusionPercentile = 90
TransactionPercentile = 50

[GasEstimator.FeeHistory]
CacheTimeout = '10s'

[HeadTracker]
HistoryDepth = 100
MaxBufferSize = 3
SamplingInterval = '1s'
MaxAllowedFinalityDepth = 10000
FinalityTagBypass = true
PersistenceEnabled = true

[NodePool]
PollFailureThreshold = 5
PollInterval = '10s'
SelectionMode = 'HighestHead'
SyncThreshold = 5
LeaseDuration = '0s'
NodeIsSyncingEnabled = false
FinalizedBlockPollInterval = '5s'
EnforceRepeatableRead = false
DeathDeclarationDelay = '10s'
NewHeadsPollInterval = '0s'

[OCR]
ContractConfirmations = 4
ContractTransmitterTransmitTimeout = '10s'
DatabaseTimeout = '10s'
DeltaCOverride = '168h0m0s'
DeltaCJitterOverride = '1h0m0s'
ObservationGracePeriod = '1s'

[OCR2]
[OCR2.Automation]
GasLimit = 5400000

[Workflow]
GasLimitDefault = 400000
```

</p></details>

<details><summary>Optimism Mainnet (10)</summary><p>

```toml
AutoCreateKey = true
BlockBackfillDepth = 10
BlockBackfillSkip = false
ChainType = 'optimismBedrock'
FinalityDepth = 200
FinalityTagEnabled = true
LinkContractAddress = '0x350a791Bfc2C21F9Ed5d10980Dad2e2638ffa7f6'
LogBackfillBatchSize = 1000
LogPollInterval = '2s'
LogKeepBlocksDepth = 100000
LogPrunePageSize = 0
BackupLogPollerBlockDelay = 100
MinIncomingConfirmations = 1
MinContractPayment = '0.00001 link'
NonceAutoSync = true
NoNewHeadsThreshold = '40s'
LogBroadcasterEnabled = true
RPCDefaultBatchSize = 250
RPCBlockQueryDelay = 1
FinalizedBlockOffset = 0
NoNewFinalizedHeadsThreshold = '13m0s'

[Transactions]
ForwardersEnabled = false
MaxInFlight = 16
MaxQueued = 250
ReaperInterval = '1h0m0s'
ReaperThreshold = '168h0m0s'
ResendAfterThreshold = '30s'

[Transactions.AutoPurge]
Enabled = false

[BalanceMonitor]
Enabled = true

[GasEstimator]
Mode = 'BlockHistory'
PriceDefault = '20 gwei'
PriceMax = '115792089237316195423570985008687907853269984665.640564039457584007913129639935 tether'
PriceMin = '1 wei'
LimitDefault = 500000
LimitMax = 500000
LimitMultiplier = '1'
LimitTransfer = 21000
EstimateLimit = false
BumpMin = '100 wei'
BumpPercent = 20
BumpThreshold = 3
EIP1559DynamicFees = true
FeeCapDefault = '100 gwei'
TipCapDefault = '1 wei'
TipCapMin = '1 wei'

[GasEstimator.BlockHistory]
BatchSize = 25
BlockHistorySize = 24
CheckInclusionBlocks = 12
CheckInclusionPercentile = 90
TransactionPercentile = 60

[GasEstimator.FeeHistory]
CacheTimeout = '10s'

[HeadTracker]
HistoryDepth = 300
MaxBufferSize = 3
SamplingInterval = '1s'
MaxAllowedFinalityDepth = 10000
FinalityTagBypass = true
PersistenceEnabled = true

[NodePool]
PollFailureThreshold = 5
PollInterval = '10s'
SelectionMode = 'HighestHead'
SyncThreshold = 10
LeaseDuration = '0s'
NodeIsSyncingEnabled = false
FinalizedBlockPollInterval = '5s'
EnforceRepeatableRead = false
DeathDeclarationDelay = '10s'
NewHeadsPollInterval = '0s'

[OCR]
ContractConfirmations = 1
ContractTransmitterTransmitTimeout = '10s'
DatabaseTimeout = '10s'
DeltaCOverride = '168h0m0s'
DeltaCJitterOverride = '1h0m0s'
ObservationGracePeriod = '1s'

[OCR2]
[OCR2.Automation]
GasLimit = 6500000

[Workflow]
GasLimitDefault = 400000
```

</p></details>

<details><summary>RSK Mainnet (30)</summary><p>

```toml
AutoCreateKey = true
BlockBackfillDepth = 10
BlockBackfillSkip = false
FinalityDepth = 50
FinalityTagEnabled = false
LinkContractAddress = '0x14AdaE34beF7ca957Ce2dDe5ADD97ea050123827'
LogBackfillBatchSize = 1000
LogPollInterval = '30s'
LogKeepBlocksDepth = 100000
LogPrunePageSize = 0
BackupLogPollerBlockDelay = 100
MinIncomingConfirmations = 3
MinContractPayment = '0.001 link'
NonceAutoSync = true
NoNewHeadsThreshold = '3m0s'
LogBroadcasterEnabled = true
RPCDefaultBatchSize = 250
RPCBlockQueryDelay = 1
FinalizedBlockOffset = 0
NoNewFinalizedHeadsThreshold = '0s'

[Transactions]
ForwardersEnabled = false
MaxInFlight = 16
MaxQueued = 250
ReaperInterval = '1h0m0s'
ReaperThreshold = '168h0m0s'
ResendAfterThreshold = '1m0s'

[Transactions.AutoPurge]
Enabled = false

[BalanceMonitor]
Enabled = true

[GasEstimator]
Mode = 'BlockHistory'
PriceDefault = '50 mwei'
PriceMax = '50 gwei'
PriceMin = '0'
LimitDefault = 500000
LimitMax = 500000
LimitMultiplier = '1'
LimitTransfer = 21000
EstimateLimit = false
BumpMin = '5 gwei'
BumpPercent = 20
BumpThreshold = 3
EIP1559DynamicFees = false
FeeCapDefault = '100 mwei'
TipCapDefault = '1 wei'
TipCapMin = '1 wei'

[GasEstimator.BlockHistory]
BatchSize = 25
BlockHistorySize = 8
CheckInclusionBlocks = 12
CheckInclusionPercentile = 90
TransactionPercentile = 60

[GasEstimator.FeeHistory]
CacheTimeout = '10s'

[HeadTracker]
HistoryDepth = 100
MaxBufferSize = 3
SamplingInterval = '1s'
MaxAllowedFinalityDepth = 10000
FinalityTagBypass = true
PersistenceEnabled = true

[NodePool]
PollFailureThreshold = 5
PollInterval = '10s'
SelectionMode = 'HighestHead'
SyncThreshold = 5
LeaseDuration = '0s'
NodeIsSyncingEnabled = false
FinalizedBlockPollInterval = '5s'
EnforceRepeatableRead = false
DeathDeclarationDelay = '10s'
NewHeadsPollInterval = '0s'

[OCR]
ContractConfirmations = 4
ContractTransmitterTransmitTimeout = '10s'
DatabaseTimeout = '10s'
DeltaCOverride = '168h0m0s'
DeltaCJitterOverride = '1h0m0s'
ObservationGracePeriod = '1s'

[OCR2]
[OCR2.Automation]
GasLimit = 5400000

[Workflow]
GasLimitDefault = 400000
```

</p></details>

<details><summary>RSK Testnet (31)</summary><p>

```toml
AutoCreateKey = true
BlockBackfillDepth = 10
BlockBackfillSkip = false
FinalityDepth = 50
FinalityTagEnabled = false
LinkContractAddress = '0x8bBbd80981FE76d44854D8DF305e8985c19f0e78'
LogBackfillBatchSize = 1000
LogPollInterval = '30s'
LogKeepBlocksDepth = 100000
LogPrunePageSize = 0
BackupLogPollerBlockDelay = 100
MinIncomingConfirmations = 3
MinContractPayment = '0.001 link'
NonceAutoSync = true
NoNewHeadsThreshold = '3m0s'
LogBroadcasterEnabled = true
RPCDefaultBatchSize = 250
RPCBlockQueryDelay = 1
FinalizedBlockOffset = 0
NoNewFinalizedHeadsThreshold = '0s'

[Transactions]
ForwardersEnabled = false
MaxInFlight = 16
MaxQueued = 250
ReaperInterval = '1h0m0s'
ReaperThreshold = '168h0m0s'
ResendAfterThreshold = '1m0s'

[Transactions.AutoPurge]
Enabled = false

[BalanceMonitor]
Enabled = true

[GasEstimator]
Mode = 'BlockHistory'
PriceDefault = '50 mwei'
PriceMax = '50 gwei'
PriceMin = '0'
LimitDefault = 500000
LimitMax = 500000
LimitMultiplier = '1'
LimitTransfer = 21000
EstimateLimit = false
BumpMin = '5 gwei'
BumpPercent = 20
BumpThreshold = 3
EIP1559DynamicFees = false
FeeCapDefault = '100 mwei'
TipCapDefault = '1 wei'
TipCapMin = '1 wei'

[GasEstimator.BlockHistory]
BatchSize = 25
BlockHistorySize = 8
CheckInclusionBlocks = 12
CheckInclusionPercentile = 90
TransactionPercentile = 60

[GasEstimator.FeeHistory]
CacheTimeout = '10s'

[HeadTracker]
HistoryDepth = 100
MaxBufferSize = 3
SamplingInterval = '1s'
MaxAllowedFinalityDepth = 10000
FinalityTagBypass = true
PersistenceEnabled = true

[NodePool]
PollFailureThreshold = 5
PollInterval = '10s'
SelectionMode = 'HighestHead'
SyncThreshold = 5
LeaseDuration = '0s'
NodeIsSyncingEnabled = false
FinalizedBlockPollInterval = '5s'
EnforceRepeatableRead = false
DeathDeclarationDelay = '10s'
NewHeadsPollInterval = '0s'

[OCR]
ContractConfirmations = 4
ContractTransmitterTransmitTimeout = '10s'
DatabaseTimeout = '10s'
DeltaCOverride = '168h0m0s'
DeltaCJitterOverride = '1h0m0s'
ObservationGracePeriod = '1s'

[OCR2]
[OCR2.Automation]
GasLimit = 5400000

[Workflow]
GasLimitDefault = 400000
```

</p></details>

<details><summary>Ethereum Kovan (42)</summary><p>

```toml
AutoCreateKey = true
BlockBackfillDepth = 10
BlockBackfillSkip = false
FinalityDepth = 50
FinalityTagEnabled = false
LinkContractAddress = '0xa36085F69e2889c224210F603D836748e7dC0088'
LogBackfillBatchSize = 1000
LogPollInterval = '15s'
LogKeepBlocksDepth = 100000
LogPrunePageSize = 0
BackupLogPollerBlockDelay = 100
MinIncomingConfirmations = 3
MinContractPayment = '0.1 link'
NonceAutoSync = true
NoNewHeadsThreshold = '3m0s'
OperatorFactoryAddress = '0x8007e24251b1D2Fc518Eb843A701d9cD21fe0aA3'
LogBroadcasterEnabled = true
RPCDefaultBatchSize = 250
RPCBlockQueryDelay = 1
FinalizedBlockOffset = 0
NoNewFinalizedHeadsThreshold = '0s'

[Transactions]
ForwardersEnabled = false
MaxInFlight = 16
MaxQueued = 250
ReaperInterval = '1h0m0s'
ReaperThreshold = '168h0m0s'
ResendAfterThreshold = '1m0s'

[Transactions.AutoPurge]
Enabled = false

[BalanceMonitor]
Enabled = true

[GasEstimator]
Mode = 'BlockHistory'
PriceDefault = '20 gwei'
PriceMax = '115792089237316195423570985008687907853269984665.640564039457584007913129639935 tether'
PriceMin = '1 gwei'
LimitDefault = 500000
LimitMax = 500000
LimitMultiplier = '1'
LimitTransfer = 21000
EstimateLimit = false
BumpMin = '5 gwei'
BumpPercent = 20
BumpThreshold = 3
EIP1559DynamicFees = false
FeeCapDefault = '100 gwei'
TipCapDefault = '1 wei'
TipCapMin = '1 wei'

[GasEstimator.BlockHistory]
BatchSize = 25
BlockHistorySize = 4
CheckInclusionBlocks = 12
CheckInclusionPercentile = 90
TransactionPercentile = 50

[GasEstimator.FeeHistory]
CacheTimeout = '10s'

[HeadTracker]
HistoryDepth = 100
MaxBufferSize = 3
SamplingInterval = '1s'
MaxAllowedFinalityDepth = 10000
FinalityTagBypass = true
PersistenceEnabled = true

[NodePool]
PollFailureThreshold = 5
PollInterval = '10s'
SelectionMode = 'HighestHead'
SyncThreshold = 5
LeaseDuration = '0s'
NodeIsSyncingEnabled = false
FinalizedBlockPollInterval = '5s'
EnforceRepeatableRead = false
DeathDeclarationDelay = '10s'
NewHeadsPollInterval = '0s'

[OCR]
ContractConfirmations = 4
ContractTransmitterTransmitTimeout = '10s'
DatabaseTimeout = '10s'
DeltaCOverride = '168h0m0s'
DeltaCJitterOverride = '1h0m0s'
ObservationGracePeriod = '1s'

[OCR2]
[OCR2.Automation]
GasLimit = 5400000

[Workflow]
GasLimitDefault = 400000
```

</p></details>

<details><summary>BSC Mainnet (56)</summary><p>

```toml
AutoCreateKey = true
BlockBackfillDepth = 10
BlockBackfillSkip = false
FinalityDepth = 50
FinalityTagEnabled = true
LinkContractAddress = '0x404460C6A5EdE2D891e8297795264fDe62ADBB75'
LogBackfillBatchSize = 1000
LogPollInterval = '3s'
LogKeepBlocksDepth = 100000
LogPrunePageSize = 0
BackupLogPollerBlockDelay = 100
MinIncomingConfirmations = 3
MinContractPayment = '0.00001 link'
NonceAutoSync = true
NoNewHeadsThreshold = '30s'
LogBroadcasterEnabled = true
RPCDefaultBatchSize = 250
RPCBlockQueryDelay = 2
FinalizedBlockOffset = 0
NoNewFinalizedHeadsThreshold = '45s'

[Transactions]
ForwardersEnabled = false
MaxInFlight = 16
MaxQueued = 250
ReaperInterval = '1h0m0s'
ReaperThreshold = '168h0m0s'
ResendAfterThreshold = '1m0s'

[Transactions.AutoPurge]
Enabled = false

[BalanceMonitor]
Enabled = true

[GasEstimator]
Mode = 'BlockHistory'
PriceDefault = '5 gwei'
PriceMax = '115792089237316195423570985008687907853269984665.640564039457584007913129639935 tether'
PriceMin = '3 gwei'
LimitDefault = 500000
LimitMax = 500000
LimitMultiplier = '1'
LimitTransfer = 21000
EstimateLimit = false
BumpMin = '5 gwei'
BumpPercent = 20
BumpThreshold = 5
EIP1559DynamicFees = false
FeeCapDefault = '100 gwei'
TipCapDefault = '1 wei'
TipCapMin = '1 wei'

[GasEstimator.BlockHistory]
BatchSize = 25
BlockHistorySize = 24
CheckInclusionBlocks = 12
CheckInclusionPercentile = 90
TransactionPercentile = 60

[GasEstimator.FeeHistory]
CacheTimeout = '10s'

[HeadTracker]
HistoryDepth = 100
MaxBufferSize = 3
SamplingInterval = '1s'
MaxAllowedFinalityDepth = 10000
FinalityTagBypass = true
PersistenceEnabled = true

[NodePool]
PollFailureThreshold = 5
PollInterval = '10s'
SelectionMode = 'HighestHead'
SyncThreshold = 10
LeaseDuration = '0s'
NodeIsSyncingEnabled = false
FinalizedBlockPollInterval = '5s'
EnforceRepeatableRead = false
DeathDeclarationDelay = '10s'
NewHeadsPollInterval = '0s'

[OCR]
ContractConfirmations = 4
ContractTransmitterTransmitTimeout = '2s'
DatabaseTimeout = '2s'
DeltaCOverride = '168h0m0s'
DeltaCJitterOverride = '1h0m0s'
ObservationGracePeriod = '500ms'

[OCR2]
[OCR2.Automation]
GasLimit = 5400000

[Workflow]
GasLimitDefault = 400000
```

</p></details>

<details><summary>OKX Testnet (65)</summary><p>

```toml
AutoCreateKey = true
BlockBackfillDepth = 10
BlockBackfillSkip = false
FinalityDepth = 50
FinalityTagEnabled = false
LogBackfillBatchSize = 1000
LogPollInterval = '15s'
LogKeepBlocksDepth = 100000
LogPrunePageSize = 0
BackupLogPollerBlockDelay = 100
MinIncomingConfirmations = 3
MinContractPayment = '0.00001 link'
NonceAutoSync = true
NoNewHeadsThreshold = '3m0s'
LogBroadcasterEnabled = true
RPCDefaultBatchSize = 250
RPCBlockQueryDelay = 1
FinalizedBlockOffset = 0
NoNewFinalizedHeadsThreshold = '0s'

[Transactions]
ForwardersEnabled = false
MaxInFlight = 16
MaxQueued = 250
ReaperInterval = '1h0m0s'
ReaperThreshold = '168h0m0s'
ResendAfterThreshold = '1m0s'

[Transactions.AutoPurge]
Enabled = false

[BalanceMonitor]
Enabled = true

[GasEstimator]
Mode = 'BlockHistory'
PriceDefault = '20 gwei'
PriceMax = '115792089237316195423570985008687907853269984665.640564039457584007913129639935 tether'
PriceMin = '1 gwei'
LimitDefault = 500000
LimitMax = 500000
LimitMultiplier = '1'
LimitTransfer = 21000
EstimateLimit = false
BumpMin = '5 gwei'
BumpPercent = 20
BumpThreshold = 3
EIP1559DynamicFees = false
FeeCapDefault = '100 gwei'
TipCapDefault = '1 wei'
TipCapMin = '1 wei'

[GasEstimator.BlockHistory]
BatchSize = 25
BlockHistorySize = 8
CheckInclusionBlocks = 12
CheckInclusionPercentile = 90
TransactionPercentile = 60

[GasEstimator.FeeHistory]
CacheTimeout = '10s'

[HeadTracker]
HistoryDepth = 100
MaxBufferSize = 3
SamplingInterval = '1s'
MaxAllowedFinalityDepth = 10000
FinalityTagBypass = true
PersistenceEnabled = true

[NodePool]
PollFailureThreshold = 5
PollInterval = '10s'
SelectionMode = 'HighestHead'
SyncThreshold = 5
LeaseDuration = '0s'
NodeIsSyncingEnabled = false
FinalizedBlockPollInterval = '5s'
EnforceRepeatableRead = false
DeathDeclarationDelay = '10s'
NewHeadsPollInterval = '0s'

[OCR]
ContractConfirmations = 4
ContractTransmitterTransmitTimeout = '10s'
DatabaseTimeout = '10s'
DeltaCOverride = '168h0m0s'
DeltaCJitterOverride = '1h0m0s'
ObservationGracePeriod = '1s'

[OCR2]
[OCR2.Automation]
GasLimit = 5400000

[Workflow]
GasLimitDefault = 400000
```

</p></details>

<details><summary>OKX Mainnet (66)</summary><p>

```toml
AutoCreateKey = true
BlockBackfillDepth = 10
BlockBackfillSkip = false
FinalityDepth = 50
FinalityTagEnabled = false
LogBackfillBatchSize = 1000
LogPollInterval = '15s'
LogKeepBlocksDepth = 100000
LogPrunePageSize = 0
BackupLogPollerBlockDelay = 100
MinIncomingConfirmations = 3
MinContractPayment = '0.00001 link'
NonceAutoSync = true
NoNewHeadsThreshold = '3m0s'
LogBroadcasterEnabled = true
RPCDefaultBatchSize = 250
RPCBlockQueryDelay = 1
FinalizedBlockOffset = 0
NoNewFinalizedHeadsThreshold = '0s'

[Transactions]
ForwardersEnabled = false
MaxInFlight = 16
MaxQueued = 250
ReaperInterval = '1h0m0s'
ReaperThreshold = '168h0m0s'
ResendAfterThreshold = '1m0s'

[Transactions.AutoPurge]
Enabled = false

[BalanceMonitor]
Enabled = true

[GasEstimator]
Mode = 'BlockHistory'
PriceDefault = '20 gwei'
PriceMax = '115792089237316195423570985008687907853269984665.640564039457584007913129639935 tether'
PriceMin = '1 gwei'
LimitDefault = 500000
LimitMax = 500000
LimitMultiplier = '1'
LimitTransfer = 21000
EstimateLimit = false
BumpMin = '5 gwei'
BumpPercent = 20
BumpThreshold = 3
EIP1559DynamicFees = false
FeeCapDefault = '100 gwei'
TipCapDefault = '1 wei'
TipCapMin = '1 wei'

[GasEstimator.BlockHistory]
BatchSize = 25
BlockHistorySize = 8
CheckInclusionBlocks = 12
CheckInclusionPercentile = 90
TransactionPercentile = 60

[GasEstimator.FeeHistory]
CacheTimeout = '10s'

[HeadTracker]
HistoryDepth = 100
MaxBufferSize = 3
SamplingInterval = '1s'
MaxAllowedFinalityDepth = 10000
FinalityTagBypass = true
PersistenceEnabled = true

[NodePool]
PollFailureThreshold = 5
PollInterval = '10s'
SelectionMode = 'HighestHead'
SyncThreshold = 5
LeaseDuration = '0s'
NodeIsSyncingEnabled = false
FinalizedBlockPollInterval = '5s'
EnforceRepeatableRead = false
DeathDeclarationDelay = '10s'
NewHeadsPollInterval = '0s'

[OCR]
ContractConfirmations = 4
ContractTransmitterTransmitTimeout = '10s'
DatabaseTimeout = '10s'
DeltaCOverride = '168h0m0s'
DeltaCJitterOverride = '1h0m0s'
ObservationGracePeriod = '1s'

[OCR2]
[OCR2.Automation]
GasLimit = 5400000

[Workflow]
GasLimitDefault = 400000
```

</p></details>

<details><summary>BSC Testnet (97)</summary><p>

```toml
AutoCreateKey = true
BlockBackfillDepth = 10
BlockBackfillSkip = false
FinalityDepth = 50
FinalityTagEnabled = true
LinkContractAddress = '0x84b9B910527Ad5C03A9Ca831909E21e236EA7b06'
LogBackfillBatchSize = 1000
LogPollInterval = '3s'
LogKeepBlocksDepth = 100000
LogPrunePageSize = 0
BackupLogPollerBlockDelay = 100
MinIncomingConfirmations = 3
MinContractPayment = '0.00001 link'
NonceAutoSync = true
NoNewHeadsThreshold = '30s'
LogBroadcasterEnabled = true
RPCDefaultBatchSize = 250
RPCBlockQueryDelay = 2
FinalizedBlockOffset = 0
NoNewFinalizedHeadsThreshold = '40s'

[Transactions]
ForwardersEnabled = false
MaxInFlight = 16
MaxQueued = 250
ReaperInterval = '1h0m0s'
ReaperThreshold = '168h0m0s'
ResendAfterThreshold = '1m0s'

[Transactions.AutoPurge]
Enabled = false

[BalanceMonitor]
Enabled = true

[GasEstimator]
Mode = 'BlockHistory'
PriceDefault = '5 gwei'
PriceMax = '115792089237316195423570985008687907853269984665.640564039457584007913129639935 tether'
PriceMin = '1 gwei'
LimitDefault = 500000
LimitMax = 500000
LimitMultiplier = '1'
LimitTransfer = 21000
EstimateLimit = false
BumpMin = '5 gwei'
BumpPercent = 20
BumpThreshold = 5
EIP1559DynamicFees = false
FeeCapDefault = '100 gwei'
TipCapDefault = '1 wei'
TipCapMin = '1 wei'

[GasEstimator.BlockHistory]
BatchSize = 25
BlockHistorySize = 24
CheckInclusionBlocks = 12
CheckInclusionPercentile = 90
TransactionPercentile = 60

[GasEstimator.FeeHistory]
CacheTimeout = '10s'

[HeadTracker]
HistoryDepth = 100
MaxBufferSize = 3
SamplingInterval = '1s'
MaxAllowedFinalityDepth = 10000
FinalityTagBypass = false
PersistenceEnabled = true

[NodePool]
PollFailureThreshold = 5
PollInterval = '10s'
SelectionMode = 'HighestHead'
SyncThreshold = 10
LeaseDuration = '0s'
NodeIsSyncingEnabled = false
FinalizedBlockPollInterval = '5s'
EnforceRepeatableRead = false
DeathDeclarationDelay = '10s'
NewHeadsPollInterval = '0s'

[OCR]
ContractConfirmations = 4
ContractTransmitterTransmitTimeout = '2s'
DatabaseTimeout = '2s'
DeltaCOverride = '168h0m0s'
DeltaCJitterOverride = '1h0m0s'
ObservationGracePeriod = '500ms'

[OCR2]
[OCR2.Automation]
GasLimit = 5400000

[Workflow]
GasLimitDefault = 400000
```

</p></details>

<details><summary>Gnosis Mainnet (100)</summary><p>

```toml
AutoCreateKey = true
BlockBackfillDepth = 10
BlockBackfillSkip = false
ChainType = 'gnosis'
FinalityDepth = 50
FinalityTagEnabled = false
LinkContractAddress = '0xE2e73A1c69ecF83F464EFCE6A5be353a37cA09b2'
LogBackfillBatchSize = 1000
LogPollInterval = '5s'
LogKeepBlocksDepth = 100000
LogPrunePageSize = 0
BackupLogPollerBlockDelay = 100
MinIncomingConfirmations = 3
MinContractPayment = '0.00001 link'
NonceAutoSync = true
NoNewHeadsThreshold = '3m0s'
LogBroadcasterEnabled = true
RPCDefaultBatchSize = 250
RPCBlockQueryDelay = 1
FinalizedBlockOffset = 0
NoNewFinalizedHeadsThreshold = '2m0s'

[Transactions]
ForwardersEnabled = false
MaxInFlight = 16
MaxQueued = 250
ReaperInterval = '1h0m0s'
ReaperThreshold = '168h0m0s'
ResendAfterThreshold = '1m0s'

[Transactions.AutoPurge]
Enabled = false

[BalanceMonitor]
Enabled = true

[GasEstimator]
Mode = 'BlockHistory'
PriceDefault = '1 gwei'
PriceMax = '500 gwei'
PriceMin = '1 gwei'
LimitDefault = 500000
LimitMax = 500000
LimitMultiplier = '1'
LimitTransfer = 21000
EstimateLimit = false
BumpMin = '5 gwei'
BumpPercent = 20
BumpThreshold = 3
EIP1559DynamicFees = false
FeeCapDefault = '100 gwei'
TipCapDefault = '1 wei'
TipCapMin = '1 wei'

[GasEstimator.BlockHistory]
BatchSize = 25
BlockHistorySize = 8
CheckInclusionBlocks = 12
CheckInclusionPercentile = 90
TransactionPercentile = 60

[GasEstimator.FeeHistory]
CacheTimeout = '10s'

[HeadTracker]
HistoryDepth = 100
MaxBufferSize = 3
SamplingInterval = '1s'
MaxAllowedFinalityDepth = 10000
FinalityTagBypass = true
PersistenceEnabled = true

[NodePool]
PollFailureThreshold = 5
PollInterval = '10s'
SelectionMode = 'HighestHead'
SyncThreshold = 5
LeaseDuration = '0s'
NodeIsSyncingEnabled = false
FinalizedBlockPollInterval = '5s'
EnforceRepeatableRead = false
DeathDeclarationDelay = '10s'
NewHeadsPollInterval = '0s'

[OCR]
ContractConfirmations = 4
ContractTransmitterTransmitTimeout = '10s'
DatabaseTimeout = '10s'
DeltaCOverride = '168h0m0s'
DeltaCJitterOverride = '1h0m0s'
ObservationGracePeriod = '1s'

[OCR2]
[OCR2.Automation]
GasLimit = 5400000

[Workflow]
GasLimitDefault = 400000
```

</p></details>

<details><summary>Heco Mainnet (128)</summary><p>

```toml
AutoCreateKey = true
BlockBackfillDepth = 10
BlockBackfillSkip = false
FinalityDepth = 50
FinalityTagEnabled = false
LinkContractAddress = '0x404460C6A5EdE2D891e8297795264fDe62ADBB75'
LogBackfillBatchSize = 1000
LogPollInterval = '3s'
LogKeepBlocksDepth = 100000
LogPrunePageSize = 0
BackupLogPollerBlockDelay = 100
MinIncomingConfirmations = 3
MinContractPayment = '0.00001 link'
NonceAutoSync = true
NoNewHeadsThreshold = '30s'
LogBroadcasterEnabled = true
RPCDefaultBatchSize = 250
RPCBlockQueryDelay = 2
FinalizedBlockOffset = 0
NoNewFinalizedHeadsThreshold = '0s'

[Transactions]
ForwardersEnabled = false
MaxInFlight = 16
MaxQueued = 250
ReaperInterval = '1h0m0s'
ReaperThreshold = '168h0m0s'
ResendAfterThreshold = '1m0s'

[Transactions.AutoPurge]
Enabled = false

[BalanceMonitor]
Enabled = true

[GasEstimator]
Mode = 'BlockHistory'
PriceDefault = '5 gwei'
PriceMax = '115792089237316195423570985008687907853269984665.640564039457584007913129639935 tether'
PriceMin = '1 gwei'
LimitDefault = 500000
LimitMax = 500000
LimitMultiplier = '1'
LimitTransfer = 21000
EstimateLimit = false
BumpMin = '5 gwei'
BumpPercent = 20
BumpThreshold = 5
EIP1559DynamicFees = false
FeeCapDefault = '100 gwei'
TipCapDefault = '1 wei'
TipCapMin = '1 wei'

[GasEstimator.BlockHistory]
BatchSize = 25
BlockHistorySize = 24
CheckInclusionBlocks = 12
CheckInclusionPercentile = 90
TransactionPercentile = 60

[GasEstimator.FeeHistory]
CacheTimeout = '10s'

[HeadTracker]
HistoryDepth = 100
MaxBufferSize = 3
SamplingInterval = '1s'
MaxAllowedFinalityDepth = 10000
FinalityTagBypass = true
PersistenceEnabled = true

[NodePool]
PollFailureThreshold = 5
PollInterval = '10s'
SelectionMode = 'HighestHead'
SyncThreshold = 10
LeaseDuration = '0s'
NodeIsSyncingEnabled = false
FinalizedBlockPollInterval = '5s'
EnforceRepeatableRead = false
DeathDeclarationDelay = '10s'
NewHeadsPollInterval = '0s'

[OCR]
ContractConfirmations = 4
ContractTransmitterTransmitTimeout = '2s'
DatabaseTimeout = '2s'
DeltaCOverride = '168h0m0s'
DeltaCJitterOverride = '1h0m0s'
ObservationGracePeriod = '500ms'

[OCR2]
[OCR2.Automation]
GasLimit = 5400000

[Workflow]
GasLimitDefault = 400000
```

</p></details>

<details><summary>Polygon Mainnet (137)</summary><p>

```toml
AutoCreateKey = true
BlockBackfillDepth = 10
BlockBackfillSkip = false
FinalityDepth = 500
FinalityTagEnabled = true
LinkContractAddress = '0xb0897686c545045aFc77CF20eC7A532E3120E0F1'
LogBackfillBatchSize = 1000
LogPollInterval = '1s'
LogKeepBlocksDepth = 100000
LogPrunePageSize = 0
BackupLogPollerBlockDelay = 100
MinIncomingConfirmations = 5
MinContractPayment = '0.00001 link'
NonceAutoSync = true
NoNewHeadsThreshold = '30s'
LogBroadcasterEnabled = true
RPCDefaultBatchSize = 100
RPCBlockQueryDelay = 10
FinalizedBlockOffset = 0
NoNewFinalizedHeadsThreshold = '6m0s'

[Transactions]
ForwardersEnabled = false
MaxInFlight = 16
MaxQueued = 5000
ReaperInterval = '1h0m0s'
ReaperThreshold = '168h0m0s'
ResendAfterThreshold = '1m0s'

[Transactions.AutoPurge]
Enabled = false

[BalanceMonitor]
Enabled = true

[GasEstimator]
Mode = 'BlockHistory'
PriceDefault = '30 gwei'
PriceMax = '115792089237316195423570985008687907853269984665.640564039457584007913129639935 tether'
PriceMin = '30 gwei'
LimitDefault = 500000
LimitMax = 500000
LimitMultiplier = '1'
LimitTransfer = 21000
EstimateLimit = false
BumpMin = '20 gwei'
BumpPercent = 20
BumpThreshold = 5
EIP1559DynamicFees = false
FeeCapDefault = '100 gwei'
TipCapDefault = '1 wei'
TipCapMin = '1 wei'

[GasEstimator.BlockHistory]
BatchSize = 25
BlockHistorySize = 24
CheckInclusionBlocks = 12
CheckInclusionPercentile = 90
TransactionPercentile = 60

[GasEstimator.FeeHistory]
CacheTimeout = '10s'

[HeadTracker]
HistoryDepth = 2000
MaxBufferSize = 3
SamplingInterval = '1s'
MaxAllowedFinalityDepth = 10000
FinalityTagBypass = true
PersistenceEnabled = true

[NodePool]
PollFailureThreshold = 5
PollInterval = '10s'
SelectionMode = 'HighestHead'
SyncThreshold = 10
LeaseDuration = '0s'
NodeIsSyncingEnabled = false
FinalizedBlockPollInterval = '5s'
EnforceRepeatableRead = false
DeathDeclarationDelay = '10s'
NewHeadsPollInterval = '0s'

[OCR]
ContractConfirmations = 4
ContractTransmitterTransmitTimeout = '10s'
DatabaseTimeout = '10s'
DeltaCOverride = '168h0m0s'
DeltaCJitterOverride = '1h0m0s'
ObservationGracePeriod = '1s'

[OCR2]
[OCR2.Automation]
GasLimit = 5400000

[Workflow]
GasLimitDefault = 400000
```

</p></details>

<details><summary>XLayer Sepolia (195)</summary><p>

```toml
AutoCreateKey = true
BlockBackfillDepth = 10
BlockBackfillSkip = false
ChainType = 'xlayer'
FinalityDepth = 500
FinalityTagEnabled = false
LogBackfillBatchSize = 1000
LogPollInterval = '30s'
LogKeepBlocksDepth = 100000
LogPrunePageSize = 0
BackupLogPollerBlockDelay = 100
MinIncomingConfirmations = 1
MinContractPayment = '0.00001 link'
NonceAutoSync = true
NoNewHeadsThreshold = '12m0s'
LogBroadcasterEnabled = true
RPCDefaultBatchSize = 100
RPCBlockQueryDelay = 15
FinalizedBlockOffset = 0
NoNewFinalizedHeadsThreshold = '0s'

[Transactions]
ForwardersEnabled = false
MaxInFlight = 16
MaxQueued = 250
ReaperInterval = '1h0m0s'
ReaperThreshold = '168h0m0s'
ResendAfterThreshold = '3m0s'

[Transactions.AutoPurge]
Enabled = false

[BalanceMonitor]
Enabled = true

[GasEstimator]
Mode = 'BlockHistory'
PriceDefault = '20 gwei'
PriceMax = '115792089237316195423570985008687907853269984665.640564039457584007913129639935 tether'
PriceMin = '1 mwei'
LimitDefault = 500000
LimitMax = 500000
LimitMultiplier = '1'
LimitTransfer = 21000
EstimateLimit = false
BumpMin = '20 mwei'
BumpPercent = 40
BumpThreshold = 3
EIP1559DynamicFees = false
FeeCapDefault = '100 gwei'
TipCapDefault = '1 wei'
TipCapMin = '1 wei'

[GasEstimator.BlockHistory]
BatchSize = 25
BlockHistorySize = 12
CheckInclusionBlocks = 12
CheckInclusionPercentile = 90
TransactionPercentile = 60

[GasEstimator.FeeHistory]
CacheTimeout = '10s'

[HeadTracker]
HistoryDepth = 2000
MaxBufferSize = 3
SamplingInterval = '1s'
MaxAllowedFinalityDepth = 10000
FinalityTagBypass = true
PersistenceEnabled = true

[NodePool]
PollFailureThreshold = 5
PollInterval = '10s'
SelectionMode = 'HighestHead'
SyncThreshold = 5
LeaseDuration = '0s'
NodeIsSyncingEnabled = false
FinalizedBlockPollInterval = '5s'
EnforceRepeatableRead = false
DeathDeclarationDelay = '10s'
NewHeadsPollInterval = '0s'

[OCR]
ContractConfirmations = 1
ContractTransmitterTransmitTimeout = '10s'
DatabaseTimeout = '10s'
DeltaCOverride = '168h0m0s'
DeltaCJitterOverride = '1h0m0s'
ObservationGracePeriod = '1s'

[OCR2]
[OCR2.Automation]
GasLimit = 5400000

[Workflow]
GasLimitDefault = 400000
```

</p></details>

<details><summary>XLayer Mainnet (196)</summary><p>

```toml
AutoCreateKey = true
BlockBackfillDepth = 10
BlockBackfillSkip = false
ChainType = 'xlayer'
FinalityDepth = 500
FinalityTagEnabled = false
LogBackfillBatchSize = 1000
LogPollInterval = '30s'
LogKeepBlocksDepth = 100000
LogPrunePageSize = 0
BackupLogPollerBlockDelay = 100
MinIncomingConfirmations = 1
MinContractPayment = '0.00001 link'
NonceAutoSync = true
NoNewHeadsThreshold = '6m0s'
LogBroadcasterEnabled = true
RPCDefaultBatchSize = 100
RPCBlockQueryDelay = 15
FinalizedBlockOffset = 0
NoNewFinalizedHeadsThreshold = '0s'

[Transactions]
ForwardersEnabled = false
MaxInFlight = 16
MaxQueued = 250
ReaperInterval = '1h0m0s'
ReaperThreshold = '168h0m0s'
ResendAfterThreshold = '3m0s'

[Transactions.AutoPurge]
Enabled = false

[BalanceMonitor]
Enabled = true

[GasEstimator]
Mode = 'BlockHistory'
PriceDefault = '20 gwei'
PriceMax = '115792089237316195423570985008687907853269984665.640564039457584007913129639935 tether'
PriceMin = '100 mwei'
LimitDefault = 500000
LimitMax = 500000
LimitMultiplier = '1'
LimitTransfer = 21000
EstimateLimit = false
BumpMin = '100 mwei'
BumpPercent = 40
BumpThreshold = 3
EIP1559DynamicFees = false
FeeCapDefault = '100 gwei'
TipCapDefault = '1 wei'
TipCapMin = '1 wei'

[GasEstimator.BlockHistory]
BatchSize = 25
BlockHistorySize = 12
CheckInclusionBlocks = 12
CheckInclusionPercentile = 90
TransactionPercentile = 60

[GasEstimator.FeeHistory]
CacheTimeout = '10s'

[HeadTracker]
HistoryDepth = 2000
MaxBufferSize = 3
SamplingInterval = '1s'
MaxAllowedFinalityDepth = 10000
FinalityTagBypass = true
PersistenceEnabled = true

[NodePool]
PollFailureThreshold = 5
PollInterval = '10s'
SelectionMode = 'HighestHead'
SyncThreshold = 5
LeaseDuration = '0s'
NodeIsSyncingEnabled = false
FinalizedBlockPollInterval = '5s'
EnforceRepeatableRead = false
DeathDeclarationDelay = '10s'
NewHeadsPollInterval = '0s'

[OCR]
ContractConfirmations = 1
ContractTransmitterTransmitTimeout = '10s'
DatabaseTimeout = '10s'
DeltaCOverride = '168h0m0s'
DeltaCJitterOverride = '1h0m0s'
ObservationGracePeriod = '1s'

[OCR2]
[OCR2.Automation]
GasLimit = 5400000

[Workflow]
GasLimitDefault = 400000
```

</p></details>

<details><summary>Fantom Mainnet (250)</summary><p>

```toml
AutoCreateKey = true
BlockBackfillDepth = 10
BlockBackfillSkip = false
FinalityDepth = 50
FinalityTagEnabled = false
LinkContractAddress = '0x6F43FF82CCA38001B6699a8AC47A2d0E66939407'
LogBackfillBatchSize = 1000
LogPollInterval = '1s'
LogKeepBlocksDepth = 100000
LogPrunePageSize = 0
BackupLogPollerBlockDelay = 100
MinIncomingConfirmations = 3
MinContractPayment = '0.00001 link'
NonceAutoSync = true
NoNewHeadsThreshold = '30s'
LogBroadcasterEnabled = true
RPCDefaultBatchSize = 250
RPCBlockQueryDelay = 2
FinalizedBlockOffset = 0
NoNewFinalizedHeadsThreshold = '0s'

[Transactions]
ForwardersEnabled = false
MaxInFlight = 16
MaxQueued = 250
ReaperInterval = '1h0m0s'
ReaperThreshold = '168h0m0s'
ResendAfterThreshold = '1m0s'

[Transactions.AutoPurge]
Enabled = false

[BalanceMonitor]
Enabled = true

[GasEstimator]
Mode = 'SuggestedPrice'
PriceDefault = '20 gwei'
PriceMax = '115792089237316195423570985008687907853269984665.640564039457584007913129639935 tether'
PriceMin = '1 gwei'
LimitDefault = 500000
LimitMax = 500000
LimitMultiplier = '1'
LimitTransfer = 21000
EstimateLimit = false
BumpMin = '5 gwei'
BumpPercent = 20
BumpThreshold = 3
EIP1559DynamicFees = false
FeeCapDefault = '100 gwei'
TipCapDefault = '1 wei'
TipCapMin = '1 wei'

[GasEstimator.BlockHistory]
BatchSize = 25
BlockHistorySize = 8
CheckInclusionBlocks = 12
CheckInclusionPercentile = 90
TransactionPercentile = 60

[GasEstimator.FeeHistory]
CacheTimeout = '10s'

[HeadTracker]
HistoryDepth = 100
MaxBufferSize = 3
SamplingInterval = '1s'
MaxAllowedFinalityDepth = 10000
FinalityTagBypass = true
PersistenceEnabled = true

[NodePool]
PollFailureThreshold = 5
PollInterval = '10s'
SelectionMode = 'HighestHead'
SyncThreshold = 5
LeaseDuration = '0s'
NodeIsSyncingEnabled = false
FinalizedBlockPollInterval = '5s'
EnforceRepeatableRead = false
DeathDeclarationDelay = '10s'
NewHeadsPollInterval = '0s'

[OCR]
ContractConfirmations = 4
ContractTransmitterTransmitTimeout = '10s'
DatabaseTimeout = '10s'
DeltaCOverride = '168h0m0s'
DeltaCJitterOverride = '1h0m0s'
ObservationGracePeriod = '1s'

[OCR2]
[OCR2.Automation]
GasLimit = 3800000

[Workflow]
GasLimitDefault = 400000
```

</p></details>

<details><summary>Kroma Mainnet (255)</summary><p>

```toml
AutoCreateKey = true
BlockBackfillDepth = 10
BlockBackfillSkip = false
ChainType = 'kroma'
FinalityDepth = 400
FinalityTagEnabled = true
LogBackfillBatchSize = 1000
LogPollInterval = '2s'
LogKeepBlocksDepth = 100000
LogPrunePageSize = 0
BackupLogPollerBlockDelay = 100
MinIncomingConfirmations = 1
MinContractPayment = '0.00001 link'
NonceAutoSync = true
NoNewHeadsThreshold = '40s'
LogBroadcasterEnabled = true
RPCDefaultBatchSize = 250
RPCBlockQueryDelay = 1
FinalizedBlockOffset = 0
NoNewFinalizedHeadsThreshold = '0s'

[Transactions]
ForwardersEnabled = false
MaxInFlight = 16
MaxQueued = 250
ReaperInterval = '1h0m0s'
ReaperThreshold = '168h0m0s'
ResendAfterThreshold = '30s'

[Transactions.AutoPurge]
Enabled = false

[BalanceMonitor]
Enabled = true

[GasEstimator]
Mode = 'BlockHistory'
PriceDefault = '20 gwei'
PriceMax = '115792089237316195423570985008687907853269984665.640564039457584007913129639935 tether'
PriceMin = '1 wei'
LimitDefault = 500000
LimitMax = 500000
LimitMultiplier = '1'
LimitTransfer = 21000
EstimateLimit = false
BumpMin = '100 wei'
BumpPercent = 20
BumpThreshold = 3
EIP1559DynamicFees = true
FeeCapDefault = '100 gwei'
TipCapDefault = '1 wei'
TipCapMin = '1 wei'

[GasEstimator.BlockHistory]
BatchSize = 25
BlockHistorySize = 24
CheckInclusionBlocks = 12
CheckInclusionPercentile = 90
TransactionPercentile = 60

[GasEstimator.FeeHistory]
CacheTimeout = '10s'

[HeadTracker]
HistoryDepth = 400
MaxBufferSize = 3
SamplingInterval = '1s'
MaxAllowedFinalityDepth = 10000
FinalityTagBypass = true
PersistenceEnabled = true

[NodePool]
PollFailureThreshold = 5
PollInterval = '10s'
SelectionMode = 'HighestHead'
SyncThreshold = 10
LeaseDuration = '0s'
NodeIsSyncingEnabled = false
FinalizedBlockPollInterval = '5s'
EnforceRepeatableRead = false
DeathDeclarationDelay = '10s'
NewHeadsPollInterval = '0s'

[OCR]
ContractConfirmations = 1
ContractTransmitterTransmitTimeout = '10s'
DatabaseTimeout = '10s'
DeltaCOverride = '168h0m0s'
DeltaCJitterOverride = '1h0m0s'
ObservationGracePeriod = '1s'

[OCR2]
[OCR2.Automation]
GasLimit = 5400000

[Workflow]
GasLimitDefault = 400000
```

</p></details>

<details><summary>zkSync Goerli (280)</summary><p>

```toml
AutoCreateKey = true
BlockBackfillDepth = 10
BlockBackfillSkip = false
ChainType = 'zksync'
FinalityDepth = 10
FinalityTagEnabled = false
LogBackfillBatchSize = 1000
LogPollInterval = '5s'
LogKeepBlocksDepth = 100000
LogPrunePageSize = 0
BackupLogPollerBlockDelay = 100
MinIncomingConfirmations = 1
MinContractPayment = '0.00001 link'
NonceAutoSync = true
NoNewHeadsThreshold = '1m0s'
LogBroadcasterEnabled = true
RPCDefaultBatchSize = 250
RPCBlockQueryDelay = 1
FinalizedBlockOffset = 0
NoNewFinalizedHeadsThreshold = '0s'

[Transactions]
ForwardersEnabled = false
MaxInFlight = 16
MaxQueued = 250
ReaperInterval = '1h0m0s'
ReaperThreshold = '168h0m0s'
ResendAfterThreshold = '1m0s'

[Transactions.AutoPurge]
Enabled = false

[BalanceMonitor]
Enabled = true

[GasEstimator]
Mode = 'BlockHistory'
PriceDefault = '20 gwei'
PriceMax = '18.446744073709551615 ether'
PriceMin = '0'
LimitDefault = 100000000
LimitMax = 500000
LimitMultiplier = '1'
LimitTransfer = 21000
EstimateLimit = false
BumpMin = '5 gwei'
BumpPercent = 20
BumpThreshold = 3
EIP1559DynamicFees = false
FeeCapDefault = '100 gwei'
TipCapDefault = '1 wei'
TipCapMin = '1 wei'

[GasEstimator.BlockHistory]
BatchSize = 25
BlockHistorySize = 8
CheckInclusionBlocks = 12
CheckInclusionPercentile = 90
TransactionPercentile = 60

[GasEstimator.FeeHistory]
CacheTimeout = '10s'

[HeadTracker]
HistoryDepth = 50
MaxBufferSize = 3
SamplingInterval = '1s'
MaxAllowedFinalityDepth = 10000
FinalityTagBypass = true
PersistenceEnabled = true

[NodePool]
PollFailureThreshold = 5
PollInterval = '10s'
SelectionMode = 'HighestHead'
SyncThreshold = 5
LeaseDuration = '0s'
NodeIsSyncingEnabled = false
FinalizedBlockPollInterval = '5s'
EnforceRepeatableRead = false
DeathDeclarationDelay = '10s'
NewHeadsPollInterval = '0s'

[OCR]
ContractConfirmations = 4
ContractTransmitterTransmitTimeout = '10s'
DatabaseTimeout = '10s'
DeltaCOverride = '168h0m0s'
DeltaCJitterOverride = '1h0m0s'
ObservationGracePeriod = '1s'

[OCR2]
[OCR2.Automation]
GasLimit = 5400000

[Workflow]
GasLimitDefault = 400000
```

</p></details>

<details><summary>Hedera Mainnet (295)</summary><p>

```toml
AutoCreateKey = true
BlockBackfillDepth = 10
BlockBackfillSkip = false
ChainType = 'hedera'
FinalityDepth = 10
FinalityTagEnabled = false
LogBackfillBatchSize = 1000
LogPollInterval = '10s'
LogKeepBlocksDepth = 100000
LogPrunePageSize = 0
BackupLogPollerBlockDelay = 100
MinIncomingConfirmations = 1
MinContractPayment = '0.00001 link'
NonceAutoSync = true
NoNewHeadsThreshold = '3m0s'
LogBroadcasterEnabled = true
RPCDefaultBatchSize = 250
RPCBlockQueryDelay = 1
FinalizedBlockOffset = 0
NoNewFinalizedHeadsThreshold = '0s'

[Transactions]
ForwardersEnabled = false
MaxInFlight = 16
MaxQueued = 250
ReaperInterval = '1h0m0s'
ReaperThreshold = '168h0m0s'
ResendAfterThreshold = '2m0s'

[Transactions.AutoPurge]
Enabled = false

[BalanceMonitor]
Enabled = true

[GasEstimator]
Mode = 'SuggestedPrice'
PriceDefault = '20 gwei'
PriceMax = '115792089237316195423570985008687907853269984665.640564039457584007913129639935 tether'
PriceMin = '1 gwei'
LimitDefault = 500000
LimitMax = 500000
LimitMultiplier = '1'
LimitTransfer = 21000
EstimateLimit = false
BumpMin = '10 gwei'
BumpPercent = 20
BumpThreshold = 0
EIP1559DynamicFees = false
FeeCapDefault = '100 gwei'
TipCapDefault = '1 wei'
TipCapMin = '1 wei'

[GasEstimator.BlockHistory]
BatchSize = 25
BlockHistorySize = 8
CheckInclusionBlocks = 12
CheckInclusionPercentile = 90
TransactionPercentile = 60

[GasEstimator.FeeHistory]
CacheTimeout = '10s'

[HeadTracker]
HistoryDepth = 100
MaxBufferSize = 3
SamplingInterval = '1s'
MaxAllowedFinalityDepth = 10000
FinalityTagBypass = true
PersistenceEnabled = true

[NodePool]
PollFailureThreshold = 5
PollInterval = '10s'
SelectionMode = 'HighestHead'
SyncThreshold = 10
LeaseDuration = '0s'
NodeIsSyncingEnabled = false
FinalizedBlockPollInterval = '5s'
EnforceRepeatableRead = false
DeathDeclarationDelay = '10s'
NewHeadsPollInterval = '0s'

[OCR]
ContractConfirmations = 4
ContractTransmitterTransmitTimeout = '10s'
DatabaseTimeout = '10s'
DeltaCOverride = '168h0m0s'
DeltaCJitterOverride = '1h0m0s'
ObservationGracePeriod = '1s'

[OCR2]
[OCR2.Automation]
GasLimit = 5400000

[Workflow]
GasLimitDefault = 400000
```

</p></details>

<details><summary>Hedera Testnet (296)</summary><p>

```toml
AutoCreateKey = true
BlockBackfillDepth = 10
BlockBackfillSkip = false
ChainType = 'hedera'
FinalityDepth = 10
FinalityTagEnabled = false
LogBackfillBatchSize = 1000
LogPollInterval = '10s'
LogKeepBlocksDepth = 100000
LogPrunePageSize = 0
BackupLogPollerBlockDelay = 100
MinIncomingConfirmations = 1
MinContractPayment = '0.00001 link'
NonceAutoSync = true
NoNewHeadsThreshold = '3m0s'
LogBroadcasterEnabled = true
RPCDefaultBatchSize = 250
RPCBlockQueryDelay = 1
FinalizedBlockOffset = 0
NoNewFinalizedHeadsThreshold = '0s'

[Transactions]
ForwardersEnabled = false
MaxInFlight = 16
MaxQueued = 250
ReaperInterval = '1h0m0s'
ReaperThreshold = '168h0m0s'
ResendAfterThreshold = '2m0s'

[Transactions.AutoPurge]
Enabled = false

[BalanceMonitor]
Enabled = true

[GasEstimator]
Mode = 'SuggestedPrice'
PriceDefault = '20 gwei'
PriceMax = '115792089237316195423570985008687907853269984665.640564039457584007913129639935 tether'
PriceMin = '1 gwei'
LimitDefault = 500000
LimitMax = 500000
LimitMultiplier = '1'
LimitTransfer = 21000
EstimateLimit = false
BumpMin = '10 gwei'
BumpPercent = 20
BumpThreshold = 0
EIP1559DynamicFees = false
FeeCapDefault = '100 gwei'
TipCapDefault = '1 wei'
TipCapMin = '1 wei'

[GasEstimator.BlockHistory]
BatchSize = 25
BlockHistorySize = 8
CheckInclusionBlocks = 12
CheckInclusionPercentile = 90
TransactionPercentile = 60

[GasEstimator.FeeHistory]
CacheTimeout = '10s'

[HeadTracker]
HistoryDepth = 100
MaxBufferSize = 3
SamplingInterval = '1s'
MaxAllowedFinalityDepth = 10000
FinalityTagBypass = true
PersistenceEnabled = true

[NodePool]
PollFailureThreshold = 5
PollInterval = '10s'
SelectionMode = 'HighestHead'
SyncThreshold = 10
LeaseDuration = '0s'
NodeIsSyncingEnabled = false
FinalizedBlockPollInterval = '5s'
EnforceRepeatableRead = false
DeathDeclarationDelay = '10s'
NewHeadsPollInterval = '0s'

[OCR]
ContractConfirmations = 4
ContractTransmitterTransmitTimeout = '10s'
DatabaseTimeout = '10s'
DeltaCOverride = '168h0m0s'
DeltaCJitterOverride = '1h0m0s'
ObservationGracePeriod = '1s'

[OCR2]
[OCR2.Automation]
GasLimit = 5400000

[Workflow]
GasLimitDefault = 400000
```

</p></details>

<details><summary>zkSync Sepolia (300)</summary><p>

```toml
AutoCreateKey = true
BlockBackfillDepth = 10
BlockBackfillSkip = false
ChainType = 'zksync'
FinalityDepth = 10
FinalityTagEnabled = false
LogBackfillBatchSize = 1000
LogPollInterval = '5s'
LogKeepBlocksDepth = 100000
LogPrunePageSize = 0
BackupLogPollerBlockDelay = 100
MinIncomingConfirmations = 1
MinContractPayment = '0.00001 link'
NonceAutoSync = true
NoNewHeadsThreshold = '1m0s'
LogBroadcasterEnabled = true
RPCDefaultBatchSize = 250
RPCBlockQueryDelay = 1
FinalizedBlockOffset = 0
NoNewFinalizedHeadsThreshold = '0s'

[Transactions]
ForwardersEnabled = false
MaxInFlight = 16
MaxQueued = 250
ReaperInterval = '1h0m0s'
ReaperThreshold = '168h0m0s'
ResendAfterThreshold = '1m0s'

[Transactions.AutoPurge]
Enabled = false

[BalanceMonitor]
Enabled = true

[GasEstimator]
Mode = 'BlockHistory'
PriceDefault = '20 gwei'
PriceMax = '18.446744073709551615 ether'
PriceMin = '0'
LimitDefault = 100000000
LimitMax = 500000
LimitMultiplier = '1'
LimitTransfer = 21000
EstimateLimit = false
BumpMin = '5 gwei'
BumpPercent = 20
BumpThreshold = 3
EIP1559DynamicFees = false
FeeCapDefault = '100 gwei'
TipCapDefault = '1 wei'
TipCapMin = '1 wei'

[GasEstimator.BlockHistory]
BatchSize = 25
BlockHistorySize = 8
CheckInclusionBlocks = 12
CheckInclusionPercentile = 90
TransactionPercentile = 60

[GasEstimator.FeeHistory]
CacheTimeout = '10s'

[HeadTracker]
HistoryDepth = 50
MaxBufferSize = 3
SamplingInterval = '1s'
MaxAllowedFinalityDepth = 10000
FinalityTagBypass = true
PersistenceEnabled = true

[NodePool]
PollFailureThreshold = 5
PollInterval = '10s'
SelectionMode = 'HighestHead'
SyncThreshold = 5
LeaseDuration = '0s'
NodeIsSyncingEnabled = false
FinalizedBlockPollInterval = '5s'
EnforceRepeatableRead = false
DeathDeclarationDelay = '10s'
NewHeadsPollInterval = '0s'

[OCR]
ContractConfirmations = 4
ContractTransmitterTransmitTimeout = '10s'
DatabaseTimeout = '10s'
DeltaCOverride = '168h0m0s'
DeltaCJitterOverride = '1h0m0s'
ObservationGracePeriod = '1s'

[OCR2]
[OCR2.Automation]
GasLimit = 5400000

[Workflow]
GasLimitDefault = 400000
```

</p></details>

<details><summary>zkSync Mainnet (324)</summary><p>

```toml
AutoCreateKey = true
BlockBackfillDepth = 10
BlockBackfillSkip = false
ChainType = 'zksync'
FinalityDepth = 10
FinalityTagEnabled = false
LogBackfillBatchSize = 1000
LogPollInterval = '5s'
LogKeepBlocksDepth = 100000
LogPrunePageSize = 0
BackupLogPollerBlockDelay = 100
MinIncomingConfirmations = 1
MinContractPayment = '0.00001 link'
NonceAutoSync = true
NoNewHeadsThreshold = '1m0s'
LogBroadcasterEnabled = true
RPCDefaultBatchSize = 250
RPCBlockQueryDelay = 1
FinalizedBlockOffset = 0
NoNewFinalizedHeadsThreshold = '0s'

[Transactions]
ForwardersEnabled = false
MaxInFlight = 16
MaxQueued = 250
ReaperInterval = '1h0m0s'
ReaperThreshold = '168h0m0s'
ResendAfterThreshold = '1m0s'

[Transactions.AutoPurge]
Enabled = false

[BalanceMonitor]
Enabled = true

[GasEstimator]
Mode = 'BlockHistory'
PriceDefault = '20 gwei'
PriceMax = '18.446744073709551615 ether'
PriceMin = '0'
LimitDefault = 100000000
LimitMax = 500000
LimitMultiplier = '1'
LimitTransfer = 21000
EstimateLimit = false
BumpMin = '5 gwei'
BumpPercent = 20
BumpThreshold = 3
EIP1559DynamicFees = false
FeeCapDefault = '100 gwei'
TipCapDefault = '1 wei'
TipCapMin = '1 wei'

[GasEstimator.BlockHistory]
BatchSize = 25
BlockHistorySize = 8
CheckInclusionBlocks = 12
CheckInclusionPercentile = 90
TransactionPercentile = 60

[GasEstimator.FeeHistory]
CacheTimeout = '10s'

[HeadTracker]
HistoryDepth = 50
MaxBufferSize = 3
SamplingInterval = '1s'
MaxAllowedFinalityDepth = 10000
FinalityTagBypass = true
PersistenceEnabled = true

[NodePool]
PollFailureThreshold = 5
PollInterval = '10s'
SelectionMode = 'HighestHead'
SyncThreshold = 5
LeaseDuration = '0s'
NodeIsSyncingEnabled = false
FinalizedBlockPollInterval = '5s'
EnforceRepeatableRead = false
DeathDeclarationDelay = '10s'
NewHeadsPollInterval = '0s'

[OCR]
ContractConfirmations = 4
ContractTransmitterTransmitTimeout = '10s'
DatabaseTimeout = '10s'
DeltaCOverride = '168h0m0s'
DeltaCJitterOverride = '1h0m0s'
ObservationGracePeriod = '1s'

[OCR2]
[OCR2.Automation]
GasLimit = 5400000

[Workflow]
GasLimitDefault = 400000
```

</p></details>

<details><summary>Optimism Goerli (420)</summary><p>

```toml
AutoCreateKey = true
BlockBackfillDepth = 10
BlockBackfillSkip = false
ChainType = 'optimismBedrock'
FinalityDepth = 200
FinalityTagEnabled = false
LinkContractAddress = '0xdc2CC710e42857672E7907CF474a69B63B93089f'
LogBackfillBatchSize = 1000
LogPollInterval = '2s'
LogKeepBlocksDepth = 100000
LogPrunePageSize = 0
BackupLogPollerBlockDelay = 100
MinIncomingConfirmations = 1
MinContractPayment = '0.00001 link'
NonceAutoSync = true
NoNewHeadsThreshold = '40s'
LogBroadcasterEnabled = true
RPCDefaultBatchSize = 250
RPCBlockQueryDelay = 1
FinalizedBlockOffset = 0
NoNewFinalizedHeadsThreshold = '0s'

[Transactions]
ForwardersEnabled = false
MaxInFlight = 16
MaxQueued = 250
ReaperInterval = '1h0m0s'
ReaperThreshold = '168h0m0s'
ResendAfterThreshold = '30s'

[Transactions.AutoPurge]
Enabled = false

[BalanceMonitor]
Enabled = true

[GasEstimator]
Mode = 'BlockHistory'
PriceDefault = '20 gwei'
PriceMax = '115792089237316195423570985008687907853269984665.640564039457584007913129639935 tether'
PriceMin = '1 wei'
LimitDefault = 500000
LimitMax = 500000
LimitMultiplier = '1'
LimitTransfer = 21000
EstimateLimit = false
BumpMin = '100 wei'
BumpPercent = 20
BumpThreshold = 3
EIP1559DynamicFees = true
FeeCapDefault = '100 gwei'
TipCapDefault = '1 wei'
TipCapMin = '1 wei'

[GasEstimator.BlockHistory]
BatchSize = 25
BlockHistorySize = 60
CheckInclusionBlocks = 12
CheckInclusionPercentile = 90
TransactionPercentile = 60

[GasEstimator.FeeHistory]
CacheTimeout = '10s'

[HeadTracker]
HistoryDepth = 300
MaxBufferSize = 3
SamplingInterval = '1s'
MaxAllowedFinalityDepth = 10000
FinalityTagBypass = true
PersistenceEnabled = true

[NodePool]
PollFailureThreshold = 5
PollInterval = '10s'
SelectionMode = 'HighestHead'
SyncThreshold = 10
LeaseDuration = '0s'
NodeIsSyncingEnabled = false
FinalizedBlockPollInterval = '5s'
EnforceRepeatableRead = false
DeathDeclarationDelay = '10s'
NewHeadsPollInterval = '0s'

[OCR]
ContractConfirmations = 1
ContractTransmitterTransmitTimeout = '10s'
DatabaseTimeout = '10s'
DeltaCOverride = '168h0m0s'
DeltaCJitterOverride = '1h0m0s'
ObservationGracePeriod = '1s'

[OCR2]
[OCR2.Automation]
GasLimit = 6500000

[Workflow]
GasLimitDefault = 400000
```

</p></details>

<details><summary>Metis Rinkeby (588)</summary><p>

```toml
AutoCreateKey = true
BlockBackfillDepth = 10
BlockBackfillSkip = false
ChainType = 'metis'
FinalityDepth = 10
FinalityTagEnabled = false
LogBackfillBatchSize = 1000
LogPollInterval = '15s'
LogKeepBlocksDepth = 100000
LogPrunePageSize = 0
BackupLogPollerBlockDelay = 100
MinIncomingConfirmations = 1
MinContractPayment = '0.00001 link'
NonceAutoSync = true
NoNewHeadsThreshold = '0s'
LogBroadcasterEnabled = true
RPCDefaultBatchSize = 250
RPCBlockQueryDelay = 1
FinalizedBlockOffset = 0
NoNewFinalizedHeadsThreshold = '0s'

[Transactions]
ForwardersEnabled = false
MaxInFlight = 16
MaxQueued = 250
ReaperInterval = '1h0m0s'
ReaperThreshold = '168h0m0s'
ResendAfterThreshold = '1m0s'

[Transactions.AutoPurge]
Enabled = false

[BalanceMonitor]
Enabled = true

[GasEstimator]
Mode = 'SuggestedPrice'
PriceDefault = '20 gwei'
PriceMax = '115792089237316195423570985008687907853269984665.640564039457584007913129639935 tether'
PriceMin = '0'
LimitDefault = 500000
LimitMax = 500000
LimitMultiplier = '1'
LimitTransfer = 21000
EstimateLimit = false
BumpMin = '5 gwei'
BumpPercent = 20
BumpThreshold = 3
EIP1559DynamicFees = false
FeeCapDefault = '100 gwei'
TipCapDefault = '1 wei'
TipCapMin = '1 wei'

[GasEstimator.BlockHistory]
BatchSize = 25
BlockHistorySize = 0
CheckInclusionBlocks = 12
CheckInclusionPercentile = 90
TransactionPercentile = 60

[GasEstimator.FeeHistory]
CacheTimeout = '10s'

[HeadTracker]
HistoryDepth = 100
MaxBufferSize = 3
SamplingInterval = '1s'
MaxAllowedFinalityDepth = 10000
FinalityTagBypass = true
PersistenceEnabled = true

[NodePool]
PollFailureThreshold = 5
PollInterval = '10s'
SelectionMode = 'HighestHead'
SyncThreshold = 10
LeaseDuration = '0s'
NodeIsSyncingEnabled = false
FinalizedBlockPollInterval = '5s'
EnforceRepeatableRead = false
DeathDeclarationDelay = '10s'
NewHeadsPollInterval = '0s'

[OCR]
ContractConfirmations = 1
ContractTransmitterTransmitTimeout = '10s'
DatabaseTimeout = '10s'
DeltaCOverride = '168h0m0s'
DeltaCJitterOverride = '1h0m0s'
ObservationGracePeriod = '1s'

[OCR2]
[OCR2.Automation]
GasLimit = 5400000

[Workflow]
GasLimitDefault = 400000
```

</p></details>

<details><summary>Klaytn Testnet (1001)</summary><p>

```toml
AutoCreateKey = true
BlockBackfillDepth = 10
BlockBackfillSkip = false
FinalityDepth = 10
FinalityTagEnabled = false
LogBackfillBatchSize = 1000
LogPollInterval = '15s'
LogKeepBlocksDepth = 100000
LogPrunePageSize = 0
BackupLogPollerBlockDelay = 100
MinIncomingConfirmations = 1
MinContractPayment = '0.00001 link'
NonceAutoSync = true
NoNewHeadsThreshold = '30s'
LogBroadcasterEnabled = true
RPCDefaultBatchSize = 250
RPCBlockQueryDelay = 1
FinalizedBlockOffset = 0
NoNewFinalizedHeadsThreshold = '0s'

[Transactions]
ForwardersEnabled = false
MaxInFlight = 16
MaxQueued = 250
ReaperInterval = '1h0m0s'
ReaperThreshold = '168h0m0s'
ResendAfterThreshold = '1m0s'

[Transactions.AutoPurge]
Enabled = false

[BalanceMonitor]
Enabled = true

[GasEstimator]
Mode = 'SuggestedPrice'
PriceDefault = '750 gwei'
PriceMax = '115792089237316195423570985008687907853269984665.640564039457584007913129639935 tether'
PriceMin = '1 gwei'
LimitDefault = 500000
LimitMax = 500000
LimitMultiplier = '1'
LimitTransfer = 21000
EstimateLimit = false
BumpMin = '5 gwei'
BumpPercent = 20
BumpThreshold = 5
EIP1559DynamicFees = false
FeeCapDefault = '100 gwei'
TipCapDefault = '1 wei'
TipCapMin = '1 wei'

[GasEstimator.BlockHistory]
BatchSize = 25
BlockHistorySize = 8
CheckInclusionBlocks = 12
CheckInclusionPercentile = 90
TransactionPercentile = 60

[GasEstimator.FeeHistory]
CacheTimeout = '10s'

[HeadTracker]
HistoryDepth = 100
MaxBufferSize = 3
SamplingInterval = '1s'
MaxAllowedFinalityDepth = 10000
FinalityTagBypass = true
PersistenceEnabled = true

[NodePool]
PollFailureThreshold = 5
PollInterval = '10s'
SelectionMode = 'HighestHead'
SyncThreshold = 5
LeaseDuration = '0s'
NodeIsSyncingEnabled = false
FinalizedBlockPollInterval = '5s'
EnforceRepeatableRead = false
DeathDeclarationDelay = '10s'
NewHeadsPollInterval = '0s'

[OCR]
ContractConfirmations = 1
ContractTransmitterTransmitTimeout = '10s'
DatabaseTimeout = '10s'
DeltaCOverride = '168h0m0s'
DeltaCJitterOverride = '1h0m0s'
ObservationGracePeriod = '1s'

[OCR2]
[OCR2.Automation]
GasLimit = 5400000

[Workflow]
GasLimitDefault = 400000
```

</p></details>

<details><summary>Metis Mainnet (1088)</summary><p>

```toml
AutoCreateKey = true
BlockBackfillDepth = 10
BlockBackfillSkip = false
ChainType = 'metis'
FinalityDepth = 10
FinalityTagEnabled = true
LogBackfillBatchSize = 1000
LogPollInterval = '15s'
LogKeepBlocksDepth = 100000
LogPrunePageSize = 0
BackupLogPollerBlockDelay = 100
MinIncomingConfirmations = 1
MinContractPayment = '0.00001 link'
NonceAutoSync = true
NoNewHeadsThreshold = '0s'
LogBroadcasterEnabled = true
RPCDefaultBatchSize = 250
RPCBlockQueryDelay = 1
FinalizedBlockOffset = 0
NoNewFinalizedHeadsThreshold = '0s'

[Transactions]
ForwardersEnabled = false
MaxInFlight = 16
MaxQueued = 250
ReaperInterval = '1h0m0s'
ReaperThreshold = '168h0m0s'
ResendAfterThreshold = '1m0s'

[Transactions.AutoPurge]
Enabled = false

[BalanceMonitor]
Enabled = true

[GasEstimator]
Mode = 'SuggestedPrice'
PriceDefault = '20 gwei'
PriceMax = '115792089237316195423570985008687907853269984665.640564039457584007913129639935 tether'
PriceMin = '0'
LimitDefault = 500000
LimitMax = 500000
LimitMultiplier = '1'
LimitTransfer = 21000
EstimateLimit = false
BumpMin = '5 gwei'
BumpPercent = 20
BumpThreshold = 3
EIP1559DynamicFees = false
FeeCapDefault = '100 gwei'
TipCapDefault = '1 wei'
TipCapMin = '1 wei'

[GasEstimator.BlockHistory]
BatchSize = 25
BlockHistorySize = 0
CheckInclusionBlocks = 12
CheckInclusionPercentile = 90
TransactionPercentile = 60

[GasEstimator.FeeHistory]
CacheTimeout = '10s'

[HeadTracker]
HistoryDepth = 100
MaxBufferSize = 3
SamplingInterval = '1s'
MaxAllowedFinalityDepth = 10000
FinalityTagBypass = true
PersistenceEnabled = true

[NodePool]
PollFailureThreshold = 5
PollInterval = '10s'
SelectionMode = 'HighestHead'
SyncThreshold = 10
LeaseDuration = '0s'
NodeIsSyncingEnabled = false
FinalizedBlockPollInterval = '5s'
EnforceRepeatableRead = false
DeathDeclarationDelay = '10s'
NewHeadsPollInterval = '0s'

[OCR]
ContractConfirmations = 1
ContractTransmitterTransmitTimeout = '10s'
DatabaseTimeout = '10s'
DeltaCOverride = '168h0m0s'
DeltaCJitterOverride = '1h0m0s'
ObservationGracePeriod = '1s'

[OCR2]
[OCR2.Automation]
GasLimit = 5400000

[Workflow]
GasLimitDefault = 400000
```

</p></details>

<details><summary>Polygon Zkevm Mainnet (1101)</summary><p>

```toml
AutoCreateKey = true
BlockBackfillDepth = 10
BlockBackfillSkip = false
ChainType = 'zkevm'
FinalityDepth = 500
FinalityTagEnabled = false
LogBackfillBatchSize = 1000
LogPollInterval = '30s'
LogKeepBlocksDepth = 100000
LogPrunePageSize = 0
BackupLogPollerBlockDelay = 100
MinIncomingConfirmations = 1
MinContractPayment = '0.00001 link'
NonceAutoSync = true
NoNewHeadsThreshold = '6m0s'
LogBroadcasterEnabled = true
RPCDefaultBatchSize = 100
RPCBlockQueryDelay = 15
FinalizedBlockOffset = 0
NoNewFinalizedHeadsThreshold = '0s'

[Transactions]
ForwardersEnabled = false
MaxInFlight = 16
MaxQueued = 250
ReaperInterval = '1h0m0s'
ReaperThreshold = '168h0m0s'
ResendAfterThreshold = '3m0s'

[Transactions.AutoPurge]
Enabled = false

[BalanceMonitor]
Enabled = true

[GasEstimator]
Mode = 'FeeHistory'
PriceDefault = '20 gwei'
PriceMax = '115792089237316195423570985008687907853269984665.640564039457584007913129639935 tether'
PriceMin = '0'
LimitDefault = 500000
LimitMax = 500000
LimitMultiplier = '1'
LimitTransfer = 21000
EstimateLimit = false
BumpMin = '5 gwei'
BumpPercent = 40
BumpThreshold = 3
EIP1559DynamicFees = false
FeeCapDefault = '100 gwei'
TipCapDefault = '1 wei'
TipCapMin = '1 wei'

[GasEstimator.BlockHistory]
BatchSize = 25
BlockHistorySize = 8
CheckInclusionBlocks = 12
CheckInclusionPercentile = 90
TransactionPercentile = 60

[GasEstimator.FeeHistory]
CacheTimeout = '4s'

[HeadTracker]
HistoryDepth = 2000
MaxBufferSize = 3
SamplingInterval = '1s'
MaxAllowedFinalityDepth = 10000
FinalityTagBypass = true
PersistenceEnabled = true

[NodePool]
PollFailureThreshold = 5
PollInterval = '10s'
SelectionMode = 'HighestHead'
SyncThreshold = 5
LeaseDuration = '0s'
NodeIsSyncingEnabled = false
FinalizedBlockPollInterval = '5s'
EnforceRepeatableRead = false
DeathDeclarationDelay = '10s'
NewHeadsPollInterval = '0s'

[OCR]
ContractConfirmations = 1
ContractTransmitterTransmitTimeout = '10s'
DatabaseTimeout = '10s'
DeltaCOverride = '168h0m0s'
DeltaCJitterOverride = '1h0m0s'
ObservationGracePeriod = '1s'

[OCR2]
[OCR2.Automation]
GasLimit = 5400000

[Workflow]
GasLimitDefault = 400000
```

</p></details>

<details><summary>WeMix Mainnet (1111)</summary><p>

```toml
AutoCreateKey = true
BlockBackfillDepth = 10
BlockBackfillSkip = false
ChainType = 'wemix'
FinalityDepth = 10
FinalityTagEnabled = true
LogBackfillBatchSize = 1000
LogPollInterval = '3s'
LogKeepBlocksDepth = 100000
LogPrunePageSize = 0
BackupLogPollerBlockDelay = 100
MinIncomingConfirmations = 1
MinContractPayment = '0.00001 link'
NonceAutoSync = true
NoNewHeadsThreshold = '30s'
LogBroadcasterEnabled = true
RPCDefaultBatchSize = 250
RPCBlockQueryDelay = 1
FinalizedBlockOffset = 0
NoNewFinalizedHeadsThreshold = '40s'

[Transactions]
ForwardersEnabled = false
MaxInFlight = 16
MaxQueued = 250
ReaperInterval = '1h0m0s'
ReaperThreshold = '168h0m0s'
ResendAfterThreshold = '1m0s'

[Transactions.AutoPurge]
Enabled = false

[BalanceMonitor]
Enabled = true

[GasEstimator]
Mode = 'BlockHistory'
PriceDefault = '20 gwei'
PriceMax = '115792089237316195423570985008687907853269984665.640564039457584007913129639935 tether'
PriceMin = '1 gwei'
LimitDefault = 500000
LimitMax = 500000
LimitMultiplier = '1'
LimitTransfer = 21000
EstimateLimit = false
BumpMin = '5 gwei'
BumpPercent = 20
BumpThreshold = 3
EIP1559DynamicFees = true
FeeCapDefault = '100 gwei'
TipCapDefault = '100 gwei'
TipCapMin = '1 wei'

[GasEstimator.BlockHistory]
BatchSize = 25
BlockHistorySize = 8
CheckInclusionBlocks = 12
CheckInclusionPercentile = 90
TransactionPercentile = 60

[GasEstimator.FeeHistory]
CacheTimeout = '10s'

[HeadTracker]
HistoryDepth = 100
MaxBufferSize = 3
SamplingInterval = '1s'
MaxAllowedFinalityDepth = 10000
FinalityTagBypass = true
PersistenceEnabled = true

[NodePool]
PollFailureThreshold = 5
PollInterval = '10s'
SelectionMode = 'HighestHead'
SyncThreshold = 5
LeaseDuration = '0s'
NodeIsSyncingEnabled = false
FinalizedBlockPollInterval = '5s'
EnforceRepeatableRead = false
DeathDeclarationDelay = '10s'
NewHeadsPollInterval = '0s'

[OCR]
ContractConfirmations = 1
ContractTransmitterTransmitTimeout = '10s'
DatabaseTimeout = '10s'
DeltaCOverride = '168h0m0s'
DeltaCJitterOverride = '1h0m0s'
ObservationGracePeriod = '1s'

[OCR2]
[OCR2.Automation]
GasLimit = 5400000

[Workflow]
GasLimitDefault = 400000
```

</p></details>

<details><summary>WeMix Testnet (1112)</summary><p>

```toml
AutoCreateKey = true
BlockBackfillDepth = 10
BlockBackfillSkip = false
ChainType = 'wemix'
FinalityDepth = 10
FinalityTagEnabled = true
LogBackfillBatchSize = 1000
LogPollInterval = '3s'
LogKeepBlocksDepth = 100000
LogPrunePageSize = 0
BackupLogPollerBlockDelay = 100
MinIncomingConfirmations = 1
MinContractPayment = '0.00001 link'
NonceAutoSync = true
NoNewHeadsThreshold = '30s'
LogBroadcasterEnabled = true
RPCDefaultBatchSize = 250
RPCBlockQueryDelay = 1
FinalizedBlockOffset = 0
NoNewFinalizedHeadsThreshold = '40s'

[Transactions]
ForwardersEnabled = false
MaxInFlight = 16
MaxQueued = 250
ReaperInterval = '1h0m0s'
ReaperThreshold = '168h0m0s'
ResendAfterThreshold = '1m0s'

[Transactions.AutoPurge]
Enabled = false

[BalanceMonitor]
Enabled = true

[GasEstimator]
Mode = 'BlockHistory'
PriceDefault = '20 gwei'
PriceMax = '115792089237316195423570985008687907853269984665.640564039457584007913129639935 tether'
PriceMin = '1 gwei'
LimitDefault = 500000
LimitMax = 500000
LimitMultiplier = '1'
LimitTransfer = 21000
EstimateLimit = false
BumpMin = '5 gwei'
BumpPercent = 20
BumpThreshold = 3
EIP1559DynamicFees = true
FeeCapDefault = '100 gwei'
TipCapDefault = '100 gwei'
TipCapMin = '1 wei'

[GasEstimator.BlockHistory]
BatchSize = 25
BlockHistorySize = 8
CheckInclusionBlocks = 12
CheckInclusionPercentile = 90
TransactionPercentile = 60

[GasEstimator.FeeHistory]
CacheTimeout = '10s'

[HeadTracker]
HistoryDepth = 100
MaxBufferSize = 3
SamplingInterval = '1s'
MaxAllowedFinalityDepth = 10000
FinalityTagBypass = false
PersistenceEnabled = true

[NodePool]
PollFailureThreshold = 5
PollInterval = '10s'
SelectionMode = 'HighestHead'
SyncThreshold = 5
LeaseDuration = '0s'
NodeIsSyncingEnabled = false
FinalizedBlockPollInterval = '5s'
EnforceRepeatableRead = false
DeathDeclarationDelay = '10s'
NewHeadsPollInterval = '0s'

[OCR]
ContractConfirmations = 1
ContractTransmitterTransmitTimeout = '10s'
DatabaseTimeout = '10s'
DeltaCOverride = '168h0m0s'
DeltaCJitterOverride = '1h0m0s'
ObservationGracePeriod = '1s'

[OCR2]
[OCR2.Automation]
GasLimit = 5400000

[Workflow]
GasLimitDefault = 400000
```

</p></details>

<details><summary>Simulated (1337)</summary><p>

```toml
AutoCreateKey = true
BlockBackfillDepth = 10
BlockBackfillSkip = false
FinalityDepth = 10
FinalityTagEnabled = false
LogBackfillBatchSize = 1000
LogPollInterval = '15s'
LogKeepBlocksDepth = 100000
LogPrunePageSize = 0
BackupLogPollerBlockDelay = 100
MinIncomingConfirmations = 1
MinContractPayment = '100'
NonceAutoSync = true
NoNewHeadsThreshold = '0s'
LogBroadcasterEnabled = true
RPCDefaultBatchSize = 250
RPCBlockQueryDelay = 1
FinalizedBlockOffset = 0
NoNewFinalizedHeadsThreshold = '0s'

[Transactions]
ForwardersEnabled = false
MaxInFlight = 16
MaxQueued = 250
ReaperInterval = '1h0m0s'
ReaperThreshold = '0s'
ResendAfterThreshold = '0s'

[Transactions.AutoPurge]
Enabled = false

[BalanceMonitor]
Enabled = true

[GasEstimator]
Mode = 'FixedPrice'
PriceDefault = '20 gwei'
PriceMax = '100 micro'
PriceMin = '0'
LimitDefault = 500000
LimitMax = 500000
LimitMultiplier = '1'
LimitTransfer = 21000
EstimateLimit = false
BumpMin = '5 gwei'
BumpPercent = 20
BumpThreshold = 0
EIP1559DynamicFees = false
FeeCapDefault = '100 micro'
TipCapDefault = '1 wei'
TipCapMin = '1 wei'

[GasEstimator.BlockHistory]
BatchSize = 25
BlockHistorySize = 8
CheckInclusionBlocks = 12
CheckInclusionPercentile = 90
TransactionPercentile = 60

[GasEstimator.FeeHistory]
CacheTimeout = '10s'

[HeadTracker]
HistoryDepth = 10
MaxBufferSize = 100
SamplingInterval = '0s'
MaxAllowedFinalityDepth = 10000
FinalityTagBypass = true
PersistenceEnabled = true

[NodePool]
PollFailureThreshold = 5
PollInterval = '10s'
SelectionMode = 'HighestHead'
SyncThreshold = 5
LeaseDuration = '0s'
NodeIsSyncingEnabled = false
FinalizedBlockPollInterval = '5s'
EnforceRepeatableRead = false
DeathDeclarationDelay = '10s'
NewHeadsPollInterval = '0s'

[OCR]
ContractConfirmations = 1
ContractTransmitterTransmitTimeout = '10s'
DatabaseTimeout = '10s'
DeltaCOverride = '168h0m0s'
DeltaCJitterOverride = '1h0m0s'
ObservationGracePeriod = '1s'

[OCR2]
[OCR2.Automation]
GasLimit = 5400000

[Workflow]
GasLimitDefault = 400000
```

</p></details>

<details><summary>Soneium Sepolia (1946)</summary><p>

```toml
AutoCreateKey = true
BlockBackfillDepth = 10
BlockBackfillSkip = false
ChainType = 'optimismBedrock'
FinalityDepth = 200
FinalityTagEnabled = true
LinkContractAddress = '0x7ea13478Ea3961A0e8b538cb05a9DF0477c79Cd2'
LogBackfillBatchSize = 1000
LogPollInterval = '2s'
LogKeepBlocksDepth = 100000
LogPrunePageSize = 0
BackupLogPollerBlockDelay = 100
MinIncomingConfirmations = 1
MinContractPayment = '0.00001 link'
NonceAutoSync = true
NoNewHeadsThreshold = '40s'
LogBroadcasterEnabled = true
RPCDefaultBatchSize = 250
RPCBlockQueryDelay = 1
FinalizedBlockOffset = 0
NoNewFinalizedHeadsThreshold = '2h0m0s'

[Transactions]
ForwardersEnabled = false
MaxInFlight = 16
MaxQueued = 250
ReaperInterval = '1h0m0s'
ReaperThreshold = '168h0m0s'
ResendAfterThreshold = '30s'

[Transactions.AutoPurge]
Enabled = false

[BalanceMonitor]
Enabled = true

[GasEstimator]
Mode = 'BlockHistory'
PriceDefault = '20 gwei'
PriceMax = '115792089237316195423570985008687907853269984665.640564039457584007913129639935 tether'
PriceMin = '1 wei'
LimitDefault = 500000
LimitMax = 500000
LimitMultiplier = '1'
LimitTransfer = 21000
EstimateLimit = false
BumpMin = '1 mwei'
BumpPercent = 20
BumpThreshold = 3
EIP1559DynamicFees = true
FeeCapDefault = '100 gwei'
TipCapDefault = '1 wei'
TipCapMin = '1 wei'

[GasEstimator.BlockHistory]
BatchSize = 25
BlockHistorySize = 60
CheckInclusionBlocks = 12
CheckInclusionPercentile = 90
TransactionPercentile = 60

[GasEstimator.FeeHistory]
CacheTimeout = '10s'

[HeadTracker]
HistoryDepth = 300
MaxBufferSize = 3
SamplingInterval = '1s'
MaxAllowedFinalityDepth = 10000
FinalityTagBypass = true
PersistenceEnabled = true

[NodePool]
PollFailureThreshold = 5
PollInterval = '10s'
SelectionMode = 'HighestHead'
SyncThreshold = 10
LeaseDuration = '0s'
NodeIsSyncingEnabled = false
FinalizedBlockPollInterval = '5s'
EnforceRepeatableRead = false
DeathDeclarationDelay = '10s'
NewHeadsPollInterval = '0s'

[OCR]
ContractConfirmations = 1
ContractTransmitterTransmitTimeout = '10s'
DatabaseTimeout = '10s'
DeltaCOverride = '168h0m0s'
DeltaCJitterOverride = '1h0m0s'
ObservationGracePeriod = '1s'

[OCR2]
[OCR2.Automation]
GasLimit = 6500000

[Workflow]
GasLimitDefault = 400000
```

</p></details>

<details><summary>Kroma Sepolia (2358)</summary><p>

```toml
AutoCreateKey = true
BlockBackfillDepth = 10
BlockBackfillSkip = false
ChainType = 'kroma'
FinalityDepth = 400
FinalityTagEnabled = true
LogBackfillBatchSize = 1000
LogPollInterval = '2s'
LogKeepBlocksDepth = 100000
LogPrunePageSize = 0
BackupLogPollerBlockDelay = 100
MinIncomingConfirmations = 1
MinContractPayment = '0.00001 link'
NonceAutoSync = true
NoNewHeadsThreshold = '40s'
LogBroadcasterEnabled = true
RPCDefaultBatchSize = 250
RPCBlockQueryDelay = 1
FinalizedBlockOffset = 0
NoNewFinalizedHeadsThreshold = '0s'

[Transactions]
ForwardersEnabled = false
MaxInFlight = 16
MaxQueued = 250
ReaperInterval = '1h0m0s'
ReaperThreshold = '168h0m0s'
ResendAfterThreshold = '30s'

[Transactions.AutoPurge]
Enabled = false

[BalanceMonitor]
Enabled = true

[GasEstimator]
Mode = 'BlockHistory'
PriceDefault = '20 gwei'
PriceMax = '115792089237316195423570985008687907853269984665.640564039457584007913129639935 tether'
PriceMin = '1 wei'
LimitDefault = 500000
LimitMax = 500000
LimitMultiplier = '1'
LimitTransfer = 21000
EstimateLimit = false
BumpMin = '100 wei'
BumpPercent = 20
BumpThreshold = 3
EIP1559DynamicFees = true
FeeCapDefault = '100 gwei'
TipCapDefault = '1 wei'
TipCapMin = '1 wei'

[GasEstimator.BlockHistory]
BatchSize = 25
BlockHistorySize = 24
CheckInclusionBlocks = 12
CheckInclusionPercentile = 90
TransactionPercentile = 60

[GasEstimator.FeeHistory]
CacheTimeout = '10s'

[HeadTracker]
HistoryDepth = 400
MaxBufferSize = 3
SamplingInterval = '1s'
MaxAllowedFinalityDepth = 10000
FinalityTagBypass = true
PersistenceEnabled = true

[NodePool]
PollFailureThreshold = 5
PollInterval = '10s'
SelectionMode = 'HighestHead'
SyncThreshold = 10
LeaseDuration = '0s'
NodeIsSyncingEnabled = false
FinalizedBlockPollInterval = '5s'
EnforceRepeatableRead = false
DeathDeclarationDelay = '10s'
NewHeadsPollInterval = '0s'

[OCR]
ContractConfirmations = 1
ContractTransmitterTransmitTimeout = '10s'
DatabaseTimeout = '10s'
DeltaCOverride = '168h0m0s'
DeltaCJitterOverride = '1h0m0s'
ObservationGracePeriod = '1s'

[OCR2]
[OCR2.Automation]
GasLimit = 5400000

[Workflow]
GasLimitDefault = 400000
```

</p></details>

<details><summary>Polygon Zkevm Cardona (2442)</summary><p>

```toml
AutoCreateKey = true
BlockBackfillDepth = 10
BlockBackfillSkip = false
ChainType = 'zkevm'
FinalityDepth = 500
FinalityTagEnabled = false
LogBackfillBatchSize = 1000
LogPollInterval = '30s'
LogKeepBlocksDepth = 100000
LogPrunePageSize = 0
BackupLogPollerBlockDelay = 100
MinIncomingConfirmations = 1
MinContractPayment = '0.00001 link'
NonceAutoSync = true
NoNewHeadsThreshold = '12m0s'
LogBroadcasterEnabled = true
RPCDefaultBatchSize = 100
RPCBlockQueryDelay = 1
FinalizedBlockOffset = 0
NoNewFinalizedHeadsThreshold = '0s'

[Transactions]
ForwardersEnabled = false
MaxInFlight = 16
MaxQueued = 250
ReaperInterval = '1h0m0s'
ReaperThreshold = '168h0m0s'
ResendAfterThreshold = '3m0s'

[Transactions.AutoPurge]
Enabled = false

[BalanceMonitor]
Enabled = true

[GasEstimator]
Mode = 'FeeHistory'
PriceDefault = '20 gwei'
PriceMax = '115792089237316195423570985008687907853269984665.640564039457584007913129639935 tether'
PriceMin = '0'
LimitDefault = 500000
LimitMax = 500000
LimitMultiplier = '1'
LimitTransfer = 21000
EstimateLimit = false
BumpMin = '5 gwei'
BumpPercent = 40
BumpThreshold = 3
EIP1559DynamicFees = false
FeeCapDefault = '100 gwei'
TipCapDefault = '1 wei'
TipCapMin = '1 wei'

[GasEstimator.BlockHistory]
BatchSize = 25
BlockHistorySize = 8
CheckInclusionBlocks = 12
CheckInclusionPercentile = 90
TransactionPercentile = 60

[GasEstimator.FeeHistory]
CacheTimeout = '4s'

[HeadTracker]
HistoryDepth = 2000
MaxBufferSize = 3
SamplingInterval = '1s'
MaxAllowedFinalityDepth = 10000
FinalityTagBypass = true
PersistenceEnabled = true

[NodePool]
PollFailureThreshold = 5
PollInterval = '10s'
SelectionMode = 'HighestHead'
SyncThreshold = 5
LeaseDuration = '0s'
NodeIsSyncingEnabled = false
FinalizedBlockPollInterval = '5s'
EnforceRepeatableRead = false
DeathDeclarationDelay = '10s'
NewHeadsPollInterval = '0s'

[OCR]
ContractConfirmations = 1
ContractTransmitterTransmitTimeout = '10s'
DatabaseTimeout = '10s'
DeltaCOverride = '168h0m0s'
DeltaCJitterOverride = '1h0m0s'
ObservationGracePeriod = '1s'

[OCR2]
[OCR2.Automation]
GasLimit = 5400000

[Workflow]
GasLimitDefault = 400000
```

</p></details>

<details><summary>Fantom Testnet (4002)</summary><p>

```toml
AutoCreateKey = true
BlockBackfillDepth = 10
BlockBackfillSkip = false
FinalityDepth = 50
FinalityTagEnabled = false
LinkContractAddress = '0xfaFedb041c0DD4fA2Dc0d87a6B0979Ee6FA7af5F'
LogBackfillBatchSize = 1000
LogPollInterval = '1s'
LogKeepBlocksDepth = 100000
LogPrunePageSize = 0
BackupLogPollerBlockDelay = 100
MinIncomingConfirmations = 3
MinContractPayment = '0.00001 link'
NonceAutoSync = true
NoNewHeadsThreshold = '0s'
LogBroadcasterEnabled = true
RPCDefaultBatchSize = 250
RPCBlockQueryDelay = 2
FinalizedBlockOffset = 0
NoNewFinalizedHeadsThreshold = '0s'

[Transactions]
ForwardersEnabled = false
MaxInFlight = 16
MaxQueued = 250
ReaperInterval = '1h0m0s'
ReaperThreshold = '168h0m0s'
ResendAfterThreshold = '1m0s'

[Transactions.AutoPurge]
Enabled = false

[BalanceMonitor]
Enabled = true

[GasEstimator]
Mode = 'SuggestedPrice'
PriceDefault = '20 gwei'
PriceMax = '115792089237316195423570985008687907853269984665.640564039457584007913129639935 tether'
PriceMin = '1 gwei'
LimitDefault = 500000
LimitMax = 500000
LimitMultiplier = '1'
LimitTransfer = 21000
EstimateLimit = false
BumpMin = '5 gwei'
BumpPercent = 20
BumpThreshold = 3
EIP1559DynamicFees = false
FeeCapDefault = '100 gwei'
TipCapDefault = '1 wei'
TipCapMin = '1 wei'

[GasEstimator.BlockHistory]
BatchSize = 25
BlockHistorySize = 8
CheckInclusionBlocks = 12
CheckInclusionPercentile = 90
TransactionPercentile = 60

[GasEstimator.FeeHistory]
CacheTimeout = '10s'

[HeadTracker]
HistoryDepth = 100
MaxBufferSize = 3
SamplingInterval = '1s'
MaxAllowedFinalityDepth = 10000
FinalityTagBypass = true
PersistenceEnabled = true

[NodePool]
PollFailureThreshold = 5
PollInterval = '10s'
SelectionMode = 'HighestHead'
SyncThreshold = 5
LeaseDuration = '0s'
NodeIsSyncingEnabled = false
FinalizedBlockPollInterval = '5s'
EnforceRepeatableRead = false
DeathDeclarationDelay = '10s'
NewHeadsPollInterval = '0s'

[OCR]
ContractConfirmations = 4
ContractTransmitterTransmitTimeout = '10s'
DatabaseTimeout = '10s'
DeltaCOverride = '168h0m0s'
DeltaCJitterOverride = '1h0m0s'
ObservationGracePeriod = '1s'

[OCR2]
[OCR2.Automation]
GasLimit = 3800000

[Workflow]
GasLimitDefault = 400000
```

</p></details>

<details><summary>Klaytn Mainnet (8217)</summary><p>

```toml
AutoCreateKey = true
BlockBackfillDepth = 10
BlockBackfillSkip = false
FinalityDepth = 10
FinalityTagEnabled = false
LogBackfillBatchSize = 1000
LogPollInterval = '15s'
LogKeepBlocksDepth = 100000
LogPrunePageSize = 0
BackupLogPollerBlockDelay = 100
MinIncomingConfirmations = 1
MinContractPayment = '0.00001 link'
NonceAutoSync = true
NoNewHeadsThreshold = '30s'
LogBroadcasterEnabled = true
RPCDefaultBatchSize = 250
RPCBlockQueryDelay = 1
FinalizedBlockOffset = 0
NoNewFinalizedHeadsThreshold = '0s'

[Transactions]
ForwardersEnabled = false
MaxInFlight = 16
MaxQueued = 250
ReaperInterval = '1h0m0s'
ReaperThreshold = '168h0m0s'
ResendAfterThreshold = '1m0s'

[Transactions.AutoPurge]
Enabled = false

[BalanceMonitor]
Enabled = true

[GasEstimator]
Mode = 'SuggestedPrice'
PriceDefault = '750 gwei'
PriceMax = '115792089237316195423570985008687907853269984665.640564039457584007913129639935 tether'
PriceMin = '1 gwei'
LimitDefault = 500000
LimitMax = 500000
LimitMultiplier = '1'
LimitTransfer = 21000
EstimateLimit = false
BumpMin = '5 gwei'
BumpPercent = 20
BumpThreshold = 5
EIP1559DynamicFees = false
FeeCapDefault = '100 gwei'
TipCapDefault = '1 wei'
TipCapMin = '1 wei'

[GasEstimator.BlockHistory]
BatchSize = 25
BlockHistorySize = 8
CheckInclusionBlocks = 12
CheckInclusionPercentile = 90
TransactionPercentile = 60

[GasEstimator.FeeHistory]
CacheTimeout = '10s'

[HeadTracker]
HistoryDepth = 100
MaxBufferSize = 3
SamplingInterval = '1s'
MaxAllowedFinalityDepth = 10000
FinalityTagBypass = true
PersistenceEnabled = true

[NodePool]
PollFailureThreshold = 5
PollInterval = '10s'
SelectionMode = 'HighestHead'
SyncThreshold = 5
LeaseDuration = '0s'
NodeIsSyncingEnabled = false
FinalizedBlockPollInterval = '5s'
EnforceRepeatableRead = false
DeathDeclarationDelay = '10s'
NewHeadsPollInterval = '0s'

[OCR]
ContractConfirmations = 1
ContractTransmitterTransmitTimeout = '10s'
DatabaseTimeout = '10s'
DeltaCOverride = '168h0m0s'
DeltaCJitterOverride = '1h0m0s'
ObservationGracePeriod = '1s'

[OCR2]
[OCR2.Automation]
GasLimit = 5400000

[Workflow]
GasLimitDefault = 400000
```

</p></details>

<details><summary>Base Mainnet (8453)</summary><p>

```toml
AutoCreateKey = true
BlockBackfillDepth = 10
BlockBackfillSkip = false
ChainType = 'optimismBedrock'
FinalityDepth = 200
FinalityTagEnabled = true
LogBackfillBatchSize = 1000
LogPollInterval = '2s'
LogKeepBlocksDepth = 100000
LogPrunePageSize = 0
BackupLogPollerBlockDelay = 100
MinIncomingConfirmations = 1
MinContractPayment = '0.00001 link'
NonceAutoSync = true
NoNewHeadsThreshold = '40s'
LogBroadcasterEnabled = true
RPCDefaultBatchSize = 250
RPCBlockQueryDelay = 1
FinalizedBlockOffset = 0
NoNewFinalizedHeadsThreshold = '15m0s'

[Transactions]
ForwardersEnabled = false
MaxInFlight = 16
MaxQueued = 250
ReaperInterval = '1h0m0s'
ReaperThreshold = '168h0m0s'
ResendAfterThreshold = '30s'

[Transactions.AutoPurge]
Enabled = false

[BalanceMonitor]
Enabled = true

[GasEstimator]
Mode = 'BlockHistory'
PriceDefault = '20 gwei'
PriceMax = '115792089237316195423570985008687907853269984665.640564039457584007913129639935 tether'
PriceMin = '1 wei'
LimitDefault = 500000
LimitMax = 500000
LimitMultiplier = '1'
LimitTransfer = 21000
EstimateLimit = false
BumpMin = '100 wei'
BumpPercent = 20
BumpThreshold = 3
EIP1559DynamicFees = true
FeeCapDefault = '100 gwei'
TipCapDefault = '1 wei'
TipCapMin = '1 wei'

[GasEstimator.BlockHistory]
BatchSize = 25
BlockHistorySize = 24
CheckInclusionBlocks = 12
CheckInclusionPercentile = 90
TransactionPercentile = 60

[GasEstimator.FeeHistory]
CacheTimeout = '10s'

[HeadTracker]
HistoryDepth = 300
MaxBufferSize = 3
SamplingInterval = '1s'
MaxAllowedFinalityDepth = 10000
FinalityTagBypass = true
PersistenceEnabled = true

[NodePool]
PollFailureThreshold = 5
PollInterval = '10s'
SelectionMode = 'HighestHead'
SyncThreshold = 10
LeaseDuration = '0s'
NodeIsSyncingEnabled = false
FinalizedBlockPollInterval = '5s'
EnforceRepeatableRead = false
DeathDeclarationDelay = '10s'
NewHeadsPollInterval = '0s'

[OCR]
ContractConfirmations = 1
ContractTransmitterTransmitTimeout = '10s'
DatabaseTimeout = '10s'
DeltaCOverride = '168h0m0s'
DeltaCJitterOverride = '1h0m0s'
ObservationGracePeriod = '1s'

[OCR2]
[OCR2.Automation]
GasLimit = 6500000

[Workflow]
GasLimitDefault = 400000
```

</p></details>

<details><summary>Gnosis Chiado (10200)</summary><p>

```toml
AutoCreateKey = true
BlockBackfillDepth = 10
BlockBackfillSkip = false
ChainType = 'gnosis'
FinalityDepth = 100
FinalityTagEnabled = false
LogBackfillBatchSize = 1000
LogPollInterval = '5s'
LogKeepBlocksDepth = 100000
LogPrunePageSize = 0
BackupLogPollerBlockDelay = 100
MinIncomingConfirmations = 3
MinContractPayment = '0.00001 link'
NonceAutoSync = true
NoNewHeadsThreshold = '3m0s'
LogBroadcasterEnabled = true
RPCDefaultBatchSize = 250
RPCBlockQueryDelay = 1
FinalizedBlockOffset = 0
NoNewFinalizedHeadsThreshold = '2m0s'

[Transactions]
ForwardersEnabled = false
MaxInFlight = 16
MaxQueued = 250
ReaperInterval = '1h0m0s'
ReaperThreshold = '168h0m0s'
ResendAfterThreshold = '1m0s'

[Transactions.AutoPurge]
Enabled = false

[BalanceMonitor]
Enabled = true

[GasEstimator]
Mode = 'BlockHistory'
PriceDefault = '20 gwei'
PriceMax = '500 gwei'
PriceMin = '1 gwei'
LimitDefault = 500000
LimitMax = 500000
LimitMultiplier = '1'
LimitTransfer = 21000
EstimateLimit = false
BumpMin = '5 gwei'
BumpPercent = 20
BumpThreshold = 3
EIP1559DynamicFees = true
FeeCapDefault = '100 gwei'
TipCapDefault = '1 wei'
TipCapMin = '1 wei'

[GasEstimator.BlockHistory]
BatchSize = 25
BlockHistorySize = 8
CheckInclusionBlocks = 12
CheckInclusionPercentile = 90
TransactionPercentile = 60

[GasEstimator.FeeHistory]
CacheTimeout = '10s'

[HeadTracker]
HistoryDepth = 100
MaxBufferSize = 3
SamplingInterval = '1s'
MaxAllowedFinalityDepth = 10000
FinalityTagBypass = true
PersistenceEnabled = true

[NodePool]
PollFailureThreshold = 5
PollInterval = '10s'
SelectionMode = 'HighestHead'
SyncThreshold = 5
LeaseDuration = '0s'
NodeIsSyncingEnabled = false
FinalizedBlockPollInterval = '5s'
EnforceRepeatableRead = false
DeathDeclarationDelay = '10s'
NewHeadsPollInterval = '0s'

[OCR]
ContractConfirmations = 4
ContractTransmitterTransmitTimeout = '10s'
DatabaseTimeout = '10s'
DeltaCOverride = '168h0m0s'
DeltaCJitterOverride = '1h0m0s'
ObservationGracePeriod = '1s'

[OCR2]
[OCR2.Automation]
GasLimit = 5400000

[Workflow]
GasLimitDefault = 400000
```

</p></details>

<details><summary>L3X Mainnet (12324)</summary><p>

```toml
AutoCreateKey = true
BlockBackfillDepth = 10
BlockBackfillSkip = false
ChainType = 'arbitrum'
FinalityDepth = 10
FinalityTagEnabled = true
LinkContractAddress = '0x79f531a3D07214304F259DC28c7191513223bcf3'
LogBackfillBatchSize = 1000
LogPollInterval = '10s'
LogKeepBlocksDepth = 100000
LogPrunePageSize = 0
BackupLogPollerBlockDelay = 100
MinIncomingConfirmations = 3
MinContractPayment = '0.00001 link'
NonceAutoSync = true
NoNewHeadsThreshold = '0s'
LogBroadcasterEnabled = true
RPCDefaultBatchSize = 250
RPCBlockQueryDelay = 1
FinalizedBlockOffset = 0
NoNewFinalizedHeadsThreshold = '0s'

[Transactions]
ForwardersEnabled = false
MaxInFlight = 16
MaxQueued = 250
ReaperInterval = '1h0m0s'
ReaperThreshold = '168h0m0s'
ResendAfterThreshold = '1m0s'

[Transactions.AutoPurge]
Enabled = false

[BalanceMonitor]
Enabled = true

[GasEstimator]
Mode = 'Arbitrum'
PriceDefault = '100 mwei'
PriceMax = '115792089237316195423570985008687907853269984665.640564039457584007913129639935 tether'
PriceMin = '0'
LimitDefault = 500000
LimitMax = 1000000000
LimitMultiplier = '1'
LimitTransfer = 21000
EstimateLimit = false
BumpMin = '5 gwei'
BumpPercent = 20
BumpThreshold = 5
EIP1559DynamicFees = false
FeeCapDefault = '1 micro'
TipCapDefault = '1 wei'
TipCapMin = '1 wei'

[GasEstimator.BlockHistory]
BatchSize = 25
BlockHistorySize = 8
CheckInclusionBlocks = 12
CheckInclusionPercentile = 90
TransactionPercentile = 60

[GasEstimator.FeeHistory]
CacheTimeout = '10s'

[HeadTracker]
HistoryDepth = 100
MaxBufferSize = 3
SamplingInterval = '1s'
MaxAllowedFinalityDepth = 10000
FinalityTagBypass = true
PersistenceEnabled = true

[NodePool]
PollFailureThreshold = 5
PollInterval = '10s'
SelectionMode = 'HighestHead'
SyncThreshold = 5
LeaseDuration = '0s'
NodeIsSyncingEnabled = false
FinalizedBlockPollInterval = '5s'
EnforceRepeatableRead = false
DeathDeclarationDelay = '10s'
NewHeadsPollInterval = '0s'

[OCR]
ContractConfirmations = 1
ContractTransmitterTransmitTimeout = '10s'
DatabaseTimeout = '10s'
DeltaCOverride = '168h0m0s'
DeltaCJitterOverride = '1h0m0s'
ObservationGracePeriod = '1s'

[OCR2]
[OCR2.Automation]
GasLimit = 5400000

[Workflow]
GasLimitDefault = 400000
```

</p></details>

<details><summary>L3X Sepolia (12325)</summary><p>

```toml
AutoCreateKey = true
BlockBackfillDepth = 10
BlockBackfillSkip = false
ChainType = 'arbitrum'
FinalityDepth = 10
FinalityTagEnabled = true
LinkContractAddress = '0xa71848C99155DA0b245981E5ebD1C94C4be51c43'
LogBackfillBatchSize = 1000
LogPollInterval = '10s'
LogKeepBlocksDepth = 100000
LogPrunePageSize = 0
BackupLogPollerBlockDelay = 100
MinIncomingConfirmations = 3
MinContractPayment = '0.00001 link'
NonceAutoSync = true
NoNewHeadsThreshold = '0s'
LogBroadcasterEnabled = true
RPCDefaultBatchSize = 250
RPCBlockQueryDelay = 1
FinalizedBlockOffset = 0
NoNewFinalizedHeadsThreshold = '0s'

[Transactions]
ForwardersEnabled = false
MaxInFlight = 16
MaxQueued = 250
ReaperInterval = '1h0m0s'
ReaperThreshold = '168h0m0s'
ResendAfterThreshold = '1m0s'

[Transactions.AutoPurge]
Enabled = false

[BalanceMonitor]
Enabled = true

[GasEstimator]
Mode = 'Arbitrum'
PriceDefault = '100 mwei'
PriceMax = '115792089237316195423570985008687907853269984665.640564039457584007913129639935 tether'
PriceMin = '0'
LimitDefault = 500000
LimitMax = 1000000000
LimitMultiplier = '1'
LimitTransfer = 21000
EstimateLimit = false
BumpMin = '5 gwei'
BumpPercent = 20
BumpThreshold = 5
EIP1559DynamicFees = false
FeeCapDefault = '1 micro'
TipCapDefault = '1 wei'
TipCapMin = '1 wei'

[GasEstimator.BlockHistory]
BatchSize = 25
BlockHistorySize = 8
CheckInclusionBlocks = 12
CheckInclusionPercentile = 90
TransactionPercentile = 60

[GasEstimator.FeeHistory]
CacheTimeout = '10s'

[HeadTracker]
HistoryDepth = 100
MaxBufferSize = 3
SamplingInterval = '1s'
MaxAllowedFinalityDepth = 10000
FinalityTagBypass = true
PersistenceEnabled = true

[NodePool]
PollFailureThreshold = 5
PollInterval = '10s'
SelectionMode = 'HighestHead'
SyncThreshold = 5
LeaseDuration = '0s'
NodeIsSyncingEnabled = false
FinalizedBlockPollInterval = '5s'
EnforceRepeatableRead = false
DeathDeclarationDelay = '10s'
NewHeadsPollInterval = '0s'

[OCR]
ContractConfirmations = 1
ContractTransmitterTransmitTimeout = '10s'
DatabaseTimeout = '10s'
DeltaCOverride = '168h0m0s'
DeltaCJitterOverride = '1h0m0s'
ObservationGracePeriod = '1s'

[OCR2]
[OCR2.Automation]
GasLimit = 5400000

[Workflow]
GasLimitDefault = 400000
```

</p></details>

<details><summary>Arbitrum Mainnet (42161)</summary><p>

```toml
AutoCreateKey = true
BlockBackfillDepth = 10
BlockBackfillSkip = false
ChainType = 'arbitrum'
FinalityDepth = 50
FinalityTagEnabled = true
LinkContractAddress = '0xf97f4df75117a78c1A5a0DBb814Af92458539FB4'
LogBackfillBatchSize = 1000
LogPollInterval = '1s'
LogKeepBlocksDepth = 100000
LogPrunePageSize = 0
BackupLogPollerBlockDelay = 100
MinIncomingConfirmations = 3
MinContractPayment = '0.00001 link'
NonceAutoSync = true
NoNewHeadsThreshold = '0s'
LogBroadcasterEnabled = true
RPCDefaultBatchSize = 250
RPCBlockQueryDelay = 1
FinalizedBlockOffset = 0
NoNewFinalizedHeadsThreshold = '0s'

[Transactions]
ForwardersEnabled = false
MaxInFlight = 16
MaxQueued = 250
ReaperInterval = '1h0m0s'
ReaperThreshold = '168h0m0s'
ResendAfterThreshold = '1m0s'

[Transactions.AutoPurge]
Enabled = false

[BalanceMonitor]
Enabled = true

[GasEstimator]
Mode = 'Arbitrum'
PriceDefault = '100 mwei'
PriceMax = '115792089237316195423570985008687907853269984665.640564039457584007913129639935 tether'
PriceMin = '0'
LimitDefault = 500000
LimitMax = 1000000000
LimitMultiplier = '1'
LimitTransfer = 21000
EstimateLimit = false
BumpMin = '5 gwei'
BumpPercent = 20
BumpThreshold = 5
EIP1559DynamicFees = false
FeeCapDefault = '1 micro'
TipCapDefault = '1 wei'
TipCapMin = '1 wei'

[GasEstimator.BlockHistory]
BatchSize = 25
BlockHistorySize = 0
CheckInclusionBlocks = 12
CheckInclusionPercentile = 90
TransactionPercentile = 60

[GasEstimator.FeeHistory]
CacheTimeout = '10s'

[HeadTracker]
HistoryDepth = 100
MaxBufferSize = 3
SamplingInterval = '1s'
MaxAllowedFinalityDepth = 10000
FinalityTagBypass = true
PersistenceEnabled = true

[NodePool]
PollFailureThreshold = 5
PollInterval = '10s'
SelectionMode = 'HighestHead'
SyncThreshold = 10
LeaseDuration = '0s'
NodeIsSyncingEnabled = false
FinalizedBlockPollInterval = '5s'
EnforceRepeatableRead = false
DeathDeclarationDelay = '10s'
NewHeadsPollInterval = '0s'

[OCR]
ContractConfirmations = 1
ContractTransmitterTransmitTimeout = '10s'
DatabaseTimeout = '10s'
DeltaCOverride = '168h0m0s'
DeltaCJitterOverride = '1h0m0s'
ObservationGracePeriod = '1s'

[OCR2]
[OCR2.Automation]
GasLimit = 14500000

[Workflow]
GasLimitDefault = 400000
```

</p></details>

<details><summary>Celo Mainnet (42220)</summary><p>

```toml
AutoCreateKey = true
BlockBackfillDepth = 10
BlockBackfillSkip = false
ChainType = 'celo'
FinalityDepth = 10
FinalityTagEnabled = false
LogBackfillBatchSize = 1000
LogPollInterval = '5s'
LogKeepBlocksDepth = 100000
LogPrunePageSize = 0
BackupLogPollerBlockDelay = 100
MinIncomingConfirmations = 1
MinContractPayment = '0.00001 link'
NonceAutoSync = true
NoNewHeadsThreshold = '1m0s'
LogBroadcasterEnabled = true
RPCDefaultBatchSize = 250
RPCBlockQueryDelay = 1
FinalizedBlockOffset = 0
NoNewFinalizedHeadsThreshold = '1m0s'

[Transactions]
ForwardersEnabled = false
MaxInFlight = 16
MaxQueued = 250
ReaperInterval = '1h0m0s'
ReaperThreshold = '168h0m0s'
ResendAfterThreshold = '1m0s'

[Transactions.AutoPurge]
Enabled = false

[BalanceMonitor]
Enabled = true

[GasEstimator]
Mode = 'BlockHistory'
PriceDefault = '5 gwei'
PriceMax = '500 gwei'
PriceMin = '5 gwei'
LimitDefault = 500000
LimitMax = 500000
LimitMultiplier = '1'
LimitTransfer = 21000
EstimateLimit = false
BumpMin = '2 gwei'
BumpPercent = 20
BumpThreshold = 3
EIP1559DynamicFees = false
FeeCapDefault = '100 gwei'
TipCapDefault = '1 wei'
TipCapMin = '1 wei'

[GasEstimator.BlockHistory]
BatchSize = 25
BlockHistorySize = 12
CheckInclusionBlocks = 12
CheckInclusionPercentile = 90
TransactionPercentile = 60

[GasEstimator.FeeHistory]
CacheTimeout = '10s'

[HeadTracker]
HistoryDepth = 50
MaxBufferSize = 3
SamplingInterval = '1s'
MaxAllowedFinalityDepth = 10000
FinalityTagBypass = true
PersistenceEnabled = true

[NodePool]
PollFailureThreshold = 5
PollInterval = '10s'
SelectionMode = 'HighestHead'
SyncThreshold = 5
LeaseDuration = '0s'
NodeIsSyncingEnabled = false
FinalizedBlockPollInterval = '5s'
EnforceRepeatableRead = false
DeathDeclarationDelay = '10s'
NewHeadsPollInterval = '0s'

[OCR]
ContractConfirmations = 1
ContractTransmitterTransmitTimeout = '10s'
DatabaseTimeout = '10s'
DeltaCOverride = '168h0m0s'
DeltaCJitterOverride = '1h0m0s'
ObservationGracePeriod = '1s'

[OCR2]
[OCR2.Automation]
GasLimit = 5400000

[Workflow]
GasLimitDefault = 400000
```

</p></details>

<details><summary>Avalanche Fuji (43113)</summary><p>

```toml
AutoCreateKey = true
BlockBackfillDepth = 10
BlockBackfillSkip = false
<<<<<<< HEAD
ChainType = 'arbitrum'
FinalityDepth = 4350
FinalityTagEnabled = false
LinkContractAddress = '0xf97f4df75117a78c1A5a0DBb814Af92458539FB4'
=======
FinalityDepth = 10
FinalityTagEnabled = true
LinkContractAddress = '0x0b9d5D9136855f6FEc3c0993feE6E9CE8a297846'
>>>>>>> d4359810
LogBackfillBatchSize = 1000
LogPollInterval = '3s'
LogKeepBlocksDepth = 100000
LogPrunePageSize = 0
BackupLogPollerBlockDelay = 100
MinIncomingConfirmations = 1
MinContractPayment = '0.00001 link'
NonceAutoSync = true
NoNewHeadsThreshold = '30s'
LogBroadcasterEnabled = true
RPCDefaultBatchSize = 250
RPCBlockQueryDelay = 2
FinalizedBlockOffset = 0
NoNewFinalizedHeadsThreshold = '1m0s'

[Transactions]
ForwardersEnabled = false
MaxInFlight = 16
MaxQueued = 250
ReaperInterval = '1h0m0s'
ReaperThreshold = '168h0m0s'
ResendAfterThreshold = '1m0s'

[Transactions.AutoPurge]
Enabled = false

[BalanceMonitor]
Enabled = true

[GasEstimator]
Mode = 'BlockHistory'
PriceDefault = '25 gwei'
PriceMax = '115792089237316195423570985008687907853269984665.640564039457584007913129639935 tether'
PriceMin = '25 gwei'
LimitDefault = 500000
LimitMax = 500000
LimitMultiplier = '1'
LimitTransfer = 21000
EstimateLimit = false
BumpMin = '5 gwei'
BumpPercent = 20
BumpThreshold = 3
EIP1559DynamicFees = false
FeeCapDefault = '100 gwei'
TipCapDefault = '1 wei'
TipCapMin = '1 wei'

[GasEstimator.BlockHistory]
BatchSize = 25
BlockHistorySize = 24
CheckInclusionBlocks = 12
CheckInclusionPercentile = 90
TransactionPercentile = 60

[GasEstimator.FeeHistory]
CacheTimeout = '10s'

[HeadTracker]
HistoryDepth = 100
MaxBufferSize = 3
SamplingInterval = '1s'
MaxAllowedFinalityDepth = 10000
FinalityTagBypass = false
PersistenceEnabled = true

[NodePool]
PollFailureThreshold = 5
PollInterval = '10s'
SelectionMode = 'HighestHead'
SyncThreshold = 5
LeaseDuration = '0s'
NodeIsSyncingEnabled = false
FinalizedBlockPollInterval = '5s'
EnforceRepeatableRead = false
DeathDeclarationDelay = '10s'
NewHeadsPollInterval = '0s'

[OCR]
ContractConfirmations = 1
ContractTransmitterTransmitTimeout = '10s'
DatabaseTimeout = '10s'
DeltaCOverride = '168h0m0s'
DeltaCJitterOverride = '1h0m0s'
ObservationGracePeriod = '1s'

[OCR2]
[OCR2.Automation]
GasLimit = 5400000

[Workflow]
GasLimitDefault = 400000
```

</p></details>

<details><summary>Avalanche Mainnet (43114)</summary><p>

```toml
AutoCreateKey = true
BlockBackfillDepth = 10
BlockBackfillSkip = false
FinalityDepth = 10
FinalityTagEnabled = true
LinkContractAddress = '0x5947BB275c521040051D82396192181b413227A3'
LogBackfillBatchSize = 1000
LogPollInterval = '3s'
LogKeepBlocksDepth = 100000
LogPrunePageSize = 0
BackupLogPollerBlockDelay = 100
MinIncomingConfirmations = 1
MinContractPayment = '0.00001 link'
NonceAutoSync = true
NoNewHeadsThreshold = '30s'
LogBroadcasterEnabled = true
RPCDefaultBatchSize = 250
RPCBlockQueryDelay = 2
FinalizedBlockOffset = 0
NoNewFinalizedHeadsThreshold = '1m0s'

[Transactions]
ForwardersEnabled = false
MaxInFlight = 16
MaxQueued = 250
ReaperInterval = '1h0m0s'
ReaperThreshold = '168h0m0s'
ResendAfterThreshold = '1m0s'

[Transactions.AutoPurge]
Enabled = false

[BalanceMonitor]
Enabled = true

[GasEstimator]
Mode = 'BlockHistory'
PriceDefault = '25 gwei'
PriceMax = '115792089237316195423570985008687907853269984665.640564039457584007913129639935 tether'
PriceMin = '25 gwei'
LimitDefault = 500000
LimitMax = 500000
LimitMultiplier = '1'
LimitTransfer = 21000
EstimateLimit = false
BumpMin = '5 gwei'
BumpPercent = 20
BumpThreshold = 3
EIP1559DynamicFees = false
FeeCapDefault = '100 gwei'
TipCapDefault = '1 wei'
TipCapMin = '1 wei'

[GasEstimator.BlockHistory]
BatchSize = 25
BlockHistorySize = 24
CheckInclusionBlocks = 12
CheckInclusionPercentile = 90
TransactionPercentile = 60

[GasEstimator.FeeHistory]
CacheTimeout = '10s'

[HeadTracker]
HistoryDepth = 100
MaxBufferSize = 3
SamplingInterval = '1s'
MaxAllowedFinalityDepth = 10000
FinalityTagBypass = true
PersistenceEnabled = true

[NodePool]
PollFailureThreshold = 5
PollInterval = '10s'
SelectionMode = 'HighestHead'
SyncThreshold = 5
LeaseDuration = '0s'
NodeIsSyncingEnabled = false
FinalizedBlockPollInterval = '5s'
EnforceRepeatableRead = false
DeathDeclarationDelay = '10s'
NewHeadsPollInterval = '0s'

[OCR]
ContractConfirmations = 1
ContractTransmitterTransmitTimeout = '10s'
DatabaseTimeout = '10s'
DeltaCOverride = '168h0m0s'
DeltaCJitterOverride = '1h0m0s'
ObservationGracePeriod = '1s'

[OCR2]
[OCR2.Automation]
GasLimit = 5400000

[Workflow]
GasLimitDefault = 400000
```

</p></details>

<details><summary>Celo Testnet (44787)</summary><p>

```toml
AutoCreateKey = true
BlockBackfillDepth = 10
BlockBackfillSkip = false
ChainType = 'celo'
FinalityDepth = 10
FinalityTagEnabled = false
LogBackfillBatchSize = 1000
LogPollInterval = '5s'
LogKeepBlocksDepth = 100000
LogPrunePageSize = 0
BackupLogPollerBlockDelay = 100
MinIncomingConfirmations = 1
MinContractPayment = '0.00001 link'
NonceAutoSync = true
NoNewHeadsThreshold = '1m0s'
LogBroadcasterEnabled = true
RPCDefaultBatchSize = 250
RPCBlockQueryDelay = 1
FinalizedBlockOffset = 0
NoNewFinalizedHeadsThreshold = '1m0s'

[Transactions]
ForwardersEnabled = false
MaxInFlight = 16
MaxQueued = 250
ReaperInterval = '1h0m0s'
ReaperThreshold = '168h0m0s'
ResendAfterThreshold = '1m0s'

[Transactions.AutoPurge]
Enabled = false

[BalanceMonitor]
Enabled = true

[GasEstimator]
Mode = 'BlockHistory'
PriceDefault = '5 gwei'
PriceMax = '500 gwei'
PriceMin = '5 gwei'
LimitDefault = 500000
LimitMax = 500000
LimitMultiplier = '1'
LimitTransfer = 21000
EstimateLimit = false
BumpMin = '2 gwei'
BumpPercent = 20
BumpThreshold = 3
EIP1559DynamicFees = false
FeeCapDefault = '100 gwei'
TipCapDefault = '1 wei'
TipCapMin = '1 wei'

[GasEstimator.BlockHistory]
BatchSize = 25
BlockHistorySize = 24
CheckInclusionBlocks = 12
CheckInclusionPercentile = 90
TransactionPercentile = 60

[GasEstimator.FeeHistory]
CacheTimeout = '10s'

[HeadTracker]
HistoryDepth = 50
MaxBufferSize = 3
SamplingInterval = '1s'
MaxAllowedFinalityDepth = 10000
FinalityTagBypass = true
PersistenceEnabled = true

[NodePool]
PollFailureThreshold = 5
PollInterval = '10s'
SelectionMode = 'HighestHead'
SyncThreshold = 5
LeaseDuration = '0s'
NodeIsSyncingEnabled = false
FinalizedBlockPollInterval = '5s'
EnforceRepeatableRead = false
DeathDeclarationDelay = '10s'
NewHeadsPollInterval = '0s'

[OCR]
ContractConfirmations = 1
ContractTransmitterTransmitTimeout = '10s'
DatabaseTimeout = '10s'
DeltaCOverride = '168h0m0s'
DeltaCJitterOverride = '1h0m0s'
ObservationGracePeriod = '1s'

[OCR2]
[OCR2.Automation]
GasLimit = 5400000

[Workflow]
GasLimitDefault = 400000
```

</p></details>

<details><summary>Zircuit Sepolia (48899)</summary><p>

```toml
AutoCreateKey = true
BlockBackfillDepth = 10
BlockBackfillSkip = false
ChainType = 'optimismBedrock'
FinalityDepth = 1000
FinalityTagEnabled = true
LinkContractAddress = '0xDEE94506570cA186BC1e3516fCf4fd719C312cCD'
LogBackfillBatchSize = 1000
LogPollInterval = '2s'
LogKeepBlocksDepth = 100000
LogPrunePageSize = 0
BackupLogPollerBlockDelay = 100
MinIncomingConfirmations = 3
MinContractPayment = '0.00001 link'
NonceAutoSync = true
NoNewHeadsThreshold = '40s'
LogBroadcasterEnabled = true
RPCDefaultBatchSize = 250
RPCBlockQueryDelay = 1
FinalizedBlockOffset = 0
NoNewFinalizedHeadsThreshold = '15m0s'

[Transactions]
ForwardersEnabled = false
MaxInFlight = 16
MaxQueued = 250
ReaperInterval = '1h0m0s'
ReaperThreshold = '168h0m0s'
ResendAfterThreshold = '30s'

[Transactions.AutoPurge]
Enabled = true
Threshold = 90
MinAttempts = 3

[BalanceMonitor]
Enabled = true

[GasEstimator]
Mode = 'BlockHistory'
PriceDefault = '20 gwei'
PriceMax = '115792089237316195423570985008687907853269984665.640564039457584007913129639935 tether'
PriceMin = '1 wei'
LimitDefault = 500000
LimitMax = 500000
LimitMultiplier = '1'
LimitTransfer = 21000
EstimateLimit = false
BumpMin = '100 wei'
BumpPercent = 20
BumpThreshold = 3
EIP1559DynamicFees = true
FeeCapDefault = '100 gwei'
TipCapDefault = '1 wei'
TipCapMin = '1 wei'

[GasEstimator.BlockHistory]
BatchSize = 25
BlockHistorySize = 60
CheckInclusionBlocks = 12
CheckInclusionPercentile = 90
TransactionPercentile = 60

[GasEstimator.FeeHistory]
CacheTimeout = '10s'

[HeadTracker]
HistoryDepth = 2000
MaxBufferSize = 3
SamplingInterval = '1s'
MaxAllowedFinalityDepth = 10000
FinalityTagBypass = true
PersistenceEnabled = true

[NodePool]
PollFailureThreshold = 5
PollInterval = '10s'
SelectionMode = 'HighestHead'
SyncThreshold = 10
LeaseDuration = '0s'
NodeIsSyncingEnabled = false
FinalizedBlockPollInterval = '5s'
EnforceRepeatableRead = false
DeathDeclarationDelay = '10s'
NewHeadsPollInterval = '0s'

[OCR]
ContractConfirmations = 1
ContractTransmitterTransmitTimeout = '10s'
DatabaseTimeout = '10s'
DeltaCOverride = '168h0m0s'
DeltaCJitterOverride = '1h0m0s'
ObservationGracePeriod = '1s'

[OCR2]
[OCR2.Automation]
GasLimit = 6500000

[Workflow]
GasLimitDefault = 400000
```

</p></details>

<details><summary>Zircuit Mainnet (48900)</summary><p>

```toml
AutoCreateKey = true
BlockBackfillDepth = 10
BlockBackfillSkip = false
ChainType = 'optimismBedrock'
FinalityDepth = 1000
FinalityTagEnabled = true
LinkContractAddress = '0x5D6d033B4FbD2190D99D930719fAbAcB64d2439a'
LogBackfillBatchSize = 1000
LogPollInterval = '2s'
LogKeepBlocksDepth = 100000
LogPrunePageSize = 0
BackupLogPollerBlockDelay = 100
MinIncomingConfirmations = 3
MinContractPayment = '0.00001 link'
NonceAutoSync = true
NoNewHeadsThreshold = '40s'
LogBroadcasterEnabled = true
RPCDefaultBatchSize = 250
RPCBlockQueryDelay = 1
FinalizedBlockOffset = 0
NoNewFinalizedHeadsThreshold = '15m0s'

[Transactions]
ForwardersEnabled = false
MaxInFlight = 16
MaxQueued = 250
ReaperInterval = '1h0m0s'
ReaperThreshold = '168h0m0s'
ResendAfterThreshold = '30s'

[Transactions.AutoPurge]
Enabled = true
Threshold = 90
MinAttempts = 3

[BalanceMonitor]
Enabled = true

[GasEstimator]
Mode = 'BlockHistory'
PriceDefault = '20 gwei'
PriceMax = '115792089237316195423570985008687907853269984665.640564039457584007913129639935 tether'
PriceMin = '1 wei'
LimitDefault = 500000
LimitMax = 500000
LimitMultiplier = '1'
LimitTransfer = 21000
EstimateLimit = false
BumpMin = '100 wei'
BumpPercent = 20
BumpThreshold = 3
EIP1559DynamicFees = true
FeeCapDefault = '100 gwei'
TipCapDefault = '1 wei'
TipCapMin = '1 wei'

[GasEstimator.BlockHistory]
BatchSize = 25
BlockHistorySize = 24
CheckInclusionBlocks = 12
CheckInclusionPercentile = 90
TransactionPercentile = 60

[GasEstimator.FeeHistory]
CacheTimeout = '10s'

[HeadTracker]
HistoryDepth = 2000
MaxBufferSize = 3
SamplingInterval = '1s'
MaxAllowedFinalityDepth = 10000
FinalityTagBypass = true
PersistenceEnabled = true

[NodePool]
PollFailureThreshold = 5
PollInterval = '10s'
SelectionMode = 'HighestHead'
SyncThreshold = 10
LeaseDuration = '0s'
NodeIsSyncingEnabled = false
FinalizedBlockPollInterval = '5s'
EnforceRepeatableRead = false
DeathDeclarationDelay = '10s'
NewHeadsPollInterval = '0s'

[OCR]
ContractConfirmations = 1
ContractTransmitterTransmitTimeout = '10s'
DatabaseTimeout = '10s'
DeltaCOverride = '168h0m0s'
DeltaCJitterOverride = '1h0m0s'
ObservationGracePeriod = '1s'

[OCR2]
[OCR2.Automation]
GasLimit = 6500000

[Workflow]
GasLimitDefault = 400000
```

</p></details>

<details><summary>Linea Goerli (59140)</summary><p>

```toml
AutoCreateKey = true
BlockBackfillDepth = 10
BlockBackfillSkip = false
FinalityDepth = 15
FinalityTagEnabled = false
LogBackfillBatchSize = 1000
LogPollInterval = '15s'
LogKeepBlocksDepth = 100000
LogPrunePageSize = 0
BackupLogPollerBlockDelay = 100
MinIncomingConfirmations = 3
MinContractPayment = '0.00001 link'
NonceAutoSync = true
NoNewHeadsThreshold = '0s'
LogBroadcasterEnabled = true
RPCDefaultBatchSize = 250
RPCBlockQueryDelay = 1
FinalizedBlockOffset = 0
NoNewFinalizedHeadsThreshold = '0s'

[Transactions]
ForwardersEnabled = false
MaxInFlight = 16
MaxQueued = 250
ReaperInterval = '1h0m0s'
ReaperThreshold = '168h0m0s'
ResendAfterThreshold = '3m0s'

[Transactions.AutoPurge]
Enabled = false

[BalanceMonitor]
Enabled = true

[GasEstimator]
Mode = 'BlockHistory'
PriceDefault = '20 gwei'
PriceMax = '115792089237316195423570985008687907853269984665.640564039457584007913129639935 tether'
PriceMin = '1 gwei'
LimitDefault = 500000
LimitMax = 500000
LimitMultiplier = '1'
LimitTransfer = 21000
EstimateLimit = false
BumpMin = '5 gwei'
BumpPercent = 40
BumpThreshold = 3
EIP1559DynamicFees = false
FeeCapDefault = '100 gwei'
TipCapDefault = '1 wei'
TipCapMin = '1 wei'

[GasEstimator.BlockHistory]
BatchSize = 25
BlockHistorySize = 8
CheckInclusionBlocks = 12
CheckInclusionPercentile = 90
TransactionPercentile = 60

[GasEstimator.FeeHistory]
CacheTimeout = '10s'

[HeadTracker]
HistoryDepth = 100
MaxBufferSize = 3
SamplingInterval = '1s'
MaxAllowedFinalityDepth = 10000
FinalityTagBypass = true
PersistenceEnabled = true

[NodePool]
PollFailureThreshold = 5
PollInterval = '10s'
SelectionMode = 'HighestHead'
SyncThreshold = 5
LeaseDuration = '0s'
NodeIsSyncingEnabled = false
FinalizedBlockPollInterval = '5s'
EnforceRepeatableRead = false
DeathDeclarationDelay = '10s'
NewHeadsPollInterval = '0s'

[OCR]
ContractConfirmations = 4
ContractTransmitterTransmitTimeout = '10s'
DatabaseTimeout = '10s'
DeltaCOverride = '168h0m0s'
DeltaCJitterOverride = '1h0m0s'
ObservationGracePeriod = '1s'

[OCR2]
[OCR2.Automation]
GasLimit = 5400000

[Workflow]
GasLimitDefault = 400000
```

</p></details>

<details><summary>Linea Sepolia (59141)</summary><p>

```toml
AutoCreateKey = true
BlockBackfillDepth = 10
BlockBackfillSkip = false
FinalityDepth = 900
FinalityTagEnabled = false
LogBackfillBatchSize = 1000
LogPollInterval = '15s'
LogKeepBlocksDepth = 100000
LogPrunePageSize = 0
BackupLogPollerBlockDelay = 100
MinIncomingConfirmations = 3
MinContractPayment = '0.00001 link'
NonceAutoSync = true
NoNewHeadsThreshold = '0s'
LogBroadcasterEnabled = true
RPCDefaultBatchSize = 250
RPCBlockQueryDelay = 1
FinalizedBlockOffset = 0
NoNewFinalizedHeadsThreshold = '0s'

[Transactions]
ForwardersEnabled = false
MaxInFlight = 16
MaxQueued = 250
ReaperInterval = '1h0m0s'
ReaperThreshold = '168h0m0s'
ResendAfterThreshold = '3m0s'

[Transactions.AutoPurge]
Enabled = false

[BalanceMonitor]
Enabled = true

[GasEstimator]
Mode = 'BlockHistory'
PriceDefault = '20 gwei'
PriceMax = '115792089237316195423570985008687907853269984665.640564039457584007913129639935 tether'
PriceMin = '1 wei'
LimitDefault = 500000
LimitMax = 500000
LimitMultiplier = '1'
LimitTransfer = 21000
EstimateLimit = false
BumpMin = '5 gwei'
BumpPercent = 20
BumpThreshold = 3
EIP1559DynamicFees = true
FeeCapDefault = '100 gwei'
TipCapDefault = '1 wei'
TipCapMin = '1 wei'

[GasEstimator.BlockHistory]
BatchSize = 25
BlockHistorySize = 8
CheckInclusionBlocks = 12
CheckInclusionPercentile = 90
TransactionPercentile = 60

[GasEstimator.FeeHistory]
CacheTimeout = '10s'

[HeadTracker]
HistoryDepth = 1000
MaxBufferSize = 3
SamplingInterval = '1s'
MaxAllowedFinalityDepth = 10000
FinalityTagBypass = true
PersistenceEnabled = true

[NodePool]
PollFailureThreshold = 5
PollInterval = '10s'
SelectionMode = 'HighestHead'
SyncThreshold = 5
LeaseDuration = '0s'
NodeIsSyncingEnabled = false
FinalizedBlockPollInterval = '5s'
EnforceRepeatableRead = false
DeathDeclarationDelay = '10s'
NewHeadsPollInterval = '0s'

[OCR]
ContractConfirmations = 4
ContractTransmitterTransmitTimeout = '10s'
DatabaseTimeout = '10s'
DeltaCOverride = '168h0m0s'
DeltaCJitterOverride = '1h0m0s'
ObservationGracePeriod = '1s'

[OCR2]
[OCR2.Automation]
GasLimit = 5400000

[Workflow]
GasLimitDefault = 400000
```

</p></details>

<details><summary>Linea Mainnet (59144)</summary><p>

```toml
AutoCreateKey = true
BlockBackfillDepth = 10
BlockBackfillSkip = false
FinalityDepth = 300
FinalityTagEnabled = false
LogBackfillBatchSize = 1000
LogPollInterval = '15s'
LogKeepBlocksDepth = 100000
LogPrunePageSize = 0
BackupLogPollerBlockDelay = 100
MinIncomingConfirmations = 3
MinContractPayment = '0.00001 link'
NonceAutoSync = true
NoNewHeadsThreshold = '0s'
LogBroadcasterEnabled = true
RPCDefaultBatchSize = 250
RPCBlockQueryDelay = 1
FinalizedBlockOffset = 0
NoNewFinalizedHeadsThreshold = '0s'

[Transactions]
ForwardersEnabled = false
MaxInFlight = 16
MaxQueued = 250
ReaperInterval = '1h0m0s'
ReaperThreshold = '168h0m0s'
ResendAfterThreshold = '3m0s'

[Transactions.AutoPurge]
Enabled = false

[BalanceMonitor]
Enabled = true

[GasEstimator]
Mode = 'BlockHistory'
PriceDefault = '20 gwei'
PriceMax = '115792089237316195423570985008687907853269984665.640564039457584007913129639935 tether'
PriceMin = '400 mwei'
LimitDefault = 500000
LimitMax = 500000
LimitMultiplier = '1'
LimitTransfer = 21000
EstimateLimit = false
BumpMin = '5 gwei'
BumpPercent = 40
BumpThreshold = 3
EIP1559DynamicFees = false
FeeCapDefault = '100 gwei'
TipCapDefault = '1 wei'
TipCapMin = '1 wei'

[GasEstimator.BlockHistory]
BatchSize = 25
BlockHistorySize = 8
CheckInclusionBlocks = 12
CheckInclusionPercentile = 90
TransactionPercentile = 60

[GasEstimator.FeeHistory]
CacheTimeout = '10s'

[HeadTracker]
HistoryDepth = 350
MaxBufferSize = 3
SamplingInterval = '1s'
MaxAllowedFinalityDepth = 10000
FinalityTagBypass = true
PersistenceEnabled = true

[NodePool]
PollFailureThreshold = 5
PollInterval = '10s'
SelectionMode = 'HighestHead'
SyncThreshold = 5
LeaseDuration = '0s'
NodeIsSyncingEnabled = false
FinalizedBlockPollInterval = '5s'
EnforceRepeatableRead = false
DeathDeclarationDelay = '10s'
NewHeadsPollInterval = '0s'

[OCR]
ContractConfirmations = 4
ContractTransmitterTransmitTimeout = '10s'
DatabaseTimeout = '10s'
DeltaCOverride = '168h0m0s'
DeltaCJitterOverride = '1h0m0s'
ObservationGracePeriod = '1s'

[OCR2]
[OCR2.Automation]
GasLimit = 5400000

[Workflow]
GasLimitDefault = 400000
```

</p></details>

<details><summary>Metis Sepolia (59902)</summary><p>

```toml
AutoCreateKey = true
BlockBackfillDepth = 10
BlockBackfillSkip = false
ChainType = 'metis'
FinalityDepth = 10
FinalityTagEnabled = true
LogBackfillBatchSize = 1000
LogPollInterval = '15s'
LogKeepBlocksDepth = 100000
LogPrunePageSize = 0
BackupLogPollerBlockDelay = 100
MinIncomingConfirmations = 1
MinContractPayment = '0.00001 link'
NonceAutoSync = true
NoNewHeadsThreshold = '0s'
LogBroadcasterEnabled = true
RPCDefaultBatchSize = 250
RPCBlockQueryDelay = 1
FinalizedBlockOffset = 0
NoNewFinalizedHeadsThreshold = '0s'

[Transactions]
ForwardersEnabled = false
MaxInFlight = 16
MaxQueued = 250
ReaperInterval = '1h0m0s'
ReaperThreshold = '168h0m0s'
ResendAfterThreshold = '1m0s'

[Transactions.AutoPurge]
Enabled = false

[BalanceMonitor]
Enabled = true

[GasEstimator]
Mode = 'SuggestedPrice'
PriceDefault = '20 gwei'
PriceMax = '115792089237316195423570985008687907853269984665.640564039457584007913129639935 tether'
PriceMin = '0'
LimitDefault = 500000
LimitMax = 500000
LimitMultiplier = '1'
LimitTransfer = 21000
EstimateLimit = false
BumpMin = '5 gwei'
BumpPercent = 20
BumpThreshold = 3
EIP1559DynamicFees = false
FeeCapDefault = '100 gwei'
TipCapDefault = '1 wei'
TipCapMin = '1 wei'

[GasEstimator.BlockHistory]
BatchSize = 25
BlockHistorySize = 0
CheckInclusionBlocks = 12
CheckInclusionPercentile = 90
TransactionPercentile = 60

[GasEstimator.FeeHistory]
CacheTimeout = '10s'

[HeadTracker]
HistoryDepth = 100
MaxBufferSize = 3
SamplingInterval = '1s'
MaxAllowedFinalityDepth = 10000
FinalityTagBypass = true
PersistenceEnabled = true

[NodePool]
PollFailureThreshold = 5
PollInterval = '10s'
SelectionMode = 'HighestHead'
SyncThreshold = 10
LeaseDuration = '0s'
NodeIsSyncingEnabled = false
FinalizedBlockPollInterval = '5s'
EnforceRepeatableRead = false
DeathDeclarationDelay = '10s'
NewHeadsPollInterval = '0s'

[OCR]
ContractConfirmations = 1
ContractTransmitterTransmitTimeout = '10s'
DatabaseTimeout = '10s'
DeltaCOverride = '168h0m0s'
DeltaCJitterOverride = '1h0m0s'
ObservationGracePeriod = '1s'

[OCR2]
[OCR2.Automation]
GasLimit = 5400000

[Workflow]
GasLimitDefault = 400000
```

</p></details>

<details><summary>Polygon Mumbai (80001)</summary><p>

```toml
AutoCreateKey = true
BlockBackfillDepth = 10
BlockBackfillSkip = false
FinalityDepth = 500
FinalityTagEnabled = false
LinkContractAddress = '0x326C977E6efc84E512bB9C30f76E30c160eD06FB'
LogBackfillBatchSize = 1000
LogPollInterval = '1s'
LogKeepBlocksDepth = 100000
LogPrunePageSize = 0
BackupLogPollerBlockDelay = 100
MinIncomingConfirmations = 5
MinContractPayment = '0.00001 link'
NonceAutoSync = true
NoNewHeadsThreshold = '30s'
LogBroadcasterEnabled = true
RPCDefaultBatchSize = 100
RPCBlockQueryDelay = 10
FinalizedBlockOffset = 0
NoNewFinalizedHeadsThreshold = '0s'

[Transactions]
ForwardersEnabled = false
MaxInFlight = 16
MaxQueued = 5000
ReaperInterval = '1h0m0s'
ReaperThreshold = '168h0m0s'
ResendAfterThreshold = '1m0s'

[Transactions.AutoPurge]
Enabled = false

[BalanceMonitor]
Enabled = true

[GasEstimator]
Mode = 'BlockHistory'
PriceDefault = '25 gwei'
PriceMax = '115792089237316195423570985008687907853269984665.640564039457584007913129639935 tether'
PriceMin = '25 gwei'
LimitDefault = 500000
LimitMax = 500000
LimitMultiplier = '1'
LimitTransfer = 21000
EstimateLimit = false
BumpMin = '20 gwei'
BumpPercent = 20
BumpThreshold = 5
EIP1559DynamicFees = false
FeeCapDefault = '100 gwei'
TipCapDefault = '1 wei'
TipCapMin = '1 wei'

[GasEstimator.BlockHistory]
BatchSize = 25
BlockHistorySize = 24
CheckInclusionBlocks = 12
CheckInclusionPercentile = 90
TransactionPercentile = 60

[GasEstimator.FeeHistory]
CacheTimeout = '10s'

[HeadTracker]
HistoryDepth = 2000
MaxBufferSize = 3
SamplingInterval = '1s'
MaxAllowedFinalityDepth = 10000
FinalityTagBypass = true
PersistenceEnabled = true

[NodePool]
PollFailureThreshold = 5
PollInterval = '10s'
SelectionMode = 'HighestHead'
SyncThreshold = 10
LeaseDuration = '0s'
NodeIsSyncingEnabled = false
FinalizedBlockPollInterval = '5s'
EnforceRepeatableRead = false
DeathDeclarationDelay = '10s'
NewHeadsPollInterval = '0s'

[OCR]
ContractConfirmations = 4
ContractTransmitterTransmitTimeout = '10s'
DatabaseTimeout = '10s'
DeltaCOverride = '168h0m0s'
DeltaCJitterOverride = '1h0m0s'
ObservationGracePeriod = '1s'

[OCR2]
[OCR2.Automation]
GasLimit = 5400000

[Workflow]
GasLimitDefault = 400000
```

</p></details>

<details><summary>Polygon Amoy (80002)</summary><p>

```toml
AutoCreateKey = true
BlockBackfillDepth = 10
BlockBackfillSkip = false
FinalityDepth = 500
FinalityTagEnabled = false
LogBackfillBatchSize = 1000
LogPollInterval = '1s'
LogKeepBlocksDepth = 100000
LogPrunePageSize = 0
BackupLogPollerBlockDelay = 100
MinIncomingConfirmations = 5
MinContractPayment = '0.00001 link'
NonceAutoSync = true
NoNewHeadsThreshold = '30s'
LogBroadcasterEnabled = true
RPCDefaultBatchSize = 100
RPCBlockQueryDelay = 10
FinalizedBlockOffset = 0
NoNewFinalizedHeadsThreshold = '12m0s'

[Transactions]
ForwardersEnabled = false
MaxInFlight = 16
MaxQueued = 5000
ReaperInterval = '1h0m0s'
ReaperThreshold = '168h0m0s'
ResendAfterThreshold = '1m0s'

[Transactions.AutoPurge]
Enabled = false

[BalanceMonitor]
Enabled = true

[GasEstimator]
Mode = 'BlockHistory'
PriceDefault = '25 gwei'
PriceMax = '115792089237316195423570985008687907853269984665.640564039457584007913129639935 tether'
PriceMin = '25 gwei'
LimitDefault = 500000
LimitMax = 500000
LimitMultiplier = '1'
LimitTransfer = 21000
EstimateLimit = false
BumpMin = '20 gwei'
BumpPercent = 20
BumpThreshold = 5
EIP1559DynamicFees = true
FeeCapDefault = '100 gwei'
TipCapDefault = '1 wei'
TipCapMin = '1 wei'

[GasEstimator.BlockHistory]
BatchSize = 25
BlockHistorySize = 24
CheckInclusionBlocks = 12
CheckInclusionPercentile = 90
TransactionPercentile = 60

[GasEstimator.FeeHistory]
CacheTimeout = '10s'

[HeadTracker]
HistoryDepth = 2000
MaxBufferSize = 3
SamplingInterval = '1s'
MaxAllowedFinalityDepth = 10000
FinalityTagBypass = true
PersistenceEnabled = true

[NodePool]
PollFailureThreshold = 5
PollInterval = '10s'
SelectionMode = 'HighestHead'
SyncThreshold = 10
LeaseDuration = '0s'
NodeIsSyncingEnabled = false
FinalizedBlockPollInterval = '5s'
EnforceRepeatableRead = false
DeathDeclarationDelay = '10s'
NewHeadsPollInterval = '0s'

[OCR]
ContractConfirmations = 4
ContractTransmitterTransmitTimeout = '10s'
DatabaseTimeout = '10s'
DeltaCOverride = '168h0m0s'
DeltaCJitterOverride = '1h0m0s'
ObservationGracePeriod = '1s'

[OCR2]
[OCR2.Automation]
GasLimit = 5400000

[Workflow]
GasLimitDefault = 400000
```

</p></details>

<details><summary>Base Goerli (84531)</summary><p>

```toml
AutoCreateKey = true
BlockBackfillDepth = 10
BlockBackfillSkip = false
ChainType = 'optimismBedrock'
FinalityDepth = 200
FinalityTagEnabled = false
LogBackfillBatchSize = 1000
LogPollInterval = '2s'
LogKeepBlocksDepth = 100000
LogPrunePageSize = 0
BackupLogPollerBlockDelay = 100
MinIncomingConfirmations = 1
MinContractPayment = '0.00001 link'
NonceAutoSync = true
NoNewHeadsThreshold = '40s'
LogBroadcasterEnabled = true
RPCDefaultBatchSize = 250
RPCBlockQueryDelay = 1
FinalizedBlockOffset = 0
NoNewFinalizedHeadsThreshold = '0s'

[Transactions]
ForwardersEnabled = false
MaxInFlight = 16
MaxQueued = 250
ReaperInterval = '1h0m0s'
ReaperThreshold = '168h0m0s'
ResendAfterThreshold = '30s'

[Transactions.AutoPurge]
Enabled = false

[BalanceMonitor]
Enabled = true

[GasEstimator]
Mode = 'BlockHistory'
PriceDefault = '20 gwei'
PriceMax = '115792089237316195423570985008687907853269984665.640564039457584007913129639935 tether'
PriceMin = '1 wei'
LimitDefault = 500000
LimitMax = 500000
LimitMultiplier = '1'
LimitTransfer = 21000
EstimateLimit = false
BumpMin = '100 wei'
BumpPercent = 20
BumpThreshold = 3
EIP1559DynamicFees = true
FeeCapDefault = '100 gwei'
TipCapDefault = '1 wei'
TipCapMin = '1 wei'

[GasEstimator.BlockHistory]
BatchSize = 25
BlockHistorySize = 60
CheckInclusionBlocks = 12
CheckInclusionPercentile = 90
TransactionPercentile = 60

[GasEstimator.FeeHistory]
CacheTimeout = '10s'

[HeadTracker]
HistoryDepth = 300
MaxBufferSize = 3
SamplingInterval = '1s'
MaxAllowedFinalityDepth = 10000
FinalityTagBypass = true
PersistenceEnabled = true

[NodePool]
PollFailureThreshold = 5
PollInterval = '10s'
SelectionMode = 'HighestHead'
SyncThreshold = 10
LeaseDuration = '0s'
NodeIsSyncingEnabled = false
FinalizedBlockPollInterval = '5s'
EnforceRepeatableRead = false
DeathDeclarationDelay = '10s'
NewHeadsPollInterval = '0s'

[OCR]
ContractConfirmations = 1
ContractTransmitterTransmitTimeout = '10s'
DatabaseTimeout = '10s'
DeltaCOverride = '168h0m0s'
DeltaCJitterOverride = '1h0m0s'
ObservationGracePeriod = '1s'

[OCR2]
[OCR2.Automation]
GasLimit = 6500000

[Workflow]
GasLimitDefault = 400000
```

</p></details>

<details><summary>Base Sepolia (84532)</summary><p>

```toml
AutoCreateKey = true
BlockBackfillDepth = 10
BlockBackfillSkip = false
ChainType = 'optimismBedrock'
FinalityDepth = 200
FinalityTagEnabled = true
LogBackfillBatchSize = 1000
LogPollInterval = '2s'
LogKeepBlocksDepth = 100000
LogPrunePageSize = 0
BackupLogPollerBlockDelay = 100
MinIncomingConfirmations = 1
MinContractPayment = '0.00001 link'
NonceAutoSync = true
NoNewHeadsThreshold = '40s'
LogBroadcasterEnabled = true
RPCDefaultBatchSize = 250
RPCBlockQueryDelay = 1
FinalizedBlockOffset = 0
NoNewFinalizedHeadsThreshold = '12m0s'

[Transactions]
ForwardersEnabled = false
MaxInFlight = 16
MaxQueued = 250
ReaperInterval = '1h0m0s'
ReaperThreshold = '168h0m0s'
ResendAfterThreshold = '30s'

[Transactions.AutoPurge]
Enabled = false

[BalanceMonitor]
Enabled = true

[GasEstimator]
Mode = 'BlockHistory'
PriceDefault = '20 gwei'
PriceMax = '115792089237316195423570985008687907853269984665.640564039457584007913129639935 tether'
PriceMin = '1 wei'
LimitDefault = 500000
LimitMax = 500000
LimitMultiplier = '1'
LimitTransfer = 21000
EstimateLimit = false
BumpMin = '100 wei'
BumpPercent = 20
BumpThreshold = 3
EIP1559DynamicFees = true
FeeCapDefault = '100 gwei'
TipCapDefault = '1 wei'
TipCapMin = '1 wei'

[GasEstimator.BlockHistory]
BatchSize = 25
BlockHistorySize = 60
CheckInclusionBlocks = 12
CheckInclusionPercentile = 90
TransactionPercentile = 60

[GasEstimator.FeeHistory]
CacheTimeout = '10s'

[HeadTracker]
HistoryDepth = 300
MaxBufferSize = 3
SamplingInterval = '1s'
MaxAllowedFinalityDepth = 10000
FinalityTagBypass = true
PersistenceEnabled = true

[NodePool]
PollFailureThreshold = 5
PollInterval = '10s'
SelectionMode = 'HighestHead'
SyncThreshold = 10
LeaseDuration = '0s'
NodeIsSyncingEnabled = false
FinalizedBlockPollInterval = '5s'
EnforceRepeatableRead = false
DeathDeclarationDelay = '10s'
NewHeadsPollInterval = '0s'

[OCR]
ContractConfirmations = 1
ContractTransmitterTransmitTimeout = '10s'
DatabaseTimeout = '10s'
DeltaCOverride = '168h0m0s'
DeltaCJitterOverride = '1h0m0s'
ObservationGracePeriod = '1s'

[OCR2]
[OCR2.Automation]
GasLimit = 6500000

[Workflow]
GasLimitDefault = 400000
```

</p></details>

<details><summary>Arbitrum Rinkeby (421611)</summary><p>

```toml
AutoCreateKey = true
BlockBackfillDepth = 10
BlockBackfillSkip = false
ChainType = 'arbitrum'
FinalityDepth = 4350
FinalityTagEnabled = false
LinkContractAddress = '0x615fBe6372676474d9e6933d310469c9b68e9726'
LogBackfillBatchSize = 1000
LogPollInterval = '1s'
LogKeepBlocksDepth = 100000
LogPrunePageSize = 0
BackupLogPollerBlockDelay = 100
MinIncomingConfirmations = 3
MinContractPayment = '0.00001 link'
NonceAutoSync = true
NoNewHeadsThreshold = '0s'
LogBroadcasterEnabled = true
RPCDefaultBatchSize = 250
RPCBlockQueryDelay = 1
FinalizedBlockOffset = 0
NoNewFinalizedHeadsThreshold = '0s'

[Transactions]
ForwardersEnabled = false
MaxInFlight = 16
MaxQueued = 250
ReaperInterval = '1h0m0s'
ReaperThreshold = '168h0m0s'
ResendAfterThreshold = '1m0s'

[Transactions.AutoPurge]
Enabled = false

[BalanceMonitor]
Enabled = true

[GasEstimator]
Mode = 'Arbitrum'
PriceDefault = '100 mwei'
PriceMax = '115792089237316195423570985008687907853269984665.640564039457584007913129639935 tether'
PriceMin = '0'
LimitDefault = 500000
LimitMax = 1000000000
LimitMultiplier = '1'
LimitTransfer = 21000
EstimateLimit = false
BumpMin = '5 gwei'
BumpPercent = 20
BumpThreshold = 5
EIP1559DynamicFees = false
FeeCapDefault = '1 micro'
TipCapDefault = '1 wei'
TipCapMin = '1 wei'

[GasEstimator.BlockHistory]
BatchSize = 25
BlockHistorySize = 0
CheckInclusionBlocks = 12
CheckInclusionPercentile = 90
TransactionPercentile = 60

[GasEstimator.FeeHistory]
CacheTimeout = '10s'

[HeadTracker]
HistoryDepth = 100
MaxBufferSize = 3
SamplingInterval = '1s'
MaxAllowedFinalityDepth = 10000
FinalityTagBypass = true
PersistenceEnabled = true

[NodePool]
PollFailureThreshold = 5
PollInterval = '10s'
SelectionMode = 'HighestHead'
SyncThreshold = 10
LeaseDuration = '0s'
NodeIsSyncingEnabled = false
FinalizedBlockPollInterval = '5s'
EnforceRepeatableRead = false
DeathDeclarationDelay = '10s'
NewHeadsPollInterval = '0s'

[OCR]
ContractConfirmations = 1
ContractTransmitterTransmitTimeout = '10s'
DatabaseTimeout = '10s'
DeltaCOverride = '168h0m0s'
DeltaCJitterOverride = '1h0m0s'
ObservationGracePeriod = '1s'

[OCR2]
[OCR2.Automation]
GasLimit = 5400000

[Workflow]
GasLimitDefault = 400000
```

</p></details>

<details><summary>Arbitrum Goerli (421613)</summary><p>

```toml
AutoCreateKey = true
BlockBackfillDepth = 10
BlockBackfillSkip = false
ChainType = 'arbitrum'
FinalityDepth = 4350
FinalityTagEnabled = false
LinkContractAddress = '0xd14838A68E8AFBAdE5efb411d5871ea0011AFd28'
LogBackfillBatchSize = 1000
LogPollInterval = '1s'
LogKeepBlocksDepth = 100000
LogPrunePageSize = 0
BackupLogPollerBlockDelay = 100
MinIncomingConfirmations = 3
MinContractPayment = '0.00001 link'
NonceAutoSync = true
NoNewHeadsThreshold = '0s'
LogBroadcasterEnabled = true
RPCDefaultBatchSize = 250
RPCBlockQueryDelay = 1
FinalizedBlockOffset = 0
NoNewFinalizedHeadsThreshold = '0s'

[Transactions]
ForwardersEnabled = false
MaxInFlight = 16
MaxQueued = 250
ReaperInterval = '1h0m0s'
ReaperThreshold = '168h0m0s'
ResendAfterThreshold = '1m0s'

[Transactions.AutoPurge]
Enabled = false

[BalanceMonitor]
Enabled = true

[GasEstimator]
Mode = 'Arbitrum'
PriceDefault = '100 mwei'
PriceMax = '115792089237316195423570985008687907853269984665.640564039457584007913129639935 tether'
PriceMin = '0'
LimitDefault = 500000
LimitMax = 1000000000
LimitMultiplier = '1'
LimitTransfer = 21000
EstimateLimit = false
BumpMin = '5 gwei'
BumpPercent = 20
BumpThreshold = 5
EIP1559DynamicFees = false
FeeCapDefault = '1 micro'
TipCapDefault = '1 wei'
TipCapMin = '1 wei'

[GasEstimator.BlockHistory]
BatchSize = 25
BlockHistorySize = 0
CheckInclusionBlocks = 12
CheckInclusionPercentile = 90
TransactionPercentile = 60

[GasEstimator.FeeHistory]
CacheTimeout = '10s'

[HeadTracker]
HistoryDepth = 100
MaxBufferSize = 3
SamplingInterval = '1s'
MaxAllowedFinalityDepth = 10000
FinalityTagBypass = true
PersistenceEnabled = true

[NodePool]
PollFailureThreshold = 5
PollInterval = '10s'
SelectionMode = 'HighestHead'
SyncThreshold = 10
LeaseDuration = '0s'
NodeIsSyncingEnabled = false
FinalizedBlockPollInterval = '5s'
EnforceRepeatableRead = false
DeathDeclarationDelay = '10s'
NewHeadsPollInterval = '0s'

[OCR]
ContractConfirmations = 1
ContractTransmitterTransmitTimeout = '10s'
DatabaseTimeout = '10s'
DeltaCOverride = '168h0m0s'
DeltaCJitterOverride = '1h0m0s'
ObservationGracePeriod = '1s'

[OCR2]
[OCR2.Automation]
GasLimit = 14500000

[Workflow]
GasLimitDefault = 400000
```

</p></details>

<details><summary>Arbitrum Sepolia (421614)</summary><p>

```toml
AutoCreateKey = true
BlockBackfillDepth = 10
BlockBackfillSkip = false
ChainType = 'arbitrum'
<<<<<<< HEAD
FinalityDepth = 4350
FinalityTagEnabled = false
=======
FinalityDepth = 50
FinalityTagEnabled = true
>>>>>>> d4359810
LogBackfillBatchSize = 1000
LogPollInterval = '1s'
LogKeepBlocksDepth = 100000
LogPrunePageSize = 0
BackupLogPollerBlockDelay = 100
MinIncomingConfirmations = 3
MinContractPayment = '0.00001 link'
NonceAutoSync = true
NoNewHeadsThreshold = '0s'
LogBroadcasterEnabled = true
RPCDefaultBatchSize = 250
RPCBlockQueryDelay = 1
FinalizedBlockOffset = 0
NoNewFinalizedHeadsThreshold = '0s'

[Transactions]
ForwardersEnabled = false
MaxInFlight = 16
MaxQueued = 250
ReaperInterval = '1h0m0s'
ReaperThreshold = '168h0m0s'
ResendAfterThreshold = '1m0s'

[Transactions.AutoPurge]
Enabled = false

[BalanceMonitor]
Enabled = true

[GasEstimator]
Mode = 'Arbitrum'
PriceDefault = '100 mwei'
PriceMax = '115792089237316195423570985008687907853269984665.640564039457584007913129639935 tether'
PriceMin = '0'
LimitDefault = 500000
LimitMax = 1000000000
LimitMultiplier = '1'
LimitTransfer = 21000
EstimateLimit = false
BumpMin = '5 gwei'
BumpPercent = 20
BumpThreshold = 5
EIP1559DynamicFees = false
FeeCapDefault = '1 micro'
TipCapDefault = '1 wei'
TipCapMin = '1 wei'

[GasEstimator.BlockHistory]
BatchSize = 25
BlockHistorySize = 0
CheckInclusionBlocks = 12
CheckInclusionPercentile = 90
TransactionPercentile = 60

[GasEstimator.FeeHistory]
CacheTimeout = '10s'

[HeadTracker]
HistoryDepth = 100
MaxBufferSize = 3
SamplingInterval = '1s'
MaxAllowedFinalityDepth = 10000
FinalityTagBypass = true
PersistenceEnabled = true

[NodePool]
PollFailureThreshold = 5
PollInterval = '10s'
SelectionMode = 'HighestHead'
SyncThreshold = 10
LeaseDuration = '0s'
NodeIsSyncingEnabled = false
FinalizedBlockPollInterval = '5s'
EnforceRepeatableRead = false
DeathDeclarationDelay = '10s'
NewHeadsPollInterval = '0s'

[OCR]
ContractConfirmations = 1
ContractTransmitterTransmitTimeout = '10s'
DatabaseTimeout = '10s'
DeltaCOverride = '168h0m0s'
DeltaCJitterOverride = '1h0m0s'
ObservationGracePeriod = '1s'

[OCR2]
[OCR2.Automation]
GasLimit = 14500000

[Workflow]
GasLimitDefault = 400000
```

</p></details>

<details><summary>Scroll Sepolia (534351)</summary><p>

```toml
AutoCreateKey = true
BlockBackfillDepth = 10
BlockBackfillSkip = false
ChainType = 'scroll'
FinalityDepth = 10
FinalityTagEnabled = true
LogBackfillBatchSize = 1000
LogPollInterval = '5s'
LogKeepBlocksDepth = 100000
LogPrunePageSize = 0
BackupLogPollerBlockDelay = 100
MinIncomingConfirmations = 1
MinContractPayment = '0.00001 link'
NonceAutoSync = true
NoNewHeadsThreshold = '0s'
LogBroadcasterEnabled = true
RPCDefaultBatchSize = 250
RPCBlockQueryDelay = 1
FinalizedBlockOffset = 0
NoNewFinalizedHeadsThreshold = '0s'

[Transactions]
ForwardersEnabled = false
MaxInFlight = 16
MaxQueued = 250
ReaperInterval = '1h0m0s'
ReaperThreshold = '168h0m0s'
ResendAfterThreshold = '1m0s'

[Transactions.AutoPurge]
Enabled = false

[BalanceMonitor]
Enabled = true

[GasEstimator]
Mode = 'BlockHistory'
PriceDefault = '20 gwei'
PriceMax = '115792089237316195423570985008687907853269984665.640564039457584007913129639935 tether'
PriceMin = '1 wei'
LimitDefault = 500000
LimitMax = 500000
LimitMultiplier = '1'
LimitTransfer = 21000
EstimateLimit = false
BumpMin = '1 gwei'
BumpPercent = 20
BumpThreshold = 3
EIP1559DynamicFees = true
FeeCapDefault = '100 gwei'
TipCapDefault = '1 wei'
TipCapMin = '1 wei'

[GasEstimator.BlockHistory]
BatchSize = 25
BlockHistorySize = 24
CheckInclusionBlocks = 12
CheckInclusionPercentile = 90
TransactionPercentile = 60

[GasEstimator.FeeHistory]
CacheTimeout = '10s'

[HeadTracker]
HistoryDepth = 50
MaxBufferSize = 3
SamplingInterval = '1s'
MaxAllowedFinalityDepth = 10000
FinalityTagBypass = true
PersistenceEnabled = true

[NodePool]
PollFailureThreshold = 5
PollInterval = '10s'
SelectionMode = 'HighestHead'
SyncThreshold = 5
LeaseDuration = '0s'
NodeIsSyncingEnabled = false
FinalizedBlockPollInterval = '5s'
EnforceRepeatableRead = false
DeathDeclarationDelay = '10s'
NewHeadsPollInterval = '0s'

[OCR]
ContractConfirmations = 1
ContractTransmitterTransmitTimeout = '10s'
DatabaseTimeout = '10s'
DeltaCOverride = '168h0m0s'
DeltaCJitterOverride = '1h0m0s'
ObservationGracePeriod = '1s'

[OCR2]
[OCR2.Automation]
GasLimit = 5400000

[Workflow]
GasLimitDefault = 400000
```

</p></details>

<details><summary>Scroll Mainnet (534352)</summary><p>

```toml
AutoCreateKey = true
BlockBackfillDepth = 10
BlockBackfillSkip = false
ChainType = 'scroll'
FinalityDepth = 10
FinalityTagEnabled = true
LogBackfillBatchSize = 1000
LogPollInterval = '5s'
LogKeepBlocksDepth = 100000
LogPrunePageSize = 0
BackupLogPollerBlockDelay = 100
MinIncomingConfirmations = 1
MinContractPayment = '0.00001 link'
NonceAutoSync = true
NoNewHeadsThreshold = '0s'
LogBroadcasterEnabled = true
RPCDefaultBatchSize = 250
RPCBlockQueryDelay = 1
FinalizedBlockOffset = 0
NoNewFinalizedHeadsThreshold = '0s'

[Transactions]
ForwardersEnabled = false
MaxInFlight = 16
MaxQueued = 250
ReaperInterval = '1h0m0s'
ReaperThreshold = '168h0m0s'
ResendAfterThreshold = '1m0s'

[Transactions.AutoPurge]
Enabled = false

[BalanceMonitor]
Enabled = true

[GasEstimator]
Mode = 'BlockHistory'
PriceDefault = '20 gwei'
PriceMax = '115792089237316195423570985008687907853269984665.640564039457584007913129639935 tether'
PriceMin = '1 wei'
LimitDefault = 500000
LimitMax = 500000
LimitMultiplier = '1'
LimitTransfer = 21000
EstimateLimit = false
BumpMin = '1 gwei'
BumpPercent = 20
BumpThreshold = 3
EIP1559DynamicFees = true
FeeCapDefault = '100 gwei'
TipCapDefault = '1 wei'
TipCapMin = '1 wei'

[GasEstimator.BlockHistory]
BatchSize = 25
BlockHistorySize = 24
CheckInclusionBlocks = 12
CheckInclusionPercentile = 90
TransactionPercentile = 60

[GasEstimator.FeeHistory]
CacheTimeout = '10s'

[HeadTracker]
HistoryDepth = 50
MaxBufferSize = 3
SamplingInterval = '1s'
MaxAllowedFinalityDepth = 10000
FinalityTagBypass = true
PersistenceEnabled = true

[NodePool]
PollFailureThreshold = 5
PollInterval = '10s'
SelectionMode = 'HighestHead'
SyncThreshold = 5
LeaseDuration = '0s'
NodeIsSyncingEnabled = false
FinalizedBlockPollInterval = '5s'
EnforceRepeatableRead = false
DeathDeclarationDelay = '10s'
NewHeadsPollInterval = '0s'

[OCR]
ContractConfirmations = 1
ContractTransmitterTransmitTimeout = '10s'
DatabaseTimeout = '10s'
DeltaCOverride = '168h0m0s'
DeltaCJitterOverride = '1h0m0s'
ObservationGracePeriod = '1s'

[OCR2]
[OCR2.Automation]
GasLimit = 5400000

[Workflow]
GasLimitDefault = 400000
```

</p></details>

<details><summary>Ethereum Sepolia (11155111)</summary><p>

```toml
AutoCreateKey = true
BlockBackfillDepth = 10
BlockBackfillSkip = false
FinalityDepth = 50
FinalityTagEnabled = true
LinkContractAddress = '0x779877A7B0D9E8603169DdbD7836e478b4624789'
LogBackfillBatchSize = 1000
LogPollInterval = '15s'
LogKeepBlocksDepth = 100000
LogPrunePageSize = 0
BackupLogPollerBlockDelay = 100
MinIncomingConfirmations = 3
MinContractPayment = '0.1 link'
NonceAutoSync = true
NoNewHeadsThreshold = '3m0s'
LogBroadcasterEnabled = true
RPCDefaultBatchSize = 250
RPCBlockQueryDelay = 1
FinalizedBlockOffset = 0
NoNewFinalizedHeadsThreshold = '0s'

[Transactions]
ForwardersEnabled = false
MaxInFlight = 16
MaxQueued = 250
ReaperInterval = '1h0m0s'
ReaperThreshold = '168h0m0s'
ResendAfterThreshold = '1m0s'

[Transactions.AutoPurge]
Enabled = false

[BalanceMonitor]
Enabled = true

[GasEstimator]
Mode = 'BlockHistory'
PriceDefault = '20 gwei'
PriceMax = '115792089237316195423570985008687907853269984665.640564039457584007913129639935 tether'
PriceMin = '1 gwei'
LimitDefault = 500000
LimitMax = 500000
LimitMultiplier = '1'
LimitTransfer = 21000
EstimateLimit = false
BumpMin = '5 gwei'
BumpPercent = 20
BumpThreshold = 3
EIP1559DynamicFees = true
FeeCapDefault = '100 gwei'
TipCapDefault = '1 wei'
TipCapMin = '1 wei'

[GasEstimator.BlockHistory]
BatchSize = 25
BlockHistorySize = 4
CheckInclusionBlocks = 12
CheckInclusionPercentile = 90
TransactionPercentile = 50

[GasEstimator.FeeHistory]
CacheTimeout = '10s'

[HeadTracker]
HistoryDepth = 100
MaxBufferSize = 3
SamplingInterval = '1s'
MaxAllowedFinalityDepth = 10000
FinalityTagBypass = false
PersistenceEnabled = true

[NodePool]
PollFailureThreshold = 5
PollInterval = '10s'
SelectionMode = 'HighestHead'
SyncThreshold = 5
LeaseDuration = '0s'
NodeIsSyncingEnabled = false
FinalizedBlockPollInterval = '5s'
EnforceRepeatableRead = false
DeathDeclarationDelay = '10s'
NewHeadsPollInterval = '0s'

[OCR]
ContractConfirmations = 4
ContractTransmitterTransmitTimeout = '10s'
DatabaseTimeout = '10s'
DeltaCOverride = '168h0m0s'
DeltaCJitterOverride = '1h0m0s'
ObservationGracePeriod = '1s'

[OCR2]
[OCR2.Automation]
GasLimit = 10500000

[Workflow]
GasLimitDefault = 400000
```

</p></details>

<details><summary>Optimism Sepolia (11155420)</summary><p>

```toml
AutoCreateKey = true
BlockBackfillDepth = 10
BlockBackfillSkip = false
ChainType = 'optimismBedrock'
FinalityDepth = 200
FinalityTagEnabled = true
LogBackfillBatchSize = 1000
LogPollInterval = '2s'
LogKeepBlocksDepth = 100000
LogPrunePageSize = 0
BackupLogPollerBlockDelay = 100
MinIncomingConfirmations = 1
MinContractPayment = '0.00001 link'
NonceAutoSync = true
NoNewHeadsThreshold = '40s'
LogBroadcasterEnabled = true
RPCDefaultBatchSize = 250
RPCBlockQueryDelay = 1
FinalizedBlockOffset = 0
NoNewFinalizedHeadsThreshold = '15m0s'

[Transactions]
ForwardersEnabled = false
MaxInFlight = 16
MaxQueued = 250
ReaperInterval = '1h0m0s'
ReaperThreshold = '168h0m0s'
ResendAfterThreshold = '30s'

[Transactions.AutoPurge]
Enabled = false

[BalanceMonitor]
Enabled = true

[GasEstimator]
Mode = 'BlockHistory'
PriceDefault = '20 gwei'
PriceMax = '115792089237316195423570985008687907853269984665.640564039457584007913129639935 tether'
PriceMin = '1 wei'
LimitDefault = 500000
LimitMax = 500000
LimitMultiplier = '1'
LimitTransfer = 21000
EstimateLimit = false
BumpMin = '100 wei'
BumpPercent = 20
BumpThreshold = 3
EIP1559DynamicFees = true
FeeCapDefault = '100 gwei'
TipCapDefault = '1 wei'
TipCapMin = '1 wei'

[GasEstimator.BlockHistory]
BatchSize = 25
BlockHistorySize = 60
CheckInclusionBlocks = 12
CheckInclusionPercentile = 90
TransactionPercentile = 60

[GasEstimator.FeeHistory]
CacheTimeout = '10s'

[HeadTracker]
HistoryDepth = 300
MaxBufferSize = 3
SamplingInterval = '1s'
MaxAllowedFinalityDepth = 10000
FinalityTagBypass = true
PersistenceEnabled = true

[NodePool]
PollFailureThreshold = 5
PollInterval = '10s'
SelectionMode = 'HighestHead'
SyncThreshold = 10
LeaseDuration = '0s'
NodeIsSyncingEnabled = false
FinalizedBlockPollInterval = '5s'
EnforceRepeatableRead = false
DeathDeclarationDelay = '10s'
NewHeadsPollInterval = '0s'

[OCR]
ContractConfirmations = 1
ContractTransmitterTransmitTimeout = '10s'
DatabaseTimeout = '10s'
DeltaCOverride = '168h0m0s'
DeltaCJitterOverride = '1h0m0s'
ObservationGracePeriod = '1s'

[OCR2]
[OCR2.Automation]
GasLimit = 6500000

[Workflow]
GasLimitDefault = 400000
```

</p></details>

<details><summary>Harmony Mainnet (1666600000)</summary><p>

```toml
AutoCreateKey = true
BlockBackfillDepth = 10
BlockBackfillSkip = false
FinalityDepth = 50
FinalityTagEnabled = false
LinkContractAddress = '0x218532a12a389a4a92fC0C5Fb22901D1c19198aA'
LogBackfillBatchSize = 1000
LogPollInterval = '2s'
LogKeepBlocksDepth = 100000
LogPrunePageSize = 0
BackupLogPollerBlockDelay = 100
MinIncomingConfirmations = 1
MinContractPayment = '0.00001 link'
NonceAutoSync = true
NoNewHeadsThreshold = '30s'
LogBroadcasterEnabled = true
RPCDefaultBatchSize = 250
RPCBlockQueryDelay = 1
FinalizedBlockOffset = 0
NoNewFinalizedHeadsThreshold = '0s'

[Transactions]
ForwardersEnabled = false
MaxInFlight = 16
MaxQueued = 250
ReaperInterval = '1h0m0s'
ReaperThreshold = '168h0m0s'
ResendAfterThreshold = '1m0s'

[Transactions.AutoPurge]
Enabled = false

[BalanceMonitor]
Enabled = true

[GasEstimator]
Mode = 'BlockHistory'
PriceDefault = '5 gwei'
PriceMax = '115792089237316195423570985008687907853269984665.640564039457584007913129639935 tether'
PriceMin = '1 gwei'
LimitDefault = 500000
LimitMax = 500000
LimitMultiplier = '1'
LimitTransfer = 21000
EstimateLimit = false
BumpMin = '5 gwei'
BumpPercent = 20
BumpThreshold = 3
EIP1559DynamicFees = false
FeeCapDefault = '100 gwei'
TipCapDefault = '1 wei'
TipCapMin = '1 wei'

[GasEstimator.BlockHistory]
BatchSize = 25
BlockHistorySize = 8
CheckInclusionBlocks = 12
CheckInclusionPercentile = 90
TransactionPercentile = 60

[GasEstimator.FeeHistory]
CacheTimeout = '10s'

[HeadTracker]
HistoryDepth = 100
MaxBufferSize = 3
SamplingInterval = '1s'
MaxAllowedFinalityDepth = 10000
FinalityTagBypass = true
PersistenceEnabled = true

[NodePool]
PollFailureThreshold = 5
PollInterval = '10s'
SelectionMode = 'HighestHead'
SyncThreshold = 5
LeaseDuration = '0s'
NodeIsSyncingEnabled = false
FinalizedBlockPollInterval = '5s'
EnforceRepeatableRead = false
DeathDeclarationDelay = '10s'
NewHeadsPollInterval = '0s'

[OCR]
ContractConfirmations = 4
ContractTransmitterTransmitTimeout = '10s'
DatabaseTimeout = '10s'
DeltaCOverride = '168h0m0s'
DeltaCJitterOverride = '1h0m0s'
ObservationGracePeriod = '1s'

[OCR2]
[OCR2.Automation]
GasLimit = 5400000

[Workflow]
GasLimitDefault = 400000
```

</p></details>

<details><summary>Harmony Testnet (1666700000)</summary><p>

```toml
AutoCreateKey = true
BlockBackfillDepth = 10
BlockBackfillSkip = false
FinalityDepth = 50
FinalityTagEnabled = false
LinkContractAddress = '0x8b12Ac23BFe11cAb03a634C1F117D64a7f2cFD3e'
LogBackfillBatchSize = 1000
LogPollInterval = '2s'
LogKeepBlocksDepth = 100000
LogPrunePageSize = 0
BackupLogPollerBlockDelay = 100
MinIncomingConfirmations = 1
MinContractPayment = '0.00001 link'
NonceAutoSync = true
NoNewHeadsThreshold = '30s'
LogBroadcasterEnabled = true
RPCDefaultBatchSize = 250
RPCBlockQueryDelay = 1
FinalizedBlockOffset = 0
NoNewFinalizedHeadsThreshold = '0s'

[Transactions]
ForwardersEnabled = false
MaxInFlight = 16
MaxQueued = 250
ReaperInterval = '1h0m0s'
ReaperThreshold = '168h0m0s'
ResendAfterThreshold = '1m0s'

[Transactions.AutoPurge]
Enabled = false

[BalanceMonitor]
Enabled = true

[GasEstimator]
Mode = 'BlockHistory'
PriceDefault = '5 gwei'
PriceMax = '115792089237316195423570985008687907853269984665.640564039457584007913129639935 tether'
PriceMin = '1 gwei'
LimitDefault = 500000
LimitMax = 500000
LimitMultiplier = '1'
LimitTransfer = 21000
EstimateLimit = false
BumpMin = '5 gwei'
BumpPercent = 20
BumpThreshold = 3
EIP1559DynamicFees = false
FeeCapDefault = '100 gwei'
TipCapDefault = '1 wei'
TipCapMin = '1 wei'

[GasEstimator.BlockHistory]
BatchSize = 25
BlockHistorySize = 8
CheckInclusionBlocks = 12
CheckInclusionPercentile = 90
TransactionPercentile = 60

[GasEstimator.FeeHistory]
CacheTimeout = '10s'

[HeadTracker]
HistoryDepth = 100
MaxBufferSize = 3
SamplingInterval = '1s'
MaxAllowedFinalityDepth = 10000
FinalityTagBypass = true
PersistenceEnabled = true

[NodePool]
PollFailureThreshold = 5
PollInterval = '10s'
SelectionMode = 'HighestHead'
SyncThreshold = 5
LeaseDuration = '0s'
NodeIsSyncingEnabled = false
FinalizedBlockPollInterval = '5s'
EnforceRepeatableRead = false
DeathDeclarationDelay = '10s'
NewHeadsPollInterval = '0s'

[OCR]
ContractConfirmations = 4
ContractTransmitterTransmitTimeout = '10s'
DatabaseTimeout = '10s'
DeltaCOverride = '168h0m0s'
DeltaCJitterOverride = '1h0m0s'
ObservationGracePeriod = '1s'

[OCR2]
[OCR2.Automation]
GasLimit = 5400000

[Workflow]
GasLimitDefault = 400000
```

</p></details>


### ChainID
```toml
ChainID = '1' # Example
```
ChainID is the EVM chain ID. Mandatory.

### Enabled
```toml
Enabled = true # Default
```
Enabled enables this chain.

### AutoCreateKey
```toml
AutoCreateKey = true # Default
```
AutoCreateKey, if set to true, will ensure that there is always at least one transmit key for the given chain.

### BlockBackfillDepth
:warning: **_ADVANCED_**: _Do not change this setting unless you know what you are doing._
```toml
BlockBackfillDepth = 10 # Default
```
BlockBackfillDepth specifies the number of blocks before the current HEAD that the log broadcaster will try to re-consume logs from.

### BlockBackfillSkip
```toml
BlockBackfillSkip = false # Default
```
BlockBackfillSkip enables skipping of very long backfills.

### ChainType
```toml
ChainType = 'arbitrum' # Example
```
ChainType is automatically detected from chain ID. Set this to force a certain chain type regardless of chain ID.
Available types: `arbitrum`, `celo`, `gnosis`, `hedera`, `kroma`, `metis`, `optimismBedrock`, `scroll`, `wemix`, `xlayer`, `zksync`

### FinalityDepth
```toml
FinalityDepth = 50 # Default
```
FinalityDepth is the number of blocks after which an ethereum transaction is considered "final". Note that the default is automatically set based on chain ID, so it should not be necessary to change this under normal operation.
BlocksConsideredFinal determines how deeply we look back to ensure that transactions are confirmed onto the longest chain
There is not a large performance penalty to setting this relatively high (on the order of hundreds)
It is practically limited by the number of heads we store in the database and should be less than this with a comfortable margin.
If a transaction is mined in a block more than this many blocks ago, and is reorged out, we will NOT retransmit this transaction and undefined behaviour can occur including gaps in the nonce sequence that require manual intervention to fix.
Therefore, this number represents a number of blocks we consider large enough that no re-org this deep will ever feasibly happen.

Special cases:
`FinalityDepth`=0 would imply that transactions can be final even before they were mined into a block. This is not supported.
`FinalityDepth`=1 implies that transactions are final after we see them in one block.

Examples:

Transaction sending:
A transaction is sent at block height 42

`FinalityDepth` is set to 5
A re-org occurs at height 44 starting at block 41, transaction is marked for rebroadcast
A re-org occurs at height 46 starting at block 41, transaction is marked for rebroadcast
A re-org occurs at height 47 starting at block 41, transaction is NOT marked for rebroadcast

### FinalityTagEnabled
```toml
FinalityTagEnabled = false # Default
```
FinalityTagEnabled means that the chain supports the finalized block tag when querying for a block. If FinalityTagEnabled is set to true for a chain, then FinalityDepth field is ignored.
Finality for a block is solely defined by the finality related tags provided by the chain's RPC API. This is a placeholder and hasn't been implemented yet.

### FlagsContractAddress
:warning: **_ADVANCED_**: _Do not change this setting unless you know what you are doing._
```toml
FlagsContractAddress = '0xae4E781a6218A8031764928E88d457937A954fC3' # Example
```
FlagsContractAddress can optionally point to a [Flags contract](../contracts/src/v0.8/Flags.sol). If set, the node will lookup that contract for each job that supports flags contracts (currently OCR and FM jobs are supported). If the job's contractAddress is set as hibernating in the FlagsContractAddress address, it overrides the standard update parameters (such as heartbeat/threshold).

### LinkContractAddress
```toml
LinkContractAddress = '0x538aAaB4ea120b2bC2fe5D296852D948F07D849e' # Example
```
LinkContractAddress is the canonical ERC-677 LINK token contract address on the given chain. Note that this is usually autodetected from chain ID.

### LogBackfillBatchSize
:warning: **_ADVANCED_**: _Do not change this setting unless you know what you are doing._
```toml
LogBackfillBatchSize = 1000 # Default
```
LogBackfillBatchSize sets the batch size for calling FilterLogs when we backfill missing logs.

### LogPollInterval
:warning: **_ADVANCED_**: _Do not change this setting unless you know what you are doing._
```toml
LogPollInterval = '15s' # Default
```
LogPollInterval works in conjunction with Feature.LogPoller. Controls how frequently the log poller polls for logs. Defaults to the block production rate.

### LogKeepBlocksDepth
:warning: **_ADVANCED_**: _Do not change this setting unless you know what you are doing._
```toml
LogKeepBlocksDepth = 100000 # Default
```
LogKeepBlocksDepth works in conjunction with Feature.LogPoller. Controls how many blocks the poller will keep, must be greater than FinalityDepth+1.

### LogPrunePageSize
:warning: **_ADVANCED_**: _Do not change this setting unless you know what you are doing._
```toml
LogPrunePageSize = 0 # Default
```
LogPrunePageSize defines size of the page for pruning logs. Controls how many logs/blocks (at most) are deleted in a single prune tick. Default value 0 means no paging, delete everything at once.

### BackupLogPollerBlockDelay
:warning: **_ADVANCED_**: _Do not change this setting unless you know what you are doing._
```toml
BackupLogPollerBlockDelay = 100 # Default
```
BackupLogPollerBlockDelay works in conjunction with Feature.LogPoller. Controls the block delay of Backup LogPoller, affecting how far behind the latest finalized block it starts and how often it runs.
BackupLogPollerDelay=0 will disable Backup LogPoller (_not recommended for production environment_).

### MinContractPayment
```toml
MinContractPayment = '10000000000000 juels' # Default
```
MinContractPayment is the minimum payment in LINK required to execute a direct request job. This can be overridden on a per-job basis.

### MinIncomingConfirmations
```toml
MinIncomingConfirmations = 3 # Default
```
MinIncomingConfirmations is the minimum required confirmations before a log event will be consumed.

### NonceAutoSync
```toml
NonceAutoSync = true # Default
```
NonceAutoSync enables automatic nonce syncing on startup. Chainlink nodes will automatically try to sync its local nonce with the remote chain on startup and fast forward if necessary. This is almost always safe but can be disabled in exceptional cases by setting this value to false.

### NoNewHeadsThreshold
```toml
NoNewHeadsThreshold = '3m' # Default
```
NoNewHeadsThreshold controls how long to wait after receiving no new heads before `NodePool` marks rpc endpoints as
out-of-sync, and `HeadTracker` logs warnings.

Set to zero to disable out-of-sync checking.

### OperatorFactoryAddress
```toml
OperatorFactoryAddress = '0xa5B85635Be42F21f94F28034B7DA440EeFF0F418' # Example
```
OperatorFactoryAddress is the address of the canonical operator forwarder contract on the given chain. Note that this is usually autodetected from chain ID.

### RPCDefaultBatchSize
```toml
RPCDefaultBatchSize = 250 # Default
```
RPCDefaultBatchSize is the default batch size for batched RPC calls.

### RPCBlockQueryDelay
:warning: **_ADVANCED_**: _Do not change this setting unless you know what you are doing._
```toml
RPCBlockQueryDelay = 1 # Default
```
RPCBlockQueryDelay controls the number of blocks to trail behind head in the block history estimator and balance monitor.
For example, if this is set to 3, and we receive block 10, block history estimator will fetch block 7.

CAUTION: You might be tempted to set this to 0 to use the latest possible
block, but it is possible to receive a head BEFORE that block is actually
available from the connected node via RPC, due to race conditions in the code of the remote ETH node. In this case you will get false
"zero" blocks that are missing transactions.

### FinalizedBlockOffset
```toml
FinalizedBlockOffset = 0 # Default
```
FinalizedBlockOffset defines the number of blocks by which the latest finalized block will be shifted/delayed.
For example, suppose RPC returns block 100 as the latest finalized. In that case, the CL Node will treat block `100 - FinalizedBlockOffset` as the latest finalized block and `latest - FinalityDepth - FinalizedBlockOffset` in case of `FinalityTagEnabled = false.`
With `EnforceRepeatableRead = true,` RPC is considered healthy only if its most recent finalized block is larger or equal to the highest finalized block observed by the CL Node minus `FinalizedBlockOffset.`
Higher values of `FinalizedBlockOffset` with `EnforceRepeatableRead = true` reduce the number of false `FinalizedBlockOutOfSync` declarations on healthy RPCs that are slightly lagging behind due to network delays.
This may increase the number of healthy RPCs and reduce the probability that the CL Node will not have any healthy alternatives to the active RPC.
CAUTION: Setting this to values higher than 0 may delay transaction creation in products (e.g., CCIP, Automation) that base their decision on finalized on-chain events.
PoS chains with `FinalityTagEnabled=true` and batched (epochs) blocks finalization (e.g., Ethereum Mainnet) must be treated with special care as a minor increase in the `FinalizedBlockOffset` may lead to significant delays.
For example, let's say that `FinalizedBlockOffset = 1` and blocks are finalized in batches of 32.
The latest finalized block on chain is 64, so block 63 is the latest finalized for CL Node.
Block 64 will be treated as finalized by CL Node only when chain's latest finalized block is 65. As chain finalizes blocks in batches of 32,
CL Node has to wait for a whole new batch to be finalized to treat block 64 as finalized.

### LogBroadcasterEnabled
```toml
LogBroadcasterEnabled = true # Default
```
LogBroadcasterEnabled is a feature flag for LogBroadcaster, by default it's true.

### NoNewFinalizedHeadsThreshold
```toml
NoNewFinalizedHeadsThreshold = '0' # Default
```
NoNewFinalizedHeadsThreshold controls how long to wait for new finalized block before `NodePool` marks rpc endpoints as
out-of-sync. Only applicable if `FinalityTagEnabled=true`

Set to zero to disable.

## EVM.Transactions
```toml
[EVM.Transactions]
ForwardersEnabled = false # Default
MaxInFlight = 16 # Default
MaxQueued = 250 # Default
ReaperInterval = '1h' # Default
ReaperThreshold = '168h' # Default
ResendAfterThreshold = '1m' # Default
```


### ForwardersEnabled
```toml
ForwardersEnabled = false # Default
```
ForwardersEnabled enables or disables sending transactions through forwarder contracts.

### MaxInFlight
```toml
MaxInFlight = 16 # Default
```
MaxInFlight controls how many transactions are allowed to be "in-flight" i.e. broadcast but unconfirmed at any one time. You can consider this a form of transaction throttling.

The default is set conservatively at 16 because this is a pessimistic minimum that both geth and parity will hold without evicting local transactions. If your node is falling behind and you need higher throughput, you can increase this setting, but you MUST make sure that your ETH node is configured properly otherwise you can get nonce gapped and your node will get stuck.

0 value disables the limit. Use with caution.

### MaxQueued
```toml
MaxQueued = 250 # Default
```
MaxQueued is the maximum number of unbroadcast transactions per key that are allowed to be enqueued before jobs will start failing and rejecting send of any further transactions. This represents a sanity limit and generally indicates a problem with your ETH node (transactions are not getting mined).

Do NOT blindly increase this value thinking it will fix things if you start hitting this limit because transactions are not getting mined, you will instead only make things worse.

In deployments with very high burst rates, or on chains with large re-orgs, you _may_ consider increasing this.

0 value disables any limit on queue size. Use with caution.

### ReaperInterval
```toml
ReaperInterval = '1h' # Default
```
ReaperInterval controls how often the EthTx reaper will run.

### ReaperThreshold
```toml
ReaperThreshold = '168h' # Default
```
ReaperThreshold indicates how old an EthTx ought to be before it can be reaped.

### ResendAfterThreshold
```toml
ResendAfterThreshold = '1m' # Default
```
ResendAfterThreshold controls how long to wait before re-broadcasting a transaction that has not yet been confirmed.

## EVM.Transactions.AutoPurge
```toml
[EVM.Transactions.AutoPurge]
Enabled = false # Default
DetectionApiUrl = 'https://example.api.io' # Example
Threshold = 5 # Example
MinAttempts = 3 # Example
```


### Enabled
```toml
Enabled = false # Default
```
Enabled enables or disables automatically purging transactions that have been idenitified as terminally stuck (will never be included on-chain). This feature is only expected to be used by ZK chains.

### DetectionApiUrl
```toml
DetectionApiUrl = 'https://example.api.io' # Example
```
DetectionApiUrl configures the base url of a custom endpoint used to identify terminally stuck transactions.

### Threshold
```toml
Threshold = 5 # Example
```
Threshold configures the number of blocks a transaction has to remain unconfirmed before it is evaluated for being terminally stuck. This threshold is only applied if there is no custom API to identify stuck transactions provided by the chain.

### MinAttempts
```toml
MinAttempts = 3 # Example
```
MinAttempts configures the minimum number of broadcasted attempts a transaction has to have before it is evaluated further for being terminally stuck. This threshold is only applied if there is no custom API to identify stuck transactions provided by the chain. Ensure the gas estimator configs take more bump attempts before reaching the configured max gas price.

## EVM.BalanceMonitor
```toml
[EVM.BalanceMonitor]
Enabled = true # Default
```


### Enabled
```toml
Enabled = true # Default
```
Enabled balance monitoring for all keys.

## EVM.GasEstimator
```toml
[EVM.GasEstimator]
Mode = 'BlockHistory' # Default
PriceDefault = '20 gwei' # Default
PriceMax = '115792089237316195423570985008687907853269984665.640564039457584007913129639935 tether' # Default
PriceMin = '1 gwei' # Default
LimitDefault = 500_000 # Default
LimitMax = 500_000 # Default
LimitMultiplier = '1.0' # Default
LimitTransfer = 21_000 # Default
EstimateLimit = false # Default
BumpMin = '5 gwei' # Default
BumpPercent = 20 # Default
BumpThreshold = 3 # Default
BumpTxDepth = 16 # Example
EIP1559DynamicFees = false # Default
FeeCapDefault = '100 gwei' # Default
TipCapDefault = '1 wei' # Default
TipCapMin = '1 wei' # Default
```


### Mode
```toml
Mode = 'BlockHistory' # Default
```
Mode controls what type of gas estimator is used.

- `FixedPrice` uses static configured values for gas price (can be set via API call).
- `BlockHistory` dynamically adjusts default gas price based on heuristics from mined blocks.
- `L2Suggested` mode is deprecated and replaced with `SuggestedPrice`.
- `SuggestedPrice` is a mode which uses the gas price suggested by the rpc endpoint via `eth_gasPrice`.
- `Arbitrum` is a special mode only for use with Arbitrum blockchains. It uses the suggested gas price (up to `ETH_MAX_GAS_PRICE_WEI`, with `1000 gwei` default) as well as an estimated gas limit (up to `ETH_GAS_LIMIT_MAX`, with `1,000,000,000` default).

Chainlink nodes decide what gas price to use using an `Estimator`. It ships with several simple and battle-hardened built-in estimators that should work well for almost all use-cases. Note that estimators will change their behaviour slightly depending on if you are in EIP-1559 mode or not.

You can also use your own estimator for gas price by selecting the `FixedPrice` estimator and using the exposed API to set the price.

An important point to note is that the Chainlink node does _not_ ship with built-in support for go-ethereum's `estimateGas` call. This is for several reasons, including security and reliability. We have found empirically that it is not generally safe to rely on the remote ETH node's idea of what gas price should be.

### PriceDefault
```toml
PriceDefault = '20 gwei' # Default
```
PriceDefault is the default gas price to use when submitting transactions to the blockchain. Will be overridden by the built-in `BlockHistoryEstimator` if enabled, and might be increased if gas bumping is enabled.

(Only applies to legacy transactions)

Can be used with the `chainlink setgasprice` to be updated while the node is still running.

### PriceMax
```toml
PriceMax = '115792089237316195423570985008687907853269984665.640564039457584007913129639935 tether' # Default
```
PriceMax is the maximum gas price. Chainlink nodes will never pay more than this for a transaction.
This applies to both legacy and EIP1559 transactions.
Note that it is impossible to disable the maximum limit. Setting this value to zero will prevent paying anything for any transaction (which can be useful in some rare cases).
Most chains by default have the maximum set to 2**256-1 Wei which is the maximum allowed gas price on EVM-compatible chains, and is so large it may as well be unlimited.

### PriceMin
```toml
PriceMin = '1 gwei' # Default
```
PriceMin is the minimum gas price. Chainlink nodes will never pay less than this for a transaction.

(Only applies to legacy transactions)

It is possible to force the Chainlink node to use a fixed gas price by setting a combination of these, e.g.

```toml
EIP1559DynamicFees = false
PriceMax = 100
PriceMin = 100
PriceDefault = 100
BumpThreshold = 0
Mode = 'FixedPrice'
```

### LimitDefault
```toml
LimitDefault = 500_000 # Default
```
LimitDefault sets default gas limit for outgoing transactions. This should not need to be changed in most cases.
Some job types, such as Keeper jobs, might set their own gas limit unrelated to this value.

### LimitMax
```toml
LimitMax = 500_000 # Default
```
LimitMax sets a maximum for _estimated_ gas limits. This currently only applies to `Arbitrum` `GasEstimatorMode`.

### LimitMultiplier
```toml
LimitMultiplier = '1.0' # Default
```
LimitMultiplier is the factor by which a transaction's GasLimit is multiplied before transmission. So if the value is 1.1, and the GasLimit for a transaction is 10, 10% will be added before transmission.

This factor is always applied, so includes L2 transactions which uses a default gas limit of 1 and is also applied to `LimitDefault`.

### LimitTransfer
```toml
LimitTransfer = 21_000 # Default
```
LimitTransfer is the gas limit used for an ordinary ETH transfer.

### EstimateLimit
```toml
EstimateLimit = false # Default
```
EstimateLimit enables estimating gas limits for transactions. This feature respects the gas limit provided during transaction creation as an upper bound.

### BumpMin
```toml
BumpMin = '5 gwei' # Default
```
BumpMin is the minimum fixed amount of wei by which gas is bumped on each transaction attempt.

### BumpPercent
```toml
BumpPercent = 20 # Default
```
BumpPercent is the percentage by which to bump gas on a transaction that has exceeded `BumpThreshold`. The larger of `BumpPercent` and `BumpMin` is taken for gas bumps.

The `SuggestedPriceEstimator` adds the larger of `BumpPercent` and `BumpMin` on top of the price provided by the RPC when bumping a transaction's gas.

### BumpThreshold
```toml
BumpThreshold = 3 # Default
```
BumpThreshold is the number of blocks to wait for a transaction stuck in the mempool before automatically bumping the gas price. Set to 0 to disable gas bumping completely.

### BumpTxDepth
```toml
BumpTxDepth = 16 # Example
```
BumpTxDepth is the number of transactions to gas bump starting from oldest. Set to 0 for no limit (i.e. bump all). Can not be greater than EVM.Transactions.MaxInFlight. If not set, defaults to EVM.Transactions.MaxInFlight.

### EIP1559DynamicFees
```toml
EIP1559DynamicFees = false # Default
```
EIP1559DynamicFees torces EIP-1559 transaction mode. Enabling EIP-1559 mode can help reduce gas costs on chains that support it. This is supported only on official Ethereum mainnet and testnets. It is not recommended to enable this setting on Polygon because the EIP-1559 fee market appears to be broken on all Polygon chains and EIP-1559 transactions are less likely to be included than legacy transactions.

#### Technical details

Chainlink nodes include experimental support for submitting transactions using type 0x2 (EIP-1559) envelope.

EIP-1559 mode is enabled by default on the Ethereum Mainnet, but can be enabled on a per-chain basis or globally.

This might help to save gas on spikes. Chainlink nodes should react faster on the upleg and avoid overpaying on the downleg. It might also be possible to set `EVM.GasEstimator.BlockHistory.BatchSize` to a smaller value such as 12 or even 6 because tip cap should be a more consistent indicator of inclusion time than total gas price. This would make Chainlink nodes more responsive and should reduce response time variance. Some experimentation is required to find optimum settings.

Set with caution, if you set this on a chain that does not actually support EIP-1559 your node will be broken.

In EIP-1559 mode, the total price for the transaction is the minimum of base fee + tip cap and fee cap. More information can be found on the [official EIP](https://github.com/ethereum/EIPs/blob/master/EIPS/eip-1559.md).

Chainlink's implementation of EIP-1559 works as follows:

If you are using FixedPriceEstimator:
- With gas bumping disabled, it will submit all transactions with `feecap=PriceMax` and `tipcap=GasTipCapDefault`
- With gas bumping enabled, it will submit all transactions initially with `feecap=GasFeeCapDefault` and `tipcap=GasTipCapDefault`.

If you are using BlockHistoryEstimator (default for most chains):
- With gas bumping disabled, it will submit all transactions with `feecap=PriceMax` and `tipcap=<calculated using past blocks>`
- With gas bumping enabled (default for most chains) it will submit all transactions initially with `feecap = ( current block base fee * (1.125 ^ N) + tipcap )` where N is configurable by setting `EVM.GasEstimator.BlockHistory.EIP1559FeeCapBufferBlocks` but defaults to `gas bump threshold+1` and `tipcap=<calculated using past blocks>`

Bumping works as follows:

- Increase tipcap by `max(tipcap * (1 + BumpPercent), tipcap + BumpMin)`
- Increase feecap by `max(feecap * (1 + BumpPercent), feecap + BumpMin)`

A quick note on terminology - Chainlink nodes use the same terms used internally by go-ethereum source code to describe various prices. This is not the same as the externally used terms. For reference:

- Base Fee Per Gas = BaseFeePerGas
- Max Fee Per Gas = FeeCap
- Max Priority Fee Per Gas = TipCap

In EIP-1559 mode, the following changes occur to how configuration works:

- All new transactions will be sent as type 0x2 transactions specifying a TipCap and FeeCap. Be aware that existing pending legacy transactions will continue to be gas bumped in legacy mode.
- `BlockHistoryEstimator` will apply its calculations (gas percentile etc) to the TipCap and this value will be used for new transactions (GasPrice will be ignored)
- `FixedPriceEstimator` will use `GasTipCapDefault` instead of `GasPriceDefault` for the tip cap
- `FixedPriceEstimator` will use `GasFeeCapDefault` instaed of `GasPriceDefault` for the fee cap
- `PriceMin` is ignored for new transactions and `GasTipCapMinimum` is used instead (default 0)
- `PriceMax` still represents that absolute upper limit that Chainlink will ever spend (total) on a single tx
- `Keeper.GasTipCapBufferPercent` is ignored in EIP-1559 mode and `Keeper.GasTipCapBufferPercent` is used instead

### FeeCapDefault
```toml
FeeCapDefault = '100 gwei' # Default
```
FeeCapDefault controls the fixed initial fee cap, if EIP1559 mode is enabled and `FixedPrice` gas estimator is used.

### TipCapDefault
```toml
TipCapDefault = '1 wei' # Default
```
TipCapDefault is the default gas tip to use when submitting transactions to the blockchain. Will be overridden by the built-in `BlockHistoryEstimator` if enabled, and might be increased if gas bumping is enabled.

(Only applies to EIP-1559 transactions)

### TipCapMin
```toml
TipCapMin = '1 wei' # Default
```
TipCapMinimum is the minimum gas tip to use when submitting transactions to the blockchain.

(Only applies to EIP-1559 transactions)

## EVM.GasEstimator.LimitJobType
```toml
[EVM.GasEstimator.LimitJobType]
OCR = 100_000 # Example
OCR2 = 100_000 # Example
DR = 100_000 # Example
VRF = 100_000 # Example
FM = 100_000 # Example
Keeper = 100_000 # Example
```


### OCR
```toml
OCR = 100_000 # Example
```
OCR overrides LimitDefault for OCR jobs.

### OCR2
```toml
OCR2 = 100_000 # Example
```
OCR2 overrides LimitDefault for OCR2 jobs.

### DR
```toml
DR = 100_000 # Example
```
DR overrides LimitDefault for Direct Request jobs.

### VRF
```toml
VRF = 100_000 # Example
```
VRF overrides LimitDefault for VRF jobs.

### FM
```toml
FM = 100_000 # Example
```
FM overrides LimitDefault for Flux Monitor jobs.

### Keeper
```toml
Keeper = 100_000 # Example
```
Keeper overrides LimitDefault for Keeper jobs.

## EVM.GasEstimator.BlockHistory
```toml
[EVM.GasEstimator.BlockHistory]
BatchSize = 25 # Default
BlockHistorySize = 8 # Default
CheckInclusionBlocks = 12 # Default
CheckInclusionPercentile = 90 # Default
EIP1559FeeCapBufferBlocks = 13 # Example
TransactionPercentile = 60 # Default
```
These settings allow you to configure how your node calculates gas prices when using the block history estimator.
In most cases, leaving these values at their defaults should give good results.

### BatchSize
```toml
BatchSize = 25 # Default
```
BatchSize sets the maximum number of blocks to fetch in one batch in the block history estimator.
If the `BatchSize` variable is set to 0, it defaults to `EVM.RPCDefaultBatchSize`.

### BlockHistorySize
```toml
BlockHistorySize = 8 # Default
```
BlockHistorySize controls the number of past blocks to keep in memory to use as a basis for calculating a percentile gas price.

### CheckInclusionBlocks
```toml
CheckInclusionBlocks = 12 # Default
```
CheckInclusionBlocks is the number of recent blocks to use to detect if there is a transaction propagation/connectivity issue, and to prevent bumping in these cases.
This can help avoid the situation where RPC nodes are not propagating transactions for some non-price-related reason (e.g. go-ethereum bug, networking issue etc) and bumping gas would not help.

Set to zero to disable connectivity checking completely.

### CheckInclusionPercentile
```toml
CheckInclusionPercentile = 90 # Default
```
CheckInclusionPercentile controls the percentile that a transaction must have been higher than for all the blocks in the inclusion check window in order to register as a connectivity issue.

For example, if CheckInclusionBlocks=12 and CheckInclusionPercentile=90 then further bumping will be prevented for any transaction with any attempt that has a higher price than the 90th percentile for the most recent 12 blocks.

### EIP1559FeeCapBufferBlocks
:warning: **_ADVANCED_**: _Do not change this setting unless you know what you are doing._
```toml
EIP1559FeeCapBufferBlocks = 13 # Example
```
EIP1559FeeCapBufferBlocks controls the buffer blocks to add to the current base fee when sending a transaction. By default, the gas bumping threshold + 1 block is used.

(Only applies to EIP-1559 transactions)

### TransactionPercentile
```toml
TransactionPercentile = 60 # Default
```
TransactionPercentile specifies gas price to choose. E.g. if the block history contains four transactions with gas prices `[100, 200, 300, 400]` then picking 25 for this number will give a value of 200. If the calculated gas price is higher than `GasPriceDefault` then the higher price will be used as the base price for new transactions.

Must be in range 0-100.

Only has an effect if gas updater is enabled.

Think of this number as an indicator of how aggressive you want your node to price its transactions.

Setting this number higher will cause the Chainlink node to select higher gas prices.

Setting it lower will tend to set lower gas prices.

## EVM.GasEstimator.FeeHistory
```toml
[EVM.GasEstimator.FeeHistory]
CacheTimeout = '10s' # Default
```


### CacheTimeout
```toml
CacheTimeout = '10s' # Default
```
CacheTimeout is the time to wait in order to refresh the cached values stored in the FeeHistory estimator. A small jitter is applied so the timeout won't be exactly the same each time.

You want this value to be close to the block time. For slower chains, like Ethereum, you can set it to 12s, the same as the block time. For faster chains you can skip a block or two
and set it to two times the block time i.e. on Optimism you can set it to 4s. Ideally, you don't want to go lower than 1s since the RTT times of the RPC requests will be comparable to
the timeout. The estimator is already adding a buffer to account for a potential increase in prices within one or two blocks. On the other hand, slower frequency will fail to refresh
the prices and end up in stale values.

## EVM.HeadTracker
```toml
[EVM.HeadTracker]
HistoryDepth = 100 # Default
MaxBufferSize = 3 # Default
SamplingInterval = '1s' # Default
FinalityTagBypass = true # Default
MaxAllowedFinalityDepth = 10000 # Default
PersistenceEnabled = true # Default
```
The head tracker continually listens for new heads from the chain.

In addition to these settings, it log warnings if `EVM.NoNewHeadsThreshold` is exceeded without any new blocks being emitted.

### HistoryDepth
```toml
HistoryDepth = 100 # Default
```
HistoryDepth tracks the top N blocks on top of the latest finalized block to keep in the `heads` database table.
Note that this can easily result in MORE than `N + finality depth`  records since in the case of re-orgs we keep multiple heads for a particular block height.
This number should be at least as large as `FinalityDepth`.
There may be a small performance penalty to setting this to something very large (10,000+)

### MaxBufferSize
```toml
MaxBufferSize = 3 # Default
```
MaxBufferSize is the maximum number of heads that may be
buffered in front of the head tracker before older heads start to be
dropped. You may think of it as something like the maximum permittable "lag"
for the head tracker before we start dropping heads to keep up.

### SamplingInterval
:warning: **_ADVANCED_**: _Do not change this setting unless you know what you are doing._
```toml
SamplingInterval = '1s' # Default
```
SamplingInterval means that head tracker callbacks will at maximum be made once in every window of this duration. This is a performance optimisation for fast chains. Set to 0 to disable sampling entirely.

### FinalityTagBypass
```toml
FinalityTagBypass = true # Default
```
FinalityTagBypass disables FinalityTag support in HeadTracker and makes it track blocks up to FinalityDepth from the most recent head.
It should only be used on chains with an extremely large actual finality depth (the number of blocks between the most recent head and the latest finalized block).
Has no effect if `FinalityTagsEnabled` = false

### MaxAllowedFinalityDepth
```toml
MaxAllowedFinalityDepth = 10000 # Default
```
MaxAllowedFinalityDepth - defines maximum number of blocks between the most recent head and the latest finalized block.
If actual finality depth exceeds this number, HeadTracker aborts backfill and returns an error.
Has no effect if `FinalityTagsEnabled` = false

### PersistenceEnabled
```toml
PersistenceEnabled = true # Default
```
PersistenceEnabled defines whether HeadTracker needs to store heads in the database.
Persistence is helpful on chains with large finality depth, where fetching blocks from the latest to the latest finalized takes a lot of time.
On chains with fast finality, the persistence layer does not improve the chain's load time and only consumes database resources (mainly IO).
NOTE: persistence should not be disabled for products that use LogBroadcaster, as it might lead to missed on-chain events.

## EVM.KeySpecific
```toml
[[EVM.KeySpecific]]
Key = '0x2a3e23c6f242F5345320814aC8a1b4E58707D292' # Example
GasEstimator.PriceMax = '79 gwei' # Example
```


### Key
```toml
Key = '0x2a3e23c6f242F5345320814aC8a1b4E58707D292' # Example
```
Key is the account to apply these settings to

### PriceMax
```toml
GasEstimator.PriceMax = '79 gwei' # Example
```
GasEstimator.PriceMax overrides the maximum gas price for this key. See EVM.GasEstimator.PriceMax.

## EVM.NodePool
```toml
[EVM.NodePool]
PollFailureThreshold = 5 # Default
PollInterval = '10s' # Default
SelectionMode = 'HighestHead' # Default
SyncThreshold = 5 # Default
LeaseDuration = '0s' # Default
NodeIsSyncingEnabled = false # Default
FinalizedBlockPollInterval = '5s' # Default
EnforceRepeatableRead = false # Default
DeathDeclarationDelay = '10s' # Default
NewHeadsPollInterval = '0s' # Default
```
The node pool manages multiple RPC endpoints.

In addition to these settings, `EVM.NoNewHeadsThreshold` controls how long to wait after receiving no new heads before marking the node as out-of-sync.

### PollFailureThreshold
```toml
PollFailureThreshold = 5 # Default
```
PollFailureThreshold indicates how many consecutive polls must fail in order to mark a node as unreachable.

Set to zero to disable poll checking.

### PollInterval
```toml
PollInterval = '10s' # Default
```
PollInterval controls how often to poll the node to check for liveness.

Set to zero to disable poll checking.

### SelectionMode
```toml
SelectionMode = 'HighestHead' # Default
```
SelectionMode controls node selection strategy:
- HighestHead: use the node with the highest head number
- RoundRobin: rotate through nodes, per-request
- PriorityLevel: use the node with the smallest order number
- TotalDifficulty: use the node with the greatest total difficulty

### SyncThreshold
```toml
SyncThreshold = 5 # Default
```
SyncThreshold controls how far a node may lag behind the best node before being marked out-of-sync.
Depending on `SelectionMode`, this represents a difference in the number of blocks (`HighestHead`, `RoundRobin`, `PriorityLevel`), or total difficulty (`TotalDifficulty`).

Set to 0 to disable this check.

### LeaseDuration
```toml
LeaseDuration = '0s' # Default
```
LeaseDuration is the minimum duration that the selected "best" node (as defined by SelectionMode) will be used,
before switching to a better one if available. It also controls how often the lease check is done.
Setting this to a low value (under 1m) might cause RPC to switch too aggressively.
Recommended value is over 5m

Set to '0s' to disable

### NodeIsSyncingEnabled
```toml
NodeIsSyncingEnabled = false # Default
```
NodeIsSyncingEnabled is a flag that enables `syncing` health check on each reconnection to an RPC.
Node transitions and remains in `Syncing` state while RPC signals this state (In case of Ethereum `eth_syncing` returns anything other than false).
All of the requests to node in state `Syncing` are rejected.

Set true to enable this check

### FinalizedBlockPollInterval
```toml
FinalizedBlockPollInterval = '5s' # Default
```
FinalizedBlockPollInterval controls how often to poll RPC for new finalized blocks.
The finalized block is only used to report to the `pool_rpc_node_highest_finalized_block` metric. We plan to use it
in RPCs health assessment in the future.
If `FinalityTagEnabled = false`, poll is not performed and `pool_rpc_node_highest_finalized_block` is
reported based on latest block and finality depth.

Set to 0 to disable.

### EnforceRepeatableRead
```toml
EnforceRepeatableRead = false # Default
```
EnforceRepeatableRead defines if Core should only use RPCs whose most recently finalized block is greater or equal to
`highest finalized block - FinalizedBlockOffset`. In other words, exclude RPCs lagging on latest finalized
block.

Set false to disable

### DeathDeclarationDelay
```toml
DeathDeclarationDelay = '10s' # Default
```
DeathDeclarationDelay defines the minimum duration an RPC must be in unhealthy state before producing an error log message.
Larger values might be helpful to reduce the noisiness of health checks like `EnforceRepeatableRead = true', which might be falsely
trigger declaration of `FinalizedBlockOutOfSync` due to insignificant network delays in broadcasting of the finalized state among RPCs.
RPC will not be picked to handle a request even if this option is set to a nonzero value.

### NewHeadsPollInterval
```toml
NewHeadsPollInterval = '0s' # Default
```
NewHeadsPollInterval define an interval for polling new block periodically using http client rather than subscribe to ws feed

Set to 0 to disable.

## EVM.NodePool.Errors
:warning: **_ADVANCED_**: _Do not change these settings unless you know what you are doing._
```toml
[EVM.NodePool.Errors]
NonceTooLow = '(: |^)nonce too low' # Example
NonceTooHigh = '(: |^)nonce too high' # Example
ReplacementTransactionUnderpriced = '(: |^)replacement transaction underpriced' # Example
LimitReached = '(: |^)limit reached' # Example
TransactionAlreadyInMempool = '(: |^)transaction already in mempool' # Example
TerminallyUnderpriced = '(: |^)terminally underpriced' # Example
InsufficientEth = '(: |^)insufficeint eth' # Example
TxFeeExceedsCap = '(: |^)tx fee exceeds cap' # Example
L2FeeTooLow = '(: |^)l2 fee too low' # Example
L2FeeTooHigh = '(: |^)l2 fee too high' # Example
L2Full = '(: |^)l2 full' # Example
TransactionAlreadyMined = '(: |^)transaction already mined' # Example
Fatal = '(: |^)fatal' # Example
ServiceUnavailable = '(: |^)service unavailable' # Example
TooManyResults = '(: |^)too many results' # Example
```
Errors enable the node to provide custom regex patterns to match against error messages from RPCs.

### NonceTooLow
```toml
NonceTooLow = '(: |^)nonce too low' # Example
```
NonceTooLow is a regex pattern to match against nonce too low errors.

### NonceTooHigh
```toml
NonceTooHigh = '(: |^)nonce too high' # Example
```
NonceTooHigh is a regex pattern to match against nonce too high errors.

### ReplacementTransactionUnderpriced
```toml
ReplacementTransactionUnderpriced = '(: |^)replacement transaction underpriced' # Example
```
ReplacementTransactionUnderpriced is a regex pattern to match against replacement transaction underpriced errors.

### LimitReached
```toml
LimitReached = '(: |^)limit reached' # Example
```
LimitReached is a regex pattern to match against limit reached errors.

### TransactionAlreadyInMempool
```toml
TransactionAlreadyInMempool = '(: |^)transaction already in mempool' # Example
```
TransactionAlreadyInMempool is a regex pattern to match against transaction already in mempool errors.

### TerminallyUnderpriced
```toml
TerminallyUnderpriced = '(: |^)terminally underpriced' # Example
```
TerminallyUnderpriced is a regex pattern to match against terminally underpriced errors.

### InsufficientEth
```toml
InsufficientEth = '(: |^)insufficeint eth' # Example
```
InsufficientEth is a regex pattern to match against insufficient eth errors.

### TxFeeExceedsCap
```toml
TxFeeExceedsCap = '(: |^)tx fee exceeds cap' # Example
```
TxFeeExceedsCap is a regex pattern to match against tx fee exceeds cap errors.

### L2FeeTooLow
```toml
L2FeeTooLow = '(: |^)l2 fee too low' # Example
```
L2FeeTooLow is a regex pattern to match against l2 fee too low errors.

### L2FeeTooHigh
```toml
L2FeeTooHigh = '(: |^)l2 fee too high' # Example
```
L2FeeTooHigh is a regex pattern to match against l2 fee too high errors.

### L2Full
```toml
L2Full = '(: |^)l2 full' # Example
```
L2Full is a regex pattern to match against l2 full errors.

### TransactionAlreadyMined
```toml
TransactionAlreadyMined = '(: |^)transaction already mined' # Example
```
TransactionAlreadyMined is a regex pattern to match against transaction already mined errors.

### Fatal
```toml
Fatal = '(: |^)fatal' # Example
```
Fatal is a regex pattern to match against fatal errors.

### ServiceUnavailable
```toml
ServiceUnavailable = '(: |^)service unavailable' # Example
```
ServiceUnavailable is a regex pattern to match against service unavailable errors.

### TooManyResults
```toml
TooManyResults = '(: |^)too many results' # Example
```
TooManyResults is a regex pattern to match an eth_getLogs error indicating the result set is too large to return

## EVM.OCR
```toml
[EVM.OCR]
ContractConfirmations = 4 # Default
ContractTransmitterTransmitTimeout = '10s' # Default
DatabaseTimeout = '10s' # Default
DeltaCOverride = "168h" # Default
DeltaCJitterOverride = "1h" # Default
ObservationGracePeriod = '1s' # Default
```


### ContractConfirmations
```toml
ContractConfirmations = 4 # Default
```
ContractConfirmations sets `OCR.ContractConfirmations` for this EVM chain.

### ContractTransmitterTransmitTimeout
```toml
ContractTransmitterTransmitTimeout = '10s' # Default
```
ContractTransmitterTransmitTimeout sets `OCR.ContractTransmitterTransmitTimeout` for this EVM chain.

### DatabaseTimeout
```toml
DatabaseTimeout = '10s' # Default
```
DatabaseTimeout sets `OCR.DatabaseTimeout` for this EVM chain.

### DeltaCOverride
:warning: **_ADVANCED_**: _Do not change this setting unless you know what you are doing._
```toml
DeltaCOverride = "168h" # Default
```
DeltaCOverride (and `DeltaCJitterOverride`) determine the config override DeltaC.
DeltaC is the maximum age of the latest report in the contract. If the maximum age is exceeded, a new report will be
created by the report generation protocol.

### DeltaCJitterOverride
:warning: **_ADVANCED_**: _Do not change this setting unless you know what you are doing._
```toml
DeltaCJitterOverride = "1h" # Default
```
DeltaCJitterOverride is the range for jitter to add to `DeltaCOverride`.

### ObservationGracePeriod
```toml
ObservationGracePeriod = '1s' # Default
```
ObservationGracePeriod sets `OCR.ObservationGracePeriod` for this EVM chain.

## EVM.Nodes
```toml
[[EVM.Nodes]]
Name = 'foo' # Example
WSURL = 'wss://web.socket/test' # Example
HTTPURL = 'https://foo.web' # Example
SendOnly = false # Default
Order = 100 # Default
```


### Name
```toml
Name = 'foo' # Example
```
Name is a unique (per-chain) identifier for this node.

### WSURL
```toml
WSURL = 'wss://web.socket/test' # Example
```
WSURL is the WS(S) endpoint for this node. Required for primary nodes.

### HTTPURL
```toml
HTTPURL = 'https://foo.web' # Example
```
HTTPURL is the HTTP(S) endpoint for this node. Required for all nodes.

### SendOnly
```toml
SendOnly = false # Default
```
SendOnly limits usage to sending transaction broadcasts only. With this enabled, only HTTPURL is required, and WSURL is not used.

### Order
```toml
Order = 100 # Default
```
Order of the node in the pool, will takes effect if `SelectionMode` is `PriorityLevel` or will be used as a tie-breaker for `HighestHead` and `TotalDifficulty`

## EVM.OCR2.Automation
```toml
[EVM.OCR2.Automation]
GasLimit = 5400000 # Default
```


### GasLimit
```toml
GasLimit = 5400000 # Default
```
GasLimit controls the gas limit for transmit transactions from ocr2automation job.

## EVM.Workflow
```toml
[EVM.Workflow]
FromAddress = '0x2a3e23c6f242F5345320814aC8a1b4E58707D292' # Example
ForwarderAddress = '0x2a3e23c6f242F5345320814aC8a1b4E58707D292' # Example
GasLimitDefault = 400_000 # Default
```


### FromAddress
```toml
FromAddress = '0x2a3e23c6f242F5345320814aC8a1b4E58707D292' # Example
```
FromAddress is Address of the transmitter key to use for workflow writes.

### ForwarderAddress
```toml
ForwarderAddress = '0x2a3e23c6f242F5345320814aC8a1b4E58707D292' # Example
```
ForwarderAddress is the keystone forwarder contract address on chain.

### GasLimitDefault
```toml
GasLimitDefault = 400_000 # Default
```
GasLimitDefault is the default gas limit for workflow transactions.

## Cosmos
```toml
[[Cosmos]]
ChainID = 'Malaga-420' # Example
Enabled = true # Default
Bech32Prefix = 'wasm' # Default
BlockRate = '6s' # Default
BlocksUntilTxTimeout = 30 # Default
ConfirmPollPeriod = '1s' # Default
FallbackGasPrice = '0.015' # Default
GasToken = 'ucosm' # Default
GasLimitMultiplier = '1.5' # Default
MaxMsgsPerBatch = 100 # Default
OCR2CachePollPeriod = '4s' # Default
OCR2CacheTTL = '1m' # Default
TxMsgTimeout = '10m' # Default
```


### ChainID
```toml
ChainID = 'Malaga-420' # Example
```
ChainID is the Cosmos chain ID. Mandatory.

### Enabled
```toml
Enabled = true # Default
```
Enabled enables this chain.

### Bech32Prefix
```toml
Bech32Prefix = 'wasm' # Default
```
Bech32Prefix is the human-readable prefix for addresses on this Cosmos chain. See https://docs.cosmos.network/v0.47/spec/addresses/bech32.

### BlockRate
```toml
BlockRate = '6s' # Default
```
BlockRate is the average time between blocks.

### BlocksUntilTxTimeout
```toml
BlocksUntilTxTimeout = 30 # Default
```
BlocksUntilTxTimeout is the number of blocks to wait before giving up on the tx getting confirmed.

### ConfirmPollPeriod
```toml
ConfirmPollPeriod = '1s' # Default
```
ConfirmPollPeriod sets how often check for tx confirmation.

### FallbackGasPrice
```toml
FallbackGasPrice = '0.015' # Default
```
FallbackGasPrice sets a fallback gas price to use when the estimator is not available.

### GasToken
```toml
GasToken = 'ucosm' # Default
```
GasToken is the token denomination which is being used to pay gas fees on this chain.

### GasLimitMultiplier
```toml
GasLimitMultiplier = '1.5' # Default
```
GasLimitMultiplier scales the estimated gas limit.

### MaxMsgsPerBatch
```toml
MaxMsgsPerBatch = 100 # Default
```
MaxMsgsPerBatch limits the numbers of mesages per transaction batch.

### OCR2CachePollPeriod
```toml
OCR2CachePollPeriod = '4s' # Default
```
OCR2CachePollPeriod is the rate to poll for the OCR2 state cache.

### OCR2CacheTTL
```toml
OCR2CacheTTL = '1m' # Default
```
OCR2CacheTTL is the stale OCR2 cache deadline.

### TxMsgTimeout
```toml
TxMsgTimeout = '10m' # Default
```
TxMsgTimeout is the maximum age for resending transaction before they expire.

## Cosmos.Nodes
```toml
[[Cosmos.Nodes]]
Name = 'primary' # Example
TendermintURL = 'http://tender.mint' # Example
```


### Name
```toml
Name = 'primary' # Example
```
Name is a unique (per-chain) identifier for this node.

### TendermintURL
```toml
TendermintURL = 'http://tender.mint' # Example
```
TendermintURL is the HTTP(S) tendermint endpoint for this node.

## Solana
```toml
[[Solana]]
ChainID = 'mainnet' # Example
Enabled = false # Default
BalancePollPeriod = '5s' # Default
ConfirmPollPeriod = '500ms' # Default
OCR2CachePollPeriod = '1s' # Default
OCR2CacheTTL = '1m' # Default
TxTimeout = '1m' # Default
TxRetryTimeout = '10s' # Default
TxConfirmTimeout = '30s' # Default
SkipPreflight = true # Default
Commitment = 'confirmed' # Default
MaxRetries = 0 # Default
FeeEstimatorMode = 'fixed' # Default
ComputeUnitPriceMax = 1000 # Default
ComputeUnitPriceMin = 0 # Default
ComputeUnitPriceDefault = 0 # Default
FeeBumpPeriod = '3s' # Default
BlockHistoryPollPeriod = '5s' # Default
ComputeUnitLimitDefault = 200_000 # Default
```


### ChainID
```toml
ChainID = 'mainnet' # Example
```
ChainID is the Solana chain ID. Must be one of: mainnet, testnet, devnet, localnet. Mandatory.

### Enabled
```toml
Enabled = false # Default
```
Enabled enables this chain.

### BalancePollPeriod
```toml
BalancePollPeriod = '5s' # Default
```
BalancePollPeriod is the rate to poll for SOL balance and update Prometheus metrics.

### ConfirmPollPeriod
```toml
ConfirmPollPeriod = '500ms' # Default
```
ConfirmPollPeriod is the rate to poll for signature confirmation.

### OCR2CachePollPeriod
```toml
OCR2CachePollPeriod = '1s' # Default
```
OCR2CachePollPeriod is the rate to poll for the OCR2 state cache.

### OCR2CacheTTL
```toml
OCR2CacheTTL = '1m' # Default
```
OCR2CacheTTL is the stale OCR2 cache deadline.

### TxTimeout
```toml
TxTimeout = '1m' # Default
```
TxTimeout is the timeout for sending txes to an RPC endpoint.

### TxRetryTimeout
```toml
TxRetryTimeout = '10s' # Default
```
TxRetryTimeout is the duration for tx manager to attempt rebroadcasting to RPC, before giving up.

### TxConfirmTimeout
```toml
TxConfirmTimeout = '30s' # Default
```
TxConfirmTimeout is the duration to wait when confirming a tx signature, before discarding as unconfirmed.

### SkipPreflight
```toml
SkipPreflight = true # Default
```
SkipPreflight enables or disables preflight checks when sending txs.

### Commitment
```toml
Commitment = 'confirmed' # Default
```
Commitment is the confirmation level for solana state and transactions. ([documentation](https://docs.solana.com/developing/clients/jsonrpc-api#configuring-state-commitment))

### MaxRetries
```toml
MaxRetries = 0 # Default
```
MaxRetries is the maximum number of times the RPC node will automatically rebroadcast a tx.
The default is 0 for custom txm rebroadcasting method, set to -1 to use the RPC node's default retry strategy.

### FeeEstimatorMode
```toml
FeeEstimatorMode = 'fixed' # Default
```
FeeEstimatorMode is the method used to determine the base fee

### ComputeUnitPriceMax
```toml
ComputeUnitPriceMax = 1000 # Default
```
ComputeUnitPriceMax is the maximum price per compute unit that a transaction can be bumped to

### ComputeUnitPriceMin
```toml
ComputeUnitPriceMin = 0 # Default
```
ComputeUnitPriceMin is the minimum price per compute unit that transaction can have

### ComputeUnitPriceDefault
```toml
ComputeUnitPriceDefault = 0 # Default
```
ComputeUnitPriceDefault is the default price per compute unit price, and the starting base fee when FeeEstimatorMode = 'fixed'

### FeeBumpPeriod
```toml
FeeBumpPeriod = '3s' # Default
```
FeeBumpPeriod is the amount of time before a tx is retried with a fee bump

### BlockHistoryPollPeriod
```toml
BlockHistoryPollPeriod = '5s' # Default
```
BlockHistoryPollPeriod is the rate to poll for blocks in the block history fee estimator

### ComputeUnitLimitDefault
```toml
ComputeUnitLimitDefault = 200_000 # Default
```
ComputeUnitLimitDefault is the compute units limit applied to transactions unless overriden during the txm enqueue

## Solana.Nodes
```toml
[[Solana.Nodes]]
Name = 'primary' # Example
URL = 'http://solana.web' # Example
SendOnly = false # Default
```


### Name
```toml
Name = 'primary' # Example
```
Name is a unique (per-chain) identifier for this node.

### URL
```toml
URL = 'http://solana.web' # Example
```
URL is the HTTP(S) endpoint for this node.

### SendOnly
```toml
SendOnly = false # Default
```
SendOnly is a multinode config that only sends transactions to a node and does not read state

## Starknet
```toml
[[Starknet]]
ChainID = 'foobar' # Example
FeederURL = 'http://feeder.url' # Example
Enabled = true # Default
OCR2CachePollPeriod = '5s' # Default
OCR2CacheTTL = '1m' # Default
RequestTimeout = '10s' # Default
TxTimeout = '10s' # Default
ConfirmationPoll = '5s' # Default
```


### ChainID
```toml
ChainID = 'foobar' # Example
```
ChainID is the Starknet chain ID.

### FeederURL
```toml
FeederURL = 'http://feeder.url' # Example
```
FeederURL is required to get tx metadata (that the RPC can't)

### Enabled
```toml
Enabled = true # Default
```
Enabled enables this chain.

### OCR2CachePollPeriod
```toml
OCR2CachePollPeriod = '5s' # Default
```
OCR2CachePollPeriod is the rate to poll for the OCR2 state cache.

### OCR2CacheTTL
```toml
OCR2CacheTTL = '1m' # Default
```
OCR2CacheTTL is the stale OCR2 cache deadline.

### RequestTimeout
```toml
RequestTimeout = '10s' # Default
```
RequestTimeout is the RPC client timeout.

### TxTimeout
```toml
TxTimeout = '10s' # Default
```
TxTimeout is the timeout for sending txes to an RPC endpoint.

### ConfirmationPoll
```toml
ConfirmationPoll = '5s' # Default
```
ConfirmationPoll is how often to confirmer checks for tx inclusion on chain.

## Starknet.Nodes
```toml
[[Starknet.Nodes]]
Name = 'primary' # Example
URL = 'http://stark.node' # Example
APIKey = 'key' # Example
```


### Name
```toml
Name = 'primary' # Example
```
Name is a unique (per-chain) identifier for this node.

### URL
```toml
URL = 'http://stark.node' # Example
```
URL is the base HTTP(S) endpoint for this node.

### APIKey
```toml
APIKey = 'key' # Example
```
APIKey Header is optional and only required for Nethermind RPCs
<|MERGE_RESOLUTION|>--- conflicted
+++ resolved
@@ -6440,16 +6440,10 @@
 AutoCreateKey = true
 BlockBackfillDepth = 10
 BlockBackfillSkip = false
-<<<<<<< HEAD
 ChainType = 'arbitrum'
 FinalityDepth = 4350
-FinalityTagEnabled = false
-LinkContractAddress = '0xf97f4df75117a78c1A5a0DBb814Af92458539FB4'
-=======
-FinalityDepth = 10
 FinalityTagEnabled = true
 LinkContractAddress = '0x0b9d5D9136855f6FEc3c0993feE6E9CE8a297846'
->>>>>>> d4359810
 LogBackfillBatchSize = 1000
 LogPollInterval = '3s'
 LogKeepBlocksDepth = 100000
@@ -8012,13 +8006,8 @@
 BlockBackfillDepth = 10
 BlockBackfillSkip = false
 ChainType = 'arbitrum'
-<<<<<<< HEAD
 FinalityDepth = 4350
-FinalityTagEnabled = false
-=======
-FinalityDepth = 50
 FinalityTagEnabled = true
->>>>>>> d4359810
 LogBackfillBatchSize = 1000
 LogPollInterval = '1s'
 LogKeepBlocksDepth = 100000
