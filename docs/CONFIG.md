--- conflicted
+++ resolved
@@ -4260,13 +4260,8 @@
 BlockBackfillDepth = 10
 BlockBackfillSkip = false
 ChainType = 'wemix'
-<<<<<<< HEAD
 FinalityDepth = 1
 FinalityTagEnabled = true
-=======
-FinalityDepth = 10
-FinalityTagEnabled = false
->>>>>>> 4ff563e8
 LogBackfillBatchSize = 1000
 LogPollInterval = '3s'
 LogKeepBlocksDepth = 100000
@@ -4355,13 +4350,8 @@
 BlockBackfillDepth = 10
 BlockBackfillSkip = false
 ChainType = 'wemix'
-<<<<<<< HEAD
 FinalityDepth = 1
 FinalityTagEnabled = true
-=======
-FinalityDepth = 10
-FinalityTagEnabled = false
->>>>>>> 4ff563e8
 LogBackfillBatchSize = 1000
 LogPollInterval = '3s'
 LogKeepBlocksDepth = 100000
@@ -5520,13 +5510,8 @@
 AutoCreateKey = true
 BlockBackfillDepth = 10
 BlockBackfillSkip = false
-<<<<<<< HEAD
 FinalityDepth = 1
 FinalityTagEnabled = true
-=======
-FinalityDepth = 10
-FinalityTagEnabled = false
->>>>>>> 4ff563e8
 LinkContractAddress = '0x0b9d5D9136855f6FEc3c0993feE6E9CE8a297846'
 LogBackfillBatchSize = 1000
 LogPollInterval = '3s'
@@ -5615,13 +5600,8 @@
 AutoCreateKey = true
 BlockBackfillDepth = 10
 BlockBackfillSkip = false
-<<<<<<< HEAD
 FinalityDepth = 1
 FinalityTagEnabled = true
-=======
-FinalityDepth = 10
-FinalityTagEnabled = false
->>>>>>> 4ff563e8
 LinkContractAddress = '0x5947BB275c521040051D82396192181b413227A3'
 LogBackfillBatchSize = 1000
 LogPollInterval = '3s'
@@ -8922,4 +8902,4 @@
 ```toml
 APIKey = 'key' # Example
 ```
-APIKey Header is optional and only required for Nethermind RPCs
+APIKey Header is optional and only required for Nethermind RPCs