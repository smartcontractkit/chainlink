[//]: # (Documentation generated from docs/*.toml - DO NOT EDIT.)

This document describes the TOML format for configuration.

See also [SECRETS.md](SECRETS.md)

## Example

```toml
Log.Level = 'debug'

[[EVM]]
ChainID = '1' # Required

[[EVM.Nodes]]
Name = 'fake' # Required
WSURL = 'wss://foo.bar/ws'
HTTPURL = 'https://foo.bar' # Required
```

## Global
```toml
InsecureFastScrypt = false # Default
RootDir = '~/.chainlink' # Default
ShutdownGracePeriod = '5s' # Default
```


### InsecureFastScrypt
:warning: **_ADVANCED_**: _Do not change this setting unless you know what you are doing._
```toml
InsecureFastScrypt = false # Default
```
InsecureFastScrypt causes all key stores to encrypt using "fast" scrypt params instead. This is insecure and only useful for local testing. DO NOT ENABLE THIS IN PRODUCTION.

### RootDir
```toml
RootDir = '~/.chainlink' # Default
```
RootDir is the Chainlink node's root directory. This is the default directory for logging, database backups, cookies, and other misc Chainlink node files. Chainlink nodes will always ensure this directory has 700 permissions because it might contain sensitive data.

### ShutdownGracePeriod
```toml
ShutdownGracePeriod = '5s' # Default
```
ShutdownGracePeriod is the maximum time allowed to shut down gracefully. If exceeded, the node will terminate immediately to avoid being SIGKILLed.

## Feature
```toml
[Feature]
FeedsManager = true # Default
LogPoller = false # Default
UICSAKeys = false # Default
CCIP = true # Default
MultiFeedsManagers = false # Default
```


### FeedsManager
```toml
FeedsManager = true # Default
```
FeedsManager enables the feeds manager service.

### LogPoller
```toml
LogPoller = false # Default
```
LogPoller enables the log poller, an experimental approach to processing logs, required if also using Evm.UseForwarders or OCR2.

### UICSAKeys
```toml
UICSAKeys = false # Default
```
UICSAKeys enables CSA Keys in the UI.

### CCIP
```toml
CCIP = true # Default
```
CCIP enables the CCIP service.

### MultiFeedsManagers
```toml
MultiFeedsManagers = false # Default
```
MultiFeedsManagers enables support for multiple feeds manager connections.

## Database
```toml
[Database]
DefaultIdleInTxSessionTimeout = '1h' # Default
DefaultLockTimeout = '15s' # Default
DefaultQueryTimeout = '10s' # Default
LogQueries = false # Default
MaxIdleConns = 10 # Default
MaxOpenConns = 100 # Default
MigrateOnStartup = true # Default
```


### DefaultIdleInTxSessionTimeout
```toml
DefaultIdleInTxSessionTimeout = '1h' # Default
```
DefaultIdleInTxSessionTimeout is the maximum time allowed for a transaction to be open and idle before timing out. See Postgres `idle_in_transaction_session_timeout` for more details.

### DefaultLockTimeout
```toml
DefaultLockTimeout = '15s' # Default
```
DefaultLockTimeout is the maximum time allowed to wait for database lock of any kind before timing out. See Postgres `lock_timeout` for more details.

### DefaultQueryTimeout
```toml
DefaultQueryTimeout = '10s' # Default
```
DefaultQueryTimeout is the maximum time allowed for standard queries before timing out.

### LogQueries
```toml
LogQueries = false # Default
```
LogQueries tells the Chainlink node to log database queries made using the default logger. SQL statements will be logged at `debug` level. Not all statements can be logged. The best way to get a true log of all SQL statements is to enable SQL statement logging on Postgres.

### MaxIdleConns
```toml
MaxIdleConns = 10 # Default
```
MaxIdleConns configures the maximum number of idle database connections that the Chainlink node will keep open. Think of this as the baseline number of database connections per Chainlink node instance. Increasing this number can help to improve performance under database-heavy workloads.

Postgres has connection limits, so you must use caution when increasing this value. If you are running several instances of a Chainlink node or another application on a single database server, you might run out of Postgres connection slots if you raise this value too high.

### MaxOpenConns
```toml
MaxOpenConns = 100 # Default
```
MaxOpenConns configures the maximum number of database connections that a Chainlink node will have open at any one time. Think of this as the maximum burst upper bound limit of database connections per Chainlink node instance. Increasing this number can help to improve performance under database-heavy workloads.

Postgres has connection limits, so you must use caution when increasing this value. If you are running several instances of a Chainlink node or another application on a single database server, you might run out of Postgres connection slots if you raise this value too high.

### MigrateOnStartup
```toml
MigrateOnStartup = true # Default
```
MigrateOnStartup controls whether a Chainlink node will attempt to automatically migrate the database on boot. If you want more control over your database migration process, set this variable to `false` and manually migrate the database using the CLI `migrate` command instead.

## Database.Backup
```toml
[Database.Backup]
Mode = 'none' # Default
Dir = 'test/backup/dir' # Example
OnVersionUpgrade = true # Default
Frequency = '1h' # Default
```
As a best practice, take regular database backups in case of accidental data loss. This best practice is especially important when you upgrade your Chainlink node to a new version. Chainlink nodes support automated database backups to make this process easier.

NOTE: Dumps can cause high load and massive database latencies, which will negatively impact the normal functioning of the Chainlink node. For this reason, it is recommended to set a `URL` and point it to a read replica if you enable automatic backups.

### Mode
```toml
Mode = 'none' # Default
```
Mode sets the type of automatic database backup, which can be one of _none_, `lite`, or `full`. If enabled, the Chainlink node will always dump a backup on every boot before running migrations. Additionally, it will automatically take database backups that overwrite the backup file for the given version at regular intervals if `Frequency` is set to a non-zero interval.

_none_ - Disables backups.
`lite` - Dumps small tables including configuration and keys that are essential for the node to function, which excludes historical data like job runs, transaction history, etc.
`full` - Dumps the entire database.

It will write to a file like `'Dir'/backup/cl_backup_<VERSION>.dump`. There is one backup dump file per version of the Chainlink node. If you upgrade the node, it will keep the backup taken right before the upgrade migration so you can restore to an older version if necessary.

### Dir
```toml
Dir = 'test/backup/dir' # Example
```
Dir sets the directory to use for saving the backup file. Use this if you want to save the backup file in a directory other than the default ROOT directory.

### OnVersionUpgrade
```toml
OnVersionUpgrade = true # Default
```
OnVersionUpgrade enables automatic backups of the database before running migrations, when you are upgrading to a new version.

### Frequency
```toml
Frequency = '1h' # Default
```
Frequency sets the interval for database dumps, if set to a positive duration and `Mode` is not _none_.

Set to `0` to disable periodic backups.

## Database.Listener
:warning: **_ADVANCED_**: _Do not change these settings unless you know what you are doing._
```toml
[Database.Listener]
MaxReconnectDuration = '10m' # Default
MinReconnectInterval = '1m' # Default
FallbackPollInterval = '30s' # Default
```
These settings control the postgres event listener.

### MaxReconnectDuration
```toml
MaxReconnectDuration = '10m' # Default
```
MaxReconnectDuration is the maximum duration to wait between reconnect attempts.

### MinReconnectInterval
```toml
MinReconnectInterval = '1m' # Default
```
MinReconnectInterval controls the duration to wait before trying to re-establish the database connection after connection loss. After each consecutive failure this interval is doubled, until MaxReconnectInterval is reached.  Successfully completing the connection establishment procedure resets the interval back to MinReconnectInterval.

### FallbackPollInterval
```toml
FallbackPollInterval = '30s' # Default
```
FallbackPollInterval controls how often clients should manually poll as a fallback in case the postgres event was missed/dropped.

## Database.Lock
:warning: **_ADVANCED_**: _Do not change these settings unless you know what you are doing._
```toml
[Database.Lock]
Enabled = true # Default
LeaseDuration = '10s' # Default
LeaseRefreshInterval = '1s' # Default
```
Ideally, you should use a container orchestration system like [Kubernetes](https://kubernetes.io/) to ensure that only one Chainlink node instance can ever use a specific Postgres database. However, some node operators do not have the technical capacity to do this. Common use cases run multiple Chainlink node instances in failover mode as recommended by our official documentation. The first instance takes a lock on the database and subsequent instances will wait trying to take this lock in case the first instance fails.

- If your nodes or applications hold locks open for several hours or days, Postgres is unable to complete internal cleanup tasks. The Postgres maintainers explicitly discourage holding locks open for long periods of time.

Because of the complications with advisory locks, Chainlink nodes with v2.0 and later only support `lease` locking mode. The `lease` locking mode works using the following process:

- Node A creates one row in the database with the client ID and updates it once per second.
- Node B spinlocks and checks periodically to see if the client ID is too old. If the client ID is not updated after a period of time, node B assumes that node A failed and takes over. Node B becomes the owner of the row and updates the client ID once per second.
- If node A comes back, it attempts to take out a lease, realizes that the database has been leased to another process, and exits the entire application immediately.

### Enabled
```toml
Enabled = true # Default
```
Enabled enables the database lock.

### LeaseDuration
```toml
LeaseDuration = '10s' # Default
```
LeaseDuration is how long the lease lock will last before expiring.

### LeaseRefreshInterval
```toml
LeaseRefreshInterval = '1s' # Default
```
LeaseRefreshInterval determines how often to refresh the lease lock. Also controls how often a standby node will check to see if it can grab the lease.

## TelemetryIngress
```toml
[TelemetryIngress]
UniConn = false # Default
Logging = false # Default
BufferSize = 100 # Default
MaxBatchSize = 50 # Default
SendInterval = '500ms' # Default
SendTimeout = '10s' # Default
UseBatchSend = true # Default
```


### UniConn
```toml
UniConn = false # Default
```
UniConn toggles which ws connection style is used.

### Logging
```toml
Logging = false # Default
```
Logging toggles verbose logging of the raw telemetry messages being sent.

### BufferSize
```toml
BufferSize = 100 # Default
```
BufferSize is the number of telemetry messages to buffer before dropping new ones.

### MaxBatchSize
```toml
MaxBatchSize = 50 # Default
```
MaxBatchSize is the maximum number of messages to batch into one telemetry request.

### SendInterval
```toml
SendInterval = '500ms' # Default
```
SendInterval determines how often batched telemetry is sent to the ingress server.

### SendTimeout
```toml
SendTimeout = '10s' # Default
```
SendTimeout is the max duration to wait for the request to complete when sending batch telemetry.

### UseBatchSend
```toml
UseBatchSend = true # Default
```
UseBatchSend toggles sending telemetry to the ingress server using the batch client.

## TelemetryIngress.Endpoints
```toml
[[TelemetryIngress.Endpoints]] # Example
Network = 'EVM' # Example
ChainID = '111551111' # Example
ServerPubKey = 'test-pub-key-111551111-evm' # Example
URL = 'localhost-111551111-evm:9000' # Example
```


### Network
```toml
Network = 'EVM' # Example
```
Network aka EVM, Solana, Starknet

### ChainID
```toml
ChainID = '111551111' # Example
```
ChainID of the network

### ServerPubKey
```toml
ServerPubKey = 'test-pub-key-111551111-evm' # Example
```
ServerPubKey is the public key of the telemetry server.

### URL
```toml
URL = 'localhost-111551111-evm:9000' # Example
```
URL is where to send telemetry.

## AuditLogger
```toml
[AuditLogger]
Enabled = false # Default
ForwardToUrl = 'http://localhost:9898' # Example
JsonWrapperKey = 'event' # Example
Headers = ['Authorization: token', 'X-SomeOther-Header: value with spaces | and a bar+*'] # Example
```


### Enabled
```toml
Enabled = false # Default
```
Enabled determines if this logger should be configured at all

### ForwardToUrl
```toml
ForwardToUrl = 'http://localhost:9898' # Example
```
ForwardToUrl is where you want to forward logs to

### JsonWrapperKey
```toml
JsonWrapperKey = 'event' # Example
```
JsonWrapperKey if set wraps the map of data under another single key to make parsing easier

### Headers
```toml
Headers = ['Authorization: token', 'X-SomeOther-Header: value with spaces | and a bar+*'] # Example
```
Headers is the set of headers you wish to pass along with each request

## Log
```toml
[Log]
Level = 'info' # Default
JSONConsole = false # Default
UnixTS = false # Default
```


### Level
```toml
Level = 'info' # Default
```
Level determines both what is printed on the screen and what is written to the log file.

The available levels are:
- "debug": Useful for forensic debugging of issues.
- "info": High-level informational messages. (default)
- "warn": A mild error occurred that might require non-urgent action. Check these warnings semi-regularly to see if any of them require attention. These warnings usually happen due to factors outside of the control of the node operator. Examples: Unexpected responses from a remote API or misleading networking errors.
- "error": An unexpected error occurred during the regular operation of a well-maintained node. Node operators might need to take action to remedy this error. Check these regularly to see if any of them require attention. Examples: Use of deprecated configuration options or incorrectly configured settings that cause a job to fail.
- "crit": A critical error occurred. The node might be unable to function. Node operators should take immediate action to fix these errors. Examples: The node could not boot because a network socket could not be opened or the database became inaccessible.
- "panic": An exceptional error occurred that could not be handled. If the node is unresponsive, node operators should try to restart their nodes and notify the Chainlink team of a potential bug.
- "fatal": The node encountered an unrecoverable problem and had to exit.

### JSONConsole
```toml
JSONConsole = false # Default
```
JSONConsole enables JSON logging. Otherwise, the log is saved in a human-friendly console format.

### UnixTS
```toml
UnixTS = false # Default
```
UnixTS enables legacy unix timestamps.

Previous versions of Chainlink nodes wrote JSON logs with a unix timestamp. As of v1.1.0 and up, the default has changed to use ISO8601 timestamps for better readability.

## Log.File
```toml
[Log.File]
Dir = '/my/log/directory' # Example
MaxSize = '5120mb' # Default
MaxAgeDays = 0 # Default
MaxBackups = 1 # Default
```


### Dir
```toml
Dir = '/my/log/directory' # Example
```
Dir sets the log directory. By default, Chainlink nodes write log data to `$ROOT/log.jsonl`.

### MaxSize
```toml
MaxSize = '5120mb' # Default
```
MaxSize determines the log file's max size in megabytes before file rotation. Having this not set will disable logging to disk. If your disk doesn't have enough disk space, the logging will pause and the application will log errors until space is available again.

Values must have suffixes with a unit like: `5120mb` (5,120 megabytes). If no unit suffix is provided, the value defaults to `b` (bytes). The list of valid unit suffixes are:

- b (bytes)
- kb (kilobytes)
- mb (megabytes)
- gb (gigabytes)
- tb (terabytes)

### MaxAgeDays
```toml
MaxAgeDays = 0 # Default
```
MaxAgeDays determines the log file's max age in days before file rotation. Keeping this config with the default value will not remove log files based on age.

### MaxBackups
```toml
MaxBackups = 1 # Default
```
MaxBackups determines the maximum number of old log files to retain. Keeping this config with the default value retains all old log files. The `MaxAgeDays` variable can still cause them to get deleted.

## WebServer
```toml
[WebServer]
AuthenticationMethod = 'local' # Default
AllowOrigins = 'http://localhost:3000,http://localhost:6688' # Default
BridgeCacheTTL = '0s' # Default
BridgeResponseURL = 'https://my-chainlink-node.example.com:6688' # Example
HTTPWriteTimeout = '10s' # Default
HTTPPort = 6688 # Default
SecureCookies = true # Default
SessionTimeout = '15m' # Default
SessionReaperExpiration = '240h' # Default
HTTPMaxSize = '32768b' # Default
StartTimeout = '15s' # Default
ListenIP = '0.0.0.0' # Default
```


### AuthenticationMethod
```toml
AuthenticationMethod = 'local' # Default
```
AuthenticationMethod defines which pluggable auth interface to use for user login and role assumption. Options include 'local' and 'ldap'. See docs for more details

### AllowOrigins
```toml
AllowOrigins = 'http://localhost:3000,http://localhost:6688' # Default
```
AllowOrigins controls the URLs Chainlink nodes emit in the `Allow-Origins` header of its API responses. The setting can be a comma-separated list with no spaces. You might experience CORS issues if this is not set correctly.

You should set this to the external URL that you use to access the Chainlink UI.

You can set `AllowOrigins = '*'` to allow the UI to work from any URL, but it is recommended for security reasons to make it explicit instead.

### BridgeCacheTTL
```toml
BridgeCacheTTL = '0s' # Default
```
BridgeCacheTTL controls the cache TTL for all bridge tasks to use old values in newer observations in case of intermittent failure. It's disabled by default.

### BridgeResponseURL
```toml
BridgeResponseURL = 'https://my-chainlink-node.example.com:6688' # Example
```
BridgeResponseURL defines the URL for bridges to send a response to. This _must_ be set when using async external adapters.

Usually this will be the same as the URL/IP and port you use to connect to the Chainlink UI.

### HTTPWriteTimeout
:warning: **_ADVANCED_**: _Do not change this setting unless you know what you are doing._
```toml
HTTPWriteTimeout = '10s' # Default
```
HTTPWriteTimeout controls how long the Chainlink node's API server can hold a socket open for writing a response to an HTTP request. Sometimes, this must be increased for pprof.

### HTTPPort
```toml
HTTPPort = 6688 # Default
```
HTTPPort is the port used for the Chainlink Node API, [CLI](/docs/configuration-variables/#cli-client), and GUI.

### SecureCookies
```toml
SecureCookies = true # Default
```
SecureCookies requires the use of secure cookies for authentication. Set to false to enable standard HTTP requests along with `TLSPort = 0`.

### SessionTimeout
```toml
SessionTimeout = '15m' # Default
```
SessionTimeout determines the amount of idle time to elapse before session cookies expire. This signs out GUI users from their sessions.

### SessionReaperExpiration
```toml
SessionReaperExpiration = '240h' # Default
```
SessionReaperExpiration represents how long an API session lasts before expiring and requiring a new login.

### HTTPMaxSize
```toml
HTTPMaxSize = '32768b' # Default
```
HTTPMaxSize defines the maximum size for HTTP requests and responses made by the node server.

### StartTimeout
```toml
StartTimeout = '15s' # Default
```
StartTimeout defines the maximum amount of time the node will wait for a server to start.

### ListenIP
```toml
ListenIP = '0.0.0.0' # Default
```
ListenIP specifies the IP to bind the HTTP server to

## WebServer.LDAP
```toml
[WebServer.LDAP]
ServerTLS = true # Default
SessionTimeout = '15m0s' # Default
QueryTimeout = '2m0s' # Default
BaseUserAttr = 'uid' # Default
BaseDN = 'dc=custom,dc=example,dc=com' # Example
UsersDN = 'ou=users' # Default
GroupsDN = 'ou=groups' # Default
ActiveAttribute = '' # Default
ActiveAttributeAllowedValue = '' # Default
AdminUserGroupCN = 'NodeAdmins' # Default
EditUserGroupCN = 'NodeEditors' # Default
RunUserGroupCN = 'NodeRunners' # Default
ReadUserGroupCN = 'NodeReadOnly' # Default
UserApiTokenEnabled = false # Default
UserAPITokenDuration = '240h0m0s' # Default
UpstreamSyncInterval = '0s' # Default
UpstreamSyncRateLimit = '2m0s' # Default
```
Optional LDAP config if WebServer.AuthenticationMethod is set to 'ldap'
LDAP queries are all parameterized to support custom LDAP 'dn', 'cn', and attributes

### ServerTLS
```toml
ServerTLS = true # Default
```
ServerTLS defines the option to require the secure ldaps

### SessionTimeout
```toml
SessionTimeout = '15m0s' # Default
```
SessionTimeout determines the amount of idle time to elapse before session cookies expire. This signs out GUI users from their sessions.

### QueryTimeout
```toml
QueryTimeout = '2m0s' # Default
```
QueryTimeout defines how long queries should wait before timing out, defined in seconds

### BaseUserAttr
```toml
BaseUserAttr = 'uid' # Default
```
BaseUserAttr defines the base attribute used to populate LDAP queries such as "uid=$", default is example

### BaseDN
```toml
BaseDN = 'dc=custom,dc=example,dc=com' # Example
```
BaseDN defines the base LDAP 'dn' search filter to apply to every LDAP query, replace example,com with the appropriate LDAP server's structure

### UsersDN
```toml
UsersDN = 'ou=users' # Default
```
UsersDN defines the 'dn' query to use when querying for the 'users' 'ou' group

### GroupsDN
```toml
GroupsDN = 'ou=groups' # Default
```
GroupsDN defines the 'dn' query to use when querying for the 'groups' 'ou' group

### ActiveAttribute
```toml
ActiveAttribute = '' # Default
```
ActiveAttribute is an optional user field to check truthiness for if a user is valid/active. This is only required if the LDAP provider lists inactive users as members of groups

### ActiveAttributeAllowedValue
```toml
ActiveAttributeAllowedValue = '' # Default
```
ActiveAttributeAllowedValue is the value to check against for the above optional user attribute

### AdminUserGroupCN
```toml
AdminUserGroupCN = 'NodeAdmins' # Default
```
AdminUserGroupCN is the LDAP 'cn' of the LDAP group that maps the core node's 'Admin' role

### EditUserGroupCN
```toml
EditUserGroupCN = 'NodeEditors' # Default
```
EditUserGroupCN is the LDAP 'cn' of the LDAP group that maps the core node's 'Edit' role

### RunUserGroupCN
```toml
RunUserGroupCN = 'NodeRunners' # Default
```
RunUserGroupCN is the LDAP 'cn' of the LDAP group that maps the core node's 'Run' role

### ReadUserGroupCN
```toml
ReadUserGroupCN = 'NodeReadOnly' # Default
```
ReadUserGroupCN is the LDAP 'cn' of the LDAP group that maps the core node's 'Read' role

### UserApiTokenEnabled
```toml
UserApiTokenEnabled = false # Default
```
UserApiTokenEnabled enables the users to issue API tokens with the same access of their role

### UserAPITokenDuration
```toml
UserAPITokenDuration = '240h0m0s' # Default
```
UserAPITokenDuration is the duration of time an API token is active for before expiring

### UpstreamSyncInterval
```toml
UpstreamSyncInterval = '0s' # Default
```
UpstreamSyncInterval is the interval at which the background LDAP sync task will be called. A '0s' value disables the background sync being run on an interval. This check is already performed during login/logout actions, all sessions and API tokens stored in the local ldap tables are updated to match the remote server

### UpstreamSyncRateLimit
```toml
UpstreamSyncRateLimit = '2m0s' # Default
```
UpstreamSyncRateLimit defines a duration to limit the number of query/API calls to the upstream LDAP provider. It prevents the sync functionality from being called multiple times within the defined duration

## WebServer.RateLimit
```toml
[WebServer.RateLimit]
Authenticated = 1000 # Default
AuthenticatedPeriod = '1m' # Default
Unauthenticated = 5 # Default
UnauthenticatedPeriod = '20s' # Default
```


### Authenticated
```toml
Authenticated = 1000 # Default
```
Authenticated defines the threshold to which authenticated requests get limited. More than this many authenticated requests per `AuthenticatedRateLimitPeriod` will be rejected.

### AuthenticatedPeriod
```toml
AuthenticatedPeriod = '1m' # Default
```
AuthenticatedPeriod defines the period to which authenticated requests get limited.

### Unauthenticated
```toml
Unauthenticated = 5 # Default
```
Unauthenticated defines the threshold to which authenticated requests get limited. More than this many unauthenticated requests per `UnAuthenticatedRateLimitPeriod` will be rejected.

### UnauthenticatedPeriod
```toml
UnauthenticatedPeriod = '20s' # Default
```
UnauthenticatedPeriod defines the period to which unauthenticated requests get limited.

## WebServer.MFA
```toml
[WebServer.MFA]
RPID = 'localhost' # Example
RPOrigin = 'http://localhost:6688/' # Example
```
The Operator UI frontend supports enabling Multi Factor Authentication via Webauthn per account. When enabled, logging in will require the account password and a hardware or OS security key such as Yubikey. To enroll, log in to the operator UI and click the circle purple profile button at the top right and then click **Register MFA Token**. Tap your hardware security key or use the OS public key management feature to enroll a key. Next time you log in, this key will be required to authenticate.

### RPID
```toml
RPID = 'localhost' # Example
```
RPID is the FQDN of where the Operator UI is served. When serving locally, the value should be `localhost`.

### RPOrigin
```toml
RPOrigin = 'http://localhost:6688/' # Example
```
RPOrigin is the origin URL where WebAuthn requests initiate, including scheme and port. When serving locally, the value should be `http://localhost:6688/`.

## WebServer.TLS
```toml
[WebServer.TLS]
CertPath = '~/.cl/certs' # Example
Host = 'tls-host' # Example
KeyPath = '/home/$USER/.chainlink/tls/server.key' # Example
HTTPSPort = 6689 # Default
ForceRedirect = false # Default
ListenIP = '0.0.0.0' # Default
```
The TLS settings apply only if you want to enable TLS security on your Chainlink node.

### CertPath
```toml
CertPath = '~/.cl/certs' # Example
```
CertPath is the location of the TLS certificate file.

### Host
```toml
Host = 'tls-host' # Example
```
Host is the hostname configured for TLS to be used by the Chainlink node. This is useful if you configured a domain name specific for your Chainlink node.

### KeyPath
```toml
KeyPath = '/home/$USER/.chainlink/tls/server.key' # Example
```
KeyPath is the location of the TLS private key file.

### HTTPSPort
```toml
HTTPSPort = 6689 # Default
```
HTTPSPort is the port used for HTTPS connections. Set this to `0` to disable HTTPS. Disabling HTTPS also relieves Chainlink nodes of the requirement for a TLS certificate.

### ForceRedirect
```toml
ForceRedirect = false # Default
```
ForceRedirect forces TLS redirect for unencrypted connections.

### ListenIP
```toml
ListenIP = '0.0.0.0' # Default
```
ListenIP specifies the IP to bind the HTTPS server to

## JobPipeline
```toml
[JobPipeline]
ExternalInitiatorsEnabled = false # Default
MaxRunDuration = '10m' # Default
MaxSuccessfulRuns = 10000 # Default
ReaperInterval = '1h' # Default
ReaperThreshold = '24h' # Default
ResultWriteQueueDepth = 100 # Default
VerboseLogging = true # Default
```


### ExternalInitiatorsEnabled
```toml
ExternalInitiatorsEnabled = false # Default
```
ExternalInitiatorsEnabled enables the External Initiator feature. If disabled, `webhook` jobs can ONLY be initiated by a logged-in user. If enabled, `webhook` jobs can be initiated by a whitelisted external initiator.

### MaxRunDuration
```toml
MaxRunDuration = '10m' # Default
```
MaxRunDuration is the maximum time allowed for a single job run. If it takes longer, it will exit early and be marked errored. If set to zero, disables the time limit completely.

### MaxSuccessfulRuns
```toml
MaxSuccessfulRuns = 10000 # Default
```
MaxSuccessfulRuns caps the number of completed successful runs per pipeline
spec in the database. You can set it to zero as a performance optimisation;
this will avoid saving any successful run.

Note this is not a hard cap, it can drift slightly larger than this but not
by more than 5% or so.

### ReaperInterval
```toml
ReaperInterval = '1h' # Default
```
ReaperInterval controls how often the job pipeline reaper will run to delete completed jobs older than ReaperThreshold, in order to keep database size manageable.

Set to `0` to disable the periodic reaper.

### ReaperThreshold
```toml
ReaperThreshold = '24h' # Default
```
ReaperThreshold determines the age limit for job runs. Completed job runs older than this will be automatically purged from the database.

### ResultWriteQueueDepth
:warning: **_ADVANCED_**: _Do not change this setting unless you know what you are doing._
```toml
ResultWriteQueueDepth = 100 # Default
```
ResultWriteQueueDepth controls how many writes will be buffered before subsequent writes are dropped, for jobs that write results asynchronously for performance reasons, such as OCR.

### VerboseLogging
```toml
VerboseLogging = true # Default
```
VerboseLogging enables detailed logging of pipeline execution steps.
This can be useful for debugging failed runs without relying on the UI
or database.

You may disable if this results in excessive log volume.

## JobPipeline.HTTPRequest
```toml
[JobPipeline.HTTPRequest]
DefaultTimeout = '15s' # Default
MaxSize = '32768' # Default
```


### DefaultTimeout
```toml
DefaultTimeout = '15s' # Default
```
DefaultTimeout defines the default timeout for HTTP requests made by `http` and `bridge` adapters.

### MaxSize
```toml
MaxSize = '32768' # Default
```
MaxSize defines the maximum size for HTTP requests and responses made by `http` and `bridge` adapters.

## FluxMonitor
```toml
[FluxMonitor]
DefaultTransactionQueueDepth = 1 # Default
SimulateTransactions = false # Default
```


### DefaultTransactionQueueDepth
:warning: **_ADVANCED_**: _Do not change this setting unless you know what you are doing._
```toml
DefaultTransactionQueueDepth = 1 # Default
```
DefaultTransactionQueueDepth controls the queue size for `DropOldestStrategy` in Flux Monitor. Set to 0 to use `SendEvery` strategy instead.

### SimulateTransactions
```toml
SimulateTransactions = false # Default
```
SimulateTransactions enables transaction simulation for Flux Monitor.

## OCR2
```toml
[OCR2]
Enabled = false # Default
ContractConfirmations = 3 # Default
BlockchainTimeout = '20s' # Default
ContractPollInterval = '1m' # Default
ContractSubscribeInterval = '2m' # Default
ContractTransmitterTransmitTimeout = '10s' # Default
DatabaseTimeout = '10s' # Default
KeyBundleID = '7a5f66bbe6594259325bf2b4f5b1a9c900000000000000000000000000000000' # Example
CaptureEATelemetry = false # Default
CaptureAutomationCustomTelemetry = true # Default
DefaultTransactionQueueDepth = 1 # Default
SimulateTransactions = false # Default
TraceLogging = false # Default
```


### Enabled
```toml
Enabled = false # Default
```
Enabled enables OCR2 jobs.

### ContractConfirmations
```toml
ContractConfirmations = 3 # Default
```
ContractConfirmations is the number of block confirmations to wait for before enacting an on-chain
configuration change. This value doesn't need to be very high (in
particular, it does not need to protect against malicious re-orgs).
Since configuration changes create some overhead, and mini-reorgs
are fairly common, recommended values are between two and ten.

Malicious re-orgs are not any more of concern here than they are in
blockchain applications in general: Since nodes check the contract for the
latest config every ContractConfigTrackerPollInterval.Seconds(), they will
come to a common view of the current config within any interval longer than
that, as long as the latest setConfig transaction in the longest chain is
stable. They will thus be able to continue reporting after the poll
interval, unless an adversary is able to repeatedly re-org the transaction
out during every poll interval, which would amount to the capability to
censor any transaction.

Note that 1 confirmation implies that the transaction/event has been mined in one block.
0 confirmations would imply that the event would be recognised before it has even been mined, which is not currently supported.
e.g.
Current block height: 42
Changed in block height: 43
Contract config confirmations: 1
STILL PENDING

Current block height: 43
Changed in block height: 43
Contract config confirmations: 1
CONFIRMED

### BlockchainTimeout
```toml
BlockchainTimeout = '20s' # Default
```
BlockchainTimeout is the timeout for blockchain queries (mediated through
ContractConfigTracker and ContractTransmitter).
(This is necessary because an oracle's operations are serialized, so
blocking forever on a chain interaction would break the oracle.)

### ContractPollInterval
```toml
ContractPollInterval = '1m' # Default
```
ContractPollInterval is the polling interval at which ContractConfigTracker is queried for# updated on-chain configurations. Recommended values are between
fifteen seconds and two minutes.

### ContractSubscribeInterval
```toml
ContractSubscribeInterval = '2m' # Default
```
ContractSubscribeInterval is the interval at which we try to establish a subscription on ContractConfigTracker
if one doesn't exist. Recommended values are between two and five minutes.

### ContractTransmitterTransmitTimeout
```toml
ContractTransmitterTransmitTimeout = '10s' # Default
```
ContractTransmitterTransmitTimeout is the timeout for ContractTransmitter.Transmit calls.

### DatabaseTimeout
```toml
DatabaseTimeout = '10s' # Default
```
DatabaseTimeout is the timeout for database interactions.
(This is necessary because an oracle's operations are serialized, so
blocking forever on an observation would break the oracle.)

### KeyBundleID
```toml
KeyBundleID = '7a5f66bbe6594259325bf2b4f5b1a9c900000000000000000000000000000000' # Example
```
KeyBundleID is a sha256 hexadecimal hash identifier.

### CaptureEATelemetry
```toml
CaptureEATelemetry = false # Default
```
CaptureEATelemetry toggles collecting extra information from External Adaptares

### CaptureAutomationCustomTelemetry
```toml
CaptureAutomationCustomTelemetry = true # Default
```
CaptureAutomationCustomTelemetry toggles collecting automation specific telemetry

### DefaultTransactionQueueDepth
```toml
DefaultTransactionQueueDepth = 1 # Default
```
DefaultTransactionQueueDepth controls the queue size for `DropOldestStrategy` in OCR2. Set to 0 to use `SendEvery` strategy instead.

### SimulateTransactions
```toml
SimulateTransactions = false # Default
```
SimulateTransactions enables transaction simulation for OCR2.

### TraceLogging
```toml
TraceLogging = false # Default
```
TraceLogging enables trace level logging.

## OCR
```toml
[OCR]
Enabled = false # Default
ObservationTimeout = '5s' # Default
BlockchainTimeout = '20s' # Default
ContractPollInterval = '1m' # Default
ContractSubscribeInterval = '2m' # Default
DefaultTransactionQueueDepth = 1 # Default
KeyBundleID = 'acdd42797a8b921b2910497badc5000600000000000000000000000000000000' # Example
SimulateTransactions = false # Default
TransmitterAddress = '0xa0788FC17B1dEe36f057c42B6F373A34B014687e' # Example
CaptureEATelemetry = false # Default
TraceLogging = false # Default
```
This section applies only if you are running off-chain reporting jobs.

### Enabled
```toml
Enabled = false # Default
```
Enabled enables OCR jobs.

### ObservationTimeout
```toml
ObservationTimeout = '5s' # Default
```
ObservationTimeout is the timeout for making observations using the DataSource.Observe method.
(This is necessary because an oracle's operations are serialized, so
blocking forever on an observation would break the oracle.)

### BlockchainTimeout
```toml
BlockchainTimeout = '20s' # Default
```
BlockchainTimeout is the timeout for blockchain queries (mediated through
ContractConfigTracker and ContractTransmitter).
(This is necessary because an oracle's operations are serialized, so
blocking forever on a chain interaction would break the oracle.)

### ContractPollInterval
```toml
ContractPollInterval = '1m' # Default
```
ContractPollInterval is the polling interval at which ContractConfigTracker is queried for
updated on-chain configurations. Recommended values are between
fifteen seconds and two minutes.

### ContractSubscribeInterval
```toml
ContractSubscribeInterval = '2m' # Default
```
ContractSubscribeInterval is the interval at which we try to establish a subscription on ContractConfigTracker
if one doesn't exist. Recommended values are between two and five minutes.

### DefaultTransactionQueueDepth
:warning: **_ADVANCED_**: _Do not change this setting unless you know what you are doing._
```toml
DefaultTransactionQueueDepth = 1 # Default
```
DefaultTransactionQueueDepth controls the queue size for `DropOldestStrategy` in OCR. Set to 0 to use `SendEvery` strategy instead.

### KeyBundleID
```toml
KeyBundleID = 'acdd42797a8b921b2910497badc5000600000000000000000000000000000000' # Example
```
KeyBundleID is the default key bundle ID to use for OCR jobs. If you have an OCR job that does not explicitly specify a key bundle ID, it will fall back to this value.

### SimulateTransactions
```toml
SimulateTransactions = false # Default
```
SimulateTransactions enables transaction simulation for OCR.

### TransmitterAddress
```toml
TransmitterAddress = '0xa0788FC17B1dEe36f057c42B6F373A34B014687e' # Example
```
TransmitterAddress is the default sending address to use for OCR. If you have an OCR job that does not explicitly specify a transmitter address, it will fall back to this value.

### CaptureEATelemetry
```toml
CaptureEATelemetry = false # Default
```
CaptureEATelemetry toggles collecting extra information from External Adaptares

### TraceLogging
```toml
TraceLogging = false # Default
```
TraceLogging enables trace level logging.

## P2P
```toml
[P2P]
IncomingMessageBufferSize = 10 # Default
OutgoingMessageBufferSize = 10 # Default
PeerID = '12D3KooWMoejJznyDuEk5aX6GvbjaG12UzeornPCBNzMRqdwrFJw' # Example
TraceLogging = false # Default
```
P2P has a versioned networking stack. Currenly only `[P2P.V2]` is supported.
All nodes in the OCR network should share the same networking stack.

### IncomingMessageBufferSize
```toml
IncomingMessageBufferSize = 10 # Default
```
IncomingMessageBufferSize is the per-remote number of incoming
messages to buffer. Any additional messages received on top of those
already in the queue will be dropped.

### OutgoingMessageBufferSize
```toml
OutgoingMessageBufferSize = 10 # Default
```
OutgoingMessageBufferSize is the per-remote number of outgoing
messages to buffer. Any additional messages send on top of those
already in the queue will displace the oldest.
NOTE: OutgoingMessageBufferSize should be comfortably smaller than remote's
IncomingMessageBufferSize to give the remote enough space to process
them all in case we regained connection and now send a bunch at once

### PeerID
```toml
PeerID = '12D3KooWMoejJznyDuEk5aX6GvbjaG12UzeornPCBNzMRqdwrFJw' # Example
```
PeerID is the default peer ID to use for OCR jobs. If unspecified, uses the first available peer ID.

### TraceLogging
```toml
TraceLogging = false # Default
```
TraceLogging enables trace level logging.

## P2P.V2
```toml
[P2P.V2]
Enabled = true # Default
AnnounceAddresses = ['1.2.3.4:9999', '[a52d:0:a88:1274::abcd]:1337'] # Example
DefaultBootstrappers = ['12D3KooWMHMRLQkgPbFSYHwD3NBuwtS1AmxhvKVUrcfyaGDASR4U@1.2.3.4:9999', '12D3KooWM55u5Swtpw9r8aFLQHEtw7HR4t44GdNs654ej5gRs2Dh@example.com:1234'] # Example
DeltaDial = '15s' # Default
DeltaReconcile = '1m' # Default
ListenAddresses = ['1.2.3.4:9999', '[a52d:0:a88:1274::abcd]:1337'] # Example
```


### Enabled
```toml
Enabled = true # Default
```
Enabled enables P2P V2.
Note: V1.Enabled is true by default, so it must be set false in order to run V2 only.

### AnnounceAddresses
```toml
AnnounceAddresses = ['1.2.3.4:9999', '[a52d:0:a88:1274::abcd]:1337'] # Example
```
AnnounceAddresses is the addresses the peer will advertise on the network in `host:port` form as accepted by the TCP version of Go’s `net.Dial`.
The addresses should be reachable by other nodes on the network. When attempting to connect to another node,
a node will attempt to dial all of the other node’s AnnounceAddresses in round-robin fashion.

### DefaultBootstrappers
```toml
DefaultBootstrappers = ['12D3KooWMHMRLQkgPbFSYHwD3NBuwtS1AmxhvKVUrcfyaGDASR4U@1.2.3.4:9999', '12D3KooWM55u5Swtpw9r8aFLQHEtw7HR4t44GdNs654ej5gRs2Dh@example.com:1234'] # Example
```
DefaultBootstrappers is the default bootstrapper peers for libocr's v2 networking stack.

Oracle nodes typically only know each other’s PeerIDs, but not their hostnames, IP addresses, or ports.
DefaultBootstrappers are special nodes that help other nodes discover each other’s `AnnounceAddresses` so they can communicate.
Nodes continuously attempt to connect to bootstrappers configured in here. When a node wants to connect to another node
(which it knows only by PeerID, but not by address), it discovers the other node’s AnnounceAddresses from communications
received from its DefaultBootstrappers or other discovered nodes. To facilitate discovery,
nodes will regularly broadcast signed announcements containing their PeerID and AnnounceAddresses.

### DeltaDial
```toml
DeltaDial = '15s' # Default
```
DeltaDial controls how far apart Dial attempts are

### DeltaReconcile
```toml
DeltaReconcile = '1m' # Default
```
DeltaReconcile controls how often a Reconcile message is sent to every peer.

### ListenAddresses
```toml
ListenAddresses = ['1.2.3.4:9999', '[a52d:0:a88:1274::abcd]:1337'] # Example
```
ListenAddresses is the addresses the peer will listen to on the network in `host:port` form as accepted by `net.Listen()`,
but the host and port must be fully specified and cannot be empty. You can specify `0.0.0.0` (IPv4) or `::` (IPv6) to listen on all interfaces, but that is not recommended.

## Capabilities.ExternalRegistry
```toml
[Capabilities.ExternalRegistry]
Address = '0x0' # Example
NetworkID = 'evm' # Default
ChainID = '1' # Default
```


### Address
```toml
Address = '0x0' # Example
```
Address is the address for the capabilities registry contract.

### NetworkID
```toml
NetworkID = 'evm' # Default
```
NetworkID identifies the target network where the remote registry is located.

### ChainID
```toml
ChainID = '1' # Default
```
ChainID identifies the target chain id where the remote registry is located.

## Capabilities.Dispatcher
```toml
[Capabilities.Dispatcher]
SupportedVersion = 1 # Default
ReceiverBufferSize = 10000 # Default
```


### SupportedVersion
```toml
SupportedVersion = 1 # Default
```
SupportedVersion is the version of the version of message schema.

### ReceiverBufferSize
```toml
ReceiverBufferSize = 10000 # Default
```
ReceiverBufferSize is the size of the buffer for incoming messages.

## Capabilities.Dispatcher.RateLimit
```toml
[Capabilities.Dispatcher.RateLimit]
GlobalRPS = 800 # Default
GlobalBurst = 1000 # Default
PerSenderRPS = 10 # Default
PerSenderBurst = 50 # Default
```


### GlobalRPS
```toml
GlobalRPS = 800 # Default
```
GlobalRPS is the global rate limit for the dispatcher.

### GlobalBurst
```toml
GlobalBurst = 1000 # Default
```
GlobalBurst is the global burst limit for the dispatcher.

### PerSenderRPS
```toml
PerSenderRPS = 10 # Default
```
PerSenderRPS is the per-sender rate limit for the dispatcher.

### PerSenderBurst
```toml
PerSenderBurst = 50 # Default
```
PerSenderBurst is the per-sender burst limit for the dispatcher.

## Capabilities.Peering
```toml
[Capabilities.Peering]
IncomingMessageBufferSize = 10 # Default
OutgoingMessageBufferSize = 10 # Default
PeerID = '12D3KooWMoejJznyDuEk5aX6GvbjaG12UzeornPCBNzMRqdwrFJw' # Example
TraceLogging = false # Default
```


### IncomingMessageBufferSize
```toml
IncomingMessageBufferSize = 10 # Default
```
IncomingMessageBufferSize is the per-remote number of incoming
messages to buffer. Any additional messages received on top of those
already in the queue will be dropped.

### OutgoingMessageBufferSize
```toml
OutgoingMessageBufferSize = 10 # Default
```
OutgoingMessageBufferSize is the per-remote number of outgoing
messages to buffer. Any additional messages send on top of those
already in the queue will displace the oldest.
NOTE: OutgoingMessageBufferSize should be comfortably smaller than remote's
IncomingMessageBufferSize to give the remote enough space to process
them all in case we regained connection and now send a bunch at once

### PeerID
```toml
PeerID = '12D3KooWMoejJznyDuEk5aX6GvbjaG12UzeornPCBNzMRqdwrFJw' # Example
```
PeerID is the default peer ID to use for OCR jobs. If unspecified, uses the first available peer ID.

### TraceLogging
```toml
TraceLogging = false # Default
```
TraceLogging enables trace level logging.

## Capabilities.Peering.V2
```toml
[Capabilities.Peering.V2]
Enabled = false # Default
AnnounceAddresses = ['1.2.3.4:9999', '[a52d:0:a88:1274::abcd]:1337'] # Example
DefaultBootstrappers = ['12D3KooWMHMRLQkgPbFSYHwD3NBuwtS1AmxhvKVUrcfyaGDASR4U@1.2.3.4:9999', '12D3KooWM55u5Swtpw9r8aFLQHEtw7HR4t44GdNs654ej5gRs2Dh@example.com:1234'] # Example
DeltaDial = '15s' # Default
DeltaReconcile = '1m' # Default
ListenAddresses = ['1.2.3.4:9999', '[a52d:0:a88:1274::abcd]:1337'] # Example
```


### Enabled
```toml
Enabled = false # Default
```
Enabled enables P2P V2.

### AnnounceAddresses
```toml
AnnounceAddresses = ['1.2.3.4:9999', '[a52d:0:a88:1274::abcd]:1337'] # Example
```
AnnounceAddresses is the addresses the peer will advertise on the network in `host:port` form as accepted by the TCP version of Go’s `net.Dial`.
The addresses should be reachable by other nodes on the network. When attempting to connect to another node,
a node will attempt to dial all of the other node’s AnnounceAddresses in round-robin fashion.

### DefaultBootstrappers
```toml
DefaultBootstrappers = ['12D3KooWMHMRLQkgPbFSYHwD3NBuwtS1AmxhvKVUrcfyaGDASR4U@1.2.3.4:9999', '12D3KooWM55u5Swtpw9r8aFLQHEtw7HR4t44GdNs654ej5gRs2Dh@example.com:1234'] # Example
```
DefaultBootstrappers is the default bootstrapper peers for libocr's v2 networking stack.

Oracle nodes typically only know each other’s PeerIDs, but not their hostnames, IP addresses, or ports.
DefaultBootstrappers are special nodes that help other nodes discover each other’s `AnnounceAddresses` so they can communicate.
Nodes continuously attempt to connect to bootstrappers configured in here. When a node wants to connect to another node
(which it knows only by PeerID, but not by address), it discovers the other node’s AnnounceAddresses from communications
received from its DefaultBootstrappers or other discovered nodes. To facilitate discovery,
nodes will regularly broadcast signed announcements containing their PeerID and AnnounceAddresses.

### DeltaDial
```toml
DeltaDial = '15s' # Default
```
DeltaDial controls how far apart Dial attempts are

### DeltaReconcile
```toml
DeltaReconcile = '1m' # Default
```
DeltaReconcile controls how often a Reconcile message is sent to every peer.

### ListenAddresses
```toml
ListenAddresses = ['1.2.3.4:9999', '[a52d:0:a88:1274::abcd]:1337'] # Example
```
ListenAddresses is the addresses the peer will listen to on the network in `host:port` form as accepted by `net.Listen()`,
but the host and port must be fully specified and cannot be empty. You can specify `0.0.0.0` (IPv4) or `::` (IPv6) to listen on all interfaces, but that is not recommended.

## Capabilities.GatewayConnector
```toml
[Capabilities.GatewayConnector]
ChainIDForNodeKey = '11155111' # Example
NodeAddress = '0x68902d681c28119f9b2531473a417088bf008e59' # Example
DonID = 'example_don' # Example
WSHandshakeTimeoutMillis = 1000 # Example
AuthMinChallengeLen = 10 # Example
AuthTimestampToleranceSec = 10 # Example
```


### ChainIDForNodeKey
```toml
ChainIDForNodeKey = '11155111' # Example
```
ChainIDForNodeKey is the ChainID of the network associated with a private key to be used for authentication with Gateway nodes

### NodeAddress
```toml
NodeAddress = '0x68902d681c28119f9b2531473a417088bf008e59' # Example
```
NodeAddress is the address of the desired private key to be used for authentication with Gateway nodes

### DonID
```toml
DonID = 'example_don' # Example
```
DonID is the Id of the Don

### WSHandshakeTimeoutMillis
```toml
WSHandshakeTimeoutMillis = 1000 # Example
```
WSHandshakeTimeoutMillis is Websocket handshake timeout

### AuthMinChallengeLen
```toml
AuthMinChallengeLen = 10 # Example
```
AuthMinChallengeLen is the minimum number of bytes in authentication challenge payload

### AuthTimestampToleranceSec
```toml
AuthTimestampToleranceSec = 10 # Example
```
AuthTimestampToleranceSec is Authentication timestamp tolerance

## Capabilities.GatewayConnector.Gateways
```toml
[[Capabilities.GatewayConnector.Gateways]]
ID = 'example_gateway' # Example
URL = 'wss://localhost:8081/node' # Example
```


### ID
```toml
ID = 'example_gateway' # Example
```
ID of the Gateway

### URL
```toml
URL = 'wss://localhost:8081/node' # Example
```
URL of the Gateway

## Keeper
```toml
[Keeper]
DefaultTransactionQueueDepth = 1 # Default
GasPriceBufferPercent = 20 # Default
GasTipCapBufferPercent = 20 # Default
BaseFeeBufferPercent = 20 # Default
MaxGracePeriod = 100 # Default
TurnLookBack = 1_000 # Default
```


### DefaultTransactionQueueDepth
:warning: **_ADVANCED_**: _Do not change this setting unless you know what you are doing._
```toml
DefaultTransactionQueueDepth = 1 # Default
```
DefaultTransactionQueueDepth controls the queue size for `DropOldestStrategy` in Keeper. Set to 0 to use `SendEvery` strategy instead.

### GasPriceBufferPercent
:warning: **_ADVANCED_**: _Do not change this setting unless you know what you are doing._
```toml
GasPriceBufferPercent = 20 # Default
```
GasPriceBufferPercent specifies the percentage to add to the gas price used for checking whether to perform an upkeep. Only applies in legacy mode (EIP-1559 off).

### GasTipCapBufferPercent
:warning: **_ADVANCED_**: _Do not change this setting unless you know what you are doing._
```toml
GasTipCapBufferPercent = 20 # Default
```
GasTipCapBufferPercent specifies the percentage to add to the gas price used for checking whether to perform an upkeep. Only applies in EIP-1559 mode.

### BaseFeeBufferPercent
:warning: **_ADVANCED_**: _Do not change this setting unless you know what you are doing._
```toml
BaseFeeBufferPercent = 20 # Default
```
BaseFeeBufferPercent specifies the percentage to add to the base fee used for checking whether to perform an upkeep. Applies only in EIP-1559 mode.

### MaxGracePeriod
:warning: **_ADVANCED_**: _Do not change this setting unless you know what you are doing._
```toml
MaxGracePeriod = 100 # Default
```
MaxGracePeriod is the maximum number of blocks that a keeper will wait after performing an upkeep before it resumes checking that upkeep

### TurnLookBack
```toml
TurnLookBack = 1_000 # Default
```
TurnLookBack is the number of blocks in the past to look back when getting a block for a turn.

## Keeper.Registry
```toml
[Keeper.Registry]
CheckGasOverhead = 200_000 # Default
PerformGasOverhead = 300_000 # Default
SyncInterval = '30m' # Default
MaxPerformDataSize = 5_000 # Default
SyncUpkeepQueueSize = 10 # Default
```


### CheckGasOverhead
:warning: **_ADVANCED_**: _Do not change this setting unless you know what you are doing._
```toml
CheckGasOverhead = 200_000 # Default
```
CheckGasOverhead is the amount of extra gas to provide checkUpkeep() calls to account for the gas consumed by the keeper registry.

### PerformGasOverhead
:warning: **_ADVANCED_**: _Do not change this setting unless you know what you are doing._
```toml
PerformGasOverhead = 300_000 # Default
```
PerformGasOverhead is the amount of extra gas to provide performUpkeep() calls to account for the gas consumed by the keeper registry

### SyncInterval
:warning: **_ADVANCED_**: _Do not change this setting unless you know what you are doing._
```toml
SyncInterval = '30m' # Default
```
SyncInterval is the interval in which the RegistrySynchronizer performs a full sync of the keeper registry contract it is tracking.

### MaxPerformDataSize
:warning: **_ADVANCED_**: _Do not change this setting unless you know what you are doing._
```toml
MaxPerformDataSize = 5_000 # Default
```
MaxPerformDataSize is the max size of perform data.

### SyncUpkeepQueueSize
:warning: **_ADVANCED_**: _Do not change this setting unless you know what you are doing._
```toml
SyncUpkeepQueueSize = 10 # Default
```
SyncUpkeepQueueSize represents the maximum number of upkeeps that can be synced in parallel.

## AutoPprof
```toml
[AutoPprof]
Enabled = false # Default
ProfileRoot = 'prof/root' # Example
PollInterval = '10s' # Default
GatherDuration = '10s' # Default
GatherTraceDuration = '5s' # Default
MaxProfileSize = '100mb' # Default
CPUProfileRate = 1 # Default
MemProfileRate = 1 # Default
BlockProfileRate = 1 # Default
MutexProfileFraction = 1 # Default
MemThreshold = '4gb' # Default
GoroutineThreshold = 5000 # Default
```
The Chainlink node is equipped with an internal "nurse" service that can perform automatic `pprof` profiling when the certain resource thresholds are exceeded, such as memory and goroutine count. These profiles are saved to disk to facilitate fine-grained debugging of performance-related issues. In general, if you notice that your node has begun to accumulate profiles, forward them to the Chainlink team.

To learn more about these profiles, read the [Profiling Go programs with pprof](https://jvns.ca/blog/2017/09/24/profiling-go-with-pprof/) guide.

### Enabled
```toml
Enabled = false # Default
```
Enabled enables the automatic profiling service.

### ProfileRoot
```toml
ProfileRoot = 'prof/root' # Example
```
ProfileRoot sets the location on disk where pprof profiles will be stored. Defaults to `RootDir`.

### PollInterval
```toml
PollInterval = '10s' # Default
```
PollInterval is the interval at which the node's resources are checked.

### GatherDuration
```toml
GatherDuration = '10s' # Default
```
GatherDuration is the duration for which profiles are gathered when profiling starts.

### GatherTraceDuration
```toml
GatherTraceDuration = '5s' # Default
```
GatherTraceDuration is the duration for which traces are gathered when profiling is kicked off. This is separately configurable because traces are significantly larger than other types of profiles.

### MaxProfileSize
```toml
MaxProfileSize = '100mb' # Default
```
MaxProfileSize is the maximum amount of disk space that profiles may consume before profiling is disabled.

### CPUProfileRate
```toml
CPUProfileRate = 1 # Default
```
CPUProfileRate sets the rate for CPU profiling. See https://pkg.go.dev/runtime#SetCPUProfileRate.

### MemProfileRate
```toml
MemProfileRate = 1 # Default
```
MemProfileRate sets the rate for memory profiling. See https://pkg.go.dev/runtime#pkg-variables.

### BlockProfileRate
```toml
BlockProfileRate = 1 # Default
```
BlockProfileRate sets the fraction of blocking events for goroutine profiling. See https://pkg.go.dev/runtime#SetBlockProfileRate.

### MutexProfileFraction
```toml
MutexProfileFraction = 1 # Default
```
MutexProfileFraction sets the fraction of contention events for mutex profiling. See https://pkg.go.dev/runtime#SetMutexProfileFraction.

### MemThreshold
```toml
MemThreshold = '4gb' # Default
```
MemThreshold sets the maximum amount of memory the node can actively consume before profiling begins.

### GoroutineThreshold
```toml
GoroutineThreshold = 5000 # Default
```
GoroutineThreshold is the maximum number of actively-running goroutines the node can spawn before profiling begins.

## Pyroscope
```toml
[Pyroscope]
ServerAddress = 'http://localhost:4040' # Example
Environment = 'mainnet' # Default
```


### ServerAddress
```toml
ServerAddress = 'http://localhost:4040' # Example
```
ServerAddress sets the address that will receive the profile logs. It enables the profiling service.

### Environment
```toml
Environment = 'mainnet' # Default
```
Environment sets the target environment tag in which profiles will be added to.

## Sentry
```toml
[Sentry]
Debug = false # Default
DSN = 'sentry-dsn' # Example
Environment = 'my-custom-env' # Example
Release = 'v1.2.3' # Example
```


### Debug
:warning: **_ADVANCED_**: _Do not change this setting unless you know what you are doing._
```toml
Debug = false # Default
```
Debug enables printing of Sentry SDK debug messages.

### DSN
```toml
DSN = 'sentry-dsn' # Example
```
DSN is the data source name where events will be sent. Sentry is completely disabled if this is left blank.

### Environment
```toml
Environment = 'my-custom-env' # Example
```
Environment overrides the Sentry environment to the given value. Otherwise autodetects between dev/prod.

### Release
```toml
Release = 'v1.2.3' # Example
```
Release overrides the Sentry release to the given value. Otherwise uses the compiled-in version number.

## Insecure
```toml
[Insecure]
DevWebServer = false # Default
OCRDevelopmentMode = false # Default
InfiniteDepthQueries = false # Default
DisableRateLimiting = false # Default
```
Insecure config family is only allowed in development builds.

### DevWebServer
:warning: **_ADVANCED_**: _Do not change this setting unless you know what you are doing._
```toml
DevWebServer = false # Default
```
DevWebServer skips secure configuration for webserver AllowedHosts, SSL, etc.

### OCRDevelopmentMode
```toml
OCRDevelopmentMode = false # Default
```
OCRDevelopmentMode run OCR in development mode.

### InfiniteDepthQueries
```toml
InfiniteDepthQueries = false # Default
```
InfiniteDepthQueries skips graphql query depth limit checks.

### DisableRateLimiting
```toml
DisableRateLimiting = false # Default
```
DisableRateLimiting skips ratelimiting on asset requests.

## Tracing
```toml
[Tracing]
Enabled = false # Default
CollectorTarget = 'localhost:4317' # Example
NodeID = 'NodeID' # Example
SamplingRatio = 1.0 # Example
Mode = 'tls' # Default
TLSCertPath = '/path/to/cert.pem' # Example
```


### Enabled
```toml
Enabled = false # Default
```
Enabled turns trace collection on or off. On requires an OTEL Tracing Collector.

### CollectorTarget
```toml
CollectorTarget = 'localhost:4317' # Example
```
CollectorTarget is the logical address of the OTEL Tracing Collector.

### NodeID
```toml
NodeID = 'NodeID' # Example
```
NodeID is an unique name for this node relative to any other node traces are collected for.

### SamplingRatio
```toml
SamplingRatio = 1.0 # Example
```
SamplingRatio is the ratio of traces to sample for this node.

### Mode
```toml
Mode = 'tls' # Default
```
Mode is a string value. `tls` or `unencrypted` are the only values allowed. If set to `unencrypted`, `TLSCertPath` can be unset, meaning traces will be sent over plaintext to the collector.

### TLSCertPath
```toml
TLSCertPath = '/path/to/cert.pem' # Example
```
TLSCertPath is the file path to the TLS certificate used for secure communication with an OTEL Tracing Collector.

## Tracing.Attributes
```toml
[Tracing.Attributes]
env = 'test' # Example
```
Tracing.Attributes are user specified key-value pairs to associate in the context of the traces

### env
```toml
env = 'test' # Example
```
env is an example user specified key-value pair

## Mercury
```toml
[Mercury]
VerboseLogging = false # Default
```


### VerboseLogging
```toml
VerboseLogging = false # Default
```
VerboseLogging enables detailed logging of mercury/LLO operations. These logs
can be expensive since they may serialize large structs, so they are disabled
by default.

## Mercury.Cache
```toml
[Mercury.Cache]
LatestReportTTL = "1s" # Default
MaxStaleAge = "1h" # Default
LatestReportDeadline = "5s" # Default
```
Mercury.Cache controls settings for the price retrieval cache querying a mercury server

### LatestReportTTL
```toml
LatestReportTTL = "1s" # Default
```
LatestReportTTL controls how "stale" we will allow a price to be e.g. if
set to 1s, a new price will always be fetched if the last result was
from 1 second ago or older.

Another way of looking at it is such: the cache will _never_ return a
price that was queried from now-LatestReportTTL or before.

Setting to zero disables caching entirely.

### MaxStaleAge
```toml
MaxStaleAge = "1h" # Default
```
MaxStaleAge is that maximum amount of time that a value can be stale
before it is deleted from the cache (a form of garbage collection).

This should generally be set to something much larger than
LatestReportTTL. Setting to zero disables garbage collection.

### LatestReportDeadline
```toml
LatestReportDeadline = "5s" # Default
```
LatestReportDeadline controls how long to wait for a response from the
mercury server before retrying. Setting this to zero will wait indefinitely.

## Mercury.TLS
```toml
[Mercury.TLS]
CertFile = "/path/to/client/certs.pem" # Example
```
Mercury.TLS controls client settings for when the node talks to traditional web servers or load balancers.

### CertFile
```toml
CertFile = "/path/to/client/certs.pem" # Example
```
CertFile is the path to a PEM file of trusted root certificate authority certificates

## Mercury.Transmitter
```toml
[Mercury.Transmitter]
TransmitQueueMaxSize = 10_000 # Default
TransmitTimeout = "5s" # Default
```
Mercury.Transmitter controls settings for the mercury transmitter

### TransmitQueueMaxSize
```toml
TransmitQueueMaxSize = 10_000 # Default
```
TransmitQueueMaxSize controls the size of the transmit queue. This is scoped
per OCR instance. If the queue is full, the transmitter will start dropping
the oldest messages in order to make space.

This is useful if mercury server goes offline and the nop needs to buffer
transmissions.

### TransmitTimeout
```toml
TransmitTimeout = "5s" # Default
```
TransmitTimeout controls how long the transmitter will wait for a response
when sending a message to the mercury server, before aborting and considering
the transmission to be failed.

## Telemetry
```toml
[Telemetry]
Enabled = false # Default
Endpoint = 'example.com/collector' # Example
CACertFile = 'cert-file' # Example
InsecureConnection = false # Default
TraceSampleRatio = 0.01 # Default
```
Telemetry holds OTEL settings.
This data includes open telemetry metrics, traces, & logs.
It does not currently include prometheus metrics or standard out logs, but may in the future.

### Enabled
```toml
Enabled = false # Default
```
Enabled turns telemetry collection on or off.

### Endpoint
```toml
Endpoint = 'example.com/collector' # Example
```
Endpoint of the OTEL Collector.

### CACertFile
```toml
CACertFile = 'cert-file' # Example
```
CACertFile is the file path of the TLS certificate used for secure communication with the OTEL Collector.
Required unless InescureConnection is true.

### InsecureConnection
```toml
InsecureConnection = false # Default
```
InsecureConnection bypasses the TLS CACertFile requirement and uses an insecure connection instead.
Only available in dev mode.

### TraceSampleRatio
```toml
TraceSampleRatio = 0.01 # Default
```
TraceSampleRatio is the rate at which to sample traces. Must be between 0 and 1.

## Telemetry.ResourceAttributes
```toml
[Telemetry.ResourceAttributes]
foo = "bar" # Example
```
ResourceAttributes are global metadata to include with all telemetry.

### foo
```toml
foo = "bar" # Example
```
foo is an example resource attribute

## EVM
EVM defaults depend on ChainID:

<details><summary>Ethereum Mainnet (1)</summary><p>

```toml
AutoCreateKey = true
BlockBackfillDepth = 10
BlockBackfillSkip = false
FinalityDepth = 50
FinalityTagEnabled = false
LinkContractAddress = '0x514910771AF9Ca656af840dff83E8264EcF986CA'
LogBackfillBatchSize = 1000
LogPollInterval = '15s'
LogKeepBlocksDepth = 100000
LogPrunePageSize = 0
BackupLogPollerBlockDelay = 100
MinIncomingConfirmations = 3
MinContractPayment = '0.1 link'
NonceAutoSync = true
NoNewHeadsThreshold = '3m0s'
OperatorFactoryAddress = '0x3E64Cd889482443324F91bFA9c84fE72A511f48A'
LogBroadcasterEnabled = true
RPCDefaultBatchSize = 250
RPCBlockQueryDelay = 1
FinalizedBlockOffset = 0
NoNewFinalizedHeadsThreshold = '9m0s'

[Transactions]
ForwardersEnabled = false
MaxInFlight = 16
MaxQueued = 250
ReaperInterval = '1h0m0s'
ReaperThreshold = '168h0m0s'
ResendAfterThreshold = '1m0s'

[Transactions.AutoPurge]
Enabled = false

[BalanceMonitor]
Enabled = true

[GasEstimator]
Mode = 'BlockHistory'
PriceDefault = '20 gwei'
PriceMax = '115792089237316195423570985008687907853269984665.640564039457584007913129639935 tether'
PriceMin = '1 gwei'
LimitDefault = 500000
LimitMax = 500000
LimitMultiplier = '1'
LimitTransfer = 21000
EstimateLimit = false
BumpMin = '5 gwei'
BumpPercent = 20
BumpThreshold = 3
EIP1559DynamicFees = true
FeeCapDefault = '100 gwei'
TipCapDefault = '1 wei'
TipCapMin = '1 wei'

[GasEstimator.BlockHistory]
BatchSize = 25
BlockHistorySize = 4
CheckInclusionBlocks = 12
CheckInclusionPercentile = 90
TransactionPercentile = 50

[GasEstimator.FeeHistory]
CacheTimeout = '10s'

[HeadTracker]
HistoryDepth = 100
MaxBufferSize = 3
SamplingInterval = '1s'
MaxAllowedFinalityDepth = 10000
FinalityTagBypass = true

[NodePool]
PollFailureThreshold = 5
PollInterval = '10s'
SelectionMode = 'HighestHead'
SyncThreshold = 5
LeaseDuration = '0s'
NodeIsSyncingEnabled = false
FinalizedBlockPollInterval = '5s'
EnforceRepeatableRead = false
DeathDeclarationDelay = '10s'
NewHeadsPollInterval = '0s'

[OCR]
ContractConfirmations = 4
ContractTransmitterTransmitTimeout = '10s'
DatabaseTimeout = '10s'
DeltaCOverride = '168h0m0s'
DeltaCJitterOverride = '1h0m0s'
ObservationGracePeriod = '1s'

[OCR2]
[OCR2.Automation]
GasLimit = 10500000

[Workflow]
GasLimitDefault = 400000
```

</p></details>

<details><summary>Ethereum Ropsten (3)</summary><p>

```toml
AutoCreateKey = true
BlockBackfillDepth = 10
BlockBackfillSkip = false
FinalityDepth = 50
FinalityTagEnabled = false
LinkContractAddress = '0x20fE562d797A42Dcb3399062AE9546cd06f63280'
LogBackfillBatchSize = 1000
LogPollInterval = '15s'
LogKeepBlocksDepth = 100000
LogPrunePageSize = 0
BackupLogPollerBlockDelay = 100
MinIncomingConfirmations = 3
MinContractPayment = '0.1 link'
NonceAutoSync = true
NoNewHeadsThreshold = '3m0s'
LogBroadcasterEnabled = true
RPCDefaultBatchSize = 250
RPCBlockQueryDelay = 1
FinalizedBlockOffset = 0
NoNewFinalizedHeadsThreshold = '0s'

[Transactions]
ForwardersEnabled = false
MaxInFlight = 16
MaxQueued = 250
ReaperInterval = '1h0m0s'
ReaperThreshold = '168h0m0s'
ResendAfterThreshold = '1m0s'

[Transactions.AutoPurge]
Enabled = false

[BalanceMonitor]
Enabled = true

[GasEstimator]
Mode = 'BlockHistory'
PriceDefault = '20 gwei'
PriceMax = '115792089237316195423570985008687907853269984665.640564039457584007913129639935 tether'
PriceMin = '1 gwei'
LimitDefault = 500000
LimitMax = 500000
LimitMultiplier = '1'
LimitTransfer = 21000
EstimateLimit = false
BumpMin = '5 gwei'
BumpPercent = 20
BumpThreshold = 3
EIP1559DynamicFees = true
FeeCapDefault = '100 gwei'
TipCapDefault = '1 wei'
TipCapMin = '1 wei'

[GasEstimator.BlockHistory]
BatchSize = 25
BlockHistorySize = 4
CheckInclusionBlocks = 12
CheckInclusionPercentile = 90
TransactionPercentile = 50

[GasEstimator.FeeHistory]
CacheTimeout = '10s'

[HeadTracker]
HistoryDepth = 100
MaxBufferSize = 3
SamplingInterval = '1s'
MaxAllowedFinalityDepth = 10000
FinalityTagBypass = true

[NodePool]
PollFailureThreshold = 5
PollInterval = '10s'
SelectionMode = 'HighestHead'
SyncThreshold = 5
LeaseDuration = '0s'
NodeIsSyncingEnabled = false
FinalizedBlockPollInterval = '5s'
EnforceRepeatableRead = false
DeathDeclarationDelay = '10s'
NewHeadsPollInterval = '0s'

[OCR]
ContractConfirmations = 4
ContractTransmitterTransmitTimeout = '10s'
DatabaseTimeout = '10s'
DeltaCOverride = '168h0m0s'
DeltaCJitterOverride = '1h0m0s'
ObservationGracePeriod = '1s'

[OCR2]
[OCR2.Automation]
GasLimit = 5400000

[Workflow]
GasLimitDefault = 400000
```

</p></details>

<details><summary>Ethereum Rinkeby (4)</summary><p>

```toml
AutoCreateKey = true
BlockBackfillDepth = 10
BlockBackfillSkip = false
FinalityDepth = 50
FinalityTagEnabled = false
LinkContractAddress = '0x01BE23585060835E02B77ef475b0Cc51aA1e0709'
LogBackfillBatchSize = 1000
LogPollInterval = '15s'
LogKeepBlocksDepth = 100000
LogPrunePageSize = 0
BackupLogPollerBlockDelay = 100
MinIncomingConfirmations = 3
MinContractPayment = '0.1 link'
NonceAutoSync = true
NoNewHeadsThreshold = '3m0s'
LogBroadcasterEnabled = true
RPCDefaultBatchSize = 250
RPCBlockQueryDelay = 1
FinalizedBlockOffset = 0
NoNewFinalizedHeadsThreshold = '0s'

[Transactions]
ForwardersEnabled = false
MaxInFlight = 16
MaxQueued = 250
ReaperInterval = '1h0m0s'
ReaperThreshold = '168h0m0s'
ResendAfterThreshold = '1m0s'

[Transactions.AutoPurge]
Enabled = false

[BalanceMonitor]
Enabled = true

[GasEstimator]
Mode = 'BlockHistory'
PriceDefault = '20 gwei'
PriceMax = '115792089237316195423570985008687907853269984665.640564039457584007913129639935 tether'
PriceMin = '1 gwei'
LimitDefault = 500000
LimitMax = 500000
LimitMultiplier = '1'
LimitTransfer = 21000
EstimateLimit = false
BumpMin = '5 gwei'
BumpPercent = 20
BumpThreshold = 3
EIP1559DynamicFees = false
FeeCapDefault = '100 gwei'
TipCapDefault = '1 wei'
TipCapMin = '1 wei'

[GasEstimator.BlockHistory]
BatchSize = 25
BlockHistorySize = 4
CheckInclusionBlocks = 12
CheckInclusionPercentile = 90
TransactionPercentile = 50

[GasEstimator.FeeHistory]
CacheTimeout = '10s'

[HeadTracker]
HistoryDepth = 100
MaxBufferSize = 3
SamplingInterval = '1s'
MaxAllowedFinalityDepth = 10000
FinalityTagBypass = true

[NodePool]
PollFailureThreshold = 5
PollInterval = '10s'
SelectionMode = 'HighestHead'
SyncThreshold = 5
LeaseDuration = '0s'
NodeIsSyncingEnabled = false
FinalizedBlockPollInterval = '5s'
EnforceRepeatableRead = false
DeathDeclarationDelay = '10s'
NewHeadsPollInterval = '0s'

[OCR]
ContractConfirmations = 4
ContractTransmitterTransmitTimeout = '10s'
DatabaseTimeout = '10s'
DeltaCOverride = '168h0m0s'
DeltaCJitterOverride = '1h0m0s'
ObservationGracePeriod = '1s'

[OCR2]
[OCR2.Automation]
GasLimit = 5400000

[Workflow]
GasLimitDefault = 400000
```

</p></details>

<details><summary>Ethereum Goerli (5)</summary><p>

```toml
AutoCreateKey = true
BlockBackfillDepth = 10
BlockBackfillSkip = false
FinalityDepth = 50
FinalityTagEnabled = false
LinkContractAddress = '0x326C977E6efc84E512bB9C30f76E30c160eD06FB'
LogBackfillBatchSize = 1000
LogPollInterval = '15s'
LogKeepBlocksDepth = 100000
LogPrunePageSize = 0
BackupLogPollerBlockDelay = 100
MinIncomingConfirmations = 3
MinContractPayment = '0.1 link'
NonceAutoSync = true
NoNewHeadsThreshold = '3m0s'
LogBroadcasterEnabled = true
RPCDefaultBatchSize = 250
RPCBlockQueryDelay = 1
FinalizedBlockOffset = 0
NoNewFinalizedHeadsThreshold = '0s'

[Transactions]
ForwardersEnabled = false
MaxInFlight = 16
MaxQueued = 250
ReaperInterval = '1h0m0s'
ReaperThreshold = '168h0m0s'
ResendAfterThreshold = '1m0s'

[Transactions.AutoPurge]
Enabled = false

[BalanceMonitor]
Enabled = true

[GasEstimator]
Mode = 'BlockHistory'
PriceDefault = '20 gwei'
PriceMax = '115792089237316195423570985008687907853269984665.640564039457584007913129639935 tether'
PriceMin = '1 gwei'
LimitDefault = 500000
LimitMax = 500000
LimitMultiplier = '1'
LimitTransfer = 21000
EstimateLimit = false
BumpMin = '5 gwei'
BumpPercent = 20
BumpThreshold = 3
EIP1559DynamicFees = true
FeeCapDefault = '100 gwei'
TipCapDefault = '1 wei'
TipCapMin = '1 wei'

[GasEstimator.BlockHistory]
BatchSize = 25
BlockHistorySize = 4
CheckInclusionBlocks = 12
CheckInclusionPercentile = 90
TransactionPercentile = 50

[GasEstimator.FeeHistory]
CacheTimeout = '10s'

[HeadTracker]
HistoryDepth = 100
MaxBufferSize = 3
SamplingInterval = '1s'
MaxAllowedFinalityDepth = 10000
FinalityTagBypass = true

[NodePool]
PollFailureThreshold = 5
PollInterval = '10s'
SelectionMode = 'HighestHead'
SyncThreshold = 5
LeaseDuration = '0s'
NodeIsSyncingEnabled = false
FinalizedBlockPollInterval = '5s'
EnforceRepeatableRead = false
DeathDeclarationDelay = '10s'
NewHeadsPollInterval = '0s'

[OCR]
ContractConfirmations = 4
ContractTransmitterTransmitTimeout = '10s'
DatabaseTimeout = '10s'
DeltaCOverride = '168h0m0s'
DeltaCJitterOverride = '1h0m0s'
ObservationGracePeriod = '1s'

[OCR2]
[OCR2.Automation]
GasLimit = 5400000

[Workflow]
GasLimitDefault = 400000
```

</p></details>

<details><summary>Optimism Mainnet (10)</summary><p>

```toml
AutoCreateKey = true
BlockBackfillDepth = 10
BlockBackfillSkip = false
ChainType = 'optimismBedrock'
FinalityDepth = 200
FinalityTagEnabled = false
LinkContractAddress = '0x350a791Bfc2C21F9Ed5d10980Dad2e2638ffa7f6'
LogBackfillBatchSize = 1000
LogPollInterval = '2s'
LogKeepBlocksDepth = 100000
LogPrunePageSize = 0
BackupLogPollerBlockDelay = 100
MinIncomingConfirmations = 1
MinContractPayment = '0.00001 link'
NonceAutoSync = true
NoNewHeadsThreshold = '40s'
LogBroadcasterEnabled = true
RPCDefaultBatchSize = 250
RPCBlockQueryDelay = 1
FinalizedBlockOffset = 0
NoNewFinalizedHeadsThreshold = '13m0s'

[Transactions]
ForwardersEnabled = false
MaxInFlight = 16
MaxQueued = 250
ReaperInterval = '1h0m0s'
ReaperThreshold = '168h0m0s'
ResendAfterThreshold = '30s'

[Transactions.AutoPurge]
Enabled = false

[BalanceMonitor]
Enabled = true

[GasEstimator]
Mode = 'BlockHistory'
PriceDefault = '20 gwei'
PriceMax = '115792089237316195423570985008687907853269984665.640564039457584007913129639935 tether'
PriceMin = '1 wei'
LimitDefault = 500000
LimitMax = 500000
LimitMultiplier = '1'
LimitTransfer = 21000
EstimateLimit = false
BumpMin = '100 wei'
BumpPercent = 20
BumpThreshold = 3
EIP1559DynamicFees = true
FeeCapDefault = '100 gwei'
TipCapDefault = '1 wei'
TipCapMin = '1 wei'

[GasEstimator.BlockHistory]
BatchSize = 25
BlockHistorySize = 24
CheckInclusionBlocks = 12
CheckInclusionPercentile = 90
TransactionPercentile = 60

[GasEstimator.FeeHistory]
CacheTimeout = '10s'

[HeadTracker]
HistoryDepth = 300
MaxBufferSize = 3
SamplingInterval = '1s'
MaxAllowedFinalityDepth = 10000
FinalityTagBypass = true

[NodePool]
PollFailureThreshold = 5
PollInterval = '10s'
SelectionMode = 'HighestHead'
SyncThreshold = 10
LeaseDuration = '0s'
NodeIsSyncingEnabled = false
FinalizedBlockPollInterval = '5s'
EnforceRepeatableRead = false
DeathDeclarationDelay = '10s'
NewHeadsPollInterval = '0s'

[OCR]
ContractConfirmations = 1
ContractTransmitterTransmitTimeout = '10s'
DatabaseTimeout = '10s'
DeltaCOverride = '168h0m0s'
DeltaCJitterOverride = '1h0m0s'
ObservationGracePeriod = '1s'

[OCR2]
[OCR2.Automation]
GasLimit = 6500000

[Workflow]
GasLimitDefault = 400000
```

</p></details>

<details><summary>RSK Mainnet (30)</summary><p>

```toml
AutoCreateKey = true
BlockBackfillDepth = 10
BlockBackfillSkip = false
FinalityDepth = 50
FinalityTagEnabled = false
LinkContractAddress = '0x14AdaE34beF7ca957Ce2dDe5ADD97ea050123827'
LogBackfillBatchSize = 1000
LogPollInterval = '30s'
LogKeepBlocksDepth = 100000
LogPrunePageSize = 0
BackupLogPollerBlockDelay = 100
MinIncomingConfirmations = 3
MinContractPayment = '0.001 link'
NonceAutoSync = true
NoNewHeadsThreshold = '3m0s'
LogBroadcasterEnabled = true
RPCDefaultBatchSize = 250
RPCBlockQueryDelay = 1
FinalizedBlockOffset = 0
NoNewFinalizedHeadsThreshold = '0s'

[Transactions]
ForwardersEnabled = false
MaxInFlight = 16
MaxQueued = 250
ReaperInterval = '1h0m0s'
ReaperThreshold = '168h0m0s'
ResendAfterThreshold = '1m0s'

[Transactions.AutoPurge]
Enabled = false

[BalanceMonitor]
Enabled = true

[GasEstimator]
Mode = 'BlockHistory'
PriceDefault = '50 mwei'
PriceMax = '50 gwei'
PriceMin = '0'
LimitDefault = 500000
LimitMax = 500000
LimitMultiplier = '1'
LimitTransfer = 21000
EstimateLimit = false
BumpMin = '5 gwei'
BumpPercent = 20
BumpThreshold = 3
EIP1559DynamicFees = false
FeeCapDefault = '100 mwei'
TipCapDefault = '1 wei'
TipCapMin = '1 wei'

[GasEstimator.BlockHistory]
BatchSize = 25
BlockHistorySize = 8
CheckInclusionBlocks = 12
CheckInclusionPercentile = 90
TransactionPercentile = 60

[GasEstimator.FeeHistory]
CacheTimeout = '10s'

[HeadTracker]
HistoryDepth = 100
MaxBufferSize = 3
SamplingInterval = '1s'
MaxAllowedFinalityDepth = 10000
FinalityTagBypass = true

[NodePool]
PollFailureThreshold = 5
PollInterval = '10s'
SelectionMode = 'HighestHead'
SyncThreshold = 5
LeaseDuration = '0s'
NodeIsSyncingEnabled = false
FinalizedBlockPollInterval = '5s'
EnforceRepeatableRead = false
DeathDeclarationDelay = '10s'
NewHeadsPollInterval = '0s'

[OCR]
ContractConfirmations = 4
ContractTransmitterTransmitTimeout = '10s'
DatabaseTimeout = '10s'
DeltaCOverride = '168h0m0s'
DeltaCJitterOverride = '1h0m0s'
ObservationGracePeriod = '1s'

[OCR2]
[OCR2.Automation]
GasLimit = 5400000

[Workflow]
GasLimitDefault = 400000
```

</p></details>

<details><summary>RSK Testnet (31)</summary><p>

```toml
AutoCreateKey = true
BlockBackfillDepth = 10
BlockBackfillSkip = false
FinalityDepth = 50
FinalityTagEnabled = false
LinkContractAddress = '0x8bBbd80981FE76d44854D8DF305e8985c19f0e78'
LogBackfillBatchSize = 1000
LogPollInterval = '30s'
LogKeepBlocksDepth = 100000
LogPrunePageSize = 0
BackupLogPollerBlockDelay = 100
MinIncomingConfirmations = 3
MinContractPayment = '0.001 link'
NonceAutoSync = true
NoNewHeadsThreshold = '3m0s'
LogBroadcasterEnabled = true
RPCDefaultBatchSize = 250
RPCBlockQueryDelay = 1
FinalizedBlockOffset = 0
NoNewFinalizedHeadsThreshold = '0s'

[Transactions]
ForwardersEnabled = false
MaxInFlight = 16
MaxQueued = 250
ReaperInterval = '1h0m0s'
ReaperThreshold = '168h0m0s'
ResendAfterThreshold = '1m0s'

[Transactions.AutoPurge]
Enabled = false

[BalanceMonitor]
Enabled = true

[GasEstimator]
Mode = 'BlockHistory'
PriceDefault = '50 mwei'
PriceMax = '50 gwei'
PriceMin = '0'
LimitDefault = 500000
LimitMax = 500000
LimitMultiplier = '1'
LimitTransfer = 21000
EstimateLimit = false
BumpMin = '5 gwei'
BumpPercent = 20
BumpThreshold = 3
EIP1559DynamicFees = false
FeeCapDefault = '100 mwei'
TipCapDefault = '1 wei'
TipCapMin = '1 wei'

[GasEstimator.BlockHistory]
BatchSize = 25
BlockHistorySize = 8
CheckInclusionBlocks = 12
CheckInclusionPercentile = 90
TransactionPercentile = 60

[GasEstimator.FeeHistory]
CacheTimeout = '10s'

[HeadTracker]
HistoryDepth = 100
MaxBufferSize = 3
SamplingInterval = '1s'
MaxAllowedFinalityDepth = 10000
FinalityTagBypass = true

[NodePool]
PollFailureThreshold = 5
PollInterval = '10s'
SelectionMode = 'HighestHead'
SyncThreshold = 5
LeaseDuration = '0s'
NodeIsSyncingEnabled = false
FinalizedBlockPollInterval = '5s'
EnforceRepeatableRead = false
DeathDeclarationDelay = '10s'
NewHeadsPollInterval = '0s'

[OCR]
ContractConfirmations = 4
ContractTransmitterTransmitTimeout = '10s'
DatabaseTimeout = '10s'
DeltaCOverride = '168h0m0s'
DeltaCJitterOverride = '1h0m0s'
ObservationGracePeriod = '1s'

[OCR2]
[OCR2.Automation]
GasLimit = 5400000

[Workflow]
GasLimitDefault = 400000
```

</p></details>

<details><summary>Ethereum Kovan (42)</summary><p>

```toml
AutoCreateKey = true
BlockBackfillDepth = 10
BlockBackfillSkip = false
FinalityDepth = 50
FinalityTagEnabled = false
LinkContractAddress = '0xa36085F69e2889c224210F603D836748e7dC0088'
LogBackfillBatchSize = 1000
LogPollInterval = '15s'
LogKeepBlocksDepth = 100000
LogPrunePageSize = 0
BackupLogPollerBlockDelay = 100
MinIncomingConfirmations = 3
MinContractPayment = '0.1 link'
NonceAutoSync = true
NoNewHeadsThreshold = '3m0s'
OperatorFactoryAddress = '0x8007e24251b1D2Fc518Eb843A701d9cD21fe0aA3'
LogBroadcasterEnabled = true
RPCDefaultBatchSize = 250
RPCBlockQueryDelay = 1
FinalizedBlockOffset = 0
NoNewFinalizedHeadsThreshold = '0s'

[Transactions]
ForwardersEnabled = false
MaxInFlight = 16
MaxQueued = 250
ReaperInterval = '1h0m0s'
ReaperThreshold = '168h0m0s'
ResendAfterThreshold = '1m0s'

[Transactions.AutoPurge]
Enabled = false

[BalanceMonitor]
Enabled = true

[GasEstimator]
Mode = 'BlockHistory'
PriceDefault = '20 gwei'
PriceMax = '115792089237316195423570985008687907853269984665.640564039457584007913129639935 tether'
PriceMin = '1 gwei'
LimitDefault = 500000
LimitMax = 500000
LimitMultiplier = '1'
LimitTransfer = 21000
EstimateLimit = false
BumpMin = '5 gwei'
BumpPercent = 20
BumpThreshold = 3
EIP1559DynamicFees = false
FeeCapDefault = '100 gwei'
TipCapDefault = '1 wei'
TipCapMin = '1 wei'

[GasEstimator.BlockHistory]
BatchSize = 25
BlockHistorySize = 4
CheckInclusionBlocks = 12
CheckInclusionPercentile = 90
TransactionPercentile = 50

[GasEstimator.FeeHistory]
CacheTimeout = '10s'

[HeadTracker]
HistoryDepth = 100
MaxBufferSize = 3
SamplingInterval = '1s'
MaxAllowedFinalityDepth = 10000
FinalityTagBypass = true

[NodePool]
PollFailureThreshold = 5
PollInterval = '10s'
SelectionMode = 'HighestHead'
SyncThreshold = 5
LeaseDuration = '0s'
NodeIsSyncingEnabled = false
FinalizedBlockPollInterval = '5s'
EnforceRepeatableRead = false
DeathDeclarationDelay = '10s'
NewHeadsPollInterval = '0s'

[OCR]
ContractConfirmations = 4
ContractTransmitterTransmitTimeout = '10s'
DatabaseTimeout = '10s'
DeltaCOverride = '168h0m0s'
DeltaCJitterOverride = '1h0m0s'
ObservationGracePeriod = '1s'

[OCR2]
[OCR2.Automation]
GasLimit = 5400000

[Workflow]
GasLimitDefault = 400000
```

</p></details>

<details><summary>BSC Mainnet (56)</summary><p>

```toml
AutoCreateKey = true
BlockBackfillDepth = 10
BlockBackfillSkip = false
FinalityDepth = 50
FinalityTagEnabled = false
LinkContractAddress = '0x404460C6A5EdE2D891e8297795264fDe62ADBB75'
LogBackfillBatchSize = 1000
LogPollInterval = '3s'
LogKeepBlocksDepth = 100000
LogPrunePageSize = 0
BackupLogPollerBlockDelay = 100
MinIncomingConfirmations = 3
MinContractPayment = '0.00001 link'
NonceAutoSync = true
NoNewHeadsThreshold = '30s'
LogBroadcasterEnabled = true
RPCDefaultBatchSize = 250
RPCBlockQueryDelay = 2
FinalizedBlockOffset = 0
NoNewFinalizedHeadsThreshold = '45s'

[Transactions]
ForwardersEnabled = false
MaxInFlight = 16
MaxQueued = 250
ReaperInterval = '1h0m0s'
ReaperThreshold = '168h0m0s'
ResendAfterThreshold = '1m0s'

[Transactions.AutoPurge]
Enabled = false

[BalanceMonitor]
Enabled = true

[GasEstimator]
Mode = 'BlockHistory'
PriceDefault = '5 gwei'
PriceMax = '115792089237316195423570985008687907853269984665.640564039457584007913129639935 tether'
PriceMin = '3 gwei'
LimitDefault = 500000
LimitMax = 500000
LimitMultiplier = '1'
LimitTransfer = 21000
EstimateLimit = false
BumpMin = '5 gwei'
BumpPercent = 20
BumpThreshold = 5
EIP1559DynamicFees = false
FeeCapDefault = '100 gwei'
TipCapDefault = '1 wei'
TipCapMin = '1 wei'

[GasEstimator.BlockHistory]
BatchSize = 25
BlockHistorySize = 24
CheckInclusionBlocks = 12
CheckInclusionPercentile = 90
TransactionPercentile = 60

[GasEstimator.FeeHistory]
CacheTimeout = '10s'

[HeadTracker]
HistoryDepth = 100
MaxBufferSize = 3
SamplingInterval = '1s'
MaxAllowedFinalityDepth = 10000
FinalityTagBypass = true

[NodePool]
PollFailureThreshold = 5
PollInterval = '10s'
SelectionMode = 'HighestHead'
SyncThreshold = 10
LeaseDuration = '0s'
NodeIsSyncingEnabled = false
FinalizedBlockPollInterval = '5s'
EnforceRepeatableRead = false
DeathDeclarationDelay = '10s'
NewHeadsPollInterval = '0s'

[OCR]
ContractConfirmations = 4
ContractTransmitterTransmitTimeout = '2s'
DatabaseTimeout = '2s'
DeltaCOverride = '168h0m0s'
DeltaCJitterOverride = '1h0m0s'
ObservationGracePeriod = '500ms'

[OCR2]
[OCR2.Automation]
GasLimit = 5400000

[Workflow]
GasLimitDefault = 400000
```

</p></details>

<details><summary>OKX Testnet (65)</summary><p>

```toml
AutoCreateKey = true
BlockBackfillDepth = 10
BlockBackfillSkip = false
FinalityDepth = 50
FinalityTagEnabled = false
LogBackfillBatchSize = 1000
LogPollInterval = '15s'
LogKeepBlocksDepth = 100000
LogPrunePageSize = 0
BackupLogPollerBlockDelay = 100
MinIncomingConfirmations = 3
MinContractPayment = '0.00001 link'
NonceAutoSync = true
NoNewHeadsThreshold = '3m0s'
LogBroadcasterEnabled = true
RPCDefaultBatchSize = 250
RPCBlockQueryDelay = 1
FinalizedBlockOffset = 0
NoNewFinalizedHeadsThreshold = '0s'

[Transactions]
ForwardersEnabled = false
MaxInFlight = 16
MaxQueued = 250
ReaperInterval = '1h0m0s'
ReaperThreshold = '168h0m0s'
ResendAfterThreshold = '1m0s'

[Transactions.AutoPurge]
Enabled = false

[BalanceMonitor]
Enabled = true

[GasEstimator]
Mode = 'BlockHistory'
PriceDefault = '20 gwei'
PriceMax = '115792089237316195423570985008687907853269984665.640564039457584007913129639935 tether'
PriceMin = '1 gwei'
LimitDefault = 500000
LimitMax = 500000
LimitMultiplier = '1'
LimitTransfer = 21000
EstimateLimit = false
BumpMin = '5 gwei'
BumpPercent = 20
BumpThreshold = 3
EIP1559DynamicFees = false
FeeCapDefault = '100 gwei'
TipCapDefault = '1 wei'
TipCapMin = '1 wei'

[GasEstimator.BlockHistory]
BatchSize = 25
BlockHistorySize = 8
CheckInclusionBlocks = 12
CheckInclusionPercentile = 90
TransactionPercentile = 60

[GasEstimator.FeeHistory]
CacheTimeout = '10s'

[HeadTracker]
HistoryDepth = 100
MaxBufferSize = 3
SamplingInterval = '1s'
MaxAllowedFinalityDepth = 10000
FinalityTagBypass = true

[NodePool]
PollFailureThreshold = 5
PollInterval = '10s'
SelectionMode = 'HighestHead'
SyncThreshold = 5
LeaseDuration = '0s'
NodeIsSyncingEnabled = false
FinalizedBlockPollInterval = '5s'
EnforceRepeatableRead = false
DeathDeclarationDelay = '10s'
NewHeadsPollInterval = '0s'

[OCR]
ContractConfirmations = 4
ContractTransmitterTransmitTimeout = '10s'
DatabaseTimeout = '10s'
DeltaCOverride = '168h0m0s'
DeltaCJitterOverride = '1h0m0s'
ObservationGracePeriod = '1s'

[OCR2]
[OCR2.Automation]
GasLimit = 5400000

[Workflow]
GasLimitDefault = 400000
```

</p></details>

<details><summary>OKX Mainnet (66)</summary><p>

```toml
AutoCreateKey = true
BlockBackfillDepth = 10
BlockBackfillSkip = false
FinalityDepth = 50
FinalityTagEnabled = false
LogBackfillBatchSize = 1000
LogPollInterval = '15s'
LogKeepBlocksDepth = 100000
LogPrunePageSize = 0
BackupLogPollerBlockDelay = 100
MinIncomingConfirmations = 3
MinContractPayment = '0.00001 link'
NonceAutoSync = true
NoNewHeadsThreshold = '3m0s'
LogBroadcasterEnabled = true
RPCDefaultBatchSize = 250
RPCBlockQueryDelay = 1
FinalizedBlockOffset = 0
NoNewFinalizedHeadsThreshold = '0s'

[Transactions]
ForwardersEnabled = false
MaxInFlight = 16
MaxQueued = 250
ReaperInterval = '1h0m0s'
ReaperThreshold = '168h0m0s'
ResendAfterThreshold = '1m0s'

[Transactions.AutoPurge]
Enabled = false

[BalanceMonitor]
Enabled = true

[GasEstimator]
Mode = 'BlockHistory'
PriceDefault = '20 gwei'
PriceMax = '115792089237316195423570985008687907853269984665.640564039457584007913129639935 tether'
PriceMin = '1 gwei'
LimitDefault = 500000
LimitMax = 500000
LimitMultiplier = '1'
LimitTransfer = 21000
EstimateLimit = false
BumpMin = '5 gwei'
BumpPercent = 20
BumpThreshold = 3
EIP1559DynamicFees = false
FeeCapDefault = '100 gwei'
TipCapDefault = '1 wei'
TipCapMin = '1 wei'

[GasEstimator.BlockHistory]
BatchSize = 25
BlockHistorySize = 8
CheckInclusionBlocks = 12
CheckInclusionPercentile = 90
TransactionPercentile = 60

[GasEstimator.FeeHistory]
CacheTimeout = '10s'

[HeadTracker]
HistoryDepth = 100
MaxBufferSize = 3
SamplingInterval = '1s'
MaxAllowedFinalityDepth = 10000
FinalityTagBypass = true

[NodePool]
PollFailureThreshold = 5
PollInterval = '10s'
SelectionMode = 'HighestHead'
SyncThreshold = 5
LeaseDuration = '0s'
NodeIsSyncingEnabled = false
FinalizedBlockPollInterval = '5s'
EnforceRepeatableRead = false
DeathDeclarationDelay = '10s'
NewHeadsPollInterval = '0s'

[OCR]
ContractConfirmations = 4
ContractTransmitterTransmitTimeout = '10s'
DatabaseTimeout = '10s'
DeltaCOverride = '168h0m0s'
DeltaCJitterOverride = '1h0m0s'
ObservationGracePeriod = '1s'

[OCR2]
[OCR2.Automation]
GasLimit = 5400000

[Workflow]
GasLimitDefault = 400000
```

</p></details>

<details><summary>BSC Testnet (97)</summary><p>

```toml
AutoCreateKey = true
BlockBackfillDepth = 10
BlockBackfillSkip = false
FinalityDepth = 50
FinalityTagEnabled = false
LinkContractAddress = '0x84b9B910527Ad5C03A9Ca831909E21e236EA7b06'
LogBackfillBatchSize = 1000
LogPollInterval = '3s'
LogKeepBlocksDepth = 100000
LogPrunePageSize = 0
BackupLogPollerBlockDelay = 100
MinIncomingConfirmations = 3
MinContractPayment = '0.00001 link'
NonceAutoSync = true
NoNewHeadsThreshold = '30s'
LogBroadcasterEnabled = true
RPCDefaultBatchSize = 250
RPCBlockQueryDelay = 2
FinalizedBlockOffset = 0
NoNewFinalizedHeadsThreshold = '40s'

[Transactions]
ForwardersEnabled = false
MaxInFlight = 16
MaxQueued = 250
ReaperInterval = '1h0m0s'
ReaperThreshold = '168h0m0s'
ResendAfterThreshold = '1m0s'

[Transactions.AutoPurge]
Enabled = false

[BalanceMonitor]
Enabled = true

[GasEstimator]
Mode = 'BlockHistory'
PriceDefault = '5 gwei'
PriceMax = '115792089237316195423570985008687907853269984665.640564039457584007913129639935 tether'
PriceMin = '1 gwei'
LimitDefault = 500000
LimitMax = 500000
LimitMultiplier = '1'
LimitTransfer = 21000
EstimateLimit = false
BumpMin = '5 gwei'
BumpPercent = 20
BumpThreshold = 5
EIP1559DynamicFees = false
FeeCapDefault = '100 gwei'
TipCapDefault = '1 wei'
TipCapMin = '1 wei'

[GasEstimator.BlockHistory]
BatchSize = 25
BlockHistorySize = 24
CheckInclusionBlocks = 12
CheckInclusionPercentile = 90
TransactionPercentile = 60

[GasEstimator.FeeHistory]
CacheTimeout = '10s'

[HeadTracker]
HistoryDepth = 100
MaxBufferSize = 3
SamplingInterval = '1s'
MaxAllowedFinalityDepth = 10000
FinalityTagBypass = false

[NodePool]
PollFailureThreshold = 5
PollInterval = '10s'
SelectionMode = 'HighestHead'
SyncThreshold = 10
LeaseDuration = '0s'
NodeIsSyncingEnabled = false
FinalizedBlockPollInterval = '5s'
EnforceRepeatableRead = false
DeathDeclarationDelay = '10s'
NewHeadsPollInterval = '0s'

[OCR]
ContractConfirmations = 4
ContractTransmitterTransmitTimeout = '2s'
DatabaseTimeout = '2s'
DeltaCOverride = '168h0m0s'
DeltaCJitterOverride = '1h0m0s'
ObservationGracePeriod = '500ms'

[OCR2]
[OCR2.Automation]
GasLimit = 5400000

[Workflow]
GasLimitDefault = 400000
```

</p></details>

<details><summary>Gnosis Mainnet (100)</summary><p>

```toml
AutoCreateKey = true
BlockBackfillDepth = 10
BlockBackfillSkip = false
ChainType = 'gnosis'
FinalityDepth = 50
FinalityTagEnabled = false
LinkContractAddress = '0xE2e73A1c69ecF83F464EFCE6A5be353a37cA09b2'
LogBackfillBatchSize = 1000
LogPollInterval = '5s'
LogKeepBlocksDepth = 100000
LogPrunePageSize = 0
BackupLogPollerBlockDelay = 100
MinIncomingConfirmations = 3
MinContractPayment = '0.00001 link'
NonceAutoSync = true
NoNewHeadsThreshold = '3m0s'
LogBroadcasterEnabled = true
RPCDefaultBatchSize = 250
RPCBlockQueryDelay = 1
FinalizedBlockOffset = 0
NoNewFinalizedHeadsThreshold = '2m0s'

[Transactions]
ForwardersEnabled = false
MaxInFlight = 16
MaxQueued = 250
ReaperInterval = '1h0m0s'
ReaperThreshold = '168h0m0s'
ResendAfterThreshold = '1m0s'

[Transactions.AutoPurge]
Enabled = false

[BalanceMonitor]
Enabled = true

[GasEstimator]
Mode = 'BlockHistory'
PriceDefault = '1 gwei'
PriceMax = '500 gwei'
PriceMin = '1 gwei'
LimitDefault = 500000
LimitMax = 500000
LimitMultiplier = '1'
LimitTransfer = 21000
EstimateLimit = false
BumpMin = '5 gwei'
BumpPercent = 20
BumpThreshold = 3
EIP1559DynamicFees = false
FeeCapDefault = '100 gwei'
TipCapDefault = '1 wei'
TipCapMin = '1 wei'

[GasEstimator.BlockHistory]
BatchSize = 25
BlockHistorySize = 8
CheckInclusionBlocks = 12
CheckInclusionPercentile = 90
TransactionPercentile = 60

[GasEstimator.FeeHistory]
CacheTimeout = '10s'

[HeadTracker]
HistoryDepth = 100
MaxBufferSize = 3
SamplingInterval = '1s'
MaxAllowedFinalityDepth = 10000
FinalityTagBypass = true

[NodePool]
PollFailureThreshold = 5
PollInterval = '10s'
SelectionMode = 'HighestHead'
SyncThreshold = 5
LeaseDuration = '0s'
NodeIsSyncingEnabled = false
FinalizedBlockPollInterval = '5s'
EnforceRepeatableRead = false
DeathDeclarationDelay = '10s'
NewHeadsPollInterval = '0s'

[OCR]
ContractConfirmations = 4
ContractTransmitterTransmitTimeout = '10s'
DatabaseTimeout = '10s'
DeltaCOverride = '168h0m0s'
DeltaCJitterOverride = '1h0m0s'
ObservationGracePeriod = '1s'

[OCR2]
[OCR2.Automation]
GasLimit = 5400000

[Workflow]
GasLimitDefault = 400000
```

</p></details>

<details><summary>Heco Mainnet (128)</summary><p>

```toml
AutoCreateKey = true
BlockBackfillDepth = 10
BlockBackfillSkip = false
FinalityDepth = 50
FinalityTagEnabled = false
LinkContractAddress = '0x404460C6A5EdE2D891e8297795264fDe62ADBB75'
LogBackfillBatchSize = 1000
LogPollInterval = '3s'
LogKeepBlocksDepth = 100000
LogPrunePageSize = 0
BackupLogPollerBlockDelay = 100
MinIncomingConfirmations = 3
MinContractPayment = '0.00001 link'
NonceAutoSync = true
NoNewHeadsThreshold = '30s'
LogBroadcasterEnabled = true
RPCDefaultBatchSize = 250
RPCBlockQueryDelay = 2
FinalizedBlockOffset = 0
NoNewFinalizedHeadsThreshold = '0s'

[Transactions]
ForwardersEnabled = false
MaxInFlight = 16
MaxQueued = 250
ReaperInterval = '1h0m0s'
ReaperThreshold = '168h0m0s'
ResendAfterThreshold = '1m0s'

[Transactions.AutoPurge]
Enabled = false

[BalanceMonitor]
Enabled = true

[GasEstimator]
Mode = 'BlockHistory'
PriceDefault = '5 gwei'
PriceMax = '115792089237316195423570985008687907853269984665.640564039457584007913129639935 tether'
PriceMin = '1 gwei'
LimitDefault = 500000
LimitMax = 500000
LimitMultiplier = '1'
LimitTransfer = 21000
EstimateLimit = false
BumpMin = '5 gwei'
BumpPercent = 20
BumpThreshold = 5
EIP1559DynamicFees = false
FeeCapDefault = '100 gwei'
TipCapDefault = '1 wei'
TipCapMin = '1 wei'

[GasEstimator.BlockHistory]
BatchSize = 25
BlockHistorySize = 24
CheckInclusionBlocks = 12
CheckInclusionPercentile = 90
TransactionPercentile = 60

[GasEstimator.FeeHistory]
CacheTimeout = '10s'

[HeadTracker]
HistoryDepth = 100
MaxBufferSize = 3
SamplingInterval = '1s'
MaxAllowedFinalityDepth = 10000
FinalityTagBypass = true

[NodePool]
PollFailureThreshold = 5
PollInterval = '10s'
SelectionMode = 'HighestHead'
SyncThreshold = 10
LeaseDuration = '0s'
NodeIsSyncingEnabled = false
FinalizedBlockPollInterval = '5s'
EnforceRepeatableRead = false
DeathDeclarationDelay = '10s'
NewHeadsPollInterval = '0s'

[OCR]
ContractConfirmations = 4
ContractTransmitterTransmitTimeout = '2s'
DatabaseTimeout = '2s'
DeltaCOverride = '168h0m0s'
DeltaCJitterOverride = '1h0m0s'
ObservationGracePeriod = '500ms'

[OCR2]
[OCR2.Automation]
GasLimit = 5400000

[Workflow]
GasLimitDefault = 400000
```

</p></details>

<details><summary>Polygon Mainnet (137)</summary><p>

```toml
AutoCreateKey = true
BlockBackfillDepth = 10
BlockBackfillSkip = false
FinalityDepth = 500
FinalityTagEnabled = false
LinkContractAddress = '0xb0897686c545045aFc77CF20eC7A532E3120E0F1'
LogBackfillBatchSize = 1000
LogPollInterval = '1s'
LogKeepBlocksDepth = 100000
LogPrunePageSize = 0
BackupLogPollerBlockDelay = 100
MinIncomingConfirmations = 5
MinContractPayment = '0.00001 link'
NonceAutoSync = true
NoNewHeadsThreshold = '30s'
LogBroadcasterEnabled = true
RPCDefaultBatchSize = 100
RPCBlockQueryDelay = 10
FinalizedBlockOffset = 0
NoNewFinalizedHeadsThreshold = '6m0s'

[Transactions]
ForwardersEnabled = false
MaxInFlight = 16
MaxQueued = 5000
ReaperInterval = '1h0m0s'
ReaperThreshold = '168h0m0s'
ResendAfterThreshold = '1m0s'

[Transactions.AutoPurge]
Enabled = false

[BalanceMonitor]
Enabled = true

[GasEstimator]
Mode = 'BlockHistory'
PriceDefault = '30 gwei'
PriceMax = '115792089237316195423570985008687907853269984665.640564039457584007913129639935 tether'
PriceMin = '30 gwei'
LimitDefault = 500000
LimitMax = 500000
LimitMultiplier = '1'
LimitTransfer = 21000
EstimateLimit = false
BumpMin = '20 gwei'
BumpPercent = 20
BumpThreshold = 5
EIP1559DynamicFees = false
FeeCapDefault = '100 gwei'
TipCapDefault = '1 wei'
TipCapMin = '1 wei'

[GasEstimator.BlockHistory]
BatchSize = 25
BlockHistorySize = 24
CheckInclusionBlocks = 12
CheckInclusionPercentile = 90
TransactionPercentile = 60

[GasEstimator.FeeHistory]
CacheTimeout = '10s'

[HeadTracker]
HistoryDepth = 2000
MaxBufferSize = 3
SamplingInterval = '1s'
MaxAllowedFinalityDepth = 10000
FinalityTagBypass = true

[NodePool]
PollFailureThreshold = 5
PollInterval = '10s'
SelectionMode = 'HighestHead'
SyncThreshold = 10
LeaseDuration = '0s'
NodeIsSyncingEnabled = false
FinalizedBlockPollInterval = '5s'
EnforceRepeatableRead = false
DeathDeclarationDelay = '10s'
NewHeadsPollInterval = '0s'

[OCR]
ContractConfirmations = 4
ContractTransmitterTransmitTimeout = '10s'
DatabaseTimeout = '10s'
DeltaCOverride = '168h0m0s'
DeltaCJitterOverride = '1h0m0s'
ObservationGracePeriod = '1s'

[OCR2]
[OCR2.Automation]
GasLimit = 5400000

[Workflow]
GasLimitDefault = 400000
```

</p></details>

<details><summary>XLayer Sepolia (195)</summary><p>

```toml
AutoCreateKey = true
BlockBackfillDepth = 10
BlockBackfillSkip = false
ChainType = 'xlayer'
FinalityDepth = 500
FinalityTagEnabled = false
LogBackfillBatchSize = 1000
LogPollInterval = '30s'
LogKeepBlocksDepth = 100000
LogPrunePageSize = 0
BackupLogPollerBlockDelay = 100
MinIncomingConfirmations = 1
MinContractPayment = '0.00001 link'
NonceAutoSync = true
NoNewHeadsThreshold = '12m0s'
LogBroadcasterEnabled = true
RPCDefaultBatchSize = 100
RPCBlockQueryDelay = 15
FinalizedBlockOffset = 0
NoNewFinalizedHeadsThreshold = '0s'

[Transactions]
ForwardersEnabled = false
MaxInFlight = 16
MaxQueued = 250
ReaperInterval = '1h0m0s'
ReaperThreshold = '168h0m0s'
ResendAfterThreshold = '3m0s'

[Transactions.AutoPurge]
Enabled = false

[BalanceMonitor]
Enabled = true

[GasEstimator]
Mode = 'BlockHistory'
PriceDefault = '20 gwei'
PriceMax = '115792089237316195423570985008687907853269984665.640564039457584007913129639935 tether'
PriceMin = '1 mwei'
LimitDefault = 500000
LimitMax = 500000
LimitMultiplier = '1'
LimitTransfer = 21000
EstimateLimit = false
BumpMin = '20 mwei'
BumpPercent = 40
BumpThreshold = 3
EIP1559DynamicFees = false
FeeCapDefault = '100 gwei'
TipCapDefault = '1 wei'
TipCapMin = '1 wei'

[GasEstimator.BlockHistory]
BatchSize = 25
BlockHistorySize = 12
CheckInclusionBlocks = 12
CheckInclusionPercentile = 90
TransactionPercentile = 60

[GasEstimator.FeeHistory]
CacheTimeout = '10s'

[HeadTracker]
HistoryDepth = 2000
MaxBufferSize = 3
SamplingInterval = '1s'
MaxAllowedFinalityDepth = 10000
FinalityTagBypass = true

[NodePool]
PollFailureThreshold = 5
PollInterval = '10s'
SelectionMode = 'HighestHead'
SyncThreshold = 5
LeaseDuration = '0s'
NodeIsSyncingEnabled = false
FinalizedBlockPollInterval = '5s'
EnforceRepeatableRead = false
DeathDeclarationDelay = '10s'
NewHeadsPollInterval = '0s'

[OCR]
ContractConfirmations = 1
ContractTransmitterTransmitTimeout = '10s'
DatabaseTimeout = '10s'
DeltaCOverride = '168h0m0s'
DeltaCJitterOverride = '1h0m0s'
ObservationGracePeriod = '1s'

[OCR2]
[OCR2.Automation]
GasLimit = 5400000

[Workflow]
GasLimitDefault = 400000
```

</p></details>

<details><summary>XLayer Mainnet (196)</summary><p>

```toml
AutoCreateKey = true
BlockBackfillDepth = 10
BlockBackfillSkip = false
ChainType = 'xlayer'
FinalityDepth = 500
FinalityTagEnabled = false
LogBackfillBatchSize = 1000
LogPollInterval = '30s'
LogKeepBlocksDepth = 100000
LogPrunePageSize = 0
BackupLogPollerBlockDelay = 100
MinIncomingConfirmations = 1
MinContractPayment = '0.00001 link'
NonceAutoSync = true
NoNewHeadsThreshold = '6m0s'
LogBroadcasterEnabled = true
RPCDefaultBatchSize = 100
RPCBlockQueryDelay = 15
FinalizedBlockOffset = 0
NoNewFinalizedHeadsThreshold = '0s'

[Transactions]
ForwardersEnabled = false
MaxInFlight = 16
MaxQueued = 250
ReaperInterval = '1h0m0s'
ReaperThreshold = '168h0m0s'
ResendAfterThreshold = '3m0s'

[Transactions.AutoPurge]
Enabled = false

[BalanceMonitor]
Enabled = true

[GasEstimator]
Mode = 'BlockHistory'
PriceDefault = '20 gwei'
PriceMax = '115792089237316195423570985008687907853269984665.640564039457584007913129639935 tether'
PriceMin = '100 mwei'
LimitDefault = 500000
LimitMax = 500000
LimitMultiplier = '1'
LimitTransfer = 21000
EstimateLimit = false
BumpMin = '100 mwei'
BumpPercent = 40
BumpThreshold = 3
EIP1559DynamicFees = false
FeeCapDefault = '100 gwei'
TipCapDefault = '1 wei'
TipCapMin = '1 wei'

[GasEstimator.BlockHistory]
BatchSize = 25
BlockHistorySize = 12
CheckInclusionBlocks = 12
CheckInclusionPercentile = 90
TransactionPercentile = 60

[GasEstimator.FeeHistory]
CacheTimeout = '10s'

[HeadTracker]
HistoryDepth = 2000
MaxBufferSize = 3
SamplingInterval = '1s'
MaxAllowedFinalityDepth = 10000
FinalityTagBypass = true

[NodePool]
PollFailureThreshold = 5
PollInterval = '10s'
SelectionMode = 'HighestHead'
SyncThreshold = 5
LeaseDuration = '0s'
NodeIsSyncingEnabled = false
FinalizedBlockPollInterval = '5s'
EnforceRepeatableRead = false
DeathDeclarationDelay = '10s'
NewHeadsPollInterval = '0s'

[OCR]
ContractConfirmations = 1
ContractTransmitterTransmitTimeout = '10s'
DatabaseTimeout = '10s'
DeltaCOverride = '168h0m0s'
DeltaCJitterOverride = '1h0m0s'
ObservationGracePeriod = '1s'

[OCR2]
[OCR2.Automation]
GasLimit = 5400000

[Workflow]
GasLimitDefault = 400000
```

</p></details>

<details><summary>Fantom Mainnet (250)</summary><p>

```toml
AutoCreateKey = true
BlockBackfillDepth = 10
BlockBackfillSkip = false
FinalityDepth = 50
FinalityTagEnabled = false
LinkContractAddress = '0x6F43FF82CCA38001B6699a8AC47A2d0E66939407'
LogBackfillBatchSize = 1000
LogPollInterval = '1s'
LogKeepBlocksDepth = 100000
LogPrunePageSize = 0
BackupLogPollerBlockDelay = 100
MinIncomingConfirmations = 3
MinContractPayment = '0.00001 link'
NonceAutoSync = true
NoNewHeadsThreshold = '30s'
LogBroadcasterEnabled = true
RPCDefaultBatchSize = 250
RPCBlockQueryDelay = 2
FinalizedBlockOffset = 0
NoNewFinalizedHeadsThreshold = '0s'

[Transactions]
ForwardersEnabled = false
MaxInFlight = 16
MaxQueued = 250
ReaperInterval = '1h0m0s'
ReaperThreshold = '168h0m0s'
ResendAfterThreshold = '1m0s'

[Transactions.AutoPurge]
Enabled = false

[BalanceMonitor]
Enabled = true

[GasEstimator]
Mode = 'SuggestedPrice'
PriceDefault = '20 gwei'
PriceMax = '115792089237316195423570985008687907853269984665.640564039457584007913129639935 tether'
PriceMin = '1 gwei'
LimitDefault = 500000
LimitMax = 500000
LimitMultiplier = '1'
LimitTransfer = 21000
EstimateLimit = false
<<<<<<< HEAD
=======
BumpMin = '5 gwei'
BumpPercent = 20
BumpThreshold = 3
EIP1559DynamicFees = false
FeeCapDefault = '100 gwei'
TipCapDefault = '1 wei'
TipCapMin = '1 wei'

[GasEstimator.BlockHistory]
BatchSize = 25
BlockHistorySize = 8
CheckInclusionBlocks = 12
CheckInclusionPercentile = 90
TransactionPercentile = 60

[GasEstimator.FeeHistory]
CacheTimeout = '10s'

[HeadTracker]
HistoryDepth = 100
MaxBufferSize = 3
SamplingInterval = '1s'
MaxAllowedFinalityDepth = 10000
FinalityTagBypass = true

[NodePool]
PollFailureThreshold = 5
PollInterval = '10s'
SelectionMode = 'HighestHead'
SyncThreshold = 5
LeaseDuration = '0s'
NodeIsSyncingEnabled = false
FinalizedBlockPollInterval = '5s'
EnforceRepeatableRead = false
DeathDeclarationDelay = '10s'
NewHeadsPollInterval = '0s'

[OCR]
ContractConfirmations = 4
ContractTransmitterTransmitTimeout = '10s'
DatabaseTimeout = '10s'
DeltaCOverride = '168h0m0s'
DeltaCJitterOverride = '1h0m0s'
ObservationGracePeriod = '1s'

[OCR2]
[OCR2.Automation]
GasLimit = 3800000

[Workflow]
GasLimitDefault = 400000
```

</p></details>

<details><summary>Kroma Mainnet (255)</summary><p>

```toml
AutoCreateKey = true
BlockBackfillDepth = 10
BlockBackfillSkip = false
ChainType = 'kroma'
FinalityDepth = 400
FinalityTagEnabled = false
LogBackfillBatchSize = 1000
LogPollInterval = '2s'
LogKeepBlocksDepth = 100000
LogPrunePageSize = 0
BackupLogPollerBlockDelay = 100
MinIncomingConfirmations = 1
MinContractPayment = '0.00001 link'
NonceAutoSync = true
NoNewHeadsThreshold = '40s'
LogBroadcasterEnabled = true
RPCDefaultBatchSize = 250
RPCBlockQueryDelay = 1
FinalizedBlockOffset = 0
NoNewFinalizedHeadsThreshold = '0s'

[Transactions]
ForwardersEnabled = false
MaxInFlight = 16
MaxQueued = 250
ReaperInterval = '1h0m0s'
ReaperThreshold = '168h0m0s'
ResendAfterThreshold = '30s'

[Transactions.AutoPurge]
Enabled = false

[BalanceMonitor]
Enabled = true

[GasEstimator]
Mode = 'BlockHistory'
PriceDefault = '20 gwei'
PriceMax = '115792089237316195423570985008687907853269984665.640564039457584007913129639935 tether'
PriceMin = '1 wei'
LimitDefault = 500000
LimitMax = 500000
LimitMultiplier = '1'
LimitTransfer = 21000
EstimateLimit = false
BumpMin = '100 wei'
BumpPercent = 20
BumpThreshold = 3
EIP1559DynamicFees = true
FeeCapDefault = '100 gwei'
TipCapDefault = '1 wei'
TipCapMin = '1 wei'

[GasEstimator.BlockHistory]
BatchSize = 25
BlockHistorySize = 24
CheckInclusionBlocks = 12
CheckInclusionPercentile = 90
TransactionPercentile = 60

[GasEstimator.FeeHistory]
CacheTimeout = '10s'

[HeadTracker]
HistoryDepth = 400
MaxBufferSize = 3
SamplingInterval = '1s'
MaxAllowedFinalityDepth = 10000
FinalityTagBypass = true

[NodePool]
PollFailureThreshold = 5
PollInterval = '10s'
SelectionMode = 'HighestHead'
SyncThreshold = 10
LeaseDuration = '0s'
NodeIsSyncingEnabled = false
FinalizedBlockPollInterval = '5s'
EnforceRepeatableRead = false
DeathDeclarationDelay = '10s'
NewHeadsPollInterval = '0s'

[OCR]
ContractConfirmations = 1
ContractTransmitterTransmitTimeout = '10s'
DatabaseTimeout = '10s'
DeltaCOverride = '168h0m0s'
DeltaCJitterOverride = '1h0m0s'
ObservationGracePeriod = '1s'

[OCR2]
[OCR2.Automation]
GasLimit = 5400000

[Workflow]
GasLimitDefault = 400000
```

</p></details>

<details><summary>zkSync Goerli (280)</summary><p>

```toml
AutoCreateKey = true
BlockBackfillDepth = 10
BlockBackfillSkip = false
ChainType = 'zksync'
FinalityDepth = 10
FinalityTagEnabled = false
LogBackfillBatchSize = 1000
LogPollInterval = '5s'
LogKeepBlocksDepth = 100000
LogPrunePageSize = 0
BackupLogPollerBlockDelay = 100
MinIncomingConfirmations = 1
MinContractPayment = '0.00001 link'
NonceAutoSync = true
NoNewHeadsThreshold = '1m0s'
LogBroadcasterEnabled = true
RPCDefaultBatchSize = 250
RPCBlockQueryDelay = 1
FinalizedBlockOffset = 0
NoNewFinalizedHeadsThreshold = '0s'

[Transactions]
ForwardersEnabled = false
MaxInFlight = 16
MaxQueued = 250
ReaperInterval = '1h0m0s'
ReaperThreshold = '168h0m0s'
ResendAfterThreshold = '1m0s'

[Transactions.AutoPurge]
Enabled = false

[BalanceMonitor]
Enabled = true

[GasEstimator]
Mode = 'BlockHistory'
PriceDefault = '20 gwei'
PriceMax = '18.446744073709551615 ether'
PriceMin = '0'
LimitDefault = 100000000
LimitMax = 500000
LimitMultiplier = '1'
LimitTransfer = 21000
EstimateLimit = false
>>>>>>> ae537582
BumpMin = '5 gwei'
BumpPercent = 20
BumpThreshold = 3
EIP1559DynamicFees = false
FeeCapDefault = '100 gwei'
TipCapDefault = '1 wei'
TipCapMin = '1 wei'

[GasEstimator.BlockHistory]
BatchSize = 25
BlockHistorySize = 8
CheckInclusionBlocks = 12
CheckInclusionPercentile = 90
TransactionPercentile = 60

[GasEstimator.FeeHistory]
CacheTimeout = '10s'

[HeadTracker]
HistoryDepth = 50
MaxBufferSize = 3
SamplingInterval = '1s'
MaxAllowedFinalityDepth = 10000
FinalityTagBypass = true

[NodePool]
PollFailureThreshold = 5
PollInterval = '10s'
SelectionMode = 'HighestHead'
SyncThreshold = 5
LeaseDuration = '0s'
NodeIsSyncingEnabled = false
FinalizedBlockPollInterval = '5s'
EnforceRepeatableRead = false
DeathDeclarationDelay = '10s'
NewHeadsPollInterval = '0s'

[OCR]
ContractConfirmations = 4
ContractTransmitterTransmitTimeout = '10s'
DatabaseTimeout = '10s'
DeltaCOverride = '168h0m0s'
DeltaCJitterOverride = '1h0m0s'
ObservationGracePeriod = '1s'

[OCR2]
[OCR2.Automation]
GasLimit = 5400000

[Workflow]
GasLimitDefault = 400000
```

</p></details>

<details><summary>Hedera Mainnet (295)</summary><p>

```toml
AutoCreateKey = true
BlockBackfillDepth = 10
BlockBackfillSkip = false
ChainType = 'hedera'
FinalityDepth = 10
FinalityTagEnabled = false
LogBackfillBatchSize = 1000
LogPollInterval = '10s'
LogKeepBlocksDepth = 100000
LogPrunePageSize = 0
BackupLogPollerBlockDelay = 100
MinIncomingConfirmations = 1
MinContractPayment = '0.00001 link'
NonceAutoSync = true
NoNewHeadsThreshold = '3m0s'
LogBroadcasterEnabled = true
RPCDefaultBatchSize = 250
RPCBlockQueryDelay = 1
FinalizedBlockOffset = 0
NoNewFinalizedHeadsThreshold = '0s'

[Transactions]
ForwardersEnabled = false
MaxInFlight = 16
MaxQueued = 250
ReaperInterval = '1h0m0s'
ReaperThreshold = '168h0m0s'
ResendAfterThreshold = '2m0s'

[Transactions.AutoPurge]
Enabled = false

[BalanceMonitor]
Enabled = true

[GasEstimator]
Mode = 'SuggestedPrice'
PriceDefault = '20 gwei'
PriceMax = '115792089237316195423570985008687907853269984665.640564039457584007913129639935 tether'
PriceMin = '1 gwei'
LimitDefault = 500000
LimitMax = 500000
LimitMultiplier = '1'
LimitTransfer = 21000
EstimateLimit = false
<<<<<<< HEAD
BumpMin = '100 wei'
=======
BumpMin = '10 gwei'
>>>>>>> ae537582
BumpPercent = 20
BumpThreshold = 0
EIP1559DynamicFees = false
FeeCapDefault = '100 gwei'
TipCapDefault = '1 wei'
TipCapMin = '1 wei'

[GasEstimator.BlockHistory]
BatchSize = 25
BlockHistorySize = 8
CheckInclusionBlocks = 12
CheckInclusionPercentile = 90
TransactionPercentile = 60

[GasEstimator.FeeHistory]
CacheTimeout = '10s'

[HeadTracker]
HistoryDepth = 100
MaxBufferSize = 3
SamplingInterval = '1s'
MaxAllowedFinalityDepth = 10000
FinalityTagBypass = true

[NodePool]
PollFailureThreshold = 5
PollInterval = '10s'
SelectionMode = 'HighestHead'
SyncThreshold = 10
LeaseDuration = '0s'
NodeIsSyncingEnabled = false
FinalizedBlockPollInterval = '5s'
EnforceRepeatableRead = false
DeathDeclarationDelay = '10s'
NewHeadsPollInterval = '0s'

[OCR]
ContractConfirmations = 4
ContractTransmitterTransmitTimeout = '10s'
DatabaseTimeout = '10s'
DeltaCOverride = '168h0m0s'
DeltaCJitterOverride = '1h0m0s'
ObservationGracePeriod = '1s'

[OCR2]
[OCR2.Automation]
GasLimit = 5400000

[Workflow]
GasLimitDefault = 400000
```

</p></details>

<details><summary>Hedera Testnet (296)</summary><p>

```toml
AutoCreateKey = true
BlockBackfillDepth = 10
BlockBackfillSkip = false
ChainType = 'hedera'
FinalityDepth = 10
FinalityTagEnabled = false
LogBackfillBatchSize = 1000
LogPollInterval = '10s'
LogKeepBlocksDepth = 100000
LogPrunePageSize = 0
BackupLogPollerBlockDelay = 100
MinIncomingConfirmations = 1
MinContractPayment = '0.00001 link'
NonceAutoSync = true
NoNewHeadsThreshold = '3m0s'
LogBroadcasterEnabled = true
RPCDefaultBatchSize = 250
RPCBlockQueryDelay = 1
FinalizedBlockOffset = 0
NoNewFinalizedHeadsThreshold = '0s'

[Transactions]
ForwardersEnabled = false
MaxInFlight = 16
MaxQueued = 250
ReaperInterval = '1h0m0s'
ReaperThreshold = '168h0m0s'
ResendAfterThreshold = '2m0s'

[Transactions.AutoPurge]
Enabled = false

[BalanceMonitor]
Enabled = true

[GasEstimator]
Mode = 'SuggestedPrice'
PriceDefault = '20 gwei'
PriceMax = '115792089237316195423570985008687907853269984665.640564039457584007913129639935 tether'
PriceMin = '1 gwei'
LimitDefault = 500000
LimitMax = 500000
LimitMultiplier = '1'
LimitTransfer = 21000
EstimateLimit = false
<<<<<<< HEAD
BumpMin = '5 gwei'
=======
BumpMin = '10 gwei'
>>>>>>> ae537582
BumpPercent = 20
BumpThreshold = 0
EIP1559DynamicFees = false
FeeCapDefault = '100 gwei'
TipCapDefault = '1 wei'
TipCapMin = '1 wei'

[GasEstimator.BlockHistory]
BatchSize = 25
BlockHistorySize = 8
CheckInclusionBlocks = 12
CheckInclusionPercentile = 90
TransactionPercentile = 60

[GasEstimator.FeeHistory]
CacheTimeout = '10s'

[HeadTracker]
HistoryDepth = 100
MaxBufferSize = 3
SamplingInterval = '1s'
MaxAllowedFinalityDepth = 10000
FinalityTagBypass = true

[NodePool]
PollFailureThreshold = 5
PollInterval = '10s'
SelectionMode = 'HighestHead'
SyncThreshold = 10
LeaseDuration = '0s'
NodeIsSyncingEnabled = false
FinalizedBlockPollInterval = '5s'
EnforceRepeatableRead = false
DeathDeclarationDelay = '10s'
NewHeadsPollInterval = '0s'

[OCR]
ContractConfirmations = 4
ContractTransmitterTransmitTimeout = '10s'
DatabaseTimeout = '10s'
DeltaCOverride = '168h0m0s'
DeltaCJitterOverride = '1h0m0s'
ObservationGracePeriod = '1s'

[OCR2]
[OCR2.Automation]
GasLimit = 5400000

[Workflow]
GasLimitDefault = 400000
```

</p></details>

<details><summary>zkSync Sepolia (300)</summary><p>

```toml
AutoCreateKey = true
BlockBackfillDepth = 10
BlockBackfillSkip = false
ChainType = 'zksync'
FinalityDepth = 10
FinalityTagEnabled = false
LogBackfillBatchSize = 1000
LogPollInterval = '5s'
LogKeepBlocksDepth = 100000
LogPrunePageSize = 0
BackupLogPollerBlockDelay = 100
MinIncomingConfirmations = 1
MinContractPayment = '0.00001 link'
NonceAutoSync = true
NoNewHeadsThreshold = '1m0s'
LogBroadcasterEnabled = true
RPCDefaultBatchSize = 250
RPCBlockQueryDelay = 1
FinalizedBlockOffset = 0
NoNewFinalizedHeadsThreshold = '0s'

[Transactions]
ForwardersEnabled = false
MaxInFlight = 16
MaxQueued = 250
ReaperInterval = '1h0m0s'
ReaperThreshold = '168h0m0s'
ResendAfterThreshold = '1m0s'

[Transactions.AutoPurge]
Enabled = false

[BalanceMonitor]
Enabled = true

[GasEstimator]
Mode = 'BlockHistory'
PriceDefault = '20 gwei'
PriceMax = '18.446744073709551615 ether'
PriceMin = '0'
LimitDefault = 100000000
LimitMax = 500000
LimitMultiplier = '1'
LimitTransfer = 21000
EstimateLimit = false
BumpMin = '5 gwei'
BumpPercent = 20
BumpThreshold = 3
EIP1559DynamicFees = false
FeeCapDefault = '100 gwei'
TipCapDefault = '1 wei'
TipCapMin = '1 wei'

[GasEstimator.BlockHistory]
BatchSize = 25
BlockHistorySize = 8
CheckInclusionBlocks = 12
CheckInclusionPercentile = 90
TransactionPercentile = 60

[GasEstimator.FeeHistory]
CacheTimeout = '10s'

[HeadTracker]
HistoryDepth = 50
MaxBufferSize = 3
SamplingInterval = '1s'
MaxAllowedFinalityDepth = 10000
FinalityTagBypass = true

[NodePool]
PollFailureThreshold = 5
PollInterval = '10s'
SelectionMode = 'HighestHead'
SyncThreshold = 5
LeaseDuration = '0s'
NodeIsSyncingEnabled = false
FinalizedBlockPollInterval = '5s'
EnforceRepeatableRead = false
DeathDeclarationDelay = '10s'
NewHeadsPollInterval = '0s'

[OCR]
ContractConfirmations = 4
ContractTransmitterTransmitTimeout = '10s'
DatabaseTimeout = '10s'
DeltaCOverride = '168h0m0s'
DeltaCJitterOverride = '1h0m0s'
ObservationGracePeriod = '1s'

[OCR2]
[OCR2.Automation]
GasLimit = 5400000

[Workflow]
GasLimitDefault = 400000
```

</p></details>

<details><summary>zkSync Mainnet (324)</summary><p>

```toml
AutoCreateKey = true
BlockBackfillDepth = 10
BlockBackfillSkip = false
ChainType = 'zksync'
FinalityDepth = 10
FinalityTagEnabled = false
LogBackfillBatchSize = 1000
LogPollInterval = '5s'
LogKeepBlocksDepth = 100000
LogPrunePageSize = 0
BackupLogPollerBlockDelay = 100
MinIncomingConfirmations = 1
MinContractPayment = '0.00001 link'
NonceAutoSync = true
NoNewHeadsThreshold = '1m0s'
LogBroadcasterEnabled = true
RPCDefaultBatchSize = 250
RPCBlockQueryDelay = 1
FinalizedBlockOffset = 0
NoNewFinalizedHeadsThreshold = '0s'

[Transactions]
ForwardersEnabled = false
MaxInFlight = 16
MaxQueued = 250
ReaperInterval = '1h0m0s'
ReaperThreshold = '168h0m0s'
ResendAfterThreshold = '1m0s'

[Transactions.AutoPurge]
Enabled = false

[BalanceMonitor]
Enabled = true

[GasEstimator]
Mode = 'BlockHistory'
PriceDefault = '20 gwei'
PriceMax = '18.446744073709551615 ether'
PriceMin = '0'
LimitDefault = 100000000
LimitMax = 500000
LimitMultiplier = '1'
LimitTransfer = 21000
EstimateLimit = false
BumpMin = '5 gwei'
BumpPercent = 20
BumpThreshold = 3
EIP1559DynamicFees = false
FeeCapDefault = '100 gwei'
TipCapDefault = '1 wei'
TipCapMin = '1 wei'

[GasEstimator.BlockHistory]
BatchSize = 25
BlockHistorySize = 8
CheckInclusionBlocks = 12
CheckInclusionPercentile = 90
TransactionPercentile = 60

[GasEstimator.FeeHistory]
CacheTimeout = '10s'

[HeadTracker]
HistoryDepth = 50
MaxBufferSize = 3
SamplingInterval = '1s'
MaxAllowedFinalityDepth = 10000
FinalityTagBypass = true

[NodePool]
PollFailureThreshold = 5
PollInterval = '10s'
SelectionMode = 'HighestHead'
SyncThreshold = 5
LeaseDuration = '0s'
NodeIsSyncingEnabled = false
FinalizedBlockPollInterval = '5s'
EnforceRepeatableRead = false
DeathDeclarationDelay = '10s'
NewHeadsPollInterval = '0s'

[OCR]
ContractConfirmations = 4
ContractTransmitterTransmitTimeout = '10s'
DatabaseTimeout = '10s'
DeltaCOverride = '168h0m0s'
DeltaCJitterOverride = '1h0m0s'
ObservationGracePeriod = '1s'

[OCR2]
[OCR2.Automation]
GasLimit = 5400000

[Workflow]
GasLimitDefault = 400000
```

</p></details>

<details><summary>Optimism Goerli (420)</summary><p>

```toml
AutoCreateKey = true
BlockBackfillDepth = 10
BlockBackfillSkip = false
ChainType = 'optimismBedrock'
FinalityDepth = 200
FinalityTagEnabled = false
LinkContractAddress = '0xdc2CC710e42857672E7907CF474a69B63B93089f'
LogBackfillBatchSize = 1000
LogPollInterval = '2s'
LogKeepBlocksDepth = 100000
LogPrunePageSize = 0
BackupLogPollerBlockDelay = 100
MinIncomingConfirmations = 1
MinContractPayment = '0.00001 link'
NonceAutoSync = true
NoNewHeadsThreshold = '40s'
LogBroadcasterEnabled = true
RPCDefaultBatchSize = 250
RPCBlockQueryDelay = 1
FinalizedBlockOffset = 0
NoNewFinalizedHeadsThreshold = '0s'

[Transactions]
ForwardersEnabled = false
MaxInFlight = 16
MaxQueued = 250
ReaperInterval = '1h0m0s'
ReaperThreshold = '168h0m0s'
ResendAfterThreshold = '30s'

[Transactions.AutoPurge]
Enabled = false

[BalanceMonitor]
Enabled = true

[GasEstimator]
Mode = 'BlockHistory'
PriceDefault = '20 gwei'
PriceMax = '115792089237316195423570985008687907853269984665.640564039457584007913129639935 tether'
PriceMin = '1 wei'
LimitDefault = 500000
LimitMax = 500000
LimitMultiplier = '1'
LimitTransfer = 21000
EstimateLimit = false
BumpMin = '100 wei'
BumpPercent = 20
BumpThreshold = 3
EIP1559DynamicFees = true
FeeCapDefault = '100 gwei'
TipCapDefault = '1 wei'
TipCapMin = '1 wei'

[GasEstimator.BlockHistory]
BatchSize = 25
BlockHistorySize = 60
CheckInclusionBlocks = 12
CheckInclusionPercentile = 90
TransactionPercentile = 60

[GasEstimator.FeeHistory]
CacheTimeout = '10s'

[HeadTracker]
HistoryDepth = 300
MaxBufferSize = 3
SamplingInterval = '1s'
MaxAllowedFinalityDepth = 10000
FinalityTagBypass = true

[NodePool]
PollFailureThreshold = 5
PollInterval = '10s'
SelectionMode = 'HighestHead'
SyncThreshold = 10
LeaseDuration = '0s'
NodeIsSyncingEnabled = false
FinalizedBlockPollInterval = '5s'
EnforceRepeatableRead = false
DeathDeclarationDelay = '10s'
NewHeadsPollInterval = '0s'

[OCR]
ContractConfirmations = 1
ContractTransmitterTransmitTimeout = '10s'
DatabaseTimeout = '10s'
DeltaCOverride = '168h0m0s'
DeltaCJitterOverride = '1h0m0s'
ObservationGracePeriod = '1s'

[OCR2]
[OCR2.Automation]
GasLimit = 6500000

[Workflow]
GasLimitDefault = 400000
```

</p></details>

<details><summary>Metis Rinkeby (588)</summary><p>

```toml
AutoCreateKey = true
BlockBackfillDepth = 10
BlockBackfillSkip = false
ChainType = 'metis'
FinalityDepth = 10
FinalityTagEnabled = false
LogBackfillBatchSize = 1000
LogPollInterval = '15s'
LogKeepBlocksDepth = 100000
LogPrunePageSize = 0
BackupLogPollerBlockDelay = 100
MinIncomingConfirmations = 1
MinContractPayment = '0.00001 link'
NonceAutoSync = true
NoNewHeadsThreshold = '0s'
LogBroadcasterEnabled = true
RPCDefaultBatchSize = 250
RPCBlockQueryDelay = 1
FinalizedBlockOffset = 0
NoNewFinalizedHeadsThreshold = '0s'

[Transactions]
ForwardersEnabled = false
MaxInFlight = 16
MaxQueued = 250
ReaperInterval = '1h0m0s'
ReaperThreshold = '168h0m0s'
ResendAfterThreshold = '1m0s'

[Transactions.AutoPurge]
Enabled = false

[BalanceMonitor]
Enabled = true

[GasEstimator]
Mode = 'SuggestedPrice'
PriceDefault = '20 gwei'
PriceMax = '115792089237316195423570985008687907853269984665.640564039457584007913129639935 tether'
PriceMin = '0'
LimitDefault = 500000
LimitMax = 500000
LimitMultiplier = '1'
LimitTransfer = 21000
EstimateLimit = false
BumpMin = '5 gwei'
BumpPercent = 20
BumpThreshold = 3
EIP1559DynamicFees = false
FeeCapDefault = '100 gwei'
TipCapDefault = '1 wei'
TipCapMin = '1 wei'

[GasEstimator.BlockHistory]
BatchSize = 25
BlockHistorySize = 0
CheckInclusionBlocks = 12
CheckInclusionPercentile = 90
TransactionPercentile = 60

[GasEstimator.FeeHistory]
CacheTimeout = '10s'

[HeadTracker]
HistoryDepth = 100
MaxBufferSize = 3
SamplingInterval = '1s'
MaxAllowedFinalityDepth = 10000
FinalityTagBypass = true

[NodePool]
PollFailureThreshold = 5
PollInterval = '10s'
SelectionMode = 'HighestHead'
SyncThreshold = 10
LeaseDuration = '0s'
NodeIsSyncingEnabled = false
FinalizedBlockPollInterval = '5s'
EnforceRepeatableRead = false
DeathDeclarationDelay = '10s'
NewHeadsPollInterval = '0s'

[OCR]
ContractConfirmations = 1
ContractTransmitterTransmitTimeout = '10s'
DatabaseTimeout = '10s'
DeltaCOverride = '168h0m0s'
DeltaCJitterOverride = '1h0m0s'
ObservationGracePeriod = '1s'

[OCR2]
[OCR2.Automation]
GasLimit = 5400000

[Workflow]
GasLimitDefault = 400000
```

</p></details>

<details><summary>Klaytn Testnet (1001)</summary><p>

```toml
AutoCreateKey = true
BlockBackfillDepth = 10
BlockBackfillSkip = false
FinalityDepth = 10
FinalityTagEnabled = false
LogBackfillBatchSize = 1000
LogPollInterval = '15s'
LogKeepBlocksDepth = 100000
LogPrunePageSize = 0
BackupLogPollerBlockDelay = 100
MinIncomingConfirmations = 1
MinContractPayment = '0.00001 link'
NonceAutoSync = true
NoNewHeadsThreshold = '30s'
LogBroadcasterEnabled = true
RPCDefaultBatchSize = 250
RPCBlockQueryDelay = 1
FinalizedBlockOffset = 0
NoNewFinalizedHeadsThreshold = '0s'

[Transactions]
ForwardersEnabled = false
MaxInFlight = 16
MaxQueued = 250
ReaperInterval = '1h0m0s'
ReaperThreshold = '168h0m0s'
ResendAfterThreshold = '1m0s'

[Transactions.AutoPurge]
Enabled = false

[BalanceMonitor]
Enabled = true

[GasEstimator]
Mode = 'SuggestedPrice'
PriceDefault = '750 gwei'
PriceMax = '115792089237316195423570985008687907853269984665.640564039457584007913129639935 tether'
PriceMin = '1 gwei'
LimitDefault = 500000
LimitMax = 500000
LimitMultiplier = '1'
LimitTransfer = 21000
EstimateLimit = false
BumpMin = '5 gwei'
BumpPercent = 20
BumpThreshold = 5
EIP1559DynamicFees = false
FeeCapDefault = '100 gwei'
TipCapDefault = '1 wei'
TipCapMin = '1 wei'

[GasEstimator.BlockHistory]
BatchSize = 25
BlockHistorySize = 8
CheckInclusionBlocks = 12
CheckInclusionPercentile = 90
TransactionPercentile = 60

[GasEstimator.FeeHistory]
CacheTimeout = '10s'

[HeadTracker]
HistoryDepth = 100
MaxBufferSize = 3
SamplingInterval = '1s'
MaxAllowedFinalityDepth = 10000
FinalityTagBypass = true

[NodePool]
PollFailureThreshold = 5
PollInterval = '10s'
SelectionMode = 'HighestHead'
SyncThreshold = 5
LeaseDuration = '0s'
NodeIsSyncingEnabled = false
FinalizedBlockPollInterval = '5s'
EnforceRepeatableRead = false
DeathDeclarationDelay = '10s'
NewHeadsPollInterval = '0s'

[OCR]
ContractConfirmations = 1
ContractTransmitterTransmitTimeout = '10s'
DatabaseTimeout = '10s'
DeltaCOverride = '168h0m0s'
DeltaCJitterOverride = '1h0m0s'
ObservationGracePeriod = '1s'

[OCR2]
[OCR2.Automation]
GasLimit = 5400000

[Workflow]
GasLimitDefault = 400000
```

</p></details>

<details><summary>Metis Mainnet (1088)</summary><p>

```toml
AutoCreateKey = true
BlockBackfillDepth = 10
BlockBackfillSkip = false
ChainType = 'metis'
FinalityDepth = 10
FinalityTagEnabled = false
LogBackfillBatchSize = 1000
LogPollInterval = '15s'
LogKeepBlocksDepth = 100000
LogPrunePageSize = 0
BackupLogPollerBlockDelay = 100
MinIncomingConfirmations = 1
MinContractPayment = '0.00001 link'
NonceAutoSync = true
NoNewHeadsThreshold = '0s'
LogBroadcasterEnabled = true
RPCDefaultBatchSize = 250
RPCBlockQueryDelay = 1
FinalizedBlockOffset = 0
NoNewFinalizedHeadsThreshold = '0s'

[Transactions]
ForwardersEnabled = false
MaxInFlight = 16
MaxQueued = 250
ReaperInterval = '1h0m0s'
ReaperThreshold = '168h0m0s'
ResendAfterThreshold = '1m0s'

[Transactions.AutoPurge]
Enabled = false

[BalanceMonitor]
Enabled = true

[GasEstimator]
Mode = 'SuggestedPrice'
PriceDefault = '20 gwei'
PriceMax = '115792089237316195423570985008687907853269984665.640564039457584007913129639935 tether'
PriceMin = '0'
LimitDefault = 500000
LimitMax = 500000
LimitMultiplier = '1'
LimitTransfer = 21000
EstimateLimit = false
BumpMin = '5 gwei'
BumpPercent = 20
BumpThreshold = 3
EIP1559DynamicFees = false
FeeCapDefault = '100 gwei'
TipCapDefault = '1 wei'
TipCapMin = '1 wei'

[GasEstimator.BlockHistory]
BatchSize = 25
BlockHistorySize = 0
CheckInclusionBlocks = 12
CheckInclusionPercentile = 90
TransactionPercentile = 60

[GasEstimator.FeeHistory]
CacheTimeout = '10s'

[HeadTracker]
HistoryDepth = 100
MaxBufferSize = 3
SamplingInterval = '1s'
MaxAllowedFinalityDepth = 10000
FinalityTagBypass = true

[NodePool]
PollFailureThreshold = 5
PollInterval = '10s'
SelectionMode = 'HighestHead'
SyncThreshold = 10
LeaseDuration = '0s'
NodeIsSyncingEnabled = false
FinalizedBlockPollInterval = '5s'
EnforceRepeatableRead = false
DeathDeclarationDelay = '10s'
NewHeadsPollInterval = '0s'

[OCR]
ContractConfirmations = 1
ContractTransmitterTransmitTimeout = '10s'
DatabaseTimeout = '10s'
DeltaCOverride = '168h0m0s'
DeltaCJitterOverride = '1h0m0s'
ObservationGracePeriod = '1s'

[OCR2]
[OCR2.Automation]
GasLimit = 5400000

[Workflow]
GasLimitDefault = 400000
```

</p></details>

<details><summary>Polygon Zkevm Mainnet (1101)</summary><p>

```toml
AutoCreateKey = true
BlockBackfillDepth = 10
BlockBackfillSkip = false
ChainType = 'zkevm'
FinalityDepth = 500
FinalityTagEnabled = false
LogBackfillBatchSize = 1000
LogPollInterval = '30s'
LogKeepBlocksDepth = 100000
LogPrunePageSize = 0
BackupLogPollerBlockDelay = 100
MinIncomingConfirmations = 1
MinContractPayment = '0.00001 link'
NonceAutoSync = true
NoNewHeadsThreshold = '6m0s'
LogBroadcasterEnabled = true
RPCDefaultBatchSize = 100
RPCBlockQueryDelay = 15
FinalizedBlockOffset = 0
NoNewFinalizedHeadsThreshold = '0s'

[Transactions]
ForwardersEnabled = false
MaxInFlight = 16
MaxQueued = 250
ReaperInterval = '1h0m0s'
ReaperThreshold = '168h0m0s'
ResendAfterThreshold = '3m0s'

[Transactions.AutoPurge]
Enabled = false

[BalanceMonitor]
Enabled = true

[GasEstimator]
Mode = 'FeeHistory'
PriceDefault = '20 gwei'
PriceMax = '115792089237316195423570985008687907853269984665.640564039457584007913129639935 tether'
PriceMin = '0'
LimitDefault = 500000
LimitMax = 500000
LimitMultiplier = '1'
LimitTransfer = 21000
EstimateLimit = false
<<<<<<< HEAD
BumpMin = '100 mwei'
=======
BumpMin = '5 gwei'
>>>>>>> ae537582
BumpPercent = 40
BumpThreshold = 3
EIP1559DynamicFees = false
FeeCapDefault = '100 gwei'
TipCapDefault = '1 wei'
TipCapMin = '1 wei'

[GasEstimator.BlockHistory]
BatchSize = 25
BlockHistorySize = 8
CheckInclusionBlocks = 12
CheckInclusionPercentile = 90
TransactionPercentile = 60

[GasEstimator.FeeHistory]
CacheTimeout = '4s'

[HeadTracker]
HistoryDepth = 2000
MaxBufferSize = 3
SamplingInterval = '1s'
MaxAllowedFinalityDepth = 10000
FinalityTagBypass = true

[NodePool]
PollFailureThreshold = 5
PollInterval = '10s'
SelectionMode = 'HighestHead'
SyncThreshold = 5
LeaseDuration = '0s'
NodeIsSyncingEnabled = false
FinalizedBlockPollInterval = '5s'
EnforceRepeatableRead = false
DeathDeclarationDelay = '10s'
NewHeadsPollInterval = '0s'

[OCR]
ContractConfirmations = 1
ContractTransmitterTransmitTimeout = '10s'
DatabaseTimeout = '10s'
DeltaCOverride = '168h0m0s'
DeltaCJitterOverride = '1h0m0s'
ObservationGracePeriod = '1s'

[OCR2]
[OCR2.Automation]
GasLimit = 5400000

[Workflow]
GasLimitDefault = 400000
```

</p></details>

<details><summary>WeMix Mainnet (1111)</summary><p>

```toml
AutoCreateKey = true
BlockBackfillDepth = 10
BlockBackfillSkip = false
ChainType = 'wemix'
FinalityDepth = 10
FinalityTagEnabled = false
LogBackfillBatchSize = 1000
LogPollInterval = '3s'
LogKeepBlocksDepth = 100000
LogPrunePageSize = 0
BackupLogPollerBlockDelay = 100
MinIncomingConfirmations = 1
MinContractPayment = '0.00001 link'
NonceAutoSync = true
NoNewHeadsThreshold = '30s'
LogBroadcasterEnabled = true
RPCDefaultBatchSize = 250
RPCBlockQueryDelay = 1
FinalizedBlockOffset = 0
NoNewFinalizedHeadsThreshold = '40s'

[Transactions]
ForwardersEnabled = false
MaxInFlight = 16
MaxQueued = 250
ReaperInterval = '1h0m0s'
ReaperThreshold = '168h0m0s'
ResendAfterThreshold = '1m0s'

[Transactions.AutoPurge]
Enabled = false

[BalanceMonitor]
Enabled = true

[GasEstimator]
Mode = 'BlockHistory'
PriceDefault = '20 gwei'
PriceMax = '115792089237316195423570985008687907853269984665.640564039457584007913129639935 tether'
PriceMin = '1 gwei'
LimitDefault = 500000
LimitMax = 500000
LimitMultiplier = '1'
LimitTransfer = 21000
EstimateLimit = false
BumpMin = '5 gwei'
BumpPercent = 20
BumpThreshold = 3
EIP1559DynamicFees = true
FeeCapDefault = '100 gwei'
TipCapDefault = '100 gwei'
TipCapMin = '1 wei'

[GasEstimator.BlockHistory]
BatchSize = 25
BlockHistorySize = 8
CheckInclusionBlocks = 12
CheckInclusionPercentile = 90
TransactionPercentile = 60

[GasEstimator.FeeHistory]
CacheTimeout = '10s'

[HeadTracker]
HistoryDepth = 100
MaxBufferSize = 3
SamplingInterval = '1s'
MaxAllowedFinalityDepth = 10000
FinalityTagBypass = true

[NodePool]
PollFailureThreshold = 5
PollInterval = '10s'
SelectionMode = 'HighestHead'
SyncThreshold = 5
LeaseDuration = '0s'
NodeIsSyncingEnabled = false
FinalizedBlockPollInterval = '5s'
EnforceRepeatableRead = false
DeathDeclarationDelay = '10s'
NewHeadsPollInterval = '0s'

[OCR]
ContractConfirmations = 1
ContractTransmitterTransmitTimeout = '10s'
DatabaseTimeout = '10s'
DeltaCOverride = '168h0m0s'
DeltaCJitterOverride = '1h0m0s'
ObservationGracePeriod = '1s'

[OCR2]
[OCR2.Automation]
GasLimit = 5400000

[Workflow]
GasLimitDefault = 400000
```

</p></details>

<details><summary>WeMix Testnet (1112)</summary><p>

```toml
AutoCreateKey = true
BlockBackfillDepth = 10
BlockBackfillSkip = false
ChainType = 'wemix'
FinalityDepth = 10
FinalityTagEnabled = false
LogBackfillBatchSize = 1000
LogPollInterval = '3s'
LogKeepBlocksDepth = 100000
LogPrunePageSize = 0
BackupLogPollerBlockDelay = 100
MinIncomingConfirmations = 1
MinContractPayment = '0.00001 link'
NonceAutoSync = true
NoNewHeadsThreshold = '30s'
LogBroadcasterEnabled = true
RPCDefaultBatchSize = 250
RPCBlockQueryDelay = 1
FinalizedBlockOffset = 0
NoNewFinalizedHeadsThreshold = '40s'

[Transactions]
ForwardersEnabled = false
MaxInFlight = 16
MaxQueued = 250
ReaperInterval = '1h0m0s'
ReaperThreshold = '168h0m0s'
ResendAfterThreshold = '1m0s'

[Transactions.AutoPurge]
Enabled = false

[BalanceMonitor]
Enabled = true

[GasEstimator]
Mode = 'BlockHistory'
PriceDefault = '20 gwei'
PriceMax = '115792089237316195423570985008687907853269984665.640564039457584007913129639935 tether'
PriceMin = '1 gwei'
LimitDefault = 500000
LimitMax = 500000
LimitMultiplier = '1'
LimitTransfer = 21000
EstimateLimit = false
BumpMin = '5 gwei'
BumpPercent = 20
BumpThreshold = 3
EIP1559DynamicFees = true
FeeCapDefault = '100 gwei'
TipCapDefault = '100 gwei'
TipCapMin = '1 wei'

[GasEstimator.BlockHistory]
BatchSize = 25
BlockHistorySize = 8
CheckInclusionBlocks = 12
CheckInclusionPercentile = 90
TransactionPercentile = 60

[GasEstimator.FeeHistory]
CacheTimeout = '10s'

[HeadTracker]
HistoryDepth = 100
MaxBufferSize = 3
SamplingInterval = '1s'
MaxAllowedFinalityDepth = 10000
FinalityTagBypass = false

[NodePool]
PollFailureThreshold = 5
PollInterval = '10s'
SelectionMode = 'HighestHead'
SyncThreshold = 5
LeaseDuration = '0s'
NodeIsSyncingEnabled = false
FinalizedBlockPollInterval = '5s'
EnforceRepeatableRead = false
DeathDeclarationDelay = '10s'
NewHeadsPollInterval = '0s'

[OCR]
ContractConfirmations = 1
ContractTransmitterTransmitTimeout = '10s'
DatabaseTimeout = '10s'
DeltaCOverride = '168h0m0s'
DeltaCJitterOverride = '1h0m0s'
ObservationGracePeriod = '1s'

[OCR2]
[OCR2.Automation]
GasLimit = 5400000

[Workflow]
GasLimitDefault = 400000
```

</p></details>

<details><summary>Simulated (1337)</summary><p>

```toml
AutoCreateKey = true
BlockBackfillDepth = 10
BlockBackfillSkip = false
FinalityDepth = 10
FinalityTagEnabled = false
LogBackfillBatchSize = 1000
LogPollInterval = '15s'
LogKeepBlocksDepth = 100000
LogPrunePageSize = 0
BackupLogPollerBlockDelay = 100
MinIncomingConfirmations = 1
MinContractPayment = '100'
NonceAutoSync = true
NoNewHeadsThreshold = '0s'
LogBroadcasterEnabled = true
RPCDefaultBatchSize = 250
RPCBlockQueryDelay = 1
FinalizedBlockOffset = 0
NoNewFinalizedHeadsThreshold = '0s'

[Transactions]
ForwardersEnabled = false
MaxInFlight = 16
MaxQueued = 250
ReaperInterval = '1h0m0s'
ReaperThreshold = '0s'
ResendAfterThreshold = '0s'

[Transactions.AutoPurge]
Enabled = false

[BalanceMonitor]
Enabled = true

[GasEstimator]
Mode = 'FixedPrice'
PriceDefault = '20 gwei'
PriceMax = '100 micro'
PriceMin = '0'
LimitDefault = 500000
LimitMax = 500000
LimitMultiplier = '1'
LimitTransfer = 21000
EstimateLimit = false
BumpMin = '5 gwei'
BumpPercent = 20
BumpThreshold = 0
EIP1559DynamicFees = false
FeeCapDefault = '100 micro'
TipCapDefault = '1 wei'
TipCapMin = '1 wei'

[GasEstimator.BlockHistory]
BatchSize = 25
BlockHistorySize = 8
CheckInclusionBlocks = 12
CheckInclusionPercentile = 90
TransactionPercentile = 60

[GasEstimator.FeeHistory]
CacheTimeout = '10s'

[HeadTracker]
HistoryDepth = 10
MaxBufferSize = 100
SamplingInterval = '0s'
MaxAllowedFinalityDepth = 10000
FinalityTagBypass = true

[NodePool]
PollFailureThreshold = 5
PollInterval = '10s'
SelectionMode = 'HighestHead'
SyncThreshold = 5
LeaseDuration = '0s'
NodeIsSyncingEnabled = false
FinalizedBlockPollInterval = '5s'
EnforceRepeatableRead = false
DeathDeclarationDelay = '10s'
NewHeadsPollInterval = '0s'

[OCR]
ContractConfirmations = 1
ContractTransmitterTransmitTimeout = '10s'
DatabaseTimeout = '10s'
DeltaCOverride = '168h0m0s'
DeltaCJitterOverride = '1h0m0s'
ObservationGracePeriod = '1s'

[OCR2]
[OCR2.Automation]
GasLimit = 5400000
<<<<<<< HEAD
```

</p></details>

<details><summary>Polygon Zkevm Goerli (1442)</summary><p>

```toml
AutoCreateKey = true
BlockBackfillDepth = 10
BlockBackfillSkip = false
ChainType = 'zkevm'
FinalityDepth = 500
FinalityTagEnabled = false
LogBackfillBatchSize = 1000
LogPollInterval = '30s'
LogKeepBlocksDepth = 100000
LogPrunePageSize = 0
BackupLogPollerBlockDelay = 100
MinIncomingConfirmations = 1
MinContractPayment = '0.00001 link'
NonceAutoSync = true
NoNewHeadsThreshold = '12m0s'
RPCDefaultBatchSize = 100
RPCBlockQueryDelay = 1
FinalizedBlockOffset = 0
NoNewFinalizedHeadsThreshold = '0s'

[Transactions]
ForwardersEnabled = false
MaxInFlight = 16
MaxQueued = 250
ReaperInterval = '1h0m0s'
ReaperThreshold = '168h0m0s'
ResendAfterThreshold = '3m0s'

[Transactions.AutoPurge]
Enabled = false

[BalanceMonitor]
Enabled = true

[GasEstimator]
Mode = 'BlockHistory'
PriceDefault = '20 gwei'
PriceMax = '115792089237316195423570985008687907853269984665.640564039457584007913129639935 tether'
PriceMin = '50 mwei'
LimitDefault = 500000
LimitMax = 500000
LimitMultiplier = '1'
LimitTransfer = 21000
EstimateLimit = false
BumpMin = '20 mwei'
BumpPercent = 40
BumpThreshold = 3
EIP1559DynamicFees = false
FeeCapDefault = '100 gwei'
TipCapDefault = '1 wei'
TipCapMin = '1 wei'

[GasEstimator.BlockHistory]
BatchSize = 25
BlockHistorySize = 12
CheckInclusionBlocks = 12
CheckInclusionPercentile = 90
TransactionPercentile = 60

[HeadTracker]
HistoryDepth = 2000
MaxBufferSize = 3
SamplingInterval = '1s'
MaxAllowedFinalityDepth = 10000
FinalityTagBypass = true

[NodePool]
PollFailureThreshold = 5
PollInterval = '10s'
SelectionMode = 'HighestHead'
SyncThreshold = 5
LeaseDuration = '0s'
NodeIsSyncingEnabled = false
FinalizedBlockPollInterval = '5s'
EnforceRepeatableRead = false
DeathDeclarationDelay = '10s'

[OCR]
ContractConfirmations = 1
ContractTransmitterTransmitTimeout = '10s'
DatabaseTimeout = '10s'
DeltaCOverride = '168h0m0s'
DeltaCJitterOverride = '1h0m0s'
ObservationGracePeriod = '1s'
=======
>>>>>>> ae537582

[Workflow]
GasLimitDefault = 400000
```

</p></details>

<details><summary>Kroma Sepolia (2358)</summary><p>

```toml
AutoCreateKey = true
BlockBackfillDepth = 10
BlockBackfillSkip = false
ChainType = 'kroma'
FinalityDepth = 400
FinalityTagEnabled = false
LogBackfillBatchSize = 1000
LogPollInterval = '2s'
LogKeepBlocksDepth = 100000
LogPrunePageSize = 0
BackupLogPollerBlockDelay = 100
MinIncomingConfirmations = 1
MinContractPayment = '0.00001 link'
NonceAutoSync = true
NoNewHeadsThreshold = '40s'
LogBroadcasterEnabled = true
RPCDefaultBatchSize = 250
RPCBlockQueryDelay = 1
FinalizedBlockOffset = 0
NoNewFinalizedHeadsThreshold = '0s'

[Transactions]
ForwardersEnabled = false
MaxInFlight = 16
MaxQueued = 250
ReaperInterval = '1h0m0s'
ReaperThreshold = '168h0m0s'
ResendAfterThreshold = '30s'

[Transactions.AutoPurge]
Enabled = false

[BalanceMonitor]
Enabled = true

[GasEstimator]
Mode = 'BlockHistory'
PriceDefault = '20 gwei'
PriceMax = '115792089237316195423570985008687907853269984665.640564039457584007913129639935 tether'
PriceMin = '1 wei'
LimitDefault = 500000
LimitMax = 500000
LimitMultiplier = '1'
LimitTransfer = 21000
EstimateLimit = false
BumpMin = '100 wei'
BumpPercent = 20
BumpThreshold = 3
EIP1559DynamicFees = true
FeeCapDefault = '100 gwei'
TipCapDefault = '1 wei'
TipCapMin = '1 wei'

[GasEstimator.BlockHistory]
BatchSize = 25
BlockHistorySize = 24
CheckInclusionBlocks = 12
CheckInclusionPercentile = 90
TransactionPercentile = 60

[GasEstimator.FeeHistory]
CacheTimeout = '10s'

[HeadTracker]
HistoryDepth = 400
MaxBufferSize = 3
SamplingInterval = '1s'
MaxAllowedFinalityDepth = 10000
FinalityTagBypass = true

[NodePool]
PollFailureThreshold = 5
PollInterval = '10s'
SelectionMode = 'HighestHead'
SyncThreshold = 10
LeaseDuration = '0s'
NodeIsSyncingEnabled = false
FinalizedBlockPollInterval = '5s'
EnforceRepeatableRead = false
DeathDeclarationDelay = '10s'
NewHeadsPollInterval = '0s'

[OCR]
ContractConfirmations = 1
ContractTransmitterTransmitTimeout = '10s'
DatabaseTimeout = '10s'
DeltaCOverride = '168h0m0s'
DeltaCJitterOverride = '1h0m0s'
ObservationGracePeriod = '1s'

[OCR2]
[OCR2.Automation]
GasLimit = 5400000

[Workflow]
GasLimitDefault = 400000
```

</p></details>

<details><summary>Polygon Zkevm Cardona (2442)</summary><p>

```toml
AutoCreateKey = true
BlockBackfillDepth = 10
BlockBackfillSkip = false
ChainType = 'zkevm'
FinalityDepth = 500
FinalityTagEnabled = false
LogBackfillBatchSize = 1000
LogPollInterval = '30s'
LogKeepBlocksDepth = 100000
LogPrunePageSize = 0
BackupLogPollerBlockDelay = 100
MinIncomingConfirmations = 1
MinContractPayment = '0.00001 link'
NonceAutoSync = true
NoNewHeadsThreshold = '12m0s'
LogBroadcasterEnabled = true
RPCDefaultBatchSize = 100
RPCBlockQueryDelay = 1
FinalizedBlockOffset = 0
NoNewFinalizedHeadsThreshold = '0s'

[Transactions]
ForwardersEnabled = false
MaxInFlight = 16
MaxQueued = 250
ReaperInterval = '1h0m0s'
ReaperThreshold = '168h0m0s'
ResendAfterThreshold = '3m0s'

[Transactions.AutoPurge]
Enabled = false

[BalanceMonitor]
Enabled = true

[GasEstimator]
Mode = 'FeeHistory'
PriceDefault = '20 gwei'
PriceMax = '115792089237316195423570985008687907853269984665.640564039457584007913129639935 tether'
PriceMin = '0'
LimitDefault = 500000
LimitMax = 500000
LimitMultiplier = '1'
LimitTransfer = 21000
EstimateLimit = false
<<<<<<< HEAD
BumpMin = '20 mwei'
=======
BumpMin = '5 gwei'
>>>>>>> ae537582
BumpPercent = 40
BumpThreshold = 3
EIP1559DynamicFees = false
FeeCapDefault = '100 gwei'
TipCapDefault = '1 wei'
TipCapMin = '1 wei'

[GasEstimator.BlockHistory]
BatchSize = 25
BlockHistorySize = 8
CheckInclusionBlocks = 12
CheckInclusionPercentile = 90
TransactionPercentile = 60

[GasEstimator.FeeHistory]
CacheTimeout = '4s'

[HeadTracker]
HistoryDepth = 2000
MaxBufferSize = 3
SamplingInterval = '1s'
MaxAllowedFinalityDepth = 10000
FinalityTagBypass = true

[NodePool]
PollFailureThreshold = 5
PollInterval = '10s'
SelectionMode = 'HighestHead'
SyncThreshold = 5
LeaseDuration = '0s'
NodeIsSyncingEnabled = false
FinalizedBlockPollInterval = '5s'
EnforceRepeatableRead = false
DeathDeclarationDelay = '10s'
NewHeadsPollInterval = '0s'

[OCR]
ContractConfirmations = 1
ContractTransmitterTransmitTimeout = '10s'
DatabaseTimeout = '10s'
DeltaCOverride = '168h0m0s'
DeltaCJitterOverride = '1h0m0s'
ObservationGracePeriod = '1s'

[OCR2]
[OCR2.Automation]
GasLimit = 5400000

[Workflow]
GasLimitDefault = 400000
```

</p></details>

<details><summary>Fantom Testnet (4002)</summary><p>

```toml
AutoCreateKey = true
BlockBackfillDepth = 10
BlockBackfillSkip = false
FinalityDepth = 50
FinalityTagEnabled = false
LinkContractAddress = '0xfaFedb041c0DD4fA2Dc0d87a6B0979Ee6FA7af5F'
LogBackfillBatchSize = 1000
LogPollInterval = '1s'
LogKeepBlocksDepth = 100000
LogPrunePageSize = 0
BackupLogPollerBlockDelay = 100
MinIncomingConfirmations = 3
MinContractPayment = '0.00001 link'
NonceAutoSync = true
NoNewHeadsThreshold = '0s'
LogBroadcasterEnabled = true
RPCDefaultBatchSize = 250
RPCBlockQueryDelay = 2
FinalizedBlockOffset = 0
NoNewFinalizedHeadsThreshold = '0s'

[Transactions]
ForwardersEnabled = false
MaxInFlight = 16
MaxQueued = 250
ReaperInterval = '1h0m0s'
ReaperThreshold = '168h0m0s'
ResendAfterThreshold = '1m0s'

[Transactions.AutoPurge]
Enabled = false

[BalanceMonitor]
Enabled = true

[GasEstimator]
Mode = 'SuggestedPrice'
PriceDefault = '20 gwei'
PriceMax = '115792089237316195423570985008687907853269984665.640564039457584007913129639935 tether'
PriceMin = '1 gwei'
LimitDefault = 500000
LimitMax = 500000
LimitMultiplier = '1'
LimitTransfer = 21000
EstimateLimit = false
BumpMin = '5 gwei'
BumpPercent = 20
BumpThreshold = 3
EIP1559DynamicFees = false
FeeCapDefault = '100 gwei'
TipCapDefault = '1 wei'
TipCapMin = '1 wei'

[GasEstimator.BlockHistory]
BatchSize = 25
BlockHistorySize = 8
CheckInclusionBlocks = 12
CheckInclusionPercentile = 90
TransactionPercentile = 60

[GasEstimator.FeeHistory]
CacheTimeout = '10s'

[HeadTracker]
HistoryDepth = 100
MaxBufferSize = 3
SamplingInterval = '1s'
MaxAllowedFinalityDepth = 10000
FinalityTagBypass = true

[NodePool]
PollFailureThreshold = 5
PollInterval = '10s'
SelectionMode = 'HighestHead'
SyncThreshold = 5
LeaseDuration = '0s'
NodeIsSyncingEnabled = false
FinalizedBlockPollInterval = '5s'
EnforceRepeatableRead = false
DeathDeclarationDelay = '10s'
NewHeadsPollInterval = '0s'

[OCR]
ContractConfirmations = 4
ContractTransmitterTransmitTimeout = '10s'
DatabaseTimeout = '10s'
DeltaCOverride = '168h0m0s'
DeltaCJitterOverride = '1h0m0s'
ObservationGracePeriod = '1s'

[OCR2]
[OCR2.Automation]
GasLimit = 3800000

[Workflow]
GasLimitDefault = 400000
```

</p></details>

<details><summary>Klaytn Mainnet (8217)</summary><p>

```toml
AutoCreateKey = true
BlockBackfillDepth = 10
BlockBackfillSkip = false
FinalityDepth = 10
FinalityTagEnabled = false
LogBackfillBatchSize = 1000
LogPollInterval = '15s'
LogKeepBlocksDepth = 100000
LogPrunePageSize = 0
BackupLogPollerBlockDelay = 100
MinIncomingConfirmations = 1
MinContractPayment = '0.00001 link'
NonceAutoSync = true
NoNewHeadsThreshold = '30s'
LogBroadcasterEnabled = true
RPCDefaultBatchSize = 250
RPCBlockQueryDelay = 1
FinalizedBlockOffset = 0
NoNewFinalizedHeadsThreshold = '0s'

[Transactions]
ForwardersEnabled = false
MaxInFlight = 16
MaxQueued = 250
ReaperInterval = '1h0m0s'
ReaperThreshold = '168h0m0s'
ResendAfterThreshold = '1m0s'

[Transactions.AutoPurge]
Enabled = false

[BalanceMonitor]
Enabled = true

[GasEstimator]
Mode = 'SuggestedPrice'
PriceDefault = '750 gwei'
PriceMax = '115792089237316195423570985008687907853269984665.640564039457584007913129639935 tether'
PriceMin = '1 gwei'
LimitDefault = 500000
LimitMax = 500000
LimitMultiplier = '1'
LimitTransfer = 21000
EstimateLimit = false
BumpMin = '5 gwei'
BumpPercent = 20
BumpThreshold = 5
EIP1559DynamicFees = false
FeeCapDefault = '100 gwei'
TipCapDefault = '1 wei'
TipCapMin = '1 wei'

[GasEstimator.BlockHistory]
BatchSize = 25
BlockHistorySize = 8
CheckInclusionBlocks = 12
CheckInclusionPercentile = 90
TransactionPercentile = 60

[GasEstimator.FeeHistory]
CacheTimeout = '10s'

[HeadTracker]
HistoryDepth = 100
MaxBufferSize = 3
SamplingInterval = '1s'
MaxAllowedFinalityDepth = 10000
FinalityTagBypass = true

[NodePool]
PollFailureThreshold = 5
PollInterval = '10s'
SelectionMode = 'HighestHead'
SyncThreshold = 5
LeaseDuration = '0s'
NodeIsSyncingEnabled = false
FinalizedBlockPollInterval = '5s'
EnforceRepeatableRead = false
DeathDeclarationDelay = '10s'
NewHeadsPollInterval = '0s'

[OCR]
ContractConfirmations = 1
ContractTransmitterTransmitTimeout = '10s'
DatabaseTimeout = '10s'
DeltaCOverride = '168h0m0s'
DeltaCJitterOverride = '1h0m0s'
ObservationGracePeriod = '1s'

[OCR2]
[OCR2.Automation]
GasLimit = 5400000

[Workflow]
GasLimitDefault = 400000
```

</p></details>

<details><summary>Base Mainnet (8453)</summary><p>

```toml
AutoCreateKey = true
BlockBackfillDepth = 10
BlockBackfillSkip = false
ChainType = 'optimismBedrock'
FinalityDepth = 200
FinalityTagEnabled = false
LogBackfillBatchSize = 1000
LogPollInterval = '2s'
LogKeepBlocksDepth = 100000
LogPrunePageSize = 0
BackupLogPollerBlockDelay = 100
MinIncomingConfirmations = 1
MinContractPayment = '0.00001 link'
NonceAutoSync = true
NoNewHeadsThreshold = '40s'
LogBroadcasterEnabled = true
RPCDefaultBatchSize = 250
RPCBlockQueryDelay = 1
FinalizedBlockOffset = 0
NoNewFinalizedHeadsThreshold = '15m0s'

[Transactions]
ForwardersEnabled = false
MaxInFlight = 16
MaxQueued = 250
ReaperInterval = '1h0m0s'
ReaperThreshold = '168h0m0s'
ResendAfterThreshold = '30s'

[Transactions.AutoPurge]
Enabled = false

[BalanceMonitor]
Enabled = true

[GasEstimator]
Mode = 'BlockHistory'
PriceDefault = '20 gwei'
PriceMax = '115792089237316195423570985008687907853269984665.640564039457584007913129639935 tether'
PriceMin = '1 wei'
LimitDefault = 500000
LimitMax = 500000
LimitMultiplier = '1'
LimitTransfer = 21000
EstimateLimit = false
BumpMin = '100 wei'
BumpPercent = 20
BumpThreshold = 3
EIP1559DynamicFees = true
FeeCapDefault = '100 gwei'
TipCapDefault = '1 wei'
TipCapMin = '1 wei'

[GasEstimator.BlockHistory]
BatchSize = 25
BlockHistorySize = 24
CheckInclusionBlocks = 12
CheckInclusionPercentile = 90
TransactionPercentile = 60

[GasEstimator.FeeHistory]
CacheTimeout = '10s'

[HeadTracker]
HistoryDepth = 300
MaxBufferSize = 3
SamplingInterval = '1s'
MaxAllowedFinalityDepth = 10000
FinalityTagBypass = true

[NodePool]
PollFailureThreshold = 5
PollInterval = '10s'
SelectionMode = 'HighestHead'
SyncThreshold = 10
LeaseDuration = '0s'
NodeIsSyncingEnabled = false
FinalizedBlockPollInterval = '5s'
EnforceRepeatableRead = false
DeathDeclarationDelay = '10s'
NewHeadsPollInterval = '0s'

[OCR]
ContractConfirmations = 1
ContractTransmitterTransmitTimeout = '10s'
DatabaseTimeout = '10s'
DeltaCOverride = '168h0m0s'
DeltaCJitterOverride = '1h0m0s'
ObservationGracePeriod = '1s'

[OCR2]
[OCR2.Automation]
GasLimit = 6500000

[Workflow]
GasLimitDefault = 400000
```

</p></details>

<details><summary>Gnosis Chiado (10200)</summary><p>

```toml
AutoCreateKey = true
BlockBackfillDepth = 10
BlockBackfillSkip = false
ChainType = 'gnosis'
FinalityDepth = 100
FinalityTagEnabled = false
LogBackfillBatchSize = 1000
LogPollInterval = '5s'
LogKeepBlocksDepth = 100000
LogPrunePageSize = 0
BackupLogPollerBlockDelay = 100
MinIncomingConfirmations = 3
MinContractPayment = '0.00001 link'
NonceAutoSync = true
NoNewHeadsThreshold = '3m0s'
LogBroadcasterEnabled = true
RPCDefaultBatchSize = 250
RPCBlockQueryDelay = 1
FinalizedBlockOffset = 0
NoNewFinalizedHeadsThreshold = '2m0s'

[Transactions]
ForwardersEnabled = false
MaxInFlight = 16
MaxQueued = 250
ReaperInterval = '1h0m0s'
ReaperThreshold = '168h0m0s'
ResendAfterThreshold = '1m0s'

[Transactions.AutoPurge]
Enabled = false

[BalanceMonitor]
Enabled = true

[GasEstimator]
Mode = 'BlockHistory'
PriceDefault = '20 gwei'
PriceMax = '500 gwei'
PriceMin = '1 gwei'
LimitDefault = 500000
LimitMax = 500000
LimitMultiplier = '1'
LimitTransfer = 21000
EstimateLimit = false
BumpMin = '5 gwei'
BumpPercent = 20
BumpThreshold = 3
EIP1559DynamicFees = true
FeeCapDefault = '100 gwei'
TipCapDefault = '1 wei'
TipCapMin = '1 wei'

[GasEstimator.BlockHistory]
BatchSize = 25
BlockHistorySize = 8
CheckInclusionBlocks = 12
CheckInclusionPercentile = 90
TransactionPercentile = 60

[GasEstimator.FeeHistory]
CacheTimeout = '10s'

[HeadTracker]
HistoryDepth = 100
MaxBufferSize = 3
SamplingInterval = '1s'
MaxAllowedFinalityDepth = 10000
FinalityTagBypass = true

[NodePool]
PollFailureThreshold = 5
PollInterval = '10s'
SelectionMode = 'HighestHead'
SyncThreshold = 5
LeaseDuration = '0s'
NodeIsSyncingEnabled = false
FinalizedBlockPollInterval = '5s'
EnforceRepeatableRead = false
DeathDeclarationDelay = '10s'
NewHeadsPollInterval = '0s'

[OCR]
ContractConfirmations = 4
ContractTransmitterTransmitTimeout = '10s'
DatabaseTimeout = '10s'
DeltaCOverride = '168h0m0s'
DeltaCJitterOverride = '1h0m0s'
ObservationGracePeriod = '1s'

[OCR2]
[OCR2.Automation]
GasLimit = 5400000

[Workflow]
GasLimitDefault = 400000
```

</p></details>

<details><summary>L3X Mainnet (12324)</summary><p>

```toml
AutoCreateKey = true
BlockBackfillDepth = 10
BlockBackfillSkip = false
ChainType = 'arbitrum'
FinalityDepth = 10
FinalityTagEnabled = true
LinkContractAddress = '0x79f531a3D07214304F259DC28c7191513223bcf3'
LogBackfillBatchSize = 1000
LogPollInterval = '10s'
LogKeepBlocksDepth = 100000
LogPrunePageSize = 0
BackupLogPollerBlockDelay = 100
MinIncomingConfirmations = 3
MinContractPayment = '0.00001 link'
NonceAutoSync = true
NoNewHeadsThreshold = '0s'
LogBroadcasterEnabled = true
RPCDefaultBatchSize = 250
RPCBlockQueryDelay = 1
FinalizedBlockOffset = 0
NoNewFinalizedHeadsThreshold = '0s'

[Transactions]
ForwardersEnabled = false
MaxInFlight = 16
MaxQueued = 250
ReaperInterval = '1h0m0s'
ReaperThreshold = '168h0m0s'
ResendAfterThreshold = '1m0s'

[Transactions.AutoPurge]
Enabled = false

[BalanceMonitor]
Enabled = true

[GasEstimator]
Mode = 'Arbitrum'
PriceDefault = '100 mwei'
PriceMax = '115792089237316195423570985008687907853269984665.640564039457584007913129639935 tether'
PriceMin = '0'
LimitDefault = 500000
LimitMax = 1000000000
LimitMultiplier = '1'
LimitTransfer = 21000
EstimateLimit = false
BumpMin = '5 gwei'
BumpPercent = 20
BumpThreshold = 5
EIP1559DynamicFees = false
FeeCapDefault = '1 micro'
TipCapDefault = '1 wei'
TipCapMin = '1 wei'

[GasEstimator.BlockHistory]
BatchSize = 25
BlockHistorySize = 8
CheckInclusionBlocks = 12
CheckInclusionPercentile = 90
TransactionPercentile = 60

[GasEstimator.FeeHistory]
CacheTimeout = '10s'

[HeadTracker]
HistoryDepth = 100
MaxBufferSize = 3
SamplingInterval = '1s'
MaxAllowedFinalityDepth = 10000
FinalityTagBypass = true

[NodePool]
PollFailureThreshold = 5
PollInterval = '10s'
SelectionMode = 'HighestHead'
SyncThreshold = 5
LeaseDuration = '0s'
NodeIsSyncingEnabled = false
FinalizedBlockPollInterval = '5s'
EnforceRepeatableRead = false
DeathDeclarationDelay = '10s'
NewHeadsPollInterval = '0s'

[OCR]
ContractConfirmations = 1
ContractTransmitterTransmitTimeout = '10s'
DatabaseTimeout = '10s'
DeltaCOverride = '168h0m0s'
DeltaCJitterOverride = '1h0m0s'
ObservationGracePeriod = '1s'

[OCR2]
[OCR2.Automation]
GasLimit = 5400000

[Workflow]
GasLimitDefault = 400000
```

</p></details>

<details><summary>L3X Sepolia (12325)</summary><p>

```toml
AutoCreateKey = true
BlockBackfillDepth = 10
BlockBackfillSkip = false
ChainType = 'arbitrum'
FinalityDepth = 10
FinalityTagEnabled = true
LinkContractAddress = '0xa71848C99155DA0b245981E5ebD1C94C4be51c43'
LogBackfillBatchSize = 1000
LogPollInterval = '10s'
LogKeepBlocksDepth = 100000
LogPrunePageSize = 0
BackupLogPollerBlockDelay = 100
MinIncomingConfirmations = 3
MinContractPayment = '0.00001 link'
NonceAutoSync = true
NoNewHeadsThreshold = '0s'
LogBroadcasterEnabled = true
RPCDefaultBatchSize = 250
RPCBlockQueryDelay = 1
FinalizedBlockOffset = 0
NoNewFinalizedHeadsThreshold = '0s'

[Transactions]
ForwardersEnabled = false
MaxInFlight = 16
MaxQueued = 250
ReaperInterval = '1h0m0s'
ReaperThreshold = '168h0m0s'
ResendAfterThreshold = '1m0s'

[Transactions.AutoPurge]
Enabled = false

[BalanceMonitor]
Enabled = true

[GasEstimator]
Mode = 'Arbitrum'
PriceDefault = '100 mwei'
PriceMax = '115792089237316195423570985008687907853269984665.640564039457584007913129639935 tether'
PriceMin = '0'
LimitDefault = 500000
LimitMax = 1000000000
LimitMultiplier = '1'
LimitTransfer = 21000
EstimateLimit = false
BumpMin = '5 gwei'
BumpPercent = 20
BumpThreshold = 5
EIP1559DynamicFees = false
FeeCapDefault = '1 micro'
TipCapDefault = '1 wei'
TipCapMin = '1 wei'

[GasEstimator.BlockHistory]
BatchSize = 25
BlockHistorySize = 8
CheckInclusionBlocks = 12
CheckInclusionPercentile = 90
TransactionPercentile = 60

[GasEstimator.FeeHistory]
CacheTimeout = '10s'

[HeadTracker]
HistoryDepth = 100
MaxBufferSize = 3
SamplingInterval = '1s'
MaxAllowedFinalityDepth = 10000
FinalityTagBypass = true

[NodePool]
PollFailureThreshold = 5
PollInterval = '10s'
SelectionMode = 'HighestHead'
SyncThreshold = 5
LeaseDuration = '0s'
NodeIsSyncingEnabled = false
FinalizedBlockPollInterval = '5s'
EnforceRepeatableRead = false
DeathDeclarationDelay = '10s'
NewHeadsPollInterval = '0s'

[OCR]
ContractConfirmations = 1
ContractTransmitterTransmitTimeout = '10s'
DatabaseTimeout = '10s'
DeltaCOverride = '168h0m0s'
DeltaCJitterOverride = '1h0m0s'
ObservationGracePeriod = '1s'

[OCR2]
[OCR2.Automation]
GasLimit = 5400000

[Workflow]
GasLimitDefault = 400000
```

</p></details>

<details><summary>Arbitrum Mainnet (42161)</summary><p>

```toml
AutoCreateKey = true
BlockBackfillDepth = 10
BlockBackfillSkip = false
ChainType = 'arbitrum'
FinalityDepth = 50
FinalityTagEnabled = false
LinkContractAddress = '0xf97f4df75117a78c1A5a0DBb814Af92458539FB4'
LogBackfillBatchSize = 1000
LogPollInterval = '1s'
LogKeepBlocksDepth = 100000
LogPrunePageSize = 0
BackupLogPollerBlockDelay = 100
MinIncomingConfirmations = 3
MinContractPayment = '0.00001 link'
NonceAutoSync = true
NoNewHeadsThreshold = '0s'
LogBroadcasterEnabled = true
RPCDefaultBatchSize = 250
RPCBlockQueryDelay = 1
FinalizedBlockOffset = 0
NoNewFinalizedHeadsThreshold = '0s'

[Transactions]
ForwardersEnabled = false
MaxInFlight = 16
MaxQueued = 250
ReaperInterval = '1h0m0s'
ReaperThreshold = '168h0m0s'
ResendAfterThreshold = '1m0s'

[Transactions.AutoPurge]
Enabled = false

[BalanceMonitor]
Enabled = true

[GasEstimator]
Mode = 'Arbitrum'
PriceDefault = '100 mwei'
PriceMax = '115792089237316195423570985008687907853269984665.640564039457584007913129639935 tether'
PriceMin = '0'
LimitDefault = 500000
LimitMax = 1000000000
LimitMultiplier = '1'
LimitTransfer = 21000
EstimateLimit = false
BumpMin = '5 gwei'
BumpPercent = 20
BumpThreshold = 5
EIP1559DynamicFees = false
FeeCapDefault = '1 micro'
TipCapDefault = '1 wei'
TipCapMin = '1 wei'

[GasEstimator.BlockHistory]
BatchSize = 25
BlockHistorySize = 0
CheckInclusionBlocks = 12
CheckInclusionPercentile = 90
TransactionPercentile = 60

[GasEstimator.FeeHistory]
CacheTimeout = '10s'

[HeadTracker]
HistoryDepth = 100
MaxBufferSize = 3
SamplingInterval = '1s'
MaxAllowedFinalityDepth = 10000
FinalityTagBypass = true

[NodePool]
PollFailureThreshold = 5
PollInterval = '10s'
SelectionMode = 'HighestHead'
SyncThreshold = 10
LeaseDuration = '0s'
NodeIsSyncingEnabled = false
FinalizedBlockPollInterval = '5s'
EnforceRepeatableRead = false
DeathDeclarationDelay = '10s'
NewHeadsPollInterval = '0s'

[OCR]
ContractConfirmations = 1
ContractTransmitterTransmitTimeout = '10s'
DatabaseTimeout = '10s'
DeltaCOverride = '168h0m0s'
DeltaCJitterOverride = '1h0m0s'
ObservationGracePeriod = '1s'

[OCR2]
[OCR2.Automation]
GasLimit = 14500000

[Workflow]
GasLimitDefault = 400000
```

</p></details>

<details><summary>Celo Mainnet (42220)</summary><p>

```toml
AutoCreateKey = true
BlockBackfillDepth = 10
BlockBackfillSkip = false
ChainType = 'celo'
FinalityDepth = 10
FinalityTagEnabled = false
LogBackfillBatchSize = 1000
LogPollInterval = '5s'
LogKeepBlocksDepth = 100000
LogPrunePageSize = 0
BackupLogPollerBlockDelay = 100
MinIncomingConfirmations = 1
MinContractPayment = '0.00001 link'
NonceAutoSync = true
NoNewHeadsThreshold = '1m0s'
LogBroadcasterEnabled = true
RPCDefaultBatchSize = 250
RPCBlockQueryDelay = 1
FinalizedBlockOffset = 0
NoNewFinalizedHeadsThreshold = '1m0s'

[Transactions]
ForwardersEnabled = false
MaxInFlight = 16
MaxQueued = 250
ReaperInterval = '1h0m0s'
ReaperThreshold = '168h0m0s'
ResendAfterThreshold = '1m0s'

[Transactions.AutoPurge]
Enabled = false

[BalanceMonitor]
Enabled = true

[GasEstimator]
Mode = 'BlockHistory'
PriceDefault = '5 gwei'
PriceMax = '500 gwei'
PriceMin = '5 gwei'
LimitDefault = 500000
LimitMax = 500000
LimitMultiplier = '1'
LimitTransfer = 21000
EstimateLimit = false
BumpMin = '2 gwei'
BumpPercent = 20
BumpThreshold = 3
EIP1559DynamicFees = false
FeeCapDefault = '100 gwei'
TipCapDefault = '1 wei'
TipCapMin = '1 wei'

[GasEstimator.BlockHistory]
BatchSize = 25
BlockHistorySize = 12
CheckInclusionBlocks = 12
CheckInclusionPercentile = 90
TransactionPercentile = 60

[GasEstimator.FeeHistory]
CacheTimeout = '10s'

[HeadTracker]
HistoryDepth = 50
MaxBufferSize = 3
SamplingInterval = '1s'
MaxAllowedFinalityDepth = 10000
FinalityTagBypass = true

[NodePool]
PollFailureThreshold = 5
PollInterval = '10s'
SelectionMode = 'HighestHead'
SyncThreshold = 5
LeaseDuration = '0s'
NodeIsSyncingEnabled = false
FinalizedBlockPollInterval = '5s'
EnforceRepeatableRead = false
DeathDeclarationDelay = '10s'
NewHeadsPollInterval = '0s'

[OCR]
ContractConfirmations = 1
ContractTransmitterTransmitTimeout = '10s'
DatabaseTimeout = '10s'
DeltaCOverride = '168h0m0s'
DeltaCJitterOverride = '1h0m0s'
ObservationGracePeriod = '1s'

[OCR2]
[OCR2.Automation]
GasLimit = 5400000

[Workflow]
GasLimitDefault = 400000
```

</p></details>

<details><summary>Avalanche Fuji (43113)</summary><p>

```toml
AutoCreateKey = true
BlockBackfillDepth = 10
BlockBackfillSkip = false
FinalityDepth = 10
FinalityTagEnabled = false
LinkContractAddress = '0x0b9d5D9136855f6FEc3c0993feE6E9CE8a297846'
LogBackfillBatchSize = 1000
LogPollInterval = '3s'
LogKeepBlocksDepth = 100000
LogPrunePageSize = 0
BackupLogPollerBlockDelay = 100
MinIncomingConfirmations = 1
MinContractPayment = '0.00001 link'
NonceAutoSync = true
NoNewHeadsThreshold = '30s'
LogBroadcasterEnabled = true
RPCDefaultBatchSize = 250
RPCBlockQueryDelay = 2
FinalizedBlockOffset = 0
NoNewFinalizedHeadsThreshold = '1m0s'

[Transactions]
ForwardersEnabled = false
MaxInFlight = 16
MaxQueued = 250
ReaperInterval = '1h0m0s'
ReaperThreshold = '168h0m0s'
ResendAfterThreshold = '1m0s'

[Transactions.AutoPurge]
Enabled = false

[BalanceMonitor]
Enabled = true

[GasEstimator]
Mode = 'BlockHistory'
PriceDefault = '25 gwei'
PriceMax = '115792089237316195423570985008687907853269984665.640564039457584007913129639935 tether'
PriceMin = '25 gwei'
LimitDefault = 500000
LimitMax = 500000
LimitMultiplier = '1'
LimitTransfer = 21000
EstimateLimit = false
BumpMin = '5 gwei'
BumpPercent = 20
BumpThreshold = 3
EIP1559DynamicFees = false
FeeCapDefault = '100 gwei'
TipCapDefault = '1 wei'
TipCapMin = '1 wei'

[GasEstimator.BlockHistory]
BatchSize = 25
BlockHistorySize = 24
CheckInclusionBlocks = 12
CheckInclusionPercentile = 90
TransactionPercentile = 60

[GasEstimator.FeeHistory]
CacheTimeout = '10s'

[HeadTracker]
HistoryDepth = 100
MaxBufferSize = 3
SamplingInterval = '1s'
MaxAllowedFinalityDepth = 10000
FinalityTagBypass = false

[NodePool]
PollFailureThreshold = 5
PollInterval = '10s'
SelectionMode = 'HighestHead'
SyncThreshold = 5
LeaseDuration = '0s'
NodeIsSyncingEnabled = false
FinalizedBlockPollInterval = '5s'
EnforceRepeatableRead = false
DeathDeclarationDelay = '10s'
NewHeadsPollInterval = '0s'

[OCR]
ContractConfirmations = 1
ContractTransmitterTransmitTimeout = '10s'
DatabaseTimeout = '10s'
DeltaCOverride = '168h0m0s'
DeltaCJitterOverride = '1h0m0s'
ObservationGracePeriod = '1s'

[OCR2]
[OCR2.Automation]
GasLimit = 5400000

[Workflow]
GasLimitDefault = 400000
```

</p></details>

<details><summary>Avalanche Mainnet (43114)</summary><p>

```toml
AutoCreateKey = true
BlockBackfillDepth = 10
BlockBackfillSkip = false
FinalityDepth = 10
FinalityTagEnabled = false
LinkContractAddress = '0x5947BB275c521040051D82396192181b413227A3'
LogBackfillBatchSize = 1000
LogPollInterval = '3s'
LogKeepBlocksDepth = 100000
LogPrunePageSize = 0
BackupLogPollerBlockDelay = 100
MinIncomingConfirmations = 1
MinContractPayment = '0.00001 link'
NonceAutoSync = true
NoNewHeadsThreshold = '30s'
LogBroadcasterEnabled = true
RPCDefaultBatchSize = 250
RPCBlockQueryDelay = 2
FinalizedBlockOffset = 0
NoNewFinalizedHeadsThreshold = '1m0s'

[Transactions]
ForwardersEnabled = false
MaxInFlight = 16
MaxQueued = 250
ReaperInterval = '1h0m0s'
ReaperThreshold = '168h0m0s'
ResendAfterThreshold = '1m0s'

[Transactions.AutoPurge]
Enabled = false

[BalanceMonitor]
Enabled = true

[GasEstimator]
Mode = 'BlockHistory'
PriceDefault = '25 gwei'
PriceMax = '115792089237316195423570985008687907853269984665.640564039457584007913129639935 tether'
PriceMin = '25 gwei'
LimitDefault = 500000
LimitMax = 500000
LimitMultiplier = '1'
LimitTransfer = 21000
EstimateLimit = false
BumpMin = '5 gwei'
BumpPercent = 20
BumpThreshold = 3
EIP1559DynamicFees = false
FeeCapDefault = '100 gwei'
TipCapDefault = '1 wei'
TipCapMin = '1 wei'

[GasEstimator.BlockHistory]
BatchSize = 25
BlockHistorySize = 24
CheckInclusionBlocks = 12
CheckInclusionPercentile = 90
TransactionPercentile = 60

[GasEstimator.FeeHistory]
CacheTimeout = '10s'

[HeadTracker]
HistoryDepth = 100
MaxBufferSize = 3
SamplingInterval = '1s'
MaxAllowedFinalityDepth = 10000
FinalityTagBypass = true

[NodePool]
PollFailureThreshold = 5
PollInterval = '10s'
SelectionMode = 'HighestHead'
SyncThreshold = 5
LeaseDuration = '0s'
NodeIsSyncingEnabled = false
FinalizedBlockPollInterval = '5s'
EnforceRepeatableRead = false
DeathDeclarationDelay = '10s'
NewHeadsPollInterval = '0s'

[OCR]
ContractConfirmations = 1
ContractTransmitterTransmitTimeout = '10s'
DatabaseTimeout = '10s'
DeltaCOverride = '168h0m0s'
DeltaCJitterOverride = '1h0m0s'
ObservationGracePeriod = '1s'

[OCR2]
[OCR2.Automation]
GasLimit = 5400000

[Workflow]
GasLimitDefault = 400000
```

</p></details>

<details><summary>Celo Testnet (44787)</summary><p>

```toml
AutoCreateKey = true
BlockBackfillDepth = 10
BlockBackfillSkip = false
ChainType = 'celo'
FinalityDepth = 10
FinalityTagEnabled = false
LogBackfillBatchSize = 1000
LogPollInterval = '5s'
LogKeepBlocksDepth = 100000
LogPrunePageSize = 0
BackupLogPollerBlockDelay = 100
MinIncomingConfirmations = 1
MinContractPayment = '0.00001 link'
NonceAutoSync = true
NoNewHeadsThreshold = '1m0s'
LogBroadcasterEnabled = true
RPCDefaultBatchSize = 250
RPCBlockQueryDelay = 1
FinalizedBlockOffset = 0
NoNewFinalizedHeadsThreshold = '1m0s'

[Transactions]
ForwardersEnabled = false
MaxInFlight = 16
MaxQueued = 250
ReaperInterval = '1h0m0s'
ReaperThreshold = '168h0m0s'
ResendAfterThreshold = '1m0s'

[Transactions.AutoPurge]
Enabled = false

[BalanceMonitor]
Enabled = true

[GasEstimator]
Mode = 'BlockHistory'
PriceDefault = '5 gwei'
PriceMax = '500 gwei'
PriceMin = '5 gwei'
LimitDefault = 500000
LimitMax = 500000
LimitMultiplier = '1'
LimitTransfer = 21000
EstimateLimit = false
BumpMin = '2 gwei'
BumpPercent = 20
BumpThreshold = 3
EIP1559DynamicFees = false
FeeCapDefault = '100 gwei'
TipCapDefault = '1 wei'
TipCapMin = '1 wei'

[GasEstimator.BlockHistory]
BatchSize = 25
BlockHistorySize = 24
CheckInclusionBlocks = 12
CheckInclusionPercentile = 90
TransactionPercentile = 60

[GasEstimator.FeeHistory]
CacheTimeout = '10s'

[HeadTracker]
HistoryDepth = 50
MaxBufferSize = 3
SamplingInterval = '1s'
MaxAllowedFinalityDepth = 10000
FinalityTagBypass = true

[NodePool]
PollFailureThreshold = 5
PollInterval = '10s'
SelectionMode = 'HighestHead'
SyncThreshold = 5
LeaseDuration = '0s'
NodeIsSyncingEnabled = false
FinalizedBlockPollInterval = '5s'
EnforceRepeatableRead = false
DeathDeclarationDelay = '10s'
NewHeadsPollInterval = '0s'

[OCR]
ContractConfirmations = 1
ContractTransmitterTransmitTimeout = '10s'
DatabaseTimeout = '10s'
DeltaCOverride = '168h0m0s'
DeltaCJitterOverride = '1h0m0s'
ObservationGracePeriod = '1s'

[OCR2]
[OCR2.Automation]
GasLimit = 5400000

[Workflow]
GasLimitDefault = 400000
```

</p></details>

<details><summary>Linea Goerli (59140)</summary><p>

```toml
AutoCreateKey = true
BlockBackfillDepth = 10
BlockBackfillSkip = false
FinalityDepth = 15
FinalityTagEnabled = false
LogBackfillBatchSize = 1000
LogPollInterval = '15s'
LogKeepBlocksDepth = 100000
LogPrunePageSize = 0
BackupLogPollerBlockDelay = 100
MinIncomingConfirmations = 3
MinContractPayment = '0.00001 link'
NonceAutoSync = true
NoNewHeadsThreshold = '0s'
LogBroadcasterEnabled = true
RPCDefaultBatchSize = 250
RPCBlockQueryDelay = 1
FinalizedBlockOffset = 0
NoNewFinalizedHeadsThreshold = '0s'

[Transactions]
ForwardersEnabled = false
MaxInFlight = 16
MaxQueued = 250
ReaperInterval = '1h0m0s'
ReaperThreshold = '168h0m0s'
ResendAfterThreshold = '3m0s'

[Transactions.AutoPurge]
Enabled = false

[BalanceMonitor]
Enabled = true

[GasEstimator]
Mode = 'BlockHistory'
PriceDefault = '20 gwei'
PriceMax = '115792089237316195423570985008687907853269984665.640564039457584007913129639935 tether'
PriceMin = '1 gwei'
LimitDefault = 500000
LimitMax = 500000
LimitMultiplier = '1'
LimitTransfer = 21000
EstimateLimit = false
BumpMin = '5 gwei'
BumpPercent = 40
BumpThreshold = 3
EIP1559DynamicFees = false
FeeCapDefault = '100 gwei'
TipCapDefault = '1 wei'
TipCapMin = '1 wei'

[GasEstimator.BlockHistory]
BatchSize = 25
BlockHistorySize = 8
CheckInclusionBlocks = 12
CheckInclusionPercentile = 90
TransactionPercentile = 60

[GasEstimator.FeeHistory]
CacheTimeout = '10s'

[HeadTracker]
HistoryDepth = 100
MaxBufferSize = 3
SamplingInterval = '1s'
MaxAllowedFinalityDepth = 10000
FinalityTagBypass = true

[NodePool]
PollFailureThreshold = 5
PollInterval = '10s'
SelectionMode = 'HighestHead'
SyncThreshold = 5
LeaseDuration = '0s'
NodeIsSyncingEnabled = false
FinalizedBlockPollInterval = '5s'
EnforceRepeatableRead = false
DeathDeclarationDelay = '10s'
NewHeadsPollInterval = '0s'

[OCR]
ContractConfirmations = 4
ContractTransmitterTransmitTimeout = '10s'
DatabaseTimeout = '10s'
DeltaCOverride = '168h0m0s'
DeltaCJitterOverride = '1h0m0s'
ObservationGracePeriod = '1s'

[OCR2]
[OCR2.Automation]
GasLimit = 5400000

[Workflow]
GasLimitDefault = 400000
```

</p></details>

<details><summary>Linea Sepolia (59141)</summary><p>

```toml
AutoCreateKey = true
BlockBackfillDepth = 10
BlockBackfillSkip = false
FinalityDepth = 900
FinalityTagEnabled = false
LogBackfillBatchSize = 1000
LogPollInterval = '15s'
LogKeepBlocksDepth = 100000
LogPrunePageSize = 0
BackupLogPollerBlockDelay = 100
MinIncomingConfirmations = 3
MinContractPayment = '0.00001 link'
NonceAutoSync = true
NoNewHeadsThreshold = '0s'
LogBroadcasterEnabled = true
RPCDefaultBatchSize = 250
RPCBlockQueryDelay = 1
FinalizedBlockOffset = 0
NoNewFinalizedHeadsThreshold = '0s'

[Transactions]
ForwardersEnabled = false
MaxInFlight = 16
MaxQueued = 250
ReaperInterval = '1h0m0s'
ReaperThreshold = '168h0m0s'
ResendAfterThreshold = '3m0s'

[Transactions.AutoPurge]
Enabled = false

[BalanceMonitor]
Enabled = true

[GasEstimator]
Mode = 'BlockHistory'
PriceDefault = '20 gwei'
PriceMax = '115792089237316195423570985008687907853269984665.640564039457584007913129639935 tether'
PriceMin = '1 wei'
LimitDefault = 500000
LimitMax = 500000
LimitMultiplier = '1'
LimitTransfer = 21000
EstimateLimit = false
BumpMin = '5 gwei'
BumpPercent = 20
BumpThreshold = 3
EIP1559DynamicFees = true
FeeCapDefault = '100 gwei'
TipCapDefault = '1 wei'
TipCapMin = '1 wei'

[GasEstimator.BlockHistory]
BatchSize = 25
BlockHistorySize = 8
CheckInclusionBlocks = 12
CheckInclusionPercentile = 90
TransactionPercentile = 60

[GasEstimator.FeeHistory]
CacheTimeout = '10s'

[HeadTracker]
HistoryDepth = 1000
MaxBufferSize = 3
SamplingInterval = '1s'
MaxAllowedFinalityDepth = 10000
FinalityTagBypass = true

[NodePool]
PollFailureThreshold = 5
PollInterval = '10s'
SelectionMode = 'HighestHead'
SyncThreshold = 5
LeaseDuration = '0s'
NodeIsSyncingEnabled = false
FinalizedBlockPollInterval = '5s'
EnforceRepeatableRead = false
DeathDeclarationDelay = '10s'
NewHeadsPollInterval = '0s'

[OCR]
ContractConfirmations = 4
ContractTransmitterTransmitTimeout = '10s'
DatabaseTimeout = '10s'
DeltaCOverride = '168h0m0s'
DeltaCJitterOverride = '1h0m0s'
ObservationGracePeriod = '1s'

[OCR2]
[OCR2.Automation]
GasLimit = 5400000

[Workflow]
GasLimitDefault = 400000
```

</p></details>

<details><summary>Linea Mainnet (59144)</summary><p>

```toml
AutoCreateKey = true
BlockBackfillDepth = 10
BlockBackfillSkip = false
FinalityDepth = 300
FinalityTagEnabled = false
LogBackfillBatchSize = 1000
LogPollInterval = '15s'
LogKeepBlocksDepth = 100000
LogPrunePageSize = 0
BackupLogPollerBlockDelay = 100
MinIncomingConfirmations = 3
MinContractPayment = '0.00001 link'
NonceAutoSync = true
NoNewHeadsThreshold = '0s'
LogBroadcasterEnabled = true
RPCDefaultBatchSize = 250
RPCBlockQueryDelay = 1
FinalizedBlockOffset = 0
NoNewFinalizedHeadsThreshold = '0s'

[Transactions]
ForwardersEnabled = false
MaxInFlight = 16
MaxQueued = 250
ReaperInterval = '1h0m0s'
ReaperThreshold = '168h0m0s'
ResendAfterThreshold = '3m0s'

[Transactions.AutoPurge]
Enabled = false

[BalanceMonitor]
Enabled = true

[GasEstimator]
Mode = 'BlockHistory'
PriceDefault = '20 gwei'
PriceMax = '115792089237316195423570985008687907853269984665.640564039457584007913129639935 tether'
PriceMin = '400 mwei'
LimitDefault = 500000
LimitMax = 500000
LimitMultiplier = '1'
LimitTransfer = 21000
EstimateLimit = false
BumpMin = '5 gwei'
BumpPercent = 40
BumpThreshold = 3
EIP1559DynamicFees = false
FeeCapDefault = '100 gwei'
TipCapDefault = '1 wei'
TipCapMin = '1 wei'

[GasEstimator.BlockHistory]
BatchSize = 25
BlockHistorySize = 8
CheckInclusionBlocks = 12
CheckInclusionPercentile = 90
TransactionPercentile = 60

[GasEstimator.FeeHistory]
CacheTimeout = '10s'

[HeadTracker]
HistoryDepth = 350
MaxBufferSize = 3
SamplingInterval = '1s'
MaxAllowedFinalityDepth = 10000
FinalityTagBypass = true

[NodePool]
PollFailureThreshold = 5
PollInterval = '10s'
SelectionMode = 'HighestHead'
SyncThreshold = 5
LeaseDuration = '0s'
NodeIsSyncingEnabled = false
FinalizedBlockPollInterval = '5s'
EnforceRepeatableRead = false
DeathDeclarationDelay = '10s'
NewHeadsPollInterval = '0s'

[OCR]
ContractConfirmations = 4
ContractTransmitterTransmitTimeout = '10s'
DatabaseTimeout = '10s'
DeltaCOverride = '168h0m0s'
DeltaCJitterOverride = '1h0m0s'
ObservationGracePeriod = '1s'

[OCR2]
[OCR2.Automation]
GasLimit = 5400000

[Workflow]
GasLimitDefault = 400000
```

</p></details>

<details><summary>Metis Sepolia (59902)</summary><p>

```toml
AutoCreateKey = true
BlockBackfillDepth = 10
BlockBackfillSkip = false
ChainType = 'metis'
FinalityDepth = 10
FinalityTagEnabled = false
LogBackfillBatchSize = 1000
LogPollInterval = '15s'
LogKeepBlocksDepth = 100000
LogPrunePageSize = 0
BackupLogPollerBlockDelay = 100
MinIncomingConfirmations = 1
MinContractPayment = '0.00001 link'
NonceAutoSync = true
NoNewHeadsThreshold = '0s'
LogBroadcasterEnabled = true
RPCDefaultBatchSize = 250
RPCBlockQueryDelay = 1
FinalizedBlockOffset = 0
NoNewFinalizedHeadsThreshold = '0s'

[Transactions]
ForwardersEnabled = false
MaxInFlight = 16
MaxQueued = 250
ReaperInterval = '1h0m0s'
ReaperThreshold = '168h0m0s'
ResendAfterThreshold = '1m0s'

[Transactions.AutoPurge]
Enabled = false

[BalanceMonitor]
Enabled = true

[GasEstimator]
Mode = 'SuggestedPrice'
PriceDefault = '20 gwei'
PriceMax = '115792089237316195423570985008687907853269984665.640564039457584007913129639935 tether'
PriceMin = '0'
LimitDefault = 500000
LimitMax = 500000
LimitMultiplier = '1'
LimitTransfer = 21000
EstimateLimit = false
BumpMin = '5 gwei'
BumpPercent = 20
BumpThreshold = 3
EIP1559DynamicFees = false
FeeCapDefault = '100 gwei'
TipCapDefault = '1 wei'
TipCapMin = '1 wei'

[GasEstimator.BlockHistory]
BatchSize = 25
BlockHistorySize = 0
CheckInclusionBlocks = 12
CheckInclusionPercentile = 90
TransactionPercentile = 60

[GasEstimator.FeeHistory]
CacheTimeout = '10s'

[HeadTracker]
HistoryDepth = 100
MaxBufferSize = 3
SamplingInterval = '1s'
MaxAllowedFinalityDepth = 10000
FinalityTagBypass = true

[NodePool]
PollFailureThreshold = 5
PollInterval = '10s'
SelectionMode = 'HighestHead'
SyncThreshold = 10
LeaseDuration = '0s'
NodeIsSyncingEnabled = false
FinalizedBlockPollInterval = '5s'
EnforceRepeatableRead = false
DeathDeclarationDelay = '10s'
NewHeadsPollInterval = '0s'

[OCR]
ContractConfirmations = 1
ContractTransmitterTransmitTimeout = '10s'
DatabaseTimeout = '10s'
DeltaCOverride = '168h0m0s'
DeltaCJitterOverride = '1h0m0s'
ObservationGracePeriod = '1s'

[OCR2]
[OCR2.Automation]
GasLimit = 5400000

[Workflow]
GasLimitDefault = 400000
```

</p></details>

<details><summary>Polygon Mumbai (80001)</summary><p>

```toml
AutoCreateKey = true
BlockBackfillDepth = 10
BlockBackfillSkip = false
FinalityDepth = 500
FinalityTagEnabled = false
LinkContractAddress = '0x326C977E6efc84E512bB9C30f76E30c160eD06FB'
LogBackfillBatchSize = 1000
LogPollInterval = '1s'
LogKeepBlocksDepth = 100000
LogPrunePageSize = 0
BackupLogPollerBlockDelay = 100
MinIncomingConfirmations = 5
MinContractPayment = '0.00001 link'
NonceAutoSync = true
NoNewHeadsThreshold = '30s'
LogBroadcasterEnabled = true
RPCDefaultBatchSize = 100
RPCBlockQueryDelay = 10
FinalizedBlockOffset = 0
NoNewFinalizedHeadsThreshold = '0s'

[Transactions]
ForwardersEnabled = false
MaxInFlight = 16
MaxQueued = 5000
ReaperInterval = '1h0m0s'
ReaperThreshold = '168h0m0s'
ResendAfterThreshold = '1m0s'

[Transactions.AutoPurge]
Enabled = false

[BalanceMonitor]
Enabled = true

[GasEstimator]
Mode = 'BlockHistory'
PriceDefault = '25 gwei'
PriceMax = '115792089237316195423570985008687907853269984665.640564039457584007913129639935 tether'
PriceMin = '25 gwei'
LimitDefault = 500000
LimitMax = 500000
LimitMultiplier = '1'
LimitTransfer = 21000
EstimateLimit = false
BumpMin = '20 gwei'
BumpPercent = 20
BumpThreshold = 5
EIP1559DynamicFees = false
FeeCapDefault = '100 gwei'
TipCapDefault = '1 wei'
TipCapMin = '1 wei'

[GasEstimator.BlockHistory]
BatchSize = 25
BlockHistorySize = 24
CheckInclusionBlocks = 12
CheckInclusionPercentile = 90
TransactionPercentile = 60

[GasEstimator.FeeHistory]
CacheTimeout = '10s'

[HeadTracker]
HistoryDepth = 2000
MaxBufferSize = 3
SamplingInterval = '1s'
MaxAllowedFinalityDepth = 10000
FinalityTagBypass = true

[NodePool]
PollFailureThreshold = 5
PollInterval = '10s'
SelectionMode = 'HighestHead'
SyncThreshold = 10
LeaseDuration = '0s'
NodeIsSyncingEnabled = false
FinalizedBlockPollInterval = '5s'
EnforceRepeatableRead = false
DeathDeclarationDelay = '10s'
NewHeadsPollInterval = '0s'

[OCR]
ContractConfirmations = 4
ContractTransmitterTransmitTimeout = '10s'
DatabaseTimeout = '10s'
DeltaCOverride = '168h0m0s'
DeltaCJitterOverride = '1h0m0s'
ObservationGracePeriod = '1s'

[OCR2]
[OCR2.Automation]
GasLimit = 5400000

[Workflow]
GasLimitDefault = 400000
```

</p></details>

<details><summary>Polygon Amoy (80002)</summary><p>

```toml
AutoCreateKey = true
BlockBackfillDepth = 10
BlockBackfillSkip = false
FinalityDepth = 500
FinalityTagEnabled = false
LogBackfillBatchSize = 1000
LogPollInterval = '1s'
LogKeepBlocksDepth = 100000
LogPrunePageSize = 0
BackupLogPollerBlockDelay = 100
MinIncomingConfirmations = 5
MinContractPayment = '0.00001 link'
NonceAutoSync = true
NoNewHeadsThreshold = '30s'
LogBroadcasterEnabled = true
RPCDefaultBatchSize = 100
RPCBlockQueryDelay = 10
FinalizedBlockOffset = 0
NoNewFinalizedHeadsThreshold = '12m0s'

[Transactions]
ForwardersEnabled = false
MaxInFlight = 16
MaxQueued = 5000
ReaperInterval = '1h0m0s'
ReaperThreshold = '168h0m0s'
ResendAfterThreshold = '1m0s'

[Transactions.AutoPurge]
Enabled = false

[BalanceMonitor]
Enabled = true

[GasEstimator]
Mode = 'BlockHistory'
PriceDefault = '25 gwei'
PriceMax = '115792089237316195423570985008687907853269984665.640564039457584007913129639935 tether'
PriceMin = '25 gwei'
LimitDefault = 500000
LimitMax = 500000
LimitMultiplier = '1'
LimitTransfer = 21000
EstimateLimit = false
BumpMin = '20 gwei'
BumpPercent = 20
BumpThreshold = 5
EIP1559DynamicFees = true
FeeCapDefault = '100 gwei'
TipCapDefault = '1 wei'
TipCapMin = '1 wei'

[GasEstimator.BlockHistory]
BatchSize = 25
BlockHistorySize = 24
CheckInclusionBlocks = 12
CheckInclusionPercentile = 90
TransactionPercentile = 60

[GasEstimator.FeeHistory]
CacheTimeout = '10s'

[HeadTracker]
HistoryDepth = 2000
MaxBufferSize = 3
SamplingInterval = '1s'
MaxAllowedFinalityDepth = 10000
FinalityTagBypass = true

[NodePool]
PollFailureThreshold = 5
PollInterval = '10s'
SelectionMode = 'HighestHead'
SyncThreshold = 10
LeaseDuration = '0s'
NodeIsSyncingEnabled = false
FinalizedBlockPollInterval = '5s'
EnforceRepeatableRead = false
DeathDeclarationDelay = '10s'
NewHeadsPollInterval = '0s'

[OCR]
ContractConfirmations = 4
ContractTransmitterTransmitTimeout = '10s'
DatabaseTimeout = '10s'
DeltaCOverride = '168h0m0s'
DeltaCJitterOverride = '1h0m0s'
ObservationGracePeriod = '1s'

[OCR2]
[OCR2.Automation]
GasLimit = 5400000

[Workflow]
GasLimitDefault = 400000
```

</p></details>

<details><summary>Base Goerli (84531)</summary><p>

```toml
AutoCreateKey = true
BlockBackfillDepth = 10
BlockBackfillSkip = false
ChainType = 'optimismBedrock'
FinalityDepth = 200
FinalityTagEnabled = false
LogBackfillBatchSize = 1000
LogPollInterval = '2s'
LogKeepBlocksDepth = 100000
LogPrunePageSize = 0
BackupLogPollerBlockDelay = 100
MinIncomingConfirmations = 1
MinContractPayment = '0.00001 link'
NonceAutoSync = true
NoNewHeadsThreshold = '40s'
LogBroadcasterEnabled = true
RPCDefaultBatchSize = 250
RPCBlockQueryDelay = 1
FinalizedBlockOffset = 0
NoNewFinalizedHeadsThreshold = '0s'

[Transactions]
ForwardersEnabled = false
MaxInFlight = 16
MaxQueued = 250
ReaperInterval = '1h0m0s'
ReaperThreshold = '168h0m0s'
ResendAfterThreshold = '30s'

[Transactions.AutoPurge]
Enabled = false

[BalanceMonitor]
Enabled = true

[GasEstimator]
Mode = 'BlockHistory'
PriceDefault = '20 gwei'
PriceMax = '115792089237316195423570985008687907853269984665.640564039457584007913129639935 tether'
PriceMin = '1 wei'
LimitDefault = 500000
LimitMax = 500000
LimitMultiplier = '1'
LimitTransfer = 21000
EstimateLimit = false
BumpMin = '100 wei'
BumpPercent = 20
BumpThreshold = 3
EIP1559DynamicFees = true
FeeCapDefault = '100 gwei'
TipCapDefault = '1 wei'
TipCapMin = '1 wei'

[GasEstimator.BlockHistory]
BatchSize = 25
BlockHistorySize = 60
CheckInclusionBlocks = 12
CheckInclusionPercentile = 90
TransactionPercentile = 60

[GasEstimator.FeeHistory]
CacheTimeout = '10s'

[HeadTracker]
HistoryDepth = 300
MaxBufferSize = 3
SamplingInterval = '1s'
MaxAllowedFinalityDepth = 10000
FinalityTagBypass = true

[NodePool]
PollFailureThreshold = 5
PollInterval = '10s'
SelectionMode = 'HighestHead'
SyncThreshold = 10
LeaseDuration = '0s'
NodeIsSyncingEnabled = false
FinalizedBlockPollInterval = '5s'
EnforceRepeatableRead = false
DeathDeclarationDelay = '10s'
NewHeadsPollInterval = '0s'

[OCR]
ContractConfirmations = 1
ContractTransmitterTransmitTimeout = '10s'
DatabaseTimeout = '10s'
DeltaCOverride = '168h0m0s'
DeltaCJitterOverride = '1h0m0s'
ObservationGracePeriod = '1s'

[OCR2]
[OCR2.Automation]
GasLimit = 6500000

[Workflow]
GasLimitDefault = 400000
```

</p></details>

<details><summary>Base Sepolia (84532)</summary><p>

```toml
AutoCreateKey = true
BlockBackfillDepth = 10
BlockBackfillSkip = false
ChainType = 'optimismBedrock'
FinalityDepth = 200
FinalityTagEnabled = false
LogBackfillBatchSize = 1000
LogPollInterval = '2s'
LogKeepBlocksDepth = 100000
LogPrunePageSize = 0
BackupLogPollerBlockDelay = 100
MinIncomingConfirmations = 1
MinContractPayment = '0.00001 link'
NonceAutoSync = true
NoNewHeadsThreshold = '40s'
LogBroadcasterEnabled = true
RPCDefaultBatchSize = 250
RPCBlockQueryDelay = 1
FinalizedBlockOffset = 0
NoNewFinalizedHeadsThreshold = '12m0s'

[Transactions]
ForwardersEnabled = false
MaxInFlight = 16
MaxQueued = 250
ReaperInterval = '1h0m0s'
ReaperThreshold = '168h0m0s'
ResendAfterThreshold = '30s'

[Transactions.AutoPurge]
Enabled = false

[BalanceMonitor]
Enabled = true

[GasEstimator]
Mode = 'BlockHistory'
PriceDefault = '20 gwei'
PriceMax = '115792089237316195423570985008687907853269984665.640564039457584007913129639935 tether'
PriceMin = '1 wei'
LimitDefault = 500000
LimitMax = 500000
LimitMultiplier = '1'
LimitTransfer = 21000
EstimateLimit = false
BumpMin = '100 wei'
BumpPercent = 20
BumpThreshold = 3
EIP1559DynamicFees = true
FeeCapDefault = '100 gwei'
TipCapDefault = '1 wei'
TipCapMin = '1 wei'

[GasEstimator.BlockHistory]
BatchSize = 25
BlockHistorySize = 60
CheckInclusionBlocks = 12
CheckInclusionPercentile = 90
TransactionPercentile = 60

[GasEstimator.FeeHistory]
CacheTimeout = '10s'

[HeadTracker]
HistoryDepth = 300
MaxBufferSize = 3
SamplingInterval = '1s'
MaxAllowedFinalityDepth = 10000
FinalityTagBypass = true

[NodePool]
PollFailureThreshold = 5
PollInterval = '10s'
SelectionMode = 'HighestHead'
SyncThreshold = 10
LeaseDuration = '0s'
NodeIsSyncingEnabled = false
FinalizedBlockPollInterval = '5s'
EnforceRepeatableRead = false
DeathDeclarationDelay = '10s'
NewHeadsPollInterval = '0s'

[OCR]
ContractConfirmations = 1
ContractTransmitterTransmitTimeout = '10s'
DatabaseTimeout = '10s'
DeltaCOverride = '168h0m0s'
DeltaCJitterOverride = '1h0m0s'
ObservationGracePeriod = '1s'

[OCR2]
[OCR2.Automation]
GasLimit = 6500000

[Workflow]
GasLimitDefault = 400000
```

</p></details>

<details><summary>Arbitrum Rinkeby (421611)</summary><p>

```toml
AutoCreateKey = true
BlockBackfillDepth = 10
BlockBackfillSkip = false
ChainType = 'arbitrum'
FinalityDepth = 50
FinalityTagEnabled = false
LinkContractAddress = '0x615fBe6372676474d9e6933d310469c9b68e9726'
LogBackfillBatchSize = 1000
LogPollInterval = '1s'
LogKeepBlocksDepth = 100000
LogPrunePageSize = 0
BackupLogPollerBlockDelay = 100
MinIncomingConfirmations = 3
MinContractPayment = '0.00001 link'
NonceAutoSync = true
NoNewHeadsThreshold = '0s'
LogBroadcasterEnabled = true
RPCDefaultBatchSize = 250
RPCBlockQueryDelay = 1
FinalizedBlockOffset = 0
NoNewFinalizedHeadsThreshold = '0s'

[Transactions]
ForwardersEnabled = false
MaxInFlight = 16
MaxQueued = 250
ReaperInterval = '1h0m0s'
ReaperThreshold = '168h0m0s'
ResendAfterThreshold = '1m0s'

[Transactions.AutoPurge]
Enabled = false

[BalanceMonitor]
Enabled = true

[GasEstimator]
Mode = 'Arbitrum'
PriceDefault = '100 mwei'
PriceMax = '115792089237316195423570985008687907853269984665.640564039457584007913129639935 tether'
PriceMin = '0'
LimitDefault = 500000
LimitMax = 1000000000
LimitMultiplier = '1'
LimitTransfer = 21000
EstimateLimit = false
BumpMin = '5 gwei'
BumpPercent = 20
BumpThreshold = 5
EIP1559DynamicFees = false
FeeCapDefault = '1 micro'
TipCapDefault = '1 wei'
TipCapMin = '1 wei'

[GasEstimator.BlockHistory]
BatchSize = 25
BlockHistorySize = 0
CheckInclusionBlocks = 12
CheckInclusionPercentile = 90
TransactionPercentile = 60

[GasEstimator.FeeHistory]
CacheTimeout = '10s'

[HeadTracker]
HistoryDepth = 100
MaxBufferSize = 3
SamplingInterval = '1s'
MaxAllowedFinalityDepth = 10000
FinalityTagBypass = true

[NodePool]
PollFailureThreshold = 5
PollInterval = '10s'
SelectionMode = 'HighestHead'
SyncThreshold = 10
LeaseDuration = '0s'
NodeIsSyncingEnabled = false
FinalizedBlockPollInterval = '5s'
EnforceRepeatableRead = false
DeathDeclarationDelay = '10s'
NewHeadsPollInterval = '0s'

[OCR]
ContractConfirmations = 1
ContractTransmitterTransmitTimeout = '10s'
DatabaseTimeout = '10s'
DeltaCOverride = '168h0m0s'
DeltaCJitterOverride = '1h0m0s'
ObservationGracePeriod = '1s'

[OCR2]
[OCR2.Automation]
GasLimit = 5400000

[Workflow]
GasLimitDefault = 400000
```

</p></details>

<details><summary>Arbitrum Goerli (421613)</summary><p>

```toml
AutoCreateKey = true
BlockBackfillDepth = 10
BlockBackfillSkip = false
ChainType = 'arbitrum'
FinalityDepth = 50
FinalityTagEnabled = false
LinkContractAddress = '0xd14838A68E8AFBAdE5efb411d5871ea0011AFd28'
LogBackfillBatchSize = 1000
LogPollInterval = '1s'
LogKeepBlocksDepth = 100000
LogPrunePageSize = 0
BackupLogPollerBlockDelay = 100
MinIncomingConfirmations = 3
MinContractPayment = '0.00001 link'
NonceAutoSync = true
NoNewHeadsThreshold = '0s'
LogBroadcasterEnabled = true
RPCDefaultBatchSize = 250
RPCBlockQueryDelay = 1
FinalizedBlockOffset = 0
NoNewFinalizedHeadsThreshold = '0s'

[Transactions]
ForwardersEnabled = false
MaxInFlight = 16
MaxQueued = 250
ReaperInterval = '1h0m0s'
ReaperThreshold = '168h0m0s'
ResendAfterThreshold = '1m0s'

[Transactions.AutoPurge]
Enabled = false

[BalanceMonitor]
Enabled = true

[GasEstimator]
Mode = 'Arbitrum'
PriceDefault = '100 mwei'
PriceMax = '115792089237316195423570985008687907853269984665.640564039457584007913129639935 tether'
PriceMin = '0'
LimitDefault = 500000
LimitMax = 1000000000
LimitMultiplier = '1'
LimitTransfer = 21000
EstimateLimit = false
BumpMin = '5 gwei'
BumpPercent = 20
BumpThreshold = 5
EIP1559DynamicFees = false
FeeCapDefault = '1 micro'
TipCapDefault = '1 wei'
TipCapMin = '1 wei'

[GasEstimator.BlockHistory]
BatchSize = 25
BlockHistorySize = 0
CheckInclusionBlocks = 12
CheckInclusionPercentile = 90
TransactionPercentile = 60

[GasEstimator.FeeHistory]
CacheTimeout = '10s'

[HeadTracker]
HistoryDepth = 100
MaxBufferSize = 3
SamplingInterval = '1s'
MaxAllowedFinalityDepth = 10000
FinalityTagBypass = true

[NodePool]
PollFailureThreshold = 5
PollInterval = '10s'
SelectionMode = 'HighestHead'
SyncThreshold = 10
LeaseDuration = '0s'
NodeIsSyncingEnabled = false
FinalizedBlockPollInterval = '5s'
EnforceRepeatableRead = false
DeathDeclarationDelay = '10s'
NewHeadsPollInterval = '0s'

[OCR]
ContractConfirmations = 1
ContractTransmitterTransmitTimeout = '10s'
DatabaseTimeout = '10s'
DeltaCOverride = '168h0m0s'
DeltaCJitterOverride = '1h0m0s'
ObservationGracePeriod = '1s'

[OCR2]
[OCR2.Automation]
GasLimit = 14500000

[Workflow]
GasLimitDefault = 400000
```

</p></details>

<details><summary>Arbitrum Sepolia (421614)</summary><p>

```toml
AutoCreateKey = true
BlockBackfillDepth = 10
BlockBackfillSkip = false
ChainType = 'arbitrum'
FinalityDepth = 50
FinalityTagEnabled = false
LogBackfillBatchSize = 1000
LogPollInterval = '1s'
LogKeepBlocksDepth = 100000
LogPrunePageSize = 0
BackupLogPollerBlockDelay = 100
MinIncomingConfirmations = 3
MinContractPayment = '0.00001 link'
NonceAutoSync = true
NoNewHeadsThreshold = '0s'
LogBroadcasterEnabled = true
RPCDefaultBatchSize = 250
RPCBlockQueryDelay = 1
FinalizedBlockOffset = 0
NoNewFinalizedHeadsThreshold = '0s'

[Transactions]
ForwardersEnabled = false
MaxInFlight = 16
MaxQueued = 250
ReaperInterval = '1h0m0s'
ReaperThreshold = '168h0m0s'
ResendAfterThreshold = '1m0s'

[Transactions.AutoPurge]
Enabled = false

[BalanceMonitor]
Enabled = true

[GasEstimator]
Mode = 'Arbitrum'
PriceDefault = '100 mwei'
PriceMax = '115792089237316195423570985008687907853269984665.640564039457584007913129639935 tether'
PriceMin = '0'
LimitDefault = 500000
LimitMax = 1000000000
LimitMultiplier = '1'
LimitTransfer = 21000
EstimateLimit = false
BumpMin = '5 gwei'
BumpPercent = 20
BumpThreshold = 5
EIP1559DynamicFees = false
FeeCapDefault = '1 micro'
TipCapDefault = '1 wei'
TipCapMin = '1 wei'

[GasEstimator.BlockHistory]
BatchSize = 25
BlockHistorySize = 0
CheckInclusionBlocks = 12
CheckInclusionPercentile = 90
TransactionPercentile = 60

[GasEstimator.FeeHistory]
CacheTimeout = '10s'

[HeadTracker]
HistoryDepth = 100
MaxBufferSize = 3
SamplingInterval = '1s'
MaxAllowedFinalityDepth = 10000
FinalityTagBypass = true

[NodePool]
PollFailureThreshold = 5
PollInterval = '10s'
SelectionMode = 'HighestHead'
SyncThreshold = 10
LeaseDuration = '0s'
NodeIsSyncingEnabled = false
FinalizedBlockPollInterval = '5s'
EnforceRepeatableRead = false
DeathDeclarationDelay = '10s'
NewHeadsPollInterval = '0s'

[OCR]
ContractConfirmations = 1
ContractTransmitterTransmitTimeout = '10s'
DatabaseTimeout = '10s'
DeltaCOverride = '168h0m0s'
DeltaCJitterOverride = '1h0m0s'
ObservationGracePeriod = '1s'

[OCR2]
[OCR2.Automation]
GasLimit = 14500000

[Workflow]
GasLimitDefault = 400000
```

</p></details>

<details><summary>Scroll Sepolia (534351)</summary><p>

```toml
AutoCreateKey = true
BlockBackfillDepth = 10
BlockBackfillSkip = false
ChainType = 'scroll'
FinalityDepth = 10
FinalityTagEnabled = true
LogBackfillBatchSize = 1000
LogPollInterval = '5s'
LogKeepBlocksDepth = 100000
LogPrunePageSize = 0
BackupLogPollerBlockDelay = 100
MinIncomingConfirmations = 1
MinContractPayment = '0.00001 link'
NonceAutoSync = true
NoNewHeadsThreshold = '0s'
LogBroadcasterEnabled = true
RPCDefaultBatchSize = 250
RPCBlockQueryDelay = 1
FinalizedBlockOffset = 0
NoNewFinalizedHeadsThreshold = '0s'

[Transactions]
ForwardersEnabled = false
MaxInFlight = 16
MaxQueued = 250
ReaperInterval = '1h0m0s'
ReaperThreshold = '168h0m0s'
ResendAfterThreshold = '1m0s'

[Transactions.AutoPurge]
Enabled = false

[BalanceMonitor]
Enabled = true

[GasEstimator]
Mode = 'BlockHistory'
PriceDefault = '20 gwei'
PriceMax = '115792089237316195423570985008687907853269984665.640564039457584007913129639935 tether'
PriceMin = '1 wei'
LimitDefault = 500000
LimitMax = 500000
LimitMultiplier = '1'
LimitTransfer = 21000
EstimateLimit = false
BumpMin = '1 gwei'
BumpPercent = 20
BumpThreshold = 3
EIP1559DynamicFees = true
FeeCapDefault = '100 gwei'
TipCapDefault = '1 wei'
TipCapMin = '1 wei'

[GasEstimator.BlockHistory]
BatchSize = 25
BlockHistorySize = 24
CheckInclusionBlocks = 12
CheckInclusionPercentile = 90
TransactionPercentile = 60

[GasEstimator.FeeHistory]
CacheTimeout = '10s'

[HeadTracker]
HistoryDepth = 50
MaxBufferSize = 3
SamplingInterval = '1s'
MaxAllowedFinalityDepth = 10000
FinalityTagBypass = true

[NodePool]
PollFailureThreshold = 5
PollInterval = '10s'
SelectionMode = 'HighestHead'
SyncThreshold = 5
LeaseDuration = '0s'
NodeIsSyncingEnabled = false
FinalizedBlockPollInterval = '5s'
EnforceRepeatableRead = false
DeathDeclarationDelay = '10s'
NewHeadsPollInterval = '0s'

[OCR]
ContractConfirmations = 1
ContractTransmitterTransmitTimeout = '10s'
DatabaseTimeout = '10s'
DeltaCOverride = '168h0m0s'
DeltaCJitterOverride = '1h0m0s'
ObservationGracePeriod = '1s'

[OCR2]
[OCR2.Automation]
GasLimit = 5400000

[Workflow]
GasLimitDefault = 400000
```

</p></details>

<details><summary>Scroll Mainnet (534352)</summary><p>

```toml
AutoCreateKey = true
BlockBackfillDepth = 10
BlockBackfillSkip = false
ChainType = 'scroll'
FinalityDepth = 10
FinalityTagEnabled = true
LogBackfillBatchSize = 1000
LogPollInterval = '5s'
LogKeepBlocksDepth = 100000
LogPrunePageSize = 0
BackupLogPollerBlockDelay = 100
MinIncomingConfirmations = 1
MinContractPayment = '0.00001 link'
NonceAutoSync = true
NoNewHeadsThreshold = '0s'
LogBroadcasterEnabled = true
RPCDefaultBatchSize = 250
RPCBlockQueryDelay = 1
FinalizedBlockOffset = 0
NoNewFinalizedHeadsThreshold = '0s'

[Transactions]
ForwardersEnabled = false
MaxInFlight = 16
MaxQueued = 250
ReaperInterval = '1h0m0s'
ReaperThreshold = '168h0m0s'
ResendAfterThreshold = '1m0s'

[Transactions.AutoPurge]
Enabled = false

[BalanceMonitor]
Enabled = true

[GasEstimator]
Mode = 'BlockHistory'
PriceDefault = '20 gwei'
PriceMax = '115792089237316195423570985008687907853269984665.640564039457584007913129639935 tether'
PriceMin = '1 wei'
LimitDefault = 500000
LimitMax = 500000
LimitMultiplier = '1'
LimitTransfer = 21000
EstimateLimit = false
BumpMin = '1 gwei'
BumpPercent = 20
BumpThreshold = 3
EIP1559DynamicFees = true
FeeCapDefault = '100 gwei'
TipCapDefault = '1 wei'
TipCapMin = '1 wei'

[GasEstimator.BlockHistory]
BatchSize = 25
BlockHistorySize = 24
CheckInclusionBlocks = 12
CheckInclusionPercentile = 90
TransactionPercentile = 60

[GasEstimator.FeeHistory]
CacheTimeout = '10s'

[HeadTracker]
HistoryDepth = 50
MaxBufferSize = 3
SamplingInterval = '1s'
MaxAllowedFinalityDepth = 10000
FinalityTagBypass = true

[NodePool]
PollFailureThreshold = 5
PollInterval = '10s'
SelectionMode = 'HighestHead'
SyncThreshold = 5
LeaseDuration = '0s'
NodeIsSyncingEnabled = false
FinalizedBlockPollInterval = '5s'
EnforceRepeatableRead = false
DeathDeclarationDelay = '10s'
NewHeadsPollInterval = '0s'

[OCR]
ContractConfirmations = 1
ContractTransmitterTransmitTimeout = '10s'
DatabaseTimeout = '10s'
DeltaCOverride = '168h0m0s'
DeltaCJitterOverride = '1h0m0s'
ObservationGracePeriod = '1s'

[OCR2]
[OCR2.Automation]
GasLimit = 5400000

[Workflow]
GasLimitDefault = 400000
```

</p></details>

<details><summary>Ethereum Sepolia (11155111)</summary><p>

```toml
AutoCreateKey = true
BlockBackfillDepth = 10
BlockBackfillSkip = false
FinalityDepth = 50
FinalityTagEnabled = false
LinkContractAddress = '0x779877A7B0D9E8603169DdbD7836e478b4624789'
LogBackfillBatchSize = 1000
LogPollInterval = '15s'
LogKeepBlocksDepth = 100000
LogPrunePageSize = 0
BackupLogPollerBlockDelay = 100
MinIncomingConfirmations = 3
MinContractPayment = '0.1 link'
NonceAutoSync = true
NoNewHeadsThreshold = '3m0s'
LogBroadcasterEnabled = true
RPCDefaultBatchSize = 250
RPCBlockQueryDelay = 1
FinalizedBlockOffset = 0
NoNewFinalizedHeadsThreshold = '0s'

[Transactions]
ForwardersEnabled = false
MaxInFlight = 16
MaxQueued = 250
ReaperInterval = '1h0m0s'
ReaperThreshold = '168h0m0s'
ResendAfterThreshold = '1m0s'

[Transactions.AutoPurge]
Enabled = false

[BalanceMonitor]
Enabled = true

[GasEstimator]
Mode = 'BlockHistory'
PriceDefault = '20 gwei'
PriceMax = '115792089237316195423570985008687907853269984665.640564039457584007913129639935 tether'
PriceMin = '1 gwei'
LimitDefault = 500000
LimitMax = 500000
LimitMultiplier = '1'
LimitTransfer = 21000
EstimateLimit = false
BumpMin = '5 gwei'
BumpPercent = 20
BumpThreshold = 3
EIP1559DynamicFees = true
FeeCapDefault = '100 gwei'
TipCapDefault = '1 wei'
TipCapMin = '1 wei'

[GasEstimator.BlockHistory]
BatchSize = 25
BlockHistorySize = 4
CheckInclusionBlocks = 12
CheckInclusionPercentile = 90
TransactionPercentile = 50

[GasEstimator.FeeHistory]
CacheTimeout = '10s'

[HeadTracker]
HistoryDepth = 100
MaxBufferSize = 3
SamplingInterval = '1s'
MaxAllowedFinalityDepth = 10000
FinalityTagBypass = false

[NodePool]
PollFailureThreshold = 5
PollInterval = '10s'
SelectionMode = 'HighestHead'
SyncThreshold = 5
LeaseDuration = '0s'
NodeIsSyncingEnabled = false
FinalizedBlockPollInterval = '5s'
EnforceRepeatableRead = false
DeathDeclarationDelay = '10s'
NewHeadsPollInterval = '0s'

[OCR]
ContractConfirmations = 4
ContractTransmitterTransmitTimeout = '10s'
DatabaseTimeout = '10s'
DeltaCOverride = '168h0m0s'
DeltaCJitterOverride = '1h0m0s'
ObservationGracePeriod = '1s'

[OCR2]
[OCR2.Automation]
GasLimit = 10500000

[Workflow]
GasLimitDefault = 400000
```

</p></details>

<details><summary>Optimism Sepolia (11155420)</summary><p>

```toml
AutoCreateKey = true
BlockBackfillDepth = 10
BlockBackfillSkip = false
ChainType = 'optimismBedrock'
FinalityDepth = 200
FinalityTagEnabled = false
LogBackfillBatchSize = 1000
LogPollInterval = '2s'
LogKeepBlocksDepth = 100000
LogPrunePageSize = 0
BackupLogPollerBlockDelay = 100
MinIncomingConfirmations = 1
MinContractPayment = '0.00001 link'
NonceAutoSync = true
NoNewHeadsThreshold = '40s'
LogBroadcasterEnabled = true
RPCDefaultBatchSize = 250
RPCBlockQueryDelay = 1
FinalizedBlockOffset = 0
NoNewFinalizedHeadsThreshold = '15m0s'

[Transactions]
ForwardersEnabled = false
MaxInFlight = 16
MaxQueued = 250
ReaperInterval = '1h0m0s'
ReaperThreshold = '168h0m0s'
ResendAfterThreshold = '30s'

[Transactions.AutoPurge]
Enabled = false

[BalanceMonitor]
Enabled = true

[GasEstimator]
Mode = 'BlockHistory'
PriceDefault = '20 gwei'
PriceMax = '115792089237316195423570985008687907853269984665.640564039457584007913129639935 tether'
PriceMin = '1 wei'
LimitDefault = 500000
LimitMax = 500000
LimitMultiplier = '1'
LimitTransfer = 21000
EstimateLimit = false
BumpMin = '100 wei'
BumpPercent = 20
BumpThreshold = 3
EIP1559DynamicFees = true
FeeCapDefault = '100 gwei'
TipCapDefault = '1 wei'
TipCapMin = '1 wei'

[GasEstimator.BlockHistory]
BatchSize = 25
BlockHistorySize = 60
CheckInclusionBlocks = 12
CheckInclusionPercentile = 90
TransactionPercentile = 60

[GasEstimator.FeeHistory]
CacheTimeout = '10s'

[HeadTracker]
HistoryDepth = 300
MaxBufferSize = 3
SamplingInterval = '1s'
MaxAllowedFinalityDepth = 10000
FinalityTagBypass = true

[NodePool]
PollFailureThreshold = 5
PollInterval = '10s'
SelectionMode = 'HighestHead'
SyncThreshold = 10
LeaseDuration = '0s'
NodeIsSyncingEnabled = false
FinalizedBlockPollInterval = '5s'
EnforceRepeatableRead = false
DeathDeclarationDelay = '10s'
NewHeadsPollInterval = '0s'

[OCR]
ContractConfirmations = 1
ContractTransmitterTransmitTimeout = '10s'
DatabaseTimeout = '10s'
DeltaCOverride = '168h0m0s'
DeltaCJitterOverride = '1h0m0s'
ObservationGracePeriod = '1s'

[OCR2]
[OCR2.Automation]
GasLimit = 6500000

[Workflow]
GasLimitDefault = 400000
```

</p></details>

<details><summary>Harmony Mainnet (1666600000)</summary><p>

```toml
AutoCreateKey = true
BlockBackfillDepth = 10
BlockBackfillSkip = false
FinalityDepth = 50
FinalityTagEnabled = false
LinkContractAddress = '0x218532a12a389a4a92fC0C5Fb22901D1c19198aA'
LogBackfillBatchSize = 1000
LogPollInterval = '2s'
LogKeepBlocksDepth = 100000
LogPrunePageSize = 0
BackupLogPollerBlockDelay = 100
MinIncomingConfirmations = 1
MinContractPayment = '0.00001 link'
NonceAutoSync = true
NoNewHeadsThreshold = '30s'
LogBroadcasterEnabled = true
RPCDefaultBatchSize = 250
RPCBlockQueryDelay = 1
FinalizedBlockOffset = 0
NoNewFinalizedHeadsThreshold = '0s'

[Transactions]
ForwardersEnabled = false
MaxInFlight = 16
MaxQueued = 250
ReaperInterval = '1h0m0s'
ReaperThreshold = '168h0m0s'
ResendAfterThreshold = '1m0s'

[Transactions.AutoPurge]
Enabled = false

[BalanceMonitor]
Enabled = true

[GasEstimator]
Mode = 'BlockHistory'
PriceDefault = '5 gwei'
PriceMax = '115792089237316195423570985008687907853269984665.640564039457584007913129639935 tether'
PriceMin = '1 gwei'
LimitDefault = 500000
LimitMax = 500000
LimitMultiplier = '1'
LimitTransfer = 21000
EstimateLimit = false
BumpMin = '5 gwei'
BumpPercent = 20
BumpThreshold = 3
EIP1559DynamicFees = false
FeeCapDefault = '100 gwei'
TipCapDefault = '1 wei'
TipCapMin = '1 wei'

[GasEstimator.BlockHistory]
BatchSize = 25
BlockHistorySize = 8
CheckInclusionBlocks = 12
CheckInclusionPercentile = 90
TransactionPercentile = 60

[GasEstimator.FeeHistory]
CacheTimeout = '10s'

[HeadTracker]
HistoryDepth = 100
MaxBufferSize = 3
SamplingInterval = '1s'
MaxAllowedFinalityDepth = 10000
FinalityTagBypass = true

[NodePool]
PollFailureThreshold = 5
PollInterval = '10s'
SelectionMode = 'HighestHead'
SyncThreshold = 5
LeaseDuration = '0s'
NodeIsSyncingEnabled = false
FinalizedBlockPollInterval = '5s'
EnforceRepeatableRead = false
DeathDeclarationDelay = '10s'
NewHeadsPollInterval = '0s'

[OCR]
ContractConfirmations = 4
ContractTransmitterTransmitTimeout = '10s'
DatabaseTimeout = '10s'
DeltaCOverride = '168h0m0s'
DeltaCJitterOverride = '1h0m0s'
ObservationGracePeriod = '1s'

[OCR2]
[OCR2.Automation]
GasLimit = 5400000

[Workflow]
GasLimitDefault = 400000
```

</p></details>

<details><summary>Harmony Testnet (1666700000)</summary><p>

```toml
AutoCreateKey = true
BlockBackfillDepth = 10
BlockBackfillSkip = false
FinalityDepth = 50
FinalityTagEnabled = false
LinkContractAddress = '0x8b12Ac23BFe11cAb03a634C1F117D64a7f2cFD3e'
LogBackfillBatchSize = 1000
LogPollInterval = '2s'
LogKeepBlocksDepth = 100000
LogPrunePageSize = 0
BackupLogPollerBlockDelay = 100
MinIncomingConfirmations = 1
MinContractPayment = '0.00001 link'
NonceAutoSync = true
NoNewHeadsThreshold = '30s'
LogBroadcasterEnabled = true
RPCDefaultBatchSize = 250
RPCBlockQueryDelay = 1
FinalizedBlockOffset = 0
NoNewFinalizedHeadsThreshold = '0s'

[Transactions]
ForwardersEnabled = false
MaxInFlight = 16
MaxQueued = 250
ReaperInterval = '1h0m0s'
ReaperThreshold = '168h0m0s'
ResendAfterThreshold = '1m0s'

[Transactions.AutoPurge]
Enabled = false

[BalanceMonitor]
Enabled = true

[GasEstimator]
Mode = 'BlockHistory'
PriceDefault = '5 gwei'
PriceMax = '115792089237316195423570985008687907853269984665.640564039457584007913129639935 tether'
PriceMin = '1 gwei'
LimitDefault = 500000
LimitMax = 500000
LimitMultiplier = '1'
LimitTransfer = 21000
EstimateLimit = false
BumpMin = '5 gwei'
BumpPercent = 20
BumpThreshold = 3
EIP1559DynamicFees = false
FeeCapDefault = '100 gwei'
TipCapDefault = '1 wei'
TipCapMin = '1 wei'

[GasEstimator.BlockHistory]
BatchSize = 25
BlockHistorySize = 8
CheckInclusionBlocks = 12
CheckInclusionPercentile = 90
TransactionPercentile = 60

[GasEstimator.FeeHistory]
CacheTimeout = '10s'

[HeadTracker]
HistoryDepth = 100
MaxBufferSize = 3
SamplingInterval = '1s'
MaxAllowedFinalityDepth = 10000
FinalityTagBypass = true

[NodePool]
PollFailureThreshold = 5
PollInterval = '10s'
SelectionMode = 'HighestHead'
SyncThreshold = 5
LeaseDuration = '0s'
NodeIsSyncingEnabled = false
FinalizedBlockPollInterval = '5s'
EnforceRepeatableRead = false
DeathDeclarationDelay = '10s'
NewHeadsPollInterval = '0s'

[OCR]
ContractConfirmations = 4
ContractTransmitterTransmitTimeout = '10s'
DatabaseTimeout = '10s'
DeltaCOverride = '168h0m0s'
DeltaCJitterOverride = '1h0m0s'
ObservationGracePeriod = '1s'

[OCR2]
[OCR2.Automation]
GasLimit = 5400000

[Workflow]
GasLimitDefault = 400000
```

</p></details>


### ChainID
```toml
ChainID = '1' # Example
```
ChainID is the EVM chain ID. Mandatory.

### Enabled
```toml
Enabled = true # Default
```
Enabled enables this chain.

### AutoCreateKey
```toml
AutoCreateKey = true # Default
```
AutoCreateKey, if set to true, will ensure that there is always at least one transmit key for the given chain.

### BlockBackfillDepth
:warning: **_ADVANCED_**: _Do not change this setting unless you know what you are doing._
```toml
BlockBackfillDepth = 10 # Default
```
BlockBackfillDepth specifies the number of blocks before the current HEAD that the log broadcaster will try to re-consume logs from.

### BlockBackfillSkip
```toml
BlockBackfillSkip = false # Default
```
BlockBackfillSkip enables skipping of very long backfills.

### ChainType
```toml
ChainType = 'arbitrum' # Example
```
ChainType is automatically detected from chain ID. Set this to force a certain chain type regardless of chain ID.
Available types: `arbitrum`, `celo`, `gnosis`, `hedera`, `kroma`, `metis`, `optimismBedrock`, `scroll`, `wemix`, `xlayer`, `zksync`

### FinalityDepth
```toml
FinalityDepth = 50 # Default
```
FinalityDepth is the number of blocks after which an ethereum transaction is considered "final". Note that the default is automatically set based on chain ID, so it should not be necessary to change this under normal operation.
BlocksConsideredFinal determines how deeply we look back to ensure that transactions are confirmed onto the longest chain
There is not a large performance penalty to setting this relatively high (on the order of hundreds)
It is practically limited by the number of heads we store in the database and should be less than this with a comfortable margin.
If a transaction is mined in a block more than this many blocks ago, and is reorged out, we will NOT retransmit this transaction and undefined behaviour can occur including gaps in the nonce sequence that require manual intervention to fix.
Therefore, this number represents a number of blocks we consider large enough that no re-org this deep will ever feasibly happen.

Special cases:
`FinalityDepth`=0 would imply that transactions can be final even before they were mined into a block. This is not supported.
`FinalityDepth`=1 implies that transactions are final after we see them in one block.

Examples:

Transaction sending:
A transaction is sent at block height 42

`FinalityDepth` is set to 5
A re-org occurs at height 44 starting at block 41, transaction is marked for rebroadcast
A re-org occurs at height 46 starting at block 41, transaction is marked for rebroadcast
A re-org occurs at height 47 starting at block 41, transaction is NOT marked for rebroadcast

### FinalityTagEnabled
```toml
FinalityTagEnabled = false # Default
```
FinalityTagEnabled means that the chain supports the finalized block tag when querying for a block. If FinalityTagEnabled is set to true for a chain, then FinalityDepth field is ignored.
Finality for a block is solely defined by the finality related tags provided by the chain's RPC API. This is a placeholder and hasn't been implemented yet.

### FlagsContractAddress
:warning: **_ADVANCED_**: _Do not change this setting unless you know what you are doing._
```toml
FlagsContractAddress = '0xae4E781a6218A8031764928E88d457937A954fC3' # Example
```
FlagsContractAddress can optionally point to a [Flags contract](../contracts/src/v0.8/Flags.sol). If set, the node will lookup that contract for each job that supports flags contracts (currently OCR and FM jobs are supported). If the job's contractAddress is set as hibernating in the FlagsContractAddress address, it overrides the standard update parameters (such as heartbeat/threshold).

### LinkContractAddress
```toml
LinkContractAddress = '0x538aAaB4ea120b2bC2fe5D296852D948F07D849e' # Example
```
LinkContractAddress is the canonical ERC-677 LINK token contract address on the given chain. Note that this is usually autodetected from chain ID.

### LogBackfillBatchSize
:warning: **_ADVANCED_**: _Do not change this setting unless you know what you are doing._
```toml
LogBackfillBatchSize = 1000 # Default
```
LogBackfillBatchSize sets the batch size for calling FilterLogs when we backfill missing logs.

### LogPollInterval
:warning: **_ADVANCED_**: _Do not change this setting unless you know what you are doing._
```toml
LogPollInterval = '15s' # Default
```
LogPollInterval works in conjunction with Feature.LogPoller. Controls how frequently the log poller polls for logs. Defaults to the block production rate.

### LogKeepBlocksDepth
:warning: **_ADVANCED_**: _Do not change this setting unless you know what you are doing._
```toml
LogKeepBlocksDepth = 100000 # Default
```
LogKeepBlocksDepth works in conjunction with Feature.LogPoller. Controls how many blocks the poller will keep, must be greater than FinalityDepth+1.

### LogPrunePageSize
:warning: **_ADVANCED_**: _Do not change this setting unless you know what you are doing._
```toml
LogPrunePageSize = 0 # Default
```
LogPrunePageSize defines size of the page for pruning logs. Controls how many logs/blocks (at most) are deleted in a single prune tick. Default value 0 means no paging, delete everything at once.

### BackupLogPollerBlockDelay
:warning: **_ADVANCED_**: _Do not change this setting unless you know what you are doing._
```toml
BackupLogPollerBlockDelay = 100 # Default
```
BackupLogPollerBlockDelay works in conjunction with Feature.LogPoller. Controls the block delay of Backup LogPoller, affecting how far behind the latest finalized block it starts and how often it runs.
BackupLogPollerDelay=0 will disable Backup LogPoller (_not recommended for production environment_).

### MinContractPayment
```toml
MinContractPayment = '10000000000000 juels' # Default
```
MinContractPayment is the minimum payment in LINK required to execute a direct request job. This can be overridden on a per-job basis.

### MinIncomingConfirmations
```toml
MinIncomingConfirmations = 3 # Default
```
MinIncomingConfirmations is the minimum required confirmations before a log event will be consumed.

### NonceAutoSync
```toml
NonceAutoSync = true # Default
```
NonceAutoSync enables automatic nonce syncing on startup. Chainlink nodes will automatically try to sync its local nonce with the remote chain on startup and fast forward if necessary. This is almost always safe but can be disabled in exceptional cases by setting this value to false.

### NoNewHeadsThreshold
```toml
NoNewHeadsThreshold = '3m' # Default
```
NoNewHeadsThreshold controls how long to wait after receiving no new heads before `NodePool` marks rpc endpoints as
out-of-sync, and `HeadTracker` logs warnings.

Set to zero to disable out-of-sync checking.

### OperatorFactoryAddress
```toml
OperatorFactoryAddress = '0xa5B85635Be42F21f94F28034B7DA440EeFF0F418' # Example
```
OperatorFactoryAddress is the address of the canonical operator forwarder contract on the given chain. Note that this is usually autodetected from chain ID.

### RPCDefaultBatchSize
```toml
RPCDefaultBatchSize = 250 # Default
```
RPCDefaultBatchSize is the default batch size for batched RPC calls.

### RPCBlockQueryDelay
:warning: **_ADVANCED_**: _Do not change this setting unless you know what you are doing._
```toml
RPCBlockQueryDelay = 1 # Default
```
RPCBlockQueryDelay controls the number of blocks to trail behind head in the block history estimator and balance monitor.
For example, if this is set to 3, and we receive block 10, block history estimator will fetch block 7.

CAUTION: You might be tempted to set this to 0 to use the latest possible
block, but it is possible to receive a head BEFORE that block is actually
available from the connected node via RPC, due to race conditions in the code of the remote ETH node. In this case you will get false
"zero" blocks that are missing transactions.

### FinalizedBlockOffset
```toml
FinalizedBlockOffset = 0 # Default
```
FinalizedBlockOffset defines the number of blocks by which the latest finalized block will be shifted/delayed.
For example, suppose RPC returns block 100 as the latest finalized. In that case, the CL Node will treat block `100 - FinalizedBlockOffset` as the latest finalized block and `latest - FinalityDepth - FinalizedBlockOffset` in case of `FinalityTagEnabled = false.`
With `EnforceRepeatableRead = true,` RPC is considered healthy only if its most recent finalized block is larger or equal to the highest finalized block observed by the CL Node minus `FinalizedBlockOffset.`
Higher values of `FinalizedBlockOffset` with `EnforceRepeatableRead = true` reduce the number of false `FinalizedBlockOutOfSync` declarations on healthy RPCs that are slightly lagging behind due to network delays.
This may increase the number of healthy RPCs and reduce the probability that the CL Node will not have any healthy alternatives to the active RPC.
CAUTION: Setting this to values higher than 0 may delay transaction creation in products (e.g., CCIP, Automation) that base their decision on finalized on-chain events.
PoS chains with `FinalityTagEnabled=true` and batched (epochs) blocks finalization (e.g., Ethereum Mainnet) must be treated with special care as a minor increase in the `FinalizedBlockOffset` may lead to significant delays.
For example, let's say that `FinalizedBlockOffset = 1` and blocks are finalized in batches of 32.
The latest finalized block on chain is 64, so block 63 is the latest finalized for CL Node.
Block 64 will be treated as finalized by CL Node only when chain's latest finalized block is 65. As chain finalizes blocks in batches of 32,
CL Node has to wait for a whole new batch to be finalized to treat block 64 as finalized.

### LogBroadcasterEnabled
```toml
LogBroadcasterEnabled = true # Default
```
LogBroadcasterEnabled is a feature flag for LogBroadcaster, by default it's true.

### NoNewFinalizedHeadsThreshold
```toml
NoNewFinalizedHeadsThreshold = '0' # Default
```
NoNewFinalizedHeadsThreshold controls how long to wait for new finalized block before `NodePool` marks rpc endpoints as
out-of-sync. Only applicable if `FinalityTagEnabled=true`

Set to zero to disable.

## EVM.Transactions
```toml
[EVM.Transactions]
ForwardersEnabled = false # Default
MaxInFlight = 16 # Default
MaxQueued = 250 # Default
ReaperInterval = '1h' # Default
ReaperThreshold = '168h' # Default
ResendAfterThreshold = '1m' # Default
```


### ForwardersEnabled
```toml
ForwardersEnabled = false # Default
```
ForwardersEnabled enables or disables sending transactions through forwarder contracts.

### MaxInFlight
```toml
MaxInFlight = 16 # Default
```
MaxInFlight controls how many transactions are allowed to be "in-flight" i.e. broadcast but unconfirmed at any one time. You can consider this a form of transaction throttling.

The default is set conservatively at 16 because this is a pessimistic minimum that both geth and parity will hold without evicting local transactions. If your node is falling behind and you need higher throughput, you can increase this setting, but you MUST make sure that your ETH node is configured properly otherwise you can get nonce gapped and your node will get stuck.

0 value disables the limit. Use with caution.

### MaxQueued
```toml
MaxQueued = 250 # Default
```
MaxQueued is the maximum number of unbroadcast transactions per key that are allowed to be enqueued before jobs will start failing and rejecting send of any further transactions. This represents a sanity limit and generally indicates a problem with your ETH node (transactions are not getting mined).

Do NOT blindly increase this value thinking it will fix things if you start hitting this limit because transactions are not getting mined, you will instead only make things worse.

In deployments with very high burst rates, or on chains with large re-orgs, you _may_ consider increasing this.

0 value disables any limit on queue size. Use with caution.

### ReaperInterval
```toml
ReaperInterval = '1h' # Default
```
ReaperInterval controls how often the EthTx reaper will run.

### ReaperThreshold
```toml
ReaperThreshold = '168h' # Default
```
ReaperThreshold indicates how old an EthTx ought to be before it can be reaped.

### ResendAfterThreshold
```toml
ResendAfterThreshold = '1m' # Default
```
ResendAfterThreshold controls how long to wait before re-broadcasting a transaction that has not yet been confirmed.

## EVM.Transactions.AutoPurge
```toml
[EVM.Transactions.AutoPurge]
Enabled = false # Default
DetectionApiUrl = 'https://example.api.io' # Example
Threshold = 5 # Example
MinAttempts = 3 # Example
```


### Enabled
```toml
Enabled = false # Default
```
Enabled enables or disables automatically purging transactions that have been idenitified as terminally stuck (will never be included on-chain). This feature is only expected to be used by ZK chains.

### DetectionApiUrl
```toml
DetectionApiUrl = 'https://example.api.io' # Example
```
DetectionApiUrl configures the base url of a custom endpoint used to identify terminally stuck transactions.

### Threshold
```toml
Threshold = 5 # Example
```
Threshold configures the number of blocks a transaction has to remain unconfirmed before it is evaluated for being terminally stuck. This threshold is only applied if there is no custom API to identify stuck transactions provided by the chain.

### MinAttempts
```toml
MinAttempts = 3 # Example
```
MinAttempts configures the minimum number of broadcasted attempts a transaction has to have before it is evaluated further for being terminally stuck. This threshold is only applied if there is no custom API to identify stuck transactions provided by the chain. Ensure the gas estimator configs take more bump attempts before reaching the configured max gas price.

## EVM.BalanceMonitor
```toml
[EVM.BalanceMonitor]
Enabled = true # Default
```


### Enabled
```toml
Enabled = true # Default
```
Enabled balance monitoring for all keys.

## EVM.GasEstimator
```toml
[EVM.GasEstimator]
Mode = 'BlockHistory' # Default
PriceDefault = '20 gwei' # Default
PriceMax = '115792089237316195423570985008687907853269984665.640564039457584007913129639935 tether' # Default
PriceMin = '1 gwei' # Default
LimitDefault = 500_000 # Default
LimitMax = 500_000 # Default
LimitMultiplier = '1.0' # Default
LimitTransfer = 21_000 # Default
EstimateLimit = false # Default
BumpMin = '5 gwei' # Default
BumpPercent = 20 # Default
BumpThreshold = 3 # Default
BumpTxDepth = 16 # Example
EIP1559DynamicFees = false # Default
FeeCapDefault = '100 gwei' # Default
TipCapDefault = '1 wei' # Default
TipCapMin = '1 wei' # Default
```


### Mode
```toml
Mode = 'BlockHistory' # Default
```
Mode controls what type of gas estimator is used.

- `FixedPrice` uses static configured values for gas price (can be set via API call).
- `BlockHistory` dynamically adjusts default gas price based on heuristics from mined blocks.
- `L2Suggested` mode is deprecated and replaced with `SuggestedPrice`.
- `SuggestedPrice` is a mode which uses the gas price suggested by the rpc endpoint via `eth_gasPrice`.
- `Arbitrum` is a special mode only for use with Arbitrum blockchains. It uses the suggested gas price (up to `ETH_MAX_GAS_PRICE_WEI`, with `1000 gwei` default) as well as an estimated gas limit (up to `ETH_GAS_LIMIT_MAX`, with `1,000,000,000` default).

Chainlink nodes decide what gas price to use using an `Estimator`. It ships with several simple and battle-hardened built-in estimators that should work well for almost all use-cases. Note that estimators will change their behaviour slightly depending on if you are in EIP-1559 mode or not.

You can also use your own estimator for gas price by selecting the `FixedPrice` estimator and using the exposed API to set the price.

An important point to note is that the Chainlink node does _not_ ship with built-in support for go-ethereum's `estimateGas` call. This is for several reasons, including security and reliability. We have found empirically that it is not generally safe to rely on the remote ETH node's idea of what gas price should be.

### PriceDefault
```toml
PriceDefault = '20 gwei' # Default
```
PriceDefault is the default gas price to use when submitting transactions to the blockchain. Will be overridden by the built-in `BlockHistoryEstimator` if enabled, and might be increased if gas bumping is enabled.

(Only applies to legacy transactions)

Can be used with the `chainlink setgasprice` to be updated while the node is still running.

### PriceMax
```toml
PriceMax = '115792089237316195423570985008687907853269984665.640564039457584007913129639935 tether' # Default
```
PriceMax is the maximum gas price. Chainlink nodes will never pay more than this for a transaction.
This applies to both legacy and EIP1559 transactions.
Note that it is impossible to disable the maximum limit. Setting this value to zero will prevent paying anything for any transaction (which can be useful in some rare cases).
Most chains by default have the maximum set to 2**256-1 Wei which is the maximum allowed gas price on EVM-compatible chains, and is so large it may as well be unlimited.

### PriceMin
```toml
PriceMin = '1 gwei' # Default
```
PriceMin is the minimum gas price. Chainlink nodes will never pay less than this for a transaction.

(Only applies to legacy transactions)

It is possible to force the Chainlink node to use a fixed gas price by setting a combination of these, e.g.

```toml
EIP1559DynamicFees = false
PriceMax = 100
PriceMin = 100
PriceDefault = 100
BumpThreshold = 0
Mode = 'FixedPrice'
```

### LimitDefault
```toml
LimitDefault = 500_000 # Default
```
LimitDefault sets default gas limit for outgoing transactions. This should not need to be changed in most cases.
Some job types, such as Keeper jobs, might set their own gas limit unrelated to this value.

### LimitMax
```toml
LimitMax = 500_000 # Default
```
LimitMax sets a maximum for _estimated_ gas limits. This currently only applies to `Arbitrum` `GasEstimatorMode`.

### LimitMultiplier
```toml
LimitMultiplier = '1.0' # Default
```
LimitMultiplier is the factor by which a transaction's GasLimit is multiplied before transmission. So if the value is 1.1, and the GasLimit for a transaction is 10, 10% will be added before transmission.

This factor is always applied, so includes L2 transactions which uses a default gas limit of 1 and is also applied to `LimitDefault`.

### LimitTransfer
```toml
LimitTransfer = 21_000 # Default
```
LimitTransfer is the gas limit used for an ordinary ETH transfer.

### EstimateLimit
```toml
EstimateLimit = false # Default
```
EstimateLimit enables estimating gas limits for transactions. This feature respects the gas limit provided during transaction creation as an upper bound.

### BumpMin
```toml
BumpMin = '5 gwei' # Default
```
BumpMin is the minimum fixed amount of wei by which gas is bumped on each transaction attempt.

### BumpPercent
```toml
BumpPercent = 20 # Default
```
BumpPercent is the percentage by which to bump gas on a transaction that has exceeded `BumpThreshold`. The larger of `BumpPercent` and `BumpMin` is taken for gas bumps.

The `SuggestedPriceEstimator` adds the larger of `BumpPercent` and `BumpMin` on top of the price provided by the RPC when bumping a transaction's gas.

### BumpThreshold
```toml
BumpThreshold = 3 # Default
```
BumpThreshold is the number of blocks to wait for a transaction stuck in the mempool before automatically bumping the gas price. Set to 0 to disable gas bumping completely.

### BumpTxDepth
```toml
BumpTxDepth = 16 # Example
```
BumpTxDepth is the number of transactions to gas bump starting from oldest. Set to 0 for no limit (i.e. bump all). Can not be greater than EVM.Transactions.MaxInFlight. If not set, defaults to EVM.Transactions.MaxInFlight.

### EIP1559DynamicFees
```toml
EIP1559DynamicFees = false # Default
```
EIP1559DynamicFees torces EIP-1559 transaction mode. Enabling EIP-1559 mode can help reduce gas costs on chains that support it. This is supported only on official Ethereum mainnet and testnets. It is not recommended to enable this setting on Polygon because the EIP-1559 fee market appears to be broken on all Polygon chains and EIP-1559 transactions are less likely to be included than legacy transactions.

#### Technical details

Chainlink nodes include experimental support for submitting transactions using type 0x2 (EIP-1559) envelope.

EIP-1559 mode is enabled by default on the Ethereum Mainnet, but can be enabled on a per-chain basis or globally.

This might help to save gas on spikes. Chainlink nodes should react faster on the upleg and avoid overpaying on the downleg. It might also be possible to set `EVM.GasEstimator.BlockHistory.BatchSize` to a smaller value such as 12 or even 6 because tip cap should be a more consistent indicator of inclusion time than total gas price. This would make Chainlink nodes more responsive and should reduce response time variance. Some experimentation is required to find optimum settings.

Set with caution, if you set this on a chain that does not actually support EIP-1559 your node will be broken.

In EIP-1559 mode, the total price for the transaction is the minimum of base fee + tip cap and fee cap. More information can be found on the [official EIP](https://github.com/ethereum/EIPs/blob/master/EIPS/eip-1559.md).

Chainlink's implementation of EIP-1559 works as follows:

If you are using FixedPriceEstimator:
- With gas bumping disabled, it will submit all transactions with `feecap=PriceMax` and `tipcap=GasTipCapDefault`
- With gas bumping enabled, it will submit all transactions initially with `feecap=GasFeeCapDefault` and `tipcap=GasTipCapDefault`.

If you are using BlockHistoryEstimator (default for most chains):
- With gas bumping disabled, it will submit all transactions with `feecap=PriceMax` and `tipcap=<calculated using past blocks>`
- With gas bumping enabled (default for most chains) it will submit all transactions initially with `feecap = ( current block base fee * (1.125 ^ N) + tipcap )` where N is configurable by setting `EVM.GasEstimator.BlockHistory.EIP1559FeeCapBufferBlocks` but defaults to `gas bump threshold+1` and `tipcap=<calculated using past blocks>`

Bumping works as follows:

- Increase tipcap by `max(tipcap * (1 + BumpPercent), tipcap + BumpMin)`
- Increase feecap by `max(feecap * (1 + BumpPercent), feecap + BumpMin)`

A quick note on terminology - Chainlink nodes use the same terms used internally by go-ethereum source code to describe various prices. This is not the same as the externally used terms. For reference:

- Base Fee Per Gas = BaseFeePerGas
- Max Fee Per Gas = FeeCap
- Max Priority Fee Per Gas = TipCap

In EIP-1559 mode, the following changes occur to how configuration works:

- All new transactions will be sent as type 0x2 transactions specifying a TipCap and FeeCap. Be aware that existing pending legacy transactions will continue to be gas bumped in legacy mode.
- `BlockHistoryEstimator` will apply its calculations (gas percentile etc) to the TipCap and this value will be used for new transactions (GasPrice will be ignored)
- `FixedPriceEstimator` will use `GasTipCapDefault` instead of `GasPriceDefault` for the tip cap
- `FixedPriceEstimator` will use `GasFeeCapDefault` instaed of `GasPriceDefault` for the fee cap
- `PriceMin` is ignored for new transactions and `GasTipCapMinimum` is used instead (default 0)
- `PriceMax` still represents that absolute upper limit that Chainlink will ever spend (total) on a single tx
- `Keeper.GasTipCapBufferPercent` is ignored in EIP-1559 mode and `Keeper.GasTipCapBufferPercent` is used instead

### FeeCapDefault
```toml
FeeCapDefault = '100 gwei' # Default
```
FeeCapDefault controls the fixed initial fee cap, if EIP1559 mode is enabled and `FixedPrice` gas estimator is used.

### TipCapDefault
```toml
TipCapDefault = '1 wei' # Default
```
TipCapDefault is the default gas tip to use when submitting transactions to the blockchain. Will be overridden by the built-in `BlockHistoryEstimator` if enabled, and might be increased if gas bumping is enabled.

(Only applies to EIP-1559 transactions)

### TipCapMin
```toml
TipCapMin = '1 wei' # Default
```
TipCapMinimum is the minimum gas tip to use when submitting transactions to the blockchain.

(Only applies to EIP-1559 transactions)

## EVM.GasEstimator.LimitJobType
```toml
[EVM.GasEstimator.LimitJobType]
OCR = 100_000 # Example
OCR2 = 100_000 # Example
DR = 100_000 # Example
VRF = 100_000 # Example
FM = 100_000 # Example
Keeper = 100_000 # Example
```


### OCR
```toml
OCR = 100_000 # Example
```
OCR overrides LimitDefault for OCR jobs.

### OCR2
```toml
OCR2 = 100_000 # Example
```
OCR2 overrides LimitDefault for OCR2 jobs.

### DR
```toml
DR = 100_000 # Example
```
DR overrides LimitDefault for Direct Request jobs.

### VRF
```toml
VRF = 100_000 # Example
```
VRF overrides LimitDefault for VRF jobs.

### FM
```toml
FM = 100_000 # Example
```
FM overrides LimitDefault for Flux Monitor jobs.

### Keeper
```toml
Keeper = 100_000 # Example
```
Keeper overrides LimitDefault for Keeper jobs.

## EVM.GasEstimator.BlockHistory
```toml
[EVM.GasEstimator.BlockHistory]
BatchSize = 25 # Default
BlockHistorySize = 8 # Default
CheckInclusionBlocks = 12 # Default
CheckInclusionPercentile = 90 # Default
EIP1559FeeCapBufferBlocks = 13 # Example
TransactionPercentile = 60 # Default
```
These settings allow you to configure how your node calculates gas prices when using the block history estimator.
In most cases, leaving these values at their defaults should give good results.

### BatchSize
```toml
BatchSize = 25 # Default
```
BatchSize sets the maximum number of blocks to fetch in one batch in the block history estimator.
If the `BatchSize` variable is set to 0, it defaults to `EVM.RPCDefaultBatchSize`.

### BlockHistorySize
```toml
BlockHistorySize = 8 # Default
```
BlockHistorySize controls the number of past blocks to keep in memory to use as a basis for calculating a percentile gas price.

### CheckInclusionBlocks
```toml
CheckInclusionBlocks = 12 # Default
```
CheckInclusionBlocks is the number of recent blocks to use to detect if there is a transaction propagation/connectivity issue, and to prevent bumping in these cases.
This can help avoid the situation where RPC nodes are not propagating transactions for some non-price-related reason (e.g. go-ethereum bug, networking issue etc) and bumping gas would not help.

Set to zero to disable connectivity checking completely.

### CheckInclusionPercentile
```toml
CheckInclusionPercentile = 90 # Default
```
CheckInclusionPercentile controls the percentile that a transaction must have been higher than for all the blocks in the inclusion check window in order to register as a connectivity issue.

For example, if CheckInclusionBlocks=12 and CheckInclusionPercentile=90 then further bumping will be prevented for any transaction with any attempt that has a higher price than the 90th percentile for the most recent 12 blocks.

### EIP1559FeeCapBufferBlocks
:warning: **_ADVANCED_**: _Do not change this setting unless you know what you are doing._
```toml
EIP1559FeeCapBufferBlocks = 13 # Example
```
EIP1559FeeCapBufferBlocks controls the buffer blocks to add to the current base fee when sending a transaction. By default, the gas bumping threshold + 1 block is used.

(Only applies to EIP-1559 transactions)

### TransactionPercentile
```toml
TransactionPercentile = 60 # Default
```
TransactionPercentile specifies gas price to choose. E.g. if the block history contains four transactions with gas prices `[100, 200, 300, 400]` then picking 25 for this number will give a value of 200. If the calculated gas price is higher than `GasPriceDefault` then the higher price will be used as the base price for new transactions.

Must be in range 0-100.

Only has an effect if gas updater is enabled.

Think of this number as an indicator of how aggressive you want your node to price its transactions.

Setting this number higher will cause the Chainlink node to select higher gas prices.

Setting it lower will tend to set lower gas prices.

## EVM.GasEstimator.FeeHistory
```toml
[EVM.GasEstimator.FeeHistory]
CacheTimeout = '10s' # Default
```


### CacheTimeout
```toml
CacheTimeout = '10s' # Default
```
CacheTimeout is the time to wait in order to refresh the cached values stored in the FeeHistory estimator. A small jitter is applied so the timeout won't be exactly the same each time.

You want this value to be close to the block time. For slower chains, like Ethereum, you can set it to 12s, the same as the block time. For faster chains you can skip a block or two
and set it to two times the block time i.e. on Optimism you can set it to 4s. Ideally, you don't want to go lower than 1s since the RTT times of the RPC requests will be comparable to
the timeout. The estimator is already adding a buffer to account for a potential increase in prices within one or two blocks. On the other hand, slower frequency will fail to refresh
the prices and end up in stale values.

## EVM.HeadTracker
```toml
[EVM.HeadTracker]
HistoryDepth = 100 # Default
MaxBufferSize = 3 # Default
SamplingInterval = '1s' # Default
FinalityTagBypass = true # Default
MaxAllowedFinalityDepth = 10000 # Default
```
The head tracker continually listens for new heads from the chain.

In addition to these settings, it log warnings if `EVM.NoNewHeadsThreshold` is exceeded without any new blocks being emitted.

### HistoryDepth
```toml
HistoryDepth = 100 # Default
```
HistoryDepth tracks the top N blocks on top of the latest finalized block to keep in the `heads` database table.
Note that this can easily result in MORE than `N + finality depth`  records since in the case of re-orgs we keep multiple heads for a particular block height.
This number should be at least as large as `FinalityDepth`.
There may be a small performance penalty to setting this to something very large (10,000+)

### MaxBufferSize
```toml
MaxBufferSize = 3 # Default
```
MaxBufferSize is the maximum number of heads that may be
buffered in front of the head tracker before older heads start to be
dropped. You may think of it as something like the maximum permittable "lag"
for the head tracker before we start dropping heads to keep up.

### SamplingInterval
:warning: **_ADVANCED_**: _Do not change this setting unless you know what you are doing._
```toml
SamplingInterval = '1s' # Default
```
SamplingInterval means that head tracker callbacks will at maximum be made once in every window of this duration. This is a performance optimisation for fast chains. Set to 0 to disable sampling entirely.

### FinalityTagBypass
```toml
FinalityTagBypass = true # Default
```
FinalityTagBypass disables FinalityTag support in HeadTracker and makes it track blocks up to FinalityDepth from the most recent head.
It should only be used on chains with an extremely large actual finality depth (the number of blocks between the most recent head and the latest finalized block).
Has no effect if `FinalityTagsEnabled` = false

### MaxAllowedFinalityDepth
```toml
MaxAllowedFinalityDepth = 10000 # Default
```
MaxAllowedFinalityDepth - defines maximum number of blocks between the most recent head and the latest finalized block.
If actual finality depth exceeds this number, HeadTracker aborts backfill and returns an error.
Has no effect if `FinalityTagsEnabled` = false

## EVM.KeySpecific
```toml
[[EVM.KeySpecific]]
Key = '0x2a3e23c6f242F5345320814aC8a1b4E58707D292' # Example
GasEstimator.PriceMax = '79 gwei' # Example
```


### Key
```toml
Key = '0x2a3e23c6f242F5345320814aC8a1b4E58707D292' # Example
```
Key is the account to apply these settings to

### PriceMax
```toml
GasEstimator.PriceMax = '79 gwei' # Example
```
GasEstimator.PriceMax overrides the maximum gas price for this key. See EVM.GasEstimator.PriceMax.

## EVM.NodePool
```toml
[EVM.NodePool]
PollFailureThreshold = 5 # Default
PollInterval = '10s' # Default
SelectionMode = 'HighestHead' # Default
SyncThreshold = 5 # Default
LeaseDuration = '0s' # Default
NodeIsSyncingEnabled = false # Default
FinalizedBlockPollInterval = '5s' # Default
EnforceRepeatableRead = false # Default
DeathDeclarationDelay = '10s' # Default
NewHeadsPollInterval = '0s' # Default
```
The node pool manages multiple RPC endpoints.

In addition to these settings, `EVM.NoNewHeadsThreshold` controls how long to wait after receiving no new heads before marking the node as out-of-sync.

### PollFailureThreshold
```toml
PollFailureThreshold = 5 # Default
```
PollFailureThreshold indicates how many consecutive polls must fail in order to mark a node as unreachable.

Set to zero to disable poll checking.

### PollInterval
```toml
PollInterval = '10s' # Default
```
PollInterval controls how often to poll the node to check for liveness.

Set to zero to disable poll checking.

### SelectionMode
```toml
SelectionMode = 'HighestHead' # Default
```
SelectionMode controls node selection strategy:
- HighestHead: use the node with the highest head number
- RoundRobin: rotate through nodes, per-request
- PriorityLevel: use the node with the smallest order number
- TotalDifficulty: use the node with the greatest total difficulty

### SyncThreshold
```toml
SyncThreshold = 5 # Default
```
SyncThreshold controls how far a node may lag behind the best node before being marked out-of-sync.
Depending on `SelectionMode`, this represents a difference in the number of blocks (`HighestHead`, `RoundRobin`, `PriorityLevel`), or total difficulty (`TotalDifficulty`).

Set to 0 to disable this check.

### LeaseDuration
```toml
LeaseDuration = '0s' # Default
```
LeaseDuration is the minimum duration that the selected "best" node (as defined by SelectionMode) will be used,
before switching to a better one if available. It also controls how often the lease check is done.
Setting this to a low value (under 1m) might cause RPC to switch too aggressively.
Recommended value is over 5m

Set to '0s' to disable

### NodeIsSyncingEnabled
```toml
NodeIsSyncingEnabled = false # Default
```
NodeIsSyncingEnabled is a flag that enables `syncing` health check on each reconnection to an RPC.
Node transitions and remains in `Syncing` state while RPC signals this state (In case of Ethereum `eth_syncing` returns anything other than false).
All of the requests to node in state `Syncing` are rejected.

Set true to enable this check

### FinalizedBlockPollInterval
```toml
FinalizedBlockPollInterval = '5s' # Default
```
FinalizedBlockPollInterval controls how often to poll RPC for new finalized blocks.
The finalized block is only used to report to the `pool_rpc_node_highest_finalized_block` metric. We plan to use it
in RPCs health assessment in the future.
If `FinalityTagEnabled = false`, poll is not performed and `pool_rpc_node_highest_finalized_block` is
reported based on latest block and finality depth.

Set to 0 to disable.

### EnforceRepeatableRead
```toml
EnforceRepeatableRead = false # Default
```
EnforceRepeatableRead defines if Core should only use RPCs whose most recently finalized block is greater or equal to
`highest finalized block - FinalizedBlockOffset`. In other words, exclude RPCs lagging on latest finalized
block.

Set false to disable

### DeathDeclarationDelay
```toml
DeathDeclarationDelay = '10s' # Default
```
DeathDeclarationDelay defines the minimum duration an RPC must be in unhealthy state before producing an error log message.
Larger values might be helpful to reduce the noisiness of health checks like `EnforceRepeatableRead = true', which might be falsely
trigger declaration of `FinalizedBlockOutOfSync` due to insignificant network delays in broadcasting of the finalized state among RPCs.
RPC will not be picked to handle a request even if this option is set to a nonzero value.

### NewHeadsPollInterval
```toml
NewHeadsPollInterval = '0s' # Default
```
NewHeadsPollInterval define an interval for polling new block periodically using http client rather than subscribe to ws feed

Set to 0 to disable.

## EVM.NodePool.Errors
:warning: **_ADVANCED_**: _Do not change these settings unless you know what you are doing._
```toml
[EVM.NodePool.Errors]
NonceTooLow = '(: |^)nonce too low' # Example
NonceTooHigh = '(: |^)nonce too high' # Example
ReplacementTransactionUnderpriced = '(: |^)replacement transaction underpriced' # Example
LimitReached = '(: |^)limit reached' # Example
TransactionAlreadyInMempool = '(: |^)transaction already in mempool' # Example
TerminallyUnderpriced = '(: |^)terminally underpriced' # Example
InsufficientEth = '(: |^)insufficeint eth' # Example
TxFeeExceedsCap = '(: |^)tx fee exceeds cap' # Example
L2FeeTooLow = '(: |^)l2 fee too low' # Example
L2FeeTooHigh = '(: |^)l2 fee too high' # Example
L2Full = '(: |^)l2 full' # Example
TransactionAlreadyMined = '(: |^)transaction already mined' # Example
Fatal = '(: |^)fatal' # Example
ServiceUnavailable = '(: |^)service unavailable' # Example
TooManyResults = '(: |^)too many results' # Example
```
Errors enable the node to provide custom regex patterns to match against error messages from RPCs.

### NonceTooLow
```toml
NonceTooLow = '(: |^)nonce too low' # Example
```
NonceTooLow is a regex pattern to match against nonce too low errors.

### NonceTooHigh
```toml
NonceTooHigh = '(: |^)nonce too high' # Example
```
NonceTooHigh is a regex pattern to match against nonce too high errors.

### ReplacementTransactionUnderpriced
```toml
ReplacementTransactionUnderpriced = '(: |^)replacement transaction underpriced' # Example
```
ReplacementTransactionUnderpriced is a regex pattern to match against replacement transaction underpriced errors.

### LimitReached
```toml
LimitReached = '(: |^)limit reached' # Example
```
LimitReached is a regex pattern to match against limit reached errors.

### TransactionAlreadyInMempool
```toml
TransactionAlreadyInMempool = '(: |^)transaction already in mempool' # Example
```
TransactionAlreadyInMempool is a regex pattern to match against transaction already in mempool errors.

### TerminallyUnderpriced
```toml
TerminallyUnderpriced = '(: |^)terminally underpriced' # Example
```
TerminallyUnderpriced is a regex pattern to match against terminally underpriced errors.

### InsufficientEth
```toml
InsufficientEth = '(: |^)insufficeint eth' # Example
```
InsufficientEth is a regex pattern to match against insufficient eth errors.

### TxFeeExceedsCap
```toml
TxFeeExceedsCap = '(: |^)tx fee exceeds cap' # Example
```
TxFeeExceedsCap is a regex pattern to match against tx fee exceeds cap errors.

### L2FeeTooLow
```toml
L2FeeTooLow = '(: |^)l2 fee too low' # Example
```
L2FeeTooLow is a regex pattern to match against l2 fee too low errors.

### L2FeeTooHigh
```toml
L2FeeTooHigh = '(: |^)l2 fee too high' # Example
```
L2FeeTooHigh is a regex pattern to match against l2 fee too high errors.

### L2Full
```toml
L2Full = '(: |^)l2 full' # Example
```
L2Full is a regex pattern to match against l2 full errors.

### TransactionAlreadyMined
```toml
TransactionAlreadyMined = '(: |^)transaction already mined' # Example
```
TransactionAlreadyMined is a regex pattern to match against transaction already mined errors.

### Fatal
```toml
Fatal = '(: |^)fatal' # Example
```
Fatal is a regex pattern to match against fatal errors.

### ServiceUnavailable
```toml
ServiceUnavailable = '(: |^)service unavailable' # Example
```
ServiceUnavailable is a regex pattern to match against service unavailable errors.

### TooManyResults
```toml
TooManyResults = '(: |^)too many results' # Example
```
TooManyResults is a regex pattern to match an eth_getLogs error indicating the result set is too large to return

## EVM.OCR
```toml
[EVM.OCR]
ContractConfirmations = 4 # Default
ContractTransmitterTransmitTimeout = '10s' # Default
DatabaseTimeout = '10s' # Default
DeltaCOverride = "168h" # Default
DeltaCJitterOverride = "1h" # Default
ObservationGracePeriod = '1s' # Default
```


### ContractConfirmations
```toml
ContractConfirmations = 4 # Default
```
ContractConfirmations sets `OCR.ContractConfirmations` for this EVM chain.

### ContractTransmitterTransmitTimeout
```toml
ContractTransmitterTransmitTimeout = '10s' # Default
```
ContractTransmitterTransmitTimeout sets `OCR.ContractTransmitterTransmitTimeout` for this EVM chain.

### DatabaseTimeout
```toml
DatabaseTimeout = '10s' # Default
```
DatabaseTimeout sets `OCR.DatabaseTimeout` for this EVM chain.

### DeltaCOverride
:warning: **_ADVANCED_**: _Do not change this setting unless you know what you are doing._
```toml
DeltaCOverride = "168h" # Default
```
DeltaCOverride (and `DeltaCJitterOverride`) determine the config override DeltaC.
DeltaC is the maximum age of the latest report in the contract. If the maximum age is exceeded, a new report will be
created by the report generation protocol.

### DeltaCJitterOverride
:warning: **_ADVANCED_**: _Do not change this setting unless you know what you are doing._
```toml
DeltaCJitterOverride = "1h" # Default
```
DeltaCJitterOverride is the range for jitter to add to `DeltaCOverride`.

### ObservationGracePeriod
```toml
ObservationGracePeriod = '1s' # Default
```
ObservationGracePeriod sets `OCR.ObservationGracePeriod` for this EVM chain.

## EVM.Nodes
```toml
[[EVM.Nodes]]
Name = 'foo' # Example
WSURL = 'wss://web.socket/test' # Example
HTTPURL = 'https://foo.web' # Example
SendOnly = false # Default
Order = 100 # Default
```


### Name
```toml
Name = 'foo' # Example
```
Name is a unique (per-chain) identifier for this node.

### WSURL
```toml
WSURL = 'wss://web.socket/test' # Example
```
WSURL is the WS(S) endpoint for this node. Required for primary nodes.

### HTTPURL
```toml
HTTPURL = 'https://foo.web' # Example
```
HTTPURL is the HTTP(S) endpoint for this node. Required for all nodes.

### SendOnly
```toml
SendOnly = false # Default
```
SendOnly limits usage to sending transaction broadcasts only. With this enabled, only HTTPURL is required, and WSURL is not used.

### Order
```toml
Order = 100 # Default
```
Order of the node in the pool, will takes effect if `SelectionMode` is `PriorityLevel` or will be used as a tie-breaker for `HighestHead` and `TotalDifficulty`

## EVM.OCR2.Automation
```toml
[EVM.OCR2.Automation]
GasLimit = 5400000 # Default
```


### GasLimit
```toml
GasLimit = 5400000 # Default
```
GasLimit controls the gas limit for transmit transactions from ocr2automation job.

## EVM.Workflow
```toml
[EVM.Workflow]
FromAddress = '0x2a3e23c6f242F5345320814aC8a1b4E58707D292' # Example
ForwarderAddress = '0x2a3e23c6f242F5345320814aC8a1b4E58707D292' # Example
GasLimitDefault = 400_000 # Default
```


### FromAddress
```toml
FromAddress = '0x2a3e23c6f242F5345320814aC8a1b4E58707D292' # Example
```
FromAddress is Address of the transmitter key to use for workflow writes.

### ForwarderAddress
```toml
ForwarderAddress = '0x2a3e23c6f242F5345320814aC8a1b4E58707D292' # Example
```
ForwarderAddress is the keystone forwarder contract address on chain.

### GasLimitDefault
```toml
GasLimitDefault = 400_000 # Default
```
GasLimitDefault is the default gas limit for workflow transactions.

## Cosmos
```toml
[[Cosmos]]
ChainID = 'Malaga-420' # Example
Enabled = true # Default
Bech32Prefix = 'wasm' # Default
BlockRate = '6s' # Default
BlocksUntilTxTimeout = 30 # Default
ConfirmPollPeriod = '1s' # Default
FallbackGasPrice = '0.015' # Default
GasToken = 'ucosm' # Default
GasLimitMultiplier = '1.5' # Default
MaxMsgsPerBatch = 100 # Default
OCR2CachePollPeriod = '4s' # Default
OCR2CacheTTL = '1m' # Default
TxMsgTimeout = '10m' # Default
```


### ChainID
```toml
ChainID = 'Malaga-420' # Example
```
ChainID is the Cosmos chain ID. Mandatory.

### Enabled
```toml
Enabled = true # Default
```
Enabled enables this chain.

### Bech32Prefix
```toml
Bech32Prefix = 'wasm' # Default
```
Bech32Prefix is the human-readable prefix for addresses on this Cosmos chain. See https://docs.cosmos.network/v0.47/spec/addresses/bech32.

### BlockRate
```toml
BlockRate = '6s' # Default
```
BlockRate is the average time between blocks.

### BlocksUntilTxTimeout
```toml
BlocksUntilTxTimeout = 30 # Default
```
BlocksUntilTxTimeout is the number of blocks to wait before giving up on the tx getting confirmed.

### ConfirmPollPeriod
```toml
ConfirmPollPeriod = '1s' # Default
```
ConfirmPollPeriod sets how often check for tx confirmation.

### FallbackGasPrice
```toml
FallbackGasPrice = '0.015' # Default
```
FallbackGasPrice sets a fallback gas price to use when the estimator is not available.

### GasToken
```toml
GasToken = 'ucosm' # Default
```
GasToken is the token denomination which is being used to pay gas fees on this chain.

### GasLimitMultiplier
```toml
GasLimitMultiplier = '1.5' # Default
```
GasLimitMultiplier scales the estimated gas limit.

### MaxMsgsPerBatch
```toml
MaxMsgsPerBatch = 100 # Default
```
MaxMsgsPerBatch limits the numbers of mesages per transaction batch.

### OCR2CachePollPeriod
```toml
OCR2CachePollPeriod = '4s' # Default
```
OCR2CachePollPeriod is the rate to poll for the OCR2 state cache.

### OCR2CacheTTL
```toml
OCR2CacheTTL = '1m' # Default
```
OCR2CacheTTL is the stale OCR2 cache deadline.

### TxMsgTimeout
```toml
TxMsgTimeout = '10m' # Default
```
TxMsgTimeout is the maximum age for resending transaction before they expire.

## Cosmos.Nodes
```toml
[[Cosmos.Nodes]]
Name = 'primary' # Example
TendermintURL = 'http://tender.mint' # Example
```


### Name
```toml
Name = 'primary' # Example
```
Name is a unique (per-chain) identifier for this node.

### TendermintURL
```toml
TendermintURL = 'http://tender.mint' # Example
```
TendermintURL is the HTTP(S) tendermint endpoint for this node.

## Solana
```toml
[[Solana]]
ChainID = 'mainnet' # Example
Enabled = false # Default
BalancePollPeriod = '5s' # Default
ConfirmPollPeriod = '500ms' # Default
OCR2CachePollPeriod = '1s' # Default
OCR2CacheTTL = '1m' # Default
TxTimeout = '1m' # Default
TxRetryTimeout = '10s' # Default
TxConfirmTimeout = '30s' # Default
SkipPreflight = true # Default
Commitment = 'confirmed' # Default
MaxRetries = 0 # Default
FeeEstimatorMode = 'fixed' # Default
ComputeUnitPriceMax = 1000 # Default
ComputeUnitPriceMin = 0 # Default
ComputeUnitPriceDefault = 0 # Default
FeeBumpPeriod = '3s' # Default
BlockHistoryPollPeriod = '5s' # Default
```


### ChainID
```toml
ChainID = 'mainnet' # Example
```
ChainID is the Solana chain ID. Must be one of: mainnet, testnet, devnet, localnet. Mandatory.

### Enabled
```toml
Enabled = false # Default
```
Enabled enables this chain.

### BalancePollPeriod
```toml
BalancePollPeriod = '5s' # Default
```
BalancePollPeriod is the rate to poll for SOL balance and update Prometheus metrics.

### ConfirmPollPeriod
```toml
ConfirmPollPeriod = '500ms' # Default
```
ConfirmPollPeriod is the rate to poll for signature confirmation.

### OCR2CachePollPeriod
```toml
OCR2CachePollPeriod = '1s' # Default
```
OCR2CachePollPeriod is the rate to poll for the OCR2 state cache.

### OCR2CacheTTL
```toml
OCR2CacheTTL = '1m' # Default
```
OCR2CacheTTL is the stale OCR2 cache deadline.

### TxTimeout
```toml
TxTimeout = '1m' # Default
```
TxTimeout is the timeout for sending txes to an RPC endpoint.

### TxRetryTimeout
```toml
TxRetryTimeout = '10s' # Default
```
TxRetryTimeout is the duration for tx manager to attempt rebroadcasting to RPC, before giving up.

### TxConfirmTimeout
```toml
TxConfirmTimeout = '30s' # Default
```
TxConfirmTimeout is the duration to wait when confirming a tx signature, before discarding as unconfirmed.

### SkipPreflight
```toml
SkipPreflight = true # Default
```
SkipPreflight enables or disables preflight checks when sending txs.

### Commitment
```toml
Commitment = 'confirmed' # Default
```
Commitment is the confirmation level for solana state and transactions. ([documentation](https://docs.solana.com/developing/clients/jsonrpc-api#configuring-state-commitment))

### MaxRetries
```toml
MaxRetries = 0 # Default
```
MaxRetries is the maximum number of times the RPC node will automatically rebroadcast a tx.
The default is 0 for custom txm rebroadcasting method, set to -1 to use the RPC node's default retry strategy.

### FeeEstimatorMode
```toml
FeeEstimatorMode = 'fixed' # Default
```
FeeEstimatorMode is the method used to determine the base fee

### ComputeUnitPriceMax
```toml
ComputeUnitPriceMax = 1000 # Default
```
ComputeUnitPriceMax is the maximum price per compute unit that a transaction can be bumped to

### ComputeUnitPriceMin
```toml
ComputeUnitPriceMin = 0 # Default
```
ComputeUnitPriceMin is the minimum price per compute unit that transaction can have

### ComputeUnitPriceDefault
```toml
ComputeUnitPriceDefault = 0 # Default
```
ComputeUnitPriceDefault is the default price per compute unit price, and the starting base fee when FeeEstimatorMode = 'fixed'

### FeeBumpPeriod
```toml
FeeBumpPeriod = '3s' # Default
```
FeeBumpPeriod is the amount of time before a tx is retried with a fee bump

### BlockHistoryPollPeriod
```toml
BlockHistoryPollPeriod = '5s' # Default
```
BlockHistoryPollPeriod is the rate to poll for blocks in the block history fee estimator

## Solana.Nodes
```toml
[[Solana.Nodes]]
Name = 'primary' # Example
URL = 'http://solana.web' # Example
```


### Name
```toml
Name = 'primary' # Example
```
Name is a unique (per-chain) identifier for this node.

### URL
```toml
URL = 'http://solana.web' # Example
```
URL is the HTTP(S) endpoint for this node.

## Starknet
```toml
[[Starknet]]
ChainID = 'foobar' # Example
FeederURL = 'http://feeder.url' # Example
Enabled = true # Default
OCR2CachePollPeriod = '5s' # Default
OCR2CacheTTL = '1m' # Default
RequestTimeout = '10s' # Default
TxTimeout = '10s' # Default
ConfirmationPoll = '5s' # Default
```


### ChainID
```toml
ChainID = 'foobar' # Example
```
ChainID is the Starknet chain ID.

### FeederURL
```toml
FeederURL = 'http://feeder.url' # Example
```
FeederURL is required to get tx metadata (that the RPC can't)

### Enabled
```toml
Enabled = true # Default
```
Enabled enables this chain.

### OCR2CachePollPeriod
```toml
OCR2CachePollPeriod = '5s' # Default
```
OCR2CachePollPeriod is the rate to poll for the OCR2 state cache.

### OCR2CacheTTL
```toml
OCR2CacheTTL = '1m' # Default
```
OCR2CacheTTL is the stale OCR2 cache deadline.

### RequestTimeout
```toml
RequestTimeout = '10s' # Default
```
RequestTimeout is the RPC client timeout.

### TxTimeout
```toml
TxTimeout = '10s' # Default
```
TxTimeout is the timeout for sending txes to an RPC endpoint.

### ConfirmationPoll
```toml
ConfirmationPoll = '5s' # Default
```
ConfirmationPoll is how often to confirmer checks for tx inclusion on chain.

## Starknet.Nodes
```toml
[[Starknet.Nodes]]
Name = 'primary' # Example
URL = 'http://stark.node' # Example
APIKey = 'key' # Example
```


### Name
```toml
Name = 'primary' # Example
```
Name is a unique (per-chain) identifier for this node.

### URL
```toml
URL = 'http://stark.node' # Example
```
URL is the base HTTP(S) endpoint for this node.

### APIKey
```toml
APIKey = 'key' # Example
```
APIKey Header is optional and only required for Nethermind RPCs
<|MERGE_RESOLUTION|>--- conflicted
+++ resolved
@@ -3759,8 +3759,6 @@
 LimitMultiplier = '1'
 LimitTransfer = 21000
 EstimateLimit = false
-<<<<<<< HEAD
-=======
 BumpMin = '5 gwei'
 BumpPercent = 20
 BumpThreshold = 3
@@ -3967,7 +3965,6 @@
 LimitMultiplier = '1'
 LimitTransfer = 21000
 EstimateLimit = false
->>>>>>> ae537582
 BumpMin = '5 gwei'
 BumpPercent = 20
 BumpThreshold = 3
@@ -4071,11 +4068,7 @@
 LimitMultiplier = '1'
 LimitTransfer = 21000
 EstimateLimit = false
-<<<<<<< HEAD
-BumpMin = '100 wei'
-=======
 BumpMin = '10 gwei'
->>>>>>> ae537582
 BumpPercent = 20
 BumpThreshold = 0
 EIP1559DynamicFees = false
@@ -4178,11 +4171,7 @@
 LimitMultiplier = '1'
 LimitTransfer = 21000
 EstimateLimit = false
-<<<<<<< HEAD
-BumpMin = '5 gwei'
-=======
 BumpMin = '10 gwei'
->>>>>>> ae537582
 BumpPercent = 20
 BumpThreshold = 0
 EIP1559DynamicFees = false
@@ -4902,12 +4891,8 @@
 LimitMax = 500000
 LimitMultiplier = '1'
 LimitTransfer = 21000
-EstimateLimit = false
-<<<<<<< HEAD
+EstimateGasLimit = false
 BumpMin = '100 mwei'
-=======
-BumpMin = '5 gwei'
->>>>>>> ae537582
 BumpPercent = 40
 BumpThreshold = 3
 EIP1559DynamicFees = false
@@ -5263,7 +5248,6 @@
 [OCR2]
 [OCR2.Automation]
 GasLimit = 5400000
-<<<<<<< HEAD
 ```
 
 </p></details>
@@ -5314,7 +5298,7 @@
 LimitMax = 500000
 LimitMultiplier = '1'
 LimitTransfer = 21000
-EstimateLimit = false
+EstimateGasLimit = false
 BumpMin = '20 mwei'
 BumpPercent = 40
 BumpThreshold = 3
@@ -5355,11 +5339,10 @@
 DeltaCOverride = '168h0m0s'
 DeltaCJitterOverride = '1h0m0s'
 ObservationGracePeriod = '1s'
-=======
->>>>>>> ae537582
-
-[Workflow]
-GasLimitDefault = 400000
+
+[OCR2]
+[OCR2.Automation]
+GasLimit = 5400000
 ```
 
 </p></details>
@@ -5514,12 +5497,8 @@
 LimitMax = 500000
 LimitMultiplier = '1'
 LimitTransfer = 21000
-EstimateLimit = false
-<<<<<<< HEAD
+EstimateGasLimit = false
 BumpMin = '20 mwei'
-=======
-BumpMin = '5 gwei'
->>>>>>> ae537582
 BumpPercent = 40
 BumpThreshold = 3
 EIP1559DynamicFees = false
