--- conflicted
+++ resolved
@@ -10,18 +10,15 @@
 ### Fixed
 
 - Fixed a UI bug with fluxmonitor jobs where initiator params were bunched up.
-<<<<<<< HEAD
 - Fixed a fluxmonitor job bug where submitting a value outside the acceptable range would stall the job
   permanently. Now a job spec error will be thrown if the polled answer is outside the
   acceptable range and no ethtx will be submitted. As additional protection, we also now
   check the receipts of the ethtx's and if they were reverted, we mark the ethtx task as failed.
-=======
 - Improved performance of OCR jobs to reduce database load. OCR jobs now run with unlimited parallelism and are not affected by `JOB_PIPELINE_PARALLELISM`.
 
 ### Added
 
 - A new env var `JOB_PIPELINE_MAX_RUN_DURATION` has been added which controls maximum duration of the total run.
->>>>>>> 5703eea4
 
 ## [0.9.9] - 2021-01-18
 
