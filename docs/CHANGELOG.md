--- conflicted
+++ resolved
@@ -12,9 +12,12 @@
 ### Added
 
 - New `EVM.NodePool.SelectionMode` `TotalDifficulty` to use the node with the greatest total difficulty.
-<<<<<<< HEAD
+- Add the following prometheus metrics (labelled by bridge name) for monitoring external adapter queries:
+    - `bridge_latency_seconds`
+    - `bridge_errors_total`
+    - `bridge_cache_hits_total`
+    - `bridge_cache_errors_total`
 - `EVM.NodePool.SyncThreshold` to ensure that live nodes do not lag too far behind.
-
 > ```toml
 > SyncThreshold = 5 # Default
 > ```
@@ -23,13 +26,6 @@
 Depending on `SelectionMode`, this represents a difference in the number of blocks (`HighestHead`, `RoundRobin`), or total difficulty (`TotalDifficulty`).
 >
 > Set to 0 to disable this check.
-=======
-- Add the following prometheus metrics (labelled by bridge name) for monitoring external adapter queries:
-    - `bridge_latency_seconds`
-    - `bridge_errors_total`
-    - `bridge_cache_hits_total`
-    - `bridge_cache_errors_total`
->>>>>>> 2c3d5afb
 
 #### TOML Configuration (optional)
 
