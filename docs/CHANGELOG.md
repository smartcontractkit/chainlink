# Changelog Chainlink Core

All notable changes to this project will be documented in this file.

The format is based on [Keep a Changelog](https://keepachangelog.com/en/1.0.0/),
and this project adheres to [Semantic Versioning](https://semver.org/spec/v2.0.0.html).

## [Unreleased]

## [0.10.10] - 2021-07-19

<<<<<<< HEAD
### Changed 
=======
A new configuration variable, `BLOCK_BACKFILL_SKIP`, can be optionally set to "true" in order to strongly limit the depth of the log backfill.
This is useful if the node has been offline for a longer time and after startup should not be concerned with older events from the chain.

* Fixes the logging configuration form not displaying the current values
* Updates the design of the configuration cards to be easier on the eyes
* View Coordinator Service Authentication keys in the Operator UI. This is hidden
  behind a feature flag until usage is enabled.

### Changed

**The legacy job pipeline (JSON specs) has been officially deprecated and support for these jobs will be dropped in an upcoming release.**

Any node operators still running jobs with JSON specs should migrate their jobs to TOML format instead. Please contact node operator support for more details on how to do this.

#### Migrating Jobs

- OCR
All OCR jobs are already using v2 pipeline by default - no need to do anything here.

- Flux Monitor v1
We have created a tool to help you automigrate flux monitor specs in JSON format to the new TOML format. You can migrate a job like this:

```
chainlink jobs migrate <job id>
```

This can be automated by using the API like so:

```
POST http://yournode.example/v2/migrate/<job id>
```

- VRF v1
Automigration is not supported for VRF jobs. They must be manually converted into v2 format. Please contact node operator support for help with this.

- Ethlog/Runlog/Cron/web
All other job types must also be manually converted into v2 format. Please contact node operator support for help with this.


#### Technical details

Why are we doing this?

To give some background, the legacy job pipeline has been around since before Chainlink went to mainnet and is getting quite long in the tooth. The code is brittle and difficult to understand and maintain. For a while now we have been developing a v2 job pipeline in parallel which uses the TOML format. The new job pipeline is simpler, more performant and more powerful. Every job that can be represented in the legacy pipeline should be able to be represented in the v2 pipeline - if it can't be, that's a bug, so please let us know ASAP.

The v2 pipeline has now been extensively tested in production and proved itself reliable. So, we made the decision to drop V1 support entirely in favour of focusing developer effort on new features like native multichain support, EIP1559-compatible fees, further gas saving measures and support for more blockchains. By dropping support for the old pipeline, we can deliver these features faster and better support our community.

### Fixed

- Fix inability to create jobs with a cron schedule.
>>>>>>> ce7df5d5

This update will truncate `pipeline_runs`, `pipeline_task_runs`, `flux_monitor_round_stats_v2` DB tables as a part of the migration.

#### Gas Estimation

Gas estimation has been revamped and full support for Optimism has been added.

The following env vars have been deprecated, and will be removed in a future release:

```
GAS_UPDATER_ENABLED
GAS_UPDATER_BATCH_SIZE
GAS_UPDATER_BLOCK_DELAY
GAS_UPDATER_BLOCK_HISTORY_SIZE
GAS_UPDATER_TRANSACTION_PERCENTILE
```

If you are using any of the env vars above, please switch to using the following instead:

```
GAS_ESTIMATOR_MODE
BLOCK_HISTORY_ESTIMATOR_BATCH_SIZE
BLOCK_HISTORY_ESTIMATOR_BLOCK_DELAY
BLOCK_HISTORY_ESTIMATOR_BLOCK_HISTORY_SIZE
BLOCK_HISTORY_ESTIMATOR_TRANSACTION_PERCENTILE
```

Valid values for `GAS_ESTIMATOR_MODE` are as follows:

`GAS_ESTIMATOR_MODE=BlockHistory` (equivalent to `GAS_UPDATER_ENABLED=true`)
`GAS_ESTIMATOR_MODE=FixedPrice` (equivalent to `GAS_UPDATER_ENABLED=false`)
`GAS_ESTIMATOR_MODE=Optimism` (new)

New gas estimator modes may be added in future.

In addition, a minor annoyance has been fixed whereby previously if you enabled the gas updater, it would overwrite the locally stored value for gas price and continue to use this even if it was disabled after a reboot. This will no longer happen: BlockHistory mode will not clobber the locally stored value for fixed gas price, which can still be adjusted via remote API call or using `chainlink config setgasprice XXX`. In order to use this manually fixed gas price, you must enable FixedPrice estimator mode.

### Added

Added support for latest version of libocr with the V2 networking stack. New env vars to configure this are:

```
P2P_NETWORKING_STACK
P2PV2_ANNOUNCE_ADDRESSES
P2PV2_BOOTSTRAPPERS
P2PV2_DELTA_DIAL
P2PV2_DELTA_RECONCILE
P2PV2_LISTEN_ADDRESSES
```

All of these are currently optional, by default OCR will continue to use the existing V1 stack. The new env vars will be used internally for OCR testing.

### Fixed

- Fix inability to create jobs with a cron schedule.

## [0.10.9] - 2021-07-05

### Changed

#### Transaction Strategies

FMv2, Keeper and OCR jobs now use a new strategy for sending transactions. By default, if multiple transactions are queued up, only the latest one will be sent. This should greatly reduce the number of stale rounds and reverted transactions, and help node operators to save significant gas especially during times of high congestion or when catching up on a deep backlog.

Defaults should work well, but it can be controlled if necessary using the following new env vars:

`FM_DEFAULT_TRANSACTION_QUEUE_DEPTH`
`KEEPER_DEFAULT_TRANSACTION_QUEUE_DEPTH`
`OCR_DEFAULT_TRANSACTION_QUEUE_DEPTH`

Setting to 0 will disable (the old behaviour). Setting to 1 (the default) will keep only the latest transaction queued up at any given time. Setting to 2, 3 etc will allow this many transactions to be queued before starting to drop older items.

Note that it has no effect on FMv1 jobs. Node operators will need to upgrade to FMv2 to take advantage of this feature.

## [0.10.8] - 2021-06-21

### Fixed

- The HTTP adapter would remove a trailing slash on a subdirectory when specifying an extended path, so for instance `http://example.com/subdir/` with a param of `?query=` extended path would produce the URL `http://example.com/subdir?query=`, but should now produce: `http://example.com/subdir/?query=`.

- Matic autoconfig is now enabled for mainnet. Matic nops should remove any custom tweaks they have been running with. In addition, we have better default configs for Optimism, Arbitrum and RSK.

- It is no longer required to set `DEFAULT_HTTP_ALLOW_UNRESTRICTED_NETWORK_ACCESS=true` to enable local fetches on bridge or http tasks. If the URL for the http task is specified as a variable, then set the AllowUnrestrictedNetworkAccess option for this task. Please remove this if you had it set and no longer need it, since it introduces a slight security risk.

- Chainlink can now run with ETH_DISABLED=true without spewing errors everywhere

- Removed prometheus metrics that were no longer valid after recent changes to head tracking:
  `head_tracker_heads_in_queue`, `head_tracker_callback_execution_duration`,
  `head_tracker_callback_execution_duration_hist`, `head_tracker_num_heads_dropped`

### Added

- MINIMUM_CONTRACT_PAYMENT_LINK_JUELS replaces MINIMUM_CONTRACT_PAYMENT, which will be deprecated in a future release.

- INSECURE_SKIP_VERIFY configuration variable disables verification of the Chainlink SSL certificates when using the CLI.

- JSON parse tasks (v2) now permit an empty `path` parameter.

- Eth->eth transfer gas limit is no longer hardcoded at 21000 and can now be adjusted using `ETH_GAS_LIMIT_TRANSFER`

- HTTP and Bridge tasks (v2 pipeline) now log the request parameters (including the body) upon making the request when `LOG_LEVEL=debug`.

- Webhook v2 jobs now support two new parameters, `externalInitiatorName` and `externalInitiatorSpec`. The v2 version of the following v1 spec:
    ```
    {
      "initiators": [
        {
          "type": "external",
          "params": {
            "name": "substrate",
            "body": {
              "endpoint": "substrate",
              "feed_id": 0,
              "account_id": "0x7c522c8273973e7bcf4a5dbfcc745dba4a3ab08c1e410167d7b1bdf9cb924f6c",
              "fluxmonitor": {
                "requestData": {
                  "data": { "from": "DOT", "to": "USD" }
                },
                "feeds": [{ "url": "http://adapter1:8080" }],
                "threshold": 0.5,
                "absoluteThreshold": 0,
                "precision": 8,
                "pollTimer": { "period": "30s" },
                "idleTimer": { "duration": "1m" }
              }
            }
          }
        }
      ],
      "tasks": [
        {
          "type": "substrate-adapter1",
          "params": { "multiply": 1e8 }
        }
      ]
    }
    ```
    is:
    ```
    type            = "webhook"
    schemaVersion   = 1
    jobID           = "0EEC7E1D-D0D2-475C-A1A8-72DFB6633F46"
    externalInitiatorName = "substrate"
    externalInitiatorSpec = """
        {
          "endpoint": "substrate",
          "feed_id": 0,
          "account_id": "0x7c522c8273973e7bcf4a5dbfcc745dba4a3ab08c1e410167d7b1bdf9cb924f6c",
          "fluxmonitor": {
            "requestData": {
              "data": { "from": "DOT", "to": "USD" }
            },
            "feeds": [{ "url": "http://adapter1:8080" }],
            "threshold": 0.5,
            "absoluteThreshold": 0,
            "precision": 8,
            "pollTimer": { "period": "30s" },
            "idleTimer": { "duration": "1m" }
          }
        }
    """
    observationSource   = """
        submit [type=bridge name="substrate-adapter1" requestData=<{ "multiply": 1e8 }>]
    """
    ```


- Task definitions in v2 jobs (those with TOML specs) now support quoting strings with angle brackets (which DOT already permitted). This is particularly useful when defining JSON blobs to post to external adapters. For example:

    ```
    my_bridge [type=bridge name="my_bridge" requestData="{\\"hi\\": \\"hello\\"}"]
    ```
    ... can now be written as:
    ```
    my_bridge [type=bridge name="my_bridge" requestData=<{"hi": "hello"}>]
    ```
    Multiline strings are supported with this syntax as well:
    ```
    my_bridge [type=bridge
               name="my_bridge"
               requestData=<{
                   "hi": "hello",
                   "foo": "bar"
               }>]
    ```

- v2 jobs (those with TOML specs) now support variable interpolation in pipeline definitions. For example:

    ```
    fetch1    [type=bridge name="fetch"]
    parse1    [type=jsonparse path="foo,bar"]
    fetch2    [type=bridge name="fetch"]
    parse2    [type=jsonparse path="foo,bar"]
    medianize [type=median]
    submit    [type=bridge name="submit"
               requestData=<{
                              "result": $(medianize),
                              "fetchedData": [ $(parse1), $(parse2) ]
                            }>]

    fetch1 -> parse1 -> medianize
    fetch2 -> parse2 -> medianize
    medianize -> submit
    ```

    This syntax is supported by the following tasks/parameters:

    - `bridge`
        - `requestData`
    - `http`
        - `requestData`
    - `jsonparse`
        - `data` (falls back to the first input if unspecified)
    - `median`
        - `values` (falls back to the array of inputs if unspecified)
    - `multiply`
        - `input` (falls back to the first input if unspecified)
        - `times`

- Add `ETH_MAX_IN_FLIGHT_TRANSACTIONS` configuration option. This defaults to 16 and controls how many unconfirmed transactions may be in-flight at any given moment. This is set conservatively by default, node operators running many jobs on high throughput chains will probably need to increase this above the default to avoid lagging behind. However, before increasing this value, you MUST first ensure your ethereum node is configured not to ever evict local transactions that exceed this number otherwise your node may get permanently stuck. Set to 0 to disable the limit entirely (the old behaviour). Disabling this setting is not recommended.

Relevant settings for geth (and forks e.g. BSC)

```toml
[Eth.TxPool]
Locals = ["0xYourNodeAddress1", "0xYourNodeAddress2"]  # Add your node addresses here
NoLocals = false # Disabled by default but might as well make sure
Journal = "transactions.rlp" # Make sure you set a journal file
Rejournal = 3600000000000 # Default 1h, it might make sense to reduce this to e.g. 5m
PriceBump = 10 # Must be set less than or equal to chainlink's ETH_GAS_BUMP_PERCENT
AccountSlots = 16 # Highly recommended to increase this, must be greater than or equal to chainlink's ETH_MAX_IN_FLIGHT_TRANSACTIONS setting
GlobalSlots = 4096 # Increase this as necessary
AccountQueue = 64 # Increase this as necessary
GlobalQueue = 1024 # Increase this as necessary
Lifetime = 10800000000000 # Default 3h, this is probably ok, you might even consider reducing it

```

Relevant settings for parity/openethereum (and forks e.g. xDai)

NOTE: There is a bug in parity (and xDai) where occasionally local transactions are inexplicably culled. See: https://github.com/openethereum/parity-ethereum/issues/10228

Adjusting the settings below might help.

```toml
tx_queue_locals = ["0xYourNodeAddress1", "0xYourNodeAddress2"] # Add your node addresses here
tx_queue_size = 8192 # Increase this as necessary
tx_queue_per_sender = 16 # Highly recommended to increase this, must be greater than or equal to chainlink's ETH_MAX_IN_FLIGHT_TRANSACTIONS setting
tx_queue_mem_limit = 4 # In MB. Highly recommended to increase this or set to 0
tx_queue_no_early_reject = true # Recommended to set this
tx_queue_no_unfamiliar_locals = false # This is disabled by default but might as well make sure
```

- Keeper jobs now support prometheus metrics, they are considered a pipeline with a single `keeper` task type. Example:
```
pipeline_run_errors{job_id="1",job_name="example keeper spec"} 1
pipeline_run_total_time_to_completion{job_id="1",job_name="example keeper spec"} 8.470456e+06
pipeline_task_execution_time{job_id="1",job_name="example keeper spec",task_type="keeper"} 8.470456e+06
pipeline_tasks_total_finished{job_id="1",job_name="example keeper spec",status="completed",task_type="keeper"} 1
```

### Changed

- The v2 (TOML) `bridge` task's `includeInputAtKey` parameter is being deprecated in favor of variable interpolation. Please migrate your jobs to the new syntax as soon as possible.

- Chainlink no longers writes/reads eth key files to disk

- Add sensible default configuration settings for Fantom

- Rename `ETH_MAX_UNCONFIRMED_TRANSACTIONS` to `ETH_MAX_QUEUED_TRANSACTIONS`. It still performs the same function but the name was misleading and would have caused confusion with the new `ETH_MAX_IN_FLIGHT_TRANSACTIONS`.

- The VRF keys are now managed remotely through the node only. Example commands:
```
// Starting a node with a vrf key
chainlink node start -p path/to/passwordfile -vp path/to/vrfpasswordfile

// Remotely managing the vrf keys
chainlink keys vrf create // Creates a key with path/to/vrfpasswordfile
chainlink keys vrf list // Lists all keys on the node
chainlink keys vrf delete // Lists all keys on the node

// Archives (soft deletes) vrf key with compressed pub key 0x788..
chainlink keys vrf delete 0x78845e23b6b22c47e4c81426fdf6fc4087c4c6a6443eba90eb92cf4d11c32d3e00

// Hard deletes vrf key with compressed pub key 0x788..
chainlink keys vrf delete 0x78845e23b6b22c47e4c81426fdf6fc4087c4c6a6443eba90eb92cf4d11c32d3e00 --hard

// Exports 0x788.. key to file 0x788_exported_key on disk encrypted with path/to/vrfpasswordfile
// Note you can re-encrypt it with a different password if you like when exporting.
chainlink keys vrf export 0x78845e23b6b22c47e4c81426fdf6fc4087c4c6a6443eba90eb92cf4d11c32d3e00 -p path/to/vrfpasswordfile -o 0x788_exported_key

// Import key material in 0x788_exported_key using path/to/vrfpasswordfile to decrypt.
// Will be re-encrypted with the nodes vrf password file i.e. "-vp"
chainlink keys vrf import -p path/to/vrfpasswordfile 0x788_exported_key
```



## [0.10.7] - 2021-05-24

- If a CLI command is issued after the session has expired, and an api credentials file is found, auto login should now work.

- GasUpdater now works on RSK and xDai

- Offchain reporting jobs that have had a latest round requested can now be deleted from the UI without error

### Added

- Add `ETH_GAS_LIMIT_MULTIPLIER` configuration option, the gas limit is multiplied by this value before transmission. So a value of 1.1 will add 10% to the on chain gas limit when a transaction is submitted.

- Add `ETH_MIN_GAS_PRICE_WEI` configuration option. This defaults to 1Gwei on mainnet. Chainlink will never send a transaction at a price lower than this value.

- Add `chainlink node db migrate` for running database migrations. It's
  recommended to use this and set `MIGRATE_DATABASE=false` if you want to run
  the migrations separately outside of application startup.

### Changed

- Chainlink now automatically cleans up old eth_txes to reduce database size. By default, any eth_txes older than a week are pruned on a regular basis. It is recommended to use the default value, however the default can be overridden by setting the `ETH_TX_REAPER_THRESHOLD` env var e.g. `ETH_TX_REAPER_THRESHOLD=24h`. Reaper can be disabled entirely by setting `ETH_TX_REAPER_THRESHOLD=0`. The reaper will run on startup and again every hour (interval is configurable using `ETH_TX_REAPER_INTERVAL`).

- Heads corresponding to new blocks are now delivered in a sampled way, which is to improve
  node performance on fast chains. The frequency is by default 1 second, and can be changed
  by setting `ETH_HEAD_TRACKER_SAMPLING_INTERVAL` env var e.g. `ETH_HEAD_TRACKER_SAMPLING_INTERVAL=5s`.

- Database backups: default directory is now a subdirectory 'backup' of chainlink root dir, and can be changed
  to any chosed directory by setting a new configuration value: `DATABASE_BACKUP_DIR`

## [0.10.6] - 2021-05-10

### Added

- Add `MockOracle.sol` for testing contracts

- Web job types can now be created from the operator UI as a new job.

- See example web job spec below:

```
type            = "webhook"
schemaVersion   = 1
jobID           = "0EEC7E1D-D0D2-476C-A1A8-72DFB6633F46"
observationSource = """
ds          [type=http method=GET url="http://example.com"];
ds_parse    [type=jsonparse path="data"];
ds -> ds_parse;
"""
```

- New CLI command to convert v1 flux monitor jobs (JSON) to
v2 flux monitor jobs (TOML). Running it will archive the v1
job and create a new v2 job. Example:
```
// Get v1 job ID:
chainlink job_specs list
// Migrate it to v2:
chainlink jobs migrate fe279ed9c36f4eef9dc1bdb7bef21264

// To undo the migration:
1. Archive the v2 job in the UI
2. Unarchive the v1 job manually in the db:
update job_specs set deleted_at = null where id = 'fe279ed9-c36f-4eef-9dc1-bdb7bef21264'
update initiators set deleted_at = null where job_spec_id = 'fe279ed9-c36f-4eef-9dc1-bdb7bef21264'
```

- Improved support for Optimism chain. Added a new boolean `OPTIMISM_GAS_FEES` configuration variable which makes a call to estimate gas before all transactions, suitable for use with Optimism's L2 chain. When this option is used `ETH_GAS_LIMIT_DEFAULT` is ignored.

- Chainlink now supports routing certain calls to the eth node over HTTP instead of websocket, when available. This has a number of advantages - HTTP is more robust and simpler than websockets, reducing complexity and allowing us to make large queries without running the risk of hitting websocket send limits. The HTTP url should point to the same node as the ETH_URL and can be specified with an env var like so: `ETH_HTTP_URL=https://my.ethereumnode.example/endpoint`.

Adding an HTTP endpoint is particularly recommended for BSC, which is hitting websocket limitations on certain queries due to its large block size.

- Support for legacy pipeline (V1 job specs) can now be turned off by setting `ENABLE_LEGACY_JOB_PIPELINE=false`. This can yield marginal performance improvements if you don't need to support the legacy JSON job spec format.

## [0.10.5] - 2021-04-26

### Added

- Add `MockOracle.sol` for testing contracts
- Cron jobs can now be created for the v2 job pipeline:
```
type            = "cron"
schemaVersion   = 1
schedule        = "*/10 * * * *"
observationSource   = """
ds          [type=http method=GET url="http://example.com"];
ds_parse    [type=jsonparse path="data"];
ds -> ds_parse;
"""
```

### Changed

- Default for `JOB_PIPELINE_REAPER_THRESHOLD` has been reduced from 1 week to 1 day to save database space. This variable controls how long past job run history for OCR is kept. To keep the old behaviour, you can set `JOB_PIPELINE_REAPER_THRESHOLD=168h`
- Removed support for the env var `JOB_PIPELINE_PARALLELISM`.
- OCR jobs no longer show `TaskRuns` in success cases. This reduces
DB load and significantly improves the performance of archiving OCR jobs.
- Archiving OCR jobs should be 5-10x faster.

### Fixed

- Added `GAS_UPDATER_BATCH_SIZE` option to workaround `websocket: read limit exceeded` issues on BSC

- Basic support for Optimism chain: node no longer gets stuck with 'nonce too low' error if connection is lost

## [0.10.4] - 2021-04-05

### Added

- VRF Jobs now support an optional `coordinatorAddress` field that, when present, will tell the node to check the fulfillment status of any VRF request before attempting the fulfillment transaction. This will assist in the effort to run multiple nodes with one VRF key.

- Experimental: Add `DATABASE_BACKUP_MODE`, `DATABASE_BACKUP_FREQUENCY` and `DATABASE_BACKUP_URL` configuration variables

    - It's now possible to configure database backups: on node start and separately, to be run at given frequency. `DATABASE_BACKUP_MODE` enables the initial backup on node start (with one of the values: `none`, `lite`, `full` where `lite` excludes
    potentially large tables related to job runs, among others). Additionally, if `DATABASE_BACKUP_FREQUENCY` variable is set to a duration of
    at least '1m', it enables periodic backups.
    - `DATABASE_BACKUP_URL` can be optionally set to point to e.g. a database replica, in order to avoid excessive load on the main one. Example settings:
        1. `DATABASE_BACKUP_MODE="full"` and `DATABASE_BACKUP_FREQUENCY` not set, will run a full back only at the start of the node.
        2. `DATABASE_BACKUP_MODE="lite"` and `DATABASE_BACKUP_FREQUENCY="1h"` will lead to a partial backup on node start and then again a partial backup every one hour.

- Added periodic resending of eth transactions. This means that we no longer rely exclusively on gas bumping to resend unconfirmed transactions that got "lost" for whatever reason. This has two advantages:
    1. Chainlink no longer relies on gas bumping settings to ensure our transactions always end up in the mempool
    2. Chainlink will continue to resend existing transactions even in the event that heads are delayed. This is especially useful on chains like Arbitrum which have very long wait times between heads.
    - Periodic resending can be controlled using the `ETH_TX_RESEND_AFTER_THRESHOLD` env var (default 30s). Unconfirmed transactions will be resent periodically at this interval. It is recommended to leave this at the default setting, but it can be set to any [valid duration](https://golang.org/pkg/time/#ParseDuration) or to 0 to disable periodic resending.

- Logging can now be configured in the Operator UI.

- Tuned defaults for certain Eth-compatible chains

- Chainlink node now uses different sets of default values depending on the given Chain ID. Tuned configs are built-in for the following chains:
    - Ethereum Mainnet and test chains
    - Polygon (Matic)
    - BSC
    - HECO

- If you have manually set ENV vars specific to these chains, you may want to remove those and allow the node to use its configured defaults instead.

- New prometheus metric "tx_manager_num_tx_reverted" which counts the number of reverted transactions on chain.

### Fixed

- Under certain circumstances a poorly configured Explorer could delay Chainlink node startup by up to 45 seconds.

- Chainlink node now automatically sets the correct nonce on startup if you are restoring from a previous backup (manual setnextnonce is no longer necessary).

- Flux monitor jobs should now work correctly with [outlier-detection](https://github.com/smartcontractkit/external-adapters-js/tree/develop/composite/outlier-detection) and [market-closure](https://github.com/smartcontractkit/external-adapters-js/tree/develop/composite/market-closure) external adapters.

- Performance improvements to OCR job adds. Removed the pipeline_task_specs table
and added a new column `dot_id` to the pipeline_task_runs table which links a pipeline_task_run
to a dotID in the pipeline_spec.dot_dag_source.

- Fixed bug where node will occasionally submit an invalid OCR transmission which reverts with "address not authorized to sign".

- Fixed bug where a node will sometimes double submit on runlog jobs causing reverted transactions on-chain


## [0.10.3] - 2021-03-22

### Added

- Add `STATS_PUSHER_LOGGING` to toggle stats pusher raw message logging (DEBUG
  level).

- Add `ADMIN_CREDENTIALS_FILE` configuration variable

This variable defaults to `$ROOT/apicredentials` and when defined / the
file exists, any command using the CLI that requires authentication will use it
to automatically log in.

- Add `ETH_MAX_UNCONFIRMED_TRANSACTIONS` configuration variable

Chainlink node now has a maximum number of unconfirmed transactions that
may be in flight at any one time (per key).

If this limit is reached, further attempts to send transactions will fail
and the relevant job will be marked as failed.

Jobs will continue to fail until at least one transaction is confirmed
and the queue size is reduced. This is introduced as a sanity limit to
prevent unbounded sending of transactions e.g. in the case that the eth
node is failing to broadcast to the network.

The default is set to 500 which considered high enough that it should
never be reached under normal operation. This limit can be changed
by setting the `ETH_MAX_UNCONFIRMED_TRANSACTIONS` environment variable.

- Support requestNewRound in libocr

requestNewRound enables dedicated requesters to request a fresh report to
be sent to the contract right away regardless of heartbeat or deviation.

- New prometheus metric:

```
Name: "head_tracker_eth_connection_errors",
Help: "The total number of eth node connection errors",
```

- Gas bumping can now be disabled by setting `ETH_GAS_BUMP_THRESHOLD=0`

- Support for arbitrum

### Fixed

- Improved handling of the case where we exceed the configured TX fee cap in geth.

Node will now fatally error jobs if the total transaction costs exceeds the
configured cap (default 1 Eth). Also, it will no longer continue to bump gas on
transactions that started hitting this limit and instead continue to resubmit
at the highest price that worked.

Node operators should check their geth nodes and remove this cap if configured,
you can do this by running your geth node with `--rpc.gascap=0
--rpc.txfeecap=0` or setting these values in your config toml.

- Make head backfill asynchronous. This should eliminate some harmless but
  annoying errors related to backfilling heads, logged on startup and
  occasionally during normal operation on fast chains like Kovan.

- Improvements to the GasUpdater

Various efficiency and correctness improvements have been made to the
GasUpdater. It places less load on the ethereum node and now features re-org
detection.

Most notably, GasUpdater no longer takes a 24 block delay to "warm up" on
application start and instead loads all relevant block history immediately.
This means that the application gas price will always be updated correctly
after reboot before the first transaction is ever sent, eliminating the previous
scenario where the node could send underpriced or overpriced transactions for a
period after a reboot, until the gas updater caught up.

### Changed

- Bump `ORM_MAX_OPEN_CONNS` default from 10 to 20
- Bump `ORM_MAX_IDLE_CONNS` default from 5 to 10

Each Chainlink node will now use a maximum of 23 database connections (up from previous max of 13). Make sure your postgres database is tuned accordingly, especially if you are running multiple Chainlink nodes on a single database. If you find yourself hitting connection limits, you can consider reducing `ORM_MAX_OPEN_CONNS` but this may result in degraded performance.

- The global env var `JOB_PIPELINE_MAX_TASK_DURATION` is no longer supported
for OCR jobs.

## [0.10.2] - 2021-02-26

### Fixed

- Add contexts so that database queries timeout when necessary.
- Use manual updates instead of gorm update associations.

## [0.10.1] - 2021-02-25

### Fixed

- Prevent autosaving Task Spec on when Task Runs are saved to lower database load.

## [0.10.0] - 2021-02-22

### Fixed

- Fix a case where archiving jobs could try to delete it from the external initiator even if the job was not an EI job.
- Improved performance of the transaction manager by fetching receipts in
  batches. This should help prevent the node from getting stuck when processing
  large numbers of OCR jobs.
- Fixed a fluxmonitor job bug where submitting a value outside the acceptable range would stall the job
  permanently. Now a job spec error will be thrown if the polled answer is outside the
  acceptable range and no ethtx will be submitted. As additional protection, we also now
  check the receipts of the ethtx's and if they were reverted, we mark the ethtx task as failed.

### Breaking

- Squashed migrations into a single 1_initial migration. If you were running a version
  older than 0.9.10, you need to upgrade to 0.9.10 first before upgrading to the next
  version so that the migrations are run.

### Added

- A new Operator UI feature that visualize JSON and TOML job spec tasks on a 'New Job' page.

## [0.9.10] - 2021-01-30

### Fixed

- Fixed a UI bug with fluxmonitor jobs where initiator params were bunched up.
- Improved performance of OCR jobs to reduce database load. OCR jobs now run with unlimited parallelism and are not affected by `JOB_PIPELINE_PARALLELISM`.

### Added

- A new env var `JOB_PIPELINE_MAX_RUN_DURATION` has been added which controls maximum duration of the total run.

## [0.9.9] - 2021-01-18

### Added

- New CLI commands for key management:
  - `chainlink keys eth import`
  - `chainlink keys eth export`
  - `chainlink keys eth delete`
- All keys other than VRF keys now share the same password. If you have OCR, P2P, and ETH keys encrypted with different passwords, re-insert them into your DB encrypted with the same password prior to upgrading.

### Fixed

- Fixed reading of function selector values in DB.
- Support for bignums encoded in CBOR
- Silence spurious `Job spawner ORM attempted to claim locally-claimed job` warnings
- OCR now drops transmissions instead of queueing them if the node is out of Ether
- Fixed a long-standing issue where standby nodes would hold transactions open forever while waiting for a lock. This was preventing postgres from running necessary cleanup operations, resulting in bad database performance. Any node operators running standby failover chainlink nodes should see major database performance improvements with this release and may be able to reduce the size of their database instances.
- Fixed an issue where expired session tokens in operator UI would cause a large number of reqeusts to be sent to the node, resulting in a temporary rate-limit and 429 errors.
- Fixed issue whereby http client could leave too many open file descriptors

### Changed

- Key-related API endpoints have changed. All key-related commands are now namespaced under `/v2/keys/...`, and are standardized across key types.
- All key deletion commands now perform a soft-delete (i.e. archive) by default. A special CLI flag or query string parameter must be provided to hard-delete a key.
- Node now supports multiple OCR jobs sharing the same peer ID. If you have more than one key in your database, you must now specify `P2P_PEER_ID` to indicate which key to use.
- `DATABASE_TIMEOUT` is now set to 0 by default, so that nodes will wait forever for a lock. If you already have `DATABASE_TIMEOUT=0` set explicitly in your env (most node operators) then you don't need to do anything. If you didn't have it set, and you want to keep the old default behaviour where a node exits shortly if it can't get a lock, you can manually set `DATABASE_TIMEOUT=500ms` in your env.
- OCR bootstrap node no longer sends telemetry to the endpoint specified in the OCR job spec under `MonitoringEndpoint`.

## [0.9.8] - 2020-12-17

### Fixed

- An issue where the node would emit warnings on startup for fluxmonitor contracts

## [0.9.7] - 2020-12-14

### Added

- OCR bootstrap node now sends telemetry to the endpoint specified in the OCR job spec under `MonitoringEndpoint`.
- Adds "Account addresses" table to the `/keys` page.

### Changed

- Old jobs now allow duplicate job names. Also, if the name field is empty we no longer generate a name.
- Removes broken `ACCOUNT_ADDRESS` field from `/config` page.

### Fixed

- Brings `/runs` tab back to the operator UI.
- Signs out a user from operator UI on authentication error.

#### BREAKING CHANGES

- Commands for creating/managing legacy jobs and OCR jobs have changed, to reduce confusion and accomodate additional types of jobs using the new pipeline.

#### V1 jobs

`jobs archive` => `job_specs archive`
`jobs create` => `job_specs create`
`jobs list` => `job_specs list`
`jobs show` => `job_specs show`

#### V2 jobs (currently only applies to OCR)

`jobs createocr` => `jobs create`
`jobs deletev2` => `jobs delete`
`jobs run` => `jobs run`

## [0.9.6] - 2020-11-23

- OCR pipeline specs can now be configured on a per-task basis to allow unrestricted network access for http tasks. Example like so:

```
ds1          [type=http method=GET url="http://example.com" allowunrestrictednetworkaccess="true"];
ds1_parse    [type=jsonparse path="USD" lax="true"];
ds1_multiply [type=multiply times=100];
ds1 -> ds1_parse -> ds1_multiply;
```

- New prometheus metrics as follows:

```
Name: "pipeline_run_errors",
Help: "Number of errors for each pipeline spec",

Name: "pipeline_run_total_time_to_completion",
Help: "How long each pipeline run took to finish (from the moment it was created)",

Name: "pipeline_tasks_total_finished",
Help: "The total number of pipline tasks which have finished",

Name: "pipeline_task_execution_time",
Help: "How long each pipeline task took to execute",

Name: "pipeline_task_http_fetch_time",
Help: "Time taken to fully execute the HTTP request",

Name: "pipeline_task_http_response_body_size",
Help: "Size (in bytes) of the HTTP response body",

Name: "pipeline_runs_queued",
Help: "The total number of pipline runs that are awaiting execution",

Name: "pipeline_task_runs_queued",
Help: "The total number of pipline task runs that are awaiting execution",
```

### Changed

Numerous key-related UX improvements:

- All key-related commands have been consolidated under the `chainlink keys` subcommand:
  - `chainlink createextrakey` => `chainlink keys eth create`
  - `chainlink admin info` => `chainlink keys eth list`
  - `chainlink node p2p [create|list|delete]` => `chainlink keys p2p [create|list|delete]`
  - `chainlink node ocr [create|list|delete]` => `chainlink keys ocr [create|list|delete]`
  - `chainlink node vrf [create|list|delete]` => `chainlink keys vrf [create|list|delete]`
- Deleting OCR key bundles and P2P key bundles now archives them (i.e., soft delete) so that they can be recovered if needed. If you want to hard delete a key, pass the new `--hard` flag to the command, e.g. `chainlink keys p2p delete --hard 6`.
- Output from ETH/OCR/P2P/VRF key CLI commands now renders consistently.
- Deleting an OCR/P2P/VRF key now requires confirmation from the user. To skip confirmation (e.g. in shell scripts), pass `--yes` or `-y`.
- The `--ocrpassword` flag has been removed. OCR/P2P keys now share the same password at the ETH key (i.e., the password specified with the `--password` flag).

Misc:

- Two new env variables are added `P2P_ANNOUNCE_IP` and `P2P_ANNOUNCE_PORT` which allow node operators to override locally detected values for the chainlink node's externally reachable IP/port.
- `OCR_LISTEN_IP` and `OCR_LISTEN_PORT` have been renamed to `P2P_LISTEN_IP` and `P2P_LISTEN_PORT` for consistency.
- Support for adding a job with the same name as one that was deleted.

### Fixed

- Fixed an issue where the HTTP adapter would send an empty body on retries.
- Changed the default `JOB_PIPELINE_REAPER_THRESHOLD` value from `7d` to `168h` (hours are the highest time unit allowed by `time.Duration`).

## [0.9.5] - 2020-11-12

### Changed

- Updated from Go 1.15.4 to 1.15.5.

## [0.9.4] - 2020-11-04

### Fixed

- Hotfix to fix an issue with httpget adapter

## [0.9.3] - 2020-11-02

### Added

- Add new subcommand `node hard-reset` which is used to remove all state for unstarted and pending job runs from the database.

### Changed

- Chainlink now requires Postgres >= 11.x. Previously this was a recommendation, this is now a hard requirement. Migrations will fail if run on an older version of Postgres.
- Database improvements that greatly reduced the number of open Postgres connections
- Operator UI /jobs page is now searchable
- Jobs now accept a name field in the jobspecs

## [0.9.2] - 2020-10-15

### Added

- Bulletproof transaction manager enabled by default
- Fluxmonitor support enabled by default

### Fixed

- Improve transaction manager architecture to be more compatible with `ETH_SECONDARY_URL` option (i.e. concurrent transaction submission to multiple different eth nodes). This also comes with some minor performance improvements in the tx manager and more correct handling of some extremely rare edge cases.
- As a side-effect, we now no longer handle the case where an external wallet used the chainlink ethereum private key to send a transaction. This use-case was already explicitly unsupported, but we made a best-effort attempt to handle it. We now make no attempt at all to handle it and doing this WILL result in your node not sending the data that it expected to be sent for the nonces that were used by an external wallet.
- Operator UI now shows booleans correctly

### Changed

- ETH_MAX_GAS_PRICE_WEI now 1500Gwei by default

## [0.8.18] - 2020-10-01

### Fixed

- Prometheus gas_updater_set_gas_price metric now only shows last gas price instead of every block since restart

## [0.8.17] - 2020-09-28

### Added

- Add new env variable ETH_SECONDARY_URL. Default is unset. You may optionally set this to an http(s) ethereum RPC client URL. If set, transactions will also be broadcast to this secondary ethereum node. This allows transaction broadcasting to be more robust in the face of primary ethereum node bugs or failures.
- Remove configuration option ORACLE_CONTRACT_ADDRESS, it had no effect
- Add configuration option OPERATOR_CONTRACT_ADDRESS, it filters the contract addresses the node should listen to for Run Logs
- At startup, the chainlink node will create a new funding address. This will initially be used to pay for cancelling stuck transactions.

### Fixed

- Gas bumper no longer hits database constraint error if ETH_MAX_GAS_PRICE_WEI is reached (this was actually mostly harmless, but the errors were annoying)

### Changes

- ETH_MAX_GAS_PRICE_WEI now defaults to 1500 gwei

## [0.8.16] - 2020-09-18

### Added

- The chainlink node now will bump a limited configurable number of transactions at once. This is configured with the ETH_GAS_BUMP_TX_DEPTH variable which is 10 by default. Set to 0 to disable (the old behaviour).

### Fixed

- ETH_DISABLED flag works again

## [0.8.15] - 2020-09-14

### Added

- Chainlink header images to the following `README.md` files: root, core,
  evm-contracts, and evm-test-helpers.
- Database migrations: new log_consumptions records will contain the number of the associated block.
  This migration will allow future version of chainlink to automatically clean up unneeded log_consumption records.
  This migration should execute very fast.
- External Adapters for the Flux Monitor will now receive the Flux Monitor round state info as the meta payload.
- Reduce frequency of balance checking.

### Fixed

Previously when the node was overloaded with heads there was a minor possibility it could get backed up with a very large head queue, and become unstable. Now, we drop heads instead in this case and noisily emit an error. This means the node should more gracefully handle overload conditions, although this is still dangerous and node operators should deal with it immediately to avoid missing jobs.

A new environment variable is introduced to configure this, called `ETH_HEAD_TRACKER_MAX_BUFFER_SIZE`. It is recommended to leave this set to the default of "3".

A new prometheus metric is also introduced to track dropped heads, called `head_tracker_num_heads_dropped`. You may wish to set an alert on a rule such as `increase(chainlink_dropped_heads[5m]) > 0`.

## [0.8.14] - 2020-09-02

## Changed

- Fix for gas bumper
- Fix for broadcast-transactions function

## [0.8.13] - 2020-08-31

## Changed

- Fix for gas bumper
- Fix for broadcast-transactions function

## [0.8.13] - 2020-08-31

### Changed

- Performance improvements when using BulletproofTxManager.

## [0.8.12] - 2020-08-10

### Fixed

- Added a workaround for Infura users who are seeing "error getting balance: header not found".
  This behaviour is due to Infura announcing it has a block, but when we request our balance in this block, the eth node doesn't have the block in memory. The workaround is to add a configurable lag time on balance update requests. The default is set to 1 but this is configurable via a new environment variable `ETH_BALANCE_MONITOR_BLOCK_DELAY`.

## [0.8.11] - 2020-07-27

### Added

- Job specs now support pinning to multiple keys using the new `fromAddresses` field in the ethtx task spec.

### Changed

- Using `fromAddress` in ethtx task specs has been deprecated. Please use `fromAddresses` instead.

### Breaking changes

- Support for RunLogTopic0original and RunLogTopic20190123withFullfillmentParams logs has been dropped. This should not affect any users since these logs predate Chainlink's mainnet launch and have never been used on mainnet.

IMPORTANT: The selection mechanism for keys has changed. When an ethtx task spec is not pinned to a particular key by defining `fromAddress` or `fromAddresses`, the node will now cycle through all available keys in round robin fashion. This is a change from the previous behaviour where nodes would only pick the earliest created key.

This is done to allow increases in throughput when a node operator has multiple whitelisted addresses for their oracle.

If your node has multiple keys, you will need to take one of the three following actions:

1. Make sure all keys are valid for all job specs
2. Pin job specs to a valid subset of key(s) using `fromAddresses`
3. Delete the key(s) you don't want to use

If your node only has one key, no action is required.

## [0.8.10] - 2020-07-14

### Fixed

- Incorrect sequence on keys table in some edge cases

## [0.8.9] - 2020-07-13

### Added

- Added a check on sensitive file ownership that gives a warning if certain files are not owned by the user running chainlink
- Added mechanism to asynchronously communicate when a job spec has an ethereum interaction error (or any async error) with a UI screen
- Gas Bumper now bumps based on the current gas price instead of the gas price of the original transaction

### Fixed

- Support for multiple node addresses

## [0.8.8] - 2020-06-29

### Added

- `ethtx` tasks now support a new parameter, `minRequiredOutgoingConfirmations` which allows you to tune how many confirmations are required before moving on from an `ethtx` task on a per task basis (only works with BulletproofTxManager). If it is not supplied, the default of `MIN_OUTGOING_CONFIRMATIONS` is used (same as the old behaviour).

### Changed

- HeadTracker now automatically backfills missing heads up to `ETH_FINALITY_DEPTH`
- The strategy for gas bumping has been changed to produce a potentially higher gas cost in exchange for the transaction getting through faster.

### Breaking changes

- `admin withdraw` command has been removed. This was only ever useful to withdraw LINK if the Oracle contract was owned by the Chainlink node address. It is no longer recommended to have the Oracle owner be the chainlink node address.
- Fixed `txs create` to send the amount in Eth not in Wei (as per the documentation)

## [0.8.7] - 2020-06-15

### Added

This release contains a number of features aimed at improving the node's reliability when putting transactions on-chain.

- An experimental new transaction manager is introduced that delivers reliability improvements compared to the old one, especially when faced with difficult network conditions or spiking gas prices. It also reduces load on the database and makes fewer calls to the eth node compared to the old tx manager.
- Along with the new transaction manager is a local client command for manually controlling the node nonce - `setnextnonce`. This should never be necessary under normal operation and is included only for use in emergencies.
- New prometheus metrics for the head tracker:
  - `head_tracker_heads_in_queue` - The number of heads currently waiting to be executed. You can think of this as the 'load' on the head tracker. Should rarely or never be more than 0.
  - `head_tracker_callback_execution_duration` - How long it took to execute all callbacks. If the average of this exceeds the time between blocks, your node could lag behind and delay transactions.
- Nodes transmit their build info to Explorer for better debugging/tracking.

### Env var changes

- `ENABLE_BULLETPROOF_TX_MANAGER` - set this to true to enable the experimental new transaction manager
- `ETH_GAS_BUMP_PERCENT` default value has been increased from 10% to 20%
- `ETH_GAS_BUMP_THRESHOLD` default value has been decreased from 12 to 3
- `ETH_FINALITY_DEPTH` specifies how deep protection should be against re-orgs. The default is 50. It only applies if BulletproofTxManager is enabled. It is not recommended to change this setting.
- `EthHeadTrackerHistoryDepth` specifies how many heads the head tracker should keep in the database. The default is 100. It is not recommended to change this setting.
- Update README.md with links to mockery, jq, and gencodec as they are required to run `go generate ./...`

## [0.8.6] - 2020-06-08

### Added

- The node now logs the eth client RPC calls
- More reliable Ethereum block header tracking
- Limit the amount of an HTTP response body that the node will read
- Make Aggregator contract interface viewable
- More resilient handling of chain reorganizations

## [0.8.5] - 2020-06-01

### Added

- The chainlink node can now be configured to backfill logs from `n` blocks after a
  connection to the ethereum client is reset. This value is specified with an environment
  variable `BLOCK_BACKFILL_DEPTH`.
- The chainlink node now sets file permissions on sensitive files on startup (tls, .api, .env, .password and secret)
- AggregatorInterface now has description and version fields.

### Changed

- Solidity: Renamed the previous `AggregatorInterface.sol` to
  `HistoricAggregatorInterface.sol`. Users are encouraged to use the new methods
  introduced on the `AggregatorInterface`(`getRoundData` and `latestRoundData`),
  as they return metadata to indicate freshness of the data in a single
  cross-contract call.
- Solidity: Marked `HistoricAggregatorInterface` methods (`latestAnswer`,
  `latestRound`, `latestTimestamp`, `getAnswer`, `getTimestamp`) as deprecated
  on `FluxAggregator`, `WhitelistedAggregator`, `AggregatorProxy`,
  `WhitelistedAggregatorProxy`.
- Updated the solidity compiler version for v0.6 from 0.6.2 to 0.6.6.
- AccessControlledAggregatorProxy checks an external contract for users to be able to
  read functions.

### Fixed

- Fluxmonitor jobs now respect the `minPayment` field on job specs and won't poll if the contract
  does not have sufficient funding. This allows certain jobs to require a larger payment
  than `MINIMUM_CONTRACT_PAYMENT`.

## [0.8.4] - 2020-05-18

### Added

- Fluxmonitor initiators may now optionally include an `absoluteThreshold`
  parameter. To trigger a new on-chain report, the absolute difference in the feed
  value must change by at least the `absoluteThreshold` value. If it is
  unspecified or zero, fluxmonitor behavior is unchanged.
- Database Migrations: Add created_at and updated_at to all tables allowing for
  better historical insights. This migration may take a minute or two on large
  databases.

### Fixed

- Fix incorrect permissions on some files written by the node
  Prevent a case where duplicate ethereum keys could be added
  Improve robustness and reliability of ethtx transaction logic

## [0.8.3] - 2020-05-04

### Added

- Added Changelog.
- Database Migrations: There a number of database migrations included in this
  release as part of our ongoing effort to make the node even more reliable and
  stable, and build a firm foundation for future development.

### Changed

- New cron strings MUST now include time zone. If you want your jobs to run in
  UTC for example: `CRON_TZ=UTC * * * * *`. Previously, jobs specified without a
  time zone would run in the server's native time zone, which in most cases is UTC
  but this was never guaranteed.

### Fixed

- Fix crash in experimental gas updater when run on Kovan network

## [0.8.2] - 2020-04-20

## [0.8.1] - 2020-04-08

## [0.8.0] - 2020-04-06<|MERGE_RESOLUTION|>--- conflicted
+++ resolved
@@ -7,11 +7,6 @@
 
 ## [Unreleased]
 
-## [0.10.10] - 2021-07-19
-
-<<<<<<< HEAD
-### Changed 
-=======
 A new configuration variable, `BLOCK_BACKFILL_SKIP`, can be optionally set to "true" in order to strongly limit the depth of the log backfill.
 This is useful if the node has been offline for a longer time and after startup should not be concerned with older events from the chain.
 
@@ -50,7 +45,6 @@
 - Ethlog/Runlog/Cron/web
 All other job types must also be manually converted into v2 format. Please contact node operator support for help with this.
 
-
 #### Technical details
 
 Why are we doing this?
@@ -59,10 +53,9 @@
 
 The v2 pipeline has now been extensively tested in production and proved itself reliable. So, we made the decision to drop V1 support entirely in favour of focusing developer effort on new features like native multichain support, EIP1559-compatible fees, further gas saving measures and support for more blockchains. By dropping support for the old pipeline, we can deliver these features faster and better support our community.
 
-### Fixed
-
-- Fix inability to create jobs with a cron schedule.
->>>>>>> ce7df5d5
+## [0.10.10] - 2021-07-19
+
+### Changed 
 
 This update will truncate `pipeline_runs`, `pipeline_task_runs`, `flux_monitor_round_stats_v2` DB tables as a part of the migration.
 
