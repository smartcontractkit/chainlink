# Changelog Chainlink Core

All notable changes to this project will be documented in this file.

The format is based on [Keep a Changelog](https://keepachangelog.com/en/1.0.0/),
and this project adheres to [Semantic Versioning](https://semver.org/spec/v2.0.0.html).

## [Unreleased]

## [1.5.0] - 2022-06-21

### Changed

- Chainlink will now fail to boot if the postgres database password is missing or too insecure. Passwords should conform to the following rules:
```
Must be longer than 12 characters
Must comprise at least 3 of:
	lowercase characters
	uppercase characters
	numbers
	symbols
Must not comprise:
	More than three identical consecutive characters
	Leading or trailing whitespace (note that a trailing newline in the password file, if present, will be ignored)
```
For backward compatibility all insecure passwords will continue to work, however in a future version of Chainlink insecure passwords will prevent application boot. To bypass this check at your own risk, you may set `SKIP_DATABASE_PASSWORD_COMPLEXITY_CHECK=true`.
- `MIN_OUTGOING_CONFIRMATIONS` has been removed and no longer has any effect. `EVM_FINALITY_DEPTH` is now used as the default for `ethtx` confirmations instead. You may override this on a per-task basis by setting `minConfirmations` in the task definition e.g. `foo [type=ethtx minConfirmations=42 ...]`. NOTE: This may have a minor impact on performance on very high throughput chains. If you don't care about reporting task status in the UI, it is recommended to set `minConfirmations=0` in your job specs. For more details, see the [relevant section of the performance tuning guide](https://www.notion.so/chainlink/EVM-performance-configuration-handbook-a36b9f84dcac4569ba68772aa0c1368c#e9998c2f722540b597301a640f53cfd4).
- The following ENV variables have been deprecated, and will be removed in a future release: `INSECURE_SKIP_VERIFY`, `CLIENT_NODE_URL`, `ADMIN_CREDENTIALS_FILE`. These vars only applied to Chainlink when running in client mode and have been replaced by command line args, notably: `--insecure-skip-verify`, `--remote-node-url URL` and `--admin-credentials-file FILE` respectively. More information can be found by running `./chainlink --help`.

- The `Optimism2` `GAS_ESTIMATOR_MODE` has been renamed to `L2Suggested`. The old name is still supported for now.

- The `p2pBootstrapPeers` property on OCR2 job specs has been renamed to `p2pv2Bootstrappers`.

### Added 
- Added `ETH_USE_FORWARDERS` config option to enable transactions forwarding contracts.
- In job pipeline (direct request) the three new block variables are exposed:
  - `$(jobRun.blockReceiptsRoot)` : the root of the receipts trie of the block (hash)
  - `$(jobRun.blockTransactionsRoot)` : the root of the transaction trie of the block (hash)
  - `$(jobRun.blockStateRoot)` : the root of the final state trie of the block (hash)
- `ethtx` tasks can now be configured to error if the transaction reverts on-chain. You must set `failOnRevert=true` on the task to enable this behavior, like so:

`foo [type=ethtx failOnRevert=true ...]`

So the `ethtx` task now works as follows:

If minConfirmations == 0, task always succeeds and nil is passed as output
If minConfirmations > 0, the receipt is passed through as output
If minConfirmations > 0 and failOnRevert=true then the ethtx task will error on revert

If `minConfirmations` is not set on the task, the chain default will be used which is usually 12 and always greater than 0.

- `http` task now allows specification of request headers. Use like so: `foo [type=http headers="[\\"X-Header-1\\", \\"value1\\", \\"X-Header-2\\", \\"value2\\"]"]`.

- `p2pv2Bootstrappers` has been added as a new optional property of OCR1 job specs; default may still be specified
-  with P2PV2_BOOTSTRAPPERS config param


### Fixed
- Fixed `max_unconfirmed_age` metric. Previously this would incorrectly report the max time since the last rebroadcast, capping the upper limit to the EthResender interval. This now reports the correct value of total time elapsed since the _first_ broadcast.
<<<<<<< HEAD
- Correctly handle the case where bumped gas would exceed the RPC node's configured maximum on Fantom (note that node operators should check their Fantom RPC node configuration and remove the fee cap if there is one)
=======
>>>>>>> 5a434ce8
- Fixed handling of Metis internal fee change

### Removed

- The `Optimism` OVM 1.0 `GAS_ESTIMATOR_MODE` has been removed.

## [1.4.1] - 2022-05-11

### Fixed

- Ensure failed EthSubscribe didn't register a (*rpc.ClientSubscription)(nil) which would lead to a panic on Unsubscribe
- Fixes parsing of float values on job specs

## [1.4.0] - 2022-05-02

### Added

- JSON parse tasks (v2) now support a custom `separator` parameter to substitute for the default `,`.
- Log slow SQL queries
- Fantom and avalanche block explorer urls
- Display `requestTimeout` in job UI
- Keeper upkeep order is shuffled

### Fixed

- `LOG_FILE_MAX_SIZE` handling
- Improved websocket subscription management (fixes issues with multiple-primary-node failover from 1.3.x)
- VRFv2 fixes and enhancements
- UI support for `minContractPaymentLinkJuels`

## [1.3.0] - 2022-04-18

### Added

- Added support for Keeper registry v1.2 in keeper jobs
- Added disk rotating logs. Chainlink will now always log to disk at debug level. The default output directory for debug logs is Chainlink's root directory (ROOT_DIR) but can be configured by setting LOG_FILE_DIR. This makes it easier for node operators to report useful debugging information to Chainlink's team, since all the debug logs are conveniently located in one directory. Regular logging to STDOUT still works as before and respects the LOG_LEVEL env var. If you want to log in disk at a particular level, you can pipe STDOUT to disk. This automatic debug-logs-to-disk feature is enabled by default, and will remain enabled as long as the `LOG_FILE_MAX_SIZE` ENV var is set to a value greater than zero. The amount of disk space required for this feature to work can be calculated with the following formula: `LOG_FILE_MAX_SIZE` * (`LOG_FILE_MAX_BACKUPS` + 1). If your disk doesn't have enough disk space, the logging will pause and the application will log Errors until space is available again. New environment variables related to this feature:
  - `LOG_FILE_MAX_SIZE` (default: 5120mb) - this env var allows you to override the log file's max size (in megabytes) before file rotation.
  - `LOG_FILE_MAX_AGE` (default: 0) - if `LOG_FILE_MAX_SIZE` is set, this env var allows you to override the log file's max age (in days) before file rotation. Keeping this config with the default value means not to remove old log files.
  - `LOG_FILE_MAX_BACKUPS` (default: 1) - if `LOG_FILE_MAX_SIZE` is set, this env var allows you to override the max amount of old log files to retain. Keeping this config with the default value means to retain 1 old log file at most (though `LOG_FILE_MAX_AGE` may still cause them to get deleted). If this is set to 0, the node will retain all old log files instead.
- Added support for the `force` flag on `chainlink blocks replay`. If set to true, already consumed logs that would otherwise be skipped will be rebroadcasted.
- Added version compatibility check when using CLI to login to a remote node. flag `bypass-version-check` skips this check.
- Interrim solution to set multiple nodes/chains from ENV. This gives the ability to specify multiple RPCs that the Chainlink node will constantly monitor for health and sync status, detecting dead nodes and out of sync nodes, with automatic failover. This is a temporary stand-in until configuration is overhauled and will be removed in future in favor of a config file. Set as such: `EVM_NODES='{...}'` where the var is a JSON array containing the node specifications. This is not compatible with using any other way to specify node via env (e.g. `ETH_URL`, `ETH_SECONDARY_URL`, `ETH_CHAIN_ID` etc). **WARNING**: Setting this environment variable will COMPLETELY ERASE your `evm_nodes` table on every boot and repopulate from the given data, nullifying any runtime modifications. Make sure to carefully read the [EVM performance configuration guide](https://chainlink.notion.site/EVM-performance-configuration-handbook-a36b9f84dcac4569ba68772aa0c1368c) for best practices here.

For example:

```bash
export EVM_NODES='
[
	{
		"name": "primary_1",
		"evmChainId": "137",
		"wsUrl": "wss://endpoint-1.example.com/ws",
    "httpUrl": "http://endpoint-1.example.com/",
		"sendOnly": false
	},
	{
		"name": "primary_2",
		"evmChainId": "137",
		"wsUrl": "ws://endpoint-2.example.com/ws",
    "httpUrl": "http://endpoint-2.example.com/",
		"sendOnly": false
	},
	{
		"name": "primary_3",
		"evmChainId": "137",
		"wsUrl": "wss://endpoint-3.example.com/ws",
    "httpUrl": "http://endpoint-3.example.com/",
		"sendOnly": false
	},
	{
		"name": "sendonly_1",
		"evmChainId": "137",
		"httpUrl": "http://endpoint-4.example.com/",
		"sendOnly": true
	},
  {
		"name": "sendonly_2",
		"evmChainId": "137",
		"httpUrl": "http://endpoint-5.example.com/",
		"sendOnly": true
	}
]
'
```

### Changed

- Changed default locking mode to "dual". Bugs in lease locking have been ironed out and this paves the way to making "lease" the default in the future. It is recommended to set `DATABASE_LOCKING_MODE=lease`, default is set to "dual" only for backwards compatibility.
- EIP-1559 is now enabled by default on mainnet. To disable (go back to legacy mode) set `EVM_EIP1559_DYNAMIC_FEES=false`. The default settings should work well, but if you wish to tune your gas controls, see the [documentation](https://docs.chain.link/docs/configuration-variables/#evm-gas-controls).

Note that EIP-1559 can be manually enabled on other chains by setting `EVM_EIP1559_DYNAMIC_FEES=true` but we only support it for official Ethereum mainnet and testnets. It is _not_ recommended enabling this setting on Polygon since during our testing process we found that the EIP-1559 fee market appears to be broken on all Polygon chains and EIP-1559 transactions are actually less likely to get included than legacy transactions.

See issue: https://github.com/maticnetwork/bor/issues/347

- The pipeline task runs have changed persistence protocol (database), which will result in inability to decode some existing task runs. All new runs should be working with no issues.

### Removed

- `LOG_TO_DISK` ENV var.

## [1.2.1] - 2022-03-17

This release hotfixes issues from moving a new CI/CD system. Feature-wise the functionality is the same as `v1.2.0`.

### Fixed

- Fixed CI/CD issue where environment variables were not being passed into the underlying build

## [1.2.0] - 2022-03-02

### Added

- Added support for the Nethermind Ethereum client.
- Added support for batch sending telemetry to the ingress server to improve performance.
- Added v2 P2P networking support (alpha)

New ENV vars:

- `ADVISORY_LOCK_CHECK_INTERVAL` (default: 1s) - when advisory locking mode is enabled, this controls how often Chainlink checks to make sure it still holds the advisory lock. It is recommended to leave this at the default.
- `ADVISORY_LOCK_ID` (default: 1027321974924625846) - when advisory locking mode is enabled, the application advisory lock ID can be changed using this env var. All instances of Chainlink that might run on a particular database must share the same advisory lock ID. It is recommended to leave this at the default.
- `LOG_FILE_DIR` (default: chainlink root directory) - if `LOG_FILE_MAX_SIZE` is set, this env var allows you to override the output directory for logging.
- `SHUTDOWN_GRACE_PERIOD` (default: 5s) - when node is shutting down gracefully and exceeded this grace period, it terminates immediately (trying to close DB connection) to avoid being SIGKILLed.
- `SOLANA_ENABLED` (default: false) - set to true to enable Solana support
- `TERRA_ENABLED` (default: false) - set to true to enable Terra support
- `BLOCK_HISTORY_ESTIMATOR_EIP1559_FEE_CAP_BUFFER_BLOCKS` - if EIP1559 mode is enabled, this optional env var controls the buffer blocks to add to the current base fee when sending a transaction. By default, the gas bumping threshold + 1 block is used. It is not recommended to change this unless you know what you are doing.
- `TELEMETRY_INGRESS_BUFFER_SIZE` (default: 100) - the number of telemetry messages to buffer before dropping new ones
- `TELEMETRY_INGRESS_MAX_BATCH_SIZE` (default: 50) - the maximum number of messages to batch into one telemetry request
- `TELEMETRY_INGRESS_SEND_INTERVAL` (default: 500ms) - the cadence on which batched telemetry is sent to the ingress server
- `TELEMETRY_INGRESS_SEND_TIMEOUT` (default: 10s) - the max duration to wait for the request to complete when sending batch telemetry
- `TELEMETRY_INGRESS_USE_BATCH_SEND` (default: true) - toggles sending telemetry using the batch client to the ingress server
- `NODE_NO_NEW_HEADS_THRESHOLD` (default: 3m) - RPC node will be marked out-of-sync if it does not receive a new block for this length of time. Set to 0 to disable head monitoring for liveness checking,
- `NODE_POLL_FAILURE_THRESHOLD` (default: 5) - number of consecutive failed polls before an RPC node is marked dead. Set to 0 to disable poll liveness checking.
- `NODE_POLL_INTERVAL` (default: 10s) - how often to poll. Set to 0 to disable all polling.

#### Bootstrap job

Added a new `bootstrap` job type. This job removes the need for every job to implement their own bootstrapping logic.
OCR2 jobs with `isBootstrapPeer=true` are automatically migrated to the new format.
The spec parameters are similar to a basic OCR2 job, an example would be:

```
type            = "bootstrap"
name            = "bootstrap"
relay           = "evm"
schemaVersion	= 1
contractID      = "0xAb5801a7D398351b8bE11C439e05C5B3259aeC9B"
[relayConfig]
chainID	        = 4
```

#### EVM node hot failover and liveness checking

Chainlink now supports hot failover and liveness checking for EVM nodes. This completely supercedes and replaces the Fiews failover proxy and should remove the need for any kind of failover proxy between Chainlink and its RPC nodes.

In order to use this feature, you'll need to set multiple primary RPC nodes.

### Removed

- `deleteuser` CLI command.

### Changed

`EVM_DISABLED` has been deprecated and replaced by `EVM_ENABLED` for consistency with other feature flags.
`ETH_DISABLED` has been deprecated and replaced by `EVM_RPC_ENABLED` for consistency, and because this was confusingly named. In most cases you want to set `EVM_ENABLED=false` and not `EVM_RPC_ENABLED=false`.

Log colorization is now disabled by default because it causes issues when piped to text files. To re-enable log colorization, set `LOG_COLOR=true`.

#### Polygon/matic defaults changed

Due to increasingly hostile network conditions on Polygon we have had to increase a number of default limits. This is to work around numerous and very deep re-orgs, high mempool pressure and a failure by the network to propagate transactions properly. These new limits are likely to increase load on both your Chainlink node and database, so please be sure to monitor CPU and memory usage on both and make sure they are adequately specced to handle the additional load.

## [1.1.1] - 2022-02-14

### Added

- `BLOCK_HISTORY_ESTIMATOR_EIP1559_FEE_CAP_BUFFER_BLOCKS` - if EIP1559 mode is enabled, this optional env var controls the buffer blocks to add to the current base fee when sending a transaction. By default, the gas bumping threshold + 1 block is used. It is not recommended to change this unless you know what you are doing.
- `EVM_GAS_FEE_CAP_DEFAULT` - if EIP1559 mode is enabled, and FixedPrice gas estimator is used, this env var controls the fixed initial fee cap.
- Allow dumping pprof even when not in dev mode, useful for debugging (go to /v2/debug/pprof as a logged in user)

### Fixed

- Update timeout so we don’t exit early on very large log broadcaster backfills

#### EIP-1559 Fixes

Fixed issues with EIP-1559 related to gas bumping. Due to [go-ethereum's implementation](https://github.com/ethereum/go-ethereum/blob/bff330335b94af3643ac2fb809793f77de3069d4/core/tx_list.go#L298) which introduces additional restrictions on top of the EIP-1559 spec, we must bump the FeeCap at least 10% each time in order for the gas bump to be accepted.

The new EIP-1559 implementation works as follows:

If you are using FixedPriceEstimator:
- With gas bumping disabled, it will submit all transactions with `feecap=ETH_MAX_GAS_PRICE_WEI` and `tipcap=EVM_GAS_TIP_CAP_DEFAULT`
- With gas bumping enabled, it will submit all transactions initially with `feecap=EVM_GAS_FEE_CAP_DEFAULT` and `tipcap=EVM_GAS_TIP_CAP_DEFAULT`.

If you are using BlockHistoryEstimator (default for most chains):
- With gas bumping disabled, it will submit all transactions with `feecap=ETH_MAX_GAS_PRICE_WEI` and `tipcap=<calculated using past blocks>`
- With gas bumping enabled (default for most chains) it will submit all transactions initially with `feecap=current block base fee * (1.125 ^ N)` where N is configurable by setting BLOCK_HISTORY_ESTIMATOR_EIP1559_FEE_CAP_BUFFER_BLOCKS but defaults to `gas bump threshold+1` and `tipcap=<calculated using past blocks>`

Bumping works as follows:

- Increase tipcap by `max(tipcap * (1 + ETH_GAS_BUMP_PERCENT), tipcap + ETH_GAS_BUMP_WEI)`
- Increase feecap by `max(feecap * (1 + ETH_GAS_BUMP_PERCENT), feecap + ETH_GAS_BUMP_WEI)`

## [1.1.0] - 2022-01-25

### Added

- Added support for Sentry error reporting. Set `SENTRY_DSN` at run-time to enable reporting.
- Added Prometheus counters: `log_warn_count`, `log_error_count`, `log_critical_count`, `log_panic_count` and `log_fatal_count` representing the corresponding number of warning/error/critical/panic/fatal messages in the log.
- The new prometheus metric `tx_manager_tx_attempt_count` is a Prometheus Gauge that should represent the total number of Transactions attempts that awaiting confirmation for this node.
- The new prometheus metric `version` that displays the node software version (tag) as well as the corresponding commit hash.
- CLI command `keys eth list` is updated to display key specific max gas prices.
- CLI command `keys eth create` now supports optional `maxGasPriceGWei` parameter.
- CLI command `keys eth update` is added to update key specific parameters like `maxGasPriceGWei`.
- Add partial support for Moonriver chain
- For OCR jobs, `databaseTimeout`, `observationGracePeriod` and `contractTransmitterTransmitTimeout` can be specified to override chain-specific default values.

Two new log levels have been added.

- `[crit]`: *Critical* level logs are more severe than `[error]` and require quick action from the node operator.
- `[debug] [trace]`: *Trace* level logs contain extra `[debug]` information for development, and must be compiled in via `-tags trace`.

#### [Beta] Multichain support added

As a beta feature, Chainlink now supports connecting to multiple different EVM chains simultaneously.

This means that one node can run jobs on Goerli, Kovan, BSC and Mainnet (for example). Note that you can still have as many eth keys as you like, but each eth key is pegged to one chain only.

Extensive efforts have been made to make migration for existing nops as seamless as possible. Generally speaking, you should not have to make any changes when upgrading your existing node to this version. All your jobs will continue to run as before.

The overall summary of changes is such:

##### Chains/Ethereum Nodes

EVM chains are now represented as a first class object within the chainlink node. You can create/delete/list them using the CLI or API.

At least one primary node is required in order for a chain to connect. You may additionally specify zero or more send-only nodes for a chain. It is recommended to use the CLI/API or GUI to add nodes to chain.

###### Creation

```bash
chainlink chains evm create -id 42 # creates an evm chain with chain ID 42 (see: https://chainlist.org/)
chainlink nodes create -chain-id 42 -name 'my-primary-kovan-full-node' -type primary -ws-url ws://node.example/ws -http-url http://node.example/rpc # http-url is optional but recommended for primaries
chainlink nodes create -chain-id 42 -name 'my-send-only-backup-kovan-node' -type sendonly -http-url http://some-public-node.example/rpc
```

###### Listing

```bash
chainlink chains evm list
chainlink nodes list
```

###### Deletion

```bash
chainlink nodes delete 'my-send-only-backup-kovan-node'
chainlink chains evm delete 42
```

###### Legacy eth ENV vars

The old way of specifying chains using environment variables is still supported but discouraged. It works as follows:

If you specify `ETH_URL` then the values of `ETH_URL`, `ETH_CHAIN_ID`, `ETH_HTTP_URL` and `ETH_SECONDARY_URLS` will be used to create/update chains and nodes representing these values in the database. If an existing chain/node is found it will be overwritten. This behavior is used mainly to ease the process of upgrading, and on subsequent runs (once your old settings have been written to the database) it is recommended to unset these ENV vars and use the API commands exclusively to administer chains and nodes.

##### Jobs/tasks

By default, all jobs/tasks will continue to use the default chain (specified by `ETH_CHAIN_ID`). However, the following jobs now allow an additional `evmChainID` key in their TOML:

- VRF
- DirectRequest
- Keeper
- OCR
- Fluxmonitor

You can pin individual jobs to a particular chain by specifying the `evmChainID` explicitly. Here is an example job to demonstrate:

```toml
type            = "keeper"
evmChainID      = 3
schemaVersion   = 1
name            = "example keeper spec"
contractAddress = "0x9E40733cC9df84636505f4e6Db28DCa0dC5D1bba"
externalJobID   = "0EEC7E1D-D0D2-476C-A1A8-72DFB6633F49"
fromAddress     = "0xa8037A20989AFcBC51798de9762b351D63ff462e"
```

The above keeper job will _always_ run on chain ID 3 (Ropsten) regardless of the `ETH_CHAIN_ID` setting. If no chain matching this ID has been added to the chainlink node, the job cannot be created (you must create the chain first).

In addition, you can also specify `evmChainID` on certain pipeline tasks. This allows for cross-chain requests, for example:

```toml
type                = "directrequest"
schemaVersion       = 1
evmChainID          = 42
name                = "example cross chain spec"
contractAddress     = "0x613a38AC1659769640aaE063C651F48E0250454C"
externalJobID       = "0EEC7E1D-D0D2-476C-A1A8-72DFB6633F90"
observationSource   = """
    decode_log   [type=ethabidecodelog ... ]
    ...
    submit [type=ethtx to="0x613a38AC1659769640aaE063C651F48E0250454C" data="$(encode_tx)" minConfirmations="2" evmChainID="3"]
    decode_log-> ... ->submit;
"""
```

In the example above (which excludes irrelevant pipeline steps for brevity) a log can be read from the chain with ID 42 (Kovan) and a transaction emitted on chain with ID 3 (Ropsten).

Tasks that support the `evmChainID` parameter are as follows:

- `ethcall`
- `estimategaslimit`
- `ethtx`

###### Defaults

If the job- or task-specific `evmChainID` is _not_ given, the job/task will simply use the default as specified by the `ETH_CHAIN_ID` env variable.

Generally speaking, the default config values for each chain are good enough. But in some cases it is necessary to be able to override the defaults on a per-chain basis.

This used to be done via environment variables e.g. `MINIMUM_CONTRACT_PAYMENT_LINK_JUELS`.

These still work, but if set they will override that value for _all_ chains. This may not always be what you want. Consider a node that runs both Matic and Mainnet. You may want to set a higher value for `MINIMUM_CONTRACT_PAYMENT` on Mainnet, due to the more expensive gas costs. However, setting `MINIMUM_CONTRACT_PAYMENT_LINK_JUELS` using env variables will set that value for _all_ chains including matic.

To help you work around this, Chainlink now supports setting per-chain configuration options.

**Examples**

To set initial configuration when creating a chain, pass in the full json string as an optional parameter at the end:

`chainlink evm chains create -id 42 '{"BlockHistoryEstimatorBlockDelay": "100"}'`

To set configuration on an existing chain, specify key values pairs as such:

`chainlink evm chains configure -id 42 BlockHistoryEstimatorBlockDelay=100 GasEstimatorMode=FixedPrice`

The full list of chain-specific configuration options can be found by looking at the `ChainCfg` struct in `core/chains/evm/types/types.go`.

#### Async support in external adapters

External Adapters making async callbacks can now error job runs. This required a slight change to format, the correct way to callback from an asynchronous EA is using the following JSON:

SUCCESS CASE:

```json
{
    "value": < any valid json object >
}
```

ERROR CASE:


```json
{
    "error": "some error string"
}
```

This only applies to EAs using the `X-Chainlink-Pending` header to signal that the result will be POSTed back to the Chainlink node sometime 'later'. Regular synchronous calls to EAs work just as they always have done.

(NOTE: Official documentation for EAs needs to be updated)

#### New optional VRF v2 field: `requestedConfsDelay`

Added a new optional field for VRF v2 jobs called `requestedConfsDelay`, which configures a
number of blocks to wait in addition to the request specified `requestConfirmations` before servicing
the randomness request, i.e. the Chainlink node will wait `max(nodeMinConfs, requestConfirmations + requestedConfsDelay)`
blocks before servicing the request.

It can be used in the following way:

```toml
type = "vrf"
externalJobID = "123e4567-e89b-12d3-a456-426655440001"
schemaVersion = 1
name = "vrf-v2-secondary"
coordinatorAddress = "0xABA5eDc1a551E55b1A570c0e1f1055e5BE11eca7"
requestedConfsDelay = 10
# ... rest of job spec ...
```

Use of this field requires a database migration.

#### New locking mode: 'lease'

Chainlink now supports a new environment variable `DATABASE_LOCKING_MODE`. It can be set to one of the following values:

- `dual` (the default - uses both locking types for backwards and forwards compatibility)
- `advisorylock` (advisory lock only)
- `lease` (lease lock only)
- `none` (no locking at all - useful for advanced deployment environments when you can be sure that only one instance of chainlink will ever be running)

The database lock ensures that only one instance of Chainlink can be run on the database at a time. Running multiple instances of Chainlink on a single database at the same time would likely to lead to strange errors and possibly even data integrity failures and should not be allowed.

Ideally, node operators would be using a container orchestration system (e.g. Kubernetes) that ensures that only one instance of Chainlink ever runs on a particular postgres database.

However, we are aware that many node operators do not have the technical capacity to do this. So a common use case is to run multiple Chainlink instances in failover mode (as recommended by our official documentation, although this will be changing in future). The first instance will take some kind of lock on the database and subsequent instances will wait trying to take this lock in case the first instance disappears or dies.

Traditionally Chainlink has used an advisory lock to manage this. However, advisory locks come with several problems, notably:
- Postgres does not really like it when you hold locks open for a very long time (hours/days). It hampers certain internal cleanup tasks and is explicitly discouraged by the postgres maintainers.
- The advisory lock can silently disappear on postgres upgrade, meaning that a new instance can take over even while the old one is still running.
- Advisory locks do not play nicely with pooling tools such as pgbouncer.
- If the application crashes, the advisory lock can be left hanging around for a while (sometimes hours) and can require manual intervention to remove it before another instance of Chainlink will allow itself to boot.

For this reason, we have introduced a new locking mode, `lease`, which is likely to become the default in the future. `lease`-mode works as follows:
- Have one row in a database which is updated periodically with the client ID.
- CL node A will run a background process on start that updates this e.g. once per second.
- CL node B will spinlock, checking periodically to see if the update got too old. If it goes more than a set period without updating, it assumes that node A is dead and takes over. Now CL node B is the owner of the row, and it updates this every second.
- If CL node A comes back somehow, it will go to take out a lease and realise that the database has been leased to another process, so it will exit the entire application immediately.

The default is set to `dual` which used both advisory locking AND lease locking, for backwards compatibility. However, it is recommended that node operators who know what they are doing, or explicitly want to stop using the advisory locking mode set `DATABASE_LOCKING_MODE=lease` in their env.

Lease locking can be configured using the following ENV vars:

`LEASE_LOCK_REFRESH_INTERVAL` (default 1s)
`LEASE_LOCK_DURATION` (default 30s)

It is recommended to leave these set to the default values.

#### Duplicate Job Configuration

When duplicating a job, the new job's configuration settings that have not been overridden by the user can still reflect the chainlink node configuration.

#### Nurse (automatic pprof profiler)

Added new automatic pprof profiling service. Profiling is triggered when the node exceeds certain resource thresholds (currently, memory and goroutine count). The following environment variables have been added to allow configuring this service:

- `AUTO_PPROF_ENABLED`: Set to `true` to enable the automatic profiling service. Defaults to `false`.
- `AUTO_PPROF_PROFILE_ROOT`: The location on disk where pprof profiles will be stored. Defaults to `$CHAINLINK_ROOT`.
- `AUTO_PPROF_POLL_INTERVAL`: The interval at which the node's resources are checked. Defaults to `10s`.
- `AUTO_PPROF_GATHER_DURATION`: The duration for which profiles are gathered when profiling is kicked off. Defaults to `10s`.
- `AUTO_PPROF_GATHER_TRACE_DURATION`: The duration for which traces are gathered when profiling is kicked off. This is separately configurable because traces are significantly larger than other types of profiles. Defaults to `5s`.
- `AUTO_PPROF_MAX_PROFILE_SIZE`: The maximum amount of disk space that profiles may consume before profiling is disabled. Defaults to `100mb`.
- `AUTO_PPROF_CPU_PROFILE_RATE`: See https://pkg.go.dev/runtime#SetCPUProfileRate. Defaults to `1`.
- `AUTO_PPROF_MEM_PROFILE_RATE`: See https://pkg.go.dev/runtime#pkg-variables. Defaults to `1`.
- `AUTO_PPROF_BLOCK_PROFILE_RATE`: See https://pkg.go.dev/runtime#SetBlockProfileRate. Defaults to `1`.
- `AUTO_PPROF_MUTEX_PROFILE_FRACTION`: See https://pkg.go.dev/runtime#SetMutexProfileFraction. Defaults to `1`.
- `AUTO_PPROF_MEM_THRESHOLD`: The maximum amount of memory the node can actively consume before profiling begins. Defaults to `4gb`.
- `AUTO_PPROF_GOROUTINE_THRESHOLD`: The maximum number of actively-running goroutines the node can spawn before profiling begins. Defaults to `5000`.

**Adventurous node operators are encouraged to read [this guide on how to analyze pprof profiles](https://jvns.ca/blog/2017/09/24/profiling-go-with-pprof/).**

#### `merge` task type

A new task type has been added, called `merge`. It can be used to merge two maps/JSON values together. Merge direction is from right to left such that `right` will clobber values of `left`. If no `left` is provided, it uses the input of the previous task. Example usage as such:


```
decode_log   [type=ethabidecodelog ...]
merge        [type=merge right=<{"foo": 42}>];

decode_log -> merge;
```

Or, to reverse merge direction:

```
decode_log   [type=ethabidecodelog ...]
merge        [type=merge left=<{"foo": 42}> right="$(decode_log)"];

decode_log -> merge;
```

#### Enhanced ABI encoding support

The `ethabiencode2` task supports ABI encoding using the abi specification generated by `solc`. e.g:

    {
        "name": "call",
        "inputs": [
          {
            "name": "value",
            "type": "tuple",
            "components": [
              {
                "name": "first",
                "type": "bytes32"
              },
              {
                "name": "last",
                "type": "bool"
              }
            ]
          }
        ]
    }

This would allow for calling of a function `call` with a tuple containing two values, the first a `bytes32` and the second a `bool`. You can supply a named map or an array.

#### Transaction Simulation (Gas Savings)

Chainlink now supports transaction simulation for certain types of job. When this is enabled, transactions will be simulated using `eth_call` before initial send. If the transaction reverted, the tx is marked as errored without being broadcast, potentially avoiding an expensive on-chain revert.

This can add a tiny bit of latency (upper bound 2s, generally much shorter under good conditions) and will add marginally more load to the eth client, since it adds an extra call for every transaction sent. However, it may help to save gas in some cases especially during periods of high demand by avoiding unnecessary reverts (due to outdated round etc.).

This option is EXPERIMENTAL and disabled by default.

To enable for FM or OCR:

`FM_SIMULATE_TRANSACTIONs=true`
`OCR_SIMULATE_TRANSACTIONS=true`

To enable in the pipeline, use the `simulate=true` option like so:

```
submit [type=ethtx to="0xDeadDeadDeadDeadDeadDeadDeadDead" data="0xDead" simulate=true]
```

Use at your own risk.

#### Misc

Chainlink now supports more than one primary eth node per chain. Requests are round-robined between available primaries.

Add CRUD functionality for EVM Chains and Nodes through Operator UI.

Non-fatal errors to a pipeline run are preserved including any run that succeeds but has more than one fatal error.

Chainlink now supports configuring max gas price on a per-key basis (allows implementation of keeper "lanes").

The Operator UI now supports login MFA with hardware security keys. `MFA_RPID` and `MFA_RPORIGIN` environment variables have been added to the config and are required if using the new MFA feature.

Keys and Configuration navigation links have been moved into a settings dropdown to make space for multichain navigation links.

#### Full EIP1559 Support (Gas Savings)

Chainlink now includes experimental support for submitting transactions using type 0x2 (EIP-1559) envelope.

EIP-1559 mode is off by default but can be enabled on a per-chain basis or globally.

This may help to save gas on spikes: Chainlink ought to react faster on the upleg and avoid overpaying on the downleg. It may also be possible to set `BLOCK_HISTORY_ESTIMATOR_BATCH_SIZE` to a smaller value e.g. 12 or even 6 because tip cap ought to be a more consistent indicator of inclusion time than total gas price. This would make Chainlink more responsive and ought to reduce response time variance. Some experimentation will be needed here to find optimum settings.

To enable globally, set `EVM_EIP1559_DYNAMIC_FEES=true`. Set with caution, if you set this on a chain that does not actually support EIP-1559 your node will be broken.

In EIP-1559 mode, the total price for the transaction is the minimum of base fee + tip cap and fee cap. More information can be found on the [official EIP](https://github.com/ethereum/EIPs/blob/master/EIPS/eip-1559.md).

Chainlink's implementation of this is to set a large fee cap and modify the tip cap to control confirmation speed of transactions. So, when in EIP1559 mode, the tip cap takes the place of gas price roughly speaking, with the varying base price remaining a constant (we always pay it).

A quick note on terminology - Chainlink uses the same terms used internally by go-ethereum source code to describe various prices. This is not the same as the externally used terms. For reference:

Base Fee Per Gas = BaseFeePerGas
Max Fee Per Gas = FeeCap
Max Priority Fee Per Gas = TipCap

In EIP-1559 mode, the following changes occur to how configuration works:

- All new transactions will be sent as type 0x2 transactions specifying a TipCap and FeeCap (NOTE: existing pending legacy transactions will continue to be gas bumped in legacy mode)
- BlockHistoryEstimator will apply its calculations (gas percentile etc.) to the TipCap and this value will be used for new transactions (GasPrice will be ignored)
- FixedPriceEstimator will use `EVM_GAS_TIP_CAP_DEFAULT` instead of `ETH_GAS_PRICE_DEFAULT`
- `ETH_GAS_PRICE_DEFAULT` is ignored for new transactions and `EVM_GAS_TIP_CAP_DEFAULT` is used instead (default 20GWei)
- `ETH_MIN_GAS_PRICE_WEI` is ignored for new transactions and `EVM_GAS_TIP_CAP_MINIMUM` is used instead (default 0)
- `ETH_MAX_GAS_PRICE_WEI` controls the FeeCap
- `KEEPER_GAS_PRICE_BUFFER_PERCENT` is ignored in EIP-1559 mode and `KEEPER_TIP_CAP_BUFFER_PERCENT` is used instead

The default tip cap is configurable per-chain but can be specified for all chains using `EVM_GAS_TIP_CAP_DEFAULT`. The fee cap is derived from `ETH_MAX_GAS_PRICE_WEI`.

When using the FixedPriceEstimator, the default gas tip will be used for all transactions.

When using the BlockHistoryEstimator, Chainlink will calculate the tip cap based on transactions already included (in the same way it calculates gas price in legacy mode).

Enabling EIP1559 mode might lead to marginally faster transaction inclusion and make the node more responsive to sharp rises/falls in gas price, keeping response times more consistent.

In addition, `ethcall` tasks now accept `gasTipCap` and `gasFeeCap` parameters in addition to `gasPrice`. This is required for Keeper jobs, i.e.:

```
check_upkeep_tx          [type=ethcall
                          failEarly=true
                          extractRevertReason=true
                          contract="$(jobSpec.contractAddress)"
                          gas="$(jobSpec.checkUpkeepGasLimit)"
                          gasPrice="$(jobSpec.gasPrice)"
                          gasTipCap="$(jobSpec.gasTipCap)"
                          gasFeeCap="$(jobSpec.gasFeeCap)"
                          data="$(encode_check_upkeep_tx)"]
```


NOTE: AccessLists are part of the 0x2 transaction type spec and Chainlink also implements support for these internally. This is not currently exposed in any way, if there is demand for this it ought to be straightforward enough to do so.

Avalanche AP4 defaults have been added (you can remove manually set ENV vars controlling gas pricing).

#### New env vars

`CHAIN_TYPE` - Configure the type of chain (if not standard). `Arbitrum`, `ExChain`, `Optimism`, or `XDai`. Replaces `LAYER_2_TYPE`. NOTE: This is a global override, to set on a per-chain basis you must use the CLI/API or GUI to change the chain-specific config for that chain (`ChainType`).

`BLOCK_EMISSION_IDLE_WARNING_THRESHOLD` - Controls global override for the time after which node will start logging warnings if no heads are received.

`ETH_DEFAULT_BATCH_SIZE` - Controls the default number of items per batch when making batched RPC calls. It is unlikely that you will need to change this from the default value.

NOTE: `ETH_URL` used to default to "ws://localhost:8546" and `ETH_CHAIN_ID` used to default to 1. These defaults have now been removed. The env vars are no longer required, since node configuration is now done via CLI/API/GUI and stored in the database.

### Removed

- `belt/` and `evm-test-helpers/` removed from the codebase.

#### Deprecated env vars

`LAYER_2_TYPE` - Use `CHAIN_TYPE` instead.

#### Removed env vars

`FEATURE_CRON_V2`, `FEATURE_FLUX_MONITOR_V2`, `FEATURE_WEBHOOK_V2` - all V2 job types are now enabled by default.

### Fixed

- Fixed a regression whereby the BlockHistoryEstimator would use a bumped value on old gas price even if the new current price was larger than the bumped value.
- Fixed a bug where creating lots of jobs very quickly in parallel would cause the node to hang
- Propagating `evmChainID` parameter in job specs supporting this parameter.

Fixed `LOG_LEVEL` behavior in respect to the corresponding UI setting: Operator can override `LOG_LEVEL` until the node is restarted.

### Changed

- The default `GAS_ESTIMATOR_MODE` for Optimism chains has been changed to `Optimism2`.
- Default minimum payment on mainnet has been reduced from 1 LINK to 0.1 LINK.
- Logging timestamp output has been changed from unix to ISO8601 to aid in readability. To keep the old unix format, you may set `LOG_UNIX_TS=true`
- Added WebAuthn support for the Operator UI and corresponding support in the Go backend

#### Log to Disk

This feature has been disabled by default, turn on with LOG_TO_DISK. For most production uses this is not desirable.

## [1.0.1] - 2021-11-23

### Added

- Improved error reporting
- Panic and recovery improvements

### Fixed

- Resolved config conversion errors for ETH_FINALITY_DEPTH, ETH_HEAD_TRACKER_HISTORY, and ETH_GAS_LIMIT_MULTIPLIER
- Proper handling for "nonce too low" errors on Avalanche

## [1.0.0] - 2021-10-19

### Added

- `chainlink node db status` will now display a table of applied and pending migrations.
- Add support for OKEx/ExChain.

### Changed

**Legacy job pipeline (JSON specs) are no longer supported**

This version will refuse to migrate the database if job specs are still present. You must manually delete or migrate all V1 job specs before upgrading.

For more information on migrating, see [the docs](https://docs.chain.link/chainlink-nodes/).

This release will DROP legacy job tables so please take a backup before upgrading.

#### KeyStore changes

* We no longer support "soft deleting", or archiving keys. From now on, keys can only be hard-deleted.
* Eth keys can no longer be imported directly to the database. If you with to import an eth key, you _must_ start the node first and import through the remote client.

#### New env vars

`LAYER_2_TYPE` - For layer 2 chains only. Configure the type of chain, either `Arbitrum` or `Optimism`.

#### Misc

- Head sampling can now be optionally disabled by setting `ETH_HEAD_TRACKER_SAMPLING_INTERVAL = "0s"` - this will result in every new head being delivered to running jobs,
  regardless of the head frequency from the chain.
- When creating new FluxMonitor jobs, the validation logic now checks that only one of: drumbeat ticker or idle timer is enabled.
- Added a new Prometheus metric: `uptime_seconds` which measures the number of seconds the node has been running. It can be helpful in detecting potential crashes.

### Fixed

Fixed a regression whereby the BlockHistoryEstimator would use a bumped value on old gas price even if the new current price was larger than the bumped value.

## [0.10.15] - 2021-10-14

**It is highly recommended upgrading to this version before upgrading to any newer versions to avoid any complications.**

### Fixed

- Prevent release from clobbering databases that have previously been upgraded

## [0.10.14] - 2021-09-06

### Added

- FMv2 spec now contains DrumbeatRandomDelay parameter that can be used to introduce variation between round of submits of different oracles, if drumbeat ticker is enabled.

- OCR Hibernation

#### Requesters/MinContractPaymentLinkJuels

V2 direct request specs now support two additional keys:

- "requesters" key which allows whitelisting requesters
- "minContractPaymentLinkJuels" key which allows to specify a job-specific minimum contract payment.

For example:

```toml
type                        = "directrequest"
schemaVersion               = 1
requesters                  = ["0xaaaa1F8ee20f5565510B84f9353F1E333E753B7a", "0xbbbb70F0e81C6F3430dfdC9fa02fB22BdD818C4e"] # optional
minContractPaymentLinkJuels = "100000000000000" # optional
name                        = "example eth request event spec with requesters"
contractAddress             = "..."
externalJobID               = "..."
observationSource           = """
...
"""
```

## [0.10.13] - 2021-08-25

### Fixed

- Resolved exiting Hibernation bug on FMv2

## [0.10.12] - 2021-08-16

### Fixed

- Resolved FMv2 stalling in Hibernation mode
- Resolved rare issue when the Gas Estimator fails on start
- Resolved the handling of nil values for gas price

## [0.10.11] - 2021-08-09

A new configuration variable, `BLOCK_BACKFILL_SKIP`, can be optionally set to "true" in order to strongly limit the depth of the log backfill.
This is useful if the node has been offline for a longer time and after startup should not be concerned with older events from the chain.

Three new configuration variables are added for the new telemetry ingress service support. `TELEMETRY_INGRESS_URL` sets the URL to connect to for telemetry ingress, `TELEMETRY_INGRESS_SERVER_PUB_KEY` sets the public key of the telemetry ingress server, and `TELEMETRY_INGRESS_LOGGING` toggles verbose logging of the raw telemetry messages being sent.

* Fixes the logging configuration form not displaying the current values
* Updates the design of the configuration cards to be easier on the eyes
* View Coordinator Service Authentication keys in the Operator UI. This is hidden
  behind a feature flag until usage is enabled.
* Adds support for the new telemetry ingress service.

### Changed

**The legacy job pipeline (JSON specs) has been officially deprecated and support for these jobs will be dropped in an upcoming release.**

Any node operators still running jobs with JSON specs should migrate their jobs to TOML format instead.

The format for V2 Webhook job specs has changed. They now allow specifying 0 or more external initiators. Example below:

```toml
type            = "webhook"
schemaVersion   = 1
externalInitiators = [
    { name = "foo-ei", spec = '{"foo": 42}' },
    { name = "bar-ei", spec = '{"bar": 42}' }
]
observationSource   = """
ds          [type=http method=GET url="https://chain.link/ETH-USD"];
ds_parse    [type=jsonparse path="data,price"];
ds_multiply [type=multiply times=100];
ds -> ds_parse -> ds_multiply;
"""
```

These external initiators will be notified with the given spec after the job is created, and also at deletion time.

Only the External Initiators listed in the toml spec may trigger a run for that job. Logged-in users can always trigger a run for any job.

#### Migrating Jobs

- OCR
All OCR jobs are already using v2 pipeline by default - no need to do anything here.

- Flux Monitor v1
We have created a tool to help you automigrate flux monitor specs in JSON format to the new TOML format. You can migrate a job like this:

```
chainlink jobs migrate <job id>
```

This can be automated by using the API like so:

```
POST http://yournode.example/v2/migrate/<job id>
```

- VRF v1
Automigration is not supported for VRF jobs. They must be manually converted into v2 format.

- Ethlog/Runlog/Cron/web
All other job types must also be manually converted into v2 format.

#### Technical details

Why are we doing this?

To give some background, the legacy job pipeline has been around since before Chainlink went to mainnet and is getting quite long in the tooth. The code is brittle and difficult to understand and maintain. For a while now we have been developing a v2 job pipeline in parallel which uses the TOML format. The new job pipeline is simpler, more performant and more powerful. Every job that can be represented in the legacy pipeline should be able to be represented in the v2 pipeline - if it can't be, that's a bug, so please let us know ASAP.

The v2 pipeline has now been extensively tested in production and proved itself reliable. So, we made the decision to drop V1 support entirely in favour of focusing developer effort on new features like native multichain support, EIP1559-compatible fees, further gas saving measures and support for more blockchains. By dropping support for the old pipeline, we can deliver these features faster and better support our community.

#### KeyStore changes

* Key export files are changing format and will not be compatible between versions. Ex, a key exported in 0.10.12, will not be importable by a node running 1.0.0, and vice-versa.
* We no longer support "soft deleting", or archiving keys. From now on, keys can only be hard-deleted.
* Eth keys can no longer be imported directly to the database. If you with to import an eth key, you _must_ start the node first and import through the remote client.

## [0.10.10] - 2021-07-19

### Changed

This update will truncate `pipeline_runs`, `pipeline_task_runs`, `flux_monitor_round_stats_v2` DB tables as a part of the migration.

#### Gas Estimation

Gas estimation has been revamped and full support for Optimism has been added.

The following env vars have been deprecated, and will be removed in a future release:

```
GAS_UPDATER_ENABLED
GAS_UPDATER_BATCH_SIZE
GAS_UPDATER_BLOCK_DELAY
GAS_UPDATER_BLOCK_HISTORY_SIZE
GAS_UPDATER_TRANSACTION_PERCENTILE
```

If you are using any of the env vars above, please switch to using the following instead:

```
GAS_ESTIMATOR_MODE
BLOCK_HISTORY_ESTIMATOR_BATCH_SIZE
BLOCK_HISTORY_ESTIMATOR_BLOCK_DELAY
BLOCK_HISTORY_ESTIMATOR_BLOCK_HISTORY_SIZE
BLOCK_HISTORY_ESTIMATOR_TRANSACTION_PERCENTILE
```

Valid values for `GAS_ESTIMATOR_MODE` are as follows:

`GAS_ESTIMATOR_MODE=BlockHistory` (equivalent to `GAS_UPDATER_ENABLED=true`)
`GAS_ESTIMATOR_MODE=FixedPrice` (equivalent to `GAS_UPDATER_ENABLED=false`)
`GAS_ESTIMATOR_MODE=Optimism` (new)

New gas estimator modes may be added in the future.

In addition, a minor annoyance has been fixed whereby previously if you enabled the gas updater, it would overwrite the locally stored value for gas price and continue to use this even if it was disabled after a reboot. This will no longer happen: BlockHistory mode will not clobber the locally stored value for fixed gas price, which can still be adjusted via remote API call or using `chainlink config setgasprice XXX`. In order to use this manually fixed gas price, you must enable FixedPrice estimator mode.

### Added

Added support for latest version of libocr with the V2 networking stack. New env vars to configure this are:

```
P2P_NETWORKING_STACK
P2PV2_ANNOUNCE_ADDRESSES
P2PV2_BOOTSTRAPPERS
P2PV2_DELTA_DIAL
P2PV2_DELTA_RECONCILE
P2PV2_LISTEN_ADDRESSES
```

All of these are currently optional, by default OCR will continue to use the existing V1 stack. The new env vars will be used internally for OCR testing.

### Fixed

- Fix inability to create jobs with a cron schedule.

## [0.10.9] - 2021-07-05

### Changed

#### Transaction Strategies

FMv2, Keeper and OCR jobs now use a new strategy for sending transactions. By default, if multiple transactions are queued up, only the latest one will be sent. This should greatly reduce the number of stale rounds and reverted transactions, and help node operators to save significant gas especially during times of high congestion or when catching up on a deep backlog.

Defaults should work well, but it can be controlled if necessary using the following new env vars:

`FM_DEFAULT_TRANSACTION_QUEUE_DEPTH`
`KEEPER_DEFAULT_TRANSACTION_QUEUE_DEPTH`
`OCR_DEFAULT_TRANSACTION_QUEUE_DEPTH`

Setting to 0 will disable (the old behaviour). Setting to 1 (the default) will keep only the latest transaction queued up at any given time. Setting to 2, 3 etc. will allow this many transactions to be queued before starting to drop older items.

Note that it has no effect on FMv1 jobs. Node operators will need to upgrade to FMv2 to take advantage of this feature.

## [0.10.8] - 2021-06-21

### Fixed

- The HTTP adapter would remove a trailing slash on a subdirectory when specifying an extended path, so for instance `http://example.com/subdir/` with a param of `?query=` extended path would produce the URL `http://example.com/subdir?query=`, but should now produce: `http://example.com/subdir/?query=`.

- Matic autoconfig is now enabled for mainnet. Matic nops should remove any custom tweaks they have been running with. In addition, we have better default configs for Optimism, Arbitrum and RSK.

- It is no longer required to set `DEFAULT_HTTP_ALLOW_UNRESTRICTED_NETWORK_ACCESS=true` to enable local fetches on bridge or http tasks. If the URL for the http task is specified as a variable, then set the AllowUnrestrictedNetworkAccess option for this task. Please remove this if you had it set and no longer need it, since it introduces a slight security risk.

- Chainlink can now run with ETH_DISABLED=true without spewing errors everywhere

- Removed prometheus metrics that were no longer valid after recent changes to head tracking:
  `head_tracker_heads_in_queue`, `head_tracker_callback_execution_duration`,
  `head_tracker_callback_execution_duration_hist`, `head_tracker_num_heads_dropped`

### Added

- MINIMUM_CONTRACT_PAYMENT_LINK_JUELS replaces MINIMUM_CONTRACT_PAYMENT, which will be deprecated in a future release.

- INSECURE_SKIP_VERIFY configuration variable disables verification of the Chainlink SSL certificates when using the CLI.

- JSON parse tasks (v2) now permit an empty `path` parameter.

- Eth->eth transfer gas limit is no longer hardcoded at 21000 and can now be adjusted using `ETH_GAS_LIMIT_TRANSFER`

- HTTP and Bridge tasks (v2 pipeline) now log the request parameters (including the body) upon making the request when `LOG_LEVEL=debug`.

- Webhook v2 jobs now support two new parameters, `externalInitiatorName` and `externalInitiatorSpec`. The v2 version of the following v1 spec:
    ```
    {
      "initiators": [
        {
          "type": "external",
          "params": {
            "name": "substrate",
            "body": {
              "endpoint": "substrate",
              "feed_id": 0,
              "account_id": "0x7c522c8273973e7bcf4a5dbfcc745dba4a3ab08c1e410167d7b1bdf9cb924f6c",
              "fluxmonitor": {
                "requestData": {
                  "data": { "from": "DOT", "to": "USD" }
                },
                "feeds": [{ "url": "http://adapter1:8080" }],
                "threshold": 0.5,
                "absoluteThreshold": 0,
                "precision": 8,
                "pollTimer": { "period": "30s" },
                "idleTimer": { "duration": "1m" }
              }
            }
          }
        }
      ],
      "tasks": [
        {
          "type": "substrate-adapter1",
          "params": { "multiply": 1e8 }
        }
      ]
    }
    ```
    is:
    ```
    type            = "webhook"
    schemaVersion   = 1
    jobID           = "0EEC7E1D-D0D2-475C-A1A8-72DFB6633F46"
    externalInitiatorName = "substrate"
    externalInitiatorSpec = """
        {
          "endpoint": "substrate",
          "feed_id": 0,
          "account_id": "0x7c522c8273973e7bcf4a5dbfcc745dba4a3ab08c1e410167d7b1bdf9cb924f6c",
          "fluxmonitor": {
            "requestData": {
              "data": { "from": "DOT", "to": "USD" }
            },
            "feeds": [{ "url": "http://adapter1:8080" }],
            "threshold": 0.5,
            "absoluteThreshold": 0,
            "precision": 8,
            "pollTimer": { "period": "30s" },
            "idleTimer": { "duration": "1m" }
          }
        }
    """
    observationSource   = """
        submit [type=bridge name="substrate-adapter1" requestData=<{ "multiply": 1e8 }>]
    """
    ```


- Task definitions in v2 jobs (those with TOML specs) now support quoting strings with angle brackets (which DOT already permitted). This is particularly useful when defining JSON blobs to post to external adapters. For example:

    ```
    my_bridge [type=bridge name="my_bridge" requestData="{\\"hi\\": \\"hello\\"}"]
    ```
    ... can now be written as:
    ```
    my_bridge [type=bridge name="my_bridge" requestData=<{"hi": "hello"}>]
    ```
    Multiline strings are supported with this syntax as well:
    ```
    my_bridge [type=bridge
               name="my_bridge"
               requestData=<{
                   "hi": "hello",
                   "foo": "bar"
               }>]
    ```

- v2 jobs (those with TOML specs) now support variable interpolation in pipeline definitions. For example:

    ```
    fetch1    [type=bridge name="fetch"]
    parse1    [type=jsonparse path="foo,bar"]
    fetch2    [type=bridge name="fetch"]
    parse2    [type=jsonparse path="foo,bar"]
    medianize [type=median]
    submit    [type=bridge name="submit"
               requestData=<{
                              "result": $(medianize),
                              "fetchedData": [ $(parse1), $(parse2) ]
                            }>]

    fetch1 -> parse1 -> medianize
    fetch2 -> parse2 -> medianize
    medianize -> submit
    ```

    This syntax is supported by the following tasks/parameters:

    - `bridge`
        - `requestData`
    - `http`
        - `requestData`
    - `jsonparse`
        - `data` (falls back to the first input if unspecified)
    - `median`
        - `values` (falls back to the array of inputs if unspecified)
    - `multiply`
        - `input` (falls back to the first input if unspecified)
        - `times`

- Add `ETH_MAX_IN_FLIGHT_TRANSACTIONS` configuration option. This defaults to 16 and controls how many unconfirmed transactions may be in-flight at any given moment. This is set conservatively by default, node operators running many jobs on high throughput chains will probably need to increase this above the default to avoid lagging behind. However, before increasing this value, you MUST first ensure your ethereum node is configured not to ever evict local transactions that exceed this number otherwise your node may get permanently stuck. Set to 0 to disable the limit entirely (the old behaviour). Disabling this setting is not recommended.

Relevant settings for geth (and forks e.g. BSC)

```toml
[Eth.TxPool]
Locals = ["0xYourNodeAddress1", "0xYourNodeAddress2"]  # Add your node addresses here
NoLocals = false # Disabled by default but might as well make sure
Journal = "transactions.rlp" # Make sure you set a journal file
Rejournal = 3600000000000 # Default 1h, it might make sense to reduce this to e.g. 5m
PriceBump = 10 # Must be set less than or equal to chainlink's ETH_GAS_BUMP_PERCENT
AccountSlots = 16 # Highly recommended to increase this, must be greater than or equal to chainlink's ETH_MAX_IN_FLIGHT_TRANSACTIONS setting
GlobalSlots = 4096 # Increase this as necessary
AccountQueue = 64 # Increase this as necessary
GlobalQueue = 1024 # Increase this as necessary
Lifetime = 10800000000000 # Default 3h, this is probably ok, you might even consider reducing it

```

Relevant settings for parity/openethereum (and forks e.g. xDai)

NOTE: There is a bug in parity (and xDai) where occasionally local transactions are inexplicably culled. See: https://github.com/openethereum/parity-ethereum/issues/10228

Adjusting the settings below might help.

```toml
tx_queue_locals = ["0xYourNodeAddress1", "0xYourNodeAddress2"] # Add your node addresses here
tx_queue_size = 8192 # Increase this as necessary
tx_queue_per_sender = 16 # Highly recommended to increase this, must be greater than or equal to chainlink's ETH_MAX_IN_FLIGHT_TRANSACTIONS setting
tx_queue_mem_limit = 4 # In MB. Highly recommended to increase this or set to 0
tx_queue_no_early_reject = true # Recommended to set this
tx_queue_no_unfamiliar_locals = false # This is disabled by default but might as well make sure
```

- Keeper jobs now support prometheus metrics, they are considered a pipeline with a single `keeper` task type. Example:
```
pipeline_run_errors{job_id="1",job_name="example keeper spec"} 1
pipeline_run_total_time_to_completion{job_id="1",job_name="example keeper spec"} 8.470456e+06
pipeline_task_execution_time{job_id="1",job_name="example keeper spec",task_type="keeper"} 8.470456e+06
pipeline_tasks_total_finished{job_id="1",job_name="example keeper spec",status="completed",task_type="keeper"} 1
```

### Changed

- The v2 (TOML) `bridge` task's `includeInputAtKey` parameter is being deprecated in favor of variable interpolation. Please migrate your jobs to the new syntax as soon as possible.

- Chainlink no longer writes/reads eth key files to disk

- Add sensible default configuration settings for Fantom

- Rename `ETH_MAX_UNCONFIRMED_TRANSACTIONS` to `ETH_MAX_QUEUED_TRANSACTIONS`. It still performs the same function but the name was misleading and would have caused confusion with the new `ETH_MAX_IN_FLIGHT_TRANSACTIONS`.

- The VRF keys are now managed remotely through the node only. Example commands:
```
// Starting a node with a vrf key
chainlink node start -p path/to/passwordfile -vp path/to/vrfpasswordfile

// Remotely managing the vrf keys
chainlink keys vrf create // Creates a key with path/to/vrfpasswordfile
chainlink keys vrf list // Lists all keys on the node
chainlink keys vrf delete // Lists all keys on the node

// Archives (soft deletes) vrf key with compressed pub key 0x788..
chainlink keys vrf delete 0x78845e23b6b22c47e4c81426fdf6fc4087c4c6a6443eba90eb92cf4d11c32d3e00

// Hard deletes vrf key with compressed pub key 0x788..
chainlink keys vrf delete 0x78845e23b6b22c47e4c81426fdf6fc4087c4c6a6443eba90eb92cf4d11c32d3e00 --hard

// Exports 0x788.. key to file 0x788_exported_key on disk encrypted with path/to/vrfpasswordfile
// Note you can re-encrypt it with a different password if you like when exporting.
chainlink keys vrf export 0x78845e23b6b22c47e4c81426fdf6fc4087c4c6a6443eba90eb92cf4d11c32d3e00 -p path/to/vrfpasswordfile -o 0x788_exported_key

// Import key material in 0x788_exported_key using path/to/vrfpasswordfile to decrypt.
// Will be re-encrypted with the nodes vrf password file i.e. "-vp"
chainlink keys vrf import -p path/to/vrfpasswordfile 0x788_exported_key
```



## [0.10.7] - 2021-05-24

- If a CLI command is issued after the session has expired, and an api credentials file is found, auto login should now work.

- GasUpdater now works on RSK and xDai

- Offchain reporting jobs that have had a latest round requested can now be deleted from the UI without error

### Added

- Add `ETH_GAS_LIMIT_MULTIPLIER` configuration option, the gas limit is multiplied by this value before transmission. So a value of 1.1 will add 10% to the on chain gas limit when a transaction is submitted.

- Add `ETH_MIN_GAS_PRICE_WEI` configuration option. This defaults to 1Gwei on mainnet. Chainlink will never send a transaction at a price lower than this value.

- Add `chainlink node db migrate` for running database migrations. It's
  recommended to use this and set `MIGRATE_DATABASE=false` if you want to run
  the migrations separately outside of application startup.

### Changed

- Chainlink now automatically cleans up old eth_txes to reduce database size. By default, any eth_txes older than a week are pruned on a regular basis. It is recommended to use the default value, however the default can be overridden by setting the `ETH_TX_REAPER_THRESHOLD` env var e.g. `ETH_TX_REAPER_THRESHOLD=24h`. Reaper can be disabled entirely by setting `ETH_TX_REAPER_THRESHOLD=0`. The reaper will run on startup and again every hour (interval is configurable using `ETH_TX_REAPER_INTERVAL`).

- Heads corresponding to new blocks are now delivered in a sampled way, which is to improve
  node performance on fast chains. The frequency is by default 1 second, and can be changed
  by setting `ETH_HEAD_TRACKER_SAMPLING_INTERVAL` env var e.g. `ETH_HEAD_TRACKER_SAMPLING_INTERVAL=5s`.

- Database backups: default directory is now a subdirectory 'backup' of chainlink root dir, and can be changed
  to any chosen directory by setting a new configuration value: `DATABASE_BACKUP_DIR`

## [0.10.6] - 2021-05-10

### Added

- Add `MockOracle.sol` for testing contracts

- Web job types can now be created from the operator UI as a new job.

- See example web job spec below:

```
type            = "webhook"
schemaVersion   = 1
jobID           = "0EEC7E1D-D0D2-476C-A1A8-72DFB6633F46"
observationSource = """
ds          [type=http method=GET url="http://example.com"];
ds_parse    [type=jsonparse path="data"];
ds -> ds_parse;
"""
```

- New CLI command to convert v1 flux monitor jobs (JSON) to
v2 flux monitor jobs (TOML). Running it will archive the v1
job and create a new v2 job. Example:
```
// Get v1 job ID:
chainlink job_specs list
// Migrate it to v2:
chainlink jobs migrate fe279ed9c36f4eef9dc1bdb7bef21264

// To undo the migration:
1. Archive the v2 job in the UI
2. Unarchive the v1 job manually in the db:
update job_specs set deleted_at = null where id = 'fe279ed9-c36f-4eef-9dc1-bdb7bef21264'
update initiators set deleted_at = null where job_spec_id = 'fe279ed9-c36f-4eef-9dc1-bdb7bef21264'
```

- Improved support for Optimism chain. Added a new boolean `OPTIMISM_GAS_FEES` configuration variable which makes a call to estimate gas before all transactions, suitable for use with Optimism's L2 chain. When this option is used `ETH_GAS_LIMIT_DEFAULT` is ignored.

- Chainlink now supports routing certain calls to the eth node over HTTP instead of websocket, when available. This has a number of advantages - HTTP is more robust and simpler than websockets, reducing complexity and allowing us to make large queries without running the risk of hitting websocket send limits. The HTTP url should point to the same node as the ETH_URL and can be specified with an env var like so: `ETH_HTTP_URL=https://my.ethereumnode.example/endpoint`.

Adding an HTTP endpoint is particularly recommended for BSC, which is hitting websocket limitations on certain queries due to its large block size.

- Support for legacy pipeline (V1 job specs) can now be turned off by setting `ENABLE_LEGACY_JOB_PIPELINE=false`. This can yield marginal performance improvements if you don't need to support the legacy JSON job spec format.

## [0.10.5] - 2021-04-26

### Added

- Add `MockOracle.sol` for testing contracts
- Cron jobs can now be created for the v2 job pipeline:
```
type            = "cron"
schemaVersion   = 1
schedule        = "*/10 * * * *"
observationSource   = """
ds          [type=http method=GET url="http://example.com"];
ds_parse    [type=jsonparse path="data"];
ds -> ds_parse;
"""
```

### Changed

- Default for `JOB_PIPELINE_REAPER_THRESHOLD` has been reduced from 1 week to 1 day to save database space. This variable controls how long past job run history for OCR is kept. To keep the old behaviour, you can set `JOB_PIPELINE_REAPER_THRESHOLD=168h`
- Removed support for the env var `JOB_PIPELINE_PARALLELISM`.
- OCR jobs no longer show `TaskRuns` in success cases. This reduces
DB load and significantly improves the performance of archiving OCR jobs.
- Archiving OCR jobs should be 5-10x faster.

### Fixed

- Added `GAS_UPDATER_BATCH_SIZE` option to workaround `websocket: read limit exceeded` issues on BSC

- Basic support for Optimism chain: node no longer gets stuck with 'nonce too low' error if connection is lost

## [0.10.4] - 2021-04-05

### Added

- VRF Jobs now support an optional `coordinatorAddress` field that, when present, will tell the node to check the fulfillment status of any VRF request before attempting the fulfillment transaction. This will assist in the effort to run multiple nodes with one VRF key.

- Experimental: Add `DATABASE_BACKUP_MODE`, `DATABASE_BACKUP_FREQUENCY` and `DATABASE_BACKUP_URL` configuration variables

    - It's now possible to configure database backups: on node start and separately, to be run at given frequency. `DATABASE_BACKUP_MODE` enables the initial backup on node start (with one of the values: `none`, `lite`, `full` where `lite` excludes
    potentially large tables related to job runs, among others). Additionally, if `DATABASE_BACKUP_FREQUENCY` variable is set to a duration of
    at least '1m', it enables periodic backups.
    - `DATABASE_BACKUP_URL` can be optionally set to point to e.g. a database replica, in order to avoid excessive load on the main one. Example settings:
        1. `DATABASE_BACKUP_MODE="full"` and `DATABASE_BACKUP_FREQUENCY` not set, will run a full back only at the start of the node.
        2. `DATABASE_BACKUP_MODE="lite"` and `DATABASE_BACKUP_FREQUENCY="1h"` will lead to a partial backup on node start and then again a partial backup every one hour.

- Added periodic resending of eth transactions. This means that we no longer rely exclusively on gas bumping to resend unconfirmed transactions that got "lost" for whatever reason. This has two advantages:
    1. Chainlink no longer relies on gas bumping settings to ensure our transactions always end up in the mempool
    2. Chainlink will continue to resend existing transactions even in the event that heads are delayed. This is especially useful on chains like Arbitrum which have very long wait times between heads.
    - Periodic resending can be controlled using the `ETH_TX_RESEND_AFTER_THRESHOLD` env var (default 30s). Unconfirmed transactions will be resent periodically at this interval. It is recommended to leave this at the default setting, but it can be set to any [valid duration](https://golang.org/pkg/time/#ParseDuration) or to 0 to disable periodic resending.

- Logging can now be configured in the Operator UI.

- Tuned defaults for certain Eth-compatible chains

- Chainlink node now uses different sets of default values depending on the given Chain ID. Tuned configs are built-in for the following chains:
    - Ethereum Mainnet and test chains
    - Polygon (Matic)
    - BSC
    - HECO

- If you have manually set ENV vars specific to these chains, you may want to remove those and allow the node to use its configured defaults instead.

- New prometheus metric "tx_manager_num_tx_reverted" which counts the number of reverted transactions on chain.

### Fixed

- Under certain circumstances a poorly configured Explorer could delay Chainlink node startup by up to 45 seconds.

- Chainlink node now automatically sets the correct nonce on startup if you are restoring from a previous backup (manual setnextnonce is no longer necessary).

- Flux monitor jobs should now work correctly with [outlier-detection](https://github.com/smartcontractkit/external-adapters-js/tree/develop/composite/outlier-detection) and [market-closure](https://github.com/smartcontractkit/external-adapters-js/tree/develop/composite/market-closure) external adapters.

- Performance improvements to OCR job adds. Removed the pipeline_task_specs table
and added a new column `dot_id` to the pipeline_task_runs table which links a pipeline_task_run
to a dotID in the pipeline_spec.dot_dag_source.

- Fixed bug where node will occasionally submit an invalid OCR transmission which reverts with "address not authorized to sign".

- Fixed bug where a node will sometimes double submit on runlog jobs causing reverted transactions on-chain


## [0.10.3] - 2021-03-22

### Added

- Add `STATS_PUSHER_LOGGING` to toggle stats pusher raw message logging (DEBUG
  level).

- Add `ADMIN_CREDENTIALS_FILE` configuration variable

This variable defaults to `$ROOT/apicredentials` and when defined / the
file exists, any command using the CLI that requires authentication will use it
to automatically log in.

- Add `ETH_MAX_UNCONFIRMED_TRANSACTIONS` configuration variable

Chainlink node now has a maximum number of unconfirmed transactions that
may be in flight at any one time (per key).

If this limit is reached, further attempts to send transactions will fail
and the relevant job will be marked as failed.

Jobs will continue to fail until at least one transaction is confirmed
and the queue size is reduced. This is introduced as a sanity limit to
prevent unbounded sending of transactions e.g. in the case that the eth
node is failing to broadcast to the network.

The default is set to 500 which considered high enough that it should
never be reached under normal operation. This limit can be changed
by setting the `ETH_MAX_UNCONFIRMED_TRANSACTIONS` environment variable.

- Support requestNewRound in libocr

requestNewRound enables dedicated requesters to request a fresh report to
be sent to the contract right away regardless of heartbeat or deviation.

- New prometheus metric:

```
Name: "head_tracker_eth_connection_errors",
Help: "The total number of eth node connection errors",
```

- Gas bumping can now be disabled by setting `ETH_GAS_BUMP_THRESHOLD=0`

- Support for arbitrum

### Fixed

- Improved handling of the case where we exceed the configured TX fee cap in geth.

Node will now fatally error jobs if the total transaction costs exceeds the
configured cap (default 1 Eth). Also, it will no longer continue to bump gas on
transactions that started hitting this limit and instead continue to resubmit
at the highest price that worked.

Node operators should check their geth nodes and remove this cap if configured,
you can do this by running your geth node with `--rpc.gascap=0
--rpc.txfeecap=0` or setting these values in your config toml.

- Make head backfill asynchronous. This should eliminate some harmless but
  annoying errors related to backfilling heads, logged on startup and
  occasionally during normal operation on fast chains like Kovan.

- Improvements to the GasUpdater

Various efficiency and correctness improvements have been made to the
GasUpdater. It places less load on the ethereum node and now features re-org
detection.

Most notably, GasUpdater no longer takes a 24 block delay to "warm up" on
application start and instead loads all relevant block history immediately.
This means that the application gas price will always be updated correctly
after reboot before the first transaction is ever sent, eliminating the previous
scenario where the node could send underpriced or overpriced transactions for a
period after a reboot, until the gas updater caught up.

### Changed

- Bump `ORM_MAX_OPEN_CONNS` default from 10 to 20
- Bump `ORM_MAX_IDLE_CONNS` default from 5 to 10

Each Chainlink node will now use a maximum of 23 database connections (up from previous max of 13). Make sure your postgres database is tuned accordingly, especially if you are running multiple Chainlink nodes on a single database. If you find yourself hitting connection limits, you can consider reducing `ORM_MAX_OPEN_CONNS` but this may result in degraded performance.

- The global env var `JOB_PIPELINE_MAX_TASK_DURATION` is no longer supported
for OCR jobs.

## [0.10.2] - 2021-02-26

### Fixed

- Add contexts so that database queries timeout when necessary.
- Use manual updates instead of gorm update associations.

## [0.10.1] - 2021-02-25

### Fixed

- Prevent autosaving Task Spec on when Task Runs are saved to lower database load.

## [0.10.0] - 2021-02-22

### Fixed

- Fix a case where archiving jobs could try to delete it from the external initiator even if the job was not an EI job.
- Improved performance of the transaction manager by fetching receipts in
  batches. This should help prevent the node from getting stuck when processing
  large numbers of OCR jobs.
- Fixed a fluxmonitor job bug where submitting a value outside the acceptable range would stall the job
  permanently. Now a job spec error will be thrown if the polled answer is outside the
  acceptable range and no ethtx will be submitted. As additional protection, we also now
  check the receipts of the ethtx's and if they were reverted, we mark the ethtx task as failed.

### Breaking

- Squashed migrations into a single 1_initial migration. If you were running a version
  older than 0.9.10, you need to upgrade to 0.9.10 first before upgrading to the next
  version so that the migrations are run.

### Added

- A new Operator UI feature that visualize JSON and TOML job spec tasks on a 'New Job' page.

## [0.9.10] - 2021-01-30

### Fixed

- Fixed a UI bug with fluxmonitor jobs where initiator params were bunched up.
- Improved performance of OCR jobs to reduce database load. OCR jobs now run with unlimited parallelism and are not affected by `JOB_PIPELINE_PARALLELISM`.

### Added

- A new env var `JOB_PIPELINE_MAX_RUN_DURATION` has been added which controls maximum duration of the total run.

## [0.9.9] - 2021-01-18

### Added

- New CLI commands for key management:
  - `chainlink keys eth import`
  - `chainlink keys eth export`
  - `chainlink keys eth delete`
- All keys other than VRF keys now share the same password. If you have OCR, P2P, and ETH keys encrypted with different passwords, re-insert them into your DB encrypted with the same password prior to upgrading.

### Fixed

- Fixed reading of function selector values in DB.
- Support for bignums encoded in CBOR
- Silence spurious `Job spawner ORM attempted to claim locally-claimed job` warnings
- OCR now drops transmissions instead of queueing them if the node is out of Ether
- Fixed a long-standing issue where standby nodes would hold transactions open forever while waiting for a lock. This was preventing postgres from running necessary cleanup operations, resulting in bad database performance. Any node operators running standby failover chainlink nodes should see major database performance improvements with this release and may be able to reduce the size of their database instances.
- Fixed an issue where expired session tokens in operator UI would cause a large number of requests to be sent to the node, resulting in a temporary rate-limit and 429 errors.
- Fixed issue whereby http client could leave too many open file descriptors

### Changed

- Key-related API endpoints have changed. All key-related commands are now namespaced under `/v2/keys/...`, and are standardized across key types.
- All key deletion commands now perform a soft-delete (i.e. archive) by default. A special CLI flag or query string parameter must be provided to hard-delete a key.
- Node now supports multiple OCR jobs sharing the same peer ID. If you have more than one key in your database, you must now specify `P2P_PEER_ID` to indicate which key to use.
- `DATABASE_TIMEOUT` is now set to 0 by default, so that nodes will wait forever for a lock. If you already have `DATABASE_TIMEOUT=0` set explicitly in your env (most node operators) then you don't need to do anything. If you didn't have it set, and you want to keep the old default behaviour where a node exits shortly if it can't get a lock, you can manually set `DATABASE_TIMEOUT=500ms` in your env.
- OCR bootstrap node no longer sends telemetry to the endpoint specified in the OCR job spec under `MonitoringEndpoint`.

## [0.9.8] - 2020-12-17

### Fixed

- An issue where the node would emit warnings on startup for fluxmonitor contracts

## [0.9.7] - 2020-12-14

### Added

- OCR bootstrap node now sends telemetry to the endpoint specified in the OCR job spec under `MonitoringEndpoint`.
- Adds "Account addresses" table to the `/keys` page.

### Changed

- Old jobs now allow duplicate job names. Also, if the name field is empty we no longer generate a name.
- Removes broken `ACCOUNT_ADDRESS` field from `/config` page.

### Fixed

- Brings `/runs` tab back to the operator UI.
- Signs out a user from operator UI on authentication error.
- OCR jobs no longer require defining v1 bootstrap peers unless `P2P_NETWORKING_STACK=V1`

#### BREAKING CHANGES

- Commands for creating/managing legacy jobs and OCR jobs have changed, to reduce confusion and accommodate additional types of jobs using the new pipeline.
- If `P2P_NETWORKING_STACK=V1V2`, then `P2PV2_BOOTSTRAPPERS` must also be set

#### V1 jobs

`jobs archive` => `job_specs archive`
`jobs create` => `job_specs create`
`jobs list` => `job_specs list`
`jobs show` => `job_specs show`

#### V2 jobs (currently only applies to OCR)

`jobs createocr` => `jobs create`
`jobs deletev2` => `jobs delete`
`jobs run` => `jobs run`

## [0.9.6] - 2020-11-23

- OCR pipeline specs can now be configured on a per-task basis to allow unrestricted network access for http tasks. Example like so:

```
ds1          [type=http method=GET url="http://example.com" allowunrestrictednetworkaccess="true"];
ds1_parse    [type=jsonparse path="USD" lax="true"];
ds1_multiply [type=multiply times=100];
ds1 -> ds1_parse -> ds1_multiply;
```

- New prometheus metrics as follows:

```
Name: "pipeline_run_errors",
Help: "Number of errors for each pipeline spec",

Name: "pipeline_run_total_time_to_completion",
Help: "How long each pipeline run took to finish (from the moment it was created)",

Name: "pipeline_tasks_total_finished",
Help: "The total number of pipline tasks which have finished",

Name: "pipeline_task_execution_time",
Help: "How long each pipeline task took to execute",

Name: "pipeline_task_http_fetch_time",
Help: "Time taken to fully execute the HTTP request",

Name: "pipeline_task_http_response_body_size",
Help: "Size (in bytes) of the HTTP response body",

Name: "pipeline_runs_queued",
Help: "The total number of pipline runs that are awaiting execution",

Name: "pipeline_task_runs_queued",
Help: "The total number of pipline task runs that are awaiting execution",
```

### Changed

Numerous key-related UX improvements:

- All key-related commands have been consolidated under the `chainlink keys` subcommand:
  - `chainlink createextrakey` => `chainlink keys eth create`
  - `chainlink admin info` => `chainlink keys eth list`
  - `chainlink node p2p [create|list|delete]` => `chainlink keys p2p [create|list|delete]`
  - `chainlink node ocr [create|list|delete]` => `chainlink keys ocr [create|list|delete]`
  - `chainlink node vrf [create|list|delete]` => `chainlink keys vrf [create|list|delete]`
- Deleting OCR key bundles and P2P key bundles now archives them (i.e., soft delete) so that they can be recovered if needed. If you want to hard delete a key, pass the new `--hard` flag to the command, e.g. `chainlink keys p2p delete --hard 6`.
- Output from ETH/OCR/P2P/VRF key CLI commands now renders consistently.
- Deleting an OCR/P2P/VRF key now requires confirmation from the user. To skip confirmation (e.g. in shell scripts), pass `--yes` or `-y`.
- The `--ocrpassword` flag has been removed. OCR/P2P keys now share the same password at the ETH key (i.e., the password specified with the `--password` flag).

Misc:

- Two new env variables are added `P2P_ANNOUNCE_IP` and `P2P_ANNOUNCE_PORT` which allow node operators to override locally detected values for the chainlink node's externally reachable IP/port.
- `OCR_LISTEN_IP` and `OCR_LISTEN_PORT` have been renamed to `P2P_LISTEN_IP` and `P2P_LISTEN_PORT` for consistency.
- Support for adding a job with the same name as one that was deleted.

### Fixed

- Fixed an issue where the HTTP adapter would send an empty body on retries.
- Changed the default `JOB_PIPELINE_REAPER_THRESHOLD` value from `7d` to `168h` (hours are the highest time unit allowed by `time.Duration`).

## [0.9.5] - 2020-11-12

### Changed

- Updated from Go 1.15.4 to 1.15.5.

## [0.9.4] - 2020-11-04

### Fixed

- Hotfix to fix an issue with httpget adapter

## [0.9.3] - 2020-11-02

### Added

- Add new subcommand `node hard-reset` which is used to remove all state for unstarted and pending job runs from the database.

### Changed

- Chainlink now requires Postgres >= 11.x. Previously this was a recommendation, this is now a hard requirement. Migrations will fail if run on an older version of Postgres.
- Database improvements that greatly reduced the number of open Postgres connections
- Operator UI /jobs page is now searchable
- Jobs now accept a name field in the jobspecs

## [0.9.2] - 2020-10-15

### Added

- Bulletproof transaction manager enabled by default
- Fluxmonitor support enabled by default

### Fixed

- Improve transaction manager architecture to be more compatible with `ETH_SECONDARY_URL` option (i.e. concurrent transaction submission to multiple different eth nodes). This also comes with some minor performance improvements in the tx manager and more correct handling of some extremely rare edge cases.
- As a side effect, we now no longer handle the case where an external wallet used the chainlink ethereum private key to send a transaction. This use-case was already explicitly unsupported, but we made a best-effort attempt to handle it. We now make no attempt at all to handle it and doing this WILL result in your node not sending the data that it expected to be sent for the nonces that were used by an external wallet.
- Operator UI now shows booleans correctly

### Changed

- ETH_MAX_GAS_PRICE_WEI now 1500Gwei by default

## [0.8.18] - 2020-10-01

### Fixed

- Prometheus gas_updater_set_gas_price metric now only shows last gas price instead of every block since restart

## [0.8.17] - 2020-09-28

### Added

- Add new env variable ETH_SECONDARY_URL. Default is unset. You may optionally set this to a http(s) ethereum RPC client URL. If set, transactions will also be broadcast to this secondary ethereum node. This allows transaction broadcasting to be more robust in the face of primary ethereum node bugs or failures.
- Remove configuration option ORACLE_CONTRACT_ADDRESS, it had no effect
- Add configuration option OPERATOR_CONTRACT_ADDRESS, it filters the contract addresses the node should listen to for Run Logs
- At startup, the chainlink node will create a new funding address. This will initially be used to pay for cancelling stuck transactions.

### Fixed

- Gas bumper no longer hits database constraint error if ETH_MAX_GAS_PRICE_WEI is reached (this was actually mostly harmless, but the errors were annoying)

### Changes

- ETH_MAX_GAS_PRICE_WEI now defaults to 1500 gwei

## [0.8.16] - 2020-09-18

### Added

- The chainlink node now will bump a limited configurable number of transactions at once. This is configured with the ETH_GAS_BUMP_TX_DEPTH variable which is 10 by default. Set to 0 to disable (the old behaviour).

### Fixed

- ETH_DISABLED flag works again

## [0.8.15] - 2020-09-14

### Added

- Chainlink header images to the following `README.md` files: root, core,
  evm-contracts, and evm-test-helpers.
- Database migrations: new log_consumptions records will contain the number of the associated block.
  This migration will allow future version of chainlink to automatically clean up unneeded log_consumption records.
  This migration should execute very fast.
- External Adapters for the Flux Monitor will now receive the Flux Monitor round state info as the meta payload.
- Reduce frequency of balance checking.

### Fixed

Previously when the node was overloaded with heads there was a minor possibility it could get backed up with a very large head queue, and become unstable. Now, we drop heads instead in this case and noisily emit an error. This means the node should more gracefully handle overload conditions, although this is still dangerous and node operators should deal with it immediately to avoid missing jobs.

A new environment variable is introduced to configure this, called `ETH_HEAD_TRACKER_MAX_BUFFER_SIZE`. It is recommended to leave this set to the default of "3".

A new prometheus metric is also introduced to track dropped heads, called `head_tracker_num_heads_dropped`. You may wish to set an alert on a rule such as `increase(chainlink_dropped_heads[5m]) > 0`.

## [0.8.14] - 2020-09-02

## Changed

- Fix for gas bumper
- Fix for broadcast-transactions function

## [0.8.13] - 2020-08-31

## Changed

- Fix for gas bumper
- Fix for broadcast-transactions function

## [0.8.13] - 2020-08-31

### Changed

- Performance improvements when using BulletproofTxManager.

## [0.8.12] - 2020-08-10

### Fixed

- Added a workaround for Infura users who are seeing "error getting balance: header not found".
  This behaviour is due to Infura announcing it has a block, but when we request our balance in this block, the eth node doesn't have the block in memory. The workaround is to add a configurable lag time on balance update requests. The default is set to 1 but this is configurable via a new environment variable `ETH_BALANCE_MONITOR_BLOCK_DELAY`.

## [0.8.11] - 2020-07-27

### Added

- Job specs now support pinning to multiple keys using the new `fromAddresses` field in the ethtx task spec.

### Changed

- Using `fromAddress` in ethtx task specs has been deprecated. Please use `fromAddresses` instead.

### Breaking changes

- Support for RunLogTopic0original and RunLogTopic20190123withFullfillmentParams logs has been dropped. This should not affect any users since these logs predate Chainlink's mainnet launch and have never been used on mainnet.

IMPORTANT: The selection mechanism for keys has changed. When an ethtx task spec is not pinned to a particular key by defining `fromAddress` or `fromAddresses`, the node will now cycle through all available keys in round-robin fashion. This is a change from the previous behaviour where nodes would only pick the earliest created key.

This is done to allow increases in throughput when a node operator has multiple whitelisted addresses for their oracle.

If your node has multiple keys, you will need to take one of the three following actions:

1. Make sure all keys are valid for all job specs
2. Pin job specs to a valid subset of key(s) using `fromAddresses`
3. Delete the key(s) you don't want to use

If your node only has one key, no action is required.

## [0.8.10] - 2020-07-14

### Fixed

- Incorrect sequence on keys table in some edge cases

## [0.8.9] - 2020-07-13

### Added

- Added a check on sensitive file ownership that gives a warning if certain files are not owned by the user running chainlink
- Added mechanism to asynchronously communicate when a job spec has an ethereum interaction error (or any async error) with a UI screen
- Gas Bumper now bumps based on the current gas price instead of the gas price of the original transaction

### Fixed

- Support for multiple node addresses

## [0.8.8] - 2020-06-29

### Added

- `ethtx` tasks now support a new parameter, `minRequiredOutgoingConfirmations` which allows you to tune how many confirmations are required before moving on from an `ethtx` task on a per-task basis (only works with BulletproofTxManager). If it is not supplied, the default of `MIN_OUTGOING_CONFIRMATIONS` is used (same as the old behaviour).

### Changed

- HeadTracker now automatically backfills missing heads up to `ETH_FINALITY_DEPTH`
- The strategy for gas bumping has been changed to produce a potentially higher gas cost in exchange for the transaction getting through faster.

### Breaking changes

- `admin withdraw` command has been removed. This was only ever useful to withdraw LINK if the Oracle contract was owned by the Chainlink node address. It is no longer recommended having the Oracle owner be the chainlink node address.
- Fixed `txs create` to send the amount in Eth not in Wei (as per the documentation)

## [0.8.7] - 2020-06-15

### Added

This release contains a number of features aimed at improving the node's reliability when putting transactions on-chain.

- An experimental new transaction manager is introduced that delivers reliability improvements compared to the old one, especially when faced with difficult network conditions or spiking gas prices. It also reduces load on the database and makes fewer calls to the eth node compared to the old tx manager.
- Along with the new transaction manager is a local client command for manually controlling the node nonce - `setnextnonce`. This should never be necessary under normal operation and is included only for use in emergencies.
- New prometheus metrics for the head tracker:
  - `head_tracker_heads_in_queue` - The number of heads currently waiting to be executed. You can think of this as the 'load' on the head tracker. Should rarely or never be more than 0.
  - `head_tracker_callback_execution_duration` - How long it took to execute all callbacks. If the average of this exceeds the time between blocks, your node could lag behind and delay transactions.
- Nodes transmit their build info to Explorer for better debugging/tracking.

### Env var changes

- `ENABLE_BULLETPROOF_TX_MANAGER` - set this to true to enable the experimental new transaction manager
- `ETH_GAS_BUMP_PERCENT` default value has been increased from 10% to 20%
- `ETH_GAS_BUMP_THRESHOLD` default value has been decreased from 12 to 3
- `ETH_FINALITY_DEPTH` specifies how deep protection should be against re-orgs. The default is 50. It only applies if BulletproofTxManager is enabled. It is not recommended changing this setting.
- `EthHeadTrackerHistoryDepth` specifies how many heads the head tracker should keep in the database. The default is 100. It is not recommended changing this setting.
- Update README.md with links to mockery, jq, and gencodec as they are required to run `go generate ./...`

## [0.8.6] - 2020-06-08

### Added

- The node now logs the eth client RPC calls
- More reliable Ethereum block header tracking
- Limit the amount of an HTTP response body that the node will read
- Make Aggregator contract interface viewable
- More resilient handling of chain reorganizations

## [0.8.5] - 2020-06-01

### Added

- The chainlink node can now be configured to backfill logs from `n` blocks after a
  connection to the ethereum client is reset. This value is specified with an environment
  variable `BLOCK_BACKFILL_DEPTH`.
- The chainlink node now sets file permissions on sensitive files on startup (tls, .api, .env, .password and secret)
- AggregatorInterface now has description and version fields.

### Changed

- Solidity: Renamed the previous `AggregatorInterface.sol` to
  `HistoricAggregatorInterface.sol`. Users are encouraged to use the new methods
  introduced on the `AggregatorInterface`(`getRoundData` and `latestRoundData`),
  as they return metadata to indicate freshness of the data in a single
  cross-contract call.
- Solidity: Marked `HistoricAggregatorInterface` methods (`latestAnswer`,
  `latestRound`, `latestTimestamp`, `getAnswer`, `getTimestamp`) as deprecated
  on `FluxAggregator`, `WhitelistedAggregator`, `AggregatorProxy`,
  `WhitelistedAggregatorProxy`.
- Updated the solidity compiler version for v0.6 from 0.6.2 to 0.6.6.
- AccessControlledAggregatorProxy checks an external contract for users to be able to
  read functions.

### Fixed

- Fluxmonitor jobs now respect the `minPayment` field on job specs and won't poll if the contract
  does not have sufficient funding. This allows certain jobs to require a larger payment
  than `MINIMUM_CONTRACT_PAYMENT`.

## [0.8.4] - 2020-05-18

### Added

- Fluxmonitor initiators may now optionally include an `absoluteThreshold`
  parameter. To trigger a new on-chain report, the absolute difference in the feed
  value must change by at least the `absoluteThreshold` value. If it is
  unspecified or zero, fluxmonitor behavior is unchanged.
- Database Migrations: Add created_at and updated_at to all tables allowing for
  better historical insights. This migration may take a minute or two on large
  databases.

### Fixed

- Fix incorrect permissions on some files written by the node
  Prevent a case where duplicate ethereum keys could be added
  Improve robustness and reliability of ethtx transaction logic

## [0.8.3] - 2020-05-04

### Added

- Added Changelog.
- Database Migrations: There a number of database migrations included in this
  release as part of our ongoing effort to make the node even more reliable and
  stable, and build a firm foundation for future development.

### Changed

- New cron strings MUST now include time zone. If you want your jobs to run in
  UTC for example: `CRON_TZ=UTC * * * * *`. Previously, jobs specified without a
  time zone would run in the server's native time zone, which in most cases is UTC
  but this was never guaranteed.

### Fixed

- Fix crash in experimental gas updater when run on Kovan network

## [0.8.2] - 2020-04-20

## [0.8.1] - 2020-04-08

## [0.8.0] - 2020-04-06<|MERGE_RESOLUTION|>--- conflicted
+++ resolved
@@ -57,10 +57,6 @@
 
 ### Fixed
 - Fixed `max_unconfirmed_age` metric. Previously this would incorrectly report the max time since the last rebroadcast, capping the upper limit to the EthResender interval. This now reports the correct value of total time elapsed since the _first_ broadcast.
-<<<<<<< HEAD
-- Correctly handle the case where bumped gas would exceed the RPC node's configured maximum on Fantom (note that node operators should check their Fantom RPC node configuration and remove the fee cap if there is one)
-=======
->>>>>>> 5a434ce8
 - Fixed handling of Metis internal fee change
 
 ### Removed
