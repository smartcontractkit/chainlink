# Changelog Chainlink Core

All notable changes to this project will be documented in this file.

The format is based on [Keep a Changelog](https://keepachangelog.com/en/1.0.0/),
and this project adheres to [Semantic Versioning](https://semver.org/spec/v2.0.0.html).

<!-- unreleased -->

## [dev]

### Added

- `chainlink health` CLI command and HTML `/health` endpoint, to provide human-readable views of the underlying JSON health data.
- New job type `stream` to represent streamspecs. This job type is not yet used anywhere but will be required for Data Streams V1.
<<<<<<< HEAD
- Gas bumping logic to the `SuggestedPriceEstimator`
=======
- Environment variables `CL_MEDIAN_ENV`, `CL_SOLANA_ENV`, and `CL_STARKNET_ENV` for setting environment variables in LOOP Plugins with an `.env` file.
  ```
  echo "Foo=Bar" >> median.env
  echo "Baz=Val" >> median.env  
  CL_MEDIAN_ENV="median.env"
  ```
>>>>>>> c308d46f

### Fixed

- Fixed the encoding used for transactions when resending in batches

### Removed

- `P2P.V1` is no longer supported and must not be set in TOML configuration in order to boot. Use `P2P.V2` instead. If you are using both, `V1` can simply be removed.
- Removed `TelemetryIngress.URL` and `TelemetryIngress.ServerPubKey` from TOML configuration, these fields are replaced by `[[TelemetryIngress.Endpoints]]`:
```toml
  [[TelemetryIngress.Endpoints]]
  Network = '...' # e.g. EVM. Solana, Starknet, Cosmos
  ChainID = '...' # e.g. 1, 5, devnet, mainnet-beta
  URL = '...'
  ServerPubKey = '...'
```

## 2.8.0 - UNRELEASED

### Added

- Added a tracker component to the txmgr for tracking and gracefully handling abandoned transactions. Abandoned transactions occur when a fromAddress is removed from the keystore by a node operator. The tracker gives abandoned transactions a chance to be finalized on chain, or marks them as fatal_error if they are not finalized within a specified time to live (default 6hrs).
- Added distributed tracing in the OpenTelemetry trace format to the node, currently focused at the LOOPP Plugin development effort. This includes a new set of `Tracing` TOML configurations. The default for collecting traces is off - you must explicitly enable traces and setup a valid OpenTelemetry collector. Refer to `.github/tracing/README.md` for more details.
- Added a new, optional WebServer authentication option that supports LDAP as a user identity provider. This enables user login access and user roles to be managed and provisioned via a centralized remote server that supports the LDAP protocol, which can be helpful when running multiple nodes. See the documentation for more information and config setup instructions. There is a new `[WebServer].AuthenticationMethod` config option, when set to `ldap` requires the new `[WebServer.LDAP]` config section to be defined, see the reference `docs/core.toml`.
- New prom metrics for mercury transmit queue:
    `mercury_transmit_queue_delete_error_count`
    `mercury_transmit_queue_insert_error_count`
    `mercury_transmit_queue_push_error_count`
    Nops should consider alerting on these.
- Mercury now implements a local cache for fetching prices for fees, which ought to reduce latency and load on the mercury server, as well as increasing performance. It is enabled by default and can be configured with the following new config variables:
    ```
    [Mercury]
    
    # Mercury.Cache controls settings for the price retrieval cache querying a mercury server
    [Mercury.Cache]
    # LatestReportTTL controls how "stale" we will allow a price to be e.g. if
    # set to 1s, a new price will always be fetched if the last result was
    # from 1 second ago or older.
    # 
    # Another way of looking at it is such: the cache will _never_ return a
    # price that was queried from now-LatestReportTTL or before.
    # 
    # Setting to zero disables caching entirely.
    LatestReportTTL = "1s" # Default
    # MaxStaleAge is that maximum amount of time that a value can be stale
    # before it is deleted from the cache (a form of garbage collection).
    # 
    # This should generally be set to something much larger than
    # LatestReportTTL. Setting to zero disables garbage collection.
    MaxStaleAge = "1h" # Default
    # LatestReportDeadline controls how long to wait for a response from the
    # mercury server before retrying. Setting this to zero will wait indefinitely.
    LatestReportDeadline = "5s" # Default
    ```
- New prom metrics for the mercury cache:
    `mercury_cache_fetch_failure_count`
    `mercury_cache_hit_count`
    `mercury_cache_wait_count`
    `mercury_cache_miss_count`
- Added new `EVM.OCR` TOML config fields `DeltaCOverride` and `DeltaCJitterOverride` for overriding the config DeltaC.
- Mercury v0.2 has improved consensus around current block that uses the most recent 5 blocks instead of only the latest one
- Two new prom metrics for mercury, nops should consider adding alerting on these:
    - `mercury_insufficient_blocks_count`
    - `mercury_zero_blocks_count`
- Added new `Mercury.TLS` TOML config field `CertFile` for configuring transport credentials when the node acts as a client and initiates a TLS handshake.

### Changed

- `PromReporter` no longer directly reads txm related status from the db, and instead uses the txStore API.
- `L2Suggested` mode is now called `SuggestedPrice`
- Console logs will now escape (non-whitespace) control characters

### Removed

- Removed `Optimism2` as a supported gas estimator mode

### Fixed

- Corrected Ethereum Sepolia `LinkContractAddress` to `0x779877A7B0D9E8603169DdbD7836e478b4624789`
- Fixed a bug that caused the Telemetry Manager to report incorrect health

### Upcoming Required Configuration Changes
Starting in `v2.9.0`:
- `TelemetryIngress.URL` and `TelemetryIngress.ServerPubKey` will no longer be allowed. Any TOML configuration that sets this fields will prevent the node from booting. These fields will be replaced by `[[TelemetryIngress.Endpoints]]`
- `P2P.V1` will no longer be supported and must not be set in TOML configuration in order to boot. Use `P2P.V2` instead. If you are using both, `V1` can simply be removed.

...

<!-- unreleasedstop -->
## 2.7.2 - 2023-12-14

### Fixed

- Fixed a bug that caused nodes without OCR or OCR2 enabled to fail config validation if `P2P.V2` was not explicitly disabled. With this fix, NOPs will not have to make changes to their config.

## 2.7.1 - 2023-11-21

### Fixed

- Fixed a bug that causes the node to shutdown if all configured RPC's are unreachable during startup.

## 2.7.0 - 2023-11-14

### Added

- Added new configuration field named `LeaseDuration` for `EVM.NodePool` that will periodically check if internal subscriptions are connected to the "best" (as defined by the `SelectionMode`) node and switch to it if necessary. Setting this value to `0s` will disable this feature.
- Added multichain telemetry support. Each network/chainID pair must be configured using the new fields:
```toml
[[TelemetryIngress.Endpoints]]
Network = '...' # e.g. EVM. Solana, Starknet, Cosmos
ChainID = '...' # e.g. 1, 5, devnet, mainnet-beta
URL = '...'
ServerPubKey = '...'
```
These will eventually replace `TelemetryIngress.URL` and `TelemetryIngress.ServerPubKey`. Setting `TelemetryIngress.URL` and `TelemetryIngress.ServerPubKey` alongside `[[TelemetryIngress.Endpoints]]` will prevent the node from booting. Only one way of configuring telemetry endpoints is supported.
- Added bridge_name label to `pipeline_tasks_total_finished` prometheus metric. This should make it easier to see directly what bridge was failing out from the CL NODE perspective.

- LogPoller will now use finality tags to dynamically determine finality on evm chains if `EVM.FinalityTagEnabled=true`, rather than the fixed `EVM.FinalityDepth` specified in toml config

### Changed

- `P2P.V1` is now disabled (`Enabled = false`) by default. It must be explicitly enabled with `true` to be used. However, it is deprecated and will be removed in the future.
- `P2P.V2` is now enabled (`Enabled = true`) by default.

### Upcoming Required Configuration Changes
Starting in `v2.9.0`:
- `TelemetryIngress.URL` and `TelemetryIngress.ServerPubKey` will no longer be allowed. Any TOML configuration that sets this fields will prevent the node from booting. These fields will be replaced by `[[TelemetryIngress.Endpoints]]`
- `P2P.V1` will no longer be supported and must not be set in TOML configuration in order to boot. Use `P2P.V2` instead. If you are using both, `V1` can simply be removed.

### Removed

- Removed the ability to set a next nonce value for an address through CLI

## 2.6.0 - 2023-10-18

### Added

- Simple password use in production builds is now disallowed - nodes with this configuration will not boot and will not pass config validation.
- Helper migrations function for injecting env vars into goose migrations. This was done to inject chainID into evm chain id not null in specs migrations.
- OCR2 jobs now support querying the state contract for configurations if it has been deployed. This can help on chains such as BSC which "manage" state bloat by arbitrarily deleting logs older than a certain date. In this case, if logs are missing we will query the contract directly and retrieve the latest config from chain state. Chainlink will perform no extra RPC calls unless the job spec has this feature explicitly enabled. On chains that require this, nops may see an increase in RPC calls. This can be enabled for OCR2 jobs by specifying `ConfigContractAddress` in the relay config TOML.

### Removed

- Removed support for sending telemetry to the deprecated Explorer service. All nodes will have to remove `Explorer` related keys from TOML configuration and env vars.
- Removed default evmChainID logic where evmChainID was implicitly injected into the jobspecs based on node EVM chainID toml configuration. All newly created jobs(that have evmChainID field) will have to explicitly define evmChainID in the jobspec.
- Removed keyset migration that migrated v1 keys to v2 keys. All keys should've been migrated by now, and we don't permit creation of new v1 keys anymore

All nodes will have to remove the following secret configurations:

- `Explorer.AccessKey`
- `Explorer.Secret`

All nodes will have to remove the following configuration field: `ExplorerURL`

### Fixed

- Unauthenticated users executing CLI commands previously generated a confusing error log, which is now removed:
  `[ERROR] Error in transaction, rolling back: session missing or expired, please login again pg/transaction.go:118 `
- Fixed a bug that was preventing job runs to be displayed when the job `chainID` was disabled.
- `chainlink txs evm create` returns a transaction hash for the attempted transaction in the CLI. Previously only the sender, recipient and `unstarted` state were returned.
- Fixed a bug where `evmChainId` is requested instead of `id` or `evm-chain-id` in CLI error verbatim
- Fixed a bug that would cause the node to shut down while performing backup
- Fixed health checker to include more services in the prometheus `health` metric and HTTP `/health` endpoint
- Fixed a bug where prices would not be parsed correctly in telemetry data

## 2.5.0 - 2023-09-13

### Added

- New prometheus metrics for mercury:
  - `mercury_price_feed_missing`
  - `mercury_price_feed_errors`
    Nops may wish to add alerting on these.

### Upcoming Required Configuration Change

- Starting in 2.6.0, chainlink nodes will no longer allow insecure configuration for production builds. Any TOML configuration that sets the following line will fail validation checks in `node start` or `node validate`:

```
AllowSimplePasswords=true
```

- To migrate on production builds, update the database password set in Database.URL to be 16 - 50 characters without leading or trailing whitespace. URI parsing rules apply to the chosen password - refer to [RFC 3986](https://datatracker.ietf.org/doc/html/rfc3986) for special character escape rules.

### Added

- Various Functions improvements

## 2.4.0 - 2023-08-21

### Fixed

- Updated `v2/keys/evm` and `v2/keys/eth` routes to return 400 and 404 status codes where appropriate. Previously 500s were returned when requested resources were not found or client requests could not be parsed.
- Fixed withdrawing ETH from CL node for EIP1559 enabled chains. Previously would error out unless validation was overridden with `allowHigherAmounts`.

### Added

- Added the ability to specify and merge fields from multiple secrets files. Overrides of fields and keys are not allowed.
- Added new database table `evm_upkeep_states` to persist eligibility state for recently checked upkeeps.

### Upcoming Required Configuration Change

- Starting in 2.6.0, chainlink nodes will no longer allow insecure configuration for production builds. Any TOML configuration that sets the following line will fail validation checks in `node start` or `node validate`:

```
AllowSimplePasswords=true
```

- To migrate on production builds, update the database password set in Database.URL to be 16 - 50 characters without leading or trailing whitespace. URI parsing rules apply to the chosen password - refer to [RFC 3986](https://datatracker.ietf.org/doc/html/rfc3986) for special character escape rules.

## 2.3.0 - 2023-07-28

### Added

- Add a new field called `Order` (range from 1 to 100) to `EVM.Nodes` that is used for the `PriorityLevel` node selector and also as a tie-breaker for `HighestHead` and `TotalDifficulty`. `Order` levels are considered in ascending order. If not defined it will default to `Order = 100` (last level).
- Added new node selection mode called `PriorityLevel` for EVM, it is a tiered round-robin in ascending order of the`Order` field. Example:

```
[EVM.NodePool]
SelectionMode = 'PriorityLevel'

[[EVM.Nodes]]
Name = '...'
WSURL = '...'
HTTPURL = '...'
Order = 5
```

- The config keys `WebServer.StartTimeout` and `WebServer.HTTPMaxSize`. These keys respectively set a timeout for the node server to
  start and set the max request size for HTTP requests. Previously these attributes were set by
  `JobPipeline.DefaultHTTPLimit`/`JobPipeline.DefaultHTTPTimeout`. To migrate to these new fields, set their values to be identical to
  `JobPipeline.DefaultHTTPLimit`/`JobPipeline.DefaultHTTPTimeout`.

- Low latency oracle jobs now support in-protocol block range guarantees. This
  is necessary in order to produce reports with block number ranges that do not
  overlap. It can now be guaranteed at the protocol level, so we can use local
  state instead of relying on an unreliable round-trip to the Mercury server.

- New settings `Evm.GasEstimator.LimitJobType.OCR2`, `OCR2.DefaultTransactionQueueDepth`, `OCR2.SimulateTransactions` for OCR2
  jobs. These replace the settings `Evm.GasEstimator.LimitJobType.OCR`, `OCR.DefaultTransactionQueueDepth`, and `OCR.SimulateTransactions`
  for OCR2.

- Add new config parameter to OCR and OCR2 named `TraceLogging` that enables trace logging of OCR and OCR2 jobs, previously this behavior was controlled from the `P2P.TraceLogging` parameter. To maintain the same behavior set `OCR.TraceLogging` and `OCR2.TraceLogging` to the same value `P2P.TraceLogging` was set.

- Add two new config parameters `WebServer.ListenIP` and `WebServer.TLS.ListenIP` which allows binding Chainlink HTTP/HTTPS servers to a particular IP. The default is '0.0.0.0' which listens to all IP addresses (same behavior as before). Set to '127.0.0.1' to only allow connections from the local machine (this can be handy for local development).
- Add several new metrics for mercury feeds, related to WSRPC connections:
  - `mercury_transmit_timeout_count`
  - `mercury_dial_count`
  - `mercury_dial_success_count`
  - `mercury_dial_error_count`
  - `mercury_connection_reset_count`

Node operators may wish to add alerting based around these metrics.

### Fixed

- Fixed a bug in the `nodes xxx list` command that caused results to not be displayed correctly

### Changed

- Assumption violations for MaxFeePerGas >= BaseFeePerGas and MaxFeePerGas >= MaxPriorityFeePerGas in EIP-1559 effective gas price calculation will now use a gas price if specified
- Config validation now enforces protection against duplicate chain ids and node fields per provided TOML file. Duplicates accross multiple configuration files are still valid. If you have specified duplicate chain ids or nodes in a given configuration file, this change will error out of all `node` subcommands.
- Restricted scope of the `Evm.GasEstimator.LimitJobType.OCR`, `OCR.DefaultTransactionQueueDepth`, and `OCR.SimulateTransactions` settings so they
  apply only to OCR. Previously these settings would apply to OCR2 as well as OCR. You must use the OCR2 equivalents added above if you
  want your settings to apply to OCR2.

### Removed

- Legacy chain types Optimism and Optimism2. OptimismBedrock is now used to handle Optimism's special cases.
- Optimism Kovan configurations along with legacy error messages.

# 2.2.0 - 2023-06-12

### Added

- New prometheus metric for mercury transmit queue: `mercury_transmit_queue_load`. This is a gauge, scoped by feed ID, that measures how many pending transmissions are in the queue. This should generally speaking be small (< 10 or so). Nops may wish to add alerting if this exceeds some amount.
- Experimental support of runtime process isolation for Solana data feeds. Requires plugin binaries to be installed and
  configured via the env vars `CL_SOLANA_CMD` and `CL_MEDIAN_CMD`. See [plugins/README.md](../plugins/README.md).

### Fixed

- Fixed a bug which made it impossible to re-send the same transaction after abandoning it while manually changing the nonce.

### Changed

- Set default for EVM.GasEstimator.BumpTxDepth to EVM.Transactions.MaxInFlight.
- Bumped batch size defaults for EVM specific configuration. If you are overriding any of these fields in your local config, please consider if it is necessary:
  - `LogBackfillBatchSize = 1000`
  - `RPCDefaultBatchSize = 250`
  - `GasEstimator.BatchSize = 25`
- Dropped support for Development Mode configuration. `CL_DEV` is now ignored on production builds.
- Updated Docker image's PostgreSQL client (used for backups) to v15 in order to support PostgreSQL v15 servers.

<!-- unreleasedstop -->

## 1.13.3 - 2023-06-06

### Fixed

- The 1.13.2 release showed the 1.13.1 version in its VERSION file. This updates the VERSION file to now show 1.13.3.

## 1.13.2 - 2023-06-05

### Fixed

- Made logging level improvements for the Solana Transaction Manager to reduce excessive noise
- Fixed race condition in Solana TXM for sanity check and preventing misfired errors

## 2.1.1 - 2023-05-22

### Updated

- Upgraded WSRPC to v0.7.2

### Fixed

- Fixed a bug that would cause telemetry to be sent with the wrong type.

## 2.1.0 - 2023-05-16

### Changed

- Database commands `chainlink db ...` validate TOML configuration and secrets before executing. This change of behavior will report errors
  if any Database-specific configuration is invalid.

## 2.0.0 - 2023-04-20

### Added

- Add OCR2 Plugin selection for FMS
- Added kebab case aliases for the following flags:
  - `evm-chain-id` alias for `evmChainID` in commands: `chainlink blocks replay`, `chainlink forwarders track`, `chainlink keys ... chain`
  - `old-password` alias for `oldpassword` in commands: `chainlink keys ... import`
  - `new-password` alias for `newpassword` in commands: `chainlink keys ... export`
  - `new-role` alias for `newrole` in commands: `admin users chrole`
  - `set-next-nonce` alias for `setNextNonce` in commands: `chainlink keys ... chain`

### Changed

- TOML configuration and secrets are now scoped to `chainlink node` command rather than being global flags.
- TOML configuration validation has been moved from `chainlink config validate` to `chainlink node validate`.
- Move `chainlink node {status,profile}` to `chainlink admin {status,profile}`.

### Removed

- Configuration with legacy environment variables is no longer supported. TOML is required.

## 1.13.1 - 2023-04-06

### Fixed

- Bumped the WSPRC dependency version to fix a bug that could lead to race conditions

## 1.13.0 - 2023-03-16

### Added

- Support for sending Bootstrap job specs to the feeds manager
- Support for sending OCR2 job specs to the feeds manager
- Log poller filters now saved in db, restored on node startup to guard against missing logs during periods where services are temporarily unable to start
- Add support for new job type `mercury` (low-latency oracle)
- New config option for EVM-based chains `AutoCreateKey`. If set to false, chainlink will not automatically create any keys for this chain. This can be used in conjunction with mercury to prevent creating useless keys. Example:

```
[[EVM]]
ChainID = "1"
AutoCreateKey = false
```

- Add new option for relayConfig `feedID` that handles multi-config contracts. Can be applied to any OCR2 job.

### Updated

- TOML env var `CL_CONFIG` always processed as the last configuration, with the effect of being the final override
  of any values provided via configuration files.

### Changed

- The config option `FeatureFeedsManager`/`FEATURE_FEEDS_MANAGER` is now true by default.

### Removed

- Terra is no longer supported

## 1.12.0 - 2023-02-15

### Added

- Prometheus gauge `mailbox_load_percent` for percent of "`Mailbox`" capacity used.
- New config option, `JobPipeline.MaxSuccessfulRuns` caps the total number of
  saved completed runs per job. This is done in response to the `pipeline_runs`
  table potentially becoming large, which can cause performance degradation.
  The default is set to 10,000. You can set it to 0 to disable run saving
  entirely. **NOTE**: This can only be configured via TOML and not with an
  environment variable.
- Prometheus gauge vector `feeds_job_proposal_count` to track counts of job proposals partitioned by proposal status.
- Support for variable expression for the `minConfirmations` parameter on the `ethtx` task.

### Updated

- Removed `KEEPER_TURN_FLAG_ENABLED` as all networks/nodes have switched this to `true` now. The variable should be completely removed my NOPs.
- Removed `Keeper.UpkeepCheckGasPriceEnabled` config (`KEEPER_CHECK_UPKEEP_GAS_PRICE_FEATURE_ENABLED` in old env var configuration) as this feature is deprecated now. The variable should be completely removed by NOPs.

### Fixed

- Fixed (SQLSTATE 42P18) error on Job Runs page, when attempting to view specific older or infrequenty run jobs
- The `config dump` subcommand was fixed to dump the correct config data.
  - The `P2P.V1.Enabled` config logic incorrectly matched V2, by only setting explicit true values so that otherwise the default is used. The `V1.Enabled` default value is actually true already, and is now updated to only set explicit false values.
  - The `[EVM.Transactions]` config fields `MaxQueued` & `MaxInFlight` will now correctly match `ETH_MAX_QUEUED_TRANSACTIONS` & `ETH_MAX_IN_FLIGHT_TRANSACTIONS`.

## 1.11.0 - 2022-12-12

### Added

- New `EVM.NodePool.SelectionMode` `TotalDifficulty` to use the node with the greatest total difficulty.
- Add the following prometheus metrics (labelled by bridge name) for monitoring external adapter queries:
  - `bridge_latency_seconds`
  - `bridge_errors_total`
  - `bridge_cache_hits_total`
  - `bridge_cache_errors_total`
- `EVM.NodePool.SyncThreshold` to ensure that live nodes do not lag too far behind.

> ```toml
> SyncThreshold = 5 # Default
> ```
>
> SyncThreshold controls how far a node may lag behind the best node before being marked out-of-sync.
> Depending on `SelectionMode`, this represents a difference in the number of blocks (`HighestHead`, `RoundRobin`), or total difficulty (`TotalDifficulty`).
>
> Set to 0 to disable this check.

#### TOML Configuration (experimental)

Chainlink now supports static configuration via TOML files as an alternative to the existing combination of environment variables and persisted database configurations.

This is currently _experimental_, but in the future (with `v2.0.0`), it will become _mandatory_ as the only supported configuration method. Avoid using TOML for configuration unless running on a test network for this release.

##### How to use

TOML configuration can be enabled by simply using the new `-config <filename>` flag or `CL_CONFIG` environment variable.
Multiple files can be used (`-c configA.toml -c configB.toml`), and will be applied in order with duplicated fields overriding any earlier values.

Existing nodes can automatically generate their equivalent TOML configuration via the `config dump` subcommand.
Secrets must be configured manually and passed via `-secrets <filename>` or equivalent environment variables.

Format details: [CONFIG.md](../docs/CONFIG.md) • [SECRETS.md](../docs/SECRETS.md)

**Note:** You _cannot_ mix legacy environment variables with TOML configuration. Leaving any legacy env vars set will fail validation and prevent boot.

##### Examples

Dump your current configuration as TOML.

```bash
chainlink config dump > config.toml
```

Inspect your full effective configuration, and ensure it is valid. This includes defaults.

```bash
chainlink --config config.toml --secrets secrets.toml config validate
```

Run the node.

```bash
chainlink -c config.toml -s secrets.toml node start
```

#### Bridge caching

##### BridgeCacheTTL

- Default: 0s

When set to `d` units of time, this variable enables using cached bridge responses that are at most `d` units old. Caching is disabled by default.

Example `BridgeCacheTTL=10s`, `BridgeCacheTTL=1m`

### Fixed

- Fixed a minor bug whereby Chainlink would not always resend all pending transactions when using multiple keys

### Updated

- `NODE_NO_NEW_HEADS_THRESHOLD=0` no longer requires `NODE_SELECTION_MODE=RoundRobin`.

## 1.10.0 - 2022-11-15

### Added

#### New optional external logger added

##### AUDIT_LOGGER_FORWARD_TO_URL

- Default: _none_

When set, this environment variable configures and enables an optional HTTP logger which is used specifically to send audit log events. Audit logs events are emitted when specific actions are performed by any of the users through the node's API. The value of this variable should be a full URL. Log items will be sent via POST

There are audit log implemented for the following events:

- Auth & Sessions (new session, login success, login failed, 2FA enrolled, 2FA failed, password reset, password reset failed, etc.)
- CRUD actions for all resources (add/create/delete resources such as bridges, nodes, keys)
- Sensitive actions (keys exported/imported, config changed, log level changed, environment dumped)

A full list of audit log enum types can be found in the source within the `audit` package (`audit_types.go`).

The following `AUDIT_LOGGER_*` environment variables below configure this optional audit log HTTP forwarder.

##### AUDIT_LOGGER_HEADERS

- Default: _none_

An optional list of HTTP headers to be added for every optional audit log event. If the above `AUDIT_LOGGER_FORWARD_TO_URL` is set, audit log events will be POSTed to that URL, and will include headers specified in this environment variable. One example use case is auth for example: `AUDIT_LOGGER_HEADERS="Authorization||{{token}}"`.

Header keys and values are delimited on ||, and multiple headers can be added with a forward slash delimiter ('\\'). An example of multiple key value pairs:
`AUDIT_LOGGER_HEADERS="Authorization||{{token}}\Some-Other-Header||{{token2}}"`

##### AUDIT_LOGGER_JSON_WRAPPER_KEY

- Default: _none_

When the audit log HTTP forwarder is enabled, if there is a value set for this optional environment variable then the POST body will be wrapped in a dictionary in a field specified by the value of set variable. This is to help enable specific logging service integrations that may require the event JSON in a special shape. For example: `AUDIT_LOGGER_JSON_WRAPPER_KEY=event` will create the POST body:

```
{
  "event": {
    "eventID":  EVENT_ID_ENUM,
    "data": ...
  }
}
```

#### Automatic connectivity detection; Chainlink will no longer bump excessively if the network is broken

This feature only applies on EVM chains when using BlockHistoryEstimator (the most common case).

Chainlink will now try to automatically detect if there is a transaction propagation/connectivity issue and prevent bumping in these cases. This can help avoid the situation where RPC nodes are not propagating transactions for some reason (e.g. go-ethereum bug, networking issue etc) and Chainlink responds in a suboptimal way by bumping transactions to a very high price in an effort to get them mined. This can lead to unnecessary expense when the connectivity issue is resolved and the transactions are finally propagated into the mempool.

This feature is enabled by default with fairly conservative settings: if a transaction has been priced above the 90th percentile of the past 12 blocks, but still wants to bump due to not being mined, a connectivity/propagation issue is assumed and all further bumping will be prevented for this transaction. In this situation, Chainlink will start firing the `block_history_estimator_connectivity_failure_count` prometheus counter and logging at critical level until the transaction is mined.

The default settings should work fine for most users. For advanced users, the values can be tweaked by changing `BLOCK_HISTORY_ESTIMATOR_CHECK_INCLUSION_BLOCKS` and `BLOCK_HISTORY_ESTIMATOR_CHECK_INCLUSION_PERCENTILE`.

To disable connectivity checking completely, set `BLOCK_HISTORY_ESTIMATOR_CHECK_INCLUSION_BLOCKS=0`.

### Changed

- The default maximum gas price on most networks is now effectively unlimited.

  - Chainlink will bump as high as necessary to get a transaction included. The connectivity checker is relied on to prevent excessive bumping when there is a connectivity failure.
  - If you want to change this, you can manually set `ETH_MAX_GAS_PRICE_WEI`.

- EVMChainID field will be auto-added with default chain id to job specs of newly created OCR jobs, if not explicitly included.
  - Old OCR jobs missing EVMChainID will continue to run on any chain ETH_CHAIN_ID is set to (or first chain if unset), which may be changed after a restart.
  - Newly created OCR jobs will only run on a single fixed chain, unaffected by changes to ETH_CHAIN_ID after the job is added.
  - It should no longer be possible to end up with multiple OCR jobs for a single contract running on the same chain; only one job per contract per chain is allowed
  - If there are any existing duplicate jobs (per contract per chain), all but the job with the latest creation date will be pruned during upgrade.

### Fixed

- Fixed minor bug where Chainlink would attempt (and fail) to estimate a tip cap higher than the maximum configured gas price in EIP1559 mode. It now caps the tipcap to the max instead of erroring.
- Fixed bug whereby it was impossible to remove eth keys that had extant transactions. Now, removing an eth key will drop all associated data automatically including past transactions.

## 1.9.0 - 2022-10-12

### Added

- Added `length` and `lessthan` tasks (pipeline).
- Added `gasUnlimited` parameter to `ethcall` task.
- `/keys` page in Operator UI now exposes several admin commands, namely:
  - "abandon" to abandon all current txes
  - enable/disable a key for a given chain
  - manually set the nonce for a key
    See [this PR](https://github.com/smartcontractkit/chainlink/pull/7406) for a screenshot example.

## 1.8.1 - 2022-09-29

### Added

- New `GAS_ESTIMATOR_MODE` for Arbitrum to support Nitro's multi-dimensional gas model, with dynamic gas pricing and limits.
  - NOTE: It is recommended to remove `GAS_ESTIMATOR_MODE` as an env var if you have it set in order to use the new default.
  - This new, default estimator for Arbitrum networks uses the suggested gas price (up to `ETH_MAX_GAS_PRICE_WEI`, with `1000 gwei` default) as well as an estimated gas limit (up to `ETH_GAS_LIMIT_MAX`, with `1,000,000,000` default).
- `ETH_GAS_LIMIT_MAX` to put a maximum on the gas limit returned by the `Arbitrum` estimator.

### Changed

- EIP1559 is now enabled by default on Goerli network

## 1.8.0 - 2022-09-01

### Added

- Added `hexencode` and `base64encode` tasks (pipeline).
- `forwardingAllowed` per job attribute to allow forwarding txs submitted by the job.
- Keypath now supports paths with any depth, instead of limiting it to 2
- `Arbitrum` chains are no longer restricted to only `FixedPrice` `GAS_ESTIMATOR_MODE`
- Updated `Arbitrum Rinkeby & Mainnet & Mainnet` configurationss for Nitro
- Add `Arbitrum Goerli` configuration
- It is now possible to use the same key across multiple chains.
- `NODE_SELECTION_MODE` (`EVM.NodePool.SelectionMode`) controls node picking strategy. Supported values: `HighestHead` (default) and `RoundRobin`:
  - `RoundRobin` mode simply iterates among available alive nodes. This was the default behavior prior to this release.
  - `HighestHead` mode picks a node having the highest reported head number among other alive nodes. When several nodes have the same latest head number, the strategy sticks to the last used node.
    For chains having `NODE_NO_NEW_HEADS_THRESHOLD=0` (such as Arbitrum, Optimism), the implementation will fall back to `RoundRobin` mode.
- New `keys eth chain` command
  - This can also be accessed at `/v2/keys/evm/chain`.
  - Usage examples:
    - Manually (re)set a nonce:
      - `chainlink keys eth chain --address "0xEXAMPLE" --evmChainID 99 --setNextNonce 42`
    - Enable a key for a particular chain:
      - `chainlink keys eth chain --address "0xEXAMPLE" --evmChainID 99 --enable`
    - Disable a key for a particular chain:
      - `chainlink keys eth chain --address "0xEXAMPLE" --evmChainID 99 --disable`
    - Abandon all currently pending transactions (use with caution!):
      - `chainlink evm keys chain --address "0xEXAMPLE" --evmChainID 99 --abandon`
  - Commands can be combined e.g.
    - Reset nonce and abandon all currently pending transaction:
      - `chainlink evm keys chain --address "0xEXAMPLE" --evmChainID 99 --setNextNonce 42 --abandon`

### Changed

- The `setnextnonce` local client command has been removed, and replaced by a more general key/chain client command.
- `chainlink admin users update` command is replaced with `chainlink admin users chrole` (only the role can be changed for a user)

## 1.7.1 - 2022-08-22

### Added

- `Arbitrum Nitro` client error support

## 1.7.0 - 2022-08-08

### Added

- `p2pv2Bootstrappers` has been added as a new optional property of OCR1 job specs; default may still be specified with P2PV2_BOOTSTRAPPERS config param
- Added official support for Sepolia chain
- Added `hexdecode` and `base64decode` tasks (pipeline).
- Added support for Besu execution client (note that while Chainlink supports Besu, Besu itself [has](https://github.com/hyperledger/besu/issues/4212) [multiple](https://github.com/hyperledger/besu/issues/4192) [bugs](https://github.com/hyperledger/besu/issues/4114) that make it unreliable).
- Added the functionality to allow the root admin CLI user (and any additional admin users created) to create and assign tiers of role based access to new users. These new API users will be able to log in to the Operator UI independently, and can each have specific roles tied to their account. There are four roles: `admin`, `edit`, `run`, and `view`.
  - User management can be configured through the use of the new admin CLI command `chainlink admin users`. Be sure to run `chainlink adamin login`. For example, a readonly user can be created with: `chainlink admin users create --email=operator-ui-read-only@test.com --role=view`.
  - Updated documentation repo with a break down of actions to required role level
- Added per job spec and per job type gas limit control. The following rule of precedence is applied:

1. task-specific parameter `gasLimit` overrides anything else when specified (e.g. `ethtx` task has such a parameter).
2. job-spec attribute `gasLimit` has the scope of the current job spec only.
3. job-type limits `ETH_GAS_LIMIT_*_JOB_TYPE` affect any jobs of the corresponding type:

```
ETH_GAS_LIMIT_OCR_JOB_TYPE    # EVM.GasEstimator.LimitOCRJobType
ETH_GAS_LIMIT_DR_JOB_TYPE     # EVM.GasEstimator.LimitDRJobType
ETH_GAS_LIMIT_VRF_JOB_TYPE    # EVM.GasEstimator.LimitVRFJobType
ETH_GAS_LIMIT_FM_JOB_TYPE     # EVM.GasEstimator.LimitFMJobType
ETH_GAS_LIMIT_KEEPER_JOB_TYPE # EVM.GasEstimator.LimitKeeperJobType
```

4. global `ETH_GAS_LIMIT_DEFAULT` (`EVM.GasEstimator.LimitDefault`) value is the last resort.

### Fixed

- Addressed a very rare bug where using multiple nodes with differently configured RPC tx fee caps could cause missed transaction. Reminder to everyone to ensure that your RPC nodes have no caps (for more information see the [performance and tuning guide](https://docs.chain.link/docs/evm-performance-configuration/)).
- Improved handling of unknown transaction error types, making Chainlink more robust in certain cases on unsupported chains/RPC clients

## [1.6.0] - 2022-07-20

### Changed

- After feedback from users, password complexity requirements have been simplified. These are the new, simplified requirements for any kind of password used with Chainlink:

1. Must be 16 characters or more
2. Must not contain leading or trailing whitespace
3. User passwords must not contain the user's API email

- Simplified the Keepers job spec by removing the observation source from the required parameters.

## [1.5.1] - 2022-06-27

### Fixed

- Fix rare out-of-sync to invalid-chain-id transaction
- Fix key-specific max gas limits for gas estimator and ensure we do not bump gas beyond key-specific limits
- Fix EVM_FINALITY_DEPTH => ETH_FINALITY_DEPTH

## [1.5.0] - 2022-06-21

### Changed

- Chainlink will now log a warning if the postgres database password is missing or too insecure. Passwords should conform to the following rules:

```
Must be longer than 12 characters
Must comprise at least 3 of:
	lowercase characters
	uppercase characters
	numbers
	symbols
Must not comprise:
	More than three identical consecutive characters
	Leading or trailing whitespace (note that a trailing newline in the password file, if present, will be ignored)
```

For backward compatibility all insecure passwords will continue to work, however in a future version of Chainlink insecure passwords will prevent application boot. To bypass this check at your own risk, you may set `SKIP_DATABASE_PASSWORD_COMPLEXITY_CHECK=true`.

- `MIN_OUTGOING_CONFIRMATIONS` has been removed and no longer has any effect. `ETH_FINALITY_DEPTH` is now used as the default for `ethtx` confirmations instead. You may override this on a per-task basis by setting `minConfirmations` in the task definition e.g. `foo [type=ethtx minConfirmations=42 ...]`. NOTE: This may have a minor impact on performance on very high throughput chains. If you don't care about reporting task status in the UI, it is recommended to set `minConfirmations=0` in your job specs. For more details, see the [relevant section of the performance tuning guide](https://www.notion.so/chainlink/EVM-performance-configuration-handbook-a36b9f84dcac4569ba68772aa0c1368c#e9998c2f722540b597301a640f53cfd4).

- The following ENV variables have been deprecated, and will be removed in a future release: `INSECURE_SKIP_VERIFY`, `CLIENT_NODE_URL`, `ADMIN_CREDENTIALS_FILE`. These vars only applied to Chainlink when running in client mode and have been replaced by command line args, notably: `--insecure-skip-verify`, `--remote-node-url URL` and `--admin-credentials-file FILE` respectively. More information can be found by running `./chainlink --help`.

- The `Optimism2` `GAS_ESTIMATOR_MODE` has been renamed to `L2Suggested`. The old name is still supported for now.

- The `p2pBootstrapPeers` property on OCR2 job specs has been renamed to `p2pv2Bootstrappers`.

### Added

- Added `ETH_USE_FORWARDERS` config option to enable transactions forwarding contracts.
- In job pipeline (direct request) the three new block variables are exposed:
  - `$(jobRun.blockReceiptsRoot)` : the root of the receipts trie of the block (hash)
  - `$(jobRun.blockTransactionsRoot)` : the root of the transaction trie of the block (hash)
  - `$(jobRun.blockStateRoot)` : the root of the final state trie of the block (hash)
- `ethtx` tasks can now be configured to error if the transaction reverts on-chain. You must set `failOnRevert=true` on the task to enable this behavior, like so:

`foo [type=ethtx failOnRevert=true ...]`

So the `ethtx` task now works as follows:

If minConfirmations == 0, task always succeeds and nil is passed as output
If minConfirmations > 0, the receipt is passed through as output
If minConfirmations > 0 and failOnRevert=true then the ethtx task will error on revert

If `minConfirmations` is not set on the task, the chain default will be used which is usually 12 and always greater than 0.

- `http` task now allows specification of request headers. Use like so: `foo [type=http headers="[\\"X-Header-1\\", \\"value1\\", \\"X-Header-2\\", \\"value2\\"]"]`.

### Fixed

- Fixed `max_unconfirmed_age` metric. Previously this would incorrectly report the max time since the last rebroadcast, capping the upper limit to the EthResender interval. This now reports the correct value of total time elapsed since the _first_ broadcast.
- Correctly handle the case where bumped gas would exceed the RPC node's configured maximum on Fantom (note that node operators should check their Fantom RPC node configuration and remove the fee cap if there is one)
- Fixed handling of Metis internal fee change

### Removed

- The `Optimism` OVM 1.0 `GAS_ESTIMATOR_MODE` has been removed.

## [1.4.1] - 2022-05-11

### Fixed

- Ensure failed EthSubscribe didn't register a (\*rpc.ClientSubscription)(nil) which would lead to a panic on Unsubscribe
- Fixes parsing of float values on job specs

## [1.4.0] - 2022-05-02

### Added

- JSON parse tasks (v2) now support a custom `separator` parameter to substitute for the default `,`.
- Log slow SQL queries
- Fantom and avalanche block explorer urls
- Display `requestTimeout` in job UI
- Keeper upkeep order is shuffled

### Fixed

- `LOG_FILE_MAX_SIZE` handling
- Improved websocket subscription management (fixes issues with multiple-primary-node failover from 1.3.x)
- VRFv2 fixes and enhancements
- UI support for `minContractPaymentLinkJuels`

## [1.3.0] - 2022-04-18

### Added

- Added support for Keeper registry v1.2 in keeper jobs
- Added disk rotating logs. Chainlink will now always log to disk at debug level. The default output directory for debug logs is Chainlink's root directory (ROOT_DIR) but can be configured by setting LOG_FILE_DIR. This makes it easier for node operators to report useful debugging information to Chainlink's team, since all the debug logs are conveniently located in one directory. Regular logging to STDOUT still works as before and respects the LOG_LEVEL env var. If you want to log in disk at a particular level, you can pipe STDOUT to disk. This automatic debug-logs-to-disk feature is enabled by default, and will remain enabled as long as the `LOG_FILE_MAX_SIZE` ENV var is set to a value greater than zero. The amount of disk space required for this feature to work can be calculated with the following formula: `LOG_FILE_MAX_SIZE` \* (`LOG_FILE_MAX_BACKUPS` + 1). If your disk doesn't have enough disk space, the logging will pause and the application will log Errors until space is available again. New environment variables related to this feature:
  - `LOG_FILE_MAX_SIZE` (default: 5120mb) - this env var allows you to override the log file's max size (in megabytes) before file rotation.
  - `LOG_FILE_MAX_AGE` (default: 0) - if `LOG_FILE_MAX_SIZE` is set, this env var allows you to override the log file's max age (in days) before file rotation. Keeping this config with the default value means not to remove old log files.
  - `LOG_FILE_MAX_BACKUPS` (default: 1) - if `LOG_FILE_MAX_SIZE` is set, this env var allows you to override the max amount of old log files to retain. Keeping this config with the default value means to retain 1 old log file at most (though `LOG_FILE_MAX_AGE` may still cause them to get deleted). If this is set to 0, the node will retain all old log files instead.
- Added support for the `force` flag on `chainlink blocks replay`. If set to true, already consumed logs that would otherwise be skipped will be rebroadcasted.
- Added version compatibility check when using CLI to login to a remote node. flag `bypass-version-check` skips this check.
- Interrim solution to set multiple nodes/chains from ENV. This gives the ability to specify multiple RPCs that the Chainlink node will constantly monitor for health and sync status, detecting dead nodes and out of sync nodes, with automatic failover. This is a temporary stand-in until configuration is overhauled and will be removed in future in favor of a config file. Set as such: `EVM_NODES='{...}'` where the var is a JSON array containing the node specifications. This is not compatible with using any other way to specify node via env (e.g. `ETH_URL`, `ETH_SECONDARY_URL`, `ETH_CHAIN_ID` etc). **WARNING**: Setting this environment variable will COMPLETELY ERASE your `evm_nodes` table on every boot and repopulate from the given data, nullifying any runtime modifications. Make sure to carefully read the [EVM performance configuration guide](https://chainlink.notion.site/EVM-performance-configuration-handbook-a36b9f84dcac4569ba68772aa0c1368c) for best practices here.

For example:

```bash
export EVM_NODES='
[
	{
		"name": "primary_1",
		"evmChainId": "137",
		"wsUrl": "wss://endpoint-1.example.com/ws",
    "httpUrl": "http://endpoint-1.example.com/",
		"sendOnly": false
	},
	{
		"name": "primary_2",
		"evmChainId": "137",
		"wsUrl": "ws://endpoint-2.example.com/ws",
    "httpUrl": "http://endpoint-2.example.com/",
		"sendOnly": false
	},
	{
		"name": "primary_3",
		"evmChainId": "137",
		"wsUrl": "wss://endpoint-3.example.com/ws",
    "httpUrl": "http://endpoint-3.example.com/",
		"sendOnly": false
	},
	{
		"name": "sendonly_1",
		"evmChainId": "137",
		"httpUrl": "http://endpoint-4.example.com/",
		"sendOnly": true
	},
  {
		"name": "sendonly_2",
		"evmChainId": "137",
		"httpUrl": "http://endpoint-5.example.com/",
		"sendOnly": true
	}
]
'
```

### Changed

- Changed default locking mode to "dual". Bugs in lease locking have been ironed out and this paves the way to making "lease" the default in the future. It is recommended to set `DATABASE_LOCKING_MODE=lease`, default is set to "dual" only for backwards compatibility.
- EIP-1559 is now enabled by default on mainnet. To disable (go back to legacy mode) set `EVM_EIP1559_DYNAMIC_FEES=false`. The default settings should work well, but if you wish to tune your gas controls, see the [documentation](https://docs.chain.link/docs/configuration-variables/#evm-gas-controls).

Note that EIP-1559 can be manually enabled on other chains by setting `EVM_EIP1559_DYNAMIC_FEES=true` but we only support it for official Ethereum mainnet and testnets. It is _not_ recommended enabling this setting on Polygon since during our testing process we found that the EIP-1559 fee market appears to be broken on all Polygon chains and EIP-1559 transactions are actually less likely to get included than legacy transactions.

See issue: https://github.com/maticnetwork/bor/issues/347

- The pipeline task runs have changed persistence protocol (database), which will result in inability to decode some existing task runs. All new runs should be working with no issues.

### Removed

- `LOG_TO_DISK` ENV var.

## [1.2.1] - 2022-03-17

This release hotfixes issues from moving a new CI/CD system. Feature-wise the functionality is the same as `v1.2.0`.

### Fixed

- Fixed CI/CD issue where environment variables were not being passed into the underlying build

## [1.2.0] - 2022-03-02

### Added

- Added support for the Nethermind Ethereum client.
- Added support for batch sending telemetry to the ingress server to improve performance.
- Added v2 P2P networking support (alpha)

New ENV vars:

- `ADVISORY_LOCK_CHECK_INTERVAL` (default: 1s) - when advisory locking mode is enabled, this controls how often Chainlink checks to make sure it still holds the advisory lock. It is recommended to leave this at the default.
- `ADVISORY_LOCK_ID` (default: 1027321974924625846) - when advisory locking mode is enabled, the application advisory lock ID can be changed using this env var. All instances of Chainlink that might run on a particular database must share the same advisory lock ID. It is recommended to leave this at the default.
- `LOG_FILE_DIR` (default: chainlink root directory) - if `LOG_FILE_MAX_SIZE` is set, this env var allows you to override the output directory for logging.
- `SHUTDOWN_GRACE_PERIOD` (default: 5s) - when node is shutting down gracefully and exceeded this grace period, it terminates immediately (trying to close DB connection) to avoid being SIGKILLed.
- `SOLANA_ENABLED` (default: false) - set to true to enable Solana support
- `TERRA_ENABLED` (default: false) - set to true to enable Terra support
- `BLOCK_HISTORY_ESTIMATOR_EIP1559_FEE_CAP_BUFFER_BLOCKS` - if EIP1559 mode is enabled, this optional env var controls the buffer blocks to add to the current base fee when sending a transaction. By default, the gas bumping threshold + 1 block is used. It is not recommended to change this unless you know what you are doing.
- `TELEMETRY_INGRESS_BUFFER_SIZE` (default: 100) - the number of telemetry messages to buffer before dropping new ones
- `TELEMETRY_INGRESS_MAX_BATCH_SIZE` (default: 50) - the maximum number of messages to batch into one telemetry request
- `TELEMETRY_INGRESS_SEND_INTERVAL` (default: 500ms) - the cadence on which batched telemetry is sent to the ingress server
- `TELEMETRY_INGRESS_SEND_TIMEOUT` (default: 10s) - the max duration to wait for the request to complete when sending batch telemetry
- `TELEMETRY_INGRESS_USE_BATCH_SEND` (default: true) - toggles sending telemetry using the batch client to the ingress server
- `NODE_NO_NEW_HEADS_THRESHOLD` (default: 3m) - RPC node will be marked out-of-sync if it does not receive a new block for this length of time. Set to 0 to disable head monitoring for liveness checking,
- `NODE_POLL_FAILURE_THRESHOLD` (default: 5) - number of consecutive failed polls before an RPC node is marked dead. Set to 0 to disable poll liveness checking.
- `NODE_POLL_INTERVAL` (default: 10s) - how often to poll. Set to 0 to disable all polling.

#### Bootstrap job

Added a new `bootstrap` job type. This job removes the need for every job to implement their own bootstrapping logic.
OCR2 jobs with `isBootstrapPeer=true` are automatically migrated to the new format.
The spec parameters are similar to a basic OCR2 job, an example would be:

```
type            = "bootstrap"
name            = "bootstrap"
relay           = "evm"
schemaVersion	= 1
contractID      = "0xAb5801a7D398351b8bE11C439e05C5B3259aeC9B"
[relayConfig]
chainID	        = 4
```

#### EVM node hot failover and liveness checking

Chainlink now supports hot failover and liveness checking for EVM nodes. This completely supercedes and replaces the Fiews failover proxy and should remove the need for any kind of failover proxy between Chainlink and its RPC nodes.

In order to use this feature, you'll need to set multiple primary RPC nodes.

### Removed

- `deleteuser` CLI command.

### Changed

`EVM_DISABLED` has been deprecated and replaced by `EVM_ENABLED` for consistency with other feature flags.
`ETH_DISABLED` has been deprecated and replaced by `EVM_RPC_ENABLED` for consistency, and because this was confusingly named. In most cases you want to set `EVM_ENABLED=false` and not `EVM_RPC_ENABLED=false`.

Log colorization is now disabled by default because it causes issues when piped to text files. To re-enable log colorization, set `LOG_COLOR=true`.

#### Polygon/matic defaults changed

Due to increasingly hostile network conditions on Polygon we have had to increase a number of default limits. This is to work around numerous and very deep re-orgs, high mempool pressure and a failure by the network to propagate transactions properly. These new limits are likely to increase load on both your Chainlink node and database, so please be sure to monitor CPU and memory usage on both and make sure they are adequately specced to handle the additional load.

## [1.1.1] - 2022-02-14

### Added

- `BLOCK_HISTORY_ESTIMATOR_EIP1559_FEE_CAP_BUFFER_BLOCKS` - if EIP1559 mode is enabled, this optional env var controls the buffer blocks to add to the current base fee when sending a transaction. By default, the gas bumping threshold + 1 block is used. It is not recommended to change this unless you know what you are doing.
- `EVM_GAS_FEE_CAP_DEFAULT` - if EIP1559 mode is enabled, and FixedPrice gas estimator is used, this env var controls the fixed initial fee cap.
- Allow dumping pprof even when not in dev mode, useful for debugging (go to /v2/debug/pprof as a logged in user)

### Fixed

- Update timeout so we don’t exit early on very large log broadcaster backfills

#### EIP-1559 Fixes

Fixed issues with EIP-1559 related to gas bumping. Due to [go-ethereum's implementation](https://github.com/ethereum/go-ethereum/blob/bff330335b94af3643ac2fb809793f77de3069d4/core/tx_list.go#L298) which introduces additional restrictions on top of the EIP-1559 spec, we must bump the FeeCap at least 10% each time in order for the gas bump to be accepted.

The new EIP-1559 implementation works as follows:

If you are using FixedPriceEstimator:

- With gas bumping disabled, it will submit all transactions with `feecap=ETH_MAX_GAS_PRICE_WEI` and `tipcap=EVM_GAS_TIP_CAP_DEFAULT`
- With gas bumping enabled, it will submit all transactions initially with `feecap=EVM_GAS_FEE_CAP_DEFAULT` and `tipcap=EVM_GAS_TIP_CAP_DEFAULT`.

If you are using BlockHistoryEstimator (default for most chains):

- With gas bumping disabled, it will submit all transactions with `feecap=ETH_MAX_GAS_PRICE_WEI` and `tipcap=<calculated using past blocks>`
- With gas bumping enabled (default for most chains) it will submit all transactions initially with `feecap = ( current block base fee * (1.125 ^ N) + tipcap )` where N is configurable by setting BLOCK_HISTORY_ESTIMATOR_EIP1559_FEE_CAP_BUFFER_BLOCKS but defaults to `gas bump threshold+1` and `tipcap=<calculated using past blocks>`

Bumping works as follows:

- Increase tipcap by `max(tipcap * (1 + ETH_GAS_BUMP_PERCENT), tipcap + ETH_GAS_BUMP_WEI)`
- Increase feecap by `max(feecap * (1 + ETH_GAS_BUMP_PERCENT), feecap + ETH_GAS_BUMP_WEI)`

## [1.1.0] - 2022-01-25

### Added

- Added support for Sentry error reporting. Set `SENTRY_DSN` at run-time to enable reporting.
- Added Prometheus counters: `log_warn_count`, `log_error_count`, `log_critical_count`, `log_panic_count` and `log_fatal_count` representing the corresponding number of warning/error/critical/panic/fatal messages in the log.
- The new prometheus metric `tx_manager_tx_attempt_count` is a Prometheus Gauge that should represent the total number of Transactions attempts that awaiting confirmation for this node.
- The new prometheus metric `version` that displays the node software version (tag) as well as the corresponding commit hash.
- CLI command `keys eth list` is updated to display key specific max gas prices.
- CLI command `keys eth create` now supports optional `maxGasPriceGWei` parameter.
- CLI command `keys eth update` is added to update key specific parameters like `maxGasPriceGWei`.
- Add partial support for Moonriver chain
- For OCR jobs, `databaseTimeout`, `observationGracePeriod` and `contractTransmitterTransmitTimeout` can be specified to override chain-specific default values.

Two new log levels have been added.

- `[crit]`: _Critical_ level logs are more severe than `[error]` and require quick action from the node operator.
- `[debug] [trace]`: _Trace_ level logs contain extra `[debug]` information for development, and must be compiled in via `-tags trace`.

#### [Beta] Multichain support added

As a beta feature, Chainlink now supports connecting to multiple different EVM chains simultaneously.

This means that one node can run jobs on Goerli, Kovan, BSC and Mainnet (for example). Note that you can still have as many eth keys as you like, but each eth key is pegged to one chain only.

Extensive efforts have been made to make migration for existing nops as seamless as possible. Generally speaking, you should not have to make any changes when upgrading your existing node to this version. All your jobs will continue to run as before.

The overall summary of changes is such:

##### Chains/Ethereum Nodes

EVM chains are now represented as a first class object within the chainlink node. You can create/delete/list them using the CLI or API.

At least one primary node is required in order for a chain to connect. You may additionally specify zero or more send-only nodes for a chain. It is recommended to use the CLI/API or GUI to add nodes to chain.

###### Creation

```bash
chainlink chains evm create -id 42 # creates an evm chain with chain ID 42 (see: https://chainlist.org/)
chainlink nodes create -chain-id 42 -name 'my-primary-kovan-full-node' -type primary -ws-url ws://node.example/ws -http-url http://node.example/rpc # http-url is optional but recommended for primaries
chainlink nodes create -chain-id 42 -name 'my-send-only-backup-kovan-node' -type sendonly -http-url http://some-public-node.example/rpc
```

###### Listing

```bash
chainlink chains evm list
chainlink nodes list
```

###### Deletion

```bash
chainlink nodes delete 'my-send-only-backup-kovan-node'
chainlink chains evm delete 42
```

###### Legacy eth ENV vars

The old way of specifying chains using environment variables is still supported but discouraged. It works as follows:

If you specify `ETH_URL` then the values of `ETH_URL`, `ETH_CHAIN_ID`, `ETH_HTTP_URL` and `ETH_SECONDARY_URLS` will be used to create/update chains and nodes representing these values in the database. If an existing chain/node is found it will be overwritten. This behavior is used mainly to ease the process of upgrading, and on subsequent runs (once your old settings have been written to the database) it is recommended to unset these ENV vars and use the API commands exclusively to administer chains and nodes.

##### Jobs/tasks

By default, all jobs/tasks will continue to use the default chain (specified by `ETH_CHAIN_ID`). However, the following jobs now allow an additional `evmChainID` key in their TOML:

- VRF
- DirectRequest
- Keeper
- OCR
- Fluxmonitor

You can pin individual jobs to a particular chain by specifying the `evmChainID` explicitly. Here is an example job to demonstrate:

```toml
type            = "keeper"
evmChainID      = 3
schemaVersion   = 1
name            = "example keeper spec"
contractAddress = "0x9E40733cC9df84636505f4e6Db28DCa0dC5D1bba"
externalJobID   = "0EEC7E1D-D0D2-476C-A1A8-72DFB6633F49"
fromAddress     = "0xa8037A20989AFcBC51798de9762b351D63ff462e"
```

The above keeper job will _always_ run on chain ID 3 (Ropsten) regardless of the `ETH_CHAIN_ID` setting. If no chain matching this ID has been added to the chainlink node, the job cannot be created (you must create the chain first).

In addition, you can also specify `evmChainID` on certain pipeline tasks. This allows for cross-chain requests, for example:

```toml
type                = "directrequest"
schemaVersion       = 1
evmChainID          = 42
name                = "example cross chain spec"
contractAddress     = "0x613a38AC1659769640aaE063C651F48E0250454C"
externalJobID       = "0EEC7E1D-D0D2-476C-A1A8-72DFB6633F90"
observationSource   = """
    decode_log   [type=ethabidecodelog ... ]
    ...
    submit [type=ethtx to="0x613a38AC1659769640aaE063C651F48E0250454C" data="$(encode_tx)" minConfirmations="2" evmChainID="3"]
    decode_log-> ... ->submit;
"""
```

In the example above (which excludes irrelevant pipeline steps for brevity) a log can be read from the chain with ID 42 (Kovan) and a transaction emitted on chain with ID 3 (Ropsten).

Tasks that support the `evmChainID` parameter are as follows:

- `ethcall`
- `estimategaslimit`
- `ethtx`

###### Defaults

If the job- or task-specific `evmChainID` is _not_ given, the job/task will simply use the default as specified by the `ETH_CHAIN_ID` env variable.

Generally speaking, the default config values for each chain are good enough. But in some cases it is necessary to be able to override the defaults on a per-chain basis.

This used to be done via environment variables e.g. `MINIMUM_CONTRACT_PAYMENT_LINK_JUELS`.

These still work, but if set they will override that value for _all_ chains. This may not always be what you want. Consider a node that runs both Matic and Mainnet. You may want to set a higher value for `MINIMUM_CONTRACT_PAYMENT` on Mainnet, due to the more expensive gas costs. However, setting `MINIMUM_CONTRACT_PAYMENT_LINK_JUELS` using env variables will set that value for _all_ chains including matic.

To help you work around this, Chainlink now supports setting per-chain configuration options.

**Examples**

To set initial configuration when creating a chain, pass in the full json string as an optional parameter at the end:

`chainlink evm chains create -id 42 '{"BlockHistoryEstimatorBlockDelay": "100"}'`

To set configuration on an existing chain, specify key values pairs as such:

`chainlink evm chains configure -id 42 BlockHistoryEstimatorBlockDelay=100 GasEstimatorMode=FixedPrice`

The full list of chain-specific configuration options can be found by looking at the `ChainCfg` struct in `core/chains/evm/types/types.go`.

#### Async support in external adapters

External Adapters making async callbacks can now error job runs. This required a slight change to format, the correct way to callback from an asynchronous EA is using the following JSON:

SUCCESS CASE:

```json
{
    "value": < any valid json object >
}
```

ERROR CASE:

```json
{
  "error": "some error string"
}
```

This only applies to EAs using the `X-Chainlink-Pending` header to signal that the result will be POSTed back to the Chainlink node sometime 'later'. Regular synchronous calls to EAs work just as they always have done.

(NOTE: Official documentation for EAs needs to be updated)

#### New optional VRF v2 field: `requestedConfsDelay`

Added a new optional field for VRF v2 jobs called `requestedConfsDelay`, which configures a
number of blocks to wait in addition to the request specified `requestConfirmations` before servicing
the randomness request, i.e. the Chainlink node will wait `max(nodeMinConfs, requestConfirmations + requestedConfsDelay)`
blocks before servicing the request.

It can be used in the following way:

```toml
type = "vrf"
externalJobID = "123e4567-e89b-12d3-a456-426655440001"
schemaVersion = 1
name = "vrf-v2-secondary"
coordinatorAddress = "0xABA5eDc1a551E55b1A570c0e1f1055e5BE11eca7"
requestedConfsDelay = 10
# ... rest of job spec ...
```

Use of this field requires a database migration.

#### New locking mode: 'lease'

Chainlink now supports a new environment variable `DATABASE_LOCKING_MODE`. It can be set to one of the following values:

- `dual` (the default - uses both locking types for backwards and forwards compatibility)
- `advisorylock` (advisory lock only)
- `lease` (lease lock only)
- `none` (no locking at all - useful for advanced deployment environments when you can be sure that only one instance of chainlink will ever be running)

The database lock ensures that only one instance of Chainlink can be run on the database at a time. Running multiple instances of Chainlink on a single database at the same time would likely to lead to strange errors and possibly even data integrity failures and should not be allowed.

Ideally, node operators would be using a container orchestration system (e.g. Kubernetes) that ensures that only one instance of Chainlink ever runs on a particular postgres database.

However, we are aware that many node operators do not have the technical capacity to do this. So a common use case is to run multiple Chainlink instances in failover mode (as recommended by our official documentation, although this will be changing in future). The first instance will take some kind of lock on the database and subsequent instances will wait trying to take this lock in case the first instance disappears or dies.

Traditionally Chainlink has used an advisory lock to manage this. However, advisory locks come with several problems, notably:

- Postgres does not really like it when you hold locks open for a very long time (hours/days). It hampers certain internal cleanup tasks and is explicitly discouraged by the postgres maintainers.
- The advisory lock can silently disappear on postgres upgrade, meaning that a new instance can take over even while the old one is still running.
- Advisory locks do not play nicely with pooling tools such as pgbouncer.
- If the application crashes, the advisory lock can be left hanging around for a while (sometimes hours) and can require manual intervention to remove it before another instance of Chainlink will allow itself to boot.

For this reason, we have introduced a new locking mode, `lease`, which is likely to become the default in the future. `lease`-mode works as follows:

- Have one row in a database which is updated periodically with the client ID.
- CL node A will run a background process on start that updates this e.g. once per second.
- CL node B will spinlock, checking periodically to see if the update got too old. If it goes more than a set period without updating, it assumes that node A is dead and takes over. Now CL node B is the owner of the row, and it updates this every second.
- If CL node A comes back somehow, it will go to take out a lease and realise that the database has been leased to another process, so it will exit the entire application immediately.

The default is set to `dual` which used both advisory locking AND lease locking, for backwards compatibility. However, it is recommended that node operators who know what they are doing, or explicitly want to stop using the advisory locking mode set `DATABASE_LOCKING_MODE=lease` in their env.

Lease locking can be configured using the following ENV vars:

`LEASE_LOCK_REFRESH_INTERVAL` (default 1s)
`LEASE_LOCK_DURATION` (default 30s)

It is recommended to leave these set to the default values.

#### Duplicate Job Configuration

When duplicating a job, the new job's configuration settings that have not been overridden by the user can still reflect the chainlink node configuration.

#### Nurse (automatic pprof profiler)

Added new automatic pprof profiling service. Profiling is triggered when the node exceeds certain resource thresholds (currently, memory and goroutine count). The following environment variables have been added to allow configuring this service:

- `AUTO_PPROF_ENABLED`: Set to `true` to enable the automatic profiling service. Defaults to `false`.
- `AUTO_PPROF_PROFILE_ROOT`: The location on disk where pprof profiles will be stored. Defaults to `$CHAINLINK_ROOT`.
- `AUTO_PPROF_POLL_INTERVAL`: The interval at which the node's resources are checked. Defaults to `10s`.
- `AUTO_PPROF_GATHER_DURATION`: The duration for which profiles are gathered when profiling is kicked off. Defaults to `10s`.
- `AUTO_PPROF_GATHER_TRACE_DURATION`: The duration for which traces are gathered when profiling is kicked off. This is separately configurable because traces are significantly larger than other types of profiles. Defaults to `5s`.
- `AUTO_PPROF_MAX_PROFILE_SIZE`: The maximum amount of disk space that profiles may consume before profiling is disabled. Defaults to `100mb`.
- `AUTO_PPROF_CPU_PROFILE_RATE`: See https://pkg.go.dev/runtime#SetCPUProfileRate. Defaults to `1`.
- `AUTO_PPROF_MEM_PROFILE_RATE`: See https://pkg.go.dev/runtime#pkg-variables. Defaults to `1`.
- `AUTO_PPROF_BLOCK_PROFILE_RATE`: See https://pkg.go.dev/runtime#SetBlockProfileRate. Defaults to `1`.
- `AUTO_PPROF_MUTEX_PROFILE_FRACTION`: See https://pkg.go.dev/runtime#SetMutexProfileFraction. Defaults to `1`.
- `AUTO_PPROF_MEM_THRESHOLD`: The maximum amount of memory the node can actively consume before profiling begins. Defaults to `4gb`.
- `AUTO_PPROF_GOROUTINE_THRESHOLD`: The maximum number of actively-running goroutines the node can spawn before profiling begins. Defaults to `5000`.

**Adventurous node operators are encouraged to read [this guide on how to analyze pprof profiles](https://jvns.ca/blog/2017/09/24/profiling-go-with-pprof/).**

#### `merge` task type

A new task type has been added, called `merge`. It can be used to merge two maps/JSON values together. Merge direction is from right to left such that `right` will clobber values of `left`. If no `left` is provided, it uses the input of the previous task. Example usage as such:

```
decode_log   [type=ethabidecodelog ...]
merge        [type=merge right=<{"foo": 42}>];

decode_log -> merge;
```

Or, to reverse merge direction:

```
decode_log   [type=ethabidecodelog ...]
merge        [type=merge left=<{"foo": 42}> right="$(decode_log)"];

decode_log -> merge;
```

#### Enhanced ABI encoding support

The `ethabiencode2` task supports ABI encoding using the abi specification generated by `solc`. e.g:

    {
        "name": "call",
        "inputs": [
          {
            "name": "value",
            "type": "tuple",
            "components": [
              {
                "name": "first",
                "type": "bytes32"
              },
              {
                "name": "last",
                "type": "bool"
              }
            ]
          }
        ]
    }

This would allow for calling of a function `call` with a tuple containing two values, the first a `bytes32` and the second a `bool`. You can supply a named map or an array.

#### Transaction Simulation (Gas Savings)

Chainlink now supports transaction simulation for certain types of job. When this is enabled, transactions will be simulated using `eth_call` before initial send. If the transaction reverted, the tx is marked as errored without being broadcast, potentially avoiding an expensive on-chain revert.

This can add a tiny bit of latency (upper bound 2s, generally much shorter under good conditions) and will add marginally more load to the eth client, since it adds an extra call for every transaction sent. However, it may help to save gas in some cases especially during periods of high demand by avoiding unnecessary reverts (due to outdated round etc.).

This option is EXPERIMENTAL and disabled by default.

To enable for FM or OCR:

`FM_SIMULATE_TRANSACTIONs=true`
`OCR_SIMULATE_TRANSACTIONS=true`

To enable in the pipeline, use the `simulate=true` option like so:

```
submit [type=ethtx to="0xDeadDeadDeadDeadDeadDeadDeadDead" data="0xDead" simulate=true]
```

Use at your own risk.

#### Misc

Chainlink now supports more than one primary eth node per chain. Requests are round-robined between available primaries.

Add CRUD functionality for EVM Chains and Nodes through Operator UI.

Non-fatal errors to a pipeline run are preserved including any run that succeeds but has more than one fatal error.

Chainlink now supports configuring max gas price on a per-key basis (allows implementation of keeper "lanes").

The Operator UI now supports login MFA with hardware security keys. `MFA_RPID` and `MFA_RPORIGIN` environment variables have been added to the config and are required if using the new MFA feature.

Keys and Configuration navigation links have been moved into a settings dropdown to make space for multichain navigation links.

#### Full EIP1559 Support (Gas Savings)

Chainlink now includes experimental support for submitting transactions using type 0x2 (EIP-1559) envelope.

EIP-1559 mode is off by default but can be enabled on a per-chain basis or globally.

This may help to save gas on spikes: Chainlink ought to react faster on the upleg and avoid overpaying on the downleg. It may also be possible to set `BLOCK_HISTORY_ESTIMATOR_BATCH_SIZE` to a smaller value e.g. 12 or even 6 because tip cap ought to be a more consistent indicator of inclusion time than total gas price. This would make Chainlink more responsive and ought to reduce response time variance. Some experimentation will be needed here to find optimum settings.

To enable globally, set `EVM_EIP1559_DYNAMIC_FEES=true`. Set with caution, if you set this on a chain that does not actually support EIP-1559 your node will be broken.

In EIP-1559 mode, the total price for the transaction is the minimum of base fee + tip cap and fee cap. More information can be found on the [official EIP](https://github.com/ethereum/EIPs/blob/master/EIPS/eip-1559.md).

Chainlink's implementation of this is to set a large fee cap and modify the tip cap to control confirmation speed of transactions. So, when in EIP1559 mode, the tip cap takes the place of gas price roughly speaking, with the varying base price remaining a constant (we always pay it).

A quick note on terminology - Chainlink uses the same terms used internally by go-ethereum source code to describe various prices. This is not the same as the externally used terms. For reference:

Base Fee Per Gas = BaseFeePerGas
Max Fee Per Gas = FeeCap
Max Priority Fee Per Gas = TipCap

In EIP-1559 mode, the following changes occur to how configuration works:

- All new transactions will be sent as type 0x2 transactions specifying a TipCap and FeeCap (NOTE: existing pending legacy transactions will continue to be gas bumped in legacy mode)
- BlockHistoryEstimator will apply its calculations (gas percentile etc.) to the TipCap and this value will be used for new transactions (GasPrice will be ignored)
- FixedPriceEstimator will use `EVM_GAS_TIP_CAP_DEFAULT` instead of `ETH_GAS_PRICE_DEFAULT`
- `ETH_GAS_PRICE_DEFAULT` is ignored for new transactions and `EVM_GAS_TIP_CAP_DEFAULT` is used instead (default 20GWei)
- `ETH_MIN_GAS_PRICE_WEI` is ignored for new transactions and `EVM_GAS_TIP_CAP_MINIMUM` is used instead (default 0)
- `ETH_MAX_GAS_PRICE_WEI` controls the FeeCap
- `KEEPER_GAS_PRICE_BUFFER_PERCENT` is ignored in EIP-1559 mode and `KEEPER_TIP_CAP_BUFFER_PERCENT` is used instead

The default tip cap is configurable per-chain but can be specified for all chains using `EVM_GAS_TIP_CAP_DEFAULT`. The fee cap is derived from `ETH_MAX_GAS_PRICE_WEI`.

When using the FixedPriceEstimator, the default gas tip will be used for all transactions.

When using the BlockHistoryEstimator, Chainlink will calculate the tip cap based on transactions already included (in the same way it calculates gas price in legacy mode).

Enabling EIP1559 mode might lead to marginally faster transaction inclusion and make the node more responsive to sharp rises/falls in gas price, keeping response times more consistent.

In addition, `ethcall` tasks now accept `gasTipCap` and `gasFeeCap` parameters in addition to `gasPrice`. This is required for Keeper jobs, i.e.:

```
check_upkeep_tx          [type=ethcall
                          failEarly=true
                          extractRevertReason=true
                          contract="$(jobSpec.contractAddress)"
                          gas="$(jobSpec.checkUpkeepGasLimit)"
                          gasPrice="$(jobSpec.gasPrice)"
                          gasTipCap="$(jobSpec.gasTipCap)"
                          gasFeeCap="$(jobSpec.gasFeeCap)"
                          data="$(encode_check_upkeep_tx)"]
```

NOTE: AccessLists are part of the 0x2 transaction type spec and Chainlink also implements support for these internally. This is not currently exposed in any way, if there is demand for this it ought to be straightforward enough to do so.

Avalanche AP4 defaults have been added (you can remove manually set ENV vars controlling gas pricing).

#### New env vars

`CHAIN_TYPE` - Configure the type of chain (if not standard). `Arbitrum`, `ExChain`, `Optimism`, or `XDai`. Replaces `LAYER_2_TYPE`. NOTE: This is a global override, to set on a per-chain basis you must use the CLI/API or GUI to change the chain-specific config for that chain (`ChainType`).

`BLOCK_EMISSION_IDLE_WARNING_THRESHOLD` - Controls global override for the time after which node will start logging warnings if no heads are received.

`ETH_DEFAULT_BATCH_SIZE` - Controls the default number of items per batch when making batched RPC calls. It is unlikely that you will need to change this from the default value.

NOTE: `ETH_URL` used to default to "ws://localhost:8546" and `ETH_CHAIN_ID` used to default to 1. These defaults have now been removed. The env vars are no longer required, since node configuration is now done via CLI/API/GUI and stored in the database.

### Removed

- `belt/` and `evm-test-helpers/` removed from the codebase.

#### Deprecated env vars

`LAYER_2_TYPE` - Use `CHAIN_TYPE` instead.

#### Removed env vars

`FEATURE_CRON_V2`, `FEATURE_FLUX_MONITOR_V2`, `FEATURE_WEBHOOK_V2` - all V2 job types are now enabled by default.

### Fixed

- Fixed a regression whereby the BlockHistoryEstimator would use a bumped value on old gas price even if the new current price was larger than the bumped value.
- Fixed a bug where creating lots of jobs very quickly in parallel would cause the node to hang
- Propagating `evmChainID` parameter in job specs supporting this parameter.

Fixed `LOG_LEVEL` behavior in respect to the corresponding UI setting: Operator can override `LOG_LEVEL` until the node is restarted.

### Changed

- The default `GAS_ESTIMATOR_MODE` for Optimism chains has been changed to `Optimism2`.
- Default minimum payment on mainnet has been reduced from 1 LINK to 0.1 LINK.
- Logging timestamp output has been changed from unix to ISO8601 to aid in readability. To keep the old unix format, you may set `LOG_UNIX_TS=true`
- Added WebAuthn support for the Operator UI and corresponding support in the Go backend

#### Log to Disk

This feature has been disabled by default, turn on with LOG_TO_DISK. For most production uses this is not desirable.

## [1.0.1] - 2021-11-23

### Added

- Improved error reporting
- Panic and recovery improvements

### Fixed

- Resolved config conversion errors for ETH_FINALITY_DEPTH, ETH_HEAD_TRACKER_HISTORY, and ETH_GAS_LIMIT_MULTIPLIER
- Proper handling for "nonce too low" errors on Avalanche

## [1.0.0] - 2021-10-19

### Added

- `chainlink node db status` will now display a table of applied and pending migrations.
- Add support for OKEx/ExChain.

### Changed

**Legacy job pipeline (JSON specs) are no longer supported**

This version will refuse to migrate the database if job specs are still present. You must manually delete or migrate all V1 job specs before upgrading.

For more information on migrating, see [the docs](https://docs.chain.link/chainlink-nodes/).

This release will DROP legacy job tables so please take a backup before upgrading.

#### KeyStore changes

- We no longer support "soft deleting", or archiving keys. From now on, keys can only be hard-deleted.
- Eth keys can no longer be imported directly to the database. If you with to import an eth key, you _must_ start the node first and import through the remote client.

#### New env vars

`LAYER_2_TYPE` - For layer 2 chains only. Configure the type of chain, either `Arbitrum` or `Optimism`.

#### Misc

- Head sampling can now be optionally disabled by setting `ETH_HEAD_TRACKER_SAMPLING_INTERVAL = "0s"` - this will result in every new head being delivered to running jobs,
  regardless of the head frequency from the chain.
- When creating new FluxMonitor jobs, the validation logic now checks that only one of: drumbeat ticker or idle timer is enabled.
- Added a new Prometheus metric: `uptime_seconds` which measures the number of seconds the node has been running. It can be helpful in detecting potential crashes.

### Fixed

Fixed a regression whereby the BlockHistoryEstimator would use a bumped value on old gas price even if the new current price was larger than the bumped value.

## [0.10.15] - 2021-10-14

**It is highly recommended upgrading to this version before upgrading to any newer versions to avoid any complications.**

### Fixed

- Prevent release from clobbering databases that have previously been upgraded

## [0.10.14] - 2021-09-06

### Added

- FMv2 spec now contains DrumbeatRandomDelay parameter that can be used to introduce variation between round of submits of different oracles, if drumbeat ticker is enabled.

- OCR Hibernation

#### Requesters/MinContractPaymentLinkJuels

V2 direct request specs now support two additional keys:

- "requesters" key which allows whitelisting requesters
- "minContractPaymentLinkJuels" key which allows to specify a job-specific minimum contract payment.

For example:

```toml
type                        = "directrequest"
schemaVersion               = 1
requesters                  = ["0xaaaa1F8ee20f5565510B84f9353F1E333E753B7a", "0xbbbb70F0e81C6F3430dfdC9fa02fB22BdD818C4e"] # optional
minContractPaymentLinkJuels = "100000000000000" # optional
name                        = "example eth request event spec with requesters"
contractAddress             = "..."
externalJobID               = "..."
observationSource           = """
...
"""
```

## [0.10.13] - 2021-08-25

### Fixed

- Resolved exiting Hibernation bug on FMv2

## [0.10.12] - 2021-08-16

### Fixed

- Resolved FMv2 stalling in Hibernation mode
- Resolved rare issue when the Gas Estimator fails on start
- Resolved the handling of nil values for gas price

## [0.10.11] - 2021-08-09

A new configuration variable, `BLOCK_BACKFILL_SKIP`, can be optionally set to "true" in order to strongly limit the depth of the log backfill.
This is useful if the node has been offline for a longer time and after startup should not be concerned with older events from the chain.

Three new configuration variables are added for the new telemetry ingress service support. `TELEMETRY_INGRESS_URL` sets the URL to connect to for telemetry ingress, `TELEMETRY_INGRESS_SERVER_PUB_KEY` sets the public key of the telemetry ingress server, and `TELEMETRY_INGRESS_LOGGING` toggles verbose logging of the raw telemetry messages being sent.

- Fixes the logging configuration form not displaying the current values
- Updates the design of the configuration cards to be easier on the eyes
- View Coordinator Service Authentication keys in the Operator UI. This is hidden
  behind a feature flag until usage is enabled.
- Adds support for the new telemetry ingress service.

### Changed

**The legacy job pipeline (JSON specs) has been officially deprecated and support for these jobs will be dropped in an upcoming release.**

Any node operators still running jobs with JSON specs should migrate their jobs to TOML format instead.

The format for V2 Webhook job specs has changed. They now allow specifying 0 or more external initiators. Example below:

```toml
type            = "webhook"
schemaVersion   = 1
externalInitiators = [
    { name = "foo-ei", spec = '{"foo": 42}' },
    { name = "bar-ei", spec = '{"bar": 42}' }
]
observationSource   = """
ds          [type=http method=GET url="https://chain.link/ETH-USD"];
ds_parse    [type=jsonparse path="data,price"];
ds_multiply [type=multiply times=100];
ds -> ds_parse -> ds_multiply;
"""
```

These external initiators will be notified with the given spec after the job is created, and also at deletion time.

Only the External Initiators listed in the toml spec may trigger a run for that job. Logged-in users can always trigger a run for any job.

#### Migrating Jobs

- OCR
  All OCR jobs are already using v2 pipeline by default - no need to do anything here.

- Flux Monitor v1
  We have created a tool to help you automigrate flux monitor specs in JSON format to the new TOML format. You can migrate a job like this:

```
chainlink jobs migrate <job id>
```

This can be automated by using the API like so:

```
POST http://yournode.example/v2/migrate/<job id>
```

- VRF v1
  Automigration is not supported for VRF jobs. They must be manually converted into v2 format.

- Ethlog/Runlog/Cron/web
  All other job types must also be manually converted into v2 format.

#### Technical details

Why are we doing this?

To give some background, the legacy job pipeline has been around since before Chainlink went to mainnet and is getting quite long in the tooth. The code is brittle and difficult to understand and maintain. For a while now we have been developing a v2 job pipeline in parallel which uses the TOML format. The new job pipeline is simpler, more performant and more powerful. Every job that can be represented in the legacy pipeline should be able to be represented in the v2 pipeline - if it can't be, that's a bug, so please let us know ASAP.

The v2 pipeline has now been extensively tested in production and proved itself reliable. So, we made the decision to drop V1 support entirely in favour of focusing developer effort on new features like native multichain support, EIP1559-compatible fees, further gas saving measures and support for more blockchains. By dropping support for the old pipeline, we can deliver these features faster and better support our community.

#### KeyStore changes

- Key export files are changing format and will not be compatible between versions. Ex, a key exported in 0.10.12, will not be importable by a node running 1.0.0, and vice-versa.
- We no longer support "soft deleting", or archiving keys. From now on, keys can only be hard-deleted.
- Eth keys can no longer be imported directly to the database. If you with to import an eth key, you _must_ start the node first and import through the remote client.

## [0.10.10] - 2021-07-19

### Changed

This update will truncate `pipeline_runs`, `pipeline_task_runs`, `flux_monitor_round_stats_v2` DB tables as a part of the migration.

#### Gas Estimation

Gas estimation has been revamped and full support for Optimism has been added.

The following env vars have been deprecated, and will be removed in a future release:

```
GAS_UPDATER_ENABLED
GAS_UPDATER_BATCH_SIZE
GAS_UPDATER_BLOCK_DELAY
GAS_UPDATER_BLOCK_HISTORY_SIZE
GAS_UPDATER_TRANSACTION_PERCENTILE
```

If you are using any of the env vars above, please switch to using the following instead:

```
GAS_ESTIMATOR_MODE
BLOCK_HISTORY_ESTIMATOR_BATCH_SIZE
BLOCK_HISTORY_ESTIMATOR_BLOCK_DELAY
BLOCK_HISTORY_ESTIMATOR_BLOCK_HISTORY_SIZE
BLOCK_HISTORY_ESTIMATOR_TRANSACTION_PERCENTILE
```

Valid values for `GAS_ESTIMATOR_MODE` are as follows:

`GAS_ESTIMATOR_MODE=BlockHistory` (equivalent to `GAS_UPDATER_ENABLED=true`)
`GAS_ESTIMATOR_MODE=FixedPrice` (equivalent to `GAS_UPDATER_ENABLED=false`)
`GAS_ESTIMATOR_MODE=Optimism` (new)

New gas estimator modes may be added in the future.

In addition, a minor annoyance has been fixed whereby previously if you enabled the gas updater, it would overwrite the locally stored value for gas price and continue to use this even if it was disabled after a reboot. This will no longer happen: BlockHistory mode will not clobber the locally stored value for fixed gas price, which can still be adjusted via remote API call or using `chainlink config setgasprice XXX`. In order to use this manually fixed gas price, you must enable FixedPrice estimator mode.

### Added

Added support for latest version of libocr with the V2 networking stack. New env vars to configure this are:

```
P2P_NETWORKING_STACK
P2PV2_ANNOUNCE_ADDRESSES
P2PV2_BOOTSTRAPPERS
P2PV2_DELTA_DIAL
P2PV2_DELTA_RECONCILE
P2PV2_LISTEN_ADDRESSES
```

All of these are currently optional, by default OCR will continue to use the existing V1 stack. The new env vars will be used internally for OCR testing.

### Fixed

- Fix inability to create jobs with a cron schedule.

## [0.10.9] - 2021-07-05

### Changed

#### Transaction Strategies

FMv2, Keeper and OCR jobs now use a new strategy for sending transactions. By default, if multiple transactions are queued up, only the latest one will be sent. This should greatly reduce the number of stale rounds and reverted transactions, and help node operators to save significant gas especially during times of high congestion or when catching up on a deep backlog.

Defaults should work well, but it can be controlled if necessary using the following new env vars:

`FM_DEFAULT_TRANSACTION_QUEUE_DEPTH`
`KEEPER_DEFAULT_TRANSACTION_QUEUE_DEPTH`
`OCR_DEFAULT_TRANSACTION_QUEUE_DEPTH`

Setting to 0 will disable (the old behaviour). Setting to 1 (the default) will keep only the latest transaction queued up at any given time. Setting to 2, 3 etc. will allow this many transactions to be queued before starting to drop older items.

Note that it has no effect on FMv1 jobs. Node operators will need to upgrade to FMv2 to take advantage of this feature.

## [0.10.8] - 2021-06-21

### Fixed

- The HTTP adapter would remove a trailing slash on a subdirectory when specifying an extended path, so for instance `http://example.com/subdir/` with a param of `?query=` extended path would produce the URL `http://example.com/subdir?query=`, but should now produce: `http://example.com/subdir/?query=`.

- Matic autoconfig is now enabled for mainnet. Matic nops should remove any custom tweaks they have been running with. In addition, we have better default configs for Optimism, Arbitrum and RSK.

- It is no longer required to set `DEFAULT_HTTP_ALLOW_UNRESTRICTED_NETWORK_ACCESS=true` to enable local fetches on bridge or http tasks. If the URL for the http task is specified as a variable, then set the AllowUnrestrictedNetworkAccess option for this task. Please remove this if you had it set and no longer need it, since it introduces a slight security risk.

- Chainlink can now run with ETH_DISABLED=true without spewing errors everywhere

- Removed prometheus metrics that were no longer valid after recent changes to head tracking:
  `head_tracker_heads_in_queue`, `head_tracker_callback_execution_duration`,
  `head_tracker_callback_execution_duration_hist`, `head_tracker_num_heads_dropped`

### Added

- MINIMUM_CONTRACT_PAYMENT_LINK_JUELS replaces MINIMUM_CONTRACT_PAYMENT, which will be deprecated in a future release.

- INSECURE_SKIP_VERIFY configuration variable disables verification of the Chainlink SSL certificates when using the CLI.

- JSON parse tasks (v2) now permit an empty `path` parameter.

- Eth->eth transfer gas limit is no longer hardcoded at 21000 and can now be adjusted using `ETH_GAS_LIMIT_TRANSFER`

- HTTP and Bridge tasks (v2 pipeline) now log the request parameters (including the body) upon making the request when `LOG_LEVEL=debug`.

- Webhook v2 jobs now support two new parameters, `externalInitiatorName` and `externalInitiatorSpec`. The v2 version of the following v1 spec:

  ```
  {
    "initiators": [
      {
        "type": "external",
        "params": {
          "name": "substrate",
          "body": {
            "endpoint": "substrate",
            "feed_id": 0,
            "account_id": "0x7c522c8273973e7bcf4a5dbfcc745dba4a3ab08c1e410167d7b1bdf9cb924f6c",
            "fluxmonitor": {
              "requestData": {
                "data": { "from": "DOT", "to": "USD" }
              },
              "feeds": [{ "url": "http://adapter1:8080" }],
              "threshold": 0.5,
              "absoluteThreshold": 0,
              "precision": 8,
              "pollTimer": { "period": "30s" },
              "idleTimer": { "duration": "1m" }
            }
          }
        }
      }
    ],
    "tasks": [
      {
        "type": "substrate-adapter1",
        "params": { "multiply": 1e8 }
      }
    ]
  }
  ```

  is:

  ```
  type            = "webhook"
  schemaVersion   = 1
  jobID           = "0EEC7E1D-D0D2-475C-A1A8-72DFB6633F46"
  externalInitiatorName = "substrate"
  externalInitiatorSpec = """
      {
        "endpoint": "substrate",
        "feed_id": 0,
        "account_id": "0x7c522c8273973e7bcf4a5dbfcc745dba4a3ab08c1e410167d7b1bdf9cb924f6c",
        "fluxmonitor": {
          "requestData": {
            "data": { "from": "DOT", "to": "USD" }
          },
          "feeds": [{ "url": "http://adapter1:8080" }],
          "threshold": 0.5,
          "absoluteThreshold": 0,
          "precision": 8,
          "pollTimer": { "period": "30s" },
          "idleTimer": { "duration": "1m" }
        }
      }
  """
  observationSource   = """
      submit [type=bridge name="substrate-adapter1" requestData=<{ "multiply": 1e8 }>]
  """
  ```

- Task definitions in v2 jobs (those with TOML specs) now support quoting strings with angle brackets (which DOT already permitted). This is particularly useful when defining JSON blobs to post to external adapters. For example:

  ```
  my_bridge [type=bridge name="my_bridge" requestData="{\\"hi\\": \\"hello\\"}"]
  ```

  ... can now be written as:

  ```
  my_bridge [type=bridge name="my_bridge" requestData=<{"hi": "hello"}>]
  ```

  Multiline strings are supported with this syntax as well:

  ```
  my_bridge [type=bridge
             name="my_bridge"
             requestData=<{
                 "hi": "hello",
                 "foo": "bar"
             }>]
  ```

- v2 jobs (those with TOML specs) now support variable interpolation in pipeline definitions. For example:

  ```
  fetch1    [type=bridge name="fetch"]
  parse1    [type=jsonparse path="foo,bar"]
  fetch2    [type=bridge name="fetch"]
  parse2    [type=jsonparse path="foo,bar"]
  medianize [type=median]
  submit    [type=bridge name="submit"
             requestData=<{
                            "result": $(medianize),
                            "fetchedData": [ $(parse1), $(parse2) ]
                          }>]

  fetch1 -> parse1 -> medianize
  fetch2 -> parse2 -> medianize
  medianize -> submit
  ```

  This syntax is supported by the following tasks/parameters:

  - `bridge`
    - `requestData`
  - `http`
    - `requestData`
  - `jsonparse`
    - `data` (falls back to the first input if unspecified)
  - `median`
    - `values` (falls back to the array of inputs if unspecified)
  - `multiply`
    - `input` (falls back to the first input if unspecified)
    - `times`

- Add `ETH_MAX_IN_FLIGHT_TRANSACTIONS` configuration option. This defaults to 16 and controls how many unconfirmed transactions may be in-flight at any given moment. This is set conservatively by default, node operators running many jobs on high throughput chains will probably need to increase this above the default to avoid lagging behind. However, before increasing this value, you MUST first ensure your ethereum node is configured not to ever evict local transactions that exceed this number otherwise your node may get permanently stuck. Set to 0 to disable the limit entirely (the old behaviour). Disabling this setting is not recommended.

Relevant settings for geth (and forks e.g. BSC)

```toml
[Eth.TxPool]
Locals = ["0xYourNodeAddress1", "0xYourNodeAddress2"]  # Add your node addresses here
NoLocals = false # Disabled by default but might as well make sure
Journal = "transactions.rlp" # Make sure you set a journal file
Rejournal = 3600000000000 # Default 1h, it might make sense to reduce this to e.g. 5m
PriceBump = 10 # Must be set less than or equal to chainlink's ETH_GAS_BUMP_PERCENT
AccountSlots = 16 # Highly recommended to increase this, must be greater than or equal to chainlink's ETH_MAX_IN_FLIGHT_TRANSACTIONS setting
GlobalSlots = 4096 # Increase this as necessary
AccountQueue = 64 # Increase this as necessary
GlobalQueue = 1024 # Increase this as necessary
Lifetime = 10800000000000 # Default 3h, this is probably ok, you might even consider reducing it

```

Relevant settings for parity/openethereum (and forks e.g. xDai)

NOTE: There is a bug in parity (and xDai) where occasionally local transactions are inexplicably culled. See: https://github.com/openethereum/parity-ethereum/issues/10228

Adjusting the settings below might help.

```toml
tx_queue_locals = ["0xYourNodeAddress1", "0xYourNodeAddress2"] # Add your node addresses here
tx_queue_size = 8192 # Increase this as necessary
tx_queue_per_sender = 16 # Highly recommended to increase this, must be greater than or equal to chainlink's ETH_MAX_IN_FLIGHT_TRANSACTIONS setting
tx_queue_mem_limit = 4 # In MB. Highly recommended to increase this or set to 0
tx_queue_no_early_reject = true # Recommended to set this
tx_queue_no_unfamiliar_locals = false # This is disabled by default but might as well make sure
```

- Keeper jobs now support prometheus metrics, they are considered a pipeline with a single `keeper` task type. Example:

```
pipeline_run_errors{job_id="1",job_name="example keeper spec"} 1
pipeline_run_total_time_to_completion{job_id="1",job_name="example keeper spec"} 8.470456e+06
pipeline_task_execution_time{job_id="1",job_name="example keeper spec",task_type="keeper"} 8.470456e+06
pipeline_tasks_total_finished{job_id="1",job_name="example keeper spec",status="completed",task_type="keeper"} 1
```

### Changed

- The v2 (TOML) `bridge` task's `includeInputAtKey` parameter is being deprecated in favor of variable interpolation. Please migrate your jobs to the new syntax as soon as possible.

- Chainlink no longer writes/reads eth key files to disk

- Add sensible default configuration settings for Fantom

- Rename `ETH_MAX_UNCONFIRMED_TRANSACTIONS` to `ETH_MAX_QUEUED_TRANSACTIONS`. It still performs the same function but the name was misleading and would have caused confusion with the new `ETH_MAX_IN_FLIGHT_TRANSACTIONS`.

- The VRF keys are now managed remotely through the node only. Example commands:

```
// Starting a node with a vrf key
chainlink node start -p path/to/passwordfile -vp path/to/vrfpasswordfile

// Remotely managing the vrf keys
chainlink keys vrf create // Creates a key with path/to/vrfpasswordfile
chainlink keys vrf list // Lists all keys on the node
chainlink keys vrf delete // Lists all keys on the node

// Archives (soft deletes) vrf key with compressed pub key 0x788..
chainlink keys vrf delete 0x78845e23b6b22c47e4c81426fdf6fc4087c4c6a6443eba90eb92cf4d11c32d3e00

// Hard deletes vrf key with compressed pub key 0x788..
chainlink keys vrf delete 0x78845e23b6b22c47e4c81426fdf6fc4087c4c6a6443eba90eb92cf4d11c32d3e00 --hard

// Exports 0x788.. key to file 0x788_exported_key on disk encrypted with path/to/vrfpasswordfile
// Note you can re-encrypt it with a different password if you like when exporting.
chainlink keys vrf export 0x78845e23b6b22c47e4c81426fdf6fc4087c4c6a6443eba90eb92cf4d11c32d3e00 -p path/to/vrfpasswordfile -o 0x788_exported_key

// Import key material in 0x788_exported_key using path/to/vrfpasswordfile to decrypt.
// Will be re-encrypted with the nodes vrf password file i.e. "-vp"
chainlink keys vrf import -p path/to/vrfpasswordfile 0x788_exported_key
```

## [0.10.7] - 2021-05-24

- If a CLI command is issued after the session has expired, and an api credentials file is found, auto login should now work.

- GasUpdater now works on RSK and xDai

- Offchain reporting jobs that have had a latest round requested can now be deleted from the UI without error

### Added

- Add `ETH_GAS_LIMIT_MULTIPLIER` configuration option, the gas limit is multiplied by this value before transmission. So a value of 1.1 will add 10% to the on chain gas limit when a transaction is submitted.

- Add `ETH_MIN_GAS_PRICE_WEI` configuration option. This defaults to 1Gwei on mainnet. Chainlink will never send a transaction at a price lower than this value.

- Add `chainlink node db migrate` for running database migrations. It's
  recommended to use this and set `MIGRATE_DATABASE=false` if you want to run
  the migrations separately outside of application startup.

### Changed

- Chainlink now automatically cleans up old eth_txes to reduce database size. By default, any eth_txes older than a week are pruned on a regular basis. It is recommended to use the default value, however the default can be overridden by setting the `ETH_TX_REAPER_THRESHOLD` env var e.g. `ETH_TX_REAPER_THRESHOLD=24h`. Reaper can be disabled entirely by setting `ETH_TX_REAPER_THRESHOLD=0`. The reaper will run on startup and again every hour (interval is configurable using `ETH_TX_REAPER_INTERVAL`).

- Heads corresponding to new blocks are now delivered in a sampled way, which is to improve
  node performance on fast chains. The frequency is by default 1 second, and can be changed
  by setting `ETH_HEAD_TRACKER_SAMPLING_INTERVAL` env var e.g. `ETH_HEAD_TRACKER_SAMPLING_INTERVAL=5s`.

- Database backups: default directory is now a subdirectory 'backup' of chainlink root dir, and can be changed
  to any chosen directory by setting a new configuration value: `DATABASE_BACKUP_DIR`

## [0.10.6] - 2021-05-10

### Added

- Add `MockOracle.sol` for testing contracts

- Web job types can now be created from the operator UI as a new job.

- See example web job spec below:

```
type            = "webhook"
schemaVersion   = 1
jobID           = "0EEC7E1D-D0D2-476C-A1A8-72DFB6633F46"
observationSource = """
ds          [type=http method=GET url="http://example.com"];
ds_parse    [type=jsonparse path="data"];
ds -> ds_parse;
"""
```

- New CLI command to convert v1 flux monitor jobs (JSON) to
  v2 flux monitor jobs (TOML). Running it will archive the v1
  job and create a new v2 job. Example:

```
// Get v1 job ID:
chainlink job_specs list
// Migrate it to v2:
chainlink jobs migrate fe279ed9c36f4eef9dc1bdb7bef21264

// To undo the migration:
1. Archive the v2 job in the UI
2. Unarchive the v1 job manually in the db:
update job_specs set deleted_at = null where id = 'fe279ed9-c36f-4eef-9dc1-bdb7bef21264'
update initiators set deleted_at = null where job_spec_id = 'fe279ed9-c36f-4eef-9dc1-bdb7bef21264'
```

- Improved support for Optimism chain. Added a new boolean `OPTIMISM_GAS_FEES` configuration variable which makes a call to estimate gas before all transactions, suitable for use with Optimism's L2 chain. When this option is used `ETH_GAS_LIMIT_DEFAULT` is ignored.

- Chainlink now supports routing certain calls to the eth node over HTTP instead of websocket, when available. This has a number of advantages - HTTP is more robust and simpler than websockets, reducing complexity and allowing us to make large queries without running the risk of hitting websocket send limits. The HTTP url should point to the same node as the ETH_URL and can be specified with an env var like so: `ETH_HTTP_URL=https://my.ethereumnode.example/endpoint`.

Adding an HTTP endpoint is particularly recommended for BSC, which is hitting websocket limitations on certain queries due to its large block size.

- Support for legacy pipeline (V1 job specs) can now be turned off by setting `ENABLE_LEGACY_JOB_PIPELINE=false`. This can yield marginal performance improvements if you don't need to support the legacy JSON job spec format.

## [0.10.5] - 2021-04-26

### Added

- Add `MockOracle.sol` for testing contracts
- Cron jobs can now be created for the v2 job pipeline:

```
type            = "cron"
schemaVersion   = 1
schedule        = "*/10 * * * *"
observationSource   = """
ds          [type=http method=GET url="http://example.com"];
ds_parse    [type=jsonparse path="data"];
ds -> ds_parse;
"""
```

### Changed

- Default for `JOB_PIPELINE_REAPER_THRESHOLD` has been reduced from 1 week to 1 day to save database space. This variable controls how long past job run history for OCR is kept. To keep the old behaviour, you can set `JOB_PIPELINE_REAPER_THRESHOLD=168h`
- Removed support for the env var `JOB_PIPELINE_PARALLELISM`.
- OCR jobs no longer show `TaskRuns` in success cases. This reduces
  DB load and significantly improves the performance of archiving OCR jobs.
- Archiving OCR jobs should be 5-10x faster.

### Fixed

- Added `GAS_UPDATER_BATCH_SIZE` option to workaround `websocket: read limit exceeded` issues on BSC

- Basic support for Optimism chain: node no longer gets stuck with 'nonce too low' error if connection is lost

## [0.10.4] - 2021-04-05

### Added

- VRF Jobs now support an optional `coordinatorAddress` field that, when present, will tell the node to check the fulfillment status of any VRF request before attempting the fulfillment transaction. This will assist in the effort to run multiple nodes with one VRF key.

- Experimental: Add `DATABASE_BACKUP_MODE`, `DATABASE_BACKUP_FREQUENCY` and `DATABASE_BACKUP_URL` configuration variables

  - It's now possible to configure database backups: on node start and separately, to be run at given frequency. `DATABASE_BACKUP_MODE` enables the initial backup on node start (with one of the values: `none`, `lite`, `full` where `lite` excludes
    potentially large tables related to job runs, among others). Additionally, if `DATABASE_BACKUP_FREQUENCY` variable is set to a duration of
    at least '1m', it enables periodic backups.
  - `DATABASE_BACKUP_URL` can be optionally set to point to e.g. a database replica, in order to avoid excessive load on the main one. Example settings:
    1. `DATABASE_BACKUP_MODE="full"` and `DATABASE_BACKUP_FREQUENCY` not set, will run a full back only at the start of the node.
    2. `DATABASE_BACKUP_MODE="lite"` and `DATABASE_BACKUP_FREQUENCY="1h"` will lead to a partial backup on node start and then again a partial backup every one hour.

- Added periodic resending of eth transactions. This means that we no longer rely exclusively on gas bumping to resend unconfirmed transactions that got "lost" for whatever reason. This has two advantages:

  1. Chainlink no longer relies on gas bumping settings to ensure our transactions always end up in the mempool
  2. Chainlink will continue to resend existing transactions even in the event that heads are delayed. This is especially useful on chains like Arbitrum which have very long wait times between heads.

  - Periodic resending can be controlled using the `ETH_TX_RESEND_AFTER_THRESHOLD` env var (default 30s). Unconfirmed transactions will be resent periodically at this interval. It is recommended to leave this at the default setting, but it can be set to any [valid duration](https://golang.org/pkg/time/#ParseDuration) or to 0 to disable periodic resending.

- Logging can now be configured in the Operator UI.

- Tuned defaults for certain Eth-compatible chains

- Chainlink node now uses different sets of default values depending on the given Chain ID. Tuned configs are built-in for the following chains:

  - Ethereum Mainnet and test chains
  - Polygon (Matic)
  - BSC
  - HECO

- If you have manually set ENV vars specific to these chains, you may want to remove those and allow the node to use its configured defaults instead.

- New prometheus metric "tx_manager_num_tx_reverted" which counts the number of reverted transactions on chain.

### Fixed

- Under certain circumstances a poorly configured Explorer could delay Chainlink node startup by up to 45 seconds.

- Chainlink node now automatically sets the correct nonce on startup if you are restoring from a previous backup (manual setnextnonce is no longer necessary).

- Flux monitor jobs should now work correctly with [outlier-detection](https://github.com/smartcontractkit/external-adapters-js/tree/develop/composite/outlier-detection) and [market-closure](https://github.com/smartcontractkit/external-adapters-js/tree/develop/composite/market-closure) external adapters.

- Performance improvements to OCR job adds. Removed the pipeline_task_specs table
  and added a new column `dot_id` to the pipeline_task_runs table which links a pipeline_task_run
  to a dotID in the pipeline_spec.dot_dag_source.

- Fixed bug where node will occasionally submit an invalid OCR transmission which reverts with "address not authorized to sign".

- Fixed bug where a node will sometimes double submit on runlog jobs causing reverted transactions on-chain

## [0.10.3] - 2021-03-22

### Added

- Add `STATS_PUSHER_LOGGING` to toggle stats pusher raw message logging (DEBUG
  level).

- Add `ADMIN_CREDENTIALS_FILE` configuration variable

This variable defaults to `$ROOT/apicredentials` and when defined / the
file exists, any command using the CLI that requires authentication will use it
to automatically log in.

- Add `ETH_MAX_UNCONFIRMED_TRANSACTIONS` configuration variable

Chainlink node now has a maximum number of unconfirmed transactions that
may be in flight at any one time (per key).

If this limit is reached, further attempts to send transactions will fail
and the relevant job will be marked as failed.

Jobs will continue to fail until at least one transaction is confirmed
and the queue size is reduced. This is introduced as a sanity limit to
prevent unbounded sending of transactions e.g. in the case that the eth
node is failing to broadcast to the network.

The default is set to 500 which considered high enough that it should
never be reached under normal operation. This limit can be changed
by setting the `ETH_MAX_UNCONFIRMED_TRANSACTIONS` environment variable.

- Support requestNewRound in libocr

requestNewRound enables dedicated requesters to request a fresh report to
be sent to the contract right away regardless of heartbeat or deviation.

- New prometheus metric:

```
Name: "head_tracker_eth_connection_errors",
Help: "The total number of eth node connection errors",
```

- Gas bumping can now be disabled by setting `ETH_GAS_BUMP_THRESHOLD=0`

- Support for arbitrum

### Fixed

- Improved handling of the case where we exceed the configured TX fee cap in geth.

Node will now fatally error jobs if the total transaction costs exceeds the
configured cap (default 1 Eth). Also, it will no longer continue to bump gas on
transactions that started hitting this limit and instead continue to resubmit
at the highest price that worked.

Node operators should check their geth nodes and remove this cap if configured,
you can do this by running your geth node with `--rpc.gascap=0 --rpc.txfeecap=0` or setting these values in your config toml.

- Make head backfill asynchronous. This should eliminate some harmless but
  annoying errors related to backfilling heads, logged on startup and
  occasionally during normal operation on fast chains like Kovan.

- Improvements to the GasUpdater

Various efficiency and correctness improvements have been made to the
GasUpdater. It places less load on the ethereum node and now features re-org
detection.

Most notably, GasUpdater no longer takes a 24 block delay to "warm up" on
application start and instead loads all relevant block history immediately.
This means that the application gas price will always be updated correctly
after reboot before the first transaction is ever sent, eliminating the previous
scenario where the node could send underpriced or overpriced transactions for a
period after a reboot, until the gas updater caught up.

### Changed

- Bump `ORM_MAX_OPEN_CONNS` default from 10 to 20
- Bump `ORM_MAX_IDLE_CONNS` default from 5 to 10

Each Chainlink node will now use a maximum of 23 database connections (up from previous max of 13). Make sure your postgres database is tuned accordingly, especially if you are running multiple Chainlink nodes on a single database. If you find yourself hitting connection limits, you can consider reducing `ORM_MAX_OPEN_CONNS` but this may result in degraded performance.

- The global env var `JOB_PIPELINE_MAX_TASK_DURATION` is no longer supported
  for OCR jobs.

## [0.10.2] - 2021-02-26

### Fixed

- Add contexts so that database queries timeout when necessary.
- Use manual updates instead of gorm update associations.

## [0.10.1] - 2021-02-25

### Fixed

- Prevent autosaving Task Spec on when Task Runs are saved to lower database load.

## [0.10.0] - 2021-02-22

### Fixed

- Fix a case where archiving jobs could try to delete it from the external initiator even if the job was not an EI job.
- Improved performance of the transaction manager by fetching receipts in
  batches. This should help prevent the node from getting stuck when processing
  large numbers of OCR jobs.
- Fixed a fluxmonitor job bug where submitting a value outside the acceptable range would stall the job
  permanently. Now a job spec error will be thrown if the polled answer is outside the
  acceptable range and no ethtx will be submitted. As additional protection, we also now
  check the receipts of the ethtx's and if they were reverted, we mark the ethtx task as failed.

### Breaking

- Squashed migrations into a single 1_initial migration. If you were running a version
  older than 0.9.10, you need to upgrade to 0.9.10 first before upgrading to the next
  version so that the migrations are run.

### Added

- A new Operator UI feature that visualize JSON and TOML job spec tasks on a 'New Job' page.

## [0.9.10] - 2021-01-30

### Fixed

- Fixed a UI bug with fluxmonitor jobs where initiator params were bunched up.
- Improved performance of OCR jobs to reduce database load. OCR jobs now run with unlimited parallelism and are not affected by `JOB_PIPELINE_PARALLELISM`.

### Added

- A new env var `JOB_PIPELINE_MAX_RUN_DURATION` has been added which controls maximum duration of the total run.

## [0.9.9] - 2021-01-18

### Added

- New CLI commands for key management:
  - `chainlink keys eth import`
  - `chainlink keys eth export`
  - `chainlink keys eth delete`
- All keys other than VRF keys now share the same password. If you have OCR, P2P, and ETH keys encrypted with different passwords, re-insert them into your DB encrypted with the same password prior to upgrading.

### Fixed

- Fixed reading of function selector values in DB.
- Support for bignums encoded in CBOR
- Silence spurious `Job spawner ORM attempted to claim locally-claimed job` warnings
- OCR now drops transmissions instead of queueing them if the node is out of Ether
- Fixed a long-standing issue where standby nodes would hold transactions open forever while waiting for a lock. This was preventing postgres from running necessary cleanup operations, resulting in bad database performance. Any node operators running standby failover chainlink nodes should see major database performance improvements with this release and may be able to reduce the size of their database instances.
- Fixed an issue where expired session tokens in operator UI would cause a large number of requests to be sent to the node, resulting in a temporary rate-limit and 429 errors.
- Fixed issue whereby http client could leave too many open file descriptors

### Changed

- Key-related API endpoints have changed. All key-related commands are now namespaced under `/v2/keys/...`, and are standardized across key types.
- All key deletion commands now perform a soft-delete (i.e. archive) by default. A special CLI flag or query string parameter must be provided to hard-delete a key.
- Node now supports multiple OCR jobs sharing the same peer ID. If you have more than one key in your database, you must now specify `P2P_PEER_ID` to indicate which key to use.
- `DATABASE_TIMEOUT` is now set to 0 by default, so that nodes will wait forever for a lock. If you already have `DATABASE_TIMEOUT=0` set explicitly in your env (most node operators) then you don't need to do anything. If you didn't have it set, and you want to keep the old default behaviour where a node exits shortly if it can't get a lock, you can manually set `DATABASE_TIMEOUT=500ms` in your env.
- OCR bootstrap node no longer sends telemetry to the endpoint specified in the OCR job spec under `MonitoringEndpoint`.

## [0.9.8] - 2020-12-17

### Fixed

- An issue where the node would emit warnings on startup for fluxmonitor contracts

## [0.9.7] - 2020-12-14

### Added

- OCR bootstrap node now sends telemetry to the endpoint specified in the OCR job spec under `MonitoringEndpoint`.
- Adds "Account addresses" table to the `/keys` page.

### Changed

- Old jobs now allow duplicate job names. Also, if the name field is empty we no longer generate a name.
- Removes broken `ACCOUNT_ADDRESS` field from `/config` page.

### Fixed

- Brings `/runs` tab back to the operator UI.
- Signs out a user from operator UI on authentication error.
- OCR jobs no longer require defining v1 bootstrap peers unless `P2P_NETWORKING_STACK=V1`

#### BREAKING CHANGES

- Commands for creating/managing legacy jobs and OCR jobs have changed, to reduce confusion and accommodate additional types of jobs using the new pipeline.
- If `P2P_NETWORKING_STACK=V1V2`, then `P2PV2_BOOTSTRAPPERS` must also be set

#### V1 jobs

`jobs archive` => `job_specs archive`
`jobs create` => `job_specs create`
`jobs list` => `job_specs list`
`jobs show` => `job_specs show`

#### V2 jobs (currently only applies to OCR)

`jobs createocr` => `jobs create`
`jobs deletev2` => `jobs delete`
`jobs run` => `jobs run`

## [0.9.6] - 2020-11-23

- OCR pipeline specs can now be configured on a per-task basis to allow unrestricted network access for http tasks. Example like so:

```
ds1          [type=http method=GET url="http://example.com" allowunrestrictednetworkaccess="true"];
ds1_parse    [type=jsonparse path="USD" lax="true"];
ds1_multiply [type=multiply times=100];
ds1 -> ds1_parse -> ds1_multiply;
```

- New prometheus metrics as follows:

```
Name: "pipeline_run_errors",
Help: "Number of errors for each pipeline spec",

Name: "pipeline_run_total_time_to_completion",
Help: "How long each pipeline run took to finish (from the moment it was created)",

Name: "pipeline_tasks_total_finished",
Help: "The total number of pipline tasks which have finished",

Name: "pipeline_task_execution_time",
Help: "How long each pipeline task took to execute",

Name: "pipeline_task_http_fetch_time",
Help: "Time taken to fully execute the HTTP request",

Name: "pipeline_task_http_response_body_size",
Help: "Size (in bytes) of the HTTP response body",

Name: "pipeline_runs_queued",
Help: "The total number of pipline runs that are awaiting execution",

Name: "pipeline_task_runs_queued",
Help: "The total number of pipline task runs that are awaiting execution",
```

### Changed

Numerous key-related UX improvements:

- All key-related commands have been consolidated under the `chainlink keys` subcommand:
  - `chainlink createextrakey` => `chainlink keys eth create`
  - `chainlink admin info` => `chainlink keys eth list`
  - `chainlink node p2p [create|list|delete]` => `chainlink keys p2p [create|list|delete]`
  - `chainlink node ocr [create|list|delete]` => `chainlink keys ocr [create|list|delete]`
  - `chainlink node vrf [create|list|delete]` => `chainlink keys vrf [create|list|delete]`
- Deleting OCR key bundles and P2P key bundles now archives them (i.e., soft delete) so that they can be recovered if needed. If you want to hard delete a key, pass the new `--hard` flag to the command, e.g. `chainlink keys p2p delete --hard 6`.
- Output from ETH/OCR/P2P/VRF key CLI commands now renders consistently.
- Deleting an OCR/P2P/VRF key now requires confirmation from the user. To skip confirmation (e.g. in shell scripts), pass `--yes` or `-y`.
- The `--ocrpassword` flag has been removed. OCR/P2P keys now share the same password at the ETH key (i.e., the password specified with the `--password` flag).

Misc:

- Two new env variables are added `P2P_ANNOUNCE_IP` and `P2P_ANNOUNCE_PORT` which allow node operators to override locally detected values for the chainlink node's externally reachable IP/port.
- `OCR_LISTEN_IP` and `OCR_LISTEN_PORT` have been renamed to `P2P_LISTEN_IP` and `P2P_LISTEN_PORT` for consistency.
- Support for adding a job with the same name as one that was deleted.

### Fixed

- Fixed an issue where the HTTP adapter would send an empty body on retries.
- Changed the default `JOB_PIPELINE_REAPER_THRESHOLD` value from `7d` to `168h` (hours are the highest time unit allowed by `time.Duration`).

## [0.9.5] - 2020-11-12

### Changed

- Updated from Go 1.15.4 to 1.15.5.

## [0.9.4] - 2020-11-04

### Fixed

- Hotfix to fix an issue with httpget adapter

## [0.9.3] - 2020-11-02

### Added

- Add new subcommand `node hard-reset` which is used to remove all state for unstarted and pending job runs from the database.

### Changed

- Chainlink now requires Postgres >= 11.x. Previously this was a recommendation, this is now a hard requirement. Migrations will fail if run on an older version of Postgres.
- Database improvements that greatly reduced the number of open Postgres connections
- Operator UI /jobs page is now searchable
- Jobs now accept a name field in the jobspecs

## [0.9.2] - 2020-10-15

### Added

- Bulletproof transaction manager enabled by default
- Fluxmonitor support enabled by default

### Fixed

- Improve transaction manager architecture to be more compatible with `ETH_SECONDARY_URL` option (i.e. concurrent transaction submission to multiple different eth nodes). This also comes with some minor performance improvements in the tx manager and more correct handling of some extremely rare edge cases.
- As a side effect, we now no longer handle the case where an external wallet used the chainlink ethereum private key to send a transaction. This use-case was already explicitly unsupported, but we made a best-effort attempt to handle it. We now make no attempt at all to handle it and doing this WILL result in your node not sending the data that it expected to be sent for the nonces that were used by an external wallet.
- Operator UI now shows booleans correctly

### Changed

- ETH_MAX_GAS_PRICE_WEI now 1500Gwei by default

## [0.8.18] - 2020-10-01

### Fixed

- Prometheus gas_updater_set_gas_price metric now only shows last gas price instead of every block since restart

## [0.8.17] - 2020-09-28

### Added

- Add new env variable ETH_SECONDARY_URL. Default is unset. You may optionally set this to a http(s) ethereum RPC client URL. If set, transactions will also be broadcast to this secondary ethereum node. This allows transaction broadcasting to be more robust in the face of primary ethereum node bugs or failures.
- Remove configuration option ORACLE_CONTRACT_ADDRESS, it had no effect
- Add configuration option OPERATOR_CONTRACT_ADDRESS, it filters the contract addresses the node should listen to for Run Logs
- At startup, the chainlink node will create a new funding address. This will initially be used to pay for cancelling stuck transactions.

### Fixed

- Gas bumper no longer hits database constraint error if ETH_MAX_GAS_PRICE_WEI is reached (this was actually mostly harmless, but the errors were annoying)

### Changes

- ETH_MAX_GAS_PRICE_WEI now defaults to 1500 gwei

## [0.8.16] - 2020-09-18

### Added

- The chainlink node now will bump a limited configurable number of transactions at once. This is configured with the ETH_GAS_BUMP_TX_DEPTH variable which is 10 by default. Set to 0 to disable (the old behaviour).

### Fixed

- ETH_DISABLED flag works again

## [0.8.15] - 2020-09-14

### Added

- Chainlink header images to the following `README.md` files: root, core,
  evm-contracts, and evm-test-helpers.
- Database migrations: new log_consumptions records will contain the number of the associated block.
  This migration will allow future version of chainlink to automatically clean up unneeded log_consumption records.
  This migration should execute very fast.
- External Adapters for the Flux Monitor will now receive the Flux Monitor round state info as the meta payload.
- Reduce frequency of balance checking.

### Fixed

Previously when the node was overloaded with heads there was a minor possibility it could get backed up with a very large head queue, and become unstable. Now, we drop heads instead in this case and noisily emit an error. This means the node should more gracefully handle overload conditions, although this is still dangerous and node operators should deal with it immediately to avoid missing jobs.

A new environment variable is introduced to configure this, called `ETH_HEAD_TRACKER_MAX_BUFFER_SIZE`. It is recommended to leave this set to the default of "3".

A new prometheus metric is also introduced to track dropped heads, called `head_tracker_num_heads_dropped`. You may wish to set an alert on a rule such as `increase(chainlink_dropped_heads[5m]) > 0`.

## [0.8.14] - 2020-09-02

## Changed

- Fix for gas bumper
- Fix for broadcast-transactions function

## [0.8.13] - 2020-08-31

## Changed

- Fix for gas bumper
- Fix for broadcast-transactions function

## [0.8.13] - 2020-08-31

### Changed

- Performance improvements when using BulletproofTxManager.

## [0.8.12] - 2020-08-10

### Fixed

- Added a workaround for Infura users who are seeing "error getting balance: header not found".
  This behaviour is due to Infura announcing it has a block, but when we request our balance in this block, the eth node doesn't have the block in memory. The workaround is to add a configurable lag time on balance update requests. The default is set to 1 but this is configurable via a new environment variable `ETH_BALANCE_MONITOR_BLOCK_DELAY`.

## [0.8.11] - 2020-07-27

### Added

- Job specs now support pinning to multiple keys using the new `fromAddresses` field in the ethtx task spec.

### Changed

- Using `fromAddress` in ethtx task specs has been deprecated. Please use `fromAddresses` instead.

### Breaking changes

- Support for RunLogTopic0original and RunLogTopic20190123withFullfillmentParams logs has been dropped. This should not affect any users since these logs predate Chainlink's mainnet launch and have never been used on mainnet.

IMPORTANT: The selection mechanism for keys has changed. When an ethtx task spec is not pinned to a particular key by defining `fromAddress` or `fromAddresses`, the node will now cycle through all available keys in round-robin fashion. This is a change from the previous behaviour where nodes would only pick the earliest created key.

This is done to allow increases in throughput when a node operator has multiple whitelisted addresses for their oracle.

If your node has multiple keys, you will need to take one of the three following actions:

1. Make sure all keys are valid for all job specs
2. Pin job specs to a valid subset of key(s) using `fromAddresses`
3. Delete the key(s) you don't want to use

If your node only has one key, no action is required.

## [0.8.10] - 2020-07-14

### Fixed

- Incorrect sequence on keys table in some edge cases

## [0.8.9] - 2020-07-13

### Added

- Added a check on sensitive file ownership that gives a warning if certain files are not owned by the user running chainlink
- Added mechanism to asynchronously communicate when a job spec has an ethereum interaction error (or any async error) with a UI screen
- Gas Bumper now bumps based on the current gas price instead of the gas price of the original transaction

### Fixed

- Support for multiple node addresses

## [0.8.8] - 2020-06-29

### Added

- `ethtx` tasks now support a new parameter, `minRequiredOutgoingConfirmations` which allows you to tune how many confirmations are required before moving on from an `ethtx` task on a per-task basis (only works with BulletproofTxManager). If it is not supplied, the default of `MIN_OUTGOING_CONFIRMATIONS` is used (same as the old behaviour).

### Changed

- HeadTracker now automatically backfills missing heads up to `ETH_FINALITY_DEPTH`
- The strategy for gas bumping has been changed to produce a potentially higher gas cost in exchange for the transaction getting through faster.

### Breaking changes

- `admin withdraw` command has been removed. This was only ever useful to withdraw LINK if the Oracle contract was owned by the Chainlink node address. It is no longer recommended having the Oracle owner be the chainlink node address.
- Fixed `txs create` to send the amount in Eth not in Wei (as per the documentation)

## [0.8.7] - 2020-06-15

### Added

This release contains a number of features aimed at improving the node's reliability when putting transactions on-chain.

- An experimental new transaction manager is introduced that delivers reliability improvements compared to the old one, especially when faced with difficult network conditions or spiking gas prices. It also reduces load on the database and makes fewer calls to the eth node compared to the old tx manager.
- Along with the new transaction manager is a local client command for manually controlling the node nonce - `setnextnonce`. This should never be necessary under normal operation and is included only for use in emergencies.
- New prometheus metrics for the head tracker:
  - `head_tracker_heads_in_queue` - The number of heads currently waiting to be executed. You can think of this as the 'load' on the head tracker. Should rarely or never be more than 0.
  - `head_tracker_callback_execution_duration` - How long it took to execute all callbacks. If the average of this exceeds the time between blocks, your node could lag behind and delay transactions.
- Nodes transmit their build info to Explorer for better debugging/tracking.

### Env var changes

- `ENABLE_BULLETPROOF_TX_MANAGER` - set this to true to enable the experimental new transaction manager
- `ETH_GAS_BUMP_PERCENT` default value has been increased from 10% to 20%
- `ETH_GAS_BUMP_THRESHOLD` default value has been decreased from 12 to 3
- `ETH_FINALITY_DEPTH` specifies how deep protection should be against re-orgs. The default is 50. It only applies if BulletproofTxManager is enabled. It is not recommended changing this setting.
- `EthHeadTrackerHistoryDepth` specifies how many heads the head tracker should keep in the database. The default is 100. It is not recommended changing this setting.
- Update README.md with links to mockery, jq, and gencodec as they are required to run `go generate ./...`

## [0.8.6] - 2020-06-08

### Added

- The node now logs the eth client RPC calls
- More reliable Ethereum block header tracking
- Limit the amount of an HTTP response body that the node will read
- Make Aggregator contract interface viewable
- More resilient handling of chain reorganizations

## [0.8.5] - 2020-06-01

### Added

- The chainlink node can now be configured to backfill logs from `n` blocks after a
  connection to the ethereum client is reset. This value is specified with an environment
  variable `BLOCK_BACKFILL_DEPTH`.
- The chainlink node now sets file permissions on sensitive files on startup (tls, .api, .env, .password and secret)
- AggregatorInterface now has description and version fields.

### Changed

- Solidity: Renamed the previous `AggregatorInterface.sol` to
  `HistoricAggregatorInterface.sol`. Users are encouraged to use the new methods
  introduced on the `AggregatorInterface`(`getRoundData` and `latestRoundData`),
  as they return metadata to indicate freshness of the data in a single
  cross-contract call.
- Solidity: Marked `HistoricAggregatorInterface` methods (`latestAnswer`,
  `latestRound`, `latestTimestamp`, `getAnswer`, `getTimestamp`) as deprecated
  on `FluxAggregator`, `WhitelistedAggregator`, `AggregatorProxy`,
  `WhitelistedAggregatorProxy`.
- Updated the solidity compiler version for v0.6 from 0.6.2 to 0.6.6.
- AccessControlledAggregatorProxy checks an external contract for users to be able to
  read functions.

### Fixed

- Fluxmonitor jobs now respect the `minPayment` field on job specs and won't poll if the contract
  does not have sufficient funding. This allows certain jobs to require a larger payment
  than `MINIMUM_CONTRACT_PAYMENT`.

## [0.8.4] - 2020-05-18

### Added

- Fluxmonitor initiators may now optionally include an `absoluteThreshold`
  parameter. To trigger a new on-chain report, the absolute difference in the feed
  value must change by at least the `absoluteThreshold` value. If it is
  unspecified or zero, fluxmonitor behavior is unchanged.
- Database Migrations: Add created_at and updated_at to all tables allowing for
  better historical insights. This migration may take a minute or two on large
  databases.

### Fixed

- Fix incorrect permissions on some files written by the node
  Prevent a case where duplicate ethereum keys could be added
  Improve robustness and reliability of ethtx transaction logic

## [0.8.3] - 2020-05-04

### Added

- Added Changelog.
- Database Migrations: There a number of database migrations included in this
  release as part of our ongoing effort to make the node even more reliable and
  stable, and build a firm foundation for future development.

### Changed

- New cron strings MUST now include time zone. If you want your jobs to run in
  UTC for example: `CRON_TZ=UTC * * * * *`. Previously, jobs specified without a
  time zone would run in the server's native time zone, which in most cases is UTC
  but this was never guaranteed.

### Fixed

- Fix crash in experimental gas updater when run on Kovan network

## [0.8.2] - 2020-04-20

## [0.8.1] - 2020-04-08

## [0.8.0] - 2020-04-06<|MERGE_RESOLUTION|>--- conflicted
+++ resolved
@@ -13,16 +13,13 @@
 
 - `chainlink health` CLI command and HTML `/health` endpoint, to provide human-readable views of the underlying JSON health data.
 - New job type `stream` to represent streamspecs. This job type is not yet used anywhere but will be required for Data Streams V1.
-<<<<<<< HEAD
-- Gas bumping logic to the `SuggestedPriceEstimator`
-=======
 - Environment variables `CL_MEDIAN_ENV`, `CL_SOLANA_ENV`, and `CL_STARKNET_ENV` for setting environment variables in LOOP Plugins with an `.env` file.
   ```
   echo "Foo=Bar" >> median.env
   echo "Baz=Val" >> median.env  
   CL_MEDIAN_ENV="median.env"
   ```
->>>>>>> c308d46f
+- Gas bumping logic to the `SuggestedPriceEstimator`
 
 ### Fixed
 
