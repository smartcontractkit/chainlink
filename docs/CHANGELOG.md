--- conflicted
+++ resolved
@@ -9,21 +9,15 @@
 
 ## [dev]
 
-<<<<<<< HEAD
-...
+### Fixed
+- Updated `v2/keys/evm` and `v2/keys/eth` routes to return 400 and 404 status codes where appropriate. Previously 500s were returned when requested resources were not found or client requests could not be parsed. 
+
+### Added
+- Added the ability to specify and merge fields from multiple secrets files. Overrides of fields and keys are not allowed.
 
 <!-- unreleasedstop -->
 
 ## 2.3.0 - 2023-07-28
-=======
-### Fixed
-- Updated `v2/keys/evm` and `v2/keys/eth` routes to return 400 and 404 status codes where appropriate. Previously 500s were returned when requested resources were not found or client requests could not be parsed. 
-
-### Added
-- Added the ability to specify and merge fields from multiple secrets files. Overrides of fields and keys are not allowed.
-
-## 2.3.0 - UNRELEASED
->>>>>>> a5fad897
 
 ### Added
 - Add a new field called `Order` (range from 1 to 100) to `EVM.Nodes` that is used for the `PriorityLevel` node selector and also as a tie-breaker for `HighestHead` and `TotalDifficulty`. `Order` levels are considered in ascending order. If not defined it will default to `Order = 100` (last level).
