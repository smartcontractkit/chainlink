# Changelog Chainlink Core

All notable changes to this project will be documented in this file.

The format is based on [Keep a Changelog](https://keepachangelog.com/en/1.0.0/),
and this project adheres to [Semantic Versioning](https://semver.org/spec/v2.0.0.html).

<!-- unreleased -->

## [dev]

### Added

- `chainlink health` CLI command and HTML `/health` endpoint, to provide human-readable views of the underlying JSON health data.
- New job type `stream` to represent streamspecs. This job type is not yet used anywhere but will be required for Data Streams V1.
- Environment variables `CL_MEDIAN_ENV`, `CL_SOLANA_ENV`, and `CL_STARKNET_ENV` for setting environment variables in LOOP Plugins with an `.env` file.
  ```
  echo "Foo=Bar" >> median.env
  echo "Baz=Val" >> median.env  
  CL_MEDIAN_ENV="median.env"
  ```

### Fixed

- Fixed the encoding used for transactions when resending in batches

### Removed

- `P2P.V1` is no longer supported and must not be set in TOML configuration in order to boot. Use `P2P.V2` instead. If you are using both, `V1` can simply be removed.
- Removed `TelemetryIngress.URL` and `TelemetryIngress.ServerPubKey` from TOML configuration, these fields are replaced by `[[TelemetryIngress.Endpoints]]`:
```toml
  [[TelemetryIngress.Endpoints]]
  Network = '...' # e.g. EVM. Solana, Starknet, Cosmos
  ChainID = '...' # e.g. 1, 5, devnet, mainnet-beta
  URL = '...'
  ServerPubKey = '...'
```

<!-- unreleasedstop -->

## 2.8.0 - 2024-01-24

### Added

- Added distributed tracing in the OpenTelemetry trace format to the node, currently focused at the LOOPP Plugin development effort. This includes a new set of `Tracing` TOML configurations. The default for collecting traces is off - you must explicitly enable traces and setup a valid OpenTelemetry collector. Refer to `.github/tracing/README.md` for more details.
- Added a new, optional WebServer authentication option that supports LDAP as a user identity provider. This enables user login access and user roles to be managed and provisioned via a centralized remote server that supports the LDAP protocol, which can be helpful when running multiple nodes. See the documentation for more information and config setup instructions. There is a new `[WebServer].AuthenticationMethod` config option, when set to `ldap` requires the new `[WebServer.LDAP]` config section to be defined, see the reference `docs/core.toml`.
- New prom metrics for mercury transmit queue:
    `mercury_transmit_queue_delete_error_count`
    `mercury_transmit_queue_insert_error_count`
    `mercury_transmit_queue_push_error_count`
    Nops should consider alerting on these.
- Mercury now implements a local cache for fetching prices for fees, which ought to reduce latency and load on the mercury server, as well as increasing performance. It is enabled by default and can be configured with the following new config variables:
    ```
    [Mercury]
    
    # Mercury.Cache controls settings for the price retrieval cache querying a mercury server
    [Mercury.Cache]
    # LatestReportTTL controls how "stale" we will allow a price to be e.g. if
    # set to 1s, a new price will always be fetched if the last result was
    # from 1 second ago or older.
    # 
    # Another way of looking at it is such: the cache will _never_ return a
    # price that was queried from now-LatestReportTTL or before.
    # 
    # Setting to zero disables caching entirely.
    LatestReportTTL = "1s" # Default
    # MaxStaleAge is that maximum amount of time that a value can be stale
    # before it is deleted from the cache (a form of garbage collection).
    # 
    # This should generally be set to something much larger than
    # LatestReportTTL. Setting to zero disables garbage collection.
    MaxStaleAge = "1h" # Default
    # LatestReportDeadline controls how long to wait for a response from the
    # mercury server before retrying. Setting this to zero will wait indefinitely.
    LatestReportDeadline = "5s" # Default
    ```
- New prom metrics for the mercury cache:
    `mercury_cache_fetch_failure_count`
    `mercury_cache_hit_count`
    `mercury_cache_wait_count`
    `mercury_cache_miss_count`
- Added new `EVM.OCR` TOML config fields `DeltaCOverride` and `DeltaCJitterOverride` for overriding the config DeltaC.
- Mercury v0.2 has improved consensus around current block that uses the most recent 5 blocks instead of only the latest one
- Two new prom metrics for mercury, nops should consider adding alerting on these:
    - `mercury_insufficient_blocks_count`
    - `mercury_zero_blocks_count`
- Added new `Mercury.TLS` TOML config field `CertFile` for configuring transport credentials when the node acts as a client and initiates a TLS handshake.

### Changed

- `PromReporter` no longer directly reads txm related status from the db, and instead uses the txStore API.
- `L2Suggested` mode is now called `SuggestedPrice`
- Console logs will now escape (non-whitespace) control characters
- Following EVM Pool metrics were renamed:
  - `evm_pool_rpc_node_states` &rarr; `multi_node_states`
  - `evm_pool_rpc_node_num_transitions_to_alive` &rarr; `pool_rpc_node_num_transitions_to_alive`
  - `evm_pool_rpc_node_num_transitions_to_in_sync` &rarr; `pool_rpc_node_num_transitions_to_in_sync`
  - `evm_pool_rpc_node_num_transitions_to_out_of_sync` &rarr; `pool_rpc_node_num_transitions_to_out_of_sync`
  - `evm_pool_rpc_node_num_transitions_to_unreachable` &rarr; `pool_rpc_node_num_transitions_to_unreachable`
  - `evm_pool_rpc_node_num_transitions_to_invalid_chain_id` &rarr; `pool_rpc_node_num_transitions_to_invalid_chain_id`
  - `evm_pool_rpc_node_num_transitions_to_unusable` &rarr; `pool_rpc_node_num_transitions_to_unusable`
  - `evm_pool_rpc_node_highest_seen_block` &rarr; `pool_rpc_node_highest_seen_block`
  - `evm_pool_rpc_node_num_seen_blocks` &rarr; `pool_rpc_node_num_seen_blocks`
  - `evm_pool_rpc_node_polls_total` &rarr; `pool_rpc_node_polls_total`
  - `evm_pool_rpc_node_polls_failed` &rarr; `pool_rpc_node_polls_failed`
  - `evm_pool_rpc_node_polls_success` &rarr; `pool_rpc_node_polls_success`

### Removed

- Removed `Optimism2` as a supported gas estimator mode

### Fixed

- Corrected Ethereum Sepolia `LinkContractAddress` to `0x779877A7B0D9E8603169DdbD7836e478b4624789`
- Fixed a bug that caused the Telemetry Manager to report incorrect health

### Upcoming Required Configuration Changes
Starting in `v2.9.0`:
- `TelemetryIngress.URL` and `TelemetryIngress.ServerPubKey` will no longer be allowed. Any TOML configuration that sets this fields will prevent the node from booting. These fields will be replaced by `[[TelemetryIngress.Endpoints]]`
- `P2P.V1` will no longer be supported and must not be set in TOML configuration in order to boot. Use `P2P.V2` instead. If you are using both, `V1` can simply be removed.

## 2.7.2 - 2023-12-14

<<<<<<< HEAD
### Fixed

- Fixed a bug that caused nodes without OCR or OCR2 enabled to fail config validation if `P2P.V2` was not explicitly disabled. With this fix, NOPs will not have to make changes to their config. 
=======
<!-- unreleasedstop -->
## 2.7.2 - 2023-12-14

### Fixed

- Fixed a bug that caused nodes without OCR or OCR2 enabled to fail config validation if `P2P.V2` was not explicitly disabled. With this fix, NOPs will not have to make changes to their config.
>>>>>>> 78e96d10

## 2.7.1 - 2023-11-21

### Fixed

- Fixed a bug that causes the node to shutdown if all configured RPC's are unreachable during startup.

## 2.7.0 - 2023-11-14

### Added

- Added new configuration field named `LeaseDuration` for `EVM.NodePool` that will periodically check if internal subscriptions are connected to the "best" (as defined by the `SelectionMode`) node and switch to it if necessary. Setting this value to `0s` will disable this feature.
- Added multichain telemetry support. Each network/chainID pair must be configured using the new fields:
```toml
[[TelemetryIngress.Endpoints]]
Network = '...' # e.g. EVM. Solana, Starknet, Cosmos
ChainID = '...' # e.g. 1, 5, devnet, mainnet-beta
URL = '...'
ServerPubKey = '...'
```
These will eventually replace `TelemetryIngress.URL` and `TelemetryIngress.ServerPubKey`. Setting `TelemetryIngress.URL` and `TelemetryIngress.ServerPubKey` alongside `[[TelemetryIngress.Endpoints]]` will prevent the node from booting. Only one way of configuring telemetry endpoints is supported.
- Added bridge_name label to `pipeline_tasks_total_finished` prometheus metric. This should make it easier to see directly what bridge was failing out from the CL NODE perspective.

- LogPoller will now use finality tags to dynamically determine finality on evm chains if `EVM.FinalityTagEnabled=true`, rather than the fixed `EVM.FinalityDepth` specified in toml config

### Changed

- `P2P.V1` is now disabled (`Enabled = false`) by default. It must be explicitly enabled with `true` to be used. However, it is deprecated and will be removed in the future.
- `P2P.V2` is now enabled (`Enabled = true`) by default.

### Upcoming Required Configuration Changes
Starting in `v2.9.0`:
- `TelemetryIngress.URL` and `TelemetryIngress.ServerPubKey` will no longer be allowed. Any TOML configuration that sets this fields will prevent the node from booting. These fields will be replaced by `[[TelemetryIngress.Endpoints]]`
- `P2P.V1` will no longer be supported and must not be set in TOML configuration in order to boot. Use `P2P.V2` instead. If you are using both, `V1` can simply be removed.

### Removed

- Removed the ability to set a next nonce value for an address through CLI

## 2.6.0 - 2023-10-18

### Added

- Simple password use in production builds is now disallowed - nodes with this configuration will not boot and will not pass config validation.
- Helper migrations function for injecting env vars into goose migrations. This was done to inject chainID into evm chain id not null in specs migrations.
- OCR2 jobs now support querying the state contract for configurations if it has been deployed. This can help on chains such as BSC which "manage" state bloat by arbitrarily deleting logs older than a certain date. In this case, if logs are missing we will query the contract directly and retrieve the latest config from chain state. Chainlink will perform no extra RPC calls unless the job spec has this feature explicitly enabled. On chains that require this, nops may see an increase in RPC calls. This can be enabled for OCR2 jobs by specifying `ConfigContractAddress` in the relay config TOML.

### Removed

- Removed support for sending telemetry to the deprecated Explorer service. All nodes will have to remove `Explorer` related keys from TOML configuration and env vars.
- Removed default evmChainID logic where evmChainID was implicitly injected into the jobspecs based on node EVM chainID toml configuration. All newly created jobs(that have evmChainID field) will have to explicitly define evmChainID in the jobspec.
- Removed keyset migration that migrated v1 keys to v2 keys. All keys should've been migrated by now, and we don't permit creation of new v1 keys anymore

All nodes will have to remove the following secret configurations:

- `Explorer.AccessKey`
- `Explorer.Secret`

All nodes will have to remove the following configuration field: `ExplorerURL`

### Fixed

- Unauthenticated users executing CLI commands previously generated a confusing error log, which is now removed:
  `[ERROR] Error in transaction, rolling back: session missing or expired, please login again pg/transaction.go:118 `
- Fixed a bug that was preventing job runs to be displayed when the job `chainID` was disabled.
- `chainlink txs evm create` returns a transaction hash for the attempted transaction in the CLI. Previously only the sender, recipient and `unstarted` state were returned.
- Fixed a bug where `evmChainId` is requested instead of `id` or `evm-chain-id` in CLI error verbatim
- Fixed a bug that would cause the node to shut down while performing backup
- Fixed health checker to include more services in the prometheus `health` metric and HTTP `/health` endpoint
- Fixed a bug where prices would not be parsed correctly in telemetry data

## 2.5.0 - 2023-09-13

### Added

- New prometheus metrics for mercury:
  - `mercury_price_feed_missing`
  - `mercury_price_feed_errors`
    Nops may wish to add alerting on these.

### Upcoming Required Configuration Change

- Starting in 2.6.0, chainlink nodes will no longer allow insecure configuration for production builds. Any TOML configuration that sets the following line will fail validation checks in `node start` or `node validate`:

```
AllowSimplePasswords=true
```

- To migrate on production builds, update the database password set in Database.URL to be 16 - 50 characters without leading or trailing whitespace. URI parsing rules apply to the chosen password - refer to [RFC 3986](https://datatracker.ietf.org/doc/html/rfc3986) for special character escape rules.

### Added

- Various Functions improvements

## 2.4.0 - 2023-08-21

### Fixed

- Updated `v2/keys/evm` and `v2/keys/eth` routes to return 400 and 404 status codes where appropriate. Previously 500s were returned when requested resources were not found or client requests could not be parsed.
- Fixed withdrawing ETH from CL node for EIP1559 enabled chains. Previously would error out unless validation was overridden with `allowHigherAmounts`.

### Added

- Added the ability to specify and merge fields from multiple secrets files. Overrides of fields and keys are not allowed.
- Added new database table `evm_upkeep_states` to persist eligibility state for recently checked upkeeps.

### Upcoming Required Configuration Change

- Starting in 2.6.0, chainlink nodes will no longer allow insecure configuration for production builds. Any TOML configuration that sets the following line will fail validation checks in `node start` or `node validate`:

```
AllowSimplePasswords=true
```

- To migrate on production builds, update the database password set in Database.URL to be 16 - 50 characters without leading or trailing whitespace. URI parsing rules apply to the chosen password - refer to [RFC 3986](https://datatracker.ietf.org/doc/html/rfc3986) for special character escape rules.

## 2.3.0 - 2023-07-28

### Added

- Add a new field called `Order` (range from 1 to 100) to `EVM.Nodes` that is used for the `PriorityLevel` node selector and also as a tie-breaker for `HighestHead` and `TotalDifficulty`. `Order` levels are considered in ascending order. If not defined it will default to `Order = 100` (last level).
- Added new node selection mode called `PriorityLevel` for EVM, it is a tiered round-robin in ascending order of the`Order` field. Example:

```
[EVM.NodePool]
SelectionMode = 'PriorityLevel'

[[EVM.Nodes]]
Name = '...'
WSURL = '...'
HTTPURL = '...'
Order = 5
```

- The config keys `WebServer.StartTimeout` and `WebServer.HTTPMaxSize`. These keys respectively set a timeout for the node server to
  start and set the max request size for HTTP requests. Previously these attributes were set by
  `JobPipeline.DefaultHTTPLimit`/`JobPipeline.DefaultHTTPTimeout`. To migrate to these new fields, set their values to be identical to
  `JobPipeline.DefaultHTTPLimit`/`JobPipeline.DefaultHTTPTimeout`.

- Low latency oracle jobs now support in-protocol block range guarantees. This
  is necessary in order to produce reports with block number ranges that do not
  overlap. It can now be guaranteed at the protocol level, so we can use local
  state instead of relying on an unreliable round-trip to the Mercury server.

- New settings `Evm.GasEstimator.LimitJobType.OCR2`, `OCR2.DefaultTransactionQueueDepth`, `OCR2.SimulateTransactions` for OCR2
  jobs. These replace the settings `Evm.GasEstimator.LimitJobType.OCR`, `OCR.DefaultTransactionQueueDepth`, and `OCR.SimulateTransactions`
  for OCR2.

- Add new config parameter to OCR and OCR2 named `TraceLogging` that enables trace logging of OCR and OCR2 jobs, previously this behavior was controlled from the `P2P.TraceLogging` parameter. To maintain the same behavior set `OCR.TraceLogging` and `OCR2.TraceLogging` to the same value `P2P.TraceLogging` was set.

- Add two new config parameters `WebServer.ListenIP` and `WebServer.TLS.ListenIP` which allows binding Chainlink HTTP/HTTPS servers to a particular IP. The default is '0.0.0.0' which listens to all IP addresses (same behavior as before). Set to '127.0.0.1' to only allow connections from the local machine (this can be handy for local development).
- Add several new metrics for mercury feeds, related to WSRPC connections:
  - `mercury_transmit_timeout_count`
  - `mercury_dial_count`
  - `mercury_dial_success_count`
  - `mercury_dial_error_count`
  - `mercury_connection_reset_count`

Node operators may wish to add alerting based around these metrics.

### Fixed

- Fixed a bug in the `nodes xxx list` command that caused results to not be displayed correctly

### Changed

- Assumption violations for MaxFeePerGas >= BaseFeePerGas and MaxFeePerGas >= MaxPriorityFeePerGas in EIP-1559 effective gas price calculation will now use a gas price if specified
- Config validation now enforces protection against duplicate chain ids and node fields per provided TOML file. Duplicates accross multiple configuration files are still valid. If you have specified duplicate chain ids or nodes in a given configuration file, this change will error out of all `node` subcommands.
- Restricted scope of the `Evm.GasEstimator.LimitJobType.OCR`, `OCR.DefaultTransactionQueueDepth`, and `OCR.SimulateTransactions` settings so they
  apply only to OCR. Previously these settings would apply to OCR2 as well as OCR. You must use the OCR2 equivalents added above if you
  want your settings to apply to OCR2.

### Removed

- Legacy chain types Optimism and Optimism2. OptimismBedrock is now used to handle Optimism's special cases.
- Optimism Kovan configurations along with legacy error messages.

# 2.2.0 - 2023-06-12

### Added

- New prometheus metric for mercury transmit queue: `mercury_transmit_queue_load`. This is a gauge, scoped by feed ID, that measures how many pending transmissions are in the queue. This should generally speaking be small (< 10 or so). Nops may wish to add alerting if this exceeds some amount.
- Experimental support of runtime process isolation for Solana data feeds. Requires plugin binaries to be installed and
  configured via the env vars `CL_SOLANA_CMD` and `CL_MEDIAN_CMD`. See [plugins/README.md](../plugins/README.md).

### Fixed

- Fixed a bug which made it impossible to re-send the same transaction after abandoning it while manually changing the nonce.

### Changed

- Set default for EVM.GasEstimator.BumpTxDepth to EVM.Transactions.MaxInFlight.
- Bumped batch size defaults for EVM specific configuration. If you are overriding any of these fields in your local config, please consider if it is necessary:
  - `LogBackfillBatchSize = 1000`
  - `RPCDefaultBatchSize = 250`
  - `GasEstimator.BatchSize = 25`
- Dropped support for Development Mode configuration. `CL_DEV` is now ignored on production builds.
- Updated Docker image's PostgreSQL client (used for backups) to v15 in order to support PostgreSQL v15 servers.

<!-- unreleasedstop -->

## 1.13.3 - 2023-06-06

### Fixed

- The 1.13.2 release showed the 1.13.1 version in its VERSION file. This updates the VERSION file to now show 1.13.3.

## 1.13.2 - 2023-06-05

### Fixed

- Made logging level improvements for the Solana Transaction Manager to reduce excessive noise
- Fixed race condition in Solana TXM for sanity check and preventing misfired errors

## 2.1.1 - 2023-05-22

### Updated

- Upgraded WSRPC to v0.7.2

### Fixed

- Fixed a bug that would cause telemetry to be sent with the wrong type.

## 2.1.0 - 2023-05-16

### Changed

- Database commands `chainlink db ...` validate TOML configuration and secrets before executing. This change of behavior will report errors
  if any Database-specific configuration is invalid.

## 2.0.0 - 2023-04-20

### Added

- Add OCR2 Plugin selection for FMS
- Added kebab case aliases for the following flags:
  - `evm-chain-id` alias for `evmChainID` in commands: `chainlink blocks replay`, `chainlink forwarders track`, `chainlink keys ... chain`
  - `old-password` alias for `oldpassword` in commands: `chainlink keys ... import`
  - `new-password` alias for `newpassword` in commands: `chainlink keys ... export`
  - `new-role` alias for `newrole` in commands: `admin users chrole`
  - `set-next-nonce` alias for `setNextNonce` in commands: `chainlink keys ... chain`

### Changed

- TOML configuration and secrets are now scoped to `chainlink node` command rather than being global flags.
- TOML configuration validation has been moved from `chainlink config validate` to `chainlink node validate`.
- Move `chainlink node {status,profile}` to `chainlink admin {status,profile}`.

### Removed

- Configuration with legacy environment variables is no longer supported. TOML is required.

## 1.13.1 - 2023-04-06

### Fixed

- Bumped the WSPRC dependency version to fix a bug that could lead to race conditions

## 1.13.0 - 2023-03-16

### Added

- Support for sending Bootstrap job specs to the feeds manager
- Support for sending OCR2 job specs to the feeds manager
- Log poller filters now saved in db, restored on node startup to guard against missing logs during periods where services are temporarily unable to start
- Add support for new job type `mercury` (low-latency oracle)
- New config option for EVM-based chains `AutoCreateKey`. If set to false, chainlink will not automatically create any keys for this chain. This can be used in conjunction with mercury to prevent creating useless keys. Example:

```
[[EVM]]
ChainID = "1"
AutoCreateKey = false
```

- Add new option for relayConfig `feedID` that handles multi-config contracts. Can be applied to any OCR2 job.

### Updated

- TOML env var `CL_CONFIG` always processed as the last configuration, with the effect of being the final override
  of any values provided via configuration files.

### Changed

- The config option `FeatureFeedsManager`/`FEATURE_FEEDS_MANAGER` is now true by default.

### Removed

- Terra is no longer supported

## 1.12.0 - 2023-02-15

### Added

- Prometheus gauge `mailbox_load_percent` for percent of "`Mailbox`" capacity used.
- New config option, `JobPipeline.MaxSuccessfulRuns` caps the total number of
  saved completed runs per job. This is done in response to the `pipeline_runs`
  table potentially becoming large, which can cause performance degradation.
  The default is set to 10,000. You can set it to 0 to disable run saving
  entirely. **NOTE**: This can only be configured via TOML and not with an
  environment variable.
- Prometheus gauge vector `feeds_job_proposal_count` to track counts of job proposals partitioned by proposal status.
- Support for variable expression for the `minConfirmations` parameter on the `ethtx` task.

### Updated

- Removed `KEEPER_TURN_FLAG_ENABLED` as all networks/nodes have switched this to `true` now. The variable should be completely removed my NOPs.
- Removed `Keeper.UpkeepCheckGasPriceEnabled` config (`KEEPER_CHECK_UPKEEP_GAS_PRICE_FEATURE_ENABLED` in old env var configuration) as this feature is deprecated now. The variable should be completely removed by NOPs.

### Fixed

- Fixed (SQLSTATE 42P18) error on Job Runs page, when attempting to view specific older or infrequenty run jobs
- The `config dump` subcommand was fixed to dump the correct config data.
  - The `P2P.V1.Enabled` config logic incorrectly matched V2, by only setting explicit true values so that otherwise the default is used. The `V1.Enabled` default value is actually true already, and is now updated to only set explicit false values.
  - The `[EVM.Transactions]` config fields `MaxQueued` & `MaxInFlight` will now correctly match `ETH_MAX_QUEUED_TRANSACTIONS` & `ETH_MAX_IN_FLIGHT_TRANSACTIONS`.

## 1.11.0 - 2022-12-12

### Added

- New `EVM.NodePool.SelectionMode` `TotalDifficulty` to use the node with the greatest total difficulty.
- Add the following prometheus metrics (labelled by bridge name) for monitoring external adapter queries:
  - `bridge_latency_seconds`
  - `bridge_errors_total`
  - `bridge_cache_hits_total`
  - `bridge_cache_errors_total`
- `EVM.NodePool.SyncThreshold` to ensure that live nodes do not lag too far behind.

> ```toml
> SyncThreshold = 5 # Default
> ```
>
> SyncThreshold controls how far a node may lag behind the best node before being marked out-of-sync.
> Depending on `SelectionMode`, this represents a difference in the number of blocks (`HighestHead`, `RoundRobin`), or total difficulty (`TotalDifficulty`).
>
> Set to 0 to disable this check.

#### TOML Configuration (experimental)

Chainlink now supports static configuration via TOML files as an alternative to the existing combination of environment variables and persisted database configurations.

This is currently _experimental_, but in the future (with `v2.0.0`), it will become _mandatory_ as the only supported configuration method. Avoid using TOML for configuration unless running on a test network for this release.

##### How to use

TOML configuration can be enabled by simply using the new `-config <filename>` flag or `CL_CONFIG` environment variable.
Multiple files can be used (`-c configA.toml -c configB.toml`), and will be applied in order with duplicated fields overriding any earlier values.

Existing nodes can automatically generate their equivalent TOML configuration via the `config dump` subcommand.
Secrets must be configured manually and passed via `-secrets <filename>` or equivalent environment variables.

Format details: [CONFIG.md](../docs/CONFIG.md) • [SECRETS.md](../docs/SECRETS.md)

**Note:** You _cannot_ mix legacy environment variables with TOML configuration. Leaving any legacy env vars set will fail validation and prevent boot.

##### Examples

Dump your current configuration as TOML.

```bash
chainlink config dump > config.toml
```

Inspect your full effective configuration, and ensure it is valid. This includes defaults.

```bash
chainlink --config config.toml --secrets secrets.toml config validate
```

Run the node.

```bash
chainlink -c config.toml -s secrets.toml node start
```

#### Bridge caching

##### BridgeCacheTTL

- Default: 0s

When set to `d` units of time, this variable enables using cached bridge responses that are at most `d` units old. Caching is disabled by default.

Example `BridgeCacheTTL=10s`, `BridgeCacheTTL=1m`

### Fixed

- Fixed a minor bug whereby Chainlink would not always resend all pending transactions when using multiple keys

### Updated

- `NODE_NO_NEW_HEADS_THRESHOLD=0` no longer requires `NODE_SELECTION_MODE=RoundRobin`.

## 1.10.0 - 2022-11-15

### Added

#### New optional external logger added

##### AUDIT_LOGGER_FORWARD_TO_URL

- Default: _none_

When set, this environment variable configures and enables an optional HTTP logger which is used specifically to send audit log events. Audit logs events are emitted when specific actions are performed by any of the users through the node's API. The value of this variable should be a full URL. Log items will be sent via POST

There are audit log implemented for the following events:

- Auth & Sessions (new session, login success, login failed, 2FA enrolled, 2FA failed, password reset, password reset failed, etc.)
- CRUD actions for all resources (add/create/delete resources such as bridges, nodes, keys)
- Sensitive actions (keys exported/imported, config changed, log level changed, environment dumped)

A full list of audit log enum types can be found in the source within the `audit` package (`audit_types.go`).

The following `AUDIT_LOGGER_*` environment variables below configure this optional audit log HTTP forwarder.

##### AUDIT_LOGGER_HEADERS

- Default: _none_

An optional list of HTTP headers to be added for every optional audit log event. If the above `AUDIT_LOGGER_FORWARD_TO_URL` is set, audit log events will be POSTed to that URL, and will include headers specified in this environment variable. One example use case is auth for example: `AUDIT_LOGGER_HEADERS="Authorization||{{token}}"`.

Header keys and values are delimited on ||, and multiple headers can be added with a forward slash delimiter ('\\'). An example of multiple key value pairs:
`AUDIT_LOGGER_HEADERS="Authorization||{{token}}\Some-Other-Header||{{token2}}"`

##### AUDIT_LOGGER_JSON_WRAPPER_KEY

- Default: _none_

When the audit log HTTP forwarder is enabled, if there is a value set for this optional environment variable then the POST body will be wrapped in a dictionary in a field specified by the value of set variable. This is to help enable specific logging service integrations that may require the event JSON in a special shape. For example: `AUDIT_LOGGER_JSON_WRAPPER_KEY=event` will create the POST body:

```
{
  "event": {
    "eventID":  EVENT_ID_ENUM,
    "data": ...
  }
}
```

#### Automatic connectivity detection; Chainlink will no longer bump excessively if the network is broken

This feature only applies on EVM chains when using BlockHistoryEstimator (the most common case).

Chainlink will now try to automatically detect if there is a transaction propagation/connectivity issue and prevent bumping in these cases. This can help avoid the situation where RPC nodes are not propagating transactions for some reason (e.g. go-ethereum bug, networking issue etc) and Chainlink responds in a suboptimal way by bumping transactions to a very high price in an effort to get them mined. This can lead to unnecessary expense when the connectivity issue is resolved and the transactions are finally propagated into the mempool.

This feature is enabled by default with fairly conservative settings: if a transaction has been priced above the 90th percentile of the past 12 blocks, but still wants to bump due to not being mined, a connectivity/propagation issue is assumed and all further bumping will be prevented for this transaction. In this situation, Chainlink will start firing the `block_history_estimator_connectivity_failure_count` prometheus counter and logging at critical level until the transaction is mined.

The default settings should work fine for most users. For advanced users, the values can be tweaked by changing `BLOCK_HISTORY_ESTIMATOR_CHECK_INCLUSION_BLOCKS` and `BLOCK_HISTORY_ESTIMATOR_CHECK_INCLUSION_PERCENTILE`.

To disable connectivity checking completely, set `BLOCK_HISTORY_ESTIMATOR_CHECK_INCLUSION_BLOCKS=0`.

### Changed

- The default maximum gas price on most networks is now effectively unlimited.

  - Chainlink will bump as high as necessary to get a transaction included. The connectivity checker is relied on to prevent excessive bumping when there is a connectivity failure.
  - If you want to change this, you can manually set `ETH_MAX_GAS_PRICE_WEI`.

- EVMChainID field will be auto-added with default chain id to job specs of newly created OCR jobs, if not explicitly included.
  - Old OCR jobs missing EVMChainID will continue to run on any chain ETH_CHAIN_ID is set to (or first chain if unset), which may be changed after a restart.
  - Newly created OCR jobs will only run on a single fixed chain, unaffected by changes to ETH_CHAIN_ID after the job is added.
  - It should no longer be possible to end up with multiple OCR jobs for a single contract running on the same chain; only one job per contract per chain is allowed
  - If there are any existing duplicate jobs (per contract per chain), all but the job with the latest creation date will be pruned during upgrade.

### Fixed

- Fixed minor bug where Chainlink would attempt (and fail) to estimate a tip cap higher than the maximum configured gas price in EIP1559 mode. It now caps the tipcap to the max instead of erroring.
- Fixed bug whereby it was impossible to remove eth keys that had extant transactions. Now, removing an eth key will drop all associated data automatically including past transactions.

## 1.9.0 - 2022-10-12

### Added

- Added `length` and `lessthan` tasks (pipeline).
- Added `gasUnlimited` parameter to `ethcall` task.
- `/keys` page in Operator UI now exposes several admin commands, namely:
  - "abandon" to abandon all current txes
  - enable/disable a key for a given chain
  - manually set the nonce for a key
    See [this PR](https://github.com/smartcontractkit/chainlink/pull/7406) for a screenshot example.

## 1.8.1 - 2022-09-29

### Added

- New `GAS_ESTIMATOR_MODE` for Arbitrum to support Nitro's multi-dimensional gas model, with dynamic gas pricing and limits.
  - NOTE: It is recommended to remove `GAS_ESTIMATOR_MODE` as an env var if you have it set in order to use the new default.
  - This new, default estimator for Arbitrum networks uses the suggested gas price (up to `ETH_MAX_GAS_PRICE_WEI`, with `1000 gwei` default) as well as an estimated gas limit (up to `ETH_GAS_LIMIT_MAX`, with `1,000,000,000` default).
- `ETH_GAS_LIMIT_MAX` to put a maximum on the gas limit returned by the `Arbitrum` estimator.

### Changed

- EIP1559 is now enabled by default on Goerli network

## 1.8.0 - 2022-09-01

### Added

- Added `hexencode` and `base64encode` tasks (pipeline).
- `forwardingAllowed` per job attribute to allow forwarding txs submitted by the job.
- Keypath now supports paths with any depth, instead of limiting it to 2
- `Arbitrum` chains are no longer restricted to only `FixedPrice` `GAS_ESTIMATOR_MODE`
- Updated `Arbitrum Rinkeby & Mainnet & Mainnet` configurationss for Nitro
- Add `Arbitrum Goerli` configuration
- It is now possible to use the same key across multiple chains.
- `NODE_SELECTION_MODE` (`EVM.NodePool.SelectionMode`) controls node picking strategy. Supported values: `HighestHead` (default) and `RoundRobin`:
  - `RoundRobin` mode simply iterates among available alive nodes. This was the default behavior prior to this release.
  - `HighestHead` mode picks a node having the highest reported head number among other alive nodes. When several nodes have the same latest head number, the strategy sticks to the last used node.
    For chains having `NODE_NO_NEW_HEADS_THRESHOLD=0` (such as Arbitrum, Optimism), the implementation will fall back to `RoundRobin` mode.
- New `keys eth chain` command
  - This can also be accessed at `/v2/keys/evm/chain`.
  - Usage examples:
    - Manually (re)set a nonce:
      - `chainlink keys eth chain --address "0xEXAMPLE" --evmChainID 99 --setNextNonce 42`
    - Enable a key for a particular chain:
      - `chainlink keys eth chain --address "0xEXAMPLE" --evmChainID 99 --enable`
    - Disable a key for a particular chain:
      - `chainlink keys eth chain --address "0xEXAMPLE" --evmChainID 99 --disable`
    - Abandon all currently pending transactions (use with caution!):
      - `chainlink evm keys chain --address "0xEXAMPLE" --evmChainID 99 --abandon`
  - Commands can be combined e.g.
    - Reset nonce and abandon all currently pending transaction:
      - `chainlink evm keys chain --address "0xEXAMPLE" --evmChainID 99 --setNextNonce 42 --abandon`

### Changed

- The `setnextnonce` local client command has been removed, and replaced by a more general key/chain client command.
- `chainlink admin users update` command is replaced with `chainlink admin users chrole` (only the role can be changed for a user)

## 1.7.1 - 2022-08-22

### Added

- `Arbitrum Nitro` client error support

## 1.7.0 - 2022-08-08

### Added

- `p2pv2Bootstrappers` has been added as a new optional property of OCR1 job specs; default may still be specified with P2PV2_BOOTSTRAPPERS config param
- Added official support for Sepolia chain
- Added `hexdecode` and `base64decode` tasks (pipeline).
- Added support for Besu execution client (note that while Chainlink supports Besu, Besu itself [has](https://github.com/hyperledger/besu/issues/4212) [multiple](https://github.com/hyperledger/besu/issues/4192) [bugs](https://github.com/hyperledger/besu/issues/4114) that make it unreliable).
- Added the functionality to allow the root admin CLI user (and any additional admin users created) to create and assign tiers of role based access to new users. These new API users will be able to log in to the Operator UI independently, and can each have specific roles tied to their account. There are four roles: `admin`, `edit`, `run`, and `view`.
  - User management can be configured through the use of the new admin CLI command `chainlink admin users`. Be sure to run `chainlink adamin login`. For example, a readonly user can be created with: `chainlink admin users create --email=operator-ui-read-only@test.com --role=view`.
  - Updated documentation repo with a break down of actions to required role level
- Added per job spec and per job type gas limit control. The following rule of precedence is applied:

1. task-specific parameter `gasLimit` overrides anything else when specified (e.g. `ethtx` task has such a parameter).
2. job-spec attribute `gasLimit` has the scope of the current job spec only.
3. job-type limits `ETH_GAS_LIMIT_*_JOB_TYPE` affect any jobs of the corresponding type:

```
ETH_GAS_LIMIT_OCR_JOB_TYPE    # EVM.GasEstimator.LimitOCRJobType
ETH_GAS_LIMIT_DR_JOB_TYPE     # EVM.GasEstimator.LimitDRJobType
ETH_GAS_LIMIT_VRF_JOB_TYPE    # EVM.GasEstimator.LimitVRFJobType
ETH_GAS_LIMIT_FM_JOB_TYPE     # EVM.GasEstimator.LimitFMJobType
ETH_GAS_LIMIT_KEEPER_JOB_TYPE # EVM.GasEstimator.LimitKeeperJobType
```

4. global `ETH_GAS_LIMIT_DEFAULT` (`EVM.GasEstimator.LimitDefault`) value is the last resort.

### Fixed

- Addressed a very rare bug where using multiple nodes with differently configured RPC tx fee caps could cause missed transaction. Reminder to everyone to ensure that your RPC nodes have no caps (for more information see the [performance and tuning guide](https://docs.chain.link/docs/evm-performance-configuration/)).
- Improved handling of unknown transaction error types, making Chainlink more robust in certain cases on unsupported chains/RPC clients

## [1.6.0] - 2022-07-20

### Changed

- After feedback from users, password complexity requirements have been simplified. These are the new, simplified requirements for any kind of password used with Chainlink:

1. Must be 16 characters or more
2. Must not contain leading or trailing whitespace
3. User passwords must not contain the user's API email

- Simplified the Keepers job spec by removing the observation source from the required parameters.

## [1.5.1] - 2022-06-27

### Fixed

- Fix rare out-of-sync to invalid-chain-id transaction
- Fix key-specific max gas limits for gas estimator and ensure we do not bump gas beyond key-specific limits
- Fix EVM_FINALITY_DEPTH => ETH_FINALITY_DEPTH

## [1.5.0] - 2022-06-21

### Changed

- Chainlink will now log a warning if the postgres database password is missing or too insecure. Passwords should conform to the following rules:

```
Must be longer than 12 characters
Must comprise at least 3 of:
	lowercase characters
	uppercase characters
	numbers
	symbols
Must not comprise:
	More than three identical consecutive characters
	Leading or trailing whitespace (note that a trailing newline in the password file, if present, will be ignored)
```

For backward compatibility all insecure passwords will continue to work, however in a future version of Chainlink insecure passwords will prevent application boot. To bypass this check at your own risk, you may set `SKIP_DATABASE_PASSWORD_COMPLEXITY_CHECK=true`.

- `MIN_OUTGOING_CONFIRMATIONS` has been removed and no longer has any effect. `ETH_FINALITY_DEPTH` is now used as the default for `ethtx` confirmations instead. You may override this on a per-task basis by setting `minConfirmations` in the task definition e.g. `foo [type=ethtx minConfirmations=42 ...]`. NOTE: This may have a minor impact on performance on very high throughput chains. If you don't care about reporting task status in the UI, it is recommended to set `minConfirmations=0` in your job specs. For more details, see the [relevant section of the performance tuning guide](https://www.notion.so/chainlink/EVM-performance-configuration-handbook-a36b9f84dcac4569ba68772aa0c1368c#e9998c2f722540b597301a640f53cfd4).

- The following ENV variables have been deprecated, and will be removed in a future release: `INSECURE_SKIP_VERIFY`, `CLIENT_NODE_URL`, `ADMIN_CREDENTIALS_FILE`. These vars only applied to Chainlink when running in client mode and have been replaced by command line args, notably: `--insecure-skip-verify`, `--remote-node-url URL` and `--admin-credentials-file FILE` respectively. More information can be found by running `./chainlink --help`.

- The `Optimism2` `GAS_ESTIMATOR_MODE` has been renamed to `L2Suggested`. The old name is still supported for now.

- The `p2pBootstrapPeers` property on OCR2 job specs has been renamed to `p2pv2Bootstrappers`.

### Added

- Added `ETH_USE_FORWARDERS` config option to enable transactions forwarding contracts.
- In job pipeline (direct request) the three new block variables are exposed:
  - `$(jobRun.blockReceiptsRoot)` : the root of the receipts trie of the block (hash)
  - `$(jobRun.blockTransactionsRoot)` : the root of the transaction trie of the block (hash)
  - `$(jobRun.blockStateRoot)` : the root of the final state trie of the block (hash)
- `ethtx` tasks can now be configured to error if the transaction reverts on-chain. You must set `failOnRevert=true` on the task to enable this behavior, like so:

`foo [type=ethtx failOnRevert=true ...]`

So the `ethtx` task now works as follows:

If minConfirmations == 0, task always succeeds and nil is passed as output
If minConfirmations > 0, the receipt is passed through as output
If minConfirmations > 0 and failOnRevert=true then the ethtx task will error on revert

If `minConfirmations` is not set on the task, the chain default will be used which is usually 12 and always greater than 0.

- `http` task now allows specification of request headers. Use like so: `foo [type=http headers="[\\"X-Header-1\\", \\"value1\\", \\"X-Header-2\\", \\"value2\\"]"]`.

### Fixed

- Fixed `max_unconfirmed_age` metric. Previously this would incorrectly report the max time since the last rebroadcast, capping the upper limit to the EthResender interval. This now reports the correct value of total time elapsed since the _first_ broadcast.
- Correctly handle the case where bumped gas would exceed the RPC node's configured maximum on Fantom (note that node operators should check their Fantom RPC node configuration and remove the fee cap if there is one)
- Fixed handling of Metis internal fee change

### Removed

- The `Optimism` OVM 1.0 `GAS_ESTIMATOR_MODE` has been removed.

## [1.4.1] - 2022-05-11

### Fixed

- Ensure failed EthSubscribe didn't register a (\*rpc.ClientSubscription)(nil) which would lead to a panic on Unsubscribe
- Fixes parsing of float values on job specs

## [1.4.0] - 2022-05-02

### Added

- JSON parse tasks (v2) now support a custom `separator` parameter to substitute for the default `,`.
- Log slow SQL queries
- Fantom and avalanche block explorer urls
- Display `requestTimeout` in job UI
- Keeper upkeep order is shuffled

### Fixed

- `LOG_FILE_MAX_SIZE` handling
- Improved websocket subscription management (fixes issues with multiple-primary-node failover from 1.3.x)
- VRFv2 fixes and enhancements
- UI support for `minContractPaymentLinkJuels`

## [1.3.0] - 2022-04-18

### Added

- Added support for Keeper registry v1.2 in keeper jobs
- Added disk rotating logs. Chainlink will now always log to disk at debug level. The default output directory for debug logs is Chainlink's root directory (ROOT_DIR) but can be configured by setting LOG_FILE_DIR. This makes it easier for node operators to report useful debugging information to Chainlink's team, since all the debug logs are conveniently located in one directory. Regular logging to STDOUT still works as before and respects the LOG_LEVEL env var. If you want to log in disk at a particular level, you can pipe STDOUT to disk. This automatic debug-logs-to-disk feature is enabled by default, and will remain enabled as long as the `LOG_FILE_MAX_SIZE` ENV var is set to a value greater than zero. The amount of disk space required for this feature to work can be calculated with the following formula: `LOG_FILE_MAX_SIZE` \* (`LOG_FILE_MAX_BACKUPS` + 1). If your disk doesn't have enough disk space, the logging will pause and the application will log Errors until space is available again. New environment variables related to this feature:
  - `LOG_FILE_MAX_SIZE` (default: 5120mb) - this env var allows you to override the log file's max size (in megabytes) before file rotation.
  - `LOG_FILE_MAX_AGE` (default: 0) - if `LOG_FILE_MAX_SIZE` is set, this env var allows you to override the log file's max age (in days) before file rotation. Keeping this config with the default value means not to remove old log files.
  - `LOG_FILE_MAX_BACKUPS` (default: 1) - if `LOG_FILE_MAX_SIZE` is set, this env var allows you to override the max amount of old log files to retain. Keeping this config with the default value means to retain 1 old log file at most (though `LOG_FILE_MAX_AGE` may still cause them to get deleted). If this is set to 0, the node will retain all old log files instead.
- Added support for the `force` flag on `chainlink blocks replay`. If set to true, already consumed logs that would otherwise be skipped will be rebroadcasted.
- Added version compatibility check when using CLI to login to a remote node. flag `bypass-version-check` skips this check.
- Interrim solution to set multiple nodes/chains from ENV. This gives the ability to specify multiple RPCs that the Chainlink node will constantly monitor for health and sync status, detecting dead nodes and out of sync nodes, with automatic failover. This is a temporary stand-in until configuration is overhauled and will be removed in future in favor of a config file. Set as such: `EVM_NODES='{...}'` where the var is a JSON array containing the node specifications. This is not compatible with using any other way to specify node via env (e.g. `ETH_URL`, `ETH_SECONDARY_URL`, `ETH_CHAIN_ID` etc). **WARNING**: Setting this environment variable will COMPLETELY ERASE your `evm_nodes` table on every boot and repopulate from the given data, nullifying any runtime modifications. Make sure to carefully read the [EVM performance configuration guide](https://chainlink.notion.site/EVM-performance-configuration-handbook-a36b9f84dcac4569ba68772aa0c1368c) for best practices here.

For example:

```bash
export EVM_NODES='
[
	{
		"name": "primary_1",
		"evmChainId": "137",
		"wsUrl": "wss://endpoint-1.example.com/ws",
    "httpUrl": "http://endpoint-1.example.com/",
		"sendOnly": false
	},
	{
		"name": "primary_2",
		"evmChainId": "137",
		"wsUrl": "ws://endpoint-2.example.com/ws",
    "httpUrl": "http://endpoint-2.example.com/",
		"sendOnly": false
	},
	{
		"name": "primary_3",
		"evmChainId": "137",
		"wsUrl": "wss://endpoint-3.example.com/ws",
    "httpUrl": "http://endpoint-3.example.com/",
		"sendOnly": false
	},
	{
		"name": "sendonly_1",
		"evmChainId": "137",
		"httpUrl": "http://endpoint-4.example.com/",
		"sendOnly": true
	},
  {
		"name": "sendonly_2",
		"evmChainId": "137",
		"httpUrl": "http://endpoint-5.example.com/",
		"sendOnly": true
	}
]
'
```

### Changed

- Changed default locking mode to "dual". Bugs in lease locking have been ironed out and this paves the way to making "lease" the default in the future. It is recommended to set `DATABASE_LOCKING_MODE=lease`, default is set to "dual" only for backwards compatibility.
- EIP-1559 is now enabled by default on mainnet. To disable (go back to legacy mode) set `EVM_EIP1559_DYNAMIC_FEES=false`. The default settings should work well, but if you wish to tune your gas controls, see the [documentation](https://docs.chain.link/docs/configuration-variables/#evm-gas-controls).

Note that EIP-1559 can be manually enabled on other chains by setting `EVM_EIP1559_DYNAMIC_FEES=true` but we only support it for official Ethereum mainnet and testnets. It is _not_ recommended enabling this setting on Polygon since during our testing process we found that the EIP-1559 fee market appears to be broken on all Polygon chains and EIP-1559 transactions are actually less likely to get included than legacy transactions.

See issue: https://github.com/maticnetwork/bor/issues/347

- The pipeline task runs have changed persistence protocol (database), which will result in inability to decode some existing task runs. All new runs should be working with no issues.

### Removed

- `LOG_TO_DISK` ENV var.

## [1.2.1] - 2022-03-17

This release hotfixes issues from moving a new CI/CD system. Feature-wise the functionality is the same as `v1.2.0`.

### Fixed

- Fixed CI/CD issue where environment variables were not being passed into the underlying build

## [1.2.0] - 2022-03-02

### Added

- Added support for the Nethermind Ethereum client.
- Added support for batch sending telemetry to the ingress server to improve performance.
- Added v2 P2P networking support (alpha)

New ENV vars:

- `ADVISORY_LOCK_CHECK_INTERVAL` (default: 1s) - when advisory locking mode is enabled, this controls how often Chainlink checks to make sure it still holds the advisory lock. It is recommended to leave this at the default.
- `ADVISORY_LOCK_ID` (default: 1027321974924625846) - when advisory locking mode is enabled, the application advisory lock ID can be changed using this env var. All instances of Chainlink that might run on a particular database must share the same advisory lock ID. It is recommended to leave this at the default.
- `LOG_FILE_DIR` (default: chainlink root directory) - if `LOG_FILE_MAX_SIZE` is set, this env var allows you to override the output directory for logging.
- `SHUTDOWN_GRACE_PERIOD` (default: 5s) - when node is shutting down gracefully and exceeded this grace period, it terminates immediately (trying to close DB connection) to avoid being SIGKILLed.
- `SOLANA_ENABLED` (default: false) - set to true to enable Solana support
- `TERRA_ENABLED` (default: false) - set to true to enable Terra support
- `BLOCK_HISTORY_ESTIMATOR_EIP1559_FEE_CAP_BUFFER_BLOCKS` - if EIP1559 mode is enabled, this optional env var controls the buffer blocks to add to the current base fee when sending a transaction. By default, the gas bumping threshold + 1 block is used. It is not recommended to change this unless you know what you are doing.
- `TELEMETRY_INGRESS_BUFFER_SIZE` (default: 100) - the number of telemetry messages to buffer before dropping new ones
- `TELEMETRY_INGRESS_MAX_BATCH_SIZE` (default: 50) - the maximum number of messages to batch into one telemetry request
- `TELEMETRY_INGRESS_SEND_INTERVAL` (default: 500ms) - the cadence on which batched telemetry is sent to the ingress server
- `TELEMETRY_INGRESS_SEND_TIMEOUT` (default: 10s) - the max duration to wait for the request to complete when sending batch telemetry
- `TELEMETRY_INGRESS_USE_BATCH_SEND` (default: true) - toggles sending telemetry using the batch client to the ingress server
- `NODE_NO_NEW_HEADS_THRESHOLD` (default: 3m) - RPC node will be marked out-of-sync if it does not receive a new block for this length of time. Set to 0 to disable head monitoring for liveness checking,
- `NODE_POLL_FAILURE_THRESHOLD` (default: 5) - number of consecutive failed polls before an RPC node is marked dead. Set to 0 to disable poll liveness checking.
- `NODE_POLL_INTERVAL` (default: 10s) - how often to poll. Set to 0 to disable all polling.

#### Bootstrap job

Added a new `bootstrap` job type. This job removes the need for every job to implement their own bootstrapping logic.
OCR2 jobs with `isBootstrapPeer=true` are automatically migrated to the new format.
The spec parameters are similar to a basic OCR2 job, an example would be:

```
type            = "bootstrap"
name            = "bootstrap"
relay           = "evm"
schemaVersion	= 1
contractID      = "0xAb5801a7D398351b8bE11C439e05C5B3259aeC9B"
[relayConfig]
chainID	        = 4
```

#### EVM node hot failover and liveness checking

Chainlink now supports hot failover and liveness checking for EVM nodes. This completely supercedes and replaces the Fiews failover proxy and should remove the need for any kind of failover proxy between Chainlink and its RPC nodes.

In order to use this feature, you'll need to set multiple primary RPC nodes.

### Removed

- `deleteuser` CLI command.

### Changed

`EVM_DISABLED` has been deprecated and replaced by `EVM_ENABLED` for consistency with other feature flags.
`ETH_DISABLED` has been deprecated and replaced by `EVM_RPC_ENABLED` for consistency, and because this was confusingly named. In most cases you want to set `EVM_ENABLED=false` and not `EVM_RPC_ENABLED=false`.

Log colorization is now disabled by default because it causes issues when piped to text files. To re-enable log colorization, set `LOG_COLOR=true`.

#### Polygon/matic defaults changed

Due to increasingly hostile network conditions on Polygon we have had to increase a number of default limits. This is to work around numerous and very deep re-orgs, high mempool pressure and a failure by the network to propagate transactions properly. These new limits are likely to increase load on both your Chainlink node and database, so please be sure to monitor CPU and memory usage on both and make sure they are adequately specced to handle the additional load.

## [1.1.1] - 2022-02-14

### Added

- `BLOCK_HISTORY_ESTIMATOR_EIP1559_FEE_CAP_BUFFER_BLOCKS` - if EIP1559 mode is enabled, this optional env var controls the buffer blocks to add to the current base fee when sending a transaction. By default, the gas bumping threshold + 1 block is used. It is not recommended to change this unless you know what you are doing.
- `EVM_GAS_FEE_CAP_DEFAULT` - if EIP1559 mode is enabled, and FixedPrice gas estimator is used, this env var controls the fixed initial fee cap.
- Allow dumping pprof even when not in dev mode, useful for debugging (go to /v2/debug/pprof as a logged in user)

### Fixed

- Update timeout so we don’t exit early on very large log broadcaster backfills

#### EIP-1559 Fixes

Fixed issues with EIP-1559 related to gas bumping. Due to [go-ethereum's implementation](https://github.com/ethereum/go-ethereum/blob/bff330335b94af3643ac2fb809793f77de3069d4/core/tx_list.go#L298) which introduces additional restrictions on top of the EIP-1559 spec, we must bump the FeeCap at least 10% each time in order for the gas bump to be accepted.

The new EIP-1559 implementation works as follows:

If you are using FixedPriceEstimator:

- With gas bumping disabled, it will submit all transactions with `feecap=ETH_MAX_GAS_PRICE_WEI` and `tipcap=EVM_GAS_TIP_CAP_DEFAULT`
- With gas bumping enabled, it will submit all transactions initially with `feecap=EVM_GAS_FEE_CAP_DEFAULT` and `tipcap=EVM_GAS_TIP_CAP_DEFAULT`.

If you are using BlockHistoryEstimator (default for most chains):

- With gas bumping disabled, it will submit all transactions with `feecap=ETH_MAX_GAS_PRICE_WEI` and `tipcap=<calculated using past blocks>`
- With gas bumping enabled (default for most chains) it will submit all transactions initially with `feecap = ( current block base fee * (1.125 ^ N) + tipcap )` where N is configurable by setting BLOCK_HISTORY_ESTIMATOR_EIP1559_FEE_CAP_BUFFER_BLOCKS but defaults to `gas bump threshold+1` and `tipcap=<calculated using past blocks>`

Bumping works as follows:

- Increase tipcap by `max(tipcap * (1 + ETH_GAS_BUMP_PERCENT), tipcap + ETH_GAS_BUMP_WEI)`
- Increase feecap by `max(feecap * (1 + ETH_GAS_BUMP_PERCENT), feecap + ETH_GAS_BUMP_WEI)`

## [1.1.0] - 2022-01-25

### Added

- Added support for Sentry error reporting. Set `SENTRY_DSN` at run-time to enable reporting.
- Added Prometheus counters: `log_warn_count`, `log_error_count`, `log_critical_count`, `log_panic_count` and `log_fatal_count` representing the corresponding number of warning/error/critical/panic/fatal messages in the log.
- The new prometheus metric `tx_manager_tx_attempt_count` is a Prometheus Gauge that should represent the total number of Transactions attempts that awaiting confirmation for this node.
- The new prometheus metric `version` that displays the node software version (tag) as well as the corresponding commit hash.
- CLI command `keys eth list` is updated to display key specific max gas prices.
- CLI command `keys eth create` now supports optional `maxGasPriceGWei` parameter.
- CLI command `keys eth update` is added to update key specific parameters like `maxGasPriceGWei`.
- Add partial support for Moonriver chain
- For OCR jobs, `databaseTimeout`, `observationGracePeriod` and `contractTransmitterTransmitTimeout` can be specified to override chain-specific default values.

Two new log levels have been added.

- `[crit]`: _Critical_ level logs are more severe than `[error]` and require quick action from the node operator.
- `[debug] [trace]`: _Trace_ level logs contain extra `[debug]` information for development, and must be compiled in via `-tags trace`.

#### [Beta] Multichain support added

As a beta feature, Chainlink now supports connecting to multiple different EVM chains simultaneously.

This means that one node can run jobs on Goerli, Kovan, BSC and Mainnet (for example). Note that you can still have as many eth keys as you like, but each eth key is pegged to one chain only.

Extensive efforts have been made to make migration for existing nops as seamless as possible. Generally speaking, you should not have to make any changes when upgrading your existing node to this version. All your jobs will continue to run as before.

The overall summary of changes is such:

##### Chains/Ethereum Nodes

EVM chains are now represented as a first class object within the chainlink node. You can create/delete/list them using the CLI or API.

At least one primary node is required in order for a chain to connect. You may additionally specify zero or more send-only nodes for a chain. It is recommended to use the CLI/API or GUI to add nodes to chain.

###### Creation

```bash
chainlink chains evm create -id 42 # creates an evm chain with chain ID 42 (see: https://chainlist.org/)
chainlink nodes create -chain-id 42 -name 'my-primary-kovan-full-node' -type primary -ws-url ws://node.example/ws -http-url http://node.example/rpc # http-url is optional but recommended for primaries
chainlink nodes create -chain-id 42 -name 'my-send-only-backup-kovan-node' -type sendonly -http-url http://some-public-node.example/rpc
```

###### Listing

```bash
chainlink chains evm list
chainlink nodes list
```

###### Deletion

```bash
chainlink nodes delete 'my-send-only-backup-kovan-node'
chainlink chains evm delete 42
```

###### Legacy eth ENV vars

The old way of specifying chains using environment variables is still supported but discouraged. It works as follows:

If you specify `ETH_URL` then the values of `ETH_URL`, `ETH_CHAIN_ID`, `ETH_HTTP_URL` and `ETH_SECONDARY_URLS` will be used to create/update chains and nodes representing these values in the database. If an existing chain/node is found it will be overwritten. This behavior is used mainly to ease the process of upgrading, and on subsequent runs (once your old settings have been written to the database) it is recommended to unset these ENV vars and use the API commands exclusively to administer chains and nodes.

##### Jobs/tasks

By default, all jobs/tasks will continue to use the default chain (specified by `ETH_CHAIN_ID`). However, the following jobs now allow an additional `evmChainID` key in their TOML:

- VRF
- DirectRequest
- Keeper
- OCR
- Fluxmonitor

You can pin individual jobs to a particular chain by specifying the `evmChainID` explicitly. Here is an example job to demonstrate:

```toml
type            = "keeper"
evmChainID      = 3
schemaVersion   = 1
name            = "example keeper spec"
contractAddress = "0x9E40733cC9df84636505f4e6Db28DCa0dC5D1bba"
externalJobID   = "0EEC7E1D-D0D2-476C-A1A8-72DFB6633F49"
fromAddress     = "0xa8037A20989AFcBC51798de9762b351D63ff462e"
```

The above keeper job will _always_ run on chain ID 3 (Ropsten) regardless of the `ETH_CHAIN_ID` setting. If no chain matching this ID has been added to the chainlink node, the job cannot be created (you must create the chain first).

In addition, you can also specify `evmChainID` on certain pipeline tasks. This allows for cross-chain requests, for example:

```toml
type                = "directrequest"
schemaVersion       = 1
evmChainID          = 42
name                = "example cross chain spec"
contractAddress     = "0x613a38AC1659769640aaE063C651F48E0250454C"
externalJobID       = "0EEC7E1D-D0D2-476C-A1A8-72DFB6633F90"
observationSource   = """
    decode_log   [type=ethabidecodelog ... ]
    ...
    submit [type=ethtx to="0x613a38AC1659769640aaE063C651F48E0250454C" data="$(encode_tx)" minConfirmations="2" evmChainID="3"]
    decode_log-> ... ->submit;
"""
```

In the example above (which excludes irrelevant pipeline steps for brevity) a log can be read from the chain with ID 42 (Kovan) and a transaction emitted on chain with ID 3 (Ropsten).

Tasks that support the `evmChainID` parameter are as follows:

- `ethcall`
- `estimategaslimit`
- `ethtx`

###### Defaults

If the job- or task-specific `evmChainID` is _not_ given, the job/task will simply use the default as specified by the `ETH_CHAIN_ID` env variable.

Generally speaking, the default config values for each chain are good enough. But in some cases it is necessary to be able to override the defaults on a per-chain basis.

This used to be done via environment variables e.g. `MINIMUM_CONTRACT_PAYMENT_LINK_JUELS`.

These still work, but if set they will override that value for _all_ chains. This may not always be what you want. Consider a node that runs both Matic and Mainnet. You may want to set a higher value for `MINIMUM_CONTRACT_PAYMENT` on Mainnet, due to the more expensive gas costs. However, setting `MINIMUM_CONTRACT_PAYMENT_LINK_JUELS` using env variables will set that value for _all_ chains including matic.

To help you work around this, Chainlink now supports setting per-chain configuration options.

**Examples**

To set initial configuration when creating a chain, pass in the full json string as an optional parameter at the end:

`chainlink evm chains create -id 42 '{"BlockHistoryEstimatorBlockDelay": "100"}'`

To set configuration on an existing chain, specify key values pairs as such:

`chainlink evm chains configure -id 42 BlockHistoryEstimatorBlockDelay=100 GasEstimatorMode=FixedPrice`

The full list of chain-specific configuration options can be found by looking at the `ChainCfg` struct in `core/chains/evm/types/types.go`.

#### Async support in external adapters

External Adapters making async callbacks can now error job runs. This required a slight change to format, the correct way to callback from an asynchronous EA is using the following JSON:

SUCCESS CASE:

```json
{
    "value": < any valid json object >
}
```

ERROR CASE:

```json
{
  "error": "some error string"
}
```

This only applies to EAs using the `X-Chainlink-Pending` header to signal that the result will be POSTed back to the Chainlink node sometime 'later'. Regular synchronous calls to EAs work just as they always have done.

(NOTE: Official documentation for EAs needs to be updated)

#### New optional VRF v2 field: `requestedConfsDelay`

Added a new optional field for VRF v2 jobs called `requestedConfsDelay`, which configures a
number of blocks to wait in addition to the request specified `requestConfirmations` before servicing
the randomness request, i.e. the Chainlink node will wait `max(nodeMinConfs, requestConfirmations + requestedConfsDelay)`
blocks before servicing the request.

It can be used in the following way:

```toml
type = "vrf"
externalJobID = "123e4567-e89b-12d3-a456-426655440001"
schemaVersion = 1
name = "vrf-v2-secondary"
coordinatorAddress = "0xABA5eDc1a551E55b1A570c0e1f1055e5BE11eca7"
requestedConfsDelay = 10
# ... rest of job spec ...
```

Use of this field requires a database migration.

#### New locking mode: 'lease'

Chainlink now supports a new environment variable `DATABASE_LOCKING_MODE`. It can be set to one of the following values:

- `dual` (the default - uses both locking types for backwards and forwards compatibility)
- `advisorylock` (advisory lock only)
- `lease` (lease lock only)
- `none` (no locking at all - useful for advanced deployment environments when you can be sure that only one instance of chainlink will ever be running)

The database lock ensures that only one instance of Chainlink can be run on the database at a time. Running multiple instances of Chainlink on a single database at the same time would likely to lead to strange errors and possibly even data integrity failures and should not be allowed.

Ideally, node operators would be using a container orchestration system (e.g. Kubernetes) that ensures that only one instance of Chainlink ever runs on a particular postgres database.

However, we are aware that many node operators do not have the technical capacity to do this. So a common use case is to run multiple Chainlink instances in failover mode (as recommended by our official documentation, although this will be changing in future). The first instance will take some kind of lock on the database and subsequent instances will wait trying to take this lock in case the first instance disappears or dies.

Traditionally Chainlink has used an advisory lock to manage this. However, advisory locks come with several problems, notably:

- Postgres does not really like it when you hold locks open for a very long time (hours/days). It hampers certain internal cleanup tasks and is explicitly discouraged by the postgres maintainers.
- The advisory lock can silently disappear on postgres upgrade, meaning that a new instance can take over even while the old one is still running.
- Advisory locks do not play nicely with pooling tools such as pgbouncer.
- If the application crashes, the advisory lock can be left hanging around for a while (sometimes hours) and can require manual intervention to remove it before another instance of Chainlink will allow itself to boot.

For this reason, we have introduced a new locking mode, `lease`, which is likely to become the default in the future. `lease`-mode works as follows:

- Have one row in a database which is updated periodically with the client ID.
- CL node A will run a background process on start that updates this e.g. once per second.
- CL node B will spinlock, checking periodically to see if the update got too old. If it goes more than a set period without updating, it assumes that node A is dead and takes over. Now CL node B is the owner of the row, and it updates this every second.
- If CL node A comes back somehow, it will go to take out a lease and realise that the database has been leased to another process, so it will exit the entire application immediately.

The default is set to `dual` which used both advisory locking AND lease locking, for backwards compatibility. However, it is recommended that node operators who know what they are doing, or explicitly want to stop using the advisory locking mode set `DATABASE_LOCKING_MODE=lease` in their env.

Lease locking can be configured using the following ENV vars:

`LEASE_LOCK_REFRESH_INTERVAL` (default 1s)
`LEASE_LOCK_DURATION` (default 30s)

It is recommended to leave these set to the default values.

#### Duplicate Job Configuration

When duplicating a job, the new job's configuration settings that have not been overridden by the user can still reflect the chainlink node configuration.

#### Nurse (automatic pprof profiler)

Added new automatic pprof profiling service. Profiling is triggered when the node exceeds certain resource thresholds (currently, memory and goroutine count). The following environment variables have been added to allow configuring this service:

- `AUTO_PPROF_ENABLED`: Set to `true` to enable the automatic profiling service. Defaults to `false`.
- `AUTO_PPROF_PROFILE_ROOT`: The location on disk where pprof profiles will be stored. Defaults to `$CHAINLINK_ROOT`.
- `AUTO_PPROF_POLL_INTERVAL`: The interval at which the node's resources are checked. Defaults to `10s`.
- `AUTO_PPROF_GATHER_DURATION`: The duration for which profiles are gathered when profiling is kicked off. Defaults to `10s`.
- `AUTO_PPROF_GATHER_TRACE_DURATION`: The duration for which traces are gathered when profiling is kicked off. This is separately configurable because traces are significantly larger than other types of profiles. Defaults to `5s`.
- `AUTO_PPROF_MAX_PROFILE_SIZE`: The maximum amount of disk space that profiles may consume before profiling is disabled. Defaults to `100mb`.
- `AUTO_PPROF_CPU_PROFILE_RATE`: See https://pkg.go.dev/runtime#SetCPUProfileRate. Defaults to `1`.
- `AUTO_PPROF_MEM_PROFILE_RATE`: See https://pkg.go.dev/runtime#pkg-variables. Defaults to `1`.
- `AUTO_PPROF_BLOCK_PROFILE_RATE`: See https://pkg.go.dev/runtime#SetBlockProfileRate. Defaults to `1`.
- `AUTO_PPROF_MUTEX_PROFILE_FRACTION`: See https://pkg.go.dev/runtime#SetMutexProfileFraction. Defaults to `1`.
- `AUTO_PPROF_MEM_THRESHOLD`: The maximum amount of memory the node can actively consume before profiling begins. Defaults to `4gb`.
- `AUTO_PPROF_GOROUTINE_THRESHOLD`: The maximum number of actively-running goroutines the node can spawn before profiling begins. Defaults to `5000`.

**Adventurous node operators are encouraged to read [this guide on how to analyze pprof profiles](https://jvns.ca/blog/2017/09/24/profiling-go-with-pprof/).**

#### `merge` task type

A new task type has been added, called `merge`. It can be used to merge two maps/JSON values together. Merge direction is from right to left such that `right` will clobber values of `left`. If no `left` is provided, it uses the input of the previous task. Example usage as such:

```
decode_log   [type=ethabidecodelog ...]
merge        [type=merge right=<{"foo": 42}>];

decode_log -> merge;
```

Or, to reverse merge direction:

```
decode_log   [type=ethabidecodelog ...]
merge        [type=merge left=<{"foo": 42}> right="$(decode_log)"];

decode_log -> merge;
```

#### Enhanced ABI encoding support

The `ethabiencode2` task supports ABI encoding using the abi specification generated by `solc`. e.g:

    {
        "name": "call",
        "inputs": [
          {
            "name": "value",
            "type": "tuple",
            "components": [
              {
                "name": "first",
                "type": "bytes32"
              },
              {
                "name": "last",
                "type": "bool"
              }
            ]
          }
        ]
    }

This would allow for calling of a function `call` with a tuple containing two values, the first a `bytes32` and the second a `bool`. You can supply a named map or an array.

#### Transaction Simulation (Gas Savings)

Chainlink now supports transaction simulation for certain types of job. When this is enabled, transactions will be simulated using `eth_call` before initial send. If the transaction reverted, the tx is marked as errored without being broadcast, potentially avoiding an expensive on-chain revert.

This can add a tiny bit of latency (upper bound 2s, generally much shorter under good conditions) and will add marginally more load to the eth client, since it adds an extra call for every transaction sent. However, it may help to save gas in some cases especially during periods of high demand by avoiding unnecessary reverts (due to outdated round etc.).

This option is EXPERIMENTAL and disabled by default.

To enable for FM or OCR:

`FM_SIMULATE_TRANSACTIONs=true`
`OCR_SIMULATE_TRANSACTIONS=true`

To enable in the pipeline, use the `simulate=true` option like so:

```
submit [type=ethtx to="0xDeadDeadDeadDeadDeadDeadDeadDead" data="0xDead" simulate=true]
```

Use at your own risk.

#### Misc

Chainlink now supports more than one primary eth node per chain. Requests are round-robined between available primaries.

Add CRUD functionality for EVM Chains and Nodes through Operator UI.

Non-fatal errors to a pipeline run are preserved including any run that succeeds but has more than one fatal error.

Chainlink now supports configuring max gas price on a per-key basis (allows implementation of keeper "lanes").

The Operator UI now supports login MFA with hardware security keys. `MFA_RPID` and `MFA_RPORIGIN` environment variables have been added to the config and are required if using the new MFA feature.

Keys and Configuration navigation links have been moved into a settings dropdown to make space for multichain navigation links.

#### Full EIP1559 Support (Gas Savings)

Chainlink now includes experimental support for submitting transactions using type 0x2 (EIP-1559) envelope.

EIP-1559 mode is off by default but can be enabled on a per-chain basis or globally.

This may help to save gas on spikes: Chainlink ought to react faster on the upleg and avoid overpaying on the downleg. It may also be possible to set `BLOCK_HISTORY_ESTIMATOR_BATCH_SIZE` to a smaller value e.g. 12 or even 6 because tip cap ought to be a more consistent indicator of inclusion time than total gas price. This would make Chainlink more responsive and ought to reduce response time variance. Some experimentation will be needed here to find optimum settings.

To enable globally, set `EVM_EIP1559_DYNAMIC_FEES=true`. Set with caution, if you set this on a chain that does not actually support EIP-1559 your node will be broken.

In EIP-1559 mode, the total price for the transaction is the minimum of base fee + tip cap and fee cap. More information can be found on the [official EIP](https://github.com/ethereum/EIPs/blob/master/EIPS/eip-1559.md).

Chainlink's implementation of this is to set a large fee cap and modify the tip cap to control confirmation speed of transactions. So, when in EIP1559 mode, the tip cap takes the place of gas price roughly speaking, with the varying base price remaining a constant (we always pay it).

A quick note on terminology - Chainlink uses the same terms used internally by go-ethereum source code to describe various prices. This is not the same as the externally used terms. For reference:

Base Fee Per Gas = BaseFeePerGas
Max Fee Per Gas = FeeCap
Max Priority Fee Per Gas = TipCap

In EIP-1559 mode, the following changes occur to how configuration works:

- All new transactions will be sent as type 0x2 transactions specifying a TipCap and FeeCap (NOTE: existing pending legacy transactions will continue to be gas bumped in legacy mode)
- BlockHistoryEstimator will apply its calculations (gas percentile etc.) to the TipCap and this value will be used for new transactions (GasPrice will be ignored)
- FixedPriceEstimator will use `EVM_GAS_TIP_CAP_DEFAULT` instead of `ETH_GAS_PRICE_DEFAULT`
- `ETH_GAS_PRICE_DEFAULT` is ignored for new transactions and `EVM_GAS_TIP_CAP_DEFAULT` is used instead (default 20GWei)
- `ETH_MIN_GAS_PRICE_WEI` is ignored for new transactions and `EVM_GAS_TIP_CAP_MINIMUM` is used instead (default 0)
- `ETH_MAX_GAS_PRICE_WEI` controls the FeeCap
- `KEEPER_GAS_PRICE_BUFFER_PERCENT` is ignored in EIP-1559 mode and `KEEPER_TIP_CAP_BUFFER_PERCENT` is used instead

The default tip cap is configurable per-chain but can be specified for all chains using `EVM_GAS_TIP_CAP_DEFAULT`. The fee cap is derived from `ETH_MAX_GAS_PRICE_WEI`.

When using the FixedPriceEstimator, the default gas tip will be used for all transactions.

When using the BlockHistoryEstimator, Chainlink will calculate the tip cap based on transactions already included (in the same way it calculates gas price in legacy mode).

Enabling EIP1559 mode might lead to marginally faster transaction inclusion and make the node more responsive to sharp rises/falls in gas price, keeping response times more consistent.

In addition, `ethcall` tasks now accept `gasTipCap` and `gasFeeCap` parameters in addition to `gasPrice`. This is required for Keeper jobs, i.e.:

```
check_upkeep_tx          [type=ethcall
                          failEarly=true
                          extractRevertReason=true
                          contract="$(jobSpec.contractAddress)"
                          gas="$(jobSpec.checkUpkeepGasLimit)"
                          gasPrice="$(jobSpec.gasPrice)"
                          gasTipCap="$(jobSpec.gasTipCap)"
                          gasFeeCap="$(jobSpec.gasFeeCap)"
                          data="$(encode_check_upkeep_tx)"]
```

NOTE: AccessLists are part of the 0x2 transaction type spec and Chainlink also implements support for these internally. This is not currently exposed in any way, if there is demand for this it ought to be straightforward enough to do so.

Avalanche AP4 defaults have been added (you can remove manually set ENV vars controlling gas pricing).

#### New env vars

`CHAIN_TYPE` - Configure the type of chain (if not standard). `Arbitrum`, `ExChain`, `Optimism`, or `XDai`. Replaces `LAYER_2_TYPE`. NOTE: This is a global override, to set on a per-chain basis you must use the CLI/API or GUI to change the chain-specific config for that chain (`ChainType`).

`BLOCK_EMISSION_IDLE_WARNING_THRESHOLD` - Controls global override for the time after which node will start logging warnings if no heads are received.

`ETH_DEFAULT_BATCH_SIZE` - Controls the default number of items per batch when making batched RPC calls. It is unlikely that you will need to change this from the default value.

NOTE: `ETH_URL` used to default to "ws://localhost:8546" and `ETH_CHAIN_ID` used to default to 1. These defaults have now been removed. The env vars are no longer required, since node configuration is now done via CLI/API/GUI and stored in the database.

### Removed

- `belt/` and `evm-test-helpers/` removed from the codebase.

#### Deprecated env vars

`LAYER_2_TYPE` - Use `CHAIN_TYPE` instead.

#### Removed env vars

`FEATURE_CRON_V2`, `FEATURE_FLUX_MONITOR_V2`, `FEATURE_WEBHOOK_V2` - all V2 job types are now enabled by default.

### Fixed

- Fixed a regression whereby the BlockHistoryEstimator would use a bumped value on old gas price even if the new current price was larger than the bumped value.
- Fixed a bug where creating lots of jobs very quickly in parallel would cause the node to hang
- Propagating `evmChainID` parameter in job specs supporting this parameter.

Fixed `LOG_LEVEL` behavior in respect to the corresponding UI setting: Operator can override `LOG_LEVEL` until the node is restarted.

### Changed

- The default `GAS_ESTIMATOR_MODE` for Optimism chains has been changed to `Optimism2`.
- Default minimum payment on mainnet has been reduced from 1 LINK to 0.1 LINK.
- Logging timestamp output has been changed from unix to ISO8601 to aid in readability. To keep the old unix format, you may set `LOG_UNIX_TS=true`
- Added WebAuthn support for the Operator UI and corresponding support in the Go backend

#### Log to Disk

This feature has been disabled by default, turn on with LOG_TO_DISK. For most production uses this is not desirable.

## [1.0.1] - 2021-11-23

### Added

- Improved error reporting
- Panic and recovery improvements

### Fixed

- Resolved config conversion errors for ETH_FINALITY_DEPTH, ETH_HEAD_TRACKER_HISTORY, and ETH_GAS_LIMIT_MULTIPLIER
- Proper handling for "nonce too low" errors on Avalanche

## [1.0.0] - 2021-10-19

### Added

- `chainlink node db status` will now display a table of applied and pending migrations.
- Add support for OKEx/ExChain.

### Changed

**Legacy job pipeline (JSON specs) are no longer supported**

This version will refuse to migrate the database if job specs are still present. You must manually delete or migrate all V1 job specs before upgrading.

For more information on migrating, see [the docs](https://docs.chain.link/chainlink-nodes/).

This release will DROP legacy job tables so please take a backup before upgrading.

#### KeyStore changes

- We no longer support "soft deleting", or archiving keys. From now on, keys can only be hard-deleted.
- Eth keys can no longer be imported directly to the database. If you with to import an eth key, you _must_ start the node first and import through the remote client.

#### New env vars

`LAYER_2_TYPE` - For layer 2 chains only. Configure the type of chain, either `Arbitrum` or `Optimism`.

#### Misc

- Head sampling can now be optionally disabled by setting `ETH_HEAD_TRACKER_SAMPLING_INTERVAL = "0s"` - this will result in every new head being delivered to running jobs,
  regardless of the head frequency from the chain.
- When creating new FluxMonitor jobs, the validation logic now checks that only one of: drumbeat ticker or idle timer is enabled.
- Added a new Prometheus metric: `uptime_seconds` which measures the number of seconds the node has been running. It can be helpful in detecting potential crashes.

### Fixed

Fixed a regression whereby the BlockHistoryEstimator would use a bumped value on old gas price even if the new current price was larger than the bumped value.

## [0.10.15] - 2021-10-14

**It is highly recommended upgrading to this version before upgrading to any newer versions to avoid any complications.**

### Fixed

- Prevent release from clobbering databases that have previously been upgraded

## [0.10.14] - 2021-09-06

### Added

- FMv2 spec now contains DrumbeatRandomDelay parameter that can be used to introduce variation between round of submits of different oracles, if drumbeat ticker is enabled.

- OCR Hibernation

#### Requesters/MinContractPaymentLinkJuels

V2 direct request specs now support two additional keys:

- "requesters" key which allows whitelisting requesters
- "minContractPaymentLinkJuels" key which allows to specify a job-specific minimum contract payment.

For example:

```toml
type                        = "directrequest"
schemaVersion               = 1
requesters                  = ["0xaaaa1F8ee20f5565510B84f9353F1E333E753B7a", "0xbbbb70F0e81C6F3430dfdC9fa02fB22BdD818C4e"] # optional
minContractPaymentLinkJuels = "100000000000000" # optional
name                        = "example eth request event spec with requesters"
contractAddress             = "..."
externalJobID               = "..."
observationSource           = """
...
"""
```

## [0.10.13] - 2021-08-25

### Fixed

- Resolved exiting Hibernation bug on FMv2

## [0.10.12] - 2021-08-16

### Fixed

- Resolved FMv2 stalling in Hibernation mode
- Resolved rare issue when the Gas Estimator fails on start
- Resolved the handling of nil values for gas price

## [0.10.11] - 2021-08-09

A new configuration variable, `BLOCK_BACKFILL_SKIP`, can be optionally set to "true" in order to strongly limit the depth of the log backfill.
This is useful if the node has been offline for a longer time and after startup should not be concerned with older events from the chain.

Three new configuration variables are added for the new telemetry ingress service support. `TELEMETRY_INGRESS_URL` sets the URL to connect to for telemetry ingress, `TELEMETRY_INGRESS_SERVER_PUB_KEY` sets the public key of the telemetry ingress server, and `TELEMETRY_INGRESS_LOGGING` toggles verbose logging of the raw telemetry messages being sent.

- Fixes the logging configuration form not displaying the current values
- Updates the design of the configuration cards to be easier on the eyes
- View Coordinator Service Authentication keys in the Operator UI. This is hidden
  behind a feature flag until usage is enabled.
- Adds support for the new telemetry ingress service.

### Changed

**The legacy job pipeline (JSON specs) has been officially deprecated and support for these jobs will be dropped in an upcoming release.**

Any node operators still running jobs with JSON specs should migrate their jobs to TOML format instead.

The format for V2 Webhook job specs has changed. They now allow specifying 0 or more external initiators. Example below:

```toml
type            = "webhook"
schemaVersion   = 1
externalInitiators = [
    { name = "foo-ei", spec = '{"foo": 42}' },
    { name = "bar-ei", spec = '{"bar": 42}' }
]
observationSource   = """
ds          [type=http method=GET url="https://chain.link/ETH-USD"];
ds_parse    [type=jsonparse path="data,price"];
ds_multiply [type=multiply times=100];
ds -> ds_parse -> ds_multiply;
"""
```

These external initiators will be notified with the given spec after the job is created, and also at deletion time.

Only the External Initiators listed in the toml spec may trigger a run for that job. Logged-in users can always trigger a run for any job.

#### Migrating Jobs

- OCR
  All OCR jobs are already using v2 pipeline by default - no need to do anything here.

- Flux Monitor v1
  We have created a tool to help you automigrate flux monitor specs in JSON format to the new TOML format. You can migrate a job like this:

```
chainlink jobs migrate <job id>
```

This can be automated by using the API like so:

```
POST http://yournode.example/v2/migrate/<job id>
```

- VRF v1
  Automigration is not supported for VRF jobs. They must be manually converted into v2 format.

- Ethlog/Runlog/Cron/web
  All other job types must also be manually converted into v2 format.

#### Technical details

Why are we doing this?

To give some background, the legacy job pipeline has been around since before Chainlink went to mainnet and is getting quite long in the tooth. The code is brittle and difficult to understand and maintain. For a while now we have been developing a v2 job pipeline in parallel which uses the TOML format. The new job pipeline is simpler, more performant and more powerful. Every job that can be represented in the legacy pipeline should be able to be represented in the v2 pipeline - if it can't be, that's a bug, so please let us know ASAP.

The v2 pipeline has now been extensively tested in production and proved itself reliable. So, we made the decision to drop V1 support entirely in favour of focusing developer effort on new features like native multichain support, EIP1559-compatible fees, further gas saving measures and support for more blockchains. By dropping support for the old pipeline, we can deliver these features faster and better support our community.

#### KeyStore changes

- Key export files are changing format and will not be compatible between versions. Ex, a key exported in 0.10.12, will not be importable by a node running 1.0.0, and vice-versa.
- We no longer support "soft deleting", or archiving keys. From now on, keys can only be hard-deleted.
- Eth keys can no longer be imported directly to the database. If you with to import an eth key, you _must_ start the node first and import through the remote client.

## [0.10.10] - 2021-07-19

### Changed

This update will truncate `pipeline_runs`, `pipeline_task_runs`, `flux_monitor_round_stats_v2` DB tables as a part of the migration.

#### Gas Estimation

Gas estimation has been revamped and full support for Optimism has been added.

The following env vars have been deprecated, and will be removed in a future release:

```
GAS_UPDATER_ENABLED
GAS_UPDATER_BATCH_SIZE
GAS_UPDATER_BLOCK_DELAY
GAS_UPDATER_BLOCK_HISTORY_SIZE
GAS_UPDATER_TRANSACTION_PERCENTILE
```

If you are using any of the env vars above, please switch to using the following instead:

```
GAS_ESTIMATOR_MODE
BLOCK_HISTORY_ESTIMATOR_BATCH_SIZE
BLOCK_HISTORY_ESTIMATOR_BLOCK_DELAY
BLOCK_HISTORY_ESTIMATOR_BLOCK_HISTORY_SIZE
BLOCK_HISTORY_ESTIMATOR_TRANSACTION_PERCENTILE
```

Valid values for `GAS_ESTIMATOR_MODE` are as follows:

`GAS_ESTIMATOR_MODE=BlockHistory` (equivalent to `GAS_UPDATER_ENABLED=true`)
`GAS_ESTIMATOR_MODE=FixedPrice` (equivalent to `GAS_UPDATER_ENABLED=false`)
`GAS_ESTIMATOR_MODE=Optimism` (new)

New gas estimator modes may be added in the future.

In addition, a minor annoyance has been fixed whereby previously if you enabled the gas updater, it would overwrite the locally stored value for gas price and continue to use this even if it was disabled after a reboot. This will no longer happen: BlockHistory mode will not clobber the locally stored value for fixed gas price, which can still be adjusted via remote API call or using `chainlink config setgasprice XXX`. In order to use this manually fixed gas price, you must enable FixedPrice estimator mode.

### Added

Added support for latest version of libocr with the V2 networking stack. New env vars to configure this are:

```
P2P_NETWORKING_STACK
P2PV2_ANNOUNCE_ADDRESSES
P2PV2_BOOTSTRAPPERS
P2PV2_DELTA_DIAL
P2PV2_DELTA_RECONCILE
P2PV2_LISTEN_ADDRESSES
```

All of these are currently optional, by default OCR will continue to use the existing V1 stack. The new env vars will be used internally for OCR testing.

### Fixed

- Fix inability to create jobs with a cron schedule.

## [0.10.9] - 2021-07-05

### Changed

#### Transaction Strategies

FMv2, Keeper and OCR jobs now use a new strategy for sending transactions. By default, if multiple transactions are queued up, only the latest one will be sent. This should greatly reduce the number of stale rounds and reverted transactions, and help node operators to save significant gas especially during times of high congestion or when catching up on a deep backlog.

Defaults should work well, but it can be controlled if necessary using the following new env vars:

`FM_DEFAULT_TRANSACTION_QUEUE_DEPTH`
`KEEPER_DEFAULT_TRANSACTION_QUEUE_DEPTH`
`OCR_DEFAULT_TRANSACTION_QUEUE_DEPTH`

Setting to 0 will disable (the old behaviour). Setting to 1 (the default) will keep only the latest transaction queued up at any given time. Setting to 2, 3 etc. will allow this many transactions to be queued before starting to drop older items.

Note that it has no effect on FMv1 jobs. Node operators will need to upgrade to FMv2 to take advantage of this feature.

## [0.10.8] - 2021-06-21

### Fixed

- The HTTP adapter would remove a trailing slash on a subdirectory when specifying an extended path, so for instance `http://example.com/subdir/` with a param of `?query=` extended path would produce the URL `http://example.com/subdir?query=`, but should now produce: `http://example.com/subdir/?query=`.

- Matic autoconfig is now enabled for mainnet. Matic nops should remove any custom tweaks they have been running with. In addition, we have better default configs for Optimism, Arbitrum and RSK.

- It is no longer required to set `DEFAULT_HTTP_ALLOW_UNRESTRICTED_NETWORK_ACCESS=true` to enable local fetches on bridge or http tasks. If the URL for the http task is specified as a variable, then set the AllowUnrestrictedNetworkAccess option for this task. Please remove this if you had it set and no longer need it, since it introduces a slight security risk.

- Chainlink can now run with ETH_DISABLED=true without spewing errors everywhere

- Removed prometheus metrics that were no longer valid after recent changes to head tracking:
  `head_tracker_heads_in_queue`, `head_tracker_callback_execution_duration`,
  `head_tracker_callback_execution_duration_hist`, `head_tracker_num_heads_dropped`

### Added

- MINIMUM_CONTRACT_PAYMENT_LINK_JUELS replaces MINIMUM_CONTRACT_PAYMENT, which will be deprecated in a future release.

- INSECURE_SKIP_VERIFY configuration variable disables verification of the Chainlink SSL certificates when using the CLI.

- JSON parse tasks (v2) now permit an empty `path` parameter.

- Eth->eth transfer gas limit is no longer hardcoded at 21000 and can now be adjusted using `ETH_GAS_LIMIT_TRANSFER`

- HTTP and Bridge tasks (v2 pipeline) now log the request parameters (including the body) upon making the request when `LOG_LEVEL=debug`.

- Webhook v2 jobs now support two new parameters, `externalInitiatorName` and `externalInitiatorSpec`. The v2 version of the following v1 spec:

  ```
  {
    "initiators": [
      {
        "type": "external",
        "params": {
          "name": "substrate",
          "body": {
            "endpoint": "substrate",
            "feed_id": 0,
            "account_id": "0x7c522c8273973e7bcf4a5dbfcc745dba4a3ab08c1e410167d7b1bdf9cb924f6c",
            "fluxmonitor": {
              "requestData": {
                "data": { "from": "DOT", "to": "USD" }
              },
              "feeds": [{ "url": "http://adapter1:8080" }],
              "threshold": 0.5,
              "absoluteThreshold": 0,
              "precision": 8,
              "pollTimer": { "period": "30s" },
              "idleTimer": { "duration": "1m" }
            }
          }
        }
      }
    ],
    "tasks": [
      {
        "type": "substrate-adapter1",
        "params": { "multiply": 1e8 }
      }
    ]
  }
  ```

  is:

  ```
  type            = "webhook"
  schemaVersion   = 1
  jobID           = "0EEC7E1D-D0D2-475C-A1A8-72DFB6633F46"
  externalInitiatorName = "substrate"
  externalInitiatorSpec = """
      {
        "endpoint": "substrate",
        "feed_id": 0,
        "account_id": "0x7c522c8273973e7bcf4a5dbfcc745dba4a3ab08c1e410167d7b1bdf9cb924f6c",
        "fluxmonitor": {
          "requestData": {
            "data": { "from": "DOT", "to": "USD" }
          },
          "feeds": [{ "url": "http://adapter1:8080" }],
          "threshold": 0.5,
          "absoluteThreshold": 0,
          "precision": 8,
          "pollTimer": { "period": "30s" },
          "idleTimer": { "duration": "1m" }
        }
      }
  """
  observationSource   = """
      submit [type=bridge name="substrate-adapter1" requestData=<{ "multiply": 1e8 }>]
  """
  ```

- Task definitions in v2 jobs (those with TOML specs) now support quoting strings with angle brackets (which DOT already permitted). This is particularly useful when defining JSON blobs to post to external adapters. For example:

  ```
  my_bridge [type=bridge name="my_bridge" requestData="{\\"hi\\": \\"hello\\"}"]
  ```

  ... can now be written as:

  ```
  my_bridge [type=bridge name="my_bridge" requestData=<{"hi": "hello"}>]
  ```

  Multiline strings are supported with this syntax as well:

  ```
  my_bridge [type=bridge
             name="my_bridge"
             requestData=<{
                 "hi": "hello",
                 "foo": "bar"
             }>]
  ```

- v2 jobs (those with TOML specs) now support variable interpolation in pipeline definitions. For example:

  ```
  fetch1    [type=bridge name="fetch"]
  parse1    [type=jsonparse path="foo,bar"]
  fetch2    [type=bridge name="fetch"]
  parse2    [type=jsonparse path="foo,bar"]
  medianize [type=median]
  submit    [type=bridge name="submit"
             requestData=<{
                            "result": $(medianize),
                            "fetchedData": [ $(parse1), $(parse2) ]
                          }>]

  fetch1 -> parse1 -> medianize
  fetch2 -> parse2 -> medianize
  medianize -> submit
  ```

  This syntax is supported by the following tasks/parameters:

  - `bridge`
    - `requestData`
  - `http`
    - `requestData`
  - `jsonparse`
    - `data` (falls back to the first input if unspecified)
  - `median`
    - `values` (falls back to the array of inputs if unspecified)
  - `multiply`
    - `input` (falls back to the first input if unspecified)
    - `times`

- Add `ETH_MAX_IN_FLIGHT_TRANSACTIONS` configuration option. This defaults to 16 and controls how many unconfirmed transactions may be in-flight at any given moment. This is set conservatively by default, node operators running many jobs on high throughput chains will probably need to increase this above the default to avoid lagging behind. However, before increasing this value, you MUST first ensure your ethereum node is configured not to ever evict local transactions that exceed this number otherwise your node may get permanently stuck. Set to 0 to disable the limit entirely (the old behaviour). Disabling this setting is not recommended.

Relevant settings for geth (and forks e.g. BSC)

```toml
[Eth.TxPool]
Locals = ["0xYourNodeAddress1", "0xYourNodeAddress2"]  # Add your node addresses here
NoLocals = false # Disabled by default but might as well make sure
Journal = "transactions.rlp" # Make sure you set a journal file
Rejournal = 3600000000000 # Default 1h, it might make sense to reduce this to e.g. 5m
PriceBump = 10 # Must be set less than or equal to chainlink's ETH_GAS_BUMP_PERCENT
AccountSlots = 16 # Highly recommended to increase this, must be greater than or equal to chainlink's ETH_MAX_IN_FLIGHT_TRANSACTIONS setting
GlobalSlots = 4096 # Increase this as necessary
AccountQueue = 64 # Increase this as necessary
GlobalQueue = 1024 # Increase this as necessary
Lifetime = 10800000000000 # Default 3h, this is probably ok, you might even consider reducing it

```

Relevant settings for parity/openethereum (and forks e.g. xDai)

NOTE: There is a bug in parity (and xDai) where occasionally local transactions are inexplicably culled. See: https://github.com/openethereum/parity-ethereum/issues/10228

Adjusting the settings below might help.

```toml
tx_queue_locals = ["0xYourNodeAddress1", "0xYourNodeAddress2"] # Add your node addresses here
tx_queue_size = 8192 # Increase this as necessary
tx_queue_per_sender = 16 # Highly recommended to increase this, must be greater than or equal to chainlink's ETH_MAX_IN_FLIGHT_TRANSACTIONS setting
tx_queue_mem_limit = 4 # In MB. Highly recommended to increase this or set to 0
tx_queue_no_early_reject = true # Recommended to set this
tx_queue_no_unfamiliar_locals = false # This is disabled by default but might as well make sure
```

- Keeper jobs now support prometheus metrics, they are considered a pipeline with a single `keeper` task type. Example:

```
pipeline_run_errors{job_id="1",job_name="example keeper spec"} 1
pipeline_run_total_time_to_completion{job_id="1",job_name="example keeper spec"} 8.470456e+06
pipeline_task_execution_time{job_id="1",job_name="example keeper spec",task_type="keeper"} 8.470456e+06
pipeline_tasks_total_finished{job_id="1",job_name="example keeper spec",status="completed",task_type="keeper"} 1
```

### Changed

- The v2 (TOML) `bridge` task's `includeInputAtKey` parameter is being deprecated in favor of variable interpolation. Please migrate your jobs to the new syntax as soon as possible.

- Chainlink no longer writes/reads eth key files to disk

- Add sensible default configuration settings for Fantom

- Rename `ETH_MAX_UNCONFIRMED_TRANSACTIONS` to `ETH_MAX_QUEUED_TRANSACTIONS`. It still performs the same function but the name was misleading and would have caused confusion with the new `ETH_MAX_IN_FLIGHT_TRANSACTIONS`.

- The VRF keys are now managed remotely through the node only. Example commands:

```
// Starting a node with a vrf key
chainlink node start -p path/to/passwordfile -vp path/to/vrfpasswordfile

// Remotely managing the vrf keys
chainlink keys vrf create // Creates a key with path/to/vrfpasswordfile
chainlink keys vrf list // Lists all keys on the node
chainlink keys vrf delete // Lists all keys on the node

// Archives (soft deletes) vrf key with compressed pub key 0x788..
chainlink keys vrf delete 0x78845e23b6b22c47e4c81426fdf6fc4087c4c6a6443eba90eb92cf4d11c32d3e00

// Hard deletes vrf key with compressed pub key 0x788..
chainlink keys vrf delete 0x78845e23b6b22c47e4c81426fdf6fc4087c4c6a6443eba90eb92cf4d11c32d3e00 --hard

// Exports 0x788.. key to file 0x788_exported_key on disk encrypted with path/to/vrfpasswordfile
// Note you can re-encrypt it with a different password if you like when exporting.
chainlink keys vrf export 0x78845e23b6b22c47e4c81426fdf6fc4087c4c6a6443eba90eb92cf4d11c32d3e00 -p path/to/vrfpasswordfile -o 0x788_exported_key

// Import key material in 0x788_exported_key using path/to/vrfpasswordfile to decrypt.
// Will be re-encrypted with the nodes vrf password file i.e. "-vp"
chainlink keys vrf import -p path/to/vrfpasswordfile 0x788_exported_key
```

## [0.10.7] - 2021-05-24

- If a CLI command is issued after the session has expired, and an api credentials file is found, auto login should now work.

- GasUpdater now works on RSK and xDai

- Offchain reporting jobs that have had a latest round requested can now be deleted from the UI without error

### Added

- Add `ETH_GAS_LIMIT_MULTIPLIER` configuration option, the gas limit is multiplied by this value before transmission. So a value of 1.1 will add 10% to the on chain gas limit when a transaction is submitted.

- Add `ETH_MIN_GAS_PRICE_WEI` configuration option. This defaults to 1Gwei on mainnet. Chainlink will never send a transaction at a price lower than this value.

- Add `chainlink node db migrate` for running database migrations. It's
  recommended to use this and set `MIGRATE_DATABASE=false` if you want to run
  the migrations separately outside of application startup.

### Changed

- Chainlink now automatically cleans up old eth_txes to reduce database size. By default, any eth_txes older than a week are pruned on a regular basis. It is recommended to use the default value, however the default can be overridden by setting the `ETH_TX_REAPER_THRESHOLD` env var e.g. `ETH_TX_REAPER_THRESHOLD=24h`. Reaper can be disabled entirely by setting `ETH_TX_REAPER_THRESHOLD=0`. The reaper will run on startup and again every hour (interval is configurable using `ETH_TX_REAPER_INTERVAL`).

- Heads corresponding to new blocks are now delivered in a sampled way, which is to improve
  node performance on fast chains. The frequency is by default 1 second, and can be changed
  by setting `ETH_HEAD_TRACKER_SAMPLING_INTERVAL` env var e.g. `ETH_HEAD_TRACKER_SAMPLING_INTERVAL=5s`.

- Database backups: default directory is now a subdirectory 'backup' of chainlink root dir, and can be changed
  to any chosen directory by setting a new configuration value: `DATABASE_BACKUP_DIR`

## [0.10.6] - 2021-05-10

### Added

- Add `MockOracle.sol` for testing contracts

- Web job types can now be created from the operator UI as a new job.

- See example web job spec below:

```
type            = "webhook"
schemaVersion   = 1
jobID           = "0EEC7E1D-D0D2-476C-A1A8-72DFB6633F46"
observationSource = """
ds          [type=http method=GET url="http://example.com"];
ds_parse    [type=jsonparse path="data"];
ds -> ds_parse;
"""
```

- New CLI command to convert v1 flux monitor jobs (JSON) to
  v2 flux monitor jobs (TOML). Running it will archive the v1
  job and create a new v2 job. Example:

```
// Get v1 job ID:
chainlink job_specs list
// Migrate it to v2:
chainlink jobs migrate fe279ed9c36f4eef9dc1bdb7bef21264

// To undo the migration:
1. Archive the v2 job in the UI
2. Unarchive the v1 job manually in the db:
update job_specs set deleted_at = null where id = 'fe279ed9-c36f-4eef-9dc1-bdb7bef21264'
update initiators set deleted_at = null where job_spec_id = 'fe279ed9-c36f-4eef-9dc1-bdb7bef21264'
```

- Improved support for Optimism chain. Added a new boolean `OPTIMISM_GAS_FEES` configuration variable which makes a call to estimate gas before all transactions, suitable for use with Optimism's L2 chain. When this option is used `ETH_GAS_LIMIT_DEFAULT` is ignored.

- Chainlink now supports routing certain calls to the eth node over HTTP instead of websocket, when available. This has a number of advantages - HTTP is more robust and simpler than websockets, reducing complexity and allowing us to make large queries without running the risk of hitting websocket send limits. The HTTP url should point to the same node as the ETH_URL and can be specified with an env var like so: `ETH_HTTP_URL=https://my.ethereumnode.example/endpoint`.

Adding an HTTP endpoint is particularly recommended for BSC, which is hitting websocket limitations on certain queries due to its large block size.

- Support for legacy pipeline (V1 job specs) can now be turned off by setting `ENABLE_LEGACY_JOB_PIPELINE=false`. This can yield marginal performance improvements if you don't need to support the legacy JSON job spec format.

## [0.10.5] - 2021-04-26

### Added

- Add `MockOracle.sol` for testing contracts
- Cron jobs can now be created for the v2 job pipeline:

```
type            = "cron"
schemaVersion   = 1
schedule        = "*/10 * * * *"
observationSource   = """
ds          [type=http method=GET url="http://example.com"];
ds_parse    [type=jsonparse path="data"];
ds -> ds_parse;
"""
```

### Changed

- Default for `JOB_PIPELINE_REAPER_THRESHOLD` has been reduced from 1 week to 1 day to save database space. This variable controls how long past job run history for OCR is kept. To keep the old behaviour, you can set `JOB_PIPELINE_REAPER_THRESHOLD=168h`
- Removed support for the env var `JOB_PIPELINE_PARALLELISM`.
- OCR jobs no longer show `TaskRuns` in success cases. This reduces
  DB load and significantly improves the performance of archiving OCR jobs.
- Archiving OCR jobs should be 5-10x faster.

### Fixed

- Added `GAS_UPDATER_BATCH_SIZE` option to workaround `websocket: read limit exceeded` issues on BSC

- Basic support for Optimism chain: node no longer gets stuck with 'nonce too low' error if connection is lost

## [0.10.4] - 2021-04-05

### Added

- VRF Jobs now support an optional `coordinatorAddress` field that, when present, will tell the node to check the fulfillment status of any VRF request before attempting the fulfillment transaction. This will assist in the effort to run multiple nodes with one VRF key.

- Experimental: Add `DATABASE_BACKUP_MODE`, `DATABASE_BACKUP_FREQUENCY` and `DATABASE_BACKUP_URL` configuration variables

  - It's now possible to configure database backups: on node start and separately, to be run at given frequency. `DATABASE_BACKUP_MODE` enables the initial backup on node start (with one of the values: `none`, `lite`, `full` where `lite` excludes
    potentially large tables related to job runs, among others). Additionally, if `DATABASE_BACKUP_FREQUENCY` variable is set to a duration of
    at least '1m', it enables periodic backups.
  - `DATABASE_BACKUP_URL` can be optionally set to point to e.g. a database replica, in order to avoid excessive load on the main one. Example settings:
    1. `DATABASE_BACKUP_MODE="full"` and `DATABASE_BACKUP_FREQUENCY` not set, will run a full back only at the start of the node.
    2. `DATABASE_BACKUP_MODE="lite"` and `DATABASE_BACKUP_FREQUENCY="1h"` will lead to a partial backup on node start and then again a partial backup every one hour.

- Added periodic resending of eth transactions. This means that we no longer rely exclusively on gas bumping to resend unconfirmed transactions that got "lost" for whatever reason. This has two advantages:

  1. Chainlink no longer relies on gas bumping settings to ensure our transactions always end up in the mempool
  2. Chainlink will continue to resend existing transactions even in the event that heads are delayed. This is especially useful on chains like Arbitrum which have very long wait times between heads.

  - Periodic resending can be controlled using the `ETH_TX_RESEND_AFTER_THRESHOLD` env var (default 30s). Unconfirmed transactions will be resent periodically at this interval. It is recommended to leave this at the default setting, but it can be set to any [valid duration](https://golang.org/pkg/time/#ParseDuration) or to 0 to disable periodic resending.

- Logging can now be configured in the Operator UI.

- Tuned defaults for certain Eth-compatible chains

- Chainlink node now uses different sets of default values depending on the given Chain ID. Tuned configs are built-in for the following chains:

  - Ethereum Mainnet and test chains
  - Polygon (Matic)
  - BSC
  - HECO

- If you have manually set ENV vars specific to these chains, you may want to remove those and allow the node to use its configured defaults instead.

- New prometheus metric "tx_manager_num_tx_reverted" which counts the number of reverted transactions on chain.

### Fixed

- Under certain circumstances a poorly configured Explorer could delay Chainlink node startup by up to 45 seconds.

- Chainlink node now automatically sets the correct nonce on startup if you are restoring from a previous backup (manual setnextnonce is no longer necessary).

- Flux monitor jobs should now work correctly with [outlier-detection](https://github.com/smartcontractkit/external-adapters-js/tree/develop/composite/outlier-detection) and [market-closure](https://github.com/smartcontractkit/external-adapters-js/tree/develop/composite/market-closure) external adapters.

- Performance improvements to OCR job adds. Removed the pipeline_task_specs table
  and added a new column `dot_id` to the pipeline_task_runs table which links a pipeline_task_run
  to a dotID in the pipeline_spec.dot_dag_source.

- Fixed bug where node will occasionally submit an invalid OCR transmission which reverts with "address not authorized to sign".

- Fixed bug where a node will sometimes double submit on runlog jobs causing reverted transactions on-chain

## [0.10.3] - 2021-03-22

### Added

- Add `STATS_PUSHER_LOGGING` to toggle stats pusher raw message logging (DEBUG
  level).

- Add `ADMIN_CREDENTIALS_FILE` configuration variable

This variable defaults to `$ROOT/apicredentials` and when defined / the
file exists, any command using the CLI that requires authentication will use it
to automatically log in.

- Add `ETH_MAX_UNCONFIRMED_TRANSACTIONS` configuration variable

Chainlink node now has a maximum number of unconfirmed transactions that
may be in flight at any one time (per key).

If this limit is reached, further attempts to send transactions will fail
and the relevant job will be marked as failed.

Jobs will continue to fail until at least one transaction is confirmed
and the queue size is reduced. This is introduced as a sanity limit to
prevent unbounded sending of transactions e.g. in the case that the eth
node is failing to broadcast to the network.

The default is set to 500 which considered high enough that it should
never be reached under normal operation. This limit can be changed
by setting the `ETH_MAX_UNCONFIRMED_TRANSACTIONS` environment variable.

- Support requestNewRound in libocr

requestNewRound enables dedicated requesters to request a fresh report to
be sent to the contract right away regardless of heartbeat or deviation.

- New prometheus metric:

```
Name: "head_tracker_eth_connection_errors",
Help: "The total number of eth node connection errors",
```

- Gas bumping can now be disabled by setting `ETH_GAS_BUMP_THRESHOLD=0`

- Support for arbitrum

### Fixed

- Improved handling of the case where we exceed the configured TX fee cap in geth.

Node will now fatally error jobs if the total transaction costs exceeds the
configured cap (default 1 Eth). Also, it will no longer continue to bump gas on
transactions that started hitting this limit and instead continue to resubmit
at the highest price that worked.

Node operators should check their geth nodes and remove this cap if configured,
you can do this by running your geth node with `--rpc.gascap=0 --rpc.txfeecap=0` or setting these values in your config toml.

- Make head backfill asynchronous. This should eliminate some harmless but
  annoying errors related to backfilling heads, logged on startup and
  occasionally during normal operation on fast chains like Kovan.

- Improvements to the GasUpdater

Various efficiency and correctness improvements have been made to the
GasUpdater. It places less load on the ethereum node and now features re-org
detection.

Most notably, GasUpdater no longer takes a 24 block delay to "warm up" on
application start and instead loads all relevant block history immediately.
This means that the application gas price will always be updated correctly
after reboot before the first transaction is ever sent, eliminating the previous
scenario where the node could send underpriced or overpriced transactions for a
period after a reboot, until the gas updater caught up.

### Changed

- Bump `ORM_MAX_OPEN_CONNS` default from 10 to 20
- Bump `ORM_MAX_IDLE_CONNS` default from 5 to 10

Each Chainlink node will now use a maximum of 23 database connections (up from previous max of 13). Make sure your postgres database is tuned accordingly, especially if you are running multiple Chainlink nodes on a single database. If you find yourself hitting connection limits, you can consider reducing `ORM_MAX_OPEN_CONNS` but this may result in degraded performance.

- The global env var `JOB_PIPELINE_MAX_TASK_DURATION` is no longer supported
  for OCR jobs.

## [0.10.2] - 2021-02-26

### Fixed

- Add contexts so that database queries timeout when necessary.
- Use manual updates instead of gorm update associations.

## [0.10.1] - 2021-02-25

### Fixed

- Prevent autosaving Task Spec on when Task Runs are saved to lower database load.

## [0.10.0] - 2021-02-22

### Fixed

- Fix a case where archiving jobs could try to delete it from the external initiator even if the job was not an EI job.
- Improved performance of the transaction manager by fetching receipts in
  batches. This should help prevent the node from getting stuck when processing
  large numbers of OCR jobs.
- Fixed a fluxmonitor job bug where submitting a value outside the acceptable range would stall the job
  permanently. Now a job spec error will be thrown if the polled answer is outside the
  acceptable range and no ethtx will be submitted. As additional protection, we also now
  check the receipts of the ethtx's and if they were reverted, we mark the ethtx task as failed.

### Breaking

- Squashed migrations into a single 1_initial migration. If you were running a version
  older than 0.9.10, you need to upgrade to 0.9.10 first before upgrading to the next
  version so that the migrations are run.

### Added

- A new Operator UI feature that visualize JSON and TOML job spec tasks on a 'New Job' page.

## [0.9.10] - 2021-01-30

### Fixed

- Fixed a UI bug with fluxmonitor jobs where initiator params were bunched up.
- Improved performance of OCR jobs to reduce database load. OCR jobs now run with unlimited parallelism and are not affected by `JOB_PIPELINE_PARALLELISM`.

### Added

- A new env var `JOB_PIPELINE_MAX_RUN_DURATION` has been added which controls maximum duration of the total run.

## [0.9.9] - 2021-01-18

### Added

- New CLI commands for key management:
  - `chainlink keys eth import`
  - `chainlink keys eth export`
  - `chainlink keys eth delete`
- All keys other than VRF keys now share the same password. If you have OCR, P2P, and ETH keys encrypted with different passwords, re-insert them into your DB encrypted with the same password prior to upgrading.

### Fixed

- Fixed reading of function selector values in DB.
- Support for bignums encoded in CBOR
- Silence spurious `Job spawner ORM attempted to claim locally-claimed job` warnings
- OCR now drops transmissions instead of queueing them if the node is out of Ether
- Fixed a long-standing issue where standby nodes would hold transactions open forever while waiting for a lock. This was preventing postgres from running necessary cleanup operations, resulting in bad database performance. Any node operators running standby failover chainlink nodes should see major database performance improvements with this release and may be able to reduce the size of their database instances.
- Fixed an issue where expired session tokens in operator UI would cause a large number of requests to be sent to the node, resulting in a temporary rate-limit and 429 errors.
- Fixed issue whereby http client could leave too many open file descriptors

### Changed

- Key-related API endpoints have changed. All key-related commands are now namespaced under `/v2/keys/...`, and are standardized across key types.
- All key deletion commands now perform a soft-delete (i.e. archive) by default. A special CLI flag or query string parameter must be provided to hard-delete a key.
- Node now supports multiple OCR jobs sharing the same peer ID. If you have more than one key in your database, you must now specify `P2P_PEER_ID` to indicate which key to use.
- `DATABASE_TIMEOUT` is now set to 0 by default, so that nodes will wait forever for a lock. If you already have `DATABASE_TIMEOUT=0` set explicitly in your env (most node operators) then you don't need to do anything. If you didn't have it set, and you want to keep the old default behaviour where a node exits shortly if it can't get a lock, you can manually set `DATABASE_TIMEOUT=500ms` in your env.
- OCR bootstrap node no longer sends telemetry to the endpoint specified in the OCR job spec under `MonitoringEndpoint`.

## [0.9.8] - 2020-12-17

### Fixed

- An issue where the node would emit warnings on startup for fluxmonitor contracts

## [0.9.7] - 2020-12-14

### Added

- OCR bootstrap node now sends telemetry to the endpoint specified in the OCR job spec under `MonitoringEndpoint`.
- Adds "Account addresses" table to the `/keys` page.

### Changed

- Old jobs now allow duplicate job names. Also, if the name field is empty we no longer generate a name.
- Removes broken `ACCOUNT_ADDRESS` field from `/config` page.

### Fixed

- Brings `/runs` tab back to the operator UI.
- Signs out a user from operator UI on authentication error.
- OCR jobs no longer require defining v1 bootstrap peers unless `P2P_NETWORKING_STACK=V1`

#### BREAKING CHANGES

- Commands for creating/managing legacy jobs and OCR jobs have changed, to reduce confusion and accommodate additional types of jobs using the new pipeline.
- If `P2P_NETWORKING_STACK=V1V2`, then `P2PV2_BOOTSTRAPPERS` must also be set

#### V1 jobs

`jobs archive` => `job_specs archive`
`jobs create` => `job_specs create`
`jobs list` => `job_specs list`
`jobs show` => `job_specs show`

#### V2 jobs (currently only applies to OCR)

`jobs createocr` => `jobs create`
`jobs deletev2` => `jobs delete`
`jobs run` => `jobs run`

## [0.9.6] - 2020-11-23

- OCR pipeline specs can now be configured on a per-task basis to allow unrestricted network access for http tasks. Example like so:

```
ds1          [type=http method=GET url="http://example.com" allowunrestrictednetworkaccess="true"];
ds1_parse    [type=jsonparse path="USD" lax="true"];
ds1_multiply [type=multiply times=100];
ds1 -> ds1_parse -> ds1_multiply;
```

- New prometheus metrics as follows:

```
Name: "pipeline_run_errors",
Help: "Number of errors for each pipeline spec",

Name: "pipeline_run_total_time_to_completion",
Help: "How long each pipeline run took to finish (from the moment it was created)",

Name: "pipeline_tasks_total_finished",
Help: "The total number of pipline tasks which have finished",

Name: "pipeline_task_execution_time",
Help: "How long each pipeline task took to execute",

Name: "pipeline_task_http_fetch_time",
Help: "Time taken to fully execute the HTTP request",

Name: "pipeline_task_http_response_body_size",
Help: "Size (in bytes) of the HTTP response body",

Name: "pipeline_runs_queued",
Help: "The total number of pipline runs that are awaiting execution",

Name: "pipeline_task_runs_queued",
Help: "The total number of pipline task runs that are awaiting execution",
```

### Changed

Numerous key-related UX improvements:

- All key-related commands have been consolidated under the `chainlink keys` subcommand:
  - `chainlink createextrakey` => `chainlink keys eth create`
  - `chainlink admin info` => `chainlink keys eth list`
  - `chainlink node p2p [create|list|delete]` => `chainlink keys p2p [create|list|delete]`
  - `chainlink node ocr [create|list|delete]` => `chainlink keys ocr [create|list|delete]`
  - `chainlink node vrf [create|list|delete]` => `chainlink keys vrf [create|list|delete]`
- Deleting OCR key bundles and P2P key bundles now archives them (i.e., soft delete) so that they can be recovered if needed. If you want to hard delete a key, pass the new `--hard` flag to the command, e.g. `chainlink keys p2p delete --hard 6`.
- Output from ETH/OCR/P2P/VRF key CLI commands now renders consistently.
- Deleting an OCR/P2P/VRF key now requires confirmation from the user. To skip confirmation (e.g. in shell scripts), pass `--yes` or `-y`.
- The `--ocrpassword` flag has been removed. OCR/P2P keys now share the same password at the ETH key (i.e., the password specified with the `--password` flag).

Misc:

- Two new env variables are added `P2P_ANNOUNCE_IP` and `P2P_ANNOUNCE_PORT` which allow node operators to override locally detected values for the chainlink node's externally reachable IP/port.
- `OCR_LISTEN_IP` and `OCR_LISTEN_PORT` have been renamed to `P2P_LISTEN_IP` and `P2P_LISTEN_PORT` for consistency.
- Support for adding a job with the same name as one that was deleted.

### Fixed

- Fixed an issue where the HTTP adapter would send an empty body on retries.
- Changed the default `JOB_PIPELINE_REAPER_THRESHOLD` value from `7d` to `168h` (hours are the highest time unit allowed by `time.Duration`).

## [0.9.5] - 2020-11-12

### Changed

- Updated from Go 1.15.4 to 1.15.5.

## [0.9.4] - 2020-11-04

### Fixed

- Hotfix to fix an issue with httpget adapter

## [0.9.3] - 2020-11-02

### Added

- Add new subcommand `node hard-reset` which is used to remove all state for unstarted and pending job runs from the database.

### Changed

- Chainlink now requires Postgres >= 11.x. Previously this was a recommendation, this is now a hard requirement. Migrations will fail if run on an older version of Postgres.
- Database improvements that greatly reduced the number of open Postgres connections
- Operator UI /jobs page is now searchable
- Jobs now accept a name field in the jobspecs

## [0.9.2] - 2020-10-15

### Added

- Bulletproof transaction manager enabled by default
- Fluxmonitor support enabled by default

### Fixed

- Improve transaction manager architecture to be more compatible with `ETH_SECONDARY_URL` option (i.e. concurrent transaction submission to multiple different eth nodes). This also comes with some minor performance improvements in the tx manager and more correct handling of some extremely rare edge cases.
- As a side effect, we now no longer handle the case where an external wallet used the chainlink ethereum private key to send a transaction. This use-case was already explicitly unsupported, but we made a best-effort attempt to handle it. We now make no attempt at all to handle it and doing this WILL result in your node not sending the data that it expected to be sent for the nonces that were used by an external wallet.
- Operator UI now shows booleans correctly

### Changed

- ETH_MAX_GAS_PRICE_WEI now 1500Gwei by default

## [0.8.18] - 2020-10-01

### Fixed

- Prometheus gas_updater_set_gas_price metric now only shows last gas price instead of every block since restart

## [0.8.17] - 2020-09-28

### Added

- Add new env variable ETH_SECONDARY_URL. Default is unset. You may optionally set this to a http(s) ethereum RPC client URL. If set, transactions will also be broadcast to this secondary ethereum node. This allows transaction broadcasting to be more robust in the face of primary ethereum node bugs or failures.
- Remove configuration option ORACLE_CONTRACT_ADDRESS, it had no effect
- Add configuration option OPERATOR_CONTRACT_ADDRESS, it filters the contract addresses the node should listen to for Run Logs
- At startup, the chainlink node will create a new funding address. This will initially be used to pay for cancelling stuck transactions.

### Fixed

- Gas bumper no longer hits database constraint error if ETH_MAX_GAS_PRICE_WEI is reached (this was actually mostly harmless, but the errors were annoying)

### Changes

- ETH_MAX_GAS_PRICE_WEI now defaults to 1500 gwei

## [0.8.16] - 2020-09-18

### Added

- The chainlink node now will bump a limited configurable number of transactions at once. This is configured with the ETH_GAS_BUMP_TX_DEPTH variable which is 10 by default. Set to 0 to disable (the old behaviour).

### Fixed

- ETH_DISABLED flag works again

## [0.8.15] - 2020-09-14

### Added

- Chainlink header images to the following `README.md` files: root, core,
  evm-contracts, and evm-test-helpers.
- Database migrations: new log_consumptions records will contain the number of the associated block.
  This migration will allow future version of chainlink to automatically clean up unneeded log_consumption records.
  This migration should execute very fast.
- External Adapters for the Flux Monitor will now receive the Flux Monitor round state info as the meta payload.
- Reduce frequency of balance checking.

### Fixed

Previously when the node was overloaded with heads there was a minor possibility it could get backed up with a very large head queue, and become unstable. Now, we drop heads instead in this case and noisily emit an error. This means the node should more gracefully handle overload conditions, although this is still dangerous and node operators should deal with it immediately to avoid missing jobs.

A new environment variable is introduced to configure this, called `ETH_HEAD_TRACKER_MAX_BUFFER_SIZE`. It is recommended to leave this set to the default of "3".

A new prometheus metric is also introduced to track dropped heads, called `head_tracker_num_heads_dropped`. You may wish to set an alert on a rule such as `increase(chainlink_dropped_heads[5m]) > 0`.

## [0.8.14] - 2020-09-02

## Changed

- Fix for gas bumper
- Fix for broadcast-transactions function

## [0.8.13] - 2020-08-31

## Changed

- Fix for gas bumper
- Fix for broadcast-transactions function

## [0.8.13] - 2020-08-31

### Changed

- Performance improvements when using BulletproofTxManager.

## [0.8.12] - 2020-08-10

### Fixed

- Added a workaround for Infura users who are seeing "error getting balance: header not found".
  This behaviour is due to Infura announcing it has a block, but when we request our balance in this block, the eth node doesn't have the block in memory. The workaround is to add a configurable lag time on balance update requests. The default is set to 1 but this is configurable via a new environment variable `ETH_BALANCE_MONITOR_BLOCK_DELAY`.

## [0.8.11] - 2020-07-27

### Added

- Job specs now support pinning to multiple keys using the new `fromAddresses` field in the ethtx task spec.

### Changed

- Using `fromAddress` in ethtx task specs has been deprecated. Please use `fromAddresses` instead.

### Breaking changes

- Support for RunLogTopic0original and RunLogTopic20190123withFullfillmentParams logs has been dropped. This should not affect any users since these logs predate Chainlink's mainnet launch and have never been used on mainnet.

IMPORTANT: The selection mechanism for keys has changed. When an ethtx task spec is not pinned to a particular key by defining `fromAddress` or `fromAddresses`, the node will now cycle through all available keys in round-robin fashion. This is a change from the previous behaviour where nodes would only pick the earliest created key.

This is done to allow increases in throughput when a node operator has multiple whitelisted addresses for their oracle.

If your node has multiple keys, you will need to take one of the three following actions:

1. Make sure all keys are valid for all job specs
2. Pin job specs to a valid subset of key(s) using `fromAddresses`
3. Delete the key(s) you don't want to use

If your node only has one key, no action is required.

## [0.8.10] - 2020-07-14

### Fixed

- Incorrect sequence on keys table in some edge cases

## [0.8.9] - 2020-07-13

### Added

- Added a check on sensitive file ownership that gives a warning if certain files are not owned by the user running chainlink
- Added mechanism to asynchronously communicate when a job spec has an ethereum interaction error (or any async error) with a UI screen
- Gas Bumper now bumps based on the current gas price instead of the gas price of the original transaction

### Fixed

- Support for multiple node addresses

## [0.8.8] - 2020-06-29

### Added

- `ethtx` tasks now support a new parameter, `minRequiredOutgoingConfirmations` which allows you to tune how many confirmations are required before moving on from an `ethtx` task on a per-task basis (only works with BulletproofTxManager). If it is not supplied, the default of `MIN_OUTGOING_CONFIRMATIONS` is used (same as the old behaviour).

### Changed

- HeadTracker now automatically backfills missing heads up to `ETH_FINALITY_DEPTH`
- The strategy for gas bumping has been changed to produce a potentially higher gas cost in exchange for the transaction getting through faster.

### Breaking changes

- `admin withdraw` command has been removed. This was only ever useful to withdraw LINK if the Oracle contract was owned by the Chainlink node address. It is no longer recommended having the Oracle owner be the chainlink node address.
- Fixed `txs create` to send the amount in Eth not in Wei (as per the documentation)

## [0.8.7] - 2020-06-15

### Added

This release contains a number of features aimed at improving the node's reliability when putting transactions on-chain.

- An experimental new transaction manager is introduced that delivers reliability improvements compared to the old one, especially when faced with difficult network conditions or spiking gas prices. It also reduces load on the database and makes fewer calls to the eth node compared to the old tx manager.
- Along with the new transaction manager is a local client command for manually controlling the node nonce - `setnextnonce`. This should never be necessary under normal operation and is included only for use in emergencies.
- New prometheus metrics for the head tracker:
  - `head_tracker_heads_in_queue` - The number of heads currently waiting to be executed. You can think of this as the 'load' on the head tracker. Should rarely or never be more than 0.
  - `head_tracker_callback_execution_duration` - How long it took to execute all callbacks. If the average of this exceeds the time between blocks, your node could lag behind and delay transactions.
- Nodes transmit their build info to Explorer for better debugging/tracking.

### Env var changes

- `ENABLE_BULLETPROOF_TX_MANAGER` - set this to true to enable the experimental new transaction manager
- `ETH_GAS_BUMP_PERCENT` default value has been increased from 10% to 20%
- `ETH_GAS_BUMP_THRESHOLD` default value has been decreased from 12 to 3
- `ETH_FINALITY_DEPTH` specifies how deep protection should be against re-orgs. The default is 50. It only applies if BulletproofTxManager is enabled. It is not recommended changing this setting.
- `EthHeadTrackerHistoryDepth` specifies how many heads the head tracker should keep in the database. The default is 100. It is not recommended changing this setting.
- Update README.md with links to mockery, jq, and gencodec as they are required to run `go generate ./...`

## [0.8.6] - 2020-06-08

### Added

- The node now logs the eth client RPC calls
- More reliable Ethereum block header tracking
- Limit the amount of an HTTP response body that the node will read
- Make Aggregator contract interface viewable
- More resilient handling of chain reorganizations

## [0.8.5] - 2020-06-01

### Added

- The chainlink node can now be configured to backfill logs from `n` blocks after a
  connection to the ethereum client is reset. This value is specified with an environment
  variable `BLOCK_BACKFILL_DEPTH`.
- The chainlink node now sets file permissions on sensitive files on startup (tls, .api, .env, .password and secret)
- AggregatorInterface now has description and version fields.

### Changed

- Solidity: Renamed the previous `AggregatorInterface.sol` to
  `HistoricAggregatorInterface.sol`. Users are encouraged to use the new methods
  introduced on the `AggregatorInterface`(`getRoundData` and `latestRoundData`),
  as they return metadata to indicate freshness of the data in a single
  cross-contract call.
- Solidity: Marked `HistoricAggregatorInterface` methods (`latestAnswer`,
  `latestRound`, `latestTimestamp`, `getAnswer`, `getTimestamp`) as deprecated
  on `FluxAggregator`, `WhitelistedAggregator`, `AggregatorProxy`,
  `WhitelistedAggregatorProxy`.
- Updated the solidity compiler version for v0.6 from 0.6.2 to 0.6.6.
- AccessControlledAggregatorProxy checks an external contract for users to be able to
  read functions.

### Fixed

- Fluxmonitor jobs now respect the `minPayment` field on job specs and won't poll if the contract
  does not have sufficient funding. This allows certain jobs to require a larger payment
  than `MINIMUM_CONTRACT_PAYMENT`.

## [0.8.4] - 2020-05-18

### Added

- Fluxmonitor initiators may now optionally include an `absoluteThreshold`
  parameter. To trigger a new on-chain report, the absolute difference in the feed
  value must change by at least the `absoluteThreshold` value. If it is
  unspecified or zero, fluxmonitor behavior is unchanged.
- Database Migrations: Add created_at and updated_at to all tables allowing for
  better historical insights. This migration may take a minute or two on large
  databases.

### Fixed

- Fix incorrect permissions on some files written by the node
  Prevent a case where duplicate ethereum keys could be added
  Improve robustness and reliability of ethtx transaction logic

## [0.8.3] - 2020-05-04

### Added

- Added Changelog.
- Database Migrations: There a number of database migrations included in this
  release as part of our ongoing effort to make the node even more reliable and
  stable, and build a firm foundation for future development.

### Changed

- New cron strings MUST now include time zone. If you want your jobs to run in
  UTC for example: `CRON_TZ=UTC * * * * *`. Previously, jobs specified without a
  time zone would run in the server's native time zone, which in most cases is UTC
  but this was never guaranteed.

### Fixed

- Fix crash in experimental gas updater when run on Kovan network

## [0.8.2] - 2020-04-20

## [0.8.1] - 2020-04-08

## [0.8.0] - 2020-04-06<|MERGE_RESOLUTION|>--- conflicted
+++ resolved
@@ -121,18 +121,9 @@
 
 ## 2.7.2 - 2023-12-14
 
-<<<<<<< HEAD
 ### Fixed
 
 - Fixed a bug that caused nodes without OCR or OCR2 enabled to fail config validation if `P2P.V2` was not explicitly disabled. With this fix, NOPs will not have to make changes to their config. 
-=======
-<!-- unreleasedstop -->
-## 2.7.2 - 2023-12-14
-
-### Fixed
-
-- Fixed a bug that caused nodes without OCR or OCR2 enabled to fail config validation if `P2P.V2` was not explicitly disabled. With this fix, NOPs will not have to make changes to their config.
->>>>>>> 78e96d10
 
 ## 2.7.1 - 2023-11-21
 
