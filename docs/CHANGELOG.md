--- conflicted
+++ resolved
@@ -13,13 +13,11 @@
 
 Chainlink now supports more than one primary eth node per chain. Requests are round-robined.
 
-<<<<<<< HEAD
 Add CRUD functionality for EVM Chains and Nodes through Operator UI
-=======
+
 ### Changed
 
 Default minimum payment on mainnet has been reduced from 1 LINK to 0.1 LINK.
->>>>>>> be421404
 
 ### Removed
 
