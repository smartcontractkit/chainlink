# Changelog Chainlink Core

All notable changes to this project will be documented in this file.

The format is based on [Keep a Changelog](https://keepachangelog.com/en/1.0.0/),
and this project adheres to [Semantic Versioning](https://semver.org/spec/v2.0.0.html).

## [Unreleased]

### Added 

<<<<<<< HEAD
- Added per job spec and per job type gas limit control. The following rule of precedence is applied:

1. task-specific parameter `gasLimit` overrides anything else when specified (e.g. ETH Tx Task has such the parameter).
2. job-spec attribute `gasLimit` has the scope of the current job spec only.
3. job-type limits `ETH_GAS_LIMIT_*_JOB_TYPE` affect any jobs of the corresponding type:

```
ETH_GAS_LIMIT_OCR_JOB_TYPE    # EVM.GasEstimator.LimitOCRJobType
ETH_GAS_LIMIT_DR_JOB_TYPE     # EVM.GasEstimator.LimitDRJobType
ETH_GAS_LIMIT_VRF_JOB_TYPE    # EVM.GasEstimator.LimitVRFJobType
ETH_GAS_LIMIT_FM_JOB_TYPE     # EVM.GasEstimator.LimitFMJobType
ETH_GAS_LIMIT_KEEPER_JOB_TYPE # EVM.GasEstimator.LimitKeeperJobType
```

4. global `ETH_GAS_LIMIT_DEFAULT` (`EVM.GasEstimator.LimitDefault`) value is the last resort.
=======
- Added job spec attribute `gasLimit` which allows job-specific overrides of the default `ETH_GAS_LIMIT_DEFAULT` value for gas limit.
- Added official support for Besu execution client
>>>>>>> a565c9d7

### Changed

- After feedback from users, password complexity requirements have been simplified. These are the new, simplified requirements for any kind of password used with Chainlink:
1. Must be 16 characters or more
2. Must not contain leading or trailing whitespace
3. User passwords must not contain the user's API email

- Simplified the Keepers job spec by removing the observation source from the required parameters.

## Added

- `p2pv2Bootstrappers` has been added as a new optional property of OCR1 job specs; default may still be specified with P2PV2_BOOTSTRAPPERS config param

## [1.5.1] - 2022-06-27

### Fixed

- Fix rare out-of-sync to invalid-chain-id transaction
- Fix key-specific max gas limits for gas estimator and ensure we do not bump gas beyond key-specific limits
- Fix EVM_FINALITY_DEPTH => ETH_FINALITY_DEPTH

## [1.5.0] - 2022-06-21

### Changed

- Chainlink will now log a warning if the postgres database password is missing or too insecure. Passwords should conform to the following rules:
```
Must be longer than 12 characters
Must comprise at least 3 of:
	lowercase characters
	uppercase characters
	numbers
	symbols
Must not comprise:
	More than three identical consecutive characters
	Leading or trailing whitespace (note that a trailing newline in the password file, if present, will be ignored)
```
For backward compatibility all insecure passwords will continue to work, however in a future version of Chainlink insecure passwords will prevent application boot. To bypass this check at your own risk, you may set `SKIP_DATABASE_PASSWORD_COMPLEXITY_CHECK=true`.

- `MIN_OUTGOING_CONFIRMATIONS` has been removed and no longer has any effect. `ETH_FINALITY_DEPTH` is now used as the default for `ethtx` confirmations instead. You may override this on a per-task basis by setting `minConfirmations` in the task definition e.g. `foo [type=ethtx minConfirmations=42 ...]`. NOTE: This may have a minor impact on performance on very high throughput chains. If you don't care about reporting task status in the UI, it is recommended to set `minConfirmations=0` in your job specs. For more details, see the [relevant section of the performance tuning guide](https://www.notion.so/chainlink/EVM-performance-configuration-handbook-a36b9f84dcac4569ba68772aa0c1368c#e9998c2f722540b597301a640f53cfd4).

- The following ENV variables have been deprecated, and will be removed in a future release: `INSECURE_SKIP_VERIFY`, `CLIENT_NODE_URL`, `ADMIN_CREDENTIALS_FILE`. These vars only applied to Chainlink when running in client mode and have been replaced by command line args, notably: `--insecure-skip-verify`, `--remote-node-url URL` and `--admin-credentials-file FILE` respectively. More information can be found by running `./chainlink --help`.

- The `Optimism2` `GAS_ESTIMATOR_MODE` has been renamed to `L2Suggested`. The old name is still supported for now.

- The `p2pBootstrapPeers` property on OCR2 job specs has been renamed to `p2pv2Bootstrappers`.

### Added 
- Added `ETH_USE_FORWARDERS` config option to enable transactions forwarding contracts.
- In job pipeline (direct request) the three new block variables are exposed:
  - `$(jobRun.blockReceiptsRoot)` : the root of the receipts trie of the block (hash)
  - `$(jobRun.blockTransactionsRoot)` : the root of the transaction trie of the block (hash)
  - `$(jobRun.blockStateRoot)` : the root of the final state trie of the block (hash)
- `ethtx` tasks can now be configured to error if the transaction reverts on-chain. You must set `failOnRevert=true` on the task to enable this behavior, like so:

`foo [type=ethtx failOnRevert=true ...]`

So the `ethtx` task now works as follows:

If minConfirmations == 0, task always succeeds and nil is passed as output
If minConfirmations > 0, the receipt is passed through as output
If minConfirmations > 0 and failOnRevert=true then the ethtx task will error on revert

If `minConfirmations` is not set on the task, the chain default will be used which is usually 12 and always greater than 0.

- `http` task now allows specification of request headers. Use like so: `foo [type=http headers="[\\"X-Header-1\\", \\"value1\\", \\"X-Header-2\\", \\"value2\\"]"]`.


### Fixed
- Fixed `max_unconfirmed_age` metric. Previously this would incorrectly report the max time since the last rebroadcast, capping the upper limit to the EthResender interval. This now reports the correct value of total time elapsed since the _first_ broadcast.
- Correctly handle the case where bumped gas would exceed the RPC node's configured maximum on Fantom (note that node operators should check their Fantom RPC node configuration and remove the fee cap if there is one)
- Fixed handling of Metis internal fee change

### Removed

- The `Optimism` OVM 1.0 `GAS_ESTIMATOR_MODE` has been removed.

## [1.4.1] - 2022-05-11

### Fixed

- Ensure failed EthSubscribe didn't register a (*rpc.ClientSubscription)(nil) which would lead to a panic on Unsubscribe
- Fixes parsing of float values on job specs

## [1.4.0] - 2022-05-02

### Added

- JSON parse tasks (v2) now support a custom `separator` parameter to substitute for the default `,`.
- Log slow SQL queries
- Fantom and avalanche block explorer urls
- Display `requestTimeout` in job UI
- Keeper upkeep order is shuffled

### Fixed

- `LOG_FILE_MAX_SIZE` handling
- Improved websocket subscription management (fixes issues with multiple-primary-node failover from 1.3.x)
- VRFv2 fixes and enhancements
- UI support for `minContractPaymentLinkJuels`

## [1.3.0] - 2022-04-18

### Added

- Added support for Keeper registry v1.2 in keeper jobs
- Added disk rotating logs. Chainlink will now always log to disk at debug level. The default output directory for debug logs is Chainlink's root directory (ROOT_DIR) but can be configured by setting LOG_FILE_DIR. This makes it easier for node operators to report useful debugging information to Chainlink's team, since all the debug logs are conveniently located in one directory. Regular logging to STDOUT still works as before and respects the LOG_LEVEL env var. If you want to log in disk at a particular level, you can pipe STDOUT to disk. This automatic debug-logs-to-disk feature is enabled by default, and will remain enabled as long as the `LOG_FILE_MAX_SIZE` ENV var is set to a value greater than zero. The amount of disk space required for this feature to work can be calculated with the following formula: `LOG_FILE_MAX_SIZE` * (`LOG_FILE_MAX_BACKUPS` + 1). If your disk doesn't have enough disk space, the logging will pause and the application will log Errors until space is available again. New environment variables related to this feature:
  - `LOG_FILE_MAX_SIZE` (default: 5120mb) - this env var allows you to override the log file's max size (in megabytes) before file rotation.
  - `LOG_FILE_MAX_AGE` (default: 0) - if `LOG_FILE_MAX_SIZE` is set, this env var allows you to override the log file's max age (in days) before file rotation. Keeping this config with the default value means not to remove old log files.
  - `LOG_FILE_MAX_BACKUPS` (default: 1) - if `LOG_FILE_MAX_SIZE` is set, this env var allows you to override the max amount of old log files to retain. Keeping this config with the default value means to retain 1 old log file at most (though `LOG_FILE_MAX_AGE` may still cause them to get deleted). If this is set to 0, the node will retain all old log files instead.
- Added support for the `force` flag on `chainlink blocks replay`. If set to true, already consumed logs that would otherwise be skipped will be rebroadcasted.
- Added version compatibility check when using CLI to login to a remote node. flag `bypass-version-check` skips this check.
- Interrim solution to set multiple nodes/chains from ENV. This gives the ability to specify multiple RPCs that the Chainlink node will constantly monitor for health and sync status, detecting dead nodes and out of sync nodes, with automatic failover. This is a temporary stand-in until configuration is overhauled and will be removed in future in favor of a config file. Set as such: `EVM_NODES='{...}'` where the var is a JSON array containing the node specifications. This is not compatible with using any other way to specify node via env (e.g. `ETH_URL`, `ETH_SECONDARY_URL`, `ETH_CHAIN_ID` etc). **WARNING**: Setting this environment variable will COMPLETELY ERASE your `evm_nodes` table on every boot and repopulate from the given data, nullifying any runtime modifications. Make sure to carefully read the [EVM performance configuration guide](https://chainlink.notion.site/EVM-performance-configuration-handbook-a36b9f84dcac4569ba68772aa0c1368c) for best practices here.

For example:

```bash
export EVM_NODES='
[
	{
		"name": "primary_1",
		"evmChainId": "137",
		"wsUrl": "wss://endpoint-1.example.com/ws",
    "httpUrl": "http://endpoint-1.example.com/",
		"sendOnly": false
	},
	{
		"name": "primary_2",
		"evmChainId": "137",
		"wsUrl": "ws://endpoint-2.example.com/ws",
    "httpUrl": "http://endpoint-2.example.com/",
		"sendOnly": false
	},
	{
		"name": "primary_3",
		"evmChainId": "137",
		"wsUrl": "wss://endpoint-3.example.com/ws",
    "httpUrl": "http://endpoint-3.example.com/",
		"sendOnly": false
	},
	{
		"name": "sendonly_1",
		"evmChainId": "137",
		"httpUrl": "http://endpoint-4.example.com/",
		"sendOnly": true
	},
  {
		"name": "sendonly_2",
		"evmChainId": "137",
		"httpUrl": "http://endpoint-5.example.com/",
		"sendOnly": true
	}
]
'
```

### Changed

- Changed default locking mode to "dual". Bugs in lease locking have been ironed out and this paves the way to making "lease" the default in the future. It is recommended to set `DATABASE_LOCKING_MODE=lease`, default is set to "dual" only for backwards compatibility.
- EIP-1559 is now enabled by default on mainnet. To disable (go back to legacy mode) set `EVM_EIP1559_DYNAMIC_FEES=false`. The default settings should work well, but if you wish to tune your gas controls, see the [documentation](https://docs.chain.link/docs/configuration-variables/#evm-gas-controls).

Note that EIP-1559 can be manually enabled on other chains by setting `EVM_EIP1559_DYNAMIC_FEES=true` but we only support it for official Ethereum mainnet and testnets. It is _not_ recommended enabling this setting on Polygon since during our testing process we found that the EIP-1559 fee market appears to be broken on all Polygon chains and EIP-1559 transactions are actually less likely to get included than legacy transactions.

See issue: https://github.com/maticnetwork/bor/issues/347

- The pipeline task runs have changed persistence protocol (database), which will result in inability to decode some existing task runs. All new runs should be working with no issues.

### Removed

- `LOG_TO_DISK` ENV var.

## [1.2.1] - 2022-03-17

This release hotfixes issues from moving a new CI/CD system. Feature-wise the functionality is the same as `v1.2.0`.

### Fixed

- Fixed CI/CD issue where environment variables were not being passed into the underlying build

## [1.2.0] - 2022-03-02

### Added

- Added support for the Nethermind Ethereum client.
- Added support for batch sending telemetry to the ingress server to improve performance.
- Added v2 P2P networking support (alpha)

New ENV vars:

- `ADVISORY_LOCK_CHECK_INTERVAL` (default: 1s) - when advisory locking mode is enabled, this controls how often Chainlink checks to make sure it still holds the advisory lock. It is recommended to leave this at the default.
- `ADVISORY_LOCK_ID` (default: 1027321974924625846) - when advisory locking mode is enabled, the application advisory lock ID can be changed using this env var. All instances of Chainlink that might run on a particular database must share the same advisory lock ID. It is recommended to leave this at the default.
- `LOG_FILE_DIR` (default: chainlink root directory) - if `LOG_FILE_MAX_SIZE` is set, this env var allows you to override the output directory for logging.
- `SHUTDOWN_GRACE_PERIOD` (default: 5s) - when node is shutting down gracefully and exceeded this grace period, it terminates immediately (trying to close DB connection) to avoid being SIGKILLed.
- `SOLANA_ENABLED` (default: false) - set to true to enable Solana support
- `TERRA_ENABLED` (default: false) - set to true to enable Terra support
- `BLOCK_HISTORY_ESTIMATOR_EIP1559_FEE_CAP_BUFFER_BLOCKS` - if EIP1559 mode is enabled, this optional env var controls the buffer blocks to add to the current base fee when sending a transaction. By default, the gas bumping threshold + 1 block is used. It is not recommended to change this unless you know what you are doing.
- `TELEMETRY_INGRESS_BUFFER_SIZE` (default: 100) - the number of telemetry messages to buffer before dropping new ones
- `TELEMETRY_INGRESS_MAX_BATCH_SIZE` (default: 50) - the maximum number of messages to batch into one telemetry request
- `TELEMETRY_INGRESS_SEND_INTERVAL` (default: 500ms) - the cadence on which batched telemetry is sent to the ingress server
- `TELEMETRY_INGRESS_SEND_TIMEOUT` (default: 10s) - the max duration to wait for the request to complete when sending batch telemetry
- `TELEMETRY_INGRESS_USE_BATCH_SEND` (default: true) - toggles sending telemetry using the batch client to the ingress server
- `NODE_NO_NEW_HEADS_THRESHOLD` (default: 3m) - RPC node will be marked out-of-sync if it does not receive a new block for this length of time. Set to 0 to disable head monitoring for liveness checking,
- `NODE_POLL_FAILURE_THRESHOLD` (default: 5) - number of consecutive failed polls before an RPC node is marked dead. Set to 0 to disable poll liveness checking.
- `NODE_POLL_INTERVAL` (default: 10s) - how often to poll. Set to 0 to disable all polling.

#### Bootstrap job

Added a new `bootstrap` job type. This job removes the need for every job to implement their own bootstrapping logic.
OCR2 jobs with `isBootstrapPeer=true` are automatically migrated to the new format.
The spec parameters are similar to a basic OCR2 job, an example would be:

```
type            = "bootstrap"
name            = "bootstrap"
relay           = "evm"
schemaVersion	= 1
contractID      = "0xAb5801a7D398351b8bE11C439e05C5B3259aeC9B"
[relayConfig]
chainID	        = 4
```

#### EVM node hot failover and liveness checking

Chainlink now supports hot failover and liveness checking for EVM nodes. This completely supercedes and replaces the Fiews failover proxy and should remove the need for any kind of failover proxy between Chainlink and its RPC nodes.

In order to use this feature, you'll need to set multiple primary RPC nodes.

### Removed

- `deleteuser` CLI command.

### Changed

`EVM_DISABLED` has been deprecated and replaced by `EVM_ENABLED` for consistency with other feature flags.
`ETH_DISABLED` has been deprecated and replaced by `EVM_RPC_ENABLED` for consistency, and because this was confusingly named. In most cases you want to set `EVM_ENABLED=false` and not `EVM_RPC_ENABLED=false`.

Log colorization is now disabled by default because it causes issues when piped to text files. To re-enable log colorization, set `LOG_COLOR=true`.

#### Polygon/matic defaults changed

Due to increasingly hostile network conditions on Polygon we have had to increase a number of default limits. This is to work around numerous and very deep re-orgs, high mempool pressure and a failure by the network to propagate transactions properly. These new limits are likely to increase load on both your Chainlink node and database, so please be sure to monitor CPU and memory usage on both and make sure they are adequately specced to handle the additional load.

## [1.1.1] - 2022-02-14

### Added

- `BLOCK_HISTORY_ESTIMATOR_EIP1559_FEE_CAP_BUFFER_BLOCKS` - if EIP1559 mode is enabled, this optional env var controls the buffer blocks to add to the current base fee when sending a transaction. By default, the gas bumping threshold + 1 block is used. It is not recommended to change this unless you know what you are doing.
- `EVM_GAS_FEE_CAP_DEFAULT` - if EIP1559 mode is enabled, and FixedPrice gas estimator is used, this env var controls the fixed initial fee cap.
- Allow dumping pprof even when not in dev mode, useful for debugging (go to /v2/debug/pprof as a logged in user)

### Fixed

- Update timeout so we don’t exit early on very large log broadcaster backfills

#### EIP-1559 Fixes

Fixed issues with EIP-1559 related to gas bumping. Due to [go-ethereum's implementation](https://github.com/ethereum/go-ethereum/blob/bff330335b94af3643ac2fb809793f77de3069d4/core/tx_list.go#L298) which introduces additional restrictions on top of the EIP-1559 spec, we must bump the FeeCap at least 10% each time in order for the gas bump to be accepted.

The new EIP-1559 implementation works as follows:

If you are using FixedPriceEstimator:
- With gas bumping disabled, it will submit all transactions with `feecap=ETH_MAX_GAS_PRICE_WEI` and `tipcap=EVM_GAS_TIP_CAP_DEFAULT`
- With gas bumping enabled, it will submit all transactions initially with `feecap=EVM_GAS_FEE_CAP_DEFAULT` and `tipcap=EVM_GAS_TIP_CAP_DEFAULT`.

If you are using BlockHistoryEstimator (default for most chains):
- With gas bumping disabled, it will submit all transactions with `feecap=ETH_MAX_GAS_PRICE_WEI` and `tipcap=<calculated using past blocks>`
- With gas bumping enabled (default for most chains) it will submit all transactions initially with `feecap=current block base fee * (1.125 ^ N)` where N is configurable by setting BLOCK_HISTORY_ESTIMATOR_EIP1559_FEE_CAP_BUFFER_BLOCKS but defaults to `gas bump threshold+1` and `tipcap=<calculated using past blocks>`

Bumping works as follows:

- Increase tipcap by `max(tipcap * (1 + ETH_GAS_BUMP_PERCENT), tipcap + ETH_GAS_BUMP_WEI)`
- Increase feecap by `max(feecap * (1 + ETH_GAS_BUMP_PERCENT), feecap + ETH_GAS_BUMP_WEI)`

## [1.1.0] - 2022-01-25

### Added

- Added support for Sentry error reporting. Set `SENTRY_DSN` at run-time to enable reporting.
- Added Prometheus counters: `log_warn_count`, `log_error_count`, `log_critical_count`, `log_panic_count` and `log_fatal_count` representing the corresponding number of warning/error/critical/panic/fatal messages in the log.
- The new prometheus metric `tx_manager_tx_attempt_count` is a Prometheus Gauge that should represent the total number of Transactions attempts that awaiting confirmation for this node.
- The new prometheus metric `version` that displays the node software version (tag) as well as the corresponding commit hash.
- CLI command `keys eth list` is updated to display key specific max gas prices.
- CLI command `keys eth create` now supports optional `maxGasPriceGWei` parameter.
- CLI command `keys eth update` is added to update key specific parameters like `maxGasPriceGWei`.
- Add partial support for Moonriver chain
- For OCR jobs, `databaseTimeout`, `observationGracePeriod` and `contractTransmitterTransmitTimeout` can be specified to override chain-specific default values.

Two new log levels have been added.

- `[crit]`: *Critical* level logs are more severe than `[error]` and require quick action from the node operator.
- `[debug] [trace]`: *Trace* level logs contain extra `[debug]` information for development, and must be compiled in via `-tags trace`.

#### [Beta] Multichain support added

As a beta feature, Chainlink now supports connecting to multiple different EVM chains simultaneously.

This means that one node can run jobs on Goerli, Kovan, BSC and Mainnet (for example). Note that you can still have as many eth keys as you like, but each eth key is pegged to one chain only.

Extensive efforts have been made to make migration for existing nops as seamless as possible. Generally speaking, you should not have to make any changes when upgrading your existing node to this version. All your jobs will continue to run as before.

The overall summary of changes is such:

##### Chains/Ethereum Nodes

EVM chains are now represented as a first class object within the chainlink node. You can create/delete/list them using the CLI or API.

At least one primary node is required in order for a chain to connect. You may additionally specify zero or more send-only nodes for a chain. It is recommended to use the CLI/API or GUI to add nodes to chain.

###### Creation

```bash
chainlink chains evm create -id 42 # creates an evm chain with chain ID 42 (see: https://chainlist.org/)
chainlink nodes create -chain-id 42 -name 'my-primary-kovan-full-node' -type primary -ws-url ws://node.example/ws -http-url http://node.example/rpc # http-url is optional but recommended for primaries
chainlink nodes create -chain-id 42 -name 'my-send-only-backup-kovan-node' -type sendonly -http-url http://some-public-node.example/rpc
```

###### Listing

```bash
chainlink chains evm list
chainlink nodes list
```

###### Deletion

```bash
chainlink nodes delete 'my-send-only-backup-kovan-node'
chainlink chains evm delete 42
```

###### Legacy eth ENV vars

The old way of specifying chains using environment variables is still supported but discouraged. It works as follows:

If you specify `ETH_URL` then the values of `ETH_URL`, `ETH_CHAIN_ID`, `ETH_HTTP_URL` and `ETH_SECONDARY_URLS` will be used to create/update chains and nodes representing these values in the database. If an existing chain/node is found it will be overwritten. This behavior is used mainly to ease the process of upgrading, and on subsequent runs (once your old settings have been written to the database) it is recommended to unset these ENV vars and use the API commands exclusively to administer chains and nodes.

##### Jobs/tasks

By default, all jobs/tasks will continue to use the default chain (specified by `ETH_CHAIN_ID`). However, the following jobs now allow an additional `evmChainID` key in their TOML:

- VRF
- DirectRequest
- Keeper
- OCR
- Fluxmonitor

You can pin individual jobs to a particular chain by specifying the `evmChainID` explicitly. Here is an example job to demonstrate:

```toml
type            = "keeper"
evmChainID      = 3
schemaVersion   = 1
name            = "example keeper spec"
contractAddress = "0x9E40733cC9df84636505f4e6Db28DCa0dC5D1bba"
externalJobID   = "0EEC7E1D-D0D2-476C-A1A8-72DFB6633F49"
fromAddress     = "0xa8037A20989AFcBC51798de9762b351D63ff462e"
```

The above keeper job will _always_ run on chain ID 3 (Ropsten) regardless of the `ETH_CHAIN_ID` setting. If no chain matching this ID has been added to the chainlink node, the job cannot be created (you must create the chain first).

In addition, you can also specify `evmChainID` on certain pipeline tasks. This allows for cross-chain requests, for example:

```toml
type                = "directrequest"
schemaVersion       = 1
evmChainID          = 42
name                = "example cross chain spec"
contractAddress     = "0x613a38AC1659769640aaE063C651F48E0250454C"
externalJobID       = "0EEC7E1D-D0D2-476C-A1A8-72DFB6633F90"
observationSource   = """
    decode_log   [type=ethabidecodelog ... ]
    ...
    submit [type=ethtx to="0x613a38AC1659769640aaE063C651F48E0250454C" data="$(encode_tx)" minConfirmations="2" evmChainID="3"]
    decode_log-> ... ->submit;
"""
```

In the example above (which excludes irrelevant pipeline steps for brevity) a log can be read from the chain with ID 42 (Kovan) and a transaction emitted on chain with ID 3 (Ropsten).

Tasks that support the `evmChainID` parameter are as follows:

- `ethcall`
- `estimategaslimit`
- `ethtx`

###### Defaults

If the job- or task-specific `evmChainID` is _not_ given, the job/task will simply use the default as specified by the `ETH_CHAIN_ID` env variable.

Generally speaking, the default config values for each chain are good enough. But in some cases it is necessary to be able to override the defaults on a per-chain basis.

This used to be done via environment variables e.g. `MINIMUM_CONTRACT_PAYMENT_LINK_JUELS`.

These still work, but if set they will override that value for _all_ chains. This may not always be what you want. Consider a node that runs both Matic and Mainnet. You may want to set a higher value for `MINIMUM_CONTRACT_PAYMENT` on Mainnet, due to the more expensive gas costs. However, setting `MINIMUM_CONTRACT_PAYMENT_LINK_JUELS` using env variables will set that value for _all_ chains including matic.

To help you work around this, Chainlink now supports setting per-chain configuration options.

**Examples**

To set initial configuration when creating a chain, pass in the full json string as an optional parameter at the end:

`chainlink evm chains create -id 42 '{"BlockHistoryEstimatorBlockDelay": "100"}'`

To set configuration on an existing chain, specify key values pairs as such:

`chainlink evm chains configure -id 42 BlockHistoryEstimatorBlockDelay=100 GasEstimatorMode=FixedPrice`

The full list of chain-specific configuration options can be found by looking at the `ChainCfg` struct in `core/chains/evm/types/types.go`.

#### Async support in external adapters

External Adapters making async callbacks can now error job runs. This required a slight change to format, the correct way to callback from an asynchronous EA is using the following JSON:

SUCCESS CASE:

```json
{
    "value": < any valid json object >
}
```

ERROR CASE:


```json
{
    "error": "some error string"
}
```

This only applies to EAs using the `X-Chainlink-Pending` header to signal that the result will be POSTed back to the Chainlink node sometime 'later'. Regular synchronous calls to EAs work just as they always have done.

(NOTE: Official documentation for EAs needs to be updated)

#### New optional VRF v2 field: `requestedConfsDelay`

Added a new optional field for VRF v2 jobs called `requestedConfsDelay`, which configures a
number of blocks to wait in addition to the request specified `requestConfirmations` before servicing
the randomness request, i.e. the Chainlink node will wait `max(nodeMinConfs, requestConfirmations + requestedConfsDelay)`
blocks before servicing the request.

It can be used in the following way:

```toml
type = "vrf"
externalJobID = "123e4567-e89b-12d3-a456-426655440001"
schemaVersion = 1
name = "vrf-v2-secondary"
coordinatorAddress = "0xABA5eDc1a551E55b1A570c0e1f1055e5BE11eca7"
requestedConfsDelay = 10
# ... rest of job spec ...
```

Use of this field requires a database migration.

#### New locking mode: 'lease'

Chainlink now supports a new environment variable `DATABASE_LOCKING_MODE`. It can be set to one of the following values:

- `dual` (the default - uses both locking types for backwards and forwards compatibility)
- `advisorylock` (advisory lock only)
- `lease` (lease lock only)
- `none` (no locking at all - useful for advanced deployment environments when you can be sure that only one instance of chainlink will ever be running)

The database lock ensures that only one instance of Chainlink can be run on the database at a time. Running multiple instances of Chainlink on a single database at the same time would likely to lead to strange errors and possibly even data integrity failures and should not be allowed.

Ideally, node operators would be using a container orchestration system (e.g. Kubernetes) that ensures that only one instance of Chainlink ever runs on a particular postgres database.

However, we are aware that many node operators do not have the technical capacity to do this. So a common use case is to run multiple Chainlink instances in failover mode (as recommended by our official documentation, although this will be changing in future). The first instance will take some kind of lock on the database and subsequent instances will wait trying to take this lock in case the first instance disappears or dies.

Traditionally Chainlink has used an advisory lock to manage this. However, advisory locks come with several problems, notably:
- Postgres does not really like it when you hold locks open for a very long time (hours/days). It hampers certain internal cleanup tasks and is explicitly discouraged by the postgres maintainers.
- The advisory lock can silently disappear on postgres upgrade, meaning that a new instance can take over even while the old one is still running.
- Advisory locks do not play nicely with pooling tools such as pgbouncer.
- If the application crashes, the advisory lock can be left hanging around for a while (sometimes hours) and can require manual intervention to remove it before another instance of Chainlink will allow itself to boot.

For this reason, we have introduced a new locking mode, `lease`, which is likely to become the default in the future. `lease`-mode works as follows:
- Have one row in a database which is updated periodically with the client ID.
- CL node A will run a background process on start that updates this e.g. once per second.
- CL node B will spinlock, checking periodically to see if the update got too old. If it goes more than a set period without updating, it assumes that node A is dead and takes over. Now CL node B is the owner of the row, and it updates this every second.
- If CL node A comes back somehow, it will go to take out a lease and realise that the database has been leased to another process, so it will exit the entire application immediately.

The default is set to `dual` which used both advisory locking AND lease locking, for backwards compatibility. However, it is recommended that node operators who know what they are doing, or explicitly want to stop using the advisory locking mode set `DATABASE_LOCKING_MODE=lease` in their env.

Lease locking can be configured using the following ENV vars:

`LEASE_LOCK_REFRESH_INTERVAL` (default 1s)
`LEASE_LOCK_DURATION` (default 30s)

It is recommended to leave these set to the default values.

#### Duplicate Job Configuration

When duplicating a job, the new job's configuration settings that have not been overridden by the user can still reflect the chainlink node configuration.

#### Nurse (automatic pprof profiler)

Added new automatic pprof profiling service. Profiling is triggered when the node exceeds certain resource thresholds (currently, memory and goroutine count). The following environment variables have been added to allow configuring this service:

- `AUTO_PPROF_ENABLED`: Set to `true` to enable the automatic profiling service. Defaults to `false`.
- `AUTO_PPROF_PROFILE_ROOT`: The location on disk where pprof profiles will be stored. Defaults to `$CHAINLINK_ROOT`.
- `AUTO_PPROF_POLL_INTERVAL`: The interval at which the node's resources are checked. Defaults to `10s`.
- `AUTO_PPROF_GATHER_DURATION`: The duration for which profiles are gathered when profiling is kicked off. Defaults to `10s`.
- `AUTO_PPROF_GATHER_TRACE_DURATION`: The duration for which traces are gathered when profiling is kicked off. This is separately configurable because traces are significantly larger than other types of profiles. Defaults to `5s`.
- `AUTO_PPROF_MAX_PROFILE_SIZE`: The maximum amount of disk space that profiles may consume before profiling is disabled. Defaults to `100mb`.
- `AUTO_PPROF_CPU_PROFILE_RATE`: See https://pkg.go.dev/runtime#SetCPUProfileRate. Defaults to `1`.
- `AUTO_PPROF_MEM_PROFILE_RATE`: See https://pkg.go.dev/runtime#pkg-variables. Defaults to `1`.
- `AUTO_PPROF_BLOCK_PROFILE_RATE`: See https://pkg.go.dev/runtime#SetBlockProfileRate. Defaults to `1`.
- `AUTO_PPROF_MUTEX_PROFILE_FRACTION`: See https://pkg.go.dev/runtime#SetMutexProfileFraction. Defaults to `1`.
- `AUTO_PPROF_MEM_THRESHOLD`: The maximum amount of memory the node can actively consume before profiling begins. Defaults to `4gb`.
- `AUTO_PPROF_GOROUTINE_THRESHOLD`: The maximum number of actively-running goroutines the node can spawn before profiling begins. Defaults to `5000`.

**Adventurous node operators are encouraged to read [this guide on how to analyze pprof profiles](https://jvns.ca/blog/2017/09/24/profiling-go-with-pprof/).**

#### `merge` task type

A new task type has been added, called `merge`. It can be used to merge two maps/JSON values together. Merge direction is from right to left such that `right` will clobber values of `left`. If no `left` is provided, it uses the input of the previous task. Example usage as such:


```
decode_log   [type=ethabidecodelog ...]
merge        [type=merge right=<{"foo": 42}>];

decode_log -> merge;
```

Or, to reverse merge direction:

```
decode_log   [type=ethabidecodelog ...]
merge        [type=merge left=<{"foo": 42}> right="$(decode_log)"];

decode_log -> merge;
```

#### Enhanced ABI encoding support

The `ethabiencode2` task supports ABI encoding using the abi specification generated by `solc`. e.g:

    {
        "name": "call",
        "inputs": [
          {
            "name": "value",
            "type": "tuple",
            "components": [
              {
                "name": "first",
                "type": "bytes32"
              },
              {
                "name": "last",
                "type": "bool"
              }
            ]
          }
        ]
    }

This would allow for calling of a function `call` with a tuple containing two values, the first a `bytes32` and the second a `bool`. You can supply a named map or an array.

#### Transaction Simulation (Gas Savings)

Chainlink now supports transaction simulation for certain types of job. When this is enabled, transactions will be simulated using `eth_call` before initial send. If the transaction reverted, the tx is marked as errored without being broadcast, potentially avoiding an expensive on-chain revert.

This can add a tiny bit of latency (upper bound 2s, generally much shorter under good conditions) and will add marginally more load to the eth client, since it adds an extra call for every transaction sent. However, it may help to save gas in some cases especially during periods of high demand by avoiding unnecessary reverts (due to outdated round etc.).

This option is EXPERIMENTAL and disabled by default.

To enable for FM or OCR:

`FM_SIMULATE_TRANSACTIONs=true`
`OCR_SIMULATE_TRANSACTIONS=true`

To enable in the pipeline, use the `simulate=true` option like so:

```
submit [type=ethtx to="0xDeadDeadDeadDeadDeadDeadDeadDead" data="0xDead" simulate=true]
```

Use at your own risk.

#### Misc

Chainlink now supports more than one primary eth node per chain. Requests are round-robined between available primaries.

Add CRUD functionality for EVM Chains and Nodes through Operator UI.

Non-fatal errors to a pipeline run are preserved including any run that succeeds but has more than one fatal error.

Chainlink now supports configuring max gas price on a per-key basis (allows implementation of keeper "lanes").

The Operator UI now supports login MFA with hardware security keys. `MFA_RPID` and `MFA_RPORIGIN` environment variables have been added to the config and are required if using the new MFA feature.

Keys and Configuration navigation links have been moved into a settings dropdown to make space for multichain navigation links.

#### Full EIP1559 Support (Gas Savings)

Chainlink now includes experimental support for submitting transactions using type 0x2 (EIP-1559) envelope.

EIP-1559 mode is off by default but can be enabled on a per-chain basis or globally.

This may help to save gas on spikes: Chainlink ought to react faster on the upleg and avoid overpaying on the downleg. It may also be possible to set `BLOCK_HISTORY_ESTIMATOR_BATCH_SIZE` to a smaller value e.g. 12 or even 6 because tip cap ought to be a more consistent indicator of inclusion time than total gas price. This would make Chainlink more responsive and ought to reduce response time variance. Some experimentation will be needed here to find optimum settings.

To enable globally, set `EVM_EIP1559_DYNAMIC_FEES=true`. Set with caution, if you set this on a chain that does not actually support EIP-1559 your node will be broken.

In EIP-1559 mode, the total price for the transaction is the minimum of base fee + tip cap and fee cap. More information can be found on the [official EIP](https://github.com/ethereum/EIPs/blob/master/EIPS/eip-1559.md).

Chainlink's implementation of this is to set a large fee cap and modify the tip cap to control confirmation speed of transactions. So, when in EIP1559 mode, the tip cap takes the place of gas price roughly speaking, with the varying base price remaining a constant (we always pay it).

A quick note on terminology - Chainlink uses the same terms used internally by go-ethereum source code to describe various prices. This is not the same as the externally used terms. For reference:

Base Fee Per Gas = BaseFeePerGas
Max Fee Per Gas = FeeCap
Max Priority Fee Per Gas = TipCap

In EIP-1559 mode, the following changes occur to how configuration works:

- All new transactions will be sent as type 0x2 transactions specifying a TipCap and FeeCap (NOTE: existing pending legacy transactions will continue to be gas bumped in legacy mode)
- BlockHistoryEstimator will apply its calculations (gas percentile etc.) to the TipCap and this value will be used for new transactions (GasPrice will be ignored)
- FixedPriceEstimator will use `EVM_GAS_TIP_CAP_DEFAULT` instead of `ETH_GAS_PRICE_DEFAULT`
- `ETH_GAS_PRICE_DEFAULT` is ignored for new transactions and `EVM_GAS_TIP_CAP_DEFAULT` is used instead (default 20GWei)
- `ETH_MIN_GAS_PRICE_WEI` is ignored for new transactions and `EVM_GAS_TIP_CAP_MINIMUM` is used instead (default 0)
- `ETH_MAX_GAS_PRICE_WEI` controls the FeeCap
- `KEEPER_GAS_PRICE_BUFFER_PERCENT` is ignored in EIP-1559 mode and `KEEPER_TIP_CAP_BUFFER_PERCENT` is used instead

The default tip cap is configurable per-chain but can be specified for all chains using `EVM_GAS_TIP_CAP_DEFAULT`. The fee cap is derived from `ETH_MAX_GAS_PRICE_WEI`.

When using the FixedPriceEstimator, the default gas tip will be used for all transactions.

When using the BlockHistoryEstimator, Chainlink will calculate the tip cap based on transactions already included (in the same way it calculates gas price in legacy mode).

Enabling EIP1559 mode might lead to marginally faster transaction inclusion and make the node more responsive to sharp rises/falls in gas price, keeping response times more consistent.

In addition, `ethcall` tasks now accept `gasTipCap` and `gasFeeCap` parameters in addition to `gasPrice`. This is required for Keeper jobs, i.e.:

```
check_upkeep_tx          [type=ethcall
                          failEarly=true
                          extractRevertReason=true
                          contract="$(jobSpec.contractAddress)"
                          gas="$(jobSpec.checkUpkeepGasLimit)"
                          gasPrice="$(jobSpec.gasPrice)"
                          gasTipCap="$(jobSpec.gasTipCap)"
                          gasFeeCap="$(jobSpec.gasFeeCap)"
                          data="$(encode_check_upkeep_tx)"]
```


NOTE: AccessLists are part of the 0x2 transaction type spec and Chainlink also implements support for these internally. This is not currently exposed in any way, if there is demand for this it ought to be straightforward enough to do so.

Avalanche AP4 defaults have been added (you can remove manually set ENV vars controlling gas pricing).

#### New env vars

`CHAIN_TYPE` - Configure the type of chain (if not standard). `Arbitrum`, `ExChain`, `Optimism`, or `XDai`. Replaces `LAYER_2_TYPE`. NOTE: This is a global override, to set on a per-chain basis you must use the CLI/API or GUI to change the chain-specific config for that chain (`ChainType`).

`BLOCK_EMISSION_IDLE_WARNING_THRESHOLD` - Controls global override for the time after which node will start logging warnings if no heads are received.

`ETH_DEFAULT_BATCH_SIZE` - Controls the default number of items per batch when making batched RPC calls. It is unlikely that you will need to change this from the default value.

NOTE: `ETH_URL` used to default to "ws://localhost:8546" and `ETH_CHAIN_ID` used to default to 1. These defaults have now been removed. The env vars are no longer required, since node configuration is now done via CLI/API/GUI and stored in the database.

### Removed

- `belt/` and `evm-test-helpers/` removed from the codebase.

#### Deprecated env vars

`LAYER_2_TYPE` - Use `CHAIN_TYPE` instead.

#### Removed env vars

`FEATURE_CRON_V2`, `FEATURE_FLUX_MONITOR_V2`, `FEATURE_WEBHOOK_V2` - all V2 job types are now enabled by default.

### Fixed

- Fixed a regression whereby the BlockHistoryEstimator would use a bumped value on old gas price even if the new current price was larger than the bumped value.
- Fixed a bug where creating lots of jobs very quickly in parallel would cause the node to hang
- Propagating `evmChainID` parameter in job specs supporting this parameter.

Fixed `LOG_LEVEL` behavior in respect to the corresponding UI setting: Operator can override `LOG_LEVEL` until the node is restarted.

### Changed

- The default `GAS_ESTIMATOR_MODE` for Optimism chains has been changed to `Optimism2`.
- Default minimum payment on mainnet has been reduced from 1 LINK to 0.1 LINK.
- Logging timestamp output has been changed from unix to ISO8601 to aid in readability. To keep the old unix format, you may set `LOG_UNIX_TS=true`
- Added WebAuthn support for the Operator UI and corresponding support in the Go backend

#### Log to Disk

This feature has been disabled by default, turn on with LOG_TO_DISK. For most production uses this is not desirable.

## [1.0.1] - 2021-11-23

### Added

- Improved error reporting
- Panic and recovery improvements

### Fixed

- Resolved config conversion errors for ETH_FINALITY_DEPTH, ETH_HEAD_TRACKER_HISTORY, and ETH_GAS_LIMIT_MULTIPLIER
- Proper handling for "nonce too low" errors on Avalanche

## [1.0.0] - 2021-10-19

### Added

- `chainlink node db status` will now display a table of applied and pending migrations.
- Add support for OKEx/ExChain.

### Changed

**Legacy job pipeline (JSON specs) are no longer supported**

This version will refuse to migrate the database if job specs are still present. You must manually delete or migrate all V1 job specs before upgrading.

For more information on migrating, see [the docs](https://docs.chain.link/chainlink-nodes/).

This release will DROP legacy job tables so please take a backup before upgrading.

#### KeyStore changes

* We no longer support "soft deleting", or archiving keys. From now on, keys can only be hard-deleted.
* Eth keys can no longer be imported directly to the database. If you with to import an eth key, you _must_ start the node first and import through the remote client.

#### New env vars

`LAYER_2_TYPE` - For layer 2 chains only. Configure the type of chain, either `Arbitrum` or `Optimism`.

#### Misc

- Head sampling can now be optionally disabled by setting `ETH_HEAD_TRACKER_SAMPLING_INTERVAL = "0s"` - this will result in every new head being delivered to running jobs,
  regardless of the head frequency from the chain.
- When creating new FluxMonitor jobs, the validation logic now checks that only one of: drumbeat ticker or idle timer is enabled.
- Added a new Prometheus metric: `uptime_seconds` which measures the number of seconds the node has been running. It can be helpful in detecting potential crashes.

### Fixed

Fixed a regression whereby the BlockHistoryEstimator would use a bumped value on old gas price even if the new current price was larger than the bumped value.

## [0.10.15] - 2021-10-14

**It is highly recommended upgrading to this version before upgrading to any newer versions to avoid any complications.**

### Fixed

- Prevent release from clobbering databases that have previously been upgraded

## [0.10.14] - 2021-09-06

### Added

- FMv2 spec now contains DrumbeatRandomDelay parameter that can be used to introduce variation between round of submits of different oracles, if drumbeat ticker is enabled.

- OCR Hibernation

#### Requesters/MinContractPaymentLinkJuels

V2 direct request specs now support two additional keys:

- "requesters" key which allows whitelisting requesters
- "minContractPaymentLinkJuels" key which allows to specify a job-specific minimum contract payment.

For example:

```toml
type                        = "directrequest"
schemaVersion               = 1
requesters                  = ["0xaaaa1F8ee20f5565510B84f9353F1E333E753B7a", "0xbbbb70F0e81C6F3430dfdC9fa02fB22BdD818C4e"] # optional
minContractPaymentLinkJuels = "100000000000000" # optional
name                        = "example eth request event spec with requesters"
contractAddress             = "..."
externalJobID               = "..."
observationSource           = """
...
"""
```

## [0.10.13] - 2021-08-25

### Fixed

- Resolved exiting Hibernation bug on FMv2

## [0.10.12] - 2021-08-16

### Fixed

- Resolved FMv2 stalling in Hibernation mode
- Resolved rare issue when the Gas Estimator fails on start
- Resolved the handling of nil values for gas price

## [0.10.11] - 2021-08-09

A new configuration variable, `BLOCK_BACKFILL_SKIP`, can be optionally set to "true" in order to strongly limit the depth of the log backfill.
This is useful if the node has been offline for a longer time and after startup should not be concerned with older events from the chain.

Three new configuration variables are added for the new telemetry ingress service support. `TELEMETRY_INGRESS_URL` sets the URL to connect to for telemetry ingress, `TELEMETRY_INGRESS_SERVER_PUB_KEY` sets the public key of the telemetry ingress server, and `TELEMETRY_INGRESS_LOGGING` toggles verbose logging of the raw telemetry messages being sent.

* Fixes the logging configuration form not displaying the current values
* Updates the design of the configuration cards to be easier on the eyes
* View Coordinator Service Authentication keys in the Operator UI. This is hidden
  behind a feature flag until usage is enabled.
* Adds support for the new telemetry ingress service.

### Changed

**The legacy job pipeline (JSON specs) has been officially deprecated and support for these jobs will be dropped in an upcoming release.**

Any node operators still running jobs with JSON specs should migrate their jobs to TOML format instead.

The format for V2 Webhook job specs has changed. They now allow specifying 0 or more external initiators. Example below:

```toml
type            = "webhook"
schemaVersion   = 1
externalInitiators = [
    { name = "foo-ei", spec = '{"foo": 42}' },
    { name = "bar-ei", spec = '{"bar": 42}' }
]
observationSource   = """
ds          [type=http method=GET url="https://chain.link/ETH-USD"];
ds_parse    [type=jsonparse path="data,price"];
ds_multiply [type=multiply times=100];
ds -> ds_parse -> ds_multiply;
"""
```

These external initiators will be notified with the given spec after the job is created, and also at deletion time.

Only the External Initiators listed in the toml spec may trigger a run for that job. Logged-in users can always trigger a run for any job.

#### Migrating Jobs

- OCR
All OCR jobs are already using v2 pipeline by default - no need to do anything here.

- Flux Monitor v1
We have created a tool to help you automigrate flux monitor specs in JSON format to the new TOML format. You can migrate a job like this:

```
chainlink jobs migrate <job id>
```

This can be automated by using the API like so:

```
POST http://yournode.example/v2/migrate/<job id>
```

- VRF v1
Automigration is not supported for VRF jobs. They must be manually converted into v2 format.

- Ethlog/Runlog/Cron/web
All other job types must also be manually converted into v2 format.

#### Technical details

Why are we doing this?

To give some background, the legacy job pipeline has been around since before Chainlink went to mainnet and is getting quite long in the tooth. The code is brittle and difficult to understand and maintain. For a while now we have been developing a v2 job pipeline in parallel which uses the TOML format. The new job pipeline is simpler, more performant and more powerful. Every job that can be represented in the legacy pipeline should be able to be represented in the v2 pipeline - if it can't be, that's a bug, so please let us know ASAP.

The v2 pipeline has now been extensively tested in production and proved itself reliable. So, we made the decision to drop V1 support entirely in favour of focusing developer effort on new features like native multichain support, EIP1559-compatible fees, further gas saving measures and support for more blockchains. By dropping support for the old pipeline, we can deliver these features faster and better support our community.

#### KeyStore changes

* Key export files are changing format and will not be compatible between versions. Ex, a key exported in 0.10.12, will not be importable by a node running 1.0.0, and vice-versa.
* We no longer support "soft deleting", or archiving keys. From now on, keys can only be hard-deleted.
* Eth keys can no longer be imported directly to the database. If you with to import an eth key, you _must_ start the node first and import through the remote client.

## [0.10.10] - 2021-07-19

### Changed

This update will truncate `pipeline_runs`, `pipeline_task_runs`, `flux_monitor_round_stats_v2` DB tables as a part of the migration.

#### Gas Estimation

Gas estimation has been revamped and full support for Optimism has been added.

The following env vars have been deprecated, and will be removed in a future release:

```
GAS_UPDATER_ENABLED
GAS_UPDATER_BATCH_SIZE
GAS_UPDATER_BLOCK_DELAY
GAS_UPDATER_BLOCK_HISTORY_SIZE
GAS_UPDATER_TRANSACTION_PERCENTILE
```

If you are using any of the env vars above, please switch to using the following instead:

```
GAS_ESTIMATOR_MODE
BLOCK_HISTORY_ESTIMATOR_BATCH_SIZE
BLOCK_HISTORY_ESTIMATOR_BLOCK_DELAY
BLOCK_HISTORY_ESTIMATOR_BLOCK_HISTORY_SIZE
BLOCK_HISTORY_ESTIMATOR_TRANSACTION_PERCENTILE
```

Valid values for `GAS_ESTIMATOR_MODE` are as follows:

`GAS_ESTIMATOR_MODE=BlockHistory` (equivalent to `GAS_UPDATER_ENABLED=true`)
`GAS_ESTIMATOR_MODE=FixedPrice` (equivalent to `GAS_UPDATER_ENABLED=false`)
`GAS_ESTIMATOR_MODE=Optimism` (new)

New gas estimator modes may be added in the future.

In addition, a minor annoyance has been fixed whereby previously if you enabled the gas updater, it would overwrite the locally stored value for gas price and continue to use this even if it was disabled after a reboot. This will no longer happen: BlockHistory mode will not clobber the locally stored value for fixed gas price, which can still be adjusted via remote API call or using `chainlink config setgasprice XXX`. In order to use this manually fixed gas price, you must enable FixedPrice estimator mode.

### Added

Added support for latest version of libocr with the V2 networking stack. New env vars to configure this are:

```
P2P_NETWORKING_STACK
P2PV2_ANNOUNCE_ADDRESSES
P2PV2_BOOTSTRAPPERS
P2PV2_DELTA_DIAL
P2PV2_DELTA_RECONCILE
P2PV2_LISTEN_ADDRESSES
```

All of these are currently optional, by default OCR will continue to use the existing V1 stack. The new env vars will be used internally for OCR testing.

### Fixed

- Fix inability to create jobs with a cron schedule.

## [0.10.9] - 2021-07-05

### Changed

#### Transaction Strategies

FMv2, Keeper and OCR jobs now use a new strategy for sending transactions. By default, if multiple transactions are queued up, only the latest one will be sent. This should greatly reduce the number of stale rounds and reverted transactions, and help node operators to save significant gas especially during times of high congestion or when catching up on a deep backlog.

Defaults should work well, but it can be controlled if necessary using the following new env vars:

`FM_DEFAULT_TRANSACTION_QUEUE_DEPTH`
`KEEPER_DEFAULT_TRANSACTION_QUEUE_DEPTH`
`OCR_DEFAULT_TRANSACTION_QUEUE_DEPTH`

Setting to 0 will disable (the old behaviour). Setting to 1 (the default) will keep only the latest transaction queued up at any given time. Setting to 2, 3 etc. will allow this many transactions to be queued before starting to drop older items.

Note that it has no effect on FMv1 jobs. Node operators will need to upgrade to FMv2 to take advantage of this feature.

## [0.10.8] - 2021-06-21

### Fixed

- The HTTP adapter would remove a trailing slash on a subdirectory when specifying an extended path, so for instance `http://example.com/subdir/` with a param of `?query=` extended path would produce the URL `http://example.com/subdir?query=`, but should now produce: `http://example.com/subdir/?query=`.

- Matic autoconfig is now enabled for mainnet. Matic nops should remove any custom tweaks they have been running with. In addition, we have better default configs for Optimism, Arbitrum and RSK.

- It is no longer required to set `DEFAULT_HTTP_ALLOW_UNRESTRICTED_NETWORK_ACCESS=true` to enable local fetches on bridge or http tasks. If the URL for the http task is specified as a variable, then set the AllowUnrestrictedNetworkAccess option for this task. Please remove this if you had it set and no longer need it, since it introduces a slight security risk.

- Chainlink can now run with ETH_DISABLED=true without spewing errors everywhere

- Removed prometheus metrics that were no longer valid after recent changes to head tracking:
  `head_tracker_heads_in_queue`, `head_tracker_callback_execution_duration`,
  `head_tracker_callback_execution_duration_hist`, `head_tracker_num_heads_dropped`

### Added

- MINIMUM_CONTRACT_PAYMENT_LINK_JUELS replaces MINIMUM_CONTRACT_PAYMENT, which will be deprecated in a future release.

- INSECURE_SKIP_VERIFY configuration variable disables verification of the Chainlink SSL certificates when using the CLI.

- JSON parse tasks (v2) now permit an empty `path` parameter.

- Eth->eth transfer gas limit is no longer hardcoded at 21000 and can now be adjusted using `ETH_GAS_LIMIT_TRANSFER`

- HTTP and Bridge tasks (v2 pipeline) now log the request parameters (including the body) upon making the request when `LOG_LEVEL=debug`.

- Webhook v2 jobs now support two new parameters, `externalInitiatorName` and `externalInitiatorSpec`. The v2 version of the following v1 spec:
    ```
    {
      "initiators": [
        {
          "type": "external",
          "params": {
            "name": "substrate",
            "body": {
              "endpoint": "substrate",
              "feed_id": 0,
              "account_id": "0x7c522c8273973e7bcf4a5dbfcc745dba4a3ab08c1e410167d7b1bdf9cb924f6c",
              "fluxmonitor": {
                "requestData": {
                  "data": { "from": "DOT", "to": "USD" }
                },
                "feeds": [{ "url": "http://adapter1:8080" }],
                "threshold": 0.5,
                "absoluteThreshold": 0,
                "precision": 8,
                "pollTimer": { "period": "30s" },
                "idleTimer": { "duration": "1m" }
              }
            }
          }
        }
      ],
      "tasks": [
        {
          "type": "substrate-adapter1",
          "params": { "multiply": 1e8 }
        }
      ]
    }
    ```
    is:
    ```
    type            = "webhook"
    schemaVersion   = 1
    jobID           = "0EEC7E1D-D0D2-475C-A1A8-72DFB6633F46"
    externalInitiatorName = "substrate"
    externalInitiatorSpec = """
        {
          "endpoint": "substrate",
          "feed_id": 0,
          "account_id": "0x7c522c8273973e7bcf4a5dbfcc745dba4a3ab08c1e410167d7b1bdf9cb924f6c",
          "fluxmonitor": {
            "requestData": {
              "data": { "from": "DOT", "to": "USD" }
            },
            "feeds": [{ "url": "http://adapter1:8080" }],
            "threshold": 0.5,
            "absoluteThreshold": 0,
            "precision": 8,
            "pollTimer": { "period": "30s" },
            "idleTimer": { "duration": "1m" }
          }
        }
    """
    observationSource   = """
        submit [type=bridge name="substrate-adapter1" requestData=<{ "multiply": 1e8 }>]
    """
    ```


- Task definitions in v2 jobs (those with TOML specs) now support quoting strings with angle brackets (which DOT already permitted). This is particularly useful when defining JSON blobs to post to external adapters. For example:

    ```
    my_bridge [type=bridge name="my_bridge" requestData="{\\"hi\\": \\"hello\\"}"]
    ```
    ... can now be written as:
    ```
    my_bridge [type=bridge name="my_bridge" requestData=<{"hi": "hello"}>]
    ```
    Multiline strings are supported with this syntax as well:
    ```
    my_bridge [type=bridge
               name="my_bridge"
               requestData=<{
                   "hi": "hello",
                   "foo": "bar"
               }>]
    ```

- v2 jobs (those with TOML specs) now support variable interpolation in pipeline definitions. For example:

    ```
    fetch1    [type=bridge name="fetch"]
    parse1    [type=jsonparse path="foo,bar"]
    fetch2    [type=bridge name="fetch"]
    parse2    [type=jsonparse path="foo,bar"]
    medianize [type=median]
    submit    [type=bridge name="submit"
               requestData=<{
                              "result": $(medianize),
                              "fetchedData": [ $(parse1), $(parse2) ]
                            }>]

    fetch1 -> parse1 -> medianize
    fetch2 -> parse2 -> medianize
    medianize -> submit
    ```

    This syntax is supported by the following tasks/parameters:

    - `bridge`
        - `requestData`
    - `http`
        - `requestData`
    - `jsonparse`
        - `data` (falls back to the first input if unspecified)
    - `median`
        - `values` (falls back to the array of inputs if unspecified)
    - `multiply`
        - `input` (falls back to the first input if unspecified)
        - `times`

- Add `ETH_MAX_IN_FLIGHT_TRANSACTIONS` configuration option. This defaults to 16 and controls how many unconfirmed transactions may be in-flight at any given moment. This is set conservatively by default, node operators running many jobs on high throughput chains will probably need to increase this above the default to avoid lagging behind. However, before increasing this value, you MUST first ensure your ethereum node is configured not to ever evict local transactions that exceed this number otherwise your node may get permanently stuck. Set to 0 to disable the limit entirely (the old behaviour). Disabling this setting is not recommended.

Relevant settings for geth (and forks e.g. BSC)

```toml
[Eth.TxPool]
Locals = ["0xYourNodeAddress1", "0xYourNodeAddress2"]  # Add your node addresses here
NoLocals = false # Disabled by default but might as well make sure
Journal = "transactions.rlp" # Make sure you set a journal file
Rejournal = 3600000000000 # Default 1h, it might make sense to reduce this to e.g. 5m
PriceBump = 10 # Must be set less than or equal to chainlink's ETH_GAS_BUMP_PERCENT
AccountSlots = 16 # Highly recommended to increase this, must be greater than or equal to chainlink's ETH_MAX_IN_FLIGHT_TRANSACTIONS setting
GlobalSlots = 4096 # Increase this as necessary
AccountQueue = 64 # Increase this as necessary
GlobalQueue = 1024 # Increase this as necessary
Lifetime = 10800000000000 # Default 3h, this is probably ok, you might even consider reducing it

```

Relevant settings for parity/openethereum (and forks e.g. xDai)

NOTE: There is a bug in parity (and xDai) where occasionally local transactions are inexplicably culled. See: https://github.com/openethereum/parity-ethereum/issues/10228

Adjusting the settings below might help.

```toml
tx_queue_locals = ["0xYourNodeAddress1", "0xYourNodeAddress2"] # Add your node addresses here
tx_queue_size = 8192 # Increase this as necessary
tx_queue_per_sender = 16 # Highly recommended to increase this, must be greater than or equal to chainlink's ETH_MAX_IN_FLIGHT_TRANSACTIONS setting
tx_queue_mem_limit = 4 # In MB. Highly recommended to increase this or set to 0
tx_queue_no_early_reject = true # Recommended to set this
tx_queue_no_unfamiliar_locals = false # This is disabled by default but might as well make sure
```

- Keeper jobs now support prometheus metrics, they are considered a pipeline with a single `keeper` task type. Example:
```
pipeline_run_errors{job_id="1",job_name="example keeper spec"} 1
pipeline_run_total_time_to_completion{job_id="1",job_name="example keeper spec"} 8.470456e+06
pipeline_task_execution_time{job_id="1",job_name="example keeper spec",task_type="keeper"} 8.470456e+06
pipeline_tasks_total_finished{job_id="1",job_name="example keeper spec",status="completed",task_type="keeper"} 1
```

### Changed

- The v2 (TOML) `bridge` task's `includeInputAtKey` parameter is being deprecated in favor of variable interpolation. Please migrate your jobs to the new syntax as soon as possible.

- Chainlink no longer writes/reads eth key files to disk

- Add sensible default configuration settings for Fantom

- Rename `ETH_MAX_UNCONFIRMED_TRANSACTIONS` to `ETH_MAX_QUEUED_TRANSACTIONS`. It still performs the same function but the name was misleading and would have caused confusion with the new `ETH_MAX_IN_FLIGHT_TRANSACTIONS`.

- The VRF keys are now managed remotely through the node only. Example commands:
```
// Starting a node with a vrf key
chainlink node start -p path/to/passwordfile -vp path/to/vrfpasswordfile

// Remotely managing the vrf keys
chainlink keys vrf create // Creates a key with path/to/vrfpasswordfile
chainlink keys vrf list // Lists all keys on the node
chainlink keys vrf delete // Lists all keys on the node

// Archives (soft deletes) vrf key with compressed pub key 0x788..
chainlink keys vrf delete 0x78845e23b6b22c47e4c81426fdf6fc4087c4c6a6443eba90eb92cf4d11c32d3e00

// Hard deletes vrf key with compressed pub key 0x788..
chainlink keys vrf delete 0x78845e23b6b22c47e4c81426fdf6fc4087c4c6a6443eba90eb92cf4d11c32d3e00 --hard

// Exports 0x788.. key to file 0x788_exported_key on disk encrypted with path/to/vrfpasswordfile
// Note you can re-encrypt it with a different password if you like when exporting.
chainlink keys vrf export 0x78845e23b6b22c47e4c81426fdf6fc4087c4c6a6443eba90eb92cf4d11c32d3e00 -p path/to/vrfpasswordfile -o 0x788_exported_key

// Import key material in 0x788_exported_key using path/to/vrfpasswordfile to decrypt.
// Will be re-encrypted with the nodes vrf password file i.e. "-vp"
chainlink keys vrf import -p path/to/vrfpasswordfile 0x788_exported_key
```



## [0.10.7] - 2021-05-24

- If a CLI command is issued after the session has expired, and an api credentials file is found, auto login should now work.

- GasUpdater now works on RSK and xDai

- Offchain reporting jobs that have had a latest round requested can now be deleted from the UI without error

### Added

- Add `ETH_GAS_LIMIT_MULTIPLIER` configuration option, the gas limit is multiplied by this value before transmission. So a value of 1.1 will add 10% to the on chain gas limit when a transaction is submitted.

- Add `ETH_MIN_GAS_PRICE_WEI` configuration option. This defaults to 1Gwei on mainnet. Chainlink will never send a transaction at a price lower than this value.

- Add `chainlink node db migrate` for running database migrations. It's
  recommended to use this and set `MIGRATE_DATABASE=false` if you want to run
  the migrations separately outside of application startup.

### Changed

- Chainlink now automatically cleans up old eth_txes to reduce database size. By default, any eth_txes older than a week are pruned on a regular basis. It is recommended to use the default value, however the default can be overridden by setting the `ETH_TX_REAPER_THRESHOLD` env var e.g. `ETH_TX_REAPER_THRESHOLD=24h`. Reaper can be disabled entirely by setting `ETH_TX_REAPER_THRESHOLD=0`. The reaper will run on startup and again every hour (interval is configurable using `ETH_TX_REAPER_INTERVAL`).

- Heads corresponding to new blocks are now delivered in a sampled way, which is to improve
  node performance on fast chains. The frequency is by default 1 second, and can be changed
  by setting `ETH_HEAD_TRACKER_SAMPLING_INTERVAL` env var e.g. `ETH_HEAD_TRACKER_SAMPLING_INTERVAL=5s`.

- Database backups: default directory is now a subdirectory 'backup' of chainlink root dir, and can be changed
  to any chosen directory by setting a new configuration value: `DATABASE_BACKUP_DIR`

## [0.10.6] - 2021-05-10

### Added

- Add `MockOracle.sol` for testing contracts

- Web job types can now be created from the operator UI as a new job.

- See example web job spec below:

```
type            = "webhook"
schemaVersion   = 1
jobID           = "0EEC7E1D-D0D2-476C-A1A8-72DFB6633F46"
observationSource = """
ds          [type=http method=GET url="http://example.com"];
ds_parse    [type=jsonparse path="data"];
ds -> ds_parse;
"""
```

- New CLI command to convert v1 flux monitor jobs (JSON) to
v2 flux monitor jobs (TOML). Running it will archive the v1
job and create a new v2 job. Example:
```
// Get v1 job ID:
chainlink job_specs list
// Migrate it to v2:
chainlink jobs migrate fe279ed9c36f4eef9dc1bdb7bef21264

// To undo the migration:
1. Archive the v2 job in the UI
2. Unarchive the v1 job manually in the db:
update job_specs set deleted_at = null where id = 'fe279ed9-c36f-4eef-9dc1-bdb7bef21264'
update initiators set deleted_at = null where job_spec_id = 'fe279ed9-c36f-4eef-9dc1-bdb7bef21264'
```

- Improved support for Optimism chain. Added a new boolean `OPTIMISM_GAS_FEES` configuration variable which makes a call to estimate gas before all transactions, suitable for use with Optimism's L2 chain. When this option is used `ETH_GAS_LIMIT_DEFAULT` is ignored.

- Chainlink now supports routing certain calls to the eth node over HTTP instead of websocket, when available. This has a number of advantages - HTTP is more robust and simpler than websockets, reducing complexity and allowing us to make large queries without running the risk of hitting websocket send limits. The HTTP url should point to the same node as the ETH_URL and can be specified with an env var like so: `ETH_HTTP_URL=https://my.ethereumnode.example/endpoint`.

Adding an HTTP endpoint is particularly recommended for BSC, which is hitting websocket limitations on certain queries due to its large block size.

- Support for legacy pipeline (V1 job specs) can now be turned off by setting `ENABLE_LEGACY_JOB_PIPELINE=false`. This can yield marginal performance improvements if you don't need to support the legacy JSON job spec format.

## [0.10.5] - 2021-04-26

### Added

- Add `MockOracle.sol` for testing contracts
- Cron jobs can now be created for the v2 job pipeline:
```
type            = "cron"
schemaVersion   = 1
schedule        = "*/10 * * * *"
observationSource   = """
ds          [type=http method=GET url="http://example.com"];
ds_parse    [type=jsonparse path="data"];
ds -> ds_parse;
"""
```

### Changed

- Default for `JOB_PIPELINE_REAPER_THRESHOLD` has been reduced from 1 week to 1 day to save database space. This variable controls how long past job run history for OCR is kept. To keep the old behaviour, you can set `JOB_PIPELINE_REAPER_THRESHOLD=168h`
- Removed support for the env var `JOB_PIPELINE_PARALLELISM`.
- OCR jobs no longer show `TaskRuns` in success cases. This reduces
DB load and significantly improves the performance of archiving OCR jobs.
- Archiving OCR jobs should be 5-10x faster.

### Fixed

- Added `GAS_UPDATER_BATCH_SIZE` option to workaround `websocket: read limit exceeded` issues on BSC

- Basic support for Optimism chain: node no longer gets stuck with 'nonce too low' error if connection is lost

## [0.10.4] - 2021-04-05

### Added

- VRF Jobs now support an optional `coordinatorAddress` field that, when present, will tell the node to check the fulfillment status of any VRF request before attempting the fulfillment transaction. This will assist in the effort to run multiple nodes with one VRF key.

- Experimental: Add `DATABASE_BACKUP_MODE`, `DATABASE_BACKUP_FREQUENCY` and `DATABASE_BACKUP_URL` configuration variables

    - It's now possible to configure database backups: on node start and separately, to be run at given frequency. `DATABASE_BACKUP_MODE` enables the initial backup on node start (with one of the values: `none`, `lite`, `full` where `lite` excludes
    potentially large tables related to job runs, among others). Additionally, if `DATABASE_BACKUP_FREQUENCY` variable is set to a duration of
    at least '1m', it enables periodic backups.
    - `DATABASE_BACKUP_URL` can be optionally set to point to e.g. a database replica, in order to avoid excessive load on the main one. Example settings:
        1. `DATABASE_BACKUP_MODE="full"` and `DATABASE_BACKUP_FREQUENCY` not set, will run a full back only at the start of the node.
        2. `DATABASE_BACKUP_MODE="lite"` and `DATABASE_BACKUP_FREQUENCY="1h"` will lead to a partial backup on node start and then again a partial backup every one hour.

- Added periodic resending of eth transactions. This means that we no longer rely exclusively on gas bumping to resend unconfirmed transactions that got "lost" for whatever reason. This has two advantages:
    1. Chainlink no longer relies on gas bumping settings to ensure our transactions always end up in the mempool
    2. Chainlink will continue to resend existing transactions even in the event that heads are delayed. This is especially useful on chains like Arbitrum which have very long wait times between heads.
    - Periodic resending can be controlled using the `ETH_TX_RESEND_AFTER_THRESHOLD` env var (default 30s). Unconfirmed transactions will be resent periodically at this interval. It is recommended to leave this at the default setting, but it can be set to any [valid duration](https://golang.org/pkg/time/#ParseDuration) or to 0 to disable periodic resending.

- Logging can now be configured in the Operator UI.

- Tuned defaults for certain Eth-compatible chains

- Chainlink node now uses different sets of default values depending on the given Chain ID. Tuned configs are built-in for the following chains:
    - Ethereum Mainnet and test chains
    - Polygon (Matic)
    - BSC
    - HECO

- If you have manually set ENV vars specific to these chains, you may want to remove those and allow the node to use its configured defaults instead.

- New prometheus metric "tx_manager_num_tx_reverted" which counts the number of reverted transactions on chain.

### Fixed

- Under certain circumstances a poorly configured Explorer could delay Chainlink node startup by up to 45 seconds.

- Chainlink node now automatically sets the correct nonce on startup if you are restoring from a previous backup (manual setnextnonce is no longer necessary).

- Flux monitor jobs should now work correctly with [outlier-detection](https://github.com/smartcontractkit/external-adapters-js/tree/develop/composite/outlier-detection) and [market-closure](https://github.com/smartcontractkit/external-adapters-js/tree/develop/composite/market-closure) external adapters.

- Performance improvements to OCR job adds. Removed the pipeline_task_specs table
and added a new column `dot_id` to the pipeline_task_runs table which links a pipeline_task_run
to a dotID in the pipeline_spec.dot_dag_source.

- Fixed bug where node will occasionally submit an invalid OCR transmission which reverts with "address not authorized to sign".

- Fixed bug where a node will sometimes double submit on runlog jobs causing reverted transactions on-chain


## [0.10.3] - 2021-03-22

### Added

- Add `STATS_PUSHER_LOGGING` to toggle stats pusher raw message logging (DEBUG
  level).

- Add `ADMIN_CREDENTIALS_FILE` configuration variable

This variable defaults to `$ROOT/apicredentials` and when defined / the
file exists, any command using the CLI that requires authentication will use it
to automatically log in.

- Add `ETH_MAX_UNCONFIRMED_TRANSACTIONS` configuration variable

Chainlink node now has a maximum number of unconfirmed transactions that
may be in flight at any one time (per key).

If this limit is reached, further attempts to send transactions will fail
and the relevant job will be marked as failed.

Jobs will continue to fail until at least one transaction is confirmed
and the queue size is reduced. This is introduced as a sanity limit to
prevent unbounded sending of transactions e.g. in the case that the eth
node is failing to broadcast to the network.

The default is set to 500 which considered high enough that it should
never be reached under normal operation. This limit can be changed
by setting the `ETH_MAX_UNCONFIRMED_TRANSACTIONS` environment variable.

- Support requestNewRound in libocr

requestNewRound enables dedicated requesters to request a fresh report to
be sent to the contract right away regardless of heartbeat or deviation.

- New prometheus metric:

```
Name: "head_tracker_eth_connection_errors",
Help: "The total number of eth node connection errors",
```

- Gas bumping can now be disabled by setting `ETH_GAS_BUMP_THRESHOLD=0`

- Support for arbitrum

### Fixed

- Improved handling of the case where we exceed the configured TX fee cap in geth.

Node will now fatally error jobs if the total transaction costs exceeds the
configured cap (default 1 Eth). Also, it will no longer continue to bump gas on
transactions that started hitting this limit and instead continue to resubmit
at the highest price that worked.

Node operators should check their geth nodes and remove this cap if configured,
you can do this by running your geth node with `--rpc.gascap=0
--rpc.txfeecap=0` or setting these values in your config toml.

- Make head backfill asynchronous. This should eliminate some harmless but
  annoying errors related to backfilling heads, logged on startup and
  occasionally during normal operation on fast chains like Kovan.

- Improvements to the GasUpdater

Various efficiency and correctness improvements have been made to the
GasUpdater. It places less load on the ethereum node and now features re-org
detection.

Most notably, GasUpdater no longer takes a 24 block delay to "warm up" on
application start and instead loads all relevant block history immediately.
This means that the application gas price will always be updated correctly
after reboot before the first transaction is ever sent, eliminating the previous
scenario where the node could send underpriced or overpriced transactions for a
period after a reboot, until the gas updater caught up.

### Changed

- Bump `ORM_MAX_OPEN_CONNS` default from 10 to 20
- Bump `ORM_MAX_IDLE_CONNS` default from 5 to 10

Each Chainlink node will now use a maximum of 23 database connections (up from previous max of 13). Make sure your postgres database is tuned accordingly, especially if you are running multiple Chainlink nodes on a single database. If you find yourself hitting connection limits, you can consider reducing `ORM_MAX_OPEN_CONNS` but this may result in degraded performance.

- The global env var `JOB_PIPELINE_MAX_TASK_DURATION` is no longer supported
for OCR jobs.

## [0.10.2] - 2021-02-26

### Fixed

- Add contexts so that database queries timeout when necessary.
- Use manual updates instead of gorm update associations.

## [0.10.1] - 2021-02-25

### Fixed

- Prevent autosaving Task Spec on when Task Runs are saved to lower database load.

## [0.10.0] - 2021-02-22

### Fixed

- Fix a case where archiving jobs could try to delete it from the external initiator even if the job was not an EI job.
- Improved performance of the transaction manager by fetching receipts in
  batches. This should help prevent the node from getting stuck when processing
  large numbers of OCR jobs.
- Fixed a fluxmonitor job bug where submitting a value outside the acceptable range would stall the job
  permanently. Now a job spec error will be thrown if the polled answer is outside the
  acceptable range and no ethtx will be submitted. As additional protection, we also now
  check the receipts of the ethtx's and if they were reverted, we mark the ethtx task as failed.

### Breaking

- Squashed migrations into a single 1_initial migration. If you were running a version
  older than 0.9.10, you need to upgrade to 0.9.10 first before upgrading to the next
  version so that the migrations are run.

### Added

- A new Operator UI feature that visualize JSON and TOML job spec tasks on a 'New Job' page.

## [0.9.10] - 2021-01-30

### Fixed

- Fixed a UI bug with fluxmonitor jobs where initiator params were bunched up.
- Improved performance of OCR jobs to reduce database load. OCR jobs now run with unlimited parallelism and are not affected by `JOB_PIPELINE_PARALLELISM`.

### Added

- A new env var `JOB_PIPELINE_MAX_RUN_DURATION` has been added which controls maximum duration of the total run.

## [0.9.9] - 2021-01-18

### Added

- New CLI commands for key management:
  - `chainlink keys eth import`
  - `chainlink keys eth export`
  - `chainlink keys eth delete`
- All keys other than VRF keys now share the same password. If you have OCR, P2P, and ETH keys encrypted with different passwords, re-insert them into your DB encrypted with the same password prior to upgrading.

### Fixed

- Fixed reading of function selector values in DB.
- Support for bignums encoded in CBOR
- Silence spurious `Job spawner ORM attempted to claim locally-claimed job` warnings
- OCR now drops transmissions instead of queueing them if the node is out of Ether
- Fixed a long-standing issue where standby nodes would hold transactions open forever while waiting for a lock. This was preventing postgres from running necessary cleanup operations, resulting in bad database performance. Any node operators running standby failover chainlink nodes should see major database performance improvements with this release and may be able to reduce the size of their database instances.
- Fixed an issue where expired session tokens in operator UI would cause a large number of requests to be sent to the node, resulting in a temporary rate-limit and 429 errors.
- Fixed issue whereby http client could leave too many open file descriptors

### Changed

- Key-related API endpoints have changed. All key-related commands are now namespaced under `/v2/keys/...`, and are standardized across key types.
- All key deletion commands now perform a soft-delete (i.e. archive) by default. A special CLI flag or query string parameter must be provided to hard-delete a key.
- Node now supports multiple OCR jobs sharing the same peer ID. If you have more than one key in your database, you must now specify `P2P_PEER_ID` to indicate which key to use.
- `DATABASE_TIMEOUT` is now set to 0 by default, so that nodes will wait forever for a lock. If you already have `DATABASE_TIMEOUT=0` set explicitly in your env (most node operators) then you don't need to do anything. If you didn't have it set, and you want to keep the old default behaviour where a node exits shortly if it can't get a lock, you can manually set `DATABASE_TIMEOUT=500ms` in your env.
- OCR bootstrap node no longer sends telemetry to the endpoint specified in the OCR job spec under `MonitoringEndpoint`.

## [0.9.8] - 2020-12-17

### Fixed

- An issue where the node would emit warnings on startup for fluxmonitor contracts

## [0.9.7] - 2020-12-14

### Added

- OCR bootstrap node now sends telemetry to the endpoint specified in the OCR job spec under `MonitoringEndpoint`.
- Adds "Account addresses" table to the `/keys` page.

### Changed

- Old jobs now allow duplicate job names. Also, if the name field is empty we no longer generate a name.
- Removes broken `ACCOUNT_ADDRESS` field from `/config` page.

### Fixed

- Brings `/runs` tab back to the operator UI.
- Signs out a user from operator UI on authentication error.
- OCR jobs no longer require defining v1 bootstrap peers unless `P2P_NETWORKING_STACK=V1`

#### BREAKING CHANGES

- Commands for creating/managing legacy jobs and OCR jobs have changed, to reduce confusion and accommodate additional types of jobs using the new pipeline.
- If `P2P_NETWORKING_STACK=V1V2`, then `P2PV2_BOOTSTRAPPERS` must also be set

#### V1 jobs

`jobs archive` => `job_specs archive`
`jobs create` => `job_specs create`
`jobs list` => `job_specs list`
`jobs show` => `job_specs show`

#### V2 jobs (currently only applies to OCR)

`jobs createocr` => `jobs create`
`jobs deletev2` => `jobs delete`
`jobs run` => `jobs run`

## [0.9.6] - 2020-11-23

- OCR pipeline specs can now be configured on a per-task basis to allow unrestricted network access for http tasks. Example like so:

```
ds1          [type=http method=GET url="http://example.com" allowunrestrictednetworkaccess="true"];
ds1_parse    [type=jsonparse path="USD" lax="true"];
ds1_multiply [type=multiply times=100];
ds1 -> ds1_parse -> ds1_multiply;
```

- New prometheus metrics as follows:

```
Name: "pipeline_run_errors",
Help: "Number of errors for each pipeline spec",

Name: "pipeline_run_total_time_to_completion",
Help: "How long each pipeline run took to finish (from the moment it was created)",

Name: "pipeline_tasks_total_finished",
Help: "The total number of pipline tasks which have finished",

Name: "pipeline_task_execution_time",
Help: "How long each pipeline task took to execute",

Name: "pipeline_task_http_fetch_time",
Help: "Time taken to fully execute the HTTP request",

Name: "pipeline_task_http_response_body_size",
Help: "Size (in bytes) of the HTTP response body",

Name: "pipeline_runs_queued",
Help: "The total number of pipline runs that are awaiting execution",

Name: "pipeline_task_runs_queued",
Help: "The total number of pipline task runs that are awaiting execution",
```

### Changed

Numerous key-related UX improvements:

- All key-related commands have been consolidated under the `chainlink keys` subcommand:
  - `chainlink createextrakey` => `chainlink keys eth create`
  - `chainlink admin info` => `chainlink keys eth list`
  - `chainlink node p2p [create|list|delete]` => `chainlink keys p2p [create|list|delete]`
  - `chainlink node ocr [create|list|delete]` => `chainlink keys ocr [create|list|delete]`
  - `chainlink node vrf [create|list|delete]` => `chainlink keys vrf [create|list|delete]`
- Deleting OCR key bundles and P2P key bundles now archives them (i.e., soft delete) so that they can be recovered if needed. If you want to hard delete a key, pass the new `--hard` flag to the command, e.g. `chainlink keys p2p delete --hard 6`.
- Output from ETH/OCR/P2P/VRF key CLI commands now renders consistently.
- Deleting an OCR/P2P/VRF key now requires confirmation from the user. To skip confirmation (e.g. in shell scripts), pass `--yes` or `-y`.
- The `--ocrpassword` flag has been removed. OCR/P2P keys now share the same password at the ETH key (i.e., the password specified with the `--password` flag).

Misc:

- Two new env variables are added `P2P_ANNOUNCE_IP` and `P2P_ANNOUNCE_PORT` which allow node operators to override locally detected values for the chainlink node's externally reachable IP/port.
- `OCR_LISTEN_IP` and `OCR_LISTEN_PORT` have been renamed to `P2P_LISTEN_IP` and `P2P_LISTEN_PORT` for consistency.
- Support for adding a job with the same name as one that was deleted.

### Fixed

- Fixed an issue where the HTTP adapter would send an empty body on retries.
- Changed the default `JOB_PIPELINE_REAPER_THRESHOLD` value from `7d` to `168h` (hours are the highest time unit allowed by `time.Duration`).

## [0.9.5] - 2020-11-12

### Changed

- Updated from Go 1.15.4 to 1.15.5.

## [0.9.4] - 2020-11-04

### Fixed

- Hotfix to fix an issue with httpget adapter

## [0.9.3] - 2020-11-02

### Added

- Add new subcommand `node hard-reset` which is used to remove all state for unstarted and pending job runs from the database.

### Changed

- Chainlink now requires Postgres >= 11.x. Previously this was a recommendation, this is now a hard requirement. Migrations will fail if run on an older version of Postgres.
- Database improvements that greatly reduced the number of open Postgres connections
- Operator UI /jobs page is now searchable
- Jobs now accept a name field in the jobspecs

## [0.9.2] - 2020-10-15

### Added

- Bulletproof transaction manager enabled by default
- Fluxmonitor support enabled by default

### Fixed

- Improve transaction manager architecture to be more compatible with `ETH_SECONDARY_URL` option (i.e. concurrent transaction submission to multiple different eth nodes). This also comes with some minor performance improvements in the tx manager and more correct handling of some extremely rare edge cases.
- As a side effect, we now no longer handle the case where an external wallet used the chainlink ethereum private key to send a transaction. This use-case was already explicitly unsupported, but we made a best-effort attempt to handle it. We now make no attempt at all to handle it and doing this WILL result in your node not sending the data that it expected to be sent for the nonces that were used by an external wallet.
- Operator UI now shows booleans correctly

### Changed

- ETH_MAX_GAS_PRICE_WEI now 1500Gwei by default

## [0.8.18] - 2020-10-01

### Fixed

- Prometheus gas_updater_set_gas_price metric now only shows last gas price instead of every block since restart

## [0.8.17] - 2020-09-28

### Added

- Add new env variable ETH_SECONDARY_URL. Default is unset. You may optionally set this to a http(s) ethereum RPC client URL. If set, transactions will also be broadcast to this secondary ethereum node. This allows transaction broadcasting to be more robust in the face of primary ethereum node bugs or failures.
- Remove configuration option ORACLE_CONTRACT_ADDRESS, it had no effect
- Add configuration option OPERATOR_CONTRACT_ADDRESS, it filters the contract addresses the node should listen to for Run Logs
- At startup, the chainlink node will create a new funding address. This will initially be used to pay for cancelling stuck transactions.

### Fixed

- Gas bumper no longer hits database constraint error if ETH_MAX_GAS_PRICE_WEI is reached (this was actually mostly harmless, but the errors were annoying)

### Changes

- ETH_MAX_GAS_PRICE_WEI now defaults to 1500 gwei

## [0.8.16] - 2020-09-18

### Added

- The chainlink node now will bump a limited configurable number of transactions at once. This is configured with the ETH_GAS_BUMP_TX_DEPTH variable which is 10 by default. Set to 0 to disable (the old behaviour).

### Fixed

- ETH_DISABLED flag works again

## [0.8.15] - 2020-09-14

### Added

- Chainlink header images to the following `README.md` files: root, core,
  evm-contracts, and evm-test-helpers.
- Database migrations: new log_consumptions records will contain the number of the associated block.
  This migration will allow future version of chainlink to automatically clean up unneeded log_consumption records.
  This migration should execute very fast.
- External Adapters for the Flux Monitor will now receive the Flux Monitor round state info as the meta payload.
- Reduce frequency of balance checking.

### Fixed

Previously when the node was overloaded with heads there was a minor possibility it could get backed up with a very large head queue, and become unstable. Now, we drop heads instead in this case and noisily emit an error. This means the node should more gracefully handle overload conditions, although this is still dangerous and node operators should deal with it immediately to avoid missing jobs.

A new environment variable is introduced to configure this, called `ETH_HEAD_TRACKER_MAX_BUFFER_SIZE`. It is recommended to leave this set to the default of "3".

A new prometheus metric is also introduced to track dropped heads, called `head_tracker_num_heads_dropped`. You may wish to set an alert on a rule such as `increase(chainlink_dropped_heads[5m]) > 0`.

## [0.8.14] - 2020-09-02

## Changed

- Fix for gas bumper
- Fix for broadcast-transactions function

## [0.8.13] - 2020-08-31

## Changed

- Fix for gas bumper
- Fix for broadcast-transactions function

## [0.8.13] - 2020-08-31

### Changed

- Performance improvements when using BulletproofTxManager.

## [0.8.12] - 2020-08-10

### Fixed

- Added a workaround for Infura users who are seeing "error getting balance: header not found".
  This behaviour is due to Infura announcing it has a block, but when we request our balance in this block, the eth node doesn't have the block in memory. The workaround is to add a configurable lag time on balance update requests. The default is set to 1 but this is configurable via a new environment variable `ETH_BALANCE_MONITOR_BLOCK_DELAY`.

## [0.8.11] - 2020-07-27

### Added

- Job specs now support pinning to multiple keys using the new `fromAddresses` field in the ethtx task spec.

### Changed

- Using `fromAddress` in ethtx task specs has been deprecated. Please use `fromAddresses` instead.

### Breaking changes

- Support for RunLogTopic0original and RunLogTopic20190123withFullfillmentParams logs has been dropped. This should not affect any users since these logs predate Chainlink's mainnet launch and have never been used on mainnet.

IMPORTANT: The selection mechanism for keys has changed. When an ethtx task spec is not pinned to a particular key by defining `fromAddress` or `fromAddresses`, the node will now cycle through all available keys in round-robin fashion. This is a change from the previous behaviour where nodes would only pick the earliest created key.

This is done to allow increases in throughput when a node operator has multiple whitelisted addresses for their oracle.

If your node has multiple keys, you will need to take one of the three following actions:

1. Make sure all keys are valid for all job specs
2. Pin job specs to a valid subset of key(s) using `fromAddresses`
3. Delete the key(s) you don't want to use

If your node only has one key, no action is required.

## [0.8.10] - 2020-07-14

### Fixed

- Incorrect sequence on keys table in some edge cases

## [0.8.9] - 2020-07-13

### Added

- Added a check on sensitive file ownership that gives a warning if certain files are not owned by the user running chainlink
- Added mechanism to asynchronously communicate when a job spec has an ethereum interaction error (or any async error) with a UI screen
- Gas Bumper now bumps based on the current gas price instead of the gas price of the original transaction

### Fixed

- Support for multiple node addresses

## [0.8.8] - 2020-06-29

### Added

- `ethtx` tasks now support a new parameter, `minRequiredOutgoingConfirmations` which allows you to tune how many confirmations are required before moving on from an `ethtx` task on a per-task basis (only works with BulletproofTxManager). If it is not supplied, the default of `MIN_OUTGOING_CONFIRMATIONS` is used (same as the old behaviour).

### Changed

- HeadTracker now automatically backfills missing heads up to `ETH_FINALITY_DEPTH`
- The strategy for gas bumping has been changed to produce a potentially higher gas cost in exchange for the transaction getting through faster.

### Breaking changes

- `admin withdraw` command has been removed. This was only ever useful to withdraw LINK if the Oracle contract was owned by the Chainlink node address. It is no longer recommended having the Oracle owner be the chainlink node address.
- Fixed `txs create` to send the amount in Eth not in Wei (as per the documentation)

## [0.8.7] - 2020-06-15

### Added

This release contains a number of features aimed at improving the node's reliability when putting transactions on-chain.

- An experimental new transaction manager is introduced that delivers reliability improvements compared to the old one, especially when faced with difficult network conditions or spiking gas prices. It also reduces load on the database and makes fewer calls to the eth node compared to the old tx manager.
- Along with the new transaction manager is a local client command for manually controlling the node nonce - `setnextnonce`. This should never be necessary under normal operation and is included only for use in emergencies.
- New prometheus metrics for the head tracker:
  - `head_tracker_heads_in_queue` - The number of heads currently waiting to be executed. You can think of this as the 'load' on the head tracker. Should rarely or never be more than 0.
  - `head_tracker_callback_execution_duration` - How long it took to execute all callbacks. If the average of this exceeds the time between blocks, your node could lag behind and delay transactions.
- Nodes transmit their build info to Explorer for better debugging/tracking.

### Env var changes

- `ENABLE_BULLETPROOF_TX_MANAGER` - set this to true to enable the experimental new transaction manager
- `ETH_GAS_BUMP_PERCENT` default value has been increased from 10% to 20%
- `ETH_GAS_BUMP_THRESHOLD` default value has been decreased from 12 to 3
- `ETH_FINALITY_DEPTH` specifies how deep protection should be against re-orgs. The default is 50. It only applies if BulletproofTxManager is enabled. It is not recommended changing this setting.
- `EthHeadTrackerHistoryDepth` specifies how many heads the head tracker should keep in the database. The default is 100. It is not recommended changing this setting.
- Update README.md with links to mockery, jq, and gencodec as they are required to run `go generate ./...`

## [0.8.6] - 2020-06-08

### Added

- The node now logs the eth client RPC calls
- More reliable Ethereum block header tracking
- Limit the amount of an HTTP response body that the node will read
- Make Aggregator contract interface viewable
- More resilient handling of chain reorganizations

## [0.8.5] - 2020-06-01

### Added

- The chainlink node can now be configured to backfill logs from `n` blocks after a
  connection to the ethereum client is reset. This value is specified with an environment
  variable `BLOCK_BACKFILL_DEPTH`.
- The chainlink node now sets file permissions on sensitive files on startup (tls, .api, .env, .password and secret)
- AggregatorInterface now has description and version fields.

### Changed

- Solidity: Renamed the previous `AggregatorInterface.sol` to
  `HistoricAggregatorInterface.sol`. Users are encouraged to use the new methods
  introduced on the `AggregatorInterface`(`getRoundData` and `latestRoundData`),
  as they return metadata to indicate freshness of the data in a single
  cross-contract call.
- Solidity: Marked `HistoricAggregatorInterface` methods (`latestAnswer`,
  `latestRound`, `latestTimestamp`, `getAnswer`, `getTimestamp`) as deprecated
  on `FluxAggregator`, `WhitelistedAggregator`, `AggregatorProxy`,
  `WhitelistedAggregatorProxy`.
- Updated the solidity compiler version for v0.6 from 0.6.2 to 0.6.6.
- AccessControlledAggregatorProxy checks an external contract for users to be able to
  read functions.

### Fixed

- Fluxmonitor jobs now respect the `minPayment` field on job specs and won't poll if the contract
  does not have sufficient funding. This allows certain jobs to require a larger payment
  than `MINIMUM_CONTRACT_PAYMENT`.

## [0.8.4] - 2020-05-18

### Added

- Fluxmonitor initiators may now optionally include an `absoluteThreshold`
  parameter. To trigger a new on-chain report, the absolute difference in the feed
  value must change by at least the `absoluteThreshold` value. If it is
  unspecified or zero, fluxmonitor behavior is unchanged.
- Database Migrations: Add created_at and updated_at to all tables allowing for
  better historical insights. This migration may take a minute or two on large
  databases.

### Fixed

- Fix incorrect permissions on some files written by the node
  Prevent a case where duplicate ethereum keys could be added
  Improve robustness and reliability of ethtx transaction logic

## [0.8.3] - 2020-05-04

### Added

- Added Changelog.
- Database Migrations: There a number of database migrations included in this
  release as part of our ongoing effort to make the node even more reliable and
  stable, and build a firm foundation for future development.

### Changed

- New cron strings MUST now include time zone. If you want your jobs to run in
  UTC for example: `CRON_TZ=UTC * * * * *`. Previously, jobs specified without a
  time zone would run in the server's native time zone, which in most cases is UTC
  but this was never guaranteed.

### Fixed

- Fix crash in experimental gas updater when run on Kovan network

## [0.8.2] - 2020-04-20

## [0.8.1] - 2020-04-08

## [0.8.0] - 2020-04-06<|MERGE_RESOLUTION|>--- conflicted
+++ resolved
@@ -9,7 +9,7 @@
 
 ### Added 
 
-<<<<<<< HEAD
+- Added official support for Besu execution client.
 - Added per job spec and per job type gas limit control. The following rule of precedence is applied:
 
 1. task-specific parameter `gasLimit` overrides anything else when specified (e.g. ETH Tx Task has such the parameter).
@@ -25,10 +25,6 @@
 ```
 
 4. global `ETH_GAS_LIMIT_DEFAULT` (`EVM.GasEstimator.LimitDefault`) value is the last resort.
-=======
-- Added job spec attribute `gasLimit` which allows job-specific overrides of the default `ETH_GAS_LIMIT_DEFAULT` value for gas limit.
-- Added official support for Besu execution client
->>>>>>> a565c9d7
 
 ### Changed
 
