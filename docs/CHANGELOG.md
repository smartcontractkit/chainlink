# Changelog Chainlink Core

All notable changes to this project will be documented in this file.

The format is based on [Keep a Changelog](https://keepachangelog.com/en/1.0.0/),
and this project adheres to [Semantic Versioning](https://semver.org/spec/v2.0.0.html).


<!-- unreleased -->
## [Unreleased]

...
<!-- unreleasedstop -->

## 1.9.0 - 2022-10-12

### Added

- Added `length` and `lessthan` tasks (pipeline).
- Added `gasUnlimited` parameter to `ethcall` task. 
- `/keys` page in Operator UI now exposes several admin commands, namely:
  - "abandon" to abandon all current txes
  - enable/disable a key for a given chain
  - manually set the nonce for a key
  See [this PR](https://github.com/smartcontractkit/chainlink/pull/7406) for a screenshot example.

<<<<<<< HEAD
- New optional external logger added
    ### AUDIT_LOGGER_FORWARD_TO_URL

    - Default: _none_

    When set, this environment variable configures and enables an optional HTTP logger which is used specifically to send audit log events. Audit logs events are emitted when specific actions are performed by any of the users through the node's API. The value of this variable should be a full URL. Log items will be sent via POST

    There are audit log implemented for the following events:
      - Auth & Sessions (new session, login success, login failed, 2FA enrolled, 2FA failed, password reset, password reset failed, etc.)
      - CRUD actions for all resources (add/create/delete resources such as bridges, nodes, keys)
      - Sensitive actions (keys exported/imported, config changed, log level changed, environment dumped)

    A full list of audit log enum types can be found in the source within the `audit` package (`audit_types.go`).

    The following `AUDIT_LOGGER_*` environment variables below configure this optional audit log HTTP forwarder.

    ### AUDIT_LOGGER_HEADERS

    - Default: _none_

    An optional list of HTTP headers to be added for every optional audit log event. If the above `AUDIT_LOGGER_FORWARD_TO_URL` is set, audit log events will be POSTed to that URL, and will include headers specified in this environment variable. One example use case is auth for example: ```AUDIT_LOGGER_HEADERS="Authorization||{{token}}"```.

    Header keys and values are delimited on ||, and multiple headers can be added with a forward slash delimiter ('\\'). An example of multiple key value pairs:
    ```AUDIT_LOGGER_HEADERS="Authorization||{{token}}\Some-Other-Header||{{token2}}"```

    ### AUDIT_LOGGER_JSON_WRAPPER_KEY

    - Default: _none_

    When the audit log HTTP forwarder is enabled, if there is a value set for this optional environment variable then the POST body will be wrapped in a dictionary in a field specified by the value of set variable. This is to help enable specific logging service integrations that may require the event JSON in a special shape. For example: `AUDIT_LOGGER_JSON_WRAPPER_KEY=event` will create the POST body:
    ```
    {
      "event": {
        "eventID":  EVENT_ID_ENUM,
        "data": ...
      }
    }
    ```
=======
## 1.8.1 - 2022-09-29

### Added

-  New `GAS_ESTIMATOR_MODE` for Arbitrum to support Nitro's multi-dimensional gas model, with dynamic gas pricing and limits.
   -  NOTE: It is recommended to remove `GAS_ESTIMATOR_MODE` as an env var if you have it set in order to use the new default.
   -  This new, default estimator for Arbitrum networks uses the suggested gas price (up to `ETH_MAX_GAS_PRICE_WEI`, with `1000 gwei` default) as well as an estimated gas limit (up to `ETH_GAS_LIMIT_MAX`, with `1,000,000,000` default).
- `ETH_GAS_LIMIT_MAX` to put a maximum on the gas limit returned by the `Arbitrum` estimator.
>>>>>>> 31693726

## 1.8.0 - 2022-09-01

### Added

- Added `hexencode` and `base64encode` tasks (pipeline).
- `forwardingAllowed` per job attribute to allow forwarding txs submitted by the job.
- Keypath now supports paths with any depth, instead of limiting it to 2
- `Arbitrum` chains are no longer restricted to only `FixedPrice` `GAS_ESTIMATOR_MODE`
- Updated `Arbitrum Rinkeby & Mainnet & Mainnet` configurationss for Nitro
- Add `Arbitrum Goerli` configuration
- It is now possible to use the same key across multiple chains.
- `NODE_SELECTION_MODE` (`EVM.NodePool.SelectionMode`) controls node picking strategy. Supported values: `HighestHead` (default) and `RoundRobin`:
  - `RoundRobin` mode simply iterates among available alive nodes. This was the default behavior prior to this release.
  - `HighestHead` mode picks a node having the highest reported head number among other alive nodes. When several nodes have the same latest head number, the strategy sticks to the last used node.
  For chains having `NODE_NO_NEW_HEADS_THRESHOLD=0` (such as Arbitrum, Optimism), the implementation will fall back to `RoundRobin` mode.
- New `keys eth chain` command
  - This can also be accessed at `/v2/keys/evm/chain`.
  - Usage examples:
    - Manually (re)set a nonce:
      - `chainlink keys eth chain --address "0xEXAMPLE" --evmChainID 99 --setNextNonce 42`
    - Enable a key for a particular chain:
      - `chainlink keys eth chain --address "0xEXAMPLE" --evmChainID 99 --enable`
    - Disable a key for a particular chain:
      - `chainlink keys eth chain --address "0xEXAMPLE" --evmChainID 99 --disable`
    - Abandon all currently pending transactions (use with caution!):
      - `chainlink evm keys chain --address "0xEXAMPLE" --evmChainID 99 --abandon`
  - Commands can be combined e.g.
    - Reset nonce and abandon all currently pending transaction:
      - `chainlink evm keys chain --address "0xEXAMPLE" --evmChainID 99 --setNextNonce 42 --abandon`

### Changed

- The `setnextnonce` local client command has been removed, and replaced by a more general key/chain client command.
- `chainlink admin users update` command is replaced with `chainlink admin users chrole` (only the role can be changed for a user)

## 1.7.1 - 2022-08-22

### Added

- `Arbitrum Nitro` client error support

## 1.7.0 - 2022-08-08

### Added

- `p2pv2Bootstrappers` has been added as a new optional property of OCR1 job specs; default may still be specified with P2PV2_BOOTSTRAPPERS config param
- Added official support for Sepolia chain
- Added `hexdecode` and `base64decode` tasks (pipeline).
- Added support for Besu execution client (note that while Chainlink supports Besu, Besu itself [has](https://github.com/hyperledger/besu/issues/4212) [multiple](https://github.com/hyperledger/besu/issues/4192) [bugs](https://github.com/hyperledger/besu/issues/4114) that make it unreliable).
- Added the functionality to allow the root admin CLI user (and any additional admin users created) to create and assign tiers of role based access to new users. These new API users will be able to log in to the Operator UI independently, and can each have specific roles tied to their account. There are four roles: `admin`, `edit`, `run`, and `view`.
  - User management can be configured through the use of the new admin CLI command `chainlink admin users`. Be sure to run `chainlink adamin login`. For example, a readonly user can be created with: `chainlink admin users create --email=operator-ui-read-only@test.com --role=view`.
  - Updated documentation repo with a break down of actions to required role level
- Added per job spec and per job type gas limit control. The following rule of precedence is applied:

1. task-specific parameter `gasLimit` overrides anything else when specified (e.g. `ethtx` task has such a parameter).
2. job-spec attribute `gasLimit` has the scope of the current job spec only.
3. job-type limits `ETH_GAS_LIMIT_*_JOB_TYPE` affect any jobs of the corresponding type:

```
ETH_GAS_LIMIT_OCR_JOB_TYPE    # EVM.GasEstimator.LimitOCRJobType
ETH_GAS_LIMIT_DR_JOB_TYPE     # EVM.GasEstimator.LimitDRJobType
ETH_GAS_LIMIT_VRF_JOB_TYPE    # EVM.GasEstimator.LimitVRFJobType
ETH_GAS_LIMIT_FM_JOB_TYPE     # EVM.GasEstimator.LimitFMJobType
ETH_GAS_LIMIT_KEEPER_JOB_TYPE # EVM.GasEstimator.LimitKeeperJobType
```

4. global `ETH_GAS_LIMIT_DEFAULT` (`EVM.GasEstimator.LimitDefault`) value is the last resort.

### Fixed

- Addressed a very rare bug where using multiple nodes with differently configured RPC tx fee caps could cause missed transaction. Reminder to everyone to ensure that your RPC nodes have no caps (for more information see the [performance and tuning guide](https://docs.chain.link/docs/evm-performance-configuration/)).
- Improved handling of unknown transaction error types, making Chainlink more robust in certain cases on unsupported chains/RPC clients

## [1.6.0] - 2022-07-20

### Changed

- After feedback from users, password complexity requirements have been simplified. These are the new, simplified requirements for any kind of password used with Chainlink:
1. Must be 16 characters or more
2. Must not contain leading or trailing whitespace
3. User passwords must not contain the user's API email

- Simplified the Keepers job spec by removing the observation source from the required parameters.

## [1.5.1] - 2022-06-27

### Fixed

- Fix rare out-of-sync to invalid-chain-id transaction
- Fix key-specific max gas limits for gas estimator and ensure we do not bump gas beyond key-specific limits
- Fix EVM_FINALITY_DEPTH => ETH_FINALITY_DEPTH

## [1.5.0] - 2022-06-21

### Changed

- Chainlink will now log a warning if the postgres database password is missing or too insecure. Passwords should conform to the following rules:
```
Must be longer than 12 characters
Must comprise at least 3 of:
	lowercase characters
	uppercase characters
	numbers
	symbols
Must not comprise:
	More than three identical consecutive characters
	Leading or trailing whitespace (note that a trailing newline in the password file, if present, will be ignored)
```
For backward compatibility all insecure passwords will continue to work, however in a future version of Chainlink insecure passwords will prevent application boot. To bypass this check at your own risk, you may set `SKIP_DATABASE_PASSWORD_COMPLEXITY_CHECK=true`.

- `MIN_OUTGOING_CONFIRMATIONS` has been removed and no longer has any effect. `ETH_FINALITY_DEPTH` is now used as the default for `ethtx` confirmations instead. You may override this on a per-task basis by setting `minConfirmations` in the task definition e.g. `foo [type=ethtx minConfirmations=42 ...]`. NOTE: This may have a minor impact on performance on very high throughput chains. If you don't care about reporting task status in the UI, it is recommended to set `minConfirmations=0` in your job specs. For more details, see the [relevant section of the performance tuning guide](https://www.notion.so/chainlink/EVM-performance-configuration-handbook-a36b9f84dcac4569ba68772aa0c1368c#e9998c2f722540b597301a640f53cfd4).

- The following ENV variables have been deprecated, and will be removed in a future release: `INSECURE_SKIP_VERIFY`, `CLIENT_NODE_URL`, `ADMIN_CREDENTIALS_FILE`. These vars only applied to Chainlink when running in client mode and have been replaced by command line args, notably: `--insecure-skip-verify`, `--remote-node-url URL` and `--admin-credentials-file FILE` respectively. More information can be found by running `./chainlink --help`.

- The `Optimism2` `GAS_ESTIMATOR_MODE` has been renamed to `L2Suggested`. The old name is still supported for now.

- The `p2pBootstrapPeers` property on OCR2 job specs has been renamed to `p2pv2Bootstrappers`.

### Added
- Added `ETH_USE_FORWARDERS` config option to enable transactions forwarding contracts.
- In job pipeline (direct request) the three new block variables are exposed:
  - `$(jobRun.blockReceiptsRoot)` : the root of the receipts trie of the block (hash)
  - `$(jobRun.blockTransactionsRoot)` : the root of the transaction trie of the block (hash)
  - `$(jobRun.blockStateRoot)` : the root of the final state trie of the block (hash)
- `ethtx` tasks can now be configured to error if the transaction reverts on-chain. You must set `failOnRevert=true` on the task to enable this behavior, like so:

`foo [type=ethtx failOnRevert=true ...]`

So the `ethtx` task now works as follows:

If minConfirmations == 0, task always succeeds and nil is passed as output
If minConfirmations > 0, the receipt is passed through as output
If minConfirmations > 0 and failOnRevert=true then the ethtx task will error on revert

If `minConfirmations` is not set on the task, the chain default will be used which is usually 12 and always greater than 0.

- `http` task now allows specification of request headers. Use like so: `foo [type=http headers="[\\"X-Header-1\\", \\"value1\\", \\"X-Header-2\\", \\"value2\\"]"]`.


### Fixed
- Fixed `max_unconfirmed_age` metric. Previously this would incorrectly report the max time since the last rebroadcast, capping the upper limit to the EthResender interval. This now reports the correct value of total time elapsed since the _first_ broadcast.
- Correctly handle the case where bumped gas would exceed the RPC node's configured maximum on Fantom (note that node operators should check their Fantom RPC node configuration and remove the fee cap if there is one)
- Fixed handling of Metis internal fee change

### Removed

- The `Optimism` OVM 1.0 `GAS_ESTIMATOR_MODE` has been removed.

## [1.4.1] - 2022-05-11

### Fixed

- Ensure failed EthSubscribe didn't register a (*rpc.ClientSubscription)(nil) which would lead to a panic on Unsubscribe
- Fixes parsing of float values on job specs

## [1.4.0] - 2022-05-02

### Added

- JSON parse tasks (v2) now support a custom `separator` parameter to substitute for the default `,`.
- Log slow SQL queries
- Fantom and avalanche block explorer urls
- Display `requestTimeout` in job UI
- Keeper upkeep order is shuffled

### Fixed

- `LOG_FILE_MAX_SIZE` handling
- Improved websocket subscription management (fixes issues with multiple-primary-node failover from 1.3.x)
- VRFv2 fixes and enhancements
- UI support for `minContractPaymentLinkJuels`

## [1.3.0] - 2022-04-18

### Added

- Added support for Keeper registry v1.2 in keeper jobs
- Added disk rotating logs. Chainlink will now always log to disk at debug level. The default output directory for debug logs is Chainlink's root directory (ROOT_DIR) but can be configured by setting LOG_FILE_DIR. This makes it easier for node operators to report useful debugging information to Chainlink's team, since all the debug logs are conveniently located in one directory. Regular logging to STDOUT still works as before and respects the LOG_LEVEL env var. If you want to log in disk at a particular level, you can pipe STDOUT to disk. This automatic debug-logs-to-disk feature is enabled by default, and will remain enabled as long as the `LOG_FILE_MAX_SIZE` ENV var is set to a value greater than zero. The amount of disk space required for this feature to work can be calculated with the following formula: `LOG_FILE_MAX_SIZE` * (`LOG_FILE_MAX_BACKUPS` + 1). If your disk doesn't have enough disk space, the logging will pause and the application will log Errors until space is available again. New environment variables related to this feature:
  - `LOG_FILE_MAX_SIZE` (default: 5120mb) - this env var allows you to override the log file's max size (in megabytes) before file rotation.
  - `LOG_FILE_MAX_AGE` (default: 0) - if `LOG_FILE_MAX_SIZE` is set, this env var allows you to override the log file's max age (in days) before file rotation. Keeping this config with the default value means not to remove old log files.
  - `LOG_FILE_MAX_BACKUPS` (default: 1) - if `LOG_FILE_MAX_SIZE` is set, this env var allows you to override the max amount of old log files to retain. Keeping this config with the default value means to retain 1 old log file at most (though `LOG_FILE_MAX_AGE` may still cause them to get deleted). If this is set to 0, the node will retain all old log files instead.
- Added support for the `force` flag on `chainlink blocks replay`. If set to true, already consumed logs that would otherwise be skipped will be rebroadcasted.
- Added version compatibility check when using CLI to login to a remote node. flag `bypass-version-check` skips this check.
- Interrim solution to set multiple nodes/chains from ENV. This gives the ability to specify multiple RPCs that the Chainlink node will constantly monitor for health and sync status, detecting dead nodes and out of sync nodes, with automatic failover. This is a temporary stand-in until configuration is overhauled and will be removed in future in favor of a config file. Set as such: `EVM_NODES='{...}'` where the var is a JSON array containing the node specifications. This is not compatible with using any other way to specify node via env (e.g. `ETH_URL`, `ETH_SECONDARY_URL`, `ETH_CHAIN_ID` etc). **WARNING**: Setting this environment variable will COMPLETELY ERASE your `evm_nodes` table on every boot and repopulate from the given data, nullifying any runtime modifications. Make sure to carefully read the [EVM performance configuration guide](https://chainlink.notion.site/EVM-performance-configuration-handbook-a36b9f84dcac4569ba68772aa0c1368c) for best practices here.

For example:

```bash
export EVM_NODES='
[
	{
		"name": "primary_1",
		"evmChainId": "137",
		"wsUrl": "wss://endpoint-1.example.com/ws",
    "httpUrl": "http://endpoint-1.example.com/",
		"sendOnly": false
	},
	{
		"name": "primary_2",
		"evmChainId": "137",
		"wsUrl": "ws://endpoint-2.example.com/ws",
    "httpUrl": "http://endpoint-2.example.com/",
		"sendOnly": false
	},
	{
		"name": "primary_3",
		"evmChainId": "137",
		"wsUrl": "wss://endpoint-3.example.com/ws",
    "httpUrl": "http://endpoint-3.example.com/",
		"sendOnly": false
	},
	{
		"name": "sendonly_1",
		"evmChainId": "137",
		"httpUrl": "http://endpoint-4.example.com/",
		"sendOnly": true
	},
  {
		"name": "sendonly_2",
		"evmChainId": "137",
		"httpUrl": "http://endpoint-5.example.com/",
		"sendOnly": true
	}
]
'
```

### Changed

- Changed default locking mode to "dual". Bugs in lease locking have been ironed out and this paves the way to making "lease" the default in the future. It is recommended to set `DATABASE_LOCKING_MODE=lease`, default is set to "dual" only for backwards compatibility.
- EIP-1559 is now enabled by default on mainnet. To disable (go back to legacy mode) set `EVM_EIP1559_DYNAMIC_FEES=false`. The default settings should work well, but if you wish to tune your gas controls, see the [documentation](https://docs.chain.link/docs/configuration-variables/#evm-gas-controls).

Note that EIP-1559 can be manually enabled on other chains by setting `EVM_EIP1559_DYNAMIC_FEES=true` but we only support it for official Ethereum mainnet and testnets. It is _not_ recommended enabling this setting on Polygon since during our testing process we found that the EIP-1559 fee market appears to be broken on all Polygon chains and EIP-1559 transactions are actually less likely to get included than legacy transactions.

See issue: https://github.com/maticnetwork/bor/issues/347

- The pipeline task runs have changed persistence protocol (database), which will result in inability to decode some existing task runs. All new runs should be working with no issues.

### Removed

- `LOG_TO_DISK` ENV var.

## [1.2.1] - 2022-03-17

This release hotfixes issues from moving a new CI/CD system. Feature-wise the functionality is the same as `v1.2.0`.

### Fixed

- Fixed CI/CD issue where environment variables were not being passed into the underlying build

## [1.2.0] - 2022-03-02

### Added

- Added support for the Nethermind Ethereum client.
- Added support for batch sending telemetry to the ingress server to improve performance.
- Added v2 P2P networking support (alpha)

New ENV vars:

- `ADVISORY_LOCK_CHECK_INTERVAL` (default: 1s) - when advisory locking mode is enabled, this controls how often Chainlink checks to make sure it still holds the advisory lock. It is recommended to leave this at the default.
- `ADVISORY_LOCK_ID` (default: 1027321974924625846) - when advisory locking mode is enabled, the application advisory lock ID can be changed using this env var. All instances of Chainlink that might run on a particular database must share the same advisory lock ID. It is recommended to leave this at the default.
- `LOG_FILE_DIR` (default: chainlink root directory) - if `LOG_FILE_MAX_SIZE` is set, this env var allows you to override the output directory for logging.
- `SHUTDOWN_GRACE_PERIOD` (default: 5s) - when node is shutting down gracefully and exceeded this grace period, it terminates immediately (trying to close DB connection) to avoid being SIGKILLed.
- `SOLANA_ENABLED` (default: false) - set to true to enable Solana support
- `TERRA_ENABLED` (default: false) - set to true to enable Terra support
- `BLOCK_HISTORY_ESTIMATOR_EIP1559_FEE_CAP_BUFFER_BLOCKS` - if EIP1559 mode is enabled, this optional env var controls the buffer blocks to add to the current base fee when sending a transaction. By default, the gas bumping threshold + 1 block is used. It is not recommended to change this unless you know what you are doing.
- `TELEMETRY_INGRESS_BUFFER_SIZE` (default: 100) - the number of telemetry messages to buffer before dropping new ones
- `TELEMETRY_INGRESS_MAX_BATCH_SIZE` (default: 50) - the maximum number of messages to batch into one telemetry request
- `TELEMETRY_INGRESS_SEND_INTERVAL` (default: 500ms) - the cadence on which batched telemetry is sent to the ingress server
- `TELEMETRY_INGRESS_SEND_TIMEOUT` (default: 10s) - the max duration to wait for the request to complete when sending batch telemetry
- `TELEMETRY_INGRESS_USE_BATCH_SEND` (default: true) - toggles sending telemetry using the batch client to the ingress server
- `NODE_NO_NEW_HEADS_THRESHOLD` (default: 3m) - RPC node will be marked out-of-sync if it does not receive a new block for this length of time. Set to 0 to disable head monitoring for liveness checking,
- `NODE_POLL_FAILURE_THRESHOLD` (default: 5) - number of consecutive failed polls before an RPC node is marked dead. Set to 0 to disable poll liveness checking.
- `NODE_POLL_INTERVAL` (default: 10s) - how often to poll. Set to 0 to disable all polling.

#### Bootstrap job

Added a new `bootstrap` job type. This job removes the need for every job to implement their own bootstrapping logic.
OCR2 jobs with `isBootstrapPeer=true` are automatically migrated to the new format.
The spec parameters are similar to a basic OCR2 job, an example would be:

```
type            = "bootstrap"
name            = "bootstrap"
relay           = "evm"
schemaVersion	= 1
contractID      = "0xAb5801a7D398351b8bE11C439e05C5B3259aeC9B"
[relayConfig]
chainID	        = 4
```

#### EVM node hot failover and liveness checking

Chainlink now supports hot failover and liveness checking for EVM nodes. This completely supercedes and replaces the Fiews failover proxy and should remove the need for any kind of failover proxy between Chainlink and its RPC nodes.

In order to use this feature, you'll need to set multiple primary RPC nodes.

### Removed

- `deleteuser` CLI command.

### Changed

`EVM_DISABLED` has been deprecated and replaced by `EVM_ENABLED` for consistency with other feature flags.
`ETH_DISABLED` has been deprecated and replaced by `EVM_RPC_ENABLED` for consistency, and because this was confusingly named. In most cases you want to set `EVM_ENABLED=false` and not `EVM_RPC_ENABLED=false`.

Log colorization is now disabled by default because it causes issues when piped to text files. To re-enable log colorization, set `LOG_COLOR=true`.

#### Polygon/matic defaults changed

Due to increasingly hostile network conditions on Polygon we have had to increase a number of default limits. This is to work around numerous and very deep re-orgs, high mempool pressure and a failure by the network to propagate transactions properly. These new limits are likely to increase load on both your Chainlink node and database, so please be sure to monitor CPU and memory usage on both and make sure they are adequately specced to handle the additional load.

## [1.1.1] - 2022-02-14

### Added

- `BLOCK_HISTORY_ESTIMATOR_EIP1559_FEE_CAP_BUFFER_BLOCKS` - if EIP1559 mode is enabled, this optional env var controls the buffer blocks to add to the current base fee when sending a transaction. By default, the gas bumping threshold + 1 block is used. It is not recommended to change this unless you know what you are doing.
- `EVM_GAS_FEE_CAP_DEFAULT` - if EIP1559 mode is enabled, and FixedPrice gas estimator is used, this env var controls the fixed initial fee cap.
- Allow dumping pprof even when not in dev mode, useful for debugging (go to /v2/debug/pprof as a logged in user)

### Fixed

- Update timeout so we don’t exit early on very large log broadcaster backfills

#### EIP-1559 Fixes

Fixed issues with EIP-1559 related to gas bumping. Due to [go-ethereum's implementation](https://github.com/ethereum/go-ethereum/blob/bff330335b94af3643ac2fb809793f77de3069d4/core/tx_list.go#L298) which introduces additional restrictions on top of the EIP-1559 spec, we must bump the FeeCap at least 10% each time in order for the gas bump to be accepted.

The new EIP-1559 implementation works as follows:

If you are using FixedPriceEstimator:
- With gas bumping disabled, it will submit all transactions with `feecap=ETH_MAX_GAS_PRICE_WEI` and `tipcap=EVM_GAS_TIP_CAP_DEFAULT`
- With gas bumping enabled, it will submit all transactions initially with `feecap=EVM_GAS_FEE_CAP_DEFAULT` and `tipcap=EVM_GAS_TIP_CAP_DEFAULT`.

If you are using BlockHistoryEstimator (default for most chains):
- With gas bumping disabled, it will submit all transactions with `feecap=ETH_MAX_GAS_PRICE_WEI` and `tipcap=<calculated using past blocks>`
- With gas bumping enabled (default for most chains) it will submit all transactions initially with `feecap=current block base fee * (1.125 ^ N)` where N is configurable by setting BLOCK_HISTORY_ESTIMATOR_EIP1559_FEE_CAP_BUFFER_BLOCKS but defaults to `gas bump threshold+1` and `tipcap=<calculated using past blocks>`

Bumping works as follows:

- Increase tipcap by `max(tipcap * (1 + ETH_GAS_BUMP_PERCENT), tipcap + ETH_GAS_BUMP_WEI)`
- Increase feecap by `max(feecap * (1 + ETH_GAS_BUMP_PERCENT), feecap + ETH_GAS_BUMP_WEI)`

## [1.1.0] - 2022-01-25

### Added

- Added support for Sentry error reporting. Set `SENTRY_DSN` at run-time to enable reporting.
- Added Prometheus counters: `log_warn_count`, `log_error_count`, `log_critical_count`, `log_panic_count` and `log_fatal_count` representing the corresponding number of warning/error/critical/panic/fatal messages in the log.
- The new prometheus metric `tx_manager_tx_attempt_count` is a Prometheus Gauge that should represent the total number of Transactions attempts that awaiting confirmation for this node.
- The new prometheus metric `version` that displays the node software version (tag) as well as the corresponding commit hash.
- CLI command `keys eth list` is updated to display key specific max gas prices.
- CLI command `keys eth create` now supports optional `maxGasPriceGWei` parameter.
- CLI command `keys eth update` is added to update key specific parameters like `maxGasPriceGWei`.
- Add partial support for Moonriver chain
- For OCR jobs, `databaseTimeout`, `observationGracePeriod` and `contractTransmitterTransmitTimeout` can be specified to override chain-specific default values.

Two new log levels have been added.

- `[crit]`: *Critical* level logs are more severe than `[error]` and require quick action from the node operator.
- `[debug] [trace]`: *Trace* level logs contain extra `[debug]` information for development, and must be compiled in via `-tags trace`.

#### [Beta] Multichain support added

As a beta feature, Chainlink now supports connecting to multiple different EVM chains simultaneously.

This means that one node can run jobs on Goerli, Kovan, BSC and Mainnet (for example). Note that you can still have as many eth keys as you like, but each eth key is pegged to one chain only.

Extensive efforts have been made to make migration for existing nops as seamless as possible. Generally speaking, you should not have to make any changes when upgrading your existing node to this version. All your jobs will continue to run as before.

The overall summary of changes is such:

##### Chains/Ethereum Nodes

EVM chains are now represented as a first class object within the chainlink node. You can create/delete/list them using the CLI or API.

At least one primary node is required in order for a chain to connect. You may additionally specify zero or more send-only nodes for a chain. It is recommended to use the CLI/API or GUI to add nodes to chain.

###### Creation

```bash
chainlink chains evm create -id 42 # creates an evm chain with chain ID 42 (see: https://chainlist.org/)
chainlink nodes create -chain-id 42 -name 'my-primary-kovan-full-node' -type primary -ws-url ws://node.example/ws -http-url http://node.example/rpc # http-url is optional but recommended for primaries
chainlink nodes create -chain-id 42 -name 'my-send-only-backup-kovan-node' -type sendonly -http-url http://some-public-node.example/rpc
```

###### Listing

```bash
chainlink chains evm list
chainlink nodes list
```

###### Deletion

```bash
chainlink nodes delete 'my-send-only-backup-kovan-node'
chainlink chains evm delete 42
```

###### Legacy eth ENV vars

The old way of specifying chains using environment variables is still supported but discouraged. It works as follows:

If you specify `ETH_URL` then the values of `ETH_URL`, `ETH_CHAIN_ID`, `ETH_HTTP_URL` and `ETH_SECONDARY_URLS` will be used to create/update chains and nodes representing these values in the database. If an existing chain/node is found it will be overwritten. This behavior is used mainly to ease the process of upgrading, and on subsequent runs (once your old settings have been written to the database) it is recommended to unset these ENV vars and use the API commands exclusively to administer chains and nodes.

##### Jobs/tasks

By default, all jobs/tasks will continue to use the default chain (specified by `ETH_CHAIN_ID`). However, the following jobs now allow an additional `evmChainID` key in their TOML:

- VRF
- DirectRequest
- Keeper
- OCR
- Fluxmonitor

You can pin individual jobs to a particular chain by specifying the `evmChainID` explicitly. Here is an example job to demonstrate:

```toml
type            = "keeper"
evmChainID      = 3
schemaVersion   = 1
name            = "example keeper spec"
contractAddress = "0x9E40733cC9df84636505f4e6Db28DCa0dC5D1bba"
externalJobID   = "0EEC7E1D-D0D2-476C-A1A8-72DFB6633F49"
fromAddress     = "0xa8037A20989AFcBC51798de9762b351D63ff462e"
```

The above keeper job will _always_ run on chain ID 3 (Ropsten) regardless of the `ETH_CHAIN_ID` setting. If no chain matching this ID has been added to the chainlink node, the job cannot be created (you must create the chain first).

In addition, you can also specify `evmChainID` on certain pipeline tasks. This allows for cross-chain requests, for example:

```toml
type                = "directrequest"
schemaVersion       = 1
evmChainID          = 42
name                = "example cross chain spec"
contractAddress     = "0x613a38AC1659769640aaE063C651F48E0250454C"
externalJobID       = "0EEC7E1D-D0D2-476C-A1A8-72DFB6633F90"
observationSource   = """
    decode_log   [type=ethabidecodelog ... ]
    ...
    submit [type=ethtx to="0x613a38AC1659769640aaE063C651F48E0250454C" data="$(encode_tx)" minConfirmations="2" evmChainID="3"]
    decode_log-> ... ->submit;
"""
```

In the example above (which excludes irrelevant pipeline steps for brevity) a log can be read from the chain with ID 42 (Kovan) and a transaction emitted on chain with ID 3 (Ropsten).

Tasks that support the `evmChainID` parameter are as follows:

- `ethcall`
- `estimategaslimit`
- `ethtx`

###### Defaults

If the job- or task-specific `evmChainID` is _not_ given, the job/task will simply use the default as specified by the `ETH_CHAIN_ID` env variable.

Generally speaking, the default config values for each chain are good enough. But in some cases it is necessary to be able to override the defaults on a per-chain basis.

This used to be done via environment variables e.g. `MINIMUM_CONTRACT_PAYMENT_LINK_JUELS`.

These still work, but if set they will override that value for _all_ chains. This may not always be what you want. Consider a node that runs both Matic and Mainnet. You may want to set a higher value for `MINIMUM_CONTRACT_PAYMENT` on Mainnet, due to the more expensive gas costs. However, setting `MINIMUM_CONTRACT_PAYMENT_LINK_JUELS` using env variables will set that value for _all_ chains including matic.

To help you work around this, Chainlink now supports setting per-chain configuration options.

**Examples**

To set initial configuration when creating a chain, pass in the full json string as an optional parameter at the end:

`chainlink evm chains create -id 42 '{"BlockHistoryEstimatorBlockDelay": "100"}'`

To set configuration on an existing chain, specify key values pairs as such:

`chainlink evm chains configure -id 42 BlockHistoryEstimatorBlockDelay=100 GasEstimatorMode=FixedPrice`

The full list of chain-specific configuration options can be found by looking at the `ChainCfg` struct in `core/chains/evm/types/types.go`.

#### Async support in external adapters

External Adapters making async callbacks can now error job runs. This required a slight change to format, the correct way to callback from an asynchronous EA is using the following JSON:

SUCCESS CASE:

```json
{
    "value": < any valid json object >
}
```

ERROR CASE:


```json
{
    "error": "some error string"
}
```

This only applies to EAs using the `X-Chainlink-Pending` header to signal that the result will be POSTed back to the Chainlink node sometime 'later'. Regular synchronous calls to EAs work just as they always have done.

(NOTE: Official documentation for EAs needs to be updated)

#### New optional VRF v2 field: `requestedConfsDelay`

Added a new optional field for VRF v2 jobs called `requestedConfsDelay`, which configures a
number of blocks to wait in addition to the request specified `requestConfirmations` before servicing
the randomness request, i.e. the Chainlink node will wait `max(nodeMinConfs, requestConfirmations + requestedConfsDelay)`
blocks before servicing the request.

It can be used in the following way:

```toml
type = "vrf"
externalJobID = "123e4567-e89b-12d3-a456-426655440001"
schemaVersion = 1
name = "vrf-v2-secondary"
coordinatorAddress = "0xABA5eDc1a551E55b1A570c0e1f1055e5BE11eca7"
requestedConfsDelay = 10
# ... rest of job spec ...
```

Use of this field requires a database migration.

#### New locking mode: 'lease'

Chainlink now supports a new environment variable `DATABASE_LOCKING_MODE`. It can be set to one of the following values:

- `dual` (the default - uses both locking types for backwards and forwards compatibility)
- `advisorylock` (advisory lock only)
- `lease` (lease lock only)
- `none` (no locking at all - useful for advanced deployment environments when you can be sure that only one instance of chainlink will ever be running)

The database lock ensures that only one instance of Chainlink can be run on the database at a time. Running multiple instances of Chainlink on a single database at the same time would likely to lead to strange errors and possibly even data integrity failures and should not be allowed.

Ideally, node operators would be using a container orchestration system (e.g. Kubernetes) that ensures that only one instance of Chainlink ever runs on a particular postgres database.

However, we are aware that many node operators do not have the technical capacity to do this. So a common use case is to run multiple Chainlink instances in failover mode (as recommended by our official documentation, although this will be changing in future). The first instance will take some kind of lock on the database and subsequent instances will wait trying to take this lock in case the first instance disappears or dies.

Traditionally Chainlink has used an advisory lock to manage this. However, advisory locks come with several problems, notably:
- Postgres does not really like it when you hold locks open for a very long time (hours/days). It hampers certain internal cleanup tasks and is explicitly discouraged by the postgres maintainers.
- The advisory lock can silently disappear on postgres upgrade, meaning that a new instance can take over even while the old one is still running.
- Advisory locks do not play nicely with pooling tools such as pgbouncer.
- If the application crashes, the advisory lock can be left hanging around for a while (sometimes hours) and can require manual intervention to remove it before another instance of Chainlink will allow itself to boot.

For this reason, we have introduced a new locking mode, `lease`, which is likely to become the default in the future. `lease`-mode works as follows:
- Have one row in a database which is updated periodically with the client ID.
- CL node A will run a background process on start that updates this e.g. once per second.
- CL node B will spinlock, checking periodically to see if the update got too old. If it goes more than a set period without updating, it assumes that node A is dead and takes over. Now CL node B is the owner of the row, and it updates this every second.
- If CL node A comes back somehow, it will go to take out a lease and realise that the database has been leased to another process, so it will exit the entire application immediately.

The default is set to `dual` which used both advisory locking AND lease locking, for backwards compatibility. However, it is recommended that node operators who know what they are doing, or explicitly want to stop using the advisory locking mode set `DATABASE_LOCKING_MODE=lease` in their env.

Lease locking can be configured using the following ENV vars:

`LEASE_LOCK_REFRESH_INTERVAL` (default 1s)
`LEASE_LOCK_DURATION` (default 30s)

It is recommended to leave these set to the default values.

#### Duplicate Job Configuration

When duplicating a job, the new job's configuration settings that have not been overridden by the user can still reflect the chainlink node configuration.

#### Nurse (automatic pprof profiler)

Added new automatic pprof profiling service. Profiling is triggered when the node exceeds certain resource thresholds (currently, memory and goroutine count). The following environment variables have been added to allow configuring this service:

- `AUTO_PPROF_ENABLED`: Set to `true` to enable the automatic profiling service. Defaults to `false`.
- `AUTO_PPROF_PROFILE_ROOT`: The location on disk where pprof profiles will be stored. Defaults to `$CHAINLINK_ROOT`.
- `AUTO_PPROF_POLL_INTERVAL`: The interval at which the node's resources are checked. Defaults to `10s`.
- `AUTO_PPROF_GATHER_DURATION`: The duration for which profiles are gathered when profiling is kicked off. Defaults to `10s`.
- `AUTO_PPROF_GATHER_TRACE_DURATION`: The duration for which traces are gathered when profiling is kicked off. This is separately configurable because traces are significantly larger than other types of profiles. Defaults to `5s`.
- `AUTO_PPROF_MAX_PROFILE_SIZE`: The maximum amount of disk space that profiles may consume before profiling is disabled. Defaults to `100mb`.
- `AUTO_PPROF_CPU_PROFILE_RATE`: See https://pkg.go.dev/runtime#SetCPUProfileRate. Defaults to `1`.
- `AUTO_PPROF_MEM_PROFILE_RATE`: See https://pkg.go.dev/runtime#pkg-variables. Defaults to `1`.
- `AUTO_PPROF_BLOCK_PROFILE_RATE`: See https://pkg.go.dev/runtime#SetBlockProfileRate. Defaults to `1`.
- `AUTO_PPROF_MUTEX_PROFILE_FRACTION`: See https://pkg.go.dev/runtime#SetMutexProfileFraction. Defaults to `1`.
- `AUTO_PPROF_MEM_THRESHOLD`: The maximum amount of memory the node can actively consume before profiling begins. Defaults to `4gb`.
- `AUTO_PPROF_GOROUTINE_THRESHOLD`: The maximum number of actively-running goroutines the node can spawn before profiling begins. Defaults to `5000`.

**Adventurous node operators are encouraged to read [this guide on how to analyze pprof profiles](https://jvns.ca/blog/2017/09/24/profiling-go-with-pprof/).**

#### `merge` task type

A new task type has been added, called `merge`. It can be used to merge two maps/JSON values together. Merge direction is from right to left such that `right` will clobber values of `left`. If no `left` is provided, it uses the input of the previous task. Example usage as such:


```
decode_log   [type=ethabidecodelog ...]
merge        [type=merge right=<{"foo": 42}>];

decode_log -> merge;
```

Or, to reverse merge direction:

```
decode_log   [type=ethabidecodelog ...]
merge        [type=merge left=<{"foo": 42}> right="$(decode_log)"];

decode_log -> merge;
```

#### Enhanced ABI encoding support

The `ethabiencode2` task supports ABI encoding using the abi specification generated by `solc`. e.g:

    {
        "name": "call",
        "inputs": [
          {
            "name": "value",
            "type": "tuple",
            "components": [
              {
                "name": "first",
                "type": "bytes32"
              },
              {
                "name": "last",
                "type": "bool"
              }
            ]
          }
        ]
    }

This would allow for calling of a function `call` with a tuple containing two values, the first a `bytes32` and the second a `bool`. You can supply a named map or an array.

#### Transaction Simulation (Gas Savings)

Chainlink now supports transaction simulation for certain types of job. When this is enabled, transactions will be simulated using `eth_call` before initial send. If the transaction reverted, the tx is marked as errored without being broadcast, potentially avoiding an expensive on-chain revert.

This can add a tiny bit of latency (upper bound 2s, generally much shorter under good conditions) and will add marginally more load to the eth client, since it adds an extra call for every transaction sent. However, it may help to save gas in some cases especially during periods of high demand by avoiding unnecessary reverts (due to outdated round etc.).

This option is EXPERIMENTAL and disabled by default.

To enable for FM or OCR:

`FM_SIMULATE_TRANSACTIONs=true`
`OCR_SIMULATE_TRANSACTIONS=true`

To enable in the pipeline, use the `simulate=true` option like so:

```
submit [type=ethtx to="0xDeadDeadDeadDeadDeadDeadDeadDead" data="0xDead" simulate=true]
```

Use at your own risk.

#### Misc

Chainlink now supports more than one primary eth node per chain. Requests are round-robined between available primaries.

Add CRUD functionality for EVM Chains and Nodes through Operator UI.

Non-fatal errors to a pipeline run are preserved including any run that succeeds but has more than one fatal error.

Chainlink now supports configuring max gas price on a per-key basis (allows implementation of keeper "lanes").

The Operator UI now supports login MFA with hardware security keys. `MFA_RPID` and `MFA_RPORIGIN` environment variables have been added to the config and are required if using the new MFA feature.

Keys and Configuration navigation links have been moved into a settings dropdown to make space for multichain navigation links.

#### Full EIP1559 Support (Gas Savings)

Chainlink now includes experimental support for submitting transactions using type 0x2 (EIP-1559) envelope.

EIP-1559 mode is off by default but can be enabled on a per-chain basis or globally.

This may help to save gas on spikes: Chainlink ought to react faster on the upleg and avoid overpaying on the downleg. It may also be possible to set `BLOCK_HISTORY_ESTIMATOR_BATCH_SIZE` to a smaller value e.g. 12 or even 6 because tip cap ought to be a more consistent indicator of inclusion time than total gas price. This would make Chainlink more responsive and ought to reduce response time variance. Some experimentation will be needed here to find optimum settings.

To enable globally, set `EVM_EIP1559_DYNAMIC_FEES=true`. Set with caution, if you set this on a chain that does not actually support EIP-1559 your node will be broken.

In EIP-1559 mode, the total price for the transaction is the minimum of base fee + tip cap and fee cap. More information can be found on the [official EIP](https://github.com/ethereum/EIPs/blob/master/EIPS/eip-1559.md).

Chainlink's implementation of this is to set a large fee cap and modify the tip cap to control confirmation speed of transactions. So, when in EIP1559 mode, the tip cap takes the place of gas price roughly speaking, with the varying base price remaining a constant (we always pay it).

A quick note on terminology - Chainlink uses the same terms used internally by go-ethereum source code to describe various prices. This is not the same as the externally used terms. For reference:

Base Fee Per Gas = BaseFeePerGas
Max Fee Per Gas = FeeCap
Max Priority Fee Per Gas = TipCap

In EIP-1559 mode, the following changes occur to how configuration works:

- All new transactions will be sent as type 0x2 transactions specifying a TipCap and FeeCap (NOTE: existing pending legacy transactions will continue to be gas bumped in legacy mode)
- BlockHistoryEstimator will apply its calculations (gas percentile etc.) to the TipCap and this value will be used for new transactions (GasPrice will be ignored)
- FixedPriceEstimator will use `EVM_GAS_TIP_CAP_DEFAULT` instead of `ETH_GAS_PRICE_DEFAULT`
- `ETH_GAS_PRICE_DEFAULT` is ignored for new transactions and `EVM_GAS_TIP_CAP_DEFAULT` is used instead (default 20GWei)
- `ETH_MIN_GAS_PRICE_WEI` is ignored for new transactions and `EVM_GAS_TIP_CAP_MINIMUM` is used instead (default 0)
- `ETH_MAX_GAS_PRICE_WEI` controls the FeeCap
- `KEEPER_GAS_PRICE_BUFFER_PERCENT` is ignored in EIP-1559 mode and `KEEPER_TIP_CAP_BUFFER_PERCENT` is used instead

The default tip cap is configurable per-chain but can be specified for all chains using `EVM_GAS_TIP_CAP_DEFAULT`. The fee cap is derived from `ETH_MAX_GAS_PRICE_WEI`.

When using the FixedPriceEstimator, the default gas tip will be used for all transactions.

When using the BlockHistoryEstimator, Chainlink will calculate the tip cap based on transactions already included (in the same way it calculates gas price in legacy mode).

Enabling EIP1559 mode might lead to marginally faster transaction inclusion and make the node more responsive to sharp rises/falls in gas price, keeping response times more consistent.

In addition, `ethcall` tasks now accept `gasTipCap` and `gasFeeCap` parameters in addition to `gasPrice`. This is required for Keeper jobs, i.e.:

```
check_upkeep_tx          [type=ethcall
                          failEarly=true
                          extractRevertReason=true
                          contract="$(jobSpec.contractAddress)"
                          gas="$(jobSpec.checkUpkeepGasLimit)"
                          gasPrice="$(jobSpec.gasPrice)"
                          gasTipCap="$(jobSpec.gasTipCap)"
                          gasFeeCap="$(jobSpec.gasFeeCap)"
                          data="$(encode_check_upkeep_tx)"]
```


NOTE: AccessLists are part of the 0x2 transaction type spec and Chainlink also implements support for these internally. This is not currently exposed in any way, if there is demand for this it ought to be straightforward enough to do so.

Avalanche AP4 defaults have been added (you can remove manually set ENV vars controlling gas pricing).

#### New env vars

`CHAIN_TYPE` - Configure the type of chain (if not standard). `Arbitrum`, `ExChain`, `Optimism`, or `XDai`. Replaces `LAYER_2_TYPE`. NOTE: This is a global override, to set on a per-chain basis you must use the CLI/API or GUI to change the chain-specific config for that chain (`ChainType`).

`BLOCK_EMISSION_IDLE_WARNING_THRESHOLD` - Controls global override for the time after which node will start logging warnings if no heads are received.

`ETH_DEFAULT_BATCH_SIZE` - Controls the default number of items per batch when making batched RPC calls. It is unlikely that you will need to change this from the default value.

NOTE: `ETH_URL` used to default to "ws://localhost:8546" and `ETH_CHAIN_ID` used to default to 1. These defaults have now been removed. The env vars are no longer required, since node configuration is now done via CLI/API/GUI and stored in the database.

### Removed

- `belt/` and `evm-test-helpers/` removed from the codebase.

#### Deprecated env vars

`LAYER_2_TYPE` - Use `CHAIN_TYPE` instead.

#### Removed env vars

`FEATURE_CRON_V2`, `FEATURE_FLUX_MONITOR_V2`, `FEATURE_WEBHOOK_V2` - all V2 job types are now enabled by default.

### Fixed

- Fixed a regression whereby the BlockHistoryEstimator would use a bumped value on old gas price even if the new current price was larger than the bumped value.
- Fixed a bug where creating lots of jobs very quickly in parallel would cause the node to hang
- Propagating `evmChainID` parameter in job specs supporting this parameter.

Fixed `LOG_LEVEL` behavior in respect to the corresponding UI setting: Operator can override `LOG_LEVEL` until the node is restarted.

### Changed

- The default `GAS_ESTIMATOR_MODE` for Optimism chains has been changed to `Optimism2`.
- Default minimum payment on mainnet has been reduced from 1 LINK to 0.1 LINK.
- Logging timestamp output has been changed from unix to ISO8601 to aid in readability. To keep the old unix format, you may set `LOG_UNIX_TS=true`
- Added WebAuthn support for the Operator UI and corresponding support in the Go backend

#### Log to Disk

This feature has been disabled by default, turn on with LOG_TO_DISK. For most production uses this is not desirable.

## [1.0.1] - 2021-11-23

### Added

- Improved error reporting
- Panic and recovery improvements

### Fixed

- Resolved config conversion errors for ETH_FINALITY_DEPTH, ETH_HEAD_TRACKER_HISTORY, and ETH_GAS_LIMIT_MULTIPLIER
- Proper handling for "nonce too low" errors on Avalanche

## [1.0.0] - 2021-10-19

### Added

- `chainlink node db status` will now display a table of applied and pending migrations.
- Add support for OKEx/ExChain.

### Changed

**Legacy job pipeline (JSON specs) are no longer supported**

This version will refuse to migrate the database if job specs are still present. You must manually delete or migrate all V1 job specs before upgrading.

For more information on migrating, see [the docs](https://docs.chain.link/chainlink-nodes/).

This release will DROP legacy job tables so please take a backup before upgrading.

#### KeyStore changes

* We no longer support "soft deleting", or archiving keys. From now on, keys can only be hard-deleted.
* Eth keys can no longer be imported directly to the database. If you with to import an eth key, you _must_ start the node first and import through the remote client.

#### New env vars

`LAYER_2_TYPE` - For layer 2 chains only. Configure the type of chain, either `Arbitrum` or `Optimism`.

#### Misc

- Head sampling can now be optionally disabled by setting `ETH_HEAD_TRACKER_SAMPLING_INTERVAL = "0s"` - this will result in every new head being delivered to running jobs,
  regardless of the head frequency from the chain.
- When creating new FluxMonitor jobs, the validation logic now checks that only one of: drumbeat ticker or idle timer is enabled.
- Added a new Prometheus metric: `uptime_seconds` which measures the number of seconds the node has been running. It can be helpful in detecting potential crashes.

### Fixed

Fixed a regression whereby the BlockHistoryEstimator would use a bumped value on old gas price even if the new current price was larger than the bumped value.

## [0.10.15] - 2021-10-14

**It is highly recommended upgrading to this version before upgrading to any newer versions to avoid any complications.**

### Fixed

- Prevent release from clobbering databases that have previously been upgraded

## [0.10.14] - 2021-09-06

### Added

- FMv2 spec now contains DrumbeatRandomDelay parameter that can be used to introduce variation between round of submits of different oracles, if drumbeat ticker is enabled.

- OCR Hibernation

#### Requesters/MinContractPaymentLinkJuels

V2 direct request specs now support two additional keys:

- "requesters" key which allows whitelisting requesters
- "minContractPaymentLinkJuels" key which allows to specify a job-specific minimum contract payment.

For example:

```toml
type                        = "directrequest"
schemaVersion               = 1
requesters                  = ["0xaaaa1F8ee20f5565510B84f9353F1E333E753B7a", "0xbbbb70F0e81C6F3430dfdC9fa02fB22BdD818C4e"] # optional
minContractPaymentLinkJuels = "100000000000000" # optional
name                        = "example eth request event spec with requesters"
contractAddress             = "..."
externalJobID               = "..."
observationSource           = """
...
"""
```

## [0.10.13] - 2021-08-25

### Fixed

- Resolved exiting Hibernation bug on FMv2

## [0.10.12] - 2021-08-16

### Fixed

- Resolved FMv2 stalling in Hibernation mode
- Resolved rare issue when the Gas Estimator fails on start
- Resolved the handling of nil values for gas price

## [0.10.11] - 2021-08-09

A new configuration variable, `BLOCK_BACKFILL_SKIP`, can be optionally set to "true" in order to strongly limit the depth of the log backfill.
This is useful if the node has been offline for a longer time and after startup should not be concerned with older events from the chain.

Three new configuration variables are added for the new telemetry ingress service support. `TELEMETRY_INGRESS_URL` sets the URL to connect to for telemetry ingress, `TELEMETRY_INGRESS_SERVER_PUB_KEY` sets the public key of the telemetry ingress server, and `TELEMETRY_INGRESS_LOGGING` toggles verbose logging of the raw telemetry messages being sent.

* Fixes the logging configuration form not displaying the current values
* Updates the design of the configuration cards to be easier on the eyes
* View Coordinator Service Authentication keys in the Operator UI. This is hidden
  behind a feature flag until usage is enabled.
* Adds support for the new telemetry ingress service.

### Changed

**The legacy job pipeline (JSON specs) has been officially deprecated and support for these jobs will be dropped in an upcoming release.**

Any node operators still running jobs with JSON specs should migrate their jobs to TOML format instead.

The format for V2 Webhook job specs has changed. They now allow specifying 0 or more external initiators. Example below:

```toml
type            = "webhook"
schemaVersion   = 1
externalInitiators = [
    { name = "foo-ei", spec = '{"foo": 42}' },
    { name = "bar-ei", spec = '{"bar": 42}' }
]
observationSource   = """
ds          [type=http method=GET url="https://chain.link/ETH-USD"];
ds_parse    [type=jsonparse path="data,price"];
ds_multiply [type=multiply times=100];
ds -> ds_parse -> ds_multiply;
"""
```

These external initiators will be notified with the given spec after the job is created, and also at deletion time.

Only the External Initiators listed in the toml spec may trigger a run for that job. Logged-in users can always trigger a run for any job.

#### Migrating Jobs

- OCR
All OCR jobs are already using v2 pipeline by default - no need to do anything here.

- Flux Monitor v1
We have created a tool to help you automigrate flux monitor specs in JSON format to the new TOML format. You can migrate a job like this:

```
chainlink jobs migrate <job id>
```

This can be automated by using the API like so:

```
POST http://yournode.example/v2/migrate/<job id>
```

- VRF v1
Automigration is not supported for VRF jobs. They must be manually converted into v2 format.

- Ethlog/Runlog/Cron/web
All other job types must also be manually converted into v2 format.

#### Technical details

Why are we doing this?

To give some background, the legacy job pipeline has been around since before Chainlink went to mainnet and is getting quite long in the tooth. The code is brittle and difficult to understand and maintain. For a while now we have been developing a v2 job pipeline in parallel which uses the TOML format. The new job pipeline is simpler, more performant and more powerful. Every job that can be represented in the legacy pipeline should be able to be represented in the v2 pipeline - if it can't be, that's a bug, so please let us know ASAP.

The v2 pipeline has now been extensively tested in production and proved itself reliable. So, we made the decision to drop V1 support entirely in favour of focusing developer effort on new features like native multichain support, EIP1559-compatible fees, further gas saving measures and support for more blockchains. By dropping support for the old pipeline, we can deliver these features faster and better support our community.

#### KeyStore changes

* Key export files are changing format and will not be compatible between versions. Ex, a key exported in 0.10.12, will not be importable by a node running 1.0.0, and vice-versa.
* We no longer support "soft deleting", or archiving keys. From now on, keys can only be hard-deleted.
* Eth keys can no longer be imported directly to the database. If you with to import an eth key, you _must_ start the node first and import through the remote client.

## [0.10.10] - 2021-07-19

### Changed

This update will truncate `pipeline_runs`, `pipeline_task_runs`, `flux_monitor_round_stats_v2` DB tables as a part of the migration.

#### Gas Estimation

Gas estimation has been revamped and full support for Optimism has been added.

The following env vars have been deprecated, and will be removed in a future release:

```
GAS_UPDATER_ENABLED
GAS_UPDATER_BATCH_SIZE
GAS_UPDATER_BLOCK_DELAY
GAS_UPDATER_BLOCK_HISTORY_SIZE
GAS_UPDATER_TRANSACTION_PERCENTILE
```

If you are using any of the env vars above, please switch to using the following instead:

```
GAS_ESTIMATOR_MODE
BLOCK_HISTORY_ESTIMATOR_BATCH_SIZE
BLOCK_HISTORY_ESTIMATOR_BLOCK_DELAY
BLOCK_HISTORY_ESTIMATOR_BLOCK_HISTORY_SIZE
BLOCK_HISTORY_ESTIMATOR_TRANSACTION_PERCENTILE
```

Valid values for `GAS_ESTIMATOR_MODE` are as follows:

`GAS_ESTIMATOR_MODE=BlockHistory` (equivalent to `GAS_UPDATER_ENABLED=true`)
`GAS_ESTIMATOR_MODE=FixedPrice` (equivalent to `GAS_UPDATER_ENABLED=false`)
`GAS_ESTIMATOR_MODE=Optimism` (new)

New gas estimator modes may be added in the future.

In addition, a minor annoyance has been fixed whereby previously if you enabled the gas updater, it would overwrite the locally stored value for gas price and continue to use this even if it was disabled after a reboot. This will no longer happen: BlockHistory mode will not clobber the locally stored value for fixed gas price, which can still be adjusted via remote API call or using `chainlink config setgasprice XXX`. In order to use this manually fixed gas price, you must enable FixedPrice estimator mode.

### Added

Added support for latest version of libocr with the V2 networking stack. New env vars to configure this are:

```
P2P_NETWORKING_STACK
P2PV2_ANNOUNCE_ADDRESSES
P2PV2_BOOTSTRAPPERS
P2PV2_DELTA_DIAL
P2PV2_DELTA_RECONCILE
P2PV2_LISTEN_ADDRESSES
```

All of these are currently optional, by default OCR will continue to use the existing V1 stack. The new env vars will be used internally for OCR testing.

### Fixed

- Fix inability to create jobs with a cron schedule.

## [0.10.9] - 2021-07-05

### Changed

#### Transaction Strategies

FMv2, Keeper and OCR jobs now use a new strategy for sending transactions. By default, if multiple transactions are queued up, only the latest one will be sent. This should greatly reduce the number of stale rounds and reverted transactions, and help node operators to save significant gas especially during times of high congestion or when catching up on a deep backlog.

Defaults should work well, but it can be controlled if necessary using the following new env vars:

`FM_DEFAULT_TRANSACTION_QUEUE_DEPTH`
`KEEPER_DEFAULT_TRANSACTION_QUEUE_DEPTH`
`OCR_DEFAULT_TRANSACTION_QUEUE_DEPTH`

Setting to 0 will disable (the old behaviour). Setting to 1 (the default) will keep only the latest transaction queued up at any given time. Setting to 2, 3 etc. will allow this many transactions to be queued before starting to drop older items.

Note that it has no effect on FMv1 jobs. Node operators will need to upgrade to FMv2 to take advantage of this feature.

## [0.10.8] - 2021-06-21

### Fixed

- The HTTP adapter would remove a trailing slash on a subdirectory when specifying an extended path, so for instance `http://example.com/subdir/` with a param of `?query=` extended path would produce the URL `http://example.com/subdir?query=`, but should now produce: `http://example.com/subdir/?query=`.

- Matic autoconfig is now enabled for mainnet. Matic nops should remove any custom tweaks they have been running with. In addition, we have better default configs for Optimism, Arbitrum and RSK.

- It is no longer required to set `DEFAULT_HTTP_ALLOW_UNRESTRICTED_NETWORK_ACCESS=true` to enable local fetches on bridge or http tasks. If the URL for the http task is specified as a variable, then set the AllowUnrestrictedNetworkAccess option for this task. Please remove this if you had it set and no longer need it, since it introduces a slight security risk.

- Chainlink can now run with ETH_DISABLED=true without spewing errors everywhere

- Removed prometheus metrics that were no longer valid after recent changes to head tracking:
  `head_tracker_heads_in_queue`, `head_tracker_callback_execution_duration`,
  `head_tracker_callback_execution_duration_hist`, `head_tracker_num_heads_dropped`

### Added

- MINIMUM_CONTRACT_PAYMENT_LINK_JUELS replaces MINIMUM_CONTRACT_PAYMENT, which will be deprecated in a future release.

- INSECURE_SKIP_VERIFY configuration variable disables verification of the Chainlink SSL certificates when using the CLI.

- JSON parse tasks (v2) now permit an empty `path` parameter.

- Eth->eth transfer gas limit is no longer hardcoded at 21000 and can now be adjusted using `ETH_GAS_LIMIT_TRANSFER`

- HTTP and Bridge tasks (v2 pipeline) now log the request parameters (including the body) upon making the request when `LOG_LEVEL=debug`.

- Webhook v2 jobs now support two new parameters, `externalInitiatorName` and `externalInitiatorSpec`. The v2 version of the following v1 spec:
    ```
    {
      "initiators": [
        {
          "type": "external",
          "params": {
            "name": "substrate",
            "body": {
              "endpoint": "substrate",
              "feed_id": 0,
              "account_id": "0x7c522c8273973e7bcf4a5dbfcc745dba4a3ab08c1e410167d7b1bdf9cb924f6c",
              "fluxmonitor": {
                "requestData": {
                  "data": { "from": "DOT", "to": "USD" }
                },
                "feeds": [{ "url": "http://adapter1:8080" }],
                "threshold": 0.5,
                "absoluteThreshold": 0,
                "precision": 8,
                "pollTimer": { "period": "30s" },
                "idleTimer": { "duration": "1m" }
              }
            }
          }
        }
      ],
      "tasks": [
        {
          "type": "substrate-adapter1",
          "params": { "multiply": 1e8 }
        }
      ]
    }
    ```
    is:
    ```
    type            = "webhook"
    schemaVersion   = 1
    jobID           = "0EEC7E1D-D0D2-475C-A1A8-72DFB6633F46"
    externalInitiatorName = "substrate"
    externalInitiatorSpec = """
        {
          "endpoint": "substrate",
          "feed_id": 0,
          "account_id": "0x7c522c8273973e7bcf4a5dbfcc745dba4a3ab08c1e410167d7b1bdf9cb924f6c",
          "fluxmonitor": {
            "requestData": {
              "data": { "from": "DOT", "to": "USD" }
            },
            "feeds": [{ "url": "http://adapter1:8080" }],
            "threshold": 0.5,
            "absoluteThreshold": 0,
            "precision": 8,
            "pollTimer": { "period": "30s" },
            "idleTimer": { "duration": "1m" }
          }
        }
    """
    observationSource   = """
        submit [type=bridge name="substrate-adapter1" requestData=<{ "multiply": 1e8 }>]
    """
    ```


- Task definitions in v2 jobs (those with TOML specs) now support quoting strings with angle brackets (which DOT already permitted). This is particularly useful when defining JSON blobs to post to external adapters. For example:

    ```
    my_bridge [type=bridge name="my_bridge" requestData="{\\"hi\\": \\"hello\\"}"]
    ```
    ... can now be written as:
    ```
    my_bridge [type=bridge name="my_bridge" requestData=<{"hi": "hello"}>]
    ```
    Multiline strings are supported with this syntax as well:
    ```
    my_bridge [type=bridge
               name="my_bridge"
               requestData=<{
                   "hi": "hello",
                   "foo": "bar"
               }>]
    ```

- v2 jobs (those with TOML specs) now support variable interpolation in pipeline definitions. For example:

    ```
    fetch1    [type=bridge name="fetch"]
    parse1    [type=jsonparse path="foo,bar"]
    fetch2    [type=bridge name="fetch"]
    parse2    [type=jsonparse path="foo,bar"]
    medianize [type=median]
    submit    [type=bridge name="submit"
               requestData=<{
                              "result": $(medianize),
                              "fetchedData": [ $(parse1), $(parse2) ]
                            }>]

    fetch1 -> parse1 -> medianize
    fetch2 -> parse2 -> medianize
    medianize -> submit
    ```

    This syntax is supported by the following tasks/parameters:

    - `bridge`
        - `requestData`
    - `http`
        - `requestData`
    - `jsonparse`
        - `data` (falls back to the first input if unspecified)
    - `median`
        - `values` (falls back to the array of inputs if unspecified)
    - `multiply`
        - `input` (falls back to the first input if unspecified)
        - `times`

- Add `ETH_MAX_IN_FLIGHT_TRANSACTIONS` configuration option. This defaults to 16 and controls how many unconfirmed transactions may be in-flight at any given moment. This is set conservatively by default, node operators running many jobs on high throughput chains will probably need to increase this above the default to avoid lagging behind. However, before increasing this value, you MUST first ensure your ethereum node is configured not to ever evict local transactions that exceed this number otherwise your node may get permanently stuck. Set to 0 to disable the limit entirely (the old behaviour). Disabling this setting is not recommended.

Relevant settings for geth (and forks e.g. BSC)

```toml
[Eth.TxPool]
Locals = ["0xYourNodeAddress1", "0xYourNodeAddress2"]  # Add your node addresses here
NoLocals = false # Disabled by default but might as well make sure
Journal = "transactions.rlp" # Make sure you set a journal file
Rejournal = 3600000000000 # Default 1h, it might make sense to reduce this to e.g. 5m
PriceBump = 10 # Must be set less than or equal to chainlink's ETH_GAS_BUMP_PERCENT
AccountSlots = 16 # Highly recommended to increase this, must be greater than or equal to chainlink's ETH_MAX_IN_FLIGHT_TRANSACTIONS setting
GlobalSlots = 4096 # Increase this as necessary
AccountQueue = 64 # Increase this as necessary
GlobalQueue = 1024 # Increase this as necessary
Lifetime = 10800000000000 # Default 3h, this is probably ok, you might even consider reducing it

```

Relevant settings for parity/openethereum (and forks e.g. xDai)

NOTE: There is a bug in parity (and xDai) where occasionally local transactions are inexplicably culled. See: https://github.com/openethereum/parity-ethereum/issues/10228

Adjusting the settings below might help.

```toml
tx_queue_locals = ["0xYourNodeAddress1", "0xYourNodeAddress2"] # Add your node addresses here
tx_queue_size = 8192 # Increase this as necessary
tx_queue_per_sender = 16 # Highly recommended to increase this, must be greater than or equal to chainlink's ETH_MAX_IN_FLIGHT_TRANSACTIONS setting
tx_queue_mem_limit = 4 # In MB. Highly recommended to increase this or set to 0
tx_queue_no_early_reject = true # Recommended to set this
tx_queue_no_unfamiliar_locals = false # This is disabled by default but might as well make sure
```

- Keeper jobs now support prometheus metrics, they are considered a pipeline with a single `keeper` task type. Example:
```
pipeline_run_errors{job_id="1",job_name="example keeper spec"} 1
pipeline_run_total_time_to_completion{job_id="1",job_name="example keeper spec"} 8.470456e+06
pipeline_task_execution_time{job_id="1",job_name="example keeper spec",task_type="keeper"} 8.470456e+06
pipeline_tasks_total_finished{job_id="1",job_name="example keeper spec",status="completed",task_type="keeper"} 1
```

### Changed

- The v2 (TOML) `bridge` task's `includeInputAtKey` parameter is being deprecated in favor of variable interpolation. Please migrate your jobs to the new syntax as soon as possible.

- Chainlink no longer writes/reads eth key files to disk

- Add sensible default configuration settings for Fantom

- Rename `ETH_MAX_UNCONFIRMED_TRANSACTIONS` to `ETH_MAX_QUEUED_TRANSACTIONS`. It still performs the same function but the name was misleading and would have caused confusion with the new `ETH_MAX_IN_FLIGHT_TRANSACTIONS`.

- The VRF keys are now managed remotely through the node only. Example commands:
```
// Starting a node with a vrf key
chainlink node start -p path/to/passwordfile -vp path/to/vrfpasswordfile

// Remotely managing the vrf keys
chainlink keys vrf create // Creates a key with path/to/vrfpasswordfile
chainlink keys vrf list // Lists all keys on the node
chainlink keys vrf delete // Lists all keys on the node

// Archives (soft deletes) vrf key with compressed pub key 0x788..
chainlink keys vrf delete 0x78845e23b6b22c47e4c81426fdf6fc4087c4c6a6443eba90eb92cf4d11c32d3e00

// Hard deletes vrf key with compressed pub key 0x788..
chainlink keys vrf delete 0x78845e23b6b22c47e4c81426fdf6fc4087c4c6a6443eba90eb92cf4d11c32d3e00 --hard

// Exports 0x788.. key to file 0x788_exported_key on disk encrypted with path/to/vrfpasswordfile
// Note you can re-encrypt it with a different password if you like when exporting.
chainlink keys vrf export 0x78845e23b6b22c47e4c81426fdf6fc4087c4c6a6443eba90eb92cf4d11c32d3e00 -p path/to/vrfpasswordfile -o 0x788_exported_key

// Import key material in 0x788_exported_key using path/to/vrfpasswordfile to decrypt.
// Will be re-encrypted with the nodes vrf password file i.e. "-vp"
chainlink keys vrf import -p path/to/vrfpasswordfile 0x788_exported_key
```



## [0.10.7] - 2021-05-24

- If a CLI command is issued after the session has expired, and an api credentials file is found, auto login should now work.

- GasUpdater now works on RSK and xDai

- Offchain reporting jobs that have had a latest round requested can now be deleted from the UI without error

### Added

- Add `ETH_GAS_LIMIT_MULTIPLIER` configuration option, the gas limit is multiplied by this value before transmission. So a value of 1.1 will add 10% to the on chain gas limit when a transaction is submitted.

- Add `ETH_MIN_GAS_PRICE_WEI` configuration option. This defaults to 1Gwei on mainnet. Chainlink will never send a transaction at a price lower than this value.

- Add `chainlink node db migrate` for running database migrations. It's
  recommended to use this and set `MIGRATE_DATABASE=false` if you want to run
  the migrations separately outside of application startup.

### Changed

- Chainlink now automatically cleans up old eth_txes to reduce database size. By default, any eth_txes older than a week are pruned on a regular basis. It is recommended to use the default value, however the default can be overridden by setting the `ETH_TX_REAPER_THRESHOLD` env var e.g. `ETH_TX_REAPER_THRESHOLD=24h`. Reaper can be disabled entirely by setting `ETH_TX_REAPER_THRESHOLD=0`. The reaper will run on startup and again every hour (interval is configurable using `ETH_TX_REAPER_INTERVAL`).

- Heads corresponding to new blocks are now delivered in a sampled way, which is to improve
  node performance on fast chains. The frequency is by default 1 second, and can be changed
  by setting `ETH_HEAD_TRACKER_SAMPLING_INTERVAL` env var e.g. `ETH_HEAD_TRACKER_SAMPLING_INTERVAL=5s`.

- Database backups: default directory is now a subdirectory 'backup' of chainlink root dir, and can be changed
  to any chosen directory by setting a new configuration value: `DATABASE_BACKUP_DIR`

## [0.10.6] - 2021-05-10

### Added

- Add `MockOracle.sol` for testing contracts

- Web job types can now be created from the operator UI as a new job.

- See example web job spec below:

```
type            = "webhook"
schemaVersion   = 1
jobID           = "0EEC7E1D-D0D2-476C-A1A8-72DFB6633F46"
observationSource = """
ds          [type=http method=GET url="http://example.com"];
ds_parse    [type=jsonparse path="data"];
ds -> ds_parse;
"""
```

- New CLI command to convert v1 flux monitor jobs (JSON) to
v2 flux monitor jobs (TOML). Running it will archive the v1
job and create a new v2 job. Example:
```
// Get v1 job ID:
chainlink job_specs list
// Migrate it to v2:
chainlink jobs migrate fe279ed9c36f4eef9dc1bdb7bef21264

// To undo the migration:
1. Archive the v2 job in the UI
2. Unarchive the v1 job manually in the db:
update job_specs set deleted_at = null where id = 'fe279ed9-c36f-4eef-9dc1-bdb7bef21264'
update initiators set deleted_at = null where job_spec_id = 'fe279ed9-c36f-4eef-9dc1-bdb7bef21264'
```

- Improved support for Optimism chain. Added a new boolean `OPTIMISM_GAS_FEES` configuration variable which makes a call to estimate gas before all transactions, suitable for use with Optimism's L2 chain. When this option is used `ETH_GAS_LIMIT_DEFAULT` is ignored.

- Chainlink now supports routing certain calls to the eth node over HTTP instead of websocket, when available. This has a number of advantages - HTTP is more robust and simpler than websockets, reducing complexity and allowing us to make large queries without running the risk of hitting websocket send limits. The HTTP url should point to the same node as the ETH_URL and can be specified with an env var like so: `ETH_HTTP_URL=https://my.ethereumnode.example/endpoint`.

Adding an HTTP endpoint is particularly recommended for BSC, which is hitting websocket limitations on certain queries due to its large block size.

- Support for legacy pipeline (V1 job specs) can now be turned off by setting `ENABLE_LEGACY_JOB_PIPELINE=false`. This can yield marginal performance improvements if you don't need to support the legacy JSON job spec format.

## [0.10.5] - 2021-04-26

### Added

- Add `MockOracle.sol` for testing contracts
- Cron jobs can now be created for the v2 job pipeline:
```
type            = "cron"
schemaVersion   = 1
schedule        = "*/10 * * * *"
observationSource   = """
ds          [type=http method=GET url="http://example.com"];
ds_parse    [type=jsonparse path="data"];
ds -> ds_parse;
"""
```

### Changed

- Default for `JOB_PIPELINE_REAPER_THRESHOLD` has been reduced from 1 week to 1 day to save database space. This variable controls how long past job run history for OCR is kept. To keep the old behaviour, you can set `JOB_PIPELINE_REAPER_THRESHOLD=168h`
- Removed support for the env var `JOB_PIPELINE_PARALLELISM`.
- OCR jobs no longer show `TaskRuns` in success cases. This reduces
DB load and significantly improves the performance of archiving OCR jobs.
- Archiving OCR jobs should be 5-10x faster.

### Fixed

- Added `GAS_UPDATER_BATCH_SIZE` option to workaround `websocket: read limit exceeded` issues on BSC

- Basic support for Optimism chain: node no longer gets stuck with 'nonce too low' error if connection is lost

## [0.10.4] - 2021-04-05

### Added

- VRF Jobs now support an optional `coordinatorAddress` field that, when present, will tell the node to check the fulfillment status of any VRF request before attempting the fulfillment transaction. This will assist in the effort to run multiple nodes with one VRF key.

- Experimental: Add `DATABASE_BACKUP_MODE`, `DATABASE_BACKUP_FREQUENCY` and `DATABASE_BACKUP_URL` configuration variables

    - It's now possible to configure database backups: on node start and separately, to be run at given frequency. `DATABASE_BACKUP_MODE` enables the initial backup on node start (with one of the values: `none`, `lite`, `full` where `lite` excludes
    potentially large tables related to job runs, among others). Additionally, if `DATABASE_BACKUP_FREQUENCY` variable is set to a duration of
    at least '1m', it enables periodic backups.
    - `DATABASE_BACKUP_URL` can be optionally set to point to e.g. a database replica, in order to avoid excessive load on the main one. Example settings:
        1. `DATABASE_BACKUP_MODE="full"` and `DATABASE_BACKUP_FREQUENCY` not set, will run a full back only at the start of the node.
        2. `DATABASE_BACKUP_MODE="lite"` and `DATABASE_BACKUP_FREQUENCY="1h"` will lead to a partial backup on node start and then again a partial backup every one hour.

- Added periodic resending of eth transactions. This means that we no longer rely exclusively on gas bumping to resend unconfirmed transactions that got "lost" for whatever reason. This has two advantages:
    1. Chainlink no longer relies on gas bumping settings to ensure our transactions always end up in the mempool
    2. Chainlink will continue to resend existing transactions even in the event that heads are delayed. This is especially useful on chains like Arbitrum which have very long wait times between heads.
    - Periodic resending can be controlled using the `ETH_TX_RESEND_AFTER_THRESHOLD` env var (default 30s). Unconfirmed transactions will be resent periodically at this interval. It is recommended to leave this at the default setting, but it can be set to any [valid duration](https://golang.org/pkg/time/#ParseDuration) or to 0 to disable periodic resending.

- Logging can now be configured in the Operator UI.

- Tuned defaults for certain Eth-compatible chains

- Chainlink node now uses different sets of default values depending on the given Chain ID. Tuned configs are built-in for the following chains:
    - Ethereum Mainnet and test chains
    - Polygon (Matic)
    - BSC
    - HECO

- If you have manually set ENV vars specific to these chains, you may want to remove those and allow the node to use its configured defaults instead.

- New prometheus metric "tx_manager_num_tx_reverted" which counts the number of reverted transactions on chain.

### Fixed

- Under certain circumstances a poorly configured Explorer could delay Chainlink node startup by up to 45 seconds.

- Chainlink node now automatically sets the correct nonce on startup if you are restoring from a previous backup (manual setnextnonce is no longer necessary).

- Flux monitor jobs should now work correctly with [outlier-detection](https://github.com/smartcontractkit/external-adapters-js/tree/develop/composite/outlier-detection) and [market-closure](https://github.com/smartcontractkit/external-adapters-js/tree/develop/composite/market-closure) external adapters.

- Performance improvements to OCR job adds. Removed the pipeline_task_specs table
and added a new column `dot_id` to the pipeline_task_runs table which links a pipeline_task_run
to a dotID in the pipeline_spec.dot_dag_source.

- Fixed bug where node will occasionally submit an invalid OCR transmission which reverts with "address not authorized to sign".

- Fixed bug where a node will sometimes double submit on runlog jobs causing reverted transactions on-chain


## [0.10.3] - 2021-03-22

### Added

- Add `STATS_PUSHER_LOGGING` to toggle stats pusher raw message logging (DEBUG
  level).

- Add `ADMIN_CREDENTIALS_FILE` configuration variable

This variable defaults to `$ROOT/apicredentials` and when defined / the
file exists, any command using the CLI that requires authentication will use it
to automatically log in.

- Add `ETH_MAX_UNCONFIRMED_TRANSACTIONS` configuration variable

Chainlink node now has a maximum number of unconfirmed transactions that
may be in flight at any one time (per key).

If this limit is reached, further attempts to send transactions will fail
and the relevant job will be marked as failed.

Jobs will continue to fail until at least one transaction is confirmed
and the queue size is reduced. This is introduced as a sanity limit to
prevent unbounded sending of transactions e.g. in the case that the eth
node is failing to broadcast to the network.

The default is set to 500 which considered high enough that it should
never be reached under normal operation. This limit can be changed
by setting the `ETH_MAX_UNCONFIRMED_TRANSACTIONS` environment variable.

- Support requestNewRound in libocr

requestNewRound enables dedicated requesters to request a fresh report to
be sent to the contract right away regardless of heartbeat or deviation.

- New prometheus metric:

```
Name: "head_tracker_eth_connection_errors",
Help: "The total number of eth node connection errors",
```

- Gas bumping can now be disabled by setting `ETH_GAS_BUMP_THRESHOLD=0`

- Support for arbitrum

### Fixed

- Improved handling of the case where we exceed the configured TX fee cap in geth.

Node will now fatally error jobs if the total transaction costs exceeds the
configured cap (default 1 Eth). Also, it will no longer continue to bump gas on
transactions that started hitting this limit and instead continue to resubmit
at the highest price that worked.

Node operators should check their geth nodes and remove this cap if configured,
you can do this by running your geth node with `--rpc.gascap=0
--rpc.txfeecap=0` or setting these values in your config toml.

- Make head backfill asynchronous. This should eliminate some harmless but
  annoying errors related to backfilling heads, logged on startup and
  occasionally during normal operation on fast chains like Kovan.

- Improvements to the GasUpdater

Various efficiency and correctness improvements have been made to the
GasUpdater. It places less load on the ethereum node and now features re-org
detection.

Most notably, GasUpdater no longer takes a 24 block delay to "warm up" on
application start and instead loads all relevant block history immediately.
This means that the application gas price will always be updated correctly
after reboot before the first transaction is ever sent, eliminating the previous
scenario where the node could send underpriced or overpriced transactions for a
period after a reboot, until the gas updater caught up.

### Changed

- Bump `ORM_MAX_OPEN_CONNS` default from 10 to 20
- Bump `ORM_MAX_IDLE_CONNS` default from 5 to 10

Each Chainlink node will now use a maximum of 23 database connections (up from previous max of 13). Make sure your postgres database is tuned accordingly, especially if you are running multiple Chainlink nodes on a single database. If you find yourself hitting connection limits, you can consider reducing `ORM_MAX_OPEN_CONNS` but this may result in degraded performance.

- The global env var `JOB_PIPELINE_MAX_TASK_DURATION` is no longer supported
for OCR jobs.

## [0.10.2] - 2021-02-26

### Fixed

- Add contexts so that database queries timeout when necessary.
- Use manual updates instead of gorm update associations.

## [0.10.1] - 2021-02-25

### Fixed

- Prevent autosaving Task Spec on when Task Runs are saved to lower database load.

## [0.10.0] - 2021-02-22

### Fixed

- Fix a case where archiving jobs could try to delete it from the external initiator even if the job was not an EI job.
- Improved performance of the transaction manager by fetching receipts in
  batches. This should help prevent the node from getting stuck when processing
  large numbers of OCR jobs.
- Fixed a fluxmonitor job bug where submitting a value outside the acceptable range would stall the job
  permanently. Now a job spec error will be thrown if the polled answer is outside the
  acceptable range and no ethtx will be submitted. As additional protection, we also now
  check the receipts of the ethtx's and if they were reverted, we mark the ethtx task as failed.

### Breaking

- Squashed migrations into a single 1_initial migration. If you were running a version
  older than 0.9.10, you need to upgrade to 0.9.10 first before upgrading to the next
  version so that the migrations are run.

### Added

- A new Operator UI feature that visualize JSON and TOML job spec tasks on a 'New Job' page.

## [0.9.10] - 2021-01-30

### Fixed

- Fixed a UI bug with fluxmonitor jobs where initiator params were bunched up.
- Improved performance of OCR jobs to reduce database load. OCR jobs now run with unlimited parallelism and are not affected by `JOB_PIPELINE_PARALLELISM`.

### Added

- A new env var `JOB_PIPELINE_MAX_RUN_DURATION` has been added which controls maximum duration of the total run.

## [0.9.9] - 2021-01-18

### Added

- New CLI commands for key management:
  - `chainlink keys eth import`
  - `chainlink keys eth export`
  - `chainlink keys eth delete`
- All keys other than VRF keys now share the same password. If you have OCR, P2P, and ETH keys encrypted with different passwords, re-insert them into your DB encrypted with the same password prior to upgrading.

### Fixed

- Fixed reading of function selector values in DB.
- Support for bignums encoded in CBOR
- Silence spurious `Job spawner ORM attempted to claim locally-claimed job` warnings
- OCR now drops transmissions instead of queueing them if the node is out of Ether
- Fixed a long-standing issue where standby nodes would hold transactions open forever while waiting for a lock. This was preventing postgres from running necessary cleanup operations, resulting in bad database performance. Any node operators running standby failover chainlink nodes should see major database performance improvements with this release and may be able to reduce the size of their database instances.
- Fixed an issue where expired session tokens in operator UI would cause a large number of requests to be sent to the node, resulting in a temporary rate-limit and 429 errors.
- Fixed issue whereby http client could leave too many open file descriptors

### Changed

- Key-related API endpoints have changed. All key-related commands are now namespaced under `/v2/keys/...`, and are standardized across key types.
- All key deletion commands now perform a soft-delete (i.e. archive) by default. A special CLI flag or query string parameter must be provided to hard-delete a key.
- Node now supports multiple OCR jobs sharing the same peer ID. If you have more than one key in your database, you must now specify `P2P_PEER_ID` to indicate which key to use.
- `DATABASE_TIMEOUT` is now set to 0 by default, so that nodes will wait forever for a lock. If you already have `DATABASE_TIMEOUT=0` set explicitly in your env (most node operators) then you don't need to do anything. If you didn't have it set, and you want to keep the old default behaviour where a node exits shortly if it can't get a lock, you can manually set `DATABASE_TIMEOUT=500ms` in your env.
- OCR bootstrap node no longer sends telemetry to the endpoint specified in the OCR job spec under `MonitoringEndpoint`.

## [0.9.8] - 2020-12-17

### Fixed

- An issue where the node would emit warnings on startup for fluxmonitor contracts

## [0.9.7] - 2020-12-14

### Added

- OCR bootstrap node now sends telemetry to the endpoint specified in the OCR job spec under `MonitoringEndpoint`.
- Adds "Account addresses" table to the `/keys` page.

### Changed

- Old jobs now allow duplicate job names. Also, if the name field is empty we no longer generate a name.
- Removes broken `ACCOUNT_ADDRESS` field from `/config` page.

### Fixed

- Brings `/runs` tab back to the operator UI.
- Signs out a user from operator UI on authentication error.
- OCR jobs no longer require defining v1 bootstrap peers unless `P2P_NETWORKING_STACK=V1`

#### BREAKING CHANGES

- Commands for creating/managing legacy jobs and OCR jobs have changed, to reduce confusion and accommodate additional types of jobs using the new pipeline.
- If `P2P_NETWORKING_STACK=V1V2`, then `P2PV2_BOOTSTRAPPERS` must also be set

#### V1 jobs

`jobs archive` => `job_specs archive`
`jobs create` => `job_specs create`
`jobs list` => `job_specs list`
`jobs show` => `job_specs show`

#### V2 jobs (currently only applies to OCR)

`jobs createocr` => `jobs create`
`jobs deletev2` => `jobs delete`
`jobs run` => `jobs run`

## [0.9.6] - 2020-11-23

- OCR pipeline specs can now be configured on a per-task basis to allow unrestricted network access for http tasks. Example like so:

```
ds1          [type=http method=GET url="http://example.com" allowunrestrictednetworkaccess="true"];
ds1_parse    [type=jsonparse path="USD" lax="true"];
ds1_multiply [type=multiply times=100];
ds1 -> ds1_parse -> ds1_multiply;
```

- New prometheus metrics as follows:

```
Name: "pipeline_run_errors",
Help: "Number of errors for each pipeline spec",

Name: "pipeline_run_total_time_to_completion",
Help: "How long each pipeline run took to finish (from the moment it was created)",

Name: "pipeline_tasks_total_finished",
Help: "The total number of pipline tasks which have finished",

Name: "pipeline_task_execution_time",
Help: "How long each pipeline task took to execute",

Name: "pipeline_task_http_fetch_time",
Help: "Time taken to fully execute the HTTP request",

Name: "pipeline_task_http_response_body_size",
Help: "Size (in bytes) of the HTTP response body",

Name: "pipeline_runs_queued",
Help: "The total number of pipline runs that are awaiting execution",

Name: "pipeline_task_runs_queued",
Help: "The total number of pipline task runs that are awaiting execution",
```

### Changed

Numerous key-related UX improvements:

- All key-related commands have been consolidated under the `chainlink keys` subcommand:
  - `chainlink createextrakey` => `chainlink keys eth create`
  - `chainlink admin info` => `chainlink keys eth list`
  - `chainlink node p2p [create|list|delete]` => `chainlink keys p2p [create|list|delete]`
  - `chainlink node ocr [create|list|delete]` => `chainlink keys ocr [create|list|delete]`
  - `chainlink node vrf [create|list|delete]` => `chainlink keys vrf [create|list|delete]`
- Deleting OCR key bundles and P2P key bundles now archives them (i.e., soft delete) so that they can be recovered if needed. If you want to hard delete a key, pass the new `--hard` flag to the command, e.g. `chainlink keys p2p delete --hard 6`.
- Output from ETH/OCR/P2P/VRF key CLI commands now renders consistently.
- Deleting an OCR/P2P/VRF key now requires confirmation from the user. To skip confirmation (e.g. in shell scripts), pass `--yes` or `-y`.
- The `--ocrpassword` flag has been removed. OCR/P2P keys now share the same password at the ETH key (i.e., the password specified with the `--password` flag).

Misc:

- Two new env variables are added `P2P_ANNOUNCE_IP` and `P2P_ANNOUNCE_PORT` which allow node operators to override locally detected values for the chainlink node's externally reachable IP/port.
- `OCR_LISTEN_IP` and `OCR_LISTEN_PORT` have been renamed to `P2P_LISTEN_IP` and `P2P_LISTEN_PORT` for consistency.
- Support for adding a job with the same name as one that was deleted.

### Fixed

- Fixed an issue where the HTTP adapter would send an empty body on retries.
- Changed the default `JOB_PIPELINE_REAPER_THRESHOLD` value from `7d` to `168h` (hours are the highest time unit allowed by `time.Duration`).

## [0.9.5] - 2020-11-12

### Changed

- Updated from Go 1.15.4 to 1.15.5.

## [0.9.4] - 2020-11-04

### Fixed

- Hotfix to fix an issue with httpget adapter

## [0.9.3] - 2020-11-02

### Added

- Add new subcommand `node hard-reset` which is used to remove all state for unstarted and pending job runs from the database.

### Changed

- Chainlink now requires Postgres >= 11.x. Previously this was a recommendation, this is now a hard requirement. Migrations will fail if run on an older version of Postgres.
- Database improvements that greatly reduced the number of open Postgres connections
- Operator UI /jobs page is now searchable
- Jobs now accept a name field in the jobspecs

## [0.9.2] - 2020-10-15

### Added

- Bulletproof transaction manager enabled by default
- Fluxmonitor support enabled by default

### Fixed

- Improve transaction manager architecture to be more compatible with `ETH_SECONDARY_URL` option (i.e. concurrent transaction submission to multiple different eth nodes). This also comes with some minor performance improvements in the tx manager and more correct handling of some extremely rare edge cases.
- As a side effect, we now no longer handle the case where an external wallet used the chainlink ethereum private key to send a transaction. This use-case was already explicitly unsupported, but we made a best-effort attempt to handle it. We now make no attempt at all to handle it and doing this WILL result in your node not sending the data that it expected to be sent for the nonces that were used by an external wallet.
- Operator UI now shows booleans correctly

### Changed

- ETH_MAX_GAS_PRICE_WEI now 1500Gwei by default

## [0.8.18] - 2020-10-01

### Fixed

- Prometheus gas_updater_set_gas_price metric now only shows last gas price instead of every block since restart

## [0.8.17] - 2020-09-28

### Added

- Add new env variable ETH_SECONDARY_URL. Default is unset. You may optionally set this to a http(s) ethereum RPC client URL. If set, transactions will also be broadcast to this secondary ethereum node. This allows transaction broadcasting to be more robust in the face of primary ethereum node bugs or failures.
- Remove configuration option ORACLE_CONTRACT_ADDRESS, it had no effect
- Add configuration option OPERATOR_CONTRACT_ADDRESS, it filters the contract addresses the node should listen to for Run Logs
- At startup, the chainlink node will create a new funding address. This will initially be used to pay for cancelling stuck transactions.

### Fixed

- Gas bumper no longer hits database constraint error if ETH_MAX_GAS_PRICE_WEI is reached (this was actually mostly harmless, but the errors were annoying)

### Changes

- ETH_MAX_GAS_PRICE_WEI now defaults to 1500 gwei

## [0.8.16] - 2020-09-18

### Added

- The chainlink node now will bump a limited configurable number of transactions at once. This is configured with the ETH_GAS_BUMP_TX_DEPTH variable which is 10 by default. Set to 0 to disable (the old behaviour).

### Fixed

- ETH_DISABLED flag works again

## [0.8.15] - 2020-09-14

### Added

- Chainlink header images to the following `README.md` files: root, core,
  evm-contracts, and evm-test-helpers.
- Database migrations: new log_consumptions records will contain the number of the associated block.
  This migration will allow future version of chainlink to automatically clean up unneeded log_consumption records.
  This migration should execute very fast.
- External Adapters for the Flux Monitor will now receive the Flux Monitor round state info as the meta payload.
- Reduce frequency of balance checking.

### Fixed

Previously when the node was overloaded with heads there was a minor possibility it could get backed up with a very large head queue, and become unstable. Now, we drop heads instead in this case and noisily emit an error. This means the node should more gracefully handle overload conditions, although this is still dangerous and node operators should deal with it immediately to avoid missing jobs.

A new environment variable is introduced to configure this, called `ETH_HEAD_TRACKER_MAX_BUFFER_SIZE`. It is recommended to leave this set to the default of "3".

A new prometheus metric is also introduced to track dropped heads, called `head_tracker_num_heads_dropped`. You may wish to set an alert on a rule such as `increase(chainlink_dropped_heads[5m]) > 0`.

## [0.8.14] - 2020-09-02

## Changed

- Fix for gas bumper
- Fix for broadcast-transactions function

## [0.8.13] - 2020-08-31

## Changed

- Fix for gas bumper
- Fix for broadcast-transactions function

## [0.8.13] - 2020-08-31

### Changed

- Performance improvements when using BulletproofTxManager.

## [0.8.12] - 2020-08-10

### Fixed

- Added a workaround for Infura users who are seeing "error getting balance: header not found".
  This behaviour is due to Infura announcing it has a block, but when we request our balance in this block, the eth node doesn't have the block in memory. The workaround is to add a configurable lag time on balance update requests. The default is set to 1 but this is configurable via a new environment variable `ETH_BALANCE_MONITOR_BLOCK_DELAY`.

## [0.8.11] - 2020-07-27

### Added

- Job specs now support pinning to multiple keys using the new `fromAddresses` field in the ethtx task spec.

### Changed

- Using `fromAddress` in ethtx task specs has been deprecated. Please use `fromAddresses` instead.

### Breaking changes

- Support for RunLogTopic0original and RunLogTopic20190123withFullfillmentParams logs has been dropped. This should not affect any users since these logs predate Chainlink's mainnet launch and have never been used on mainnet.

IMPORTANT: The selection mechanism for keys has changed. When an ethtx task spec is not pinned to a particular key by defining `fromAddress` or `fromAddresses`, the node will now cycle through all available keys in round-robin fashion. This is a change from the previous behaviour where nodes would only pick the earliest created key.

This is done to allow increases in throughput when a node operator has multiple whitelisted addresses for their oracle.

If your node has multiple keys, you will need to take one of the three following actions:

1. Make sure all keys are valid for all job specs
2. Pin job specs to a valid subset of key(s) using `fromAddresses`
3. Delete the key(s) you don't want to use

If your node only has one key, no action is required.

## [0.8.10] - 2020-07-14

### Fixed

- Incorrect sequence on keys table in some edge cases

## [0.8.9] - 2020-07-13

### Added

- Added a check on sensitive file ownership that gives a warning if certain files are not owned by the user running chainlink
- Added mechanism to asynchronously communicate when a job spec has an ethereum interaction error (or any async error) with a UI screen
- Gas Bumper now bumps based on the current gas price instead of the gas price of the original transaction

### Fixed

- Support for multiple node addresses

## [0.8.8] - 2020-06-29

### Added

- `ethtx` tasks now support a new parameter, `minRequiredOutgoingConfirmations` which allows you to tune how many confirmations are required before moving on from an `ethtx` task on a per-task basis (only works with BulletproofTxManager). If it is not supplied, the default of `MIN_OUTGOING_CONFIRMATIONS` is used (same as the old behaviour).

### Changed

- HeadTracker now automatically backfills missing heads up to `ETH_FINALITY_DEPTH`
- The strategy for gas bumping has been changed to produce a potentially higher gas cost in exchange for the transaction getting through faster.

### Breaking changes

- `admin withdraw` command has been removed. This was only ever useful to withdraw LINK if the Oracle contract was owned by the Chainlink node address. It is no longer recommended having the Oracle owner be the chainlink node address.
- Fixed `txs create` to send the amount in Eth not in Wei (as per the documentation)

## [0.8.7] - 2020-06-15

### Added

This release contains a number of features aimed at improving the node's reliability when putting transactions on-chain.

- An experimental new transaction manager is introduced that delivers reliability improvements compared to the old one, especially when faced with difficult network conditions or spiking gas prices. It also reduces load on the database and makes fewer calls to the eth node compared to the old tx manager.
- Along with the new transaction manager is a local client command for manually controlling the node nonce - `setnextnonce`. This should never be necessary under normal operation and is included only for use in emergencies.
- New prometheus metrics for the head tracker:
  - `head_tracker_heads_in_queue` - The number of heads currently waiting to be executed. You can think of this as the 'load' on the head tracker. Should rarely or never be more than 0.
  - `head_tracker_callback_execution_duration` - How long it took to execute all callbacks. If the average of this exceeds the time between blocks, your node could lag behind and delay transactions.
- Nodes transmit their build info to Explorer for better debugging/tracking.

### Env var changes

- `ENABLE_BULLETPROOF_TX_MANAGER` - set this to true to enable the experimental new transaction manager
- `ETH_GAS_BUMP_PERCENT` default value has been increased from 10% to 20%
- `ETH_GAS_BUMP_THRESHOLD` default value has been decreased from 12 to 3
- `ETH_FINALITY_DEPTH` specifies how deep protection should be against re-orgs. The default is 50. It only applies if BulletproofTxManager is enabled. It is not recommended changing this setting.
- `EthHeadTrackerHistoryDepth` specifies how many heads the head tracker should keep in the database. The default is 100. It is not recommended changing this setting.
- Update README.md with links to mockery, jq, and gencodec as they are required to run `go generate ./...`

## [0.8.6] - 2020-06-08

### Added

- The node now logs the eth client RPC calls
- More reliable Ethereum block header tracking
- Limit the amount of an HTTP response body that the node will read
- Make Aggregator contract interface viewable
- More resilient handling of chain reorganizations

## [0.8.5] - 2020-06-01

### Added

- The chainlink node can now be configured to backfill logs from `n` blocks after a
  connection to the ethereum client is reset. This value is specified with an environment
  variable `BLOCK_BACKFILL_DEPTH`.
- The chainlink node now sets file permissions on sensitive files on startup (tls, .api, .env, .password and secret)
- AggregatorInterface now has description and version fields.

### Changed

- Solidity: Renamed the previous `AggregatorInterface.sol` to
  `HistoricAggregatorInterface.sol`. Users are encouraged to use the new methods
  introduced on the `AggregatorInterface`(`getRoundData` and `latestRoundData`),
  as they return metadata to indicate freshness of the data in a single
  cross-contract call.
- Solidity: Marked `HistoricAggregatorInterface` methods (`latestAnswer`,
  `latestRound`, `latestTimestamp`, `getAnswer`, `getTimestamp`) as deprecated
  on `FluxAggregator`, `WhitelistedAggregator`, `AggregatorProxy`,
  `WhitelistedAggregatorProxy`.
- Updated the solidity compiler version for v0.6 from 0.6.2 to 0.6.6.
- AccessControlledAggregatorProxy checks an external contract for users to be able to
  read functions.

### Fixed

- Fluxmonitor jobs now respect the `minPayment` field on job specs and won't poll if the contract
  does not have sufficient funding. This allows certain jobs to require a larger payment
  than `MINIMUM_CONTRACT_PAYMENT`.

## [0.8.4] - 2020-05-18

### Added

- Fluxmonitor initiators may now optionally include an `absoluteThreshold`
  parameter. To trigger a new on-chain report, the absolute difference in the feed
  value must change by at least the `absoluteThreshold` value. If it is
  unspecified or zero, fluxmonitor behavior is unchanged.
- Database Migrations: Add created_at and updated_at to all tables allowing for
  better historical insights. This migration may take a minute or two on large
  databases.

### Fixed

- Fix incorrect permissions on some files written by the node
  Prevent a case where duplicate ethereum keys could be added
  Improve robustness and reliability of ethtx transaction logic

## [0.8.3] - 2020-05-04

### Added

- Added Changelog.
- Database Migrations: There a number of database migrations included in this
  release as part of our ongoing effort to make the node even more reliable and
  stable, and build a firm foundation for future development.

### Changed

- New cron strings MUST now include time zone. If you want your jobs to run in
  UTC for example: `CRON_TZ=UTC * * * * *`. Previously, jobs specified without a
  time zone would run in the server's native time zone, which in most cases is UTC
  but this was never guaranteed.

### Fixed

- Fix crash in experimental gas updater when run on Kovan network

## [0.8.2] - 2020-04-20

## [0.8.1] - 2020-04-08

## [0.8.0] - 2020-04-06<|MERGE_RESOLUTION|>--- conflicted
+++ resolved
@@ -9,22 +9,6 @@
 <!-- unreleased -->
 ## [Unreleased]
 
-...
-<!-- unreleasedstop -->
-
-## 1.9.0 - 2022-10-12
-
-### Added
-
-- Added `length` and `lessthan` tasks (pipeline).
-- Added `gasUnlimited` parameter to `ethcall` task. 
-- `/keys` page in Operator UI now exposes several admin commands, namely:
-  - "abandon" to abandon all current txes
-  - enable/disable a key for a given chain
-  - manually set the nonce for a key
-  See [this PR](https://github.com/smartcontractkit/chainlink/pull/7406) for a screenshot example.
-
-<<<<<<< HEAD
 - New optional external logger added
     ### AUDIT_LOGGER_FORWARD_TO_URL
 
@@ -63,7 +47,23 @@
       }
     }
     ```
-=======
+
+<!-- unreleasedstop -->
+
+## 1.9.0 - 2022-10-12
+
+### Added
+
+- Added `length` and `lessthan` tasks (pipeline).
+- Added `gasUnlimited` parameter to `ethcall` task. 
+- `/keys` page in Operator UI now exposes several admin commands, namely:
+  - "abandon" to abandon all current txes
+  - enable/disable a key for a given chain
+  - manually set the nonce for a key
+  See [this PR](https://github.com/smartcontractkit/chainlink/pull/7406) for a screenshot example.
+
+
+
 ## 1.8.1 - 2022-09-29
 
 ### Added
@@ -72,7 +72,7 @@
    -  NOTE: It is recommended to remove `GAS_ESTIMATOR_MODE` as an env var if you have it set in order to use the new default.
    -  This new, default estimator for Arbitrum networks uses the suggested gas price (up to `ETH_MAX_GAS_PRICE_WEI`, with `1000 gwei` default) as well as an estimated gas limit (up to `ETH_GAS_LIMIT_MAX`, with `1,000,000,000` default).
 - `ETH_GAS_LIMIT_MAX` to put a maximum on the gas limit returned by the `Arbitrum` estimator.
->>>>>>> 31693726
+
 
 ## 1.8.0 - 2022-09-01
 
