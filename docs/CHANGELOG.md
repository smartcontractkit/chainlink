# Changelog Chainlink Core

All notable changes to this project will be documented in this file.

The format is based on [Keep a Changelog](https://keepachangelog.com/en/1.0.0/),
and this project adheres to [Semantic Versioning](https://semver.org/spec/v2.0.0.html).

## [Unreleased]

- Add `MockOracle.sol` for testing contracts

### Added

- VRF Jobs now support an optional `coordinatorAddress` field that, when present, will tell the node to check the fulfillment status of any VRF request before attempting the fulfillment transaction. This will assist in the effort to run multiple nodes with one VRF key.

- Experimental: Add `DATABASE_BACKUP_MODE`, `DATABASE_BACKUP_FREQUENCY` and `DATABASE_BACKUP_URL` configuration variables

    - It's now possible to configure database backups: on node start and separately, to be run at given frequency. `DATABASE_BACKUP_MODE` enables the initial backup on node start (with one of the values: `none`, `lite`, `full` where `lite` excludes
    potentially large tables related to job runs, among others). Additionally, if `DATABASE_BACKUP_FREQUENCY` variable is set to a duration of
    at least '1m', it enables periodic backups.
    - `DATABASE_BACKUP_URL` can be optionally set to point to e.g. a database replica, in order to avoid excessive load on the main one. Example settings:
        1. `DATABASE_BACKUP_MODE="full"` and `DATABASE_BACKUP_FREQUENCY` not set, will run a full back only at the start of the node.
        2. `DATABASE_BACKUP_MODE="lite"` and `DATABASE_BACKUP_FREQUENCY="1h"` will lead to a partial backup on node start and then again a partial backup every one hour.

- Added periodic resending of eth transactions. This means that we no longer rely exclusively on gas bumping to resend unconfirmed transactions that got "lost" for whatever reason. This has two advantages:
    1. Chainlink no longer relies on gas bumping settings to ensure our transactions always end up in the mempool
    2. Chainlink will continue to resend existing transactions even in the event that heads are delayed. This is especially useful on chains like Arbitrum which have very long wait times between heads.
    - Periodic resending can be controlled using the `ETH_TX_RESEND_AFTER_THRESHOLD` env var (default 30s). Unconfirmed transactions will be resent periodically at this interval. It is recommended to leave this at the default setting, but it can be set to any [valid duration](https://golang.org/pkg/time/#ParseDuration) or to 0 to disable periodic resending.

- Logging can now be configured in the Operator UI.

- Tuned defaults for certain Eth-compatible chains

- Chainlink node now uses different sets of default values depending on the given Chain ID. Tuned configs are built-in for the following chains:
    - Ethereum Mainnet and test chains
    - Polygon (Matic)
    - BSC
    - HECO

- If you have manually set ENV vars specific to these chains, you may want to remove those and allow the node to use its configured defaults instead.

### Fixed

- Under certain circumstances a poorly configured Explorer could delay Chainlink node startup by up to 45 seconds.

- Chainlink node now automatically sets the correct nonce on startup if you are restoring from a previous backup (manual setnextnonce is no longer necessary).

- Flux monitor jobs should now work correctly with [outlier-detection](https://github.com/smartcontractkit/external-adapters-js/tree/develop/composite/outlier-detection) and [market-closure](https://github.com/smartcontractkit/external-adapters-js/tree/develop/composite/market-closure) external adapters.

- Performance improvements to OCR job adds. Removed the pipeline_task_specs table
and added a new column `dot_id` to the pipeline_task_runs table which links a pipeline_task_run
to a dotID in the pipeline_spec.dot_dag_source.

- Fixed bug where node will occasionally submit an invalid OCR transmission which reverts with "address not authorized to sign". 

<<<<<<< HEAD
- Archiving OCR jobs should be 5-10x faster.
=======
- Fixed bug where a node will sometimes double submit on runlog jobs causing reverted transactions on-chain
>>>>>>> caa97a93

### Changed

- Default for `JOB_PIPELINE_REAPER_THRESHOLD` has been reduced from 1 week to 1 day to save database space. This variable controls how long past job run history for OCR is kept. To keep the old behaviour, you can set `JOB_PIPELINE_REAPER_THRESHOLD=168h`
- Removed support for the env var `JOB_PIPELINE_PARALLELISM`. 
- OCR jobs no longer show `TaskRuns` in success cases. This reduces
DB load and significantly improves the performance of archiving OCR jobs.

## [0.10.3] - 2021-03-22

### Added

- Add `STATS_PUSHER_LOGGING` to toggle stats pusher raw message logging (DEBUG
  level).

- Add `ADMIN_CREDENTIALS_FILE` configuration variable

This variable defaults to `$ROOT/apicredentials` and when defined / the
file exists, any command using the CLI that requires authentication will use it
to automatically log in.

- Add `ETH_MAX_UNCONFIRMED_TRANSACTIONS` configuration variable

Chainlink node now has a maximum number of unconfirmed transactions that
may be in flight at any one time (per key).

If this limit is reached, further attempts to send transactions will fail
and the relevant job will be marked as failed.

Jobs will continue to fail until at least one transaction is confirmed
and the queue size is reduced. This is introduced as a sanity limit to
prevent unbounded sending of transactions e.g. in the case that the eth
node is failing to broadcast to the network.

The default is set to 500 which considered high enough that it should
never be reached under normal operation. This limit can be changed
by setting the `ETH_MAX_UNCONFIRMED_TRANSACTIONS` environment variable.

- Support requestNewRound in libocr

requestNewRound enables dedicated requesters to request a fresh report to
be sent to the contract right away regardless of heartbeat or deviation.

- New prometheus metric:

```
Name: "head_tracker_eth_connection_errors",
Help: "The total number of eth node connection errors",
```

- Gas bumping can now be disabled by setting `ETH_GAS_BUMP_THRESHOLD=0`

- Support for arbitrum

### Fixed

- Improved handling of the case where we exceed the configured TX fee cap in geth.

Node will now fatally error jobs if the total transaction costs exceeds the
configured cap (default 1 Eth). Also, it will no longer continue to bump gas on
transactions that started hitting this limit and instead continue to resubmit
at the highest price that worked.

Node operators should check their geth nodes and remove this cap if configured,
you can do this by running your geth node with `--rpc.gascap=0
--rpc.txfeecap=0` or setting these values in your config toml.

- Make head backfill asynchronous. This should eliminate some harmless but
  annoying errors related to backfilling heads, logged on startup and
  occasionally during normal operation on fast chains like Kovan.

- Improvements to the GasUpdater

Various efficiency and correctness improvements have been made to the
GasUpdater. It places less load on the ethereum node and now features re-org
detection.

Most notably, GasUpdater no longer takes a 24 block delay to "warm up" on
application start and instead loads all relevant block history immediately.
This means that the application gas price will always be updated correctly
after reboot before the first transaction is ever sent, eliminating the previous
scenario where the node could send underpriced or overpriced transactions for a
period after a reboot, until the gas updater caught up.

### Changed

- Bump `ORM_MAX_OPEN_CONNS` default from 10 to 20
- Bump `ORM_MAX_IDLE_CONNS` default from 5 to 10

Each Chainlink node will now use a maximum of 23 database connections (up from previous max of 13). Make sure your postgres database is tuned accordingly, especially if you are running multiple Chainlink nodes on a single database. If you find yourself hitting connection limits, you can consider reducing `ORM_MAX_OPEN_CONNS` but this may result in degraded performance.

- The global env var `JOB_PIPELINE_MAX_TASK_DURATION` is no longer supported
for OCR jobs.

## [0.10.2] - 2021-02-26

### Fixed

- Add contexts so that database queries timeout when necessary.
- Use manual updates instead of gorm update associations.

## [0.10.1] - 2021-02-25

### Fixed

- Prevent autosaving Task Spec on when Task Runs are saved to lower database load.

## [0.10.0] - 2021-02-22

### Fixed

- Fix a case where archiving jobs could try to delete it from the external initiator even if the job was not an EI job.
- Improved performance of the transaction manager by fetching receipts in
  batches. This should help prevent the node from getting stuck when processing
  large numbers of OCR jobs.
- Fixed a fluxmonitor job bug where submitting a value outside the acceptable range would stall the job
  permanently. Now a job spec error will be thrown if the polled answer is outside the
  acceptable range and no ethtx will be submitted. As additional protection, we also now
  check the receipts of the ethtx's and if they were reverted, we mark the ethtx task as failed.

### Breaking

- Squashed migrations into a single 1_initial migration. If you were running a version
  older than 0.9.10, you need to upgrade to 0.9.10 first before upgrading to the next
  version so that the migrations are run.

### Added

- A new Operator UI feature that visualize JSON and TOML job spec tasks on a 'New Job' page.

## [0.9.10] - 2021-01-30

### Fixed

- Fixed a UI bug with fluxmonitor jobs where initiator params were bunched up.
- Improved performance of OCR jobs to reduce database load. OCR jobs now run with unlimited parallelism and are not affected by `JOB_PIPELINE_PARALLELISM`.

### Added

- A new env var `JOB_PIPELINE_MAX_RUN_DURATION` has been added which controls maximum duration of the total run.

## [0.9.9] - 2021-01-18

### Added

- New CLI commands for key management:
  - `chainlink keys eth import`
  - `chainlink keys eth export`
  - `chainlink keys eth delete`
- All keys other than VRF keys now share the same password. If you have OCR, P2P, and ETH keys encrypted with different passwords, re-insert them into your DB encrypted with the same password prior to upgrading.

### Fixed

- Fixed reading of function selector values in DB.
- Support for bignums encoded in CBOR
- Silence spurious `Job spawner ORM attempted to claim locally-claimed job` warnings
- OCR now drops transmissions instead of queueing them if the node is out of Ether
- Fixed a long-standing issue where standby nodes would hold transactions open forever while waiting for a lock. This was preventing postgres from running necessary cleanup operations, resulting in bad database performance. Any node operators running standby failover chainlink nodes should see major database performance improvements with this release and may be able to reduce the size of their database instances.
- Fixed an issue where expired session tokens in operator UI would cause a large number of reqeusts to be sent to the node, resulting in a temporary rate-limit and 429 errors.
- Fixed issue whereby http client could leave too many open file descriptors

### Changed

- Key-related API endpoints have changed. All key-related commands are now namespaced under `/v2/keys/...`, and are standardized across key types.
- All key deletion commands now perform a soft-delete (i.e. archive) by default. A special CLI flag or query string parameter must be provided to hard-delete a key.
- Node now supports multiple OCR jobs sharing the same peer ID. If you have more than one key in your database, you must now specify `P2P_PEER_ID` to indicate which key to use.
- `DATABASE_TIMEOUT` is now set to 0 by default, so that nodes will wait forever for a lock. If you already have `DATABASE_TIMEOUT=0` set explicitly in your env (most node operators) then you don't need to do anything. If you didn't have it set, and you want to keep the old default behaviour where a node exits shortly if it can't get a lock, you can manually set `DATABASE_TIMEOUT=500ms` in your env.
- OCR bootstrap node no longer sends telemetry to the endpoint specified in the OCR job spec under `MonitoringEndpoint`.

## [0.9.8] - 2020-12-17

### Fixed

- An issue where the node would emit warnings on startup for fluxmonitor contracts

## [0.9.7] - 2020-12-14

### Added

- OCR bootstrap node now sends telemetry to the endpoint specified in the OCR job spec under `MonitoringEndpoint`.
- Adds "Account addresses" table to the `/keys` page.

### Changed

- Old jobs now allow duplicate job names. Also, if the name field is empty we no longer generate a name.
- Removes broken `ACCOUNT_ADDRESS` field from `/config` page.

### Fixed

- Brings `/runs` tab back to the operator UI.
- Signs out a user from operator UI on authentication error.

#### BREAKING CHANGES

- Commands for creating/managing legacy jobs and OCR jobs have changed, to reduce confusion and accomodate additional types of jobs using the new pipeline.

#### V1 jobs

`jobs archive` => `job_specs archive`
`jobs create` => `job_specs create`
`jobs list` => `job_specs list`
`jobs show` => `job_specs show`

#### V2 jobs (currently only applies to OCR)

`jobs createocr` => `jobs create`
`jobs deletev2` => `jobs delete`
`jobs run` => `jobs run`

## [0.9.6] - 2020-11-23

- OCR pipeline specs can now be configured on a per-task basis to allow unrestricted network access for http tasks. Example like so:

```
ds1          [type=http method=GET url="http://example.com" allowunrestrictednetworkaccess="true"];
ds1_parse    [type=jsonparse path="USD" lax="true"];
ds1_multiply [type=multiply times=100];
ds1 -> ds1_parse -> ds1_multiply;
```

- New prometheus metrics as follows:

```
Name: "pipeline_run_errors",
Help: "Number of errors for each pipeline spec",

Name: "pipeline_run_total_time_to_completion",
Help: "How long each pipeline run took to finish (from the moment it was created)",

Name: "pipeline_tasks_total_finished",
Help: "The total number of pipline tasks which have finished",

Name: "pipeline_task_execution_time",
Help: "How long each pipeline task took to execute",

Name: "pipeline_task_http_fetch_time",
Help: "Time taken to fully execute the HTTP request",

Name: "pipeline_task_http_response_body_size",
Help: "Size (in bytes) of the HTTP response body",

Name: "pipeline_runs_queued",
Help: "The total number of pipline runs that are awaiting execution",

Name: "pipeline_task_runs_queued",
Help: "The total number of pipline task runs that are awaiting execution",
```

### Changed

Numerous key-related UX improvements:

- All key-related commands have been consolidated under the `chainlink keys` subcommand:
  - `chainlink createextrakey` => `chainlink keys eth create`
  - `chainlink admin info` => `chainlink keys eth list`
  - `chainlink node p2p [create|list|delete]` => `chainlink keys p2p [create|list|delete]`
  - `chainlink node ocr [create|list|delete]` => `chainlink keys ocr [create|list|delete]`
  - `chainlink node vrf [create|list|delete]` => `chainlink keys vrf [create|list|delete]`
- Deleting OCR key bundles and P2P key bundles now archives them (i.e., soft delete) so that they can be recovered if needed. If you want to hard delete a key, pass the new `--hard` flag to the command, e.g. `chainlink keys p2p delete --hard 6`.
- Output from ETH/OCR/P2P/VRF key CLI commands now renders consistently.
- Deleting an OCR/P2P/VRF key now requires confirmation from the user. To skip confirmation (e.g. in shell scripts), pass `--yes` or `-y`.
- The `--ocrpassword` flag has been removed. OCR/P2P keys now share the same password at the ETH key (i.e., the password specified with the `--password` flag).

Misc:

- Two new env variables are added `P2P_ANNOUNCE_IP` and `P2P_ANNOUNCE_PORT` which allow node operators to override locally detected values for the chainlink node's externally reachable IP/port.
- `OCR_LISTEN_IP` and `OCR_LISTEN_PORT` have been renamed to `P2P_LISTEN_IP` and `P2P_LISTEN_PORT` for consistency.
- Support for adding a job with the same name as one that was deleted.

### Fixed

- Fixed an issue where the HTTP adapter would send an empty body on retries.
- Changed the default `JOB_PIPELINE_REAPER_THRESHOLD` value from `7d` to `168h` (hours are the highest time unit allowed by `time.Duration`).

## [0.9.5] - 2020-11-12

### Changed

- Updated from Go 1.15.4 to 1.15.5.

## [0.9.4] - 2020-11-04

### Fixed

- Hotfix to fix an issue with httpget adapter

## [0.9.3] - 2020-11-02

### Added

- Add new subcommand `node hard-reset` which is used to remove all state for unstarted and pending job runs from the database.

### Changed

- Chainlink now requires Postgres >= 11.x. Previously this was a recommendation, this is now a hard requirement. Migrations will fail if run on an older version of Postgres.
- Database improvements that greatly reduced the number of open Postgres connections
- Operator UI /jobs page is now searchable
- Jobs now accept a name field in the jobspecs

## [0.9.2] - 2020-10-15

### Added

- Bulletproof transaction manager enabled by default
- Fluxmonitor support enabled by default

### Fixed

- Improve transaction manager architecture to be more compatible with `ETH_SECONDARY_URL` option (i.e. concurrent transaction submission to multiple different eth nodes). This also comes with some minor performance improvements in the tx manager and more correct handling of some extremely rare edge cases.
- As a side-effect, we now no longer handle the case where an external wallet used the chainlink ethereum private key to send a transaction. This use-case was already explicitly unsupported, but we made a best-effort attempt to handle it. We now make no attempt at all to handle it and doing this WILL result in your node not sending the data that it expected to be sent for the nonces that were used by an external wallet.
- Operator UI now shows booleans correctly

### Changed

- ETH_MAX_GAS_PRICE_WEI now 1500Gwei by default

## [0.8.18] - 2020-10-01

### Fixed

- Prometheus gas_updater_set_gas_price metric now only shows last gas price instead of every block since restart

## [0.8.17] - 2020-09-28

### Added

- Add new env variable ETH_SECONDARY_URL. Default is unset. You may optionally set this to an http(s) ethereum RPC client URL. If set, transactions will also be broadcast to this secondary ethereum node. This allows transaction broadcasting to be more robust in the face of primary ethereum node bugs or failures.
- Remove configuration option ORACLE_CONTRACT_ADDRESS, it had no effect
- Add configuration option OPERATOR_CONTRACT_ADDRESS, it filters the contract addresses the node should listen to for Run Logs
- At startup, the chainlink node will create a new funding address. This will initially be used to pay for cancelling stuck transactions.

### Fixed

- Gas bumper no longer hits database constraint error if ETH_MAX_GAS_PRICE_WEI is reached (this was actually mostly harmless, but the errors were annoying)

### Changes

- ETH_MAX_GAS_PRICE_WEI now defaults to 1500 gwei

## [0.8.16] - 2020-09-18

### Added

- The chainlink node now will bump a limited configurable number of transactions at once. This is configured with the ETH_GAS_BUMP_TX_DEPTH variable which is 10 by default. Set to 0 to disable (the old behaviour).

### Fixed

- ETH_DISABLED flag works again

## [0.8.15] - 2020-09-14

### Added

- Chainlink header images to the following `README.md` files: root, core,
  evm-contracts, and evm-test-helpers.
- Database migrations: new log_consumptions records will contain the number of the associated block.
  This migration will allow future version of chainlink to automatically clean up unneeded log_consumption records.
  This migration should execute very fast.
- External Adapters for the Flux Monitor will now receive the Flux Monitor round state info as the meta payload.
- Reduce frequency of balance checking.

### Fixed

Previously when the node was overloaded with heads there was a minor possibility it could get backed up with a very large head queue, and become unstable. Now, we drop heads instead in this case and noisily emit an error. This means the node should more gracefully handle overload conditions, although this is still dangerous and node operators should deal with it immediately to avoid missing jobs.

A new environment variable is introduced to configure this, called `ETH_HEAD_TRACKER_MAX_BUFFER_SIZE`. It is recommended to leave this set to the default of "3".

A new prometheus metric is also introduced to track dropped heads, called `head_tracker_num_heads_dropped`. You may wish to set an alert on a rule such as `increase(chainlink_dropped_heads[5m]) > 0`.

## [0.8.14] - 2020-09-02

## Changed

- Fix for gas bumper
- Fix for broadcast-transactions function

## [0.8.13] - 2020-08-31

## Changed

- Fix for gas bumper
- Fix for broadcast-transactions function

## [0.8.13] - 2020-08-31

### Changed

- Performance improvements when using BulletproofTxManager.

## [0.8.12] - 2020-08-10

### Fixed

- Added a workaround for Infura users who are seeing "error getting balance: header not found".
  This behaviour is due to Infura announcing it has a block, but when we request our balance in this block, the eth node doesn't have the block in memory. The workaround is to add a configurable lag time on balance update requests. The default is set to 1 but this is configurable via a new environment variable `ETH_BALANCE_MONITOR_BLOCK_DELAY`.

## [0.8.11] - 2020-07-27

### Added

- Job specs now support pinning to multiple keys using the new `fromAddresses` field in the ethtx task spec.

### Changed

- Using `fromAddress` in ethtx task specs has been deprecated. Please use `fromAddresses` instead.

### Breaking changes

- Support for RunLogTopic0original and RunLogTopic20190123withFullfillmentParams logs has been dropped. This should not affect any users since these logs predate Chainlink's mainnet launch and have never been used on mainnet.

IMPORTANT: The selection mechanism for keys has changed. When an ethtx task spec is not pinned to a particular key by defining `fromAddress` or `fromAddresses`, the node will now cycle through all available keys in round robin fashion. This is a change from the previous behaviour where nodes would only pick the earliest created key.

This is done to allow increases in throughput when a node operator has multiple whitelisted addresses for their oracle.

If your node has multiple keys, you will need to take one of the three following actions:

1. Make sure all keys are valid for all job specs
2. Pin job specs to a valid subset of key(s) using `fromAddresses`
3. Delete the key(s) you don't want to use

If your node only has one key, no action is required.

## [0.8.10] - 2020-07-14

### Fixed

- Incorrect sequence on keys table in some edge cases

## [0.8.9] - 2020-07-13

### Added

- Added a check on sensitive file ownership that gives a warning if certain files are not owned by the user running chainlink
- Added mechanism to asynchronously communicate when a job spec has an ethereum interaction error (or any async error) with a UI screen
- Gas Bumper now bumps based on the current gas price instead of the gas price of the original transaction

### Fixed

- Support for multiple node addresses

## [0.8.8] - 2020-06-29

### Added

- `ethtx` tasks now support a new parameter, `minRequiredOutgoingConfirmations` which allows you to tune how many confirmations are required before moving on from an `ethtx` task on a per task basis (only works with BulletproofTxManager). If it is not supplied, the default of `MIN_OUTGOING_CONFIRMATIONS` is used (same as the old behaviour).

### Changed

- HeadTracker now automatically backfills missing heads up to `ETH_FINALITY_DEPTH`
- The strategy for gas bumping has been changed to produce a potentially higher gas cost in exchange for the transaction getting through faster.

### Breaking changes

- `admin withdraw` command has been removed. This was only ever useful to withdraw LINK if the Oracle contract was owned by the Chainlink node address. It is no longer recommended to have the Oracle owner be the chainlink node address.
- Fixed `txs create` to send the amount in Eth not in Wei (as per the documentation)

## [0.8.7] - 2020-06-15

### Added

This release contains a number of features aimed at improving the node's reliability when putting transactions on-chain.

- An experimental new transaction manager is introduced that delivers reliability improvements compared to the old one, especially when faced with difficult network conditions or spiking gas prices. It also reduces load on the database and makes fewer calls to the eth node compared to the old tx manager.
- Along with the new transaction manager is a local client command for manually controlling the node nonce - `setnextnonce`. This should never be necessary under normal operation and is included only for use in emergencies.
- New prometheus metrics for the head tracker:
  - `head_tracker_heads_in_queue` - The number of heads currently waiting to be executed. You can think of this as the 'load' on the head tracker. Should rarely or never be more than 0.
  - `head_tracker_callback_execution_duration` - How long it took to execute all callbacks. If the average of this exceeds the time between blocks, your node could lag behind and delay transactions.
- Nodes transmit their build info to Explorer for better debugging/tracking.

### Env var changes

- `ENABLE_BULLETPROOF_TX_MANAGER` - set this to true to enable the experimental new transaction manager
- `ETH_GAS_BUMP_PERCENT` default value has been increased from 10% to 20%
- `ETH_GAS_BUMP_THRESHOLD` default value has been decreased from 12 to 3
- `ETH_FINALITY_DEPTH` specifies how deep protection should be against re-orgs. The default is 50. It only applies if BulletproofTxManager is enabled. It is not recommended to change this setting.
- `EthHeadTrackerHistoryDepth` specifies how many heads the head tracker should keep in the database. The default is 100. It is not recommended to change this setting.
- Update README.md with links to mockery, jq, and gencodec as they are required to run `go generate ./...`

## [0.8.6] - 2020-06-08

### Added

- The node now logs the eth client RPC calls
- More reliable Ethereum block header tracking
- Limit the amount of an HTTP response body that the node will read
- Make Aggregator contract interface viewable
- More resilient handling of chain reorganizations

## [0.8.5] - 2020-06-01

### Added

- The chainlink node can now be configured to backfill logs from `n` blocks after a
  connection to the ethereum client is reset. This value is specified with an environment
  variable `BLOCK_BACKFILL_DEPTH`.
- The chainlink node now sets file permissions on sensitive files on startup (tls, .api, .env, .password and secret)
- AggregatorInterface now has description and version fields.

### Changed

- Solidity: Renamed the previous `AggregatorInterface.sol` to
  `HistoricAggregatorInterface.sol`. Users are encouraged to use the new methods
  introduced on the `AggregatorInterface`(`getRoundData` and `latestRoundData`),
  as they return metadata to indicate freshness of the data in a single
  cross-contract call.
- Solidity: Marked `HistoricAggregatorInterface` methods (`latestAnswer`,
  `latestRound`, `latestTimestamp`, `getAnswer`, `getTimestamp`) as deprecated
  on `FluxAggregator`, `WhitelistedAggregator`, `AggregatorProxy`,
  `WhitelistedAggregatorProxy`.
- Updated the solidity compiler version for v0.6 from 0.6.2 to 0.6.6.
- AccessControlledAggregatorProxy checks an external contract for users to be able to
  read functions.

### Fixed

- Fluxmonitor jobs now respect the `minPayment` field on job specs and won't poll if the contract
  does not have sufficient funding. This allows certain jobs to require a larger payment
  than `MINIMUM_CONTRACT_PAYMENT`.

## [0.8.4] - 2020-05-18

### Added

- Fluxmonitor initiators may now optionally include an `absoluteThreshold`
  parameter. To trigger a new on-chain report, the absolute difference in the feed
  value must change by at least the `absoluteThreshold` value. If it is
  unspecified or zero, fluxmonitor behavior is unchanged.
- Database Migrations: Add created_at and updated_at to all tables allowing for
  better historical insights. This migration may take a minute or two on large
  databases.

### Fixed

- Fix incorrect permissions on some files written by the node
  Prevent a case where duplicate ethereum keys could be added
  Improve robustness and reliability of ethtx transaction logic

## [0.8.3] - 2020-05-04

### Added

- Added Changelog.
- Database Migrations: There a number of database migrations included in this
  release as part of our ongoing effort to make the node even more reliable and
  stable, and build a firm foundation for future development.

### Changed

- New cron strings MUST now include time zone. If you want your jobs to run in
  UTC for example: `CRON_TZ=UTC * * * * *`. Previously, jobs specified without a
  time zone would run in the server's native time zone, which in most cases is UTC
  but this was never guaranteed.

### Fixed

- Fix crash in experimental gas updater when run on Kovan network

## [0.8.2] - 2020-04-20

## [0.8.1] - 2020-04-08

## [0.8.0] - 2020-04-06<|MERGE_RESOLUTION|>--- conflicted
+++ resolved
@@ -53,11 +53,9 @@
 
 - Fixed bug where node will occasionally submit an invalid OCR transmission which reverts with "address not authorized to sign". 
 
-<<<<<<< HEAD
 - Archiving OCR jobs should be 5-10x faster.
-=======
+
 - Fixed bug where a node will sometimes double submit on runlog jobs causing reverted transactions on-chain
->>>>>>> caa97a93
 
 ### Changed
 
