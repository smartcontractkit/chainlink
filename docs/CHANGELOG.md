--- conflicted
+++ resolved
@@ -9,15 +9,11 @@
 
 ### Added 
 
-<<<<<<< HEAD
 - Added the functionality to allow the root admin CLI user (and any additional admin users created) to create and assign tiers of role based access to new users. These new API users will be able to log in to the Operator UI independently, and can each have specific roles tied to their account. There are four roles: `admin`, `edit`, `run`, and `view`.
   - User management can be configured through the use of the new admin CLI command `chainlink admin users`. Be sure to run `chainlink adamin login`. For example, a readonly user can be created with: `chainlink admin users create --email=operator-ui-read-only@test.com --role=view`.
   - Updated documentation repo with a break down of actions to required role level
 - Added job spec attribute `gasLimit` which allows job-specific overrides of the default `ETH_GAS_LIMIT_DEFAULT` value for gas limit.
-=======
-- Added job spec attribute `gasLimit` which allows job-specific overrides of the default `ETH_GAS_LIMIT_DEFAULT` value for gas limit.
 - Added official support for Besu execution client
->>>>>>> a565c9d7
 
 ### Changed
 
