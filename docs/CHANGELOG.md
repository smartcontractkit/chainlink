# Changelog Chainlink Core

All notable changes to this project will be documented in this file.

The format is based on [Keep a Changelog](https://keepachangelog.com/en/1.0.0/),
and this project adheres to [Semantic Versioning](https://semver.org/spec/v2.0.0.html).

<!-- unreleased -->

## [dev]

...

## 2.8.0 - UNRELEASED

### Added

- Added a tracker component to the txmgr for tracking and gracefully handling abandoned transactions. Abandoned transactions occur when a fromAddress is removed from the keystore by a node operator. The tracker gives abandoned transactions a chance to be finalized on chain, or marks them as fatal_error if they are not finalized within a specified time to live (default 6hrs).
- Added distributed tracing in the OpenTelemetry trace format to the node, currently focused at the LOOPP Plugin development effort. This includes a new set of `Tracing` TOML configurations. The default for collecting traces is off - you must explicitly enable traces and setup a valid OpenTelemetry collector. Refer to `.github/tracing/README.md` for more details.
- Added a new, optional WebServer authentication option that supports LDAP as a user identity provider. This enables user login access and user roles to be managed and provisioned via a centralized remote server that supports the LDAP protocol, which can be helpful when running multiple nodes. See the documentation for more information and config setup instructions. There is a new `[WebServer].AuthenticationMethod` config option, when set to `ldap` requires the new `[WebServer.LDAP]` config section to be defined, see the reference `docs/core.toml`.
- New prom metrics for mercury transmit queue:
    `mercury_transmit_queue_delete_error_count`
    `mercury_transmit_queue_insert_error_count`
    `mercury_transmit_queue_push_error_count`
    Nops should consider alerting on these.
- Mercury now implements a local cache for fetching prices for fees, which ought to reduce latency and load on the mercury server, as well as increasing performance. It is enabled by default and can be configured with the following new config variables:
    ```
    [Mercury]
    
    # Mercury.Cache controls settings for the price retrieval cache querying a mercury server
    [Mercury.Cache]
    # LatestReportTTL controls how "stale" we will allow a price to be e.g. if
    # set to 1s, a new price will always be fetched if the last result was
    # from 1 second ago or older.
    # 
    # Another way of looking at it is such: the cache will _never_ return a
    # price that was queried from now-LatestReportTTL or before.
    # 
    # Setting to zero disables caching entirely.
    LatestReportTTL = "1s" # Default
    # MaxStaleAge is that maximum amount of time that a value can be stale
    # before it is deleted from the cache (a form of garbage collection).
    # 
    # This should generally be set to something much larger than
    # LatestReportTTL. Setting to zero disables garbage collection.
    MaxStaleAge = "1h" # Default
    # LatestReportDeadline controls how long to wait for a response from the
    # mercury server before retrying. Setting this to zero will wait indefinitely.
    LatestReportDeadline = "5s" # Default
    ```
- New prom metrics for the mercury cache:
    `mercury_cache_fetch_failure_count`
    `mercury_cache_hit_count`
    `mercury_cache_wait_count`
    `mercury_cache_miss_count`
- Added new `EVM.OCR` TOML config fields `DeltaCOverride` and `DeltaCJitterOverride` for overriding the config DeltaC.
- Mercury v0.2 has improved consensus around current block that uses the most recent 5 blocks instead of only the latest one
- Two new prom metrics for mercury, nops should consider adding alerting on these:
    - `mercury_insufficient_blocks_count`
    - `mercury_zero_blocks_count`
  
### Changed

- `PromReporter` no longer directly reads txm related status from the db, and instead uses the txStore API.
- `L2Suggested` mode is now called `SuggestedPrice`
- Console logs will now escape (non-whitespace) control characters

### Removed

- Removed `Optimism2` as a supported gas estimator mode

### Fixed

- Corrected Ethereum Sepolia `LinkContractAddress` to `0x779877A7B0D9E8603169DdbD7836e478b4624789`
- Fixed a bug that caused the Telemetry Manager to report incorrect health

### Upcoming Required Configuration Changes
Starting in `v2.9.0`:
- `TelemetryIngress.URL` and `TelemetryIngress.ServerPubKey` will no longer be allowed. Any TOML configuration that sets this fields will prevent the node from booting. These fields will be replaced by `[[TelemetryIngress.Endpoints]]`
- `P2P.V1` will no longer be supported and must not be set in TOML configuration in order to boot. Use `P2P.V2` instead. If you are using both, `V1` can simply be removed.

...

<!-- unreleasedstop -->

## 2.7.1 - 2023-11-21

### Fixed

- Fixed a bug that causes the node to shutdown if all configured RPC's are unreachable during startup.

## 2.7.0 - 2023-11-14

### Added

- Added new configuration field named `LeaseDuration` for `EVM.NodePool` that will periodically check if internal subscriptions are connected to the "best" (as defined by the `SelectionMode`) node and switch to it if necessary. Setting this value to `0s` will disable this feature.
- Added multichain telemetry support. Each network/chainID pair must be configured using the new fields:
```toml
[[TelemetryIngress.Endpoints]]
Network = '...' # e.g. EVM. Solana, Starknet, Cosmos
ChainID = '...' # e.g. 1, 5, devnet, mainnet-beta
URL = '...'
ServerPubKey = '...'
```
These will eventually replace `TelemetryIngress.URL` and `TelemetryIngress.ServerPubKey`. Setting `TelemetryIngress.URL` and `TelemetryIngress.ServerPubKey` alongside `[[TelemetryIngress.Endpoints]]` will prevent the node from booting. Only one way of configuring telemetry endpoints is supported.
<<<<<<< HEAD
=======
- Added bridge_name label to `pipeline_tasks_total_finished` prometheus metric. This should make it easier to see directly what bridge was failing out from the CL NODE perspective.

- LogPoller will now use finality tags to dynamically determine finality on evm chains if `EVM.FinalityTagEnabled=true`, rather than the fixed `EVM.FinalityDepth` specified in toml config
>>>>>>> 1d20c9b6

### Changed

<<<<<<< HEAD
- Starting in 2.8.0, chainlink nodes will no longer allow `TelemetryIngress.URL` and `TelemetryIngress.ServerPubKey`. Any TOML configuration that sets this fields will prevent the node from booting. These fields will be replaced by `[[TelemetryIngress.Endpoints]]`
=======
- `P2P.V1` is now disabled (`Enabled = false`) by default. It must be explicitly enabled with `true` to be used. However, it is deprecated and will be removed in the future.
- `P2P.V2` is now enabled (`Enabled = true`) by default.

### Upcoming Required Configuration Changes
Starting in `v2.9.0`:
- `TelemetryIngress.URL` and `TelemetryIngress.ServerPubKey` will no longer be allowed. Any TOML configuration that sets this fields will prevent the node from booting. These fields will be replaced by `[[TelemetryIngress.Endpoints]]`
- `P2P.V1` will no longer be supported and must not be set in TOML configuration in order to boot. Use `P2P.V2` instead. If you are using both, `V1` can simply be removed.
>>>>>>> 1d20c9b6

### Removed

- Removed the ability to set a next nonce value for an address through CLI

<<<<<<< HEAD
## 2.7.1 - UNRELEASED

### Fixed

- Fixed a bug that causes the node to shutdown if all configured RPC's are unreachable during startup.

<!-- unreleasedstop -->

## 2.7.0 - 2023-11-14

### Added

- Added new configuration field named `LeaseDuration` for `EVM.NodePool` that will periodically check if internal subscriptions are connected to the "best" (as defined by the `SelectionMode`) node and switch to it if necessary. Setting this value to `0s` will disable this feature.
- Added multichain telemetry support. Each network/chainID pair must be configured using the new fields:
```toml
[[TelemetryIngress.Endpoints]]
Network = '...' # e.g. EVM. Solana, Starknet, Cosmos
ChainID = '...' # e.g. 1, 5, devnet, mainnet-beta
URL = '...'
ServerPubKey = '...'
```
These will eventually replace `TelemetryIngress.URL` and `TelemetryIngress.ServerPubKey`. Setting `TelemetryIngress.URL` and `TelemetryIngress.ServerPubKey` alongside `[[TelemetryIngress.Endpoints]]` will prevent the node from booting. Only one way of configuring telemetry endpoints is supported.
- Added bridge_name label to `pipeline_tasks_total_finished` prometheus metric. This should make it easier to see directly what bridge was failing out from the CL NODE perspective.

- LogPoller will now use finality tags to dynamically determine finality on evm chains if `UseFinalityTags=true`, rather than the fixed `FinalityDepth` specified in toml config

### Changed

- `P2P.V1` is now disabled (`Enabled = false`) by default. It must be explicitly enabled with `true` to be used. However, it is deprecated and will be removed in the future.
- `P2P.V2` is now enabled (`Enabled = true`) by default.

### Upcoming Required Configuration Changes

Starting in `v2.9.0`:

- `TelemetryIngress.URL` and `TelemetryIngress.ServerPubKey` will no longer be allowed. Any TOML configuration that sets this fields will prevent the node from booting. These fields will be replaced by `[[TelemetryIngress.Endpoints]]`
- `P2P.V1` will no longer be supported and must not be set in TOML configuration in order to boot. Use `P2P.V2` instead. If you are using both, `V1` can simply be removed.

### Removed

- Removed the ability to set a next nonce value for an address through CLI

=======
>>>>>>> 1d20c9b6
## 2.6.0 - 2023-10-18

### Added

- Simple password use in production builds is now disallowed - nodes with this configuration will not boot and will not pass config validation.
- Helper migrations function for injecting env vars into goose migrations. This was done to inject chainID into evm chain id not null in specs migrations.
- OCR2 jobs now support querying the state contract for configurations if it has been deployed. This can help on chains such as BSC which "manage" state bloat by arbitrarily deleting logs older than a certain date. In this case, if logs are missing we will query the contract directly and retrieve the latest config from chain state. Chainlink will perform no extra RPC calls unless the job spec has this feature explicitly enabled. On chains that require this, nops may see an increase in RPC calls. This can be enabled for OCR2 jobs by specifying `ConfigContractAddress` in the relay config TOML.

### Removed

- Removed support for sending telemetry to the deprecated Explorer service. All nodes will have to remove `Explorer` related keys from TOML configuration and env vars.
- Removed default evmChainID logic where evmChainID was implicitly injected into the jobspecs based on node EVM chainID toml configuration. All newly created jobs(that have evmChainID field) will have to explicitly define evmChainID in the jobspec.
- Removed keyset migration that migrated v1 keys to v2 keys. All keys should've been migrated by now, and we don't permit creation of new v1 keys anymore

All nodes will have to remove the following secret configurations:

- `Explorer.AccessKey`
- `Explorer.Secret`

All nodes will have to remove the following configuration field: `ExplorerURL`

### Fixed

- Unauthenticated users executing CLI commands previously generated a confusing error log, which is now removed:
  `[ERROR] Error in transaction, rolling back: session missing or expired, please login again pg/transaction.go:118 `
- Fixed a bug that was preventing job runs to be displayed when the job `chainID` was disabled.
- `chainlink txs evm create` returns a transaction hash for the attempted transaction in the CLI. Previously only the sender, recipient and `unstarted` state were returned.
- Fixed a bug where `evmChainId` is requested instead of `id` or `evm-chain-id` in CLI error verbatim
- Fixed a bug that would cause the node to shut down while performing backup
- Fixed health checker to include more services in the prometheus `health` metric and HTTP `/health` endpoint
- Fixed a bug where prices would not be parsed correctly in telemetry data

## 2.5.0 - 2023-09-13

### Added

- New prometheus metrics for mercury:
  - `mercury_price_feed_missing`
  - `mercury_price_feed_errors`
    Nops may wish to add alerting on these.

### Upcoming Required Configuration Change

- Starting in 2.6.0, chainlink nodes will no longer allow insecure configuration for production builds. Any TOML configuration that sets the following line will fail validation checks in `node start` or `node validate`:

```
AllowSimplePasswords=true
```

- To migrate on production builds, update the database password set in Database.URL to be 16 - 50 characters without leading or trailing whitespace. URI parsing rules apply to the chosen password - refer to [RFC 3986](https://datatracker.ietf.org/doc/html/rfc3986) for special character escape rules.

### Added

- Various Functions improvements

## 2.4.0 - 2023-08-21

### Fixed

- Updated `v2/keys/evm` and `v2/keys/eth` routes to return 400 and 404 status codes where appropriate. Previously 500s were returned when requested resources were not found or client requests could not be parsed.
- Fixed withdrawing ETH from CL node for EIP1559 enabled chains. Previously would error out unless validation was overridden with `allowHigherAmounts`.

### Added

- Added the ability to specify and merge fields from multiple secrets files. Overrides of fields and keys are not allowed.
- Added new database table `evm_upkeep_states` to persist eligibility state for recently checked upkeeps.

### Upcoming Required Configuration Change

- Starting in 2.6.0, chainlink nodes will no longer allow insecure configuration for production builds. Any TOML configuration that sets the following line will fail validation checks in `node start` or `node validate`:

```
AllowSimplePasswords=true
```

- To migrate on production builds, update the database password set in Database.URL to be 16 - 50 characters without leading or trailing whitespace. URI parsing rules apply to the chosen password - refer to [RFC 3986](https://datatracker.ietf.org/doc/html/rfc3986) for special character escape rules.

## 2.3.0 - 2023-07-28

### Added

- Add a new field called `Order` (range from 1 to 100) to `EVM.Nodes` that is used for the `PriorityLevel` node selector and also as a tie-breaker for `HighestHead` and `TotalDifficulty`. `Order` levels are considered in ascending order. If not defined it will default to `Order = 100` (last level).
- Added new node selection mode called `PriorityLevel` for EVM, it is a tiered round-robin in ascending order of the`Order` field. Example:

```
[EVM.NodePool]
SelectionMode = 'PriorityLevel'

[[EVM.Nodes]]
Name = '...'
WSURL = '...'
HTTPURL = '...'
Order = 5
```

- The config keys `WebServer.StartTimeout` and `WebServer.HTTPMaxSize`. These keys respectively set a timeout for the node server to
  start and set the max request size for HTTP requests. Previously these attributes were set by
  `JobPipeline.DefaultHTTPLimit`/`JobPipeline.DefaultHTTPTimeout`. To migrate to these new fields, set their values to be identical to
  `JobPipeline.DefaultHTTPLimit`/`JobPipeline.DefaultHTTPTimeout`.

- Low latency oracle jobs now support in-protocol block range guarantees. This
  is necessary in order to produce reports with block number ranges that do not
  overlap. It can now be guaranteed at the protocol level, so we can use local
  state instead of relying on an unreliable round-trip to the Mercury server.

- New settings `Evm.GasEstimator.LimitJobType.OCR2`, `OCR2.DefaultTransactionQueueDepth`, `OCR2.SimulateTransactions` for OCR2
  jobs. These replace the settings `Evm.GasEstimator.LimitJobType.OCR`, `OCR.DefaultTransactionQueueDepth`, and `OCR.SimulateTransactions`
  for OCR2.

- Add new config parameter to OCR and OCR2 named `TraceLogging` that enables trace logging of OCR and OCR2 jobs, previously this behavior was controlled from the `P2P.TraceLogging` parameter. To maintain the same behavior set `OCR.TraceLogging` and `OCR2.TraceLogging` to the same value `P2P.TraceLogging` was set.

- Add two new config parameters `WebServer.ListenIP` and `WebServer.TLS.ListenIP` which allows binding Chainlink HTTP/HTTPS servers to a particular IP. The default is '0.0.0.0' which listens to all IP addresses (same behavior as before). Set to '127.0.0.1' to only allow connections from the local machine (this can be handy for local development).
- Add several new metrics for mercury feeds, related to WSRPC connections:
  - `mercury_transmit_timeout_count`
  - `mercury_dial_count`
  - `mercury_dial_success_count`
  - `mercury_dial_error_count`
  - `mercury_connection_reset_count`

Node operators may wish to add alerting based around these metrics.

### Fixed

- Fixed a bug in the `nodes xxx list` command that caused results to not be displayed correctly

### Changed

- Assumption violations for MaxFeePerGas >= BaseFeePerGas and MaxFeePerGas >= MaxPriorityFeePerGas in EIP-1559 effective gas price calculation will now use a gas price if specified
- Config validation now enforces protection against duplicate chain ids and node fields per provided TOML file. Duplicates accross multiple configuration files are still valid. If you have specified duplicate chain ids or nodes in a given configuration file, this change will error out of all `node` subcommands.
- Restricted scope of the `Evm.GasEstimator.LimitJobType.OCR`, `OCR.DefaultTransactionQueueDepth`, and `OCR.SimulateTransactions` settings so they
  apply only to OCR. Previously these settings would apply to OCR2 as well as OCR. You must use the OCR2 equivalents added above if you
  want your settings to apply to OCR2.

### Removed

- Legacy chain types Optimism and Optimism2. OptimismBedrock is now used to handle Optimism's special cases.
- Optimism Kovan configurations along with legacy error messages.

# 2.2.0 - 2023-06-12

### Added

- New prometheus metric for mercury transmit queue: `mercury_transmit_queue_load`. This is a gauge, scoped by feed ID, that measures how many pending transmissions are in the queue. This should generally speaking be small (< 10 or so). Nops may wish to add alerting if this exceeds some amount.
- Experimental support of runtime process isolation for Solana data feeds. Requires plugin binaries to be installed and
  configured via the env vars `CL_SOLANA_CMD` and `CL_MEDIAN_CMD`. See [plugins/README.md](../plugins/README.md).

### Fixed

- Fixed a bug which made it impossible to re-send the same transaction after abandoning it while manually changing the nonce.

### Changed

- Set default for EVM.GasEstimator.BumpTxDepth to EVM.Transactions.MaxInFlight.
- Bumped batch size defaults for EVM specific configuration. If you are overriding any of these fields in your local config, please consider if it is necessary:
  - `LogBackfillBatchSize = 1000`
  - `RPCDefaultBatchSize = 250`
  - `GasEstimator.BatchSize = 25`
- Dropped support for Development Mode configuration. `CL_DEV` is now ignored on production builds.
- Updated Docker image's PostgreSQL client (used for backups) to v15 in order to support PostgreSQL v15 servers.

<!-- unreleasedstop -->

## 1.13.3 - 2023-06-06

### Fixed

- The 1.13.2 release showed the 1.13.1 version in its VERSION file. This updates the VERSION file to now show 1.13.3.

## 1.13.2 - 2023-06-05

### Fixed

- Made logging level improvements for the Solana Transaction Manager to reduce excessive noise
- Fixed race condition in Solana TXM for sanity check and preventing misfired errors

## 2.1.1 - 2023-05-22

### Updated

- Upgraded WSRPC to v0.7.2

### Fixed

- Fixed a bug that would cause telemetry to be sent with the wrong type.

## 2.1.0 - 2023-05-16

### Changed

- Database commands `chainlink db ...` validate TOML configuration and secrets before executing. This change of behavior will report errors
  if any Database-specific configuration is invalid.

## 2.0.0 - 2023-04-20

### Added

- Add OCR2 Plugin selection for FMS
- Added kebab case aliases for the following flags:
  - `evm-chain-id` alias for `evmChainID` in commands: `chainlink blocks replay`, `chainlink forwarders track`, `chainlink keys ... chain`
  - `old-password` alias for `oldpassword` in commands: `chainlink keys ... import`
  - `new-password` alias for `newpassword` in commands: `chainlink keys ... export`
  - `new-role` alias for `newrole` in commands: `admin users chrole`
  - `set-next-nonce` alias for `setNextNonce` in commands: `chainlink keys ... chain`

### Changed

- TOML configuration and secrets are now scoped to `chainlink node` command rather than being global flags.
- TOML configuration validation has been moved from `chainlink config validate` to `chainlink node validate`.
- Move `chainlink node {status,profile}` to `chainlink admin {status,profile}`.

### Removed

- Configuration with legacy environment variables is no longer supported. TOML is required.

## 1.13.1 - 2023-04-06

### Fixed

- Bumped the WSPRC dependency version to fix a bug that could lead to race conditions

## 1.13.0 - 2023-03-16

### Added

- Support for sending Bootstrap job specs to the feeds manager
- Support for sending OCR2 job specs to the feeds manager
- Log poller filters now saved in db, restored on node startup to guard against missing logs during periods where services are temporarily unable to start
- Add support for new job type `mercury` (low-latency oracle)
- New config option for EVM-based chains `AutoCreateKey`. If set to false, chainlink will not automatically create any keys for this chain. This can be used in conjunction with mercury to prevent creating useless keys. Example:

```
[[EVM]]
ChainID = "1"
AutoCreateKey = false
```

- Add new option for relayConfig `feedID` that handles multi-config contracts. Can be applied to any OCR2 job.

### Updated

- TOML env var `CL_CONFIG` always processed as the last configuration, with the effect of being the final override
  of any values provided via configuration files.

### Changed

- The config option `FeatureFeedsManager`/`FEATURE_FEEDS_MANAGER` is now true by default.

### Removed

- Terra is no longer supported

## 1.12.0 - 2023-02-15

### Added

- Prometheus gauge `mailbox_load_percent` for percent of "`Mailbox`" capacity used.
- New config option, `JobPipeline.MaxSuccessfulRuns` caps the total number of
  saved completed runs per job. This is done in response to the `pipeline_runs`
  table potentially becoming large, which can cause performance degradation.
  The default is set to 10,000. You can set it to 0 to disable run saving
  entirely. **NOTE**: This can only be configured via TOML and not with an
  environment variable.
- Prometheus gauge vector `feeds_job_proposal_count` to track counts of job proposals partitioned by proposal status.
- Support for variable expression for the `minConfirmations` parameter on the `ethtx` task.

### Updated

- Removed `KEEPER_TURN_FLAG_ENABLED` as all networks/nodes have switched this to `true` now. The variable should be completely removed my NOPs.
- Removed `Keeper.UpkeepCheckGasPriceEnabled` config (`KEEPER_CHECK_UPKEEP_GAS_PRICE_FEATURE_ENABLED` in old env var configuration) as this feature is deprecated now. The variable should be completely removed by NOPs.

### Fixed

- Fixed (SQLSTATE 42P18) error on Job Runs page, when attempting to view specific older or infrequenty run jobs
- The `config dump` subcommand was fixed to dump the correct config data.
  - The `P2P.V1.Enabled` config logic incorrectly matched V2, by only setting explicit true values so that otherwise the default is used. The `V1.Enabled` default value is actually true already, and is now updated to only set explicit false values.
  - The `[EVM.Transactions]` config fields `MaxQueued` & `MaxInFlight` will now correctly match `ETH_MAX_QUEUED_TRANSACTIONS` & `ETH_MAX_IN_FLIGHT_TRANSACTIONS`.

## 1.11.0 - 2022-12-12

### Added

- New `EVM.NodePool.SelectionMode` `TotalDifficulty` to use the node with the greatest total difficulty.
- Add the following prometheus metrics (labelled by bridge name) for monitoring external adapter queries:
  - `bridge_latency_seconds`
  - `bridge_errors_total`
  - `bridge_cache_hits_total`
  - `bridge_cache_errors_total`
- `EVM.NodePool.SyncThreshold` to ensure that live nodes do not lag too far behind.

> ```toml
> SyncThreshold = 5 # Default
> ```
>
> SyncThreshold controls how far a node may lag behind the best node before being marked out-of-sync.
> Depending on `SelectionMode`, this represents a difference in the number of blocks (`HighestHead`, `RoundRobin`), or total difficulty (`TotalDifficulty`).
>
> Set to 0 to disable this check.

#### TOML Configuration (experimental)

Chainlink now supports static configuration via TOML files as an alternative to the existing combination of environment variables and persisted database configurations.

This is currently _experimental_, but in the future (with `v2.0.0`), it will become _mandatory_ as the only supported configuration method. Avoid using TOML for configuration unless running on a test network for this release.

##### How to use

TOML configuration can be enabled by simply using the new `-config <filename>` flag or `CL_CONFIG` environment variable.
Multiple files can be used (`-c configA.toml -c configB.toml`), and will be applied in order with duplicated fields overriding any earlier values.

Existing nodes can automatically generate their equivalent TOML configuration via the `config dump` subcommand.
Secrets must be configured manually and passed via `-secrets <filename>` or equivalent environment variables.

Format details: [CONFIG.md](../docs/CONFIG.md) • [SECRETS.md](../docs/SECRETS.md)

**Note:** You _cannot_ mix legacy environment variables with TOML configuration. Leaving any legacy env vars set will fail validation and prevent boot.

##### Examples

Dump your current configuration as TOML.

```bash
chainlink config dump > config.toml
```

Inspect your full effective configuration, and ensure it is valid. This includes defaults.

```bash
chainlink --config config.toml --secrets secrets.toml config validate
```

Run the node.

```bash
chainlink -c config.toml -s secrets.toml node start
```

#### Bridge caching

##### BridgeCacheTTL

- Default: 0s

When set to `d` units of time, this variable enables using cached bridge responses that are at most `d` units old. Caching is disabled by default.

Example `BridgeCacheTTL=10s`, `BridgeCacheTTL=1m`

### Fixed

- Fixed a minor bug whereby Chainlink would not always resend all pending transactions when using multiple keys

### Updated

- `NODE_NO_NEW_HEADS_THRESHOLD=0` no longer requires `NODE_SELECTION_MODE=RoundRobin`.

## 1.10.0 - 2022-11-15

### Added

#### New optional external logger added

##### AUDIT_LOGGER_FORWARD_TO_URL

- Default: _none_

When set, this environment variable configures and enables an optional HTTP logger which is used specifically to send audit log events. Audit logs events are emitted when specific actions are performed by any of the users through the node's API. The value of this variable should be a full URL. Log items will be sent via POST

There are audit log implemented for the following events:

- Auth & Sessions (new session, login success, login failed, 2FA enrolled, 2FA failed, password reset, password reset failed, etc.)
- CRUD actions for all resources (add/create/delete resources such as bridges, nodes, keys)
- Sensitive actions (keys exported/imported, config changed, log level changed, environment dumped)

A full list of audit log enum types can be found in the source within the `audit` package (`audit_types.go`).

The following `AUDIT_LOGGER_*` environment variables below configure this optional audit log HTTP forwarder.

##### AUDIT_LOGGER_HEADERS

- Default: _none_

An optional list of HTTP headers to be added for every optional audit log event. If the above `AUDIT_LOGGER_FORWARD_TO_URL` is set, audit log events will be POSTed to that URL, and will include headers specified in this environment variable. One example use case is auth for example: `AUDIT_LOGGER_HEADERS="Authorization||{{token}}"`.

Header keys and values are delimited on ||, and multiple headers can be added with a forward slash delimiter ('\\'). An example of multiple key value pairs:
`AUDIT_LOGGER_HEADERS="Authorization||{{token}}\Some-Other-Header||{{token2}}"`

##### AUDIT_LOGGER_JSON_WRAPPER_KEY

- Default: _none_

When the audit log HTTP forwarder is enabled, if there is a value set for this optional environment variable then the POST body will be wrapped in a dictionary in a field specified by the value of set variable. This is to help enable specific logging service integrations that may require the event JSON in a special shape. For example: `AUDIT_LOGGER_JSON_WRAPPER_KEY=event` will create the POST body:

```
{
  "event": {
    "eventID":  EVENT_ID_ENUM,
    "data": ...
  }
}
```

#### Automatic connectivity detection; Chainlink will no longer bump excessively if the network is broken

This feature only applies on EVM chains when using BlockHistoryEstimator (the most common case).

Chainlink will now try to automatically detect if there is a transaction propagation/connectivity issue and prevent bumping in these cases. This can help avoid the situation where RPC nodes are not propagating transactions for some reason (e.g. go-ethereum bug, networking issue etc) and Chainlink responds in a suboptimal way by bumping transactions to a very high price in an effort to get them mined. This can lead to unnecessary expense when the connectivity issue is resolved and the transactions are finally propagated into the mempool.

This feature is enabled by default with fairly conservative settings: if a transaction has been priced above the 90th percentile of the past 12 blocks, but still wants to bump due to not being mined, a connectivity/propagation issue is assumed and all further bumping will be prevented for this transaction. In this situation, Chainlink will start firing the `block_history_estimator_connectivity_failure_count` prometheus counter and logging at critical level until the transaction is mined.

The default settings should work fine for most users. For advanced users, the values can be tweaked by changing `BLOCK_HISTORY_ESTIMATOR_CHECK_INCLUSION_BLOCKS` and `BLOCK_HISTORY_ESTIMATOR_CHECK_INCLUSION_PERCENTILE`.

To disable connectivity checking completely, set `BLOCK_HISTORY_ESTIMATOR_CHECK_INCLUSION_BLOCKS=0`.

### Changed

- The default maximum gas price on most networks is now effectively unlimited.

  - Chainlink will bump as high as necessary to get a transaction included. The connectivity checker is relied on to prevent excessive bumping when there is a connectivity failure.
  - If you want to change this, you can manually set `ETH_MAX_GAS_PRICE_WEI`.

- EVMChainID field will be auto-added with default chain id to job specs of newly created OCR jobs, if not explicitly included.
  - Old OCR jobs missing EVMChainID will continue to run on any chain ETH_CHAIN_ID is set to (or first chain if unset), which may be changed after a restart.
  - Newly created OCR jobs will only run on a single fixed chain, unaffected by changes to ETH_CHAIN_ID after the job is added.
  - It should no longer be possible to end up with multiple OCR jobs for a single contract running on the same chain; only one job per contract per chain is allowed
  - If there are any existing duplicate jobs (per contract per chain), all but the job with the latest creation date will be pruned during upgrade.

### Fixed

- Fixed minor bug where Chainlink would attempt (and fail) to estimate a tip cap higher than the maximum configured gas price in EIP1559 mode. It now caps the tipcap to the max instead of erroring.
- Fixed bug whereby it was impossible to remove eth keys that had extant transactions. Now, removing an eth key will drop all associated data automatically including past transactions.

## 1.9.0 - 2022-10-12

### Added

- Added `length` and `lessthan` tasks (pipeline).
- Added `gasUnlimited` parameter to `ethcall` task.
- `/keys` page in Operator UI now exposes several admin commands, namely:
  - "abandon" to abandon all current txes
  - enable/disable a key for a given chain
  - manually set the nonce for a key
    See [this PR](https://github.com/smartcontractkit/chainlink/pull/7406) for a screenshot example.

## 1.8.1 - 2022-09-29

### Added

- New `GAS_ESTIMATOR_MODE` for Arbitrum to support Nitro's multi-dimensional gas model, with dynamic gas pricing and limits.
  - NOTE: It is recommended to remove `GAS_ESTIMATOR_MODE` as an env var if you have it set in order to use the new default.
  - This new, default estimator for Arbitrum networks uses the suggested gas price (up to `ETH_MAX_GAS_PRICE_WEI`, with `1000 gwei` default) as well as an estimated gas limit (up to `ETH_GAS_LIMIT_MAX`, with `1,000,000,000` default).
- `ETH_GAS_LIMIT_MAX` to put a maximum on the gas limit returned by the `Arbitrum` estimator.

### Changed

- EIP1559 is now enabled by default on Goerli network

## 1.8.0 - 2022-09-01

### Added

- Added `hexencode` and `base64encode` tasks (pipeline).
- `forwardingAllowed` per job attribute to allow forwarding txs submitted by the job.
- Keypath now supports paths with any depth, instead of limiting it to 2
- `Arbitrum` chains are no longer restricted to only `FixedPrice` `GAS_ESTIMATOR_MODE`
- Updated `Arbitrum Rinkeby & Mainnet & Mainnet` configurationss for Nitro
- Add `Arbitrum Goerli` configuration
- It is now possible to use the same key across multiple chains.
- `NODE_SELECTION_MODE` (`EVM.NodePool.SelectionMode`) controls node picking strategy. Supported values: `HighestHead` (default) and `RoundRobin`:
  - `RoundRobin` mode simply iterates among available alive nodes. This was the default behavior prior to this release.
  - `HighestHead` mode picks a node having the highest reported head number among other alive nodes. When several nodes have the same latest head number, the strategy sticks to the last used node.
    For chains having `NODE_NO_NEW_HEADS_THRESHOLD=0` (such as Arbitrum, Optimism), the implementation will fall back to `RoundRobin` mode.
- New `keys eth chain` command
  - This can also be accessed at `/v2/keys/evm/chain`.
  - Usage examples:
    - Manually (re)set a nonce:
      - `chainlink keys eth chain --address "0xEXAMPLE" --evmChainID 99 --setNextNonce 42`
    - Enable a key for a particular chain:
      - `chainlink keys eth chain --address "0xEXAMPLE" --evmChainID 99 --enable`
    - Disable a key for a particular chain:
      - `chainlink keys eth chain --address "0xEXAMPLE" --evmChainID 99 --disable`
    - Abandon all currently pending transactions (use with caution!):
      - `chainlink evm keys chain --address "0xEXAMPLE" --evmChainID 99 --abandon`
  - Commands can be combined e.g.
    - Reset nonce and abandon all currently pending transaction:
      - `chainlink evm keys chain --address "0xEXAMPLE" --evmChainID 99 --setNextNonce 42 --abandon`

### Changed

- The `setnextnonce` local client command has been removed, and replaced by a more general key/chain client command.
- `chainlink admin users update` command is replaced with `chainlink admin users chrole` (only the role can be changed for a user)

## 1.7.1 - 2022-08-22

### Added

- `Arbitrum Nitro` client error support

## 1.7.0 - 2022-08-08

### Added

- `p2pv2Bootstrappers` has been added as a new optional property of OCR1 job specs; default may still be specified with P2PV2_BOOTSTRAPPERS config param
- Added official support for Sepolia chain
- Added `hexdecode` and `base64decode` tasks (pipeline).
- Added support for Besu execution client (note that while Chainlink supports Besu, Besu itself [has](https://github.com/hyperledger/besu/issues/4212) [multiple](https://github.com/hyperledger/besu/issues/4192) [bugs](https://github.com/hyperledger/besu/issues/4114) that make it unreliable).
- Added the functionality to allow the root admin CLI user (and any additional admin users created) to create and assign tiers of role based access to new users. These new API users will be able to log in to the Operator UI independently, and can each have specific roles tied to their account. There are four roles: `admin`, `edit`, `run`, and `view`.
  - User management can be configured through the use of the new admin CLI command `chainlink admin users`. Be sure to run `chainlink adamin login`. For example, a readonly user can be created with: `chainlink admin users create --email=operator-ui-read-only@test.com --role=view`.
  - Updated documentation repo with a break down of actions to required role level
- Added per job spec and per job type gas limit control. The following rule of precedence is applied:

1. task-specific parameter `gasLimit` overrides anything else when specified (e.g. `ethtx` task has such a parameter).
2. job-spec attribute `gasLimit` has the scope of the current job spec only.
3. job-type limits `ETH_GAS_LIMIT_*_JOB_TYPE` affect any jobs of the corresponding type:

```
ETH_GAS_LIMIT_OCR_JOB_TYPE    # EVM.GasEstimator.LimitOCRJobType
ETH_GAS_LIMIT_DR_JOB_TYPE     # EVM.GasEstimator.LimitDRJobType
ETH_GAS_LIMIT_VRF_JOB_TYPE    # EVM.GasEstimator.LimitVRFJobType
ETH_GAS_LIMIT_FM_JOB_TYPE     # EVM.GasEstimator.LimitFMJobType
ETH_GAS_LIMIT_KEEPER_JOB_TYPE # EVM.GasEstimator.LimitKeeperJobType
```

4. global `ETH_GAS_LIMIT_DEFAULT` (`EVM.GasEstimator.LimitDefault`) value is the last resort.

### Fixed

- Addressed a very rare bug where using multiple nodes with differently configured RPC tx fee caps could cause missed transaction. Reminder to everyone to ensure that your RPC nodes have no caps (for more information see the [performance and tuning guide](https://docs.chain.link/docs/evm-performance-configuration/)).
- Improved handling of unknown transaction error types, making Chainlink more robust in certain cases on unsupported chains/RPC clients

## [1.6.0] - 2022-07-20

### Changed

- After feedback from users, password complexity requirements have been simplified. These are the new, simplified requirements for any kind of password used with Chainlink:

1. Must be 16 characters or more
2. Must not contain leading or trailing whitespace
3. User passwords must not contain the user's API email

- Simplified the Keepers job spec by removing the observation source from the required parameters.

## [1.5.1] - 2022-06-27

### Fixed

- Fix rare out-of-sync to invalid-chain-id transaction
- Fix key-specific max gas limits for gas estimator and ensure we do not bump gas beyond key-specific limits
- Fix EVM_FINALITY_DEPTH => ETH_FINALITY_DEPTH

## [1.5.0] - 2022-06-21

### Changed

- Chainlink will now log a warning if the postgres database password is missing or too insecure. Passwords should conform to the following rules:

```
Must be longer than 12 characters
Must comprise at least 3 of:
	lowercase characters
	uppercase characters
	numbers
	symbols
Must not comprise:
	More than three identical consecutive characters
	Leading or trailing whitespace (note that a trailing newline in the password file, if present, will be ignored)
```

For backward compatibility all insecure passwords will continue to work, however in a future version of Chainlink insecure passwords will prevent application boot. To bypass this check at your own risk, you may set `SKIP_DATABASE_PASSWORD_COMPLEXITY_CHECK=true`.

- `MIN_OUTGOING_CONFIRMATIONS` has been removed and no longer has any effect. `ETH_FINALITY_DEPTH` is now used as the default for `ethtx` confirmations instead. You may override this on a per-task basis by setting `minConfirmations` in the task definition e.g. `foo [type=ethtx minConfirmations=42 ...]`. NOTE: This may have a minor impact on performance on very high throughput chains. If you don't care about reporting task status in the UI, it is recommended to set `minConfirmations=0` in your job specs. For more details, see the [relevant section of the performance tuning guide](https://www.notion.so/chainlink/EVM-performance-configuration-handbook-a36b9f84dcac4569ba68772aa0c1368c#e9998c2f722540b597301a640f53cfd4).

- The following ENV variables have been deprecated, and will be removed in a future release: `INSECURE_SKIP_VERIFY`, `CLIENT_NODE_URL`, `ADMIN_CREDENTIALS_FILE`. These vars only applied to Chainlink when running in client mode and have been replaced by command line args, notably: `--insecure-skip-verify`, `--remote-node-url URL` and `--admin-credentials-file FILE` respectively. More information can be found by running `./chainlink --help`.

- The `Optimism2` `GAS_ESTIMATOR_MODE` has been renamed to `L2Suggested`. The old name is still supported for now.

- The `p2pBootstrapPeers` property on OCR2 job specs has been renamed to `p2pv2Bootstrappers`.

### Added

- Added `ETH_USE_FORWARDERS` config option to enable transactions forwarding contracts.
- In job pipeline (direct request) the three new block variables are exposed:
  - `$(jobRun.blockReceiptsRoot)` : the root of the receipts trie of the block (hash)
  - `$(jobRun.blockTransactionsRoot)` : the root of the transaction trie of the block (hash)
  - `$(jobRun.blockStateRoot)` : the root of the final state trie of the block (hash)
- `ethtx` tasks can now be configured to error if the transaction reverts on-chain. You must set `failOnRevert=true` on the task to enable this behavior, like so:

`foo [type=ethtx failOnRevert=true ...]`

So the `ethtx` task now works as follows:

If minConfirmations == 0, task always succeeds and nil is passed as output
If minConfirmations > 0, the receipt is passed through as output
If minConfirmations > 0 and failOnRevert=true then the ethtx task will error on revert

If `minConfirmations` is not set on the task, the chain default will be used which is usually 12 and always greater than 0.

- `http` task now allows specification of request headers. Use like so: `foo [type=http headers="[\\"X-Header-1\\", \\"value1\\", \\"X-Header-2\\", \\"value2\\"]"]`.

### Fixed

- Fixed `max_unconfirmed_age` metric. Previously this would incorrectly report the max time since the last rebroadcast, capping the upper limit to the EthResender interval. This now reports the correct value of total time elapsed since the _first_ broadcast.
- Correctly handle the case where bumped gas would exceed the RPC node's configured maximum on Fantom (note that node operators should check their Fantom RPC node configuration and remove the fee cap if there is one)
- Fixed handling of Metis internal fee change

### Removed

- The `Optimism` OVM 1.0 `GAS_ESTIMATOR_MODE` has been removed.

## [1.4.1] - 2022-05-11

### Fixed

- Ensure failed EthSubscribe didn't register a (\*rpc.ClientSubscription)(nil) which would lead to a panic on Unsubscribe
- Fixes parsing of float values on job specs

## [1.4.0] - 2022-05-02

### Added

- JSON parse tasks (v2) now support a custom `separator` parameter to substitute for the default `,`.
- Log slow SQL queries
- Fantom and avalanche block explorer urls
- Display `requestTimeout` in job UI
- Keeper upkeep order is shuffled

### Fixed

- `LOG_FILE_MAX_SIZE` handling
- Improved websocket subscription management (fixes issues with multiple-primary-node failover from 1.3.x)
- VRFv2 fixes and enhancements
- UI support for `minContractPaymentLinkJuels`

## [1.3.0] - 2022-04-18

### Added

- Added support for Keeper registry v1.2 in keeper jobs
- Added disk rotating logs. Chainlink will now always log to disk at debug level. The default output directory for debug logs is Chainlink's root directory (ROOT_DIR) but can be configured by setting LOG_FILE_DIR. This makes it easier for node operators to report useful debugging information to Chainlink's team, since all the debug logs are conveniently located in one directory. Regular logging to STDOUT still works as before and respects the LOG_LEVEL env var. If you want to log in disk at a particular level, you can pipe STDOUT to disk. This automatic debug-logs-to-disk feature is enabled by default, and will remain enabled as long as the `LOG_FILE_MAX_SIZE` ENV var is set to a value greater than zero. The amount of disk space required for this feature to work can be calculated with the following formula: `LOG_FILE_MAX_SIZE` \* (`LOG_FILE_MAX_BACKUPS` + 1). If your disk doesn't have enough disk space, the logging will pause and the application will log Errors until space is available again. New environment variables related to this feature:
  - `LOG_FILE_MAX_SIZE` (default: 5120mb) - this env var allows you to override the log file's max size (in megabytes) before file rotation.
  - `LOG_FILE_MAX_AGE` (default: 0) - if `LOG_FILE_MAX_SIZE` is set, this env var allows you to override the log file's max age (in days) before file rotation. Keeping this config with the default value means not to remove old log files.
  - `LOG_FILE_MAX_BACKUPS` (default: 1) - if `LOG_FILE_MAX_SIZE` is set, this env var allows you to override the max amount of old log files to retain. Keeping this config with the default value means to retain 1 old log file at most (though `LOG_FILE_MAX_AGE` may still cause them to get deleted). If this is set to 0, the node will retain all old log files instead.
- Added support for the `force` flag on `chainlink blocks replay`. If set to true, already consumed logs that would otherwise be skipped will be rebroadcasted.
- Added version compatibility check when using CLI to login to a remote node. flag `bypass-version-check` skips this check.
- Interrim solution to set multiple nodes/chains from ENV. This gives the ability to specify multiple RPCs that the Chainlink node will constantly monitor for health and sync status, detecting dead nodes and out of sync nodes, with automatic failover. This is a temporary stand-in until configuration is overhauled and will be removed in future in favor of a config file. Set as such: `EVM_NODES='{...}'` where the var is a JSON array containing the node specifications. This is not compatible with using any other way to specify node via env (e.g. `ETH_URL`, `ETH_SECONDARY_URL`, `ETH_CHAIN_ID` etc). **WARNING**: Setting this environment variable will COMPLETELY ERASE your `evm_nodes` table on every boot and repopulate from the given data, nullifying any runtime modifications. Make sure to carefully read the [EVM performance configuration guide](https://chainlink.notion.site/EVM-performance-configuration-handbook-a36b9f84dcac4569ba68772aa0c1368c) for best practices here.

For example:

```bash
export EVM_NODES='
[
	{
		"name": "primary_1",
		"evmChainId": "137",
		"wsUrl": "wss://endpoint-1.example.com/ws",
    "httpUrl": "http://endpoint-1.example.com/",
		"sendOnly": false
	},
	{
		"name": "primary_2",
		"evmChainId": "137",
		"wsUrl": "ws://endpoint-2.example.com/ws",
    "httpUrl": "http://endpoint-2.example.com/",
		"sendOnly": false
	},
	{
		"name": "primary_3",
		"evmChainId": "137",
		"wsUrl": "wss://endpoint-3.example.com/ws",
    "httpUrl": "http://endpoint-3.example.com/",
		"sendOnly": false
	},
	{
		"name": "sendonly_1",
		"evmChainId": "137",
		"httpUrl": "http://endpoint-4.example.com/",
		"sendOnly": true
	},
  {
		"name": "sendonly_2",
		"evmChainId": "137",
		"httpUrl": "http://endpoint-5.example.com/",
		"sendOnly": true
	}
]
'
```

### Changed

- Changed default locking mode to "dual". Bugs in lease locking have been ironed out and this paves the way to making "lease" the default in the future. It is recommended to set `DATABASE_LOCKING_MODE=lease`, default is set to "dual" only for backwards compatibility.
- EIP-1559 is now enabled by default on mainnet. To disable (go back to legacy mode) set `EVM_EIP1559_DYNAMIC_FEES=false`. The default settings should work well, but if you wish to tune your gas controls, see the [documentation](https://docs.chain.link/docs/configuration-variables/#evm-gas-controls).

Note that EIP-1559 can be manually enabled on other chains by setting `EVM_EIP1559_DYNAMIC_FEES=true` but we only support it for official Ethereum mainnet and testnets. It is _not_ recommended enabling this setting on Polygon since during our testing process we found that the EIP-1559 fee market appears to be broken on all Polygon chains and EIP-1559 transactions are actually less likely to get included than legacy transactions.

See issue: https://github.com/maticnetwork/bor/issues/347

- The pipeline task runs have changed persistence protocol (database), which will result in inability to decode some existing task runs. All new runs should be working with no issues.

### Removed

- `LOG_TO_DISK` ENV var.

## [1.2.1] - 2022-03-17

This release hotfixes issues from moving a new CI/CD system. Feature-wise the functionality is the same as `v1.2.0`.

### Fixed

- Fixed CI/CD issue where environment variables were not being passed into the underlying build

## [1.2.0] - 2022-03-02

### Added

- Added support for the Nethermind Ethereum client.
- Added support for batch sending telemetry to the ingress server to improve performance.
- Added v2 P2P networking support (alpha)

New ENV vars:

- `ADVISORY_LOCK_CHECK_INTERVAL` (default: 1s) - when advisory locking mode is enabled, this controls how often Chainlink checks to make sure it still holds the advisory lock. It is recommended to leave this at the default.
- `ADVISORY_LOCK_ID` (default: 1027321974924625846) - when advisory locking mode is enabled, the application advisory lock ID can be changed using this env var. All instances of Chainlink that might run on a particular database must share the same advisory lock ID. It is recommended to leave this at the default.
- `LOG_FILE_DIR` (default: chainlink root directory) - if `LOG_FILE_MAX_SIZE` is set, this env var allows you to override the output directory for logging.
- `SHUTDOWN_GRACE_PERIOD` (default: 5s) - when node is shutting down gracefully and exceeded this grace period, it terminates immediately (trying to close DB connection) to avoid being SIGKILLed.
- `SOLANA_ENABLED` (default: false) - set to true to enable Solana support
- `TERRA_ENABLED` (default: false) - set to true to enable Terra support
- `BLOCK_HISTORY_ESTIMATOR_EIP1559_FEE_CAP_BUFFER_BLOCKS` - if EIP1559 mode is enabled, this optional env var controls the buffer blocks to add to the current base fee when sending a transaction. By default, the gas bumping threshold + 1 block is used. It is not recommended to change this unless you know what you are doing.
- `TELEMETRY_INGRESS_BUFFER_SIZE` (default: 100) - the number of telemetry messages to buffer before dropping new ones
- `TELEMETRY_INGRESS_MAX_BATCH_SIZE` (default: 50) - the maximum number of messages to batch into one telemetry request
- `TELEMETRY_INGRESS_SEND_INTERVAL` (default: 500ms) - the cadence on which batched telemetry is sent to the ingress server
- `TELEMETRY_INGRESS_SEND_TIMEOUT` (default: 10s) - the max duration to wait for the request to complete when sending batch telemetry
- `TELEMETRY_INGRESS_USE_BATCH_SEND` (default: true) - toggles sending telemetry using the batch client to the ingress server
- `NODE_NO_NEW_HEADS_THRESHOLD` (default: 3m) - RPC node will be marked out-of-sync if it does not receive a new block for this length of time. Set to 0 to disable head monitoring for liveness checking,
- `NODE_POLL_FAILURE_THRESHOLD` (default: 5) - number of consecutive failed polls before an RPC node is marked dead. Set to 0 to disable poll liveness checking.
- `NODE_POLL_INTERVAL` (default: 10s) - how often to poll. Set to 0 to disable all polling.

#### Bootstrap job

Added a new `bootstrap` job type. This job removes the need for every job to implement their own bootstrapping logic.
OCR2 jobs with `isBootstrapPeer=true` are automatically migrated to the new format.
The spec parameters are similar to a basic OCR2 job, an example would be:

```
type            = "bootstrap"
name            = "bootstrap"
relay           = "evm"
schemaVersion	= 1
contractID      = "0xAb5801a7D398351b8bE11C439e05C5B3259aeC9B"
[relayConfig]
chainID	        = 4
```

#### EVM node hot failover and liveness checking

Chainlink now supports hot failover and liveness checking for EVM nodes. This completely supercedes and replaces the Fiews failover proxy and should remove the need for any kind of failover proxy between Chainlink and its RPC nodes.

In order to use this feature, you'll need to set multiple primary RPC nodes.

### Removed

- `deleteuser` CLI command.

### Changed

`EVM_DISABLED` has been deprecated and replaced by `EVM_ENABLED` for consistency with other feature flags.
`ETH_DISABLED` has been deprecated and replaced by `EVM_RPC_ENABLED` for consistency, and because this was confusingly named. In most cases you want to set `EVM_ENABLED=false` and not `EVM_RPC_ENABLED=false`.

Log colorization is now disabled by default because it causes issues when piped to text files. To re-enable log colorization, set `LOG_COLOR=true`.

#### Polygon/matic defaults changed

Due to increasingly hostile network conditions on Polygon we have had to increase a number of default limits. This is to work around numerous and very deep re-orgs, high mempool pressure and a failure by the network to propagate transactions properly. These new limits are likely to increase load on both your Chainlink node and database, so please be sure to monitor CPU and memory usage on both and make sure they are adequately specced to handle the additional load.

## [1.1.1] - 2022-02-14

### Added

- `BLOCK_HISTORY_ESTIMATOR_EIP1559_FEE_CAP_BUFFER_BLOCKS` - if EIP1559 mode is enabled, this optional env var controls the buffer blocks to add to the current base fee when sending a transaction. By default, the gas bumping threshold + 1 block is used. It is not recommended to change this unless you know what you are doing.
- `EVM_GAS_FEE_CAP_DEFAULT` - if EIP1559 mode is enabled, and FixedPrice gas estimator is used, this env var controls the fixed initial fee cap.
- Allow dumping pprof even when not in dev mode, useful for debugging (go to /v2/debug/pprof as a logged in user)

### Fixed

- Update timeout so we don’t exit early on very large log broadcaster backfills

#### EIP-1559 Fixes

Fixed issues with EIP-1559 related to gas bumping. Due to [go-ethereum's implementation](https://github.com/ethereum/go-ethereum/blob/bff330335b94af3643ac2fb809793f77de3069d4/core/tx_list.go#L298) which introduces additional restrictions on top of the EIP-1559 spec, we must bump the FeeCap at least 10% each time in order for the gas bump to be accepted.

The new EIP-1559 implementation works as follows:

If you are using FixedPriceEstimator:

- With gas bumping disabled, it will submit all transactions with `feecap=ETH_MAX_GAS_PRICE_WEI` and `tipcap=EVM_GAS_TIP_CAP_DEFAULT`
- With gas bumping enabled, it will submit all transactions initially with `feecap=EVM_GAS_FEE_CAP_DEFAULT` and `tipcap=EVM_GAS_TIP_CAP_DEFAULT`.

If you are using BlockHistoryEstimator (default for most chains):

- With gas bumping disabled, it will submit all transactions with `feecap=ETH_MAX_GAS_PRICE_WEI` and `tipcap=<calculated using past blocks>`
- With gas bumping enabled (default for most chains) it will submit all transactions initially with `feecap = ( current block base fee * (1.125 ^ N) + tipcap )` where N is configurable by setting BLOCK_HISTORY_ESTIMATOR_EIP1559_FEE_CAP_BUFFER_BLOCKS but defaults to `gas bump threshold+1` and `tipcap=<calculated using past blocks>`

Bumping works as follows:

- Increase tipcap by `max(tipcap * (1 + ETH_GAS_BUMP_PERCENT), tipcap + ETH_GAS_BUMP_WEI)`
- Increase feecap by `max(feecap * (1 + ETH_GAS_BUMP_PERCENT), feecap + ETH_GAS_BUMP_WEI)`

## [1.1.0] - 2022-01-25

### Added

- Added support for Sentry error reporting. Set `SENTRY_DSN` at run-time to enable reporting.
- Added Prometheus counters: `log_warn_count`, `log_error_count`, `log_critical_count`, `log_panic_count` and `log_fatal_count` representing the corresponding number of warning/error/critical/panic/fatal messages in the log.
- The new prometheus metric `tx_manager_tx_attempt_count` is a Prometheus Gauge that should represent the total number of Transactions attempts that awaiting confirmation for this node.
- The new prometheus metric `version` that displays the node software version (tag) as well as the corresponding commit hash.
- CLI command `keys eth list` is updated to display key specific max gas prices.
- CLI command `keys eth create` now supports optional `maxGasPriceGWei` parameter.
- CLI command `keys eth update` is added to update key specific parameters like `maxGasPriceGWei`.
- Add partial support for Moonriver chain
- For OCR jobs, `databaseTimeout`, `observationGracePeriod` and `contractTransmitterTransmitTimeout` can be specified to override chain-specific default values.

Two new log levels have been added.

- `[crit]`: _Critical_ level logs are more severe than `[error]` and require quick action from the node operator.
- `[debug] [trace]`: _Trace_ level logs contain extra `[debug]` information for development, and must be compiled in via `-tags trace`.

#### [Beta] Multichain support added

As a beta feature, Chainlink now supports connecting to multiple different EVM chains simultaneously.

This means that one node can run jobs on Goerli, Kovan, BSC and Mainnet (for example). Note that you can still have as many eth keys as you like, but each eth key is pegged to one chain only.

Extensive efforts have been made to make migration for existing nops as seamless as possible. Generally speaking, you should not have to make any changes when upgrading your existing node to this version. All your jobs will continue to run as before.

The overall summary of changes is such:

##### Chains/Ethereum Nodes

EVM chains are now represented as a first class object within the chainlink node. You can create/delete/list them using the CLI or API.

At least one primary node is required in order for a chain to connect. You may additionally specify zero or more send-only nodes for a chain. It is recommended to use the CLI/API or GUI to add nodes to chain.

###### Creation

```bash
chainlink chains evm create -id 42 # creates an evm chain with chain ID 42 (see: https://chainlist.org/)
chainlink nodes create -chain-id 42 -name 'my-primary-kovan-full-node' -type primary -ws-url ws://node.example/ws -http-url http://node.example/rpc # http-url is optional but recommended for primaries
chainlink nodes create -chain-id 42 -name 'my-send-only-backup-kovan-node' -type sendonly -http-url http://some-public-node.example/rpc
```

###### Listing

```bash
chainlink chains evm list
chainlink nodes list
```

###### Deletion

```bash
chainlink nodes delete 'my-send-only-backup-kovan-node'
chainlink chains evm delete 42
```

###### Legacy eth ENV vars

The old way of specifying chains using environment variables is still supported but discouraged. It works as follows:

If you specify `ETH_URL` then the values of `ETH_URL`, `ETH_CHAIN_ID`, `ETH_HTTP_URL` and `ETH_SECONDARY_URLS` will be used to create/update chains and nodes representing these values in the database. If an existing chain/node is found it will be overwritten. This behavior is used mainly to ease the process of upgrading, and on subsequent runs (once your old settings have been written to the database) it is recommended to unset these ENV vars and use the API commands exclusively to administer chains and nodes.

##### Jobs/tasks

By default, all jobs/tasks will continue to use the default chain (specified by `ETH_CHAIN_ID`). However, the following jobs now allow an additional `evmChainID` key in their TOML:

- VRF
- DirectRequest
- Keeper
- OCR
- Fluxmonitor

You can pin individual jobs to a particular chain by specifying the `evmChainID` explicitly. Here is an example job to demonstrate:

```toml
type            = "keeper"
evmChainID      = 3
schemaVersion   = 1
name            = "example keeper spec"
contractAddress = "0x9E40733cC9df84636505f4e6Db28DCa0dC5D1bba"
externalJobID   = "0EEC7E1D-D0D2-476C-A1A8-72DFB6633F49"
fromAddress     = "0xa8037A20989AFcBC51798de9762b351D63ff462e"
```

The above keeper job will _always_ run on chain ID 3 (Ropsten) regardless of the `ETH_CHAIN_ID` setting. If no chain matching this ID has been added to the chainlink node, the job cannot be created (you must create the chain first).

In addition, you can also specify `evmChainID` on certain pipeline tasks. This allows for cross-chain requests, for example:

```toml
type                = "directrequest"
schemaVersion       = 1
evmChainID          = 42
name                = "example cross chain spec"
contractAddress     = "0x613a38AC1659769640aaE063C651F48E0250454C"
externalJobID       = "0EEC7E1D-D0D2-476C-A1A8-72DFB6633F90"
observationSource   = """
    decode_log   [type=ethabidecodelog ... ]
    ...
    submit [type=ethtx to="0x613a38AC1659769640aaE063C651F48E0250454C" data="$(encode_tx)" minConfirmations="2" evmChainID="3"]
    decode_log-> ... ->submit;
"""
```

In the example above (which excludes irrelevant pipeline steps for brevity) a log can be read from the chain with ID 42 (Kovan) and a transaction emitted on chain with ID 3 (Ropsten).

Tasks that support the `evmChainID` parameter are as follows:

- `ethcall`
- `estimategaslimit`
- `ethtx`

###### Defaults

If the job- or task-specific `evmChainID` is _not_ given, the job/task will simply use the default as specified by the `ETH_CHAIN_ID` env variable.

Generally speaking, the default config values for each chain are good enough. But in some cases it is necessary to be able to override the defaults on a per-chain basis.

This used to be done via environment variables e.g. `MINIMUM_CONTRACT_PAYMENT_LINK_JUELS`.

These still work, but if set they will override that value for _all_ chains. This may not always be what you want. Consider a node that runs both Matic and Mainnet. You may want to set a higher value for `MINIMUM_CONTRACT_PAYMENT` on Mainnet, due to the more expensive gas costs. However, setting `MINIMUM_CONTRACT_PAYMENT_LINK_JUELS` using env variables will set that value for _all_ chains including matic.

To help you work around this, Chainlink now supports setting per-chain configuration options.

**Examples**

To set initial configuration when creating a chain, pass in the full json string as an optional parameter at the end:

`chainlink evm chains create -id 42 '{"BlockHistoryEstimatorBlockDelay": "100"}'`

To set configuration on an existing chain, specify key values pairs as such:

`chainlink evm chains configure -id 42 BlockHistoryEstimatorBlockDelay=100 GasEstimatorMode=FixedPrice`

The full list of chain-specific configuration options can be found by looking at the `ChainCfg` struct in `core/chains/evm/types/types.go`.

#### Async support in external adapters

External Adapters making async callbacks can now error job runs. This required a slight change to format, the correct way to callback from an asynchronous EA is using the following JSON:

SUCCESS CASE:

```json
{
    "value": < any valid json object >
}
```

ERROR CASE:

```json
{
  "error": "some error string"
}
```

This only applies to EAs using the `X-Chainlink-Pending` header to signal that the result will be POSTed back to the Chainlink node sometime 'later'. Regular synchronous calls to EAs work just as they always have done.

(NOTE: Official documentation for EAs needs to be updated)

#### New optional VRF v2 field: `requestedConfsDelay`

Added a new optional field for VRF v2 jobs called `requestedConfsDelay`, which configures a
number of blocks to wait in addition to the request specified `requestConfirmations` before servicing
the randomness request, i.e. the Chainlink node will wait `max(nodeMinConfs, requestConfirmations + requestedConfsDelay)`
blocks before servicing the request.

It can be used in the following way:

```toml
type = "vrf"
externalJobID = "123e4567-e89b-12d3-a456-426655440001"
schemaVersion = 1
name = "vrf-v2-secondary"
coordinatorAddress = "0xABA5eDc1a551E55b1A570c0e1f1055e5BE11eca7"
requestedConfsDelay = 10
# ... rest of job spec ...
```

Use of this field requires a database migration.

#### New locking mode: 'lease'

Chainlink now supports a new environment variable `DATABASE_LOCKING_MODE`. It can be set to one of the following values:

- `dual` (the default - uses both locking types for backwards and forwards compatibility)
- `advisorylock` (advisory lock only)
- `lease` (lease lock only)
- `none` (no locking at all - useful for advanced deployment environments when you can be sure that only one instance of chainlink will ever be running)

The database lock ensures that only one instance of Chainlink can be run on the database at a time. Running multiple instances of Chainlink on a single database at the same time would likely to lead to strange errors and possibly even data integrity failures and should not be allowed.

Ideally, node operators would be using a container orchestration system (e.g. Kubernetes) that ensures that only one instance of Chainlink ever runs on a particular postgres database.

However, we are aware that many node operators do not have the technical capacity to do this. So a common use case is to run multiple Chainlink instances in failover mode (as recommended by our official documentation, although this will be changing in future). The first instance will take some kind of lock on the database and subsequent instances will wait trying to take this lock in case the first instance disappears or dies.

Traditionally Chainlink has used an advisory lock to manage this. However, advisory locks come with several problems, notably:

- Postgres does not really like it when you hold locks open for a very long time (hours/days). It hampers certain internal cleanup tasks and is explicitly discouraged by the postgres maintainers.
- The advisory lock can silently disappear on postgres upgrade, meaning that a new instance can take over even while the old one is still running.
- Advisory locks do not play nicely with pooling tools such as pgbouncer.
- If the application crashes, the advisory lock can be left hanging around for a while (sometimes hours) and can require manual intervention to remove it before another instance of Chainlink will allow itself to boot.

For this reason, we have introduced a new locking mode, `lease`, which is likely to become the default in the future. `lease`-mode works as follows:

- Have one row in a database which is updated periodically with the client ID.
- CL node A will run a background process on start that updates this e.g. once per second.
- CL node B will spinlock, checking periodically to see if the update got too old. If it goes more than a set period without updating, it assumes that node A is dead and takes over. Now CL node B is the owner of the row, and it updates this every second.
- If CL node A comes back somehow, it will go to take out a lease and realise that the database has been leased to another process, so it will exit the entire application immediately.

The default is set to `dual` which used both advisory locking AND lease locking, for backwards compatibility. However, it is recommended that node operators who know what they are doing, or explicitly want to stop using the advisory locking mode set `DATABASE_LOCKING_MODE=lease` in their env.

Lease locking can be configured using the following ENV vars:

`LEASE_LOCK_REFRESH_INTERVAL` (default 1s)
`LEASE_LOCK_DURATION` (default 30s)

It is recommended to leave these set to the default values.

#### Duplicate Job Configuration

When duplicating a job, the new job's configuration settings that have not been overridden by the user can still reflect the chainlink node configuration.

#### Nurse (automatic pprof profiler)

Added new automatic pprof profiling service. Profiling is triggered when the node exceeds certain resource thresholds (currently, memory and goroutine count). The following environment variables have been added to allow configuring this service:

- `AUTO_PPROF_ENABLED`: Set to `true` to enable the automatic profiling service. Defaults to `false`.
- `AUTO_PPROF_PROFILE_ROOT`: The location on disk where pprof profiles will be stored. Defaults to `$CHAINLINK_ROOT`.
- `AUTO_PPROF_POLL_INTERVAL`: The interval at which the node's resources are checked. Defaults to `10s`.
- `AUTO_PPROF_GATHER_DURATION`: The duration for which profiles are gathered when profiling is kicked off. Defaults to `10s`.
- `AUTO_PPROF_GATHER_TRACE_DURATION`: The duration for which traces are gathered when profiling is kicked off. This is separately configurable because traces are significantly larger than other types of profiles. Defaults to `5s`.
- `AUTO_PPROF_MAX_PROFILE_SIZE`: The maximum amount of disk space that profiles may consume before profiling is disabled. Defaults to `100mb`.
- `AUTO_PPROF_CPU_PROFILE_RATE`: See https://pkg.go.dev/runtime#SetCPUProfileRate. Defaults to `1`.
- `AUTO_PPROF_MEM_PROFILE_RATE`: See https://pkg.go.dev/runtime#pkg-variables. Defaults to `1`.
- `AUTO_PPROF_BLOCK_PROFILE_RATE`: See https://pkg.go.dev/runtime#SetBlockProfileRate. Defaults to `1`.
- `AUTO_PPROF_MUTEX_PROFILE_FRACTION`: See https://pkg.go.dev/runtime#SetMutexProfileFraction. Defaults to `1`.
- `AUTO_PPROF_MEM_THRESHOLD`: The maximum amount of memory the node can actively consume before profiling begins. Defaults to `4gb`.
- `AUTO_PPROF_GOROUTINE_THRESHOLD`: The maximum number of actively-running goroutines the node can spawn before profiling begins. Defaults to `5000`.

**Adventurous node operators are encouraged to read [this guide on how to analyze pprof profiles](https://jvns.ca/blog/2017/09/24/profiling-go-with-pprof/).**

#### `merge` task type

A new task type has been added, called `merge`. It can be used to merge two maps/JSON values together. Merge direction is from right to left such that `right` will clobber values of `left`. If no `left` is provided, it uses the input of the previous task. Example usage as such:

```
decode_log   [type=ethabidecodelog ...]
merge        [type=merge right=<{"foo": 42}>];

decode_log -> merge;
```

Or, to reverse merge direction:

```
decode_log   [type=ethabidecodelog ...]
merge        [type=merge left=<{"foo": 42}> right="$(decode_log)"];

decode_log -> merge;
```

#### Enhanced ABI encoding support

The `ethabiencode2` task supports ABI encoding using the abi specification generated by `solc`. e.g:

    {
        "name": "call",
        "inputs": [
          {
            "name": "value",
            "type": "tuple",
            "components": [
              {
                "name": "first",
                "type": "bytes32"
              },
              {
                "name": "last",
                "type": "bool"
              }
            ]
          }
        ]
    }

This would allow for calling of a function `call` with a tuple containing two values, the first a `bytes32` and the second a `bool`. You can supply a named map or an array.

#### Transaction Simulation (Gas Savings)

Chainlink now supports transaction simulation for certain types of job. When this is enabled, transactions will be simulated using `eth_call` before initial send. If the transaction reverted, the tx is marked as errored without being broadcast, potentially avoiding an expensive on-chain revert.

This can add a tiny bit of latency (upper bound 2s, generally much shorter under good conditions) and will add marginally more load to the eth client, since it adds an extra call for every transaction sent. However, it may help to save gas in some cases especially during periods of high demand by avoiding unnecessary reverts (due to outdated round etc.).

This option is EXPERIMENTAL and disabled by default.

To enable for FM or OCR:

`FM_SIMULATE_TRANSACTIONs=true`
`OCR_SIMULATE_TRANSACTIONS=true`

To enable in the pipeline, use the `simulate=true` option like so:

```
submit [type=ethtx to="0xDeadDeadDeadDeadDeadDeadDeadDead" data="0xDead" simulate=true]
```

Use at your own risk.

#### Misc

Chainlink now supports more than one primary eth node per chain. Requests are round-robined between available primaries.

Add CRUD functionality for EVM Chains and Nodes through Operator UI.

Non-fatal errors to a pipeline run are preserved including any run that succeeds but has more than one fatal error.

Chainlink now supports configuring max gas price on a per-key basis (allows implementation of keeper "lanes").

The Operator UI now supports login MFA with hardware security keys. `MFA_RPID` and `MFA_RPORIGIN` environment variables have been added to the config and are required if using the new MFA feature.

Keys and Configuration navigation links have been moved into a settings dropdown to make space for multichain navigation links.

#### Full EIP1559 Support (Gas Savings)

Chainlink now includes experimental support for submitting transactions using type 0x2 (EIP-1559) envelope.

EIP-1559 mode is off by default but can be enabled on a per-chain basis or globally.

This may help to save gas on spikes: Chainlink ought to react faster on the upleg and avoid overpaying on the downleg. It may also be possible to set `BLOCK_HISTORY_ESTIMATOR_BATCH_SIZE` to a smaller value e.g. 12 or even 6 because tip cap ought to be a more consistent indicator of inclusion time than total gas price. This would make Chainlink more responsive and ought to reduce response time variance. Some experimentation will be needed here to find optimum settings.

To enable globally, set `EVM_EIP1559_DYNAMIC_FEES=true`. Set with caution, if you set this on a chain that does not actually support EIP-1559 your node will be broken.

In EIP-1559 mode, the total price for the transaction is the minimum of base fee + tip cap and fee cap. More information can be found on the [official EIP](https://github.com/ethereum/EIPs/blob/master/EIPS/eip-1559.md).

Chainlink's implementation of this is to set a large fee cap and modify the tip cap to control confirmation speed of transactions. So, when in EIP1559 mode, the tip cap takes the place of gas price roughly speaking, with the varying base price remaining a constant (we always pay it).

A quick note on terminology - Chainlink uses the same terms used internally by go-ethereum source code to describe various prices. This is not the same as the externally used terms. For reference:

Base Fee Per Gas = BaseFeePerGas
Max Fee Per Gas = FeeCap
Max Priority Fee Per Gas = TipCap

In EIP-1559 mode, the following changes occur to how configuration works:

- All new transactions will be sent as type 0x2 transactions specifying a TipCap and FeeCap (NOTE: existing pending legacy transactions will continue to be gas bumped in legacy mode)
- BlockHistoryEstimator will apply its calculations (gas percentile etc.) to the TipCap and this value will be used for new transactions (GasPrice will be ignored)
- FixedPriceEstimator will use `EVM_GAS_TIP_CAP_DEFAULT` instead of `ETH_GAS_PRICE_DEFAULT`
- `ETH_GAS_PRICE_DEFAULT` is ignored for new transactions and `EVM_GAS_TIP_CAP_DEFAULT` is used instead (default 20GWei)
- `ETH_MIN_GAS_PRICE_WEI` is ignored for new transactions and `EVM_GAS_TIP_CAP_MINIMUM` is used instead (default 0)
- `ETH_MAX_GAS_PRICE_WEI` controls the FeeCap
- `KEEPER_GAS_PRICE_BUFFER_PERCENT` is ignored in EIP-1559 mode and `KEEPER_TIP_CAP_BUFFER_PERCENT` is used instead

The default tip cap is configurable per-chain but can be specified for all chains using `EVM_GAS_TIP_CAP_DEFAULT`. The fee cap is derived from `ETH_MAX_GAS_PRICE_WEI`.

When using the FixedPriceEstimator, the default gas tip will be used for all transactions.

When using the BlockHistoryEstimator, Chainlink will calculate the tip cap based on transactions already included (in the same way it calculates gas price in legacy mode).

Enabling EIP1559 mode might lead to marginally faster transaction inclusion and make the node more responsive to sharp rises/falls in gas price, keeping response times more consistent.

In addition, `ethcall` tasks now accept `gasTipCap` and `gasFeeCap` parameters in addition to `gasPrice`. This is required for Keeper jobs, i.e.:

```
check_upkeep_tx          [type=ethcall
                          failEarly=true
                          extractRevertReason=true
                          contract="$(jobSpec.contractAddress)"
                          gas="$(jobSpec.checkUpkeepGasLimit)"
                          gasPrice="$(jobSpec.gasPrice)"
                          gasTipCap="$(jobSpec.gasTipCap)"
                          gasFeeCap="$(jobSpec.gasFeeCap)"
                          data="$(encode_check_upkeep_tx)"]
```

NOTE: AccessLists are part of the 0x2 transaction type spec and Chainlink also implements support for these internally. This is not currently exposed in any way, if there is demand for this it ought to be straightforward enough to do so.

Avalanche AP4 defaults have been added (you can remove manually set ENV vars controlling gas pricing).

#### New env vars

`CHAIN_TYPE` - Configure the type of chain (if not standard). `Arbitrum`, `ExChain`, `Optimism`, or `XDai`. Replaces `LAYER_2_TYPE`. NOTE: This is a global override, to set on a per-chain basis you must use the CLI/API or GUI to change the chain-specific config for that chain (`ChainType`).

`BLOCK_EMISSION_IDLE_WARNING_THRESHOLD` - Controls global override for the time after which node will start logging warnings if no heads are received.

`ETH_DEFAULT_BATCH_SIZE` - Controls the default number of items per batch when making batched RPC calls. It is unlikely that you will need to change this from the default value.

NOTE: `ETH_URL` used to default to "ws://localhost:8546" and `ETH_CHAIN_ID` used to default to 1. These defaults have now been removed. The env vars are no longer required, since node configuration is now done via CLI/API/GUI and stored in the database.

### Removed

- `belt/` and `evm-test-helpers/` removed from the codebase.

#### Deprecated env vars

`LAYER_2_TYPE` - Use `CHAIN_TYPE` instead.

#### Removed env vars

`FEATURE_CRON_V2`, `FEATURE_FLUX_MONITOR_V2`, `FEATURE_WEBHOOK_V2` - all V2 job types are now enabled by default.

### Fixed

- Fixed a regression whereby the BlockHistoryEstimator would use a bumped value on old gas price even if the new current price was larger than the bumped value.
- Fixed a bug where creating lots of jobs very quickly in parallel would cause the node to hang
- Propagating `evmChainID` parameter in job specs supporting this parameter.

Fixed `LOG_LEVEL` behavior in respect to the corresponding UI setting: Operator can override `LOG_LEVEL` until the node is restarted.

### Changed

- The default `GAS_ESTIMATOR_MODE` for Optimism chains has been changed to `Optimism2`.
- Default minimum payment on mainnet has been reduced from 1 LINK to 0.1 LINK.
- Logging timestamp output has been changed from unix to ISO8601 to aid in readability. To keep the old unix format, you may set `LOG_UNIX_TS=true`
- Added WebAuthn support for the Operator UI and corresponding support in the Go backend

#### Log to Disk

This feature has been disabled by default, turn on with LOG_TO_DISK. For most production uses this is not desirable.

## [1.0.1] - 2021-11-23

### Added

- Improved error reporting
- Panic and recovery improvements

### Fixed

- Resolved config conversion errors for ETH_FINALITY_DEPTH, ETH_HEAD_TRACKER_HISTORY, and ETH_GAS_LIMIT_MULTIPLIER
- Proper handling for "nonce too low" errors on Avalanche

## [1.0.0] - 2021-10-19

### Added

- `chainlink node db status` will now display a table of applied and pending migrations.
- Add support for OKEx/ExChain.

### Changed

**Legacy job pipeline (JSON specs) are no longer supported**

This version will refuse to migrate the database if job specs are still present. You must manually delete or migrate all V1 job specs before upgrading.

For more information on migrating, see [the docs](https://docs.chain.link/chainlink-nodes/).

This release will DROP legacy job tables so please take a backup before upgrading.

#### KeyStore changes

- We no longer support "soft deleting", or archiving keys. From now on, keys can only be hard-deleted.
- Eth keys can no longer be imported directly to the database. If you with to import an eth key, you _must_ start the node first and import through the remote client.

#### New env vars

`LAYER_2_TYPE` - For layer 2 chains only. Configure the type of chain, either `Arbitrum` or `Optimism`.

#### Misc

- Head sampling can now be optionally disabled by setting `ETH_HEAD_TRACKER_SAMPLING_INTERVAL = "0s"` - this will result in every new head being delivered to running jobs,
  regardless of the head frequency from the chain.
- When creating new FluxMonitor jobs, the validation logic now checks that only one of: drumbeat ticker or idle timer is enabled.
- Added a new Prometheus metric: `uptime_seconds` which measures the number of seconds the node has been running. It can be helpful in detecting potential crashes.

### Fixed

Fixed a regression whereby the BlockHistoryEstimator would use a bumped value on old gas price even if the new current price was larger than the bumped value.

## [0.10.15] - 2021-10-14

**It is highly recommended upgrading to this version before upgrading to any newer versions to avoid any complications.**

### Fixed

- Prevent release from clobbering databases that have previously been upgraded

## [0.10.14] - 2021-09-06

### Added

- FMv2 spec now contains DrumbeatRandomDelay parameter that can be used to introduce variation between round of submits of different oracles, if drumbeat ticker is enabled.

- OCR Hibernation

#### Requesters/MinContractPaymentLinkJuels

V2 direct request specs now support two additional keys:

- "requesters" key which allows whitelisting requesters
- "minContractPaymentLinkJuels" key which allows to specify a job-specific minimum contract payment.

For example:

```toml
type                        = "directrequest"
schemaVersion               = 1
requesters                  = ["0xaaaa1F8ee20f5565510B84f9353F1E333E753B7a", "0xbbbb70F0e81C6F3430dfdC9fa02fB22BdD818C4e"] # optional
minContractPaymentLinkJuels = "100000000000000" # optional
name                        = "example eth request event spec with requesters"
contractAddress             = "..."
externalJobID               = "..."
observationSource           = """
...
"""
```

## [0.10.13] - 2021-08-25

### Fixed

- Resolved exiting Hibernation bug on FMv2

## [0.10.12] - 2021-08-16

### Fixed

- Resolved FMv2 stalling in Hibernation mode
- Resolved rare issue when the Gas Estimator fails on start
- Resolved the handling of nil values for gas price

## [0.10.11] - 2021-08-09

A new configuration variable, `BLOCK_BACKFILL_SKIP`, can be optionally set to "true" in order to strongly limit the depth of the log backfill.
This is useful if the node has been offline for a longer time and after startup should not be concerned with older events from the chain.

Three new configuration variables are added for the new telemetry ingress service support. `TELEMETRY_INGRESS_URL` sets the URL to connect to for telemetry ingress, `TELEMETRY_INGRESS_SERVER_PUB_KEY` sets the public key of the telemetry ingress server, and `TELEMETRY_INGRESS_LOGGING` toggles verbose logging of the raw telemetry messages being sent.

- Fixes the logging configuration form not displaying the current values
- Updates the design of the configuration cards to be easier on the eyes
- View Coordinator Service Authentication keys in the Operator UI. This is hidden
  behind a feature flag until usage is enabled.
- Adds support for the new telemetry ingress service.

### Changed

**The legacy job pipeline (JSON specs) has been officially deprecated and support for these jobs will be dropped in an upcoming release.**

Any node operators still running jobs with JSON specs should migrate their jobs to TOML format instead.

The format for V2 Webhook job specs has changed. They now allow specifying 0 or more external initiators. Example below:

```toml
type            = "webhook"
schemaVersion   = 1
externalInitiators = [
    { name = "foo-ei", spec = '{"foo": 42}' },
    { name = "bar-ei", spec = '{"bar": 42}' }
]
observationSource   = """
ds          [type=http method=GET url="https://chain.link/ETH-USD"];
ds_parse    [type=jsonparse path="data,price"];
ds_multiply [type=multiply times=100];
ds -> ds_parse -> ds_multiply;
"""
```

These external initiators will be notified with the given spec after the job is created, and also at deletion time.

Only the External Initiators listed in the toml spec may trigger a run for that job. Logged-in users can always trigger a run for any job.

#### Migrating Jobs

- OCR
  All OCR jobs are already using v2 pipeline by default - no need to do anything here.

- Flux Monitor v1
  We have created a tool to help you automigrate flux monitor specs in JSON format to the new TOML format. You can migrate a job like this:

```
chainlink jobs migrate <job id>
```

This can be automated by using the API like so:

```
POST http://yournode.example/v2/migrate/<job id>
```

- VRF v1
  Automigration is not supported for VRF jobs. They must be manually converted into v2 format.

- Ethlog/Runlog/Cron/web
  All other job types must also be manually converted into v2 format.

#### Technical details

Why are we doing this?

To give some background, the legacy job pipeline has been around since before Chainlink went to mainnet and is getting quite long in the tooth. The code is brittle and difficult to understand and maintain. For a while now we have been developing a v2 job pipeline in parallel which uses the TOML format. The new job pipeline is simpler, more performant and more powerful. Every job that can be represented in the legacy pipeline should be able to be represented in the v2 pipeline - if it can't be, that's a bug, so please let us know ASAP.

The v2 pipeline has now been extensively tested in production and proved itself reliable. So, we made the decision to drop V1 support entirely in favour of focusing developer effort on new features like native multichain support, EIP1559-compatible fees, further gas saving measures and support for more blockchains. By dropping support for the old pipeline, we can deliver these features faster and better support our community.

#### KeyStore changes

- Key export files are changing format and will not be compatible between versions. Ex, a key exported in 0.10.12, will not be importable by a node running 1.0.0, and vice-versa.
- We no longer support "soft deleting", or archiving keys. From now on, keys can only be hard-deleted.
- Eth keys can no longer be imported directly to the database. If you with to import an eth key, you _must_ start the node first and import through the remote client.

## [0.10.10] - 2021-07-19

### Changed

This update will truncate `pipeline_runs`, `pipeline_task_runs`, `flux_monitor_round_stats_v2` DB tables as a part of the migration.

#### Gas Estimation

Gas estimation has been revamped and full support for Optimism has been added.

The following env vars have been deprecated, and will be removed in a future release:

```
GAS_UPDATER_ENABLED
GAS_UPDATER_BATCH_SIZE
GAS_UPDATER_BLOCK_DELAY
GAS_UPDATER_BLOCK_HISTORY_SIZE
GAS_UPDATER_TRANSACTION_PERCENTILE
```

If you are using any of the env vars above, please switch to using the following instead:

```
GAS_ESTIMATOR_MODE
BLOCK_HISTORY_ESTIMATOR_BATCH_SIZE
BLOCK_HISTORY_ESTIMATOR_BLOCK_DELAY
BLOCK_HISTORY_ESTIMATOR_BLOCK_HISTORY_SIZE
BLOCK_HISTORY_ESTIMATOR_TRANSACTION_PERCENTILE
```

Valid values for `GAS_ESTIMATOR_MODE` are as follows:

`GAS_ESTIMATOR_MODE=BlockHistory` (equivalent to `GAS_UPDATER_ENABLED=true`)
`GAS_ESTIMATOR_MODE=FixedPrice` (equivalent to `GAS_UPDATER_ENABLED=false`)
`GAS_ESTIMATOR_MODE=Optimism` (new)

New gas estimator modes may be added in the future.

In addition, a minor annoyance has been fixed whereby previously if you enabled the gas updater, it would overwrite the locally stored value for gas price and continue to use this even if it was disabled after a reboot. This will no longer happen: BlockHistory mode will not clobber the locally stored value for fixed gas price, which can still be adjusted via remote API call or using `chainlink config setgasprice XXX`. In order to use this manually fixed gas price, you must enable FixedPrice estimator mode.

### Added

Added support for latest version of libocr with the V2 networking stack. New env vars to configure this are:

```
P2P_NETWORKING_STACK
P2PV2_ANNOUNCE_ADDRESSES
P2PV2_BOOTSTRAPPERS
P2PV2_DELTA_DIAL
P2PV2_DELTA_RECONCILE
P2PV2_LISTEN_ADDRESSES
```

All of these are currently optional, by default OCR will continue to use the existing V1 stack. The new env vars will be used internally for OCR testing.

### Fixed

- Fix inability to create jobs with a cron schedule.

## [0.10.9] - 2021-07-05

### Changed

#### Transaction Strategies

FMv2, Keeper and OCR jobs now use a new strategy for sending transactions. By default, if multiple transactions are queued up, only the latest one will be sent. This should greatly reduce the number of stale rounds and reverted transactions, and help node operators to save significant gas especially during times of high congestion or when catching up on a deep backlog.

Defaults should work well, but it can be controlled if necessary using the following new env vars:

`FM_DEFAULT_TRANSACTION_QUEUE_DEPTH`
`KEEPER_DEFAULT_TRANSACTION_QUEUE_DEPTH`
`OCR_DEFAULT_TRANSACTION_QUEUE_DEPTH`

Setting to 0 will disable (the old behaviour). Setting to 1 (the default) will keep only the latest transaction queued up at any given time. Setting to 2, 3 etc. will allow this many transactions to be queued before starting to drop older items.

Note that it has no effect on FMv1 jobs. Node operators will need to upgrade to FMv2 to take advantage of this feature.

## [0.10.8] - 2021-06-21

### Fixed

- The HTTP adapter would remove a trailing slash on a subdirectory when specifying an extended path, so for instance `http://example.com/subdir/` with a param of `?query=` extended path would produce the URL `http://example.com/subdir?query=`, but should now produce: `http://example.com/subdir/?query=`.

- Matic autoconfig is now enabled for mainnet. Matic nops should remove any custom tweaks they have been running with. In addition, we have better default configs for Optimism, Arbitrum and RSK.

- It is no longer required to set `DEFAULT_HTTP_ALLOW_UNRESTRICTED_NETWORK_ACCESS=true` to enable local fetches on bridge or http tasks. If the URL for the http task is specified as a variable, then set the AllowUnrestrictedNetworkAccess option for this task. Please remove this if you had it set and no longer need it, since it introduces a slight security risk.

- Chainlink can now run with ETH_DISABLED=true without spewing errors everywhere

- Removed prometheus metrics that were no longer valid after recent changes to head tracking:
  `head_tracker_heads_in_queue`, `head_tracker_callback_execution_duration`,
  `head_tracker_callback_execution_duration_hist`, `head_tracker_num_heads_dropped`

### Added

- MINIMUM_CONTRACT_PAYMENT_LINK_JUELS replaces MINIMUM_CONTRACT_PAYMENT, which will be deprecated in a future release.

- INSECURE_SKIP_VERIFY configuration variable disables verification of the Chainlink SSL certificates when using the CLI.

- JSON parse tasks (v2) now permit an empty `path` parameter.

- Eth->eth transfer gas limit is no longer hardcoded at 21000 and can now be adjusted using `ETH_GAS_LIMIT_TRANSFER`

- HTTP and Bridge tasks (v2 pipeline) now log the request parameters (including the body) upon making the request when `LOG_LEVEL=debug`.

- Webhook v2 jobs now support two new parameters, `externalInitiatorName` and `externalInitiatorSpec`. The v2 version of the following v1 spec:

  ```
  {
    "initiators": [
      {
        "type": "external",
        "params": {
          "name": "substrate",
          "body": {
            "endpoint": "substrate",
            "feed_id": 0,
            "account_id": "0x7c522c8273973e7bcf4a5dbfcc745dba4a3ab08c1e410167d7b1bdf9cb924f6c",
            "fluxmonitor": {
              "requestData": {
                "data": { "from": "DOT", "to": "USD" }
              },
              "feeds": [{ "url": "http://adapter1:8080" }],
              "threshold": 0.5,
              "absoluteThreshold": 0,
              "precision": 8,
              "pollTimer": { "period": "30s" },
              "idleTimer": { "duration": "1m" }
            }
          }
        }
      }
    ],
    "tasks": [
      {
        "type": "substrate-adapter1",
        "params": { "multiply": 1e8 }
      }
    ]
  }
  ```

  is:

  ```
  type            = "webhook"
  schemaVersion   = 1
  jobID           = "0EEC7E1D-D0D2-475C-A1A8-72DFB6633F46"
  externalInitiatorName = "substrate"
  externalInitiatorSpec = """
      {
        "endpoint": "substrate",
        "feed_id": 0,
        "account_id": "0x7c522c8273973e7bcf4a5dbfcc745dba4a3ab08c1e410167d7b1bdf9cb924f6c",
        "fluxmonitor": {
          "requestData": {
            "data": { "from": "DOT", "to": "USD" }
          },
          "feeds": [{ "url": "http://adapter1:8080" }],
          "threshold": 0.5,
          "absoluteThreshold": 0,
          "precision": 8,
          "pollTimer": { "period": "30s" },
          "idleTimer": { "duration": "1m" }
        }
      }
  """
  observationSource   = """
      submit [type=bridge name="substrate-adapter1" requestData=<{ "multiply": 1e8 }>]
  """
  ```

- Task definitions in v2 jobs (those with TOML specs) now support quoting strings with angle brackets (which DOT already permitted). This is particularly useful when defining JSON blobs to post to external adapters. For example:

  ```
  my_bridge [type=bridge name="my_bridge" requestData="{\\"hi\\": \\"hello\\"}"]
  ```

  ... can now be written as:

  ```
  my_bridge [type=bridge name="my_bridge" requestData=<{"hi": "hello"}>]
  ```

  Multiline strings are supported with this syntax as well:

  ```
  my_bridge [type=bridge
             name="my_bridge"
             requestData=<{
                 "hi": "hello",
                 "foo": "bar"
             }>]
  ```

- v2 jobs (those with TOML specs) now support variable interpolation in pipeline definitions. For example:

  ```
  fetch1    [type=bridge name="fetch"]
  parse1    [type=jsonparse path="foo,bar"]
  fetch2    [type=bridge name="fetch"]
  parse2    [type=jsonparse path="foo,bar"]
  medianize [type=median]
  submit    [type=bridge name="submit"
             requestData=<{
                            "result": $(medianize),
                            "fetchedData": [ $(parse1), $(parse2) ]
                          }>]

  fetch1 -> parse1 -> medianize
  fetch2 -> parse2 -> medianize
  medianize -> submit
  ```

  This syntax is supported by the following tasks/parameters:

  - `bridge`
    - `requestData`
  - `http`
    - `requestData`
  - `jsonparse`
    - `data` (falls back to the first input if unspecified)
  - `median`
    - `values` (falls back to the array of inputs if unspecified)
  - `multiply`
    - `input` (falls back to the first input if unspecified)
    - `times`

- Add `ETH_MAX_IN_FLIGHT_TRANSACTIONS` configuration option. This defaults to 16 and controls how many unconfirmed transactions may be in-flight at any given moment. This is set conservatively by default, node operators running many jobs on high throughput chains will probably need to increase this above the default to avoid lagging behind. However, before increasing this value, you MUST first ensure your ethereum node is configured not to ever evict local transactions that exceed this number otherwise your node may get permanently stuck. Set to 0 to disable the limit entirely (the old behaviour). Disabling this setting is not recommended.

Relevant settings for geth (and forks e.g. BSC)

```toml
[Eth.TxPool]
Locals = ["0xYourNodeAddress1", "0xYourNodeAddress2"]  # Add your node addresses here
NoLocals = false # Disabled by default but might as well make sure
Journal = "transactions.rlp" # Make sure you set a journal file
Rejournal = 3600000000000 # Default 1h, it might make sense to reduce this to e.g. 5m
PriceBump = 10 # Must be set less than or equal to chainlink's ETH_GAS_BUMP_PERCENT
AccountSlots = 16 # Highly recommended to increase this, must be greater than or equal to chainlink's ETH_MAX_IN_FLIGHT_TRANSACTIONS setting
GlobalSlots = 4096 # Increase this as necessary
AccountQueue = 64 # Increase this as necessary
GlobalQueue = 1024 # Increase this as necessary
Lifetime = 10800000000000 # Default 3h, this is probably ok, you might even consider reducing it

```

Relevant settings for parity/openethereum (and forks e.g. xDai)

NOTE: There is a bug in parity (and xDai) where occasionally local transactions are inexplicably culled. See: https://github.com/openethereum/parity-ethereum/issues/10228

Adjusting the settings below might help.

```toml
tx_queue_locals = ["0xYourNodeAddress1", "0xYourNodeAddress2"] # Add your node addresses here
tx_queue_size = 8192 # Increase this as necessary
tx_queue_per_sender = 16 # Highly recommended to increase this, must be greater than or equal to chainlink's ETH_MAX_IN_FLIGHT_TRANSACTIONS setting
tx_queue_mem_limit = 4 # In MB. Highly recommended to increase this or set to 0
tx_queue_no_early_reject = true # Recommended to set this
tx_queue_no_unfamiliar_locals = false # This is disabled by default but might as well make sure
```

- Keeper jobs now support prometheus metrics, they are considered a pipeline with a single `keeper` task type. Example:

```
pipeline_run_errors{job_id="1",job_name="example keeper spec"} 1
pipeline_run_total_time_to_completion{job_id="1",job_name="example keeper spec"} 8.470456e+06
pipeline_task_execution_time{job_id="1",job_name="example keeper spec",task_type="keeper"} 8.470456e+06
pipeline_tasks_total_finished{job_id="1",job_name="example keeper spec",status="completed",task_type="keeper"} 1
```

### Changed

- The v2 (TOML) `bridge` task's `includeInputAtKey` parameter is being deprecated in favor of variable interpolation. Please migrate your jobs to the new syntax as soon as possible.

- Chainlink no longer writes/reads eth key files to disk

- Add sensible default configuration settings for Fantom

- Rename `ETH_MAX_UNCONFIRMED_TRANSACTIONS` to `ETH_MAX_QUEUED_TRANSACTIONS`. It still performs the same function but the name was misleading and would have caused confusion with the new `ETH_MAX_IN_FLIGHT_TRANSACTIONS`.

- The VRF keys are now managed remotely through the node only. Example commands:

```
// Starting a node with a vrf key
chainlink node start -p path/to/passwordfile -vp path/to/vrfpasswordfile

// Remotely managing the vrf keys
chainlink keys vrf create // Creates a key with path/to/vrfpasswordfile
chainlink keys vrf list // Lists all keys on the node
chainlink keys vrf delete // Lists all keys on the node

// Archives (soft deletes) vrf key with compressed pub key 0x788..
chainlink keys vrf delete 0x78845e23b6b22c47e4c81426fdf6fc4087c4c6a6443eba90eb92cf4d11c32d3e00

// Hard deletes vrf key with compressed pub key 0x788..
chainlink keys vrf delete 0x78845e23b6b22c47e4c81426fdf6fc4087c4c6a6443eba90eb92cf4d11c32d3e00 --hard

// Exports 0x788.. key to file 0x788_exported_key on disk encrypted with path/to/vrfpasswordfile
// Note you can re-encrypt it with a different password if you like when exporting.
chainlink keys vrf export 0x78845e23b6b22c47e4c81426fdf6fc4087c4c6a6443eba90eb92cf4d11c32d3e00 -p path/to/vrfpasswordfile -o 0x788_exported_key

// Import key material in 0x788_exported_key using path/to/vrfpasswordfile to decrypt.
// Will be re-encrypted with the nodes vrf password file i.e. "-vp"
chainlink keys vrf import -p path/to/vrfpasswordfile 0x788_exported_key
```

## [0.10.7] - 2021-05-24

- If a CLI command is issued after the session has expired, and an api credentials file is found, auto login should now work.

- GasUpdater now works on RSK and xDai

- Offchain reporting jobs that have had a latest round requested can now be deleted from the UI without error

### Added

- Add `ETH_GAS_LIMIT_MULTIPLIER` configuration option, the gas limit is multiplied by this value before transmission. So a value of 1.1 will add 10% to the on chain gas limit when a transaction is submitted.

- Add `ETH_MIN_GAS_PRICE_WEI` configuration option. This defaults to 1Gwei on mainnet. Chainlink will never send a transaction at a price lower than this value.

- Add `chainlink node db migrate` for running database migrations. It's
  recommended to use this and set `MIGRATE_DATABASE=false` if you want to run
  the migrations separately outside of application startup.

### Changed

- Chainlink now automatically cleans up old eth_txes to reduce database size. By default, any eth_txes older than a week are pruned on a regular basis. It is recommended to use the default value, however the default can be overridden by setting the `ETH_TX_REAPER_THRESHOLD` env var e.g. `ETH_TX_REAPER_THRESHOLD=24h`. Reaper can be disabled entirely by setting `ETH_TX_REAPER_THRESHOLD=0`. The reaper will run on startup and again every hour (interval is configurable using `ETH_TX_REAPER_INTERVAL`).

- Heads corresponding to new blocks are now delivered in a sampled way, which is to improve
  node performance on fast chains. The frequency is by default 1 second, and can be changed
  by setting `ETH_HEAD_TRACKER_SAMPLING_INTERVAL` env var e.g. `ETH_HEAD_TRACKER_SAMPLING_INTERVAL=5s`.

- Database backups: default directory is now a subdirectory 'backup' of chainlink root dir, and can be changed
  to any chosen directory by setting a new configuration value: `DATABASE_BACKUP_DIR`

## [0.10.6] - 2021-05-10

### Added

- Add `MockOracle.sol` for testing contracts

- Web job types can now be created from the operator UI as a new job.

- See example web job spec below:

```
type            = "webhook"
schemaVersion   = 1
jobID           = "0EEC7E1D-D0D2-476C-A1A8-72DFB6633F46"
observationSource = """
ds          [type=http method=GET url="http://example.com"];
ds_parse    [type=jsonparse path="data"];
ds -> ds_parse;
"""
```

- New CLI command to convert v1 flux monitor jobs (JSON) to
  v2 flux monitor jobs (TOML). Running it will archive the v1
  job and create a new v2 job. Example:

```
// Get v1 job ID:
chainlink job_specs list
// Migrate it to v2:
chainlink jobs migrate fe279ed9c36f4eef9dc1bdb7bef21264

// To undo the migration:
1. Archive the v2 job in the UI
2. Unarchive the v1 job manually in the db:
update job_specs set deleted_at = null where id = 'fe279ed9-c36f-4eef-9dc1-bdb7bef21264'
update initiators set deleted_at = null where job_spec_id = 'fe279ed9-c36f-4eef-9dc1-bdb7bef21264'
```

- Improved support for Optimism chain. Added a new boolean `OPTIMISM_GAS_FEES` configuration variable which makes a call to estimate gas before all transactions, suitable for use with Optimism's L2 chain. When this option is used `ETH_GAS_LIMIT_DEFAULT` is ignored.

- Chainlink now supports routing certain calls to the eth node over HTTP instead of websocket, when available. This has a number of advantages - HTTP is more robust and simpler than websockets, reducing complexity and allowing us to make large queries without running the risk of hitting websocket send limits. The HTTP url should point to the same node as the ETH_URL and can be specified with an env var like so: `ETH_HTTP_URL=https://my.ethereumnode.example/endpoint`.

Adding an HTTP endpoint is particularly recommended for BSC, which is hitting websocket limitations on certain queries due to its large block size.

- Support for legacy pipeline (V1 job specs) can now be turned off by setting `ENABLE_LEGACY_JOB_PIPELINE=false`. This can yield marginal performance improvements if you don't need to support the legacy JSON job spec format.

## [0.10.5] - 2021-04-26

### Added

- Add `MockOracle.sol` for testing contracts
- Cron jobs can now be created for the v2 job pipeline:

```
type            = "cron"
schemaVersion   = 1
schedule        = "*/10 * * * *"
observationSource   = """
ds          [type=http method=GET url="http://example.com"];
ds_parse    [type=jsonparse path="data"];
ds -> ds_parse;
"""
```

### Changed

- Default for `JOB_PIPELINE_REAPER_THRESHOLD` has been reduced from 1 week to 1 day to save database space. This variable controls how long past job run history for OCR is kept. To keep the old behaviour, you can set `JOB_PIPELINE_REAPER_THRESHOLD=168h`
- Removed support for the env var `JOB_PIPELINE_PARALLELISM`.
- OCR jobs no longer show `TaskRuns` in success cases. This reduces
  DB load and significantly improves the performance of archiving OCR jobs.
- Archiving OCR jobs should be 5-10x faster.

### Fixed

- Added `GAS_UPDATER_BATCH_SIZE` option to workaround `websocket: read limit exceeded` issues on BSC

- Basic support for Optimism chain: node no longer gets stuck with 'nonce too low' error if connection is lost

## [0.10.4] - 2021-04-05

### Added

- VRF Jobs now support an optional `coordinatorAddress` field that, when present, will tell the node to check the fulfillment status of any VRF request before attempting the fulfillment transaction. This will assist in the effort to run multiple nodes with one VRF key.

- Experimental: Add `DATABASE_BACKUP_MODE`, `DATABASE_BACKUP_FREQUENCY` and `DATABASE_BACKUP_URL` configuration variables

  - It's now possible to configure database backups: on node start and separately, to be run at given frequency. `DATABASE_BACKUP_MODE` enables the initial backup on node start (with one of the values: `none`, `lite`, `full` where `lite` excludes
    potentially large tables related to job runs, among others). Additionally, if `DATABASE_BACKUP_FREQUENCY` variable is set to a duration of
    at least '1m', it enables periodic backups.
  - `DATABASE_BACKUP_URL` can be optionally set to point to e.g. a database replica, in order to avoid excessive load on the main one. Example settings:
    1. `DATABASE_BACKUP_MODE="full"` and `DATABASE_BACKUP_FREQUENCY` not set, will run a full back only at the start of the node.
    2. `DATABASE_BACKUP_MODE="lite"` and `DATABASE_BACKUP_FREQUENCY="1h"` will lead to a partial backup on node start and then again a partial backup every one hour.

- Added periodic resending of eth transactions. This means that we no longer rely exclusively on gas bumping to resend unconfirmed transactions that got "lost" for whatever reason. This has two advantages:

  1. Chainlink no longer relies on gas bumping settings to ensure our transactions always end up in the mempool
  2. Chainlink will continue to resend existing transactions even in the event that heads are delayed. This is especially useful on chains like Arbitrum which have very long wait times between heads.

  - Periodic resending can be controlled using the `ETH_TX_RESEND_AFTER_THRESHOLD` env var (default 30s). Unconfirmed transactions will be resent periodically at this interval. It is recommended to leave this at the default setting, but it can be set to any [valid duration](https://golang.org/pkg/time/#ParseDuration) or to 0 to disable periodic resending.

- Logging can now be configured in the Operator UI.

- Tuned defaults for certain Eth-compatible chains

- Chainlink node now uses different sets of default values depending on the given Chain ID. Tuned configs are built-in for the following chains:

  - Ethereum Mainnet and test chains
  - Polygon (Matic)
  - BSC
  - HECO

- If you have manually set ENV vars specific to these chains, you may want to remove those and allow the node to use its configured defaults instead.

- New prometheus metric "tx_manager_num_tx_reverted" which counts the number of reverted transactions on chain.

### Fixed

- Under certain circumstances a poorly configured Explorer could delay Chainlink node startup by up to 45 seconds.

- Chainlink node now automatically sets the correct nonce on startup if you are restoring from a previous backup (manual setnextnonce is no longer necessary).

- Flux monitor jobs should now work correctly with [outlier-detection](https://github.com/smartcontractkit/external-adapters-js/tree/develop/composite/outlier-detection) and [market-closure](https://github.com/smartcontractkit/external-adapters-js/tree/develop/composite/market-closure) external adapters.

- Performance improvements to OCR job adds. Removed the pipeline_task_specs table
  and added a new column `dot_id` to the pipeline_task_runs table which links a pipeline_task_run
  to a dotID in the pipeline_spec.dot_dag_source.

- Fixed bug where node will occasionally submit an invalid OCR transmission which reverts with "address not authorized to sign".

- Fixed bug where a node will sometimes double submit on runlog jobs causing reverted transactions on-chain

## [0.10.3] - 2021-03-22

### Added

- Add `STATS_PUSHER_LOGGING` to toggle stats pusher raw message logging (DEBUG
  level).

- Add `ADMIN_CREDENTIALS_FILE` configuration variable

This variable defaults to `$ROOT/apicredentials` and when defined / the
file exists, any command using the CLI that requires authentication will use it
to automatically log in.

- Add `ETH_MAX_UNCONFIRMED_TRANSACTIONS` configuration variable

Chainlink node now has a maximum number of unconfirmed transactions that
may be in flight at any one time (per key).

If this limit is reached, further attempts to send transactions will fail
and the relevant job will be marked as failed.

Jobs will continue to fail until at least one transaction is confirmed
and the queue size is reduced. This is introduced as a sanity limit to
prevent unbounded sending of transactions e.g. in the case that the eth
node is failing to broadcast to the network.

The default is set to 500 which considered high enough that it should
never be reached under normal operation. This limit can be changed
by setting the `ETH_MAX_UNCONFIRMED_TRANSACTIONS` environment variable.

- Support requestNewRound in libocr

requestNewRound enables dedicated requesters to request a fresh report to
be sent to the contract right away regardless of heartbeat or deviation.

- New prometheus metric:

```
Name: "head_tracker_eth_connection_errors",
Help: "The total number of eth node connection errors",
```

- Gas bumping can now be disabled by setting `ETH_GAS_BUMP_THRESHOLD=0`

- Support for arbitrum

### Fixed

- Improved handling of the case where we exceed the configured TX fee cap in geth.

Node will now fatally error jobs if the total transaction costs exceeds the
configured cap (default 1 Eth). Also, it will no longer continue to bump gas on
transactions that started hitting this limit and instead continue to resubmit
at the highest price that worked.

Node operators should check their geth nodes and remove this cap if configured,
you can do this by running your geth node with `--rpc.gascap=0 --rpc.txfeecap=0` or setting these values in your config toml.

- Make head backfill asynchronous. This should eliminate some harmless but
  annoying errors related to backfilling heads, logged on startup and
  occasionally during normal operation on fast chains like Kovan.

- Improvements to the GasUpdater

Various efficiency and correctness improvements have been made to the
GasUpdater. It places less load on the ethereum node and now features re-org
detection.

Most notably, GasUpdater no longer takes a 24 block delay to "warm up" on
application start and instead loads all relevant block history immediately.
This means that the application gas price will always be updated correctly
after reboot before the first transaction is ever sent, eliminating the previous
scenario where the node could send underpriced or overpriced transactions for a
period after a reboot, until the gas updater caught up.

### Changed

- Bump `ORM_MAX_OPEN_CONNS` default from 10 to 20
- Bump `ORM_MAX_IDLE_CONNS` default from 5 to 10

Each Chainlink node will now use a maximum of 23 database connections (up from previous max of 13). Make sure your postgres database is tuned accordingly, especially if you are running multiple Chainlink nodes on a single database. If you find yourself hitting connection limits, you can consider reducing `ORM_MAX_OPEN_CONNS` but this may result in degraded performance.

- The global env var `JOB_PIPELINE_MAX_TASK_DURATION` is no longer supported
  for OCR jobs.

## [0.10.2] - 2021-02-26

### Fixed

- Add contexts so that database queries timeout when necessary.
- Use manual updates instead of gorm update associations.

## [0.10.1] - 2021-02-25

### Fixed

- Prevent autosaving Task Spec on when Task Runs are saved to lower database load.

## [0.10.0] - 2021-02-22

### Fixed

- Fix a case where archiving jobs could try to delete it from the external initiator even if the job was not an EI job.
- Improved performance of the transaction manager by fetching receipts in
  batches. This should help prevent the node from getting stuck when processing
  large numbers of OCR jobs.
- Fixed a fluxmonitor job bug where submitting a value outside the acceptable range would stall the job
  permanently. Now a job spec error will be thrown if the polled answer is outside the
  acceptable range and no ethtx will be submitted. As additional protection, we also now
  check the receipts of the ethtx's and if they were reverted, we mark the ethtx task as failed.

### Breaking

- Squashed migrations into a single 1_initial migration. If you were running a version
  older than 0.9.10, you need to upgrade to 0.9.10 first before upgrading to the next
  version so that the migrations are run.

### Added

- A new Operator UI feature that visualize JSON and TOML job spec tasks on a 'New Job' page.

## [0.9.10] - 2021-01-30

### Fixed

- Fixed a UI bug with fluxmonitor jobs where initiator params were bunched up.
- Improved performance of OCR jobs to reduce database load. OCR jobs now run with unlimited parallelism and are not affected by `JOB_PIPELINE_PARALLELISM`.

### Added

- A new env var `JOB_PIPELINE_MAX_RUN_DURATION` has been added which controls maximum duration of the total run.

## [0.9.9] - 2021-01-18

### Added

- New CLI commands for key management:
  - `chainlink keys eth import`
  - `chainlink keys eth export`
  - `chainlink keys eth delete`
- All keys other than VRF keys now share the same password. If you have OCR, P2P, and ETH keys encrypted with different passwords, re-insert them into your DB encrypted with the same password prior to upgrading.

### Fixed

- Fixed reading of function selector values in DB.
- Support for bignums encoded in CBOR
- Silence spurious `Job spawner ORM attempted to claim locally-claimed job` warnings
- OCR now drops transmissions instead of queueing them if the node is out of Ether
- Fixed a long-standing issue where standby nodes would hold transactions open forever while waiting for a lock. This was preventing postgres from running necessary cleanup operations, resulting in bad database performance. Any node operators running standby failover chainlink nodes should see major database performance improvements with this release and may be able to reduce the size of their database instances.
- Fixed an issue where expired session tokens in operator UI would cause a large number of requests to be sent to the node, resulting in a temporary rate-limit and 429 errors.
- Fixed issue whereby http client could leave too many open file descriptors

### Changed

- Key-related API endpoints have changed. All key-related commands are now namespaced under `/v2/keys/...`, and are standardized across key types.
- All key deletion commands now perform a soft-delete (i.e. archive) by default. A special CLI flag or query string parameter must be provided to hard-delete a key.
- Node now supports multiple OCR jobs sharing the same peer ID. If you have more than one key in your database, you must now specify `P2P_PEER_ID` to indicate which key to use.
- `DATABASE_TIMEOUT` is now set to 0 by default, so that nodes will wait forever for a lock. If you already have `DATABASE_TIMEOUT=0` set explicitly in your env (most node operators) then you don't need to do anything. If you didn't have it set, and you want to keep the old default behaviour where a node exits shortly if it can't get a lock, you can manually set `DATABASE_TIMEOUT=500ms` in your env.
- OCR bootstrap node no longer sends telemetry to the endpoint specified in the OCR job spec under `MonitoringEndpoint`.

## [0.9.8] - 2020-12-17

### Fixed

- An issue where the node would emit warnings on startup for fluxmonitor contracts

## [0.9.7] - 2020-12-14

### Added

- OCR bootstrap node now sends telemetry to the endpoint specified in the OCR job spec under `MonitoringEndpoint`.
- Adds "Account addresses" table to the `/keys` page.

### Changed

- Old jobs now allow duplicate job names. Also, if the name field is empty we no longer generate a name.
- Removes broken `ACCOUNT_ADDRESS` field from `/config` page.

### Fixed

- Brings `/runs` tab back to the operator UI.
- Signs out a user from operator UI on authentication error.
- OCR jobs no longer require defining v1 bootstrap peers unless `P2P_NETWORKING_STACK=V1`

#### BREAKING CHANGES

- Commands for creating/managing legacy jobs and OCR jobs have changed, to reduce confusion and accommodate additional types of jobs using the new pipeline.
- If `P2P_NETWORKING_STACK=V1V2`, then `P2PV2_BOOTSTRAPPERS` must also be set

#### V1 jobs

`jobs archive` => `job_specs archive`
`jobs create` => `job_specs create`
`jobs list` => `job_specs list`
`jobs show` => `job_specs show`

#### V2 jobs (currently only applies to OCR)

`jobs createocr` => `jobs create`
`jobs deletev2` => `jobs delete`
`jobs run` => `jobs run`

## [0.9.6] - 2020-11-23

- OCR pipeline specs can now be configured on a per-task basis to allow unrestricted network access for http tasks. Example like so:

```
ds1          [type=http method=GET url="http://example.com" allowunrestrictednetworkaccess="true"];
ds1_parse    [type=jsonparse path="USD" lax="true"];
ds1_multiply [type=multiply times=100];
ds1 -> ds1_parse -> ds1_multiply;
```

- New prometheus metrics as follows:

```
Name: "pipeline_run_errors",
Help: "Number of errors for each pipeline spec",

Name: "pipeline_run_total_time_to_completion",
Help: "How long each pipeline run took to finish (from the moment it was created)",

Name: "pipeline_tasks_total_finished",
Help: "The total number of pipline tasks which have finished",

Name: "pipeline_task_execution_time",
Help: "How long each pipeline task took to execute",

Name: "pipeline_task_http_fetch_time",
Help: "Time taken to fully execute the HTTP request",

Name: "pipeline_task_http_response_body_size",
Help: "Size (in bytes) of the HTTP response body",

Name: "pipeline_runs_queued",
Help: "The total number of pipline runs that are awaiting execution",

Name: "pipeline_task_runs_queued",
Help: "The total number of pipline task runs that are awaiting execution",
```

### Changed

Numerous key-related UX improvements:

- All key-related commands have been consolidated under the `chainlink keys` subcommand:
  - `chainlink createextrakey` => `chainlink keys eth create`
  - `chainlink admin info` => `chainlink keys eth list`
  - `chainlink node p2p [create|list|delete]` => `chainlink keys p2p [create|list|delete]`
  - `chainlink node ocr [create|list|delete]` => `chainlink keys ocr [create|list|delete]`
  - `chainlink node vrf [create|list|delete]` => `chainlink keys vrf [create|list|delete]`
- Deleting OCR key bundles and P2P key bundles now archives them (i.e., soft delete) so that they can be recovered if needed. If you want to hard delete a key, pass the new `--hard` flag to the command, e.g. `chainlink keys p2p delete --hard 6`.
- Output from ETH/OCR/P2P/VRF key CLI commands now renders consistently.
- Deleting an OCR/P2P/VRF key now requires confirmation from the user. To skip confirmation (e.g. in shell scripts), pass `--yes` or `-y`.
- The `--ocrpassword` flag has been removed. OCR/P2P keys now share the same password at the ETH key (i.e., the password specified with the `--password` flag).

Misc:

- Two new env variables are added `P2P_ANNOUNCE_IP` and `P2P_ANNOUNCE_PORT` which allow node operators to override locally detected values for the chainlink node's externally reachable IP/port.
- `OCR_LISTEN_IP` and `OCR_LISTEN_PORT` have been renamed to `P2P_LISTEN_IP` and `P2P_LISTEN_PORT` for consistency.
- Support for adding a job with the same name as one that was deleted.

### Fixed

- Fixed an issue where the HTTP adapter would send an empty body on retries.
- Changed the default `JOB_PIPELINE_REAPER_THRESHOLD` value from `7d` to `168h` (hours are the highest time unit allowed by `time.Duration`).

## [0.9.5] - 2020-11-12

### Changed

- Updated from Go 1.15.4 to 1.15.5.

## [0.9.4] - 2020-11-04

### Fixed

- Hotfix to fix an issue with httpget adapter

## [0.9.3] - 2020-11-02

### Added

- Add new subcommand `node hard-reset` which is used to remove all state for unstarted and pending job runs from the database.

### Changed

- Chainlink now requires Postgres >= 11.x. Previously this was a recommendation, this is now a hard requirement. Migrations will fail if run on an older version of Postgres.
- Database improvements that greatly reduced the number of open Postgres connections
- Operator UI /jobs page is now searchable
- Jobs now accept a name field in the jobspecs

## [0.9.2] - 2020-10-15

### Added

- Bulletproof transaction manager enabled by default
- Fluxmonitor support enabled by default

### Fixed

- Improve transaction manager architecture to be more compatible with `ETH_SECONDARY_URL` option (i.e. concurrent transaction submission to multiple different eth nodes). This also comes with some minor performance improvements in the tx manager and more correct handling of some extremely rare edge cases.
- As a side effect, we now no longer handle the case where an external wallet used the chainlink ethereum private key to send a transaction. This use-case was already explicitly unsupported, but we made a best-effort attempt to handle it. We now make no attempt at all to handle it and doing this WILL result in your node not sending the data that it expected to be sent for the nonces that were used by an external wallet.
- Operator UI now shows booleans correctly

### Changed

- ETH_MAX_GAS_PRICE_WEI now 1500Gwei by default

## [0.8.18] - 2020-10-01

### Fixed

- Prometheus gas_updater_set_gas_price metric now only shows last gas price instead of every block since restart

## [0.8.17] - 2020-09-28

### Added

- Add new env variable ETH_SECONDARY_URL. Default is unset. You may optionally set this to a http(s) ethereum RPC client URL. If set, transactions will also be broadcast to this secondary ethereum node. This allows transaction broadcasting to be more robust in the face of primary ethereum node bugs or failures.
- Remove configuration option ORACLE_CONTRACT_ADDRESS, it had no effect
- Add configuration option OPERATOR_CONTRACT_ADDRESS, it filters the contract addresses the node should listen to for Run Logs
- At startup, the chainlink node will create a new funding address. This will initially be used to pay for cancelling stuck transactions.

### Fixed

- Gas bumper no longer hits database constraint error if ETH_MAX_GAS_PRICE_WEI is reached (this was actually mostly harmless, but the errors were annoying)

### Changes

- ETH_MAX_GAS_PRICE_WEI now defaults to 1500 gwei

## [0.8.16] - 2020-09-18

### Added

- The chainlink node now will bump a limited configurable number of transactions at once. This is configured with the ETH_GAS_BUMP_TX_DEPTH variable which is 10 by default. Set to 0 to disable (the old behaviour).

### Fixed

- ETH_DISABLED flag works again

## [0.8.15] - 2020-09-14

### Added

- Chainlink header images to the following `README.md` files: root, core,
  evm-contracts, and evm-test-helpers.
- Database migrations: new log_consumptions records will contain the number of the associated block.
  This migration will allow future version of chainlink to automatically clean up unneeded log_consumption records.
  This migration should execute very fast.
- External Adapters for the Flux Monitor will now receive the Flux Monitor round state info as the meta payload.
- Reduce frequency of balance checking.

### Fixed

Previously when the node was overloaded with heads there was a minor possibility it could get backed up with a very large head queue, and become unstable. Now, we drop heads instead in this case and noisily emit an error. This means the node should more gracefully handle overload conditions, although this is still dangerous and node operators should deal with it immediately to avoid missing jobs.

A new environment variable is introduced to configure this, called `ETH_HEAD_TRACKER_MAX_BUFFER_SIZE`. It is recommended to leave this set to the default of "3".

A new prometheus metric is also introduced to track dropped heads, called `head_tracker_num_heads_dropped`. You may wish to set an alert on a rule such as `increase(chainlink_dropped_heads[5m]) > 0`.

## [0.8.14] - 2020-09-02

## Changed

- Fix for gas bumper
- Fix for broadcast-transactions function

## [0.8.13] - 2020-08-31

## Changed

- Fix for gas bumper
- Fix for broadcast-transactions function

## [0.8.13] - 2020-08-31

### Changed

- Performance improvements when using BulletproofTxManager.

## [0.8.12] - 2020-08-10

### Fixed

- Added a workaround for Infura users who are seeing "error getting balance: header not found".
  This behaviour is due to Infura announcing it has a block, but when we request our balance in this block, the eth node doesn't have the block in memory. The workaround is to add a configurable lag time on balance update requests. The default is set to 1 but this is configurable via a new environment variable `ETH_BALANCE_MONITOR_BLOCK_DELAY`.

## [0.8.11] - 2020-07-27

### Added

- Job specs now support pinning to multiple keys using the new `fromAddresses` field in the ethtx task spec.

### Changed

- Using `fromAddress` in ethtx task specs has been deprecated. Please use `fromAddresses` instead.

### Breaking changes

- Support for RunLogTopic0original and RunLogTopic20190123withFullfillmentParams logs has been dropped. This should not affect any users since these logs predate Chainlink's mainnet launch and have never been used on mainnet.

IMPORTANT: The selection mechanism for keys has changed. When an ethtx task spec is not pinned to a particular key by defining `fromAddress` or `fromAddresses`, the node will now cycle through all available keys in round-robin fashion. This is a change from the previous behaviour where nodes would only pick the earliest created key.

This is done to allow increases in throughput when a node operator has multiple whitelisted addresses for their oracle.

If your node has multiple keys, you will need to take one of the three following actions:

1. Make sure all keys are valid for all job specs
2. Pin job specs to a valid subset of key(s) using `fromAddresses`
3. Delete the key(s) you don't want to use

If your node only has one key, no action is required.

## [0.8.10] - 2020-07-14

### Fixed

- Incorrect sequence on keys table in some edge cases

## [0.8.9] - 2020-07-13

### Added

- Added a check on sensitive file ownership that gives a warning if certain files are not owned by the user running chainlink
- Added mechanism to asynchronously communicate when a job spec has an ethereum interaction error (or any async error) with a UI screen
- Gas Bumper now bumps based on the current gas price instead of the gas price of the original transaction

### Fixed

- Support for multiple node addresses

## [0.8.8] - 2020-06-29

### Added

- `ethtx` tasks now support a new parameter, `minRequiredOutgoingConfirmations` which allows you to tune how many confirmations are required before moving on from an `ethtx` task on a per-task basis (only works with BulletproofTxManager). If it is not supplied, the default of `MIN_OUTGOING_CONFIRMATIONS` is used (same as the old behaviour).

### Changed

- HeadTracker now automatically backfills missing heads up to `ETH_FINALITY_DEPTH`
- The strategy for gas bumping has been changed to produce a potentially higher gas cost in exchange for the transaction getting through faster.

### Breaking changes

- `admin withdraw` command has been removed. This was only ever useful to withdraw LINK if the Oracle contract was owned by the Chainlink node address. It is no longer recommended having the Oracle owner be the chainlink node address.
- Fixed `txs create` to send the amount in Eth not in Wei (as per the documentation)

## [0.8.7] - 2020-06-15

### Added

This release contains a number of features aimed at improving the node's reliability when putting transactions on-chain.

- An experimental new transaction manager is introduced that delivers reliability improvements compared to the old one, especially when faced with difficult network conditions or spiking gas prices. It also reduces load on the database and makes fewer calls to the eth node compared to the old tx manager.
- Along with the new transaction manager is a local client command for manually controlling the node nonce - `setnextnonce`. This should never be necessary under normal operation and is included only for use in emergencies.
- New prometheus metrics for the head tracker:
  - `head_tracker_heads_in_queue` - The number of heads currently waiting to be executed. You can think of this as the 'load' on the head tracker. Should rarely or never be more than 0.
  - `head_tracker_callback_execution_duration` - How long it took to execute all callbacks. If the average of this exceeds the time between blocks, your node could lag behind and delay transactions.
- Nodes transmit their build info to Explorer for better debugging/tracking.

### Env var changes

- `ENABLE_BULLETPROOF_TX_MANAGER` - set this to true to enable the experimental new transaction manager
- `ETH_GAS_BUMP_PERCENT` default value has been increased from 10% to 20%
- `ETH_GAS_BUMP_THRESHOLD` default value has been decreased from 12 to 3
- `ETH_FINALITY_DEPTH` specifies how deep protection should be against re-orgs. The default is 50. It only applies if BulletproofTxManager is enabled. It is not recommended changing this setting.
- `EthHeadTrackerHistoryDepth` specifies how many heads the head tracker should keep in the database. The default is 100. It is not recommended changing this setting.
- Update README.md with links to mockery, jq, and gencodec as they are required to run `go generate ./...`

## [0.8.6] - 2020-06-08

### Added

- The node now logs the eth client RPC calls
- More reliable Ethereum block header tracking
- Limit the amount of an HTTP response body that the node will read
- Make Aggregator contract interface viewable
- More resilient handling of chain reorganizations

## [0.8.5] - 2020-06-01

### Added

- The chainlink node can now be configured to backfill logs from `n` blocks after a
  connection to the ethereum client is reset. This value is specified with an environment
  variable `BLOCK_BACKFILL_DEPTH`.
- The chainlink node now sets file permissions on sensitive files on startup (tls, .api, .env, .password and secret)
- AggregatorInterface now has description and version fields.

### Changed

- Solidity: Renamed the previous `AggregatorInterface.sol` to
  `HistoricAggregatorInterface.sol`. Users are encouraged to use the new methods
  introduced on the `AggregatorInterface`(`getRoundData` and `latestRoundData`),
  as they return metadata to indicate freshness of the data in a single
  cross-contract call.
- Solidity: Marked `HistoricAggregatorInterface` methods (`latestAnswer`,
  `latestRound`, `latestTimestamp`, `getAnswer`, `getTimestamp`) as deprecated
  on `FluxAggregator`, `WhitelistedAggregator`, `AggregatorProxy`,
  `WhitelistedAggregatorProxy`.
- Updated the solidity compiler version for v0.6 from 0.6.2 to 0.6.6.
- AccessControlledAggregatorProxy checks an external contract for users to be able to
  read functions.

### Fixed

- Fluxmonitor jobs now respect the `minPayment` field on job specs and won't poll if the contract
  does not have sufficient funding. This allows certain jobs to require a larger payment
  than `MINIMUM_CONTRACT_PAYMENT`.

## [0.8.4] - 2020-05-18

### Added

- Fluxmonitor initiators may now optionally include an `absoluteThreshold`
  parameter. To trigger a new on-chain report, the absolute difference in the feed
  value must change by at least the `absoluteThreshold` value. If it is
  unspecified or zero, fluxmonitor behavior is unchanged.
- Database Migrations: Add created_at and updated_at to all tables allowing for
  better historical insights. This migration may take a minute or two on large
  databases.

### Fixed

- Fix incorrect permissions on some files written by the node
  Prevent a case where duplicate ethereum keys could be added
  Improve robustness and reliability of ethtx transaction logic

## [0.8.3] - 2020-05-04

### Added

- Added Changelog.
- Database Migrations: There a number of database migrations included in this
  release as part of our ongoing effort to make the node even more reliable and
  stable, and build a firm foundation for future development.

### Changed

- New cron strings MUST now include time zone. If you want your jobs to run in
  UTC for example: `CRON_TZ=UTC * * * * *`. Previously, jobs specified without a
  time zone would run in the server's native time zone, which in most cases is UTC
  but this was never guaranteed.

### Fixed

- Fix crash in experimental gas updater when run on Kovan network

## [0.8.2] - 2020-04-20

## [0.8.1] - 2020-04-08

## [0.8.0] - 2020-04-06<|MERGE_RESOLUTION|>--- conflicted
+++ resolved
@@ -103,18 +103,12 @@
 ServerPubKey = '...'
 ```
 These will eventually replace `TelemetryIngress.URL` and `TelemetryIngress.ServerPubKey`. Setting `TelemetryIngress.URL` and `TelemetryIngress.ServerPubKey` alongside `[[TelemetryIngress.Endpoints]]` will prevent the node from booting. Only one way of configuring telemetry endpoints is supported.
-<<<<<<< HEAD
-=======
 - Added bridge_name label to `pipeline_tasks_total_finished` prometheus metric. This should make it easier to see directly what bridge was failing out from the CL NODE perspective.
 
 - LogPoller will now use finality tags to dynamically determine finality on evm chains if `EVM.FinalityTagEnabled=true`, rather than the fixed `EVM.FinalityDepth` specified in toml config
->>>>>>> 1d20c9b6
-
-### Changed
-
-<<<<<<< HEAD
-- Starting in 2.8.0, chainlink nodes will no longer allow `TelemetryIngress.URL` and `TelemetryIngress.ServerPubKey`. Any TOML configuration that sets this fields will prevent the node from booting. These fields will be replaced by `[[TelemetryIngress.Endpoints]]`
-=======
+
+### Changed
+
 - `P2P.V1` is now disabled (`Enabled = false`) by default. It must be explicitly enabled with `true` to be used. However, it is deprecated and will be removed in the future.
 - `P2P.V2` is now enabled (`Enabled = true`) by default.
 
@@ -122,57 +116,12 @@
 Starting in `v2.9.0`:
 - `TelemetryIngress.URL` and `TelemetryIngress.ServerPubKey` will no longer be allowed. Any TOML configuration that sets this fields will prevent the node from booting. These fields will be replaced by `[[TelemetryIngress.Endpoints]]`
 - `P2P.V1` will no longer be supported and must not be set in TOML configuration in order to boot. Use `P2P.V2` instead. If you are using both, `V1` can simply be removed.
->>>>>>> 1d20c9b6
 
 ### Removed
 
 - Removed the ability to set a next nonce value for an address through CLI
 
-<<<<<<< HEAD
-## 2.7.1 - UNRELEASED
-
-### Fixed
-
-- Fixed a bug that causes the node to shutdown if all configured RPC's are unreachable during startup.
-
-<!-- unreleasedstop -->
-
-## 2.7.0 - 2023-11-14
-
-### Added
-
-- Added new configuration field named `LeaseDuration` for `EVM.NodePool` that will periodically check if internal subscriptions are connected to the "best" (as defined by the `SelectionMode`) node and switch to it if necessary. Setting this value to `0s` will disable this feature.
-- Added multichain telemetry support. Each network/chainID pair must be configured using the new fields:
-```toml
-[[TelemetryIngress.Endpoints]]
-Network = '...' # e.g. EVM. Solana, Starknet, Cosmos
-ChainID = '...' # e.g. 1, 5, devnet, mainnet-beta
-URL = '...'
-ServerPubKey = '...'
-```
-These will eventually replace `TelemetryIngress.URL` and `TelemetryIngress.ServerPubKey`. Setting `TelemetryIngress.URL` and `TelemetryIngress.ServerPubKey` alongside `[[TelemetryIngress.Endpoints]]` will prevent the node from booting. Only one way of configuring telemetry endpoints is supported.
-- Added bridge_name label to `pipeline_tasks_total_finished` prometheus metric. This should make it easier to see directly what bridge was failing out from the CL NODE perspective.
-
-- LogPoller will now use finality tags to dynamically determine finality on evm chains if `UseFinalityTags=true`, rather than the fixed `FinalityDepth` specified in toml config
-
-### Changed
-
-- `P2P.V1` is now disabled (`Enabled = false`) by default. It must be explicitly enabled with `true` to be used. However, it is deprecated and will be removed in the future.
-- `P2P.V2` is now enabled (`Enabled = true`) by default.
-
-### Upcoming Required Configuration Changes
-
-Starting in `v2.9.0`:
-
-- `TelemetryIngress.URL` and `TelemetryIngress.ServerPubKey` will no longer be allowed. Any TOML configuration that sets this fields will prevent the node from booting. These fields will be replaced by `[[TelemetryIngress.Endpoints]]`
-- `P2P.V1` will no longer be supported and must not be set in TOML configuration in order to boot. Use `P2P.V2` instead. If you are using both, `V1` can simply be removed.
-
-### Removed
-
-- Removed the ability to set a next nonce value for an address through CLI
-
-=======
->>>>>>> 1d20c9b6
+
 ## 2.6.0 - 2023-10-18
 
 ### Added
