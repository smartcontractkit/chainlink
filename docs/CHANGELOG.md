# Changelog Chainlink Core

All notable changes to this project will be documented in this file.

The format is based on [Keep a Changelog](https://keepachangelog.com/en/1.0.0/),
and this project adheres to [Semantic Versioning](https://semver.org/spec/v2.0.0.html).

<!-- unreleased -->

## [dev]
### Added
- Add a new field called `Order` (range from 1 to 100) to `EVM.Nodes` that is used for the `PriorityLevel` node selector and also as a tie-breaker for `HighestHead` and `TotalDifficulty`. `Order` levels are considered in ascending order. If not defined it will default to `Order = 100` (last level).
- Added new node selection mode called `PriorityLevel` for EVM, it is a tiered round-robin in ascending order of the`Order` field. Example:
```
[EVM.NodePool]
SelectionMode = 'PriorityLevel'

[[EVM.Nodes]]
Name = '...'
WSURL = '...'
HTTPURL = '...'
Order = 5 
```
- The config keys `WebServer.StartTimeout` and `WebServer.HTTPMaxSize`. These keys respectively set a timeout for the node server to
  start and set the max request size for HTTP requests. Previously these attributes were set by
  `JobPipeline.DefaultHTTPLimit`/`JobPipeline.DefaultHTTPTimeout`. To migrate to these new fields, set their values to be identical to
  `JobPipeline.DefaultHTTPLimit`/`JobPipeline.DefaultHTTPTimeout`.

- Low latency oracle jobs now support in-protocol block range guarantees. This
  is necessary in order to produce reports with block number ranges that do not
  overlap. It can now be guaranteed at the protocol level, so we can use local
  state instead of relying on an unreliable round-trip to the Mercury server.

<<<<<<< HEAD
- Add new config parameter to OCR named `TraceLogging` that enables trace logging of OCR jobs, previously this behavior was controlled from the `P2P.TraceLogging` parameter. To maintain the same behavior set `OCR.TraceLogging` to the same value `P2P.TraceLogging` was set.
=======
- New settings `Evm.GasEstimator.LimitJobType.OCR2`, `OCR2.DefaultTransactionQueueDepth`, `OCR2.SimulateTransactions` for OCR2
  jobs. These replace the settings `Evm.GasEstimator.LimitJobType.OCR`, `OCR.DefaultTransactionQueueDepth`, and `OCR.SimulateTransactions`
  for OCR2.
>>>>>>> 104f3b79

### Fixed
- Fixed a bug in the `nodes xxx list` command that caused results to not be displayed correctly

### Changed
- Assumption violations for MaxFeePerGas >= BaseFeePerGas and MaxFeePerGas >= MaxPriorityFeePerGas in EIP-1559 effective gas price calculation will now use a gas price if specified
- Config validation now enforces protection against duplicate chain ids and node fields per provided TOML file. Duplicates accross multiple configuration files are still valid. If you have specified duplicate chain ids or nodes in a given configuration file, this change will error out of all `node` subcommands.
- Restricted scope of the `Evm.GasEstimator.LimitJobType.OCR`, `OCR.DefaultTransactionQueueDepth`, and `OCR.SimulateTransactions` settings so they
  apply only to OCR. Previously these settings would apply to OCR2 as well as OCR. You must use the OCR2 equivalents added above if you
  want your settings to apply to OCR2.

### Removed
- Legacy chain types Optimism and Optimism2. OptimismBedrock is now used to handle Optimism's special cases.
- Optimism Kovan configurations along with legacy error messages.

...

# 2.2.0 - UNRELEASED

### Added

- New prometheus metric for mercury transmit queue: `mercury_transmit_queue_load`. This is a gauge, scoped by feed ID, that measures how many pending transmissions are in the queue. This should generally speaking be small (< 10 or so). Nops may wish to add alerting if this exceeds some amount.
- Experimental support of runtime process isolation for Solana data feeds. Requires plugin binaries to be installed and
  configured via the env vars `CL_SOLANA_CMD` and `CL_MEDIAN_CMD`. See [plugins/README.md](../plugins/README.md).
### Fixed

- Fixed a bug which made it impossible to re-send the same transaction after abandoning it while manually changing the nonce.

### Changed
- Set default for EVM.GasEstimator.BumpTxDepth to EVM.Transactions.MaxInFlight.
- Bumped batch size defaults for EVM specific configuration. If you are overriding any of these fields in your local config, please consider if it is necesssary:
	- `LogBackfillBatchSize = 1000`
	- `RPCDefaultBatchSize: 250`
	- `GasEstimator.BatchSize = 25`
- Dropped support for Development Mode configuration. `CL_DEV` is now ignored on production builds.
- Updated Docker image's PostgreSQL client (used for backups) to v15 in order to support PostgreSQL v15 servers.

<!-- unreleasedstop -->

## 1.13.3 - 2023-06-06

### Fixed

- The 1.13.2 release showed the 1.13.1 version in its VERSION file. This updates the VERSION file to now show 1.13.3.

## 1.13.2 - 2023-06-05

### Fixed

- Made logging level improvements for the Solana Transaction Manager to reduce excessive noise
- Fixed race condition in Solana TXM for sanity check and preventing misfired errors

## 2.1.1 - 2023-05-22

### Updated

- Upgraded WSRPC to v0.7.2

### Fixed

- Fixed a bug that would cause telemetry to be sent with the wrong type.

## 2.1.0 - 2023-05-16

### Changed

- Database commands `chainlink db ...` validate TOML configuration and secrets before executing. This change of behavior will report errors
  if any Database-specific configuration is invalid.

## 2.0.0 - 2023-04-20

### Added

- Add OCR2 Plugin selection for FMS
- Added kebab case aliases for the following flags:
  - `evm-chain-id` alias for `evmChainID` in commands: `chainlink blocks replay`, `chainlink forwarders track`, `chainlink keys ... chain`
  - `old-password` alias for `oldpassword` in commands: `chainlink keys ... import`
  - `new-password` alias for `newpassword` in commands: `chainlink keys ... export`
  - `new-role` alias for `newrole` in commands: `admin users chrole`
  - `set-next-nonce` alias for `setNextNonce` in commands: `chainlink keys ... chain`

### Changed

- TOML configuration and secrets are now scoped to `chainlink node` command rather than being global flags.
- TOML configuration validation has been moved from `chainlink config validate` to `chainlink node validate`.
- Move `chainlink node {status,profile}` to `chainlink admin {status,profile}`.

### Removed

- Configuration with legacy environment variables is no longer supported. TOML is required.

## 1.13.1 - 2023-04-06

### Fixed

- Bumped the WSPRC dependency version to fix a bug that could lead to race conditions

## 1.13.0 - 2023-03-16

### Added

- Support for sending Bootstrap job specs to the feeds manager
- Support for sending OCR2 job specs to the feeds manager
- Log poller filters now saved in db, restored on node startup to guard against missing logs during periods where services are temporarily unable to start
- Add support for new job type `mercury` (low-latency oracle)
- New config option for EVM-based chains `AutoCreateKey`. If set to false, chainlink will not automatically create any keys for this chain. This can be used in conjunction with mercury to prevent creating useless keys. Example:

```
[[EVM]]
ChainID = "1"
AutoCreateKey = false
```

- Add new option for relayConfig `feedID` that handles multi-config contracts. Can be applied to any OCR2 job.

### Updated

- TOML env var `CL_CONFIG` always processed as the last configuration, with the effect of being the final override
  of any values provided via configuration files.

### Changed

- The config option `FeatureFeedsManager`/`FEATURE_FEEDS_MANAGER` is now true by default.

### Removed

- Terra is no longer supported

## 1.12.0 - 2023-02-15

### Added

- Prometheus gauge `mailbox_load_percent` for percent of "`Mailbox`" capacity used.
- New config option, `JobPipeline.MaxSuccessfulRuns` caps the total number of
  saved completed runs per job. This is done in response to the `pipeline_runs`
  table potentially becoming large, which can cause performance degradation.
  The default is set to 10,000. You can set it to 0 to disable run saving
  entirely. **NOTE**: This can only be configured via TOML and not with an
  environment variable.
- Prometheus gauge vector `feeds_job_proposal_count` to track counts of job proposals partitioned by proposal status.
- Support for variable expression for the `minConfirmations` parameter on the `ethtx` task.

### Updated

- Removed `KEEPER_TURN_FLAG_ENABLED` as all networks/nodes have switched this to `true` now. The variable should be completely removed my NOPs.
- Removed `Keeper.UpkeepCheckGasPriceEnabled` config (`KEEPER_CHECK_UPKEEP_GAS_PRICE_FEATURE_ENABLED` in old env var configuration) as this feature is deprecated now. The variable should be completely removed by NOPs.

### Fixed

- Fixed (SQLSTATE 42P18) error on Job Runs page, when attempting to view specific older or infrequenty run jobs
- The `config dump` subcommand was fixed to dump the correct config data.
  - The `P2P.V1.Enabled` config logic incorrectly matched V2, by only setting explicit true values so that otherwise the default is used. The `V1.Enabled` default value is actually true already, and is now updated to only set explicit false values.
  - The `[EVM.Transactions]` config fields `MaxQueued` & `MaxInFlight` will now correctly match `ETH_MAX_QUEUED_TRANSACTIONS` & `ETH_MAX_IN_FLIGHT_TRANSACTIONS`.

## 1.11.0 - 2022-12-12

### Added

- New `EVM.NodePool.SelectionMode` `TotalDifficulty` to use the node with the greatest total difficulty.
- Add the following prometheus metrics (labelled by bridge name) for monitoring external adapter queries:
  - `bridge_latency_seconds`
  - `bridge_errors_total`
  - `bridge_cache_hits_total`
  - `bridge_cache_errors_total`
- `EVM.NodePool.SyncThreshold` to ensure that live nodes do not lag too far behind.

> ```toml
> SyncThreshold = 5 # Default
> ```
>
> SyncThreshold controls how far a node may lag behind the best node before being marked out-of-sync.
> Depending on `SelectionMode`, this represents a difference in the number of blocks (`HighestHead`, `RoundRobin`), or total difficulty (`TotalDifficulty`).
>
> Set to 0 to disable this check.

#### TOML Configuration (experimental)

Chainlink now supports static configuration via TOML files as an alternative to the existing combination of environment variables and persisted database configurations.

This is currently _experimental_, but in the future (with `v2.0.0`), it will become _mandatory_ as the only supported configuration method. Avoid using TOML for configuration unless running on a test network for this release.

##### How to use

TOML configuration can be enabled by simply using the new `-config <filename>` flag or `CL_CONFIG` environment variable.
Multiple files can be used (`-c configA.toml -c configB.toml`), and will be applied in order with duplicated fields overriding any earlier values.

Existing nodes can automatically generate their equivalent TOML configuration via the `config dump` subcommand.
Secrets must be configured manually and passed via `-secrets <filename>` or equivalent environment variables.

Format details: [CONFIG.md](../docs/CONFIG.md) • [SECRETS.md](../docs/SECRETS.md)

**Note:** You _cannot_ mix legacy environment variables with TOML configuration. Leaving any legacy env vars set will fail validation and prevent boot.

##### Examples

Dump your current configuration as TOML.

```bash
chainlink config dump > config.toml
```

Inspect your full effective configuration, and ensure it is valid. This includes defaults.

```bash
chainlink --config config.toml --secrets secrets.toml config validate
```

Run the node.

```bash
chainlink -c config.toml -s secrets.toml node start
```

#### Bridge caching

##### BridgeCacheTTL

- Default: 0s

When set to `d` units of time, this variable enables using cached bridge responses that are at most `d` units old. Caching is disabled by default.

Example `BridgeCacheTTL=10s`, `BridgeCacheTTL=1m`

### Fixed

- Fixed a minor bug whereby Chainlink would not always resend all pending transactions when using multiple keys

### Updated

- `NODE_NO_NEW_HEADS_THRESHOLD=0` no longer requires `NODE_SELECTION_MODE=RoundRobin`.

## 1.10.0 - 2022-11-15

### Added

#### New optional external logger added

##### AUDIT_LOGGER_FORWARD_TO_URL

- Default: _none_

When set, this environment variable configures and enables an optional HTTP logger which is used specifically to send audit log events. Audit logs events are emitted when specific actions are performed by any of the users through the node's API. The value of this variable should be a full URL. Log items will be sent via POST

There are audit log implemented for the following events:

- Auth & Sessions (new session, login success, login failed, 2FA enrolled, 2FA failed, password reset, password reset failed, etc.)
- CRUD actions for all resources (add/create/delete resources such as bridges, nodes, keys)
- Sensitive actions (keys exported/imported, config changed, log level changed, environment dumped)

A full list of audit log enum types can be found in the source within the `audit` package (`audit_types.go`).

The following `AUDIT_LOGGER_*` environment variables below configure this optional audit log HTTP forwarder.

##### AUDIT_LOGGER_HEADERS

- Default: _none_

An optional list of HTTP headers to be added for every optional audit log event. If the above `AUDIT_LOGGER_FORWARD_TO_URL` is set, audit log events will be POSTed to that URL, and will include headers specified in this environment variable. One example use case is auth for example: `AUDIT_LOGGER_HEADERS="Authorization||{{token}}"`.

Header keys and values are delimited on ||, and multiple headers can be added with a forward slash delimiter ('\\'). An example of multiple key value pairs:
`AUDIT_LOGGER_HEADERS="Authorization||{{token}}\Some-Other-Header||{{token2}}"`

##### AUDIT_LOGGER_JSON_WRAPPER_KEY

- Default: _none_

When the audit log HTTP forwarder is enabled, if there is a value set for this optional environment variable then the POST body will be wrapped in a dictionary in a field specified by the value of set variable. This is to help enable specific logging service integrations that may require the event JSON in a special shape. For example: `AUDIT_LOGGER_JSON_WRAPPER_KEY=event` will create the POST body:

```
{
  "event": {
    "eventID":  EVENT_ID_ENUM,
    "data": ...
  }
}
```

#### Automatic connectivity detection; Chainlink will no longer bump excessively if the network is broken

This feature only applies on EVM chains when using BlockHistoryEstimator (the most common case).

Chainlink will now try to automatically detect if there is a transaction propagation/connectivity issue and prevent bumping in these cases. This can help avoid the situation where RPC nodes are not propagating transactions for some reason (e.g. go-ethereum bug, networking issue etc) and Chainlink responds in a suboptimal way by bumping transactions to a very high price in an effort to get them mined. This can lead to unnecessary expense when the connectivity issue is resolved and the transactions are finally propagated into the mempool.

This feature is enabled by default with fairly conservative settings: if a transaction has been priced above the 90th percentile of the past 12 blocks, but still wants to bump due to not being mined, a connectivity/propagation issue is assumed and all further bumping will be prevented for this transaction. In this situation, Chainlink will start firing the `block_history_estimator_connectivity_failure_count` prometheus counter and logging at critical level until the transaction is mined.

The default settings should work fine for most users. For advanced users, the values can be tweaked by changing `BLOCK_HISTORY_ESTIMATOR_CHECK_INCLUSION_BLOCKS` and `BLOCK_HISTORY_ESTIMATOR_CHECK_INCLUSION_PERCENTILE`.

To disable connectivity checking completely, set `BLOCK_HISTORY_ESTIMATOR_CHECK_INCLUSION_BLOCKS=0`.

### Changed

- The default maximum gas price on most networks is now effectively unlimited.

  - Chainlink will bump as high as necessary to get a transaction included. The connectivity checker is relied on to prevent excessive bumping when there is a connectivity failure.
  - If you want to change this, you can manually set `ETH_MAX_GAS_PRICE_WEI`.

- EVMChainID field will be auto-added with default chain id to job specs of newly created OCR jobs, if not explicitly included.
  - Old OCR jobs missing EVMChainID will continue to run on any chain ETH_CHAIN_ID is set to (or first chain if unset), which may be changed after a restart.
  - Newly created OCR jobs will only run on a single fixed chain, unaffected by changes to ETH_CHAIN_ID after the job is added.
  - It should no longer be possible to end up with multiple OCR jobs for a single contract running on the same chain; only one job per contract per chain is allowed
  - If there are any existing duplicate jobs (per contract per chain), all but the job with the latest creation date will be pruned during upgrade.

### Fixed

- Fixed minor bug where Chainlink would attempt (and fail) to estimate a tip cap higher than the maximum configured gas price in EIP1559 mode. It now caps the tipcap to the max instead of erroring.
- Fixed bug whereby it was impossible to remove eth keys that had extant transactions. Now, removing an eth key will drop all associated data automatically including past transactions.

## 1.9.0 - 2022-10-12

### Added

- Added `length` and `lessthan` tasks (pipeline).
- Added `gasUnlimited` parameter to `ethcall` task.
- `/keys` page in Operator UI now exposes several admin commands, namely:
  - "abandon" to abandon all current txes
  - enable/disable a key for a given chain
  - manually set the nonce for a key
    See [this PR](https://github.com/smartcontractkit/chainlink/pull/7406) for a screenshot example.

## 1.8.1 - 2022-09-29

### Added

- New `GAS_ESTIMATOR_MODE` for Arbitrum to support Nitro's multi-dimensional gas model, with dynamic gas pricing and limits.
  - NOTE: It is recommended to remove `GAS_ESTIMATOR_MODE` as an env var if you have it set in order to use the new default.
  - This new, default estimator for Arbitrum networks uses the suggested gas price (up to `ETH_MAX_GAS_PRICE_WEI`, with `1000 gwei` default) as well as an estimated gas limit (up to `ETH_GAS_LIMIT_MAX`, with `1,000,000,000` default).
- `ETH_GAS_LIMIT_MAX` to put a maximum on the gas limit returned by the `Arbitrum` estimator.

### Changed

- EIP1559 is now enabled by default on Goerli network

## 1.8.0 - 2022-09-01

### Added

- Added `hexencode` and `base64encode` tasks (pipeline).
- `forwardingAllowed` per job attribute to allow forwarding txs submitted by the job.
- Keypath now supports paths with any depth, instead of limiting it to 2
- `Arbitrum` chains are no longer restricted to only `FixedPrice` `GAS_ESTIMATOR_MODE`
- Updated `Arbitrum Rinkeby & Mainnet & Mainnet` configurationss for Nitro
- Add `Arbitrum Goerli` configuration
- It is now possible to use the same key across multiple chains.
- `NODE_SELECTION_MODE` (`EVM.NodePool.SelectionMode`) controls node picking strategy. Supported values: `HighestHead` (default) and `RoundRobin`:
  - `RoundRobin` mode simply iterates among available alive nodes. This was the default behavior prior to this release.
  - `HighestHead` mode picks a node having the highest reported head number among other alive nodes. When several nodes have the same latest head number, the strategy sticks to the last used node.
    For chains having `NODE_NO_NEW_HEADS_THRESHOLD=0` (such as Arbitrum, Optimism), the implementation will fall back to `RoundRobin` mode.
- New `keys eth chain` command
  - This can also be accessed at `/v2/keys/evm/chain`.
  - Usage examples:
    - Manually (re)set a nonce:
      - `chainlink keys eth chain --address "0xEXAMPLE" --evmChainID 99 --setNextNonce 42`
    - Enable a key for a particular chain:
      - `chainlink keys eth chain --address "0xEXAMPLE" --evmChainID 99 --enable`
    - Disable a key for a particular chain:
      - `chainlink keys eth chain --address "0xEXAMPLE" --evmChainID 99 --disable`
    - Abandon all currently pending transactions (use with caution!):
      - `chainlink evm keys chain --address "0xEXAMPLE" --evmChainID 99 --abandon`
  - Commands can be combined e.g.
    - Reset nonce and abandon all currently pending transaction:
      - `chainlink evm keys chain --address "0xEXAMPLE" --evmChainID 99 --setNextNonce 42 --abandon`

### Changed

- The `setnextnonce` local client command has been removed, and replaced by a more general key/chain client command.
- `chainlink admin users update` command is replaced with `chainlink admin users chrole` (only the role can be changed for a user)

## 1.7.1 - 2022-08-22

### Added

- `Arbitrum Nitro` client error support

## 1.7.0 - 2022-08-08

### Added

- `p2pv2Bootstrappers` has been added as a new optional property of OCR1 job specs; default may still be specified with P2PV2_BOOTSTRAPPERS config param
- Added official support for Sepolia chain
- Added `hexdecode` and `base64decode` tasks (pipeline).
- Added support for Besu execution client (note that while Chainlink supports Besu, Besu itself [has](https://github.com/hyperledger/besu/issues/4212) [multiple](https://github.com/hyperledger/besu/issues/4192) [bugs](https://github.com/hyperledger/besu/issues/4114) that make it unreliable).
- Added the functionality to allow the root admin CLI user (and any additional admin users created) to create and assign tiers of role based access to new users. These new API users will be able to log in to the Operator UI independently, and can each have specific roles tied to their account. There are four roles: `admin`, `edit`, `run`, and `view`.
  - User management can be configured through the use of the new admin CLI command `chainlink admin users`. Be sure to run `chainlink adamin login`. For example, a readonly user can be created with: `chainlink admin users create --email=operator-ui-read-only@test.com --role=view`.
  - Updated documentation repo with a break down of actions to required role level
- Added per job spec and per job type gas limit control. The following rule of precedence is applied:

1. task-specific parameter `gasLimit` overrides anything else when specified (e.g. `ethtx` task has such a parameter).
2. job-spec attribute `gasLimit` has the scope of the current job spec only.
3. job-type limits `ETH_GAS_LIMIT_*_JOB_TYPE` affect any jobs of the corresponding type:

```
ETH_GAS_LIMIT_OCR_JOB_TYPE    # EVM.GasEstimator.LimitOCRJobType
ETH_GAS_LIMIT_DR_JOB_TYPE     # EVM.GasEstimator.LimitDRJobType
ETH_GAS_LIMIT_VRF_JOB_TYPE    # EVM.GasEstimator.LimitVRFJobType
ETH_GAS_LIMIT_FM_JOB_TYPE     # EVM.GasEstimator.LimitFMJobType
ETH_GAS_LIMIT_KEEPER_JOB_TYPE # EVM.GasEstimator.LimitKeeperJobType
```

4. global `ETH_GAS_LIMIT_DEFAULT` (`EVM.GasEstimator.LimitDefault`) value is the last resort.

### Fixed

- Addressed a very rare bug where using multiple nodes with differently configured RPC tx fee caps could cause missed transaction. Reminder to everyone to ensure that your RPC nodes have no caps (for more information see the [performance and tuning guide](https://docs.chain.link/docs/evm-performance-configuration/)).
- Improved handling of unknown transaction error types, making Chainlink more robust in certain cases on unsupported chains/RPC clients

## [1.6.0] - 2022-07-20

### Changed

- After feedback from users, password complexity requirements have been simplified. These are the new, simplified requirements for any kind of password used with Chainlink:

1. Must be 16 characters or more
2. Must not contain leading or trailing whitespace
3. User passwords must not contain the user's API email

- Simplified the Keepers job spec by removing the observation source from the required parameters.

## [1.5.1] - 2022-06-27

### Fixed

- Fix rare out-of-sync to invalid-chain-id transaction
- Fix key-specific max gas limits for gas estimator and ensure we do not bump gas beyond key-specific limits
- Fix EVM_FINALITY_DEPTH => ETH_FINALITY_DEPTH

## [1.5.0] - 2022-06-21

### Changed

- Chainlink will now log a warning if the postgres database password is missing or too insecure. Passwords should conform to the following rules:

```
Must be longer than 12 characters
Must comprise at least 3 of:
	lowercase characters
	uppercase characters
	numbers
	symbols
Must not comprise:
	More than three identical consecutive characters
	Leading or trailing whitespace (note that a trailing newline in the password file, if present, will be ignored)
```

For backward compatibility all insecure passwords will continue to work, however in a future version of Chainlink insecure passwords will prevent application boot. To bypass this check at your own risk, you may set `SKIP_DATABASE_PASSWORD_COMPLEXITY_CHECK=true`.

- `MIN_OUTGOING_CONFIRMATIONS` has been removed and no longer has any effect. `ETH_FINALITY_DEPTH` is now used as the default for `ethtx` confirmations instead. You may override this on a per-task basis by setting `minConfirmations` in the task definition e.g. `foo [type=ethtx minConfirmations=42 ...]`. NOTE: This may have a minor impact on performance on very high throughput chains. If you don't care about reporting task status in the UI, it is recommended to set `minConfirmations=0` in your job specs. For more details, see the [relevant section of the performance tuning guide](https://www.notion.so/chainlink/EVM-performance-configuration-handbook-a36b9f84dcac4569ba68772aa0c1368c#e9998c2f722540b597301a640f53cfd4).

- The following ENV variables have been deprecated, and will be removed in a future release: `INSECURE_SKIP_VERIFY`, `CLIENT_NODE_URL`, `ADMIN_CREDENTIALS_FILE`. These vars only applied to Chainlink when running in client mode and have been replaced by command line args, notably: `--insecure-skip-verify`, `--remote-node-url URL` and `--admin-credentials-file FILE` respectively. More information can be found by running `./chainlink --help`.

- The `Optimism2` `GAS_ESTIMATOR_MODE` has been renamed to `L2Suggested`. The old name is still supported for now.

- The `p2pBootstrapPeers` property on OCR2 job specs has been renamed to `p2pv2Bootstrappers`.

### Added

- Added `ETH_USE_FORWARDERS` config option to enable transactions forwarding contracts.
- In job pipeline (direct request) the three new block variables are exposed:
  - `$(jobRun.blockReceiptsRoot)` : the root of the receipts trie of the block (hash)
  - `$(jobRun.blockTransactionsRoot)` : the root of the transaction trie of the block (hash)
  - `$(jobRun.blockStateRoot)` : the root of the final state trie of the block (hash)
- `ethtx` tasks can now be configured to error if the transaction reverts on-chain. You must set `failOnRevert=true` on the task to enable this behavior, like so:

`foo [type=ethtx failOnRevert=true ...]`

So the `ethtx` task now works as follows:

If minConfirmations == 0, task always succeeds and nil is passed as output
If minConfirmations > 0, the receipt is passed through as output
If minConfirmations > 0 and failOnRevert=true then the ethtx task will error on revert

If `minConfirmations` is not set on the task, the chain default will be used which is usually 12 and always greater than 0.

- `http` task now allows specification of request headers. Use like so: `foo [type=http headers="[\\"X-Header-1\\", \\"value1\\", \\"X-Header-2\\", \\"value2\\"]"]`.

### Fixed

- Fixed `max_unconfirmed_age` metric. Previously this would incorrectly report the max time since the last rebroadcast, capping the upper limit to the EthResender interval. This now reports the correct value of total time elapsed since the _first_ broadcast.
- Correctly handle the case where bumped gas would exceed the RPC node's configured maximum on Fantom (note that node operators should check their Fantom RPC node configuration and remove the fee cap if there is one)
- Fixed handling of Metis internal fee change

### Removed

- The `Optimism` OVM 1.0 `GAS_ESTIMATOR_MODE` has been removed.

## [1.4.1] - 2022-05-11

### Fixed

- Ensure failed EthSubscribe didn't register a (\*rpc.ClientSubscription)(nil) which would lead to a panic on Unsubscribe
- Fixes parsing of float values on job specs

## [1.4.0] - 2022-05-02

### Added

- JSON parse tasks (v2) now support a custom `separator` parameter to substitute for the default `,`.
- Log slow SQL queries
- Fantom and avalanche block explorer urls
- Display `requestTimeout` in job UI
- Keeper upkeep order is shuffled

### Fixed

- `LOG_FILE_MAX_SIZE` handling
- Improved websocket subscription management (fixes issues with multiple-primary-node failover from 1.3.x)
- VRFv2 fixes and enhancements
- UI support for `minContractPaymentLinkJuels`

## [1.3.0] - 2022-04-18

### Added

- Added support for Keeper registry v1.2 in keeper jobs
- Added disk rotating logs. Chainlink will now always log to disk at debug level. The default output directory for debug logs is Chainlink's root directory (ROOT_DIR) but can be configured by setting LOG_FILE_DIR. This makes it easier for node operators to report useful debugging information to Chainlink's team, since all the debug logs are conveniently located in one directory. Regular logging to STDOUT still works as before and respects the LOG_LEVEL env var. If you want to log in disk at a particular level, you can pipe STDOUT to disk. This automatic debug-logs-to-disk feature is enabled by default, and will remain enabled as long as the `LOG_FILE_MAX_SIZE` ENV var is set to a value greater than zero. The amount of disk space required for this feature to work can be calculated with the following formula: `LOG_FILE_MAX_SIZE` \* (`LOG_FILE_MAX_BACKUPS` + 1). If your disk doesn't have enough disk space, the logging will pause and the application will log Errors until space is available again. New environment variables related to this feature:
  - `LOG_FILE_MAX_SIZE` (default: 5120mb) - this env var allows you to override the log file's max size (in megabytes) before file rotation.
  - `LOG_FILE_MAX_AGE` (default: 0) - if `LOG_FILE_MAX_SIZE` is set, this env var allows you to override the log file's max age (in days) before file rotation. Keeping this config with the default value means not to remove old log files.
  - `LOG_FILE_MAX_BACKUPS` (default: 1) - if `LOG_FILE_MAX_SIZE` is set, this env var allows you to override the max amount of old log files to retain. Keeping this config with the default value means to retain 1 old log file at most (though `LOG_FILE_MAX_AGE` may still cause them to get deleted). If this is set to 0, the node will retain all old log files instead.
- Added support for the `force` flag on `chainlink blocks replay`. If set to true, already consumed logs that would otherwise be skipped will be rebroadcasted.
- Added version compatibility check when using CLI to login to a remote node. flag `bypass-version-check` skips this check.
- Interrim solution to set multiple nodes/chains from ENV. This gives the ability to specify multiple RPCs that the Chainlink node will constantly monitor for health and sync status, detecting dead nodes and out of sync nodes, with automatic failover. This is a temporary stand-in until configuration is overhauled and will be removed in future in favor of a config file. Set as such: `EVM_NODES='{...}'` where the var is a JSON array containing the node specifications. This is not compatible with using any other way to specify node via env (e.g. `ETH_URL`, `ETH_SECONDARY_URL`, `ETH_CHAIN_ID` etc). **WARNING**: Setting this environment variable will COMPLETELY ERASE your `evm_nodes` table on every boot and repopulate from the given data, nullifying any runtime modifications. Make sure to carefully read the [EVM performance configuration guide](https://chainlink.notion.site/EVM-performance-configuration-handbook-a36b9f84dcac4569ba68772aa0c1368c) for best practices here.

For example:

```bash
export EVM_NODES='
[
	{
		"name": "primary_1",
		"evmChainId": "137",
		"wsUrl": "wss://endpoint-1.example.com/ws",
    "httpUrl": "http://endpoint-1.example.com/",
		"sendOnly": false
	},
	{
		"name": "primary_2",
		"evmChainId": "137",
		"wsUrl": "ws://endpoint-2.example.com/ws",
    "httpUrl": "http://endpoint-2.example.com/",
		"sendOnly": false
	},
	{
		"name": "primary_3",
		"evmChainId": "137",
		"wsUrl": "wss://endpoint-3.example.com/ws",
    "httpUrl": "http://endpoint-3.example.com/",
		"sendOnly": false
	},
	{
		"name": "sendonly_1",
		"evmChainId": "137",
		"httpUrl": "http://endpoint-4.example.com/",
		"sendOnly": true
	},
  {
		"name": "sendonly_2",
		"evmChainId": "137",
		"httpUrl": "http://endpoint-5.example.com/",
		"sendOnly": true
	}
]
'
```

### Changed

- Changed default locking mode to "dual". Bugs in lease locking have been ironed out and this paves the way to making "lease" the default in the future. It is recommended to set `DATABASE_LOCKING_MODE=lease`, default is set to "dual" only for backwards compatibility.
- EIP-1559 is now enabled by default on mainnet. To disable (go back to legacy mode) set `EVM_EIP1559_DYNAMIC_FEES=false`. The default settings should work well, but if you wish to tune your gas controls, see the [documentation](https://docs.chain.link/docs/configuration-variables/#evm-gas-controls).

Note that EIP-1559 can be manually enabled on other chains by setting `EVM_EIP1559_DYNAMIC_FEES=true` but we only support it for official Ethereum mainnet and testnets. It is _not_ recommended enabling this setting on Polygon since during our testing process we found that the EIP-1559 fee market appears to be broken on all Polygon chains and EIP-1559 transactions are actually less likely to get included than legacy transactions.

See issue: https://github.com/maticnetwork/bor/issues/347

- The pipeline task runs have changed persistence protocol (database), which will result in inability to decode some existing task runs. All new runs should be working with no issues.

### Removed

- `LOG_TO_DISK` ENV var.

## [1.2.1] - 2022-03-17

This release hotfixes issues from moving a new CI/CD system. Feature-wise the functionality is the same as `v1.2.0`.

### Fixed

- Fixed CI/CD issue where environment variables were not being passed into the underlying build

## [1.2.0] - 2022-03-02

### Added

- Added support for the Nethermind Ethereum client.
- Added support for batch sending telemetry to the ingress server to improve performance.
- Added v2 P2P networking support (alpha)

New ENV vars:

- `ADVISORY_LOCK_CHECK_INTERVAL` (default: 1s) - when advisory locking mode is enabled, this controls how often Chainlink checks to make sure it still holds the advisory lock. It is recommended to leave this at the default.
- `ADVISORY_LOCK_ID` (default: 1027321974924625846) - when advisory locking mode is enabled, the application advisory lock ID can be changed using this env var. All instances of Chainlink that might run on a particular database must share the same advisory lock ID. It is recommended to leave this at the default.
- `LOG_FILE_DIR` (default: chainlink root directory) - if `LOG_FILE_MAX_SIZE` is set, this env var allows you to override the output directory for logging.
- `SHUTDOWN_GRACE_PERIOD` (default: 5s) - when node is shutting down gracefully and exceeded this grace period, it terminates immediately (trying to close DB connection) to avoid being SIGKILLed.
- `SOLANA_ENABLED` (default: false) - set to true to enable Solana support
- `TERRA_ENABLED` (default: false) - set to true to enable Terra support
- `BLOCK_HISTORY_ESTIMATOR_EIP1559_FEE_CAP_BUFFER_BLOCKS` - if EIP1559 mode is enabled, this optional env var controls the buffer blocks to add to the current base fee when sending a transaction. By default, the gas bumping threshold + 1 block is used. It is not recommended to change this unless you know what you are doing.
- `TELEMETRY_INGRESS_BUFFER_SIZE` (default: 100) - the number of telemetry messages to buffer before dropping new ones
- `TELEMETRY_INGRESS_MAX_BATCH_SIZE` (default: 50) - the maximum number of messages to batch into one telemetry request
- `TELEMETRY_INGRESS_SEND_INTERVAL` (default: 500ms) - the cadence on which batched telemetry is sent to the ingress server
- `TELEMETRY_INGRESS_SEND_TIMEOUT` (default: 10s) - the max duration to wait for the request to complete when sending batch telemetry
- `TELEMETRY_INGRESS_USE_BATCH_SEND` (default: true) - toggles sending telemetry using the batch client to the ingress server
- `NODE_NO_NEW_HEADS_THRESHOLD` (default: 3m) - RPC node will be marked out-of-sync if it does not receive a new block for this length of time. Set to 0 to disable head monitoring for liveness checking,
- `NODE_POLL_FAILURE_THRESHOLD` (default: 5) - number of consecutive failed polls before an RPC node is marked dead. Set to 0 to disable poll liveness checking.
- `NODE_POLL_INTERVAL` (default: 10s) - how often to poll. Set to 0 to disable all polling.

#### Bootstrap job

Added a new `bootstrap` job type. This job removes the need for every job to implement their own bootstrapping logic.
OCR2 jobs with `isBootstrapPeer=true` are automatically migrated to the new format.
The spec parameters are similar to a basic OCR2 job, an example would be:

```
type            = "bootstrap"
name            = "bootstrap"
relay           = "evm"
schemaVersion	= 1
contractID      = "0xAb5801a7D398351b8bE11C439e05C5B3259aeC9B"
[relayConfig]
chainID	        = 4
```

#### EVM node hot failover and liveness checking

Chainlink now supports hot failover and liveness checking for EVM nodes. This completely supercedes and replaces the Fiews failover proxy and should remove the need for any kind of failover proxy between Chainlink and its RPC nodes.

In order to use this feature, you'll need to set multiple primary RPC nodes.

### Removed

- `deleteuser` CLI command.

### Changed

`EVM_DISABLED` has been deprecated and replaced by `EVM_ENABLED` for consistency with other feature flags.
`ETH_DISABLED` has been deprecated and replaced by `EVM_RPC_ENABLED` for consistency, and because this was confusingly named. In most cases you want to set `EVM_ENABLED=false` and not `EVM_RPC_ENABLED=false`.

Log colorization is now disabled by default because it causes issues when piped to text files. To re-enable log colorization, set `LOG_COLOR=true`.

#### Polygon/matic defaults changed

Due to increasingly hostile network conditions on Polygon we have had to increase a number of default limits. This is to work around numerous and very deep re-orgs, high mempool pressure and a failure by the network to propagate transactions properly. These new limits are likely to increase load on both your Chainlink node and database, so please be sure to monitor CPU and memory usage on both and make sure they are adequately specced to handle the additional load.

## [1.1.1] - 2022-02-14

### Added

- `BLOCK_HISTORY_ESTIMATOR_EIP1559_FEE_CAP_BUFFER_BLOCKS` - if EIP1559 mode is enabled, this optional env var controls the buffer blocks to add to the current base fee when sending a transaction. By default, the gas bumping threshold + 1 block is used. It is not recommended to change this unless you know what you are doing.
- `EVM_GAS_FEE_CAP_DEFAULT` - if EIP1559 mode is enabled, and FixedPrice gas estimator is used, this env var controls the fixed initial fee cap.
- Allow dumping pprof even when not in dev mode, useful for debugging (go to /v2/debug/pprof as a logged in user)

### Fixed

- Update timeout so we don’t exit early on very large log broadcaster backfills

#### EIP-1559 Fixes

Fixed issues with EIP-1559 related to gas bumping. Due to [go-ethereum's implementation](https://github.com/ethereum/go-ethereum/blob/bff330335b94af3643ac2fb809793f77de3069d4/core/tx_list.go#L298) which introduces additional restrictions on top of the EIP-1559 spec, we must bump the FeeCap at least 10% each time in order for the gas bump to be accepted.

The new EIP-1559 implementation works as follows:

If you are using FixedPriceEstimator:

- With gas bumping disabled, it will submit all transactions with `feecap=ETH_MAX_GAS_PRICE_WEI` and `tipcap=EVM_GAS_TIP_CAP_DEFAULT`
- With gas bumping enabled, it will submit all transactions initially with `feecap=EVM_GAS_FEE_CAP_DEFAULT` and `tipcap=EVM_GAS_TIP_CAP_DEFAULT`.

If you are using BlockHistoryEstimator (default for most chains):

- With gas bumping disabled, it will submit all transactions with `feecap=ETH_MAX_GAS_PRICE_WEI` and `tipcap=<calculated using past blocks>`
- With gas bumping enabled (default for most chains) it will submit all transactions initially with `feecap = ( current block base fee * (1.125 ^ N) + tipcap )` where N is configurable by setting BLOCK_HISTORY_ESTIMATOR_EIP1559_FEE_CAP_BUFFER_BLOCKS but defaults to `gas bump threshold+1` and `tipcap=<calculated using past blocks>`

Bumping works as follows:

- Increase tipcap by `max(tipcap * (1 + ETH_GAS_BUMP_PERCENT), tipcap + ETH_GAS_BUMP_WEI)`
- Increase feecap by `max(feecap * (1 + ETH_GAS_BUMP_PERCENT), feecap + ETH_GAS_BUMP_WEI)`

## [1.1.0] - 2022-01-25

### Added

- Added support for Sentry error reporting. Set `SENTRY_DSN` at run-time to enable reporting.
- Added Prometheus counters: `log_warn_count`, `log_error_count`, `log_critical_count`, `log_panic_count` and `log_fatal_count` representing the corresponding number of warning/error/critical/panic/fatal messages in the log.
- The new prometheus metric `tx_manager_tx_attempt_count` is a Prometheus Gauge that should represent the total number of Transactions attempts that awaiting confirmation for this node.
- The new prometheus metric `version` that displays the node software version (tag) as well as the corresponding commit hash.
- CLI command `keys eth list` is updated to display key specific max gas prices.
- CLI command `keys eth create` now supports optional `maxGasPriceGWei` parameter.
- CLI command `keys eth update` is added to update key specific parameters like `maxGasPriceGWei`.
- Add partial support for Moonriver chain
- For OCR jobs, `databaseTimeout`, `observationGracePeriod` and `contractTransmitterTransmitTimeout` can be specified to override chain-specific default values.

Two new log levels have been added.

- `[crit]`: _Critical_ level logs are more severe than `[error]` and require quick action from the node operator.
- `[debug] [trace]`: _Trace_ level logs contain extra `[debug]` information for development, and must be compiled in via `-tags trace`.

#### [Beta] Multichain support added

As a beta feature, Chainlink now supports connecting to multiple different EVM chains simultaneously.

This means that one node can run jobs on Goerli, Kovan, BSC and Mainnet (for example). Note that you can still have as many eth keys as you like, but each eth key is pegged to one chain only.

Extensive efforts have been made to make migration for existing nops as seamless as possible. Generally speaking, you should not have to make any changes when upgrading your existing node to this version. All your jobs will continue to run as before.

The overall summary of changes is such:

##### Chains/Ethereum Nodes

EVM chains are now represented as a first class object within the chainlink node. You can create/delete/list them using the CLI or API.

At least one primary node is required in order for a chain to connect. You may additionally specify zero or more send-only nodes for a chain. It is recommended to use the CLI/API or GUI to add nodes to chain.

###### Creation

```bash
chainlink chains evm create -id 42 # creates an evm chain with chain ID 42 (see: https://chainlist.org/)
chainlink nodes create -chain-id 42 -name 'my-primary-kovan-full-node' -type primary -ws-url ws://node.example/ws -http-url http://node.example/rpc # http-url is optional but recommended for primaries
chainlink nodes create -chain-id 42 -name 'my-send-only-backup-kovan-node' -type sendonly -http-url http://some-public-node.example/rpc
```

###### Listing

```bash
chainlink chains evm list
chainlink nodes list
```

###### Deletion

```bash
chainlink nodes delete 'my-send-only-backup-kovan-node'
chainlink chains evm delete 42
```

###### Legacy eth ENV vars

The old way of specifying chains using environment variables is still supported but discouraged. It works as follows:

If you specify `ETH_URL` then the values of `ETH_URL`, `ETH_CHAIN_ID`, `ETH_HTTP_URL` and `ETH_SECONDARY_URLS` will be used to create/update chains and nodes representing these values in the database. If an existing chain/node is found it will be overwritten. This behavior is used mainly to ease the process of upgrading, and on subsequent runs (once your old settings have been written to the database) it is recommended to unset these ENV vars and use the API commands exclusively to administer chains and nodes.

##### Jobs/tasks

By default, all jobs/tasks will continue to use the default chain (specified by `ETH_CHAIN_ID`). However, the following jobs now allow an additional `evmChainID` key in their TOML:

- VRF
- DirectRequest
- Keeper
- OCR
- Fluxmonitor

You can pin individual jobs to a particular chain by specifying the `evmChainID` explicitly. Here is an example job to demonstrate:

```toml
type            = "keeper"
evmChainID      = 3
schemaVersion   = 1
name            = "example keeper spec"
contractAddress = "0x9E40733cC9df84636505f4e6Db28DCa0dC5D1bba"
externalJobID   = "0EEC7E1D-D0D2-476C-A1A8-72DFB6633F49"
fromAddress     = "0xa8037A20989AFcBC51798de9762b351D63ff462e"
```

The above keeper job will _always_ run on chain ID 3 (Ropsten) regardless of the `ETH_CHAIN_ID` setting. If no chain matching this ID has been added to the chainlink node, the job cannot be created (you must create the chain first).

In addition, you can also specify `evmChainID` on certain pipeline tasks. This allows for cross-chain requests, for example:

```toml
type                = "directrequest"
schemaVersion       = 1
evmChainID          = 42
name                = "example cross chain spec"
contractAddress     = "0x613a38AC1659769640aaE063C651F48E0250454C"
externalJobID       = "0EEC7E1D-D0D2-476C-A1A8-72DFB6633F90"
observationSource   = """
    decode_log   [type=ethabidecodelog ... ]
    ...
    submit [type=ethtx to="0x613a38AC1659769640aaE063C651F48E0250454C" data="$(encode_tx)" minConfirmations="2" evmChainID="3"]
    decode_log-> ... ->submit;
"""
```

In the example above (which excludes irrelevant pipeline steps for brevity) a log can be read from the chain with ID 42 (Kovan) and a transaction emitted on chain with ID 3 (Ropsten).

Tasks that support the `evmChainID` parameter are as follows:

- `ethcall`
- `estimategaslimit`
- `ethtx`

###### Defaults

If the job- or task-specific `evmChainID` is _not_ given, the job/task will simply use the default as specified by the `ETH_CHAIN_ID` env variable.

Generally speaking, the default config values for each chain are good enough. But in some cases it is necessary to be able to override the defaults on a per-chain basis.

This used to be done via environment variables e.g. `MINIMUM_CONTRACT_PAYMENT_LINK_JUELS`.

These still work, but if set they will override that value for _all_ chains. This may not always be what you want. Consider a node that runs both Matic and Mainnet. You may want to set a higher value for `MINIMUM_CONTRACT_PAYMENT` on Mainnet, due to the more expensive gas costs. However, setting `MINIMUM_CONTRACT_PAYMENT_LINK_JUELS` using env variables will set that value for _all_ chains including matic.

To help you work around this, Chainlink now supports setting per-chain configuration options.

**Examples**

To set initial configuration when creating a chain, pass in the full json string as an optional parameter at the end:

`chainlink evm chains create -id 42 '{"BlockHistoryEstimatorBlockDelay": "100"}'`

To set configuration on an existing chain, specify key values pairs as such:

`chainlink evm chains configure -id 42 BlockHistoryEstimatorBlockDelay=100 GasEstimatorMode=FixedPrice`

The full list of chain-specific configuration options can be found by looking at the `ChainCfg` struct in `core/chains/evm/types/types.go`.

#### Async support in external adapters

External Adapters making async callbacks can now error job runs. This required a slight change to format, the correct way to callback from an asynchronous EA is using the following JSON:

SUCCESS CASE:

```json
{
    "value": < any valid json object >
}
```

ERROR CASE:

```json
{
  "error": "some error string"
}
```

This only applies to EAs using the `X-Chainlink-Pending` header to signal that the result will be POSTed back to the Chainlink node sometime 'later'. Regular synchronous calls to EAs work just as they always have done.

(NOTE: Official documentation for EAs needs to be updated)

#### New optional VRF v2 field: `requestedConfsDelay`

Added a new optional field for VRF v2 jobs called `requestedConfsDelay`, which configures a
number of blocks to wait in addition to the request specified `requestConfirmations` before servicing
the randomness request, i.e. the Chainlink node will wait `max(nodeMinConfs, requestConfirmations + requestedConfsDelay)`
blocks before servicing the request.

It can be used in the following way:

```toml
type = "vrf"
externalJobID = "123e4567-e89b-12d3-a456-426655440001"
schemaVersion = 1
name = "vrf-v2-secondary"
coordinatorAddress = "0xABA5eDc1a551E55b1A570c0e1f1055e5BE11eca7"
requestedConfsDelay = 10
# ... rest of job spec ...
```

Use of this field requires a database migration.

#### New locking mode: 'lease'

Chainlink now supports a new environment variable `DATABASE_LOCKING_MODE`. It can be set to one of the following values:

- `dual` (the default - uses both locking types for backwards and forwards compatibility)
- `advisorylock` (advisory lock only)
- `lease` (lease lock only)
- `none` (no locking at all - useful for advanced deployment environments when you can be sure that only one instance of chainlink will ever be running)

The database lock ensures that only one instance of Chainlink can be run on the database at a time. Running multiple instances of Chainlink on a single database at the same time would likely to lead to strange errors and possibly even data integrity failures and should not be allowed.

Ideally, node operators would be using a container orchestration system (e.g. Kubernetes) that ensures that only one instance of Chainlink ever runs on a particular postgres database.

However, we are aware that many node operators do not have the technical capacity to do this. So a common use case is to run multiple Chainlink instances in failover mode (as recommended by our official documentation, although this will be changing in future). The first instance will take some kind of lock on the database and subsequent instances will wait trying to take this lock in case the first instance disappears or dies.

Traditionally Chainlink has used an advisory lock to manage this. However, advisory locks come with several problems, notably:

- Postgres does not really like it when you hold locks open for a very long time (hours/days). It hampers certain internal cleanup tasks and is explicitly discouraged by the postgres maintainers.
- The advisory lock can silently disappear on postgres upgrade, meaning that a new instance can take over even while the old one is still running.
- Advisory locks do not play nicely with pooling tools such as pgbouncer.
- If the application crashes, the advisory lock can be left hanging around for a while (sometimes hours) and can require manual intervention to remove it before another instance of Chainlink will allow itself to boot.

For this reason, we have introduced a new locking mode, `lease`, which is likely to become the default in the future. `lease`-mode works as follows:

- Have one row in a database which is updated periodically with the client ID.
- CL node A will run a background process on start that updates this e.g. once per second.
- CL node B will spinlock, checking periodically to see if the update got too old. If it goes more than a set period without updating, it assumes that node A is dead and takes over. Now CL node B is the owner of the row, and it updates this every second.
- If CL node A comes back somehow, it will go to take out a lease and realise that the database has been leased to another process, so it will exit the entire application immediately.

The default is set to `dual` which used both advisory locking AND lease locking, for backwards compatibility. However, it is recommended that node operators who know what they are doing, or explicitly want to stop using the advisory locking mode set `DATABASE_LOCKING_MODE=lease` in their env.

Lease locking can be configured using the following ENV vars:

`LEASE_LOCK_REFRESH_INTERVAL` (default 1s)
`LEASE_LOCK_DURATION` (default 30s)

It is recommended to leave these set to the default values.

#### Duplicate Job Configuration

When duplicating a job, the new job's configuration settings that have not been overridden by the user can still reflect the chainlink node configuration.

#### Nurse (automatic pprof profiler)

Added new automatic pprof profiling service. Profiling is triggered when the node exceeds certain resource thresholds (currently, memory and goroutine count). The following environment variables have been added to allow configuring this service:

- `AUTO_PPROF_ENABLED`: Set to `true` to enable the automatic profiling service. Defaults to `false`.
- `AUTO_PPROF_PROFILE_ROOT`: The location on disk where pprof profiles will be stored. Defaults to `$CHAINLINK_ROOT`.
- `AUTO_PPROF_POLL_INTERVAL`: The interval at which the node's resources are checked. Defaults to `10s`.
- `AUTO_PPROF_GATHER_DURATION`: The duration for which profiles are gathered when profiling is kicked off. Defaults to `10s`.
- `AUTO_PPROF_GATHER_TRACE_DURATION`: The duration for which traces are gathered when profiling is kicked off. This is separately configurable because traces are significantly larger than other types of profiles. Defaults to `5s`.
- `AUTO_PPROF_MAX_PROFILE_SIZE`: The maximum amount of disk space that profiles may consume before profiling is disabled. Defaults to `100mb`.
- `AUTO_PPROF_CPU_PROFILE_RATE`: See https://pkg.go.dev/runtime#SetCPUProfileRate. Defaults to `1`.
- `AUTO_PPROF_MEM_PROFILE_RATE`: See https://pkg.go.dev/runtime#pkg-variables. Defaults to `1`.
- `AUTO_PPROF_BLOCK_PROFILE_RATE`: See https://pkg.go.dev/runtime#SetBlockProfileRate. Defaults to `1`.
- `AUTO_PPROF_MUTEX_PROFILE_FRACTION`: See https://pkg.go.dev/runtime#SetMutexProfileFraction. Defaults to `1`.
- `AUTO_PPROF_MEM_THRESHOLD`: The maximum amount of memory the node can actively consume before profiling begins. Defaults to `4gb`.
- `AUTO_PPROF_GOROUTINE_THRESHOLD`: The maximum number of actively-running goroutines the node can spawn before profiling begins. Defaults to `5000`.

**Adventurous node operators are encouraged to read [this guide on how to analyze pprof profiles](https://jvns.ca/blog/2017/09/24/profiling-go-with-pprof/).**

#### `merge` task type

A new task type has been added, called `merge`. It can be used to merge two maps/JSON values together. Merge direction is from right to left such that `right` will clobber values of `left`. If no `left` is provided, it uses the input of the previous task. Example usage as such:

```
decode_log   [type=ethabidecodelog ...]
merge        [type=merge right=<{"foo": 42}>];

decode_log -> merge;
```

Or, to reverse merge direction:

```
decode_log   [type=ethabidecodelog ...]
merge        [type=merge left=<{"foo": 42}> right="$(decode_log)"];

decode_log -> merge;
```

#### Enhanced ABI encoding support

The `ethabiencode2` task supports ABI encoding using the abi specification generated by `solc`. e.g:

    {
        "name": "call",
        "inputs": [
          {
            "name": "value",
            "type": "tuple",
            "components": [
              {
                "name": "first",
                "type": "bytes32"
              },
              {
                "name": "last",
                "type": "bool"
              }
            ]
          }
        ]
    }

This would allow for calling of a function `call` with a tuple containing two values, the first a `bytes32` and the second a `bool`. You can supply a named map or an array.

#### Transaction Simulation (Gas Savings)

Chainlink now supports transaction simulation for certain types of job. When this is enabled, transactions will be simulated using `eth_call` before initial send. If the transaction reverted, the tx is marked as errored without being broadcast, potentially avoiding an expensive on-chain revert.

This can add a tiny bit of latency (upper bound 2s, generally much shorter under good conditions) and will add marginally more load to the eth client, since it adds an extra call for every transaction sent. However, it may help to save gas in some cases especially during periods of high demand by avoiding unnecessary reverts (due to outdated round etc.).

This option is EXPERIMENTAL and disabled by default.

To enable for FM or OCR:

`FM_SIMULATE_TRANSACTIONs=true`
`OCR_SIMULATE_TRANSACTIONS=true`

To enable in the pipeline, use the `simulate=true` option like so:

```
submit [type=ethtx to="0xDeadDeadDeadDeadDeadDeadDeadDead" data="0xDead" simulate=true]
```

Use at your own risk.

#### Misc

Chainlink now supports more than one primary eth node per chain. Requests are round-robined between available primaries.

Add CRUD functionality for EVM Chains and Nodes through Operator UI.

Non-fatal errors to a pipeline run are preserved including any run that succeeds but has more than one fatal error.

Chainlink now supports configuring max gas price on a per-key basis (allows implementation of keeper "lanes").

The Operator UI now supports login MFA with hardware security keys. `MFA_RPID` and `MFA_RPORIGIN` environment variables have been added to the config and are required if using the new MFA feature.

Keys and Configuration navigation links have been moved into a settings dropdown to make space for multichain navigation links.

#### Full EIP1559 Support (Gas Savings)

Chainlink now includes experimental support for submitting transactions using type 0x2 (EIP-1559) envelope.

EIP-1559 mode is off by default but can be enabled on a per-chain basis or globally.

This may help to save gas on spikes: Chainlink ought to react faster on the upleg and avoid overpaying on the downleg. It may also be possible to set `BLOCK_HISTORY_ESTIMATOR_BATCH_SIZE` to a smaller value e.g. 12 or even 6 because tip cap ought to be a more consistent indicator of inclusion time than total gas price. This would make Chainlink more responsive and ought to reduce response time variance. Some experimentation will be needed here to find optimum settings.

To enable globally, set `EVM_EIP1559_DYNAMIC_FEES=true`. Set with caution, if you set this on a chain that does not actually support EIP-1559 your node will be broken.

In EIP-1559 mode, the total price for the transaction is the minimum of base fee + tip cap and fee cap. More information can be found on the [official EIP](https://github.com/ethereum/EIPs/blob/master/EIPS/eip-1559.md).

Chainlink's implementation of this is to set a large fee cap and modify the tip cap to control confirmation speed of transactions. So, when in EIP1559 mode, the tip cap takes the place of gas price roughly speaking, with the varying base price remaining a constant (we always pay it).

A quick note on terminology - Chainlink uses the same terms used internally by go-ethereum source code to describe various prices. This is not the same as the externally used terms. For reference:

Base Fee Per Gas = BaseFeePerGas
Max Fee Per Gas = FeeCap
Max Priority Fee Per Gas = TipCap

In EIP-1559 mode, the following changes occur to how configuration works:

- All new transactions will be sent as type 0x2 transactions specifying a TipCap and FeeCap (NOTE: existing pending legacy transactions will continue to be gas bumped in legacy mode)
- BlockHistoryEstimator will apply its calculations (gas percentile etc.) to the TipCap and this value will be used for new transactions (GasPrice will be ignored)
- FixedPriceEstimator will use `EVM_GAS_TIP_CAP_DEFAULT` instead of `ETH_GAS_PRICE_DEFAULT`
- `ETH_GAS_PRICE_DEFAULT` is ignored for new transactions and `EVM_GAS_TIP_CAP_DEFAULT` is used instead (default 20GWei)
- `ETH_MIN_GAS_PRICE_WEI` is ignored for new transactions and `EVM_GAS_TIP_CAP_MINIMUM` is used instead (default 0)
- `ETH_MAX_GAS_PRICE_WEI` controls the FeeCap
- `KEEPER_GAS_PRICE_BUFFER_PERCENT` is ignored in EIP-1559 mode and `KEEPER_TIP_CAP_BUFFER_PERCENT` is used instead

The default tip cap is configurable per-chain but can be specified for all chains using `EVM_GAS_TIP_CAP_DEFAULT`. The fee cap is derived from `ETH_MAX_GAS_PRICE_WEI`.

When using the FixedPriceEstimator, the default gas tip will be used for all transactions.

When using the BlockHistoryEstimator, Chainlink will calculate the tip cap based on transactions already included (in the same way it calculates gas price in legacy mode).

Enabling EIP1559 mode might lead to marginally faster transaction inclusion and make the node more responsive to sharp rises/falls in gas price, keeping response times more consistent.

In addition, `ethcall` tasks now accept `gasTipCap` and `gasFeeCap` parameters in addition to `gasPrice`. This is required for Keeper jobs, i.e.:

```
check_upkeep_tx          [type=ethcall
                          failEarly=true
                          extractRevertReason=true
                          contract="$(jobSpec.contractAddress)"
                          gas="$(jobSpec.checkUpkeepGasLimit)"
                          gasPrice="$(jobSpec.gasPrice)"
                          gasTipCap="$(jobSpec.gasTipCap)"
                          gasFeeCap="$(jobSpec.gasFeeCap)"
                          data="$(encode_check_upkeep_tx)"]
```

NOTE: AccessLists are part of the 0x2 transaction type spec and Chainlink also implements support for these internally. This is not currently exposed in any way, if there is demand for this it ought to be straightforward enough to do so.

Avalanche AP4 defaults have been added (you can remove manually set ENV vars controlling gas pricing).

#### New env vars

`CHAIN_TYPE` - Configure the type of chain (if not standard). `Arbitrum`, `ExChain`, `Optimism`, or `XDai`. Replaces `LAYER_2_TYPE`. NOTE: This is a global override, to set on a per-chain basis you must use the CLI/API or GUI to change the chain-specific config for that chain (`ChainType`).

`BLOCK_EMISSION_IDLE_WARNING_THRESHOLD` - Controls global override for the time after which node will start logging warnings if no heads are received.

`ETH_DEFAULT_BATCH_SIZE` - Controls the default number of items per batch when making batched RPC calls. It is unlikely that you will need to change this from the default value.

NOTE: `ETH_URL` used to default to "ws://localhost:8546" and `ETH_CHAIN_ID` used to default to 1. These defaults have now been removed. The env vars are no longer required, since node configuration is now done via CLI/API/GUI and stored in the database.

### Removed

- `belt/` and `evm-test-helpers/` removed from the codebase.

#### Deprecated env vars

`LAYER_2_TYPE` - Use `CHAIN_TYPE` instead.

#### Removed env vars

`FEATURE_CRON_V2`, `FEATURE_FLUX_MONITOR_V2`, `FEATURE_WEBHOOK_V2` - all V2 job types are now enabled by default.

### Fixed

- Fixed a regression whereby the BlockHistoryEstimator would use a bumped value on old gas price even if the new current price was larger than the bumped value.
- Fixed a bug where creating lots of jobs very quickly in parallel would cause the node to hang
- Propagating `evmChainID` parameter in job specs supporting this parameter.

Fixed `LOG_LEVEL` behavior in respect to the corresponding UI setting: Operator can override `LOG_LEVEL` until the node is restarted.

### Changed

- The default `GAS_ESTIMATOR_MODE` for Optimism chains has been changed to `Optimism2`.
- Default minimum payment on mainnet has been reduced from 1 LINK to 0.1 LINK.
- Logging timestamp output has been changed from unix to ISO8601 to aid in readability. To keep the old unix format, you may set `LOG_UNIX_TS=true`
- Added WebAuthn support for the Operator UI and corresponding support in the Go backend

#### Log to Disk

This feature has been disabled by default, turn on with LOG_TO_DISK. For most production uses this is not desirable.

## [1.0.1] - 2021-11-23

### Added

- Improved error reporting
- Panic and recovery improvements

### Fixed

- Resolved config conversion errors for ETH_FINALITY_DEPTH, ETH_HEAD_TRACKER_HISTORY, and ETH_GAS_LIMIT_MULTIPLIER
- Proper handling for "nonce too low" errors on Avalanche

## [1.0.0] - 2021-10-19

### Added

- `chainlink node db status` will now display a table of applied and pending migrations.
- Add support for OKEx/ExChain.

### Changed

**Legacy job pipeline (JSON specs) are no longer supported**

This version will refuse to migrate the database if job specs are still present. You must manually delete or migrate all V1 job specs before upgrading.

For more information on migrating, see [the docs](https://docs.chain.link/chainlink-nodes/).

This release will DROP legacy job tables so please take a backup before upgrading.

#### KeyStore changes

- We no longer support "soft deleting", or archiving keys. From now on, keys can only be hard-deleted.
- Eth keys can no longer be imported directly to the database. If you with to import an eth key, you _must_ start the node first and import through the remote client.

#### New env vars

`LAYER_2_TYPE` - For layer 2 chains only. Configure the type of chain, either `Arbitrum` or `Optimism`.

#### Misc

- Head sampling can now be optionally disabled by setting `ETH_HEAD_TRACKER_SAMPLING_INTERVAL = "0s"` - this will result in every new head being delivered to running jobs,
  regardless of the head frequency from the chain.
- When creating new FluxMonitor jobs, the validation logic now checks that only one of: drumbeat ticker or idle timer is enabled.
- Added a new Prometheus metric: `uptime_seconds` which measures the number of seconds the node has been running. It can be helpful in detecting potential crashes.

### Fixed

Fixed a regression whereby the BlockHistoryEstimator would use a bumped value on old gas price even if the new current price was larger than the bumped value.

## [0.10.15] - 2021-10-14

**It is highly recommended upgrading to this version before upgrading to any newer versions to avoid any complications.**

### Fixed

- Prevent release from clobbering databases that have previously been upgraded

## [0.10.14] - 2021-09-06

### Added

- FMv2 spec now contains DrumbeatRandomDelay parameter that can be used to introduce variation between round of submits of different oracles, if drumbeat ticker is enabled.

- OCR Hibernation

#### Requesters/MinContractPaymentLinkJuels

V2 direct request specs now support two additional keys:

- "requesters" key which allows whitelisting requesters
- "minContractPaymentLinkJuels" key which allows to specify a job-specific minimum contract payment.

For example:

```toml
type                        = "directrequest"
schemaVersion               = 1
requesters                  = ["0xaaaa1F8ee20f5565510B84f9353F1E333E753B7a", "0xbbbb70F0e81C6F3430dfdC9fa02fB22BdD818C4e"] # optional
minContractPaymentLinkJuels = "100000000000000" # optional
name                        = "example eth request event spec with requesters"
contractAddress             = "..."
externalJobID               = "..."
observationSource           = """
...
"""
```

## [0.10.13] - 2021-08-25

### Fixed

- Resolved exiting Hibernation bug on FMv2

## [0.10.12] - 2021-08-16

### Fixed

- Resolved FMv2 stalling in Hibernation mode
- Resolved rare issue when the Gas Estimator fails on start
- Resolved the handling of nil values for gas price

## [0.10.11] - 2021-08-09

A new configuration variable, `BLOCK_BACKFILL_SKIP`, can be optionally set to "true" in order to strongly limit the depth of the log backfill.
This is useful if the node has been offline for a longer time and after startup should not be concerned with older events from the chain.

Three new configuration variables are added for the new telemetry ingress service support. `TELEMETRY_INGRESS_URL` sets the URL to connect to for telemetry ingress, `TELEMETRY_INGRESS_SERVER_PUB_KEY` sets the public key of the telemetry ingress server, and `TELEMETRY_INGRESS_LOGGING` toggles verbose logging of the raw telemetry messages being sent.

- Fixes the logging configuration form not displaying the current values
- Updates the design of the configuration cards to be easier on the eyes
- View Coordinator Service Authentication keys in the Operator UI. This is hidden
  behind a feature flag until usage is enabled.
- Adds support for the new telemetry ingress service.

### Changed

**The legacy job pipeline (JSON specs) has been officially deprecated and support for these jobs will be dropped in an upcoming release.**

Any node operators still running jobs with JSON specs should migrate their jobs to TOML format instead.

The format for V2 Webhook job specs has changed. They now allow specifying 0 or more external initiators. Example below:

```toml
type            = "webhook"
schemaVersion   = 1
externalInitiators = [
    { name = "foo-ei", spec = '{"foo": 42}' },
    { name = "bar-ei", spec = '{"bar": 42}' }
]
observationSource   = """
ds          [type=http method=GET url="https://chain.link/ETH-USD"];
ds_parse    [type=jsonparse path="data,price"];
ds_multiply [type=multiply times=100];
ds -> ds_parse -> ds_multiply;
"""
```

These external initiators will be notified with the given spec after the job is created, and also at deletion time.

Only the External Initiators listed in the toml spec may trigger a run for that job. Logged-in users can always trigger a run for any job.

#### Migrating Jobs

- OCR
  All OCR jobs are already using v2 pipeline by default - no need to do anything here.

- Flux Monitor v1
  We have created a tool to help you automigrate flux monitor specs in JSON format to the new TOML format. You can migrate a job like this:

```
chainlink jobs migrate <job id>
```

This can be automated by using the API like so:

```
POST http://yournode.example/v2/migrate/<job id>
```

- VRF v1
  Automigration is not supported for VRF jobs. They must be manually converted into v2 format.

- Ethlog/Runlog/Cron/web
  All other job types must also be manually converted into v2 format.

#### Technical details

Why are we doing this?

To give some background, the legacy job pipeline has been around since before Chainlink went to mainnet and is getting quite long in the tooth. The code is brittle and difficult to understand and maintain. For a while now we have been developing a v2 job pipeline in parallel which uses the TOML format. The new job pipeline is simpler, more performant and more powerful. Every job that can be represented in the legacy pipeline should be able to be represented in the v2 pipeline - if it can't be, that's a bug, so please let us know ASAP.

The v2 pipeline has now been extensively tested in production and proved itself reliable. So, we made the decision to drop V1 support entirely in favour of focusing developer effort on new features like native multichain support, EIP1559-compatible fees, further gas saving measures and support for more blockchains. By dropping support for the old pipeline, we can deliver these features faster and better support our community.

#### KeyStore changes

- Key export files are changing format and will not be compatible between versions. Ex, a key exported in 0.10.12, will not be importable by a node running 1.0.0, and vice-versa.
- We no longer support "soft deleting", or archiving keys. From now on, keys can only be hard-deleted.
- Eth keys can no longer be imported directly to the database. If you with to import an eth key, you _must_ start the node first and import through the remote client.

## [0.10.10] - 2021-07-19

### Changed

This update will truncate `pipeline_runs`, `pipeline_task_runs`, `flux_monitor_round_stats_v2` DB tables as a part of the migration.

#### Gas Estimation

Gas estimation has been revamped and full support for Optimism has been added.

The following env vars have been deprecated, and will be removed in a future release:

```
GAS_UPDATER_ENABLED
GAS_UPDATER_BATCH_SIZE
GAS_UPDATER_BLOCK_DELAY
GAS_UPDATER_BLOCK_HISTORY_SIZE
GAS_UPDATER_TRANSACTION_PERCENTILE
```

If you are using any of the env vars above, please switch to using the following instead:

```
GAS_ESTIMATOR_MODE
BLOCK_HISTORY_ESTIMATOR_BATCH_SIZE
BLOCK_HISTORY_ESTIMATOR_BLOCK_DELAY
BLOCK_HISTORY_ESTIMATOR_BLOCK_HISTORY_SIZE
BLOCK_HISTORY_ESTIMATOR_TRANSACTION_PERCENTILE
```

Valid values for `GAS_ESTIMATOR_MODE` are as follows:

`GAS_ESTIMATOR_MODE=BlockHistory` (equivalent to `GAS_UPDATER_ENABLED=true`)
`GAS_ESTIMATOR_MODE=FixedPrice` (equivalent to `GAS_UPDATER_ENABLED=false`)
`GAS_ESTIMATOR_MODE=Optimism` (new)

New gas estimator modes may be added in the future.

In addition, a minor annoyance has been fixed whereby previously if you enabled the gas updater, it would overwrite the locally stored value for gas price and continue to use this even if it was disabled after a reboot. This will no longer happen: BlockHistory mode will not clobber the locally stored value for fixed gas price, which can still be adjusted via remote API call or using `chainlink config setgasprice XXX`. In order to use this manually fixed gas price, you must enable FixedPrice estimator mode.

### Added

Added support for latest version of libocr with the V2 networking stack. New env vars to configure this are:

```
P2P_NETWORKING_STACK
P2PV2_ANNOUNCE_ADDRESSES
P2PV2_BOOTSTRAPPERS
P2PV2_DELTA_DIAL
P2PV2_DELTA_RECONCILE
P2PV2_LISTEN_ADDRESSES
```

All of these are currently optional, by default OCR will continue to use the existing V1 stack. The new env vars will be used internally for OCR testing.

### Fixed

- Fix inability to create jobs with a cron schedule.

## [0.10.9] - 2021-07-05

### Changed

#### Transaction Strategies

FMv2, Keeper and OCR jobs now use a new strategy for sending transactions. By default, if multiple transactions are queued up, only the latest one will be sent. This should greatly reduce the number of stale rounds and reverted transactions, and help node operators to save significant gas especially during times of high congestion or when catching up on a deep backlog.

Defaults should work well, but it can be controlled if necessary using the following new env vars:

`FM_DEFAULT_TRANSACTION_QUEUE_DEPTH`
`KEEPER_DEFAULT_TRANSACTION_QUEUE_DEPTH`
`OCR_DEFAULT_TRANSACTION_QUEUE_DEPTH`

Setting to 0 will disable (the old behaviour). Setting to 1 (the default) will keep only the latest transaction queued up at any given time. Setting to 2, 3 etc. will allow this many transactions to be queued before starting to drop older items.

Note that it has no effect on FMv1 jobs. Node operators will need to upgrade to FMv2 to take advantage of this feature.

## [0.10.8] - 2021-06-21

### Fixed

- The HTTP adapter would remove a trailing slash on a subdirectory when specifying an extended path, so for instance `http://example.com/subdir/` with a param of `?query=` extended path would produce the URL `http://example.com/subdir?query=`, but should now produce: `http://example.com/subdir/?query=`.

- Matic autoconfig is now enabled for mainnet. Matic nops should remove any custom tweaks they have been running with. In addition, we have better default configs for Optimism, Arbitrum and RSK.

- It is no longer required to set `DEFAULT_HTTP_ALLOW_UNRESTRICTED_NETWORK_ACCESS=true` to enable local fetches on bridge or http tasks. If the URL for the http task is specified as a variable, then set the AllowUnrestrictedNetworkAccess option for this task. Please remove this if you had it set and no longer need it, since it introduces a slight security risk.

- Chainlink can now run with ETH_DISABLED=true without spewing errors everywhere

- Removed prometheus metrics that were no longer valid after recent changes to head tracking:
  `head_tracker_heads_in_queue`, `head_tracker_callback_execution_duration`,
  `head_tracker_callback_execution_duration_hist`, `head_tracker_num_heads_dropped`

### Added

- MINIMUM_CONTRACT_PAYMENT_LINK_JUELS replaces MINIMUM_CONTRACT_PAYMENT, which will be deprecated in a future release.

- INSECURE_SKIP_VERIFY configuration variable disables verification of the Chainlink SSL certificates when using the CLI.

- JSON parse tasks (v2) now permit an empty `path` parameter.

- Eth->eth transfer gas limit is no longer hardcoded at 21000 and can now be adjusted using `ETH_GAS_LIMIT_TRANSFER`

- HTTP and Bridge tasks (v2 pipeline) now log the request parameters (including the body) upon making the request when `LOG_LEVEL=debug`.

- Webhook v2 jobs now support two new parameters, `externalInitiatorName` and `externalInitiatorSpec`. The v2 version of the following v1 spec:

  ```
  {
    "initiators": [
      {
        "type": "external",
        "params": {
          "name": "substrate",
          "body": {
            "endpoint": "substrate",
            "feed_id": 0,
            "account_id": "0x7c522c8273973e7bcf4a5dbfcc745dba4a3ab08c1e410167d7b1bdf9cb924f6c",
            "fluxmonitor": {
              "requestData": {
                "data": { "from": "DOT", "to": "USD" }
              },
              "feeds": [{ "url": "http://adapter1:8080" }],
              "threshold": 0.5,
              "absoluteThreshold": 0,
              "precision": 8,
              "pollTimer": { "period": "30s" },
              "idleTimer": { "duration": "1m" }
            }
          }
        }
      }
    ],
    "tasks": [
      {
        "type": "substrate-adapter1",
        "params": { "multiply": 1e8 }
      }
    ]
  }
  ```

  is:

  ```
  type            = "webhook"
  schemaVersion   = 1
  jobID           = "0EEC7E1D-D0D2-475C-A1A8-72DFB6633F46"
  externalInitiatorName = "substrate"
  externalInitiatorSpec = """
      {
        "endpoint": "substrate",
        "feed_id": 0,
        "account_id": "0x7c522c8273973e7bcf4a5dbfcc745dba4a3ab08c1e410167d7b1bdf9cb924f6c",
        "fluxmonitor": {
          "requestData": {
            "data": { "from": "DOT", "to": "USD" }
          },
          "feeds": [{ "url": "http://adapter1:8080" }],
          "threshold": 0.5,
          "absoluteThreshold": 0,
          "precision": 8,
          "pollTimer": { "period": "30s" },
          "idleTimer": { "duration": "1m" }
        }
      }
  """
  observationSource   = """
      submit [type=bridge name="substrate-adapter1" requestData=<{ "multiply": 1e8 }>]
  """
  ```

- Task definitions in v2 jobs (those with TOML specs) now support quoting strings with angle brackets (which DOT already permitted). This is particularly useful when defining JSON blobs to post to external adapters. For example:

  ```
  my_bridge [type=bridge name="my_bridge" requestData="{\\"hi\\": \\"hello\\"}"]
  ```

  ... can now be written as:

  ```
  my_bridge [type=bridge name="my_bridge" requestData=<{"hi": "hello"}>]
  ```

  Multiline strings are supported with this syntax as well:

  ```
  my_bridge [type=bridge
             name="my_bridge"
             requestData=<{
                 "hi": "hello",
                 "foo": "bar"
             }>]
  ```

- v2 jobs (those with TOML specs) now support variable interpolation in pipeline definitions. For example:

  ```
  fetch1    [type=bridge name="fetch"]
  parse1    [type=jsonparse path="foo,bar"]
  fetch2    [type=bridge name="fetch"]
  parse2    [type=jsonparse path="foo,bar"]
  medianize [type=median]
  submit    [type=bridge name="submit"
             requestData=<{
                            "result": $(medianize),
                            "fetchedData": [ $(parse1), $(parse2) ]
                          }>]

  fetch1 -> parse1 -> medianize
  fetch2 -> parse2 -> medianize
  medianize -> submit
  ```

  This syntax is supported by the following tasks/parameters:

  - `bridge`
    - `requestData`
  - `http`
    - `requestData`
  - `jsonparse`
    - `data` (falls back to the first input if unspecified)
  - `median`
    - `values` (falls back to the array of inputs if unspecified)
  - `multiply`
    - `input` (falls back to the first input if unspecified)
    - `times`

- Add `ETH_MAX_IN_FLIGHT_TRANSACTIONS` configuration option. This defaults to 16 and controls how many unconfirmed transactions may be in-flight at any given moment. This is set conservatively by default, node operators running many jobs on high throughput chains will probably need to increase this above the default to avoid lagging behind. However, before increasing this value, you MUST first ensure your ethereum node is configured not to ever evict local transactions that exceed this number otherwise your node may get permanently stuck. Set to 0 to disable the limit entirely (the old behaviour). Disabling this setting is not recommended.

Relevant settings for geth (and forks e.g. BSC)

```toml
[Eth.TxPool]
Locals = ["0xYourNodeAddress1", "0xYourNodeAddress2"]  # Add your node addresses here
NoLocals = false # Disabled by default but might as well make sure
Journal = "transactions.rlp" # Make sure you set a journal file
Rejournal = 3600000000000 # Default 1h, it might make sense to reduce this to e.g. 5m
PriceBump = 10 # Must be set less than or equal to chainlink's ETH_GAS_BUMP_PERCENT
AccountSlots = 16 # Highly recommended to increase this, must be greater than or equal to chainlink's ETH_MAX_IN_FLIGHT_TRANSACTIONS setting
GlobalSlots = 4096 # Increase this as necessary
AccountQueue = 64 # Increase this as necessary
GlobalQueue = 1024 # Increase this as necessary
Lifetime = 10800000000000 # Default 3h, this is probably ok, you might even consider reducing it

```

Relevant settings for parity/openethereum (and forks e.g. xDai)

NOTE: There is a bug in parity (and xDai) where occasionally local transactions are inexplicably culled. See: https://github.com/openethereum/parity-ethereum/issues/10228

Adjusting the settings below might help.

```toml
tx_queue_locals = ["0xYourNodeAddress1", "0xYourNodeAddress2"] # Add your node addresses here
tx_queue_size = 8192 # Increase this as necessary
tx_queue_per_sender = 16 # Highly recommended to increase this, must be greater than or equal to chainlink's ETH_MAX_IN_FLIGHT_TRANSACTIONS setting
tx_queue_mem_limit = 4 # In MB. Highly recommended to increase this or set to 0
tx_queue_no_early_reject = true # Recommended to set this
tx_queue_no_unfamiliar_locals = false # This is disabled by default but might as well make sure
```

- Keeper jobs now support prometheus metrics, they are considered a pipeline with a single `keeper` task type. Example:

```
pipeline_run_errors{job_id="1",job_name="example keeper spec"} 1
pipeline_run_total_time_to_completion{job_id="1",job_name="example keeper spec"} 8.470456e+06
pipeline_task_execution_time{job_id="1",job_name="example keeper spec",task_type="keeper"} 8.470456e+06
pipeline_tasks_total_finished{job_id="1",job_name="example keeper spec",status="completed",task_type="keeper"} 1
```

### Changed

- The v2 (TOML) `bridge` task's `includeInputAtKey` parameter is being deprecated in favor of variable interpolation. Please migrate your jobs to the new syntax as soon as possible.

- Chainlink no longer writes/reads eth key files to disk

- Add sensible default configuration settings for Fantom

- Rename `ETH_MAX_UNCONFIRMED_TRANSACTIONS` to `ETH_MAX_QUEUED_TRANSACTIONS`. It still performs the same function but the name was misleading and would have caused confusion with the new `ETH_MAX_IN_FLIGHT_TRANSACTIONS`.

- The VRF keys are now managed remotely through the node only. Example commands:

```
// Starting a node with a vrf key
chainlink node start -p path/to/passwordfile -vp path/to/vrfpasswordfile

// Remotely managing the vrf keys
chainlink keys vrf create // Creates a key with path/to/vrfpasswordfile
chainlink keys vrf list // Lists all keys on the node
chainlink keys vrf delete // Lists all keys on the node

// Archives (soft deletes) vrf key with compressed pub key 0x788..
chainlink keys vrf delete 0x78845e23b6b22c47e4c81426fdf6fc4087c4c6a6443eba90eb92cf4d11c32d3e00

// Hard deletes vrf key with compressed pub key 0x788..
chainlink keys vrf delete 0x78845e23b6b22c47e4c81426fdf6fc4087c4c6a6443eba90eb92cf4d11c32d3e00 --hard

// Exports 0x788.. key to file 0x788_exported_key on disk encrypted with path/to/vrfpasswordfile
// Note you can re-encrypt it with a different password if you like when exporting.
chainlink keys vrf export 0x78845e23b6b22c47e4c81426fdf6fc4087c4c6a6443eba90eb92cf4d11c32d3e00 -p path/to/vrfpasswordfile -o 0x788_exported_key

// Import key material in 0x788_exported_key using path/to/vrfpasswordfile to decrypt.
// Will be re-encrypted with the nodes vrf password file i.e. "-vp"
chainlink keys vrf import -p path/to/vrfpasswordfile 0x788_exported_key
```

## [0.10.7] - 2021-05-24

- If a CLI command is issued after the session has expired, and an api credentials file is found, auto login should now work.

- GasUpdater now works on RSK and xDai

- Offchain reporting jobs that have had a latest round requested can now be deleted from the UI without error

### Added

- Add `ETH_GAS_LIMIT_MULTIPLIER` configuration option, the gas limit is multiplied by this value before transmission. So a value of 1.1 will add 10% to the on chain gas limit when a transaction is submitted.

- Add `ETH_MIN_GAS_PRICE_WEI` configuration option. This defaults to 1Gwei on mainnet. Chainlink will never send a transaction at a price lower than this value.

- Add `chainlink node db migrate` for running database migrations. It's
  recommended to use this and set `MIGRATE_DATABASE=false` if you want to run
  the migrations separately outside of application startup.

### Changed

- Chainlink now automatically cleans up old eth_txes to reduce database size. By default, any eth_txes older than a week are pruned on a regular basis. It is recommended to use the default value, however the default can be overridden by setting the `ETH_TX_REAPER_THRESHOLD` env var e.g. `ETH_TX_REAPER_THRESHOLD=24h`. Reaper can be disabled entirely by setting `ETH_TX_REAPER_THRESHOLD=0`. The reaper will run on startup and again every hour (interval is configurable using `ETH_TX_REAPER_INTERVAL`).

- Heads corresponding to new blocks are now delivered in a sampled way, which is to improve
  node performance on fast chains. The frequency is by default 1 second, and can be changed
  by setting `ETH_HEAD_TRACKER_SAMPLING_INTERVAL` env var e.g. `ETH_HEAD_TRACKER_SAMPLING_INTERVAL=5s`.

- Database backups: default directory is now a subdirectory 'backup' of chainlink root dir, and can be changed
  to any chosen directory by setting a new configuration value: `DATABASE_BACKUP_DIR`

## [0.10.6] - 2021-05-10

### Added

- Add `MockOracle.sol` for testing contracts

- Web job types can now be created from the operator UI as a new job.

- See example web job spec below:

```
type            = "webhook"
schemaVersion   = 1
jobID           = "0EEC7E1D-D0D2-476C-A1A8-72DFB6633F46"
observationSource = """
ds          [type=http method=GET url="http://example.com"];
ds_parse    [type=jsonparse path="data"];
ds -> ds_parse;
"""
```

- New CLI command to convert v1 flux monitor jobs (JSON) to
  v2 flux monitor jobs (TOML). Running it will archive the v1
  job and create a new v2 job. Example:

```
// Get v1 job ID:
chainlink job_specs list
// Migrate it to v2:
chainlink jobs migrate fe279ed9c36f4eef9dc1bdb7bef21264

// To undo the migration:
1. Archive the v2 job in the UI
2. Unarchive the v1 job manually in the db:
update job_specs set deleted_at = null where id = 'fe279ed9-c36f-4eef-9dc1-bdb7bef21264'
update initiators set deleted_at = null where job_spec_id = 'fe279ed9-c36f-4eef-9dc1-bdb7bef21264'
```

- Improved support for Optimism chain. Added a new boolean `OPTIMISM_GAS_FEES` configuration variable which makes a call to estimate gas before all transactions, suitable for use with Optimism's L2 chain. When this option is used `ETH_GAS_LIMIT_DEFAULT` is ignored.

- Chainlink now supports routing certain calls to the eth node over HTTP instead of websocket, when available. This has a number of advantages - HTTP is more robust and simpler than websockets, reducing complexity and allowing us to make large queries without running the risk of hitting websocket send limits. The HTTP url should point to the same node as the ETH_URL and can be specified with an env var like so: `ETH_HTTP_URL=https://my.ethereumnode.example/endpoint`.

Adding an HTTP endpoint is particularly recommended for BSC, which is hitting websocket limitations on certain queries due to its large block size.

- Support for legacy pipeline (V1 job specs) can now be turned off by setting `ENABLE_LEGACY_JOB_PIPELINE=false`. This can yield marginal performance improvements if you don't need to support the legacy JSON job spec format.

## [0.10.5] - 2021-04-26

### Added

- Add `MockOracle.sol` for testing contracts
- Cron jobs can now be created for the v2 job pipeline:

```
type            = "cron"
schemaVersion   = 1
schedule        = "*/10 * * * *"
observationSource   = """
ds          [type=http method=GET url="http://example.com"];
ds_parse    [type=jsonparse path="data"];
ds -> ds_parse;
"""
```

### Changed

- Default for `JOB_PIPELINE_REAPER_THRESHOLD` has been reduced from 1 week to 1 day to save database space. This variable controls how long past job run history for OCR is kept. To keep the old behaviour, you can set `JOB_PIPELINE_REAPER_THRESHOLD=168h`
- Removed support for the env var `JOB_PIPELINE_PARALLELISM`.
- OCR jobs no longer show `TaskRuns` in success cases. This reduces
  DB load and significantly improves the performance of archiving OCR jobs.
- Archiving OCR jobs should be 5-10x faster.

### Fixed

- Added `GAS_UPDATER_BATCH_SIZE` option to workaround `websocket: read limit exceeded` issues on BSC

- Basic support for Optimism chain: node no longer gets stuck with 'nonce too low' error if connection is lost

## [0.10.4] - 2021-04-05

### Added

- VRF Jobs now support an optional `coordinatorAddress` field that, when present, will tell the node to check the fulfillment status of any VRF request before attempting the fulfillment transaction. This will assist in the effort to run multiple nodes with one VRF key.

- Experimental: Add `DATABASE_BACKUP_MODE`, `DATABASE_BACKUP_FREQUENCY` and `DATABASE_BACKUP_URL` configuration variables

  - It's now possible to configure database backups: on node start and separately, to be run at given frequency. `DATABASE_BACKUP_MODE` enables the initial backup on node start (with one of the values: `none`, `lite`, `full` where `lite` excludes
    potentially large tables related to job runs, among others). Additionally, if `DATABASE_BACKUP_FREQUENCY` variable is set to a duration of
    at least '1m', it enables periodic backups.
  - `DATABASE_BACKUP_URL` can be optionally set to point to e.g. a database replica, in order to avoid excessive load on the main one. Example settings:
    1. `DATABASE_BACKUP_MODE="full"` and `DATABASE_BACKUP_FREQUENCY` not set, will run a full back only at the start of the node.
    2. `DATABASE_BACKUP_MODE="lite"` and `DATABASE_BACKUP_FREQUENCY="1h"` will lead to a partial backup on node start and then again a partial backup every one hour.

- Added periodic resending of eth transactions. This means that we no longer rely exclusively on gas bumping to resend unconfirmed transactions that got "lost" for whatever reason. This has two advantages:

  1. Chainlink no longer relies on gas bumping settings to ensure our transactions always end up in the mempool
  2. Chainlink will continue to resend existing transactions even in the event that heads are delayed. This is especially useful on chains like Arbitrum which have very long wait times between heads.

  - Periodic resending can be controlled using the `ETH_TX_RESEND_AFTER_THRESHOLD` env var (default 30s). Unconfirmed transactions will be resent periodically at this interval. It is recommended to leave this at the default setting, but it can be set to any [valid duration](https://golang.org/pkg/time/#ParseDuration) or to 0 to disable periodic resending.

- Logging can now be configured in the Operator UI.

- Tuned defaults for certain Eth-compatible chains

- Chainlink node now uses different sets of default values depending on the given Chain ID. Tuned configs are built-in for the following chains:

  - Ethereum Mainnet and test chains
  - Polygon (Matic)
  - BSC
  - HECO

- If you have manually set ENV vars specific to these chains, you may want to remove those and allow the node to use its configured defaults instead.

- New prometheus metric "tx_manager_num_tx_reverted" which counts the number of reverted transactions on chain.

### Fixed

- Under certain circumstances a poorly configured Explorer could delay Chainlink node startup by up to 45 seconds.

- Chainlink node now automatically sets the correct nonce on startup if you are restoring from a previous backup (manual setnextnonce is no longer necessary).

- Flux monitor jobs should now work correctly with [outlier-detection](https://github.com/smartcontractkit/external-adapters-js/tree/develop/composite/outlier-detection) and [market-closure](https://github.com/smartcontractkit/external-adapters-js/tree/develop/composite/market-closure) external adapters.

- Performance improvements to OCR job adds. Removed the pipeline_task_specs table
  and added a new column `dot_id` to the pipeline_task_runs table which links a pipeline_task_run
  to a dotID in the pipeline_spec.dot_dag_source.

- Fixed bug where node will occasionally submit an invalid OCR transmission which reverts with "address not authorized to sign".

- Fixed bug where a node will sometimes double submit on runlog jobs causing reverted transactions on-chain

## [0.10.3] - 2021-03-22

### Added

- Add `STATS_PUSHER_LOGGING` to toggle stats pusher raw message logging (DEBUG
  level).

- Add `ADMIN_CREDENTIALS_FILE` configuration variable

This variable defaults to `$ROOT/apicredentials` and when defined / the
file exists, any command using the CLI that requires authentication will use it
to automatically log in.

- Add `ETH_MAX_UNCONFIRMED_TRANSACTIONS` configuration variable

Chainlink node now has a maximum number of unconfirmed transactions that
may be in flight at any one time (per key).

If this limit is reached, further attempts to send transactions will fail
and the relevant job will be marked as failed.

Jobs will continue to fail until at least one transaction is confirmed
and the queue size is reduced. This is introduced as a sanity limit to
prevent unbounded sending of transactions e.g. in the case that the eth
node is failing to broadcast to the network.

The default is set to 500 which considered high enough that it should
never be reached under normal operation. This limit can be changed
by setting the `ETH_MAX_UNCONFIRMED_TRANSACTIONS` environment variable.

- Support requestNewRound in libocr

requestNewRound enables dedicated requesters to request a fresh report to
be sent to the contract right away regardless of heartbeat or deviation.

- New prometheus metric:

```
Name: "head_tracker_eth_connection_errors",
Help: "The total number of eth node connection errors",
```

- Gas bumping can now be disabled by setting `ETH_GAS_BUMP_THRESHOLD=0`

- Support for arbitrum

### Fixed

- Improved handling of the case where we exceed the configured TX fee cap in geth.

Node will now fatally error jobs if the total transaction costs exceeds the
configured cap (default 1 Eth). Also, it will no longer continue to bump gas on
transactions that started hitting this limit and instead continue to resubmit
at the highest price that worked.

Node operators should check their geth nodes and remove this cap if configured,
you can do this by running your geth node with `--rpc.gascap=0
--rpc.txfeecap=0` or setting these values in your config toml.

- Make head backfill asynchronous. This should eliminate some harmless but
  annoying errors related to backfilling heads, logged on startup and
  occasionally during normal operation on fast chains like Kovan.

- Improvements to the GasUpdater

Various efficiency and correctness improvements have been made to the
GasUpdater. It places less load on the ethereum node and now features re-org
detection.

Most notably, GasUpdater no longer takes a 24 block delay to "warm up" on
application start and instead loads all relevant block history immediately.
This means that the application gas price will always be updated correctly
after reboot before the first transaction is ever sent, eliminating the previous
scenario where the node could send underpriced or overpriced transactions for a
period after a reboot, until the gas updater caught up.

### Changed

- Bump `ORM_MAX_OPEN_CONNS` default from 10 to 20
- Bump `ORM_MAX_IDLE_CONNS` default from 5 to 10

Each Chainlink node will now use a maximum of 23 database connections (up from previous max of 13). Make sure your postgres database is tuned accordingly, especially if you are running multiple Chainlink nodes on a single database. If you find yourself hitting connection limits, you can consider reducing `ORM_MAX_OPEN_CONNS` but this may result in degraded performance.

- The global env var `JOB_PIPELINE_MAX_TASK_DURATION` is no longer supported
  for OCR jobs.

## [0.10.2] - 2021-02-26

### Fixed

- Add contexts so that database queries timeout when necessary.
- Use manual updates instead of gorm update associations.

## [0.10.1] - 2021-02-25

### Fixed

- Prevent autosaving Task Spec on when Task Runs are saved to lower database load.

## [0.10.0] - 2021-02-22

### Fixed

- Fix a case where archiving jobs could try to delete it from the external initiator even if the job was not an EI job.
- Improved performance of the transaction manager by fetching receipts in
  batches. This should help prevent the node from getting stuck when processing
  large numbers of OCR jobs.
- Fixed a fluxmonitor job bug where submitting a value outside the acceptable range would stall the job
  permanently. Now a job spec error will be thrown if the polled answer is outside the
  acceptable range and no ethtx will be submitted. As additional protection, we also now
  check the receipts of the ethtx's and if they were reverted, we mark the ethtx task as failed.

### Breaking

- Squashed migrations into a single 1_initial migration. If you were running a version
  older than 0.9.10, you need to upgrade to 0.9.10 first before upgrading to the next
  version so that the migrations are run.

### Added

- A new Operator UI feature that visualize JSON and TOML job spec tasks on a 'New Job' page.

## [0.9.10] - 2021-01-30

### Fixed

- Fixed a UI bug with fluxmonitor jobs where initiator params were bunched up.
- Improved performance of OCR jobs to reduce database load. OCR jobs now run with unlimited parallelism and are not affected by `JOB_PIPELINE_PARALLELISM`.

### Added

- A new env var `JOB_PIPELINE_MAX_RUN_DURATION` has been added which controls maximum duration of the total run.

## [0.9.9] - 2021-01-18

### Added

- New CLI commands for key management:
  - `chainlink keys eth import`
  - `chainlink keys eth export`
  - `chainlink keys eth delete`
- All keys other than VRF keys now share the same password. If you have OCR, P2P, and ETH keys encrypted with different passwords, re-insert them into your DB encrypted with the same password prior to upgrading.

### Fixed

- Fixed reading of function selector values in DB.
- Support for bignums encoded in CBOR
- Silence spurious `Job spawner ORM attempted to claim locally-claimed job` warnings
- OCR now drops transmissions instead of queueing them if the node is out of Ether
- Fixed a long-standing issue where standby nodes would hold transactions open forever while waiting for a lock. This was preventing postgres from running necessary cleanup operations, resulting in bad database performance. Any node operators running standby failover chainlink nodes should see major database performance improvements with this release and may be able to reduce the size of their database instances.
- Fixed an issue where expired session tokens in operator UI would cause a large number of requests to be sent to the node, resulting in a temporary rate-limit and 429 errors.
- Fixed issue whereby http client could leave too many open file descriptors

### Changed

- Key-related API endpoints have changed. All key-related commands are now namespaced under `/v2/keys/...`, and are standardized across key types.
- All key deletion commands now perform a soft-delete (i.e. archive) by default. A special CLI flag or query string parameter must be provided to hard-delete a key.
- Node now supports multiple OCR jobs sharing the same peer ID. If you have more than one key in your database, you must now specify `P2P_PEER_ID` to indicate which key to use.
- `DATABASE_TIMEOUT` is now set to 0 by default, so that nodes will wait forever for a lock. If you already have `DATABASE_TIMEOUT=0` set explicitly in your env (most node operators) then you don't need to do anything. If you didn't have it set, and you want to keep the old default behaviour where a node exits shortly if it can't get a lock, you can manually set `DATABASE_TIMEOUT=500ms` in your env.
- OCR bootstrap node no longer sends telemetry to the endpoint specified in the OCR job spec under `MonitoringEndpoint`.

## [0.9.8] - 2020-12-17

### Fixed

- An issue where the node would emit warnings on startup for fluxmonitor contracts

## [0.9.7] - 2020-12-14

### Added

- OCR bootstrap node now sends telemetry to the endpoint specified in the OCR job spec under `MonitoringEndpoint`.
- Adds "Account addresses" table to the `/keys` page.

### Changed

- Old jobs now allow duplicate job names. Also, if the name field is empty we no longer generate a name.
- Removes broken `ACCOUNT_ADDRESS` field from `/config` page.

### Fixed

- Brings `/runs` tab back to the operator UI.
- Signs out a user from operator UI on authentication error.
- OCR jobs no longer require defining v1 bootstrap peers unless `P2P_NETWORKING_STACK=V1`

#### BREAKING CHANGES

- Commands for creating/managing legacy jobs and OCR jobs have changed, to reduce confusion and accommodate additional types of jobs using the new pipeline.
- If `P2P_NETWORKING_STACK=V1V2`, then `P2PV2_BOOTSTRAPPERS` must also be set

#### V1 jobs

`jobs archive` => `job_specs archive`
`jobs create` => `job_specs create`
`jobs list` => `job_specs list`
`jobs show` => `job_specs show`

#### V2 jobs (currently only applies to OCR)

`jobs createocr` => `jobs create`
`jobs deletev2` => `jobs delete`
`jobs run` => `jobs run`

## [0.9.6] - 2020-11-23

- OCR pipeline specs can now be configured on a per-task basis to allow unrestricted network access for http tasks. Example like so:

```
ds1          [type=http method=GET url="http://example.com" allowunrestrictednetworkaccess="true"];
ds1_parse    [type=jsonparse path="USD" lax="true"];
ds1_multiply [type=multiply times=100];
ds1 -> ds1_parse -> ds1_multiply;
```

- New prometheus metrics as follows:

```
Name: "pipeline_run_errors",
Help: "Number of errors for each pipeline spec",

Name: "pipeline_run_total_time_to_completion",
Help: "How long each pipeline run took to finish (from the moment it was created)",

Name: "pipeline_tasks_total_finished",
Help: "The total number of pipline tasks which have finished",

Name: "pipeline_task_execution_time",
Help: "How long each pipeline task took to execute",

Name: "pipeline_task_http_fetch_time",
Help: "Time taken to fully execute the HTTP request",

Name: "pipeline_task_http_response_body_size",
Help: "Size (in bytes) of the HTTP response body",

Name: "pipeline_runs_queued",
Help: "The total number of pipline runs that are awaiting execution",

Name: "pipeline_task_runs_queued",
Help: "The total number of pipline task runs that are awaiting execution",
```

### Changed

Numerous key-related UX improvements:

- All key-related commands have been consolidated under the `chainlink keys` subcommand:
  - `chainlink createextrakey` => `chainlink keys eth create`
  - `chainlink admin info` => `chainlink keys eth list`
  - `chainlink node p2p [create|list|delete]` => `chainlink keys p2p [create|list|delete]`
  - `chainlink node ocr [create|list|delete]` => `chainlink keys ocr [create|list|delete]`
  - `chainlink node vrf [create|list|delete]` => `chainlink keys vrf [create|list|delete]`
- Deleting OCR key bundles and P2P key bundles now archives them (i.e., soft delete) so that they can be recovered if needed. If you want to hard delete a key, pass the new `--hard` flag to the command, e.g. `chainlink keys p2p delete --hard 6`.
- Output from ETH/OCR/P2P/VRF key CLI commands now renders consistently.
- Deleting an OCR/P2P/VRF key now requires confirmation from the user. To skip confirmation (e.g. in shell scripts), pass `--yes` or `-y`.
- The `--ocrpassword` flag has been removed. OCR/P2P keys now share the same password at the ETH key (i.e., the password specified with the `--password` flag).

Misc:

- Two new env variables are added `P2P_ANNOUNCE_IP` and `P2P_ANNOUNCE_PORT` which allow node operators to override locally detected values for the chainlink node's externally reachable IP/port.
- `OCR_LISTEN_IP` and `OCR_LISTEN_PORT` have been renamed to `P2P_LISTEN_IP` and `P2P_LISTEN_PORT` for consistency.
- Support for adding a job with the same name as one that was deleted.

### Fixed

- Fixed an issue where the HTTP adapter would send an empty body on retries.
- Changed the default `JOB_PIPELINE_REAPER_THRESHOLD` value from `7d` to `168h` (hours are the highest time unit allowed by `time.Duration`).

## [0.9.5] - 2020-11-12

### Changed

- Updated from Go 1.15.4 to 1.15.5.

## [0.9.4] - 2020-11-04

### Fixed

- Hotfix to fix an issue with httpget adapter

## [0.9.3] - 2020-11-02

### Added

- Add new subcommand `node hard-reset` which is used to remove all state for unstarted and pending job runs from the database.

### Changed

- Chainlink now requires Postgres >= 11.x. Previously this was a recommendation, this is now a hard requirement. Migrations will fail if run on an older version of Postgres.
- Database improvements that greatly reduced the number of open Postgres connections
- Operator UI /jobs page is now searchable
- Jobs now accept a name field in the jobspecs

## [0.9.2] - 2020-10-15

### Added

- Bulletproof transaction manager enabled by default
- Fluxmonitor support enabled by default

### Fixed

- Improve transaction manager architecture to be more compatible with `ETH_SECONDARY_URL` option (i.e. concurrent transaction submission to multiple different eth nodes). This also comes with some minor performance improvements in the tx manager and more correct handling of some extremely rare edge cases.
- As a side effect, we now no longer handle the case where an external wallet used the chainlink ethereum private key to send a transaction. This use-case was already explicitly unsupported, but we made a best-effort attempt to handle it. We now make no attempt at all to handle it and doing this WILL result in your node not sending the data that it expected to be sent for the nonces that were used by an external wallet.
- Operator UI now shows booleans correctly

### Changed

- ETH_MAX_GAS_PRICE_WEI now 1500Gwei by default

## [0.8.18] - 2020-10-01

### Fixed

- Prometheus gas_updater_set_gas_price metric now only shows last gas price instead of every block since restart

## [0.8.17] - 2020-09-28

### Added

- Add new env variable ETH_SECONDARY_URL. Default is unset. You may optionally set this to a http(s) ethereum RPC client URL. If set, transactions will also be broadcast to this secondary ethereum node. This allows transaction broadcasting to be more robust in the face of primary ethereum node bugs or failures.
- Remove configuration option ORACLE_CONTRACT_ADDRESS, it had no effect
- Add configuration option OPERATOR_CONTRACT_ADDRESS, it filters the contract addresses the node should listen to for Run Logs
- At startup, the chainlink node will create a new funding address. This will initially be used to pay for cancelling stuck transactions.

### Fixed

- Gas bumper no longer hits database constraint error if ETH_MAX_GAS_PRICE_WEI is reached (this was actually mostly harmless, but the errors were annoying)

### Changes

- ETH_MAX_GAS_PRICE_WEI now defaults to 1500 gwei

## [0.8.16] - 2020-09-18

### Added

- The chainlink node now will bump a limited configurable number of transactions at once. This is configured with the ETH_GAS_BUMP_TX_DEPTH variable which is 10 by default. Set to 0 to disable (the old behaviour).

### Fixed

- ETH_DISABLED flag works again

## [0.8.15] - 2020-09-14

### Added

- Chainlink header images to the following `README.md` files: root, core,
  evm-contracts, and evm-test-helpers.
- Database migrations: new log_consumptions records will contain the number of the associated block.
  This migration will allow future version of chainlink to automatically clean up unneeded log_consumption records.
  This migration should execute very fast.
- External Adapters for the Flux Monitor will now receive the Flux Monitor round state info as the meta payload.
- Reduce frequency of balance checking.

### Fixed

Previously when the node was overloaded with heads there was a minor possibility it could get backed up with a very large head queue, and become unstable. Now, we drop heads instead in this case and noisily emit an error. This means the node should more gracefully handle overload conditions, although this is still dangerous and node operators should deal with it immediately to avoid missing jobs.

A new environment variable is introduced to configure this, called `ETH_HEAD_TRACKER_MAX_BUFFER_SIZE`. It is recommended to leave this set to the default of "3".

A new prometheus metric is also introduced to track dropped heads, called `head_tracker_num_heads_dropped`. You may wish to set an alert on a rule such as `increase(chainlink_dropped_heads[5m]) > 0`.

## [0.8.14] - 2020-09-02

## Changed

- Fix for gas bumper
- Fix for broadcast-transactions function

## [0.8.13] - 2020-08-31

## Changed

- Fix for gas bumper
- Fix for broadcast-transactions function

## [0.8.13] - 2020-08-31

### Changed

- Performance improvements when using BulletproofTxManager.

## [0.8.12] - 2020-08-10

### Fixed

- Added a workaround for Infura users who are seeing "error getting balance: header not found".
  This behaviour is due to Infura announcing it has a block, but when we request our balance in this block, the eth node doesn't have the block in memory. The workaround is to add a configurable lag time on balance update requests. The default is set to 1 but this is configurable via a new environment variable `ETH_BALANCE_MONITOR_BLOCK_DELAY`.

## [0.8.11] - 2020-07-27

### Added

- Job specs now support pinning to multiple keys using the new `fromAddresses` field in the ethtx task spec.

### Changed

- Using `fromAddress` in ethtx task specs has been deprecated. Please use `fromAddresses` instead.

### Breaking changes

- Support for RunLogTopic0original and RunLogTopic20190123withFullfillmentParams logs has been dropped. This should not affect any users since these logs predate Chainlink's mainnet launch and have never been used on mainnet.

IMPORTANT: The selection mechanism for keys has changed. When an ethtx task spec is not pinned to a particular key by defining `fromAddress` or `fromAddresses`, the node will now cycle through all available keys in round-robin fashion. This is a change from the previous behaviour where nodes would only pick the earliest created key.

This is done to allow increases in throughput when a node operator has multiple whitelisted addresses for their oracle.

If your node has multiple keys, you will need to take one of the three following actions:

1. Make sure all keys are valid for all job specs
2. Pin job specs to a valid subset of key(s) using `fromAddresses`
3. Delete the key(s) you don't want to use

If your node only has one key, no action is required.

## [0.8.10] - 2020-07-14

### Fixed

- Incorrect sequence on keys table in some edge cases

## [0.8.9] - 2020-07-13

### Added

- Added a check on sensitive file ownership that gives a warning if certain files are not owned by the user running chainlink
- Added mechanism to asynchronously communicate when a job spec has an ethereum interaction error (or any async error) with a UI screen
- Gas Bumper now bumps based on the current gas price instead of the gas price of the original transaction

### Fixed

- Support for multiple node addresses

## [0.8.8] - 2020-06-29

### Added

- `ethtx` tasks now support a new parameter, `minRequiredOutgoingConfirmations` which allows you to tune how many confirmations are required before moving on from an `ethtx` task on a per-task basis (only works with BulletproofTxManager). If it is not supplied, the default of `MIN_OUTGOING_CONFIRMATIONS` is used (same as the old behaviour).

### Changed

- HeadTracker now automatically backfills missing heads up to `ETH_FINALITY_DEPTH`
- The strategy for gas bumping has been changed to produce a potentially higher gas cost in exchange for the transaction getting through faster.

### Breaking changes

- `admin withdraw` command has been removed. This was only ever useful to withdraw LINK if the Oracle contract was owned by the Chainlink node address. It is no longer recommended having the Oracle owner be the chainlink node address.
- Fixed `txs create` to send the amount in Eth not in Wei (as per the documentation)

## [0.8.7] - 2020-06-15

### Added

This release contains a number of features aimed at improving the node's reliability when putting transactions on-chain.

- An experimental new transaction manager is introduced that delivers reliability improvements compared to the old one, especially when faced with difficult network conditions or spiking gas prices. It also reduces load on the database and makes fewer calls to the eth node compared to the old tx manager.
- Along with the new transaction manager is a local client command for manually controlling the node nonce - `setnextnonce`. This should never be necessary under normal operation and is included only for use in emergencies.
- New prometheus metrics for the head tracker:
  - `head_tracker_heads_in_queue` - The number of heads currently waiting to be executed. You can think of this as the 'load' on the head tracker. Should rarely or never be more than 0.
  - `head_tracker_callback_execution_duration` - How long it took to execute all callbacks. If the average of this exceeds the time between blocks, your node could lag behind and delay transactions.
- Nodes transmit their build info to Explorer for better debugging/tracking.

### Env var changes

- `ENABLE_BULLETPROOF_TX_MANAGER` - set this to true to enable the experimental new transaction manager
- `ETH_GAS_BUMP_PERCENT` default value has been increased from 10% to 20%
- `ETH_GAS_BUMP_THRESHOLD` default value has been decreased from 12 to 3
- `ETH_FINALITY_DEPTH` specifies how deep protection should be against re-orgs. The default is 50. It only applies if BulletproofTxManager is enabled. It is not recommended changing this setting.
- `EthHeadTrackerHistoryDepth` specifies how many heads the head tracker should keep in the database. The default is 100. It is not recommended changing this setting.
- Update README.md with links to mockery, jq, and gencodec as they are required to run `go generate ./...`

## [0.8.6] - 2020-06-08

### Added

- The node now logs the eth client RPC calls
- More reliable Ethereum block header tracking
- Limit the amount of an HTTP response body that the node will read
- Make Aggregator contract interface viewable
- More resilient handling of chain reorganizations

## [0.8.5] - 2020-06-01

### Added

- The chainlink node can now be configured to backfill logs from `n` blocks after a
  connection to the ethereum client is reset. This value is specified with an environment
  variable `BLOCK_BACKFILL_DEPTH`.
- The chainlink node now sets file permissions on sensitive files on startup (tls, .api, .env, .password and secret)
- AggregatorInterface now has description and version fields.

### Changed

- Solidity: Renamed the previous `AggregatorInterface.sol` to
  `HistoricAggregatorInterface.sol`. Users are encouraged to use the new methods
  introduced on the `AggregatorInterface`(`getRoundData` and `latestRoundData`),
  as they return metadata to indicate freshness of the data in a single
  cross-contract call.
- Solidity: Marked `HistoricAggregatorInterface` methods (`latestAnswer`,
  `latestRound`, `latestTimestamp`, `getAnswer`, `getTimestamp`) as deprecated
  on `FluxAggregator`, `WhitelistedAggregator`, `AggregatorProxy`,
  `WhitelistedAggregatorProxy`.
- Updated the solidity compiler version for v0.6 from 0.6.2 to 0.6.6.
- AccessControlledAggregatorProxy checks an external contract for users to be able to
  read functions.

### Fixed

- Fluxmonitor jobs now respect the `minPayment` field on job specs and won't poll if the contract
  does not have sufficient funding. This allows certain jobs to require a larger payment
  than `MINIMUM_CONTRACT_PAYMENT`.

## [0.8.4] - 2020-05-18

### Added

- Fluxmonitor initiators may now optionally include an `absoluteThreshold`
  parameter. To trigger a new on-chain report, the absolute difference in the feed
  value must change by at least the `absoluteThreshold` value. If it is
  unspecified or zero, fluxmonitor behavior is unchanged.
- Database Migrations: Add created_at and updated_at to all tables allowing for
  better historical insights. This migration may take a minute or two on large
  databases.

### Fixed

- Fix incorrect permissions on some files written by the node
  Prevent a case where duplicate ethereum keys could be added
  Improve robustness and reliability of ethtx transaction logic

## [0.8.3] - 2020-05-04

### Added

- Added Changelog.
- Database Migrations: There a number of database migrations included in this
  release as part of our ongoing effort to make the node even more reliable and
  stable, and build a firm foundation for future development.

### Changed

- New cron strings MUST now include time zone. If you want your jobs to run in
  UTC for example: `CRON_TZ=UTC * * * * *`. Previously, jobs specified without a
  time zone would run in the server's native time zone, which in most cases is UTC
  but this was never guaranteed.

### Fixed

- Fix crash in experimental gas updater when run on Kovan network

## [0.8.2] - 2020-04-20

## [0.8.1] - 2020-04-08

## [0.8.0] - 2020-04-06<|MERGE_RESOLUTION|>--- conflicted
+++ resolved
@@ -31,13 +31,11 @@
   overlap. It can now be guaranteed at the protocol level, so we can use local
   state instead of relying on an unreliable round-trip to the Mercury server.
 
-<<<<<<< HEAD
-- Add new config parameter to OCR named `TraceLogging` that enables trace logging of OCR jobs, previously this behavior was controlled from the `P2P.TraceLogging` parameter. To maintain the same behavior set `OCR.TraceLogging` to the same value `P2P.TraceLogging` was set.
-=======
 - New settings `Evm.GasEstimator.LimitJobType.OCR2`, `OCR2.DefaultTransactionQueueDepth`, `OCR2.SimulateTransactions` for OCR2
   jobs. These replace the settings `Evm.GasEstimator.LimitJobType.OCR`, `OCR.DefaultTransactionQueueDepth`, and `OCR.SimulateTransactions`
   for OCR2.
->>>>>>> 104f3b79
+
+- Add new config parameter to OCR named `TraceLogging` that enables trace logging of OCR jobs, previously this behavior was controlled from the `P2P.TraceLogging` parameter. To maintain the same behavior set `OCR.TraceLogging` to the same value `P2P.TraceLogging` was set.
 
 ### Fixed
 - Fixed a bug in the `nodes xxx list` command that caused results to not be displayed correctly
