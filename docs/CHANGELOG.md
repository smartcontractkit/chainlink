--- conflicted
+++ resolved
@@ -44,11 +44,9 @@
 Help: "The total number of eth node connection errors",
 ```
 
-<<<<<<< HEAD
+- Gas bumping can now be disabled by setting `ETH_GAS_BUMP_THRESHOLD=0`
+
 - Support for arbitrum
-=======
-- Gas bumping can now be disabled by setting `ETH_GAS_BUMP_THRESHOLD=0`
->>>>>>> 8f4911ad
 
 ### Fixed
 
