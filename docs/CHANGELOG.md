# Changelog Chainlink Core

All notable changes to this project will be documented in this file.

The format is based on [Keep a Changelog](https://keepachangelog.com/en/1.0.0/),
and this project adheres to [Semantic Versioning](https://semver.org/spec/v2.0.0.html).

<!-- unreleased -->

## [dev]

### Fixed

- Unauthenticated users executing CLI commands previously generated a confusing error log, which is now removed:
  ```
  [ERROR] Error in transaction, rolling back: session missing or expired, please login again pg/transaction.go:118
  ```
- Fixed a bug that was preventing job runs to be displayed when the job `chainID` was disabled.
- `chainlink txs evm create` returns a transaction hash for the attempted transaction in the CLI. Previously only the sender, receipient and `unstarted` state were returned.

<!-- unreleasedstop -->

## 2.5.0 - 2023-09-13

### Upcoming Required Configuration Change

- Starting in 2.6.0, chainlink nodes will no longer allow insecure configuration for production builds. Any TOML configuration that sets the following line will fail validation checks in `node start` or `node validate`:

```
AllowSimplePasswords=true
```

- To migrate on production builds, update the database password set in Database.URL to be 16 - 50 characters without leading or trailing whitespace. URI parsing rules apply to the chosen password - refer to [RFC 3986](https://datatracker.ietf.org/doc/html/rfc3986) for special character escape rules.

<<<<<<< HEAD
### Removed

- Removed support for sending telemetry to the deprecated Explorer service. All nodes will have to remove `Explorer` related keys from TOML configuration and env vars. 

 All nodes will have to remove the following secret configurations: 
 * `Explorer.AccessKey`
 * `Explorer.Secret` 
 
 All nodes will have to remove the following configuration field: `ExplorerUrl`
<!-- unreleasedstop -->
=======
### Added

- Various Functions improvements
>>>>>>> 0aeb8f5a

## 2.4.0 - 2023-08-21

### Fixed

- Updated `v2/keys/evm` and `v2/keys/eth` routes to return 400 and 404 status codes where appropriate. Previously 500s were returned when requested resources were not found or client requests could not be parsed.
- Fixed withdrawing ETH from CL node for EIP1559 enabled chains. Previously would error out unless validation was overridden with `allowHigherAmounts`.

### Added

- Added the ability to specify and merge fields from multiple secrets files. Overrides of fields and keys are not allowed.
- Added new database table `evm_upkeep_states` to persist eligibility state for recently checked upkeeps.

### Upcoming Required Configuration Change

- Starting in 2.6.0, chainlink nodes will no longer allow insecure configuration for production builds. Any TOML configuration that sets the following line will fail validation checks in `node start` or `node validate`:

```
AllowSimplePasswords=true
```

- To migrate on production builds, update the database password set in Database.URL to be 16 - 50 characters without leading or trailing whitespace. URI parsing rules apply to the chosen password - refer to [RFC 3986](https://datatracker.ietf.org/doc/html/rfc3986) for special character escape rules.

## 2.3.0 - 2023-07-28

### Added

- Add a new field called `Order` (range from 1 to 100) to `EVM.Nodes` that is used for the `PriorityLevel` node selector and also as a tie-breaker for `HighestHead` and `TotalDifficulty`. `Order` levels are considered in ascending order. If not defined it will default to `Order = 100` (last level).
- Added new node selection mode called `PriorityLevel` for EVM, it is a tiered round-robin in ascending order of the`Order` field. Example:

```
[EVM.NodePool]
SelectionMode = 'PriorityLevel'

[[EVM.Nodes]]
Name = '...'
WSURL = '...'
HTTPURL = '...'
Order = 5
```

- The config keys `WebServer.StartTimeout` and `WebServer.HTTPMaxSize`. These keys respectively set a timeout for the node server to
  start and set the max request size for HTTP requests. Previously these attributes were set by
  `JobPipeline.DefaultHTTPLimit`/`JobPipeline.DefaultHTTPTimeout`. To migrate to these new fields, set their values to be identical to
  `JobPipeline.DefaultHTTPLimit`/`JobPipeline.DefaultHTTPTimeout`.

- Low latency oracle jobs now support in-protocol block range guarantees. This
  is necessary in order to produce reports with block number ranges that do not
  overlap. It can now be guaranteed at the protocol level, so we can use local
  state instead of relying on an unreliable round-trip to the Mercury server.

- New settings `Evm.GasEstimator.LimitJobType.OCR2`, `OCR2.DefaultTransactionQueueDepth`, `OCR2.SimulateTransactions` for OCR2
  jobs. These replace the settings `Evm.GasEstimator.LimitJobType.OCR`, `OCR.DefaultTransactionQueueDepth`, and `OCR.SimulateTransactions`
  for OCR2.

- Add new config parameter to OCR and OCR2 named `TraceLogging` that enables trace logging of OCR and OCR2 jobs, previously this behavior was controlled from the `P2P.TraceLogging` parameter. To maintain the same behavior set `OCR.TraceLogging` and `OCR2.TraceLogging` to the same value `P2P.TraceLogging` was set.

- Add two new config parameters `WebServer.ListenIP` and `WebServer.TLS.ListenIP` which allows binding Chainlink HTTP/HTTPS servers to a particular IP. The default is '0.0.0.0' which listens to all IP addresses (same behavior as before). Set to '127.0.0.1' to only allow connections from the local machine (this can be handy for local development).
- Add several new metrics for mercury feeds, related to WSRPC connections:
  - `mercury_transmit_timeout_count`
  - `mercury_dial_count`
  - `mercury_dial_success_count`
  - `mercury_dial_error_count`
  - `mercury_connection_reset_count`

Node operators may wish to add alerting based around these metrics.

### Fixed

- Fixed a bug in the `nodes xxx list` command that caused results to not be displayed correctly

### Changed

- Assumption violations for MaxFeePerGas >= BaseFeePerGas and MaxFeePerGas >= MaxPriorityFeePerGas in EIP-1559 effective gas price calculation will now use a gas price if specified
- Config validation now enforces protection against duplicate chain ids and node fields per provided TOML file. Duplicates accross multiple configuration files are still valid. If you have specified duplicate chain ids or nodes in a given configuration file, this change will error out of all `node` subcommands.
- Restricted scope of the `Evm.GasEstimator.LimitJobType.OCR`, `OCR.DefaultTransactionQueueDepth`, and `OCR.SimulateTransactions` settings so they
  apply only to OCR. Previously these settings would apply to OCR2 as well as OCR. You must use the OCR2 equivalents added above if you
  want your settings to apply to OCR2.

### Removed

- Legacy chain types Optimism and Optimism2. OptimismBedrock is now used to handle Optimism's special cases.
- Optimism Kovan configurations along with legacy error messages.

# 2.2.0 - 2023-06-12

### Added

- New prometheus metric for mercury transmit queue: `mercury_transmit_queue_load`. This is a gauge, scoped by feed ID, that measures how many pending transmissions are in the queue. This should generally speaking be small (< 10 or so). Nops may wish to add alerting if this exceeds some amount.
- Experimental support of runtime process isolation for Solana data feeds. Requires plugin binaries to be installed and
  configured via the env vars `CL_SOLANA_CMD` and `CL_MEDIAN_CMD`. See [plugins/README.md](../plugins/README.md).

### Fixed

- Fixed a bug which made it impossible to re-send the same transaction after abandoning it while manually changing the nonce.

### Changed

- Set default for EVM.GasEstimator.BumpTxDepth to EVM.Transactions.MaxInFlight.
- Bumped batch size defaults for EVM specific configuration. If you are overriding any of these fields in your local config, please consider if it is necessary:
  - `LogBackfillBatchSize = 1000`
  - `RPCDefaultBatchSize = 250`
  - `GasEstimator.BatchSize = 25`
- Dropped support for Development Mode configuration. `CL_DEV` is now ignored on production builds.
- Updated Docker image's PostgreSQL client (used for backups) to v15 in order to support PostgreSQL v15 servers.

<!-- unreleasedstop -->

## 1.13.3 - 2023-06-06

### Fixed

- The 1.13.2 release showed the 1.13.1 version in its VERSION file. This updates the VERSION file to now show 1.13.3.

## 1.13.2 - 2023-06-05

### Fixed

- Made logging level improvements for the Solana Transaction Manager to reduce excessive noise
- Fixed race condition in Solana TXM for sanity check and preventing misfired errors

## 2.1.1 - 2023-05-22

### Updated

- Upgraded WSRPC to v0.7.2

### Fixed

- Fixed a bug that would cause telemetry to be sent with the wrong type.

## 2.1.0 - 2023-05-16

### Changed

- Database commands `chainlink db ...` validate TOML configuration and secrets before executing. This change of behavior will report errors
  if any Database-specific configuration is invalid.

## 2.0.0 - 2023-04-20

### Added

- Add OCR2 Plugin selection for FMS
- Added kebab case aliases for the following flags:
  - `evm-chain-id` alias for `evmChainID` in commands: `chainlink blocks replay`, `chainlink forwarders track`, `chainlink keys ... chain`
  - `old-password` alias for `oldpassword` in commands: `chainlink keys ... import`
  - `new-password` alias for `newpassword` in commands: `chainlink keys ... export`
  - `new-role` alias for `newrole` in commands: `admin users chrole`
  - `set-next-nonce` alias for `setNextNonce` in commands: `chainlink keys ... chain`

### Changed

- TOML configuration and secrets are now scoped to `chainlink node` command rather than being global flags.
- TOML configuration validation has been moved from `chainlink config validate` to `chainlink node validate`.
- Move `chainlink node {status,profile}` to `chainlink admin {status,profile}`.

### Removed

- Configuration with legacy environment variables is no longer supported. TOML is required.

## 1.13.1 - 2023-04-06

### Fixed

- Bumped the WSPRC dependency version to fix a bug that could lead to race conditions

## 1.13.0 - 2023-03-16

### Added

- Support for sending Bootstrap job specs to the feeds manager
- Support for sending OCR2 job specs to the feeds manager
- Log poller filters now saved in db, restored on node startup to guard against missing logs during periods where services are temporarily unable to start
- Add support for new job type `mercury` (low-latency oracle)
- New config option for EVM-based chains `AutoCreateKey`. If set to false, chainlink will not automatically create any keys for this chain. This can be used in conjunction with mercury to prevent creating useless keys. Example:

```
[[EVM]]
ChainID = "1"
AutoCreateKey = false
```

- Add new option for relayConfig `feedID` that handles multi-config contracts. Can be applied to any OCR2 job.

### Updated

- TOML env var `CL_CONFIG` always processed as the last configuration, with the effect of being the final override
  of any values provided via configuration files.

### Changed

- The config option `FeatureFeedsManager`/`FEATURE_FEEDS_MANAGER` is now true by default.

### Removed

- Terra is no longer supported

## 1.12.0 - 2023-02-15

### Added

- Prometheus gauge `mailbox_load_percent` for percent of "`Mailbox`" capacity used.
- New config option, `JobPipeline.MaxSuccessfulRuns` caps the total number of
  saved completed runs per job. This is done in response to the `pipeline_runs`
  table potentially becoming large, which can cause performance degradation.
  The default is set to 10,000. You can set it to 0 to disable run saving
  entirely. **NOTE**: This can only be configured via TOML and not with an
  environment variable.
- Prometheus gauge vector `feeds_job_proposal_count` to track counts of job proposals partitioned by proposal status.
- Support for variable expression for the `minConfirmations` parameter on the `ethtx` task.

### Updated

- Removed `KEEPER_TURN_FLAG_ENABLED` as all networks/nodes have switched this to `true` now. The variable should be completely removed my NOPs.
- Removed `Keeper.UpkeepCheckGasPriceEnabled` config (`KEEPER_CHECK_UPKEEP_GAS_PRICE_FEATURE_ENABLED` in old env var configuration) as this feature is deprecated now. The variable should be completely removed by NOPs.

### Fixed

- Fixed (SQLSTATE 42P18) error on Job Runs page, when attempting to view specific older or infrequenty run jobs
- The `config dump` subcommand was fixed to dump the correct config data.
  - The `P2P.V1.Enabled` config logic incorrectly matched V2, by only setting explicit true values so that otherwise the default is used. The `V1.Enabled` default value is actually true already, and is now updated to only set explicit false values.
  - The `[EVM.Transactions]` config fields `MaxQueued` & `MaxInFlight` will now correctly match `ETH_MAX_QUEUED_TRANSACTIONS` & `ETH_MAX_IN_FLIGHT_TRANSACTIONS`.

## 1.11.0 - 2022-12-12

### Added

- New `EVM.NodePool.SelectionMode` `TotalDifficulty` to use the node with the greatest total difficulty.
- Add the following prometheus metrics (labelled by bridge name) for monitoring external adapter queries:
  - `bridge_latency_seconds`
  - `bridge_errors_total`
  - `bridge_cache_hits_total`
  - `bridge_cache_errors_total`
- `EVM.NodePool.SyncThreshold` to ensure that live nodes do not lag too far behind.

> ```toml
> SyncThreshold = 5 # Default
> ```
>
> SyncThreshold controls how far a node may lag behind the best node before being marked out-of-sync.
> Depending on `SelectionMode`, this represents a difference in the number of blocks (`HighestHead`, `RoundRobin`), or total difficulty (`TotalDifficulty`).
>
> Set to 0 to disable this check.

#### TOML Configuration (experimental)

Chainlink now supports static configuration via TOML files as an alternative to the existing combination of environment variables and persisted database configurations.

This is currently _experimental_, but in the future (with `v2.0.0`), it will become _mandatory_ as the only supported configuration method. Avoid using TOML for configuration unless running on a test network for this release.

##### How to use

TOML configuration can be enabled by simply using the new `-config <filename>` flag or `CL_CONFIG` environment variable.
Multiple files can be used (`-c configA.toml -c configB.toml`), and will be applied in order with duplicated fields overriding any earlier values.

Existing nodes can automatically generate their equivalent TOML configuration via the `config dump` subcommand.
Secrets must be configured manually and passed via `-secrets <filename>` or equivalent environment variables.

Format details: [CONFIG.md](../docs/CONFIG.md) • [SECRETS.md](../docs/SECRETS.md)

**Note:** You _cannot_ mix legacy environment variables with TOML configuration. Leaving any legacy env vars set will fail validation and prevent boot.

##### Examples

Dump your current configuration as TOML.

```bash
chainlink config dump > config.toml
```

Inspect your full effective configuration, and ensure it is valid. This includes defaults.

```bash
chainlink --config config.toml --secrets secrets.toml config validate
```

Run the node.

```bash
chainlink -c config.toml -s secrets.toml node start
```

#### Bridge caching

##### BridgeCacheTTL

- Default: 0s

When set to `d` units of time, this variable enables using cached bridge responses that are at most `d` units old. Caching is disabled by default.

Example `BridgeCacheTTL=10s`, `BridgeCacheTTL=1m`

### Fixed

- Fixed a minor bug whereby Chainlink would not always resend all pending transactions when using multiple keys

### Updated

- `NODE_NO_NEW_HEADS_THRESHOLD=0` no longer requires `NODE_SELECTION_MODE=RoundRobin`.

## 1.10.0 - 2022-11-15

### Added

#### New optional external logger added

##### AUDIT_LOGGER_FORWARD_TO_URL

- Default: _none_

When set, this environment variable configures and enables an optional HTTP logger which is used specifically to send audit log events. Audit logs events are emitted when specific actions are performed by any of the users through the node's API. The value of this variable should be a full URL. Log items will be sent via POST

There are audit log implemented for the following events:

- Auth & Sessions (new session, login success, login failed, 2FA enrolled, 2FA failed, password reset, password reset failed, etc.)
- CRUD actions for all resources (add/create/delete resources such as bridges, nodes, keys)
- Sensitive actions (keys exported/imported, config changed, log level changed, environment dumped)

A full list of audit log enum types can be found in the source within the `audit` package (`audit_types.go`).

The following `AUDIT_LOGGER_*` environment variables below configure this optional audit log HTTP forwarder.

##### AUDIT_LOGGER_HEADERS

- Default: _none_

An optional list of HTTP headers to be added for every optional audit log event. If the above `AUDIT_LOGGER_FORWARD_TO_URL` is set, audit log events will be POSTed to that URL, and will include headers specified in this environment variable. One example use case is auth for example: `AUDIT_LOGGER_HEADERS="Authorization||{{token}}"`.

Header keys and values are delimited on ||, and multiple headers can be added with a forward slash delimiter ('\\'). An example of multiple key value pairs:
`AUDIT_LOGGER_HEADERS="Authorization||{{token}}\Some-Other-Header||{{token2}}"`

##### AUDIT_LOGGER_JSON_WRAPPER_KEY

- Default: _none_

When the audit log HTTP forwarder is enabled, if there is a value set for this optional environment variable then the POST body will be wrapped in a dictionary in a field specified by the value of set variable. This is to help enable specific logging service integrations that may require the event JSON in a special shape. For example: `AUDIT_LOGGER_JSON_WRAPPER_KEY=event` will create the POST body:

```
{
  "event": {
    "eventID":  EVENT_ID_ENUM,
    "data": ...
  }
}
```

#### Automatic connectivity detection; Chainlink will no longer bump excessively if the network is broken

This feature only applies on EVM chains when using BlockHistoryEstimator (the most common case).

Chainlink will now try to automatically detect if there is a transaction propagation/connectivity issue and prevent bumping in these cases. This can help avoid the situation where RPC nodes are not propagating transactions for some reason (e.g. go-ethereum bug, networking issue etc) and Chainlink responds in a suboptimal way by bumping transactions to a very high price in an effort to get them mined. This can lead to unnecessary expense when the connectivity issue is resolved and the transactions are finally propagated into the mempool.

This feature is enabled by default with fairly conservative settings: if a transaction has been priced above the 90th percentile of the past 12 blocks, but still wants to bump due to not being mined, a connectivity/propagation issue is assumed and all further bumping will be prevented for this transaction. In this situation, Chainlink will start firing the `block_history_estimator_connectivity_failure_count` prometheus counter and logging at critical level until the transaction is mined.

The default settings should work fine for most users. For advanced users, the values can be tweaked by changing `BLOCK_HISTORY_ESTIMATOR_CHECK_INCLUSION_BLOCKS` and `BLOCK_HISTORY_ESTIMATOR_CHECK_INCLUSION_PERCENTILE`.

To disable connectivity checking completely, set `BLOCK_HISTORY_ESTIMATOR_CHECK_INCLUSION_BLOCKS=0`.

### Changed

- The default maximum gas price on most networks is now effectively unlimited.

  - Chainlink will bump as high as necessary to get a transaction included. The connectivity checker is relied on to prevent excessive bumping when there is a connectivity failure.
  - If you want to change this, you can manually set `ETH_MAX_GAS_PRICE_WEI`.

- EVMChainID field will be auto-added with default chain id to job specs of newly created OCR jobs, if not explicitly included.
  - Old OCR jobs missing EVMChainID will continue to run on any chain ETH_CHAIN_ID is set to (or first chain if unset), which may be changed after a restart.
  - Newly created OCR jobs will only run on a single fixed chain, unaffected by changes to ETH_CHAIN_ID after the job is added.
  - It should no longer be possible to end up with multiple OCR jobs for a single contract running on the same chain; only one job per contract per chain is allowed
  - If there are any existing duplicate jobs (per contract per chain), all but the job with the latest creation date will be pruned during upgrade.

### Fixed

- Fixed minor bug where Chainlink would attempt (and fail) to estimate a tip cap higher than the maximum configured gas price in EIP1559 mode. It now caps the tipcap to the max instead of erroring.
- Fixed bug whereby it was impossible to remove eth keys that had extant transactions. Now, removing an eth key will drop all associated data automatically including past transactions.

## 1.9.0 - 2022-10-12

### Added

- Added `length` and `lessthan` tasks (pipeline).
- Added `gasUnlimited` parameter to `ethcall` task.
- `/keys` page in Operator UI now exposes several admin commands, namely:
  - "abandon" to abandon all current txes
  - enable/disable a key for a given chain
  - manually set the nonce for a key
    See [this PR](https://github.com/smartcontractkit/chainlink/pull/7406) for a screenshot example.

## 1.8.1 - 2022-09-29

### Added

- New `GAS_ESTIMATOR_MODE` for Arbitrum to support Nitro's multi-dimensional gas model, with dynamic gas pricing and limits.
  - NOTE: It is recommended to remove `GAS_ESTIMATOR_MODE` as an env var if you have it set in order to use the new default.
  - This new, default estimator for Arbitrum networks uses the suggested gas price (up to `ETH_MAX_GAS_PRICE_WEI`, with `1000 gwei` default) as well as an estimated gas limit (up to `ETH_GAS_LIMIT_MAX`, with `1,000,000,000` default).
- `ETH_GAS_LIMIT_MAX` to put a maximum on the gas limit returned by the `Arbitrum` estimator.

### Changed

- EIP1559 is now enabled by default on Goerli network

## 1.8.0 - 2022-09-01

### Added

- Added `hexencode` and `base64encode` tasks (pipeline).
- `forwardingAllowed` per job attribute to allow forwarding txs submitted by the job.
- Keypath now supports paths with any depth, instead of limiting it to 2
- `Arbitrum` chains are no longer restricted to only `FixedPrice` `GAS_ESTIMATOR_MODE`
- Updated `Arbitrum Rinkeby & Mainnet & Mainnet` configurationss for Nitro
- Add `Arbitrum Goerli` configuration
- It is now possible to use the same key across multiple chains.
- `NODE_SELECTION_MODE` (`EVM.NodePool.SelectionMode`) controls node picking strategy. Supported values: `HighestHead` (default) and `RoundRobin`:
  - `RoundRobin` mode simply iterates among available alive nodes. This was the default behavior prior to this release.
  - `HighestHead` mode picks a node having the highest reported head number among other alive nodes. When several nodes have the same latest head number, the strategy sticks to the last used node.
    For chains having `NODE_NO_NEW_HEADS_THRESHOLD=0` (such as Arbitrum, Optimism), the implementation will fall back to `RoundRobin` mode.
- New `keys eth chain` command
  - This can also be accessed at `/v2/keys/evm/chain`.
  - Usage examples:
    - Manually (re)set a nonce:
      - `chainlink keys eth chain --address "0xEXAMPLE" --evmChainID 99 --setNextNonce 42`
    - Enable a key for a particular chain:
      - `chainlink keys eth chain --address "0xEXAMPLE" --evmChainID 99 --enable`
    - Disable a key for a particular chain:
      - `chainlink keys eth chain --address "0xEXAMPLE" --evmChainID 99 --disable`
    - Abandon all currently pending transactions (use with caution!):
      - `chainlink evm keys chain --address "0xEXAMPLE" --evmChainID 99 --abandon`
  - Commands can be combined e.g.
    - Reset nonce and abandon all currently pending transaction:
      - `chainlink evm keys chain --address "0xEXAMPLE" --evmChainID 99 --setNextNonce 42 --abandon`

### Changed

- The `setnextnonce` local client command has been removed, and replaced by a more general key/chain client command.
- `chainlink admin users update` command is replaced with `chainlink admin users chrole` (only the role can be changed for a user)

## 1.7.1 - 2022-08-22

### Added

- `Arbitrum Nitro` client error support

## 1.7.0 - 2022-08-08

### Added

- `p2pv2Bootstrappers` has been added as a new optional property of OCR1 job specs; default may still be specified with P2PV2_BOOTSTRAPPERS config param
- Added official support for Sepolia chain
- Added `hexdecode` and `base64decode` tasks (pipeline).
- Added support for Besu execution client (note that while Chainlink supports Besu, Besu itself [has](https://github.com/hyperledger/besu/issues/4212) [multiple](https://github.com/hyperledger/besu/issues/4192) [bugs](https://github.com/hyperledger/besu/issues/4114) that make it unreliable).
- Added the functionality to allow the root admin CLI user (and any additional admin users created) to create and assign tiers of role based access to new users. These new API users will be able to log in to the Operator UI independently, and can each have specific roles tied to their account. There are four roles: `admin`, `edit`, `run`, and `view`.
  - User management can be configured through the use of the new admin CLI command `chainlink admin users`. Be sure to run `chainlink adamin login`. For example, a readonly user can be created with: `chainlink admin users create --email=operator-ui-read-only@test.com --role=view`.
  - Updated documentation repo with a break down of actions to required role level
- Added per job spec and per job type gas limit control. The following rule of precedence is applied:

1. task-specific parameter `gasLimit` overrides anything else when specified (e.g. `ethtx` task has such a parameter).
2. job-spec attribute `gasLimit` has the scope of the current job spec only.
3. job-type limits `ETH_GAS_LIMIT_*_JOB_TYPE` affect any jobs of the corresponding type:

```
ETH_GAS_LIMIT_OCR_JOB_TYPE    # EVM.GasEstimator.LimitOCRJobType
ETH_GAS_LIMIT_DR_JOB_TYPE     # EVM.GasEstimator.LimitDRJobType
ETH_GAS_LIMIT_VRF_JOB_TYPE    # EVM.GasEstimator.LimitVRFJobType
ETH_GAS_LIMIT_FM_JOB_TYPE     # EVM.GasEstimator.LimitFMJobType
ETH_GAS_LIMIT_KEEPER_JOB_TYPE # EVM.GasEstimator.LimitKeeperJobType
```

4. global `ETH_GAS_LIMIT_DEFAULT` (`EVM.GasEstimator.LimitDefault`) value is the last resort.

### Fixed

- Addressed a very rare bug where using multiple nodes with differently configured RPC tx fee caps could cause missed transaction. Reminder to everyone to ensure that your RPC nodes have no caps (for more information see the [performance and tuning guide](https://docs.chain.link/docs/evm-performance-configuration/)).
- Improved handling of unknown transaction error types, making Chainlink more robust in certain cases on unsupported chains/RPC clients

## [1.6.0] - 2022-07-20

### Changed

- After feedback from users, password complexity requirements have been simplified. These are the new, simplified requirements for any kind of password used with Chainlink:

1. Must be 16 characters or more
2. Must not contain leading or trailing whitespace
3. User passwords must not contain the user's API email

- Simplified the Keepers job spec by removing the observation source from the required parameters.

## [1.5.1] - 2022-06-27

### Fixed

- Fix rare out-of-sync to invalid-chain-id transaction
- Fix key-specific max gas limits for gas estimator and ensure we do not bump gas beyond key-specific limits
- Fix EVM_FINALITY_DEPTH => ETH_FINALITY_DEPTH

## [1.5.0] - 2022-06-21

### Changed

- Chainlink will now log a warning if the postgres database password is missing or too insecure. Passwords should conform to the following rules:

```
Must be longer than 12 characters
Must comprise at least 3 of:
	lowercase characters
	uppercase characters
	numbers
	symbols
Must not comprise:
	More than three identical consecutive characters
	Leading or trailing whitespace (note that a trailing newline in the password file, if present, will be ignored)
```

For backward compatibility all insecure passwords will continue to work, however in a future version of Chainlink insecure passwords will prevent application boot. To bypass this check at your own risk, you may set `SKIP_DATABASE_PASSWORD_COMPLEXITY_CHECK=true`.

- `MIN_OUTGOING_CONFIRMATIONS` has been removed and no longer has any effect. `ETH_FINALITY_DEPTH` is now used as the default for `ethtx` confirmations instead. You may override this on a per-task basis by setting `minConfirmations` in the task definition e.g. `foo [type=ethtx minConfirmations=42 ...]`. NOTE: This may have a minor impact on performance on very high throughput chains. If you don't care about reporting task status in the UI, it is recommended to set `minConfirmations=0` in your job specs. For more details, see the [relevant section of the performance tuning guide](https://www.notion.so/chainlink/EVM-performance-configuration-handbook-a36b9f84dcac4569ba68772aa0c1368c#e9998c2f722540b597301a640f53cfd4).

- The following ENV variables have been deprecated, and will be removed in a future release: `INSECURE_SKIP_VERIFY`, `CLIENT_NODE_URL`, `ADMIN_CREDENTIALS_FILE`. These vars only applied to Chainlink when running in client mode and have been replaced by command line args, notably: `--insecure-skip-verify`, `--remote-node-url URL` and `--admin-credentials-file FILE` respectively. More information can be found by running `./chainlink --help`.

- The `Optimism2` `GAS_ESTIMATOR_MODE` has been renamed to `L2Suggested`. The old name is still supported for now.

- The `p2pBootstrapPeers` property on OCR2 job specs has been renamed to `p2pv2Bootstrappers`.

### Added

- Added `ETH_USE_FORWARDERS` config option to enable transactions forwarding contracts.
- In job pipeline (direct request) the three new block variables are exposed:
  - `$(jobRun.blockReceiptsRoot)` : the root of the receipts trie of the block (hash)
  - `$(jobRun.blockTransactionsRoot)` : the root of the transaction trie of the block (hash)
  - `$(jobRun.blockStateRoot)` : the root of the final state trie of the block (hash)
- `ethtx` tasks can now be configured to error if the transaction reverts on-chain. You must set `failOnRevert=true` on the task to enable this behavior, like so:

`foo [type=ethtx failOnRevert=true ...]`

So the `ethtx` task now works as follows:

If minConfirmations == 0, task always succeeds and nil is passed as output
If minConfirmations > 0, the receipt is passed through as output
If minConfirmations > 0 and failOnRevert=true then the ethtx task will error on revert

If `minConfirmations` is not set on the task, the chain default will be used which is usually 12 and always greater than 0.

- `http` task now allows specification of request headers. Use like so: `foo [type=http headers="[\\"X-Header-1\\", \\"value1\\", \\"X-Header-2\\", \\"value2\\"]"]`.

### Fixed

- Fixed `max_unconfirmed_age` metric. Previously this would incorrectly report the max time since the last rebroadcast, capping the upper limit to the EthResender interval. This now reports the correct value of total time elapsed since the _first_ broadcast.
- Correctly handle the case where bumped gas would exceed the RPC node's configured maximum on Fantom (note that node operators should check their Fantom RPC node configuration and remove the fee cap if there is one)
- Fixed handling of Metis internal fee change

### Removed

- The `Optimism` OVM 1.0 `GAS_ESTIMATOR_MODE` has been removed.

## [1.4.1] - 2022-05-11

### Fixed

- Ensure failed EthSubscribe didn't register a (\*rpc.ClientSubscription)(nil) which would lead to a panic on Unsubscribe
- Fixes parsing of float values on job specs

## [1.4.0] - 2022-05-02

### Added

- JSON parse tasks (v2) now support a custom `separator` parameter to substitute for the default `,`.
- Log slow SQL queries
- Fantom and avalanche block explorer urls
- Display `requestTimeout` in job UI
- Keeper upkeep order is shuffled

### Fixed

- `LOG_FILE_MAX_SIZE` handling
- Improved websocket subscription management (fixes issues with multiple-primary-node failover from 1.3.x)
- VRFv2 fixes and enhancements
- UI support for `minContractPaymentLinkJuels`

## [1.3.0] - 2022-04-18

### Added

- Added support for Keeper registry v1.2 in keeper jobs
- Added disk rotating logs. Chainlink will now always log to disk at debug level. The default output directory for debug logs is Chainlink's root directory (ROOT_DIR) but can be configured by setting LOG_FILE_DIR. This makes it easier for node operators to report useful debugging information to Chainlink's team, since all the debug logs are conveniently located in one directory. Regular logging to STDOUT still works as before and respects the LOG_LEVEL env var. If you want to log in disk at a particular level, you can pipe STDOUT to disk. This automatic debug-logs-to-disk feature is enabled by default, and will remain enabled as long as the `LOG_FILE_MAX_SIZE` ENV var is set to a value greater than zero. The amount of disk space required for this feature to work can be calculated with the following formula: `LOG_FILE_MAX_SIZE` \* (`LOG_FILE_MAX_BACKUPS` + 1). If your disk doesn't have enough disk space, the logging will pause and the application will log Errors until space is available again. New environment variables related to this feature:
  - `LOG_FILE_MAX_SIZE` (default: 5120mb) - this env var allows you to override the log file's max size (in megabytes) before file rotation.
  - `LOG_FILE_MAX_AGE` (default: 0) - if `LOG_FILE_MAX_SIZE` is set, this env var allows you to override the log file's max age (in days) before file rotation. Keeping this config with the default value means not to remove old log files.
  - `LOG_FILE_MAX_BACKUPS` (default: 1) - if `LOG_FILE_MAX_SIZE` is set, this env var allows you to override the max amount of old log files to retain. Keeping this config with the default value means to retain 1 old log file at most (though `LOG_FILE_MAX_AGE` may still cause them to get deleted). If this is set to 0, the node will retain all old log files instead.
- Added support for the `force` flag on `chainlink blocks replay`. If set to true, already consumed logs that would otherwise be skipped will be rebroadcasted.
- Added version compatibility check when using CLI to login to a remote node. flag `bypass-version-check` skips this check.
- Interrim solution to set multiple nodes/chains from ENV. This gives the ability to specify multiple RPCs that the Chainlink node will constantly monitor for health and sync status, detecting dead nodes and out of sync nodes, with automatic failover. This is a temporary stand-in until configuration is overhauled and will be removed in future in favor of a config file. Set as such: `EVM_NODES='{...}'` where the var is a JSON array containing the node specifications. This is not compatible with using any other way to specify node via env (e.g. `ETH_URL`, `ETH_SECONDARY_URL`, `ETH_CHAIN_ID` etc). **WARNING**: Setting this environment variable will COMPLETELY ERASE your `evm_nodes` table on every boot and repopulate from the given data, nullifying any runtime modifications. Make sure to carefully read the [EVM performance configuration guide](https://chainlink.notion.site/EVM-performance-configuration-handbook-a36b9f84dcac4569ba68772aa0c1368c) for best practices here.

For example:

```bash
export EVM_NODES='
[
	{
		"name": "primary_1",
		"evmChainId": "137",
		"wsUrl": "wss://endpoint-1.example.com/ws",
    "httpUrl": "http://endpoint-1.example.com/",
		"sendOnly": false
	},
	{
		"name": "primary_2",
		"evmChainId": "137",
		"wsUrl": "ws://endpoint-2.example.com/ws",
    "httpUrl": "http://endpoint-2.example.com/",
		"sendOnly": false
	},
	{
		"name": "primary_3",
		"evmChainId": "137",
		"wsUrl": "wss://endpoint-3.example.com/ws",
    "httpUrl": "http://endpoint-3.example.com/",
		"sendOnly": false
	},
	{
		"name": "sendonly_1",
		"evmChainId": "137",
		"httpUrl": "http://endpoint-4.example.com/",
		"sendOnly": true
	},
  {
		"name": "sendonly_2",
		"evmChainId": "137",
		"httpUrl": "http://endpoint-5.example.com/",
		"sendOnly": true
	}
]
'
```

### Changed

- Changed default locking mode to "dual". Bugs in lease locking have been ironed out and this paves the way to making "lease" the default in the future. It is recommended to set `DATABASE_LOCKING_MODE=lease`, default is set to "dual" only for backwards compatibility.
- EIP-1559 is now enabled by default on mainnet. To disable (go back to legacy mode) set `EVM_EIP1559_DYNAMIC_FEES=false`. The default settings should work well, but if you wish to tune your gas controls, see the [documentation](https://docs.chain.link/docs/configuration-variables/#evm-gas-controls).

Note that EIP-1559 can be manually enabled on other chains by setting `EVM_EIP1559_DYNAMIC_FEES=true` but we only support it for official Ethereum mainnet and testnets. It is _not_ recommended enabling this setting on Polygon since during our testing process we found that the EIP-1559 fee market appears to be broken on all Polygon chains and EIP-1559 transactions are actually less likely to get included than legacy transactions.

See issue: https://github.com/maticnetwork/bor/issues/347

- The pipeline task runs have changed persistence protocol (database), which will result in inability to decode some existing task runs. All new runs should be working with no issues.

### Removed

- `LOG_TO_DISK` ENV var.

## [1.2.1] - 2022-03-17

This release hotfixes issues from moving a new CI/CD system. Feature-wise the functionality is the same as `v1.2.0`.

### Fixed

- Fixed CI/CD issue where environment variables were not being passed into the underlying build

## [1.2.0] - 2022-03-02

### Added

- Added support for the Nethermind Ethereum client.
- Added support for batch sending telemetry to the ingress server to improve performance.
- Added v2 P2P networking support (alpha)

New ENV vars:

- `ADVISORY_LOCK_CHECK_INTERVAL` (default: 1s) - when advisory locking mode is enabled, this controls how often Chainlink checks to make sure it still holds the advisory lock. It is recommended to leave this at the default.
- `ADVISORY_LOCK_ID` (default: 1027321974924625846) - when advisory locking mode is enabled, the application advisory lock ID can be changed using this env var. All instances of Chainlink that might run on a particular database must share the same advisory lock ID. It is recommended to leave this at the default.
- `LOG_FILE_DIR` (default: chainlink root directory) - if `LOG_FILE_MAX_SIZE` is set, this env var allows you to override the output directory for logging.
- `SHUTDOWN_GRACE_PERIOD` (default: 5s) - when node is shutting down gracefully and exceeded this grace period, it terminates immediately (trying to close DB connection) to avoid being SIGKILLed.
- `SOLANA_ENABLED` (default: false) - set to true to enable Solana support
- `TERRA_ENABLED` (default: false) - set to true to enable Terra support
- `BLOCK_HISTORY_ESTIMATOR_EIP1559_FEE_CAP_BUFFER_BLOCKS` - if EIP1559 mode is enabled, this optional env var controls the buffer blocks to add to the current base fee when sending a transaction. By default, the gas bumping threshold + 1 block is used. It is not recommended to change this unless you know what you are doing.
- `TELEMETRY_INGRESS_BUFFER_SIZE` (default: 100) - the number of telemetry messages to buffer before dropping new ones
- `TELEMETRY_INGRESS_MAX_BATCH_SIZE` (default: 50) - the maximum number of messages to batch into one telemetry request
- `TELEMETRY_INGRESS_SEND_INTERVAL` (default: 500ms) - the cadence on which batched telemetry is sent to the ingress server
- `TELEMETRY_INGRESS_SEND_TIMEOUT` (default: 10s) - the max duration to wait for the request to complete when sending batch telemetry
- `TELEMETRY_INGRESS_USE_BATCH_SEND` (default: true) - toggles sending telemetry using the batch client to the ingress server
- `NODE_NO_NEW_HEADS_THRESHOLD` (default: 3m) - RPC node will be marked out-of-sync if it does not receive a new block for this length of time. Set to 0 to disable head monitoring for liveness checking,
- `NODE_POLL_FAILURE_THRESHOLD` (default: 5) - number of consecutive failed polls before an RPC node is marked dead. Set to 0 to disable poll liveness checking.
- `NODE_POLL_INTERVAL` (default: 10s) - how often to poll. Set to 0 to disable all polling.

#### Bootstrap job

Added a new `bootstrap` job type. This job removes the need for every job to implement their own bootstrapping logic.
OCR2 jobs with `isBootstrapPeer=true` are automatically migrated to the new format.
The spec parameters are similar to a basic OCR2 job, an example would be:

```
type            = "bootstrap"
name            = "bootstrap"
relay           = "evm"
schemaVersion	= 1
contractID      = "0xAb5801a7D398351b8bE11C439e05C5B3259aeC9B"
[relayConfig]
chainID	        = 4
```

#### EVM node hot failover and liveness checking

Chainlink now supports hot failover and liveness checking for EVM nodes. This completely supercedes and replaces the Fiews failover proxy and should remove the need for any kind of failover proxy between Chainlink and its RPC nodes.

In order to use this feature, you'll need to set multiple primary RPC nodes.

### Removed

- `deleteuser` CLI command.

### Changed

`EVM_DISABLED` has been deprecated and replaced by `EVM_ENABLED` for consistency with other feature flags.
`ETH_DISABLED` has been deprecated and replaced by `EVM_RPC_ENABLED` for consistency, and because this was confusingly named. In most cases you want to set `EVM_ENABLED=false` and not `EVM_RPC_ENABLED=false`.

Log colorization is now disabled by default because it causes issues when piped to text files. To re-enable log colorization, set `LOG_COLOR=true`.

#### Polygon/matic defaults changed

Due to increasingly hostile network conditions on Polygon we have had to increase a number of default limits. This is to work around numerous and very deep re-orgs, high mempool pressure and a failure by the network to propagate transactions properly. These new limits are likely to increase load on both your Chainlink node and database, so please be sure to monitor CPU and memory usage on both and make sure they are adequately specced to handle the additional load.

## [1.1.1] - 2022-02-14

### Added

- `BLOCK_HISTORY_ESTIMATOR_EIP1559_FEE_CAP_BUFFER_BLOCKS` - if EIP1559 mode is enabled, this optional env var controls the buffer blocks to add to the current base fee when sending a transaction. By default, the gas bumping threshold + 1 block is used. It is not recommended to change this unless you know what you are doing.
- `EVM_GAS_FEE_CAP_DEFAULT` - if EIP1559 mode is enabled, and FixedPrice gas estimator is used, this env var controls the fixed initial fee cap.
- Allow dumping pprof even when not in dev mode, useful for debugging (go to /v2/debug/pprof as a logged in user)

### Fixed

- Update timeout so we don’t exit early on very large log broadcaster backfills

#### EIP-1559 Fixes

Fixed issues with EIP-1559 related to gas bumping. Due to [go-ethereum's implementation](https://github.com/ethereum/go-ethereum/blob/bff330335b94af3643ac2fb809793f77de3069d4/core/tx_list.go#L298) which introduces additional restrictions on top of the EIP-1559 spec, we must bump the FeeCap at least 10% each time in order for the gas bump to be accepted.

The new EIP-1559 implementation works as follows:

If you are using FixedPriceEstimator:

- With gas bumping disabled, it will submit all transactions with `feecap=ETH_MAX_GAS_PRICE_WEI` and `tipcap=EVM_GAS_TIP_CAP_DEFAULT`
- With gas bumping enabled, it will submit all transactions initially with `feecap=EVM_GAS_FEE_CAP_DEFAULT` and `tipcap=EVM_GAS_TIP_CAP_DEFAULT`.

If you are using BlockHistoryEstimator (default for most chains):

- With gas bumping disabled, it will submit all transactions with `feecap=ETH_MAX_GAS_PRICE_WEI` and `tipcap=<calculated using past blocks>`
- With gas bumping enabled (default for most chains) it will submit all transactions initially with `feecap = ( current block base fee * (1.125 ^ N) + tipcap )` where N is configurable by setting BLOCK_HISTORY_ESTIMATOR_EIP1559_FEE_CAP_BUFFER_BLOCKS but defaults to `gas bump threshold+1` and `tipcap=<calculated using past blocks>`

Bumping works as follows:

- Increase tipcap by `max(tipcap * (1 + ETH_GAS_BUMP_PERCENT), tipcap + ETH_GAS_BUMP_WEI)`
- Increase feecap by `max(feecap * (1 + ETH_GAS_BUMP_PERCENT), feecap + ETH_GAS_BUMP_WEI)`

## [1.1.0] - 2022-01-25

### Added

- Added support for Sentry error reporting. Set `SENTRY_DSN` at run-time to enable reporting.
- Added Prometheus counters: `log_warn_count`, `log_error_count`, `log_critical_count`, `log_panic_count` and `log_fatal_count` representing the corresponding number of warning/error/critical/panic/fatal messages in the log.
- The new prometheus metric `tx_manager_tx_attempt_count` is a Prometheus Gauge that should represent the total number of Transactions attempts that awaiting confirmation for this node.
- The new prometheus metric `version` that displays the node software version (tag) as well as the corresponding commit hash.
- CLI command `keys eth list` is updated to display key specific max gas prices.
- CLI command `keys eth create` now supports optional `maxGasPriceGWei` parameter.
- CLI command `keys eth update` is added to update key specific parameters like `maxGasPriceGWei`.
- Add partial support for Moonriver chain
- For OCR jobs, `databaseTimeout`, `observationGracePeriod` and `contractTransmitterTransmitTimeout` can be specified to override chain-specific default values.

Two new log levels have been added.

- `[crit]`: _Critical_ level logs are more severe than `[error]` and require quick action from the node operator.
- `[debug] [trace]`: _Trace_ level logs contain extra `[debug]` information for development, and must be compiled in via `-tags trace`.

#### [Beta] Multichain support added

As a beta feature, Chainlink now supports connecting to multiple different EVM chains simultaneously.

This means that one node can run jobs on Goerli, Kovan, BSC and Mainnet (for example). Note that you can still have as many eth keys as you like, but each eth key is pegged to one chain only.

Extensive efforts have been made to make migration for existing nops as seamless as possible. Generally speaking, you should not have to make any changes when upgrading your existing node to this version. All your jobs will continue to run as before.

The overall summary of changes is such:

##### Chains/Ethereum Nodes

EVM chains are now represented as a first class object within the chainlink node. You can create/delete/list them using the CLI or API.

At least one primary node is required in order for a chain to connect. You may additionally specify zero or more send-only nodes for a chain. It is recommended to use the CLI/API or GUI to add nodes to chain.

###### Creation

```bash
chainlink chains evm create -id 42 # creates an evm chain with chain ID 42 (see: https://chainlist.org/)
chainlink nodes create -chain-id 42 -name 'my-primary-kovan-full-node' -type primary -ws-url ws://node.example/ws -http-url http://node.example/rpc # http-url is optional but recommended for primaries
chainlink nodes create -chain-id 42 -name 'my-send-only-backup-kovan-node' -type sendonly -http-url http://some-public-node.example/rpc
```

###### Listing

```bash
chainlink chains evm list
chainlink nodes list
```

###### Deletion

```bash
chainlink nodes delete 'my-send-only-backup-kovan-node'
chainlink chains evm delete 42
```

###### Legacy eth ENV vars

The old way of specifying chains using environment variables is still supported but discouraged. It works as follows:

If you specify `ETH_URL` then the values of `ETH_URL`, `ETH_CHAIN_ID`, `ETH_HTTP_URL` and `ETH_SECONDARY_URLS` will be used to create/update chains and nodes representing these values in the database. If an existing chain/node is found it will be overwritten. This behavior is used mainly to ease the process of upgrading, and on subsequent runs (once your old settings have been written to the database) it is recommended to unset these ENV vars and use the API commands exclusively to administer chains and nodes.

##### Jobs/tasks

By default, all jobs/tasks will continue to use the default chain (specified by `ETH_CHAIN_ID`). However, the following jobs now allow an additional `evmChainID` key in their TOML:

- VRF
- DirectRequest
- Keeper
- OCR
- Fluxmonitor

You can pin individual jobs to a particular chain by specifying the `evmChainID` explicitly. Here is an example job to demonstrate:

```toml
type            = "keeper"
evmChainID      = 3
schemaVersion   = 1
name            = "example keeper spec"
contractAddress = "0x9E40733cC9df84636505f4e6Db28DCa0dC5D1bba"
externalJobID   = "0EEC7E1D-D0D2-476C-A1A8-72DFB6633F49"
fromAddress     = "0xa8037A20989AFcBC51798de9762b351D63ff462e"
```

The above keeper job will _always_ run on chain ID 3 (Ropsten) regardless of the `ETH_CHAIN_ID` setting. If no chain matching this ID has been added to the chainlink node, the job cannot be created (you must create the chain first).

In addition, you can also specify `evmChainID` on certain pipeline tasks. This allows for cross-chain requests, for example:

```toml
type                = "directrequest"
schemaVersion       = 1
evmChainID          = 42
name                = "example cross chain spec"
contractAddress     = "0x613a38AC1659769640aaE063C651F48E0250454C"
externalJobID       = "0EEC7E1D-D0D2-476C-A1A8-72DFB6633F90"
observationSource   = """
    decode_log   [type=ethabidecodelog ... ]
    ...
    submit [type=ethtx to="0x613a38AC1659769640aaE063C651F48E0250454C" data="$(encode_tx)" minConfirmations="2" evmChainID="3"]
    decode_log-> ... ->submit;
"""
```

In the example above (which excludes irrelevant pipeline steps for brevity) a log can be read from the chain with ID 42 (Kovan) and a transaction emitted on chain with ID 3 (Ropsten).

Tasks that support the `evmChainID` parameter are as follows:

- `ethcall`
- `estimategaslimit`
- `ethtx`

###### Defaults

If the job- or task-specific `evmChainID` is _not_ given, the job/task will simply use the default as specified by the `ETH_CHAIN_ID` env variable.

Generally speaking, the default config values for each chain are good enough. But in some cases it is necessary to be able to override the defaults on a per-chain basis.

This used to be done via environment variables e.g. `MINIMUM_CONTRACT_PAYMENT_LINK_JUELS`.

These still work, but if set they will override that value for _all_ chains. This may not always be what you want. Consider a node that runs both Matic and Mainnet. You may want to set a higher value for `MINIMUM_CONTRACT_PAYMENT` on Mainnet, due to the more expensive gas costs. However, setting `MINIMUM_CONTRACT_PAYMENT_LINK_JUELS` using env variables will set that value for _all_ chains including matic.

To help you work around this, Chainlink now supports setting per-chain configuration options.

**Examples**

To set initial configuration when creating a chain, pass in the full json string as an optional parameter at the end:

`chainlink evm chains create -id 42 '{"BlockHistoryEstimatorBlockDelay": "100"}'`

To set configuration on an existing chain, specify key values pairs as such:

`chainlink evm chains configure -id 42 BlockHistoryEstimatorBlockDelay=100 GasEstimatorMode=FixedPrice`

The full list of chain-specific configuration options can be found by looking at the `ChainCfg` struct in `core/chains/evm/types/types.go`.

#### Async support in external adapters

External Adapters making async callbacks can now error job runs. This required a slight change to format, the correct way to callback from an asynchronous EA is using the following JSON:

SUCCESS CASE:

```json
{
    "value": < any valid json object >
}
```

ERROR CASE:

```json
{
  "error": "some error string"
}
```

This only applies to EAs using the `X-Chainlink-Pending` header to signal that the result will be POSTed back to the Chainlink node sometime 'later'. Regular synchronous calls to EAs work just as they always have done.

(NOTE: Official documentation for EAs needs to be updated)

#### New optional VRF v2 field: `requestedConfsDelay`

Added a new optional field for VRF v2 jobs called `requestedConfsDelay`, which configures a
number of blocks to wait in addition to the request specified `requestConfirmations` before servicing
the randomness request, i.e. the Chainlink node will wait `max(nodeMinConfs, requestConfirmations + requestedConfsDelay)`
blocks before servicing the request.

It can be used in the following way:

```toml
type = "vrf"
externalJobID = "123e4567-e89b-12d3-a456-426655440001"
schemaVersion = 1
name = "vrf-v2-secondary"
coordinatorAddress = "0xABA5eDc1a551E55b1A570c0e1f1055e5BE11eca7"
requestedConfsDelay = 10
# ... rest of job spec ...
```

Use of this field requires a database migration.

#### New locking mode: 'lease'

Chainlink now supports a new environment variable `DATABASE_LOCKING_MODE`. It can be set to one of the following values:

- `dual` (the default - uses both locking types for backwards and forwards compatibility)
- `advisorylock` (advisory lock only)
- `lease` (lease lock only)
- `none` (no locking at all - useful for advanced deployment environments when you can be sure that only one instance of chainlink will ever be running)

The database lock ensures that only one instance of Chainlink can be run on the database at a time. Running multiple instances of Chainlink on a single database at the same time would likely to lead to strange errors and possibly even data integrity failures and should not be allowed.

Ideally, node operators would be using a container orchestration system (e.g. Kubernetes) that ensures that only one instance of Chainlink ever runs on a particular postgres database.

However, we are aware that many node operators do not have the technical capacity to do this. So a common use case is to run multiple Chainlink instances in failover mode (as recommended by our official documentation, although this will be changing in future). The first instance will take some kind of lock on the database and subsequent instances will wait trying to take this lock in case the first instance disappears or dies.

Traditionally Chainlink has used an advisory lock to manage this. However, advisory locks come with several problems, notably:

- Postgres does not really like it when you hold locks open for a very long time (hours/days). It hampers certain internal cleanup tasks and is explicitly discouraged by the postgres maintainers.
- The advisory lock can silently disappear on postgres upgrade, meaning that a new instance can take over even while the old one is still running.
- Advisory locks do not play nicely with pooling tools such as pgbouncer.
- If the application crashes, the advisory lock can be left hanging around for a while (sometimes hours) and can require manual intervention to remove it before another instance of Chainlink will allow itself to boot.

For this reason, we have introduced a new locking mode, `lease`, which is likely to become the default in the future. `lease`-mode works as follows:

- Have one row in a database which is updated periodically with the client ID.
- CL node A will run a background process on start that updates this e.g. once per second.
- CL node B will spinlock, checking periodically to see if the update got too old. If it goes more than a set period without updating, it assumes that node A is dead and takes over. Now CL node B is the owner of the row, and it updates this every second.
- If CL node A comes back somehow, it will go to take out a lease and realise that the database has been leased to another process, so it will exit the entire application immediately.

The default is set to `dual` which used both advisory locking AND lease locking, for backwards compatibility. However, it is recommended that node operators who know what they are doing, or explicitly want to stop using the advisory locking mode set `DATABASE_LOCKING_MODE=lease` in their env.

Lease locking can be configured using the following ENV vars:

`LEASE_LOCK_REFRESH_INTERVAL` (default 1s)
`LEASE_LOCK_DURATION` (default 30s)

It is recommended to leave these set to the default values.

#### Duplicate Job Configuration

When duplicating a job, the new job's configuration settings that have not been overridden by the user can still reflect the chainlink node configuration.

#### Nurse (automatic pprof profiler)

Added new automatic pprof profiling service. Profiling is triggered when the node exceeds certain resource thresholds (currently, memory and goroutine count). The following environment variables have been added to allow configuring this service:

- `AUTO_PPROF_ENABLED`: Set to `true` to enable the automatic profiling service. Defaults to `false`.
- `AUTO_PPROF_PROFILE_ROOT`: The location on disk where pprof profiles will be stored. Defaults to `$CHAINLINK_ROOT`.
- `AUTO_PPROF_POLL_INTERVAL`: The interval at which the node's resources are checked. Defaults to `10s`.
- `AUTO_PPROF_GATHER_DURATION`: The duration for which profiles are gathered when profiling is kicked off. Defaults to `10s`.
- `AUTO_PPROF_GATHER_TRACE_DURATION`: The duration for which traces are gathered when profiling is kicked off. This is separately configurable because traces are significantly larger than other types of profiles. Defaults to `5s`.
- `AUTO_PPROF_MAX_PROFILE_SIZE`: The maximum amount of disk space that profiles may consume before profiling is disabled. Defaults to `100mb`.
- `AUTO_PPROF_CPU_PROFILE_RATE`: See https://pkg.go.dev/runtime#SetCPUProfileRate. Defaults to `1`.
- `AUTO_PPROF_MEM_PROFILE_RATE`: See https://pkg.go.dev/runtime#pkg-variables. Defaults to `1`.
- `AUTO_PPROF_BLOCK_PROFILE_RATE`: See https://pkg.go.dev/runtime#SetBlockProfileRate. Defaults to `1`.
- `AUTO_PPROF_MUTEX_PROFILE_FRACTION`: See https://pkg.go.dev/runtime#SetMutexProfileFraction. Defaults to `1`.
- `AUTO_PPROF_MEM_THRESHOLD`: The maximum amount of memory the node can actively consume before profiling begins. Defaults to `4gb`.
- `AUTO_PPROF_GOROUTINE_THRESHOLD`: The maximum number of actively-running goroutines the node can spawn before profiling begins. Defaults to `5000`.

**Adventurous node operators are encouraged to read [this guide on how to analyze pprof profiles](https://jvns.ca/blog/2017/09/24/profiling-go-with-pprof/).**

#### `merge` task type

A new task type has been added, called `merge`. It can be used to merge two maps/JSON values together. Merge direction is from right to left such that `right` will clobber values of `left`. If no `left` is provided, it uses the input of the previous task. Example usage as such:

```
decode_log   [type=ethabidecodelog ...]
merge        [type=merge right=<{"foo": 42}>];

decode_log -> merge;
```

Or, to reverse merge direction:

```
decode_log   [type=ethabidecodelog ...]
merge        [type=merge left=<{"foo": 42}> right="$(decode_log)"];

decode_log -> merge;
```

#### Enhanced ABI encoding support

The `ethabiencode2` task supports ABI encoding using the abi specification generated by `solc`. e.g:

    {
        "name": "call",
        "inputs": [
          {
            "name": "value",
            "type": "tuple",
            "components": [
              {
                "name": "first",
                "type": "bytes32"
              },
              {
                "name": "last",
                "type": "bool"
              }
            ]
          }
        ]
    }

This would allow for calling of a function `call` with a tuple containing two values, the first a `bytes32` and the second a `bool`. You can supply a named map or an array.

#### Transaction Simulation (Gas Savings)

Chainlink now supports transaction simulation for certain types of job. When this is enabled, transactions will be simulated using `eth_call` before initial send. If the transaction reverted, the tx is marked as errored without being broadcast, potentially avoiding an expensive on-chain revert.

This can add a tiny bit of latency (upper bound 2s, generally much shorter under good conditions) and will add marginally more load to the eth client, since it adds an extra call for every transaction sent. However, it may help to save gas in some cases especially during periods of high demand by avoiding unnecessary reverts (due to outdated round etc.).

This option is EXPERIMENTAL and disabled by default.

To enable for FM or OCR:

`FM_SIMULATE_TRANSACTIONs=true`
`OCR_SIMULATE_TRANSACTIONS=true`

To enable in the pipeline, use the `simulate=true` option like so:

```
submit [type=ethtx to="0xDeadDeadDeadDeadDeadDeadDeadDead" data="0xDead" simulate=true]
```

Use at your own risk.

#### Misc

Chainlink now supports more than one primary eth node per chain. Requests are round-robined between available primaries.

Add CRUD functionality for EVM Chains and Nodes through Operator UI.

Non-fatal errors to a pipeline run are preserved including any run that succeeds but has more than one fatal error.

Chainlink now supports configuring max gas price on a per-key basis (allows implementation of keeper "lanes").

The Operator UI now supports login MFA with hardware security keys. `MFA_RPID` and `MFA_RPORIGIN` environment variables have been added to the config and are required if using the new MFA feature.

Keys and Configuration navigation links have been moved into a settings dropdown to make space for multichain navigation links.

#### Full EIP1559 Support (Gas Savings)

Chainlink now includes experimental support for submitting transactions using type 0x2 (EIP-1559) envelope.

EIP-1559 mode is off by default but can be enabled on a per-chain basis or globally.

This may help to save gas on spikes: Chainlink ought to react faster on the upleg and avoid overpaying on the downleg. It may also be possible to set `BLOCK_HISTORY_ESTIMATOR_BATCH_SIZE` to a smaller value e.g. 12 or even 6 because tip cap ought to be a more consistent indicator of inclusion time than total gas price. This would make Chainlink more responsive and ought to reduce response time variance. Some experimentation will be needed here to find optimum settings.

To enable globally, set `EVM_EIP1559_DYNAMIC_FEES=true`. Set with caution, if you set this on a chain that does not actually support EIP-1559 your node will be broken.

In EIP-1559 mode, the total price for the transaction is the minimum of base fee + tip cap and fee cap. More information can be found on the [official EIP](https://github.com/ethereum/EIPs/blob/master/EIPS/eip-1559.md).

Chainlink's implementation of this is to set a large fee cap and modify the tip cap to control confirmation speed of transactions. So, when in EIP1559 mode, the tip cap takes the place of gas price roughly speaking, with the varying base price remaining a constant (we always pay it).

A quick note on terminology - Chainlink uses the same terms used internally by go-ethereum source code to describe various prices. This is not the same as the externally used terms. For reference:

Base Fee Per Gas = BaseFeePerGas
Max Fee Per Gas = FeeCap
Max Priority Fee Per Gas = TipCap

In EIP-1559 mode, the following changes occur to how configuration works:

- All new transactions will be sent as type 0x2 transactions specifying a TipCap and FeeCap (NOTE: existing pending legacy transactions will continue to be gas bumped in legacy mode)
- BlockHistoryEstimator will apply its calculations (gas percentile etc.) to the TipCap and this value will be used for new transactions (GasPrice will be ignored)
- FixedPriceEstimator will use `EVM_GAS_TIP_CAP_DEFAULT` instead of `ETH_GAS_PRICE_DEFAULT`
- `ETH_GAS_PRICE_DEFAULT` is ignored for new transactions and `EVM_GAS_TIP_CAP_DEFAULT` is used instead (default 20GWei)
- `ETH_MIN_GAS_PRICE_WEI` is ignored for new transactions and `EVM_GAS_TIP_CAP_MINIMUM` is used instead (default 0)
- `ETH_MAX_GAS_PRICE_WEI` controls the FeeCap
- `KEEPER_GAS_PRICE_BUFFER_PERCENT` is ignored in EIP-1559 mode and `KEEPER_TIP_CAP_BUFFER_PERCENT` is used instead

The default tip cap is configurable per-chain but can be specified for all chains using `EVM_GAS_TIP_CAP_DEFAULT`. The fee cap is derived from `ETH_MAX_GAS_PRICE_WEI`.

When using the FixedPriceEstimator, the default gas tip will be used for all transactions.

When using the BlockHistoryEstimator, Chainlink will calculate the tip cap based on transactions already included (in the same way it calculates gas price in legacy mode).

Enabling EIP1559 mode might lead to marginally faster transaction inclusion and make the node more responsive to sharp rises/falls in gas price, keeping response times more consistent.

In addition, `ethcall` tasks now accept `gasTipCap` and `gasFeeCap` parameters in addition to `gasPrice`. This is required for Keeper jobs, i.e.:

```
check_upkeep_tx          [type=ethcall
                          failEarly=true
                          extractRevertReason=true
                          contract="$(jobSpec.contractAddress)"
                          gas="$(jobSpec.checkUpkeepGasLimit)"
                          gasPrice="$(jobSpec.gasPrice)"
                          gasTipCap="$(jobSpec.gasTipCap)"
                          gasFeeCap="$(jobSpec.gasFeeCap)"
                          data="$(encode_check_upkeep_tx)"]
```

NOTE: AccessLists are part of the 0x2 transaction type spec and Chainlink also implements support for these internally. This is not currently exposed in any way, if there is demand for this it ought to be straightforward enough to do so.

Avalanche AP4 defaults have been added (you can remove manually set ENV vars controlling gas pricing).

#### New env vars

`CHAIN_TYPE` - Configure the type of chain (if not standard). `Arbitrum`, `ExChain`, `Optimism`, or `XDai`. Replaces `LAYER_2_TYPE`. NOTE: This is a global override, to set on a per-chain basis you must use the CLI/API or GUI to change the chain-specific config for that chain (`ChainType`).

`BLOCK_EMISSION_IDLE_WARNING_THRESHOLD` - Controls global override for the time after which node will start logging warnings if no heads are received.

`ETH_DEFAULT_BATCH_SIZE` - Controls the default number of items per batch when making batched RPC calls. It is unlikely that you will need to change this from the default value.

NOTE: `ETH_URL` used to default to "ws://localhost:8546" and `ETH_CHAIN_ID` used to default to 1. These defaults have now been removed. The env vars are no longer required, since node configuration is now done via CLI/API/GUI and stored in the database.

### Removed

- `belt/` and `evm-test-helpers/` removed from the codebase.

#### Deprecated env vars

`LAYER_2_TYPE` - Use `CHAIN_TYPE` instead.

#### Removed env vars

`FEATURE_CRON_V2`, `FEATURE_FLUX_MONITOR_V2`, `FEATURE_WEBHOOK_V2` - all V2 job types are now enabled by default.

### Fixed

- Fixed a regression whereby the BlockHistoryEstimator would use a bumped value on old gas price even if the new current price was larger than the bumped value.
- Fixed a bug where creating lots of jobs very quickly in parallel would cause the node to hang
- Propagating `evmChainID` parameter in job specs supporting this parameter.

Fixed `LOG_LEVEL` behavior in respect to the corresponding UI setting: Operator can override `LOG_LEVEL` until the node is restarted.

### Changed

- The default `GAS_ESTIMATOR_MODE` for Optimism chains has been changed to `Optimism2`.
- Default minimum payment on mainnet has been reduced from 1 LINK to 0.1 LINK.
- Logging timestamp output has been changed from unix to ISO8601 to aid in readability. To keep the old unix format, you may set `LOG_UNIX_TS=true`
- Added WebAuthn support for the Operator UI and corresponding support in the Go backend

#### Log to Disk

This feature has been disabled by default, turn on with LOG_TO_DISK. For most production uses this is not desirable.

## [1.0.1] - 2021-11-23

### Added

- Improved error reporting
- Panic and recovery improvements

### Fixed

- Resolved config conversion errors for ETH_FINALITY_DEPTH, ETH_HEAD_TRACKER_HISTORY, and ETH_GAS_LIMIT_MULTIPLIER
- Proper handling for "nonce too low" errors on Avalanche

## [1.0.0] - 2021-10-19

### Added

- `chainlink node db status` will now display a table of applied and pending migrations.
- Add support for OKEx/ExChain.

### Changed

**Legacy job pipeline (JSON specs) are no longer supported**

This version will refuse to migrate the database if job specs are still present. You must manually delete or migrate all V1 job specs before upgrading.

For more information on migrating, see [the docs](https://docs.chain.link/chainlink-nodes/).

This release will DROP legacy job tables so please take a backup before upgrading.

#### KeyStore changes

- We no longer support "soft deleting", or archiving keys. From now on, keys can only be hard-deleted.
- Eth keys can no longer be imported directly to the database. If you with to import an eth key, you _must_ start the node first and import through the remote client.

#### New env vars

`LAYER_2_TYPE` - For layer 2 chains only. Configure the type of chain, either `Arbitrum` or `Optimism`.

#### Misc

- Head sampling can now be optionally disabled by setting `ETH_HEAD_TRACKER_SAMPLING_INTERVAL = "0s"` - this will result in every new head being delivered to running jobs,
  regardless of the head frequency from the chain.
- When creating new FluxMonitor jobs, the validation logic now checks that only one of: drumbeat ticker or idle timer is enabled.
- Added a new Prometheus metric: `uptime_seconds` which measures the number of seconds the node has been running. It can be helpful in detecting potential crashes.

### Fixed

Fixed a regression whereby the BlockHistoryEstimator would use a bumped value on old gas price even if the new current price was larger than the bumped value.

## [0.10.15] - 2021-10-14

**It is highly recommended upgrading to this version before upgrading to any newer versions to avoid any complications.**

### Fixed

- Prevent release from clobbering databases that have previously been upgraded

## [0.10.14] - 2021-09-06

### Added

- FMv2 spec now contains DrumbeatRandomDelay parameter that can be used to introduce variation between round of submits of different oracles, if drumbeat ticker is enabled.

- OCR Hibernation

#### Requesters/MinContractPaymentLinkJuels

V2 direct request specs now support two additional keys:

- "requesters" key which allows whitelisting requesters
- "minContractPaymentLinkJuels" key which allows to specify a job-specific minimum contract payment.

For example:

```toml
type                        = "directrequest"
schemaVersion               = 1
requesters                  = ["0xaaaa1F8ee20f5565510B84f9353F1E333E753B7a", "0xbbbb70F0e81C6F3430dfdC9fa02fB22BdD818C4e"] # optional
minContractPaymentLinkJuels = "100000000000000" # optional
name                        = "example eth request event spec with requesters"
contractAddress             = "..."
externalJobID               = "..."
observationSource           = """
...
"""
```

## [0.10.13] - 2021-08-25

### Fixed

- Resolved exiting Hibernation bug on FMv2

## [0.10.12] - 2021-08-16

### Fixed

- Resolved FMv2 stalling in Hibernation mode
- Resolved rare issue when the Gas Estimator fails on start
- Resolved the handling of nil values for gas price

## [0.10.11] - 2021-08-09

A new configuration variable, `BLOCK_BACKFILL_SKIP`, can be optionally set to "true" in order to strongly limit the depth of the log backfill.
This is useful if the node has been offline for a longer time and after startup should not be concerned with older events from the chain.

Three new configuration variables are added for the new telemetry ingress service support. `TELEMETRY_INGRESS_URL` sets the URL to connect to for telemetry ingress, `TELEMETRY_INGRESS_SERVER_PUB_KEY` sets the public key of the telemetry ingress server, and `TELEMETRY_INGRESS_LOGGING` toggles verbose logging of the raw telemetry messages being sent.

- Fixes the logging configuration form not displaying the current values
- Updates the design of the configuration cards to be easier on the eyes
- View Coordinator Service Authentication keys in the Operator UI. This is hidden
  behind a feature flag until usage is enabled.
- Adds support for the new telemetry ingress service.

### Changed

**The legacy job pipeline (JSON specs) has been officially deprecated and support for these jobs will be dropped in an upcoming release.**

Any node operators still running jobs with JSON specs should migrate their jobs to TOML format instead.

The format for V2 Webhook job specs has changed. They now allow specifying 0 or more external initiators. Example below:

```toml
type            = "webhook"
schemaVersion   = 1
externalInitiators = [
    { name = "foo-ei", spec = '{"foo": 42}' },
    { name = "bar-ei", spec = '{"bar": 42}' }
]
observationSource   = """
ds          [type=http method=GET url="https://chain.link/ETH-USD"];
ds_parse    [type=jsonparse path="data,price"];
ds_multiply [type=multiply times=100];
ds -> ds_parse -> ds_multiply;
"""
```

These external initiators will be notified with the given spec after the job is created, and also at deletion time.

Only the External Initiators listed in the toml spec may trigger a run for that job. Logged-in users can always trigger a run for any job.

#### Migrating Jobs

- OCR
  All OCR jobs are already using v2 pipeline by default - no need to do anything here.

- Flux Monitor v1
  We have created a tool to help you automigrate flux monitor specs in JSON format to the new TOML format. You can migrate a job like this:

```
chainlink jobs migrate <job id>
```

This can be automated by using the API like so:

```
POST http://yournode.example/v2/migrate/<job id>
```

- VRF v1
  Automigration is not supported for VRF jobs. They must be manually converted into v2 format.

- Ethlog/Runlog/Cron/web
  All other job types must also be manually converted into v2 format.

#### Technical details

Why are we doing this?

To give some background, the legacy job pipeline has been around since before Chainlink went to mainnet and is getting quite long in the tooth. The code is brittle and difficult to understand and maintain. For a while now we have been developing a v2 job pipeline in parallel which uses the TOML format. The new job pipeline is simpler, more performant and more powerful. Every job that can be represented in the legacy pipeline should be able to be represented in the v2 pipeline - if it can't be, that's a bug, so please let us know ASAP.

The v2 pipeline has now been extensively tested in production and proved itself reliable. So, we made the decision to drop V1 support entirely in favour of focusing developer effort on new features like native multichain support, EIP1559-compatible fees, further gas saving measures and support for more blockchains. By dropping support for the old pipeline, we can deliver these features faster and better support our community.

#### KeyStore changes

- Key export files are changing format and will not be compatible between versions. Ex, a key exported in 0.10.12, will not be importable by a node running 1.0.0, and vice-versa.
- We no longer support "soft deleting", or archiving keys. From now on, keys can only be hard-deleted.
- Eth keys can no longer be imported directly to the database. If you with to import an eth key, you _must_ start the node first and import through the remote client.

## [0.10.10] - 2021-07-19

### Changed

This update will truncate `pipeline_runs`, `pipeline_task_runs`, `flux_monitor_round_stats_v2` DB tables as a part of the migration.

#### Gas Estimation

Gas estimation has been revamped and full support for Optimism has been added.

The following env vars have been deprecated, and will be removed in a future release:

```
GAS_UPDATER_ENABLED
GAS_UPDATER_BATCH_SIZE
GAS_UPDATER_BLOCK_DELAY
GAS_UPDATER_BLOCK_HISTORY_SIZE
GAS_UPDATER_TRANSACTION_PERCENTILE
```

If you are using any of the env vars above, please switch to using the following instead:

```
GAS_ESTIMATOR_MODE
BLOCK_HISTORY_ESTIMATOR_BATCH_SIZE
BLOCK_HISTORY_ESTIMATOR_BLOCK_DELAY
BLOCK_HISTORY_ESTIMATOR_BLOCK_HISTORY_SIZE
BLOCK_HISTORY_ESTIMATOR_TRANSACTION_PERCENTILE
```

Valid values for `GAS_ESTIMATOR_MODE` are as follows:

`GAS_ESTIMATOR_MODE=BlockHistory` (equivalent to `GAS_UPDATER_ENABLED=true`)
`GAS_ESTIMATOR_MODE=FixedPrice` (equivalent to `GAS_UPDATER_ENABLED=false`)
`GAS_ESTIMATOR_MODE=Optimism` (new)

New gas estimator modes may be added in the future.

In addition, a minor annoyance has been fixed whereby previously if you enabled the gas updater, it would overwrite the locally stored value for gas price and continue to use this even if it was disabled after a reboot. This will no longer happen: BlockHistory mode will not clobber the locally stored value for fixed gas price, which can still be adjusted via remote API call or using `chainlink config setgasprice XXX`. In order to use this manually fixed gas price, you must enable FixedPrice estimator mode.

### Added

Added support for latest version of libocr with the V2 networking stack. New env vars to configure this are:

```
P2P_NETWORKING_STACK
P2PV2_ANNOUNCE_ADDRESSES
P2PV2_BOOTSTRAPPERS
P2PV2_DELTA_DIAL
P2PV2_DELTA_RECONCILE
P2PV2_LISTEN_ADDRESSES
```

All of these are currently optional, by default OCR will continue to use the existing V1 stack. The new env vars will be used internally for OCR testing.

### Fixed

- Fix inability to create jobs with a cron schedule.

## [0.10.9] - 2021-07-05

### Changed

#### Transaction Strategies

FMv2, Keeper and OCR jobs now use a new strategy for sending transactions. By default, if multiple transactions are queued up, only the latest one will be sent. This should greatly reduce the number of stale rounds and reverted transactions, and help node operators to save significant gas especially during times of high congestion or when catching up on a deep backlog.

Defaults should work well, but it can be controlled if necessary using the following new env vars:

`FM_DEFAULT_TRANSACTION_QUEUE_DEPTH`
`KEEPER_DEFAULT_TRANSACTION_QUEUE_DEPTH`
`OCR_DEFAULT_TRANSACTION_QUEUE_DEPTH`

Setting to 0 will disable (the old behaviour). Setting to 1 (the default) will keep only the latest transaction queued up at any given time. Setting to 2, 3 etc. will allow this many transactions to be queued before starting to drop older items.

Note that it has no effect on FMv1 jobs. Node operators will need to upgrade to FMv2 to take advantage of this feature.

## [0.10.8] - 2021-06-21

### Fixed

- The HTTP adapter would remove a trailing slash on a subdirectory when specifying an extended path, so for instance `http://example.com/subdir/` with a param of `?query=` extended path would produce the URL `http://example.com/subdir?query=`, but should now produce: `http://example.com/subdir/?query=`.

- Matic autoconfig is now enabled for mainnet. Matic nops should remove any custom tweaks they have been running with. In addition, we have better default configs for Optimism, Arbitrum and RSK.

- It is no longer required to set `DEFAULT_HTTP_ALLOW_UNRESTRICTED_NETWORK_ACCESS=true` to enable local fetches on bridge or http tasks. If the URL for the http task is specified as a variable, then set the AllowUnrestrictedNetworkAccess option for this task. Please remove this if you had it set and no longer need it, since it introduces a slight security risk.

- Chainlink can now run with ETH_DISABLED=true without spewing errors everywhere

- Removed prometheus metrics that were no longer valid after recent changes to head tracking:
  `head_tracker_heads_in_queue`, `head_tracker_callback_execution_duration`,
  `head_tracker_callback_execution_duration_hist`, `head_tracker_num_heads_dropped`

### Added

- MINIMUM_CONTRACT_PAYMENT_LINK_JUELS replaces MINIMUM_CONTRACT_PAYMENT, which will be deprecated in a future release.

- INSECURE_SKIP_VERIFY configuration variable disables verification of the Chainlink SSL certificates when using the CLI.

- JSON parse tasks (v2) now permit an empty `path` parameter.

- Eth->eth transfer gas limit is no longer hardcoded at 21000 and can now be adjusted using `ETH_GAS_LIMIT_TRANSFER`

- HTTP and Bridge tasks (v2 pipeline) now log the request parameters (including the body) upon making the request when `LOG_LEVEL=debug`.

- Webhook v2 jobs now support two new parameters, `externalInitiatorName` and `externalInitiatorSpec`. The v2 version of the following v1 spec:

  ```
  {
    "initiators": [
      {
        "type": "external",
        "params": {
          "name": "substrate",
          "body": {
            "endpoint": "substrate",
            "feed_id": 0,
            "account_id": "0x7c522c8273973e7bcf4a5dbfcc745dba4a3ab08c1e410167d7b1bdf9cb924f6c",
            "fluxmonitor": {
              "requestData": {
                "data": { "from": "DOT", "to": "USD" }
              },
              "feeds": [{ "url": "http://adapter1:8080" }],
              "threshold": 0.5,
              "absoluteThreshold": 0,
              "precision": 8,
              "pollTimer": { "period": "30s" },
              "idleTimer": { "duration": "1m" }
            }
          }
        }
      }
    ],
    "tasks": [
      {
        "type": "substrate-adapter1",
        "params": { "multiply": 1e8 }
      }
    ]
  }
  ```

  is:

  ```
  type            = "webhook"
  schemaVersion   = 1
  jobID           = "0EEC7E1D-D0D2-475C-A1A8-72DFB6633F46"
  externalInitiatorName = "substrate"
  externalInitiatorSpec = """
      {
        "endpoint": "substrate",
        "feed_id": 0,
        "account_id": "0x7c522c8273973e7bcf4a5dbfcc745dba4a3ab08c1e410167d7b1bdf9cb924f6c",
        "fluxmonitor": {
          "requestData": {
            "data": { "from": "DOT", "to": "USD" }
          },
          "feeds": [{ "url": "http://adapter1:8080" }],
          "threshold": 0.5,
          "absoluteThreshold": 0,
          "precision": 8,
          "pollTimer": { "period": "30s" },
          "idleTimer": { "duration": "1m" }
        }
      }
  """
  observationSource   = """
      submit [type=bridge name="substrate-adapter1" requestData=<{ "multiply": 1e8 }>]
  """
  ```

- Task definitions in v2 jobs (those with TOML specs) now support quoting strings with angle brackets (which DOT already permitted). This is particularly useful when defining JSON blobs to post to external adapters. For example:

  ```
  my_bridge [type=bridge name="my_bridge" requestData="{\\"hi\\": \\"hello\\"}"]
  ```

  ... can now be written as:

  ```
  my_bridge [type=bridge name="my_bridge" requestData=<{"hi": "hello"}>]
  ```

  Multiline strings are supported with this syntax as well:

  ```
  my_bridge [type=bridge
             name="my_bridge"
             requestData=<{
                 "hi": "hello",
                 "foo": "bar"
             }>]
  ```

- v2 jobs (those with TOML specs) now support variable interpolation in pipeline definitions. For example:

  ```
  fetch1    [type=bridge name="fetch"]
  parse1    [type=jsonparse path="foo,bar"]
  fetch2    [type=bridge name="fetch"]
  parse2    [type=jsonparse path="foo,bar"]
  medianize [type=median]
  submit    [type=bridge name="submit"
             requestData=<{
                            "result": $(medianize),
                            "fetchedData": [ $(parse1), $(parse2) ]
                          }>]

  fetch1 -> parse1 -> medianize
  fetch2 -> parse2 -> medianize
  medianize -> submit
  ```

  This syntax is supported by the following tasks/parameters:

  - `bridge`
    - `requestData`
  - `http`
    - `requestData`
  - `jsonparse`
    - `data` (falls back to the first input if unspecified)
  - `median`
    - `values` (falls back to the array of inputs if unspecified)
  - `multiply`
    - `input` (falls back to the first input if unspecified)
    - `times`

- Add `ETH_MAX_IN_FLIGHT_TRANSACTIONS` configuration option. This defaults to 16 and controls how many unconfirmed transactions may be in-flight at any given moment. This is set conservatively by default, node operators running many jobs on high throughput chains will probably need to increase this above the default to avoid lagging behind. However, before increasing this value, you MUST first ensure your ethereum node is configured not to ever evict local transactions that exceed this number otherwise your node may get permanently stuck. Set to 0 to disable the limit entirely (the old behaviour). Disabling this setting is not recommended.

Relevant settings for geth (and forks e.g. BSC)

```toml
[Eth.TxPool]
Locals = ["0xYourNodeAddress1", "0xYourNodeAddress2"]  # Add your node addresses here
NoLocals = false # Disabled by default but might as well make sure
Journal = "transactions.rlp" # Make sure you set a journal file
Rejournal = 3600000000000 # Default 1h, it might make sense to reduce this to e.g. 5m
PriceBump = 10 # Must be set less than or equal to chainlink's ETH_GAS_BUMP_PERCENT
AccountSlots = 16 # Highly recommended to increase this, must be greater than or equal to chainlink's ETH_MAX_IN_FLIGHT_TRANSACTIONS setting
GlobalSlots = 4096 # Increase this as necessary
AccountQueue = 64 # Increase this as necessary
GlobalQueue = 1024 # Increase this as necessary
Lifetime = 10800000000000 # Default 3h, this is probably ok, you might even consider reducing it

```

Relevant settings for parity/openethereum (and forks e.g. xDai)

NOTE: There is a bug in parity (and xDai) where occasionally local transactions are inexplicably culled. See: https://github.com/openethereum/parity-ethereum/issues/10228

Adjusting the settings below might help.

```toml
tx_queue_locals = ["0xYourNodeAddress1", "0xYourNodeAddress2"] # Add your node addresses here
tx_queue_size = 8192 # Increase this as necessary
tx_queue_per_sender = 16 # Highly recommended to increase this, must be greater than or equal to chainlink's ETH_MAX_IN_FLIGHT_TRANSACTIONS setting
tx_queue_mem_limit = 4 # In MB. Highly recommended to increase this or set to 0
tx_queue_no_early_reject = true # Recommended to set this
tx_queue_no_unfamiliar_locals = false # This is disabled by default but might as well make sure
```

- Keeper jobs now support prometheus metrics, they are considered a pipeline with a single `keeper` task type. Example:

```
pipeline_run_errors{job_id="1",job_name="example keeper spec"} 1
pipeline_run_total_time_to_completion{job_id="1",job_name="example keeper spec"} 8.470456e+06
pipeline_task_execution_time{job_id="1",job_name="example keeper spec",task_type="keeper"} 8.470456e+06
pipeline_tasks_total_finished{job_id="1",job_name="example keeper spec",status="completed",task_type="keeper"} 1
```

### Changed

- The v2 (TOML) `bridge` task's `includeInputAtKey` parameter is being deprecated in favor of variable interpolation. Please migrate your jobs to the new syntax as soon as possible.

- Chainlink no longer writes/reads eth key files to disk

- Add sensible default configuration settings for Fantom

- Rename `ETH_MAX_UNCONFIRMED_TRANSACTIONS` to `ETH_MAX_QUEUED_TRANSACTIONS`. It still performs the same function but the name was misleading and would have caused confusion with the new `ETH_MAX_IN_FLIGHT_TRANSACTIONS`.

- The VRF keys are now managed remotely through the node only. Example commands:

```
// Starting a node with a vrf key
chainlink node start -p path/to/passwordfile -vp path/to/vrfpasswordfile

// Remotely managing the vrf keys
chainlink keys vrf create // Creates a key with path/to/vrfpasswordfile
chainlink keys vrf list // Lists all keys on the node
chainlink keys vrf delete // Lists all keys on the node

// Archives (soft deletes) vrf key with compressed pub key 0x788..
chainlink keys vrf delete 0x78845e23b6b22c47e4c81426fdf6fc4087c4c6a6443eba90eb92cf4d11c32d3e00

// Hard deletes vrf key with compressed pub key 0x788..
chainlink keys vrf delete 0x78845e23b6b22c47e4c81426fdf6fc4087c4c6a6443eba90eb92cf4d11c32d3e00 --hard

// Exports 0x788.. key to file 0x788_exported_key on disk encrypted with path/to/vrfpasswordfile
// Note you can re-encrypt it with a different password if you like when exporting.
chainlink keys vrf export 0x78845e23b6b22c47e4c81426fdf6fc4087c4c6a6443eba90eb92cf4d11c32d3e00 -p path/to/vrfpasswordfile -o 0x788_exported_key

// Import key material in 0x788_exported_key using path/to/vrfpasswordfile to decrypt.
// Will be re-encrypted with the nodes vrf password file i.e. "-vp"
chainlink keys vrf import -p path/to/vrfpasswordfile 0x788_exported_key
```

## [0.10.7] - 2021-05-24

- If a CLI command is issued after the session has expired, and an api credentials file is found, auto login should now work.

- GasUpdater now works on RSK and xDai

- Offchain reporting jobs that have had a latest round requested can now be deleted from the UI without error

### Added

- Add `ETH_GAS_LIMIT_MULTIPLIER` configuration option, the gas limit is multiplied by this value before transmission. So a value of 1.1 will add 10% to the on chain gas limit when a transaction is submitted.

- Add `ETH_MIN_GAS_PRICE_WEI` configuration option. This defaults to 1Gwei on mainnet. Chainlink will never send a transaction at a price lower than this value.

- Add `chainlink node db migrate` for running database migrations. It's
  recommended to use this and set `MIGRATE_DATABASE=false` if you want to run
  the migrations separately outside of application startup.

### Changed

- Chainlink now automatically cleans up old eth_txes to reduce database size. By default, any eth_txes older than a week are pruned on a regular basis. It is recommended to use the default value, however the default can be overridden by setting the `ETH_TX_REAPER_THRESHOLD` env var e.g. `ETH_TX_REAPER_THRESHOLD=24h`. Reaper can be disabled entirely by setting `ETH_TX_REAPER_THRESHOLD=0`. The reaper will run on startup and again every hour (interval is configurable using `ETH_TX_REAPER_INTERVAL`).

- Heads corresponding to new blocks are now delivered in a sampled way, which is to improve
  node performance on fast chains. The frequency is by default 1 second, and can be changed
  by setting `ETH_HEAD_TRACKER_SAMPLING_INTERVAL` env var e.g. `ETH_HEAD_TRACKER_SAMPLING_INTERVAL=5s`.

- Database backups: default directory is now a subdirectory 'backup' of chainlink root dir, and can be changed
  to any chosen directory by setting a new configuration value: `DATABASE_BACKUP_DIR`

## [0.10.6] - 2021-05-10

### Added

- Add `MockOracle.sol` for testing contracts

- Web job types can now be created from the operator UI as a new job.

- See example web job spec below:

```
type            = "webhook"
schemaVersion   = 1
jobID           = "0EEC7E1D-D0D2-476C-A1A8-72DFB6633F46"
observationSource = """
ds          [type=http method=GET url="http://example.com"];
ds_parse    [type=jsonparse path="data"];
ds -> ds_parse;
"""
```

- New CLI command to convert v1 flux monitor jobs (JSON) to
  v2 flux monitor jobs (TOML). Running it will archive the v1
  job and create a new v2 job. Example:

```
// Get v1 job ID:
chainlink job_specs list
// Migrate it to v2:
chainlink jobs migrate fe279ed9c36f4eef9dc1bdb7bef21264

// To undo the migration:
1. Archive the v2 job in the UI
2. Unarchive the v1 job manually in the db:
update job_specs set deleted_at = null where id = 'fe279ed9-c36f-4eef-9dc1-bdb7bef21264'
update initiators set deleted_at = null where job_spec_id = 'fe279ed9-c36f-4eef-9dc1-bdb7bef21264'
```

- Improved support for Optimism chain. Added a new boolean `OPTIMISM_GAS_FEES` configuration variable which makes a call to estimate gas before all transactions, suitable for use with Optimism's L2 chain. When this option is used `ETH_GAS_LIMIT_DEFAULT` is ignored.

- Chainlink now supports routing certain calls to the eth node over HTTP instead of websocket, when available. This has a number of advantages - HTTP is more robust and simpler than websockets, reducing complexity and allowing us to make large queries without running the risk of hitting websocket send limits. The HTTP url should point to the same node as the ETH_URL and can be specified with an env var like so: `ETH_HTTP_URL=https://my.ethereumnode.example/endpoint`.

Adding an HTTP endpoint is particularly recommended for BSC, which is hitting websocket limitations on certain queries due to its large block size.

- Support for legacy pipeline (V1 job specs) can now be turned off by setting `ENABLE_LEGACY_JOB_PIPELINE=false`. This can yield marginal performance improvements if you don't need to support the legacy JSON job spec format.

## [0.10.5] - 2021-04-26

### Added

- Add `MockOracle.sol` for testing contracts
- Cron jobs can now be created for the v2 job pipeline:

```
type            = "cron"
schemaVersion   = 1
schedule        = "*/10 * * * *"
observationSource   = """
ds          [type=http method=GET url="http://example.com"];
ds_parse    [type=jsonparse path="data"];
ds -> ds_parse;
"""
```

### Changed

- Default for `JOB_PIPELINE_REAPER_THRESHOLD` has been reduced from 1 week to 1 day to save database space. This variable controls how long past job run history for OCR is kept. To keep the old behaviour, you can set `JOB_PIPELINE_REAPER_THRESHOLD=168h`
- Removed support for the env var `JOB_PIPELINE_PARALLELISM`.
- OCR jobs no longer show `TaskRuns` in success cases. This reduces
  DB load and significantly improves the performance of archiving OCR jobs.
- Archiving OCR jobs should be 5-10x faster.

### Fixed

- Added `GAS_UPDATER_BATCH_SIZE` option to workaround `websocket: read limit exceeded` issues on BSC

- Basic support for Optimism chain: node no longer gets stuck with 'nonce too low' error if connection is lost

## [0.10.4] - 2021-04-05

### Added

- VRF Jobs now support an optional `coordinatorAddress` field that, when present, will tell the node to check the fulfillment status of any VRF request before attempting the fulfillment transaction. This will assist in the effort to run multiple nodes with one VRF key.

- Experimental: Add `DATABASE_BACKUP_MODE`, `DATABASE_BACKUP_FREQUENCY` and `DATABASE_BACKUP_URL` configuration variables

  - It's now possible to configure database backups: on node start and separately, to be run at given frequency. `DATABASE_BACKUP_MODE` enables the initial backup on node start (with one of the values: `none`, `lite`, `full` where `lite` excludes
    potentially large tables related to job runs, among others). Additionally, if `DATABASE_BACKUP_FREQUENCY` variable is set to a duration of
    at least '1m', it enables periodic backups.
  - `DATABASE_BACKUP_URL` can be optionally set to point to e.g. a database replica, in order to avoid excessive load on the main one. Example settings:
    1. `DATABASE_BACKUP_MODE="full"` and `DATABASE_BACKUP_FREQUENCY` not set, will run a full back only at the start of the node.
    2. `DATABASE_BACKUP_MODE="lite"` and `DATABASE_BACKUP_FREQUENCY="1h"` will lead to a partial backup on node start and then again a partial backup every one hour.

- Added periodic resending of eth transactions. This means that we no longer rely exclusively on gas bumping to resend unconfirmed transactions that got "lost" for whatever reason. This has two advantages:

  1. Chainlink no longer relies on gas bumping settings to ensure our transactions always end up in the mempool
  2. Chainlink will continue to resend existing transactions even in the event that heads are delayed. This is especially useful on chains like Arbitrum which have very long wait times between heads.

  - Periodic resending can be controlled using the `ETH_TX_RESEND_AFTER_THRESHOLD` env var (default 30s). Unconfirmed transactions will be resent periodically at this interval. It is recommended to leave this at the default setting, but it can be set to any [valid duration](https://golang.org/pkg/time/#ParseDuration) or to 0 to disable periodic resending.

- Logging can now be configured in the Operator UI.

- Tuned defaults for certain Eth-compatible chains

- Chainlink node now uses different sets of default values depending on the given Chain ID. Tuned configs are built-in for the following chains:

  - Ethereum Mainnet and test chains
  - Polygon (Matic)
  - BSC
  - HECO

- If you have manually set ENV vars specific to these chains, you may want to remove those and allow the node to use its configured defaults instead.

- New prometheus metric "tx_manager_num_tx_reverted" which counts the number of reverted transactions on chain.

### Fixed

- Under certain circumstances a poorly configured Explorer could delay Chainlink node startup by up to 45 seconds.

- Chainlink node now automatically sets the correct nonce on startup if you are restoring from a previous backup (manual setnextnonce is no longer necessary).

- Flux monitor jobs should now work correctly with [outlier-detection](https://github.com/smartcontractkit/external-adapters-js/tree/develop/composite/outlier-detection) and [market-closure](https://github.com/smartcontractkit/external-adapters-js/tree/develop/composite/market-closure) external adapters.

- Performance improvements to OCR job adds. Removed the pipeline_task_specs table
  and added a new column `dot_id` to the pipeline_task_runs table which links a pipeline_task_run
  to a dotID in the pipeline_spec.dot_dag_source.

- Fixed bug where node will occasionally submit an invalid OCR transmission which reverts with "address not authorized to sign".

- Fixed bug where a node will sometimes double submit on runlog jobs causing reverted transactions on-chain

## [0.10.3] - 2021-03-22

### Added

- Add `STATS_PUSHER_LOGGING` to toggle stats pusher raw message logging (DEBUG
  level).

- Add `ADMIN_CREDENTIALS_FILE` configuration variable

This variable defaults to `$ROOT/apicredentials` and when defined / the
file exists, any command using the CLI that requires authentication will use it
to automatically log in.

- Add `ETH_MAX_UNCONFIRMED_TRANSACTIONS` configuration variable

Chainlink node now has a maximum number of unconfirmed transactions that
may be in flight at any one time (per key).

If this limit is reached, further attempts to send transactions will fail
and the relevant job will be marked as failed.

Jobs will continue to fail until at least one transaction is confirmed
and the queue size is reduced. This is introduced as a sanity limit to
prevent unbounded sending of transactions e.g. in the case that the eth
node is failing to broadcast to the network.

The default is set to 500 which considered high enough that it should
never be reached under normal operation. This limit can be changed
by setting the `ETH_MAX_UNCONFIRMED_TRANSACTIONS` environment variable.

- Support requestNewRound in libocr

requestNewRound enables dedicated requesters to request a fresh report to
be sent to the contract right away regardless of heartbeat or deviation.

- New prometheus metric:

```
Name: "head_tracker_eth_connection_errors",
Help: "The total number of eth node connection errors",
```

- Gas bumping can now be disabled by setting `ETH_GAS_BUMP_THRESHOLD=0`

- Support for arbitrum

### Fixed

- Improved handling of the case where we exceed the configured TX fee cap in geth.

Node will now fatally error jobs if the total transaction costs exceeds the
configured cap (default 1 Eth). Also, it will no longer continue to bump gas on
transactions that started hitting this limit and instead continue to resubmit
at the highest price that worked.

Node operators should check their geth nodes and remove this cap if configured,
you can do this by running your geth node with `--rpc.gascap=0 --rpc.txfeecap=0` or setting these values in your config toml.

- Make head backfill asynchronous. This should eliminate some harmless but
  annoying errors related to backfilling heads, logged on startup and
  occasionally during normal operation on fast chains like Kovan.

- Improvements to the GasUpdater

Various efficiency and correctness improvements have been made to the
GasUpdater. It places less load on the ethereum node and now features re-org
detection.

Most notably, GasUpdater no longer takes a 24 block delay to "warm up" on
application start and instead loads all relevant block history immediately.
This means that the application gas price will always be updated correctly
after reboot before the first transaction is ever sent, eliminating the previous
scenario where the node could send underpriced or overpriced transactions for a
period after a reboot, until the gas updater caught up.

### Changed

- Bump `ORM_MAX_OPEN_CONNS` default from 10 to 20
- Bump `ORM_MAX_IDLE_CONNS` default from 5 to 10

Each Chainlink node will now use a maximum of 23 database connections (up from previous max of 13). Make sure your postgres database is tuned accordingly, especially if you are running multiple Chainlink nodes on a single database. If you find yourself hitting connection limits, you can consider reducing `ORM_MAX_OPEN_CONNS` but this may result in degraded performance.

- The global env var `JOB_PIPELINE_MAX_TASK_DURATION` is no longer supported
  for OCR jobs.

## [0.10.2] - 2021-02-26

### Fixed

- Add contexts so that database queries timeout when necessary.
- Use manual updates instead of gorm update associations.

## [0.10.1] - 2021-02-25

### Fixed

- Prevent autosaving Task Spec on when Task Runs are saved to lower database load.

## [0.10.0] - 2021-02-22

### Fixed

- Fix a case where archiving jobs could try to delete it from the external initiator even if the job was not an EI job.
- Improved performance of the transaction manager by fetching receipts in
  batches. This should help prevent the node from getting stuck when processing
  large numbers of OCR jobs.
- Fixed a fluxmonitor job bug where submitting a value outside the acceptable range would stall the job
  permanently. Now a job spec error will be thrown if the polled answer is outside the
  acceptable range and no ethtx will be submitted. As additional protection, we also now
  check the receipts of the ethtx's and if they were reverted, we mark the ethtx task as failed.

### Breaking

- Squashed migrations into a single 1_initial migration. If you were running a version
  older than 0.9.10, you need to upgrade to 0.9.10 first before upgrading to the next
  version so that the migrations are run.

### Added

- A new Operator UI feature that visualize JSON and TOML job spec tasks on a 'New Job' page.

## [0.9.10] - 2021-01-30

### Fixed

- Fixed a UI bug with fluxmonitor jobs where initiator params were bunched up.
- Improved performance of OCR jobs to reduce database load. OCR jobs now run with unlimited parallelism and are not affected by `JOB_PIPELINE_PARALLELISM`.

### Added

- A new env var `JOB_PIPELINE_MAX_RUN_DURATION` has been added which controls maximum duration of the total run.

## [0.9.9] - 2021-01-18

### Added

- New CLI commands for key management:
  - `chainlink keys eth import`
  - `chainlink keys eth export`
  - `chainlink keys eth delete`
- All keys other than VRF keys now share the same password. If you have OCR, P2P, and ETH keys encrypted with different passwords, re-insert them into your DB encrypted with the same password prior to upgrading.

### Fixed

- Fixed reading of function selector values in DB.
- Support for bignums encoded in CBOR
- Silence spurious `Job spawner ORM attempted to claim locally-claimed job` warnings
- OCR now drops transmissions instead of queueing them if the node is out of Ether
- Fixed a long-standing issue where standby nodes would hold transactions open forever while waiting for a lock. This was preventing postgres from running necessary cleanup operations, resulting in bad database performance. Any node operators running standby failover chainlink nodes should see major database performance improvements with this release and may be able to reduce the size of their database instances.
- Fixed an issue where expired session tokens in operator UI would cause a large number of requests to be sent to the node, resulting in a temporary rate-limit and 429 errors.
- Fixed issue whereby http client could leave too many open file descriptors

### Changed

- Key-related API endpoints have changed. All key-related commands are now namespaced under `/v2/keys/...`, and are standardized across key types.
- All key deletion commands now perform a soft-delete (i.e. archive) by default. A special CLI flag or query string parameter must be provided to hard-delete a key.
- Node now supports multiple OCR jobs sharing the same peer ID. If you have more than one key in your database, you must now specify `P2P_PEER_ID` to indicate which key to use.
- `DATABASE_TIMEOUT` is now set to 0 by default, so that nodes will wait forever for a lock. If you already have `DATABASE_TIMEOUT=0` set explicitly in your env (most node operators) then you don't need to do anything. If you didn't have it set, and you want to keep the old default behaviour where a node exits shortly if it can't get a lock, you can manually set `DATABASE_TIMEOUT=500ms` in your env.
- OCR bootstrap node no longer sends telemetry to the endpoint specified in the OCR job spec under `MonitoringEndpoint`.

## [0.9.8] - 2020-12-17

### Fixed

- An issue where the node would emit warnings on startup for fluxmonitor contracts

## [0.9.7] - 2020-12-14

### Added

- OCR bootstrap node now sends telemetry to the endpoint specified in the OCR job spec under `MonitoringEndpoint`.
- Adds "Account addresses" table to the `/keys` page.

### Changed

- Old jobs now allow duplicate job names. Also, if the name field is empty we no longer generate a name.
- Removes broken `ACCOUNT_ADDRESS` field from `/config` page.

### Fixed

- Brings `/runs` tab back to the operator UI.
- Signs out a user from operator UI on authentication error.
- OCR jobs no longer require defining v1 bootstrap peers unless `P2P_NETWORKING_STACK=V1`

#### BREAKING CHANGES

- Commands for creating/managing legacy jobs and OCR jobs have changed, to reduce confusion and accommodate additional types of jobs using the new pipeline.
- If `P2P_NETWORKING_STACK=V1V2`, then `P2PV2_BOOTSTRAPPERS` must also be set

#### V1 jobs

`jobs archive` => `job_specs archive`
`jobs create` => `job_specs create`
`jobs list` => `job_specs list`
`jobs show` => `job_specs show`

#### V2 jobs (currently only applies to OCR)

`jobs createocr` => `jobs create`
`jobs deletev2` => `jobs delete`
`jobs run` => `jobs run`

## [0.9.6] - 2020-11-23

- OCR pipeline specs can now be configured on a per-task basis to allow unrestricted network access for http tasks. Example like so:

```
ds1          [type=http method=GET url="http://example.com" allowunrestrictednetworkaccess="true"];
ds1_parse    [type=jsonparse path="USD" lax="true"];
ds1_multiply [type=multiply times=100];
ds1 -> ds1_parse -> ds1_multiply;
```

- New prometheus metrics as follows:

```
Name: "pipeline_run_errors",
Help: "Number of errors for each pipeline spec",

Name: "pipeline_run_total_time_to_completion",
Help: "How long each pipeline run took to finish (from the moment it was created)",

Name: "pipeline_tasks_total_finished",
Help: "The total number of pipline tasks which have finished",

Name: "pipeline_task_execution_time",
Help: "How long each pipeline task took to execute",

Name: "pipeline_task_http_fetch_time",
Help: "Time taken to fully execute the HTTP request",

Name: "pipeline_task_http_response_body_size",
Help: "Size (in bytes) of the HTTP response body",

Name: "pipeline_runs_queued",
Help: "The total number of pipline runs that are awaiting execution",

Name: "pipeline_task_runs_queued",
Help: "The total number of pipline task runs that are awaiting execution",
```

### Changed

Numerous key-related UX improvements:

- All key-related commands have been consolidated under the `chainlink keys` subcommand:
  - `chainlink createextrakey` => `chainlink keys eth create`
  - `chainlink admin info` => `chainlink keys eth list`
  - `chainlink node p2p [create|list|delete]` => `chainlink keys p2p [create|list|delete]`
  - `chainlink node ocr [create|list|delete]` => `chainlink keys ocr [create|list|delete]`
  - `chainlink node vrf [create|list|delete]` => `chainlink keys vrf [create|list|delete]`
- Deleting OCR key bundles and P2P key bundles now archives them (i.e., soft delete) so that they can be recovered if needed. If you want to hard delete a key, pass the new `--hard` flag to the command, e.g. `chainlink keys p2p delete --hard 6`.
- Output from ETH/OCR/P2P/VRF key CLI commands now renders consistently.
- Deleting an OCR/P2P/VRF key now requires confirmation from the user. To skip confirmation (e.g. in shell scripts), pass `--yes` or `-y`.
- The `--ocrpassword` flag has been removed. OCR/P2P keys now share the same password at the ETH key (i.e., the password specified with the `--password` flag).

Misc:

- Two new env variables are added `P2P_ANNOUNCE_IP` and `P2P_ANNOUNCE_PORT` which allow node operators to override locally detected values for the chainlink node's externally reachable IP/port.
- `OCR_LISTEN_IP` and `OCR_LISTEN_PORT` have been renamed to `P2P_LISTEN_IP` and `P2P_LISTEN_PORT` for consistency.
- Support for adding a job with the same name as one that was deleted.

### Fixed

- Fixed an issue where the HTTP adapter would send an empty body on retries.
- Changed the default `JOB_PIPELINE_REAPER_THRESHOLD` value from `7d` to `168h` (hours are the highest time unit allowed by `time.Duration`).

## [0.9.5] - 2020-11-12

### Changed

- Updated from Go 1.15.4 to 1.15.5.

## [0.9.4] - 2020-11-04

### Fixed

- Hotfix to fix an issue with httpget adapter

## [0.9.3] - 2020-11-02

### Added

- Add new subcommand `node hard-reset` which is used to remove all state for unstarted and pending job runs from the database.

### Changed

- Chainlink now requires Postgres >= 11.x. Previously this was a recommendation, this is now a hard requirement. Migrations will fail if run on an older version of Postgres.
- Database improvements that greatly reduced the number of open Postgres connections
- Operator UI /jobs page is now searchable
- Jobs now accept a name field in the jobspecs

## [0.9.2] - 2020-10-15

### Added

- Bulletproof transaction manager enabled by default
- Fluxmonitor support enabled by default

### Fixed

- Improve transaction manager architecture to be more compatible with `ETH_SECONDARY_URL` option (i.e. concurrent transaction submission to multiple different eth nodes). This also comes with some minor performance improvements in the tx manager and more correct handling of some extremely rare edge cases.
- As a side effect, we now no longer handle the case where an external wallet used the chainlink ethereum private key to send a transaction. This use-case was already explicitly unsupported, but we made a best-effort attempt to handle it. We now make no attempt at all to handle it and doing this WILL result in your node not sending the data that it expected to be sent for the nonces that were used by an external wallet.
- Operator UI now shows booleans correctly

### Changed

- ETH_MAX_GAS_PRICE_WEI now 1500Gwei by default

## [0.8.18] - 2020-10-01

### Fixed

- Prometheus gas_updater_set_gas_price metric now only shows last gas price instead of every block since restart

## [0.8.17] - 2020-09-28

### Added

- Add new env variable ETH_SECONDARY_URL. Default is unset. You may optionally set this to a http(s) ethereum RPC client URL. If set, transactions will also be broadcast to this secondary ethereum node. This allows transaction broadcasting to be more robust in the face of primary ethereum node bugs or failures.
- Remove configuration option ORACLE_CONTRACT_ADDRESS, it had no effect
- Add configuration option OPERATOR_CONTRACT_ADDRESS, it filters the contract addresses the node should listen to for Run Logs
- At startup, the chainlink node will create a new funding address. This will initially be used to pay for cancelling stuck transactions.

### Fixed

- Gas bumper no longer hits database constraint error if ETH_MAX_GAS_PRICE_WEI is reached (this was actually mostly harmless, but the errors were annoying)

### Changes

- ETH_MAX_GAS_PRICE_WEI now defaults to 1500 gwei

## [0.8.16] - 2020-09-18

### Added

- The chainlink node now will bump a limited configurable number of transactions at once. This is configured with the ETH_GAS_BUMP_TX_DEPTH variable which is 10 by default. Set to 0 to disable (the old behaviour).

### Fixed

- ETH_DISABLED flag works again

## [0.8.15] - 2020-09-14

### Added

- Chainlink header images to the following `README.md` files: root, core,
  evm-contracts, and evm-test-helpers.
- Database migrations: new log_consumptions records will contain the number of the associated block.
  This migration will allow future version of chainlink to automatically clean up unneeded log_consumption records.
  This migration should execute very fast.
- External Adapters for the Flux Monitor will now receive the Flux Monitor round state info as the meta payload.
- Reduce frequency of balance checking.

### Fixed

Previously when the node was overloaded with heads there was a minor possibility it could get backed up with a very large head queue, and become unstable. Now, we drop heads instead in this case and noisily emit an error. This means the node should more gracefully handle overload conditions, although this is still dangerous and node operators should deal with it immediately to avoid missing jobs.

A new environment variable is introduced to configure this, called `ETH_HEAD_TRACKER_MAX_BUFFER_SIZE`. It is recommended to leave this set to the default of "3".

A new prometheus metric is also introduced to track dropped heads, called `head_tracker_num_heads_dropped`. You may wish to set an alert on a rule such as `increase(chainlink_dropped_heads[5m]) > 0`.

## [0.8.14] - 2020-09-02

## Changed

- Fix for gas bumper
- Fix for broadcast-transactions function

## [0.8.13] - 2020-08-31

## Changed

- Fix for gas bumper
- Fix for broadcast-transactions function

## [0.8.13] - 2020-08-31

### Changed

- Performance improvements when using BulletproofTxManager.

## [0.8.12] - 2020-08-10

### Fixed

- Added a workaround for Infura users who are seeing "error getting balance: header not found".
  This behaviour is due to Infura announcing it has a block, but when we request our balance in this block, the eth node doesn't have the block in memory. The workaround is to add a configurable lag time on balance update requests. The default is set to 1 but this is configurable via a new environment variable `ETH_BALANCE_MONITOR_BLOCK_DELAY`.

## [0.8.11] - 2020-07-27

### Added

- Job specs now support pinning to multiple keys using the new `fromAddresses` field in the ethtx task spec.

### Changed

- Using `fromAddress` in ethtx task specs has been deprecated. Please use `fromAddresses` instead.

### Breaking changes

- Support for RunLogTopic0original and RunLogTopic20190123withFullfillmentParams logs has been dropped. This should not affect any users since these logs predate Chainlink's mainnet launch and have never been used on mainnet.

IMPORTANT: The selection mechanism for keys has changed. When an ethtx task spec is not pinned to a particular key by defining `fromAddress` or `fromAddresses`, the node will now cycle through all available keys in round-robin fashion. This is a change from the previous behaviour where nodes would only pick the earliest created key.

This is done to allow increases in throughput when a node operator has multiple whitelisted addresses for their oracle.

If your node has multiple keys, you will need to take one of the three following actions:

1. Make sure all keys are valid for all job specs
2. Pin job specs to a valid subset of key(s) using `fromAddresses`
3. Delete the key(s) you don't want to use

If your node only has one key, no action is required.

## [0.8.10] - 2020-07-14

### Fixed

- Incorrect sequence on keys table in some edge cases

## [0.8.9] - 2020-07-13

### Added

- Added a check on sensitive file ownership that gives a warning if certain files are not owned by the user running chainlink
- Added mechanism to asynchronously communicate when a job spec has an ethereum interaction error (or any async error) with a UI screen
- Gas Bumper now bumps based on the current gas price instead of the gas price of the original transaction

### Fixed

- Support for multiple node addresses

## [0.8.8] - 2020-06-29

### Added

- `ethtx` tasks now support a new parameter, `minRequiredOutgoingConfirmations` which allows you to tune how many confirmations are required before moving on from an `ethtx` task on a per-task basis (only works with BulletproofTxManager). If it is not supplied, the default of `MIN_OUTGOING_CONFIRMATIONS` is used (same as the old behaviour).

### Changed

- HeadTracker now automatically backfills missing heads up to `ETH_FINALITY_DEPTH`
- The strategy for gas bumping has been changed to produce a potentially higher gas cost in exchange for the transaction getting through faster.

### Breaking changes

- `admin withdraw` command has been removed. This was only ever useful to withdraw LINK if the Oracle contract was owned by the Chainlink node address. It is no longer recommended having the Oracle owner be the chainlink node address.
- Fixed `txs create` to send the amount in Eth not in Wei (as per the documentation)

## [0.8.7] - 2020-06-15

### Added

This release contains a number of features aimed at improving the node's reliability when putting transactions on-chain.

- An experimental new transaction manager is introduced that delivers reliability improvements compared to the old one, especially when faced with difficult network conditions or spiking gas prices. It also reduces load on the database and makes fewer calls to the eth node compared to the old tx manager.
- Along with the new transaction manager is a local client command for manually controlling the node nonce - `setnextnonce`. This should never be necessary under normal operation and is included only for use in emergencies.
- New prometheus metrics for the head tracker:
  - `head_tracker_heads_in_queue` - The number of heads currently waiting to be executed. You can think of this as the 'load' on the head tracker. Should rarely or never be more than 0.
  - `head_tracker_callback_execution_duration` - How long it took to execute all callbacks. If the average of this exceeds the time between blocks, your node could lag behind and delay transactions.
- Nodes transmit their build info to Explorer for better debugging/tracking.

### Env var changes

- `ENABLE_BULLETPROOF_TX_MANAGER` - set this to true to enable the experimental new transaction manager
- `ETH_GAS_BUMP_PERCENT` default value has been increased from 10% to 20%
- `ETH_GAS_BUMP_THRESHOLD` default value has been decreased from 12 to 3
- `ETH_FINALITY_DEPTH` specifies how deep protection should be against re-orgs. The default is 50. It only applies if BulletproofTxManager is enabled. It is not recommended changing this setting.
- `EthHeadTrackerHistoryDepth` specifies how many heads the head tracker should keep in the database. The default is 100. It is not recommended changing this setting.
- Update README.md with links to mockery, jq, and gencodec as they are required to run `go generate ./...`

## [0.8.6] - 2020-06-08

### Added

- The node now logs the eth client RPC calls
- More reliable Ethereum block header tracking
- Limit the amount of an HTTP response body that the node will read
- Make Aggregator contract interface viewable
- More resilient handling of chain reorganizations

## [0.8.5] - 2020-06-01

### Added

- The chainlink node can now be configured to backfill logs from `n` blocks after a
  connection to the ethereum client is reset. This value is specified with an environment
  variable `BLOCK_BACKFILL_DEPTH`.
- The chainlink node now sets file permissions on sensitive files on startup (tls, .api, .env, .password and secret)
- AggregatorInterface now has description and version fields.

### Changed

- Solidity: Renamed the previous `AggregatorInterface.sol` to
  `HistoricAggregatorInterface.sol`. Users are encouraged to use the new methods
  introduced on the `AggregatorInterface`(`getRoundData` and `latestRoundData`),
  as they return metadata to indicate freshness of the data in a single
  cross-contract call.
- Solidity: Marked `HistoricAggregatorInterface` methods (`latestAnswer`,
  `latestRound`, `latestTimestamp`, `getAnswer`, `getTimestamp`) as deprecated
  on `FluxAggregator`, `WhitelistedAggregator`, `AggregatorProxy`,
  `WhitelistedAggregatorProxy`.
- Updated the solidity compiler version for v0.6 from 0.6.2 to 0.6.6.
- AccessControlledAggregatorProxy checks an external contract for users to be able to
  read functions.

### Fixed

- Fluxmonitor jobs now respect the `minPayment` field on job specs and won't poll if the contract
  does not have sufficient funding. This allows certain jobs to require a larger payment
  than `MINIMUM_CONTRACT_PAYMENT`.

## [0.8.4] - 2020-05-18

### Added

- Fluxmonitor initiators may now optionally include an `absoluteThreshold`
  parameter. To trigger a new on-chain report, the absolute difference in the feed
  value must change by at least the `absoluteThreshold` value. If it is
  unspecified or zero, fluxmonitor behavior is unchanged.
- Database Migrations: Add created_at and updated_at to all tables allowing for
  better historical insights. This migration may take a minute or two on large
  databases.

### Fixed

- Fix incorrect permissions on some files written by the node
  Prevent a case where duplicate ethereum keys could be added
  Improve robustness and reliability of ethtx transaction logic

## [0.8.3] - 2020-05-04

### Added

- Added Changelog.
- Database Migrations: There a number of database migrations included in this
  release as part of our ongoing effort to make the node even more reliable and
  stable, and build a firm foundation for future development.

### Changed

- New cron strings MUST now include time zone. If you want your jobs to run in
  UTC for example: `CRON_TZ=UTC * * * * *`. Previously, jobs specified without a
  time zone would run in the server's native time zone, which in most cases is UTC
  but this was never guaranteed.

### Fixed

- Fix crash in experimental gas updater when run on Kovan network

## [0.8.2] - 2020-04-20

## [0.8.1] - 2020-04-08

## [0.8.0] - 2020-04-06<|MERGE_RESOLUTION|>--- conflicted
+++ resolved
@@ -8,6 +8,16 @@
 <!-- unreleased -->
 
 ## [dev]
+
+### Removed
+
+- Removed support for sending telemetry to the deprecated Explorer service. All nodes will have to remove `Explorer` related keys from TOML configuration and env vars. 
+
+ All nodes will have to remove the following secret configurations: 
+ * `Explorer.AccessKey`
+ * `Explorer.Secret` 
+ 
+ All nodes will have to remove the following configuration field: `ExplorerUrl`
 
 ### Fixed
 
@@ -32,22 +42,9 @@
 
 - To migrate on production builds, update the database password set in Database.URL to be 16 - 50 characters without leading or trailing whitespace. URI parsing rules apply to the chosen password - refer to [RFC 3986](https://datatracker.ietf.org/doc/html/rfc3986) for special character escape rules.
 
-<<<<<<< HEAD
-### Removed
-
-- Removed support for sending telemetry to the deprecated Explorer service. All nodes will have to remove `Explorer` related keys from TOML configuration and env vars. 
-
- All nodes will have to remove the following secret configurations: 
- * `Explorer.AccessKey`
- * `Explorer.Secret` 
- 
- All nodes will have to remove the following configuration field: `ExplorerUrl`
-<!-- unreleasedstop -->
-=======
 ### Added
 
 - Various Functions improvements
->>>>>>> 0aeb8f5a
 
 ## 2.4.0 - 2023-08-21
 
