--- conflicted
+++ resolved
@@ -12,14 +12,12 @@
 ### Added
 
 - New `EVM.NodePool.SelectionMode` `TotalDifficulty` to use the node with the greatest total difficulty.
-<<<<<<< HEAD
-- Prometheus gauge `mailbox_load_percent` for percent of "`Mailbox`" capacity used.
-=======
 - Add the following prometheus metrics (labelled by bridge name) for monitoring external adapter queries:
     - `bridge_latency_seconds`
     - `bridge_errors_total`
     - `bridge_cache_hits_total`
     - `bridge_cache_errors_total`
+- Prometheus gauge `mailbox_load_percent` for percent of "`Mailbox`" capacity used.
 - `EVM.NodePool.SyncThreshold` to ensure that live nodes do not lag too far behind.
 > ```toml
 > SyncThreshold = 5 # Default
@@ -29,7 +27,6 @@
 Depending on `SelectionMode`, this represents a difference in the number of blocks (`HighestHead`, `RoundRobin`), or total difficulty (`TotalDifficulty`).
 >
 > Set to 0 to disable this check.
->>>>>>> f3d58c2a
 
 #### TOML Configuration (optional)
 
