# Changelog Chainlink Core

All notable changes to this project will be documented in this file.

The format is based on [Keep a Changelog](https://keepachangelog.com/en/1.0.0/),
and this project adheres to [Semantic Versioning](https://semver.org/spec/v2.0.0.html).

<!-- unreleased -->

## [dev]

<<<<<<< HEAD
### Changed

- The `xdai` `ChainType` has been renamed to `gnosis` to match the chain's new name. The old value is still supported but has been deprecated and will be removed in v2.12.0.
=======
...

## 2.10.0 - UNRELEASED
>>>>>>> 8ef999a3

### Added

- Gas bumping logic to the `SuggestedPriceEstimator`. The bumping mechanism for this estimator refetches the price from the RPC and adds a buffer on top using the greater of `BumpPercent` and `BumpMin`.
- Added a new configuration field named `NodeIsSyncingEnabled` for `EVM.NodePool` that will check on every reconnection to an RPC if it's syncing and should not be transitioned to `Alive` state. Disabled by default.
- Add preliminary support for "llo" job type (Data Streams V1)
- Add `LogPrunePageSize` parameter to the EVM configuration. This parameter controls the number of logs removed during prune phase in LogPoller. Default value is 0, which deletes all logs at once - exactly how it used to work, so it doesn't require any changes on the product's side.
- Add Juels Fee Per Coin data source caching for OCR2 Feeds. Cache is time based and is turned on by default with default cache refresh of 5 minutes. Cache can be configured through pluginconfig using "juelsPerFeeCoinCacheDuration" and "juelsPerFeeCoinCacheDisabled" tags. Duration tag accepts values between "30s" and "20m" with default of "0s" that is overridden on cache startup to 5 minutes.

### Fixed

- `P2P.V2` is required in configuration when either `OCR` or `OCR2` are enabled. The node will fail to boot if `P2P.V2` is not enabled.
- Removed unnecessary gas price warnings in gas estimators when EIP-1559 mode is enabled.

### Changed

- Minimum required version of Postgres is now >= 12. Postgres 11 was EOL'd in November 2023. Added a new version check that will prevent Chainlink from running on EOL'd Postgres. If you are running Postgres <= 11 you should upgrade to the latest version. The check can be forcibly overridden by setting SKIP_PG_VERSION_CHECK=true.
- Updated the `LimitDefault` and `LimitMax` configs types to `uint64`

<!-- unreleasedstop -->

## 2.9.1 - 2024-03-07

### Changed

- `eth_call` RPC requests are now sent with both `input` and `data` fields to increase compatibility with servers that recognize only one.
- GasEstimator will now include Type `0x3` (Blob) transactions in the gas calculations to estimate it more accurately.

## 2.9.0 - 2024-02-22

### Added

- `chainlink health` CLI command and HTML `/health` endpoint, to provide human-readable views of the underlying JSON health data.
- New job type `stream` to represent streamspecs. This job type is not yet used anywhere but will be required for Data Streams V1.
- Environment variables `CL_MEDIAN_ENV`, `CL_SOLANA_ENV`, and `CL_STARKNET_ENV` for setting environment variables in LOOP Plugins with an `.env` file.
  ```
  echo "Foo=Bar" >> median.env
  echo "Baz=Val" >> median.env  
  CL_MEDIAN_ENV="median.env"
  ```

### Fixed

- Fixed the encoding used for transactions when resending in batches

### Removed

- `P2P.V1` is no longer supported and must not be set in TOML configuration in order to boot. Use `P2P.V2` instead. If you are using both, `V1` can simply be removed.
- Removed `TelemetryIngress.URL` and `TelemetryIngress.ServerPubKey` from TOML configuration, these fields are replaced by `[[TelemetryIngress.Endpoints]]`:
```toml
  [[TelemetryIngress.Endpoints]]
  Network = '...' # e.g. EVM. Solana, Starknet, Cosmos
  ChainID = '...' # e.g. 1, 5, devnet, mainnet-beta
  URL = '...'
  ServerPubKey = '...'
```

## 2.8.0 - 2024-01-24

### Added

- Added distributed tracing in the OpenTelemetry trace format to the node, currently focused at the LOOPP Plugin development effort. This includes a new set of `Tracing` TOML configurations. The default for collecting traces is off - you must explicitly enable traces and setup a valid OpenTelemetry collector. Refer to `.github/tracing/README.md` for more details.
- Added a new, optional WebServer authentication option that supports LDAP as a user identity provider. This enables user login access and user roles to be managed and provisioned via a centralized remote server that supports the LDAP protocol, which can be helpful when running multiple nodes. See the documentation for more information and config setup instructions. There is a new `[WebServer].AuthenticationMethod` config option, when set to `ldap` requires the new `[WebServer.LDAP]` config section to be defined, see the reference `docs/core.toml`.
- New prom metrics for mercury transmit queue:
    `mercury_transmit_queue_delete_error_count`
    `mercury_transmit_queue_insert_error_count`
    `mercury_transmit_queue_push_error_count`
    Nops should consider alerting on these.
- Mercury now implements a local cache for fetching prices for fees, which ought to reduce latency and load on the mercury server, as well as increasing performance. It is enabled by default and can be configured with the following new config variables:
    ```
    [Mercury]
    
    # Mercury.Cache controls settings for the price retrieval cache querying a mercury server
    [Mercury.Cache]
    # LatestReportTTL controls how "stale" we will allow a price to be e.g. if
    # set to 1s, a new price will always be fetched if the last result was
    # from 1 second ago or older.
    # 
    # Another way of looking at it is such: the cache will _never_ return a
    # price that was queried from now-LatestReportTTL or before.
    # 
    # Setting to zero disables caching entirely.
    LatestReportTTL = "1s" # Default
    # MaxStaleAge is that maximum amount of time that a value can be stale
    # before it is deleted from the cache (a form of garbage collection).
    # 
    # This should generally be set to something much larger than
    # LatestReportTTL. Setting to zero disables garbage collection.
    MaxStaleAge = "1h" # Default
    # LatestReportDeadline controls how long to wait for a response from the
    # mercury server before retrying. Setting this to zero will wait indefinitely.
    LatestReportDeadline = "5s" # Default
    ```
- New prom metrics for the mercury cache:
    `mercury_cache_fetch_failure_count`
    `mercury_cache_hit_count`
    `mercury_cache_wait_count`
    `mercury_cache_miss_count`
- Added new `EVM.OCR` TOML config fields `DeltaCOverride` and `DeltaCJitterOverride` for overriding the config DeltaC.
- Mercury v0.2 has improved consensus around current block that uses the most recent 5 blocks instead of only the latest one
- Two new prom metrics for mercury, nops should consider adding alerting on these:
    - `mercury_insufficient_blocks_count`
    - `mercury_zero_blocks_count`
- Added new `Mercury.TLS` TOML config field `CertFile` for configuring transport credentials when the node acts as a client and initiates a TLS handshake.

### Changed

- `PromReporter` no longer directly reads txm related status from the db, and instead uses the txStore API.
- `L2Suggested` mode is now called `SuggestedPrice`
- Console logs will now escape (non-whitespace) control characters
- Following EVM Pool metrics were renamed:
  - `evm_pool_rpc_node_states` &rarr; `multi_node_states`
  - `evm_pool_rpc_node_num_transitions_to_alive` &rarr; `pool_rpc_node_num_transitions_to_alive`
  - `evm_pool_rpc_node_num_transitions_to_in_sync` &rarr; `pool_rpc_node_num_transitions_to_in_sync`
  - `evm_pool_rpc_node_num_transitions_to_out_of_sync` &rarr; `pool_rpc_node_num_transitions_to_out_of_sync`
  - `evm_pool_rpc_node_num_transitions_to_unreachable` &rarr; `pool_rpc_node_num_transitions_to_unreachable`
  - `evm_pool_rpc_node_num_transitions_to_invalid_chain_id` &rarr; `pool_rpc_node_num_transitions_to_invalid_chain_id`
  - `evm_pool_rpc_node_num_transitions_to_unusable` &rarr; `pool_rpc_node_num_transitions_to_unusable`
  - `evm_pool_rpc_node_highest_seen_block` &rarr; `pool_rpc_node_highest_seen_block`
  - `evm_pool_rpc_node_num_seen_blocks` &rarr; `pool_rpc_node_num_seen_blocks`
  - `evm_pool_rpc_node_polls_total` &rarr; `pool_rpc_node_polls_total`
  - `evm_pool_rpc_node_polls_failed` &rarr; `pool_rpc_node_polls_failed`
  - `evm_pool_rpc_node_polls_success` &rarr; `pool_rpc_node_polls_success`

### Removed

- Removed `Optimism2` as a supported gas estimator mode

### Fixed

- Corrected Ethereum Sepolia `LinkContractAddress` to `0x779877A7B0D9E8603169DdbD7836e478b4624789`
- Fixed a bug that caused the Telemetry Manager to report incorrect health

### Upcoming Required Configuration Changes
Starting in `v2.9.0`:
- `TelemetryIngress.URL` and `TelemetryIngress.ServerPubKey` will no longer be allowed. Any TOML configuration that sets this fields will prevent the node from booting. These fields will be replaced by `[[TelemetryIngress.Endpoints]]`
- `P2P.V1` will no longer be supported and must not be set in TOML configuration in order to boot. Use `P2P.V2` instead. If you are using both, `V1` can simply be removed.

## 2.7.2 - 2023-12-14

### Fixed

- Fixed a bug that caused nodes without OCR or OCR2 enabled to fail config validation if `P2P.V2` was not explicitly disabled. With this fix, NOPs will not have to make changes to their config. 

## 2.7.1 - 2023-11-21

### Fixed

- Fixed a bug that causes the node to shutdown if all configured RPC's are unreachable during startup.

## 2.7.0 - 2023-11-14

### Added

- Added new configuration field named `LeaseDuration` for `EVM.NodePool` that will periodically check if internal subscriptions are connected to the "best" (as defined by the `SelectionMode`) node and switch to it if necessary. Setting this value to `0s` will disable this feature.
- Added multichain telemetry support. Each network/chainID pair must be configured using the new fields:
```toml
[[TelemetryIngress.Endpoints]]
Network = '...' # e.g. EVM. Solana, Starknet, Cosmos
ChainID = '...' # e.g. 1, 5, devnet, mainnet-beta
URL = '...'
ServerPubKey = '...'
```
These will eventually replace `TelemetryIngress.URL` and `TelemetryIngress.ServerPubKey`. Setting `TelemetryIngress.URL` and `TelemetryIngress.ServerPubKey` alongside `[[TelemetryIngress.Endpoints]]` will prevent the node from booting. Only one way of configuring telemetry endpoints is supported.
- Added bridge_name label to `pipeline_tasks_total_finished` prometheus metric. This should make it easier to see directly what bridge was failing out from the CL NODE perspective.

- LogPoller will now use finality tags to dynamically determine finality on evm chains if `EVM.FinalityTagEnabled=true`, rather than the fixed `EVM.FinalityDepth` specified in toml config

### Changed

- `P2P.V1` is now disabled (`Enabled = false`) by default. It must be explicitly enabled with `true` to be used. However, it is deprecated and will be removed in the future.
- `P2P.V2` is now enabled (`Enabled = true`) by default.

### Upcoming Required Configuration Changes
Starting in `v2.9.0`:
- `TelemetryIngress.URL` and `TelemetryIngress.ServerPubKey` will no longer be allowed. Any TOML configuration that sets this fields will prevent the node from booting. These fields will be replaced by `[[TelemetryIngress.Endpoints]]`
- `P2P.V1` will no longer be supported and must not be set in TOML configuration in order to boot. Use `P2P.V2` instead. If you are using both, `V1` can simply be removed.

### Removed

- Removed the ability to set a next nonce value for an address through CLI

## 2.6.0 - 2023-10-18

### Added

- Simple password use in production builds is now disallowed - nodes with this configuration will not boot and will not pass config validation.
- Helper migrations function for injecting env vars into goose migrations. This was done to inject chainID into evm chain id not null in specs migrations.
- OCR2 jobs now support querying the state contract for configurations if it has been deployed. This can help on chains such as BSC which "manage" state bloat by arbitrarily deleting logs older than a certain date. In this case, if logs are missing we will query the contract directly and retrieve the latest config from chain state. Chainlink will perform no extra RPC calls unless the job spec has this feature explicitly enabled. On chains that require this, nops may see an increase in RPC calls. This can be enabled for OCR2 jobs by specifying `ConfigContractAddress` in the relay config TOML.

### Removed

- Removed support for sending telemetry to the deprecated Explorer service. All nodes will have to remove `Explorer` related keys from TOML configuration and env vars.
- Removed default evmChainID logic where evmChainID was implicitly injected into the jobspecs based on node EVM chainID toml configuration. All newly created jobs(that have evmChainID field) will have to explicitly define evmChainID in the jobspec.
- Removed keyset migration that migrated v1 keys to v2 keys. All keys should've been migrated by now, and we don't permit creation of new v1 keys anymore

All nodes will have to remove the following secret configurations:

- `Explorer.AccessKey`
- `Explorer.Secret`

All nodes will have to remove the following configuration field: `ExplorerURL`

### Fixed

- Unauthenticated users executing CLI commands previously generated a confusing error log, which is now removed:
  `[ERROR] Error in transaction, rolling back: session missing or expired, please login again pg/transaction.go:118 `
- Fixed a bug that was preventing job runs to be displayed when the job `chainID` was disabled.
- `chainlink txs evm create` returns a transaction hash for the attempted transaction in the CLI. Previously only the sender, recipient and `unstarted` state were returned.
- Fixed a bug where `evmChainId` is requested instead of `id` or `evm-chain-id` in CLI error verbatim
- Fixed a bug that would cause the node to shut down while performing backup
- Fixed health checker to include more services in the prometheus `health` metric and HTTP `/health` endpoint
- Fixed a bug where prices would not be parsed correctly in telemetry data

## 2.5.0 - 2023-09-13

### Added

- New prometheus metrics for mercury:
  - `mercury_price_feed_missing`
  - `mercury_price_feed_errors`
    Nops may wish to add alerting on these.

### Upcoming Required Configuration Change

- Starting in 2.6.0, chainlink nodes will no longer allow insecure configuration for production builds. Any TOML configuration that sets the following line will fail validation checks in `node start` or `node validate`:

```
AllowSimplePasswords=true
```

- To migrate on production builds, update the database password set in Database.URL to be 16 - 50 characters without leading or trailing whitespace. URI parsing rules apply to the chosen password - refer to [RFC 3986](https://datatracker.ietf.org/doc/html/rfc3986) for special character escape rules.

### Added

- Various Functions improvements

## 2.4.0 - 2023-08-21

### Fixed

- Updated `v2/keys/evm` and `v2/keys/eth` routes to return 400 and 404 status codes where appropriate. Previously 500s were returned when requested resources were not found or client requests could not be parsed.
- Fixed withdrawing ETH from CL node for EIP1559 enabled chains. Previously would error out unless validation was overridden with `allowHigherAmounts`.

### Added

- Added the ability to specify and merge fields from multiple secrets files. Overrides of fields and keys are not allowed.
- Added new database table `evm_upkeep_states` to persist eligibility state for recently checked upkeeps.

### Upcoming Required Configuration Change

- Starting in 2.6.0, chainlink nodes will no longer allow insecure configuration for production builds. Any TOML configuration that sets the following line will fail validation checks in `node start` or `node validate`:

```
AllowSimplePasswords=true
```

- To migrate on production builds, update the database password set in Database.URL to be 16 - 50 characters without leading or trailing whitespace. URI parsing rules apply to the chosen password - refer to [RFC 3986](https://datatracker.ietf.org/doc/html/rfc3986) for special character escape rules.

## 2.3.0 - 2023-07-28

### Added

- Add a new field called `Order` (range from 1 to 100) to `EVM.Nodes` that is used for the `PriorityLevel` node selector and also as a tie-breaker for `HighestHead` and `TotalDifficulty`. `Order` levels are considered in ascending order. If not defined it will default to `Order = 100` (last level).
- Added new node selection mode called `PriorityLevel` for EVM, it is a tiered round-robin in ascending order of the`Order` field. Example:

```
[EVM.NodePool]
SelectionMode = 'PriorityLevel'

[[EVM.Nodes]]
Name = '...'
WSURL = '...'
HTTPURL = '...'
Order = 5
```

- The config keys `WebServer.StartTimeout` and `WebServer.HTTPMaxSize`. These keys respectively set a timeout for the node server to
  start and set the max request size for HTTP requests. Previously these attributes were set by
  `JobPipeline.DefaultHTTPLimit`/`JobPipeline.DefaultHTTPTimeout`. To migrate to these new fields, set their values to be identical to
  `JobPipeline.DefaultHTTPLimit`/`JobPipeline.DefaultHTTPTimeout`.

- Low latency oracle jobs now support in-protocol block range guarantees. This
  is necessary in order to produce reports with block number ranges that do not
  overlap. It can now be guaranteed at the protocol level, so we can use local
  state instead of relying on an unreliable round-trip to the Mercury server.

- New settings `Evm.GasEstimator.LimitJobType.OCR2`, `OCR2.DefaultTransactionQueueDepth`, `OCR2.SimulateTransactions` for OCR2
  jobs. These replace the settings `Evm.GasEstimator.LimitJobType.OCR`, `OCR.DefaultTransactionQueueDepth`, and `OCR.SimulateTransactions`
  for OCR2.

- Add new config parameter to OCR and OCR2 named `TraceLogging` that enables trace logging of OCR and OCR2 jobs, previously this behavior was controlled from the `P2P.TraceLogging` parameter. To maintain the same behavior set `OCR.TraceLogging` and `OCR2.TraceLogging` to the same value `P2P.TraceLogging` was set.

- Add two new config parameters `WebServer.ListenIP` and `WebServer.TLS.ListenIP` which allows binding Chainlink HTTP/HTTPS servers to a particular IP. The default is '0.0.0.0' which listens to all IP addresses (same behavior as before). Set to '127.0.0.1' to only allow connections from the local machine (this can be handy for local development).
- Add several new metrics for mercury feeds, related to WSRPC connections:
  - `mercury_transmit_timeout_count`
  - `mercury_dial_count`
  - `mercury_dial_success_count`
  - `mercury_dial_error_count`
  - `mercury_connection_reset_count`

Node operators may wish to add alerting based around these metrics.

### Fixed

- Fixed a bug in the `nodes xxx list` command that caused results to not be displayed correctly

### Changed

- Assumption violations for MaxFeePerGas >= BaseFeePerGas and MaxFeePerGas >= MaxPriorityFeePerGas in EIP-1559 effective gas price calculation will now use a gas price if specified
- Config validation now enforces protection against duplicate chain ids and node fields per provided TOML file. Duplicates accross multiple configuration files are still valid. If you have specified duplicate chain ids or nodes in a given configuration file, this change will error out of all `node` subcommands.
- Restricted scope of the `Evm.GasEstimator.LimitJobType.OCR`, `OCR.DefaultTransactionQueueDepth`, and `OCR.SimulateTransactions` settings so they
  apply only to OCR. Previously these settings would apply to OCR2 as well as OCR. You must use the OCR2 equivalents added above if you
  want your settings to apply to OCR2.

### Removed

- Legacy chain types Optimism and Optimism2. OptimismBedrock is now used to handle Optimism's special cases.
- Optimism Kovan configurations along with legacy error messages.

# 2.2.0 - 2023-06-12

### Added

- New prometheus metric for mercury transmit queue: `mercury_transmit_queue_load`. This is a gauge, scoped by feed ID, that measures how many pending transmissions are in the queue. This should generally speaking be small (< 10 or so). Nops may wish to add alerting if this exceeds some amount.
- Experimental support of runtime process isolation for Solana data feeds. Requires plugin binaries to be installed and
  configured via the env vars `CL_SOLANA_CMD` and `CL_MEDIAN_CMD`. See [plugins/README.md](../plugins/README.md).

### Fixed

- Fixed a bug which made it impossible to re-send the same transaction after abandoning it while manually changing the nonce.

### Changed

- Set default for EVM.GasEstimator.BumpTxDepth to EVM.Transactions.MaxInFlight.
- Bumped batch size defaults for EVM specific configuration. If you are overriding any of these fields in your local config, please consider if it is necessary:
  - `LogBackfillBatchSize = 1000`
  - `RPCDefaultBatchSize = 250`
  - `GasEstimator.BatchSize = 25`
- Dropped support for Development Mode configuration. `CL_DEV` is now ignored on production builds.
- Updated Docker image's PostgreSQL client (used for backups) to v15 in order to support PostgreSQL v15 servers.

<!-- unreleasedstop -->

## 1.13.3 - 2023-06-06

### Fixed

- The 1.13.2 release showed the 1.13.1 version in its VERSION file. This updates the VERSION file to now show 1.13.3.

## 1.13.2 - 2023-06-05

### Fixed

- Made logging level improvements for the Solana Transaction Manager to reduce excessive noise
- Fixed race condition in Solana TXM for sanity check and preventing misfired errors

## 2.1.1 - 2023-05-22

### Updated

- Upgraded WSRPC to v0.7.2

### Fixed

- Fixed a bug that would cause telemetry to be sent with the wrong type.

## 2.1.0 - 2023-05-16

### Changed

- Database commands `chainlink db ...` validate TOML configuration and secrets before executing. This change of behavior will report errors
  if any Database-specific configuration is invalid.

## 2.0.0 - 2023-04-20

### Added

- Add OCR2 Plugin selection for FMS
- Added kebab case aliases for the following flags:
  - `evm-chain-id` alias for `evmChainID` in commands: `chainlink blocks replay`, `chainlink forwarders track`, `chainlink keys ... chain`
  - `old-password` alias for `oldpassword` in commands: `chainlink keys ... import`
  - `new-password` alias for `newpassword` in commands: `chainlink keys ... export`
  - `new-role` alias for `newrole` in commands: `admin users chrole`
  - `set-next-nonce` alias for `setNextNonce` in commands: `chainlink keys ... chain`

### Changed

- TOML configuration and secrets are now scoped to `chainlink node` command rather than being global flags.
- TOML configuration validation has been moved from `chainlink config validate` to `chainlink node validate`.
- Move `chainlink node {status,profile}` to `chainlink admin {status,profile}`.

### Removed

- Configuration with legacy environment variables is no longer supported. TOML is required.

## 1.13.1 - 2023-04-06

### Fixed

- Bumped the WSPRC dependency version to fix a bug that could lead to race conditions

## 1.13.0 - 2023-03-16

### Added

- Support for sending Bootstrap job specs to the feeds manager
- Support for sending OCR2 job specs to the feeds manager
- Log poller filters now saved in db, restored on node startup to guard against missing logs during periods where services are temporarily unable to start
- Add support for new job type `mercury` (low-latency oracle)
- New config option for EVM-based chains `AutoCreateKey`. If set to false, chainlink will not automatically create any keys for this chain. This can be used in conjunction with mercury to prevent creating useless keys. Example:

```
[[EVM]]
ChainID = "1"
AutoCreateKey = false
```

- Add new option for relayConfig `feedID` that handles multi-config contracts. Can be applied to any OCR2 job.

### Updated

- TOML env var `CL_CONFIG` always processed as the last configuration, with the effect of being the final override
  of any values provided via configuration files.

### Changed

- The config option `FeatureFeedsManager`/`FEATURE_FEEDS_MANAGER` is now true by default.

### Removed

- Terra is no longer supported

## 1.12.0 - 2023-02-15

### Added

- Prometheus gauge `mailbox_load_percent` for percent of "`Mailbox`" capacity used.
- New config option, `JobPipeline.MaxSuccessfulRuns` caps the total number of
  saved completed runs per job. This is done in response to the `pipeline_runs`
  table potentially becoming large, which can cause performance degradation.
  The default is set to 10,000. You can set it to 0 to disable run saving
  entirely. **NOTE**: This can only be configured via TOML and not with an
  environment variable.
- Prometheus gauge vector `feeds_job_proposal_count` to track counts of job proposals partitioned by proposal status.
- Support for variable expression for the `minConfirmations` parameter on the `ethtx` task.

### Updated

- Removed `KEEPER_TURN_FLAG_ENABLED` as all networks/nodes have switched this to `true` now. The variable should be completely removed my NOPs.
- Removed `Keeper.UpkeepCheckGasPriceEnabled` config (`KEEPER_CHECK_UPKEEP_GAS_PRICE_FEATURE_ENABLED` in old env var configuration) as this feature is deprecated now. The variable should be completely removed by NOPs.

### Fixed

- Fixed (SQLSTATE 42P18) error on Job Runs page, when attempting to view specific older or infrequenty run jobs
- The `config dump` subcommand was fixed to dump the correct config data.
  - The `P2P.V1.Enabled` config logic incorrectly matched V2, by only setting explicit true values so that otherwise the default is used. The `V1.Enabled` default value is actually true already, and is now updated to only set explicit false values.
  - The `[EVM.Transactions]` config fields `MaxQueued` & `MaxInFlight` will now correctly match `ETH_MAX_QUEUED_TRANSACTIONS` & `ETH_MAX_IN_FLIGHT_TRANSACTIONS`.

## 1.11.0 - 2022-12-12

### Added

- New `EVM.NodePool.SelectionMode` `TotalDifficulty` to use the node with the greatest total difficulty.
- Add the following prometheus metrics (labelled by bridge name) for monitoring external adapter queries:
  - `bridge_latency_seconds`
  - `bridge_errors_total`
  - `bridge_cache_hits_total`
  - `bridge_cache_errors_total`
- `EVM.NodePool.SyncThreshold` to ensure that live nodes do not lag too far behind.

> ```toml
> SyncThreshold = 5 # Default
> ```
>
> SyncThreshold controls how far a node may lag behind the best node before being marked out-of-sync.
> Depending on `SelectionMode`, this represents a difference in the number of blocks (`HighestHead`, `RoundRobin`), or total difficulty (`TotalDifficulty`).
>
> Set to 0 to disable this check.

#### TOML Configuration (experimental)

Chainlink now supports static configuration via TOML files as an alternative to the existing combination of environment variables and persisted database configurations.

This is currently _experimental_, but in the future (with `v2.0.0`), it will become _mandatory_ as the only supported configuration method. Avoid using TOML for configuration unless running on a test network for this release.

##### How to use

TOML configuration can be enabled by simply using the new `-config <filename>` flag or `CL_CONFIG` environment variable.
Multiple files can be used (`-c configA.toml -c configB.toml`), and will be applied in order with duplicated fields overriding any earlier values.

Existing nodes can automatically generate their equivalent TOML configuration via the `config dump` subcommand.
Secrets must be configured manually and passed via `-secrets <filename>` or equivalent environment variables.

Format details: [CONFIG.md](../docs/CONFIG.md) • [SECRETS.md](../docs/SECRETS.md)

**Note:** You _cannot_ mix legacy environment variables with TOML configuration. Leaving any legacy env vars set will fail validation and prevent boot.

##### Examples

Dump your current configuration as TOML.

```bash
chainlink config dump > config.toml
```

Inspect your full effective configuration, and ensure it is valid. This includes defaults.

```bash
chainlink --config config.toml --secrets secrets.toml config validate
```

Run the node.

```bash
chainlink -c config.toml -s secrets.toml node start
```

#### Bridge caching

##### BridgeCacheTTL

- Default: 0s

When set to `d` units of time, this variable enables using cached bridge responses that are at most `d` units old. Caching is disabled by default.

Example `BridgeCacheTTL=10s`, `BridgeCacheTTL=1m`

### Fixed

- Fixed a minor bug whereby Chainlink would not always resend all pending transactions when using multiple keys

### Updated

- `NODE_NO_NEW_HEADS_THRESHOLD=0` no longer requires `NODE_SELECTION_MODE=RoundRobin`.

## 1.10.0 - 2022-11-15

### Added

#### New optional external logger added

##### AUDIT_LOGGER_FORWARD_TO_URL

- Default: _none_

When set, this environment variable configures and enables an optional HTTP logger which is used specifically to send audit log events. Audit logs events are emitted when specific actions are performed by any of the users through the node's API. The value of this variable should be a full URL. Log items will be sent via POST

There are audit log implemented for the following events:

- Auth & Sessions (new session, login success, login failed, 2FA enrolled, 2FA failed, password reset, password reset failed, etc.)
- CRUD actions for all resources (add/create/delete resources such as bridges, nodes, keys)
- Sensitive actions (keys exported/imported, config changed, log level changed, environment dumped)

A full list of audit log enum types can be found in the source within the `audit` package (`audit_types.go`).

The following `AUDIT_LOGGER_*` environment variables below configure this optional audit log HTTP forwarder.

##### AUDIT_LOGGER_HEADERS

- Default: _none_

An optional list of HTTP headers to be added for every optional audit log event. If the above `AUDIT_LOGGER_FORWARD_TO_URL` is set, audit log events will be POSTed to that URL, and will include headers specified in this environment variable. One example use case is auth for example: `AUDIT_LOGGER_HEADERS="Authorization||{{token}}"`.

Header keys and values are delimited on ||, and multiple headers can be added with a forward slash delimiter ('\\'). An example of multiple key value pairs:
`AUDIT_LOGGER_HEADERS="Authorization||{{token}}\Some-Other-Header||{{token2}}"`

##### AUDIT_LOGGER_JSON_WRAPPER_KEY

- Default: _none_

When the audit log HTTP forwarder is enabled, if there is a value set for this optional environment variable then the POST body will be wrapped in a dictionary in a field specified by the value of set variable. This is to help enable specific logging service integrations that may require the event JSON in a special shape. For example: `AUDIT_LOGGER_JSON_WRAPPER_KEY=event` will create the POST body:

```
{
  "event": {
    "eventID":  EVENT_ID_ENUM,
    "data": ...
  }
}
```

#### Automatic connectivity detection; Chainlink will no longer bump excessively if the network is broken

This feature only applies on EVM chains when using BlockHistoryEstimator (the most common case).

Chainlink will now try to automatically detect if there is a transaction propagation/connectivity issue and prevent bumping in these cases. This can help avoid the situation where RPC nodes are not propagating transactions for some reason (e.g. go-ethereum bug, networking issue etc) and Chainlink responds in a suboptimal way by bumping transactions to a very high price in an effort to get them mined. This can lead to unnecessary expense when the connectivity issue is resolved and the transactions are finally propagated into the mempool.

This feature is enabled by default with fairly conservative settings: if a transaction has been priced above the 90th percentile of the past 12 blocks, but still wants to bump due to not being mined, a connectivity/propagation issue is assumed and all further bumping will be prevented for this transaction. In this situation, Chainlink will start firing the `block_history_estimator_connectivity_failure_count` prometheus counter and logging at critical level until the transaction is mined.

The default settings should work fine for most users. For advanced users, the values can be tweaked by changing `BLOCK_HISTORY_ESTIMATOR_CHECK_INCLUSION_BLOCKS` and `BLOCK_HISTORY_ESTIMATOR_CHECK_INCLUSION_PERCENTILE`.

To disable connectivity checking completely, set `BLOCK_HISTORY_ESTIMATOR_CHECK_INCLUSION_BLOCKS=0`.

### Changed

- The default maximum gas price on most networks is now effectively unlimited.

  - Chainlink will bump as high as necessary to get a transaction included. The connectivity checker is relied on to prevent excessive bumping when there is a connectivity failure.
  - If you want to change this, you can manually set `ETH_MAX_GAS_PRICE_WEI`.

- EVMChainID field will be auto-added with default chain id to job specs of newly created OCR jobs, if not explicitly included.
  - Old OCR jobs missing EVMChainID will continue to run on any chain ETH_CHAIN_ID is set to (or first chain if unset), which may be changed after a restart.
  - Newly created OCR jobs will only run on a single fixed chain, unaffected by changes to ETH_CHAIN_ID after the job is added.
  - It should no longer be possible to end up with multiple OCR jobs for a single contract running on the same chain; only one job per contract per chain is allowed
  - If there are any existing duplicate jobs (per contract per chain), all but the job with the latest creation date will be pruned during upgrade.

### Fixed

- Fixed minor bug where Chainlink would attempt (and fail) to estimate a tip cap higher than the maximum configured gas price in EIP1559 mode. It now caps the tipcap to the max instead of erroring.
- Fixed bug whereby it was impossible to remove eth keys that had extant transactions. Now, removing an eth key will drop all associated data automatically including past transactions.

## 1.9.0 - 2022-10-12

### Added

- Added `length` and `lessthan` tasks (pipeline).
- Added `gasUnlimited` parameter to `ethcall` task.
- `/keys` page in Operator UI now exposes several admin commands, namely:
  - "abandon" to abandon all current txes
  - enable/disable a key for a given chain
  - manually set the nonce for a key
    See [this PR](https://github.com/smartcontractkit/chainlink/pull/7406) for a screenshot example.

## 1.8.1 - 2022-09-29

### Added

- New `GAS_ESTIMATOR_MODE` for Arbitrum to support Nitro's multi-dimensional gas model, with dynamic gas pricing and limits.
  - NOTE: It is recommended to remove `GAS_ESTIMATOR_MODE` as an env var if you have it set in order to use the new default.
  - This new, default estimator for Arbitrum networks uses the suggested gas price (up to `ETH_MAX_GAS_PRICE_WEI`, with `1000 gwei` default) as well as an estimated gas limit (up to `ETH_GAS_LIMIT_MAX`, with `1,000,000,000` default).
- `ETH_GAS_LIMIT_MAX` to put a maximum on the gas limit returned by the `Arbitrum` estimator.

### Changed

- EIP1559 is now enabled by default on Goerli network

## 1.8.0 - 2022-09-01

### Added

- Added `hexencode` and `base64encode` tasks (pipeline).
- `forwardingAllowed` per job attribute to allow forwarding txs submitted by the job.
- Keypath now supports paths with any depth, instead of limiting it to 2
- `Arbitrum` chains are no longer restricted to only `FixedPrice` `GAS_ESTIMATOR_MODE`
- Updated `Arbitrum Rinkeby & Mainnet & Mainnet` configurationss for Nitro
- Add `Arbitrum Goerli` configuration
- It is now possible to use the same key across multiple chains.
- `NODE_SELECTION_MODE` (`EVM.NodePool.SelectionMode`) controls node picking strategy. Supported values: `HighestHead` (default) and `RoundRobin`:
  - `RoundRobin` mode simply iterates among available alive nodes. This was the default behavior prior to this release.
  - `HighestHead` mode picks a node having the highest reported head number among other alive nodes. When several nodes have the same latest head number, the strategy sticks to the last used node.
    For chains having `NODE_NO_NEW_HEADS_THRESHOLD=0` (such as Arbitrum, Optimism), the implementation will fall back to `RoundRobin` mode.
- New `keys eth chain` command
  - This can also be accessed at `/v2/keys/evm/chain`.
  - Usage examples:
    - Manually (re)set a nonce:
      - `chainlink keys eth chain --address "0xEXAMPLE" --evmChainID 99 --setNextNonce 42`
    - Enable a key for a particular chain:
      - `chainlink keys eth chain --address "0xEXAMPLE" --evmChainID 99 --enable`
    - Disable a key for a particular chain:
      - `chainlink keys eth chain --address "0xEXAMPLE" --evmChainID 99 --disable`
    - Abandon all currently pending transactions (use with caution!):
      - `chainlink evm keys chain --address "0xEXAMPLE" --evmChainID 99 --abandon`
  - Commands can be combined e.g.
    - Reset nonce and abandon all currently pending transaction:
      - `chainlink evm keys chain --address "0xEXAMPLE" --evmChainID 99 --setNextNonce 42 --abandon`

### Changed

- The `setnextnonce` local client command has been removed, and replaced by a more general key/chain client command.
- `chainlink admin users update` command is replaced with `chainlink admin users chrole` (only the role can be changed for a user)

## 1.7.1 - 2022-08-22

### Added

- `Arbitrum Nitro` client error support

## 1.7.0 - 2022-08-08

### Added

- `p2pv2Bootstrappers` has been added as a new optional property of OCR1 job specs; default may still be specified with P2PV2_BOOTSTRAPPERS config param
- Added official support for Sepolia chain
- Added `hexdecode` and `base64decode` tasks (pipeline).
- Added support for Besu execution client (note that while Chainlink supports Besu, Besu itself [has](https://github.com/hyperledger/besu/issues/4212) [multiple](https://github.com/hyperledger/besu/issues/4192) [bugs](https://github.com/hyperledger/besu/issues/4114) that make it unreliable).
- Added the functionality to allow the root admin CLI user (and any additional admin users created) to create and assign tiers of role based access to new users. These new API users will be able to log in to the Operator UI independently, and can each have specific roles tied to their account. There are four roles: `admin`, `edit`, `run`, and `view`.
  - User management can be configured through the use of the new admin CLI command `chainlink admin users`. Be sure to run `chainlink adamin login`. For example, a readonly user can be created with: `chainlink admin users create --email=operator-ui-read-only@test.com --role=view`.
  - Updated documentation repo with a break down of actions to required role level
- Added per job spec and per job type gas limit control. The following rule of precedence is applied:

1. task-specific parameter `gasLimit` overrides anything else when specified (e.g. `ethtx` task has such a parameter).
2. job-spec attribute `gasLimit` has the scope of the current job spec only.
3. job-type limits `ETH_GAS_LIMIT_*_JOB_TYPE` affect any jobs of the corresponding type:

```
ETH_GAS_LIMIT_OCR_JOB_TYPE    # EVM.GasEstimator.LimitOCRJobType
ETH_GAS_LIMIT_DR_JOB_TYPE     # EVM.GasEstimator.LimitDRJobType
ETH_GAS_LIMIT_VRF_JOB_TYPE    # EVM.GasEstimator.LimitVRFJobType
ETH_GAS_LIMIT_FM_JOB_TYPE     # EVM.GasEstimator.LimitFMJobType
ETH_GAS_LIMIT_KEEPER_JOB_TYPE # EVM.GasEstimator.LimitKeeperJobType
```

4. global `ETH_GAS_LIMIT_DEFAULT` (`EVM.GasEstimator.LimitDefault`) value is the last resort.

### Fixed

- Addressed a very rare bug where using multiple nodes with differently configured RPC tx fee caps could cause missed transaction. Reminder to everyone to ensure that your RPC nodes have no caps (for more information see the [performance and tuning guide](https://docs.chain.link/docs/evm-performance-configuration/)).
- Improved handling of unknown transaction error types, making Chainlink more robust in certain cases on unsupported chains/RPC clients

## [1.6.0] - 2022-07-20

### Changed

- After feedback from users, password complexity requirements have been simplified. These are the new, simplified requirements for any kind of password used with Chainlink:

1. Must be 16 characters or more
2. Must not contain leading or trailing whitespace
3. User passwords must not contain the user's API email

- Simplified the Keepers job spec by removing the observation source from the required parameters.

## [1.5.1] - 2022-06-27

### Fixed

- Fix rare out-of-sync to invalid-chain-id transaction
- Fix key-specific max gas limits for gas estimator and ensure we do not bump gas beyond key-specific limits
- Fix EVM_FINALITY_DEPTH => ETH_FINALITY_DEPTH

## [1.5.0] - 2022-06-21

### Changed

- Chainlink will now log a warning if the postgres database password is missing or too insecure. Passwords should conform to the following rules:

```
Must be longer than 12 characters
Must comprise at least 3 of:
	lowercase characters
	uppercase characters
	numbers
	symbols
Must not comprise:
	More than three identical consecutive characters
	Leading or trailing whitespace (note that a trailing newline in the password file, if present, will be ignored)
```

For backward compatibility all insecure passwords will continue to work, however in a future version of Chainlink insecure passwords will prevent application boot. To bypass this check at your own risk, you may set `SKIP_DATABASE_PASSWORD_COMPLEXITY_CHECK=true`.

- `MIN_OUTGOING_CONFIRMATIONS` has been removed and no longer has any effect. `ETH_FINALITY_DEPTH` is now used as the default for `ethtx` confirmations instead. You may override this on a per-task basis by setting `minConfirmations` in the task definition e.g. `foo [type=ethtx minConfirmations=42 ...]`. NOTE: This may have a minor impact on performance on very high throughput chains. If you don't care about reporting task status in the UI, it is recommended to set `minConfirmations=0` in your job specs. For more details, see the [relevant section of the performance tuning guide](https://www.notion.so/chainlink/EVM-performance-configuration-handbook-a36b9f84dcac4569ba68772aa0c1368c#e9998c2f722540b597301a640f53cfd4).

- The following ENV variables have been deprecated, and will be removed in a future release: `INSECURE_SKIP_VERIFY`, `CLIENT_NODE_URL`, `ADMIN_CREDENTIALS_FILE`. These vars only applied to Chainlink when running in client mode and have been replaced by command line args, notably: `--insecure-skip-verify`, `--remote-node-url URL` and `--admin-credentials-file FILE` respectively. More information can be found by running `./chainlink --help`.

- The `Optimism2` `GAS_ESTIMATOR_MODE` has been renamed to `L2Suggested`. The old name is still supported for now.

- The `p2pBootstrapPeers` property on OCR2 job specs has been renamed to `p2pv2Bootstrappers`.

### Added

- Added `ETH_USE_FORWARDERS` config option to enable transactions forwarding contracts.
- In job pipeline (direct request) the three new block variables are exposed:
  - `$(jobRun.blockReceiptsRoot)` : the root of the receipts trie of the block (hash)
  - `$(jobRun.blockTransactionsRoot)` : the root of the transaction trie of the block (hash)
  - `$(jobRun.blockStateRoot)` : the root of the final state trie of the block (hash)
- `ethtx` tasks can now be configured to error if the transaction reverts on-chain. You must set `failOnRevert=true` on the task to enable this behavior, like so:

`foo [type=ethtx failOnRevert=true ...]`

So the `ethtx` task now works as follows:

If minConfirmations == 0, task always succeeds and nil is passed as output
If minConfirmations > 0, the receipt is passed through as output
If minConfirmations > 0 and failOnRevert=true then the ethtx task will error on revert

If `minConfirmations` is not set on the task, the chain default will be used which is usually 12 and always greater than 0.

- `http` task now allows specification of request headers. Use like so: `foo [type=http headers="[\\"X-Header-1\\", \\"value1\\", \\"X-Header-2\\", \\"value2\\"]"]`.

### Fixed

- Fixed `max_unconfirmed_age` metric. Previously this would incorrectly report the max time since the last rebroadcast, capping the upper limit to the EthResender interval. This now reports the correct value of total time elapsed since the _first_ broadcast.
- Correctly handle the case where bumped gas would exceed the RPC node's configured maximum on Fantom (note that node operators should check their Fantom RPC node configuration and remove the fee cap if there is one)
- Fixed handling of Metis internal fee change

### Removed

- The `Optimism` OVM 1.0 `GAS_ESTIMATOR_MODE` has been removed.

## [1.4.1] - 2022-05-11

### Fixed

- Ensure failed EthSubscribe didn't register a (\*rpc.ClientSubscription)(nil) which would lead to a panic on Unsubscribe
- Fixes parsing of float values on job specs

## [1.4.0] - 2022-05-02

### Added

- JSON parse tasks (v2) now support a custom `separator` parameter to substitute for the default `,`.
- Log slow SQL queries
- Fantom and avalanche block explorer urls
- Display `requestTimeout` in job UI
- Keeper upkeep order is shuffled

### Fixed

- `LOG_FILE_MAX_SIZE` handling
- Improved websocket subscription management (fixes issues with multiple-primary-node failover from 1.3.x)
- VRFv2 fixes and enhancements
- UI support for `minContractPaymentLinkJuels`

## [1.3.0] - 2022-04-18

### Added

- Added support for Keeper registry v1.2 in keeper jobs
- Added disk rotating logs. Chainlink will now always log to disk at debug level. The default output directory for debug logs is Chainlink's root directory (ROOT_DIR) but can be configured by setting LOG_FILE_DIR. This makes it easier for node operators to report useful debugging information to Chainlink's team, since all the debug logs are conveniently located in one directory. Regular logging to STDOUT still works as before and respects the LOG_LEVEL env var. If you want to log in disk at a particular level, you can pipe STDOUT to disk. This automatic debug-logs-to-disk feature is enabled by default, and will remain enabled as long as the `LOG_FILE_MAX_SIZE` ENV var is set to a value greater than zero. The amount of disk space required for this feature to work can be calculated with the following formula: `LOG_FILE_MAX_SIZE` \* (`LOG_FILE_MAX_BACKUPS` + 1). If your disk doesn't have enough disk space, the logging will pause and the application will log Errors until space is available again. New environment variables related to this feature:
  - `LOG_FILE_MAX_SIZE` (default: 5120mb) - this env var allows you to override the log file's max size (in megabytes) before file rotation.
  - `LOG_FILE_MAX_AGE` (default: 0) - if `LOG_FILE_MAX_SIZE` is set, this env var allows you to override the log file's max age (in days) before file rotation. Keeping this config with the default value means not to remove old log files.
  - `LOG_FILE_MAX_BACKUPS` (default: 1) - if `LOG_FILE_MAX_SIZE` is set, this env var allows you to override the max amount of old log files to retain. Keeping this config with the default value means to retain 1 old log file at most (though `LOG_FILE_MAX_AGE` may still cause them to get deleted). If this is set to 0, the node will retain all old log files instead.
- Added support for the `force` flag on `chainlink blocks replay`. If set to true, already consumed logs that would otherwise be skipped will be rebroadcasted.
- Added version compatibility check when using CLI to login to a remote node. flag `bypass-version-check` skips this check.
- Interrim solution to set multiple nodes/chains from ENV. This gives the ability to specify multiple RPCs that the Chainlink node will constantly monitor for health and sync status, detecting dead nodes and out of sync nodes, with automatic failover. This is a temporary stand-in until configuration is overhauled and will be removed in future in favor of a config file. Set as such: `EVM_NODES='{...}'` where the var is a JSON array containing the node specifications. This is not compatible with using any other way to specify node via env (e.g. `ETH_URL`, `ETH_SECONDARY_URL`, `ETH_CHAIN_ID` etc). **WARNING**: Setting this environment variable will COMPLETELY ERASE your `evm_nodes` table on every boot and repopulate from the given data, nullifying any runtime modifications. Make sure to carefully read the [EVM performance configuration guide](https://chainlink.notion.site/EVM-performance-configuration-handbook-a36b9f84dcac4569ba68772aa0c1368c) for best practices here.

For example:

```bash
export EVM_NODES='
[
	{
		"name": "primary_1",
		"evmChainId": "137",
		"wsUrl": "wss://endpoint-1.example.com/ws",
    "httpUrl": "http://endpoint-1.example.com/",
		"sendOnly": false
	},
	{
		"name": "primary_2",
		"evmChainId": "137",
		"wsUrl": "ws://endpoint-2.example.com/ws",
    "httpUrl": "http://endpoint-2.example.com/",
		"sendOnly": false
	},
	{
		"name": "primary_3",
		"evmChainId": "137",
		"wsUrl": "wss://endpoint-3.example.com/ws",
    "httpUrl": "http://endpoint-3.example.com/",
		"sendOnly": false
	},
	{
		"name": "sendonly_1",
		"evmChainId": "137",
		"httpUrl": "http://endpoint-4.example.com/",
		"sendOnly": true
	},
  {
		"name": "sendonly_2",
		"evmChainId": "137",
		"httpUrl": "http://endpoint-5.example.com/",
		"sendOnly": true
	}
]
'
```

### Changed

- Changed default locking mode to "dual". Bugs in lease locking have been ironed out and this paves the way to making "lease" the default in the future. It is recommended to set `DATABASE_LOCKING_MODE=lease`, default is set to "dual" only for backwards compatibility.
- EIP-1559 is now enabled by default on mainnet. To disable (go back to legacy mode) set `EVM_EIP1559_DYNAMIC_FEES=false`. The default settings should work well, but if you wish to tune your gas controls, see the [documentation](https://docs.chain.link/docs/configuration-variables/#evm-gas-controls).

Note that EIP-1559 can be manually enabled on other chains by setting `EVM_EIP1559_DYNAMIC_FEES=true` but we only support it for official Ethereum mainnet and testnets. It is _not_ recommended enabling this setting on Polygon since during our testing process we found that the EIP-1559 fee market appears to be broken on all Polygon chains and EIP-1559 transactions are actually less likely to get included than legacy transactions.

See issue: https://github.com/maticnetwork/bor/issues/347

- The pipeline task runs have changed persistence protocol (database), which will result in inability to decode some existing task runs. All new runs should be working with no issues.

### Removed

- `LOG_TO_DISK` ENV var.

## [1.2.1] - 2022-03-17

This release hotfixes issues from moving a new CI/CD system. Feature-wise the functionality is the same as `v1.2.0`.

### Fixed

- Fixed CI/CD issue where environment variables were not being passed into the underlying build

## [1.2.0] - 2022-03-02

### Added

- Added support for the Nethermind Ethereum client.
- Added support for batch sending telemetry to the ingress server to improve performance.
- Added v2 P2P networking support (alpha)

New ENV vars:

- `ADVISORY_LOCK_CHECK_INTERVAL` (default: 1s) - when advisory locking mode is enabled, this controls how often Chainlink checks to make sure it still holds the advisory lock. It is recommended to leave this at the default.
- `ADVISORY_LOCK_ID` (default: 1027321974924625846) - when advisory locking mode is enabled, the application advisory lock ID can be changed using this env var. All instances of Chainlink that might run on a particular database must share the same advisory lock ID. It is recommended to leave this at the default.
- `LOG_FILE_DIR` (default: chainlink root directory) - if `LOG_FILE_MAX_SIZE` is set, this env var allows you to override the output directory for logging.
- `SHUTDOWN_GRACE_PERIOD` (default: 5s) - when node is shutting down gracefully and exceeded this grace period, it terminates immediately (trying to close DB connection) to avoid being SIGKILLed.
- `SOLANA_ENABLED` (default: false) - set to true to enable Solana support
- `TERRA_ENABLED` (default: false) - set to true to enable Terra support
- `BLOCK_HISTORY_ESTIMATOR_EIP1559_FEE_CAP_BUFFER_BLOCKS` - if EIP1559 mode is enabled, this optional env var controls the buffer blocks to add to the current base fee when sending a transaction. By default, the gas bumping threshold + 1 block is used. It is not recommended to change this unless you know what you are doing.
- `TELEMETRY_INGRESS_BUFFER_SIZE` (default: 100) - the number of telemetry messages to buffer before dropping new ones
- `TELEMETRY_INGRESS_MAX_BATCH_SIZE` (default: 50) - the maximum number of messages to batch into one telemetry request
- `TELEMETRY_INGRESS_SEND_INTERVAL` (default: 500ms) - the cadence on which batched telemetry is sent to the ingress server
- `TELEMETRY_INGRESS_SEND_TIMEOUT` (default: 10s) - the max duration to wait for the request to complete when sending batch telemetry
- `TELEMETRY_INGRESS_USE_BATCH_SEND` (default: true) - toggles sending telemetry using the batch client to the ingress server
- `NODE_NO_NEW_HEADS_THRESHOLD` (default: 3m) - RPC node will be marked out-of-sync if it does not receive a new block for this length of time. Set to 0 to disable head monitoring for liveness checking,
- `NODE_POLL_FAILURE_THRESHOLD` (default: 5) - number of consecutive failed polls before an RPC node is marked dead. Set to 0 to disable poll liveness checking.
- `NODE_POLL_INTERVAL` (default: 10s) - how often to poll. Set to 0 to disable all polling.

#### Bootstrap job

Added a new `bootstrap` job type. This job removes the need for every job to implement their own bootstrapping logic.
OCR2 jobs with `isBootstrapPeer=true` are automatically migrated to the new format.
The spec parameters are similar to a basic OCR2 job, an example would be:

```
type            = "bootstrap"
name            = "bootstrap"
relay           = "evm"
schemaVersion	= 1
contractID      = "0xAb5801a7D398351b8bE11C439e05C5B3259aeC9B"
[relayConfig]
chainID	        = 4
```

#### EVM node hot failover and liveness checking

Chainlink now supports hot failover and liveness checking for EVM nodes. This completely supercedes and replaces the Fiews failover proxy and should remove the need for any kind of failover proxy between Chainlink and its RPC nodes.

In order to use this feature, you'll need to set multiple primary RPC nodes.

### Removed

- `deleteuser` CLI command.

### Changed

`EVM_DISABLED` has been deprecated and replaced by `EVM_ENABLED` for consistency with other feature flags.
`ETH_DISABLED` has been deprecated and replaced by `EVM_RPC_ENABLED` for consistency, and because this was confusingly named. In most cases you want to set `EVM_ENABLED=false` and not `EVM_RPC_ENABLED=false`.

Log colorization is now disabled by default because it causes issues when piped to text files. To re-enable log colorization, set `LOG_COLOR=true`.

#### Polygon/matic defaults changed

Due to increasingly hostile network conditions on Polygon we have had to increase a number of default limits. This is to work around numerous and very deep re-orgs, high mempool pressure and a failure by the network to propagate transactions properly. These new limits are likely to increase load on both your Chainlink node and database, so please be sure to monitor CPU and memory usage on both and make sure they are adequately specced to handle the additional load.

## [1.1.1] - 2022-02-14

### Added

- `BLOCK_HISTORY_ESTIMATOR_EIP1559_FEE_CAP_BUFFER_BLOCKS` - if EIP1559 mode is enabled, this optional env var controls the buffer blocks to add to the current base fee when sending a transaction. By default, the gas bumping threshold + 1 block is used. It is not recommended to change this unless you know what you are doing.
- `EVM_GAS_FEE_CAP_DEFAULT` - if EIP1559 mode is enabled, and FixedPrice gas estimator is used, this env var controls the fixed initial fee cap.
- Allow dumping pprof even when not in dev mode, useful for debugging (go to /v2/debug/pprof as a logged in user)

### Fixed

- Update timeout so we don’t exit early on very large log broadcaster backfills

#### EIP-1559 Fixes

Fixed issues with EIP-1559 related to gas bumping. Due to [go-ethereum's implementation](https://github.com/ethereum/go-ethereum/blob/bff330335b94af3643ac2fb809793f77de3069d4/core/tx_list.go#L298) which introduces additional restrictions on top of the EIP-1559 spec, we must bump the FeeCap at least 10% each time in order for the gas bump to be accepted.

The new EIP-1559 implementation works as follows:

If you are using FixedPriceEstimator:

- With gas bumping disabled, it will submit all transactions with `feecap=ETH_MAX_GAS_PRICE_WEI` and `tipcap=EVM_GAS_TIP_CAP_DEFAULT`
- With gas bumping enabled, it will submit all transactions initially with `feecap=EVM_GAS_FEE_CAP_DEFAULT` and `tipcap=EVM_GAS_TIP_CAP_DEFAULT`.

If you are using BlockHistoryEstimator (default for most chains):

- With gas bumping disabled, it will submit all transactions with `feecap=ETH_MAX_GAS_PRICE_WEI` and `tipcap=<calculated using past blocks>`
- With gas bumping enabled (default for most chains) it will submit all transactions initially with `feecap = ( current block base fee * (1.125 ^ N) + tipcap )` where N is configurable by setting BLOCK_HISTORY_ESTIMATOR_EIP1559_FEE_CAP_BUFFER_BLOCKS but defaults to `gas bump threshold+1` and `tipcap=<calculated using past blocks>`

Bumping works as follows:

- Increase tipcap by `max(tipcap * (1 + ETH_GAS_BUMP_PERCENT), tipcap + ETH_GAS_BUMP_WEI)`
- Increase feecap by `max(feecap * (1 + ETH_GAS_BUMP_PERCENT), feecap + ETH_GAS_BUMP_WEI)`

## [1.1.0] - 2022-01-25

### Added

- Added support for Sentry error reporting. Set `SENTRY_DSN` at run-time to enable reporting.
- Added Prometheus counters: `log_warn_count`, `log_error_count`, `log_critical_count`, `log_panic_count` and `log_fatal_count` representing the corresponding number of warning/error/critical/panic/fatal messages in the log.
- The new prometheus metric `tx_manager_tx_attempt_count` is a Prometheus Gauge that should represent the total number of Transactions attempts that awaiting confirmation for this node.
- The new prometheus metric `version` that displays the node software version (tag) as well as the corresponding commit hash.
- CLI command `keys eth list` is updated to display key specific max gas prices.
- CLI command `keys eth create` now supports optional `maxGasPriceGWei` parameter.
- CLI command `keys eth update` is added to update key specific parameters like `maxGasPriceGWei`.
- Add partial support for Moonriver chain
- For OCR jobs, `databaseTimeout`, `observationGracePeriod` and `contractTransmitterTransmitTimeout` can be specified to override chain-specific default values.

Two new log levels have been added.

- `[crit]`: _Critical_ level logs are more severe than `[error]` and require quick action from the node operator.
- `[debug] [trace]`: _Trace_ level logs contain extra `[debug]` information for development, and must be compiled in via `-tags trace`.

#### [Beta] Multichain support added

As a beta feature, Chainlink now supports connecting to multiple different EVM chains simultaneously.

This means that one node can run jobs on Goerli, Kovan, BSC and Mainnet (for example). Note that you can still have as many eth keys as you like, but each eth key is pegged to one chain only.

Extensive efforts have been made to make migration for existing nops as seamless as possible. Generally speaking, you should not have to make any changes when upgrading your existing node to this version. All your jobs will continue to run as before.

The overall summary of changes is such:

##### Chains/Ethereum Nodes

EVM chains are now represented as a first class object within the chainlink node. You can create/delete/list them using the CLI or API.

At least one primary node is required in order for a chain to connect. You may additionally specify zero or more send-only nodes for a chain. It is recommended to use the CLI/API or GUI to add nodes to chain.

###### Creation

```bash
chainlink chains evm create -id 42 # creates an evm chain with chain ID 42 (see: https://chainlist.org/)
chainlink nodes create -chain-id 42 -name 'my-primary-kovan-full-node' -type primary -ws-url ws://node.example/ws -http-url http://node.example/rpc # http-url is optional but recommended for primaries
chainlink nodes create -chain-id 42 -name 'my-send-only-backup-kovan-node' -type sendonly -http-url http://some-public-node.example/rpc
```

###### Listing

```bash
chainlink chains evm list
chainlink nodes list
```

###### Deletion

```bash
chainlink nodes delete 'my-send-only-backup-kovan-node'
chainlink chains evm delete 42
```

###### Legacy eth ENV vars

The old way of specifying chains using environment variables is still supported but discouraged. It works as follows:

If you specify `ETH_URL` then the values of `ETH_URL`, `ETH_CHAIN_ID`, `ETH_HTTP_URL` and `ETH_SECONDARY_URLS` will be used to create/update chains and nodes representing these values in the database. If an existing chain/node is found it will be overwritten. This behavior is used mainly to ease the process of upgrading, and on subsequent runs (once your old settings have been written to the database) it is recommended to unset these ENV vars and use the API commands exclusively to administer chains and nodes.

##### Jobs/tasks

By default, all jobs/tasks will continue to use the default chain (specified by `ETH_CHAIN_ID`). However, the following jobs now allow an additional `evmChainID` key in their TOML:

- VRF
- DirectRequest
- Keeper
- OCR
- Fluxmonitor

You can pin individual jobs to a particular chain by specifying the `evmChainID` explicitly. Here is an example job to demonstrate:

```toml
type            = "keeper"
evmChainID      = 3
schemaVersion   = 1
name            = "example keeper spec"
contractAddress = "0x9E40733cC9df84636505f4e6Db28DCa0dC5D1bba"
externalJobID   = "0EEC7E1D-D0D2-476C-A1A8-72DFB6633F49"
fromAddress     = "0xa8037A20989AFcBC51798de9762b351D63ff462e"
```

The above keeper job will _always_ run on chain ID 3 (Ropsten) regardless of the `ETH_CHAIN_ID` setting. If no chain matching this ID has been added to the chainlink node, the job cannot be created (you must create the chain first).

In addition, you can also specify `evmChainID` on certain pipeline tasks. This allows for cross-chain requests, for example:

```toml
type                = "directrequest"
schemaVersion       = 1
evmChainID          = 42
name                = "example cross chain spec"
contractAddress     = "0x613a38AC1659769640aaE063C651F48E0250454C"
externalJobID       = "0EEC7E1D-D0D2-476C-A1A8-72DFB6633F90"
observationSource   = """
    decode_log   [type=ethabidecodelog ... ]
    ...
    submit [type=ethtx to="0x613a38AC1659769640aaE063C651F48E0250454C" data="$(encode_tx)" minConfirmations="2" evmChainID="3"]
    decode_log-> ... ->submit;
"""
```

In the example above (which excludes irrelevant pipeline steps for brevity) a log can be read from the chain with ID 42 (Kovan) and a transaction emitted on chain with ID 3 (Ropsten).

Tasks that support the `evmChainID` parameter are as follows:

- `ethcall`
- `estimategaslimit`
- `ethtx`

###### Defaults

If the job- or task-specific `evmChainID` is _not_ given, the job/task will simply use the default as specified by the `ETH_CHAIN_ID` env variable.

Generally speaking, the default config values for each chain are good enough. But in some cases it is necessary to be able to override the defaults on a per-chain basis.

This used to be done via environment variables e.g. `MINIMUM_CONTRACT_PAYMENT_LINK_JUELS`.

These still work, but if set they will override that value for _all_ chains. This may not always be what you want. Consider a node that runs both Matic and Mainnet. You may want to set a higher value for `MINIMUM_CONTRACT_PAYMENT` on Mainnet, due to the more expensive gas costs. However, setting `MINIMUM_CONTRACT_PAYMENT_LINK_JUELS` using env variables will set that value for _all_ chains including matic.

To help you work around this, Chainlink now supports setting per-chain configuration options.

**Examples**

To set initial configuration when creating a chain, pass in the full json string as an optional parameter at the end:

`chainlink evm chains create -id 42 '{"BlockHistoryEstimatorBlockDelay": "100"}'`

To set configuration on an existing chain, specify key values pairs as such:

`chainlink evm chains configure -id 42 BlockHistoryEstimatorBlockDelay=100 GasEstimatorMode=FixedPrice`

The full list of chain-specific configuration options can be found by looking at the `ChainCfg` struct in `core/chains/evm/types/types.go`.

#### Async support in external adapters

External Adapters making async callbacks can now error job runs. This required a slight change to format, the correct way to callback from an asynchronous EA is using the following JSON:

SUCCESS CASE:

```json
{
    "value": < any valid json object >
}
```

ERROR CASE:

```json
{
  "error": "some error string"
}
```

This only applies to EAs using the `X-Chainlink-Pending` header to signal that the result will be POSTed back to the Chainlink node sometime 'later'. Regular synchronous calls to EAs work just as they always have done.

(NOTE: Official documentation for EAs needs to be updated)

#### New optional VRF v2 field: `requestedConfsDelay`

Added a new optional field for VRF v2 jobs called `requestedConfsDelay`, which configures a
number of blocks to wait in addition to the request specified `requestConfirmations` before servicing
the randomness request, i.e. the Chainlink node will wait `max(nodeMinConfs, requestConfirmations + requestedConfsDelay)`
blocks before servicing the request.

It can be used in the following way:

```toml
type = "vrf"
externalJobID = "123e4567-e89b-12d3-a456-426655440001"
schemaVersion = 1
name = "vrf-v2-secondary"
coordinatorAddress = "0xABA5eDc1a551E55b1A570c0e1f1055e5BE11eca7"
requestedConfsDelay = 10
# ... rest of job spec ...
```

Use of this field requires a database migration.

#### New locking mode: 'lease'

Chainlink now supports a new environment variable `DATABASE_LOCKING_MODE`. It can be set to one of the following values:

- `dual` (the default - uses both locking types for backwards and forwards compatibility)
- `advisorylock` (advisory lock only)
- `lease` (lease lock only)
- `none` (no locking at all - useful for advanced deployment environments when you can be sure that only one instance of chainlink will ever be running)

The database lock ensures that only one instance of Chainlink can be run on the database at a time. Running multiple instances of Chainlink on a single database at the same time would likely to lead to strange errors and possibly even data integrity failures and should not be allowed.

Ideally, node operators would be using a container orchestration system (e.g. Kubernetes) that ensures that only one instance of Chainlink ever runs on a particular postgres database.

However, we are aware that many node operators do not have the technical capacity to do this. So a common use case is to run multiple Chainlink instances in failover mode (as recommended by our official documentation, although this will be changing in future). The first instance will take some kind of lock on the database and subsequent instances will wait trying to take this lock in case the first instance disappears or dies.

Traditionally Chainlink has used an advisory lock to manage this. However, advisory locks come with several problems, notably:

- Postgres does not really like it when you hold locks open for a very long time (hours/days). It hampers certain internal cleanup tasks and is explicitly discouraged by the postgres maintainers.
- The advisory lock can silently disappear on postgres upgrade, meaning that a new instance can take over even while the old one is still running.
- Advisory locks do not play nicely with pooling tools such as pgbouncer.
- If the application crashes, the advisory lock can be left hanging around for a while (sometimes hours) and can require manual intervention to remove it before another instance of Chainlink will allow itself to boot.

For this reason, we have introduced a new locking mode, `lease`, which is likely to become the default in the future. `lease`-mode works as follows:

- Have one row in a database which is updated periodically with the client ID.
- CL node A will run a background process on start that updates this e.g. once per second.
- CL node B will spinlock, checking periodically to see if the update got too old. If it goes more than a set period without updating, it assumes that node A is dead and takes over. Now CL node B is the owner of the row, and it updates this every second.
- If CL node A comes back somehow, it will go to take out a lease and realise that the database has been leased to another process, so it will exit the entire application immediately.

The default is set to `dual` which used both advisory locking AND lease locking, for backwards compatibility. However, it is recommended that node operators who know what they are doing, or explicitly want to stop using the advisory locking mode set `DATABASE_LOCKING_MODE=lease` in their env.

Lease locking can be configured using the following ENV vars:

`LEASE_LOCK_REFRESH_INTERVAL` (default 1s)
`LEASE_LOCK_DURATION` (default 30s)

It is recommended to leave these set to the default values.

#### Duplicate Job Configuration

When duplicating a job, the new job's configuration settings that have not been overridden by the user can still reflect the chainlink node configuration.

#### Nurse (automatic pprof profiler)

Added new automatic pprof profiling service. Profiling is triggered when the node exceeds certain resource thresholds (currently, memory and goroutine count). The following environment variables have been added to allow configuring this service:

- `AUTO_PPROF_ENABLED`: Set to `true` to enable the automatic profiling service. Defaults to `false`.
- `AUTO_PPROF_PROFILE_ROOT`: The location on disk where pprof profiles will be stored. Defaults to `$CHAINLINK_ROOT`.
- `AUTO_PPROF_POLL_INTERVAL`: The interval at which the node's resources are checked. Defaults to `10s`.
- `AUTO_PPROF_GATHER_DURATION`: The duration for which profiles are gathered when profiling is kicked off. Defaults to `10s`.
- `AUTO_PPROF_GATHER_TRACE_DURATION`: The duration for which traces are gathered when profiling is kicked off. This is separately configurable because traces are significantly larger than other types of profiles. Defaults to `5s`.
- `AUTO_PPROF_MAX_PROFILE_SIZE`: The maximum amount of disk space that profiles may consume before profiling is disabled. Defaults to `100mb`.
- `AUTO_PPROF_CPU_PROFILE_RATE`: See https://pkg.go.dev/runtime#SetCPUProfileRate. Defaults to `1`.
- `AUTO_PPROF_MEM_PROFILE_RATE`: See https://pkg.go.dev/runtime#pkg-variables. Defaults to `1`.
- `AUTO_PPROF_BLOCK_PROFILE_RATE`: See https://pkg.go.dev/runtime#SetBlockProfileRate. Defaults to `1`.
- `AUTO_PPROF_MUTEX_PROFILE_FRACTION`: See https://pkg.go.dev/runtime#SetMutexProfileFraction. Defaults to `1`.
- `AUTO_PPROF_MEM_THRESHOLD`: The maximum amount of memory the node can actively consume before profiling begins. Defaults to `4gb`.
- `AUTO_PPROF_GOROUTINE_THRESHOLD`: The maximum number of actively-running goroutines the node can spawn before profiling begins. Defaults to `5000`.

**Adventurous node operators are encouraged to read [this guide on how to analyze pprof profiles](https://jvns.ca/blog/2017/09/24/profiling-go-with-pprof/).**

#### `merge` task type

A new task type has been added, called `merge`. It can be used to merge two maps/JSON values together. Merge direction is from right to left such that `right` will clobber values of `left`. If no `left` is provided, it uses the input of the previous task. Example usage as such:

```
decode_log   [type=ethabidecodelog ...]
merge        [type=merge right=<{"foo": 42}>];

decode_log -> merge;
```

Or, to reverse merge direction:

```
decode_log   [type=ethabidecodelog ...]
merge        [type=merge left=<{"foo": 42}> right="$(decode_log)"];

decode_log -> merge;
```

#### Enhanced ABI encoding support

The `ethabiencode2` task supports ABI encoding using the abi specification generated by `solc`. e.g:

    {
        "name": "call",
        "inputs": [
          {
            "name": "value",
            "type": "tuple",
            "components": [
              {
                "name": "first",
                "type": "bytes32"
              },
              {
                "name": "last",
                "type": "bool"
              }
            ]
          }
        ]
    }

This would allow for calling of a function `call` with a tuple containing two values, the first a `bytes32` and the second a `bool`. You can supply a named map or an array.

#### Transaction Simulation (Gas Savings)

Chainlink now supports transaction simulation for certain types of job. When this is enabled, transactions will be simulated using `eth_call` before initial send. If the transaction reverted, the tx is marked as errored without being broadcast, potentially avoiding an expensive on-chain revert.

This can add a tiny bit of latency (upper bound 2s, generally much shorter under good conditions) and will add marginally more load to the eth client, since it adds an extra call for every transaction sent. However, it may help to save gas in some cases especially during periods of high demand by avoiding unnecessary reverts (due to outdated round etc.).

This option is EXPERIMENTAL and disabled by default.

To enable for FM or OCR:

`FM_SIMULATE_TRANSACTIONs=true`
`OCR_SIMULATE_TRANSACTIONS=true`

To enable in the pipeline, use the `simulate=true` option like so:

```
submit [type=ethtx to="0xDeadDeadDeadDeadDeadDeadDeadDead" data="0xDead" simulate=true]
```

Use at your own risk.

#### Misc

Chainlink now supports more than one primary eth node per chain. Requests are round-robined between available primaries.

Add CRUD functionality for EVM Chains and Nodes through Operator UI.

Non-fatal errors to a pipeline run are preserved including any run that succeeds but has more than one fatal error.

Chainlink now supports configuring max gas price on a per-key basis (allows implementation of keeper "lanes").

The Operator UI now supports login MFA with hardware security keys. `MFA_RPID` and `MFA_RPORIGIN` environment variables have been added to the config and are required if using the new MFA feature.

Keys and Configuration navigation links have been moved into a settings dropdown to make space for multichain navigation links.

#### Full EIP1559 Support (Gas Savings)

Chainlink now includes experimental support for submitting transactions using type 0x2 (EIP-1559) envelope.

EIP-1559 mode is off by default but can be enabled on a per-chain basis or globally.

This may help to save gas on spikes: Chainlink ought to react faster on the upleg and avoid overpaying on the downleg. It may also be possible to set `BLOCK_HISTORY_ESTIMATOR_BATCH_SIZE` to a smaller value e.g. 12 or even 6 because tip cap ought to be a more consistent indicator of inclusion time than total gas price. This would make Chainlink more responsive and ought to reduce response time variance. Some experimentation will be needed here to find optimum settings.

To enable globally, set `EVM_EIP1559_DYNAMIC_FEES=true`. Set with caution, if you set this on a chain that does not actually support EIP-1559 your node will be broken.

In EIP-1559 mode, the total price for the transaction is the minimum of base fee + tip cap and fee cap. More information can be found on the [official EIP](https://github.com/ethereum/EIPs/blob/master/EIPS/eip-1559.md).

Chainlink's implementation of this is to set a large fee cap and modify the tip cap to control confirmation speed of transactions. So, when in EIP1559 mode, the tip cap takes the place of gas price roughly speaking, with the varying base price remaining a constant (we always pay it).

A quick note on terminology - Chainlink uses the same terms used internally by go-ethereum source code to describe various prices. This is not the same as the externally used terms. For reference:

Base Fee Per Gas = BaseFeePerGas
Max Fee Per Gas = FeeCap
Max Priority Fee Per Gas = TipCap

In EIP-1559 mode, the following changes occur to how configuration works:

- All new transactions will be sent as type 0x2 transactions specifying a TipCap and FeeCap (NOTE: existing pending legacy transactions will continue to be gas bumped in legacy mode)
- BlockHistoryEstimator will apply its calculations (gas percentile etc.) to the TipCap and this value will be used for new transactions (GasPrice will be ignored)
- FixedPriceEstimator will use `EVM_GAS_TIP_CAP_DEFAULT` instead of `ETH_GAS_PRICE_DEFAULT`
- `ETH_GAS_PRICE_DEFAULT` is ignored for new transactions and `EVM_GAS_TIP_CAP_DEFAULT` is used instead (default 20GWei)
- `ETH_MIN_GAS_PRICE_WEI` is ignored for new transactions and `EVM_GAS_TIP_CAP_MINIMUM` is used instead (default 0)
- `ETH_MAX_GAS_PRICE_WEI` controls the FeeCap
- `KEEPER_GAS_PRICE_BUFFER_PERCENT` is ignored in EIP-1559 mode and `KEEPER_TIP_CAP_BUFFER_PERCENT` is used instead

The default tip cap is configurable per-chain but can be specified for all chains using `EVM_GAS_TIP_CAP_DEFAULT`. The fee cap is derived from `ETH_MAX_GAS_PRICE_WEI`.

When using the FixedPriceEstimator, the default gas tip will be used for all transactions.

When using the BlockHistoryEstimator, Chainlink will calculate the tip cap based on transactions already included (in the same way it calculates gas price in legacy mode).

Enabling EIP1559 mode might lead to marginally faster transaction inclusion and make the node more responsive to sharp rises/falls in gas price, keeping response times more consistent.

In addition, `ethcall` tasks now accept `gasTipCap` and `gasFeeCap` parameters in addition to `gasPrice`. This is required for Keeper jobs, i.e.:

```
check_upkeep_tx          [type=ethcall
                          failEarly=true
                          extractRevertReason=true
                          contract="$(jobSpec.contractAddress)"
                          gas="$(jobSpec.checkUpkeepGasLimit)"
                          gasPrice="$(jobSpec.gasPrice)"
                          gasTipCap="$(jobSpec.gasTipCap)"
                          gasFeeCap="$(jobSpec.gasFeeCap)"
                          data="$(encode_check_upkeep_tx)"]
```

NOTE: AccessLists are part of the 0x2 transaction type spec and Chainlink also implements support for these internally. This is not currently exposed in any way, if there is demand for this it ought to be straightforward enough to do so.

Avalanche AP4 defaults have been added (you can remove manually set ENV vars controlling gas pricing).

#### New env vars

`CHAIN_TYPE` - Configure the type of chain (if not standard). `Arbitrum`, `ExChain`, `Optimism`, or `XDai`. Replaces `LAYER_2_TYPE`. NOTE: This is a global override, to set on a per-chain basis you must use the CLI/API or GUI to change the chain-specific config for that chain (`ChainType`).

`BLOCK_EMISSION_IDLE_WARNING_THRESHOLD` - Controls global override for the time after which node will start logging warnings if no heads are received.

`ETH_DEFAULT_BATCH_SIZE` - Controls the default number of items per batch when making batched RPC calls. It is unlikely that you will need to change this from the default value.

NOTE: `ETH_URL` used to default to "ws://localhost:8546" and `ETH_CHAIN_ID` used to default to 1. These defaults have now been removed. The env vars are no longer required, since node configuration is now done via CLI/API/GUI and stored in the database.

### Removed

- `belt/` and `evm-test-helpers/` removed from the codebase.

#### Deprecated env vars

`LAYER_2_TYPE` - Use `CHAIN_TYPE` instead.

#### Removed env vars

`FEATURE_CRON_V2`, `FEATURE_FLUX_MONITOR_V2`, `FEATURE_WEBHOOK_V2` - all V2 job types are now enabled by default.

### Fixed

- Fixed a regression whereby the BlockHistoryEstimator would use a bumped value on old gas price even if the new current price was larger than the bumped value.
- Fixed a bug where creating lots of jobs very quickly in parallel would cause the node to hang
- Propagating `evmChainID` parameter in job specs supporting this parameter.

Fixed `LOG_LEVEL` behavior in respect to the corresponding UI setting: Operator can override `LOG_LEVEL` until the node is restarted.

### Changed

- The default `GAS_ESTIMATOR_MODE` for Optimism chains has been changed to `Optimism2`.
- Default minimum payment on mainnet has been reduced from 1 LINK to 0.1 LINK.
- Logging timestamp output has been changed from unix to ISO8601 to aid in readability. To keep the old unix format, you may set `LOG_UNIX_TS=true`
- Added WebAuthn support for the Operator UI and corresponding support in the Go backend

#### Log to Disk

This feature has been disabled by default, turn on with LOG_TO_DISK. For most production uses this is not desirable.

## [1.0.1] - 2021-11-23

### Added

- Improved error reporting
- Panic and recovery improvements

### Fixed

- Resolved config conversion errors for ETH_FINALITY_DEPTH, ETH_HEAD_TRACKER_HISTORY, and ETH_GAS_LIMIT_MULTIPLIER
- Proper handling for "nonce too low" errors on Avalanche

## [1.0.0] - 2021-10-19

### Added

- `chainlink node db status` will now display a table of applied and pending migrations.
- Add support for OKEx/ExChain.

### Changed

**Legacy job pipeline (JSON specs) are no longer supported**

This version will refuse to migrate the database if job specs are still present. You must manually delete or migrate all V1 job specs before upgrading.

For more information on migrating, see [the docs](https://docs.chain.link/chainlink-nodes/).

This release will DROP legacy job tables so please take a backup before upgrading.

#### KeyStore changes

- We no longer support "soft deleting", or archiving keys. From now on, keys can only be hard-deleted.
- Eth keys can no longer be imported directly to the database. If you with to import an eth key, you _must_ start the node first and import through the remote client.

#### New env vars

`LAYER_2_TYPE` - For layer 2 chains only. Configure the type of chain, either `Arbitrum` or `Optimism`.

#### Misc

- Head sampling can now be optionally disabled by setting `ETH_HEAD_TRACKER_SAMPLING_INTERVAL = "0s"` - this will result in every new head being delivered to running jobs,
  regardless of the head frequency from the chain.
- When creating new FluxMonitor jobs, the validation logic now checks that only one of: drumbeat ticker or idle timer is enabled.
- Added a new Prometheus metric: `uptime_seconds` which measures the number of seconds the node has been running. It can be helpful in detecting potential crashes.

### Fixed

Fixed a regression whereby the BlockHistoryEstimator would use a bumped value on old gas price even if the new current price was larger than the bumped value.

## [0.10.15] - 2021-10-14

**It is highly recommended upgrading to this version before upgrading to any newer versions to avoid any complications.**

### Fixed

- Prevent release from clobbering databases that have previously been upgraded

## [0.10.14] - 2021-09-06

### Added

- FMv2 spec now contains DrumbeatRandomDelay parameter that can be used to introduce variation between round of submits of different oracles, if drumbeat ticker is enabled.

- OCR Hibernation

#### Requesters/MinContractPaymentLinkJuels

V2 direct request specs now support two additional keys:

- "requesters" key which allows whitelisting requesters
- "minContractPaymentLinkJuels" key which allows to specify a job-specific minimum contract payment.

For example:

```toml
type                        = "directrequest"
schemaVersion               = 1
requesters                  = ["0xaaaa1F8ee20f5565510B84f9353F1E333E753B7a", "0xbbbb70F0e81C6F3430dfdC9fa02fB22BdD818C4e"] # optional
minContractPaymentLinkJuels = "100000000000000" # optional
name                        = "example eth request event spec with requesters"
contractAddress             = "..."
externalJobID               = "..."
observationSource           = """
...
"""
```

## [0.10.13] - 2021-08-25

### Fixed

- Resolved exiting Hibernation bug on FMv2

## [0.10.12] - 2021-08-16

### Fixed

- Resolved FMv2 stalling in Hibernation mode
- Resolved rare issue when the Gas Estimator fails on start
- Resolved the handling of nil values for gas price

## [0.10.11] - 2021-08-09

A new configuration variable, `BLOCK_BACKFILL_SKIP`, can be optionally set to "true" in order to strongly limit the depth of the log backfill.
This is useful if the node has been offline for a longer time and after startup should not be concerned with older events from the chain.

Three new configuration variables are added for the new telemetry ingress service support. `TELEMETRY_INGRESS_URL` sets the URL to connect to for telemetry ingress, `TELEMETRY_INGRESS_SERVER_PUB_KEY` sets the public key of the telemetry ingress server, and `TELEMETRY_INGRESS_LOGGING` toggles verbose logging of the raw telemetry messages being sent.

- Fixes the logging configuration form not displaying the current values
- Updates the design of the configuration cards to be easier on the eyes
- View Coordinator Service Authentication keys in the Operator UI. This is hidden
  behind a feature flag until usage is enabled.
- Adds support for the new telemetry ingress service.

### Changed

**The legacy job pipeline (JSON specs) has been officially deprecated and support for these jobs will be dropped in an upcoming release.**

Any node operators still running jobs with JSON specs should migrate their jobs to TOML format instead.

The format for V2 Webhook job specs has changed. They now allow specifying 0 or more external initiators. Example below:

```toml
type            = "webhook"
schemaVersion   = 1
externalInitiators = [
    { name = "foo-ei", spec = '{"foo": 42}' },
    { name = "bar-ei", spec = '{"bar": 42}' }
]
observationSource   = """
ds          [type=http method=GET url="https://chain.link/ETH-USD"];
ds_parse    [type=jsonparse path="data,price"];
ds_multiply [type=multiply times=100];
ds -> ds_parse -> ds_multiply;
"""
```

These external initiators will be notified with the given spec after the job is created, and also at deletion time.

Only the External Initiators listed in the toml spec may trigger a run for that job. Logged-in users can always trigger a run for any job.

#### Migrating Jobs

- OCR
  All OCR jobs are already using v2 pipeline by default - no need to do anything here.

- Flux Monitor v1
  We have created a tool to help you automigrate flux monitor specs in JSON format to the new TOML format. You can migrate a job like this:

```
chainlink jobs migrate <job id>
```

This can be automated by using the API like so:

```
POST http://yournode.example/v2/migrate/<job id>
```

- VRF v1
  Automigration is not supported for VRF jobs. They must be manually converted into v2 format.

- Ethlog/Runlog/Cron/web
  All other job types must also be manually converted into v2 format.

#### Technical details

Why are we doing this?

To give some background, the legacy job pipeline has been around since before Chainlink went to mainnet and is getting quite long in the tooth. The code is brittle and difficult to understand and maintain. For a while now we have been developing a v2 job pipeline in parallel which uses the TOML format. The new job pipeline is simpler, more performant and more powerful. Every job that can be represented in the legacy pipeline should be able to be represented in the v2 pipeline - if it can't be, that's a bug, so please let us know ASAP.

The v2 pipeline has now been extensively tested in production and proved itself reliable. So, we made the decision to drop V1 support entirely in favour of focusing developer effort on new features like native multichain support, EIP1559-compatible fees, further gas saving measures and support for more blockchains. By dropping support for the old pipeline, we can deliver these features faster and better support our community.

#### KeyStore changes

- Key export files are changing format and will not be compatible between versions. Ex, a key exported in 0.10.12, will not be importable by a node running 1.0.0, and vice-versa.
- We no longer support "soft deleting", or archiving keys. From now on, keys can only be hard-deleted.
- Eth keys can no longer be imported directly to the database. If you with to import an eth key, you _must_ start the node first and import through the remote client.

## [0.10.10] - 2021-07-19

### Changed

This update will truncate `pipeline_runs`, `pipeline_task_runs`, `flux_monitor_round_stats_v2` DB tables as a part of the migration.

#### Gas Estimation

Gas estimation has been revamped and full support for Optimism has been added.

The following env vars have been deprecated, and will be removed in a future release:

```
GAS_UPDATER_ENABLED
GAS_UPDATER_BATCH_SIZE
GAS_UPDATER_BLOCK_DELAY
GAS_UPDATER_BLOCK_HISTORY_SIZE
GAS_UPDATER_TRANSACTION_PERCENTILE
```

If you are using any of the env vars above, please switch to using the following instead:

```
GAS_ESTIMATOR_MODE
BLOCK_HISTORY_ESTIMATOR_BATCH_SIZE
BLOCK_HISTORY_ESTIMATOR_BLOCK_DELAY
BLOCK_HISTORY_ESTIMATOR_BLOCK_HISTORY_SIZE
BLOCK_HISTORY_ESTIMATOR_TRANSACTION_PERCENTILE
```

Valid values for `GAS_ESTIMATOR_MODE` are as follows:

`GAS_ESTIMATOR_MODE=BlockHistory` (equivalent to `GAS_UPDATER_ENABLED=true`)
`GAS_ESTIMATOR_MODE=FixedPrice` (equivalent to `GAS_UPDATER_ENABLED=false`)
`GAS_ESTIMATOR_MODE=Optimism` (new)

New gas estimator modes may be added in the future.

In addition, a minor annoyance has been fixed whereby previously if you enabled the gas updater, it would overwrite the locally stored value for gas price and continue to use this even if it was disabled after a reboot. This will no longer happen: BlockHistory mode will not clobber the locally stored value for fixed gas price, which can still be adjusted via remote API call or using `chainlink config setgasprice XXX`. In order to use this manually fixed gas price, you must enable FixedPrice estimator mode.

### Added

Added support for latest version of libocr with the V2 networking stack. New env vars to configure this are:

```
P2P_NETWORKING_STACK
P2PV2_ANNOUNCE_ADDRESSES
P2PV2_BOOTSTRAPPERS
P2PV2_DELTA_DIAL
P2PV2_DELTA_RECONCILE
P2PV2_LISTEN_ADDRESSES
```

All of these are currently optional, by default OCR will continue to use the existing V1 stack. The new env vars will be used internally for OCR testing.

### Fixed

- Fix inability to create jobs with a cron schedule.

## [0.10.9] - 2021-07-05

### Changed

#### Transaction Strategies

FMv2, Keeper and OCR jobs now use a new strategy for sending transactions. By default, if multiple transactions are queued up, only the latest one will be sent. This should greatly reduce the number of stale rounds and reverted transactions, and help node operators to save significant gas especially during times of high congestion or when catching up on a deep backlog.

Defaults should work well, but it can be controlled if necessary using the following new env vars:

`FM_DEFAULT_TRANSACTION_QUEUE_DEPTH`
`KEEPER_DEFAULT_TRANSACTION_QUEUE_DEPTH`
`OCR_DEFAULT_TRANSACTION_QUEUE_DEPTH`

Setting to 0 will disable (the old behaviour). Setting to 1 (the default) will keep only the latest transaction queued up at any given time. Setting to 2, 3 etc. will allow this many transactions to be queued before starting to drop older items.

Note that it has no effect on FMv1 jobs. Node operators will need to upgrade to FMv2 to take advantage of this feature.

## [0.10.8] - 2021-06-21

### Fixed

- The HTTP adapter would remove a trailing slash on a subdirectory when specifying an extended path, so for instance `http://example.com/subdir/` with a param of `?query=` extended path would produce the URL `http://example.com/subdir?query=`, but should now produce: `http://example.com/subdir/?query=`.

- Matic autoconfig is now enabled for mainnet. Matic nops should remove any custom tweaks they have been running with. In addition, we have better default configs for Optimism, Arbitrum and RSK.

- It is no longer required to set `DEFAULT_HTTP_ALLOW_UNRESTRICTED_NETWORK_ACCESS=true` to enable local fetches on bridge or http tasks. If the URL for the http task is specified as a variable, then set the AllowUnrestrictedNetworkAccess option for this task. Please remove this if you had it set and no longer need it, since it introduces a slight security risk.

- Chainlink can now run with ETH_DISABLED=true without spewing errors everywhere

- Removed prometheus metrics that were no longer valid after recent changes to head tracking:
  `head_tracker_heads_in_queue`, `head_tracker_callback_execution_duration`,
  `head_tracker_callback_execution_duration_hist`, `head_tracker_num_heads_dropped`

### Added

- MINIMUM_CONTRACT_PAYMENT_LINK_JUELS replaces MINIMUM_CONTRACT_PAYMENT, which will be deprecated in a future release.

- INSECURE_SKIP_VERIFY configuration variable disables verification of the Chainlink SSL certificates when using the CLI.

- JSON parse tasks (v2) now permit an empty `path` parameter.

- Eth->eth transfer gas limit is no longer hardcoded at 21000 and can now be adjusted using `ETH_GAS_LIMIT_TRANSFER`

- HTTP and Bridge tasks (v2 pipeline) now log the request parameters (including the body) upon making the request when `LOG_LEVEL=debug`.

- Webhook v2 jobs now support two new parameters, `externalInitiatorName` and `externalInitiatorSpec`. The v2 version of the following v1 spec:

  ```
  {
    "initiators": [
      {
        "type": "external",
        "params": {
          "name": "substrate",
          "body": {
            "endpoint": "substrate",
            "feed_id": 0,
            "account_id": "0x7c522c8273973e7bcf4a5dbfcc745dba4a3ab08c1e410167d7b1bdf9cb924f6c",
            "fluxmonitor": {
              "requestData": {
                "data": { "from": "DOT", "to": "USD" }
              },
              "feeds": [{ "url": "http://adapter1:8080" }],
              "threshold": 0.5,
              "absoluteThreshold": 0,
              "precision": 8,
              "pollTimer": { "period": "30s" },
              "idleTimer": { "duration": "1m" }
            }
          }
        }
      }
    ],
    "tasks": [
      {
        "type": "substrate-adapter1",
        "params": { "multiply": 1e8 }
      }
    ]
  }
  ```

  is:

  ```
  type            = "webhook"
  schemaVersion   = 1
  jobID           = "0EEC7E1D-D0D2-475C-A1A8-72DFB6633F46"
  externalInitiatorName = "substrate"
  externalInitiatorSpec = """
      {
        "endpoint": "substrate",
        "feed_id": 0,
        "account_id": "0x7c522c8273973e7bcf4a5dbfcc745dba4a3ab08c1e410167d7b1bdf9cb924f6c",
        "fluxmonitor": {
          "requestData": {
            "data": { "from": "DOT", "to": "USD" }
          },
          "feeds": [{ "url": "http://adapter1:8080" }],
          "threshold": 0.5,
          "absoluteThreshold": 0,
          "precision": 8,
          "pollTimer": { "period": "30s" },
          "idleTimer": { "duration": "1m" }
        }
      }
  """
  observationSource   = """
      submit [type=bridge name="substrate-adapter1" requestData=<{ "multiply": 1e8 }>]
  """
  ```

- Task definitions in v2 jobs (those with TOML specs) now support quoting strings with angle brackets (which DOT already permitted). This is particularly useful when defining JSON blobs to post to external adapters. For example:

  ```
  my_bridge [type=bridge name="my_bridge" requestData="{\\"hi\\": \\"hello\\"}"]
  ```

  ... can now be written as:

  ```
  my_bridge [type=bridge name="my_bridge" requestData=<{"hi": "hello"}>]
  ```

  Multiline strings are supported with this syntax as well:

  ```
  my_bridge [type=bridge
             name="my_bridge"
             requestData=<{
                 "hi": "hello",
                 "foo": "bar"
             }>]
  ```

- v2 jobs (those with TOML specs) now support variable interpolation in pipeline definitions. For example:

  ```
  fetch1    [type=bridge name="fetch"]
  parse1    [type=jsonparse path="foo,bar"]
  fetch2    [type=bridge name="fetch"]
  parse2    [type=jsonparse path="foo,bar"]
  medianize [type=median]
  submit    [type=bridge name="submit"
             requestData=<{
                            "result": $(medianize),
                            "fetchedData": [ $(parse1), $(parse2) ]
                          }>]

  fetch1 -> parse1 -> medianize
  fetch2 -> parse2 -> medianize
  medianize -> submit
  ```

  This syntax is supported by the following tasks/parameters:

  - `bridge`
    - `requestData`
  - `http`
    - `requestData`
  - `jsonparse`
    - `data` (falls back to the first input if unspecified)
  - `median`
    - `values` (falls back to the array of inputs if unspecified)
  - `multiply`
    - `input` (falls back to the first input if unspecified)
    - `times`

- Add `ETH_MAX_IN_FLIGHT_TRANSACTIONS` configuration option. This defaults to 16 and controls how many unconfirmed transactions may be in-flight at any given moment. This is set conservatively by default, node operators running many jobs on high throughput chains will probably need to increase this above the default to avoid lagging behind. However, before increasing this value, you MUST first ensure your ethereum node is configured not to ever evict local transactions that exceed this number otherwise your node may get permanently stuck. Set to 0 to disable the limit entirely (the old behaviour). Disabling this setting is not recommended.

Relevant settings for geth (and forks e.g. BSC)

```toml
[Eth.TxPool]
Locals = ["0xYourNodeAddress1", "0xYourNodeAddress2"]  # Add your node addresses here
NoLocals = false # Disabled by default but might as well make sure
Journal = "transactions.rlp" # Make sure you set a journal file
Rejournal = 3600000000000 # Default 1h, it might make sense to reduce this to e.g. 5m
PriceBump = 10 # Must be set less than or equal to chainlink's ETH_GAS_BUMP_PERCENT
AccountSlots = 16 # Highly recommended to increase this, must be greater than or equal to chainlink's ETH_MAX_IN_FLIGHT_TRANSACTIONS setting
GlobalSlots = 4096 # Increase this as necessary
AccountQueue = 64 # Increase this as necessary
GlobalQueue = 1024 # Increase this as necessary
Lifetime = 10800000000000 # Default 3h, this is probably ok, you might even consider reducing it

```

Relevant settings for parity/openethereum (and forks e.g. xDai)

NOTE: There is a bug in parity (and xDai) where occasionally local transactions are inexplicably culled. See: https://github.com/openethereum/parity-ethereum/issues/10228

Adjusting the settings below might help.

```toml
tx_queue_locals = ["0xYourNodeAddress1", "0xYourNodeAddress2"] # Add your node addresses here
tx_queue_size = 8192 # Increase this as necessary
tx_queue_per_sender = 16 # Highly recommended to increase this, must be greater than or equal to chainlink's ETH_MAX_IN_FLIGHT_TRANSACTIONS setting
tx_queue_mem_limit = 4 # In MB. Highly recommended to increase this or set to 0
tx_queue_no_early_reject = true # Recommended to set this
tx_queue_no_unfamiliar_locals = false # This is disabled by default but might as well make sure
```

- Keeper jobs now support prometheus metrics, they are considered a pipeline with a single `keeper` task type. Example:

```
pipeline_run_errors{job_id="1",job_name="example keeper spec"} 1
pipeline_run_total_time_to_completion{job_id="1",job_name="example keeper spec"} 8.470456e+06
pipeline_task_execution_time{job_id="1",job_name="example keeper spec",task_type="keeper"} 8.470456e+06
pipeline_tasks_total_finished{job_id="1",job_name="example keeper spec",status="completed",task_type="keeper"} 1
```

### Changed

- The v2 (TOML) `bridge` task's `includeInputAtKey` parameter is being deprecated in favor of variable interpolation. Please migrate your jobs to the new syntax as soon as possible.

- Chainlink no longer writes/reads eth key files to disk

- Add sensible default configuration settings for Fantom

- Rename `ETH_MAX_UNCONFIRMED_TRANSACTIONS` to `ETH_MAX_QUEUED_TRANSACTIONS`. It still performs the same function but the name was misleading and would have caused confusion with the new `ETH_MAX_IN_FLIGHT_TRANSACTIONS`.

- The VRF keys are now managed remotely through the node only. Example commands:

```
// Starting a node with a vrf key
chainlink node start -p path/to/passwordfile -vp path/to/vrfpasswordfile

// Remotely managing the vrf keys
chainlink keys vrf create // Creates a key with path/to/vrfpasswordfile
chainlink keys vrf list // Lists all keys on the node
chainlink keys vrf delete // Lists all keys on the node

// Archives (soft deletes) vrf key with compressed pub key 0x788..
chainlink keys vrf delete 0x78845e23b6b22c47e4c81426fdf6fc4087c4c6a6443eba90eb92cf4d11c32d3e00

// Hard deletes vrf key with compressed pub key 0x788..
chainlink keys vrf delete 0x78845e23b6b22c47e4c81426fdf6fc4087c4c6a6443eba90eb92cf4d11c32d3e00 --hard

// Exports 0x788.. key to file 0x788_exported_key on disk encrypted with path/to/vrfpasswordfile
// Note you can re-encrypt it with a different password if you like when exporting.
chainlink keys vrf export 0x78845e23b6b22c47e4c81426fdf6fc4087c4c6a6443eba90eb92cf4d11c32d3e00 -p path/to/vrfpasswordfile -o 0x788_exported_key

// Import key material in 0x788_exported_key using path/to/vrfpasswordfile to decrypt.
// Will be re-encrypted with the nodes vrf password file i.e. "-vp"
chainlink keys vrf import -p path/to/vrfpasswordfile 0x788_exported_key
```

## [0.10.7] - 2021-05-24

- If a CLI command is issued after the session has expired, and an api credentials file is found, auto login should now work.

- GasUpdater now works on RSK and xDai

- Offchain reporting jobs that have had a latest round requested can now be deleted from the UI without error

### Added

- Add `ETH_GAS_LIMIT_MULTIPLIER` configuration option, the gas limit is multiplied by this value before transmission. So a value of 1.1 will add 10% to the on chain gas limit when a transaction is submitted.

- Add `ETH_MIN_GAS_PRICE_WEI` configuration option. This defaults to 1Gwei on mainnet. Chainlink will never send a transaction at a price lower than this value.

- Add `chainlink node db migrate` for running database migrations. It's
  recommended to use this and set `MIGRATE_DATABASE=false` if you want to run
  the migrations separately outside of application startup.

### Changed

- Chainlink now automatically cleans up old eth_txes to reduce database size. By default, any eth_txes older than a week are pruned on a regular basis. It is recommended to use the default value, however the default can be overridden by setting the `ETH_TX_REAPER_THRESHOLD` env var e.g. `ETH_TX_REAPER_THRESHOLD=24h`. Reaper can be disabled entirely by setting `ETH_TX_REAPER_THRESHOLD=0`. The reaper will run on startup and again every hour (interval is configurable using `ETH_TX_REAPER_INTERVAL`).

- Heads corresponding to new blocks are now delivered in a sampled way, which is to improve
  node performance on fast chains. The frequency is by default 1 second, and can be changed
  by setting `ETH_HEAD_TRACKER_SAMPLING_INTERVAL` env var e.g. `ETH_HEAD_TRACKER_SAMPLING_INTERVAL=5s`.

- Database backups: default directory is now a subdirectory 'backup' of chainlink root dir, and can be changed
  to any chosen directory by setting a new configuration value: `DATABASE_BACKUP_DIR`

## [0.10.6] - 2021-05-10

### Added

- Add `MockOracle.sol` for testing contracts

- Web job types can now be created from the operator UI as a new job.

- See example web job spec below:

```
type            = "webhook"
schemaVersion   = 1
jobID           = "0EEC7E1D-D0D2-476C-A1A8-72DFB6633F46"
observationSource = """
ds          [type=http method=GET url="http://example.com"];
ds_parse    [type=jsonparse path="data"];
ds -> ds_parse;
"""
```

- New CLI command to convert v1 flux monitor jobs (JSON) to
  v2 flux monitor jobs (TOML). Running it will archive the v1
  job and create a new v2 job. Example:

```
// Get v1 job ID:
chainlink job_specs list
// Migrate it to v2:
chainlink jobs migrate fe279ed9c36f4eef9dc1bdb7bef21264

// To undo the migration:
1. Archive the v2 job in the UI
2. Unarchive the v1 job manually in the db:
update job_specs set deleted_at = null where id = 'fe279ed9-c36f-4eef-9dc1-bdb7bef21264'
update initiators set deleted_at = null where job_spec_id = 'fe279ed9-c36f-4eef-9dc1-bdb7bef21264'
```

- Improved support for Optimism chain. Added a new boolean `OPTIMISM_GAS_FEES` configuration variable which makes a call to estimate gas before all transactions, suitable for use with Optimism's L2 chain. When this option is used `ETH_GAS_LIMIT_DEFAULT` is ignored.

- Chainlink now supports routing certain calls to the eth node over HTTP instead of websocket, when available. This has a number of advantages - HTTP is more robust and simpler than websockets, reducing complexity and allowing us to make large queries without running the risk of hitting websocket send limits. The HTTP url should point to the same node as the ETH_URL and can be specified with an env var like so: `ETH_HTTP_URL=https://my.ethereumnode.example/endpoint`.

Adding an HTTP endpoint is particularly recommended for BSC, which is hitting websocket limitations on certain queries due to its large block size.

- Support for legacy pipeline (V1 job specs) can now be turned off by setting `ENABLE_LEGACY_JOB_PIPELINE=false`. This can yield marginal performance improvements if you don't need to support the legacy JSON job spec format.

## [0.10.5] - 2021-04-26

### Added

- Add `MockOracle.sol` for testing contracts
- Cron jobs can now be created for the v2 job pipeline:

```
type            = "cron"
schemaVersion   = 1
schedule        = "*/10 * * * *"
observationSource   = """
ds          [type=http method=GET url="http://example.com"];
ds_parse    [type=jsonparse path="data"];
ds -> ds_parse;
"""
```

### Changed

- Default for `JOB_PIPELINE_REAPER_THRESHOLD` has been reduced from 1 week to 1 day to save database space. This variable controls how long past job run history for OCR is kept. To keep the old behaviour, you can set `JOB_PIPELINE_REAPER_THRESHOLD=168h`
- Removed support for the env var `JOB_PIPELINE_PARALLELISM`.
- OCR jobs no longer show `TaskRuns` in success cases. This reduces
  DB load and significantly improves the performance of archiving OCR jobs.
- Archiving OCR jobs should be 5-10x faster.

### Fixed

- Added `GAS_UPDATER_BATCH_SIZE` option to workaround `websocket: read limit exceeded` issues on BSC

- Basic support for Optimism chain: node no longer gets stuck with 'nonce too low' error if connection is lost

## [0.10.4] - 2021-04-05

### Added

- VRF Jobs now support an optional `coordinatorAddress` field that, when present, will tell the node to check the fulfillment status of any VRF request before attempting the fulfillment transaction. This will assist in the effort to run multiple nodes with one VRF key.

- Experimental: Add `DATABASE_BACKUP_MODE`, `DATABASE_BACKUP_FREQUENCY` and `DATABASE_BACKUP_URL` configuration variables

  - It's now possible to configure database backups: on node start and separately, to be run at given frequency. `DATABASE_BACKUP_MODE` enables the initial backup on node start (with one of the values: `none`, `lite`, `full` where `lite` excludes
    potentially large tables related to job runs, among others). Additionally, if `DATABASE_BACKUP_FREQUENCY` variable is set to a duration of
    at least '1m', it enables periodic backups.
  - `DATABASE_BACKUP_URL` can be optionally set to point to e.g. a database replica, in order to avoid excessive load on the main one. Example settings:
    1. `DATABASE_BACKUP_MODE="full"` and `DATABASE_BACKUP_FREQUENCY` not set, will run a full back only at the start of the node.
    2. `DATABASE_BACKUP_MODE="lite"` and `DATABASE_BACKUP_FREQUENCY="1h"` will lead to a partial backup on node start and then again a partial backup every one hour.

- Added periodic resending of eth transactions. This means that we no longer rely exclusively on gas bumping to resend unconfirmed transactions that got "lost" for whatever reason. This has two advantages:

  1. Chainlink no longer relies on gas bumping settings to ensure our transactions always end up in the mempool
  2. Chainlink will continue to resend existing transactions even in the event that heads are delayed. This is especially useful on chains like Arbitrum which have very long wait times between heads.

  - Periodic resending can be controlled using the `ETH_TX_RESEND_AFTER_THRESHOLD` env var (default 30s). Unconfirmed transactions will be resent periodically at this interval. It is recommended to leave this at the default setting, but it can be set to any [valid duration](https://golang.org/pkg/time/#ParseDuration) or to 0 to disable periodic resending.

- Logging can now be configured in the Operator UI.

- Tuned defaults for certain Eth-compatible chains

- Chainlink node now uses different sets of default values depending on the given Chain ID. Tuned configs are built-in for the following chains:

  - Ethereum Mainnet and test chains
  - Polygon (Matic)
  - BSC
  - HECO

- If you have manually set ENV vars specific to these chains, you may want to remove those and allow the node to use its configured defaults instead.

- New prometheus metric "tx_manager_num_tx_reverted" which counts the number of reverted transactions on chain.

### Fixed

- Under certain circumstances a poorly configured Explorer could delay Chainlink node startup by up to 45 seconds.

- Chainlink node now automatically sets the correct nonce on startup if you are restoring from a previous backup (manual setnextnonce is no longer necessary).

- Flux monitor jobs should now work correctly with [outlier-detection](https://github.com/smartcontractkit/external-adapters-js/tree/develop/composite/outlier-detection) and [market-closure](https://github.com/smartcontractkit/external-adapters-js/tree/develop/composite/market-closure) external adapters.

- Performance improvements to OCR job adds. Removed the pipeline_task_specs table
  and added a new column `dot_id` to the pipeline_task_runs table which links a pipeline_task_run
  to a dotID in the pipeline_spec.dot_dag_source.

- Fixed bug where node will occasionally submit an invalid OCR transmission which reverts with "address not authorized to sign".

- Fixed bug where a node will sometimes double submit on runlog jobs causing reverted transactions on-chain

## [0.10.3] - 2021-03-22

### Added

- Add `STATS_PUSHER_LOGGING` to toggle stats pusher raw message logging (DEBUG
  level).

- Add `ADMIN_CREDENTIALS_FILE` configuration variable

This variable defaults to `$ROOT/apicredentials` and when defined / the
file exists, any command using the CLI that requires authentication will use it
to automatically log in.

- Add `ETH_MAX_UNCONFIRMED_TRANSACTIONS` configuration variable

Chainlink node now has a maximum number of unconfirmed transactions that
may be in flight at any one time (per key).

If this limit is reached, further attempts to send transactions will fail
and the relevant job will be marked as failed.

Jobs will continue to fail until at least one transaction is confirmed
and the queue size is reduced. This is introduced as a sanity limit to
prevent unbounded sending of transactions e.g. in the case that the eth
node is failing to broadcast to the network.

The default is set to 500 which considered high enough that it should
never be reached under normal operation. This limit can be changed
by setting the `ETH_MAX_UNCONFIRMED_TRANSACTIONS` environment variable.

- Support requestNewRound in libocr

requestNewRound enables dedicated requesters to request a fresh report to
be sent to the contract right away regardless of heartbeat or deviation.

- New prometheus metric:

```
Name: "head_tracker_eth_connection_errors",
Help: "The total number of eth node connection errors",
```

- Gas bumping can now be disabled by setting `ETH_GAS_BUMP_THRESHOLD=0`

- Support for arbitrum

### Fixed

- Improved handling of the case where we exceed the configured TX fee cap in geth.

Node will now fatally error jobs if the total transaction costs exceeds the
configured cap (default 1 Eth). Also, it will no longer continue to bump gas on
transactions that started hitting this limit and instead continue to resubmit
at the highest price that worked.

Node operators should check their geth nodes and remove this cap if configured,
you can do this by running your geth node with `--rpc.gascap=0 --rpc.txfeecap=0` or setting these values in your config toml.

- Make head backfill asynchronous. This should eliminate some harmless but
  annoying errors related to backfilling heads, logged on startup and
  occasionally during normal operation on fast chains like Kovan.

- Improvements to the GasUpdater

Various efficiency and correctness improvements have been made to the
GasUpdater. It places less load on the ethereum node and now features re-org
detection.

Most notably, GasUpdater no longer takes a 24 block delay to "warm up" on
application start and instead loads all relevant block history immediately.
This means that the application gas price will always be updated correctly
after reboot before the first transaction is ever sent, eliminating the previous
scenario where the node could send underpriced or overpriced transactions for a
period after a reboot, until the gas updater caught up.

### Changed

- Bump `ORM_MAX_OPEN_CONNS` default from 10 to 20
- Bump `ORM_MAX_IDLE_CONNS` default from 5 to 10

Each Chainlink node will now use a maximum of 23 database connections (up from previous max of 13). Make sure your postgres database is tuned accordingly, especially if you are running multiple Chainlink nodes on a single database. If you find yourself hitting connection limits, you can consider reducing `ORM_MAX_OPEN_CONNS` but this may result in degraded performance.

- The global env var `JOB_PIPELINE_MAX_TASK_DURATION` is no longer supported
  for OCR jobs.

## [0.10.2] - 2021-02-26

### Fixed

- Add contexts so that database queries timeout when necessary.
- Use manual updates instead of gorm update associations.

## [0.10.1] - 2021-02-25

### Fixed

- Prevent autosaving Task Spec on when Task Runs are saved to lower database load.

## [0.10.0] - 2021-02-22

### Fixed

- Fix a case where archiving jobs could try to delete it from the external initiator even if the job was not an EI job.
- Improved performance of the transaction manager by fetching receipts in
  batches. This should help prevent the node from getting stuck when processing
  large numbers of OCR jobs.
- Fixed a fluxmonitor job bug where submitting a value outside the acceptable range would stall the job
  permanently. Now a job spec error will be thrown if the polled answer is outside the
  acceptable range and no ethtx will be submitted. As additional protection, we also now
  check the receipts of the ethtx's and if they were reverted, we mark the ethtx task as failed.

### Breaking

- Squashed migrations into a single 1_initial migration. If you were running a version
  older than 0.9.10, you need to upgrade to 0.9.10 first before upgrading to the next
  version so that the migrations are run.

### Added

- A new Operator UI feature that visualize JSON and TOML job spec tasks on a 'New Job' page.

## [0.9.10] - 2021-01-30

### Fixed

- Fixed a UI bug with fluxmonitor jobs where initiator params were bunched up.
- Improved performance of OCR jobs to reduce database load. OCR jobs now run with unlimited parallelism and are not affected by `JOB_PIPELINE_PARALLELISM`.

### Added

- A new env var `JOB_PIPELINE_MAX_RUN_DURATION` has been added which controls maximum duration of the total run.

## [0.9.9] - 2021-01-18

### Added

- New CLI commands for key management:
  - `chainlink keys eth import`
  - `chainlink keys eth export`
  - `chainlink keys eth delete`
- All keys other than VRF keys now share the same password. If you have OCR, P2P, and ETH keys encrypted with different passwords, re-insert them into your DB encrypted with the same password prior to upgrading.

### Fixed

- Fixed reading of function selector values in DB.
- Support for bignums encoded in CBOR
- Silence spurious `Job spawner ORM attempted to claim locally-claimed job` warnings
- OCR now drops transmissions instead of queueing them if the node is out of Ether
- Fixed a long-standing issue where standby nodes would hold transactions open forever while waiting for a lock. This was preventing postgres from running necessary cleanup operations, resulting in bad database performance. Any node operators running standby failover chainlink nodes should see major database performance improvements with this release and may be able to reduce the size of their database instances.
- Fixed an issue where expired session tokens in operator UI would cause a large number of requests to be sent to the node, resulting in a temporary rate-limit and 429 errors.
- Fixed issue whereby http client could leave too many open file descriptors

### Changed

- Key-related API endpoints have changed. All key-related commands are now namespaced under `/v2/keys/...`, and are standardized across key types.
- All key deletion commands now perform a soft-delete (i.e. archive) by default. A special CLI flag or query string parameter must be provided to hard-delete a key.
- Node now supports multiple OCR jobs sharing the same peer ID. If you have more than one key in your database, you must now specify `P2P_PEER_ID` to indicate which key to use.
- `DATABASE_TIMEOUT` is now set to 0 by default, so that nodes will wait forever for a lock. If you already have `DATABASE_TIMEOUT=0` set explicitly in your env (most node operators) then you don't need to do anything. If you didn't have it set, and you want to keep the old default behaviour where a node exits shortly if it can't get a lock, you can manually set `DATABASE_TIMEOUT=500ms` in your env.
- OCR bootstrap node no longer sends telemetry to the endpoint specified in the OCR job spec under `MonitoringEndpoint`.

## [0.9.8] - 2020-12-17

### Fixed

- An issue where the node would emit warnings on startup for fluxmonitor contracts

## [0.9.7] - 2020-12-14

### Added

- OCR bootstrap node now sends telemetry to the endpoint specified in the OCR job spec under `MonitoringEndpoint`.
- Adds "Account addresses" table to the `/keys` page.

### Changed

- Old jobs now allow duplicate job names. Also, if the name field is empty we no longer generate a name.
- Removes broken `ACCOUNT_ADDRESS` field from `/config` page.

### Fixed

- Brings `/runs` tab back to the operator UI.
- Signs out a user from operator UI on authentication error.
- OCR jobs no longer require defining v1 bootstrap peers unless `P2P_NETWORKING_STACK=V1`

#### BREAKING CHANGES

- Commands for creating/managing legacy jobs and OCR jobs have changed, to reduce confusion and accommodate additional types of jobs using the new pipeline.
- If `P2P_NETWORKING_STACK=V1V2`, then `P2PV2_BOOTSTRAPPERS` must also be set

#### V1 jobs

`jobs archive` => `job_specs archive`
`jobs create` => `job_specs create`
`jobs list` => `job_specs list`
`jobs show` => `job_specs show`

#### V2 jobs (currently only applies to OCR)

`jobs createocr` => `jobs create`
`jobs deletev2` => `jobs delete`
`jobs run` => `jobs run`

## [0.9.6] - 2020-11-23

- OCR pipeline specs can now be configured on a per-task basis to allow unrestricted network access for http tasks. Example like so:

```
ds1          [type=http method=GET url="http://example.com" allowunrestrictednetworkaccess="true"];
ds1_parse    [type=jsonparse path="USD" lax="true"];
ds1_multiply [type=multiply times=100];
ds1 -> ds1_parse -> ds1_multiply;
```

- New prometheus metrics as follows:

```
Name: "pipeline_run_errors",
Help: "Number of errors for each pipeline spec",

Name: "pipeline_run_total_time_to_completion",
Help: "How long each pipeline run took to finish (from the moment it was created)",

Name: "pipeline_tasks_total_finished",
Help: "The total number of pipline tasks which have finished",

Name: "pipeline_task_execution_time",
Help: "How long each pipeline task took to execute",

Name: "pipeline_task_http_fetch_time",
Help: "Time taken to fully execute the HTTP request",

Name: "pipeline_task_http_response_body_size",
Help: "Size (in bytes) of the HTTP response body",

Name: "pipeline_runs_queued",
Help: "The total number of pipline runs that are awaiting execution",

Name: "pipeline_task_runs_queued",
Help: "The total number of pipline task runs that are awaiting execution",
```

### Changed

Numerous key-related UX improvements:

- All key-related commands have been consolidated under the `chainlink keys` subcommand:
  - `chainlink createextrakey` => `chainlink keys eth create`
  - `chainlink admin info` => `chainlink keys eth list`
  - `chainlink node p2p [create|list|delete]` => `chainlink keys p2p [create|list|delete]`
  - `chainlink node ocr [create|list|delete]` => `chainlink keys ocr [create|list|delete]`
  - `chainlink node vrf [create|list|delete]` => `chainlink keys vrf [create|list|delete]`
- Deleting OCR key bundles and P2P key bundles now archives them (i.e., soft delete) so that they can be recovered if needed. If you want to hard delete a key, pass the new `--hard` flag to the command, e.g. `chainlink keys p2p delete --hard 6`.
- Output from ETH/OCR/P2P/VRF key CLI commands now renders consistently.
- Deleting an OCR/P2P/VRF key now requires confirmation from the user. To skip confirmation (e.g. in shell scripts), pass `--yes` or `-y`.
- The `--ocrpassword` flag has been removed. OCR/P2P keys now share the same password at the ETH key (i.e., the password specified with the `--password` flag).

Misc:

- Two new env variables are added `P2P_ANNOUNCE_IP` and `P2P_ANNOUNCE_PORT` which allow node operators to override locally detected values for the chainlink node's externally reachable IP/port.
- `OCR_LISTEN_IP` and `OCR_LISTEN_PORT` have been renamed to `P2P_LISTEN_IP` and `P2P_LISTEN_PORT` for consistency.
- Support for adding a job with the same name as one that was deleted.

### Fixed

- Fixed an issue where the HTTP adapter would send an empty body on retries.
- Changed the default `JOB_PIPELINE_REAPER_THRESHOLD` value from `7d` to `168h` (hours are the highest time unit allowed by `time.Duration`).

## [0.9.5] - 2020-11-12

### Changed

- Updated from Go 1.15.4 to 1.15.5.

## [0.9.4] - 2020-11-04

### Fixed

- Hotfix to fix an issue with httpget adapter

## [0.9.3] - 2020-11-02

### Added

- Add new subcommand `node hard-reset` which is used to remove all state for unstarted and pending job runs from the database.

### Changed

- Chainlink now requires Postgres >= 11.x. Previously this was a recommendation, this is now a hard requirement. Migrations will fail if run on an older version of Postgres.
- Database improvements that greatly reduced the number of open Postgres connections
- Operator UI /jobs page is now searchable
- Jobs now accept a name field in the jobspecs

## [0.9.2] - 2020-10-15

### Added

- Bulletproof transaction manager enabled by default
- Fluxmonitor support enabled by default

### Fixed

- Improve transaction manager architecture to be more compatible with `ETH_SECONDARY_URL` option (i.e. concurrent transaction submission to multiple different eth nodes). This also comes with some minor performance improvements in the tx manager and more correct handling of some extremely rare edge cases.
- As a side effect, we now no longer handle the case where an external wallet used the chainlink ethereum private key to send a transaction. This use-case was already explicitly unsupported, but we made a best-effort attempt to handle it. We now make no attempt at all to handle it and doing this WILL result in your node not sending the data that it expected to be sent for the nonces that were used by an external wallet.
- Operator UI now shows booleans correctly

### Changed

- ETH_MAX_GAS_PRICE_WEI now 1500Gwei by default

## [0.8.18] - 2020-10-01

### Fixed

- Prometheus gas_updater_set_gas_price metric now only shows last gas price instead of every block since restart

## [0.8.17] - 2020-09-28

### Added

- Add new env variable ETH_SECONDARY_URL. Default is unset. You may optionally set this to a http(s) ethereum RPC client URL. If set, transactions will also be broadcast to this secondary ethereum node. This allows transaction broadcasting to be more robust in the face of primary ethereum node bugs or failures.
- Remove configuration option ORACLE_CONTRACT_ADDRESS, it had no effect
- Add configuration option OPERATOR_CONTRACT_ADDRESS, it filters the contract addresses the node should listen to for Run Logs
- At startup, the chainlink node will create a new funding address. This will initially be used to pay for cancelling stuck transactions.

### Fixed

- Gas bumper no longer hits database constraint error if ETH_MAX_GAS_PRICE_WEI is reached (this was actually mostly harmless, but the errors were annoying)

### Changes

- ETH_MAX_GAS_PRICE_WEI now defaults to 1500 gwei

## [0.8.16] - 2020-09-18

### Added

- The chainlink node now will bump a limited configurable number of transactions at once. This is configured with the ETH_GAS_BUMP_TX_DEPTH variable which is 10 by default. Set to 0 to disable (the old behaviour).

### Fixed

- ETH_DISABLED flag works again

## [0.8.15] - 2020-09-14

### Added

- Chainlink header images to the following `README.md` files: root, core,
  evm-contracts, and evm-test-helpers.
- Database migrations: new log_consumptions records will contain the number of the associated block.
  This migration will allow future version of chainlink to automatically clean up unneeded log_consumption records.
  This migration should execute very fast.
- External Adapters for the Flux Monitor will now receive the Flux Monitor round state info as the meta payload.
- Reduce frequency of balance checking.

### Fixed

Previously when the node was overloaded with heads there was a minor possibility it could get backed up with a very large head queue, and become unstable. Now, we drop heads instead in this case and noisily emit an error. This means the node should more gracefully handle overload conditions, although this is still dangerous and node operators should deal with it immediately to avoid missing jobs.

A new environment variable is introduced to configure this, called `ETH_HEAD_TRACKER_MAX_BUFFER_SIZE`. It is recommended to leave this set to the default of "3".

A new prometheus metric is also introduced to track dropped heads, called `head_tracker_num_heads_dropped`. You may wish to set an alert on a rule such as `increase(chainlink_dropped_heads[5m]) > 0`.

## [0.8.14] - 2020-09-02

## Changed

- Fix for gas bumper
- Fix for broadcast-transactions function

## [0.8.13] - 2020-08-31

## Changed

- Fix for gas bumper
- Fix for broadcast-transactions function

## [0.8.13] - 2020-08-31

### Changed

- Performance improvements when using BulletproofTxManager.

## [0.8.12] - 2020-08-10

### Fixed

- Added a workaround for Infura users who are seeing "error getting balance: header not found".
  This behaviour is due to Infura announcing it has a block, but when we request our balance in this block, the eth node doesn't have the block in memory. The workaround is to add a configurable lag time on balance update requests. The default is set to 1 but this is configurable via a new environment variable `ETH_BALANCE_MONITOR_BLOCK_DELAY`.

## [0.8.11] - 2020-07-27

### Added

- Job specs now support pinning to multiple keys using the new `fromAddresses` field in the ethtx task spec.

### Changed

- Using `fromAddress` in ethtx task specs has been deprecated. Please use `fromAddresses` instead.

### Breaking changes

- Support for RunLogTopic0original and RunLogTopic20190123withFullfillmentParams logs has been dropped. This should not affect any users since these logs predate Chainlink's mainnet launch and have never been used on mainnet.

IMPORTANT: The selection mechanism for keys has changed. When an ethtx task spec is not pinned to a particular key by defining `fromAddress` or `fromAddresses`, the node will now cycle through all available keys in round-robin fashion. This is a change from the previous behaviour where nodes would only pick the earliest created key.

This is done to allow increases in throughput when a node operator has multiple whitelisted addresses for their oracle.

If your node has multiple keys, you will need to take one of the three following actions:

1. Make sure all keys are valid for all job specs
2. Pin job specs to a valid subset of key(s) using `fromAddresses`
3. Delete the key(s) you don't want to use

If your node only has one key, no action is required.

## [0.8.10] - 2020-07-14

### Fixed

- Incorrect sequence on keys table in some edge cases

## [0.8.9] - 2020-07-13

### Added

- Added a check on sensitive file ownership that gives a warning if certain files are not owned by the user running chainlink
- Added mechanism to asynchronously communicate when a job spec has an ethereum interaction error (or any async error) with a UI screen
- Gas Bumper now bumps based on the current gas price instead of the gas price of the original transaction

### Fixed

- Support for multiple node addresses

## [0.8.8] - 2020-06-29

### Added

- `ethtx` tasks now support a new parameter, `minRequiredOutgoingConfirmations` which allows you to tune how many confirmations are required before moving on from an `ethtx` task on a per-task basis (only works with BulletproofTxManager). If it is not supplied, the default of `MIN_OUTGOING_CONFIRMATIONS` is used (same as the old behaviour).

### Changed

- HeadTracker now automatically backfills missing heads up to `ETH_FINALITY_DEPTH`
- The strategy for gas bumping has been changed to produce a potentially higher gas cost in exchange for the transaction getting through faster.

### Breaking changes

- `admin withdraw` command has been removed. This was only ever useful to withdraw LINK if the Oracle contract was owned by the Chainlink node address. It is no longer recommended having the Oracle owner be the chainlink node address.
- Fixed `txs create` to send the amount in Eth not in Wei (as per the documentation)

## [0.8.7] - 2020-06-15

### Added

This release contains a number of features aimed at improving the node's reliability when putting transactions on-chain.

- An experimental new transaction manager is introduced that delivers reliability improvements compared to the old one, especially when faced with difficult network conditions or spiking gas prices. It also reduces load on the database and makes fewer calls to the eth node compared to the old tx manager.
- Along with the new transaction manager is a local client command for manually controlling the node nonce - `setnextnonce`. This should never be necessary under normal operation and is included only for use in emergencies.
- New prometheus metrics for the head tracker:
  - `head_tracker_heads_in_queue` - The number of heads currently waiting to be executed. You can think of this as the 'load' on the head tracker. Should rarely or never be more than 0.
  - `head_tracker_callback_execution_duration` - How long it took to execute all callbacks. If the average of this exceeds the time between blocks, your node could lag behind and delay transactions.
- Nodes transmit their build info to Explorer for better debugging/tracking.

### Env var changes

- `ENABLE_BULLETPROOF_TX_MANAGER` - set this to true to enable the experimental new transaction manager
- `ETH_GAS_BUMP_PERCENT` default value has been increased from 10% to 20%
- `ETH_GAS_BUMP_THRESHOLD` default value has been decreased from 12 to 3
- `ETH_FINALITY_DEPTH` specifies how deep protection should be against re-orgs. The default is 50. It only applies if BulletproofTxManager is enabled. It is not recommended changing this setting.
- `EthHeadTrackerHistoryDepth` specifies how many heads the head tracker should keep in the database. The default is 100. It is not recommended changing this setting.
- Update README.md with links to mockery, jq, and gencodec as they are required to run `go generate ./...`

## [0.8.6] - 2020-06-08

### Added

- The node now logs the eth client RPC calls
- More reliable Ethereum block header tracking
- Limit the amount of an HTTP response body that the node will read
- Make Aggregator contract interface viewable
- More resilient handling of chain reorganizations

## [0.8.5] - 2020-06-01

### Added

- The chainlink node can now be configured to backfill logs from `n` blocks after a
  connection to the ethereum client is reset. This value is specified with an environment
  variable `BLOCK_BACKFILL_DEPTH`.
- The chainlink node now sets file permissions on sensitive files on startup (tls, .api, .env, .password and secret)
- AggregatorInterface now has description and version fields.

### Changed

- Solidity: Renamed the previous `AggregatorInterface.sol` to
  `HistoricAggregatorInterface.sol`. Users are encouraged to use the new methods
  introduced on the `AggregatorInterface`(`getRoundData` and `latestRoundData`),
  as they return metadata to indicate freshness of the data in a single
  cross-contract call.
- Solidity: Marked `HistoricAggregatorInterface` methods (`latestAnswer`,
  `latestRound`, `latestTimestamp`, `getAnswer`, `getTimestamp`) as deprecated
  on `FluxAggregator`, `WhitelistedAggregator`, `AggregatorProxy`,
  `WhitelistedAggregatorProxy`.
- Updated the solidity compiler version for v0.6 from 0.6.2 to 0.6.6.
- AccessControlledAggregatorProxy checks an external contract for users to be able to
  read functions.

### Fixed

- Fluxmonitor jobs now respect the `minPayment` field on job specs and won't poll if the contract
  does not have sufficient funding. This allows certain jobs to require a larger payment
  than `MINIMUM_CONTRACT_PAYMENT`.

## [0.8.4] - 2020-05-18

### Added

- Fluxmonitor initiators may now optionally include an `absoluteThreshold`
  parameter. To trigger a new on-chain report, the absolute difference in the feed
  value must change by at least the `absoluteThreshold` value. If it is
  unspecified or zero, fluxmonitor behavior is unchanged.
- Database Migrations: Add created_at and updated_at to all tables allowing for
  better historical insights. This migration may take a minute or two on large
  databases.

### Fixed

- Fix incorrect permissions on some files written by the node
  Prevent a case where duplicate ethereum keys could be added
  Improve robustness and reliability of ethtx transaction logic

## [0.8.3] - 2020-05-04

### Added

- Added Changelog.
- Database Migrations: There a number of database migrations included in this
  release as part of our ongoing effort to make the node even more reliable and
  stable, and build a firm foundation for future development.

### Changed

- New cron strings MUST now include time zone. If you want your jobs to run in
  UTC for example: `CRON_TZ=UTC * * * * *`. Previously, jobs specified without a
  time zone would run in the server's native time zone, which in most cases is UTC
  but this was never guaranteed.

### Fixed

- Fix crash in experimental gas updater when run on Kovan network

## [0.8.2] - 2020-04-20

## [0.8.1] - 2020-04-08

## [0.8.0] - 2020-04-06<|MERGE_RESOLUTION|>--- conflicted
+++ resolved
@@ -9,15 +9,11 @@
 
 ## [dev]
 
-<<<<<<< HEAD
 ### Changed
 
 - The `xdai` `ChainType` has been renamed to `gnosis` to match the chain's new name. The old value is still supported but has been deprecated and will be removed in v2.12.0.
-=======
-...
 
 ## 2.10.0 - UNRELEASED
->>>>>>> 8ef999a3
 
 ### Added
 
