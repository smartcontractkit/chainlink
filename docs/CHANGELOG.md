# Changelog Chainlink Core

All notable changes to this project will be documented in this file.

The format is based on [Keep a Changelog](https://keepachangelog.com/en/1.0.0/),
and this project adheres to [Semantic Versioning](https://semver.org/spec/v2.0.0.html).

## Unreleased

### Added

- Added `hexencode` and `base64encode` tasks (pipeline).
- `forwardingAllowed` per job attribute to allow forwarding txs submitted by the job.
- Keypath now supports paths with any depth, instead of limiting it to 2
- `Arbitrum` chains are no longer restricted to only `FixedPrice` `GAS_ESTIMATOR_MODE`
- Updated `Arbitrum Rinkeby` configuration for Nitro
- `chainlink admin users update` command is replaced with `chainlink admin users chrole` (only the role can be changed for a user)
<<<<<<< HEAD
=======
- It is now possible to use the same key across multiple chains.

### Changed

- The `setnextnonce` local client command has been removed, and replaced by a more general key/chain client command.

### NEW `evm keys chain` command

This can also be accessed at `/v2/keys/evm/chain`.

Usage examples:

Manually (re)set a nonce:
`chainlink evm keys chain --address "0xEXAMPLE" --evmChainID 99 --setNextNonce 42`

Enable a key for a particular chain:
`chainlink evm keys chain --address "0xEXAMPLE" --evmChainID 99 --setEnabled true`

Disable a key for a particular chain:
`chainlink evm keys chain --address "0xEXAMPLE" --evmChainID 99 --setEnabled false`
>>>>>>> 8ba675f2

## 1.7.0 - 2022-08-08

### Added

- `p2pv2Bootstrappers` has been added as a new optional property of OCR1 job specs; default may still be specified with P2PV2_BOOTSTRAPPERS config param
- Added official support for Sepolia chain
- Added `hexdecode` and `base64decode` tasks (pipeline).
- Added support for Besu execution client (note that while Chainlink supports Besu, Besu itself [has](https://github.com/hyperledger/besu/issues/4212) [multiple](https://github.com/hyperledger/besu/issues/4192) [bugs](https://github.com/hyperledger/besu/issues/4114) that make it unreliable).
- Added the functionality to allow the root admin CLI user (and any additional admin users created) to create and assign tiers of role based access to new users. These new API users will be able to log in to the Operator UI independently, and can each have specific roles tied to their account. There are four roles: `admin`, `edit`, `run`, and `view`.
  - User management can be configured through the use of the new admin CLI command `chainlink admin users`. Be sure to run `chainlink adamin login`. For example, a readonly user can be created with: `chainlink admin users create --email=operator-ui-read-only@test.com --role=view`.
  - Updated documentation repo with a break down of actions to required role level
- Added per job spec and per job type gas limit control. The following rule of precedence is applied:

1. task-specific parameter `gasLimit` overrides anything else when specified (e.g. `ethtx` task has such a parameter).
2. job-spec attribute `gasLimit` has the scope of the current job spec only.
3. job-type limits `ETH_GAS_LIMIT_*_JOB_TYPE` affect any jobs of the corresponding type:

```
ETH_GAS_LIMIT_OCR_JOB_TYPE    # EVM.GasEstimator.LimitOCRJobType
ETH_GAS_LIMIT_DR_JOB_TYPE     # EVM.GasEstimator.LimitDRJobType
ETH_GAS_LIMIT_VRF_JOB_TYPE    # EVM.GasEstimator.LimitVRFJobType
ETH_GAS_LIMIT_FM_JOB_TYPE     # EVM.GasEstimator.LimitFMJobType
ETH_GAS_LIMIT_KEEPER_JOB_TYPE # EVM.GasEstimator.LimitKeeperJobType
```

4. global `ETH_GAS_LIMIT_DEFAULT` (`EVM.GasEstimator.LimitDefault`) value is the last resort.

### Fixed

- Addressed a very rare bug where using multiple nodes with differently configured RPC tx fee caps could cause missed transaction. Reminder to everyone to ensure that your RPC nodes have no caps (for more information see the [performance and tuning guide](https://docs.chain.link/docs/evm-performance-configuration/)).
- Improved handling of unknown transaction error types, making Chainlink more robust in certain cases on unsupported chains/RPC clients

## [1.6.0] - 2022-07-20

### Changed

- After feedback from users, password complexity requirements have been simplified. These are the new, simplified requirements for any kind of password used with Chainlink:
1. Must be 16 characters or more
2. Must not contain leading or trailing whitespace
3. User passwords must not contain the user's API email

- Simplified the Keepers job spec by removing the observation source from the required parameters.

## [1.5.1] - 2022-06-27

### Fixed

- Fix rare out-of-sync to invalid-chain-id transaction
- Fix key-specific max gas limits for gas estimator and ensure we do not bump gas beyond key-specific limits
- Fix EVM_FINALITY_DEPTH => ETH_FINALITY_DEPTH

## [1.5.0] - 2022-06-21

### Changed

- Chainlink will now log a warning if the postgres database password is missing or too insecure. Passwords should conform to the following rules:
```
Must be longer than 12 characters
Must comprise at least 3 of:
	lowercase characters
	uppercase characters
	numbers
	symbols
Must not comprise:
	More than three identical consecutive characters
	Leading or trailing whitespace (note that a trailing newline in the password file, if present, will be ignored)
```
For backward compatibility all insecure passwords will continue to work, however in a future version of Chainlink insecure passwords will prevent application boot. To bypass this check at your own risk, you may set `SKIP_DATABASE_PASSWORD_COMPLEXITY_CHECK=true`.

- `MIN_OUTGOING_CONFIRMATIONS` has been removed and no longer has any effect. `ETH_FINALITY_DEPTH` is now used as the default for `ethtx` confirmations instead. You may override this on a per-task basis by setting `minConfirmations` in the task definition e.g. `foo [type=ethtx minConfirmations=42 ...]`. NOTE: This may have a minor impact on performance on very high throughput chains. If you don't care about reporting task status in the UI, it is recommended to set `minConfirmations=0` in your job specs. For more details, see the [relevant section of the performance tuning guide](https://www.notion.so/chainlink/EVM-performance-configuration-handbook-a36b9f84dcac4569ba68772aa0c1368c#e9998c2f722540b597301a640f53cfd4).

- The following ENV variables have been deprecated, and will be removed in a future release: `INSECURE_SKIP_VERIFY`, `CLIENT_NODE_URL`, `ADMIN_CREDENTIALS_FILE`. These vars only applied to Chainlink when running in client mode and have been replaced by command line args, notably: `--insecure-skip-verify`, `--remote-node-url URL` and `--admin-credentials-file FILE` respectively. More information can be found by running `./chainlink --help`.

- The `Optimism2` `GAS_ESTIMATOR_MODE` has been renamed to `L2Suggested`. The old name is still supported for now.

- The `p2pBootstrapPeers` property on OCR2 job specs has been renamed to `p2pv2Bootstrappers`.

### Added 
- Added `ETH_USE_FORWARDERS` config option to enable transactions forwarding contracts.
- In job pipeline (direct request) the three new block variables are exposed:
  - `$(jobRun.blockReceiptsRoot)` : the root of the receipts trie of the block (hash)
  - `$(jobRun.blockTransactionsRoot)` : the root of the transaction trie of the block (hash)
  - `$(jobRun.blockStateRoot)` : the root of the final state trie of the block (hash)
- `ethtx` tasks can now be configured to error if the transaction reverts on-chain. You must set `failOnRevert=true` on the task to enable this behavior, like so:

`foo [type=ethtx failOnRevert=true ...]`

So the `ethtx` task now works as follows:

If minConfirmations == 0, task always succeeds and nil is passed as output
If minConfirmations > 0, the receipt is passed through as output
If minConfirmations > 0 and failOnRevert=true then the ethtx task will error on revert

If `minConfirmations` is not set on the task, the chain default will be used which is usually 12 and always greater than 0.

- `http` task now allows specification of request headers. Use like so: `foo [type=http headers="[\\"X-Header-1\\", \\"value1\\", \\"X-Header-2\\", \\"value2\\"]"]`.


### Fixed
- Fixed `max_unconfirmed_age` metric. Previously this would incorrectly report the max time since the last rebroadcast, capping the upper limit to the EthResender interval. This now reports the correct value of total time elapsed since the _first_ broadcast.
- Correctly handle the case where bumped gas would exceed the RPC node's configured maximum on Fantom (note that node operators should check their Fantom RPC node configuration and remove the fee cap if there is one)
- Fixed handling of Metis internal fee change

### Removed

- The `Optimism` OVM 1.0 `GAS_ESTIMATOR_MODE` has been removed.

## [1.4.1] - 2022-05-11

### Fixed

- Ensure failed EthSubscribe didn't register a (*rpc.ClientSubscription)(nil) which would lead to a panic on Unsubscribe
- Fixes parsing of float values on job specs

## [1.4.0] - 2022-05-02

### Added

- JSON parse tasks (v2) now support a custom `separator` parameter to substitute for the default `,`.
- Log slow SQL queries
- Fantom and avalanche block explorer urls
- Display `requestTimeout` in job UI
- Keeper upkeep order is shuffled

### Fixed

- `LOG_FILE_MAX_SIZE` handling
- Improved websocket subscription management (fixes issues with multiple-primary-node failover from 1.3.x)
- VRFv2 fixes and enhancements
- UI support for `minContractPaymentLinkJuels`

## [1.3.0] - 2022-04-18

### Added

- Added support for Keeper registry v1.2 in keeper jobs
- Added disk rotating logs. Chainlink will now always log to disk at debug level. The default output directory for debug logs is Chainlink's root directory (ROOT_DIR) but can be configured by setting LOG_FILE_DIR. This makes it easier for node operators to report useful debugging information to Chainlink's team, since all the debug logs are conveniently located in one directory. Regular logging to STDOUT still works as before and respects the LOG_LEVEL env var. If you want to log in disk at a particular level, you can pipe STDOUT to disk. This automatic debug-logs-to-disk feature is enabled by default, and will remain enabled as long as the `LOG_FILE_MAX_SIZE` ENV var is set to a value greater than zero. The amount of disk space required for this feature to work can be calculated with the following formula: `LOG_FILE_MAX_SIZE` * (`LOG_FILE_MAX_BACKUPS` + 1). If your disk doesn't have enough disk space, the logging will pause and the application will log Errors until space is available again. New environment variables related to this feature:
  - `LOG_FILE_MAX_SIZE` (default: 5120mb) - this env var allows you to override the log file's max size (in megabytes) before file rotation.
  - `LOG_FILE_MAX_AGE` (default: 0) - if `LOG_FILE_MAX_SIZE` is set, this env var allows you to override the log file's max age (in days) before file rotation. Keeping this config with the default value means not to remove old log files.
  - `LOG_FILE_MAX_BACKUPS` (default: 1) - if `LOG_FILE_MAX_SIZE` is set, this env var allows you to override the max amount of old log files to retain. Keeping this config with the default value means to retain 1 old log file at most (though `LOG_FILE_MAX_AGE` may still cause them to get deleted). If this is set to 0, the node will retain all old log files instead.
- Added support for the `force` flag on `chainlink blocks replay`. If set to true, already consumed logs that would otherwise be skipped will be rebroadcasted.
- Added version compatibility check when using CLI to login to a remote node. flag `bypass-version-check` skips this check.
- Interrim solution to set multiple nodes/chains from ENV. This gives the ability to specify multiple RPCs that the Chainlink node will constantly monitor for health and sync status, detecting dead nodes and out of sync nodes, with automatic failover. This is a temporary stand-in until configuration is overhauled and will be removed in future in favor of a config file. Set as such: `EVM_NODES='{...}'` where the var is a JSON array containing the node specifications. This is not compatible with using any other way to specify node via env (e.g. `ETH_URL`, `ETH_SECONDARY_URL`, `ETH_CHAIN_ID` etc). **WARNING**: Setting this environment variable will COMPLETELY ERASE your `evm_nodes` table on every boot and repopulate from the given data, nullifying any runtime modifications. Make sure to carefully read the [EVM performance configuration guide](https://chainlink.notion.site/EVM-performance-configuration-handbook-a36b9f84dcac4569ba68772aa0c1368c) for best practices here.

For example:

```bash
export EVM_NODES='
[
	{
		"name": "primary_1",
		"evmChainId": "137",
		"wsUrl": "wss://endpoint-1.example.com/ws",
    "httpUrl": "http://endpoint-1.example.com/",
		"sendOnly": false
	},
	{
		"name": "primary_2",
		"evmChainId": "137",
		"wsUrl": "ws://endpoint-2.example.com/ws",
    "httpUrl": "http://endpoint-2.example.com/",
		"sendOnly": false
	},
	{
		"name": "primary_3",
		"evmChainId": "137",
		"wsUrl": "wss://endpoint-3.example.com/ws",
    "httpUrl": "http://endpoint-3.example.com/",
		"sendOnly": false
	},
	{
		"name": "sendonly_1",
		"evmChainId": "137",
		"httpUrl": "http://endpoint-4.example.com/",
		"sendOnly": true
	},
  {
		"name": "sendonly_2",
		"evmChainId": "137",
		"httpUrl": "http://endpoint-5.example.com/",
		"sendOnly": true
	}
]
'
```

### Changed

- Changed default locking mode to "dual". Bugs in lease locking have been ironed out and this paves the way to making "lease" the default in the future. It is recommended to set `DATABASE_LOCKING_MODE=lease`, default is set to "dual" only for backwards compatibility.
- EIP-1559 is now enabled by default on mainnet. To disable (go back to legacy mode) set `EVM_EIP1559_DYNAMIC_FEES=false`. The default settings should work well, but if you wish to tune your gas controls, see the [documentation](https://docs.chain.link/docs/configuration-variables/#evm-gas-controls).

Note that EIP-1559 can be manually enabled on other chains by setting `EVM_EIP1559_DYNAMIC_FEES=true` but we only support it for official Ethereum mainnet and testnets. It is _not_ recommended enabling this setting on Polygon since during our testing process we found that the EIP-1559 fee market appears to be broken on all Polygon chains and EIP-1559 transactions are actually less likely to get included than legacy transactions.

See issue: https://github.com/maticnetwork/bor/issues/347

- The pipeline task runs have changed persistence protocol (database), which will result in inability to decode some existing task runs. All new runs should be working with no issues.

### Removed

- `LOG_TO_DISK` ENV var.

## [1.2.1] - 2022-03-17

This release hotfixes issues from moving a new CI/CD system. Feature-wise the functionality is the same as `v1.2.0`.

### Fixed

- Fixed CI/CD issue where environment variables were not being passed into the underlying build

## [1.2.0] - 2022-03-02

### Added

- Added support for the Nethermind Ethereum client.
- Added support for batch sending telemetry to the ingress server to improve performance.
- Added v2 P2P networking support (alpha)

New ENV vars:

- `ADVISORY_LOCK_CHECK_INTERVAL` (default: 1s) - when advisory locking mode is enabled, this controls how often Chainlink checks to make sure it still holds the advisory lock. It is recommended to leave this at the default.
- `ADVISORY_LOCK_ID` (default: 1027321974924625846) - when advisory locking mode is enabled, the application advisory lock ID can be changed using this env var. All instances of Chainlink that might run on a particular database must share the same advisory lock ID. It is recommended to leave this at the default.
- `LOG_FILE_DIR` (default: chainlink root directory) - if `LOG_FILE_MAX_SIZE` is set, this env var allows you to override the output directory for logging.
- `SHUTDOWN_GRACE_PERIOD` (default: 5s) - when node is shutting down gracefully and exceeded this grace period, it terminates immediately (trying to close DB connection) to avoid being SIGKILLed.
- `SOLANA_ENABLED` (default: false) - set to true to enable Solana support
- `TERRA_ENABLED` (default: false) - set to true to enable Terra support
- `BLOCK_HISTORY_ESTIMATOR_EIP1559_FEE_CAP_BUFFER_BLOCKS` - if EIP1559 mode is enabled, this optional env var controls the buffer blocks to add to the current base fee when sending a transaction. By default, the gas bumping threshold + 1 block is used. It is not recommended to change this unless you know what you are doing.
- `TELEMETRY_INGRESS_BUFFER_SIZE` (default: 100) - the number of telemetry messages to buffer before dropping new ones
- `TELEMETRY_INGRESS_MAX_BATCH_SIZE` (default: 50) - the maximum number of messages to batch into one telemetry request
- `TELEMETRY_INGRESS_SEND_INTERVAL` (default: 500ms) - the cadence on which batched telemetry is sent to the ingress server
- `TELEMETRY_INGRESS_SEND_TIMEOUT` (default: 10s) - the max duration to wait for the request to complete when sending batch telemetry
- `TELEMETRY_INGRESS_USE_BATCH_SEND` (default: true) - toggles sending telemetry using the batch client to the ingress server
- `NODE_NO_NEW_HEADS_THRESHOLD` (default: 3m) - RPC node will be marked out-of-sync if it does not receive a new block for this length of time. Set to 0 to disable head monitoring for liveness checking,
- `NODE_POLL_FAILURE_THRESHOLD` (default: 5) - number of consecutive failed polls before an RPC node is marked dead. Set to 0 to disable poll liveness checking.
- `NODE_POLL_INTERVAL` (default: 10s) - how often to poll. Set to 0 to disable all polling.

#### Bootstrap job

Added a new `bootstrap` job type. This job removes the need for every job to implement their own bootstrapping logic.
OCR2 jobs with `isBootstrapPeer=true` are automatically migrated to the new format.
The spec parameters are similar to a basic OCR2 job, an example would be:

```
type            = "bootstrap"
name            = "bootstrap"
relay           = "evm"
schemaVersion	= 1
contractID      = "0xAb5801a7D398351b8bE11C439e05C5B3259aeC9B"
[relayConfig]
chainID	        = 4
```

#### EVM node hot failover and liveness checking

Chainlink now supports hot failover and liveness checking for EVM nodes. This completely supercedes and replaces the Fiews failover proxy and should remove the need for any kind of failover proxy between Chainlink and its RPC nodes.

In order to use this feature, you'll need to set multiple primary RPC nodes.

### Removed

- `deleteuser` CLI command.

### Changed

`EVM_DISABLED` has been deprecated and replaced by `EVM_ENABLED` for consistency with other feature flags.
`ETH_DISABLED` has been deprecated and replaced by `EVM_RPC_ENABLED` for consistency, and because this was confusingly named. In most cases you want to set `EVM_ENABLED=false` and not `EVM_RPC_ENABLED=false`.

Log colorization is now disabled by default because it causes issues when piped to text files. To re-enable log colorization, set `LOG_COLOR=true`.

#### Polygon/matic defaults changed

Due to increasingly hostile network conditions on Polygon we have had to increase a number of default limits. This is to work around numerous and very deep re-orgs, high mempool pressure and a failure by the network to propagate transactions properly. These new limits are likely to increase load on both your Chainlink node and database, so please be sure to monitor CPU and memory usage on both and make sure they are adequately specced to handle the additional load.

## [1.1.1] - 2022-02-14

### Added

- `BLOCK_HISTORY_ESTIMATOR_EIP1559_FEE_CAP_BUFFER_BLOCKS` - if EIP1559 mode is enabled, this optional env var controls the buffer blocks to add to the current base fee when sending a transaction. By default, the gas bumping threshold + 1 block is used. It is not recommended to change this unless you know what you are doing.
- `EVM_GAS_FEE_CAP_DEFAULT` - if EIP1559 mode is enabled, and FixedPrice gas estimator is used, this env var controls the fixed initial fee cap.
- Allow dumping pprof even when not in dev mode, useful for debugging (go to /v2/debug/pprof as a logged in user)

### Fixed

- Update timeout so we don’t exit early on very large log broadcaster backfills

#### EIP-1559 Fixes

Fixed issues with EIP-1559 related to gas bumping. Due to [go-ethereum's implementation](https://github.com/ethereum/go-ethereum/blob/bff330335b94af3643ac2fb809793f77de3069d4/core/tx_list.go#L298) which introduces additional restrictions on top of the EIP-1559 spec, we must bump the FeeCap at least 10% each time in order for the gas bump to be accepted.

The new EIP-1559 implementation works as follows:

If you are using FixedPriceEstimator:
- With gas bumping disabled, it will submit all transactions with `feecap=ETH_MAX_GAS_PRICE_WEI` and `tipcap=EVM_GAS_TIP_CAP_DEFAULT`
- With gas bumping enabled, it will submit all transactions initially with `feecap=EVM_GAS_FEE_CAP_DEFAULT` and `tipcap=EVM_GAS_TIP_CAP_DEFAULT`.

If you are using BlockHistoryEstimator (default for most chains):
- With gas bumping disabled, it will submit all transactions with `feecap=ETH_MAX_GAS_PRICE_WEI` and `tipcap=<calculated using past blocks>`
- With gas bumping enabled (default for most chains) it will submit all transactions initially with `feecap=current block base fee * (1.125 ^ N)` where N is configurable by setting BLOCK_HISTORY_ESTIMATOR_EIP1559_FEE_CAP_BUFFER_BLOCKS but defaults to `gas bump threshold+1` and `tipcap=<calculated using past blocks>`

Bumping works as follows:

- Increase tipcap by `max(tipcap * (1 + ETH_GAS_BUMP_PERCENT), tipcap + ETH_GAS_BUMP_WEI)`
- Increase feecap by `max(feecap * (1 + ETH_GAS_BUMP_PERCENT), feecap + ETH_GAS_BUMP_WEI)`

## [1.1.0] - 2022-01-25

### Added

- Added support for Sentry error reporting. Set `SENTRY_DSN` at run-time to enable reporting.
- Added Prometheus counters: `log_warn_count`, `log_error_count`, `log_critical_count`, `log_panic_count` and `log_fatal_count` representing the corresponding number of warning/error/critical/panic/fatal messages in the log.
- The new prometheus metric `tx_manager_tx_attempt_count` is a Prometheus Gauge that should represent the total number of Transactions attempts that awaiting confirmation for this node.
- The new prometheus metric `version` that displays the node software version (tag) as well as the corresponding commit hash.
- CLI command `keys eth list` is updated to display key specific max gas prices.
- CLI command `keys eth create` now supports optional `maxGasPriceGWei` parameter.
- CLI command `keys eth update` is added to update key specific parameters like `maxGasPriceGWei`.
- Add partial support for Moonriver chain
- For OCR jobs, `databaseTimeout`, `observationGracePeriod` and `contractTransmitterTransmitTimeout` can be specified to override chain-specific default values.

Two new log levels have been added.

- `[crit]`: *Critical* level logs are more severe than `[error]` and require quick action from the node operator.
- `[debug] [trace]`: *Trace* level logs contain extra `[debug]` information for development, and must be compiled in via `-tags trace`.

#### [Beta] Multichain support added

As a beta feature, Chainlink now supports connecting to multiple different EVM chains simultaneously.

This means that one node can run jobs on Goerli, Kovan, BSC and Mainnet (for example). Note that you can still have as many eth keys as you like, but each eth key is pegged to one chain only.

Extensive efforts have been made to make migration for existing nops as seamless as possible. Generally speaking, you should not have to make any changes when upgrading your existing node to this version. All your jobs will continue to run as before.

The overall summary of changes is such:

##### Chains/Ethereum Nodes

EVM chains are now represented as a first class object within the chainlink node. You can create/delete/list them using the CLI or API.

At least one primary node is required in order for a chain to connect. You may additionally specify zero or more send-only nodes for a chain. It is recommended to use the CLI/API or GUI to add nodes to chain.

###### Creation

```bash
chainlink chains evm create -id 42 # creates an evm chain with chain ID 42 (see: https://chainlist.org/)
chainlink nodes create -chain-id 42 -name 'my-primary-kovan-full-node' -type primary -ws-url ws://node.example/ws -http-url http://node.example/rpc # http-url is optional but recommended for primaries
chainlink nodes create -chain-id 42 -name 'my-send-only-backup-kovan-node' -type sendonly -http-url http://some-public-node.example/rpc
```

###### Listing

```bash
chainlink chains evm list
chainlink nodes list
```

###### Deletion

```bash
chainlink nodes delete 'my-send-only-backup-kovan-node'
chainlink chains evm delete 42
```

###### Legacy eth ENV vars

The old way of specifying chains using environment variables is still supported but discouraged. It works as follows:

If you specify `ETH_URL` then the values of `ETH_URL`, `ETH_CHAIN_ID`, `ETH_HTTP_URL` and `ETH_SECONDARY_URLS` will be used to create/update chains and nodes representing these values in the database. If an existing chain/node is found it will be overwritten. This behavior is used mainly to ease the process of upgrading, and on subsequent runs (once your old settings have been written to the database) it is recommended to unset these ENV vars and use the API commands exclusively to administer chains and nodes.

##### Jobs/tasks

By default, all jobs/tasks will continue to use the default chain (specified by `ETH_CHAIN_ID`). However, the following jobs now allow an additional `evmChainID` key in their TOML:

- VRF
- DirectRequest
- Keeper
- OCR
- Fluxmonitor

You can pin individual jobs to a particular chain by specifying the `evmChainID` explicitly. Here is an example job to demonstrate:

```toml
type            = "keeper"
evmChainID      = 3
schemaVersion   = 1
name            = "example keeper spec"
contractAddress = "0x9E40733cC9df84636505f4e6Db28DCa0dC5D1bba"
externalJobID   = "0EEC7E1D-D0D2-476C-A1A8-72DFB6633F49"
fromAddress     = "0xa8037A20989AFcBC51798de9762b351D63ff462e"
```

The above keeper job will _always_ run on chain ID 3 (Ropsten) regardless of the `ETH_CHAIN_ID` setting. If no chain matching this ID has been added to the chainlink node, the job cannot be created (you must create the chain first).

In addition, you can also specify `evmChainID` on certain pipeline tasks. This allows for cross-chain requests, for example:

```toml
type                = "directrequest"
schemaVersion       = 1
evmChainID          = 42
name                = "example cross chain spec"
contractAddress     = "0x613a38AC1659769640aaE063C651F48E0250454C"
externalJobID       = "0EEC7E1D-D0D2-476C-A1A8-72DFB6633F90"
observationSource   = """
    decode_log   [type=ethabidecodelog ... ]
    ...
    submit [type=ethtx to="0x613a38AC1659769640aaE063C651F48E0250454C" data="$(encode_tx)" minConfirmations="2" evmChainID="3"]
    decode_log-> ... ->submit;
"""
```

In the example above (which excludes irrelevant pipeline steps for brevity) a log can be read from the chain with ID 42 (Kovan) and a transaction emitted on chain with ID 3 (Ropsten).

Tasks that support the `evmChainID` parameter are as follows:

- `ethcall`
- `estimategaslimit`
- `ethtx`

###### Defaults

If the job- or task-specific `evmChainID` is _not_ given, the job/task will simply use the default as specified by the `ETH_CHAIN_ID` env variable.

Generally speaking, the default config values for each chain are good enough. But in some cases it is necessary to be able to override the defaults on a per-chain basis.

This used to be done via environment variables e.g. `MINIMUM_CONTRACT_PAYMENT_LINK_JUELS`.

These still work, but if set they will override that value for _all_ chains. This may not always be what you want. Consider a node that runs both Matic and Mainnet. You may want to set a higher value for `MINIMUM_CONTRACT_PAYMENT` on Mainnet, due to the more expensive gas costs. However, setting `MINIMUM_CONTRACT_PAYMENT_LINK_JUELS` using env variables will set that value for _all_ chains including matic.

To help you work around this, Chainlink now supports setting per-chain configuration options.

**Examples**

To set initial configuration when creating a chain, pass in the full json string as an optional parameter at the end:

`chainlink evm chains create -id 42 '{"BlockHistoryEstimatorBlockDelay": "100"}'`

To set configuration on an existing chain, specify key values pairs as such:

`chainlink evm chains configure -id 42 BlockHistoryEstimatorBlockDelay=100 GasEstimatorMode=FixedPrice`

The full list of chain-specific configuration options can be found by looking at the `ChainCfg` struct in `core/chains/evm/types/types.go`.

#### Async support in external adapters

External Adapters making async callbacks can now error job runs. This required a slight change to format, the correct way to callback from an asynchronous EA is using the following JSON:

SUCCESS CASE:

```json
{
    "value": < any valid json object >
}
```

ERROR CASE:


```json
{
    "error": "some error string"
}
```

This only applies to EAs using the `X-Chainlink-Pending` header to signal that the result will be POSTed back to the Chainlink node sometime 'later'. Regular synchronous calls to EAs work just as they always have done.

(NOTE: Official documentation for EAs needs to be updated)

#### New optional VRF v2 field: `requestedConfsDelay`

Added a new optional field for VRF v2 jobs called `requestedConfsDelay`, which configures a
number of blocks to wait in addition to the request specified `requestConfirmations` before servicing
the randomness request, i.e. the Chainlink node will wait `max(nodeMinConfs, requestConfirmations + requestedConfsDelay)`
blocks before servicing the request.

It can be used in the following way:

```toml
type = "vrf"
externalJobID = "123e4567-e89b-12d3-a456-426655440001"
schemaVersion = 1
name = "vrf-v2-secondary"
coordinatorAddress = "0xABA5eDc1a551E55b1A570c0e1f1055e5BE11eca7"
requestedConfsDelay = 10
# ... rest of job spec ...
```

Use of this field requires a database migration.

#### New locking mode: 'lease'

Chainlink now supports a new environment variable `DATABASE_LOCKING_MODE`. It can be set to one of the following values:

- `dual` (the default - uses both locking types for backwards and forwards compatibility)
- `advisorylock` (advisory lock only)
- `lease` (lease lock only)
- `none` (no locking at all - useful for advanced deployment environments when you can be sure that only one instance of chainlink will ever be running)

The database lock ensures that only one instance of Chainlink can be run on the database at a time. Running multiple instances of Chainlink on a single database at the same time would likely to lead to strange errors and possibly even data integrity failures and should not be allowed.

Ideally, node operators would be using a container orchestration system (e.g. Kubernetes) that ensures that only one instance of Chainlink ever runs on a particular postgres database.

However, we are aware that many node operators do not have the technical capacity to do this. So a common use case is to run multiple Chainlink instances in failover mode (as recommended by our official documentation, although this will be changing in future). The first instance will take some kind of lock on the database and subsequent instances will wait trying to take this lock in case the first instance disappears or dies.

Traditionally Chainlink has used an advisory lock to manage this. However, advisory locks come with several problems, notably:
- Postgres does not really like it when you hold locks open for a very long time (hours/days). It hampers certain internal cleanup tasks and is explicitly discouraged by the postgres maintainers.
- The advisory lock can silently disappear on postgres upgrade, meaning that a new instance can take over even while the old one is still running.
- Advisory locks do not play nicely with pooling tools such as pgbouncer.
- If the application crashes, the advisory lock can be left hanging around for a while (sometimes hours) and can require manual intervention to remove it before another instance of Chainlink will allow itself to boot.

For this reason, we have introduced a new locking mode, `lease`, which is likely to become the default in the future. `lease`-mode works as follows:
- Have one row in a database which is updated periodically with the client ID.
- CL node A will run a background process on start that updates this e.g. once per second.
- CL node B will spinlock, checking periodically to see if the update got too old. If it goes more than a set period without updating, it assumes that node A is dead and takes over. Now CL node B is the owner of the row, and it updates this every second.
- If CL node A comes back somehow, it will go to take out a lease and realise that the database has been leased to another process, so it will exit the entire application immediately.

The default is set to `dual` which used both advisory locking AND lease locking, for backwards compatibility. However, it is recommended that node operators who know what they are doing, or explicitly want to stop using the advisory locking mode set `DATABASE_LOCKING_MODE=lease` in their env.

Lease locking can be configured using the following ENV vars:

`LEASE_LOCK_REFRESH_INTERVAL` (default 1s)
`LEASE_LOCK_DURATION` (default 30s)

It is recommended to leave these set to the default values.

#### Duplicate Job Configuration

When duplicating a job, the new job's configuration settings that have not been overridden by the user can still reflect the chainlink node configuration.

#### Nurse (automatic pprof profiler)

Added new automatic pprof profiling service. Profiling is triggered when the node exceeds certain resource thresholds (currently, memory and goroutine count). The following environment variables have been added to allow configuring this service:

- `AUTO_PPROF_ENABLED`: Set to `true` to enable the automatic profiling service. Defaults to `false`.
- `AUTO_PPROF_PROFILE_ROOT`: The location on disk where pprof profiles will be stored. Defaults to `$CHAINLINK_ROOT`.
- `AUTO_PPROF_POLL_INTERVAL`: The interval at which the node's resources are checked. Defaults to `10s`.
- `AUTO_PPROF_GATHER_DURATION`: The duration for which profiles are gathered when profiling is kicked off. Defaults to `10s`.
- `AUTO_PPROF_GATHER_TRACE_DURATION`: The duration for which traces are gathered when profiling is kicked off. This is separately configurable because traces are significantly larger than other types of profiles. Defaults to `5s`.
- `AUTO_PPROF_MAX_PROFILE_SIZE`: The maximum amount of disk space that profiles may consume before profiling is disabled. Defaults to `100mb`.
- `AUTO_PPROF_CPU_PROFILE_RATE`: See https://pkg.go.dev/runtime#SetCPUProfileRate. Defaults to `1`.
- `AUTO_PPROF_MEM_PROFILE_RATE`: See https://pkg.go.dev/runtime#pkg-variables. Defaults to `1`.
- `AUTO_PPROF_BLOCK_PROFILE_RATE`: See https://pkg.go.dev/runtime#SetBlockProfileRate. Defaults to `1`.
- `AUTO_PPROF_MUTEX_PROFILE_FRACTION`: See https://pkg.go.dev/runtime#SetMutexProfileFraction. Defaults to `1`.
- `AUTO_PPROF_MEM_THRESHOLD`: The maximum amount of memory the node can actively consume before profiling begins. Defaults to `4gb`.
- `AUTO_PPROF_GOROUTINE_THRESHOLD`: The maximum number of actively-running goroutines the node can spawn before profiling begins. Defaults to `5000`.

**Adventurous node operators are encouraged to read [this guide on how to analyze pprof profiles](https://jvns.ca/blog/2017/09/24/profiling-go-with-pprof/).**

#### `merge` task type

A new task type has been added, called `merge`. It can be used to merge two maps/JSON values together. Merge direction is from right to left such that `right` will clobber values of `left`. If no `left` is provided, it uses the input of the previous task. Example usage as such:


```
decode_log   [type=ethabidecodelog ...]
merge        [type=merge right=<{"foo": 42}>];

decode_log -> merge;
```

Or, to reverse merge direction:

```
decode_log   [type=ethabidecodelog ...]
merge        [type=merge left=<{"foo": 42}> right="$(decode_log)"];

decode_log -> merge;
```

#### Enhanced ABI encoding support

The `ethabiencode2` task supports ABI encoding using the abi specification generated by `solc`. e.g:

    {
        "name": "call",
        "inputs": [
          {
            "name": "value",
            "type": "tuple",
            "components": [
              {
                "name": "first",
                "type": "bytes32"
              },
              {
                "name": "last",
                "type": "bool"
              }
            ]
          }
        ]
    }

This would allow for calling of a function `call` with a tuple containing two values, the first a `bytes32` and the second a `bool`. You can supply a named map or an array.

#### Transaction Simulation (Gas Savings)

Chainlink now supports transaction simulation for certain types of job. When this is enabled, transactions will be simulated using `eth_call` before initial send. If the transaction reverted, the tx is marked as errored without being broadcast, potentially avoiding an expensive on-chain revert.

This can add a tiny bit of latency (upper bound 2s, generally much shorter under good conditions) and will add marginally more load to the eth client, since it adds an extra call for every transaction sent. However, it may help to save gas in some cases especially during periods of high demand by avoiding unnecessary reverts (due to outdated round etc.).

This option is EXPERIMENTAL and disabled by default.

To enable for FM or OCR:

`FM_SIMULATE_TRANSACTIONs=true`
`OCR_SIMULATE_TRANSACTIONS=true`

To enable in the pipeline, use the `simulate=true` option like so:

```
submit [type=ethtx to="0xDeadDeadDeadDeadDeadDeadDeadDead" data="0xDead" simulate=true]
```

Use at your own risk.

#### Misc

Chainlink now supports more than one primary eth node per chain. Requests are round-robined between available primaries.

Add CRUD functionality for EVM Chains and Nodes through Operator UI.

Non-fatal errors to a pipeline run are preserved including any run that succeeds but has more than one fatal error.

Chainlink now supports configuring max gas price on a per-key basis (allows implementation of keeper "lanes").

The Operator UI now supports login MFA with hardware security keys. `MFA_RPID` and `MFA_RPORIGIN` environment variables have been added to the config and are required if using the new MFA feature.

Keys and Configuration navigation links have been moved into a settings dropdown to make space for multichain navigation links.

#### Full EIP1559 Support (Gas Savings)

Chainlink now includes experimental support for submitting transactions using type 0x2 (EIP-1559) envelope.

EIP-1559 mode is off by default but can be enabled on a per-chain basis or globally.

This may help to save gas on spikes: Chainlink ought to react faster on the upleg and avoid overpaying on the downleg. It may also be possible to set `BLOCK_HISTORY_ESTIMATOR_BATCH_SIZE` to a smaller value e.g. 12 or even 6 because tip cap ought to be a more consistent indicator of inclusion time than total gas price. This would make Chainlink more responsive and ought to reduce response time variance. Some experimentation will be needed here to find optimum settings.

To enable globally, set `EVM_EIP1559_DYNAMIC_FEES=true`. Set with caution, if you set this on a chain that does not actually support EIP-1559 your node will be broken.

In EIP-1559 mode, the total price for the transaction is the minimum of base fee + tip cap and fee cap. More information can be found on the [official EIP](https://github.com/ethereum/EIPs/blob/master/EIPS/eip-1559.md).

Chainlink's implementation of this is to set a large fee cap and modify the tip cap to control confirmation speed of transactions. So, when in EIP1559 mode, the tip cap takes the place of gas price roughly speaking, with the varying base price remaining a constant (we always pay it).

A quick note on terminology - Chainlink uses the same terms used internally by go-ethereum source code to describe various prices. This is not the same as the externally used terms. For reference:

Base Fee Per Gas = BaseFeePerGas
Max Fee Per Gas = FeeCap
Max Priority Fee Per Gas = TipCap

In EIP-1559 mode, the following changes occur to how configuration works:

- All new transactions will be sent as type 0x2 transactions specifying a TipCap and FeeCap (NOTE: existing pending legacy transactions will continue to be gas bumped in legacy mode)
- BlockHistoryEstimator will apply its calculations (gas percentile etc.) to the TipCap and this value will be used for new transactions (GasPrice will be ignored)
- FixedPriceEstimator will use `EVM_GAS_TIP_CAP_DEFAULT` instead of `ETH_GAS_PRICE_DEFAULT`
- `ETH_GAS_PRICE_DEFAULT` is ignored for new transactions and `EVM_GAS_TIP_CAP_DEFAULT` is used instead (default 20GWei)
- `ETH_MIN_GAS_PRICE_WEI` is ignored for new transactions and `EVM_GAS_TIP_CAP_MINIMUM` is used instead (default 0)
- `ETH_MAX_GAS_PRICE_WEI` controls the FeeCap
- `KEEPER_GAS_PRICE_BUFFER_PERCENT` is ignored in EIP-1559 mode and `KEEPER_TIP_CAP_BUFFER_PERCENT` is used instead

The default tip cap is configurable per-chain but can be specified for all chains using `EVM_GAS_TIP_CAP_DEFAULT`. The fee cap is derived from `ETH_MAX_GAS_PRICE_WEI`.

When using the FixedPriceEstimator, the default gas tip will be used for all transactions.

When using the BlockHistoryEstimator, Chainlink will calculate the tip cap based on transactions already included (in the same way it calculates gas price in legacy mode).

Enabling EIP1559 mode might lead to marginally faster transaction inclusion and make the node more responsive to sharp rises/falls in gas price, keeping response times more consistent.

In addition, `ethcall` tasks now accept `gasTipCap` and `gasFeeCap` parameters in addition to `gasPrice`. This is required for Keeper jobs, i.e.:

```
check_upkeep_tx          [type=ethcall
                          failEarly=true
                          extractRevertReason=true
                          contract="$(jobSpec.contractAddress)"
                          gas="$(jobSpec.checkUpkeepGasLimit)"
                          gasPrice="$(jobSpec.gasPrice)"
                          gasTipCap="$(jobSpec.gasTipCap)"
                          gasFeeCap="$(jobSpec.gasFeeCap)"
                          data="$(encode_check_upkeep_tx)"]
```


NOTE: AccessLists are part of the 0x2 transaction type spec and Chainlink also implements support for these internally. This is not currently exposed in any way, if there is demand for this it ought to be straightforward enough to do so.

Avalanche AP4 defaults have been added (you can remove manually set ENV vars controlling gas pricing).

#### New env vars

`CHAIN_TYPE` - Configure the type of chain (if not standard). `Arbitrum`, `ExChain`, `Optimism`, or `XDai`. Replaces `LAYER_2_TYPE`. NOTE: This is a global override, to set on a per-chain basis you must use the CLI/API or GUI to change the chain-specific config for that chain (`ChainType`).

`BLOCK_EMISSION_IDLE_WARNING_THRESHOLD` - Controls global override for the time after which node will start logging warnings if no heads are received.

`ETH_DEFAULT_BATCH_SIZE` - Controls the default number of items per batch when making batched RPC calls. It is unlikely that you will need to change this from the default value.

NOTE: `ETH_URL` used to default to "ws://localhost:8546" and `ETH_CHAIN_ID` used to default to 1. These defaults have now been removed. The env vars are no longer required, since node configuration is now done via CLI/API/GUI and stored in the database.

### Removed

- `belt/` and `evm-test-helpers/` removed from the codebase.

#### Deprecated env vars

`LAYER_2_TYPE` - Use `CHAIN_TYPE` instead.

#### Removed env vars

`FEATURE_CRON_V2`, `FEATURE_FLUX_MONITOR_V2`, `FEATURE_WEBHOOK_V2` - all V2 job types are now enabled by default.

### Fixed

- Fixed a regression whereby the BlockHistoryEstimator would use a bumped value on old gas price even if the new current price was larger than the bumped value.
- Fixed a bug where creating lots of jobs very quickly in parallel would cause the node to hang
- Propagating `evmChainID` parameter in job specs supporting this parameter.

Fixed `LOG_LEVEL` behavior in respect to the corresponding UI setting: Operator can override `LOG_LEVEL` until the node is restarted.

### Changed

- The default `GAS_ESTIMATOR_MODE` for Optimism chains has been changed to `Optimism2`.
- Default minimum payment on mainnet has been reduced from 1 LINK to 0.1 LINK.
- Logging timestamp output has been changed from unix to ISO8601 to aid in readability. To keep the old unix format, you may set `LOG_UNIX_TS=true`
- Added WebAuthn support for the Operator UI and corresponding support in the Go backend

#### Log to Disk

This feature has been disabled by default, turn on with LOG_TO_DISK. For most production uses this is not desirable.

## [1.0.1] - 2021-11-23

### Added

- Improved error reporting
- Panic and recovery improvements

### Fixed

- Resolved config conversion errors for ETH_FINALITY_DEPTH, ETH_HEAD_TRACKER_HISTORY, and ETH_GAS_LIMIT_MULTIPLIER
- Proper handling for "nonce too low" errors on Avalanche

## [1.0.0] - 2021-10-19

### Added

- `chainlink node db status` will now display a table of applied and pending migrations.
- Add support for OKEx/ExChain.

### Changed

**Legacy job pipeline (JSON specs) are no longer supported**

This version will refuse to migrate the database if job specs are still present. You must manually delete or migrate all V1 job specs before upgrading.

For more information on migrating, see [the docs](https://docs.chain.link/chainlink-nodes/).

This release will DROP legacy job tables so please take a backup before upgrading.

#### KeyStore changes

* We no longer support "soft deleting", or archiving keys. From now on, keys can only be hard-deleted.
* Eth keys can no longer be imported directly to the database. If you with to import an eth key, you _must_ start the node first and import through the remote client.

#### New env vars

`LAYER_2_TYPE` - For layer 2 chains only. Configure the type of chain, either `Arbitrum` or `Optimism`.

#### Misc

- Head sampling can now be optionally disabled by setting `ETH_HEAD_TRACKER_SAMPLING_INTERVAL = "0s"` - this will result in every new head being delivered to running jobs,
  regardless of the head frequency from the chain.
- When creating new FluxMonitor jobs, the validation logic now checks that only one of: drumbeat ticker or idle timer is enabled.
- Added a new Prometheus metric: `uptime_seconds` which measures the number of seconds the node has been running. It can be helpful in detecting potential crashes.

### Fixed

Fixed a regression whereby the BlockHistoryEstimator would use a bumped value on old gas price even if the new current price was larger than the bumped value.

## [0.10.15] - 2021-10-14

**It is highly recommended upgrading to this version before upgrading to any newer versions to avoid any complications.**

### Fixed

- Prevent release from clobbering databases that have previously been upgraded

## [0.10.14] - 2021-09-06

### Added

- FMv2 spec now contains DrumbeatRandomDelay parameter that can be used to introduce variation between round of submits of different oracles, if drumbeat ticker is enabled.

- OCR Hibernation

#### Requesters/MinContractPaymentLinkJuels

V2 direct request specs now support two additional keys:

- "requesters" key which allows whitelisting requesters
- "minContractPaymentLinkJuels" key which allows to specify a job-specific minimum contract payment.

For example:

```toml
type                        = "directrequest"
schemaVersion               = 1
requesters                  = ["0xaaaa1F8ee20f5565510B84f9353F1E333E753B7a", "0xbbbb70F0e81C6F3430dfdC9fa02fB22BdD818C4e"] # optional
minContractPaymentLinkJuels = "100000000000000" # optional
name                        = "example eth request event spec with requesters"
contractAddress             = "..."
externalJobID               = "..."
observationSource           = """
...
"""
```

## [0.10.13] - 2021-08-25

### Fixed

- Resolved exiting Hibernation bug on FMv2

## [0.10.12] - 2021-08-16

### Fixed

- Resolved FMv2 stalling in Hibernation mode
- Resolved rare issue when the Gas Estimator fails on start
- Resolved the handling of nil values for gas price

## [0.10.11] - 2021-08-09

A new configuration variable, `BLOCK_BACKFILL_SKIP`, can be optionally set to "true" in order to strongly limit the depth of the log backfill.
This is useful if the node has been offline for a longer time and after startup should not be concerned with older events from the chain.

Three new configuration variables are added for the new telemetry ingress service support. `TELEMETRY_INGRESS_URL` sets the URL to connect to for telemetry ingress, `TELEMETRY_INGRESS_SERVER_PUB_KEY` sets the public key of the telemetry ingress server, and `TELEMETRY_INGRESS_LOGGING` toggles verbose logging of the raw telemetry messages being sent.

* Fixes the logging configuration form not displaying the current values
* Updates the design of the configuration cards to be easier on the eyes
* View Coordinator Service Authentication keys in the Operator UI. This is hidden
  behind a feature flag until usage is enabled.
* Adds support for the new telemetry ingress service.

### Changed

**The legacy job pipeline (JSON specs) has been officially deprecated and support for these jobs will be dropped in an upcoming release.**

Any node operators still running jobs with JSON specs should migrate their jobs to TOML format instead.

The format for V2 Webhook job specs has changed. They now allow specifying 0 or more external initiators. Example below:

```toml
type            = "webhook"
schemaVersion   = 1
externalInitiators = [
    { name = "foo-ei", spec = '{"foo": 42}' },
    { name = "bar-ei", spec = '{"bar": 42}' }
]
observationSource   = """
ds          [type=http method=GET url="https://chain.link/ETH-USD"];
ds_parse    [type=jsonparse path="data,price"];
ds_multiply [type=multiply times=100];
ds -> ds_parse -> ds_multiply;
"""
```

These external initiators will be notified with the given spec after the job is created, and also at deletion time.

Only the External Initiators listed in the toml spec may trigger a run for that job. Logged-in users can always trigger a run for any job.

#### Migrating Jobs

- OCR
All OCR jobs are already using v2 pipeline by default - no need to do anything here.

- Flux Monitor v1
We have created a tool to help you automigrate flux monitor specs in JSON format to the new TOML format. You can migrate a job like this:

```
chainlink jobs migrate <job id>
```

This can be automated by using the API like so:

```
POST http://yournode.example/v2/migrate/<job id>
```

- VRF v1
Automigration is not supported for VRF jobs. They must be manually converted into v2 format.

- Ethlog/Runlog/Cron/web
All other job types must also be manually converted into v2 format.

#### Technical details

Why are we doing this?

To give some background, the legacy job pipeline has been around since before Chainlink went to mainnet and is getting quite long in the tooth. The code is brittle and difficult to understand and maintain. For a while now we have been developing a v2 job pipeline in parallel which uses the TOML format. The new job pipeline is simpler, more performant and more powerful. Every job that can be represented in the legacy pipeline should be able to be represented in the v2 pipeline - if it can't be, that's a bug, so please let us know ASAP.

The v2 pipeline has now been extensively tested in production and proved itself reliable. So, we made the decision to drop V1 support entirely in favour of focusing developer effort on new features like native multichain support, EIP1559-compatible fees, further gas saving measures and support for more blockchains. By dropping support for the old pipeline, we can deliver these features faster and better support our community.

#### KeyStore changes

* Key export files are changing format and will not be compatible between versions. Ex, a key exported in 0.10.12, will not be importable by a node running 1.0.0, and vice-versa.
* We no longer support "soft deleting", or archiving keys. From now on, keys can only be hard-deleted.
* Eth keys can no longer be imported directly to the database. If you with to import an eth key, you _must_ start the node first and import through the remote client.

## [0.10.10] - 2021-07-19

### Changed

This update will truncate `pipeline_runs`, `pipeline_task_runs`, `flux_monitor_round_stats_v2` DB tables as a part of the migration.

#### Gas Estimation

Gas estimation has been revamped and full support for Optimism has been added.

The following env vars have been deprecated, and will be removed in a future release:

```
GAS_UPDATER_ENABLED
GAS_UPDATER_BATCH_SIZE
GAS_UPDATER_BLOCK_DELAY
GAS_UPDATER_BLOCK_HISTORY_SIZE
GAS_UPDATER_TRANSACTION_PERCENTILE
```

If you are using any of the env vars above, please switch to using the following instead:

```
GAS_ESTIMATOR_MODE
BLOCK_HISTORY_ESTIMATOR_BATCH_SIZE
BLOCK_HISTORY_ESTIMATOR_BLOCK_DELAY
BLOCK_HISTORY_ESTIMATOR_BLOCK_HISTORY_SIZE
BLOCK_HISTORY_ESTIMATOR_TRANSACTION_PERCENTILE
```

Valid values for `GAS_ESTIMATOR_MODE` are as follows:

`GAS_ESTIMATOR_MODE=BlockHistory` (equivalent to `GAS_UPDATER_ENABLED=true`)
`GAS_ESTIMATOR_MODE=FixedPrice` (equivalent to `GAS_UPDATER_ENABLED=false`)
`GAS_ESTIMATOR_MODE=Optimism` (new)

New gas estimator modes may be added in the future.

In addition, a minor annoyance has been fixed whereby previously if you enabled the gas updater, it would overwrite the locally stored value for gas price and continue to use this even if it was disabled after a reboot. This will no longer happen: BlockHistory mode will not clobber the locally stored value for fixed gas price, which can still be adjusted via remote API call or using `chainlink config setgasprice XXX`. In order to use this manually fixed gas price, you must enable FixedPrice estimator mode.

### Added

Added support for latest version of libocr with the V2 networking stack. New env vars to configure this are:

```
P2P_NETWORKING_STACK
P2PV2_ANNOUNCE_ADDRESSES
P2PV2_BOOTSTRAPPERS
P2PV2_DELTA_DIAL
P2PV2_DELTA_RECONCILE
P2PV2_LISTEN_ADDRESSES
```

All of these are currently optional, by default OCR will continue to use the existing V1 stack. The new env vars will be used internally for OCR testing.

### Fixed

- Fix inability to create jobs with a cron schedule.

## [0.10.9] - 2021-07-05

### Changed

#### Transaction Strategies

FMv2, Keeper and OCR jobs now use a new strategy for sending transactions. By default, if multiple transactions are queued up, only the latest one will be sent. This should greatly reduce the number of stale rounds and reverted transactions, and help node operators to save significant gas especially during times of high congestion or when catching up on a deep backlog.

Defaults should work well, but it can be controlled if necessary using the following new env vars:

`FM_DEFAULT_TRANSACTION_QUEUE_DEPTH`
`KEEPER_DEFAULT_TRANSACTION_QUEUE_DEPTH`
`OCR_DEFAULT_TRANSACTION_QUEUE_DEPTH`

Setting to 0 will disable (the old behaviour). Setting to 1 (the default) will keep only the latest transaction queued up at any given time. Setting to 2, 3 etc. will allow this many transactions to be queued before starting to drop older items.

Note that it has no effect on FMv1 jobs. Node operators will need to upgrade to FMv2 to take advantage of this feature.

## [0.10.8] - 2021-06-21

### Fixed

- The HTTP adapter would remove a trailing slash on a subdirectory when specifying an extended path, so for instance `http://example.com/subdir/` with a param of `?query=` extended path would produce the URL `http://example.com/subdir?query=`, but should now produce: `http://example.com/subdir/?query=`.

- Matic autoconfig is now enabled for mainnet. Matic nops should remove any custom tweaks they have been running with. In addition, we have better default configs for Optimism, Arbitrum and RSK.

- It is no longer required to set `DEFAULT_HTTP_ALLOW_UNRESTRICTED_NETWORK_ACCESS=true` to enable local fetches on bridge or http tasks. If the URL for the http task is specified as a variable, then set the AllowUnrestrictedNetworkAccess option for this task. Please remove this if you had it set and no longer need it, since it introduces a slight security risk.

- Chainlink can now run with ETH_DISABLED=true without spewing errors everywhere

- Removed prometheus metrics that were no longer valid after recent changes to head tracking:
  `head_tracker_heads_in_queue`, `head_tracker_callback_execution_duration`,
  `head_tracker_callback_execution_duration_hist`, `head_tracker_num_heads_dropped`

### Added

- MINIMUM_CONTRACT_PAYMENT_LINK_JUELS replaces MINIMUM_CONTRACT_PAYMENT, which will be deprecated in a future release.

- INSECURE_SKIP_VERIFY configuration variable disables verification of the Chainlink SSL certificates when using the CLI.

- JSON parse tasks (v2) now permit an empty `path` parameter.

- Eth->eth transfer gas limit is no longer hardcoded at 21000 and can now be adjusted using `ETH_GAS_LIMIT_TRANSFER`

- HTTP and Bridge tasks (v2 pipeline) now log the request parameters (including the body) upon making the request when `LOG_LEVEL=debug`.

- Webhook v2 jobs now support two new parameters, `externalInitiatorName` and `externalInitiatorSpec`. The v2 version of the following v1 spec:
    ```
    {
      "initiators": [
        {
          "type": "external",
          "params": {
            "name": "substrate",
            "body": {
              "endpoint": "substrate",
              "feed_id": 0,
              "account_id": "0x7c522c8273973e7bcf4a5dbfcc745dba4a3ab08c1e410167d7b1bdf9cb924f6c",
              "fluxmonitor": {
                "requestData": {
                  "data": { "from": "DOT", "to": "USD" }
                },
                "feeds": [{ "url": "http://adapter1:8080" }],
                "threshold": 0.5,
                "absoluteThreshold": 0,
                "precision": 8,
                "pollTimer": { "period": "30s" },
                "idleTimer": { "duration": "1m" }
              }
            }
          }
        }
      ],
      "tasks": [
        {
          "type": "substrate-adapter1",
          "params": { "multiply": 1e8 }
        }
      ]
    }
    ```
    is:
    ```
    type            = "webhook"
    schemaVersion   = 1
    jobID           = "0EEC7E1D-D0D2-475C-A1A8-72DFB6633F46"
    externalInitiatorName = "substrate"
    externalInitiatorSpec = """
        {
          "endpoint": "substrate",
          "feed_id": 0,
          "account_id": "0x7c522c8273973e7bcf4a5dbfcc745dba4a3ab08c1e410167d7b1bdf9cb924f6c",
          "fluxmonitor": {
            "requestData": {
              "data": { "from": "DOT", "to": "USD" }
            },
            "feeds": [{ "url": "http://adapter1:8080" }],
            "threshold": 0.5,
            "absoluteThreshold": 0,
            "precision": 8,
            "pollTimer": { "period": "30s" },
            "idleTimer": { "duration": "1m" }
          }
        }
    """
    observationSource   = """
        submit [type=bridge name="substrate-adapter1" requestData=<{ "multiply": 1e8 }>]
    """
    ```


- Task definitions in v2 jobs (those with TOML specs) now support quoting strings with angle brackets (which DOT already permitted). This is particularly useful when defining JSON blobs to post to external adapters. For example:

    ```
    my_bridge [type=bridge name="my_bridge" requestData="{\\"hi\\": \\"hello\\"}"]
    ```
    ... can now be written as:
    ```
    my_bridge [type=bridge name="my_bridge" requestData=<{"hi": "hello"}>]
    ```
    Multiline strings are supported with this syntax as well:
    ```
    my_bridge [type=bridge
               name="my_bridge"
               requestData=<{
                   "hi": "hello",
                   "foo": "bar"
               }>]
    ```

- v2 jobs (those with TOML specs) now support variable interpolation in pipeline definitions. For example:

    ```
    fetch1    [type=bridge name="fetch"]
    parse1    [type=jsonparse path="foo,bar"]
    fetch2    [type=bridge name="fetch"]
    parse2    [type=jsonparse path="foo,bar"]
    medianize [type=median]
    submit    [type=bridge name="submit"
               requestData=<{
                              "result": $(medianize),
                              "fetchedData": [ $(parse1), $(parse2) ]
                            }>]

    fetch1 -> parse1 -> medianize
    fetch2 -> parse2 -> medianize
    medianize -> submit
    ```

    This syntax is supported by the following tasks/parameters:

    - `bridge`
        - `requestData`
    - `http`
        - `requestData`
    - `jsonparse`
        - `data` (falls back to the first input if unspecified)
    - `median`
        - `values` (falls back to the array of inputs if unspecified)
    - `multiply`
        - `input` (falls back to the first input if unspecified)
        - `times`

- Add `ETH_MAX_IN_FLIGHT_TRANSACTIONS` configuration option. This defaults to 16 and controls how many unconfirmed transactions may be in-flight at any given moment. This is set conservatively by default, node operators running many jobs on high throughput chains will probably need to increase this above the default to avoid lagging behind. However, before increasing this value, you MUST first ensure your ethereum node is configured not to ever evict local transactions that exceed this number otherwise your node may get permanently stuck. Set to 0 to disable the limit entirely (the old behaviour). Disabling this setting is not recommended.

Relevant settings for geth (and forks e.g. BSC)

```toml
[Eth.TxPool]
Locals = ["0xYourNodeAddress1", "0xYourNodeAddress2"]  # Add your node addresses here
NoLocals = false # Disabled by default but might as well make sure
Journal = "transactions.rlp" # Make sure you set a journal file
Rejournal = 3600000000000 # Default 1h, it might make sense to reduce this to e.g. 5m
PriceBump = 10 # Must be set less than or equal to chainlink's ETH_GAS_BUMP_PERCENT
AccountSlots = 16 # Highly recommended to increase this, must be greater than or equal to chainlink's ETH_MAX_IN_FLIGHT_TRANSACTIONS setting
GlobalSlots = 4096 # Increase this as necessary
AccountQueue = 64 # Increase this as necessary
GlobalQueue = 1024 # Increase this as necessary
Lifetime = 10800000000000 # Default 3h, this is probably ok, you might even consider reducing it

```

Relevant settings for parity/openethereum (and forks e.g. xDai)

NOTE: There is a bug in parity (and xDai) where occasionally local transactions are inexplicably culled. See: https://github.com/openethereum/parity-ethereum/issues/10228

Adjusting the settings below might help.

```toml
tx_queue_locals = ["0xYourNodeAddress1", "0xYourNodeAddress2"] # Add your node addresses here
tx_queue_size = 8192 # Increase this as necessary
tx_queue_per_sender = 16 # Highly recommended to increase this, must be greater than or equal to chainlink's ETH_MAX_IN_FLIGHT_TRANSACTIONS setting
tx_queue_mem_limit = 4 # In MB. Highly recommended to increase this or set to 0
tx_queue_no_early_reject = true # Recommended to set this
tx_queue_no_unfamiliar_locals = false # This is disabled by default but might as well make sure
```

- Keeper jobs now support prometheus metrics, they are considered a pipeline with a single `keeper` task type. Example:
```
pipeline_run_errors{job_id="1",job_name="example keeper spec"} 1
pipeline_run_total_time_to_completion{job_id="1",job_name="example keeper spec"} 8.470456e+06
pipeline_task_execution_time{job_id="1",job_name="example keeper spec",task_type="keeper"} 8.470456e+06
pipeline_tasks_total_finished{job_id="1",job_name="example keeper spec",status="completed",task_type="keeper"} 1
```

### Changed

- The v2 (TOML) `bridge` task's `includeInputAtKey` parameter is being deprecated in favor of variable interpolation. Please migrate your jobs to the new syntax as soon as possible.

- Chainlink no longer writes/reads eth key files to disk

- Add sensible default configuration settings for Fantom

- Rename `ETH_MAX_UNCONFIRMED_TRANSACTIONS` to `ETH_MAX_QUEUED_TRANSACTIONS`. It still performs the same function but the name was misleading and would have caused confusion with the new `ETH_MAX_IN_FLIGHT_TRANSACTIONS`.

- The VRF keys are now managed remotely through the node only. Example commands:
```
// Starting a node with a vrf key
chainlink node start -p path/to/passwordfile -vp path/to/vrfpasswordfile

// Remotely managing the vrf keys
chainlink keys vrf create // Creates a key with path/to/vrfpasswordfile
chainlink keys vrf list // Lists all keys on the node
chainlink keys vrf delete // Lists all keys on the node

// Archives (soft deletes) vrf key with compressed pub key 0x788..
chainlink keys vrf delete 0x78845e23b6b22c47e4c81426fdf6fc4087c4c6a6443eba90eb92cf4d11c32d3e00

// Hard deletes vrf key with compressed pub key 0x788..
chainlink keys vrf delete 0x78845e23b6b22c47e4c81426fdf6fc4087c4c6a6443eba90eb92cf4d11c32d3e00 --hard

// Exports 0x788.. key to file 0x788_exported_key on disk encrypted with path/to/vrfpasswordfile
// Note you can re-encrypt it with a different password if you like when exporting.
chainlink keys vrf export 0x78845e23b6b22c47e4c81426fdf6fc4087c4c6a6443eba90eb92cf4d11c32d3e00 -p path/to/vrfpasswordfile -o 0x788_exported_key

// Import key material in 0x788_exported_key using path/to/vrfpasswordfile to decrypt.
// Will be re-encrypted with the nodes vrf password file i.e. "-vp"
chainlink keys vrf import -p path/to/vrfpasswordfile 0x788_exported_key
```



## [0.10.7] - 2021-05-24

- If a CLI command is issued after the session has expired, and an api credentials file is found, auto login should now work.

- GasUpdater now works on RSK and xDai

- Offchain reporting jobs that have had a latest round requested can now be deleted from the UI without error

### Added

- Add `ETH_GAS_LIMIT_MULTIPLIER` configuration option, the gas limit is multiplied by this value before transmission. So a value of 1.1 will add 10% to the on chain gas limit when a transaction is submitted.

- Add `ETH_MIN_GAS_PRICE_WEI` configuration option. This defaults to 1Gwei on mainnet. Chainlink will never send a transaction at a price lower than this value.

- Add `chainlink node db migrate` for running database migrations. It's
  recommended to use this and set `MIGRATE_DATABASE=false` if you want to run
  the migrations separately outside of application startup.

### Changed

- Chainlink now automatically cleans up old eth_txes to reduce database size. By default, any eth_txes older than a week are pruned on a regular basis. It is recommended to use the default value, however the default can be overridden by setting the `ETH_TX_REAPER_THRESHOLD` env var e.g. `ETH_TX_REAPER_THRESHOLD=24h`. Reaper can be disabled entirely by setting `ETH_TX_REAPER_THRESHOLD=0`. The reaper will run on startup and again every hour (interval is configurable using `ETH_TX_REAPER_INTERVAL`).

- Heads corresponding to new blocks are now delivered in a sampled way, which is to improve
  node performance on fast chains. The frequency is by default 1 second, and can be changed
  by setting `ETH_HEAD_TRACKER_SAMPLING_INTERVAL` env var e.g. `ETH_HEAD_TRACKER_SAMPLING_INTERVAL=5s`.

- Database backups: default directory is now a subdirectory 'backup' of chainlink root dir, and can be changed
  to any chosen directory by setting a new configuration value: `DATABASE_BACKUP_DIR`

## [0.10.6] - 2021-05-10

### Added

- Add `MockOracle.sol` for testing contracts

- Web job types can now be created from the operator UI as a new job.

- See example web job spec below:

```
type            = "webhook"
schemaVersion   = 1
jobID           = "0EEC7E1D-D0D2-476C-A1A8-72DFB6633F46"
observationSource = """
ds          [type=http method=GET url="http://example.com"];
ds_parse    [type=jsonparse path="data"];
ds -> ds_parse;
"""
```

- New CLI command to convert v1 flux monitor jobs (JSON) to
v2 flux monitor jobs (TOML). Running it will archive the v1
job and create a new v2 job. Example:
```
// Get v1 job ID:
chainlink job_specs list
// Migrate it to v2:
chainlink jobs migrate fe279ed9c36f4eef9dc1bdb7bef21264

// To undo the migration:
1. Archive the v2 job in the UI
2. Unarchive the v1 job manually in the db:
update job_specs set deleted_at = null where id = 'fe279ed9-c36f-4eef-9dc1-bdb7bef21264'
update initiators set deleted_at = null where job_spec_id = 'fe279ed9-c36f-4eef-9dc1-bdb7bef21264'
```

- Improved support for Optimism chain. Added a new boolean `OPTIMISM_GAS_FEES` configuration variable which makes a call to estimate gas before all transactions, suitable for use with Optimism's L2 chain. When this option is used `ETH_GAS_LIMIT_DEFAULT` is ignored.

- Chainlink now supports routing certain calls to the eth node over HTTP instead of websocket, when available. This has a number of advantages - HTTP is more robust and simpler than websockets, reducing complexity and allowing us to make large queries without running the risk of hitting websocket send limits. The HTTP url should point to the same node as the ETH_URL and can be specified with an env var like so: `ETH_HTTP_URL=https://my.ethereumnode.example/endpoint`.

Adding an HTTP endpoint is particularly recommended for BSC, which is hitting websocket limitations on certain queries due to its large block size.

- Support for legacy pipeline (V1 job specs) can now be turned off by setting `ENABLE_LEGACY_JOB_PIPELINE=false`. This can yield marginal performance improvements if you don't need to support the legacy JSON job spec format.

## [0.10.5] - 2021-04-26

### Added

- Add `MockOracle.sol` for testing contracts
- Cron jobs can now be created for the v2 job pipeline:
```
type            = "cron"
schemaVersion   = 1
schedule        = "*/10 * * * *"
observationSource   = """
ds          [type=http method=GET url="http://example.com"];
ds_parse    [type=jsonparse path="data"];
ds -> ds_parse;
"""
```

### Changed

- Default for `JOB_PIPELINE_REAPER_THRESHOLD` has been reduced from 1 week to 1 day to save database space. This variable controls how long past job run history for OCR is kept. To keep the old behaviour, you can set `JOB_PIPELINE_REAPER_THRESHOLD=168h`
- Removed support for the env var `JOB_PIPELINE_PARALLELISM`.
- OCR jobs no longer show `TaskRuns` in success cases. This reduces
DB load and significantly improves the performance of archiving OCR jobs.
- Archiving OCR jobs should be 5-10x faster.

### Fixed

- Added `GAS_UPDATER_BATCH_SIZE` option to workaround `websocket: read limit exceeded` issues on BSC

- Basic support for Optimism chain: node no longer gets stuck with 'nonce too low' error if connection is lost

## [0.10.4] - 2021-04-05

### Added

- VRF Jobs now support an optional `coordinatorAddress` field that, when present, will tell the node to check the fulfillment status of any VRF request before attempting the fulfillment transaction. This will assist in the effort to run multiple nodes with one VRF key.

- Experimental: Add `DATABASE_BACKUP_MODE`, `DATABASE_BACKUP_FREQUENCY` and `DATABASE_BACKUP_URL` configuration variables

    - It's now possible to configure database backups: on node start and separately, to be run at given frequency. `DATABASE_BACKUP_MODE` enables the initial backup on node start (with one of the values: `none`, `lite`, `full` where `lite` excludes
    potentially large tables related to job runs, among others). Additionally, if `DATABASE_BACKUP_FREQUENCY` variable is set to a duration of
    at least '1m', it enables periodic backups.
    - `DATABASE_BACKUP_URL` can be optionally set to point to e.g. a database replica, in order to avoid excessive load on the main one. Example settings:
        1. `DATABASE_BACKUP_MODE="full"` and `DATABASE_BACKUP_FREQUENCY` not set, will run a full back only at the start of the node.
        2. `DATABASE_BACKUP_MODE="lite"` and `DATABASE_BACKUP_FREQUENCY="1h"` will lead to a partial backup on node start and then again a partial backup every one hour.

- Added periodic resending of eth transactions. This means that we no longer rely exclusively on gas bumping to resend unconfirmed transactions that got "lost" for whatever reason. This has two advantages:
    1. Chainlink no longer relies on gas bumping settings to ensure our transactions always end up in the mempool
    2. Chainlink will continue to resend existing transactions even in the event that heads are delayed. This is especially useful on chains like Arbitrum which have very long wait times between heads.
    - Periodic resending can be controlled using the `ETH_TX_RESEND_AFTER_THRESHOLD` env var (default 30s). Unconfirmed transactions will be resent periodically at this interval. It is recommended to leave this at the default setting, but it can be set to any [valid duration](https://golang.org/pkg/time/#ParseDuration) or to 0 to disable periodic resending.

- Logging can now be configured in the Operator UI.

- Tuned defaults for certain Eth-compatible chains

- Chainlink node now uses different sets of default values depending on the given Chain ID. Tuned configs are built-in for the following chains:
    - Ethereum Mainnet and test chains
    - Polygon (Matic)
    - BSC
    - HECO

- If you have manually set ENV vars specific to these chains, you may want to remove those and allow the node to use its configured defaults instead.

- New prometheus metric "tx_manager_num_tx_reverted" which counts the number of reverted transactions on chain.

### Fixed

- Under certain circumstances a poorly configured Explorer could delay Chainlink node startup by up to 45 seconds.

- Chainlink node now automatically sets the correct nonce on startup if you are restoring from a previous backup (manual setnextnonce is no longer necessary).

- Flux monitor jobs should now work correctly with [outlier-detection](https://github.com/smartcontractkit/external-adapters-js/tree/develop/composite/outlier-detection) and [market-closure](https://github.com/smartcontractkit/external-adapters-js/tree/develop/composite/market-closure) external adapters.

- Performance improvements to OCR job adds. Removed the pipeline_task_specs table
and added a new column `dot_id` to the pipeline_task_runs table which links a pipeline_task_run
to a dotID in the pipeline_spec.dot_dag_source.

- Fixed bug where node will occasionally submit an invalid OCR transmission which reverts with "address not authorized to sign".

- Fixed bug where a node will sometimes double submit on runlog jobs causing reverted transactions on-chain


## [0.10.3] - 2021-03-22

### Added

- Add `STATS_PUSHER_LOGGING` to toggle stats pusher raw message logging (DEBUG
  level).

- Add `ADMIN_CREDENTIALS_FILE` configuration variable

This variable defaults to `$ROOT/apicredentials` and when defined / the
file exists, any command using the CLI that requires authentication will use it
to automatically log in.

- Add `ETH_MAX_UNCONFIRMED_TRANSACTIONS` configuration variable

Chainlink node now has a maximum number of unconfirmed transactions that
may be in flight at any one time (per key).

If this limit is reached, further attempts to send transactions will fail
and the relevant job will be marked as failed.

Jobs will continue to fail until at least one transaction is confirmed
and the queue size is reduced. This is introduced as a sanity limit to
prevent unbounded sending of transactions e.g. in the case that the eth
node is failing to broadcast to the network.

The default is set to 500 which considered high enough that it should
never be reached under normal operation. This limit can be changed
by setting the `ETH_MAX_UNCONFIRMED_TRANSACTIONS` environment variable.

- Support requestNewRound in libocr

requestNewRound enables dedicated requesters to request a fresh report to
be sent to the contract right away regardless of heartbeat or deviation.

- New prometheus metric:

```
Name: "head_tracker_eth_connection_errors",
Help: "The total number of eth node connection errors",
```

- Gas bumping can now be disabled by setting `ETH_GAS_BUMP_THRESHOLD=0`

- Support for arbitrum

### Fixed

- Improved handling of the case where we exceed the configured TX fee cap in geth.

Node will now fatally error jobs if the total transaction costs exceeds the
configured cap (default 1 Eth). Also, it will no longer continue to bump gas on
transactions that started hitting this limit and instead continue to resubmit
at the highest price that worked.

Node operators should check their geth nodes and remove this cap if configured,
you can do this by running your geth node with `--rpc.gascap=0
--rpc.txfeecap=0` or setting these values in your config toml.

- Make head backfill asynchronous. This should eliminate some harmless but
  annoying errors related to backfilling heads, logged on startup and
  occasionally during normal operation on fast chains like Kovan.

- Improvements to the GasUpdater

Various efficiency and correctness improvements have been made to the
GasUpdater. It places less load on the ethereum node and now features re-org
detection.

Most notably, GasUpdater no longer takes a 24 block delay to "warm up" on
application start and instead loads all relevant block history immediately.
This means that the application gas price will always be updated correctly
after reboot before the first transaction is ever sent, eliminating the previous
scenario where the node could send underpriced or overpriced transactions for a
period after a reboot, until the gas updater caught up.

### Changed

- Bump `ORM_MAX_OPEN_CONNS` default from 10 to 20
- Bump `ORM_MAX_IDLE_CONNS` default from 5 to 10

Each Chainlink node will now use a maximum of 23 database connections (up from previous max of 13). Make sure your postgres database is tuned accordingly, especially if you are running multiple Chainlink nodes on a single database. If you find yourself hitting connection limits, you can consider reducing `ORM_MAX_OPEN_CONNS` but this may result in degraded performance.

- The global env var `JOB_PIPELINE_MAX_TASK_DURATION` is no longer supported
for OCR jobs.

## [0.10.2] - 2021-02-26

### Fixed

- Add contexts so that database queries timeout when necessary.
- Use manual updates instead of gorm update associations.

## [0.10.1] - 2021-02-25

### Fixed

- Prevent autosaving Task Spec on when Task Runs are saved to lower database load.

## [0.10.0] - 2021-02-22

### Fixed

- Fix a case where archiving jobs could try to delete it from the external initiator even if the job was not an EI job.
- Improved performance of the transaction manager by fetching receipts in
  batches. This should help prevent the node from getting stuck when processing
  large numbers of OCR jobs.
- Fixed a fluxmonitor job bug where submitting a value outside the acceptable range would stall the job
  permanently. Now a job spec error will be thrown if the polled answer is outside the
  acceptable range and no ethtx will be submitted. As additional protection, we also now
  check the receipts of the ethtx's and if they were reverted, we mark the ethtx task as failed.

### Breaking

- Squashed migrations into a single 1_initial migration. If you were running a version
  older than 0.9.10, you need to upgrade to 0.9.10 first before upgrading to the next
  version so that the migrations are run.

### Added

- A new Operator UI feature that visualize JSON and TOML job spec tasks on a 'New Job' page.

## [0.9.10] - 2021-01-30

### Fixed

- Fixed a UI bug with fluxmonitor jobs where initiator params were bunched up.
- Improved performance of OCR jobs to reduce database load. OCR jobs now run with unlimited parallelism and are not affected by `JOB_PIPELINE_PARALLELISM`.

### Added

- A new env var `JOB_PIPELINE_MAX_RUN_DURATION` has been added which controls maximum duration of the total run.

## [0.9.9] - 2021-01-18

### Added

- New CLI commands for key management:
  - `chainlink keys eth import`
  - `chainlink keys eth export`
  - `chainlink keys eth delete`
- All keys other than VRF keys now share the same password. If you have OCR, P2P, and ETH keys encrypted with different passwords, re-insert them into your DB encrypted with the same password prior to upgrading.

### Fixed

- Fixed reading of function selector values in DB.
- Support for bignums encoded in CBOR
- Silence spurious `Job spawner ORM attempted to claim locally-claimed job` warnings
- OCR now drops transmissions instead of queueing them if the node is out of Ether
- Fixed a long-standing issue where standby nodes would hold transactions open forever while waiting for a lock. This was preventing postgres from running necessary cleanup operations, resulting in bad database performance. Any node operators running standby failover chainlink nodes should see major database performance improvements with this release and may be able to reduce the size of their database instances.
- Fixed an issue where expired session tokens in operator UI would cause a large number of requests to be sent to the node, resulting in a temporary rate-limit and 429 errors.
- Fixed issue whereby http client could leave too many open file descriptors

### Changed

- Key-related API endpoints have changed. All key-related commands are now namespaced under `/v2/keys/...`, and are standardized across key types.
- All key deletion commands now perform a soft-delete (i.e. archive) by default. A special CLI flag or query string parameter must be provided to hard-delete a key.
- Node now supports multiple OCR jobs sharing the same peer ID. If you have more than one key in your database, you must now specify `P2P_PEER_ID` to indicate which key to use.
- `DATABASE_TIMEOUT` is now set to 0 by default, so that nodes will wait forever for a lock. If you already have `DATABASE_TIMEOUT=0` set explicitly in your env (most node operators) then you don't need to do anything. If you didn't have it set, and you want to keep the old default behaviour where a node exits shortly if it can't get a lock, you can manually set `DATABASE_TIMEOUT=500ms` in your env.
- OCR bootstrap node no longer sends telemetry to the endpoint specified in the OCR job spec under `MonitoringEndpoint`.

## [0.9.8] - 2020-12-17

### Fixed

- An issue where the node would emit warnings on startup for fluxmonitor contracts

## [0.9.7] - 2020-12-14

### Added

- OCR bootstrap node now sends telemetry to the endpoint specified in the OCR job spec under `MonitoringEndpoint`.
- Adds "Account addresses" table to the `/keys` page.

### Changed

- Old jobs now allow duplicate job names. Also, if the name field is empty we no longer generate a name.
- Removes broken `ACCOUNT_ADDRESS` field from `/config` page.

### Fixed

- Brings `/runs` tab back to the operator UI.
- Signs out a user from operator UI on authentication error.
- OCR jobs no longer require defining v1 bootstrap peers unless `P2P_NETWORKING_STACK=V1`

#### BREAKING CHANGES

- Commands for creating/managing legacy jobs and OCR jobs have changed, to reduce confusion and accommodate additional types of jobs using the new pipeline.
- If `P2P_NETWORKING_STACK=V1V2`, then `P2PV2_BOOTSTRAPPERS` must also be set

#### V1 jobs

`jobs archive` => `job_specs archive`
`jobs create` => `job_specs create`
`jobs list` => `job_specs list`
`jobs show` => `job_specs show`

#### V2 jobs (currently only applies to OCR)

`jobs createocr` => `jobs create`
`jobs deletev2` => `jobs delete`
`jobs run` => `jobs run`

## [0.9.6] - 2020-11-23

- OCR pipeline specs can now be configured on a per-task basis to allow unrestricted network access for http tasks. Example like so:

```
ds1          [type=http method=GET url="http://example.com" allowunrestrictednetworkaccess="true"];
ds1_parse    [type=jsonparse path="USD" lax="true"];
ds1_multiply [type=multiply times=100];
ds1 -> ds1_parse -> ds1_multiply;
```

- New prometheus metrics as follows:

```
Name: "pipeline_run_errors",
Help: "Number of errors for each pipeline spec",

Name: "pipeline_run_total_time_to_completion",
Help: "How long each pipeline run took to finish (from the moment it was created)",

Name: "pipeline_tasks_total_finished",
Help: "The total number of pipline tasks which have finished",

Name: "pipeline_task_execution_time",
Help: "How long each pipeline task took to execute",

Name: "pipeline_task_http_fetch_time",
Help: "Time taken to fully execute the HTTP request",

Name: "pipeline_task_http_response_body_size",
Help: "Size (in bytes) of the HTTP response body",

Name: "pipeline_runs_queued",
Help: "The total number of pipline runs that are awaiting execution",

Name: "pipeline_task_runs_queued",
Help: "The total number of pipline task runs that are awaiting execution",
```

### Changed

Numerous key-related UX improvements:

- All key-related commands have been consolidated under the `chainlink keys` subcommand:
  - `chainlink createextrakey` => `chainlink keys eth create`
  - `chainlink admin info` => `chainlink keys eth list`
  - `chainlink node p2p [create|list|delete]` => `chainlink keys p2p [create|list|delete]`
  - `chainlink node ocr [create|list|delete]` => `chainlink keys ocr [create|list|delete]`
  - `chainlink node vrf [create|list|delete]` => `chainlink keys vrf [create|list|delete]`
- Deleting OCR key bundles and P2P key bundles now archives them (i.e., soft delete) so that they can be recovered if needed. If you want to hard delete a key, pass the new `--hard` flag to the command, e.g. `chainlink keys p2p delete --hard 6`.
- Output from ETH/OCR/P2P/VRF key CLI commands now renders consistently.
- Deleting an OCR/P2P/VRF key now requires confirmation from the user. To skip confirmation (e.g. in shell scripts), pass `--yes` or `-y`.
- The `--ocrpassword` flag has been removed. OCR/P2P keys now share the same password at the ETH key (i.e., the password specified with the `--password` flag).

Misc:

- Two new env variables are added `P2P_ANNOUNCE_IP` and `P2P_ANNOUNCE_PORT` which allow node operators to override locally detected values for the chainlink node's externally reachable IP/port.
- `OCR_LISTEN_IP` and `OCR_LISTEN_PORT` have been renamed to `P2P_LISTEN_IP` and `P2P_LISTEN_PORT` for consistency.
- Support for adding a job with the same name as one that was deleted.

### Fixed

- Fixed an issue where the HTTP adapter would send an empty body on retries.
- Changed the default `JOB_PIPELINE_REAPER_THRESHOLD` value from `7d` to `168h` (hours are the highest time unit allowed by `time.Duration`).

## [0.9.5] - 2020-11-12

### Changed

- Updated from Go 1.15.4 to 1.15.5.

## [0.9.4] - 2020-11-04

### Fixed

- Hotfix to fix an issue with httpget adapter

## [0.9.3] - 2020-11-02

### Added

- Add new subcommand `node hard-reset` which is used to remove all state for unstarted and pending job runs from the database.

### Changed

- Chainlink now requires Postgres >= 11.x. Previously this was a recommendation, this is now a hard requirement. Migrations will fail if run on an older version of Postgres.
- Database improvements that greatly reduced the number of open Postgres connections
- Operator UI /jobs page is now searchable
- Jobs now accept a name field in the jobspecs

## [0.9.2] - 2020-10-15

### Added

- Bulletproof transaction manager enabled by default
- Fluxmonitor support enabled by default

### Fixed

- Improve transaction manager architecture to be more compatible with `ETH_SECONDARY_URL` option (i.e. concurrent transaction submission to multiple different eth nodes). This also comes with some minor performance improvements in the tx manager and more correct handling of some extremely rare edge cases.
- As a side effect, we now no longer handle the case where an external wallet used the chainlink ethereum private key to send a transaction. This use-case was already explicitly unsupported, but we made a best-effort attempt to handle it. We now make no attempt at all to handle it and doing this WILL result in your node not sending the data that it expected to be sent for the nonces that were used by an external wallet.
- Operator UI now shows booleans correctly

### Changed

- ETH_MAX_GAS_PRICE_WEI now 1500Gwei by default

## [0.8.18] - 2020-10-01

### Fixed

- Prometheus gas_updater_set_gas_price metric now only shows last gas price instead of every block since restart

## [0.8.17] - 2020-09-28

### Added

- Add new env variable ETH_SECONDARY_URL. Default is unset. You may optionally set this to a http(s) ethereum RPC client URL. If set, transactions will also be broadcast to this secondary ethereum node. This allows transaction broadcasting to be more robust in the face of primary ethereum node bugs or failures.
- Remove configuration option ORACLE_CONTRACT_ADDRESS, it had no effect
- Add configuration option OPERATOR_CONTRACT_ADDRESS, it filters the contract addresses the node should listen to for Run Logs
- At startup, the chainlink node will create a new funding address. This will initially be used to pay for cancelling stuck transactions.

### Fixed

- Gas bumper no longer hits database constraint error if ETH_MAX_GAS_PRICE_WEI is reached (this was actually mostly harmless, but the errors were annoying)

### Changes

- ETH_MAX_GAS_PRICE_WEI now defaults to 1500 gwei

## [0.8.16] - 2020-09-18

### Added

- The chainlink node now will bump a limited configurable number of transactions at once. This is configured with the ETH_GAS_BUMP_TX_DEPTH variable which is 10 by default. Set to 0 to disable (the old behaviour).

### Fixed

- ETH_DISABLED flag works again

## [0.8.15] - 2020-09-14

### Added

- Chainlink header images to the following `README.md` files: root, core,
  evm-contracts, and evm-test-helpers.
- Database migrations: new log_consumptions records will contain the number of the associated block.
  This migration will allow future version of chainlink to automatically clean up unneeded log_consumption records.
  This migration should execute very fast.
- External Adapters for the Flux Monitor will now receive the Flux Monitor round state info as the meta payload.
- Reduce frequency of balance checking.

### Fixed

Previously when the node was overloaded with heads there was a minor possibility it could get backed up with a very large head queue, and become unstable. Now, we drop heads instead in this case and noisily emit an error. This means the node should more gracefully handle overload conditions, although this is still dangerous and node operators should deal with it immediately to avoid missing jobs.

A new environment variable is introduced to configure this, called `ETH_HEAD_TRACKER_MAX_BUFFER_SIZE`. It is recommended to leave this set to the default of "3".

A new prometheus metric is also introduced to track dropped heads, called `head_tracker_num_heads_dropped`. You may wish to set an alert on a rule such as `increase(chainlink_dropped_heads[5m]) > 0`.

## [0.8.14] - 2020-09-02

## Changed

- Fix for gas bumper
- Fix for broadcast-transactions function

## [0.8.13] - 2020-08-31

## Changed

- Fix for gas bumper
- Fix for broadcast-transactions function

## [0.8.13] - 2020-08-31

### Changed

- Performance improvements when using BulletproofTxManager.

## [0.8.12] - 2020-08-10

### Fixed

- Added a workaround for Infura users who are seeing "error getting balance: header not found".
  This behaviour is due to Infura announcing it has a block, but when we request our balance in this block, the eth node doesn't have the block in memory. The workaround is to add a configurable lag time on balance update requests. The default is set to 1 but this is configurable via a new environment variable `ETH_BALANCE_MONITOR_BLOCK_DELAY`.

## [0.8.11] - 2020-07-27

### Added

- Job specs now support pinning to multiple keys using the new `fromAddresses` field in the ethtx task spec.

### Changed

- Using `fromAddress` in ethtx task specs has been deprecated. Please use `fromAddresses` instead.

### Breaking changes

- Support for RunLogTopic0original and RunLogTopic20190123withFullfillmentParams logs has been dropped. This should not affect any users since these logs predate Chainlink's mainnet launch and have never been used on mainnet.

IMPORTANT: The selection mechanism for keys has changed. When an ethtx task spec is not pinned to a particular key by defining `fromAddress` or `fromAddresses`, the node will now cycle through all available keys in round-robin fashion. This is a change from the previous behaviour where nodes would only pick the earliest created key.

This is done to allow increases in throughput when a node operator has multiple whitelisted addresses for their oracle.

If your node has multiple keys, you will need to take one of the three following actions:

1. Make sure all keys are valid for all job specs
2. Pin job specs to a valid subset of key(s) using `fromAddresses`
3. Delete the key(s) you don't want to use

If your node only has one key, no action is required.

## [0.8.10] - 2020-07-14

### Fixed

- Incorrect sequence on keys table in some edge cases

## [0.8.9] - 2020-07-13

### Added

- Added a check on sensitive file ownership that gives a warning if certain files are not owned by the user running chainlink
- Added mechanism to asynchronously communicate when a job spec has an ethereum interaction error (or any async error) with a UI screen
- Gas Bumper now bumps based on the current gas price instead of the gas price of the original transaction

### Fixed

- Support for multiple node addresses

## [0.8.8] - 2020-06-29

### Added

- `ethtx` tasks now support a new parameter, `minRequiredOutgoingConfirmations` which allows you to tune how many confirmations are required before moving on from an `ethtx` task on a per-task basis (only works with BulletproofTxManager). If it is not supplied, the default of `MIN_OUTGOING_CONFIRMATIONS` is used (same as the old behaviour).

### Changed

- HeadTracker now automatically backfills missing heads up to `ETH_FINALITY_DEPTH`
- The strategy for gas bumping has been changed to produce a potentially higher gas cost in exchange for the transaction getting through faster.

### Breaking changes

- `admin withdraw` command has been removed. This was only ever useful to withdraw LINK if the Oracle contract was owned by the Chainlink node address. It is no longer recommended having the Oracle owner be the chainlink node address.
- Fixed `txs create` to send the amount in Eth not in Wei (as per the documentation)

## [0.8.7] - 2020-06-15

### Added

This release contains a number of features aimed at improving the node's reliability when putting transactions on-chain.

- An experimental new transaction manager is introduced that delivers reliability improvements compared to the old one, especially when faced with difficult network conditions or spiking gas prices. It also reduces load on the database and makes fewer calls to the eth node compared to the old tx manager.
- Along with the new transaction manager is a local client command for manually controlling the node nonce - `setnextnonce`. This should never be necessary under normal operation and is included only for use in emergencies.
- New prometheus metrics for the head tracker:
  - `head_tracker_heads_in_queue` - The number of heads currently waiting to be executed. You can think of this as the 'load' on the head tracker. Should rarely or never be more than 0.
  - `head_tracker_callback_execution_duration` - How long it took to execute all callbacks. If the average of this exceeds the time between blocks, your node could lag behind and delay transactions.
- Nodes transmit their build info to Explorer for better debugging/tracking.

### Env var changes

- `ENABLE_BULLETPROOF_TX_MANAGER` - set this to true to enable the experimental new transaction manager
- `ETH_GAS_BUMP_PERCENT` default value has been increased from 10% to 20%
- `ETH_GAS_BUMP_THRESHOLD` default value has been decreased from 12 to 3
- `ETH_FINALITY_DEPTH` specifies how deep protection should be against re-orgs. The default is 50. It only applies if BulletproofTxManager is enabled. It is not recommended changing this setting.
- `EthHeadTrackerHistoryDepth` specifies how many heads the head tracker should keep in the database. The default is 100. It is not recommended changing this setting.
- Update README.md with links to mockery, jq, and gencodec as they are required to run `go generate ./...`

## [0.8.6] - 2020-06-08

### Added

- The node now logs the eth client RPC calls
- More reliable Ethereum block header tracking
- Limit the amount of an HTTP response body that the node will read
- Make Aggregator contract interface viewable
- More resilient handling of chain reorganizations

## [0.8.5] - 2020-06-01

### Added

- The chainlink node can now be configured to backfill logs from `n` blocks after a
  connection to the ethereum client is reset. This value is specified with an environment
  variable `BLOCK_BACKFILL_DEPTH`.
- The chainlink node now sets file permissions on sensitive files on startup (tls, .api, .env, .password and secret)
- AggregatorInterface now has description and version fields.

### Changed

- Solidity: Renamed the previous `AggregatorInterface.sol` to
  `HistoricAggregatorInterface.sol`. Users are encouraged to use the new methods
  introduced on the `AggregatorInterface`(`getRoundData` and `latestRoundData`),
  as they return metadata to indicate freshness of the data in a single
  cross-contract call.
- Solidity: Marked `HistoricAggregatorInterface` methods (`latestAnswer`,
  `latestRound`, `latestTimestamp`, `getAnswer`, `getTimestamp`) as deprecated
  on `FluxAggregator`, `WhitelistedAggregator`, `AggregatorProxy`,
  `WhitelistedAggregatorProxy`.
- Updated the solidity compiler version for v0.6 from 0.6.2 to 0.6.6.
- AccessControlledAggregatorProxy checks an external contract for users to be able to
  read functions.

### Fixed

- Fluxmonitor jobs now respect the `minPayment` field on job specs and won't poll if the contract
  does not have sufficient funding. This allows certain jobs to require a larger payment
  than `MINIMUM_CONTRACT_PAYMENT`.

## [0.8.4] - 2020-05-18

### Added

- Fluxmonitor initiators may now optionally include an `absoluteThreshold`
  parameter. To trigger a new on-chain report, the absolute difference in the feed
  value must change by at least the `absoluteThreshold` value. If it is
  unspecified or zero, fluxmonitor behavior is unchanged.
- Database Migrations: Add created_at and updated_at to all tables allowing for
  better historical insights. This migration may take a minute or two on large
  databases.

### Fixed

- Fix incorrect permissions on some files written by the node
  Prevent a case where duplicate ethereum keys could be added
  Improve robustness and reliability of ethtx transaction logic

## [0.8.3] - 2020-05-04

### Added

- Added Changelog.
- Database Migrations: There a number of database migrations included in this
  release as part of our ongoing effort to make the node even more reliable and
  stable, and build a firm foundation for future development.

### Changed

- New cron strings MUST now include time zone. If you want your jobs to run in
  UTC for example: `CRON_TZ=UTC * * * * *`. Previously, jobs specified without a
  time zone would run in the server's native time zone, which in most cases is UTC
  but this was never guaranteed.

### Fixed

- Fix crash in experimental gas updater when run on Kovan network

## [0.8.2] - 2020-04-20

## [0.8.1] - 2020-04-08

## [0.8.0] - 2020-04-06<|MERGE_RESOLUTION|>--- conflicted
+++ resolved
@@ -15,8 +15,6 @@
 - `Arbitrum` chains are no longer restricted to only `FixedPrice` `GAS_ESTIMATOR_MODE`
 - Updated `Arbitrum Rinkeby` configuration for Nitro
 - `chainlink admin users update` command is replaced with `chainlink admin users chrole` (only the role can be changed for a user)
-<<<<<<< HEAD
-=======
 - It is now possible to use the same key across multiple chains.
 
 ### Changed
@@ -37,7 +35,6 @@
 
 Disable a key for a particular chain:
 `chainlink evm keys chain --address "0xEXAMPLE" --evmChainID 99 --setEnabled false`
->>>>>>> 8ba675f2
 
 ## 1.7.0 - 2022-08-08
 
