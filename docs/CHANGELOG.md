# Changelog Chainlink Core

All notable changes to this project will be documented in this file.

The format is based on [Keep a Changelog](https://keepachangelog.com/en/1.0.0/),
and this project adheres to [Semantic Versioning](https://semver.org/spec/v2.0.0.html).

<!-- unreleased -->
## [dev]

<<<<<<< HEAD
...

<!-- unreleasedstop -->

## 1.13.0 - 2023-03-16
=======
### Removed
- Configuration with legacy environment variables is no longer supported. TOML is required.

## 1.13.0 - UNRELEASED
>>>>>>> e99cbf37

### Added

- Support for sending OCR2 job specs to the feeds manager
- Log poller filters now saved in db, restored on node startup to guard against missing logs during periods where services are temporarily unable to start
- Add support for new job type `mercury` (low-latency oracle)
- New config option for EVM-based chains `AutoCreateKey`. If set to false, chainlink will not automatically create any keys for this chain. This can be used in conjunction with mercury to prevent creating useless keys. Example:
```
[[EVM]]
ChainID = "1"
AutoCreateKey = false
```
- Add new option for relayConfig `feedID` that handles multi-config contracts. Can be applied to any OCR2 job.

### Updated

- TOML env var `CL_CONFIG` always processed as the last configuration, with the effect of being the final override 
of any values provided via configuration files.

### Updated

- TOML env var `CL_CONFIG` always processed as the last configuration, with the effect of being the final override 
of any values provided via configuration files.

### Changed

- The config option `FeatureFeedsManager`/`FEATURE_FEEDS_MANAGER` is now true by default.

### Removed

- Terra is no longer supported 

<<<<<<< HEAD
=======
<!-- unreleasedstop -->

>>>>>>> e99cbf37
## 1.12.0 - 2023-02-15

### Added

- Prometheus gauge `mailbox_load_percent` for percent of "`Mailbox`" capacity used.
- New config option, `JobPipeline.MaxSuccessfulRuns` caps the total number of
  saved completed runs per job. This is done in response to the `pipeline_runs`
  table potentially becoming large, which can cause performance degradation.
  The default is set to 10,000. You can set it to 0 to disable run saving
  entirely. **NOTE**: This can only be configured via TOML and not with an
  environment variable.
- Prometheus gauge vector `feeds_job_proposal_count` to track counts of job proposals partitioned by proposal status.
- Support for variable expression for the `minConfirmations` parameter on the `ethtx` task.

### Updated

- Removed `KEEPER_TURN_FLAG_ENABLED` as all networks/nodes have switched this to `true` now. The variable should be completely removed my NOPs.
- Removed `Keeper.UpkeepCheckGasPriceEnabled` config (`KEEPER_CHECK_UPKEEP_GAS_PRICE_FEATURE_ENABLED` in old env var configuration) as this feature is deprecated now. The variable should be completely removed by NOPs.

### Fixed

- Fixed (SQLSTATE 42P18) error on Job Runs page, when attempting to view specific older or infrequenty run jobs
- The `config dump` subcommand was fixed to dump the correct config data. 
  - The `P2P.V1.Enabled` config logic incorrectly matched V2, by only setting explicit true values so that otherwise the default is used. The `V1.Enabled` default value is actually true already, and is now updated to only set explicit false values.
  - The `[EVM.Transactions]` config fields `MaxQueued` & `MaxInFlight` will now correctly match `ETH_MAX_QUEUED_TRANSACTIONS` & `ETH_MAX_IN_FLIGHT_TRANSACTIONS`.

## 1.11.0 - 2022-12-12

### Added

- New `EVM.NodePool.SelectionMode` `TotalDifficulty` to use the node with the greatest total difficulty.
- Add the following prometheus metrics (labelled by bridge name) for monitoring external adapter queries:
    - `bridge_latency_seconds`
    - `bridge_errors_total`
    - `bridge_cache_hits_total`
    - `bridge_cache_errors_total`
- `EVM.NodePool.SyncThreshold` to ensure that live nodes do not lag too far behind.

> ```toml
> SyncThreshold = 5 # Default
> ```
> 
> SyncThreshold controls how far a node may lag behind the best node before being marked out-of-sync.
Depending on `SelectionMode`, this represents a difference in the number of blocks (`HighestHead`, `RoundRobin`), or total difficulty (`TotalDifficulty`).
>
> Set to 0 to disable this check.

#### TOML Configuration (experimental)

Chainlink now supports static configuration via TOML files as an alternative to the existing combination of environment variables and persisted database configurations.

This is currently _experimental_, but in the future (with `v2.0.0`), it will become *mandatory* as the only supported configuration method. Avoid using TOML for configuration unless running on a test network for this release.

##### How to use

TOML configuration can be enabled by simply using the new `-config <filename>` flag or `CL_CONFIG` environment variable.
Multiple files can be used (`-c configA.toml -c configB.toml`), and will be applied in order with duplicated fields overriding any earlier values.

Existing nodes can automatically generate their equivalent TOML configuration via the `config dump` subcommand.
Secrets must be configured manually and passed via `-secrets <filename>` or equivalent environment variables.

Format details: [CONFIG.md](../docs/CONFIG.md) • [SECRETS.md](../docs/SECRETS.md)

**Note:** You _cannot_ mix legacy environment variables with TOML configuration. Leaving any legacy env vars set will fail validation and prevent boot.

##### Examples

Dump your current configuration as TOML.
```bash
chainlink config dump > config.toml
```

Inspect your full effective configuration, and ensure it is valid. This includes defaults.
```bash
chainlink --config config.toml --secrets secrets.toml config validate
```

Run the node.
```bash
chainlink -c config.toml -s secrets.toml node start
```

#### Bridge caching
##### BridgeCacheTTL

- Default: 0s

When set to `d` units of time, this variable enables using cached bridge responses that are at most `d` units old. Caching is disabled by default.

Example `BridgeCacheTTL=10s`, `BridgeCacheTTL=1m`

### Fixed

- Fixed a minor bug whereby Chainlink would not always resend all pending transactions when using multiple keys

### Updated

- `NODE_NO_NEW_HEADS_THRESHOLD=0` no longer requires `NODE_SELECTION_MODE=RoundRobin`. 

## 1.10.0 - 2022-11-15

### Added

#### New optional external logger added
##### AUDIT_LOGGER_FORWARD_TO_URL

- Default: _none_

When set, this environment variable configures and enables an optional HTTP logger which is used specifically to send audit log events. Audit logs events are emitted when specific actions are performed by any of the users through the node's API. The value of this variable should be a full URL. Log items will be sent via POST

There are audit log implemented for the following events:
  - Auth & Sessions (new session, login success, login failed, 2FA enrolled, 2FA failed, password reset, password reset failed, etc.)
  - CRUD actions for all resources (add/create/delete resources such as bridges, nodes, keys)
  - Sensitive actions (keys exported/imported, config changed, log level changed, environment dumped)

A full list of audit log enum types can be found in the source within the `audit` package (`audit_types.go`).

The following `AUDIT_LOGGER_*` environment variables below configure this optional audit log HTTP forwarder.

##### AUDIT_LOGGER_HEADERS

- Default: _none_

An optional list of HTTP headers to be added for every optional audit log event. If the above `AUDIT_LOGGER_FORWARD_TO_URL` is set, audit log events will be POSTed to that URL, and will include headers specified in this environment variable. One example use case is auth for example: ```AUDIT_LOGGER_HEADERS="Authorization||{{token}}"```.

Header keys and values are delimited on ||, and multiple headers can be added with a forward slash delimiter ('\\'). An example of multiple key value pairs:
```AUDIT_LOGGER_HEADERS="Authorization||{{token}}\Some-Other-Header||{{token2}}"```

##### AUDIT_LOGGER_JSON_WRAPPER_KEY

- Default: _none_

When the audit log HTTP forwarder is enabled, if there is a value set for this optional environment variable then the POST body will be wrapped in a dictionary in a field specified by the value of set variable. This is to help enable specific logging service integrations that may require the event JSON in a special shape. For example: `AUDIT_LOGGER_JSON_WRAPPER_KEY=event` will create the POST body:
```
{
  "event": {
    "eventID":  EVENT_ID_ENUM,
    "data": ...
  }
}
```

#### Automatic connectivity detection; Chainlink will no longer bump excessively if the network is broken

This feature only applies on EVM chains when using BlockHistoryEstimator (the most common case).

Chainlink will now try to automatically detect if there is a transaction propagation/connectivity issue and prevent bumping in these cases. This can help avoid the situation where RPC nodes are not propagating transactions for some reason (e.g. go-ethereum bug, networking issue etc) and Chainlink responds in a suboptimal way by bumping transactions to a very high price in an effort to get them mined. This can lead to unnecessary expense when the connectivity issue is resolved and the transactions are finally propagated into the mempool.

This feature is enabled by default with fairly conservative settings: if a transaction has been priced above the 90th percentile of the past 12 blocks, but still wants to bump due to not being mined, a connectivity/propagation issue is assumed and all further bumping will be prevented for this transaction. In this situation, Chainlink will start firing the `block_history_estimator_connectivity_failure_count` prometheus counter and logging at critical level until the transaction is mined.

The default settings should work fine for most users. For advanced users, the values can be tweaked by changing `BLOCK_HISTORY_ESTIMATOR_CHECK_INCLUSION_BLOCKS` and `BLOCK_HISTORY_ESTIMATOR_CHECK_INCLUSION_PERCENTILE`.

To disable connectivity checking completely, set `BLOCK_HISTORY_ESTIMATOR_CHECK_INCLUSION_BLOCKS=0`.

### Changed

- The default maximum gas price on most networks is now effectively unlimited.
  - Chainlink will bump as high as necessary to get a transaction included. The connectivity checker is relied on to prevent excessive bumping when there is a connectivity failure.
  - If you want to change this, you can manually set `ETH_MAX_GAS_PRICE_WEI`.

- EVMChainID field will be auto-added with default chain id to job specs of newly created OCR jobs, if not explicitly included.
  - Old OCR jobs missing EVMChainID will continue to run on any chain ETH_CHAIN_ID is set to (or first chain if unset), which may be changed after a restart.
  - Newly created OCR jobs will only run on a single fixed chain, unaffected by changes to ETH_CHAIN_ID after the job is added.
  - It should no longer be possible to end up with multiple OCR jobs for a single contract running on the same chain; only one job per contract per chain is allowed
  - If there are any existing duplicate jobs (per contract per chain), all but the job with the latest creation date will be pruned during upgrade.

### Fixed

- Fixed minor bug where Chainlink would attempt (and fail) to estimate a tip cap higher than the maximum configured gas price in EIP1559 mode. It now caps the tipcap to the max instead of erroring.
- Fixed bug whereby it was impossible to remove eth keys that had extant transactions. Now, removing an eth key will drop all associated data automatically including past transactions.

## 1.9.0 - 2022-10-12

### Added

- Added `length` and `lessthan` tasks (pipeline).
- Added `gasUnlimited` parameter to `ethcall` task. 
- `/keys` page in Operator UI now exposes several admin commands, namely:
  - "abandon" to abandon all current txes
  - enable/disable a key for a given chain
  - manually set the nonce for a key
  See [this PR](https://github.com/smartcontractkit/chainlink/pull/7406) for a screenshot example.

## 1.8.1 - 2022-09-29

### Added

-  New `GAS_ESTIMATOR_MODE` for Arbitrum to support Nitro's multi-dimensional gas model, with dynamic gas pricing and limits.
   -  NOTE: It is recommended to remove `GAS_ESTIMATOR_MODE` as an env var if you have it set in order to use the new default.
   -  This new, default estimator for Arbitrum networks uses the suggested gas price (up to `ETH_MAX_GAS_PRICE_WEI`, with `1000 gwei` default) as well as an estimated gas limit (up to `ETH_GAS_LIMIT_MAX`, with `1,000,000,000` default).
- `ETH_GAS_LIMIT_MAX` to put a maximum on the gas limit returned by the `Arbitrum` estimator.

### Changed

- EIP1559 is now enabled by default on Goerli network

## 1.8.0 - 2022-09-01

### Added

- Added `hexencode` and `base64encode` tasks (pipeline).
- `forwardingAllowed` per job attribute to allow forwarding txs submitted by the job.
- Keypath now supports paths with any depth, instead of limiting it to 2
- `Arbitrum` chains are no longer restricted to only `FixedPrice` `GAS_ESTIMATOR_MODE`
- Updated `Arbitrum Rinkeby & Mainnet & Mainnet` configurationss for Nitro
- Add `Arbitrum Goerli` configuration
- It is now possible to use the same key across multiple chains.
- `NODE_SELECTION_MODE` (`EVM.NodePool.SelectionMode`) controls node picking strategy. Supported values: `HighestHead` (default) and `RoundRobin`:
  - `RoundRobin` mode simply iterates among available alive nodes. This was the default behavior prior to this release.
  - `HighestHead` mode picks a node having the highest reported head number among other alive nodes. When several nodes have the same latest head number, the strategy sticks to the last used node.
  For chains having `NODE_NO_NEW_HEADS_THRESHOLD=0` (such as Arbitrum, Optimism), the implementation will fall back to `RoundRobin` mode.
- New `keys eth chain` command
  - This can also be accessed at `/v2/keys/evm/chain`.
  - Usage examples:
    - Manually (re)set a nonce:
      - `chainlink keys eth chain --address "0xEXAMPLE" --evmChainID 99 --setNextNonce 42`
    - Enable a key for a particular chain:
      - `chainlink keys eth chain --address "0xEXAMPLE" --evmChainID 99 --enable`
    - Disable a key for a particular chain:
      - `chainlink keys eth chain --address "0xEXAMPLE" --evmChainID 99 --disable`
    - Abandon all currently pending transactions (use with caution!):
      - `chainlink evm keys chain --address "0xEXAMPLE" --evmChainID 99 --abandon`
  - Commands can be combined e.g.
    - Reset nonce and abandon all currently pending transaction:
      - `chainlink evm keys chain --address "0xEXAMPLE" --evmChainID 99 --setNextNonce 42 --abandon`

### Changed

- The `setnextnonce` local client command has been removed, and replaced by a more general key/chain client command.
- `chainlink admin users update` command is replaced with `chainlink admin users chrole` (only the role can be changed for a user)

## 1.7.1 - 2022-08-22

### Added

- `Arbitrum Nitro` client error support

## 1.7.0 - 2022-08-08

### Added

- `p2pv2Bootstrappers` has been added as a new optional property of OCR1 job specs; default may still be specified with P2PV2_BOOTSTRAPPERS config param
- Added official support for Sepolia chain
- Added `hexdecode` and `base64decode` tasks (pipeline).
- Added support for Besu execution client (note that while Chainlink supports Besu, Besu itself [has](https://github.com/hyperledger/besu/issues/4212) [multiple](https://github.com/hyperledger/besu/issues/4192) [bugs](https://github.com/hyperledger/besu/issues/4114) that make it unreliable).
- Added the functionality to allow the root admin CLI user (and any additional admin users created) to create and assign tiers of role based access to new users. These new API users will be able to log in to the Operator UI independently, and can each have specific roles tied to their account. There are four roles: `admin`, `edit`, `run`, and `view`.
  - User management can be configured through the use of the new admin CLI command `chainlink admin users`. Be sure to run `chainlink adamin login`. For example, a readonly user can be created with: `chainlink admin users create --email=operator-ui-read-only@test.com --role=view`.
  - Updated documentation repo with a break down of actions to required role level
- Added per job spec and per job type gas limit control. The following rule of precedence is applied:

1. task-specific parameter `gasLimit` overrides anything else when specified (e.g. `ethtx` task has such a parameter).
2. job-spec attribute `gasLimit` has the scope of the current job spec only.
3. job-type limits `ETH_GAS_LIMIT_*_JOB_TYPE` affect any jobs of the corresponding type:

```
ETH_GAS_LIMIT_OCR_JOB_TYPE    # EVM.GasEstimator.LimitOCRJobType
ETH_GAS_LIMIT_DR_JOB_TYPE     # EVM.GasEstimator.LimitDRJobType
ETH_GAS_LIMIT_VRF_JOB_TYPE    # EVM.GasEstimator.LimitVRFJobType
ETH_GAS_LIMIT_FM_JOB_TYPE     # EVM.GasEstimator.LimitFMJobType
ETH_GAS_LIMIT_KEEPER_JOB_TYPE # EVM.GasEstimator.LimitKeeperJobType
```

4. global `ETH_GAS_LIMIT_DEFAULT` (`EVM.GasEstimator.LimitDefault`) value is the last resort.

### Fixed

- Addressed a very rare bug where using multiple nodes with differently configured RPC tx fee caps could cause missed transaction. Reminder to everyone to ensure that your RPC nodes have no caps (for more information see the [performance and tuning guide](https://docs.chain.link/docs/evm-performance-configuration/)).
- Improved handling of unknown transaction error types, making Chainlink more robust in certain cases on unsupported chains/RPC clients

## [1.6.0] - 2022-07-20

### Changed

- After feedback from users, password complexity requirements have been simplified. These are the new, simplified requirements for any kind of password used with Chainlink:
1. Must be 16 characters or more
2. Must not contain leading or trailing whitespace
3. User passwords must not contain the user's API email

- Simplified the Keepers job spec by removing the observation source from the required parameters.

## [1.5.1] - 2022-06-27

### Fixed

- Fix rare out-of-sync to invalid-chain-id transaction
- Fix key-specific max gas limits for gas estimator and ensure we do not bump gas beyond key-specific limits
- Fix EVM_FINALITY_DEPTH => ETH_FINALITY_DEPTH

## [1.5.0] - 2022-06-21

### Changed

- Chainlink will now log a warning if the postgres database password is missing or too insecure. Passwords should conform to the following rules:
```
Must be longer than 12 characters
Must comprise at least 3 of:
	lowercase characters
	uppercase characters
	numbers
	symbols
Must not comprise:
	More than three identical consecutive characters
	Leading or trailing whitespace (note that a trailing newline in the password file, if present, will be ignored)
```
For backward compatibility all insecure passwords will continue to work, however in a future version of Chainlink insecure passwords will prevent application boot. To bypass this check at your own risk, you may set `SKIP_DATABASE_PASSWORD_COMPLEXITY_CHECK=true`.

- `MIN_OUTGOING_CONFIRMATIONS` has been removed and no longer has any effect. `ETH_FINALITY_DEPTH` is now used as the default for `ethtx` confirmations instead. You may override this on a per-task basis by setting `minConfirmations` in the task definition e.g. `foo [type=ethtx minConfirmations=42 ...]`. NOTE: This may have a minor impact on performance on very high throughput chains. If you don't care about reporting task status in the UI, it is recommended to set `minConfirmations=0` in your job specs. For more details, see the [relevant section of the performance tuning guide](https://www.notion.so/chainlink/EVM-performance-configuration-handbook-a36b9f84dcac4569ba68772aa0c1368c#e9998c2f722540b597301a640f53cfd4).

- The following ENV variables have been deprecated, and will be removed in a future release: `INSECURE_SKIP_VERIFY`, `CLIENT_NODE_URL`, `ADMIN_CREDENTIALS_FILE`. These vars only applied to Chainlink when running in client mode and have been replaced by command line args, notably: `--insecure-skip-verify`, `--remote-node-url URL` and `--admin-credentials-file FILE` respectively. More information can be found by running `./chainlink --help`.

- The `Optimism2` `GAS_ESTIMATOR_MODE` has been renamed to `L2Suggested`. The old name is still supported for now.

- The `p2pBootstrapPeers` property on OCR2 job specs has been renamed to `p2pv2Bootstrappers`.

### Added
- Added `ETH_USE_FORWARDERS` config option to enable transactions forwarding contracts.
- In job pipeline (direct request) the three new block variables are exposed:
  - `$(jobRun.blockReceiptsRoot)` : the root of the receipts trie of the block (hash)
  - `$(jobRun.blockTransactionsRoot)` : the root of the transaction trie of the block (hash)
  - `$(jobRun.blockStateRoot)` : the root of the final state trie of the block (hash)
- `ethtx` tasks can now be configured to error if the transaction reverts on-chain. You must set `failOnRevert=true` on the task to enable this behavior, like so:

`foo [type=ethtx failOnRevert=true ...]`

So the `ethtx` task now works as follows:

If minConfirmations == 0, task always succeeds and nil is passed as output
If minConfirmations > 0, the receipt is passed through as output
If minConfirmations > 0 and failOnRevert=true then the ethtx task will error on revert

If `minConfirmations` is not set on the task, the chain default will be used which is usually 12 and always greater than 0.

- `http` task now allows specification of request headers. Use like so: `foo [type=http headers="[\\"X-Header-1\\", \\"value1\\", \\"X-Header-2\\", \\"value2\\"]"]`.


### Fixed
- Fixed `max_unconfirmed_age` metric. Previously this would incorrectly report the max time since the last rebroadcast, capping the upper limit to the EthResender interval. This now reports the correct value of total time elapsed since the _first_ broadcast.
- Correctly handle the case where bumped gas would exceed the RPC node's configured maximum on Fantom (note that node operators should check their Fantom RPC node configuration and remove the fee cap if there is one)
- Fixed handling of Metis internal fee change

### Removed

- The `Optimism` OVM 1.0 `GAS_ESTIMATOR_MODE` has been removed.

## [1.4.1] - 2022-05-11

### Fixed

- Ensure failed EthSubscribe didn't register a (*rpc.ClientSubscription)(nil) which would lead to a panic on Unsubscribe
- Fixes parsing of float values on job specs

## [1.4.0] - 2022-05-02

### Added

- JSON parse tasks (v2) now support a custom `separator` parameter to substitute for the default `,`.
- Log slow SQL queries
- Fantom and avalanche block explorer urls
- Display `requestTimeout` in job UI
- Keeper upkeep order is shuffled

### Fixed

- `LOG_FILE_MAX_SIZE` handling
- Improved websocket subscription management (fixes issues with multiple-primary-node failover from 1.3.x)
- VRFv2 fixes and enhancements
- UI support for `minContractPaymentLinkJuels`

## [1.3.0] - 2022-04-18

### Added

- Added support for Keeper registry v1.2 in keeper jobs
- Added disk rotating logs. Chainlink will now always log to disk at debug level. The default output directory for debug logs is Chainlink's root directory (ROOT_DIR) but can be configured by setting LOG_FILE_DIR. This makes it easier for node operators to report useful debugging information to Chainlink's team, since all the debug logs are conveniently located in one directory. Regular logging to STDOUT still works as before and respects the LOG_LEVEL env var. If you want to log in disk at a particular level, you can pipe STDOUT to disk. This automatic debug-logs-to-disk feature is enabled by default, and will remain enabled as long as the `LOG_FILE_MAX_SIZE` ENV var is set to a value greater than zero. The amount of disk space required for this feature to work can be calculated with the following formula: `LOG_FILE_MAX_SIZE` * (`LOG_FILE_MAX_BACKUPS` + 1). If your disk doesn't have enough disk space, the logging will pause and the application will log Errors until space is available again. New environment variables related to this feature:
  - `LOG_FILE_MAX_SIZE` (default: 5120mb) - this env var allows you to override the log file's max size (in megabytes) before file rotation.
  - `LOG_FILE_MAX_AGE` (default: 0) - if `LOG_FILE_MAX_SIZE` is set, this env var allows you to override the log file's max age (in days) before file rotation. Keeping this config with the default value means not to remove old log files.
  - `LOG_FILE_MAX_BACKUPS` (default: 1) - if `LOG_FILE_MAX_SIZE` is set, this env var allows you to override the max amount of old log files to retain. Keeping this config with the default value means to retain 1 old log file at most (though `LOG_FILE_MAX_AGE` may still cause them to get deleted). If this is set to 0, the node will retain all old log files instead.
- Added support for the `force` flag on `chainlink blocks replay`. If set to true, already consumed logs that would otherwise be skipped will be rebroadcasted.
- Added version compatibility check when using CLI to login to a remote node. flag `bypass-version-check` skips this check.
- Interrim solution to set multiple nodes/chains from ENV. This gives the ability to specify multiple RPCs that the Chainlink node will constantly monitor for health and sync status, detecting dead nodes and out of sync nodes, with automatic failover. This is a temporary stand-in until configuration is overhauled and will be removed in future in favor of a config file. Set as such: `EVM_NODES='{...}'` where the var is a JSON array containing the node specifications. This is not compatible with using any other way to specify node via env (e.g. `ETH_URL`, `ETH_SECONDARY_URL`, `ETH_CHAIN_ID` etc). **WARNING**: Setting this environment variable will COMPLETELY ERASE your `evm_nodes` table on every boot and repopulate from the given data, nullifying any runtime modifications. Make sure to carefully read the [EVM performance configuration guide](https://chainlink.notion.site/EVM-performance-configuration-handbook-a36b9f84dcac4569ba68772aa0c1368c) for best practices here.

For example:

```bash
export EVM_NODES='
[
	{
		"name": "primary_1",
		"evmChainId": "137",
		"wsUrl": "wss://endpoint-1.example.com/ws",
    "httpUrl": "http://endpoint-1.example.com/",
		"sendOnly": false
	},
	{
		"name": "primary_2",
		"evmChainId": "137",
		"wsUrl": "ws://endpoint-2.example.com/ws",
    "httpUrl": "http://endpoint-2.example.com/",
		"sendOnly": false
	},
	{
		"name": "primary_3",
		"evmChainId": "137",
		"wsUrl": "wss://endpoint-3.example.com/ws",
    "httpUrl": "http://endpoint-3.example.com/",
		"sendOnly": false
	},
	{
		"name": "sendonly_1",
		"evmChainId": "137",
		"httpUrl": "http://endpoint-4.example.com/",
		"sendOnly": true
	},
  {
		"name": "sendonly_2",
		"evmChainId": "137",
		"httpUrl": "http://endpoint-5.example.com/",
		"sendOnly": true
	}
]
'
```

### Changed

- Changed default locking mode to "dual". Bugs in lease locking have been ironed out and this paves the way to making "lease" the default in the future. It is recommended to set `DATABASE_LOCKING_MODE=lease`, default is set to "dual" only for backwards compatibility.
- EIP-1559 is now enabled by default on mainnet. To disable (go back to legacy mode) set `EVM_EIP1559_DYNAMIC_FEES=false`. The default settings should work well, but if you wish to tune your gas controls, see the [documentation](https://docs.chain.link/docs/configuration-variables/#evm-gas-controls).

Note that EIP-1559 can be manually enabled on other chains by setting `EVM_EIP1559_DYNAMIC_FEES=true` but we only support it for official Ethereum mainnet and testnets. It is _not_ recommended enabling this setting on Polygon since during our testing process we found that the EIP-1559 fee market appears to be broken on all Polygon chains and EIP-1559 transactions are actually less likely to get included than legacy transactions.

See issue: https://github.com/maticnetwork/bor/issues/347

- The pipeline task runs have changed persistence protocol (database), which will result in inability to decode some existing task runs. All new runs should be working with no issues.

### Removed

- `LOG_TO_DISK` ENV var.

## [1.2.1] - 2022-03-17

This release hotfixes issues from moving a new CI/CD system. Feature-wise the functionality is the same as `v1.2.0`.

### Fixed

- Fixed CI/CD issue where environment variables were not being passed into the underlying build

## [1.2.0] - 2022-03-02

### Added

- Added support for the Nethermind Ethereum client.
- Added support for batch sending telemetry to the ingress server to improve performance.
- Added v2 P2P networking support (alpha)

New ENV vars:

- `ADVISORY_LOCK_CHECK_INTERVAL` (default: 1s) - when advisory locking mode is enabled, this controls how often Chainlink checks to make sure it still holds the advisory lock. It is recommended to leave this at the default.
- `ADVISORY_LOCK_ID` (default: 1027321974924625846) - when advisory locking mode is enabled, the application advisory lock ID can be changed using this env var. All instances of Chainlink that might run on a particular database must share the same advisory lock ID. It is recommended to leave this at the default.
- `LOG_FILE_DIR` (default: chainlink root directory) - if `LOG_FILE_MAX_SIZE` is set, this env var allows you to override the output directory for logging.
- `SHUTDOWN_GRACE_PERIOD` (default: 5s) - when node is shutting down gracefully and exceeded this grace period, it terminates immediately (trying to close DB connection) to avoid being SIGKILLed.
- `SOLANA_ENABLED` (default: false) - set to true to enable Solana support
- `TERRA_ENABLED` (default: false) - set to true to enable Terra support
- `BLOCK_HISTORY_ESTIMATOR_EIP1559_FEE_CAP_BUFFER_BLOCKS` - if EIP1559 mode is enabled, this optional env var controls the buffer blocks to add to the current base fee when sending a transaction. By default, the gas bumping threshold + 1 block is used. It is not recommended to change this unless you know what you are doing.
- `TELEMETRY_INGRESS_BUFFER_SIZE` (default: 100) - the number of telemetry messages to buffer before dropping new ones
- `TELEMETRY_INGRESS_MAX_BATCH_SIZE` (default: 50) - the maximum number of messages to batch into one telemetry request
- `TELEMETRY_INGRESS_SEND_INTERVAL` (default: 500ms) - the cadence on which batched telemetry is sent to the ingress server
- `TELEMETRY_INGRESS_SEND_TIMEOUT` (default: 10s) - the max duration to wait for the request to complete when sending batch telemetry
- `TELEMETRY_INGRESS_USE_BATCH_SEND` (default: true) - toggles sending telemetry using the batch client to the ingress server
- `NODE_NO_NEW_HEADS_THRESHOLD` (default: 3m) - RPC node will be marked out-of-sync if it does not receive a new block for this length of time. Set to 0 to disable head monitoring for liveness checking,
- `NODE_POLL_FAILURE_THRESHOLD` (default: 5) - number of consecutive failed polls before an RPC node is marked dead. Set to 0 to disable poll liveness checking.
- `NODE_POLL_INTERVAL` (default: 10s) - how often to poll. Set to 0 to disable all polling.

#### Bootstrap job

Added a new `bootstrap` job type. This job removes the need for every job to implement their own bootstrapping logic.
OCR2 jobs with `isBootstrapPeer=true` are automatically migrated to the new format.
The spec parameters are similar to a basic OCR2 job, an example would be:

```
type            = "bootstrap"
name            = "bootstrap"
relay           = "evm"
schemaVersion	= 1
contractID      = "0xAb5801a7D398351b8bE11C439e05C5B3259aeC9B"
[relayConfig]
chainID	        = 4
```

#### EVM node hot failover and liveness checking

Chainlink now supports hot failover and liveness checking for EVM nodes. This completely supercedes and replaces the Fiews failover proxy and should remove the need for any kind of failover proxy between Chainlink and its RPC nodes.

In order to use this feature, you'll need to set multiple primary RPC nodes.

### Removed

- `deleteuser` CLI command.

### Changed

`EVM_DISABLED` has been deprecated and replaced by `EVM_ENABLED` for consistency with other feature flags.
`ETH_DISABLED` has been deprecated and replaced by `EVM_RPC_ENABLED` for consistency, and because this was confusingly named. In most cases you want to set `EVM_ENABLED=false` and not `EVM_RPC_ENABLED=false`.

Log colorization is now disabled by default because it causes issues when piped to text files. To re-enable log colorization, set `LOG_COLOR=true`.

#### Polygon/matic defaults changed

Due to increasingly hostile network conditions on Polygon we have had to increase a number of default limits. This is to work around numerous and very deep re-orgs, high mempool pressure and a failure by the network to propagate transactions properly. These new limits are likely to increase load on both your Chainlink node and database, so please be sure to monitor CPU and memory usage on both and make sure they are adequately specced to handle the additional load.

## [1.1.1] - 2022-02-14

### Added

- `BLOCK_HISTORY_ESTIMATOR_EIP1559_FEE_CAP_BUFFER_BLOCKS` - if EIP1559 mode is enabled, this optional env var controls the buffer blocks to add to the current base fee when sending a transaction. By default, the gas bumping threshold + 1 block is used. It is not recommended to change this unless you know what you are doing.
- `EVM_GAS_FEE_CAP_DEFAULT` - if EIP1559 mode is enabled, and FixedPrice gas estimator is used, this env var controls the fixed initial fee cap.
- Allow dumping pprof even when not in dev mode, useful for debugging (go to /v2/debug/pprof as a logged in user)

### Fixed

- Update timeout so we don’t exit early on very large log broadcaster backfills

#### EIP-1559 Fixes

Fixed issues with EIP-1559 related to gas bumping. Due to [go-ethereum's implementation](https://github.com/ethereum/go-ethereum/blob/bff330335b94af3643ac2fb809793f77de3069d4/core/tx_list.go#L298) which introduces additional restrictions on top of the EIP-1559 spec, we must bump the FeeCap at least 10% each time in order for the gas bump to be accepted.

The new EIP-1559 implementation works as follows:

If you are using FixedPriceEstimator:
- With gas bumping disabled, it will submit all transactions with `feecap=ETH_MAX_GAS_PRICE_WEI` and `tipcap=EVM_GAS_TIP_CAP_DEFAULT`
- With gas bumping enabled, it will submit all transactions initially with `feecap=EVM_GAS_FEE_CAP_DEFAULT` and `tipcap=EVM_GAS_TIP_CAP_DEFAULT`.

If you are using BlockHistoryEstimator (default for most chains):
- With gas bumping disabled, it will submit all transactions with `feecap=ETH_MAX_GAS_PRICE_WEI` and `tipcap=<calculated using past blocks>`
- With gas bumping enabled (default for most chains) it will submit all transactions initially with `feecap = ( current block base fee * (1.125 ^ N) + tipcap )` where N is configurable by setting BLOCK_HISTORY_ESTIMATOR_EIP1559_FEE_CAP_BUFFER_BLOCKS but defaults to `gas bump threshold+1` and `tipcap=<calculated using past blocks>`

Bumping works as follows:

- Increase tipcap by `max(tipcap * (1 + ETH_GAS_BUMP_PERCENT), tipcap + ETH_GAS_BUMP_WEI)`
- Increase feecap by `max(feecap * (1 + ETH_GAS_BUMP_PERCENT), feecap + ETH_GAS_BUMP_WEI)`

## [1.1.0] - 2022-01-25

### Added

- Added support for Sentry error reporting. Set `SENTRY_DSN` at run-time to enable reporting.
- Added Prometheus counters: `log_warn_count`, `log_error_count`, `log_critical_count`, `log_panic_count` and `log_fatal_count` representing the corresponding number of warning/error/critical/panic/fatal messages in the log.
- The new prometheus metric `tx_manager_tx_attempt_count` is a Prometheus Gauge that should represent the total number of Transactions attempts that awaiting confirmation for this node.
- The new prometheus metric `version` that displays the node software version (tag) as well as the corresponding commit hash.
- CLI command `keys eth list` is updated to display key specific max gas prices.
- CLI command `keys eth create` now supports optional `maxGasPriceGWei` parameter.
- CLI command `keys eth update` is added to update key specific parameters like `maxGasPriceGWei`.
- Add partial support for Moonriver chain
- For OCR jobs, `databaseTimeout`, `observationGracePeriod` and `contractTransmitterTransmitTimeout` can be specified to override chain-specific default values.

Two new log levels have been added.

- `[crit]`: *Critical* level logs are more severe than `[error]` and require quick action from the node operator.
- `[debug] [trace]`: *Trace* level logs contain extra `[debug]` information for development, and must be compiled in via `-tags trace`.

#### [Beta] Multichain support added

As a beta feature, Chainlink now supports connecting to multiple different EVM chains simultaneously.

This means that one node can run jobs on Goerli, Kovan, BSC and Mainnet (for example). Note that you can still have as many eth keys as you like, but each eth key is pegged to one chain only.

Extensive efforts have been made to make migration for existing nops as seamless as possible. Generally speaking, you should not have to make any changes when upgrading your existing node to this version. All your jobs will continue to run as before.

The overall summary of changes is such:

##### Chains/Ethereum Nodes

EVM chains are now represented as a first class object within the chainlink node. You can create/delete/list them using the CLI or API.

At least one primary node is required in order for a chain to connect. You may additionally specify zero or more send-only nodes for a chain. It is recommended to use the CLI/API or GUI to add nodes to chain.

###### Creation

```bash
chainlink chains evm create -id 42 # creates an evm chain with chain ID 42 (see: https://chainlist.org/)
chainlink nodes create -chain-id 42 -name 'my-primary-kovan-full-node' -type primary -ws-url ws://node.example/ws -http-url http://node.example/rpc # http-url is optional but recommended for primaries
chainlink nodes create -chain-id 42 -name 'my-send-only-backup-kovan-node' -type sendonly -http-url http://some-public-node.example/rpc
```

###### Listing

```bash
chainlink chains evm list
chainlink nodes list
```

###### Deletion

```bash
chainlink nodes delete 'my-send-only-backup-kovan-node'
chainlink chains evm delete 42
```

###### Legacy eth ENV vars

The old way of specifying chains using environment variables is still supported but discouraged. It works as follows:

If you specify `ETH_URL` then the values of `ETH_URL`, `ETH_CHAIN_ID`, `ETH_HTTP_URL` and `ETH_SECONDARY_URLS` will be used to create/update chains and nodes representing these values in the database. If an existing chain/node is found it will be overwritten. This behavior is used mainly to ease the process of upgrading, and on subsequent runs (once your old settings have been written to the database) it is recommended to unset these ENV vars and use the API commands exclusively to administer chains and nodes.

##### Jobs/tasks

By default, all jobs/tasks will continue to use the default chain (specified by `ETH_CHAIN_ID`). However, the following jobs now allow an additional `evmChainID` key in their TOML:

- VRF
- DirectRequest
- Keeper
- OCR
- Fluxmonitor

You can pin individual jobs to a particular chain by specifying the `evmChainID` explicitly. Here is an example job to demonstrate:

```toml
type            = "keeper"
evmChainID      = 3
schemaVersion   = 1
name            = "example keeper spec"
contractAddress = "0x9E40733cC9df84636505f4e6Db28DCa0dC5D1bba"
externalJobID   = "0EEC7E1D-D0D2-476C-A1A8-72DFB6633F49"
fromAddress     = "0xa8037A20989AFcBC51798de9762b351D63ff462e"
```

The above keeper job will _always_ run on chain ID 3 (Ropsten) regardless of the `ETH_CHAIN_ID` setting. If no chain matching this ID has been added to the chainlink node, the job cannot be created (you must create the chain first).

In addition, you can also specify `evmChainID` on certain pipeline tasks. This allows for cross-chain requests, for example:

```toml
type                = "directrequest"
schemaVersion       = 1
evmChainID          = 42
name                = "example cross chain spec"
contractAddress     = "0x613a38AC1659769640aaE063C651F48E0250454C"
externalJobID       = "0EEC7E1D-D0D2-476C-A1A8-72DFB6633F90"
observationSource   = """
    decode_log   [type=ethabidecodelog ... ]
    ...
    submit [type=ethtx to="0x613a38AC1659769640aaE063C651F48E0250454C" data="$(encode_tx)" minConfirmations="2" evmChainID="3"]
    decode_log-> ... ->submit;
"""
```

In the example above (which excludes irrelevant pipeline steps for brevity) a log can be read from the chain with ID 42 (Kovan) and a transaction emitted on chain with ID 3 (Ropsten).

Tasks that support the `evmChainID` parameter are as follows:

- `ethcall`
- `estimategaslimit`
- `ethtx`

###### Defaults

If the job- or task-specific `evmChainID` is _not_ given, the job/task will simply use the default as specified by the `ETH_CHAIN_ID` env variable.

Generally speaking, the default config values for each chain are good enough. But in some cases it is necessary to be able to override the defaults on a per-chain basis.

This used to be done via environment variables e.g. `MINIMUM_CONTRACT_PAYMENT_LINK_JUELS`.

These still work, but if set they will override that value for _all_ chains. This may not always be what you want. Consider a node that runs both Matic and Mainnet. You may want to set a higher value for `MINIMUM_CONTRACT_PAYMENT` on Mainnet, due to the more expensive gas costs. However, setting `MINIMUM_CONTRACT_PAYMENT_LINK_JUELS` using env variables will set that value for _all_ chains including matic.

To help you work around this, Chainlink now supports setting per-chain configuration options.

**Examples**

To set initial configuration when creating a chain, pass in the full json string as an optional parameter at the end:

`chainlink evm chains create -id 42 '{"BlockHistoryEstimatorBlockDelay": "100"}'`

To set configuration on an existing chain, specify key values pairs as such:

`chainlink evm chains configure -id 42 BlockHistoryEstimatorBlockDelay=100 GasEstimatorMode=FixedPrice`

The full list of chain-specific configuration options can be found by looking at the `ChainCfg` struct in `core/chains/evm/types/types.go`.

#### Async support in external adapters

External Adapters making async callbacks can now error job runs. This required a slight change to format, the correct way to callback from an asynchronous EA is using the following JSON:

SUCCESS CASE:

```json
{
    "value": < any valid json object >
}
```

ERROR CASE:


```json
{
    "error": "some error string"
}
```

This only applies to EAs using the `X-Chainlink-Pending` header to signal that the result will be POSTed back to the Chainlink node sometime 'later'. Regular synchronous calls to EAs work just as they always have done.

(NOTE: Official documentation for EAs needs to be updated)

#### New optional VRF v2 field: `requestedConfsDelay`

Added a new optional field for VRF v2 jobs called `requestedConfsDelay`, which configures a
number of blocks to wait in addition to the request specified `requestConfirmations` before servicing
the randomness request, i.e. the Chainlink node will wait `max(nodeMinConfs, requestConfirmations + requestedConfsDelay)`
blocks before servicing the request.

It can be used in the following way:

```toml
type = "vrf"
externalJobID = "123e4567-e89b-12d3-a456-426655440001"
schemaVersion = 1
name = "vrf-v2-secondary"
coordinatorAddress = "0xABA5eDc1a551E55b1A570c0e1f1055e5BE11eca7"
requestedConfsDelay = 10
# ... rest of job spec ...
```

Use of this field requires a database migration.

#### New locking mode: 'lease'

Chainlink now supports a new environment variable `DATABASE_LOCKING_MODE`. It can be set to one of the following values:

- `dual` (the default - uses both locking types for backwards and forwards compatibility)
- `advisorylock` (advisory lock only)
- `lease` (lease lock only)
- `none` (no locking at all - useful for advanced deployment environments when you can be sure that only one instance of chainlink will ever be running)

The database lock ensures that only one instance of Chainlink can be run on the database at a time. Running multiple instances of Chainlink on a single database at the same time would likely to lead to strange errors and possibly even data integrity failures and should not be allowed.

Ideally, node operators would be using a container orchestration system (e.g. Kubernetes) that ensures that only one instance of Chainlink ever runs on a particular postgres database.

However, we are aware that many node operators do not have the technical capacity to do this. So a common use case is to run multiple Chainlink instances in failover mode (as recommended by our official documentation, although this will be changing in future). The first instance will take some kind of lock on the database and subsequent instances will wait trying to take this lock in case the first instance disappears or dies.

Traditionally Chainlink has used an advisory lock to manage this. However, advisory locks come with several problems, notably:
- Postgres does not really like it when you hold locks open for a very long time (hours/days). It hampers certain internal cleanup tasks and is explicitly discouraged by the postgres maintainers.
- The advisory lock can silently disappear on postgres upgrade, meaning that a new instance can take over even while the old one is still running.
- Advisory locks do not play nicely with pooling tools such as pgbouncer.
- If the application crashes, the advisory lock can be left hanging around for a while (sometimes hours) and can require manual intervention to remove it before another instance of Chainlink will allow itself to boot.

For this reason, we have introduced a new locking mode, `lease`, which is likely to become the default in the future. `lease`-mode works as follows:
- Have one row in a database which is updated periodically with the client ID.
- CL node A will run a background process on start that updates this e.g. once per second.
- CL node B will spinlock, checking periodically to see if the update got too old. If it goes more than a set period without updating, it assumes that node A is dead and takes over. Now CL node B is the owner of the row, and it updates this every second.
- If CL node A comes back somehow, it will go to take out a lease and realise that the database has been leased to another process, so it will exit the entire application immediately.

The default is set to `dual` which used both advisory locking AND lease locking, for backwards compatibility. However, it is recommended that node operators who know what they are doing, or explicitly want to stop using the advisory locking mode set `DATABASE_LOCKING_MODE=lease` in their env.

Lease locking can be configured using the following ENV vars:

`LEASE_LOCK_REFRESH_INTERVAL` (default 1s)
`LEASE_LOCK_DURATION` (default 30s)

It is recommended to leave these set to the default values.

#### Duplicate Job Configuration

When duplicating a job, the new job's configuration settings that have not been overridden by the user can still reflect the chainlink node configuration.

#### Nurse (automatic pprof profiler)

Added new automatic pprof profiling service. Profiling is triggered when the node exceeds certain resource thresholds (currently, memory and goroutine count). The following environment variables have been added to allow configuring this service:

- `AUTO_PPROF_ENABLED`: Set to `true` to enable the automatic profiling service. Defaults to `false`.
- `AUTO_PPROF_PROFILE_ROOT`: The location on disk where pprof profiles will be stored. Defaults to `$CHAINLINK_ROOT`.
- `AUTO_PPROF_POLL_INTERVAL`: The interval at which the node's resources are checked. Defaults to `10s`.
- `AUTO_PPROF_GATHER_DURATION`: The duration for which profiles are gathered when profiling is kicked off. Defaults to `10s`.
- `AUTO_PPROF_GATHER_TRACE_DURATION`: The duration for which traces are gathered when profiling is kicked off. This is separately configurable because traces are significantly larger than other types of profiles. Defaults to `5s`.
- `AUTO_PPROF_MAX_PROFILE_SIZE`: The maximum amount of disk space that profiles may consume before profiling is disabled. Defaults to `100mb`.
- `AUTO_PPROF_CPU_PROFILE_RATE`: See https://pkg.go.dev/runtime#SetCPUProfileRate. Defaults to `1`.
- `AUTO_PPROF_MEM_PROFILE_RATE`: See https://pkg.go.dev/runtime#pkg-variables. Defaults to `1`.
- `AUTO_PPROF_BLOCK_PROFILE_RATE`: See https://pkg.go.dev/runtime#SetBlockProfileRate. Defaults to `1`.
- `AUTO_PPROF_MUTEX_PROFILE_FRACTION`: See https://pkg.go.dev/runtime#SetMutexProfileFraction. Defaults to `1`.
- `AUTO_PPROF_MEM_THRESHOLD`: The maximum amount of memory the node can actively consume before profiling begins. Defaults to `4gb`.
- `AUTO_PPROF_GOROUTINE_THRESHOLD`: The maximum number of actively-running goroutines the node can spawn before profiling begins. Defaults to `5000`.

**Adventurous node operators are encouraged to read [this guide on how to analyze pprof profiles](https://jvns.ca/blog/2017/09/24/profiling-go-with-pprof/).**

#### `merge` task type

A new task type has been added, called `merge`. It can be used to merge two maps/JSON values together. Merge direction is from right to left such that `right` will clobber values of `left`. If no `left` is provided, it uses the input of the previous task. Example usage as such:


```
decode_log   [type=ethabidecodelog ...]
merge        [type=merge right=<{"foo": 42}>];

decode_log -> merge;
```

Or, to reverse merge direction:

```
decode_log   [type=ethabidecodelog ...]
merge        [type=merge left=<{"foo": 42}> right="$(decode_log)"];

decode_log -> merge;
```

#### Enhanced ABI encoding support

The `ethabiencode2` task supports ABI encoding using the abi specification generated by `solc`. e.g:

    {
        "name": "call",
        "inputs": [
          {
            "name": "value",
            "type": "tuple",
            "components": [
              {
                "name": "first",
                "type": "bytes32"
              },
              {
                "name": "last",
                "type": "bool"
              }
            ]
          }
        ]
    }

This would allow for calling of a function `call` with a tuple containing two values, the first a `bytes32` and the second a `bool`. You can supply a named map or an array.

#### Transaction Simulation (Gas Savings)

Chainlink now supports transaction simulation for certain types of job. When this is enabled, transactions will be simulated using `eth_call` before initial send. If the transaction reverted, the tx is marked as errored without being broadcast, potentially avoiding an expensive on-chain revert.

This can add a tiny bit of latency (upper bound 2s, generally much shorter under good conditions) and will add marginally more load to the eth client, since it adds an extra call for every transaction sent. However, it may help to save gas in some cases especially during periods of high demand by avoiding unnecessary reverts (due to outdated round etc.).

This option is EXPERIMENTAL and disabled by default.

To enable for FM or OCR:

`FM_SIMULATE_TRANSACTIONs=true`
`OCR_SIMULATE_TRANSACTIONS=true`

To enable in the pipeline, use the `simulate=true` option like so:

```
submit [type=ethtx to="0xDeadDeadDeadDeadDeadDeadDeadDead" data="0xDead" simulate=true]
```

Use at your own risk.

#### Misc

Chainlink now supports more than one primary eth node per chain. Requests are round-robined between available primaries.

Add CRUD functionality for EVM Chains and Nodes through Operator UI.

Non-fatal errors to a pipeline run are preserved including any run that succeeds but has more than one fatal error.

Chainlink now supports configuring max gas price on a per-key basis (allows implementation of keeper "lanes").

The Operator UI now supports login MFA with hardware security keys. `MFA_RPID` and `MFA_RPORIGIN` environment variables have been added to the config and are required if using the new MFA feature.

Keys and Configuration navigation links have been moved into a settings dropdown to make space for multichain navigation links.

#### Full EIP1559 Support (Gas Savings)

Chainlink now includes experimental support for submitting transactions using type 0x2 (EIP-1559) envelope.

EIP-1559 mode is off by default but can be enabled on a per-chain basis or globally.

This may help to save gas on spikes: Chainlink ought to react faster on the upleg and avoid overpaying on the downleg. It may also be possible to set `BLOCK_HISTORY_ESTIMATOR_BATCH_SIZE` to a smaller value e.g. 12 or even 6 because tip cap ought to be a more consistent indicator of inclusion time than total gas price. This would make Chainlink more responsive and ought to reduce response time variance. Some experimentation will be needed here to find optimum settings.

To enable globally, set `EVM_EIP1559_DYNAMIC_FEES=true`. Set with caution, if you set this on a chain that does not actually support EIP-1559 your node will be broken.

In EIP-1559 mode, the total price for the transaction is the minimum of base fee + tip cap and fee cap. More information can be found on the [official EIP](https://github.com/ethereum/EIPs/blob/master/EIPS/eip-1559.md).

Chainlink's implementation of this is to set a large fee cap and modify the tip cap to control confirmation speed of transactions. So, when in EIP1559 mode, the tip cap takes the place of gas price roughly speaking, with the varying base price remaining a constant (we always pay it).

A quick note on terminology - Chainlink uses the same terms used internally by go-ethereum source code to describe various prices. This is not the same as the externally used terms. For reference:

Base Fee Per Gas = BaseFeePerGas
Max Fee Per Gas = FeeCap
Max Priority Fee Per Gas = TipCap

In EIP-1559 mode, the following changes occur to how configuration works:

- All new transactions will be sent as type 0x2 transactions specifying a TipCap and FeeCap (NOTE: existing pending legacy transactions will continue to be gas bumped in legacy mode)
- BlockHistoryEstimator will apply its calculations (gas percentile etc.) to the TipCap and this value will be used for new transactions (GasPrice will be ignored)
- FixedPriceEstimator will use `EVM_GAS_TIP_CAP_DEFAULT` instead of `ETH_GAS_PRICE_DEFAULT`
- `ETH_GAS_PRICE_DEFAULT` is ignored for new transactions and `EVM_GAS_TIP_CAP_DEFAULT` is used instead (default 20GWei)
- `ETH_MIN_GAS_PRICE_WEI` is ignored for new transactions and `EVM_GAS_TIP_CAP_MINIMUM` is used instead (default 0)
- `ETH_MAX_GAS_PRICE_WEI` controls the FeeCap
- `KEEPER_GAS_PRICE_BUFFER_PERCENT` is ignored in EIP-1559 mode and `KEEPER_TIP_CAP_BUFFER_PERCENT` is used instead

The default tip cap is configurable per-chain but can be specified for all chains using `EVM_GAS_TIP_CAP_DEFAULT`. The fee cap is derived from `ETH_MAX_GAS_PRICE_WEI`.

When using the FixedPriceEstimator, the default gas tip will be used for all transactions.

When using the BlockHistoryEstimator, Chainlink will calculate the tip cap based on transactions already included (in the same way it calculates gas price in legacy mode).

Enabling EIP1559 mode might lead to marginally faster transaction inclusion and make the node more responsive to sharp rises/falls in gas price, keeping response times more consistent.

In addition, `ethcall` tasks now accept `gasTipCap` and `gasFeeCap` parameters in addition to `gasPrice`. This is required for Keeper jobs, i.e.:

```
check_upkeep_tx          [type=ethcall
                          failEarly=true
                          extractRevertReason=true
                          contract="$(jobSpec.contractAddress)"
                          gas="$(jobSpec.checkUpkeepGasLimit)"
                          gasPrice="$(jobSpec.gasPrice)"
                          gasTipCap="$(jobSpec.gasTipCap)"
                          gasFeeCap="$(jobSpec.gasFeeCap)"
                          data="$(encode_check_upkeep_tx)"]
```


NOTE: AccessLists are part of the 0x2 transaction type spec and Chainlink also implements support for these internally. This is not currently exposed in any way, if there is demand for this it ought to be straightforward enough to do so.

Avalanche AP4 defaults have been added (you can remove manually set ENV vars controlling gas pricing).

#### New env vars

`CHAIN_TYPE` - Configure the type of chain (if not standard). `Arbitrum`, `ExChain`, `Optimism`, or `XDai`. Replaces `LAYER_2_TYPE`. NOTE: This is a global override, to set on a per-chain basis you must use the CLI/API or GUI to change the chain-specific config for that chain (`ChainType`).

`BLOCK_EMISSION_IDLE_WARNING_THRESHOLD` - Controls global override for the time after which node will start logging warnings if no heads are received.

`ETH_DEFAULT_BATCH_SIZE` - Controls the default number of items per batch when making batched RPC calls. It is unlikely that you will need to change this from the default value.

NOTE: `ETH_URL` used to default to "ws://localhost:8546" and `ETH_CHAIN_ID` used to default to 1. These defaults have now been removed. The env vars are no longer required, since node configuration is now done via CLI/API/GUI and stored in the database.

### Removed

- `belt/` and `evm-test-helpers/` removed from the codebase.

#### Deprecated env vars

`LAYER_2_TYPE` - Use `CHAIN_TYPE` instead.

#### Removed env vars

`FEATURE_CRON_V2`, `FEATURE_FLUX_MONITOR_V2`, `FEATURE_WEBHOOK_V2` - all V2 job types are now enabled by default.

### Fixed

- Fixed a regression whereby the BlockHistoryEstimator would use a bumped value on old gas price even if the new current price was larger than the bumped value.
- Fixed a bug where creating lots of jobs very quickly in parallel would cause the node to hang
- Propagating `evmChainID` parameter in job specs supporting this parameter.

Fixed `LOG_LEVEL` behavior in respect to the corresponding UI setting: Operator can override `LOG_LEVEL` until the node is restarted.

### Changed

- The default `GAS_ESTIMATOR_MODE` for Optimism chains has been changed to `Optimism2`.
- Default minimum payment on mainnet has been reduced from 1 LINK to 0.1 LINK.
- Logging timestamp output has been changed from unix to ISO8601 to aid in readability. To keep the old unix format, you may set `LOG_UNIX_TS=true`
- Added WebAuthn support for the Operator UI and corresponding support in the Go backend

#### Log to Disk

This feature has been disabled by default, turn on with LOG_TO_DISK. For most production uses this is not desirable.

## [1.0.1] - 2021-11-23

### Added

- Improved error reporting
- Panic and recovery improvements

### Fixed

- Resolved config conversion errors for ETH_FINALITY_DEPTH, ETH_HEAD_TRACKER_HISTORY, and ETH_GAS_LIMIT_MULTIPLIER
- Proper handling for "nonce too low" errors on Avalanche

## [1.0.0] - 2021-10-19

### Added

- `chainlink node db status` will now display a table of applied and pending migrations.
- Add support for OKEx/ExChain.

### Changed

**Legacy job pipeline (JSON specs) are no longer supported**

This version will refuse to migrate the database if job specs are still present. You must manually delete or migrate all V1 job specs before upgrading.

For more information on migrating, see [the docs](https://docs.chain.link/chainlink-nodes/).

This release will DROP legacy job tables so please take a backup before upgrading.

#### KeyStore changes

* We no longer support "soft deleting", or archiving keys. From now on, keys can only be hard-deleted.
* Eth keys can no longer be imported directly to the database. If you with to import an eth key, you _must_ start the node first and import through the remote client.

#### New env vars

`LAYER_2_TYPE` - For layer 2 chains only. Configure the type of chain, either `Arbitrum` or `Optimism`.

#### Misc

- Head sampling can now be optionally disabled by setting `ETH_HEAD_TRACKER_SAMPLING_INTERVAL = "0s"` - this will result in every new head being delivered to running jobs,
  regardless of the head frequency from the chain.
- When creating new FluxMonitor jobs, the validation logic now checks that only one of: drumbeat ticker or idle timer is enabled.
- Added a new Prometheus metric: `uptime_seconds` which measures the number of seconds the node has been running. It can be helpful in detecting potential crashes.

### Fixed

Fixed a regression whereby the BlockHistoryEstimator would use a bumped value on old gas price even if the new current price was larger than the bumped value.

## [0.10.15] - 2021-10-14

**It is highly recommended upgrading to this version before upgrading to any newer versions to avoid any complications.**

### Fixed

- Prevent release from clobbering databases that have previously been upgraded

## [0.10.14] - 2021-09-06

### Added

- FMv2 spec now contains DrumbeatRandomDelay parameter that can be used to introduce variation between round of submits of different oracles, if drumbeat ticker is enabled.

- OCR Hibernation

#### Requesters/MinContractPaymentLinkJuels

V2 direct request specs now support two additional keys:

- "requesters" key which allows whitelisting requesters
- "minContractPaymentLinkJuels" key which allows to specify a job-specific minimum contract payment.

For example:

```toml
type                        = "directrequest"
schemaVersion               = 1
requesters                  = ["0xaaaa1F8ee20f5565510B84f9353F1E333E753B7a", "0xbbbb70F0e81C6F3430dfdC9fa02fB22BdD818C4e"] # optional
minContractPaymentLinkJuels = "100000000000000" # optional
name                        = "example eth request event spec with requesters"
contractAddress             = "..."
externalJobID               = "..."
observationSource           = """
...
"""
```

## [0.10.13] - 2021-08-25

### Fixed

- Resolved exiting Hibernation bug on FMv2

## [0.10.12] - 2021-08-16

### Fixed

- Resolved FMv2 stalling in Hibernation mode
- Resolved rare issue when the Gas Estimator fails on start
- Resolved the handling of nil values for gas price

## [0.10.11] - 2021-08-09

A new configuration variable, `BLOCK_BACKFILL_SKIP`, can be optionally set to "true" in order to strongly limit the depth of the log backfill.
This is useful if the node has been offline for a longer time and after startup should not be concerned with older events from the chain.

Three new configuration variables are added for the new telemetry ingress service support. `TELEMETRY_INGRESS_URL` sets the URL to connect to for telemetry ingress, `TELEMETRY_INGRESS_SERVER_PUB_KEY` sets the public key of the telemetry ingress server, and `TELEMETRY_INGRESS_LOGGING` toggles verbose logging of the raw telemetry messages being sent.

* Fixes the logging configuration form not displaying the current values
* Updates the design of the configuration cards to be easier on the eyes
* View Coordinator Service Authentication keys in the Operator UI. This is hidden
  behind a feature flag until usage is enabled.
* Adds support for the new telemetry ingress service.

### Changed

**The legacy job pipeline (JSON specs) has been officially deprecated and support for these jobs will be dropped in an upcoming release.**

Any node operators still running jobs with JSON specs should migrate their jobs to TOML format instead.

The format for V2 Webhook job specs has changed. They now allow specifying 0 or more external initiators. Example below:

```toml
type            = "webhook"
schemaVersion   = 1
externalInitiators = [
    { name = "foo-ei", spec = '{"foo": 42}' },
    { name = "bar-ei", spec = '{"bar": 42}' }
]
observationSource   = """
ds          [type=http method=GET url="https://chain.link/ETH-USD"];
ds_parse    [type=jsonparse path="data,price"];
ds_multiply [type=multiply times=100];
ds -> ds_parse -> ds_multiply;
"""
```

These external initiators will be notified with the given spec after the job is created, and also at deletion time.

Only the External Initiators listed in the toml spec may trigger a run for that job. Logged-in users can always trigger a run for any job.

#### Migrating Jobs

- OCR
All OCR jobs are already using v2 pipeline by default - no need to do anything here.

- Flux Monitor v1
We have created a tool to help you automigrate flux monitor specs in JSON format to the new TOML format. You can migrate a job like this:

```
chainlink jobs migrate <job id>
```

This can be automated by using the API like so:

```
POST http://yournode.example/v2/migrate/<job id>
```

- VRF v1
Automigration is not supported for VRF jobs. They must be manually converted into v2 format.

- Ethlog/Runlog/Cron/web
All other job types must also be manually converted into v2 format.

#### Technical details

Why are we doing this?

To give some background, the legacy job pipeline has been around since before Chainlink went to mainnet and is getting quite long in the tooth. The code is brittle and difficult to understand and maintain. For a while now we have been developing a v2 job pipeline in parallel which uses the TOML format. The new job pipeline is simpler, more performant and more powerful. Every job that can be represented in the legacy pipeline should be able to be represented in the v2 pipeline - if it can't be, that's a bug, so please let us know ASAP.

The v2 pipeline has now been extensively tested in production and proved itself reliable. So, we made the decision to drop V1 support entirely in favour of focusing developer effort on new features like native multichain support, EIP1559-compatible fees, further gas saving measures and support for more blockchains. By dropping support for the old pipeline, we can deliver these features faster and better support our community.

#### KeyStore changes

* Key export files are changing format and will not be compatible between versions. Ex, a key exported in 0.10.12, will not be importable by a node running 1.0.0, and vice-versa.
* We no longer support "soft deleting", or archiving keys. From now on, keys can only be hard-deleted.
* Eth keys can no longer be imported directly to the database. If you with to import an eth key, you _must_ start the node first and import through the remote client.

## [0.10.10] - 2021-07-19

### Changed

This update will truncate `pipeline_runs`, `pipeline_task_runs`, `flux_monitor_round_stats_v2` DB tables as a part of the migration.

#### Gas Estimation

Gas estimation has been revamped and full support for Optimism has been added.

The following env vars have been deprecated, and will be removed in a future release:

```
GAS_UPDATER_ENABLED
GAS_UPDATER_BATCH_SIZE
GAS_UPDATER_BLOCK_DELAY
GAS_UPDATER_BLOCK_HISTORY_SIZE
GAS_UPDATER_TRANSACTION_PERCENTILE
```

If you are using any of the env vars above, please switch to using the following instead:

```
GAS_ESTIMATOR_MODE
BLOCK_HISTORY_ESTIMATOR_BATCH_SIZE
BLOCK_HISTORY_ESTIMATOR_BLOCK_DELAY
BLOCK_HISTORY_ESTIMATOR_BLOCK_HISTORY_SIZE
BLOCK_HISTORY_ESTIMATOR_TRANSACTION_PERCENTILE
```

Valid values for `GAS_ESTIMATOR_MODE` are as follows:

`GAS_ESTIMATOR_MODE=BlockHistory` (equivalent to `GAS_UPDATER_ENABLED=true`)
`GAS_ESTIMATOR_MODE=FixedPrice` (equivalent to `GAS_UPDATER_ENABLED=false`)
`GAS_ESTIMATOR_MODE=Optimism` (new)

New gas estimator modes may be added in the future.

In addition, a minor annoyance has been fixed whereby previously if you enabled the gas updater, it would overwrite the locally stored value for gas price and continue to use this even if it was disabled after a reboot. This will no longer happen: BlockHistory mode will not clobber the locally stored value for fixed gas price, which can still be adjusted via remote API call or using `chainlink config setgasprice XXX`. In order to use this manually fixed gas price, you must enable FixedPrice estimator mode.

### Added

Added support for latest version of libocr with the V2 networking stack. New env vars to configure this are:

```
P2P_NETWORKING_STACK
P2PV2_ANNOUNCE_ADDRESSES
P2PV2_BOOTSTRAPPERS
P2PV2_DELTA_DIAL
P2PV2_DELTA_RECONCILE
P2PV2_LISTEN_ADDRESSES
```

All of these are currently optional, by default OCR will continue to use the existing V1 stack. The new env vars will be used internally for OCR testing.

### Fixed

- Fix inability to create jobs with a cron schedule.

## [0.10.9] - 2021-07-05

### Changed

#### Transaction Strategies

FMv2, Keeper and OCR jobs now use a new strategy for sending transactions. By default, if multiple transactions are queued up, only the latest one will be sent. This should greatly reduce the number of stale rounds and reverted transactions, and help node operators to save significant gas especially during times of high congestion or when catching up on a deep backlog.

Defaults should work well, but it can be controlled if necessary using the following new env vars:

`FM_DEFAULT_TRANSACTION_QUEUE_DEPTH`
`KEEPER_DEFAULT_TRANSACTION_QUEUE_DEPTH`
`OCR_DEFAULT_TRANSACTION_QUEUE_DEPTH`

Setting to 0 will disable (the old behaviour). Setting to 1 (the default) will keep only the latest transaction queued up at any given time. Setting to 2, 3 etc. will allow this many transactions to be queued before starting to drop older items.

Note that it has no effect on FMv1 jobs. Node operators will need to upgrade to FMv2 to take advantage of this feature.

## [0.10.8] - 2021-06-21

### Fixed

- The HTTP adapter would remove a trailing slash on a subdirectory when specifying an extended path, so for instance `http://example.com/subdir/` with a param of `?query=` extended path would produce the URL `http://example.com/subdir?query=`, but should now produce: `http://example.com/subdir/?query=`.

- Matic autoconfig is now enabled for mainnet. Matic nops should remove any custom tweaks they have been running with. In addition, we have better default configs for Optimism, Arbitrum and RSK.

- It is no longer required to set `DEFAULT_HTTP_ALLOW_UNRESTRICTED_NETWORK_ACCESS=true` to enable local fetches on bridge or http tasks. If the URL for the http task is specified as a variable, then set the AllowUnrestrictedNetworkAccess option for this task. Please remove this if you had it set and no longer need it, since it introduces a slight security risk.

- Chainlink can now run with ETH_DISABLED=true without spewing errors everywhere

- Removed prometheus metrics that were no longer valid after recent changes to head tracking:
  `head_tracker_heads_in_queue`, `head_tracker_callback_execution_duration`,
  `head_tracker_callback_execution_duration_hist`, `head_tracker_num_heads_dropped`

### Added

- MINIMUM_CONTRACT_PAYMENT_LINK_JUELS replaces MINIMUM_CONTRACT_PAYMENT, which will be deprecated in a future release.

- INSECURE_SKIP_VERIFY configuration variable disables verification of the Chainlink SSL certificates when using the CLI.

- JSON parse tasks (v2) now permit an empty `path` parameter.

- Eth->eth transfer gas limit is no longer hardcoded at 21000 and can now be adjusted using `ETH_GAS_LIMIT_TRANSFER`

- HTTP and Bridge tasks (v2 pipeline) now log the request parameters (including the body) upon making the request when `LOG_LEVEL=debug`.

- Webhook v2 jobs now support two new parameters, `externalInitiatorName` and `externalInitiatorSpec`. The v2 version of the following v1 spec:
    ```
    {
      "initiators": [
        {
          "type": "external",
          "params": {
            "name": "substrate",
            "body": {
              "endpoint": "substrate",
              "feed_id": 0,
              "account_id": "0x7c522c8273973e7bcf4a5dbfcc745dba4a3ab08c1e410167d7b1bdf9cb924f6c",
              "fluxmonitor": {
                "requestData": {
                  "data": { "from": "DOT", "to": "USD" }
                },
                "feeds": [{ "url": "http://adapter1:8080" }],
                "threshold": 0.5,
                "absoluteThreshold": 0,
                "precision": 8,
                "pollTimer": { "period": "30s" },
                "idleTimer": { "duration": "1m" }
              }
            }
          }
        }
      ],
      "tasks": [
        {
          "type": "substrate-adapter1",
          "params": { "multiply": 1e8 }
        }
      ]
    }
    ```
    is:
    ```
    type            = "webhook"
    schemaVersion   = 1
    jobID           = "0EEC7E1D-D0D2-475C-A1A8-72DFB6633F46"
    externalInitiatorName = "substrate"
    externalInitiatorSpec = """
        {
          "endpoint": "substrate",
          "feed_id": 0,
          "account_id": "0x7c522c8273973e7bcf4a5dbfcc745dba4a3ab08c1e410167d7b1bdf9cb924f6c",
          "fluxmonitor": {
            "requestData": {
              "data": { "from": "DOT", "to": "USD" }
            },
            "feeds": [{ "url": "http://adapter1:8080" }],
            "threshold": 0.5,
            "absoluteThreshold": 0,
            "precision": 8,
            "pollTimer": { "period": "30s" },
            "idleTimer": { "duration": "1m" }
          }
        }
    """
    observationSource   = """
        submit [type=bridge name="substrate-adapter1" requestData=<{ "multiply": 1e8 }>]
    """
    ```


- Task definitions in v2 jobs (those with TOML specs) now support quoting strings with angle brackets (which DOT already permitted). This is particularly useful when defining JSON blobs to post to external adapters. For example:

    ```
    my_bridge [type=bridge name="my_bridge" requestData="{\\"hi\\": \\"hello\\"}"]
    ```
    ... can now be written as:
    ```
    my_bridge [type=bridge name="my_bridge" requestData=<{"hi": "hello"}>]
    ```
    Multiline strings are supported with this syntax as well:
    ```
    my_bridge [type=bridge
               name="my_bridge"
               requestData=<{
                   "hi": "hello",
                   "foo": "bar"
               }>]
    ```

- v2 jobs (those with TOML specs) now support variable interpolation in pipeline definitions. For example:

    ```
    fetch1    [type=bridge name="fetch"]
    parse1    [type=jsonparse path="foo,bar"]
    fetch2    [type=bridge name="fetch"]
    parse2    [type=jsonparse path="foo,bar"]
    medianize [type=median]
    submit    [type=bridge name="submit"
               requestData=<{
                              "result": $(medianize),
                              "fetchedData": [ $(parse1), $(parse2) ]
                            }>]

    fetch1 -> parse1 -> medianize
    fetch2 -> parse2 -> medianize
    medianize -> submit
    ```

    This syntax is supported by the following tasks/parameters:

    - `bridge`
        - `requestData`
    - `http`
        - `requestData`
    - `jsonparse`
        - `data` (falls back to the first input if unspecified)
    - `median`
        - `values` (falls back to the array of inputs if unspecified)
    - `multiply`
        - `input` (falls back to the first input if unspecified)
        - `times`

- Add `ETH_MAX_IN_FLIGHT_TRANSACTIONS` configuration option. This defaults to 16 and controls how many unconfirmed transactions may be in-flight at any given moment. This is set conservatively by default, node operators running many jobs on high throughput chains will probably need to increase this above the default to avoid lagging behind. However, before increasing this value, you MUST first ensure your ethereum node is configured not to ever evict local transactions that exceed this number otherwise your node may get permanently stuck. Set to 0 to disable the limit entirely (the old behaviour). Disabling this setting is not recommended.

Relevant settings for geth (and forks e.g. BSC)

```toml
[Eth.TxPool]
Locals = ["0xYourNodeAddress1", "0xYourNodeAddress2"]  # Add your node addresses here
NoLocals = false # Disabled by default but might as well make sure
Journal = "transactions.rlp" # Make sure you set a journal file
Rejournal = 3600000000000 # Default 1h, it might make sense to reduce this to e.g. 5m
PriceBump = 10 # Must be set less than or equal to chainlink's ETH_GAS_BUMP_PERCENT
AccountSlots = 16 # Highly recommended to increase this, must be greater than or equal to chainlink's ETH_MAX_IN_FLIGHT_TRANSACTIONS setting
GlobalSlots = 4096 # Increase this as necessary
AccountQueue = 64 # Increase this as necessary
GlobalQueue = 1024 # Increase this as necessary
Lifetime = 10800000000000 # Default 3h, this is probably ok, you might even consider reducing it

```

Relevant settings for parity/openethereum (and forks e.g. xDai)

NOTE: There is a bug in parity (and xDai) where occasionally local transactions are inexplicably culled. See: https://github.com/openethereum/parity-ethereum/issues/10228

Adjusting the settings below might help.

```toml
tx_queue_locals = ["0xYourNodeAddress1", "0xYourNodeAddress2"] # Add your node addresses here
tx_queue_size = 8192 # Increase this as necessary
tx_queue_per_sender = 16 # Highly recommended to increase this, must be greater than or equal to chainlink's ETH_MAX_IN_FLIGHT_TRANSACTIONS setting
tx_queue_mem_limit = 4 # In MB. Highly recommended to increase this or set to 0
tx_queue_no_early_reject = true # Recommended to set this
tx_queue_no_unfamiliar_locals = false # This is disabled by default but might as well make sure
```

- Keeper jobs now support prometheus metrics, they are considered a pipeline with a single `keeper` task type. Example:
```
pipeline_run_errors{job_id="1",job_name="example keeper spec"} 1
pipeline_run_total_time_to_completion{job_id="1",job_name="example keeper spec"} 8.470456e+06
pipeline_task_execution_time{job_id="1",job_name="example keeper spec",task_type="keeper"} 8.470456e+06
pipeline_tasks_total_finished{job_id="1",job_name="example keeper spec",status="completed",task_type="keeper"} 1
```

### Changed

- The v2 (TOML) `bridge` task's `includeInputAtKey` parameter is being deprecated in favor of variable interpolation. Please migrate your jobs to the new syntax as soon as possible.

- Chainlink no longer writes/reads eth key files to disk

- Add sensible default configuration settings for Fantom

- Rename `ETH_MAX_UNCONFIRMED_TRANSACTIONS` to `ETH_MAX_QUEUED_TRANSACTIONS`. It still performs the same function but the name was misleading and would have caused confusion with the new `ETH_MAX_IN_FLIGHT_TRANSACTIONS`.

- The VRF keys are now managed remotely through the node only. Example commands:
```
// Starting a node with a vrf key
chainlink node start -p path/to/passwordfile -vp path/to/vrfpasswordfile

// Remotely managing the vrf keys
chainlink keys vrf create // Creates a key with path/to/vrfpasswordfile
chainlink keys vrf list // Lists all keys on the node
chainlink keys vrf delete // Lists all keys on the node

// Archives (soft deletes) vrf key with compressed pub key 0x788..
chainlink keys vrf delete 0x78845e23b6b22c47e4c81426fdf6fc4087c4c6a6443eba90eb92cf4d11c32d3e00

// Hard deletes vrf key with compressed pub key 0x788..
chainlink keys vrf delete 0x78845e23b6b22c47e4c81426fdf6fc4087c4c6a6443eba90eb92cf4d11c32d3e00 --hard

// Exports 0x788.. key to file 0x788_exported_key on disk encrypted with path/to/vrfpasswordfile
// Note you can re-encrypt it with a different password if you like when exporting.
chainlink keys vrf export 0x78845e23b6b22c47e4c81426fdf6fc4087c4c6a6443eba90eb92cf4d11c32d3e00 -p path/to/vrfpasswordfile -o 0x788_exported_key

// Import key material in 0x788_exported_key using path/to/vrfpasswordfile to decrypt.
// Will be re-encrypted with the nodes vrf password file i.e. "-vp"
chainlink keys vrf import -p path/to/vrfpasswordfile 0x788_exported_key
```



## [0.10.7] - 2021-05-24

- If a CLI command is issued after the session has expired, and an api credentials file is found, auto login should now work.

- GasUpdater now works on RSK and xDai

- Offchain reporting jobs that have had a latest round requested can now be deleted from the UI without error

### Added

- Add `ETH_GAS_LIMIT_MULTIPLIER` configuration option, the gas limit is multiplied by this value before transmission. So a value of 1.1 will add 10% to the on chain gas limit when a transaction is submitted.

- Add `ETH_MIN_GAS_PRICE_WEI` configuration option. This defaults to 1Gwei on mainnet. Chainlink will never send a transaction at a price lower than this value.

- Add `chainlink node db migrate` for running database migrations. It's
  recommended to use this and set `MIGRATE_DATABASE=false` if you want to run
  the migrations separately outside of application startup.

### Changed

- Chainlink now automatically cleans up old eth_txes to reduce database size. By default, any eth_txes older than a week are pruned on a regular basis. It is recommended to use the default value, however the default can be overridden by setting the `ETH_TX_REAPER_THRESHOLD` env var e.g. `ETH_TX_REAPER_THRESHOLD=24h`. Reaper can be disabled entirely by setting `ETH_TX_REAPER_THRESHOLD=0`. The reaper will run on startup and again every hour (interval is configurable using `ETH_TX_REAPER_INTERVAL`).

- Heads corresponding to new blocks are now delivered in a sampled way, which is to improve
  node performance on fast chains. The frequency is by default 1 second, and can be changed
  by setting `ETH_HEAD_TRACKER_SAMPLING_INTERVAL` env var e.g. `ETH_HEAD_TRACKER_SAMPLING_INTERVAL=5s`.

- Database backups: default directory is now a subdirectory 'backup' of chainlink root dir, and can be changed
  to any chosen directory by setting a new configuration value: `DATABASE_BACKUP_DIR`

## [0.10.6] - 2021-05-10

### Added

- Add `MockOracle.sol` for testing contracts

- Web job types can now be created from the operator UI as a new job.

- See example web job spec below:

```
type            = "webhook"
schemaVersion   = 1
jobID           = "0EEC7E1D-D0D2-476C-A1A8-72DFB6633F46"
observationSource = """
ds          [type=http method=GET url="http://example.com"];
ds_parse    [type=jsonparse path="data"];
ds -> ds_parse;
"""
```

- New CLI command to convert v1 flux monitor jobs (JSON) to
v2 flux monitor jobs (TOML). Running it will archive the v1
job and create a new v2 job. Example:
```
// Get v1 job ID:
chainlink job_specs list
// Migrate it to v2:
chainlink jobs migrate fe279ed9c36f4eef9dc1bdb7bef21264

// To undo the migration:
1. Archive the v2 job in the UI
2. Unarchive the v1 job manually in the db:
update job_specs set deleted_at = null where id = 'fe279ed9-c36f-4eef-9dc1-bdb7bef21264'
update initiators set deleted_at = null where job_spec_id = 'fe279ed9-c36f-4eef-9dc1-bdb7bef21264'
```

- Improved support for Optimism chain. Added a new boolean `OPTIMISM_GAS_FEES` configuration variable which makes a call to estimate gas before all transactions, suitable for use with Optimism's L2 chain. When this option is used `ETH_GAS_LIMIT_DEFAULT` is ignored.

- Chainlink now supports routing certain calls to the eth node over HTTP instead of websocket, when available. This has a number of advantages - HTTP is more robust and simpler than websockets, reducing complexity and allowing us to make large queries without running the risk of hitting websocket send limits. The HTTP url should point to the same node as the ETH_URL and can be specified with an env var like so: `ETH_HTTP_URL=https://my.ethereumnode.example/endpoint`.

Adding an HTTP endpoint is particularly recommended for BSC, which is hitting websocket limitations on certain queries due to its large block size.

- Support for legacy pipeline (V1 job specs) can now be turned off by setting `ENABLE_LEGACY_JOB_PIPELINE=false`. This can yield marginal performance improvements if you don't need to support the legacy JSON job spec format.

## [0.10.5] - 2021-04-26

### Added

- Add `MockOracle.sol` for testing contracts
- Cron jobs can now be created for the v2 job pipeline:
```
type            = "cron"
schemaVersion   = 1
schedule        = "*/10 * * * *"
observationSource   = """
ds          [type=http method=GET url="http://example.com"];
ds_parse    [type=jsonparse path="data"];
ds -> ds_parse;
"""
```

### Changed

- Default for `JOB_PIPELINE_REAPER_THRESHOLD` has been reduced from 1 week to 1 day to save database space. This variable controls how long past job run history for OCR is kept. To keep the old behaviour, you can set `JOB_PIPELINE_REAPER_THRESHOLD=168h`
- Removed support for the env var `JOB_PIPELINE_PARALLELISM`.
- OCR jobs no longer show `TaskRuns` in success cases. This reduces
DB load and significantly improves the performance of archiving OCR jobs.
- Archiving OCR jobs should be 5-10x faster.

### Fixed

- Added `GAS_UPDATER_BATCH_SIZE` option to workaround `websocket: read limit exceeded` issues on BSC

- Basic support for Optimism chain: node no longer gets stuck with 'nonce too low' error if connection is lost

## [0.10.4] - 2021-04-05

### Added

- VRF Jobs now support an optional `coordinatorAddress` field that, when present, will tell the node to check the fulfillment status of any VRF request before attempting the fulfillment transaction. This will assist in the effort to run multiple nodes with one VRF key.

- Experimental: Add `DATABASE_BACKUP_MODE`, `DATABASE_BACKUP_FREQUENCY` and `DATABASE_BACKUP_URL` configuration variables

    - It's now possible to configure database backups: on node start and separately, to be run at given frequency. `DATABASE_BACKUP_MODE` enables the initial backup on node start (with one of the values: `none`, `lite`, `full` where `lite` excludes
    potentially large tables related to job runs, among others). Additionally, if `DATABASE_BACKUP_FREQUENCY` variable is set to a duration of
    at least '1m', it enables periodic backups.
    - `DATABASE_BACKUP_URL` can be optionally set to point to e.g. a database replica, in order to avoid excessive load on the main one. Example settings:
        1. `DATABASE_BACKUP_MODE="full"` and `DATABASE_BACKUP_FREQUENCY` not set, will run a full back only at the start of the node.
        2. `DATABASE_BACKUP_MODE="lite"` and `DATABASE_BACKUP_FREQUENCY="1h"` will lead to a partial backup on node start and then again a partial backup every one hour.

- Added periodic resending of eth transactions. This means that we no longer rely exclusively on gas bumping to resend unconfirmed transactions that got "lost" for whatever reason. This has two advantages:
    1. Chainlink no longer relies on gas bumping settings to ensure our transactions always end up in the mempool
    2. Chainlink will continue to resend existing transactions even in the event that heads are delayed. This is especially useful on chains like Arbitrum which have very long wait times between heads.
    - Periodic resending can be controlled using the `ETH_TX_RESEND_AFTER_THRESHOLD` env var (default 30s). Unconfirmed transactions will be resent periodically at this interval. It is recommended to leave this at the default setting, but it can be set to any [valid duration](https://golang.org/pkg/time/#ParseDuration) or to 0 to disable periodic resending.

- Logging can now be configured in the Operator UI.

- Tuned defaults for certain Eth-compatible chains

- Chainlink node now uses different sets of default values depending on the given Chain ID. Tuned configs are built-in for the following chains:
    - Ethereum Mainnet and test chains
    - Polygon (Matic)
    - BSC
    - HECO

- If you have manually set ENV vars specific to these chains, you may want to remove those and allow the node to use its configured defaults instead.

- New prometheus metric "tx_manager_num_tx_reverted" which counts the number of reverted transactions on chain.

### Fixed

- Under certain circumstances a poorly configured Explorer could delay Chainlink node startup by up to 45 seconds.

- Chainlink node now automatically sets the correct nonce on startup if you are restoring from a previous backup (manual setnextnonce is no longer necessary).

- Flux monitor jobs should now work correctly with [outlier-detection](https://github.com/smartcontractkit/external-adapters-js/tree/develop/composite/outlier-detection) and [market-closure](https://github.com/smartcontractkit/external-adapters-js/tree/develop/composite/market-closure) external adapters.

- Performance improvements to OCR job adds. Removed the pipeline_task_specs table
and added a new column `dot_id` to the pipeline_task_runs table which links a pipeline_task_run
to a dotID in the pipeline_spec.dot_dag_source.

- Fixed bug where node will occasionally submit an invalid OCR transmission which reverts with "address not authorized to sign".

- Fixed bug where a node will sometimes double submit on runlog jobs causing reverted transactions on-chain


## [0.10.3] - 2021-03-22

### Added

- Add `STATS_PUSHER_LOGGING` to toggle stats pusher raw message logging (DEBUG
  level).

- Add `ADMIN_CREDENTIALS_FILE` configuration variable

This variable defaults to `$ROOT/apicredentials` and when defined / the
file exists, any command using the CLI that requires authentication will use it
to automatically log in.

- Add `ETH_MAX_UNCONFIRMED_TRANSACTIONS` configuration variable

Chainlink node now has a maximum number of unconfirmed transactions that
may be in flight at any one time (per key).

If this limit is reached, further attempts to send transactions will fail
and the relevant job will be marked as failed.

Jobs will continue to fail until at least one transaction is confirmed
and the queue size is reduced. This is introduced as a sanity limit to
prevent unbounded sending of transactions e.g. in the case that the eth
node is failing to broadcast to the network.

The default is set to 500 which considered high enough that it should
never be reached under normal operation. This limit can be changed
by setting the `ETH_MAX_UNCONFIRMED_TRANSACTIONS` environment variable.

- Support requestNewRound in libocr

requestNewRound enables dedicated requesters to request a fresh report to
be sent to the contract right away regardless of heartbeat or deviation.

- New prometheus metric:

```
Name: "head_tracker_eth_connection_errors",
Help: "The total number of eth node connection errors",
```

- Gas bumping can now be disabled by setting `ETH_GAS_BUMP_THRESHOLD=0`

- Support for arbitrum

### Fixed

- Improved handling of the case where we exceed the configured TX fee cap in geth.

Node will now fatally error jobs if the total transaction costs exceeds the
configured cap (default 1 Eth). Also, it will no longer continue to bump gas on
transactions that started hitting this limit and instead continue to resubmit
at the highest price that worked.

Node operators should check their geth nodes and remove this cap if configured,
you can do this by running your geth node with `--rpc.gascap=0
--rpc.txfeecap=0` or setting these values in your config toml.

- Make head backfill asynchronous. This should eliminate some harmless but
  annoying errors related to backfilling heads, logged on startup and
  occasionally during normal operation on fast chains like Kovan.

- Improvements to the GasUpdater

Various efficiency and correctness improvements have been made to the
GasUpdater. It places less load on the ethereum node and now features re-org
detection.

Most notably, GasUpdater no longer takes a 24 block delay to "warm up" on
application start and instead loads all relevant block history immediately.
This means that the application gas price will always be updated correctly
after reboot before the first transaction is ever sent, eliminating the previous
scenario where the node could send underpriced or overpriced transactions for a
period after a reboot, until the gas updater caught up.

### Changed

- Bump `ORM_MAX_OPEN_CONNS` default from 10 to 20
- Bump `ORM_MAX_IDLE_CONNS` default from 5 to 10

Each Chainlink node will now use a maximum of 23 database connections (up from previous max of 13). Make sure your postgres database is tuned accordingly, especially if you are running multiple Chainlink nodes on a single database. If you find yourself hitting connection limits, you can consider reducing `ORM_MAX_OPEN_CONNS` but this may result in degraded performance.

- The global env var `JOB_PIPELINE_MAX_TASK_DURATION` is no longer supported
for OCR jobs.

## [0.10.2] - 2021-02-26

### Fixed

- Add contexts so that database queries timeout when necessary.
- Use manual updates instead of gorm update associations.

## [0.10.1] - 2021-02-25

### Fixed

- Prevent autosaving Task Spec on when Task Runs are saved to lower database load.

## [0.10.0] - 2021-02-22

### Fixed

- Fix a case where archiving jobs could try to delete it from the external initiator even if the job was not an EI job.
- Improved performance of the transaction manager by fetching receipts in
  batches. This should help prevent the node from getting stuck when processing
  large numbers of OCR jobs.
- Fixed a fluxmonitor job bug where submitting a value outside the acceptable range would stall the job
  permanently. Now a job spec error will be thrown if the polled answer is outside the
  acceptable range and no ethtx will be submitted. As additional protection, we also now
  check the receipts of the ethtx's and if they were reverted, we mark the ethtx task as failed.

### Breaking

- Squashed migrations into a single 1_initial migration. If you were running a version
  older than 0.9.10, you need to upgrade to 0.9.10 first before upgrading to the next
  version so that the migrations are run.

### Added

- A new Operator UI feature that visualize JSON and TOML job spec tasks on a 'New Job' page.

## [0.9.10] - 2021-01-30

### Fixed

- Fixed a UI bug with fluxmonitor jobs where initiator params were bunched up.
- Improved performance of OCR jobs to reduce database load. OCR jobs now run with unlimited parallelism and are not affected by `JOB_PIPELINE_PARALLELISM`.

### Added

- A new env var `JOB_PIPELINE_MAX_RUN_DURATION` has been added which controls maximum duration of the total run.

## [0.9.9] - 2021-01-18

### Added

- New CLI commands for key management:
  - `chainlink keys eth import`
  - `chainlink keys eth export`
  - `chainlink keys eth delete`
- All keys other than VRF keys now share the same password. If you have OCR, P2P, and ETH keys encrypted with different passwords, re-insert them into your DB encrypted with the same password prior to upgrading.

### Fixed

- Fixed reading of function selector values in DB.
- Support for bignums encoded in CBOR
- Silence spurious `Job spawner ORM attempted to claim locally-claimed job` warnings
- OCR now drops transmissions instead of queueing them if the node is out of Ether
- Fixed a long-standing issue where standby nodes would hold transactions open forever while waiting for a lock. This was preventing postgres from running necessary cleanup operations, resulting in bad database performance. Any node operators running standby failover chainlink nodes should see major database performance improvements with this release and may be able to reduce the size of their database instances.
- Fixed an issue where expired session tokens in operator UI would cause a large number of requests to be sent to the node, resulting in a temporary rate-limit and 429 errors.
- Fixed issue whereby http client could leave too many open file descriptors

### Changed

- Key-related API endpoints have changed. All key-related commands are now namespaced under `/v2/keys/...`, and are standardized across key types.
- All key deletion commands now perform a soft-delete (i.e. archive) by default. A special CLI flag or query string parameter must be provided to hard-delete a key.
- Node now supports multiple OCR jobs sharing the same peer ID. If you have more than one key in your database, you must now specify `P2P_PEER_ID` to indicate which key to use.
- `DATABASE_TIMEOUT` is now set to 0 by default, so that nodes will wait forever for a lock. If you already have `DATABASE_TIMEOUT=0` set explicitly in your env (most node operators) then you don't need to do anything. If you didn't have it set, and you want to keep the old default behaviour where a node exits shortly if it can't get a lock, you can manually set `DATABASE_TIMEOUT=500ms` in your env.
- OCR bootstrap node no longer sends telemetry to the endpoint specified in the OCR job spec under `MonitoringEndpoint`.

## [0.9.8] - 2020-12-17

### Fixed

- An issue where the node would emit warnings on startup for fluxmonitor contracts

## [0.9.7] - 2020-12-14

### Added

- OCR bootstrap node now sends telemetry to the endpoint specified in the OCR job spec under `MonitoringEndpoint`.
- Adds "Account addresses" table to the `/keys` page.

### Changed

- Old jobs now allow duplicate job names. Also, if the name field is empty we no longer generate a name.
- Removes broken `ACCOUNT_ADDRESS` field from `/config` page.

### Fixed

- Brings `/runs` tab back to the operator UI.
- Signs out a user from operator UI on authentication error.
- OCR jobs no longer require defining v1 bootstrap peers unless `P2P_NETWORKING_STACK=V1`

#### BREAKING CHANGES

- Commands for creating/managing legacy jobs and OCR jobs have changed, to reduce confusion and accommodate additional types of jobs using the new pipeline.
- If `P2P_NETWORKING_STACK=V1V2`, then `P2PV2_BOOTSTRAPPERS` must also be set

#### V1 jobs

`jobs archive` => `job_specs archive`
`jobs create` => `job_specs create`
`jobs list` => `job_specs list`
`jobs show` => `job_specs show`

#### V2 jobs (currently only applies to OCR)

`jobs createocr` => `jobs create`
`jobs deletev2` => `jobs delete`
`jobs run` => `jobs run`

## [0.9.6] - 2020-11-23

- OCR pipeline specs can now be configured on a per-task basis to allow unrestricted network access for http tasks. Example like so:

```
ds1          [type=http method=GET url="http://example.com" allowunrestrictednetworkaccess="true"];
ds1_parse    [type=jsonparse path="USD" lax="true"];
ds1_multiply [type=multiply times=100];
ds1 -> ds1_parse -> ds1_multiply;
```

- New prometheus metrics as follows:

```
Name: "pipeline_run_errors",
Help: "Number of errors for each pipeline spec",

Name: "pipeline_run_total_time_to_completion",
Help: "How long each pipeline run took to finish (from the moment it was created)",

Name: "pipeline_tasks_total_finished",
Help: "The total number of pipline tasks which have finished",

Name: "pipeline_task_execution_time",
Help: "How long each pipeline task took to execute",

Name: "pipeline_task_http_fetch_time",
Help: "Time taken to fully execute the HTTP request",

Name: "pipeline_task_http_response_body_size",
Help: "Size (in bytes) of the HTTP response body",

Name: "pipeline_runs_queued",
Help: "The total number of pipline runs that are awaiting execution",

Name: "pipeline_task_runs_queued",
Help: "The total number of pipline task runs that are awaiting execution",
```

### Changed

Numerous key-related UX improvements:

- All key-related commands have been consolidated under the `chainlink keys` subcommand:
  - `chainlink createextrakey` => `chainlink keys eth create`
  - `chainlink admin info` => `chainlink keys eth list`
  - `chainlink node p2p [create|list|delete]` => `chainlink keys p2p [create|list|delete]`
  - `chainlink node ocr [create|list|delete]` => `chainlink keys ocr [create|list|delete]`
  - `chainlink node vrf [create|list|delete]` => `chainlink keys vrf [create|list|delete]`
- Deleting OCR key bundles and P2P key bundles now archives them (i.e., soft delete) so that they can be recovered if needed. If you want to hard delete a key, pass the new `--hard` flag to the command, e.g. `chainlink keys p2p delete --hard 6`.
- Output from ETH/OCR/P2P/VRF key CLI commands now renders consistently.
- Deleting an OCR/P2P/VRF key now requires confirmation from the user. To skip confirmation (e.g. in shell scripts), pass `--yes` or `-y`.
- The `--ocrpassword` flag has been removed. OCR/P2P keys now share the same password at the ETH key (i.e., the password specified with the `--password` flag).

Misc:

- Two new env variables are added `P2P_ANNOUNCE_IP` and `P2P_ANNOUNCE_PORT` which allow node operators to override locally detected values for the chainlink node's externally reachable IP/port.
- `OCR_LISTEN_IP` and `OCR_LISTEN_PORT` have been renamed to `P2P_LISTEN_IP` and `P2P_LISTEN_PORT` for consistency.
- Support for adding a job with the same name as one that was deleted.

### Fixed

- Fixed an issue where the HTTP adapter would send an empty body on retries.
- Changed the default `JOB_PIPELINE_REAPER_THRESHOLD` value from `7d` to `168h` (hours are the highest time unit allowed by `time.Duration`).

## [0.9.5] - 2020-11-12

### Changed

- Updated from Go 1.15.4 to 1.15.5.

## [0.9.4] - 2020-11-04

### Fixed

- Hotfix to fix an issue with httpget adapter

## [0.9.3] - 2020-11-02

### Added

- Add new subcommand `node hard-reset` which is used to remove all state for unstarted and pending job runs from the database.

### Changed

- Chainlink now requires Postgres >= 11.x. Previously this was a recommendation, this is now a hard requirement. Migrations will fail if run on an older version of Postgres.
- Database improvements that greatly reduced the number of open Postgres connections
- Operator UI /jobs page is now searchable
- Jobs now accept a name field in the jobspecs

## [0.9.2] - 2020-10-15

### Added

- Bulletproof transaction manager enabled by default
- Fluxmonitor support enabled by default

### Fixed

- Improve transaction manager architecture to be more compatible with `ETH_SECONDARY_URL` option (i.e. concurrent transaction submission to multiple different eth nodes). This also comes with some minor performance improvements in the tx manager and more correct handling of some extremely rare edge cases.
- As a side effect, we now no longer handle the case where an external wallet used the chainlink ethereum private key to send a transaction. This use-case was already explicitly unsupported, but we made a best-effort attempt to handle it. We now make no attempt at all to handle it and doing this WILL result in your node not sending the data that it expected to be sent for the nonces that were used by an external wallet.
- Operator UI now shows booleans correctly

### Changed

- ETH_MAX_GAS_PRICE_WEI now 1500Gwei by default

## [0.8.18] - 2020-10-01

### Fixed

- Prometheus gas_updater_set_gas_price metric now only shows last gas price instead of every block since restart

## [0.8.17] - 2020-09-28

### Added

- Add new env variable ETH_SECONDARY_URL. Default is unset. You may optionally set this to a http(s) ethereum RPC client URL. If set, transactions will also be broadcast to this secondary ethereum node. This allows transaction broadcasting to be more robust in the face of primary ethereum node bugs or failures.
- Remove configuration option ORACLE_CONTRACT_ADDRESS, it had no effect
- Add configuration option OPERATOR_CONTRACT_ADDRESS, it filters the contract addresses the node should listen to for Run Logs
- At startup, the chainlink node will create a new funding address. This will initially be used to pay for cancelling stuck transactions.

### Fixed

- Gas bumper no longer hits database constraint error if ETH_MAX_GAS_PRICE_WEI is reached (this was actually mostly harmless, but the errors were annoying)

### Changes

- ETH_MAX_GAS_PRICE_WEI now defaults to 1500 gwei

## [0.8.16] - 2020-09-18

### Added

- The chainlink node now will bump a limited configurable number of transactions at once. This is configured with the ETH_GAS_BUMP_TX_DEPTH variable which is 10 by default. Set to 0 to disable (the old behaviour).

### Fixed

- ETH_DISABLED flag works again

## [0.8.15] - 2020-09-14

### Added

- Chainlink header images to the following `README.md` files: root, core,
  evm-contracts, and evm-test-helpers.
- Database migrations: new log_consumptions records will contain the number of the associated block.
  This migration will allow future version of chainlink to automatically clean up unneeded log_consumption records.
  This migration should execute very fast.
- External Adapters for the Flux Monitor will now receive the Flux Monitor round state info as the meta payload.
- Reduce frequency of balance checking.

### Fixed

Previously when the node was overloaded with heads there was a minor possibility it could get backed up with a very large head queue, and become unstable. Now, we drop heads instead in this case and noisily emit an error. This means the node should more gracefully handle overload conditions, although this is still dangerous and node operators should deal with it immediately to avoid missing jobs.

A new environment variable is introduced to configure this, called `ETH_HEAD_TRACKER_MAX_BUFFER_SIZE`. It is recommended to leave this set to the default of "3".

A new prometheus metric is also introduced to track dropped heads, called `head_tracker_num_heads_dropped`. You may wish to set an alert on a rule such as `increase(chainlink_dropped_heads[5m]) > 0`.

## [0.8.14] - 2020-09-02

## Changed

- Fix for gas bumper
- Fix for broadcast-transactions function

## [0.8.13] - 2020-08-31

## Changed

- Fix for gas bumper
- Fix for broadcast-transactions function

## [0.8.13] - 2020-08-31

### Changed

- Performance improvements when using BulletproofTxManager.

## [0.8.12] - 2020-08-10

### Fixed

- Added a workaround for Infura users who are seeing "error getting balance: header not found".
  This behaviour is due to Infura announcing it has a block, but when we request our balance in this block, the eth node doesn't have the block in memory. The workaround is to add a configurable lag time on balance update requests. The default is set to 1 but this is configurable via a new environment variable `ETH_BALANCE_MONITOR_BLOCK_DELAY`.

## [0.8.11] - 2020-07-27

### Added

- Job specs now support pinning to multiple keys using the new `fromAddresses` field in the ethtx task spec.

### Changed

- Using `fromAddress` in ethtx task specs has been deprecated. Please use `fromAddresses` instead.

### Breaking changes

- Support for RunLogTopic0original and RunLogTopic20190123withFullfillmentParams logs has been dropped. This should not affect any users since these logs predate Chainlink's mainnet launch and have never been used on mainnet.

IMPORTANT: The selection mechanism for keys has changed. When an ethtx task spec is not pinned to a particular key by defining `fromAddress` or `fromAddresses`, the node will now cycle through all available keys in round-robin fashion. This is a change from the previous behaviour where nodes would only pick the earliest created key.

This is done to allow increases in throughput when a node operator has multiple whitelisted addresses for their oracle.

If your node has multiple keys, you will need to take one of the three following actions:

1. Make sure all keys are valid for all job specs
2. Pin job specs to a valid subset of key(s) using `fromAddresses`
3. Delete the key(s) you don't want to use

If your node only has one key, no action is required.

## [0.8.10] - 2020-07-14

### Fixed

- Incorrect sequence on keys table in some edge cases

## [0.8.9] - 2020-07-13

### Added

- Added a check on sensitive file ownership that gives a warning if certain files are not owned by the user running chainlink
- Added mechanism to asynchronously communicate when a job spec has an ethereum interaction error (or any async error) with a UI screen
- Gas Bumper now bumps based on the current gas price instead of the gas price of the original transaction

### Fixed

- Support for multiple node addresses

## [0.8.8] - 2020-06-29

### Added

- `ethtx` tasks now support a new parameter, `minRequiredOutgoingConfirmations` which allows you to tune how many confirmations are required before moving on from an `ethtx` task on a per-task basis (only works with BulletproofTxManager). If it is not supplied, the default of `MIN_OUTGOING_CONFIRMATIONS` is used (same as the old behaviour).

### Changed

- HeadTracker now automatically backfills missing heads up to `ETH_FINALITY_DEPTH`
- The strategy for gas bumping has been changed to produce a potentially higher gas cost in exchange for the transaction getting through faster.

### Breaking changes

- `admin withdraw` command has been removed. This was only ever useful to withdraw LINK if the Oracle contract was owned by the Chainlink node address. It is no longer recommended having the Oracle owner be the chainlink node address.
- Fixed `txs create` to send the amount in Eth not in Wei (as per the documentation)

## [0.8.7] - 2020-06-15

### Added

This release contains a number of features aimed at improving the node's reliability when putting transactions on-chain.

- An experimental new transaction manager is introduced that delivers reliability improvements compared to the old one, especially when faced with difficult network conditions or spiking gas prices. It also reduces load on the database and makes fewer calls to the eth node compared to the old tx manager.
- Along with the new transaction manager is a local client command for manually controlling the node nonce - `setnextnonce`. This should never be necessary under normal operation and is included only for use in emergencies.
- New prometheus metrics for the head tracker:
  - `head_tracker_heads_in_queue` - The number of heads currently waiting to be executed. You can think of this as the 'load' on the head tracker. Should rarely or never be more than 0.
  - `head_tracker_callback_execution_duration` - How long it took to execute all callbacks. If the average of this exceeds the time between blocks, your node could lag behind and delay transactions.
- Nodes transmit their build info to Explorer for better debugging/tracking.

### Env var changes

- `ENABLE_BULLETPROOF_TX_MANAGER` - set this to true to enable the experimental new transaction manager
- `ETH_GAS_BUMP_PERCENT` default value has been increased from 10% to 20%
- `ETH_GAS_BUMP_THRESHOLD` default value has been decreased from 12 to 3
- `ETH_FINALITY_DEPTH` specifies how deep protection should be against re-orgs. The default is 50. It only applies if BulletproofTxManager is enabled. It is not recommended changing this setting.
- `EthHeadTrackerHistoryDepth` specifies how many heads the head tracker should keep in the database. The default is 100. It is not recommended changing this setting.
- Update README.md with links to mockery, jq, and gencodec as they are required to run `go generate ./...`

## [0.8.6] - 2020-06-08

### Added

- The node now logs the eth client RPC calls
- More reliable Ethereum block header tracking
- Limit the amount of an HTTP response body that the node will read
- Make Aggregator contract interface viewable
- More resilient handling of chain reorganizations

## [0.8.5] - 2020-06-01

### Added

- The chainlink node can now be configured to backfill logs from `n` blocks after a
  connection to the ethereum client is reset. This value is specified with an environment
  variable `BLOCK_BACKFILL_DEPTH`.
- The chainlink node now sets file permissions on sensitive files on startup (tls, .api, .env, .password and secret)
- AggregatorInterface now has description and version fields.

### Changed

- Solidity: Renamed the previous `AggregatorInterface.sol` to
  `HistoricAggregatorInterface.sol`. Users are encouraged to use the new methods
  introduced on the `AggregatorInterface`(`getRoundData` and `latestRoundData`),
  as they return metadata to indicate freshness of the data in a single
  cross-contract call.
- Solidity: Marked `HistoricAggregatorInterface` methods (`latestAnswer`,
  `latestRound`, `latestTimestamp`, `getAnswer`, `getTimestamp`) as deprecated
  on `FluxAggregator`, `WhitelistedAggregator`, `AggregatorProxy`,
  `WhitelistedAggregatorProxy`.
- Updated the solidity compiler version for v0.6 from 0.6.2 to 0.6.6.
- AccessControlledAggregatorProxy checks an external contract for users to be able to
  read functions.

### Fixed

- Fluxmonitor jobs now respect the `minPayment` field on job specs and won't poll if the contract
  does not have sufficient funding. This allows certain jobs to require a larger payment
  than `MINIMUM_CONTRACT_PAYMENT`.

## [0.8.4] - 2020-05-18

### Added

- Fluxmonitor initiators may now optionally include an `absoluteThreshold`
  parameter. To trigger a new on-chain report, the absolute difference in the feed
  value must change by at least the `absoluteThreshold` value. If it is
  unspecified or zero, fluxmonitor behavior is unchanged.
- Database Migrations: Add created_at and updated_at to all tables allowing for
  better historical insights. This migration may take a minute or two on large
  databases.

### Fixed

- Fix incorrect permissions on some files written by the node
  Prevent a case where duplicate ethereum keys could be added
  Improve robustness and reliability of ethtx transaction logic

## [0.8.3] - 2020-05-04

### Added

- Added Changelog.
- Database Migrations: There a number of database migrations included in this
  release as part of our ongoing effort to make the node even more reliable and
  stable, and build a firm foundation for future development.

### Changed

- New cron strings MUST now include time zone. If you want your jobs to run in
  UTC for example: `CRON_TZ=UTC * * * * *`. Previously, jobs specified without a
  time zone would run in the server's native time zone, which in most cases is UTC
  but this was never guaranteed.

### Fixed

- Fix crash in experimental gas updater when run on Kovan network

## [0.8.2] - 2020-04-20

## [0.8.1] - 2020-04-08

## [0.8.0] - 2020-04-06<|MERGE_RESOLUTION|>--- conflicted
+++ resolved
@@ -8,18 +8,11 @@
 <!-- unreleased -->
 ## [dev]
 
-<<<<<<< HEAD
 ...
 
 <!-- unreleasedstop -->
 
 ## 1.13.0 - 2023-03-16
-=======
-### Removed
-- Configuration with legacy environment variables is no longer supported. TOML is required.
-
-## 1.13.0 - UNRELEASED
->>>>>>> e99cbf37
 
 ### Added
 
@@ -52,11 +45,6 @@
 
 - Terra is no longer supported 
 
-<<<<<<< HEAD
-=======
-<!-- unreleasedstop -->
-
->>>>>>> e99cbf37
 ## 1.12.0 - 2023-02-15
 
 ### Added
