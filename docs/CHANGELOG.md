--- conflicted
+++ resolved
@@ -11,15 +11,6 @@
 
 ...
 
-<<<<<<< HEAD
-<!-- unreleasedstop -->
-
-## 2.9.1
-
-### Changed
-
-- `eth_call` RPC requests are now sent with both `input` and `data` fields to increase compability with servers that recognize only one.
-=======
 ## 2.10.0 - UNRELEASED
 
 ### Added
@@ -47,7 +38,6 @@
 ### Changed
 
 - `eth_call` RPC requests are now sent with both `input` and `data` fields to increase compatibility with servers that recognize only one.
->>>>>>> 1eda459c
 - GasEstimator will now include Type `0x3` (Blob) transactions in the gas calculations to estimate it more accurately.
 
 ## 2.9.0 - 2024-02-22
@@ -204,7 +194,6 @@
 
 - Removed the ability to set a next nonce value for an address through CLI
 
-
 ## 2.6.0 - 2023-10-18
 
 ### Added
