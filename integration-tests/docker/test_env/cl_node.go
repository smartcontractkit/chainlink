package test_env

import (
	"context"
	"crypto/ed25519"
	"encoding/hex"
	"fmt"
	"math/big"
	"net/url"
	"os"
	"strings"
	"sync"
	"time"

	"github.com/google/uuid"
	"github.com/pelletier/go-toml/v2"
	"github.com/pkg/errors"

	"github.com/ethereum/go-ethereum"
	"github.com/ethereum/go-ethereum/common"
	"github.com/rs/zerolog/log"
	"github.com/smartcontractkit/chainlink-testing-framework/blockchain"
	"github.com/smartcontractkit/chainlink-testing-framework/logwatch"
	ocrtypes "github.com/smartcontractkit/libocr/offchainreporting2/types"
	"github.com/smartcontractkit/libocr/offchainreporting2plus/confighelper"
	tc "github.com/testcontainers/testcontainers-go"
	tcwait "github.com/testcontainers/testcontainers-go/wait"

	"github.com/smartcontractkit/chainlink/integration-tests/client"
	"github.com/smartcontractkit/chainlink/integration-tests/utils"
	"github.com/smartcontractkit/chainlink/integration-tests/utils/templates"
	"github.com/smartcontractkit/chainlink/v2/core/services/chainlink"
	"github.com/smartcontractkit/chainlink/v2/core/services/keystore/chaintype"
)

var (
	ErrConnectNodeClient    = "could not connect Node HTTP Client"
	ErrStartCLNodeContainer = "failed to start CL node container"
)

type ClNode struct {
	EnvComponent
	API                   *client.ChainlinkClient
	NodeConfig            *chainlink.Config
	NodeSecretsConfigTOML string
	PostgresDb            *PostgresDb
	lw                    *logwatch.LogWatch
}

type ClNodeOption = func(c *ClNode)

// Sets custom node container name if name is not empty
func WithNodeContainerName(name string) ClNodeOption {
	return func(c *ClNode) {
		if name != "" {
			c.ContainerName = name
		}
	}
}

// Sets custom node db container name if name is not empty
func WithDbContainerName(name string) ClNodeOption {
	return func(c *ClNode) {
		if name != "" {
			c.PostgresDb.ContainerName = name
		}
	}
}

func WithLogWatch(lw *logwatch.LogWatch) ClNodeOption {
	return func(c *ClNode) {
		c.lw = lw
	}
}

func NewClNode(networks []string, nodeConfig *chainlink.Config, opts ...ClNodeOption) *ClNode {
	nodeDefaultCName := fmt.Sprintf("%s-%s", "cl-node", uuid.NewString()[0:8])
	pgDefaultCName := fmt.Sprintf("pg-%s", nodeDefaultCName)
	pgDb := NewPostgresDb(networks, WithPostgresDbContainerName(pgDefaultCName))
	n := &ClNode{
		EnvComponent: EnvComponent{
			ContainerName: nodeDefaultCName,
			Networks:      networks,
		},
		NodeConfig: nodeConfig,
		PostgresDb: pgDb,
	}
	for _, opt := range opts {
		opt(n)
	}
	return n
}

// Restart restarts only CL node, DB container is reused
func (n *ClNode) Restart(cfg *chainlink.Config) error {
	if err := n.Container.Terminate(context.Background()); err != nil {
		return err
	}
	n.NodeConfig = cfg
	return n.StartContainer()
}

func (n *ClNode) PrimaryETHAddress() (string, error) {
	return n.API.PrimaryEthAddress()
}

func (n *ClNode) AddBootstrapJob(verifierAddr common.Address, fromBlock uint64, chainId int64,
	feedId [32]byte) (*client.Job, error) {
	spec := utils.BuildBootstrapSpec(verifierAddr, chainId, fromBlock, feedId)
	return n.API.MustCreateJob(spec)
}

func (n *ClNode) AddMercuryOCRJob(verifierAddr common.Address, fromBlock uint64, chainId int64,
	feedId [32]byte, customAllowedFaults *int, bootstrapUrl string,
	mercuryServerUrl string, mercuryServerPubKey string,
	eaUrls []*url.URL) (*client.Job, error) {

	csaKeys, _, err := n.API.ReadCSAKeys()
	if err != nil {
		return nil, err
	}
	csaPubKey := csaKeys.Data[0].ID

	nodeOCRKeys, err := n.API.MustReadOCR2Keys()
	if err != nil {
		return nil, err
	}

	var nodeOCRKeyId []string
	for _, key := range nodeOCRKeys.Data {
		if key.Attributes.ChainType == string(chaintype.EVM) {
			nodeOCRKeyId = append(nodeOCRKeyId, key.ID)
			break
		}
	}

	bridges := utils.BuildBridges(eaUrls)
	for _, b := range bridges {
		err = n.API.MustCreateBridge(&b)
		if err != nil {
			return nil, err
		}
	}

	var allowedFaults int
	if customAllowedFaults != nil {
		allowedFaults = *customAllowedFaults
	} else {
		allowedFaults = 2
	}

	spec := utils.BuildOCRSpec(
		verifierAddr, chainId, fromBlock, feedId, bridges,
		csaPubKey, mercuryServerUrl, mercuryServerPubKey, nodeOCRKeyId[0],
		bootstrapUrl, allowedFaults)

	return n.API.MustCreateJob(spec)
}

func (n *ClNode) GetContainerName() string {
	name, err := n.Container.Name(context.Background())
	if err != nil {
		return ""
	}
	return strings.Replace(name, "/", "", -1)
}

func (n *ClNode) GetPeerUrl() (string, error) {
	p2pKeys, err := n.API.MustReadP2PKeys()
	if err != nil {
		return "", err
	}
	p2pId := p2pKeys.Data[0].Attributes.PeerID

	return fmt.Sprintf("%s@%s:%d", p2pId, n.GetContainerName(), 6690), nil
}

func (n *ClNode) GetNodeCSAKeys() (*client.CSAKeys, error) {
	csaKeys, _, err := n.API.ReadCSAKeys()
	if err != nil {
		return nil, err
	}
	return csaKeys, err
}

func (n *ClNode) ChainlinkNodeAddress() (common.Address, error) {
	addr, err := n.API.PrimaryEthAddress()
	if err != nil {
		return common.Address{}, err
	}
	return common.HexToAddress(addr), nil
}

func (n *ClNode) Fund(evmClient blockchain.EVMClient, amount *big.Float) error {
	toAddress, err := n.API.PrimaryEthAddress()
	if err != nil {
		return err
	}
	gasEstimates, err := evmClient.EstimateGas(ethereum.CallMsg{})
	if err != nil {
		return err
	}
	return evmClient.Fund(toAddress, amount, gasEstimates)
}

func (n *ClNode) StartContainer() error {
	err := n.PostgresDb.StartContainer()
	if err != nil {
		return err
	}
	nodeSecretsToml, err := templates.NodeSecretsTemplate{
		PgDbName:   n.PostgresDb.DbName,
		PgHost:     n.PostgresDb.ContainerName,
		PgPort:     n.PostgresDb.Port,
		PgPassword: n.PostgresDb.Password,
	}.String()
	if err != nil {
		return err
	}
	n.NodeSecretsConfigTOML = nodeSecretsToml
	cReq, err := n.getContainerRequest()
	if err != nil {
		return err
	}
	container, err := tc.GenericContainer(context.Background(), tc.GenericContainerRequest{
		ContainerRequest: *cReq,
		Started:          true,
	})
	if err != nil {
		return errors.Wrap(err, ErrStartCLNodeContainer)
	}
	if n.lw != nil {
		if err := n.lw.ConnectContainer(context.Background(), container, "cl-node", true); err != nil {
			return err
		}
	}
	clEndpoint, err := container.Endpoint(context.Background(), "http")
	if err != nil {
		return err
	}
	ip, err := container.ContainerIP(context.Background())
	if err != nil {
		return err
	}
	log.Info().Str("containerName", n.ContainerName).
		Str("clEndpoint", clEndpoint).
		Str("clInternalIP", ip).
		Msg("Started Chainlink Node container")
	clClient, err := client.NewChainlinkClient(&client.ChainlinkConfig{
		URL:        clEndpoint,
		Email:      "local@local.com",
		Password:   "localdevpassword",
		InternalIP: ip,
	})
	if err != nil {
		return errors.Wrap(err, ErrConnectNodeClient)
	}
<<<<<<< HEAD
=======

>>>>>>> 96f4bacc
	clClient.Config.InternalIP = n.ContainerName
	n.Container = container
	n.API = clClient

	return nil
}

func (n *ClNode) getContainerRequest() (
	*tc.ContainerRequest, error) {
	configFile, err := os.CreateTemp("", "node_config")
	if err != nil {
		return nil, err
	}
	data, err := toml.Marshal(n.NodeConfig)
	if err != nil {
		return nil, err
	}
	_, err = configFile.WriteString(string(data))
	if err != nil {
		return nil, err
	}
	secretsFile, err := os.CreateTemp("", "node_secrets")
	if err != nil {
		return nil, err
	}
	_, err = secretsFile.WriteString(n.NodeSecretsConfigTOML)
	if err != nil {
		return nil, err
	}

	adminCreds := "local@local.com\nlocaldevpassword"
	adminCredsFile, err := os.CreateTemp("", "admin_creds")
	if err != nil {
		return nil, err
	}
	_, err = adminCredsFile.WriteString(adminCreds)
	if err != nil {
		return nil, err
	}

	apiCreds := "local@local.com\nlocaldevpassword"
	apiCredsFile, err := os.CreateTemp("", "api_creds")
	if err != nil {
		return nil, err
	}
	_, err = apiCredsFile.WriteString(apiCreds)
	if err != nil {
		return nil, err
	}

	configPath := "/home/cl-node-config.toml"
	secretsPath := "/home/cl-node-secrets.toml"
	adminCredsPath := "/home/admin-credentials.txt"
	apiCredsPath := "/home/api-credentials.txt"

	image, ok := os.LookupEnv("CHAINLINK_IMAGE")
	if !ok {
		return nil, errors.New("CHAINLINK_IMAGE env must be set")
	}
	tag, ok := os.LookupEnv("CHAINLINK_VERSION")
	if !ok {
		return nil, errors.New("CHAINLINK_VERSION env must be set")
	}

	return &tc.ContainerRequest{
		Name:         n.ContainerName,
		Image:        fmt.Sprintf("%s:%s", image, tag),
		ExposedPorts: []string{"6688/tcp"},
		Entrypoint: []string{"chainlink",
			"-c", configPath,
			"-s", secretsPath,
			"node", "start", "-d",
			"-p", adminCredsPath,
			"-a", apiCredsPath,
		},
		Networks: n.Networks,
		WaitingFor: tcwait.ForHTTP("/health").
			WithPort("6688/tcp").
			WithStartupTimeout(90 * time.Second).
			WithPollInterval(1 * time.Second),
		Files: []tc.ContainerFile{
			{
				HostFilePath:      configFile.Name(),
				ContainerFilePath: configPath,
				FileMode:          0644,
			},
			{
				HostFilePath:      secretsFile.Name(),
				ContainerFilePath: secretsPath,
				FileMode:          0644,
			},
			{
				HostFilePath:      adminCredsFile.Name(),
				ContainerFilePath: adminCredsPath,
				FileMode:          0644,
			},
			{
				HostFilePath:      apiCredsFile.Name(),
				ContainerFilePath: apiCredsPath,
				FileMode:          0644,
			},
		},
	}, nil
}

func GetOracleIdentities(chainlinkNodes []*ClNode) ([]int, []confighelper.OracleIdentityExtra) {
	S := make([]int, len(chainlinkNodes))
	oracleIdentities := make([]confighelper.OracleIdentityExtra, len(chainlinkNodes))
	sharedSecretEncryptionPublicKeys := make([]ocrtypes.ConfigEncryptionPublicKey, len(chainlinkNodes))
	var wg sync.WaitGroup
	for i, cl := range chainlinkNodes {
		wg.Add(1)
		go func(i int, cl *ClNode) error {
			defer wg.Done()

			ocr2Keys, err := cl.API.MustReadOCR2Keys()
			if err != nil {
				return err
			}
			var ocr2Config client.OCR2KeyAttributes
			for _, key := range ocr2Keys.Data {
				if key.Attributes.ChainType == string(chaintype.EVM) {
					ocr2Config = key.Attributes
					break
				}
			}

			keys, err := cl.API.MustReadP2PKeys()
			if err != nil {
				return err
			}
			p2pKeyID := keys.Data[0].Attributes.PeerID

			offchainPkBytes, err := hex.DecodeString(strings.TrimPrefix(ocr2Config.OffChainPublicKey, "ocr2off_evm_"))
			if err != nil {
				return err
			}

			offchainPkBytesFixed := [ed25519.PublicKeySize]byte{}
			copy(offchainPkBytesFixed[:], offchainPkBytes)
			if err != nil {
				return err
			}

			configPkBytes, err := hex.DecodeString(strings.TrimPrefix(ocr2Config.ConfigPublicKey, "ocr2cfg_evm_"))
			if err != nil {
				return err
			}

			configPkBytesFixed := [ed25519.PublicKeySize]byte{}
			copy(configPkBytesFixed[:], configPkBytes)
			if err != nil {
				return err
			}

			onchainPkBytes, err := hex.DecodeString(strings.TrimPrefix(ocr2Config.OnChainPublicKey, "ocr2on_evm_"))
			if err != nil {
				return err
			}

			csaKeys, _, err := cl.API.ReadCSAKeys()
			if err != nil {
				return err
			}

			sharedSecretEncryptionPublicKeys[i] = configPkBytesFixed
			oracleIdentities[i] = confighelper.OracleIdentityExtra{
				OracleIdentity: confighelper.OracleIdentity{
					OnchainPublicKey:  onchainPkBytes,
					OffchainPublicKey: offchainPkBytesFixed,
					PeerID:            p2pKeyID,
					TransmitAccount:   ocrtypes.Account(csaKeys.Data[0].ID),
				},
				ConfigEncryptionPublicKey: configPkBytesFixed,
			}
			S[i] = 1

			return nil
		}(i, cl)
	}
	wg.Wait()

	return S, oracleIdentities
}<|MERGE_RESOLUTION|>--- conflicted
+++ resolved
@@ -255,10 +255,7 @@
 	if err != nil {
 		return errors.Wrap(err, ErrConnectNodeClient)
 	}
-<<<<<<< HEAD
-=======
-
->>>>>>> 96f4bacc
+
 	clClient.Config.InternalIP = n.ContainerName
 	n.Container = container
 	n.API = clClient
