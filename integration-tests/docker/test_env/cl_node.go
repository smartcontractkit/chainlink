package test_env

import (
	"context"
	"crypto/ed25519"
	"encoding/hex"
	"fmt"
	"net/url"
	"os"
	"strings"
	"sync"
	"time"

	"github.com/google/uuid"
<<<<<<< HEAD
=======
	"github.com/pelletier/go-toml/v2"
	"github.com/pkg/errors"
>>>>>>> 983df41b

	"math/big"

	"errors"
	"github.com/ethereum/go-ethereum"
	"github.com/ethereum/go-ethereum/common"
	"github.com/rs/zerolog/log"
	"github.com/smartcontractkit/chainlink-testing-framework/blockchain"
	"github.com/smartcontractkit/chainlink-testing-framework/logwatch"
	"github.com/smartcontractkit/chainlink/integration-tests/client"
	"github.com/smartcontractkit/chainlink/integration-tests/utils"
	"github.com/smartcontractkit/chainlink/integration-tests/utils/templates"
	"github.com/smartcontractkit/chainlink/v2/core/services/chainlink"
	"github.com/smartcontractkit/chainlink/v2/core/services/keystore/chaintype"
	ocrtypes "github.com/smartcontractkit/libocr/offchainreporting2/types"
	"github.com/smartcontractkit/libocr/offchainreporting2plus/confighelper"
	tc "github.com/testcontainers/testcontainers-go"
	tcwait "github.com/testcontainers/testcontainers-go/wait"
)

var (
	ErrConnectNodeClient    = errors.New("could not connect Node HTTP Client")
	ErrStartCLNodeContainer = errors.New("failed to start CL node container")
)

type ClNode struct {
	EnvComponent
<<<<<<< HEAD
	API            *client.ChainlinkClient
	NodeConfigOpts templates.NodeConfigOpts
	PostgresDb     *PostgresDb
	lw             *logwatch.LogWatch
=======
	API        *client.ChainlinkClient
	NodeConfig *chainlink.Config
	PostgresDb *PostgresDb
>>>>>>> 983df41b
}

type ClNodeOption = func(c *ClNode)

// Sets custom node container name if name is not empty
func WithNodeContainerName(name string) ClNodeOption {
	return func(c *ClNode) {
		if name != "" {
			c.ContainerName = name
		}
	}
}

// Sets custom node db container name if name is not empty
func WithDbContainerName(name string) ClNodeOption {
	return func(c *ClNode) {
		if name != "" {
			c.PostgresDb.ContainerName = name
		}
	}
}

<<<<<<< HEAD
func WithLogWatch(lw *logwatch.LogWatch) ClNodeOption {
	return func(c *ClNode) {
		c.lw = lw
	}
}

func NewClNode(networks []string, nodeConfOpts templates.NodeConfigOpts, opts ...ClNodeOption) *ClNode {
=======
func NewClNode(networks []string, nodeConfig chainlink.Config, opts ...ClNodeOption) *ClNode {
>>>>>>> 983df41b
	nodeDefaultCName := fmt.Sprintf("%s-%s", "cl-node", uuid.NewString()[0:3])
	pgDefaultCName := fmt.Sprintf("pg-%s", nodeDefaultCName)
	pgDb := NewPostgresDb(networks, WithPostgresDbContainerName(pgDefaultCName))
	n := &ClNode{
		EnvComponent: EnvComponent{
			ContainerName: nodeDefaultCName,
			Networks:      networks,
		},
		NodeConfig: &nodeConfig,
		PostgresDb: pgDb,
	}
	for _, opt := range opts {
		opt(n)
	}
	return n
}

// Restart restarts only CL node, DB container is reused
func (m *ClNode) Restart(opts templates.NodeConfigOpts) error {
	if err := m.Container.Terminate(context.Background()); err != nil {
		return err
	}
	m.NodeConfigOpts = opts
	return m.StartContainer()
}

func (m *ClNode) PrimaryETHAddress() (string, error) {
	return m.API.PrimaryEthAddress()
}

func (m *ClNode) AddBootstrapJob(verifierAddr common.Address, fromBlock uint64, chainId int64,
	feedId [32]byte) (*client.Job, error) {
	spec := utils.BuildBootstrapSpec(verifierAddr, chainId, fromBlock, feedId)
	return m.API.MustCreateJob(spec)
}

func (m *ClNode) AddMercuryOCRJob(verifierAddr common.Address, fromBlock uint64, chainId int64,
	feedId [32]byte, customAllowedFaults *int, bootstrapUrl string,
	mercuryServerUrl string, mercuryServerPubKey string,
	eaUrls []*url.URL) (*client.Job, error) {

	csaKeys, _, err := m.API.ReadCSAKeys()
	if err != nil {
		return nil, err
	}
	csaPubKey := csaKeys.Data[0].ID

	nodeOCRKeys, err := m.API.MustReadOCR2Keys()
	if err != nil {
		return nil, err
	}

	var nodeOCRKeyId []string
	for _, key := range nodeOCRKeys.Data {
		if key.Attributes.ChainType == string(chaintype.EVM) {
			nodeOCRKeyId = append(nodeOCRKeyId, key.ID)
			break
		}
	}

	bridges := utils.BuildBridges(eaUrls)
	for _, b := range bridges {
		err = m.API.MustCreateBridge(&b)
		if err != nil {
			return nil, err
		}
	}

	var allowedFaults int
	if customAllowedFaults != nil {
		allowedFaults = *customAllowedFaults
	} else {
		allowedFaults = 2
	}

	spec := utils.BuildOCRSpec(
		verifierAddr, chainId, fromBlock, feedId, bridges,
		csaPubKey, mercuryServerUrl, mercuryServerPubKey, nodeOCRKeyId[0],
		bootstrapUrl, allowedFaults)

	return m.API.MustCreateJob(spec)
}

func (m *ClNode) GetContainerName() string {
	name, err := m.Container.Name(context.Background())
	if err != nil {
		return ""
	}
	return strings.Replace(name, "/", "", -1)
}

func (m *ClNode) GetPeerUrl() (string, error) {
	p2pKeys, err := m.API.MustReadP2PKeys()
	if err != nil {
		return "", err
	}
	p2pId := p2pKeys.Data[0].Attributes.PeerID

	return fmt.Sprintf("%s@%s:%d", p2pId, m.GetContainerName(), 6690), nil
}

func (m *ClNode) GetNodeCSAKeys() (*client.CSAKeys, error) {
	csaKeys, _, err := m.API.ReadCSAKeys()
	if err != nil {
		return nil, err
	}
	return csaKeys, err
}

func (m *ClNode) ChainlinkNodeAddress() (common.Address, error) {
	addr, err := m.API.PrimaryEthAddress()
	if err != nil {
		return common.Address{}, err
	}
	return common.HexToAddress(addr), nil
}

func (m *ClNode) Fund(evmClient blockchain.EVMClient, amount *big.Float) error {
	toAddress, err := m.API.PrimaryEthAddress()
	if err != nil {
		return err
	}
	gasEstimates, err := evmClient.EstimateGas(ethereum.CallMsg{})
	if err != nil {
		return err
	}
	return evmClient.Fund(toAddress, amount, gasEstimates)
}

func (m *ClNode) StartContainer() error {
	err := m.PostgresDb.StartContainer()
	if err != nil {
		return err
	}
	nodeSecrets, err := templates.NodeSecretsTemplate{
		PgDbName: m.PostgresDb.DbName,
		PgHost:   m.PostgresDb.ContainerName,
		PgPort:   m.PostgresDb.Port,
	}.String()
	if err != nil {
		return err
	}
	cReq, err := m.getContainerRequest(nodeSecrets)
	if err != nil {
		return err
	}
	container, err := tc.GenericContainer(context.Background(), tc.GenericContainerRequest{
		ContainerRequest: *cReq,
		Started:          true,
		Reuse:            true,
	})
	if err != nil {
		return errors.Join(err, ErrStartCLNodeContainer)
	}
	if m.lw != nil {
		if err := m.lw.ConnectContainer(context.Background(), container, "cl-node", true); err != nil {
			return err
		}
	}
	clEndpoint, err := container.Endpoint(context.Background(), "http")
	if err != nil {
		return err
	}

	log.Info().Str("containerName", m.ContainerName).
		Str("clEndpoint", clEndpoint).
		Msg("Started Chainlink Node container")

	clClient, err := client.NewChainlinkClient(&client.ChainlinkConfig{
		URL:      clEndpoint,
		Email:    "local@local.com",
		Password: "localdevpassword",
	})
	if err != nil {
		return errors.Join(err, ErrConnectNodeClient)
	}

	m.Container = container
	m.API = clClient

	return nil
}

func (m *ClNode) getContainerRequest(secrets string) (
	*tc.ContainerRequest, error) {
	configFile, err := os.CreateTemp("", "node_config")
	if err != nil {
		return nil, err
	}
<<<<<<< HEAD
	config, err := m.NodeConfigOpts.String()
=======
	data, err := toml.Marshal(n.NodeConfig)
>>>>>>> 983df41b
	if err != nil {
		return nil, err
	}
	_, err = configFile.WriteString(string(data))
	if err != nil {
		return nil, err
	}

	secretsFile, err := os.CreateTemp("", "node_secrets")
	if err != nil {
		return nil, err
	}
	_, err = secretsFile.WriteString(secrets)
	if err != nil {
		return nil, err
	}

	adminCreds := "local@local.com\nlocaldevpassword"
	adminCredsFile, err := os.CreateTemp("", "admin_creds")
	if err != nil {
		return nil, err
	}
	_, err = adminCredsFile.WriteString(adminCreds)
	if err != nil {
		return nil, err
	}

	apiCreds := "local@local.com\nlocaldevpassword"
	apiCredsFile, err := os.CreateTemp("", "api_creds")
	if err != nil {
		return nil, err
	}
	_, err = apiCredsFile.WriteString(apiCreds)
	if err != nil {
		return nil, err
	}

	configPath := "/home/cl-node-config.toml"
	secretsPath := "/home/cl-node-secrets.toml"
	adminCredsPath := "/home/admin-credentials.txt"
	apiCredsPath := "/home/api-credentials.txt"

	image, ok := os.LookupEnv("CHAINLINK_IMAGE")
	if !ok {
		return nil, errors.New("CHAINLINK_IMAGE env must be set")
	}
	tag, ok := os.LookupEnv("CHAINLINK_VERSION")
	if !ok {
		return nil, errors.New("CHAINLINK_VERSION env must be set")
	}

	return &tc.ContainerRequest{
		Name:         m.ContainerName,
		Image:        fmt.Sprintf("%s:%s", image, tag),
		ExposedPorts: []string{"6688/tcp"},
		Entrypoint: []string{"chainlink",
			"-c", configPath,
			"-s", secretsPath,
			"node", "start", "-d",
			"-p", adminCredsPath,
			"-a", apiCredsPath,
		},
		Networks: m.Networks,
		WaitingFor: tcwait.ForHTTP("/health").
			WithPort("6688/tcp").
			WithStartupTimeout(90 * time.Second).
			WithPollInterval(1 * time.Second),
		Files: []tc.ContainerFile{
			{
				HostFilePath:      configFile.Name(),
				ContainerFilePath: configPath,
				FileMode:          0644,
			},
			{
				HostFilePath:      secretsFile.Name(),
				ContainerFilePath: secretsPath,
				FileMode:          0644,
			},
			{
				HostFilePath:      adminCredsFile.Name(),
				ContainerFilePath: adminCredsPath,
				FileMode:          0644,
			},
			{
				HostFilePath:      apiCredsFile.Name(),
				ContainerFilePath: apiCredsPath,
				FileMode:          0644,
			},
		},
	}, nil
}

func GetOracleIdentities(chainlinkNodes []*ClNode) ([]int, []confighelper.OracleIdentityExtra) {
	S := make([]int, len(chainlinkNodes))
	oracleIdentities := make([]confighelper.OracleIdentityExtra, len(chainlinkNodes))
	sharedSecretEncryptionPublicKeys := make([]ocrtypes.ConfigEncryptionPublicKey, len(chainlinkNodes))
	var wg sync.WaitGroup
	for i, cl := range chainlinkNodes {
		wg.Add(1)
		go func(i int, cl *ClNode) error {
			defer wg.Done()

			ocr2Keys, err := cl.API.MustReadOCR2Keys()
			if err != nil {
				return err
			}
			var ocr2Config client.OCR2KeyAttributes
			for _, key := range ocr2Keys.Data {
				if key.Attributes.ChainType == string(chaintype.EVM) {
					ocr2Config = key.Attributes
					break
				}
			}

			keys, err := cl.API.MustReadP2PKeys()
			if err != nil {
				return err
			}
			p2pKeyID := keys.Data[0].Attributes.PeerID

			offchainPkBytes, err := hex.DecodeString(strings.TrimPrefix(ocr2Config.OffChainPublicKey, "ocr2off_evm_"))
			if err != nil {
				return err
			}

			offchainPkBytesFixed := [ed25519.PublicKeySize]byte{}
			copy(offchainPkBytesFixed[:], offchainPkBytes)
			if err != nil {
				return err
			}

			configPkBytes, err := hex.DecodeString(strings.TrimPrefix(ocr2Config.ConfigPublicKey, "ocr2cfg_evm_"))
			if err != nil {
				return err
			}

			configPkBytesFixed := [ed25519.PublicKeySize]byte{}
			copy(configPkBytesFixed[:], configPkBytes)
			if err != nil {
				return err
			}

			onchainPkBytes, err := hex.DecodeString(strings.TrimPrefix(ocr2Config.OnChainPublicKey, "ocr2on_evm_"))
			if err != nil {
				return err
			}

			csaKeys, _, err := cl.API.ReadCSAKeys()
			if err != nil {
				return err
			}

			sharedSecretEncryptionPublicKeys[i] = configPkBytesFixed
			oracleIdentities[i] = confighelper.OracleIdentityExtra{
				OracleIdentity: confighelper.OracleIdentity{
					OnchainPublicKey:  onchainPkBytes,
					OffchainPublicKey: offchainPkBytesFixed,
					PeerID:            p2pKeyID,
					TransmitAccount:   ocrtypes.Account(csaKeys.Data[0].ID),
				},
				ConfigEncryptionPublicKey: configPkBytesFixed,
			}
			S[i] = 1

			return nil
		}(i, cl)
	}
	wg.Wait()

	return S, oracleIdentities
}<|MERGE_RESOLUTION|>--- conflicted
+++ resolved
@@ -12,15 +12,11 @@
 	"time"
 
 	"github.com/google/uuid"
-<<<<<<< HEAD
-=======
 	"github.com/pelletier/go-toml/v2"
 	"github.com/pkg/errors"
->>>>>>> 983df41b
 
 	"math/big"
 
-	"errors"
 	"github.com/ethereum/go-ethereum"
 	"github.com/ethereum/go-ethereum/common"
 	"github.com/rs/zerolog/log"
@@ -38,22 +34,16 @@
 )
 
 var (
-	ErrConnectNodeClient    = errors.New("could not connect Node HTTP Client")
-	ErrStartCLNodeContainer = errors.New("failed to start CL node container")
+	ErrConnectNodeClient    = "could not connect Node HTTP Client"
+	ErrStartCLNodeContainer = "failed to start CL node container"
 )
 
 type ClNode struct {
 	EnvComponent
-<<<<<<< HEAD
-	API            *client.ChainlinkClient
-	NodeConfigOpts templates.NodeConfigOpts
-	PostgresDb     *PostgresDb
-	lw             *logwatch.LogWatch
-=======
 	API        *client.ChainlinkClient
 	NodeConfig *chainlink.Config
 	PostgresDb *PostgresDb
->>>>>>> 983df41b
+	lw             *logwatch.LogWatch
 }
 
 type ClNodeOption = func(c *ClNode)
@@ -76,17 +66,13 @@
 	}
 }
 
-<<<<<<< HEAD
 func WithLogWatch(lw *logwatch.LogWatch) ClNodeOption {
 	return func(c *ClNode) {
 		c.lw = lw
 	}
 }
 
-func NewClNode(networks []string, nodeConfOpts templates.NodeConfigOpts, opts ...ClNodeOption) *ClNode {
-=======
 func NewClNode(networks []string, nodeConfig chainlink.Config, opts ...ClNodeOption) *ClNode {
->>>>>>> 983df41b
 	nodeDefaultCName := fmt.Sprintf("%s-%s", "cl-node", uuid.NewString()[0:3])
 	pgDefaultCName := fmt.Sprintf("pg-%s", nodeDefaultCName)
 	pgDb := NewPostgresDb(networks, WithPostgresDbContainerName(pgDefaultCName))
@@ -105,11 +91,11 @@
 }
 
 // Restart restarts only CL node, DB container is reused
-func (m *ClNode) Restart(opts templates.NodeConfigOpts) error {
+func (m *ClNode) Restart(opts chainlink.Config) error {
 	if err := m.Container.Terminate(context.Background()); err != nil {
 		return err
 	}
-	m.NodeConfigOpts = opts
+	m.NodeConfig = &opts
 	return m.StartContainer()
 }
 
@@ -239,7 +225,7 @@
 		Reuse:            true,
 	})
 	if err != nil {
-		return errors.Join(err, ErrStartCLNodeContainer)
+		return errors.Wrap(err, ErrStartCLNodeContainer)
 	}
 	if m.lw != nil {
 		if err := m.lw.ConnectContainer(context.Background(), container, "cl-node", true); err != nil {
@@ -261,7 +247,7 @@
 		Password: "localdevpassword",
 	})
 	if err != nil {
-		return errors.Join(err, ErrConnectNodeClient)
+		return errors.Wrap(err, ErrConnectNodeClient)
 	}
 
 	m.Container = container
@@ -276,11 +262,7 @@
 	if err != nil {
 		return nil, err
 	}
-<<<<<<< HEAD
-	config, err := m.NodeConfigOpts.String()
-=======
-	data, err := toml.Marshal(n.NodeConfig)
->>>>>>> 983df41b
+	data, err := toml.Marshal(m.NodeConfig)
 	if err != nil {
 		return nil, err
 	}
