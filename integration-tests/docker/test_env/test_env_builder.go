--- conflicted
+++ resolved
@@ -28,7 +28,6 @@
 	actions_seth "github.com/smartcontractkit/chainlink/integration-tests/actions/seth"
 	"github.com/smartcontractkit/chainlink/integration-tests/contracts"
 	"github.com/smartcontractkit/chainlink/integration-tests/types/config/node"
-	"github.com/smartcontractkit/chainlink/integration-tests/utils"
 )
 
 type CleanUpType string
@@ -378,25 +377,6 @@
 		return b.te, fmt.Errorf("test environment builder failed: %w", fmt.Errorf("explicit cleanup type must be set when building test environment"))
 	}
 
-<<<<<<< HEAD
-=======
-	if b.te.LogStream != nil {
-		// this is not the cleanest way to do this, but when we originally build ethereum networks, we don't have the logstream reference,
-		// so we need to rebuild them here and pass logstream to them
-		for i := range b.privateEthereumNetworks {
-			builder := test_env.NewEthereumNetworkBuilder()
-			netWithLs, err := builder.
-				WithExistingConfig(*b.privateEthereumNetworks[i]).
-				WithLogStream(b.te.LogStream).
-				Build()
-			if err != nil {
-				return nil, err
-			}
-			b.privateEthereumNetworks[i] = &netWithLs.EthereumNetworkConfig
-		}
-	}
-
->>>>>>> 5374a577
 	if b.te.LogStream == nil && b.chainlinkNodeLogScannerSettings != nil {
 		log.Warn().Msg("Chainlink node log scanner settings provided, but LogStream is not enabled. Ignoring Chainlink node log scanner settings, as no logs will be available.")
 	}
@@ -533,18 +513,6 @@
 
 		if b.hasSeth {
 			b.te.sethClients = make(map[int64]*seth.Client)
-<<<<<<< HEAD
-=======
-			readSethCfg := b.testConfig.GetSethConfig()
-			sethCfg, err := utils.MergeSethAndEvmNetworkConfigs(networkConfig, *readSethCfg)
-			if err != nil {
-				return nil, err
-			}
-			err = utils.ValidateSethNetworkConfig(sethCfg.Network)
-			if err != nil {
-				return nil, err
-			}
->>>>>>> 5374a577
 			sethClient, err := actions_seth.GetChainClient(b.testConfig, networkConfig)
 			if err != nil {
 				return nil, err
