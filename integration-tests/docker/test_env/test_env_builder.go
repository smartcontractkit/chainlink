--- conflicted
+++ resolved
@@ -280,12 +280,8 @@
 					// new logs can be added to the log stream, so parallel processing would get stuck on waiting for it to be unlocked
 				LogScanningLoop:
 					for i := 0; i < b.clNodesCount; i++ {
-<<<<<<< HEAD
 						// if something went wrong during environment setup we might not have all nodes, and we don't want an NPE
-						if b.te.ClCluster == nil || b.te.ClCluster.Nodes == nil || len(b.te.ClCluster.Nodes) < i || b.te.ClCluster.Nodes[i] == nil {
-=======
 						if b == nil || b.te == nil || b.te.ClCluster == nil || b.te.ClCluster.Nodes == nil || b.te.ClCluster.Nodes[i] == nil || len(b.te.ClCluster.Nodes)-1 < i {
->>>>>>> 9e74eee9
 							continue
 						}
 						// ignore count return, because we are only interested in the error
