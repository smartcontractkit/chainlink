package test_env

import (
	"fmt"
	"math/big"
	"os"
	"runtime/debug"
	"testing"

	"github.com/rs/zerolog"
	"github.com/rs/zerolog/log"

	"github.com/smartcontractkit/chainlink-testing-framework/blockchain"
	"github.com/smartcontractkit/chainlink-testing-framework/docker/test_env"
	"github.com/smartcontractkit/chainlink-testing-framework/logging"
	"github.com/smartcontractkit/chainlink-testing-framework/logstream"
	"github.com/smartcontractkit/chainlink-testing-framework/networks"
	"github.com/smartcontractkit/chainlink-testing-framework/utils/osutil"
	"github.com/smartcontractkit/chainlink/v2/core/services/chainlink"

	evmcfg "github.com/smartcontractkit/chainlink/v2/core/chains/evm/config/toml"

	"github.com/smartcontractkit/chainlink/integration-tests/contracts"
	"github.com/smartcontractkit/chainlink/integration-tests/types/config/node"
)

type CleanUpType string

const (
	CleanUpTypeNone     CleanUpType = "none"
	CleanUpTypeStandard CleanUpType = "standard"
	CleanUpTypeCustom   CleanUpType = "custom"
)

type CLTestEnvBuilder struct {
	hasLogStream           bool
	hasKillgrave           bool
	hasForwarders          bool
	clNodeConfig           *chainlink.Config
	secretsConfig          string
	nonDevGethNetworks     []blockchain.EVMNetwork
	clNodesCount           int
	clNodesOpts            []func(*ClNode)
	customNodeCsaKeys      []string
	defaultNodeCsaKeys     []string
	l                      zerolog.Logger
	t                      *testing.T
	te                     *CLClusterTestEnv
	isNonEVM               bool
	cleanUpType            CleanUpType
	cleanUpCustomFn        func()
	chainOptionsFn         []ChainOption
	evmClientNetworkOption []EVMClientNetworkOption
	ethereumNetwork        *test_env.EthereumNetwork

	/* funding */
	ETHFunds *big.Float
}

func NewCLTestEnvBuilder() *CLTestEnvBuilder {
	return &CLTestEnvBuilder{
		l: log.Logger,
	}
}

// WithTestEnv sets the test environment to use for the test.
// If nil, a new test environment is created.
// If not nil, the test environment is used as-is.
// If TEST_ENV_CONFIG_PATH is set, the test environment is created with the config at that path.
func (b *CLTestEnvBuilder) WithTestEnv(te *CLClusterTestEnv) (*CLTestEnvBuilder, error) {
	envConfigPath, isSet := os.LookupEnv("TEST_ENV_CONFIG_PATH")
	var cfg *TestEnvConfig
	var err error
	if isSet {
		cfg, err = NewTestEnvConfigFromFile(envConfigPath)
		if err != nil {
			return nil, err
		}
	}

	if te != nil {
		b.te = te
	} else {
		b.te, err = NewTestEnv()
		if err != nil {
			return nil, err
		}
	}

	if cfg != nil {
		b.te = b.te.WithTestEnvConfig(cfg)
	}
	return b, nil
}

// WithTestLogger sets the test logger to use for the test.
// Useful for parallel tests so the logging will be separated correctly in the results views.
func (b *CLTestEnvBuilder) WithTestInstance(t *testing.T) *CLTestEnvBuilder {
	b.t = t
	b.l = logging.GetTestLogger(t)
	return b
}

func (b *CLTestEnvBuilder) WithLogStream() *CLTestEnvBuilder {
	b.hasLogStream = true
	return b
}

func (b *CLTestEnvBuilder) WithCLNodes(clNodesCount int) *CLTestEnvBuilder {
	b.clNodesCount = clNodesCount
	return b
}

func (b *CLTestEnvBuilder) WithCLNodeOptions(opt ...ClNodeOption) *CLTestEnvBuilder {
	b.clNodesOpts = append(b.clNodesOpts, opt...)
	return b
}

func (b *CLTestEnvBuilder) WithForwarders() *CLTestEnvBuilder {
	b.hasForwarders = true
	return b
}

func (b *CLTestEnvBuilder) WithFunding(eth *big.Float) *CLTestEnvBuilder {
	b.ETHFunds = eth
	return b
}

// deprecated
// left only for backward compatibility
func (b *CLTestEnvBuilder) WithGeth() *CLTestEnvBuilder {
	ethBuilder := test_env.NewEthereumNetworkBuilder()
	cfg, err := ethBuilder.
		WithConsensusType(test_env.ConsensusType_PoW).
		WithExecutionLayer(test_env.ExecutionLayer_Geth).
		WithTest(b.t).
		Build()

	if err != nil {
		panic(err)
	}

	b.ethereumNetwork = &cfg

	return b
}

func (b *CLTestEnvBuilder) WithPrivateEthereumNetwork(en test_env.EthereumNetwork) *CLTestEnvBuilder {
	b.ethereumNetwork = &en
	return b
}

func (b *CLTestEnvBuilder) WithPrivateGethChains(evmNetworks []blockchain.EVMNetwork) *CLTestEnvBuilder {
	b.nonDevGethNetworks = evmNetworks
	return b
}

func (b *CLTestEnvBuilder) WithCLNodeConfig(cfg *chainlink.Config) *CLTestEnvBuilder {
	b.clNodeConfig = cfg
	return b
}

func (b *CLTestEnvBuilder) WithSecretsConfig(secrets string) *CLTestEnvBuilder {
	b.secretsConfig = secrets
	return b
}

func (b *CLTestEnvBuilder) WithMockAdapter() *CLTestEnvBuilder {
	b.hasKillgrave = true
	return b
}

// WithNonEVM sets the test environment to not use EVM when built.
func (b *CLTestEnvBuilder) WithNonEVM() *CLTestEnvBuilder {
	b.isNonEVM = true
	return b
}

func (b *CLTestEnvBuilder) WithStandardCleanup() *CLTestEnvBuilder {
	b.cleanUpType = CleanUpTypeStandard
	return b
}

func (b *CLTestEnvBuilder) WithoutCleanup() *CLTestEnvBuilder {
	b.cleanUpType = CleanUpTypeNone
	return b
}

func (b *CLTestEnvBuilder) WithCustomCleanup(customFn func()) *CLTestEnvBuilder {
	b.cleanUpType = CleanUpTypeCustom
	b.cleanUpCustomFn = customFn
	return b
}

type ChainOption = func(*evmcfg.Chain) *evmcfg.Chain

func (b *CLTestEnvBuilder) WithChainOptions(opts ...ChainOption) *CLTestEnvBuilder {
	b.chainOptionsFn = make([]ChainOption, 0)
	b.chainOptionsFn = append(b.chainOptionsFn, opts...)

	return b
}

type EVMClientNetworkOption = func(*blockchain.EVMNetwork) *blockchain.EVMNetwork

func (b *CLTestEnvBuilder) EVMClientNetworkOptions(opts ...EVMClientNetworkOption) *CLTestEnvBuilder {
	b.evmClientNetworkOption = make([]EVMClientNetworkOption, 0)
	b.evmClientNetworkOption = append(b.evmClientNetworkOption, opts...)

	return b
}

func (b *CLTestEnvBuilder) Build() (*CLClusterTestEnv, error) {
	if b.te == nil {
		var err error
		b, err = b.WithTestEnv(nil)
		if err != nil {
			return nil, err
		}
	}

	var err error
<<<<<<< HEAD
	if b.t != nil {
		b.te.WithTestInstance(b.t)
	}

	if b.hasLogWatch {
		b.te.LogWatch, err = logstream.NewLogStream(b.te.t, nil)
=======
	if b.hasLogStream {
		b.te.LogStream, err = logstream.NewLogStream(b.t, nil)
>>>>>>> 1a45097c
		if err != nil {
			return nil, err
		}
	}

	if b.hasKillgrave {
		if b.te.Network == nil {
			return nil, fmt.Errorf("test environment builder failed: %w", fmt.Errorf("cannot start mock adapter without a network"))
		}

		b.te.MockAdapter = test_env.NewKillgrave([]string{b.te.Network.Name}, "")

		err = b.te.StartMockAdapter()
		if err != nil {
			return nil, err
		}
	}

	if b.t != nil {
		b.te.WithTestLogger(b.t)
	}

	switch b.cleanUpType {
	case CleanUpTypeStandard:
		b.t.Cleanup(func() {
			if err := b.te.Cleanup(); err != nil {
				b.l.Error().Err(err).Msg("Error cleaning up test environment")
			}
		})
	case CleanUpTypeCustom:
		b.t.Cleanup(b.cleanUpCustomFn)
	case CleanUpTypeNone:
		b.l.Warn().Msg("test environment won't be cleaned up")
	case "":
		return b.te, fmt.Errorf("test environment builder failed: %w", fmt.Errorf("explicit cleanup type must be set when building test environment"))
	}

	if b.te.LogStream != nil {
		b.t.Cleanup(func() {
			b.l.Warn().Msg("Shutting down LogStream")
			logPath, err := osutil.GetAbsoluteFolderPath("logs")
			if err != nil {
				b.l.Info().Str("Absolute path", logPath).Msg("LogStream logs folder location")
			}

			if b.t.Failed() || os.Getenv("TEST_LOG_COLLECT") == "true" {
				// we can't do much if this fails, so we just log the error in logstream
				_ = b.te.LogStream.FlushAndShutdown()
				b.te.LogStream.PrintLogTargetsLocations()
				b.te.LogStream.SaveLogLocationInTestSummary()
			}

		})
	}

	if b.nonDevGethNetworks != nil {
		b.te.WithPrivateChain(b.nonDevGethNetworks)
		err := b.te.StartPrivateChain()
		if err != nil {
			return b.te, err
		}
		var nonDevNetworks []blockchain.EVMNetwork
		for i, n := range b.te.PrivateChain {
			primaryNode := n.GetPrimaryNode()
			if primaryNode == nil {
				return b.te, fmt.Errorf("primary node is nil in PrivateChain interface, stack: %s", string(debug.Stack()))
			}
			nonDevNetworks = append(nonDevNetworks, *n.GetNetworkConfig())
			nonDevNetworks[i].URLs = []string{primaryNode.GetInternalWsUrl()}
			nonDevNetworks[i].HTTPURLs = []string{primaryNode.GetInternalHttpUrl()}
		}
		if nonDevNetworks == nil {
			return nil, fmt.Errorf("cannot create nodes with custom config without nonDevNetworks")
		}

		err = b.te.StartClCluster(b.clNodeConfig, b.clNodesCount, b.secretsConfig, b.clNodesOpts...)
		if err != nil {
			return nil, err
		}
		return b.te, nil
	}

	networkConfig := networks.MustGetSelectedNetworksFromEnv()[0]
	var rpcProvider test_env.RpcProvider
	if b.ethereumNetwork != nil && networkConfig.Simulated {
		// TODO here we should save the ethereum network config to te.Cfg, but it doesn't exist at this point
		// in general it seems we have no methods for saving config to file and we only load it from file
		// but I don't know how that config file is to be created or whether anyone ever done that
		var enCfg test_env.EthereumNetwork
		b.ethereumNetwork.DockerNetworkNames = []string{b.te.Network.Name}
		networkConfig, rpcProvider, err = b.te.StartEthereumNetwork(b.ethereumNetwork)
		if err != nil {
			return nil, err
		}
		b.te.RpcProvider = rpcProvider
		b.te.PrivateEthereumConfig = &enCfg
	}

	if !b.isNonEVM {
		if b.evmClientNetworkOption != nil && len(b.evmClientNetworkOption) > 0 {
			for _, fn := range b.evmClientNetworkOption {
				fn(&networkConfig)
			}
		}
		bc, err := blockchain.NewEVMClientFromNetwork(networkConfig, b.l)
		if err != nil {
			return nil, err
		}

		b.te.EVMClient = bc
		cd, err := contracts.NewContractDeployer(bc, b.l)
		if err != nil {
			return nil, err
		}
		b.te.ContractDeployer = cd

		cl, err := contracts.NewContractLoader(bc, b.l)
		if err != nil {
			return nil, err
		}
		b.te.ContractLoader = cl
	}

	var nodeCsaKeys []string

	// Start Chainlink Nodes
	if b.clNodesCount > 0 {
		var cfg *chainlink.Config
		if b.clNodeConfig != nil {
			cfg = b.clNodeConfig
		} else {
			cfg = node.NewConfig(node.NewBaseConfig(),
				node.WithOCR1(),
				node.WithP2Pv2(),
			)
		}

		if !b.isNonEVM {
			var httpUrls []string
			var wsUrls []string
			if networkConfig.Simulated {
				httpUrls = rpcProvider.PrivateHttpUrls()
				wsUrls = rpcProvider.PrivateWsUrsl()
			} else {
				httpUrls = networkConfig.HTTPURLs
				wsUrls = networkConfig.URLs
			}

			node.SetChainConfig(cfg, wsUrls, httpUrls, networkConfig, b.hasForwarders)

			if b.chainOptionsFn != nil && len(b.chainOptionsFn) > 0 {
				for _, fn := range b.chainOptionsFn {
					for _, evmCfg := range cfg.EVM {
						fn(&evmCfg.Chain)
					}
				}
			}
		}

		err := b.te.StartClCluster(cfg, b.clNodesCount, b.secretsConfig, b.clNodesOpts...)
		if err != nil {
			return nil, err
		}

		nodeCsaKeys, err = b.te.ClCluster.NodeCSAKeys()
		if err != nil {
			return nil, err
		}
		b.defaultNodeCsaKeys = nodeCsaKeys
	}

	if b.ethereumNetwork != nil && b.clNodesCount > 0 && b.ETHFunds != nil {
		b.te.ParallelTransactions(true)
		defer b.te.ParallelTransactions(false)
		if err := b.te.FundChainlinkNodes(b.ETHFunds); err != nil {
			return nil, err
		}
	}

	var enDesc string
	if b.te.PrivateEthereumConfig != nil {
		enDesc = b.te.PrivateEthereumConfig.Describe()
	} else {
		enDesc = "none"
	}

	b.l.Info().
		Str("privateEthereumNetwork", enDesc).
		Bool("hasKillgrave", b.hasKillgrave).
		Int("clNodesCount", b.clNodesCount).
		Strs("customNodeCsaKeys", b.customNodeCsaKeys).
		Strs("defaultNodeCsaKeys", b.defaultNodeCsaKeys).
		Msg("Building CL cluster test environment..")

	return b.te, nil
}<|MERGE_RESOLUTION|>--- conflicted
+++ resolved
@@ -220,17 +220,12 @@
 	}
 
 	var err error
-<<<<<<< HEAD
 	if b.t != nil {
 		b.te.WithTestInstance(b.t)
 	}
 
 	if b.hasLogWatch {
 		b.te.LogWatch, err = logstream.NewLogStream(b.te.t, nil)
-=======
-	if b.hasLogStream {
-		b.te.LogStream, err = logstream.NewLogStream(b.t, nil)
->>>>>>> 1a45097c
 		if err != nil {
 			return nil, err
 		}
