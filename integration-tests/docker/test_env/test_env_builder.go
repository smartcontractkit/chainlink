package test_env

import (
	"fmt"
	"math/big"
	"os"
	"slices"
	"strings"
	"testing"

	"github.com/pkg/errors"
	"github.com/rs/zerolog"
	"github.com/rs/zerolog/log"

	"github.com/smartcontractkit/seth"
	"go.uber.org/zap/zapcore"

	"github.com/smartcontractkit/chainlink-testing-framework/blockchain"
	ctf_config "github.com/smartcontractkit/chainlink-testing-framework/config"
	"github.com/smartcontractkit/chainlink-testing-framework/docker/test_env"
	"github.com/smartcontractkit/chainlink-testing-framework/logging"
	"github.com/smartcontractkit/chainlink-testing-framework/logstream"
	"github.com/smartcontractkit/chainlink-testing-framework/networks"
	"github.com/smartcontractkit/chainlink-testing-framework/testreporters"
	"github.com/smartcontractkit/chainlink-testing-framework/utils/osutil"
	"github.com/smartcontractkit/chainlink/v2/core/services/chainlink"

	actions_seth "github.com/smartcontractkit/chainlink/integration-tests/actions/seth"
	"github.com/smartcontractkit/chainlink/integration-tests/contracts"
	"github.com/smartcontractkit/chainlink/integration-tests/types/config/node"
)

type CleanUpType string

const (
	CleanUpTypeNone     CleanUpType = "none"
	CleanUpTypeStandard CleanUpType = "standard"
	CleanUpTypeCustom   CleanUpType = "custom"
)

type ChainlinkNodeLogScannerSettings struct {
	FailingLogLevel zapcore.Level
	Threshold       uint
	AllowedMessages []testreporters.AllowedLogMessage
}

type CLTestEnvBuilder struct {
<<<<<<< HEAD
	hasLogStream            bool
	hasKillgrave            bool
	hasForwarders           bool
	hasSeth                 bool
	hasEVMClient            bool
	clNodeConfig            *chainlink.Config
	secretsConfig           string
	clNodesCount            int
	clNodesOpts             []func(*ClNode)
	customNodeCsaKeys       []string
	defaultNodeCsaKeys      []string
	l                       zerolog.Logger
	t                       *testing.T
	te                      *CLClusterTestEnv
	isNonEVM                bool
	cleanUpType             CleanUpType
	cleanUpCustomFn         func()
	chainOptionsFn          []ChainOption
	evmClientNetworkOption  []EVMClientNetworkOption
	privateEthereumNetworks []*ctf_config.EthereumNetworkConfig
	testConfig              ctf_config.GlobalTestConfig
=======
	hasLogStream                    bool
	hasKillgrave                    bool
	hasSeth                         bool
	hasEVMClient                    bool
	clNodeConfig                    *chainlink.Config
	secretsConfig                   string
	clNodesCount                    int
	clNodesOpts                     []func(*ClNode)
	customNodeCsaKeys               []string
	defaultNodeCsaKeys              []string
	l                               zerolog.Logger
	t                               *testing.T
	te                              *CLClusterTestEnv
	isEVM                           bool
	cleanUpType                     CleanUpType
	cleanUpCustomFn                 func()
	evmNetworkOption                []EVMNetworkOption
	privateEthereumNetworks         []*ctf_config.EthereumNetworkConfig
	testConfig                      ctf_config.GlobalTestConfig
	chainlinkNodeLogScannerSettings *ChainlinkNodeLogScannerSettings
>>>>>>> 4ff563e8

	/* funding */
	ETHFunds *big.Float
}

var DefaultAllowedMessages = []testreporters.AllowedLogMessage{
	testreporters.NewAllowedLogMessage("Failed to get LINK balance", "Happens only when we deploy LINK token for test purposes. Harmless.", zapcore.ErrorLevel, testreporters.WarnAboutAllowedMsgs_No),
	testreporters.NewAllowedLogMessage("Error stopping job service", "It's a known issue with lifecycle. There's ongoing work that will fix it.", zapcore.DPanicLevel, testreporters.WarnAboutAllowedMsgs_No),
}

var DefaultChainlinkNodeLogScannerSettings = ChainlinkNodeLogScannerSettings{
	FailingLogLevel: zapcore.DPanicLevel,
	Threshold:       1, // we want to fail on the first concerning log
	AllowedMessages: DefaultAllowedMessages,
}

func GetDefaultChainlinkNodeLogScannerSettingsWithExtraAllowedMessages(extraAllowedMessages ...testreporters.AllowedLogMessage) ChainlinkNodeLogScannerSettings {
	allowedMessages := append(DefaultAllowedMessages, extraAllowedMessages...)
	return ChainlinkNodeLogScannerSettings{
		FailingLogLevel: DefaultChainlinkNodeLogScannerSettings.FailingLogLevel,
		Threshold:       DefaultChainlinkNodeLogScannerSettings.Threshold,
		AllowedMessages: allowedMessages,
	}
}

func NewCLTestEnvBuilder() *CLTestEnvBuilder {
	return &CLTestEnvBuilder{
		l:                               log.Logger,
		hasLogStream:                    true,
		hasEVMClient:                    true,
		isEVM:                           true,
		chainlinkNodeLogScannerSettings: &DefaultChainlinkNodeLogScannerSettings,
	}
}

// WithTestEnv sets the test environment to use for the test.
// If nil, a new test environment is created.
// If not nil, the test environment is used as-is.
// If TEST_ENV_CONFIG_PATH is set, the test environment is created with the config at that path.
func (b *CLTestEnvBuilder) WithTestEnv(te *CLClusterTestEnv) (*CLTestEnvBuilder, error) {
	envConfigPath, isSet := os.LookupEnv("TEST_ENV_CONFIG_PATH")
	var cfg *TestEnvConfig
	var err error
	if isSet {
		cfg, err = NewTestEnvConfigFromFile(envConfigPath)
		if err != nil {
			return nil, err
		}
	}

	if te != nil {
		b.te = te
	} else {
		b.te, err = NewTestEnv()
		if err != nil {
			return nil, err
		}
	}

	if cfg != nil {
		b.te = b.te.WithTestEnvConfig(cfg)
	}
	return b, nil
}

// WithTestLogger sets the test logger to use for the test.
// Useful for parallel tests so the logging will be separated correctly in the results views.
func (b *CLTestEnvBuilder) WithTestInstance(t *testing.T) *CLTestEnvBuilder {
	b.t = t
	b.l = logging.GetTestLogger(t)
	return b
}

// WithoutLogStream disables LogStream logging component
func (b *CLTestEnvBuilder) WithoutLogStream() *CLTestEnvBuilder {
	b.hasLogStream = false
	return b
}

func (b *CLTestEnvBuilder) WithoutChainlinkNodeLogScanner() *CLTestEnvBuilder {
	b.chainlinkNodeLogScannerSettings = &ChainlinkNodeLogScannerSettings{}
	return b
}

func (b *CLTestEnvBuilder) WithChainlinkNodeLogScanner(settings ChainlinkNodeLogScannerSettings) *CLTestEnvBuilder {
	b.chainlinkNodeLogScannerSettings = &settings
	return b
}

func (b *CLTestEnvBuilder) WithCLNodes(clNodesCount int) *CLTestEnvBuilder {
	b.clNodesCount = clNodesCount
	return b
}

func (b *CLTestEnvBuilder) WithTestConfig(cfg ctf_config.GlobalTestConfig) *CLTestEnvBuilder {
	b.testConfig = cfg
	return b
}

func (b *CLTestEnvBuilder) WithCLNodeOptions(opt ...ClNodeOption) *CLTestEnvBuilder {
	b.clNodesOpts = append(b.clNodesOpts, opt...)
	return b
}

func (b *CLTestEnvBuilder) WithFunding(eth *big.Float) *CLTestEnvBuilder {
	b.ETHFunds = eth
	return b
}

func (b *CLTestEnvBuilder) WithSeth() *CLTestEnvBuilder {
	b.hasSeth = true
	b.hasEVMClient = false
	return b
}

<<<<<<< HEAD
=======
func (b *CLTestEnvBuilder) WithoutEvmClients() *CLTestEnvBuilder {
	b.hasSeth = false
	b.hasEVMClient = false
	return b
}

>>>>>>> 4ff563e8
func (b *CLTestEnvBuilder) WithPrivateEthereumNetwork(en ctf_config.EthereumNetworkConfig) *CLTestEnvBuilder {
	b.privateEthereumNetworks = append(b.privateEthereumNetworks, &en)
	return b
}

func (b *CLTestEnvBuilder) WithPrivateEthereumNetworks(ens []*ctf_config.EthereumNetworkConfig) *CLTestEnvBuilder {
	b.privateEthereumNetworks = ens
	return b
}

// Deprecated: Use TOML instead
func (b *CLTestEnvBuilder) WithCLNodeConfig(cfg *chainlink.Config) *CLTestEnvBuilder {
	b.clNodeConfig = cfg
	return b
}

func (b *CLTestEnvBuilder) WithSecretsConfig(secrets string) *CLTestEnvBuilder {
	b.secretsConfig = secrets
	return b
}

func (b *CLTestEnvBuilder) WithMockAdapter() *CLTestEnvBuilder {
	b.hasKillgrave = true
	return b
}

// WithNonEVM sets the test environment to not use EVM when built.
func (b *CLTestEnvBuilder) WithNonEVM() *CLTestEnvBuilder {
	b.isEVM = false
	return b
}

func (b *CLTestEnvBuilder) WithStandardCleanup() *CLTestEnvBuilder {
	b.cleanUpType = CleanUpTypeStandard
	return b
}

func (b *CLTestEnvBuilder) WithoutCleanup() *CLTestEnvBuilder {
	b.cleanUpType = CleanUpTypeNone
	return b
}

func (b *CLTestEnvBuilder) WithCustomCleanup(customFn func()) *CLTestEnvBuilder {
	b.cleanUpType = CleanUpTypeCustom
	b.cleanUpCustomFn = customFn
	return b
}

type EVMNetworkOption = func(*blockchain.EVMNetwork) *blockchain.EVMNetwork

// WithEVMNetworkOptions sets the options for the EVM network. This is especially useful for simulated networks, which
// by usually use default options, so if we want to change any of them before the configuration is passed to evm client
// or Chainlnik node, we can do it here.
func (b *CLTestEnvBuilder) WithEVMNetworkOptions(opts ...EVMNetworkOption) *CLTestEnvBuilder {
	b.evmNetworkOption = make([]EVMNetworkOption, 0)
	b.evmNetworkOption = append(b.evmNetworkOption, opts...)

	return b
}

func (b *CLTestEnvBuilder) Build() (*CLClusterTestEnv, error) {
	if b.testConfig == nil {
		return nil, fmt.Errorf("test config must be set")
	}

	if b.te == nil {
		var err error
		b, err = b.WithTestEnv(nil)
		if err != nil {
			return nil, err
		}
	}
	b.te.TestConfig = b.testConfig

	b.te.TestConfig = b.testConfig

	var err error
	if b.t != nil {
		b.te.WithTestInstance(b.t)
	}

	if b.hasLogStream {
		loggingConfig := b.testConfig.GetLoggingConfig()
		// we need to enable logging to file if we want to scan logs
		if b.chainlinkNodeLogScannerSettings != nil && !slices.Contains(loggingConfig.LogStream.LogTargets, string(logstream.File)) {
			b.l.Debug().Msg("Enabling logging to file in order to support Chainlink node log scanning")
			loggingConfig.LogStream.LogTargets = append(loggingConfig.LogStream.LogTargets, string(logstream.File))
		}
		b.te.LogStream, err = logstream.NewLogStream(b.te.t, b.testConfig.GetLoggingConfig())
		if err != nil {
			return nil, err
		}

		// this clean up has to be added as the FIRST one, because cleanup functions are executed in reverse order (LIFO)
		if b.t != nil && b.cleanUpType != CleanUpTypeNone {
			b.t.Cleanup(func() {
				b.l.Info().Msg("Shutting down LogStream")
				logPath, err := osutil.GetAbsoluteFolderPath("logs")
				if err != nil {
					b.l.Info().Str("Absolute path", logPath).Msg("LogStream logs folder location")
				}

				// flush logs when test failed or when we are explicitly told to collect logs
				flushLogStream := b.t.Failed() || *b.testConfig.GetLoggingConfig().TestLogCollect

				// run even if test has failed, as we might be able to catch additional problems without running the test again
				if b.chainlinkNodeLogScannerSettings != nil {
					logProcessor := logstream.NewLogProcessor[int](b.te.LogStream)

					processFn := func(log logstream.LogContent, count *int) error {
						countSoFar := count
						newCount, err := testreporters.ScanLogLine(b.l, string(log.Content), b.chainlinkNodeLogScannerSettings.FailingLogLevel, uint(*countSoFar), b.chainlinkNodeLogScannerSettings.Threshold, b.chainlinkNodeLogScannerSettings.AllowedMessages)
						if err != nil {
							return err
						}
						*count = int(newCount)
						return nil
					}

					// we cannot do parallel processing here, because ProcessContainerLogs() locks a mutex that controls whether
					// new logs can be added to the log stream, so parallel processing would get stuck on waiting for it to be unlocked
				LogScanningLoop:
					for i := 0; i < b.clNodesCount; i++ {
						// ignore count return, because we are only interested in the error
						_, err := logProcessor.ProcessContainerLogs(b.te.ClCluster.Nodes[i].ContainerName, processFn)
						if err != nil && !strings.Contains(err.Error(), testreporters.MultipleLogsAtLogLevelErr) && !strings.Contains(err.Error(), testreporters.OneLogAtLogLevelErr) {
							b.l.Error().Err(err).Msg("Error processing CL node logs")
							continue
						} else if err != nil && (strings.Contains(err.Error(), testreporters.MultipleLogsAtLogLevelErr) || strings.Contains(err.Error(), testreporters.OneLogAtLogLevelErr)) {
							flushLogStream = true
							b.t.Errorf("Found a concerning log in Chainklink Node logs: %v", err)
							break LogScanningLoop
						}
					}
					b.l.Info().Msg("Finished scanning Chainlink Node logs for concerning errors")
				}

				if flushLogStream {
					b.l.Info().Msg("Flushing LogStream logs")
					// we can't do much if this fails, so we just log the error in LogStream
					if err := b.te.LogStream.FlushAndShutdown(); err != nil {
						b.l.Error().Err(err).Msg("Error flushing and shutting down LogStream")
					}
					b.te.LogStream.PrintLogTargetsLocations()
					b.te.LogStream.SaveLogLocationInTestSummary()
				}
				b.l.Info().Msg("Finished shutting down LogStream")
			})
		} else {
			b.l.Warn().Msg("LogStream won't be cleaned up, because either test instance is not set or cleanup type is set to none")
		}
	}

	if b.hasKillgrave {
		if b.te.DockerNetwork == nil {
			return nil, fmt.Errorf("test environment builder failed: %w", fmt.Errorf("cannot start mock adapter without a network"))
		}

		b.te.MockAdapter = test_env.NewKillgrave([]string{b.te.DockerNetwork.Name}, "", test_env.WithLogStream(b.te.LogStream))

		err = b.te.StartMockAdapter()
		if err != nil {
			return nil, err
		}
	}

	if b.t != nil {
		b.te.WithTestInstance(b.t)
	}

	switch b.cleanUpType {
	case CleanUpTypeStandard:
		b.t.Cleanup(func() {
			// Cleanup test environment
			if err := b.te.Cleanup(CleanupOpts{TestName: b.t.Name()}); err != nil {
				b.l.Error().Err(err).Msg("Error cleaning up test environment")
			}
		})
	case CleanUpTypeCustom:
		b.t.Cleanup(b.cleanUpCustomFn)
	case CleanUpTypeNone:
		b.l.Warn().Msg("test environment won't be cleaned up")
	case "":
		return b.te, fmt.Errorf("test environment builder failed: %w", fmt.Errorf("explicit cleanup type must be set when building test environment"))
	}

<<<<<<< HEAD
	if b.te.LogStream != nil {
		if b.t != nil {
			b.t.Cleanup(func() {
				b.l.Info().Msg("Shutting down LogStream")
				logPath, err := osutil.GetAbsoluteFolderPath("logs")
				if err != nil {
					b.l.Info().Str("Absolute path", logPath).Msg("LogStream logs folder location")
				}

				if b.t.Failed() || *b.testConfig.GetLoggingConfig().TestLogCollect {
					// we can't do much if this fails, so we just log the error in logstream
					_ = b.te.LogStream.FlushAndShutdown()
					b.te.LogStream.PrintLogTargetsLocations()
					b.te.LogStream.SaveLogLocationInTestSummary()
				}
			})
		}

		// this is not the cleanest way to do this, but when we originally build ethereum networks, we don't have the logstream reference
		// so we need to rebuild them here and pass logstream to them
		for i := range b.privateEthereumNetworks {
			builder := test_env.NewEthereumNetworkBuilder()
			netWithLs, err := builder.
				WithExistingConfig(*b.privateEthereumNetworks[i]).
				WithLogStream(b.te.LogStream).
				Build()
			if err != nil {
				return nil, err
			}
			b.privateEthereumNetworks[i] = &netWithLs.EthereumNetworkConfig
		}
=======
	if b.te.LogStream == nil && b.chainlinkNodeLogScannerSettings != nil {
		log.Warn().Msg("Chainlink node log scanner settings provided, but LogStream is not enabled. Ignoring Chainlink node log scanner settings, as no logs will be available.")
>>>>>>> 4ff563e8
	}

	// in this case we will use the builder only to start chains, not the cluster, because currently we support only 1 network config per cluster
	if len(b.privateEthereumNetworks) > 1 {
		b.te.rpcProviders = make(map[int64]*test_env.RpcProvider)
		b.te.EVMNetworks = make([]*blockchain.EVMNetwork, 0)
		b.te.evmClients = make(map[int64]blockchain.EVMClient)
		for _, en := range b.privateEthereumNetworks {
			en.DockerNetworkNames = []string{b.te.DockerNetwork.Name}
			networkConfig, rpcProvider, err := b.te.StartEthereumNetwork(en)
			if err != nil {
				return nil, err
			}

			if b.hasEVMClient {
				evmClient, err := blockchain.NewEVMClientFromNetwork(networkConfig, b.l)
				if err != nil {
					return nil, err
				}
				b.te.evmClients[networkConfig.ChainID] = evmClient
			}

			if b.hasSeth {
				sethClient, err := actions_seth.GetChainClient(b.testConfig, networkConfig)
				if err != nil {
					return nil, err
				}

				b.te.sethClients[networkConfig.ChainID] = sethClient
			}

			b.te.rpcProviders[networkConfig.ChainID] = &rpcProvider
			b.te.EVMNetworks = append(b.te.EVMNetworks, &networkConfig)
<<<<<<< HEAD
=======
		}

		dereferrencedEvms := make([]blockchain.EVMNetwork, 0)
		for _, en := range b.te.EVMNetworks {
			dereferrencedEvms = append(dereferrencedEvms, *en)
		}

		nodeConfigInToml := b.testConfig.GetNodeConfig()

		nodeConfig, _, err := node.BuildChainlinkNodeConfig(
			dereferrencedEvms,
			nodeConfigInToml.BaseConfigTOML,
			nodeConfigInToml.CommonChainConfigTOML,
			nodeConfigInToml.ChainConfigTOMLByChainID,
		)
		if err != nil {
			return nil, err
>>>>>>> 4ff563e8
		}

		err = b.te.StartClCluster(nodeConfig, b.clNodesCount, b.secretsConfig, b.testConfig, b.clNodesOpts...)
		if err != nil {
			return nil, err
		}

		b.te.isSimulatedNetwork = true

		return b.te, nil
	}

	b.te.rpcProviders = make(map[int64]*test_env.RpcProvider)
	networkConfig := networks.MustGetSelectedNetworkConfig(b.testConfig.GetNetworkConfig())[0]
	// This has some hidden behavior so I'm not the biggest fan, but it matches expected behavior.
	// That is, when we specify we want to run on a live network in our config, we will run on the live network and not bother with a private network.
	// Even if we explicitly declare that we want to run on a private network in the test.
	// Keeping this a Kludge for now as SETH transition should change all of this anyway.
	if len(b.privateEthereumNetworks) == 1 {
		if networkConfig.Simulated {
			// TODO here we should save the ethereum network config to te.Cfg, but it doesn't exist at this point
			// in general it seems we have no methods for saving config to file and we only load it from file
			// but I don't know how that config file is to be created or whether anyone ever done that
			var rpcProvider test_env.RpcProvider
			b.privateEthereumNetworks[0].DockerNetworkNames = []string{b.te.DockerNetwork.Name}
			networkConfig, rpcProvider, err = b.te.StartEthereumNetwork(b.privateEthereumNetworks[0])
			if err != nil {
				return nil, err
			}
			b.te.rpcProviders[networkConfig.ChainID] = &rpcProvider
			b.te.PrivateEthereumConfigs = b.privateEthereumNetworks

			b.te.isSimulatedNetwork = true
		} else { // Only start and connect to a private network if we are using a private simulated network
			b.te.l.Warn().
				Str("Network", networkConfig.Name).
				Int64("Chain ID", networkConfig.ChainID).
				Msg("Private network config provided, but we are running on a live network. Ignoring private network config.")
			rpcProvider := test_env.NewRPCProvider(networkConfig.HTTPURLs, networkConfig.URLs, networkConfig.HTTPURLs, networkConfig.URLs)
			b.te.rpcProviders[networkConfig.ChainID] = &rpcProvider
			b.te.isSimulatedNetwork = false
		}
		b.te.EVMNetworks = append(b.te.EVMNetworks, &networkConfig)

	}

	if !b.hasSeth && !b.hasEVMClient {
		log.Debug().Msg("No EVM client or SETH client specified, not starting any clients")
	}

	if b.hasSeth && b.hasEVMClient {
		return nil, errors.New("you can't use both Seth and EMVClient at the same time")
	}

	if b.isEVM {
		if b.evmNetworkOption != nil && len(b.evmNetworkOption) > 0 {
			for _, fn := range b.evmNetworkOption {
				fn(&networkConfig)
			}
		}
		if b.hasEVMClient {
			bc, err := blockchain.NewEVMClientFromNetwork(networkConfig, b.l)
			if err != nil {
				return nil, err
			}

			b.te.evmClients = make(map[int64]blockchain.EVMClient)
			b.te.evmClients[networkConfig.ChainID] = bc

			cd, err := contracts.NewContractDeployer(bc, b.l)
			if err != nil {
				return nil, err
			}
			b.te.ContractDeployer = cd

			cl, err := contracts.NewContractLoader(bc, b.l)
			if err != nil {
				return nil, err
			}
			b.te.ContractLoader = cl
		}

		if b.hasSeth {
			b.te.sethClients = make(map[int64]*seth.Client)
			sethClient, err := actions_seth.GetChainClient(b.testConfig, networkConfig)
			if err != nil {
				return nil, err
			}

			b.te.sethClients[networkConfig.ChainID] = sethClient
		}
	}

	var nodeCsaKeys []string

	// Start Chainlink Nodes
	if b.clNodesCount > 0 {
		// needed for live networks
		if len(b.te.EVMNetworks) == 0 {
			b.te.EVMNetworks = append(b.te.EVMNetworks, &networkConfig)
		}

		dereferrencedEvms := make([]blockchain.EVMNetwork, 0)
		for _, en := range b.te.EVMNetworks {
			network := *en
			if en.Simulated {
				if rpcs, ok := b.te.rpcProviders[network.ChainID]; ok {
					network.HTTPURLs = rpcs.PrivateHttpUrls()
					network.URLs = rpcs.PrivateWsUrsl()
				} else {
					return nil, fmt.Errorf("rpc provider for chain %d not found", network.ChainID)
				}
			}
			dereferrencedEvms = append(dereferrencedEvms, network)
		}

		nodeConfigInToml := b.testConfig.GetNodeConfig()

		nodeConfig, _, err := node.BuildChainlinkNodeConfig(
			dereferrencedEvms,
			nodeConfigInToml.BaseConfigTOML,
			nodeConfigInToml.CommonChainConfigTOML,
			nodeConfigInToml.ChainConfigTOMLByChainID,
		)
		if err != nil {
			return nil, err
		}

		err = b.te.StartClCluster(nodeConfig, b.clNodesCount, b.secretsConfig, b.testConfig, b.clNodesOpts...)
		if err != nil {
			return nil, err
		}

		nodeCsaKeys, err = b.te.ClCluster.NodeCSAKeys()
		if err != nil {
			return nil, err
		}
		b.defaultNodeCsaKeys = nodeCsaKeys
	}

	if b.clNodesCount > 0 && b.ETHFunds != nil {
		if b.hasEVMClient {
			b.te.ParallelTransactions(true)
			defer b.te.ParallelTransactions(false)
			if err := b.te.FundChainlinkNodes(b.ETHFunds); err != nil {
				return nil, err
			}
		}
		if b.hasSeth {
			for _, sethClient := range b.te.sethClients {
				if err := actions_seth.FundChainlinkNodesFromRootAddress(b.l, sethClient, contracts.ChainlinkClientToChainlinkNodeWithKeysAndAddress(b.te.ClCluster.NodeAPIs()), b.ETHFunds); err != nil {
					return nil, err
				}
			}
		}
	}

	var enDesc string
	if len(b.te.PrivateEthereumConfigs) > 0 {
		for _, en := range b.te.PrivateEthereumConfigs {
			enDesc += en.Describe()
		}
	} else {
		enDesc = "none"
	}

	b.l.Info().
		Str("privateEthereumNetwork", enDesc).
		Bool("hasKillgrave", b.hasKillgrave).
		Int("clNodesCount", b.clNodesCount).
		Strs("customNodeCsaKeys", b.customNodeCsaKeys).
		Strs("defaultNodeCsaKeys", b.defaultNodeCsaKeys).
		Msg("Building CL cluster test environment..")

	return b.te, nil
}<|MERGE_RESOLUTION|>--- conflicted
+++ resolved
@@ -45,29 +45,6 @@
 }
 
 type CLTestEnvBuilder struct {
-<<<<<<< HEAD
-	hasLogStream            bool
-	hasKillgrave            bool
-	hasForwarders           bool
-	hasSeth                 bool
-	hasEVMClient            bool
-	clNodeConfig            *chainlink.Config
-	secretsConfig           string
-	clNodesCount            int
-	clNodesOpts             []func(*ClNode)
-	customNodeCsaKeys       []string
-	defaultNodeCsaKeys      []string
-	l                       zerolog.Logger
-	t                       *testing.T
-	te                      *CLClusterTestEnv
-	isNonEVM                bool
-	cleanUpType             CleanUpType
-	cleanUpCustomFn         func()
-	chainOptionsFn          []ChainOption
-	evmClientNetworkOption  []EVMClientNetworkOption
-	privateEthereumNetworks []*ctf_config.EthereumNetworkConfig
-	testConfig              ctf_config.GlobalTestConfig
-=======
 	hasLogStream                    bool
 	hasKillgrave                    bool
 	hasSeth                         bool
@@ -88,7 +65,6 @@
 	privateEthereumNetworks         []*ctf_config.EthereumNetworkConfig
 	testConfig                      ctf_config.GlobalTestConfig
 	chainlinkNodeLogScannerSettings *ChainlinkNodeLogScannerSettings
->>>>>>> 4ff563e8
 
 	/* funding */
 	ETHFunds *big.Float
@@ -204,15 +180,12 @@
 	return b
 }
 
-<<<<<<< HEAD
-=======
 func (b *CLTestEnvBuilder) WithoutEvmClients() *CLTestEnvBuilder {
 	b.hasSeth = false
 	b.hasEVMClient = false
 	return b
 }
 
->>>>>>> 4ff563e8
 func (b *CLTestEnvBuilder) WithPrivateEthereumNetwork(en ctf_config.EthereumNetworkConfig) *CLTestEnvBuilder {
 	b.privateEthereumNetworks = append(b.privateEthereumNetworks, &en)
 	return b
@@ -399,42 +372,8 @@
 		return b.te, fmt.Errorf("test environment builder failed: %w", fmt.Errorf("explicit cleanup type must be set when building test environment"))
 	}
 
-<<<<<<< HEAD
-	if b.te.LogStream != nil {
-		if b.t != nil {
-			b.t.Cleanup(func() {
-				b.l.Info().Msg("Shutting down LogStream")
-				logPath, err := osutil.GetAbsoluteFolderPath("logs")
-				if err != nil {
-					b.l.Info().Str("Absolute path", logPath).Msg("LogStream logs folder location")
-				}
-
-				if b.t.Failed() || *b.testConfig.GetLoggingConfig().TestLogCollect {
-					// we can't do much if this fails, so we just log the error in logstream
-					_ = b.te.LogStream.FlushAndShutdown()
-					b.te.LogStream.PrintLogTargetsLocations()
-					b.te.LogStream.SaveLogLocationInTestSummary()
-				}
-			})
-		}
-
-		// this is not the cleanest way to do this, but when we originally build ethereum networks, we don't have the logstream reference
-		// so we need to rebuild them here and pass logstream to them
-		for i := range b.privateEthereumNetworks {
-			builder := test_env.NewEthereumNetworkBuilder()
-			netWithLs, err := builder.
-				WithExistingConfig(*b.privateEthereumNetworks[i]).
-				WithLogStream(b.te.LogStream).
-				Build()
-			if err != nil {
-				return nil, err
-			}
-			b.privateEthereumNetworks[i] = &netWithLs.EthereumNetworkConfig
-		}
-=======
 	if b.te.LogStream == nil && b.chainlinkNodeLogScannerSettings != nil {
 		log.Warn().Msg("Chainlink node log scanner settings provided, but LogStream is not enabled. Ignoring Chainlink node log scanner settings, as no logs will be available.")
->>>>>>> 4ff563e8
 	}
 
 	// in this case we will use the builder only to start chains, not the cluster, because currently we support only 1 network config per cluster
@@ -468,8 +407,6 @@
 
 			b.te.rpcProviders[networkConfig.ChainID] = &rpcProvider
 			b.te.EVMNetworks = append(b.te.EVMNetworks, &networkConfig)
-<<<<<<< HEAD
-=======
 		}
 
 		dereferrencedEvms := make([]blockchain.EVMNetwork, 0)
@@ -487,7 +424,6 @@
 		)
 		if err != nil {
 			return nil, err
->>>>>>> 4ff563e8
 		}
 
 		err = b.te.StartClCluster(nodeConfig, b.clNodesCount, b.secretsConfig, b.testConfig, b.clNodesOpts...)
