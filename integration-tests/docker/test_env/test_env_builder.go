--- conflicted
+++ resolved
@@ -47,49 +47,25 @@
 }
 
 type CLTestEnvBuilder struct {
-<<<<<<< HEAD
-	hasLogStream            bool
-	hasKillgrave            bool
-	hasSeth                 bool
-	hasEVMClient            bool
-	clNodeConfig            *chainlink.Config
-	secretsConfig           string
-	clNodesCount            int
-	customNodeCsaKeys       []string
-	defaultNodeCsaKeys      []string
-	l                       zerolog.Logger
-	t                       *testing.T
-	te                      *CLClusterTestEnv
-	isEVM                   bool
-	cleanUpType             CleanUpType
-	cleanUpCustomFn         func()
-	evmNetworkOption        []EVMNetworkOption
-	privateEthereumNetworks []*ctf_config.EthereumNetworkConfig
-	testConfig              ctf_config.GlobalTestConfig
-=======
 	hasLogStream                    bool
 	hasKillgrave                    bool
-	hasForwarders                   bool
 	hasSeth                         bool
 	hasEVMClient                    bool
 	clNodeConfig                    *chainlink.Config
 	secretsConfig                   string
 	clNodesCount                    int
-	clNodesOpts                     []func(*ClNode)
 	customNodeCsaKeys               []string
 	defaultNodeCsaKeys              []string
 	l                               zerolog.Logger
 	t                               *testing.T
 	te                              *CLClusterTestEnv
-	isNonEVM                        bool
+	isEVM                           bool
 	cleanUpType                     CleanUpType
 	cleanUpCustomFn                 func()
-	chainOptionsFn                  []ChainOption
 	evmNetworkOption                []EVMNetworkOption
 	privateEthereumNetworks         []*ctf_config.EthereumNetworkConfig
 	testConfig                      ctf_config.GlobalTestConfig
 	chainlinkNodeLogScannerSettings *ChainlinkNodeLogScannerSettings
->>>>>>> 6ee7c81a
 
 	/* funding */
 	ETHFunds *big.Float
@@ -116,17 +92,11 @@
 
 func NewCLTestEnvBuilder() *CLTestEnvBuilder {
 	return &CLTestEnvBuilder{
-<<<<<<< HEAD
-		l:            log.Logger,
-		hasLogStream: true,
-		hasEVMClient: true,
-		isEVM:        true,
-=======
 		l:                               log.Logger,
 		hasLogStream:                    true,
 		hasEVMClient:                    true,
+		isEVM:                           true,
 		chainlinkNodeLogScannerSettings: &DefaultChainlinkNodeLogScannerSettings,
->>>>>>> 6ee7c81a
 	}
 }
 
