package test_env

import (
	"context"
	"fmt"
	"math/big"
	"os"
	"slices"
	"testing"

	"github.com/pkg/errors"
	"github.com/rs/zerolog"
	"github.com/rs/zerolog/log"
	"github.com/smartcontractkit/seth"
	"go.uber.org/zap/zapcore"
	"golang.org/x/sync/errgroup"

	"github.com/smartcontractkit/chainlink-testing-framework/blockchain"
	ctf_config "github.com/smartcontractkit/chainlink-testing-framework/config"
	"github.com/smartcontractkit/chainlink-testing-framework/docker/test_env"
	"github.com/smartcontractkit/chainlink-testing-framework/logging"
	"github.com/smartcontractkit/chainlink-testing-framework/logstream"
	"github.com/smartcontractkit/chainlink-testing-framework/networks"
	"github.com/smartcontractkit/chainlink-testing-framework/testreporters"
	"github.com/smartcontractkit/chainlink-testing-framework/utils/osutil"
	"github.com/smartcontractkit/chainlink/v2/core/services/chainlink"

	actions_seth "github.com/smartcontractkit/chainlink/integration-tests/actions/seth"
	"github.com/smartcontractkit/chainlink/integration-tests/contracts"
	"github.com/smartcontractkit/chainlink/integration-tests/types/config/node"
	"github.com/smartcontractkit/chainlink/integration-tests/utils"
)

type CleanUpType string

const (
	CleanUpTypeNone     CleanUpType = "none"
	CleanUpTypeStandard CleanUpType = "standard"
	CleanUpTypeCustom   CleanUpType = "custom"
)

type ChainlinkNodeLogScannerSettings struct {
	FailingLogLevel zapcore.Level
	Threshold       uint
	AllowedMessages []testreporters.AllowedLogMessage
}

type CLTestEnvBuilder struct {
	hasLogStream                    bool
	hasKillgrave                    bool
	hasSeth                         bool
	hasEVMClient                    bool
	clNodeConfig                    *chainlink.Config
	secretsConfig                   string
	clNodesCount                    int
	customNodeCsaKeys               []string
	defaultNodeCsaKeys              []string
	l                               zerolog.Logger
	t                               *testing.T
	te                              *CLClusterTestEnv
	isEVM                           bool
	cleanUpType                     CleanUpType
	cleanUpCustomFn                 func()
	evmNetworkOption                []EVMNetworkOption
	privateEthereumNetworks         []*ctf_config.EthereumNetworkConfig
	testConfig                      ctf_config.GlobalTestConfig
	chainlinkNodeLogScannerSettings *ChainlinkNodeLogScannerSettings

	/* funding */
	ETHFunds *big.Float
}

var DefaultAllowedMessages = []testreporters.AllowedLogMessage{
	testreporters.NewAllowedLogMessage("Failed to get LINK balance", "Happens only when we deploy LINK token for test purposes. Harmless.", zapcore.ErrorLevel, testreporters.WarnAboutAllowedMsgs_No),
}

var DefaultChainlinkNodeLogScannerSettings = ChainlinkNodeLogScannerSettings{
	FailingLogLevel: zapcore.DPanicLevel,
	Threshold:       1, // we want to fail on the first concerning log
	AllowedMessages: DefaultAllowedMessages,
}

func GetDefaultChainlinkNodeLogScannerSettingsWithExtraAllowedMessages(extraAllowedMessages ...testreporters.AllowedLogMessage) ChainlinkNodeLogScannerSettings {
	allowedMessages := append(DefaultAllowedMessages, extraAllowedMessages...)
	return ChainlinkNodeLogScannerSettings{
		FailingLogLevel: zapcore.DPanicLevel,
		Threshold:       1,
		AllowedMessages: allowedMessages,
	}
}

func NewCLTestEnvBuilder() *CLTestEnvBuilder {
	return &CLTestEnvBuilder{
		l:                               log.Logger,
		hasLogStream:                    true,
		hasEVMClient:                    true,
		isEVM:                           true,
		chainlinkNodeLogScannerSettings: &DefaultChainlinkNodeLogScannerSettings,
	}
}

// WithTestEnv sets the test environment to use for the test.
// If nil, a new test environment is created.
// If not nil, the test environment is used as-is.
// If TEST_ENV_CONFIG_PATH is set, the test environment is created with the config at that path.
func (b *CLTestEnvBuilder) WithTestEnv(te *CLClusterTestEnv) (*CLTestEnvBuilder, error) {
	envConfigPath, isSet := os.LookupEnv("TEST_ENV_CONFIG_PATH")
	var cfg *TestEnvConfig
	var err error
	if isSet {
		cfg, err = NewTestEnvConfigFromFile(envConfigPath)
		if err != nil {
			return nil, err
		}
	}

	if te != nil {
		b.te = te
	} else {
		b.te, err = NewTestEnv()
		if err != nil {
			return nil, err
		}
	}

	if cfg != nil {
		b.te = b.te.WithTestEnvConfig(cfg)
	}
	return b, nil
}

// WithTestLogger sets the test logger to use for the test.
// Useful for parallel tests so the logging will be separated correctly in the results views.
func (b *CLTestEnvBuilder) WithTestInstance(t *testing.T) *CLTestEnvBuilder {
	b.t = t
	b.l = logging.GetTestLogger(t)
	return b
}

// WithoutLogStream disables LogStream logging component
func (b *CLTestEnvBuilder) WithoutLogStream() *CLTestEnvBuilder {
	b.hasLogStream = false
	return b
}

func (b *CLTestEnvBuilder) WithoutChainlinkNodeLogScanner() *CLTestEnvBuilder {
	b.chainlinkNodeLogScannerSettings = &ChainlinkNodeLogScannerSettings{}
	return b
}

func (b *CLTestEnvBuilder) WithChainlinkNodeLogScanner(settings ChainlinkNodeLogScannerSettings) *CLTestEnvBuilder {
	b.chainlinkNodeLogScannerSettings = &settings
	return b
}

func (b *CLTestEnvBuilder) WithCLNodes(clNodesCount int) *CLTestEnvBuilder {
	b.clNodesCount = clNodesCount
	return b
}

func (b *CLTestEnvBuilder) WithTestConfig(cfg ctf_config.GlobalTestConfig) *CLTestEnvBuilder {
	b.testConfig = cfg
	return b
}

func (b *CLTestEnvBuilder) WithFunding(eth *big.Float) *CLTestEnvBuilder {
	b.ETHFunds = eth
	return b
}

func (b *CLTestEnvBuilder) WithSeth() *CLTestEnvBuilder {
	b.hasSeth = true
	b.hasEVMClient = false
	return b
}

func (b *CLTestEnvBuilder) WithoutEvmClients() *CLTestEnvBuilder {
	b.hasSeth = false
	b.hasEVMClient = false
	return b
}

func (b *CLTestEnvBuilder) WithPrivateEthereumNetwork(en ctf_config.EthereumNetworkConfig) *CLTestEnvBuilder {
	b.privateEthereumNetworks = append(b.privateEthereumNetworks, &en)
	return b
}

func (b *CLTestEnvBuilder) WithPrivateEthereumNetworks(ens []*ctf_config.EthereumNetworkConfig) *CLTestEnvBuilder {
	b.privateEthereumNetworks = ens
	return b
}

// Deprecated: Use TOML instead
func (b *CLTestEnvBuilder) WithCLNodeConfig(cfg *chainlink.Config) *CLTestEnvBuilder {
	b.clNodeConfig = cfg
	return b
}

func (b *CLTestEnvBuilder) WithSecretsConfig(secrets string) *CLTestEnvBuilder {
	b.secretsConfig = secrets
	return b
}

func (b *CLTestEnvBuilder) WithMockAdapter() *CLTestEnvBuilder {
	b.hasKillgrave = true
	return b
}

// WithNonEVM sets the test environment to not use EVM when built.
func (b *CLTestEnvBuilder) WithNonEVM() *CLTestEnvBuilder {
	b.isEVM = false
	return b
}

func (b *CLTestEnvBuilder) WithStandardCleanup() *CLTestEnvBuilder {
	b.cleanUpType = CleanUpTypeStandard
	return b
}

func (b *CLTestEnvBuilder) WithoutCleanup() *CLTestEnvBuilder {
	b.cleanUpType = CleanUpTypeNone
	return b
}

func (b *CLTestEnvBuilder) WithCustomCleanup(customFn func()) *CLTestEnvBuilder {
	b.cleanUpType = CleanUpTypeCustom
	b.cleanUpCustomFn = customFn
	return b
}

type EVMNetworkOption = func(*blockchain.EVMNetwork) *blockchain.EVMNetwork

// WithEVMNetworkOptions sets the options for the EVM network. This is especially useful for simulated networks, which
// by usually use default options, so if we want to change any of them before the configuration is passed to evm client
// or Chainlnik node, we can do it here.
func (b *CLTestEnvBuilder) WithEVMNetworkOptions(opts ...EVMNetworkOption) *CLTestEnvBuilder {
	b.evmNetworkOption = make([]EVMNetworkOption, 0)
	b.evmNetworkOption = append(b.evmNetworkOption, opts...)

	return b
}

func (b *CLTestEnvBuilder) Build() (*CLClusterTestEnv, error) {
	if b.testConfig == nil {
		return nil, fmt.Errorf("test config must be set")
	}

	if b.te == nil {
		var err error
		b, err = b.WithTestEnv(nil)
		if err != nil {
			return nil, err
		}
	}

	b.te.TestConfig = b.testConfig

	var err error
	if b.t != nil {
		b.te.WithTestInstance(b.t)
	}

	if b.hasLogStream {
		loggingConfig := b.testConfig.GetLoggingConfig()
		// we need to enable logging to file if we want to scan logs
		if b.chainlinkNodeLogScannerSettings != nil && !slices.Contains(loggingConfig.LogStream.LogTargets, string(logstream.File)) {
			b.l.Debug().Msg("Enabling logging to file in order to support Chainlink node log scanning")
			loggingConfig.LogStream.LogTargets = append(loggingConfig.LogStream.LogTargets, string(logstream.File))
		}
		b.te.LogStream, err = logstream.NewLogStream(b.te.t, b.testConfig.GetLoggingConfig())
		if err != nil {
			return nil, err
		}

		// this clean up has to be added as the FIRST one, because cleanup functions are executed in reverse order (LIFO)
		if b.t != nil && b.cleanUpType == CleanUpTypeStandard {
			b.t.Cleanup(func() {
				b.l.Info().Msg("Shutting down LogStream")
				logPath, err := osutil.GetAbsoluteFolderPath("logs")
				if err != nil {
					b.l.Info().Str("Absolute path", logPath).Msg("LogStream logs folder location")
				}

				var scanClNodeLogs = func() {
					//filter out non-cl logs
					logLocation := b.te.LogStream.GetLogLocation()
					logFiles, err := testreporters.FindAllLogFilesToScan(logLocation, "cl-node")
					if err != nil {
						b.l.Warn().Err(err).Msg("Error looking for Chainlink Node log files to scan")
					} else {
						// we ignore the context returned by errgroup here, since we have no way of interrupting ongoing scanning of logs
						verifyLogsGroup, _ := errgroup.WithContext(context.Background())
						for _, f := range logFiles {
							file := f
							verifyLogsGroup.Go(func() error {
								logErr := testreporters.VerifyLogFile(file, b.chainlinkNodeLogScannerSettings.FailingLogLevel, b.chainlinkNodeLogScannerSettings.Threshold, b.chainlinkNodeLogScannerSettings.AllowedMessages...)
								if logErr != nil {
									return errors.Wrapf(logErr, "Found a concerning log in %s", file.Name())
								}
								return nil
							})
						}
						if err := verifyLogsGroup.Wait(); err != nil {
							b.l.Error().Err(err).Msg("Found a concerning log. Failing test.")
							b.t.Fatalf("Found a concerning log in Chainklink Node logs: %v", err)
						}
					}
					b.l.Info().Msg("Finished scanning Chainlink Node logs for concerning errors")
				}

				if b.t.Failed() || *b.testConfig.GetLoggingConfig().TestLogCollect {
					// we can't do much if this fails, so we just log the error in logstream
					flushErr := b.te.LogStream.FlushAndShutdown()
					if flushErr != nil {
						b.l.Error().Err(flushErr).Msg("Error flushing and shutting down LogStream")
						return
					}
					b.te.LogStream.PrintLogTargetsLocations()
					b.te.LogStream.SaveLogLocationInTestSummary()

					// if test hasn't failed, but we have chainlinkNodeLogScannerSettings, we should check the logs
					if !b.t.Failed() && b.chainlinkNodeLogScannerSettings != nil {
						scanClNodeLogs()
					}
				} else if b.chainlinkNodeLogScannerSettings != nil {
					flushErr := b.te.LogStream.FlushAndShutdown()
					if flushErr != nil {
						b.l.Error().Err(flushErr).Msg("Error flushing and shutting down LogStream")
						return
					}

					scanClNodeLogs()
				}
			})
		} else {
			b.l.Warn().Msg("LogStream won't be cleaned up, because test instance is not set or cleanup type is not standard")
		}
	}

	if b.hasKillgrave {
		if b.te.DockerNetwork == nil {
			return nil, fmt.Errorf("test environment builder failed: %w", fmt.Errorf("cannot start mock adapter without a network"))
		}

		b.te.MockAdapter = test_env.NewKillgrave([]string{b.te.DockerNetwork.Name}, "", test_env.WithLogStream(b.te.LogStream))

		err = b.te.StartMockAdapter()
		if err != nil {
			return nil, err
		}
	}

	if b.t != nil {
		b.te.WithTestInstance(b.t)
	}

	switch b.cleanUpType {
	case CleanUpTypeStandard:
		b.t.Cleanup(func() {
			// Cleanup test environment
			if err := b.te.Cleanup(CleanupOpts{TestName: b.t.Name()}); err != nil {
				b.l.Error().Err(err).Msg("Error cleaning up test environment")
			}
		})
	case CleanUpTypeCustom:
		b.t.Cleanup(b.cleanUpCustomFn)
	case CleanUpTypeNone:
		b.l.Warn().Msg("test environment won't be cleaned up")
	case "":
		return b.te, fmt.Errorf("test environment builder failed: %w", fmt.Errorf("explicit cleanup type must be set when building test environment"))
	}

	if b.te.LogStream != nil {
		// this is not the cleanest way to do this, but when we originally build ethereum networks, we don't have the logstream reference,
		// so we need to rebuild them here and pass logstream to them
		for i := range b.privateEthereumNetworks {
			builder := test_env.NewEthereumNetworkBuilder()
			netWithLs, err := builder.
				WithExistingConfig(*b.privateEthereumNetworks[i]).
				WithLogStream(b.te.LogStream).
				Build()
			if err != nil {
				return nil, err
			}
			b.privateEthereumNetworks[i] = &netWithLs.EthereumNetworkConfig
		}
	}

	if b.te.LogStream == nil && b.chainlinkNodeLogScannerSettings != nil {
		log.Warn().Msg("Chainlink node log scanner settings provided, but LogStream is not enabled. Ignoring Chainlink node log scanner settings, as no logs will be available.")
	}

	// in this case we will use the builder only to start chains, not the cluster, because currently we support only 1 network config per cluster
	if len(b.privateEthereumNetworks) > 1 {
		b.te.rpcProviders = make(map[int64]*test_env.RpcProvider)
		b.te.EVMNetworks = make([]*blockchain.EVMNetwork, 0)
		b.te.evmClients = make(map[int64]blockchain.EVMClient)
		for _, en := range b.privateEthereumNetworks {
			en.DockerNetworkNames = []string{b.te.DockerNetwork.Name}
			networkConfig, rpcProvider, err := b.te.StartEthereumNetwork(en)
			if err != nil {
				return nil, err
			}

			if b.hasEVMClient {
				evmClient, err := blockchain.NewEVMClientFromNetwork(networkConfig, b.l)
				if err != nil {
					return nil, err
				}
				b.te.evmClients[networkConfig.ChainID] = evmClient
			}

			if b.hasSeth {
				seth, err := actions_seth.GetChainClient(b.testConfig, networkConfig)
				if err != nil {
					return nil, err
				}

				b.te.sethClients[networkConfig.ChainID] = seth
			}

			b.te.rpcProviders[networkConfig.ChainID] = &rpcProvider
			b.te.EVMNetworks = append(b.te.EVMNetworks, &networkConfig)
		}

		dereferrencedEvms := make([]blockchain.EVMNetwork, 0)
		for _, en := range b.te.EVMNetworks {
			dereferrencedEvms = append(dereferrencedEvms, *en)
		}

		nodeConfigInToml := b.testConfig.GetNodeConfig()

		nodeConfig, _, err := node.BuildChainlinkNodeConfig(
			dereferrencedEvms,
			nodeConfigInToml.BaseConfigTOML,
			nodeConfigInToml.CommonChainConfigTOML,
			nodeConfigInToml.ChainConfigTOMLByChainID,
		)
		if err != nil {
			return nil, err
		}

		err = b.te.StartClCluster(nodeConfig, b.clNodesCount, b.secretsConfig, b.testConfig)
		if err != nil {
			return nil, err
		}

		b.te.isSimulatedNetwork = true

		return b.te, nil
	}

	b.te.rpcProviders = make(map[int64]*test_env.RpcProvider)
	networkConfig := networks.MustGetSelectedNetworkConfig(b.testConfig.GetNetworkConfig())[0]
	// This has some hidden behavior so I'm not the biggest fan, but it matches expected behavior.
	// That is, when we specify we want to run on a live network in our config, we will run on the live network and not bother with a private network.
	// Even if we explicitly declare that we want to run on a private network in the test.
	// Keeping this a Kludge for now as SETH transition should change all of this anyway.
	if len(b.privateEthereumNetworks) == 1 {
		if networkConfig.Simulated {
			// TODO here we should save the ethereum network config to te.Cfg, but it doesn't exist at this point
			// in general it seems we have no methods for saving config to file and we only load it from file
			// but I don't know how that config file is to be created or whether anyone ever done that
			var rpcProvider test_env.RpcProvider
			b.privateEthereumNetworks[0].DockerNetworkNames = []string{b.te.DockerNetwork.Name}
			networkConfig, rpcProvider, err = b.te.StartEthereumNetwork(b.privateEthereumNetworks[0])
			if err != nil {
				return nil, err
			}
			b.te.rpcProviders[networkConfig.ChainID] = &rpcProvider
			b.te.PrivateEthereumConfigs = b.privateEthereumNetworks

			b.te.isSimulatedNetwork = true
		} else { // Only start and connect to a private network if we are using a private simulated network
			b.te.l.Warn().
				Str("Network", networkConfig.Name).
				Int64("Chain ID", networkConfig.ChainID).
				Msg("Private network config provided, but we are running on a live network. Ignoring private network config.")
			rpcProvider := test_env.NewRPCProvider(networkConfig.HTTPURLs, networkConfig.URLs, networkConfig.HTTPURLs, networkConfig.URLs)
			b.te.rpcProviders[networkConfig.ChainID] = &rpcProvider
			b.te.isSimulatedNetwork = false
		}
		b.te.EVMNetworks = append(b.te.EVMNetworks, &networkConfig)

	}

	if !b.hasSeth && !b.hasEVMClient {
		log.Debug().Msg("No EVM client or SETH client specified, not starting any clients")
	}

	if b.hasSeth && b.hasEVMClient {
		return nil, errors.New("you can't use both Seth and EMVClient at the same time")
	}

	if b.isEVM {
		if b.evmNetworkOption != nil && len(b.evmNetworkOption) > 0 {
			for _, fn := range b.evmNetworkOption {
				fn(&networkConfig)
			}
		}
		if b.hasEVMClient {
			bc, err := blockchain.NewEVMClientFromNetwork(networkConfig, b.l)
			if err != nil {
				return nil, err
			}

			b.te.evmClients = make(map[int64]blockchain.EVMClient)
			b.te.evmClients[networkConfig.ChainID] = bc

			cd, err := contracts.NewContractDeployer(bc, b.l)
			if err != nil {
				return nil, err
			}
			b.te.ContractDeployer = cd

			cl, err := contracts.NewContractLoader(bc, b.l)
			if err != nil {
				return nil, err
			}
			b.te.ContractLoader = cl
		}

		if b.hasSeth {
			b.te.sethClients = make(map[int64]*seth.Client)
<<<<<<< HEAD
			readSethCfg := b.testConfig.GetSethConfig()
			sethCfg, err := utils.MergeSethAndEvmNetworkConfigs(networkConfig, *readSethCfg)
			if err != nil {
				return nil, err
			}
			err = utils.ValidateSethNetworkConfig(sethCfg.Network)
			if err != nil {
				return nil, err
			}
			sethClient, err := actions_seth.GetChainClientWithConfigFunction(b.testConfig, networkConfig, actions_seth.OneEphemeralKeysLiveTestnetAutoFixFn)
=======
			seth, err := actions_seth.GetChainClient(b.testConfig, networkConfig)
>>>>>>> 7be35060
			if err != nil {
				return nil, err
			}

			b.te.sethClients[networkConfig.ChainID] = sethClient
		}
	}

	var nodeCsaKeys []string

	// Start Chainlink Nodes
	if b.clNodesCount > 0 {
		dereferrencedEvms := make([]blockchain.EVMNetwork, 0)
		for _, en := range b.te.EVMNetworks {
			network := *en
			if en.Simulated {
				if rpcs, ok := b.te.rpcProviders[network.ChainID]; ok {
					network.HTTPURLs = rpcs.PrivateHttpUrls()
					network.URLs = rpcs.PrivateWsUrsl()
				} else {
					return nil, fmt.Errorf("rpc provider for chain %d not found", network.ChainID)
				}
			}
			dereferrencedEvms = append(dereferrencedEvms, network)
		}

		nodeConfigInToml := b.testConfig.GetNodeConfig()

		nodeConfig, _, err := node.BuildChainlinkNodeConfig(
			dereferrencedEvms,
			nodeConfigInToml.BaseConfigTOML,
			nodeConfigInToml.CommonChainConfigTOML,
			nodeConfigInToml.ChainConfigTOMLByChainID,
		)
		if err != nil {
			return nil, err
		}

		err = b.te.StartClCluster(nodeConfig, b.clNodesCount, b.secretsConfig, b.testConfig)
		if err != nil {
			return nil, err
		}

		nodeCsaKeys, err = b.te.ClCluster.NodeCSAKeys()
		if err != nil {
			return nil, err
		}
		b.defaultNodeCsaKeys = nodeCsaKeys
	}

	if len(b.privateEthereumNetworks) > 0 && b.clNodesCount > 0 && b.ETHFunds != nil {
		if b.hasEVMClient {
			b.te.ParallelTransactions(true)
			defer b.te.ParallelTransactions(false)
			if err := b.te.FundChainlinkNodes(b.ETHFunds); err != nil {
				return nil, err
			}
		}
		if b.hasSeth {
			for _, sethClient := range b.te.sethClients {
				if err := actions_seth.FundChainlinkNodesFromRootAddress(b.l, sethClient, contracts.ChainlinkClientToChainlinkNodeWithKeysAndAddress(b.te.ClCluster.NodeAPIs()), b.ETHFunds); err != nil {
					return nil, err
				}
			}
		}
	}

	var enDesc string
	if len(b.te.PrivateEthereumConfigs) > 0 {
		for _, en := range b.te.PrivateEthereumConfigs {
			enDesc += en.Describe()
		}
	} else {
		enDesc = "none"
	}

	b.l.Info().
		Str("privateEthereumNetwork", enDesc).
		Bool("hasKillgrave", b.hasKillgrave).
		Int("clNodesCount", b.clNodesCount).
		Strs("customNodeCsaKeys", b.customNodeCsaKeys).
		Strs("defaultNodeCsaKeys", b.defaultNodeCsaKeys).
		Msg("Building CL cluster test environment..")

	return b.te, nil
}<|MERGE_RESOLUTION|>--- conflicted
+++ resolved
@@ -522,7 +522,6 @@
 
 		if b.hasSeth {
 			b.te.sethClients = make(map[int64]*seth.Client)
-<<<<<<< HEAD
 			readSethCfg := b.testConfig.GetSethConfig()
 			sethCfg, err := utils.MergeSethAndEvmNetworkConfigs(networkConfig, *readSethCfg)
 			if err != nil {
@@ -532,10 +531,7 @@
 			if err != nil {
 				return nil, err
 			}
-			sethClient, err := actions_seth.GetChainClientWithConfigFunction(b.testConfig, networkConfig, actions_seth.OneEphemeralKeysLiveTestnetAutoFixFn)
-=======
-			seth, err := actions_seth.GetChainClient(b.testConfig, networkConfig)
->>>>>>> 7be35060
+			sethClient, err := actions_seth.GetChainClient(b.testConfig, networkConfig)
 			if err != nil {
 				return nil, err
 			}
