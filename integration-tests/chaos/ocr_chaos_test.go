package chaos

import (
	"fmt"
	"math/big"
	"testing"

	"github.com/ethereum/go-ethereum/common"
	"github.com/onsi/gomega"
	"github.com/stretchr/testify/require"

	ctfClient "github.com/smartcontractkit/chainlink-testing-framework/client"
	ctf_config "github.com/smartcontractkit/chainlink-testing-framework/config"
	"github.com/smartcontractkit/chainlink-testing-framework/k8s/chaos"
	"github.com/smartcontractkit/chainlink-testing-framework/k8s/environment"
	"github.com/smartcontractkit/chainlink-testing-framework/k8s/pkg/helm/chainlink"
	"github.com/smartcontractkit/chainlink-testing-framework/k8s/pkg/helm/ethereum"
	"github.com/smartcontractkit/chainlink-testing-framework/k8s/pkg/helm/mockserver"
	mockservercfg "github.com/smartcontractkit/chainlink-testing-framework/k8s/pkg/helm/mockserver-cfg"
	"github.com/smartcontractkit/chainlink-testing-framework/logging"
	"github.com/smartcontractkit/chainlink-testing-framework/networks"
	"github.com/smartcontractkit/chainlink-testing-framework/utils/ptr"
	seth_utils "github.com/smartcontractkit/chainlink-testing-framework/utils/seth"
	"github.com/smartcontractkit/chainlink-testing-framework/utils/testcontext"

	"github.com/smartcontractkit/chainlink/integration-tests/actions"
	"github.com/smartcontractkit/chainlink/integration-tests/client"
	"github.com/smartcontractkit/chainlink/integration-tests/contracts"
	tc "github.com/smartcontractkit/chainlink/integration-tests/testconfig"
)

var (
	defaultOCRSettings = map[string]interface{}{
		"replicas": 6,
		"db": map[string]interface{}{
			"stateful": true,
			"capacity": "1Gi",
			"resources": map[string]interface{}{
				"requests": map[string]interface{}{
					"cpu":    "250m",
					"memory": "256Mi",
				},
				"limits": map[string]interface{}{
					"cpu":    "250m",
					"memory": "256Mi",
				},
			},
		},
	}
	chaosStartRound int64 = 1
	chaosEndRound   int64 = 4
)

func TestOCRChaos(t *testing.T) {
	t.Parallel()
	l := logging.GetTestLogger(t)
	config, err := tc.GetConfig([]string{"Chaos"}, tc.OCR)
	require.NoError(t, err, "Error getting config")

	var overrideFn = func(_ interface{}, target interface{}) {
		ctf_config.MustConfigOverrideChainlinkVersion(config.GetChainlinkImageConfig(), target)
		ctf_config.MightConfigOverridePyroscopeKey(config.GetPyroscopeConfig(), target)
	}

	tomlConfig, err := actions.BuildTOMLNodeConfigForK8s(&config, networks.MustGetSelectedNetworkConfig(config.Network)[0])
	require.NoError(t, err, "Error building TOML config")

	defaultOCRSettings["toml"] = tomlConfig

	chainlinkCfg := chainlink.NewWithOverride(0, defaultOCRSettings, config.ChainlinkImage, overrideFn)

	testCases := map[string]struct {
		networkChart environment.ConnectedChart
		clChart      environment.ConnectedChart
		chaosFunc    chaos.ManifestFunc
		chaosProps   *chaos.Props
	}{
		// network-* and pods-* are split intentionally into 2 parallel groups
		// we can't use chaos.NewNetworkPartition and chaos.NewFailPods in parallel
		// because of jsii runtime bug, see Makefile and please use those targets to run tests
		//
		// We are using two chaos experiments to simulate pods/network faults,
		// check chaos.NewFailPods method (https://chaos-mesh.org/docs/simulate-pod-chaos-on-kubernetes/)
		// and chaos.NewNetworkPartition method (https://chaos-mesh.org/docs/simulate-network-chaos-on-kubernetes/)
		// in order to regenerate Go bindings if k8s version will be updated
		// you can pull new CRD spec from your current cluster and check README here
		// https://github.com/smartcontractkit/chainlink-testing-framework/k8s/blob/master/README.md
		NetworkChaosFailMajorityNetwork: {
			ethereum.New(nil),
			chainlinkCfg,
			chaos.NewNetworkPartition,
			&chaos.Props{
				FromLabels:  &map[string]*string{ChaosGroupMajority: ptr.Ptr("1")},
				ToLabels:    &map[string]*string{ChaosGroupMinority: ptr.Ptr("1")},
				DurationStr: "1m",
			},
		},
		NetworkChaosFailBlockchainNode: {
			ethereum.New(nil),
			chainlinkCfg,
			chaos.NewNetworkPartition,
			&chaos.Props{
				FromLabels:  &map[string]*string{"app": ptr.Ptr("geth")},
				ToLabels:    &map[string]*string{ChaosGroupMajorityPlus: ptr.Ptr("1")},
				DurationStr: "1m",
			},
		},
		PodChaosFailMinorityNodes: {
			ethereum.New(nil),
			chainlinkCfg,
			chaos.NewFailPods,
			&chaos.Props{
				LabelsSelector: &map[string]*string{ChaosGroupMinority: ptr.Ptr("1")},
				DurationStr:    "1m",
			},
		},
		PodChaosFailMajorityNodes: {
			ethereum.New(nil),
			chainlinkCfg,
			chaos.NewFailPods,
			&chaos.Props{
				LabelsSelector: &map[string]*string{ChaosGroupMajority: ptr.Ptr("1")},
				DurationStr:    "1m",
			},
		},
		PodChaosFailMajorityDB: {
			ethereum.New(nil),
			chainlinkCfg,
			chaos.NewFailPods,
			&chaos.Props{
				LabelsSelector: &map[string]*string{ChaosGroupMajority: ptr.Ptr("1")},
				DurationStr:    "1m",
				ContainerNames: &[]*string{ptr.Ptr("chainlink-db")},
			},
		},
	}

	for n, tst := range testCases {
		name := n
		testCase := tst
		t.Run(fmt.Sprintf("OCR_%s", name), func(t *testing.T) {
			t.Parallel()

			testEnvironment := environment.New(&environment.Config{
				NamespacePrefix: fmt.Sprintf("chaos-ocr-%s", name),
				Test:            t,
			}).
				AddHelm(mockservercfg.New(nil)).
				AddHelm(mockserver.New(nil)).
				AddHelm(testCase.networkChart).
				AddHelm(testCase.clChart)
			err := testEnvironment.Run()
			require.NoError(t, err)
			if testEnvironment.WillUseRemoteRunner() {
				return
			}

			err = testEnvironment.Client.LabelChaosGroup(testEnvironment.Cfg.Namespace, "instance=node-", 1, 2, ChaosGroupMinority)
			require.NoError(t, err)
			err = testEnvironment.Client.LabelChaosGroup(testEnvironment.Cfg.Namespace, "instance=node-", 3, 5, ChaosGroupMajority)
			require.NoError(t, err)
			err = testEnvironment.Client.LabelChaosGroup(testEnvironment.Cfg.Namespace, "instance=node-", 2, 5, ChaosGroupMajorityPlus)
			require.NoError(t, err)

			cfg := config.MustCopy().(tc.TestConfig)

			network := networks.MustGetSelectedNetworkConfig(cfg.GetNetworkConfig())[0]
			network = seth_utils.MustReplaceSimulatedNetworkUrlWithK8(l, network, *testEnvironment)

			seth, err := seth_utils.GetChainClient(&cfg, network)
			require.NoError(t, err, "Error creating seth client")

			chainlinkNodes, err := client.ConnectChainlinkNodes(testEnvironment)
			require.NoError(t, err, "Connecting to chainlink nodes shouldn't fail")
			bootstrapNode, workerNodes := chainlinkNodes[0], chainlinkNodes[1:]
			t.Cleanup(func() {
				err := actions.TeardownRemoteSuite(t, seth, testEnvironment.Cfg.Namespace, chainlinkNodes, nil, &cfg)
				require.NoError(t, err, "Error tearing down environment")
			})

<<<<<<< HEAD
			ms, err := ctfClient.ConnectMockServer(testEnvironment)
			require.NoError(t, err, "Creating mockserver clients shouldn't fail")

			linkContract, err := actions.GetLinkTokenContract(l, seth, config.OCR)
=======
			ms := ctfClient.ConnectMockServer(testEnvironment)
			linkContract, err := contracts.DeployLinkTokenContract(l, seth)
>>>>>>> 220ca2a8
			require.NoError(t, err, "Error deploying link token contract")

			err = actions.FundChainlinkNodesFromRootAddress(l, seth, contracts.ChainlinkK8sClientToChainlinkNodeWithKeysAndAddress(chainlinkNodes), big.NewFloat(10))
			require.NoError(t, err)

			ocrInstances, err := actions.SetupOCRv1Contracts(l, seth, config.OCR, common.HexToAddress(linkContract.Address()), contracts.ChainlinkK8sClientToChainlinkNodeWithKeysAndAddress(workerNodes))
			require.NoError(t, err)
			err = actions.CreateOCRJobs(ocrInstances, bootstrapNode, workerNodes, 5, ms, fmt.Sprint(seth.ChainID))
			require.NoError(t, err)

			chaosApplied := false

			gom := gomega.NewGomegaWithT(t)
			gom.Eventually(func(g gomega.Gomega) {
				for _, ocr := range ocrInstances {
					err := ocr.RequestNewRound()
					require.NoError(t, err, "Error requesting new round")
				}
				round, err := ocrInstances[0].GetLatestRound(testcontext.Get(t))
				g.Expect(err).ShouldNot(gomega.HaveOccurred())
				l.Info().Int64("RoundID", round.RoundId.Int64()).Msg("Latest OCR Round")
				if round.RoundId.Int64() == chaosStartRound && !chaosApplied {
					chaosApplied = true
					_, err = testEnvironment.Chaos.Run(testCase.chaosFunc(testEnvironment.Cfg.Namespace, testCase.chaosProps))
					require.NoError(t, err)
				}
				g.Expect(round.RoundId.Int64()).Should(gomega.BeNumerically(">=", chaosEndRound))
			}, "6m", "3s").Should(gomega.Succeed())
		})
	}
}<|MERGE_RESOLUTION|>--- conflicted
+++ resolved
@@ -178,15 +178,8 @@
 				require.NoError(t, err, "Error tearing down environment")
 			})
 
-<<<<<<< HEAD
-			ms, err := ctfClient.ConnectMockServer(testEnvironment)
-			require.NoError(t, err, "Creating mockserver clients shouldn't fail")
-
+			ms := ctfClient.ConnectMockServer(testEnvironment)
 			linkContract, err := actions.GetLinkTokenContract(l, seth, config.OCR)
-=======
-			ms := ctfClient.ConnectMockServer(testEnvironment)
-			linkContract, err := contracts.DeployLinkTokenContract(l, seth)
->>>>>>> 220ca2a8
 			require.NoError(t, err, "Error deploying link token contract")
 
 			err = actions.FundChainlinkNodesFromRootAddress(l, seth, contracts.ChainlinkK8sClientToChainlinkNodeWithKeysAndAddress(chainlinkNodes), big.NewFloat(10))
