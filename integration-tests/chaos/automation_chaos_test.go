--- conflicted
+++ resolved
@@ -37,9 +37,50 @@
 [P2P]
 [P2P.V2]
 Enabled = true
-<<<<<<< HEAD
-AnnounceAddresses = ["0.0.0.0:6690"]
-ListenAddresses = ["0.0.0.0:6690"]`
+AnnounceAddresses = ["0.0.0.0:8090"]
+ListenAddresses = ["0.0.0.0:8090"]`
+
+	settingNetwork = networks.DetermineSelectedNetwork()
+
+	defaultAutomationSettings = map[string]interface{}{
+		"toml":     client.AddNetworksConfig(baseTOML, settingNetwork),
+		"replicas": "6",
+		"db": map[string]interface{}{
+			"stateful": true,
+			"capacity": "1Gi",
+			"resources": map[string]interface{}{
+				"requests": map[string]interface{}{
+					"cpu":    "250m",
+					"memory": "256Mi",
+				},
+				"limits": map[string]interface{}{
+					"cpu":    "250m",
+					"memory": "256Mi",
+				},
+			},
+		},
+	}
+
+	defaultEthereumSettings = &ethereum.Props{
+		NetworkName: settingNetwork.Name,
+		Simulated:   settingNetwork.Simulated,
+		WsURLs:      settingNetwork.URLs,
+		Values: map[string]interface{}{
+			"resources": map[string]interface{}{
+				"requests": map[string]interface{}{
+					"cpu":    "4000m",
+					"memory": "4Gi",
+				},
+				"limits": map[string]interface{}{
+					"cpu":    "4000m",
+					"memory": "4Gi",
+				},
+			},
+			"geth": map[string]interface{}{
+				"blocktime": "1",
+			},
+		},
+	}
 
 	defaultOCRRegistryConfig = contracts.KeeperRegistrySettings{
 		PaymentPremiumPPB:    uint32(200000000),
@@ -74,12 +115,6 @@
 
 	defaultAutomationSettings := map[string]interface{}{
 		"toml":     client.AddNetworksConfig(baseTOML, loadedNetwork),
-=======
-AnnounceAddresses = ["0.0.0.0:8090"]
-ListenAddresses = ["0.0.0.0:8090"]`
-	defaultAutomationSettings = map[string]interface{}{
-		"toml":     client.AddNetworksConfig(baseTOML, networks.SelectedNetwork),
->>>>>>> ffaf39f1
 		"replicas": "6",
 		"db": map[string]interface{}{
 			"stateful": true,
