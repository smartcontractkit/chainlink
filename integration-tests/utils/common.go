--- conflicted
+++ resolved
@@ -30,28 +30,8 @@
 		}
 	}
 	return false
-<<<<<<< HEAD
-=======
 }
-
-// TestContext returns a context with the test's deadline, if available.
-func TestContext(tb testing.TB) context.Context {
-	ctx := context.Background()
-	var cancel func()
-	switch t := tb.(type) {
-	case *testing.T:
 		// Return background context if testing.T not set
 		if t == nil {
 			return ctx
-		}
-		if d, ok := t.Deadline(); ok {
-			ctx, cancel = context.WithDeadline(ctx, d)
-		}
-	}
-	if cancel == nil {
-		ctx, cancel = context.WithCancel(ctx)
-	}
-	tb.Cleanup(cancel)
-	return ctx
->>>>>>> e030073e
-}+		}