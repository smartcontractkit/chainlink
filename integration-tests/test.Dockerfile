--- conflicted
+++ resolved
@@ -2,12 +2,6 @@
 ARG IMAGE_VERSION=latest
 FROM ${BASE_IMAGE}:${IMAGE_VERSION} AS build-env
 
-<<<<<<< HEAD
-=======
-ARG SUITES=chaos migration performance reorg smoke soak benchmark load ccip-load
-
-COPY . testdir/
->>>>>>> 8b37da54
 WORKDIR /go/testdir
 RUN mkdir -p /go/testdir/integration-tests/load
 COPY go.mod go.sum  ./
