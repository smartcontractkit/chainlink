package deployment

import (
	"context"
	"fmt"
	"math/big"
	"time"

	"github.com/avast/retry-go/v4"
	"github.com/ethereum/go-ethereum/accounts/abi/bind"
	"github.com/ethereum/go-ethereum/common"
	"github.com/ethereum/go-ethereum/core/types"
	"github.com/ethereum/go-ethereum/ethclient"
	"github.com/pkg/errors"

	"github.com/smartcontractkit/chainlink-common/pkg/logger"
)

const (
	RPC_DEFAULT_RETRY_ATTEMPTS = 10
	RPC_DEFAULT_RETRY_DELAY    = 1000 * time.Millisecond
)

type RetryConfig struct {
	Attempts uint
	Delay    time.Duration
}

func defaultRetryConfig() RetryConfig {
	return RetryConfig{
		Attempts: RPC_DEFAULT_RETRY_ATTEMPTS,
		Delay:    RPC_DEFAULT_RETRY_DELAY,
	}
}

type RPC struct {
	WSURL string
	// TODO: http fallback needed for some networks?
}

// MultiClient should comply with the OnchainClient interface
var _ OnchainClient = &MultiClient{}

type MultiClient struct {
	*ethclient.Client
	Backups     []*ethclient.Client
	RetryConfig RetryConfig
	lggr        logger.Logger
}

func NewMultiClient(lggr logger.Logger, rpcs []RPC, opts ...func(client *MultiClient)) (*MultiClient, error) {
	if len(rpcs) == 0 {
		return nil, errors.New("No RPCs provided, need at least one")
	}
	mc := MultiClient{lggr: lggr}
	clients := make([]*ethclient.Client, 0, len(rpcs))
	for _, rpc := range rpcs {
		client, err := ethclient.Dial(rpc.WSURL)
		if err != nil {
			return nil, fmt.Errorf("failed to dial ws url '%s': %w", rpc.WSURL, err)
		}
		clients = append(clients, client)
	}
	mc.Client = clients[0]
	mc.Backups = clients[1:]
	mc.RetryConfig = defaultRetryConfig()

	for _, opt := range opts {
		opt(&mc)
	}
	return &mc, nil
}

<<<<<<< HEAD
func (mc *MultiClient) TransactionReceipt(ctx context.Context, txHash common.Hash) (*types.Receipt, error) {
	var receipt *types.Receipt
	err := mc.retryWithBackups("TransactionReceipt", func(client *ethclient.Client) error {
		var err error
		receipt, err = client.TransactionReceipt(ctx, txHash)
		return err
	})
	return receipt, err
}

=======
>>>>>>> 002296d9
func (mc *MultiClient) SendTransaction(ctx context.Context, tx *types.Transaction) error {
	return mc.retryWithBackups("SendTransaction", func(client *ethclient.Client) error {
		return client.SendTransaction(ctx, tx)
	})
}

func (mc *MultiClient) CodeAt(ctx context.Context, account common.Address, blockNumber *big.Int) ([]byte, error) {
	var code []byte
	err := mc.retryWithBackups("CodeAt", func(client *ethclient.Client) error {
		var err error
		code, err = client.CodeAt(ctx, account, blockNumber)
		return err
	})
	return code, err
}

func (mc *MultiClient) NonceAt(ctx context.Context, account common.Address) (uint64, error) {
	var count uint64
	err := mc.retryWithBackups("NonceAt", func(client *ethclient.Client) error {
		var err error
		count, err = client.NonceAt(ctx, account, nil)
		return err
	})
	return count, err
}

func (mc *MultiClient) WaitMined(ctx context.Context, tx *types.Transaction) (*types.Receipt, error) {
	mc.lggr.Debugf("Waiting for tx %s to be mined", tx.Hash().Hex())
	// no retries here because we want to wait for the tx to be mined
	resultCh := make(chan *types.Receipt)
	doneCh := make(chan struct{})

	waitMined := func(client *ethclient.Client, tx types.Transaction) {
		mc.lggr.Debugf("Waiting for tx %s to be mined with client %v", tx.Hash().Hex(), client)
		receipt, err := bind.WaitMined(ctx, client, &tx)
		if err != nil {
			mc.lggr.Warnf("WaitMined error %v with client %v", err, client)
			return
		}
		select {
		case resultCh <- receipt:
		case <-doneCh:
			return
		}
	}

	for _, client := range append([]*ethclient.Client{mc.Client}, mc.Backups...) {
		txn := tx
		c := client
		go waitMined(c, *txn)
	}
	var receipt *types.Receipt
	select {
	case receipt = <-resultCh:
		close(doneCh)
		return receipt, nil
	case <-ctx.Done():
		mc.lggr.Warnf("WaitMined context done %v", ctx.Err())
		close(doneCh)
		return nil, ctx.Err()
	}
}

func (mc *MultiClient) retryWithBackups(opName string, op func(*ethclient.Client) error) error {
	var err error
	for _, client := range append([]*ethclient.Client{mc.Client}, mc.Backups...) {
		err2 := retry.Do(func() error {
			err = op(client)
			if err != nil {
				mc.lggr.Warnf("retryable error '%s' for op %s with client %v", err.Error(), opName, client)
				return err
			}
			return nil
		}, retry.Attempts(mc.RetryConfig.Attempts), retry.Delay(mc.RetryConfig.Delay))
		if err2 == nil {
			return nil
		}
		mc.lggr.Infof("Client %v failed, trying next client", client)
	}
	return errors.Wrapf(err, "All backup clients %v failed", mc.Backups)
}<|MERGE_RESOLUTION|>--- conflicted
+++ resolved
@@ -71,19 +71,6 @@
 	return &mc, nil
 }
 
-<<<<<<< HEAD
-func (mc *MultiClient) TransactionReceipt(ctx context.Context, txHash common.Hash) (*types.Receipt, error) {
-	var receipt *types.Receipt
-	err := mc.retryWithBackups("TransactionReceipt", func(client *ethclient.Client) error {
-		var err error
-		receipt, err = client.TransactionReceipt(ctx, txHash)
-		return err
-	})
-	return receipt, err
-}
-
-=======
->>>>>>> 002296d9
 func (mc *MultiClient) SendTransaction(ctx context.Context, tx *types.Transaction) error {
 	return mc.retryWithBackups("SendTransaction", func(client *ethclient.Client) error {
 		return client.SendTransaction(ctx, tx)
