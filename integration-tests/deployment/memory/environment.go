package memory

import (
	"context"
	"fmt"
	"testing"

	"github.com/ethereum/go-ethereum/accounts/abi/bind/backends"
	"github.com/ethereum/go-ethereum/core/types"
	"github.com/hashicorp/consul/sdk/freeport"
	"github.com/stretchr/testify/require"
	"go.uber.org/zap/zapcore"

	chainsel "github.com/smartcontractkit/chain-selectors"

	"github.com/smartcontractkit/chainlink/integration-tests/deployment"

	"github.com/smartcontractkit/chainlink-common/pkg/logger"
)

const (
	Memory = "memory"
)

type MemoryEnvironmentConfig struct {
	Chains         int
	Nodes          int
	Bootstraps     int
	RegistryConfig deployment.RegistryConfig
}

// Needed for environment variables on the node which point to prexisitng addresses.
// i.e. CapReg.
func NewMemoryChains(t *testing.T, numChains int) map[uint64]deployment.Chain {
	mchains := GenerateChains(t, numChains)
	chains := make(map[uint64]deployment.Chain)
	for cid, chain := range mchains {
		sel, err := chainsel.SelectorFromChainId(cid)
		require.NoError(t, err)
		chains[sel] = deployment.Chain{
			Selector:    sel,
			Client:      chain.Backend,
			DeployerKey: chain.DeployerKey,
<<<<<<< HEAD
			LatestBlockNum: func(ctx context.Context) (uint64, error) {
				return chain.Backend.Blockchain().CurrentBlock().Number.Uint64(), nil
			},
			Confirm: func(tx common.Hash) (uint64, error) {
=======
			Confirm: func(tx *types.Transaction) (uint64, error) {
				if tx == nil {
					return 0, fmt.Errorf("tx was nil, nothing to confirm")
				}
>>>>>>> a2514d72
				for {
					chain.Backend.Commit()
					receipt, err := chain.Backend.TransactionReceipt(context.Background(), tx.Hash())
					if err != nil {
						t.Log("failed to get receipt", err)
						continue
					}
					if receipt.Status == 0 {
						t.Logf("Status (reverted) %d for txhash %s\n", receipt.Status, tx.Hash().Hex())
					}
					return receipt.BlockNumber.Uint64(), nil
				}
			},
		}
	}
	return chains
}

func NewNodes(t *testing.T, logLevel zapcore.Level, chains map[uint64]deployment.Chain, numNodes, numBootstraps int, registryConfig deployment.RegistryConfig) map[string]Node {
	mchains := make(map[uint64]EVMChain)
	for _, chain := range chains {
		evmChainID, err := chainsel.ChainIdFromSelector(chain.Selector)
		if err != nil {
			t.Fatal(err)
		}
		mchains[evmChainID] = EVMChain{
			Backend:     chain.Client.(*backends.SimulatedBackend),
			DeployerKey: chain.DeployerKey,
		}
	}
	nodesByPeerID := make(map[string]Node)
	ports := freeport.GetN(t, numBootstraps+numNodes)
	// bootstrap nodes must be separate nodes from plugin nodes,
	// since we won't run a bootstrapper and a plugin oracle on the same
	// chainlink node in production.
	for i := 0; i < numBootstraps; i++ {
		node := NewNode(t, ports[i], mchains, logLevel, true /* bootstrap */, registryConfig)
		nodesByPeerID[node.Keys.PeerID.String()] = *node
		// Note in real env, this ID is allocated by JD.
	}
	for i := 0; i < numNodes; i++ {
		// grab port offset by numBootstraps, since above loop also takes some ports.
		node := NewNode(t, ports[numBootstraps+i], mchains, logLevel, false /* bootstrap */, registryConfig)
		nodesByPeerID[node.Keys.PeerID.String()] = *node
		// Note in real env, this ID is allocated by JD.
	}
	return nodesByPeerID
}

func NewMemoryEnvironmentFromChainsNodes(t *testing.T,
	lggr logger.Logger,
	chains map[uint64]deployment.Chain,
	nodes map[string]Node) deployment.Environment {
	var nodeIDs []string
	for id := range nodes {
		nodeIDs = append(nodeIDs, id)
	}
	return deployment.Environment{
		Name:     Memory,
		Offchain: NewMemoryJobClient(nodes),
		// Note these have the p2p_ prefix.
		NodeIDs: nodeIDs,
		Chains:  chains,
		Logger:  lggr,
	}
}

//func NewMemoryEnvironmentExistingChains(t *testing.T, lggr logger.Logger,
//	chains map[uint64]deployment.Chain, config MemoryEnvironmentConfig) deployment.Environment {
//	nodes := NewNodes(t, chains, config.Nodes, config.Bootstraps, config.RegistryConfig)
//	var nodeIDs []string
//	for id := range nodes {
//		nodeIDs = append(nodeIDs, id)
//	}
//	return deployment.Environment{
//		Name:     Memory,
//		Offchain: NewMemoryJobClient(nodes),
//		// Note these have the p2p_ prefix.
//		NodeIDs: nodeIDs,
//		Chains:  chains,
//		Logger:  lggr,
//	}
//}

// To be used by tests and any kind of deployment logic.
func NewMemoryEnvironment(t *testing.T, lggr logger.Logger, logLevel zapcore.Level, config MemoryEnvironmentConfig) deployment.Environment {
	chains := NewMemoryChains(t, config.Chains)
	nodes := NewNodes(t, logLevel, chains, config.Nodes, config.Bootstraps, config.RegistryConfig)
	var nodeIDs []string
	for id := range nodes {
		nodeIDs = append(nodeIDs, id)
	}
	return deployment.Environment{
		Name:     Memory,
		Offchain: NewMemoryJobClient(nodes),
		NodeIDs:  nodeIDs,
		Chains:   chains,
		Logger:   lggr,
	}
}<|MERGE_RESOLUTION|>--- conflicted
+++ resolved
@@ -41,17 +41,13 @@
 			Selector:    sel,
 			Client:      chain.Backend,
 			DeployerKey: chain.DeployerKey,
-<<<<<<< HEAD
 			LatestBlockNum: func(ctx context.Context) (uint64, error) {
 				return chain.Backend.Blockchain().CurrentBlock().Number.Uint64(), nil
 			},
-			Confirm: func(tx common.Hash) (uint64, error) {
-=======
 			Confirm: func(tx *types.Transaction) (uint64, error) {
 				if tx == nil {
 					return 0, fmt.Errorf("tx was nil, nothing to confirm")
 				}
->>>>>>> a2514d72
 				for {
 					chain.Backend.Commit()
 					receipt, err := chain.Backend.TransactionReceipt(context.Background(), tx.Hash())
