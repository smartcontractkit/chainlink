package ccipdeployment

import (
	"testing"
	"time"

	"github.com/ethereum/go-ethereum/common"
	"github.com/stretchr/testify/require"

	"github.com/smartcontractkit/chainlink-ccip/pluginconfig"
	"github.com/smartcontractkit/chainlink-testing-framework/lib/utils/testcontext"

	cciptypes "github.com/smartcontractkit/chainlink-ccip/pkg/types/ccipocr3"

	"github.com/smartcontractkit/chainlink/integration-tests/deployment"
	"github.com/smartcontractkit/chainlink/v2/core/gethwrappers/ccip/generated/router"
	"github.com/smartcontractkit/chainlink/v2/core/logger"
)

// TestAddLane covers the workflow of adding a lane
// between existing supported chains in CCIP.
func TestAddLane(t *testing.T) {
<<<<<<< HEAD
	e := NewMemoryEnvironmentWithJobs(t, logger.TestLogger(t), 2)
=======
	// TODO: The offchain code doesn't yet support partial lane
	// enablement, need to address then re-enable this test.
	t.Skip()
	e := NewMemoryEnvironmentWithJobs(t, logger.TestLogger(t), 3, 4)
>>>>>>> b17c09d2
	// Here we have CR + nodes set up, but no CCIP contracts deployed.
	state, err := LoadOnchainState(e.Env, e.Ab)
	require.NoError(t, err)

	selectors := e.Env.AllChainSelectors()
	// deploy CCIP contracts on the first two chains
	chain1, chain2 := selectors[0], selectors[1]

	feeds := state.Chains[e.FeedChainSel].USDFeeds
	tokenConfig := NewTokenConfig()
	tokenConfig.UpsertTokenInfo(LinkSymbol,
		pluginconfig.TokenInfo{
			AggregatorAddress: cciptypes.UnknownEncodedAddress(feeds[LinkSymbol].Address().String()),
			Decimals:          LinkDecimals,
			DeviationPPB:      cciptypes.NewBigIntFromInt64(1e9),
		},
	)
	tokenConfig.UpsertTokenInfo(WethSymbol,
		pluginconfig.TokenInfo{
			AggregatorAddress: cciptypes.UnknownEncodedAddress(feeds[WethSymbol].Address().String()),
			Decimals:          WethDecimals,
			DeviationPPB:      cciptypes.NewBigIntFromInt64(1e9),
		},
	)
	feeTokenContracts := make(map[uint64]FeeTokenContracts)
	for _, sel := range []uint64{chain1, chain2} {
		feeTokenContracts[sel] = e.FeeTokenContracts[sel]
	}
	// Set up CCIP contracts and a DON per chain.
	err = DeployCCIPContracts(e.Env, e.Ab, DeployCCIPContractConfig{
		HomeChainSel:       e.HomeChainSel,
		FeedChainSel:       e.FeedChainSel,
		TokenConfig:        tokenConfig,
		MCMSConfig:         NewTestMCMSConfig(t, e.Env),
		FeeTokenContracts:  feeTokenContracts,
		ChainsToDeploy:     []uint64{chain1, chain2},
		CapabilityRegistry: state.Chains[e.HomeChainSel].CapabilityRegistry.Address(),
		OCRSecrets:         deployment.XXXGenerateTestOCRSecrets(),
	})
	require.NoError(t, err)

	// We expect no lanes available on any chain.
	state, err = LoadOnchainState(e.Env, e.Ab)
	require.NoError(t, err)
	for _, sel := range []uint64{chain1, chain2} {
		chain := state.Chains[sel]
		offRamps, err := chain.Router.GetOffRamps(nil)
		require.NoError(t, err)
		require.Len(t, offRamps, 0)
	}

	replayBlocks, err := LatestBlocksByChain(testcontext.Get(t), e.Env.Chains)
	require.NoError(t, err)

	// Add one lane from chain1 to chain 2 and send traffic.
	require.NoError(t, AddLane(e.Env, state, chain1, chain2))

	for _, sel := range []uint64{chain1, chain2} {
		chain := state.Chains[sel]
		offRamps, err := chain.Router.GetOffRamps(nil)
		require.NoError(t, err)
		if sel == chain2 {
			require.Len(t, offRamps, 1)
			srcCfg, err := chain.OffRamp.GetSourceChainConfig(nil, chain1)
			require.NoError(t, err)
			require.Equal(t, common.LeftPadBytes(state.Chains[chain1].OnRamp.Address().Bytes(), 32), srcCfg.OnRamp)
		} else {
			require.Len(t, offRamps, 0)
		}
	}

	time.Sleep(30 * time.Second)
	ReplayLogs(t, e.Env.Offchain, replayBlocks)

	latesthdr, err := e.Env.Chains[chain2].Client.HeaderByNumber(testcontext.Get(t), nil)
	require.NoError(t, err)
	startBlock := latesthdr.Number.Uint64()

	seqNum := TestSendRequest(t, e.Env, state, chain1, chain2, false)
	require.Equal(t, uint64(1), seqNum)
	require.NoError(t,
		ConfirmCommitWithExpectedSeqNumRange(
			t, e.Env.Chains[chain1], e.Env.Chains[chain2],
			state.Chains[chain2].OffRamp, &startBlock,
			cciptypes.SeqNumRange{
				cciptypes.SeqNum(seqNum),
				cciptypes.SeqNum(seqNum),
			}))
	require.NoError(t, ConfirmExecWithSeqNr(t, e.Env.Chains[chain1], e.Env.Chains[chain2], state.Chains[chain2].OffRamp, &startBlock, seqNum))

	// Add another lane
	replayBlocks, err = LatestBlocksByChain(testcontext.Get(t), e.Env.Chains)
	require.NoError(t, err)
	require.NoError(t, AddLane(e.Env, state, chain2, chain1))

	// disable onRamp for previous lane chain1 -> chain2
	updates := []router.RouterOnRamp{
		{
			DestChainSelector: chain2,
			OnRamp:            common.HexToAddress("0x"),
		},
	}

	tx, err := state.Chains[chain1].Router.ApplyRampUpdates(e.Env.Chains[chain1].DeployerKey,
		updates, nil, nil)
	_, err = deployment.ConfirmIfNoError(e.Env.Chains[chain1], tx, err)
	require.NoError(t, err)

	time.Sleep(30 * time.Second)
	ReplayLogs(t, e.Env.Offchain, replayBlocks)

	// Send traffic on the first lane and it should fail
	_, _, err = CCIPSendRequest(e.Env, state, chain1, chain2, []byte("hello"), nil, common.HexToAddress("0x0"), false)
	require.Error(t, err)

	// Send traffic on the second lane and it should succeed
	latesthdr, err = e.Env.Chains[chain1].Client.HeaderByNumber(testcontext.Get(t), nil)
	require.NoError(t, err)
	startBlock = latesthdr.Number.Uint64()
	seqNum = TestSendRequest(t, e.Env, state, chain2, chain1, false)
	require.Equal(t, uint64(1), seqNum)
	require.NoError(t,
		ConfirmCommitWithExpectedSeqNumRange(
			t, e.Env.Chains[chain2], e.Env.Chains[chain1],
			state.Chains[chain1].OffRamp, &startBlock,
			cciptypes.SeqNumRange{
				cciptypes.SeqNum(seqNum),
				cciptypes.SeqNum(seqNum),
			}))
	require.NoError(t, ConfirmExecWithSeqNr(t, e.Env.Chains[chain2], e.Env.Chains[chain1], state.Chains[chain1].OffRamp, &startBlock, seqNum))
}<|MERGE_RESOLUTION|>--- conflicted
+++ resolved
@@ -19,21 +19,15 @@
 
 // TestAddLane covers the workflow of adding a lane
 // between existing supported chains in CCIP.
-func TestAddLane(t *testing.T) {
-<<<<<<< HEAD
-	e := NewMemoryEnvironmentWithJobs(t, logger.TestLogger(t), 2)
-=======
-	// TODO: The offchain code doesn't yet support partial lane
-	// enablement, need to address then re-enable this test.
-	t.Skip()
-	e := NewMemoryEnvironmentWithJobs(t, logger.TestLogger(t), 3, 4)
->>>>>>> b17c09d2
+func TestAddAndDisableLane(t *testing.T) {
+	// We add more chains to the chainlink nodes than the number of chains where CCIP is deployed.
+	e := NewMemoryEnvironmentWithJobs(t, logger.TestLogger(t), 4, 4)
 	// Here we have CR + nodes set up, but no CCIP contracts deployed.
 	state, err := LoadOnchainState(e.Env, e.Ab)
 	require.NoError(t, err)
 
 	selectors := e.Env.AllChainSelectors()
-	// deploy CCIP contracts on the first two chains
+	// deploy CCIP contracts on two chains
 	chain1, chain2 := selectors[0], selectors[1]
 
 	feeds := state.Chains[e.FeedChainSel].USDFeeds
