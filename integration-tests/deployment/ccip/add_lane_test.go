--- conflicted
+++ resolved
@@ -6,36 +6,41 @@
 
 	"github.com/ethereum/go-ethereum/common"
 	"github.com/smartcontractkit/chainlink-ccip/pluginconfig"
-	cciptypes "github.com/smartcontractkit/chainlink-common/pkg/types/ccipocr3"
 	"github.com/smartcontractkit/chainlink-testing-framework/lib/utils/testcontext"
 	"github.com/stretchr/testify/require"
 
-<<<<<<< HEAD
-=======
-	"github.com/smartcontractkit/chainlink-testing-framework/lib/utils/testcontext"
+	cciptypes "github.com/smartcontractkit/chainlink-ccip/pkg/types/ccipocr3"
+
 	"github.com/smartcontractkit/chainlink/integration-tests/deployment"
->>>>>>> a0d8e6e8
+	"github.com/smartcontractkit/chainlink/v2/core/gethwrappers/ccip/generated/router"
 	"github.com/smartcontractkit/chainlink/v2/core/logger"
 )
 
 // TestAddLane covers the workflow of adding a lane
 // between existing supported chains in CCIP.
 func TestAddLane(t *testing.T) {
-	// The test does not work if the environment has more than 2 chains and the contracts are deployed on only 2 chains.
 	e := NewMemoryEnvironmentWithJobs(t, logger.TestLogger(t), 2)
 	// Here we have CR + nodes set up, but no CCIP contracts deployed.
 	state, err := LoadOnchainState(e.Env, e.Ab)
 	require.NoError(t, err)
 
 	selectors := e.Env.AllChainSelectors()
+	// deploy CCIP contracts on the first two chains
 	chain1, chain2 := selectors[0], selectors[1]
 
 	feeds := state.Chains[e.FeedChainSel].USDFeeds
 	tokenConfig := NewTokenConfig()
 	tokenConfig.UpsertTokenInfo(LinkSymbol,
 		pluginconfig.TokenInfo{
-			AggregatorAddress: feeds[LinkSymbol].Address().String(),
+			AggregatorAddress: cciptypes.UnknownEncodedAddress(feeds[LinkSymbol].Address().String()),
 			Decimals:          LinkDecimals,
+			DeviationPPB:      cciptypes.NewBigIntFromInt64(1e9),
+		},
+	)
+	tokenConfig.UpsertTokenInfo(WethSymbol,
+		pluginconfig.TokenInfo{
+			AggregatorAddress: cciptypes.UnknownEncodedAddress(feeds[WethSymbol].Address().String()),
+			Decimals:          WethDecimals,
 			DeviationPPB:      cciptypes.NewBigIntFromInt64(1e9),
 		},
 	)
@@ -68,8 +73,8 @@
 
 	replayBlocks, err := LatestBlocksByChain(testcontext.Get(t), e.Env.Chains)
 	require.NoError(t, err)
-	// Add one lane and send traffic.
 
+	// Add one lane from chain1 to chain 2 and send traffic.
 	require.NoError(t, AddLane(e.Env, state, chain1, chain2))
 
 	for _, sel := range []uint64{chain1, chain2} {
@@ -93,7 +98,7 @@
 	require.NoError(t, err)
 	startBlock := latesthdr.Number.Uint64()
 
-	seqNum := SendRequest(t, e.Env, state, chain1, chain2, false)
+	seqNum := TestSendRequest(t, e.Env, state, chain1, chain2, false)
 	require.Equal(t, uint64(1), seqNum)
 	require.NoError(t,
 		ConfirmCommitWithExpectedSeqNumRange(
@@ -105,59 +110,44 @@
 			}))
 	require.NoError(t, ConfirmExecWithSeqNr(t, e.Env.Chains[chain1], e.Env.Chains[chain2], state.Chains[chain2].OffRamp, &startBlock, seqNum))
 
-	/* TODO fix this test -- AddLane here after sending a request is causing a revert
 	// Add another lane
 	replayBlocks, err = LatestBlocksByChain(testcontext.Get(t), e.Env.Chains)
 	require.NoError(t, err)
-	e.Env.Chains[chain1].DeployerKey.GasLimit = 5000000
 	require.NoError(t, AddLane(e.Env, state, chain2, chain1))
 
 	// disable onRamp for previous lane chain1 -> chain2
-	updates := []offramp.OffRampSourceChainConfigArgs{
+	updates := []router.RouterOnRamp{
 		{
-			Router:              state.Chains[chain2].Router.Address(),
-			SourceChainSelector: chain1,
-			IsEnabled:           false,
-			OnRamp:              common.LeftPadBytes(state.Chains[chain1].OnRamp.Address().Bytes(), 32),
+			DestChainSelector: chain2,
+			OnRamp:            common.HexToAddress("0x"),
 		},
 	}
 
-	tx, err := state.Chains[chain2].OffRamp.ApplySourceChainConfigUpdates(e.Env.Chains[chain2].DeployerKey, updates)
-	_, err = deployment.ConfirmIfNoError(e.Env.Chains[chain2], tx, err)
+	tx, err := state.Chains[chain1].Router.ApplyRampUpdates(e.Env.Chains[chain1].DeployerKey,
+		updates, nil, nil)
+	_, err = deployment.ConfirmIfNoError(e.Env.Chains[chain1], tx, err)
 	require.NoError(t, err)
-
-	srcCfg, err := state.Chains[chain1].OffRamp.GetSourceChainConfig(nil, chain2)
-	require.NoError(t, err)
-	require.Equal(t, common.LeftPadBytes(state.Chains[chain2].OnRamp.Address().Bytes(), 32), srcCfg.OnRamp)
-	require.Equal(t, true, srcCfg.IsEnabled)
-	require.Equal(t, state.Chains[chain1].Router.Address(), srcCfg.Router)
 
 	time.Sleep(30 * time.Second)
 	ReplayLogs(t, e.Env.Offchain, replayBlocks)
 
 	// Send traffic on the first lane and it should fail
-	latesthdr, err = e.Env.Chains[chain2].Client.HeaderByNumber(testcontext.Get(t), nil)
-	require.NoError(t, err)
-	startBlock = latesthdr.Number.Uint64()
-	seqNum = SendRequest(t, e.Env, state, chain1, chain2, false)
+	_, _, err = CCIPSendRequest(e.Env, state, chain1, chain2, []byte("hello"), nil, common.HexToAddress("0x0"), false)
+	require.Error(t, err)
 
 	// Send traffic on the second lane and it should succeed
 	latesthdr, err = e.Env.Chains[chain1].Client.HeaderByNumber(testcontext.Get(t), nil)
 	require.NoError(t, err)
 	startBlock = latesthdr.Number.Uint64()
-	seqNum = SendRequest(t, e.Env, state, chain2, chain1, false)
+	seqNum = TestSendRequest(t, e.Env, state, chain2, chain1, false)
 	require.Equal(t, uint64(1), seqNum)
 	require.NoError(t,
 		ConfirmCommitWithExpectedSeqNumRange(
 			t, e.Env.Chains[chain2], e.Env.Chains[chain1],
-			state.Chains[chain2].OffRamp, &startBlock,
+			state.Chains[chain1].OffRamp, &startBlock,
 			cciptypes.SeqNumRange{
 				cciptypes.SeqNum(seqNum),
 				cciptypes.SeqNum(seqNum),
 			}))
 	require.NoError(t, ConfirmExecWithSeqNr(t, e.Env.Chains[chain2], e.Env.Chains[chain1], state.Chains[chain1].OffRamp, &startBlock, seqNum))
-
-	require.Equal(t, uint64(2), seqNum)
-	require.Error(t, ConfirmExecWithSeqNr(t, e.Env.Chains[chain1], e.Env.Chains[chain2], state.Chains[chain2].OffRamp, &startBlock, seqNum))
-	*/
 }