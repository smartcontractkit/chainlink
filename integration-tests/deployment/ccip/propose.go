--- conflicted
+++ resolved
@@ -176,11 +176,7 @@
 	if err != nil {
 		return nil, err
 	}
-<<<<<<< HEAD
-	acceptCCIPConfig, err := state.Chains[homeChain].CCIPHome.AcceptOwnership(SimTransactOpts())
-=======
-	acceptCCIPConfig, err := state.Chains[homeChain].CCIPConfig.AcceptOwnership(deployment.SimTransactOpts())
->>>>>>> c654322a
+	acceptCCIPConfig, err := state.Chains[homeChain].CCIPHome.AcceptOwnership(deployment.SimTransactOpts())
 	if err != nil {
 		return nil, err
 	}
