package ccipdeployment

import (
	"github.com/smartcontractkit/chainlink/integration-tests/deployment"
	"github.com/smartcontractkit/chainlink/v2/core/capabilities/ccip/validate"
	"github.com/smartcontractkit/chainlink/v2/core/services/relay"
)

// In our case, the only address needed is the cap registry which is actually an env var.
// and will pre-exist for our deployment. So the job specs only depend on the environment operators.
func NewCCIPJobSpecs(nodeIds []string, oc deployment.OffchainClient) (map[string][]string, error) {
	nodes, err := deployment.NodeInfo(nodeIds, oc)
	if err != nil {
		return nil, err
	}
	// Generate a set of brand new job specs for CCIP for a specific environment
	// (including NOPs) and new addresses.
	// We want to assign one CCIP capability job to each node. And node with
	// an addr we'll list as bootstrapper.
	// Find the bootstrap nodes

<<<<<<< HEAD
		// only set P2PV2Bootstrappers in the job spec if the node is a plugin node.
		var p2pV2Bootstrappers []string
		var ocrKeyBundleIDs map[string]string
		for _, chainConfig := range nodeChainConfigs.ChainConfigs {
			if !chainConfig.Ocr2Config.IsBootstrap {
				p2pV2Bootstrappers = bootstraps
				ocrKeyBundleIDs = map[string]string{
					// TODO: Validate that that all EVM chains are using the same keybundle.
					relay.NetworkEVM: chainConfig.Ocr2Config.OcrKeyBundle.BundleId,
				}
				break
			}
		}
		spec, err := validate.NewCCIPSpecToml(validate.SpecArgs{
			P2PV2Bootstrappers:     p2pV2Bootstrappers,
			CapabilityVersion:      CapabilityVersion,
			CapabilityLabelledName: CapabilityLabelledName,
			OCRKeyBundleIDs:        ocrKeyBundleIDs,
			// TODO: validate that all EVM chains are using the same keybundle
			P2PKeyID:     nodeChainConfigs.ChainConfigs[0].Ocr2Config.P2PKeyBundle.PeerId,
			RelayConfigs: nil,
			PluginConfig: map[string]any{},
		})
=======
	nodesToJobSpecs := make(map[string][]string)
	for _, node := range nodes {
		var spec string
		var err error
		if !node.IsBootstrap {
			spec, err = validate.NewCCIPSpecToml(validate.SpecArgs{
				P2PV2Bootstrappers:     nodes.BootstrapLocators(),
				CapabilityVersion:      CapabilityVersion,
				CapabilityLabelledName: CapabilityLabelledName,
				OCRKeyBundleIDs: map[string]string{
					// TODO: Validate that that all EVM chains are using the same keybundle.
					relay.NetworkEVM: node.FirstOCRKeybundle().KeyBundleID,
				},
				P2PKeyID:     node.PeerID.String(),
				RelayConfigs: nil,
				PluginConfig: map[string]any{},
			})
		} else {
			spec, err = validate.NewCCIPSpecToml(validate.SpecArgs{
				P2PV2Bootstrappers:     []string{}, // Intentionally empty for bootstraps.
				CapabilityVersion:      CapabilityVersion,
				CapabilityLabelledName: CapabilityLabelledName,
				OCRKeyBundleIDs:        map[string]string{},
				// TODO: validate that all EVM chains are using the same keybundle
				P2PKeyID:     node.PeerID.String(),
				RelayConfigs: nil,
				PluginConfig: map[string]any{},
			})
		}
>>>>>>> baf36ec4
		if err != nil {
			return nil, err
		}
		nodesToJobSpecs[node.NodeID] = append(nodesToJobSpecs[node.NodeID], spec)
	}
	return nodesToJobSpecs, nil
}<|MERGE_RESOLUTION|>--- conflicted
+++ resolved
@@ -19,31 +19,6 @@
 	// an addr we'll list as bootstrapper.
 	// Find the bootstrap nodes
 
-<<<<<<< HEAD
-		// only set P2PV2Bootstrappers in the job spec if the node is a plugin node.
-		var p2pV2Bootstrappers []string
-		var ocrKeyBundleIDs map[string]string
-		for _, chainConfig := range nodeChainConfigs.ChainConfigs {
-			if !chainConfig.Ocr2Config.IsBootstrap {
-				p2pV2Bootstrappers = bootstraps
-				ocrKeyBundleIDs = map[string]string{
-					// TODO: Validate that that all EVM chains are using the same keybundle.
-					relay.NetworkEVM: chainConfig.Ocr2Config.OcrKeyBundle.BundleId,
-				}
-				break
-			}
-		}
-		spec, err := validate.NewCCIPSpecToml(validate.SpecArgs{
-			P2PV2Bootstrappers:     p2pV2Bootstrappers,
-			CapabilityVersion:      CapabilityVersion,
-			CapabilityLabelledName: CapabilityLabelledName,
-			OCRKeyBundleIDs:        ocrKeyBundleIDs,
-			// TODO: validate that all EVM chains are using the same keybundle
-			P2PKeyID:     nodeChainConfigs.ChainConfigs[0].Ocr2Config.P2PKeyBundle.PeerId,
-			RelayConfigs: nil,
-			PluginConfig: map[string]any{},
-		})
-=======
 	nodesToJobSpecs := make(map[string][]string)
 	for _, node := range nodes {
 		var spec string
@@ -73,7 +48,6 @@
 				PluginConfig: map[string]any{},
 			})
 		}
->>>>>>> baf36ec4
 		if err != nil {
 			return nil, err
 		}
