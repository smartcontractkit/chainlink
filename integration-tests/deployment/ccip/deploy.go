--- conflicted
+++ resolved
@@ -35,25 +35,6 @@
 )
 
 var (
-<<<<<<< HEAD
-	RMNRemote            deployment.ContractType = "RMNRemote"
-	LinkToken            deployment.ContractType = "LinkToken"
-	ARMProxy             deployment.ContractType = "ARMProxy"
-	WETH9                deployment.ContractType = "WETH9"
-	Router               deployment.ContractType = "Router"
-	CommitStore          deployment.ContractType = "CommitStore"
-	TokenAdminRegistry   deployment.ContractType = "TokenAdminRegistry"
-	NonceManager         deployment.ContractType = "NonceManager"
-	FeeQuoter            deployment.ContractType = "FeeQuoter"
-	ManyChainMultisig    deployment.ContractType = "ManyChainMultiSig"
-	CCIPHome             deployment.ContractType = "CCIPHome"
-	RMNHome              deployment.ContractType = "RMNHome"
-	RBACTimelock         deployment.ContractType = "RBACTimelock"
-	OnRamp               deployment.ContractType = "OnRamp"
-	OffRamp              deployment.ContractType = "OffRamp"
-	CapabilitiesRegistry deployment.ContractType = "CapabilitiesRegistry"
-	PriceFeed            deployment.ContractType = "PriceFeed"
-=======
 	RMNRemote                  deployment.ContractType = "RMNRemote"
 	LinkToken                  deployment.ContractType = "LinkToken"
 	ARMProxy                   deployment.ContractType = "ARMProxy"
@@ -67,13 +48,13 @@
 	BypasserManyChainMultisig  deployment.ContractType = "BypasserManyChainMultiSig"
 	CancellerManyChainMultisig deployment.ContractType = "CancellerManyChainMultiSig"
 	ProposerManyChainMultisig  deployment.ContractType = "ProposerManyChainMultiSig"
-	CCIPConfig                 deployment.ContractType = "CCIPConfig"
+	CCIPHome                   deployment.ContractType = "CCIPHome"
+	RMNHome                    deployment.ContractType = "RMNHome"
 	RBACTimelock               deployment.ContractType = "RBACTimelock"
 	OnRamp                     deployment.ContractType = "OnRamp"
 	OffRamp                    deployment.ContractType = "OffRamp"
 	CapabilitiesRegistry       deployment.ContractType = "CapabilitiesRegistry"
 	PriceFeed                  deployment.ContractType = "PriceFeed"
->>>>>>> c654322a
 	// Note test router maps to a regular router contract.
 	TestRouter   deployment.ContractType = "TestRouter"
 	CCIPReceiver deployment.ContractType = "CCIPReceiver"
@@ -168,21 +149,17 @@
 		return err
 	}
 	if cr != CCIPCapabilityID {
-<<<<<<< HEAD
-		return ab, fmt.Errorf("capability registry does not support CCIP %s %s", hexutil.Encode(cr[:]), hexutil.Encode(CCIPCapabilityID[:]))
-=======
-		return fmt.Errorf("Capability registry does not support CCIP %s %s", hexutil.Encode(cr[:]), hexutil.Encode(CCIPCapabilityID[:]))
+		return fmt.Errorf("capability registry does not support CCIP %s %s", hexutil.Encode(cr[:]), hexutil.Encode(CCIPCapabilityID[:]))
 	}
 	capability, err := capReg.GetCapability(nil, CCIPCapabilityID)
 	if err != nil {
 		e.Logger.Errorw("Failed to get capability", "err", err)
 		return err
 	}
-	ccipConfig, err := ccip_config.NewCCIPConfig(capability.ConfigurationContract, e.Chains[c.HomeChainSel].Client)
+	ccipHome, err := ccip_home.NewCCIPHome(capability.ConfigurationContract, e.Chains[c.HomeChainSel].Client)
 	if err != nil {
 		e.Logger.Errorw("Failed to get ccip config", "err", err)
 		return err
->>>>>>> c654322a
 	}
 
 	// Signal to CR that our nodes support CCIP capability.
@@ -198,15 +175,11 @@
 	for _, chainSel := range c.ChainsToDeploy {
 		chain, ok := e.Chains[chainSel]
 		if !ok {
-<<<<<<< HEAD
-			return ab, fmt.Errorf("chain %d not found", chainSel)
-=======
-			return fmt.Errorf("Chain %d not found", chainSel)
+			return fmt.Errorf("chain %d not found", chainSel)
 		}
 		chainConfig, ok := c.FeeTokenContracts[chainSel]
 		if !ok {
-			return fmt.Errorf("Chain %d config not found", chainSel)
->>>>>>> c654322a
+			return fmt.Errorf("chain %d config not found", chainSel)
 		}
 		err = DeployChainContracts(e, chain, ab, chainConfig, c.MCMSConfig)
 		if err != nil {
@@ -229,11 +202,7 @@
 		_, err = AddChainConfig(
 			e.Logger,
 			e.Chains[c.HomeChainSel],
-<<<<<<< HEAD
-			c.Chains[c.HomeChainSel].CCIPHome,
-=======
-			ccipConfig,
->>>>>>> c654322a
+			ccipHome,
 			chain.Selector,
 			nodes.NonBootstraps().PeerIDs())
 		if err != nil {
@@ -243,13 +212,8 @@
 		// For each chain, we create a DON on the home chain (2 OCR instances)
 		if err := AddDON(
 			e.Logger,
-<<<<<<< HEAD
-			c.Chains[c.HomeChainSel].CapabilityRegistry,
-			c.Chains[c.HomeChainSel].CCIPHome,
-=======
 			capReg,
-			ccipConfig,
->>>>>>> c654322a
+			ccipHome,
 			chainState.OffRamp,
 			c.FeedChainSel,
 			tokenInfo,
@@ -278,72 +242,17 @@
 	lggr logger.Logger,
 	chain deployment.Chain,
 	ab deployment.AddressBook,
-<<<<<<< HEAD
-) (deployment.AddressBook, error) {
-	ccipReceiver, err := deployContract(e.Logger, chain, ab,
-		func(chain deployment.Chain) ContractDeploy[*maybe_revert_message_receiver.MaybeRevertMessageReceiver] {
-			receiverAddr, tx, receiver, err2 := maybe_revert_message_receiver.DeployMaybeRevertMessageReceiver(
-				chain.DeployerKey,
-				chain.Client,
-				false,
-			)
-			return ContractDeploy[*maybe_revert_message_receiver.MaybeRevertMessageReceiver]{
-				receiverAddr, receiver, tx, deployment.NewTypeAndVersion(CCIPReceiver, deployment.Version1_0_0), err2,
-			}
-		})
-	if err != nil {
-		e.Logger.Errorw("Failed to deploy receiver", "err", err)
-		return ab, err
-	}
-	e.Logger.Infow("deployed receiver", "addr", ccipReceiver.Address)
-
-	// TODO: Correctly configure RMN remote.
-	rmnRemote, err := deployContract(e.Logger, chain, ab,
-		func(chain deployment.Chain) ContractDeploy[*rmn_remote.RMNRemote] {
-			rmnRemoteAddr, tx, rmnRemote, err2 := rmn_remote.DeployRMNRemote(
-				chain.DeployerKey,
-				chain.Client,
-				chain.Selector,
-			)
-			return ContractDeploy[*rmn_remote.RMNRemote]{
-				rmnRemoteAddr, rmnRemote, tx, deployment.NewTypeAndVersion(RMNRemote, deployment.Version1_6_0_dev), err2,
-			}
-		})
-	if err != nil {
-		e.Logger.Errorw("Failed to deploy RMNRemote", "err", err)
-		return ab, err
-	}
-	e.Logger.Infow("deployed RMNRemote", "addr", rmnRemote.Address)
-
-	// TODO: Correctly configure RMN remote with config digest from RMN home.
-	tx, err := rmnRemote.Contract.SetConfig(chain.DeployerKey, rmn_remote.RMNRemoteConfig{
-		RmnHomeContractConfigDigest: [32]byte{1},
-		Signers:                     []rmn_remote.RMNRemoteSigner{},
-		MinSigners:                  0, // TODO: update when we have signers
-	})
-	if _, err := deployment.ConfirmIfNoError(chain, tx, err); err != nil {
-		e.Logger.Errorw("Failed to confirm RMNRemote config", "err", err)
-		return ab, err
-	}
-
-	mcm, err := deployContract(e.Logger, chain, ab,
-=======
 	mcmConfig config.Config,
 ) (*ContractDeploy[*owner_helpers.ManyChainMultiSig], error) {
 	groupQuorums, groupParents, signerAddresses, signerGroups := mcmConfig.ExtractSetConfigInputs()
 	mcm, err := deployContract(lggr, chain, ab,
->>>>>>> c654322a
 		func(chain deployment.Chain) ContractDeploy[*owner_helpers.ManyChainMultiSig] {
-			mcmAddr, tx2, mcm, err2 := owner_helpers.DeployManyChainMultiSig(
+			mcmAddr, tx, mcm, err2 := owner_helpers.DeployManyChainMultiSig(
 				chain.DeployerKey,
 				chain.Client,
 			)
 			return ContractDeploy[*owner_helpers.ManyChainMultiSig]{
-<<<<<<< HEAD
-				mcmAddr, mcm, tx2, deployment.NewTypeAndVersion(ManyChainMultisig, deployment.Version1_0_0), err2,
-=======
 				mcmAddr, mcm, tx, deployment.NewTypeAndVersion(contractType, deployment.Version1_0_0), err2,
->>>>>>> c654322a
 			}
 		})
 	if err != nil {
@@ -427,22 +336,6 @@
 	}, nil
 }
 
-<<<<<<< HEAD
-	rmnProxy, err := deployContract(e.Logger, chain, ab,
-		func(chain deployment.Chain) ContractDeploy[*rmn_proxy_contract.RMNProxyContract] {
-			rmnProxyAddr, tx2, rmnProxy, err2 := rmn_proxy_contract.DeployRMNProxyContract(
-				chain.DeployerKey,
-				chain.Client,
-				rmnRemote.Address,
-			)
-			return ContractDeploy[*rmn_proxy_contract.RMNProxyContract]{
-				rmnProxyAddr, rmnProxy, tx2, deployment.NewTypeAndVersion(ARMProxy, deployment.Version1_0_0), err2,
-			}
-		})
-	if err != nil {
-		e.Logger.Errorw("Failed to deploy rmnProxy", "err", err)
-		return ab, err
-=======
 func DeployFeeTokensToChains(lggr logger.Logger, ab deployment.AddressBook, chains map[uint64]deployment.Chain) (map[uint64]FeeTokenContracts, error) {
 	feeTokenContractsByChain := make(map[uint64]FeeTokenContracts)
 	for _, chain := range chains {
@@ -451,7 +344,6 @@
 			return nil, err
 		}
 		feeTokenContractsByChain[chain.Selector] = feeTokenContracts
->>>>>>> c654322a
 	}
 	return feeTokenContractsByChain, nil
 }
@@ -533,7 +425,7 @@
 	}
 	e.Logger.Infow("deployed receiver", "addr", ccipReceiver.Address)
 
-	// TODO: Still waiting for RMNHome contracts etc.
+	// TODO: Correctly configure RMN remote.
 	rmnRemote, err := deployContract(e.Logger, chain, ab,
 		func(chain deployment.Chain) ContractDeploy[*rmn_remote.RMNRemote] {
 			rmnRemoteAddr, tx, rmnRemote, err2 := rmn_remote.DeployRMNRemote(
@@ -550,6 +442,17 @@
 		return err
 	}
 	e.Logger.Infow("deployed RMNRemote", "addr", rmnRemote.Address)
+
+	// TODO: Correctly configure RMN remote with config digest from RMN home.
+	tx, err := rmnRemote.Contract.SetConfig(chain.DeployerKey, rmn_remote.RMNRemoteConfig{
+		RmnHomeContractConfigDigest: [32]byte{1},
+		Signers:                     []rmn_remote.RMNRemoteSigner{},
+		MinSigners:                  0, // TODO: update when we have signers
+	})
+	if _, err := deployment.ConfirmIfNoError(chain, tx, err); err != nil {
+		e.Logger.Errorw("Failed to confirm RMNRemote config", "err", err)
+		return err
+	}
 
 	rmnProxy, err := deployContract(e.Logger, chain, ab,
 		func(chain deployment.Chain) ContractDeploy[*rmn_proxy_contract.RMNProxyContract] {
