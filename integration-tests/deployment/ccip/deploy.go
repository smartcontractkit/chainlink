package ccipdeployment

import (
	"fmt"
	"math/big"

	"github.com/ethereum/go-ethereum/accounts/abi/bind"
	"github.com/ethereum/go-ethereum/common"
	"github.com/ethereum/go-ethereum/common/hexutil"
	"github.com/ethereum/go-ethereum/core/types"
	"github.com/smartcontractkit/ccip-owner-contracts/pkg/config"

	owner_helpers "github.com/smartcontractkit/ccip-owner-contracts/pkg/gethwrappers"

	"github.com/smartcontractkit/chainlink-common/pkg/logger"

	"github.com/smartcontractkit/chainlink/v2/core/gethwrappers/ccip/generated/fee_quoter"
	"github.com/smartcontractkit/chainlink/v2/core/gethwrappers/ccip/generated/rmn_home"
	"github.com/smartcontractkit/chainlink/v2/core/gethwrappers/generated/aggregator_v3_interface"

	"github.com/smartcontractkit/chainlink/integration-tests/deployment"

	"github.com/smartcontractkit/chainlink/v2/core/gethwrappers/ccip/generated/ccip_home"
	"github.com/smartcontractkit/chainlink/v2/core/gethwrappers/ccip/generated/maybe_revert_message_receiver"
	"github.com/smartcontractkit/chainlink/v2/core/gethwrappers/ccip/generated/nonce_manager"
	"github.com/smartcontractkit/chainlink/v2/core/gethwrappers/ccip/generated/offramp"
	"github.com/smartcontractkit/chainlink/v2/core/gethwrappers/ccip/generated/onramp"
	"github.com/smartcontractkit/chainlink/v2/core/gethwrappers/ccip/generated/rmn_proxy_contract"
	"github.com/smartcontractkit/chainlink/v2/core/gethwrappers/ccip/generated/rmn_remote"
	"github.com/smartcontractkit/chainlink/v2/core/gethwrappers/ccip/generated/router"
	"github.com/smartcontractkit/chainlink/v2/core/gethwrappers/ccip/generated/token_admin_registry"
	"github.com/smartcontractkit/chainlink/v2/core/gethwrappers/ccip/generated/weth9"
	"github.com/smartcontractkit/chainlink/v2/core/gethwrappers/keystone/generated/capabilities_registry"
	"github.com/smartcontractkit/chainlink/v2/core/gethwrappers/shared/generated/burn_mint_erc677"
)

var (
	RMNRemote                  deployment.ContractType = "RMNRemote"
	LinkToken                  deployment.ContractType = "LinkToken"
	ARMProxy                   deployment.ContractType = "ARMProxy"
	WETH9                      deployment.ContractType = "WETH9"
	Router                     deployment.ContractType = "Router"
	CommitStore                deployment.ContractType = "CommitStore"
	TokenAdminRegistry         deployment.ContractType = "TokenAdminRegistry"
	NonceManager               deployment.ContractType = "NonceManager"
	FeeQuoter                  deployment.ContractType = "FeeQuoter"
	AdminManyChainMultisig     deployment.ContractType = "AdminManyChainMultiSig"
	BypasserManyChainMultisig  deployment.ContractType = "BypasserManyChainMultiSig"
	CancellerManyChainMultisig deployment.ContractType = "CancellerManyChainMultiSig"
	ProposerManyChainMultisig  deployment.ContractType = "ProposerManyChainMultiSig"
	CCIPHome                   deployment.ContractType = "CCIPHome"
	CCIPConfig                 deployment.ContractType = "CCIPConfig"
	RMNHome                    deployment.ContractType = "RMNHome"
	RBACTimelock               deployment.ContractType = "RBACTimelock"
	OnRamp                     deployment.ContractType = "OnRamp"
	OffRamp                    deployment.ContractType = "OffRamp"
	CapabilitiesRegistry       deployment.ContractType = "CapabilitiesRegistry"
	PriceFeed                  deployment.ContractType = "PriceFeed"
	// Note test router maps to a regular router contract.
	TestRouter   deployment.ContractType = "TestRouter"
	CCIPReceiver deployment.ContractType = "CCIPReceiver"
)

type Contracts interface {
	*capabilities_registry.CapabilitiesRegistry |
		*rmn_proxy_contract.RMNProxyContract |
		*ccip_home.CCIPHome |
		*rmn_home.RMNHome |
		*nonce_manager.NonceManager |
		*fee_quoter.FeeQuoter |
		*router.Router |
		*token_admin_registry.TokenAdminRegistry |
		*weth9.WETH9 |
		*rmn_remote.RMNRemote |
		*owner_helpers.ManyChainMultiSig |
		*owner_helpers.RBACTimelock |
		*offramp.OffRamp |
		*onramp.OnRamp |
		*burn_mint_erc677.BurnMintERC677 |
		*maybe_revert_message_receiver.MaybeRevertMessageReceiver |
		*aggregator_v3_interface.AggregatorV3Interface
}

type ContractDeploy[C Contracts] struct {
	// We just keep all the deploy return values
	// since some will be empty if there's an error.
	Address  common.Address
	Contract C
	Tx       *types.Transaction
	Tv       deployment.TypeAndVersion
	Err      error
}

// TODO: pull up to general deployment pkg somehow
// without exposing all product specific contracts?
func deployContract[C Contracts](
	lggr logger.Logger,
	chain deployment.Chain,
	addressBook deployment.AddressBook,
	deploy func(chain deployment.Chain) ContractDeploy[C],
) (*ContractDeploy[C], error) {
	contractDeploy := deploy(chain)
	if contractDeploy.Err != nil {
		lggr.Errorw("Failed to deploy contract", "err", contractDeploy.Err)
		return nil, contractDeploy.Err
	}
	_, err := chain.Confirm(contractDeploy.Tx)
	if err != nil {
		lggr.Errorw("Failed to confirm deployment", "err", err)
		return nil, err
	}
	err = addressBook.Save(chain.Selector, contractDeploy.Address.String(), contractDeploy.Tv)
	if err != nil {
		lggr.Errorw("Failed to save contract address", "err", err)
		return nil, err
	}
	return &contractDeploy, nil
}

type DeployCCIPContractConfig struct {
	HomeChainSel        uint64
	FeedChainSel        uint64
	ChainsToDeploy      []uint64
	TokenConfig         TokenConfig
	ExistingAddressBook deployment.AddressBook
	//CapabilityRegistry common.Address
	//FeeTokenContracts  map[uint64]FeeTokenContracts
	// I believe it makes sense to have the same signers across all chains
	// since that's the point MCMS.
	MCMSConfig MCMSConfig
	// For setting OCR configuration
	OCRSecrets deployment.OCRSecrets
}

// DeployCCIPContracts assumes the following contracts are deployed:
// - Capability registry
// - CCIP home
// - RMN home
// - Fee tokens on all chains.
// and present in ExistingAddressBook.
// It then deploys the rest of the CCIP chain contracts to the selected chains
// registers the nodes with the capability registry and creates a DON for
// each new chain. TODO: Might be better to break this down a bit?
func DeployCCIPContracts(e deployment.Environment, ab deployment.AddressBook, c DeployCCIPContractConfig) error {
	if c.OCRSecrets.IsEmpty() {
		return fmt.Errorf("OCR secrets are empty")
	}
	nodes, err := deployment.NodeInfo(e.NodeIDs, e.Offchain)
	if err != nil || len(nodes) == 0 {
		e.Logger.Errorw("Failed to get node info", "err", err)
		return err
	}
	existingState, err := LoadOnchainState(e, c.ExistingAddressBook)
	if err != nil {
		e.Logger.Errorw("Failed to load existing onchain state", "err")
		return err
	}
	capReg := existingState.Chains[c.HomeChainSel].CapabilityRegistry
	if capReg == nil {
		e.Logger.Errorw("Failed to get capability registry")
		return fmt.Errorf("capability registry not found")
	}
	cr, err := capReg.GetHashedCapabilityId(
		&bind.CallOpts{}, CapabilityLabelledName, CapabilityVersion)
	if err != nil {
		e.Logger.Errorw("Failed to get hashed capability id", "err", err)
		return err
	}
	if cr != CCIPCapabilityID {
		return fmt.Errorf("capability registry does not support CCIP %s %s", hexutil.Encode(cr[:]), hexutil.Encode(CCIPCapabilityID[:]))
	}
	capability, err := capReg.GetCapability(nil, CCIPCapabilityID)
	if err != nil {
		e.Logger.Errorw("Failed to get capability", "err", err)
		return err
	}
	ccipHome, err := ccip_home.NewCCIPHome(capability.ConfigurationContract, e.Chains[c.HomeChainSel].Client)
	if err != nil {
		e.Logger.Errorw("Failed to get ccip config", "err", err)
		return err
	}
	if ccipHome.Address() != existingState.Chains[c.HomeChainSel].CCIPHome.Address() {
		return fmt.Errorf("ccip home address mismatch")
	}

	// Signal to CR that our nodes support CCIP capability.
	if err := AddNodes(
		e.Logger,
		capReg,
		e.Chains[c.HomeChainSel],
		nodes.NonBootstraps().PeerIDs(),
	); err != nil {
		return err
	}
	rmnHome := existingState.Chains[c.HomeChainSel].RMNHome
	if rmnHome == nil {
		e.Logger.Errorw("Failed to get rmn home", "err", err)
		return fmt.Errorf("rmn home not found")
	}

	for _, chainSel := range c.ChainsToDeploy {
		chain, ok := e.Chains[chainSel]
		if !ok {
			return fmt.Errorf("chain %d not found", chainSel)
		}
		if existingState.Chains[chainSel].LinkToken == nil || existingState.Chains[chainSel].Weth9 == nil {
			return fmt.Errorf("fee tokens not found for chain %d", chainSel)
		}
		err = DeployChainContracts(e, chain, ab, FeeTokenContracts{
			LinkToken: existingState.Chains[chainSel].LinkToken,
			Weth9:     existingState.Chains[chainSel].Weth9,
		}, c.MCMSConfig, rmnHome)
		if err != nil {
			return err
		}
		chainAddresses, err := ab.AddressesForChain(chain.Selector)
		if err != nil {
			e.Logger.Errorw("Failed to get chain addresses", "err", err)
			return err
		}
		chainState, err := LoadChainState(chain, chainAddresses)
		if err != nil {
			e.Logger.Errorw("Failed to load chain state", "err", err)
			return err
		}

<<<<<<< HEAD
		tokenInfo := c.TokenConfig.GetTokenInfo(e.Logger, existingState.Chains[chainSel].LinkToken)
=======
		tokenInfo := c.TokenConfig.GetTokenInfo(e.Logger, c.FeeTokenContracts[chainSel].LinkToken, c.FeeTokenContracts[chainSel].Weth9)
>>>>>>> cc9bafa3
		// TODO: Do we want to extract this?
		// Add chain config for each chain.
		_, err = AddChainConfig(
			e.Logger,
			e.Chains[c.HomeChainSel],
			ccipHome,
			chain.Selector,
			nodes.NonBootstraps().PeerIDs())
		if err != nil {
			return err
		}

		// For each chain, we create a DON on the home chain (2 OCR instances)
		if err := AddDON(
			e.Logger,
			c.OCRSecrets,
			capReg,
			ccipHome,
			rmnHome.Address(),
			chainState.OffRamp,
			c.FeedChainSel,
			tokenInfo,
			chain,
			e.Chains[c.HomeChainSel],
			nodes.NonBootstraps(),
		); err != nil {
			e.Logger.Errorw("Failed to add DON", "err", err)
			return err
		}
	}

	return nil
}

type MCMSConfig struct {
	Admin     config.Config
	Canceller config.Config
	Bypasser  config.Config
	Proposer  config.Config
	Executors []common.Address
}

func DeployMCMSWithConfig(
	contractType deployment.ContractType,
	lggr logger.Logger,
	chain deployment.Chain,
	ab deployment.AddressBook,
	mcmConfig config.Config,
) (*ContractDeploy[*owner_helpers.ManyChainMultiSig], error) {
	groupQuorums, groupParents, signerAddresses, signerGroups := mcmConfig.ExtractSetConfigInputs()
	mcm, err := deployContract(lggr, chain, ab,
		func(chain deployment.Chain) ContractDeploy[*owner_helpers.ManyChainMultiSig] {
			mcmAddr, tx, mcm, err2 := owner_helpers.DeployManyChainMultiSig(
				chain.DeployerKey,
				chain.Client,
			)
			return ContractDeploy[*owner_helpers.ManyChainMultiSig]{
				mcmAddr, mcm, tx, deployment.NewTypeAndVersion(contractType, deployment.Version1_0_0), err2,
			}
		})
	if err != nil {
		lggr.Errorw("Failed to deploy mcm", "err", err)
		return mcm, err
	}
	mcmsTx, err := mcm.Contract.SetConfig(chain.DeployerKey,
		signerAddresses,
		signerGroups, // Signer 1 is int group 0 (root group) with quorum 1.
		groupQuorums,
		groupParents,
		false,
	)
	if _, err := deployment.ConfirmIfNoError(chain, mcmsTx, err); err != nil {
		lggr.Errorw("Failed to confirm mcm config", "err", err)
		return mcm, err
	}
	return mcm, nil
}

type MCMSContracts struct {
	Admin     *ContractDeploy[*owner_helpers.ManyChainMultiSig]
	Canceller *ContractDeploy[*owner_helpers.ManyChainMultiSig]
	Bypasser  *ContractDeploy[*owner_helpers.ManyChainMultiSig]
	Proposer  *ContractDeploy[*owner_helpers.ManyChainMultiSig]
	Timelock  *ContractDeploy[*owner_helpers.RBACTimelock]
}

// DeployMCMSContracts deploys the MCMS contracts for the given configuration
// as well as the timelock.
func DeployMCMSContracts(
	lggr logger.Logger,
	chain deployment.Chain,
	ab deployment.AddressBook,
	mcmConfig MCMSConfig,
) (*MCMSContracts, error) {
	adminMCM, err := DeployMCMSWithConfig(AdminManyChainMultisig, lggr, chain, ab, mcmConfig.Admin)
	if err != nil {
		return nil, err
	}
	bypasser, err := DeployMCMSWithConfig(BypasserManyChainMultisig, lggr, chain, ab, mcmConfig.Bypasser)
	if err != nil {
		return nil, err
	}
	canceller, err := DeployMCMSWithConfig(CancellerManyChainMultisig, lggr, chain, ab, mcmConfig.Canceller)
	if err != nil {
		return nil, err
	}
	proposer, err := DeployMCMSWithConfig(ProposerManyChainMultisig, lggr, chain, ab, mcmConfig.Proposer)
	if err != nil {
		return nil, err
	}

	timelock, err := deployContract(lggr, chain, ab,
		func(chain deployment.Chain) ContractDeploy[*owner_helpers.RBACTimelock] {
			timelock, tx2, cc, err2 := owner_helpers.DeployRBACTimelock(
				chain.DeployerKey,
				chain.Client,
				big.NewInt(0), // minDelay
				adminMCM.Address,
				[]common.Address{proposer.Address},  // proposers
				mcmConfig.Executors,                 //executors
				[]common.Address{canceller.Address}, // cancellers
				[]common.Address{bypasser.Address},  // bypassers
			)
			return ContractDeploy[*owner_helpers.RBACTimelock]{
				timelock, cc, tx2, deployment.NewTypeAndVersion(RBACTimelock, deployment.Version1_0_0), err2,
			}
		})
	if err != nil {
		lggr.Errorw("Failed to deploy timelock", "err", err)
		return nil, err
	}
	lggr.Infow("deployed timelock", "addr", timelock.Address)
	return &MCMSContracts{
		Admin:     adminMCM,
		Canceller: canceller,
		Bypasser:  bypasser,
		Proposer:  proposer,
		Timelock:  timelock,
	}, nil
}

func DeployFeeTokensToChains(lggr logger.Logger, ab deployment.AddressBook, chains map[uint64]deployment.Chain) (map[uint64]FeeTokenContracts, error) {
	feeTokenContractsByChain := make(map[uint64]FeeTokenContracts)
	for _, chain := range chains {
		feeTokenContracts, err := DeployFeeTokens(lggr, chain, ab)
		if err != nil {
			return nil, err
		}
		feeTokenContractsByChain[chain.Selector] = feeTokenContracts
	}
	return feeTokenContractsByChain, nil
}

// DeployFeeTokens deploys link and weth9. This is _usually_ for test environments only,
// real environments they tend to already exist, but sometimes we still have to deploy them to real chains.
func DeployFeeTokens(lggr logger.Logger, chain deployment.Chain, ab deployment.AddressBook) (FeeTokenContracts, error) {
	weth9, err := deployContract(lggr, chain, ab,
		func(chain deployment.Chain) ContractDeploy[*weth9.WETH9] {
			weth9Addr, tx2, weth9c, err2 := weth9.DeployWETH9(
				chain.DeployerKey,
				chain.Client,
			)
			return ContractDeploy[*weth9.WETH9]{
				weth9Addr, weth9c, tx2, deployment.NewTypeAndVersion(WETH9, deployment.Version1_0_0), err2,
			}
		})
	if err != nil {
		lggr.Errorw("Failed to deploy weth9", "err", err)
		return FeeTokenContracts{}, err
	}
	lggr.Infow("deployed weth9", "addr", weth9.Address)

	linkToken, err := deployContract(lggr, chain, ab,
		func(chain deployment.Chain) ContractDeploy[*burn_mint_erc677.BurnMintERC677] {
			linkTokenAddr, tx2, linkToken, err2 := burn_mint_erc677.DeployBurnMintERC677(
				chain.DeployerKey,
				chain.Client,
				"Link Token",
				"LINK",
				uint8(18),
				big.NewInt(0).Mul(big.NewInt(1e9), big.NewInt(1e18)),
			)
			return ContractDeploy[*burn_mint_erc677.BurnMintERC677]{
				linkTokenAddr, linkToken, tx2, deployment.NewTypeAndVersion(LinkToken, deployment.Version1_0_0), err2,
			}
		})
	if err != nil {
		lggr.Errorw("Failed to deploy linkToken", "err", err)
		return FeeTokenContracts{}, err
	}
	lggr.Infow("deployed linkToken", "addr", linkToken.Address)
	return FeeTokenContracts{
		LinkToken: linkToken.Contract,
		Weth9:     weth9.Contract,
	}, nil
}

type FeeTokenContracts struct {
	LinkToken *burn_mint_erc677.BurnMintERC677
	Weth9     *weth9.WETH9
}

func DeployChainContracts(
	e deployment.Environment,
	chain deployment.Chain,
	ab deployment.AddressBook,
	contractConfig FeeTokenContracts,
	mcmsConfig MCMSConfig,
	rmnHome *rmn_home.RMNHome,
) error {
	mcmsContracts, err := DeployMCMSContracts(e.Logger, chain, ab, mcmsConfig)
	if err != nil {
		return err
	}
	ccipReceiver, err := deployContract(e.Logger, chain, ab,
		func(chain deployment.Chain) ContractDeploy[*maybe_revert_message_receiver.MaybeRevertMessageReceiver] {
			receiverAddr, tx, receiver, err2 := maybe_revert_message_receiver.DeployMaybeRevertMessageReceiver(
				chain.DeployerKey,
				chain.Client,
				false,
			)
			return ContractDeploy[*maybe_revert_message_receiver.MaybeRevertMessageReceiver]{
				receiverAddr, receiver, tx, deployment.NewTypeAndVersion(CCIPReceiver, deployment.Version1_0_0), err2,
			}
		})
	if err != nil {
		e.Logger.Errorw("Failed to deploy receiver", "err", err)
		return err
	}
	e.Logger.Infow("deployed receiver", "addr", ccipReceiver.Address)

	// TODO: Correctly configure RMN remote.
	rmnRemote, err := deployContract(e.Logger, chain, ab,
		func(chain deployment.Chain) ContractDeploy[*rmn_remote.RMNRemote] {
			rmnRemoteAddr, tx, rmnRemote, err2 := rmn_remote.DeployRMNRemote(
				chain.DeployerKey,
				chain.Client,
				chain.Selector,
			)
			return ContractDeploy[*rmn_remote.RMNRemote]{
				rmnRemoteAddr, rmnRemote, tx, deployment.NewTypeAndVersion(RMNRemote, deployment.Version1_6_0_dev), err2,
			}
		})
	if err != nil {
		e.Logger.Errorw("Failed to deploy RMNRemote", "err", err)
		return err
	}
	e.Logger.Infow("deployed RMNRemote", "addr", rmnRemote.Address)

	activeDigest, err := rmnHome.GetActiveDigest(&bind.CallOpts{})
	if err != nil {
		e.Logger.Errorw("Failed to get active digest", "err", err)
		return err
	}
	e.Logger.Infow("setting active home digest to rmn remote", "digest", activeDigest)

	tx, err := rmnRemote.Contract.SetConfig(chain.DeployerKey, rmn_remote.RMNRemoteConfig{
		RmnHomeContractConfigDigest: activeDigest,
		Signers:                     []rmn_remote.RMNRemoteSigner{},
		MinSigners:                  0, // TODO: update when we have signers
	})
	if _, err := deployment.ConfirmIfNoError(chain, tx, err); err != nil {
		e.Logger.Errorw("Failed to confirm RMNRemote config", "err", err)
		return err
	}

	rmnProxy, err := deployContract(e.Logger, chain, ab,
		func(chain deployment.Chain) ContractDeploy[*rmn_proxy_contract.RMNProxyContract] {
			rmnProxyAddr, tx2, rmnProxy, err2 := rmn_proxy_contract.DeployRMNProxyContract(
				chain.DeployerKey,
				chain.Client,
				rmnRemote.Address,
			)
			return ContractDeploy[*rmn_proxy_contract.RMNProxyContract]{
				rmnProxyAddr, rmnProxy, tx2, deployment.NewTypeAndVersion(ARMProxy, deployment.Version1_0_0), err2,
			}
		})
	if err != nil {
		e.Logger.Errorw("Failed to deploy rmnProxy", "err", err)
		return err
	}
	e.Logger.Infow("deployed rmnProxy", "addr", rmnProxy.Address)

	routerContract, err := deployContract(e.Logger, chain, ab,
		func(chain deployment.Chain) ContractDeploy[*router.Router] {
			routerAddr, tx2, routerC, err2 := router.DeployRouter(
				chain.DeployerKey,
				chain.Client,
				contractConfig.Weth9.Address(),
				rmnProxy.Address,
			)
			return ContractDeploy[*router.Router]{
				routerAddr, routerC, tx2, deployment.NewTypeAndVersion(Router, deployment.Version1_2_0), err2,
			}
		})
	if err != nil {
		e.Logger.Errorw("Failed to deploy router", "err", err)
		return err
	}
	e.Logger.Infow("deployed router", "addr", routerContract.Address)

	testRouterContract, err := deployContract(e.Logger, chain, ab,
		func(chain deployment.Chain) ContractDeploy[*router.Router] {
			routerAddr, tx2, routerC, err2 := router.DeployRouter(
				chain.DeployerKey,
				chain.Client,
				contractConfig.Weth9.Address(),
				rmnProxy.Address,
			)
			return ContractDeploy[*router.Router]{
				routerAddr, routerC, tx2, deployment.NewTypeAndVersion(TestRouter, deployment.Version1_2_0), err2,
			}
		})
	if err != nil {
		e.Logger.Errorw("Failed to deploy test router", "err", err)
		return err
	}
	e.Logger.Infow("deployed test router", "addr", testRouterContract.Address)

	tokenAdminRegistry, err := deployContract(e.Logger, chain, ab,
		func(chain deployment.Chain) ContractDeploy[*token_admin_registry.TokenAdminRegistry] {
			tokenAdminRegistryAddr, tx2, tokenAdminRegistry, err2 := token_admin_registry.DeployTokenAdminRegistry(
				chain.DeployerKey,
				chain.Client)
			return ContractDeploy[*token_admin_registry.TokenAdminRegistry]{
				tokenAdminRegistryAddr, tokenAdminRegistry, tx2, deployment.NewTypeAndVersion(TokenAdminRegistry, deployment.Version1_5_0), err2,
			}
		})
	if err != nil {
		e.Logger.Errorw("Failed to deploy token admin registry", "err", err)
		return err
	}
	e.Logger.Infow("deployed tokenAdminRegistry", "addr", tokenAdminRegistry)

	nonceManager, err := deployContract(e.Logger, chain, ab,
		func(chain deployment.Chain) ContractDeploy[*nonce_manager.NonceManager] {
			nonceManagerAddr, tx2, nonceManager, err2 := nonce_manager.DeployNonceManager(
				chain.DeployerKey,
				chain.Client,
				[]common.Address{}, // Need to add onRamp after
			)
			return ContractDeploy[*nonce_manager.NonceManager]{
				nonceManagerAddr, nonceManager, tx2, deployment.NewTypeAndVersion(NonceManager, deployment.Version1_6_0_dev), err2,
			}
		})
	if err != nil {
		e.Logger.Errorw("Failed to deploy nonce manager", "err", err)
		return err
	}
	e.Logger.Infow("Deployed nonce manager", "addr", nonceManager.Address)

	feeQuoter, err := deployContract(e.Logger, chain, ab,
		func(chain deployment.Chain) ContractDeploy[*fee_quoter.FeeQuoter] {
			prAddr, tx2, pr, err2 := fee_quoter.DeployFeeQuoter(
				chain.DeployerKey,
				chain.Client,
				fee_quoter.FeeQuoterStaticConfig{
					MaxFeeJuelsPerMsg:            big.NewInt(0).Mul(big.NewInt(2e2), big.NewInt(1e18)),
					LinkToken:                    contractConfig.LinkToken.Address(),
					TokenPriceStalenessThreshold: uint32(24 * 60 * 60),
				},
				[]common.Address{mcmsContracts.Timelock.Address},                                     // timelock should be able to update, ramps added after
				[]common.Address{contractConfig.Weth9.Address(), contractConfig.LinkToken.Address()}, // fee tokens
				[]fee_quoter.FeeQuoterTokenPriceFeedUpdate{},
				[]fee_quoter.FeeQuoterTokenTransferFeeConfigArgs{}, // TODO: tokens
				[]fee_quoter.FeeQuoterPremiumMultiplierWeiPerEthArgs{
					{
						PremiumMultiplierWeiPerEth: 9e17, // 0.9 ETH
						Token:                      contractConfig.LinkToken.Address(),
					},
					{
						PremiumMultiplierWeiPerEth: 1e18,
						Token:                      contractConfig.Weth9.Address(),
					},
				},
				[]fee_quoter.FeeQuoterDestChainConfigArgs{},
			)
			return ContractDeploy[*fee_quoter.FeeQuoter]{
				prAddr, pr, tx2, deployment.NewTypeAndVersion(FeeQuoter, deployment.Version1_6_0_dev), err2,
			}
		})
	if err != nil {
		e.Logger.Errorw("Failed to deploy fee quoter", "err", err)
		return err
	}
	e.Logger.Infow("Deployed fee quoter", "addr", feeQuoter.Address)

	onRamp, err := deployContract(e.Logger, chain, ab,
		func(chain deployment.Chain) ContractDeploy[*onramp.OnRamp] {
			onRampAddr, tx2, onRamp, err2 := onramp.DeployOnRamp(
				chain.DeployerKey,
				chain.Client,
				onramp.OnRampStaticConfig{
					ChainSelector:      chain.Selector,
					RmnRemote:          rmnProxy.Address,
					NonceManager:       nonceManager.Address,
					TokenAdminRegistry: tokenAdminRegistry.Address,
				},
				onramp.OnRampDynamicConfig{
					FeeQuoter:     feeQuoter.Address,
					FeeAggregator: common.HexToAddress("0x1"), // TODO real fee aggregator
				},
				[]onramp.OnRampDestChainConfigArgs{},
			)
			return ContractDeploy[*onramp.OnRamp]{
				onRampAddr, onRamp, tx2, deployment.NewTypeAndVersion(OnRamp, deployment.Version1_6_0_dev), err2,
			}
		})
	if err != nil {
		e.Logger.Errorw("Failed to deploy onramp", "err", err)
		return err
	}
	e.Logger.Infow("Deployed onramp", "addr", onRamp.Address)

	offRamp, err := deployContract(e.Logger, chain, ab,
		func(chain deployment.Chain) ContractDeploy[*offramp.OffRamp] {
			offRampAddr, tx2, offRamp, err2 := offramp.DeployOffRamp(
				chain.DeployerKey,
				chain.Client,
				offramp.OffRampStaticConfig{
					ChainSelector:      chain.Selector,
					RmnRemote:          rmnProxy.Address,
					NonceManager:       nonceManager.Address,
					TokenAdminRegistry: tokenAdminRegistry.Address,
				},
				offramp.OffRampDynamicConfig{
					FeeQuoter:                               feeQuoter.Address,
					PermissionLessExecutionThresholdSeconds: uint32(86400),
				},
				[]offramp.OffRampSourceChainConfigArgs{},
			)
			return ContractDeploy[*offramp.OffRamp]{
				offRampAddr, offRamp, tx2, deployment.NewTypeAndVersion(OffRamp, deployment.Version1_6_0_dev), err2,
			}
		})
	if err != nil {
		e.Logger.Errorw("Failed to deploy offramp", "err", err)
		return err
	}
	e.Logger.Infow("Deployed offramp", "addr", offRamp.Address)

	// Basic wiring is always needed.
	tx, err = feeQuoter.Contract.ApplyAuthorizedCallerUpdates(chain.DeployerKey, fee_quoter.AuthorizedCallersAuthorizedCallerArgs{
		// TODO: We enable the deployer initially to set prices
		// Should be removed after.
		AddedCallers: []common.Address{offRamp.Contract.Address(), chain.DeployerKey.From},
	})
	if _, err := deployment.ConfirmIfNoError(chain, tx, err); err != nil {
		e.Logger.Errorw("Failed to confirm fee quoter authorized caller update", "err", err)
		return err
	}

	tx, err = nonceManager.Contract.ApplyAuthorizedCallerUpdates(chain.DeployerKey, nonce_manager.AuthorizedCallersAuthorizedCallerArgs{
		AddedCallers: []common.Address{offRamp.Contract.Address(), onRamp.Contract.Address()},
	})
	if _, err := deployment.ConfirmIfNoError(chain, tx, err); err != nil {
		e.Logger.Errorw("Failed to update nonce manager with ramps", "err", err)
		return err
	}
	return nil
}<|MERGE_RESOLUTION|>--- conflicted
+++ resolved
@@ -224,11 +224,7 @@
 			return err
 		}
 
-<<<<<<< HEAD
-		tokenInfo := c.TokenConfig.GetTokenInfo(e.Logger, existingState.Chains[chainSel].LinkToken)
-=======
-		tokenInfo := c.TokenConfig.GetTokenInfo(e.Logger, c.FeeTokenContracts[chainSel].LinkToken, c.FeeTokenContracts[chainSel].Weth9)
->>>>>>> cc9bafa3
+		tokenInfo := c.TokenConfig.GetTokenInfo(e.Logger, existingState.Chains[chainSel].LinkToken, existingState.Chains[chainSel].Weth9)
 		// TODO: Do we want to extract this?
 		// Add chain config for each chain.
 		_, err = AddChainConfig(
