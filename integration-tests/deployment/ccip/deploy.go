package ccipdeployment

import (
	"fmt"
	"math/big"

	"github.com/ethereum/go-ethereum/accounts/abi/bind"
	"github.com/ethereum/go-ethereum/common"
	"github.com/ethereum/go-ethereum/core/types"
	owner_helpers "github.com/smartcontractkit/ccip-owner-contracts/gethwrappers"

	"github.com/smartcontractkit/chainlink-common/pkg/logger"

	"github.com/smartcontractkit/chainlink/integration-tests/deployment"

	"github.com/smartcontractkit/chainlink/v2/core/gethwrappers/ccip/generated/ccip_config"
	"github.com/smartcontractkit/chainlink/v2/core/gethwrappers/ccip/generated/fee_quoter"
	"github.com/smartcontractkit/chainlink/v2/core/gethwrappers/ccip/generated/maybe_revert_message_receiver"
	"github.com/smartcontractkit/chainlink/v2/core/gethwrappers/ccip/generated/nonce_manager"
	"github.com/smartcontractkit/chainlink/v2/core/gethwrappers/ccip/generated/offramp"
	"github.com/smartcontractkit/chainlink/v2/core/gethwrappers/ccip/generated/onramp"
	"github.com/smartcontractkit/chainlink/v2/core/gethwrappers/ccip/generated/rmn_proxy_contract"
	"github.com/smartcontractkit/chainlink/v2/core/gethwrappers/ccip/generated/rmn_remote"
	"github.com/smartcontractkit/chainlink/v2/core/gethwrappers/ccip/generated/router"
	"github.com/smartcontractkit/chainlink/v2/core/gethwrappers/ccip/generated/token_admin_registry"
	"github.com/smartcontractkit/chainlink/v2/core/gethwrappers/ccip/generated/weth9"
	"github.com/smartcontractkit/chainlink/v2/core/gethwrappers/keystone/generated/capabilities_registry"
	"github.com/smartcontractkit/chainlink/v2/core/gethwrappers/shared/generated/burn_mint_erc677"
)

var (
	RMNRemote            deployment.ContractType = "RMNRemote"
	LinkToken            deployment.ContractType = "LinkToken"
	ARMProxy             deployment.ContractType = "ARMProxy"
	WETH9                deployment.ContractType = "WETH9"
	Router               deployment.ContractType = "Router"
	TokenAdminRegistry   deployment.ContractType = "TokenAdminRegistry"
	NonceManager         deployment.ContractType = "NonceManager"
	PriceRegistry        deployment.ContractType = "PriceRegistry"
	ManyChainMultisig    deployment.ContractType = "ManyChainMultiSig"
	CCIPConfig           deployment.ContractType = "CCIPConfig"
	RBACTimelock         deployment.ContractType = "RBACTimelock"
	OnRamp               deployment.ContractType = "OnRamp"
	OffRamp              deployment.ContractType = "OffRamp"
	CCIPReceiver         deployment.ContractType = "CCIPReceiver"
	CapabilitiesRegistry deployment.ContractType = "CapabilitiesRegistry"
)

type Contracts interface {
	*capabilities_registry.CapabilitiesRegistry |
		*rmn_proxy_contract.RMNProxyContract |
		*ccip_config.CCIPConfig |
		*nonce_manager.NonceManager |
		*fee_quoter.FeeQuoter |
		*router.Router |
		*token_admin_registry.TokenAdminRegistry |
		*weth9.WETH9 |
		*rmn_remote.RMNRemote |
		*owner_helpers.ManyChainMultiSig |
		*owner_helpers.RBACTimelock |
		*offramp.OffRamp |
		*onramp.OnRamp |
		*burn_mint_erc677.BurnMintERC677 |
		*maybe_revert_message_receiver.MaybeRevertMessageReceiver
}

type ContractDeploy[C Contracts] struct {
	// We just keep all the deploy return values
	// since some will be empty if there's an error.
	Address  common.Address
	Contract C
	Tx       *types.Transaction
	Tv       deployment.TypeAndVersion
	Err      error
}

// TODO: pull up to general deployment pkg somehow
// without exposing all product specific contracts?
func deployContract[C Contracts](
	lggr logger.Logger,
	chain deployment.Chain,
	addressBook deployment.AddressBook,
	deploy func(chain deployment.Chain) ContractDeploy[C],
) (*ContractDeploy[C], error) {
	contractDeploy := deploy(chain)
	if contractDeploy.Err != nil {
		lggr.Errorw("Failed to deploy contract", "err", contractDeploy.Err)
		return nil, contractDeploy.Err
	}
	_, err := chain.Confirm(contractDeploy.Tx.Hash())
	if err != nil {
		lggr.Errorw("Failed to confirm deployment", "err", err)
		return nil, err
	}
	err = addressBook.Save(chain.Selector, contractDeploy.Address.String(), contractDeploy.Tv)
	if err != nil {
		lggr.Errorw("Failed to save contract address", "err", err)
		return nil, err
	}
	return &contractDeploy, nil
}

type DeployCCIPContractConfig struct {
	HomeChainSel uint64
	// Existing contracts which we want to skip deployment
	// Leave empty if we want to deploy everything
	// TODO: Add skips to deploy function.
	CCIPOnChainState
}

// TODO: Likely we'll want to further parameterize the deployment
// For example a list of contracts to skip deploying if they already exist.
// Or mock vs real RMN.
// Deployment produces an address book of everything it deployed.
func DeployCCIPContracts(e deployment.Environment, c DeployCCIPContractConfig) (deployment.AddressBook, error) {
	var ab deployment.AddressBook = deployment.NewMemoryAddressBook()
	nodes, err := deployment.NodeInfo(e.NodeIDs, e.Offchain)
	if err != nil || len(nodes) == 0 {
		e.Logger.Errorw("Failed to get node info", "err", err)
		return ab, err
	}
	if c.Chains[c.HomeChainSel].CapabilityRegistry == nil {
		return ab, fmt.Errorf("capability registry not found for home chain %d, needs to be deployed first", c.HomeChainSel)
	}
	cr, err := c.Chains[c.HomeChainSel].CapabilityRegistry.GetHashedCapabilityId(
		&bind.CallOpts{}, CapabilityLabelledName, CapabilityVersion)
	if err != nil {
		e.Logger.Errorw("Failed to get hashed capability id", "err", err)
		return ab, err
	}
	// Signal to CR that our nodes support CCIP capability.
	if err := AddNodes(
		c.Chains[c.HomeChainSel].CapabilityRegistry,
		e.Chains[c.HomeChainSel],
		nodes.PeerIDs(c.HomeChainSel), // Doesn't actually matter which sel here
		[][32]byte{cr},
	); err != nil {
		return ab, err
	}

	for _, chain := range e.Chains {
		ab, err = DeployChainContracts(e, chain, ab)
		if err != nil {
			return ab, err
		}
		chainAddresses, err := ab.AddressesForChain(chain.Selector)
		if err != nil {
			e.Logger.Errorw("Failed to get chain addresses", "err", err)
			return ab, err
		}
		chainState, err := LoadChainState(chain, chainAddresses)
		if err != nil {
			e.Logger.Errorw("Failed to load chain state", "err", err)
			return ab, err
		}
		// Enable ramps on price registry/nonce manager
		tx, err := chainState.PriceRegistry.ApplyAuthorizedCallerUpdates(chain.DefaultKey(), fee_quoter.AuthorizedCallersAuthorizedCallerArgs{
			// TODO: We enable the deployer initially to set prices
			AddedCallers: []common.Address{chainState.EvmOffRampV160.Address(), chain.DefaultKey().From},
		})
		if _, err := deployment.ConfirmIfNoError(chain, tx, err); err != nil {
			e.Logger.Errorw("Failed to confirm price registry authorized caller update", "err", err)
			return ab, err
		}

		tx, err = chainState.NonceManager.ApplyAuthorizedCallerUpdates(chain.DefaultKey(), nonce_manager.AuthorizedCallersAuthorizedCallerArgs{
			AddedCallers: []common.Address{chainState.EvmOffRampV160.Address(), chainState.EvmOnRampV160.Address()},
		})
		if _, err := deployment.ConfirmIfNoError(chain, tx, err); err != nil {
			e.Logger.Errorw("Failed to update nonce manager with ramps", "err", err)
			return ab, err
		}

		// Add chain config for each chain.
		_, err = AddChainConfig(e.Logger,
			e.Chains[c.HomeChainSel],
			c.Chains[c.HomeChainSel].CCIPConfig,
			chain.Selector,
			nodes.PeerIDs(chain.Selector),
			uint8(len(nodes)/3))
		if err != nil {
			return ab, err
		}

		// For each chain, we create a DON on the home chain.
		if err := AddDON(e.Logger,
			cr,
			c.Chains[c.HomeChainSel].CapabilityRegistry,
			c.Chains[c.HomeChainSel].CCIPConfig,
			chainState.EvmOffRampV160,
			chain,
			e.Chains[c.HomeChainSel],
			uint8(len(nodes)/3),
			nodes.BootstrapPeerIDs(chain.Selector)[0],
			nodes.PeerIDs(chain.Selector),
			nodes,
		); err != nil {
			e.Logger.Errorw("Failed to add DON", "err", err)
			return ab, err
		}
	}

	return ab, nil
}

func DeployChainContracts(e deployment.Environment, chain deployment.Chain, ab deployment.AddressBook) (deployment.AddressBook, error) {
	ccipReceiver, err := deployContract(e.Logger, chain, ab,
		func(chain deployment.Chain) ContractDeploy[*maybe_revert_message_receiver.MaybeRevertMessageReceiver] {
			receiverAddr, tx, receiver, err2 := maybe_revert_message_receiver.DeployMaybeRevertMessageReceiver(
				chain.DefaultKey(),
				chain.Client,
				false,
			)
			return ContractDeploy[*maybe_revert_message_receiver.MaybeRevertMessageReceiver]{
				receiverAddr, receiver, tx, deployment.NewTypeAndVersion(CCIPReceiver, deployment.Version1_0_0), err2,
			}
		})
	if err != nil {
		e.Logger.Errorw("Failed to deploy receiver", "err", err)
		return ab, err
	}
	e.Logger.Infow("deployed receiver", "addr", ccipReceiver.Address)

	// TODO: Still waiting for RMNRemote/RMNHome contracts etc.
<<<<<<< HEAD
	mockARM, err := deployContract(e.Logger, chain, ab,
		func(chain deployment.Chain) ContractDeploy[*mock_rmn_contract.MockRMNContract] {
			mockARMAddr, tx, mockARM, err2 := mock_rmn_contract.DeployMockRMNContract(
				chain.DefaultKey(),
=======
	rmnRemote, err := deployContract(e.Logger, chain, ab,
		func(chain deployment.Chain) ContractDeploy[*rmn_remote.RMNRemote] {
			rmnRemoteAddr, tx, rmnRemote, err2 := rmn_remote.DeployRMNRemote(
				chain.DeployerKey,
>>>>>>> 2f4f4468
				chain.Client,
				chain.Selector,
			)
			return ContractDeploy[*rmn_remote.RMNRemote]{
				rmnRemoteAddr, rmnRemote, tx, deployment.NewTypeAndVersion(RMNRemote, deployment.Version1_0_0), err2,
			}
		})
	if err != nil {
		e.Logger.Errorw("Failed to deploy RMNRemote", "err", err)
		return ab, err
	}
	e.Logger.Infow("deployed RMNRemote", "addr", rmnRemote.Address)

	mcm, err := deployContract(e.Logger, chain, ab,
		func(chain deployment.Chain) ContractDeploy[*owner_helpers.ManyChainMultiSig] {
			mcmAddr, tx, mcm, err2 := owner_helpers.DeployManyChainMultiSig(
				chain.DefaultKey(),
				chain.Client,
			)
			return ContractDeploy[*owner_helpers.ManyChainMultiSig]{
				mcmAddr, mcm, tx, deployment.NewTypeAndVersion(ManyChainMultisig, deployment.Version1_0_0), err2,
			}
		})
	if err != nil {
		e.Logger.Errorw("Failed to deploy mcm", "err", err)
		return ab, err
	}
	// TODO: Address soon
	e.Logger.Infow("deployed mcm", "addr", mcm.Address)

	_, err = deployContract(e.Logger, chain, ab,
		func(chain deployment.Chain) ContractDeploy[*owner_helpers.RBACTimelock] {
			timelock, tx, cc, err2 := owner_helpers.DeployRBACTimelock(
				chain.DefaultKey(),
				chain.Client,
				big.NewInt(0), // minDelay
				mcm.Address,
				[]common.Address{mcm.Address}, // proposers
				[]common.Address{chain.DefaultKey().From}, //executors
				[]common.Address{mcm.Address},             // cancellers
				[]common.Address{mcm.Address},             // bypassers
			)
			return ContractDeploy[*owner_helpers.RBACTimelock]{
				timelock, cc, tx, deployment.NewTypeAndVersion(RBACTimelock, deployment.Version1_0_0), err2,
			}
		})
	if err != nil {
		e.Logger.Errorw("Failed to deploy timelock", "err", err)
		return ab, err
	}
	e.Logger.Infow("deployed timelock", "addr", mcm.Address)

	rmnProxy, err := deployContract(e.Logger, chain, ab,
		func(chain deployment.Chain) ContractDeploy[*rmn_proxy_contract.RMNProxyContract] {
			rmnProxyAddr, tx, rmnProxy, err2 := rmn_proxy_contract.DeployRMNProxyContract(
				chain.DefaultKey(),
				chain.Client,
				rmnRemote.Address,
			)
			return ContractDeploy[*rmn_proxy_contract.RMNProxyContract]{
				rmnProxyAddr, rmnProxy, tx, deployment.NewTypeAndVersion(ARMProxy, deployment.Version1_0_0), err2,
			}
		})
	if err != nil {
		e.Logger.Errorw("Failed to deploy rmnProxy", "err", err)
		return ab, err
	}
	e.Logger.Infow("deployed rmnProxy", "addr", rmnProxy.Address)

	weth9, err := deployContract(e.Logger, chain, ab,
		func(chain deployment.Chain) ContractDeploy[*weth9.WETH9] {
			weth9Addr, tx, weth9c, err2 := weth9.DeployWETH9(
				chain.DefaultKey(),
				chain.Client,
			)
			return ContractDeploy[*weth9.WETH9]{
				weth9Addr, weth9c, tx, deployment.NewTypeAndVersion(WETH9, deployment.Version1_0_0), err2,
			}
		})
	if err != nil {
		e.Logger.Errorw("Failed to deploy weth9", "err", err)
		return ab, err
	}

	linkToken, err := deployContract(e.Logger, chain, ab,
		func(chain deployment.Chain) ContractDeploy[*burn_mint_erc677.BurnMintERC677] {
			linkTokenAddr, tx, linkToken, err2 := burn_mint_erc677.DeployBurnMintERC677(
				chain.DefaultKey(),
				chain.Client,
				"Link Token",
				"LINK",
				uint8(18),
				big.NewInt(0).Mul(big.NewInt(1e9), big.NewInt(1e18)),
			)
			return ContractDeploy[*burn_mint_erc677.BurnMintERC677]{
				linkTokenAddr, linkToken, tx, deployment.NewTypeAndVersion(LinkToken, deployment.Version1_0_0), err2,
			}
		})
	if err != nil {
		e.Logger.Errorw("Failed to deploy linkToken", "err", err)
		return ab, err
	}

	routerContract, err := deployContract(e.Logger, chain, ab,
		func(chain deployment.Chain) ContractDeploy[*router.Router] {
			routerAddr, tx, routerC, err2 := router.DeployRouter(
				chain.DefaultKey(),
				chain.Client,
				weth9.Address,
				rmnProxy.Address,
			)
			return ContractDeploy[*router.Router]{
				routerAddr, routerC, tx, deployment.NewTypeAndVersion(Router, deployment.Version1_2_0), err2,
			}
		})
	if err != nil {
		e.Logger.Errorw("Failed to deploy router", "err", err)
		return ab, err
	}
	e.Logger.Infow("deployed router", "addr", routerContract)

	tokenAdminRegistry, err := deployContract(e.Logger, chain, ab,
		func(chain deployment.Chain) ContractDeploy[*token_admin_registry.TokenAdminRegistry] {
			tokenAdminRegistryAddr, tx, tokenAdminRegistry, err2 := token_admin_registry.DeployTokenAdminRegistry(
				chain.DefaultKey(),
				chain.Client)
			return ContractDeploy[*token_admin_registry.TokenAdminRegistry]{
				tokenAdminRegistryAddr, tokenAdminRegistry, tx, deployment.NewTypeAndVersion(TokenAdminRegistry, deployment.Version1_5_0), err2,
			}
		})
	if err != nil {
		e.Logger.Errorw("Failed to deploy token admin registry", "err", err)
		return ab, err
	}
	e.Logger.Infow("deployed tokenAdminRegistry", "addr", tokenAdminRegistry)

	nonceManager, err := deployContract(e.Logger, chain, ab,
		func(chain deployment.Chain) ContractDeploy[*nonce_manager.NonceManager] {
			nonceManagerAddr, tx, nonceManager, err2 := nonce_manager.DeployNonceManager(
				chain.DefaultKey(),
				chain.Client,
				[]common.Address{}, // Need to add onRamp after
			)
			return ContractDeploy[*nonce_manager.NonceManager]{
				nonceManagerAddr, nonceManager, tx, deployment.NewTypeAndVersion(NonceManager, deployment.Version1_6_0_dev), err2,
			}
		})
	if err != nil {
		e.Logger.Errorw("Failed to deploy router", "err", err)
		return ab, err
	}

	feeQuoter, err := deployContract(e.Logger, chain, ab,
		func(chain deployment.Chain) ContractDeploy[*fee_quoter.FeeQuoter] {
			prAddr, tx, pr, err2 := fee_quoter.DeployFeeQuoter(
				chain.DefaultKey(),
				chain.Client,
				fee_quoter.FeeQuoterStaticConfig{
					MaxFeeJuelsPerMsg:  big.NewInt(0).Mul(big.NewInt(2e2), big.NewInt(1e18)),
					LinkToken:          linkToken.Address,
					StalenessThreshold: uint32(24 * 60 * 60),
				},
				[]common.Address{}, // ramps added after
				[]common.Address{weth9.Address, linkToken.Address}, // fee tokens
				[]fee_quoter.FeeQuoterTokenPriceFeedUpdate{},
				[]fee_quoter.FeeQuoterTokenTransferFeeConfigArgs{}, // TODO: tokens
				[]fee_quoter.FeeQuoterPremiumMultiplierWeiPerEthArgs{
					{
						PremiumMultiplierWeiPerEth: 9e17, // 0.9 ETH
						Token:                      linkToken.Address,
					},
					{
						PremiumMultiplierWeiPerEth: 1e18,
						Token:                      weth9.Address,
					},
				},
				[]fee_quoter.FeeQuoterDestChainConfigArgs{},
			)
			return ContractDeploy[*fee_quoter.FeeQuoter]{
				prAddr, pr, tx, deployment.NewTypeAndVersion(PriceRegistry, deployment.Version1_6_0_dev), err2,
			}
		})
	if err != nil {
		e.Logger.Errorw("Failed to deploy price registry", "err", err)
		return ab, err
	}

	onRamp, err := deployContract(e.Logger, chain, ab,
		func(chain deployment.Chain) ContractDeploy[*onramp.OnRamp] {
			onRampAddr, tx, onRamp, err2 := onramp.DeployOnRamp(
				chain.DefaultKey(),
				chain.Client,
				onramp.OnRampStaticConfig{
					ChainSelector:      chain.Selector,
					Rmn:                rmnProxy.Address,
					NonceManager:       nonceManager.Address,
					TokenAdminRegistry: tokenAdminRegistry.Address,
				},
				onramp.OnRampDynamicConfig{
					FeeQuoter:     feeQuoter.Address,
					FeeAggregator: common.HexToAddress("0x1"), // TODO real fee aggregator
				},
				[]onramp.OnRampDestChainConfigArgs{},
			)
			return ContractDeploy[*onramp.OnRamp]{
				onRampAddr, onRamp, tx, deployment.NewTypeAndVersion(OnRamp, deployment.Version1_6_0_dev), err2,
			}
		})
	if err != nil {
		e.Logger.Errorw("Failed to deploy onramp", "err", err)
		return ab, err
	}
	e.Logger.Infow("deployed onramp", "addr", onRamp.Address)

	offRamp, err := deployContract(e.Logger, chain, ab,
		func(chain deployment.Chain) ContractDeploy[*offramp.OffRamp] {
			offRampAddr, tx, offRamp, err2 := offramp.DeployOffRamp(
				chain.DefaultKey(),
				chain.Client,
				offramp.OffRampStaticConfig{
					ChainSelector:      chain.Selector,
					Rmn:                rmnProxy.Address,
					NonceManager:       nonceManager.Address,
					TokenAdminRegistry: tokenAdminRegistry.Address,
				},
				offramp.OffRampDynamicConfig{
					FeeQuoter:                               feeQuoter.Address,
					PermissionLessExecutionThresholdSeconds: uint32(86400),
					MaxTokenTransferGas:                     uint32(200_000),
					MaxPoolReleaseOrMintGas:                 uint32(200_000),
				},
				[]offramp.OffRampSourceChainConfigArgs{},
			)
			return ContractDeploy[*offramp.OffRamp]{
				offRampAddr, offRamp, tx, deployment.NewTypeAndVersion(OffRamp, deployment.Version1_6_0_dev), err2,
			}
		})
	if err != nil {
		e.Logger.Errorw("Failed to deploy offramp", "err", err)
		return ab, err
	}
	e.Logger.Infow("deployed offramp", "addr", offRamp)
	return ab, nil
}<|MERGE_RESOLUTION|>--- conflicted
+++ resolved
@@ -222,17 +222,10 @@
 	e.Logger.Infow("deployed receiver", "addr", ccipReceiver.Address)
 
 	// TODO: Still waiting for RMNRemote/RMNHome contracts etc.
-<<<<<<< HEAD
-	mockARM, err := deployContract(e.Logger, chain, ab,
-		func(chain deployment.Chain) ContractDeploy[*mock_rmn_contract.MockRMNContract] {
-			mockARMAddr, tx, mockARM, err2 := mock_rmn_contract.DeployMockRMNContract(
-				chain.DefaultKey(),
-=======
 	rmnRemote, err := deployContract(e.Logger, chain, ab,
 		func(chain deployment.Chain) ContractDeploy[*rmn_remote.RMNRemote] {
 			rmnRemoteAddr, tx, rmnRemote, err2 := rmn_remote.DeployRMNRemote(
-				chain.DeployerKey,
->>>>>>> 2f4f4468
+				chain.DefaultKey(),
 				chain.Client,
 				chain.Selector,
 			)
