--- conflicted
+++ resolved
@@ -748,41 +748,22 @@
 
 	mcmsOps := []mcms.Operation{}
 
-<<<<<<< HEAD
-	commitConfigs, err := ccipHome.GetAllConfigs(nil, donID, uint8(cctypes.PluginTypeCCIPCommit))
-=======
 	commitCandidateDigest, err := ccipHome.GetCandidateDigest(nil, donID, uint8(cctypes.PluginTypeCCIPCommit))
->>>>>>> e725f05c
 	if err != nil {
 		return nil, fmt.Errorf("get commit candidate digest: %w", err)
 	}
 
-<<<<<<< HEAD
-	if commitConfigs.CandidateConfig.ConfigDigest == [32]byte{} {
-		return nil, fmt.Errorf("candidate digest is empty, expected nonempty")
-	}
-	fmt.Printf("commit candidate digest after setCandidate: %x\n", commitConfigs.CandidateConfig.ConfigDigest)
-
-	// we promote candidate, revoke active
-	// in initial deployments, active config is nil
-=======
 	if commitCandidateDigest == [32]byte{} {
 		return nil, fmt.Errorf("candidate digest is empty, expected nonempty")
 	}
 	fmt.Printf("commit candidate digest after setCandidate: %x\n", commitCandidateDigest)
 
->>>>>>> e725f05c
 	encodedPromotionCall, err := CCIPHomeABI.Pack(
 		"promoteCandidateAndRevokeActive",
 		donID,
 		uint8(cctypes.PluginTypeCCIPCommit),
-<<<<<<< HEAD
-		commitConfigs.CandidateConfig.ConfigDigest,
-		commitConfigs.ActiveConfig.ConfigDigest,
-=======
 		commitCandidateDigest,
 		[32]byte{},
->>>>>>> e725f05c
 	)
 	if err != nil {
 		return nil, fmt.Errorf("pack promotion call: %w", err)
@@ -811,20 +792,12 @@
 	})
 
 	// check that candidate digest is empty.
-<<<<<<< HEAD
-	execConfigs, err := ccipHome.GetAllConfigs(nil, donID, uint8(cctypes.PluginTypeCCIPExec))
-=======
 	execCandidateDigest, err := ccipHome.GetCandidateDigest(nil, donID, uint8(cctypes.PluginTypeCCIPExec))
->>>>>>> e725f05c
 	if err != nil {
 		return nil, fmt.Errorf("get exec candidate digest 1st time: %w", err)
 	}
 
-<<<<<<< HEAD
-	if execConfigs.CandidateConfig.ConfigDigest == [32]byte{} {
-=======
 	if execCandidateDigest == [32]byte{} {
->>>>>>> e725f05c
 		return nil, fmt.Errorf("candidate digest is empty, expected nonempty")
 	}
 
@@ -833,13 +806,8 @@
 		"promoteCandidateAndRevokeActive",
 		donID,
 		uint8(cctypes.PluginTypeCCIPExec),
-<<<<<<< HEAD
-		execConfigs.CandidateConfig.ConfigDigest,
-		execConfigs.ActiveConfig.ConfigDigest,
-=======
 		execCandidateDigest,
 		[32]byte{},
->>>>>>> e725f05c
 	)
 	if err != nil {
 		return nil, fmt.Errorf("pack promotion call: %w", err)
@@ -1039,11 +1007,7 @@
 	home deployment.Chain,
 	nodes deployment.Nodes,
 ) error {
-<<<<<<< HEAD
-	ocrConfigs, err := BuildOCR3ConfigForCCIPHome(lggr, offRamp, dest, feedChainSel, tokenInfo, nodes, rmnHomeAddress)
-=======
 	ocrConfigs, err := BuildOCR3ConfigForCCIPHome(lggr, ocrSecrets, offRamp, dest, feedChainSel, tokenInfo, nodes, rmnHomeAddress)
->>>>>>> e725f05c
 	if err != nil {
 		return err
 	}
