package ccipdeployment

import (
	"bytes"
	"context"
	"crypto/rand"
	"encoding/hex"
	"fmt"
	"time"

	"github.com/ethereum/go-ethereum/accounts/abi"
	"github.com/ethereum/go-ethereum/accounts/abi/bind"
	"github.com/ethereum/go-ethereum/common"
	"github.com/pkg/errors"
	"github.com/smartcontractkit/ccip-owner-contracts/pkg/proposal/mcms"

	"github.com/smartcontractkit/chainlink-ccip/chainconfig"
	"github.com/smartcontractkit/chainlink-ccip/pluginconfig"

	commonconfig "github.com/smartcontractkit/chainlink-common/pkg/config"
	"github.com/smartcontractkit/chainlink-common/pkg/logger"
	"github.com/smartcontractkit/chainlink-common/pkg/merklemulti"
	"github.com/smartcontractkit/chainlink-common/pkg/types/ccipocr3"

	confighelper2 "github.com/smartcontractkit/libocr/offchainreporting2plus/confighelper"
	"github.com/smartcontractkit/libocr/offchainreporting2plus/ocr3confighelper"
	ocrtypes "github.com/smartcontractkit/libocr/offchainreporting2plus/types"

	"github.com/smartcontractkit/chainlink/integration-tests/deployment"

	cctypes "github.com/smartcontractkit/chainlink/v2/core/capabilities/ccip/types"
	"github.com/smartcontractkit/chainlink/v2/core/chains/evm/utils"
	"github.com/smartcontractkit/chainlink/v2/core/gethwrappers/ccip/generated/ccip_home"
	"github.com/smartcontractkit/chainlink/v2/core/gethwrappers/ccip/generated/offramp"
	"github.com/smartcontractkit/chainlink/v2/core/gethwrappers/ccip/generated/rmn_home"
	"github.com/smartcontractkit/chainlink/v2/core/gethwrappers/keystone/generated/capabilities_registry"
)

const (
	NodeOperatorID         = 1
	CapabilityLabelledName = "ccip"
	CapabilityVersion      = "v1.0.0"

	FirstBlockAge                           = 8 * time.Hour
	RemoteGasPriceBatchWriteFrequency       = 30 * time.Minute
	TokenPriceBatchWriteFrequency           = 30 * time.Minute
	BatchGasLimit                           = 6_500_000
	RelativeBoostPerWaitHour                = 1.5
	InflightCacheExpiry                     = 10 * time.Minute
	RootSnoozeTime                          = 30 * time.Minute
	BatchingStrategyID                      = 0
	DeltaProgress                           = 30 * time.Second
	DeltaResend                             = 10 * time.Second
	DeltaInitial                            = 20 * time.Second
	DeltaRound                              = 2 * time.Second
	DeltaGrace                              = 2 * time.Second
	DeltaCertifiedCommitRequest             = 10 * time.Second
	DeltaStage                              = 10 * time.Second
	Rmax                                    = 3
	MaxDurationQuery                        = 50 * time.Millisecond
	MaxDurationObservation                  = 5 * time.Second
	MaxDurationShouldAcceptAttestedReport   = 10 * time.Second
	MaxDurationShouldTransmitAcceptedReport = 10 * time.Second
)

var (
	CCIPCapabilityID = utils.Keccak256Fixed(MustABIEncode(`[{"type": "string"}, {"type": "string"}]`, CapabilityLabelledName, CapabilityVersion))
)

func MustABIEncode(abiString string, args ...interface{}) []byte {
	encoded, err := utils.ABIEncode(abiString, args...)
	if err != nil {
		panic(err)
	}
	return encoded
}

func DeployCapReg(lggr logger.Logger, ab deployment.AddressBook, chain deployment.Chain) (*ContractDeploy[*capabilities_registry.CapabilitiesRegistry], error) {
	capReg, err := deployContract(lggr, chain, ab,
		func(chain deployment.Chain) ContractDeploy[*capabilities_registry.CapabilitiesRegistry] {
			crAddr, tx, cr, err2 := capabilities_registry.DeployCapabilitiesRegistry(
				chain.DeployerKey,
				chain.Client,
			)
			return ContractDeploy[*capabilities_registry.CapabilitiesRegistry]{
				Address: crAddr, Contract: cr, Tv: deployment.NewTypeAndVersion(CapabilitiesRegistry, deployment.Version1_0_0), Tx: tx, Err: err2,
			}
		})
	if err != nil {
		lggr.Errorw("Failed to deploy capreg", "err", err)
		return nil, err
	}

	lggr.Infow("deployed capreg", "addr", capReg.Address)
	ccipHome, err := deployContract(
		lggr, chain, ab,
		func(chain deployment.Chain) ContractDeploy[*ccip_home.CCIPHome] {
			ccAddr, tx, cc, err2 := ccip_home.DeployCCIPHome(
				chain.DeployerKey,
				chain.Client,
				capReg.Address,
			)
			return ContractDeploy[*ccip_home.CCIPHome]{
				Address: ccAddr, Tv: deployment.NewTypeAndVersion(CCIPHome, deployment.Version1_6_0_dev), Tx: tx, Err: err2, Contract: cc,
			}
		})
	if err != nil {
<<<<<<< HEAD
		lggr.Errorw("Failed to deploy CCIPHome", "err", err)
		return ab, common.Address{}, err
=======
		lggr.Errorw("Failed to deploy ccip config", "err", err)
		return nil, err
>>>>>>> c654322a
	}
	lggr.Infow("deployed CCIPHome", "addr", ccipHome.Address)

	rmnHome, err := deployContract(
		lggr, chain, ab,
		func(chain deployment.Chain) ContractDeploy[*rmn_home.RMNHome] {
			rmnAddr, tx, rmn, err2 := rmn_home.DeployRMNHome(
				chain.DeployerKey,
				chain.Client,
			)
			return ContractDeploy[*rmn_home.RMNHome]{
				Address: rmnAddr, Tv: deployment.NewTypeAndVersion(RMNHome, deployment.Version1_6_0_dev), Tx: tx, Err: err2, Contract: rmn,
			}
		},
	)
	if err != nil {
		lggr.Errorw("Failed to deploy RMNHome", "err", err)
		return ab, common.Address{}, err
	}
	lggr.Infow("deployed RMNHome", "addr", rmnHome.Address)

	// TODO: properly configure RMNHome
	tx, err := rmnHome.Contract.SetCandidate(chain.DeployerKey, rmn_home.RMNHomeStaticConfig{
		Nodes:          []rmn_home.RMNHomeNode{},
		OffchainConfig: []byte("static config"),
	}, rmn_home.RMNHomeDynamicConfig{
		SourceChains:   []rmn_home.RMNHomeSourceChain{},
		OffchainConfig: []byte("dynamic config"),
	}, [32]byte{})
	if _, err := deployment.ConfirmIfNoError(chain, tx, err); err != nil {
		lggr.Errorw("Failed to set candidate on RMNHome", "err", err)
		return ab, common.Address{}, err
	}

	rmnCandidateDigest, err := rmnHome.Contract.GetCandidateDigest(nil)
	if err != nil {
		lggr.Errorw("Failed to get RMNHome candidate digest", "err", err)
		return ab, common.Address{}, err
	}

	tx, err = rmnHome.Contract.PromoteCandidateAndRevokeActive(chain.DeployerKey, rmnCandidateDigest, [32]byte{})
	if _, err := deployment.ConfirmIfNoError(chain, tx, err); err != nil {
		lggr.Errorw("Failed to promote candidate and revoke active on RMNHome", "err", err)
		return ab, common.Address{}, err
	}

	rmnActiveDigest, err := rmnHome.Contract.GetActiveDigest(nil)
	if err != nil {
		lggr.Errorw("Failed to get RMNHome active digest", "err", err)
		return ab, common.Address{}, err
	}

	if rmnActiveDigest != rmnCandidateDigest {
		lggr.Errorw("RMNHome active digest does not match previously candidate digest",
			"active", rmnActiveDigest, "candidate", rmnCandidateDigest)
		return ab, common.Address{}, errors.New("RMNHome active digest does not match candidate digest")
	}

	tx, err = capReg.Contract.AddCapabilities(chain.DeployerKey, []capabilities_registry.CapabilitiesRegistryCapability{
		{
			LabelledName:          CapabilityLabelledName,
			Version:               CapabilityVersion,
			CapabilityType:        2, // consensus. not used (?)
			ResponseType:          0, // report. not used (?)
			ConfigurationContract: ccipHome.Address,
		},
	})
	if _, err := deployment.ConfirmIfNoError(chain, tx, err); err != nil {
		lggr.Errorw("Failed to add capabilities", "err", err)
		return nil, err
	}
	// TODO: Just one for testing.
	tx, err = capReg.Contract.AddNodeOperators(chain.DeployerKey, []capabilities_registry.CapabilitiesRegistryNodeOperator{
		{
			Admin: chain.DeployerKey.From,
			Name:  "NodeOperator",
		},
	})
	if _, err := deployment.ConfirmIfNoError(chain, tx, err); err != nil {
		lggr.Errorw("Failed to add node operators", "err", err)
		return nil, err
	}
	return capReg, nil
}

func AddNodes(
	lggr logger.Logger,
	capReg *capabilities_registry.CapabilitiesRegistry,
	chain deployment.Chain,
	p2pIDs [][32]byte,
) error {
	var nodeParams []capabilities_registry.CapabilitiesRegistryNodeParams
	for _, p2pID := range p2pIDs {
		// if any p2pIDs are empty throw error
		if bytes.Equal(p2pID[:], make([]byte, 32)) {
			return errors.Wrapf(errors.New("empty p2pID"), "p2pID: %x selector: %d", p2pID, chain.Selector)
		}
		nodeParam := capabilities_registry.CapabilitiesRegistryNodeParams{
			NodeOperatorId:      NodeOperatorID,
			Signer:              p2pID, // Not used in tests
			P2pId:               p2pID,
			HashedCapabilityIds: [][32]byte{CCIPCapabilityID},
		}
		nodeParams = append(nodeParams, nodeParam)
	}
	tx, err := capReg.AddNodes(chain.DeployerKey, nodeParams)
	if err != nil {
		lggr.Errorw("Failed to add nodes", "err", deployment.MaybeDataErr(err))
		return err
	}
	_, err = chain.Confirm(tx)
	return err
}

func SetupConfigInfo(chainSelector uint64, readers [][32]byte, fChain uint8, cfg []byte) ccip_home.CCIPHomeChainConfigArgs {
	return ccip_home.CCIPHomeChainConfigArgs{
		ChainSelector: chainSelector,
		ChainConfig: ccip_home.CCIPHomeChainConfig{
			Readers: readers,
			FChain:  fChain,
			Config:  cfg,
		},
	}
}

func AddChainConfig(
	lggr logger.Logger,
	h deployment.Chain,
	ccipConfig *ccip_home.CCIPHome,
	chainSelector uint64,
	p2pIDs [][32]byte,
) (ccip_home.CCIPHomeChainConfigArgs, error) {
	// First Add ChainConfig that includes all p2pIDs as readers
	encodedExtraChainConfig, err := chainconfig.EncodeChainConfig(chainconfig.ChainConfig{
		GasPriceDeviationPPB:    ccipocr3.NewBigIntFromInt64(1000),
		DAGasPriceDeviationPPB:  ccipocr3.NewBigIntFromInt64(0),
		OptimisticConfirmations: 1,
	})
	if err != nil {
		return ccip_home.CCIPHomeChainConfigArgs{}, err
	}
	chainConfig := SetupConfigInfo(chainSelector, p2pIDs, uint8(len(p2pIDs)/3), encodedExtraChainConfig)
	tx, err := ccipConfig.ApplyChainConfigUpdates(h.DeployerKey, nil, []ccip_home.CCIPHomeChainConfigArgs{
		chainConfig,
	})
	if _, err := deployment.ConfirmIfNoError(h, tx, err); err != nil {
		return ccip_home.CCIPHomeChainConfigArgs{}, err
	}
	lggr.Infow("Applied chain config updates", "chainConfig", chainConfig)
	return chainConfig, nil
}

func BuildAddDONArgs(
	lggr logger.Logger,
	offRamp *offramp.OffRamp,
	dest deployment.Chain,
	feedChainSel uint64,
	// Token address on Dest chain to aggregate address on feed chain
	tokenInfo map[ocrtypes.Account]pluginconfig.TokenInfo,
	nodes deployment.Nodes,
) (map[cctypes.PluginType]ccip_home.CCIPHomeOCR3Config, error) {
	p2pIDs := nodes.PeerIDs()
	// Get OCR3 Config from helper
	var schedule []int
	var oracles []confighelper2.OracleIdentityExtra
	for _, node := range nodes {
		schedule = append(schedule, 1)
		cfg := node.SelToOCRConfig[dest.Selector]
		oracles = append(oracles, confighelper2.OracleIdentityExtra{
			OracleIdentity: confighelper2.OracleIdentity{
				OnchainPublicKey:  cfg.OnchainPublicKey,
				TransmitAccount:   cfg.TransmitAccount,
				OffchainPublicKey: cfg.OffchainPublicKey,
				PeerID:            cfg.PeerID.String()[4:],
			}, ConfigEncryptionPublicKey: cfg.ConfigEncryptionPublicKey,
		})
	}

	// Add DON on capability registry contract
	ocr3Configs := make(map[cctypes.PluginType]ccip_home.CCIPHomeOCR3Config)
	for _, pluginType := range []cctypes.PluginType{cctypes.PluginTypeCCIPCommit, cctypes.PluginTypeCCIPExec} {
		var encodedOffchainConfig []byte
		var err2 error
		if pluginType == cctypes.PluginTypeCCIPCommit {
			encodedOffchainConfig, err2 = pluginconfig.EncodeCommitOffchainConfig(pluginconfig.CommitOffchainConfig{
				RemoteGasPriceBatchWriteFrequency:  *commonconfig.MustNewDuration(RemoteGasPriceBatchWriteFrequency),
				TokenPriceBatchWriteFrequency:      *commonconfig.MustNewDuration(TokenPriceBatchWriteFrequency),
				PriceFeedChainSelector:             ccipocr3.ChainSelector(feedChainSel),
				TokenInfo:                          tokenInfo,
				NewMsgScanBatchSize:                merklemulti.MaxNumberTreeLeaves,
				MaxReportTransmissionCheckAttempts: 5,
				MaxMerkleTreeSize:                  merklemulti.MaxNumberTreeLeaves,
				SignObservationPrefix:              "chainlink ccip 1.6 rmn observation",
			})
		} else {
			encodedOffchainConfig, err2 = pluginconfig.EncodeExecuteOffchainConfig(pluginconfig.ExecuteOffchainConfig{
				BatchGasLimit:             BatchGasLimit,
				RelativeBoostPerWaitHour:  RelativeBoostPerWaitHour,
				MessageVisibilityInterval: *commonconfig.MustNewDuration(FirstBlockAge),
				InflightCacheExpiry:       *commonconfig.MustNewDuration(InflightCacheExpiry),
				RootSnoozeTime:            *commonconfig.MustNewDuration(RootSnoozeTime),
				BatchingStrategyID:        BatchingStrategyID,
			})
		}
		if err2 != nil {
			return nil, err2
		}
		signers, transmitters, configF, _, offchainConfigVersion, offchainConfig, err2 := ocr3confighelper.ContractSetConfigArgsForTests(
			DeltaProgress,
			DeltaResend,
			DeltaInitial,
			DeltaRound,
			DeltaGrace,
			DeltaCertifiedCommitRequest,
			DeltaStage,
			Rmax,
			schedule,
			oracles,
			encodedOffchainConfig,
			MaxDurationQuery,
			MaxDurationObservation,
			MaxDurationShouldAcceptAttestedReport,
			MaxDurationShouldTransmitAcceptedReport,
			int(nodes.DefaultF()),
			[]byte{}, // empty OnChainConfig
		)
		if err2 != nil {
			return nil, err2
		}

		signersBytes := make([][]byte, len(signers))
		for i, signer := range signers {
			signersBytes[i] = signer
		}

		transmittersBytes := make([][]byte, len(transmitters))
		for i, transmitter := range transmitters {
			parsed, err2 := common.ParseHexOrString(string(transmitter))
			if err2 != nil {
				return nil, err2
			}
			transmittersBytes[i] = parsed
		}

		var ocrNodes []ccip_home.CCIPHomeOCR3Node
		for i := range nodes {
			ocrNodes = append(ocrNodes, ccip_home.CCIPHomeOCR3Node{
				P2pId:          p2pIDs[i],
				SignerKey:      signersBytes[i],
				TransmitterKey: transmittersBytes[i],
			})
		}

		_, ok := ocr3Configs[pluginType]
		if ok {
			return nil, fmt.Errorf("pluginType %s already exists in ocr3Configs", pluginType.String())
		}

		ocr3Configs[pluginType] = ccip_home.CCIPHomeOCR3Config{
			PluginType:            uint8(pluginType),
			ChainSelector:         dest.Selector,
			FRoleDON:              configF,
			OffchainConfigVersion: offchainConfigVersion,
			OfframpAddress:        offRamp.Address().Bytes(),
			Nodes:                 ocrNodes,
			OffchainConfig:        offchainConfig,
			// TODO: Deploy RMNHome and set address here
			RmnHomeAddress: common.BytesToAddress(randomBytes(20)).Bytes(),
		}
	}

	return ocr3Configs, nil
}

func randomBytes(n int) []byte {
	b := make([]byte, n)
	_, err := rand.Read(b)
	if err != nil {
		panic(err)
	}
	return b
}

func LatestCCIPDON(registry *capabilities_registry.CapabilitiesRegistry) (*capabilities_registry.CapabilitiesRegistryDONInfo, error) {
	dons, err := registry.GetDONs(nil)
	if err != nil {
		return nil, err
	}
	var ccipDON capabilities_registry.CapabilitiesRegistryDONInfo
	for _, don := range dons {
		if len(don.CapabilityConfigurations) == 1 &&
			don.CapabilityConfigurations[0].CapabilityId == CCIPCapabilityID &&
			don.Id > ccipDON.Id {
			ccipDON = don
		}
	}
	return &ccipDON, nil
}

func BuildSetOCR3ConfigArgs(
	donID uint32,
	ccipHome *ccip_home.CCIPHome,
	destSelector uint64,
) ([]offramp.MultiOCR3BaseOCRConfigArgs, error) {
	var offrampOCR3Configs []offramp.MultiOCR3BaseOCRConfigArgs
	for _, pluginType := range []cctypes.PluginType{cctypes.PluginTypeCCIPCommit, cctypes.PluginTypeCCIPExec} {
		ocrConfig, err2 := ccipHome.GetAllConfigs(&bind.CallOpts{
			Context: context.Background(),
		}, donID, uint8(pluginType))
		if err2 != nil {
			return nil, err2
		}

		fmt.Printf("pluginType: %s, destSelector: %d, donID: %d, activeConfig digest: %x, candidateConfig digest: %x\n",
			pluginType.String(), destSelector, donID, ocrConfig.ActiveConfig.ConfigDigest, ocrConfig.CandidateConfig.ConfigDigest)

		// we expect only an active config and no candidate config.
		if ocrConfig.ActiveConfig.ConfigDigest == [32]byte{} || ocrConfig.CandidateConfig.ConfigDigest != [32]byte{} {
			return nil, fmt.Errorf("invalid OCR3 config state, expected active config and no candidate config, donID: %d", donID)
		}

		activeConfig := ocrConfig.ActiveConfig
		var signerAddresses []common.Address
		var transmitterAddresses []common.Address
		for _, node := range activeConfig.Config.Nodes {
			signerAddresses = append(signerAddresses, common.BytesToAddress(node.SignerKey))
			transmitterAddresses = append(transmitterAddresses, common.BytesToAddress(node.TransmitterKey))
		}

		offrampOCR3Configs = append(offrampOCR3Configs, offramp.MultiOCR3BaseOCRConfigArgs{
			ConfigDigest:                   activeConfig.ConfigDigest,
			OcrPluginType:                  uint8(pluginType),
			F:                              activeConfig.Config.FRoleDON,
			IsSignatureVerificationEnabled: pluginType == cctypes.PluginTypeCCIPCommit,
			Signers:                        signerAddresses,
			Transmitters:                   transmitterAddresses,
		})
	}
	return offrampOCR3Configs, nil
}

// CreateDON creates one DON with 2 plugins (commit and exec)
// It first set a new candidate for the DON with the first plugin type and AddDON on capReg
// Then for subsequent operations it uses UpdateDON to promote the first plugin to the active deployment
// and to set candidate and promote it for the second plugin
func CreateDON(
	lggr logger.Logger,
	capReg *capabilities_registry.CapabilitiesRegistry,
	ccipHome *ccip_home.CCIPHome,
	ocr3Configs map[cctypes.PluginType]ccip_home.CCIPHomeOCR3Config,
	home deployment.Chain,
	nodes deployment.Nodes,
) ([]mcms.Operation, error) {
	commitConfig, ok := ocr3Configs[cctypes.PluginTypeCCIPCommit]
	if !ok {
		return nil, fmt.Errorf("missing commit plugin in ocr3Configs")
	}

	execConfig, ok := ocr3Configs[cctypes.PluginTypeCCIPExec]
	if !ok {
		return nil, fmt.Errorf("missing exec plugin in ocr3Configs")
	}

	tabi, err := ccip_home.CCIPHomeMetaData.GetAbi()
	if err != nil {
		return nil, err
	}
	latestDon, err := LatestCCIPDON(capReg)
	if err != nil {
		return nil, err
	}

	donID := latestDon.Id + 1
	mcmsOps := []mcms.Operation{}

	err = setupCommitDON(tabi, donID, commitConfig, capReg, home, nodes, ccipHome)
	if err != nil {
		return nil, fmt.Errorf("setup commit don: %w", err)
	}

	// TODO: bug in contract causing this to not work as expected.
	err = setupExecDON(tabi, donID, execConfig, capReg, home, nodes, ccipHome)
	if err != nil {
		return nil, fmt.Errorf("setup exec don: %w", err)
	}

	// final sanity checks on configs.
	commitConfigs, err := ccipHome.GetAllConfigs(&bind.CallOpts{
		Pending: true,
	}, donID, uint8(cctypes.PluginTypeCCIPCommit))
	if err != nil {
		return nil, fmt.Errorf("get all commit configs: %w", err)
	}
	commitActiveDigest, err := ccipHome.GetActiveDigest(nil, donID, uint8(cctypes.PluginTypeCCIPCommit))
	if err != nil {
		return nil, fmt.Errorf("get active commit digest: %w", err)
	}
	commitCandidateDigest, err := ccipHome.GetCandidateDigest(nil, donID, uint8(cctypes.PluginTypeCCIPCommit))
	if err != nil {
		return nil, fmt.Errorf("get commit candidate digest: %w", err)
	}
	if commitConfigs.ActiveConfig.ConfigDigest == [32]byte{} {
		return nil, fmt.Errorf(
			"active config digest is empty for commit, expected nonempty, donID: %d, cfg: %+v, config digest from GetActiveDigest call: %x, config digest from GetCandidateDigest call: %x",
			donID, commitConfigs.ActiveConfig, commitActiveDigest, commitCandidateDigest)
	}
	if commitConfigs.CandidateConfig.ConfigDigest != [32]byte{} {
		return nil, fmt.Errorf(
			"candidate config digest is nonempty for commit, expected empty, donID: %d, cfg: %+v, config digest from GetCandidateDigest call: %x, config digest from GetActiveDigest call: %x",
			donID, commitConfigs.CandidateConfig, commitCandidateDigest, commitActiveDigest)
	}

	execConfigs, err := ccipHome.GetAllConfigs(nil, donID, uint8(cctypes.PluginTypeCCIPExec))
	if err != nil {
		return nil, fmt.Errorf("get all exec configs: %w", err)
	}
	if execConfigs.ActiveConfig.ConfigDigest == [32]byte{} {
		return nil, fmt.Errorf("active config digest is empty for exec, expected nonempty, cfg: %v", execConfigs.ActiveConfig)
	}
	if execConfigs.CandidateConfig.ConfigDigest != [32]byte{} {
		return nil, fmt.Errorf("candidate config digest is nonempty for exec, expected empty, cfg: %v", execConfigs.CandidateConfig)
	}

	return mcmsOps, nil
}

func setupExecDON(
	tabi *abi.ABI,
	donID uint32,
	execConfig ccip_home.CCIPHomeOCR3Config,
	capReg *capabilities_registry.CapabilitiesRegistry,
	home deployment.Chain,
	nodes deployment.Nodes,
	ccipHome *ccip_home.CCIPHome,
) error {
	encodedSetCandidateCall, err := tabi.Pack(
		"setCandidate",
		donID,
		execConfig.PluginType,
		execConfig,
		[32]byte{},
	)
	if err != nil {
		return fmt.Errorf("pack set candidate call: %w", err)
	}

	// set candidate call
	tx, err := capReg.UpdateDON(
		home.DeployerKey,
		donID,
		nodes.PeerIDs(),
		[]capabilities_registry.CapabilitiesRegistryCapabilityConfiguration{
			{
				CapabilityId: CCIPCapabilityID,
				Config:       encodedSetCandidateCall,
			},
		},
		false,
		nodes.DefaultF(),
	)
	if err != nil {
		return fmt.Errorf("update don w/ exec config: %w", err)
	}

	if _, err := deployment.ConfirmIfNoError(home, tx, err); err != nil {
		return fmt.Errorf("confirm update don w/ exec config: %w", err)
	}

	execCandidateDigest, err := ccipHome.GetCandidateDigest(nil, donID, execConfig.PluginType)
	if err != nil {
		return fmt.Errorf("get commit candidate digest: %w", err)
	}

	if execCandidateDigest == [32]byte{} {
		return fmt.Errorf("candidate digest is empty, expected nonempty")
	}

	// promote candidate call
	encodedPromotionCall, err := tabi.Pack(
		"promoteCandidateAndRevokeActive",
		donID,
		execConfig.PluginType,
		execCandidateDigest,
		[32]byte{},
	)
	if err != nil {
		return fmt.Errorf("pack promotion call: %w", err)
	}

	tx, err = capReg.UpdateDON(
		home.DeployerKey,
		donID,
		nodes.PeerIDs(),
		[]capabilities_registry.CapabilitiesRegistryCapabilityConfiguration{
			{
				CapabilityId: CCIPCapabilityID,
				Config:       encodedPromotionCall,
			},
		},
		false,
		nodes.DefaultF(),
	)
	if err != nil {
		return fmt.Errorf("update don w/ exec config: %w", err)
	}

	if _, err := deployment.ConfirmIfNoError(home, tx, err); err != nil {
		return fmt.Errorf("confirm update don w/ exec config: %w", err)
	}

	// check that candidate digest is empty.
	execCandidateDigest, err = ccipHome.GetCandidateDigest(nil, donID, execConfig.PluginType)
	if err != nil {
		return fmt.Errorf("get exec candidate digest 2nd time: %w", err)
	}

	if execCandidateDigest != [32]byte{} {
		return fmt.Errorf("candidate digest is nonempty after promotion, expected empty")
	}

	// check that active digest is non-empty.
	execActiveDigest, err := ccipHome.GetActiveDigest(nil, donID, uint8(cctypes.PluginTypeCCIPExec))
	if err != nil {
		return fmt.Errorf("get active exec digest: %w", err)
	}

	if execActiveDigest == [32]byte{} {
		return fmt.Errorf("active exec digest is empty, expected nonempty")
	}

	execConfigs, err := ccipHome.GetAllConfigs(nil, donID, uint8(cctypes.PluginTypeCCIPExec))
	if err != nil {
		return fmt.Errorf("get all exec configs 2nd time: %w", err)
	}

	// print the above info
	fmt.Printf("completed exec DON creation and promotion: donID: %d execCandidateDigest: %x, execActiveDigest: %x, execCandidateDigestFromGetAllConfigs: %x, execActiveDigestFromGetAllConfigs: %x\n",
		donID, execCandidateDigest, execActiveDigest, execConfigs.CandidateConfig.ConfigDigest, execConfigs.ActiveConfig.ConfigDigest)

	return nil
}

func setupCommitDON(
	tabi *abi.ABI,
	donID uint32,
	commitConfig ccip_home.CCIPHomeOCR3Config,
	capReg *capabilities_registry.CapabilitiesRegistry,
	home deployment.Chain,
	nodes deployment.Nodes,
	ccipHome *ccip_home.CCIPHome,
) error {
	encodedSetCandidateCall, err := tabi.Pack(
		"setCandidate",
		donID,
		commitConfig.PluginType,
		commitConfig,
		[32]byte{},
	)
	if err != nil {
		return fmt.Errorf("pack set candidate call: %w", err)
	}

	tx, err := capReg.AddDON(home.DeployerKey, nodes.PeerIDs(), []capabilities_registry.CapabilitiesRegistryCapabilityConfiguration{
		{
			CapabilityId: CCIPCapabilityID,
			Config:       encodedSetCandidateCall,
		},
	}, false, false, nodes.DefaultF())
	if err != nil {
		return fmt.Errorf("add don w/ commit config: %w", err)
	}

	if _, err := deployment.ConfirmIfNoError(home, tx, err); err != nil {
		return fmt.Errorf("confirm add don w/ commit config: %w", err)
	}

	commitCandidateDigest, err := ccipHome.GetCandidateDigest(nil, donID, commitConfig.PluginType)
	if err != nil {
		return fmt.Errorf("get commit candidate digest: %w", err)
	}

	if commitCandidateDigest == [32]byte{} {
		return fmt.Errorf("candidate digest is empty, expected nonempty")
	}
	fmt.Printf("commit candidate digest after setCandidate: %x\n", commitCandidateDigest)

	encodedPromotionCall, err := tabi.Pack(
		"promoteCandidateAndRevokeActive",
		donID,
		commitConfig.PluginType,
		commitCandidateDigest,
		[32]byte{},
	)
	if err != nil {
		return fmt.Errorf("pack promotion call: %w", err)
	}

	tx, err = capReg.UpdateDON(
		home.DeployerKey,
		donID,
		nodes.PeerIDs(),
		[]capabilities_registry.CapabilitiesRegistryCapabilityConfiguration{
			{
				CapabilityId: CCIPCapabilityID,
				Config:       encodedPromotionCall,
			},
		},
		false,
		nodes.DefaultF(),
	)
	if err != nil {
		return fmt.Errorf("update don w/ commit config: %w", err)
	}

	if _, err := deployment.ConfirmIfNoError(home, tx, err); err != nil {
		return fmt.Errorf("confirm update don w/ commit config: %w", err)
	}

	// check that candidate digest is empty.
	commitCandidateDigest, err = ccipHome.GetCandidateDigest(nil, donID, commitConfig.PluginType)
	if err != nil {
		return fmt.Errorf("get commit candidate digest 2nd time: %w", err)
	}

	if commitCandidateDigest != [32]byte{} {
		return fmt.Errorf("candidate digest is nonempty after promotion, expected empty")
	}

	// check that active digest is non-empty.
	commitActiveDigest, err := ccipHome.GetActiveDigest(nil, donID, uint8(cctypes.PluginTypeCCIPCommit))
	if err != nil {
		return fmt.Errorf("get active commit digest: %w", err)
	}

	if commitActiveDigest == [32]byte{} {
		return fmt.Errorf("active commit digest is empty, expected nonempty")
	}

	commitConfigs, err := ccipHome.GetAllConfigs(nil, donID, uint8(cctypes.PluginTypeCCIPCommit))
	if err != nil {
		return fmt.Errorf("get all commit configs 2nd time: %w", err)
	}

	// print the above information
	fmt.Printf("completed commit DON creation and promotion: donID: %d, commitCandidateDigest: %x, commitActiveDigest: %x, commitCandidateDigestFromGetAllConfigs: %x, commitActiveDigestFromGetAllConfigs: %x\n",
		donID, commitCandidateDigest, commitActiveDigest, commitConfigs.CandidateConfig.ConfigDigest, commitConfigs.ActiveConfig.ConfigDigest)

	return nil
}

func AddDON(
	lggr logger.Logger,
	capReg *capabilities_registry.CapabilitiesRegistry,
	ccipHome *ccip_home.CCIPHome,
	offRamp *offramp.OffRamp,
	feedChainSel uint64,
	// Token address on Dest chain to aggregate address on feed chain
	tokenInfo map[ocrtypes.Account]pluginconfig.TokenInfo,
	dest deployment.Chain,
	home deployment.Chain,
	nodes deployment.Nodes,
) error {
	ocrConfigs, err := BuildAddDONArgs(lggr, offRamp, dest, feedChainSel, tokenInfo, nodes)
	if err != nil {
		return err
	}
	_, err = CreateDON(lggr, capReg, ccipHome, ocrConfigs, home, nodes)
	if err != nil {
		return err
	}
	don, err := LatestCCIPDON(capReg)
	if err != nil {
		return err
	}
	lggr.Infow("Added DON", "donID", don.Id)

	offrampOCR3Configs, err := BuildSetOCR3ConfigArgs(don.Id, ccipHome, dest.Selector)
	if err != nil {
		return err
	}
	lggr.Infow("Setting OCR3 Configs",
		"offrampOCR3Configs", offrampOCR3Configs,
		"configDigestCommit", hex.EncodeToString(offrampOCR3Configs[cctypes.PluginTypeCCIPCommit].ConfigDigest[:]),
		"configDigestExec", hex.EncodeToString(offrampOCR3Configs[cctypes.PluginTypeCCIPExec].ConfigDigest[:]),
		"chainSelector", dest.Selector,
	)

	tx, err := offRamp.SetOCR3Configs(dest.DeployerKey, offrampOCR3Configs)
	if _, err := deployment.ConfirmIfNoError(dest, tx, err); err != nil {
		return err
	}

	for _, pluginType := range []cctypes.PluginType{cctypes.PluginTypeCCIPCommit, cctypes.PluginTypeCCIPExec} {
		ocrConfig, err := offRamp.LatestConfigDetails(&bind.CallOpts{
			Context: context.Background(),
		}, uint8(pluginType))
		if err != nil {
			return err
		}
		// TODO: assertions to be done as part of full state
		// resprentation validation CCIP-3047
		if offrampOCR3Configs[pluginType].ConfigDigest != ocrConfig.ConfigInfo.ConfigDigest {
			return fmt.Errorf("%s OCR3 config digest mismatch", pluginType.String())
		}
		if offrampOCR3Configs[pluginType].F != ocrConfig.ConfigInfo.F {
			return fmt.Errorf("%s OCR3 config F mismatch", pluginType.String())
		}
		if offrampOCR3Configs[pluginType].IsSignatureVerificationEnabled != ocrConfig.ConfigInfo.IsSignatureVerificationEnabled {
			return fmt.Errorf("%s OCR3 config signature verification mismatch", pluginType.String())
		}
		if pluginType == cctypes.PluginTypeCCIPCommit {
			// only commit will set signers, exec doesn't need them.
			for i, signer := range offrampOCR3Configs[pluginType].Signers {
				if !bytes.Equal(signer.Bytes(), ocrConfig.Signers[i].Bytes()) {
					return fmt.Errorf("%s OCR3 config signer mismatch", pluginType.String())
				}
			}
		}
		for i, transmitter := range offrampOCR3Configs[pluginType].Transmitters {
			if !bytes.Equal(transmitter.Bytes(), ocrConfig.Transmitters[i].Bytes()) {
				return fmt.Errorf("%s OCR3 config transmitter mismatch", pluginType.String())
			}
		}
	}

	return nil
}<|MERGE_RESOLUTION|>--- conflicted
+++ resolved
@@ -105,13 +105,8 @@
 			}
 		})
 	if err != nil {
-<<<<<<< HEAD
 		lggr.Errorw("Failed to deploy CCIPHome", "err", err)
-		return ab, common.Address{}, err
-=======
-		lggr.Errorw("Failed to deploy ccip config", "err", err)
-		return nil, err
->>>>>>> c654322a
+		return nil, err
 	}
 	lggr.Infow("deployed CCIPHome", "addr", ccipHome.Address)
 
@@ -129,7 +124,7 @@
 	)
 	if err != nil {
 		lggr.Errorw("Failed to deploy RMNHome", "err", err)
-		return ab, common.Address{}, err
+		return nil, err
 	}
 	lggr.Infow("deployed RMNHome", "addr", rmnHome.Address)
 
@@ -143,31 +138,31 @@
 	}, [32]byte{})
 	if _, err := deployment.ConfirmIfNoError(chain, tx, err); err != nil {
 		lggr.Errorw("Failed to set candidate on RMNHome", "err", err)
-		return ab, common.Address{}, err
+		return nil, err
 	}
 
 	rmnCandidateDigest, err := rmnHome.Contract.GetCandidateDigest(nil)
 	if err != nil {
 		lggr.Errorw("Failed to get RMNHome candidate digest", "err", err)
-		return ab, common.Address{}, err
+		return nil, err
 	}
 
 	tx, err = rmnHome.Contract.PromoteCandidateAndRevokeActive(chain.DeployerKey, rmnCandidateDigest, [32]byte{})
 	if _, err := deployment.ConfirmIfNoError(chain, tx, err); err != nil {
 		lggr.Errorw("Failed to promote candidate and revoke active on RMNHome", "err", err)
-		return ab, common.Address{}, err
+		return nil, err
 	}
 
 	rmnActiveDigest, err := rmnHome.Contract.GetActiveDigest(nil)
 	if err != nil {
 		lggr.Errorw("Failed to get RMNHome active digest", "err", err)
-		return ab, common.Address{}, err
+		return nil, err
 	}
 
 	if rmnActiveDigest != rmnCandidateDigest {
 		lggr.Errorw("RMNHome active digest does not match previously candidate digest",
 			"active", rmnActiveDigest, "candidate", rmnCandidateDigest)
-		return ab, common.Address{}, errors.New("RMNHome active digest does not match candidate digest")
+		return nil, errors.New("RMNHome active digest does not match candidate digest")
 	}
 
 	tx, err = capReg.Contract.AddCapabilities(chain.DeployerKey, []capabilities_registry.CapabilitiesRegistryCapability{
