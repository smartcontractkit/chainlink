package ccipdeployment

import (
	"bytes"
	"context"
	"encoding/hex"
	"fmt"
	"math/big"
	"time"

	"github.com/ethereum/go-ethereum/accounts/abi"
	"github.com/ethereum/go-ethereum/accounts/abi/bind"
	"github.com/ethereum/go-ethereum/common"
	"github.com/pkg/errors"

	"github.com/smartcontractkit/ccip-owner-contracts/pkg/proposal/mcms"

	"github.com/smartcontractkit/chainlink-ccip/chainconfig"
	"github.com/smartcontractkit/chainlink-ccip/pkg/types/ccipocr3"
	"github.com/smartcontractkit/chainlink-ccip/pluginconfig"

	commonconfig "github.com/smartcontractkit/chainlink-common/pkg/config"
	"github.com/smartcontractkit/chainlink-common/pkg/logger"
	"github.com/smartcontractkit/chainlink-common/pkg/merklemulti"

	confighelper2 "github.com/smartcontractkit/libocr/offchainreporting2plus/confighelper"
	"github.com/smartcontractkit/libocr/offchainreporting2plus/ocr3confighelper"
	ocrtypes "github.com/smartcontractkit/libocr/offchainreporting2plus/types"

	"github.com/smartcontractkit/chainlink/integration-tests/deployment"

	cctypes "github.com/smartcontractkit/chainlink/v2/core/capabilities/ccip/types"
	"github.com/smartcontractkit/chainlink/v2/core/chains/evm/utils"
	"github.com/smartcontractkit/chainlink/v2/core/gethwrappers/ccip/generated/ccip_home"
	"github.com/smartcontractkit/chainlink/v2/core/gethwrappers/ccip/generated/offramp"
	"github.com/smartcontractkit/chainlink/v2/core/gethwrappers/ccip/generated/rmn_home"
	"github.com/smartcontractkit/chainlink/v2/core/gethwrappers/keystone/generated/capabilities_registry"
)

const (
	NodeOperatorID         = 1
	CapabilityLabelledName = "ccip"
	CapabilityVersion      = "v1.0.0"

	FirstBlockAge                           = 8 * time.Hour
	RemoteGasPriceBatchWriteFrequency       = 30 * time.Minute
	TokenPriceBatchWriteFrequency           = 30 * time.Minute
	BatchGasLimit                           = 6_500_000
	RelativeBoostPerWaitHour                = 1.5
	InflightCacheExpiry                     = 10 * time.Minute
	RootSnoozeTime                          = 30 * time.Minute
	BatchingStrategyID                      = 0
	DeltaProgress                           = 30 * time.Second
	DeltaResend                             = 10 * time.Second
	DeltaInitial                            = 20 * time.Second
	DeltaRound                              = 2 * time.Second
	DeltaGrace                              = 2 * time.Second
	DeltaCertifiedCommitRequest             = 10 * time.Second
	DeltaStage                              = 10 * time.Second
	Rmax                                    = 3
	MaxDurationQuery                        = 50 * time.Millisecond
	MaxDurationObservation                  = 5 * time.Second
	MaxDurationShouldAcceptAttestedReport   = 10 * time.Second
	MaxDurationShouldTransmitAcceptedReport = 10 * time.Second
)

var (
	CCIPCapabilityID = utils.Keccak256Fixed(MustABIEncode(`[{"type": "string"}, {"type": "string"}]`, CapabilityLabelledName, CapabilityVersion))
	CCIPHomeABI      *abi.ABI
)

func init() {
	var err error
	CCIPHomeABI, err = ccip_home.CCIPHomeMetaData.GetAbi()
	if err != nil {
		panic(err)
	}
}

func MustABIEncode(abiString string, args ...interface{}) []byte {
	encoded, err := utils.ABIEncode(abiString, args...)
	if err != nil {
		panic(err)
	}
	return encoded
}

func DeployCapReg(lggr logger.Logger, ab deployment.AddressBook, chain deployment.Chain) (*ContractDeploy[*capabilities_registry.CapabilitiesRegistry], error) {
	capReg, err := deployContract(lggr, chain, ab,
		func(chain deployment.Chain) ContractDeploy[*capabilities_registry.CapabilitiesRegistry] {
			crAddr, tx, cr, err2 := capabilities_registry.DeployCapabilitiesRegistry(
				chain.DeployerKey,
				chain.Client,
			)
			return ContractDeploy[*capabilities_registry.CapabilitiesRegistry]{
				Address: crAddr, Contract: cr, Tv: deployment.NewTypeAndVersion(CapabilitiesRegistry, deployment.Version1_0_0), Tx: tx, Err: err2,
			}
		})
	if err != nil {
		lggr.Errorw("Failed to deploy capreg", "err", err)
		return nil, err
	}

	lggr.Infow("deployed capreg", "addr", capReg.Address)
	ccipHome, err := deployContract(
		lggr, chain, ab,
		func(chain deployment.Chain) ContractDeploy[*ccip_home.CCIPHome] {
			ccAddr, tx, cc, err2 := ccip_home.DeployCCIPHome(
				chain.DeployerKey,
				chain.Client,
				capReg.Address,
			)
			return ContractDeploy[*ccip_home.CCIPHome]{
				Address: ccAddr, Tv: deployment.NewTypeAndVersion(CCIPHome, deployment.Version1_6_0_dev), Tx: tx, Err: err2, Contract: cc,
			}
		})
	if err != nil {
		lggr.Errorw("Failed to deploy CCIPHome", "err", err)
		return nil, err
	}
	lggr.Infow("deployed CCIPHome", "addr", ccipHome.Address)

	rmnHome, err := deployContract(
		lggr, chain, ab,
		func(chain deployment.Chain) ContractDeploy[*rmn_home.RMNHome] {
			rmnAddr, tx, rmn, err2 := rmn_home.DeployRMNHome(
				chain.DeployerKey,
				chain.Client,
			)
			return ContractDeploy[*rmn_home.RMNHome]{
				Address: rmnAddr, Tv: deployment.NewTypeAndVersion(RMNHome, deployment.Version1_6_0_dev), Tx: tx, Err: err2, Contract: rmn,
			}
		},
	)
	if err != nil {
		lggr.Errorw("Failed to deploy RMNHome", "err", err)
		return nil, err
	}
	lggr.Infow("deployed RMNHome", "addr", rmnHome.Address)

	// TODO: properly configure RMNHome
	tx, err := rmnHome.Contract.SetCandidate(chain.DeployerKey, rmn_home.RMNHomeStaticConfig{
		Nodes:          []rmn_home.RMNHomeNode{},
		OffchainConfig: []byte("static config"),
	}, rmn_home.RMNHomeDynamicConfig{
		SourceChains:   []rmn_home.RMNHomeSourceChain{},
		OffchainConfig: []byte("dynamic config"),
	}, [32]byte{})
	if _, err := deployment.ConfirmIfNoError(chain, tx, err); err != nil {
		lggr.Errorw("Failed to set candidate on RMNHome", "err", err)
		return nil, err
	}

	rmnCandidateDigest, err := rmnHome.Contract.GetCandidateDigest(nil)
	if err != nil {
		lggr.Errorw("Failed to get RMNHome candidate digest", "err", err)
		return nil, err
	}

	tx, err = rmnHome.Contract.PromoteCandidateAndRevokeActive(chain.DeployerKey, rmnCandidateDigest, [32]byte{})
	if _, err := deployment.ConfirmIfNoError(chain, tx, err); err != nil {
		lggr.Errorw("Failed to promote candidate and revoke active on RMNHome", "err", err)
		return nil, err
	}

	rmnActiveDigest, err := rmnHome.Contract.GetActiveDigest(nil)
	if err != nil {
		lggr.Errorw("Failed to get RMNHome active digest", "err", err)
		return nil, err
	}
	lggr.Infow("Got rmn home active digest", "digest", rmnActiveDigest)

	if rmnActiveDigest != rmnCandidateDigest {
		lggr.Errorw("RMNHome active digest does not match previously candidate digest",
			"active", rmnActiveDigest, "candidate", rmnCandidateDigest)
		return nil, errors.New("RMNHome active digest does not match candidate digest")
	}

	tx, err = capReg.Contract.AddCapabilities(chain.DeployerKey, []capabilities_registry.CapabilitiesRegistryCapability{
		{
			LabelledName:          CapabilityLabelledName,
			Version:               CapabilityVersion,
			CapabilityType:        2, // consensus. not used (?)
			ResponseType:          0, // report. not used (?)
			ConfigurationContract: ccipHome.Address,
		},
	})
	if _, err := deployment.ConfirmIfNoError(chain, tx, err); err != nil {
		lggr.Errorw("Failed to add capabilities", "err", err)
		return nil, err
	}
	// TODO: Just one for testing.
	tx, err = capReg.Contract.AddNodeOperators(chain.DeployerKey, []capabilities_registry.CapabilitiesRegistryNodeOperator{
		{
			Admin: chain.DeployerKey.From,
			Name:  "NodeOperator",
		},
	})
	if _, err := deployment.ConfirmIfNoError(chain, tx, err); err != nil {
		lggr.Errorw("Failed to add node operators", "err", err)
		return nil, err
	}
	return capReg, nil
}

func AddNodes(
	lggr logger.Logger,
	capReg *capabilities_registry.CapabilitiesRegistry,
	chain deployment.Chain,
	p2pIDs [][32]byte,
) error {
	var nodeParams []capabilities_registry.CapabilitiesRegistryNodeParams
	for _, p2pID := range p2pIDs {
		// if any p2pIDs are empty throw error
		if bytes.Equal(p2pID[:], make([]byte, 32)) {
			return errors.Wrapf(errors.New("empty p2pID"), "p2pID: %x selector: %d", p2pID, chain.Selector)
		}
		nodeParam := capabilities_registry.CapabilitiesRegistryNodeParams{
			NodeOperatorId:      NodeOperatorID,
			Signer:              p2pID, // Not used in tests
			P2pId:               p2pID,
			EncryptionPublicKey: p2pID, // Not used in tests
			HashedCapabilityIds: [][32]byte{CCIPCapabilityID},
		}
		nodeParams = append(nodeParams, nodeParam)
	}
	tx, err := capReg.AddNodes(chain.DeployerKey, nodeParams)
	if err != nil {
		lggr.Errorw("Failed to add nodes", "err", deployment.MaybeDataErr(err))
		return err
	}
	_, err = chain.Confirm(tx)
	return err
}

func SetupConfigInfo(chainSelector uint64, readers [][32]byte, fChain uint8, cfg []byte) ccip_home.CCIPHomeChainConfigArgs {
	return ccip_home.CCIPHomeChainConfigArgs{
		ChainSelector: chainSelector,
		ChainConfig: ccip_home.CCIPHomeChainConfig{
			Readers: readers,
			FChain:  fChain,
			Config:  cfg,
		},
	}
}

func AddChainConfig(
	lggr logger.Logger,
	h deployment.Chain,
	ccipConfig *ccip_home.CCIPHome,
	chainSelector uint64,
	p2pIDs [][32]byte,
) (ccip_home.CCIPHomeChainConfigArgs, error) {
	// First Add ChainConfig that includes all p2pIDs as readers
	encodedExtraChainConfig, err := chainconfig.EncodeChainConfig(chainconfig.ChainConfig{
		GasPriceDeviationPPB:    ccipocr3.NewBigIntFromInt64(1000),
		DAGasPriceDeviationPPB:  ccipocr3.NewBigIntFromInt64(0),
		OptimisticConfirmations: 1,
	})
	if err != nil {
		return ccip_home.CCIPHomeChainConfigArgs{}, err
	}
	chainConfig := SetupConfigInfo(chainSelector, p2pIDs, uint8(len(p2pIDs)/3), encodedExtraChainConfig)
	tx, err := ccipConfig.ApplyChainConfigUpdates(h.DeployerKey, nil, []ccip_home.CCIPHomeChainConfigArgs{
		chainConfig,
	})
	if _, err := deployment.ConfirmIfNoError(h, tx, err); err != nil {
		return ccip_home.CCIPHomeChainConfigArgs{}, err
	}
	lggr.Infow("Applied chain config updates", "chainConfig", chainConfig)
	return chainConfig, nil
}

func BuildOCR3ConfigForCCIPHome(
	lggr logger.Logger,
	ocrSecrets deployment.OCRSecrets,
	offRamp *offramp.OffRamp,
	dest deployment.Chain,
	feedChainSel uint64,
	// Token address on Dest chain to aggregate address on feed chain
	tokenInfo map[ocrtypes.Account]pluginconfig.TokenInfo,
	nodes deployment.Nodes,
	rmnHomeAddress common.Address,
) (map[cctypes.PluginType]ccip_home.CCIPHomeOCR3Config, error) {
	p2pIDs := nodes.PeerIDs()
	// Get OCR3 Config from helper
	var schedule []int
	var oracles []confighelper2.OracleIdentityExtra
	for _, node := range nodes {
		schedule = append(schedule, 1)
		cfg := node.SelToOCRConfig[dest.Selector]
		oracles = append(oracles, confighelper2.OracleIdentityExtra{
			OracleIdentity: confighelper2.OracleIdentity{
				OnchainPublicKey:  cfg.OnchainPublicKey,
				TransmitAccount:   cfg.TransmitAccount,
				OffchainPublicKey: cfg.OffchainPublicKey,
				PeerID:            cfg.PeerID.String()[4:],
			}, ConfigEncryptionPublicKey: cfg.ConfigEncryptionPublicKey,
		})
	}

	// Add DON on capability registry contract
	ocr3Configs := make(map[cctypes.PluginType]ccip_home.CCIPHomeOCR3Config)
	for _, pluginType := range []cctypes.PluginType{cctypes.PluginTypeCCIPCommit, cctypes.PluginTypeCCIPExec} {
		var encodedOffchainConfig []byte
		var err2 error
		if pluginType == cctypes.PluginTypeCCIPCommit {
			encodedOffchainConfig, err2 = pluginconfig.EncodeCommitOffchainConfig(pluginconfig.CommitOffchainConfig{
				RemoteGasPriceBatchWriteFrequency:  *commonconfig.MustNewDuration(RemoteGasPriceBatchWriteFrequency),
				TokenPriceBatchWriteFrequency:      *commonconfig.MustNewDuration(TokenPriceBatchWriteFrequency),
				PriceFeedChainSelector:             ccipocr3.ChainSelector(feedChainSel),
				TokenInfo:                          tokenInfo,
				NewMsgScanBatchSize:                merklemulti.MaxNumberTreeLeaves,
				MaxReportTransmissionCheckAttempts: 5,
				MaxMerkleTreeSize:                  merklemulti.MaxNumberTreeLeaves,
				SignObservationPrefix:              "chainlink ccip 1.6 rmn observation",
			})
		} else {
			encodedOffchainConfig, err2 = pluginconfig.EncodeExecuteOffchainConfig(pluginconfig.ExecuteOffchainConfig{
				BatchGasLimit:             BatchGasLimit,
				RelativeBoostPerWaitHour:  RelativeBoostPerWaitHour,
				MessageVisibilityInterval: *commonconfig.MustNewDuration(FirstBlockAge),
				InflightCacheExpiry:       *commonconfig.MustNewDuration(InflightCacheExpiry),
				RootSnoozeTime:            *commonconfig.MustNewDuration(RootSnoozeTime),
				BatchingStrategyID:        BatchingStrategyID,
			})
		}
		if err2 != nil {
			return nil, err2
		}
		signers, transmitters, configF, _, offchainConfigVersion, offchainConfig, err2 := ocr3confighelper.ContractSetConfigArgsDeterministic(
			ocrSecrets.EphemeralSk,
			ocrSecrets.SharedSecret,
			DeltaProgress,
			DeltaResend,
			DeltaInitial,
			DeltaRound,
			DeltaGrace,
			DeltaCertifiedCommitRequest,
			DeltaStage,
			Rmax,
			schedule,
			oracles,
			encodedOffchainConfig,
			nil, // maxDurationInitialization
			MaxDurationQuery,
			MaxDurationObservation,
			MaxDurationShouldAcceptAttestedReport,
			MaxDurationShouldTransmitAcceptedReport,
			int(nodes.DefaultF()),
			[]byte{}, // empty OnChainConfig
		)
		if err2 != nil {
			return nil, err2
		}

		signersBytes := make([][]byte, len(signers))
		for i, signer := range signers {
			signersBytes[i] = signer
		}

		transmittersBytes := make([][]byte, len(transmitters))
		for i, transmitter := range transmitters {
			parsed, err2 := common.ParseHexOrString(string(transmitter))
			if err2 != nil {
				return nil, err2
			}
			transmittersBytes[i] = parsed
		}

		var ocrNodes []ccip_home.CCIPHomeOCR3Node
		for i := range nodes {
			ocrNodes = append(ocrNodes, ccip_home.CCIPHomeOCR3Node{
				P2pId:          p2pIDs[i],
				SignerKey:      signersBytes[i],
				TransmitterKey: transmittersBytes[i],
			})
		}

		_, ok := ocr3Configs[pluginType]
		if ok {
			return nil, fmt.Errorf("pluginType %s already exists in ocr3Configs", pluginType.String())
		}

		ocr3Configs[pluginType] = ccip_home.CCIPHomeOCR3Config{
			PluginType:            uint8(pluginType),
			ChainSelector:         dest.Selector,
			FRoleDON:              configF,
			OffchainConfigVersion: offchainConfigVersion,
			OfframpAddress:        offRamp.Address().Bytes(),
			Nodes:                 ocrNodes,
			OffchainConfig:        offchainConfig,
			RmnHomeAddress:        rmnHomeAddress.Bytes(),
		}
	}

	return ocr3Configs, nil
}

func LatestCCIPDON(registry *capabilities_registry.CapabilitiesRegistry) (*capabilities_registry.CapabilitiesRegistryDONInfo, error) {
	dons, err := registry.GetDONs(nil)
	if err != nil {
		return nil, err
	}
	var ccipDON capabilities_registry.CapabilitiesRegistryDONInfo
	for _, don := range dons {
		if len(don.CapabilityConfigurations) == 1 &&
			don.CapabilityConfigurations[0].CapabilityId == CCIPCapabilityID &&
			don.Id > ccipDON.Id {
			ccipDON = don
		}
	}
	return &ccipDON, nil
}

// DonIDForChain returns the DON ID for the chain with the given selector
// It looks up with the CCIPHome contract to find the OCR3 configs for the DONs, and returns the DON ID for the chain matching with the given selector from the OCR3 configs
func DonIDForChain(registry *capabilities_registry.CapabilitiesRegistry, ccipHome *ccip_home.CCIPHome, chainSelector uint64) (uint32, error) {
	dons, err := registry.GetDONs(nil)
	if err != nil {
		return 0, err
	}
	for _, don := range dons {
		if len(don.CapabilityConfigurations) == 1 &&
			don.CapabilityConfigurations[0].CapabilityId == CCIPCapabilityID {
			configs, err := ccipHome.GetAllConfigs(nil, don.Id, uint8(cctypes.PluginTypeCCIPCommit))
			if err != nil {
				return 0, err
			}
			if configs.ActiveConfig.Config.ChainSelector == chainSelector || configs.CandidateConfig.Config.ChainSelector == chainSelector {
				return don.Id, nil
			}
		}
	}
	return 0, fmt.Errorf("no DON found for chain %d", chainSelector)
}

func BuildSetOCR3ConfigArgs(
	donID uint32,
	ccipHome *ccip_home.CCIPHome,
	destSelector uint64,
) ([]offramp.MultiOCR3BaseOCRConfigArgs, error) {
	var offrampOCR3Configs []offramp.MultiOCR3BaseOCRConfigArgs
	for _, pluginType := range []cctypes.PluginType{cctypes.PluginTypeCCIPCommit, cctypes.PluginTypeCCIPExec} {
		ocrConfig, err2 := ccipHome.GetAllConfigs(&bind.CallOpts{
			Context: context.Background(),
		}, donID, uint8(pluginType))
		if err2 != nil {
			return nil, err2
		}

		fmt.Printf("pluginType: %s, destSelector: %d, donID: %d, activeConfig digest: %x, candidateConfig digest: %x\n",
			pluginType.String(), destSelector, donID, ocrConfig.ActiveConfig.ConfigDigest, ocrConfig.CandidateConfig.ConfigDigest)

		// we expect only an active config and no candidate config.
		if ocrConfig.ActiveConfig.ConfigDigest == [32]byte{} || ocrConfig.CandidateConfig.ConfigDigest != [32]byte{} {
			return nil, fmt.Errorf("invalid OCR3 config state, expected active config and no candidate config, donID: %d", donID)
		}

		activeConfig := ocrConfig.ActiveConfig
		var signerAddresses []common.Address
		var transmitterAddresses []common.Address
		for _, node := range activeConfig.Config.Nodes {
			signerAddresses = append(signerAddresses, common.BytesToAddress(node.SignerKey))
			transmitterAddresses = append(transmitterAddresses, common.BytesToAddress(node.TransmitterKey))
		}

		offrampOCR3Configs = append(offrampOCR3Configs, offramp.MultiOCR3BaseOCRConfigArgs{
			ConfigDigest:                   activeConfig.ConfigDigest,
			OcrPluginType:                  uint8(pluginType),
			F:                              activeConfig.Config.FRoleDON,
			IsSignatureVerificationEnabled: pluginType == cctypes.PluginTypeCCIPCommit,
			Signers:                        signerAddresses,
			Transmitters:                   transmitterAddresses,
		})
	}
	return offrampOCR3Configs, nil
}

// CreateDON creates one DON with 2 plugins (commit and exec)
// It first set a new candidate for the DON with the first plugin type and AddDON on capReg
// Then for subsequent operations it uses UpdateDON to promote the first plugin to the active deployment
// and to set candidate and promote it for the second plugin
func CreateDON(
	lggr logger.Logger,
	capReg *capabilities_registry.CapabilitiesRegistry,
	ccipHome *ccip_home.CCIPHome,
	ocr3Configs map[cctypes.PluginType]ccip_home.CCIPHomeOCR3Config,
	home deployment.Chain,
	newChainSel uint64,
	nodes deployment.Nodes,
) error {
	commitConfig, ok := ocr3Configs[cctypes.PluginTypeCCIPCommit]
	if !ok {
		return fmt.Errorf("missing commit plugin in ocr3Configs")
	}

	execConfig, ok := ocr3Configs[cctypes.PluginTypeCCIPExec]
	if !ok {
		return fmt.Errorf("missing exec plugin in ocr3Configs")
	}

	latestDon, err := LatestCCIPDON(capReg)
	if err != nil {
		return err
	}

	donID := latestDon.Id + 1

	err = setupCommitDON(donID, commitConfig, capReg, home, nodes, ccipHome)
	if err != nil {
		return fmt.Errorf("setup commit don: %w", err)
	}

	// TODO: bug in contract causing this to not work as expected.
	err = setupExecDON(donID, execConfig, capReg, home, nodes, ccipHome)
	if err != nil {
		return fmt.Errorf("setup exec don: %w", err)
	}
	return ValidateCCIPHomeConfigSetUp(capReg, ccipHome, newChainSel)
}

func setupExecDON(
	donID uint32,
	execConfig ccip_home.CCIPHomeOCR3Config,
	capReg *capabilities_registry.CapabilitiesRegistry,
	home deployment.Chain,
	nodes deployment.Nodes,
	ccipHome *ccip_home.CCIPHome,
) error {
	encodedSetCandidateCall, err := CCIPHomeABI.Pack(
		"setCandidate",
		donID,
		execConfig.PluginType,
		execConfig,
		[32]byte{},
	)
	if err != nil {
		return fmt.Errorf("pack set candidate call: %w", err)
	}

	// set candidate call
	tx, err := capReg.UpdateDON(
		home.DeployerKey,
		donID,
		nodes.PeerIDs(),
		[]capabilities_registry.CapabilitiesRegistryCapabilityConfiguration{
			{
				CapabilityId: CCIPCapabilityID,
				Config:       encodedSetCandidateCall,
			},
		},
		false,
		nodes.DefaultF(),
	)
	if err != nil {
		return fmt.Errorf("update don w/ exec config: %w", err)
	}

	if _, err := deployment.ConfirmIfNoError(home, tx, err); err != nil {
		return fmt.Errorf("confirm update don w/ exec config: %w", err)
	}

	execCandidateDigest, err := ccipHome.GetCandidateDigest(nil, donID, execConfig.PluginType)
	if err != nil {
		return fmt.Errorf("get exec candidate digest 1st time: %w", err)
	}

	if execCandidateDigest == [32]byte{} {
		return fmt.Errorf("candidate digest is empty, expected nonempty")
	}

	// promote candidate call
	encodedPromotionCall, err := CCIPHomeABI.Pack(
		"promoteCandidateAndRevokeActive",
		donID,
		execConfig.PluginType,
		execCandidateDigest,
		[32]byte{},
	)
	if err != nil {
		return fmt.Errorf("pack promotion call: %w", err)
	}

	tx, err = capReg.UpdateDON(
		home.DeployerKey,
		donID,
		nodes.PeerIDs(),
		[]capabilities_registry.CapabilitiesRegistryCapabilityConfiguration{
			{
				CapabilityId: CCIPCapabilityID,
				Config:       encodedPromotionCall,
			},
		},
		false,
		nodes.DefaultF(),
	)
	if err != nil {
		return fmt.Errorf("update don w/ exec config: %w", err)
	}
	bn, err := deployment.ConfirmIfNoError(home, tx, err)
	if err != nil {
		return fmt.Errorf("confirm update don w/ exec config: %w", err)
	}
	if bn == 0 {
		return fmt.Errorf("UpdateDON tx not confirmed")
	}
	// check if candidate digest is promoted
	pEvent, err := ccipHome.FilterConfigPromoted(&bind.FilterOpts{
		Context: context.Background(),
		Start:   bn,
	}, [][32]byte{execCandidateDigest})
	if err != nil {
		return fmt.Errorf("filter exec config promoted: %w", err)
	}
	if !pEvent.Next() {
		return fmt.Errorf("exec config not promoted")
	}
	// check that candidate digest is empty.
	execCandidateDigest, err = ccipHome.GetCandidateDigest(nil, donID, execConfig.PluginType)
	if err != nil {
		return fmt.Errorf("get exec candidate digest 2nd time: %w", err)
	}

	if execCandidateDigest != [32]byte{} {
		return fmt.Errorf("candidate digest is nonempty after promotion, expected empty")
	}

	// check that active digest is non-empty.
	execActiveDigest, err := ccipHome.GetActiveDigest(nil, donID, uint8(cctypes.PluginTypeCCIPExec))
	if err != nil {
		return fmt.Errorf("get active exec digest: %w", err)
	}

	if execActiveDigest == [32]byte{} {
		return fmt.Errorf("active exec digest is empty, expected nonempty")
	}

	execConfigs, err := ccipHome.GetAllConfigs(nil, donID, uint8(cctypes.PluginTypeCCIPExec))
	if err != nil {
		return fmt.Errorf("get all exec configs 2nd time: %w", err)
	}

	// print the above info
	fmt.Printf("completed exec DON creation and promotion: donID: %d execCandidateDigest: %x, execActiveDigest: %x, execCandidateDigestFromGetAllConfigs: %x, execActiveDigestFromGetAllConfigs: %x\n",
		donID, execCandidateDigest, execActiveDigest, execConfigs.CandidateConfig.ConfigDigest, execConfigs.ActiveConfig.ConfigDigest)

	return nil
}

// SetCandidateExecPluginOps calls setCandidate on CCIPHome contract through the UpdateDON call on CapReg contract
// This proposes to set up OCR3 config for the exec plugin for the DON
func SetCandidateExecPluginOps(
	execConfig ccip_home.CCIPHomeOCR3Config,
	capReg *capabilities_registry.CapabilitiesRegistry,
	ccipHome *ccip_home.CCIPHome,
	chainSelector uint64,
	nodes deployment.Nodes,
) ([]mcms.Operation, error) {
	// fetch DON ID for the chain
	donID, err := DonIDForChain(capReg, ccipHome, chainSelector)
	if err != nil {
		return nil, fmt.Errorf("fetch don id for chain: %w", err)
	}
	encodedSetCandidateCall, err := CCIPHomeABI.Pack(
		"setCandidate",
		donID,
		execConfig.PluginType,
		execConfig,
		[32]byte{},
	)
	if err != nil {
		return nil, fmt.Errorf("pack set candidate call: %w", err)
	}

	// set candidate call
	updateDonTx, err := capReg.UpdateDON(
		deployment.SimTransactOpts(),
		donID,
		nodes.PeerIDs(),
		[]capabilities_registry.CapabilitiesRegistryCapabilityConfiguration{
			{
				CapabilityId: CCIPCapabilityID,
				Config:       encodedSetCandidateCall,
			},
		},
		false,
		nodes.DefaultF(),
	)
	if err != nil {
		return nil, fmt.Errorf("update don w/ exec config: %w", err)
	}

	return []mcms.Operation{{
		To:    capReg.Address(),
		Data:  updateDonTx.Data(),
		Value: big.NewInt(0),
	}}, nil
}

// SetCandidateCommitPluginWithAddDonOps sets the candidate commit config by calling setCandidate on CCIPHome contract through the AddDON call on CapReg contract
// This should be done first before calling any other UpdateDON calls
// This proposes to set up OCR3 config for the commit plugin for the DON
func SetCandidateCommitPluginWithAddDonOps(
	donID uint32,
	commitConfig ccip_home.CCIPHomeOCR3Config,
	capReg *capabilities_registry.CapabilitiesRegistry,
	nodes deployment.Nodes,
) (mcms.Operation, error) {
	encodedSetCandidateCall, err := CCIPHomeABI.Pack(
		"setCandidate",
		donID,
		commitConfig.PluginType,
		commitConfig,
		[32]byte{},
	)
	if err != nil {
		return mcms.Operation{}, fmt.Errorf("pack set candidate call: %w", err)
	}
	addDonTx, err := capReg.AddDON(deployment.SimTransactOpts(), nodes.PeerIDs(), []capabilities_registry.CapabilitiesRegistryCapabilityConfiguration{
		{
			CapabilityId: CCIPCapabilityID,
			Config:       encodedSetCandidateCall,
		},
	}, false, false, nodes.DefaultF())
	if err != nil {
		return mcms.Operation{}, fmt.Errorf("could not generate add don tx w/ commit config: %w", err)
	}
	return mcms.Operation{
		To:    capReg.Address(),
		Data:  addDonTx.Data(),
		Value: big.NewInt(0),
	}, nil
}

// PromoteCandidateOps promotes the candidate commit and exec configs to active by calling promoteCandidateAndRevokeActive on CCIPHome through the UpdateDON call on CapReg contract
func PromoteCandidateOps(
	capReg *capabilities_registry.CapabilitiesRegistry,
	ccipHome *ccip_home.CCIPHome,
	chainSelector uint64,
	nodes deployment.Nodes,
) ([]mcms.Operation, error) {
	// fetch DON ID for the chain
	donID, err := DonIDForChain(capReg, ccipHome, chainSelector)
	if err != nil {
		return nil, fmt.Errorf("fetch don id for chain: %w", err)
	}

	mcmsOps := []mcms.Operation{}

	commitCandidateDigest, err := ccipHome.GetCandidateDigest(nil, donID, uint8(cctypes.PluginTypeCCIPCommit))
	if err != nil {
		return nil, fmt.Errorf("get commit candidate digest: %w", err)
	}

	if commitCandidateDigest == [32]byte{} {
		return nil, fmt.Errorf("candidate digest is empty, expected nonempty")
	}
	fmt.Printf("commit candidate digest after setCandidate: %x\n", commitCandidateDigest)

	encodedPromotionCall, err := CCIPHomeABI.Pack(
		"promoteCandidateAndRevokeActive",
		donID,
		uint8(cctypes.PluginTypeCCIPCommit),
		commitCandidateDigest,
		[32]byte{},
	)
	if err != nil {
		return nil, fmt.Errorf("pack promotion call: %w", err)
	}

	updateDonTx, err := capReg.UpdateDON(
		deployment.SimTransactOpts(),
		donID,
		nodes.PeerIDs(),
		[]capabilities_registry.CapabilitiesRegistryCapabilityConfiguration{
			{
				CapabilityId: CCIPCapabilityID,
				Config:       encodedPromotionCall,
			},
		},
		false,
		nodes.DefaultF(),
	)
	if err != nil {
		return nil, fmt.Errorf("update don w/ commit config: %w", err)
	}
	mcmsOps = append(mcmsOps, mcms.Operation{
		To:    capReg.Address(),
		Data:  updateDonTx.Data(),
		Value: big.NewInt(0),
	})

	// check that candidate digest is empty.
	execCandidateDigest, err := ccipHome.GetCandidateDigest(nil, donID, uint8(cctypes.PluginTypeCCIPExec))
	if err != nil {
		return nil, fmt.Errorf("get exec candidate digest 1st time: %w", err)
	}

	if execCandidateDigest == [32]byte{} {
		return nil, fmt.Errorf("candidate digest is empty, expected nonempty")
	}

	// promote candidate call
	encodedPromotionCall, err = CCIPHomeABI.Pack(
		"promoteCandidateAndRevokeActive",
		donID,
		uint8(cctypes.PluginTypeCCIPExec),
		execCandidateDigest,
		[32]byte{},
	)
	if err != nil {
		return nil, fmt.Errorf("pack promotion call: %w", err)
	}

	updateDonTx, err = capReg.UpdateDON(
		deployment.SimTransactOpts(),
		donID,
		nodes.PeerIDs(),
		[]capabilities_registry.CapabilitiesRegistryCapabilityConfiguration{
			{
				CapabilityId: CCIPCapabilityID,
				Config:       encodedPromotionCall,
			},
		},
		false,
		nodes.DefaultF(),
	)
	if err != nil {
		return nil, fmt.Errorf("update don w/ exec config: %w", err)
	}
	mcmsOps = append(mcmsOps, mcms.Operation{
		To:    capReg.Address(),
		Data:  updateDonTx.Data(),
		Value: big.NewInt(0),
	})
	return mcmsOps, nil
}

// ValidateCCIPHomeConfigSetUp checks that the commit and exec active and candidate configs are set up correctly
func ValidateCCIPHomeConfigSetUp(
	capReg *capabilities_registry.CapabilitiesRegistry,
	ccipHome *ccip_home.CCIPHome,
	chainSel uint64,
) error {
	// fetch DONID
	donID, err := DonIDForChain(capReg, ccipHome, chainSel)
	if err != nil {
		return fmt.Errorf("fetch don id for chain: %w", err)
	}
	// final sanity checks on configs.
	commitConfigs, err := ccipHome.GetAllConfigs(&bind.CallOpts{
		Pending: true,
	}, donID, uint8(cctypes.PluginTypeCCIPCommit))
	if err != nil {
		return fmt.Errorf("get all commit configs: %w", err)
	}
	commitActiveDigest, err := ccipHome.GetActiveDigest(nil, donID, uint8(cctypes.PluginTypeCCIPCommit))
	if err != nil {
		return fmt.Errorf("get active commit digest: %w", err)
	}
	commitCandidateDigest, err := ccipHome.GetCandidateDigest(nil, donID, uint8(cctypes.PluginTypeCCIPCommit))
	if err != nil {
		return fmt.Errorf("get commit candidate digest: %w", err)
	}
	if commitConfigs.ActiveConfig.ConfigDigest == [32]byte{} {
		return fmt.Errorf(
			"active config digest is empty for commit, expected nonempty, donID: %d, cfg: %+v, config digest from GetActiveDigest call: %x, config digest from GetCandidateDigest call: %x",
			donID, commitConfigs.ActiveConfig, commitActiveDigest, commitCandidateDigest)
	}
	if commitConfigs.CandidateConfig.ConfigDigest != [32]byte{} {
		return fmt.Errorf(
			"candidate config digest is nonempty for commit, expected empty, donID: %d, cfg: %+v, config digest from GetCandidateDigest call: %x, config digest from GetActiveDigest call: %x",
			donID, commitConfigs.CandidateConfig, commitCandidateDigest, commitActiveDigest)
	}

	execConfigs, err := ccipHome.GetAllConfigs(nil, donID, uint8(cctypes.PluginTypeCCIPExec))
	if err != nil {
		return fmt.Errorf("get all exec configs: %w", err)
	}
	if execConfigs.ActiveConfig.ConfigDigest == [32]byte{} {
		return fmt.Errorf("active config digest is empty for exec, expected nonempty, cfg: %v", execConfigs.ActiveConfig)
	}
	if execConfigs.CandidateConfig.ConfigDigest != [32]byte{} {
		return fmt.Errorf("candidate config digest is nonempty for exec, expected empty, cfg: %v", execConfigs.CandidateConfig)
	}
	return nil
}

func setupCommitDON(
	donID uint32,
	commitConfig ccip_home.CCIPHomeOCR3Config,
	capReg *capabilities_registry.CapabilitiesRegistry,
	home deployment.Chain,
	nodes deployment.Nodes,
	ccipHome *ccip_home.CCIPHome,
) error {
	encodedSetCandidateCall, err := CCIPHomeABI.Pack(
		"setCandidate",
		donID,
		commitConfig.PluginType,
		commitConfig,
		[32]byte{},
	)
	if err != nil {
		return fmt.Errorf("pack set candidate call: %w", err)
	}
	tx, err := capReg.AddDON(home.DeployerKey, nodes.PeerIDs(), []capabilities_registry.CapabilitiesRegistryCapabilityConfiguration{
		{
			CapabilityId: CCIPCapabilityID,
			Config:       encodedSetCandidateCall,
		},
	}, false, false, nodes.DefaultF())
	if err != nil {
		return fmt.Errorf("add don w/ commit config: %w", err)
	}

	if _, err := deployment.ConfirmIfNoError(home, tx, err); err != nil {
		return fmt.Errorf("confirm add don w/ commit config: %w", err)
	}

	commitCandidateDigest, err := ccipHome.GetCandidateDigest(nil, donID, commitConfig.PluginType)
	if err != nil {
		return fmt.Errorf("get commit candidate digest: %w", err)
	}

	if commitCandidateDigest == [32]byte{} {
		return fmt.Errorf("candidate digest is empty, expected nonempty")
	}
	fmt.Printf("commit candidate digest after setCandidate: %x\n", commitCandidateDigest)

	encodedPromotionCall, err := CCIPHomeABI.Pack(
		"promoteCandidateAndRevokeActive",
		donID,
		commitConfig.PluginType,
		commitCandidateDigest,
		[32]byte{},
	)
	if err != nil {
		return fmt.Errorf("pack promotion call: %w", err)
	}

	tx, err = capReg.UpdateDON(
		home.DeployerKey,
		donID,
		nodes.PeerIDs(),
		[]capabilities_registry.CapabilitiesRegistryCapabilityConfiguration{
			{
				CapabilityId: CCIPCapabilityID,
				Config:       encodedPromotionCall,
			},
		},
		false,
		nodes.DefaultF(),
	)
	if err != nil {
		return fmt.Errorf("update don w/ commit config: %w", err)
	}

	if _, err := deployment.ConfirmIfNoError(home, tx, err); err != nil {
		return fmt.Errorf("confirm update don w/ commit config: %w", err)
	}

	// check that candidate digest is empty.
	commitCandidateDigest, err = ccipHome.GetCandidateDigest(nil, donID, commitConfig.PluginType)
	if err != nil {
		return fmt.Errorf("get commit candidate digest 2nd time: %w", err)
	}

	if commitCandidateDigest != [32]byte{} {
		return fmt.Errorf("candidate digest is nonempty after promotion, expected empty")
	}

	// check that active digest is non-empty.
	commitActiveDigest, err := ccipHome.GetActiveDigest(nil, donID, uint8(cctypes.PluginTypeCCIPCommit))
	if err != nil {
		return fmt.Errorf("get active commit digest: %w", err)
	}

	if commitActiveDigest == [32]byte{} {
		return fmt.Errorf("active commit digest is empty, expected nonempty")
	}

	commitConfigs, err := ccipHome.GetAllConfigs(nil, donID, uint8(cctypes.PluginTypeCCIPCommit))
	if err != nil {
		return fmt.Errorf("get all commit configs 2nd time: %w", err)
	}

	// print the above information
	fmt.Printf("completed commit DON creation and promotion: donID: %d, commitCandidateDigest: %x, commitActiveDigest: %x, commitCandidateDigestFromGetAllConfigs: %x, commitActiveDigestFromGetAllConfigs: %x\n",
		donID, commitCandidateDigest, commitActiveDigest, commitConfigs.CandidateConfig.ConfigDigest, commitConfigs.ActiveConfig.ConfigDigest)

	return nil
}

func AddDON(
	lggr logger.Logger,
	ocrSecrets deployment.OCRSecrets,
	capReg *capabilities_registry.CapabilitiesRegistry,
	ccipHome *ccip_home.CCIPHome,
	rmnHomeAddress common.Address,
	offRamp *offramp.OffRamp,
	feedChainSel uint64,
	// Token address on Dest chain to aggregate address on feed chain
	tokenInfo map[ocrtypes.Account]pluginconfig.TokenInfo,
	dest deployment.Chain,
	home deployment.Chain,
	nodes deployment.Nodes,
) error {
<<<<<<< HEAD
	ocrConfigs, err := BuildOCR3ConfigForCCIPHome(lggr, offRamp, dest, feedChainSel, tokenInfo, nodes, rmnHomeAddress)
=======
	ocrConfigs, err := BuildAddDONArgs(lggr, ocrSecrets, offRamp, dest, feedChainSel, tokenInfo, nodes, rmnHomeAddress)
>>>>>>> 48affbee
	if err != nil {
		return err
	}
	err = CreateDON(lggr, capReg, ccipHome, ocrConfigs, home, dest.Selector, nodes)
	if err != nil {
		return err
	}
	don, err := LatestCCIPDON(capReg)
	if err != nil {
		return err
	}
	lggr.Infow("Added DON", "donID", don.Id)

	offrampOCR3Configs, err := BuildSetOCR3ConfigArgs(don.Id, ccipHome, dest.Selector)
	if err != nil {
		return err
	}
	lggr.Infow("Setting OCR3 Configs",
		"offrampOCR3Configs", offrampOCR3Configs,
		"configDigestCommit", hex.EncodeToString(offrampOCR3Configs[cctypes.PluginTypeCCIPCommit].ConfigDigest[:]),
		"configDigestExec", hex.EncodeToString(offrampOCR3Configs[cctypes.PluginTypeCCIPExec].ConfigDigest[:]),
		"chainSelector", dest.Selector,
	)

	tx, err := offRamp.SetOCR3Configs(dest.DeployerKey, offrampOCR3Configs)
	if _, err := deployment.ConfirmIfNoError(dest, tx, err); err != nil {
		return err
	}

	mapOfframpOCR3Configs := make(map[cctypes.PluginType]offramp.MultiOCR3BaseOCRConfigArgs)
	for _, config := range offrampOCR3Configs {
		mapOfframpOCR3Configs[cctypes.PluginType(config.OcrPluginType)] = config
	}

	for _, pluginType := range []cctypes.PluginType{cctypes.PluginTypeCCIPCommit, cctypes.PluginTypeCCIPExec} {
		ocrConfig, err := offRamp.LatestConfigDetails(&bind.CallOpts{
			Context: context.Background(),
		}, uint8(pluginType))
		if err != nil {
			return err
		}
		// TODO: assertions to be done as part of full state
		// resprentation validation CCIP-3047
		if mapOfframpOCR3Configs[pluginType].ConfigDigest != ocrConfig.ConfigInfo.ConfigDigest {
			return fmt.Errorf("%s OCR3 config digest mismatch", pluginType.String())
		}
		if mapOfframpOCR3Configs[pluginType].F != ocrConfig.ConfigInfo.F {
			return fmt.Errorf("%s OCR3 config F mismatch", pluginType.String())
		}
		if mapOfframpOCR3Configs[pluginType].IsSignatureVerificationEnabled != ocrConfig.ConfigInfo.IsSignatureVerificationEnabled {
			return fmt.Errorf("%s OCR3 config signature verification mismatch", pluginType.String())
		}
		if pluginType == cctypes.PluginTypeCCIPCommit {
			// only commit will set signers, exec doesn't need them.
			for i, signer := range mapOfframpOCR3Configs[pluginType].Signers {
				if !bytes.Equal(signer.Bytes(), ocrConfig.Signers[i].Bytes()) {
					return fmt.Errorf("%s OCR3 config signer mismatch", pluginType.String())
				}
			}
		}
		for i, transmitter := range mapOfframpOCR3Configs[pluginType].Transmitters {
			if !bytes.Equal(transmitter.Bytes(), ocrConfig.Transmitters[i].Bytes()) {
				return fmt.Errorf("%s OCR3 config transmitter mismatch", pluginType.String())
			}
		}
	}

	return nil
}<|MERGE_RESOLUTION|>--- conflicted
+++ resolved
@@ -1007,11 +1007,7 @@
 	home deployment.Chain,
 	nodes deployment.Nodes,
 ) error {
-<<<<<<< HEAD
-	ocrConfigs, err := BuildOCR3ConfigForCCIPHome(lggr, offRamp, dest, feedChainSel, tokenInfo, nodes, rmnHomeAddress)
-=======
-	ocrConfigs, err := BuildAddDONArgs(lggr, ocrSecrets, offRamp, dest, feedChainSel, tokenInfo, nodes, rmnHomeAddress)
->>>>>>> 48affbee
+	ocrConfigs, err := BuildOCR3ConfigForCCIPHome(lggr, ocrSecrets, offRamp, dest, feedChainSel, tokenInfo, nodes, rmnHomeAddress)
 	if err != nil {
 		return err
 	}
