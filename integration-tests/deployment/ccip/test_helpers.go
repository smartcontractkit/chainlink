package ccipdeployment

import (
	"context"
	"fmt"
	"math/big"
	"sort"
	"testing"
	"time"

	"github.com/ethereum/go-ethereum/accounts/abi/bind"
	"github.com/pkg/errors"
	"golang.org/x/sync/errgroup"

	"github.com/smartcontractkit/chainlink-testing-framework/lib/blockchain"

	chainselectors "github.com/smartcontractkit/chain-selectors"

	cciptypes "github.com/smartcontractkit/chainlink-ccip/pkg/types/ccipocr3"
	"github.com/smartcontractkit/chainlink-ccip/pluginconfig"
	"github.com/smartcontractkit/chainlink-testing-framework/lib/utils/testcontext"

	"github.com/smartcontractkit/chainlink-testing-framework/lib/logging"
	"github.com/smartcontractkit/chainlink/v2/core/gethwrappers/ccip/generated/mock_usdc_token_messenger"
	"github.com/smartcontractkit/chainlink/v2/core/gethwrappers/ccip/generated/mock_usdc_token_transmitter"
	"github.com/smartcontractkit/chainlink/v2/core/gethwrappers/ccip/generated/usdc_token_pool"
	"github.com/smartcontractkit/chainlink/v2/core/gethwrappers/shared/generated/burn_mint_erc677"

	"github.com/ethereum/go-ethereum/common"
	"github.com/stretchr/testify/require"

	"go.uber.org/multierr"
	"go.uber.org/zap/zapcore"

	chainsel "github.com/smartcontractkit/chain-selectors"

	jobv1 "github.com/smartcontractkit/chainlink-protos/job-distributor/v1/job"

	"github.com/smartcontractkit/chainlink/integration-tests/deployment"
	"github.com/smartcontractkit/chainlink/integration-tests/deployment/memory"
	"github.com/smartcontractkit/chainlink/integration-tests/docker/test_env"
	"github.com/smartcontractkit/chainlink/integration-tests/testconfig"

	"github.com/smartcontractkit/chainlink-common/pkg/logger"

	"github.com/smartcontractkit/chainlink/integration-tests/deployment/devenv"

	"github.com/smartcontractkit/chainlink/v2/core/gethwrappers/ccip/generated/mock_v3_aggregator_contract"
	"github.com/smartcontractkit/chainlink/v2/core/gethwrappers/ccip/generated/router"
	"github.com/smartcontractkit/chainlink/v2/core/gethwrappers/generated/aggregator_v3_interface"
	"github.com/smartcontractkit/chainlink/v2/core/gethwrappers/generated/mock_ethusd_aggregator_wrapper"
)

const (
	HomeChainIndex = 0
	FeedChainIndex = 1
)

// Context returns a context with the test's deadline, if available.
func Context(tb testing.TB) context.Context {
	ctx := context.Background()
	var cancel func()
	switch t := tb.(type) {
	case *testing.T:
		if d, ok := t.Deadline(); ok {
			ctx, cancel = context.WithDeadline(ctx, d)
		}
	}
	if cancel == nil {
		ctx, cancel = context.WithCancel(ctx)
	}
	tb.Cleanup(cancel)
	return ctx
}

type DeployedEnv struct {
	Env               deployment.Environment
	Ab                deployment.AddressBook
	HomeChainSel      uint64
	FeedChainSel      uint64
	ReplayBlocks      map[uint64]uint64
	FeeTokenContracts map[uint64]FeeTokenContracts
}

func (e *DeployedEnv) SetupJobs(t *testing.T) {
	ctx := testcontext.Get(t)
	jbs, err := NewCCIPJobSpecs(e.Env.NodeIDs, e.Env.Offchain)
	require.NoError(t, err)
	for nodeID, jobs := range jbs {
		for _, job := range jobs {
			// Note these auto-accept
			_, err := e.Env.Offchain.ProposeJob(ctx,
				&jobv1.ProposeJobRequest{
					NodeId: nodeID,
					Spec:   job,
				})
			require.NoError(t, err)
		}
	}
	// Wait for plugins to register filters?
	// TODO: Investigate how to avoid.
	time.Sleep(30 * time.Second)
	ReplayLogs(t, e.Env.Offchain, e.ReplayBlocks)
}

func ReplayLogs(t *testing.T, oc deployment.OffchainClient, replayBlocks map[uint64]uint64) {
	switch oc := oc.(type) {
	case *memory.JobClient:
		require.NoError(t, oc.ReplayLogs(replayBlocks))
	case *devenv.JobDistributor:
		require.NoError(t, oc.ReplayLogs(replayBlocks))
	default:
		t.Fatalf("unsupported offchain client type %T", oc)
	}
}

func DeployTestContracts(t *testing.T,
	lggr logger.Logger,
	ab deployment.AddressBook,
	homeChainSel,
	feedChainSel uint64,
	chains map[uint64]deployment.Chain,
) (map[uint64]FeeTokenContracts, deployment.CapabilityRegistryConfig) {
	capReg, err := DeployCapReg(lggr, ab, chains[homeChainSel])
	require.NoError(t, err)
	_, err = DeployFeeds(lggr, ab, chains[feedChainSel])
	require.NoError(t, err)
	feeTokenContracts, err := DeployFeeTokensToChains(lggr, ab, chains)
	require.NoError(t, err)
	evmChainID, err := chainsel.ChainIdFromSelector(homeChainSel)
	require.NoError(t, err)
	return feeTokenContracts, deployment.CapabilityRegistryConfig{
		EVMChainID: evmChainID,
		Contract:   capReg.Address,
	}
}

func LatestBlocksByChain(ctx context.Context, chains map[uint64]deployment.Chain) (map[uint64]uint64, error) {
	latestBlocks := make(map[uint64]uint64)
	for _, chain := range chains {
		latesthdr, err := chain.Client.HeaderByNumber(ctx, nil)
		if err != nil {
			return nil, errors.Wrapf(err, "failed to get latest header for chain %d", chain.Selector)
		}
		block := latesthdr.Number.Uint64()
		latestBlocks[chain.Selector] = block
	}
	return latestBlocks, nil
}

func allocateCCIPChainSelectors(chains map[uint64]deployment.Chain) (homeChainSel uint64, feeChainSel uint64) {
	// Lower chainSel is home chain.
	var chainSels []uint64
	// Say first chain is home chain.
	for chainSel := range chains {
		chainSels = append(chainSels, chainSel)
	}
	sort.Slice(chainSels, func(i, j int) bool {
		return chainSels[i] < chainSels[j]
	})
	// Take lowest for determinism.
	return chainSels[HomeChainIndex], chainSels[FeedChainIndex]
}

// NewMemoryEnvironment creates a new CCIP environment
// with capreg, fee tokens, feeds and nodes set up.
func NewMemoryEnvironment(t *testing.T, lggr logger.Logger, numChains int) DeployedEnv {
	require.GreaterOrEqual(t, numChains, 2, "numChains must be at least 2 for home and feed chains")
	ctx := testcontext.Get(t)
	chains := memory.NewMemoryChains(t, numChains)
	homeChainSel, feedSel := allocateCCIPChainSelectors(chains)
	replayBlocks, err := LatestBlocksByChain(ctx, chains)
	require.NoError(t, err)

	ab := deployment.NewMemoryAddressBook()
	feeTokenContracts, crConfig := DeployTestContracts(t, lggr, ab, homeChainSel, feedSel, chains)
	nodes := memory.NewNodes(t, zapcore.InfoLevel, chains, 4, 1, crConfig)
	for _, node := range nodes {
		require.NoError(t, node.App.Start(ctx))
		t.Cleanup(func() {
			require.NoError(t, node.App.Stop())
		})
	}

	e := memory.NewMemoryEnvironmentFromChainsNodes(t, lggr, chains, nodes)
	return DeployedEnv{
		Ab:                ab,
		Env:               e,
		HomeChainSel:      homeChainSel,
		FeedChainSel:      feedSel,
		ReplayBlocks:      replayBlocks,
		FeeTokenContracts: feeTokenContracts,
	}
}

func NewMemoryEnvironmentWithJobs(t *testing.T, lggr logger.Logger, numChains int) DeployedEnv {
	e := NewMemoryEnvironment(t, lggr, numChains)
	e.SetupJobs(t)
	return e
}

func SendRequest(t *testing.T, e deployment.Environment, state CCIPOnChainState, src, dest uint64, testRouter bool, tokenAmounts []router.ClientEVMTokenAmount) uint64 {
	msg := router.ClientEVM2AnyMessage{
		Receiver:     common.LeftPadBytes(state.Chains[dest].Receiver.Address().Bytes(), 32),
		Data:         []byte("hello"),
		TokenAmounts: tokenAmounts, // TODO: no tokens for now
		// Pay native.
		FeeToken:  common.HexToAddress("0x0"),
		ExtraArgs: nil, // TODO: no extra args for now, falls back to default
	}
	router := state.Chains[src].Router
	if testRouter {
		router = state.Chains[src].TestRouter
	}
	fee, err := router.GetFee(
		&bind.CallOpts{Context: context.Background()}, dest, msg)
	require.NoError(t, err, deployment.MaybeDataErr(err))

	t.Logf("Sending CCIP request from chain selector %d to chain selector %d",
		src, dest)
	e.Chains[src].DeployerKey.Value = fee
	tx, err := router.CcipSend(
		e.Chains[src].DeployerKey,
		dest,
		msg)
	require.NoError(t, err)
	e.Chains[src].DeployerKey.Value = nil
	blockNum, err := e.Chains[src].Confirm(tx)
	require.NoError(t, err)
	it, err := state.Chains[src].OnRamp.FilterCCIPMessageSent(&bind.FilterOpts{
		Start:   blockNum,
		End:     &blockNum,
		Context: context.Background(),
	}, []uint64{dest}, []uint64{})
	require.NoError(t, err)
	require.True(t, it.Next())
	seqNum := it.Event.Message.Header.SequenceNumber
	t.Logf("CCIP message sent from chain selector %d to chain selector %d tx %s seqNum %d", src, dest, tx.Hash().String(), seqNum)
	return seqNum
}

// DeployedLocalDevEnvironment is a helper struct for setting up a local dev environment with docker
type DeployedLocalDevEnvironment struct {
	DeployedEnv
	testEnv *test_env.CLClusterTestEnv
	DON     *devenv.DON
}

func (d DeployedLocalDevEnvironment) RestartChainlinkNodes(t *testing.T) error {
	errGrp := errgroup.Group{}
	for _, n := range d.testEnv.ClCluster.Nodes {
		n := n
		errGrp.Go(func() error {
			if err := n.Container.Terminate(testcontext.Get(t)); err != nil {
				return err
			}
			err := n.RestartContainer()
			if err != nil {
				return err
			}
			return nil
		})

	}
	return errGrp.Wait()
}

func NewLocalDevEnvironment(t *testing.T, lggr logger.Logger) (DeployedEnv, *test_env.CLClusterTestEnv, testconfig.TestConfig) {
	ctx := testcontext.Get(t)
	// create a local docker environment with simulated chains and job-distributor
	// we cannot create the chainlink nodes yet as we need to deploy the capability registry first
	envConfig, testEnv, cfg := devenv.CreateDockerEnv(t)
	require.NotNil(t, envConfig)
	require.NotEmpty(t, envConfig.Chains, "chainConfigs should not be empty")
	require.NotEmpty(t, envConfig.JDConfig, "jdUrl should not be empty")
	chains, err := devenv.NewChains(lggr, envConfig.Chains)
	require.NoError(t, err)
	// locate the home chain
	homeChainSel := envConfig.HomeChainSelector
	require.NotEmpty(t, homeChainSel, "homeChainSel should not be empty")
	feedSel := envConfig.FeedChainSelector
	require.NotEmpty(t, feedSel, "feedSel should not be empty")
	replayBlocks, err := LatestBlocksByChain(ctx, chains)
	require.NoError(t, err)

	ab := deployment.NewMemoryAddressBook()
	feeContracts, crConfig := DeployTestContracts(t, lggr, ab, homeChainSel, feedSel, chains)

	// start the chainlink nodes with the CR address
	err = devenv.StartChainlinkNodes(t, envConfig,
		crConfig,
		testEnv, cfg)
	require.NoError(t, err)

	e, don, err := devenv.NewEnvironment(ctx, lggr, *envConfig)
	require.NoError(t, err)
	require.NotNil(t, e)
	e.MockAdapter = testEnv.MockAdapter
	zeroLogLggr := logging.GetTestLogger(t)
	// fund the nodes
	devenv.FundNodes(t, zeroLogLggr, testEnv, cfg, don.PluginNodes())

	return DeployedEnv{
		Ab:                ab,
		Env:               *e,
		HomeChainSel:      homeChainSel,
		FeedChainSel:      feedSel,
		ReplayBlocks:      replayBlocks,
		FeeTokenContracts: feeContracts,
	}, testEnv, cfg
}

func NewLocalDevEnvironmentWithRMN(t *testing.T, lggr logger.Logger) (DeployedEnv, devenv.RMNCluster) {
	tenv, dockerenv, _ := NewLocalDevEnvironment(t, lggr)
	state, err := LoadOnchainState(tenv.Env, tenv.Ab)
	require.NoError(t, err)

	feeds := state.Chains[tenv.FeedChainSel].USDFeeds
	tokenConfig := NewTokenConfig()
	tokenConfig.UpsertTokenInfo(LinkSymbol,
		pluginconfig.TokenInfo{
			AggregatorAddress: cciptypes.UnknownEncodedAddress(feeds[LinkSymbol].Address().String()),
			Decimals:          LinkDecimals,
			DeviationPPB:      cciptypes.NewBigIntFromInt64(1e9),
		},
	)
	tokenConfig.UpsertTokenInfo(WethSymbol,
		pluginconfig.TokenInfo{
			AggregatorAddress: cciptypes.UnknownEncodedAddress(feeds[WethSymbol].Address().String()),
			Decimals:          WethDecimals,
			DeviationPPB:      cciptypes.NewBigIntFromInt64(1e9),
		},
	)
	// Deploy CCIP contracts.
	err = DeployCCIPContracts(tenv.Env, tenv.Ab, DeployCCIPContractConfig{
		HomeChainSel:       tenv.HomeChainSel,
		FeedChainSel:       tenv.FeedChainSel,
		ChainsToDeploy:     tenv.Env.AllChainSelectors(),
		TokenConfig:        tokenConfig,
		MCMSConfig:         NewTestMCMSConfig(t, tenv.Env),
		CapabilityRegistry: state.Chains[tenv.HomeChainSel].CapabilityRegistry.Address(),
		FeeTokenContracts:  tenv.FeeTokenContracts,
	})
	require.NoError(t, err)
	l := logging.GetTestLogger(t)
	config := GenerateTestRMNConfig(t, 1, tenv, MustNetworksToRPCMap(dockerenv.EVMNetworks))
	rmnCluster, err := devenv.NewRMNCluster(
		t, l,
		[]string{dockerenv.DockerNetwork.Name},
		config,
		"rageproxy",
		"latest",
		"afn2proxy",
		"latest",
		dockerenv.LogStream,
	)
	require.NoError(t, err)
	return tenv, *rmnCluster
}

func MustNetworksToRPCMap(evmNetworks []*blockchain.EVMNetwork) map[uint64]string {
	rpcs := make(map[uint64]string)
	for _, network := range evmNetworks {
		sel, err := chainsel.SelectorFromChainId(uint64(network.ChainID))
		if err != nil {
			panic(err)
		}
		rpcs[sel] = network.HTTPURLs[0]
	}
	return rpcs
}

func MustCCIPNameToRMNName(a string) string {
	m := map[string]string{
		chainsel.GETH_TESTNET.Name:  "DevnetAlpha",
		chainsel.GETH_DEVNET_2.Name: "DevnetBeta",
		// TODO: Add more as needed.
	}
	v, ok := m[a]
	if !ok {
		panic(fmt.Sprintf("no mapping for %s", a))
	}
	return v
}

func GenerateTestRMNConfig(t *testing.T, nRMNNodes int, tenv DeployedEnv, rpcMap map[uint64]string) map[string]devenv.RMNConfig {
	// Find the bootstrappers.
	nodes, err := deployment.NodeInfo(tenv.Env.NodeIDs, tenv.Env.Offchain)
	require.NoError(t, err)
	bootstrappers := nodes.BootstrapLocators()

	// Just set all RMN nodes to support all chains.
	state, err := LoadOnchainState(tenv.Env, tenv.Ab)
	require.NoError(t, err)
	var remoteChains []devenv.RemoteChain
	var rpcs []devenv.Chain
	for chainSel, chain := range state.Chains {
		c, _ := chainsel.ChainBySelector(chainSel)
		rmnName := MustCCIPNameToRMNName(c.Name)
		remoteChains = append(remoteChains, devenv.RemoteChain{
			Name:             rmnName,
			Stability:        devenv.Stability{Type: "stable"},
			StartBlockNumber: 0,
			OffRamp:          chain.OffRamp.Address().String(),
			RMNRemote:        chain.RMNRemote.Address().String(),
		})
		rpcs = append(rpcs, devenv.Chain{
			Name: rmnName,
			RPC:  rpcMap[chainSel],
		})
	}
	hc, _ := chainsel.ChainBySelector(tenv.HomeChainSel)
	shared := devenv.SharedConfig{
		Networking: devenv.Networking{
			RageProxy:     devenv.DefaultRageProxy,
			Bootstrappers: bootstrappers,
		},
		HomeChain: devenv.HomeChain{
			Name:                 MustCCIPNameToRMNName(hc.Name),
			CapabilitiesRegistry: state.Chains[tenv.HomeChainSel].CapabilityRegistry.Address().String(),
			CCIPHome:             state.Chains[tenv.HomeChainSel].CCIPHome.Address().String(),
			// TODO: RMNHome
		},
		RemoteChains: remoteChains,
	}

	rmnConfig := make(map[string]devenv.RMNConfig)
	for i := 0; i < nRMNNodes; i++ {
		// Listen addresses _should_ be able to operator on the same port since
		// they are inside the docker network.
		proxyLocal := devenv.ProxyLocalConfig{
			ListenAddresses:   []string{devenv.DefaultProxyListenAddress},
			AnnounceAddresses: []string{},
			ProxyAddress:      devenv.DefaultRageProxy,
			DiscovererDbPath:  devenv.DefaultDiscovererDbPath,
		}
		rmnConfig[fmt.Sprintf("rmn_%d", i)] = devenv.RMNConfig{
			Shared:      shared,
			Local:       devenv.LocalConfig{Chains: rpcs},
			ProxyShared: devenv.DefaultRageProxySharedConfig,
			ProxyLocal:  proxyLocal,
		}
	}
	return rmnConfig
}

// AddLanesForAll adds densely connected lanes for all chains in the environment so that each chain
// is connected to every other chain except itself.
func AddLanesForAll(e deployment.Environment, state CCIPOnChainState) error {
	for source := range e.Chains {
		for dest := range e.Chains {
			if source != dest {
				err := AddLane(e, state, source, dest)
				if err != nil {
					return err
				}
			}
		}
	}
	return nil
}

const (
	// MockLinkAggregatorDescription This is the description of the MockV3Aggregator.sol contract
	// nolint:lll
	// https://github.com/smartcontractkit/chainlink/blob/a348b98e90527520049c580000a86fb8ceff7fa7/contracts/src/v0.8/tests/MockV3Aggregator.sol#L76-L76
	MockLinkAggregatorDescription = "v0.8/tests/MockV3Aggregator.sol"
	// MockWETHAggregatorDescription WETH use description from MockETHUSDAggregator.sol
	// nolint:lll
	// https://github.com/smartcontractkit/chainlink/blob/a348b98e90527520049c580000a86fb8ceff7fa7/contracts/src/v0.8/automation/testhelpers/MockETHUSDAggregator.sol#L19-L19
	MockWETHAggregatorDescription = "MockETHUSDAggregator"
)

var (
	MockLinkPrice = big.NewInt(5e18)
	MockWethPrice = big.NewInt(9e18)
	// MockDescriptionToTokenSymbol maps a mock feed description to token descriptor
	MockDescriptionToTokenSymbol = map[string]TokenSymbol{
		MockLinkAggregatorDescription: LinkSymbol,
		MockWETHAggregatorDescription: WethSymbol,
	}
	MockSymbolToDescription = map[TokenSymbol]string{
		LinkSymbol: MockLinkAggregatorDescription,
		WethSymbol: MockWETHAggregatorDescription,
	}
	MockSymbolToDecimals = map[TokenSymbol]uint8{
		LinkSymbol: LinkDecimals,
		WethSymbol: WethDecimals,
	}
)

func DeployFeeds(lggr logger.Logger, ab deployment.AddressBook, chain deployment.Chain) (map[string]common.Address, error) {
	linkTV := deployment.NewTypeAndVersion(PriceFeed, deployment.Version1_0_0)
	mockLinkFeed := func(chain deployment.Chain) ContractDeploy[*aggregator_v3_interface.AggregatorV3Interface] {
		linkFeed, tx, _, err1 := mock_v3_aggregator_contract.DeployMockV3Aggregator(
			chain.DeployerKey,
			chain.Client,
			LinkDecimals,  // decimals
			MockLinkPrice, // initialAnswer
		)
		aggregatorCr, err2 := aggregator_v3_interface.NewAggregatorV3Interface(linkFeed, chain.Client)

		return ContractDeploy[*aggregator_v3_interface.AggregatorV3Interface]{
			Address: linkFeed, Contract: aggregatorCr, Tv: linkTV, Tx: tx, Err: multierr.Append(err1, err2),
		}
	}

	mockWethFeed := func(chain deployment.Chain) ContractDeploy[*aggregator_v3_interface.AggregatorV3Interface] {
		wethFeed, tx, _, err1 := mock_ethusd_aggregator_wrapper.DeployMockETHUSDAggregator(
			chain.DeployerKey,
			chain.Client,
			MockWethPrice, // initialAnswer
		)
		aggregatorCr, err2 := aggregator_v3_interface.NewAggregatorV3Interface(wethFeed, chain.Client)

		return ContractDeploy[*aggregator_v3_interface.AggregatorV3Interface]{
			Address: wethFeed, Contract: aggregatorCr, Tv: linkTV, Tx: tx, Err: multierr.Append(err1, err2),
		}
	}

	linkFeedAddress, linkFeedDescription, err := deploySingleFeed(lggr, ab, chain, mockLinkFeed, LinkSymbol)
	if err != nil {
		return nil, err
	}

	wethFeedAddress, wethFeedDescription, err := deploySingleFeed(lggr, ab, chain, mockWethFeed, WethSymbol)
	if err != nil {
		return nil, err
	}

	descriptionToAddress := map[string]common.Address{
		linkFeedDescription: linkFeedAddress,
		wethFeedDescription: wethFeedAddress,
	}

	return descriptionToAddress, nil
}

func deploySingleFeed(
	lggr logger.Logger,
	ab deployment.AddressBook,
	chain deployment.Chain,
	deployFunc func(deployment.Chain) ContractDeploy[*aggregator_v3_interface.AggregatorV3Interface],
	symbol TokenSymbol,
) (common.Address, string, error) {
	//tokenTV := deployment.NewTypeAndVersion(PriceFeed, deployment.Version1_0_0)
	mockTokenFeed, err := deployContract(lggr, chain, ab, deployFunc)
	if err != nil {
		lggr.Errorw("Failed to deploy token feed", "err", err, "symbol", symbol)
		return common.Address{}, "", err
	}

	lggr.Infow("deployed mockTokenFeed", "addr", mockTokenFeed.Address)

	desc, err := mockTokenFeed.Contract.Description(&bind.CallOpts{})
	if err != nil {
		lggr.Errorw("Failed to get description", "err", err, "symbol", symbol)
		return common.Address{}, "", err
	}

	if desc != MockSymbolToDescription[symbol] {
		lggr.Errorw("Unexpected description for token", "symbol", symbol, "desc", desc)
		return common.Address{}, "", fmt.Errorf("unexpected description: %s", desc)
	}
<<<<<<< HEAD
	return tvToAddress, nil
}

func DeployUSDCToken(lggr logger.Logger, chain deployment.Chain, ab deployment.AddressBook) error {
	USDCTokenContract, err := deployContract(lggr, chain, ab,
		func(chain deployment.Chain) ContractDeploy[*burn_mint_erc677.BurnMintERC677] {
			USDCTokenAddr, tx, token, err2 := burn_mint_erc677.DeployBurnMintERC677(
				chain.DeployerKey,
				chain.Client,
				"USDC Token",
				"USDC",
				uint8(18),
				big.NewInt(0).Mul(big.NewInt(1e9), big.NewInt(1e18)),
			)
			return ContractDeploy[*burn_mint_erc677.BurnMintERC677]{
				USDCTokenAddr, token, tx, deployment.NewTypeAndVersion(USDCToken, deployment.Version1_0_0), err2,
			}
		})
	if err != nil {
		lggr.Errorw("Failed to deploy USDCToken", "err", err)
		return err
	}
	lggr.Infow("deployed USDC token", "addr", USDCTokenContract.Address)
	chianID, err := chainselectors.ChainIdFromSelector(chain.Selector)
	if err != nil {
		lggr.Errorw("Failed to get chain id", "err", err)
		return err
	}
	domainMapping := map[uint64]uint32{
		1337: 100,
		2337: 101,
		3337: 103,
	}

	usdcMockTransmitter, err := deployContract(lggr, chain, ab,
		func(chain deployment.Chain) ContractDeploy[*mock_usdc_token_transmitter.MockE2EUSDCTransmitter] {
			transmitterAddress, tx, mockTransmitterContract, err2 := mock_usdc_token_transmitter.DeployMockE2EUSDCTransmitter(
				chain.DeployerKey,
				chain.Client,
				0,
				domainMapping[chianID],
				USDCTokenContract.Address)
			return ContractDeploy[*mock_usdc_token_transmitter.MockE2EUSDCTransmitter]{
				transmitterAddress, mockTransmitterContract, tx, deployment.NewTypeAndVersion(USDCMockTransmitter, deployment.Version1_0_0), err2,
			}
		})
	if err != nil {
		lggr.Errorw("Failed to deploy mock USDC transmitter", "err", err)
		return err
	}

	lggr.Infow("deployed mock USDC transmitter", "addr", usdcMockTransmitter.Address)

	usdcTokenMessenger, err := deployContract(lggr, chain, ab,
		func(chain deployment.Chain) ContractDeploy[*mock_usdc_token_messenger.MockE2EUSDCTokenMessenger] {
			tokenMessengerAddress, tx, tokenMessengerContract, err2 := mock_usdc_token_messenger.DeployMockE2EUSDCTokenMessenger(
				chain.DeployerKey,
				chain.Client,
				0,
				usdcMockTransmitter.Address)
			return ContractDeploy[*mock_usdc_token_messenger.MockE2EUSDCTokenMessenger]{
				tokenMessengerAddress, tokenMessengerContract, tx, deployment.NewTypeAndVersion(USDCTokenMessenger, deployment.Version1_0_0), err2,
			}
		})
	if err != nil {
		lggr.Errorw("Failed to deploy USDC token messenger", "err", err)
		return err
	}
	lggr.Infow("deployed mock USDC token messenger", "addr", usdcTokenMessenger.Address)
	chainAddr, err := ab.AddressesForChain(chain.Selector)
	if err != nil {
		lggr.Errorw("Failed to get addresses of chain", "err", err)
		return err
	}

	var rmnAddress, routerAddress string
	//var rmnProxy *rmn_proxy_contract.RMNProxyContract
	for address, v := range chainAddr {
		if deployment.NewTypeAndVersion(ARMProxy, deployment.Version1_0_0) == v {
			rmnAddress = address
		}
		if deployment.NewTypeAndVersion(Router, deployment.Version1_2_0) == v {
			routerAddress = address
		}
		if rmnAddress != "" && routerAddress != "" {
			break
		}
	}

	usdcTokenPool, err := deployContract(lggr, chain, ab,
		func(chain deployment.Chain) ContractDeploy[*usdc_token_pool.USDCTokenPool] {
			tokenPoolAddress, tx, tokenPoolContract, err2 := usdc_token_pool.DeployUSDCTokenPool(
				chain.DeployerKey,
				chain.Client,
				usdcTokenMessenger.Address,
				USDCTokenContract.Address,
				[]common.Address{},
				common.HexToAddress(rmnAddress),
				common.HexToAddress(routerAddress),
			)
			return ContractDeploy[*usdc_token_pool.USDCTokenPool]{
				tokenPoolAddress, tokenPoolContract, tx, deployment.NewTypeAndVersion(USDCTokenPool, deployment.Version1_0_0), err2,
			}
		})
	if err != nil {
		lggr.Errorw("Failed to deploy USDC token pool", "err", err)
		return err
	}
	lggr.Infow("deployed USDC token pool", "addr", usdcTokenPool.Address)

	// grant minter role to token issuer USDC token messenger
	tx, err := USDCTokenContract.Contract.GrantMintAndBurnRoles(chain.DeployerKey, chain.DeployerKey.From)
	if err != nil {
		lggr.Errorw("Failed to grant minter roles to token issuer", "err", err)
		return err
	}
	if _, err = chain.Confirm(tx); err != nil {
		lggr.Errorw("Failed to confirm grant minter roles tx to token issuer", "tx", tx, "err", err)
		return err
	}
	// grant minter role to USDC token messenger
	tx, err = USDCTokenContract.Contract.GrantMintAndBurnRoles(chain.DeployerKey, usdcTokenMessenger.Address)
	if err != nil {
		lggr.Errorw("Failed to grant minter roles to token messenger", "err", err)
		return err
	}
	if _, err = chain.Confirm(tx); err != nil {
		lggr.Errorw("Failed to confirm grant minter roles tx to token messenger", "tx", tx, "err", err)
		return err
	}
	// grant minter role to USDC transmitter
	tx, err = USDCTokenContract.Contract.GrantMintAndBurnRoles(chain.DeployerKey, usdcMockTransmitter.Address)
	if err != nil {
		lggr.Errorw("Failed to grant minter roles to token transmitter", "err", err)
		return err
	}
	if _, err = chain.Confirm(tx); err != nil {
		lggr.Errorw("Failed to confirm grant minter roles tx to token transmitter", "tx", tx, "err", err)
		return err
	}

	// Create liquidity by minting
	hundredCoins := new(big.Int).Mul(big.NewInt(1e18), big.NewInt(100))
	tx, err = USDCTokenContract.Contract.Mint(chain.DeployerKey, usdcTokenPool.Address, hundredCoins)
	if err != nil {
		lggr.Errorw("Failed to mint USDC", "err", err)
	}
	if _, err = chain.Confirm(tx); err != nil {
		lggr.Errorw("Failed to mint USDC", "err", err)
	}

	return nil

}

func SyncUSDCDomains(lggr logger.Logger, chains map[uint64]deployment.Chain, homeChian, feedChain uint64, state CCIPOnChainState) error {
	setUSDCDomain := func(feed, home uint64, tokenTransmitterIns *mock_usdc_token_transmitter.MockE2EUSDCTransmitter,
		tokenPoolIns *usdc_token_pool.USDCTokenPool) error {
		if tokenTransmitterIns == nil {
			return errors.New("USDC mock token transmitter can't be nil")
		}
		if tokenPoolIns == nil {
			return errors.New("USDC token pool can't be nil")
		}
		var allowedCallerBytes [32]byte
		copy(allowedCallerBytes[12:], tokenPoolIns.Address().Bytes())
		domain, err1 := tokenTransmitterIns.LocalDomain(nil)
		if err1 != nil {
			lggr.Errorw("Failed to get local domain", "err", err1)
			return err1
		}
		updaters := []usdc_token_pool.USDCTokenPoolDomainUpdate{
			{
				AllowedCaller:     allowedCallerBytes,
				DomainIdentifier:  domain,
				DestChainSelector: home,
				Enabled:           true,
			},
		}
		tx, err1 := tokenPoolIns.SetDomains(chains[feed].DeployerKey, updaters)
		if err1 != nil {
			lggr.Errorw("Failed to set token pool domain", "err", err1)
			return err1
		}
		lggr.Infow("Sync USDC domain", "token pool", tokenPoolIns.Address().Hex(), "domain", domain,
			"Allowed caller", tokenPoolIns.Address().Hex())
		_, err1 = chains[feed].Confirm(tx)
		return err1
	}

	err := setUSDCDomain(feedChain, homeChian, state.Chains[feedChain].MockUSDCTransmitter, state.Chains[feedChain].USDCTokenPool)
	if err != nil {
		return err
	}
	return setUSDCDomain(homeChian, feedChain, state.Chains[homeChian].MockUSDCTransmitter, state.Chains[homeChian].USDCTokenPool)
=======

	return mockTokenFeed.Address, desc, nil

>>>>>>> a0d8e6e8
}<|MERGE_RESOLUTION|>--- conflicted
+++ resolved
@@ -562,8 +562,9 @@
 		lggr.Errorw("Unexpected description for token", "symbol", symbol, "desc", desc)
 		return common.Address{}, "", fmt.Errorf("unexpected description: %s", desc)
 	}
-<<<<<<< HEAD
-	return tvToAddress, nil
+
+	return mockTokenFeed.Address, desc, nil
+
 }
 
 func DeployUSDCToken(lggr logger.Logger, chain deployment.Chain, ab deployment.AddressBook) error {
@@ -758,9 +759,4 @@
 		return err
 	}
 	return setUSDCDomain(homeChian, feedChain, state.Chains[homeChian].MockUSDCTransmitter, state.Chains[homeChian].USDCTokenPool)
-=======
-
-	return mockTokenFeed.Address, desc, nil
-
->>>>>>> a0d8e6e8
 }