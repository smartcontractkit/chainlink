--- conflicted
+++ resolved
@@ -9,11 +9,8 @@
 	"time"
 
 	"github.com/ethereum/go-ethereum/accounts/abi/bind"
-<<<<<<< HEAD
-=======
 	"golang.org/x/sync/errgroup"
 
->>>>>>> 116a0786
 	"github.com/smartcontractkit/chainlink-testing-framework/lib/utils/testcontext"
 
 	"github.com/smartcontractkit/chainlink-testing-framework/lib/logging"
@@ -45,9 +42,6 @@
 	FeedChainIndex = 1
 )
 
-<<<<<<< HEAD
-type DeployedTestEnvironment struct {
-=======
 // Context returns a context with the test's deadline, if available.
 func Context(tb testing.TB) context.Context {
 	ctx := context.Background()
@@ -66,19 +60,12 @@
 }
 
 type DeployedEnv struct {
->>>>>>> 116a0786
 	Ab           deployment.AddressBook
 	Env          deployment.Environment
 	HomeChainSel uint64
 	FeedChainSel uint64
 }
 
-<<<<<<< HEAD
-// NewDeployedEnvironment creates a new CCIP environment
-// with capreg and nodes set up.
-func NewEnvironmentWithCR(t *testing.T, lggr logger.Logger, numChains int) DeployedTestEnvironment {
-	ctx := testcontext.Get(t)
-=======
 type DeployedTestEnvironment struct {
 	DeployedEnv
 	Nodes map[string]memory.Node
@@ -103,7 +90,6 @@
 func NewEnvironmentWithCRAndFeeds(t *testing.T, lggr logger.Logger, numChains int) DeployedTestEnvironment {
 	require.GreaterOrEqual(t, numChains, 2, "numChains must be at least 2 for home and feed chains")
 	ctx := Context(t)
->>>>>>> 116a0786
 	chains := memory.NewMemoryChains(t, numChains)
 	// Lower chainSel is home chain.
 	var chainSels []uint64
@@ -140,13 +126,8 @@
 }
 
 func NewEnvironmentWithCRAndJobs(t *testing.T, lggr logger.Logger, numChains int) DeployedTestEnvironment {
-<<<<<<< HEAD
-	ctx := testcontext.Get(t)
-	e := NewEnvironmentWithCR(t, lggr, numChains)
-=======
 	ctx := Context(t)
 	e := NewEnvironmentWithCRAndFeeds(t, lggr, numChains)
->>>>>>> 116a0786
 	jbs, err := NewCCIPJobSpecs(e.Env.NodeIDs, e.Env.Offchain)
 	require.NoError(t, err)
 	for nodeID, jobs := range jbs {
@@ -248,7 +229,7 @@
 }
 
 func NewDeployedLocalDevEnvironment(t *testing.T, lggr logger.Logger) DeployedLocalDevEnvironment {
-	ctx := testcontext.Get(t)
+	ctx := Context(t)
 	// create a local docker environment with simulated chains and job-distributor
 	// we cannot create the chainlink nodes yet as we need to deploy the capability registry first
 	envConfig, testEnv, cfg := devenv.CreateDockerEnv(t)
