--- conflicted
+++ resolved
@@ -135,16 +135,7 @@
 	return latestBlocks, nil
 }
 
-<<<<<<< HEAD
-// NewMemoryEnvironment creates a new CCIP environment
-// with capreg, feeds and nodes set up.
-func NewMemoryEnvironment(t *testing.T, lggr logger.Logger, numChains int) DeployedEnv {
-	require.GreaterOrEqual(t, numChains, 2, "numChains must be at least 2 for home and feed chains")
-	ctx := testcontext.Get(t)
-	chains, evmChains := memory.NewMemoryChains(t, numChains)
-=======
 func allocateCCIPChainSelectors(chains map[uint64]deployment.Chain) (homeChainSel uint64, feeChainSel uint64) {
->>>>>>> b13b8db7
 	// Lower chainSel is home chain.
 	var chainSels []uint64
 	// Say first chain is home chain.
@@ -163,18 +154,14 @@
 func NewMemoryEnvironment(t *testing.T, lggr logger.Logger, numChains int) DeployedEnv {
 	require.GreaterOrEqual(t, numChains, 2, "numChains must be at least 2 for home and feed chains")
 	ctx := testcontext.Get(t)
-	chains := memory.NewMemoryChains(t, numChains)
+	chains, evmChains := memory.NewMemoryChains(t, numChains)
 	homeChainSel, feedSel := allocateCCIPChainSelectors(chains)
 	replayBlocks, err := LatestBlocksByChain(ctx, chains)
 	require.NoError(t, err)
 
-<<<<<<< HEAD
-	nodes := memory.NewNodes(t, zapcore.InfoLevel, evmChains, 4, 1, capReg)
-=======
 	ab := deployment.NewMemoryAddressBook()
 	feeTokenContracts, crConfig := DeployTestContracts(t, lggr, ab, homeChainSel, feedSel, chains)
-	nodes := memory.NewNodes(t, zapcore.InfoLevel, chains, 4, 1, crConfig)
->>>>>>> b13b8db7
+	nodes := memory.NewNodes(t, zapcore.InfoLevel, evmChains, 4, 1, crConfig)
 	for _, node := range nodes {
 		require.NoError(t, node.App.Start(ctx))
 		t.Cleanup(func() {
