package ccipdeployment

import (
	"fmt"

	"github.com/ethereum/go-ethereum/accounts/abi/bind"
	"github.com/ethereum/go-ethereum/common"
	"github.com/pkg/errors"
	chainsel "github.com/smartcontractkit/chain-selectors"

	"github.com/smartcontractkit/chainlink/integration-tests/deployment"
	"github.com/smartcontractkit/chainlink/integration-tests/deployment/ccip/view/v1_0"
	"github.com/smartcontractkit/chainlink/v2/core/gethwrappers/ccip/generated/commit_store"
	"github.com/smartcontractkit/chainlink/v2/core/gethwrappers/ccip/generated/rmn_home"

	"github.com/smartcontractkit/chainlink/integration-tests/deployment/ccip/view"
	"github.com/smartcontractkit/chainlink/integration-tests/deployment/ccip/view/v1_2"
	"github.com/smartcontractkit/chainlink/integration-tests/deployment/ccip/view/v1_5"
	"github.com/smartcontractkit/chainlink/integration-tests/deployment/ccip/view/v1_6"

	"github.com/smartcontractkit/chainlink/v2/core/gethwrappers/ccip/generated/ccip_home"
	"github.com/smartcontractkit/chainlink/v2/core/gethwrappers/ccip/generated/fee_quoter"
	"github.com/smartcontractkit/chainlink/v2/core/gethwrappers/ccip/generated/maybe_revert_message_receiver"
	"github.com/smartcontractkit/chainlink/v2/core/gethwrappers/keystone/generated/capabilities_registry"
	"github.com/smartcontractkit/chainlink/v2/core/gethwrappers/shared/generated/burn_mint_erc677"

	owner_wrappers "github.com/smartcontractkit/ccip-owner-contracts/pkg/gethwrappers"

	"github.com/smartcontractkit/chainlink/v2/core/gethwrappers/ccip/generated/nonce_manager"
	"github.com/smartcontractkit/chainlink/v2/core/gethwrappers/ccip/generated/offramp"
	"github.com/smartcontractkit/chainlink/v2/core/gethwrappers/ccip/generated/onramp"
	"github.com/smartcontractkit/chainlink/v2/core/gethwrappers/ccip/generated/rmn_proxy_contract"
	"github.com/smartcontractkit/chainlink/v2/core/gethwrappers/ccip/generated/rmn_remote"
	"github.com/smartcontractkit/chainlink/v2/core/gethwrappers/ccip/generated/router"
	"github.com/smartcontractkit/chainlink/v2/core/gethwrappers/ccip/generated/token_admin_registry"
	"github.com/smartcontractkit/chainlink/v2/core/gethwrappers/ccip/generated/weth9"
	"github.com/smartcontractkit/chainlink/v2/core/gethwrappers/generated/aggregator_v3_interface"
)

// CCIPChainState holds a Go binding for all the currently deployed CCIP contracts
// on a chain. If a binding is nil, it means here is no such contract on the chain.
type CCIPChainState struct {
	OnRamp             *onramp.OnRamp
	OffRamp            *offramp.OffRamp
	FeeQuoter          *fee_quoter.FeeQuoter
	RMNProxy           *rmn_proxy_contract.RMNProxyContract
	NonceManager       *nonce_manager.NonceManager
	TokenAdminRegistry *token_admin_registry.TokenAdminRegistry
	Router             *router.Router
	CommitStore        *commit_store.CommitStore
	Weth9              *weth9.WETH9
	RMNRemote          *rmn_remote.RMNRemote
	// TODO: May need to support older link too
	LinkToken *burn_mint_erc677.BurnMintERC677
	// Map between token Descriptor (e.g. LinkSymbol, WethSymbol)
	// and the respective token contract
	// This is more of an illustration of how we'll have tokens, and it might need some work later to work properly.
	// Not all tokens will be burn and mint tokens.
	BurnMintTokens677 map[TokenSymbol]*burn_mint_erc677.BurnMintERC677
	// Map between token Symbol (e.g. LinkSymbol, WethSymbol)
	// and the respective aggregator USD feed contract
	USDFeeds map[TokenSymbol]*aggregator_v3_interface.AggregatorV3Interface

	// Note we only expect one of these (on the home chain)
	CapabilityRegistry *capabilities_registry.CapabilitiesRegistry
<<<<<<< HEAD
	CCIPHome           *ccip_home.CCIPHome
	RMNHome            *rmn_home.RMNHome
	Mcm                *owner_wrappers.ManyChainMultiSig
=======
	CCIPConfig         *ccip_config.CCIPConfig
	AdminMcm           *owner_wrappers.ManyChainMultiSig
	BypasserMcm        *owner_wrappers.ManyChainMultiSig
	CancellerMcm       *owner_wrappers.ManyChainMultiSig
	ProposerMcm        *owner_wrappers.ManyChainMultiSig
>>>>>>> c654322a
	Timelock           *owner_wrappers.RBACTimelock

	// Test contracts
	Receiver   *maybe_revert_message_receiver.MaybeRevertMessageReceiver
	TestRouter *router.Router
}

func (c CCIPChainState) GenerateView() (view.ChainView, error) {
	chainView := view.NewChain()
	if c.Router != nil {
		routerView, err := v1_2.GenerateRouterView(c.Router)
		if err != nil {
			return chainView, err
		}
		chainView.Router[c.Router.Address().Hex()] = routerView
	}
	if c.TokenAdminRegistry != nil {
		taView, err := v1_5.GenerateTokenAdminRegistryView(c.TokenAdminRegistry)
		if err != nil {
			return chainView, err
		}
		chainView.TokenAdminRegistry[c.TokenAdminRegistry.Address().Hex()] = taView
	}
	if c.NonceManager != nil {
		nmView, err := v1_6.GenerateNonceManagerView(c.NonceManager)
		if err != nil {
			return chainView, err
		}
		chainView.NonceManager[c.NonceManager.Address().Hex()] = nmView
	}
	if c.RMNRemote != nil {
		rmnView, err := v1_6.GenerateRMNRemoteView(c.RMNRemote)
		if err != nil {
			return chainView, err
		}
		chainView.RMN[c.RMNRemote.Address().Hex()] = rmnView
	}
	if c.FeeQuoter != nil && c.Router != nil && c.TokenAdminRegistry != nil {
		fqView, err := v1_6.GenerateFeeQuoterView(c.FeeQuoter, c.Router, c.TokenAdminRegistry)
		if err != nil {
			return chainView, err
		}
		chainView.FeeQuoter[c.FeeQuoter.Address().Hex()] = fqView
	}

	if c.OnRamp != nil && c.Router != nil && c.TokenAdminRegistry != nil {
		onRampView, err := v1_6.GenerateOnRampView(
			c.OnRamp,
			c.Router,
			c.TokenAdminRegistry,
		)
		if err != nil {
			return chainView, err
		}
		chainView.OnRamp[c.OnRamp.Address().Hex()] = onRampView
	}

	if c.OffRamp != nil && c.Router != nil {
		offRampView, err := v1_6.GenerateOffRampView(
			c.OffRamp,
			c.Router,
		)
		if err != nil {
			return chainView, err
		}
		chainView.OffRamp[c.OffRamp.Address().Hex()] = offRampView
	}

	if c.CommitStore != nil {
		commitStoreView, err := v1_5.GenerateCommitStoreView(c.CommitStore)
		if err != nil {
			return chainView, err
		}
		chainView.CommitStore[c.CommitStore.Address().Hex()] = commitStoreView
	}

	if c.RMNProxy != nil {
		rmnProxyView, err := v1_0.GenerateRMNProxyView(c.RMNProxy)
		if err != nil {
			return chainView, err
		}
		chainView.RMNProxy[c.RMNProxy.Address().Hex()] = rmnProxyView
	}
	if c.CapabilityRegistry != nil {
		capRegView, err := v1_6.GenerateCapRegView(c.CapabilityRegistry)
		if err != nil {
			return chainView, err
		}
		chainView.CapabilityRegistry[c.CapabilityRegistry.Address().Hex()] = capRegView
	}
	return chainView, nil
}

// Onchain state always derivable from an address book.
// Offchain state always derivable from a list of nodeIds.
// Note can translate this into Go struct needed for MCMS/Docs/UI.
type CCIPOnChainState struct {
	// Populated go bindings for the appropriate version for all contracts.
	// We would hold 2 versions of each contract here. Once we upgrade we can phase out the old one.
	// When generating bindings, make sure the package name corresponds to the version.
	Chains map[uint64]CCIPChainState
}

func (s CCIPOnChainState) View(chains []uint64) (view.CCIPView, error) {
	ccipView := view.NewCCIPView()
	for _, chainSelector := range chains {
		// TODO: Need a utility for this
		chainid, err := chainsel.ChainIdFromSelector(chainSelector)
		if err != nil {
			return ccipView, err
		}
		chainName, err := chainsel.NameFromChainId(chainid)
		if err != nil {
			return ccipView, err
		}
		if _, ok := s.Chains[chainSelector]; !ok {
			return ccipView, fmt.Errorf("chain not supported %d", chainSelector)
		}
		chainState := s.Chains[chainSelector]
		chainView, err := chainState.GenerateView()
		if err != nil {
			return ccipView, err
		}
		ccipView.Chains[chainName] = chainView
	}
	return ccipView, nil
}

func StateView(e deployment.Environment, ab deployment.AddressBook) (view.CCIPView, error) {
	state, err := LoadOnchainState(e, ab)
	if err != nil {
		return view.CCIPView{}, err
	}
	ccipView, err := state.View(e.AllChainSelectors())
	if err != nil {
		return view.CCIPView{}, err
	}
	ccipView.NodeOperators, err = view.GenerateNopsView(e.NodeIDs, e.Offchain)
	if err != nil {
		return ccipView, err
	}
	return ccipView, nil
}

func LoadOnchainState(e deployment.Environment, ab deployment.AddressBook) (CCIPOnChainState, error) {
	state := CCIPOnChainState{
		Chains: make(map[uint64]CCIPChainState),
	}
	for chainSelector, chain := range e.Chains {
		addresses, err := ab.AddressesForChain(chainSelector)
		if err != nil {
			// Chain not found in address book, initialize empty
			if errors.Is(err, deployment.ErrChainNotFound) {
				addresses = make(map[string]deployment.TypeAndVersion)
			} else {
				return state, err
			}
		}
		chainState, err := LoadChainState(chain, addresses)
		if err != nil {
			return state, err
		}
		state.Chains[chainSelector] = chainState
	}
	return state, nil
}

// LoadChainState Loads all state for a chain into state
// Modifies map in place
func LoadChainState(chain deployment.Chain, addresses map[string]deployment.TypeAndVersion) (CCIPChainState, error) {
	var state CCIPChainState
	for address, tvStr := range addresses {
		switch tvStr.String() {
		case deployment.NewTypeAndVersion(RBACTimelock, deployment.Version1_0_0).String():
			tl, err := owner_wrappers.NewRBACTimelock(common.HexToAddress(address), chain.Client)
			if err != nil {
				return state, err
			}
			state.Timelock = tl
		case deployment.NewTypeAndVersion(AdminManyChainMultisig, deployment.Version1_0_0).String():
			mcms, err := owner_wrappers.NewManyChainMultiSig(common.HexToAddress(address), chain.Client)
			if err != nil {
				return state, err
			}
			state.AdminMcm = mcms
		case deployment.NewTypeAndVersion(ProposerManyChainMultisig, deployment.Version1_0_0).String():
			mcms, err := owner_wrappers.NewManyChainMultiSig(common.HexToAddress(address), chain.Client)
			if err != nil {
				return state, err
			}
			state.ProposerMcm = mcms
		case deployment.NewTypeAndVersion(BypasserManyChainMultisig, deployment.Version1_0_0).String():
			mcms, err := owner_wrappers.NewManyChainMultiSig(common.HexToAddress(address), chain.Client)
			if err != nil {
				return state, err
			}
			state.BypasserMcm = mcms
		case deployment.NewTypeAndVersion(CancellerManyChainMultisig, deployment.Version1_0_0).String():
			mcms, err := owner_wrappers.NewManyChainMultiSig(common.HexToAddress(address), chain.Client)
			if err != nil {
				return state, err
			}
			state.CancellerMcm = mcms
		case deployment.NewTypeAndVersion(CapabilitiesRegistry, deployment.Version1_0_0).String():
			cr, err := capabilities_registry.NewCapabilitiesRegistry(common.HexToAddress(address), chain.Client)
			if err != nil {
				return state, err
			}
			state.CapabilityRegistry = cr
		case deployment.NewTypeAndVersion(OnRamp, deployment.Version1_6_0_dev).String():
			onRampC, err := onramp.NewOnRamp(common.HexToAddress(address), chain.Client)
			if err != nil {
				return state, err
			}
			state.OnRamp = onRampC
		case deployment.NewTypeAndVersion(OffRamp, deployment.Version1_6_0_dev).String():
			offRamp, err := offramp.NewOffRamp(common.HexToAddress(address), chain.Client)
			if err != nil {
				return state, err
			}
			state.OffRamp = offRamp
		case deployment.NewTypeAndVersion(ARMProxy, deployment.Version1_0_0).String():
			armProxy, err := rmn_proxy_contract.NewRMNProxyContract(common.HexToAddress(address), chain.Client)
			if err != nil {
				return state, err
			}
			state.RMNProxy = armProxy
		case deployment.NewTypeAndVersion(RMNRemote, deployment.Version1_6_0_dev).String():
			rmnRemote, err := rmn_remote.NewRMNRemote(common.HexToAddress(address), chain.Client)
			if err != nil {
				return state, err
			}
			state.RMNRemote = rmnRemote
		case deployment.NewTypeAndVersion(RMNHome, deployment.Version1_6_0_dev).String():
			rmnHome, err := rmn_home.NewRMNHome(common.HexToAddress(address), chain.Client)
			if err != nil {
				return state, err
			}
			state.RMNHome = rmnHome
		case deployment.NewTypeAndVersion(WETH9, deployment.Version1_0_0).String():
			weth9, err := weth9.NewWETH9(common.HexToAddress(address), chain.Client)
			if err != nil {
				return state, err
			}
			state.Weth9 = weth9
		case deployment.NewTypeAndVersion(NonceManager, deployment.Version1_6_0_dev).String():
			nm, err := nonce_manager.NewNonceManager(common.HexToAddress(address), chain.Client)
			if err != nil {
				return state, err
			}
			state.NonceManager = nm
		case deployment.NewTypeAndVersion(CommitStore, deployment.Version1_5_0).String():
			cs, err := commit_store.NewCommitStore(common.HexToAddress(address), chain.Client)
			if err != nil {
				return state, err
			}
			state.CommitStore = cs
		case deployment.NewTypeAndVersion(TokenAdminRegistry, deployment.Version1_5_0).String():
			tm, err := token_admin_registry.NewTokenAdminRegistry(common.HexToAddress(address), chain.Client)
			if err != nil {
				return state, err
			}
			state.TokenAdminRegistry = tm
		case deployment.NewTypeAndVersion(Router, deployment.Version1_2_0).String():
			r, err := router.NewRouter(common.HexToAddress(address), chain.Client)
			if err != nil {
				return state, err
			}
			state.Router = r
		case deployment.NewTypeAndVersion(TestRouter, deployment.Version1_2_0).String():
			r, err := router.NewRouter(common.HexToAddress(address), chain.Client)
			if err != nil {
				return state, err
			}
			state.TestRouter = r
		case deployment.NewTypeAndVersion(FeeQuoter, deployment.Version1_6_0_dev).String():
			fq, err := fee_quoter.NewFeeQuoter(common.HexToAddress(address), chain.Client)
			if err != nil {
				return state, err
			}
			state.FeeQuoter = fq
		case deployment.NewTypeAndVersion(LinkToken, deployment.Version1_0_0).String():
			lt, err := burn_mint_erc677.NewBurnMintERC677(common.HexToAddress(address), chain.Client)
			if err != nil {
				return state, err
			}
			state.LinkToken = lt
		case deployment.NewTypeAndVersion(CCIPHome, deployment.Version1_6_0_dev).String():
			ccipHome, err := ccip_home.NewCCIPHome(common.HexToAddress(address), chain.Client)
			if err != nil {
				return state, err
			}
			state.CCIPHome = ccipHome
		case deployment.NewTypeAndVersion(CCIPReceiver, deployment.Version1_0_0).String():
			mr, err := maybe_revert_message_receiver.NewMaybeRevertMessageReceiver(common.HexToAddress(address), chain.Client)
			if err != nil {
				return state, err
			}
			state.Receiver = mr
		case deployment.NewTypeAndVersion(PriceFeed, deployment.Version1_0_0).String():
			feed, err := aggregator_v3_interface.NewAggregatorV3Interface(common.HexToAddress(address), chain.Client)
			if err != nil {
				return state, err
			}
			if state.USDFeeds == nil {
				state.USDFeeds = make(map[TokenSymbol]*aggregator_v3_interface.AggregatorV3Interface)
			}
			desc, err := feed.Description(&bind.CallOpts{})
			if err != nil {
				return state, err
			}
			key, ok := MockDescriptionToTokenSymbol[desc]
			if !ok {
				return state, fmt.Errorf("unknown feed description %s", desc)
			}
			state.USDFeeds[key] = feed
		default:
			return state, fmt.Errorf("unknown contract %s", tvStr)
		}
	}
	return state, nil
}<|MERGE_RESOLUTION|>--- conflicted
+++ resolved
@@ -63,17 +63,12 @@
 
 	// Note we only expect one of these (on the home chain)
 	CapabilityRegistry *capabilities_registry.CapabilitiesRegistry
-<<<<<<< HEAD
 	CCIPHome           *ccip_home.CCIPHome
 	RMNHome            *rmn_home.RMNHome
-	Mcm                *owner_wrappers.ManyChainMultiSig
-=======
-	CCIPConfig         *ccip_config.CCIPConfig
 	AdminMcm           *owner_wrappers.ManyChainMultiSig
 	BypasserMcm        *owner_wrappers.ManyChainMultiSig
 	CancellerMcm       *owner_wrappers.ManyChainMultiSig
 	ProposerMcm        *owner_wrappers.ManyChainMultiSig
->>>>>>> c654322a
 	Timelock           *owner_wrappers.RBACTimelock
 
 	// Test contracts
