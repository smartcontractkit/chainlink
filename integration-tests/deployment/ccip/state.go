--- conflicted
+++ resolved
@@ -3,16 +3,16 @@
 import (
 	"fmt"
 
-	"github.com/ethereum/go-ethereum/accounts/abi/bind"
 	"github.com/ethereum/go-ethereum/common"
 	"github.com/pkg/errors"
 	chainsel "github.com/smartcontractkit/chain-selectors"
 
 	"github.com/smartcontractkit/chainlink/integration-tests/deployment"
-<<<<<<< HEAD
 	"github.com/smartcontractkit/chainlink/integration-tests/deployment/ccip/view"
-=======
->>>>>>> d64834af
+	"github.com/smartcontractkit/chainlink/integration-tests/deployment/ccip/view/types/v1_2"
+	"github.com/smartcontractkit/chainlink/integration-tests/deployment/ccip/view/types/v1_5"
+	"github.com/smartcontractkit/chainlink/integration-tests/deployment/ccip/view/types/v1_6"
+
 	"github.com/smartcontractkit/chainlink/v2/core/gethwrappers/ccip/generated/ccip_config"
 	"github.com/smartcontractkit/chainlink/v2/core/gethwrappers/ccip/generated/fee_quoter"
 	"github.com/smartcontractkit/chainlink/v2/core/gethwrappers/ccip/generated/maybe_revert_message_receiver"
@@ -54,30 +54,61 @@
 	TestRouter *router.Router
 }
 
-func (c CCIPChainState) Snapshot(chain bind.ContractBackend) (view.Chain, error) {
-	chainViewMeta := view.NewChainContractsMetaData()
+func (c CCIPChainState) GenerateView() (view.Chain, error) {
+	chainView := view.NewChain()
 	r := c.Router
 	if r != nil {
-		err := chainViewMeta.SetRouter(r.Address(), chain)
-		if err != nil {
-			return view.Chain{}, err
-		}
+		routerSnapshot, err := v1_2.GenerateRouterView(r)
+		if err != nil {
+			return chainView, err
+		}
+		chainView.Router[r.Address().Hex()] = routerSnapshot
 	}
 	ta := c.TokenAdminRegistry
 	if ta != nil {
-		err := chainViewMeta.SetTokenAdminRegistry(ta.Address(), chain)
-		if err != nil {
-			return view.Chain{}, err
-		}
-	}
-	fq := c.PriceRegistry
-	if fq != nil {
-		err := chainViewMeta.SetFeeQuoter(fq.Address(), chain)
-		if err != nil {
-			return view.Chain{}, err
-		}
-	}
-	return view.NewChain(chainViewMeta, chain)
+		taSnapshot, err := v1_5.GenerateTokenAdminRegistryView(ta)
+		if err != nil {
+			return chainView, err
+		}
+		chainView.TokenAdminRegistry[ta.Address().Hex()] = taSnapshot
+	}
+	nm := c.NonceManager
+	if nm != nil {
+		nmSnapshot, err := v1_6.GenerateNonceManagerView(nm)
+		if err != nil {
+			return chainView, err
+		}
+		chainView.NonceManager[nm.Address().Hex()] = nmSnapshot
+	}
+	rmn := c.RMNRemote
+	if rmn != nil {
+		rmnSnapshot, err := v1_6.GenerateRMNRemoteView(rmn)
+		if err != nil {
+			return chainView, err
+		}
+		chainView.RMN[rmn.Address().Hex()] = rmnSnapshot
+	}
+	fq := c.FeeQuoter
+	if fq != nil && c.Router != nil && c.TokenAdminRegistry != nil {
+		fqSnapshot, err := v1_6.GenerateFeeQuoterView(fq, c.Router, c.TokenAdminRegistry)
+		if err != nil {
+			return chainView, err
+		}
+		chainView.FeeQuoter[fq.Address().Hex()] = fqSnapshot
+	}
+	onRamp := c.OnRamp
+	if onRamp != nil && c.Router != nil && c.TokenAdminRegistry != nil {
+		onRampSnapshot, err := v1_6.GenerateOnRampView(
+			onRamp,
+			c.Router,
+			c.TokenAdminRegistry,
+		)
+		if err != nil {
+			return chainView, err
+		}
+		chainView.OnRamp[onRamp.Address().Hex()] = onRampSnapshot
+	}
+	return chainView, nil
 }
 
 // Onchain state always derivable from an address book.
@@ -90,9 +121,9 @@
 	Chains map[uint64]CCIPChainState
 }
 
-func (s CCIPOnChainState) Snapshot(chains map[uint64]deployment.Chain) (view.CCIPSnapShot, error) {
+func (s CCIPOnChainState) Snapshot(chains []uint64) (view.CCIPSnapShot, error) {
 	snapshot := view.NewCCIPSnapShot()
-	for chainSelector, chain := range chains {
+	for _, chainSelector := range chains {
 		// TODO: Need a utility for this
 		chainid, err := chainsel.ChainIdFromSelector(chainSelector)
 		if err != nil {
@@ -106,35 +137,21 @@
 			return snapshot, fmt.Errorf("chain not supported %d", chainSelector)
 		}
 		chainState := s.Chains[chainSelector]
-		chainSnapshot, err := chainState.Snapshot(chain.Client)
+		chainSnapshot, err := chainState.GenerateView()
 		if err != nil {
 			return snapshot, err
 		}
-<<<<<<< HEAD
 		snapshot.Chains[chainName] = chainSnapshot
-=======
-		if nm != nil {
-			authorizedCallers, err := nm.GetAllAuthorizedCallers(nil)
-			if err != nil {
-				return snapshot, err
-			}
-			tv, err := nm.TypeAndVersion(nil)
-			if err != nil {
-				return snapshot, err
-			}
-			c.NonceManager = NonceManagerView{
-				Contract: Contract{
-					TypeAndVersion: tv,
-					Address:        nm.Address(),
-				},
-				// TODO: these can be resolved using an address book
-				AuthorizedCallers: authorizedCallers,
-			}
-		}
-		snapshot.Chains[chainName] = c
->>>>>>> d64834af
 	}
 	return snapshot, nil
+}
+
+func SnapshotState(e deployment.Environment, ab deployment.AddressBook) (view.CCIPSnapShot, error) {
+	state, err := LoadOnchainState(e, ab)
+	if err != nil {
+		return view.CCIPSnapShot{}, err
+	}
+	return state.Snapshot(e.AllChainSelectors())
 }
 
 func LoadOnchainState(e deployment.Environment, ab deployment.AddressBook) (CCIPOnChainState, error) {
@@ -262,12 +279,4 @@
 		}
 	}
 	return state, nil
-}
-
-func SnapshotState(e deployment.Environment, ab deployment.AddressBook) (view.CCIPSnapShot, error) {
-	state, err := LoadOnchainState(e, ab)
-	if err != nil {
-		return view.CCIPSnapShot{}, err
-	}
-	return state.Snapshot(e.Chains)
 }