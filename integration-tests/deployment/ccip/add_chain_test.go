package ccipdeployment

import (
	"testing"
	"time"

	"github.com/ethereum/go-ethereum/common"

	"github.com/smartcontractkit/chainlink/v2/core/gethwrappers/ccip/generated/rmn_home"

	cciptypes "github.com/smartcontractkit/chainlink-ccip/pkg/types/ccipocr3"
	"github.com/smartcontractkit/chainlink-ccip/pluginconfig"

	"github.com/stretchr/testify/assert"
	"github.com/stretchr/testify/require"

	"github.com/smartcontractkit/chainlink-testing-framework/lib/utils/testcontext"

	"github.com/smartcontractkit/chainlink/integration-tests/deployment"

	"github.com/smartcontractkit/chainlink/v2/core/gethwrappers/ccip/generated/offramp"
	"github.com/smartcontractkit/chainlink/v2/core/gethwrappers/ccip/generated/router"
	"github.com/smartcontractkit/chainlink/v2/core/logger"
)

<<<<<<< HEAD
func TestAddChain(t *testing.T) {
=======
func TestAddChainInbound(t *testing.T) {
	t.Skip("Skipping test. Working on it in another PR")
>>>>>>> 83c3a329
	// 4 chains where the 4th is added after initial deployment.
	e := NewMemoryEnvironmentWithJobs(t, logger.TestLogger(t), 4)
	state, err := LoadOnchainState(e.Env, e.Ab)
	require.NoError(t, err)
	// Take first non-home chain as the new chain.
	newChain := e.Env.AllChainSelectorsExcluding([]uint64{e.HomeChainSel})[0]
	// We deploy to the rest.
	initialDeploy := e.Env.AllChainSelectorsExcluding([]uint64{newChain})

	feeds := state.Chains[e.FeedChainSel].USDFeeds
	tokenConfig := NewTokenConfig()
	tokenConfig.UpsertTokenInfo(LinkSymbol,
		pluginconfig.TokenInfo{
			AggregatorAddress: feeds[LinkSymbol].Address().String(),
			Decimals:          LinkDecimals,
			DeviationPPB:      cciptypes.NewBigIntFromInt64(1e9),
		},
	)
	tokenConfig.UpsertTokenInfo(WethSymbol,
		pluginconfig.TokenInfo{
			AggregatorAddress: feeds[WethSymbol].Address().String(),
			Decimals:          WethDecimals,
			DeviationPPB:      cciptypes.NewBigIntFromInt64(1e9),
		},
	)
	err = DeployCCIPContracts(e.Env, e.Ab, DeployCCIPContractConfig{
		HomeChainSel:       e.HomeChainSel,
		FeedChainSel:       e.FeedChainSel,
		ChainsToDeploy:     initialDeploy,
		TokenConfig:        tokenConfig,
		MCMSConfig:         NewTestMCMSConfig(t, e.Env),
		FeeTokenContracts:  e.FeeTokenContracts,
		CapabilityRegistry: state.Chains[e.HomeChainSel].CapabilityRegistry.Address(),
		OCRSecrets:         deployment.XXXGenerateTestOCRSecrets(),
	})
	require.NoError(t, err)
	state, err = LoadOnchainState(e.Env, e.Ab)
	require.NoError(t, err)

	// Connect all the existing lanes.
	for _, source := range initialDeploy {
		for _, dest := range initialDeploy {
			if source != dest {
				require.NoError(t, AddLane(e.Env, state, source, dest))
			}
		}
	}

	// Initial state for tokens and gas prices
	//initialGasUpdates := GetInitialGasUpdates(t, initialDeploy, state)
	//initialTokenUpdates := GetInitialTokenUpdates(t, initialDeploy, state)

	rmnHomeAddress, err := deployment.SearchAddressBook(e.Ab, e.HomeChainSel, RMNHome)
	require.NoError(t, err)
	require.True(t, common.IsHexAddress(rmnHomeAddress))
	rmnHome, err := rmn_home.NewRMNHome(common.HexToAddress(rmnHomeAddress), e.Env.Chains[e.HomeChainSel].Client)
	require.NoError(t, err)

	//  Deploy contracts to new chain
	err = DeployChainContracts(e.Env, e.Env.Chains[newChain], e.Ab, e.FeeTokenContracts[newChain], NewTestMCMSConfig(t, e.Env), rmnHome)
	require.NoError(t, err)
	state, err = LoadOnchainState(e.Env, e.Ab)
	require.NoError(t, err)

	// Transfer onramp/fq ownership to timelock.
	// Enable the new dest on the test router.
	for _, source := range initialDeploy {
		tx, err := state.Chains[source].OnRamp.TransferOwnership(e.Env.Chains[source].DeployerKey, state.Chains[source].Timelock.Address())
		require.NoError(t, err)
		_, err = deployment.ConfirmIfNoError(e.Env.Chains[source], tx, err)
		require.NoError(t, err)
		tx, err = state.Chains[source].FeeQuoter.TransferOwnership(e.Env.Chains[source].DeployerKey, state.Chains[source].Timelock.Address())
		require.NoError(t, err)
		_, err = deployment.ConfirmIfNoError(e.Env.Chains[source], tx, err)
		require.NoError(t, err)
		// enable the new chain as source and dest on the router.
		tx, err = state.Chains[source].TestRouter.ApplyRampUpdates(e.Env.Chains[source].DeployerKey, []router.RouterOnRamp{
			{
				DestChainSelector: newChain,
				OnRamp:            state.Chains[source].OnRamp.Address(),
			},
		}, nil, []router.RouterOffRamp{
			{
				SourceChainSelector: newChain,
				OffRamp:             state.Chains[source].OffRamp.Address(),
			},
		})
		_, err = deployment.ConfirmIfNoError(e.Env.Chains[source], tx, err)
		require.NoError(t, err)
	}
	// Transfer CR contract ownership
	tx, err := state.Chains[e.HomeChainSel].CapabilityRegistry.TransferOwnership(e.Env.Chains[e.HomeChainSel].DeployerKey, state.Chains[e.HomeChainSel].Timelock.Address())
	require.NoError(t, err)
	_, err = deployment.ConfirmIfNoError(e.Env.Chains[e.HomeChainSel], tx, err)
	require.NoError(t, err)
	tx, err = state.Chains[e.HomeChainSel].CCIPHome.TransferOwnership(e.Env.Chains[e.HomeChainSel].DeployerKey, state.Chains[e.HomeChainSel].Timelock.Address())
	require.NoError(t, err)
	_, err = deployment.ConfirmIfNoError(e.Env.Chains[e.HomeChainSel], tx, err)
	require.NoError(t, err)

	acceptOwnershipProposal, err := GenerateAcceptOwnershipProposal(state, e.HomeChainSel, initialDeploy)
	require.NoError(t, err)
	acceptOwnershipExec := SignProposal(t, e.Env, acceptOwnershipProposal)
	// Apply the accept ownership proposal to all the chains.
	for _, sel := range initialDeploy {
		ExecuteProposal(t, e.Env, acceptOwnershipExec, state, sel)
	}
	for _, chain := range initialDeploy {
		owner, err2 := state.Chains[chain].OnRamp.Owner(nil)
		require.NoError(t, err2)
		require.Equal(t, state.Chains[chain].Timelock.Address(), owner)
	}
	cfgOwner, err := state.Chains[e.HomeChainSel].CCIPHome.Owner(nil)
	require.NoError(t, err)
	crOwner, err := state.Chains[e.HomeChainSel].CapabilityRegistry.Owner(nil)
	require.NoError(t, err)
	require.Equal(t, state.Chains[e.HomeChainSel].Timelock.Address(), cfgOwner)
	require.Equal(t, state.Chains[e.HomeChainSel].Timelock.Address(), crOwner)

	nodes, err := deployment.NodeInfo(e.Env.NodeIDs, e.Env.Offchain)
	require.NoError(t, err)

	// Generate and sign inbound proposal to new 4th chain.
	chainInboundProposal, err := NewChainInboundProposal(e.Env, state, e.HomeChainSel, newChain, initialDeploy)
	require.NoError(t, err)
	chainInboundExec := SignProposal(t, e.Env, chainInboundProposal)
	for _, sel := range initialDeploy {
		ExecuteProposal(t, e.Env, chainInboundExec, state, sel)
	}
	// TODO This currently is not working - Able to send the request here but request gets stuck in execution
	// Send a new message and expect that this is delivered once the chain is completely set up as inbound
	//SendRequest(t, e.Env, state, initialDeploy[0], newChain, true)

	t.Logf("Executing add don and set candidate proposal for commit plugin on chain %d", newChain)
	addDonProp, err := AddDonAndSetCandidateForCommitProposal(state, e.Env, nodes, deployment.XXXGenerateTestOCRSecrets(), e.HomeChainSel, e.FeedChainSel, newChain, tokenConfig, common.HexToAddress(rmnHomeAddress))
	require.NoError(t, err)

	addDonExec := SignProposal(t, e.Env, addDonProp)
	ExecuteProposal(t, e.Env, addDonExec, state, e.HomeChainSel)

	t.Logf("Executing promote candidate proposal for exec plugin on chain %d", newChain)
	setCandidateForExecProposal, err := SetCandidateExecPluginProposal(state, e.Env, nodes, deployment.XXXGenerateTestOCRSecrets(), e.HomeChainSel, e.FeedChainSel, newChain, tokenConfig, common.HexToAddress(rmnHomeAddress))
	require.NoError(t, err)
	setCandidateForExecExec := SignProposal(t, e.Env, setCandidateForExecProposal)
	ExecuteProposal(t, e.Env, setCandidateForExecExec, state, e.HomeChainSel)

	t.Logf("Executing promote candidate proposal for both commit and exec plugins on chain %d", newChain)
	donPromoteProposal, err := PromoteCandidateProposal(state, e.HomeChainSel, newChain, nodes)
	require.NoError(t, err)
	donPromoteExec := SignProposal(t, e.Env, donPromoteProposal)
	ExecuteProposal(t, e.Env, donPromoteExec, state, e.HomeChainSel)

	// verify if the configs are updated
	require.NoError(t, ValidateCCIPHomeConfigSetUp(
		state.Chains[e.HomeChainSel].CapabilityRegistry,
		state.Chains[e.HomeChainSel].CCIPHome,
		newChain,
	))
	replayBlocks, err := LatestBlocksByChain(testcontext.Get(t), e.Env.Chains)
	require.NoError(t, err)

	// Now configure the new chain using deployer key (not transferred to timelock yet).
	var offRampEnables []offramp.OffRampSourceChainConfigArgs
	for _, source := range initialDeploy {
		offRampEnables = append(offRampEnables, offramp.OffRampSourceChainConfigArgs{
			Router:              state.Chains[newChain].Router.Address(),
			SourceChainSelector: source,
			IsEnabled:           true,
			OnRamp:              common.LeftPadBytes(state.Chains[source].OnRamp.Address().Bytes(), 32),
		})
	}
	tx, err = state.Chains[newChain].OffRamp.ApplySourceChainConfigUpdates(e.Env.Chains[newChain].DeployerKey, offRampEnables)
	require.NoError(t, err)
	_, err = deployment.ConfirmIfNoError(e.Env.Chains[newChain], tx, err)
	require.NoError(t, err)
	// Set the OCR3 config on new 4th chain to enable the plugin.
	latestDON, err := LatestCCIPDON(state.Chains[e.HomeChainSel].CapabilityRegistry)
	require.NoError(t, err)
	ocrConfigs, err := BuildSetOCR3ConfigArgs(latestDON.Id, state.Chains[e.HomeChainSel].CCIPHome, newChain)
	require.NoError(t, err)
	tx, err = state.Chains[newChain].OffRamp.SetOCR3Configs(e.Env.Chains[newChain].DeployerKey, ocrConfigs)
	require.NoError(t, err)
	_, err = deployment.ConfirmIfNoError(e.Env.Chains[newChain], tx, err)
	require.NoError(t, err)

	// Assert the inbound lanes to the new chain are wired correctly.
	state, err = LoadOnchainState(e.Env, e.Ab)
	require.NoError(t, err)
	for _, chain := range initialDeploy {
		cfg, err2 := state.Chains[chain].OnRamp.GetDestChainConfig(nil, newChain)
		require.NoError(t, err2)
		assert.Equal(t, cfg.Router, state.Chains[chain].TestRouter.Address())
		fqCfg, err2 := state.Chains[chain].FeeQuoter.GetDestChainConfig(nil, newChain)
		require.NoError(t, err2)
		assert.True(t, fqCfg.IsEnabled)
		s, err2 := state.Chains[newChain].OffRamp.GetSourceChainConfig(nil, chain)
		require.NoError(t, err2)
		assert.Equal(t, common.LeftPadBytes(state.Chains[chain].OnRamp.Address().Bytes(), 32), s.OnRamp)
	}
	// Ensure job related logs are up to date.
	time.Sleep(30 * time.Second)
	ReplayLogs(t, e.Env.Offchain, replayBlocks)

	// TODO: Send via all inbound lanes and use parallel helper
	// Now that the proposal has been executed we expect to be able to send traffic to this new 4th chain.
	latesthdr, err := e.Env.Chains[newChain].Client.HeaderByNumber(testcontext.Get(t), nil)
	require.NoError(t, err)
	startBlock := latesthdr.Number.Uint64()
	seqNr := SendRequest(t, e.Env, state, initialDeploy[0], newChain, true)
	require.NoError(t,
		ConfirmCommitWithExpectedSeqNumRange(t, e.Env.Chains[initialDeploy[0]], e.Env.Chains[newChain], state.Chains[newChain].OffRamp, &startBlock, cciptypes.SeqNumRange{
			cciptypes.SeqNum(1),
			cciptypes.SeqNum(seqNr),
		}))
	require.NoError(t,
		ConfirmExecWithSeqNr(t, e.Env.Chains[initialDeploy[0]], e.Env.Chains[newChain], state.Chains[newChain].OffRamp, &startBlock, seqNr))

	// TODO: Properly assert by checking events
	// Token and Gas prices should be updated in FeeQuoter
	//AssertUpdatedGas(t, []uint64{e.HomeChainSel}, state, initialGasUpdates)
	//AssertUpdatedTokens(t, []uint64{e.HomeChainSel}, state, initialTokenUpdates)
}<|MERGE_RESOLUTION|>--- conflicted
+++ resolved
@@ -6,6 +6,8 @@
 
 	"github.com/ethereum/go-ethereum/common"
 
+	"github.com/smartcontractkit/chainlink/v2/core/gethwrappers/ccip/generated/fee_quoter"
+	"github.com/smartcontractkit/chainlink/v2/core/gethwrappers/ccip/generated/onramp"
 	"github.com/smartcontractkit/chainlink/v2/core/gethwrappers/ccip/generated/rmn_home"
 
 	cciptypes "github.com/smartcontractkit/chainlink-ccip/pkg/types/ccipocr3"
@@ -23,12 +25,11 @@
 	"github.com/smartcontractkit/chainlink/v2/core/logger"
 )
 
-<<<<<<< HEAD
+// TestAddChain tests adding a new chain to the existing setup.
+// It deploys contracts to a set chains and sets up lanes between them.
+// Once the existing chain related contracts are transferred to timelock,
+// it tries to add a new chain and sets up the new chain as source and destination with the existing chains.
 func TestAddChain(t *testing.T) {
-=======
-func TestAddChainInbound(t *testing.T) {
-	t.Skip("Skipping test. Working on it in another PR")
->>>>>>> 83c3a329
 	// 4 chains where the 4th is added after initial deployment.
 	e := NewMemoryEnvironmentWithJobs(t, logger.TestLogger(t), 4)
 	state, err := LoadOnchainState(e.Env, e.Ab)
@@ -77,10 +78,6 @@
 		}
 	}
 
-	// Initial state for tokens and gas prices
-	//initialGasUpdates := GetInitialGasUpdates(t, initialDeploy, state)
-	//initialTokenUpdates := GetInitialTokenUpdates(t, initialDeploy, state)
-
 	rmnHomeAddress, err := deployment.SearchAddressBook(e.Ab, e.HomeChainSel, RMNHome)
 	require.NoError(t, err)
 	require.True(t, common.IsHexAddress(rmnHomeAddress))
@@ -94,7 +91,7 @@
 	require.NoError(t, err)
 
 	// Transfer onramp/fq ownership to timelock.
-	// Enable the new dest on the test router.
+	// Enable the new dest and source on the test router.
 	for _, source := range initialDeploy {
 		tx, err := state.Chains[source].OnRamp.TransferOwnership(e.Env.Chains[source].DeployerKey, state.Chains[source].Timelock.Address())
 		require.NoError(t, err)
@@ -104,7 +101,7 @@
 		require.NoError(t, err)
 		_, err = deployment.ConfirmIfNoError(e.Env.Chains[source], tx, err)
 		require.NoError(t, err)
-		// enable the new chain as source and dest on the router.
+		// enable the new chain as source and dest on the test router.
 		tx, err = state.Chains[source].TestRouter.ApplyRampUpdates(e.Env.Chains[source].DeployerKey, []router.RouterOnRamp{
 			{
 				DestChainSelector: newChain,
@@ -118,6 +115,19 @@
 		})
 		_, err = deployment.ConfirmIfNoError(e.Env.Chains[source], tx, err)
 		require.NoError(t, err)
+		tx, err = state.Chains[source].OffRamp.ApplySourceChainConfigUpdates(e.Env.Chains[source].DeployerKey, []offramp.OffRampSourceChainConfigArgs{
+			{
+				Router:              state.Chains[newChain].TestRouter.Address(),
+				SourceChainSelector: newChain,
+				IsEnabled:           true,
+				OnRamp:              common.LeftPadBytes(state.Chains[newChain].OnRamp.Address().Bytes(), 32),
+			},
+		})
+		if err != nil {
+			return
+		}
+		_, err = deployment.ConfirmIfNoError(e.Env.Chains[source], tx, err)
+		require.NoError(t, err)
 	}
 	// Transfer CR contract ownership
 	tx, err := state.Chains[e.HomeChainSel].CapabilityRegistry.TransferOwnership(e.Env.Chains[e.HomeChainSel].DeployerKey, state.Chains[e.HomeChainSel].Timelock.Address())
@@ -163,7 +173,11 @@
 	//SendRequest(t, e.Env, state, initialDeploy[0], newChain, true)
 
 	t.Logf("Executing add don and set candidate proposal for commit plugin on chain %d", newChain)
-	addDonProp, err := AddDonAndSetCandidateForCommitProposal(state, e.Env, nodes, deployment.XXXGenerateTestOCRSecrets(), e.HomeChainSel, e.FeedChainSel, newChain, tokenConfig, common.HexToAddress(rmnHomeAddress))
+	addDonProp, err := AddDonAndSetCandidateForCommitProposal(
+		state, e.Env, nodes, deployment.XXXGenerateTestOCRSecrets(),
+		e.HomeChainSel, e.FeedChainSel, newChain,
+		tokenConfig, common.HexToAddress(rmnHomeAddress),
+	)
 	require.NoError(t, err)
 
 	addDonExec := SignProposal(t, e.Env, addDonProp)
@@ -192,6 +206,10 @@
 
 	// Now configure the new chain using deployer key (not transferred to timelock yet).
 	var offRampEnables []offramp.OffRampSourceChainConfigArgs
+	var fqDestChainConfigArgs []fee_quoter.FeeQuoterDestChainConfigArgs
+	var onRampUpdates []onramp.OnRampDestChainConfigArgs
+	var onRampRouterAdds []router.RouterOnRamp
+	var offRampRouterAdds []router.RouterOffRamp
 	for _, source := range initialDeploy {
 		offRampEnables = append(offRampEnables, offramp.OffRampSourceChainConfigArgs{
 			Router:              state.Chains[newChain].Router.Address(),
@@ -199,10 +217,27 @@
 			IsEnabled:           true,
 			OnRamp:              common.LeftPadBytes(state.Chains[source].OnRamp.Address().Bytes(), 32),
 		})
+		fqDestChainConfigArgs = append(fqDestChainConfigArgs, fee_quoter.FeeQuoterDestChainConfigArgs{
+			DestChainSelector: source,
+			DestChainConfig:   defaultFeeQuoterDestChainConfig(),
+		})
+		onRampUpdates = append(onRampUpdates, onramp.OnRampDestChainConfigArgs{
+			DestChainSelector: source,
+			Router:            state.Chains[newChain].TestRouter.Address(),
+		})
+		onRampRouterAdds = append(onRampRouterAdds, router.RouterOnRamp{
+			DestChainSelector: source,
+			OnRamp:            state.Chains[newChain].OnRamp.Address(),
+		})
+		offRampRouterAdds = append(offRampRouterAdds, router.RouterOffRamp{
+			SourceChainSelector: source,
+			OffRamp:             state.Chains[newChain].OffRamp.Address(),
+		})
 	}
 	tx, err = state.Chains[newChain].OffRamp.ApplySourceChainConfigUpdates(e.Env.Chains[newChain].DeployerKey, offRampEnables)
 	require.NoError(t, err)
 	_, err = deployment.ConfirmIfNoError(e.Env.Chains[newChain], tx, err)
+	require.NoError(t, err)
 	require.NoError(t, err)
 	// Set the OCR3 config on new 4th chain to enable the plugin.
 	latestDON, err := LatestCCIPDON(state.Chains[e.HomeChainSel].CapabilityRegistry)
@@ -210,6 +245,46 @@
 	ocrConfigs, err := BuildSetOCR3ConfigArgs(latestDON.Id, state.Chains[e.HomeChainSel].CCIPHome, newChain)
 	require.NoError(t, err)
 	tx, err = state.Chains[newChain].OffRamp.SetOCR3Configs(e.Env.Chains[newChain].DeployerKey, ocrConfigs)
+	require.NoError(t, err)
+	_, err = deployment.ConfirmIfNoError(e.Env.Chains[newChain], tx, err)
+	require.NoError(t, err)
+
+	// set up the new chain as source chain as a chain always need to be added as a bi-directional lane
+	tx, err = state.Chains[newChain].OnRamp.ApplyDestChainConfigUpdates(e.Env.Chains[newChain].DeployerKey, onRampUpdates)
+	require.NoError(t, err)
+	_, err = deployment.ConfirmIfNoError(e.Env.Chains[newChain], tx, err)
+	require.NoError(t, err)
+
+	tx, err = state.Chains[newChain].FeeQuoter.ApplyDestChainConfigUpdates(e.Env.Chains[newChain].DeployerKey, fqDestChainConfigArgs)
+	require.NoError(t, err)
+	_, err = deployment.ConfirmIfNoError(e.Env.Chains[newChain], tx, err)
+	require.NoError(t, err)
+	// TODO:CCIP-3957 this should be removed once FeeQuoter can receive price updates from offRamp
+	// set initial prices
+	_, err = state.Chains[newChain].FeeQuoter.UpdatePrices(
+		e.Env.Chains[newChain].DeployerKey, fee_quoter.InternalPriceUpdates{
+			TokenPriceUpdates: []fee_quoter.InternalTokenPriceUpdate{
+				{
+					SourceToken: state.Chains[newChain].LinkToken.Address(),
+					UsdPerToken: InitialLinkPrice,
+				},
+				{
+					SourceToken: state.Chains[newChain].Weth9.Address(),
+					UsdPerToken: InitialWethPrice,
+				},
+			},
+			GasPriceUpdates: []fee_quoter.InternalGasPriceUpdate{
+				{
+					DestChainSelector: newChain,
+					UsdPerUnitGas:     InitialGasPrice,
+				},
+			}})
+	require.NoError(t, err)
+	_, err = deployment.ConfirmIfNoError(e.Env.Chains[newChain], tx, err)
+	require.NoError(t, err)
+
+	// enable test router for the new chain
+	tx, err = state.Chains[newChain].TestRouter.ApplyRampUpdates(e.Env.Chains[newChain].DeployerKey, onRampRouterAdds, nil, offRampRouterAdds)
 	require.NoError(t, err)
 	_, err = deployment.ConfirmIfNoError(e.Env.Chains[newChain], tx, err)
 	require.NoError(t, err)
@@ -238,6 +313,12 @@
 	require.NoError(t, err)
 	startBlock := latesthdr.Number.Uint64()
 	seqNr := SendRequest(t, e.Env, state, initialDeploy[0], newChain, true)
+	// send request to other lane as well
+	latestHdr, err := e.Env.Chains[initialDeploy[1]].Client.HeaderByNumber(testcontext.Get(t), nil)
+	require.NoError(t, err)
+	startBlockOther := latestHdr.Number.Uint64()
+
+	seqNrOther := SendRequest(t, e.Env, state, newChain, initialDeploy[1], true)
 	require.NoError(t,
 		ConfirmCommitWithExpectedSeqNumRange(t, e.Env.Chains[initialDeploy[0]], e.Env.Chains[newChain], state.Chains[newChain].OffRamp, &startBlock, cciptypes.SeqNumRange{
 			cciptypes.SeqNum(1),
@@ -245,9 +326,6 @@
 		}))
 	require.NoError(t,
 		ConfirmExecWithSeqNr(t, e.Env.Chains[initialDeploy[0]], e.Env.Chains[newChain], state.Chains[newChain].OffRamp, &startBlock, seqNr))
-
-	// TODO: Properly assert by checking events
-	// Token and Gas prices should be updated in FeeQuoter
-	//AssertUpdatedGas(t, []uint64{e.HomeChainSel}, state, initialGasUpdates)
-	//AssertUpdatedTokens(t, []uint64{e.HomeChainSel}, state, initialTokenUpdates)
+	require.NoError(t,
+		ConfirmExecWithSeqNr(t, e.Env.Chains[newChain], e.Env.Chains[initialDeploy[1]], state.Chains[initialDeploy[1]].OffRamp, &startBlockOther, seqNrOther))
 }