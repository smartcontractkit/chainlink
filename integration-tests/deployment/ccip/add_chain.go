package ccipdeployment

import (
	"fmt"
	"github.com/smartcontractkit/chainlink/v2/core/capabilities/ccip/types"
	"math/big"

	"github.com/smartcontractkit/ccip-owner-contracts/pkg/proposal/mcms"
	"github.com/smartcontractkit/ccip-owner-contracts/pkg/proposal/timelock"

	"github.com/smartcontractkit/chainlink/integration-tests/deployment"
<<<<<<< HEAD
	"github.com/smartcontractkit/chainlink/v2/core/gethwrappers/ccip/generated/ccip_home"
=======
	"github.com/smartcontractkit/chainlink/v2/core/capabilities/ccip/types"
>>>>>>> eb03ec3a
	"github.com/smartcontractkit/chainlink/v2/core/gethwrappers/ccip/generated/fee_quoter"
	"github.com/smartcontractkit/chainlink/v2/core/gethwrappers/ccip/generated/onramp"
)

// NewChainInboundProposal generates a proposal
// to connect the new chain to the existing chains.
func NewChainInboundProposal(
	e deployment.Environment,
	state CCIPOnChainState,
	homeChainSel uint64,
	newChainSel uint64,
	sources []uint64,
) (*timelock.MCMSWithTimelockProposal, error) {
	// Generate proposal which enables new destination (from test router) on all source chains.
	var batches []timelock.BatchChainOperation
	for _, source := range sources {
		enableOnRampDest, err := state.Chains[source].OnRamp.ApplyDestChainConfigUpdates(deployment.SimTransactOpts(), []onramp.OnRampDestChainConfigArgs{
			{
				DestChainSelector: newChainSel,
				Router:            state.Chains[source].TestRouter.Address(),
			},
		})
		if err != nil {
			return nil, err
		}
		enableFeeQuoterDest, err := state.Chains[source].FeeQuoter.ApplyDestChainConfigUpdates(
			deployment.SimTransactOpts(),
			[]fee_quoter.FeeQuoterDestChainConfigArgs{
				{
					DestChainSelector: newChainSel,
					DestChainConfig:   defaultFeeQuoterDestChainConfig(),
				},
			})
		if err != nil {
			return nil, err
		}
		batches = append(batches, timelock.BatchChainOperation{
			ChainIdentifier: mcms.ChainIdentifier(source),
			Batch: []mcms.Operation{
				{
					// Enable the source in on ramp
					To:    state.Chains[source].OnRamp.Address(),
					Data:  enableOnRampDest.Data(),
					Value: big.NewInt(0),
				},
				{
					To:    state.Chains[source].FeeQuoter.Address(),
					Data:  enableFeeQuoterDest.Data(),
					Value: big.NewInt(0),
				},
			},
		})
	}

	addChainOp, err := ApplyChainConfigUpdatesOp(e, state, homeChainSel, []uint64{newChainSel})
	if err != nil {
		return nil, err
	}
<<<<<<< HEAD
	encodedExtraChainConfig, err := chainconfig.EncodeChainConfig(chainconfig.ChainConfig{
		GasPriceDeviationPPB:    ccipocr3.NewBigIntFromInt64(1000),
		DAGasPriceDeviationPPB:  ccipocr3.NewBigIntFromInt64(0),
		OptimisticConfirmations: 1,
	})
	if err != nil {
		return nil, err
	}
	chainConfig := SetupConfigInfo(newChainSel, nodes.NonBootstraps().PeerIDs(),
		nodes.DefaultF(), encodedExtraChainConfig)
	addChain, err := state.Chains[homeChainSel].CCIPHome.ApplyChainConfigUpdates(
		deployment.SimTransactOpts(), nil, []ccip_home.CCIPHomeChainConfigArgs{
			chainConfig,
		})
	if err != nil {
		return nil, err
	}

=======
	timelockAddresses, metaDataPerChain, err := BuildProposalMetadata(state, append(chains, homeChainSel))
	if err != nil {
		return nil, err
	}
>>>>>>> eb03ec3a
	batches = append(batches, timelock.BatchChainOperation{
		ChainIdentifier: mcms.ChainIdentifier(homeChainSel),
		Batch: []mcms.Operation{
			addChainOp,
		},
	})

	return BuildProposalFromBatches(state, batches, "proposal to set new chains", 0)
}

// AddDonAndSetCandidateProposal adds new DON for destination to home chain
// and sets the commit plugin config as candidateConfig for the don.
func AddDonAndSetCandidateProposal(
	state CCIPOnChainState,
	e deployment.Environment,
	nodes deployment.Nodes,
	ocrSecrets deployment.OCRSecrets,
	homeChainSel, feedChainSel, newChainSel uint64,
	tokenConfig TokenConfig,
	pluginType types.PluginType,
) (*timelock.MCMSWithTimelockProposal, error) {
	newDONArgs, err := BuildOCR3ConfigForCCIPHome(
		e.Logger,
		ocrSecrets,
		state.Chains[newChainSel].OffRamp,
		e.Chains[newChainSel],
		feedChainSel,
		tokenConfig.GetTokenInfo(e.Logger, state.Chains[newChainSel].LinkToken, state.Chains[newChainSel].Weth9),
		nodes.NonBootstraps(),
		state.Chains[homeChainSel].RMNHome.Address(),
	)
	if err != nil {
		return nil, err
	}
	latestDon, err := LatestCCIPDON(state.Chains[homeChainSel].CapabilityRegistry)
	if err != nil {
		return nil, err
	}
	commitConfig, ok := newDONArgs[pluginType]
	if !ok {
		return nil, fmt.Errorf("missing commit plugin in ocr3Configs")
	}
	donID := latestDon.Id + 1
	addDonOp, err := NewDonWithCandidateOp(
		donID, commitConfig,
		state.Chains[homeChainSel].CapabilityRegistry,
		nodes.NonBootstraps(),
	)
	if err != nil {
		return nil, err
	}

	return BuildProposalFromBatches(state, []timelock.BatchChainOperation{{
		ChainIdentifier: mcms.ChainIdentifier(homeChainSel),
		Batch:           []mcms.Operation{addDonOp},
	}}, "setCandidate for commit and AddDon on new Chain", 0)
}<|MERGE_RESOLUTION|>--- conflicted
+++ resolved
@@ -9,11 +9,8 @@
 	"github.com/smartcontractkit/ccip-owner-contracts/pkg/proposal/timelock"
 
 	"github.com/smartcontractkit/chainlink/integration-tests/deployment"
-<<<<<<< HEAD
 	"github.com/smartcontractkit/chainlink/v2/core/gethwrappers/ccip/generated/ccip_home"
-=======
 	"github.com/smartcontractkit/chainlink/v2/core/capabilities/ccip/types"
->>>>>>> eb03ec3a
 	"github.com/smartcontractkit/chainlink/v2/core/gethwrappers/ccip/generated/fee_quoter"
 	"github.com/smartcontractkit/chainlink/v2/core/gethwrappers/ccip/generated/onramp"
 )
@@ -68,11 +65,6 @@
 		})
 	}
 
-	addChainOp, err := ApplyChainConfigUpdatesOp(e, state, homeChainSel, []uint64{newChainSel})
-	if err != nil {
-		return nil, err
-	}
-<<<<<<< HEAD
 	encodedExtraChainConfig, err := chainconfig.EncodeChainConfig(chainconfig.ChainConfig{
 		GasPriceDeviationPPB:    ccipocr3.NewBigIntFromInt64(1000),
 		DAGasPriceDeviationPPB:  ccipocr3.NewBigIntFromInt64(0),
@@ -91,16 +83,15 @@
 		return nil, err
 	}
 
-=======
-	timelockAddresses, metaDataPerChain, err := BuildProposalMetadata(state, append(chains, homeChainSel))
-	if err != nil {
-		return nil, err
-	}
->>>>>>> eb03ec3a
 	batches = append(batches, timelock.BatchChainOperation{
 		ChainIdentifier: mcms.ChainIdentifier(homeChainSel),
 		Batch: []mcms.Operation{
-			addChainOp,
+			{
+				// Add the chain first, don needs it to be there.
+				To:    state.Chains[homeChainSel].CCIPHome.Address(),
+				Data:  addChain.Data(),
+				Value: big.NewInt(0),
+			},
 		},
 	})
 
