package ccipdeployment

import (
	"fmt"
	"math/big"

	"github.com/ethereum/go-ethereum/common"

	"github.com/smartcontractkit/ccip-owner-contracts/pkg/proposal/mcms"
	"github.com/smartcontractkit/ccip-owner-contracts/pkg/proposal/timelock"

	chainsel "github.com/smartcontractkit/chain-selectors"

	"github.com/smartcontractkit/chainlink-ccip/chainconfig"

	"github.com/smartcontractkit/chainlink-ccip/pkg/types/ccipocr3"

	"github.com/smartcontractkit/chainlink/integration-tests/deployment"
	"github.com/smartcontractkit/chainlink/v2/core/capabilities/ccip/types"
	"github.com/smartcontractkit/chainlink/v2/core/gethwrappers/ccip/generated/ccip_home"
	"github.com/smartcontractkit/chainlink/v2/core/gethwrappers/ccip/generated/fee_quoter"
	"github.com/smartcontractkit/chainlink/v2/core/gethwrappers/ccip/generated/onramp"
)

// NewChainInboundProposal generates a proposal
// to connect the new chain to the existing chains.
func NewChainInboundProposal(
	e deployment.Environment,
	state CCIPOnChainState,
	homeChainSel uint64,
	newChainSel uint64,
	sources []uint64,
) (*timelock.MCMSWithTimelockProposal, error) {
	// Generate proposal which enables new destination (from test router) on all source chains.
	var batches []timelock.BatchChainOperation
	var chains []uint64
	for _, source := range sources {
		chain, _ := chainsel.ChainBySelector(source)
		enableOnRampDest, err := state.Chains[source].OnRamp.ApplyDestChainConfigUpdates(deployment.SimTransactOpts(), []onramp.OnRampDestChainConfigArgs{
			{
				DestChainSelector: newChainSel,
				Router:            state.Chains[source].TestRouter.Address(),
			},
		})
		if err != nil {
			return nil, err
		}
		enableFeeQuoterDest, err := state.Chains[source].FeeQuoter.ApplyDestChainConfigUpdates(
			deployment.SimTransactOpts(),
			[]fee_quoter.FeeQuoterDestChainConfigArgs{
				{
					DestChainSelector: newChainSel,
					DestChainConfig:   defaultFeeQuoterDestChainConfig(),
				},
			})
		if err != nil {
			return nil, err
		}
		initialPrices, err := state.Chains[source].FeeQuoter.UpdatePrices(
			deployment.SimTransactOpts(),
			fee_quoter.InternalPriceUpdates{
				TokenPriceUpdates: []fee_quoter.InternalTokenPriceUpdate{},
				GasPriceUpdates: []fee_quoter.InternalGasPriceUpdate{
					{
						DestChainSelector: newChainSel,
						// TODO: parameterize
						UsdPerUnitGas: big.NewInt(2e12),
					},
				}})
		if err != nil {
			return nil, err
		}
		batches = append(batches, timelock.BatchChainOperation{
			ChainIdentifier: mcms.ChainIdentifier(chain.Selector),
			Batch: []mcms.Operation{
				{
					// Enable the source in on ramp
					To:    state.Chains[source].OnRamp.Address(),
					Data:  enableOnRampDest.Data(),
					Value: big.NewInt(0),
				},
				{
					// Set initial dest prices to unblock testing.
					To:    state.Chains[source].FeeQuoter.Address(),
					Data:  initialPrices.Data(),
					Value: big.NewInt(0),
				},
				{
					To:    state.Chains[source].FeeQuoter.Address(),
					Data:  enableFeeQuoterDest.Data(),
					Value: big.NewInt(0),
				},
			},
		})
		chains = append(chains, source)
	}

	homeChain, _ := chainsel.ChainBySelector(homeChainSel)
	nodes, err := deployment.NodeInfo(e.NodeIDs, e.Offchain)
	if err != nil {
		return nil, err
	}
	encodedExtraChainConfig, err := chainconfig.EncodeChainConfig(chainconfig.ChainConfig{
		GasPriceDeviationPPB:    ccipocr3.NewBigIntFromInt64(1000),
		DAGasPriceDeviationPPB:  ccipocr3.NewBigIntFromInt64(0),
		OptimisticConfirmations: 1,
	})
	if err != nil {
		return nil, err
	}
	chainConfig := SetupConfigInfo(newChainSel, nodes.NonBootstraps().PeerIDs(),
		nodes.DefaultF(), encodedExtraChainConfig)
	addChain, err := state.Chains[homeChainSel].CCIPHome.ApplyChainConfigUpdates(
		deployment.SimTransactOpts(), nil, []ccip_home.CCIPHomeChainConfigArgs{
			chainConfig,
		})
	if err != nil {
		return nil, err
	}

	timelockAddresses, metaDataPerChain, err := BuildProposalMetadata(state, append(chains, homeChainSel))
	if err != nil {
		return nil, err
	}
	batches = append(batches, timelock.BatchChainOperation{
		ChainIdentifier: mcms.ChainIdentifier(homeChain.Selector),
		Batch: []mcms.Operation{
			{
				// Add the chain first, don needs it to be there.
				To:    state.Chains[homeChainSel].CCIPHome.Address(),
				Data:  addChain.Data(),
				Value: big.NewInt(0),
			},
		},
	})
	return timelock.NewMCMSWithTimelockProposal(
		"1",
		2004259681, // TODO: should be parameterized and based on current block timestamp.
		[]mcms.Signature{},
		false,
		metaDataPerChain,
		timelockAddresses,
		"blah", // TODO
		batches,
		timelock.Schedule,
		"0s", // TODO: Should be parameterized.
	)
}

// AddDonAndSetCandidateForCommitProposal adds new DON for destination to home chain
// and sets the commit plugin config as candidateConfig for the don.
func AddDonAndSetCandidateForCommitProposal(
	state CCIPOnChainState,
	e deployment.Environment,
	nodes deployment.Nodes,
<<<<<<< HEAD
=======
	ocrSecrets deployment.OCRSecrets,
>>>>>>> e725f05c
	homeChainSel, feedChainSel, newChainSel uint64,
	tokenConfig TokenConfig,
	rmnHomeAddress common.Address,
) (*timelock.MCMSWithTimelockProposal, error) {
	newDONArgs, err := BuildOCR3ConfigForCCIPHome(
		e.Logger,
		ocrSecrets,
		state.Chains[newChainSel].OffRamp,
		e.Chains[newChainSel],
		feedChainSel,
		tokenConfig.GetTokenInfo(e.Logger, state.Chains[newChainSel].LinkToken),
		nodes.NonBootstraps(),
		rmnHomeAddress,
	)
	if err != nil {
		return nil, err
	}
	latestDon, err := LatestCCIPDON(state.Chains[homeChainSel].CapabilityRegistry)
	if err != nil {
		return nil, err
	}
	commitConfig, ok := newDONArgs[types.PluginTypeCCIPCommit]
	if !ok {
		return nil, fmt.Errorf("missing commit plugin in ocr3Configs")
	}
	donID := latestDon.Id + 1
	addDonOp, err := SetCandidateCommitPluginWithAddDonOps(
		donID, commitConfig,
		state.Chains[homeChainSel].CapabilityRegistry,
		nodes.NonBootstraps(),
	)
	if err != nil {
		return nil, err
	}
	timelockAddresses, metaDataPerChain, err := BuildProposalMetadata(state, []uint64{homeChainSel})
	if err != nil {
		return nil, err
	}
	return timelock.NewMCMSWithTimelockProposal(
		"1",
		2004259681, // TODO: should be parameterized and based on current block timestamp.
		[]mcms.Signature{},
		false,
		metaDataPerChain,
		timelockAddresses,
		"SetCandidate for commit And AddDon for new chain",
		[]timelock.BatchChainOperation{{
			ChainIdentifier: mcms.ChainIdentifier(homeChainSel),
			Batch:           []mcms.Operation{addDonOp},
		}},
		timelock.Schedule,
		"0s", // TODO: Should be parameterized.
	)
}<|MERGE_RESOLUTION|>--- conflicted
+++ resolved
@@ -153,10 +153,7 @@
 	state CCIPOnChainState,
 	e deployment.Environment,
 	nodes deployment.Nodes,
-<<<<<<< HEAD
-=======
 	ocrSecrets deployment.OCRSecrets,
->>>>>>> e725f05c
 	homeChainSel, feedChainSel, newChainSel uint64,
 	tokenConfig TokenConfig,
 	rmnHomeAddress common.Address,
