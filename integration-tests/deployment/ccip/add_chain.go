--- conflicted
+++ resolved
@@ -14,76 +14,6 @@
 	"github.com/smartcontractkit/chainlink/v2/core/gethwrappers/ccip/generated/fee_quoter"
 	"github.com/smartcontractkit/chainlink/v2/core/gethwrappers/ccip/generated/onramp"
 )
-
-func NewChainOutboundProposal(
-	state CCIPOnChainState,
-	newChainSel uint64,
-	dests []uint64,
-) (*timelock.MCMSWithTimelockProposal, error) {
-	// Generate proposal which enables new source (from test router) on all existing destination chains.
-	var batches []timelock.BatchChainOperation
-	var onRampDestChainConfigArgs []onramp.OnRampDestChainConfigArgs
-	var fqDestChainConfigArgs []fee_quoter.FeeQuoterDestChainConfigArgs
-	for _, dest := range dests {
-		onRampDestChainConfigArgs = append(onRampDestChainConfigArgs, onramp.OnRampDestChainConfigArgs{
-			DestChainSelector: dest,
-			Router:            state.Chains[newChainSel].TestRouter.Address(),
-		})
-		fqDestChainConfigArgs = append(fqDestChainConfigArgs, fee_quoter.FeeQuoterDestChainConfigArgs{
-			DestChainSelector: dest,
-			DestChainConfig:   defaultFeeQuoterDestChainConfig(),
-		})
-	}
-
-	enableOnRampDest, err := state.Chains[newChainSel].OnRamp.ApplyDestChainConfigUpdates(
-		deployment.SimTransactOpts(),
-		onRampDestChainConfigArgs,
-	)
-	if err != nil {
-		return nil, err
-	}
-	enableFeeQuoterDest, err := state.Chains[newChainSel].FeeQuoter.ApplyDestChainConfigUpdates(
-		deployment.SimTransactOpts(),
-		fqDestChainConfigArgs,
-	)
-	if err != nil {
-		return nil, err
-	}
-
-	batches = append(batches, timelock.BatchChainOperation{
-		ChainIdentifier: mcms.ChainIdentifier(newChainSel),
-		Batch: []mcms.Operation{
-			{
-				// Enable the source in on ramp
-				To:    state.Chains[newChainSel].OnRamp.Address(),
-				Data:  enableOnRampDest.Data(),
-				Value: big.NewInt(0),
-			},
-			{
-				To:    state.Chains[newChainSel].FeeQuoter.Address(),
-				Data:  enableFeeQuoterDest.Data(),
-				Value: big.NewInt(0),
-			},
-		},
-	})
-
-	timelockAddresses, metaDataPerChain, err := BuildProposalMetadata(state, []uint64{newChainSel})
-	if err != nil {
-		return nil, err
-	}
-	return timelock.NewMCMSWithTimelockProposal(
-		"1",
-		2004259681, // TODO: should be parameterized and based on current block timestamp.
-		[]mcms.Signature{},
-		false,
-		metaDataPerChain,
-		timelockAddresses,
-		"blah", // TODO
-		batches,
-		timelock.Schedule,
-		"0s", // TODO: Should be parameterized.
-	)
-}
 
 // NewChainInboundProposal generates a proposal
 // to connect the new chain to the existing chains.
@@ -118,20 +48,6 @@
 		if err != nil {
 			return nil, err
 		}
-		initialPrices, err := state.Chains[source].FeeQuoter.UpdatePrices(
-			deployment.SimTransactOpts(),
-			fee_quoter.InternalPriceUpdates{
-				TokenPriceUpdates: []fee_quoter.InternalTokenPriceUpdate{},
-				GasPriceUpdates: []fee_quoter.InternalGasPriceUpdate{
-					{
-						DestChainSelector: newChainSel,
-						// TODO: parameterize
-						UsdPerUnitGas: big.NewInt(2e12),
-					},
-				}})
-		if err != nil {
-			return nil, err
-		}
 		batches = append(batches, timelock.BatchChainOperation{
 			ChainIdentifier: mcms.ChainIdentifier(source),
 			Batch: []mcms.Operation{
@@ -139,12 +55,6 @@
 					// Enable the source in on ramp
 					To:    state.Chains[source].OnRamp.Address(),
 					Data:  enableOnRampDest.Data(),
-					Value: big.NewInt(0),
-				},
-				{
-					// Set initial dest prices to unblock testing.
-					To:    state.Chains[source].FeeQuoter.Address(),
-					Data:  initialPrices.Data(),
 					Value: big.NewInt(0),
 				},
 				{
@@ -200,11 +110,7 @@
 		state.Chains[newChainSel].OffRamp,
 		e.Chains[newChainSel],
 		feedChainSel,
-<<<<<<< HEAD
-		tokenConfig.GetLinkInfo(e.Logger, state.Chains[newChainSel].LinkToken, state.Chains[newChainSel].Weth9),
-=======
 		tokenConfig.GetTokenInfo(e.Logger, state.Chains[newChainSel].LinkToken, state.Chains[newChainSel].Weth9),
->>>>>>> 83c3a329
 		nodes.NonBootstraps(),
 		rmnHomeAddress,
 	)
