--- conflicted
+++ resolved
@@ -99,14 +99,10 @@
 
 	// Wait for all commit reports to land.
 	ccdeploy.ConfirmCommitForAllWithExpectedSeqNums(t, e, state, expectedSeqNum, startBlocks)
-<<<<<<< HEAD
 
 	// Confirm token and gas prices are updated
 	ccdeploy.ConfirmTokenPriceUpdatedForAll(t, e, state, startBlocks)
 	ccdeploy.ConfirmGasPriceUpdatedForAll(t, e, state, startBlocks)
-=======
-	// TODO: use proper assertions to check gas and token prices using events
->>>>>>> eb03ec3a
 
 	// Wait for all exec reports to land
 	ccdeploy.ConfirmExecWithSeqNrForAll(t, e, state, expectedSeqNum, startBlocks)
