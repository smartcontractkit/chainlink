--- conflicted
+++ resolved
@@ -2,27 +2,12 @@
 
 import (
 	"testing"
-	"time"
 
-<<<<<<< HEAD
-=======
-	"github.com/ethereum/go-ethereum/accounts/abi/bind"
-	"github.com/ethereum/go-ethereum/accounts/abi/bind/backends"
->>>>>>> baf36ec4
+	"github.com/smartcontractkit/chainlink-testing-framework/lib/utils/testcontext"
 	"github.com/stretchr/testify/require"
-
-	"github.com/smartcontractkit/chainlink/integration-tests/deployment"
-
-	"github.com/smartcontractkit/chainlink-common/pkg/types/ccipocr3"
 
 	ccipdeployment "github.com/smartcontractkit/chainlink/integration-tests/deployment/ccip"
 	jobv1 "github.com/smartcontractkit/chainlink/integration-tests/deployment/jd/job/v1"
-<<<<<<< HEAD
-	"github.com/smartcontractkit/chainlink/integration-tests/deployment/memory"
-
-=======
-	"github.com/smartcontractkit/chainlink/v2/core/gethwrappers/ccip/generated/offramp"
->>>>>>> baf36ec4
 	"github.com/smartcontractkit/chainlink/v2/core/logger"
 )
 
@@ -64,149 +49,31 @@
 			require.NoError(t, err)
 		}
 	}
-	// Wait for plugins to register filters?
-	// TODO: Investigate how to avoid.
-	time.Sleep(30 * time.Second)
-
-	// Ensure job related logs are up to date.
-	require.NoError(t, ccipdeployment.ReplayAllLogs(nodes, chains))
 
 	// Add all lanes
 	require.NoError(t, ccipdeployment.AddLanesForAll(e, state))
 	// Need to keep track of the block number for each chain so that event subscription can be done from that block.
 	startBlocks := make(map[uint64]*uint64)
 	// Send a message from each chain to every other chain.
-<<<<<<< HEAD
-	for src, srcChain := range e.Chains {
+	expectedSeqNum := make(map[uint64]uint64)
+	for src := range e.Chains {
 		for dest, destChain := range e.Chains {
 			if src == dest {
 				continue
 			}
-			num, err := destChain.LatestBlockNum(ctx)
+			block, err := destChain.LatestBlockNum(testcontext.Get(t))
 			require.NoError(t, err)
-			startBlocks[dest] = &num
-			// record the block number for each chain
-			t.Logf("Sending CCIP request from chain selector %d to chain selector %d",
-				src, dest)
-			_, err = ccipdeployment.SendMessage(src, dest, e.Chains[src].DeployerKey, srcChain.Confirm, state)
-			require.NoError(t, err)
-=======
-	expectedSeqNum := make(map[uint64]uint64)
-	for src := range e.Chains {
-		for dest := range e.Chains {
-			if src == dest {
-				continue
-			}
+			startBlocks[dest] = &block
 			seqNum := ccipdeployment.SendRequest(t, e, state, src, dest, false)
 			expectedSeqNum[dest] = seqNum
->>>>>>> baf36ec4
 		}
 	}
 
 	// Wait for all commit reports to land.
-<<<<<<< HEAD
-	ccipdeployment.WaitForCommitForAllWithInterval(t, e, state, ccipocr3.SeqNumRange{1, 1}, startBlocks)
+	ccipdeployment.WaitForCommitForAllWithInterval(t, e, state, expectedSeqNum, startBlocks)
 
 	// Wait for all exec reports to land
-	ccipdeployment.WaitForExecWithSeqNrForAll(t, e, state, 1, startBlocks)
+	ccipdeployment.WaitForExecWithSeqNrForAll(t, e, state, expectedSeqNum, startBlocks)
 
 	// TODO: Apply the proposal.
-}
-
-func ReplayAllLogs(nodes map[string]memory.Node, chains map[uint64]deployment.Chain) error {
-	for _, node := range nodes {
-		for sel := range chains {
-			if err := node.ReplayLogs(map[uint64]uint64{sel: 1}); err != nil {
-				return err
-			}
-		}
-	}
-	return nil
-=======
-	cStart := time.Now()
-	var wg sync.WaitGroup
-	for src, srcChain := range e.Chains {
-		for dest, dstChain := range e.Chains {
-			if src == dest {
-				continue
-			}
-			srcChain := srcChain
-			dstChain := dstChain
-			wg.Add(1)
-			go func(src, dest uint64) {
-				defer wg.Done()
-				waitForCommitWithInterval(t, srcChain, dstChain, state.Chains[dest].OffRamp,
-					ccipocr3.SeqNumRange{ccipocr3.SeqNum(expectedSeqNum[dest]), ccipocr3.SeqNum(expectedSeqNum[dest])})
-			}(src, dest)
-		}
-	}
-	wg.Wait()
-	cEnd := time.Now()
-
-	// Wait for all exec reports to land
-	for src, srcChain := range e.Chains {
-		for dest, dstChain := range e.Chains {
-			if src == dest {
-				continue
-			}
-			srcChain := srcChain
-			dstChain := dstChain
-			wg.Add(1)
-			go func(src, dest deployment.Chain) {
-				defer wg.Done()
-				ccipdeployment.ConfirmExecution(t,
-					src, dest, state.Chains[dest.Selector].OffRamp,
-					expectedSeqNum[dest.Selector])
-			}(srcChain, dstChain)
-		}
-	}
-	wg.Wait()
-	eEnd := time.Now()
-	t.Log("Commit time:", cEnd.Sub(cStart))
-	t.Log("Exec time:", eEnd.Sub(cEnd))
-	// TODO: Apply the proposal.
-}
-
-func waitForCommitWithInterval(
-	t *testing.T,
-	src deployment.Chain,
-	dest deployment.Chain,
-	offRamp *offramp.OffRamp,
-	expectedSeqNumRange ccipocr3.SeqNumRange,
-) {
-	sink := make(chan *offramp.OffRampCommitReportAccepted)
-	subscription, err := offRamp.WatchCommitReportAccepted(&bind.WatchOpts{
-		Context: context.Background(),
-	}, sink)
-	require.NoError(t, err)
-	ticker := time.NewTicker(1 * time.Second)
-	defer ticker.Stop()
-
-	//revive:disable
-	for {
-		select {
-		case <-ticker.C:
-			src.Client.(*backends.SimulatedBackend).Commit()
-			dest.Client.(*backends.SimulatedBackend).Commit()
-			t.Logf("Waiting for commit report on chain selector %d from source selector %d expected seq nr range %s",
-				dest.Selector, src.Selector, expectedSeqNumRange.String())
-		case subErr := <-subscription.Err():
-			t.Fatalf("Subscription error: %+v", subErr)
-		case report := <-sink:
-			if len(report.Report.MerkleRoots) > 0 {
-				// Check the interval of sequence numbers and make sure it matches
-				// the expected range.
-				for _, mr := range report.Report.MerkleRoots {
-					if mr.SourceChainSelector == src.Selector &&
-						uint64(expectedSeqNumRange.Start()) == mr.MinSeqNr &&
-						uint64(expectedSeqNumRange.End()) == mr.MaxSeqNr {
-						t.Logf("Received commit report on selector %d from source selector %d expected seq nr range %s",
-							dest.Selector, src.Selector, expectedSeqNumRange.String())
-						return
-					}
-				}
-			}
-		}
-	}
->>>>>>> baf36ec4
 }