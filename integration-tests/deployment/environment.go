package deployment

import (
	"bytes"
	"context"
	"errors"
	"fmt"
	"math/big"
	"sort"
	"strconv"

	"github.com/ethereum/go-ethereum/accounts/abi/bind"
	"github.com/ethereum/go-ethereum/common"
	"github.com/ethereum/go-ethereum/core/types"
	"github.com/ethereum/go-ethereum/rpc"
	chain_selectors "github.com/smartcontractkit/chain-selectors"
	types2 "github.com/smartcontractkit/libocr/offchainreporting2/types"
	types3 "github.com/smartcontractkit/libocr/offchainreporting2plus/types"

	csav1 "github.com/smartcontractkit/chainlink/integration-tests/deployment/jd/csa/v1"

	jobv1 "github.com/smartcontractkit/chainlink/integration-tests/deployment/jd/job/v1"
	nodev1 "github.com/smartcontractkit/chainlink/integration-tests/deployment/jd/node/v1"
	"github.com/smartcontractkit/chainlink/v2/core/services/keystore/keys/p2pkey"

	"github.com/smartcontractkit/chainlink-common/pkg/logger"
)

type OnchainClient interface {
	// For EVM specifically we can use existing geth interface
	// to abstract chain clients.
	bind.ContractBackend
	bind.DeployBackend
}

type OffchainClient interface {
	// The job distributor grpc interface can be used to abstract offchain read/writes
	jobv1.JobServiceClient
	nodev1.NodeServiceClient
	csav1.CSAServiceClient
}

type Chain struct {
	// Selectors used as canonical chain identifier.
	Selector uint64
	Client   OnchainClient
	// Note the Sign function can be abstract supporting a variety of key storage mechanisms (e.g. KMS etc).
	DeployerKey *bind.TransactOpts
<<<<<<< HEAD
	// Includes block number
	Confirm func(tx common.Hash) (uint64, error)
=======
	Confirm     func(tx *types.Transaction) (uint64, error)
>>>>>>> 814538b3
}

type Environment struct {
	Name     string
	Chains   map[uint64]Chain
	Offchain OffchainClient
	NodeIDs  []string
	Logger   logger.Logger
}

func (e Environment) AllChainSelectors() []uint64 {
	var selectors []uint64
	for sel := range e.Chains {
		selectors = append(selectors, sel)
	}
	return selectors
}

func (e Environment) AllChainSelectorsExcluding(excluding []uint64) []uint64 {
	var selectors []uint64
	for sel := range e.Chains {
		excluded := false
		for _, toExclude := range excluding {
			if sel == toExclude {
				excluded = true
			}
		}
		if excluded {
			continue
		}
		selectors = append(selectors, sel)
	}
	return selectors
}

func ConfirmIfNoError(chain Chain, tx *types.Transaction, err error) (uint64, error) {
	if err != nil {
		//revive:disable
		var d rpc.DataError
		ok := errors.As(err, &d)
		if ok {
			return 0, fmt.Errorf("got Data Error: %s", d.ErrorData())
		}
		return 0, err
	}
<<<<<<< HEAD
	b, err := chain.Confirm(tx.Hash())
	return b, err
=======
	return chain.Confirm(tx)
>>>>>>> 814538b3
}

func MaybeDataErr(err error) error {
	//revive:disable
	var d rpc.DataError
	ok := errors.As(err, &d)
	if ok {
		return d
	}
	return err
}

func UBigInt(i uint64) *big.Int {
	return new(big.Int).SetUint64(i)
}

func E18Mult(amount uint64) *big.Int {
	return new(big.Int).Mul(UBigInt(amount), UBigInt(1e18))
}

type OCRConfig struct {
	OffchainPublicKey types2.OffchainPublicKey
	// For EVM-chains, this an *address*.
	OnchainPublicKey          types2.OnchainPublicKey
	PeerID                    p2pkey.PeerID
	TransmitAccount           types2.Account
	ConfigEncryptionPublicKey types3.ConfigEncryptionPublicKey
	IsBootstrap               bool
	MultiAddr                 string // TODO: type
}

type Nodes []Node

// PeerIDs returns peerIDs in a sorted list
func (n Nodes) PeerIDs(chainSel uint64) [][32]byte {
	var peerIDs [][32]byte
	for _, node := range n {
		cfg := node.SelToOCRConfig[chainSel]
		// NOTE: Assume same peerID for all chains.
		// Might make sense to change proto as peerID is 1-1 with node?
		peerIDs = append(peerIDs, cfg.PeerID)
	}
	sort.Slice(peerIDs, func(i, j int) bool {
		return bytes.Compare(peerIDs[i][:], peerIDs[j][:]) < 0
	})
	return peerIDs
}

func (n Nodes) DefaultF() uint8 {
	return uint8(len(n) / 3)
}

func (n Nodes) BootstrapPeerIDs(chainSel uint64) [][32]byte {
	var peerIDs [][32]byte
	for _, node := range n {
		cfg := node.SelToOCRConfig[chainSel]
		if !cfg.IsBootstrap {
			continue
		}
		peerIDs = append(peerIDs, cfg.PeerID)
	}
	return peerIDs
}

// OffchainPublicKey types.OffchainPublicKey
// // For EVM-chains, this an *address*.
// OnchainPublicKey types.OnchainPublicKey
// PeerID           string
// TransmitAccount  types.Account
type Node struct {
	SelToOCRConfig map[uint64]OCRConfig
}

func MustPeerIDFromString(s string) p2pkey.PeerID {
	p := p2pkey.PeerID{}
	if err := p.UnmarshalString(s); err != nil {
		panic(err)
	}
	return p
}

// Gathers all the node info through JD required to be able to set
// OCR config for example.
func NodeInfo(nodeIDs []string, oc OffchainClient) (Nodes, error) {
	var nodes []Node
	for _, node := range nodeIDs {
		// TODO: Filter should accept multiple nodes
		nodeChainConfigs, err := oc.ListNodeChainConfigs(context.Background(), &nodev1.ListNodeChainConfigsRequest{Filter: &nodev1.ListNodeChainConfigsRequest_Filter{
			NodeIds: []string{node},
		}})
		if err != nil {
			return nil, err
		}
		selToOCRConfig := make(map[uint64]OCRConfig)
		for _, chainConfig := range nodeChainConfigs.ChainConfigs {
			//if chainConfig.Ocr2Config.IsBootstrap {
			//	// Bootstrap nodes are handled separately
			//	continue
			//}
			if chainConfig.Chain.Type == nodev1.ChainType_CHAIN_TYPE_SOLANA {
				// Note supported for CCIP yet.
				continue
			}
			evmChainID, err := strconv.Atoi(chainConfig.Chain.Id)
			if err != nil {
				return nil, err
			}
			sel, err := chain_selectors.SelectorFromChainId(uint64(evmChainID))
			if err != nil {
				return nil, err
			}
			b := common.Hex2Bytes(chainConfig.Ocr2Config.OcrKeyBundle.OffchainPublicKey)
			var opk types2.OffchainPublicKey
			copy(opk[:], b)

			b = common.Hex2Bytes(chainConfig.Ocr2Config.OcrKeyBundle.ConfigPublicKey)
			var cpk types3.ConfigEncryptionPublicKey
			copy(cpk[:], b)

			selToOCRConfig[sel] = OCRConfig{
				OffchainPublicKey:         opk,
				OnchainPublicKey:          common.HexToAddress(chainConfig.Ocr2Config.OcrKeyBundle.OnchainSigningAddress).Bytes(),
				PeerID:                    MustPeerIDFromString(chainConfig.Ocr2Config.P2PKeyBundle.PeerId),
				TransmitAccount:           types2.Account(chainConfig.AccountAddress),
				ConfigEncryptionPublicKey: cpk,
				IsBootstrap:               chainConfig.Ocr2Config.IsBootstrap,
				MultiAddr:                 chainConfig.Ocr2Config.Multiaddr,
			}
		}
		nodes = append(nodes, Node{
			SelToOCRConfig: selToOCRConfig,
		})
	}

	return nodes, nil
}<|MERGE_RESOLUTION|>--- conflicted
+++ resolved
@@ -46,12 +46,7 @@
 	Client   OnchainClient
 	// Note the Sign function can be abstract supporting a variety of key storage mechanisms (e.g. KMS etc).
 	DeployerKey *bind.TransactOpts
-<<<<<<< HEAD
-	// Includes block number
-	Confirm func(tx common.Hash) (uint64, error)
-=======
 	Confirm     func(tx *types.Transaction) (uint64, error)
->>>>>>> 814538b3
 }
 
 type Environment struct {
@@ -97,12 +92,7 @@
 		}
 		return 0, err
 	}
-<<<<<<< HEAD
-	b, err := chain.Confirm(tx.Hash())
-	return b, err
-=======
 	return chain.Confirm(tx)
->>>>>>> 814538b3
 }
 
 func MaybeDataErr(err error) error {
