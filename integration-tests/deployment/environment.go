--- conflicted
+++ resolved
@@ -45,8 +45,7 @@
 	Selector uint64
 	Client   OnchainClient
 	// Note the Sign function can be abstract supporting a variety of key storage mechanisms (e.g. KMS etc).
-	DeployerKey *bind.TransactOpts
-	// TODO : Remove this when seth is integrated.
+	DeployerKey    *bind.TransactOpts
 	LatestBlockNum func(ctx context.Context) (uint64, error)
 	Confirm        func(tx *types.Transaction) (uint64, error)
 }
@@ -140,38 +139,8 @@
 	return peerIDs
 }
 
-<<<<<<< HEAD
-func (n Nodes) PluginNodes(chainSel uint64) []Node {
-	var pluginNodes []Node
-	for _, node := range n {
-		cfg := node.SelToOCRConfig[chainSel]
-		if cfg.IsBootstrap {
-			continue
-		}
-		pluginNodes = append(pluginNodes, node)
-	}
-	return pluginNodes
-}
-
-func (n Nodes) PluginNodePeerIDs(chainSel uint64) [][32]byte {
-	var peerIDs [][32]byte
-	for _, node := range n {
-		cfg := node.SelToOCRConfig[chainSel]
-		if cfg.IsBootstrap {
-			continue
-		}
-		// NOTE: Assume same peerID for all chains.
-		// Might make sense to change proto as peerID is 1-1 with node?
-		peerIDs = append(peerIDs, cfg.PeerID)
-	}
-	return peerIDs
-}
-func (n Nodes) BootstrapPeerIDs(chainSel uint64) [][32]byte {
-	var peerIDs [][32]byte
-=======
 func (n Nodes) NonBootstraps() Nodes {
 	var nonBootstraps Nodes
->>>>>>> baf36ec4
 	for _, node := range n {
 		if node.IsBootstrap {
 			continue
@@ -292,7 +261,7 @@
 	return nodes, nil
 }
 
-type RegistryConfig struct {
-	EVMChainID uint64
-	Contract   common.Address
+type CapabilityRegistryConfig struct {
+	EVMChainID uint64         // chain id of the chain the CR is deployed on
+	Contract   common.Address // address of the CR contract
 }