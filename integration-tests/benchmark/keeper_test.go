--- conflicted
+++ resolved
@@ -310,12 +310,7 @@
 
 func SetupAutomationBenchmarkEnv(t *testing.T) (*environment.Environment, blockchain.EVMNetwork) {
 	l := utils.GetTestLogger(t)
-<<<<<<< HEAD
-	registryToTest := getEnv("AUTOMATION_REGISTRY_TO_TEST", "Registry_2_0")
 	testNetwork := networks.DetermineSelectedNetwork() // Environment currently being used to run benchmark test on
-=======
-	activeEVMNetwork := networks.SelectedNetwork // Environment currently being used to run benchmark test on
->>>>>>> 95960cb4
 	blockTime := "1"
 	networkDetailTOML := `MinIncomingConfirmations = 1`
 
@@ -329,13 +324,8 @@
 		NamespacePrefix: fmt.Sprintf(
 			"automation-%s-%s-%s",
 			testType,
-<<<<<<< HEAD
 			strings.ReplaceAll(strings.ToLower(testNetwork.Name), " ", "-"),
-			strings.ReplaceAll(strings.ToLower(registryToTest), "_", "-"),
-=======
-			strings.ReplaceAll(strings.ToLower(activeEVMNetwork.Name), " ", "-"),
 			strings.ReplaceAll(strings.ToLower(RegistryToTest), "_", "-"),
->>>>>>> 95960cb4
 		),
 		Test: t,
 	})
@@ -409,11 +399,7 @@
 	require.NoError(t, err, "Error launching test environment")
 
 	if testEnvironment.WillUseRemoteRunner() {
-<<<<<<< HEAD
-		return testEnvironment, testNetwork, registryToTest
-=======
-		return testEnvironment, activeEVMNetwork
->>>>>>> 95960cb4
+		return testEnvironment, testNetwork
 	}
 
 	// separate RPC urls per CL node
@@ -452,9 +438,5 @@
 	}
 	err = testEnvironment.Run()
 	require.NoError(t, err, "Error launching test environment")
-<<<<<<< HEAD
-	return testEnvironment, testNetwork, registryToTest
-=======
-	return testEnvironment, activeEVMNetwork
->>>>>>> 95960cb4
+	return testEnvironment, testNetwork
 }