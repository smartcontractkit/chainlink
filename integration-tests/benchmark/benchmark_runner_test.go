package benchmark_test

import (
	"fmt"
	"os"
	"strconv"
	"strings"
	"testing"
	"time"

	"github.com/stretchr/testify/require"

	"github.com/imdario/mergo"
	"github.com/smartcontractkit/chainlink-env/environment"
	"github.com/smartcontractkit/chainlink-env/pkg/helm/chainlink"
	"github.com/smartcontractkit/chainlink-env/pkg/helm/ethereum"
	"github.com/smartcontractkit/chainlink-env/pkg/helm/remotetestrunner"
	"github.com/smartcontractkit/chainlink-testing-framework/actions"
	"github.com/smartcontractkit/chainlink-testing-framework/blockchain"
	"github.com/smartcontractkit/chainlink-testing-framework/logging"
	networks "github.com/smartcontractkit/chainlink/integration-tests"
)

func init() {
	logging.Init()
}

func getEnv(key, fallback string) string {
	if inputs, ok := os.LookupEnv("TEST_INPUTS"); ok {
		values := strings.Split(inputs, ",")
		for _, value := range values {
			if strings.Contains(value, key) {
				return strings.Split(value, "=")[1]
			}
		}
	}
	return fallback
}

var baseEnvironmentConfig = &environment.Config{
	TTL: time.Hour * 720, // 30 days,
}

var chainlinkPerformance = map[string]interface{}{
	"chainlink": map[string]interface{}{
		"resources": map[string]interface{}{
			"requests": map[string]interface{}{
				"cpu":    "1000m",
				"memory": "4Gi",
			},
			"limits": map[string]interface{}{
				"cpu":    "1000m",
				"memory": "4Gi",
			},
		},
	},
	"db": map[string]interface{}{
		"resources": map[string]interface{}{
			"requests": map[string]interface{}{
				"cpu":    "1000m",
				"memory": "1Gi",
			},
			"limits": map[string]interface{}{
				"cpu":    "1000m",
				"memory": "1Gi",
			},
		},
		"stateful": true,
		"capacity": "20Gi",
	},
}

var chainlinkSoak = map[string]interface{}{
	"chainlink": map[string]interface{}{
		"resources": map[string]interface{}{
			"requests": map[string]interface{}{
				"cpu":    "350m",
				"memory": "1Gi",
			},
			"limits": map[string]interface{}{
				"cpu":    "350m",
				"memory": "1Gi",
			},
		},
	},
	"db": map[string]interface{}{
		"resources": map[string]interface{}{
			"requests": map[string]interface{}{
				"cpu":    "250m",
				"memory": "256Mi",
			},
			"limits": map[string]interface{}{
				"cpu":    "250m",
				"memory": "256Mi",
			},
		},
		"stateful": true,
		"capacity": "20Gi",
	},
}

func TestAutomationBenchmark(t *testing.T) {
	registryToTest := getEnv("AUTOMATION_REGISTRY_TO_TEST", "registry-2-0")
	var numberOfNodes, _ = strconv.Atoi(getEnv("AUTOMATION_NUMBER_OF_NODES", "6"))
	KeeperBenchmark(t, registryToTest, numberOfNodes)
}

// Run the Keepers Benchmark test defined in ./tests/keeper_test.go
func KeeperBenchmark(t *testing.T, registryToTest string, numberOfNodes int) {
	activeEVMNetwork := networks.SelectedNetwork // Environment currently being used to run benchmark test on

	baseEnvironmentConfig.NamespacePrefix = fmt.Sprintf(
		"benchmark-automation-%s",
		strings.ReplaceAll(strings.ToLower(activeEVMNetwork.Name), " ", "-"),
	)
	testEnvironment := environment.New(baseEnvironmentConfig)
	blockTime := "1"

	// Values you want each node to have the exact same of (e.g. eth_chain_id)
<<<<<<< HEAD
	//staticValues := activeEVMNetwork.ChainlinkValuesMap()

	staticValues := map[string]interface{}{}
	if !activeEVMNetwork.Simulated {
		staticValues["ETH_URL"] = activeEVMNetwork.URLs[0]
		staticValues["ETH_CHAIN_ID"] = fmt.Sprint(activeEVMNetwork.ChainID)
=======
	staticValues := map[string]interface{}{
		"ETH_URL":      activeEVMNetwork.URLs[0],
		"ETH_HTTP_URL": activeEVMNetwork.HTTPURLs[0],
>>>>>>> bfb0f465
	}

	keeperBenchmarkValues := map[string]interface{}{
		"MIN_INCOMING_CONFIRMATIONS":  "1",
		"KEEPER_TURN_FLAG_ENABLED":    "true",
		"CHAINLINK_DEV":               "false",
		"P2P_NETWORKING_STACK":        "V2",
		"P2PV2_LISTEN_ADDRESSES":      "0.0.0.0:6690",
		"P2PV2_ANNOUNCE_ADDRESSES":    "0.0.0.0:6690",
		"FEATURE_OFFCHAIN_REPORTING2": "true",
		"FEATURE_OFFCHAIN_REPORTING":  "",
		"FEATURE_LOG_POLLER":          "true",
		"P2P_LISTEN_IP":               "",
		"P2P_LISTEN_PORT":             "",
	}

	testTag := "simulated"

	if registryToTest == "registry-2-0" {
		numberOfNodes = numberOfNodes + 1
		blockTime = "12"
	}

	// List of distinct Chainlink nodes to launch, and their distinct values (blank interface for none)
	var dynamicValues []map[string]interface{}
	for i := 0; i < numberOfNodes; i++ {
		dynamicValues = append(dynamicValues, map[string]interface{}{"": ""})
	}

	if !activeEVMNetwork.Simulated {
		staticValues = map[string]interface{}{
			"KEEPER_REGISTRY_SYNC_INTERVAL": "",
			"ETH_URL":                       "",
			"ETH_CHAIN_ID":                  "",
			"CHAINLINK_DEV":                 "false",
			"KEEPER_TURN_FLAG_ENABLED":      "true",
			"P2P_NETWORKING_STACK":          "V2",
			"P2PV2_LISTEN_ADDRESSES":        "0.0.0.0:6690",
			"P2PV2_ANNOUNCE_ADDRESSES":      "0.0.0.0:6690",
			"FEATURE_OFFCHAIN_REPORTING2":   "true",
			"FEATURE_OFFCHAIN_REPORTING":    "",
			"FEATURE_LOG_POLLER":            "true",
			"P2P_LISTEN_IP":                 "",
			"P2P_LISTEN_PORT":               "",
		}
		dynamicValues = nil
		for i := 0; i < numberOfNodes; i++ {
			if i%2 == 0 {
				dynamicValues = append(dynamicValues, map[string]interface{}{"EVM_NODES": getEnv("EVM_NODES_A", "")})
			} else {
				dynamicValues = append(dynamicValues, map[string]interface{}{"EVM_NODES": getEnv("EVM_NODES_B", "")})
			}
		}
		if activeEVMNetwork.Name == "Goerli Testnet" {
			keeperBenchmarkValues = map[string]interface{}{
				"MIN_INCOMING_CONFIRMATIONS":     "1",
				"ETH_MAX_IN_FLIGHT_TRANSACTIONS": "3",
				"ETH_MAX_QUEUED_TRANSACTIONS":    "15",
				"ETH_GAS_BUMP_TX_DEPTH":          "3",
			}
			testTag = "goerli"
		}
		if activeEVMNetwork.Name == "Arbitrum Goerli" || activeEVMNetwork.Name == "Optimism Goerli" {
			keeperBenchmarkValues = map[string]interface{}{
				"ETH_MAX_IN_FLIGHT_TRANSACTIONS": "",
				"ETH_MAX_QUEUED_TRANSACTIONS":    "",
				"ETH_GAS_BUMP_TX_DEPTH":          "",
			}
			testTag = "arbitrum-goerli"
		}
		if activeEVMNetwork.Name == "Optimism Goerli" {
			testTag = "optimistic-goerli"
		}
		if activeEVMNetwork.Name == "Polygon Mumbai" {
			testTag = "polygon-mumbai"
		}
	}

	testTag = "@" + testTag + "-" + registryToTest

	mergo.Merge(&staticValues, &keeperBenchmarkValues)

	addSeparateChainlinkDeployments(testEnvironment, staticValues, dynamicValues)

	benchmarkTestHelper(t, testTag+" @benchmark-keeper", testEnvironment, activeEVMNetwork, blockTime)
}

// adds distinct Chainlink deployments to the test environment, using staticVals on all of them, while distributing
// a single dynamicVal to each Chainlink deployment
func addSeparateChainlinkDeployments(
	testEnvironment *environment.Environment,
	staticValues map[string]interface{},
	dynamicValueList []map[string]interface{},
) {
	for index, dynamicValues := range dynamicValueList {
		envVals := map[string]interface{}{}
		for key, value := range staticValues {
			envVals[key] = value
		}
		for key, value := range dynamicValues {
			envVals[key] = value
		}
		chartValues := map[string]interface{}{
			"env": envVals,
		}
		chartResources := chainlinkPerformance
		testType, testTypeExists := os.LookupEnv("TEST_TYPE")
		if testTypeExists && strings.ToLower(testType) == "soak" {
			chartResources = chainlinkSoak
		}
		mergo.Merge(&chartValues, &chartResources)
		testEnvironment.AddHelm(chainlink.NewVersioned(index, "0.0.11", chartValues))
	}
}

// builds tests, launches environment, and triggers the benchmark test to run
func benchmarkTestHelper(
	t *testing.T,
	testTag string,
	testEnvironment *environment.Environment,
	activeEVMNetwork *blockchain.EVMNetwork,
	blockTime string,
) {
	remoteRunnerValues := map[string]interface{}{
		"focus":                 testTag,
		"env_namespace":         testEnvironment.Cfg.Namespace,
		"test_dir":              "./integration-tests/benchmark/tests",
		"test_log_level":        "debug",
		"grafana_dashboard_url": getEnv("GRAFANA_DASHBOARD_URL", ""),
		"TEST_INPUTS":           os.Getenv("TEST_INPUTS"),
		"SELECTED_NETWORKS":     os.Getenv("SELECTED_NETWORKS"),
	}
	// Set evm network connection for remote runner
	for key, value := range activeEVMNetwork.ToMap() {
		remoteRunnerValues[key] = value
	}
	remoteRunnerWrapper := map[string]interface{}{
		"remote_test_runner": remoteRunnerValues,
	}

	err := testEnvironment.
		AddHelm(remotetestrunner.New(remoteRunnerWrapper)).
		AddHelm(ethereum.New(&ethereum.Props{
			NetworkName: activeEVMNetwork.Name,
			Simulated:   activeEVMNetwork.Simulated,
			WsURLs:      activeEVMNetwork.URLs,
			Values: map[string]interface{}{
				"resources": map[string]interface{}{
					"requests": map[string]interface{}{
						"cpu":    "4000m",
						"memory": "4Gi",
					},
					"limits": map[string]interface{}{
						"cpu":    "4000m",
						"memory": "4Gi",
					},
				},
				"geth": map[string]interface{}{
					"blocktime": blockTime,
				},
			},
		})).
		Run()
	require.NoError(t, err, "Error launching test environment")
	err = actions.TriggerRemoteTest("../../", testEnvironment)
	require.NoError(t, err, "Error activating remote test")
}<|MERGE_RESOLUTION|>--- conflicted
+++ resolved
@@ -117,18 +117,9 @@
 	blockTime := "1"
 
 	// Values you want each node to have the exact same of (e.g. eth_chain_id)
-<<<<<<< HEAD
-	//staticValues := activeEVMNetwork.ChainlinkValuesMap()
-
-	staticValues := map[string]interface{}{}
-	if !activeEVMNetwork.Simulated {
-		staticValues["ETH_URL"] = activeEVMNetwork.URLs[0]
-		staticValues["ETH_CHAIN_ID"] = fmt.Sprint(activeEVMNetwork.ChainID)
-=======
 	staticValues := map[string]interface{}{
 		"ETH_URL":      activeEVMNetwork.URLs[0],
 		"ETH_HTTP_URL": activeEVMNetwork.HTTPURLs[0],
->>>>>>> bfb0f465
 	}
 
 	keeperBenchmarkValues := map[string]interface{}{
