package vrfv2plus

import (
	"context"
	"fmt"
	"math/big"
	"sync"
	"time"

<<<<<<< HEAD
	"github.com/smartcontractkit/chainlink-testing-framework/utils/conversions"

	commonassets "github.com/smartcontractkit/chainlink-common/pkg/assets"

	"github.com/smartcontractkit/chainlink/v2/core/assets"
=======
	commonassets "github.com/smartcontractkit/chainlink-common/pkg/assets"
	"github.com/smartcontractkit/chainlink-testing-framework/utils/conversions"
	"github.com/smartcontractkit/chainlink/v2/core/chains/evm/assets"
>>>>>>> 1d20c9b6
	"github.com/smartcontractkit/chainlink/v2/core/gethwrappers/generated/vrfv2plus_wrapper_load_test_consumer"

	"github.com/ethereum/go-ethereum/common"
	"github.com/google/uuid"
	"github.com/rs/zerolog"

	"github.com/smartcontractkit/chainlink-testing-framework/blockchain"

	"github.com/smartcontractkit/chainlink/integration-tests/actions"
	"github.com/smartcontractkit/chainlink/integration-tests/actions/vrfv2plus/vrfv2plus_config"
	"github.com/smartcontractkit/chainlink/integration-tests/client"
	"github.com/smartcontractkit/chainlink/integration-tests/contracts"
	"github.com/smartcontractkit/chainlink/integration-tests/docker/test_env"
	"github.com/smartcontractkit/chainlink/integration-tests/types/config/node"
	"github.com/smartcontractkit/chainlink/v2/core/gethwrappers/generated/vrf_coordinator_v2_5"
	"github.com/smartcontractkit/chainlink/v2/core/gethwrappers/generated/vrf_v2plus_upgraded_version"
	chainlinkutils "github.com/smartcontractkit/chainlink/v2/core/utils"
)

var (
	ErrNodePrimaryKey                              = "error getting node's primary ETH key"
	ErrNodeNewTxKey                                = "error creating node's EVM transaction key"
	ErrCreatingProvingKeyHash                      = "error creating a keyHash from the proving key"
	ErrRegisteringProvingKey                       = "error registering a proving key on Coordinator contract"
	ErrRegisterProvingKey                          = "error registering proving keys"
	ErrEncodingProvingKey                          = "error encoding proving key"
	ErrCreatingVRFv2PlusKey                        = "error creating VRFv2Plus key"
	ErrDeployBlockHashStore                        = "error deploying blockhash store"
	ErrDeployCoordinator                           = "error deploying VRF CoordinatorV2Plus"
	ErrAdvancedConsumer                            = "error deploying VRFv2Plus Advanced Consumer"
	ErrABIEncodingFunding                          = "error Abi encoding subscriptionID"
	ErrSendingLinkToken                            = "error sending Link token"
	ErrCreatingVRFv2PlusJob                        = "error creating VRFv2Plus job"
	ErrParseJob                                    = "error parsing job definition"
	ErrDeployVRFV2_5Contracts                      = "error deploying VRFV2_5 contracts"
	ErrSetVRFCoordinatorConfig                     = "error setting config for VRF Coordinator contract"
	ErrCreateVRFSubscription                       = "error creating VRF Subscription"
	ErrAddConsumerToSub                            = "error adding consumer to VRF Subscription"
	ErrFundSubWithNativeToken                      = "error funding subscription with native token"
	ErrSetLinkNativeLinkFeed                       = "error setting Link and ETH/LINK feed for VRF Coordinator contract"
	ErrFundSubWithLinkToken                        = "error funding subscription with Link tokens"
	ErrCreateVRFV2PlusJobs                         = "error creating VRF V2 Plus Jobs"
	ErrGetPrimaryKey                               = "error getting primary ETH key address"
	ErrRestartCLNode                               = "error restarting CL node"
	ErrWaitTXsComplete                             = "error waiting for TXs to complete"
	ErrRequestRandomness                           = "error requesting randomness"
	ErrRequestRandomnessDirectFundingLinkPayment   = "error requesting randomness with direct funding and link payment"
	ErrRequestRandomnessDirectFundingNativePayment = "error requesting randomness with direct funding and native payment"

	ErrWaitRandomWordsRequestedEvent = "error waiting for RandomWordsRequested event"
	ErrWaitRandomWordsFulfilledEvent = "error waiting for RandomWordsFulfilled event"
	ErrLinkTotalBalance              = "error waiting for RandomWordsFulfilled event"
	ErrNativeTokenBalance            = "error waiting for RandomWordsFulfilled event"
	ErrDeployWrapper                 = "error deploying VRFV2PlusWrapper"
)

func DeployVRFV2_5Contracts(
	contractDeployer contracts.ContractDeployer,
	chainClient blockchain.EVMClient,
	consumerContractsAmount int,
) (*VRFV2_5Contracts, error) {
	bhs, err := contractDeployer.DeployBlockhashStore()
	if err != nil {
		return nil, fmt.Errorf("%s, err %w", ErrDeployBlockHashStore, err)
	}
	err = chainClient.WaitForEvents()
	if err != nil {
		return nil, fmt.Errorf("%s, err %w", ErrWaitTXsComplete, err)
	}
	coordinator, err := contractDeployer.DeployVRFCoordinatorV2_5(bhs.Address())
	if err != nil {
		return nil, fmt.Errorf("%s, err %w", ErrDeployCoordinator, err)
	}
	err = chainClient.WaitForEvents()
	if err != nil {
		return nil, fmt.Errorf("%s, err %w", ErrWaitTXsComplete, err)
	}
	consumers, err := DeployVRFV2PlusConsumers(contractDeployer, coordinator, consumerContractsAmount)
	if err != nil {
		return nil, err
	}
	err = chainClient.WaitForEvents()
	if err != nil {
		return nil, fmt.Errorf("%s, err %w", ErrWaitTXsComplete, err)
	}
	return &VRFV2_5Contracts{coordinator, bhs, consumers}, nil
}

<<<<<<< HEAD
func DeployVRFV2PlusDirectFundingContracts(
	contractDeployer contracts.ContractDeployer,
	chainClient blockchain.EVMClient,
	linkTokenAddress string,
	linkEthFeedAddress string,
	coordinator contracts.VRFCoordinatorV2_5,
	consumerContractsAmount int,
) (*VRFV2PlusWrapperContracts, error) {

	vrfv2PlusWrapper, err := contractDeployer.DeployVRFV2PlusWrapper(linkTokenAddress, linkEthFeedAddress, coordinator.Address())
	if err != nil {
		return nil, fmt.Errorf("%s, err %w", ErrDeployWrapper, err)
	}
	err = chainClient.WaitForEvents()
	if err != nil {
		return nil, fmt.Errorf("%s, err %w", ErrWaitTXsComplete, err)
	}

	consumers, err := DeployVRFV2PlusWrapperConsumers(contractDeployer, linkTokenAddress, vrfv2PlusWrapper, consumerContractsAmount)
	if err != nil {
		return nil, err
	}
	err = chainClient.WaitForEvents()
	if err != nil {
		return nil, fmt.Errorf("%s, err %w", ErrWaitTXsComplete, err)
	}
	return &VRFV2PlusWrapperContracts{vrfv2PlusWrapper, consumers}, nil
}

=======
>>>>>>> 1d20c9b6
func DeployVRFV2PlusConsumers(contractDeployer contracts.ContractDeployer, coordinator contracts.VRFCoordinatorV2_5, consumerContractsAmount int) ([]contracts.VRFv2PlusLoadTestConsumer, error) {
	var consumers []contracts.VRFv2PlusLoadTestConsumer
	for i := 1; i <= consumerContractsAmount; i++ {
		loadTestConsumer, err := contractDeployer.DeployVRFv2PlusLoadTestConsumer(coordinator.Address())
		if err != nil {
			return nil, fmt.Errorf("%s, err %w", ErrAdvancedConsumer, err)
<<<<<<< HEAD
		}
		consumers = append(consumers, loadTestConsumer)
	}
	return consumers, nil
}

func DeployVRFV2PlusWrapperConsumers(contractDeployer contracts.ContractDeployer, linkTokenAddress string, vrfV2PlusWrapper contracts.VRFV2PlusWrapper, consumerContractsAmount int) ([]contracts.VRFv2PlusWrapperLoadTestConsumer, error) {
	var consumers []contracts.VRFv2PlusWrapperLoadTestConsumer
	for i := 1; i <= consumerContractsAmount; i++ {
		loadTestConsumer, err := contractDeployer.DeployVRFV2PlusWrapperLoadTestConsumer(linkTokenAddress, vrfV2PlusWrapper.Address())
		if err != nil {
			return nil, fmt.Errorf("%s, err %w", ErrAdvancedConsumer, err)
=======
>>>>>>> 1d20c9b6
		}
		consumers = append(consumers, loadTestConsumer)
	}
	return consumers, nil
}

func CreateVRFV2PlusJob(
	chainlinkNode *client.ChainlinkClient,
	coordinatorAddress string,
	nativeTokenKeyAddresses []string,
	pubKeyCompressed string,
	chainID string,
	minIncomingConfirmations uint16,
) (*client.Job, error) {
	jobUUID := uuid.New()
	os := &client.VRFV2PlusTxPipelineSpec{
		Address: coordinatorAddress,
	}
	ost, err := os.String()
	if err != nil {
		return nil, fmt.Errorf("%s, err %w", ErrParseJob, err)
	}

	job, err := chainlinkNode.MustCreateJob(&client.VRFV2PlusJobSpec{
		Name:                     fmt.Sprintf("vrf-v2-plus-%s", jobUUID),
		CoordinatorAddress:       coordinatorAddress,
		FromAddresses:            nativeTokenKeyAddresses,
		EVMChainID:               chainID,
		MinIncomingConfirmations: int(minIncomingConfirmations),
		PublicKey:                pubKeyCompressed,
		ExternalJobID:            jobUUID.String(),
		ObservationSource:        ost,
		BatchFulfillmentEnabled:  false,
		PollPeriod:               time.Second,
	})
	if err != nil {
		return nil, fmt.Errorf("%s, err %w", ErrCreatingVRFv2PlusJob, err)
	}

	return job, nil
}

func VRFV2_5RegisterProvingKey(
	vrfKey *client.VRFKey,
	oracleAddress string,
	coordinator contracts.VRFCoordinatorV2_5,
) (VRFV2PlusEncodedProvingKey, error) {
	provingKey, err := actions.EncodeOnChainVRFProvingKey(*vrfKey)
	if err != nil {
		return VRFV2PlusEncodedProvingKey{}, fmt.Errorf("%s, err %w", ErrEncodingProvingKey, err)
	}
	err = coordinator.RegisterProvingKey(
		oracleAddress,
		provingKey,
	)
	if err != nil {
		return VRFV2PlusEncodedProvingKey{}, fmt.Errorf("%s, err %w", ErrRegisterProvingKey, err)
	}
	return provingKey, nil
}

func VRFV2PlusUpgradedVersionRegisterProvingKey(
	vrfKey *client.VRFKey,
	oracleAddress string,
	coordinator contracts.VRFCoordinatorV2PlusUpgradedVersion,
) (VRFV2PlusEncodedProvingKey, error) {
	provingKey, err := actions.EncodeOnChainVRFProvingKey(*vrfKey)
	if err != nil {
		return VRFV2PlusEncodedProvingKey{}, fmt.Errorf("%s, err %w", ErrEncodingProvingKey, err)
	}
	err = coordinator.RegisterProvingKey(
		oracleAddress,
		provingKey,
	)
	if err != nil {
		return VRFV2PlusEncodedProvingKey{}, fmt.Errorf("%s, err %w", ErrRegisterProvingKey, err)
	}
	return provingKey, nil
}

func FundVRFCoordinatorV2_5Subscription(
	linkToken contracts.LinkToken,
	coordinator contracts.VRFCoordinatorV2_5,
	chainClient blockchain.EVMClient,
	subscriptionID *big.Int,
	linkFundingAmountJuels *big.Int,
) error {
	encodedSubId, err := chainlinkutils.ABIEncode(`[{"type":"uint256"}]`, subscriptionID)
	if err != nil {
		return fmt.Errorf("%s, err %w", ErrABIEncodingFunding, err)
	}
	_, err = linkToken.TransferAndCall(coordinator.Address(), linkFundingAmountJuels, encodedSubId)
	if err != nil {
		return fmt.Errorf("%s, err %w", ErrSendingLinkToken, err)
	}
	return chainClient.WaitForEvents()
}

// SetupVRFV2_5Environment will create specified number of subscriptions and add the same conumer/s to each of them
func SetupVRFV2_5Environment(
	env *test_env.CLClusterTestEnv,
	vrfv2PlusConfig vrfv2plus_config.VRFV2PlusConfig,
	linkToken contracts.LinkToken,
	mockNativeLINKFeed contracts.MockETHLINKFeed,
	registerProvingKeyAgainstAddress string,
<<<<<<< HEAD
=======
	numberOfTxKeysToCreate int,
>>>>>>> 1d20c9b6
	numberOfConsumers int,
	numberOfSubToCreate int,
	l zerolog.Logger,
) (*VRFV2_5Contracts, []*big.Int, *VRFV2PlusData, error) {
	l.Info().Msg("Starting VRFV2 Plus environment setup")
	l.Info().Msg("Deploying VRFV2 Plus contracts")
	vrfv2_5Contracts, err := DeployVRFV2_5Contracts(env.ContractDeployer, env.EVMClient, numberOfConsumers)
	if err != nil {
		return nil, nil, nil, fmt.Errorf("%s, err %w", ErrDeployVRFV2_5Contracts, err)
	}

	l.Info().Str("Coordinator", vrfv2_5Contracts.Coordinator.Address()).Msg("Setting Coordinator Config")
	err = vrfv2_5Contracts.Coordinator.SetConfig(
		vrfv2PlusConfig.MinimumConfirmations,
		vrfv2PlusConfig.MaxGasLimitCoordinatorConfig,
		vrfv2PlusConfig.StalenessSeconds,
		vrfv2PlusConfig.GasAfterPaymentCalculation,
		big.NewInt(vrfv2PlusConfig.LinkNativeFeedResponse),
		vrf_coordinator_v2_5.VRFCoordinatorV25FeeConfig{
			FulfillmentFlatFeeLinkPPM:   vrfv2PlusConfig.FulfillmentFlatFeeLinkPPM,
			FulfillmentFlatFeeNativePPM: vrfv2PlusConfig.FulfillmentFlatFeeNativePPM,
		},
	)
	if err != nil {
		return nil, nil, nil, fmt.Errorf("%s, err %w", ErrSetVRFCoordinatorConfig, err)
	}

	l.Info().Str("Coordinator", vrfv2_5Contracts.Coordinator.Address()).Msg("Setting Link and ETH/LINK feed")
	err = vrfv2_5Contracts.Coordinator.SetLINKAndLINKNativeFeed(linkToken.Address(), mockNativeLINKFeed.Address())
	if err != nil {
		return nil, nil, nil, fmt.Errorf("%s, err %w", ErrSetLinkNativeLinkFeed, err)
	}
	err = env.EVMClient.WaitForEvents()
	if err != nil {
		return nil, nil, nil, fmt.Errorf("%s, err %w", ErrWaitTXsComplete, err)
	}
<<<<<<< HEAD
	l.Info().Str("Coordinator", vrfv2_5Contracts.Coordinator.Address()).Int("Number of Subs to create", numberOfSubToCreate).Msg("Creating and funding subscriptions, adding consumers")
=======
	l.Info().
		Str("Coordinator", vrfv2_5Contracts.Coordinator.Address()).
		Int("Number of Subs to create", numberOfSubToCreate).
		Msg("Creating and funding subscriptions, adding consumers")
>>>>>>> 1d20c9b6
	subIDs, err := CreateFundSubsAndAddConsumers(
		env,
		vrfv2PlusConfig,
		linkToken,
		vrfv2_5Contracts.Coordinator, vrfv2_5Contracts.LoadTestConsumers, numberOfSubToCreate)
	if err != nil {
		return nil, nil, nil, err
	}
	l.Info().Str("Node URL", env.ClCluster.NodeAPIs()[0].URL()).Msg("Creating VRF Key on the Node")
	vrfKey, err := env.ClCluster.NodeAPIs()[0].MustCreateVRFKey()
	if err != nil {
		return nil, nil, nil, fmt.Errorf("%s, err %w", ErrCreatingVRFv2PlusKey, err)
	}
	pubKeyCompressed := vrfKey.Data.ID

	l.Info().Str("Coordinator", vrfv2_5Contracts.Coordinator.Address()).Msg("Registering Proving Key")
	provingKey, err := VRFV2_5RegisterProvingKey(vrfKey, registerProvingKeyAgainstAddress, vrfv2_5Contracts.Coordinator)
	if err != nil {
		return nil, nil, nil, fmt.Errorf("%s, err %w", ErrRegisteringProvingKey, err)
	}
	keyHash, err := vrfv2_5Contracts.Coordinator.HashOfKey(context.Background(), provingKey)
	if err != nil {
		return nil, nil, nil, fmt.Errorf("%s, err %w", ErrCreatingProvingKeyHash, err)
	}

	chainID := env.EVMClient.GetChainID()
	newNativeTokenKeyAddresses, err := CreateAndFundSendingKeys(env, vrfv2PlusConfig, numberOfTxKeysToCreate, chainID)
	if err != nil {
		return nil, nil, nil, err
	}
	nativeTokenPrimaryKeyAddress, err := env.ClCluster.NodeAPIs()[0].PrimaryEthAddress()
	if err != nil {
		return nil, nil, nil, fmt.Errorf("%s, err %w", ErrNodePrimaryKey, err)
	}
	allNativeTokenKeyAddresses := append(newNativeTokenKeyAddresses, nativeTokenPrimaryKeyAddress)

<<<<<<< HEAD
	nativeTokenPrimaryKeyAddress, err := env.ClCluster.NodeAPIs()[0].PrimaryEthAddress()
	if err != nil {
		return nil, nil, nil, fmt.Errorf("%s, err %w", ErrNodePrimaryKey, err)
	}

=======
>>>>>>> 1d20c9b6
	l.Info().Msg("Creating VRFV2 Plus Job")
	job, err := CreateVRFV2PlusJob(
		env.ClCluster.NodeAPIs()[0],
		vrfv2_5Contracts.Coordinator.Address(),
		allNativeTokenKeyAddresses,
		pubKeyCompressed,
		chainID.String(),
		vrfv2PlusConfig.MinimumConfirmations,
	)
	if err != nil {
		return nil, nil, nil, fmt.Errorf("%s, err %w", ErrCreateVRFV2PlusJobs, err)
	}

	// this part is here because VRFv2 can work with only a specific key
	// [[EVM.KeySpecific]]
	//	Key = '...'
<<<<<<< HEAD
	addr, err := env.ClCluster.Nodes[0].API.PrimaryEthAddress()
	if err != nil {
		return nil, nil, nil, fmt.Errorf("%s, err %w", ErrGetPrimaryKey, err)
	}
=======
>>>>>>> 1d20c9b6
	nodeConfig := node.NewConfig(env.ClCluster.Nodes[0].NodeConfig,
		node.WithLogPollInterval(1*time.Second),
		node.WithVRFv2EVMEstimator(allNativeTokenKeyAddresses, vrfv2PlusConfig.CLNodeMaxGasPriceGWei),
	)
<<<<<<< HEAD
	l.Info().Msg("Restarting Node with new sending key PriceMax configuration")
=======
	l.Info().Msg("Restarting Node with new sending key PriceMax configuration and log poll period configuration")
>>>>>>> 1d20c9b6
	err = env.ClCluster.Nodes[0].Restart(nodeConfig)
	if err != nil {
		return nil, nil, nil, fmt.Errorf("%s, err %w", ErrRestartCLNode, err)
	}

	vrfv2PlusKeyData := VRFV2PlusKeyData{
		VRFKey:            vrfKey,
		EncodedProvingKey: provingKey,
		KeyHash:           keyHash,
	}

	data := VRFV2PlusData{
		vrfv2PlusKeyData,
		job,
		nativeTokenPrimaryKeyAddress,
		chainID,
	}

	l.Info().Msg("VRFV2 Plus environment setup is finished")
	return vrfv2_5Contracts, subIDs, &data, nil
}

<<<<<<< HEAD
=======
func CreateAndFundSendingKeys(env *test_env.CLClusterTestEnv, vrfv2PlusConfig vrfv2plus_config.VRFV2PlusConfig, numberOfNativeTokenAddressesToCreate int, chainID *big.Int) ([]string, error) {
	var newNativeTokenKeyAddresses []string
	for i := 0; i < numberOfNativeTokenAddressesToCreate; i++ {
		newTxKey, response, err := env.ClCluster.NodeAPIs()[0].CreateTxKey("evm", chainID.String())
		if err != nil {
			return nil, fmt.Errorf("%s, err %w", ErrNodeNewTxKey, err)
		}
		if response.StatusCode != 200 {
			return nil, fmt.Errorf("error creating transaction key - response code, err %d", response.StatusCode)
		}
		newNativeTokenKeyAddresses = append(newNativeTokenKeyAddresses, newTxKey.Data.ID)
		err = actions.FundAddress(env.EVMClient, newTxKey.Data.ID, big.NewFloat(vrfv2PlusConfig.ChainlinkNodeFunding))
		if err != nil {
			return nil, err
		}
	}
	return newNativeTokenKeyAddresses, nil
}

>>>>>>> 1d20c9b6
func CreateFundSubsAndAddConsumers(
	env *test_env.CLClusterTestEnv,
	vrfv2PlusConfig vrfv2plus_config.VRFV2PlusConfig,
	linkToken contracts.LinkToken,
	coordinator contracts.VRFCoordinatorV2_5,
	consumers []contracts.VRFv2PlusLoadTestConsumer,
	numberOfSubToCreate int,
) ([]*big.Int, error) {
	subIDs, err := CreateSubsAndFund(env, vrfv2PlusConfig, linkToken, coordinator, numberOfSubToCreate)
	if err != nil {
		return nil, err
	}
	subToConsumersMap := map[*big.Int][]contracts.VRFv2PlusLoadTestConsumer{}

	//each subscription will have the same consumers
	for _, subID := range subIDs {
		subToConsumersMap[subID] = consumers
	}

	err = AddConsumersToSubs(
		subToConsumersMap,
		coordinator,
	)
	if err != nil {
		return nil, err
	}

	err = env.EVMClient.WaitForEvents()
	if err != nil {
		return nil, fmt.Errorf("%s, err %w", ErrWaitTXsComplete, err)
	}
	return subIDs, nil
}

func CreateSubsAndFund(
	env *test_env.CLClusterTestEnv,
	vrfv2PlusConfig vrfv2plus_config.VRFV2PlusConfig,
	linkToken contracts.LinkToken,
	coordinator contracts.VRFCoordinatorV2_5,
	subAmountToCreate int,
) ([]*big.Int, error) {
	subs, err := CreateSubs(env, coordinator, subAmountToCreate)
	if err != nil {
		return nil, err
	}
	err = env.EVMClient.WaitForEvents()
	if err != nil {
		return nil, fmt.Errorf("%s, err %w", ErrWaitTXsComplete, err)
	}
	err = FundSubscriptions(env, vrfv2PlusConfig, linkToken, coordinator, subs)
	if err != nil {
		return nil, err
	}
	return subs, nil
}

func CreateSubs(
	env *test_env.CLClusterTestEnv,
	coordinator contracts.VRFCoordinatorV2_5,
	subAmountToCreate int,
) ([]*big.Int, error) {
	var subIDArr []*big.Int

	for i := 0; i < subAmountToCreate; i++ {
		subID, err := CreateSubAndFindSubID(env, coordinator)
		if err != nil {
			return nil, err
		}
		subIDArr = append(subIDArr, subID)
	}
	return subIDArr, nil
}

func AddConsumersToSubs(
	subToConsumerMap map[*big.Int][]contracts.VRFv2PlusLoadTestConsumer,
	coordinator contracts.VRFCoordinatorV2_5,
) error {
	for subID, consumers := range subToConsumerMap {
		for _, consumer := range consumers {
			err := coordinator.AddConsumer(subID, consumer.Address())
			if err != nil {
				return fmt.Errorf("%s, err %w", ErrAddConsumerToSub, err)
			}
		}
	}
	return nil
}

<<<<<<< HEAD
func SetupVRFV2PlusWrapperEnvironment(
	env *test_env.CLClusterTestEnv,
	vrfv2PlusConfig vrfv2plus_config.VRFV2PlusConfig,
	linkToken contracts.LinkToken,
	mockNativeLINKFeed contracts.MockETHLINKFeed,
	coordinator contracts.VRFCoordinatorV2_5,
	keyHash [32]byte,
	wrapperConsumerContractsAmount int,
) (*VRFV2PlusWrapperContracts, *big.Int, error) {

	wrapperContracts, err := DeployVRFV2PlusDirectFundingContracts(
		env.ContractDeployer,
		env.EVMClient,
		linkToken.Address(),
		mockNativeLINKFeed.Address(),
		coordinator,
		wrapperConsumerContractsAmount,
	)
	if err != nil {
		return nil, nil, err
	}

	err = env.EVMClient.WaitForEvents()

	if err != nil {
		return nil, nil, fmt.Errorf("%s, err %w", ErrWaitTXsComplete, err)
	}
	err = wrapperContracts.VRFV2PlusWrapper.SetConfig(
		vrfv2PlusConfig.WrapperGasOverhead,
		vrfv2PlusConfig.CoordinatorGasOverhead,
		vrfv2PlusConfig.WrapperPremiumPercentage,
		keyHash,
		vrfv2PlusConfig.WrapperMaxNumberOfWords,
		vrfv2PlusConfig.StalenessSeconds,
		big.NewInt(vrfv2PlusConfig.FallbackWeiPerUnitLink),
		vrfv2PlusConfig.FulfillmentFlatFeeLinkPPM,
		vrfv2PlusConfig.FulfillmentFlatFeeNativePPM,
	)
=======
func CreateSubAndFindSubID(env *test_env.CLClusterTestEnv, coordinator contracts.VRFCoordinatorV2_5) (*big.Int, error) {
	tx, err := coordinator.CreateSubscription()
>>>>>>> 1d20c9b6
	if err != nil {
		return nil, fmt.Errorf("%s, err %w", ErrCreateVRFSubscription, err)
	}
	err = env.EVMClient.WaitForEvents()
	if err != nil {
<<<<<<< HEAD
		return nil, nil, fmt.Errorf("%s, err %w", ErrWaitTXsComplete, err)
=======
		return nil, fmt.Errorf("%s, err %w", ErrWaitTXsComplete, err)
>>>>>>> 1d20c9b6
	}

	receipt, err := env.EVMClient.GetTxReceipt(tx.Hash())
	if err != nil {
		return nil, fmt.Errorf("%s, err %w", ErrWaitTXsComplete, err)
	}

<<<<<<< HEAD
	err = env.EVMClient.WaitForEvents()
	if err != nil {
		return nil, nil, fmt.Errorf("%s, err %w", ErrWaitTXsComplete, err)
	}

	err = FundSubscriptions(env, vrfv2PlusConfig, linkToken, coordinator, []*big.Int{wrapperSubID})
	if err != nil {
		return nil, nil, err
	}

	//fund consumer with Link
	err = linkToken.Transfer(
		wrapperContracts.LoadTestConsumers[0].Address(),
		big.NewInt(0).Mul(big.NewInt(1e18), big.NewInt(vrfv2PlusConfig.WrapperConsumerFundingAmountLink)),
	)
	if err != nil {
		return nil, nil, err
	}
	err = env.EVMClient.WaitForEvents()
	if err != nil {
		return nil, nil, fmt.Errorf("%s, err %w", ErrWaitTXsComplete, err)
	}

	//fund consumer with Eth
	err = wrapperContracts.LoadTestConsumers[0].Fund(big.NewFloat(vrfv2PlusConfig.WrapperConsumerFundingAmountNativeToken))
	if err != nil {
		return nil, nil, err
	}
	err = env.EVMClient.WaitForEvents()
	if err != nil {
		return nil, nil, fmt.Errorf("%s, err %w", ErrWaitTXsComplete, err)
	}
	return wrapperContracts, wrapperSubID, nil
}
func CreateSubAndFindSubID(env *test_env.CLClusterTestEnv, coordinator contracts.VRFCoordinatorV2_5) (*big.Int, error) {
	tx, err := coordinator.CreateSubscription()
	if err != nil {
		return nil, fmt.Errorf("%s, err %w", ErrCreateVRFSubscription, err)
	}
	err = env.EVMClient.WaitForEvents()
	if err != nil {
		return nil, fmt.Errorf("%s, err %w", ErrWaitTXsComplete, err)
	}

	receipt, err := env.EVMClient.GetTxReceipt(tx.Hash())
	if err != nil {
		return nil, fmt.Errorf("%s, err %w", ErrWaitTXsComplete, err)
	}

	//SubscriptionsCreated Log should be emitted with the subscription ID
	subID := receipt.Logs[0].Topics[1].Big()

	//verify that the subscription was created
	_, err = coordinator.FindSubscriptionID(subID)
	if err != nil {
		return nil, fmt.Errorf("%s, err %w", ErrFindSubID, err)
	}

	return subID, nil
=======
	//SubscriptionsCreated Log should be emitted with the subscription ID
	subID := receipt.Logs[0].Topics[1].Big()

	return subID, nil
}

func FundSubscriptions(
	env *test_env.CLClusterTestEnv,
	vrfv2PlusConfig vrfv2plus_config.VRFV2PlusConfig,
	linkAddress contracts.LinkToken,
	coordinator contracts.VRFCoordinatorV2_5,
	subIDs []*big.Int,
) error {
	for _, subID := range subIDs {
		//Native Billing
		amountWei := conversions.EtherToWei(big.NewFloat(vrfv2PlusConfig.SubscriptionFundingAmountNative))
		err := coordinator.FundSubscriptionWithNative(
			subID,
			amountWei,
		)
		if err != nil {
			return fmt.Errorf("%s, err %w", ErrFundSubWithNativeToken, err)
		}
		//Link Billing
		amountJuels := conversions.EtherToWei(big.NewFloat(vrfv2PlusConfig.SubscriptionFundingAmountLink))
		err = FundVRFCoordinatorV2_5Subscription(linkAddress, coordinator, env.EVMClient, subID, amountJuels)
		if err != nil {
			return fmt.Errorf("%s, err %w", ErrFundSubWithLinkToken, err)
		}
	}
	err := env.EVMClient.WaitForEvents()
	if err != nil {
		return fmt.Errorf("%s, err %w", ErrWaitTXsComplete, err)
	}
	return nil
>>>>>>> 1d20c9b6
}

func GetUpgradedCoordinatorTotalBalance(coordinator contracts.VRFCoordinatorV2PlusUpgradedVersion) (linkTotalBalance *big.Int, nativeTokenTotalBalance *big.Int, err error) {
	linkTotalBalance, err = coordinator.GetLinkTotalBalance(context.Background())
	if err != nil {
		return nil, nil, fmt.Errorf("%s, err %w", ErrLinkTotalBalance, err)
	}
	nativeTokenTotalBalance, err = coordinator.GetNativeTokenTotalBalance(context.Background())
	if err != nil {
		return nil, nil, fmt.Errorf("%s, err %w", ErrNativeTokenBalance, err)
	}
	return
}

func GetCoordinatorTotalBalance(coordinator contracts.VRFCoordinatorV2_5) (linkTotalBalance *big.Int, nativeTokenTotalBalance *big.Int, err error) {
	linkTotalBalance, err = coordinator.GetLinkTotalBalance(context.Background())
	if err != nil {
		return nil, nil, fmt.Errorf("%s, err %w", ErrLinkTotalBalance, err)
	}
	nativeTokenTotalBalance, err = coordinator.GetNativeTokenTotalBalance(context.Background())
	if err != nil {
		return nil, nil, fmt.Errorf("%s, err %w", ErrNativeTokenBalance, err)
	}
	return
}

<<<<<<< HEAD
func FundSubscriptions(
	env *test_env.CLClusterTestEnv,
	vrfv2PlusConfig vrfv2plus_config.VRFV2PlusConfig,
	linkAddress contracts.LinkToken,
	coordinator contracts.VRFCoordinatorV2_5,
	subIDs []*big.Int,
) error {
	for _, subID := range subIDs {
		//Native Billing
		amountWei := conversions.EtherToWei(big.NewFloat(vrfv2PlusConfig.SubscriptionFundingAmountNative))
		err := coordinator.FundSubscriptionWithNative(
			subID,
			amountWei,
		)
		if err != nil {
			return fmt.Errorf("%s, err %w", ErrFundSubWithNativeToken, err)
		}
		//Link Billing
		amountJuels := conversions.EtherToWei(big.NewFloat(vrfv2PlusConfig.SubscriptionFundingAmountLink))
		err = FundVRFCoordinatorV2_5Subscription(linkAddress, coordinator, env.EVMClient, subID, amountJuels)
		if err != nil {
			return fmt.Errorf("%s, err %w", ErrFundSubWithLinkToken, err)
		}
	}
	err := env.EVMClient.WaitForEvents()
	if err != nil {
		return fmt.Errorf("%s, err %w", ErrWaitTXsComplete, err)
	}
	return nil
}

=======
>>>>>>> 1d20c9b6
func RequestRandomnessAndWaitForFulfillment(
	consumer contracts.VRFv2PlusLoadTestConsumer,
	coordinator contracts.VRFCoordinatorV2_5,
	vrfv2PlusData *VRFV2PlusData,
	subID *big.Int,
	isNativeBilling bool,
	randomnessRequestCountPerRequest uint16,
	vrfv2PlusConfig vrfv2plus_config.VRFV2PlusConfig,
	randomWordsFulfilledEventTimeout time.Duration,
	l zerolog.Logger,
) (*vrf_coordinator_v2_5.VRFCoordinatorV25RandomWordsFulfilled, error) {
	logRandRequest(consumer.Address(), coordinator.Address(), subID, isNativeBilling, vrfv2PlusConfig, l)
	_, err := consumer.RequestRandomness(
		vrfv2PlusData.KeyHash,
		subID,
		vrfv2PlusConfig.MinimumConfirmations,
		vrfv2PlusConfig.CallbackGasLimit,
		isNativeBilling,
		vrfv2PlusConfig.NumberOfWords,
		randomnessRequestCountPerRequest,
	)
	if err != nil {
		return nil, fmt.Errorf("%s, err %w", ErrRequestRandomness, err)
	}

	return WaitForRequestAndFulfillmentEvents(
		consumer.Address(),
		coordinator,
		vrfv2PlusData,
		subID,
		isNativeBilling,
		randomWordsFulfilledEventTimeout,
		l,
	)
}

func RequestRandomnessAndWaitForFulfillmentUpgraded(
	consumer contracts.VRFv2PlusLoadTestConsumer,
	coordinator contracts.VRFCoordinatorV2PlusUpgradedVersion,
	vrfv2PlusData *VRFV2PlusData,
	subID *big.Int,
	isNativeBilling bool,
	vrfv2PlusConfig vrfv2plus_config.VRFV2PlusConfig,
	l zerolog.Logger,
) (*vrf_v2plus_upgraded_version.VRFCoordinatorV2PlusUpgradedVersionRandomWordsFulfilled, error) {
	logRandRequest(consumer.Address(), coordinator.Address(), subID, isNativeBilling, vrfv2PlusConfig, l)
	_, err := consumer.RequestRandomness(
		vrfv2PlusData.KeyHash,
		subID,
		vrfv2PlusConfig.MinimumConfirmations,
		vrfv2PlusConfig.CallbackGasLimit,
		isNativeBilling,
		vrfv2PlusConfig.NumberOfWords,
		vrfv2PlusConfig.RandomnessRequestCountPerRequest,
	)
	if err != nil {
		return nil, fmt.Errorf("%s, err %w", ErrRequestRandomness, err)
	}

	randomWordsRequestedEvent, err := coordinator.WaitForRandomWordsRequestedEvent(
		[][32]byte{vrfv2PlusData.KeyHash},
		[]*big.Int{subID},
		[]common.Address{common.HexToAddress(consumer.Address())},
		time.Minute*1,
	)
	if err != nil {
		return nil, fmt.Errorf("%s, err %w", ErrWaitRandomWordsRequestedEvent, err)
	}

	LogRandomnessRequestedEventUpgraded(l, coordinator, randomWordsRequestedEvent)

	randomWordsFulfilledEvent, err := coordinator.WaitForRandomWordsFulfilledEvent(
		[]*big.Int{subID},
		[]*big.Int{randomWordsRequestedEvent.RequestId},
		time.Minute*2,
	)
	if err != nil {
		return nil, fmt.Errorf("%s, err %w", ErrWaitRandomWordsFulfilledEvent, err)
	}
	LogRandomWordsFulfilledEventUpgraded(l, coordinator, randomWordsFulfilledEvent)

	return randomWordsFulfilledEvent, err
}

func SetupVRFV2PlusWrapperEnvironment(
	env *test_env.CLClusterTestEnv,
	vrfv2PlusConfig vrfv2plus_config.VRFV2PlusConfig,
	linkToken contracts.LinkToken,
	mockNativeLINKFeed contracts.MockETHLINKFeed,
	coordinator contracts.VRFCoordinatorV2_5,
	keyHash [32]byte,
	wrapperConsumerContractsAmount int,
) (*VRFV2PlusWrapperContracts, *big.Int, error) {

	wrapperContracts, err := DeployVRFV2PlusDirectFundingContracts(
		env.ContractDeployer,
		env.EVMClient,
		linkToken.Address(),
		mockNativeLINKFeed.Address(),
		coordinator,
		wrapperConsumerContractsAmount,
	)
	if err != nil {
		return nil, nil, err
	}

	err = env.EVMClient.WaitForEvents()

	if err != nil {
		return nil, nil, fmt.Errorf("%s, err %w", ErrWaitTXsComplete, err)
	}
	err = wrapperContracts.VRFV2PlusWrapper.SetConfig(
		vrfv2PlusConfig.WrapperGasOverhead,
		vrfv2PlusConfig.CoordinatorGasOverhead,
		vrfv2PlusConfig.WrapperPremiumPercentage,
		keyHash,
		vrfv2PlusConfig.WrapperMaxNumberOfWords,
		vrfv2PlusConfig.StalenessSeconds,
		big.NewInt(vrfv2PlusConfig.FallbackWeiPerUnitLink),
		vrfv2PlusConfig.FulfillmentFlatFeeLinkPPM,
		vrfv2PlusConfig.FulfillmentFlatFeeNativePPM,
	)
	if err != nil {
		return nil, nil, err
	}

	err = env.EVMClient.WaitForEvents()
	if err != nil {
		return nil, nil, fmt.Errorf("%s, err %w", ErrWaitTXsComplete, err)
	}

	//fund sub
	wrapperSubID, err := wrapperContracts.VRFV2PlusWrapper.GetSubID(context.Background())
	if err != nil {
		return nil, nil, err
	}

	err = env.EVMClient.WaitForEvents()
	if err != nil {
		return nil, nil, fmt.Errorf("%s, err %w", ErrWaitTXsComplete, err)
	}

	err = FundSubscriptions(env, vrfv2PlusConfig, linkToken, coordinator, []*big.Int{wrapperSubID})
	if err != nil {
		return nil, nil, err
	}

	//fund consumer with Link
	err = linkToken.Transfer(
		wrapperContracts.LoadTestConsumers[0].Address(),
		big.NewInt(0).Mul(big.NewInt(1e18), big.NewInt(vrfv2PlusConfig.WrapperConsumerFundingAmountLink)),
	)
	if err != nil {
		return nil, nil, err
	}
	err = env.EVMClient.WaitForEvents()
	if err != nil {
		return nil, nil, fmt.Errorf("%s, err %w", ErrWaitTXsComplete, err)
	}

	//fund consumer with Eth
	err = wrapperContracts.LoadTestConsumers[0].Fund(big.NewFloat(vrfv2PlusConfig.WrapperConsumerFundingAmountNativeToken))
	if err != nil {
		return nil, nil, err
	}
	err = env.EVMClient.WaitForEvents()
	if err != nil {
		return nil, nil, fmt.Errorf("%s, err %w", ErrWaitTXsComplete, err)
	}
	return wrapperContracts, wrapperSubID, nil
}

func DeployVRFV2PlusWrapperConsumers(contractDeployer contracts.ContractDeployer, linkTokenAddress string, vrfV2PlusWrapper contracts.VRFV2PlusWrapper, consumerContractsAmount int) ([]contracts.VRFv2PlusWrapperLoadTestConsumer, error) {
	var consumers []contracts.VRFv2PlusWrapperLoadTestConsumer
	for i := 1; i <= consumerContractsAmount; i++ {
		loadTestConsumer, err := contractDeployer.DeployVRFV2PlusWrapperLoadTestConsumer(linkTokenAddress, vrfV2PlusWrapper.Address())
		if err != nil {
			return nil, fmt.Errorf("%s, err %w", ErrAdvancedConsumer, err)
		}
		consumers = append(consumers, loadTestConsumer)
	}
	return consumers, nil
}

func DeployVRFV2PlusDirectFundingContracts(
	contractDeployer contracts.ContractDeployer,
	chainClient blockchain.EVMClient,
	linkTokenAddress string,
	linkEthFeedAddress string,
	coordinator contracts.VRFCoordinatorV2_5,
	consumerContractsAmount int,
) (*VRFV2PlusWrapperContracts, error) {

	vrfv2PlusWrapper, err := contractDeployer.DeployVRFV2PlusWrapper(linkTokenAddress, linkEthFeedAddress, coordinator.Address())
	if err != nil {
		return nil, fmt.Errorf("%s, err %w", ErrDeployWrapper, err)
	}
	err = chainClient.WaitForEvents()
	if err != nil {
		return nil, fmt.Errorf("%s, err %w", ErrWaitTXsComplete, err)
	}

	consumers, err := DeployVRFV2PlusWrapperConsumers(contractDeployer, linkTokenAddress, vrfv2PlusWrapper, consumerContractsAmount)
	if err != nil {
		return nil, err
	}
	err = chainClient.WaitForEvents()
	if err != nil {
		return nil, fmt.Errorf("%s, err %w", ErrWaitTXsComplete, err)
	}
	return &VRFV2PlusWrapperContracts{vrfv2PlusWrapper, consumers}, nil
}

func DirectFundingRequestRandomnessAndWaitForFulfillment(
	consumer contracts.VRFv2PlusWrapperLoadTestConsumer,
	coordinator contracts.VRFCoordinatorV2_5,
	vrfv2PlusData *VRFV2PlusData,
	subID *big.Int,
	isNativeBilling bool,
	vrfv2PlusConfig vrfv2plus_config.VRFV2PlusConfig,
	randomWordsFulfilledEventTimeout time.Duration,
	l zerolog.Logger,
) (*vrf_coordinator_v2_5.VRFCoordinatorV25RandomWordsFulfilled, error) {
	logRandRequest(consumer.Address(), coordinator.Address(), subID, isNativeBilling, vrfv2PlusConfig, l)
	if isNativeBilling {
		_, err := consumer.RequestRandomnessNative(
			vrfv2PlusConfig.MinimumConfirmations,
			vrfv2PlusConfig.CallbackGasLimit,
			vrfv2PlusConfig.NumberOfWords,
			vrfv2PlusConfig.RandomnessRequestCountPerRequest,
		)
		if err != nil {
			return nil, fmt.Errorf("%s, err %w", ErrRequestRandomnessDirectFundingNativePayment, err)
		}
	} else {
		_, err := consumer.RequestRandomness(
			vrfv2PlusConfig.MinimumConfirmations,
			vrfv2PlusConfig.CallbackGasLimit,
			vrfv2PlusConfig.NumberOfWords,
			vrfv2PlusConfig.RandomnessRequestCountPerRequest,
		)
		if err != nil {
			return nil, fmt.Errorf("%s, err %w", ErrRequestRandomnessDirectFundingLinkPayment, err)
		}
	}
	wrapperAddress, err := consumer.GetWrapper(context.Background())
	if err != nil {
		return nil, fmt.Errorf("error getting wrapper address, err: %w", err)
	}
	return WaitForRequestAndFulfillmentEvents(
		wrapperAddress.String(),
		coordinator,
		vrfv2PlusData,
		subID,
		isNativeBilling,
		randomWordsFulfilledEventTimeout,
		l,
	)
}

func WaitForRequestAndFulfillmentEvents(
	consumerAddress string,
	coordinator contracts.VRFCoordinatorV2_5,
	vrfv2PlusData *VRFV2PlusData,
	subID *big.Int,
	isNativeBilling bool,
	randomWordsFulfilledEventTimeout time.Duration,
	l zerolog.Logger,
) (*vrf_coordinator_v2_5.VRFCoordinatorV25RandomWordsFulfilled, error) {
	randomWordsRequestedEvent, err := coordinator.WaitForRandomWordsRequestedEvent(
		[][32]byte{vrfv2PlusData.KeyHash},
		[]*big.Int{subID},
		[]common.Address{common.HexToAddress(consumerAddress)},
		time.Minute*1,
	)
	if err != nil {
		return nil, fmt.Errorf("%s, err %w", ErrWaitRandomWordsRequestedEvent, err)
	}

	LogRandomnessRequestedEvent(l, coordinator, randomWordsRequestedEvent, isNativeBilling)

	randomWordsFulfilledEvent, err := coordinator.WaitForRandomWordsFulfilledEvent(
		[]*big.Int{subID},
		[]*big.Int{randomWordsRequestedEvent.RequestId},
		randomWordsFulfilledEventTimeout,
	)
	if err != nil {
		return nil, fmt.Errorf("%s, err %w", ErrWaitRandomWordsFulfilledEvent, err)
	}

	LogRandomWordsFulfilledEvent(l, coordinator, randomWordsFulfilledEvent, isNativeBilling)
	return randomWordsFulfilledEvent, err
}

func WaitForRequestCountEqualToFulfilmentCount(consumer contracts.VRFv2PlusLoadTestConsumer, timeout time.Duration, wg *sync.WaitGroup) (*big.Int, *big.Int, error) {
	metricsChannel := make(chan *contracts.VRFLoadTestMetrics)
	metricsErrorChannel := make(chan error)

	testContext, testCancel := context.WithTimeout(context.Background(), timeout)
	defer testCancel()

	ticker := time.NewTicker(time.Second * 1)
	var metrics *contracts.VRFLoadTestMetrics
	for {
		select {
		case <-testContext.Done():
			ticker.Stop()
			wg.Done()
			return metrics.RequestCount, metrics.FulfilmentCount,
				fmt.Errorf("timeout waiting for rand request and fulfilments to be equal AFTER performance test was executed. Request Count: %d, Fulfilment Count: %d",
					metrics.RequestCount.Uint64(), metrics.FulfilmentCount.Uint64())
		case <-ticker.C:
<<<<<<< HEAD
			go retreiveLoadTestMetrics(consumer, metricsChannel, metricsErrorChannel)
=======
			go retrieveLoadTestMetrics(consumer, metricsChannel, metricsErrorChannel)
>>>>>>> 1d20c9b6
		case metrics = <-metricsChannel:
			if metrics.RequestCount.Cmp(metrics.FulfilmentCount) == 0 {
				ticker.Stop()
				wg.Done()
				return metrics.RequestCount, metrics.FulfilmentCount, nil
			}
		case err := <-metricsErrorChannel:
			ticker.Stop()
			wg.Done()
			return nil, nil, err
		}
	}
}

func ReturnFundsForFulfilledRequests(client blockchain.EVMClient, coordinator contracts.VRFCoordinatorV2_5, l zerolog.Logger) error {
	linkTotalBalance, err := coordinator.GetLinkTotalBalance(context.Background())
	if err != nil {
		return fmt.Errorf("Error getting LINK total balance, err: %w", err)
	}
	defaultWallet := client.GetDefaultWallet().Address()
	l.Info().
		Str("LINK amount", linkTotalBalance.String()).
		Str("Returning to", defaultWallet).
		Msg("Returning LINK for fulfilled requests")
	err = coordinator.OracleWithdraw(
		common.HexToAddress(defaultWallet),
		linkTotalBalance,
	)
	if err != nil {
		return fmt.Errorf("Error withdrawing LINK from coordinator to default wallet, err: %w", err)
	}
	nativeTotalBalance, err := coordinator.GetNativeTokenTotalBalance(context.Background())
	if err != nil {
		return fmt.Errorf("Error getting NATIVE total balance, err: %w", err)
	}
	l.Info().
		Str("Native Token amount", linkTotalBalance.String()).
		Str("Returning to", defaultWallet).
		Msg("Returning Native Token for fulfilled requests")
	err = coordinator.OracleWithdrawNative(
		common.HexToAddress(defaultWallet),
		nativeTotalBalance,
	)
	if err != nil {
		return fmt.Errorf("Error withdrawing NATIVE from coordinator to default wallet, err: %w", err)
	}
	return nil
}

<<<<<<< HEAD
func retreiveLoadTestMetrics(
=======
func retrieveLoadTestMetrics(
>>>>>>> 1d20c9b6
	consumer contracts.VRFv2PlusLoadTestConsumer,
	metricsChannel chan *contracts.VRFLoadTestMetrics,
	metricsErrorChannel chan error,
) {
	metrics, err := consumer.GetLoadTestMetrics(context.Background())
	if err != nil {
		metricsErrorChannel <- err
	}
	metricsChannel <- metrics
}

func LogSubDetails(l zerolog.Logger, subscription vrf_coordinator_v2_5.GetSubscription, subID *big.Int, coordinator contracts.VRFCoordinatorV2_5) {
	l.Debug().
		Str("Coordinator", coordinator.Address()).
		Str("Link Balance", (*commonassets.Link)(subscription.Balance).Link()).
		Str("Native Token Balance", assets.FormatWei(subscription.NativeBalance)).
		Str("Subscription ID", subID.String()).
		Str("Subscription Owner", subscription.Owner.String()).
		Interface("Subscription Consumers", subscription.Consumers).
		Msg("Subscription Data")
}

func LogRandomnessRequestedEventUpgraded(
	l zerolog.Logger,
	coordinator contracts.VRFCoordinatorV2PlusUpgradedVersion,
	randomWordsRequestedEvent *vrf_v2plus_upgraded_version.VRFCoordinatorV2PlusUpgradedVersionRandomWordsRequested,
) {
	l.Debug().
		Str("Coordinator", coordinator.Address()).
		Str("Request ID", randomWordsRequestedEvent.RequestId.String()).
		Str("Subscription ID", randomWordsRequestedEvent.SubId.String()).
		Str("Sender Address", randomWordsRequestedEvent.Sender.String()).
		Interface("Keyhash", randomWordsRequestedEvent.KeyHash).
		Uint32("Callback Gas Limit", randomWordsRequestedEvent.CallbackGasLimit).
		Uint32("Number of Words", randomWordsRequestedEvent.NumWords).
		Uint16("Minimum Request Confirmations", randomWordsRequestedEvent.MinimumRequestConfirmations).
		Msg("RandomnessRequested Event")
}

func LogRandomWordsFulfilledEventUpgraded(
	l zerolog.Logger,
	coordinator contracts.VRFCoordinatorV2PlusUpgradedVersion,
	randomWordsFulfilledEvent *vrf_v2plus_upgraded_version.VRFCoordinatorV2PlusUpgradedVersionRandomWordsFulfilled,
) {
	l.Debug().
		Str("Coordinator", coordinator.Address()).
		Str("Total Payment in Juels", randomWordsFulfilledEvent.Payment.String()).
		Str("TX Hash", randomWordsFulfilledEvent.Raw.TxHash.String()).
		Str("Subscription ID", randomWordsFulfilledEvent.SubID.String()).
		Str("Request ID", randomWordsFulfilledEvent.RequestId.String()).
		Bool("Success", randomWordsFulfilledEvent.Success).
		Msg("RandomWordsFulfilled Event (TX metadata)")
}

func LogRandomnessRequestedEvent(
	l zerolog.Logger,
	coordinator contracts.VRFCoordinatorV2_5,
	randomWordsRequestedEvent *vrf_coordinator_v2_5.VRFCoordinatorV25RandomWordsRequested,
	isNativeBilling bool,
) {
	l.Debug().
		Str("Coordinator", coordinator.Address()).
		Bool("Native Billing", isNativeBilling).
		Str("Request ID", randomWordsRequestedEvent.RequestId.String()).
		Str("Subscription ID", randomWordsRequestedEvent.SubId.String()).
		Str("Sender Address", randomWordsRequestedEvent.Sender.String()).
		Interface("Keyhash", randomWordsRequestedEvent.KeyHash).
		Uint32("Callback Gas Limit", randomWordsRequestedEvent.CallbackGasLimit).
		Uint32("Number of Words", randomWordsRequestedEvent.NumWords).
		Uint16("Minimum Request Confirmations", randomWordsRequestedEvent.MinimumRequestConfirmations).
		Msg("RandomnessRequested Event")
}

func LogRandomWordsFulfilledEvent(
	l zerolog.Logger,
	coordinator contracts.VRFCoordinatorV2_5,
	randomWordsFulfilledEvent *vrf_coordinator_v2_5.VRFCoordinatorV25RandomWordsFulfilled,
	isNativeBilling bool,
) {
	l.Debug().
		Bool("Native Billing", isNativeBilling).
		Str("Coordinator", coordinator.Address()).
		Str("Total Payment", randomWordsFulfilledEvent.Payment.String()).
		Str("TX Hash", randomWordsFulfilledEvent.Raw.TxHash.String()).
		Str("Subscription ID", randomWordsFulfilledEvent.SubId.String()).
		Str("Request ID", randomWordsFulfilledEvent.RequestId.String()).
		Bool("Success", randomWordsFulfilledEvent.Success).
		Msg("RandomWordsFulfilled Event (TX metadata)")
}

func LogMigrationCompletedEvent(l zerolog.Logger, migrationCompletedEvent *vrf_coordinator_v2_5.VRFCoordinatorV25MigrationCompleted, vrfv2PlusContracts *VRFV2_5Contracts) {
	l.Debug().
		Str("Subscription ID", migrationCompletedEvent.SubId.String()).
		Str("Migrated From Coordinator", vrfv2PlusContracts.Coordinator.Address()).
		Str("Migrated To Coordinator", migrationCompletedEvent.NewCoordinator.String()).
		Msg("MigrationCompleted Event")
}

func LogSubDetailsAfterMigration(l zerolog.Logger, newCoordinator contracts.VRFCoordinatorV2PlusUpgradedVersion, subID *big.Int, migratedSubscription vrf_v2plus_upgraded_version.GetSubscription) {
	l.Debug().
		Str("New Coordinator", newCoordinator.Address()).
		Str("Subscription ID", subID.String()).
		Str("Juels Balance", migratedSubscription.Balance.String()).
		Str("Native Token Balance", migratedSubscription.NativeBalance.String()).
		Str("Subscription Owner", migratedSubscription.Owner.String()).
		Interface("Subscription Consumers", migratedSubscription.Consumers).
		Msg("Subscription Data After Migration to New Coordinator")
}

func LogFulfillmentDetailsLinkBilling(
	l zerolog.Logger,
	wrapperConsumerJuelsBalanceBeforeRequest *big.Int,
	wrapperConsumerJuelsBalanceAfterRequest *big.Int,
	consumerStatus vrfv2plus_wrapper_load_test_consumer.GetRequestStatus,
	randomWordsFulfilledEvent *vrf_coordinator_v2_5.VRFCoordinatorV25RandomWordsFulfilled,
) {
	l.Debug().
		Str("Consumer Balance Before Request (Link)", (*commonassets.Link)(wrapperConsumerJuelsBalanceBeforeRequest).Link()).
		Str("Consumer Balance After Request (Link)", (*commonassets.Link)(wrapperConsumerJuelsBalanceAfterRequest).Link()).
		Bool("Fulfilment Status", consumerStatus.Fulfilled).
		Str("Paid by Consumer Contract (Link)", (*commonassets.Link)(consumerStatus.Paid).Link()).
		Str("Paid by Coordinator Sub (Link)", (*commonassets.Link)(randomWordsFulfilledEvent.Payment).Link()).
		Str("RequestTimestamp", consumerStatus.RequestTimestamp.String()).
		Str("FulfilmentTimestamp", consumerStatus.FulfilmentTimestamp.String()).
		Str("RequestBlockNumber", consumerStatus.RequestBlockNumber.String()).
		Str("FulfilmentBlockNumber", consumerStatus.FulfilmentBlockNumber.String()).
		Str("TX Hash", randomWordsFulfilledEvent.Raw.TxHash.String()).
		Msg("Random Words Fulfilment Details For Link Billing")
}

func LogFulfillmentDetailsNativeBilling(
	l zerolog.Logger,
	wrapperConsumerBalanceBeforeRequestWei *big.Int,
	wrapperConsumerBalanceAfterRequestWei *big.Int,
	consumerStatus vrfv2plus_wrapper_load_test_consumer.GetRequestStatus,
	randomWordsFulfilledEvent *vrf_coordinator_v2_5.VRFCoordinatorV25RandomWordsFulfilled,
) {
	l.Debug().
		Str("Consumer Balance Before Request", assets.FormatWei(wrapperConsumerBalanceBeforeRequestWei)).
		Str("Consumer Balance After Request", assets.FormatWei(wrapperConsumerBalanceAfterRequestWei)).
		Bool("Fulfilment Status", consumerStatus.Fulfilled).
		Str("Paid by Consumer Contract", assets.FormatWei(consumerStatus.Paid)).
		Str("Paid by Coordinator Sub", assets.FormatWei(randomWordsFulfilledEvent.Payment)).
		Str("RequestTimestamp", consumerStatus.RequestTimestamp.String()).
		Str("FulfilmentTimestamp", consumerStatus.FulfilmentTimestamp.String()).
		Str("RequestBlockNumber", consumerStatus.RequestBlockNumber.String()).
		Str("FulfilmentBlockNumber", consumerStatus.FulfilmentBlockNumber.String()).
		Str("TX Hash", randomWordsFulfilledEvent.Raw.TxHash.String()).
		Msg("Random Words Request Fulfilment Details For Native Billing")
}

func logRandRequest(
	consumer string,
	coordinator string,
	subID *big.Int,
	isNativeBilling bool,
	vrfv2PlusConfig vrfv2plus_config.VRFV2PlusConfig,
	l zerolog.Logger) {
	l.Debug().
		Str("Consumer", consumer).
		Str("Coordinator", coordinator).
		Str("SubID", subID.String()).
		Bool("IsNativePayment", isNativeBilling).
		Uint16("MinimumConfirmations", vrfv2PlusConfig.MinimumConfirmations).
		Uint32("CallbackGasLimit", vrfv2PlusConfig.CallbackGasLimit).
		Uint16("RandomnessRequestCountPerRequest", vrfv2PlusConfig.RandomnessRequestCountPerRequest).
		Uint16("RandomnessRequestCountPerRequestDeviation", vrfv2PlusConfig.RandomnessRequestCountPerRequestDeviation).
		Msg("Requesting randomness")
}<|MERGE_RESOLUTION|>--- conflicted
+++ resolved
@@ -7,17 +7,9 @@
 	"sync"
 	"time"
 
-<<<<<<< HEAD
-	"github.com/smartcontractkit/chainlink-testing-framework/utils/conversions"
-
-	commonassets "github.com/smartcontractkit/chainlink-common/pkg/assets"
-
-	"github.com/smartcontractkit/chainlink/v2/core/assets"
-=======
 	commonassets "github.com/smartcontractkit/chainlink-common/pkg/assets"
 	"github.com/smartcontractkit/chainlink-testing-framework/utils/conversions"
 	"github.com/smartcontractkit/chainlink/v2/core/chains/evm/assets"
->>>>>>> 1d20c9b6
 	"github.com/smartcontractkit/chainlink/v2/core/gethwrappers/generated/vrfv2plus_wrapper_load_test_consumer"
 
 	"github.com/ethereum/go-ethereum/common"
@@ -25,7 +17,6 @@
 	"github.com/rs/zerolog"
 
 	"github.com/smartcontractkit/chainlink-testing-framework/blockchain"
-
 	"github.com/smartcontractkit/chainlink/integration-tests/actions"
 	"github.com/smartcontractkit/chainlink/integration-tests/actions/vrfv2plus/vrfv2plus_config"
 	"github.com/smartcontractkit/chainlink/integration-tests/client"
@@ -106,59 +97,12 @@
 	return &VRFV2_5Contracts{coordinator, bhs, consumers}, nil
 }
 
-<<<<<<< HEAD
-func DeployVRFV2PlusDirectFundingContracts(
-	contractDeployer contracts.ContractDeployer,
-	chainClient blockchain.EVMClient,
-	linkTokenAddress string,
-	linkEthFeedAddress string,
-	coordinator contracts.VRFCoordinatorV2_5,
-	consumerContractsAmount int,
-) (*VRFV2PlusWrapperContracts, error) {
-
-	vrfv2PlusWrapper, err := contractDeployer.DeployVRFV2PlusWrapper(linkTokenAddress, linkEthFeedAddress, coordinator.Address())
-	if err != nil {
-		return nil, fmt.Errorf("%s, err %w", ErrDeployWrapper, err)
-	}
-	err = chainClient.WaitForEvents()
-	if err != nil {
-		return nil, fmt.Errorf("%s, err %w", ErrWaitTXsComplete, err)
-	}
-
-	consumers, err := DeployVRFV2PlusWrapperConsumers(contractDeployer, linkTokenAddress, vrfv2PlusWrapper, consumerContractsAmount)
-	if err != nil {
-		return nil, err
-	}
-	err = chainClient.WaitForEvents()
-	if err != nil {
-		return nil, fmt.Errorf("%s, err %w", ErrWaitTXsComplete, err)
-	}
-	return &VRFV2PlusWrapperContracts{vrfv2PlusWrapper, consumers}, nil
-}
-
-=======
->>>>>>> 1d20c9b6
 func DeployVRFV2PlusConsumers(contractDeployer contracts.ContractDeployer, coordinator contracts.VRFCoordinatorV2_5, consumerContractsAmount int) ([]contracts.VRFv2PlusLoadTestConsumer, error) {
 	var consumers []contracts.VRFv2PlusLoadTestConsumer
 	for i := 1; i <= consumerContractsAmount; i++ {
 		loadTestConsumer, err := contractDeployer.DeployVRFv2PlusLoadTestConsumer(coordinator.Address())
 		if err != nil {
 			return nil, fmt.Errorf("%s, err %w", ErrAdvancedConsumer, err)
-<<<<<<< HEAD
-		}
-		consumers = append(consumers, loadTestConsumer)
-	}
-	return consumers, nil
-}
-
-func DeployVRFV2PlusWrapperConsumers(contractDeployer contracts.ContractDeployer, linkTokenAddress string, vrfV2PlusWrapper contracts.VRFV2PlusWrapper, consumerContractsAmount int) ([]contracts.VRFv2PlusWrapperLoadTestConsumer, error) {
-	var consumers []contracts.VRFv2PlusWrapperLoadTestConsumer
-	for i := 1; i <= consumerContractsAmount; i++ {
-		loadTestConsumer, err := contractDeployer.DeployVRFV2PlusWrapperLoadTestConsumer(linkTokenAddress, vrfV2PlusWrapper.Address())
-		if err != nil {
-			return nil, fmt.Errorf("%s, err %w", ErrAdvancedConsumer, err)
-=======
->>>>>>> 1d20c9b6
 		}
 		consumers = append(consumers, loadTestConsumer)
 	}
@@ -264,10 +208,7 @@
 	linkToken contracts.LinkToken,
 	mockNativeLINKFeed contracts.MockETHLINKFeed,
 	registerProvingKeyAgainstAddress string,
-<<<<<<< HEAD
-=======
 	numberOfTxKeysToCreate int,
->>>>>>> 1d20c9b6
 	numberOfConsumers int,
 	numberOfSubToCreate int,
 	l zerolog.Logger,
@@ -304,14 +245,10 @@
 	if err != nil {
 		return nil, nil, nil, fmt.Errorf("%s, err %w", ErrWaitTXsComplete, err)
 	}
-<<<<<<< HEAD
-	l.Info().Str("Coordinator", vrfv2_5Contracts.Coordinator.Address()).Int("Number of Subs to create", numberOfSubToCreate).Msg("Creating and funding subscriptions, adding consumers")
-=======
 	l.Info().
 		Str("Coordinator", vrfv2_5Contracts.Coordinator.Address()).
 		Int("Number of Subs to create", numberOfSubToCreate).
 		Msg("Creating and funding subscriptions, adding consumers")
->>>>>>> 1d20c9b6
 	subIDs, err := CreateFundSubsAndAddConsumers(
 		env,
 		vrfv2PlusConfig,
@@ -348,14 +285,6 @@
 	}
 	allNativeTokenKeyAddresses := append(newNativeTokenKeyAddresses, nativeTokenPrimaryKeyAddress)
 
-<<<<<<< HEAD
-	nativeTokenPrimaryKeyAddress, err := env.ClCluster.NodeAPIs()[0].PrimaryEthAddress()
-	if err != nil {
-		return nil, nil, nil, fmt.Errorf("%s, err %w", ErrNodePrimaryKey, err)
-	}
-
-=======
->>>>>>> 1d20c9b6
 	l.Info().Msg("Creating VRFV2 Plus Job")
 	job, err := CreateVRFV2PlusJob(
 		env.ClCluster.NodeAPIs()[0],
@@ -372,22 +301,11 @@
 	// this part is here because VRFv2 can work with only a specific key
 	// [[EVM.KeySpecific]]
 	//	Key = '...'
-<<<<<<< HEAD
-	addr, err := env.ClCluster.Nodes[0].API.PrimaryEthAddress()
-	if err != nil {
-		return nil, nil, nil, fmt.Errorf("%s, err %w", ErrGetPrimaryKey, err)
-	}
-=======
->>>>>>> 1d20c9b6
 	nodeConfig := node.NewConfig(env.ClCluster.Nodes[0].NodeConfig,
 		node.WithLogPollInterval(1*time.Second),
 		node.WithVRFv2EVMEstimator(allNativeTokenKeyAddresses, vrfv2PlusConfig.CLNodeMaxGasPriceGWei),
 	)
-<<<<<<< HEAD
-	l.Info().Msg("Restarting Node with new sending key PriceMax configuration")
-=======
 	l.Info().Msg("Restarting Node with new sending key PriceMax configuration and log poll period configuration")
->>>>>>> 1d20c9b6
 	err = env.ClCluster.Nodes[0].Restart(nodeConfig)
 	if err != nil {
 		return nil, nil, nil, fmt.Errorf("%s, err %w", ErrRestartCLNode, err)
@@ -410,8 +328,6 @@
 	return vrfv2_5Contracts, subIDs, &data, nil
 }
 
-<<<<<<< HEAD
-=======
 func CreateAndFundSendingKeys(env *test_env.CLClusterTestEnv, vrfv2PlusConfig vrfv2plus_config.VRFV2PlusConfig, numberOfNativeTokenAddressesToCreate int, chainID *big.Int) ([]string, error) {
 	var newNativeTokenKeyAddresses []string
 	for i := 0; i < numberOfNativeTokenAddressesToCreate; i++ {
@@ -431,7 +347,6 @@
 	return newNativeTokenKeyAddresses, nil
 }
 
->>>>>>> 1d20c9b6
 func CreateFundSubsAndAddConsumers(
 	env *test_env.CLClusterTestEnv,
 	vrfv2PlusConfig vrfv2plus_config.VRFV2PlusConfig,
@@ -520,59 +435,14 @@
 	return nil
 }
 
-<<<<<<< HEAD
-func SetupVRFV2PlusWrapperEnvironment(
-	env *test_env.CLClusterTestEnv,
-	vrfv2PlusConfig vrfv2plus_config.VRFV2PlusConfig,
-	linkToken contracts.LinkToken,
-	mockNativeLINKFeed contracts.MockETHLINKFeed,
-	coordinator contracts.VRFCoordinatorV2_5,
-	keyHash [32]byte,
-	wrapperConsumerContractsAmount int,
-) (*VRFV2PlusWrapperContracts, *big.Int, error) {
-
-	wrapperContracts, err := DeployVRFV2PlusDirectFundingContracts(
-		env.ContractDeployer,
-		env.EVMClient,
-		linkToken.Address(),
-		mockNativeLINKFeed.Address(),
-		coordinator,
-		wrapperConsumerContractsAmount,
-	)
-	if err != nil {
-		return nil, nil, err
-	}
-
-	err = env.EVMClient.WaitForEvents()
-
-	if err != nil {
-		return nil, nil, fmt.Errorf("%s, err %w", ErrWaitTXsComplete, err)
-	}
-	err = wrapperContracts.VRFV2PlusWrapper.SetConfig(
-		vrfv2PlusConfig.WrapperGasOverhead,
-		vrfv2PlusConfig.CoordinatorGasOverhead,
-		vrfv2PlusConfig.WrapperPremiumPercentage,
-		keyHash,
-		vrfv2PlusConfig.WrapperMaxNumberOfWords,
-		vrfv2PlusConfig.StalenessSeconds,
-		big.NewInt(vrfv2PlusConfig.FallbackWeiPerUnitLink),
-		vrfv2PlusConfig.FulfillmentFlatFeeLinkPPM,
-		vrfv2PlusConfig.FulfillmentFlatFeeNativePPM,
-	)
-=======
 func CreateSubAndFindSubID(env *test_env.CLClusterTestEnv, coordinator contracts.VRFCoordinatorV2_5) (*big.Int, error) {
 	tx, err := coordinator.CreateSubscription()
->>>>>>> 1d20c9b6
 	if err != nil {
 		return nil, fmt.Errorf("%s, err %w", ErrCreateVRFSubscription, err)
 	}
 	err = env.EVMClient.WaitForEvents()
 	if err != nil {
-<<<<<<< HEAD
-		return nil, nil, fmt.Errorf("%s, err %w", ErrWaitTXsComplete, err)
-=======
 		return nil, fmt.Errorf("%s, err %w", ErrWaitTXsComplete, err)
->>>>>>> 1d20c9b6
 	}
 
 	receipt, err := env.EVMClient.GetTxReceipt(tx.Hash())
@@ -580,67 +450,6 @@
 		return nil, fmt.Errorf("%s, err %w", ErrWaitTXsComplete, err)
 	}
 
-<<<<<<< HEAD
-	err = env.EVMClient.WaitForEvents()
-	if err != nil {
-		return nil, nil, fmt.Errorf("%s, err %w", ErrWaitTXsComplete, err)
-	}
-
-	err = FundSubscriptions(env, vrfv2PlusConfig, linkToken, coordinator, []*big.Int{wrapperSubID})
-	if err != nil {
-		return nil, nil, err
-	}
-
-	//fund consumer with Link
-	err = linkToken.Transfer(
-		wrapperContracts.LoadTestConsumers[0].Address(),
-		big.NewInt(0).Mul(big.NewInt(1e18), big.NewInt(vrfv2PlusConfig.WrapperConsumerFundingAmountLink)),
-	)
-	if err != nil {
-		return nil, nil, err
-	}
-	err = env.EVMClient.WaitForEvents()
-	if err != nil {
-		return nil, nil, fmt.Errorf("%s, err %w", ErrWaitTXsComplete, err)
-	}
-
-	//fund consumer with Eth
-	err = wrapperContracts.LoadTestConsumers[0].Fund(big.NewFloat(vrfv2PlusConfig.WrapperConsumerFundingAmountNativeToken))
-	if err != nil {
-		return nil, nil, err
-	}
-	err = env.EVMClient.WaitForEvents()
-	if err != nil {
-		return nil, nil, fmt.Errorf("%s, err %w", ErrWaitTXsComplete, err)
-	}
-	return wrapperContracts, wrapperSubID, nil
-}
-func CreateSubAndFindSubID(env *test_env.CLClusterTestEnv, coordinator contracts.VRFCoordinatorV2_5) (*big.Int, error) {
-	tx, err := coordinator.CreateSubscription()
-	if err != nil {
-		return nil, fmt.Errorf("%s, err %w", ErrCreateVRFSubscription, err)
-	}
-	err = env.EVMClient.WaitForEvents()
-	if err != nil {
-		return nil, fmt.Errorf("%s, err %w", ErrWaitTXsComplete, err)
-	}
-
-	receipt, err := env.EVMClient.GetTxReceipt(tx.Hash())
-	if err != nil {
-		return nil, fmt.Errorf("%s, err %w", ErrWaitTXsComplete, err)
-	}
-
-	//SubscriptionsCreated Log should be emitted with the subscription ID
-	subID := receipt.Logs[0].Topics[1].Big()
-
-	//verify that the subscription was created
-	_, err = coordinator.FindSubscriptionID(subID)
-	if err != nil {
-		return nil, fmt.Errorf("%s, err %w", ErrFindSubID, err)
-	}
-
-	return subID, nil
-=======
 	//SubscriptionsCreated Log should be emitted with the subscription ID
 	subID := receipt.Logs[0].Topics[1].Big()
 
@@ -676,7 +485,6 @@
 		return fmt.Errorf("%s, err %w", ErrWaitTXsComplete, err)
 	}
 	return nil
->>>>>>> 1d20c9b6
 }
 
 func GetUpgradedCoordinatorTotalBalance(coordinator contracts.VRFCoordinatorV2PlusUpgradedVersion) (linkTotalBalance *big.Int, nativeTokenTotalBalance *big.Int, err error) {
@@ -703,40 +511,6 @@
 	return
 }
 
-<<<<<<< HEAD
-func FundSubscriptions(
-	env *test_env.CLClusterTestEnv,
-	vrfv2PlusConfig vrfv2plus_config.VRFV2PlusConfig,
-	linkAddress contracts.LinkToken,
-	coordinator contracts.VRFCoordinatorV2_5,
-	subIDs []*big.Int,
-) error {
-	for _, subID := range subIDs {
-		//Native Billing
-		amountWei := conversions.EtherToWei(big.NewFloat(vrfv2PlusConfig.SubscriptionFundingAmountNative))
-		err := coordinator.FundSubscriptionWithNative(
-			subID,
-			amountWei,
-		)
-		if err != nil {
-			return fmt.Errorf("%s, err %w", ErrFundSubWithNativeToken, err)
-		}
-		//Link Billing
-		amountJuels := conversions.EtherToWei(big.NewFloat(vrfv2PlusConfig.SubscriptionFundingAmountLink))
-		err = FundVRFCoordinatorV2_5Subscription(linkAddress, coordinator, env.EVMClient, subID, amountJuels)
-		if err != nil {
-			return fmt.Errorf("%s, err %w", ErrFundSubWithLinkToken, err)
-		}
-	}
-	err := env.EVMClient.WaitForEvents()
-	if err != nil {
-		return fmt.Errorf("%s, err %w", ErrWaitTXsComplete, err)
-	}
-	return nil
-}
-
-=======
->>>>>>> 1d20c9b6
 func RequestRandomnessAndWaitForFulfillment(
 	consumer contracts.VRFv2PlusLoadTestConsumer,
 	coordinator contracts.VRFCoordinatorV2_5,
@@ -1049,11 +823,7 @@
 				fmt.Errorf("timeout waiting for rand request and fulfilments to be equal AFTER performance test was executed. Request Count: %d, Fulfilment Count: %d",
 					metrics.RequestCount.Uint64(), metrics.FulfilmentCount.Uint64())
 		case <-ticker.C:
-<<<<<<< HEAD
-			go retreiveLoadTestMetrics(consumer, metricsChannel, metricsErrorChannel)
-=======
 			go retrieveLoadTestMetrics(consumer, metricsChannel, metricsErrorChannel)
->>>>>>> 1d20c9b6
 		case metrics = <-metricsChannel:
 			if metrics.RequestCount.Cmp(metrics.FulfilmentCount) == 0 {
 				ticker.Stop()
@@ -1103,11 +873,7 @@
 	return nil
 }
 
-<<<<<<< HEAD
-func retreiveLoadTestMetrics(
-=======
 func retrieveLoadTestMetrics(
->>>>>>> 1d20c9b6
 	consumer contracts.VRFv2PlusLoadTestConsumer,
 	metricsChannel chan *contracts.VRFLoadTestMetrics,
 	metricsErrorChannel chan error,
