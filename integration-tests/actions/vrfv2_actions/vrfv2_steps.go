--- conflicted
+++ resolved
@@ -285,13 +285,9 @@
 // SetupVRFV2Environment will create specified number of subscriptions and add the same conumer/s to each of them
 func SetupVRFV2Environment(
 	env *test_env.CLClusterTestEnv,
-<<<<<<< HEAD
 	vrfv2TestConfig types.VRFv2TestConfig,
-=======
-	vrfv2Config vrfv2_config.VRFV2Config,
 	useVRFOwner bool,
 	useTestCoordinator bool,
->>>>>>> d7fe6838
 	linkToken contracts.LinkToken,
 	mockNativeLINKFeed contracts.MockETHLINKFeed,
 	registerProvingKeyAgainstAddress string,
@@ -313,11 +309,7 @@
 	if err != nil {
 		return nil, nil, nil, fmt.Errorf("%s, err %w", ErrDeployVRFV2Contracts, err)
 	}
-<<<<<<< HEAD
 	vrfv2Config := vrfv2TestConfig.GetVRFv2Config().General
-=======
-
->>>>>>> d7fe6838
 	vrfCoordinatorV2FeeConfig := vrf_coordinator_v2.VRFCoordinatorV2FeeConfig{
 		FulfillmentFlatFeeLinkPPMTier1: *vrfv2Config.FulfillmentFlatFeeLinkPPMTier1,
 		FulfillmentFlatFeeLinkPPMTier2: *vrfv2Config.FulfillmentFlatFeeLinkPPMTier2,
@@ -331,19 +323,11 @@
 
 	l.Info().Str("Coordinator", vrfv2Contracts.Coordinator.Address()).Msg("Setting Coordinator Config")
 	err = vrfv2Contracts.Coordinator.SetConfig(
-<<<<<<< HEAD
 		*vrfv2Config.MinimumConfirmations,
 		*vrfv2Config.MaxGasLimitCoordinatorConfig,
 		*vrfv2Config.StalenessSeconds,
 		*vrfv2Config.GasAfterPaymentCalculation,
-		big.NewInt(*vrfv2Config.LinkNativeFeedResponse),
-=======
-		vrfv2Config.MinimumConfirmations,
-		vrfv2Config.MaxGasLimitCoordinatorConfig,
-		vrfv2Config.StalenessSeconds,
-		vrfv2Config.GasAfterPaymentCalculation,
-		big.NewInt(vrfv2Config.FallbackWeiPerUnitLink),
->>>>>>> d7fe6838
+		big.NewInt(*vrfv2Config.FallbackWeiPerUnitLink),
 		vrfCoordinatorV2FeeConfig,
 	)
 	if err != nil {
@@ -420,7 +404,7 @@
 		CoordinatorAddress:            vrfv2Contracts.Coordinator.Address(),
 		FromAddresses:                 allNativeTokenKeyAddressStrings,
 		EVMChainID:                    chainID.String(),
-		MinIncomingConfirmations:      int(vrfv2Config.MinimumConfirmations),
+		MinIncomingConfirmations:      int(*vrfv2Config.MinimumConfirmations),
 		PublicKey:                     pubKeyCompressed,
 		EstimateGasMultiplier:         1,
 		BatchFulfillmentEnabled:       false,
@@ -433,15 +417,7 @@
 	l.Info().Msg("Creating VRFV2 Job")
 	vrfV2job, err := CreateVRFV2Job(
 		env.ClCluster.NodeAPIs()[0],
-<<<<<<< HEAD
-		vrfv2Contracts.Coordinator.Address(),
-		allNativeTokenKeyAddresses,
-		pubKeyCompressed,
-		chainID.String(),
-		*vrfv2Config.MinimumConfirmations,
-=======
 		vrfJobSpecConfig,
->>>>>>> d7fe6838
 	)
 	if err != nil {
 		return nil, nil, nil, fmt.Errorf("%s, err %w", ErrCreateVRFV2Jobs, err)
@@ -451,11 +427,7 @@
 	// [[EVM.KeySpecific]]
 	//	Key = '...'
 	nodeConfig := node.NewConfig(env.ClCluster.Nodes[0].NodeConfig,
-<<<<<<< HEAD
-		node.WithVRFv2EVMEstimator(allNativeTokenKeyAddresses, *vrfv2Config.CLNodeMaxGasPriceGWei),
-=======
-		node.WithVRFv2EVMEstimator(allNativeTokenKeyAddressStrings, vrfv2Config.CLNodeMaxGasPriceGWei),
->>>>>>> d7fe6838
+		node.WithVRFv2EVMEstimator(allNativeTokenKeyAddressStrings, *vrfv2Config.CLNodeMaxGasPriceGWei),
 	)
 	l.Info().Msg("Restarting Node with new sending key PriceMax configuration")
 	err = env.ClCluster.Nodes[0].Restart(nodeConfig)
@@ -575,11 +547,7 @@
 	}
 
 	// Fund wrapper subscription
-<<<<<<< HEAD
 	err = FundSubscriptions(env, big.NewFloat(*vrfv2Config.General.SubscriptionFundingAmountLink), linkToken, coordinator, []uint64{wrapperSubID})
-=======
-	err = FundSubscriptions(env, vrfv2Config.SubscriptionFundingAmountLink, linkToken, coordinator, []uint64{wrapperSubID})
->>>>>>> d7fe6838
 	if err != nil {
 		return nil, nil, err
 	}
@@ -668,11 +636,7 @@
 	if err != nil {
 		return nil, fmt.Errorf("%s, err %w", ErrWaitTXsComplete, err)
 	}
-<<<<<<< HEAD
 	err = FundSubscriptions(env, subscriptionFundingAmountLink, linkToken, coordinator, subs)
-=======
-	err = FundSubscriptions(env, vrfv2Config.SubscriptionFundingAmountLink, linkToken, coordinator, subs)
->>>>>>> d7fe6838
 	if err != nil {
 		return nil, err
 	}
@@ -734,22 +698,14 @@
 
 func FundSubscriptions(
 	env *test_env.CLClusterTestEnv,
-<<<<<<< HEAD
 	subscriptionFundingAmountLink *big.Float,
-=======
-	fundingAmountLink float64,
->>>>>>> d7fe6838
 	linkAddress contracts.LinkToken,
 	coordinator contracts.VRFCoordinatorV2,
 	subIDs []uint64,
 ) error {
 	for _, subID := range subIDs {
 		//Link Billing
-<<<<<<< HEAD
 		amountJuels := conversions.EtherToWei(subscriptionFundingAmountLink)
-=======
-		amountJuels := conversions.EtherToWei(big.NewFloat(fundingAmountLink))
->>>>>>> d7fe6838
 		err := FundVRFCoordinatorV2Subscription(linkAddress, coordinator, env.EVMClient, subID, amountJuels)
 		if err != nil {
 			return fmt.Errorf("%s, err %w", ErrFundSubWithLinkToken, err)
@@ -838,23 +794,26 @@
 }
 
 func RequestRandomnessWithForceFulfillAndWaitForFulfillment(
+	l zerolog.Logger,
 	consumer contracts.VRFv2LoadTestConsumer,
 	coordinator contracts.VRFCoordinatorV2,
 	vrfOwner contracts.VRFOwner,
 	vrfv2Data *VRFV2Data,
+	minimumConfirmations uint16,
+	callbackGasLimit uint32,
+	numberOfWords uint32,
 	randomnessRequestCountPerRequest uint16,
-	vrfv2Config vrfv2_config.VRFV2Config,
+	randomnessRequestCountPerRequestDeviation uint16,
 	subTopUpAmount *big.Int,
 	linkAddress common.Address,
 	randomWordsFulfilledEventTimeout time.Duration,
-	l zerolog.Logger,
 ) (*vrf_coordinator_v2.VRFCoordinatorV2ConfigSet, *vrf_coordinator_v2.VRFCoordinatorV2RandomWordsFulfilled, *vrf_owner.VRFOwnerRandomWordsForced, error) {
-	logRandRequest(consumer.Address(), coordinator.Address(), 0, vrfv2Config, l)
+	logRandRequest(l, consumer.Address(), coordinator.Address(), 0, minimumConfirmations, callbackGasLimit, numberOfWords, randomnessRequestCountPerRequest, randomnessRequestCountPerRequestDeviation)
 	_, err := consumer.RequestRandomWordsWithForceFulfill(
 		vrfv2Data.KeyHash,
-		vrfv2Config.MinimumConfirmations,
-		vrfv2Config.CallbackGasLimit,
-		vrfv2Config.NumberOfWords,
+		minimumConfirmations,
+		callbackGasLimit,
+		numberOfWords,
 		randomnessRequestCountPerRequest,
 		subTopUpAmount,
 		linkAddress,
