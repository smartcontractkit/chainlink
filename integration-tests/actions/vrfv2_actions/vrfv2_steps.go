--- conflicted
+++ resolved
@@ -9,15 +9,11 @@
 
 	"github.com/google/uuid"
 	"github.com/pkg/errors"
-<<<<<<< HEAD
 	"github.com/smartcontractkit/chainlink-env/environment"
 	"github.com/smartcontractkit/chainlink-env/pkg/helm/chainlink"
 	eth "github.com/smartcontractkit/chainlink-env/pkg/helm/ethereum"
 	"github.com/smartcontractkit/chainlink-testing-framework/blockchain"
 	vrfConst "github.com/smartcontractkit/chainlink/integration-tests/actions/vrfv2_actions/vrfv2_constants"
-=======
-	"github.com/smartcontractkit/chainlink-testing-framework/blockchain"
->>>>>>> 78d61135
 	"github.com/smartcontractkit/chainlink/integration-tests/client"
 	"github.com/smartcontractkit/chainlink/integration-tests/contracts"
 	"github.com/smartcontractkit/chainlink/integration-tests/docker/test_env"
@@ -44,22 +40,6 @@
 	ErrParseJob               = "error parsing job definition"
 )
 
-var (
-	ErrNodePrimaryKey         = "error getting node's primary ETH key"
-	ErrCreatingProvingKeyHash = "error creating a keyHash from the proving key"
-	ErrCreatingProvingKey     = "error creating a keyHash from the proving key"
-	ErrRegisterProvingKey     = "error registering proving keys"
-	ErrEncodingProvingKey     = "error encoding proving key"
-	ErrCreatingVRFv2Key       = "error creating VRFv2 key"
-	ErrDeployBlockHashStore   = "error deploying blockhash store"
-	ErrDeployCoordinator      = "error deploying VRFv2 CoordinatorV2"
-	ErrAdvancedConsumer       = "error deploying VRFv2 Advanced Consumer"
-	ErrABIEncodingFunding     = "error Abi encoding subscriptionID"
-	ErrSendingLinkToken       = "error sending Link token"
-	ErrCreatingVRFv2Job       = "error creating VRFv2 job"
-	ErrParseJob               = "error parsing job definition"
-)
-
 func DeployVRFV2Contracts(
 	contractDeployer contracts.ContractDeployer,
 	chainClient blockchain.EVMClient,
@@ -166,48 +146,12 @@
 	encodedSubId, err := chainlinkutils.ABIEncode(`[{"type":"uint64"}]`, subscriptionID)
 	if err != nil {
 		return errors.Wrap(err, ErrABIEncodingFunding)
-<<<<<<< HEAD
 	}
 	_, err = linkToken.TransferAndCall(coordinator.Address(), big.NewInt(0).Mul(linkFundingAmount, big.NewInt(1e18)), encodedSubId)
 	if err != nil {
 		return errors.Wrap(err, ErrSendingLinkToken)
 	}
 	return chainClient.WaitForEvents()
-}
-
-func SetupVRFV2Environment(
-	t *testing.T,
-	testNetwork blockchain.EVMNetwork,
-	networkDetailTomlConfig string,
-	existingNamespace string,
-	namespacePrefix string,
-	newEnvLabel string,
-	ttl time.Duration,
-) (testEnvironment *environment.Environment) {
-	gethChartConfig := getGethChartConfig(testNetwork)
-
-	if existingNamespace != "" {
-		testEnvironment = environment.New(&environment.Config{
-			Namespace: existingNamespace,
-			Test:      t,
-			TTL:       ttl,
-			Labels:    []string{newEnvLabel},
-		})
-	} else {
-		testEnvironment = environment.New(&environment.Config{
-			NamespacePrefix: fmt.Sprintf("%s-%s", namespacePrefix, strings.ReplaceAll(strings.ToLower(testNetwork.Name), " ", "-")),
-			Test:            t,
-			TTL:             ttl,
-		})
-=======
->>>>>>> 78d61135
-	}
-	_, err = linkToken.TransferAndCall(coordinator.Address(), big.NewInt(0).Mul(linkFundingAmount, big.NewInt(1e18)), encodedSubId)
-	if err != nil {
-		return errors.Wrap(err, ErrSendingLinkToken)
-	}
-<<<<<<< HEAD
-	return evmConfig
 }
 
 /* setup for load tests */
@@ -291,7 +235,4 @@
 		return nil, nil, [32]byte{}, err
 	}
 	return env, vrfv2Contracts, jobs[0].KeyHash, nil
-=======
-	return chainClient.WaitForEvents()
->>>>>>> 78d61135
 }