--- conflicted
+++ resolved
@@ -83,11 +83,8 @@
 	mercuryCredentialName    string
 	TransmitterKeyIndex      int
 
-<<<<<<< HEAD
-	Logger zerolog.Logger
-=======
+	Logger         zerolog.Logger
 	useLogBufferV1 bool
->>>>>>> d4dd1ec6
 }
 
 type UpkeepConfig struct {
@@ -113,14 +110,10 @@
 		ChainlinkNodesk8s:      chainlinkNodes,
 		IsOnk8s:                true,
 		TransmitterKeyIndex:    0,
-<<<<<<< HEAD
 		UpkeepPrivilegeManager: chainClient.Addresses[0],
-		Logger:                 l,
-=======
-		UpkeepPrivilegeManager: common.HexToAddress(chainClient.GetDefaultWallet().Address()),
 		mercuryCredentialName:  "",
 		useLogBufferV1:         false,
->>>>>>> d4dd1ec6
+		Logger:                 l,
 	}
 }
 
@@ -134,14 +127,10 @@
 		ChainlinkNodes:         chainlinkNodes,
 		IsOnk8s:                false,
 		TransmitterKeyIndex:    0,
-<<<<<<< HEAD
 		UpkeepPrivilegeManager: chainClient.Addresses[0],
-		Logger:                 l,
-=======
-		UpkeepPrivilegeManager: common.HexToAddress(chainClient.GetDefaultWallet().Address()),
 		mercuryCredentialName:  "",
 		useLogBufferV1:         false,
->>>>>>> d4dd1ec6
+		Logger:                 l,
 	}
 }
 
