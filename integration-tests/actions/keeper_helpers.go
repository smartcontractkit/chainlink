package actions

import (
	"fmt"
	"math"
	"math/big"
	"strconv"
	"testing"

	"github.com/ethereum/go-ethereum/common/hexutil"

	"github.com/ethereum/go-ethereum/common"
	"github.com/stretchr/testify/require"

	"github.com/smartcontractkit/chainlink-testing-framework/blockchain"
	"github.com/smartcontractkit/chainlink-testing-framework/logging"

	"github.com/smartcontractkit/chainlink/integration-tests/client"
	"github.com/smartcontractkit/chainlink/integration-tests/contracts"
	"github.com/smartcontractkit/chainlink/integration-tests/contracts/ethereum"
)

var ZeroAddress = common.Address{}

func CreateKeeperJobs(
	t *testing.T,
	chainlinkNodes []*client.ChainlinkK8sClient,
	keeperRegistry contracts.KeeperRegistry,
	ocrConfig contracts.OCRv2Config,
	evmChainID string,
) {
	// Send keeper jobs to registry and chainlink nodes
	primaryNode := chainlinkNodes[0]
	primaryNodeAddress, err := primaryNode.PrimaryEthAddress()
	require.NoError(t, err, "Reading ETH Keys from Chainlink Client shouldn't fail")
	nodeAddresses, err := ChainlinkNodeAddresses(chainlinkNodes)
	require.NoError(t, err, "Retrieving on-chain wallet addresses for chainlink nodes shouldn't fail")
	nodeAddressesStr, payees := make([]string, 0), make([]string, 0)
	for _, cla := range nodeAddresses {
		nodeAddressesStr = append(nodeAddressesStr, cla.Hex())
		payees = append(payees, primaryNodeAddress)
	}
	err = keeperRegistry.SetKeepers(nodeAddressesStr, payees, ocrConfig)
	require.NoError(t, err, "Setting keepers in the registry shouldn't fail")

	for _, chainlinkNode := range chainlinkNodes {
		chainlinkNodeAddress, err := chainlinkNode.PrimaryEthAddress()
		require.NoError(t, err, "Error retrieving chainlink node address")
		_, err = chainlinkNode.MustCreateJob(&client.KeeperJobSpec{
			Name:                     fmt.Sprintf("keeper-test-%s", keeperRegistry.Address()),
			ContractAddress:          keeperRegistry.Address(),
			FromAddress:              chainlinkNodeAddress,
			EVMChainID:               evmChainID,
			MinIncomingConfirmations: 1,
		})
		require.NoError(t, err, "Creating KeeperV2 Job shouldn't fail")
	}
}

func CreateKeeperJobsWithKeyIndex(
	t *testing.T,
	chainlinkNodes []*client.ChainlinkK8sClient,
	keeperRegistry contracts.KeeperRegistry,
	keyIndex int,
	ocrConfig contracts.OCRv2Config,
	evmChainID string,
) {
	// Send keeper jobs to registry and chainlink nodes
	primaryNode := chainlinkNodes[0]
	primaryNodeAddresses, err := primaryNode.EthAddresses()
	require.NoError(t, err, "Reading ETH Keys from Chainlink Client shouldn't fail")
	nodeAddresses, err := ChainlinkNodeAddressesAtIndex(chainlinkNodes, keyIndex)
	require.NoError(t, err, "Retrieving on-chain wallet addresses for chainlink nodes shouldn't fail")
	nodeAddressesStr, payees := make([]string, 0), make([]string, 0)
	for _, cla := range nodeAddresses {
		nodeAddressesStr = append(nodeAddressesStr, cla.Hex())
		payees = append(payees, primaryNodeAddresses[keyIndex])
	}
	err = keeperRegistry.SetKeepers(nodeAddressesStr, payees, ocrConfig)
	require.NoError(t, err, "Setting keepers in the registry shouldn't fail")

	for _, chainlinkNode := range chainlinkNodes {
		chainlinkNodeAddress, err := chainlinkNode.EthAddresses()
		require.NoError(t, err, "Error retrieving chainlink node address")
		_, err = chainlinkNode.MustCreateJob(&client.KeeperJobSpec{
			Name:                     fmt.Sprintf("keeper-test-%s", keeperRegistry.Address()),
			ContractAddress:          keeperRegistry.Address(),
			FromAddress:              chainlinkNodeAddress[keyIndex],
			EVMChainID:               evmChainID,
			MinIncomingConfirmations: 1,
		})
		require.NoError(t, err, "Creating KeeperV2 Job shouldn't fail")
	}
}

func DeleteKeeperJobsWithId(t *testing.T, chainlinkNodes []*client.ChainlinkK8sClient, id int) {
	for _, chainlinkNode := range chainlinkNodes {
		err := chainlinkNode.MustDeleteJob(strconv.Itoa(id))
		require.NoError(t, err, "Deleting KeeperV2 Job shouldn't fail")
	}
}

// DeployKeeperContracts deploys keeper registry and a number of basic upkeep contracts with an update interval of 5.
// It returns the freshly deployed registry, registrar, consumers and the IDs of the upkeeps.
func DeployKeeperContracts(
	t *testing.T,
	registryVersion ethereum.KeeperRegistryVersion,
	registrySettings contracts.KeeperRegistrySettings,
	numberOfUpkeeps int,
	upkeepGasLimit uint32,
	linkToken contracts.LinkToken,
	contractDeployer contracts.ContractDeployer,
	client blockchain.EVMClient,
	linkFundsForEachUpkeep *big.Int,
) (contracts.KeeperRegistry, contracts.KeeperRegistrar, []contracts.KeeperConsumer, []*big.Int) {
	ef, err := contractDeployer.DeployMockETHLINKFeed(big.NewInt(2e18))
	require.NoError(t, err, "Deploying mock ETH-Link feed shouldn't fail")
	gf, err := contractDeployer.DeployMockGasFeed(big.NewInt(2e11))
	require.NoError(t, err, "Deploying mock gas feed shouldn't fail")
	err = client.WaitForEvents()
	require.NoError(t, err, "Failed waiting for mock feeds to deploy")

	// Deploy the transcoder here, and then set it to the registry
	transcoder := DeployUpkeepTranscoder(t, contractDeployer, client)
	registry := DeployKeeperRegistry(t, contractDeployer, client,
		&contracts.KeeperRegistryOpts{
			RegistryVersion: registryVersion,
			LinkAddr:        linkToken.Address(),
			ETHFeedAddr:     ef.Address(),
			GasFeedAddr:     gf.Address(),
			TranscoderAddr:  transcoder.Address(),
			RegistrarAddr:   ZeroAddress.Hex(),
			Settings:        registrySettings,
		},
	)

	// Fund the registry with 1 LINK * amount of KeeperConsumerPerformance contracts
	err = linkToken.Transfer(registry.Address(), big.NewInt(0).Mul(big.NewInt(1e18), big.NewInt(int64(numberOfUpkeeps))))
	require.NoError(t, err, "Funding keeper registry contract shouldn't fail")

	registrarSettings := contracts.KeeperRegistrarSettings{
		AutoApproveConfigType: 2,
		AutoApproveMaxAllowed: math.MaxUint16,
		RegistryAddr:          registry.Address(),
		MinLinkJuels:          big.NewInt(0),
	}
	registrar := DeployKeeperRegistrar(t, registryVersion, linkToken, registrarSettings, contractDeployer, client, registry)

	upkeeps := DeployKeeperConsumers(t, contractDeployer, client, numberOfUpkeeps, false, false)
	var upkeepsAddresses []string
	for _, upkeep := range upkeeps {
		upkeepsAddresses = append(upkeepsAddresses, upkeep.Address())
	}
	upkeepIds := RegisterUpkeepContracts(t, linkToken, linkFundsForEachUpkeep, client, upkeepGasLimit, registry, registrar, numberOfUpkeeps, upkeepsAddresses, false, false)
	err = client.WaitForEvents()
	require.NoError(t, err, "Error waiting for events")

	return registry, registrar, upkeeps, upkeepIds
}

// DeployPerformanceKeeperContracts deploys a set amount of keeper performance contracts registered to a single registry
func DeployPerformanceKeeperContracts(
	t *testing.T,
	registryVersion ethereum.KeeperRegistryVersion,
	numberOfContracts int,
	upkeepGasLimit uint32,
	linkToken contracts.LinkToken,
	contractDeployer contracts.ContractDeployer,
	client blockchain.EVMClient,
	registrySettings *contracts.KeeperRegistrySettings,
	linkFundsForEachUpkeep *big.Int,
	blockRange, // How many blocks to run the test for
	blockInterval, // Interval of blocks that upkeeps are expected to be performed
	checkGasToBurn, // How much gas should be burned on checkUpkeep() calls
	performGasToBurn int64, // How much gas should be burned on performUpkeep() calls
) (contracts.KeeperRegistry, contracts.KeeperRegistrar, []contracts.KeeperConsumerPerformance, []*big.Int) {
	ef, err := contractDeployer.DeployMockETHLINKFeed(big.NewInt(2e18))
	require.NoError(t, err, "Deploying mock ETH-Link feed shouldn't fail")
	gf, err := contractDeployer.DeployMockGasFeed(big.NewInt(2e11))
	require.NoError(t, err, "Deploying mock gas feed shouldn't fail")
	err = client.WaitForEvents()
	require.NoError(t, err, "Failed waiting for mock feeds to deploy")

	registry := DeployKeeperRegistry(t, contractDeployer, client,
		&contracts.KeeperRegistryOpts{
			RegistryVersion: registryVersion,
			LinkAddr:        linkToken.Address(),
			ETHFeedAddr:     ef.Address(),
			GasFeedAddr:     gf.Address(),
			TranscoderAddr:  ZeroAddress.Hex(),
			RegistrarAddr:   ZeroAddress.Hex(),
			Settings:        *registrySettings,
		},
	)

	// Fund the registry with 1 LINK * amount of KeeperConsumerPerformance contracts
	err = linkToken.Transfer(registry.Address(), big.NewInt(0).Mul(big.NewInt(1e18), big.NewInt(int64(numberOfContracts))))
	require.NoError(t, err, "Funding keeper registry contract shouldn't fail")

	registrarSettings := contracts.KeeperRegistrarSettings{
		AutoApproveConfigType: 2,
		AutoApproveMaxAllowed: math.MaxUint16,
		RegistryAddr:          registry.Address(),
		MinLinkJuels:          big.NewInt(0),
	}
	registrar := DeployKeeperRegistrar(t, registryVersion, linkToken, registrarSettings, contractDeployer, client, registry)

	upkeeps := DeployKeeperConsumersPerformance(
		t, contractDeployer, client, numberOfContracts, blockRange, blockInterval, checkGasToBurn, performGasToBurn,
	)

	var upkeepsAddresses []string
	for _, upkeep := range upkeeps {
		upkeepsAddresses = append(upkeepsAddresses, upkeep.Address())
	}

	upkeepIds := RegisterUpkeepContracts(t, linkToken, linkFundsForEachUpkeep, client, upkeepGasLimit, registry, registrar, numberOfContracts, upkeepsAddresses, false, false)

	return registry, registrar, upkeeps, upkeepIds
}

// DeployPerformDataCheckerContracts deploys a set amount of keeper perform data checker contracts registered to a single registry
func DeployPerformDataCheckerContracts(
	t *testing.T,
	registryVersion ethereum.KeeperRegistryVersion,
	numberOfContracts int,
	upkeepGasLimit uint32,
	linkToken contracts.LinkToken,
	contractDeployer contracts.ContractDeployer,
	client blockchain.EVMClient,
	registrySettings *contracts.KeeperRegistrySettings,
	linkFundsForEachUpkeep *big.Int,
	expectedData []byte,
) (contracts.KeeperRegistry, contracts.KeeperRegistrar, []contracts.KeeperPerformDataChecker, []*big.Int) {
	ef, err := contractDeployer.DeployMockETHLINKFeed(big.NewInt(2e18))
	require.NoError(t, err, "Deploying mock ETH-Link feed shouldn't fail")
	gf, err := contractDeployer.DeployMockGasFeed(big.NewInt(2e11))
	require.NoError(t, err, "Deploying mock gas feed shouldn't fail")
	err = client.WaitForEvents()
	require.NoError(t, err, "Failed waiting for mock feeds to deploy")

	registry := DeployKeeperRegistry(t, contractDeployer, client,
		&contracts.KeeperRegistryOpts{
			RegistryVersion: registryVersion,
			LinkAddr:        linkToken.Address(),
			ETHFeedAddr:     ef.Address(),
			GasFeedAddr:     gf.Address(),
			TranscoderAddr:  ZeroAddress.Hex(),
			RegistrarAddr:   ZeroAddress.Hex(),
			Settings:        *registrySettings,
		},
	)

	// Fund the registry with 1 LINK * amount of KeeperConsumerPerformance contracts
	err = linkToken.Transfer(registry.Address(), big.NewInt(0).Mul(big.NewInt(1e18), big.NewInt(int64(numberOfContracts))))
	require.NoError(t, err, "Funding keeper registry contract shouldn't fail")

	registrarSettings := contracts.KeeperRegistrarSettings{
		AutoApproveConfigType: 2,
		AutoApproveMaxAllowed: math.MaxUint16,
		RegistryAddr:          registry.Address(),
		MinLinkJuels:          big.NewInt(0),
	}
	registrar := DeployKeeperRegistrar(t, registryVersion, linkToken, registrarSettings, contractDeployer, client, registry)

	upkeeps := DeployPerformDataChecker(t, contractDeployer, client, numberOfContracts, expectedData)

	var upkeepsAddresses []string
	for _, upkeep := range upkeeps {
		upkeepsAddresses = append(upkeepsAddresses, upkeep.Address())
	}

	upkeepIds := RegisterUpkeepContracts(t, linkToken, linkFundsForEachUpkeep, client, upkeepGasLimit, registry, registrar, numberOfContracts, upkeepsAddresses, false, false)

	return registry, registrar, upkeeps, upkeepIds
}

func DeployKeeperRegistry(
	t *testing.T,
	contractDeployer contracts.ContractDeployer,
	client blockchain.EVMClient,
	registryOpts *contracts.KeeperRegistryOpts,
) contracts.KeeperRegistry {
	registry, err := contractDeployer.DeployKeeperRegistry(
		registryOpts,
	)
	require.NoError(t, err, "Deploying keeper registry shouldn't fail")
	err = client.WaitForEvents()
	require.NoError(t, err, "Failed waiting for keeper registry to deploy")

	return registry
}

func DeployKeeperRegistrar(
	t *testing.T,
	registryVersion ethereum.KeeperRegistryVersion,
	linkToken contracts.LinkToken,
	registrarSettings contracts.KeeperRegistrarSettings,
	contractDeployer contracts.ContractDeployer,
	client blockchain.EVMClient,
	registry contracts.KeeperRegistry,
) contracts.KeeperRegistrar {
	registrar, err := contractDeployer.DeployKeeperRegistrar(registryVersion, linkToken.Address(), registrarSettings)

	require.NoError(t, err, "Deploying KeeperRegistrar contract shouldn't fail")
	err = client.WaitForEvents()
	require.NoError(t, err, "Failed waiting for registrar to deploy")
	if registryVersion != ethereum.RegistryVersion_2_0 {
		err = registry.SetRegistrar(registrar.Address())
		require.NoError(t, err, "Registering the registrar address on the registry shouldn't fail")
		err = client.WaitForEvents()
		require.NoError(t, err, "Failed waiting for registry to set registrar")
	}

	return registrar
}

func DeployUpkeepTranscoder(
	t *testing.T,
	contractDeployer contracts.ContractDeployer,
	client blockchain.EVMClient,
) contracts.UpkeepTranscoder {
	transcoder, err := contractDeployer.DeployUpkeepTranscoder()
	require.NoError(t, err, "Deploying UpkeepTranscoder contract shouldn't fail")
	err = client.WaitForEvents()
	require.NoError(t, err, "Failed waiting for transcoder to deploy")

	return transcoder
}

func RegisterUpkeepContracts(t *testing.T, linkToken contracts.LinkToken, linkFunds *big.Int, client blockchain.EVMClient, upkeepGasLimit uint32, registry contracts.KeeperRegistry, registrar contracts.KeeperRegistrar, numberOfContracts int, upkeepAddresses []string, isLogTrigger bool, isMercury bool) []*big.Int {
	checkData := make([][]byte, 0)
	for i := 0; i < numberOfContracts; i++ {
		checkData = append(checkData, []byte("0"))
	}
	return RegisterUpkeepContractsWithCheckData(
		t, linkToken, linkFunds, client, upkeepGasLimit, registry, registrar,
		numberOfContracts, upkeepAddresses, checkData, isLogTrigger, isMercury)
}

func RegisterUpkeepContractsWithCheckData(t *testing.T, linkToken contracts.LinkToken, linkFunds *big.Int, client blockchain.EVMClient, upkeepGasLimit uint32, registry contracts.KeeperRegistry, registrar contracts.KeeperRegistrar, numberOfContracts int, upkeepAddresses []string, checkData [][]byte, isLogTrigger bool, isMercury bool) []*big.Int {
	l := logging.GetTestLogger(t)
	registrationTxHashes := make([]common.Hash, 0)
	upkeepIds := make([]*big.Int, 0)
	for contractCount, upkeepAddress := range upkeepAddresses {
		req, err := registrar.EncodeRegisterRequest(
			fmt.Sprintf("upkeep_%d", contractCount+1),
			[]byte("test@mail.com"),
			upkeepAddress,
			upkeepGasLimit,
			client.GetDefaultWallet().Address(), // upkeep Admin
			checkData[contractCount],
			linkFunds,
			0,
			client.GetDefaultWallet().Address(),
			isLogTrigger,
			isMercury,
		)
		require.NoError(t, err, "Encoding the register request shouldn't fail")
		tx, err := linkToken.TransferAndCall(registrar.Address(), linkFunds, req)
		require.NoError(t, err, "Error registering the upkeep consumer to the registrar")
		l.Debug().
			Str("Contract Address", upkeepAddress).
			Int("Number", contractCount+1).
			Int("Out Of", numberOfContracts).
			Str("TxHash", tx.Hash().String()).
			Str("Check Data", hexutil.Encode(checkData[contractCount])).
			Msg("Registered Keeper Consumer Contract")
		registrationTxHashes = append(registrationTxHashes, tx.Hash())
		if (contractCount+1)%ContractDeploymentInterval == 0 { // For large amounts of contract deployments, space things out some
			err = client.WaitForEvents()
			require.NoError(t, err, "Failed to wait after registering upkeep consumers")
		}
	}
	err := client.WaitForEvents()
	require.NoError(t, err, "Failed while waiting for all consumer contracts to be registered to registrar")

	// Fetch the upkeep IDs
	for _, txHash := range registrationTxHashes {
		receipt, err := client.GetTxReceipt(txHash)
		require.NoError(t, err, "Registration tx should be completed")
		var upkeepId *big.Int
		for _, rawLog := range receipt.Logs {
			parsedUpkeepId, err := registry.ParseUpkeepIdFromRegisteredLog(rawLog)
			if err == nil {
				upkeepId = parsedUpkeepId
				break
			}
		}
		require.NotNil(t, upkeepId, "Upkeep ID should be found after registration")
		l.Debug().
			Str("TxHash", txHash.String()).
			Str("Upkeep ID", upkeepId.String()).
			Msg("Found upkeepId in tx hash")
		upkeepIds = append(upkeepIds, upkeepId)
	}
	l.Info().Msg("Successfully registered all Keeper Consumer Contracts")
	return upkeepIds
}

func DeployKeeperConsumers(t *testing.T, contractDeployer contracts.ContractDeployer, client blockchain.EVMClient, numberOfContracts int, isLogTrigger bool, isMercury bool) []contracts.KeeperConsumer {
	l := logging.GetTestLogger(t)
	keeperConsumerContracts := make([]contracts.KeeperConsumer, 0)

	for contractCount := 0; contractCount < numberOfContracts; contractCount++ {
		// Deploy consumer
		var keeperConsumerInstance contracts.KeeperConsumer
		var err error

<<<<<<< HEAD
		if isMercury {
			keeperConsumerInstance, err = contractDeployer.DeployAutomationStreamsLookupUpkeepConsumer(big.NewInt(1000), big.NewInt(5), false, true, false) // 1000 block test range
		} else if isLogTrigger {
=======
		if isMercury && isLogTrigger {
			// v2.1 only: Log triggered based contract with Mercury enabled
			keeperConsumerInstance, err = contractDeployer.DeployAutomationLogTriggeredStreamsLookupUpkeepConsumer()
		} else if isMercury {
			// v2.1 only: Conditional based contract with Mercury enabled
			keeperConsumerInstance, err = contractDeployer.DeployAutomationStreamsLookupUpkeepConsumer(big.NewInt(1000), big.NewInt(5), false, true, false) // 1000 block test range
		} else if isLogTrigger {
			// v2.1 only: Log triggered based contract without Mercury
>>>>>>> 7ac86963
			keeperConsumerInstance, err = contractDeployer.DeployAutomationLogTriggerConsumer(big.NewInt(1000)) // 1000 block test range
		} else {
			// v2.0 and v2.1: Conditional based contract without Mercury
			keeperConsumerInstance, err = contractDeployer.DeployKeeperConsumer(big.NewInt(5))
		}

		require.NoError(t, err, "Deploying Consumer instance %d shouldn't fail", contractCount+1)
		keeperConsumerContracts = append(keeperConsumerContracts, keeperConsumerInstance)
		l.Debug().
			Str("Contract Address", keeperConsumerInstance.Address()).
			Int("Number", contractCount+1).
			Int("Out Of", numberOfContracts).
			Msg("Deployed Keeper Consumer Contract")
		if (contractCount+1)%ContractDeploymentInterval == 0 { // For large amounts of contract deployments, space things out some
			err := client.WaitForEvents()
			require.NoError(t, err, "Failed to wait for KeeperConsumer deployments")
		}
	}
	err := client.WaitForEvents()
	require.NoError(t, err, "Failed waiting for to deploy all keeper consumer contracts")
	l.Info().Msg("Successfully deployed all Keeper Consumer Contracts")

	return keeperConsumerContracts
}

func DeployKeeperConsumersPerformance(
	t *testing.T,
	contractDeployer contracts.ContractDeployer,
	client blockchain.EVMClient,
	numberOfContracts int,
	blockRange, // How many blocks to run the test for
	blockInterval, // Interval of blocks that upkeeps are expected to be performed
	checkGasToBurn, // How much gas should be burned on checkUpkeep() calls
	performGasToBurn int64, // How much gas should be burned on performUpkeep() calls
) []contracts.KeeperConsumerPerformance {
	l := logging.GetTestLogger(t)
	upkeeps := make([]contracts.KeeperConsumerPerformance, 0)

	for contractCount := 0; contractCount < numberOfContracts; contractCount++ {
		// Deploy consumer
		keeperConsumerInstance, err := contractDeployer.DeployKeeperConsumerPerformance(
			big.NewInt(blockRange),
			big.NewInt(blockInterval),
			big.NewInt(checkGasToBurn),
			big.NewInt(performGasToBurn),
		)
		require.NoError(t, err, "Deploying KeeperConsumerPerformance instance %d shouldn't fail", contractCount+1)
		upkeeps = append(upkeeps, keeperConsumerInstance)
		l.Debug().
			Str("Contract Address", keeperConsumerInstance.Address()).
			Int("Number", contractCount+1).
			Int("Out Of", numberOfContracts).
			Msg("Deployed Keeper Performance Contract")
		if (contractCount+1)%ContractDeploymentInterval == 0 { // For large amounts of contract deployments, space things out some
			err = client.WaitForEvents()
			require.NoError(t, err, "Failed to wait for KeeperConsumerPerformance deployments")
		}
	}
	err := client.WaitForEvents()
	require.NoError(t, err, "Failed waiting for to deploy all keeper consumer contracts")
	l.Info().Msg("Successfully deployed all Keeper Consumer Contracts")

	return upkeeps
}

func DeployPerformDataChecker(
	t *testing.T,
	contractDeployer contracts.ContractDeployer,
	client blockchain.EVMClient,
	numberOfContracts int,
	expectedData []byte,
) []contracts.KeeperPerformDataChecker {
	l := logging.GetTestLogger(t)
	upkeeps := make([]contracts.KeeperPerformDataChecker, 0)

	for contractCount := 0; contractCount < numberOfContracts; contractCount++ {
		performDataCheckerInstance, err := contractDeployer.DeployKeeperPerformDataChecker(expectedData)
		require.NoError(t, err, "Deploying KeeperPerformDataChecker instance %d shouldn't fail", contractCount+1)
		upkeeps = append(upkeeps, performDataCheckerInstance)
		l.Debug().
			Str("Contract Address", performDataCheckerInstance.Address()).
			Int("Number", contractCount+1).
			Int("Out Of", numberOfContracts).
			Msg("Deployed PerformDataChecker Contract")
		if (contractCount+1)%ContractDeploymentInterval == 0 {
			err = client.WaitForEvents()
			require.NoError(t, err, "Failed to wait for PerformDataChecker deployments")
		}
	}
	err := client.WaitForEvents()
	require.NoError(t, err, "Failed waiting for to deploy all keeper perform data checker contracts")
	l.Info().Msg("Successfully deployed all PerformDataChecker Contracts")

	return upkeeps
}

func DeployUpkeepCounters(
	t *testing.T,
	contractDeployer contracts.ContractDeployer,
	client blockchain.EVMClient,
	numberOfContracts int,
	testRange *big.Int,
	interval *big.Int,
) []contracts.UpkeepCounter {
	l := logging.GetTestLogger(t)
	upkeepCounters := make([]contracts.UpkeepCounter, 0)

	for contractCount := 0; contractCount < numberOfContracts; contractCount++ {
		// Deploy consumer
		upkeepCounter, err := contractDeployer.DeployUpkeepCounter(testRange, interval)
		require.NoError(t, err, "Deploying KeeperConsumer instance %d shouldn't fail", contractCount+1)
		upkeepCounters = append(upkeepCounters, upkeepCounter)
		l.Debug().
			Str("Contract Address", upkeepCounter.Address()).
			Int("Number", contractCount+1).
			Int("Out Of", numberOfContracts).
			Msg("Deployed Keeper Consumer Contract")
		if (contractCount+1)%ContractDeploymentInterval == 0 { // For large amounts of contract deployments, space things out some
			err = client.WaitForEvents()
			require.NoError(t, err, "Failed to wait for KeeperConsumer deployments")
		}
	}
	err := client.WaitForEvents()
	require.NoError(t, err, "Failed waiting for to deploy all keeper consumer contracts")
	l.Info().Msg("Successfully deployed all Keeper Consumer Contracts")

	return upkeepCounters
}

func DeployUpkeepPerformCounterRestrictive(
	t *testing.T,
	contractDeployer contracts.ContractDeployer,
	client blockchain.EVMClient,
	numberOfContracts int,
	testRange *big.Int,
	averageEligibilityCadence *big.Int,
) []contracts.UpkeepPerformCounterRestrictive {
	l := logging.GetTestLogger(t)
	upkeepCounters := make([]contracts.UpkeepPerformCounterRestrictive, 0)

	for contractCount := 0; contractCount < numberOfContracts; contractCount++ {
		// Deploy consumer
		upkeepCounter, err := contractDeployer.DeployUpkeepPerformCounterRestrictive(testRange, averageEligibilityCadence)
		require.NoError(t, err, "Deploying KeeperConsumer instance %d shouldn't fail", contractCount+1)
		upkeepCounters = append(upkeepCounters, upkeepCounter)
		l.Debug().
			Str("Contract Address", upkeepCounter.Address()).
			Int("Number", contractCount+1).
			Int("Out Of", numberOfContracts).
			Msg("Deployed Keeper Consumer Contract")
		if (contractCount+1)%ContractDeploymentInterval == 0 { // For large amounts of contract deployments, space things out some
			err = client.WaitForEvents()
			require.NoError(t, err, "Failed to wait for KeeperConsumer deployments")
		}
	}
	err := client.WaitForEvents()
	require.NoError(t, err, "Failed waiting for to deploy all keeper consumer contracts")
	l.Info().Msg("Successfully deployed all Keeper Consumer Contracts")

	return upkeepCounters
}

// RegisterNewUpkeeps registers the given amount of new upkeeps, using the registry and registrar
// which are passed as parameters.
// It returns the newly deployed contracts (consumers), as well as their upkeep IDs.
func RegisterNewUpkeeps(
	t *testing.T,
	contractDeployer contracts.ContractDeployer,
	client blockchain.EVMClient,
	linkToken contracts.LinkToken,
	registry contracts.KeeperRegistry,
	registrar contracts.KeeperRegistrar,
	upkeepGasLimit uint32,
	numberOfNewUpkeeps int,
) ([]contracts.KeeperConsumer, []*big.Int) {
	newlyDeployedUpkeeps := DeployKeeperConsumers(t, contractDeployer, client, numberOfNewUpkeeps, false, false)

	var addressesOfNewUpkeeps []string
	for _, upkeep := range newlyDeployedUpkeeps {
		addressesOfNewUpkeeps = append(addressesOfNewUpkeeps, upkeep.Address())
	}

	newUpkeepIDs := RegisterUpkeepContracts(t, linkToken, big.NewInt(9e18), client, upkeepGasLimit, registry, registrar, numberOfNewUpkeeps, addressesOfNewUpkeeps, false, false)

	return newlyDeployedUpkeeps, newUpkeepIDs
}<|MERGE_RESOLUTION|>--- conflicted
+++ resolved
@@ -407,11 +407,6 @@
 		var keeperConsumerInstance contracts.KeeperConsumer
 		var err error
 
-<<<<<<< HEAD
-		if isMercury {
-			keeperConsumerInstance, err = contractDeployer.DeployAutomationStreamsLookupUpkeepConsumer(big.NewInt(1000), big.NewInt(5), false, true, false) // 1000 block test range
-		} else if isLogTrigger {
-=======
 		if isMercury && isLogTrigger {
 			// v2.1 only: Log triggered based contract with Mercury enabled
 			keeperConsumerInstance, err = contractDeployer.DeployAutomationLogTriggeredStreamsLookupUpkeepConsumer()
@@ -420,7 +415,6 @@
 			keeperConsumerInstance, err = contractDeployer.DeployAutomationStreamsLookupUpkeepConsumer(big.NewInt(1000), big.NewInt(5), false, true, false) // 1000 block test range
 		} else if isLogTrigger {
 			// v2.1 only: Log triggered based contract without Mercury
->>>>>>> 7ac86963
 			keeperConsumerInstance, err = contractDeployer.DeployAutomationLogTriggerConsumer(big.NewInt(1000)) // 1000 block test range
 		} else {
 			// v2.0 and v2.1: Conditional based contract without Mercury
