// Package actions enables common chainlink interactions
package actions

import (
	"encoding/json"
	"fmt"
	"math/big"
	"strings"
	"testing"

	"github.com/ethereum/go-ethereum/accounts/keystore"
	"github.com/ethereum/go-ethereum/common"
	"github.com/pkg/errors"
	"github.com/rs/zerolog/log"
	uuid "github.com/satori/go.uuid"

	"github.com/smartcontractkit/chainlink-env/environment"
	"github.com/smartcontractkit/chainlink-testing-framework/blockchain"
	ctfClient "github.com/smartcontractkit/chainlink-testing-framework/client"
	"github.com/smartcontractkit/chainlink-testing-framework/testreporters"

	"github.com/smartcontractkit/chainlink/integration-tests/client"
	"github.com/smartcontractkit/chainlink/integration-tests/contracts"
)

// ContractDeploymentInterval After how many contract actions to wait before starting any more
// Example: When deploying 1000 contracts, stop every ContractDeploymentInterval have been deployed to wait before continuing
var ContractDeploymentInterval = 200

// FundChainlinkNodes will fund all of the provided Chainlink nodes with a set amount of native currency
func FundChainlinkNodes(
	nodes []*client.Chainlink,
	client blockchain.EVMClient,
	amount *big.Float,
) error {
	for _, cl := range nodes {
		toAddress, err := cl.PrimaryEthAddress()
		if err != nil {
			return err
		}
		err = client.Fund(toAddress, amount)
		if err != nil {
			return err
		}
	}
	return client.WaitForEvents()
}

// FundChainlinkNodesAddress will fund all of the provided Chainlink nodes address at given index with a set amount of native currency
func FundChainlinkNodesAddress(
	nodes []*client.Chainlink,
	client blockchain.EVMClient,
	amount *big.Float,
	keyIndex int,
) error {
	for _, cl := range nodes {
		toAddress, err := cl.EthAddresses()
		if err != nil {
			return err
		}
		err = client.Fund(toAddress[keyIndex], amount)
		if err != nil {
			return err
		}
	}
	return client.WaitForEvents()
}

// FundChainlinkNodesAddress will fund all of the provided Chainlink nodes addresses with a set amount of native currency
func FundChainlinkNodesAddresses(
	nodes []*client.Chainlink,
	client blockchain.EVMClient,
	amount *big.Float,
) error {
	for _, cl := range nodes {
		toAddress, err := cl.EthAddressesForChain(client.GetChainID().String())
		if err != nil {
			return err
		}
		for _, addr := range toAddress {
			err = client.Fund(addr, amount)
			if err != nil {
				return err
			}
		}
	}
	return client.WaitForEvents()
}

// FundChainlinkNodes will fund all of the provided Chainlink nodes with a set amount of native currency
func FundChainlinkNodesLink(
	nodes []*client.Chainlink,
	blockchain blockchain.EVMClient,
	linkToken contracts.LinkToken,
	linkAmount *big.Int,
) error {
	for _, cl := range nodes {
		toAddress, err := cl.PrimaryEthAddress()
		if err != nil {
			return err
		}
		err = linkToken.Transfer(toAddress, linkAmount)
		if err != nil {
			return err
		}
	}
	return blockchain.WaitForEvents()
}

// ChainlinkNodeAddresses will return all the on-chain wallet addresses for a set of Chainlink nodes
func ChainlinkNodeAddresses(nodes []*client.Chainlink) ([]common.Address, error) {
	addresses := make([]common.Address, 0)
	for _, node := range nodes {
		primaryAddress, err := node.PrimaryEthAddress()
		if err != nil {
			return nil, err
		}
		addresses = append(addresses, common.HexToAddress(primaryAddress))
	}
	return addresses, nil
}

// ChainlinkNodeAddressesAtIndex will return all the on-chain wallet addresses for a set of Chainlink nodes
func ChainlinkNodeAddressesAtIndex(nodes []*client.Chainlink, keyIndex int) ([]common.Address, error) {
	addresses := make([]common.Address, 0)
	for _, node := range nodes {
		nodeAddresses, err := node.EthAddresses()
		if err != nil {
			return nil, err
		}
		addresses = append(addresses, common.HexToAddress(nodeAddresses[keyIndex]))
	}
	return addresses, nil
}

// SetChainlinkAPIPageSize specifies the page size from the Chainlink API, useful for high volume testing
func SetChainlinkAPIPageSize(nodes []*client.Chainlink, pageSize int) {
	for _, n := range nodes {
		n.SetPageSize(pageSize)
	}
}

// ExtractRequestIDFromJobRun extracts RequestID from job runs response
func ExtractRequestIDFromJobRun(jobDecodeData client.RunsResponseData) ([]byte, error) {
	var taskRun client.TaskRun
	for _, tr := range jobDecodeData.Attributes.TaskRuns {
		if tr.Type == "ethabidecodelog" {
			taskRun = tr
		}
	}
	var decodeLogTaskRun *client.DecodeLogTaskRun
	if err := json.Unmarshal([]byte(taskRun.Output), &decodeLogTaskRun); err != nil {
		return nil, err
	}
	rqInts := decodeLogTaskRun.RequestID
	return rqInts, nil
}

// EncodeOnChainVRFProvingKey encodes uncompressed public VRF key to on-chain representation
func EncodeOnChainVRFProvingKey(vrfKey client.VRFKey) ([2]*big.Int, error) {
	uncompressed := vrfKey.Data.Attributes.Uncompressed
	provingKey := [2]*big.Int{}
	var set1 bool
	var set2 bool
	// strip 0x to convert to int
	provingKey[0], set1 = new(big.Int).SetString(uncompressed[2:66], 16)
	if !set1 {
		return [2]*big.Int{}, fmt.Errorf("can not convert VRF key to *big.Int")
	}
	provingKey[1], set2 = new(big.Int).SetString(uncompressed[66:], 16)
	if !set2 {
		return [2]*big.Int{}, fmt.Errorf("can not convert VRF key to *big.Int")
	}
	return provingKey, nil
}

// GetMockserverInitializerDataForOTPE creates mocked weiwatchers data needed for otpe
func GetMockserverInitializerDataForOTPE(
	OCRInstances []contracts.OffchainAggregator,
	chainlinkNodes []*client.Chainlink,
) (interface{}, error) {
	var contractsInfo []ctfClient.ContractInfoJSON

	for index, OCRInstance := range OCRInstances {
		contractInfo := ctfClient.ContractInfoJSON{
			ContractVersion: 4,
			Path:            fmt.Sprintf("contract_%d", index),
			Status:          "live",
			ContractAddress: OCRInstance.Address(),
		}

		contractsInfo = append(contractsInfo, contractInfo)
	}

	contractsInitializer := ctfClient.HttpInitializer{
		Request:  ctfClient.HttpRequest{Path: "/contracts.json"},
		Response: ctfClient.HttpResponse{Body: contractsInfo},
	}

	var nodesInfo []ctfClient.NodeInfoJSON

	for _, chainlink := range chainlinkNodes {
		ocrKeys, err := chainlink.MustReadOCRKeys()
		if err != nil {
			return nil, err
		}
		nodeInfo := ctfClient.NodeInfoJSON{
			NodeAddress: []string{ocrKeys.Data[0].Attributes.OnChainSigningAddress},
			ID:          ocrKeys.Data[0].ID,
		}
		nodesInfo = append(nodesInfo, nodeInfo)
	}

	nodesInitializer := ctfClient.HttpInitializer{
		Request:  ctfClient.HttpRequest{Path: "/nodes.json"},
		Response: ctfClient.HttpResponse{Body: nodesInfo},
	}
	initializers := []ctfClient.HttpInitializer{contractsInitializer, nodesInitializer}
	return initializers, nil
}

// TeardownSuite tears down networks/clients and environment and creates a logs folder for failed tests in the
// specified path. Can also accept a testreporter (if one was used) to log further results
func TeardownSuite(
	t *testing.T,
	env *environment.Environment,
	logsFolderPath string,
	chainlinkNodes []*client.Chainlink,
	optionalTestReporter testreporters.TestReporter, // Optionally pass in a test reporter to log further metrics
	clients ...blockchain.EVMClient,
) error {
	if err := testreporters.WriteTeardownLogs(t, env, optionalTestReporter); err != nil {
		return errors.Wrap(err, "Error dumping environment logs, leaving environment running for manual retrieval")
	}
	for _, c := range clients {
		if c != nil && chainlinkNodes != nil && len(chainlinkNodes) > 0 {
			if err := returnFunds(chainlinkNodes, c); err != nil {
<<<<<<< HEAD
=======
				// This printed line is required for tests that use real funds to propagate the failure
				// out to the system running the test. Do not remove
>>>>>>> 456bc0c8
				fmt.Println(environment.FAILED_FUND_RETURN)
				log.Error().Err(err).Str("Namespace", env.Cfg.Namespace).
					Msg("Error attempting to return funds from chainlink nodes to network's default wallet. " +
						"Environment is left running so you can try manually!")
			}
		} else {
			log.Info().Msg("Successfully returned funds from chainlink nodes to default network wallets")
		}
		// nolint
		if c != nil {
			err := c.Close()
			if err != nil {
				return err
			}
		}
	}

	return env.Shutdown()
}

// TeardownRemoteSuite is used when running a test within a remote-test-runner, like for long-running performance and
// soak tests
func TeardownRemoteSuite(
	t *testing.T,
	env *environment.Environment,
	chainlinkNodes []*client.Chainlink,
	optionalTestReporter testreporters.TestReporter, // Optionally pass in a test reporter to log further metrics
	client blockchain.EVMClient,
) error {
	var err error
	if err = testreporters.SendReport(t, env, "./", optionalTestReporter); err != nil {
		log.Warn().Err(err).Msg("Error writing test report")
	}
	if err = returnFunds(chainlinkNodes, client); err != nil {
		log.Error().Err(err).Str("Namespace", env.Cfg.Namespace).
			Msg("Error attempting to return funds from chainlink nodes to network's default wallet. " +
				"Environment is left running so you can try manually!")
	}
	return err
}

// Returns all the funds from the chainlink nodes to the networks default address
func returnFunds(chainlinkNodes []*client.Chainlink, blockchainClient blockchain.EVMClient) error {
	if blockchainClient == nil {
		log.Warn().Msg("No blockchain client found, unable to return funds from chainlink nodes.")
	}
	log.Info().Msg("Attempting to return Chainlink node funds to default network wallets")
	if blockchainClient.NetworkSimulated() {
		log.Info().Str("Network Name", blockchainClient.GetNetworkName()).
			Msg("Network is a simulated network. Skipping fund return.")
		return nil
	}

	for _, chainlinkNode := range chainlinkNodes {
		fundedKeys, err := chainlinkNode.ExportEVMKeysForChain(blockchainClient.GetChainID().String())
		if err != nil {
			return err
		}
		for _, key := range fundedKeys {
			keyToDecrypt, err := json.Marshal(key)
			if err != nil {
				return err
			}
			// This can take up a good bit of RAM and time. When running on the remote-test-runner, this can lead to OOM
			// issues. So we avoid running in parallel; slower, but safer.
			decryptedKey, err := keystore.DecryptKey(keyToDecrypt, client.ChainlinkKeyPassword)
			if err != nil {
				return err
			}
			err = blockchainClient.ReturnFunds(decryptedKey.PrivateKey)
			if err != nil {
				return err
			}
		}
	}
	return blockchainClient.WaitForEvents()
}

// FundAddresses will fund a list of addresses with an amount of native currency
func FundAddresses(blockchain blockchain.EVMClient, amount *big.Float, addresses ...string) error {
	for _, address := range addresses {
		if err := blockchain.Fund(address, amount); err != nil {
			return err
		}
	}
	return blockchain.WaitForEvents()
}

// EncodeOnChainExternalJobID encodes external job uuid to on-chain representation
func EncodeOnChainExternalJobID(jobID uuid.UUID) [32]byte {
	var ji [32]byte
	copy(ji[:], strings.Replace(jobID.String(), "-", "", 4))
	return ji
}<|MERGE_RESOLUTION|>--- conflicted
+++ resolved
@@ -235,11 +235,8 @@
 	for _, c := range clients {
 		if c != nil && chainlinkNodes != nil && len(chainlinkNodes) > 0 {
 			if err := returnFunds(chainlinkNodes, c); err != nil {
-<<<<<<< HEAD
-=======
 				// This printed line is required for tests that use real funds to propagate the failure
 				// out to the system running the test. Do not remove
->>>>>>> 456bc0c8
 				fmt.Println(environment.FAILED_FUND_RETURN)
 				log.Error().Err(err).Str("Namespace", env.Cfg.Namespace).
 					Msg("Error attempting to return funds from chainlink nodes to network's default wallet. " +
