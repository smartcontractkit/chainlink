--- conflicted
+++ resolved
@@ -284,13 +284,8 @@
 // soak tests
 func TeardownRemoteSuite(
 	t *testing.T,
-<<<<<<< HEAD
 	namespace string,
-	chainlinkNodes []*client.Chainlink,
-=======
-	env *environment.Environment,
 	chainlinkNodes []*client.ChainlinkK8sClient,
->>>>>>> fb4d5017
 	optionalTestReporter testreporters.TestReporter, // Optionally pass in a test reporter to log further metrics
 	client blockchain.EVMClient,
 ) error {
