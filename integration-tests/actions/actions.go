// Package actions enables common chainlink interactions
package actions

import (
	"crypto/ecdsa"
	"encoding/json"
	"fmt"
	"math/big"
	"strings"
	"testing"

<<<<<<< HEAD
=======
	"github.com/ethereum/go-ethereum/core/types"
>>>>>>> 1d20c9b6
	"github.com/ethereum/go-ethereum/crypto"

	"github.com/ethereum/go-ethereum"
	"github.com/ethereum/go-ethereum/accounts/keystore"
	"github.com/ethereum/go-ethereum/common"
	"github.com/google/uuid"
	"github.com/rs/zerolog/log"
	"go.uber.org/zap/zapcore"

	"github.com/smartcontractkit/chainlink-testing-framework/blockchain"
	ctfClient "github.com/smartcontractkit/chainlink-testing-framework/client"
	"github.com/smartcontractkit/chainlink-testing-framework/k8s/environment"
	"github.com/smartcontractkit/chainlink-testing-framework/logging"
	"github.com/smartcontractkit/chainlink-testing-framework/testreporters"
	"github.com/smartcontractkit/chainlink-testing-framework/utils/conversions"

	"github.com/smartcontractkit/chainlink/integration-tests/client"
	"github.com/smartcontractkit/chainlink/integration-tests/contracts"
)

// ContractDeploymentInterval After how many contract actions to wait before starting any more
// Example: When deploying 1000 contracts, stop every ContractDeploymentInterval have been deployed to wait before continuing
var ContractDeploymentInterval = 200

// FundChainlinkNodes will fund all of the provided Chainlink nodes with a set amount of native currency
func FundChainlinkNodes(
	nodes []*client.ChainlinkK8sClient,
	client blockchain.EVMClient,
	amount *big.Float,
) error {
	for _, cl := range nodes {
		toAddress, err := cl.PrimaryEthAddress()
		if err != nil {
			return err
		}
		recipient := common.HexToAddress(toAddress)
		msg := ethereum.CallMsg{
			From:  common.HexToAddress(client.GetDefaultWallet().Address()),
			To:    &recipient,
			Value: conversions.EtherToWei(amount),
		}
		gasEstimates, err := client.EstimateGas(msg)
		if err != nil {
			return err
		}
		err = client.Fund(toAddress, amount, gasEstimates)
		if err != nil {
			return err
		}
	}
	return client.WaitForEvents()
}

// FundChainlinkNodesAddress will fund all of the provided Chainlink nodes address at given index with a set amount of native currency
func FundChainlinkNodesAddress(
	nodes []*client.ChainlinkK8sClient,
	client blockchain.EVMClient,
	amount *big.Float,
	keyIndex int,
) error {
	for _, cl := range nodes {
		toAddress, err := cl.EthAddresses()
		if err != nil {
			return err
		}
		toAddr := common.HexToAddress(toAddress[keyIndex])
		gasEstimates, err := client.EstimateGas(ethereum.CallMsg{
			To: &toAddr,
		})
		if err != nil {
			return err
		}
		err = client.Fund(toAddress[keyIndex], amount, gasEstimates)
		if err != nil {
			return err
		}
	}
	return client.WaitForEvents()
}

// FundChainlinkNodesAddress will fund all of the provided Chainlink nodes addresses with a set amount of native currency
func FundChainlinkNodesAddresses(
	nodes []*client.ChainlinkClient,
	client blockchain.EVMClient,
	amount *big.Float,
) error {
	for _, cl := range nodes {
		toAddress, err := cl.EthAddressesForChain(client.GetChainID().String())
		if err != nil {
			return err
		}
		for _, addr := range toAddress {
			toAddr := common.HexToAddress(addr)
			gasEstimates, err := client.EstimateGas(ethereum.CallMsg{
				To: &toAddr,
			})
			if err != nil {
				return err
			}
			err = client.Fund(addr, amount, gasEstimates)
			if err != nil {
				return err
			}
		}
	}
	return client.WaitForEvents()
}

// FundChainlinkNodes will fund all of the provided Chainlink nodes with a set amount of native currency
func FundChainlinkNodesLink(
	nodes []*client.ChainlinkK8sClient,
	blockchain blockchain.EVMClient,
	linkToken contracts.LinkToken,
	linkAmount *big.Int,
) error {
	for _, cl := range nodes {
		toAddress, err := cl.PrimaryEthAddress()
		if err != nil {
			return err
		}
		err = linkToken.Transfer(toAddress, linkAmount)
		if err != nil {
			return err
		}
	}
	return blockchain.WaitForEvents()
}

// ChainlinkNodeAddresses will return all the on-chain wallet addresses for a set of Chainlink nodes
func ChainlinkNodeAddresses(nodes []*client.ChainlinkK8sClient) ([]common.Address, error) {
	addresses := make([]common.Address, 0)
	for _, node := range nodes {
		primaryAddress, err := node.PrimaryEthAddress()
		if err != nil {
			return nil, err
		}
		addresses = append(addresses, common.HexToAddress(primaryAddress))
	}
	return addresses, nil
}

// ChainlinkNodeAddressesAtIndex will return all the on-chain wallet addresses for a set of Chainlink nodes
func ChainlinkNodeAddressesAtIndex(nodes []*client.ChainlinkK8sClient, keyIndex int) ([]common.Address, error) {
	addresses := make([]common.Address, 0)
	for _, node := range nodes {
		nodeAddresses, err := node.EthAddresses()
		if err != nil {
			return nil, err
		}
		addresses = append(addresses, common.HexToAddress(nodeAddresses[keyIndex]))
	}
	return addresses, nil
}

// SetChainlinkAPIPageSize specifies the page size from the Chainlink API, useful for high volume testing
func SetChainlinkAPIPageSize(nodes []*client.ChainlinkK8sClient, pageSize int) {
	for _, n := range nodes {
		n.SetPageSize(pageSize)
	}
}

// ExtractRequestIDFromJobRun extracts RequestID from job runs response
func ExtractRequestIDFromJobRun(jobDecodeData client.RunsResponseData) ([]byte, error) {
	var taskRun client.TaskRun
	for _, tr := range jobDecodeData.Attributes.TaskRuns {
		if tr.Type == "ethabidecodelog" {
			taskRun = tr
		}
	}
	var decodeLogTaskRun *client.DecodeLogTaskRun
	if err := json.Unmarshal([]byte(taskRun.Output), &decodeLogTaskRun); err != nil {
		return nil, err
	}
	rqInts := decodeLogTaskRun.RequestID
	return rqInts, nil
}

// EncodeOnChainVRFProvingKey encodes uncompressed public VRF key to on-chain representation
func EncodeOnChainVRFProvingKey(vrfKey client.VRFKey) ([2]*big.Int, error) {
	uncompressed := vrfKey.Data.Attributes.Uncompressed
	provingKey := [2]*big.Int{}
	var set1 bool
	var set2 bool
	// strip 0x to convert to int
	provingKey[0], set1 = new(big.Int).SetString(uncompressed[2:66], 16)
	if !set1 {
		return [2]*big.Int{}, fmt.Errorf("can not convert VRF key to *big.Int")
	}
	provingKey[1], set2 = new(big.Int).SetString(uncompressed[66:], 16)
	if !set2 {
		return [2]*big.Int{}, fmt.Errorf("can not convert VRF key to *big.Int")
	}
	return provingKey, nil
}

// GetMockserverInitializerDataForOTPE creates mocked weiwatchers data needed for otpe
func GetMockserverInitializerDataForOTPE(
	OCRInstances []contracts.OffchainAggregator,
	chainlinkNodes []*client.ChainlinkK8sClient,
) (interface{}, error) {
	var contractsInfo []ctfClient.ContractInfoJSON

	for index, OCRInstance := range OCRInstances {
		contractInfo := ctfClient.ContractInfoJSON{
			ContractVersion: 4,
			Path:            fmt.Sprintf("contract_%d", index),
			Status:          "live",
			ContractAddress: OCRInstance.Address(),
		}

		contractsInfo = append(contractsInfo, contractInfo)
	}

	contractsInitializer := ctfClient.HttpInitializer{
		Request:  ctfClient.HttpRequest{Path: "/contracts.json"},
		Response: ctfClient.HttpResponse{Body: contractsInfo},
	}

	var nodesInfo []ctfClient.NodeInfoJSON

	for _, chainlink := range chainlinkNodes {
		ocrKeys, err := chainlink.MustReadOCRKeys()
		if err != nil {
			return nil, err
		}
		nodeInfo := ctfClient.NodeInfoJSON{
			NodeAddress: []string{ocrKeys.Data[0].Attributes.OnChainSigningAddress},
			ID:          ocrKeys.Data[0].ID,
		}
		nodesInfo = append(nodesInfo, nodeInfo)
	}

	nodesInitializer := ctfClient.HttpInitializer{
		Request:  ctfClient.HttpRequest{Path: "/nodes.json"},
		Response: ctfClient.HttpResponse{Body: nodesInfo},
	}
	initializers := []ctfClient.HttpInitializer{contractsInitializer, nodesInitializer}
	return initializers, nil
}

// TeardownSuite tears down networks/clients and environment and creates a logs folder for failed tests in the
// specified path. Can also accept a testreporter (if one was used) to log further results
func TeardownSuite(
	t *testing.T,
	env *environment.Environment,
	chainlinkNodes []*client.ChainlinkK8sClient,
	optionalTestReporter testreporters.TestReporter, // Optionally pass in a test reporter to log further metrics
	failingLogLevel zapcore.Level, // Examines logs after the test, and fails the test if any Chainlink logs are found at or above provided level
	clients ...blockchain.EVMClient,
) error {
	l := logging.GetTestLogger(t)
	if err := testreporters.WriteTeardownLogs(t, env, optionalTestReporter, failingLogLevel); err != nil {
		return fmt.Errorf("Error dumping environment logs, leaving environment running for manual retrieval, err: %w", err)
	}
	// Delete all jobs to stop depleting the funds
	err := DeleteAllJobs(chainlinkNodes)
	if err != nil {
		l.Warn().Msgf("Error deleting jobs %+v", err)
	}

	for _, c := range clients {
		if c != nil && chainlinkNodes != nil && len(chainlinkNodes) > 0 {
			if err := ReturnFunds(chainlinkNodes, c); err != nil {
				// This printed line is required for tests that use real funds to propagate the failure
				// out to the system running the test. Do not remove
				fmt.Println(environment.FAILED_FUND_RETURN)
				l.Error().Err(err).Str("Namespace", env.Cfg.Namespace).
					Msg("Error attempting to return funds from chainlink nodes to network's default wallet. " +
						"Environment is left running so you can try manually!")
			}
		} else {
			l.Info().Msg("Successfully returned funds from chainlink nodes to default network wallets")
		}
		// nolint
		if c != nil {
			err := c.Close()
			if err != nil {
				return err
			}
		}
	}

	return env.Shutdown()
}

// TeardownRemoteSuite is used when running a test within a remote-test-runner, like for long-running performance and
// soak tests
func TeardownRemoteSuite(
	t *testing.T,
	namespace string,
	chainlinkNodes []*client.ChainlinkK8sClient,
	optionalTestReporter testreporters.TestReporter, // Optionally pass in a test reporter to log further metrics
	client blockchain.EVMClient,
) error {
	l := logging.GetTestLogger(t)
	var err error
	if err = testreporters.SendReport(t, namespace, "./", optionalTestReporter); err != nil {
		l.Warn().Err(err).Msg("Error writing test report")
	}
	// Delete all jobs to stop depleting the funds
	err = DeleteAllJobs(chainlinkNodes)
	if err != nil {
		l.Warn().Msgf("Error deleting jobs %+v", err)
	}

	if err = ReturnFunds(chainlinkNodes, client); err != nil {
		l.Error().Err(err).Str("Namespace", namespace).
			Msg("Error attempting to return funds from chainlink nodes to network's default wallet. " +
				"Environment is left running so you can try manually!")
	}
	return err
}

func DeleteAllJobs(chainlinkNodes []*client.ChainlinkK8sClient) error {
	for _, node := range chainlinkNodes {
		if node == nil {
			return fmt.Errorf("found a nil chainlink node in the list of chainlink nodes while tearing down: %v", chainlinkNodes)
		}
		jobs, _, err := node.ReadJobs()
		if err != nil {
			return fmt.Errorf("error reading jobs from chainlink node, err: %w", err)
		}
		for _, maps := range jobs.Data {
			if _, ok := maps["id"]; !ok {
				return fmt.Errorf("error reading job id from chainlink node's jobs %+v", jobs.Data)
			}
			id := maps["id"].(string)
			_, err := node.DeleteJob(id)
			if err != nil {
				return fmt.Errorf("error deleting job from chainlink node, err: %w", err)
			}
		}
	}
	return nil
}

// ReturnFunds attempts to return all the funds from the chainlink nodes to the network's default address
// all from a remote, k8s style environment
func ReturnFunds(chainlinkNodes []*client.ChainlinkK8sClient, blockchainClient blockchain.EVMClient) error {
	if blockchainClient == nil {
		return fmt.Errorf("blockchain client is nil, unable to return funds from chainlink nodes")
	}
	log.Info().Msg("Attempting to return Chainlink node funds to default network wallets")
	if blockchainClient.NetworkSimulated() {
		log.Info().Str("Network Name", blockchainClient.GetNetworkName()).
			Msg("Network is a simulated network. Skipping fund return.")
		return nil
	}

	for _, chainlinkNode := range chainlinkNodes {
		fundedKeys, err := chainlinkNode.ExportEVMKeysForChain(blockchainClient.GetChainID().String())
		if err != nil {
			return err
		}
		for _, key := range fundedKeys {
			keyToDecrypt, err := json.Marshal(key)
			if err != nil {
				return err
			}
			// This can take up a good bit of RAM and time. When running on the remote-test-runner, this can lead to OOM
			// issues. So we avoid running in parallel; slower, but safer.
			decryptedKey, err := keystore.DecryptKey(keyToDecrypt, client.ChainlinkKeyPassword)
			if err != nil {
				return err
			}
			err = blockchainClient.ReturnFunds(decryptedKey.PrivateKey)
			if err != nil {
				log.Error().Err(err).Str("Address", fundedKeys[0].Address).Msg("Error returning funds from Chainlink node")
			}
		}
	}
	return blockchainClient.WaitForEvents()
}

// FundAddresses will fund a list of addresses with an amount of native currency
func FundAddresses(blockchain blockchain.EVMClient, amount *big.Float, addresses ...string) error {
	for _, address := range addresses {
		toAddr := common.HexToAddress(address)
		gasEstimates, err := blockchain.EstimateGas(ethereum.CallMsg{
			To: &toAddr,
		})
		if err != nil {
			return err
		}
		if err := blockchain.Fund(address, amount, gasEstimates); err != nil {
			return err
		}
	}
	return blockchain.WaitForEvents()
}

// EncodeOnChainExternalJobID encodes external job uuid to on-chain representation
func EncodeOnChainExternalJobID(jobID uuid.UUID) [32]byte {
	var ji [32]byte
	copy(ji[:], strings.Replace(jobID.String(), "-", "", 4))
	return ji
}

// UpgradeChainlinkNodeVersions upgrades all Chainlink nodes to a new version, and then runs the test environment
// to apply the upgrades
func UpgradeChainlinkNodeVersions(
	testEnvironment *environment.Environment,
	newImage, newVersion string,
	nodes ...*client.ChainlinkK8sClient,
) error {
	if newImage == "" && newVersion == "" {
		return fmt.Errorf("unable to upgrade node version, found empty image and version, must provide either a new image or a new version")
	}
	for _, node := range nodes {
		if err := node.UpgradeVersion(testEnvironment, newImage, newVersion); err != nil {
			return err
		}
	}
	err := testEnvironment.RunUpdated(len(nodes))
	if err != nil { // Run the new environment and wait for changes to show
		return err
	}
	return client.ReconnectChainlinkNodes(testEnvironment, nodes)
}

func DeployLINKToken(cd contracts.ContractDeployer) (contracts.LinkToken, error) {
	linkToken, err := cd.DeployLinkTokenContract()
	if err != nil {
		return nil, err
	}
	return linkToken, err
}

func DeployMockETHLinkFeed(cd contracts.ContractDeployer, answer *big.Int) (contracts.MockETHLINKFeed, error) {
	mockETHLINKFeed, err := cd.DeployMockETHLINKFeed(answer)
	if err != nil {
		return nil, err
	}
	return mockETHLINKFeed, err
}

// todo - move to CTF
func GenerateWallet() (common.Address, error) {
	privateKey, err := crypto.GenerateKey()
	if err != nil {
		return common.Address{}, err
	}
	publicKey := privateKey.Public()
	publicKeyECDSA, ok := publicKey.(*ecdsa.PublicKey)
	if !ok {
		return common.Address{}, fmt.Errorf("cannot assert type: publicKey is not of type *ecdsa.PublicKey")
	}
	return crypto.PubkeyToAddress(*publicKeyECDSA), nil
<<<<<<< HEAD
=======
}

// todo - move to CTF
func FundAddress(client blockchain.EVMClient, sendingKey string, fundingToSendEth *big.Float) error {
	address := common.HexToAddress(sendingKey)
	gasEstimates, err := client.EstimateGas(ethereum.CallMsg{
		To: &address,
	})
	if err != nil {
		return err
	}
	err = client.Fund(sendingKey, fundingToSendEth, gasEstimates)
	if err != nil {
		return err
	}
	return nil
}

// todo - move to CTF
func GetTxFromAddress(tx *types.Transaction) (string, error) {
	from, err := types.Sender(types.LatestSignerForChainID(tx.ChainId()), tx)
	return from.String(), err
>>>>>>> 1d20c9b6
}<|MERGE_RESOLUTION|>--- conflicted
+++ resolved
@@ -9,10 +9,7 @@
 	"strings"
 	"testing"
 
-<<<<<<< HEAD
-=======
 	"github.com/ethereum/go-ethereum/core/types"
->>>>>>> 1d20c9b6
 	"github.com/ethereum/go-ethereum/crypto"
 
 	"github.com/ethereum/go-ethereum"
@@ -461,8 +458,6 @@
 		return common.Address{}, fmt.Errorf("cannot assert type: publicKey is not of type *ecdsa.PublicKey")
 	}
 	return crypto.PubkeyToAddress(*publicKeyECDSA), nil
-<<<<<<< HEAD
-=======
 }
 
 // todo - move to CTF
@@ -485,5 +480,4 @@
 func GetTxFromAddress(tx *types.Transaction) (string, error) {
 	from, err := types.Sender(types.LatestSignerForChainID(tx.ChainId()), tx)
 	return from.String(), err
->>>>>>> 1d20c9b6
 }