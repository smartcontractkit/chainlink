--- conflicted
+++ resolved
@@ -228,10 +228,6 @@
 				Name: nodeContractPairID,
 				URL:  fmt.Sprintf("%s/%s", mockserver.Config.ClusterURL, strings.TrimPrefix(nodeContractPairID, "/")),
 			}
-<<<<<<< HEAD
-			// only create the bridge on the first loop of the nodes
-=======
->>>>>>> 32a9c4a7
 			err = SetAdapterResponse(mockValue, ocrInstance, node, mockserver)
 			if err != nil {
 				return fmt.Errorf("setting adapter response for OCR node failed: %w", err)
