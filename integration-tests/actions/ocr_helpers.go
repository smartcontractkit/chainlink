package actions

import (
	"fmt"
	"math/big"
	"strings"
	"testing"

	"github.com/ethereum/go-ethereum/common"
	"github.com/google/uuid"
	"github.com/stretchr/testify/require"

	"github.com/smartcontractkit/chainlink-testing-framework/blockchain"
	ctfClient "github.com/smartcontractkit/chainlink-testing-framework/client"

	"github.com/smartcontractkit/chainlink/integration-tests/client"
	"github.com/smartcontractkit/chainlink/integration-tests/contracts"
)

// This actions file often returns functions, rather than just values. These are used as common test helpers, and are
// handy to have returning as functions so that Ginkgo can use them in an aesthetically pleasing way.

// DeployOCRContracts deploys and funds a certain number of offchain aggregator contracts
func DeployOCRContracts(
	numberOfContracts int,
	linkTokenContract contracts.LinkToken,
	contractDeployer contracts.ContractDeployer,
	bootstrapNode *client.Chainlink,
	workerNodes []*client.Chainlink,
	client blockchain.EVMClient,
) ([]contracts.OffchainAggregator, error) {
	// Deploy contracts
	var ocrInstances []contracts.OffchainAggregator
	for contractCount := 0; contractCount < numberOfContracts; contractCount++ {
		ocrInstance, err := contractDeployer.DeployOffChainAggregator(
			linkTokenContract.Address(),
			contracts.DefaultOffChainAggregatorOptions(),
		)
		if err != nil {
			return nil, fmt.Errorf("OCR instance deployment have failed: %w", err)
		}
		ocrInstances = append(ocrInstances, ocrInstance)
		if (contractCount+1)%ContractDeploymentInterval == 0 { // For large amounts of contract deployments, space things out some
			err = client.WaitForEvents()
			if err != nil {
				return nil, fmt.Errorf("failed to wait for OCR contract deployments: %w", err)
			}
		}
	}
	err := client.WaitForEvents()
	if err != nil {
		return nil, fmt.Errorf("error waiting for OCR contract deployments: %w", err)
	}

	// Gather transmitter and address payees
	var transmitters, payees []string
	for _, node := range workerNodes {
		addr, err := node.PrimaryEthAddress()
		if err != nil {
			return nil, fmt.Errorf("error getting node's primary ETH address: %w", err)
		}
		transmitters = append(transmitters, addr)
		payees = append(payees, client.GetDefaultWallet().Address())
	}

	// Set Payees
	for contractCount, ocrInstance := range ocrInstances {
		err = ocrInstance.SetPayees(transmitters, payees)
		if err != nil {
			return nil, fmt.Errorf("error settings OCR payees: %w", err)
		}
		if (contractCount+1)%ContractDeploymentInterval == 0 { // For large amounts of contract deployments, space things out some
			err = client.WaitForEvents()
			if err != nil {
				return nil, fmt.Errorf("failed to wait for setting OCR payees: %w", err)
			}
		}
	}
	err = client.WaitForEvents()
	if err != nil {
		return nil, fmt.Errorf("error waiting for OCR contracts to set payees and transmitters: %w", err)
	}

	// Set Config
	transmitterAddresses, err := ChainlinkNodeAddresses(workerNodes)
	if err != nil {
		return nil, fmt.Errorf("getting node common addresses should not fail: %w", err)
	}
	for contractCount, ocrInstance := range ocrInstances {
		// Exclude the first node, which will be used as a bootstrapper
		err = ocrInstance.SetConfig(
			workerNodes,
			contracts.DefaultOffChainAggregatorConfig(len(workerNodes)),
			transmitterAddresses,
		)
		if err != nil {
			return nil, fmt.Errorf("error setting OCR config for contract '%s': %w", ocrInstance.Address(), err)
		}
		if (contractCount+1)%ContractDeploymentInterval == 0 { // For large amounts of contract deployments, space things out some
			err = client.WaitForEvents()
			if err != nil {
				return nil, fmt.Errorf("failed to wait for setting OCR config: %w", err)
			}
		}
	}
	err = client.WaitForEvents()
	if err != nil {
		return nil, fmt.Errorf("error waiting for OCR contracts to set config: %w", err)
	}
	return ocrInstances, nil
}

// DeployOCRContractsForwarderFlow deploys and funds a certain number of offchain
// aggregator contracts with forwarders as effectiveTransmitters
func DeployOCRContractsForwarderFlow(
	t *testing.T,
	numberOfContracts int,
	linkTokenContract contracts.LinkToken,
	contractDeployer contracts.ContractDeployer,
	workerNodes []*client.Chainlink,
	forwarderAddresses []common.Address,
	client blockchain.EVMClient,
) []contracts.OffchainAggregator {
	// Deploy contracts
	var ocrInstances []contracts.OffchainAggregator
	for contractCount := 0; contractCount < numberOfContracts; contractCount++ {
		ocrInstance, err := contractDeployer.DeployOffChainAggregator(
			linkTokenContract.Address(),
			contracts.DefaultOffChainAggregatorOptions(),
		)
		require.NoError(t, err, "Deploying OCR instance %d shouldn't fail", contractCount+1)
		ocrInstances = append(ocrInstances, ocrInstance)
		if (contractCount+1)%ContractDeploymentInterval == 0 { // For large amounts of contract deployments, space things out some
			err = client.WaitForEvents()
			require.NoError(t, err, "Failed to wait for OCR Contract deployments")
		}
	}
	err := client.WaitForEvents()
	require.NoError(t, err, "Error waiting for OCR contract deployments")

	// Gather transmitter and address payees
	var transmitters, payees []string
	for _, forwarderCommonAddress := range forwarderAddresses {
		forwarderAddress := forwarderCommonAddress.Hex()
		transmitters = append(transmitters, forwarderAddress)
		payees = append(payees, client.GetDefaultWallet().Address())
	}

	// Set Payees
	for contractCount, ocrInstance := range ocrInstances {
		err = ocrInstance.SetPayees(transmitters, payees)
		require.NoError(t, err, "Error setting OCR payees")
		if (contractCount+1)%ContractDeploymentInterval == 0 { // For large amounts of contract deployments, space things out some
			err = client.WaitForEvents()
			require.NoError(t, err, "Failed to wait for setting OCR payees")
		}
	}
	err = client.WaitForEvents()
	require.NoError(t, err, "Error waiting for OCR contracts to set payees and transmitters")

	// Set Config
	for contractCount, ocrInstance := range ocrInstances {
		// Exclude the first node, which will be used as a bootstrapper
		err = ocrInstance.SetConfig(
			workerNodes,
			contracts.DefaultOffChainAggregatorConfig(len(workerNodes)),
			forwarderAddresses,
		)
		require.NoError(t, err, "Error setting OCR config for contract '%d'", ocrInstance.Address())
		if (contractCount+1)%ContractDeploymentInterval == 0 { // For large amounts of contract deployments, space things out some
			err = client.WaitForEvents()
			require.NoError(t, err, "Failed to wait for setting OCR config")
		}
	}
	err = client.WaitForEvents()
	require.NoError(t, err, "Error waiting for OCR contracts to set config")
	return ocrInstances
}

// CreateOCRJobs bootstraps the first node and to the other nodes sends ocr jobs that
// read from different adapters, to be used in combination with SetAdapterResponses
func CreateOCRJobs(
	ocrInstances []contracts.OffchainAggregator,
	bootstrapNode *client.Chainlink,
	workerNodes []*client.Chainlink,
	mockPath string,
	mockValue int,
	mockserver *ctfClient.MockserverClient,
) error {
	err := mockserver.SetValuePath(mockPath, mockValue)
	if err != nil {
		return err
	}
<<<<<<< HEAD
	for _, ocrInstance := range ocrInstances { // Establish bootstrap node for each OCR contract
=======
	for i, ocrInstance := range ocrInstances {
>>>>>>> 643d9e56
		bootstrapP2PIds, err := bootstrapNode.MustReadP2PKeys()
		if err != nil {
			return fmt.Errorf("reading P2P keys from bootstrap node have failed: %w", err)
		}
		bootstrapP2PId := bootstrapP2PIds.Data[0].Attributes.PeerID
		bootstrapSpec := &client.OCRBootstrapJobSpec{
			Name:            fmt.Sprintf("bootstrap-%s", uuid.New().String()),
			ContractAddress: ocrInstance.Address(),
			P2PPeerID:       bootstrapP2PId,
			IsBootstrapPeer: true,
		}
		_, err = bootstrapNode.MustCreateJob(bootstrapSpec)
		if err != nil {
			return fmt.Errorf("creating bootstrap job have failed: %w", err)
		}

<<<<<<< HEAD
		for _, node := range workerNodes { // Build OCR jobs for each node for each OCR contract
=======
		bta := &client.BridgeTypeAttributes{
			Name: mockPath,
			URL:  fmt.Sprintf("%s/%s", mockserver.Config.ClusterURL, strings.TrimPrefix(mockPath, "/")),
		}

		for _, node := range workerNodes {
>>>>>>> 643d9e56
			nodeP2PIds, err := node.MustReadP2PKeys()
			if err != nil {
				return fmt.Errorf("reading P2P keys from OCR node have failed: %w", err)
			}
			nodeP2PId := nodeP2PIds.Data[0].Attributes.PeerID
			nodeTransmitterAddress, err := node.PrimaryEthAddress()
			if err != nil {
				return fmt.Errorf("getting primary ETH address from OCR node have failed: %w", err)
			}
			nodeOCRKeys, err := node.MustReadOCRKeys()
			if err != nil {
				return fmt.Errorf("getting OCR keys from OCR node have failed: %w", err)
			}
			nodeOCRKeyId := nodeOCRKeys.Data[0].ID

			// only create the bridge on the first loop of the nodes
			if i < 1 {
				err = node.MustCreateBridge(bta)
				if err != nil {
					return fmt.Errorf("creating bridge job have failed: %w", err)
				}
			}

			ocrSpec := &client.OCRTaskJobSpec{
				ContractAddress:    ocrInstance.Address(),
				P2PPeerID:          nodeP2PId,
				P2PBootstrapPeers:  []*client.Chainlink{bootstrapNode},
				KeyBundleID:        nodeOCRKeyId,
				TransmitterAddress: nodeTransmitterAddress,
				ObservationSource:  client.ObservationSourceSpecBridge(bta),
			}
			_, err = node.MustCreateJob(ocrSpec)
			if err != nil {
				return fmt.Errorf("creating OCR task job on OCR node have failed: %w", err)
			}
		}
	}
	return nil
}

// CreateOCRJobsWithForwarder bootstraps the first node and to the other nodes sends ocr jobs that
// read from different adapters, to be used in combination with SetAdapterResponses
func CreateOCRJobsWithForwarder(
	t *testing.T,
	ocrInstances []contracts.OffchainAggregator,
	bootstrapNode *client.Chainlink,
	workerNodes []*client.Chainlink,
	mockPath string,
	mockValue int,
	mockserver *ctfClient.MockserverClient,
) {
	err := mockserver.SetValuePath(mockPath, mockValue)
	require.NoError(t, err, "Shouldn't fail setting mock value")
	for i, ocrInstance := range ocrInstances {
		bootstrapP2PIds, err := bootstrapNode.MustReadP2PKeys()
		require.NoError(t, err, "Shouldn't fail reading P2P keys from bootstrap node")
		bootstrapP2PId := bootstrapP2PIds.Data[0].Attributes.PeerID
		bootstrapSpec := &client.OCRBootstrapJobSpec{
			Name:            fmt.Sprintf("bootstrap-%s", uuid.New().String()),
			ContractAddress: ocrInstance.Address(),
			P2PPeerID:       bootstrapP2PId,
			IsBootstrapPeer: true,
		}
		_, err = bootstrapNode.MustCreateJob(bootstrapSpec)
		require.NoError(t, err, "Shouldn't fail creating bootstrap job on bootstrap node")

		bta := &client.BridgeTypeAttributes{
			Name: mockPath,
			URL:  fmt.Sprintf("%s/%s", mockserver.Config.ClusterURL, strings.TrimPrefix(mockPath, "/")),
		}

		for nodeIndex, node := range workerNodes {
			nodeP2PIds, err := node.MustReadP2PKeys()
			require.NoError(t, err, "Shouldn't fail reading P2P keys from OCR node %d", nodeIndex+1)
			nodeP2PId := nodeP2PIds.Data[0].Attributes.PeerID
			nodeTransmitterAddress, err := node.PrimaryEthAddress()
			require.NoError(t, err, "Shouldn't fail getting primary ETH address from OCR node %d", nodeIndex+1)
			nodeOCRKeys, err := node.MustReadOCRKeys()
			require.NoError(t, err, "Shouldn't fail getting OCR keys from OCR node %d", nodeIndex+1)
			nodeOCRKeyId := nodeOCRKeys.Data[0].ID

			// only create the bridge on the first loop of the nodes
			if i < 1 {
				err = node.MustCreateBridge(bta)
				require.NoError(t, err, "Shouldn't fail creating bridge in OCR node %d", nodeIndex+1)
			}

			ocrSpec := &client.OCRTaskJobSpec{
				ContractAddress:    ocrInstance.Address(),
				P2PPeerID:          nodeP2PId,
				P2PBootstrapPeers:  []*client.Chainlink{bootstrapNode},
				KeyBundleID:        nodeOCRKeyId,
				TransmitterAddress: nodeTransmitterAddress,
				ObservationSource:  client.ObservationSourceSpecBridge(bta),
				ForwardingAllowed:  true,
			}
			_, err = node.MustCreateJob(ocrSpec)
			require.NoError(t, err, "Shouldn't fail creating OCR Task job on OCR node %d", nodeIndex+1)
		}
	}
}

// StartNewRound requests a new round from the ocr contracts and waits for confirmation
func StartNewRound(
	roundNumber int64,
	ocrInstances []contracts.OffchainAggregator,
	client blockchain.EVMClient,
) error {
	for i := 0; i < len(ocrInstances); i++ {
		err := ocrInstances[i].RequestNewRound()
		if err != nil {
			return fmt.Errorf("requesting new OCR round %d have failed: %w", i+1, err)
		}
		ocrRound := contracts.NewOffchainAggregatorRoundConfirmer(ocrInstances[i], big.NewInt(roundNumber), client.GetNetworkConfig().Timeout.Duration, nil)
		client.AddHeaderEventSubscription(ocrInstances[i].Address(), ocrRound)
		err = client.WaitForEvents()
		if err != nil {
			return fmt.Errorf("failed to wait for event subscriptions of OCR instance %d: %w", i+1, err)
		}
	}
	return nil
}<|MERGE_RESOLUTION|>--- conflicted
+++ resolved
@@ -191,11 +191,7 @@
 	if err != nil {
 		return err
 	}
-<<<<<<< HEAD
-	for _, ocrInstance := range ocrInstances { // Establish bootstrap node for each OCR contract
-=======
 	for i, ocrInstance := range ocrInstances {
->>>>>>> 643d9e56
 		bootstrapP2PIds, err := bootstrapNode.MustReadP2PKeys()
 		if err != nil {
 			return fmt.Errorf("reading P2P keys from bootstrap node have failed: %w", err)
@@ -212,16 +208,12 @@
 			return fmt.Errorf("creating bootstrap job have failed: %w", err)
 		}
 
-<<<<<<< HEAD
-		for _, node := range workerNodes { // Build OCR jobs for each node for each OCR contract
-=======
 		bta := &client.BridgeTypeAttributes{
 			Name: mockPath,
 			URL:  fmt.Sprintf("%s/%s", mockserver.Config.ClusterURL, strings.TrimPrefix(mockPath, "/")),
 		}
 
 		for _, node := range workerNodes {
->>>>>>> 643d9e56
 			nodeP2PIds, err := node.MustReadP2PKeys()
 			if err != nil {
 				return fmt.Errorf("reading P2P keys from OCR node have failed: %w", err)
