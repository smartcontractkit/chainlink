package vrfv2plus

import (
	"context"
	"fmt"
	"math/big"
	"time"

	"github.com/ethereum/go-ethereum/common"
	"github.com/rs/zerolog"
	"github.com/shopspring/decimal"

	"github.com/smartcontractkit/seth"

	"github.com/smartcontractkit/chainlink-testing-framework/utils/conversions"
	"github.com/smartcontractkit/chainlink/integration-tests/actions"
	vrfcommon "github.com/smartcontractkit/chainlink/integration-tests/actions/vrf/common"
	"github.com/smartcontractkit/chainlink/integration-tests/client"
	"github.com/smartcontractkit/chainlink/integration-tests/contracts"
	"github.com/smartcontractkit/chainlink/integration-tests/docker/test_env"
	tc "github.com/smartcontractkit/chainlink/integration-tests/testconfig"
	vrfv2plus_config "github.com/smartcontractkit/chainlink/integration-tests/testconfig/vrfv2plus"
	chainlinkutils "github.com/smartcontractkit/chainlink/v2/core/chains/evm/utils"
)

func DeployVRFV2_5Contracts(
	chainClient *seth.Client,
) (*vrfcommon.VRFContracts, error) {
	bhs, err := contracts.DeployBlockhashStore(chainClient)
	if err != nil {
		return nil, fmt.Errorf(vrfcommon.ErrGenericFormat, vrfcommon.ErrDeployBlockHashStore, err)
	}
	batchBHS, err := contracts.DeployBatchBlockhashStore(chainClient, bhs.Address())
	if err != nil {
		return nil, fmt.Errorf(vrfcommon.ErrGenericFormat, vrfcommon.ErrDeployBatchBlockHashStore, err)
	}
<<<<<<< HEAD
	coordinator, err := contracts.DeployVRFCoordinatorV2_5(chainClient, bhs.Address())
=======
	coordinator, err := contractDeployer.DeployVRFCoordinatorV2_5(bhs.Address())
	if err != nil {
		return nil, fmt.Errorf(vrfcommon.ErrGenericFormat, ErrDeployCoordinatorV2Plus, err)
	}
	err = chainClient.WaitForEvents()
	if err != nil {
		return nil, fmt.Errorf(vrfcommon.ErrGenericFormat, vrfcommon.ErrWaitTXsComplete, err)
	}
	batchCoordinator, err := contractDeployer.DeployBatchVRFCoordinatorV2Plus(coordinator.Address())
>>>>>>> a0d1ce5e
	if err != nil {
		return nil, fmt.Errorf("%s, err %w", ErrDeployBatchCoordinatorV2Plus, err)
	}
	return &vrfcommon.VRFContracts{
		CoordinatorV2Plus:      coordinator,
		BatchCoordinatorV2Plus: batchCoordinator,
		BHS:                    bhs,
		BatchBHS:               batchBHS,
		VRFV2PlusConsumer:      nil,
	}, nil
}

func DeployVRFV2PlusConsumers(client *seth.Client, coordinator contracts.VRFCoordinatorV2_5, consumerContractsAmount int) ([]contracts.VRFv2PlusLoadTestConsumer, error) {
	var consumers []contracts.VRFv2PlusLoadTestConsumer
	for i := 1; i <= consumerContractsAmount; i++ {
		loadTestConsumer, err := contracts.DeployVRFv2PlusLoadTestConsumer(client, coordinator.Address())
		if err != nil {
			return nil, fmt.Errorf(vrfcommon.ErrGenericFormat, ErrAdvancedConsumer, err)
		}
		consumers = append(consumers, loadTestConsumer)
	}
	return consumers, nil
}

func VRFV2_5RegisterProvingKey(
	vrfKey *client.VRFKey,
	coordinator contracts.VRFCoordinatorV2_5,
	gasLaneMaxGas uint64,
) (vrfcommon.VRFEncodedProvingKey, error) {
	provingKey, err := actions.EncodeOnChainVRFProvingKey(*vrfKey)
	if err != nil {
		return vrfcommon.VRFEncodedProvingKey{}, fmt.Errorf(vrfcommon.ErrGenericFormat, vrfcommon.ErrEncodingProvingKey, err)
	}
	err = coordinator.RegisterProvingKey(
		provingKey,
		gasLaneMaxGas,
	)
	if err != nil {
		return vrfcommon.VRFEncodedProvingKey{}, fmt.Errorf(vrfcommon.ErrGenericFormat, vrfcommon.ErrRegisterProvingKey, err)
	}
	return provingKey, nil
}

func VRFV2PlusUpgradedVersionRegisterProvingKey(
	vrfKey *client.VRFKey,
	coordinator contracts.VRFCoordinatorV2PlusUpgradedVersion,
	gasLaneMaxGasPrice uint64,
) (vrfcommon.VRFEncodedProvingKey, error) {
	provingKey, err := actions.EncodeOnChainVRFProvingKey(*vrfKey)
	if err != nil {
		return vrfcommon.VRFEncodedProvingKey{}, fmt.Errorf(vrfcommon.ErrGenericFormat, vrfcommon.ErrEncodingProvingKey, err)
	}
	err = coordinator.RegisterProvingKey(
		provingKey,
		gasLaneMaxGasPrice,
	)
	if err != nil {
		return vrfcommon.VRFEncodedProvingKey{}, fmt.Errorf(vrfcommon.ErrGenericFormat, vrfcommon.ErrRegisterProvingKey, err)
	}
	return provingKey, nil
}

func FundVRFCoordinatorV2_5Subscription(
	linkToken contracts.LinkToken,
	coordinator contracts.VRFCoordinatorV2_5,
	subscriptionID *big.Int,
	linkFundingAmountJuels *big.Int,
) error {
	encodedSubId, err := chainlinkutils.ABIEncode(`[{"type":"uint256"}]`, subscriptionID)
	if err != nil {
		return fmt.Errorf(vrfcommon.ErrGenericFormat, vrfcommon.ErrABIEncodingFunding, err)
	}
	_, err = linkToken.TransferAndCall(coordinator.Address(), linkFundingAmountJuels, encodedSubId)
	if err != nil {
		return fmt.Errorf(vrfcommon.ErrGenericFormat, vrfcommon.ErrSendingLinkToken, err)
	}
	return nil
}

func CreateFundSubsAndAddConsumers(
	env *test_env.CLClusterTestEnv,
	chainID int64,
	subscriptionFundingAmountNative *big.Float,
	subscriptionFundingAmountLink *big.Float,
	linkToken contracts.LinkToken,
	coordinator contracts.VRFCoordinatorV2_5,
	consumers []contracts.VRFv2PlusLoadTestConsumer,
	numberOfSubToCreate int,
) ([]*big.Int, error) {
	subIDs, err := CreateSubsAndFund(
		env,
		chainID,
		subscriptionFundingAmountNative,
		subscriptionFundingAmountLink,
		linkToken,
		coordinator,
		numberOfSubToCreate,
	)
	if err != nil {
		return nil, err
	}
	subToConsumersMap := map[*big.Int][]contracts.VRFv2PlusLoadTestConsumer{}

	//each subscription will have the same consumers
	for _, subID := range subIDs {
		subToConsumersMap[subID] = consumers
	}

	err = AddConsumersToSubs(
		subToConsumersMap,
		coordinator,
	)

	return subIDs, err
}

func CreateSubsAndFund(
	env *test_env.CLClusterTestEnv,
	chainID int64,
	subscriptionFundingAmountNative *big.Float,
	subscriptionFundingAmountLink *big.Float,
	linkToken contracts.LinkToken,
	coordinator contracts.VRFCoordinatorV2_5,
	subAmountToCreate int,
) ([]*big.Int, error) {
	subs, err := CreateSubs(env, chainID, coordinator, subAmountToCreate)
	if err != nil {
		return nil, err
	}
	err = FundSubscriptions(
		subscriptionFundingAmountNative,
		subscriptionFundingAmountLink,
		linkToken,
		coordinator,
		subs,
	)
	if err != nil {
		return nil, err
	}
	return subs, nil
}

func CreateSubs(
	env *test_env.CLClusterTestEnv,
	chainID int64,
	coordinator contracts.VRFCoordinatorV2_5,
	subAmountToCreate int,
) ([]*big.Int, error) {
	var subIDArr []*big.Int

	for i := 0; i < subAmountToCreate; i++ {
		subID, err := CreateSubAndFindSubID(env, chainID, coordinator)
		if err != nil {
			return nil, err
		}
		subIDArr = append(subIDArr, subID)
	}
	return subIDArr, nil
}

func AddConsumersToSubs(
	subToConsumerMap map[*big.Int][]contracts.VRFv2PlusLoadTestConsumer,
	coordinator contracts.VRFCoordinatorV2_5,
) error {
	for subID, consumers := range subToConsumerMap {
		for _, consumer := range consumers {
			err := coordinator.AddConsumer(subID, consumer.Address())
			if err != nil {
				return fmt.Errorf(vrfcommon.ErrGenericFormat, ErrAddConsumerToSub, err)
			}
		}
	}
	return nil
}

func CreateSubAndFindSubID(env *test_env.CLClusterTestEnv, chainID int64, coordinator contracts.VRFCoordinatorV2_5) (*big.Int, error) {
	tx, err := coordinator.CreateSubscription()
	if err != nil {
		return nil, fmt.Errorf(vrfcommon.ErrGenericFormat, vrfcommon.ErrCreateVRFSubscription, err)
	}
	sethClient, err := env.GetSethClient(chainID)
	if err != nil {
		return nil, err
	}
	receipt, err := sethClient.Client.TransactionReceipt(context.Background(), tx.Hash())
	if err != nil {
		return nil, fmt.Errorf(vrfcommon.ErrGenericFormat, vrfcommon.ErrWaitTXsComplete, err)
	}

	//SubscriptionsCreated Log should be emitted with the subscription ID
	subID := receipt.Logs[0].Topics[1].Big()

	return subID, nil
}

func FundSubscriptions(
	subscriptionFundingAmountNative *big.Float,
	subscriptionFundingAmountLink *big.Float,
	linkAddress contracts.LinkToken,
	coordinator contracts.VRFCoordinatorV2_5,
	subIDs []*big.Int,
) error {
	for _, subID := range subIDs {
		//Native Billing
		amountWei := conversions.EtherToWei(subscriptionFundingAmountNative)
		err := coordinator.FundSubscriptionWithNative(
			subID,
			amountWei,
		)
		if err != nil {
			return fmt.Errorf(vrfcommon.ErrGenericFormat, ErrFundSubWithNativeToken, err)
		}
		//Link Billing
		amountJuels := conversions.EtherToWei(subscriptionFundingAmountLink)
		err = FundVRFCoordinatorV2_5Subscription(linkAddress, coordinator, subID, amountJuels)
		if err != nil {
			return fmt.Errorf(vrfcommon.ErrGenericFormat, vrfcommon.ErrFundSubWithLinkToken, err)
		}
	}
	return nil
}

func GetUpgradedCoordinatorTotalBalance(coordinator contracts.VRFCoordinatorV2PlusUpgradedVersion) (linkTotalBalance *big.Int, nativeTokenTotalBalance *big.Int, err error) {
	linkTotalBalance, err = coordinator.GetLinkTotalBalance(context.Background())
	if err != nil {
		return nil, nil, fmt.Errorf(vrfcommon.ErrGenericFormat, ErrLinkTotalBalance, err)
	}
	nativeTokenTotalBalance, err = coordinator.GetNativeTokenTotalBalance(context.Background())
	if err != nil {
		return nil, nil, fmt.Errorf(vrfcommon.ErrGenericFormat, ErrNativeTokenBalance, err)
	}
	return
}

func GetCoordinatorTotalBalance(coordinator contracts.VRFCoordinatorV2_5) (linkTotalBalance *big.Int, nativeTokenTotalBalance *big.Int, err error) {
	linkTotalBalance, err = coordinator.GetLinkTotalBalance(context.Background())
	if err != nil {
		return nil, nil, fmt.Errorf(vrfcommon.ErrGenericFormat, ErrLinkTotalBalance, err)
	}
	nativeTokenTotalBalance, err = coordinator.GetNativeTokenTotalBalance(context.Background())
	if err != nil {
		return nil, nil, fmt.Errorf(vrfcommon.ErrGenericFormat, ErrNativeTokenBalance, err)
	}
	return
}

func RequestRandomness(
	consumer contracts.VRFv2PlusLoadTestConsumer,
	coordinator contracts.Coordinator,
	vrfKeyData *vrfcommon.VRFKeyData,
	subID *big.Int,
	isNativeBilling bool,
	config *vrfv2plus_config.General,
	l zerolog.Logger,
) (*contracts.CoordinatorRandomWordsRequested, error) {
	LogRandRequest(
		l,
		consumer.Address(),
		coordinator.Address(),
		subID,
		isNativeBilling,
		vrfKeyData.KeyHash,
		config,
	)
	randomWordsRequestedEvent, err := consumer.RequestRandomness(
		coordinator,
		vrfKeyData.KeyHash,
		subID,
		*config.MinimumConfirmations,
		*config.CallbackGasLimit,
		isNativeBilling,
		*config.NumberOfWords,
		*config.RandomnessRequestCountPerRequest,
	)
	if err != nil {
		return nil, fmt.Errorf(vrfcommon.ErrGenericFormat, vrfcommon.ErrRequestRandomness, err)
	}
	vrfcommon.LogRandomnessRequestedEvent(l, coordinator, randomWordsRequestedEvent, isNativeBilling)

	return randomWordsRequestedEvent, err
}

func RequestRandomnessAndWaitForFulfillment(
	consumer contracts.VRFv2PlusLoadTestConsumer,
	coordinator contracts.Coordinator,
	vrfKeyData *vrfcommon.VRFKeyData,
	subID *big.Int,
	isNativeBilling bool,
	config *vrfv2plus_config.General,
	l zerolog.Logger,
) (*contracts.CoordinatorRandomWordsRequested, *contracts.CoordinatorRandomWordsFulfilled, error) {
	randomWordsRequestedEvent, err := RequestRandomness(
		consumer,
		coordinator,
		vrfKeyData,
		subID,
		isNativeBilling,
		config,
		l,
	)
	if err != nil {
		return nil, nil, err
	}

	randomWordsFulfilledEvent, err := WaitRandomWordsFulfilledEvent(
		coordinator,
		randomWordsRequestedEvent.RequestId,
		subID,
		isNativeBilling,
		config.RandomWordsFulfilledEventTimeout.Duration,
		l,
	)
	if err != nil {
		return nil, nil, err
	}
	return randomWordsRequestedEvent, randomWordsFulfilledEvent, nil

}

func DeployVRFV2PlusDirectFundingContracts(
	sethClient *seth.Client,
	linkTokenAddress string,
	linkEthFeedAddress string,
	coordinator contracts.VRFCoordinatorV2_5,
	consumerContractsAmount int,
	wrapperSubId *big.Int,
) (*VRFV2PlusWrapperContracts, error) {
	vrfv2PlusWrapper, err := contracts.DeployVRFV2PlusWrapper(sethClient, linkTokenAddress, linkEthFeedAddress, coordinator.Address(), wrapperSubId)
	if err != nil {
		return nil, fmt.Errorf(vrfcommon.ErrGenericFormat, ErrDeployWrapper, err)
	}
	consumers, err := DeployVRFV2PlusWrapperConsumers(sethClient, vrfv2PlusWrapper, consumerContractsAmount)
	if err != nil {
		return nil, err
	}
	return &VRFV2PlusWrapperContracts{vrfv2PlusWrapper, consumers}, nil
}

func WrapperRequestRandomness(consumer contracts.VRFv2PlusWrapperLoadTestConsumer, coordinator contracts.Coordinator, vrfKeyData *vrfcommon.VRFKeyData, subID *big.Int, isNativeBilling bool, config *vrfv2plus_config.General, l zerolog.Logger) (*contracts.CoordinatorRandomWordsRequested, string, error) {
	LogRandRequest(
		l,
		consumer.Address(),
		coordinator.Address(),
		subID,
		isNativeBilling,
		vrfKeyData.KeyHash,
		config,
	)
	var randomWordsRequestedEvent *contracts.CoordinatorRandomWordsRequested
	var err error
	if isNativeBilling {
		randomWordsRequestedEvent, err = consumer.RequestRandomnessNative(
			coordinator,
			*config.MinimumConfirmations,
			*config.CallbackGasLimit,
			*config.NumberOfWords,
			*config.RandomnessRequestCountPerRequest,
		)
		if err != nil {
			return nil, "", fmt.Errorf(vrfcommon.ErrGenericFormat, ErrRequestRandomnessDirectFundingNativePayment, err)
		}
	} else {
		randomWordsRequestedEvent, err = consumer.RequestRandomness(
			coordinator,
			*config.MinimumConfirmations,
			*config.CallbackGasLimit,
			*config.NumberOfWords,
			*config.RandomnessRequestCountPerRequest,
		)
		if err != nil {
			return nil, "", fmt.Errorf(vrfcommon.ErrGenericFormat, ErrRequestRandomnessDirectFundingLinkPayment, err)
		}
	}
	vrfcommon.LogRandomnessRequestedEvent(l, coordinator, randomWordsRequestedEvent, isNativeBilling)
	wrapperAddress, err := consumer.GetWrapper(context.Background())
	if err != nil {
		return nil, "", fmt.Errorf("error getting wrapper address, err: %w", err)
	}
	return randomWordsRequestedEvent, wrapperAddress.Hex(), nil
}

func DirectFundingRequestRandomnessAndWaitForFulfillment(
	consumer contracts.VRFv2PlusWrapperLoadTestConsumer,
	coordinator contracts.Coordinator,
	vrfKeyData *vrfcommon.VRFKeyData,
	subID *big.Int,
	isNativeBilling bool,
	config *vrfv2plus_config.General,
	l zerolog.Logger,
) (*contracts.CoordinatorRandomWordsFulfilled, error) {
	randomWordsRequestedEvent, _, err := WrapperRequestRandomness(consumer, coordinator, vrfKeyData, subID,
		isNativeBilling, config, l)
	if err != nil {
		return nil, fmt.Errorf("error getting wrapper address, err: %w", err)
	}
	return WaitRandomWordsFulfilledEvent(
		coordinator,
		randomWordsRequestedEvent.RequestId,
		subID,
		isNativeBilling,
		config.RandomWordsFulfilledEventTimeout.Duration,
		l,
	)
}

func WaitRandomWordsFulfilledEvent(
	coordinator contracts.Coordinator,
	requestId *big.Int,
	subID *big.Int,
	isNativeBilling bool,
	randomWordsFulfilledEventTimeout time.Duration,
	l zerolog.Logger,
) (*contracts.CoordinatorRandomWordsFulfilled, error) {
	randomWordsFulfilledEvent, err := coordinator.WaitForRandomWordsFulfilledEvent(
		contracts.RandomWordsFulfilledEventFilter{
			SubIDs:     []*big.Int{subID},
			RequestIds: []*big.Int{requestId},
			Timeout:    randomWordsFulfilledEventTimeout,
		},
	)
	if err != nil {
		return nil, fmt.Errorf(vrfcommon.ErrGenericFormat, vrfcommon.ErrWaitRandomWordsFulfilledEvent, err)
	}

	vrfcommon.LogRandomWordsFulfilledEvent(l, coordinator, randomWordsFulfilledEvent, isNativeBilling)
	return randomWordsFulfilledEvent, err
}

func DeployVRFV2PlusWrapperConsumers(client *seth.Client, vrfV2PlusWrapper contracts.VRFV2PlusWrapper, consumerContractsAmount int) ([]contracts.VRFv2PlusWrapperLoadTestConsumer, error) {
	var consumers []contracts.VRFv2PlusWrapperLoadTestConsumer
	for i := 1; i <= consumerContractsAmount; i++ {
		loadTestConsumer, err := contracts.DeployVRFV2PlusWrapperLoadTestConsumer(client, vrfV2PlusWrapper.Address())
		if err != nil {
			return nil, fmt.Errorf(vrfcommon.ErrGenericFormat, ErrAdvancedConsumer, err)
		}
		consumers = append(consumers, loadTestConsumer)
	}
	return consumers, nil
}

func SetupVRFV2PlusContracts(
	env *test_env.CLClusterTestEnv,
	chainID int64,
	linkToken contracts.LinkToken,
	mockNativeLINKFeed contracts.VRFMockETHLINKFeed,
	configGeneral *vrfv2plus_config.General,
	l zerolog.Logger,
) (*vrfcommon.VRFContracts, error) {
	l.Info().Msg("Deploying VRFV2 Plus contracts")
	sethClient, err := env.GetSethClient(chainID)
	if err != nil {
		return nil, err
	}
	vrfContracts, err := DeployVRFV2_5Contracts(sethClient)
	if err != nil {
		return nil, fmt.Errorf(vrfcommon.ErrGenericFormat, ErrDeployVRFV2_5Contracts, err)
	}
	vrfContracts.LinkToken = linkToken
	vrfContracts.MockETHLINKFeed = mockNativeLINKFeed

	l.Info().Str("Coordinator", vrfContracts.CoordinatorV2Plus.Address()).Msg("Setting Coordinator Config")
	err = vrfContracts.CoordinatorV2Plus.SetConfig(
		*configGeneral.MinimumConfirmations,
		*configGeneral.MaxGasLimitCoordinatorConfig,
		*configGeneral.StalenessSeconds,
		*configGeneral.GasAfterPaymentCalculation,
		decimal.RequireFromString(*configGeneral.FallbackWeiPerUnitLink).BigInt(),
		*configGeneral.FulfillmentFlatFeeNativePPM,
		*configGeneral.FulfillmentFlatFeeLinkDiscountPPM,
		*configGeneral.NativePremiumPercentage,
		*configGeneral.LinkPremiumPercentage,
	)
	if err != nil {
		return nil, fmt.Errorf(vrfcommon.ErrGenericFormat, vrfcommon.ErrSetVRFCoordinatorConfig, err)
	}

	l.Info().Str("Coordinator", vrfContracts.CoordinatorV2Plus.Address()).Msg("Setting Link and ETH/LINK feed")
	err = vrfContracts.CoordinatorV2Plus.SetLINKAndLINKNativeFeed(linkToken.Address(), mockNativeLINKFeed.Address())
	if err != nil {
		return nil, fmt.Errorf(vrfcommon.ErrGenericFormat, ErrSetLinkNativeLinkFeed, err)
	}

	return vrfContracts, nil
}

func SetupNewConsumersAndSubs(
	env *test_env.CLClusterTestEnv,
	chainID int64,
	coordinator contracts.VRFCoordinatorV2_5,
	testConfig tc.TestConfig,
	linkToken contracts.LinkToken,
	consumerContractsAmount int,
	numberOfSubToCreate int,
	l zerolog.Logger,
) ([]contracts.VRFv2PlusLoadTestConsumer, []*big.Int, error) {
	sethClient, err := env.GetSethClient(chainID)
	if err != nil {
		return nil, nil, err
	}
	consumers, err := DeployVRFV2PlusConsumers(sethClient, coordinator, consumerContractsAmount)
	if err != nil {
		return nil, nil, fmt.Errorf("err: %w", err)
	}
	l.Info().
		Str("Coordinator", *testConfig.VRFv2Plus.ExistingEnvConfig.ExistingEnvConfig.CoordinatorAddress).
		Int("Number of Subs to create", numberOfSubToCreate).
		Msg("Creating and funding subscriptions, deploying and adding consumers to subs")
	subIDs, err := CreateFundSubsAndAddConsumers(
		env,
		chainID,
		big.NewFloat(*testConfig.VRFv2Plus.General.SubscriptionFundingAmountNative),
		big.NewFloat(*testConfig.VRFv2Plus.General.SubscriptionFundingAmountLink),
		linkToken,
		coordinator,
		consumers,
		*testConfig.VRFv2Plus.General.NumberOfSubToCreate,
	)
	if err != nil {
		return nil, nil, fmt.Errorf("err: %w", err)
	}
	return consumers, subIDs, nil
}

func CancelSubsAndReturnFunds(ctx context.Context, vrfContracts *vrfcommon.VRFContracts, eoaWalletAddress string, subIDs []*big.Int, l zerolog.Logger) {
	for _, subID := range subIDs {
		l.Info().
			Str("Returning funds from SubID", subID.String()).
			Str("Returning funds to", eoaWalletAddress).
			Msg("Canceling subscription and returning funds to subscription owner")
		pendingRequestsExist, err := vrfContracts.CoordinatorV2Plus.PendingRequestsExist(ctx, subID)
		if err != nil {
			l.Error().Err(err).Msg("Error checking if pending requests exist")
		}
		if !pendingRequestsExist {
			_, err := vrfContracts.CoordinatorV2Plus.CancelSubscription(subID, common.HexToAddress(eoaWalletAddress))
			if err != nil {
				l.Error().Err(err).Msg("Error canceling subscription")
			}
		} else {
			l.Error().Str("Sub ID", subID.String()).Msg("Pending requests exist for subscription, cannot cancel subscription and return funds")
		}
	}
}<|MERGE_RESOLUTION|>--- conflicted
+++ resolved
@@ -34,19 +34,11 @@
 	if err != nil {
 		return nil, fmt.Errorf(vrfcommon.ErrGenericFormat, vrfcommon.ErrDeployBatchBlockHashStore, err)
 	}
-<<<<<<< HEAD
 	coordinator, err := contracts.DeployVRFCoordinatorV2_5(chainClient, bhs.Address())
-=======
-	coordinator, err := contractDeployer.DeployVRFCoordinatorV2_5(bhs.Address())
 	if err != nil {
 		return nil, fmt.Errorf(vrfcommon.ErrGenericFormat, ErrDeployCoordinatorV2Plus, err)
 	}
-	err = chainClient.WaitForEvents()
-	if err != nil {
-		return nil, fmt.Errorf(vrfcommon.ErrGenericFormat, vrfcommon.ErrWaitTXsComplete, err)
-	}
-	batchCoordinator, err := contractDeployer.DeployBatchVRFCoordinatorV2Plus(coordinator.Address())
->>>>>>> a0d1ce5e
+	batchCoordinator, err := contracts.DeployBatchVRFCoordinatorV2Plus(chainClient, coordinator.Address())
 	if err != nil {
 		return nil, fmt.Errorf("%s, err %w", ErrDeployBatchCoordinatorV2Plus, err)
 	}
