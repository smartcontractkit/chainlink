--- conflicted
+++ resolved
@@ -327,20 +327,12 @@
 		EVMChainID:                    chainID.String(),
 		MinIncomingConfirmations:      int(*config.MinimumConfirmations),
 		PublicKey:                     pubKeyCompressed,
-<<<<<<< HEAD
 		EstimateGasMultiplier:         *config.VRFJobEstimateGasMultiplier,
 		BatchFulfillmentEnabled:       *config.VRFJobBatchFulfillmentEnabled,
 		BatchFulfillmentGasMultiplier: *config.VRFJobBatchFulfillmentGasMultiplier,
 		PollPeriod:                    config.VRFJobPollPeriod.Duration,
 		RequestTimeout:                config.VRFJobRequestTimeout.Duration,
-=======
-		EstimateGasMultiplier:         *vrfv2Config.VRFJobEstimateGasMultiplier,
-		BatchFulfillmentEnabled:       *vrfv2Config.VRFJobBatchFulfillmentEnabled,
-		BatchFulfillmentGasMultiplier: *vrfv2Config.VRFJobBatchFulfillmentGasMultiplier,
-		PollPeriod:                    vrfv2Config.VRFJobPollPeriod.Duration,
-		RequestTimeout:                vrfv2Config.VRFJobRequestTimeout.Duration,
-		SimulationBlock:               vrfv2Config.VRFJobSimulationBlock,
->>>>>>> b3f87198
+		SimulationBlock:               config.VRFJobSimulationBlock,
 		VRFOwnerConfig:                nil,
 	}
 
