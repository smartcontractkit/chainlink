package ocr2vrf_actions

import (
	"github.com/ethereum/go-ethereum/common"
	"github.com/ethereum/go-ethereum/core/types"
	"github.com/smartcontractkit/chainlink/integration-tests/actions"
	"github.com/smartcontractkit/chainlink/integration-tests/actions/ocr2vrf_actions/ocr2vrf_constants"
	"math/big"
	"strings"
	"testing"

	"github.com/rs/zerolog/log"
	"github.com/smartcontractkit/chainlink-testing-framework/blockchain"
	ocr2vrftypes "github.com/smartcontractkit/ocr2vrf/types"
	"github.com/stretchr/testify/require"

	"github.com/smartcontractkit/chainlink/core/services/keystore/chaintype"
	chainlinkutils "github.com/smartcontractkit/chainlink/core/utils"
	"github.com/smartcontractkit/chainlink/integration-tests/client"
	"github.com/smartcontractkit/chainlink/integration-tests/contracts"
)

func SetAndWaitForVRFBeaconProcessToFinish(t *testing.T, ocr2VRFPluginConfig *OCR2VRFPluginConfig, vrfBeacon contracts.VRFBeacon) {
	ocr2VrfConfig := BuildOCR2VRFConfigVars(t, ocr2VRFPluginConfig)
	log.Debug().Interface("OCR2 VRF Config", ocr2VrfConfig).Msg("OCR2 VRF Config prepared")

	err := vrfBeacon.SetConfig(
		ocr2VrfConfig.Signers,
		ocr2VrfConfig.Transmitters,
		ocr2VrfConfig.F,
		ocr2VrfConfig.OnchainConfig,
		ocr2VrfConfig.OffchainConfigVersion,
		ocr2VrfConfig.OffchainConfig,
	)
	require.NoError(t, err, "Error setting OCR config for VRFBeacon contract")

	vrfConfigSetEvent, err := vrfBeacon.WaitForConfigSetEvent()
	require.NoError(t, err, "Error waiting for ConfigSet Event for VRFBeacon contract")
	log.Info().Interface("Event", vrfConfigSetEvent).Msg("OCR2 VRF Config was set")
}

func SetAndWaitForDKGProcessToFinish(t *testing.T, ocr2VRFPluginConfig *OCR2VRFPluginConfig, dkg contracts.DKG) {
	ocr2DkgConfig := BuildOCR2DKGConfigVars(t, ocr2VRFPluginConfig)

	// set config for DKG OCR
	log.Debug().Interface("OCR2 DKG Config", ocr2DkgConfig).Msg("OCR2 DKG Config prepared")
	err := dkg.SetConfig(
		ocr2DkgConfig.Signers,
		ocr2DkgConfig.Transmitters,
		ocr2DkgConfig.F,
		ocr2DkgConfig.OnchainConfig,
		ocr2DkgConfig.OffchainConfigVersion,
		ocr2DkgConfig.OffchainConfig,
	)
	require.NoError(t, err, "Error setting OCR config for DKG contract")

	// wait for the event ConfigSet from DKG contract
	dkgConfigSetEvent, err := dkg.WaitForConfigSetEvent()
	require.NoError(t, err, "Error waiting for ConfigSet Event for DKG contract")
	log.Info().Interface("Event", dkgConfigSetEvent).Msg("OCR2 DKG Config was set")
	// wait for the event Transmitted from DKG contract, meaning that OCR committee has sent out the Public key and Shares
	dkgSharesTransmittedEvent, err := dkg.WaitForTransmittedEvent()
	require.NoError(t, err)
	log.Info().Interface("Event", dkgSharesTransmittedEvent).Msg("DKG Shares were generated and transmitted by OCR Committee")
}

func SetAndGetOCR2VRFPluginConfig(t *testing.T, nonBootstrapNodes []*client.Chainlink, dkg contracts.DKG, vrfBeacon contracts.VRFBeacon, coordinator contracts.VRFCoordinatorV3, mockETHLinkFeed contracts.MockETHLINKFeed, keyID string, vrfBeaconAllowedConfirmationDelays []string, coordinatorConfig *ocr2vrftypes.CoordinatorConfig) *OCR2VRFPluginConfig {
	var dkgKeyConfigs []DKGKeyConfig
	var transmitters []string
	var ocrConfigPubKeys []string
	var peerIDs []string
	var ocrOnchainPubKeys []string
	var ocrOffchainPubKeys []string
	var schedule []int

	for _, node := range nonBootstrapNodes {
		dkgSignKey, err := node.MustCreateDkgSignKey()
		require.NoError(t, err, "Error creating DKG Sign Keys")

		dkgEncryptKey, err := node.MustCreateDkgEncryptKey()
		require.NoError(t, err, "Error creating DKG Encrypt Keys")

		ethKeys, err := node.MustReadETHKeys()
		require.NoError(t, err)
		for _, key := range ethKeys.Data {
			transmitters = append(transmitters, key.Attributes.Address)
		}

		p2pKeys, err := node.MustReadP2PKeys()
		require.NoError(t, err, "Shouldn't fail reading P2P keys from node")

		peerId := p2pKeys.Data[0].Attributes.PeerID
		peerIDs = append(peerIDs, peerId)

		ocr2Keys, err := node.MustReadOCR2Keys()
		require.NoError(t, err, "Shouldn't fail reading OCR2 keys from node")
		var ocr2Config client.OCR2KeyAttributes
		for _, key := range ocr2Keys.Data {
			if key.Attributes.ChainType == string(chaintype.EVM) {
				ocr2Config = key.Attributes
				break
			}
		}

		offchainPubKey := strings.TrimPrefix(ocr2Config.OffChainPublicKey, "ocr2off_evm_")
		ocrOffchainPubKeys = append(ocrOffchainPubKeys, offchainPubKey)

		configPubKey := strings.TrimPrefix(ocr2Config.ConfigPublicKey, "ocr2cfg_evm_")
		ocrConfigPubKeys = append(ocrConfigPubKeys, configPubKey)

		onchainPubKey := strings.TrimPrefix(ocr2Config.OnChainPublicKey, "ocr2on_evm_")
		ocrOnchainPubKeys = append(ocrOnchainPubKeys, onchainPubKey)

		schedule = append(schedule, 1)

		dkgKeyConfigs = append(dkgKeyConfigs, DKGKeyConfig{
			DKGEncryptionPublicKey: dkgEncryptKey.Data.Attributes.PublicKey,
			DKGSigningPublicKey:    dkgSignKey.Data.Attributes.PublicKey,
		})
	}

	ocr2VRFPluginConfig := &OCR2VRFPluginConfig{
		OCR2Config: OCR2Config{
			OnchainPublicKeys:    ocrOnchainPubKeys,
			OffchainPublicKeys:   ocrOffchainPubKeys,
			ConfigPublicKeys:     ocrConfigPubKeys,
			PeerIds:              peerIDs,
			TransmitterAddresses: transmitters,
			Schedule:             schedule,
		},

		DKGConfig: DKGConfig{
			DKGKeyConfigs:      dkgKeyConfigs,
			DKGKeyID:           keyID,
			DKGContractAddress: dkg.Address(),
		},
		VRFBeaconConfig: VRFBeaconConfig{
			VRFBeaconAddress:  vrfBeacon.Address(),
			ConfDelays:        vrfBeaconAllowedConfirmationDelays,
			CoordinatorConfig: coordinatorConfig,
		},
		VRFCoordinatorAddress: coordinator.Address(),
		LinkEthFeedAddress:    mockETHLinkFeed.Address(),
	}
	return ocr2VRFPluginConfig
}

<<<<<<< HEAD
func FundVRFCoordinatorSubscription(t *testing.T, linkToken contracts.LinkToken, coordinator contracts.VRFCoordinatorV3, chainClient blockchain.EVMClient, subscriptionID, linkFundingAmount *big.Int) {
	encodedSubId, err := chainlinkutils.ABIEncode(`[{"type":"uint256"}]`, subscriptionID)
	require.NoError(t, err)
=======
func FundVRFCoordinatorSubscription(t *testing.T, linkToken contracts.LinkToken, coordinator contracts.VRFCoordinatorV3, chainClient blockchain.EVMClient, subscriptionID uint64, linkFundingAmount *big.Int) {
	encodedSubId, err := chainlinkutils.ABIEncode(`[{"type":"uint64"}]`, subscriptionID)
	require.NoError(t, err, "Error Abi encoding subscriptionID")
>>>>>>> aea251ac

	_, err = linkToken.TransferAndCall(coordinator.Address(), big.NewInt(0).Mul(linkFundingAmount, big.NewInt(1e18)), encodedSubId)
	require.NoError(t, err, "Error sending Link token")
	err = chainClient.WaitForEvents()
	require.NoError(t, err, "Error waiting for TXs to complete")
}

func DeployOCR2VRFContracts(t *testing.T, contractDeployer contracts.ContractDeployer, chainClient blockchain.EVMClient, linkToken contracts.LinkToken, mockETHLinkFeed contracts.MockETHLINKFeed, beaconPeriodBlocksCount *big.Int, keyID string) (contracts.DKG, contracts.VRFRouter, contracts.VRFCoordinatorV3, contracts.VRFBeacon, contracts.VRFBeaconConsumer) {
	dkg, err := contractDeployer.DeployDKG()
	require.NoError(t, err, "Error deploying DKG Contract")

	err = chainClient.WaitForEvents()
	require.NoError(t, err, "Error waiting for TXs to complete")

<<<<<<< HEAD
	router, err := contractDeployer.DeployVRFRouter()
	require.NoError(t, err)
	err = chainClient.WaitForEvents()
	require.NoError(t, err)

	coordinator, err := contractDeployer.DeployOCR2VRFCoordinator(beaconPeriodBlocksCount, linkToken.Address(), mockETHLinkFeed.Address(), router.Address())
	require.NoError(t, err)
=======
	coordinator, err := contractDeployer.DeployOCR2VRFCoordinator(beaconPeriodBlocksCount, linkToken.Address(), mockETHLinkFeed.Address())
	require.NoError(t, err, "Error deploying OCR2VRFCoordinator Contract")
>>>>>>> aea251ac
	err = chainClient.WaitForEvents()
	require.NoError(t, err, "Error waiting for TXs to complete")

	vrfBeacon, err := contractDeployer.DeployVRFBeacon(coordinator.Address(), linkToken.Address(), dkg.Address(), keyID)
	require.NoError(t, err, "Error deploying VRFBeacon Contract")
	err = chainClient.WaitForEvents()
	require.NoError(t, err, "Error waiting for TXs to complete")

<<<<<<< HEAD
	consumer, err := contractDeployer.DeployVRFBeaconConsumer(router.Address(), beaconPeriodBlocksCount)
	require.NoError(t, err)

	err = chainClient.WaitForEvents()
	require.NoError(t, err)
	return dkg, router, coordinator, vrfBeacon, consumer
=======
	consumer, err := contractDeployer.DeployVRFBeaconConsumer(coordinator.Address(), beaconPeriodBlocksCount)
	require.NoError(t, err, "Error deploying VRFBeaconConsumer Contract")

	err = chainClient.WaitForEvents()
	require.NoError(t, err, "Error waiting for TXs to complete")
	return dkg, coordinator, vrfBeacon, consumer
>>>>>>> aea251ac
}

func RequestAndRedeemRandomness(t *testing.T, consumer contracts.VRFBeaconConsumer, chainClient blockchain.EVMClient, vrfBeacon contracts.VRFBeacon, numberOfRandomWordsToRequest uint16, subscriptionID, confirmationDelay *big.Int) *big.Int {
	receipt, err := consumer.RequestRandomness(
		numberOfRandomWordsToRequest,
		subscriptionID,
		confirmationDelay,
	)
	require.NoError(t, err, "Error requesting randomness from Consumer Contract")
	log.Info().Interface("TX Hash", receipt.TxHash).Msg("Randomness requested from Consumer contract")

	err = chainClient.WaitForEvents()
	require.NoError(t, err, "Error waiting for TXs to complete")

	requestID := getRequestId(t, consumer, receipt, confirmationDelay)

	newTransmissionEvent, err := vrfBeacon.WaitForNewTransmissionEvent()
	log.Info().Interface("NewTransmission event", newTransmissionEvent).Msg("Randomness transmitted by DON")

	err = consumer.RedeemRandomness(requestID)
	require.NoError(t, err, "Error redeeming randomness from Consumer Contract")
	err = chainClient.WaitForEvents()
	require.NoError(t, err, "Error waiting for TXs to complete")

	return requestID
}

func RequestRandomnessFulfillment(
	t *testing.T,
	consumer contracts.VRFBeaconConsumer,
	chainClient blockchain.EVMClient,
	vrfBeacon contracts.VRFBeacon,
	numberOfRandomWordsToRequest uint16,
	subscriptionID uint64,
	confirmationDelay *big.Int,
) *big.Int {
	receipt, err := consumer.RequestRandomnessFulfillment(
		numberOfRandomWordsToRequest,
		subscriptionID,
		confirmationDelay,
		100_000,
		nil,
	)
	require.NoError(t, err, "Error requesting Randomness Fulfillment")
	log.Info().Interface("TX Hash", receipt.TxHash).Msg("Randomness Fulfillment requested from Consumer contract")

	err = chainClient.WaitForEvents()
	require.NoError(t, err, "Error waiting for TXs to complete")

	requestID := getRequestId(t, consumer, receipt, confirmationDelay)

	newTransmissionEvent, err := vrfBeacon.WaitForNewTransmissionEvent()
	log.Info().Interface("NewTransmission event", newTransmissionEvent).Msg("Randomness Fulfillment transmitted by DON")

	err = chainClient.WaitForEvents()
	require.NoError(t, err, "Error waiting for TXs to complete")

	return requestID
}

func getRequestId(t *testing.T, consumer contracts.VRFBeaconConsumer, receipt *types.Receipt, confirmationDelay *big.Int) *big.Int {
	periodBlocks, err := consumer.IBeaconPeriodBlocks(nil)
	require.NoError(t, err, "Error getting Beacon Period block count")

	blockNumber := receipt.BlockNumber
	periodOffset := new(big.Int).Mod(blockNumber, periodBlocks)
	nextBeaconOutputHeight := new(big.Int).Sub(new(big.Int).Add(blockNumber, periodBlocks), periodOffset)

	requestID, err := consumer.GetRequestIdsBy(nil, nextBeaconOutputHeight, confirmationDelay)
	require.NoError(t, err, "Error getting requestID from consumer contract")
	return requestID
}

func SetupOCR2VRFUniverse(
	t *testing.T,
	linkToken contracts.LinkToken,
	mockETHLinkFeed contracts.MockETHLINKFeed,
	contractDeployer contracts.ContractDeployer,
	chainClient blockchain.EVMClient,
	nodeAddresses []common.Address,
	chainlinkNodes []*client.Chainlink,
	testNetwork blockchain.EVMNetwork,
) (contracts.DKG, contracts.VRFCoordinatorV3, contracts.VRFBeacon, contracts.VRFBeaconConsumer) {

	// Deploy DKG contract
	// Deploy VRFCoordinator(beaconPeriodBlocks, linkAddress, linkEthfeedAddress)
	// Deploy VRFBeacon
	// Deploy Consumer Contract
	dkgContract, coordinatorContract, vrfBeaconContract, consumerContract := DeployOCR2VRFContracts(
		t,
		contractDeployer,
		chainClient,
		linkToken,
		mockETHLinkFeed,
		ocr2vrf_constants.BeaconPeriodBlocksCount,
		ocr2vrf_constants.KeyID,
	)

<<<<<<< HEAD
	err = consumer.RedeemRandomness(subscriptionID, requestID)
	require.NoError(t, err)
=======
	// Add VRFBeacon as DKG client
	err := dkgContract.AddClient(ocr2vrf_constants.KeyID, vrfBeaconContract.Address())
	require.NoError(t, err, "Error adding client to DKG Contract")
	// Adding VRFBeacon as producer in VRFCoordinator
	err = coordinatorContract.SetProducer(vrfBeaconContract.Address())
	require.NoError(t, err, "Error setting Producer for VRFCoordinator contract")

	// Subscription:
	//1.	Create Subscription
	err = coordinatorContract.CreateSubscription()
	require.NoError(t, err, "Error creating subscription in VRFCoordinator contract")
>>>>>>> aea251ac
	err = chainClient.WaitForEvents()
	require.NoError(t, err, "Error waiting for TXs to complete")

	//2.	Add Consumer to subscription
	err = coordinatorContract.AddConsumer(ocr2vrf_constants.SubscriptionID, consumerContract.Address())
	require.NoError(t, err, "Error adding a consumer to a subscription in VRFCoordinator contract")
	err = chainClient.WaitForEvents()
	require.NoError(t, err, "Error waiting for TXs to complete")

	//3.	fund subscription with LINK token
	FundVRFCoordinatorSubscription(
		t,
		linkToken,
		coordinatorContract,
		chainClient,
		ocr2vrf_constants.SubscriptionID,
		ocr2vrf_constants.LinkFundingAmount,
	)

	// set Payees for VRFBeacon ((address which gets the reward) for each transmitter)
	nonBootstrapNodeAddresses := nodeAddresses[1:]
	err = vrfBeaconContract.SetPayees(nonBootstrapNodeAddresses, nonBootstrapNodeAddresses)
	require.NoError(t, err, "Error setting Payees in VRFBeacon Contract")

	// fund OCR Nodes (so that they can transmit)
	err = actions.FundChainlinkNodes(chainlinkNodes, chainClient, ocr2vrf_constants.EthFundingAmount)
	require.NoError(t, err, "Error funding Nodes")
	err = chainClient.WaitForEvents()
	require.NoError(t, err, "Error waiting for TXs to complete")

	bootstrapNode := chainlinkNodes[0]
	nonBootstrapNodes := chainlinkNodes[1:]

	// Create DKG Sign and Encrypt keys for each non-bootstrap node
	// set Job specs for each node
	ocr2VRFPluginConfig := SetAndGetOCR2VRFPluginConfig(
		t,
		nonBootstrapNodes,
		dkgContract,
		vrfBeaconContract,
		coordinatorContract,
		mockETHLinkFeed,
		ocr2vrf_constants.KeyID,
		ocr2vrf_constants.VRFBeaconAllowedConfirmationDelays,
		ocr2vrf_constants.CoordinatorConfig,
	)
	// Create Jobs for Bootstrap and non-boostrap nodes
	CreateOCR2VRFJobs(
		t,
		bootstrapNode,
		nonBootstrapNodes,
		ocr2VRFPluginConfig,
		testNetwork.ChainID,
		0,
	)

	// set config for DKG OCR,
	// wait for the event ConfigSet from DKG contract
	// wait for the event Transmitted from DKG contract, meaning that OCR committee has sent out the Public key and Shares
	SetAndWaitForDKGProcessToFinish(t, ocr2VRFPluginConfig, dkgContract)

	// set config for VRFBeacon OCR,
	// wait for the event ConfigSet from VRFBeacon contract
	SetAndWaitForVRFBeaconProcessToFinish(t, ocr2VRFPluginConfig, vrfBeaconContract)
	return dkgContract, coordinatorContract, vrfBeaconContract, consumerContract
}<|MERGE_RESOLUTION|>--- conflicted
+++ resolved
@@ -1,13 +1,14 @@
 package ocr2vrf_actions
 
 import (
+	"math/big"
+	"strings"
+	"testing"
+
 	"github.com/ethereum/go-ethereum/common"
 	"github.com/ethereum/go-ethereum/core/types"
 	"github.com/smartcontractkit/chainlink/integration-tests/actions"
 	"github.com/smartcontractkit/chainlink/integration-tests/actions/ocr2vrf_actions/ocr2vrf_constants"
-	"math/big"
-	"strings"
-	"testing"
 
 	"github.com/rs/zerolog/log"
 	"github.com/smartcontractkit/chainlink-testing-framework/blockchain"
@@ -145,16 +146,9 @@
 	return ocr2VRFPluginConfig
 }
 
-<<<<<<< HEAD
 func FundVRFCoordinatorSubscription(t *testing.T, linkToken contracts.LinkToken, coordinator contracts.VRFCoordinatorV3, chainClient blockchain.EVMClient, subscriptionID, linkFundingAmount *big.Int) {
 	encodedSubId, err := chainlinkutils.ABIEncode(`[{"type":"uint256"}]`, subscriptionID)
-	require.NoError(t, err)
-=======
-func FundVRFCoordinatorSubscription(t *testing.T, linkToken contracts.LinkToken, coordinator contracts.VRFCoordinatorV3, chainClient blockchain.EVMClient, subscriptionID uint64, linkFundingAmount *big.Int) {
-	encodedSubId, err := chainlinkutils.ABIEncode(`[{"type":"uint64"}]`, subscriptionID)
 	require.NoError(t, err, "Error Abi encoding subscriptionID")
->>>>>>> aea251ac
-
 	_, err = linkToken.TransferAndCall(coordinator.Address(), big.NewInt(0).Mul(linkFundingAmount, big.NewInt(1e18)), encodedSubId)
 	require.NoError(t, err, "Error sending Link token")
 	err = chainClient.WaitForEvents()
@@ -168,18 +162,14 @@
 	err = chainClient.WaitForEvents()
 	require.NoError(t, err, "Error waiting for TXs to complete")
 
-<<<<<<< HEAD
 	router, err := contractDeployer.DeployVRFRouter()
-	require.NoError(t, err)
-	err = chainClient.WaitForEvents()
-	require.NoError(t, err)
+	require.NoError(t, err, "Error deploying VRF Router")
+	err = chainClient.WaitForEvents()
+	require.NoError(t, err, "Error waiting for TXs to complete")
 
 	coordinator, err := contractDeployer.DeployOCR2VRFCoordinator(beaconPeriodBlocksCount, linkToken.Address(), mockETHLinkFeed.Address(), router.Address())
-	require.NoError(t, err)
-=======
-	coordinator, err := contractDeployer.DeployOCR2VRFCoordinator(beaconPeriodBlocksCount, linkToken.Address(), mockETHLinkFeed.Address())
 	require.NoError(t, err, "Error deploying OCR2VRFCoordinator Contract")
->>>>>>> aea251ac
+
 	err = chainClient.WaitForEvents()
 	require.NoError(t, err, "Error waiting for TXs to complete")
 
@@ -188,21 +178,12 @@
 	err = chainClient.WaitForEvents()
 	require.NoError(t, err, "Error waiting for TXs to complete")
 
-<<<<<<< HEAD
 	consumer, err := contractDeployer.DeployVRFBeaconConsumer(router.Address(), beaconPeriodBlocksCount)
-	require.NoError(t, err)
-
-	err = chainClient.WaitForEvents()
-	require.NoError(t, err)
+	require.NoError(t, err, "Error deploying VRFBeaconConsumer Contract")
+
+	err = chainClient.WaitForEvents()
+	require.NoError(t, err, "Error waiting for TXs to complete")
 	return dkg, router, coordinator, vrfBeacon, consumer
-=======
-	consumer, err := contractDeployer.DeployVRFBeaconConsumer(coordinator.Address(), beaconPeriodBlocksCount)
-	require.NoError(t, err, "Error deploying VRFBeaconConsumer Contract")
-
-	err = chainClient.WaitForEvents()
-	require.NoError(t, err, "Error waiting for TXs to complete")
-	return dkg, coordinator, vrfBeacon, consumer
->>>>>>> aea251ac
 }
 
 func RequestAndRedeemRandomness(t *testing.T, consumer contracts.VRFBeaconConsumer, chainClient blockchain.EVMClient, vrfBeacon contracts.VRFBeacon, numberOfRandomWordsToRequest uint16, subscriptionID, confirmationDelay *big.Int) *big.Int {
@@ -217,12 +198,12 @@
 	err = chainClient.WaitForEvents()
 	require.NoError(t, err, "Error waiting for TXs to complete")
 
-	requestID := getRequestId(t, consumer, receipt, confirmationDelay)
+	requestID := getRequestId(t, consumer, receipt, confirmationDelay, subscriptionID)
 
 	newTransmissionEvent, err := vrfBeacon.WaitForNewTransmissionEvent()
 	log.Info().Interface("NewTransmission event", newTransmissionEvent).Msg("Randomness transmitted by DON")
 
-	err = consumer.RedeemRandomness(requestID)
+	err = consumer.RedeemRandomness(subscriptionID, requestID)
 	require.NoError(t, err, "Error redeeming randomness from Consumer Contract")
 	err = chainClient.WaitForEvents()
 	require.NoError(t, err, "Error waiting for TXs to complete")
@@ -236,7 +217,7 @@
 	chainClient blockchain.EVMClient,
 	vrfBeacon contracts.VRFBeacon,
 	numberOfRandomWordsToRequest uint16,
-	subscriptionID uint64,
+	subscriptionID *big.Int,
 	confirmationDelay *big.Int,
 ) *big.Int {
 	receipt, err := consumer.RequestRandomnessFulfillment(
@@ -252,7 +233,7 @@
 	err = chainClient.WaitForEvents()
 	require.NoError(t, err, "Error waiting for TXs to complete")
 
-	requestID := getRequestId(t, consumer, receipt, confirmationDelay)
+	requestID := getRequestId(t, consumer, receipt, confirmationDelay, subscriptionID)
 
 	newTransmissionEvent, err := vrfBeacon.WaitForNewTransmissionEvent()
 	log.Info().Interface("NewTransmission event", newTransmissionEvent).Msg("Randomness Fulfillment transmitted by DON")
@@ -263,7 +244,7 @@
 	return requestID
 }
 
-func getRequestId(t *testing.T, consumer contracts.VRFBeaconConsumer, receipt *types.Receipt, confirmationDelay *big.Int) *big.Int {
+func getRequestId(t *testing.T, consumer contracts.VRFBeaconConsumer, receipt *types.Receipt, confirmationDelay, subscriptionID *big.Int) *big.Int {
 	periodBlocks, err := consumer.IBeaconPeriodBlocks(nil)
 	require.NoError(t, err, "Error getting Beacon Period block count")
 
@@ -273,6 +254,7 @@
 
 	requestID, err := consumer.GetRequestIdsBy(nil, nextBeaconOutputHeight, confirmationDelay)
 	require.NoError(t, err, "Error getting requestID from consumer contract")
+
 	return requestID
 }
 
@@ -285,13 +267,14 @@
 	nodeAddresses []common.Address,
 	chainlinkNodes []*client.Chainlink,
 	testNetwork blockchain.EVMNetwork,
-) (contracts.DKG, contracts.VRFCoordinatorV3, contracts.VRFBeacon, contracts.VRFBeaconConsumer) {
+) (contracts.DKG, contracts.VRFCoordinatorV3, contracts.VRFBeacon, contracts.VRFBeaconConsumer, *big.Int) {
 
 	// Deploy DKG contract
+	// Deploy VRFRouter
 	// Deploy VRFCoordinator(beaconPeriodBlocks, linkAddress, linkEthfeedAddress)
 	// Deploy VRFBeacon
 	// Deploy Consumer Contract
-	dkgContract, coordinatorContract, vrfBeaconContract, consumerContract := DeployOCR2VRFContracts(
+	dkgContract, routerContract, coordinatorContract, vrfBeaconContract, consumerContract := DeployOCR2VRFContracts(
 		t,
 		contractDeployer,
 		chainClient,
@@ -301,13 +284,12 @@
 		ocr2vrf_constants.KeyID,
 	)
 
-<<<<<<< HEAD
-	err = consumer.RedeemRandomness(subscriptionID, requestID)
-	require.NoError(t, err)
-=======
 	// Add VRFBeacon as DKG client
 	err := dkgContract.AddClient(ocr2vrf_constants.KeyID, vrfBeaconContract.Address())
 	require.NoError(t, err, "Error adding client to DKG Contract")
+	// Register coordinator contract in the VRF router contract
+	err = routerContract.RegisterCoordinator(coordinatorContract.Address())
+	require.NoError(t, err, "Error registering coordinator contract to the router contract")
 	// Adding VRFBeacon as producer in VRFCoordinator
 	err = coordinatorContract.SetProducer(vrfBeaconContract.Address())
 	require.NoError(t, err, "Error setting Producer for VRFCoordinator contract")
@@ -316,12 +298,13 @@
 	//1.	Create Subscription
 	err = coordinatorContract.CreateSubscription()
 	require.NoError(t, err, "Error creating subscription in VRFCoordinator contract")
->>>>>>> aea251ac
-	err = chainClient.WaitForEvents()
-	require.NoError(t, err, "Error waiting for TXs to complete")
+	err = chainClient.WaitForEvents()
+	require.NoError(t, err, "Error waiting for TXs to complete")
+	subID, err := coordinatorContract.FindSubscriptionID()
+	require.NoError(t, err)
 
 	//2.	Add Consumer to subscription
-	err = coordinatorContract.AddConsumer(ocr2vrf_constants.SubscriptionID, consumerContract.Address())
+	err = coordinatorContract.AddConsumer(subID, consumerContract.Address())
 	require.NoError(t, err, "Error adding a consumer to a subscription in VRFCoordinator contract")
 	err = chainClient.WaitForEvents()
 	require.NoError(t, err, "Error waiting for TXs to complete")
@@ -332,7 +315,7 @@
 		linkToken,
 		coordinatorContract,
 		chainClient,
-		ocr2vrf_constants.SubscriptionID,
+		subID,
 		ocr2vrf_constants.LinkFundingAmount,
 	)
 
@@ -381,5 +364,5 @@
 	// set config for VRFBeacon OCR,
 	// wait for the event ConfigSet from VRFBeacon contract
 	SetAndWaitForVRFBeaconProcessToFinish(t, ocr2VRFPluginConfig, vrfBeaconContract)
-	return dkgContract, coordinatorContract, vrfBeaconContract, consumerContract
+	return dkgContract, coordinatorContract, vrfBeaconContract, consumerContract, subID
 }