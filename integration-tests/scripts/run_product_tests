--- conflicted
+++ resolved
@@ -10,13 +10,5 @@
 cd "$SCRIPT_DIR"/../ || exit 1
 PRODUCT=${PRODUCT:=cron}
 ARGS=${ARGS:=}
-<<<<<<< HEAD
-ginkgo -v -r --junit-report=tests-smoke-report.xml \
-	--keep-going --trace --randomize-all --randomize-suites \
-	--focus-file "$PRODUCT"_test.go \
-	${ARGS} \
-	./smoke/
-=======
 go test -v ${ARGS} ./smoke/"$PRODUCT"_test.go
-	
->>>>>>> 92457909
+	