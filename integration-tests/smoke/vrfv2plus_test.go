package smoke

import (
<<<<<<< HEAD
=======
	"context"
>>>>>>> 1d20c9b6
	"fmt"
	"math/big"
	"testing"
	"time"

	"github.com/ethereum/go-ethereum/common"
<<<<<<< HEAD
=======
	"github.com/google/go-cmp/cmp"
	"github.com/google/go-cmp/cmp/cmpopts"
>>>>>>> 1d20c9b6
	"github.com/kelseyhightower/envconfig"
	"github.com/stretchr/testify/require"

	"github.com/smartcontractkit/chainlink-testing-framework/blockchain"
	"github.com/smartcontractkit/chainlink-testing-framework/logging"
	"github.com/smartcontractkit/chainlink-testing-framework/utils/testcontext"
	"github.com/smartcontractkit/chainlink/v2/core/gethwrappers/generated/vrf_v2plus_upgraded_version"

	"github.com/smartcontractkit/chainlink/integration-tests/actions"
	"github.com/smartcontractkit/chainlink/integration-tests/actions/vrfv2plus"
	"github.com/smartcontractkit/chainlink/integration-tests/actions/vrfv2plus/vrfv2plus_config"
	"github.com/smartcontractkit/chainlink/integration-tests/docker/test_env"
	it_utils "github.com/smartcontractkit/chainlink/integration-tests/utils"
)

func TestVRFv2Plus(t *testing.T) {
	t.Parallel()
	l := logging.GetTestLogger(t)

	network, err := actions.EthereumNetworkConfigFromEnvOrDefault(l)
	require.NoError(t, err, "Error building ethereum network config")

	var vrfv2PlusConfig vrfv2plus_config.VRFV2PlusConfig
	err = envconfig.Process("VRFV2PLUS", &vrfv2PlusConfig)
	require.NoError(t, err)

	env, err := test_env.NewCLTestEnvBuilder().
		WithTestInstance(t).
		WithPrivateEthereumNetwork(network).
		WithCLNodes(1).
		WithFunding(big.NewFloat(vrfv2PlusConfig.ChainlinkNodeFunding)).
		WithStandardCleanup().
		WithLogStream().
		Build()
	require.NoError(t, err, "error creating test env")

	env.ParallelTransactions(true)

	mockETHLinkFeed, err := actions.DeployMockETHLinkFeed(env.ContractDeployer, big.NewInt(vrfv2PlusConfig.LinkNativeFeedResponse))
	require.NoError(t, err, "error deploying mock ETH/LINK feed")

	linkToken, err := actions.DeployLINKToken(env.ContractDeployer)
	require.NoError(t, err, "error deploying LINK contract")

	// register proving key against oracle address (sending key) in order to test oracleWithdraw
	defaultWalletAddress := env.EVMClient.GetDefaultWallet().Address()

<<<<<<< HEAD
	vrfv2PlusContracts, subIDs, vrfv2PlusData, err := vrfv2plus.SetupVRFV2_5Environment(env, vrfv2PlusConfig, linkToken, mockETHLinkFeed, defaultWalletAddress, 1, 1, l)
=======
	numberOfTxKeysToCreate := 2
	vrfv2PlusContracts, subIDs, vrfv2PlusData, err := vrfv2plus.SetupVRFV2_5Environment(
		env,
		vrfv2PlusConfig,
		linkToken,
		mockETHLinkFeed,
		defaultWalletAddress,
		numberOfTxKeysToCreate,
		1,
		1,
		l,
	)
>>>>>>> 1d20c9b6
	require.NoError(t, err, "error setting up VRF v2_5 env")

	subID := subIDs[0]

	subscription, err := vrfv2PlusContracts.Coordinator.GetSubscription(testcontext.Get(t), subID)
	require.NoError(t, err, "error getting subscription information")

	vrfv2plus.LogSubDetails(l, subscription, subID, vrfv2PlusContracts.Coordinator)

	t.Run("Link Billing", func(t *testing.T) {
		testConfig := vrfv2PlusConfig
		var isNativeBilling = false
		subBalanceBeforeRequest := subscription.Balance

		jobRunsBeforeTest, err := env.ClCluster.Nodes[0].API.MustReadRunsByJob(vrfv2PlusData.VRFJob.Data.ID)
		require.NoError(t, err, "error reading job runs")

		// test and assert
		randomWordsFulfilledEvent, err := vrfv2plus.RequestRandomnessAndWaitForFulfillment(
			vrfv2PlusContracts.LoadTestConsumers[0],
			vrfv2PlusContracts.Coordinator,
			vrfv2PlusData,
			subID,
			isNativeBilling,
			testConfig.RandomnessRequestCountPerRequest,
			testConfig,
			testConfig.RandomWordsFulfilledEventTimeout,
			l,
		)
		require.NoError(t, err, "error requesting randomness and waiting for fulfilment")

		expectedSubBalanceJuels := new(big.Int).Sub(subBalanceBeforeRequest, randomWordsFulfilledEvent.Payment)
		subscription, err = vrfv2PlusContracts.Coordinator.GetSubscription(testcontext.Get(t), subID)
		require.NoError(t, err, "error getting subscription information")
		subBalanceAfterRequest := subscription.Balance
		require.Equal(t, expectedSubBalanceJuels, subBalanceAfterRequest)

		jobRuns, err := env.ClCluster.Nodes[0].API.MustReadRunsByJob(vrfv2PlusData.VRFJob.Data.ID)
		require.NoError(t, err, "error reading job runs")
		require.Equal(t, len(jobRunsBeforeTest.Data)+1, len(jobRuns.Data))

		status, err := vrfv2PlusContracts.LoadTestConsumers[0].GetRequestStatus(testcontext.Get(t), randomWordsFulfilledEvent.RequestId)
		require.NoError(t, err, "error getting rand request status")
		require.True(t, status.Fulfilled)
		l.Debug().Bool("Fulfilment Status", status.Fulfilled).Msg("Random Words Request Fulfilment Status")

		require.Equal(t, testConfig.NumberOfWords, uint32(len(status.RandomWords)))
		for _, w := range status.RandomWords {
			l.Info().Str("Output", w.String()).Msg("Randomness fulfilled")
			require.Equal(t, 1, w.Cmp(big.NewInt(0)), "Expected the VRF job give an answer bigger than 0")
		}
	})
<<<<<<< HEAD
=======

>>>>>>> 1d20c9b6
	t.Run("Native Billing", func(t *testing.T) {
		testConfig := vrfv2PlusConfig
		var isNativeBilling = true
		subNativeTokenBalanceBeforeRequest := subscription.NativeBalance

		jobRunsBeforeTest, err := env.ClCluster.Nodes[0].API.MustReadRunsByJob(vrfv2PlusData.VRFJob.Data.ID)
		require.NoError(t, err, "error reading job runs")

		// test and assert
		randomWordsFulfilledEvent, err := vrfv2plus.RequestRandomnessAndWaitForFulfillment(
			vrfv2PlusContracts.LoadTestConsumers[0],
			vrfv2PlusContracts.Coordinator,
			vrfv2PlusData,
			subID,
			isNativeBilling,
			testConfig.RandomnessRequestCountPerRequest,
			testConfig,
			testConfig.RandomWordsFulfilledEventTimeout,
			l,
		)
		require.NoError(t, err, "error requesting randomness and waiting for fulfilment")
		expectedSubBalanceWei := new(big.Int).Sub(subNativeTokenBalanceBeforeRequest, randomWordsFulfilledEvent.Payment)
		subscription, err = vrfv2PlusContracts.Coordinator.GetSubscription(testcontext.Get(t), subID)
		require.NoError(t, err)
		subBalanceAfterRequest := subscription.NativeBalance
		require.Equal(t, expectedSubBalanceWei, subBalanceAfterRequest)

		jobRuns, err := env.ClCluster.Nodes[0].API.MustReadRunsByJob(vrfv2PlusData.VRFJob.Data.ID)
		require.NoError(t, err, "error reading job runs")
		require.Equal(t, len(jobRunsBeforeTest.Data)+1, len(jobRuns.Data))

		status, err := vrfv2PlusContracts.LoadTestConsumers[0].GetRequestStatus(testcontext.Get(t), randomWordsFulfilledEvent.RequestId)
		require.NoError(t, err, "error getting rand request status")
		require.True(t, status.Fulfilled)
		l.Debug().Bool("Fulfilment Status", status.Fulfilled).Msg("Random Words Request Fulfilment Status")

		require.Equal(t, testConfig.NumberOfWords, uint32(len(status.RandomWords)))
		for _, w := range status.RandomWords {
			l.Info().Str("Output", w.String()).Msg("Randomness fulfilled")
			require.Equal(t, 1, w.Cmp(big.NewInt(0)), "Expected the VRF job give an answer bigger than 0")
		}
	})
	t.Run("Direct Funding (VRFV2PlusWrapper)", func(t *testing.T) {
		testConfig := vrfv2PlusConfig
		wrapperContracts, wrapperSubID, err := vrfv2plus.SetupVRFV2PlusWrapperEnvironment(
			env,
			testConfig,
			linkToken,
			mockETHLinkFeed,
			vrfv2PlusContracts.Coordinator,
			vrfv2PlusData.KeyHash,
			1,
		)
		require.NoError(t, err)

		t.Run("Link Billing", func(t *testing.T) {
			testConfig := vrfv2PlusConfig
			var isNativeBilling = false

			wrapperConsumerJuelsBalanceBeforeRequest, err := linkToken.BalanceOf(testcontext.Get(t), wrapperContracts.LoadTestConsumers[0].Address())
			require.NoError(t, err, "error getting wrapper consumer balance")

			wrapperSubscription, err := vrfv2PlusContracts.Coordinator.GetSubscription(testcontext.Get(t), wrapperSubID)
			require.NoError(t, err, "error getting subscription information")
			subBalanceBeforeRequest := wrapperSubscription.Balance

			randomWordsFulfilledEvent, err := vrfv2plus.DirectFundingRequestRandomnessAndWaitForFulfillment(
				wrapperContracts.LoadTestConsumers[0],
				vrfv2PlusContracts.Coordinator,
				vrfv2PlusData,
				wrapperSubID,
				isNativeBilling,
				testConfig,
				testConfig.RandomWordsFulfilledEventTimeout,
				l,
			)
			require.NoError(t, err, "error requesting randomness and waiting for fulfilment")

			expectedSubBalanceJuels := new(big.Int).Sub(subBalanceBeforeRequest, randomWordsFulfilledEvent.Payment)
			wrapperSubscription, err = vrfv2PlusContracts.Coordinator.GetSubscription(testcontext.Get(t), wrapperSubID)
			require.NoError(t, err, "error getting subscription information")
			subBalanceAfterRequest := wrapperSubscription.Balance
			require.Equal(t, expectedSubBalanceJuels, subBalanceAfterRequest)

			consumerStatus, err := wrapperContracts.LoadTestConsumers[0].GetRequestStatus(testcontext.Get(t), randomWordsFulfilledEvent.RequestId)
			require.NoError(t, err, "error getting rand request status")
			require.True(t, consumerStatus.Fulfilled)

			expectedWrapperConsumerJuelsBalance := new(big.Int).Sub(wrapperConsumerJuelsBalanceBeforeRequest, consumerStatus.Paid)

			wrapperConsumerJuelsBalanceAfterRequest, err := linkToken.BalanceOf(testcontext.Get(t), wrapperContracts.LoadTestConsumers[0].Address())
			require.NoError(t, err, "error getting wrapper consumer balance")
			require.Equal(t, expectedWrapperConsumerJuelsBalance, wrapperConsumerJuelsBalanceAfterRequest)

			//todo: uncomment when VRF-651 will be fixed
			//require.Equal(t, 1, consumerStatus.Paid.Cmp(randomWordsFulfilledEvent.Payment), "Expected Consumer contract pay more than the Coordinator Sub")
			vrfv2plus.LogFulfillmentDetailsLinkBilling(l, wrapperConsumerJuelsBalanceBeforeRequest, wrapperConsumerJuelsBalanceAfterRequest, consumerStatus, randomWordsFulfilledEvent)

			require.Equal(t, testConfig.NumberOfWords, uint32(len(consumerStatus.RandomWords)))
			for _, w := range consumerStatus.RandomWords {
				l.Info().Str("Output", w.String()).Msg("Randomness fulfilled")
				require.Equal(t, 1, w.Cmp(big.NewInt(0)), "Expected the VRF job give an answer bigger than 0")
			}
		})
		t.Run("Native Billing", func(t *testing.T) {
			testConfig := vrfv2PlusConfig
			var isNativeBilling = true

			wrapperConsumerBalanceBeforeRequestWei, err := env.EVMClient.BalanceAt(testcontext.Get(t), common.HexToAddress(wrapperContracts.LoadTestConsumers[0].Address()))
			require.NoError(t, err, "error getting wrapper consumer balance")

			wrapperSubscription, err := vrfv2PlusContracts.Coordinator.GetSubscription(testcontext.Get(t), wrapperSubID)
			require.NoError(t, err, "error getting subscription information")
			subBalanceBeforeRequest := wrapperSubscription.NativeBalance

			randomWordsFulfilledEvent, err := vrfv2plus.DirectFundingRequestRandomnessAndWaitForFulfillment(
				wrapperContracts.LoadTestConsumers[0],
				vrfv2PlusContracts.Coordinator,
				vrfv2PlusData,
				wrapperSubID,
				isNativeBilling,
				testConfig,
				testConfig.RandomWordsFulfilledEventTimeout,
				l,
			)
			require.NoError(t, err, "error requesting randomness and waiting for fulfilment")

			expectedSubBalanceWei := new(big.Int).Sub(subBalanceBeforeRequest, randomWordsFulfilledEvent.Payment)
			wrapperSubscription, err = vrfv2PlusContracts.Coordinator.GetSubscription(testcontext.Get(t), wrapperSubID)
			require.NoError(t, err, "error getting subscription information")
			subBalanceAfterRequest := wrapperSubscription.NativeBalance
			require.Equal(t, expectedSubBalanceWei, subBalanceAfterRequest)

			consumerStatus, err := wrapperContracts.LoadTestConsumers[0].GetRequestStatus(testcontext.Get(t), randomWordsFulfilledEvent.RequestId)
			require.NoError(t, err, "error getting rand request status")
			require.True(t, consumerStatus.Fulfilled)

			expectedWrapperConsumerWeiBalance := new(big.Int).Sub(wrapperConsumerBalanceBeforeRequestWei, consumerStatus.Paid)

			wrapperConsumerBalanceAfterRequestWei, err := env.EVMClient.BalanceAt(testcontext.Get(t), common.HexToAddress(wrapperContracts.LoadTestConsumers[0].Address()))
			require.NoError(t, err, "error getting wrapper consumer balance")
			require.Equal(t, expectedWrapperConsumerWeiBalance, wrapperConsumerBalanceAfterRequestWei)

			//todo: uncomment when VRF-651 will be fixed
			//require.Equal(t, 1, consumerStatus.Paid.Cmp(randomWordsFulfilledEvent.Payment), "Expected Consumer contract pay more than the Coordinator Sub")
			vrfv2plus.LogFulfillmentDetailsNativeBilling(l, wrapperConsumerBalanceBeforeRequestWei, wrapperConsumerBalanceAfterRequestWei, consumerStatus, randomWordsFulfilledEvent)

			require.Equal(t, testConfig.NumberOfWords, uint32(len(consumerStatus.RandomWords)))
			for _, w := range consumerStatus.RandomWords {
				l.Info().Str("Output", w.String()).Msg("Randomness fulfilled")
				require.Equal(t, 1, w.Cmp(big.NewInt(0)), "Expected the VRF job give an answer bigger than 0")
			}
		})
	})
	t.Run("Canceling Sub And Returning Funds", func(t *testing.T) {
		testConfig := vrfv2PlusConfig
		subIDsForCancelling, err := vrfv2plus.CreateFundSubsAndAddConsumers(
			env,
			testConfig,
			linkToken,
			vrfv2PlusContracts.Coordinator,
			vrfv2PlusContracts.LoadTestConsumers,
			1,
		)
		require.NoError(t, err)
		subIDForCancelling := subIDsForCancelling[0]

		testWalletAddress, err := actions.GenerateWallet()
		require.NoError(t, err)

		testWalletBalanceNativeBeforeSubCancelling, err := env.EVMClient.BalanceAt(testcontext.Get(t), testWalletAddress)
		require.NoError(t, err)
<<<<<<< HEAD

		testWalletBalanceLinkBeforeSubCancelling, err := linkToken.BalanceOf(testcontext.Get(t), testWalletAddress.String())
		require.NoError(t, err)
=======

		testWalletBalanceLinkBeforeSubCancelling, err := linkToken.BalanceOf(testcontext.Get(t), testWalletAddress.String())
		require.NoError(t, err)

		subscriptionForCancelling, err := vrfv2PlusContracts.Coordinator.GetSubscription(testcontext.Get(t), subIDForCancelling)
		require.NoError(t, err, "error getting subscription information")

		subBalanceLink := subscriptionForCancelling.Balance
		subBalanceNative := subscriptionForCancelling.NativeBalance
		l.Info().
			Str("Subscription Amount Native", subBalanceNative.String()).
			Str("Subscription Amount Link", subBalanceLink.String()).
			Str("Returning funds from SubID", subIDForCancelling.String()).
			Str("Returning funds to", testWalletAddress.String()).
			Msg("Canceling subscription and returning funds to subscription owner")
		tx, err := vrfv2PlusContracts.Coordinator.CancelSubscription(subIDForCancelling, testWalletAddress)
		require.NoError(t, err, "Error canceling subscription")

		subscriptionCanceledEvent, err := vrfv2PlusContracts.Coordinator.WaitForSubscriptionCanceledEvent(subIDForCancelling, time.Second*30)
		require.NoError(t, err, "error waiting for subscription canceled event")

		cancellationTxReceipt, err := env.EVMClient.GetTxReceipt(tx.Hash())
		require.NoError(t, err, "error getting tx cancellation Tx Receipt")

		txGasUsed := new(big.Int).SetUint64(cancellationTxReceipt.GasUsed)
		cancellationTxFeeWei := new(big.Int).Mul(txGasUsed, cancellationTxReceipt.EffectiveGasPrice)

		l.Info().
			Str("Cancellation Tx Fee Wei", cancellationTxFeeWei.String()).
			Str("Effective Gas Price", cancellationTxReceipt.EffectiveGasPrice.String()).
			Uint64("Gas Used", cancellationTxReceipt.GasUsed).
			Msg("Cancellation TX Receipt")

		l.Info().
			Str("Returned Subscription Amount Native", subscriptionCanceledEvent.AmountNative.String()).
			Str("Returned Subscription Amount Link", subscriptionCanceledEvent.AmountLink.String()).
			Str("SubID", subscriptionCanceledEvent.SubId.String()).
			Str("Returned to", subscriptionCanceledEvent.To.String()).
			Msg("Subscription Canceled Event")

		require.Equal(t, subBalanceNative, subscriptionCanceledEvent.AmountNative, "SubscriptionCanceled event native amount is not equal to sub amount while canceling subscription")
		require.Equal(t, subBalanceLink, subscriptionCanceledEvent.AmountLink, "SubscriptionCanceled event LINK amount is not equal to sub amount while canceling subscription")

		testWalletBalanceNativeAfterSubCancelling, err := env.EVMClient.BalanceAt(testcontext.Get(t), testWalletAddress)
		require.NoError(t, err)

		testWalletBalanceLinkAfterSubCancelling, err := linkToken.BalanceOf(testcontext.Get(t), testWalletAddress.String())
		require.NoError(t, err)

		//Verify that sub was deleted from Coordinator
		_, err = vrfv2PlusContracts.Coordinator.GetSubscription(testcontext.Get(t), subIDForCancelling)
		require.Error(t, err, "error not occurred when trying to get deleted subscription from old Coordinator after sub migration")

		subFundsReturnedNativeActual := new(big.Int).Sub(testWalletBalanceNativeAfterSubCancelling, testWalletBalanceNativeBeforeSubCancelling)
		subFundsReturnedLinkActual := new(big.Int).Sub(testWalletBalanceLinkAfterSubCancelling, testWalletBalanceLinkBeforeSubCancelling)

		subFundsReturnedNativeExpected := new(big.Int).Sub(subBalanceNative, cancellationTxFeeWei)
		deltaSpentOnCancellationTxFee := new(big.Int).Sub(subBalanceNative, subFundsReturnedNativeActual)
		l.Info().
			Str("Sub Balance - Native", subBalanceNative.String()).
			Str("Delta Spent On Cancellation Tx Fee - `NativeBalance - subFundsReturnedNativeActual`", deltaSpentOnCancellationTxFee.String()).
			Str("Cancellation Tx Fee Wei", cancellationTxFeeWei.String()).
			Str("Sub Funds Returned Actual - Native", subFundsReturnedNativeActual.String()).
			Str("Sub Funds Returned Expected - `NativeBalance - cancellationTxFeeWei`", subFundsReturnedNativeExpected.String()).
			Str("Sub Funds Returned Actual - Link", subFundsReturnedLinkActual.String()).
			Str("Sub Balance - Link", subBalanceLink.String()).
			Msg("Sub funds returned")

		//todo - this fails on SIMULATED env as tx cost is calculated different as for testnets and it's not receipt.EffectiveGasPrice*receipt.GasUsed
		//require.Equal(t, subFundsReturnedNativeExpected, subFundsReturnedNativeActual, "Returned funds are not equal to sub balance that was cancelled")
		require.Equal(t, 1, testWalletBalanceNativeAfterSubCancelling.Cmp(testWalletBalanceNativeBeforeSubCancelling), "Native funds were not returned after sub cancellation")
		require.Equal(t, 0, subBalanceLink.Cmp(subFundsReturnedLinkActual), "Returned LINK funds are not equal to sub balance that was cancelled")

	})
	t.Run("Owner Canceling Sub And Returning Funds While Having Pending Requests", func(t *testing.T) {
		testConfig := vrfv2PlusConfig
		//underfund subs in order rand fulfillments to fail
		testConfig.SubscriptionFundingAmountNative = float64(0.000000000000000001) //1 Wei
		testConfig.SubscriptionFundingAmountLink = float64(0.000000000000000001)   //1 Juels

		subIDsForCancelling, err := vrfv2plus.CreateFundSubsAndAddConsumers(
			env,
			testConfig,
			linkToken,
			vrfv2PlusContracts.Coordinator,
			vrfv2PlusContracts.LoadTestConsumers,
			1,
		)
		require.NoError(t, err)

		subIDForCancelling := subIDsForCancelling[0]
>>>>>>> 1d20c9b6

		subscriptionForCancelling, err := vrfv2PlusContracts.Coordinator.GetSubscription(testcontext.Get(t), subIDForCancelling)
		require.NoError(t, err, "error getting subscription information")

<<<<<<< HEAD
		subBalanceLink := subscriptionForCancelling.Balance
		subBalanceNative := subscriptionForCancelling.NativeBalance
		l.Info().
			Str("Subscription Amount Native", subBalanceNative.String()).
			Str("Subscription Amount Link", subBalanceLink.String()).
			Str("Returning funds from SubID", subIDForCancelling.String()).
			Str("Returning funds to", testWalletAddress.String()).
			Msg("Canceling subscription and returning funds to subscription owner")
		tx, err := vrfv2PlusContracts.Coordinator.CancelSubscription(subIDForCancelling, testWalletAddress)
		require.NoError(t, err, "Error canceling subscription")

		subscriptionCanceledEvent, err := vrfv2PlusContracts.Coordinator.WaitForSubscriptionCanceledEvent(subIDForCancelling, time.Second*30)
		require.NoError(t, err, "error waiting for subscription canceled event")

		cancellationTxReceipt, err := env.EVMClient.GetTxReceipt(tx.Hash())
		require.NoError(t, err, "error getting tx cancellation Tx Receipt")

		txGasUsed := new(big.Int).SetUint64(cancellationTxReceipt.GasUsed)
		cancellationTxFeeWei := new(big.Int).Mul(txGasUsed, cancellationTxReceipt.EffectiveGasPrice)

		l.Info().
			Str("Cancellation Tx Fee Wei", cancellationTxFeeWei.String()).
			Str("Effective Gas Price", cancellationTxReceipt.EffectiveGasPrice.String()).
			Uint64("Gas Used", cancellationTxReceipt.GasUsed).
			Msg("Cancellation TX Receipt")

		l.Info().
			Str("Returned Subscription Amount Native", subscriptionCanceledEvent.AmountNative.String()).
			Str("Returned Subscription Amount Link", subscriptionCanceledEvent.AmountLink.String()).
			Str("SubID", subscriptionCanceledEvent.SubId.String()).
			Str("Returned to", subscriptionCanceledEvent.To.String()).
			Msg("Subscription Canceled Event")

		require.Equal(t, subBalanceNative, subscriptionCanceledEvent.AmountNative, "SubscriptionCanceled event native amount is not equal to sub amount while canceling subscription")
		require.Equal(t, subBalanceLink, subscriptionCanceledEvent.AmountLink, "SubscriptionCanceled event LINK amount is not equal to sub amount while canceling subscription")

		testWalletBalanceNativeAfterSubCancelling, err := env.EVMClient.BalanceAt(testcontext.Get(t), testWalletAddress)
		require.NoError(t, err)

		testWalletBalanceLinkAfterSubCancelling, err := linkToken.BalanceOf(testcontext.Get(t), testWalletAddress.String())
		require.NoError(t, err)

		//Verify that sub was deleted from Coordinator
		_, err = vrfv2PlusContracts.Coordinator.GetSubscription(testcontext.Get(t), subIDForCancelling)
		require.Error(t, err, "error not occurred when trying to get deleted subscription from old Coordinator after sub migration")

		subFundsReturnedNativeActual := new(big.Int).Sub(testWalletBalanceNativeAfterSubCancelling, testWalletBalanceNativeBeforeSubCancelling)
		subFundsReturnedLinkActual := new(big.Int).Sub(testWalletBalanceLinkAfterSubCancelling, testWalletBalanceLinkBeforeSubCancelling)

		subFundsReturnedNativeExpected := new(big.Int).Sub(subBalanceNative, cancellationTxFeeWei)
		deltaSpentOnCancellationTxFee := new(big.Int).Sub(subBalanceNative, subFundsReturnedNativeActual)
		l.Info().
			Str("Sub Balance - Native", subBalanceNative.String()).
			Str("Delta Spent On Cancellation Tx Fee - `NativeBalance - subFundsReturnedNativeActual`", deltaSpentOnCancellationTxFee.String()).
			Str("Cancellation Tx Fee Wei", cancellationTxFeeWei.String()).
			Str("Sub Funds Returned Actual - Native", subFundsReturnedNativeActual.String()).
			Str("Sub Funds Returned Expected - `NativeBalance - cancellationTxFeeWei`", subFundsReturnedNativeExpected.String()).
			Str("Sub Funds Returned Actual - Link", subFundsReturnedLinkActual.String()).
			Str("Sub Balance - Link", subBalanceLink.String()).
			Msg("Sub funds returned")

		//todo - this fails on SIMULATED env as tx cost is calculated different as for testnets and it's not receipt.EffectiveGasPrice*receipt.GasUsed
		//require.Equal(t, subFundsReturnedNativeExpected, subFundsReturnedNativeActual, "Returned funds are not equal to sub balance that was cancelled")
		require.Equal(t, 1, testWalletBalanceNativeAfterSubCancelling.Cmp(testWalletBalanceNativeBeforeSubCancelling), "Native funds were not returned after sub cancellation")
		require.Equal(t, 0, subBalanceLink.Cmp(subFundsReturnedLinkActual), "Returned LINK funds are not equal to sub balance that was cancelled")

	})
	t.Run("Owner Canceling Sub And Returning Funds While Having Pending Requests", func(t *testing.T) {
		testConfig := vrfv2PlusConfig
		//underfund subs in order rand fulfillments to fail
		testConfig.SubscriptionFundingAmountNative = float64(0.000000000000000001) //1 Wei
		testConfig.SubscriptionFundingAmountLink = float64(0.000000000000000001)   //1 Juels

		subIDsForCancelling, err := vrfv2plus.CreateFundSubsAndAddConsumers(
			env,
			testConfig,
			linkToken,
			vrfv2PlusContracts.Coordinator,
			vrfv2PlusContracts.LoadTestConsumers,
			1,
		)
		require.NoError(t, err)

		subIDForCancelling := subIDsForCancelling[0]

		subscriptionForCancelling, err := vrfv2PlusContracts.Coordinator.GetSubscription(testcontext.Get(t), subIDForCancelling)
		require.NoError(t, err, "error getting subscription information")

		vrfv2plus.LogSubDetails(l, subscriptionForCancelling, subIDForCancelling, vrfv2PlusContracts.Coordinator)

		activeSubscriptionIdsBeforeSubCancellation, err := vrfv2PlusContracts.Coordinator.GetActiveSubscriptionIds(testcontext.Get(t), big.NewInt(0), big.NewInt(0))
		require.NoError(t, err)

		require.True(t, it_utils.BigIntSliceContains(activeSubscriptionIdsBeforeSubCancellation, subIDForCancelling))

		pendingRequestsExist, err := vrfv2PlusContracts.Coordinator.PendingRequestsExist(testcontext.Get(t), subIDForCancelling)
		require.NoError(t, err)
		require.False(t, pendingRequestsExist, "Pending requests should not exist")

		_, err = vrfv2plus.RequestRandomnessAndWaitForFulfillment(
			vrfv2PlusContracts.LoadTestConsumers[0],
			vrfv2PlusContracts.Coordinator,
			vrfv2PlusData,
			subIDForCancelling,
			false,
			testConfig.RandomnessRequestCountPerRequest,
			testConfig,
			5*time.Second,
			l,
		)

		require.Error(t, err, "error should occur for waiting for fulfilment due to low sub balance")

		_, err = vrfv2plus.RequestRandomnessAndWaitForFulfillment(
			vrfv2PlusContracts.LoadTestConsumers[0],
			vrfv2PlusContracts.Coordinator,
			vrfv2PlusData,
			subIDForCancelling,
			true,
			testConfig.RandomnessRequestCountPerRequest,
			testConfig,
			testConfig.RandomWordsFulfilledEventTimeout,
			l,
		)

		require.Error(t, err, "error should occur for waiting for fulfilment due to low sub balance")

		pendingRequestsExist, err = vrfv2PlusContracts.Coordinator.PendingRequestsExist(testcontext.Get(t), subIDForCancelling)
		require.NoError(t, err)
		require.True(t, pendingRequestsExist, "Pending requests should exist after unfulfilled rand requests due to low sub balance")

		walletBalanceNativeBeforeSubCancelling, err := env.EVMClient.BalanceAt(testcontext.Get(t), common.HexToAddress(defaultWalletAddress))
		require.NoError(t, err)

		walletBalanceLinkBeforeSubCancelling, err := linkToken.BalanceOf(testcontext.Get(t), defaultWalletAddress)
		require.NoError(t, err)

		subscriptionForCancelling, err = vrfv2PlusContracts.Coordinator.GetSubscription(testcontext.Get(t), subIDForCancelling)
		require.NoError(t, err, "error getting subscription information")

		subBalanceLink := subscriptionForCancelling.Balance
		subBalanceNative := subscriptionForCancelling.NativeBalance
		l.Info().
			Str("Subscription Amount Native", subBalanceNative.String()).
			Str("Subscription Amount Link", subBalanceLink.String()).
			Str("Returning funds from SubID", subIDForCancelling.String()).
			Str("Returning funds to", defaultWalletAddress).
			Msg("Canceling subscription and returning funds to subscription owner")
		tx, err := vrfv2PlusContracts.Coordinator.OwnerCancelSubscription(subIDForCancelling)
		require.NoError(t, err, "Error canceling subscription")

		subscriptionCanceledEvent, err := vrfv2PlusContracts.Coordinator.WaitForSubscriptionCanceledEvent(subIDForCancelling, time.Second*30)
		require.NoError(t, err, "error waiting for subscription canceled event")

		cancellationTxReceipt, err := env.EVMClient.GetTxReceipt(tx.Hash())
		require.NoError(t, err, "error getting tx cancellation Tx Receipt")

		txGasUsed := new(big.Int).SetUint64(cancellationTxReceipt.GasUsed)
		cancellationTxFeeWei := new(big.Int).Mul(txGasUsed, cancellationTxReceipt.EffectiveGasPrice)

		l.Info().
			Str("Cancellation Tx Fee Wei", cancellationTxFeeWei.String()).
			Str("Effective Gas Price", cancellationTxReceipt.EffectiveGasPrice.String()).
			Uint64("Gas Used", cancellationTxReceipt.GasUsed).
			Msg("Cancellation TX Receipt")

		l.Info().
			Str("Returned Subscription Amount Native", subscriptionCanceledEvent.AmountNative.String()).
			Str("Returned Subscription Amount Link", subscriptionCanceledEvent.AmountLink.String()).
			Str("SubID", subscriptionCanceledEvent.SubId.String()).
			Str("Returned to", subscriptionCanceledEvent.To.String()).
			Msg("Subscription Canceled Event")

		require.Equal(t, subBalanceNative, subscriptionCanceledEvent.AmountNative, "SubscriptionCanceled event native amount is not equal to sub amount while canceling subscription")
		require.Equal(t, subBalanceLink, subscriptionCanceledEvent.AmountLink, "SubscriptionCanceled event LINK amount is not equal to sub amount while canceling subscription")

		walletBalanceNativeAfterSubCancelling, err := env.EVMClient.BalanceAt(testcontext.Get(t), common.HexToAddress(defaultWalletAddress))
		require.NoError(t, err)

		walletBalanceLinkAfterSubCancelling, err := linkToken.BalanceOf(testcontext.Get(t), defaultWalletAddress)
		require.NoError(t, err)

		//Verify that sub was deleted from Coordinator
		_, err = vrfv2PlusContracts.Coordinator.GetSubscription(testcontext.Get(t), subIDForCancelling)
		fmt.Println("err", err)
		require.Error(t, err, "error not occurred when trying to get deleted subscription from old Coordinator after sub migration")

		subFundsReturnedNativeActual := new(big.Int).Sub(walletBalanceNativeAfterSubCancelling, walletBalanceNativeBeforeSubCancelling)
		subFundsReturnedLinkActual := new(big.Int).Sub(walletBalanceLinkAfterSubCancelling, walletBalanceLinkBeforeSubCancelling)

		subFundsReturnedNativeExpected := new(big.Int).Sub(subBalanceNative, cancellationTxFeeWei)
		deltaSpentOnCancellationTxFee := new(big.Int).Sub(subBalanceNative, subFundsReturnedNativeActual)
		l.Info().
			Str("Sub Balance - Native", subBalanceNative.String()).
			Str("Delta Spent On Cancellation Tx Fee - `NativeBalance - subFundsReturnedNativeActual`", deltaSpentOnCancellationTxFee.String()).
			Str("Cancellation Tx Fee Wei", cancellationTxFeeWei.String()).
			Str("Sub Funds Returned Actual - Native", subFundsReturnedNativeActual.String()).
			Str("Sub Funds Returned Expected - `NativeBalance - cancellationTxFeeWei`", subFundsReturnedNativeExpected.String()).
			Str("Sub Funds Returned Actual - Link", subFundsReturnedLinkActual.String()).
			Str("Sub Balance - Link", subBalanceLink.String()).
			Str("walletBalanceNativeBeforeSubCancelling", walletBalanceNativeBeforeSubCancelling.String()).
			Str("walletBalanceNativeAfterSubCancelling", walletBalanceNativeAfterSubCancelling.String()).
			Msg("Sub funds returned")

		//todo - need to use different wallet for each test to verify exact amount of Native/LINK returned
		//todo - as defaultWallet is used in other tests in parallel which might affect the balance
		//require.Equal(t, 1, walletBalanceNativeAfterSubCancelling.Cmp(walletBalanceNativeBeforeSubCancelling), "Native funds were not returned after sub cancellation")

		//todo - this fails on SIMULATED env as tx cost is calculated different as for testnets and it's not receipt.EffectiveGasPrice*receipt.GasUsed
		//require.Equal(t, subFundsReturnedNativeExpected, subFundsReturnedNativeActual, "Returned funds are not equal to sub balance that was cancelled")
		require.Equal(t, 0, subBalanceLink.Cmp(subFundsReturnedLinkActual), "Returned LINK funds are not equal to sub balance that was cancelled")

		activeSubscriptionIdsAfterSubCancellation, err := vrfv2PlusContracts.Coordinator.GetActiveSubscriptionIds(testcontext.Get(t), big.NewInt(0), big.NewInt(0))
		require.NoError(t, err, "error getting active subscription ids")

		require.False(
			t,
			it_utils.BigIntSliceContains(activeSubscriptionIdsAfterSubCancellation, subIDForCancelling),
			"Active subscription ids should not contain sub id after sub cancellation",
		)
	})
	t.Run("Oracle Withdraw", func(t *testing.T) {
		testConfig := vrfv2PlusConfig
		subIDsForOracleWithDraw, err := vrfv2plus.CreateFundSubsAndAddConsumers(
			env,
			testConfig,
			linkToken,
			vrfv2PlusContracts.Coordinator,
			vrfv2PlusContracts.LoadTestConsumers,
			1,
		)
		require.NoError(t, err)
		subIDForOracleWithdraw := subIDsForOracleWithDraw[0]

=======
		vrfv2plus.LogSubDetails(l, subscriptionForCancelling, subIDForCancelling, vrfv2PlusContracts.Coordinator)

		activeSubscriptionIdsBeforeSubCancellation, err := vrfv2PlusContracts.Coordinator.GetActiveSubscriptionIds(testcontext.Get(t), big.NewInt(0), big.NewInt(0))
		require.NoError(t, err)

		require.True(t, it_utils.BigIntSliceContains(activeSubscriptionIdsBeforeSubCancellation, subIDForCancelling))

		pendingRequestsExist, err := vrfv2PlusContracts.Coordinator.PendingRequestsExist(testcontext.Get(t), subIDForCancelling)
		require.NoError(t, err)
		require.False(t, pendingRequestsExist, "Pending requests should not exist")

		randomWordsFulfilledEventTimeout := 5 * time.Second
		_, err = vrfv2plus.RequestRandomnessAndWaitForFulfillment(
			vrfv2PlusContracts.LoadTestConsumers[0],
			vrfv2PlusContracts.Coordinator,
			vrfv2PlusData,
			subIDForCancelling,
			false,
			testConfig.RandomnessRequestCountPerRequest,
			testConfig,
			randomWordsFulfilledEventTimeout,
			l,
		)

		require.Error(t, err, "error should occur for waiting for fulfilment due to low sub balance")

		_, err = vrfv2plus.RequestRandomnessAndWaitForFulfillment(
			vrfv2PlusContracts.LoadTestConsumers[0],
			vrfv2PlusContracts.Coordinator,
			vrfv2PlusData,
			subIDForCancelling,
			true,
			testConfig.RandomnessRequestCountPerRequest,
			testConfig,
			randomWordsFulfilledEventTimeout,
			l,
		)

		require.Error(t, err, "error should occur for waiting for fulfilment due to low sub balance")

		pendingRequestsExist, err = vrfv2PlusContracts.Coordinator.PendingRequestsExist(testcontext.Get(t), subIDForCancelling)
		require.NoError(t, err)
		require.True(t, pendingRequestsExist, "Pending requests should exist after unfulfilled rand requests due to low sub balance")

		walletBalanceNativeBeforeSubCancelling, err := env.EVMClient.BalanceAt(testcontext.Get(t), common.HexToAddress(defaultWalletAddress))
		require.NoError(t, err)

		walletBalanceLinkBeforeSubCancelling, err := linkToken.BalanceOf(testcontext.Get(t), defaultWalletAddress)
		require.NoError(t, err)

		subscriptionForCancelling, err = vrfv2PlusContracts.Coordinator.GetSubscription(testcontext.Get(t), subIDForCancelling)
		require.NoError(t, err, "error getting subscription information")

		subBalanceLink := subscriptionForCancelling.Balance
		subBalanceNative := subscriptionForCancelling.NativeBalance
		l.Info().
			Str("Subscription Amount Native", subBalanceNative.String()).
			Str("Subscription Amount Link", subBalanceLink.String()).
			Str("Returning funds from SubID", subIDForCancelling.String()).
			Str("Returning funds to", defaultWalletAddress).
			Msg("Canceling subscription and returning funds to subscription owner")
		tx, err := vrfv2PlusContracts.Coordinator.OwnerCancelSubscription(subIDForCancelling)
		require.NoError(t, err, "Error canceling subscription")

		subscriptionCanceledEvent, err := vrfv2PlusContracts.Coordinator.WaitForSubscriptionCanceledEvent(subIDForCancelling, time.Second*30)
		require.NoError(t, err, "error waiting for subscription canceled event")

		cancellationTxReceipt, err := env.EVMClient.GetTxReceipt(tx.Hash())
		require.NoError(t, err, "error getting tx cancellation Tx Receipt")

		txGasUsed := new(big.Int).SetUint64(cancellationTxReceipt.GasUsed)
		cancellationTxFeeWei := new(big.Int).Mul(txGasUsed, cancellationTxReceipt.EffectiveGasPrice)

		l.Info().
			Str("Cancellation Tx Fee Wei", cancellationTxFeeWei.String()).
			Str("Effective Gas Price", cancellationTxReceipt.EffectiveGasPrice.String()).
			Uint64("Gas Used", cancellationTxReceipt.GasUsed).
			Msg("Cancellation TX Receipt")

		l.Info().
			Str("Returned Subscription Amount Native", subscriptionCanceledEvent.AmountNative.String()).
			Str("Returned Subscription Amount Link", subscriptionCanceledEvent.AmountLink.String()).
			Str("SubID", subscriptionCanceledEvent.SubId.String()).
			Str("Returned to", subscriptionCanceledEvent.To.String()).
			Msg("Subscription Canceled Event")

		require.Equal(t, subBalanceNative, subscriptionCanceledEvent.AmountNative, "SubscriptionCanceled event native amount is not equal to sub amount while canceling subscription")
		require.Equal(t, subBalanceLink, subscriptionCanceledEvent.AmountLink, "SubscriptionCanceled event LINK amount is not equal to sub amount while canceling subscription")

		walletBalanceNativeAfterSubCancelling, err := env.EVMClient.BalanceAt(testcontext.Get(t), common.HexToAddress(defaultWalletAddress))
		require.NoError(t, err)

		walletBalanceLinkAfterSubCancelling, err := linkToken.BalanceOf(testcontext.Get(t), defaultWalletAddress)
		require.NoError(t, err)

		//Verify that sub was deleted from Coordinator
		_, err = vrfv2PlusContracts.Coordinator.GetSubscription(testcontext.Get(t), subIDForCancelling)
		fmt.Println("err", err)
		require.Error(t, err, "error not occurred when trying to get deleted subscription from old Coordinator after sub migration")

		subFundsReturnedNativeActual := new(big.Int).Sub(walletBalanceNativeAfterSubCancelling, walletBalanceNativeBeforeSubCancelling)
		subFundsReturnedLinkActual := new(big.Int).Sub(walletBalanceLinkAfterSubCancelling, walletBalanceLinkBeforeSubCancelling)

		subFundsReturnedNativeExpected := new(big.Int).Sub(subBalanceNative, cancellationTxFeeWei)
		deltaSpentOnCancellationTxFee := new(big.Int).Sub(subBalanceNative, subFundsReturnedNativeActual)
		l.Info().
			Str("Sub Balance - Native", subBalanceNative.String()).
			Str("Delta Spent On Cancellation Tx Fee - `NativeBalance - subFundsReturnedNativeActual`", deltaSpentOnCancellationTxFee.String()).
			Str("Cancellation Tx Fee Wei", cancellationTxFeeWei.String()).
			Str("Sub Funds Returned Actual - Native", subFundsReturnedNativeActual.String()).
			Str("Sub Funds Returned Expected - `NativeBalance - cancellationTxFeeWei`", subFundsReturnedNativeExpected.String()).
			Str("Sub Funds Returned Actual - Link", subFundsReturnedLinkActual.String()).
			Str("Sub Balance - Link", subBalanceLink.String()).
			Str("walletBalanceNativeBeforeSubCancelling", walletBalanceNativeBeforeSubCancelling.String()).
			Str("walletBalanceNativeAfterSubCancelling", walletBalanceNativeAfterSubCancelling.String()).
			Msg("Sub funds returned")

		//todo - need to use different wallet for each test to verify exact amount of Native/LINK returned
		//todo - as defaultWallet is used in other tests in parallel which might affect the balance - TT-684
		//require.Equal(t, 1, walletBalanceNativeAfterSubCancelling.Cmp(walletBalanceNativeBeforeSubCancelling), "Native funds were not returned after sub cancellation")

		//todo - this fails on SIMULATED env as tx cost is calculated different as for testnets and it's not receipt.EffectiveGasPrice*receipt.GasUsed
		//require.Equal(t, subFundsReturnedNativeExpected, subFundsReturnedNativeActual, "Returned funds are not equal to sub balance that was cancelled")
		require.Equal(t, 0, subBalanceLink.Cmp(subFundsReturnedLinkActual), "Returned LINK funds are not equal to sub balance that was cancelled")

		activeSubscriptionIdsAfterSubCancellation, err := vrfv2PlusContracts.Coordinator.GetActiveSubscriptionIds(testcontext.Get(t), big.NewInt(0), big.NewInt(0))
		require.NoError(t, err, "error getting active subscription ids")

		require.False(
			t,
			it_utils.BigIntSliceContains(activeSubscriptionIdsAfterSubCancellation, subIDForCancelling),
			"Active subscription ids should not contain sub id after sub cancellation",
		)
	})
	t.Run("Oracle Withdraw", func(t *testing.T) {
		testConfig := vrfv2PlusConfig
		subIDsForOracleWithDraw, err := vrfv2plus.CreateFundSubsAndAddConsumers(
			env,
			testConfig,
			linkToken,
			vrfv2PlusContracts.Coordinator,
			vrfv2PlusContracts.LoadTestConsumers,
			1,
		)
		require.NoError(t, err)
		subIDForOracleWithdraw := subIDsForOracleWithDraw[0]

>>>>>>> 1d20c9b6
		fulfilledEventLink, err := vrfv2plus.RequestRandomnessAndWaitForFulfillment(
			vrfv2PlusContracts.LoadTestConsumers[0],
			vrfv2PlusContracts.Coordinator,
			vrfv2PlusData,
			subIDForOracleWithdraw,
			false,
			testConfig.RandomnessRequestCountPerRequest,
			testConfig,
			testConfig.RandomWordsFulfilledEventTimeout,
			l,
		)
		require.NoError(t, err)

		fulfilledEventNative, err := vrfv2plus.RequestRandomnessAndWaitForFulfillment(
			vrfv2PlusContracts.LoadTestConsumers[0],
			vrfv2PlusContracts.Coordinator,
			vrfv2PlusData,
			subIDForOracleWithdraw,
			true,
			testConfig.RandomnessRequestCountPerRequest,
			testConfig,
			testConfig.RandomWordsFulfilledEventTimeout,
			l,
		)
		require.NoError(t, err)
		amountToWithdrawLink := fulfilledEventLink.Payment

		defaultWalletBalanceNativeBeforeOracleWithdraw, err := env.EVMClient.BalanceAt(testcontext.Get(t), common.HexToAddress(defaultWalletAddress))
		require.NoError(t, err)

		defaultWalletBalanceLinkBeforeOracleWithdraw, err := linkToken.BalanceOf(testcontext.Get(t), defaultWalletAddress)
		require.NoError(t, err)

		l.Info().
			Str("Returning to", defaultWalletAddress).
			Str("Amount", amountToWithdrawLink.String()).
			Msg("Invoking Oracle Withdraw for LINK")

		err = vrfv2PlusContracts.Coordinator.OracleWithdraw(
			common.HexToAddress(defaultWalletAddress),
			amountToWithdrawLink,
		)
		require.NoError(t, err, "error withdrawing LINK from coordinator to default wallet")
		amountToWithdrawNative := fulfilledEventNative.Payment

		l.Info().
			Str("Returning to", defaultWalletAddress).
			Str("Amount", amountToWithdrawNative.String()).
			Msg("Invoking Oracle Withdraw for Native")

		err = vrfv2PlusContracts.Coordinator.OracleWithdrawNative(
			common.HexToAddress(defaultWalletAddress),
			amountToWithdrawNative,
		)
		require.NoError(t, err, "error withdrawing Native tokens from coordinator to default wallet")

		err = env.EVMClient.WaitForEvents()
		require.NoError(t, err, vrfv2plus.ErrWaitTXsComplete)

		defaultWalletBalanceNativeAfterOracleWithdraw, err := env.EVMClient.BalanceAt(testcontext.Get(t), common.HexToAddress(defaultWalletAddress))
		require.NoError(t, err)

		defaultWalletBalanceLinkAfterOracleWithdraw, err := linkToken.BalanceOf(testcontext.Get(t), defaultWalletAddress)
		require.NoError(t, err)
<<<<<<< HEAD

		//not possible to verify exact amount of Native/LINK returned as defaultWallet is used in other tests in parallel which might affect the balance
		require.Equal(t, 1, defaultWalletBalanceNativeAfterOracleWithdraw.Cmp(defaultWalletBalanceNativeBeforeOracleWithdraw), "Native funds were not returned after oracle withdraw native")
		require.Equal(t, 1, defaultWalletBalanceLinkAfterOracleWithdraw.Cmp(defaultWalletBalanceLinkBeforeOracleWithdraw), "LINK funds were not returned after oracle withdraw")
=======

		//not possible to verify exact amount of Native/LINK returned as defaultWallet is used in other tests in parallel which might affect the balance
		require.Equal(t, 1, defaultWalletBalanceNativeAfterOracleWithdraw.Cmp(defaultWalletBalanceNativeBeforeOracleWithdraw), "Native funds were not returned after oracle withdraw native")
		require.Equal(t, 1, defaultWalletBalanceLinkAfterOracleWithdraw.Cmp(defaultWalletBalanceLinkBeforeOracleWithdraw), "LINK funds were not returned after oracle withdraw")
	})
}

func TestVRFv2PlusMultipleSendingKeys(t *testing.T) {
	t.Parallel()
	l := logging.GetTestLogger(t)

	var vrfv2PlusConfig vrfv2plus_config.VRFV2PlusConfig
	err := envconfig.Process("VRFV2PLUS", &vrfv2PlusConfig)
	require.NoError(t, err)

	env, err := test_env.NewCLTestEnvBuilder().
		WithTestInstance(t).
		WithGeth().
		WithCLNodes(1).
		WithFunding(big.NewFloat(vrfv2PlusConfig.ChainlinkNodeFunding)).
		WithStandardCleanup().
		WithLogStream().
		Build()
	require.NoError(t, err, "error creating test env")

	env.ParallelTransactions(true)

	mockETHLinkFeed, err := actions.DeployMockETHLinkFeed(env.ContractDeployer, big.NewInt(vrfv2PlusConfig.LinkNativeFeedResponse))
	require.NoError(t, err, "error deploying mock ETH/LINK feed")

	linkToken, err := actions.DeployLINKToken(env.ContractDeployer)
	require.NoError(t, err, "error deploying LINK contract")

	// register proving key against oracle address (sending key) in order to test oracleWithdraw
	defaultWalletAddress := env.EVMClient.GetDefaultWallet().Address()

	numberOfTxKeysToCreate := 2
	vrfv2PlusContracts, subIDs, vrfv2PlusData, err := vrfv2plus.SetupVRFV2_5Environment(
		env,
		vrfv2PlusConfig,
		linkToken,
		mockETHLinkFeed,
		defaultWalletAddress,
		numberOfTxKeysToCreate,
		1,
		1,
		l,
	)
	require.NoError(t, err, "error setting up VRF v2_5 env")

	subID := subIDs[0]

	subscription, err := vrfv2PlusContracts.Coordinator.GetSubscription(testcontext.Get(t), subID)
	require.NoError(t, err, "error getting subscription information")

	vrfv2plus.LogSubDetails(l, subscription, subID, vrfv2PlusContracts.Coordinator)

	t.Run("Request Randomness with multiple sending keys", func(t *testing.T) {
		testConfig := vrfv2PlusConfig
		var isNativeBilling = false
		txKeys, _, err := env.ClCluster.Nodes[0].API.ReadTxKeys("evm")
		require.NoError(t, err, "error reading tx keys")

		require.Equal(t, numberOfTxKeysToCreate+1, len(txKeys.Data))

		var fulfillmentTxFromAddresses []string
		for i := 0; i < numberOfTxKeysToCreate+1; i++ {
			randomWordsFulfilledEvent, err := vrfv2plus.RequestRandomnessAndWaitForFulfillment(
				vrfv2PlusContracts.LoadTestConsumers[0],
				vrfv2PlusContracts.Coordinator,
				vrfv2PlusData,
				subID,
				isNativeBilling,
				testConfig.RandomnessRequestCountPerRequest,
				testConfig,
				testConfig.RandomWordsFulfilledEventTimeout,
				l,
			)
			require.NoError(t, err, "error requesting randomness and waiting for fulfilment")

			//todo - move TransactionByHash to EVMClient in CTF
			fulfillmentTx, _, err := env.EVMClient.(*blockchain.EthereumMultinodeClient).DefaultClient.(*blockchain.EthereumClient).
				Client.TransactionByHash(context.Background(), randomWordsFulfilledEvent.Raw.TxHash)
			require.NoError(t, err, "error getting tx from hash")
			fulfillmentTxFromAddress, err := actions.GetTxFromAddress(fulfillmentTx)
			require.NoError(t, err, "error getting tx from address")
			fulfillmentTxFromAddresses = append(fulfillmentTxFromAddresses, fulfillmentTxFromAddress)
		}
		require.Equal(t, numberOfTxKeysToCreate+1, len(fulfillmentTxFromAddresses))
		var txKeyAddresses []string
		for _, txKey := range txKeys.Data {
			txKeyAddresses = append(txKeyAddresses, txKey.ID)
		}
		less := func(a, b string) bool { return a < b }
		equalIgnoreOrder := cmp.Diff(txKeyAddresses, fulfillmentTxFromAddresses, cmpopts.SortSlices(less)) == ""
		require.True(t, equalIgnoreOrder)
>>>>>>> 1d20c9b6
	})
}

func TestVRFv2PlusMigration(t *testing.T) {
	t.Parallel()
	l := logging.GetTestLogger(t)
	var vrfv2PlusConfig vrfv2plus_config.VRFV2PlusConfig
	err := envconfig.Process("VRFV2PLUS", &vrfv2PlusConfig)
	require.NoError(t, err)

	env, err := test_env.NewCLTestEnvBuilder().
		WithTestInstance(t).
		WithGeth().
		WithCLNodes(1).
		WithFunding(big.NewFloat(vrfv2PlusConfig.ChainlinkNodeFunding)).
		WithStandardCleanup().
		WithLogStream().
		Build()
	require.NoError(t, err, "error creating test env")
	env.ParallelTransactions(true)

	mockETHLinkFeedAddress, err := actions.DeployMockETHLinkFeed(env.ContractDeployer, big.NewInt(vrfv2PlusConfig.LinkNativeFeedResponse))
	require.NoError(t, err, "error deploying mock ETH/LINK feed")

	linkAddress, err := actions.DeployLINKToken(env.ContractDeployer)
	require.NoError(t, err, "error deploying LINK contract")

	nativeTokenPrimaryKeyAddress, err := env.ClCluster.NodeAPIs()[0].PrimaryEthAddress()
	require.NoError(t, err, "error getting primary eth address")

<<<<<<< HEAD
	vrfv2PlusContracts, subIDs, vrfv2PlusData, err := vrfv2plus.SetupVRFV2_5Environment(env, vrfv2PlusConfig, linkAddress, mockETHLinkFeedAddress, nativeTokenPrimaryKeyAddress, 2, 1, l)
=======
	vrfv2PlusContracts, subIDs, vrfv2PlusData, err := vrfv2plus.SetupVRFV2_5Environment(
		env,
		vrfv2PlusConfig,
		linkAddress,
		mockETHLinkFeedAddress,
		nativeTokenPrimaryKeyAddress,
		0,
		2,
		1,
		l,
	)
>>>>>>> 1d20c9b6
	require.NoError(t, err, "error setting up VRF v2_5 env")

	subID := subIDs[0]

	subscription, err := vrfv2PlusContracts.Coordinator.GetSubscription(testcontext.Get(t), subID)
	require.NoError(t, err, "error getting subscription information")

	vrfv2plus.LogSubDetails(l, subscription, subID, vrfv2PlusContracts.Coordinator)

	activeSubIdsOldCoordinatorBeforeMigration, err := vrfv2PlusContracts.Coordinator.GetActiveSubscriptionIds(testcontext.Get(t), big.NewInt(0), big.NewInt(0))
	require.NoError(t, err, "error occurred getting active sub ids")
	require.Len(t, activeSubIdsOldCoordinatorBeforeMigration, 1, "Active Sub Ids length is not equal to 1")
	require.Equal(t, subID, activeSubIdsOldCoordinatorBeforeMigration[0])

	oldSubscriptionBeforeMigration, err := vrfv2PlusContracts.Coordinator.GetSubscription(testcontext.Get(t), subID)
	require.NoError(t, err, "error getting subscription information")

	//Migration Process
	newCoordinator, err := env.ContractDeployer.DeployVRFCoordinatorV2PlusUpgradedVersion(vrfv2PlusContracts.BHS.Address())
	require.NoError(t, err, "error deploying VRF CoordinatorV2PlusUpgradedVersion")

	err = env.EVMClient.WaitForEvents()
	require.NoError(t, err, vrfv2plus.ErrWaitTXsComplete)

	_, err = vrfv2plus.VRFV2PlusUpgradedVersionRegisterProvingKey(vrfv2PlusData.VRFKey, vrfv2PlusData.PrimaryEthAddress, newCoordinator)
	require.NoError(t, err, fmt.Errorf("%s, err: %w", vrfv2plus.ErrRegisteringProvingKey, err))

	err = newCoordinator.SetConfig(
		vrfv2PlusConfig.MinimumConfirmations,
		vrfv2PlusConfig.MaxGasLimitCoordinatorConfig,
		vrfv2PlusConfig.StalenessSeconds,
		vrfv2PlusConfig.GasAfterPaymentCalculation,
		big.NewInt(vrfv2PlusConfig.LinkNativeFeedResponse),
		vrf_v2plus_upgraded_version.VRFCoordinatorV2PlusUpgradedVersionFeeConfig{
			FulfillmentFlatFeeLinkPPM:   vrfv2PlusConfig.FulfillmentFlatFeeLinkPPM,
			FulfillmentFlatFeeNativePPM: vrfv2PlusConfig.FulfillmentFlatFeeNativePPM,
		},
	)
	require.NoError(t, err)

	err = newCoordinator.SetLINKAndLINKNativeFeed(linkAddress.Address(), mockETHLinkFeedAddress.Address())
	require.NoError(t, err, vrfv2plus.ErrSetLinkNativeLinkFeed)
	err = env.EVMClient.WaitForEvents()
	require.NoError(t, err, vrfv2plus.ErrWaitTXsComplete)

	_, err = vrfv2plus.CreateVRFV2PlusJob(
		env.ClCluster.NodeAPIs()[0],
		newCoordinator.Address(),
		[]string{vrfv2PlusData.PrimaryEthAddress},
		vrfv2PlusData.VRFKey.Data.ID,
		vrfv2PlusData.ChainID.String(),
		vrfv2PlusConfig.MinimumConfirmations,
	)
	require.NoError(t, err, vrfv2plus.ErrCreateVRFV2PlusJobs)

	err = vrfv2PlusContracts.Coordinator.RegisterMigratableCoordinator(newCoordinator.Address())
	require.NoError(t, err, "error registering migratable coordinator")

	err = env.EVMClient.WaitForEvents()
	require.NoError(t, err, vrfv2plus.ErrWaitTXsComplete)

	oldCoordinatorLinkTotalBalanceBeforeMigration, oldCoordinatorEthTotalBalanceBeforeMigration, err := vrfv2plus.GetCoordinatorTotalBalance(vrfv2PlusContracts.Coordinator)
	require.NoError(t, err)

	migratedCoordinatorLinkTotalBalanceBeforeMigration, migratedCoordinatorEthTotalBalanceBeforeMigration, err := vrfv2plus.GetUpgradedCoordinatorTotalBalance(newCoordinator)
	require.NoError(t, err)

	err = env.EVMClient.WaitForEvents()
	require.NoError(t, err, vrfv2plus.ErrWaitTXsComplete)

	err = vrfv2PlusContracts.Coordinator.Migrate(subID, newCoordinator.Address())
	require.NoError(t, err, "error migrating sub id ", subID.String(), " from ", vrfv2PlusContracts.Coordinator.Address(), " to new Coordinator address ", newCoordinator.Address())
	migrationCompletedEvent, err := vrfv2PlusContracts.Coordinator.WaitForMigrationCompletedEvent(time.Minute * 1)
	require.NoError(t, err, "error waiting for MigrationCompleted event")
	err = env.EVMClient.WaitForEvents()
	require.NoError(t, err, vrfv2plus.ErrWaitTXsComplete)

	vrfv2plus.LogMigrationCompletedEvent(l, migrationCompletedEvent, vrfv2PlusContracts)

	oldCoordinatorLinkTotalBalanceAfterMigration, oldCoordinatorEthTotalBalanceAfterMigration, err := vrfv2plus.GetCoordinatorTotalBalance(vrfv2PlusContracts.Coordinator)
	require.NoError(t, err)

	migratedCoordinatorLinkTotalBalanceAfterMigration, migratedCoordinatorEthTotalBalanceAfterMigration, err := vrfv2plus.GetUpgradedCoordinatorTotalBalance(newCoordinator)
	require.NoError(t, err)

	migratedSubscription, err := newCoordinator.GetSubscription(testcontext.Get(t), subID)
	require.NoError(t, err, "error getting subscription information")

	vrfv2plus.LogSubDetailsAfterMigration(l, newCoordinator, subID, migratedSubscription)

	//Verify that Coordinators were updated in Consumers
	for _, consumer := range vrfv2PlusContracts.LoadTestConsumers {
		coordinatorAddressInConsumerAfterMigration, err := consumer.GetCoordinator(testcontext.Get(t))
		require.NoError(t, err, "error getting Coordinator from Consumer contract")
		require.Equal(t, newCoordinator.Address(), coordinatorAddressInConsumerAfterMigration.String())
		l.Debug().
			Str("Consumer", consumer.Address()).
			Str("Coordinator", coordinatorAddressInConsumerAfterMigration.String()).
			Msg("Coordinator Address in Consumer After Migration")
	}

	//Verify old and migrated subs
	require.Equal(t, oldSubscriptionBeforeMigration.NativeBalance, migratedSubscription.NativeBalance)
	require.Equal(t, oldSubscriptionBeforeMigration.Balance, migratedSubscription.Balance)
	require.Equal(t, oldSubscriptionBeforeMigration.Owner, migratedSubscription.Owner)
	require.Equal(t, oldSubscriptionBeforeMigration.Consumers, migratedSubscription.Consumers)

	//Verify that old sub was deleted from old Coordinator
	_, err = vrfv2PlusContracts.Coordinator.GetSubscription(testcontext.Get(t), subID)
	require.Error(t, err, "error not occurred when trying to get deleted subscription from old Coordinator after sub migration")

	_, err = vrfv2PlusContracts.Coordinator.GetActiveSubscriptionIds(testcontext.Get(t), big.NewInt(0), big.NewInt(0))
	require.Error(t, err, "error not occurred getting active sub ids. Should occur since it should revert when sub id array is empty")

	activeSubIdsMigratedCoordinator, err := newCoordinator.GetActiveSubscriptionIds(testcontext.Get(t), big.NewInt(0), big.NewInt(0))
	require.NoError(t, err, "error occurred getting active sub ids")
	require.Len(t, activeSubIdsMigratedCoordinator, 1, "Active Sub Ids length is not equal to 1 for Migrated Coordinator after migration")
	require.Equal(t, subID, activeSubIdsMigratedCoordinator[0])

	//Verify that total balances changed for Link and Eth for new and old coordinator
	expectedLinkTotalBalanceForMigratedCoordinator := new(big.Int).Add(oldSubscriptionBeforeMigration.Balance, migratedCoordinatorLinkTotalBalanceBeforeMigration)
	expectedEthTotalBalanceForMigratedCoordinator := new(big.Int).Add(oldSubscriptionBeforeMigration.NativeBalance, migratedCoordinatorEthTotalBalanceBeforeMigration)

	expectedLinkTotalBalanceForOldCoordinator := new(big.Int).Sub(oldCoordinatorLinkTotalBalanceBeforeMigration, oldSubscriptionBeforeMigration.Balance)
	expectedEthTotalBalanceForOldCoordinator := new(big.Int).Sub(oldCoordinatorEthTotalBalanceBeforeMigration, oldSubscriptionBeforeMigration.NativeBalance)
	require.Equal(t, 0, expectedLinkTotalBalanceForMigratedCoordinator.Cmp(migratedCoordinatorLinkTotalBalanceAfterMigration))
	require.Equal(t, 0, expectedEthTotalBalanceForMigratedCoordinator.Cmp(migratedCoordinatorEthTotalBalanceAfterMigration))
	require.Equal(t, 0, expectedLinkTotalBalanceForOldCoordinator.Cmp(oldCoordinatorLinkTotalBalanceAfterMigration))
	require.Equal(t, 0, expectedEthTotalBalanceForOldCoordinator.Cmp(oldCoordinatorEthTotalBalanceAfterMigration))

	//Verify rand requests fulfills with Link Token billing
	_, err = vrfv2plus.RequestRandomnessAndWaitForFulfillmentUpgraded(
		vrfv2PlusContracts.LoadTestConsumers[0],
		newCoordinator,
		vrfv2PlusData,
		subID,
		false,
		vrfv2PlusConfig,
		l,
	)
	require.NoError(t, err, "error requesting randomness and waiting for fulfilment")

	//Verify rand requests fulfills with Native Token billing
	_, err = vrfv2plus.RequestRandomnessAndWaitForFulfillmentUpgraded(
		vrfv2PlusContracts.LoadTestConsumers[1],
		newCoordinator,
		vrfv2PlusData,
		subID,
		true,
		vrfv2PlusConfig,
		l,
	)
	require.NoError(t, err, "error requesting randomness and waiting for fulfilment")

}<|MERGE_RESOLUTION|>--- conflicted
+++ resolved
@@ -1,21 +1,15 @@
 package smoke
 
 import (
-<<<<<<< HEAD
-=======
 	"context"
->>>>>>> 1d20c9b6
 	"fmt"
 	"math/big"
 	"testing"
 	"time"
 
 	"github.com/ethereum/go-ethereum/common"
-<<<<<<< HEAD
-=======
 	"github.com/google/go-cmp/cmp"
 	"github.com/google/go-cmp/cmp/cmpopts"
->>>>>>> 1d20c9b6
 	"github.com/kelseyhightower/envconfig"
 	"github.com/stretchr/testify/require"
 
@@ -63,9 +57,6 @@
 	// register proving key against oracle address (sending key) in order to test oracleWithdraw
 	defaultWalletAddress := env.EVMClient.GetDefaultWallet().Address()
 
-<<<<<<< HEAD
-	vrfv2PlusContracts, subIDs, vrfv2PlusData, err := vrfv2plus.SetupVRFV2_5Environment(env, vrfv2PlusConfig, linkToken, mockETHLinkFeed, defaultWalletAddress, 1, 1, l)
-=======
 	numberOfTxKeysToCreate := 2
 	vrfv2PlusContracts, subIDs, vrfv2PlusData, err := vrfv2plus.SetupVRFV2_5Environment(
 		env,
@@ -78,7 +69,6 @@
 		1,
 		l,
 	)
->>>>>>> 1d20c9b6
 	require.NoError(t, err, "error setting up VRF v2_5 env")
 
 	subID := subIDs[0]
@@ -131,10 +121,7 @@
 			require.Equal(t, 1, w.Cmp(big.NewInt(0)), "Expected the VRF job give an answer bigger than 0")
 		}
 	})
-<<<<<<< HEAD
-=======
-
->>>>>>> 1d20c9b6
+
 	t.Run("Native Billing", func(t *testing.T) {
 		testConfig := vrfv2PlusConfig
 		var isNativeBilling = true
@@ -307,11 +294,6 @@
 
 		testWalletBalanceNativeBeforeSubCancelling, err := env.EVMClient.BalanceAt(testcontext.Get(t), testWalletAddress)
 		require.NoError(t, err)
-<<<<<<< HEAD
-
-		testWalletBalanceLinkBeforeSubCancelling, err := linkToken.BalanceOf(testcontext.Get(t), testWalletAddress.String())
-		require.NoError(t, err)
-=======
 
 		testWalletBalanceLinkBeforeSubCancelling, err := linkToken.BalanceOf(testcontext.Get(t), testWalletAddress.String())
 		require.NoError(t, err)
@@ -403,100 +385,10 @@
 		require.NoError(t, err)
 
 		subIDForCancelling := subIDsForCancelling[0]
->>>>>>> 1d20c9b6
 
 		subscriptionForCancelling, err := vrfv2PlusContracts.Coordinator.GetSubscription(testcontext.Get(t), subIDForCancelling)
 		require.NoError(t, err, "error getting subscription information")
 
-<<<<<<< HEAD
-		subBalanceLink := subscriptionForCancelling.Balance
-		subBalanceNative := subscriptionForCancelling.NativeBalance
-		l.Info().
-			Str("Subscription Amount Native", subBalanceNative.String()).
-			Str("Subscription Amount Link", subBalanceLink.String()).
-			Str("Returning funds from SubID", subIDForCancelling.String()).
-			Str("Returning funds to", testWalletAddress.String()).
-			Msg("Canceling subscription and returning funds to subscription owner")
-		tx, err := vrfv2PlusContracts.Coordinator.CancelSubscription(subIDForCancelling, testWalletAddress)
-		require.NoError(t, err, "Error canceling subscription")
-
-		subscriptionCanceledEvent, err := vrfv2PlusContracts.Coordinator.WaitForSubscriptionCanceledEvent(subIDForCancelling, time.Second*30)
-		require.NoError(t, err, "error waiting for subscription canceled event")
-
-		cancellationTxReceipt, err := env.EVMClient.GetTxReceipt(tx.Hash())
-		require.NoError(t, err, "error getting tx cancellation Tx Receipt")
-
-		txGasUsed := new(big.Int).SetUint64(cancellationTxReceipt.GasUsed)
-		cancellationTxFeeWei := new(big.Int).Mul(txGasUsed, cancellationTxReceipt.EffectiveGasPrice)
-
-		l.Info().
-			Str("Cancellation Tx Fee Wei", cancellationTxFeeWei.String()).
-			Str("Effective Gas Price", cancellationTxReceipt.EffectiveGasPrice.String()).
-			Uint64("Gas Used", cancellationTxReceipt.GasUsed).
-			Msg("Cancellation TX Receipt")
-
-		l.Info().
-			Str("Returned Subscription Amount Native", subscriptionCanceledEvent.AmountNative.String()).
-			Str("Returned Subscription Amount Link", subscriptionCanceledEvent.AmountLink.String()).
-			Str("SubID", subscriptionCanceledEvent.SubId.String()).
-			Str("Returned to", subscriptionCanceledEvent.To.String()).
-			Msg("Subscription Canceled Event")
-
-		require.Equal(t, subBalanceNative, subscriptionCanceledEvent.AmountNative, "SubscriptionCanceled event native amount is not equal to sub amount while canceling subscription")
-		require.Equal(t, subBalanceLink, subscriptionCanceledEvent.AmountLink, "SubscriptionCanceled event LINK amount is not equal to sub amount while canceling subscription")
-
-		testWalletBalanceNativeAfterSubCancelling, err := env.EVMClient.BalanceAt(testcontext.Get(t), testWalletAddress)
-		require.NoError(t, err)
-
-		testWalletBalanceLinkAfterSubCancelling, err := linkToken.BalanceOf(testcontext.Get(t), testWalletAddress.String())
-		require.NoError(t, err)
-
-		//Verify that sub was deleted from Coordinator
-		_, err = vrfv2PlusContracts.Coordinator.GetSubscription(testcontext.Get(t), subIDForCancelling)
-		require.Error(t, err, "error not occurred when trying to get deleted subscription from old Coordinator after sub migration")
-
-		subFundsReturnedNativeActual := new(big.Int).Sub(testWalletBalanceNativeAfterSubCancelling, testWalletBalanceNativeBeforeSubCancelling)
-		subFundsReturnedLinkActual := new(big.Int).Sub(testWalletBalanceLinkAfterSubCancelling, testWalletBalanceLinkBeforeSubCancelling)
-
-		subFundsReturnedNativeExpected := new(big.Int).Sub(subBalanceNative, cancellationTxFeeWei)
-		deltaSpentOnCancellationTxFee := new(big.Int).Sub(subBalanceNative, subFundsReturnedNativeActual)
-		l.Info().
-			Str("Sub Balance - Native", subBalanceNative.String()).
-			Str("Delta Spent On Cancellation Tx Fee - `NativeBalance - subFundsReturnedNativeActual`", deltaSpentOnCancellationTxFee.String()).
-			Str("Cancellation Tx Fee Wei", cancellationTxFeeWei.String()).
-			Str("Sub Funds Returned Actual - Native", subFundsReturnedNativeActual.String()).
-			Str("Sub Funds Returned Expected - `NativeBalance - cancellationTxFeeWei`", subFundsReturnedNativeExpected.String()).
-			Str("Sub Funds Returned Actual - Link", subFundsReturnedLinkActual.String()).
-			Str("Sub Balance - Link", subBalanceLink.String()).
-			Msg("Sub funds returned")
-
-		//todo - this fails on SIMULATED env as tx cost is calculated different as for testnets and it's not receipt.EffectiveGasPrice*receipt.GasUsed
-		//require.Equal(t, subFundsReturnedNativeExpected, subFundsReturnedNativeActual, "Returned funds are not equal to sub balance that was cancelled")
-		require.Equal(t, 1, testWalletBalanceNativeAfterSubCancelling.Cmp(testWalletBalanceNativeBeforeSubCancelling), "Native funds were not returned after sub cancellation")
-		require.Equal(t, 0, subBalanceLink.Cmp(subFundsReturnedLinkActual), "Returned LINK funds are not equal to sub balance that was cancelled")
-
-	})
-	t.Run("Owner Canceling Sub And Returning Funds While Having Pending Requests", func(t *testing.T) {
-		testConfig := vrfv2PlusConfig
-		//underfund subs in order rand fulfillments to fail
-		testConfig.SubscriptionFundingAmountNative = float64(0.000000000000000001) //1 Wei
-		testConfig.SubscriptionFundingAmountLink = float64(0.000000000000000001)   //1 Juels
-
-		subIDsForCancelling, err := vrfv2plus.CreateFundSubsAndAddConsumers(
-			env,
-			testConfig,
-			linkToken,
-			vrfv2PlusContracts.Coordinator,
-			vrfv2PlusContracts.LoadTestConsumers,
-			1,
-		)
-		require.NoError(t, err)
-
-		subIDForCancelling := subIDsForCancelling[0]
-
-		subscriptionForCancelling, err := vrfv2PlusContracts.Coordinator.GetSubscription(testcontext.Get(t), subIDForCancelling)
-		require.NoError(t, err, "error getting subscription information")
-
 		vrfv2plus.LogSubDetails(l, subscriptionForCancelling, subIDForCancelling, vrfv2PlusContracts.Coordinator)
 
 		activeSubscriptionIdsBeforeSubCancellation, err := vrfv2PlusContracts.Coordinator.GetActiveSubscriptionIds(testcontext.Get(t), big.NewInt(0), big.NewInt(0))
@@ -508,6 +400,7 @@
 		require.NoError(t, err)
 		require.False(t, pendingRequestsExist, "Pending requests should not exist")
 
+		randomWordsFulfilledEventTimeout := 5 * time.Second
 		_, err = vrfv2plus.RequestRandomnessAndWaitForFulfillment(
 			vrfv2PlusContracts.LoadTestConsumers[0],
 			vrfv2PlusContracts.Coordinator,
@@ -516,7 +409,7 @@
 			false,
 			testConfig.RandomnessRequestCountPerRequest,
 			testConfig,
-			5*time.Second,
+			randomWordsFulfilledEventTimeout,
 			l,
 		)
 
@@ -530,7 +423,7 @@
 			true,
 			testConfig.RandomnessRequestCountPerRequest,
 			testConfig,
-			testConfig.RandomWordsFulfilledEventTimeout,
+			randomWordsFulfilledEventTimeout,
 			l,
 		)
 
@@ -614,7 +507,7 @@
 			Msg("Sub funds returned")
 
 		//todo - need to use different wallet for each test to verify exact amount of Native/LINK returned
-		//todo - as defaultWallet is used in other tests in parallel which might affect the balance
+		//todo - as defaultWallet is used in other tests in parallel which might affect the balance - TT-684
 		//require.Equal(t, 1, walletBalanceNativeAfterSubCancelling.Cmp(walletBalanceNativeBeforeSubCancelling), "Native funds were not returned after sub cancellation")
 
 		//todo - this fails on SIMULATED env as tx cost is calculated different as for testnets and it's not receipt.EffectiveGasPrice*receipt.GasUsed
@@ -643,155 +536,6 @@
 		require.NoError(t, err)
 		subIDForOracleWithdraw := subIDsForOracleWithDraw[0]
 
-=======
-		vrfv2plus.LogSubDetails(l, subscriptionForCancelling, subIDForCancelling, vrfv2PlusContracts.Coordinator)
-
-		activeSubscriptionIdsBeforeSubCancellation, err := vrfv2PlusContracts.Coordinator.GetActiveSubscriptionIds(testcontext.Get(t), big.NewInt(0), big.NewInt(0))
-		require.NoError(t, err)
-
-		require.True(t, it_utils.BigIntSliceContains(activeSubscriptionIdsBeforeSubCancellation, subIDForCancelling))
-
-		pendingRequestsExist, err := vrfv2PlusContracts.Coordinator.PendingRequestsExist(testcontext.Get(t), subIDForCancelling)
-		require.NoError(t, err)
-		require.False(t, pendingRequestsExist, "Pending requests should not exist")
-
-		randomWordsFulfilledEventTimeout := 5 * time.Second
-		_, err = vrfv2plus.RequestRandomnessAndWaitForFulfillment(
-			vrfv2PlusContracts.LoadTestConsumers[0],
-			vrfv2PlusContracts.Coordinator,
-			vrfv2PlusData,
-			subIDForCancelling,
-			false,
-			testConfig.RandomnessRequestCountPerRequest,
-			testConfig,
-			randomWordsFulfilledEventTimeout,
-			l,
-		)
-
-		require.Error(t, err, "error should occur for waiting for fulfilment due to low sub balance")
-
-		_, err = vrfv2plus.RequestRandomnessAndWaitForFulfillment(
-			vrfv2PlusContracts.LoadTestConsumers[0],
-			vrfv2PlusContracts.Coordinator,
-			vrfv2PlusData,
-			subIDForCancelling,
-			true,
-			testConfig.RandomnessRequestCountPerRequest,
-			testConfig,
-			randomWordsFulfilledEventTimeout,
-			l,
-		)
-
-		require.Error(t, err, "error should occur for waiting for fulfilment due to low sub balance")
-
-		pendingRequestsExist, err = vrfv2PlusContracts.Coordinator.PendingRequestsExist(testcontext.Get(t), subIDForCancelling)
-		require.NoError(t, err)
-		require.True(t, pendingRequestsExist, "Pending requests should exist after unfulfilled rand requests due to low sub balance")
-
-		walletBalanceNativeBeforeSubCancelling, err := env.EVMClient.BalanceAt(testcontext.Get(t), common.HexToAddress(defaultWalletAddress))
-		require.NoError(t, err)
-
-		walletBalanceLinkBeforeSubCancelling, err := linkToken.BalanceOf(testcontext.Get(t), defaultWalletAddress)
-		require.NoError(t, err)
-
-		subscriptionForCancelling, err = vrfv2PlusContracts.Coordinator.GetSubscription(testcontext.Get(t), subIDForCancelling)
-		require.NoError(t, err, "error getting subscription information")
-
-		subBalanceLink := subscriptionForCancelling.Balance
-		subBalanceNative := subscriptionForCancelling.NativeBalance
-		l.Info().
-			Str("Subscription Amount Native", subBalanceNative.String()).
-			Str("Subscription Amount Link", subBalanceLink.String()).
-			Str("Returning funds from SubID", subIDForCancelling.String()).
-			Str("Returning funds to", defaultWalletAddress).
-			Msg("Canceling subscription and returning funds to subscription owner")
-		tx, err := vrfv2PlusContracts.Coordinator.OwnerCancelSubscription(subIDForCancelling)
-		require.NoError(t, err, "Error canceling subscription")
-
-		subscriptionCanceledEvent, err := vrfv2PlusContracts.Coordinator.WaitForSubscriptionCanceledEvent(subIDForCancelling, time.Second*30)
-		require.NoError(t, err, "error waiting for subscription canceled event")
-
-		cancellationTxReceipt, err := env.EVMClient.GetTxReceipt(tx.Hash())
-		require.NoError(t, err, "error getting tx cancellation Tx Receipt")
-
-		txGasUsed := new(big.Int).SetUint64(cancellationTxReceipt.GasUsed)
-		cancellationTxFeeWei := new(big.Int).Mul(txGasUsed, cancellationTxReceipt.EffectiveGasPrice)
-
-		l.Info().
-			Str("Cancellation Tx Fee Wei", cancellationTxFeeWei.String()).
-			Str("Effective Gas Price", cancellationTxReceipt.EffectiveGasPrice.String()).
-			Uint64("Gas Used", cancellationTxReceipt.GasUsed).
-			Msg("Cancellation TX Receipt")
-
-		l.Info().
-			Str("Returned Subscription Amount Native", subscriptionCanceledEvent.AmountNative.String()).
-			Str("Returned Subscription Amount Link", subscriptionCanceledEvent.AmountLink.String()).
-			Str("SubID", subscriptionCanceledEvent.SubId.String()).
-			Str("Returned to", subscriptionCanceledEvent.To.String()).
-			Msg("Subscription Canceled Event")
-
-		require.Equal(t, subBalanceNative, subscriptionCanceledEvent.AmountNative, "SubscriptionCanceled event native amount is not equal to sub amount while canceling subscription")
-		require.Equal(t, subBalanceLink, subscriptionCanceledEvent.AmountLink, "SubscriptionCanceled event LINK amount is not equal to sub amount while canceling subscription")
-
-		walletBalanceNativeAfterSubCancelling, err := env.EVMClient.BalanceAt(testcontext.Get(t), common.HexToAddress(defaultWalletAddress))
-		require.NoError(t, err)
-
-		walletBalanceLinkAfterSubCancelling, err := linkToken.BalanceOf(testcontext.Get(t), defaultWalletAddress)
-		require.NoError(t, err)
-
-		//Verify that sub was deleted from Coordinator
-		_, err = vrfv2PlusContracts.Coordinator.GetSubscription(testcontext.Get(t), subIDForCancelling)
-		fmt.Println("err", err)
-		require.Error(t, err, "error not occurred when trying to get deleted subscription from old Coordinator after sub migration")
-
-		subFundsReturnedNativeActual := new(big.Int).Sub(walletBalanceNativeAfterSubCancelling, walletBalanceNativeBeforeSubCancelling)
-		subFundsReturnedLinkActual := new(big.Int).Sub(walletBalanceLinkAfterSubCancelling, walletBalanceLinkBeforeSubCancelling)
-
-		subFundsReturnedNativeExpected := new(big.Int).Sub(subBalanceNative, cancellationTxFeeWei)
-		deltaSpentOnCancellationTxFee := new(big.Int).Sub(subBalanceNative, subFundsReturnedNativeActual)
-		l.Info().
-			Str("Sub Balance - Native", subBalanceNative.String()).
-			Str("Delta Spent On Cancellation Tx Fee - `NativeBalance - subFundsReturnedNativeActual`", deltaSpentOnCancellationTxFee.String()).
-			Str("Cancellation Tx Fee Wei", cancellationTxFeeWei.String()).
-			Str("Sub Funds Returned Actual - Native", subFundsReturnedNativeActual.String()).
-			Str("Sub Funds Returned Expected - `NativeBalance - cancellationTxFeeWei`", subFundsReturnedNativeExpected.String()).
-			Str("Sub Funds Returned Actual - Link", subFundsReturnedLinkActual.String()).
-			Str("Sub Balance - Link", subBalanceLink.String()).
-			Str("walletBalanceNativeBeforeSubCancelling", walletBalanceNativeBeforeSubCancelling.String()).
-			Str("walletBalanceNativeAfterSubCancelling", walletBalanceNativeAfterSubCancelling.String()).
-			Msg("Sub funds returned")
-
-		//todo - need to use different wallet for each test to verify exact amount of Native/LINK returned
-		//todo - as defaultWallet is used in other tests in parallel which might affect the balance - TT-684
-		//require.Equal(t, 1, walletBalanceNativeAfterSubCancelling.Cmp(walletBalanceNativeBeforeSubCancelling), "Native funds were not returned after sub cancellation")
-
-		//todo - this fails on SIMULATED env as tx cost is calculated different as for testnets and it's not receipt.EffectiveGasPrice*receipt.GasUsed
-		//require.Equal(t, subFundsReturnedNativeExpected, subFundsReturnedNativeActual, "Returned funds are not equal to sub balance that was cancelled")
-		require.Equal(t, 0, subBalanceLink.Cmp(subFundsReturnedLinkActual), "Returned LINK funds are not equal to sub balance that was cancelled")
-
-		activeSubscriptionIdsAfterSubCancellation, err := vrfv2PlusContracts.Coordinator.GetActiveSubscriptionIds(testcontext.Get(t), big.NewInt(0), big.NewInt(0))
-		require.NoError(t, err, "error getting active subscription ids")
-
-		require.False(
-			t,
-			it_utils.BigIntSliceContains(activeSubscriptionIdsAfterSubCancellation, subIDForCancelling),
-			"Active subscription ids should not contain sub id after sub cancellation",
-		)
-	})
-	t.Run("Oracle Withdraw", func(t *testing.T) {
-		testConfig := vrfv2PlusConfig
-		subIDsForOracleWithDraw, err := vrfv2plus.CreateFundSubsAndAddConsumers(
-			env,
-			testConfig,
-			linkToken,
-			vrfv2PlusContracts.Coordinator,
-			vrfv2PlusContracts.LoadTestConsumers,
-			1,
-		)
-		require.NoError(t, err)
-		subIDForOracleWithdraw := subIDsForOracleWithDraw[0]
-
->>>>>>> 1d20c9b6
 		fulfilledEventLink, err := vrfv2plus.RequestRandomnessAndWaitForFulfillment(
 			vrfv2PlusContracts.LoadTestConsumers[0],
 			vrfv2PlusContracts.Coordinator,
@@ -856,12 +600,6 @@
 
 		defaultWalletBalanceLinkAfterOracleWithdraw, err := linkToken.BalanceOf(testcontext.Get(t), defaultWalletAddress)
 		require.NoError(t, err)
-<<<<<<< HEAD
-
-		//not possible to verify exact amount of Native/LINK returned as defaultWallet is used in other tests in parallel which might affect the balance
-		require.Equal(t, 1, defaultWalletBalanceNativeAfterOracleWithdraw.Cmp(defaultWalletBalanceNativeBeforeOracleWithdraw), "Native funds were not returned after oracle withdraw native")
-		require.Equal(t, 1, defaultWalletBalanceLinkAfterOracleWithdraw.Cmp(defaultWalletBalanceLinkBeforeOracleWithdraw), "LINK funds were not returned after oracle withdraw")
-=======
 
 		//not possible to verify exact amount of Native/LINK returned as defaultWallet is used in other tests in parallel which might affect the balance
 		require.Equal(t, 1, defaultWalletBalanceNativeAfterOracleWithdraw.Cmp(defaultWalletBalanceNativeBeforeOracleWithdraw), "Native funds were not returned after oracle withdraw native")
@@ -958,7 +696,6 @@
 		less := func(a, b string) bool { return a < b }
 		equalIgnoreOrder := cmp.Diff(txKeyAddresses, fulfillmentTxFromAddresses, cmpopts.SortSlices(less)) == ""
 		require.True(t, equalIgnoreOrder)
->>>>>>> 1d20c9b6
 	})
 }
 
@@ -989,9 +726,6 @@
 	nativeTokenPrimaryKeyAddress, err := env.ClCluster.NodeAPIs()[0].PrimaryEthAddress()
 	require.NoError(t, err, "error getting primary eth address")
 
-<<<<<<< HEAD
-	vrfv2PlusContracts, subIDs, vrfv2PlusData, err := vrfv2plus.SetupVRFV2_5Environment(env, vrfv2PlusConfig, linkAddress, mockETHLinkFeedAddress, nativeTokenPrimaryKeyAddress, 2, 1, l)
-=======
 	vrfv2PlusContracts, subIDs, vrfv2PlusData, err := vrfv2plus.SetupVRFV2_5Environment(
 		env,
 		vrfv2PlusConfig,
@@ -1003,7 +737,6 @@
 		1,
 		l,
 	)
->>>>>>> 1d20c9b6
 	require.NoError(t, err, "error setting up VRF v2_5 env")
 
 	subID := subIDs[0]
