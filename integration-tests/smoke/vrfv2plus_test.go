--- conflicted
+++ resolved
@@ -808,14 +808,9 @@
 				l,
 			)
 			require.NoError(t, err, "error requesting randomness and waiting for fulfilment")
-<<<<<<< HEAD
 			sethClient, err := env.GetSethClient(chainID)
 			require.NoError(t, err, "Getting Seth client shouldn't fail")
 			fulfillmentTx, _, err := sethClient.Client.TransactionByHash(testcontext.Get(t), randomWordsFulfilledEvent.Raw.TxHash)
-=======
-
-			fulfillmentTx, _, err := actions.GetTxByHash(testcontext.Get(t), evmClient, randomWordsFulfilledEvent.Raw.TxHash)
->>>>>>> a0d1ce5e
 			require.NoError(t, err, "error getting tx from hash")
 			fulfillmentTxFromAddress, err := actions.GetTxFromAddress(fulfillmentTx)
 			require.NoError(t, err, "error getting tx from address")
@@ -2039,12 +2034,11 @@
 	chainID := networks.MustGetSelectedNetworkConfig(config.GetNetworkConfig())[0].ChainID
 
 	cleanupFn := func() {
-		evmClient, err := env.GetEVMClient(chainID)
-		require.NoError(t, err, "Getting EVM client shouldn't fail")
-
-		if evmClient.NetworkSimulated() {
+		sethClient, err := env.GetSethClient(chainID)
+		require.NoError(t, err, "Getting Seth client shouldn't fail")
+		if sethClient.Cfg.IsSimulatedNetwork() {
 			l.Info().
-				Str("Network Name", evmClient.GetNetworkName()).
+				Str("Network Name", sethClient.Cfg.Network.Name).
 				Msg("Network is a simulated network. Skipping fund return for Coordinator Subscriptions.")
 		} else {
 			if *vrfv2PlusConfig.General.CancelSubsAfterTestRun {
@@ -2068,9 +2062,8 @@
 	env, vrfContracts, vrfKey, nodeTypeToNodeMap, err = vrfv2plus.SetupVRFV2PlusUniverse(testcontext.Get(t), t, config, chainID, cleanupFn, newEnvConfig, l)
 	require.NoError(t, err, "Error setting up VRFv2Plus universe")
 
-	evmClient, err := env.GetEVMClient(chainID)
-	require.NoError(t, err, "Getting EVM client shouldn't fail")
-	defaultWalletAddress = evmClient.GetDefaultWallet().Address()
+	sethClient, err := env.GetSethClient(chainID)
+	require.NoError(t, err, "Getting Seth client shouldn't fail")
 
 	//batchMaxGas := config.MaxGasLimit() (2.5 mill) + 400_000 = 2.9 mill
 	//callback gas limit set by consumer = 500k
@@ -2175,7 +2168,7 @@
 		// verify that all fulfillments should be inside one tx
 		require.Equal(t, 1, len(batchFulfillmentTxs))
 
-		fulfillmentTx, _, err := actions.GetTxByHash(testcontext.Get(t), evmClient, randomWordsFulfilledEvent.Raw.TxHash)
+		fulfillmentTx, _, err := sethClient.Client.TransactionByHash(testcontext.Get(t), randomWordsFulfilledEvent.Raw.TxHash)
 		require.NoError(t, err, "error getting tx from hash")
 
 		fulfillmentTXToAddress := fulfillmentTx.To().String()
@@ -2187,7 +2180,7 @@
 		// verify that VRF node sends fulfillments via BatchCoordinator contract
 		require.Equal(t, vrfContracts.BatchCoordinatorV2Plus.Address(), fulfillmentTXToAddress, "Fulfillment Tx To Address should be the BatchCoordinatorV2Plus Address when batch fulfillment is enabled")
 
-		fulfillmentTxReceipt, err := evmClient.GetTxReceipt(fulfillmentTx.Hash())
+		fulfillmentTxReceipt, err := sethClient.Client.TransactionReceipt(testcontext.Get(t), fulfillmentTx.Hash())
 		require.NoError(t, err)
 
 		randomWordsFulfilledLogs, err := contracts.ParseRandomWordsFulfilledLogs(vrfContracts.CoordinatorV2Plus, fulfillmentTxReceipt.Logs)
@@ -2277,7 +2270,7 @@
 			Interface("Fulfilment Count", fulfilmentCount).
 			Msg("Request/Fulfilment Stats")
 
-		fulfillmentTx, _, err := actions.GetTxByHash(testcontext.Get(t), evmClient, randomWordsFulfilledEvent.Raw.TxHash)
+		fulfillmentTx, _, err := sethClient.Client.TransactionByHash(testcontext.Get(t), randomWordsFulfilledEvent.Raw.TxHash)
 		require.NoError(t, err, "error getting tx from hash")
 
 		fulfillmentTXToAddress := fulfillmentTx.To().String()
