--- conflicted
+++ resolved
@@ -46,11 +46,15 @@
 	config, err := tc.GetConfig("Smoke", tc.VRFv2Plus)
 	require.NoError(t, err, "Error getting config")
 	vrfv2PlusConfig := config.VRFv2Plus
+	chainID := networks.MustGetSelectedNetworkConfig(config.GetNetworkConfig())[0].ChainID
 
 	cleanupFn := func() {
-		if env.EVMClient.NetworkSimulated() {
+		evmClient, err := env.GetEVMClient(chainID)
+		require.NoError(t, err, "Getting EVM client shouldn't fail")
+
+		if evmClient.NetworkSimulated() {
 			l.Info().
-				Str("Network Name", env.EVMClient.GetNetworkName()).
+				Str("Network Name", evmClient.GetNetworkName()).
 				Msg("Network is a simulated network. Skipping fund return for Coordinator Subscriptions.")
 		} else {
 			if *vrfv2PlusConfig.General.CancelSubsAfterTestRun {
@@ -71,67 +75,19 @@
 		UseTestCoordinator:     false,
 	}
 
-<<<<<<< HEAD
-	network, err := actions.EthereumNetworkConfigFromConfig(l, &config)
-	require.NoError(t, err, "Error building ethereum network config")
-
-	env, err := test_env.NewCLTestEnvBuilder().
-		WithTestInstance(t).
-		WithTestConfig(&config).
-		WithPrivateEthereumNetwork(network).
-		WithCLNodes(1).
-		WithFunding(big.NewFloat(*config.Common.ChainlinkNodeFunding)).
-		WithStandardCleanup().
-		Build()
-	require.NoError(t, err, "error creating test env")
-
-	env.ParallelTransactions(true)
-
-	mockETHLinkFeed, err := actions.DeployMockETHLinkFeed(env.ContractDeployer, big.NewInt(*config.VRFv2Plus.General.LinkNativeFeedResponse))
-	require.NoError(t, err, "error deploying mock ETH/LINK feed")
-
-	linkToken, err := actions.DeployLINKToken(env.ContractDeployer)
-	require.NoError(t, err, "error deploying LINK contract")
-
-	networkConfig := networks.MustGetSelectedNetworkConfig(config.GetNetworkConfig())[0]
-	evmClient, err := env.GetEVMClient(networkConfig.ChainID)
+	env, vrfContracts, vrfKey, nodeTypeToNodeMap, err = vrfv2plus.SetupVRFV2PlusUniverse(testcontext.Get(t), t, config, chainID, cleanupFn, newEnvConfig, l)
+	require.NoError(t, err, "Error setting up VRFv2Plus universe")
+
+	evmClient, err := env.GetEVMClient(chainID)
 	require.NoError(t, err, "Getting EVM client shouldn't fail")
-
-	// default wallet address is used to test Withdraw
-	defaultWalletAddress := evmClient.GetDefaultWallet().Address()
-
-	numberOfTxKeysToCreate := 2
-	vrfv2PlusContracts, subIDs, vrfv2PlusData, nodesMap, err := vrfv2plus.SetupVRFV2_5Environment(
-		env,
-		networkConfig.ChainID,
-		[]vrfcommon.VRFNodeType{vrfcommon.VRF},
-		&config,
-		linkToken,
-		mockETHLinkFeed,
-		numberOfTxKeysToCreate,
-		1,
-		1,
-		l,
-	)
-	require.NoError(t, err, "error setting up VRF v2_5 env")
-
-	subID := subIDs[0]
-
-	subscription, err := vrfv2PlusContracts.CoordinatorV2Plus.GetSubscription(testcontext.Get(t), subID)
-	require.NoError(t, err, "error getting subscription information")
-
-	vrfv2plus.LogSubDetails(l, subscription, subID, vrfv2PlusContracts.CoordinatorV2Plus)
-=======
-	env, vrfContracts, vrfKey, nodeTypeToNodeMap, err = vrfv2plus.SetupVRFV2PlusUniverse(testcontext.Get(t), t, config, cleanupFn, newEnvConfig, l)
-	require.NoError(t, err)
-	defaultWalletAddress = env.EVMClient.GetDefaultWallet().Address()
->>>>>>> 88e010d6
+	defaultWalletAddress = evmClient.GetDefaultWallet().Address()
 
 	t.Run("Link Billing", func(t *testing.T) {
 		configCopy := config.MustCopy().(tc.TestConfig)
 		var isNativeBilling = false
 		consumers, subIDsForRequestRandomness, err := vrfv2plus.SetupNewConsumersAndSubs(
 			env,
+			chainID,
 			vrfContracts.CoordinatorV2Plus,
 			configCopy,
 			vrfContracts.LinkToken,
@@ -195,6 +151,7 @@
 
 		consumers, subIDs, err := vrfv2plus.SetupNewConsumersAndSubs(
 			env,
+			chainID,
 			vrfContracts.CoordinatorV2Plus,
 			configCopy,
 			vrfContracts.LinkToken,
@@ -254,7 +211,7 @@
 		wrapperContracts, wrapperSubID, err := vrfv2plus.SetupVRFV2PlusWrapperEnvironment(
 			testcontext.Get(t),
 			env,
-			networkConfig.ChainID,
+			chainID,
 			&configCopy,
 			vrfContracts.LinkToken,
 			vrfContracts.MockETHLINKFeed,
@@ -367,18 +324,10 @@
 		configCopy := config.MustCopy().(tc.TestConfig)
 		_, subIDs, err := vrfv2plus.SetupNewConsumersAndSubs(
 			env,
-<<<<<<< HEAD
-			networkConfig.ChainID,
-			big.NewFloat(*configCopy.GetVRFv2PlusConfig().General.SubscriptionFundingAmountNative),
-			big.NewFloat(*configCopy.GetVRFv2PlusConfig().General.SubscriptionFundingAmountLink),
-			linkToken,
-			vrfv2PlusContracts.CoordinatorV2Plus,
-			vrfv2PlusContracts.VRFV2PlusConsumer,
-=======
+			chainID,
 			vrfContracts.CoordinatorV2Plus,
 			configCopy,
 			vrfContracts.LinkToken,
->>>>>>> 88e010d6
 			1,
 			1,
 			l,
@@ -483,18 +432,10 @@
 
 		consumers, subIDs, err := vrfv2plus.SetupNewConsumersAndSubs(
 			env,
-<<<<<<< HEAD
-			networkConfig.ChainID,
-			big.NewFloat(*configCopy.GetVRFv2PlusConfig().General.SubscriptionFundingAmountNative),
-			big.NewFloat(*configCopy.GetVRFv2PlusConfig().General.SubscriptionFundingAmountLink),
-			linkToken,
-			vrfv2PlusContracts.CoordinatorV2Plus,
-			vrfv2PlusContracts.VRFV2PlusConsumer,
-=======
+			chainID,
 			vrfContracts.CoordinatorV2Plus,
 			configCopy,
 			vrfContracts.LinkToken,
->>>>>>> 88e010d6
 			1,
 			1,
 			l,
@@ -640,18 +581,10 @@
 		configCopy := config.MustCopy().(tc.TestConfig)
 		consumers, subIDs, err := vrfv2plus.SetupNewConsumersAndSubs(
 			env,
-<<<<<<< HEAD
-			networkConfig.ChainID,
-			big.NewFloat(*configCopy.GetVRFv2PlusConfig().General.SubscriptionFundingAmountNative),
-			big.NewFloat(*configCopy.GetVRFv2PlusConfig().General.SubscriptionFundingAmountLink),
-			linkToken,
-			vrfv2PlusContracts.CoordinatorV2Plus,
-			vrfv2PlusContracts.VRFV2PlusConsumer,
-=======
+			chainID,
 			vrfContracts.CoordinatorV2Plus,
 			configCopy,
 			vrfContracts.LinkToken,
->>>>>>> 88e010d6
 			1,
 			1,
 			l,
@@ -743,11 +676,15 @@
 	config, err := tc.GetConfig("Smoke", tc.VRFv2Plus)
 	require.NoError(t, err, "Error getting config")
 	vrfv2PlusConfig := config.VRFv2Plus
+	chainID := networks.MustGetSelectedNetworkConfig(config.GetNetworkConfig())[0].ChainID
 
 	cleanupFn := func() {
-		if env.EVMClient.NetworkSimulated() {
+		evmClient, err := env.GetEVMClient(chainID)
+		require.NoError(t, err, "Getting EVM client shouldn't fail")
+
+		if evmClient.NetworkSimulated() {
 			l.Info().
-				Str("Network Name", env.EVMClient.GetNetworkName()).
+				Str("Network Name", evmClient.GetNetworkName()).
 				Msg("Network is a simulated network. Skipping fund return for Coordinator Subscriptions.")
 		} else {
 			if *vrfv2PlusConfig.General.CancelSubsAfterTestRun {
@@ -768,58 +705,12 @@
 		UseTestCoordinator:     false,
 	}
 
-<<<<<<< HEAD
-	network, err := actions.EthereumNetworkConfigFromConfig(l, &config)
-	require.NoError(t, err, "Error building ethereum network config")
-
-	env, err := test_env.NewCLTestEnvBuilder().
-		WithTestInstance(t).
-		WithTestConfig(&config).
-		WithPrivateEthereumNetwork(network).
-		WithCLNodes(1).
-		WithFunding(big.NewFloat(*config.Common.ChainlinkNodeFunding)).
-		WithStandardCleanup().
-		Build()
-	require.NoError(t, err, "error creating test env")
-
-	env.ParallelTransactions(true)
-
-	mockETHLinkFeed, err := actions.DeployMockETHLinkFeed(env.ContractDeployer, big.NewInt(*config.VRFv2Plus.General.LinkNativeFeedResponse))
-	require.NoError(t, err, "error deploying mock ETH/LINK feed")
-
-	linkToken, err := actions.DeployLINKToken(env.ContractDeployer)
-	require.NoError(t, err, "error deploying LINK contract")
-
-	networkConfig := networks.MustGetSelectedNetworkConfig(config.GetNetworkConfig())[0]
-	evmClient, err := env.GetEVMClient(networkConfig.ChainID)
+	env, vrfContracts, vrfKey, nodeTypeToNodeMap, err = vrfv2plus.SetupVRFV2PlusUniverse(testcontext.Get(t), t, config, chainID, cleanupFn, newEnvConfig, l)
+	require.NoError(t, err, "error setting up VRFV2Plus universe")
+
+	evmClient, err := env.GetEVMClient(chainID)
 	require.NoError(t, err, "Getting EVM client shouldn't fail")
-
-	numberOfTxKeysToCreate := 2
-	vrfv2PlusContracts, subIDs, vrfv2PlusData, nodesMap, err := vrfv2plus.SetupVRFV2_5Environment(
-		env,
-		networkConfig.ChainID,
-		[]vrfcommon.VRFNodeType{vrfcommon.VRF},
-		&config,
-		linkToken,
-		mockETHLinkFeed,
-		numberOfTxKeysToCreate,
-		1,
-		1,
-		l,
-	)
-	require.NoError(t, err, "error setting up VRF v2_5 env")
-
-	subID := subIDs[0]
-
-	subscription, err := vrfv2PlusContracts.CoordinatorV2Plus.GetSubscription(testcontext.Get(t), subID)
-	require.NoError(t, err, "error getting subscription information")
-
-	vrfv2plus.LogSubDetails(l, subscription, subID, vrfv2PlusContracts.CoordinatorV2Plus)
-=======
-	env, vrfContracts, vrfKey, nodeTypeToNodeMap, err = vrfv2plus.SetupVRFV2PlusUniverse(testcontext.Get(t), t, config, cleanupFn, newEnvConfig, l)
-	require.NoError(t, err)
-	defaultWalletAddress = env.EVMClient.GetDefaultWallet().Address()
->>>>>>> 88e010d6
+	defaultWalletAddress = evmClient.GetDefaultWallet().Address()
 
 	t.Run("Request Randomness with multiple sending keys", func(t *testing.T) {
 		configCopy := config.MustCopy().(tc.TestConfig)
@@ -827,6 +718,7 @@
 
 		consumers, subIDs, err := vrfv2plus.SetupNewConsumersAndSubs(
 			env,
+			chainID,
 			vrfContracts.CoordinatorV2Plus,
 			configCopy,
 			vrfContracts.LinkToken,
@@ -892,11 +784,14 @@
 	config, err := tc.GetConfig("Smoke", tc.VRFv2Plus)
 	require.NoError(t, err, "Error getting config")
 	vrfv2PlusConfig := config.VRFv2Plus
+	chainID := networks.MustGetSelectedNetworkConfig(config.GetNetworkConfig())[0].ChainID
 
 	cleanupFn := func() {
-		if env.EVMClient.NetworkSimulated() {
+		evmClient, err := env.GetEVMClient(chainID)
+		require.NoError(t, err, "Getting EVM client shouldn't fail")
+		if evmClient.NetworkSimulated() {
 			l.Info().
-				Str("Network Name", env.EVMClient.GetNetworkName()).
+				Str("Network Name", evmClient.GetNetworkName()).
 				Msg("Network is a simulated network. Skipping fund return for Coordinator Subscriptions.")
 		} else {
 			if *vrfv2PlusConfig.General.CancelSubsAfterTestRun {
@@ -917,49 +812,12 @@
 		UseTestCoordinator:     false,
 	}
 
-<<<<<<< HEAD
-	network, err := actions.EthereumNetworkConfigFromConfig(l, &config)
-	require.NoError(t, err, "Error building ethereum network config")
-
-	env, err := test_env.NewCLTestEnvBuilder().
-		WithTestInstance(t).
-		WithTestConfig(&config).
-		WithPrivateEthereumNetwork(network).
-		WithCLNodes(1).
-		WithFunding(big.NewFloat(*config.Common.ChainlinkNodeFunding)).
-		WithStandardCleanup().
-		Build()
-	require.NoError(t, err, "error creating test env")
-	env.ParallelTransactions(true)
-
-	networkConfig := networks.MustGetSelectedNetworkConfig(config.GetNetworkConfig())[0]
-	evmClient, err := env.GetEVMClient(networkConfig.ChainID)
+	env, vrfContracts, vrfKey, nodeTypeToNodeMap, err = vrfv2plus.SetupVRFV2PlusUniverse(testcontext.Get(t), t, config, chainID, cleanupFn, newEnvConfig, l)
+	require.NoError(t, err, "error setting up VRFV2Plus universe")
+
+	evmClient, err := env.GetEVMClient(chainID)
 	require.NoError(t, err, "Getting EVM client shouldn't fail")
-
-	mockETHLinkFeedAddress, err := actions.DeployMockETHLinkFeed(env.ContractDeployer, big.NewInt(*config.VRFv2Plus.General.LinkNativeFeedResponse))
-	require.NoError(t, err, "error deploying mock ETH/LINK feed")
-
-	linkAddress, err := actions.DeployLINKToken(env.ContractDeployer)
-	require.NoError(t, err, "error deploying LINK contract")
-
-	vrfv2PlusContracts, subIDs, vrfv2PlusData, nodesMap, err := vrfv2plus.SetupVRFV2_5Environment(
-		env,
-		networkConfig.ChainID,
-		[]vrfcommon.VRFNodeType{vrfcommon.VRF},
-		&config,
-		linkAddress,
-		mockETHLinkFeedAddress,
-		0,
-		2,
-		1,
-		l,
-	)
-	require.NoError(t, err, "error setting up VRF v2_5 env")
-=======
-	env, vrfContracts, vrfKey, nodeTypeToNodeMap, err = vrfv2plus.SetupVRFV2PlusUniverse(testcontext.Get(t), t, config, cleanupFn, newEnvConfig, l)
-	require.NoError(t, err)
-	defaultWalletAddress = env.EVMClient.GetDefaultWallet().Address()
->>>>>>> 88e010d6
+	defaultWalletAddress = evmClient.GetDefaultWallet().Address()
 
 	// Migrate subscription from old coordinator to new coordinator, verify if balances
 	// are moved correctly and requests can be made successfully in the subscription in
@@ -969,6 +827,7 @@
 
 		consumers, subIDs, err := vrfv2plus.SetupNewConsumersAndSubs(
 			env,
+			chainID,
 			vrfContracts.CoordinatorV2Plus,
 			configCopy,
 			vrfContracts.LinkToken,
@@ -1022,19 +881,8 @@
 		vrfJobSpecConfig := vrfcommon.VRFJobSpecConfig{
 			ForwardingAllowed:             *configCopy.VRFv2Plus.General.VRFJobForwardingAllowed,
 			CoordinatorAddress:            newCoordinator.Address(),
-<<<<<<< HEAD
-			FromAddresses:                 nodesMap[vrfcommon.VRF].TXKeyAddressStrings,
-			EVMChainID:                    evmClient.GetChainID().String(),
-			MinIncomingConfirmations:      int(*vrfv2PlusConfig.MinimumConfirmations),
-			PublicKey:                     vrfv2PlusData.VRFKey.Data.ID,
-			EstimateGasMultiplier:         *vrfv2PlusConfig.VRFJobEstimateGasMultiplier,
-			BatchFulfillmentEnabled:       *vrfv2PlusConfig.VRFJobBatchFulfillmentEnabled,
-			BatchFulfillmentGasMultiplier: *vrfv2PlusConfig.VRFJobBatchFulfillmentGasMultiplier,
-			PollPeriod:                    vrfv2PlusConfig.VRFJobPollPeriod.Duration,
-			RequestTimeout:                vrfv2PlusConfig.VRFJobRequestTimeout.Duration,
-=======
 			FromAddresses:                 nodeTypeToNodeMap[vrfcommon.VRF].TXKeyAddressStrings,
-			EVMChainID:                    env.EVMClient.GetChainID().String(),
+			EVMChainID:                    fmt.Sprint(chainID),
 			MinIncomingConfirmations:      int(*configCopy.VRFv2Plus.General.MinimumConfirmations),
 			PublicKey:                     vrfKey.VRFKey.Data.ID,
 			EstimateGasMultiplier:         *configCopy.VRFv2Plus.General.VRFJobEstimateGasMultiplier,
@@ -1042,7 +890,6 @@
 			BatchFulfillmentGasMultiplier: *configCopy.VRFv2Plus.General.VRFJobBatchFulfillmentGasMultiplier,
 			PollPeriod:                    configCopy.VRFv2Plus.General.VRFJobPollPeriod.Duration,
 			RequestTimeout:                configCopy.VRFv2Plus.General.VRFJobRequestTimeout.Duration,
->>>>>>> 88e010d6
 		}
 
 		_, err = vrfv2plus.CreateVRFV2PlusJob(
@@ -1162,7 +1009,7 @@
 		wrapperContracts, wrapperSubID, err := vrfv2plus.SetupVRFV2PlusWrapperEnvironment(
 			testcontext.Get(t),
 			env,
-			networkConfig.ChainID,
+			chainID,
 			&configCopy,
 			vrfContracts.LinkToken,
 			vrfContracts.MockETHLINKFeed,
@@ -1218,19 +1065,8 @@
 		vrfJobSpecConfig := vrfcommon.VRFJobSpecConfig{
 			ForwardingAllowed:             *configCopy.VRFv2Plus.General.VRFJobForwardingAllowed,
 			CoordinatorAddress:            newCoordinator.Address(),
-<<<<<<< HEAD
-			FromAddresses:                 nodesMap[vrfcommon.VRF].TXKeyAddressStrings,
-			EVMChainID:                    evmClient.GetChainID().String(),
-			MinIncomingConfirmations:      int(*vrfv2PlusConfig.MinimumConfirmations),
-			PublicKey:                     vrfv2PlusData.VRFKey.Data.ID,
-			EstimateGasMultiplier:         *vrfv2PlusConfig.VRFJobEstimateGasMultiplier,
-			BatchFulfillmentEnabled:       *vrfv2PlusConfig.VRFJobBatchFulfillmentEnabled,
-			BatchFulfillmentGasMultiplier: *vrfv2PlusConfig.VRFJobBatchFulfillmentGasMultiplier,
-			PollPeriod:                    vrfv2PlusConfig.VRFJobPollPeriod.Duration,
-			RequestTimeout:                vrfv2PlusConfig.VRFJobRequestTimeout.Duration,
-=======
 			FromAddresses:                 nodeTypeToNodeMap[vrfcommon.VRF].TXKeyAddressStrings,
-			EVMChainID:                    env.EVMClient.GetChainID().String(),
+			EVMChainID:                    fmt.Sprint(chainID),
 			MinIncomingConfirmations:      int(*configCopy.VRFv2Plus.General.MinimumConfirmations),
 			PublicKey:                     vrfKey.VRFKey.Data.ID,
 			EstimateGasMultiplier:         *configCopy.VRFv2Plus.General.VRFJobEstimateGasMultiplier,
@@ -1238,7 +1074,6 @@
 			BatchFulfillmentGasMultiplier: *configCopy.VRFv2Plus.General.VRFJobBatchFulfillmentGasMultiplier,
 			PollPeriod:                    configCopy.VRFv2Plus.General.VRFJobPollPeriod.Duration,
 			RequestTimeout:                configCopy.VRFv2Plus.General.VRFJobRequestTimeout.Duration,
->>>>>>> 88e010d6
 		}
 
 		_, err = vrfv2plus.CreateVRFV2PlusJob(
@@ -1371,42 +1206,15 @@
 
 	config, err := tc.GetConfig("Smoke", tc.VRFv2Plus)
 	require.NoError(t, err, "Error getting config")
-<<<<<<< HEAD
-
-	network, err := actions.EthereumNetworkConfigFromConfig(l, &config)
-	require.NoError(t, err, "Error building ethereum network config")
-
-	env, err := test_env.NewCLTestEnvBuilder().
-		WithTestInstance(t).
-		WithTestConfig(&config).
-		WithPrivateEthereumNetwork(network).
-		WithCLNodes(2).
-		WithFunding(big.NewFloat(*config.Common.ChainlinkNodeFunding)).
-		WithStandardCleanup().
-		Build()
-	require.NoError(t, err, "error creating test env")
-
-	env.ParallelTransactions(true)
-
-	networkConfig := networks.MustGetSelectedNetworkConfig(config.GetNetworkConfig())[0]
-	evmClient, err := env.GetEVMClient(networkConfig.ChainID)
-	require.NoError(t, err, "Getting EVM client shouldn't fail")
-
-	mockETHLinkFeed, err := env.ContractDeployer.DeployVRFMockETHLINKFeed(big.NewInt(*config.VRFv2Plus.General.LinkNativeFeedResponse))
-
-	require.NoError(t, err)
-	linkToken, err := actions.DeployLINKToken(env.ContractDeployer)
-	require.NoError(t, err)
-
-	//Underfund Subscription
-	config.VRFv2Plus.General.SubscriptionFundingAmountLink = ptr.Ptr(float64(0.000000000000000001)) // 1 Juel
-=======
 	vrfv2PlusConfig := config.VRFv2Plus
+	chainID := networks.MustGetSelectedNetworkConfig(config.GetNetworkConfig())[0].ChainID
 
 	cleanupFn := func() {
-		if env.EVMClient.NetworkSimulated() {
+		evmClient, err := env.GetEVMClient(chainID)
+		require.NoError(t, err, "Getting EVM client shouldn't fail")
+		if evmClient.NetworkSimulated() {
 			l.Info().
-				Str("Network Name", env.EVMClient.GetNetworkName()).
+				Str("Network Name", evmClient.GetNetworkName()).
 				Msg("Network is a simulated network. Skipping fund return for Coordinator Subscriptions.")
 		} else {
 			if *vrfv2PlusConfig.General.CancelSubsAfterTestRun {
@@ -1420,7 +1228,6 @@
 			}
 		}
 	}
->>>>>>> 88e010d6
 
 	//decrease default span for checking blockhashes for unfulfilled requests
 	vrfv2PlusConfig.General.BHSJobWaitBlocks = ptr.Ptr(2)
@@ -1433,26 +1240,12 @@
 		UseTestCoordinator:     false,
 	}
 
-<<<<<<< HEAD
-	numberOfTxKeysToCreate := 0
-	vrfContracts, subIDs, vrfKeyData, nodesMap, err := vrfv2plus.SetupVRFV2_5Environment(
-		env,
-		networkConfig.ChainID,
-		[]vrfcommon.VRFNodeType{vrfcommon.VRF, vrfcommon.BHS},
-		&config,
-		linkToken,
-		mockETHLinkFeed,
-		numberOfTxKeysToCreate,
-		1,
-		2,
-		l,
-	)
-	require.NoError(t, err, "error setting up VRF v2_5 env")
-=======
-	env, vrfContracts, vrfKey, nodeTypeToNodeMap, err = vrfv2plus.SetupVRFV2PlusUniverse(testcontext.Get(t), t, config, cleanupFn, newEnvConfig, l)
-	require.NoError(t, err)
-	defaultWalletAddress = env.EVMClient.GetDefaultWallet().Address()
->>>>>>> 88e010d6
+	env, vrfContracts, vrfKey, nodeTypeToNodeMap, err = vrfv2plus.SetupVRFV2PlusUniverse(testcontext.Get(t), t, config, chainID, cleanupFn, newEnvConfig, l)
+	require.NoError(t, err, "error setting up VRFV2Plus universe")
+
+	evmClient, err := env.GetEVMClient(chainID)
+	require.NoError(t, err, "Getting EVM client shouldn't fail")
+	defaultWalletAddress = evmClient.GetDefaultWallet().Address()
 
 	var isNativeBilling = true
 	t.Run("BHS Job with complete E2E - wait 256 blocks to see if Rand Request is fulfilled", func(t *testing.T) {
@@ -1464,6 +1257,7 @@
 
 		consumers, subIDs, err := vrfv2plus.SetupNewConsumersAndSubs(
 			env,
+			chainID,
 			vrfContracts.CoordinatorV2Plus,
 			configCopy,
 			vrfContracts.LinkToken,
@@ -1506,7 +1300,7 @@
 		require.NoError(t, err)
 		err = vrfv2plus.FundSubscriptions(
 			env,
-			networkConfig.ChainID,
+			chainID,
 			big.NewFloat(*configCopy.VRFv2Plus.General.SubscriptionFundingAmountNative),
 			big.NewFloat(*configCopy.VRFv2Plus.General.SubscriptionRefundingAmountLink),
 			vrfContracts.LinkToken,
@@ -1544,6 +1338,7 @@
 
 		consumers, subIDs, err := vrfv2plus.SetupNewConsumersAndSubs(
 			env,
+			chainID,
 			vrfContracts.CoordinatorV2Plus,
 			configCopy,
 			vrfContracts.LinkToken,
@@ -1584,11 +1379,7 @@
 
 		var wg sync.WaitGroup
 		wg.Add(1)
-<<<<<<< HEAD
-		_, err = actions.WaitForBlockNumberToBe(randRequestBlockNumber+uint64(*config.VRFv2Plus.General.BHSJobWaitBlocks+10), evmClient, &wg, time.Minute*1, t)
-=======
-		_, err = actions.WaitForBlockNumberToBe(randRequestBlockNumber+uint64(*configCopy.VRFv2Plus.General.BHSJobWaitBlocks+10), env.EVMClient, &wg, time.Minute*1, t)
->>>>>>> 88e010d6
+		_, err = actions.WaitForBlockNumberToBe(randRequestBlockNumber+uint64(*configCopy.VRFv2Plus.General.BHSJobWaitBlocks+10), evmClient, &wg, time.Minute*1, t)
 		wg.Wait()
 		require.NoError(t, err, "error waiting for blocknumber to be")
 
@@ -1648,11 +1439,14 @@
 	config, err := tc.GetConfig("Smoke", tc.VRFv2Plus)
 	require.NoError(t, err, "Error getting config")
 	vrfv2PlusConfig := config.VRFv2Plus
+	chainID := networks.MustGetSelectedNetworkConfig(config.GetNetworkConfig())[0].ChainID
 
 	cleanupFn := func() {
-		if env.EVMClient.NetworkSimulated() {
+		evmClient, err := env.GetEVMClient(chainID)
+		require.NoError(t, err, "Getting EVM client shouldn't fail")
+		if evmClient.NetworkSimulated() {
 			l.Info().
-				Str("Network Name", env.EVMClient.GetNetworkName()).
+				Str("Network Name", evmClient.GetNetworkName()).
 				Msg("Network is a simulated network. Skipping fund return for Coordinator Subscriptions.")
 		} else {
 			if *vrfv2PlusConfig.General.CancelSubsAfterTestRun {
@@ -1672,65 +1466,19 @@
 		UseVRFOwner:            false,
 		UseTestCoordinator:     false,
 	}
-<<<<<<< HEAD
-
-	network, err := actions.EthereumNetworkConfigFromConfig(l, &config)
-	require.NoError(t, err, "Error building ethereum network config")
-
-	env, err := test_env.NewCLTestEnvBuilder().
-		WithTestInstance(t).
-		WithTestConfig(&config).
-		WithPrivateEthereumNetwork(network).
-		WithCLNodes(1).
-		WithFunding(big.NewFloat(*config.Common.ChainlinkNodeFunding)).
-		WithStandardCleanup().
-		Build()
-	require.NoError(t, err, "error creating test env")
-
-	env.ParallelTransactions(true)
-
-	networkConfig := networks.MustGetSelectedNetworkConfig(config.GetNetworkConfig())[0]
-	evmClient, err := env.GetEVMClient(networkConfig.ChainID)
-	require.NoError(t, err, "Getting EVM client shouldn't fail")
-
-	mockETHLinkFeed, err := actions.DeployMockETHLinkFeed(env.ContractDeployer, big.NewInt(*config.VRFv2Plus.General.LinkNativeFeedResponse))
-	require.NoError(t, err, "error deploying mock ETH/LINK feed")
-
-	linkToken, err := actions.DeployLINKToken(env.ContractDeployer)
-	require.NoError(t, err, "error deploying LINK contract")
-=======
->>>>>>> 88e010d6
 
 	// 1. Add job spec with requestTimeout = 5 seconds
 	timeout := time.Second * 5
 	config.VRFv2Plus.General.VRFJobRequestTimeout = ptr.Ptr(blockchain.StrDuration{Duration: timeout})
 	config.VRFv2Plus.General.SubscriptionFundingAmountLink = ptr.Ptr(float64(0))
 	config.VRFv2Plus.General.SubscriptionFundingAmountNative = ptr.Ptr(float64(0))
-<<<<<<< HEAD
-	vrfv2PlusContracts, subIDs, vrfv2PlusData, nodesMap, err := vrfv2plus.SetupVRFV2_5Environment(
-		env,
-		networkConfig.ChainID,
-		[]vrfcommon.VRFNodeType{vrfcommon.VRF},
-		&config,
-		linkToken,
-		mockETHLinkFeed,
-		numberOfTxKeysToCreate,
-		2,
-		1,
-		l,
-	)
-	require.NoError(t, err, "error setting up VRF v2_5 env")
-
-	subID := subIDs[0]
-
-	subscription, err := vrfv2PlusContracts.CoordinatorV2Plus.GetSubscription(testcontext.Get(t), subID)
-	require.NoError(t, err, "error getting subscription information")
-=======
->>>>>>> 88e010d6
-
-	env, vrfContracts, vrfKey, nodeTypeToNodeMap, err = vrfv2plus.SetupVRFV2PlusUniverse(testcontext.Get(t), t, config, cleanupFn, newEnvConfig, l)
-	require.NoError(t, err)
-	defaultWalletAddress = env.EVMClient.GetDefaultWallet().Address()
+
+	env, vrfContracts, vrfKey, nodeTypeToNodeMap, err = vrfv2plus.SetupVRFV2PlusUniverse(testcontext.Get(t), t, config, chainID, cleanupFn, newEnvConfig, l)
+	require.NoError(t, err, "error setting up VRFV2Plus universe")
+
+	evmClient, err := env.GetEVMClient(chainID)
+	require.NoError(t, err, "Getting EVM client shouldn't fail")
+	defaultWalletAddress = evmClient.GetDefaultWallet().Address()
 
 	t.Run("Timed out request fulfilled after node restart with replay", func(t *testing.T) {
 		configCopy := config.MustCopy().(tc.TestConfig)
@@ -1738,6 +1486,7 @@
 
 		consumers, subIDs, err := vrfv2plus.SetupNewConsumersAndSubs(
 			env,
+			chainID,
 			vrfContracts.CoordinatorV2Plus,
 			configCopy,
 			vrfContracts.LinkToken,
@@ -1773,7 +1522,7 @@
 			Msg("Creating and funding subscriptions, adding consumers")
 		fundedSubIDs, err := vrfv2plus.CreateFundSubsAndAddConsumers(
 			env,
-			networkConfig.ChainID,
+			chainID,
 			fundingLinkAmt,
 			fundingNativeAmt,
 			vrfContracts.LinkToken,
@@ -1800,7 +1549,7 @@
 		// 5. fund sub so that node can fulfill request
 		err = vrfv2plus.FundSubscriptions(
 			env,
-			networkConfig.ChainID,
+			chainID,
 			fundingLinkAmt,
 			fundingNativeAmt,
 			vrfContracts.LinkToken,
@@ -1821,18 +1570,12 @@
 		require.NoError(t, err, "error deleting job after timeout")
 		require.Equal(t, resp.StatusCode, 204)
 
-<<<<<<< HEAD
-		chainID := evmClient.GetChainID()
-		config.VRFv2Plus.General.VRFJobRequestTimeout = ptr.Ptr(blockchain.StrDuration{Duration: time.Duration(time.Hour * 1)})
-=======
-		chainID := env.EVMClient.GetChainID()
 		configCopy.VRFv2Plus.General.VRFJobRequestTimeout = ptr.Ptr(blockchain.StrDuration{Duration: time.Duration(time.Hour * 1)})
->>>>>>> 88e010d6
 		vrfJobSpecConfig := vrfcommon.VRFJobSpecConfig{
 			ForwardingAllowed:             *configCopy.VRFv2Plus.General.VRFJobForwardingAllowed,
 			CoordinatorAddress:            vrfContracts.CoordinatorV2Plus.Address(),
 			FromAddresses:                 vrfNode.TXKeyAddressStrings,
-			EVMChainID:                    chainID.String(),
+			EVMChainID:                    fmt.Sprint(chainID),
 			MinIncomingConfirmations:      int(*configCopy.VRFv2Plus.General.MinimumConfirmations),
 			PublicKey:                     vrfKey.PubKeyCompressed,
 			EstimateGasMultiplier:         *configCopy.VRFv2Plus.General.VRFJobEstimateGasMultiplier,
@@ -1893,11 +1636,14 @@
 	config, err := tc.GetConfig("Smoke", tc.VRFv2Plus)
 	require.NoError(t, err, "Error getting config")
 	vrfv2PlusConfig := config.VRFv2Plus
+	chainID := networks.MustGetSelectedNetworkConfig(config.GetNetworkConfig())[0].ChainID
 
 	cleanupFn := func() {
-		if env.EVMClient.NetworkSimulated() {
+		evmClient, err := env.GetEVMClient(chainID)
+		require.NoError(t, err, "Getting EVM client shouldn't fail")
+		if evmClient.NetworkSimulated() {
 			l.Info().
-				Str("Network Name", env.EVMClient.GetNetworkName()).
+				Str("Network Name", evmClient.GetNetworkName()).
 				Msg("Network is a simulated network. Skipping fund return for Coordinator Subscriptions.")
 		} else {
 			if *vrfv2PlusConfig.General.CancelSubsAfterTestRun {
@@ -1922,29 +1668,19 @@
 	config.VRFv2Plus.General.MinimumConfirmations = ptr.Ptr[uint16](0)
 	config.VRFv2Plus.General.VRFJobSimulationBlock = ptr.Ptr[string]("pending")
 
-	env, vrfContracts, vrfKey, _, err = vrfv2plus.SetupVRFV2PlusUniverse(testcontext.Get(t), t, config, cleanupFn, newEnvConfig, l)
-	require.NoError(t, err)
-	defaultWalletAddress = env.EVMClient.GetDefaultWallet().Address()
-
-<<<<<<< HEAD
-	networkConfig := networks.MustGetSelectedNetworkConfig(config.GetNetworkConfig())[0]
-
-	numberOfTxKeysToCreate := 2
-	vrfv2PlusContracts, subIDs, vrfv2PlusData, nodesMap, err := vrfv2plus.SetupVRFV2_5Environment(
-		env,
-		networkConfig.ChainID,
-		[]vrfcommon.VRFNodeType{vrfcommon.VRF},
-		&config,
-		linkToken,
-		mockETHLinkFeed,
-		numberOfTxKeysToCreate,
-=======
+	env, vrfContracts, vrfKey, _, err = vrfv2plus.SetupVRFV2PlusUniverse(testcontext.Get(t), t, config, chainID, cleanupFn, newEnvConfig, l)
+	require.NoError(t, err, "error setting up VRFV2Plus universe")
+
+	evmClient, err := env.GetEVMClient(chainID)
+	require.NoError(t, err, "Getting EVM client shouldn't fail")
+	defaultWalletAddress = evmClient.GetDefaultWallet().Address()
+
 	consumers, subIDs, err := vrfv2plus.SetupNewConsumersAndSubs(
 		env,
+		chainID,
 		vrfContracts.CoordinatorV2Plus,
 		config,
 		vrfContracts.LinkToken,
->>>>>>> 88e010d6
 		1,
 		1,
 		l,
