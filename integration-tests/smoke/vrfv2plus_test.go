package smoke

import (
	"fmt"
	"math/big"
	"os"
	"strings"
	"sync"
	"testing"
	"time"

	"github.com/smartcontractkit/chainlink-testing-framework/seth"

	"github.com/ethereum/go-ethereum/common"
	"github.com/google/go-cmp/cmp"
	"github.com/google/go-cmp/cmp/cmpopts"
	"github.com/onsi/gomega"
	"github.com/stretchr/testify/require"
	"go.uber.org/zap/zapcore"

	"github.com/smartcontractkit/chainlink-testing-framework/blockchain"
	"github.com/smartcontractkit/chainlink-testing-framework/logging"
	"github.com/smartcontractkit/chainlink-testing-framework/networks"
	"github.com/smartcontractkit/chainlink-testing-framework/testreporters"
	"github.com/smartcontractkit/chainlink-testing-framework/utils/ptr"
	"github.com/smartcontractkit/chainlink-testing-framework/utils/testcontext"
	"github.com/smartcontractkit/chainlink/integration-tests/actions"
	vrfcommon "github.com/smartcontractkit/chainlink/integration-tests/actions/vrf/common"
	"github.com/smartcontractkit/chainlink/integration-tests/actions/vrf/vrfv2plus"
	"github.com/smartcontractkit/chainlink/integration-tests/client"
	"github.com/smartcontractkit/chainlink/integration-tests/contracts"
	"github.com/smartcontractkit/chainlink/v2/core/chains/evm/assets"
	"github.com/smartcontractkit/chainlink/v2/core/gethwrappers/generated/blockhash_store"

	"github.com/smartcontractkit/chainlink/integration-tests/docker/test_env"
	tc "github.com/smartcontractkit/chainlink/integration-tests/testconfig"
	it_utils "github.com/smartcontractkit/chainlink/integration-tests/utils"
)

// vrfv2PlusCleanUpFn is a cleanup function that captures pointers from context, in which it's called and uses them to clean up the test environment
var vrfv2PlusCleanUpFn = func(
	t **testing.T,
	sethClient **seth.Client,
	config **tc.TestConfig,
	testEnv **test_env.CLClusterTestEnv,
	vrfContracts **vrfcommon.VRFContracts,
	subIDsForCancellingAfterTest *[]*big.Int,
	walletAddress **string,
) func() {
	return func() {
		l := logging.GetTestLogger(*t)
		testConfig := **config
		network := networks.MustGetSelectedNetworkConfig(testConfig.GetNetworkConfig())[0]
		if network.Simulated {
			l.Info().
				Str("Network Name", network.Name).
				Msg("Network is a simulated network. Skipping fund return for Coordinator Subscriptions.")
		} else {
			if *vrfContracts != nil && *sethClient != nil {
				if *testConfig.VRFv2Plus.General.CancelSubsAfterTestRun {
					var returnToAddress string
					client := *sethClient
					if *walletAddress == nil {
						returnToAddress = client.MustGetRootKeyAddress().Hex()
					} else {
						returnToAddress = **walletAddress
					}
					//cancel subs and return funds to sub owner
					vrfv2plus.CancelSubsAndReturnFunds(testcontext.Get(*t), *vrfContracts, returnToAddress, *subIDsForCancellingAfterTest, l)
				}
			} else {
				l.Error().Msg("VRF Contracts and/or Seth client are nil. Cannot execute cleanup")
			}
		}
		if !*testConfig.VRFv2Plus.General.UseExistingEnv {
			if *testEnv == nil {
				l.Error().Msg("Test environment is nil. Cannot execute cleanup")
				return
			}
			if err := (*testEnv).Cleanup(test_env.CleanupOpts{TestName: (*t).Name()}); err != nil {
				l.Error().Err(err).Msg("Error cleaning up test environment")
			}
		}
	}
}

func TestVRFv2Plus(t *testing.T) {
	t.Parallel()
	var (
		env                          *test_env.CLClusterTestEnv
		vrfContracts                 *vrfcommon.VRFContracts
		subIDsForCancellingAfterTest []*big.Int
		vrfKey                       *vrfcommon.VRFKeyData
		nodeTypeToNodeMap            map[vrfcommon.VRFNodeType]*vrfcommon.VRFNode
		sethClient                   *seth.Client
	)
	l := logging.GetTestLogger(t)

	config, err := tc.GetChainAndTestTypeSpecificConfig("Smoke", tc.VRFv2Plus)
	require.NoError(t, err, "Error getting config")

	chainID := networks.MustGetSelectedNetworkConfig(config.GetNetworkConfig())[0].ChainID
	configPtr := &config

	vrfEnvConfig := vrfcommon.VRFEnvConfig{
		TestConfig: config,
		ChainID:    chainID,
		CleanupFn:  vrfv2PlusCleanUpFn(&t, &sethClient, &configPtr, &env, &vrfContracts, &subIDsForCancellingAfterTest, nil),
	}
	newEnvConfig := vrfcommon.NewEnvConfig{
		NodesToCreate:                   []vrfcommon.VRFNodeType{vrfcommon.VRF},
		NumberOfTxKeysToCreate:          0,
		UseVRFOwner:                     false,
		UseTestCoordinator:              false,
		ChainlinkNodeLogScannerSettings: test_env.DefaultChainlinkNodeLogScannerSettings,
	}
	env, vrfContracts, vrfKey, nodeTypeToNodeMap, sethClient, err = vrfv2plus.SetupVRFV2PlusUniverse(testcontext.Get(t), t, vrfEnvConfig, newEnvConfig, l)
	require.NoError(t, err, "Error setting up VRFv2Plus universe")

	t.Run("Link Billing", func(t *testing.T) {
		configCopy := config.MustCopy().(tc.TestConfig)
		var isNativeBilling = false

		consumers, subIDsForRequestRandomness, err := vrfv2plus.SetupNewConsumersAndSubs(
			testcontext.Get(t),
			sethClient,
			vrfContracts.CoordinatorV2Plus,
			configCopy,
			vrfContracts.LinkToken,
			1,
			1,
			l,
		)
		require.NoError(t, err, "error setting up new consumers and subs")
		subIDForRequestRandomness := subIDsForRequestRandomness[0]
		subscription, err := vrfContracts.CoordinatorV2Plus.GetSubscription(testcontext.Get(t), subIDForRequestRandomness)
		require.NoError(t, err, "error getting subscription information")
		vrfcommon.LogSubDetails(l, subscription, subIDForRequestRandomness.String(), vrfContracts.CoordinatorV2Plus)
		subIDsForCancellingAfterTest = append(subIDsForCancellingAfterTest, subIDsForRequestRandomness...)

		subBalanceBeforeRequest := subscription.Balance

		// test and assert
		_, randomWordsFulfilledEvent, err := vrfv2plus.RequestRandomnessAndWaitForFulfillment(
			consumers[0],
			vrfContracts.CoordinatorV2Plus,
			vrfKey,
			subIDForRequestRandomness,
			isNativeBilling,
			configCopy.VRFv2Plus.General,
			l,
			0,
		)
		require.NoError(t, err, "error requesting randomness and waiting for fulfilment")

		require.False(t, randomWordsFulfilledEvent.OnlyPremium, "RandomWordsFulfilled Event's `OnlyPremium` field should be false")
		require.Equal(t, isNativeBilling, randomWordsFulfilledEvent.NativePayment, "RandomWordsFulfilled Event's `NativePayment` field should be false")
		require.True(t, randomWordsFulfilledEvent.Success, "RandomWordsFulfilled Event's `Success` field should be true")

		status, err := consumers[0].GetRequestStatus(testcontext.Get(t), randomWordsFulfilledEvent.RequestId)
		require.NoError(t, err, "error getting rand request status")
		require.True(t, status.Fulfilled)
		l.Info().Bool("Fulfilment Status", status.Fulfilled).Msg("Random Words Request Fulfilment Status")

		require.Equal(t, *configCopy.VRFv2Plus.General.NumberOfWords, uint32(len(status.RandomWords)))
		for _, w := range status.RandomWords {
			l.Info().Str("Output", w.String()).Msg("Randomness fulfilled")
			require.Equal(t, 1, w.Cmp(big.NewInt(0)), "Expected the VRF job give an answer bigger than 0")
		}
		t.Run("Verify Billing", func(t *testing.T) {
			actualSubPaymentJuels := randomWordsFulfilledEvent.Payment

			expectedSubBalanceJuels := new(big.Int).Sub(subBalanceBeforeRequest, actualSubPaymentJuels)
			subscription, err = vrfContracts.CoordinatorV2Plus.GetSubscription(testcontext.Get(t), subIDForRequestRandomness)
			require.NoError(t, err, "error getting subscription information")
			subBalanceAfterRequest := subscription.Balance
			require.Equal(t, expectedSubBalanceJuels, subBalanceAfterRequest)

			//todo - need to refactor the test so that when running on live testnet and deploying a new environment,
			// we would load real Link Token and Link/ETH feed addresses from the config
		})

	})
	t.Run("Native Billing", func(t *testing.T) {
		configCopy := config.MustCopy().(tc.TestConfig)
		testConfig := configCopy.VRFv2Plus.General
		var isNativeBilling = true

		consumers, subIDs, err := vrfv2plus.SetupNewConsumersAndSubs(
			testcontext.Get(t),
			sethClient,
			vrfContracts.CoordinatorV2Plus,
			configCopy,
			vrfContracts.LinkToken,
			1,
			1,
			l,
		)
		require.NoError(t, err, "error setting up new consumers and subs")
		subID := subIDs[0]
		subscription, err := vrfContracts.CoordinatorV2Plus.GetSubscription(testcontext.Get(t), subID)
		require.NoError(t, err, "error getting subscription information")
		vrfcommon.LogSubDetails(l, subscription, subID.String(), vrfContracts.CoordinatorV2Plus)
		subIDsForCancellingAfterTest = append(subIDsForCancellingAfterTest, subIDs...)

		subNativeTokenBalanceBeforeRequest := subscription.NativeBalance

		// test and assert
		_, randomWordsFulfilledEvent, err := vrfv2plus.RequestRandomnessAndWaitForFulfillment(
			consumers[0],
			vrfContracts.CoordinatorV2Plus,
			vrfKey,
			subID,
			isNativeBilling,
			configCopy.VRFv2Plus.General,
			l,
			0,
		)
		require.NoError(t, err, "error requesting randomness and waiting for fulfilment")
		require.False(t, randomWordsFulfilledEvent.OnlyPremium)
		require.Equal(t, isNativeBilling, randomWordsFulfilledEvent.NativePayment)
		require.True(t, randomWordsFulfilledEvent.Success)
		status, err := consumers[0].GetRequestStatus(testcontext.Get(t), randomWordsFulfilledEvent.RequestId)
		require.NoError(t, err, "error getting rand request status")
		require.True(t, status.Fulfilled)
		l.Info().Bool("Fulfilment Status", status.Fulfilled).Msg("Random Words Request Fulfilment Status")

		require.Equal(t, *testConfig.NumberOfWords, uint32(len(status.RandomWords)))
		for _, w := range status.RandomWords {
			l.Info().Str("Output", w.String()).Msg("Randomness fulfilled")
			require.Equal(t, 1, w.Cmp(big.NewInt(0)), "Expected the VRF job give an answer bigger than 0")
		}
		t.Run("Verify Billing", func(t *testing.T) {
			actualSubPaymentWei := randomWordsFulfilledEvent.Payment
			expectedSubBalanceWei := new(big.Int).Sub(subNativeTokenBalanceBeforeRequest, actualSubPaymentWei)
			subscription, err = vrfContracts.CoordinatorV2Plus.GetSubscription(testcontext.Get(t), subID)
			require.NoError(t, err)
			subBalanceAfterRequest := subscription.NativeBalance
			require.Equal(t, expectedSubBalanceWei, subBalanceAfterRequest)

			// verify that the actual sub payment is within the expected range - this cannot be checked on SIMULATED env
			coordinatorConfig, err := vrfContracts.CoordinatorV2Plus.GetConfig(testcontext.Get(t))
			require.NoError(t, err, "error getting coordinator config")
			//check that Coordinator config is correct
			require.Equal(t, *configCopy.VRFv2Plus.General.FulfillmentFlatFeeNativePPM, coordinatorConfig.FulfillmentFlatFeeNativePPM)
			require.Equal(t, *configCopy.VRFv2Plus.General.NativePremiumPercentage, coordinatorConfig.NativePremiumPercentage)
			require.Equal(t, *configCopy.VRFv2Plus.General.GasAfterPaymentCalculation, coordinatorConfig.GasAfterPaymentCalculation)
			// check that the actual sub payment is within the expected range and is according to the coordinator config's billing settings
			fulfillmentTxHash := randomWordsFulfilledEvent.Raw.TxHash
			fulfillmentTxReceipt, err := sethClient.Client.TransactionReceipt(testcontext.Get(t), fulfillmentTxHash)
			require.NoError(t, err, "error getting fulfilment tx receipt")

			txGasUsed := new(big.Int).SetUint64(fulfillmentTxReceipt.GasUsed)
			// we don't have that information for older Geth versions
			if fulfillmentTxReceipt.EffectiveGasPrice == nil {
				fulfillmentTxReceipt.EffectiveGasPrice = new(big.Int).SetUint64(0)
			}
			fulfillmentTxFeeWei := new(big.Int).Mul(txGasUsed, fulfillmentTxReceipt.EffectiveGasPrice)

			premiumFeeInDecimal := new(big.Float).Quo(big.NewFloat(float64(*configCopy.VRFv2Plus.General.CoordinatorNativePremiumPercentage)), big.NewFloat(100))
			premiumFeeRatio := new(big.Float).Add(premiumFeeInDecimal, big.NewFloat(1))
			// since - tx fee * (premium fee in decimal + 1) = expected sub payment
			fulfillmentTxFeeWeiFloat64, _ := fulfillmentTxFeeWei.Float64()
			expectedSubPaymentWeiWithoutFlatFee := new(big.Float).Mul(big.NewFloat(fulfillmentTxFeeWeiFloat64), premiumFeeRatio)
			flatFee := new(big.Float).Mul(big.NewFloat(float64(*configCopy.VRFv2Plus.General.FulfillmentFlatFeeNativePPM)), big.NewFloat(1e12))
			expectedSubPaymentWeiWitFlatFee := new(big.Float).Add(expectedSubPaymentWeiWithoutFlatFee, flatFee)
			vrfv2plus.LogPaymentDetails(l, fulfillmentTxFeeWei, fulfillmentTxReceipt, actualSubPaymentWei, expectedSubPaymentWeiWitFlatFee, configCopy)
			actualSubPaymentWeiFloat, _ := actualSubPaymentWei.Float64()
			expectedSubPaymentWeiFloat, _ := expectedSubPaymentWeiWitFlatFee.Float64()

			//verify that the actual sub payment is more than TX fee
			require.Equal(t, 1, actualSubPaymentWei.Cmp(fulfillmentTxFeeWei), "the actual sub payment has to be more than the TX fee")

			tolerance := *testConfig.SubBillingTolerance
			isWithinTolerance, diff := actions.WithinTolerance(actualSubPaymentWeiFloat, expectedSubPaymentWeiFloat, tolerance)
			require.True(t, isWithinTolerance, fmt.Sprintf("Expected the actual sub payment to be within %f tolerance of the expected sub payment. Diff: %f", tolerance, diff))
		})
	})
	t.Run("Direct Funding", func(t *testing.T) {
		configCopy := config.MustCopy().(tc.TestConfig)

		wrapperContracts, wrapperSubID, err := vrfv2plus.SetupVRFV2PlusWrapperUniverse(
			testcontext.Get(t),
			sethClient,
			vrfContracts,
			&configCopy,
			vrfKey.KeyHash,
			1,
			l,
		)
		require.NoError(t, err)

		t.Run("Link Billing", func(t *testing.T) {
			configCopy := config.MustCopy().(tc.TestConfig)
			testConfig := configCopy.VRFv2Plus.General
			var isNativeBilling = false

			wrapperConsumerJuelsBalanceBeforeRequest, err := vrfContracts.LinkToken.BalanceOf(testcontext.Get(t), wrapperContracts.WrapperConsumers[0].Address())
			require.NoError(t, err, "error getting wrapper consumer balance")

			wrapperSubscription, err := vrfContracts.CoordinatorV2Plus.GetSubscription(testcontext.Get(t), wrapperSubID)
			require.NoError(t, err, "error getting subscription information")
			subBalanceBeforeRequest := wrapperSubscription.Balance

			randomWordsFulfilledEvent, err := vrfv2plus.DirectFundingRequestRandomnessAndWaitForFulfillment(
				wrapperContracts.WrapperConsumers[0],
				vrfContracts.CoordinatorV2Plus,
				vrfKey,
				wrapperSubID,
				isNativeBilling,
				configCopy.VRFv2Plus.General,
				l,
			)
			require.NoError(t, err, "error requesting randomness and waiting for fulfilment")

			expectedSubBalanceJuels := new(big.Int).Sub(subBalanceBeforeRequest, randomWordsFulfilledEvent.Payment)
			wrapperSubscription, err = vrfContracts.CoordinatorV2Plus.GetSubscription(testcontext.Get(t), wrapperSubID)
			require.NoError(t, err, "error getting subscription information")
			subBalanceAfterRequest := wrapperSubscription.Balance
			require.Equal(t, expectedSubBalanceJuels, subBalanceAfterRequest)

			consumerStatus, err := wrapperContracts.WrapperConsumers[0].GetRequestStatus(testcontext.Get(t), randomWordsFulfilledEvent.RequestId)
			require.NoError(t, err, "error getting rand request status")
			require.True(t, consumerStatus.Fulfilled)

			expectedWrapperConsumerJuelsBalance := new(big.Int).Sub(wrapperConsumerJuelsBalanceBeforeRequest, consumerStatus.Paid)

			wrapperConsumerJuelsBalanceAfterRequest, err := vrfContracts.LinkToken.BalanceOf(testcontext.Get(t), wrapperContracts.WrapperConsumers[0].Address())
			require.NoError(t, err, "error getting wrapper consumer balance")
			require.Equal(t, expectedWrapperConsumerJuelsBalance, wrapperConsumerJuelsBalanceAfterRequest)

			//todo: uncomment when VRF-651 will be fixed
			//require.Equal(t, 1, consumerStatus.Paid.Cmp(randomWordsFulfilledEvent.Payment), "Expected Consumer contract pay more than the Coordinator Sub")
			vrfcommon.LogFulfillmentDetailsLinkBilling(l, wrapperConsumerJuelsBalanceBeforeRequest, wrapperConsumerJuelsBalanceAfterRequest, consumerStatus, randomWordsFulfilledEvent)

			require.Equal(t, *testConfig.NumberOfWords, uint32(len(consumerStatus.RandomWords)))
			for _, w := range consumerStatus.RandomWords {
				l.Info().Str("Output", w.String()).Msg("Randomness fulfilled")
				require.Equal(t, 1, w.Cmp(big.NewInt(0)), "Expected the VRF job give an answer bigger than 0")
			}
		})
		t.Run("Native Billing", func(t *testing.T) {
			configCopy := config.MustCopy().(tc.TestConfig)
			testConfig := configCopy.VRFv2Plus.General
			var isNativeBilling = true

			wrapperConsumerBalanceBeforeRequestWei, err := sethClient.Client.BalanceAt(testcontext.Get(t), common.HexToAddress(wrapperContracts.WrapperConsumers[0].Address()), nil)
			require.NoError(t, err, "error getting wrapper consumer balance")

			wrapperSubscription, err := vrfContracts.CoordinatorV2Plus.GetSubscription(testcontext.Get(t), wrapperSubID)
			require.NoError(t, err, "error getting subscription information")
			subBalanceBeforeRequest := wrapperSubscription.NativeBalance

			randomWordsFulfilledEvent, err := vrfv2plus.DirectFundingRequestRandomnessAndWaitForFulfillment(
				wrapperContracts.WrapperConsumers[0],
				vrfContracts.CoordinatorV2Plus,
				vrfKey,
				wrapperSubID,
				isNativeBilling,
				configCopy.VRFv2Plus.General,
				l,
			)
			require.NoError(t, err, "error requesting randomness and waiting for fulfilment")

			expectedSubBalanceWei := new(big.Int).Sub(subBalanceBeforeRequest, randomWordsFulfilledEvent.Payment)
			wrapperSubscription, err = vrfContracts.CoordinatorV2Plus.GetSubscription(testcontext.Get(t), wrapperSubID)
			require.NoError(t, err, "error getting subscription information")
			subBalanceAfterRequest := wrapperSubscription.NativeBalance
			require.Equal(t, expectedSubBalanceWei, subBalanceAfterRequest)

			consumerStatus, err := wrapperContracts.WrapperConsumers[0].GetRequestStatus(testcontext.Get(t), randomWordsFulfilledEvent.RequestId)
			require.NoError(t, err, "error getting rand request status")
			require.True(t, consumerStatus.Fulfilled)

			expectedWrapperConsumerWeiBalance := new(big.Int).Sub(wrapperConsumerBalanceBeforeRequestWei, consumerStatus.Paid)

			wrapperConsumerBalanceAfterRequestWei, err := sethClient.Client.BalanceAt(testcontext.Get(t), common.HexToAddress(wrapperContracts.WrapperConsumers[0].Address()), nil)
			require.NoError(t, err, "error getting wrapper consumer balance")
			require.Equal(t, expectedWrapperConsumerWeiBalance, wrapperConsumerBalanceAfterRequestWei)

			//todo: uncomment when VRF-651 will be fixed
			//require.Equal(t, 1, consumerStatus.Paid.Cmp(randomWordsFulfilledEvent.Payment), "Expected Consumer contract pay more than the Coordinator Sub")
			vrfcommon.LogFulfillmentDetailsNativeBilling(l, wrapperConsumerBalanceBeforeRequestWei, wrapperConsumerBalanceAfterRequestWei, consumerStatus, randomWordsFulfilledEvent)

			require.Equal(t, *testConfig.NumberOfWords, uint32(len(consumerStatus.RandomWords)))
			for _, w := range consumerStatus.RandomWords {
				l.Info().Str("Output", w.String()).Msg("Randomness fulfilled")
				require.Equal(t, 1, w.Cmp(big.NewInt(0)), "Expected the VRF job give an answer bigger than 0")
			}
		})
	})
	t.Run("VRF Node waits block confirmation number specified by the consumer before sending fulfilment on-chain", func(t *testing.T) {
		configCopy := config.MustCopy().(tc.TestConfig)
		testConfig := configCopy.VRFv2Plus.General
		var isNativeBilling = true

		consumers, subIDs, err := vrfv2plus.SetupNewConsumersAndSubs(
			testcontext.Get(t),
			sethClient,
			vrfContracts.CoordinatorV2Plus,
			configCopy,
			vrfContracts.LinkToken,
			1,
			1,
			l,
		)
		require.NoError(t, err, "error setting up new consumers and subs")
		subID := subIDs[0]
		subscription, err := vrfContracts.CoordinatorV2Plus.GetSubscription(testcontext.Get(t), subID)
		require.NoError(t, err, "error getting subscription information")
		vrfcommon.LogSubDetails(l, subscription, subID.String(), vrfContracts.CoordinatorV2Plus)
		subIDsForCancellingAfterTest = append(subIDsForCancellingAfterTest, subIDs...)

		expectedBlockNumberWait := uint16(10)
		testConfig.MinimumConfirmations = ptr.Ptr[uint16](expectedBlockNumberWait)
		randomWordsRequestedEvent, randomWordsFulfilledEvent, err := vrfv2plus.RequestRandomnessAndWaitForFulfillment(
			consumers[0],
			vrfContracts.CoordinatorV2Plus,
			vrfKey,
			subID,
			isNativeBilling,
			testConfig,
			l,
			0,
		)
		require.NoError(t, err, "error requesting randomness and waiting for fulfilment")

		// check that VRF node waited at least the number of blocks specified by the consumer in the rand request min confs field
		blockNumberWait := randomWordsRequestedEvent.Raw.BlockNumber - randomWordsFulfilledEvent.Raw.BlockNumber
		require.GreaterOrEqual(t, blockNumberWait, uint64(expectedBlockNumberWait))

		status, err := consumers[0].GetRequestStatus(testcontext.Get(t), randomWordsFulfilledEvent.RequestId)
		require.NoError(t, err, "error getting rand request status")
		require.True(t, status.Fulfilled)
		l.Info().Bool("Fulfilment Status", status.Fulfilled).Msg("Random Words Request Fulfilment Status")
	})
	t.Run("CL Node VRF Job Runs", func(t *testing.T) {
		configCopy := config.MustCopy().(tc.TestConfig)
		var isNativeBilling = false

		consumers, subIDsForRequestRandomness, err := vrfv2plus.SetupNewConsumersAndSubs(
			testcontext.Get(t),
			sethClient,
			vrfContracts.CoordinatorV2Plus,
			configCopy,
			vrfContracts.LinkToken,
			1,
			1,
			l,
		)
		require.NoError(t, err, "error setting up new consumers and subs")
		subIDForRequestRandomness := subIDsForRequestRandomness[0]
		subscription, err := vrfContracts.CoordinatorV2Plus.GetSubscription(testcontext.Get(t), subIDForRequestRandomness)
		require.NoError(t, err, "error getting subscription information")
		vrfcommon.LogSubDetails(l, subscription, subIDForRequestRandomness.String(), vrfContracts.CoordinatorV2Plus)
		subIDsForCancellingAfterTest = append(subIDsForCancellingAfterTest, subIDsForRequestRandomness...)

		jobRunsBeforeTest, err := nodeTypeToNodeMap[vrfcommon.VRF].CLNode.API.MustReadRunsByJob(nodeTypeToNodeMap[vrfcommon.VRF].Job.Data.ID)
		require.NoError(t, err, "error reading job runs")

		// test and assert
		_, _, err = vrfv2plus.RequestRandomnessAndWaitForFulfillment(
			consumers[0],
			vrfContracts.CoordinatorV2Plus,
			vrfKey,
			subIDForRequestRandomness,
			isNativeBilling,
			configCopy.VRFv2Plus.General,
			l,
			0,
		)
		require.NoError(t, err, "error requesting randomness and waiting for fulfilment")

		jobRuns, err := nodeTypeToNodeMap[vrfcommon.VRF].CLNode.API.MustReadRunsByJob(nodeTypeToNodeMap[vrfcommon.VRF].Job.Data.ID)
		require.NoError(t, err, "error reading job runs")
		require.Equal(t, len(jobRunsBeforeTest.Data)+1, len(jobRuns.Data))
	})
	t.Run("Canceling Sub And Returning Funds", func(t *testing.T) {
		configCopy := config.MustCopy().(tc.TestConfig)

		_, subIDs, err := vrfv2plus.SetupNewConsumersAndSubs(
			testcontext.Get(t),
			sethClient,
			vrfContracts.CoordinatorV2Plus,
			configCopy,
			vrfContracts.LinkToken,
			1,
			1,
			l,
		)
		require.NoError(t, err, "error setting up new consumers and subs")
		subID := subIDs[0]
		subscription, err := vrfContracts.CoordinatorV2Plus.GetSubscription(testcontext.Get(t), subID)
		require.NoError(t, err, "error getting subscription information")
		vrfcommon.LogSubDetails(l, subscription, subID.String(), vrfContracts.CoordinatorV2Plus)
		subIDsForCancellingAfterTest = append(subIDsForCancellingAfterTest, subIDs...)

		testWalletAddress, err := actions.GenerateWallet()
		require.NoError(t, err)

		testWalletBalanceNativeBeforeSubCancelling, err := sethClient.Client.BalanceAt(testcontext.Get(t), testWalletAddress, nil)
		require.NoError(t, err)

		testWalletBalanceLinkBeforeSubCancelling, err := vrfContracts.LinkToken.BalanceOf(testcontext.Get(t), testWalletAddress.String())
		require.NoError(t, err)

		subscriptionForCancelling, err := vrfContracts.CoordinatorV2Plus.GetSubscription(testcontext.Get(t), subID)
		require.NoError(t, err, "error getting subscription information")

		subBalanceLink := subscriptionForCancelling.Balance
		subBalanceNative := subscriptionForCancelling.NativeBalance
		l.Info().
			Str("Subscription Amount Native", subBalanceNative.String()).
			Str("Subscription Amount Link", subBalanceLink.String()).
			Str("Returning funds from SubID", subID.String()).
			Str("Returning funds to", testWalletAddress.String()).
			Msg("Canceling subscription and returning funds to subscription owner")

		cancellationTx, cancellationEvent, err := vrfContracts.CoordinatorV2Plus.CancelSubscription(subID, testWalletAddress)
		require.NoError(t, err, "Error canceling subscription")

		txGasUsed := new(big.Int).SetUint64(cancellationTx.Receipt.GasUsed)
		// we don't have that information for older Geth versions
		if cancellationTx.Receipt.EffectiveGasPrice == nil {
			cancellationTx.Receipt.EffectiveGasPrice = new(big.Int).SetUint64(0)
		}
		cancellationTxFeeWei := new(big.Int).Mul(txGasUsed, cancellationTx.Receipt.EffectiveGasPrice)

		l.Info().
			Str("Cancellation Tx Fee Wei", cancellationTxFeeWei.String()).
			Str("Effective Gas Price", cancellationTx.Receipt.EffectiveGasPrice.String()).
			Uint64("Gas Used", cancellationTx.Receipt.GasUsed).
			Msg("Cancellation TX Receipt")

		l.Info().
			Str("Returned Subscription Amount Native", cancellationEvent.AmountLink.String()).
			Str("Returned Subscription Amount Link", cancellationEvent.AmountLink.String()).
			Str("SubID", cancellationEvent.SubId.String()).
			Str("Returned to", cancellationEvent.To.String()).
			Msg("Subscription Canceled Event")

		require.Equal(t, subBalanceNative, cancellationEvent.AmountNative, "SubscriptionCanceled event native amount is not equal to sub amount while canceling subscription")
		require.Equal(t, subBalanceLink, cancellationEvent.AmountLink, "SubscriptionCanceled event LINK amount is not equal to sub amount while canceling subscription")

		testWalletBalanceNativeAfterSubCancelling, err := sethClient.Client.BalanceAt(testcontext.Get(t), testWalletAddress, nil)
		require.NoError(t, err)

		testWalletBalanceLinkAfterSubCancelling, err := vrfContracts.LinkToken.BalanceOf(testcontext.Get(t), testWalletAddress.String())
		require.NoError(t, err)

		//Verify that sub was deleted from Coordinator
		_, err = vrfContracts.CoordinatorV2Plus.GetSubscription(testcontext.Get(t), subID)
		require.Error(t, err, "error not occurred when trying to get deleted subscription from old Coordinator after sub migration")

		subFundsReturnedNativeActual := new(big.Int).Sub(testWalletBalanceNativeAfterSubCancelling, testWalletBalanceNativeBeforeSubCancelling)
		subFundsReturnedLinkActual := new(big.Int).Sub(testWalletBalanceLinkAfterSubCancelling, testWalletBalanceLinkBeforeSubCancelling)

		subFundsReturnedNativeExpected := new(big.Int).Sub(subBalanceNative, cancellationTxFeeWei)
		deltaSpentOnCancellationTxFee := new(big.Int).Sub(subBalanceNative, subFundsReturnedNativeActual)
		l.Info().
			Str("Sub Balance - Native", subBalanceNative.String()).
			Str("Delta Spent On Cancellation Tx Fee - `NativeBalance - subFundsReturnedNativeActual`", deltaSpentOnCancellationTxFee.String()).
			Str("Cancellation Tx Fee Wei", cancellationTxFeeWei.String()).
			Str("Sub Funds Returned Actual - Native", subFundsReturnedNativeActual.String()).
			Str("Sub Funds Returned Expected - `NativeBalance - cancellationTxFeeWei`", subFundsReturnedNativeExpected.String()).
			Str("Sub Funds Returned Actual - Link", subFundsReturnedLinkActual.String()).
			Str("Sub Balance - Link", subBalanceLink.String()).
			Msg("Sub funds returned")

		//todo - this fails on SIMULATED env as tx cost is calculated different as for testnets and it's not receipt.EffectiveGasPrice*receipt.GasUsed
		//require.Equal(t, subFundsReturnedNativeExpected, subFundsReturnedNativeActual, "Returned funds are not equal to sub balance that was cancelled")
		require.Equal(t, 1, testWalletBalanceNativeAfterSubCancelling.Cmp(testWalletBalanceNativeBeforeSubCancelling), "Native funds were not returned after sub cancellation")
		require.Equal(t, 0, subBalanceLink.Cmp(subFundsReturnedLinkActual), "Returned LINK funds are not equal to sub balance that was cancelled")

	})
	t.Run("Owner Canceling Sub And Returning Funds While Having Pending Requests", func(t *testing.T) {
		configCopy := config.MustCopy().(tc.TestConfig)
		testConfig := configCopy.VRFv2Plus.General

		//underfund subs in order rand fulfillments to fail
		testConfig.SubscriptionFundingAmountNative = ptr.Ptr(float64(0))
		testConfig.SubscriptionFundingAmountLink = ptr.Ptr(float64(0))

		consumers, subIDs, err := vrfv2plus.SetupNewConsumersAndSubs(
			testcontext.Get(t),
			sethClient,
			vrfContracts.CoordinatorV2Plus,
			configCopy,
			vrfContracts.LinkToken,
			1,
			1,
			l,
		)
		require.NoError(t, err, "error setting up new consumers and subs")
		subID := subIDs[0]
		subscription, err := vrfContracts.CoordinatorV2Plus.GetSubscription(testcontext.Get(t), subID)
		require.NoError(t, err, "error getting subscription information")
		vrfcommon.LogSubDetails(l, subscription, subID.String(), vrfContracts.CoordinatorV2Plus)
		subIDsForCancellingAfterTest = append(subIDsForCancellingAfterTest, subIDs...)
		activeSubscriptionIdsBeforeSubCancellation, err := vrfContracts.CoordinatorV2Plus.GetActiveSubscriptionIds(testcontext.Get(t), big.NewInt(0), big.NewInt(0))
		require.NoError(t, err)

		require.True(t, it_utils.BigIntSliceContains(activeSubscriptionIdsBeforeSubCancellation, subID))

		pendingRequestsExist, err := vrfContracts.CoordinatorV2Plus.PendingRequestsExist(testcontext.Get(t), subID)
		require.NoError(t, err)
		require.False(t, pendingRequestsExist, "Pending requests should not exist")

		configCopy.VRFv2Plus.General.RandomWordsFulfilledEventTimeout = ptr.Ptr(blockchain.StrDuration{Duration: 5 * time.Second})
		_, _, err = vrfv2plus.RequestRandomnessAndWaitForFulfillment(
			consumers[0],
			vrfContracts.CoordinatorV2Plus,
			vrfKey,
			subID,
			false,
			configCopy.VRFv2Plus.General,
			l,
			0,
		)

		require.Error(t, err, "error should occur for waiting for fulfilment due to low sub balance")

		_, _, err = vrfv2plus.RequestRandomnessAndWaitForFulfillment(
			consumers[0],
			vrfContracts.CoordinatorV2Plus,
			vrfKey,
			subID,
			true,
			configCopy.VRFv2Plus.General,
			l,
			0,
		)

		require.Error(t, err, "error should occur for waiting for fulfilment due to low sub balance")

		pendingRequestsExist, err = vrfContracts.CoordinatorV2Plus.PendingRequestsExist(testcontext.Get(t), subID)
		require.NoError(t, err)
		require.True(t, pendingRequestsExist, "Pending requests should exist after unfulfilled rand requests due to low sub balance")

		walletBalanceNativeBeforeSubCancelling, err := sethClient.Client.BalanceAt(testcontext.Get(t), common.HexToAddress(sethClient.MustGetRootKeyAddress().Hex()), nil)
		require.NoError(t, err)

		walletBalanceLinkBeforeSubCancelling, err := vrfContracts.LinkToken.BalanceOf(testcontext.Get(t), sethClient.MustGetRootKeyAddress().Hex())
		require.NoError(t, err)

		subscriptionForCancelling, err := vrfContracts.CoordinatorV2Plus.GetSubscription(testcontext.Get(t), subID)
		require.NoError(t, err, "error getting subscription information")

		subBalanceLink := subscriptionForCancelling.Balance
		subBalanceNative := subscriptionForCancelling.NativeBalance
		l.Info().
			Str("Subscription Amount Native", subBalanceNative.String()).
			Str("Subscription Amount Link", subBalanceLink.String()).
			Str("Returning funds from SubID", subID.String()).
			Str("Returning funds to", sethClient.MustGetRootKeyAddress().Hex()).
			Msg("Canceling subscription and returning funds to subscription owner")

		cancellationTx, cancellationEvent, err := vrfContracts.CoordinatorV2Plus.OwnerCancelSubscription(subID)
		require.NoError(t, err, "Error canceling subscription")

		txGasUsed := new(big.Int).SetUint64(cancellationTx.Receipt.GasUsed)
		// we don't have that information for older Geth versions
		if cancellationTx.Receipt.EffectiveGasPrice == nil {
			cancellationTx.Receipt.EffectiveGasPrice = new(big.Int).SetUint64(0)
		}
		cancellationTxFeeWei := new(big.Int).Mul(txGasUsed, cancellationTx.Receipt.EffectiveGasPrice)

		l.Info().
			Str("Cancellation Tx Fee Wei", cancellationTxFeeWei.String()).
			Str("Effective Gas Price", cancellationTx.Receipt.EffectiveGasPrice.String()).
			Uint64("Gas Used", cancellationTx.Receipt.GasUsed).
			Msg("Cancellation TX Receipt")

		l.Info().
			Str("Returned Subscription Amount Native", cancellationEvent.AmountNative.String()).
			Str("Returned Subscription Amount Link", cancellationEvent.AmountLink.String()).
			Str("SubID", cancellationEvent.SubId.String()).
			Str("Returned to", cancellationEvent.To.String()).
			Msg("Subscription Canceled Event")

		require.Equal(t, subBalanceNative, cancellationEvent.AmountNative, "SubscriptionCanceled event native amount is not equal to sub amount while canceling subscription")
		require.Equal(t, subBalanceLink, cancellationEvent.AmountLink, "SubscriptionCanceled event LINK amount is not equal to sub amount while canceling subscription")

		walletBalanceNativeAfterSubCancelling, err := sethClient.Client.BalanceAt(testcontext.Get(t), common.HexToAddress(sethClient.MustGetRootKeyAddress().Hex()), nil)
		require.NoError(t, err)

		walletBalanceLinkAfterSubCancelling, err := vrfContracts.LinkToken.BalanceOf(testcontext.Get(t), sethClient.MustGetRootKeyAddress().Hex())
		require.NoError(t, err)

		//Verify that sub was deleted from Coordinator
		_, err = vrfContracts.CoordinatorV2Plus.GetSubscription(testcontext.Get(t), subID)
		require.Error(t, err, "error not occurred when trying to get deleted subscription from old Coordinator after sub migration")

		subFundsReturnedNativeActual := new(big.Int).Sub(walletBalanceNativeAfterSubCancelling, walletBalanceNativeBeforeSubCancelling)
		subFundsReturnedLinkActual := new(big.Int).Sub(walletBalanceLinkAfterSubCancelling, walletBalanceLinkBeforeSubCancelling)

		subFundsReturnedNativeExpected := new(big.Int).Sub(subBalanceNative, cancellationTxFeeWei)
		deltaSpentOnCancellationTxFee := new(big.Int).Sub(subBalanceNative, subFundsReturnedNativeActual)
		l.Info().
			Str("Sub Balance - Native", subBalanceNative.String()).
			Str("Delta Spent On Cancellation Tx Fee - `NativeBalance - subFundsReturnedNativeActual`", deltaSpentOnCancellationTxFee.String()).
			Str("Cancellation Tx Fee Wei", cancellationTxFeeWei.String()).
			Str("Sub Funds Returned Actual - Native", subFundsReturnedNativeActual.String()).
			Str("Sub Funds Returned Expected - `NativeBalance - cancellationTxFeeWei`", subFundsReturnedNativeExpected.String()).
			Str("Sub Funds Returned Actual - Link", subFundsReturnedLinkActual.String()).
			Str("Sub Balance - Link", subBalanceLink.String()).
			Str("walletBalanceNativeBeforeSubCancelling", walletBalanceNativeBeforeSubCancelling.String()).
			Str("walletBalanceNativeAfterSubCancelling", walletBalanceNativeAfterSubCancelling.String()).
			Msg("Sub funds returned")

		//todo - need to use different wallet for each test to verify exact amount of Native/LINK returned
		//todo - as defaultWallet is used in other tests in parallel which might affect the balance - TT-684
		//require.Equal(t, 1, walletBalanceNativeAfterSubCancelling.Cmp(walletBalanceNativeBeforeSubCancelling), "Native funds were not returned after sub cancellation")

		//todo - this fails on SIMULATED env as tx cost is calculated different as for testnets and it's not receipt.EffectiveGasPrice*receipt.GasUsed
		//require.Equal(t, subFundsReturnedNativeExpected, subFundsReturnedNativeActual, "Returned funds are not equal to sub balance that was cancelled")
		require.Equal(t, 0, subBalanceLink.Cmp(subFundsReturnedLinkActual), "Returned LINK funds are not equal to sub balance that was cancelled")

		activeSubscriptionIdsAfterSubCancellation, err := vrfContracts.CoordinatorV2Plus.GetActiveSubscriptionIds(testcontext.Get(t), big.NewInt(0), big.NewInt(0))
		require.NoError(t, err, "error getting active subscription ids")

		require.False(
			t,
			it_utils.BigIntSliceContains(activeSubscriptionIdsAfterSubCancellation, subID),
			"Active subscription ids should not contain sub id after sub cancellation",
		)
	})
	t.Run("Owner Withdraw", func(t *testing.T) {
		configCopy := config.MustCopy().(tc.TestConfig)

		consumers, subIDs, err := vrfv2plus.SetupNewConsumersAndSubs(
			testcontext.Get(t),
			sethClient,
			vrfContracts.CoordinatorV2Plus,
			configCopy,
			vrfContracts.LinkToken,
			1,
			1,
			l,
		)
		require.NoError(t, err, "error setting up new consumers and subs")
		subID := subIDs[0]
		subscription, err := vrfContracts.CoordinatorV2Plus.GetSubscription(testcontext.Get(t), subID)
		require.NoError(t, err, "error getting subscription information")
		vrfcommon.LogSubDetails(l, subscription, subID.String(), vrfContracts.CoordinatorV2Plus)
		subIDsForCancellingAfterTest = append(subIDsForCancellingAfterTest, subIDs...)

		_, fulfilledEventLink, err := vrfv2plus.RequestRandomnessAndWaitForFulfillment(
			consumers[0],
			vrfContracts.CoordinatorV2Plus,
			vrfKey,
			subID,
			false,
			configCopy.VRFv2Plus.General,
			l,
			0,
		)
		require.NoError(t, err)

		_, fulfilledEventNative, err := vrfv2plus.RequestRandomnessAndWaitForFulfillment(
			consumers[0],
			vrfContracts.CoordinatorV2Plus,
			vrfKey,
			subID,
			true,
			configCopy.VRFv2Plus.General,
			l,
			0,
		)
		require.NoError(t, err)
		amountToWithdrawLink := fulfilledEventLink.Payment

		defaultWalletBalanceNativeBeforeWithdraw, err := sethClient.Client.BalanceAt(testcontext.Get(t), common.HexToAddress(sethClient.MustGetRootKeyAddress().Hex()), nil)
		require.NoError(t, err)

		defaultWalletBalanceLinkBeforeWithdraw, err := vrfContracts.LinkToken.BalanceOf(testcontext.Get(t), sethClient.MustGetRootKeyAddress().Hex())
		require.NoError(t, err)

		l.Info().
			Str("Returning to", sethClient.MustGetRootKeyAddress().Hex()).
			Str("Amount", amountToWithdrawLink.String()).
			Msg("Invoking Oracle Withdraw for LINK")

		err = vrfContracts.CoordinatorV2Plus.Withdraw(
			common.HexToAddress(sethClient.MustGetRootKeyAddress().Hex()),
		)
		require.NoError(t, err, "error withdrawing LINK from coordinator to default wallet")
		amountToWithdrawNative := fulfilledEventNative.Payment

		l.Info().
			Str("Returning to", sethClient.MustGetRootKeyAddress().Hex()).
			Str("Amount", amountToWithdrawNative.String()).
			Msg("Invoking Oracle Withdraw for Native")

		err = vrfContracts.CoordinatorV2Plus.WithdrawNative(
			common.HexToAddress(sethClient.MustGetRootKeyAddress().Hex()),
		)
		require.NoError(t, err, "error withdrawing Native tokens from coordinator to default wallet")

		defaultWalletBalanceNativeAfterWithdraw, err := sethClient.Client.BalanceAt(testcontext.Get(t), common.HexToAddress(sethClient.MustGetRootKeyAddress().Hex()), nil)
		require.NoError(t, err)

		defaultWalletBalanceLinkAfterWithdraw, err := vrfContracts.LinkToken.BalanceOf(testcontext.Get(t), sethClient.MustGetRootKeyAddress().Hex())
		require.NoError(t, err)

		//not possible to verify exact amount of Native/LINK returned as defaultWallet is used in other tests in parallel which might affect the balance
		require.Equal(t, 1, defaultWalletBalanceNativeAfterWithdraw.Cmp(defaultWalletBalanceNativeBeforeWithdraw), "Native funds were not returned after oracle withdraw native")
		require.Equal(t, 1, defaultWalletBalanceLinkAfterWithdraw.Cmp(defaultWalletBalanceLinkBeforeWithdraw), "LINK funds were not returned after oracle withdraw")
	})
}

func TestVRFv2PlusMultipleSendingKeys(t *testing.T) {
	t.Parallel()
	var (
		env                          *test_env.CLClusterTestEnv
		vrfContracts                 *vrfcommon.VRFContracts
		subIDsForCancellingAfterTest []*big.Int
		vrfKey                       *vrfcommon.VRFKeyData
		nodeTypeToNodeMap            map[vrfcommon.VRFNodeType]*vrfcommon.VRFNode
		sethClient                   *seth.Client
	)
	l := logging.GetTestLogger(t)

	config, err := tc.GetChainAndTestTypeSpecificConfig("Smoke", tc.VRFv2Plus)
	require.NoError(t, err, "Error getting config")
<<<<<<< HEAD
	chainID := networks.MustGetSelectedNetworkConfig(config.GetNetworkConfig())[0].ChainID
	configPtr := &config

=======
	vrfv2PlusConfig := config.VRFv2Plus
	network := networks.MustGetSelectedNetworkConfig(config.GetNetworkConfig())[0]
	chainID := network.ChainID
	cleanupFn := func() {
		if sethClient.Cfg.IsSimulatedNetwork() {
			l.Info().
				Str("Network Name", sethClient.Cfg.Network.Name).
				Msg("Network is a simulated network. Skipping fund return for Coordinator Subscriptions.")
		} else {
			if *vrfv2PlusConfig.General.CancelSubsAfterTestRun {
				//cancel subs and return funds to sub owner
				vrfv2plus.CancelSubsAndReturnFunds(testcontext.Get(t), vrfContracts, sethClient.MustGetRootKeyAddress().Hex(), subIDsForCancellingAfterTest, l)
			}
		}
		if !*vrfv2PlusConfig.General.UseExistingEnv {
			if err := env.Cleanup(test_env.CleanupOpts{TestName: t.Name()}); err != nil {
				l.Error().Err(err).Msg("Error cleaning up test environment")
			}
		}
	}
>>>>>>> d356f62e
	vrfEnvConfig := vrfcommon.VRFEnvConfig{
		TestConfig: config,
		ChainID:    chainID,
		CleanupFn:  vrfv2PlusCleanUpFn(&t, &sethClient, &configPtr, &env, &vrfContracts, &subIDsForCancellingAfterTest, nil),
	}
	newEnvConfig := vrfcommon.NewEnvConfig{
		NodesToCreate:                   []vrfcommon.VRFNodeType{vrfcommon.VRF},
		NumberOfTxKeysToCreate:          2,
		UseVRFOwner:                     false,
		UseTestCoordinator:              false,
		ChainlinkNodeLogScannerSettings: test_env.DefaultChainlinkNodeLogScannerSettings,
	}
	env, vrfContracts, vrfKey, nodeTypeToNodeMap, sethClient, err = vrfv2plus.SetupVRFV2PlusUniverse(testcontext.Get(t), t, vrfEnvConfig, newEnvConfig, l)
	require.NoError(t, err, "error setting up VRFV2Plus universe")

	t.Run("Request Randomness with multiple sending keys", func(t *testing.T) {
		configCopy := config.MustCopy().(tc.TestConfig)
		var isNativeBilling = true

		consumers, subIDs, err := vrfv2plus.SetupNewConsumersAndSubs(
			testcontext.Get(t),
			sethClient,
			vrfContracts.CoordinatorV2Plus,
			configCopy,
			vrfContracts.LinkToken,
			1,
			1,
			l,
		)
		require.NoError(t, err, "error setting up new consumers and subs")
		subID := subIDs[0]
		subscription, err := vrfContracts.CoordinatorV2Plus.GetSubscription(testcontext.Get(t), subID)
		require.NoError(t, err, "error getting subscription information")
		vrfcommon.LogSubDetails(l, subscription, subID.String(), vrfContracts.CoordinatorV2Plus)
		subIDsForCancellingAfterTest = append(subIDsForCancellingAfterTest, subIDs...)

		txKeys, _, err := nodeTypeToNodeMap[vrfcommon.VRF].CLNode.API.ReadTxKeys("evm")
		require.NoError(t, err, "error reading tx keys")

		require.Equal(t, newEnvConfig.NumberOfTxKeysToCreate+1, len(txKeys.Data))

		var fulfillmentTxFromAddresses []string
		for i := 0; i < newEnvConfig.NumberOfTxKeysToCreate+1; i++ {
			_, randomWordsFulfilledEvent, err := vrfv2plus.RequestRandomnessAndWaitForFulfillment(
				consumers[0],
				vrfContracts.CoordinatorV2Plus,
				vrfKey,
				subID,
				isNativeBilling,
				configCopy.VRFv2Plus.General,
				l,
				0,
			)
			require.NoError(t, err, "error requesting randomness and waiting for fulfilment")
			fulfillmentTx, _, err := sethClient.Client.TransactionByHash(testcontext.Get(t), randomWordsFulfilledEvent.Raw.TxHash)
			require.NoError(t, err, "error getting tx from hash")
			fulfillmentTxFromAddress, err := actions.GetTxFromAddress(fulfillmentTx)
			require.NoError(t, err, "error getting tx from address")
			fulfillmentTxFromAddresses = append(fulfillmentTxFromAddresses, fulfillmentTxFromAddress)
		}
		require.Equal(t, newEnvConfig.NumberOfTxKeysToCreate+1, len(fulfillmentTxFromAddresses))
		var txKeyAddresses []string
		for _, txKey := range txKeys.Data {
			txKeyAddresses = append(txKeyAddresses, txKey.Attributes.Address)
		}
		less := func(a, b string) bool { return a < b }
		equalIgnoreOrder := cmp.Diff(txKeyAddresses, fulfillmentTxFromAddresses, cmpopts.SortSlices(less)) == ""
		require.True(t, equalIgnoreOrder)
	})
}

func TestVRFv2PlusMigration(t *testing.T) {
	t.Parallel()
	var (
		env                          *test_env.CLClusterTestEnv
		vrfContracts                 *vrfcommon.VRFContracts
		subIDsForCancellingAfterTest []*big.Int
		vrfKey                       *vrfcommon.VRFKeyData
		nodeTypeToNodeMap            map[vrfcommon.VRFNodeType]*vrfcommon.VRFNode
		sethClient                   *seth.Client
	)
	l := logging.GetTestLogger(t)

	config, err := tc.GetChainAndTestTypeSpecificConfig("Smoke", tc.VRFv2Plus)
	require.NoError(t, err, "Error getting config")
	chainID := networks.MustGetSelectedNetworkConfig(config.GetNetworkConfig())[0].ChainID
	configPtr := &config

	vrfEnvConfig := vrfcommon.VRFEnvConfig{
		TestConfig: config,
		ChainID:    chainID,
		CleanupFn:  vrfv2PlusCleanUpFn(&t, &sethClient, &configPtr, &env, &vrfContracts, &subIDsForCancellingAfterTest, nil),
	}
	newEnvConfig := vrfcommon.NewEnvConfig{
		NodesToCreate:                   []vrfcommon.VRFNodeType{vrfcommon.VRF},
		NumberOfTxKeysToCreate:          0,
		UseVRFOwner:                     false,
		UseTestCoordinator:              false,
		ChainlinkNodeLogScannerSettings: test_env.DefaultChainlinkNodeLogScannerSettings,
	}
	env, vrfContracts, vrfKey, nodeTypeToNodeMap, sethClient, err = vrfv2plus.SetupVRFV2PlusUniverse(testcontext.Get(t), t, vrfEnvConfig, newEnvConfig, l)
	require.NoError(t, err, "error setting up VRFV2Plus universe")

	// Migrate subscription from old coordinator to new coordinator, verify if balances
	// are moved correctly and requests can be made successfully in the subscription in
	// new coordinator
	t.Run("Test migration of Subscription Billing subID", func(t *testing.T) {
		configCopy := config.MustCopy().(tc.TestConfig)

		consumers, subIDs, err := vrfv2plus.SetupNewConsumersAndSubs(
			testcontext.Get(t),
			sethClient,
			vrfContracts.CoordinatorV2Plus,
			configCopy,
			vrfContracts.LinkToken,
			2,
			1,
			l,
		)
		require.NoError(t, err, "error setting up new consumers and subs")
		subID := subIDs[0]
		subscription, err := vrfContracts.CoordinatorV2Plus.GetSubscription(testcontext.Get(t), subID)
		require.NoError(t, err, "error getting subscription information")
		vrfcommon.LogSubDetails(l, subscription, subID.String(), vrfContracts.CoordinatorV2Plus)
		subIDsForCancellingAfterTest = append(subIDsForCancellingAfterTest, subIDs...)

		activeSubIdsOldCoordinatorBeforeMigration, err := vrfContracts.CoordinatorV2Plus.GetActiveSubscriptionIds(testcontext.Get(t), big.NewInt(0), big.NewInt(0))
		require.NoError(t, err, "error occurred getting active sub ids")
		require.Len(t, activeSubIdsOldCoordinatorBeforeMigration, 1, "Active Sub Ids length is not equal to 1")
		require.Equal(t, subID, activeSubIdsOldCoordinatorBeforeMigration[0])

		oldSubscriptionBeforeMigration, err := vrfContracts.CoordinatorV2Plus.GetSubscription(testcontext.Get(t), subID)
		require.NoError(t, err, "error getting subscription information")

		//Migration Process
		newCoordinator, err := contracts.DeployVRFCoordinatorV2PlusUpgradedVersion(sethClient, vrfContracts.BHS.Address())
		require.NoError(t, err, "error deploying VRF CoordinatorV2PlusUpgradedVersion")

		_, err = vrfv2plus.VRFV2PlusUpgradedVersionRegisterProvingKey(vrfKey.VRFKey, newCoordinator, uint64(assets.GWei(*configCopy.VRFv2Plus.General.CLNodeMaxGasPriceGWei).Int64()))
		require.NoError(t, err, fmt.Errorf("%s, err: %w", vrfcommon.ErrRegisteringProvingKey, err))

		err = newCoordinator.SetConfig(
			*configCopy.VRFv2Plus.General.MinimumConfirmations,
			*configCopy.VRFv2Plus.General.MaxGasLimitCoordinatorConfig,
			*configCopy.VRFv2Plus.General.StalenessSeconds,
			*configCopy.VRFv2Plus.General.GasAfterPaymentCalculation,
			big.NewInt(*configCopy.VRFv2Plus.General.LinkNativeFeedResponse),
			*configCopy.VRFv2Plus.General.FulfillmentFlatFeeNativePPM,
			*configCopy.VRFv2Plus.General.FulfillmentFlatFeeLinkDiscountPPM,
			*configCopy.VRFv2Plus.General.NativePremiumPercentage,
			*configCopy.VRFv2Plus.General.LinkPremiumPercentage,
		)
		require.NoError(t, err)

		err = newCoordinator.SetLINKAndLINKNativeFeed(vrfContracts.LinkToken.Address(), vrfContracts.MockETHLINKFeed.Address())
		require.NoError(t, err, vrfv2plus.ErrSetLinkNativeLinkFeed)

		vrfJobSpecConfig := vrfcommon.VRFJobSpecConfig{
			ForwardingAllowed:             *configCopy.VRFv2Plus.General.VRFJobForwardingAllowed,
			CoordinatorAddress:            newCoordinator.Address(),
			FromAddresses:                 nodeTypeToNodeMap[vrfcommon.VRF].TXKeyAddressStrings,
			EVMChainID:                    fmt.Sprint(chainID),
			MinIncomingConfirmations:      int(*configCopy.VRFv2Plus.General.MinimumConfirmations),
			PublicKey:                     vrfKey.VRFKey.Data.ID,
			EstimateGasMultiplier:         *configCopy.VRFv2Plus.General.VRFJobEstimateGasMultiplier,
			BatchFulfillmentEnabled:       false,
			BatchFulfillmentGasMultiplier: *configCopy.VRFv2Plus.General.VRFJobBatchFulfillmentGasMultiplier,
			PollPeriod:                    configCopy.VRFv2Plus.General.VRFJobPollPeriod.Duration,
			RequestTimeout:                configCopy.VRFv2Plus.General.VRFJobRequestTimeout.Duration,
			SimulationBlock:               configCopy.VRFv2Plus.General.VRFJobSimulationBlock,
		}

		_, err = vrfv2plus.CreateVRFV2PlusJob(
			nodeTypeToNodeMap[vrfcommon.VRF].CLNode.API,
			vrfJobSpecConfig,
		)
		require.NoError(t, err, vrfv2plus.ErrCreateVRFV2PlusJobs)

		err = vrfContracts.CoordinatorV2Plus.RegisterMigratableCoordinator(newCoordinator.Address())
		require.NoError(t, err, "error registering migratable coordinator")

		oldCoordinatorLinkTotalBalanceBeforeMigration, oldCoordinatorEthTotalBalanceBeforeMigration, err := vrfv2plus.GetCoordinatorTotalBalance(vrfContracts.CoordinatorV2Plus)
		require.NoError(t, err)

		migratedCoordinatorLinkTotalBalanceBeforeMigration, migratedCoordinatorEthTotalBalanceBeforeMigration, err := vrfv2plus.GetUpgradedCoordinatorTotalBalance(newCoordinator)
		require.NoError(t, err)

		_, migrationCompletedEvent, err := vrfContracts.CoordinatorV2Plus.Migrate(subID, newCoordinator.Address())
		require.NoError(t, err, "error migrating sub id ", subID.String(), " from ", vrfContracts.CoordinatorV2Plus.Address(), " to new Coordinator address ", newCoordinator.Address())

		vrfv2plus.LogMigrationCompletedEvent(l, migrationCompletedEvent, vrfContracts.CoordinatorV2Plus)

		oldCoordinatorLinkTotalBalanceAfterMigration, oldCoordinatorEthTotalBalanceAfterMigration, err := vrfv2plus.GetCoordinatorTotalBalance(vrfContracts.CoordinatorV2Plus)
		require.NoError(t, err)

		migratedCoordinatorLinkTotalBalanceAfterMigration, migratedCoordinatorEthTotalBalanceAfterMigration, err := vrfv2plus.GetUpgradedCoordinatorTotalBalance(newCoordinator)
		require.NoError(t, err)

		migratedSubscription, err := newCoordinator.GetSubscription(testcontext.Get(t), subID)
		require.NoError(t, err, "error getting subscription information")

		vrfv2plus.LogSubDetailsAfterMigration(l, newCoordinator, subID, migratedSubscription)

		//Verify that Coordinators were updated in Consumers
		for _, consumer := range consumers {
			coordinatorAddressInConsumerAfterMigration, err := consumer.GetCoordinator(testcontext.Get(t))
			require.NoError(t, err, "error getting Coordinator from Consumer contract")
			require.Equal(t, newCoordinator.Address(), coordinatorAddressInConsumerAfterMigration.String())
			l.Info().
				Str("Consumer", consumer.Address()).
				Str("Coordinator", coordinatorAddressInConsumerAfterMigration.String()).
				Msg("Coordinator Address in Consumer After Migration")
		}

		//Verify old and migrated subs
		require.Equal(t, oldSubscriptionBeforeMigration.NativeBalance, migratedSubscription.NativeBalance)
		require.Equal(t, oldSubscriptionBeforeMigration.Balance, migratedSubscription.Balance)
		require.Equal(t, oldSubscriptionBeforeMigration.SubOwner, migratedSubscription.SubOwner)
		require.Equal(t, oldSubscriptionBeforeMigration.Consumers, migratedSubscription.Consumers)

		//Verify that old sub was deleted from old Coordinator
		_, err = vrfContracts.CoordinatorV2Plus.GetSubscription(testcontext.Get(t), subID)
		require.Error(t, err, "error not occurred when trying to get deleted subscription from old Coordinator after sub migration")

		_, err = vrfContracts.CoordinatorV2Plus.GetActiveSubscriptionIds(testcontext.Get(t), big.NewInt(0), big.NewInt(0))
		// If (subscription billing), numActiveSub should be 0 after migration in oldCoordinator
		require.Error(t, err, "error not occurred getting active sub ids. Should occur since it should revert when sub id array is empty")

		activeSubIdsMigratedCoordinator, err := newCoordinator.GetActiveSubscriptionIds(testcontext.Get(t), big.NewInt(0), big.NewInt(0))
		require.NoError(t, err, "error occurred getting active sub ids")
		require.Len(t, activeSubIdsMigratedCoordinator, 1, "Active Sub Ids length is not equal to 1 for Migrated Coordinator after migration")
		require.Equal(t, subID, activeSubIdsMigratedCoordinator[0])

		//Verify that total balances changed for Link and Eth for new and old coordinator
		expectedLinkTotalBalanceForMigratedCoordinator := new(big.Int).Add(oldSubscriptionBeforeMigration.Balance, migratedCoordinatorLinkTotalBalanceBeforeMigration)
		expectedEthTotalBalanceForMigratedCoordinator := new(big.Int).Add(oldSubscriptionBeforeMigration.NativeBalance, migratedCoordinatorEthTotalBalanceBeforeMigration)

		expectedLinkTotalBalanceForOldCoordinator := new(big.Int).Sub(oldCoordinatorLinkTotalBalanceBeforeMigration, oldSubscriptionBeforeMigration.Balance)
		expectedEthTotalBalanceForOldCoordinator := new(big.Int).Sub(oldCoordinatorEthTotalBalanceBeforeMigration, oldSubscriptionBeforeMigration.NativeBalance)
		require.Equal(t, 0, expectedLinkTotalBalanceForMigratedCoordinator.Cmp(migratedCoordinatorLinkTotalBalanceAfterMigration))
		require.Equal(t, 0, expectedEthTotalBalanceForMigratedCoordinator.Cmp(migratedCoordinatorEthTotalBalanceAfterMigration))
		require.Equal(t, 0, expectedLinkTotalBalanceForOldCoordinator.Cmp(oldCoordinatorLinkTotalBalanceAfterMigration))
		require.Equal(t, 0, expectedEthTotalBalanceForOldCoordinator.Cmp(oldCoordinatorEthTotalBalanceAfterMigration))

		//Verify rand requests fulfills with Link Token billing
		_, _, err = vrfv2plus.RequestRandomnessAndWaitForFulfillment(
			consumers[0],
			newCoordinator,
			vrfKey,
			subID,
			false,
			configCopy.VRFv2Plus.General,
			l,
			0,
		)
		require.NoError(t, err, "error requesting randomness and waiting for fulfilment")

		//Verify rand requests fulfills with Native Token billing
		_, _, err = vrfv2plus.RequestRandomnessAndWaitForFulfillment(
			consumers[1],
			newCoordinator,
			vrfKey,
			subID,
			true,
			configCopy.VRFv2Plus.General,
			l,
			0,
		)
		require.NoError(t, err, "error requesting randomness and waiting for fulfilment")
	})

	// Migrate wrapper subscription from old coordinator to new coordinator, verify if balances
	// are moved correctly and requests can be made successfully in the subscription in
	// new coordinator
	t.Run("Test migration of direct billing using VRFV2PlusWrapper subID", func(t *testing.T) {
		configCopy := config.MustCopy().(tc.TestConfig)

		wrapperContracts, wrapperSubID, err := vrfv2plus.SetupVRFV2PlusWrapperUniverse(
			testcontext.Get(t),
			sethClient,
			vrfContracts,
			&configCopy,
			vrfKey.KeyHash,
			1,
			l,
		)
		require.NoError(t, err)
		subID := wrapperSubID

		subscription, err := vrfContracts.CoordinatorV2Plus.GetSubscription(testcontext.Get(t), subID)
		require.NoError(t, err, "error getting subscription information")

		vrfcommon.LogSubDetails(l, subscription, subID.String(), vrfContracts.CoordinatorV2Plus)

		activeSubIdsOldCoordinatorBeforeMigration, err := vrfContracts.CoordinatorV2Plus.GetActiveSubscriptionIds(testcontext.Get(t), big.NewInt(0), big.NewInt(0))
		require.NoError(t, err, "error occurred getting active sub ids")
		require.Len(t, activeSubIdsOldCoordinatorBeforeMigration, 1, "Active Sub Ids length is not equal to 1")
		activeSubID := activeSubIdsOldCoordinatorBeforeMigration[0]
		require.Equal(t, subID, activeSubID)

		oldSubscriptionBeforeMigration, err := vrfContracts.CoordinatorV2Plus.GetSubscription(testcontext.Get(t), subID)
		require.NoError(t, err, "error getting subscription information")

		//Migration Process
		newCoordinator, err := contracts.DeployVRFCoordinatorV2PlusUpgradedVersion(sethClient, vrfContracts.BHS.Address())
		require.NoError(t, err, "error deploying VRF CoordinatorV2PlusUpgradedVersion")

		_, err = vrfv2plus.VRFV2PlusUpgradedVersionRegisterProvingKey(vrfKey.VRFKey, newCoordinator, uint64(assets.GWei(*configCopy.VRFv2Plus.General.CLNodeMaxGasPriceGWei).Int64()))
		require.NoError(t, err, fmt.Errorf("%s, err: %w", vrfcommon.ErrRegisteringProvingKey, err))

		err = newCoordinator.SetConfig(
			*configCopy.VRFv2Plus.General.MinimumConfirmations,
			*configCopy.VRFv2Plus.General.MaxGasLimitCoordinatorConfig,
			*configCopy.VRFv2Plus.General.StalenessSeconds,
			*configCopy.VRFv2Plus.General.GasAfterPaymentCalculation,
			big.NewInt(*configCopy.VRFv2Plus.General.LinkNativeFeedResponse),
			*configCopy.VRFv2Plus.General.FulfillmentFlatFeeNativePPM,
			*configCopy.VRFv2Plus.General.FulfillmentFlatFeeLinkDiscountPPM,
			*configCopy.VRFv2Plus.General.NativePremiumPercentage,
			*configCopy.VRFv2Plus.General.LinkPremiumPercentage,
		)
		require.NoError(t, err)

		err = newCoordinator.SetLINKAndLINKNativeFeed(vrfContracts.LinkToken.Address(), vrfContracts.MockETHLINKFeed.Address())
		require.NoError(t, err, vrfv2plus.ErrSetLinkNativeLinkFeed)

		vrfJobSpecConfig := vrfcommon.VRFJobSpecConfig{
			ForwardingAllowed:             *configCopy.VRFv2Plus.General.VRFJobForwardingAllowed,
			CoordinatorAddress:            newCoordinator.Address(),
			FromAddresses:                 nodeTypeToNodeMap[vrfcommon.VRF].TXKeyAddressStrings,
			EVMChainID:                    fmt.Sprint(chainID),
			MinIncomingConfirmations:      int(*configCopy.VRFv2Plus.General.MinimumConfirmations),
			PublicKey:                     vrfKey.VRFKey.Data.ID,
			EstimateGasMultiplier:         *configCopy.VRFv2Plus.General.VRFJobEstimateGasMultiplier,
			BatchFulfillmentEnabled:       false,
			BatchFulfillmentGasMultiplier: *configCopy.VRFv2Plus.General.VRFJobBatchFulfillmentGasMultiplier,
			PollPeriod:                    configCopy.VRFv2Plus.General.VRFJobPollPeriod.Duration,
			RequestTimeout:                configCopy.VRFv2Plus.General.VRFJobRequestTimeout.Duration,
			SimulationBlock:               configCopy.VRFv2Plus.General.VRFJobSimulationBlock,
		}

		_, err = vrfv2plus.CreateVRFV2PlusJob(
			nodeTypeToNodeMap[vrfcommon.VRF].CLNode.API,
			vrfJobSpecConfig,
		)
		require.NoError(t, err, vrfv2plus.ErrCreateVRFV2PlusJobs)

		err = vrfContracts.CoordinatorV2Plus.RegisterMigratableCoordinator(newCoordinator.Address())
		require.NoError(t, err, "error registering migratable coordinator")

		oldCoordinatorLinkTotalBalanceBeforeMigration, oldCoordinatorEthTotalBalanceBeforeMigration, err := vrfv2plus.GetCoordinatorTotalBalance(vrfContracts.CoordinatorV2Plus)
		require.NoError(t, err)

		migratedCoordinatorLinkTotalBalanceBeforeMigration, migratedCoordinatorEthTotalBalanceBeforeMigration, err := vrfv2plus.GetUpgradedCoordinatorTotalBalance(newCoordinator)
		require.NoError(t, err)

		// Migrate wrapper's sub using coordinator's migrate method
		_, migrationCompletedEvent, err := vrfContracts.CoordinatorV2Plus.Migrate(subID, newCoordinator.Address())
		require.NoError(t, err, "error migrating sub id ", subID.String(), " from ", vrfContracts.CoordinatorV2Plus.Address(), " to new Coordinator address ", newCoordinator.Address())

		vrfv2plus.LogMigrationCompletedEvent(l, migrationCompletedEvent, vrfContracts.CoordinatorV2Plus)

		oldCoordinatorLinkTotalBalanceAfterMigration, oldCoordinatorEthTotalBalanceAfterMigration, err := vrfv2plus.GetCoordinatorTotalBalance(vrfContracts.CoordinatorV2Plus)
		require.NoError(t, err)

		migratedCoordinatorLinkTotalBalanceAfterMigration, migratedCoordinatorEthTotalBalanceAfterMigration, err := vrfv2plus.GetUpgradedCoordinatorTotalBalance(newCoordinator)
		require.NoError(t, err)

		migratedSubscription, err := newCoordinator.GetSubscription(testcontext.Get(t), subID)
		require.NoError(t, err, "error getting subscription information")

		vrfv2plus.LogSubDetailsAfterMigration(l, newCoordinator, subID, migratedSubscription)

		// Verify that Coordinators were updated in Consumers- Consumer in this case is the VRFV2PlusWrapper
		coordinatorAddressInConsumerAfterMigration, err := wrapperContracts.VRFV2PlusWrapper.Coordinator(testcontext.Get(t))
		require.NoError(t, err, "error getting Coordinator from Consumer contract- VRFV2PlusWrapper")
		require.Equal(t, newCoordinator.Address(), coordinatorAddressInConsumerAfterMigration.String())
		l.Info().
			Str("Consumer-VRFV2PlusWrapper", wrapperContracts.VRFV2PlusWrapper.Address()).
			Str("Coordinator", coordinatorAddressInConsumerAfterMigration.String()).
			Msg("Coordinator Address in VRFV2PlusWrapper After Migration")

		//Verify old and migrated subs
		require.Equal(t, oldSubscriptionBeforeMigration.NativeBalance, migratedSubscription.NativeBalance)
		require.Equal(t, oldSubscriptionBeforeMigration.Balance, migratedSubscription.Balance)
		require.Equal(t, oldSubscriptionBeforeMigration.SubOwner, migratedSubscription.SubOwner)
		require.Equal(t, oldSubscriptionBeforeMigration.Consumers, migratedSubscription.Consumers)

		//Verify that old sub was deleted from old Coordinator
		_, err = vrfContracts.CoordinatorV2Plus.GetSubscription(testcontext.Get(t), subID)
		require.Error(t, err, "error not occurred when trying to get deleted subscription from old Coordinator after sub migration")

		_, err = vrfContracts.CoordinatorV2Plus.GetActiveSubscriptionIds(testcontext.Get(t), big.NewInt(0), big.NewInt(0))
		// If (subscription billing) or (direct billing and numActiveSubs is 0 before this test) -> numActiveSub should be 0 after migration in oldCoordinator
		require.Error(t, err, "error not occurred getting active sub ids. Should occur since it should revert when sub id array is empty")

		activeSubIdsMigratedCoordinator, err := newCoordinator.GetActiveSubscriptionIds(testcontext.Get(t), big.NewInt(0), big.NewInt(0))
		require.NoError(t, err, "error occurred getting active sub ids")
		require.Len(t, activeSubIdsMigratedCoordinator, 1, "Active Sub Ids length is not equal to 1 for Migrated Coordinator after migration")
		require.Equal(t, subID, activeSubIdsMigratedCoordinator[0])

		//Verify that total balances changed for Link and Eth for new and old coordinator
		expectedLinkTotalBalanceForMigratedCoordinator := new(big.Int).Add(oldSubscriptionBeforeMigration.Balance, migratedCoordinatorLinkTotalBalanceBeforeMigration)
		expectedEthTotalBalanceForMigratedCoordinator := new(big.Int).Add(oldSubscriptionBeforeMigration.NativeBalance, migratedCoordinatorEthTotalBalanceBeforeMigration)

		expectedLinkTotalBalanceForOldCoordinator := new(big.Int).Sub(oldCoordinatorLinkTotalBalanceBeforeMigration, oldSubscriptionBeforeMigration.Balance)
		expectedEthTotalBalanceForOldCoordinator := new(big.Int).Sub(oldCoordinatorEthTotalBalanceBeforeMigration, oldSubscriptionBeforeMigration.NativeBalance)
		require.Equal(t, 0, expectedLinkTotalBalanceForMigratedCoordinator.Cmp(migratedCoordinatorLinkTotalBalanceAfterMigration))
		require.Equal(t, 0, expectedEthTotalBalanceForMigratedCoordinator.Cmp(migratedCoordinatorEthTotalBalanceAfterMigration))
		require.Equal(t, 0, expectedLinkTotalBalanceForOldCoordinator.Cmp(oldCoordinatorLinkTotalBalanceAfterMigration))
		require.Equal(t, 0, expectedEthTotalBalanceForOldCoordinator.Cmp(oldCoordinatorEthTotalBalanceAfterMigration))

		// Verify rand requests fulfills with Link Token billing
		isNativeBilling := false
		randomWordsFulfilledEvent, err := vrfv2plus.DirectFundingRequestRandomnessAndWaitForFulfillment(
			wrapperContracts.WrapperConsumers[0],
			newCoordinator,
			vrfKey,
			subID,
			isNativeBilling,
			configCopy.VRFv2Plus.General,
			l,
		)
		require.NoError(t, err, "error requesting randomness and waiting for fulfilment")
		consumerStatus, err := wrapperContracts.WrapperConsumers[0].GetRequestStatus(testcontext.Get(t), randomWordsFulfilledEvent.RequestId)
		require.NoError(t, err, "error getting rand request status")
		require.True(t, consumerStatus.Fulfilled)

		// Verify rand requests fulfills with Native Token billing
		isNativeBilling = true
		randomWordsFulfilledEvent, err = vrfv2plus.DirectFundingRequestRandomnessAndWaitForFulfillment(
			wrapperContracts.WrapperConsumers[0],
			newCoordinator,
			vrfKey,
			subID,
			isNativeBilling,
			configCopy.VRFv2Plus.General,
			l,
		)
		require.NoError(t, err, "error requesting randomness and waiting for fulfilment")
		consumerStatus, err = wrapperContracts.WrapperConsumers[0].GetRequestStatus(testcontext.Get(t), randomWordsFulfilledEvent.RequestId)
		require.NoError(t, err, "error getting rand request status")
		require.True(t, consumerStatus.Fulfilled)
	})
}

func TestVRFV2PlusWithBHS(t *testing.T) {
	t.Parallel()
	var (
		env                          *test_env.CLClusterTestEnv
		vrfContracts                 *vrfcommon.VRFContracts
		subIDsForCancellingAfterTest []*big.Int
		vrfKey                       *vrfcommon.VRFKeyData
		nodeTypeToNodeMap            map[vrfcommon.VRFNodeType]*vrfcommon.VRFNode
		sethClient                   *seth.Client
	)
	l := logging.GetTestLogger(t)

	config, err := tc.GetChainAndTestTypeSpecificConfig("Smoke", tc.VRFv2Plus)
	require.NoError(t, err, "Error getting config")
	vrfv2PlusConfig := config.VRFv2Plus
	chainID := networks.MustGetSelectedNetworkConfig(config.GetNetworkConfig())[0].ChainID
	configPtr := &config

	//decrease default span for checking blockhashes for unfulfilled requests
	vrfv2PlusConfig.General.BHSJobWaitBlocks = ptr.Ptr(2)
	vrfv2PlusConfig.General.BHSJobLookBackBlocks = ptr.Ptr(20)
	vrfEnvConfig := vrfcommon.VRFEnvConfig{
		TestConfig: config,
		ChainID:    chainID,
		CleanupFn:  vrfv2PlusCleanUpFn(&t, &sethClient, &configPtr, &env, &vrfContracts, &subIDsForCancellingAfterTest, nil),
	}
	newEnvConfig := vrfcommon.NewEnvConfig{
		NodesToCreate:                   []vrfcommon.VRFNodeType{vrfcommon.VRF, vrfcommon.BHS},
		NumberOfTxKeysToCreate:          0,
		UseVRFOwner:                     false,
		UseTestCoordinator:              false,
		ChainlinkNodeLogScannerSettings: test_env.DefaultChainlinkNodeLogScannerSettings,
	}
	env, vrfContracts, vrfKey, nodeTypeToNodeMap, sethClient, err = vrfv2plus.SetupVRFV2PlusUniverse(testcontext.Get(t), t, vrfEnvConfig, newEnvConfig, l)
	require.NoError(t, err, "error setting up VRFV2Plus universe")

	var isNativeBilling = true
	t.Run("BHS Job with complete E2E - wait 256 blocks to see if Rand Request is fulfilled", func(t *testing.T) {
		if os.Getenv("TEST_UNSKIP") != "true" {
			t.Skip("Skipped due to long execution time. Should be run on-demand on live testnet with TEST_UNSKIP=\"true\".")
		}
		configCopy := config.MustCopy().(tc.TestConfig)
		//Underfund Subscription
		configCopy.VRFv2Plus.General.SubscriptionFundingAmountLink = ptr.Ptr(float64(0))
		configCopy.VRFv2Plus.General.SubscriptionFundingAmountNative = ptr.Ptr(float64(0))

		consumers, subIDs, err := vrfv2plus.SetupNewConsumersAndSubs(
			testcontext.Get(t),
			sethClient,
			vrfContracts.CoordinatorV2Plus,
			configCopy,
			vrfContracts.LinkToken,
			1,
			1,
			l,
		)
		require.NoError(t, err, "error setting up new consumers and subs")
		subID := subIDs[0]
		subscription, err := vrfContracts.CoordinatorV2Plus.GetSubscription(testcontext.Get(t), subID)
		require.NoError(t, err, "error getting subscription information")
		vrfcommon.LogSubDetails(l, subscription, subID.String(), vrfContracts.CoordinatorV2Plus)
		subIDsForCancellingAfterTest = append(subIDsForCancellingAfterTest, subIDs...)

		randomWordsRequestedEvent, err := vrfv2plus.RequestRandomness(
			consumers[0],
			vrfContracts.CoordinatorV2Plus,
			vrfKey,
			subID,
			isNativeBilling,
			configCopy.VRFv2Plus.General,
			l,
			0,
		)
		require.NoError(t, err, "error requesting randomness")

		randRequestBlockNumber := randomWordsRequestedEvent.Raw.BlockNumber
		var wg sync.WaitGroup
		wg.Add(1)

		waitForNumberOfBlocks := 257
		desiredBlockNumberReached := make(chan bool)
		go func() {
			//Wait at least 256 blocks
			_, err = actions.WaitForBlockNumberToBe(
				testcontext.Get(t),
				randRequestBlockNumber+uint64(waitForNumberOfBlocks),
				sethClient,
				&wg,
				desiredBlockNumberReached,
				configCopy.VRFv2Plus.General.WaitFor256BlocksTimeout.Duration,
				l,
			)
			require.NoError(t, err)
		}()

		if *configCopy.VRFv2Plus.General.GenerateTXsOnChain {
			wg.Add(1)
			go func() {
				_, err := actions.ContinuouslyGenerateTXsOnChain(sethClient, desiredBlockNumberReached, &wg, l)
				require.NoError(t, err)
			}()
		}
		wg.Wait()

		err = vrfv2plus.FundSubscriptions(
			big.NewFloat(*configCopy.VRFv2Plus.General.SubscriptionRefundingAmountNative),
			big.NewFloat(*configCopy.VRFv2Plus.General.SubscriptionRefundingAmountLink),
			vrfContracts.LinkToken,
			vrfContracts.CoordinatorV2Plus,
			subIDs,
			*configCopy.VRFv2Plus.General.SubscriptionBillingType,
		)
		require.NoError(t, err, "error funding subscriptions")
		randomWordsFulfilledEvent, err := vrfv2plus.WaitRandomWordsFulfilledEvent(
			vrfContracts.CoordinatorV2Plus,
			randomWordsRequestedEvent.RequestId,
			subID,
			randomWordsRequestedEvent.Raw.BlockNumber,
			isNativeBilling,
			configCopy.VRFv2Plus.General.RandomWordsFulfilledEventTimeout.Duration,
			l,
			0,
		)
		require.NoError(t, err, "error waiting for randomness fulfilled event")
		vrfcommon.LogRandomWordsFulfilledEvent(l, vrfContracts.CoordinatorV2Plus, randomWordsFulfilledEvent, isNativeBilling, 0)
		status, err := consumers[0].GetRequestStatus(testcontext.Get(t), randomWordsFulfilledEvent.RequestId)
		require.NoError(t, err, "error getting rand request status")
		require.True(t, status.Fulfilled)
		l.Info().Bool("Fulfilment Status", status.Fulfilled).Msg("Random Words Request Fulfilment Status")

		randRequestBlockHash, err := vrfContracts.BHS.GetBlockHash(testcontext.Get(t), big.NewInt(int64(randRequestBlockNumber)))
		require.NoError(t, err, "error getting blockhash for a blocknumber which was stored in BHS contract")

		l.Info().
			Str("Randomness Request's Blockhash", randomWordsRequestedEvent.Raw.BlockHash.String()).
			Str("Block Hash stored by BHS contract", fmt.Sprintf("0x%x", randRequestBlockHash)).
			Str("BHS Contract", vrfContracts.BHS.Address()).
			Msg("BHS Contract's stored Blockhash for Randomness Request")
		require.Equal(t, 0, randomWordsRequestedEvent.Raw.BlockHash.Cmp(randRequestBlockHash))
	})

	t.Run("BHS Job should fill in blockhashes into BHS contract for unfulfilled requests", func(t *testing.T) {
		configCopy := config.MustCopy().(tc.TestConfig)
		//Underfund Subscription
		configCopy.VRFv2Plus.General.SubscriptionFundingAmountLink = ptr.Ptr(float64(0))
		configCopy.VRFv2Plus.General.SubscriptionFundingAmountNative = ptr.Ptr(float64(0))

		consumers, subIDs, err := vrfv2plus.SetupNewConsumersAndSubs(
			testcontext.Get(t),
			sethClient,
			vrfContracts.CoordinatorV2Plus,
			configCopy,
			vrfContracts.LinkToken,
			1,
			1,
			l,
		)
		require.NoError(t, err, "error setting up new consumers and subs")
		subID := subIDs[0]
		subscription, err := vrfContracts.CoordinatorV2Plus.GetSubscription(testcontext.Get(t), subID)
		require.NoError(t, err, "error getting subscription information")
		vrfcommon.LogSubDetails(l, subscription, subID.String(), vrfContracts.CoordinatorV2Plus)
		subIDsForCancellingAfterTest = append(subIDsForCancellingAfterTest, subIDs...)

		//BHS node should fill in blockhashes into BHS contract depending on the waitBlocks and lookBackBlocks settings
		randomWordsRequestedEvent, err := vrfv2plus.RequestRandomness(
			consumers[0],
			vrfContracts.CoordinatorV2Plus,
			vrfKey,
			subID,
			isNativeBilling,
			configCopy.VRFv2Plus.General,
			l,
			0,
		)
		require.NoError(t, err, "error requesting randomness")
		randRequestBlockNumber := randomWordsRequestedEvent.Raw.BlockNumber
		_, err = vrfContracts.BHS.GetBlockHash(testcontext.Get(t), big.NewInt(int64(randRequestBlockNumber)))
		require.Error(t, err, "error not occurred when getting blockhash for a blocknumber which was not stored in BHS contract")

		var wg sync.WaitGroup
		wg.Add(1)
		_, err = actions.WaitForBlockNumberToBe(
			testcontext.Get(t),
			randRequestBlockNumber+uint64(*configCopy.VRFv2Plus.General.BHSJobWaitBlocks+10),
			sethClient,
			&wg,
			nil,
			time.Minute*1,
			l,
		)
		wg.Wait()
		require.NoError(t, err, "error waiting for blocknumber to be")

		metrics, err := consumers[0].GetLoadTestMetrics(testcontext.Get(t))
		require.Equal(t, 0, metrics.RequestCount.Cmp(big.NewInt(1)))
		require.Equal(t, 0, metrics.FulfilmentCount.Cmp(big.NewInt(0)))

		var clNodeTxs *client.TransactionsData
		var txHash string
		gom := gomega.NewGomegaWithT(t)
		gom.Eventually(func(g gomega.Gomega) {
			clNodeTxs, _, err = nodeTypeToNodeMap[vrfcommon.BHS].CLNode.API.ReadTransactions()
			g.Expect(err).ShouldNot(gomega.HaveOccurred(), "error getting CL Node transactions")
			l.Info().Int("Number of TXs", len(clNodeTxs.Data)).Msg("BHS Node txs")
			g.Expect(len(clNodeTxs.Data)).Should(gomega.BeNumerically("==", 1), "Expected 1 tx posted by BHS Node, but found %d", len(clNodeTxs.Data))
			txHash = clNodeTxs.Data[0].Attributes.Hash
		}, "2m", "1s").Should(gomega.Succeed())

		require.Equal(t, strings.ToLower(vrfContracts.BHS.Address()), strings.ToLower(clNodeTxs.Data[0].Attributes.To))

		bhsStoreTx, _, err := sethClient.Client.TransactionByHash(testcontext.Get(t), common.HexToHash(txHash))
		require.NoError(t, err, "error getting tx from hash")

		bhsStoreTxInputData, err := actions.DecodeTxInputData(blockhash_store.BlockhashStoreABI, bhsStoreTx.Data())
		l.Info().
			Str("Block Number", bhsStoreTxInputData["n"].(*big.Int).String()).
			Msg("BHS Node's Store Blockhash for Blocknumber Method TX")
		require.Equal(t, randRequestBlockNumber, bhsStoreTxInputData["n"].(*big.Int).Uint64())

		var randRequestBlockHash [32]byte
		gom.Eventually(func(g gomega.Gomega) {
			randRequestBlockHash, err = vrfContracts.BHS.GetBlockHash(testcontext.Get(t), big.NewInt(int64(randRequestBlockNumber)))
			g.Expect(err).ShouldNot(gomega.HaveOccurred(), "error getting blockhash for a blocknumber which was stored in BHS contract")
		}, "2m", "1s").Should(gomega.Succeed())
		l.Info().
			Str("Randomness Request's Blockhash", randomWordsRequestedEvent.Raw.BlockHash.String()).
			Str("Block Hash stored by BHS contract", fmt.Sprintf("0x%x", randRequestBlockHash)).
			Msg("BHS Contract's stored Blockhash for Randomness Request")
		require.Equal(t, 0, randomWordsRequestedEvent.Raw.BlockHash.Cmp(randRequestBlockHash))
	})
}

func TestVRFV2PlusWithBHF(t *testing.T) {
	t.Parallel()
	var (
		env                          *test_env.CLClusterTestEnv
		vrfContracts                 *vrfcommon.VRFContracts
		subIDsForCancellingAfterTest []*big.Int
		vrfKey                       *vrfcommon.VRFKeyData
		nodeTypeToNodeMap            map[vrfcommon.VRFNodeType]*vrfcommon.VRFNode
		sethClient                   *seth.Client
	)
	l := logging.GetTestLogger(t)

	config, err := tc.GetChainAndTestTypeSpecificConfig("Smoke", tc.VRFv2Plus)
	require.NoError(t, err, "Error getting config")
	chainID := networks.MustGetSelectedNetworkConfig(config.GetNetworkConfig())[0].ChainID
	configPtr := &config

	// BHF job config
	config.VRFv2Plus.General.BHFJobWaitBlocks = ptr.Ptr(260)
	config.VRFv2Plus.General.BHFJobLookBackBlocks = ptr.Ptr(500)
	config.VRFv2Plus.General.BHFJobPollPeriod = ptr.Ptr(blockchain.StrDuration{Duration: time.Second * 30})
	config.VRFv2Plus.General.BHFJobRunTimeout = ptr.Ptr(blockchain.StrDuration{Duration: time.Minute * 24})
	vrfEnvConfig := vrfcommon.VRFEnvConfig{
		TestConfig: config,
		ChainID:    chainID,
		CleanupFn:  vrfv2PlusCleanUpFn(&t, &sethClient, &configPtr, &env, &vrfContracts, &subIDsForCancellingAfterTest, nil),
	}
	chainlinkNodeLogScannerSettings := test_env.GetDefaultChainlinkNodeLogScannerSettingsWithExtraAllowedMessages(testreporters.NewAllowedLogMessage(
		"Pipeline error",
		"Test is expecting this error to occur",
		zapcore.DPanicLevel,
		testreporters.WarnAboutAllowedMsgs_No))
	newEnvConfig := vrfcommon.NewEnvConfig{
		NodesToCreate:                   []vrfcommon.VRFNodeType{vrfcommon.VRF, vrfcommon.BHF},
		NumberOfTxKeysToCreate:          0,
		UseVRFOwner:                     false,
		UseTestCoordinator:              false,
		ChainlinkNodeLogScannerSettings: chainlinkNodeLogScannerSettings,
	}
	env, vrfContracts, vrfKey, nodeTypeToNodeMap, sethClient, err = vrfv2plus.SetupVRFV2PlusUniverse(
		testcontext.Get(t), t, vrfEnvConfig, newEnvConfig, l)
	require.NoError(t, err)

	var isNativeBilling = true
	t.Run("BHF Job with complete E2E - wait 256 blocks to see if Rand Request is fulfilled", func(t *testing.T) {
		configCopy := config.MustCopy().(tc.TestConfig)
		// Underfund Subscription
		configCopy.VRFv2Plus.General.SubscriptionFundingAmountLink = ptr.Ptr(float64(0))
		configCopy.VRFv2Plus.General.SubscriptionFundingAmountNative = ptr.Ptr(float64(0))

		consumers, subIDs, err := vrfv2plus.SetupNewConsumersAndSubs(
			testcontext.Get(t),
			sethClient,
			vrfContracts.CoordinatorV2Plus,
			configCopy,
			vrfContracts.LinkToken,
			1,
			1,
			l,
		)
		require.NoError(t, err, "error setting up new consumers and subs")
		subID := subIDs[0]
		subscription, err := vrfContracts.CoordinatorV2Plus.GetSubscription(testcontext.Get(t), subID)
		require.NoError(t, err, "error getting subscription information")
		vrfcommon.LogSubDetails(l, subscription, subID.String(), vrfContracts.CoordinatorV2Plus)
		subIDsForCancellingAfterTest = append(subIDsForCancellingAfterTest, subIDs...)

		randomWordsRequestedEvent, err := vrfv2plus.RequestRandomness(
			consumers[0],
			vrfContracts.CoordinatorV2Plus,
			vrfKey,
			subID,
			isNativeBilling,
			configCopy.VRFv2Plus.General,
			l,
			0,
		)
		require.NoError(t, err, "error requesting randomness")

		randRequestBlockNumber := randomWordsRequestedEvent.Raw.BlockNumber
		var wg sync.WaitGroup
		wg.Add(1)
		//Wait at least 256 blocks
		_, err = actions.WaitForBlockNumberToBe(
			testcontext.Get(t),
			randRequestBlockNumber+uint64(257),
			sethClient,
			&wg,
			nil,
			configCopy.VRFv2Plus.General.WaitFor256BlocksTimeout.Duration,
			l,
		)
		wg.Wait()
		require.NoError(t, err)
		l.Info().Float64("SubscriptionFundingAmountNative", *configCopy.VRFv2Plus.General.SubscriptionRefundingAmountNative).
			Float64("SubscriptionFundingAmountLink", *configCopy.VRFv2Plus.General.SubscriptionRefundingAmountLink).
			Msg("Funding subscription")
		err = vrfv2plus.FundSubscriptions(
			big.NewFloat(*configCopy.VRFv2Plus.General.SubscriptionRefundingAmountNative),
			big.NewFloat(*configCopy.VRFv2Plus.General.SubscriptionRefundingAmountLink),
			vrfContracts.LinkToken,
			vrfContracts.CoordinatorV2Plus,
			subIDs,
			*configCopy.VRFv2Plus.General.SubscriptionBillingType,
		)
		require.NoError(t, err, "error funding subscriptions")

		randomWordsFulfilledEvent, err := vrfv2plus.WaitRandomWordsFulfilledEvent(
			vrfContracts.CoordinatorV2Plus,
			randomWordsRequestedEvent.RequestId,
			subID,
			randomWordsRequestedEvent.Raw.BlockNumber,
			isNativeBilling,
			configCopy.VRFv2Plus.General.RandomWordsFulfilledEventTimeout.Duration,
			l,
			0,
		)
		require.NoError(t, err, "error waiting for randomness fulfilled event")
		vrfcommon.LogRandomWordsFulfilledEvent(l, vrfContracts.CoordinatorV2Plus, randomWordsFulfilledEvent, isNativeBilling, 0)
		status, err := consumers[0].GetRequestStatus(testcontext.Get(t), randomWordsFulfilledEvent.RequestId)
		require.NoError(t, err, "error getting rand request status")
		require.True(t, status.Fulfilled)
		l.Info().Bool("Fulfilment Status", status.Fulfilled).Msg("Random Words Request Fulfilment Status")

		clNodeTxs, _, err := nodeTypeToNodeMap[vrfcommon.BHF].CLNode.API.ReadTransactions()
		require.NoError(t, err, "error fetching txns from BHF node")
		batchBHSTxFound := false
		for _, tx := range clNodeTxs.Data {
			if strings.EqualFold(tx.Attributes.To, vrfContracts.BatchBHS.Address()) {
				batchBHSTxFound = true
			}
		}
		require.True(t, batchBHSTxFound)

		randRequestBlockHash, err := vrfContracts.BHS.GetBlockHash(testcontext.Get(t), big.NewInt(int64(randRequestBlockNumber)))
		require.NoError(t, err, "error getting blockhash for a blocknumber which was stored in BHS contract")

		l.Info().
			Str("Randomness Request's Blockhash", randomWordsRequestedEvent.Raw.BlockHash.String()).
			Str("Block Hash stored by BHS contract", fmt.Sprintf("0x%x", randRequestBlockHash)).
			Msg("BHS Contract's stored Blockhash for Randomness Request")
		require.Equal(t, 0, randomWordsRequestedEvent.Raw.BlockHash.Cmp(randRequestBlockHash))
	})
}

func TestVRFv2PlusReplayAfterTimeout(t *testing.T) {
	t.Parallel()
	var (
		env                          *test_env.CLClusterTestEnv
		vrfContracts                 *vrfcommon.VRFContracts
		subIDsForCancellingAfterTest []*big.Int
		vrfKey                       *vrfcommon.VRFKeyData
		nodeTypeToNodeMap            map[vrfcommon.VRFNodeType]*vrfcommon.VRFNode
		sethClient                   *seth.Client
	)
	l := logging.GetTestLogger(t)

	config, err := tc.GetChainAndTestTypeSpecificConfig("Smoke", tc.VRFv2Plus)
	require.NoError(t, err, "Error getting config")
	chainID := networks.MustGetSelectedNetworkConfig(config.GetNetworkConfig())[0].ChainID
	configPtr := &config

	vrfEnvConfig := vrfcommon.VRFEnvConfig{
		TestConfig: config,
		ChainID:    chainID,
		CleanupFn:  vrfv2PlusCleanUpFn(&t, &sethClient, &configPtr, &env, &vrfContracts, &subIDsForCancellingAfterTest, nil),
	}
	newEnvConfig := vrfcommon.NewEnvConfig{
		NodesToCreate:                   []vrfcommon.VRFNodeType{vrfcommon.VRF},
		NumberOfTxKeysToCreate:          0,
		UseVRFOwner:                     false,
		UseTestCoordinator:              false,
		ChainlinkNodeLogScannerSettings: test_env.DefaultChainlinkNodeLogScannerSettings,
	}
	// 1. Add job spec with requestTimeout = 5 seconds
	timeout := time.Second * 5
	config.VRFv2Plus.General.VRFJobRequestTimeout = ptr.Ptr(blockchain.StrDuration{Duration: timeout})
	config.VRFv2Plus.General.SubscriptionFundingAmountLink = ptr.Ptr(float64(0))
	config.VRFv2Plus.General.SubscriptionFundingAmountNative = ptr.Ptr(float64(0))

	env, vrfContracts, vrfKey, nodeTypeToNodeMap, sethClient, err = vrfv2plus.SetupVRFV2PlusUniverse(testcontext.Get(t), t, vrfEnvConfig, newEnvConfig, l)
	require.NoError(t, err, "error setting up VRFV2Plus universe")

	t.Run("Replaying Requests", func(t *testing.T) {
		configCopy := config.MustCopy().(tc.TestConfig)
		var isNativeBilling = false

		consumers, subIDs, err := vrfv2plus.SetupNewConsumersAndSubs(
			testcontext.Get(t),
			sethClient,
			vrfContracts.CoordinatorV2Plus,
			configCopy,
			vrfContracts.LinkToken,
			2,
			1,
			l,
		)
		require.NoError(t, err, "error setting up new consumers and subs")
		subID := subIDs[0]
		subscription, err := vrfContracts.CoordinatorV2Plus.GetSubscription(testcontext.Get(t), subID)
		require.NoError(t, err, "error getting subscription information")
		vrfcommon.LogSubDetails(l, subscription, subID.String(), vrfContracts.CoordinatorV2Plus)
		subIDsForCancellingAfterTest = append(subIDsForCancellingAfterTest, subIDs...)

		// 2. create request but without fulfilment - e.g. simulation failure (insufficient balance in the sub, )
		initialReqRandomWordsRequestedEvent, err := vrfv2plus.RequestRandomness(
			consumers[0],
			vrfContracts.CoordinatorV2Plus,
			vrfKey,
			subID,
			isNativeBilling,
			configCopy.VRFv2Plus.General,
			l,
			0,
		)
		require.NoError(t, err, "error requesting randomness and waiting for requested event")

		// 3. wait for the request timeout (1s more) duration
		time.Sleep(timeout + 1*time.Second)

		fundingLinkAmt := big.NewFloat(*configCopy.VRFv2Plus.General.SubscriptionRefundingAmountLink)
		fundingNativeAmt := big.NewFloat(*configCopy.VRFv2Plus.General.SubscriptionRefundingAmountNative)
		// 4. fund sub so that node can fulfill request
		err = vrfv2plus.FundSubscriptions(
			fundingLinkAmt,
			fundingNativeAmt,
			vrfContracts.LinkToken,
			vrfContracts.CoordinatorV2Plus,
			[]*big.Int{subID},
			*configCopy.VRFv2Plus.General.SubscriptionBillingType,
		)
		require.NoError(t, err, "error funding subs after request timeout")

		// 5. no fulfilment should happen since timeout+1 seconds passed in the job
		pendingReqExists, err := vrfContracts.CoordinatorV2Plus.PendingRequestsExist(testcontext.Get(t), subID)
		require.NoError(t, err, "error fetching PendingRequestsExist from coordinator")
		require.True(t, pendingReqExists, "pendingRequest must exist since subID was underfunded till request timeout")

		// 6. remove job and add new job with requestTimeout = 1 hour
		vrfNode, exists := nodeTypeToNodeMap[vrfcommon.VRF]
		require.True(t, exists, "VRF Node does not exist")
		resp, err := vrfNode.CLNode.API.DeleteJob(vrfNode.Job.Data.ID)
		require.NoError(t, err, "error deleting job after timeout")
		require.Equal(t, resp.StatusCode, 204)

		configCopy.VRFv2Plus.General.VRFJobRequestTimeout = ptr.Ptr(blockchain.StrDuration{Duration: time.Duration(time.Hour * 1)})
		vrfJobSpecConfig := vrfcommon.VRFJobSpecConfig{
			ForwardingAllowed:             *configCopy.VRFv2Plus.General.VRFJobForwardingAllowed,
			CoordinatorAddress:            vrfContracts.CoordinatorV2Plus.Address(),
			FromAddresses:                 vrfNode.TXKeyAddressStrings,
			EVMChainID:                    fmt.Sprint(chainID),
			MinIncomingConfirmations:      int(*configCopy.VRFv2Plus.General.MinimumConfirmations),
			PublicKey:                     vrfKey.PubKeyCompressed,
			EstimateGasMultiplier:         *configCopy.VRFv2Plus.General.VRFJobEstimateGasMultiplier,
			BatchFulfillmentEnabled:       false,
			BatchFulfillmentGasMultiplier: *configCopy.VRFv2Plus.General.VRFJobBatchFulfillmentGasMultiplier,
			PollPeriod:                    configCopy.VRFv2Plus.General.VRFJobPollPeriod.Duration,
			RequestTimeout:                configCopy.VRFv2Plus.General.VRFJobRequestTimeout.Duration,
			SimulationBlock:               configCopy.VRFv2Plus.General.VRFJobSimulationBlock,
			VRFOwnerConfig:                nil,
		}

		go func() {
			l.Info().
				Msg("Creating VRFV2 Plus Job with higher timeout (1hr)")
			job, err := vrfv2plus.CreateVRFV2PlusJob(
				vrfNode.CLNode.API,
				vrfJobSpecConfig,
			)
			require.NoError(t, err, "error creating job with higher timeout")
			vrfNode.Job = job
		}()

		// 7. Check if initial req in underfunded sub is fulfilled now, since it has been topped up and timeout increased
		l.Info().Str("reqID", initialReqRandomWordsRequestedEvent.RequestId.String()).
			Str("subID", subID.String()).
			Msg("Waiting for initalReqRandomWordsFulfilledEvent")
		initalReqRandomWordsFulfilledEvent, err := vrfv2plus.WaitRandomWordsFulfilledEvent(
			vrfContracts.CoordinatorV2Plus,
			initialReqRandomWordsRequestedEvent.RequestId,
			subID,
			initialReqRandomWordsRequestedEvent.Raw.BlockNumber,
			isNativeBilling,
			configCopy.VRFv2Plus.General.RandomWordsFulfilledEventTimeout.Duration,
			l,
			0,
		)
		require.NoError(t, err, "error waiting for initial request RandomWordsFulfilledEvent")

		require.NoError(t, err, "error waiting for fulfilment of old req")
		require.False(t, initalReqRandomWordsFulfilledEvent.OnlyPremium, "RandomWordsFulfilled Event's `OnlyPremium` field should be false")
		require.Equal(t, isNativeBilling, initalReqRandomWordsFulfilledEvent.NativePayment, "RandomWordsFulfilled Event's `NativePayment` field should be false")
		require.True(t, initalReqRandomWordsFulfilledEvent.Success, "RandomWordsFulfilled Event's `Success` field should be true")

		// Get request status
		status, err := consumers[0].GetRequestStatus(testcontext.Get(t), initalReqRandomWordsFulfilledEvent.RequestId)
		require.NoError(t, err, "error getting rand request status")
		require.True(t, status.Fulfilled)
		l.Info().Bool("Fulfilment Status", status.Fulfilled).Msg("Random Words Request Fulfilment Status")
	})
}

func TestVRFv2PlusPendingBlockSimulationAndZeroConfirmationDelays(t *testing.T) {
	t.Parallel()
	var (
		env                          *test_env.CLClusterTestEnv
		vrfContracts                 *vrfcommon.VRFContracts
		subIDsForCancellingAfterTest []*big.Int
		vrfKey                       *vrfcommon.VRFKeyData
		sethClient                   *seth.Client
	)
	l := logging.GetTestLogger(t)

	config, err := tc.GetChainAndTestTypeSpecificConfig("Smoke", tc.VRFv2Plus)
	require.NoError(t, err, "Error getting config")
	chainID := networks.MustGetSelectedNetworkConfig(config.GetNetworkConfig())[0].ChainID
	configPtr := &config

	vrfEnvConfig := vrfcommon.VRFEnvConfig{
		TestConfig: config,
		ChainID:    chainID,
		CleanupFn:  vrfv2PlusCleanUpFn(&t, &sethClient, &configPtr, &env, &vrfContracts, &subIDsForCancellingAfterTest, nil),
	}
	newEnvConfig := vrfcommon.NewEnvConfig{
		NodesToCreate:                   []vrfcommon.VRFNodeType{vrfcommon.VRF},
		NumberOfTxKeysToCreate:          0,
		UseVRFOwner:                     false,
		UseTestCoordinator:              false,
		ChainlinkNodeLogScannerSettings: test_env.DefaultChainlinkNodeLogScannerSettings,
	}

	// override config with minConf = 0 and use pending block for simulation
	config.VRFv2Plus.General.MinimumConfirmations = ptr.Ptr[uint16](0)
	config.VRFv2Plus.General.VRFJobSimulationBlock = ptr.Ptr[string]("pending")

	env, vrfContracts, vrfKey, _, sethClient, err = vrfv2plus.SetupVRFV2PlusUniverse(testcontext.Get(t), t, vrfEnvConfig, newEnvConfig, l)
	require.NoError(t, err, "error setting up VRFV2Plus universe")

	consumers, subIDs, err := vrfv2plus.SetupNewConsumersAndSubs(
		testcontext.Get(t),
		sethClient,
		vrfContracts.CoordinatorV2Plus,
		config,
		vrfContracts.LinkToken,
		1,
		1,
		l,
	)
	require.NoError(t, err, "error setting up new consumers and subs")
	subID := subIDs[0]
	subscription, err := vrfContracts.CoordinatorV2Plus.GetSubscription(testcontext.Get(t), subID)
	require.NoError(t, err, "error getting subscription information")
	vrfcommon.LogSubDetails(l, subscription, subID.String(), vrfContracts.CoordinatorV2Plus)
	subIDsForCancellingAfterTest = append(subIDsForCancellingAfterTest, subIDs...)

	var isNativeBilling = true

	l.Info().Uint16("minimumConfirmationDelay", *config.VRFv2Plus.General.MinimumConfirmations).Msg("Minimum Confirmation Delay")

	// test and assert
	_, randomWordsFulfilledEvent, err := vrfv2plus.RequestRandomnessAndWaitForFulfillment(
		consumers[0],
		vrfContracts.CoordinatorV2Plus,
		vrfKey,
		subID,
		isNativeBilling,
		config.VRFv2Plus.General,
		l,
		0,
	)
	require.NoError(t, err, "error requesting randomness and waiting for fulfilment")

	status, err := consumers[0].GetRequestStatus(testcontext.Get(t), randomWordsFulfilledEvent.RequestId)
	require.NoError(t, err, "error getting rand request status")
	require.True(t, status.Fulfilled)
	l.Info().Bool("Fulfilment Status", status.Fulfilled).Msg("Random Words Request Fulfilment Status")
}

func TestVRFv2PlusNodeReorg(t *testing.T) {
	t.Parallel()
	var (
		env                          *test_env.CLClusterTestEnv
		vrfContracts                 *vrfcommon.VRFContracts
		subIDsForCancellingAfterTest []*big.Int
		vrfKey                       *vrfcommon.VRFKeyData
		sethClient                   *seth.Client
	)
	l := logging.GetTestLogger(t)

	config, err := tc.GetChainAndTestTypeSpecificConfig("Smoke", tc.VRFv2Plus)
	require.NoError(t, err, "Error getting config")
	network := networks.MustGetSelectedNetworkConfig(config.GetNetworkConfig())[0]
	if !network.Simulated {
		t.Skip("Skipped since Reorg test could only be run on Simulated chain.")
	}
	chainID := network.ChainID
<<<<<<< HEAD
	configPtr := &config

=======
	cleanupFn := func() {
		if sethClient.Cfg.IsSimulatedNetwork() {
			l.Info().
				Str("Network Name", sethClient.Cfg.Network.Name).
				Msg("Network is a simulated network. Skipping fund return for Coordinator Subscriptions.")
		} else {
			if *vrfv2PlusConfig.General.CancelSubsAfterTestRun {
				//cancel subs and return funds to sub owner
				vrfv2plus.CancelSubsAndReturnFunds(testcontext.Get(t), vrfContracts, sethClient.MustGetRootKeyAddress().Hex(), subIDsForCancellingAfterTest, l)
			}
		}
		if !*vrfv2PlusConfig.General.UseExistingEnv {
			if err := env.Cleanup(test_env.CleanupOpts{TestName: t.Name()}); err != nil {
				l.Error().Err(err).Msg("Error cleaning up test environment")
			}
		}
	}
>>>>>>> d356f62e
	vrfEnvConfig := vrfcommon.VRFEnvConfig{
		TestConfig: config,
		ChainID:    chainID,
		CleanupFn:  vrfv2PlusCleanUpFn(&t, &sethClient, &configPtr, &env, &vrfContracts, &subIDsForCancellingAfterTest, nil),
	}
	chainlinkNodeLogScannerSettings := test_env.GetDefaultChainlinkNodeLogScannerSettingsWithExtraAllowedMessages(
		testreporters.NewAllowedLogMessage(
			"Got very old block.",
			"Test is expecting a reorg to occur",
			zapcore.DPanicLevel,
			testreporters.WarnAboutAllowedMsgs_No),
		testreporters.NewAllowedLogMessage(
			"Reorg greater than finality depth detected",
			"Test is expecting a reorg to occur",
			zapcore.DPanicLevel,
			testreporters.WarnAboutAllowedMsgs_No),
	)
	newEnvConfig := vrfcommon.NewEnvConfig{
		NodesToCreate:                   []vrfcommon.VRFNodeType{vrfcommon.VRF},
		NumberOfTxKeysToCreate:          0,
		UseVRFOwner:                     false,
		UseTestCoordinator:              false,
		ChainlinkNodeLogScannerSettings: chainlinkNodeLogScannerSettings,
	}
	env, vrfContracts, vrfKey, _, sethClient, err = vrfv2plus.SetupVRFV2PlusUniverse(testcontext.Get(t), t, vrfEnvConfig, newEnvConfig, l)
	require.NoError(t, err, "Error setting up VRFv2Plus universe")

	var isNativeBilling = true
	consumers, subIDs, err := vrfv2plus.SetupNewConsumersAndSubs(
		testcontext.Get(t),
		sethClient,
		vrfContracts.CoordinatorV2Plus,
		config,
		vrfContracts.LinkToken,
		1,
		1,
		l,
	)
	require.NoError(t, err, "error setting up new consumers and subs")
	subID := subIDs[0]
	subscription, err := vrfContracts.CoordinatorV2Plus.GetSubscription(testcontext.Get(t), subID)
	require.NoError(t, err, "error getting subscription information")
	vrfcommon.LogSubDetails(l, subscription, subID.String(), vrfContracts.CoordinatorV2Plus)
	subIDsForCancellingAfterTest = append(subIDsForCancellingAfterTest, subIDs...)

	t.Run("Reorg on fulfillment", func(t *testing.T) {
		configCopy := config.MustCopy().(tc.TestConfig)
		configCopy.VRFv2Plus.General.MinimumConfirmations = ptr.Ptr[uint16](10)

		//1. request randomness and wait for fulfillment for blockhash from Reorged Fork
		randomWordsRequestedEvent, randomWordsFulfilledEventOnReorgedFork, err := vrfv2plus.RequestRandomnessAndWaitForFulfillment(
			consumers[0],
			vrfContracts.CoordinatorV2Plus,
			vrfKey,
			subID,
			isNativeBilling,
			configCopy.VRFv2Plus.General,
			l,
			0,
		)
		require.NoError(t, err)

		// rewind chain to block number after the request was made, but before the request was fulfilled
		rewindChainToBlock := randomWordsRequestedEvent.Raw.BlockNumber + 1

		rpcUrl, err := vrfcommon.GetRPCUrl(env, chainID)
		require.NoError(t, err, "error getting rpc url")

		//2. rewind chain by n number of blocks - basically, mimicking reorg scenario
		latestBlockNumberAfterReorg, err := vrfcommon.RewindSimulatedChainToBlockNumber(testcontext.Get(t), sethClient, rpcUrl, rewindChainToBlock, l)
		require.NoError(t, err, fmt.Sprintf("error rewinding chain to block number %d", rewindChainToBlock))

		//3.1 ensure that chain is reorged and latest block number is greater than the block number when request was made
		require.Greater(t, latestBlockNumberAfterReorg, randomWordsRequestedEvent.Raw.BlockNumber)

		//3.2 ensure that chain is reorged and latest block number is less than the block number when fulfilment was performed
		require.Less(t, latestBlockNumberAfterReorg, randomWordsFulfilledEventOnReorgedFork.Raw.BlockNumber)

		//4. wait for the fulfillment which VRF Node will generate for Canonical chain
		_, err = vrfv2plus.WaitRandomWordsFulfilledEvent(
			vrfContracts.CoordinatorV2Plus,
			randomWordsRequestedEvent.RequestId,
			subID,
			randomWordsRequestedEvent.Raw.BlockNumber,
			isNativeBilling,
			configCopy.VRFv2Plus.General.RandomWordsFulfilledEventTimeout.Duration,
			l,
			0,
		)
		require.NoError(t, err, "error waiting for randomness fulfilled event")
	})

	t.Run("Reorg on rand request", func(t *testing.T) {
		configCopy := config.MustCopy().(tc.TestConfig)
		//1. set minimum confirmations to higher value so that we can be sure that request won't be fulfilled before reorg
		configCopy.VRFv2Plus.General.MinimumConfirmations = ptr.Ptr[uint16](6)

		//2. request randomness
		randomWordsRequestedEvent, err := vrfv2plus.RequestRandomness(
			consumers[0],
			vrfContracts.CoordinatorV2Plus,
			vrfKey,
			subID,
			isNativeBilling,
			configCopy.VRFv2Plus.General,
			l,
			0,
		)
		require.NoError(t, err)

		// rewind chain to block number before the randomness request was made
		rewindChainToBlockNumber := randomWordsRequestedEvent.Raw.BlockNumber - 3

		rpcUrl, err := vrfcommon.GetRPCUrl(env, chainID)
		require.NoError(t, err, "error getting rpc url")

		//3. rewind chain by n number of blocks - basically, mimicking reorg scenario
		latestBlockNumberAfterReorg, err := vrfcommon.RewindSimulatedChainToBlockNumber(testcontext.Get(t), sethClient, rpcUrl, rewindChainToBlockNumber, l)
		require.NoError(t, err, fmt.Sprintf("error rewinding chain to block number %d", rewindChainToBlockNumber))

		//4. ensure that chain is reorged and latest block number is less than the block number when request was made
		require.Less(t, latestBlockNumberAfterReorg, randomWordsRequestedEvent.Raw.BlockNumber)

		//5. ensure that rand request is not fulfilled for the request which was made on reorged fork
		// For context - when performing debug_setHead on geth simulated chain and therefore rewinding chain to a previous block,
		//then tx that was mined after reorg will not appear in canonical chain contrary to real world scenario
		//Hence, we only verify that VRF node will not generate fulfillment for the reorged fork request
		_, err = vrfv2plus.WaitRandomWordsFulfilledEvent(
			vrfContracts.CoordinatorV2Plus,
			randomWordsRequestedEvent.RequestId,
			subID,
			randomWordsRequestedEvent.Raw.BlockNumber,
			isNativeBilling,
			time.Second*10,
			l,
			0,
		)
		require.Error(t, err, "fulfillment should not be generated for the request which was made on reorged fork on Simulated Chain")
	})

}

func TestVRFv2PlusBatchFulfillmentEnabledDisabled(t *testing.T) {
	t.Parallel()
	var (
		env                          *test_env.CLClusterTestEnv
		vrfContracts                 *vrfcommon.VRFContracts
		subIDsForCancellingAfterTest []*big.Int
<<<<<<< HEAD
		defaultWalletAddress         *string
=======
>>>>>>> d356f62e
		vrfKey                       *vrfcommon.VRFKeyData
		nodeTypeToNodeMap            map[vrfcommon.VRFNodeType]*vrfcommon.VRFNode
		sethClient                   *seth.Client
	)
	l := logging.GetTestLogger(t)

	config, err := tc.GetChainAndTestTypeSpecificConfig("Smoke", tc.VRFv2Plus)
	require.NoError(t, err, "Error getting config")
	network := networks.MustGetSelectedNetworkConfig(config.GetNetworkConfig())[0]
	chainID := network.ChainID
<<<<<<< HEAD
	configPtr := &config

=======
	cleanupFn := func() {
		if sethClient.Cfg.IsSimulatedNetwork() {
			l.Info().
				Str("Network Name", sethClient.Cfg.Network.Name).
				Msg("Network is a simulated network. Skipping fund return for Coordinator Subscriptions.")
		} else {
			if *vrfv2PlusConfig.General.CancelSubsAfterTestRun {
				//cancel subs and return funds to sub owner
				vrfv2plus.CancelSubsAndReturnFunds(testcontext.Get(t), vrfContracts, sethClient.MustGetRootKeyAddress().Hex(), subIDsForCancellingAfterTest, l)
			}
		}
		if !*vrfv2PlusConfig.General.UseExistingEnv {
			if err := env.Cleanup(test_env.CleanupOpts{TestName: t.Name()}); err != nil {
				l.Error().Err(err).Msg("Error cleaning up test environment")
			}
		}
	}
>>>>>>> d356f62e
	vrfEnvConfig := vrfcommon.VRFEnvConfig{
		TestConfig: config,
		ChainID:    chainID,
		CleanupFn:  vrfv2PlusCleanUpFn(&t, &sethClient, &configPtr, &env, &vrfContracts, &subIDsForCancellingAfterTest, &defaultWalletAddress),
	}
	newEnvConfig := vrfcommon.NewEnvConfig{
		NodesToCreate:                   []vrfcommon.VRFNodeType{vrfcommon.VRF},
		NumberOfTxKeysToCreate:          0,
		UseVRFOwner:                     false,
		UseTestCoordinator:              false,
		ChainlinkNodeLogScannerSettings: test_env.DefaultChainlinkNodeLogScannerSettings,
	}
	env, vrfContracts, vrfKey, nodeTypeToNodeMap, sethClient, err = vrfv2plus.SetupVRFV2PlusUniverse(testcontext.Get(t), t, vrfEnvConfig, newEnvConfig, l)
	require.NoError(t, err, "Error setting up VRFv2Plus universe")

	//batchMaxGas := config.MaxGasLimit() (2.5 mill) + 400_000 = 2.9 mill
	//callback gas limit set by consumer = 500k
	// so 4 requests should be fulfilled inside 1 tx since 500k*4 < 2.9 mill

	batchFulfilmentMaxGas := *config.VRFv2Plus.General.MaxGasLimitCoordinatorConfig + 400_000
	config.VRFv2Plus.General.CallbackGasLimit = ptr.Ptr(uint32(500_000))

	expectedNumberOfFulfillmentsInsideOneBatchFulfillment := (batchFulfilmentMaxGas / *config.VRFv2Plus.General.CallbackGasLimit) - 1
	randRequestCount := expectedNumberOfFulfillmentsInsideOneBatchFulfillment

	t.Run("Batch Fulfillment Enabled", func(t *testing.T) {
		configCopy := config.MustCopy().(tc.TestConfig)
		var isNativeBilling = true

		vrfNode, exists := nodeTypeToNodeMap[vrfcommon.VRF]
		require.True(t, exists, "VRF Node does not exist")

		//ensure that no job present on the node
		err = actions.DeleteJobs([]*client.ChainlinkClient{vrfNode.CLNode.API})
		require.NoError(t, err)

		batchFullfillmentEnabled := true
		// create job with batch fulfillment enabled
		vrfJobSpecConfig := vrfcommon.VRFJobSpecConfig{
			ForwardingAllowed:             *configCopy.VRFv2Plus.General.VRFJobForwardingAllowed,
			CoordinatorAddress:            vrfContracts.CoordinatorV2Plus.Address(),
			BatchCoordinatorAddress:       vrfContracts.BatchCoordinatorV2Plus.Address(),
			FromAddresses:                 vrfNode.TXKeyAddressStrings,
			EVMChainID:                    fmt.Sprint(chainID),
			MinIncomingConfirmations:      int(*configCopy.VRFv2Plus.General.MinimumConfirmations),
			PublicKey:                     vrfKey.PubKeyCompressed,
			EstimateGasMultiplier:         *configCopy.VRFv2Plus.General.VRFJobEstimateGasMultiplier,
			BatchFulfillmentEnabled:       batchFullfillmentEnabled,
			BatchFulfillmentGasMultiplier: *configCopy.VRFv2Plus.General.VRFJobBatchFulfillmentGasMultiplier,
			PollPeriod:                    configCopy.VRFv2Plus.General.VRFJobPollPeriod.Duration,
			RequestTimeout:                configCopy.VRFv2Plus.General.VRFJobRequestTimeout.Duration,
			SimulationBlock:               configCopy.VRFv2Plus.General.VRFJobSimulationBlock,
			VRFOwnerConfig:                nil,
		}

		l.Info().
			Msg("Creating VRFV2 Plus Job with `batchFulfillmentEnabled = true`")
		job, err := vrfv2plus.CreateVRFV2PlusJob(
			vrfNode.CLNode.API,
			vrfJobSpecConfig,
		)
		require.NoError(t, err, "error creating job with higher timeout")
		vrfNode.Job = job

		consumers, subIDs, err := vrfv2plus.SetupNewConsumersAndSubs(
			testcontext.Get(t),
			sethClient,
			vrfContracts.CoordinatorV2Plus,
			configCopy,
			vrfContracts.LinkToken,
			1,
			1,
			l,
		)
		require.NoError(t, err, "error setting up new consumers and subs")
		subID := subIDs[0]
		subscription, err := vrfContracts.CoordinatorV2Plus.GetSubscription(testcontext.Get(t), subID)
		require.NoError(t, err, "error getting subscription information")
		vrfcommon.LogSubDetails(l, subscription, subID.String(), vrfContracts.CoordinatorV2Plus)
		subIDsForCancellingAfterTest = append(subIDsForCancellingAfterTest, subIDs...)

		configCopy.VRFv2Plus.General.RandomnessRequestCountPerRequest = ptr.Ptr(uint16(randRequestCount))

		// test and assert
		_, randomWordsFulfilledEvent, err := vrfv2plus.RequestRandomnessAndWaitForFulfillment(
			consumers[0],
			vrfContracts.CoordinatorV2Plus,
			vrfKey,
			subID,
			isNativeBilling,
			configCopy.VRFv2Plus.General,
			l,
			0,
		)
		require.NoError(t, err, "error requesting randomness and waiting for fulfilment")

		var wgAllRequestsFulfilled sync.WaitGroup
		wgAllRequestsFulfilled.Add(1)
		requestCount, fulfilmentCount, err := vrfcommon.WaitForRequestCountEqualToFulfilmentCount(testcontext.Get(t), consumers[0], 2*time.Minute, &wgAllRequestsFulfilled)
		require.NoError(t, err)
		wgAllRequestsFulfilled.Wait()

		l.Info().
			Interface("Request Count", requestCount).
			Interface("Fulfilment Count", fulfilmentCount).
			Msg("Request/Fulfilment Stats")

		clNodeTxs, resp, err := nodeTypeToNodeMap[vrfcommon.VRF].CLNode.API.ReadTransactions()
		require.NoError(t, err)
		require.Equal(t, 200, resp.StatusCode)
		var batchFulfillmentTxs []client.TransactionData
		for _, tx := range clNodeTxs.Data {
			if common.HexToAddress(tx.Attributes.To).Cmp(common.HexToAddress(vrfContracts.BatchCoordinatorV2Plus.Address())) == 0 {
				batchFulfillmentTxs = append(batchFulfillmentTxs, tx)
			}
		}
		fulfillmentTx, _, err := sethClient.Client.TransactionByHash(testcontext.Get(t), randomWordsFulfilledEvent.Raw.TxHash)
		require.NoError(t, err, "error getting tx from hash")

		fulfillmentTXToAddress := fulfillmentTx.To().String()
		l.Info().
			Str("Actual Fulfillment Tx To Address", fulfillmentTXToAddress).
			Str("BatchCoordinatorV2Plus Address", vrfContracts.BatchCoordinatorV2Plus.Address()).
			Msg("Fulfillment Tx To Address should be the BatchCoordinatorV2Plus Address when batch fulfillment is enabled")

		// verify that VRF node sends fulfillments via BatchCoordinator contract
		require.Equal(t, vrfContracts.BatchCoordinatorV2Plus.Address(), fulfillmentTXToAddress, "Fulfillment Tx To Address should be the BatchCoordinatorV2Plus Address when batch fulfillment is enabled")

		// verify that all fulfillments should be inside one tx
		// This check is disabled for live testnets since each testnet has different gas usage for similar tx
		if network.Simulated {
			fulfillmentTxReceipt, err := sethClient.Client.TransactionReceipt(testcontext.Get(t), fulfillmentTx.Hash())
			require.NoError(t, err)
			randomWordsFulfilledLogs, err := contracts.ParseRandomWordsFulfilledLogs(vrfContracts.CoordinatorV2Plus, fulfillmentTxReceipt.Logs)
			require.NoError(t, err)
			require.Equal(t, 1, len(batchFulfillmentTxs))
			require.Equal(t, int(randRequestCount), len(randomWordsFulfilledLogs))
		}
	})
	t.Run("Batch Fulfillment Disabled", func(t *testing.T) {
		configCopy := config.MustCopy().(tc.TestConfig)
		var isNativeBilling = true

		vrfNode, exists := nodeTypeToNodeMap[vrfcommon.VRF]
		require.True(t, exists, "VRF Node does not exist")
		//ensure that no job present on the node
		err = actions.DeleteJobs([]*client.ChainlinkClient{vrfNode.CLNode.API})
		require.NoError(t, err)

		batchFullfillmentEnabled := false

		//create job with batchFulfillmentEnabled = false
		vrfJobSpecConfig := vrfcommon.VRFJobSpecConfig{
			ForwardingAllowed:             *configCopy.VRFv2Plus.General.VRFJobForwardingAllowed,
			CoordinatorAddress:            vrfContracts.CoordinatorV2Plus.Address(),
			BatchCoordinatorAddress:       vrfContracts.BatchCoordinatorV2Plus.Address(),
			FromAddresses:                 vrfNode.TXKeyAddressStrings,
			EVMChainID:                    fmt.Sprint(chainID),
			MinIncomingConfirmations:      int(*configCopy.VRFv2Plus.General.MinimumConfirmations),
			PublicKey:                     vrfKey.PubKeyCompressed,
			EstimateGasMultiplier:         *configCopy.VRFv2Plus.General.VRFJobEstimateGasMultiplier,
			BatchFulfillmentEnabled:       batchFullfillmentEnabled,
			BatchFulfillmentGasMultiplier: *configCopy.VRFv2Plus.General.VRFJobBatchFulfillmentGasMultiplier,
			PollPeriod:                    configCopy.VRFv2Plus.General.VRFJobPollPeriod.Duration,
			RequestTimeout:                configCopy.VRFv2Plus.General.VRFJobRequestTimeout.Duration,
			SimulationBlock:               configCopy.VRFv2Plus.General.VRFJobSimulationBlock,
			VRFOwnerConfig:                nil,
		}

		l.Info().
			Msg("Creating VRFV2 Plus Job with `batchFulfillmentEnabled = false`")
		job, err := vrfv2plus.CreateVRFV2PlusJob(
			vrfNode.CLNode.API,
			vrfJobSpecConfig,
		)
		require.NoError(t, err, "error creating job with higher timeout")
		vrfNode.Job = job

		consumers, subIDs, err := vrfv2plus.SetupNewConsumersAndSubs(
			testcontext.Get(t),
			sethClient,
			vrfContracts.CoordinatorV2Plus,
			configCopy,
			vrfContracts.LinkToken,
			1,
			1,
			l,
		)
		require.NoError(t, err, "error setting up new consumers and subs")
		subID := subIDs[0]
		subscription, err := vrfContracts.CoordinatorV2Plus.GetSubscription(testcontext.Get(t), subID)
		require.NoError(t, err, "error getting subscription information")
		vrfcommon.LogSubDetails(l, subscription, subID.String(), vrfContracts.CoordinatorV2Plus)
		subIDsForCancellingAfterTest = append(subIDsForCancellingAfterTest, subIDs...)

		configCopy.VRFv2Plus.General.RandomnessRequestCountPerRequest = ptr.Ptr(uint16(randRequestCount))

		// test and assert
		_, randomWordsFulfilledEvent, err := vrfv2plus.RequestRandomnessAndWaitForFulfillment(
			consumers[0],
			vrfContracts.CoordinatorV2Plus,
			vrfKey,
			subID,
			isNativeBilling,
			configCopy.VRFv2Plus.General,
			l,
			0,
		)
		require.NoError(t, err, "error requesting randomness and waiting for fulfilment")

		var wgAllRequestsFulfilled sync.WaitGroup
		wgAllRequestsFulfilled.Add(1)
		requestCount, fulfilmentCount, err := vrfcommon.WaitForRequestCountEqualToFulfilmentCount(testcontext.Get(t), consumers[0], 2*time.Minute, &wgAllRequestsFulfilled)
		require.NoError(t, err)
		wgAllRequestsFulfilled.Wait()

		l.Info().
			Interface("Request Count", requestCount).
			Interface("Fulfilment Count", fulfilmentCount).
			Msg("Request/Fulfilment Stats")

		fulfillmentTx, _, err := sethClient.Client.TransactionByHash(testcontext.Get(t), randomWordsFulfilledEvent.Raw.TxHash)
		require.NoError(t, err, "error getting tx from hash")

		fulfillmentTXToAddress := fulfillmentTx.To().String()
		l.Info().
			Str("Actual Fulfillment Tx To Address", fulfillmentTXToAddress).
			Str("CoordinatorV2Plus Address", vrfContracts.CoordinatorV2Plus.Address()).
			Msg("Fulfillment Tx To Address should be the CoordinatorV2Plus Address when batch fulfillment is disabled")

		// verify that VRF node sends fulfillments via Coordinator contract
		require.Equal(t, vrfContracts.CoordinatorV2Plus.Address(), fulfillmentTXToAddress, "Fulfillment Tx To Address should be the CoordinatorV2Plus Address when batch fulfillment is disabled")

		clNodeTxs, resp, err := nodeTypeToNodeMap[vrfcommon.VRF].CLNode.API.ReadTransactions()
		require.NoError(t, err)
		require.Equal(t, 200, resp.StatusCode)

		var singleFulfillmentTxs []client.TransactionData
		for _, tx := range clNodeTxs.Data {
			if common.HexToAddress(tx.Attributes.To).Cmp(common.HexToAddress(vrfContracts.CoordinatorV2Plus.Address())) == 0 {
				singleFulfillmentTxs = append(singleFulfillmentTxs, tx)
			}
		}
		// verify that all fulfillments should be in separate txs
		require.Equal(t, int(randRequestCount), len(singleFulfillmentTxs))
	})
}<|MERGE_RESOLUTION|>--- conflicted
+++ resolved
@@ -823,32 +823,9 @@
 
 	config, err := tc.GetChainAndTestTypeSpecificConfig("Smoke", tc.VRFv2Plus)
 	require.NoError(t, err, "Error getting config")
-<<<<<<< HEAD
 	chainID := networks.MustGetSelectedNetworkConfig(config.GetNetworkConfig())[0].ChainID
 	configPtr := &config
 
-=======
-	vrfv2PlusConfig := config.VRFv2Plus
-	network := networks.MustGetSelectedNetworkConfig(config.GetNetworkConfig())[0]
-	chainID := network.ChainID
-	cleanupFn := func() {
-		if sethClient.Cfg.IsSimulatedNetwork() {
-			l.Info().
-				Str("Network Name", sethClient.Cfg.Network.Name).
-				Msg("Network is a simulated network. Skipping fund return for Coordinator Subscriptions.")
-		} else {
-			if *vrfv2PlusConfig.General.CancelSubsAfterTestRun {
-				//cancel subs and return funds to sub owner
-				vrfv2plus.CancelSubsAndReturnFunds(testcontext.Get(t), vrfContracts, sethClient.MustGetRootKeyAddress().Hex(), subIDsForCancellingAfterTest, l)
-			}
-		}
-		if !*vrfv2PlusConfig.General.UseExistingEnv {
-			if err := env.Cleanup(test_env.CleanupOpts{TestName: t.Name()}); err != nil {
-				l.Error().Err(err).Msg("Error cleaning up test environment")
-			}
-		}
-	}
->>>>>>> d356f62e
 	vrfEnvConfig := vrfcommon.VRFEnvConfig{
 		TestConfig: config,
 		ChainID:    chainID,
@@ -1711,7 +1688,7 @@
 	env, vrfContracts, vrfKey, nodeTypeToNodeMap, sethClient, err = vrfv2plus.SetupVRFV2PlusUniverse(testcontext.Get(t), t, vrfEnvConfig, newEnvConfig, l)
 	require.NoError(t, err, "error setting up VRFV2Plus universe")
 
-	t.Run("Replaying Requests", func(t *testing.T) {
+	t.Run("Timed out request fulfilled after node restart with replay", func(t *testing.T) {
 		configCopy := config.MustCopy().(tc.TestConfig)
 		var isNativeBilling = false
 
@@ -1924,28 +1901,8 @@
 		t.Skip("Skipped since Reorg test could only be run on Simulated chain.")
 	}
 	chainID := network.ChainID
-<<<<<<< HEAD
 	configPtr := &config
 
-=======
-	cleanupFn := func() {
-		if sethClient.Cfg.IsSimulatedNetwork() {
-			l.Info().
-				Str("Network Name", sethClient.Cfg.Network.Name).
-				Msg("Network is a simulated network. Skipping fund return for Coordinator Subscriptions.")
-		} else {
-			if *vrfv2PlusConfig.General.CancelSubsAfterTestRun {
-				//cancel subs and return funds to sub owner
-				vrfv2plus.CancelSubsAndReturnFunds(testcontext.Get(t), vrfContracts, sethClient.MustGetRootKeyAddress().Hex(), subIDsForCancellingAfterTest, l)
-			}
-		}
-		if !*vrfv2PlusConfig.General.UseExistingEnv {
-			if err := env.Cleanup(test_env.CleanupOpts{TestName: t.Name()}); err != nil {
-				l.Error().Err(err).Msg("Error cleaning up test environment")
-			}
-		}
-	}
->>>>>>> d356f62e
 	vrfEnvConfig := vrfcommon.VRFEnvConfig{
 		TestConfig: config,
 		ChainID:    chainID,
@@ -2094,10 +2051,6 @@
 		env                          *test_env.CLClusterTestEnv
 		vrfContracts                 *vrfcommon.VRFContracts
 		subIDsForCancellingAfterTest []*big.Int
-<<<<<<< HEAD
-		defaultWalletAddress         *string
-=======
->>>>>>> d356f62e
 		vrfKey                       *vrfcommon.VRFKeyData
 		nodeTypeToNodeMap            map[vrfcommon.VRFNodeType]*vrfcommon.VRFNode
 		sethClient                   *seth.Client
@@ -2108,32 +2061,12 @@
 	require.NoError(t, err, "Error getting config")
 	network := networks.MustGetSelectedNetworkConfig(config.GetNetworkConfig())[0]
 	chainID := network.ChainID
-<<<<<<< HEAD
 	configPtr := &config
 
-=======
-	cleanupFn := func() {
-		if sethClient.Cfg.IsSimulatedNetwork() {
-			l.Info().
-				Str("Network Name", sethClient.Cfg.Network.Name).
-				Msg("Network is a simulated network. Skipping fund return for Coordinator Subscriptions.")
-		} else {
-			if *vrfv2PlusConfig.General.CancelSubsAfterTestRun {
-				//cancel subs and return funds to sub owner
-				vrfv2plus.CancelSubsAndReturnFunds(testcontext.Get(t), vrfContracts, sethClient.MustGetRootKeyAddress().Hex(), subIDsForCancellingAfterTest, l)
-			}
-		}
-		if !*vrfv2PlusConfig.General.UseExistingEnv {
-			if err := env.Cleanup(test_env.CleanupOpts{TestName: t.Name()}); err != nil {
-				l.Error().Err(err).Msg("Error cleaning up test environment")
-			}
-		}
-	}
->>>>>>> d356f62e
 	vrfEnvConfig := vrfcommon.VRFEnvConfig{
 		TestConfig: config,
 		ChainID:    chainID,
-		CleanupFn:  vrfv2PlusCleanUpFn(&t, &sethClient, &configPtr, &env, &vrfContracts, &subIDsForCancellingAfterTest, &defaultWalletAddress),
+		CleanupFn:  vrfv2PlusCleanUpFn(&t, &sethClient, &configPtr, &env, &vrfContracts, &subIDsForCancellingAfterTest, nil),
 	}
 	newEnvConfig := vrfcommon.NewEnvConfig{
 		NodesToCreate:                   []vrfcommon.VRFNodeType{vrfcommon.VRF},
