--- conflicted
+++ resolved
@@ -100,11 +100,7 @@
 		var isNativeBilling = true
 		subNativeTokenBalanceBeforeRequest := subscription.EthBalance
 
-<<<<<<< HEAD
 		jobRunsBeforeTest, err := env.CLNodes[0].API.MustReadRunsByJob(vrfv2PlusData.VRFJob.Data.ID)
-=======
-		jobRunsBeforeTest, err := env.CLNodes[0].API.MustReadRunsByJob(job.Job.Data.ID)
->>>>>>> eccbeefc
 		require.NoError(t, err, "error reading job runs")
 
 		// test and assert
