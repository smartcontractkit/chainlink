--- conflicted
+++ resolved
@@ -82,27 +82,6 @@
 		log.Info().Interface("Random Number", randomness).Interface("Randomness Number Index", i).Msg("Randomness retrieved from Consumer contract")
 		require.NotEqual(t, 0, randomness.Uint64(), "Randomness retrieved from Consumer contract give an answer other than 0")
 	}
-<<<<<<< HEAD
-
-	requestID = ocr2vrf_actions.RequestRandomnessFulfillment(
-		t,
-		consumerContract,
-		chainClient,
-		vrfBeaconContract,
-		ocr2vrf_constants.NumberOfRandomWordsToRequest,
-		subID,
-		ocr2vrf_constants.ConfirmationDelay,
-	)
-
-	for i := uint16(0); i < ocr2vrf_constants.NumberOfRandomWordsToRequest; i++ {
-		randomness, err := consumerContract.GetRandomnessByRequestId(nil, requestID, big.NewInt(int64(i)))
-		require.NoError(t, err)
-		log.Info().Interface("Random Number", randomness).Interface("Randomness Number Index", i).Msg("Randomness Fulfillment retrieved from Consumer contract")
-		require.NotEqual(t, 0, randomness.Uint64(), "Randomness Fulfillment retrieved from Consumer contract give an answer other than 0")
-	}
-
-=======
->>>>>>> a82841a5
 }
 
 func TestOCR2VRFFulfillmentModel(t *testing.T) {
