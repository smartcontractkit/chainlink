--- conflicted
+++ resolved
@@ -34,15 +34,8 @@
 	// remember to add TOML testConfig for Chainlink node before trying to run this test in future
 	t.Skip("VRFv3 is on pause, skipping")
 	l := logging.GetTestLogger(t)
-<<<<<<< HEAD
-	testConfig, err := testconfig.GetConfig([]string{"Smoke"}, testconfig.OCR2)
-	if err != nil {
-		t.Fatal(err)
-	}
-=======
-	testConfig, err := testconfig.GetConfig("Smoke", testconfig.OCR2VRF)
+	testConfig, err := testconfig.GetConfig([]string{"Smoke"}, testconfig.OCR2VRF)
 	require.NoError(t, err, "Error getting config")
->>>>>>> e61d2560
 
 	testEnvironment, testNetwork := setupOCR2VRFEnvironment(t)
 	if testEnvironment.WillUseRemoteRunner() {
@@ -102,15 +95,8 @@
 	t.Parallel()
 	t.Skip("VRFv3 is on pause, skipping")
 	l := logging.GetTestLogger(t)
-<<<<<<< HEAD
-	testConfig, err := testconfig.GetConfig([]string{"Smoke"}, testconfig.OCR2)
-	if err != nil {
-		t.Fatal(err)
-	}
-=======
-	testConfig, err := testconfig.GetConfig("Smoke", testconfig.OCR2VRF)
+	testConfig, err := testconfig.GetConfig([]string{"Smoke"}, testconfig.OCR2VRF)
 	require.NoError(t, err, "Error getting config")
->>>>>>> e61d2560
 
 	testEnvironment, testNetwork := setupOCR2VRFEnvironment(t)
 	if testEnvironment.WillUseRemoteRunner() {
