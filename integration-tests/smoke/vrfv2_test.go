package smoke

import (
	"fmt"
	"math/big"
	"os"
	"strconv"
	"strings"
	"sync"
	"testing"
	"time"

	"github.com/smartcontractkit/seth"

	"github.com/ethereum/go-ethereum/common"
	"github.com/google/go-cmp/cmp"
	"github.com/google/go-cmp/cmp/cmpopts"
	"github.com/onsi/gomega"
	"github.com/stretchr/testify/require"
	"go.uber.org/zap/zapcore"

	commonassets "github.com/smartcontractkit/chainlink-common/pkg/assets"
	"github.com/smartcontractkit/chainlink-testing-framework/logging"
	"github.com/smartcontractkit/chainlink-testing-framework/networks"
	"github.com/smartcontractkit/chainlink-testing-framework/testreporters"
	"github.com/smartcontractkit/chainlink-testing-framework/utils/conversions"
	"github.com/smartcontractkit/chainlink-testing-framework/utils/ptr"
	"github.com/smartcontractkit/chainlink-testing-framework/utils/testcontext"
	"github.com/smartcontractkit/chainlink/integration-tests/actions"
	vrfcommon "github.com/smartcontractkit/chainlink/integration-tests/actions/vrf/common"
	"github.com/smartcontractkit/chainlink/integration-tests/actions/vrf/vrfv2"
	"github.com/smartcontractkit/chainlink/integration-tests/client"
	"github.com/smartcontractkit/chainlink/integration-tests/contracts"
	"github.com/smartcontractkit/chainlink/integration-tests/docker/test_env"
	tc "github.com/smartcontractkit/chainlink/integration-tests/testconfig"
	"github.com/smartcontractkit/chainlink/v2/core/gethwrappers/generated/blockhash_store"
)

const (
	SethRootKeyIndex = 0
)

func TestVRFv2Basic(t *testing.T) {
	t.Parallel()
	var (
		testEnv                      *test_env.CLClusterTestEnv
		vrfContracts                 *vrfcommon.VRFContracts
		subIDsForCancellingAfterTest []uint64
		vrfKey                       *vrfcommon.VRFKeyData
		nodeTypeToNodeMap            map[vrfcommon.VRFNodeType]*vrfcommon.VRFNode
		sethClient                   *seth.Client
	)
	l := logging.GetTestLogger(t)

<<<<<<< HEAD
	config, err := tc.GetConfig([]string{"Smoke"}, tc.VRFv2)
=======
	config, err := tc.GetChainAndTestTypeSpecificConfig("Smoke", tc.VRFv2)
>>>>>>> 6a57f900
	require.NoError(t, err, "Error getting config")
	vrfv2Config := config.VRFv2
	chainID := networks.MustGetSelectedNetworkConfig(config.GetNetworkConfig())[0].ChainID

	cleanupFn := func() {
		if sethClient.Cfg.IsSimulatedNetwork() {
			l.Info().
				Str("Network Name", sethClient.Cfg.Network.Name).
				Msg("Network is a simulated network. Skipping fund return for Coordinator Subscriptions.")
		} else {
			if *vrfv2Config.General.CancelSubsAfterTestRun {
				//cancel subs and return funds to sub owner
				vrfv2.CancelSubsAndReturnFunds(testcontext.Get(t), vrfContracts, sethClient.MustGetRootKeyAddress().Hex(), subIDsForCancellingAfterTest, l)
			}
		}
		if !*vrfv2Config.General.UseExistingEnv {
			if err := testEnv.Cleanup(test_env.CleanupOpts{TestName: t.Name()}); err != nil {
				l.Error().Err(err).Msg("Error cleaning up test environment")
			}
		}
	}
	vrfEnvConfig := vrfcommon.VRFEnvConfig{
		TestConfig: config,
		ChainID:    chainID,
		CleanupFn:  cleanupFn,
	}
	newEnvConfig := vrfcommon.NewEnvConfig{
		NodesToCreate:                   []vrfcommon.VRFNodeType{vrfcommon.VRF},
		NumberOfTxKeysToCreate:          0,
		UseVRFOwner:                     false,
		UseTestCoordinator:              false,
		ChainlinkNodeLogScannerSettings: test_env.DefaultChainlinkNodeLogScannerSettings,
	}
	testEnv, vrfContracts, vrfKey, nodeTypeToNodeMap, sethClient, err = vrfv2.SetupVRFV2Universe(testcontext.Get(t), t, vrfEnvConfig, newEnvConfig, l)
	require.NoError(t, err, "Error setting up VRFV2 universe")

	t.Run("Request Randomness", func(t *testing.T) {
		configCopy := config.MustCopy().(tc.TestConfig)
		consumers, subIDsForRequestRandomness, err := vrfv2.SetupNewConsumersAndSubs(
			sethClient,
			vrfContracts.CoordinatorV2,
			configCopy,
			vrfContracts.LinkToken,
			1,
			1,
			l,
		)
		require.NoError(t, err, "error setting up new consumers and subs")
		subIDForRequestRandomness := subIDsForRequestRandomness[0]
		subscription, err := vrfContracts.CoordinatorV2.GetSubscription(testcontext.Get(t), subIDForRequestRandomness)
		require.NoError(t, err, "error getting subscription information")
		vrfcommon.LogSubDetails(l, subscription, strconv.FormatUint(subIDForRequestRandomness, 10), vrfContracts.CoordinatorV2)
		subIDsForCancellingAfterTest = append(subIDsForCancellingAfterTest, subIDsForRequestRandomness...)

		subBalanceBeforeRequest := subscription.Balance

		// test and assert
		_, randomWordsFulfilledEvent, err := vrfv2.RequestRandomnessAndWaitForFulfillment(
			l,
			consumers[0],
			vrfContracts.CoordinatorV2,
			subIDForRequestRandomness,
			vrfKey,
			*configCopy.VRFv2.General.MinimumConfirmations,
			*configCopy.VRFv2.General.CallbackGasLimit,
			*configCopy.VRFv2.General.NumberOfWords,
			*configCopy.VRFv2.General.RandomnessRequestCountPerRequest,
			*configCopy.VRFv2.General.RandomnessRequestCountPerRequestDeviation,
			configCopy.VRFv2.General.RandomWordsFulfilledEventTimeout.Duration,
			0,
		)
		require.NoError(t, err, "error requesting randomness and waiting for fulfilment")

		expectedSubBalanceJuels := new(big.Int).Sub(subBalanceBeforeRequest, randomWordsFulfilledEvent.Payment)
		subscription, err = vrfContracts.CoordinatorV2.GetSubscription(testcontext.Get(t), subIDForRequestRandomness)
		require.NoError(t, err, "error getting subscription information")
		subBalanceAfterRequest := subscription.Balance
		require.Equal(t, expectedSubBalanceJuels, subBalanceAfterRequest)

		status, err := consumers[0].GetRequestStatus(testcontext.Get(t), randomWordsFulfilledEvent.RequestId)
		require.NoError(t, err, "error getting rand request status")
		require.True(t, status.Fulfilled)
		l.Info().Bool("Fulfilment Status", status.Fulfilled).Msg("Random Words Request Fulfilment Status")

		require.Equal(t, *configCopy.VRFv2.General.NumberOfWords, uint32(len(status.RandomWords)))
		for _, w := range status.RandomWords {
			l.Info().Str("Output", w.String()).Msg("Randomness fulfilled")
			require.Equal(t, 1, w.Cmp(big.NewInt(0)), "Expected the VRF job give an answer bigger than 0")
		}
	})
	t.Run("VRF Node waits block confirmation number specified by the consumer before sending fulfilment on-chain", func(t *testing.T) {
		configCopy := config.MustCopy().(tc.TestConfig)
		testConfig := configCopy.VRFv2.General

		consumers, subIDs, err := vrfv2.SetupNewConsumersAndSubs(
			sethClient,
			vrfContracts.CoordinatorV2,
			configCopy,
			vrfContracts.LinkToken,
			1,
			1,
			l,
		)
		require.NoError(t, err, "error setting up new consumers and subs")
		subID := subIDs[0]
		subscription, err := vrfContracts.CoordinatorV2.GetSubscription(testcontext.Get(t), subID)
		require.NoError(t, err, "error getting subscription information")
		vrfcommon.LogSubDetails(l, subscription, strconv.FormatUint(subID, 10), vrfContracts.CoordinatorV2)
		subIDsForCancellingAfterTest = append(subIDsForCancellingAfterTest, subIDs...)

		expectedBlockNumberWait := uint16(10)
		testConfig.MinimumConfirmations = ptr.Ptr[uint16](expectedBlockNumberWait)
		randomWordsRequestedEvent, randomWordsFulfilledEvent, err := vrfv2.RequestRandomnessAndWaitForFulfillment(
			l,
			consumers[0],
			vrfContracts.CoordinatorV2,
			subID,
			vrfKey,
			*testConfig.MinimumConfirmations,
			*testConfig.CallbackGasLimit,
			*testConfig.NumberOfWords,
			*testConfig.RandomnessRequestCountPerRequest,
			*testConfig.RandomnessRequestCountPerRequestDeviation,
			testConfig.RandomWordsFulfilledEventTimeout.Duration,
			0,
		)
		require.NoError(t, err, "error requesting randomness and waiting for fulfilment")

		// check that VRF node waited at least the number of blocks specified by the consumer in the rand request min confs field
		blockNumberWait := randomWordsRequestedEvent.Raw.BlockNumber - randomWordsFulfilledEvent.Raw.BlockNumber
		require.GreaterOrEqual(t, blockNumberWait, uint64(expectedBlockNumberWait))

		status, err := consumers[0].GetRequestStatus(testcontext.Get(t), randomWordsFulfilledEvent.RequestId)
		require.NoError(t, err, "error getting rand request status")
		require.True(t, status.Fulfilled)
		l.Info().Bool("Fulfilment Status", status.Fulfilled).Msg("Random Words Request Fulfilment Status")
	})
	t.Run("CL Node VRF Job Runs", func(t *testing.T) {
		configCopy := config.MustCopy().(tc.TestConfig)
		consumers, subIDsForJobRuns, err := vrfv2.SetupNewConsumersAndSubs(
			sethClient,
			vrfContracts.CoordinatorV2,
			configCopy,
			vrfContracts.LinkToken,
			1,
			1,
			l,
		)
		require.NoError(t, err, "error setting up new consumers and subs")

		subIDForJobRuns := subIDsForJobRuns[0]
		subscription, err := vrfContracts.CoordinatorV2.GetSubscription(testcontext.Get(t), subIDForJobRuns)
		require.NoError(t, err, "error getting subscription information")
		vrfcommon.LogSubDetails(l, subscription, strconv.FormatUint(subIDForJobRuns, 10), vrfContracts.CoordinatorV2)
		subIDsForCancellingAfterTest = append(subIDsForCancellingAfterTest, subIDsForJobRuns...)

		jobRunsBeforeTest, err := nodeTypeToNodeMap[vrfcommon.VRF].CLNode.API.MustReadRunsByJob(nodeTypeToNodeMap[vrfcommon.VRF].Job.Data.ID)
		require.NoError(t, err, "error reading job runs")

		// test and assert
		_, _, err = vrfv2.RequestRandomnessAndWaitForFulfillment(
			l,
			consumers[0],
			vrfContracts.CoordinatorV2,
			subIDForJobRuns,
			vrfKey,
			*configCopy.VRFv2.General.MinimumConfirmations,
			*configCopy.VRFv2.General.CallbackGasLimit,
			*configCopy.VRFv2.General.NumberOfWords,
			*configCopy.VRFv2.General.RandomnessRequestCountPerRequest,
			*configCopy.VRFv2.General.RandomnessRequestCountPerRequestDeviation,
			configCopy.VRFv2.General.RandomWordsFulfilledEventTimeout.Duration,
			0,
		)
		require.NoError(t, err, "error requesting randomness and waiting for fulfilment")

		jobRuns, err := nodeTypeToNodeMap[vrfcommon.VRF].CLNode.API.MustReadRunsByJob(nodeTypeToNodeMap[vrfcommon.VRF].Job.Data.ID)
		require.NoError(t, err, "error reading job runs")
		require.Equal(t, len(jobRunsBeforeTest.Data)+1, len(jobRuns.Data))
	})
	t.Run("Direct Funding", func(t *testing.T) {
		configCopy := config.MustCopy().(tc.TestConfig)
		wrapperContracts, wrapperSubID, err := vrfv2.SetupVRFV2WrapperEnvironment(
			testcontext.Get(t),
			sethClient,
			&configCopy,
			vrfContracts.LinkToken,
			vrfContracts.MockETHLINKFeed,
			vrfContracts.CoordinatorV2,
			vrfKey.KeyHash,
			1,
		)
		require.NoError(t, err)
		subIDsForCancellingAfterTest = append(subIDsForCancellingAfterTest, *wrapperSubID)

		wrapperConsumer := wrapperContracts.LoadTestConsumers[0]

		wrapperConsumerJuelsBalanceBeforeRequest, err := vrfContracts.LinkToken.BalanceOf(testcontext.Get(t), wrapperConsumer.Address())
		require.NoError(t, err, "Error getting wrapper consumer balance")

		wrapperSubscription, err := vrfContracts.CoordinatorV2.GetSubscription(testcontext.Get(t), *wrapperSubID)
		require.NoError(t, err, "Error getting subscription information")
		subBalanceBeforeRequest := wrapperSubscription.Balance

		// Request Randomness and wait for fulfillment event
		randomWordsFulfilledEvent, err := vrfv2.DirectFundingRequestRandomnessAndWaitForFulfillment(
			l,
			wrapperConsumer,
			vrfContracts.CoordinatorV2,
			*wrapperSubID,
			vrfKey,
			*configCopy.VRFv2.General.MinimumConfirmations,
			*configCopy.VRFv2.General.CallbackGasLimit,
			*configCopy.VRFv2.General.NumberOfWords,
			*configCopy.VRFv2.General.RandomnessRequestCountPerRequest,
			*configCopy.VRFv2.General.RandomnessRequestCountPerRequestDeviation,
			configCopy.VRFv2.General.RandomWordsFulfilledEventTimeout.Duration,
		)
		require.NoError(t, err, "Error requesting randomness and waiting for fulfilment")

		// Check wrapper subscription balance
		expectedSubBalanceJuels := new(big.Int).Sub(subBalanceBeforeRequest, randomWordsFulfilledEvent.Payment)
		wrapperSubscription, err = vrfContracts.CoordinatorV2.GetSubscription(testcontext.Get(t), *wrapperSubID)
		require.NoError(t, err, "Error getting subscription information")
		subBalanceAfterRequest := wrapperSubscription.Balance
		require.Equal(t, expectedSubBalanceJuels, subBalanceAfterRequest)

		// Check status of randomness request within the wrapper consumer contract
		consumerStatus, err := wrapperConsumer.GetRequestStatus(testcontext.Get(t), randomWordsFulfilledEvent.RequestId)
		require.NoError(t, err, "Error getting randomness request status")
		require.True(t, consumerStatus.Fulfilled)

		// Check wrapper consumer LINK balance
		expectedWrapperConsumerJuelsBalance := new(big.Int).Sub(wrapperConsumerJuelsBalanceBeforeRequest, consumerStatus.Paid)
		wrapperConsumerJuelsBalanceAfterRequest, err := vrfContracts.LinkToken.BalanceOf(testcontext.Get(t), wrapperConsumer.Address())
		require.NoError(t, err, "Error getting wrapper consumer balance")
		require.Equal(t, expectedWrapperConsumerJuelsBalance, wrapperConsumerJuelsBalanceAfterRequest)

		// Check random word count
		require.Equal(t, *configCopy.VRFv2.General.NumberOfWords, uint32(len(consumerStatus.RandomWords)))
		for _, w := range consumerStatus.RandomWords {
			l.Info().Str("Output", w.String()).Msg("Randomness fulfilled")
			require.Equal(t, 1, w.Cmp(big.NewInt(0)), "Expected the VRF job give an answer bigger than 0")
		}

		l.Info().
			Str("Consumer Balance Before Request (Link)", (*commonassets.Link)(wrapperConsumerJuelsBalanceBeforeRequest).Link()).
			Str("Consumer Balance After Request (Link)", (*commonassets.Link)(wrapperConsumerJuelsBalanceAfterRequest).Link()).
			Bool("Fulfilment Status", consumerStatus.Fulfilled).
			Str("Paid by Consumer Contract (Link)", (*commonassets.Link)(consumerStatus.Paid).Link()).
			Str("Paid by Coordinator Sub (Link)", (*commonassets.Link)(randomWordsFulfilledEvent.Payment).Link()).
			Str("RequestTimestamp", consumerStatus.RequestTimestamp.String()).
			Str("FulfilmentTimestamp", consumerStatus.FulfilmentTimestamp.String()).
			Str("RequestBlockNumber", consumerStatus.RequestBlockNumber.String()).
			Str("FulfilmentBlockNumber", consumerStatus.FulfilmentBlockNumber.String()).
			Str("TX Hash", randomWordsFulfilledEvent.Raw.TxHash.String()).
			Msg("Random Words Fulfilment Details For Link Billing")
	})
	t.Run("Oracle Withdraw", func(t *testing.T) {
		configCopy := config.MustCopy().(tc.TestConfig)
		consumers, subIDsForOracleWithDraw, err := vrfv2.SetupNewConsumersAndSubs(
			sethClient,
			vrfContracts.CoordinatorV2,
			configCopy,
			vrfContracts.LinkToken,
			1,
			1,
			l,
		)
		require.NoError(t, err, "error setting up new consumers and subs")

		subIDForOracleWithdraw := subIDsForOracleWithDraw[0]
		subscription, err := vrfContracts.CoordinatorV2.GetSubscription(testcontext.Get(t), subIDForOracleWithdraw)
		require.NoError(t, err, "error getting subscription information")
		vrfcommon.LogSubDetails(l, subscription, strconv.FormatUint(subIDForOracleWithdraw, 10), vrfContracts.CoordinatorV2)
		subIDsForCancellingAfterTest = append(subIDsForCancellingAfterTest, subIDsForOracleWithDraw...)

		_, fulfilledEventLink, err := vrfv2.RequestRandomnessAndWaitForFulfillment(
			l,
			consumers[0],
			vrfContracts.CoordinatorV2,
			subIDForOracleWithdraw,
			vrfKey,
			*configCopy.VRFv2.General.MinimumConfirmations,
			*configCopy.VRFv2.General.CallbackGasLimit,
			*configCopy.VRFv2.General.NumberOfWords,
			*configCopy.VRFv2.General.RandomnessRequestCountPerRequest,
			*configCopy.VRFv2.General.RandomnessRequestCountPerRequestDeviation,
			configCopy.VRFv2.General.RandomWordsFulfilledEventTimeout.Duration,
			0,
		)
		require.NoError(t, err)

		amountToWithdrawLink := fulfilledEventLink.Payment

		defaultWalletBalanceLinkBeforeOracleWithdraw, err := vrfContracts.LinkToken.BalanceOf(testcontext.Get(t), sethClient.MustGetRootKeyAddress().Hex())
		require.NoError(t, err)

		l.Info().
			Str("Returning to", sethClient.MustGetRootKeyAddress().Hex()).
			Str("Amount", amountToWithdrawLink.String()).
			Msg("Invoking Oracle Withdraw for LINK")

		err = vrfContracts.CoordinatorV2.OracleWithdraw(sethClient.MustGetRootKeyAddress(), amountToWithdrawLink)
		require.NoError(t, err, "Error withdrawing LINK from coordinator to default wallet")

		defaultWalletBalanceLinkAfterOracleWithdraw, err := vrfContracts.LinkToken.BalanceOf(testcontext.Get(t), sethClient.MustGetRootKeyAddress().Hex())
		require.NoError(t, err)

		require.Equal(
			t,
			1,
			defaultWalletBalanceLinkAfterOracleWithdraw.Cmp(defaultWalletBalanceLinkBeforeOracleWithdraw),
			"LINK funds were not returned after oracle withdraw",
		)
	})
	t.Run("Canceling Sub And Returning Funds", func(t *testing.T) {
		configCopy := config.MustCopy().(tc.TestConfig)
		_, subIDsForCancelling, err := vrfv2.SetupNewConsumersAndSubs(
			sethClient,
			vrfContracts.CoordinatorV2,
			configCopy,
			vrfContracts.LinkToken,
			1,
			1,
			l,
		)
		require.NoError(t, err, "error setting up new consumers and subs")
		subIDForCancelling := subIDsForCancelling[0]
		subscription, err := vrfContracts.CoordinatorV2.GetSubscription(testcontext.Get(t), subIDForCancelling)
		require.NoError(t, err, "error getting subscription information")
		vrfcommon.LogSubDetails(l, subscription, strconv.FormatUint(subIDForCancelling, 10), vrfContracts.CoordinatorV2)
		subIDsForCancellingAfterTest = append(subIDsForCancellingAfterTest, subIDsForCancelling...)

		testWalletAddress, err := actions.GenerateWallet()
		require.NoError(t, err)

		testWalletBalanceLinkBeforeSubCancelling, err := vrfContracts.LinkToken.BalanceOf(testcontext.Get(t), testWalletAddress.String())
		require.NoError(t, err)

		subscriptionForCancelling, err := vrfContracts.CoordinatorV2.GetSubscription(testcontext.Get(t), subIDForCancelling)
		require.NoError(t, err, "error getting subscription information")

		subBalanceLink := subscriptionForCancelling.Balance

		l.Info().
			Str("Subscription Amount Link", subBalanceLink.String()).
			Uint64("Returning funds from SubID", subIDForCancelling).
			Str("Returning funds to", testWalletAddress.String()).
			Msg("Canceling subscription and returning funds to subscription owner")

		cancellationTx, cancellationEvent, err := vrfContracts.CoordinatorV2.CancelSubscription(subIDForCancelling, testWalletAddress)
		require.NoError(t, err, "Error canceling subscription")

		txGasUsed := new(big.Int).SetUint64(cancellationTx.Receipt.GasUsed)
		// we don't have that information for older Geth versions
		if cancellationTx.Receipt.EffectiveGasPrice == nil {
			cancellationTx.Receipt.EffectiveGasPrice = new(big.Int).SetUint64(0)
		}
		cancellationTxFeeWei := new(big.Int).Mul(txGasUsed, cancellationTx.Receipt.EffectiveGasPrice)

		l.Info().
			Str("Cancellation Tx Fee Wei", cancellationTxFeeWei.String()).
			Str("Effective Gas Price", cancellationTx.Receipt.EffectiveGasPrice.String()).
			Uint64("Gas Used", cancellationTx.Receipt.GasUsed).
			Msg("Cancellation TX Receipt")

		l.Info().
			Str("Returned Subscription Amount Link", cancellationEvent.Amount.String()).
			Uint64("SubID", cancellationEvent.SubId).
			Str("Returned to", cancellationEvent.To.String()).
			Msg("Subscription Canceled Event")

		require.Equal(t, subBalanceLink, cancellationEvent.Amount, "SubscriptionCanceled event LINK amount is not equal to sub amount while canceling subscription")

		testWalletBalanceLinkAfterSubCancelling, err := vrfContracts.LinkToken.BalanceOf(testcontext.Get(t), testWalletAddress.String())
		require.NoError(t, err)

		//Verify that sub was deleted from Coordinator
		_, err = vrfContracts.CoordinatorV2.GetSubscription(testcontext.Get(t), subIDForCancelling)
		require.Error(t, err, "error not occurred when trying to get deleted subscription from old Coordinator after sub migration")

		subFundsReturnedLinkActual := new(big.Int).Sub(testWalletBalanceLinkAfterSubCancelling, testWalletBalanceLinkBeforeSubCancelling)

		l.Info().
			Str("Cancellation Tx Fee Wei", cancellationTxFeeWei.String()).
			Str("Sub Funds Returned Actual - Link", subFundsReturnedLinkActual.String()).
			Str("Sub Balance - Link", subBalanceLink.String()).
			Msg("Sub funds returned")

		require.Equal(t, 0, subBalanceLink.Cmp(subFundsReturnedLinkActual), "Returned LINK funds are not equal to sub balance that was cancelled")
	})
	t.Run("Owner Canceling Sub And Returning Funds While Having Pending Requests", func(t *testing.T) {
		configCopy := config.MustCopy().(tc.TestConfig)
		// Underfund subscription to force fulfillments to fail
		configCopy.VRFv2.General.SubscriptionFundingAmountLink = ptr.Ptr(float64(0))

		consumers, subIDsForOwnerCancelling, err := vrfv2.SetupNewConsumersAndSubs(
			sethClient,
			vrfContracts.CoordinatorV2,
			configCopy,
			vrfContracts.LinkToken,
			1,
			1,
			l,
		)
		require.NoError(t, err, "error setting up new consumers and subs")
		subIDForOwnerCancelling := subIDsForOwnerCancelling[0]
		subscriptionForCancelling, err := vrfContracts.CoordinatorV2.GetSubscription(testcontext.Get(t), subIDForOwnerCancelling)
		require.NoError(t, err, "error getting subscription information")
		vrfcommon.LogSubDetails(l, subscriptionForCancelling, strconv.FormatUint(subIDForOwnerCancelling, 10), vrfContracts.CoordinatorV2)
		subIDsForCancellingAfterTest = append(subIDsForCancellingAfterTest, subIDsForOwnerCancelling...)

		// No GetActiveSubscriptionIds function available - skipping check

		pendingRequestsExist, err := vrfContracts.CoordinatorV2.PendingRequestsExist(testcontext.Get(t), subIDForOwnerCancelling)
		require.NoError(t, err)
		require.False(t, pendingRequestsExist, "Pending requests should not exist")

		// Request randomness - should fail due to underfunded subscription
		randomWordsFulfilledEventTimeout := 5 * time.Second
		_, _, err = vrfv2.RequestRandomnessAndWaitForFulfillment(
			l,
			consumers[0],
			vrfContracts.CoordinatorV2,
			subIDForOwnerCancelling,
			vrfKey,
			*configCopy.VRFv2.General.MinimumConfirmations,
			*configCopy.VRFv2.General.CallbackGasLimit,
			*configCopy.VRFv2.General.NumberOfWords,
			*configCopy.VRFv2.General.RandomnessRequestCountPerRequest,
			*configCopy.VRFv2.General.RandomnessRequestCountPerRequestDeviation,
			randomWordsFulfilledEventTimeout,
			0,
		)
		require.Error(t, err, "Error should occur while waiting for fulfilment due to low sub balance")

		pendingRequestsExist, err = vrfContracts.CoordinatorV2.PendingRequestsExist(testcontext.Get(t), subIDForOwnerCancelling)
		require.NoError(t, err)
		require.True(t, pendingRequestsExist, "Pending requests should exist after unfilfulled requests due to low sub balance")

		walletBalanceLinkBeforeSubCancelling, err := vrfContracts.LinkToken.BalanceOf(testcontext.Get(t), sethClient.MustGetRootKeyAddress().Hex())
		require.NoError(t, err)

		subscriptionForCancelling, err = vrfContracts.CoordinatorV2.GetSubscription(testcontext.Get(t), subIDForOwnerCancelling)
		require.NoError(t, err, "Error getting subscription information")
		subBalanceLink := subscriptionForCancelling.Balance

		l.Info().
			Str("Subscription Amount Link", subBalanceLink.String()).
			Uint64("Returning funds from SubID", subIDForOwnerCancelling).
			Str("Returning funds to", sethClient.MustGetRootKeyAddress().Hex()).
			Msg("Canceling subscription and returning funds to subscription owner")

		// Call OwnerCancelSubscription
		cancellationTx, cancellationEvent, err := vrfContracts.CoordinatorV2.OwnerCancelSubscription(subIDForOwnerCancelling)
		require.NoError(t, err, "Error canceling subscription")

		txGasUsed := new(big.Int).SetUint64(cancellationTx.Receipt.GasUsed)
		// we don't have that information for older Geth versions
		if cancellationTx.Receipt.EffectiveGasPrice == nil {
			cancellationTx.Receipt.EffectiveGasPrice = new(big.Int).SetUint64(0)
		}
		cancellationTxFeeWei := new(big.Int).Mul(txGasUsed, cancellationTx.Receipt.EffectiveGasPrice)

		l.Info().
			Str("Cancellation Tx Fee Wei", cancellationTxFeeWei.String()).
			Str("Effective Gas Price", cancellationTx.Receipt.EffectiveGasPrice.String()).
			Uint64("Gas Used", cancellationTx.Receipt.GasUsed).
			Msg("Cancellation TX Receipt")

		l.Info().
			Str("Returned Subscription Amount Link", cancellationEvent.Amount.String()).
			Uint64("SubID", cancellationEvent.SubId).
			Str("Returned to", cancellationEvent.To.String()).
			Msg("Subscription Canceled Event")

		require.Equal(t, subBalanceLink, cancellationEvent.Amount, "SubscriptionCanceled event LINK amount is not equal to sub amount while canceling subscription")

		walletBalanceLinkAfterSubCancelling, err := vrfContracts.LinkToken.BalanceOf(testcontext.Get(t), sethClient.MustGetRootKeyAddress().Hex())
		require.NoError(t, err)

		// Verify that subscription was deleted from Coordinator contract
		_, err = vrfContracts.CoordinatorV2.GetSubscription(testcontext.Get(t), subIDForOwnerCancelling)
		l.Info().
			Str("Expected error message", err.Error())
		require.Error(t, err, "Error did not occur when fetching deleted subscription from the Coordinator after owner cancelation")

		subFundsReturnedLinkActual := new(big.Int).Sub(walletBalanceLinkAfterSubCancelling, walletBalanceLinkBeforeSubCancelling)
		l.Info().
			Str("Wallet Balance Before Owner Cancelation", walletBalanceLinkBeforeSubCancelling.String()).
			Str("Cancellation Tx Fee Wei", cancellationTxFeeWei.String()).
			Str("Sub Funds Returned Actual - Link", subFundsReturnedLinkActual.String()).
			Str("Sub Balance - Link", subBalanceLink.String()).
			Str("Wallet Balance After Owner Cancelation", walletBalanceLinkAfterSubCancelling.String()).
			Msg("Sub funds returned")

		require.Equal(t, 0, subBalanceLink.Cmp(subFundsReturnedLinkActual), "Returned LINK funds are not equal to sub balance that was cancelled")

		// Again, there is no GetActiveSubscriptionIds method on the v2 Coordinator contract, so we can't double check that the cancelled
		// subID is no longer in the list of active subs
	})
}

func TestVRFv2MultipleSendingKeys(t *testing.T) {
	t.Parallel()
	var (
		testEnv                      *test_env.CLClusterTestEnv
		vrfContracts                 *vrfcommon.VRFContracts
		subIDsForCancellingAfterTest []uint64
		vrfKey                       *vrfcommon.VRFKeyData
		nodeTypeToNodeMap            map[vrfcommon.VRFNodeType]*vrfcommon.VRFNode
		sethClient                   *seth.Client
	)
	l := logging.GetTestLogger(t)

<<<<<<< HEAD
	config, err := tc.GetConfig([]string{"Smoke"}, tc.VRFv2)
=======
	config, err := tc.GetChainAndTestTypeSpecificConfig("Smoke", tc.VRFv2)
>>>>>>> 6a57f900
	if err != nil {
		t.Fatal(err)
	}
	chainID := networks.MustGetSelectedNetworkConfig(config.GetNetworkConfig())[0].ChainID
	vrfv2Config := config.VRFv2

	cleanupFn := func() {
		if sethClient.Cfg.IsSimulatedNetwork() {
			l.Info().
				Str("Network Name", sethClient.Cfg.Network.Name).
				Msg("Network is a simulated network. Skipping fund return for Coordinator Subscriptions.")
		} else {
			if *vrfv2Config.General.CancelSubsAfterTestRun {
				//cancel subs and return funds to sub owner
				vrfv2.CancelSubsAndReturnFunds(testcontext.Get(t), vrfContracts, sethClient.MustGetRootKeyAddress().Hex(), subIDsForCancellingAfterTest, l)
			}
		}
		if !*vrfv2Config.General.UseExistingEnv {
			if err := testEnv.Cleanup(test_env.CleanupOpts{TestName: t.Name()}); err != nil {
				l.Error().Err(err).Msg("Error cleaning up test environment")
			}
		}
	}
	vrfEnvConfig := vrfcommon.VRFEnvConfig{
		TestConfig: config,
		ChainID:    chainID,
		CleanupFn:  cleanupFn,
	}
	newEnvConfig := vrfcommon.NewEnvConfig{
		NodesToCreate:                   []vrfcommon.VRFNodeType{vrfcommon.VRF},
		NumberOfTxKeysToCreate:          2,
		UseVRFOwner:                     false,
		UseTestCoordinator:              false,
		ChainlinkNodeLogScannerSettings: test_env.DefaultChainlinkNodeLogScannerSettings,
	}
	testEnv, vrfContracts, vrfKey, nodeTypeToNodeMap, sethClient, err = vrfv2.SetupVRFV2Universe(testcontext.Get(t), t, vrfEnvConfig, newEnvConfig, l)
	require.NoError(t, err, "Error setting up VRFV2 universe")

	t.Run("Request Randomness with multiple sending keys", func(t *testing.T) {
		configCopy := config.MustCopy().(tc.TestConfig)

		consumers, subIDsForMultipleSendingKeys, err := vrfv2.SetupNewConsumersAndSubs(
			sethClient,
			vrfContracts.CoordinatorV2,
			configCopy,
			vrfContracts.LinkToken,
			1,
			1,
			l,
		)
		require.NoError(t, err, "error setting up new consumers and subs")
		subIDForMultipleSendingKeys := subIDsForMultipleSendingKeys[0]
		subscriptionForMultipleSendingKeys, err := vrfContracts.CoordinatorV2.GetSubscription(testcontext.Get(t), subIDForMultipleSendingKeys)
		require.NoError(t, err, "error getting subscription information")
		vrfcommon.LogSubDetails(l, subscriptionForMultipleSendingKeys, strconv.FormatUint(subIDForMultipleSendingKeys, 10), vrfContracts.CoordinatorV2)
		subIDsForCancellingAfterTest = append(subIDsForCancellingAfterTest, subIDsForMultipleSendingKeys...)

		txKeys, _, err := nodeTypeToNodeMap[vrfcommon.VRF].CLNode.API.ReadTxKeys("evm")
		require.NoError(t, err, "error reading tx keys")

		require.Equal(t, newEnvConfig.NumberOfTxKeysToCreate+1, len(txKeys.Data))

		var fulfillmentTxFromAddresses []string
		for i := 0; i < newEnvConfig.NumberOfTxKeysToCreate+1; i++ {
			_, randomWordsFulfilledEvent, err := vrfv2.RequestRandomnessAndWaitForFulfillment(
				l,
				consumers[0],
				vrfContracts.CoordinatorV2,
				subIDForMultipleSendingKeys,
				vrfKey,
				*configCopy.VRFv2.General.MinimumConfirmations,
				*configCopy.VRFv2.General.CallbackGasLimit,
				*configCopy.VRFv2.General.NumberOfWords,
				*configCopy.VRFv2.General.RandomnessRequestCountPerRequest,
				*configCopy.VRFv2.General.RandomnessRequestCountPerRequestDeviation,
				configCopy.VRFv2.General.RandomWordsFulfilledEventTimeout.Duration,
				0,
			)
			require.NoError(t, err, "error requesting randomness and waiting for fulfilment")
			fulfillmentTx, _, err := sethClient.Client.TransactionByHash(testcontext.Get(t), randomWordsFulfilledEvent.Raw.TxHash)
			require.NoError(t, err, "error getting tx from hash")
			fulfillmentTxFromAddress, err := actions.GetTxFromAddress(fulfillmentTx)
			require.NoError(t, err, "error getting tx from address")
			fulfillmentTxFromAddresses = append(fulfillmentTxFromAddresses, fulfillmentTxFromAddress)
		}
		require.Equal(t, newEnvConfig.NumberOfTxKeysToCreate+1, len(fulfillmentTxFromAddresses))
		var txKeyAddresses []string
		for _, txKey := range txKeys.Data {
			txKeyAddresses = append(txKeyAddresses, txKey.Attributes.Address)
		}
		less := func(a, b string) bool { return a < b }
		equalIgnoreOrder := cmp.Diff(txKeyAddresses, fulfillmentTxFromAddresses, cmpopts.SortSlices(less)) == ""
		require.True(t, equalIgnoreOrder)
	})
}

func TestVRFOwner(t *testing.T) {
	t.Parallel()
	var (
		testEnv                      *test_env.CLClusterTestEnv
		vrfContracts                 *vrfcommon.VRFContracts
		subIDsForCancellingAfterTest []uint64
		vrfKey                       *vrfcommon.VRFKeyData
		sethClient                   *seth.Client
	)
	l := logging.GetTestLogger(t)

<<<<<<< HEAD
	config, err := tc.GetConfig([]string{"Smoke"}, tc.VRFv2)
=======
	config, err := tc.GetChainAndTestTypeSpecificConfig("Smoke", tc.VRFv2)
>>>>>>> 6a57f900
	require.NoError(t, err, "Error getting config")
	chainID := networks.MustGetSelectedNetworkConfig(config.GetNetworkConfig())[0].ChainID
	vrfv2Config := config.VRFv2

	cleanupFn := func() {
		if sethClient.Cfg.IsSimulatedNetwork() {
			l.Info().
				Str("Network Name", sethClient.Cfg.Network.Name).
				Msg("Network is a simulated network. Skipping fund return for Coordinator Subscriptions.")
		} else {
			if *vrfv2Config.General.CancelSubsAfterTestRun {
				//cancel subs and return funds to sub owner
				vrfv2.CancelSubsAndReturnFunds(testcontext.Get(t), vrfContracts, sethClient.MustGetRootKeyAddress().Hex(), subIDsForCancellingAfterTest, l)
			}
		}
		if !*vrfv2Config.General.UseExistingEnv {
			if err := testEnv.Cleanup(test_env.CleanupOpts{TestName: t.Name()}); err != nil {
				l.Error().Err(err).Msg("Error cleaning up test environment")
			}
		}
	}
	vrfEnvConfig := vrfcommon.VRFEnvConfig{
		TestConfig: config,
		ChainID:    chainID,
		CleanupFn:  cleanupFn,
	}
	newEnvConfig := vrfcommon.NewEnvConfig{
		NodesToCreate:                   []vrfcommon.VRFNodeType{vrfcommon.VRF},
		NumberOfTxKeysToCreate:          0,
		UseVRFOwner:                     true,
		UseTestCoordinator:              true,
		ChainlinkNodeLogScannerSettings: test_env.DefaultChainlinkNodeLogScannerSettings,
	}
	testEnv, vrfContracts, vrfKey, _, sethClient, err = vrfv2.SetupVRFV2Universe(testcontext.Get(t), t, vrfEnvConfig, newEnvConfig, l)
	require.NoError(t, err, "Error setting up VRFV2 universe")

	t.Run("Request Randomness With Force-Fulfill", func(t *testing.T) {
		configCopy := config.MustCopy().(tc.TestConfig)

		consumers, subIDsForForceFulfill, err := vrfv2.SetupNewConsumersAndSubs(
			sethClient,
			vrfContracts.CoordinatorV2,
			configCopy,
			vrfContracts.LinkToken,
			1,
			1,
			l,
		)
		require.NoError(t, err, "error setting up new consumers and subs")
		subIDForForceFulfill := subIDsForForceFulfill[0]
		subscriptionForMultipleSendingKeys, err := vrfContracts.CoordinatorV2.GetSubscription(testcontext.Get(t), subIDForForceFulfill)
		require.NoError(t, err, "error getting subscription information")
		vrfcommon.LogSubDetails(l, subscriptionForMultipleSendingKeys, strconv.FormatUint(subIDForForceFulfill, 10), vrfContracts.CoordinatorV2)
		subIDsForCancellingAfterTest = append(subIDsForCancellingAfterTest, subIDsForForceFulfill...)

		vrfCoordinatorOwner, err := vrfContracts.CoordinatorV2.GetOwner(testcontext.Get(t))
		require.NoError(t, err)
		require.Equal(t, vrfContracts.VRFOwner.Address(), vrfCoordinatorOwner.String())

		err = vrfContracts.LinkToken.Transfer(
			consumers[0].Address(),
			conversions.EtherToWei(big.NewFloat(*configCopy.VRFv2.General.SubscriptionFundingAmountLink)),
		)
		require.NoError(t, err, "error transferring link to consumer contract")

		consumerLinkBalance, err := vrfContracts.LinkToken.BalanceOf(testcontext.Get(t), consumers[0].Address())
		require.NoError(t, err, "error getting consumer link balance")
		l.Info().
			Str("Balance", conversions.WeiToEther(consumerLinkBalance).String()).
			Str("Consumer", consumers[0].Address()).
			Msg("Consumer Link Balance")

		err = vrfContracts.MockETHLINKFeed.SetBlockTimestampDeduction(big.NewInt(3))
		require.NoError(t, err)

		// test and assert
		_, randFulfilledEvent, _, err := vrfv2.RequestRandomnessWithForceFulfillAndWaitForFulfillment(
			l,
			consumers[0],
			vrfContracts.CoordinatorV2,
			vrfContracts.VRFOwner,
			vrfKey,
			*configCopy.VRFv2.General.MinimumConfirmations,
			*configCopy.VRFv2.General.CallbackGasLimit,
			*configCopy.VRFv2.General.NumberOfWords,
			*configCopy.VRFv2.General.RandomnessRequestCountPerRequest,
			*configCopy.VRFv2.General.RandomnessRequestCountPerRequestDeviation,
			conversions.EtherToWei(big.NewFloat(5)),
			common.HexToAddress(vrfContracts.LinkToken.Address()),
			time.Minute*2,
		)
		require.NoError(t, err, "error requesting randomness with force-fulfillment and waiting for fulfilment")
		require.Equal(t, 0, randFulfilledEvent.Payment.Cmp(big.NewInt(0)), "Forced Fulfilled Randomness's Payment should be 0")

		status, err := consumers[0].GetRequestStatus(testcontext.Get(t), randFulfilledEvent.RequestId)
		require.NoError(t, err, "error getting rand request status")
		require.True(t, status.Fulfilled)
		l.Info().Bool("Fulfilment Status", status.Fulfilled).Msg("Random Words Request Fulfilment Status")

		require.Equal(t, *configCopy.VRFv2.General.NumberOfWords, uint32(len(status.RandomWords)))
		for _, w := range status.RandomWords {
			l.Info().Str("Output", w.String()).Msg("Randomness fulfilled")
			require.Equal(t, 1, w.Cmp(big.NewInt(0)), "Expected the VRF job give an answer bigger than 0")
		}

		coordinatorConfig, err := vrfContracts.CoordinatorV2.GetConfig(testcontext.Get(t))
		require.NoError(t, err, "error getting coordinator config")

		coordinatorFeeConfig, err := vrfContracts.CoordinatorV2.GetFeeConfig(testcontext.Get(t))
		require.NoError(t, err, "error getting coordinator fee config")

		coordinatorFallbackWeiPerUnitLinkConfig, err := vrfContracts.CoordinatorV2.GetFallbackWeiPerUnitLink(testcontext.Get(t))
		require.NoError(t, err, "error getting coordinator FallbackWeiPerUnitLink")

		require.Equal(t, *configCopy.VRFv2.General.StalenessSeconds, coordinatorConfig.StalenessSeconds)
		require.Equal(t, *configCopy.VRFv2.General.GasAfterPaymentCalculation, coordinatorConfig.GasAfterPaymentCalculation)
		require.Equal(t, *configCopy.VRFv2.General.MinimumConfirmations, coordinatorConfig.MinimumRequestConfirmations)
		require.Equal(t, *configCopy.VRFv2.General.FulfillmentFlatFeeLinkPPMTier1, coordinatorFeeConfig.FulfillmentFlatFeeLinkPPMTier1)
		require.Equal(t, *configCopy.VRFv2.General.ReqsForTier2, coordinatorFeeConfig.ReqsForTier2.Int64())
		require.Equal(t, *configCopy.VRFv2.General.FallbackWeiPerUnitLink, coordinatorFallbackWeiPerUnitLinkConfig.String())
	})
}

func TestVRFV2WithBHS(t *testing.T) {
	t.Parallel()
	var (
		testEnv                      *test_env.CLClusterTestEnv
		vrfContracts                 *vrfcommon.VRFContracts
		subIDsForCancellingAfterTest []uint64
		vrfKey                       *vrfcommon.VRFKeyData
		nodeTypeToNodeMap            map[vrfcommon.VRFNodeType]*vrfcommon.VRFNode
		sethClient                   *seth.Client
	)
	l := logging.GetTestLogger(t)

<<<<<<< HEAD
	config, err := tc.GetConfig([]string{"Smoke"}, tc.VRFv2)
=======
	config, err := tc.GetChainAndTestTypeSpecificConfig("Smoke", tc.VRFv2)
>>>>>>> 6a57f900
	require.NoError(t, err, "Error getting config")
	vrfv2Config := config.VRFv2
	chainID := networks.MustGetSelectedNetworkConfig(config.GetNetworkConfig())[0].ChainID

	cleanupFn := func() {
		if sethClient.Cfg.IsSimulatedNetwork() {
			l.Info().
				Str("Network Name", sethClient.Cfg.Network.Name).
				Msg("Network is a simulated network. Skipping fund return for Coordinator Subscriptions.")
		} else {
			if *vrfv2Config.General.CancelSubsAfterTestRun {
				//cancel subs and return funds to sub owner
				vrfv2.CancelSubsAndReturnFunds(testcontext.Get(t), vrfContracts, sethClient.MustGetRootKeyAddress().Hex(), subIDsForCancellingAfterTest, l)
			}
		}
		if !*vrfv2Config.General.UseExistingEnv {
			if err := testEnv.Cleanup(test_env.CleanupOpts{TestName: t.Name()}); err != nil {
				l.Error().Err(err).Msg("Error cleaning up test environment")
			}
		}
	}

	//decrease default span for checking blockhashes for unfulfilled requests
	vrfv2Config.General.BHSJobWaitBlocks = ptr.Ptr(2)
	vrfv2Config.General.BHSJobLookBackBlocks = ptr.Ptr(20)
	vrfEnvConfig := vrfcommon.VRFEnvConfig{
		TestConfig: config,
		ChainID:    chainID,
		CleanupFn:  cleanupFn,
	}
	newEnvConfig := vrfcommon.NewEnvConfig{
		NodesToCreate:                   []vrfcommon.VRFNodeType{vrfcommon.VRF, vrfcommon.BHS},
		NumberOfTxKeysToCreate:          0,
		UseVRFOwner:                     false,
		UseTestCoordinator:              false,
		ChainlinkNodeLogScannerSettings: test_env.DefaultChainlinkNodeLogScannerSettings,
	}
	testEnv, vrfContracts, vrfKey, nodeTypeToNodeMap, sethClient, err = vrfv2.SetupVRFV2Universe(testcontext.Get(t), t, vrfEnvConfig, newEnvConfig, l)
	require.NoError(t, err, "Error setting up VRFV2 universe")

	t.Run("BHS Job with complete E2E - wait 256 blocks to see if Rand Request is fulfilled", func(t *testing.T) {
		if os.Getenv("TEST_UNSKIP") != "true" {
			t.Skip("Skipped due to long execution time. Should be run on-demand on live testnet with TEST_UNSKIP=\"true\".")
		}
		//BHS node should fill in blockhashes into BHS contract depending on the waitBlocks and lookBackBlocks settings
		configCopy := config.MustCopy().(tc.TestConfig)

		//Underfund Subscription
		configCopy.VRFv2.General.SubscriptionFundingAmountLink = ptr.Ptr(float64(0))
		consumers, subIDsForBHS, err := vrfv2.SetupNewConsumersAndSubs(
			sethClient,
			vrfContracts.CoordinatorV2,
			configCopy,
			vrfContracts.LinkToken,
			1,
			1,
			l,
		)
		require.NoError(t, err, "error setting up new consumers and subs")
		subIDForBHS := subIDsForBHS[0]
		subscriptionForBHS, err := vrfContracts.CoordinatorV2.GetSubscription(testcontext.Get(t), subIDForBHS)
		require.NoError(t, err, "error getting subscription information")
		vrfcommon.LogSubDetails(l, subscriptionForBHS, strconv.FormatUint(subIDForBHS, 10), vrfContracts.CoordinatorV2)
		subIDsForCancellingAfterTest = append(subIDsForCancellingAfterTest, subIDsForBHS...)

		randomWordsRequestedEvent, err := vrfv2.RequestRandomness(
			l,
			consumers[0],
			vrfContracts.CoordinatorV2,
			subIDForBHS,
			vrfKey,
			*configCopy.VRFv2.General.MinimumConfirmations,
			*configCopy.VRFv2.General.CallbackGasLimit,
			*configCopy.VRFv2.General.NumberOfWords,
			*configCopy.VRFv2.General.RandomnessRequestCountPerRequest,
			*configCopy.VRFv2.General.RandomnessRequestCountPerRequestDeviation,
			SethRootKeyIndex,
		)
		require.NoError(t, err, "error requesting randomness")

		vrfcommon.LogRandomnessRequestedEvent(l, vrfContracts.CoordinatorV2, randomWordsRequestedEvent, false, 0)
		randRequestBlockNumber := randomWordsRequestedEvent.Raw.BlockNumber
		var wg sync.WaitGroup
		wg.Add(1)
		//Wait at least 256 blocks
		_, err = actions.WaitForBlockNumberToBe(
			randRequestBlockNumber+uint64(257),
			sethClient,
			&wg,
			configCopy.VRFv2.General.WaitFor256BlocksTimeout.Duration,
			t,
			l,
		)
		wg.Wait()
		require.NoError(t, err)
		err = vrfv2.FundSubscriptions(big.NewFloat(*configCopy.VRFv2.General.SubscriptionFundingAmountLink), vrfContracts.LinkToken, vrfContracts.CoordinatorV2, subIDsForBHS)
		require.NoError(t, err, "error funding subscriptions")
		randomWordsFulfilledEvent, err := vrfContracts.CoordinatorV2.WaitForRandomWordsFulfilledEvent(
			contracts.RandomWordsFulfilledEventFilter{
				RequestIds: []*big.Int{randomWordsRequestedEvent.RequestId},
				Timeout:    configCopy.VRFv2.General.RandomWordsFulfilledEventTimeout.Duration,
			},
		)
		require.NoError(t, err, "error waiting for randomness fulfilled event")
		vrfcommon.LogRandomWordsFulfilledEvent(l, vrfContracts.CoordinatorV2, randomWordsFulfilledEvent, false, 0)
		status, err := consumers[0].GetRequestStatus(testcontext.Get(t), randomWordsFulfilledEvent.RequestId)
		require.NoError(t, err, "error getting rand request status")
		require.True(t, status.Fulfilled)
		l.Info().Bool("Fulfilment Status", status.Fulfilled).Msg("Random Words Request Fulfilment Status")
	})

	t.Run("BHS Job should fill in blockhashes into BHS contract for unfulfilled requests", func(t *testing.T) {
		//BHS node should fill in blockhashes into BHS contract depending on the waitBlocks and lookBackBlocks settings
		configCopy := config.MustCopy().(tc.TestConfig)
		//Underfund Subscription
		configCopy.VRFv2.General.SubscriptionFundingAmountLink = ptr.Ptr(float64(0))

		consumers, subIDsForBHS, err := vrfv2.SetupNewConsumersAndSubs(
			sethClient,
			vrfContracts.CoordinatorV2,
			configCopy,
			vrfContracts.LinkToken,
			1,
			1,
			l,
		)
		require.NoError(t, err, "error setting up new consumers and subs")
		subIDForBHS := subIDsForBHS[0]
		subscriptionForBHS, err := vrfContracts.CoordinatorV2.GetSubscription(testcontext.Get(t), subIDForBHS)
		require.NoError(t, err, "error getting subscription information")
		vrfcommon.LogSubDetails(l, subscriptionForBHS, strconv.FormatUint(subIDForBHS, 10), vrfContracts.CoordinatorV2)
		subIDsForCancellingAfterTest = append(subIDsForCancellingAfterTest, subIDsForBHS...)

		randomWordsRequestedEvent, err := vrfv2.RequestRandomness(
			l,
			consumers[0],
			vrfContracts.CoordinatorV2,
			subIDForBHS,
			vrfKey,
			*configCopy.VRFv2.General.MinimumConfirmations,
			*configCopy.VRFv2.General.CallbackGasLimit,
			*configCopy.VRFv2.General.NumberOfWords,
			*configCopy.VRFv2.General.RandomnessRequestCountPerRequest,
			*configCopy.VRFv2.General.RandomnessRequestCountPerRequestDeviation,
			SethRootKeyIndex,
		)
		require.NoError(t, err, "error requesting randomness")

		randRequestBlockNumber := randomWordsRequestedEvent.Raw.BlockNumber

		_, err = vrfContracts.BHS.GetBlockHash(testcontext.Get(t), big.NewInt(int64(randRequestBlockNumber)))
		require.Error(t, err, "error not occurred when getting blockhash for a blocknumber which was not stored in BHS contract")

		var wg sync.WaitGroup
		wg.Add(1)
		_, err = actions.WaitForBlockNumberToBe(
			randRequestBlockNumber+uint64(*configCopy.VRFv2.General.BHSJobWaitBlocks),
			sethClient,
			&wg,
			time.Minute*1,
			t,
			l,
		)
		wg.Wait()
		require.NoError(t, err, "error waiting for blocknumber to be")

		metrics, err := consumers[0].GetLoadTestMetrics(testcontext.Get(t))
		require.Equal(t, 0, metrics.RequestCount.Cmp(big.NewInt(1)))
		require.Equal(t, 0, metrics.FulfilmentCount.Cmp(big.NewInt(0)))

		var clNodeTxs *client.TransactionsData
		var txHash string
		gom := gomega.NewGomegaWithT(t)
		gom.Eventually(func(g gomega.Gomega) {
			clNodeTxs, _, err = nodeTypeToNodeMap[vrfcommon.BHS].CLNode.API.ReadTransactions()
			g.Expect(err).ShouldNot(gomega.HaveOccurred(), "error getting CL Node transactions")
			l.Info().Int("Number of TXs", len(clNodeTxs.Data)).Msg("BHS Node txs")
			g.Expect(len(clNodeTxs.Data)).Should(gomega.BeNumerically("==", 1), "Expected 1 tx posted by BHS Node, but found %d", len(clNodeTxs.Data))
			txHash = clNodeTxs.Data[0].Attributes.Hash
		}, "2m", "1s").Should(gomega.Succeed())

		require.Equal(t, strings.ToLower(vrfContracts.BHS.Address()), strings.ToLower(clNodeTxs.Data[0].Attributes.To))

		bhsStoreTx, _, err := sethClient.Client.TransactionByHash(testcontext.Get(t), common.HexToHash(txHash))
		require.NoError(t, err, "error getting tx from hash")

		bhsStoreTxInputData, err := actions.DecodeTxInputData(blockhash_store.BlockhashStoreABI, bhsStoreTx.Data())
		l.Info().
			Str("Block Number", bhsStoreTxInputData["n"].(*big.Int).String()).
			Msg("BHS Node's Store Blockhash for Blocknumber Method TX")
		require.Equal(t, randRequestBlockNumber, bhsStoreTxInputData["n"].(*big.Int).Uint64())

		var randRequestBlockHash [32]byte
		gom.Eventually(func(g gomega.Gomega) {
			randRequestBlockHash, err = vrfContracts.BHS.GetBlockHash(testcontext.Get(t), big.NewInt(int64(randRequestBlockNumber)))
			g.Expect(err).ShouldNot(gomega.HaveOccurred(), "error getting blockhash for a blocknumber which was stored in BHS contract")
		}, "2m", "1s").Should(gomega.Succeed())
		l.Info().
			Str("Randomness Request's Blockhash", randomWordsRequestedEvent.Raw.BlockHash.String()).
			Str("Block Hash stored by BHS contract", fmt.Sprintf("0x%x", randRequestBlockHash)).
			Msg("BHS Contract's stored Blockhash for Randomness Request")
		require.Equal(t, 0, randomWordsRequestedEvent.Raw.BlockHash.Cmp(randRequestBlockHash))
	})
}

func TestVRFV2NodeReorg(t *testing.T) {
	t.Parallel()
	var (
		env                          *test_env.CLClusterTestEnv
		vrfContracts                 *vrfcommon.VRFContracts
		subIDsForCancellingAfterTest []uint64
		defaultWalletAddress         string
		vrfKey                       *vrfcommon.VRFKeyData
		sethClient                   *seth.Client
	)
	l := logging.GetTestLogger(t)

<<<<<<< HEAD
	config, err := tc.GetConfig([]string{"Smoke"}, tc.VRFv2)
=======
	config, err := tc.GetChainAndTestTypeSpecificConfig("Smoke", tc.VRFv2)
>>>>>>> 6a57f900
	require.NoError(t, err, "Error getting config")
	vrfv2Config := config.VRFv2
	network := networks.MustGetSelectedNetworkConfig(config.GetNetworkConfig())[0]
	if !network.Simulated {
		t.Skip("Skipped since Reorg test could only be run on Simulated chain.")
	}
	chainID := network.ChainID
	cleanupFn := func() {
		if sethClient.Cfg.IsSimulatedNetwork() {
			l.Info().
				Str("Network Name", sethClient.Cfg.Network.Name).
				Msg("Network is a simulated network. Skipping fund return for Coordinator Subscriptions.")
		} else {
			if *vrfv2Config.General.CancelSubsAfterTestRun {
				//cancel subs and return funds to sub owner
				vrfv2.CancelSubsAndReturnFunds(testcontext.Get(t), vrfContracts, defaultWalletAddress, subIDsForCancellingAfterTest, l)
			}
		}
		if !*vrfv2Config.General.UseExistingEnv {
			if err := env.Cleanup(test_env.CleanupOpts{TestName: t.Name()}); err != nil {
				l.Error().Err(err).Msg("Error cleaning up test environment")
			}
		}
	}

	chainlinkNodeLogScannerSettings := test_env.GetDefaultChainlinkNodeLogScannerSettingsWithExtraAllowedMessages(
		testreporters.NewAllowedLogMessage(
			"This is a problem and either means a very deep re-org occurred",
			"Test is expecting a reorg to occur",
			zapcore.DPanicLevel,
			testreporters.WarnAboutAllowedMsgs_No),
		testreporters.NewAllowedLogMessage(
			"Reorg greater than finality depth detected",
			"Test is expecting a reorg to occur",
			zapcore.DPanicLevel,
			testreporters.WarnAboutAllowedMsgs_No),
	)
	vrfEnvConfig := vrfcommon.VRFEnvConfig{
		TestConfig: config,
		ChainID:    chainID,
		CleanupFn:  cleanupFn,
	}
	newEnvConfig := vrfcommon.NewEnvConfig{
		NodesToCreate:                   []vrfcommon.VRFNodeType{vrfcommon.VRF},
		NumberOfTxKeysToCreate:          0,
		UseVRFOwner:                     false,
		UseTestCoordinator:              false,
		ChainlinkNodeLogScannerSettings: chainlinkNodeLogScannerSettings,
	}
	env, vrfContracts, vrfKey, _, sethClient, err = vrfv2.SetupVRFV2Universe(testcontext.Get(t), t, vrfEnvConfig, newEnvConfig, l)
	require.NoError(t, err, "Error setting up VRFv2 universe")

	consumers, subIDs, err := vrfv2.SetupNewConsumersAndSubs(
		sethClient,
		vrfContracts.CoordinatorV2,
		config,
		vrfContracts.LinkToken,
		1,
		1,
		l,
	)
	require.NoError(t, err, "error setting up new consumers and subs")
	subID := subIDs[0]
	subscription, err := vrfContracts.CoordinatorV2.GetSubscription(testcontext.Get(t), subID)
	require.NoError(t, err, "error getting subscription information")
	vrfcommon.LogSubDetails(l, subscription, strconv.FormatUint(subID, 10), vrfContracts.CoordinatorV2)
	subIDsForCancellingAfterTest = append(subIDsForCancellingAfterTest, subIDs...)

	t.Run("Reorg on fulfillment", func(t *testing.T) {
		configCopy := config.MustCopy().(tc.TestConfig)
		configCopy.VRFv2.General.MinimumConfirmations = ptr.Ptr[uint16](10)

		//1. request randomness and wait for fulfillment for blockhash from Reorged Fork
		randomWordsRequestedEvent, randomWordsFulfilledEventOnReorgedFork, err := vrfv2.RequestRandomnessAndWaitForFulfillment(
			l,
			consumers[0],
			vrfContracts.CoordinatorV2,
			subID,
			vrfKey,
			*configCopy.VRFv2.General.MinimumConfirmations,
			*configCopy.VRFv2.General.CallbackGasLimit,
			*configCopy.VRFv2.General.NumberOfWords,
			*configCopy.VRFv2.General.RandomnessRequestCountPerRequest,
			*configCopy.VRFv2.General.RandomnessRequestCountPerRequestDeviation,
			configCopy.VRFv2.General.RandomWordsFulfilledEventTimeout.Duration,
			0,
		)
		require.NoError(t, err)

		// rewind chain to block number after the request was made, but before the request was fulfilled
		rewindChainToBlock := randomWordsRequestedEvent.Raw.BlockNumber + 1

		rpcUrl, err := vrfcommon.GetRPCUrl(env, chainID)
		require.NoError(t, err, "error getting rpc url")

		//2. rewind chain by n number of blocks - basically, mimicking reorg scenario
		latestBlockNumberAfterReorg, err := vrfcommon.RewindSimulatedChainToBlockNumber(testcontext.Get(t), sethClient, rpcUrl, rewindChainToBlock, l)
		require.NoError(t, err, fmt.Sprintf("error rewinding chain to block number %d", rewindChainToBlock))

		//3.1 ensure that chain is reorged and latest block number is greater than the block number when request was made
		require.Greater(t, latestBlockNumberAfterReorg, randomWordsRequestedEvent.Raw.BlockNumber)

		//3.2 ensure that chain is reorged and latest block number is less than the block number when fulfilment was performed
		require.Less(t, latestBlockNumberAfterReorg, randomWordsFulfilledEventOnReorgedFork.Raw.BlockNumber)

		//4. wait for the fulfillment which VRF Node will generate for Canonical chain
		_, err = vrfv2.WaitRandomWordsFulfilledEvent(
			vrfContracts.CoordinatorV2,
			randomWordsRequestedEvent.RequestId,
			randomWordsRequestedEvent.Raw.BlockNumber,
			configCopy.VRFv2.General.RandomWordsFulfilledEventTimeout.Duration,
			l,
		)

		require.NoError(t, err, "error waiting for randomness fulfilled event")
	})

	t.Run("Reorg on rand request", func(t *testing.T) {
		configCopy := config.MustCopy().(tc.TestConfig)
		//1. set minimum confirmations to higher value so that we can be sure that request won't be fulfilled before reorg
		configCopy.VRFv2.General.MinimumConfirmations = ptr.Ptr[uint16](6)

		//2. request randomness
		randomWordsRequestedEvent, err := vrfv2.RequestRandomness(
			l,
			consumers[0],
			vrfContracts.CoordinatorV2,
			subID,
			vrfKey,
			*configCopy.VRFv2.General.MinimumConfirmations,
			*configCopy.VRFv2.General.CallbackGasLimit,
			*configCopy.VRFv2.General.NumberOfWords,
			*configCopy.VRFv2.General.RandomnessRequestCountPerRequest,
			*configCopy.VRFv2.General.RandomnessRequestCountPerRequestDeviation,
			SethRootKeyIndex,
		)
		require.NoError(t, err)

		// rewind chain to block number before the randomness request was made
		rewindChainToBlockNumber := randomWordsRequestedEvent.Raw.BlockNumber - 3

		rpcUrl, err := vrfcommon.GetRPCUrl(env, chainID)
		require.NoError(t, err, "error getting rpc url")

		//3. rewind chain by n number of blocks - basically, mimicking reorg scenario
		latestBlockNumberAfterReorg, err := vrfcommon.RewindSimulatedChainToBlockNumber(testcontext.Get(t), sethClient, rpcUrl, rewindChainToBlockNumber, l)
		require.NoError(t, err, fmt.Sprintf("error rewinding chain to block number %d", rewindChainToBlockNumber))

		//4. ensure that chain is reorged and latest block number is less than the block number when request was made
		require.Less(t, latestBlockNumberAfterReorg, randomWordsRequestedEvent.Raw.BlockNumber)

		//5. ensure that rand request is not fulfilled for the request which was made on reorged fork
		// For context - when performing debug_setHead on geth simulated chain and therefore rewinding chain to a previous block,
		//then tx that was mined after reorg will not appear in canonical chain contrary to real world scenario
		//Hence, we only verify that VRF node will not generate fulfillment for the reorged fork request
		_, err = vrfContracts.CoordinatorV2.WaitForRandomWordsFulfilledEvent(
			contracts.RandomWordsFulfilledEventFilter{
				RequestIds: []*big.Int{randomWordsRequestedEvent.RequestId},
				Timeout:    time.Second * 10,
			},
		)
		require.Error(t, err, "fulfillment should not be generated for the request which was made on reorged fork on Simulated Chain")
	})
}

func TestVRFv2BatchFulfillmentEnabledDisabled(t *testing.T) {
	t.Parallel()
	var (
		env                          *test_env.CLClusterTestEnv
		vrfContracts                 *vrfcommon.VRFContracts
		subIDsForCancellingAfterTest []uint64
		defaultWalletAddress         string
		vrfKey                       *vrfcommon.VRFKeyData
		nodeTypeToNodeMap            map[vrfcommon.VRFNodeType]*vrfcommon.VRFNode
		sethClient                   *seth.Client
	)
	l := logging.GetTestLogger(t)

<<<<<<< HEAD
	config, err := tc.GetConfig([]string{"Smoke"}, tc.VRFv2)
=======
	config, err := tc.GetChainAndTestTypeSpecificConfig("Smoke", tc.VRFv2)
>>>>>>> 6a57f900
	require.NoError(t, err, "Error getting config")
	vrfv2Config := config.VRFv2
	network := networks.MustGetSelectedNetworkConfig(config.GetNetworkConfig())[0]
	chainID := network.ChainID
	cleanupFn := func() {
		if sethClient.Cfg.IsSimulatedNetwork() {
			l.Info().
				Str("Network Name", sethClient.Cfg.Network.Name).
				Msg("Network is a simulated network. Skipping fund return for Coordinator Subscriptions.")
		} else {
			if *vrfv2Config.General.CancelSubsAfterTestRun {
				//cancel subs and return funds to sub owner
				vrfv2.CancelSubsAndReturnFunds(testcontext.Get(t), vrfContracts, defaultWalletAddress, subIDsForCancellingAfterTest, l)
			}
		}
		if !*vrfv2Config.General.UseExistingEnv {
			if err := env.Cleanup(test_env.CleanupOpts{TestName: t.Name()}); err != nil {
				l.Error().Err(err).Msg("Error cleaning up test environment")
			}
		}
	}
	vrfEnvConfig := vrfcommon.VRFEnvConfig{
		TestConfig: config,
		ChainID:    chainID,
		CleanupFn:  cleanupFn,
	}
	newEnvConfig := vrfcommon.NewEnvConfig{
		NodesToCreate:                   []vrfcommon.VRFNodeType{vrfcommon.VRF},
		NumberOfTxKeysToCreate:          0,
		UseVRFOwner:                     false,
		UseTestCoordinator:              false,
		ChainlinkNodeLogScannerSettings: test_env.DefaultChainlinkNodeLogScannerSettings,
	}
	env, vrfContracts, vrfKey, nodeTypeToNodeMap, sethClient, err = vrfv2.SetupVRFV2Universe(testcontext.Get(t), t, vrfEnvConfig, newEnvConfig, l)
	require.NoError(t, err, "Error setting up VRFv2 universe")

	//batchMaxGas := config.MaxGasLimit() (2.5 mill) + 400_000 = 2.9 mill
	//callback gas limit set by consumer = 500k
	// so 4 requests should be fulfilled inside 1 tx since 500k*4 < 2.9 mill

	batchFulfilmentMaxGas := *config.VRFv2.General.MaxGasLimitCoordinatorConfig + 400_000
	config.VRFv2.General.CallbackGasLimit = ptr.Ptr(uint32(500_000))

	expectedNumberOfFulfillmentsInsideOneBatchFulfillment := (batchFulfilmentMaxGas / *config.VRFv2.General.CallbackGasLimit) - 1
	randRequestCount := expectedNumberOfFulfillmentsInsideOneBatchFulfillment

	t.Run("Batch Fulfillment Enabled", func(t *testing.T) {
		configCopy := config.MustCopy().(tc.TestConfig)

		vrfNode, exists := nodeTypeToNodeMap[vrfcommon.VRF]
		require.True(t, exists, "VRF Node does not exist")

		//ensure that no job present on the node
		err = actions.DeleteJobs([]*client.ChainlinkClient{vrfNode.CLNode.API})
		require.NoError(t, err)

		batchFullfillmentEnabled := true
		// create job with batch fulfillment enabled
		vrfJobSpecConfig := vrfcommon.VRFJobSpecConfig{
			ForwardingAllowed:             *configCopy.VRFv2.General.VRFJobForwardingAllowed,
			CoordinatorAddress:            vrfContracts.CoordinatorV2.Address(),
			BatchCoordinatorAddress:       vrfContracts.BatchCoordinatorV2.Address(),
			FromAddresses:                 vrfNode.TXKeyAddressStrings,
			EVMChainID:                    fmt.Sprint(chainID),
			MinIncomingConfirmations:      int(*configCopy.VRFv2.General.MinimumConfirmations),
			PublicKey:                     vrfKey.PubKeyCompressed,
			EstimateGasMultiplier:         *configCopy.VRFv2.General.VRFJobEstimateGasMultiplier,
			BatchFulfillmentEnabled:       batchFullfillmentEnabled,
			BatchFulfillmentGasMultiplier: *configCopy.VRFv2.General.VRFJobBatchFulfillmentGasMultiplier,
			PollPeriod:                    configCopy.VRFv2.General.VRFJobPollPeriod.Duration,
			RequestTimeout:                configCopy.VRFv2.General.VRFJobRequestTimeout.Duration,
			SimulationBlock:               configCopy.VRFv2.General.VRFJobSimulationBlock,
			VRFOwnerConfig: &vrfcommon.VRFOwnerConfig{
				UseVRFOwner: false,
			},
		}

		l.Info().
			Msg("Creating VRFV2 Job with `batchFulfillmentEnabled = true`")
		job, err := vrfv2.CreateVRFV2Job(
			vrfNode.CLNode.API,
			vrfJobSpecConfig,
		)
		require.NoError(t, err, "error creating job with higher timeout")
		vrfNode.Job = job

		consumers, subIDs, err := vrfv2.SetupNewConsumersAndSubs(
			sethClient,
			vrfContracts.CoordinatorV2,
			configCopy,
			vrfContracts.LinkToken,
			1,
			1,
			l,
		)
		require.NoError(t, err, "error setting up new consumers and subs")
		subID := subIDs[0]
		subscription, err := vrfContracts.CoordinatorV2.GetSubscription(testcontext.Get(t), subID)
		require.NoError(t, err, "error getting subscription information")
		vrfcommon.LogSubDetails(l, subscription, strconv.FormatUint(subID, 10), vrfContracts.CoordinatorV2)
		subIDsForCancellingAfterTest = append(subIDsForCancellingAfterTest, subIDs...)

		configCopy.VRFv2.General.RandomnessRequestCountPerRequest = ptr.Ptr(uint16(randRequestCount))

		// test and assert
		_, randomWordsFulfilledEvent, err := vrfv2.RequestRandomnessAndWaitForFulfillment(
			l,
			consumers[0],
			vrfContracts.CoordinatorV2,
			subID,
			vrfKey,
			*configCopy.VRFv2.General.MinimumConfirmations,
			*configCopy.VRFv2.General.CallbackGasLimit,
			*configCopy.VRFv2.General.NumberOfWords,
			*configCopy.VRFv2.General.RandomnessRequestCountPerRequest,
			*configCopy.VRFv2.General.RandomnessRequestCountPerRequestDeviation,
			configCopy.VRFv2.General.RandomWordsFulfilledEventTimeout.Duration,
			0,
		)
		require.NoError(t, err, "error requesting randomness and waiting for fulfilment")

		var wgAllRequestsFulfilled sync.WaitGroup
		wgAllRequestsFulfilled.Add(1)
		requestCount, fulfilmentCount, err := vrfcommon.WaitForRequestCountEqualToFulfilmentCount(testcontext.Get(t), consumers[0], 2*time.Minute, &wgAllRequestsFulfilled)
		require.NoError(t, err)
		wgAllRequestsFulfilled.Wait()

		l.Info().
			Interface("Request Count", requestCount).
			Interface("Fulfilment Count", fulfilmentCount).
			Msg("Request/Fulfilment Stats")

		clNodeTxs, resp, err := nodeTypeToNodeMap[vrfcommon.VRF].CLNode.API.ReadTransactions()
		require.NoError(t, err)
		require.Equal(t, 200, resp.StatusCode)
		var batchFulfillmentTxs []client.TransactionData
		for _, tx := range clNodeTxs.Data {
			if common.HexToAddress(tx.Attributes.To).Cmp(common.HexToAddress(vrfContracts.BatchCoordinatorV2.Address())) == 0 {
				batchFulfillmentTxs = append(batchFulfillmentTxs, tx)
			}
		}
		// verify that all fulfillments should be inside one tx
		require.Equal(t, 1, len(batchFulfillmentTxs))

		fulfillmentTx, _, err := sethClient.Client.TransactionByHash(testcontext.Get(t), randomWordsFulfilledEvent.Raw.TxHash)
		require.NoError(t, err, "error getting tx from hash")

		fulfillmentTXToAddress := fulfillmentTx.To().String()
		l.Info().
			Str("Actual Fulfillment Tx To Address", fulfillmentTXToAddress).
			Str("BatchCoordinatorV2 Address", vrfContracts.BatchCoordinatorV2.Address()).
			Msg("Fulfillment Tx To Address should be the BatchCoordinatorV2 Address when batch fulfillment is enabled")

		// verify that VRF node sends fulfillments via BatchCoordinator contract
		require.Equal(t, vrfContracts.BatchCoordinatorV2.Address(), fulfillmentTXToAddress, "Fulfillment Tx To Address should be the BatchCoordinatorV2 Address when batch fulfillment is enabled")

		// verify that all fulfillments should be inside one tx
		// This check is disabled for live testnets since each testnet has different gas usage for similar tx
		if network.Simulated {
			fulfillmentTxReceipt, err := sethClient.Client.TransactionReceipt(testcontext.Get(t), fulfillmentTx.Hash())
			require.NoError(t, err)
			randomWordsFulfilledLogs, err := contracts.ParseRandomWordsFulfilledLogs(vrfContracts.CoordinatorV2, fulfillmentTxReceipt.Logs)
			require.NoError(t, err)
			require.Equal(t, 1, len(batchFulfillmentTxs))
			require.Equal(t, int(randRequestCount), len(randomWordsFulfilledLogs))
		}
	})
	t.Run("Batch Fulfillment Disabled", func(t *testing.T) {
		configCopy := config.MustCopy().(tc.TestConfig)

		vrfNode, exists := nodeTypeToNodeMap[vrfcommon.VRF]
		require.True(t, exists, "VRF Node does not exist")
		//ensure that no job present on the node
		err = actions.DeleteJobs([]*client.ChainlinkClient{vrfNode.CLNode.API})
		require.NoError(t, err)

		batchFullfillmentEnabled := false

		//create job with batchFulfillmentEnabled = false
		vrfJobSpecConfig := vrfcommon.VRFJobSpecConfig{
			ForwardingAllowed:             *configCopy.VRFv2.General.VRFJobForwardingAllowed,
			CoordinatorAddress:            vrfContracts.CoordinatorV2.Address(),
			BatchCoordinatorAddress:       vrfContracts.BatchCoordinatorV2.Address(),
			FromAddresses:                 vrfNode.TXKeyAddressStrings,
			EVMChainID:                    fmt.Sprint(chainID),
			MinIncomingConfirmations:      int(*configCopy.VRFv2.General.MinimumConfirmations),
			PublicKey:                     vrfKey.PubKeyCompressed,
			EstimateGasMultiplier:         *configCopy.VRFv2.General.VRFJobEstimateGasMultiplier,
			BatchFulfillmentEnabled:       batchFullfillmentEnabled,
			BatchFulfillmentGasMultiplier: *configCopy.VRFv2.General.VRFJobBatchFulfillmentGasMultiplier,
			PollPeriod:                    configCopy.VRFv2.General.VRFJobPollPeriod.Duration,
			RequestTimeout:                configCopy.VRFv2.General.VRFJobRequestTimeout.Duration,
			SimulationBlock:               configCopy.VRFv2.General.VRFJobSimulationBlock,
			VRFOwnerConfig: &vrfcommon.VRFOwnerConfig{
				UseVRFOwner: false,
			},
		}

		l.Info().
			Msg("Creating VRFV2 Job with `batchFulfillmentEnabled = false`")
		job, err := vrfv2.CreateVRFV2Job(
			vrfNode.CLNode.API,
			vrfJobSpecConfig,
		)
		require.NoError(t, err, "error creating job with higher timeout")
		vrfNode.Job = job

		consumers, subIDs, err := vrfv2.SetupNewConsumersAndSubs(
			sethClient,
			vrfContracts.CoordinatorV2,
			configCopy,
			vrfContracts.LinkToken,
			1,
			1,
			l,
		)
		require.NoError(t, err, "error setting up new consumers and subs")
		subID := subIDs[0]
		subscription, err := vrfContracts.CoordinatorV2.GetSubscription(testcontext.Get(t), subID)
		require.NoError(t, err, "error getting subscription information")
		vrfcommon.LogSubDetails(l, subscription, strconv.FormatUint(subID, 10), vrfContracts.CoordinatorV2)
		subIDsForCancellingAfterTest = append(subIDsForCancellingAfterTest, subIDs...)

		configCopy.VRFv2.General.RandomnessRequestCountPerRequest = ptr.Ptr(uint16(randRequestCount))

		// test and assert
		_, randomWordsFulfilledEvent, err := vrfv2.RequestRandomnessAndWaitForFulfillment(
			l,
			consumers[0],
			vrfContracts.CoordinatorV2,
			subID,
			vrfKey,
			*configCopy.VRFv2.General.MinimumConfirmations,
			*configCopy.VRFv2.General.CallbackGasLimit,
			*configCopy.VRFv2.General.NumberOfWords,
			*configCopy.VRFv2.General.RandomnessRequestCountPerRequest,
			*configCopy.VRFv2.General.RandomnessRequestCountPerRequestDeviation,
			configCopy.VRFv2.General.RandomWordsFulfilledEventTimeout.Duration,
			0,
		)
		require.NoError(t, err, "error requesting randomness and waiting for fulfilment")

		var wgAllRequestsFulfilled sync.WaitGroup
		wgAllRequestsFulfilled.Add(1)
		requestCount, fulfilmentCount, err := vrfcommon.WaitForRequestCountEqualToFulfilmentCount(testcontext.Get(t), consumers[0], 2*time.Minute, &wgAllRequestsFulfilled)
		require.NoError(t, err)
		wgAllRequestsFulfilled.Wait()

		l.Info().
			Interface("Request Count", requestCount).
			Interface("Fulfilment Count", fulfilmentCount).
			Msg("Request/Fulfilment Stats")

		fulfillmentTx, _, err := sethClient.Client.TransactionByHash(testcontext.Get(t), randomWordsFulfilledEvent.Raw.TxHash)
		require.NoError(t, err, "error getting tx from hash")

		fulfillmentTXToAddress := fulfillmentTx.To().String()
		l.Info().
			Str("Actual Fulfillment Tx To Address", fulfillmentTXToAddress).
			Str("CoordinatorV2 Address", vrfContracts.CoordinatorV2.Address()).
			Msg("Fulfillment Tx To Address should be the CoordinatorV2 Address when batch fulfillment is disabled")

		// verify that VRF node sends fulfillments via Coordinator contract
		require.Equal(t, vrfContracts.CoordinatorV2.Address(), fulfillmentTXToAddress, "Fulfillment Tx To Address should be the CoordinatorV2 Address when batch fulfillment is disabled")

		clNodeTxs, resp, err := nodeTypeToNodeMap[vrfcommon.VRF].CLNode.API.ReadTransactions()
		require.NoError(t, err)
		require.Equal(t, 200, resp.StatusCode)

		var singleFulfillmentTxs []client.TransactionData
		for _, tx := range clNodeTxs.Data {
			if common.HexToAddress(tx.Attributes.To).Cmp(common.HexToAddress(vrfContracts.CoordinatorV2.Address())) == 0 {
				singleFulfillmentTxs = append(singleFulfillmentTxs, tx)
			}
		}
		// verify that all fulfillments should be in separate txs
		require.Equal(t, int(randRequestCount), len(singleFulfillmentTxs))
	})

}<|MERGE_RESOLUTION|>--- conflicted
+++ resolved
@@ -52,11 +52,7 @@
 	)
 	l := logging.GetTestLogger(t)
 
-<<<<<<< HEAD
-	config, err := tc.GetConfig([]string{"Smoke"}, tc.VRFv2)
-=======
 	config, err := tc.GetChainAndTestTypeSpecificConfig("Smoke", tc.VRFv2)
->>>>>>> 6a57f900
 	require.NoError(t, err, "Error getting config")
 	vrfv2Config := config.VRFv2
 	chainID := networks.MustGetSelectedNetworkConfig(config.GetNetworkConfig())[0].ChainID
@@ -573,11 +569,7 @@
 	)
 	l := logging.GetTestLogger(t)
 
-<<<<<<< HEAD
-	config, err := tc.GetConfig([]string{"Smoke"}, tc.VRFv2)
-=======
 	config, err := tc.GetChainAndTestTypeSpecificConfig("Smoke", tc.VRFv2)
->>>>>>> 6a57f900
 	if err != nil {
 		t.Fatal(err)
 	}
@@ -685,11 +677,7 @@
 	)
 	l := logging.GetTestLogger(t)
 
-<<<<<<< HEAD
-	config, err := tc.GetConfig([]string{"Smoke"}, tc.VRFv2)
-=======
 	config, err := tc.GetChainAndTestTypeSpecificConfig("Smoke", tc.VRFv2)
->>>>>>> 6a57f900
 	require.NoError(t, err, "Error getting config")
 	chainID := networks.MustGetSelectedNetworkConfig(config.GetNetworkConfig())[0].ChainID
 	vrfv2Config := config.VRFv2
@@ -825,11 +813,7 @@
 	)
 	l := logging.GetTestLogger(t)
 
-<<<<<<< HEAD
-	config, err := tc.GetConfig([]string{"Smoke"}, tc.VRFv2)
-=======
 	config, err := tc.GetChainAndTestTypeSpecificConfig("Smoke", tc.VRFv2)
->>>>>>> 6a57f900
 	require.NoError(t, err, "Error getting config")
 	vrfv2Config := config.VRFv2
 	chainID := networks.MustGetSelectedNetworkConfig(config.GetNetworkConfig())[0].ChainID
@@ -1047,11 +1031,7 @@
 	)
 	l := logging.GetTestLogger(t)
 
-<<<<<<< HEAD
-	config, err := tc.GetConfig([]string{"Smoke"}, tc.VRFv2)
-=======
 	config, err := tc.GetChainAndTestTypeSpecificConfig("Smoke", tc.VRFv2)
->>>>>>> 6a57f900
 	require.NoError(t, err, "Error getting config")
 	vrfv2Config := config.VRFv2
 	network := networks.MustGetSelectedNetworkConfig(config.GetNetworkConfig())[0]
@@ -1230,11 +1210,7 @@
 	)
 	l := logging.GetTestLogger(t)
 
-<<<<<<< HEAD
-	config, err := tc.GetConfig([]string{"Smoke"}, tc.VRFv2)
-=======
 	config, err := tc.GetChainAndTestTypeSpecificConfig("Smoke", tc.VRFv2)
->>>>>>> 6a57f900
 	require.NoError(t, err, "Error getting config")
 	vrfv2Config := config.VRFv2
 	network := networks.MustGetSelectedNetworkConfig(config.GetNetworkConfig())[0]
