package smoke

import (
	"context"
	"math/big"
	"testing"
	"time"

	"github.com/onsi/gomega"
	"github.com/smartcontractkit/chainlink-testing-framework/blockchain"
	"github.com/smartcontractkit/chainlink-testing-framework/utils"
	"github.com/stretchr/testify/require"
	"go.uber.org/zap/zapcore"

	"github.com/smartcontractkit/chainlink/integration-tests/actions"
	"github.com/smartcontractkit/chainlink/integration-tests/actions/vrfv2_actions"
	"github.com/smartcontractkit/chainlink/integration-tests/actions/vrfv2_actions/vrfv2_constants"
	"github.com/smartcontractkit/chainlink/integration-tests/client"
	"github.com/smartcontractkit/chainlink/integration-tests/config"
	"github.com/smartcontractkit/chainlink/integration-tests/contracts"
	"github.com/smartcontractkit/chainlink/integration-tests/networks"
)

func TestVRFv2Basic(t *testing.T) {

	t.Parallel()
	l := utils.GetTestLogger(t)

	testNetwork := networks.SelectedNetwork
	testEnvironment := vrfv2_actions.SetupVRFV2Environment(
		t,
		testNetwork,
		config.BaseVRFV2NetworkDetailTomlConfig,
		"",
		"smoke-vrfv2",
		"",
		time.Minute*20,
	)
	if testEnvironment.WillUseRemoteRunner() {
		return
	}

	chainClient, err := blockchain.NewEVMClient(testNetwork, testEnvironment)
	require.NoError(t, err)
	contractDeployer, err := contracts.NewContractDeployer(chainClient)
	require.NoError(t, err)
	chainlinkNodes, err := client.ConnectChainlinkNodes(testEnvironment)
	require.NoError(t, err)

	chainClient.ParallelTransactions(true)

	mockETHLINKFeed, err := contractDeployer.DeployMockETHLINKFeed(vrfv2_constants.LinkEthFeedResponse)
	require.NoError(t, err)
	linkToken, err := contractDeployer.DeployLinkTokenContract()
	require.NoError(t, err)

	vrfV2Contracts, chainlinkNodesAfterRedeployment, vrfV2jobs, testEnvironmentAfterRedeployment := vrfv2_actions.SetupVRFV2Universe(
		t,
		linkToken,
		mockETHLINKFeed,
		contractDeployer,
		chainClient,
		chainlinkNodes,
		testNetwork,
		testEnvironment,
		vrfv2_constants.ChainlinkNodeFundingAmountEth,
		vrfv2_constants.VRFSubscriptionFundingAmountLink,
		"smoke-vrfv2",
		time.Minute*20,
	)

	consumerContract := vrfV2Contracts.LoadTestConsumer

	t.Cleanup(func() {
		err := actions.TeardownSuite(
			t,
			testEnvironmentAfterRedeployment,
			utils.ProjectRoot,
			chainlinkNodesAfterRedeployment,
			nil,
			zapcore.ErrorLevel,
			chainClient,
		)
		require.NoError(t, err, "Error tearing down environment")
	})

	err = consumerContract.RequestRandomness(
		vrfV2jobs[0].KeyHash,
		vrfv2_constants.SubID,
		vrfv2_constants.MinimumConfirmations,
		vrfv2_constants.CallbackGasLimit,
		vrfv2_constants.NumberOfWords,
		vrfv2_constants.RandomnessRequestCountPerRequest,
	)
	require.NoError(t, err)

	gom := gomega.NewGomegaWithT(t)
	timeout := time.Minute * 2
	var lastRequestID *big.Int
	gom.Eventually(func(g gomega.Gomega) {
		jobRuns, err := chainlinkNodesAfterRedeployment[0].MustReadRunsByJob(vrfV2jobs[0].Job.Data.ID)
		g.Expect(err).ShouldNot(gomega.HaveOccurred())
		g.Expect(len(jobRuns.Data)).Should(gomega.BeNumerically("==", 1))
		lastRequestID, err = consumerContract.GetLastRequestId(context.Background())
		l.Debug().Interface("Last Request ID", lastRequestID).Msg("Last Request ID Received")

		g.Expect(err).ShouldNot(gomega.HaveOccurred())
		status, err := consumerContract.GetRequestStatus(context.Background(), lastRequestID)
		g.Expect(err).ShouldNot(gomega.HaveOccurred())
		g.Expect(status.Fulfilled).Should(gomega.BeTrue())
		l.Debug().Interface("Fulfilment Status", status.Fulfilled).Msg("Random Words Request Fulfilment Status")

		g.Expect(err).ShouldNot(gomega.HaveOccurred())
		for _, w := range status.RandomWords {
			l.Debug().Uint64("Output", w.Uint64()).Msg("Randomness fulfilled")
			g.Expect(w.Uint64()).Should(gomega.BeNumerically(">", 0), "Expected the VRF job give an answer bigger than 0")
		}
	}, timeout, "1s").Should(gomega.Succeed())
<<<<<<< HEAD
}

func setupVRFv2Test(t *testing.T) (testEnvironment *environment.Environment, testNetwork blockchain.EVMNetwork) {
	testNetwork = networks.DetermineSelectedNetwork()
	evmConfig := eth.New(nil)
	if !testNetwork.Simulated {
		evmConfig = eth.New(&eth.Props{
			NetworkName: testNetwork.Name,
			Simulated:   testNetwork.Simulated,
			WsURLs:      testNetwork.URLs,
		})
	}

	networkDetailTOML := `[EVM.GasEstimator]
LimitDefault = 3_500_000
PriceMax = 100000000000
FeeCapDefault = 100000000000`
	testEnvironment = environment.New(&environment.Config{
		NamespacePrefix: fmt.Sprintf("smoke-vrfv2-%s", strings.ReplaceAll(strings.ToLower(testNetwork.Name), " ", "-")),
		Test:            t,
	}).
		AddHelm(evmConfig).
		AddHelm(chainlink.New(0, map[string]any{
			"toml": client.AddNetworkDetailedConfig("", networkDetailTOML, testNetwork),
		}))
	err := testEnvironment.Run()
	require.NoError(t, err, "Error running test environment")
	return testEnvironment, testNetwork
=======
>>>>>>> ff791512
}<|MERGE_RESOLUTION|>--- conflicted
+++ resolved
@@ -7,10 +7,11 @@
 	"time"
 
 	"github.com/onsi/gomega"
+	"github.com/stretchr/testify/require"
+	"go.uber.org/zap/zapcore"
+
 	"github.com/smartcontractkit/chainlink-testing-framework/blockchain"
 	"github.com/smartcontractkit/chainlink-testing-framework/utils"
-	"github.com/stretchr/testify/require"
-	"go.uber.org/zap/zapcore"
 
 	"github.com/smartcontractkit/chainlink/integration-tests/actions"
 	"github.com/smartcontractkit/chainlink/integration-tests/actions/vrfv2_actions"
@@ -26,7 +27,7 @@
 	t.Parallel()
 	l := utils.GetTestLogger(t)
 
-	testNetwork := networks.SelectedNetwork
+	testNetwork := networks.DetermineSelectedNetwork()
 	testEnvironment := vrfv2_actions.SetupVRFV2Environment(
 		t,
 		testNetwork,
@@ -116,35 +117,4 @@
 			g.Expect(w.Uint64()).Should(gomega.BeNumerically(">", 0), "Expected the VRF job give an answer bigger than 0")
 		}
 	}, timeout, "1s").Should(gomega.Succeed())
-<<<<<<< HEAD
-}
-
-func setupVRFv2Test(t *testing.T) (testEnvironment *environment.Environment, testNetwork blockchain.EVMNetwork) {
-	testNetwork = networks.DetermineSelectedNetwork()
-	evmConfig := eth.New(nil)
-	if !testNetwork.Simulated {
-		evmConfig = eth.New(&eth.Props{
-			NetworkName: testNetwork.Name,
-			Simulated:   testNetwork.Simulated,
-			WsURLs:      testNetwork.URLs,
-		})
-	}
-
-	networkDetailTOML := `[EVM.GasEstimator]
-LimitDefault = 3_500_000
-PriceMax = 100000000000
-FeeCapDefault = 100000000000`
-	testEnvironment = environment.New(&environment.Config{
-		NamespacePrefix: fmt.Sprintf("smoke-vrfv2-%s", strings.ReplaceAll(strings.ToLower(testNetwork.Name), " ", "-")),
-		Test:            t,
-	}).
-		AddHelm(evmConfig).
-		AddHelm(chainlink.New(0, map[string]any{
-			"toml": client.AddNetworkDetailedConfig("", networkDetailTOML, testNetwork),
-		}))
-	err := testEnvironment.Run()
-	require.NoError(t, err, "Error running test environment")
-	return testEnvironment, testNetwork
-=======
->>>>>>> ff791512
 }