--- conflicted
+++ resolved
@@ -894,20 +894,16 @@
 		var wg sync.WaitGroup
 		wg.Add(1)
 		//Wait at least 256 blocks
-<<<<<<< HEAD
-		_, err = actions.WaitForBlockNumberToBe(randRequestBlockNumber+uint64(257), evmClient, &wg, configCopy.VRFv2.General.WaitFor256BlocksTimeout.Duration, t)
-=======
 		sethClient, err := testEnv.GetSethClient(chainID)
 		require.NoError(t, err, "Getting Seth client shouldn't fail")
 		_, err = actions.WaitForBlockNumberToBe(
 			randRequestBlockNumber+uint64(257),
 			sethClient,
 			&wg,
-			time.Second*260,
+			configCopy.VRFv2.General.WaitFor256BlocksTimeout.Duration,
 			t,
 			l,
 		)
->>>>>>> 5374a577
 		wg.Wait()
 		require.NoError(t, err)
 		err = vrfv2.FundSubscriptions(big.NewFloat(*configCopy.VRFv2.General.SubscriptionFundingAmountLink), vrfContracts.LinkToken, vrfContracts.CoordinatorV2, subIDsForBHS)
