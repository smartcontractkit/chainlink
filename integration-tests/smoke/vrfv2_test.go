--- conflicted
+++ resolved
@@ -44,10 +44,15 @@
 	config, err := tc.GetConfig("Smoke", tc.VRFv2)
 	require.NoError(t, err, "Error getting config")
 	vrfv2Config := config.VRFv2
+	chainID := networks.MustGetSelectedNetworkConfig(config.GetNetworkConfig())[0].ChainID
+
 	cleanupFn := func() {
-		if testEnv.EVMClient.NetworkSimulated() {
+		evmClient, err := testEnv.GetEVMClient(chainID)
+		require.NoError(t, err, "Getting EVM client shouldn't fail")
+
+		if evmClient.NetworkSimulated() {
 			l.Info().
-				Str("Network Name", testEnv.EVMClient.GetNetworkName()).
+				Str("Network Name", evmClient.GetNetworkName()).
 				Msg("Network is a simulated network. Skipping fund return for Coordinator Subscriptions.")
 		} else {
 			if *vrfv2Config.General.CancelSubsAfterTestRun {
@@ -68,49 +73,18 @@
 		UseTestCoordinator:     false,
 	}
 
-	testEnv, vrfContracts, vrfKey, nodeTypeToNodeMap, err = vrfv2.SetupVRFV2Universe(testcontext.Get(t), t, config, cleanupFn, newEnvConfig, l)
-	require.NoError(t, err)
-<<<<<<< HEAD
-
-	networkConfig := networks.MustGetSelectedNetworkConfig(config.GetNetworkConfig())[0]
-	evmClient, err := env.GetEVMClient(networkConfig.ChainID)
+	testEnv, vrfContracts, vrfKey, nodeTypeToNodeMap, err = vrfv2.SetupVRFV2Universe(testcontext.Get(t), t, config, chainID, cleanupFn, newEnvConfig, l)
+	require.NoError(t, err, "Error setting up VRFV2 universe")
+	evmClient, err := testEnv.GetEVMClient(chainID)
 	require.NoError(t, err, "Getting EVM client shouldn't fail")
 
-	// register proving key against oracle address (sending key) in order to test oracleWithdraw
-	defaultWalletAddress := evmClient.GetDefaultWallet().Address()
-
-	numberOfTxKeysToCreate := 1
-	vrfv2Contracts, subIDs, vrfv2KeyData, nodesMap, err := vrfv2.SetupVRFV2Environment(
-		env,
-		networkConfig.ChainID,
-		[]vrfcommon.VRFNodeType{vrfcommon.VRF},
-		&config,
-		useVRFOwner,
-		useTestCoordinator,
-		linkToken,
-		mockETHLinkFeed,
-		defaultWalletAddress,
-		numberOfTxKeysToCreate,
-		1,
-		1,
-		l,
-	)
-	require.NoError(t, err, "error setting up VRF v2 env")
-
-	subID := subIDs[0]
-
-	subscription, err := vrfv2Contracts.CoordinatorV2.GetSubscription(testcontext.Get(t), subID)
-	require.NoError(t, err, "error getting subscription information")
-
-	vrfv2.LogSubDetails(l, subscription, subID, vrfv2Contracts.CoordinatorV2)
-=======
-	defaultWalletAddress = testEnv.EVMClient.GetDefaultWallet().Address()
->>>>>>> 88e010d6
+	defaultWalletAddress = evmClient.GetDefaultWallet().Address()
 
 	t.Run("Request Randomness", func(t *testing.T) {
 		configCopy := config.MustCopy().(tc.TestConfig)
 		consumers, subIDsForRequestRandomness, err := vrfv2.SetupNewConsumersAndSubs(
 			testEnv,
+			chainID,
 			vrfContracts.CoordinatorV2,
 			configCopy,
 			vrfContracts.LinkToken,
@@ -165,6 +139,7 @@
 		configCopy := config.MustCopy().(tc.TestConfig)
 		consumers, subIDsForJobRuns, err := vrfv2.SetupNewConsumersAndSubs(
 			testEnv,
+			chainID,
 			vrfContracts.CoordinatorV2,
 			configCopy,
 			vrfContracts.LinkToken,
@@ -207,13 +182,9 @@
 	t.Run("Direct Funding (VRFV2Wrapper)", func(t *testing.T) {
 		configCopy := config.MustCopy().(tc.TestConfig)
 		wrapperContracts, wrapperSubID, err := vrfv2.SetupVRFV2WrapperEnvironment(
-<<<<<<< HEAD
-			env,
-			networkConfig.ChainID,
-=======
 			testcontext.Get(t),
 			testEnv,
->>>>>>> 88e010d6
+			chainID,
 			&configCopy,
 			vrfContracts.LinkToken,
 			vrfContracts.MockETHLINKFeed,
@@ -291,22 +262,13 @@
 
 	t.Run("Oracle Withdraw", func(t *testing.T) {
 		configCopy := config.MustCopy().(tc.TestConfig)
-<<<<<<< HEAD
-		subIDsForOracleWithDraw, err := vrfv2.CreateFundSubsAndAddConsumers(
-			env,
-			networkConfig.ChainID,
-			big.NewFloat(*configCopy.VRFv2.General.SubscriptionFundingAmountLink),
-			linkToken,
-			vrfv2Contracts.CoordinatorV2,
-			vrfv2Contracts.VRFV2Consumer,
-=======
 		consumers, subIDsForOracleWithDraw, err := vrfv2.SetupNewConsumersAndSubs(
 			testEnv,
+			chainID,
 			vrfContracts.CoordinatorV2,
 			configCopy,
 			vrfContracts.LinkToken,
 			1,
->>>>>>> 88e010d6
 			1,
 			l,
 		)
@@ -346,11 +308,7 @@
 		err = vrfContracts.CoordinatorV2.OracleWithdraw(common.HexToAddress(defaultWalletAddress), amountToWithdrawLink)
 		require.NoError(t, err, "Error withdrawing LINK from coordinator to default wallet")
 
-<<<<<<< HEAD
 		err = evmClient.WaitForEvents()
-=======
-		err = testEnv.EVMClient.WaitForEvents()
->>>>>>> 88e010d6
 		require.NoError(t, err, vrfcommon.ErrWaitTXsComplete)
 
 		defaultWalletBalanceLinkAfterOracleWithdraw, err := vrfContracts.LinkToken.BalanceOf(testcontext.Get(t), defaultWalletAddress)
@@ -366,21 +324,12 @@
 
 	t.Run("Canceling Sub And Returning Funds", func(t *testing.T) {
 		configCopy := config.MustCopy().(tc.TestConfig)
-<<<<<<< HEAD
-		subIDsForCancelling, err := vrfv2.CreateFundSubsAndAddConsumers(
-			env,
-			networkConfig.ChainID,
-			big.NewFloat(*configCopy.VRFv2.General.SubscriptionFundingAmountLink),
-			linkToken,
-			vrfv2Contracts.CoordinatorV2,
-			vrfv2Contracts.VRFV2Consumer,
-=======
 		_, subIDsForCancelling, err := vrfv2.SetupNewConsumersAndSubs(
 			testEnv,
+			chainID,
 			vrfContracts.CoordinatorV2,
 			configCopy,
 			vrfContracts.LinkToken,
->>>>>>> 88e010d6
 			1,
 			1,
 			l,
@@ -414,11 +363,7 @@
 
 		subscriptionCanceledEvent, err := vrfContracts.CoordinatorV2.WaitForSubscriptionCanceledEvent([]uint64{subIDForCancelling}, time.Second*30)
 		require.NoError(t, err, "error waiting for subscription canceled event")
-<<<<<<< HEAD
 		cancellationTxReceipt, err := evmClient.GetTxReceipt(tx.Hash())
-=======
-		cancellationTxReceipt, err := testEnv.EVMClient.GetTxReceipt(tx.Hash())
->>>>>>> 88e010d6
 		require.NoError(t, err, "error getting tx cancellation Tx Receipt")
 
 		txGasUsed := new(big.Int).SetUint64(cancellationTxReceipt.GasUsed)
@@ -463,26 +408,15 @@
 	t.Run("Owner Canceling Sub And Returning Funds While Having Pending Requests", func(t *testing.T) {
 		configCopy := config.MustCopy().(tc.TestConfig)
 		// Underfund subscription to force fulfillments to fail
-<<<<<<< HEAD
-		configCopy.VRFv2.General.SubscriptionFundingAmountLink = ptr.Ptr(float64(0.000000000000000001)) // 1 Juel
-
-		subIDsForCancelling, err := vrfv2.CreateFundSubsAndAddConsumers(
-			env,
-			networkConfig.ChainID,
-			big.NewFloat(*configCopy.VRFv2.General.SubscriptionFundingAmountLink),
-			linkToken,
-			vrfv2Contracts.CoordinatorV2,
-			vrfv2Contracts.VRFV2Consumer,
-=======
 		configCopy.VRFv2.General.SubscriptionFundingAmountLink = ptr.Ptr(float64(0))
 
 		consumers, subIDsForOwnerCancelling, err := vrfv2.SetupNewConsumersAndSubs(
 			testEnv,
+			chainID,
 			vrfContracts.CoordinatorV2,
 			configCopy,
 			vrfContracts.LinkToken,
 			1,
->>>>>>> 88e010d6
 			1,
 			l,
 		)
@@ -540,11 +474,7 @@
 		subscriptionCanceledEvent, err := vrfContracts.CoordinatorV2.WaitForSubscriptionCanceledEvent([]uint64{subIDForOwnerCancelling}, time.Second*30)
 		require.NoError(t, err, "error waiting for subscription canceled event")
 
-<<<<<<< HEAD
 		cancellationTxReceipt, err := evmClient.GetTxReceipt(tx.Hash())
-=======
-		cancellationTxReceipt, err := testEnv.EVMClient.GetTxReceipt(tx.Hash())
->>>>>>> 88e010d6
 		require.NoError(t, err, "error getting tx cancellation Tx Receipt")
 
 		txGasUsed := new(big.Int).SetUint64(cancellationTxReceipt.GasUsed)
@@ -609,11 +539,14 @@
 	if err != nil {
 		t.Fatal(err)
 	}
+	chainID := networks.MustGetSelectedNetworkConfig(config.GetNetworkConfig())[0].ChainID
 	vrfv2Config := config.VRFv2
 	cleanupFn := func() {
-		if testEnv.EVMClient.NetworkSimulated() {
+		evmClient, err := testEnv.GetEVMClient(chainID)
+		require.NoError(t, err, "Getting EVM client shouldn't fail")
+		if evmClient.NetworkSimulated() {
 			l.Info().
-				Str("Network Name", testEnv.EVMClient.GetNetworkName()).
+				Str("Network Name", evmClient.GetNetworkName()).
 				Msg("Network is a simulated network. Skipping fund return for Coordinator Subscriptions.")
 		} else {
 			if *vrfv2Config.General.CancelSubsAfterTestRun {
@@ -634,45 +567,19 @@
 		UseTestCoordinator:     false,
 	}
 
-	testEnv, vrfContracts, vrfKey, nodeTypeToNodeMap, err = vrfv2.SetupVRFV2Universe(testcontext.Get(t), t, config, cleanupFn, newEnvConfig, l)
-	require.NoError(t, err)
-<<<<<<< HEAD
-	linkToken, err := actions.DeployLINKToken(env.ContractDeployer)
-	require.NoError(t, err)
-
-	networkConfig := networks.MustGetSelectedNetworkConfig(config.GetNetworkConfig())[0]
-	evmClient, err := env.GetEVMClient(networkConfig.ChainID)
+	testEnv, vrfContracts, vrfKey, nodeTypeToNodeMap, err = vrfv2.SetupVRFV2Universe(testcontext.Get(t), t, config, chainID, cleanupFn, newEnvConfig, l)
+	require.NoError(t, err, "Error setting up VRFV2 universe")
+
+	evmClient, err := testEnv.GetEVMClient(chainID)
 	require.NoError(t, err, "Getting EVM client shouldn't fail")
-
-	// register proving key against oracle address (sending key) in order to test oracleWithdraw
-	defaultWalletAddress := evmClient.GetDefaultWallet().Address()
-
-	numberOfTxKeysToCreate := 2
-	vrfv2Contracts, subIDs, vrfv2KeyData, nodesMap, err := vrfv2.SetupVRFV2Environment(
-		env,
-		networkConfig.ChainID,
-		[]vrfcommon.VRFNodeType{vrfcommon.VRF},
-		&config,
-		useVRFOwner,
-		useTestCoordinator,
-		linkToken,
-		mockETHLinkFeed,
-		defaultWalletAddress,
-		numberOfTxKeysToCreate,
-		1,
-		1,
-		l,
-	)
-	require.NoError(t, err, "error setting up VRF v2 env")
-=======
-	defaultWalletAddress = testEnv.EVMClient.GetDefaultWallet().Address()
->>>>>>> 88e010d6
+	defaultWalletAddress = evmClient.GetDefaultWallet().Address()
 
 	t.Run("Request Randomness with multiple sending keys", func(t *testing.T) {
 		configCopy := config.MustCopy().(tc.TestConfig)
 
 		consumers, subIDsForMultipleSendingKeys, err := vrfv2.SetupNewConsumersAndSubs(
 			testEnv,
+			chainID,
 			vrfContracts.CoordinatorV2,
 			configCopy,
 			vrfContracts.LinkToken,
@@ -710,11 +617,7 @@
 			require.NoError(t, err, "error requesting randomness and waiting for fulfilment")
 
 			//todo - move TransactionByHash to EVMClient in CTF
-<<<<<<< HEAD
 			fulfillmentTx, _, err := actions.GetTxByHash(testcontext.Get(t), evmClient, randomWordsFulfilledEvent.Raw.TxHash)
-=======
-			fulfillmentTx, _, err := actions.GetTxByHash(testcontext.Get(t), testEnv.EVMClient, randomWordsFulfilledEvent.Raw.TxHash)
->>>>>>> 88e010d6
 			require.NoError(t, err, "error getting tx from hash")
 			fulfillmentTxFromAddress, err := actions.GetTxFromAddress(fulfillmentTx)
 			require.NoError(t, err, "error getting tx from address")
@@ -744,11 +647,14 @@
 
 	config, err := tc.GetConfig("Smoke", tc.VRFv2)
 	require.NoError(t, err, "Error getting config")
+	chainID := networks.MustGetSelectedNetworkConfig(config.GetNetworkConfig())[0].ChainID
 	vrfv2Config := config.VRFv2
 	cleanupFn := func() {
-		if testEnv.EVMClient.NetworkSimulated() {
+		evmClient, err := testEnv.GetEVMClient(chainID)
+		require.NoError(t, err, "Getting EVM client shouldn't fail")
+		if evmClient.NetworkSimulated() {
 			l.Info().
-				Str("Network Name", testEnv.EVMClient.GetNetworkName()).
+				Str("Network Name", evmClient.GetNetworkName()).
 				Msg("Network is a simulated network. Skipping fund return for Coordinator Subscriptions.")
 		} else {
 			if *vrfv2Config.General.CancelSubsAfterTestRun {
@@ -769,52 +675,19 @@
 		UseTestCoordinator:     true,
 	}
 
-	testEnv, vrfContracts, vrfKey, _, err = vrfv2.SetupVRFV2Universe(testcontext.Get(t), t, config, cleanupFn, newEnvConfig, l)
-	require.NoError(t, err)
-<<<<<<< HEAD
-	linkToken, err := actions.DeployLINKToken(env.ContractDeployer)
-	require.NoError(t, err)
-
-	networkConfig := networks.MustGetSelectedNetworkConfig(config.GetNetworkConfig())[0]
-	evmClient, err := env.GetEVMClient(networkConfig.ChainID)
+	testEnv, vrfContracts, vrfKey, _, err = vrfv2.SetupVRFV2Universe(testcontext.Get(t), t, config, chainID, cleanupFn, newEnvConfig, l)
+	require.NoError(t, err, "Error setting up VRFV2 universe")
+
+	evmClient, err := testEnv.GetEVMClient(chainID)
 	require.NoError(t, err, "Getting EVM client shouldn't fail")
-
-	// register proving key against oracle address (sending key) in order to test oracleWithdraw
-	defaultWalletAddress := evmClient.GetDefaultWallet().Address()
-
-	numberOfTxKeysToCreate := 1
-	vrfv2Contracts, subIDs, vrfv2Data, _, err := vrfv2.SetupVRFV2Environment(
-		env,
-		networkConfig.ChainID,
-		[]vrfcommon.VRFNodeType{vrfcommon.VRF},
-		&config,
-		useVRFOwner,
-		useTestCoordinator,
-		linkToken,
-		mockETHLinkFeed,
-		defaultWalletAddress,
-		numberOfTxKeysToCreate,
-		1,
-		1,
-		l,
-	)
-	require.NoError(t, err, "error setting up VRF v2 env")
-
-	subID := subIDs[0]
-
-	subscription, err := vrfv2Contracts.CoordinatorV2.GetSubscription(testcontext.Get(t), subID)
-	require.NoError(t, err, "error getting subscription information")
-
-	vrfv2.LogSubDetails(l, subscription, subID, vrfv2Contracts.CoordinatorV2)
-=======
-	defaultWalletAddress = testEnv.EVMClient.GetDefaultWallet().Address()
->>>>>>> 88e010d6
+	defaultWalletAddress = evmClient.GetDefaultWallet().Address()
 
 	t.Run("Request Randomness With Force-Fulfill", func(t *testing.T) {
 		configCopy := config.MustCopy().(tc.TestConfig)
 
 		consumers, subIDsForForceFulfill, err := vrfv2.SetupNewConsumersAndSubs(
 			testEnv,
+			chainID,
 			vrfContracts.CoordinatorV2,
 			configCopy,
 			vrfContracts.LinkToken,
@@ -839,11 +712,7 @@
 		)
 		require.NoError(t, err, "error transferring link to consumer contract")
 
-<<<<<<< HEAD
 		err = evmClient.WaitForEvents()
-=======
-		err = testEnv.EVMClient.WaitForEvents()
->>>>>>> 88e010d6
 		require.NoError(t, err, vrfcommon.ErrWaitTXsComplete)
 
 		consumerLinkBalance, err := vrfContracts.LinkToken.BalanceOf(testcontext.Get(t), consumers[0].Address())
@@ -855,11 +724,7 @@
 
 		err = vrfContracts.MockETHLINKFeed.SetBlockTimestampDeduction(big.NewInt(3))
 		require.NoError(t, err)
-<<<<<<< HEAD
 		err = evmClient.WaitForEvents()
-=======
-		err = testEnv.EVMClient.WaitForEvents()
->>>>>>> 88e010d6
 		require.NoError(t, err, vrfcommon.ErrWaitTXsComplete)
 
 		// test and assert
@@ -924,71 +789,15 @@
 
 	config, err := tc.GetConfig("Smoke", tc.VRFv2)
 	require.NoError(t, err, "Error getting config")
-<<<<<<< HEAD
-
-	useVRFOwner := true
-	useTestCoordinator := true
-	network, err := actions.EthereumNetworkConfigFromConfig(l, &config)
-	require.NoError(t, err, "Error building ethereum network config")
-
-	env, err := test_env.NewCLTestEnvBuilder().
-		WithTestInstance(t).
-		WithTestConfig(&config).
-		WithPrivateEthereumNetwork(network).
-		WithCLNodes(2).
-		WithFunding(big.NewFloat(*config.Common.ChainlinkNodeFunding)).
-		WithStandardCleanup().
-		Build()
-	require.NoError(t, err, "error creating test env")
-
-	env.ParallelTransactions(true)
-
-	mockETHLinkFeed, err := env.ContractDeployer.DeployVRFMockETHLINKFeed(big.NewInt(*config.VRFv2.General.LinkNativeFeedResponse))
-
-	require.NoError(t, err)
-	linkToken, err := actions.DeployLINKToken(env.ContractDeployer)
-	require.NoError(t, err)
-
-	networkConfig := networks.MustGetSelectedNetworkConfig(config.GetNetworkConfig())[0]
-	evmClient, err := env.GetEVMClient(networkConfig.ChainID)
-	require.NoError(t, err, "Getting EVM client shouldn't fail")
-
-	// register proving key against oracle address (sending key) in order to test oracleWithdraw
-	defaultWalletAddress := evmClient.GetDefaultWallet().Address()
-
-	//Underfund Subscription
-	config.VRFv2.General.SubscriptionFundingAmountLink = ptr.Ptr(float64(0.000000000000000001)) // 1 Juel
-
-	//decrease default span for checking blockhashes for unfulfilled requests
-	config.VRFv2.General.BHSJobWaitBlocks = ptr.Ptr(2)
-	config.VRFv2.General.BHSJobLookBackBlocks = ptr.Ptr(20)
-
-	numberOfTxKeysToCreate := 0
-	vrfv2Contracts, subIDs, vrfv2KeyData, nodesMap, err := vrfv2.SetupVRFV2Environment(
-		env,
-		networkConfig.ChainID,
-		[]vrfcommon.VRFNodeType{vrfcommon.VRF, vrfcommon.BHS},
-		&config,
-		useVRFOwner,
-		useTestCoordinator,
-		linkToken,
-		mockETHLinkFeed,
-		defaultWalletAddress,
-		numberOfTxKeysToCreate,
-		1,
-		1,
-		l,
-	)
-	require.NoError(t, err, "error setting up VRF v2 env")
-
-	subID := subIDs[0]
-=======
 	vrfv2Config := config.VRFv2
+	chainID := networks.MustGetSelectedNetworkConfig(config.GetNetworkConfig())[0].ChainID
 
 	cleanupFn := func() {
-		if testEnv.EVMClient.NetworkSimulated() {
+		evmClient, err := testEnv.GetEVMClient(chainID)
+		require.NoError(t, err, "Getting EVM client shouldn't fail")
+		if evmClient.NetworkSimulated() {
 			l.Info().
-				Str("Network Name", testEnv.EVMClient.GetNetworkName()).
+				Str("Network Name", evmClient.GetNetworkName()).
 				Msg("Network is a simulated network. Skipping fund return for Coordinator Subscriptions.")
 		} else {
 			if *vrfv2Config.General.CancelSubsAfterTestRun {
@@ -1013,12 +822,13 @@
 		UseVRFOwner:            false,
 		UseTestCoordinator:     false,
 	}
->>>>>>> 88e010d6
-
-	testEnv, vrfContracts, vrfKey, nodeTypeToNodeMap, err = vrfv2.SetupVRFV2Universe(testcontext.Get(t), t, config, cleanupFn, newEnvConfig, l)
-	require.NoError(t, err)
-
-	defaultWalletAddress = testEnv.EVMClient.GetDefaultWallet().Address()
+
+	testEnv, vrfContracts, vrfKey, nodeTypeToNodeMap, err = vrfv2.SetupVRFV2Universe(testcontext.Get(t), t, config, chainID, cleanupFn, newEnvConfig, l)
+	require.NoError(t, err, "Error setting up VRFV2 universe")
+
+	evmClient, err := testEnv.GetEVMClient(chainID)
+	require.NoError(t, err, "Getting EVM client shouldn't fail")
+	defaultWalletAddress = evmClient.GetDefaultWallet().Address()
 
 	t.Run("BHS Job with complete E2E - wait 256 blocks to see if Rand Request is fulfilled", func(t *testing.T) {
 		t.Skip("Skipped since should be run on-demand on live testnet due to long execution time")
@@ -1029,6 +839,7 @@
 		configCopy.VRFv2.General.SubscriptionFundingAmountLink = ptr.Ptr(float64(0))
 		consumers, subIDsForBHS, err := vrfv2.SetupNewConsumersAndSubs(
 			testEnv,
+			chainID,
 			vrfContracts.CoordinatorV2,
 			configCopy,
 			vrfContracts.LinkToken,
@@ -1065,17 +876,10 @@
 		var wg sync.WaitGroup
 		wg.Add(1)
 		//Wait at least 256 blocks
-<<<<<<< HEAD
 		_, err = actions.WaitForBlockNumberToBe(randRequestBlockNumber+uint64(257), evmClient, &wg, time.Second*260, t)
 		wg.Wait()
 		require.NoError(t, err)
-		err = vrfv2.FundSubscriptions(env, networkConfig.ChainID, big.NewFloat(*configCopy.VRFv2.General.SubscriptionFundingAmountLink), linkToken, vrfv2Contracts.CoordinatorV2, subIDs)
-=======
-		_, err = actions.WaitForBlockNumberToBe(randRequestBlockNumber+uint64(257), testEnv.EVMClient, &wg, time.Second*260, t)
-		wg.Wait()
-		require.NoError(t, err)
-		err = vrfv2.FundSubscriptions(testEnv, big.NewFloat(*configCopy.VRFv2.General.SubscriptionFundingAmountLink), vrfContracts.LinkToken, vrfContracts.CoordinatorV2, subIDsForBHS)
->>>>>>> 88e010d6
+		err = vrfv2.FundSubscriptions(testEnv, chainID, big.NewFloat(*configCopy.VRFv2.General.SubscriptionFundingAmountLink), vrfContracts.LinkToken, vrfContracts.CoordinatorV2, subIDsForBHS)
 		require.NoError(t, err, "error funding subscriptions")
 		randomWordsFulfilledEvent, err := vrfContracts.CoordinatorV2.WaitForRandomWordsFulfilledEvent(
 			[]*big.Int{randomWordsRequestedEvent.RequestId},
@@ -1097,6 +901,7 @@
 
 		consumers, subIDsForBHS, err := vrfv2.SetupNewConsumersAndSubs(
 			testEnv,
+			chainID,
 			vrfContracts.CoordinatorV2,
 			configCopy,
 			vrfContracts.LinkToken,
@@ -1136,19 +941,11 @@
 
 		var wg sync.WaitGroup
 		wg.Add(1)
-<<<<<<< HEAD
-		_, err = actions.WaitForBlockNumberToBe(randRequestBlockNumber+uint64(*config.VRFv2.General.BHSJobWaitBlocks), evmClient, &wg, time.Minute*1, t)
+		_, err = actions.WaitForBlockNumberToBe(randRequestBlockNumber+uint64(*configCopy.VRFv2.General.BHSJobWaitBlocks), evmClient, &wg, time.Minute*1, t)
 		wg.Wait()
 		require.NoError(t, err, "error waiting for blocknumber to be")
 
 		err = evmClient.WaitForEvents()
-=======
-		_, err = actions.WaitForBlockNumberToBe(randRequestBlockNumber+uint64(*configCopy.VRFv2.General.BHSJobWaitBlocks), testEnv.EVMClient, &wg, time.Minute*1, t)
-		wg.Wait()
-		require.NoError(t, err, "error waiting for blocknumber to be")
-
-		err = testEnv.EVMClient.WaitForEvents()
->>>>>>> 88e010d6
 		require.NoError(t, err, vrfcommon.ErrWaitTXsComplete)
 		metrics, err := consumers[0].GetLoadTestMetrics(testcontext.Get(t))
 		require.Equal(t, 0, metrics.RequestCount.Cmp(big.NewInt(1)))
@@ -1167,11 +964,7 @@
 
 		require.Equal(t, strings.ToLower(vrfContracts.BHS.Address()), strings.ToLower(clNodeTxs.Data[0].Attributes.To))
 
-<<<<<<< HEAD
 		bhsStoreTx, _, err := actions.GetTxByHash(testcontext.Get(t), evmClient, common.HexToHash(txHash))
-=======
-		bhsStoreTx, _, err := actions.GetTxByHash(testcontext.Get(t), testEnv.EVMClient, common.HexToHash(txHash))
->>>>>>> 88e010d6
 		require.NoError(t, err, "error getting tx from hash")
 
 		bhsStoreTxInputData, err := actions.DecodeTxInputData(blockhash_store.BlockhashStoreABI, bhsStoreTx.Data())
@@ -1180,11 +973,7 @@
 			Msg("BHS Node's Store Blockhash for Blocknumber Method TX")
 		require.Equal(t, randRequestBlockNumber, bhsStoreTxInputData["n"].(*big.Int).Uint64())
 
-<<<<<<< HEAD
 		err = evmClient.WaitForEvents()
-=======
-		err = testEnv.EVMClient.WaitForEvents()
->>>>>>> 88e010d6
 		require.NoError(t, err, vrfcommon.ErrWaitTXsComplete)
 
 		var randRequestBlockHash [32]byte
