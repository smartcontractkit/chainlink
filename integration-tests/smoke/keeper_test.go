--- conflicted
+++ resolved
@@ -1124,8 +1124,7 @@
 	err = env.EVMClient.WaitForEvents()
 	require.NoError(t, err, "Error waiting for events")
 
-<<<<<<< HEAD
-	return env.EVMClient, env.GetAPIs(), env.ContractDeployer, linkTokenContract, env
+	return env.EVMClient, env.ClCluster.NodeAPIs(), env.ContractDeployer, linkTokenContract, env
 }
 
 func TestKeeperJobReplacement(t *testing.T) {
@@ -1192,7 +1191,4 @@
 		}
 		return nil
 	}, "5m", "1s").Should(gomega.Succeed())
-=======
-	return env.EVMClient, env.ClCluster.NodeAPIs(), env.ContractDeployer, linkTokenContract, env
->>>>>>> 9fd1d5d0
 }