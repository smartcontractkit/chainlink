--- conflicted
+++ resolved
@@ -1076,11 +1076,7 @@
 }
 
 func setupKeeperTest(t *testing.T) (
-<<<<<<< HEAD
-	*blockchain.EthereumClient,
-=======
 	blockchain.EVMClient,
->>>>>>> 96f4bacc
 	[]*client.ChainlinkClient,
 	contracts.ContractDeployer,
 	contracts.LinkToken,
@@ -1105,15 +1101,6 @@
 
 	env.ParallelTransactions(true)
 
-<<<<<<< HEAD
-	linkTokenContract, err := env.Geth.ContractDeployer.DeployLinkTokenContract()
-	require.NoError(t, err, "Deploying Link Token Contract shouldn't fail")
-
-	env.Geth.EthClient.WaitForEvents()
-	require.NoError(t, err, "Error waiting for events")
-
-	return env.Geth.EthClient, env.GetAPIs(), env.Geth.ContractDeployer, linkTokenContract, env
-=======
 	linkTokenContract, err := env.ContractDeployer.DeployLinkTokenContract()
 	require.NoError(t, err, "Deploying Link Token Contract shouldn't fail")
 
@@ -1121,5 +1108,4 @@
 	require.NoError(t, err, "Error waiting for events")
 
 	return env.EVMClient, env.GetAPIs(), env.ContractDeployer, linkTokenContract, env
->>>>>>> 96f4bacc
 }