package smoke

//revive:disable:dot-imports
import (
	"context"
	"math/big"
	"strconv"

	. "github.com/onsi/ginkgo/v2"
	. "github.com/onsi/gomega"
	"github.com/rs/zerolog/log"
	"github.com/smartcontractkit/chainlink-testing-framework/actions"
	"github.com/smartcontractkit/chainlink-testing-framework/blockchain"
	"github.com/smartcontractkit/chainlink-testing-framework/client"
	"github.com/smartcontractkit/chainlink-testing-framework/config"
	"github.com/smartcontractkit/chainlink-testing-framework/contracts"
	"github.com/smartcontractkit/chainlink-testing-framework/contracts/ethereum"
	"github.com/smartcontractkit/chainlink-testing-framework/utils"
	"github.com/smartcontractkit/helmenv/environment"
)

type KeeperTests int32

const (
	BasicSmokeTest KeeperTests = iota
	BcptTest
	PerformSimulationTest
	CheckPerformGasLimitTest
	RegisterUpkeepTest
	AddFundsToUpkeepTest
	RemovingKeeperTest
	PauseRegistryTest
)

type KeeperConsumerContracts int32

const (
	BasicCounter KeeperConsumerContracts = iota
	PerformanceCounter
)

const (
	defaultUpkeepGasLimit = uint32(2500000)
	defaultLinkFunds      = int64(9e18)
)

var _ = Describe("Keeper v1.1 basic smoke test @keeper", getKeeperSuite(ethereum.RegistryVersion_1_1, defaultRegistryConfig, BasicCounter, BasicSmokeTest, big.NewInt(defaultLinkFunds)))
var _ = Describe("Keeper v1.2 basic smoke test @keeper", getKeeperSuite(ethereum.RegistryVersion_1_2, defaultRegistryConfig, BasicCounter, BasicSmokeTest, big.NewInt(defaultLinkFunds)))
var _ = Describe("Keeper v1.1 BCPT test @keeper", getKeeperSuite(ethereum.RegistryVersion_1_1, highBCPTRegistryConfig, BasicCounter, BcptTest, big.NewInt(defaultLinkFunds)))
var _ = Describe("Keeper v1.2 BCPT test @keeper", getKeeperSuite(ethereum.RegistryVersion_1_2, highBCPTRegistryConfig, BasicCounter, BcptTest, big.NewInt(defaultLinkFunds)))
var _ = Describe("Keeper v1.2 Perform simulation test @keeper", getKeeperSuite(ethereum.RegistryVersion_1_2, defaultRegistryConfig, PerformanceCounter, PerformSimulationTest, big.NewInt(defaultLinkFunds)))
var _ = Describe("Keeper v1.2 Check/Perform Gas limit test @keeper", getKeeperSuite(ethereum.RegistryVersion_1_2, defaultRegistryConfig, PerformanceCounter, CheckPerformGasLimitTest, big.NewInt(defaultLinkFunds)))
var _ = Describe("Keeper v1.1 Register upkeep test @keeper", getKeeperSuite(ethereum.RegistryVersion_1_1, defaultRegistryConfig, BasicCounter, RegisterUpkeepTest, big.NewInt(defaultLinkFunds)))
var _ = Describe("Keeper v1.2 Register upkeep test @keeper", getKeeperSuite(ethereum.RegistryVersion_1_2, defaultRegistryConfig, BasicCounter, RegisterUpkeepTest, big.NewInt(defaultLinkFunds)))
var _ = Describe("Keeper v1.1 Add funds to upkeep test @keeper", getKeeperSuite(ethereum.RegistryVersion_1_1, defaultRegistryConfig, BasicCounter, AddFundsToUpkeepTest, big.NewInt(1)))
var _ = Describe("Keeper v1.2 Add funds to upkeep test @keeper", getKeeperSuite(ethereum.RegistryVersion_1_2, defaultRegistryConfig, BasicCounter, AddFundsToUpkeepTest, big.NewInt(1)))
var _ = Describe("Keeper v1.1 Removing one keeper test @keeper", getKeeperSuite(ethereum.RegistryVersion_1_1, defaultRegistryConfig, BasicCounter, RemovingKeeperTest, big.NewInt(defaultLinkFunds)))
var _ = Describe("Keeper v1.2 Removing one keeper test @keeper", getKeeperSuite(ethereum.RegistryVersion_1_2, defaultRegistryConfig, BasicCounter, RemovingKeeperTest, big.NewInt(defaultLinkFunds)))
var _ = Describe("Keeper v1.2 Pause registry test @keeper", getKeeperSuite(ethereum.RegistryVersion_1_2, defaultRegistryConfig, BasicCounter, PauseRegistryTest, big.NewInt(defaultLinkFunds)))

var defaultRegistryConfig = contracts.KeeperRegistrySettings{
	PaymentPremiumPPB:    uint32(200000000),
	FlatFeeMicroLINK:     uint32(0),
	BlockCountPerTurn:    big.NewInt(10),
	CheckGasLimit:        uint32(2500000),
	StalenessSeconds:     big.NewInt(90000),
	GasCeilingMultiplier: uint16(1),
	MinUpkeepSpend:       big.NewInt(0),
	MaxPerformGas:        uint32(5000000),
	FallbackGasPrice:     big.NewInt(2e11),
	FallbackLinkPrice:    big.NewInt(2e18),
}

var highBCPTRegistryConfig = contracts.KeeperRegistrySettings{
	PaymentPremiumPPB:    uint32(200000000),
	FlatFeeMicroLINK:     uint32(0),
	BlockCountPerTurn:    big.NewInt(10000),
	CheckGasLimit:        uint32(2500000),
	StalenessSeconds:     big.NewInt(90000),
	GasCeilingMultiplier: uint16(1),
	MinUpkeepSpend:       big.NewInt(0),
	MaxPerformGas:        uint32(5000000),
	FallbackGasPrice:     big.NewInt(2e11),
	FallbackLinkPrice:    big.NewInt(2e18),
}

func getKeeperSuite(
	registryVersion ethereum.KeeperRegistryVersion,
	registryConfig contracts.KeeperRegistrySettings,
	consumerContract KeeperConsumerContracts,
	testToRun KeeperTests,
	linkFundsForEachUpkeep *big.Int,
) func() {
	return func() {
		var (
			err                  error
			networks             *blockchain.Networks
			contractDeployer     contracts.ContractDeployer
			registry             contracts.KeeperRegistry
			registrar            contracts.UpkeepRegistrar
			consumers            []contracts.KeeperConsumer
			consumersPerformance []contracts.KeeperConsumerPerformance
			upkeepIDs            []*big.Int
			linkToken            contracts.LinkToken
			chainlinkNodes       []client.Chainlink
			env                  *environment.Environment
		)

		BeforeEach(func() {
			By("Deploying the environment", func() {
				// Confirm all logs, txs after 1 block
				config.ProjectConfig.FrameworkConfig.ChainlinkEnvValues["MIN_INCOMING_CONFIRMATIONS"] = "1"
				// Turn on buddy turn taking algo
				config.ProjectConfig.FrameworkConfig.ChainlinkEnvValues["KEEPER_TURN_FLAG_ENABLED"] = "true"
				// Since this is a simulated chain, block numbers start from 0, we can't look back
				config.ProjectConfig.FrameworkConfig.ChainlinkEnvValues["KEEPER_TURN_LOOK_BACK"] = "0"

				env, err = environment.DeployOrLoadEnvironment(
					environment.NewChainlinkConfig(
						environment.ChainlinkReplicas(6, config.ChainlinkVals()),
						"chainlink-keeper-core-ci",
						environment.PerformanceGeth,
					),
				)
				Expect(err).ShouldNot(HaveOccurred(), "Environment deployment shouldn't fail")
				err = env.ConnectAll()
				Expect(err).ShouldNot(HaveOccurred(), "Connecting to all nodes shouldn't fail")
			})

			By("Connecting to launched resources", func() {
				networkRegistry := blockchain.NewDefaultNetworkRegistry()
				networks, err = networkRegistry.GetNetworks(env)
				Expect(err).ShouldNot(HaveOccurred(), "Connecting to blockchain nodes shouldn't fail")
				contractDeployer, err = contracts.NewContractDeployer(networks.Default)
				Expect(err).ShouldNot(HaveOccurred(), "Deploying contracts shouldn't fail")
				chainlinkNodes, err = client.ConnectChainlinkNodes(env)
				Expect(err).ShouldNot(HaveOccurred(), "Connecting to chainlink nodes shouldn't fail")
				networks.Default.ParallelTransactions(true)
			})

			By("Funding Chainlink nodes", func() {
				txCost, err := networks.Default.EstimateCostForChainlinkOperations(10)
				Expect(err).ShouldNot(HaveOccurred(), "Estimating cost for Chainlink Operations shouldn't fail")
				err = actions.FundChainlinkNodes(chainlinkNodes, networks.Default, txCost)
				Expect(err).ShouldNot(HaveOccurred(), "Funding Chainlink nodes shouldn't fail")
			})

			By("Deploy Keeper Contracts", func() {
				linkToken, err = contractDeployer.DeployLinkTokenContract()
				Expect(err).ShouldNot(HaveOccurred(), "Deploying Link Token Contract shouldn't fail")

				switch consumerContract {
				case BasicCounter:
					registry, registrar, consumers, upkeepIDs = actions.DeployKeeperContracts(
						registryVersion,
						registryConfig,
						10,
						defaultUpkeepGasLimit,
						linkToken,
						contractDeployer,
						networks,
						linkFundsForEachUpkeep,
					)
				case PerformanceCounter:
					registry, registrar, consumersPerformance, upkeepIDs = actions.DeployPerformanceKeeperContracts(
						registryVersion,
						10,
						defaultUpkeepGasLimit,
						linkToken,
						contractDeployer,
						networks,
						&registryConfig,
						linkFundsForEachUpkeep,
						10000,   // How many blocks this upkeep will be eligible from first upkeep block
						5,       // Interval of blocks that upkeeps are expected to be performed
						100000,  // How much gas should be burned on checkUpkeep() calls
						4000000, // How much gas should be burned on performUpkeep() calls. Initially set higher than defaultUpkeepGasLimit
					)
				}
			})

			By("Register Keeper Jobs", func() {
				actions.CreateKeeperJobs(chainlinkNodes, registry)
				err = networks.Default.WaitForEvents()
				Expect(err).ShouldNot(HaveOccurred(), "Error creating keeper jobs")
			})
		})

		Describe("with Keeper job", func() {
			if testToRun == BasicSmokeTest {
				It("watches all the registered upkeeps perform and then cancels them from the registry", func() {
					Eventually(func(g Gomega) {
						// Check if the upkeeps are performing by analysing their counters and checking they are greater than 0
						for i := 0; i < len(upkeepIDs); i++ {
							counter, err := consumers[i].Counter(context.Background())
							g.Expect(err).ShouldNot(HaveOccurred(), "Calling consumer's counter shouldn't fail")
							g.Expect(counter.Int64()).Should(BeNumerically(">", int64(0)),
								"Expected consumer counter to be greater than 0, but got %d", counter.Int64())
							log.Info().Int64("Upkeep counter", counter.Int64()).Msg("Upkeeps performed")
						}
					}, "1m", "1s").Should(Succeed())

					// Cancel all the registered upkeeps via the registry
					for i := 0; i < len(upkeepIDs); i++ {
						err := registry.CancelUpkeep(upkeepIDs[i])
						Expect(err).ShouldNot(HaveOccurred(), "Upkeep should get cancelled successfully")
					}

					err = networks.Default.WaitForEvents()
					Expect(err).ShouldNot(HaveOccurred(), "Error encountered when waiting for upkeeps to be cancelled")

					var countersAfterCancellation = make([]*big.Int, len(upkeepIDs))

					for i := 0; i < len(upkeepIDs); i++ {
						// Obtain the amount of times the upkeep has been executed so far
						countersAfterCancellation[i], err = consumers[i].Counter(context.Background())
						Expect(err).ShouldNot(HaveOccurred(), "Calling consumer's counter shouldn't fail")
						log.Info().Int64("Upkeep counter", countersAfterCancellation[i].Int64()).Msg("Upkeep cancelled")
					}

					Consistently(func(g Gomega) {
						for i := 0; i < len(upkeepIDs); i++ {
							// Expect the counter to remain constant because the upkeep was cancelled, so it shouldn't increase anymore
							latestCounter, err := consumers[i].Counter(context.Background())
							g.Expect(err).ShouldNot(HaveOccurred(), "Calling consumer's counter shouldn't fail")
							g.Expect(latestCounter.Int64()).Should(Equal(countersAfterCancellation[i].Int64()),
								"Expected consumer counter to remain constant at %d, but got %d",
								countersAfterCancellation[i].Int64(), latestCounter.Int64())
						}
					}, "1m", "1s").Should(Succeed())
				})
			}

			if testToRun == BcptTest {
				It("tests that keeper pairs change turn every blockCountPerTurn", func() {
					keepersPerformed := make([]string, 0)
					upkeepID := upkeepIDs[0]

					// Wait for upkeep to be performed twice by different keepers (buddies)
					Eventually(func(g Gomega) {
						counter, err := consumers[0].Counter(context.Background())
						g.Expect(err).ShouldNot(HaveOccurred(), "Calling consumer's counter shouldn't fail")
						log.Info().Int64("Upkeep counter", counter.Int64()).Msg("Num upkeeps performed")

						upkeepInfo, err := registry.GetUpkeepInfo(context.Background(), upkeepID)
						g.Expect(err).ShouldNot(HaveOccurred(), "Registry's getUpkeep shouldn't fail")

						latestKeeper := upkeepInfo.LastKeeper
						log.Info().Str("keeper", latestKeeper).Msg("last keeper to perform upkeep")
						g.Expect(latestKeeper).ShouldNot(Equal(actions.ZeroAddress.String()), "Last keeper should be non zero")
						g.Expect(latestKeeper).ShouldNot(BeElementOf(keepersPerformed), "A new keeper node should perform this upkeep")

						log.Info().Str("keeper", latestKeeper).Msg("New keeper performed upkeep")
						keepersPerformed = append(keepersPerformed, latestKeeper)
					}, "1m", "1s").Should(Succeed())

					Eventually(func(g Gomega) {
						upkeepInfo, err := registry.GetUpkeepInfo(context.Background(), upkeepID)
						g.Expect(err).ShouldNot(HaveOccurred(), "Registry's getUpkeep shouldn't fail")

						latestKeeper := upkeepInfo.LastKeeper
						g.Expect(latestKeeper).ShouldNot(Equal(actions.ZeroAddress.String()), "Last keeper should be non zero")
						g.Expect(latestKeeper).ShouldNot(BeElementOf(keepersPerformed), "A new keeper node should perform this upkeep")

						log.Info().Str("keeper", latestKeeper).Msg("New keeper performed upkeep")
						keepersPerformed = append(keepersPerformed, latestKeeper)
					}, "1m", "1s").Should(Succeed())

					// Expect no new keepers to perform for a while
					Consistently(func(g Gomega) {
						upkeepInfo, err := registry.GetUpkeepInfo(context.Background(), upkeepID)
						g.Expect(err).ShouldNot(HaveOccurred(), "Registry's getUpkeep shouldn't fail")

						latestKeeper := upkeepInfo.LastKeeper
						g.Expect(latestKeeper).ShouldNot(Equal(actions.ZeroAddress.String()), "Last keeper should be non zero")
						g.Expect(latestKeeper).Should(BeElementOf(keepersPerformed), "Existing keepers should alternate turns within BCPT")
					}, "1m", "1s").Should(Succeed())

					// Now set BCPT to be low, so keepers change turn frequently
					lowBcpt := defaultRegistryConfig
					lowBcpt.BlockCountPerTurn = big.NewInt(5)
					err = registry.SetConfig(lowBcpt)
					Expect(err).ShouldNot(HaveOccurred(), "Registry config should be be set successfully")
					err = networks.Default.WaitForEvents()
					Expect(err).ShouldNot(HaveOccurred(), "Error waiting for set config tx")

					// Expect a new keeper to perform
					Eventually(func(g Gomega) {
						counter, err := consumers[0].Counter(context.Background())
						g.Expect(err).ShouldNot(HaveOccurred(), "Calling consumer's counter shouldn't fail")
						log.Info().Int64("Upkeep counter", counter.Int64()).Msg("Num upkeeps performed")

						upkeepInfo, err := registry.GetUpkeepInfo(context.Background(), upkeepID)
						g.Expect(err).ShouldNot(HaveOccurred(), "Registry's getUpkeep shouldn't fail")

						latestKeeper := upkeepInfo.LastKeeper
						log.Info().Str("keeper", latestKeeper).Msg("last keeper to perform upkeep")
						g.Expect(latestKeeper).ShouldNot(Equal(actions.ZeroAddress.String()), "Last keeper should be non zero")
						g.Expect(latestKeeper).ShouldNot(BeElementOf(keepersPerformed), "A new keeper node should perform this upkeep")

						log.Info().Str("keeper", latestKeeper).Msg("New keeper performed upkeep")
						keepersPerformed = append(keepersPerformed, latestKeeper)
					}, "1m", "1s").Should(Succeed())
				})
			}

			if testToRun == PerformSimulationTest {
				It("tests that performUpkeep simulation is run before tx is broadcast", func() {
					consumerPerformance := consumersPerformance[0]
					upkeepID := upkeepIDs[0]

					// Initially performGas is set high, so performUpkeep reverts and no upkeep should be performed
					Consistently(func(g Gomega) {
						// Consumer count should remain at 0
						cnt, err := consumerPerformance.GetUpkeepCount(context.Background())
						g.Expect(err).ShouldNot(HaveOccurred(), "Calling consumer's Counter shouldn't fail")
						g.Expect(cnt.Int64()).Should(
							Equal(int64(0)),
							"Expected consumer counter to to remain constant at %d, but got %d", 0, cnt.Int64(),
						)

						// Not even reverted upkeeps should be performed. Last keeper for the upkeep should be 0 address
						upkeepInfo, err := registry.GetUpkeepInfo(context.Background(), upkeepID)
						g.Expect(err).ShouldNot(HaveOccurred(), "Registry's getUpkeep shouldn't fail")
						g.Expect(upkeepInfo.LastKeeper).Should(Equal(actions.ZeroAddress.String()), "Last keeper should be zero address")
					}, "1m", "1s").Should(Succeed())

					// Set performGas on consumer to be low, so that performUpkeep starts becoming successful
					err = consumerPerformance.SetPerformGasToBurn(context.Background(), big.NewInt(100000))
					Expect(err).ShouldNot(HaveOccurred(), "Perform gas should be set successfully on consumer")
					err = networks.Default.WaitForEvents()
					Expect(err).ShouldNot(HaveOccurred(), "Error waiting for set perform gas tx")

					// Upkeep should now start performing
					Eventually(func(g Gomega) {
						cnt, err := consumerPerformance.GetUpkeepCount(context.Background())
						g.Expect(err).ShouldNot(HaveOccurred(), "Calling consumer's Counter shouldn't fail")
						g.Expect(cnt.Int64()).Should(BeNumerically(">", int64(0)),
							"Expected consumer counter to be greater than 0, but got %d", cnt.Int64(),
						)
					}, "1m", "1s").Should(Succeed())

				})
			}

			if testToRun == CheckPerformGasLimitTest {
				It("tests that check/perform gas limits are respected for upkeeps", func() {
					consumerPerformance := consumersPerformance[0]
					upkeepID := upkeepIDs[0]

					// Initially performGas is set higher than defaultUpkeepGasLimit, so no upkeep should be performed
					Consistently(func(g Gomega) {
						cnt, err := consumerPerformance.GetUpkeepCount(context.Background())
						g.Expect(err).ShouldNot(HaveOccurred(), "Calling consumer's Counter shouldn't fail")
						g.Expect(cnt.Int64()).Should(
							Equal(int64(0)),
							"Expected consumer counter to remain constant at %d, but got %d", 0, cnt.Int64(),
						)
					}, "1m", "1s").Should(Succeed())

					// Increase gas limit for the upkeep, higher than the performGasBurn
					err = registry.SetUpkeepGasLimit(upkeepID, uint32(4500000))
					Expect(err).ShouldNot(HaveOccurred(), "upkeep gas limit should be set successfully")
					err = networks.Default.WaitForEvents()
					Expect(err).ShouldNot(HaveOccurred(), "Error waiting for SetUpkeepGasLimit tx")

					// Upkeep should now start performing
					Eventually(func(g Gomega) {
						cnt, err := consumerPerformance.GetUpkeepCount(context.Background())
						g.Expect(err).ShouldNot(HaveOccurred(), "Calling consumer's Counter shouldn't fail")
						g.Expect(cnt.Int64()).Should(BeNumerically(">", int64(0)),
							"Expected consumer counter to be greater than 0, but got %d", cnt.Int64(),
						)
					}, "1m", "1s").Should(Succeed())

					// Now increase the checkGasBurn on consumer, upkeep should stop performing
					err = consumerPerformance.SetCheckGasToBurn(context.Background(), big.NewInt(3000000))
					Expect(err).ShouldNot(HaveOccurred(), "Check gas burn should be set successfully on consumer")
					err = networks.Default.WaitForEvents()
					Expect(err).ShouldNot(HaveOccurred(), "Error waiting for SetCheckGasToBurn tx")

					// Get existing performed count
					existingCnt, err := consumerPerformance.GetUpkeepCount(context.Background())
					Expect(err).ShouldNot(HaveOccurred(), "Calling consumer's Counter shouldn't fail")
					log.Info().Int64("Upkeep counter", existingCnt.Int64()).Msg("Upkeep counter when check gas increased")

					// In most cases count should remain constant, but there might be a straggling perform tx which
					// gets committed later. Hence we check that the upkeep count does not increase by more than 1
					Consistently(func(g Gomega) {
						cnt, err := consumerPerformance.GetUpkeepCount(context.Background())
						g.Expect(err).ShouldNot(HaveOccurred(), "Calling consumer's Counter shouldn't fail")
						g.Expect(cnt.Int64()).Should(
							BeNumerically("<=", existingCnt.Int64()+1),
							"Expected consumer counter to remain constant at %d, but got %d", existingCnt.Int64(), cnt.Int64(),
						)
					}, "1m", "1s").Should(Succeed())

					// Now increase checkGasLimit on registry
					highCheckGasLimit := defaultRegistryConfig
					highCheckGasLimit.CheckGasLimit = uint32(5000000)
					err = registry.SetConfig(highCheckGasLimit)
					Expect(err).ShouldNot(HaveOccurred(), "Registry config should be be set successfully")
					err = networks.Default.WaitForEvents()
					Expect(err).ShouldNot(HaveOccurred(), "Error waiting for set config tx")

					// Upkeep should start performing again, and it should get regularly performed
					Eventually(func(g Gomega) {
						cnt, err := consumerPerformance.GetUpkeepCount(context.Background())
						g.Expect(err).ShouldNot(HaveOccurred(), "Calling consumer's Counter shouldn't fail")
						g.Expect(cnt.Int64()).Should(BeNumerically(">", existingCnt.Int64()+1),
							"Expected consumer counter to be greater than %d, but got %d", existingCnt.Int64(), cnt.Int64(),
						)
					}, "1m", "1s").Should(Succeed())
				})
			}

			if testToRun == RegisterUpkeepTest {
				It("registers a new upkeep after the initial one was already registered and watches all of them perform", func() {
					var initialCounters = make([]*big.Int, len(upkeepIDs))

					// Observe that the upkeeps which are initially registered are performing and
					// store the value of their initial counters in order to compare later on that the value increased.
					Eventually(func(g Gomega) {
						for i := 0; i < len(upkeepIDs); i++ {
							counter, err := consumers[i].Counter(context.Background())
							initialCounters[i] = counter
							g.Expect(err).ShouldNot(HaveOccurred(), "Calling consumer's counter shouldn't fail")
							g.Expect(counter.Int64()).Should(BeNumerically(">", int64(0)),
								"Expected consumer counter to be greater than 0, but got %d", counter.Int64())
							log.Info().
								Int64("Upkeep counter", counter.Int64()).
								Int64("Upkeep ID", int64(i)).
								Msg("Upkeeps performed")
						}
					}, "1m", "1s").Should(Succeed())

					newConsumers, _ := actions.RegisterNewUpkeeps(contractDeployer, networks, linkToken,
						registry, registrar, defaultUpkeepGasLimit, 1)

					// We know that newConsumers has size 1, so we can just use the newly registered upkeep.
					newUpkeep := newConsumers[0]

					// Test that the newly registered upkeep is also performing.
					Eventually(func(g Gomega) {
						counter, err := newUpkeep.Counter(context.Background())
						g.Expect(err).ShouldNot(HaveOccurred(), "Calling newly deployed upkeep's counter shouldn't fail")
						g.Expect(counter.Int64()).Should(BeNumerically(">", int64(0)),
							"Expected newly registered upkeep's counter to be greater than 0, but got %d", counter.Int64())
						log.Info().Int64("Upkeep counter", counter.Int64()).Msg("Upkeeps performed")
					}, "1m", "1s").Should(Succeed())

					Eventually(func(g Gomega) {
						for i := 0; i < len(upkeepIDs); i++ {
							currentCounter, err := consumers[i].Counter(context.Background())
							Expect(err).ShouldNot(HaveOccurred(), "Calling consumer's counter shouldn't fail")
<<<<<<< HEAD
							g.Expect(currentCounter.Int64()).Should(BeNumerically(">", initialCounters[i].Int64()),
								"Expected counter to have increased from initial value of %s, but got %s",
								initialCounters[i], currentCounter)
=======

							log.Info().
								Int64("Upkeep ID", int64(i)).
								Int64("Upkeep counter", currentCounter.Int64()).
								Int64("initial counter", initialCounters[i].Int64()).
								Msg("Num Upkeeps performed")
							Expect(initialCounters[i].Int64() < currentCounter.Int64()).To(BeTrue())
>>>>>>> 95212c45
						}
					}, "1m", "1s").Should(Succeed())
				})
			}

			if testToRun == AddFundsToUpkeepTest {
				It("adds funds to a new underfunded upkeep", func() {
					// Since the upkeep is currently underfunded, check that it doesn't get executed
					Consistently(func(g Gomega) {
						counter, err := consumers[0].Counter(context.Background())
						g.Expect(err).ShouldNot(HaveOccurred(), "Calling consumer's counter shouldn't fail")
						g.Expect(counter.Int64()).Should(Equal(int64(0)),
							"Expected consumer counter to remain zero, but got %d", counter.Int64())
					}, "1m", "1s").Should(Succeed())

					// Grant permission to the registry to fund the upkeep
					err = linkToken.Approve(registry.Address(), big.NewInt(9e18))
					Expect(err).ShouldNot(HaveOccurred(), "Failed to approve")
					err = networks.Default.WaitForEvents()
					Expect(err).ShouldNot(HaveOccurred(), "Failed to wait for events")

					// Add funds to the upkeep whose ID we know from above
					err = registry.AddUpkeepFunds(upkeepIDs[0], big.NewInt(9e18))
					Expect(err).ShouldNot(HaveOccurred(), "Could not fund upkeep")
					err = networks.Default.WaitForEvents()
					Expect(err).ShouldNot(HaveOccurred(), "Failed to wait for events")

					// Now the new upkeep should be performing because we added enough funds
					Eventually(func(g Gomega) {
						counter, err := consumers[0].Counter(context.Background())
						g.Expect(err).ShouldNot(HaveOccurred(), "Failed to retrieve the consumer's counter")
						g.Expect(counter.Int64()).Should(BeNumerically(">", int64(0)),
							"Expected newly registered upkeep's counter to be greater than 0, but got %d", counter.Int64())
					}, "1m", "1s").Should(Succeed())
				})
			}

			if testToRun == RemovingKeeperTest {
				It("removes one keeper and makes sure the upkeeps are not affected by this and still perform", func() {
					var initialCounters = make([]*big.Int, len(upkeepIDs))
					// Make sure the upkeeps are running before we remove a keeper
					Eventually(func(g Gomega) {
						for upkeepID := 0; upkeepID < len(upkeepIDs); upkeepID++ {
							counter, err := consumers[upkeepID].Counter(context.Background())
							initialCounters[upkeepID] = counter
							g.Expect(err).ShouldNot(HaveOccurred(), "Failed to get counter for upkeep "+strconv.Itoa(upkeepID))
							g.Expect(counter.Cmp(big.NewInt(0)) == 1, "Expected consumer counter to be greater than 0, but got %s", counter)
						}
					}, "1m", "1s").Should(Succeed())

					keepers, err := registry.GetKeeperList(context.Background())
					Expect(err).ShouldNot(HaveOccurred(), "Encountered error when getting the list of keepers")

					// Remove the first keeper from the list
					newKeeperList := keepers[1:]

					// Construct the addresses of the payees required by the SetKeepers function
					payees := make([]string, len(keepers)-1)
					for i := 0; i < len(payees); i++ {
						payees[i], err = chainlinkNodes[0].PrimaryEthAddress()
						Expect(err).ShouldNot(HaveOccurred(), "Shouldn't encounter error when building the payee list")
					}

					err = registry.SetKeepers(newKeeperList, payees)
					Expect(err).ShouldNot(HaveOccurred(), "Encountered error when setting the new Keepers")
					err = networks.Default.WaitForEvents()
					Expect(err).ShouldNot(HaveOccurred(), "Failed to wait for events")
					log.Info().Msg("Successfully removed keeper at address " + keepers[0] + " from the list of Keepers")

					// The upkeeps should still perform and their counters should have increased compared to the first check
					Eventually(func(g Gomega) {
						for i := 0; i < len(upkeepIDs); i++ {
							counter, err := consumers[i].Counter(context.Background())
							g.Expect(err).ShouldNot(HaveOccurred(), "Failed to get counter for upkeep "+strconv.Itoa(i))
							g.Expect(counter.Cmp(initialCounters[i]) == 1, "Expected consumer counter to be greater "+
								"than initial counter which was %s, but got %s", initialCounters[i], counter)
						}
					}, "1m", "1s").Should(Succeed())
				})
			}

			if testToRun == PauseRegistryTest {
				It("pauses the registry and makes sure that the upkeeps are no longer performed", func() {
					// Observe that the upkeeps which are initially registered are performing
					Eventually(func(g Gomega) {
						for i := 0; i < len(upkeepIDs); i++ {
							counter, err := consumers[i].Counter(context.Background())
							g.Expect(err).ShouldNot(HaveOccurred(), "Failed to retrieve consumer's counter")
							g.Expect(counter.Int64()).Should(BeNumerically(">", int64(0)),
								"Expected consumer counter to be greater than 0, but got %d")
						}
					}, "1m", "1s").Should(Succeed())

					// Pause the registry
					err := registry.Pause()
					Expect(err).ShouldNot(HaveOccurred(), "Could not pause the registry")
					err = networks.Default.WaitForEvents()
					Expect(err).ShouldNot(HaveOccurred(), "Failed to wait for events")

					// Store how many times each upkeep performed once the registry was successfully paused
					var countersAfterPause = make([]*big.Int, len(upkeepIDs))
					for i := 0; i < len(upkeepIDs); i++ {
						countersAfterPause[i], err = consumers[i].Counter(context.Background())
						Expect(err).ShouldNot(HaveOccurred(), "Failed to retrieve consumer's counter")
					}

					// After we paused the registry, the counters of all the upkeeps should stay constant
					// because they are no longer getting serviced
					Consistently(func(g Gomega) {
						for i := 0; i < len(upkeepIDs); i++ {
							latestCounter, err := consumers[i].Counter(context.Background())
							g.Expect(err).ShouldNot(HaveOccurred(), "Failed to retrieve consumer's counter")
							g.Expect(latestCounter.Int64()).Should(Equal(countersAfterPause[i].Int64()),
								"Expected consumer counter to remain constant at %d, but got %d",
								countersAfterPause[i].Int64(), latestCounter.Int64())
						}
					}, "1m", "1s").Should(Succeed())
				})
			}
		})

		AfterEach(func() {
			By("Printing gas stats", func() {
				networks.Default.GasStats().PrintStats()
			})
			By("Tearing down the environment", func() {
				err = actions.TeardownSuite(env, networks, utils.ProjectRoot, chainlinkNodes, nil)
				Expect(err).ShouldNot(HaveOccurred(), "Environment teardown shouldn't fail")
			})
		})
	}
}<|MERGE_RESOLUTION|>--- conflicted
+++ resolved
@@ -453,11 +453,9 @@
 						for i := 0; i < len(upkeepIDs); i++ {
 							currentCounter, err := consumers[i].Counter(context.Background())
 							Expect(err).ShouldNot(HaveOccurred(), "Calling consumer's counter shouldn't fail")
-<<<<<<< HEAD
 							g.Expect(currentCounter.Int64()).Should(BeNumerically(">", initialCounters[i].Int64()),
 								"Expected counter to have increased from initial value of %s, but got %s",
 								initialCounters[i], currentCounter)
-=======
 
 							log.Info().
 								Int64("Upkeep ID", int64(i)).
@@ -465,7 +463,6 @@
 								Int64("initial counter", initialCounters[i].Int64()).
 								Msg("Num Upkeeps performed")
 							Expect(initialCounters[i].Int64() < currentCounter.Int64()).To(BeTrue())
->>>>>>> 95212c45
 						}
 					}, "1m", "1s").Should(Succeed())
 				})
