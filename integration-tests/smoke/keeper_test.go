--- conflicted
+++ resolved
@@ -39,23 +39,6 @@
 	PerformanceCounter
 )
 
-<<<<<<< HEAD
-const upkeepGasLimit = uint32(2500000)
-
-//var _ = Describe("Keeper v1.1 basic smoke test @keeper", getKeeperSuite(ethereum.RegistryVersion_1_1, defaultRegistryConfig, BasicCounter, BasicSmokeTest))
-var _ = Describe("Keeper v1.2 basic smoke test @keeper", getKeeperSuite(ethereum.RegistryVersion_1_2, defaultRegistryConfig, BasicCounter, BasicSmokeTest))
-
-//var _ = Describe("Keeper v1.1 BCPT test @keeper", getKeeperSuite(ethereum.RegistryVersion_1_1, highBCPTRegistryConfig, BasicCounter, BcptTest))
-//var _ = Describe("Keeper v1.2 BCPT test @keeper", getKeeperSuite(ethereum.RegistryVersion_1_2, highBCPTRegistryConfig, BasicCounter, BcptTest))
-//var _ = Describe("Keeper v1.2 Perform simulation test @keeper", getKeeperSuite(ethereum.RegistryVersion_1_2, defaultRegistryConfig, PerformanceCounter, PerformSimulationTest))
-//var _ = Describe("Keeper v1.2 Check/Perform Gas limit test @keeper", getKeeperSuite(ethereum.RegistryVersion_1_2, defaultRegistryConfig, PerformanceCounter, CheckPerformGasLimitTest))
-//var _ = Describe("Keeper v1.1 Register upkeep test @keeper", getKeeperSuite(ethereum.RegistryVersion_1_1, defaultRegistryConfig, BasicCounter, RegisterUpkeepTest))
-//var _ = Describe("Keeper v1.2 Register upkeep test @keeper", getKeeperSuite(ethereum.RegistryVersion_1_2, defaultRegistryConfig, BasicCounter, RegisterUpkeepTest))
-//var _ = Describe("Keeper v1.1 Add funds to upkeep test @keeper", getKeeperSuite(ethereum.RegistryVersion_1_1, defaultRegistryConfig, BasicCounter, AddFundsToUpkeepTest))
-//var _ = Describe("Keeper v1.2 Add funds to upkeep test @keeper", getKeeperSuite(ethereum.RegistryVersion_1_2, defaultRegistryConfig, BasicCounter, AddFundsToUpkeepTest))
-//var _ = Describe("Keeper v1.1 Removing one keeper test @keeper", getKeeperSuite(ethereum.RegistryVersion_1_1, defaultRegistryConfig, BasicCounter, RemovingKeeperTest))
-//var _ = Describe("Keeper v1.2 Removing one keeper test @keeper", getKeeperSuite(ethereum.RegistryVersion_1_2, defaultRegistryConfig, BasicCounter, RemovingKeeperTest))
-=======
 const (
 	defaultUpkeepGasLimit = uint32(2500000)
 	defaultLinkFunds      = int64(9e18)
@@ -74,7 +57,6 @@
 var _ = Describe("Keeper v1.1 Removing one keeper test @keeper", getKeeperSuite(ethereum.RegistryVersion_1_1, defaultRegistryConfig, BasicCounter, RemovingKeeperTest, big.NewInt(defaultLinkFunds)))
 var _ = Describe("Keeper v1.2 Removing one keeper test @keeper", getKeeperSuite(ethereum.RegistryVersion_1_2, defaultRegistryConfig, BasicCounter, RemovingKeeperTest, big.NewInt(defaultLinkFunds)))
 var _ = Describe("Keeper v1.2 Pause registry test @keeper", getKeeperSuite(ethereum.RegistryVersion_1_2, defaultRegistryConfig, BasicCounter, PauseRegistryTest, big.NewInt(defaultLinkFunds)))
->>>>>>> 40def9b1
 
 var defaultRegistryConfig = contracts.KeeperRegistrySettings{
 	PaymentPremiumPPB:    uint32(200000000),
@@ -488,72 +470,13 @@
 
 			if testToRun == AddFundsToUpkeepTest {
 				It("adds funds to a new underfunded upkeep", func() {
-<<<<<<< HEAD
-					listOfNewUpkeeps := actions.DeployKeeperConsumers(contractDeployer, networks, 1)
-					newUpkeep := listOfNewUpkeeps[0]
-					newUpkeepAddress := listOfNewUpkeeps[0].Address()
-
-					req, err := registrar.EncodeRegisterRequest(
-						fmt.Sprintf("upkeep_%d", len(upkeepIDs)),
-						[]byte("0x1234"),
-						newUpkeepAddress,
-						upkeepGasLimit,
-						networks.Default.GetDefaultWallet().Address(),
-						[]byte("0x"),
-						big.NewInt(1),
-						0,
-						networks.Default.GetDefaultWallet().Address(),
-					)
-					Expect(err).ShouldNot(HaveOccurred(), "Could not encode first register request")
-
-					// We want the new upkeep to be initially underfunded, so just transfer a minuscule amount of LINK
-					tx, err := linkToken.TransferAndCall(registrar.Address(), big.NewInt(1), req)
-					Expect(err).ShouldNot(HaveOccurred(), "Could not transfer small amount of LINK")
-					err = networks.Default.WaitForEvents()
-					Expect(err).ShouldNot(HaveOccurred(), "Failed to wait for events")
-
-					receipt, err := networks.Default.GetTxReceipt(tx.Hash())
-					Expect(err).ShouldNot(HaveOccurred(), "Could not obtain transaction receipt")
-
-					var upkeepID *big.Int
-					for _, rawLog := range receipt.Logs {
-						parsedUpkeepId, err := registry.ParseUpkeepIdFromRegisteredLog(rawLog)
-						if err == nil {
-							upkeepID = parsedUpkeepId
-							break
-						}
-					}
-					Expect(upkeepID).ShouldNot(BeNil(), "Upkeep ID not found after registration")
-					log.Info().Msg("Successfully registered new upkeep with ID " + upkeepID.String())
-
-					// Since the upkeep is currently underfunded, check that it doesn't get executed for a while
-=======
 					// Since the upkeep is currently underfunded, check that it doesn't get executed
->>>>>>> 40def9b1
 					Consistently(func(g Gomega) {
 						counter, err := consumers[0].Counter(context.Background())
 						g.Expect(err).ShouldNot(HaveOccurred(), "Calling consumer's counter shouldn't fail")
 						g.Expect(counter.Int64()).Should(Equal(int64(0)),
 							"Expected consumer counter to remain zero, but got %d", counter.Int64())
-<<<<<<< HEAD
-					}, "30s", "1s").Should(Succeed())
-
-					// Create a new request for the register where we actually fund the upkeep with proper funds
-					req, err = registrar.EncodeRegisterRequest(
-						fmt.Sprintf("upkeep_%d", len(upkeepIDs)),
-						[]byte("0x1234"),
-						newUpkeepAddress,
-						upkeepGasLimit,
-						networks.Default.GetDefaultWallet().Address(),
-						[]byte("0x"),
-						big.NewInt(9e18),
-						0,
-						networks.Default.GetDefaultWallet().Address(),
-					)
-					Expect(err).ShouldNot(HaveOccurred(), "Could not encode second register request")
-=======
-					}, "1m", "1s").Should(Succeed())
->>>>>>> 40def9b1
+					}, "1m", "1s").Should(Succeed())
 
 					// Grant permission to the registry to fund the upkeep
 					err = linkToken.Approve(registry.Address(), big.NewInt(9e18))
