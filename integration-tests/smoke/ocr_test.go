--- conflicted
+++ resolved
@@ -8,10 +8,7 @@
 
 	"github.com/smartcontractkit/chainlink-testing-framework/logging"
 	"github.com/smartcontractkit/chainlink-testing-framework/utils/testcontext"
-<<<<<<< HEAD
-=======
 
->>>>>>> 1d20c9b6
 	"github.com/smartcontractkit/chainlink/integration-tests/actions"
 	"github.com/smartcontractkit/chainlink/integration-tests/docker/test_env"
 )
@@ -76,53 +73,6 @@
 		WithGeth().
 		WithMockAdapter().
 		WithCLNodes(6).
-		WithFunding(big.NewFloat(.01)).
-		WithStandardCleanup().
-		Build()
-	require.NoError(t, err)
-
-	env.ParallelTransactions(true)
-
-	nodeClients := env.ClCluster.NodeAPIs()
-	bootstrapNode, workerNodes := nodeClients[0], nodeClients[1:]
-
-	linkTokenContract, err := env.ContractDeployer.DeployLinkTokenContract()
-	require.NoError(t, err, "Deploying Link Token Contract shouldn't fail")
-
-	ocrInstances, err := actions.DeployOCRContractsLocal(1, linkTokenContract, env.ContractDeployer, workerNodes, env.EVMClient)
-	require.NoError(t, err)
-	err = env.EVMClient.WaitForEvents()
-	require.NoError(t, err, "Error waiting for events")
-
-	err = actions.CreateOCRJobsLocal(ocrInstances, bootstrapNode, workerNodes, 5, env.MockAdapter, env.EVMClient.GetChainID())
-	require.NoError(t, err)
-
-	err = actions.StartNewRound(1, ocrInstances, env.EVMClient, l)
-	require.NoError(t, err)
-
-	answer, err := ocrInstances[0].GetLatestAnswer(testcontext.Get(t))
-	require.NoError(t, err, "Getting latest answer from OCR contract shouldn't fail")
-	require.Equal(t, int64(5), answer.Int64(), "Expected latest answer from OCR contract to be 5 but got %d", answer.Int64())
-
-	err = actions.SetAllAdapterResponsesToTheSameValueLocal(10, ocrInstances, workerNodes, env.MockAdapter)
-	require.NoError(t, err)
-	err = actions.StartNewRound(2, ocrInstances, env.EVMClient, l)
-	require.NoError(t, err)
-
-	answer, err = ocrInstances[0].GetLatestAnswer(testcontext.Get(t))
-	require.NoError(t, err, "Error getting latest OCR answer")
-	require.Equal(t, int64(10), answer.Int64(), "Expected latest answer from OCR contract to be 10 but got %d", answer.Int64())
-}
-
-func TestOCRJobReplacement(t *testing.T) {
-	t.Parallel()
-	l := logging.GetTestLogger(t)
-
-	env, err := test_env.NewCLTestEnvBuilder().
-		WithTestLogger(t).
-		WithGeth().
-		WithMockAdapter().
-		WithCLNodes(6).
 		WithFunding(big.NewFloat(.1)).
 		WithStandardCleanup().
 		Build()
