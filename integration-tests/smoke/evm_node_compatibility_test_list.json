--- conflicted
+++ resolved
@@ -58,10 +58,6 @@
         "product": "ocr2",
         "name": "TestOCRv2Request",
         "eth_client": "geth",
-<<<<<<< HEAD
-        "docker_image": "ethereum/client-go:v1.10.0",
-        "label": "ubuntu-latest"
-=======
         "docker_image": "ethereum/client-go:v1.10.0"
       },
       {
@@ -183,7 +179,6 @@
         "name": "TestSetUpkeepTriggerConfig",
         "eth_client": "geth",
         "docker_image": "ethereum/client-go:v1.10.0"
->>>>>>> dcdb2f0a
       }
     ]
 }