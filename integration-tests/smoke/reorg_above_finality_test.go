--- conflicted
+++ resolved
@@ -1,10 +1,6 @@
 package smoke
 
 import (
-<<<<<<< HEAD
-=======
-	"log"
->>>>>>> f2963117
 	"testing"
 	"time"
 
@@ -32,9 +28,7 @@
 	// Get values from the node config
 	configMap := make(map[string]interface{})
 	err = toml.Unmarshal([]byte(config.NodeConfig.CommonChainConfigTOML), &configMap)
-	if err != nil {
-		log.Fatalf("Error unmarshaling TOML: %s", err)
-	}
+	require.NoError(t, err, "Error unmarshaling TOML")
 	nodeFinalityDepthInt, isFinalityDepthSet := configMap["FinalityDepth"].(int64)
 	nodeFinalityTagEnabled := configMap["FinalityTagEnabled"].(bool)
 	l.Info().Int64("nodeFinalityDepth", nodeFinalityDepthInt).Bool("nodeFinalityTagEnabled", nodeFinalityTagEnabled).Msg("Node reorg config")
