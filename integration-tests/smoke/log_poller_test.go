--- conflicted
+++ resolved
@@ -1,20 +1,12 @@
 package smoke
 
 import (
-<<<<<<< HEAD
-	"os"
-=======
 	"fmt"
 	"math/big"
->>>>>>> 139fb1af
 	"testing"
 	"time"
 
 	"github.com/ethereum/go-ethereum/accounts/abi"
-<<<<<<< HEAD
-
-	tc "github.com/smartcontractkit/chainlink/integration-tests/testconfig"
-=======
 	"github.com/onsi/gomega"
 	"github.com/rs/zerolog"
 	"github.com/stretchr/testify/require"
@@ -25,7 +17,8 @@
 	"github.com/smartcontractkit/chainlink/integration-tests/contracts"
 	"github.com/smartcontractkit/chainlink/integration-tests/contracts/ethereum"
 	"github.com/smartcontractkit/chainlink/integration-tests/docker/test_env"
->>>>>>> 139fb1af
+	tc "github.com/smartcontractkit/chainlink/integration-tests/testconfig"
+	lp_config "github.com/smartcontractkit/chainlink/integration-tests/testconfig/log_poller"
 	logpoller "github.com/smartcontractkit/chainlink/integration-tests/universal/log_poller"
 
 	core_logger "github.com/smartcontractkit/chainlink/v2/core/logger"
@@ -34,287 +27,42 @@
 // consistency test with no network disruptions with approximate emission of 1500-1600 logs per second for ~110-120 seconds
 // 6 filters are registered
 func TestLogPollerFewFiltersFixedDepth(t *testing.T) {
-<<<<<<< HEAD
-	executeLogPollerBasicTest(t)
+	executeBasicLogPollerTest(t)
 }
 
 func TestLogPollerFewFiltersFinalityTag(t *testing.T) {
-	executeLogPollerBasicTest(t)
-=======
-	cfg := logpoller.Config{
-		General: &logpoller.General{
-			Generator:      logpoller.GeneratorType_Looped,
-			Contracts:      2,
-			EventsPerTx:    4,
-			UseFinalityTag: false,
-		},
-		LoopedConfig: &logpoller.LoopedConfig{
-			ContractConfig: logpoller.ContractConfig{
-				ExecutionCount: 100,
-			},
-			FuzzConfig: logpoller.FuzzConfig{
-				MinEmitWaitTimeMs: 200,
-				MaxEmitWaitTimeMs: 500,
-			},
-		},
-	}
-
-	eventsToEmit := []abi.Event{}
-	for _, event := range logpoller.EmitterABI.Events {
-		eventsToEmit = append(eventsToEmit, event)
-	}
-
-	cfg.General.EventsToEmit = eventsToEmit
-
-	// this was added only to support triggering tests from CI with custom values
-	err := cfg.OverrideFromEnv()
-	require.NoError(t, err, fmt.Sprintf("Error overriding config from env: %v", err))
-
-	executeBasicLogPollerTest(t, &cfg)
-}
-
-func TestLogPollerFewFiltersFinalityTag(t *testing.T) {
-	cfg := logpoller.Config{
-		General: &logpoller.General{
-			Generator:      logpoller.GeneratorType_Looped,
-			Contracts:      2,
-			EventsPerTx:    4,
-			UseFinalityTag: true,
-		},
-		LoopedConfig: &logpoller.LoopedConfig{
-			ContractConfig: logpoller.ContractConfig{
-				ExecutionCount: 100,
-			},
-			FuzzConfig: logpoller.FuzzConfig{
-				MinEmitWaitTimeMs: 200,
-				MaxEmitWaitTimeMs: 500,
-			},
-		},
-	}
-
-	eventsToEmit := []abi.Event{}
-	for _, event := range logpoller.EmitterABI.Events {
-		eventsToEmit = append(eventsToEmit, event)
-	}
-
-	cfg.General.EventsToEmit = eventsToEmit
-
-	executeBasicLogPollerTest(t, &cfg)
->>>>>>> 139fb1af
+	executeBasicLogPollerTest(t)
 }
 
 // consistency test with no network disruptions with approximate emission of 1000-1100 logs per second for ~110-120 seconds
 // 900 filters are registered
-<<<<<<< HEAD
-func TestLogManyFiltersPollerFixedDepth(t *testing.T) {
-	executeLogPollerBasicTest(t)
-}
-
-func TestLogManyFiltersPollerFinalityTag(t *testing.T) {
-	executeLogPollerBasicTest(t)
-=======
 func TestLogPollerManyFiltersFixedDepth(t *testing.T) {
 	t.Skip("Execute manually, when needed as it runs for a long time")
-	cfg := logpoller.Config{
-		General: &logpoller.General{
-			Generator:      logpoller.GeneratorType_Looped,
-			Contracts:      300,
-			EventsPerTx:    3,
-			UseFinalityTag: false,
-		},
-		LoopedConfig: &logpoller.LoopedConfig{
-			ContractConfig: logpoller.ContractConfig{
-				ExecutionCount: 30,
-			},
-			FuzzConfig: logpoller.FuzzConfig{
-				MinEmitWaitTimeMs: 200,
-				MaxEmitWaitTimeMs: 500,
-			},
-		},
-	}
-
-	eventsToEmit := []abi.Event{}
-	for _, event := range logpoller.EmitterABI.Events {
-		eventsToEmit = append(eventsToEmit, event)
-	}
-
-	cfg.General.EventsToEmit = eventsToEmit
-
-	executeBasicLogPollerTest(t, &cfg)
+	executeBasicLogPollerTest(t)
 }
 
 func TestLogPollerManyFiltersFinalityTag(t *testing.T) {
 	t.Skip("Execute manually, when needed as it runs for a long time")
-	cfg := logpoller.Config{
-		General: &logpoller.General{
-			Generator:      logpoller.GeneratorType_Looped,
-			Contracts:      300,
-			EventsPerTx:    3,
-			UseFinalityTag: true,
-		},
-		LoopedConfig: &logpoller.LoopedConfig{
-			ContractConfig: logpoller.ContractConfig{
-				ExecutionCount: 30,
-			},
-			FuzzConfig: logpoller.FuzzConfig{
-				MinEmitWaitTimeMs: 200,
-				MaxEmitWaitTimeMs: 500,
-			},
-		},
-	}
-
-	eventsToEmit := []abi.Event{}
-	for _, event := range logpoller.EmitterABI.Events {
-		eventsToEmit = append(eventsToEmit, event)
-	}
-
-	cfg.General.EventsToEmit = eventsToEmit
-
-	executeBasicLogPollerTest(t, &cfg)
->>>>>>> 139fb1af
+	executeBasicLogPollerTest(t)
 }
 
 // consistency test that introduces random distruptions by pausing either Chainlink or Postgres containers for random interval of 5-20 seconds
 // with approximate emission of 520-550 logs per second for ~110 seconds
 // 6 filters are registered
 func TestLogPollerWithChaosFixedDepth(t *testing.T) {
-<<<<<<< HEAD
-	executeLogPollerBasicTest(t)
+	executeBasicLogPollerTest(t)
 }
 
 func TestLogPollerWithChaosFinalityTag(t *testing.T) {
-	executeLogPollerBasicTest(t)
-=======
-	cfg := logpoller.Config{
-		General: &logpoller.General{
-			Generator:      logpoller.GeneratorType_Looped,
-			Contracts:      2,
-			EventsPerTx:    100,
-			UseFinalityTag: false,
-		},
-		LoopedConfig: &logpoller.LoopedConfig{
-			ContractConfig: logpoller.ContractConfig{
-				ExecutionCount: 70,
-			},
-			FuzzConfig: logpoller.FuzzConfig{
-				MinEmitWaitTimeMs: 100,
-				MaxEmitWaitTimeMs: 300,
-			},
-		},
-		ChaosConfig: &logpoller.ChaosConfig{
-			ExperimentCount: 4,
-			TargetComponent: "chainlink",
-		},
-	}
-
-	eventsToEmit := []abi.Event{}
-	for _, event := range logpoller.EmitterABI.Events {
-		eventsToEmit = append(eventsToEmit, event)
-	}
-
-	cfg.General.EventsToEmit = eventsToEmit
-
-	executeBasicLogPollerTest(t, &cfg)
-}
-
-func TestLogPollerWithChaosFinalityTag(t *testing.T) {
-	cfg := logpoller.Config{
-		General: &logpoller.General{
-			Generator:      logpoller.GeneratorType_Looped,
-			Contracts:      2,
-			EventsPerTx:    100,
-			UseFinalityTag: true,
-		},
-		LoopedConfig: &logpoller.LoopedConfig{
-			ContractConfig: logpoller.ContractConfig{
-				ExecutionCount: 120,
-			},
-			FuzzConfig: logpoller.FuzzConfig{
-				MinEmitWaitTimeMs: 100,
-				MaxEmitWaitTimeMs: 300,
-			},
-		},
-		ChaosConfig: &logpoller.ChaosConfig{
-			ExperimentCount: 6,
-			TargetComponent: "chainlink",
-		},
-	}
-
-	eventsToEmit := []abi.Event{}
-	for _, event := range logpoller.EmitterABI.Events {
-		eventsToEmit = append(eventsToEmit, event)
-	}
-
-	cfg.General.EventsToEmit = eventsToEmit
-
-	executeBasicLogPollerTest(t, &cfg)
+	executeBasicLogPollerTest(t)
+}
+
+func TestLogPollerWithChaosPostgresFixedDepth(t *testing.T) {
+	executeBasicLogPollerTest(t)
 }
 
 func TestLogPollerWithChaosPostgresFinalityTag(t *testing.T) {
-	cfg := logpoller.Config{
-		General: &logpoller.General{
-			Generator:      logpoller.GeneratorType_Looped,
-			Contracts:      2,
-			EventsPerTx:    100,
-			UseFinalityTag: true,
-		},
-		LoopedConfig: &logpoller.LoopedConfig{
-			ContractConfig: logpoller.ContractConfig{
-				ExecutionCount: 120,
-			},
-			FuzzConfig: logpoller.FuzzConfig{
-				MinEmitWaitTimeMs: 100,
-				MaxEmitWaitTimeMs: 300,
-			},
-		},
-		ChaosConfig: &logpoller.ChaosConfig{
-			ExperimentCount: 6,
-			TargetComponent: "postgres",
-		},
-	}
-
-	eventsToEmit := []abi.Event{}
-	for _, event := range logpoller.EmitterABI.Events {
-		eventsToEmit = append(eventsToEmit, event)
-	}
-
-	cfg.General.EventsToEmit = eventsToEmit
-
-	executeBasicLogPollerTest(t, &cfg)
-}
-
-func TestLogPollerWithChaosPostgresFixedDepth(t *testing.T) {
-	cfg := logpoller.Config{
-		General: &logpoller.General{
-			Generator:      logpoller.GeneratorType_Looped,
-			Contracts:      2,
-			EventsPerTx:    100,
-			UseFinalityTag: false,
-		},
-		LoopedConfig: &logpoller.LoopedConfig{
-			ContractConfig: logpoller.ContractConfig{
-				ExecutionCount: 120,
-			},
-			FuzzConfig: logpoller.FuzzConfig{
-				MinEmitWaitTimeMs: 100,
-				MaxEmitWaitTimeMs: 300,
-			},
-		},
-		ChaosConfig: &logpoller.ChaosConfig{
-			ExperimentCount: 6,
-			TargetComponent: "postgres",
-		},
-	}
-
-	eventsToEmit := []abi.Event{}
-	for _, event := range logpoller.EmitterABI.Events {
-		eventsToEmit = append(eventsToEmit, event)
-	}
-
-	cfg.General.EventsToEmit = eventsToEmit
-
-	executeBasicLogPollerTest(t, &cfg)
->>>>>>> 139fb1af
+	executeBasicLogPollerTest(t)
 }
 
 // consistency test that registers filters after events were emitted and then triggers replay via API
@@ -323,93 +71,31 @@
 // with approximate emission of 24 logs per second for ~110 seconds
 // 6 filters are registered
 func TestLogPollerReplayFixedDepth(t *testing.T) {
-	executeLogPollerReplayTest(t, "5m")
+	executeLogPollerReplay(t, "5m")
 }
 
 func TestLogPollerReplayFinalityTag(t *testing.T) {
-	executeLogPollerReplayTest(t, "5m")
-}
-
-func executeLogPollerBasicTest(t *testing.T) {
+	executeLogPollerReplay(t, "5m")
+}
+
+// HELPER FUNCTIONS
+func executeBasicLogPollerTest(t *testing.T) {
+	testConfig, err := tc.GetConfig(t.Name(), tc.LogPoller)
+	require.NoError(t, err, "Error getting config")
+
 	eventsToEmit := []abi.Event{}
 	for _, event := range logpoller.EmitterABI.Events {
 		eventsToEmit = append(eventsToEmit, event)
 	}
 
-	cfg, err := tc.GetConfig(t.Name(), tc.LogPoller)
-	if err != nil {
-		t.Fatal(err)
-	}
-	cfg.LogPoller.General.EventsToEmit = eventsToEmit
-
-<<<<<<< HEAD
-	logpoller.ExecuteBasicLogPollerTest(t, &cfg)
-}
-
-func executeLogPollerReplayTest(t *testing.T, duration string) {
-=======
-	executeLogPollerReplay(t, &cfg, consistencyTimeout)
-}
-
-func TestLogPollerReplayFinalityTag(t *testing.T) {
-	cfg := logpoller.Config{
-		General: &logpoller.General{
-			Generator:      logpoller.GeneratorType_Looped,
-			Contracts:      2,
-			EventsPerTx:    4,
-			UseFinalityTag: true,
-		},
-		LoopedConfig: &logpoller.LoopedConfig{
-			ContractConfig: logpoller.ContractConfig{
-				ExecutionCount: 100,
-			},
-			FuzzConfig: logpoller.FuzzConfig{
-				MinEmitWaitTimeMs: 200,
-				MaxEmitWaitTimeMs: 500,
-			},
-		},
-	}
-
->>>>>>> 139fb1af
-	eventsToEmit := []abi.Event{}
-	for _, event := range logpoller.EmitterABI.Events {
-		eventsToEmit = append(eventsToEmit, event)
-	}
-
-	cfg, err := tc.GetConfig(t.Name(), tc.LogPoller)
-	if err != nil {
-		t.Fatal(err)
-	}
-	cfg.LogPoller.General.EventsToEmit = eventsToEmit
-
-	logpoller.ExecuteLogPollerReplay(t, &cfg, duration)
-}
-
-type Config struct {
-	Secret *string `toml:"secret"`
-}
-
-func (c *Config) ReadSecret() error {
-	secret, isSet := os.LookupEnv("SECRET")
-	if !isSet {
-		return nil
-	}
-
-	c.Secret = &secret
-
-<<<<<<< HEAD
-	return nil
-=======
-	executeLogPollerReplay(t, &cfg, consistencyTimeout)
-}
-
-func executeBasicLogPollerTest(t *testing.T, cfg *logpoller.Config) {
+	cfg := testConfig.LogPoller
+	cfg.General.EventsToEmit = eventsToEmit
+
 	l := logging.GetTestLogger(t)
 	coreLogger := core_logger.TestLogger(t) //needed by ORM ¯\_(ツ)_/¯
 
-	lpTestEnv := prepareEnvironment(l, t, cfg)
+	lpTestEnv := prepareEnvironment(l, t, &testConfig)
 	testEnv := lpTestEnv.testEnv
-	var err error
 
 	// Register log triggered upkeep for each combination of log emitter contract and event signature (topic)
 	// We need to register a separate upkeep for each event signature, because log trigger doesn't support multiple topics (even if log poller does)
@@ -472,13 +158,23 @@
 	conditionallyWaitUntilNodesHaveTheSameLogsAsEvm(l, coreLogger, t, allNodesLogCountMatches, lpTestEnv, cfg, startBlock, endBlock, "5m")
 }
 
-func executeLogPollerReplay(t *testing.T, cfg *logpoller.Config, consistencyTimeout string) {
+func executeLogPollerReplay(t *testing.T, consistencyTimeout string) {
+	testConfig, err := tc.GetConfig(t.Name(), tc.LogPoller)
+	require.NoError(t, err, "Error getting config")
+
+	eventsToEmit := []abi.Event{}
+	for _, event := range logpoller.EmitterABI.Events {
+		eventsToEmit = append(eventsToEmit, event)
+	}
+
+	cfg := testConfig.LogPoller
+	cfg.General.EventsToEmit = eventsToEmit
+
 	l := logging.GetTestLogger(t)
 	coreLogger := core_logger.TestLogger(t) //needed by ORM ¯\_(ツ)_/¯
 
-	lpTestEnv := prepareEnvironment(l, t, cfg)
+	lpTestEnv := prepareEnvironment(l, t, &testConfig)
 	testEnv := lpTestEnv.testEnv
-	var err error
 
 	// Save block number before starting to emit events, so that we can later use it when querying logs
 	sb, err := testEnv.EVMClient.LatestBlockNumber(testcontext.Get(t))
@@ -560,7 +256,8 @@
 
 // prepareEnvironment prepares environment for log poller tests by starting DON, private Ethereum network,
 // deploying registry and log emitter contracts and registering log triggered upkeeps
-func prepareEnvironment(l zerolog.Logger, t *testing.T, cfg *logpoller.Config) logPollerEnvironment {
+func prepareEnvironment(l zerolog.Logger, t *testing.T, testConfig *tc.TestConfig) logPollerEnvironment {
+	cfg := testConfig.LogPoller
 	if cfg.General.EventsToEmit == nil || len(cfg.General.EventsToEmit) == 0 {
 		l.Warn().Msg("No events to emit specified, using all events from log emitter contract")
 		for _, event := range logpoller.EmitterABI.Events {
@@ -572,11 +269,17 @@
 
 	var (
 		err           error
-		upKeepsNeeded = cfg.General.Contracts * len(cfg.General.EventsToEmit)
+		upKeepsNeeded = *cfg.General.Contracts * len(cfg.General.EventsToEmit)
 	)
 
 	chainClient, _, contractDeployer, linkToken, registry, registrar, testEnv := logpoller.SetupLogPollerTestDocker(
-		t, ethereum.RegistryVersion_2_1, logpoller.DefaultOCRRegistryConfig, upKeepsNeeded, time.Duration(500*time.Millisecond), cfg.General.UseFinalityTag,
+		t,
+		ethereum.RegistryVersion_2_1,
+		logpoller.DefaultOCRRegistryConfig,
+		upKeepsNeeded,
+		time.Duration(500*time.Millisecond),
+		*cfg.General.UseFinalityTag,
+		testConfig,
 	)
 
 	_, upkeepIDs := actions.DeployConsumers(
@@ -646,7 +349,7 @@
 
 // conditionallyWaitUntilNodesHaveTheSameLogsAsEvm checks whether all CL nodes have the same number of logs as EVM node
 // if not, then it prints missing logs and wait for some time and checks again
-func conditionallyWaitUntilNodesHaveTheSameLogsAsEvm(l zerolog.Logger, coreLogger core_logger.SugaredLogger, t *testing.T, allNodesLogCountMatches bool, lpTestEnv logPollerEnvironment, cfg *logpoller.Config, startBlock, endBlock int64, waitDuration string) {
+func conditionallyWaitUntilNodesHaveTheSameLogsAsEvm(l zerolog.Logger, coreLogger core_logger.SugaredLogger, t *testing.T, allNodesLogCountMatches bool, lpTestEnv logPollerEnvironment, cfg *lp_config.Config, startBlock, endBlock int64, waitDuration string) {
 	logCountWaitDuration, err := time.ParseDuration(waitDuration)
 	require.NoError(t, err, "Error parsing log count wait duration")
 
@@ -689,5 +392,4 @@
 			g.Expect(missingLogs.IsEmpty()).To(gomega.BeTrue(), "Some CL nodes were missing logs")
 		}, logConsistencyWaitDuration, "10s").Should(gomega.Succeed())
 	}
->>>>>>> 139fb1af
 }