--- conflicted
+++ resolved
@@ -45,11 +45,7 @@
 	ocrConfig, err := testEnv.BuildOCRConfig()
 	require.NoError(t, err)
 
-<<<<<<< HEAD
 	err = testEnv.AddMercuryServer()
-=======
-	err = testEnv.AddMercuryServer(nil, nil, nil)
->>>>>>> 8799fe1b
 	require.NoError(t, err)
 
 	verifierProxyContract, err := testEnv.AddVerifierProxyContract("verifierProxy1")
