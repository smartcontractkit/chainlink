--- conflicted
+++ resolved
@@ -57,8 +57,7 @@
 		for _, jr := range jobRuns.Data {
 			g.Expect(jr.Attributes.Errors).Should(gomega.Equal([]interface{}{nil}), "Job run %s shouldn't have errors", jr.ID)
 		}
-<<<<<<< HEAD
-	}, "20m", "3s").Should(gomega.Succeed())
+	}, "2m", "3s").Should(gomega.Succeed())
 }
 
 func TestCronJobReplacement(t *testing.T) {
@@ -128,7 +127,4 @@
 		}
 	}, "3m", "3s").Should(gomega.Succeed())
 
-=======
-	}, "2m", "3s").Should(gomega.Succeed())
->>>>>>> 838d162e
 }