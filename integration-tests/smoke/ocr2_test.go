package smoke

import (
	"fmt"
	"math/big"
	"net/http"
	"testing"
	"time"

	"github.com/stretchr/testify/require"

	"github.com/smartcontractkit/chainlink-testing-framework/logging"

	"github.com/smartcontractkit/chainlink/integration-tests/actions"
	"github.com/smartcontractkit/chainlink/integration-tests/contracts"
	"github.com/smartcontractkit/chainlink/integration-tests/docker/test_env"
	"github.com/smartcontractkit/chainlink/integration-tests/types/config/node"
	"github.com/smartcontractkit/chainlink/integration-tests/utils"
)

// Tests a basic OCRv2 median feed
func TestOCRv2Basic(t *testing.T) {
	l := logging.GetTestLogger(t)

	env, err := test_env.NewCLTestEnvBuilder().
		WithTestLogger(t).
		WithGeth().
		WithMockAdapter().
		WithCLNodeConfig(node.NewConfig(node.NewBaseConfig(),
			node.WithOCR2(),
			node.WithP2Pv2(),
			node.WithTracing(),
		)).
		WithCLNodes(6).
		WithFunding(big.NewFloat(.1)).
		WithStandardCleanup().
		Build()
	require.NoError(t, err)

	env.ParallelTransactions(true)

	nodeClients := env.ClCluster.NodeAPIs()
	bootstrapNode, workerNodes := nodeClients[0], nodeClients[1:]

	linkToken, err := env.ContractDeployer.DeployLinkTokenContract()
	require.NoError(t, err, "Deploying Link Token Contract shouldn't fail")

	err = actions.FundChainlinkNodesLocal(workerNodes, env.EVMClient, big.NewFloat(.05))
	require.NoError(t, err, "Error funding Chainlink nodes")

	// Gather transmitters
	var transmitters []string
	for _, node := range workerNodes {
		addr, err := node.PrimaryEthAddress()
		if err != nil {
			require.NoError(t, fmt.Errorf("error getting node's primary ETH address: %w", err))
		}
		transmitters = append(transmitters, addr)
	}

	ocrOffchainOptions := contracts.DefaultOffChainAggregatorOptions()
	aggregatorContracts, err := actions.DeployOCRv2Contracts(1, linkToken, env.ContractDeployer, transmitters, env.EVMClient, ocrOffchainOptions)
	require.NoError(t, err, "Error deploying OCRv2 aggregator contracts")

	err = actions.CreateOCRv2JobsLocal(aggregatorContracts, bootstrapNode, workerNodes, env.MockAdapter, "ocr2", 5, env.EVMClient.GetChainID().Uint64(), false)
	require.NoError(t, err, "Error creating OCRv2 jobs")

	ocrv2Config, err := actions.BuildMedianOCR2ConfigLocal(workerNodes, ocrOffchainOptions)
	require.NoError(t, err, "Error building OCRv2 config")

	err = actions.ConfigureOCRv2AggregatorContracts(env.EVMClient, ocrv2Config, aggregatorContracts)
	require.NoError(t, err, "Error configuring OCRv2 aggregator contracts")

	err = actions.StartNewOCR2Round(1, aggregatorContracts, env.EVMClient, time.Minute*5, l)
	require.NoError(t, err, "Error starting new OCR2 round")
	roundData, err := aggregatorContracts[0].GetRound(utils.TestContext(t), big.NewInt(1))
	require.NoError(t, err, "Getting latest answer from OCR contract shouldn't fail")
	require.Equal(t, int64(5), roundData.Answer.Int64(),
		"Expected latest answer from OCR contract to be 5 but got %d",
		roundData.Answer.Int64(),
	)

	err = env.MockAdapter.SetAdapterBasedIntValuePath("ocr2", []string{http.MethodGet, http.MethodPost}, 10)
	require.NoError(t, err)
	err = actions.StartNewOCR2Round(2, aggregatorContracts, env.EVMClient, time.Minute*5, l)
	require.NoError(t, err)

	roundData, err = aggregatorContracts[0].GetRound(utils.TestContext(t), big.NewInt(2))
	require.NoError(t, err, "Error getting latest OCR answer")
	require.Equal(t, int64(10), roundData.Answer.Int64(),
		"Expected latest answer from OCR contract to be 10 but got %d",
		roundData.Answer.Int64(),
	)
<<<<<<< HEAD
}

func TestOCRv2JobReplacement(t *testing.T) {
	l := logging.GetTestLogger(t)

	env, err := test_env.NewCLTestEnvBuilder().
		WithTestLogger(t).
		WithGeth().
		WithMockAdapter().
		WithCLNodeConfig(node.NewConfig(node.NewBaseConfig(),
			node.WithOCR2(),
			node.WithP2Pv2(),
			node.WithTracing(),
		)).
		WithCLNodes(6).
		WithFunding(big.NewFloat(.1)).
		WithStandardCleanup().
		Build()
	require.NoError(t, err)
	env.ParallelTransactions(true)

	nodeClients := env.ClCluster.NodeAPIs()
	bootstrapNode, workerNodes := nodeClients[0], nodeClients[1:]

	linkToken, err := env.ContractDeployer.DeployLinkTokenContract()
	require.NoError(t, err, "Deploying Link Token Contract shouldn't fail")

	err = actions.FundChainlinkNodesLocal(workerNodes, env.EVMClient, big.NewFloat(.05))
	require.NoError(t, err, "Error funding Chainlink nodes")

	// Gather transmitters
	var transmitters []string
	for _, node := range workerNodes {
		addr, err := node.PrimaryEthAddress()
		if err != nil {
			require.NoError(t, fmt.Errorf("error getting node's primary ETH address: %w", err))
		}
		transmitters = append(transmitters, addr)
	}

	ocrOffchainOptions := contracts.DefaultOffChainAggregatorOptions()
	aggregatorContracts, err := actions.DeployOCRv2Contracts(1, linkToken, env.ContractDeployer, transmitters, env.EVMClient, ocrOffchainOptions)
	require.NoError(t, err, "Error deploying OCRv2 aggregator contracts")

	err = actions.CreateOCRv2JobsLocal(aggregatorContracts, bootstrapNode, workerNodes, env.MockAdapter, "ocr2", 5, env.EVMClient.GetChainID().Uint64(), false)
	require.NoError(t, err, "Error creating OCRv2 jobs")

	ocrv2Config, err := actions.BuildMedianOCR2ConfigLocal(workerNodes, ocrOffchainOptions)
	require.NoError(t, err, "Error building OCRv2 config")

	err = actions.ConfigureOCRv2AggregatorContracts(env.EVMClient, ocrv2Config, aggregatorContracts)
	require.NoError(t, err, "Error configuring OCRv2 aggregator contracts")

	err = actions.StartNewOCR2Round(1, aggregatorContracts, env.EVMClient, time.Minute*3, l)
	require.NoError(t, err, "Error starting new OCR2 round")
	roundData, err := aggregatorContracts[0].GetRound(context.Background(), big.NewInt(1))
	require.NoError(t, err, "Getting latest answer from OCR contract shouldn't fail")
	require.Equal(t, int64(5), roundData.Answer.Int64(),
		"Expected latest answer from OCR contract to be 5 but got %d",
		roundData.Answer.Int64(),
	)

	err = env.MockAdapter.SetAdapterBasedIntValuePath("ocr2", []string{http.MethodGet, http.MethodPost}, 10)
	require.NoError(t, err)
	err = actions.StartNewOCR2Round(2, aggregatorContracts, env.EVMClient, time.Minute*3, l)
	require.NoError(t, err)

	roundData, err = aggregatorContracts[0].GetRound(context.Background(), big.NewInt(2))
	require.NoError(t, err, "Error getting latest OCR answer")
	require.Equal(t, int64(10), roundData.Answer.Int64(),
		"Expected latest answer from OCR contract to be 10 but got %d",
		roundData.Answer.Int64(),
	)

	err = actions.DeleteJobs(nodeClients)
	require.NoError(t, err)

	err = actions.DeleteBridges(nodeClients)
	require.NoError(t, err)

	err = actions.CreateOCRv2JobsLocal(aggregatorContracts, bootstrapNode, workerNodes, env.MockAdapter, "ocr2", 15, env.EVMClient.GetChainID().Uint64(), false)
	require.NoError(t, err, "Error creating OCRv2 jobs")

	err = actions.StartNewOCR2Round(3, aggregatorContracts, env.EVMClient, time.Minute*3, l)
	require.NoError(t, err, "Error starting new OCR2 round")
	roundData, err = aggregatorContracts[0].GetRound(context.Background(), big.NewInt(1))
	require.NoError(t, err, "Getting latest answer from OCR contract shouldn't fail")
	require.Equal(t, int64(5), roundData.Answer.Int64(),
		"Expected latest answer from OCR contract to be 15 but got %d",
		roundData.Answer.Int64(),
	)
}

func setupOCR2Test(t *testing.T, forwardersEnabled bool) (
	testEnvironment *environment.Environment,
	testNetwork blockchain.EVMNetwork,
) {
	testNetwork = networks.MustGetSelectedNetworksFromEnv()[0]
	evmConfig := ethereum.New(nil)
	if !testNetwork.Simulated {
		evmConfig = ethereum.New(&ethereum.Props{
			NetworkName: testNetwork.Name,
			Simulated:   testNetwork.Simulated,
			WsURLs:      testNetwork.URLs,
		})
	}

	var toml string
	if forwardersEnabled {
		toml = client.AddNetworkDetailedConfig(config.BaseOCR2Config, config.ForwarderNetworkDetailConfig, testNetwork)
	} else {
		toml = client.AddNetworksConfig(config.BaseOCR2Config, testNetwork)
	}

	chainlinkChart := chainlink.New(0, map[string]interface{}{
		"replicas": 6,
		"toml":     toml,
	})

	testEnvironment = environment.New(&environment.Config{
		NamespacePrefix: fmt.Sprintf("smoke-ocr2-%s", strings.ReplaceAll(strings.ToLower(testNetwork.Name), " ", "-")),
		Test:            t,
	}).
		AddHelm(mockservercfg.New(nil)).
		AddHelm(mockserver.New(nil)).
		AddHelm(evmConfig).
		AddHelm(chainlinkChart)
	err := testEnvironment.Run()
	require.NoError(t, err, "Error running test environment")
	return testEnvironment, testNetwork
=======
>>>>>>> 9471f2eb
}<|MERGE_RESOLUTION|>--- conflicted
+++ resolved
@@ -91,7 +91,6 @@
 		"Expected latest answer from OCR contract to be 10 but got %d",
 		roundData.Answer.Int64(),
 	)
-<<<<<<< HEAD
 }
 
 func TestOCRv2JobReplacement(t *testing.T) {
@@ -222,6 +221,4 @@
 	err := testEnvironment.Run()
 	require.NoError(t, err, "Error running test environment")
 	return testEnvironment, testNetwork
-=======
->>>>>>> 9471f2eb
 }