--- conflicted
+++ resolved
@@ -153,18 +153,8 @@
 		WithTestConfig(&config).
 		WithPrivateEthereumNetwork(privateNetwork.EthereumNetworkConfig).
 		WithMockAdapter().
-<<<<<<< HEAD
-		WithCLNodes(6).
+		WithCLNodes(clNodeCount).
 		WithCLNodeOptions(test_env.WithNodeEnvVars(testData.env)).
-=======
-		WithCLNodeConfig(node.NewConfig(node.NewBaseConfig(),
-			node.WithOCR2(),
-			node.WithP2Pv2(),
-			node.WithTracing(),
-		)).
-		WithCLNodeOptions(test_env.WithNodeEnvVars(testData.env)).
-		WithCLNodes(clNodeCount).
->>>>>>> 0ecef68e
 		WithFunding(big.NewFloat(.1)).
 		WithStandardCleanup().
 		WithSeth().
