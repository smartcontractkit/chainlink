--- conflicted
+++ resolved
@@ -16,64 +16,15 @@
 	"github.com/smartcontractkit/chainlink/integration-tests/contracts"
 	"github.com/smartcontractkit/chainlink/integration-tests/docker/test_env"
 	"github.com/smartcontractkit/chainlink/integration-tests/types/config/node"
-<<<<<<< HEAD
+	"github.com/smartcontractkit/chainlink/v2/core/config/env"
 
 	tc "github.com/smartcontractkit/chainlink/integration-tests/testconfig"
-=======
-	"github.com/smartcontractkit/chainlink/v2/core/config/env"
->>>>>>> 3661f487
 )
 
 // Tests a basic OCRv2 median feed
 func TestOCRv2Basic(t *testing.T) {
 	t.Parallel()
 
-<<<<<<< HEAD
-	config, err := tc.GetConfig(t.Name(), tc.Smoke, tc.OCR2)
-	if err != nil {
-		t.Fatal(err)
-	}
-
-	network, err := actions.EthereumNetworkConfigFromConfig(l, &config)
-	require.NoError(t, err, "Error building ethereum network config")
-
-	env, err := test_env.NewCLTestEnvBuilder().
-		WithTestInstance(t).
-		WithTestConfig(&config).
-		WithPrivateEthereumNetwork(network).
-		WithMockAdapter().
-		WithCLNodeConfig(node.NewConfig(node.NewBaseConfig(),
-			node.WithOCR2(),
-			node.WithP2Pv2(),
-			node.WithTracing(),
-		)).
-		WithCLNodes(6).
-		WithFunding(big.NewFloat(.1)).
-		WithStandardCleanup().
-		WithLogStream().
-		Build()
-	require.NoError(t, err)
-
-	env.ParallelTransactions(true)
-
-	nodeClients := env.ClCluster.NodeAPIs()
-	bootstrapNode, workerNodes := nodeClients[0], nodeClients[1:]
-
-	linkToken, err := env.ContractDeployer.DeployLinkTokenContract()
-	require.NoError(t, err, "Deploying Link Token Contract shouldn't fail")
-
-	err = actions.FundChainlinkNodesLocal(workerNodes, env.EVMClient, big.NewFloat(.05))
-	require.NoError(t, err, "Error funding Chainlink nodes")
-
-	// Gather transmitters
-	var transmitters []string
-	for _, node := range workerNodes {
-		addr, err := node.PrimaryEthAddress()
-		if err != nil {
-			require.NoError(t, fmt.Errorf("error getting node's primary ETH address: %w", err))
-		}
-		transmitters = append(transmitters, addr)
-=======
 	for _, test := range []struct {
 		name string
 		env  map[string]string
@@ -87,11 +38,17 @@
 
 			l := logging.GetTestLogger(t)
 
-			network, err := actions.EthereumNetworkConfigFromEnvOrDefault(l)
+			config, err := tc.GetConfig(t.Name(), tc.Smoke, tc.OCR2)
+			if err != nil {
+				t.Fatal(err)
+			}
+
+			network, err := actions.EthereumNetworkConfigFromConfig(l, &config)
 			require.NoError(t, err, "Error building ethereum network config")
 
 			env, err := test_env.NewCLTestEnvBuilder().
 				WithTestInstance(t).
+				WithTestConfig(&config).
 				WithPrivateEthereumNetwork(network).
 				WithMockAdapter().
 				WithCLNodeConfig(node.NewConfig(node.NewBaseConfig(),
@@ -162,7 +119,6 @@
 				roundData.Answer.Int64(),
 			)
 		})
->>>>>>> 3661f487
 	}
 }
 
