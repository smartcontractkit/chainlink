--- conflicted
+++ resolved
@@ -33,9 +33,6 @@
 	privateNetwork, err := actions.EthereumNetworkConfigFromConfig(l, &config)
 	require.NoError(t, err, "Error building ethereum network config")
 
-	privateNetwork, err := actions.EthereumNetworkConfigFromConfig(l, &config)
-	require.NoError(t, err, "Error building ethereum network config")
-
 	env, err := test_env.NewCLTestEnvBuilder().
 		WithTestInstance(t).
 		WithTestConfig(&config).
@@ -60,14 +57,6 @@
 	consumer, err := contracts.DeployAPIConsumer(sethClient, lt.Address())
 	require.NoError(t, err, "Deploying Consumer Contract shouldn't fail")
 
-<<<<<<< HEAD
-	network := networks.MustGetSelectedNetworkConfig(config.GetNetworkConfig())[0]
-	evmClient, err := env.GetEVMClient(network.ChainID)
-	require.NoError(t, err, "Getting EVM client shouldn't fail")
-	err = evmClient.SetDefaultWallet(0)
-	require.NoError(t, err, "Setting default wallet shouldn't fail")
-=======
->>>>>>> 05fdbbf0
 	err = lt.Transfer(consumer.Address(), big.NewInt(2e18))
 	require.NoError(t, err, "Transferring %d to consumer contract shouldn't fail", big.NewInt(2e18))
 
@@ -94,11 +83,7 @@
 		Name:                     fmt.Sprintf("direct-request-%s", uuid.NewString()),
 		MinIncomingConfirmations: "1",
 		ContractAddress:          oracle.Address(),
-<<<<<<< HEAD
-		EVMChainID:               evmClient.GetChainID().String(),
-=======
 		EVMChainID:               fmt.Sprint(sethClient.ChainID),
->>>>>>> 05fdbbf0
 		ExternalJobID:            jobUUID.String(),
 		ObservationSource:        ost,
 	})
