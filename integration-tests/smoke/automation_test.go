package smoke

import (
	"context"
	"fmt"
	"math/big"
	"os"
	"strconv"
	"strings"
	"testing"
	"time"

	"github.com/onsi/gomega"
	"github.com/stretchr/testify/require"
	"go.uber.org/zap/zapcore"

	"github.com/smartcontractkit/chainlink-env/environment"
	"github.com/smartcontractkit/chainlink-env/logging"
	"github.com/smartcontractkit/chainlink-env/pkg/helm/chainlink"
	eth "github.com/smartcontractkit/chainlink-env/pkg/helm/ethereum"
	"github.com/smartcontractkit/chainlink-testing-framework/blockchain"
	"github.com/smartcontractkit/chainlink-testing-framework/utils"

	"github.com/smartcontractkit/chainlink/integration-tests/actions"
	"github.com/smartcontractkit/chainlink/integration-tests/client"
	"github.com/smartcontractkit/chainlink/integration-tests/contracts"
	"github.com/smartcontractkit/chainlink/integration-tests/contracts/ethereum"
	"github.com/smartcontractkit/chainlink/integration-tests/networks"
)

const (
	automationDefaultUpkeepGasLimit  = uint32(2500000)
	automationDefaultLinkFunds       = int64(9e18)
	automationDefaultUpkeepsToDeploy = 10
	automationExpectedData           = "abcdef"
	defaultAmountOfUpkeeps           = 2
)

var (
	automationBaseTOML = `[Feature]
LogPoller = true

[OCR2]
Enabled = true

[Keeper]
TurnLookBack = 0

[Keeper.Registry]
SyncInterval = '5m'
PerformGasOverhead = 150_000

[P2P]
[P2P.V2]
Enabled = true
AnnounceAddresses = ["0.0.0.0:6690"]
ListenAddresses = ["0.0.0.0:6690"]`

	defaultOCRRegistryConfig = contracts.KeeperRegistrySettings{
		PaymentPremiumPPB:    uint32(200000000),
		FlatFeeMicroLINK:     uint32(0),
		BlockCountPerTurn:    big.NewInt(10),
		CheckGasLimit:        uint32(2500000),
		StalenessSeconds:     big.NewInt(90000),
		GasCeilingMultiplier: uint16(1),
		MinUpkeepSpend:       big.NewInt(0),
		MaxPerformGas:        uint32(5000000),
		FallbackGasPrice:     big.NewInt(2e11),
		FallbackLinkPrice:    big.NewInt(2e18),
		MaxCheckDataSize:     uint32(5000),
		MaxPerformDataSize:   uint32(5000),
	}
	automationDefaultRegistryConfig = contracts.KeeperRegistrySettings{
		PaymentPremiumPPB:    uint32(200000000),
		FlatFeeMicroLINK:     uint32(0),
		BlockCountPerTurn:    big.NewInt(10),
		CheckGasLimit:        uint32(2500000),
		StalenessSeconds:     big.NewInt(90000),
		GasCeilingMultiplier: uint16(1),
		MinUpkeepSpend:       big.NewInt(0),
		MaxPerformGas:        uint32(5000000),
		FallbackGasPrice:     big.NewInt(2e11),
		FallbackLinkPrice:    big.NewInt(2e18),
		MaxCheckDataSize:     uint32(5000),
		MaxPerformDataSize:   uint32(5000),
	}
)

func TestMain(m *testing.M) {
	logging.Init()
	fmt.Printf("Running Smoke Test on %s\n", networks.SelectedNetwork.Name) // Print to get around disabled logging
	fmt.Printf("Chainlink Image %s\n", os.Getenv("CHAINLINK_IMAGE"))        // Print to get around disabled logging
	fmt.Printf("Chainlink Version %s\n", os.Getenv("CHAINLINK_VERSION"))    // Print to get around disabled logging
	os.Exit(m.Run())
}

func TestAutomationBasic(t *testing.T) {
	SetupAutomationBasic(t, false)
}

func SetupAutomationBasic(t *testing.T, nodeUpgrade bool) {
	t.Parallel()
	l := utils.GetTestLogger(t)

	registryVersions := map[string]ethereum.KeeperRegistryVersion{
		"registry_2_0": ethereum.RegistryVersion_2_0,
		"registry_2_1_conditional": ethereum.RegistryVersion_2_1,
		"registry_2_1_logtrigger": ethereum.RegistryVersion_2_1,
	}

	for name, registryVersion := range registryVersions {
		t.Run(name, func(t *testing.T) {
			t.Parallel()

			var (
				upgradeImage   string
				upgradeVersion string
				err            error
				testName       = "basic-upkeep"
			)
			if nodeUpgrade {
				upgradeImage, err = utils.GetEnv("UPGRADE_IMAGE")
				require.NoError(t, err, "Error getting upgrade image")
				upgradeVersion, err = utils.GetEnv("UPGRADE_VERSION")
				require.NoError(t, err, "Error getting upgrade version")
				testName = "node-upgrade"
			}
			chainClient, chainlinkNodes, contractDeployer, linkToken, registry, registrar, onlyStartRunner, testEnv := setupAutomationTest(
				t, testName, registryVersion, defaultOCRRegistryConfig, nodeUpgrade,
			)
			if onlyStartRunner {
				return
			}

			// Use the name to determine if this is a log trigger or not
			isLogTrigger := name == "registry_2_1_logtrigger"

			consumers, upkeepIDs := actions.DeployConsumers(
				t,
				registry,
				registrar,
				linkToken,
				contractDeployer,
				chainClient,
				defaultAmountOfUpkeeps,
				big.NewInt(automationDefaultLinkFunds),
				automationDefaultUpkeepGasLimit,
				isLogTrigger,
			)

			l.Info().Msg("Waiting for all upkeeps to be performed")
			gom := gomega.NewGomegaWithT(t)

			// Wait for 30 seconds to allow everything to be ready before emitting logs
			time.Sleep(30 * time.Second)
			for i := 0; i < len(upkeepIDs); i++ {
				err := consumers[i].Start()
				if err != nil {
					return
				}
			}

			startTime := time.Now()
			// TODO Tune this timeout window after stress testing
			gom.Eventually(func(g gomega.Gomega) {
				// Check if the upkeeps are performing multiple times by analyzing their counters
				for i := 0; i < len(upkeepIDs); i++ {
					counter, err := consumers[i].Counter(context.Background())
					require.NoError(t, err, "Failed to retrieve consumer counter for upkeep at index %d", i)
					expect := 5
					l.Info().Int64("Upkeeps Performed", counter.Int64()).Int("Upkeep Index", i).Msg("Number of upkeeps performed")
					g.Expect(counter.Int64()).Should(gomega.BeNumerically(">=", int64(expect)),
						"Expected consumer counter to be greater than %d, but got %d", expect, counter.Int64())
				}
			}, "5m", "1s").Should(gomega.Succeed()) // ~1m for cluster setup, ~2m for performing each upkeep 5 times, ~2m buffer

			l.Info().Msgf("Total time taken to get 5 performs for each upkeep: %s", time.Since(startTime))

			if nodeUpgrade {
				expect := 5
				// Upgrade the nodes one at a time and check that the upkeeps are still being performed
				for i := 0; i < 5; i++ {
					actions.UpgradeChainlinkNodeVersions(testEnv, upgradeImage, upgradeVersion, chainlinkNodes[i])
					time.Sleep(time.Second * 10)
					expect = expect + 5
					gom.Eventually(func(g gomega.Gomega) {
						// Check if the upkeeps are performing multiple times by analyzing their counters and checking they are increasing by 5 in each step within 5 minutes
						for i := 0; i < len(upkeepIDs); i++ {
							counter, err := consumers[i].Counter(context.Background())
							require.NoError(t, err, "Failed to retrieve consumer counter for upkeep at index %d", i)
							l.Info().Int64("Upkeeps Performed", counter.Int64()).Int("Upkeep ID", i).Msg("Number of upkeeps performed")
							g.Expect(counter.Int64()).Should(gomega.BeNumerically(">=", int64(expect)),
								"Expected consumer counter to be greater than %d, but got %d", expect, counter.Int64())
						}
					}, "5m", "1s").Should(gomega.Succeed())
				}
			}

			// Cancel all the registered upkeeps via the registry
			for i := 0; i < len(upkeepIDs); i++ {
				err := registry.CancelUpkeep(upkeepIDs[i])
				require.NoError(t, err, "Could not cancel upkeep at index %d", i)
			}

			err = chainClient.WaitForEvents()
			require.NoError(t, err, "Error encountered when waiting for upkeeps to be cancelled")

			var countersAfterCancellation = make([]*big.Int, len(upkeepIDs))

			for i := 0; i < len(upkeepIDs); i++ {
				// Obtain the amount of times the upkeep has been executed so far
				countersAfterCancellation[i], err = consumers[i].Counter(context.Background())
				require.NoError(t, err, "Failed to retrieve consumer counter for upkeep at index %d", i)
				l.Info().Int64("Upkeep Count", countersAfterCancellation[i].Int64()).Int("Upkeep Index", i).Msg("Cancelled upkeep")
			}

			l.Info().Msg("Making sure the counter stays consistent")
			gom.Consistently(func(g gomega.Gomega) {
				for i := 0; i < len(upkeepIDs); i++ {
					// Expect the counter to remain constant (At most increase by 1 to account for stale performs) because the upkeep was cancelled
					latestCounter, err := consumers[i].Counter(context.Background())
					g.Expect(err).ShouldNot(gomega.HaveOccurred(), "Failed to retrieve consumer counter for upkeep at index %d", i)
					g.Expect(latestCounter.Int64()).Should(gomega.BeNumerically("<=", countersAfterCancellation[i].Int64()+1),
						"Expected consumer counter to remain less than or equal to %d, but got %d",
						countersAfterCancellation[i].Int64()+1, latestCounter.Int64())
				}
			}, "1m", "1s").Should(gomega.Succeed())
		})
	}
}

func TestAutomationAddFunds(t *testing.T) {
	t.Parallel()
	registryVersions := map[string]ethereum.KeeperRegistryVersion{
		"registry_2_0": ethereum.RegistryVersion_2_0,
		"registry_2_1": ethereum.RegistryVersion_2_1,
	}

	for name, registryVersion := range registryVersions {
		t.Run(name, func(t *testing.T) {
			t.Parallel()

			chainClient, _, contractDeployer, linkToken, registry, registrar, onlyStartRunner, _ := setupAutomationTest(
				t, "add-funds", registryVersion, defaultOCRRegistryConfig, false,
			)
			if onlyStartRunner {
				return
			}

			consumers, upkeepIDs := actions.DeployConsumers(t, registry, registrar, linkToken, contractDeployer, chainClient, defaultAmountOfUpkeeps, big.NewInt(1), automationDefaultUpkeepGasLimit, false)

			gom := gomega.NewGomegaWithT(t)
			// Since the upkeep is currently underfunded, check that it doesn't get executed
			gom.Consistently(func(g gomega.Gomega) {
				counter, err := consumers[0].Counter(context.Background())
				g.Expect(err).ShouldNot(gomega.HaveOccurred(), "Calling consumer's counter shouldn't fail")
				g.Expect(counter.Int64()).Should(gomega.Equal(int64(0)),
					"Expected consumer counter to remain zero, but got %d", counter.Int64())
			}, "2m", "1s").Should(gomega.Succeed()) // ~1m for setup, 1m assertion

			// Grant permission to the registry to fund the upkeep
			err := linkToken.Approve(registry.Address(), big.NewInt(9e18))
			require.NoError(t, err, "Could not approve permissions for the registry on the link token contract")
			err = chainClient.WaitForEvents()
			require.NoError(t, err, "Error waiting for events")

			// Add funds to the upkeep whose ID we know from above
			err = registry.AddUpkeepFunds(upkeepIDs[0], big.NewInt(9e18))
			require.NoError(t, err, "Unable to add upkeep")
			err = chainClient.WaitForEvents()
			require.NoError(t, err, "Error waiting for events")

			// Now the new upkeep should be performing because we added enough funds
			gom.Eventually(func(g gomega.Gomega) {
				counter, err := consumers[0].Counter(context.Background())
				g.Expect(err).ShouldNot(gomega.HaveOccurred(), "Calling consumer's counter shouldn't fail")
				g.Expect(counter.Int64()).Should(gomega.BeNumerically(">", int64(0)),
					"Expected newly registered upkeep's counter to be greater than 0, but got %d", counter.Int64())
			}, "2m", "1s").Should(gomega.Succeed()) // ~1m for perform, 1m buffer
		})
	}
}

func TestAutomationPauseUnPause(t *testing.T) {
	t.Parallel()
	l := utils.GetTestLogger(t)

	registryVersions := map[string]ethereum.KeeperRegistryVersion{
		"registry_2_0": ethereum.RegistryVersion_2_0,
		"registry_2_1": ethereum.RegistryVersion_2_1,
	}

	for name, registryVersion := range registryVersions {
		t.Run(name, func(t *testing.T) {
			t.Parallel()

			chainClient, _, contractDeployer, linkToken, registry, registrar, onlyStartRunner, _ := setupAutomationTest(
				t, "pause-unpause", registryVersion, defaultOCRRegistryConfig, false,
			)
			if onlyStartRunner {
				return
			}

			consumers, upkeepIDs := actions.DeployConsumers(t, registry, registrar, linkToken, contractDeployer, chainClient, defaultAmountOfUpkeeps, big.NewInt(automationDefaultLinkFunds), automationDefaultUpkeepGasLimit, false)

			gom := gomega.NewGomegaWithT(t)
			gom.Eventually(func(g gomega.Gomega) {
				// Check if the upkeeps are performing multiple times by analysing their counters and checking they are greater than 5
				for i := 0; i < len(upkeepIDs); i++ {
					counter, err := consumers[i].Counter(context.Background())
					g.Expect(err).ShouldNot(gomega.HaveOccurred(), "Failed to retrieve consumer counter for upkeep at index %d", i)
					g.Expect(counter.Int64()).Should(gomega.BeNumerically(">", int64(5)),
						"Expected consumer counter to be greater than 5, but got %d", counter.Int64())
					l.Info().Int("Upkeep Index", i).Int64("Upkeep counter", counter.Int64()).Msg("Number of upkeeps performed")
				}
			}, "5m", "1s").Should(gomega.Succeed()) // ~1m for cluster setup, ~2m for performing each upkeep 5 times, ~2m buffer

			// pause all the registered upkeeps via the registry
			for i := 0; i < len(upkeepIDs); i++ {
				err := registry.PauseUpkeep(upkeepIDs[i])
				require.NoError(t, err, "Could not pause upkeep at index %d", i)
			}

			err := chainClient.WaitForEvents()
			require.NoError(t, err, "Error waiting for upkeeps to be paused")

			var countersAfterPause = make([]*big.Int, len(upkeepIDs))
			for i := 0; i < len(upkeepIDs); i++ {
				// Obtain the amount of times the upkeep has been executed so far
				countersAfterPause[i], err = consumers[i].Counter(context.Background())
				require.NoError(t, err, "Failed to retrieve consumer counter for upkeep at index %d", i)
				l.Info().Int("Upkeep Index", i).Int64("Upkeeps Performed", countersAfterPause[i].Int64()).Msg("Paused Upkeep")
			}

			gom.Consistently(func(g gomega.Gomega) {
				for i := 0; i < len(upkeepIDs); i++ {
					// In most cases counters should remain constant, but there might be a straggling perform tx which
					// gets committed later and increases counter by 1
					latestCounter, err := consumers[i].Counter(context.Background())
					g.Expect(err).ShouldNot(gomega.HaveOccurred(), "Failed to retrieve consumer counter for upkeep at index %d", i)
					g.Expect(latestCounter.Int64()).Should(gomega.BeNumerically("<=", countersAfterPause[i].Int64()+1),
						"Expected consumer counter not have increased more than %d, but got %d",
						countersAfterPause[i].Int64()+1, latestCounter.Int64())
				}
			}, "1m", "1s").Should(gomega.Succeed())

			// unpause all the registered upkeeps via the registry
			for i := 0; i < len(upkeepIDs); i++ {
				err := registry.UnpauseUpkeep(upkeepIDs[i])
				require.NoError(t, err, "Could not unpause upkeep at index %d", i)
			}

			err = chainClient.WaitForEvents()
			require.NoError(t, err, "Error waiting for upkeeps to be unpaused")

			gom.Eventually(func(g gomega.Gomega) {
				// Check if the upkeeps are performing multiple times by analysing their counters and checking they are greater than 5 + numbers of performing before pause
				for i := 0; i < len(upkeepIDs); i++ {
					counter, err := consumers[i].Counter(context.Background())
					g.Expect(err).ShouldNot(gomega.HaveOccurred(), "Failed to retrieve consumer counter for upkeep at index %d", i)
					g.Expect(counter.Int64()).Should(gomega.BeNumerically(">", countersAfterPause[i].Int64()+1),
						"Expected consumer counter to be greater than %d, but got %d", countersAfterPause[i].Int64()+1, counter.Int64())
					l.Info().Int64("Upkeep counter", counter.Int64()).Msg("Number of upkeeps performed")
				}
			}, "2m", "1s").Should(gomega.Succeed()) // ~1m to perform, 1m buffer
		})
	}
}

func TestAutomationRegisterUpkeep(t *testing.T) {
	t.Parallel()
	l := utils.GetTestLogger(t)

	registryVersions := map[string]ethereum.KeeperRegistryVersion{
		"registry_2_0": ethereum.RegistryVersion_2_0,
		"registry_2_1": ethereum.RegistryVersion_2_1,
	}

	for name, registryVersion := range registryVersions {
		t.Run(name, func(t *testing.T) {
			t.Parallel()

			chainClient, _, contractDeployer, linkToken, registry, registrar, onlyStartRunner, _ := setupAutomationTest(
				t, "register-upkeep", registryVersion, defaultOCRRegistryConfig, false,
			)
			if onlyStartRunner {
				return
			}
<<<<<<< HEAD

			consumers, upkeepIDs := actions.DeployConsumers(t, registry, registrar, linkToken, contractDeployer, chainClient, defaultAmountOfUpkeeps, big.NewInt(automationDefaultLinkFunds), automationDefaultUpkeepGasLimit, false)

			var initialCounters = make([]*big.Int, len(upkeepIDs))
			gom := gomega.NewGomegaWithT(t)
			// Observe that the upkeeps which are initially registered are performing and
			// store the value of their initial counters in order to compare later on that the value increased.
			gom.Eventually(func(g gomega.Gomega) {
				for i := 0; i < len(upkeepIDs); i++ {
					counter, err := consumers[i].Counter(context.Background())
					initialCounters[i] = counter
					g.Expect(err).ShouldNot(gomega.HaveOccurred(), "Failed to retrieve consumer counter for upkeep at index %d", i)
					g.Expect(counter.Int64()).Should(gomega.BeNumerically(">", int64(0)),
						"Expected consumer counter to be greater than 0, but got %d", counter.Int64())
					l.Info().
						Int64("Upkeep counter", counter.Int64()).
						Int64("Upkeep ID", int64(i)).
						Msg("Number of upkeeps performed")
				}
			}, "4m", "1s").Should(gomega.Succeed()) // ~1m for cluster setup, ~1m for performing each upkeep once, ~2m buffer

			newConsumers, _ := actions.RegisterNewUpkeeps(t, contractDeployer, chainClient, linkToken,
				registry, registrar, automationDefaultUpkeepGasLimit, 1)

			// We know that newConsumers has size 1, so we can just use the newly registered upkeep.
			newUpkeep := newConsumers[0]

			// Test that the newly registered upkeep is also performing.
			gom.Eventually(func(g gomega.Gomega) {
				counter, err := newUpkeep.Counter(context.Background())
				g.Expect(err).ShouldNot(gomega.HaveOccurred(), "Calling newly deployed upkeep's counter shouldn't fail")
				g.Expect(counter.Int64()).Should(gomega.BeNumerically(">", int64(0)),
					"Expected newly registered upkeep's counter to be greater than 0, but got %d", counter.Int64())
				l.Info().Int64("Upkeeps Performed", counter.Int64()).Msg("Newly Registered Upkeep")
			}, "2m", "1s").Should(gomega.Succeed()) // ~1m for upkeep to perform, 1m buffer

=======

			consumers, upkeepIDs := actions.DeployConsumers(t, registry, registrar, linkToken, contractDeployer, chainClient, defaultAmountOfUpkeeps, big.NewInt(automationDefaultLinkFunds), automationDefaultUpkeepGasLimit, false)

			var initialCounters = make([]*big.Int, len(upkeepIDs))
			gom := gomega.NewGomegaWithT(t)
			// Observe that the upkeeps which are initially registered are performing and
			// store the value of their initial counters in order to compare later on that the value increased.
			gom.Eventually(func(g gomega.Gomega) {
				for i := 0; i < len(upkeepIDs); i++ {
					counter, err := consumers[i].Counter(context.Background())
					initialCounters[i] = counter
					g.Expect(err).ShouldNot(gomega.HaveOccurred(), "Failed to retrieve consumer counter for upkeep at index %d", i)
					g.Expect(counter.Int64()).Should(gomega.BeNumerically(">", int64(0)),
						"Expected consumer counter to be greater than 0, but got %d", counter.Int64())
					l.Info().
						Int64("Upkeep counter", counter.Int64()).
						Int64("Upkeep ID", int64(i)).
						Msg("Number of upkeeps performed")
				}
			}, "4m", "1s").Should(gomega.Succeed()) // ~1m for cluster setup, ~1m for performing each upkeep once, ~2m buffer

			newConsumers, _ := actions.RegisterNewUpkeeps(t, contractDeployer, chainClient, linkToken,
				registry, registrar, automationDefaultUpkeepGasLimit, 1)

			// We know that newConsumers has size 1, so we can just use the newly registered upkeep.
			newUpkeep := newConsumers[0]

			// Test that the newly registered upkeep is also performing.
			gom.Eventually(func(g gomega.Gomega) {
				counter, err := newUpkeep.Counter(context.Background())
				g.Expect(err).ShouldNot(gomega.HaveOccurred(), "Calling newly deployed upkeep's counter shouldn't fail")
				g.Expect(counter.Int64()).Should(gomega.BeNumerically(">", int64(0)),
					"Expected newly registered upkeep's counter to be greater than 0, but got %d", counter.Int64())
				l.Info().Int64("Upkeeps Performed", counter.Int64()).Msg("Newly Registered Upkeep")
			}, "2m", "1s").Should(gomega.Succeed()) // ~1m for upkeep to perform, 1m buffer

>>>>>>> b2f7cad4
			gom.Eventually(func(g gomega.Gomega) {
				for i := 0; i < len(upkeepIDs); i++ {
					currentCounter, err := consumers[i].Counter(context.Background())
					g.Expect(err).ShouldNot(gomega.HaveOccurred(), "Calling consumer's counter shouldn't fail")

					l.Info().
						Int64("Upkeep ID", int64(i)).
						Int64("Upkeep counter", currentCounter.Int64()).
						Int64("initial counter", initialCounters[i].Int64()).
						Msg("Number of upkeeps performed")

					g.Expect(currentCounter.Int64()).Should(gomega.BeNumerically(">", initialCounters[i].Int64()),
						"Expected counter to have increased from initial value of %s, but got %s",
						initialCounters[i], currentCounter)
				}
			}, "2m", "1s").Should(gomega.Succeed()) // ~1m for upkeeps to perform, 1m buffer
		})
	}
}

func TestAutomationPauseRegistry(t *testing.T) {
	t.Parallel()

	registryVersions := map[string]ethereum.KeeperRegistryVersion{
		"registry_2_0": ethereum.RegistryVersion_2_0,
		"registry_2_1": ethereum.RegistryVersion_2_1,
	}

	for name, registryVersion := range registryVersions {
		t.Run(name, func(t *testing.T) {
			t.Parallel()
			chainClient, _, contractDeployer, linkToken, registry, registrar, onlyStartRunner, _ := setupAutomationTest(
				t, "pause-registry", registryVersion, defaultOCRRegistryConfig, false,
			)
			if onlyStartRunner {
				return
			}

			consumers, upkeepIDs := actions.DeployConsumers(t, registry, registrar, linkToken, contractDeployer, chainClient, defaultAmountOfUpkeeps, big.NewInt(automationDefaultLinkFunds), automationDefaultUpkeepGasLimit, false)
			gom := gomega.NewGomegaWithT(t)

			// Observe that the upkeeps which are initially registered are performing
			gom.Eventually(func(g gomega.Gomega) {
				for i := 0; i < len(upkeepIDs); i++ {
					counter, err := consumers[i].Counter(context.Background())
					g.Expect(err).ShouldNot(gomega.HaveOccurred(), "Failed to retrieve consumer counter for upkeep at index %d", i)
					g.Expect(counter.Int64()).Should(gomega.BeNumerically(">", int64(0)),
						"Expected consumer counter to be greater than 0, but got %d")
				}
			}, "4m", "1s").Should(gomega.Succeed()) // ~1m for cluster setup, ~1m for performing each upkeep once, ~2m buffer

			// Pause the registry
			err := registry.Pause()
			require.NoError(t, err, "Error pausing registry")
			err = chainClient.WaitForEvents()
			require.NoError(t, err, "Error waiting for registry to pause")

			// Store how many times each upkeep performed once the registry was successfully paused
			var countersAfterPause = make([]*big.Int, len(upkeepIDs))
			for i := 0; i < len(upkeepIDs); i++ {
				countersAfterPause[i], err = consumers[i].Counter(context.Background())
				require.NoError(t, err, "Failed to retrieve consumer counter for upkeep at index %d", i)
			}

			// After we paused the registry, the counters of all the upkeeps should stay constant
			// because they are no longer getting serviced
			gom.Consistently(func(g gomega.Gomega) {
				for i := 0; i < len(upkeepIDs); i++ {
					latestCounter, err := consumers[i].Counter(context.Background())
					g.Expect(err).ShouldNot(gomega.HaveOccurred(), "Failed to retrieve consumer counter for upkeep at index %d", i)
					g.Expect(latestCounter.Int64()).Should(gomega.Equal(countersAfterPause[i].Int64()),
						"Expected consumer counter to remain constant at %d, but got %d",
						countersAfterPause[i].Int64(), latestCounter.Int64())
				}
			}, "1m", "1s").Should(gomega.Succeed())
		})
	}
}

func TestAutomationKeeperNodesDown(t *testing.T) {
	t.Parallel()
	l := utils.GetTestLogger(t)

	registryVersions := map[string]ethereum.KeeperRegistryVersion{
		"registry_2_0": ethereum.RegistryVersion_2_0,
		"registry_2_1": ethereum.RegistryVersion_2_1,
	}

	for name, registryVersion := range registryVersions {
		t.Run(name, func(t *testing.T) {
			t.Parallel()

			chainClient, chainlinkNodes, contractDeployer, linkToken, registry, registrar, onlyStartRunner, _ := setupAutomationTest(
				t, "keeper-nodes-down", registryVersion, defaultOCRRegistryConfig, false,
			)
			if onlyStartRunner {
				return
			}

			consumers, upkeepIDs := actions.DeployConsumers(t, registry, registrar, linkToken, contractDeployer, chainClient, defaultAmountOfUpkeeps, big.NewInt(automationDefaultLinkFunds), automationDefaultUpkeepGasLimit, false)
			gom := gomega.NewGomegaWithT(t)
			nodesWithoutBootstrap := chainlinkNodes[1:]

			var initialCounters = make([]*big.Int, len(upkeepIDs))

			// Watch upkeeps being performed and store their counters in order to compare them later in the test
			gom.Eventually(func(g gomega.Gomega) {
				for i := 0; i < len(upkeepIDs); i++ {
					counter, err := consumers[i].Counter(context.Background())
					initialCounters[i] = counter
					g.Expect(err).ShouldNot(gomega.HaveOccurred(), "Failed to retrieve consumer counter for upkeep at index %d", i)
					g.Expect(counter.Int64()).Should(gomega.BeNumerically(">", int64(0)),
						"Expected consumer counter to be greater than 0, but got %d", counter.Int64())
				}
			}, "4m", "1s").Should(gomega.Succeed()) // ~1m for cluster setup, ~1m for performing each upkeep once, ~2m buffer

			// Take down 1 node. Currently, using 4 nodes so f=1 and is the max nodes that can go down.
			err := nodesWithoutBootstrap[0].MustDeleteJob("1")
			require.NoError(t, err, "Error deleting job from Chainlink node")
			err = chainClient.WaitForEvents()
			require.NoError(t, err, "Error waiting for blockchain events")

			l.Info().Msg("Successfully managed to take down the first half of the nodes")

			// Assert that upkeeps are still performed and their counters have increased
			gom.Eventually(func(g gomega.Gomega) {
				for i := 0; i < len(upkeepIDs); i++ {
					currentCounter, err := consumers[i].Counter(context.Background())
					g.Expect(err).ShouldNot(gomega.HaveOccurred(), "Failed to retrieve consumer counter for upkeep at index %d", i)
					g.Expect(currentCounter.Int64()).Should(gomega.BeNumerically(">", initialCounters[i].Int64()),
						"Expected counter to have increased from initial value of %s, but got %s",
						initialCounters[i], currentCounter)
				}
			}, "2m", "1s").Should(gomega.Succeed()) // ~1m for each upkeep to perform once, 1m buffer

			// Take down the rest
			restOfNodesDown := nodesWithoutBootstrap[1:]
			for _, nodeToTakeDown := range restOfNodesDown {
				err = nodeToTakeDown.MustDeleteJob("1")
				require.NoError(t, err, "Error deleting job from Chainlink node")
				err = chainClient.WaitForEvents()
				require.NoError(t, err, "Error waiting for blockchain events")
			}
			l.Info().Msg("Successfully managed to take down the second half of the nodes")

			// See how many times each upkeep was executed
			var countersAfterNoMoreNodes = make([]*big.Int, len(upkeepIDs))
			for i := 0; i < len(upkeepIDs); i++ {
				countersAfterNoMoreNodes[i], err = consumers[i].Counter(context.Background())
				require.NoError(t, err, "Failed to retrieve consumer counter for upkeep at index %d", i)
				l.Info().Int("Upkeep Index", i).Int64("Performed", countersAfterNoMoreNodes[i].Int64()).Msg("Upkeeps Performed")
			}

			// Once all the nodes are taken down, there might be some straggling transactions which went through before
			// all the nodes were taken down
			gom.Consistently(func(g gomega.Gomega) {
				for i := 0; i < len(upkeepIDs); i++ {
					latestCounter, err := consumers[i].Counter(context.Background())
					g.Expect(err).ShouldNot(gomega.HaveOccurred(), "Failed to retrieve consumer counter for upkeep at index %d", i)
					g.Expect(latestCounter.Int64()).Should(gomega.BeNumerically("<=", countersAfterNoMoreNodes[i].Int64()+1),
						"Expected consumer counter to not have increased more than %d, but got %d",
						countersAfterNoMoreNodes[i].Int64()+1, latestCounter.Int64())
				}
			}, "2m", "1s").Should(gomega.Succeed())
		})
	}
}

func TestAutomationPerformSimulation(t *testing.T) {
	t.Parallel()

	registryVersions := map[string]ethereum.KeeperRegistryVersion{
		"registry_2_0": ethereum.RegistryVersion_2_0,
		"registry_2_1": ethereum.RegistryVersion_2_1,
	}

	for name, registryVersion := range registryVersions {
		t.Run(name, func(t *testing.T) {
			t.Parallel()

			chainClient, _, contractDeployer, linkToken, registry, registrar, onlyStartRunner, _ := setupAutomationTest(
				t, "perform-simulation", registryVersion, defaultOCRRegistryConfig, false,
			)
			if onlyStartRunner {
				return
			}

			consumersPerformance, _ := actions.DeployPerformanceConsumers(
				t,
				registry,
				registrar,
				linkToken,
				contractDeployer,
				chainClient,
				defaultAmountOfUpkeeps,
				big.NewInt(automationDefaultLinkFunds),
				automationDefaultUpkeepGasLimit,
				10000,   // How many blocks this upkeep will be eligible from first upkeep block
				5,       // Interval of blocks that upkeeps are expected to be performed
				100000,  // How much gas should be burned on checkUpkeep() calls
				4000000, // How much gas should be burned on performUpkeep() calls. Initially set higher than defaultUpkeepGasLimit
			)
			gom := gomega.NewGomegaWithT(t)

			consumerPerformance := consumersPerformance[0]

			// Initially performGas is set high, so performUpkeep reverts and no upkeep should be performed
			gom.Consistently(func(g gomega.Gomega) {
				// Consumer count should remain at 0
				cnt, err := consumerPerformance.GetUpkeepCount(context.Background())
				g.Expect(err).ShouldNot(gomega.HaveOccurred(), "Calling consumer's Counter shouldn't fail")
				g.Expect(cnt.Int64()).Should(gomega.Equal(int64(0)),
					"Expected consumer counter to remain constant at %d, but got %d", 0, cnt.Int64(),
				)
			}, "2m", "1s").Should(gomega.Succeed()) // ~1m for setup, 1m assertion

			// Set performGas on consumer to be low, so that performUpkeep starts becoming successful
			err := consumerPerformance.SetPerformGasToBurn(context.Background(), big.NewInt(100000))
			require.NoError(t, err, "Perform gas should be set successfully on consumer")
			err = chainClient.WaitForEvents()
			require.NoError(t, err, "Error waiting for set perform gas tx")

			// Upkeep should now start performing
			gom.Eventually(func(g gomega.Gomega) {
				cnt, err := consumerPerformance.GetUpkeepCount(context.Background())
				g.Expect(err).ShouldNot(gomega.HaveOccurred(), "Calling consumer's Counter shouldn't fail")
				g.Expect(cnt.Int64()).Should(gomega.BeNumerically(">", int64(0)),
					"Expected consumer counter to be greater than 0, but got %d", cnt.Int64(),
				)
			}, "2m", "1s").Should(gomega.Succeed()) // ~1m to perform once, 1m buffer
		})
	}
}

func TestAutomationCheckPerformGasLimit(t *testing.T) {
	t.Parallel()
	l := utils.GetTestLogger(t)
	chainClient, chainlinkNodes, contractDeployer, linkToken, registry, registrar, onlyStartRunner, _ := setupAutomationTest(
		t, "gas-limit", ethereum.RegistryVersion_2_0, defaultOCRRegistryConfig, false,
	)
	if onlyStartRunner {
		return
	}

	consumersPerformance, upkeepIDs := actions.DeployPerformanceConsumers(
		t,
		registry,
		registrar,
		linkToken,
		contractDeployer,
		chainClient,
		defaultAmountOfUpkeeps,
		big.NewInt(automationDefaultLinkFunds),
		automationDefaultUpkeepGasLimit,
		10000,   // How many blocks this upkeep will be eligible from first upkeep block
		5,       // Interval of blocks that upkeeps are expected to be performed
		100000,  // How much gas should be burned on checkUpkeep() calls
		4000000, // How much gas should be burned on performUpkeep() calls. Initially set higher than defaultUpkeepGasLimit
	)
	gom := gomega.NewGomegaWithT(t)

	nodesWithoutBootstrap := chainlinkNodes[1:]
	consumerPerformance := consumersPerformance[0]
	upkeepID := upkeepIDs[0]

	// Initially performGas is set higher than defaultUpkeepGasLimit, so no upkeep should be performed
	gom.Consistently(func(g gomega.Gomega) {
		cnt, err := consumerPerformance.GetUpkeepCount(context.Background())
		g.Expect(err).ShouldNot(gomega.HaveOccurred(), "Calling consumer's counter shouldn't fail")
		g.Expect(cnt.Int64()).Should(
			gomega.Equal(int64(0)),
			"Expected consumer counter to remain constant at %d, but got %d", 0, cnt.Int64(),
		)
	}, "2m", "1s").Should(gomega.Succeed()) // ~1m for setup, 1m assertion

	// Increase gas limit for the upkeep, higher than the performGasBurn
	err := registry.SetUpkeepGasLimit(upkeepID, uint32(4500000))
	require.NoError(t, err, "Error setting upkeep gas limit")
	err = chainClient.WaitForEvents()
	require.NoError(t, err, "Error waiting for SetUpkeepGasLimit tx")

	// Upkeep should now start performing
	gom.Eventually(func(g gomega.Gomega) {
		cnt, err := consumerPerformance.GetUpkeepCount(context.Background())
		g.Expect(err).ShouldNot(gomega.HaveOccurred(), "Calling consumer's counter shouldn't fail")
		g.Expect(cnt.Int64()).Should(gomega.BeNumerically(">", int64(0)),
			"Expected consumer counter to be greater than 0, but got %d", cnt.Int64(),
		)
	}, "2m", "1s").Should(gomega.Succeed()) // ~1m to perform once, 1m buffer

	// Now increase the checkGasBurn on consumer, upkeep should stop performing
	err = consumerPerformance.SetCheckGasToBurn(context.Background(), big.NewInt(3000000))
	require.NoError(t, err, "Check gas burn should be set successfully on consumer")
	err = chainClient.WaitForEvents()
	require.NoError(t, err, "Error waiting for SetCheckGasToBurn tx")

	// Get existing performed count
	existingCnt, err := consumerPerformance.GetUpkeepCount(context.Background())
	require.NoError(t, err, "Calling consumer's counter shouldn't fail")
	l.Info().Int64("Upkeep counter", existingCnt.Int64()).Msg("Upkeep counter when check gas increased")

	// In most cases count should remain constant, but it might increase by upto 1 due to pending perform
	gom.Consistently(func(g gomega.Gomega) {
		cnt, err := consumerPerformance.GetUpkeepCount(context.Background())
		g.Expect(err).ShouldNot(gomega.HaveOccurred(), "Calling consumer's counter shouldn't fail")
		g.Expect(cnt.Int64()).Should(
			gomega.BeNumerically("<=", existingCnt.Int64()+1),
			"Expected consumer counter to remain less than equal %d, but got %d", existingCnt.Int64()+1, cnt.Int64(),
		)
	}, "1m", "1s").Should(gomega.Succeed())

	existingCnt, err = consumerPerformance.GetUpkeepCount(context.Background())
	require.NoError(t, err, "Calling consumer's counter shouldn't fail")
	existingCntInt := existingCnt.Int64()
	l.Info().Int64("Upkeep counter", existingCntInt).Msg("Upkeep counter when consistently block finished")

	// Now increase checkGasLimit on registry
	highCheckGasLimit := automationDefaultRegistryConfig
	highCheckGasLimit.CheckGasLimit = uint32(5000000)
	ocrConfig, err := actions.BuildAutoOCR2ConfigVars(t, nodesWithoutBootstrap, highCheckGasLimit, registrar.Address(), 5*time.Second)
	require.NoError(t, err, "Error building OCR config")
	err = registry.SetConfig(highCheckGasLimit, ocrConfig)
	require.NoError(t, err, "Registry config should be be set successfully")
	err = chainClient.WaitForEvents()
	require.NoError(t, err, "Error waiting for set config tx")

	// Upkeep should start performing again, and it should get regularly performed
	gom.Eventually(func(g gomega.Gomega) {
		cnt, err := consumerPerformance.GetUpkeepCount(context.Background())
		g.Expect(err).ShouldNot(gomega.HaveOccurred(), "Calling consumer's Counter shouldn't fail")
		g.Expect(cnt.Int64()).Should(gomega.BeNumerically(">", existingCntInt),
			"Expected consumer counter to be greater than %d, but got %d", existingCntInt, cnt.Int64(),
		)
	}, "3m", "1s").Should(gomega.Succeed()) // ~1m to setup cluster, 1m to perform once, 1m buffer
}

func TestUpdateCheckData(t *testing.T) {
	t.Parallel()
	l := utils.GetTestLogger(t)
	chainClient, _, contractDeployer, linkToken, registry, registrar, onlyStartRunner, _ := setupAutomationTest(
		t, "update-check-data", ethereum.RegistryVersion_2_0, defaultOCRRegistryConfig, false,
	)
	if onlyStartRunner {
		return
	}

	performDataChecker, upkeepIDs := actions.DeployPerformDataCheckerConsumers(
		t,
		registry,
		registrar,
		linkToken,
		contractDeployer,
		chainClient,
		defaultAmountOfUpkeeps,
		big.NewInt(automationDefaultLinkFunds),
		automationDefaultUpkeepGasLimit,
		[]byte(automationExpectedData),
	)
	gom := gomega.NewGomegaWithT(t)

	gom.Consistently(func(g gomega.Gomega) {
		// expect the counter to remain 0 because perform data does not match
		for i := 0; i < len(upkeepIDs); i++ {
			counter, err := performDataChecker[i].Counter(context.Background())
			g.Expect(err).ShouldNot(gomega.HaveOccurred(), "Failed to retrieve perform data checker"+
				" for upkeep at index "+strconv.Itoa(i))
			g.Expect(counter.Int64()).Should(gomega.Equal(int64(0)),
				"Expected perform data checker counter to be 0, but got %d", counter.Int64())
			l.Info().Int64("Upkeep perform data checker", counter.Int64()).Msg("Number of upkeeps performed")
		}
	}, "2m", "1s").Should(gomega.Succeed()) // ~1m for setup, 1m assertion

	for i := 0; i < len(upkeepIDs); i++ {
		err := registry.UpdateCheckData(upkeepIDs[i], []byte(automationExpectedData))
		require.NoError(t, err, "Could not update check data for upkeep at index %d", i)
	}

	err := chainClient.WaitForEvents()
	require.NoError(t, err, "Error while waiting for check data update")

	// retrieve new check data for all upkeeps
	for i := 0; i < len(upkeepIDs); i++ {
		upkeep, err := registry.GetUpkeepInfo(context.Background(), upkeepIDs[i])
		require.NoError(t, err, "Failed to get upkeep info at index %d", i)
		require.Equal(t, []byte(automationExpectedData), upkeep.CheckData, "Upkeep data not as expected")
	}

	gom.Eventually(func(g gomega.Gomega) {
		// Check if the upkeeps are performing multiple times by analysing their counters and checking they are greater than 5
		for i := 0; i < len(upkeepIDs); i++ {
			counter, err := performDataChecker[i].Counter(context.Background())
			g.Expect(err).ShouldNot(gomega.HaveOccurred(), "Failed to retrieve perform data checker counter"+
				" for upkeep at index "+strconv.Itoa(i))
			g.Expect(counter.Int64()).Should(gomega.BeNumerically(">", int64(0)),
				"Expected perform data checker counter to be greater than 0, but got %d", counter.Int64())
			l.Info().Int64("Upkeep perform data checker", counter.Int64()).Msg("Number of upkeeps performed")
		}
	}, "2m", "1s").Should(gomega.Succeed()) // ~1m to perform once, 1m buffer
}

func setupAutomationTest(
	t *testing.T,
	testName string,
	registryVersion ethereum.KeeperRegistryVersion,
	registryConfig contracts.KeeperRegistrySettings,
	statefulDb bool,
) (
	chainClient blockchain.EVMClient,
	chainlinkNodes []*client.ChainlinkK8sClient,
	contractDeployer contracts.ContractDeployer,
	linkToken contracts.LinkToken,
	registry contracts.KeeperRegistry,
	registrar contracts.KeeperRegistrar,
	onlyStartRunner bool,
	testEnvironment *environment.Environment,
) {
	// Add registry version to config
	registryConfig.RegistryVersion = registryVersion

	network := networks.SelectedNetwork
	evmConfig := eth.New(nil)
	if !network.Simulated {
		evmConfig = eth.New(&eth.Props{
			NetworkName: network.Name,
			Simulated:   network.Simulated,
			WsURLs:      network.URLs,
		})
	}
	chainlinkProps := map[string]any{
		"toml":        client.AddNetworksConfig(automationBaseTOML, network),
		"secretsToml": client.AddSecretTomlConfig("https://google.com", "username1", "password1"),
		"db": map[string]any{
			"stateful": statefulDb,
		},
	}

	cd, err := chainlink.NewDeployment(5, chainlinkProps)
	require.NoError(t, err, "Failed to create chainlink deployment")
	testEnvironment = environment.New(&environment.Config{
		NamespacePrefix: fmt.Sprintf("smoke-automation-%s-%s", testName, strings.ReplaceAll(strings.ToLower(network.Name), " ", "-")),
		Test:            t,
	}).
		AddHelm(evmConfig).
		AddHelmCharts(cd)
	err = testEnvironment.Run()

	require.NoError(t, err, "Error setting up test environment")

	onlyStartRunner = testEnvironment.WillUseRemoteRunner()
	if !onlyStartRunner {
		chainClient, err = blockchain.NewEVMClient(network, testEnvironment)
		require.NoError(t, err, "Error connecting to blockchain")
		contractDeployer, err = contracts.NewContractDeployer(chainClient)
		require.NoError(t, err, "Error building contract deployer")
		chainlinkNodes, err = client.ConnectChainlinkNodes(testEnvironment)
		require.NoError(t, err, "Error connecting to Chainlink nodes")
		chainClient.ParallelTransactions(true)

		txCost, err := chainClient.EstimateCostForChainlinkOperations(1000)
		require.NoError(t, err, "Error estimating cost for Chainlink Operations")
		err = actions.FundChainlinkNodes(chainlinkNodes, chainClient, txCost)
		require.NoError(t, err, "Error funding Chainlink nodes")

		linkToken, err = contractDeployer.DeployLinkTokenContract()
		require.NoError(t, err, "Error deploying LINK token")

		registry, registrar = actions.DeployAutoOCRRegistryAndRegistrar(
			t,
			registryVersion,
			registryConfig,
			defaultAmountOfUpkeeps,
			linkToken,
			contractDeployer,
			chainClient,
		)

		actions.CreateOCRKeeperJobs(t, chainlinkNodes, registry.Address(), network.ChainID, 0, registryVersion)
		nodesWithoutBootstrap := chainlinkNodes[1:]
		ocrConfig, err := actions.BuildAutoOCR2ConfigVars(t, nodesWithoutBootstrap, registryConfig, registrar.Address(), 5*time.Second)
		require.NoError(t, err, "Error building OCR config vars")
		err = registry.SetConfig(automationDefaultRegistryConfig, ocrConfig)
		require.NoError(t, err, "Registry config should be be set successfully")
		require.NoError(t, chainClient.WaitForEvents(), "Waiting for config to be set")
		// Register cleanup for any test
		t.Cleanup(func() {
			err := actions.TeardownSuite(t, testEnvironment, utils.ProjectRoot, chainlinkNodes, nil, zapcore.ErrorLevel, chainClient)
			require.NoError(t, err, "Error tearing down environment")
		})
	}

	return chainClient, chainlinkNodes, contractDeployer, linkToken, registry, registrar, onlyStartRunner, testEnvironment
}<|MERGE_RESOLUTION|>--- conflicted
+++ resolved
@@ -386,7 +386,6 @@
 			if onlyStartRunner {
 				return
 			}
-<<<<<<< HEAD
 
 			consumers, upkeepIDs := actions.DeployConsumers(t, registry, registrar, linkToken, contractDeployer, chainClient, defaultAmountOfUpkeeps, big.NewInt(automationDefaultLinkFunds), automationDefaultUpkeepGasLimit, false)
 
@@ -423,44 +422,6 @@
 				l.Info().Int64("Upkeeps Performed", counter.Int64()).Msg("Newly Registered Upkeep")
 			}, "2m", "1s").Should(gomega.Succeed()) // ~1m for upkeep to perform, 1m buffer
 
-=======
-
-			consumers, upkeepIDs := actions.DeployConsumers(t, registry, registrar, linkToken, contractDeployer, chainClient, defaultAmountOfUpkeeps, big.NewInt(automationDefaultLinkFunds), automationDefaultUpkeepGasLimit, false)
-
-			var initialCounters = make([]*big.Int, len(upkeepIDs))
-			gom := gomega.NewGomegaWithT(t)
-			// Observe that the upkeeps which are initially registered are performing and
-			// store the value of their initial counters in order to compare later on that the value increased.
-			gom.Eventually(func(g gomega.Gomega) {
-				for i := 0; i < len(upkeepIDs); i++ {
-					counter, err := consumers[i].Counter(context.Background())
-					initialCounters[i] = counter
-					g.Expect(err).ShouldNot(gomega.HaveOccurred(), "Failed to retrieve consumer counter for upkeep at index %d", i)
-					g.Expect(counter.Int64()).Should(gomega.BeNumerically(">", int64(0)),
-						"Expected consumer counter to be greater than 0, but got %d", counter.Int64())
-					l.Info().
-						Int64("Upkeep counter", counter.Int64()).
-						Int64("Upkeep ID", int64(i)).
-						Msg("Number of upkeeps performed")
-				}
-			}, "4m", "1s").Should(gomega.Succeed()) // ~1m for cluster setup, ~1m for performing each upkeep once, ~2m buffer
-
-			newConsumers, _ := actions.RegisterNewUpkeeps(t, contractDeployer, chainClient, linkToken,
-				registry, registrar, automationDefaultUpkeepGasLimit, 1)
-
-			// We know that newConsumers has size 1, so we can just use the newly registered upkeep.
-			newUpkeep := newConsumers[0]
-
-			// Test that the newly registered upkeep is also performing.
-			gom.Eventually(func(g gomega.Gomega) {
-				counter, err := newUpkeep.Counter(context.Background())
-				g.Expect(err).ShouldNot(gomega.HaveOccurred(), "Calling newly deployed upkeep's counter shouldn't fail")
-				g.Expect(counter.Int64()).Should(gomega.BeNumerically(">", int64(0)),
-					"Expected newly registered upkeep's counter to be greater than 0, but got %d", counter.Int64())
-				l.Info().Int64("Upkeeps Performed", counter.Int64()).Msg("Newly Registered Upkeep")
-			}, "2m", "1s").Should(gomega.Succeed()) // ~1m for upkeep to perform, 1m buffer
-
->>>>>>> b2f7cad4
 			gom.Eventually(func(g gomega.Gomega) {
 				for i := 0; i < len(upkeepIDs); i++ {
 					currentCounter, err := consumers[i].Counter(context.Background())
