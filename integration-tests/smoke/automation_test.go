package smoke

import (
	"context"
	"encoding/json"
	"fmt"
	"math/big"
	"net/http"
	"os"
	"strconv"
	"testing"
	"time"

	"github.com/ethereum/go-ethereum/common"
	"github.com/ethereum/go-ethereum/common/hexutil"
	"github.com/fxamacker/cbor/v2"
	"github.com/onsi/gomega"
	"github.com/stretchr/testify/require"

	ocr3 "github.com/smartcontractkit/libocr/offchainreporting2plus/ocr3confighelper"

	ocr2keepers30config "github.com/smartcontractkit/chainlink-automation/pkg/v3/config"
	ctfTestEnv "github.com/smartcontractkit/chainlink-testing-framework/docker/test_env"
	"github.com/smartcontractkit/chainlink-testing-framework/logging"
	"github.com/smartcontractkit/chainlink-testing-framework/networks"
	"github.com/smartcontractkit/chainlink-testing-framework/utils/testcontext"

	"github.com/smartcontractkit/chainlink/integration-tests/actions"
	"github.com/smartcontractkit/chainlink/integration-tests/actions/automationv2"
	"github.com/smartcontractkit/chainlink/integration-tests/contracts"
	"github.com/smartcontractkit/chainlink/integration-tests/contracts/ethereum"
	"github.com/smartcontractkit/chainlink/integration-tests/docker/test_env"
	tc "github.com/smartcontractkit/chainlink/integration-tests/testconfig"
	"github.com/smartcontractkit/chainlink/integration-tests/types"
	ac "github.com/smartcontractkit/chainlink/v2/core/gethwrappers/generated/automation_compatible_utils"
	"github.com/smartcontractkit/chainlink/v2/core/services/ocr2/plugins/ocr2keeper/evmregistry/v21/core"
	"github.com/smartcontractkit/chainlink/v2/core/services/ocr2/plugins/ocr2keeper/evmregistry/v21/gasprice"
	"github.com/smartcontractkit/chainlink/v2/core/services/ocr2/plugins/ocr2keeper/evmregistry/v21/mercury/streams"

	actions_seth "github.com/smartcontractkit/chainlink/integration-tests/actions/seth"
)

const (
	automationDefaultUpkeepGasLimit = uint32(2500000)
	automationDefaultLinkFunds      = int64(9e18)
	automationExpectedData          = "abcdef"
	defaultAmountOfUpkeeps          = 2
)

func automationDefaultRegistryConfig(c tc.AutomationTestConfig) contracts.KeeperRegistrySettings {
	registrySettings := c.GetAutomationConfig().AutomationConfig.RegistrySettings
	return contracts.KeeperRegistrySettings{
		PaymentPremiumPPB:    *registrySettings.PaymentPremiumPPB,
		FlatFeeMicroLINK:     *registrySettings.FlatFeeMicroLINK,
		CheckGasLimit:        *registrySettings.CheckGasLimit,
		StalenessSeconds:     registrySettings.StalenessSeconds,
		GasCeilingMultiplier: *registrySettings.GasCeilingMultiplier,
		MinUpkeepSpend:       registrySettings.MinUpkeepSpend,
		MaxPerformGas:        *registrySettings.MaxPerformGas,
		FallbackGasPrice:     registrySettings.FallbackGasPrice,
		FallbackLinkPrice:    registrySettings.FallbackLinkPrice,
		MaxCheckDataSize:     *registrySettings.MaxCheckDataSize,
		MaxPerformDataSize:   *registrySettings.MaxPerformDataSize,
		MaxRevertDataSize:    *registrySettings.MaxRevertDataSize,
	}
}

func TestMain(m *testing.M) {
	logging.Init()
	// config, err := tc.GetConfig(tc.NoTest, tc.Smoke, tc.Automation)
	// if err != nil {
	// 	panic(err)
	// }
	// fmt.Printf("Running Smoke Test on %s\n", networks.MustGetSelectedNetworkConfig(config.Network)[0].Name) // Print to get around disabled logging
	// fmt.Printf("Chainlink Image %v\n", config.ChainlinkImage.Image)                                         // Print to get around disabled logging
	// fmt.Printf("Chainlink Version %v\n", config.ChainlinkImage.Version)                                     // Print to get around disabled logging
	os.Exit(m.Run())
}

func TestAutomationBasic(t *testing.T) {
	SetupAutomationBasic(t, false)
}

func SetupAutomationBasic(t *testing.T, nodeUpgrade bool) {
	t.Parallel()

	registryVersions := map[string]ethereum.KeeperRegistryVersion{
		"registry_2_0":                                 ethereum.RegistryVersion_2_0,
		"registry_2_1_conditional":                     ethereum.RegistryVersion_2_1,
		"registry_2_1_logtrigger":                      ethereum.RegistryVersion_2_1,
		"registry_2_1_with_mercury_v02":                ethereum.RegistryVersion_2_1,
		"registry_2_1_with_mercury_v03":                ethereum.RegistryVersion_2_1,
		"registry_2_1_with_logtrigger_and_mercury_v02": ethereum.RegistryVersion_2_1,
		"registry_2_2_conditional":                     ethereum.RegistryVersion_2_2,
		"registry_2_2_logtrigger":                      ethereum.RegistryVersion_2_2,
		"registry_2_2_with_mercury_v02":                ethereum.RegistryVersion_2_2,
		"registry_2_2_with_mercury_v03":                ethereum.RegistryVersion_2_2,
		"registry_2_2_with_logtrigger_and_mercury_v02": ethereum.RegistryVersion_2_2,
	}

	for n, rv := range registryVersions {
		name := n
		registryVersion := rv
		t.Run(name, func(t *testing.T) {
			t.Parallel()
			l := logging.GetTestLogger(t)

			cfg, err := tc.GetConfig("Smoke", tc.Automation)
			require.NoError(t, err, "Failed to get config")

			if nodeUpgrade {
				if cfg.GetChainlinkUpgradeImageConfig() == nil {
					t.Fatal("[ChainlinkUpgradeImage] must be set in TOML config to upgrade nodes")
				}
			}

			// Use the name to determine if this is a log trigger or mercury
			isLogTrigger := name == "registry_2_1_logtrigger" || name == "registry_2_1_with_logtrigger_and_mercury_v02" || name == "registry_2_2_logtrigger" || name == "registry_2_2_with_logtrigger_and_mercury_v02"
			isMercuryV02 := name == "registry_2_1_with_mercury_v02" || name == "registry_2_1_with_logtrigger_and_mercury_v02" || name == "registry_2_2_with_mercury_v02" || name == "registry_2_2_with_logtrigger_and_mercury_v02"
			isMercuryV03 := name == "registry_2_1_with_mercury_v03" || name == "registry_2_2_with_mercury_v03"
			isMercury := isMercuryV02 || isMercuryV03

			a := setupAutomationTestDocker(
				t, registryVersion, automationDefaultRegistryConfig(cfg), isMercuryV02, isMercuryV03, &cfg,
			)

			sb, err := a.ChainClient.Client.BlockNumber(context.Background())
			require.NoError(t, err, "Failed to get start block")

			consumers, upkeepIDs := actions_seth.DeployConsumers(
				t,
				a.ChainClient,
				a.Registry,
				a.Registrar,
				a.LinkToken,
				defaultAmountOfUpkeeps,
				big.NewInt(automationDefaultLinkFunds),
				automationDefaultUpkeepGasLimit,
				isLogTrigger,
				isMercury,
			)

			// Do it in two separate loops, so we don't end up setting up one upkeep, but starting the consumer for another one
			// since we cannot be sure that consumers and upkeeps at the same index are related
			if isMercury {
				for i := 0; i < len(upkeepIDs); i++ {
					// Set privilege config to enable mercury
					privilegeConfigBytes, _ := json.Marshal(streams.UpkeepPrivilegeConfig{
						MercuryEnabled: true,
					})
					if err := a.Registry.SetUpkeepPrivilegeConfig(upkeepIDs[i], privilegeConfigBytes); err != nil {
						l.Error().Msg("Error when setting upkeep privilege config")
						return
					}
					l.Info().Int("Upkeep index", i).Msg("Upkeep privilege config set")
				}
			}

			if isLogTrigger || isMercuryV02 {
				for i := 0; i < len(upkeepIDs); i++ {
					if err := consumers[i].Start(); err != nil {
						l.Error().Msg("Error when starting consumer")
						return
					}
					l.Info().Int("Consumer index", i).Msg("Consumer started")
				}
			}

			l.Info().Msg("Waiting 5m for all upkeeps to be performed")
			gom := gomega.NewGomegaWithT(t)
			startTime := time.Now()

			t.Cleanup(func() {
				actions_seth.GetStalenessReportCleanupFn(t, a.Logger, a.ChainClient, sb, a.Registry, registryVersion)()
			})

			// TODO Tune this timeout window after stress testing
			l.Info().Msg("Waiting 10m for all upkeeps to perform at least 1 upkeep")
			gom.Eventually(func(g gomega.Gomega) {
				// Check if the upkeeps are performing multiple times by analyzing their counters
				for i := 0; i < len(upkeepIDs); i++ {
					counter, err := consumers[i].Counter(testcontext.Get(t))
					require.NoError(t, err, "Failed to retrieve consumer counter for upkeep at index %d", i)
					expect := 5
					l.Info().Int64("Upkeeps Performed", counter.Int64()).Int("Upkeep Index", i).Msg("Number of upkeeps performed")
					g.Expect(counter.Int64()).Should(gomega.BeNumerically(">=", int64(expect)),
						"Expected consumer counter to be greater than %d, but got %d", expect, counter.Int64())
				}
			}, "10m", "1s").Should(gomega.Succeed()) // ~1m for cluster setup, ~2m for performing each upkeep 5 times, ~2m buffer

			l.Info().Msgf("Total time taken to get 5 performs for each upkeep: %s", time.Since(startTime))

			if nodeUpgrade {
				require.NotNil(t, cfg.GetChainlinkImageConfig(), "unable to upgrade node version, [ChainlinkUpgradeImage] was not set, must both a new image or a new version")
				expect := 5
				// Upgrade the nodes one at a time and check that the upkeeps are still being performed
				for i := 0; i < 5; i++ {
					err = actions.UpgradeChainlinkNodeVersionsLocal(*cfg.GetChainlinkUpgradeImageConfig().Image, *cfg.GetChainlinkUpgradeImageConfig().Version, a.DockerEnv.ClCluster.Nodes[i])
					require.NoError(t, err, "Error when upgrading node %d", i)
					time.Sleep(time.Second * 10)
					expect = expect + 5
					gom.Eventually(func(g gomega.Gomega) {
						// Check if the upkeeps are performing multiple times by analyzing their counters and checking they are increasing by 5 in each step within 5 minutes
						for i := 0; i < len(upkeepIDs); i++ {
							counter, err := consumers[i].Counter(testcontext.Get(t))
							require.NoError(t, err, "Failed to retrieve consumer counter for upkeep at index %d", i)
							l.Info().Int64("Upkeeps Performed", counter.Int64()).Int("Upkeep index", i).Msg("Number of upkeeps performed")
							g.Expect(counter.Int64()).Should(gomega.BeNumerically(">=", int64(expect)),
								"Expected consumer counter to be greater than %d, but got %d", expect, counter.Int64())
						}
					}, "5m", "1s").Should(gomega.Succeed())
				}
			}

			// Cancel all the registered upkeeps via the registry
			for i := 0; i < len(upkeepIDs); i++ {
				err := a.Registry.CancelUpkeep(upkeepIDs[i])
				require.NoError(t, err, "Could not cancel upkeep at index %d", i)
			}

			var countersAfterCancellation = make([]*big.Int, len(upkeepIDs))

			for i := 0; i < len(upkeepIDs); i++ {
				// Obtain the amount of times the upkeep has been executed so far
				countersAfterCancellation[i], err = consumers[i].Counter(testcontext.Get(t))
				require.NoError(t, err, "Failed to retrieve consumer counter for upkeep at index %d", i)
				l.Info().Int64("Upkeep Count", countersAfterCancellation[i].Int64()).Int("Upkeep Index", i).Msg("Cancelled upkeep")
			}

			l.Info().Msg("Making sure the counter stays consistent")
			gom.Consistently(func(g gomega.Gomega) {
				for i := 0; i < len(upkeepIDs); i++ {
					// Expect the counter to remain constant (At most increase by 1 to account for stale performs) because the upkeep was cancelled
					latestCounter, err := consumers[i].Counter(testcontext.Get(t))
					g.Expect(err).ShouldNot(gomega.HaveOccurred(), "Failed to retrieve consumer counter for upkeep at index %d", i)
					g.Expect(latestCounter.Int64()).Should(gomega.BeNumerically("<=", countersAfterCancellation[i].Int64()+1),
						"Expected consumer counter to remain less than or equal to %d, but got %d",
						countersAfterCancellation[i].Int64()+1, latestCounter.Int64())
				}
			}, "1m", "1s").Should(gomega.Succeed())
		})
	}
}

func TestSetUpkeepTriggerConfig(t *testing.T) {
	t.Parallel()
	l := logging.GetTestLogger(t)

	registryVersions := map[string]ethereum.KeeperRegistryVersion{
		"registry_2_1": ethereum.RegistryVersion_2_1,
		"registry_2_2": ethereum.RegistryVersion_2_2,
	}

	for n, rv := range registryVersions {
		name := n
		registryVersion := rv
		t.Run(name, func(t *testing.T) {
			t.Parallel()
			config, err := tc.GetConfig("Smoke", tc.Automation)
			require.NoError(t, err, "Failed to get config")

			a := setupAutomationTestDocker(
				t, registryVersion, automationDefaultRegistryConfig(config), false, false, &config,
			)

			sb, err := a.ChainClient.Client.BlockNumber(context.Background())
			require.NoError(t, err, "Failed to get start block")

			consumers, upkeepIDs := actions_seth.DeployConsumers(
				t,
				a.ChainClient,
				a.Registry,
				a.Registrar,
				a.LinkToken,
				defaultAmountOfUpkeeps,
				big.NewInt(automationDefaultLinkFunds),
				automationDefaultUpkeepGasLimit,
				true,
				false,
			)

			// Start log trigger based upkeeps for all consumers
			for i := 0; i < len(consumers); i++ {
				err := consumers[i].Start()
				if err != nil {
					return
				}
			}

			t.Cleanup(func() {
				actions_seth.GetStalenessReportCleanupFn(t, a.Logger, a.ChainClient, sb, a.Registry, registryVersion)()
			})

			l.Info().Msg("Waiting for all upkeeps to perform")
			gom := gomega.NewGomegaWithT(t)
			gom.Eventually(func(g gomega.Gomega) {
				// Check if the upkeeps are performing multiple times by analyzing their counters
				for i := 0; i < len(upkeepIDs); i++ {
					counter, err := consumers[i].Counter(testcontext.Get(t))
					require.NoError(t, err, "Failed to retrieve consumer counter for upkeep at index %d", i)
					expect := 5
					l.Info().Int64("Upkeeps Performed", counter.Int64()).Int("Upkeep Index", i).Msg("Number of upkeeps performed")
					g.Expect(counter.Int64()).Should(gomega.BeNumerically(">=", int64(expect)),
						"Expected consumer counter to be greater than %d, but got %d", expect, counter.Int64())
				}
			}, "5m", "1s").Should(gomega.Succeed()) // ~1m for cluster setup, ~2m for performing each upkeep 5 times, ~2m buffer

			topic0InBytesMatch := [32]byte{
				61, 83, 163, 149, 80, 224, 70, 136,
				6, 88, 39, 243, 187, 134, 88, 76,
				176, 7, 171, 158, 188, 167, 235,
				213, 40, 231, 48, 28, 156, 49, 235, 93,
			} // bytes representation of 0x3d53a39550e04688065827f3bb86584cb007ab9ebca7ebd528e7301c9c31eb5d

			topic0InBytesNoMatch := [32]byte{
				62, 83, 163, 149, 80, 224, 70, 136,
				6, 88, 39, 243, 187, 134, 88, 76,
				176, 7, 171, 158, 188, 167, 235,
				213, 40, 231, 48, 28, 156, 49, 235, 93,
			} // changed the first byte from 61 to 62 to make it not match

			bytes0 := [32]byte{
				0, 0, 0, 0, 0, 0, 0, 0, 0, 0, 0, 0, 0, 0, 0, 0, 0, 0, 0, 0, 0, 0, 0, 0, 0, 0, 0, 0, 0, 0, 0, 0,
			} // bytes representation of 0x0000000000000000000000000000000000000000000000000000000000000000

			// Update the trigger config so no upkeeps are triggered
			for i := 0; i < len(consumers); i++ {
				upkeepAddr := consumers[i].Address()

				logTriggerConfigStruct := ac.IAutomationV21PlusCommonLogTriggerConfig{
					ContractAddress: common.HexToAddress(upkeepAddr),
					FilterSelector:  0,
					Topic0:          topic0InBytesNoMatch,
					Topic1:          bytes0,
					Topic2:          bytes0,
					Topic3:          bytes0,
				}
				encodedLogTriggerConfig, err := core.CompatibleUtilsABI.Methods["_logTriggerConfig"].Inputs.Pack(&logTriggerConfigStruct)
				if err != nil {
					return
				}

				err = a.Registry.SetUpkeepTriggerConfig(upkeepIDs[i], encodedLogTriggerConfig)
				require.NoError(t, err, "Could not set upkeep trigger config at index %d", i)
			}

			var countersAfterSetNoMatch = make([]*big.Int, len(upkeepIDs))

			// Wait for 10 seconds to let in-flight upkeeps finish
			time.Sleep(10 * time.Second)
			for i := 0; i < len(upkeepIDs); i++ {
				// Obtain the amount of times the upkeep has been executed so far
				countersAfterSetNoMatch[i], err = consumers[i].Counter(testcontext.Get(t))
				require.NoError(t, err, "Failed to retrieve consumer counter for upkeep at index %d", i)
				l.Info().Int64("Upkeep Count", countersAfterSetNoMatch[i].Int64()).Int("Upkeep Index", i).Msg("Upkeep")
			}

			l.Info().Msg("Making sure the counter stays consistent")
			gom.Consistently(func(g gomega.Gomega) {
				for i := 0; i < len(upkeepIDs); i++ {
					// Expect the counter to remain constant (At most increase by 2 to account for stale performs) because the upkeep trigger config is not met
					bufferCount := int64(2)
					latestCounter, err := consumers[i].Counter(testcontext.Get(t))
					g.Expect(err).ShouldNot(gomega.HaveOccurred(), "Failed to retrieve consumer counter for upkeep at index %d", i)
					g.Expect(latestCounter.Int64()).Should(gomega.BeNumerically("<=", countersAfterSetNoMatch[i].Int64()+bufferCount),
						"Expected consumer counter to remain less than or equal to %d, but got %d",
						countersAfterSetNoMatch[i].Int64()+bufferCount, latestCounter.Int64())
				}
			}, "1m", "1s").Should(gomega.Succeed())

			// Update the trigger config, so upkeeps start performing again
			for i := 0; i < len(consumers); i++ {
				upkeepAddr := consumers[i].Address()

				logTriggerConfigStruct := ac.IAutomationV21PlusCommonLogTriggerConfig{
					ContractAddress: common.HexToAddress(upkeepAddr),
					FilterSelector:  0,
					Topic0:          topic0InBytesMatch,
					Topic1:          bytes0,
					Topic2:          bytes0,
					Topic3:          bytes0,
				}
				encodedLogTriggerConfig, err := core.CompatibleUtilsABI.Methods["_logTriggerConfig"].Inputs.Pack(&logTriggerConfigStruct)
				if err != nil {
					return
				}

				err = a.Registry.SetUpkeepTriggerConfig(upkeepIDs[i], encodedLogTriggerConfig)
				require.NoError(t, err, "Could not set upkeep trigger config at index %d", i)
			}

			var countersAfterSetMatch = make([]*big.Int, len(upkeepIDs))

			for i := 0; i < len(upkeepIDs); i++ {
				// Obtain the amount of times the upkeep has been executed so far
				countersAfterSetMatch[i], err = consumers[i].Counter(testcontext.Get(t))
				require.NoError(t, err, "Failed to retrieve consumer counter for upkeep at index %d", i)
				l.Info().Int64("Upkeep Count", countersAfterSetMatch[i].Int64()).Int("Upkeep Index", i).Msg("Upkeep")
			}

			// Wait for 30 seconds to make sure backend is ready
			time.Sleep(30 * time.Second)
			// Start the consumers again
			for i := 0; i < len(consumers); i++ {
				err := consumers[i].Start()
				if err != nil {
					return
				}
			}

			l.Info().Msg("Making sure the counter starts increasing again")
			gom.Eventually(func(g gomega.Gomega) {
				// Check if the upkeeps are performing multiple times by analyzing their counters
				for i := 0; i < len(upkeepIDs); i++ {
					counter, err := consumers[i].Counter(testcontext.Get(t))
					require.NoError(t, err, "Failed to retrieve consumer counter for upkeep at index %d", i)
					expect := int64(5)
					l.Info().Int64("Upkeeps Performed", counter.Int64()).Int("Upkeep Index", i).Msg("Number of upkeeps performed")
					g.Expect(counter.Int64()).Should(gomega.BeNumerically(">=", countersAfterSetMatch[i].Int64()+expect),
						"Expected consumer counter to be greater than %d, but got %d", countersAfterSetMatch[i].Int64()+expect, counter.Int64())
				}
			}, "5m", "1s").Should(gomega.Succeed()) // ~1m for cluster setup, ~2m for performing each upkeep 5 times, ~2m buffer
		})
	}
}

func TestAutomationAddFunds(t *testing.T) {
	t.Parallel()
	registryVersions := map[string]ethereum.KeeperRegistryVersion{
		"registry_2_0": ethereum.RegistryVersion_2_0,
		"registry_2_1": ethereum.RegistryVersion_2_1,
		"registry_2_2": ethereum.RegistryVersion_2_2,
	}

	for n, rv := range registryVersions {
		name := n
		registryVersion := rv
		t.Run(name, func(t *testing.T) {
			t.Parallel()
			l := logging.GetTestLogger(t)
			config, err := tc.GetConfig("Smoke", tc.Automation)
			require.NoError(t, err, "Failed to get config")
			a := setupAutomationTestDocker(
				t, registryVersion, automationDefaultRegistryConfig(config), false, false, &config,
			)

			sb, err := a.ChainClient.Client.BlockNumber(context.Background())
			require.NoError(t, err, "Failed to get start block")

			consumers, upkeepIDs := actions_seth.DeployConsumers(
				t,
				a.ChainClient,
				a.Registry,
				a.Registrar,
				a.LinkToken,
				defaultAmountOfUpkeeps,
				big.NewInt(1),
				automationDefaultUpkeepGasLimit,
				false,
				false,
			)

			t.Cleanup(func() {
				actions_seth.GetStalenessReportCleanupFn(t, a.Logger, a.ChainClient, sb, a.Registry, registryVersion)()
			})

			l.Info().Msg("Making sure for 2m no upkeeps are performed")
			gom := gomega.NewGomegaWithT(t)
			// Since the upkeep is currently underfunded, check that it doesn't get executed
			gom.Consistently(func(g gomega.Gomega) {
				for i := 0; i < len(upkeepIDs); i++ {
					counter, err := consumers[i].Counter(testcontext.Get(t))
					g.Expect(err).ShouldNot(gomega.HaveOccurred(), "Calling consumer's counter shouldn't fail")
					g.Expect(counter.Int64()).Should(gomega.Equal(int64(0)),
						"Expected consumer counter to remain zero, but got %d", counter.Int64())
				}
			}, "2m", "1s").Should(gomega.Succeed()) // ~1m for setup, 1m assertion

			// Grant permission to the registry to fund the upkeep
			err = a.LinkToken.Approve(a.Registry.Address(), big.NewInt(0).Mul(big.NewInt(9e18), big.NewInt(int64(len(upkeepIDs)))))
			require.NoError(t, err, "Could not approve permissions for the registry on the link token contract")

			l.Info().Msg("Adding funds to the upkeeps")
			for i := 0; i < len(upkeepIDs); i++ {
				// Add funds to the upkeep whose ID we know from above
				err = a.Registry.AddUpkeepFunds(upkeepIDs[i], big.NewInt(9e18))
				require.NoError(t, err, "Unable to add upkeep")
			}

			l.Info().Msg("Waiting for 2m for all contracts to perform at least one upkeep")
			// Now the new upkeep should be performing because we added enough funds
			gom.Eventually(func(g gomega.Gomega) {
				for i := 0; i < len(upkeepIDs); i++ {
					counter, err := consumers[0].Counter(testcontext.Get(t))
					g.Expect(err).ShouldNot(gomega.HaveOccurred(), "Calling consumer's counter shouldn't fail")
					g.Expect(counter.Int64()).Should(gomega.BeNumerically(">", int64(0)),
						"Expected consumer counter to be greater than 0, but got %d", counter.Int64())
				}
			}, "2m", "1s").Should(gomega.Succeed()) // ~1m for setup, 1m assertion
		})
	}
}

func TestAutomationPauseUnPause(t *testing.T) {
	t.Parallel()
	registryVersions := map[string]ethereum.KeeperRegistryVersion{
		"registry_2_0": ethereum.RegistryVersion_2_0,
		"registry_2_1": ethereum.RegistryVersion_2_1,
		"registry_2_2": ethereum.RegistryVersion_2_2,
	}

	for n, rv := range registryVersions {
		name := n
		registryVersion := rv
		t.Run(name, func(t *testing.T) {
			t.Parallel()
			l := logging.GetTestLogger(t)
			config, err := tc.GetConfig("Smoke", tc.Automation)
			require.NoError(t, err, "Failed to get config")

			a := setupAutomationTestDocker(
				t, registryVersion, automationDefaultRegistryConfig(config), false, false, &config,
			)

			sb, err := a.ChainClient.Client.BlockNumber(context.Background())
			require.NoError(t, err, "Failed to get start block")

			consumers, upkeepIDs := actions_seth.DeployConsumers(
				t,
				a.ChainClient,
				a.Registry,
				a.Registrar,
				a.LinkToken,
				defaultAmountOfUpkeeps,
				big.NewInt(automationDefaultLinkFunds),
				automationDefaultUpkeepGasLimit,
				false,
				false,
			)

			t.Cleanup(func() {
				actions_seth.GetStalenessReportCleanupFn(t, a.Logger, a.ChainClient, sb, a.Registry, registryVersion)()
			})

			gom := gomega.NewGomegaWithT(t)
			gom.Eventually(func(g gomega.Gomega) {
				// Check if the upkeeps are performing multiple times by analyzing their counters and checking they are greater than 5
				for i := 0; i < len(upkeepIDs); i++ {
					counter, err := consumers[i].Counter(testcontext.Get(t))
					g.Expect(err).ShouldNot(gomega.HaveOccurred(), "Failed to retrieve consumer counter for upkeep at index %d", i)
					g.Expect(counter.Int64()).Should(gomega.BeNumerically(">", int64(5)),
						"Expected consumer counter to be greater than 5, but got %d", counter.Int64())
					l.Info().Int("Upkeep Index", i).Int64("Upkeep counter", counter.Int64()).Msg("Number of upkeeps performed")
				}
			}, "5m", "1s").Should(gomega.Succeed()) // ~1m for cluster setup, ~2m for performing each upkeep 5 times, ~2m buffer

			// pause all the registered upkeeps via the registry
			for i := 0; i < len(upkeepIDs); i++ {
				err := a.Registry.PauseUpkeep(upkeepIDs[i])
				require.NoError(t, err, "Could not pause upkeep at index %d", i)
			}

			var countersAfterPause = make([]*big.Int, len(upkeepIDs))
			for i := 0; i < len(upkeepIDs); i++ {
				// Obtain the amount of times the upkeep has been executed so far
				countersAfterPause[i], err = consumers[i].Counter(testcontext.Get(t))
				require.NoError(t, err, "Failed to retrieve consumer counter for upkeep at index %d", i)
				l.Info().Int("Upkeep Index", i).Int64("Upkeeps Performed", countersAfterPause[i].Int64()).Msg("Paused Upkeep")
			}

			gom.Consistently(func(g gomega.Gomega) {
				for i := 0; i < len(upkeepIDs); i++ {
					// In most cases counters should remain constant, but there might be a straggling perform tx which
					// gets committed later and increases counter by 1
					latestCounter, err := consumers[i].Counter(testcontext.Get(t))
					g.Expect(err).ShouldNot(gomega.HaveOccurred(), "Failed to retrieve consumer counter for upkeep at index %d", i)
					g.Expect(latestCounter.Int64()).Should(gomega.BeNumerically("<=", countersAfterPause[i].Int64()+1),
						"Expected consumer counter not have increased more than %d, but got %d",
						countersAfterPause[i].Int64()+1, latestCounter.Int64())
				}
			}, "1m", "1s").Should(gomega.Succeed())

			// unpause all the registered upkeeps via the registry
			for i := 0; i < len(upkeepIDs); i++ {
				err := a.Registry.UnpauseUpkeep(upkeepIDs[i])
				require.NoError(t, err, "Could not unpause upkeep at index %d", i)
			}

			gom.Eventually(func(g gomega.Gomega) {
				// Check if the upkeeps are performing multiple times by analysing their counters and checking they are greater than 5 + numbers of performing before pause
				for i := 0; i < len(upkeepIDs); i++ {
					counter, err := consumers[i].Counter(testcontext.Get(t))
					g.Expect(err).ShouldNot(gomega.HaveOccurred(), "Failed to retrieve consumer counter for upkeep at index %d", i)
					g.Expect(counter.Int64()).Should(gomega.BeNumerically(">", countersAfterPause[i].Int64()+1),
						"Expected consumer counter to be greater than %d, but got %d", countersAfterPause[i].Int64()+1, counter.Int64())
					l.Info().Int64("Upkeep counter", counter.Int64()).Msg("Number of upkeeps performed")
				}
			}, "2m", "1s").Should(gomega.Succeed()) // ~1m to perform, 1m buffer
		})
	}
}

func TestAutomationRegisterUpkeep(t *testing.T) {
	t.Parallel()
	registryVersions := map[string]ethereum.KeeperRegistryVersion{
		"registry_2_0": ethereum.RegistryVersion_2_0,
		"registry_2_1": ethereum.RegistryVersion_2_1,
		"registry_2_2": ethereum.RegistryVersion_2_2,
	}

	for n, rv := range registryVersions {
		name := n
		registryVersion := rv
		t.Run(name, func(t *testing.T) {
			t.Parallel()
			l := logging.GetTestLogger(t)
			config, err := tc.GetConfig("Smoke", tc.Automation)
			require.NoError(t, err, "Failed to get config")

			a := setupAutomationTestDocker(
				t, registryVersion, automationDefaultRegistryConfig(config), false, false, &config,
			)

			sb, err := a.ChainClient.Client.BlockNumber(context.Background())
			require.NoError(t, err, "Failed to get start block")

			consumers, upkeepIDs := actions_seth.DeployConsumers(
				t,
				a.ChainClient,
				a.Registry,
				a.Registrar,
				a.LinkToken,
				defaultAmountOfUpkeeps,
				big.NewInt(automationDefaultLinkFunds),
				automationDefaultUpkeepGasLimit,
				false,
				false,
			)

			t.Cleanup(func() {
				actions_seth.GetStalenessReportCleanupFn(t, a.Logger, a.ChainClient, sb, a.Registry, registryVersion)()
			})

			var initialCounters = make([]*big.Int, len(upkeepIDs))
			gom := gomega.NewGomegaWithT(t)
			// Observe that the upkeeps which are initially registered are performing and
			// store the value of their initial counters in order to compare later on that the value increased.
			gom.Eventually(func(g gomega.Gomega) {
				for i := 0; i < len(upkeepIDs); i++ {
					counter, err := consumers[i].Counter(testcontext.Get(t))
					initialCounters[i] = counter
					g.Expect(err).ShouldNot(gomega.HaveOccurred(), "Failed to retrieve consumer counter for upkeep at index %d", i)
					g.Expect(counter.Int64()).Should(gomega.BeNumerically(">", int64(0)),
						"Expected consumer counter to be greater than 0, but got %d", counter.Int64())
					l.Info().
						Int64("Upkeep counter", counter.Int64()).
						Int64("Upkeep index", int64(i)).
						Msg("Number of upkeeps performed")
				}
			}, "4m", "1s").Should(gomega.Succeed()) // ~1m for cluster setup, ~1m for performing each upkeep once, ~2m buffer

			newConsumers, _ := actions_seth.RegisterNewUpkeeps(t, a.ChainClient, a.LinkToken,
				a.Registry, a.Registrar, automationDefaultUpkeepGasLimit, 1)

			// We know that newConsumers has size 1, so we can just use the newly registered upkeep.
			newUpkeep := newConsumers[0]

			// Test that the newly registered upkeep is also performing.
			gom.Eventually(func(g gomega.Gomega) {
				counter, err := newUpkeep.Counter(testcontext.Get(t))
				g.Expect(err).ShouldNot(gomega.HaveOccurred(), "Calling newly deployed upkeep's counter shouldn't fail")
				g.Expect(counter.Int64()).Should(gomega.BeNumerically(">", int64(0)),
					"Expected newly registered upkeep's counter to be greater than 0, but got %d", counter.Int64())
				l.Info().Int64("Upkeeps Performed", counter.Int64()).Msg("Newly Registered Upkeep")
			}, "2m", "1s").Should(gomega.Succeed()) // ~1m for upkeep to perform, 1m buffer

			gom.Eventually(func(g gomega.Gomega) {
				for i := 0; i < len(upkeepIDs); i++ {
					currentCounter, err := consumers[i].Counter(testcontext.Get(t))
					g.Expect(err).ShouldNot(gomega.HaveOccurred(), "Calling consumer's counter shouldn't fail")

					l.Info().
						Int64("Upkeep index", int64(i)).
						Int64("Upkeep counter", currentCounter.Int64()).
						Int64("initial counter", initialCounters[i].Int64()).
						Msg("Number of upkeeps performed")

					g.Expect(currentCounter.Int64()).Should(gomega.BeNumerically(">", initialCounters[i].Int64()),
						"Expected counter to have increased from initial value of %s, but got %s",
						initialCounters[i], currentCounter)
				}
			}, "2m", "1s").Should(gomega.Succeed()) // ~1m for upkeeps to perform, 1m buffer
		})
	}
}

func TestAutomationPauseRegistry(t *testing.T) {
	t.Parallel()
	registryVersions := map[string]ethereum.KeeperRegistryVersion{
		"registry_2_0": ethereum.RegistryVersion_2_0,
		"registry_2_1": ethereum.RegistryVersion_2_1,
		"registry_2_2": ethereum.RegistryVersion_2_2,
	}

	for n, rv := range registryVersions {
		name := n
		registryVersion := rv
		t.Run(name, func(t *testing.T) {
			t.Parallel()

			config, err := tc.GetConfig("Smoke", tc.Automation)
			require.NoError(t, err, "Failed to get config")

			a := setupAutomationTestDocker(
				t, registryVersion, automationDefaultRegistryConfig(config), false, false, &config,
			)

			sb, err := a.ChainClient.Client.BlockNumber(context.Background())
			require.NoError(t, err, "Failed to get start block")

			consumers, upkeepIDs := actions_seth.DeployConsumers(
				t,
				a.ChainClient,
				a.Registry,
				a.Registrar,
				a.LinkToken,
				defaultAmountOfUpkeeps,
				big.NewInt(automationDefaultLinkFunds),
				automationDefaultUpkeepGasLimit,
				false,
				false,
			)

			t.Cleanup(func() {
				actions_seth.GetStalenessReportCleanupFn(t, a.Logger, a.ChainClient, sb, a.Registry, registryVersion)()
			})

			gom := gomega.NewGomegaWithT(t)
			// Observe that the upkeeps which are initially registered are performing
			gom.Eventually(func(g gomega.Gomega) {
				for i := 0; i < len(upkeepIDs); i++ {
					counter, err := consumers[i].Counter(testcontext.Get(t))
					g.Expect(err).ShouldNot(gomega.HaveOccurred(), "Failed to retrieve consumer counter for upkeep at index %d", i)
					g.Expect(counter.Int64()).Should(gomega.BeNumerically(">", int64(0)),
						"Expected consumer counter to be greater than 0, but got %d")
				}
			}, "4m", "1s").Should(gomega.Succeed()) // ~1m for cluster setup, ~1m for performing each upkeep once, ~2m buffer

			// Pause the registry
			err = a.Registry.Pause()
			require.NoError(t, err, "Error pausing registry")

			// Store how many times each upkeep performed once the registry was successfully paused
			var countersAfterPause = make([]*big.Int, len(upkeepIDs))
			for i := 0; i < len(upkeepIDs); i++ {
				countersAfterPause[i], err = consumers[i].Counter(testcontext.Get(t))
				require.NoError(t, err, "Failed to retrieve consumer counter for upkeep at index %d", i)
			}

			// After we paused the registry, the counters of all the upkeeps should stay constant
			// because they are no longer getting serviced
			gom.Consistently(func(g gomega.Gomega) {
				for i := 0; i < len(upkeepIDs); i++ {
					latestCounter, err := consumers[i].Counter(testcontext.Get(t))
					g.Expect(err).ShouldNot(gomega.HaveOccurred(), "Failed to retrieve consumer counter for upkeep at index %d", i)
					g.Expect(latestCounter.Int64()).Should(gomega.Equal(countersAfterPause[i].Int64()),
						"Expected consumer counter to remain constant at %d, but got %d",
						countersAfterPause[i].Int64(), latestCounter.Int64())
				}
			}, "1m", "1s").Should(gomega.Succeed())
		})
	}
}

func TestAutomationKeeperNodesDown(t *testing.T) {
	t.Parallel()
	registryVersions := map[string]ethereum.KeeperRegistryVersion{
		"registry_2_0": ethereum.RegistryVersion_2_0,
		"registry_2_1": ethereum.RegistryVersion_2_1,
		"registry_2_2": ethereum.RegistryVersion_2_2,
	}

	for n, rv := range registryVersions {
		name := n
		registryVersion := rv
		t.Run(name, func(t *testing.T) {
			t.Parallel()
			l := logging.GetTestLogger(t)
			config, err := tc.GetConfig("Smoke", tc.Automation)
			require.NoError(t, err, "Failed to get config")

			a := setupAutomationTestDocker(
				t, registryVersion, automationDefaultRegistryConfig(config), false, false, &config,
			)

			sb, err := a.ChainClient.Client.BlockNumber(context.Background())
			require.NoError(t, err, "Failed to get start block")

			consumers, upkeepIDs := actions_seth.DeployConsumers(
				t,
				a.ChainClient,
				a.Registry,
				a.Registrar,
				a.LinkToken,
				defaultAmountOfUpkeeps,
				big.NewInt(automationDefaultLinkFunds),
				automationDefaultUpkeepGasLimit,
				false,
				false,
			)

			t.Cleanup(func() {
				actions_seth.GetStalenessReportCleanupFn(t, a.Logger, a.ChainClient, sb, a.Registry, registryVersion)()
			})

			gom := gomega.NewGomegaWithT(t)
			nodesWithoutBootstrap := a.ChainlinkNodes[1:]

			var initialCounters = make([]*big.Int, len(upkeepIDs))

			// Watch upkeeps being performed and store their counters in order to compare them later in the test
			gom.Eventually(func(g gomega.Gomega) {
				for i := 0; i < len(upkeepIDs); i++ {
					counter, err := consumers[i].Counter(testcontext.Get(t))
					initialCounters[i] = counter
					l.Info().Int64("Upkeeps Performed", counter.Int64()).Int("Upkeep Index", i).Msg("Number of upkeeps performed")
					g.Expect(err).ShouldNot(gomega.HaveOccurred(), "Failed to retrieve consumer counter for upkeep at index %d", i)
					g.Expect(counter.Int64()).Should(gomega.BeNumerically(">", int64(0)),
						"Expected consumer counter to be greater than 0, but got %d", counter.Int64())
				}
			}, "4m", "1s").Should(gomega.Succeed()) // ~1m for cluster setup, ~1m for performing each upkeep once, ~2m buffer

			// Take down 1 node. Currently, using 4 nodes so f=1 and is the max nodes that can go down.
			err = nodesWithoutBootstrap[0].MustDeleteJob("1")
			require.NoError(t, err, "Error deleting job from Chainlink node")

			l.Info().Msg("Successfully managed to take down the first half of the nodes")

			// Assert that upkeeps are still performed and their counters have increased
			gom.Eventually(func(g gomega.Gomega) {
				for i := 0; i < len(upkeepIDs); i++ {
					currentCounter, err := consumers[i].Counter(testcontext.Get(t))
					l.Info().Int64("Upkeeps Performed", currentCounter.Int64()).Int("Upkeep Index", i).Msg("Number of upkeeps performed")
					g.Expect(err).ShouldNot(gomega.HaveOccurred(), "Failed to retrieve consumer counter for upkeep at index %d", i)
					g.Expect(currentCounter.Int64()).Should(gomega.BeNumerically(">", initialCounters[i].Int64()),
						"Expected counter to have increased from initial value of %s, but got %s",
						initialCounters[i], currentCounter)
				}
			}, "2m", "1s").Should(gomega.Succeed()) // ~1m for each upkeep to perform once, 1m buffer

			// Take down the rest
			restOfNodesDown := nodesWithoutBootstrap[1:]
			for _, nodeToTakeDown := range restOfNodesDown {
				err = nodeToTakeDown.MustDeleteJob("1")
				require.NoError(t, err, "Error deleting job from Chainlink node")
			}
			l.Info().Msg("Successfully managed to take down the second half of the nodes")

			// See how many times each upkeep was executed
			var countersAfterNoMoreNodes = make([]*big.Int, len(upkeepIDs))
			for i := 0; i < len(upkeepIDs); i++ {
				countersAfterNoMoreNodes[i], err = consumers[i].Counter(testcontext.Get(t))
				require.NoError(t, err, "Failed to retrieve consumer counter for upkeep at index %d", i)
				l.Info().Int("Upkeep Index", i).Int64("Performed", countersAfterNoMoreNodes[i].Int64()).Msg("Upkeeps Performed")
			}

			// Once all the nodes are taken down, there might be some straggling transactions which went through before
			// all the nodes were taken down
			gom.Consistently(func(g gomega.Gomega) {
				for i := 0; i < len(upkeepIDs); i++ {
					latestCounter, err := consumers[i].Counter(testcontext.Get(t))
					g.Expect(err).ShouldNot(gomega.HaveOccurred(), "Failed to retrieve consumer counter for upkeep at index %d", i)
					g.Expect(latestCounter.Int64()).Should(gomega.BeNumerically("<=", countersAfterNoMoreNodes[i].Int64()+1),
						"Expected consumer counter to not have increased more than %d, but got %d",
						countersAfterNoMoreNodes[i].Int64()+1, latestCounter.Int64())
				}
			}, "2m", "1s").Should(gomega.Succeed())
		})
	}
}

func TestAutomationPerformSimulation(t *testing.T) {
	t.Parallel()
	registryVersions := map[string]ethereum.KeeperRegistryVersion{
		"registry_2_0": ethereum.RegistryVersion_2_0,
		"registry_2_1": ethereum.RegistryVersion_2_1,
		"registry_2_2": ethereum.RegistryVersion_2_2,
	}

	for n, rv := range registryVersions {
		name := n
		registryVersion := rv
		t.Run(name, func(t *testing.T) {
			t.Parallel()
			config, err := tc.GetConfig("Smoke", tc.Automation)
			require.NoError(t, err, "Failed to get config")

			a := setupAutomationTestDocker(
				t, registryVersion, automationDefaultRegistryConfig(config), false, false, &config,
			)

			sb, err := a.ChainClient.Client.BlockNumber(context.Background())
			require.NoError(t, err, "Failed to get start block")

			consumersPerformance, _ := actions_seth.DeployPerformanceConsumers(
				t,
				a.ChainClient,
				a.Registry,
				a.Registrar,
				a.LinkToken,
				defaultAmountOfUpkeeps,
				big.NewInt(automationDefaultLinkFunds),
				automationDefaultUpkeepGasLimit,
				10000,   // How many blocks this upkeep will be eligible from first upkeep block
				5,       // Interval of blocks that upkeeps are expected to be performed
				100000,  // How much gas should be burned on checkUpkeep() calls
				4000000, // How much gas should be burned on performUpkeep() calls. Initially set higher than defaultUpkeepGasLimit
			)

			t.Cleanup(func() {
				actions_seth.GetStalenessReportCleanupFn(t, a.Logger, a.ChainClient, sb, a.Registry, registryVersion)()
			})

			gom := gomega.NewGomegaWithT(t)
			consumerPerformance := consumersPerformance[0]

			// Initially performGas is set high, so performUpkeep reverts and no upkeep should be performed
			gom.Consistently(func(g gomega.Gomega) {
				// Consumer count should remain at 0
				cnt, err := consumerPerformance.GetUpkeepCount(testcontext.Get(t))
				g.Expect(err).ShouldNot(gomega.HaveOccurred(), "Calling consumer's Counter shouldn't fail")
				g.Expect(cnt.Int64()).Should(gomega.Equal(int64(0)),
					"Expected consumer counter to remain constant at %d, but got %d", 0, cnt.Int64(),
				)
			}, "2m", "1s").Should(gomega.Succeed()) // ~1m for setup, 1m assertion

			// Set performGas on consumer to be low, so that performUpkeep starts becoming successful
			err = consumerPerformance.SetPerformGasToBurn(testcontext.Get(t), big.NewInt(100000))
			require.NoError(t, err, "Perform gas should be set successfully on consumer")

			// Upkeep should now start performing
			gom.Eventually(func(g gomega.Gomega) {
				cnt, err := consumerPerformance.GetUpkeepCount(testcontext.Get(t))
				g.Expect(err).ShouldNot(gomega.HaveOccurred(), "Calling consumer's Counter shouldn't fail")
				g.Expect(cnt.Int64()).Should(gomega.BeNumerically(">", int64(0)),
					"Expected consumer counter to be greater than 0, but got %d", cnt.Int64(),
				)
			}, "2m", "1s").Should(gomega.Succeed()) // ~1m to perform once, 1m buffer
		})
	}
}

func TestAutomationCheckPerformGasLimit(t *testing.T) {
	t.Parallel()
	registryVersions := map[string]ethereum.KeeperRegistryVersion{
		"registry_2_0": ethereum.RegistryVersion_2_0,
		"registry_2_1": ethereum.RegistryVersion_2_1,
		"registry_2_2": ethereum.RegistryVersion_2_2,
	}

	for n, rv := range registryVersions {
		name := n
		registryVersion := rv
		t.Run(name, func(t *testing.T) {
			t.Parallel()
			l := logging.GetTestLogger(t)
			config, err := tc.GetConfig("Smoke", tc.Automation)
			require.NoError(t, err, "Failed to get config")
			a := setupAutomationTestDocker(
				t, registryVersion, automationDefaultRegistryConfig(config), false, false, &config,
			)

			sb, err := a.ChainClient.Client.BlockNumber(context.Background())
			require.NoError(t, err, "Failed to get start block")

			consumersPerformance, upkeepIDs := actions_seth.DeployPerformanceConsumers(
				t,
				a.ChainClient,
				a.Registry,
				a.Registrar,
				a.LinkToken,
				1, // It was impossible to investigate, why with multiple outputs it fails ONLY in CI and only for 2.1 and 2.2 versions
				big.NewInt(automationDefaultLinkFunds),
				automationDefaultUpkeepGasLimit,
				10000,   // How many blocks this upkeep will be eligible from first upkeep block
				5,       // Interval of blocks that upkeeps are expected to be performed
				100000,  // How much gas should be burned on checkUpkeep() calls
				4000000, // How much gas should be burned on performUpkeep() calls. Initially set higher than defaultUpkeepGasLimit
			)

			t.Cleanup(func() {
				actions_seth.GetStalenessReportCleanupFn(t, a.Logger, a.ChainClient, sb, a.Registry, registryVersion)()
			})

			gom := gomega.NewGomegaWithT(t)
			nodesWithoutBootstrap := a.ChainlinkNodes[1:]

			// Initially performGas is set higher than defaultUpkeepGasLimit, so no upkeep should be performed
			l.Info().Msg("Making sure for 2m no upkeeps are performed")
			gom.Consistently(func(g gomega.Gomega) {
				for i := 0; i < len(upkeepIDs); i++ {
					cnt, err := consumersPerformance[i].GetUpkeepCount(testcontext.Get(t))
					g.Expect(err).ShouldNot(gomega.HaveOccurred(), "Calling consumer's counter shouldn't fail")
					g.Expect(cnt.Int64()).Should(
						gomega.Equal(int64(0)),
						"Expected consumer counter to remain constant at %d, but got %d", 0, cnt.Int64(),
					)
				}
			}, "2m", "1s").Should(gomega.Succeed()) // ~1m for setup, 1m assertion

			// Increase gas limit for the upkeep, higher than the performGasBurn
			l.Info().Msg("Increasing gas limit for upkeeps")
			for i := 0; i < len(upkeepIDs); i++ {
				err = a.Registry.SetUpkeepGasLimit(upkeepIDs[i], uint32(4500000))
				require.NoError(t, err, "Error setting upkeep gas limit")
			}

			// Upkeep should now start performing
			l.Info().Msg("Waiting for 4m for all contracts to perform at least one upkeep after gas limit increase")
			gom.Eventually(func(g gomega.Gomega) {
				for i := 0; i < len(upkeepIDs); i++ {
					cnt, err := consumersPerformance[i].GetUpkeepCount(testcontext.Get(t))
					g.Expect(err).ShouldNot(gomega.HaveOccurred(), "Calling consumer's counter shouldn't fail")
					l.Info().Int("Upkeep index", i).Int64("Upkeep counter", cnt.Int64()).Msg("Number of upkeeps performed")
					g.Expect(cnt.Int64()).Should(gomega.BeNumerically(">", int64(0)),
						"Expected consumer counter to be greater than 0, but got %d", cnt.Int64(),
					)
				}
			}, "4m", "1s").Should(gomega.Succeed()) // ~1m to perform once, 1m buffer

			// Now increase the checkGasBurn on consumer, upkeep should stop performing
			l.Info().Msg("Increasing check gas to burn for upkeeps")
			for i := 0; i < len(upkeepIDs); i++ {
				err = consumersPerformance[i].SetCheckGasToBurn(testcontext.Get(t), big.NewInt(3000000))
				require.NoError(t, err, "Check gas burn should be set successfully on consumer")
			}

			countPerID := make(map[*big.Int]*big.Int)

			// Get existing performed count
			l.Info().Msg("Getting existing performed count")
			for i := 0; i < len(upkeepIDs); i++ {
				existingCnt, err := consumersPerformance[i].GetUpkeepCount(testcontext.Get(t))
				require.NoError(t, err, "Calling consumer's counter shouldn't fail")
				l.Info().
					Str("UpkeepID", upkeepIDs[i].String()).
					Int64("Upkeep counter", existingCnt.Int64()).
					Msg("Upkeep counter when check gas increased")
				countPerID[upkeepIDs[i]] = existingCnt
			}

			// In most cases count should remain constant, but it might increase by upto 1 due to pending perform
			l.Info().Msg("Waiting for 1m for all contracts to make sure they perform at maximum 1 upkeep")
			gom.Consistently(func(g gomega.Gomega) {
				for i := 0; i < len(upkeepIDs); i++ {
					cnt, err := consumersPerformance[i].GetUpkeepCount(testcontext.Get(t))
					g.Expect(err).ShouldNot(gomega.HaveOccurred(), "Calling consumer's counter shouldn't fail")
					existingCnt := countPerID[upkeepIDs[i]]
					g.Expect(cnt.Int64()).Should(
						gomega.BeNumerically("<=", existingCnt.Int64()+1),
						"Expected consumer counter to remain less than equal %d, but got %d", existingCnt.Int64()+1, cnt.Int64(),
					)
				}
			}, "1m", "1s").Should(gomega.Succeed())

			l.Info().Msg("Getting existing performed count")
			for i := 0; i < len(upkeepIDs); i++ {
				existingCnt, err := consumersPerformance[i].GetUpkeepCount(testcontext.Get(t))
				require.NoError(t, err, "Calling consumer's counter shouldn't fail")
				l.Info().
					Str("UpkeepID", upkeepIDs[i].String()).
					Int64("Upkeep counter", existingCnt.Int64()).Msg("Upkeep counter when consistently block finished")
				countPerID[upkeepIDs[i]] = existingCnt
			}

			// Now increase checkGasLimit on registry
			highCheckGasLimit := automationDefaultRegistryConfig(config)
			highCheckGasLimit.CheckGasLimit = uint32(5000000)
			highCheckGasLimit.RegistryVersion = registryVersion

			ocrConfig, err := actions.BuildAutoOCR2ConfigVarsLocal(l, nodesWithoutBootstrap, highCheckGasLimit, a.Registrar.Address(), 30*time.Second, a.Registry.RegistryOwnerAddress(), a.Registry.ChainModuleAddress(), a.Registry.ReorgProtectionEnabled())
			require.NoError(t, err, "Error building OCR config")

			if a.RegistrySettings.RegistryVersion == ethereum.RegistryVersion_2_0 {
				err = a.Registry.SetConfig(highCheckGasLimit, ocrConfig)
			} else {
				err = a.Registry.SetConfigTypeSafe(ocrConfig)
			}
			require.NoError(t, err, "Registry config should be set successfully!")

			l.Info().Msg("Waiting for 3m for all contracts to make sure they perform at maximum 1 upkeep after check gas limit increase")
			// Upkeep should start performing again, and it should get regularly performed
			gom.Eventually(func(g gomega.Gomega) {
				for i := 0; i < len(upkeepIDs); i++ {
					cnt, err := consumersPerformance[i].GetUpkeepCount(testcontext.Get(t))
					g.Expect(err).ShouldNot(gomega.HaveOccurred(), "Calling consumer's Counter shouldn't fail")
					existingCnt := countPerID[upkeepIDs[i]]
					g.Expect(cnt.Int64()).Should(gomega.BeNumerically(">", existingCnt.Int64()),
						"Expected consumer counter to be greater than %d, but got %d", existingCnt.Int64(), cnt.Int64(),
					)
				}
			}, "3m", "1s").Should(gomega.Succeed()) // ~1m to setup cluster, 1m to perform once, 1m buffer
		})
	}
}

func TestUpdateCheckData(t *testing.T) {
	t.Parallel()
	registryVersions := map[string]ethereum.KeeperRegistryVersion{
		"registry_2_0": ethereum.RegistryVersion_2_0,
		"registry_2_1": ethereum.RegistryVersion_2_1,
		"registry_2_2": ethereum.RegistryVersion_2_2,
	}

	for n, rv := range registryVersions {
		name := n
		registryVersion := rv
		t.Run(name, func(t *testing.T) {
			t.Parallel()
			l := logging.GetTestLogger(t)
			config, err := tc.GetConfig("Smoke", tc.Automation)
			require.NoError(t, err, "Failed to get config")

			a := setupAutomationTestDocker(
				t, registryVersion, automationDefaultRegistryConfig(config), false, false, &config,
			)

			sb, err := a.ChainClient.Client.BlockNumber(context.Background())
			require.NoError(t, err, "Failed to get start block")

			performDataChecker, upkeepIDs := actions_seth.DeployPerformDataCheckerConsumers(
				t,
				a.ChainClient,
				a.Registry,
				a.Registrar,
				a.LinkToken,
				defaultAmountOfUpkeeps,
				big.NewInt(automationDefaultLinkFunds),
				automationDefaultUpkeepGasLimit,
				[]byte(automationExpectedData),
			)

			t.Cleanup(func() {
				actions_seth.GetStalenessReportCleanupFn(t, a.Logger, a.ChainClient, sb, a.Registry, registryVersion)()
			})

			gom := gomega.NewGomegaWithT(t)
			gom.Consistently(func(g gomega.Gomega) {
				// expect the counter to remain 0 because perform data does not match
				for i := 0; i < len(upkeepIDs); i++ {
					counter, err := performDataChecker[i].Counter(testcontext.Get(t))
					g.Expect(err).ShouldNot(gomega.HaveOccurred(), "Failed to retrieve perform data checker"+
						" for upkeep at index "+strconv.Itoa(i))
					g.Expect(counter.Int64()).Should(gomega.Equal(int64(0)),
						"Expected perform data checker counter to be 0, but got %d", counter.Int64())
					l.Info().Int64("Upkeep perform data checker", counter.Int64()).Msg("Number of upkeeps performed")
				}
			}, "2m", "1s").Should(gomega.Succeed()) // ~1m for setup, 1m assertion

			for i := 0; i < len(upkeepIDs); i++ {
				err := a.Registry.UpdateCheckData(upkeepIDs[i], []byte(automationExpectedData))
				require.NoError(t, err, "Could not update check data for upkeep at index %d", i)
			}

			// retrieve new check data for all upkeeps
			for i := 0; i < len(upkeepIDs); i++ {
				upkeep, err := a.Registry.GetUpkeepInfo(testcontext.Get(t), upkeepIDs[i])
				require.NoError(t, err, "Failed to get upkeep info at index %d", i)
				require.Equal(t, []byte(automationExpectedData), upkeep.CheckData, "Upkeep data not as expected")
			}

			gom.Eventually(func(g gomega.Gomega) {
				// Check if the upkeeps are performing multiple times by analysing their counters and checking they are greater than 5
				for i := 0; i < len(upkeepIDs); i++ {
					counter, err := performDataChecker[i].Counter(testcontext.Get(t))
					g.Expect(err).ShouldNot(gomega.HaveOccurred(), "Failed to retrieve perform data checker counter"+
						" for upkeep at index "+strconv.Itoa(i))
					g.Expect(counter.Int64()).Should(gomega.BeNumerically(">", int64(0)),
						"Expected perform data checker counter to be greater than 0, but got %d", counter.Int64())
					l.Info().Int64("Upkeep perform data checker", counter.Int64()).Msg("Number of upkeeps performed")
				}
			}, "2m", "1s").Should(gomega.Succeed()) // ~1m to perform once, 1m buffer
		})
	}
}

func TestSetOffchainConfigWithMaxGasPrice(t *testing.T) {
	t.Parallel()
	registryVersions := map[string]ethereum.KeeperRegistryVersion{
		// registry20 also has upkeep offchain config but the max gas price check is not implemented
		"registry_2_1": ethereum.RegistryVersion_2_1,
		"registry_2_2": ethereum.RegistryVersion_2_2,
	}

	for n, rv := range registryVersions {
		name := n
		registryVersion := rv
		t.Run(name, func(t *testing.T) {
			t.Parallel()
			l := logging.GetTestLogger(t)
			config, err := tc.GetConfig("Smoke", tc.Automation)
			if err != nil {
				t.Fatal(err)
			}
			a := setupAutomationTestDocker(
				t, registryVersion, automationDefaultRegistryConfig(config), false, false, &config,
			)

			sb, err := a.ChainClient.Client.BlockNumber(context.Background())
			require.NoError(t, err, "Failed to get start block")

			consumers, upkeepIDs := actions_seth.DeployConsumers(
				t,
				a.ChainClient,
				a.Registry,
				a.Registrar,
				a.LinkToken,
				defaultAmountOfUpkeeps,
				big.NewInt(automationDefaultLinkFunds),
				automationDefaultUpkeepGasLimit,
				false,
				false,
			)

			t.Cleanup(func() {
				actions_seth.GetStalenessReportCleanupFn(t, a.Logger, a.ChainClient, sb, a.Registry, registryVersion)()
			})

			gom := gomega.NewGomegaWithT(t)
			l.Info().Msg("waiting for all upkeeps to be performed at least once")
			gom.Eventually(func(g gomega.Gomega) {
				for i := 0; i < len(upkeepIDs); i++ {
					counter, err := consumers[i].Counter(testcontext.Get(t))
					g.Expect(err).ShouldNot(gomega.HaveOccurred(), "Failed to retrieve consumer counter for upkeep at index %d", i)
					g.Expect(counter.Int64()).Should(gomega.BeNumerically(">", int64(0)),
						"Expected consumer counter to be greater than 0, but got %d")
				}
			}, "2m", "5s").Should(gomega.Succeed()) // ~1m for cluster setup, ~1m for performing each upkeep once, ~2m buffer

			// set the maxGasPrice to 1 wei
			uoc, _ := cbor.Marshal(gasprice.UpkeepOffchainConfig{MaxGasPrice: big.NewInt(1)})
			l.Info().Msgf("setting all upkeeps' offchain config to %s, which means maxGasPrice is 1 wei", hexutil.Encode(uoc))
			for _, uid := range upkeepIDs {
				err = a.Registry.SetUpkeepOffchainConfig(uid, uoc)
				require.NoError(t, err, "Error setting upkeep offchain config")
			}

			// Store how many times each upkeep performed once their offchain config is set with maxGasPrice = 1 wei
			var countersAfterSettingLowMaxGasPrice = make([]*big.Int, len(upkeepIDs))
			for i := 0; i < len(upkeepIDs); i++ {
				countersAfterSettingLowMaxGasPrice[i], err = consumers[i].Counter(testcontext.Get(t))
				require.NoError(t, err, "Failed to retrieve consumer counter for upkeep at index %d", i)
				l.Info().Int64("Upkeep Performed times", countersAfterSettingLowMaxGasPrice[i].Int64()).Int("Upkeep index", i).Msg("Number of upkeeps performed after setting low max gas price")
			}

			var latestCounter *big.Int
			// the upkeepsPerformed of all the upkeeps should stay constant because they are no longer getting serviced
			gom.Consistently(func(g gomega.Gomega) {
				for i := 0; i < len(upkeepIDs); i++ {
					latestCounter, err = consumers[i].Counter(testcontext.Get(t))
					g.Expect(err).ShouldNot(gomega.HaveOccurred(), "Failed to retrieve consumer counter for upkeep at index %d", i)
					g.Expect(latestCounter.Int64()).Should(gomega.Equal(countersAfterSettingLowMaxGasPrice[i].Int64()),
						"Expected consumer counter to remain constant at %d, but got %d",
						countersAfterSettingLowMaxGasPrice[i].Int64(), latestCounter.Int64())
				}
			}, "2m", "5s").Should(gomega.Succeed())
			l.Info().Msg("no upkeeps is performed because their max gas price is only 1 wei")

			// setting offchain config with a high max gas price for the first upkeep, it should perform again while
			// other upkeeps should not perform
			// set the maxGasPrice to 500 gwei for the first upkeep
			uoc, _ = cbor.Marshal(gasprice.UpkeepOffchainConfig{MaxGasPrice: big.NewInt(500_000_000_000)})
			l.Info().Msgf("setting the first upkeeps' offchain config to %s, which means maxGasPrice is 500 gwei", hexutil.Encode(uoc))
			err = a.Registry.SetUpkeepOffchainConfig(upkeepIDs[0], uoc)
			require.NoError(t, err, "Error setting upkeep offchain config")

			upkeepsPerformedBefore := make(map[int]int64)
			upkeepsPerformedAfter := make(map[int]int64)
			for i := 0; i < len(upkeepIDs); i++ {
				latestCounter, err = consumers[i].Counter(testcontext.Get(t))
				require.NoError(t, err, "Failed to retrieve consumer counter for upkeep at index %d", i)
				upkeepsPerformedBefore[i] = latestCounter.Int64()
				upkeepsPerformedAfter[i] = latestCounter.Int64()

				l.Info().Int64("No of Upkeep Performed", latestCounter.Int64()).Str("Consumer address", consumers[i].Address()).Msg("Number of upkeeps performed just after setting offchain config")
			}

			// the upkeepsPerformed of all other upkeeps should stay constant because their max gas price remains very low.
			// consumer at index N, might not be correlated with upkeep at index N, so instead of focusing on one of them
			// we iterate over all of them and make sure that at most only one is performing upkeeps
			gom.Consistently(func(g gomega.Gomega) {
				activeConsumers := 0
				for i := 0; i < len(upkeepIDs); i++ {
					latestCounter, err = consumers[i].Counter(testcontext.Get(t))
					g.Expect(err).ShouldNot(gomega.HaveOccurred(), "Failed to retrieve consumer counter for upkeep at index %d", i)
					if latestCounter.Int64() != upkeepsPerformedAfter[i] {
						activeConsumers++
					}
					upkeepsPerformedAfter[i] = latestCounter.Int64()
				}
				// 0 is also okay, because it means that no upkeep was performed yet
				g.Expect(activeConsumers).Should(gomega.BeNumerically("<=", 1), "Only one consumer should have been performing upkeeps, but %d did", activeConsumers)
			}, "2m", "5s").Should(gomega.Succeed())

			performingConsumerIndex := -1
			onlyOneConsumerPerformed := false
			for i := 0; i < len(upkeepIDs); i++ {
				if upkeepsPerformedAfter[i] > upkeepsPerformedBefore[i] {
					onlyOneConsumerPerformed = true
					performingConsumerIndex = i
					break
				}
			}

			for i := 0; i < len(upkeepIDs); i++ {
				l.Info().Int64("No of Upkeep Performed", latestCounter.Int64()).Str("Consumer address", consumers[i].Address()).Msg("Number of upkeeps performed after waiting for the results of offchain config change")
			}

			require.True(t, onlyOneConsumerPerformed, "Only one consumer should have been performing upkeeps")

			l.Info().Msg("all the rest upkeeps did not perform again because their max gas price remains 1 wei")
			l.Info().Msg("making sure the consumer keeps performing upkeeps because its max gas price is 500 gwei")

			// the first upkeep should start performing again
			gom.Eventually(func(g gomega.Gomega) {
				latestCounter, err = consumers[performingConsumerIndex].Counter(testcontext.Get(t))
				g.Expect(err).ShouldNot(gomega.HaveOccurred(), fmt.Sprintf("Failed to retrieve consumer counter for upkeep at index %d", performingConsumerIndex))
				g.Expect(latestCounter.Int64()).Should(gomega.BeNumerically(">", countersAfterSettingLowMaxGasPrice[0].Int64()),
					"Expected consumer counter to be greater than %d, but got %d",
					countersAfterSettingLowMaxGasPrice[0].Int64(), latestCounter.Int64())
			}, "2m", "5s").Should(gomega.Succeed()) // ~1m for cluster setup, ~1m for performing each upkeep once, ~2m buffer
			l.Info().Int64("Upkeep Performed times", latestCounter.Int64()).Msg("the first upkeep performed again")
		})
	}
}

func setupAutomationTestDocker(
	t *testing.T,
	registryVersion ethereum.KeeperRegistryVersion,
	registryConfig contracts.KeeperRegistrySettings,
	isMercuryV02 bool,
	isMercuryV03 bool,
	automationTestConfig types.AutomationTestConfig,
) automationv2.AutomationTest {
	require.False(t, isMercuryV02 && isMercuryV03, "Cannot run test with both Mercury V02 and V03 on")

	l := logging.GetTestLogger(t)
	// Add registry version to config
	registryConfig.RegistryVersion = registryVersion
	network := networks.MustGetSelectedNetworkConfig(automationTestConfig.GetNetworkConfig())[0]

	//launch the environment
	var env *test_env.CLClusterTestEnv
	var err error
	require.NoError(t, err)
	l.Debug().Msgf("Funding amount: %f", *automationTestConfig.GetCommonConfig().ChainlinkNodeFunding)
	clNodesCount := 5

	privateNetwork, err := actions.EthereumNetworkConfigFromConfig(l, automationTestConfig)
	require.NoError(t, err, "Error building ethereum network config")

	if isMercuryV02 || isMercuryV03 {
		// start mock adapter only
		mockAdapterEnv, err := test_env.NewCLTestEnvBuilder().
			WithTestInstance(t).
			WithTestConfig(automationTestConfig).
			WithMockAdapter().
<<<<<<< HEAD
			WithoutEvmClients().
			WithoutCleanup().
=======
			WithFunding(big.NewFloat(*automationTestConfig.GetCommonConfig().ChainlinkNodeFunding)).
			WithStandardCleanup().
>>>>>>> f72c8990
			WithSeth().
			Build()
		require.NoError(t, err, "Error deploying test environment for Mercury")

		secretsConfig := `
		[Mercury.Credentials.cred1]
		LegacyURL = '%s'
		URL = '%s'
		Username = 'node'
		Password = 'nodepass'`
		secretsConfig = fmt.Sprintf(secretsConfig, mockAdapterEnv.MockAdapter.InternalEndpoint, mockAdapterEnv.MockAdapter.InternalEndpoint)

		builder, err := test_env.NewCLTestEnvBuilder().WithTestEnv(mockAdapterEnv)
		require.NoError(t, err, "Error building test environment for Mercury")

		env, err = builder.
			WithTestInstance(t).
			WithTestConfig(automationTestConfig).
			WithPrivateEthereumNetwork(privateNetwork.EthereumNetworkConfig).
			WithSecretsConfig(secretsConfig).
			WithCLNodes(clNodesCount).
			WithFunding(big.NewFloat(*automationTestConfig.GetCommonConfig().ChainlinkNodeFunding)).
			WithStandardCleanup().
			Build()
		require.NoError(t, err, "Error deploying test environment for Mercury")

		env.MockAdapter = mockAdapterEnv.MockAdapter
	} else {
		env, err = test_env.NewCLTestEnvBuilder().
			WithTestInstance(t).
			WithTestConfig(automationTestConfig).
			WithPrivateEthereumNetwork(privateNetwork.EthereumNetworkConfig).
			WithMockAdapter().
			WithCLNodes(clNodesCount).
			WithFunding(big.NewFloat(*automationTestConfig.GetCommonConfig().ChainlinkNodeFunding)).
			WithStandardCleanup().
			WithSeth().
			Build()
		require.NoError(t, err, "Error deploying test environment")
	}

	nodeClients := env.ClCluster.NodeAPIs()

	sethClient, err := env.GetSethClient(network.ChainID)
	require.NoError(t, err, "Error getting seth client")

	a := automationv2.NewAutomationTestDocker(l, sethClient, nodeClients)
	a.SetMercuryCredentialName("cred1")
	a.RegistrySettings = registryConfig
	a.RegistrarSettings = contracts.KeeperRegistrarSettings{
		AutoApproveConfigType: uint8(2),
		AutoApproveMaxAllowed: 1000,
		MinLinkJuels:          big.NewInt(0),
	}
	plCfg := automationTestConfig.GetAutomationConfig().AutomationConfig.PluginConfig
	a.PluginConfig = ocr2keepers30config.OffchainConfig{
		TargetProbability:    *plCfg.TargetProbability,
		TargetInRounds:       *plCfg.TargetInRounds,
		PerformLockoutWindow: *plCfg.PerformLockoutWindow,
		GasLimitPerReport:    *plCfg.GasLimitPerReport,
		GasOverheadPerUpkeep: *plCfg.GasOverheadPerUpkeep,
		MinConfirmations:     *plCfg.MinConfirmations,
		MaxUpkeepBatchSize:   *plCfg.MaxUpkeepBatchSize,
	}
	pubCfg := automationTestConfig.GetAutomationConfig().AutomationConfig.PublicConfig
	a.PublicConfig = ocr3.PublicConfig{
		DeltaProgress:                           *pubCfg.DeltaProgress,
		DeltaResend:                             *pubCfg.DeltaResend,
		DeltaInitial:                            *pubCfg.DeltaInitial,
		DeltaRound:                              *pubCfg.DeltaRound,
		DeltaGrace:                              *pubCfg.DeltaGrace,
		DeltaCertifiedCommitRequest:             *pubCfg.DeltaCertifiedCommitRequest,
		DeltaStage:                              *pubCfg.DeltaStage,
		RMax:                                    *pubCfg.RMax,
		MaxDurationQuery:                        *pubCfg.MaxDurationQuery,
		MaxDurationObservation:                  *pubCfg.MaxDurationObservation,
		MaxDurationShouldAcceptAttestedReport:   *pubCfg.MaxDurationShouldAcceptAttestedReport,
		MaxDurationShouldTransmitAcceptedReport: *pubCfg.MaxDurationShouldTransmitAcceptedReport,
		F:                                       *pubCfg.F,
	}

	a.SetupAutomationDeployment(t)
	a.SetDockerEnv(env)

	if isMercuryV02 || isMercuryV03 {
		var imposters []ctfTestEnv.KillgraveImposter
		mercuryv03Mock200 := ctfTestEnv.KillgraveImposter{
			Request: ctfTestEnv.KillgraveRequest{
				Method:     http.MethodGet,
				Endpoint:   "/api/v1/reports/bulk",
				SchemaFile: nil,
				Params:     &map[string]string{"feedIDs": "0x00028c915d6af0fd66bba2d0fc9405226bca8d6806333121a7d9832103d1563c", "timestamp": "{[\\d+]}"},
				Headers:    nil,
			},
			Response: ctfTestEnv.KillgraveResponse{
				Status:   200,
				Body:     `{"reports":[{"feedID":"0x00028c915d6af0fd66bba2d0fc9405226bca8d6806333121a7d9832103d1563c","validFromTimestamp":0,"observationsTimestamp":0,"fullReport":"0x00066dfcd1ed2d95b18c948dbc5bd64c687afe93e4ca7d663ddec14c20090ad80000000000000000000000000000000000000000000000000000000000081401000000000000000000000000000000000000000000000000000000000000000000000000000000000000000000000000000000000000000000000000000000e000000000000000000000000000000000000000000000000000000000000002200000000000000000000000000000000000000000000000000000000000000280000100000000000000000000000000000000000000000000000000000000000000000000000000000000000000000000000000000000000000000000000001204554482d5553442d415242495452554d2d544553544e455400000000000000000000000000000000000000000000000000000000000000000000000064891c98000000000000000000000000000000000000000000000000000000289ad8d367000000000000000000000000000000000000000000000000000000289acf0b38000000000000000000000000000000000000000000000000000000289b3da40000000000000000000000000000000000000000000000000000000000018ae7ce74d9fa252a8983976eab600dc7590c778d04813430841bc6e765c34cd81a168d00000000000000000000000000000000000000000000000000000000018ae7cb0000000000000000000000000000000000000000000000000000000064891c98000000000000000000000000000000000000000000000000000000000000000260412b94e525ca6cedc9f544fd86f77606d52fe731a5d069dbe836a8bfc0fb8c911963b0ae7a14971f3b4621bffb802ef0605392b9a6c89c7fab1df8633a5ade00000000000000000000000000000000000000000000000000000000000000024500c2f521f83fba5efc2bf3effaaedde43d0a4adff785c1213b712a3aed0d8157642a84324db0cf9695ebd27708d4608eb0337e0dd87b0e43f0fa70c700d911"}]}`,
				BodyFile: nil,
				Headers:  nil,
				Delay:    nil,
			},
		}

		mercuryv02Mock200 := ctfTestEnv.KillgraveImposter{
			Request: ctfTestEnv.KillgraveRequest{
				Method:     http.MethodGet,
				Endpoint:   "/client",
				SchemaFile: nil,
				Params:     &map[string]string{"feedIdHex": "{0x00028c915d6af0fd66bba2d0fc9405226bca8d6806333121a7d9832103d1563c|0x4554482d5553442d415242495452554d2d544553544e45540000000000000000}", "blockNumber": "{[\\d+]}"},
				Headers:    nil,
			},
			Response: ctfTestEnv.KillgraveResponse{
				Status:   200,
				Body:     `{"chainlinkBlob":"0x0001c38d71fed6c320b90e84b6f559459814d068e2a1700adc931ca9717d4fe70000000000000000000000000000000000000000000000000000000001a80b52b4bf1233f9cb71144a253a1791b202113c4ab4a92fa1b176d684b4959666ff8200000000000000000000000000000000000000000000000000000000000000e000000000000000000000000000000000000000000000000000000000000002000000000000000000000000000000000000000000000000000000000000000260000000000000000000000000000000000000000000000000000000000000000000000000000000000000000000000000000000000000000000000000000001004254432d5553442d415242495452554d2d544553544e4554000000000000000000000000000000000000000000000000000000000000000000000000645570be000000000000000000000000000000000000000000000000000002af2b818dc5000000000000000000000000000000000000000000000000000002af2426faf3000000000000000000000000000000000000000000000000000002af32dc209700000000000000000000000000000000000000000000000000000000012130f8df0a9745bb6ad5e2df605e158ba8ad8a33ef8a0acf9851f0f01668a3a3f2b68600000000000000000000000000000000000000000000000000000000012130f60000000000000000000000000000000000000000000000000000000000000002c4a7958dce105089cf5edb68dad7dcfe8618d7784eb397f97d5a5fade78c11a58275aebda478968e545f7e3657aba9dcbe8d44605e4c6fde3e24edd5e22c94270000000000000000000000000000000000000000000000000000000000000002459c12d33986018a8959566d145225f0c4a4e61a9a3f50361ccff397899314f0018162cf10cd89897635a0bb62a822355bd199d09f4abe76e4d05261bb44733d"}`,
				BodyFile: nil,
				Headers:  nil,
				Delay:    nil,
			},
		}

		imposters = append(imposters, mercuryv03Mock200, mercuryv02Mock200)
		a.SetupMercuryMock(t, imposters)
	}

	return *a
}<|MERGE_RESOLUTION|>--- conflicted
+++ resolved
@@ -1365,13 +1365,9 @@
 			WithTestInstance(t).
 			WithTestConfig(automationTestConfig).
 			WithMockAdapter().
-<<<<<<< HEAD
 			WithoutEvmClients().
 			WithoutCleanup().
-=======
-			WithFunding(big.NewFloat(*automationTestConfig.GetCommonConfig().ChainlinkNodeFunding)).
-			WithStandardCleanup().
->>>>>>> f72c8990
+			WithSeth().
 			WithSeth().
 			Build()
 		require.NoError(t, err, "Error deploying test environment for Mercury")
