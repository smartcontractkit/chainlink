package smoke

import (
	"encoding/json"
	"fmt"
	"math/big"
	"net/http"
	"os"
	"strconv"
	"testing"
	"time"

<<<<<<< HEAD
=======
	ctfTestEnv "github.com/smartcontractkit/chainlink-testing-framework/docker/test_env"

	ocr3 "github.com/smartcontractkit/libocr/offchainreporting2plus/ocr3confighelper"

	ocr2keepers30config "github.com/smartcontractkit/chainlink-automation/pkg/v3/config"

	"github.com/smartcontractkit/chainlink/integration-tests/actions/automationv2"

	"github.com/kelseyhightower/envconfig"

>>>>>>> 1d20c9b6
	"github.com/ethereum/go-ethereum/common"
	"github.com/kelseyhightower/envconfig"
	"github.com/onsi/gomega"
	"github.com/stretchr/testify/require"

	"github.com/smartcontractkit/chainlink-testing-framework/logging"
	"github.com/smartcontractkit/chainlink-testing-framework/networks"
	"github.com/smartcontractkit/chainlink-testing-framework/utils/ptr"
	"github.com/smartcontractkit/chainlink-testing-framework/utils/testcontext"

	cltypes "github.com/smartcontractkit/chainlink/v2/core/chains/evm/types"
	"github.com/smartcontractkit/chainlink/v2/core/gethwrappers/generated/automation_utils_2_1"
	"github.com/smartcontractkit/chainlink/v2/core/services/ocr2/plugins/ocr2keeper/evmregistry/v21/mercury/streams"
	"github.com/smartcontractkit/chainlink/v2/core/store/models"

	"github.com/smartcontractkit/chainlink/integration-tests/actions"
	"github.com/smartcontractkit/chainlink/integration-tests/contracts"
	"github.com/smartcontractkit/chainlink/integration-tests/contracts/ethereum"
	"github.com/smartcontractkit/chainlink/integration-tests/docker/test_env"
	"github.com/smartcontractkit/chainlink/integration-tests/types/config/node"
)

var utilsABI = cltypes.MustGetABI(automation_utils_2_1.AutomationUtilsABI)

const (
	automationDefaultUpkeepGasLimit = uint32(2500000)
	automationDefaultLinkFunds      = int64(9e18)
	automationExpectedData          = "abcdef"
	defaultAmountOfUpkeeps          = 2
)

var (
	automationDefaultRegistryConfig = contracts.KeeperRegistrySettings{
		PaymentPremiumPPB:    uint32(200000000),
		FlatFeeMicroLINK:     uint32(0),
		BlockCountPerTurn:    big.NewInt(10),
		CheckGasLimit:        uint32(2500000),
		StalenessSeconds:     big.NewInt(90000),
		GasCeilingMultiplier: uint16(1),
		MinUpkeepSpend:       big.NewInt(0),
		MaxPerformGas:        uint32(5000000),
		FallbackGasPrice:     big.NewInt(2e11),
		FallbackLinkPrice:    big.NewInt(2e18),
		MaxCheckDataSize:     uint32(5000),
		MaxPerformDataSize:   uint32(5000),
	}
)

func TestMain(m *testing.M) {
	logging.Init()
	fmt.Printf("Running Smoke Test on %s\n", networks.MustGetSelectedNetworksFromEnv()[0].Name) // Print to get around disabled logging
	fmt.Printf("Chainlink Image %s\n", os.Getenv("CHAINLINK_IMAGE"))                            // Print to get around disabled logging
	fmt.Printf("Chainlink Version %s\n", os.Getenv("CHAINLINK_VERSION"))                        // Print to get around disabled logging
	os.Exit(m.Run())
}

func TestAutomationBasic(t *testing.T) {
	SetupAutomationBasic(t, false)
}

func SetupAutomationBasic(t *testing.T, nodeUpgrade bool) {
	t.Parallel()
	registryVersions := map[string]ethereum.KeeperRegistryVersion{
		"registry_2_0":                                 ethereum.RegistryVersion_2_0,
		"registry_2_1_conditional":                     ethereum.RegistryVersion_2_1,
		"registry_2_1_logtrigger":                      ethereum.RegistryVersion_2_1,
		"registry_2_1_with_mercury_v02":                ethereum.RegistryVersion_2_1,
		"registry_2_1_with_mercury_v03":                ethereum.RegistryVersion_2_1,
		"registry_2_1_with_logtrigger_and_mercury_v02": ethereum.RegistryVersion_2_1,
	}

	for n, rv := range registryVersions {
		name := n
		registryVersion := rv
		t.Run(name, func(t *testing.T) {
			t.Parallel()
			l := logging.GetTestLogger(t)

			var (
				upgradeImage   string
				upgradeVersion string
				err            error
			)
			if nodeUpgrade {
				upgradeImage = os.Getenv("UPGRADE_IMAGE")
				upgradeVersion = os.Getenv("UPGRADE_VERSION")
				if len(upgradeImage) == 0 || len(upgradeVersion) == 0 {
					t.Fatal("UPGRADE_IMAGE and UPGRADE_VERSION must be set to upgrade nodes")
				}
			}

			// Use the name to determine if this is a log trigger or mercury
			isLogTrigger := name == "registry_2_1_logtrigger" || name == "registry_2_1_with_logtrigger_and_mercury_v02"
			isMercuryV02 := name == "registry_2_1_with_mercury_v02" || name == "registry_2_1_with_logtrigger_and_mercury_v02"
			isMercuryV03 := name == "registry_2_1_with_mercury_v03"
			isMercury := isMercuryV02 || isMercuryV03

<<<<<<< HEAD
			chainClient, _, contractDeployer, linkToken, registry, registrar, testEnv := setupAutomationTestDocker(
				t, registryVersion, defaultOCRRegistryConfig, isMercuryV02, isMercuryV03,
=======
			a := setupAutomationTestDocker(
				t, registryVersion, automationDefaultRegistryConfig, isMercuryV02, isMercuryV03,
>>>>>>> 1d20c9b6
			)

			consumers, upkeepIDs := actions.DeployConsumers(
				t,
				a.Registry,
				a.Registrar,
				a.LinkToken,
				a.Deployer,
				a.ChainClient,
				defaultAmountOfUpkeeps,
				big.NewInt(automationDefaultLinkFunds),
				automationDefaultUpkeepGasLimit,
				isLogTrigger,
				isMercury,
			)

			for i := 0; i < len(upkeepIDs); i++ {
				if isLogTrigger || isMercuryV02 {
					if err := consumers[i].Start(); err != nil {
						l.Error().Msg("Error when starting consumer")
						return
					}
				}

				if isMercury {
					// Set privilege config to enable mercury
					privilegeConfigBytes, _ := json.Marshal(streams.UpkeepPrivilegeConfig{
						MercuryEnabled: true,
					})
					if err := a.Registry.SetUpkeepPrivilegeConfig(upkeepIDs[i], privilegeConfigBytes); err != nil {
						l.Error().Msg("Error when setting upkeep privilege config")
						return
					}
				}
			}

			l.Info().Msg("Waiting for all upkeeps to be performed")
			gom := gomega.NewGomegaWithT(t)
			startTime := time.Now()
			// TODO Tune this timeout window after stress testing
			gom.Eventually(func(g gomega.Gomega) {
				// Check if the upkeeps are performing multiple times by analyzing their counters
				for i := 0; i < len(upkeepIDs); i++ {
					counter, err := consumers[i].Counter(testcontext.Get(t))
					require.NoError(t, err, "Failed to retrieve consumer counter for upkeep at index %d", i)
					expect := 5
					l.Info().Int64("Upkeeps Performed", counter.Int64()).Int("Upkeep Index", i).Msg("Number of upkeeps performed")
					g.Expect(counter.Int64()).Should(gomega.BeNumerically(">=", int64(expect)),
						"Expected consumer counter to be greater than %d, but got %d", expect, counter.Int64())
				}
			}, "5m", "1s").Should(gomega.Succeed()) // ~1m for cluster setup, ~2m for performing each upkeep 5 times, ~2m buffer

			l.Info().Msgf("Total time taken to get 5 performs for each upkeep: %s", time.Since(startTime))

			if nodeUpgrade {
				expect := 5
				// Upgrade the nodes one at a time and check that the upkeeps are still being performed
				for i := 0; i < 5; i++ {
<<<<<<< HEAD
					err = actions.UpgradeChainlinkNodeVersionsLocal(upgradeImage, upgradeVersion, testEnv.ClCluster.Nodes[i])
=======
					err = actions.UpgradeChainlinkNodeVersionsLocal(upgradeImage, upgradeVersion, a.DockerEnv.ClCluster.Nodes[i])
>>>>>>> 1d20c9b6
					require.NoError(t, err, "Error when upgrading node %d", i)
					time.Sleep(time.Second * 10)
					expect = expect + 5
					gom.Eventually(func(g gomega.Gomega) {
						// Check if the upkeeps are performing multiple times by analyzing their counters and checking they are increasing by 5 in each step within 5 minutes
						for i := 0; i < len(upkeepIDs); i++ {
							counter, err := consumers[i].Counter(testcontext.Get(t))
							require.NoError(t, err, "Failed to retrieve consumer counter for upkeep at index %d", i)
							l.Info().Int64("Upkeeps Performed", counter.Int64()).Int("Upkeep ID", i).Msg("Number of upkeeps performed")
							g.Expect(counter.Int64()).Should(gomega.BeNumerically(">=", int64(expect)),
								"Expected consumer counter to be greater than %d, but got %d", expect, counter.Int64())
						}
					}, "5m", "1s").Should(gomega.Succeed())
				}
			}

			// Cancel all the registered upkeeps via the registry
			for i := 0; i < len(upkeepIDs); i++ {
				err := a.Registry.CancelUpkeep(upkeepIDs[i])
				require.NoError(t, err, "Could not cancel upkeep at index %d", i)
			}

			err = a.ChainClient.WaitForEvents()
			require.NoError(t, err, "Error encountered when waiting for upkeeps to be cancelled")

			var countersAfterCancellation = make([]*big.Int, len(upkeepIDs))

			for i := 0; i < len(upkeepIDs); i++ {
				// Obtain the amount of times the upkeep has been executed so far
				countersAfterCancellation[i], err = consumers[i].Counter(testcontext.Get(t))
				require.NoError(t, err, "Failed to retrieve consumer counter for upkeep at index %d", i)
				l.Info().Int64("Upkeep Count", countersAfterCancellation[i].Int64()).Int("Upkeep Index", i).Msg("Cancelled upkeep")
			}

			l.Info().Msg("Making sure the counter stays consistent")
			gom.Consistently(func(g gomega.Gomega) {
				for i := 0; i < len(upkeepIDs); i++ {
					// Expect the counter to remain constant (At most increase by 1 to account for stale performs) because the upkeep was cancelled
					latestCounter, err := consumers[i].Counter(testcontext.Get(t))
					g.Expect(err).ShouldNot(gomega.HaveOccurred(), "Failed to retrieve consumer counter for upkeep at index %d", i)
					g.Expect(latestCounter.Int64()).Should(gomega.BeNumerically("<=", countersAfterCancellation[i].Int64()+1),
						"Expected consumer counter to remain less than or equal to %d, but got %d",
						countersAfterCancellation[i].Int64()+1, latestCounter.Int64())
				}
			}, "1m", "1s").Should(gomega.Succeed())
		})
	}
}

func TestSetUpkeepTriggerConfig(t *testing.T) {
	t.Parallel()
	l := logging.GetTestLogger(t)

<<<<<<< HEAD
	chainClient, _, contractDeployer, linkToken, registry, registrar, _ := setupAutomationTestDocker(
		t, ethereum.RegistryVersion_2_1, defaultOCRRegistryConfig, false, false,
=======
	a := setupAutomationTestDocker(
		t, ethereum.RegistryVersion_2_1, automationDefaultRegistryConfig, false, false,
>>>>>>> 1d20c9b6
	)

	consumers, upkeepIDs := actions.DeployConsumers(
		t,
		a.Registry,
		a.Registrar,
		a.LinkToken,
		a.Deployer,
		a.ChainClient,
		defaultAmountOfUpkeeps,
		big.NewInt(automationDefaultLinkFunds),
		automationDefaultUpkeepGasLimit,
		true,
		false,
	)

	// Start log trigger based upkeeps for all consumers
	for i := 0; i < len(consumers); i++ {
		err := consumers[i].Start()
		if err != nil {
			return
		}
	}

	l.Info().Msg("Waiting for all upkeeps to perform")
	gom := gomega.NewGomegaWithT(t)
	gom.Eventually(func(g gomega.Gomega) {
		// Check if the upkeeps are performing multiple times by analyzing their counters
		for i := 0; i < len(upkeepIDs); i++ {
			counter, err := consumers[i].Counter(testcontext.Get(t))
			require.NoError(t, err, "Failed to retrieve consumer counter for upkeep at index %d", i)
			expect := 5
			l.Info().Int64("Upkeeps Performed", counter.Int64()).Int("Upkeep Index", i).Msg("Number of upkeeps performed")
			g.Expect(counter.Int64()).Should(gomega.BeNumerically(">=", int64(expect)),
				"Expected consumer counter to be greater than %d, but got %d", expect, counter.Int64())
		}
	}, "5m", "1s").Should(gomega.Succeed()) // ~1m for cluster setup, ~2m for performing each upkeep 5 times, ~2m buffer

	topic0InBytesMatch := [32]byte{
		61, 83, 163, 149, 80, 224, 70, 136,
		6, 88, 39, 243, 187, 134, 88, 76,
		176, 7, 171, 158, 188, 167, 235,
		213, 40, 231, 48, 28, 156, 49, 235, 93,
	} // bytes representation of 0x3d53a39550e04688065827f3bb86584cb007ab9ebca7ebd528e7301c9c31eb5d

	topic0InBytesNoMatch := [32]byte{
		62, 83, 163, 149, 80, 224, 70, 136,
		6, 88, 39, 243, 187, 134, 88, 76,
		176, 7, 171, 158, 188, 167, 235,
		213, 40, 231, 48, 28, 156, 49, 235, 93,
	} // changed the first byte from 61 to 62 to make it not match

	bytes0 := [32]byte{
		0, 0, 0, 0, 0, 0, 0, 0, 0, 0, 0, 0, 0, 0, 0, 0, 0, 0, 0, 0, 0, 0, 0, 0, 0, 0, 0, 0, 0, 0, 0, 0,
	} // bytes representation of 0x0000000000000000000000000000000000000000000000000000000000000000

	// Update the trigger config so no upkeeps are triggered
	for i := 0; i < len(consumers); i++ {
		upkeepAddr := consumers[i].Address()

		logTriggerConfigStruct := automation_utils_2_1.LogTriggerConfig{
			ContractAddress: common.HexToAddress(upkeepAddr),
			FilterSelector:  0,
			Topic0:          topic0InBytesNoMatch,
			Topic1:          bytes0,
			Topic2:          bytes0,
			Topic3:          bytes0,
		}
		encodedLogTriggerConfig, err := utilsABI.Methods["_logTriggerConfig"].Inputs.Pack(&logTriggerConfigStruct)
		if err != nil {
			return
		}

		err = a.Registry.SetUpkeepTriggerConfig(upkeepIDs[i], encodedLogTriggerConfig)
		require.NoError(t, err, "Could not set upkeep trigger config at index %d", i)
	}

	err := a.ChainClient.WaitForEvents()
	require.NoError(t, err, "Error encountered when waiting for setting trigger config for upkeeps")

	var countersAfterSetNoMatch = make([]*big.Int, len(upkeepIDs))

	// Wait for 10 seconds to let in-flight upkeeps finish
	time.Sleep(10 * time.Second)
	for i := 0; i < len(upkeepIDs); i++ {
		// Obtain the amount of times the upkeep has been executed so far
		countersAfterSetNoMatch[i], err = consumers[i].Counter(testcontext.Get(t))
		require.NoError(t, err, "Failed to retrieve consumer counter for upkeep at index %d", i)
		l.Info().Int64("Upkeep Count", countersAfterSetNoMatch[i].Int64()).Int("Upkeep Index", i).Msg("Upkeep")
	}

	l.Info().Msg("Making sure the counter stays consistent")
	gom.Consistently(func(g gomega.Gomega) {
		for i := 0; i < len(upkeepIDs); i++ {
			// Expect the counter to remain constant (At most increase by 2 to account for stale performs) because the upkeep trigger config is not met
			bufferCount := int64(2)
			latestCounter, err := consumers[i].Counter(testcontext.Get(t))
			g.Expect(err).ShouldNot(gomega.HaveOccurred(), "Failed to retrieve consumer counter for upkeep at index %d", i)
			g.Expect(latestCounter.Int64()).Should(gomega.BeNumerically("<=", countersAfterSetNoMatch[i].Int64()+bufferCount),
				"Expected consumer counter to remain less than or equal to %d, but got %d",
				countersAfterSetNoMatch[i].Int64()+bufferCount, latestCounter.Int64())
		}
	}, "1m", "1s").Should(gomega.Succeed())

	// Update the trigger config, so upkeeps start performing again
	for i := 0; i < len(consumers); i++ {
		upkeepAddr := consumers[i].Address()

		logTriggerConfigStruct := automation_utils_2_1.LogTriggerConfig{
			ContractAddress: common.HexToAddress(upkeepAddr),
			FilterSelector:  0,
			Topic0:          topic0InBytesMatch,
			Topic1:          bytes0,
			Topic2:          bytes0,
			Topic3:          bytes0,
		}
		encodedLogTriggerConfig, err := utilsABI.Methods["_logTriggerConfig"].Inputs.Pack(&logTriggerConfigStruct)
		if err != nil {
			return
		}

		err = a.Registry.SetUpkeepTriggerConfig(upkeepIDs[i], encodedLogTriggerConfig)
		require.NoError(t, err, "Could not set upkeep trigger config at index %d", i)
	}

	err = a.ChainClient.WaitForEvents()
	require.NoError(t, err, "Error encountered when waiting for setting trigger config for upkeeps")

	var countersAfterSetMatch = make([]*big.Int, len(upkeepIDs))

	for i := 0; i < len(upkeepIDs); i++ {
		// Obtain the amount of times the upkeep has been executed so far
		countersAfterSetMatch[i], err = consumers[i].Counter(testcontext.Get(t))
		require.NoError(t, err, "Failed to retrieve consumer counter for upkeep at index %d", i)
		l.Info().Int64("Upkeep Count", countersAfterSetMatch[i].Int64()).Int("Upkeep Index", i).Msg("Upkeep")
	}

	// Wait for 30 seconds to make sure backend is ready
	time.Sleep(30 * time.Second)
	// Start the consumers again
	for i := 0; i < len(consumers); i++ {
		err := consumers[i].Start()
		if err != nil {
			return
		}
	}

	l.Info().Msg("Making sure the counter starts increasing again")
	gom.Eventually(func(g gomega.Gomega) {
		// Check if the upkeeps are performing multiple times by analyzing their counters
		for i := 0; i < len(upkeepIDs); i++ {
			counter, err := consumers[i].Counter(testcontext.Get(t))
			require.NoError(t, err, "Failed to retrieve consumer counter for upkeep at index %d", i)
			expect := int64(5)
			l.Info().Int64("Upkeeps Performed", counter.Int64()).Int("Upkeep Index", i).Msg("Number of upkeeps performed")
			g.Expect(counter.Int64()).Should(gomega.BeNumerically(">=", countersAfterSetMatch[i].Int64()+expect),
				"Expected consumer counter to be greater than %d, but got %d", countersAfterSetMatch[i].Int64()+expect, counter.Int64())
		}
	}, "5m", "1s").Should(gomega.Succeed()) // ~1m for cluster setup, ~2m for performing each upkeep 5 times, ~2m buffer
}

func TestAutomationAddFunds(t *testing.T) {
	t.Parallel()
	registryVersions := map[string]ethereum.KeeperRegistryVersion{
		"registry_2_0": ethereum.RegistryVersion_2_0,
		"registry_2_1": ethereum.RegistryVersion_2_1,
	}

	for n, rv := range registryVersions {
		name := n
		registryVersion := rv
		t.Run(name, func(t *testing.T) {
			t.Parallel()
<<<<<<< HEAD
			chainClient, _, contractDeployer, linkToken, registry, registrar, _ := setupAutomationTestDocker(
				t, registryVersion, defaultOCRRegistryConfig, false, false,
=======
			a := setupAutomationTestDocker(
				t, registryVersion, automationDefaultRegistryConfig, false, false,
>>>>>>> 1d20c9b6
			)

			consumers, upkeepIDs := actions.DeployConsumers(
				t,
				a.Registry,
				a.Registrar,
				a.LinkToken,
				a.Deployer,
				a.ChainClient,
				defaultAmountOfUpkeeps,
				big.NewInt(1),
				automationDefaultUpkeepGasLimit,
				false,
				false,
			)

			gom := gomega.NewGomegaWithT(t)
			// Since the upkeep is currently underfunded, check that it doesn't get executed
			gom.Consistently(func(g gomega.Gomega) {
				counter, err := consumers[0].Counter(testcontext.Get(t))
				g.Expect(err).ShouldNot(gomega.HaveOccurred(), "Calling consumer's counter shouldn't fail")
				g.Expect(counter.Int64()).Should(gomega.Equal(int64(0)),
					"Expected consumer counter to remain zero, but got %d", counter.Int64())
			}, "2m", "1s").Should(gomega.Succeed()) // ~1m for setup, 1m assertion

			// Grant permission to the registry to fund the upkeep
			err := a.LinkToken.Approve(a.Registry.Address(), big.NewInt(9e18))
			require.NoError(t, err, "Could not approve permissions for the registry on the link token contract")
			err = a.ChainClient.WaitForEvents()
			require.NoError(t, err, "Error waiting for events")

			// Add funds to the upkeep whose ID we know from above
			err = a.Registry.AddUpkeepFunds(upkeepIDs[0], big.NewInt(9e18))
			require.NoError(t, err, "Unable to add upkeep")
			err = a.ChainClient.WaitForEvents()
			require.NoError(t, err, "Error waiting for events")

			// Now the new upkeep should be performing because we added enough funds
			gom.Eventually(func(g gomega.Gomega) {
				counter, err := consumers[0].Counter(testcontext.Get(t))
				g.Expect(err).ShouldNot(gomega.HaveOccurred(), "Calling consumer's counter shouldn't fail")
				g.Expect(counter.Int64()).Should(gomega.BeNumerically(">", int64(0)),
					"Expected newly registered upkeep's counter to be greater than 0, but got %d", counter.Int64())
			}, "2m", "1s").Should(gomega.Succeed()) // ~1m for perform, 1m buffer
		})
	}
}

func TestAutomationPauseUnPause(t *testing.T) {
	t.Parallel()
	registryVersions := map[string]ethereum.KeeperRegistryVersion{
		"registry_2_0": ethereum.RegistryVersion_2_0,
		"registry_2_1": ethereum.RegistryVersion_2_1,
	}

	for n, rv := range registryVersions {
		name := n
		registryVersion := rv
		t.Run(name, func(t *testing.T) {
			t.Parallel()
			l := logging.GetTestLogger(t)
<<<<<<< HEAD
			chainClient, _, contractDeployer, linkToken, registry, registrar, _ := setupAutomationTestDocker(
				t, registryVersion, defaultOCRRegistryConfig, false, false,
=======
			a := setupAutomationTestDocker(
				t, registryVersion, automationDefaultRegistryConfig, false, false,
>>>>>>> 1d20c9b6
			)

			consumers, upkeepIDs := actions.DeployConsumers(
				t,
				a.Registry,
				a.Registrar,
				a.LinkToken,
				a.Deployer,
				a.ChainClient,
				defaultAmountOfUpkeeps,
				big.NewInt(automationDefaultLinkFunds),
				automationDefaultUpkeepGasLimit,
				false,
				false,
			)

			gom := gomega.NewGomegaWithT(t)
			gom.Eventually(func(g gomega.Gomega) {
				// Check if the upkeeps are performing multiple times by analyzing their counters and checking they are greater than 5
				for i := 0; i < len(upkeepIDs); i++ {
					counter, err := consumers[i].Counter(testcontext.Get(t))
					g.Expect(err).ShouldNot(gomega.HaveOccurred(), "Failed to retrieve consumer counter for upkeep at index %d", i)
					g.Expect(counter.Int64()).Should(gomega.BeNumerically(">", int64(5)),
						"Expected consumer counter to be greater than 5, but got %d", counter.Int64())
					l.Info().Int("Upkeep Index", i).Int64("Upkeep counter", counter.Int64()).Msg("Number of upkeeps performed")
				}
			}, "5m", "1s").Should(gomega.Succeed()) // ~1m for cluster setup, ~2m for performing each upkeep 5 times, ~2m buffer

			// pause all the registered upkeeps via the registry
			for i := 0; i < len(upkeepIDs); i++ {
				err := a.Registry.PauseUpkeep(upkeepIDs[i])
				require.NoError(t, err, "Could not pause upkeep at index %d", i)
			}

			err := a.ChainClient.WaitForEvents()
			require.NoError(t, err, "Error waiting for upkeeps to be paused")

			var countersAfterPause = make([]*big.Int, len(upkeepIDs))
			for i := 0; i < len(upkeepIDs); i++ {
				// Obtain the amount of times the upkeep has been executed so far
				countersAfterPause[i], err = consumers[i].Counter(testcontext.Get(t))
				require.NoError(t, err, "Failed to retrieve consumer counter for upkeep at index %d", i)
				l.Info().Int("Upkeep Index", i).Int64("Upkeeps Performed", countersAfterPause[i].Int64()).Msg("Paused Upkeep")
			}

			gom.Consistently(func(g gomega.Gomega) {
				for i := 0; i < len(upkeepIDs); i++ {
					// In most cases counters should remain constant, but there might be a straggling perform tx which
					// gets committed later and increases counter by 1
					latestCounter, err := consumers[i].Counter(testcontext.Get(t))
					g.Expect(err).ShouldNot(gomega.HaveOccurred(), "Failed to retrieve consumer counter for upkeep at index %d", i)
					g.Expect(latestCounter.Int64()).Should(gomega.BeNumerically("<=", countersAfterPause[i].Int64()+1),
						"Expected consumer counter not have increased more than %d, but got %d",
						countersAfterPause[i].Int64()+1, latestCounter.Int64())
				}
			}, "1m", "1s").Should(gomega.Succeed())

			// unpause all the registered upkeeps via the registry
			for i := 0; i < len(upkeepIDs); i++ {
				err := a.Registry.UnpauseUpkeep(upkeepIDs[i])
				require.NoError(t, err, "Could not unpause upkeep at index %d", i)
			}

			err = a.ChainClient.WaitForEvents()
			require.NoError(t, err, "Error waiting for upkeeps to be unpaused")

			gom.Eventually(func(g gomega.Gomega) {
				// Check if the upkeeps are performing multiple times by analysing their counters and checking they are greater than 5 + numbers of performing before pause
				for i := 0; i < len(upkeepIDs); i++ {
					counter, err := consumers[i].Counter(testcontext.Get(t))
					g.Expect(err).ShouldNot(gomega.HaveOccurred(), "Failed to retrieve consumer counter for upkeep at index %d", i)
					g.Expect(counter.Int64()).Should(gomega.BeNumerically(">", countersAfterPause[i].Int64()+1),
						"Expected consumer counter to be greater than %d, but got %d", countersAfterPause[i].Int64()+1, counter.Int64())
					l.Info().Int64("Upkeep counter", counter.Int64()).Msg("Number of upkeeps performed")
				}
			}, "2m", "1s").Should(gomega.Succeed()) // ~1m to perform, 1m buffer
		})
	}
}

func TestAutomationRegisterUpkeep(t *testing.T) {
	t.Parallel()
	registryVersions := map[string]ethereum.KeeperRegistryVersion{
		"registry_2_0": ethereum.RegistryVersion_2_0,
		"registry_2_1": ethereum.RegistryVersion_2_1,
	}

	for n, rv := range registryVersions {
		name := n
		registryVersion := rv
		t.Run(name, func(t *testing.T) {
			t.Parallel()
			l := logging.GetTestLogger(t)
<<<<<<< HEAD
			chainClient, _, contractDeployer, linkToken, registry, registrar, _ := setupAutomationTestDocker(
				t, registryVersion, defaultOCRRegistryConfig, false, false,
=======
			a := setupAutomationTestDocker(
				t, registryVersion, automationDefaultRegistryConfig, false, false,
>>>>>>> 1d20c9b6
			)

			consumers, upkeepIDs := actions.DeployConsumers(
				t,
				a.Registry,
				a.Registrar,
				a.LinkToken,
				a.Deployer,
				a.ChainClient,
				defaultAmountOfUpkeeps,
				big.NewInt(automationDefaultLinkFunds),
				automationDefaultUpkeepGasLimit,
				false,
				false,
			)

			var initialCounters = make([]*big.Int, len(upkeepIDs))
			gom := gomega.NewGomegaWithT(t)
			// Observe that the upkeeps which are initially registered are performing and
			// store the value of their initial counters in order to compare later on that the value increased.
			gom.Eventually(func(g gomega.Gomega) {
				for i := 0; i < len(upkeepIDs); i++ {
					counter, err := consumers[i].Counter(testcontext.Get(t))
					initialCounters[i] = counter
					g.Expect(err).ShouldNot(gomega.HaveOccurred(), "Failed to retrieve consumer counter for upkeep at index %d", i)
					g.Expect(counter.Int64()).Should(gomega.BeNumerically(">", int64(0)),
						"Expected consumer counter to be greater than 0, but got %d", counter.Int64())
					l.Info().
						Int64("Upkeep counter", counter.Int64()).
						Int64("Upkeep ID", int64(i)).
						Msg("Number of upkeeps performed")
				}
			}, "4m", "1s").Should(gomega.Succeed()) // ~1m for cluster setup, ~1m for performing each upkeep once, ~2m buffer

			newConsumers, _ := actions.RegisterNewUpkeeps(t, a.Deployer, a.ChainClient, a.LinkToken,
				a.Registry, a.Registrar, automationDefaultUpkeepGasLimit, 1)

			// We know that newConsumers has size 1, so we can just use the newly registered upkeep.
			newUpkeep := newConsumers[0]

			// Test that the newly registered upkeep is also performing.
			gom.Eventually(func(g gomega.Gomega) {
				counter, err := newUpkeep.Counter(testcontext.Get(t))
				g.Expect(err).ShouldNot(gomega.HaveOccurred(), "Calling newly deployed upkeep's counter shouldn't fail")
				g.Expect(counter.Int64()).Should(gomega.BeNumerically(">", int64(0)),
					"Expected newly registered upkeep's counter to be greater than 0, but got %d", counter.Int64())
				l.Info().Int64("Upkeeps Performed", counter.Int64()).Msg("Newly Registered Upkeep")
			}, "2m", "1s").Should(gomega.Succeed()) // ~1m for upkeep to perform, 1m buffer

			gom.Eventually(func(g gomega.Gomega) {
				for i := 0; i < len(upkeepIDs); i++ {
					currentCounter, err := consumers[i].Counter(testcontext.Get(t))
					g.Expect(err).ShouldNot(gomega.HaveOccurred(), "Calling consumer's counter shouldn't fail")

					l.Info().
						Int64("Upkeep ID", int64(i)).
						Int64("Upkeep counter", currentCounter.Int64()).
						Int64("initial counter", initialCounters[i].Int64()).
						Msg("Number of upkeeps performed")

					g.Expect(currentCounter.Int64()).Should(gomega.BeNumerically(">", initialCounters[i].Int64()),
						"Expected counter to have increased from initial value of %s, but got %s",
						initialCounters[i], currentCounter)
				}
			}, "2m", "1s").Should(gomega.Succeed()) // ~1m for upkeeps to perform, 1m buffer
		})
	}
}

func TestAutomationPauseRegistry(t *testing.T) {
	t.Parallel()
	registryVersions := map[string]ethereum.KeeperRegistryVersion{
		"registry_2_0": ethereum.RegistryVersion_2_0,
		"registry_2_1": ethereum.RegistryVersion_2_1,
	}

	for n, rv := range registryVersions {
		name := n
		registryVersion := rv
		t.Run(name, func(t *testing.T) {
			t.Parallel()
<<<<<<< HEAD
			chainClient, _, contractDeployer, linkToken, registry, registrar, _ := setupAutomationTestDocker(
				t, registryVersion, defaultOCRRegistryConfig, false, false,
=======
			a := setupAutomationTestDocker(
				t, registryVersion, automationDefaultRegistryConfig, false, false,
>>>>>>> 1d20c9b6
			)

			consumers, upkeepIDs := actions.DeployConsumers(
				t,
				a.Registry,
				a.Registrar,
				a.LinkToken,
				a.Deployer,
				a.ChainClient,
				defaultAmountOfUpkeeps,
				big.NewInt(automationDefaultLinkFunds),
				automationDefaultUpkeepGasLimit,
				false,
				false,
			)
			gom := gomega.NewGomegaWithT(t)

			// Observe that the upkeeps which are initially registered are performing
			gom.Eventually(func(g gomega.Gomega) {
				for i := 0; i < len(upkeepIDs); i++ {
					counter, err := consumers[i].Counter(testcontext.Get(t))
					g.Expect(err).ShouldNot(gomega.HaveOccurred(), "Failed to retrieve consumer counter for upkeep at index %d", i)
					g.Expect(counter.Int64()).Should(gomega.BeNumerically(">", int64(0)),
						"Expected consumer counter to be greater than 0, but got %d")
				}
			}, "4m", "1s").Should(gomega.Succeed()) // ~1m for cluster setup, ~1m for performing each upkeep once, ~2m buffer

			// Pause the registry
			err := a.Registry.Pause()
			require.NoError(t, err, "Error pausing registry")
			err = a.ChainClient.WaitForEvents()
			require.NoError(t, err, "Error waiting for registry to pause")

			// Store how many times each upkeep performed once the registry was successfully paused
			var countersAfterPause = make([]*big.Int, len(upkeepIDs))
			for i := 0; i < len(upkeepIDs); i++ {
				countersAfterPause[i], err = consumers[i].Counter(testcontext.Get(t))
				require.NoError(t, err, "Failed to retrieve consumer counter for upkeep at index %d", i)
			}

			// After we paused the registry, the counters of all the upkeeps should stay constant
			// because they are no longer getting serviced
			gom.Consistently(func(g gomega.Gomega) {
				for i := 0; i < len(upkeepIDs); i++ {
					latestCounter, err := consumers[i].Counter(testcontext.Get(t))
					g.Expect(err).ShouldNot(gomega.HaveOccurred(), "Failed to retrieve consumer counter for upkeep at index %d", i)
					g.Expect(latestCounter.Int64()).Should(gomega.Equal(countersAfterPause[i].Int64()),
						"Expected consumer counter to remain constant at %d, but got %d",
						countersAfterPause[i].Int64(), latestCounter.Int64())
				}
			}, "1m", "1s").Should(gomega.Succeed())
		})
	}
}

func TestAutomationKeeperNodesDown(t *testing.T) {
	t.Parallel()
	registryVersions := map[string]ethereum.KeeperRegistryVersion{
		"registry_2_0": ethereum.RegistryVersion_2_0,
		"registry_2_1": ethereum.RegistryVersion_2_1,
	}

	for n, rv := range registryVersions {
		name := n
		registryVersion := rv
		t.Run(name, func(t *testing.T) {
			t.Parallel()
			l := logging.GetTestLogger(t)
<<<<<<< HEAD
			chainClient, chainlinkNodes, contractDeployer, linkToken, registry, registrar, _ := setupAutomationTestDocker(
				t, registryVersion, defaultOCRRegistryConfig, false, false,
=======
			a := setupAutomationTestDocker(
				t, registryVersion, automationDefaultRegistryConfig, false, false,
>>>>>>> 1d20c9b6
			)

			consumers, upkeepIDs := actions.DeployConsumers(
				t,
				a.Registry,
				a.Registrar,
				a.LinkToken,
				a.Deployer,
				a.ChainClient,
				defaultAmountOfUpkeeps,
				big.NewInt(automationDefaultLinkFunds),
				automationDefaultUpkeepGasLimit,
				false,
				false,
			)
			gom := gomega.NewGomegaWithT(t)
			nodesWithoutBootstrap := a.ChainlinkNodes[1:]

			var initialCounters = make([]*big.Int, len(upkeepIDs))

			// Watch upkeeps being performed and store their counters in order to compare them later in the test
			gom.Eventually(func(g gomega.Gomega) {
				for i := 0; i < len(upkeepIDs); i++ {
					counter, err := consumers[i].Counter(testcontext.Get(t))
					initialCounters[i] = counter
					l.Info().Int64("Upkeeps Performed", counter.Int64()).Int("Upkeep Index", i).Msg("Number of upkeeps performed")
					g.Expect(err).ShouldNot(gomega.HaveOccurred(), "Failed to retrieve consumer counter for upkeep at index %d", i)
					g.Expect(counter.Int64()).Should(gomega.BeNumerically(">", int64(0)),
						"Expected consumer counter to be greater than 0, but got %d", counter.Int64())
				}
			}, "4m", "1s").Should(gomega.Succeed()) // ~1m for cluster setup, ~1m for performing each upkeep once, ~2m buffer

			// Take down 1 node. Currently, using 4 nodes so f=1 and is the max nodes that can go down.
			err := nodesWithoutBootstrap[0].MustDeleteJob("1")
			require.NoError(t, err, "Error deleting job from Chainlink node")
			err = a.ChainClient.WaitForEvents()
			require.NoError(t, err, "Error waiting for blockchain events")

			l.Info().Msg("Successfully managed to take down the first half of the nodes")

			// Assert that upkeeps are still performed and their counters have increased
			gom.Eventually(func(g gomega.Gomega) {
				for i := 0; i < len(upkeepIDs); i++ {
					currentCounter, err := consumers[i].Counter(testcontext.Get(t))
<<<<<<< HEAD
=======
					l.Info().Int64("Upkeeps Performed", currentCounter.Int64()).Int("Upkeep Index", i).Msg("Number of upkeeps performed")
>>>>>>> 1d20c9b6
					g.Expect(err).ShouldNot(gomega.HaveOccurred(), "Failed to retrieve consumer counter for upkeep at index %d", i)
					g.Expect(currentCounter.Int64()).Should(gomega.BeNumerically(">", initialCounters[i].Int64()),
						"Expected counter to have increased from initial value of %s, but got %s",
						initialCounters[i], currentCounter)
				}
			}, "2m", "1s").Should(gomega.Succeed()) // ~1m for each upkeep to perform once, 1m buffer

			// Take down the rest
			restOfNodesDown := nodesWithoutBootstrap[1:]
			for _, nodeToTakeDown := range restOfNodesDown {
				err = nodeToTakeDown.MustDeleteJob("1")
				require.NoError(t, err, "Error deleting job from Chainlink node")
				err = a.ChainClient.WaitForEvents()
				require.NoError(t, err, "Error waiting for blockchain events")
			}
			l.Info().Msg("Successfully managed to take down the second half of the nodes")

			// See how many times each upkeep was executed
			var countersAfterNoMoreNodes = make([]*big.Int, len(upkeepIDs))
			for i := 0; i < len(upkeepIDs); i++ {
				countersAfterNoMoreNodes[i], err = consumers[i].Counter(testcontext.Get(t))
				require.NoError(t, err, "Failed to retrieve consumer counter for upkeep at index %d", i)
				l.Info().Int("Upkeep Index", i).Int64("Performed", countersAfterNoMoreNodes[i].Int64()).Msg("Upkeeps Performed")
			}

			// Once all the nodes are taken down, there might be some straggling transactions which went through before
			// all the nodes were taken down
			gom.Consistently(func(g gomega.Gomega) {
				for i := 0; i < len(upkeepIDs); i++ {
					latestCounter, err := consumers[i].Counter(testcontext.Get(t))
					g.Expect(err).ShouldNot(gomega.HaveOccurred(), "Failed to retrieve consumer counter for upkeep at index %d", i)
					g.Expect(latestCounter.Int64()).Should(gomega.BeNumerically("<=", countersAfterNoMoreNodes[i].Int64()+1),
						"Expected consumer counter to not have increased more than %d, but got %d",
						countersAfterNoMoreNodes[i].Int64()+1, latestCounter.Int64())
				}
			}, "2m", "1s").Should(gomega.Succeed())
		})
	}
}

func TestAutomationPerformSimulation(t *testing.T) {
	t.Parallel()
	registryVersions := map[string]ethereum.KeeperRegistryVersion{
		"registry_2_0": ethereum.RegistryVersion_2_0,
		"registry_2_1": ethereum.RegistryVersion_2_1,
	}

	for n, rv := range registryVersions {
		name := n
		registryVersion := rv
		t.Run(name, func(t *testing.T) {
			t.Parallel()
<<<<<<< HEAD
			chainClient, _, contractDeployer, linkToken, registry, registrar, _ := setupAutomationTestDocker(
				t, registryVersion, defaultOCRRegistryConfig, false, false,
=======
			a := setupAutomationTestDocker(
				t, registryVersion, automationDefaultRegistryConfig, false, false,
>>>>>>> 1d20c9b6
			)

			consumersPerformance, _ := actions.DeployPerformanceConsumers(
				t,
				a.Registry,
				a.Registrar,
				a.LinkToken,
				a.Deployer,
				a.ChainClient,
				defaultAmountOfUpkeeps,
				big.NewInt(automationDefaultLinkFunds),
				automationDefaultUpkeepGasLimit,
				10000,   // How many blocks this upkeep will be eligible from first upkeep block
				5,       // Interval of blocks that upkeeps are expected to be performed
				100000,  // How much gas should be burned on checkUpkeep() calls
				4000000, // How much gas should be burned on performUpkeep() calls. Initially set higher than defaultUpkeepGasLimit
			)
			gom := gomega.NewGomegaWithT(t)

			consumerPerformance := consumersPerformance[0]

			// Initially performGas is set high, so performUpkeep reverts and no upkeep should be performed
			gom.Consistently(func(g gomega.Gomega) {
				// Consumer count should remain at 0
				cnt, err := consumerPerformance.GetUpkeepCount(testcontext.Get(t))
				g.Expect(err).ShouldNot(gomega.HaveOccurred(), "Calling consumer's Counter shouldn't fail")
				g.Expect(cnt.Int64()).Should(gomega.Equal(int64(0)),
					"Expected consumer counter to remain constant at %d, but got %d", 0, cnt.Int64(),
				)
			}, "2m", "1s").Should(gomega.Succeed()) // ~1m for setup, 1m assertion

			// Set performGas on consumer to be low, so that performUpkeep starts becoming successful
			err := consumerPerformance.SetPerformGasToBurn(testcontext.Get(t), big.NewInt(100000))
			require.NoError(t, err, "Perform gas should be set successfully on consumer")
			err = a.ChainClient.WaitForEvents()
			require.NoError(t, err, "Error waiting for set perform gas tx")

			// Upkeep should now start performing
			gom.Eventually(func(g gomega.Gomega) {
				cnt, err := consumerPerformance.GetUpkeepCount(testcontext.Get(t))
				g.Expect(err).ShouldNot(gomega.HaveOccurred(), "Calling consumer's Counter shouldn't fail")
				g.Expect(cnt.Int64()).Should(gomega.BeNumerically(">", int64(0)),
					"Expected consumer counter to be greater than 0, but got %d", cnt.Int64(),
				)
			}, "2m", "1s").Should(gomega.Succeed()) // ~1m to perform once, 1m buffer
		})
	}
}

func TestAutomationCheckPerformGasLimit(t *testing.T) {
	t.Parallel()
	registryVersions := map[string]ethereum.KeeperRegistryVersion{
		"registry_2_0": ethereum.RegistryVersion_2_0,
		"registry_2_1": ethereum.RegistryVersion_2_1,
	}

	for n, rv := range registryVersions {
		name := n
		registryVersion := rv
		t.Run(name, func(t *testing.T) {
			t.Parallel()
			l := logging.GetTestLogger(t)
<<<<<<< HEAD
			chainClient, chainlinkNodes, contractDeployer, linkToken, registry, registrar, _ := setupAutomationTestDocker(
				t, registryVersion, defaultOCRRegistryConfig, false, false,
=======
			a := setupAutomationTestDocker(
				t, registryVersion, automationDefaultRegistryConfig, false, false,
>>>>>>> 1d20c9b6
			)

			consumersPerformance, upkeepIDs := actions.DeployPerformanceConsumers(
				t,
				a.Registry,
				a.Registrar,
				a.LinkToken,
				a.Deployer,
				a.ChainClient,
				defaultAmountOfUpkeeps,
				big.NewInt(automationDefaultLinkFunds),
				automationDefaultUpkeepGasLimit,
				10000,   // How many blocks this upkeep will be eligible from first upkeep block
				5,       // Interval of blocks that upkeeps are expected to be performed
				100000,  // How much gas should be burned on checkUpkeep() calls
				4000000, // How much gas should be burned on performUpkeep() calls. Initially set higher than defaultUpkeepGasLimit
			)
			gom := gomega.NewGomegaWithT(t)

			nodesWithoutBootstrap := a.ChainlinkNodes[1:]
			consumerPerformance := consumersPerformance[0]
			upkeepID := upkeepIDs[0]

			// Initially performGas is set higher than defaultUpkeepGasLimit, so no upkeep should be performed
			gom.Consistently(func(g gomega.Gomega) {
				cnt, err := consumerPerformance.GetUpkeepCount(testcontext.Get(t))
				g.Expect(err).ShouldNot(gomega.HaveOccurred(), "Calling consumer's counter shouldn't fail")
				g.Expect(cnt.Int64()).Should(
					gomega.Equal(int64(0)),
					"Expected consumer counter to remain constant at %d, but got %d", 0, cnt.Int64(),
				)
			}, "2m", "1s").Should(gomega.Succeed()) // ~1m for setup, 1m assertion

			// Increase gas limit for the upkeep, higher than the performGasBurn
			err := a.Registry.SetUpkeepGasLimit(upkeepID, uint32(4500000))
			require.NoError(t, err, "Error setting upkeep gas limit")
			err = a.ChainClient.WaitForEvents()
			require.NoError(t, err, "Error waiting for SetUpkeepGasLimit tx")

			// Upkeep should now start performing
			gom.Eventually(func(g gomega.Gomega) {
				cnt, err := consumerPerformance.GetUpkeepCount(testcontext.Get(t))
				g.Expect(err).ShouldNot(gomega.HaveOccurred(), "Calling consumer's counter shouldn't fail")
				g.Expect(cnt.Int64()).Should(gomega.BeNumerically(">", int64(0)),
					"Expected consumer counter to be greater than 0, but got %d", cnt.Int64(),
				)
			}, "2m", "1s").Should(gomega.Succeed()) // ~1m to perform once, 1m buffer

			// Now increase the checkGasBurn on consumer, upkeep should stop performing
			err = consumerPerformance.SetCheckGasToBurn(testcontext.Get(t), big.NewInt(3000000))
			require.NoError(t, err, "Check gas burn should be set successfully on consumer")
			err = a.ChainClient.WaitForEvents()
			require.NoError(t, err, "Error waiting for SetCheckGasToBurn tx")

			// Get existing performed count
			existingCnt, err := consumerPerformance.GetUpkeepCount(testcontext.Get(t))
			require.NoError(t, err, "Calling consumer's counter shouldn't fail")
			l.Info().Int64("Upkeep counter", existingCnt.Int64()).Msg("Upkeep counter when check gas increased")

			// In most cases count should remain constant, but it might increase by upto 1 due to pending perform
			gom.Consistently(func(g gomega.Gomega) {
				cnt, err := consumerPerformance.GetUpkeepCount(testcontext.Get(t))
				g.Expect(err).ShouldNot(gomega.HaveOccurred(), "Calling consumer's counter shouldn't fail")
				g.Expect(cnt.Int64()).Should(
					gomega.BeNumerically("<=", existingCnt.Int64()+1),
					"Expected consumer counter to remain less than equal %d, but got %d", existingCnt.Int64()+1, cnt.Int64(),
				)
			}, "1m", "1s").Should(gomega.Succeed())

			existingCnt, err = consumerPerformance.GetUpkeepCount(testcontext.Get(t))
			require.NoError(t, err, "Calling consumer's counter shouldn't fail")
			existingCntInt := existingCnt.Int64()
			l.Info().Int64("Upkeep counter", existingCntInt).Msg("Upkeep counter when consistently block finished")

			// Now increase checkGasLimit on registry
			highCheckGasLimit := automationDefaultRegistryConfig
			highCheckGasLimit.CheckGasLimit = uint32(5000000)
			highCheckGasLimit.RegistryVersion = registryVersion

			ocrConfig, err := actions.BuildAutoOCR2ConfigVarsLocal(l, nodesWithoutBootstrap, highCheckGasLimit, a.Registrar.Address(), 30*time.Second, a.Registry.RegistryOwnerAddress())
			require.NoError(t, err, "Error building OCR config")

			err = a.Registry.SetConfig(highCheckGasLimit, ocrConfig)
			require.NoError(t, err, "Registry config should be set successfully!")
			err = a.ChainClient.WaitForEvents()
			require.NoError(t, err, "Error waiting for set config tx")

			// Upkeep should start performing again, and it should get regularly performed
			gom.Eventually(func(g gomega.Gomega) {
				cnt, err := consumerPerformance.GetUpkeepCount(testcontext.Get(t))
				g.Expect(err).ShouldNot(gomega.HaveOccurred(), "Calling consumer's Counter shouldn't fail")
				g.Expect(cnt.Int64()).Should(gomega.BeNumerically(">", existingCntInt),
					"Expected consumer counter to be greater than %d, but got %d", existingCntInt, cnt.Int64(),
				)
			}, "3m", "1s").Should(gomega.Succeed()) // ~1m to setup cluster, 1m to perform once, 1m buffer
		})
	}
}

func TestUpdateCheckData(t *testing.T) {
	t.Parallel()
	registryVersions := map[string]ethereum.KeeperRegistryVersion{
		"registry_2_0": ethereum.RegistryVersion_2_0,
		"registry_2_1": ethereum.RegistryVersion_2_1,
	}

	for n, rv := range registryVersions {
		name := n
		registryVersion := rv
		t.Run(name, func(t *testing.T) {
			t.Parallel()
			l := logging.GetTestLogger(t)
<<<<<<< HEAD
			chainClient, _, contractDeployer, linkToken, registry, registrar, _ := setupAutomationTestDocker(
				t, registryVersion, defaultOCRRegistryConfig, false, false,
=======
			a := setupAutomationTestDocker(
				t, registryVersion, automationDefaultRegistryConfig, false, false,
>>>>>>> 1d20c9b6
			)

			performDataChecker, upkeepIDs := actions.DeployPerformDataCheckerConsumers(
				t,
				a.Registry,
				a.Registrar,
				a.LinkToken,
				a.Deployer,
				a.ChainClient,
				defaultAmountOfUpkeeps,
				big.NewInt(automationDefaultLinkFunds),
				automationDefaultUpkeepGasLimit,
				[]byte(automationExpectedData),
			)
			gom := gomega.NewGomegaWithT(t)

			gom.Consistently(func(g gomega.Gomega) {
				// expect the counter to remain 0 because perform data does not match
				for i := 0; i < len(upkeepIDs); i++ {
					counter, err := performDataChecker[i].Counter(testcontext.Get(t))
					g.Expect(err).ShouldNot(gomega.HaveOccurred(), "Failed to retrieve perform data checker"+
						" for upkeep at index "+strconv.Itoa(i))
					g.Expect(counter.Int64()).Should(gomega.Equal(int64(0)),
						"Expected perform data checker counter to be 0, but got %d", counter.Int64())
					l.Info().Int64("Upkeep perform data checker", counter.Int64()).Msg("Number of upkeeps performed")
				}
			}, "2m", "1s").Should(gomega.Succeed()) // ~1m for setup, 1m assertion

			for i := 0; i < len(upkeepIDs); i++ {
				err := a.Registry.UpdateCheckData(upkeepIDs[i], []byte(automationExpectedData))
				require.NoError(t, err, "Could not update check data for upkeep at index %d", i)
			}

			err := a.ChainClient.WaitForEvents()
			require.NoError(t, err, "Error while waiting for check data update")

			// retrieve new check data for all upkeeps
			for i := 0; i < len(upkeepIDs); i++ {
<<<<<<< HEAD
				upkeep, err := registry.GetUpkeepInfo(testcontext.Get(t), upkeepIDs[i])
=======
				upkeep, err := a.Registry.GetUpkeepInfo(testcontext.Get(t), upkeepIDs[i])
>>>>>>> 1d20c9b6
				require.NoError(t, err, "Failed to get upkeep info at index %d", i)
				require.Equal(t, []byte(automationExpectedData), upkeep.CheckData, "Upkeep data not as expected")
			}

			gom.Eventually(func(g gomega.Gomega) {
				// Check if the upkeeps are performing multiple times by analysing their counters and checking they are greater than 5
				for i := 0; i < len(upkeepIDs); i++ {
					counter, err := performDataChecker[i].Counter(testcontext.Get(t))
					g.Expect(err).ShouldNot(gomega.HaveOccurred(), "Failed to retrieve perform data checker counter"+
						" for upkeep at index "+strconv.Itoa(i))
					g.Expect(counter.Int64()).Should(gomega.BeNumerically(">", int64(0)),
						"Expected perform data checker counter to be greater than 0, but got %d", counter.Int64())
					l.Info().Int64("Upkeep perform data checker", counter.Int64()).Msg("Number of upkeeps performed")
				}
			}, "2m", "1s").Should(gomega.Succeed()) // ~1m to perform once, 1m buffer
		})
	}
}

type TestConfig struct {
	ChainlinkNodeFunding float64 `envconfig:"CHAINLINK_NODE_FUNDING" default:"1"`
}

func setupAutomationTestDocker(
	t *testing.T,
	registryVersion ethereum.KeeperRegistryVersion,
	registryConfig contracts.KeeperRegistrySettings,
	isMercuryV02 bool,
	isMercuryV03 bool,
) automationv2.AutomationTest {
	require.False(t, isMercuryV02 && isMercuryV03, "Cannot run test with both Mercury V02 and V03 on")

	l := logging.GetTestLogger(t)
	// Add registry version to config
	registryConfig.RegistryVersion = registryVersion
	network := networks.MustGetSelectedNetworksFromEnv()[0]

	// build the node config
	clNodeConfig := node.NewConfig(node.NewBaseConfig())
	syncInterval := models.MustMakeDuration(5 * time.Minute)
	clNodeConfig.Feature.LogPoller = ptr.Ptr[bool](true)
	clNodeConfig.OCR2.Enabled = ptr.Ptr[bool](true)
	clNodeConfig.Keeper.TurnLookBack = ptr.Ptr[int64](int64(0))
	clNodeConfig.Keeper.Registry.SyncInterval = &syncInterval
	clNodeConfig.Keeper.Registry.PerformGasOverhead = ptr.Ptr[uint32](uint32(150000))
	clNodeConfig.P2P.V2.AnnounceAddresses = &[]string{"0.0.0.0:6690"}
	clNodeConfig.P2P.V2.ListenAddresses = &[]string{"0.0.0.0:6690"}

	//launch the environment
	var env *test_env.CLClusterTestEnv
	var err error
	var testConfig TestConfig
	err = envconfig.Process("AUTOMATION", &testConfig)
	require.NoError(t, err)
	l.Debug().Msgf("Funding amount: %f", testConfig.ChainlinkNodeFunding)
	clNodesCount := 5
	if isMercuryV02 || isMercuryV03 {
		env, err = test_env.NewCLTestEnvBuilder().
			WithTestInstance(t).
			WithGeth().
			WithMockAdapter().
			WithFunding(big.NewFloat(testConfig.ChainlinkNodeFunding)).
			WithStandardCleanup().
			WithLogStream().
			Build()
		require.NoError(t, err, "Error deploying test environment for Mercury")
		env.ParallelTransactions(true)

		secretsConfig := `
		[Mercury.Credentials.cred1]
		LegacyURL = '%s'
		URL = '%s'
		Username = 'node'
		Password = 'nodepass'`
		secretsConfig = fmt.Sprintf(secretsConfig, env.MockAdapter.InternalEndpoint, env.MockAdapter.InternalEndpoint)

		var httpUrls []string
		var wsUrls []string
		if network.Simulated {
			httpUrls = []string{env.RpcProvider.PrivateHttpUrls()[0]}
			wsUrls = []string{env.RpcProvider.PrivateWsUrsl()[0]}
		} else {
			httpUrls = network.HTTPURLs
			wsUrls = network.URLs
		}

		node.SetChainConfig(clNodeConfig, wsUrls, httpUrls, network, false)

		err = env.StartClCluster(clNodeConfig, clNodesCount, secretsConfig)
		require.NoError(t, err, "Error starting CL nodes test environment for Mercury")
		err = env.FundChainlinkNodes(big.NewFloat(testConfig.ChainlinkNodeFunding))
		require.NoError(t, err, "Error funding CL nodes")

<<<<<<< HEAD
		if isMercuryV02 {
			output := `{"chainlinkBlob":"0x0001c38d71fed6c320b90e84b6f559459814d068e2a1700adc931ca9717d4fe70000000000000000000000000000000000000000000000000000000001a80b52b4bf1233f9cb71144a253a1791b202113c4ab4a92fa1b176d684b4959666ff8200000000000000000000000000000000000000000000000000000000000000e000000000000000000000000000000000000000000000000000000000000002000000000000000000000000000000000000000000000000000000000000000260000000000000000000000000000000000000000000000000000000000000000000000000000000000000000000000000000000000000000000000000000001004254432d5553442d415242495452554d2d544553544e4554000000000000000000000000000000000000000000000000000000000000000000000000645570be000000000000000000000000000000000000000000000000000002af2b818dc5000000000000000000000000000000000000000000000000000002af2426faf3000000000000000000000000000000000000000000000000000002af32dc209700000000000000000000000000000000000000000000000000000000012130f8df0a9745bb6ad5e2df605e158ba8ad8a33ef8a0acf9851f0f01668a3a3f2b68600000000000000000000000000000000000000000000000000000000012130f60000000000000000000000000000000000000000000000000000000000000002c4a7958dce105089cf5edb68dad7dcfe8618d7784eb397f97d5a5fade78c11a58275aebda478968e545f7e3657aba9dcbe8d44605e4c6fde3e24edd5e22c94270000000000000000000000000000000000000000000000000000000000000002459c12d33986018a8959566d145225f0c4a4e61a9a3f50361ccff397899314f0018162cf10cd89897635a0bb62a822355bd199d09f4abe76e4d05261bb44733d"}`
			err = env.MockAdapter.SetStringValuePath("/client", []string{http.MethodGet, http.MethodPost}, map[string]string{"Content-Type": "application/json"}, output)
			require.NoError(t, err)
		}
		if isMercuryV03 {
			output := `{"reports":[{"feedID":"0x4554482d5553442d415242495452554d2d544553544e45540000000000000000","validFromTimestamp":0,"observationsTimestamp":0,"fullReport":"0x00066dfcd1ed2d95b18c948dbc5bd64c687afe93e4ca7d663ddec14c20090ad80000000000000000000000000000000000000000000000000000000000081401000000000000000000000000000000000000000000000000000000000000000000000000000000000000000000000000000000000000000000000000000000e000000000000000000000000000000000000000000000000000000000000002200000000000000000000000000000000000000000000000000000000000000280000100000000000000000000000000000000000000000000000000000000000000000000000000000000000000000000000000000000000000000000000001204554482d5553442d415242495452554d2d544553544e455400000000000000000000000000000000000000000000000000000000000000000000000064891c98000000000000000000000000000000000000000000000000000000289ad8d367000000000000000000000000000000000000000000000000000000289acf0b38000000000000000000000000000000000000000000000000000000289b3da40000000000000000000000000000000000000000000000000000000000018ae7ce74d9fa252a8983976eab600dc7590c778d04813430841bc6e765c34cd81a168d00000000000000000000000000000000000000000000000000000000018ae7cb0000000000000000000000000000000000000000000000000000000064891c98000000000000000000000000000000000000000000000000000000000000000260412b94e525ca6cedc9f544fd86f77606d52fe731a5d069dbe836a8bfc0fb8c911963b0ae7a14971f3b4621bffb802ef0605392b9a6c89c7fab1df8633a5ade00000000000000000000000000000000000000000000000000000000000000024500c2f521f83fba5efc2bf3effaaedde43d0a4adff785c1213b712a3aed0d8157642a84324db0cf9695ebd27708d4608eb0337e0dd87b0e43f0fa70c700d911"}]}`
			err = env.MockAdapter.SetStringValuePath("/api/v1/reports/bulk", []string{http.MethodGet, http.MethodPost}, map[string]string{"Content-Type": "application/json"}, output)
			require.NoError(t, err)
		}
=======
>>>>>>> 1d20c9b6
	} else {
		env, err = test_env.NewCLTestEnvBuilder().
			WithTestInstance(t).
			WithGeth().
			WithMockAdapter().
			WithCLNodes(clNodesCount).
			WithCLNodeConfig(clNodeConfig).
			WithFunding(big.NewFloat(testConfig.ChainlinkNodeFunding)).
			WithStandardCleanup().
			Build()
		require.NoError(t, err, "Error deploying test environment")
	}

	env.ParallelTransactions(true)
	nodeClients := env.ClCluster.NodeAPIs()

	a := automationv2.NewAutomationTestDocker(env.EVMClient, env.ContractDeployer, nodeClients)
	a.MercuryCredentialName = "cred1"
	a.RegistrySettings = registryConfig
	a.RegistrarSettings = contracts.KeeperRegistrarSettings{
		AutoApproveConfigType: uint8(2),
		AutoApproveMaxAllowed: 1000,
		MinLinkJuels:          big.NewInt(0),
	}
	a.PluginConfig = ocr2keepers30config.OffchainConfig{
		TargetProbability:    "0.999",
		TargetInRounds:       1,
		PerformLockoutWindow: 3_600_000, // Intentionally set to be higher than in prod for testing purpose
		GasLimitPerReport:    10_300_000,
		GasOverheadPerUpkeep: 300_000,
		MinConfirmations:     0,
		MaxUpkeepBatchSize:   10,
	}
	a.PublicConfig = ocr3.PublicConfig{
		DeltaProgress:                           10 * time.Second,
		DeltaResend:                             15 * time.Second,
		DeltaInitial:                            500 * time.Millisecond,
		DeltaRound:                              1000 * time.Millisecond,
		DeltaGrace:                              200 * time.Millisecond,
		DeltaCertifiedCommitRequest:             300 * time.Millisecond,
		DeltaStage:                              30 * time.Second,
		RMax:                                    24,
		MaxDurationQuery:                        20 * time.Millisecond,
		MaxDurationObservation:                  20 * time.Millisecond,
		MaxDurationShouldAcceptAttestedReport:   1200 * time.Millisecond,
		MaxDurationShouldTransmitAcceptedReport: 20 * time.Millisecond,
		F:                                       1,
	}

	a.SetupAutomationDeployment(t)
	a.SetDockerEnv(env)

	if isMercuryV02 || isMercuryV03 {
		var imposters []ctfTestEnv.KillgraveImposter
		mercuryv03Mock200 := ctfTestEnv.KillgraveImposter{
			Request: ctfTestEnv.KillgraveRequest{
				Method:     http.MethodGet,
				Endpoint:   "/api/v1/reports/bulk",
				SchemaFile: nil,
				Params:     &map[string]string{"feedIDs": "0x00028c915d6af0fd66bba2d0fc9405226bca8d6806333121a7d9832103d1563c", "timestamp": "{[\\d+]}"},
				Headers:    nil,
			},
			Response: ctfTestEnv.KillgraveResponse{
				Status:   200,
				Body:     `{"reports":[{"feedID":"0x00028c915d6af0fd66bba2d0fc9405226bca8d6806333121a7d9832103d1563c","validFromTimestamp":0,"observationsTimestamp":0,"fullReport":"0x00066dfcd1ed2d95b18c948dbc5bd64c687afe93e4ca7d663ddec14c20090ad80000000000000000000000000000000000000000000000000000000000081401000000000000000000000000000000000000000000000000000000000000000000000000000000000000000000000000000000000000000000000000000000e000000000000000000000000000000000000000000000000000000000000002200000000000000000000000000000000000000000000000000000000000000280000100000000000000000000000000000000000000000000000000000000000000000000000000000000000000000000000000000000000000000000000001204554482d5553442d415242495452554d2d544553544e455400000000000000000000000000000000000000000000000000000000000000000000000064891c98000000000000000000000000000000000000000000000000000000289ad8d367000000000000000000000000000000000000000000000000000000289acf0b38000000000000000000000000000000000000000000000000000000289b3da40000000000000000000000000000000000000000000000000000000000018ae7ce74d9fa252a8983976eab600dc7590c778d04813430841bc6e765c34cd81a168d00000000000000000000000000000000000000000000000000000000018ae7cb0000000000000000000000000000000000000000000000000000000064891c98000000000000000000000000000000000000000000000000000000000000000260412b94e525ca6cedc9f544fd86f77606d52fe731a5d069dbe836a8bfc0fb8c911963b0ae7a14971f3b4621bffb802ef0605392b9a6c89c7fab1df8633a5ade00000000000000000000000000000000000000000000000000000000000000024500c2f521f83fba5efc2bf3effaaedde43d0a4adff785c1213b712a3aed0d8157642a84324db0cf9695ebd27708d4608eb0337e0dd87b0e43f0fa70c700d911"}]}`,
				BodyFile: nil,
				Headers:  nil,
				Delay:    nil,
			},
		}

		mercuryv02Mock200 := ctfTestEnv.KillgraveImposter{
			Request: ctfTestEnv.KillgraveRequest{
				Method:     http.MethodGet,
				Endpoint:   "/client",
				SchemaFile: nil,
				Params:     &map[string]string{"feedIdHex": "{0x00028c915d6af0fd66bba2d0fc9405226bca8d6806333121a7d9832103d1563c|0x4554482d5553442d415242495452554d2d544553544e45540000000000000000}", "blockNumber": "{[\\d+]}"},
				Headers:    nil,
			},
			Response: ctfTestEnv.KillgraveResponse{
				Status:   200,
				Body:     `{"chainlinkBlob":"0x0001c38d71fed6c320b90e84b6f559459814d068e2a1700adc931ca9717d4fe70000000000000000000000000000000000000000000000000000000001a80b52b4bf1233f9cb71144a253a1791b202113c4ab4a92fa1b176d684b4959666ff8200000000000000000000000000000000000000000000000000000000000000e000000000000000000000000000000000000000000000000000000000000002000000000000000000000000000000000000000000000000000000000000000260000000000000000000000000000000000000000000000000000000000000000000000000000000000000000000000000000000000000000000000000000001004254432d5553442d415242495452554d2d544553544e4554000000000000000000000000000000000000000000000000000000000000000000000000645570be000000000000000000000000000000000000000000000000000002af2b818dc5000000000000000000000000000000000000000000000000000002af2426faf3000000000000000000000000000000000000000000000000000002af32dc209700000000000000000000000000000000000000000000000000000000012130f8df0a9745bb6ad5e2df605e158ba8ad8a33ef8a0acf9851f0f01668a3a3f2b68600000000000000000000000000000000000000000000000000000000012130f60000000000000000000000000000000000000000000000000000000000000002c4a7958dce105089cf5edb68dad7dcfe8618d7784eb397f97d5a5fade78c11a58275aebda478968e545f7e3657aba9dcbe8d44605e4c6fde3e24edd5e22c94270000000000000000000000000000000000000000000000000000000000000002459c12d33986018a8959566d145225f0c4a4e61a9a3f50361ccff397899314f0018162cf10cd89897635a0bb62a822355bd199d09f4abe76e4d05261bb44733d"}`,
				BodyFile: nil,
				Headers:  nil,
				Delay:    nil,
			},
		}

		imposters = append(imposters, mercuryv03Mock200, mercuryv02Mock200)
		a.SetupMercuryMock(t, imposters)
	}

	return *a
}<|MERGE_RESOLUTION|>--- conflicted
+++ resolved
@@ -10,8 +10,6 @@
 	"testing"
 	"time"
 
-<<<<<<< HEAD
-=======
 	ctfTestEnv "github.com/smartcontractkit/chainlink-testing-framework/docker/test_env"
 
 	ocr3 "github.com/smartcontractkit/libocr/offchainreporting2plus/ocr3confighelper"
@@ -22,9 +20,7 @@
 
 	"github.com/kelseyhightower/envconfig"
 
->>>>>>> 1d20c9b6
 	"github.com/ethereum/go-ethereum/common"
-	"github.com/kelseyhightower/envconfig"
 	"github.com/onsi/gomega"
 	"github.com/stretchr/testify/require"
 
@@ -120,13 +116,8 @@
 			isMercuryV03 := name == "registry_2_1_with_mercury_v03"
 			isMercury := isMercuryV02 || isMercuryV03
 
-<<<<<<< HEAD
-			chainClient, _, contractDeployer, linkToken, registry, registrar, testEnv := setupAutomationTestDocker(
-				t, registryVersion, defaultOCRRegistryConfig, isMercuryV02, isMercuryV03,
-=======
 			a := setupAutomationTestDocker(
 				t, registryVersion, automationDefaultRegistryConfig, isMercuryV02, isMercuryV03,
->>>>>>> 1d20c9b6
 			)
 
 			consumers, upkeepIDs := actions.DeployConsumers(
@@ -185,11 +176,7 @@
 				expect := 5
 				// Upgrade the nodes one at a time and check that the upkeeps are still being performed
 				for i := 0; i < 5; i++ {
-<<<<<<< HEAD
-					err = actions.UpgradeChainlinkNodeVersionsLocal(upgradeImage, upgradeVersion, testEnv.ClCluster.Nodes[i])
-=======
 					err = actions.UpgradeChainlinkNodeVersionsLocal(upgradeImage, upgradeVersion, a.DockerEnv.ClCluster.Nodes[i])
->>>>>>> 1d20c9b6
 					require.NoError(t, err, "Error when upgrading node %d", i)
 					time.Sleep(time.Second * 10)
 					expect = expect + 5
@@ -243,13 +230,8 @@
 	t.Parallel()
 	l := logging.GetTestLogger(t)
 
-<<<<<<< HEAD
-	chainClient, _, contractDeployer, linkToken, registry, registrar, _ := setupAutomationTestDocker(
-		t, ethereum.RegistryVersion_2_1, defaultOCRRegistryConfig, false, false,
-=======
 	a := setupAutomationTestDocker(
 		t, ethereum.RegistryVersion_2_1, automationDefaultRegistryConfig, false, false,
->>>>>>> 1d20c9b6
 	)
 
 	consumers, upkeepIDs := actions.DeployConsumers(
@@ -423,13 +405,8 @@
 		registryVersion := rv
 		t.Run(name, func(t *testing.T) {
 			t.Parallel()
-<<<<<<< HEAD
-			chainClient, _, contractDeployer, linkToken, registry, registrar, _ := setupAutomationTestDocker(
-				t, registryVersion, defaultOCRRegistryConfig, false, false,
-=======
 			a := setupAutomationTestDocker(
 				t, registryVersion, automationDefaultRegistryConfig, false, false,
->>>>>>> 1d20c9b6
 			)
 
 			consumers, upkeepIDs := actions.DeployConsumers(
@@ -491,13 +468,8 @@
 		t.Run(name, func(t *testing.T) {
 			t.Parallel()
 			l := logging.GetTestLogger(t)
-<<<<<<< HEAD
-			chainClient, _, contractDeployer, linkToken, registry, registrar, _ := setupAutomationTestDocker(
-				t, registryVersion, defaultOCRRegistryConfig, false, false,
-=======
 			a := setupAutomationTestDocker(
 				t, registryVersion, automationDefaultRegistryConfig, false, false,
->>>>>>> 1d20c9b6
 			)
 
 			consumers, upkeepIDs := actions.DeployConsumers(
@@ -591,13 +563,8 @@
 		t.Run(name, func(t *testing.T) {
 			t.Parallel()
 			l := logging.GetTestLogger(t)
-<<<<<<< HEAD
-			chainClient, _, contractDeployer, linkToken, registry, registrar, _ := setupAutomationTestDocker(
-				t, registryVersion, defaultOCRRegistryConfig, false, false,
-=======
 			a := setupAutomationTestDocker(
 				t, registryVersion, automationDefaultRegistryConfig, false, false,
->>>>>>> 1d20c9b6
 			)
 
 			consumers, upkeepIDs := actions.DeployConsumers(
@@ -679,13 +646,8 @@
 		registryVersion := rv
 		t.Run(name, func(t *testing.T) {
 			t.Parallel()
-<<<<<<< HEAD
-			chainClient, _, contractDeployer, linkToken, registry, registrar, _ := setupAutomationTestDocker(
-				t, registryVersion, defaultOCRRegistryConfig, false, false,
-=======
 			a := setupAutomationTestDocker(
 				t, registryVersion, automationDefaultRegistryConfig, false, false,
->>>>>>> 1d20c9b6
 			)
 
 			consumers, upkeepIDs := actions.DeployConsumers(
@@ -754,13 +716,8 @@
 		t.Run(name, func(t *testing.T) {
 			t.Parallel()
 			l := logging.GetTestLogger(t)
-<<<<<<< HEAD
-			chainClient, chainlinkNodes, contractDeployer, linkToken, registry, registrar, _ := setupAutomationTestDocker(
-				t, registryVersion, defaultOCRRegistryConfig, false, false,
-=======
 			a := setupAutomationTestDocker(
 				t, registryVersion, automationDefaultRegistryConfig, false, false,
->>>>>>> 1d20c9b6
 			)
 
 			consumers, upkeepIDs := actions.DeployConsumers(
@@ -805,10 +762,7 @@
 			gom.Eventually(func(g gomega.Gomega) {
 				for i := 0; i < len(upkeepIDs); i++ {
 					currentCounter, err := consumers[i].Counter(testcontext.Get(t))
-<<<<<<< HEAD
-=======
 					l.Info().Int64("Upkeeps Performed", currentCounter.Int64()).Int("Upkeep Index", i).Msg("Number of upkeeps performed")
->>>>>>> 1d20c9b6
 					g.Expect(err).ShouldNot(gomega.HaveOccurred(), "Failed to retrieve consumer counter for upkeep at index %d", i)
 					g.Expect(currentCounter.Int64()).Should(gomega.BeNumerically(">", initialCounters[i].Int64()),
 						"Expected counter to have increased from initial value of %s, but got %s",
@@ -861,13 +815,8 @@
 		registryVersion := rv
 		t.Run(name, func(t *testing.T) {
 			t.Parallel()
-<<<<<<< HEAD
-			chainClient, _, contractDeployer, linkToken, registry, registrar, _ := setupAutomationTestDocker(
-				t, registryVersion, defaultOCRRegistryConfig, false, false,
-=======
 			a := setupAutomationTestDocker(
 				t, registryVersion, automationDefaultRegistryConfig, false, false,
->>>>>>> 1d20c9b6
 			)
 
 			consumersPerformance, _ := actions.DeployPerformanceConsumers(
@@ -930,13 +879,8 @@
 		t.Run(name, func(t *testing.T) {
 			t.Parallel()
 			l := logging.GetTestLogger(t)
-<<<<<<< HEAD
-			chainClient, chainlinkNodes, contractDeployer, linkToken, registry, registrar, _ := setupAutomationTestDocker(
-				t, registryVersion, defaultOCRRegistryConfig, false, false,
-=======
 			a := setupAutomationTestDocker(
 				t, registryVersion, automationDefaultRegistryConfig, false, false,
->>>>>>> 1d20c9b6
 			)
 
 			consumersPerformance, upkeepIDs := actions.DeployPerformanceConsumers(
@@ -1049,13 +993,8 @@
 		t.Run(name, func(t *testing.T) {
 			t.Parallel()
 			l := logging.GetTestLogger(t)
-<<<<<<< HEAD
-			chainClient, _, contractDeployer, linkToken, registry, registrar, _ := setupAutomationTestDocker(
-				t, registryVersion, defaultOCRRegistryConfig, false, false,
-=======
 			a := setupAutomationTestDocker(
 				t, registryVersion, automationDefaultRegistryConfig, false, false,
->>>>>>> 1d20c9b6
 			)
 
 			performDataChecker, upkeepIDs := actions.DeployPerformDataCheckerConsumers(
@@ -1094,11 +1033,7 @@
 
 			// retrieve new check data for all upkeeps
 			for i := 0; i < len(upkeepIDs); i++ {
-<<<<<<< HEAD
-				upkeep, err := registry.GetUpkeepInfo(testcontext.Get(t), upkeepIDs[i])
-=======
 				upkeep, err := a.Registry.GetUpkeepInfo(testcontext.Get(t), upkeepIDs[i])
->>>>>>> 1d20c9b6
 				require.NoError(t, err, "Failed to get upkeep info at index %d", i)
 				require.Equal(t, []byte(automationExpectedData), upkeep.CheckData, "Upkeep data not as expected")
 			}
@@ -1192,19 +1127,6 @@
 		err = env.FundChainlinkNodes(big.NewFloat(testConfig.ChainlinkNodeFunding))
 		require.NoError(t, err, "Error funding CL nodes")
 
-<<<<<<< HEAD
-		if isMercuryV02 {
-			output := `{"chainlinkBlob":"0x0001c38d71fed6c320b90e84b6f559459814d068e2a1700adc931ca9717d4fe70000000000000000000000000000000000000000000000000000000001a80b52b4bf1233f9cb71144a253a1791b202113c4ab4a92fa1b176d684b4959666ff8200000000000000000000000000000000000000000000000000000000000000e000000000000000000000000000000000000000000000000000000000000002000000000000000000000000000000000000000000000000000000000000000260000000000000000000000000000000000000000000000000000000000000000000000000000000000000000000000000000000000000000000000000000001004254432d5553442d415242495452554d2d544553544e4554000000000000000000000000000000000000000000000000000000000000000000000000645570be000000000000000000000000000000000000000000000000000002af2b818dc5000000000000000000000000000000000000000000000000000002af2426faf3000000000000000000000000000000000000000000000000000002af32dc209700000000000000000000000000000000000000000000000000000000012130f8df0a9745bb6ad5e2df605e158ba8ad8a33ef8a0acf9851f0f01668a3a3f2b68600000000000000000000000000000000000000000000000000000000012130f60000000000000000000000000000000000000000000000000000000000000002c4a7958dce105089cf5edb68dad7dcfe8618d7784eb397f97d5a5fade78c11a58275aebda478968e545f7e3657aba9dcbe8d44605e4c6fde3e24edd5e22c94270000000000000000000000000000000000000000000000000000000000000002459c12d33986018a8959566d145225f0c4a4e61a9a3f50361ccff397899314f0018162cf10cd89897635a0bb62a822355bd199d09f4abe76e4d05261bb44733d"}`
-			err = env.MockAdapter.SetStringValuePath("/client", []string{http.MethodGet, http.MethodPost}, map[string]string{"Content-Type": "application/json"}, output)
-			require.NoError(t, err)
-		}
-		if isMercuryV03 {
-			output := `{"reports":[{"feedID":"0x4554482d5553442d415242495452554d2d544553544e45540000000000000000","validFromTimestamp":0,"observationsTimestamp":0,"fullReport":"0x00066dfcd1ed2d95b18c948dbc5bd64c687afe93e4ca7d663ddec14c20090ad80000000000000000000000000000000000000000000000000000000000081401000000000000000000000000000000000000000000000000000000000000000000000000000000000000000000000000000000000000000000000000000000e000000000000000000000000000000000000000000000000000000000000002200000000000000000000000000000000000000000000000000000000000000280000100000000000000000000000000000000000000000000000000000000000000000000000000000000000000000000000000000000000000000000000001204554482d5553442d415242495452554d2d544553544e455400000000000000000000000000000000000000000000000000000000000000000000000064891c98000000000000000000000000000000000000000000000000000000289ad8d367000000000000000000000000000000000000000000000000000000289acf0b38000000000000000000000000000000000000000000000000000000289b3da40000000000000000000000000000000000000000000000000000000000018ae7ce74d9fa252a8983976eab600dc7590c778d04813430841bc6e765c34cd81a168d00000000000000000000000000000000000000000000000000000000018ae7cb0000000000000000000000000000000000000000000000000000000064891c98000000000000000000000000000000000000000000000000000000000000000260412b94e525ca6cedc9f544fd86f77606d52fe731a5d069dbe836a8bfc0fb8c911963b0ae7a14971f3b4621bffb802ef0605392b9a6c89c7fab1df8633a5ade00000000000000000000000000000000000000000000000000000000000000024500c2f521f83fba5efc2bf3effaaedde43d0a4adff785c1213b712a3aed0d8157642a84324db0cf9695ebd27708d4608eb0337e0dd87b0e43f0fa70c700d911"}]}`
-			err = env.MockAdapter.SetStringValuePath("/api/v1/reports/bulk", []string{http.MethodGet, http.MethodPost}, map[string]string{"Content-Type": "application/json"}, output)
-			require.NoError(t, err)
-		}
-=======
->>>>>>> 1d20c9b6
 	} else {
 		env, err = test_env.NewCLTestEnvBuilder().
 			WithTestInstance(t).
