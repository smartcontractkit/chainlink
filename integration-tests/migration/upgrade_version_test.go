--- conflicted
+++ resolved
@@ -20,12 +20,8 @@
 	require.NoError(t, err, "Error validating upgrade image")
 
 	env, err := test_env.NewCLTestEnvBuilder().
-<<<<<<< HEAD
 		WithTestConfig(&config).
-		WithTestLogger(t).
-=======
 		WithTestInstance(t).
->>>>>>> b2e163b4
 		WithGeth().
 		WithCLNodes(1).
 		WithStandardCleanup().
