--- conflicted
+++ resolved
@@ -183,11 +183,7 @@
 	}
 
 	for contractIndex, report := range k.Reports {
-<<<<<<< HEAD
-		avg, median, ninetyPct, ninetyNinePct, max := IntListStats(report.AllCheckDelays)
-=======
-		avg, median, ninetyPct, ninetyNinePct, max = intListStats(report.AllCheckDelays)
->>>>>>> 96498b69
+		avg, median, ninetyPct, ninetyNinePct, max = IntListStats(report.AllCheckDelays)
 		err = keeperReportWriter.Write([]string{
 			fmt.Sprint(contractIndex),
 			report.RegistryAddress,
@@ -308,15 +304,10 @@
 	})
 }
 
-<<<<<<< HEAD
-// IntListStats helper calculates some statistics on an int list: avg, median, 90pct, 99pct, max
-func IntListStats(in []int64) (float64, int64, int64, int64, int64) {
-=======
 // intListStats helper calculates some statistics on an int list: avg, median, 90pct, 99pct, max
 //
 //nolint:revive
-func intListStats(in []int64) (float64, int64, int64, int64, int64) {
->>>>>>> 96498b69
+func IntListStats(in []int64) (float64, int64, int64, int64, int64) {
 	length := len(in)
 	if length == 0 {
 		return 0, 0, 0, 0, 0
