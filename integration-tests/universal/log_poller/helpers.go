package logpoller

import (
	"bytes"
	"context"
	"fmt"
	"math/big"
	"math/rand"
	"sort"
	"strings"
	"sync"
	"testing"
	"time"

	geth "github.com/ethereum/go-ethereum"
	"github.com/ethereum/go-ethereum/accounts/abi"
	"github.com/ethereum/go-ethereum/common"
	geth_types "github.com/ethereum/go-ethereum/core/types"
	"github.com/jmoiron/sqlx"
	"github.com/onsi/gomega"
	"github.com/rs/zerolog"
	"github.com/scylladb/go-reflectx"
	"github.com/stretchr/testify/require"

	"github.com/smartcontractkit/wasp"

	commonconfig "github.com/smartcontractkit/chainlink-common/pkg/config"
	"github.com/smartcontractkit/chainlink-testing-framework/blockchain"
	ctf_test_env "github.com/smartcontractkit/chainlink-testing-framework/docker/test_env"
	"github.com/smartcontractkit/chainlink-testing-framework/logging"
	"github.com/smartcontractkit/chainlink-testing-framework/networks"
	"github.com/smartcontractkit/chainlink-testing-framework/utils/ptr"
	"github.com/smartcontractkit/chainlink-testing-framework/utils/testcontext"

	"github.com/smartcontractkit/chainlink/integration-tests/actions"
	"github.com/smartcontractkit/chainlink/integration-tests/client"
	"github.com/smartcontractkit/chainlink/integration-tests/contracts"
	"github.com/smartcontractkit/chainlink/integration-tests/contracts/ethereum"
	"github.com/smartcontractkit/chainlink/integration-tests/docker/test_env"
	tc "github.com/smartcontractkit/chainlink/integration-tests/testconfig"
	lp_config "github.com/smartcontractkit/chainlink/integration-tests/testconfig/log_poller"
	"github.com/smartcontractkit/chainlink/integration-tests/types/config/node"
	evmcfg "github.com/smartcontractkit/chainlink/v2/core/chains/evm/config/toml"
	"github.com/smartcontractkit/chainlink/v2/core/chains/evm/logpoller"
	cltypes "github.com/smartcontractkit/chainlink/v2/core/chains/evm/types"
	ac "github.com/smartcontractkit/chainlink/v2/core/gethwrappers/generated/automation_compatible_utils"
	le "github.com/smartcontractkit/chainlink/v2/core/gethwrappers/generated/log_emitter"
	core_logger "github.com/smartcontractkit/chainlink/v2/core/logger"
)

var (
	EmitterABI, _     = abi.JSON(strings.NewReader(le.LogEmitterABI))
	automatoinConvABI = cltypes.MustGetABI(ac.AutomationCompatibleUtilsABI)
	bytes0            = [32]byte{
		0, 0, 0, 0, 0, 0, 0, 0, 0, 0, 0, 0, 0, 0, 0, 0, 0, 0, 0, 0, 0, 0, 0, 0, 0, 0, 0, 0, 0, 0, 0, 0,
	} // bytes representation of 0x0000000000000000000000000000000000000000000000000000000000000000

)

var registerSingleTopicFilter = func(registry contracts.KeeperRegistry, upkeepID *big.Int, emitterAddress common.Address, topic common.Hash) error {
	logTriggerConfigStruct := ac.IAutomationV21PlusCommonLogTriggerConfig{
		ContractAddress: emitterAddress,
		FilterSelector:  0,
		Topic0:          topic,
		Topic1:          bytes0,
		Topic2:          bytes0,
		Topic3:          bytes0,
	}
	encodedLogTriggerConfig, err := automatoinConvABI.Methods["_logTriggerConfig"].Inputs.Pack(&logTriggerConfigStruct)
	if err != nil {
		return err
	}

	err = registry.SetUpkeepTriggerConfig(upkeepID, encodedLogTriggerConfig)
	if err != nil {
		return err
	}

	return nil
}

// Currently Unused November 8, 2023, Might be useful in the near future so keeping it here for now
// this is not really possible, log trigger doesn't support multiple topics, even if log poller does
// var registerMultipleTopicsFilter = func(registry contracts.KeeperRegistry, upkeepID *big.Int, emitterAddress common.Address, topics []abi.Event) error {
// 	if len(topics) > 4 {
// 		return errors.New("Cannot register more than 4 topics")
// 	}

// 	var getTopic = func(topics []abi.Event, i int) common.Hash {
// 		if i > len(topics)-1 {
// 			return bytes0
// 		}

// 		return topics[i].ID
// 	}

// 	var getFilterSelector = func(topics []abi.Event) (uint8, error) {
// 		switch len(topics) {
// 		case 0:
// 			return 0, errors.New("Cannot register filter with 0 topics")
// 		case 1:
// 			return 0, nil
// 		case 2:
// 			return 1, nil
// 		case 3:
// 			return 3, nil
// 		case 4:
// 			return 7, nil
// 		default:
// 			return 0, errors.New("Cannot register filter with more than 4 topics")
// 		}
// 	}

// 	filterSelector, err := getFilterSelector(topics)
// 	if err != nil {
// 		return err
// 	}

// 	logTriggerConfigStruct := automation_convenience.LogTriggerConfig{
// 		ContractAddress: emitterAddress,
// 		FilterSelector:  filterSelector,
// 		Topic0:          getTopic(topics, 0),
// 		Topic1:          getTopic(topics, 1),
// 		Topic2:          getTopic(topics, 2),
// 		Topic3:          getTopic(topics, 3),
// 	}
// 	encodedLogTriggerConfig, err := automatoinConvABI.Methods["_logTriggerConfig"].Inputs.Pack(&logTriggerConfigStruct)
// 	if err != nil {
// 		return err
// 	}

// 	err = registry.SetUpkeepTriggerConfig(upkeepID, encodedLogTriggerConfig)
// 	if err != nil {
// 		return err
// 	}

// 	return nil
// }

// NewORM returns a new logpoller.orm instance
func NewORM(logger core_logger.SugaredLogger, chainID *big.Int, postgresDb *ctf_test_env.PostgresDb) (logpoller.ORM, *sqlx.DB, error) {
	dsn := fmt.Sprintf("host=%s port=%s user=%s password=%s dbname=%s sslmode=disable", "127.0.0.1", postgresDb.ExternalPort, postgresDb.User, postgresDb.Password, postgresDb.DbName)
	db, err := sqlx.Open("postgres", dsn)
	if err != nil {
		return nil, db, err
	}

	db.MapperFunc(reflectx.CamelToSnakeASCII)
	return logpoller.NewORM(chainID, db, logger), db, nil
}

type ExpectedFilter struct {
	emitterAddress common.Address
	topic          common.Hash
}

// GetExpectedFilters returns a slice of ExpectedFilter structs based on the provided log emitters and config
func GetExpectedFilters(logEmitters []*contracts.LogEmitter, cfg *lp_config.Config) []ExpectedFilter {
	expectedFilters := make([]ExpectedFilter, 0)
	for _, emitter := range logEmitters {
		for _, event := range cfg.General.EventsToEmit {
			expectedFilters = append(expectedFilters, ExpectedFilter{
				emitterAddress: (*emitter).Address(),
				topic:          event.ID,
			})
		}
	}

	return expectedFilters
}

// NodeHasExpectedFilters returns true if the provided node has all the expected filters registered
func NodeHasExpectedFilters(ctx context.Context, expectedFilters []ExpectedFilter, logger core_logger.SugaredLogger, chainID *big.Int, postgresDb *ctf_test_env.PostgresDb) (bool, string, error) {
	orm, db, err := NewORM(logger, chainID, postgresDb)
	if err != nil {
		return false, "", err
	}

	defer db.Close()
	knownFilters, err := orm.LoadFilters(ctx)
	if err != nil {
		return false, "", err
	}

	for _, expectedFilter := range expectedFilters {
		filterFound := false
		for _, knownFilter := range knownFilters {
			if bytes.Equal(expectedFilter.emitterAddress.Bytes(), knownFilter.Addresses[0].Bytes()) && bytes.Equal(expectedFilter.topic.Bytes(), knownFilter.EventSigs[0].Bytes()) {
				filterFound = true
				break
			}
		}

		if !filterFound {
			return false, fmt.Sprintf("no filter found for emitter %s and topic %s", expectedFilter.emitterAddress.String(), expectedFilter.topic.Hex()), nil
		}
	}

	return true, "", nil
}

// randomWait waits for a random amount of time between minMilliseconds and maxMilliseconds
func randomWait(minMilliseconds, maxMilliseconds int) {
	rand.New(rand.NewSource(time.Now().UnixNano()))
	randomMilliseconds := rand.Intn(maxMilliseconds-minMilliseconds+1) + minMilliseconds
	time.Sleep(time.Duration(randomMilliseconds) * time.Millisecond)
}

type LogEmitterChannel struct {
	logsEmitted int
	err         error
}

// getIntSlice returns a slice of ints of the provided length
func getIntSlice(length int) []int {
	result := make([]int, length)
	for i := 0; i < length; i++ {
		result[i] = i
	}

	return result
}

// getStringSlice returns a slice of strings of the provided length
func getStringSlice(length int) []string {
	result := make([]string, length)
	for i := 0; i < length; i++ {
		result[i] = "amazing event"
	}

	return result
}

// emitEvents emits events from the provided log emitter concurrently according to the provided config
func emitEvents(ctx context.Context, l zerolog.Logger, logEmitter *contracts.LogEmitter, cfg *lp_config.Config, wg *sync.WaitGroup, results chan LogEmitterChannel) {
	address := (*logEmitter).Address().String()
	localCounter := 0
	defer wg.Done()
	for i := 0; i < *cfg.LoopedConfig.ExecutionCount; i++ {
		for _, event := range cfg.General.EventsToEmit {
			select {
			case <-ctx.Done():
				l.Warn().Str("Emitter address", address).Msg("Context cancelled, not emitting events")
				return
			default:
				l.Debug().Str("Emitter address", address).Str("Event type", event.Name).Str("index", fmt.Sprintf("%d/%d", (i+1), cfg.LoopedConfig.ExecutionCount)).Msg("Emitting log from emitter")
				var err error
				switch event.Name {
				case "Log1":
					_, err = (*logEmitter).EmitLogInts(getIntSlice(*cfg.General.EventsPerTx))
				case "Log2":
					_, err = (*logEmitter).EmitLogIntsIndexed(getIntSlice(*cfg.General.EventsPerTx))
				case "Log3":
					_, err = (*logEmitter).EmitLogStrings(getStringSlice(*cfg.General.EventsPerTx))
				case "Log4":
					_, err = (*logEmitter).EmitLogIntMultiIndexed(1, 1, *cfg.General.EventsPerTx)
				default:
					err = fmt.Errorf("unknown event name: %s", event.Name)
				}

				if err != nil {
					results <- LogEmitterChannel{
						err: err,
					}
					return
				}
				localCounter += *cfg.General.EventsPerTx

				randomWait(*cfg.LoopedConfig.MinEmitWaitTimeMs, *cfg.LoopedConfig.MaxEmitWaitTimeMs)
			}

			if (i+1)%10 == 0 {
				l.Info().Str("Emitter address", address).Str("Index", fmt.Sprintf("%d/%d", i+1, *cfg.LoopedConfig.ExecutionCount)).Msg("Emitted all three events")
			}
		}
	}

	l.Info().Str("Emitter address", address).Int("Total logs emitted", localCounter).Msg("Finished emitting events")

	results <- LogEmitterChannel{
		logsEmitted: localCounter,
		err:         nil,
	}
}

// LogPollerHasFinalisedEndBlock returns true if all CL nodes have finalised processing the provided end block
func LogPollerHasFinalisedEndBlock(endBlock int64, chainID *big.Int, l zerolog.Logger, coreLogger core_logger.SugaredLogger, nodes *test_env.ClCluster) (bool, error) {
	wg := &sync.WaitGroup{}

	type boolQueryResult struct {
		nodeName       string
		hasFinalised   bool
		finalizedBlock int64
		err            error
	}

	endBlockCh := make(chan boolQueryResult, len(nodes.Nodes)-1)
	ctx, cancelFn := context.WithCancel(context.Background())

	for i := 1; i < len(nodes.Nodes); i++ {
		wg.Add(1)

		go func(clNode *test_env.ClNode, r chan boolQueryResult) {
			defer wg.Done()
			select {
			case <-ctx.Done():
				return
			default:
				orm, db, err := NewORM(coreLogger, chainID, clNode.PostgresDb)
				if err != nil {
					r <- boolQueryResult{
						nodeName:     clNode.ContainerName,
						hasFinalised: false,
						err:          err,
					}
				}

				defer db.Close()

				latestBlock, err := orm.SelectLatestBlock(ctx)
				if err != nil {
					r <- boolQueryResult{
						nodeName:     clNode.ContainerName,
						hasFinalised: false,
						err:          err,
					}
				}

				r <- boolQueryResult{
					nodeName:       clNode.ContainerName,
					finalizedBlock: latestBlock.FinalizedBlockNumber,
					hasFinalised:   latestBlock.FinalizedBlockNumber > endBlock,
					err:            nil,
				}

			}
		}(nodes.Nodes[i], endBlockCh)
	}

	var err error
	allFinalisedCh := make(chan bool, 1)

	go func() {
		foundMap := make(map[string]bool, 0)
		for r := range endBlockCh {
			if r.err != nil {
				err = r.err
				cancelFn()
				return
			}

			foundMap[r.nodeName] = r.hasFinalised
			if r.hasFinalised {
				l.Info().Str("Node name", r.nodeName).Msg("CL node has finalised end block")
			} else {
				l.Warn().Int64("Has", r.finalizedBlock).Int64("Want", endBlock).Str("Node name", r.nodeName).Msg("CL node has not finalised end block yet")
			}

			if len(foundMap) == len(nodes.Nodes)-1 {
				allFinalised := true
				for _, v := range foundMap {
					if !v {
						allFinalised = false
						break
					}
				}

				allFinalisedCh <- allFinalised
				return
			}
		}
	}()

	wg.Wait()
	close(endBlockCh)

	return <-allFinalisedCh, err
}

// ClNodesHaveExpectedLogCount returns true if all CL nodes have the expected log count in the provided block range and matching the provided filters
func ClNodesHaveExpectedLogCount(startBlock, endBlock int64, chainID *big.Int, expectedLogCount int, expectedFilters []ExpectedFilter, l zerolog.Logger, coreLogger core_logger.SugaredLogger, nodes *test_env.ClCluster) (bool, error) {
	wg := &sync.WaitGroup{}

	type logQueryResult struct {
		nodeName         string
		logCount         int
		hasExpectedCount bool
		err              error
	}

	resultChan := make(chan logQueryResult, len(nodes.Nodes)-1)
	ctx, cancelFn := context.WithCancel(context.Background())

	for i := 1; i < len(nodes.Nodes); i++ {
		wg.Add(1)

		go func(clNode *test_env.ClNode, resultChan chan logQueryResult) {
			defer wg.Done()
			select {
			case <-ctx.Done():
				return
			default:
				orm, db, err := NewORM(coreLogger, chainID, clNode.PostgresDb)
				if err != nil {
					resultChan <- logQueryResult{
						nodeName:         clNode.ContainerName,
						logCount:         0,
						hasExpectedCount: false,
						err:              err,
					}
				}

				defer db.Close()
				foundLogsCount := 0

				for _, filter := range expectedFilters {
					logs, err := orm.SelectLogs(ctx, startBlock, endBlock, filter.emitterAddress, filter.topic)
					if err != nil {
						resultChan <- logQueryResult{
							nodeName:         clNode.ContainerName,
							logCount:         0,
							hasExpectedCount: false,
							err:              err,
						}
					}

					foundLogsCount += len(logs)
				}

				resultChan <- logQueryResult{
					nodeName:         clNode.ContainerName,
					logCount:         foundLogsCount,
					hasExpectedCount: foundLogsCount >= expectedLogCount,
					err:              nil,
				}
			}
		}(nodes.Nodes[i], resultChan)
	}

	var err error
	allFoundCh := make(chan bool, 1)

	go func() {
		foundMap := make(map[string]bool, 0)
		for r := range resultChan {
			if r.err != nil {
				err = r.err
				cancelFn()
				return
			}

			foundMap[r.nodeName] = r.hasExpectedCount
			if r.hasExpectedCount {
				l.Debug().
					Str("Node name", r.nodeName).
					Int("Logs count", r.logCount).
					Msg("Expected log count found in CL node")
			} else {
				l.Debug().
					Str("Node name", r.nodeName).
					Str("Found/Expected logs", fmt.Sprintf("%d/%d", r.logCount, expectedLogCount)).
					Int("Missing logs", expectedLogCount-r.logCount).
					Msg("Too low log count found in CL node")
			}

			if len(foundMap) == len(nodes.Nodes)-1 {
				allFound := true
				for _, hadAllLogs := range foundMap {
					if !hadAllLogs {
						allFound = false
						break
					}
				}

				allFoundCh <- allFound
				return
			}
		}
	}()

	wg.Wait()
	close(resultChan)

	return <-allFoundCh, err
}

type MissingLogs map[string][]geth_types.Log

// IsEmpty returns true if there are no missing logs
func (m *MissingLogs) IsEmpty() bool {
	for _, v := range *m {
		if len(v) > 0 {
			return false
		}
	}

	return true
}

// GetMissingLogs returns a map of CL node name to missing logs in that node compared to EVM node to which the provided evm client is connected
func GetMissingLogs(startBlock, endBlock int64, logEmitters []*contracts.LogEmitter, evmClient blockchain.EVMClient, clnodeCluster *test_env.ClCluster, l zerolog.Logger, coreLogger core_logger.SugaredLogger, cfg *lp_config.Config) (MissingLogs, error) {
	wg := &sync.WaitGroup{}

	type dbQueryResult struct {
		err      error
		nodeName string
		logs     []logpoller.Log
	}

	ctx, cancelFn := context.WithCancel(context.Background())
	resultCh := make(chan dbQueryResult, len(clnodeCluster.Nodes)-1)

	for i := 1; i < len(clnodeCluster.Nodes); i++ {
		wg.Add(1)

		go func(ctx context.Context, i int, r chan dbQueryResult) {
			defer wg.Done()
			select {
			case <-ctx.Done():
				l.Warn().Msg("Context cancelled. Terminating fetching logs from log poller's DB")
				return
			default:
				nodeName := clnodeCluster.Nodes[i].ContainerName

				l.Debug().Str("Node name", nodeName).Msg("Fetching log poller logs")
				orm, db, err := NewORM(coreLogger, evmClient.GetChainID(), clnodeCluster.Nodes[i].PostgresDb)
				if err != nil {
					r <- dbQueryResult{
						err:      err,
						nodeName: nodeName,
						logs:     []logpoller.Log{},
					}
				}

				defer db.Close()
				logs := make([]logpoller.Log, 0)

				for j := 0; j < len(logEmitters); j++ {
					address := (*logEmitters[j]).Address()

					for _, event := range cfg.General.EventsToEmit {
						l.Trace().Str("Event name", event.Name).Str("Emitter address", address.String()).Msg("Fetching single emitter's logs")
						result, err := orm.SelectLogs(ctx, startBlock, endBlock, address, event.ID)
						if err != nil {
							r <- dbQueryResult{
								err:      err,
								nodeName: nodeName,
								logs:     []logpoller.Log{},
							}
						}

						sort.Slice(result, func(i, j int) bool {
							return result[i].BlockNumber < result[j].BlockNumber
						})

						logs = append(logs, result...)

						l.Trace().Str("Event name", event.Name).Str("Emitter address", address.String()).Int("Log count", len(result)).Msg("Logs found per node")
					}
				}

				l.Info().Int("Count", len(logs)).Str("Node name", nodeName).Msg("Fetched log poller logs")

				r <- dbQueryResult{
					err:      nil,
					nodeName: nodeName,
					logs:     logs,
				}
			}
		}(ctx, i, resultCh)
	}

	allLogPollerLogs := make(map[string][]logpoller.Log, 0)
	missingLogs := map[string][]geth_types.Log{}
	var dbError error

	go func() {
		for r := range resultCh {
			if r.err != nil {
				l.Err(r.err).Str("Node name", r.nodeName).Msg("Error fetching logs from log poller's DB")
				dbError = r.err
				cancelFn()
				return
			}
			// use channel for aggregation and then for := range over it after closing resultCh?
			allLogPollerLogs[r.nodeName] = r.logs
		}
	}()

	wg.Wait()
	close(resultCh)

	if dbError != nil {
		return nil, dbError
	}

	allLogsInEVMNode, err := getEVMLogs(ctx, startBlock, endBlock, logEmitters, evmClient, l, cfg)
	if err != nil {
		return nil, err
	}

	wg = &sync.WaitGroup{}

	type missingLogResult struct {
		nodeName string
		logs     []geth_types.Log
	}

	evmLogCount := len(allLogsInEVMNode)
	l.Info().Int("Log count", evmLogCount).Msg("Started comparison of logs from EVM node and CL nodes. This may take a while if there's a lot of logs")

	missingCh := make(chan missingLogResult, len(clnodeCluster.Nodes)-1)
	for i := 1; i < len(clnodeCluster.Nodes); i++ {
		wg.Add(1)

		go func(i int, result chan missingLogResult) {
			defer wg.Done()
			nodeName := clnodeCluster.Nodes[i].ContainerName
			l.Debug().Str("Node name", nodeName).Str("Progress", fmt.Sprintf("0/%d", evmLogCount)).Msg("Comparing single CL node's logs with EVM logs")

			missingLogs := make([]geth_types.Log, 0)
			for i, evmLog := range allLogsInEVMNode {
				logFound := false
				for _, logPollerLog := range allLogPollerLogs[nodeName] {
					if logPollerLog.BlockNumber == int64(evmLog.BlockNumber) && logPollerLog.TxHash == evmLog.TxHash && bytes.Equal(logPollerLog.Data, evmLog.Data) && logPollerLog.LogIndex == int64(evmLog.Index) &&
						logPollerLog.Address == evmLog.Address && logPollerLog.BlockHash == evmLog.BlockHash && bytes.Equal(logPollerLog.Topics[0][:], evmLog.Topics[0].Bytes()) {
						logFound = true
						continue
					}
				}

				if i%10000 == 0 && i != 0 {
					l.Debug().Str("Node name", nodeName).Str("Progress", fmt.Sprintf("%d/%d", i, evmLogCount)).Msg("Comparing single CL node's logs with EVM logs")
				}

				if !logFound {
					missingLogs = append(missingLogs, evmLog)
				}
			}

			if len(missingLogs) > 0 {
				l.Warn().Int("Count", len(missingLogs)).Str("Node name", nodeName).Msg("Some EMV logs were missing from CL node")
			} else {
				l.Info().Str("Node name", nodeName).Msg("All EVM logs were found in CL node")
			}

			result <- missingLogResult{
				nodeName: nodeName,
				logs:     missingLogs,
			}
		}(i, missingCh)
	}

	wg.Wait()
	close(missingCh)

	for v := range missingCh {
		if len(v.logs) > 0 {
			missingLogs[v.nodeName] = v.logs
		}
	}

	expectedTotalLogsEmitted := GetExpectedLogCount(cfg)
	if int64(len(allLogsInEVMNode)) != expectedTotalLogsEmitted {
		l.Warn().
			Str("Actual/Expected", fmt.Sprintf("%d/%d", expectedTotalLogsEmitted, len(allLogsInEVMNode))).
			Msg("Some of the test logs were not found in EVM node. This is a bug in the test")
	}

	return missingLogs, nil
}

// PrintMissingLogsInfo prints various useful information about the missing logs
func PrintMissingLogsInfo(missingLogs map[string][]geth_types.Log, l zerolog.Logger, cfg *lp_config.Config) {
	var findHumanName = func(topic common.Hash) string {
		for _, event := range cfg.General.EventsToEmit {
			if event.ID == topic {
				return event.Name
			}
		}

		return "Unknown event"
	}

	missingByType := make(map[string]int)
	for _, logs := range missingLogs {
		for _, v := range logs {
			humanName := findHumanName(v.Topics[0])
			missingByType[humanName]++
		}
	}

	l.Debug().Msg("Missing log by event name")
	for k, v := range missingByType {
		l.Debug().Str("Event name", k).Int("Missing count", v).Msg("Missing logs by type")
	}

	missingByBlock := make(map[uint64]int)
	for _, logs := range missingLogs {
		for _, l := range logs {
			missingByBlock[l.BlockNumber]++
		}
	}

	l.Debug().Msg("Missing logs by block")
	for k, v := range missingByBlock {
		l.Debug().Uint64("Block number", k).Int("Missing count", v).Msg("Missing logs by block")
	}

	missingByEmitter := make(map[string]int)
	for _, logs := range missingLogs {
		for _, l := range logs {
			missingByEmitter[l.Address.String()]++
		}
	}

	l.Debug().Msg("Missing logs by emitter")
	for k, v := range missingByEmitter {
		l.Debug().Str("Emitter address", k).Int("Missing count", v).Msg("Missing logs by emitter")
	}
}

// getEVMLogs returns a slice of all logs emitted by the provided log emitters in the provided block range,
// which are present in the EVM node to which the provided evm client is connected
func getEVMLogs(ctx context.Context, startBlock, endBlock int64, logEmitters []*contracts.LogEmitter, evmClient blockchain.EVMClient, l zerolog.Logger, cfg *lp_config.Config) ([]geth_types.Log, error) {
	allLogsInEVMNode := make([]geth_types.Log, 0)
	for j := 0; j < len(logEmitters); j++ {
		address := (*logEmitters[j]).Address()
		for _, event := range cfg.General.EventsToEmit {
			l.Debug().Str("Event name", event.Name).Str("Emitter address", address.String()).Msg("Fetching logs from EVM node")
			logsInEVMNode, err := evmClient.FilterLogs(ctx, geth.FilterQuery{
				Addresses: []common.Address{(address)},
				Topics:    [][]common.Hash{{event.ID}},
				FromBlock: big.NewInt(startBlock),
				ToBlock:   big.NewInt(endBlock),
			})
			if err != nil {
				return nil, err
			}

			sort.Slice(logsInEVMNode, func(i, j int) bool {
				return logsInEVMNode[i].BlockNumber < logsInEVMNode[j].BlockNumber
			})

			allLogsInEVMNode = append(allLogsInEVMNode, logsInEVMNode...)
			l.Debug().Str("Event name", event.Name).Str("Emitter address", address.String()).Int("Log count", len(logsInEVMNode)).Msg("Logs found in EVM node")
		}
	}

	l.Info().Int("Count", len(allLogsInEVMNode)).Msg("Logs in EVM node")

	return allLogsInEVMNode, nil
}

// ExecuteGenerator executes the configured generator and returns the total number of logs emitted
func ExecuteGenerator(t *testing.T, cfg *lp_config.Config, logEmitters []*contracts.LogEmitter) (int, error) {
	if *cfg.General.Generator == lp_config.GeneratorType_WASP {
		return runWaspGenerator(t, cfg, logEmitters)
	}

	return runLoopedGenerator(t, cfg, logEmitters)
}

// runWaspGenerator runs the wasp generator and returns the total number of logs emitted
func runWaspGenerator(t *testing.T, cfg *lp_config.Config, logEmitters []*contracts.LogEmitter) (int, error) {
	l := logging.GetTestLogger(t)

	var RPSprime int64

	// if LPS is set, we need to calculate based on countract count and events per transaction
	if *cfg.Wasp.LPS > 0 {
		RPSprime = *cfg.Wasp.LPS / int64(*cfg.General.Contracts) / int64(*cfg.General.EventsPerTx) / int64(len(cfg.General.EventsToEmit))

		if RPSprime < 1 {
			return 0, fmt.Errorf("invalid load configuration, effective RPS would have been zero. Adjust LPS, contracts count, events per tx or events to emit")
		}
	}

	// if RPS is set simply split it between contracts
	if *cfg.Wasp.RPS > 0 {
		RPSprime = *cfg.Wasp.RPS / int64(*cfg.General.Contracts)
	}

	counter := &Counter{
		mu:    &sync.Mutex{},
		value: 0,
	}

	p := wasp.NewProfile()

	for _, logEmitter := range logEmitters {
		g, err := wasp.NewGenerator(&wasp.Config{
			T:                     t,
			LoadType:              wasp.RPS,
			GenName:               fmt.Sprintf("log_poller_gen_%s", (*logEmitter).Address().String()),
			RateLimitUnitDuration: cfg.Wasp.RateLimitUnitDuration.Duration,
			CallTimeout:           cfg.Wasp.CallTimeout.Duration,
			Schedule: wasp.Plain(
				RPSprime,
				cfg.Wasp.Duration.Duration,
			),
			Gun: NewLogEmitterGun(
				logEmitter,
				cfg.General.EventsToEmit,
				*cfg.General.EventsPerTx,
				l,
			),
			SharedData: counter,
		})
		p.Add(g, err)
	}

	_, err := p.Run(true)

	if err != nil {
		return 0, err
	}

	return counter.value, nil
}

// runLoopedGenerator runs the looped generator and returns the total number of logs emitted
func runLoopedGenerator(t *testing.T, cfg *lp_config.Config, logEmitters []*contracts.LogEmitter) (int, error) {
	l := logging.GetTestLogger(t)

	// Start emitting events in parallel, each contract is emitting events in a separate goroutine
	// We will stop as soon as we encounter an error
	wg := &sync.WaitGroup{}
	emitterCh := make(chan LogEmitterChannel, len(logEmitters))

	ctx, cancelFn := context.WithCancel(context.Background())
	defer cancelFn()

	for i := 0; i < len(logEmitters); i++ {
		wg.Add(1)
		go emitEvents(ctx, l, logEmitters[i], cfg, wg, emitterCh)
	}

	var emitErr error
	total := 0

	aggrChan := make(chan int, len(logEmitters))

	go func() {
		for {
			select {
			case <-ctx.Done():
				return
			case emitter := <-emitterCh:
				if emitter.err != nil {
					emitErr = emitter.err
					cancelFn()
					return
				}
				aggrChan <- emitter.logsEmitted
			}
		}
	}()

	wg.Wait()
	close(emitterCh)

	if emitErr != nil {
		return 0, emitErr
	}

	for i := 0; i < len(logEmitters); i++ {
		total += <-aggrChan
	}

	return int(total), nil
}

// GetExpectedLogCount returns the expected number of logs to be emitted based on the provided config
func GetExpectedLogCount(cfg *lp_config.Config) int64 {
	if *cfg.General.Generator == lp_config.GeneratorType_WASP {
		if *cfg.Wasp.RPS != 0 {
			return *cfg.Wasp.RPS * int64(cfg.Wasp.Duration.Seconds()) * int64(*cfg.General.EventsPerTx)
		}
		return *cfg.Wasp.LPS * int64(cfg.Wasp.Duration.Duration.Seconds())
	}

	return int64(len(cfg.General.EventsToEmit) * *cfg.LoopedConfig.ExecutionCount * *cfg.General.Contracts * *cfg.General.EventsPerTx)
}

type PauseData struct {
	StartBlock      uint64
	EndBlock        uint64
	TargetComponent string
	ContaineName    string
}

var ChaosPauses = []PauseData{}

// chaosPauseSyncFn pauses ranom container of the provided type for a random amount of time between 5 and 20 seconds
func chaosPauseSyncFn(l zerolog.Logger, testEnv *test_env.CLClusterTestEnv, testConfig *tc.TestConfig, targetComponent string) ChaosPauseData {
	rand.New(rand.NewSource(time.Now().UnixNano()))

	randomNode := testEnv.ClCluster.Nodes[rand.Intn(len(testEnv.ClCluster.Nodes)-1)+1]
	var component ctf_test_env.EnvComponent

	switch strings.ToLower(targetComponent) {
	case "chainlink":
		component = randomNode.EnvComponent
	case "postgres":
		component = randomNode.PostgresDb.EnvComponent
	default:
		return ChaosPauseData{Err: fmt.Errorf("unknown component %s", targetComponent)}
	}

	network := networks.MustGetSelectedNetworkConfig(testConfig.GetNetworkConfig())[0]
	evmClient, err := testEnv.GetEVMClient(network.ChainID)
	if err != nil {
		return ChaosPauseData{Err: err}
	}

	ctx, cancel := context.WithTimeout(context.Background(), 10*time.Second)
	defer cancel()
	pauseStartBlock, err := evmClient.LatestBlockNumber(ctx)
	if err != nil {
		return ChaosPauseData{Err: err}
	}
	pauseTimeSec := rand.Intn(20-5) + 5
	l.Info().Str("Container", component.ContainerName).Int("Pause time", pauseTimeSec).Msg("Pausing component")
	pauseTimeDur := time.Duration(pauseTimeSec) * time.Second
	err = component.ChaosPause(l, pauseTimeDur)
	if err != nil {
		return ChaosPauseData{Err: err}
	}
	l.Info().Str("Container", component.ContainerName).Msg("Component unpaused")

	ctx, cancel = context.WithTimeout(context.Background(), 10*time.Second)
	defer cancel()

	pauseEndBlock, err := evmClient.LatestBlockNumber(ctx)
	if err != nil {
		return ChaosPauseData{Err: err}
	}

	return ChaosPauseData{PauseData: PauseData{
		StartBlock:      pauseStartBlock,
		EndBlock:        pauseEndBlock,
		TargetComponent: targetComponent,
		ContaineName:    component.ContainerName,
	}}
}

type ChaosPauseData struct {
	Err       error
	PauseData PauseData
}

// ExecuteChaosExperiment executes the configured chaos experiment, which consist of pausing CL node or Postgres containers
func ExecuteChaosExperiment(l zerolog.Logger, testEnv *test_env.CLClusterTestEnv, testConfig *tc.TestConfig, errorCh chan error) {
	if testConfig == nil || testConfig.LogPoller.ChaosConfig == nil || *testConfig.LogPoller.ChaosConfig.ExperimentCount == 0 {
		errorCh <- nil
		return
	}

	chaosChan := make(chan ChaosPauseData, *testConfig.LogPoller.ChaosConfig.ExperimentCount)
	wg := &sync.WaitGroup{}

	go func() {
		// if we wanted to have more than 1 container paused, we'd need to make sure we aren't trying to pause an already paused one
		guardChan := make(chan struct{}, 1)

		for i := 0; i < *testConfig.LogPoller.ChaosConfig.ExperimentCount; i++ {
			i := i
			wg.Add(1)
			guardChan <- struct{}{}
			go func() {
				defer func() {
					<-guardChan
					wg.Done()
					current := i + 1
					l.Info().Str("Current/Total", fmt.Sprintf("%d/%d", current, testConfig.LogPoller.ChaosConfig.ExperimentCount)).Msg("Done with experiment")
				}()
				chaosChan <- chaosPauseSyncFn(l, testEnv, testConfig, *testConfig.LogPoller.ChaosConfig.TargetComponent)
				time.Sleep(10 * time.Second)
			}()
		}

		wg.Wait()

		close(chaosChan)
	}()

	go func() {
		var pauseData []PauseData
		for result := range chaosChan {
			if result.Err != nil {
				l.Err(result.Err).Msg("Error encountered during chaos experiment")
				errorCh <- result.Err
				return // Return on actual error
			}

			pauseData = append(pauseData, result.PauseData)
		}

		l.Info().Msg("All chaos experiments finished")
		errorCh <- nil // Only send nil once, after all errors have been handled and the channel is closed

		for _, p := range pauseData {
			l.Debug().Str("Target component", p.TargetComponent).Str("Container", p.ContaineName).Str("Block range", fmt.Sprintf("%d - %d", p.StartBlock, p.EndBlock)).Msgf("Details of executed chaos pause")
		}
	}()
}

// GetFinalityDepth returns the finality depth for the provided chain ID
func GetFinalityDepth(chainId int64) (int64, error) {
	var finalityDepth int64
	switch chainId {
	// Ethereum Sepolia
	case 11155111:
		finalityDepth = 50
	// Polygon Mumbai
	case 80001:
		finalityDepth = 500
	// Simulated network
	case 1337:
		finalityDepth = 10
	default:
		return 0, fmt.Errorf("no known finality depth for chain %d", chainId)
	}

	return finalityDepth, nil
}

// GetEndBlockToWaitFor returns the end block to wait for based on chain id and finality tag provided in config
func GetEndBlockToWaitFor(endBlock, chainId int64, cfg *lp_config.Config) (int64, error) {
	if *cfg.General.UseFinalityTag {
		return endBlock + 1, nil
	}

	finalityDepth, err := GetFinalityDepth(chainId)
	if err != nil {
		return 0, err
	}

	return endBlock + finalityDepth, nil
}

const (
	automationDefaultUpkeepGasLimit  = uint32(2500000)
	automationDefaultLinkFunds       = int64(9e18)
	automationDefaultUpkeepsToDeploy = 10
	automationExpectedData           = "abcdef"
	defaultAmountOfUpkeeps           = 2
)

var (
	DefaultOCRRegistryConfig = contracts.KeeperRegistrySettings{
		PaymentPremiumPPB:    uint32(200000000),
		FlatFeeMicroLINK:     uint32(0),
		BlockCountPerTurn:    big.NewInt(10),
		CheckGasLimit:        uint32(2500000),
		StalenessSeconds:     big.NewInt(90000),
		GasCeilingMultiplier: uint16(1),
		MinUpkeepSpend:       big.NewInt(0),
		MaxPerformGas:        uint32(5000000),
		FallbackGasPrice:     big.NewInt(2e11),
		FallbackLinkPrice:    big.NewInt(2e18),
		MaxCheckDataSize:     uint32(5000),
		MaxPerformDataSize:   uint32(5000),
	}
)

// SetupLogPollerTestDocker starts the DON and private Ethereum network
func SetupLogPollerTestDocker(
	t *testing.T,
	registryVersion ethereum.KeeperRegistryVersion,
	registryConfig contracts.KeeperRegistrySettings,
	upkeepsNeeded int,
	lpPollingInterval time.Duration,
	backupPollingInterval uint64,
	finalityTagEnabled bool,
	testConfig *tc.TestConfig,
) (
	blockchain.EVMClient,
	[]*client.ChainlinkClient,
	contracts.ContractDeployer,
	contracts.LinkToken,
	contracts.KeeperRegistry,
	contracts.KeeperRegistrar,
	*test_env.CLClusterTestEnv,
) {
	l := logging.GetTestLogger(t)

	// Add registry version to config
	registryConfig.RegistryVersion = registryVersion
	network := networks.MustGetSelectedNetworkConfig(testConfig.Network)[0]

	finalityDepth, err := GetFinalityDepth(network.ChainID)
	require.NoError(t, err, "Error getting finality depth")

	// build the node config
	clNodeConfig := node.NewConfig(node.NewBaseConfig())
	syncInterval := *commonconfig.MustNewDuration(5 * time.Minute)
	clNodeConfig.Feature.LogPoller = ptr.Ptr[bool](true)
	clNodeConfig.OCR2.Enabled = ptr.Ptr[bool](true)
	clNodeConfig.Keeper.TurnLookBack = ptr.Ptr[int64](int64(0))
	clNodeConfig.Keeper.Registry.SyncInterval = &syncInterval
	clNodeConfig.Keeper.Registry.PerformGasOverhead = ptr.Ptr[uint32](uint32(150000))
	clNodeConfig.P2P.V2.Enabled = ptr.Ptr[bool](true)
	clNodeConfig.P2P.V2.AnnounceAddresses = &[]string{"0.0.0.0:6690"}
	clNodeConfig.P2P.V2.ListenAddresses = &[]string{"0.0.0.0:6690"}

	//launch the environment
	var env *test_env.CLClusterTestEnv
	chainlinkNodeFunding := 0.5
	l.Debug().Msgf("Funding amount: %f", chainlinkNodeFunding)
	clNodesCount := 5

	var logPolllerSettingsFn = func(chain *evmcfg.Chain) *evmcfg.Chain {
		chain.LogPollInterval = commonconfig.MustNewDuration(lpPollingInterval)
		chain.FinalityDepth = ptr.Ptr[uint32](uint32(finalityDepth))
		chain.FinalityTagEnabled = ptr.Ptr[bool](finalityTagEnabled)
		chain.BackupLogPollerBlockDelay = ptr.Ptr[uint64](backupPollingInterval)
		return chain
	}

	var evmClientSettingsFn = func(network *blockchain.EVMNetwork) *blockchain.EVMNetwork {
		network.FinalityDepth = uint64(finalityDepth)
		network.FinalityTag = finalityTagEnabled
		return network
	}

<<<<<<< HEAD
	ethBuilder := ctf_test_env.NewEthereumNetworkBuilder()
	cfg, err := ethBuilder.
		WithEthereumVersion(ctf_test_env.EthereumVersion_Eth2).
		WithConsensusLayer(ctf_test_env.ConsensusLayer_Prysm).
		WithExecutionLayer(ctf_test_env.ExecutionLayer_Geth).
		WithEthereumChainConfig(ctf_test_env.EthereumChainConfig{
			SecondsPerSlot: 4,
			SlotsPerEpoch:  2,
		}).
		Build()
=======
	privateNetwork, err := actions.EthereumNetworkConfigFromConfig(l, testConfig)
>>>>>>> 05fdbbf0
	require.NoError(t, err, "Error building ethereum network config")

	env, err = test_env.NewCLTestEnvBuilder().
		WithTestConfig(testConfig).
		WithTestInstance(t).
		WithPrivateEthereumNetwork(privateNetwork).
		WithCLNodes(clNodesCount).
		WithCLNodeConfig(clNodeConfig).
		WithFunding(big.NewFloat(chainlinkNodeFunding)).
		WithChainOptions(logPolllerSettingsFn).
		EVMClientNetworkOptions(evmClientSettingsFn).
		WithStandardCleanup().
		Build()
	require.NoError(t, err, "Error deploying test environment")

	env.ParallelTransactions(true)
	nodeClients := env.ClCluster.NodeAPIs()
	workerNodes := nodeClients[1:]

	var linkToken contracts.LinkToken

	switch network.ChainID {
	// Simulated
	case 1337:
		linkToken, err = env.ContractDeployer.DeployLinkTokenContract()
	// Ethereum Sepolia
	case 11155111:
		linkToken, err = env.ContractLoader.LoadLINKToken("0x779877A7B0D9E8603169DdbD7836e478b4624789")
	// Polygon Mumbai
	case 80001:
		linkToken, err = env.ContractLoader.LoadLINKToken("0x326C977E6efc84E512bB9C30f76E30c160eD06FB")
	default:
		panic("Not implemented")
	}
	require.NoError(t, err, "Error loading/deploying LINK token")

	evmClient, err := env.GetEVMClient(network.ChainID)
	require.NoError(t, err, "Getting EVM client shouldn't fail")

	linkBalance, err := evmClient.BalanceAt(context.Background(), common.HexToAddress(linkToken.Address()))
	require.NoError(t, err, "Error getting LINK balance")

	l.Info().Str("Balance", big.NewInt(0).Div(linkBalance, big.NewInt(1e18)).String()).Msg("LINK balance")
	minLinkBalanceSingleNode := big.NewInt(0).Mul(big.NewInt(1e18), big.NewInt(9))
	minLinkBalance := big.NewInt(0).Mul(minLinkBalanceSingleNode, big.NewInt(int64(upkeepsNeeded)))
	if minLinkBalance.Cmp(linkBalance) < 0 {
		require.FailNowf(t, "Not enough LINK", "Not enough LINK to run the test. Need at least %s", big.NewInt(0).Div(minLinkBalance, big.NewInt(1e18)).String())
	}

	registry, registrar := actions.DeployAutoOCRRegistryAndRegistrar(
		t,
		registryVersion,
		registryConfig,
		linkToken,
		env.ContractDeployer,
		evmClient,
	)

	// Fund the registry with LINK
	err = linkToken.Transfer(registry.Address(), big.NewInt(0).Mul(big.NewInt(1e18), big.NewInt(int64(defaultAmountOfUpkeeps))))
	require.NoError(t, err, "Funding keeper registry contract shouldn't fail")

	err = actions.CreateOCRKeeperJobsLocal(l, nodeClients, registry.Address(), network.ChainID, 0, registryVersion)
	require.NoError(t, err, "Error creating OCR Keeper Jobs")
	ocrConfig, err := actions.BuildAutoOCR2ConfigVarsLocal(l, workerNodes, registryConfig, registrar.Address(), 30*time.Second, registry.RegistryOwnerAddress(), registry.ChainModuleAddress(), registry.ReorgProtectionEnabled())
	require.NoError(t, err, "Error building OCR config vars")
	err = registry.SetConfigTypeSafe(ocrConfig)
	require.NoError(t, err, "Registry config should be set successfully")
	require.NoError(t, evmClient.WaitForEvents(), "Waiting for config to be set")

	return evmClient, nodeClients, env.ContractDeployer, linkToken, registry, registrar, env
}

// UploadLogEmitterContractsAndWaitForFinalisation uploads the configured number of log emitter contracts and waits for the upload blocks to be finalised
func UploadLogEmitterContractsAndWaitForFinalisation(l zerolog.Logger, t *testing.T, testEnv *test_env.CLClusterTestEnv, testConfig *tc.TestConfig) []*contracts.LogEmitter {
	logEmitters := make([]*contracts.LogEmitter, 0)
	for i := 0; i < *testConfig.LogPoller.General.Contracts; i++ {
		logEmitter, err := testEnv.ContractDeployer.DeployLogEmitterContract()
		logEmitters = append(logEmitters, &logEmitter)
		require.NoError(t, err, "Error deploying log emitter contract")
		l.Info().Str("Contract address", logEmitter.Address().Hex()).Msg("Log emitter contract deployed")
		time.Sleep(200 * time.Millisecond)
	}

	network := networks.MustGetSelectedNetworkConfig(testConfig.GetNetworkConfig())[0]
	evmClient, err := testEnv.GetEVMClient(network.ChainID)
	require.NoError(t, err, "Error getting EVM client")

	afterUploadBlock, err := evmClient.LatestBlockNumber(testcontext.Get(t))
	require.NoError(t, err, "Error getting latest block number")

	gom := gomega.NewGomegaWithT(t)
	gom.Eventually(func(g gomega.Gomega) {
		targetBlockNumber := int64(afterUploadBlock + 1)
		finalized, err := evmClient.GetLatestFinalizedBlockHeader(testcontext.Get(t))
		if err != nil {
			l.Warn().Err(err).Msg("Error checking if contract were uploaded. Retrying...")
			return
		}
		finalizedBlockNumber := finalized.Number.Int64()

		if finalizedBlockNumber < targetBlockNumber {
			l.Debug().Int64("Finalized block", finalized.Number.Int64()).Int64("After upload block", int64(afterUploadBlock+1)).Msg("Waiting for contract upload to finalise")
		}

		g.Expect(finalizedBlockNumber >= targetBlockNumber).To(gomega.BeTrue(), "Contract upload did not finalize in time")
	}, "2m", "10s").Should(gomega.Succeed())

	return logEmitters
}

// AssertUpkeepIdsUniqueness asserts that the provided upkeep IDs are unique
func AssertUpkeepIdsUniqueness(upkeepIDs []*big.Int) error {
	upKeepIdSeen := make(map[int64]bool)
	for _, upkeepID := range upkeepIDs {
		if _, ok := upKeepIdSeen[upkeepID.Int64()]; ok {
			return fmt.Errorf("Duplicate upkeep ID %d", upkeepID.Int64())
		}
		upKeepIdSeen[upkeepID.Int64()] = true
	}

	return nil
}

// AssertContractAddressUniquneness asserts that the provided contract addresses are unique
func AssertContractAddressUniquneness(logEmitters []*contracts.LogEmitter) error {
	contractAddressSeen := make(map[string]bool)
	for _, logEmitter := range logEmitters {
		address := (*logEmitter).Address().String()
		if _, ok := contractAddressSeen[address]; ok {
			return fmt.Errorf("Duplicate contract address %s", address)
		}
		contractAddressSeen[address] = true
	}

	return nil
}

// RegisterFiltersAndAssertUniquness registers the configured log filters and asserts that the filters are unique
// meaning that for each log emitter address and topic there is only one filter
func RegisterFiltersAndAssertUniquness(l zerolog.Logger, registry contracts.KeeperRegistry, upkeepIDs []*big.Int, logEmitters []*contracts.LogEmitter, cfg *lp_config.Config, upKeepsNeeded int) error {
	uniqueFilters := make(map[string]bool)

	upkeepIdIndex := 0
	for i := 0; i < len(logEmitters); i++ {
		for j := 0; j < len(cfg.General.EventsToEmit); j++ {
			emitterAddress := (*logEmitters[i]).Address()
			topicId := cfg.General.EventsToEmit[j].ID

			upkeepID := upkeepIDs[upkeepIdIndex]
			l.Debug().Int("Upkeep id", int(upkeepID.Int64())).Str("Emitter address", emitterAddress.String()).Str("Topic", topicId.Hex()).Msg("Registering log trigger for log emitter")
			err := registerSingleTopicFilter(registry, upkeepID, emitterAddress, topicId)
			randomWait(150, 300)
			if err != nil {
				return fmt.Errorf("%w: Error registering log trigger for log emitter %s", err, emitterAddress.String())
			}

			if i%10 == 0 {
				l.Info().Msgf("Registered log trigger for topic %d for log emitter %d/%d", j, i, len(logEmitters))
			}

			key := fmt.Sprintf("%s-%s", emitterAddress.String(), topicId.Hex())
			if _, ok := uniqueFilters[key]; ok {
				return fmt.Errorf("Duplicate filter %s", key)
			}
			uniqueFilters[key] = true
			upkeepIdIndex++
		}
	}

	if upKeepsNeeded != len(uniqueFilters) {
		return fmt.Errorf("Number of unique filters should be equal to number of upkeeps. Expected %d. Got %d", upKeepsNeeded, len(uniqueFilters))
	}

	return nil
}

// FluentlyCheckIfAllNodesHaveLogCount checks if all CL nodes have the expected log count for the provided block range and expected filters
// It will retry until the provided duration is reached or until all nodes have the expected log count
func FluentlyCheckIfAllNodesHaveLogCount(duration string, startBlock, endBlock int64, expectedLogCount int, expectedFilters []ExpectedFilter, l zerolog.Logger, coreLogger core_logger.SugaredLogger, testEnv *test_env.CLClusterTestEnv, chainId int64) (bool, error) {
	logCountWaitDuration, err := time.ParseDuration(duration)
	if err != nil {
		return false, err
	}
	endTime := time.Now().Add(logCountWaitDuration)

	// not using gomega here, because I want to see which logs were missing
	allNodesLogCountMatches := false
	for time.Now().Before(endTime) {
		logCountMatches, clErr := ClNodesHaveExpectedLogCount(startBlock, endBlock, big.NewInt(chainId), expectedLogCount, expectedFilters, l, coreLogger, testEnv.ClCluster)
		if clErr != nil {
			l.Warn().
				Err(clErr).
				Msg("Error checking if CL nodes have expected log count. Retrying...")
		}
		if logCountMatches {
			allNodesLogCountMatches = true
			break
		}
		l.Warn().
			Msg("At least one CL node did not have expected log count. Retrying...")
	}

	return allNodesLogCountMatches, nil
}<|MERGE_RESOLUTION|>--- conflicted
+++ resolved
@@ -1125,20 +1125,7 @@
 		return network
 	}
 
-<<<<<<< HEAD
-	ethBuilder := ctf_test_env.NewEthereumNetworkBuilder()
-	cfg, err := ethBuilder.
-		WithEthereumVersion(ctf_test_env.EthereumVersion_Eth2).
-		WithConsensusLayer(ctf_test_env.ConsensusLayer_Prysm).
-		WithExecutionLayer(ctf_test_env.ExecutionLayer_Geth).
-		WithEthereumChainConfig(ctf_test_env.EthereumChainConfig{
-			SecondsPerSlot: 4,
-			SlotsPerEpoch:  2,
-		}).
-		Build()
-=======
 	privateNetwork, err := actions.EthereumNetworkConfigFromConfig(l, testConfig)
->>>>>>> 05fdbbf0
 	require.NoError(t, err, "Error building ethereum network config")
 
 	env, err = test_env.NewCLTestEnvBuilder().
