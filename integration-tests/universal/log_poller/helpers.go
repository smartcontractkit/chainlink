package logpoller

import (
	"bytes"
	"context"
	"fmt"
	"math/big"
	"math/rand"
	"sort"
	"strings"
	"sync"
	"testing"
	"time"

	geth "github.com/ethereum/go-ethereum"
	"github.com/ethereum/go-ethereum/accounts/abi"
	"github.com/ethereum/go-ethereum/common"
	geth_types "github.com/ethereum/go-ethereum/core/types"
	"github.com/jmoiron/sqlx"
	"github.com/onsi/gomega"
	"github.com/rs/zerolog"
	"github.com/scylladb/go-reflectx"
	"github.com/stretchr/testify/require"

	"github.com/smartcontractkit/wasp"

	commonconfig "github.com/smartcontractkit/chainlink-common/pkg/config"
	"github.com/smartcontractkit/chainlink-testing-framework/blockchain"
	ctf_test_env "github.com/smartcontractkit/chainlink-testing-framework/docker/test_env"
	"github.com/smartcontractkit/chainlink-testing-framework/logging"
	"github.com/smartcontractkit/chainlink-testing-framework/networks"
	"github.com/smartcontractkit/chainlink-testing-framework/utils/ptr"
<<<<<<< HEAD
=======
	"github.com/smartcontractkit/chainlink-testing-framework/utils/testcontext"
	"github.com/smartcontractkit/chainlink/integration-tests/actions"
	"github.com/smartcontractkit/chainlink/integration-tests/client"
	"github.com/smartcontractkit/chainlink/integration-tests/contracts"
	"github.com/smartcontractkit/chainlink/integration-tests/contracts/ethereum"
	"github.com/smartcontractkit/chainlink/integration-tests/docker/test_env"
	"github.com/smartcontractkit/chainlink/integration-tests/types/config/node"
>>>>>>> 139fb1af
	evmcfg "github.com/smartcontractkit/chainlink/v2/core/chains/evm/config/toml"
	"github.com/smartcontractkit/chainlink/v2/core/chains/evm/logpoller"
	cltypes "github.com/smartcontractkit/chainlink/v2/core/chains/evm/types"
	"github.com/smartcontractkit/chainlink/v2/core/gethwrappers/generated/automation_utils_2_1"
	le "github.com/smartcontractkit/chainlink/v2/core/gethwrappers/generated/log_emitter"
	core_logger "github.com/smartcontractkit/chainlink/v2/core/logger"
	"github.com/smartcontractkit/chainlink/v2/core/services/pg"

	"github.com/smartcontractkit/chainlink/integration-tests/actions"
	"github.com/smartcontractkit/chainlink/integration-tests/client"
	"github.com/smartcontractkit/chainlink/integration-tests/contracts"
	"github.com/smartcontractkit/chainlink/integration-tests/contracts/ethereum"
	"github.com/smartcontractkit/chainlink/integration-tests/docker/test_env"
	tc "github.com/smartcontractkit/chainlink/integration-tests/testconfig"
	lp_config "github.com/smartcontractkit/chainlink/integration-tests/testconfig/log_poller"
	"github.com/smartcontractkit/chainlink/integration-tests/types/config/node"
)

var (
	EmitterABI, _      = abi.JSON(strings.NewReader(le.LogEmitterABI))
	automationUtilsABI = cltypes.MustGetABI(automation_utils_2_1.AutomationUtilsABI)
	bytes0             = [32]byte{
		0, 0, 0, 0, 0, 0, 0, 0, 0, 0, 0, 0, 0, 0, 0, 0, 0, 0, 0, 0, 0, 0, 0, 0, 0, 0, 0, 0, 0, 0, 0, 0,
	} // bytes representation of 0x0000000000000000000000000000000000000000000000000000000000000000

)

var registerSingleTopicFilter = func(registry contracts.KeeperRegistry, upkeepID *big.Int, emitterAddress common.Address, topic common.Hash) error {
	logTriggerConfigStruct := automation_utils_2_1.LogTriggerConfig{
		ContractAddress: emitterAddress,
		FilterSelector:  0,
		Topic0:          topic,
		Topic1:          bytes0,
		Topic2:          bytes0,
		Topic3:          bytes0,
	}
	encodedLogTriggerConfig, err := automationUtilsABI.Methods["_logTriggerConfig"].Inputs.Pack(&logTriggerConfigStruct)
	if err != nil {
		return err
	}

	err = registry.SetUpkeepTriggerConfig(upkeepID, encodedLogTriggerConfig)
	if err != nil {
		return err
	}

	return nil
}

// Currently Unused November 8, 2023, Might be useful in the near future so keeping it here for now
// this is not really possible, log trigger doesn't support multiple topics, even if log poller does
// var registerMultipleTopicsFilter = func(registry contracts.KeeperRegistry, upkeepID *big.Int, emitterAddress common.Address, topics []abi.Event) error {
// 	if len(topics) > 4 {
// 		return errors.New("Cannot register more than 4 topics")
// 	}

// 	var getTopic = func(topics []abi.Event, i int) common.Hash {
// 		if i > len(topics)-1 {
// 			return bytes0
// 		}

// 		return topics[i].ID
// 	}

// 	var getFilterSelector = func(topics []abi.Event) (uint8, error) {
// 		switch len(topics) {
// 		case 0:
// 			return 0, errors.New("Cannot register filter with 0 topics")
// 		case 1:
// 			return 0, nil
// 		case 2:
// 			return 1, nil
// 		case 3:
// 			return 3, nil
// 		case 4:
// 			return 7, nil
// 		default:
// 			return 0, errors.New("Cannot register filter with more than 4 topics")
// 		}
// 	}

// 	filterSelector, err := getFilterSelector(topics)
// 	if err != nil {
// 		return err
// 	}

// 	logTriggerConfigStruct := automation_utils_2_1.LogTriggerConfig{
// 		ContractAddress: emitterAddress,
// 		FilterSelector:  filterSelector,
// 		Topic0:          getTopic(topics, 0),
// 		Topic1:          getTopic(topics, 1),
// 		Topic2:          getTopic(topics, 2),
// 		Topic3:          getTopic(topics, 3),
// 	}
// 	encodedLogTriggerConfig, err := automationUtilsABI.Methods["_logTriggerConfig"].Inputs.Pack(&logTriggerConfigStruct)
// 	if err != nil {
// 		return err
// 	}

// 	err = registry.SetUpkeepTriggerConfig(upkeepID, encodedLogTriggerConfig)
// 	if err != nil {
// 		return err
// 	}

// 	return nil
// }

// NewOrm returns a new logpoller.DbORM instance
func NewOrm(logger core_logger.SugaredLogger, chainID *big.Int, postgresDb *ctf_test_env.PostgresDb) (*logpoller.DbORM, *sqlx.DB, error) {
	dsn := fmt.Sprintf("host=%s port=%s user=%s password=%s dbname=%s sslmode=disable", "127.0.0.1", postgresDb.ExternalPort, postgresDb.User, postgresDb.Password, postgresDb.DbName)
	db, err := sqlx.Open("postgres", dsn)
	if err != nil {
		return nil, db, err
	}

	db.MapperFunc(reflectx.CamelToSnakeASCII)
	return logpoller.NewORM(chainID, db, logger, pg.NewQConfig(false)), db, nil
}

type ExpectedFilter struct {
	emitterAddress common.Address
	topic          common.Hash
}

<<<<<<< HEAD
func getExpectedFilters(logEmitters []*contracts.LogEmitter, cfg *lp_config.Config) []ExpectedFilter {
=======
// GetExpectedFilters returns a slice of ExpectedFilter structs based on the provided log emitters and config
func GetExpectedFilters(logEmitters []*contracts.LogEmitter, cfg *Config) []ExpectedFilter {
>>>>>>> 139fb1af
	expectedFilters := make([]ExpectedFilter, 0)
	for _, emitter := range logEmitters {
		for _, event := range cfg.General.EventsToEmit {
			expectedFilters = append(expectedFilters, ExpectedFilter{
				emitterAddress: (*emitter).Address(),
				topic:          event.ID,
			})
		}
	}

	return expectedFilters
}

// NodeHasExpectedFilters returns true if the provided node has all the expected filters registered
func NodeHasExpectedFilters(expectedFilters []ExpectedFilter, logger core_logger.SugaredLogger, chainID *big.Int, postgresDb *ctf_test_env.PostgresDb) (bool, string, error) {
	orm, db, err := NewOrm(logger, chainID, postgresDb)
	if err != nil {
		return false, "", err
	}

	defer db.Close()
	knownFilters, err := orm.LoadFilters()
	if err != nil {
		return false, "", err
	}

	for _, expectedFilter := range expectedFilters {
		filterFound := false
		for _, knownFilter := range knownFilters {
			if bytes.Equal(expectedFilter.emitterAddress.Bytes(), knownFilter.Addresses[0].Bytes()) && bytes.Equal(expectedFilter.topic.Bytes(), knownFilter.EventSigs[0].Bytes()) {
				filterFound = true
				break
			}
		}

		if !filterFound {
			return false, fmt.Sprintf("no filter found for emitter %s and topic %s", expectedFilter.emitterAddress.String(), expectedFilter.topic.Hex()), nil
		}
	}

	return true, "", nil
}

// randomWait waits for a random amount of time between minMilliseconds and maxMilliseconds
func randomWait(minMilliseconds, maxMilliseconds int) {
	rand.New(rand.NewSource(time.Now().UnixNano()))
	randomMilliseconds := rand.Intn(maxMilliseconds-minMilliseconds+1) + minMilliseconds
	time.Sleep(time.Duration(randomMilliseconds) * time.Millisecond)
}

type LogEmitterChannel struct {
	logsEmitted int
	err         error
}

// getIntSlice returns a slice of ints of the provided length
func getIntSlice(length int) []int {
	result := make([]int, length)
	for i := 0; i < length; i++ {
		result[i] = i
	}

	return result
}

// getStringSlice returns a slice of strings of the provided length
func getStringSlice(length int) []string {
	result := make([]string, length)
	for i := 0; i < length; i++ {
		result[i] = "amazing event"
	}

	return result
}

<<<<<<< HEAD
var emitEvents = func(ctx context.Context, l zerolog.Logger, logEmitter *contracts.LogEmitter, cfg *lp_config.Config, wg *sync.WaitGroup, results chan LogEmitterChannel) {
	address := (*logEmitter).Address().String()
	localCounter := 0
	defer wg.Done()
	for i := 0; i < *cfg.LoopedConfig.ExecutionCount; i++ {
=======
// emitEvents emits events from the provided log emitter concurrently according to the provided config
func emitEvents(ctx context.Context, l zerolog.Logger, logEmitter *contracts.LogEmitter, cfg *Config, wg *sync.WaitGroup, results chan LogEmitterChannel) {
	address := (*logEmitter).Address().String()
	localCounter := 0
	defer wg.Done()
	for i := 0; i < cfg.LoopedConfig.ExecutionCount; i++ {
>>>>>>> 139fb1af
		for _, event := range cfg.General.EventsToEmit {
			select {
			case <-ctx.Done():
				l.Warn().Str("Emitter address", address).Msg("Context cancelled, not emitting events")
				return
			default:
				l.Debug().Str("Emitter address", address).Str("Event type", event.Name).Str("index", fmt.Sprintf("%d/%d", (i+1), cfg.LoopedConfig.ExecutionCount)).Msg("Emitting log from emitter")
				var err error
				switch event.Name {
				case "Log1":
					_, err = (*logEmitter).EmitLogInts(getIntSlice(*cfg.General.EventsPerTx))
				case "Log2":
					_, err = (*logEmitter).EmitLogIntsIndexed(getIntSlice(*cfg.General.EventsPerTx))
				case "Log3":
<<<<<<< HEAD
					_, err = (*logEmitter).EmitLogStrings(getStringSlice(*cfg.General.EventsPerTx))
				case "Log4":
					_, err = (*logEmitter).EmitLogIntMultiIndexed(1, 1, *cfg.General.EventsPerTx)
=======
					_, err = (*logEmitter).EmitLogStrings(getStringSlice(cfg.General.EventsPerTx))
				case "Log4":
					_, err = (*logEmitter).EmitLogIntMultiIndexed(1, 1, cfg.General.EventsPerTx)
>>>>>>> 139fb1af
				default:
					err = fmt.Errorf("unknown event name: %s", event.Name)
				}

				if err != nil {
					results <- LogEmitterChannel{
						err: err,
					}
					return
				}
				localCounter += *cfg.General.EventsPerTx

				randomWait(*cfg.LoopedConfig.MinEmitWaitTimeMs, *cfg.LoopedConfig.MaxEmitWaitTimeMs)
			}

			if (i+1)%10 == 0 {
				l.Info().Str("Emitter address", address).Str("Index", fmt.Sprintf("%d/%d", i+1, *cfg.LoopedConfig.ExecutionCount)).Msg("Emitted all three events")
			}
		}
<<<<<<< HEAD
	}

	l.Info().Str("Emitter address", address).Int("Total logs emitted", localCounter).Msg("Finished emitting events")

	results <- LogEmitterChannel{
		logsEmitted: localCounter,
		err:         nil,
	}
}

var chainHasFinalisedEndBlock = func(l zerolog.Logger, evmClient blockchain.EVMClient, endBlock int64) (bool, error) {
	effectiveEndBlock := endBlock + 1
	lastFinalisedBlockHeader, err := evmClient.GetLatestFinalizedBlockHeader(context.Background())
	if err != nil {
		return false, err
=======
>>>>>>> 139fb1af
	}

	l.Info().Str("Emitter address", address).Int("Total logs emitted", localCounter).Msg("Finished emitting events")

	results <- LogEmitterChannel{
		logsEmitted: localCounter,
		err:         nil,
	}
}

// LogPollerHasFinalisedEndBlock returns true if all CL nodes have finalised processing the provided end block
func LogPollerHasFinalisedEndBlock(endBlock int64, chainID *big.Int, l zerolog.Logger, coreLogger core_logger.SugaredLogger, nodes *test_env.ClCluster) (bool, error) {
	wg := &sync.WaitGroup{}

	type boolQueryResult struct {
		nodeName       string
		hasFinalised   bool
		finalizedBlock int64
		err            error
	}

	endBlockCh := make(chan boolQueryResult, len(nodes.Nodes)-1)
	ctx, cancelFn := context.WithCancel(context.Background())

	for i := 1; i < len(nodes.Nodes); i++ {
		wg.Add(1)

		go func(clNode *test_env.ClNode, r chan boolQueryResult) {
			defer wg.Done()
			select {
			case <-ctx.Done():
				return
			default:
				orm, db, err := NewOrm(coreLogger, chainID, clNode.PostgresDb)
				if err != nil {
					r <- boolQueryResult{
						nodeName:     clNode.ContainerName,
						hasFinalised: false,
						err:          err,
					}
				}

				defer db.Close()

				latestBlock, err := orm.SelectLatestBlock()
				if err != nil {
					r <- boolQueryResult{
						nodeName:     clNode.ContainerName,
						hasFinalised: false,
						err:          err,
					}
				}

				r <- boolQueryResult{
					nodeName:       clNode.ContainerName,
					finalizedBlock: latestBlock.FinalizedBlockNumber,
					hasFinalised:   latestBlock.FinalizedBlockNumber > endBlock,
					err:            nil,
				}

			}
		}(nodes.Nodes[i], endBlockCh)
	}

	var err error
	allFinalisedCh := make(chan bool, 1)

	go func() {
		foundMap := make(map[string]bool, 0)
		for r := range endBlockCh {
			if r.err != nil {
				err = r.err
				cancelFn()
				return
			}

			foundMap[r.nodeName] = r.hasFinalised
			if r.hasFinalised {
				l.Info().Str("Node name", r.nodeName).Msg("CL node has finalised end block")
			} else {
				l.Warn().Int64("Has", r.finalizedBlock).Int64("Want", endBlock).Str("Node name", r.nodeName).Msg("CL node has not finalised end block yet")
			}

			if len(foundMap) == len(nodes.Nodes)-1 {
				allFinalised := true
				for _, v := range foundMap {
					if !v {
						allFinalised = false
						break
					}
				}

				allFinalisedCh <- allFinalised
				return
			}
		}
	}()

	wg.Wait()
	close(endBlockCh)

	return <-allFinalisedCh, err
}

// ClNodesHaveExpectedLogCount returns true if all CL nodes have the expected log count in the provided block range and matching the provided filters
func ClNodesHaveExpectedLogCount(startBlock, endBlock int64, chainID *big.Int, expectedLogCount int, expectedFilters []ExpectedFilter, l zerolog.Logger, coreLogger core_logger.SugaredLogger, nodes *test_env.ClCluster) (bool, error) {
	wg := &sync.WaitGroup{}

	type logQueryResult struct {
		nodeName         string
		logCount         int
		hasExpectedCount bool
		err              error
	}

	resultChan := make(chan logQueryResult, len(nodes.Nodes)-1)
	ctx, cancelFn := context.WithCancel(context.Background())

	for i := 1; i < len(nodes.Nodes); i++ {
		wg.Add(1)

		go func(clNode *test_env.ClNode, resultChan chan logQueryResult) {
			defer wg.Done()
			select {
			case <-ctx.Done():
				return
			default:
				orm, db, err := NewOrm(coreLogger, chainID, clNode.PostgresDb)
				if err != nil {
					resultChan <- logQueryResult{
						nodeName:         clNode.ContainerName,
						logCount:         0,
						hasExpectedCount: false,
						err:              err,
					}
				}

				defer db.Close()
				foundLogsCount := 0

				for _, filter := range expectedFilters {
					logs, err := orm.SelectLogs(startBlock, endBlock, filter.emitterAddress, filter.topic)
					if err != nil {
						resultChan <- logQueryResult{
							nodeName:         clNode.ContainerName,
							logCount:         0,
							hasExpectedCount: false,
							err:              err,
						}
					}

					foundLogsCount += len(logs)
				}

				resultChan <- logQueryResult{
					nodeName:         clNode.ContainerName,
					logCount:         foundLogsCount,
					hasExpectedCount: foundLogsCount >= expectedLogCount,
					err:              nil,
				}
			}
		}(nodes.Nodes[i], resultChan)
	}

	var err error
	allFoundCh := make(chan bool, 1)

	go func() {
		foundMap := make(map[string]bool, 0)
		for r := range resultChan {
			if r.err != nil {
				err = r.err
				cancelFn()
				return
			}

			foundMap[r.nodeName] = r.hasExpectedCount
			if r.hasExpectedCount {
				l.Debug().
					Str("Node name", r.nodeName).
					Int("Logs count", r.logCount).
					Msg("Expected log count found in CL node")
			} else {
				l.Debug().
					Str("Node name", r.nodeName).
					Str("Found/Expected logs", fmt.Sprintf("%d/%d", r.logCount, expectedLogCount)).
					Int("Missing logs", expectedLogCount-r.logCount).
					Msg("Too low log count found in CL node")
			}

			if len(foundMap) == len(nodes.Nodes)-1 {
				allFound := true
				for _, hadAllLogs := range foundMap {
					if !hadAllLogs {
						allFound = false
						break
					}
				}

				allFoundCh <- allFound
				return
			}
		}
	}()

	wg.Wait()
	close(resultChan)

	return <-allFoundCh, err
}

type MissingLogs map[string][]geth_types.Log

// IsEmpty returns true if there are no missing logs
func (m *MissingLogs) IsEmpty() bool {
	for _, v := range *m {
		if len(v) > 0 {
			return false
		}
	}

	return true
}

<<<<<<< HEAD
var getMissingLogs = func(startBlock, endBlock int64, logEmitters []*contracts.LogEmitter, evmClient blockchain.EVMClient, clnodeCluster *test_env.ClCluster, l zerolog.Logger, coreLogger core_logger.SugaredLogger, cfg *lp_config.Config) (MissingLogs, error) {
=======
// GetMissingLogs returns a map of CL node name to missing logs in that node compared to EVM node to which the provided evm client is connected
func GetMissingLogs(startBlock, endBlock int64, logEmitters []*contracts.LogEmitter, evmClient blockchain.EVMClient, clnodeCluster *test_env.ClCluster, l zerolog.Logger, coreLogger core_logger.SugaredLogger, cfg *Config) (MissingLogs, error) {
>>>>>>> 139fb1af
	wg := &sync.WaitGroup{}

	type dbQueryResult struct {
		err      error
		nodeName string
		logs     []logpoller.Log
	}

	ctx, cancelFn := context.WithCancel(context.Background())
	resultCh := make(chan dbQueryResult, len(clnodeCluster.Nodes)-1)

	for i := 1; i < len(clnodeCluster.Nodes); i++ {
		wg.Add(1)

		go func(ctx context.Context, i int, r chan dbQueryResult) {
			defer wg.Done()
			select {
			case <-ctx.Done():
				l.Warn().Msg("Context cancelled. Terminating fetching logs from log poller's DB")
				return
			default:
				nodeName := clnodeCluster.Nodes[i].ContainerName

				l.Debug().Str("Node name", nodeName).Msg("Fetching log poller logs")
				orm, db, err := NewOrm(coreLogger, evmClient.GetChainID(), clnodeCluster.Nodes[i].PostgresDb)
				if err != nil {
					r <- dbQueryResult{
						err:      err,
						nodeName: nodeName,
						logs:     []logpoller.Log{},
					}
				}

				defer db.Close()
				logs := make([]logpoller.Log, 0)

				for j := 0; j < len(logEmitters); j++ {
					address := (*logEmitters[j]).Address()

					for _, event := range cfg.General.EventsToEmit {
						l.Trace().Str("Event name", event.Name).Str("Emitter address", address.String()).Msg("Fetching single emitter's logs")
						result, err := orm.SelectLogs(startBlock, endBlock, address, event.ID)
						if err != nil {
							r <- dbQueryResult{
								err:      err,
								nodeName: nodeName,
								logs:     []logpoller.Log{},
							}
						}

						sort.Slice(result, func(i, j int) bool {
							return result[i].BlockNumber < result[j].BlockNumber
						})

						logs = append(logs, result...)

						l.Trace().Str("Event name", event.Name).Str("Emitter address", address.String()).Int("Log count", len(result)).Msg("Logs found per node")
					}
				}

				l.Info().Int("Count", len(logs)).Str("Node name", nodeName).Msg("Fetched log poller logs")

				r <- dbQueryResult{
					err:      nil,
					nodeName: nodeName,
					logs:     logs,
				}
			}
		}(ctx, i, resultCh)
	}

	allLogPollerLogs := make(map[string][]logpoller.Log, 0)
	missingLogs := map[string][]geth_types.Log{}
	var dbError error

	go func() {
		for r := range resultCh {
			if r.err != nil {
				l.Err(r.err).Str("Node name", r.nodeName).Msg("Error fetching logs from log poller's DB")
				dbError = r.err
				cancelFn()
				return
			}
			// use channel for aggregation and then for := range over it after closing resultCh?
			allLogPollerLogs[r.nodeName] = r.logs
		}
	}()

	wg.Wait()
	close(resultCh)

	if dbError != nil {
		return nil, dbError
	}

	allLogsInEVMNode, err := getEVMLogs(startBlock, endBlock, logEmitters, evmClient, l, cfg)
	if err != nil {
		return nil, err
	}

	wg = &sync.WaitGroup{}

	type missingLogResult struct {
		nodeName string
		logs     []geth_types.Log
	}

	evmLogCount := len(allLogsInEVMNode)
	l.Info().Int("Log count", evmLogCount).Msg("Started comparison of logs from EVM node and CL nodes. This may take a while if there's a lot of logs")

	missingCh := make(chan missingLogResult, len(clnodeCluster.Nodes)-1)
	for i := 1; i < len(clnodeCluster.Nodes); i++ {
		wg.Add(1)

		go func(i int, result chan missingLogResult) {
			defer wg.Done()
			nodeName := clnodeCluster.Nodes[i].ContainerName
			l.Debug().Str("Node name", nodeName).Str("Progress", fmt.Sprintf("0/%d", evmLogCount)).Msg("Comparing single CL node's logs with EVM logs")

			missingLogs := make([]geth_types.Log, 0)
			for i, evmLog := range allLogsInEVMNode {
				logFound := false
				for _, logPollerLog := range allLogPollerLogs[nodeName] {
					if logPollerLog.BlockNumber == int64(evmLog.BlockNumber) && logPollerLog.TxHash == evmLog.TxHash && bytes.Equal(logPollerLog.Data, evmLog.Data) && logPollerLog.LogIndex == int64(evmLog.Index) &&
						logPollerLog.Address == evmLog.Address && logPollerLog.BlockHash == evmLog.BlockHash && bytes.Equal(logPollerLog.Topics[0][:], evmLog.Topics[0].Bytes()) {
						logFound = true
						continue
					}
				}

				if i%10000 == 0 && i != 0 {
					l.Debug().Str("Node name", nodeName).Str("Progress", fmt.Sprintf("%d/%d", i, evmLogCount)).Msg("Comparing single CL node's logs with EVM logs")
				}

				if !logFound {
					missingLogs = append(missingLogs, evmLog)
				}
			}

			if len(missingLogs) > 0 {
				l.Warn().Int("Count", len(missingLogs)).Str("Node name", nodeName).Msg("Some EMV logs were missing from CL node")
			} else {
				l.Info().Str("Node name", nodeName).Msg("All EVM logs were found in CL node")
			}

			result <- missingLogResult{
				nodeName: nodeName,
				logs:     missingLogs,
			}
		}(i, missingCh)
	}

	wg.Wait()
	close(missingCh)

	for v := range missingCh {
		if len(v.logs) > 0 {
			missingLogs[v.nodeName] = v.logs
		}
	}

	expectedTotalLogsEmitted := GetExpectedLogCount(cfg)
	if int64(len(allLogsInEVMNode)) != expectedTotalLogsEmitted {
		l.Warn().
			Str("Actual/Expected", fmt.Sprintf("%d/%d", expectedTotalLogsEmitted, len(allLogsInEVMNode))).
			Msg("Some of the test logs were not found in EVM node. This is a bug in the test")
	}

	return missingLogs, nil
}

<<<<<<< HEAD
var printMissingLogsByType = func(missingLogs map[string][]geth_types.Log, l zerolog.Logger, cfg *lp_config.Config) {
=======
// PrintMissingLogsInfo prints various useful information about the missing logs
func PrintMissingLogsInfo(missingLogs map[string][]geth_types.Log, l zerolog.Logger, cfg *Config) {
>>>>>>> 139fb1af
	var findHumanName = func(topic common.Hash) string {
		for _, event := range cfg.General.EventsToEmit {
			if event.ID == topic {
				return event.Name
			}
		}

		return "Unknown event"
	}

	missingByType := make(map[string]int)
	for _, logs := range missingLogs {
		for _, v := range logs {
			humanName := findHumanName(v.Topics[0])
			missingByType[humanName]++
		}
	}

	l.Debug().Msg("Missing log by event name")
	for k, v := range missingByType {
		l.Debug().Str("Event name", k).Int("Missing count", v).Msg("Missing logs by type")
	}

	missingByBlock := make(map[uint64]int)
	for _, logs := range missingLogs {
		for _, l := range logs {
			missingByBlock[l.BlockNumber]++
		}
	}

	l.Debug().Msg("Missing logs by block")
	for k, v := range missingByBlock {
		l.Debug().Uint64("Block number", k).Int("Missing count", v).Msg("Missing logs by block")
	}

	missingByEmitter := make(map[string]int)
	for _, logs := range missingLogs {
		for _, l := range logs {
			missingByEmitter[l.Address.String()]++
		}
	}

	l.Debug().Msg("Missing logs by emitter")
	for k, v := range missingByEmitter {
		l.Debug().Str("Emitter address", k).Int("Missing count", v).Msg("Missing logs by emitter")
	}
}

<<<<<<< HEAD
var getEVMLogs = func(startBlock, endBlock int64, logEmitters []*contracts.LogEmitter, evmClient blockchain.EVMClient, l zerolog.Logger, cfg *lp_config.Config) ([]geth_types.Log, error) {
=======
// getEVMLogs returns a slice of all logs emitted by the provided log emitters in the provided block range,
// which are present in the EVM node to which the provided evm client is connected
func getEVMLogs(startBlock, endBlock int64, logEmitters []*contracts.LogEmitter, evmClient blockchain.EVMClient, l zerolog.Logger, cfg *Config) ([]geth_types.Log, error) {
>>>>>>> 139fb1af
	allLogsInEVMNode := make([]geth_types.Log, 0)
	for j := 0; j < len(logEmitters); j++ {
		address := (*logEmitters[j]).Address()
		for _, event := range cfg.General.EventsToEmit {
			l.Debug().Str("Event name", event.Name).Str("Emitter address", address.String()).Msg("Fetching logs from EVM node")
			logsInEVMNode, err := evmClient.FilterLogs(context.Background(), geth.FilterQuery{
				Addresses: []common.Address{(address)},
				Topics:    [][]common.Hash{{event.ID}},
				FromBlock: big.NewInt(startBlock),
				ToBlock:   big.NewInt(endBlock),
			})
			if err != nil {
				return nil, err
			}

			sort.Slice(logsInEVMNode, func(i, j int) bool {
				return logsInEVMNode[i].BlockNumber < logsInEVMNode[j].BlockNumber
			})

			allLogsInEVMNode = append(allLogsInEVMNode, logsInEVMNode...)
			l.Debug().Str("Event name", event.Name).Str("Emitter address", address.String()).Int("Log count", len(logsInEVMNode)).Msg("Logs found in EVM node")
		}
	}

	l.Info().Int("Count", len(allLogsInEVMNode)).Msg("Logs in EVM node")

	return allLogsInEVMNode, nil
}

<<<<<<< HEAD
func executeGenerator(t *testing.T, cfg *lp_config.Config, logEmitters []*contracts.LogEmitter) (int, error) {
	if *cfg.General.Generator == lp_config.GeneratorType_WASP {
=======
// ExecuteGenerator executes the configured generator and returns the total number of logs emitted
func ExecuteGenerator(t *testing.T, cfg *Config, logEmitters []*contracts.LogEmitter) (int, error) {
	if cfg.General.Generator == GeneratorType_WASP {
>>>>>>> 139fb1af
		return runWaspGenerator(t, cfg, logEmitters)
	}

	return runLoopedGenerator(t, cfg, logEmitters)
}

<<<<<<< HEAD
func runWaspGenerator(t *testing.T, cfg *lp_config.Config, logEmitters []*contracts.LogEmitter) (int, error) {
=======
// runWaspGenerator runs the wasp generator and returns the total number of logs emitted
func runWaspGenerator(t *testing.T, cfg *Config, logEmitters []*contracts.LogEmitter) (int, error) {
>>>>>>> 139fb1af
	l := logging.GetTestLogger(t)

	var RPSprime int64

	// if LPS is set, we need to calculate based on countract count and events per transaction
	if *cfg.Wasp.LPS > 0 {
		RPSprime = *cfg.Wasp.LPS / int64(*cfg.General.Contracts) / int64(*cfg.General.EventsPerTx) / int64(len(cfg.General.EventsToEmit))

		if RPSprime < 1 {
			return 0, fmt.Errorf("invalid load configuration, effective RPS would have been zero. Adjust LPS, contracts count, events per tx or events to emit")
		}
	}

	// if RPS is set simply split it between contracts
	if *cfg.Wasp.RPS > 0 {
		RPSprime = *cfg.Wasp.RPS / int64(*cfg.General.Contracts)
	}

	counter := &Counter{
		mu:    &sync.Mutex{},
		value: 0,
	}

	p := wasp.NewProfile()

	for _, logEmitter := range logEmitters {
		g, err := wasp.NewGenerator(&wasp.Config{
			T:                     t,
			LoadType:              wasp.RPS,
			GenName:               fmt.Sprintf("log_poller_gen_%s", (*logEmitter).Address().String()),
			RateLimitUnitDuration: cfg.Wasp.RateLimitUnitDuration.Duration,
			CallTimeout:           cfg.Wasp.CallTimeout.Duration,
			Schedule: wasp.Plain(
				RPSprime,
				cfg.Wasp.Duration.Duration,
			),
			Gun: NewLogEmitterGun(
				logEmitter,
				cfg.General.EventsToEmit,
				*cfg.General.EventsPerTx,
				l,
			),
			SharedData: counter,
		})
		p.Add(g, err)
	}

	_, err := p.Run(true)

	if err != nil {
		return 0, err
	}

	return counter.value, nil
}

<<<<<<< HEAD
func runLoopedGenerator(t *testing.T, cfg *lp_config.Config, logEmitters []*contracts.LogEmitter) (int, error) {
=======
// runLoopedGenerator runs the looped generator and returns the total number of logs emitted
func runLoopedGenerator(t *testing.T, cfg *Config, logEmitters []*contracts.LogEmitter) (int, error) {
>>>>>>> 139fb1af
	l := logging.GetTestLogger(t)

	// Start emitting events in parallel, each contract is emitting events in a separate goroutine
	// We will stop as soon as we encounter an error
	wg := &sync.WaitGroup{}
	emitterCh := make(chan LogEmitterChannel, len(logEmitters))

	ctx, cancelFn := context.WithCancel(context.Background())
	defer cancelFn()

	for i := 0; i < len(logEmitters); i++ {
		wg.Add(1)
		go emitEvents(ctx, l, logEmitters[i], cfg, wg, emitterCh)
	}

	var emitErr error
	total := 0

	aggrChan := make(chan int, len(logEmitters))

	go func() {
		for {
			select {
			case <-ctx.Done():
				return
			case emitter := <-emitterCh:
				if emitter.err != nil {
					emitErr = emitter.err
					cancelFn()
					return
				}
				aggrChan <- emitter.logsEmitted
			}
		}
	}()

	wg.Wait()
	close(emitterCh)

	if emitErr != nil {
		return 0, emitErr
	}

	for i := 0; i < len(logEmitters); i++ {
		total += <-aggrChan
	}

	return int(total), nil
}

<<<<<<< HEAD
func getExpectedLogCount(cfg *lp_config.Config) int64 {
	if *cfg.General.Generator == lp_config.GeneratorType_WASP {
		if *cfg.Wasp.RPS != 0 {
			return *cfg.Wasp.RPS * int64(cfg.Wasp.Duration.Duration.Seconds()) * int64(*cfg.General.EventsPerTx)
=======
// GetExpectedLogCount returns the expected number of logs to be emitted based on the provided config
func GetExpectedLogCount(cfg *Config) int64 {
	if cfg.General.Generator == GeneratorType_WASP {
		if cfg.Wasp.Load.RPS != 0 {
			return cfg.Wasp.Load.RPS * int64(cfg.Wasp.Load.Duration.Duration().Seconds()) * int64(cfg.General.EventsPerTx)
>>>>>>> 139fb1af
		}
		return *cfg.Wasp.LPS * int64(cfg.Wasp.Duration.Duration.Seconds())
	}

	return int64(len(cfg.General.EventsToEmit) * *cfg.LoopedConfig.ExecutionCount * *cfg.General.Contracts * *cfg.General.EventsPerTx)
}

type PauseData struct {
	StartBlock      uint64
	EndBlock        uint64
	TargetComponent string
	ContaineName    string
}

var ChaosPauses = []PauseData{}

// chaosPauseSyncFn pauses ranom container of the provided type for a random amount of time between 5 and 20 seconds
func chaosPauseSyncFn(l zerolog.Logger, testEnv *test_env.CLClusterTestEnv, targetComponent string) ChaosPauseData {
	rand.New(rand.NewSource(time.Now().UnixNano()))

	randomNode := testEnv.ClCluster.Nodes[rand.Intn(len(testEnv.ClCluster.Nodes)-1)+1]
	var component ctf_test_env.EnvComponent

	switch strings.ToLower(targetComponent) {
	case "chainlink":
		component = randomNode.EnvComponent
	case "postgres":
		component = randomNode.PostgresDb.EnvComponent
	default:
		return ChaosPauseData{Err: fmt.Errorf("unknown component %s", targetComponent)}
	}

	ctx := context.Background()
	pauseStartBlock, err := testEnv.EVMClient.LatestBlockNumber(ctx)
	if err != nil {
		return ChaosPauseData{Err: err}
	}
	pauseTimeSec := rand.Intn(20-5) + 5
	l.Info().Str("Container", component.ContainerName).Int("Pause time", pauseTimeSec).Msg("Pausing component")
	pauseTimeDur := time.Duration(pauseTimeSec) * time.Second
	err = component.ChaosPause(l, pauseTimeDur)
	if err != nil {
		return ChaosPauseData{Err: err}
	}
	l.Info().Str("Container", component.ContainerName).Msg("Component unpaused")

	pauseEndBlock, err := testEnv.EVMClient.LatestBlockNumber(ctx)
	if err != nil {
		return ChaosPauseData{Err: err}
	}

	return ChaosPauseData{PauseData: PauseData{
		StartBlock:      pauseStartBlock,
		EndBlock:        pauseEndBlock,
		TargetComponent: targetComponent,
		ContaineName:    component.ContainerName,
	}}
}

type ChaosPauseData struct {
	Err       error
	PauseData PauseData
}

<<<<<<< HEAD
var executeChaosExperiment = func(l zerolog.Logger, testEnv *test_env.CLClusterTestEnv, cfg *lp_config.Config, errorCh chan error) {
	if cfg.ChaosConfig == nil || *cfg.ChaosConfig.ExperimentCount == 0 {
=======
// ExecuteChaosExperiment executes the configured chaos experiment, which consist of pausing CL node or Postgres containers
func ExecuteChaosExperiment(l zerolog.Logger, testEnv *test_env.CLClusterTestEnv, cfg *Config, errorCh chan error) {
	if cfg.ChaosConfig == nil || cfg.ChaosConfig.ExperimentCount == 0 {
>>>>>>> 139fb1af
		errorCh <- nil
		return
	}

<<<<<<< HEAD
	chaosChan := make(chan error, *cfg.ChaosConfig.ExperimentCount)

=======
	chaosChan := make(chan ChaosPauseData, cfg.ChaosConfig.ExperimentCount)
>>>>>>> 139fb1af
	wg := &sync.WaitGroup{}

	go func() {
		// if we wanted to have more than 1 container paused, we'd need to make sure we aren't trying to pause an already paused one
		guardChan := make(chan struct{}, 1)

		for i := 0; i < *cfg.ChaosConfig.ExperimentCount; i++ {
			i := i
			wg.Add(1)
			guardChan <- struct{}{}
			go func() {
				defer func() {
					<-guardChan
					wg.Done()
<<<<<<< HEAD
					l.Info().Str("Current/Total", fmt.Sprintf("%d/%d", i, *cfg.ChaosConfig.ExperimentCount)).Msg("Done with experiment")
=======
					current := i + 1
					l.Info().Str("Current/Total", fmt.Sprintf("%d/%d", current, cfg.ChaosConfig.ExperimentCount)).Msg("Done with experiment")
>>>>>>> 139fb1af
				}()
				chaosChan <- chaosPauseSyncFn(l, testEnv, cfg.ChaosConfig.TargetComponent)
				time.Sleep(10 * time.Second)
			}()
		}

		wg.Wait()

		close(chaosChan)
	}()

	go func() {
		var pauseData []PauseData
		for result := range chaosChan {
			if result.Err != nil {
				l.Err(result.Err).Msg("Error encountered during chaos experiment")
				errorCh <- result.Err
				return // Return on actual error
			}

			pauseData = append(pauseData, result.PauseData)
		}

		l.Info().Msg("All chaos experiments finished")
		errorCh <- nil // Only send nil once, after all errors have been handled and the channel is closed

		for _, p := range pauseData {
			l.Debug().Str("Target component", p.TargetComponent).Str("Container", p.ContaineName).Str("Block range", fmt.Sprintf("%d - %d", p.StartBlock, p.EndBlock)).Msgf("Details of executed chaos pause")
		}
	}()
}

// GetFinalityDepth returns the finality depth for the provided chain ID
func GetFinalityDepth(chainId int64) (int64, error) {
	var finalityDepth int64
	switch chainId {
	// Ethereum Sepolia
	case 11155111:
		finalityDepth = 50
	// Polygon Mumbai
	case 80001:
		finalityDepth = 500
	// Simulated network
	case 1337:
		finalityDepth = 10
	default:
		return 0, fmt.Errorf("no known finality depth for chain %d", chainId)
	}

	return finalityDepth, nil
}

<<<<<<< HEAD
var GetEndBlockToWaitFor = func(endBlock, chainId int64, cfg *lp_config.Config) (int64, error) {
	if *cfg.General.UseFinalityTag {
=======
// GetEndBlockToWaitFor returns the end block to wait for based on chain id and finality tag provided in config
func GetEndBlockToWaitFor(endBlock, chainId int64, cfg *Config) (int64, error) {
	if cfg.General.UseFinalityTag {
>>>>>>> 139fb1af
		return endBlock + 1, nil
	}

	finalityDepth, err := GetFinalityDepth(chainId)
	if err != nil {
		return 0, err
	}

	return endBlock + finalityDepth, nil
}

const (
	automationDefaultUpkeepGasLimit  = uint32(2500000)
	automationDefaultLinkFunds       = int64(9e18)
	automationDefaultUpkeepsToDeploy = 10
	automationExpectedData           = "abcdef"
	defaultAmountOfUpkeeps           = 2
)

var (
	DefaultOCRRegistryConfig = contracts.KeeperRegistrySettings{
		PaymentPremiumPPB:    uint32(200000000),
		FlatFeeMicroLINK:     uint32(0),
		BlockCountPerTurn:    big.NewInt(10),
		CheckGasLimit:        uint32(2500000),
		StalenessSeconds:     big.NewInt(90000),
		GasCeilingMultiplier: uint16(1),
		MinUpkeepSpend:       big.NewInt(0),
		MaxPerformGas:        uint32(5000000),
		FallbackGasPrice:     big.NewInt(2e11),
		FallbackLinkPrice:    big.NewInt(2e18),
		MaxCheckDataSize:     uint32(5000),
		MaxPerformDataSize:   uint32(5000),
	}

	automationDefaultRegistryConfig = contracts.KeeperRegistrySettings{
		PaymentPremiumPPB:    uint32(200000000),
		FlatFeeMicroLINK:     uint32(0),
		BlockCountPerTurn:    big.NewInt(10),
		CheckGasLimit:        uint32(2500000),
		StalenessSeconds:     big.NewInt(90000),
		GasCeilingMultiplier: uint16(1),
		MinUpkeepSpend:       big.NewInt(0),
		MaxPerformGas:        uint32(5000000),
		FallbackGasPrice:     big.NewInt(2e11),
		FallbackLinkPrice:    big.NewInt(2e18),
		MaxCheckDataSize:     uint32(5000),
		MaxPerformDataSize:   uint32(5000),
	}
)

// SetupLogPollerTestDocker starts the DON and private Ethereum network
func SetupLogPollerTestDocker(
	t *testing.T,
	registryVersion ethereum.KeeperRegistryVersion,
	registryConfig contracts.KeeperRegistrySettings,
	upkeepsNeeded int,
	lpPollingInterval time.Duration,
	finalityTagEnabled bool,
	testConfig *tc.TestConfig,
) (
	blockchain.EVMClient,
	[]*client.ChainlinkClient,
	contracts.ContractDeployer,
	contracts.LinkToken,
	contracts.KeeperRegistry,
	contracts.KeeperRegistrar,
	*test_env.CLClusterTestEnv,
) {
	l := logging.GetTestLogger(t)

	// Add registry version to config
	registryConfig.RegistryVersion = registryVersion
	network := networks.MustGetSelectedNetworkConfig(testConfig.Network)[0]

	finalityDepth, err := GetFinalityDepth(network.ChainID)
	require.NoError(t, err, "Error getting finality depth")

	// build the node config
	clNodeConfig := node.NewConfig(node.NewBaseConfig())
	syncInterval := *commonconfig.MustNewDuration(5 * time.Minute)
	clNodeConfig.Feature.LogPoller = ptr.Ptr[bool](true)
	clNodeConfig.OCR2.Enabled = ptr.Ptr[bool](true)
	clNodeConfig.Keeper.TurnLookBack = ptr.Ptr[int64](int64(0))
	clNodeConfig.Keeper.Registry.SyncInterval = &syncInterval
	clNodeConfig.Keeper.Registry.PerformGasOverhead = ptr.Ptr[uint32](uint32(150000))
	clNodeConfig.P2P.V2.Enabled = ptr.Ptr[bool](true)
	clNodeConfig.P2P.V2.AnnounceAddresses = &[]string{"0.0.0.0:6690"}
	clNodeConfig.P2P.V2.ListenAddresses = &[]string{"0.0.0.0:6690"}

	//launch the environment
	var env *test_env.CLClusterTestEnv
	chainlinkNodeFunding := 0.5
	l.Debug().Msgf("Funding amount: %f", chainlinkNodeFunding)
	clNodesCount := 5

	var logPolllerSettingsFn = func(chain *evmcfg.Chain) *evmcfg.Chain {
		chain.LogPollInterval = commonconfig.MustNewDuration(lpPollingInterval)
		chain.FinalityDepth = ptr.Ptr[uint32](uint32(finalityDepth))
		chain.FinalityTagEnabled = ptr.Ptr[bool](finalityTagEnabled)
		return chain
	}

	var evmClientSettingsFn = func(network *blockchain.EVMNetwork) *blockchain.EVMNetwork {
		network.FinalityDepth = uint64(finalityDepth)
		network.FinalityTag = finalityTagEnabled
		return network
	}

	ethBuilder := ctf_test_env.NewEthereumNetworkBuilder()
	cfg, err := ethBuilder.
		WithConsensusType(ctf_test_env.ConsensusType_PoS).
		WithConsensusLayer(ctf_test_env.ConsensusLayer_Prysm).
		WithExecutionLayer(ctf_test_env.ExecutionLayer_Geth).
		WithEthereumChainConfig(ctf_test_env.EthereumChainConfig{
			SecondsPerSlot: 4,
			SlotsPerEpoch:  2,
		}).
		Build()
	require.NoError(t, err, "Error building ethereum network config")

	env, err = test_env.NewCLTestEnvBuilder().
		WithTestConfig(testConfig).
		WithTestInstance(t).
		WithPrivateEthereumNetwork(cfg).
		WithCLNodes(clNodesCount).
		WithCLNodeConfig(clNodeConfig).
		WithFunding(big.NewFloat(chainlinkNodeFunding)).
		WithChainOptions(logPolllerSettingsFn).
		EVMClientNetworkOptions(evmClientSettingsFn).
		WithStandardCleanup().
		Build()
	require.NoError(t, err, "Error deploying test environment")

	env.ParallelTransactions(true)
	nodeClients := env.ClCluster.NodeAPIs()
	workerNodes := nodeClients[1:]

	var linkToken contracts.LinkToken

	switch network.ChainID {
	// Simulated
	case 1337:
		linkToken, err = env.ContractDeployer.DeployLinkTokenContract()
	// Ethereum Sepolia
	case 11155111:
		linkToken, err = env.ContractLoader.LoadLINKToken("0x779877A7B0D9E8603169DdbD7836e478b4624789")
	// Polygon Mumbai
	case 80001:
		linkToken, err = env.ContractLoader.LoadLINKToken("0x326C977E6efc84E512bB9C30f76E30c160eD06FB")
	default:
		panic("Not implemented")
	}
	require.NoError(t, err, "Error loading/deploying LINK token")

	linkBalance, err := env.EVMClient.BalanceAt(context.Background(), common.HexToAddress(linkToken.Address()))
	require.NoError(t, err, "Error getting LINK balance")

	l.Info().Str("Balance", big.NewInt(0).Div(linkBalance, big.NewInt(1e18)).String()).Msg("LINK balance")
	minLinkBalanceSingleNode := big.NewInt(0).Mul(big.NewInt(1e18), big.NewInt(9))
	minLinkBalance := big.NewInt(0).Mul(minLinkBalanceSingleNode, big.NewInt(int64(upkeepsNeeded)))
	if minLinkBalance.Cmp(linkBalance) < 0 {
		require.FailNowf(t, "Not enough LINK", "Not enough LINK to run the test. Need at least %s", big.NewInt(0).Div(minLinkBalance, big.NewInt(1e18)).String())
	}

	registry, registrar := actions.DeployAutoOCRRegistryAndRegistrar(
		t,
		registryVersion,
		registryConfig,
		linkToken,
		env.ContractDeployer,
		env.EVMClient,
	)

	// Fund the registry with LINK
	err = linkToken.Transfer(registry.Address(), big.NewInt(0).Mul(big.NewInt(1e18), big.NewInt(int64(defaultAmountOfUpkeeps))))
	require.NoError(t, err, "Funding keeper registry contract shouldn't fail")

	err = actions.CreateOCRKeeperJobsLocal(l, nodeClients, registry.Address(), network.ChainID, 0, registryVersion)
	require.NoError(t, err, "Error creating OCR Keeper Jobs")
	ocrConfig, err := actions.BuildAutoOCR2ConfigVarsLocal(l, workerNodes, registryConfig, registrar.Address(), 30*time.Second, registry.RegistryOwnerAddress())
	require.NoError(t, err, "Error building OCR config vars")
	err = registry.SetConfig(automationDefaultRegistryConfig, ocrConfig)
	require.NoError(t, err, "Registry config should be set successfully")
	require.NoError(t, env.EVMClient.WaitForEvents(), "Waiting for config to be set")

	return env.EVMClient, nodeClients, env.ContractDeployer, linkToken, registry, registrar, env
}

// UploadLogEmitterContractsAndWaitForFinalisation uploads the configured number of log emitter contracts and waits for the upload blocks to be finalised
func UploadLogEmitterContractsAndWaitForFinalisation(l zerolog.Logger, t *testing.T, testEnv *test_env.CLClusterTestEnv, cfg *Config) []*contracts.LogEmitter {
	logEmitters := make([]*contracts.LogEmitter, 0)
	for i := 0; i < cfg.General.Contracts; i++ {
		logEmitter, err := testEnv.ContractDeployer.DeployLogEmitterContract()
		logEmitters = append(logEmitters, &logEmitter)
		require.NoError(t, err, "Error deploying log emitter contract")
		l.Info().Str("Contract address", logEmitter.Address().Hex()).Msg("Log emitter contract deployed")
		time.Sleep(200 * time.Millisecond)
	}
	afterUploadBlock, err := testEnv.EVMClient.LatestBlockNumber(testcontext.Get(t))
	require.NoError(t, err, "Error getting latest block number")

	gom := gomega.NewGomegaWithT(t)
	gom.Eventually(func(g gomega.Gomega) {
		targetBlockNumber := int64(afterUploadBlock + 1)
		finalized, err := testEnv.EVMClient.GetLatestFinalizedBlockHeader(testcontext.Get(t))
		if err != nil {
			l.Warn().Err(err).Msg("Error checking if contract were uploaded. Retrying...")
			return
		}
		finalizedBlockNumber := finalized.Number.Int64()

		if finalizedBlockNumber < targetBlockNumber {
			l.Debug().Int64("Finalized block", finalized.Number.Int64()).Int64("After upload block", int64(afterUploadBlock+1)).Msg("Waiting for contract upload to finalise")
		}

		g.Expect(finalizedBlockNumber >= targetBlockNumber).To(gomega.BeTrue(), "Contract upload did not finalize in time")
	}, "2m", "10s").Should(gomega.Succeed())

	return logEmitters
}

// AssertUpkeepIdsUniqueness asserts that the provided upkeep IDs are unique
func AssertUpkeepIdsUniqueness(upkeepIDs []*big.Int) error {
	upKeepIdSeen := make(map[int64]bool)
	for _, upkeepID := range upkeepIDs {
		if _, ok := upKeepIdSeen[upkeepID.Int64()]; ok {
			return fmt.Errorf("Duplicate upkeep ID %d", upkeepID.Int64())
		}
		upKeepIdSeen[upkeepID.Int64()] = true
	}

	return nil
}

// AssertContractAddressUniquneness asserts that the provided contract addresses are unique
func AssertContractAddressUniquneness(logEmitters []*contracts.LogEmitter) error {
	contractAddressSeen := make(map[string]bool)
	for _, logEmitter := range logEmitters {
		address := (*logEmitter).Address().String()
		if _, ok := contractAddressSeen[address]; ok {
			return fmt.Errorf("Duplicate contract address %s", address)
		}
		contractAddressSeen[address] = true
	}

	return nil
}

// RegisterFiltersAndAssertUniquness registers the configured log filters and asserts that the filters are unique
// meaning that for each log emitter address and topic there is only one filter
func RegisterFiltersAndAssertUniquness(l zerolog.Logger, registry contracts.KeeperRegistry, upkeepIDs []*big.Int, logEmitters []*contracts.LogEmitter, cfg *Config, upKeepsNeeded int) error {
	uniqueFilters := make(map[string]bool)

	upkeepIdIndex := 0
	for i := 0; i < len(logEmitters); i++ {
		for j := 0; j < len(cfg.General.EventsToEmit); j++ {
			emitterAddress := (*logEmitters[i]).Address()
			topicId := cfg.General.EventsToEmit[j].ID

			upkeepID := upkeepIDs[upkeepIdIndex]
			l.Debug().Int("Upkeep id", int(upkeepID.Int64())).Str("Emitter address", emitterAddress.String()).Str("Topic", topicId.Hex()).Msg("Registering log trigger for log emitter")
			err := registerSingleTopicFilter(registry, upkeepID, emitterAddress, topicId)
			randomWait(150, 300)
			if err != nil {
				return fmt.Errorf("%w: Error registering log trigger for log emitter %s", err, emitterAddress.String())
			}

			if i%10 == 0 {
				l.Info().Msgf("Registered log trigger for topic %d for log emitter %d/%d", j, i, len(logEmitters))
			}

			key := fmt.Sprintf("%s-%s", emitterAddress.String(), topicId.Hex())
			if _, ok := uniqueFilters[key]; ok {
				return fmt.Errorf("Duplicate filter %s", key)
			}
			uniqueFilters[key] = true
			upkeepIdIndex++
		}
	}

	if upKeepsNeeded != len(uniqueFilters) {
		return fmt.Errorf("Number of unique filters should be equal to number of upkeeps. Expected %d. Got %d", upKeepsNeeded, len(uniqueFilters))
	}

	return nil
}

// FluentlyCheckIfAllNodesHaveLogCount checks if all CL nodes have the expected log count for the provided block range and expected filters
// It will retry until the provided duration is reached or until all nodes have the expected log count
func FluentlyCheckIfAllNodesHaveLogCount(duration string, startBlock, endBlock int64, expectedLogCount int, expectedFilters []ExpectedFilter, l zerolog.Logger, coreLogger core_logger.SugaredLogger, testEnv *test_env.CLClusterTestEnv) (bool, error) {
	logCountWaitDuration, err := time.ParseDuration(duration)
	if err != nil {
		return false, err
	}
	endTime := time.Now().Add(logCountWaitDuration)

	// not using gomega here, because I want to see which logs were missing
	allNodesLogCountMatches := false
	for time.Now().Before(endTime) {
		logCountMatches, clErr := ClNodesHaveExpectedLogCount(startBlock, endBlock, testEnv.EVMClient.GetChainID(), expectedLogCount, expectedFilters, l, coreLogger, testEnv.ClCluster)
		if clErr != nil {
			l.Warn().
				Err(clErr).
				Msg("Error checking if CL nodes have expected log count. Retrying...")
		}
		if logCountMatches {
			allNodesLogCountMatches = true
			break
		}
		l.Warn().
			Msg("At least one CL node did not have expected log count. Retrying...")
	}

	return allNodesLogCountMatches, nil
}<|MERGE_RESOLUTION|>--- conflicted
+++ resolved
@@ -30,8 +30,6 @@
 	"github.com/smartcontractkit/chainlink-testing-framework/logging"
 	"github.com/smartcontractkit/chainlink-testing-framework/networks"
 	"github.com/smartcontractkit/chainlink-testing-framework/utils/ptr"
-<<<<<<< HEAD
-=======
 	"github.com/smartcontractkit/chainlink-testing-framework/utils/testcontext"
 	"github.com/smartcontractkit/chainlink/integration-tests/actions"
 	"github.com/smartcontractkit/chainlink/integration-tests/client"
@@ -39,7 +37,6 @@
 	"github.com/smartcontractkit/chainlink/integration-tests/contracts/ethereum"
 	"github.com/smartcontractkit/chainlink/integration-tests/docker/test_env"
 	"github.com/smartcontractkit/chainlink/integration-tests/types/config/node"
->>>>>>> 139fb1af
 	evmcfg "github.com/smartcontractkit/chainlink/v2/core/chains/evm/config/toml"
 	"github.com/smartcontractkit/chainlink/v2/core/chains/evm/logpoller"
 	cltypes "github.com/smartcontractkit/chainlink/v2/core/chains/evm/types"
@@ -48,14 +45,8 @@
 	core_logger "github.com/smartcontractkit/chainlink/v2/core/logger"
 	"github.com/smartcontractkit/chainlink/v2/core/services/pg"
 
-	"github.com/smartcontractkit/chainlink/integration-tests/actions"
-	"github.com/smartcontractkit/chainlink/integration-tests/client"
-	"github.com/smartcontractkit/chainlink/integration-tests/contracts"
-	"github.com/smartcontractkit/chainlink/integration-tests/contracts/ethereum"
-	"github.com/smartcontractkit/chainlink/integration-tests/docker/test_env"
 	tc "github.com/smartcontractkit/chainlink/integration-tests/testconfig"
 	lp_config "github.com/smartcontractkit/chainlink/integration-tests/testconfig/log_poller"
-	"github.com/smartcontractkit/chainlink/integration-tests/types/config/node"
 )
 
 var (
@@ -164,12 +155,8 @@
 	topic          common.Hash
 }
 
-<<<<<<< HEAD
-func getExpectedFilters(logEmitters []*contracts.LogEmitter, cfg *lp_config.Config) []ExpectedFilter {
-=======
 // GetExpectedFilters returns a slice of ExpectedFilter structs based on the provided log emitters and config
-func GetExpectedFilters(logEmitters []*contracts.LogEmitter, cfg *Config) []ExpectedFilter {
->>>>>>> 139fb1af
+func GetExpectedFilters(logEmitters []*contracts.LogEmitter, cfg *lp_config.Config) []ExpectedFilter {
 	expectedFilters := make([]ExpectedFilter, 0)
 	for _, emitter := range logEmitters {
 		for _, event := range cfg.General.EventsToEmit {
@@ -245,20 +232,12 @@
 	return result
 }
 
-<<<<<<< HEAD
-var emitEvents = func(ctx context.Context, l zerolog.Logger, logEmitter *contracts.LogEmitter, cfg *lp_config.Config, wg *sync.WaitGroup, results chan LogEmitterChannel) {
+// emitEvents emits events from the provided log emitter concurrently according to the provided config
+func emitEvents(ctx context.Context, l zerolog.Logger, logEmitter *contracts.LogEmitter, cfg *lp_config.Config, wg *sync.WaitGroup, results chan LogEmitterChannel) {
 	address := (*logEmitter).Address().String()
 	localCounter := 0
 	defer wg.Done()
 	for i := 0; i < *cfg.LoopedConfig.ExecutionCount; i++ {
-=======
-// emitEvents emits events from the provided log emitter concurrently according to the provided config
-func emitEvents(ctx context.Context, l zerolog.Logger, logEmitter *contracts.LogEmitter, cfg *Config, wg *sync.WaitGroup, results chan LogEmitterChannel) {
-	address := (*logEmitter).Address().String()
-	localCounter := 0
-	defer wg.Done()
-	for i := 0; i < cfg.LoopedConfig.ExecutionCount; i++ {
->>>>>>> 139fb1af
 		for _, event := range cfg.General.EventsToEmit {
 			select {
 			case <-ctx.Done():
@@ -273,15 +252,9 @@
 				case "Log2":
 					_, err = (*logEmitter).EmitLogIntsIndexed(getIntSlice(*cfg.General.EventsPerTx))
 				case "Log3":
-<<<<<<< HEAD
 					_, err = (*logEmitter).EmitLogStrings(getStringSlice(*cfg.General.EventsPerTx))
 				case "Log4":
 					_, err = (*logEmitter).EmitLogIntMultiIndexed(1, 1, *cfg.General.EventsPerTx)
-=======
-					_, err = (*logEmitter).EmitLogStrings(getStringSlice(cfg.General.EventsPerTx))
-				case "Log4":
-					_, err = (*logEmitter).EmitLogIntMultiIndexed(1, 1, cfg.General.EventsPerTx)
->>>>>>> 139fb1af
 				default:
 					err = fmt.Errorf("unknown event name: %s", event.Name)
 				}
@@ -301,24 +274,6 @@
 				l.Info().Str("Emitter address", address).Str("Index", fmt.Sprintf("%d/%d", i+1, *cfg.LoopedConfig.ExecutionCount)).Msg("Emitted all three events")
 			}
 		}
-<<<<<<< HEAD
-	}
-
-	l.Info().Str("Emitter address", address).Int("Total logs emitted", localCounter).Msg("Finished emitting events")
-
-	results <- LogEmitterChannel{
-		logsEmitted: localCounter,
-		err:         nil,
-	}
-}
-
-var chainHasFinalisedEndBlock = func(l zerolog.Logger, evmClient blockchain.EVMClient, endBlock int64) (bool, error) {
-	effectiveEndBlock := endBlock + 1
-	lastFinalisedBlockHeader, err := evmClient.GetLatestFinalizedBlockHeader(context.Background())
-	if err != nil {
-		return false, err
-=======
->>>>>>> 139fb1af
 	}
 
 	l.Info().Str("Emitter address", address).Int("Total logs emitted", localCounter).Msg("Finished emitting events")
@@ -543,12 +498,8 @@
 	return true
 }
 
-<<<<<<< HEAD
-var getMissingLogs = func(startBlock, endBlock int64, logEmitters []*contracts.LogEmitter, evmClient blockchain.EVMClient, clnodeCluster *test_env.ClCluster, l zerolog.Logger, coreLogger core_logger.SugaredLogger, cfg *lp_config.Config) (MissingLogs, error) {
-=======
 // GetMissingLogs returns a map of CL node name to missing logs in that node compared to EVM node to which the provided evm client is connected
-func GetMissingLogs(startBlock, endBlock int64, logEmitters []*contracts.LogEmitter, evmClient blockchain.EVMClient, clnodeCluster *test_env.ClCluster, l zerolog.Logger, coreLogger core_logger.SugaredLogger, cfg *Config) (MissingLogs, error) {
->>>>>>> 139fb1af
+func GetMissingLogs(startBlock, endBlock int64, logEmitters []*contracts.LogEmitter, evmClient blockchain.EVMClient, clnodeCluster *test_env.ClCluster, l zerolog.Logger, coreLogger core_logger.SugaredLogger, cfg *lp_config.Config) (MissingLogs, error) {
 	wg := &sync.WaitGroup{}
 
 	type dbQueryResult struct {
@@ -720,12 +671,8 @@
 	return missingLogs, nil
 }
 
-<<<<<<< HEAD
-var printMissingLogsByType = func(missingLogs map[string][]geth_types.Log, l zerolog.Logger, cfg *lp_config.Config) {
-=======
 // PrintMissingLogsInfo prints various useful information about the missing logs
-func PrintMissingLogsInfo(missingLogs map[string][]geth_types.Log, l zerolog.Logger, cfg *Config) {
->>>>>>> 139fb1af
+func PrintMissingLogsInfo(missingLogs map[string][]geth_types.Log, l zerolog.Logger, cfg *lp_config.Config) {
 	var findHumanName = func(topic common.Hash) string {
 		for _, event := range cfg.General.EventsToEmit {
 			if event.ID == topic {
@@ -774,13 +721,9 @@
 	}
 }
 
-<<<<<<< HEAD
-var getEVMLogs = func(startBlock, endBlock int64, logEmitters []*contracts.LogEmitter, evmClient blockchain.EVMClient, l zerolog.Logger, cfg *lp_config.Config) ([]geth_types.Log, error) {
-=======
 // getEVMLogs returns a slice of all logs emitted by the provided log emitters in the provided block range,
 // which are present in the EVM node to which the provided evm client is connected
-func getEVMLogs(startBlock, endBlock int64, logEmitters []*contracts.LogEmitter, evmClient blockchain.EVMClient, l zerolog.Logger, cfg *Config) ([]geth_types.Log, error) {
->>>>>>> 139fb1af
+func getEVMLogs(startBlock, endBlock int64, logEmitters []*contracts.LogEmitter, evmClient blockchain.EVMClient, l zerolog.Logger, cfg *lp_config.Config) ([]geth_types.Log, error) {
 	allLogsInEVMNode := make([]geth_types.Log, 0)
 	for j := 0; j < len(logEmitters); j++ {
 		address := (*logEmitters[j]).Address()
@@ -810,26 +753,17 @@
 	return allLogsInEVMNode, nil
 }
 
-<<<<<<< HEAD
-func executeGenerator(t *testing.T, cfg *lp_config.Config, logEmitters []*contracts.LogEmitter) (int, error) {
+// ExecuteGenerator executes the configured generator and returns the total number of logs emitted
+func ExecuteGenerator(t *testing.T, cfg *lp_config.Config, logEmitters []*contracts.LogEmitter) (int, error) {
 	if *cfg.General.Generator == lp_config.GeneratorType_WASP {
-=======
-// ExecuteGenerator executes the configured generator and returns the total number of logs emitted
-func ExecuteGenerator(t *testing.T, cfg *Config, logEmitters []*contracts.LogEmitter) (int, error) {
-	if cfg.General.Generator == GeneratorType_WASP {
->>>>>>> 139fb1af
 		return runWaspGenerator(t, cfg, logEmitters)
 	}
 
 	return runLoopedGenerator(t, cfg, logEmitters)
 }
 
-<<<<<<< HEAD
+// runWaspGenerator runs the wasp generator and returns the total number of logs emitted
 func runWaspGenerator(t *testing.T, cfg *lp_config.Config, logEmitters []*contracts.LogEmitter) (int, error) {
-=======
-// runWaspGenerator runs the wasp generator and returns the total number of logs emitted
-func runWaspGenerator(t *testing.T, cfg *Config, logEmitters []*contracts.LogEmitter) (int, error) {
->>>>>>> 139fb1af
 	l := logging.GetTestLogger(t)
 
 	var RPSprime int64
@@ -886,12 +820,8 @@
 	return counter.value, nil
 }
 
-<<<<<<< HEAD
+// runLoopedGenerator runs the looped generator and returns the total number of logs emitted
 func runLoopedGenerator(t *testing.T, cfg *lp_config.Config, logEmitters []*contracts.LogEmitter) (int, error) {
-=======
-// runLoopedGenerator runs the looped generator and returns the total number of logs emitted
-func runLoopedGenerator(t *testing.T, cfg *Config, logEmitters []*contracts.LogEmitter) (int, error) {
->>>>>>> 139fb1af
 	l := logging.GetTestLogger(t)
 
 	// Start emitting events in parallel, each contract is emitting events in a separate goroutine
@@ -942,18 +872,11 @@
 	return int(total), nil
 }
 
-<<<<<<< HEAD
-func getExpectedLogCount(cfg *lp_config.Config) int64 {
+// GetExpectedLogCount returns the expected number of logs to be emitted based on the provided config
+func GetExpectedLogCount(cfg *lp_config.Config) int64 {
 	if *cfg.General.Generator == lp_config.GeneratorType_WASP {
 		if *cfg.Wasp.RPS != 0 {
-			return *cfg.Wasp.RPS * int64(cfg.Wasp.Duration.Duration.Seconds()) * int64(*cfg.General.EventsPerTx)
-=======
-// GetExpectedLogCount returns the expected number of logs to be emitted based on the provided config
-func GetExpectedLogCount(cfg *Config) int64 {
-	if cfg.General.Generator == GeneratorType_WASP {
-		if cfg.Wasp.Load.RPS != 0 {
-			return cfg.Wasp.Load.RPS * int64(cfg.Wasp.Load.Duration.Duration().Seconds()) * int64(cfg.General.EventsPerTx)
->>>>>>> 139fb1af
+			return *cfg.Wasp.RPS * int64(cfg.Wasp.Duration.Seconds()) * int64(*cfg.General.EventsPerTx)
 		}
 		return *cfg.Wasp.LPS * int64(cfg.Wasp.Duration.Duration.Seconds())
 	}
@@ -1018,24 +941,14 @@
 	PauseData PauseData
 }
 
-<<<<<<< HEAD
-var executeChaosExperiment = func(l zerolog.Logger, testEnv *test_env.CLClusterTestEnv, cfg *lp_config.Config, errorCh chan error) {
+// ExecuteChaosExperiment executes the configured chaos experiment, which consist of pausing CL node or Postgres containers
+func ExecuteChaosExperiment(l zerolog.Logger, testEnv *test_env.CLClusterTestEnv, cfg *lp_config.Config, errorCh chan error) {
 	if cfg.ChaosConfig == nil || *cfg.ChaosConfig.ExperimentCount == 0 {
-=======
-// ExecuteChaosExperiment executes the configured chaos experiment, which consist of pausing CL node or Postgres containers
-func ExecuteChaosExperiment(l zerolog.Logger, testEnv *test_env.CLClusterTestEnv, cfg *Config, errorCh chan error) {
-	if cfg.ChaosConfig == nil || cfg.ChaosConfig.ExperimentCount == 0 {
->>>>>>> 139fb1af
 		errorCh <- nil
 		return
 	}
 
-<<<<<<< HEAD
-	chaosChan := make(chan error, *cfg.ChaosConfig.ExperimentCount)
-
-=======
-	chaosChan := make(chan ChaosPauseData, cfg.ChaosConfig.ExperimentCount)
->>>>>>> 139fb1af
+	chaosChan := make(chan ChaosPauseData, *cfg.ChaosConfig.ExperimentCount)
 	wg := &sync.WaitGroup{}
 
 	go func() {
@@ -1050,14 +963,10 @@
 				defer func() {
 					<-guardChan
 					wg.Done()
-<<<<<<< HEAD
-					l.Info().Str("Current/Total", fmt.Sprintf("%d/%d", i, *cfg.ChaosConfig.ExperimentCount)).Msg("Done with experiment")
-=======
 					current := i + 1
 					l.Info().Str("Current/Total", fmt.Sprintf("%d/%d", current, cfg.ChaosConfig.ExperimentCount)).Msg("Done with experiment")
->>>>>>> 139fb1af
 				}()
-				chaosChan <- chaosPauseSyncFn(l, testEnv, cfg.ChaosConfig.TargetComponent)
+				chaosChan <- chaosPauseSyncFn(l, testEnv, *cfg.ChaosConfig.TargetComponent)
 				time.Sleep(10 * time.Second)
 			}()
 		}
@@ -1108,14 +1017,9 @@
 	return finalityDepth, nil
 }
 
-<<<<<<< HEAD
-var GetEndBlockToWaitFor = func(endBlock, chainId int64, cfg *lp_config.Config) (int64, error) {
+// GetEndBlockToWaitFor returns the end block to wait for based on chain id and finality tag provided in config
+func GetEndBlockToWaitFor(endBlock, chainId int64, cfg *lp_config.Config) (int64, error) {
 	if *cfg.General.UseFinalityTag {
-=======
-// GetEndBlockToWaitFor returns the end block to wait for based on chain id and finality tag provided in config
-func GetEndBlockToWaitFor(endBlock, chainId int64, cfg *Config) (int64, error) {
-	if cfg.General.UseFinalityTag {
->>>>>>> 139fb1af
 		return endBlock + 1, nil
 	}
 
@@ -1306,9 +1210,9 @@
 }
 
 // UploadLogEmitterContractsAndWaitForFinalisation uploads the configured number of log emitter contracts and waits for the upload blocks to be finalised
-func UploadLogEmitterContractsAndWaitForFinalisation(l zerolog.Logger, t *testing.T, testEnv *test_env.CLClusterTestEnv, cfg *Config) []*contracts.LogEmitter {
+func UploadLogEmitterContractsAndWaitForFinalisation(l zerolog.Logger, t *testing.T, testEnv *test_env.CLClusterTestEnv, cfg *lp_config.Config) []*contracts.LogEmitter {
 	logEmitters := make([]*contracts.LogEmitter, 0)
-	for i := 0; i < cfg.General.Contracts; i++ {
+	for i := 0; i < *cfg.General.Contracts; i++ {
 		logEmitter, err := testEnv.ContractDeployer.DeployLogEmitterContract()
 		logEmitters = append(logEmitters, &logEmitter)
 		require.NoError(t, err, "Error deploying log emitter contract")
@@ -1367,7 +1271,7 @@
 
 // RegisterFiltersAndAssertUniquness registers the configured log filters and asserts that the filters are unique
 // meaning that for each log emitter address and topic there is only one filter
-func RegisterFiltersAndAssertUniquness(l zerolog.Logger, registry contracts.KeeperRegistry, upkeepIDs []*big.Int, logEmitters []*contracts.LogEmitter, cfg *Config, upKeepsNeeded int) error {
+func RegisterFiltersAndAssertUniquness(l zerolog.Logger, registry contracts.KeeperRegistry, upkeepIDs []*big.Int, logEmitters []*contracts.LogEmitter, cfg *lp_config.Config, upKeepsNeeded int) error {
 	uniqueFilters := make(map[string]bool)
 
 	upkeepIdIndex := 0
