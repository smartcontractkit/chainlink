package reorg

//revive:disable:dot-imports
import (
	"context"
	"fmt"
	"math/big"
	"testing"
	"time"

	"github.com/onsi/gomega"
	"github.com/rs/zerolog/log"
	"github.com/stretchr/testify/require"
	"go.uber.org/zap/zapcore"

	"github.com/smartcontractkit/chainlink-env/environment"
	"github.com/smartcontractkit/chainlink-env/pkg/cdk8s/blockscout"
	"github.com/smartcontractkit/chainlink-env/pkg/helm/chainlink"
	"github.com/smartcontractkit/chainlink-env/pkg/helm/reorg"
	"github.com/smartcontractkit/chainlink-testing-framework/blockchain"
	"github.com/smartcontractkit/chainlink-testing-framework/utils"

	"github.com/smartcontractkit/chainlink/integration-tests/actions"
	"github.com/smartcontractkit/chainlink/integration-tests/client"
	"github.com/smartcontractkit/chainlink/integration-tests/contracts"
	"github.com/smartcontractkit/chainlink/integration-tests/contracts/ethereum"
	"github.com/smartcontractkit/chainlink/integration-tests/networks"
)

var (
	baseTOML = `[Feature]
LogPoller = true

[OCR2]
Enabled = true

[P2P]
[P2P.V2]
Enabled = true
AnnounceAddresses = ["0.0.0.0:8090"]
ListenAddresses = ["0.0.0.0:8090"]`
	networkTOML = `Enabled = true
FinalityDepth = 200
LogPollInterval = '1s'

[EVM.HeadTracker]
HistoryDepth = 400

[EVM.GasEstimator]
Mode = 'FixedPrice'
LimitDefault = 5_000_000`
<<<<<<< HEAD
	networkTOML = `FinalityDepth = 200

[EVM.HeadTracker]
HistoryDepth = 400`
	activeEVMNetwork          = networks.DetermineSelectedNetwork()
=======
	activeEVMNetwork          = networks.SelectedNetwork
>>>>>>> ff791512
	defaultAutomationSettings = map[string]interface{}{
		"toml": client.AddNetworkDetailedConfig(baseTOML, networkTOML, activeEVMNetwork),
		"db": map[string]interface{}{
			"stateful": false,
			"capacity": "1Gi",
			"resources": map[string]interface{}{
				"requests": map[string]interface{}{
					"cpu":    "250m",
					"memory": "256Mi",
				},
				"limits": map[string]interface{}{
					"cpu":    "250m",
					"memory": "256Mi",
				},
			},
		},
	}

	defaultReorgEthereumSettings = &reorg.Props{
		NetworkName: activeEVMNetwork.Name,
		NetworkType: "geth-reorg",
		Values: map[string]interface{}{
			"geth": map[string]interface{}{
				"genesis": map[string]interface{}{
					"networkId": "1337",
				},
				"miner": map[string]interface{}{
					"replicas": "2",
				},
			},
		},
	}

	defaultOCRRegistryConfig = contracts.KeeperRegistrySettings{
		PaymentPremiumPPB:    uint32(200000000),
		FlatFeeMicroLINK:     uint32(0),
		BlockCountPerTurn:    big.NewInt(10),
		CheckGasLimit:        uint32(2500000),
		StalenessSeconds:     big.NewInt(90000),
		GasCeilingMultiplier: uint16(1),
		MinUpkeepSpend:       big.NewInt(0),
		MaxPerformGas:        uint32(5000000),
		FallbackGasPrice:     big.NewInt(2e11),
		FallbackLinkPrice:    big.NewInt(2e18),
		MaxCheckDataSize:     uint32(5000),
		MaxPerformDataSize:   uint32(5000),
	}
)

const (
	defaultUpkeepGasLimit = uint32(2500000)
	defaultLinkFunds      = int64(9e18)
	numberOfUpkeeps       = 2
	automationReorgBlocks = 50
	numberOfNodes         = 6
)

/*
 * This test verifies that conditional upkeeps automatically recover from chain reorgs
 * The blockchain is configured to have two separate miners and one geth node. The test starts
 * with happy path where the two miners remain in sync and upkeeps are expected to be performed.
 * Then reorg starts and the connection between the two geth miners is severed. This makes the
 * chain unstable, however all the CL nodes get the same view of the unstable chain through the
 * same geth node.
 *
 * Upkeeps are expected to be performed during the reorg as there are only two versions of the
 * the chain, on average 1/2 performUpkeeps should go through.
 *
 * The miner nodes are synced back after automationReorgBlocks. The syncing event can cause a
 * large reorg from CL node perspective, causing existing performUpkeeps to become staleUpkeeps.
 * Automation should be able to recover from this and upkeeps should continue to occur at a
 * normal pace after the event.
 */
func TestAutomationReorg(t *testing.T) {
	network := networks.DetermineSelectedNetwork()

	testEnvironment := environment.
		New(&environment.Config{
			NamespacePrefix: fmt.Sprintf("automation-reorg-%d", automationReorgBlocks),
			TTL:             time.Hour * 1,
			Test:            t}).
		AddHelm(reorg.New(defaultReorgEthereumSettings)).
		AddChart(blockscout.New(&blockscout.Props{
			Name:    "geth-blockscout",
			WsURL:   activeEVMNetwork.URL,
			HttpURL: activeEVMNetwork.HTTPURLs[0]}))
	for i := 0; i < numberOfNodes; i++ {
		testEnvironment.AddHelm(chainlink.New(i, defaultAutomationSettings))
	}
	err := testEnvironment.Run()
	require.NoError(t, err, "Error setting up test environment")

	if testEnvironment.WillUseRemoteRunner() {
		return
	}

	chainClient, err := blockchain.NewEVMClient(network, testEnvironment)
	require.NoError(t, err, "Error connecting to blockchain")
	contractDeployer, err := contracts.NewContractDeployer(chainClient)
	require.NoError(t, err, "Error building contract deployer")
	chainlinkNodes, err := client.ConnectChainlinkNodes(testEnvironment)
	require.NoError(t, err, "Error connecting to Chainlink nodes")
	chainClient.ParallelTransactions(true)

	// Register cleanup for any test
	t.Cleanup(func() {
		err := actions.TeardownSuite(t, testEnvironment, utils.ProjectRoot, chainlinkNodes, nil, zapcore.PanicLevel, chainClient)
		require.NoError(t, err, "Error tearing down environment")
	})

	txCost, err := chainClient.EstimateCostForChainlinkOperations(1000)
	require.NoError(t, err, "Error estimating cost for Chainlink Operations")
	err = actions.FundChainlinkNodes(chainlinkNodes, chainClient, txCost)
	require.NoError(t, err, "Error funding Chainlink nodes")

	linkToken, err := contractDeployer.DeployLinkTokenContract()
	require.NoError(t, err, "Error deploying LINK token")

	registry, registrar := actions.DeployAutoOCRRegistryAndRegistrar(
		t,
		ethereum.RegistryVersion_2_0,
		defaultOCRRegistryConfig,
		numberOfUpkeeps,
		linkToken,
		contractDeployer,
		chainClient,
	)

	actions.CreateOCRKeeperJobs(t, chainlinkNodes, registry.Address(), network.ChainID, 0)
	nodesWithoutBootstrap := chainlinkNodes[1:]
	ocrConfig, err := actions.BuildAutoOCR2ConfigVars(t, nodesWithoutBootstrap, defaultOCRRegistryConfig, registrar.Address(), 5*time.Second)
	require.NoError(t, err, "OCR2 config should be built successfully")
	err = registry.SetConfig(defaultOCRRegistryConfig, ocrConfig)
	require.NoError(t, err, "Registry config should be be set successfully")
	require.NoError(t, chainClient.WaitForEvents(), "Waiting for config to be set")

	consumers, upkeepIDs := actions.DeployConsumers(
		t,
		registry,
		registrar,
		linkToken,
		contractDeployer,
		chainClient,
		numberOfUpkeeps,
		big.NewInt(defaultLinkFunds),
		defaultUpkeepGasLimit,
	)

	log.Info().Msg("Waiting for all upkeeps to be performed")

	gom := gomega.NewGomegaWithT(t)
	gom.Eventually(func(g gomega.Gomega) {
		// Check if the upkeeps are performing multiple times by analyzing their counters and checking they are greater than 5
		for i := 0; i < len(upkeepIDs); i++ {
			counter, err := consumers[i].Counter(context.Background())
			require.NoError(t, err, "Failed to retrieve consumer counter for upkeep at index %d", i)
			expect := 5
			log.Info().Int64("Upkeeps Performed", counter.Int64()).Int("Upkeep ID", i).Msg("Number of upkeeps performed")
			g.Expect(counter.Int64()).Should(gomega.BeNumerically(">=", int64(expect)),
				"Expected consumer counter to be greater than %d, but got %d", expect, counter.Int64())
		}
	}, "7m", "1s").Should(gomega.Succeed()) // ~1m for cluster setup, ~3m for performing each upkeep 5 times, ~3m buffer

	log.Info().Msg("All upkeeps performed under happy path. Starting reorg")

	rc, err := NewReorgController(
		&ReorgConfig{
			FromPodLabel:            reorg.TXNodesAppLabel,
			ToPodLabel:              reorg.MinerNodesAppLabel,
			Network:                 chainClient,
			Env:                     testEnvironment,
			BlockConsensusThreshold: 3,
			Timeout:                 1800 * time.Second,
		},
	)

	require.NoError(t, err, "Error getting reorg controller")
	rc.ReOrg(automationReorgBlocks)
	rc.WaitReorgStarted()

	log.Info().Msg("Reorg started. Expecting chain to become unstable and upkeeps to still getting performed")

	gom.Eventually(func(g gomega.Gomega) {
		// Check if the upkeeps are performing multiple times by analyzing their counters and checking they reach 10
		for i := 0; i < len(upkeepIDs); i++ {
			counter, err := consumers[i].Counter(context.Background())
			require.NoError(t, err, "Failed to retrieve consumer counter for upkeep at index %d", i)
			expect := 10
			log.Info().Int64("Upkeeps Performed", counter.Int64()).Int("Upkeep ID", i).Msg("Number of upkeeps performed")
			g.Expect(counter.Int64()).Should(gomega.BeNumerically(">=", int64(expect)),
				"Expected consumer counter to be greater than %d, but got %d", expect, counter.Int64())
		}
	}, "5m", "1s").Should(gomega.Succeed())

	log.Info().Msg("Upkeep performed during unstable chain, waiting for reorg to finish")
	rc.WaitDepthReached()

	log.Info().Msg("Reorg finished, chain should be stable now. Expecting upkeeps to keep getting performed")
	gom.Eventually(func(g gomega.Gomega) {
		// Check if the upkeeps are performing multiple times by analyzing their counters and checking they reach 20
		for i := 0; i < len(upkeepIDs); i++ {
			counter, err := consumers[i].Counter(context.Background())
			require.NoError(t, err, "Failed to retrieve consumer counter for upkeep at index %d", i)
			expect := 20
			log.Info().Int64("Upkeeps Performed", counter.Int64()).Int("Upkeep ID", i).Msg("Number of upkeeps performed")
			g.Expect(counter.Int64()).Should(gomega.BeNumerically(">=", int64(expect)),
				"Expected consumer counter to be greater than %d, but got %d", expect, counter.Int64())
		}
	}, "10m", "1s").Should(gomega.Succeed())

}<|MERGE_RESOLUTION|>--- conflicted
+++ resolved
@@ -49,15 +49,7 @@
 [EVM.GasEstimator]
 Mode = 'FixedPrice'
 LimitDefault = 5_000_000`
-<<<<<<< HEAD
-	networkTOML = `FinalityDepth = 200
-
-[EVM.HeadTracker]
-HistoryDepth = 400`
 	activeEVMNetwork          = networks.DetermineSelectedNetwork()
-=======
-	activeEVMNetwork          = networks.SelectedNetwork
->>>>>>> ff791512
 	defaultAutomationSettings = map[string]interface{}{
 		"toml": client.AddNetworkDetailedConfig(baseTOML, networkTOML, activeEVMNetwork),
 		"db": map[string]interface{}{
