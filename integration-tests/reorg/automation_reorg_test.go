package reorg

//revive:disable:dot-imports
import (
	"fmt"
	"math/big"
	"testing"
	"time"

	"github.com/onsi/gomega"
	"github.com/stretchr/testify/require"
	"go.uber.org/zap/zapcore"

	"github.com/smartcontractkit/chainlink-testing-framework/blockchain"
	ctf_client "github.com/smartcontractkit/chainlink-testing-framework/client"
	ctf_config "github.com/smartcontractkit/chainlink-testing-framework/config"
	"github.com/smartcontractkit/chainlink-testing-framework/k8s/environment"
	"github.com/smartcontractkit/chainlink-testing-framework/k8s/pkg/helm/chainlink"
	"github.com/smartcontractkit/chainlink-testing-framework/logging"
	"github.com/smartcontractkit/chainlink-testing-framework/networks"
	"github.com/smartcontractkit/chainlink-testing-framework/utils/testcontext"

	geth_helm "github.com/smartcontractkit/chainlink-testing-framework/k8s/pkg/helm/ethereum"
	"github.com/smartcontractkit/chainlink/integration-tests/actions"
	"github.com/smartcontractkit/chainlink/integration-tests/client"
	"github.com/smartcontractkit/chainlink/integration-tests/contracts"
	"github.com/smartcontractkit/chainlink/integration-tests/contracts/ethereum"
	tc "github.com/smartcontractkit/chainlink/integration-tests/testconfig"
)

var (
<<<<<<< HEAD
=======
	baseTOML = `
[Feature]
LogPoller = true

[OCR2]
Enabled = true

[P2P]
[P2P.V2]
AnnounceAddresses = ["0.0.0.0:6690"]
ListenAddresses = ["0.0.0.0:6690"]
	`
	finalityDepth   = 20
	historyDepth    = 30
	reorgBlockCount = 10 // Number of blocks to reorg (less than finalityDepth)
	networkTOML     = fmt.Sprintf(`
Enabled = true
FinalityDepth = %d

[EVM.HeadTracker]
HistoryDepth = %d

[EVM.GasEstimator]
Mode = 'FixedPrice'
LimitDefault = 5_000_000
	`, finalityDepth, historyDepth)
	upkeepCount               = 2
	nodeCount                 = 6
	nodeFundsAmount           = new(big.Float).SetFloat64(2) // Each node will have 2 ETH
	defaultUpkeepGasLimit     = uint32(2500000)
	defaultLinkFunds          = int64(9e18)
>>>>>>> e0f2553c
	defaultAutomationSettings = map[string]interface{}{
		"toml": "",
		"db": map[string]interface{}{
			"stateful": false,
			"capacity": "1Gi",
			"resources": map[string]interface{}{
				"requests": map[string]interface{}{
					"cpu":    "250m",
					"memory": "256Mi",
				},
				"limits": map[string]interface{}{
					"cpu":    "250m",
					"memory": "256Mi",
				},
			},
		},
	}
	defaultOCRRegistryConfig = contracts.KeeperRegistrySettings{
		PaymentPremiumPPB:    uint32(200000000),
		FlatFeeMicroLINK:     uint32(0),
		BlockCountPerTurn:    big.NewInt(10),
		CheckGasLimit:        uint32(2500000),
		StalenessSeconds:     big.NewInt(90000),
		GasCeilingMultiplier: uint16(1),
		MinUpkeepSpend:       big.NewInt(0),
		MaxPerformGas:        uint32(5000000),
		FallbackGasPrice:     big.NewInt(2e11),
		FallbackLinkPrice:    big.NewInt(2e18),
		MaxCheckDataSize:     uint32(5000),
		MaxPerformDataSize:   uint32(5000),
		MaxRevertDataSize:    uint32(5000),
	}
)

/*
 * This test verifies that conditional upkeeps automatically recover from chain reorgs.
 *
 * The test starts with happy path where upkeeps are expected to be performed.
 * Then reorg below finality depth happens which makes the chain unstable.
 *
 * Upkeeps are expected to be performed during the reorg.
 */
func TestAutomationReorg(t *testing.T) {
	require.Less(t, reorgBlockCount, finalityDepth, "Reorg block count should be less than finality depth")

	t.Parallel()
	l := logging.GetTestLogger(t)

	registryVersions := map[string]ethereum.KeeperRegistryVersion{
		"registry_2_0":             ethereum.RegistryVersion_2_0,
		"registry_2_1_conditional": ethereum.RegistryVersion_2_1,
		"registry_2_1_logtrigger":  ethereum.RegistryVersion_2_1,
		"registry_2_2_conditional": ethereum.RegistryVersion_2_2, // Works only on Chainlink Node v2.10.0 or greater
		"registry_2_2_logtrigger":  ethereum.RegistryVersion_2_2, // Works only on Chainlink Node v2.10.0 or greater
	}

	for n, rv := range registryVersions {
		name := n
		registryVersion := rv
		t.Run(name, func(t *testing.T) {
			t.Parallel()
			config, err := tc.GetConfig("Reorg", tc.Automation)
			if err != nil {
				t.Fatal(err)
			}

			network := networks.MustGetSelectedNetworkConfig(config.Network)[0]

<<<<<<< HEAD
			tomlConfig, err := actions.BuildTOMLNodeConfigForK8s(&config, network)
			require.NoError(t, err, "Error building TOML config")

			defaultAutomationSettings["replicas"] = numberOfNodes
			defaultAutomationSettings["toml"] = tomlConfig
=======
			defaultAutomationSettings["replicas"] = nodeCount
			defaultAutomationSettings["toml"] = networks.AddNetworkDetailedConfig(baseTOML, config.Pyroscope, networkTOML, network)
>>>>>>> e0f2553c

			var overrideFn = func(_ interface{}, target interface{}) {
				ctf_config.MustConfigOverrideChainlinkVersion(config.GetChainlinkImageConfig(), target)
				ctf_config.MightConfigOverridePyroscopeKey(config.GetPyroscopeConfig(), target)
			}

			cd := chainlink.NewWithOverride(0, defaultAutomationSettings, config.ChainlinkImage, overrideFn)

			testEnvironment := environment.
				New(&environment.Config{
					NamespacePrefix: fmt.Sprintf("automation-reorg-%d", reorgBlockCount),
					TTL:             time.Hour * 1,
					Test:            t}).
				// Use Geth blockchain to simulate reorgs
				AddHelm(geth_helm.New(&geth_helm.Props{
					NetworkName: network.Name,
					Simulated:   true,
					WsURLs:      network.URLs,
				})).
				AddHelm(cd)
			err = testEnvironment.Run()
			require.NoError(t, err, "Error setting up test environment")

			if testEnvironment.WillUseRemoteRunner() {
				return
			}
			gethURL := testEnvironment.URLs["Simulated Geth_http"][0]
			require.NotEmpty(t, gethURL, "Geth URL should not be empty")
			gethRPCClient := ctf_client.NewRPCClient(gethURL)

			chainClient, err := blockchain.NewEVMClient(network, testEnvironment, l)
			require.NoError(t, err, "Error connecting to blockchain")
			contractDeployer, err := contracts.NewContractDeployer(chainClient, l)
			require.NoError(t, err, "Error building contract deployer")
			chainlinkNodes, err := client.ConnectChainlinkNodes(testEnvironment)
			require.NoError(t, err, "Error connecting to Chainlink nodes")
			chainClient.ParallelTransactions(true)

			// Register cleanup for any test
			t.Cleanup(func() {
				err := actions.TeardownSuite(t, testEnvironment, chainlinkNodes, nil, zapcore.PanicLevel, &config, chainClient)
				require.NoError(t, err, "Error tearing down environment")
			})

			err = actions.FundChainlinkNodes(chainlinkNodes, chainClient, nodeFundsAmount)
			require.NoError(t, err, "Error funding Chainlink nodes")

			linkToken, err := contractDeployer.DeployLinkTokenContract()
			require.NoError(t, err, "Error deploying LINK token")

			registry, registrar := actions.DeployAutoOCRRegistryAndRegistrar(
				t,
				registryVersion,
				defaultOCRRegistryConfig,
				linkToken,
				contractDeployer,
				chainClient,
			)
			// Fund the registry with LINK
			err = linkToken.Transfer(registry.Address(), big.NewInt(0).Mul(big.NewInt(1e18), big.NewInt(int64(upkeepCount))))
			require.NoError(t, err, "Funding keeper registry contract shouldn't fail")

			actions.CreateOCRKeeperJobs(t, chainlinkNodes, registry.Address(), network.ChainID, 0, registryVersion)
			nodesWithoutBootstrap := chainlinkNodes[1:]
			defaultOCRRegistryConfig.RegistryVersion = registryVersion
			ocrConfig, err := actions.BuildAutoOCR2ConfigVars(t, nodesWithoutBootstrap, defaultOCRRegistryConfig, registrar.Address(), 5*time.Second, registry.ChainModuleAddress(), registry.ReorgProtectionEnabled())
			require.NoError(t, err, "OCR2 config should be built successfully")
			if registryVersion == ethereum.RegistryVersion_2_0 {
				err = registry.SetConfig(defaultOCRRegistryConfig, ocrConfig)
			} else {
				err = registry.SetConfigTypeSafe(ocrConfig)
			}
			require.NoError(t, err, "Registry config should be be set successfully")
			require.NoError(t, chainClient.WaitForEvents(), "Waiting for config to be set")

			// Use the name to determine if this is a log trigger or not
			isLogTrigger := name == "registry_2_1_logtrigger" || name == "registry_2_2_logtrigger"
			consumers, upkeepIDs := actions.DeployConsumers(t, registry, registrar, linkToken, contractDeployer, chainClient, upkeepCount, big.NewInt(defaultLinkFunds), defaultUpkeepGasLimit, isLogTrigger, false)

			if isLogTrigger {
				for i := 0; i < len(upkeepIDs); i++ {
					if err := consumers[i].Start(); err != nil {
						l.Error().Msg("Error when starting consumer")
						return
					}
					l.Info().Int("Consumer index", i).Msg("Consumer started")
				}
			}

			l.Info().Msg("Waiting for all upkeeps to be performed")

			gom := gomega.NewGomegaWithT(t)
			gom.Eventually(func(g gomega.Gomega) {
				// Check if the upkeeps are performing multiple times by analyzing their counters and checking they are greater than 5
				for i := 0; i < len(upkeepIDs); i++ {
					counter, err := consumers[i].Counter(testcontext.Get(t))
					require.NoError(t, err, "Failed to retrieve consumer counter for upkeep at index %d", i)
					expect := 5
					l.Info().Int64("Upkeeps Performed", counter.Int64()).Int("Upkeep ID", i).Msg("Number of upkeeps performed")
					g.Expect(counter.Int64()).Should(gomega.BeNumerically(">=", int64(expect)),
						"Expected consumer counter to be greater than %d, but got %d", expect, counter.Int64())
				}
			}, "7m", "1s").Should(gomega.Succeed()) // ~1m for cluster setup, ~3m for performing each upkeep 5 times, ~3m buffer

			l.Info().Msg("All upkeeps performed under happy path. Starting reorg")

			l.Info().
				Str("URL", gethRPCClient.URL).
				Int("BlocksBack", reorgBlockCount).
				Int("FinalityDepth", finalityDepth).
				Int("HistoryDepth", historyDepth).
				Msg("Rewinding blocks on chain below finality depth")
			err = gethRPCClient.GethSetHead(reorgBlockCount)
			require.NoError(t, err, "Error rewinding blocks on chain")

			l.Info().Msg("Reorg started. Expecting chain to become unstable and upkeeps to still getting performed")

			gom.Eventually(func(g gomega.Gomega) {
				// Check if the upkeeps are performing multiple times by analyzing their counters and checking they reach 10
				for i := 0; i < len(upkeepIDs); i++ {
					counter, err := consumers[i].Counter(testcontext.Get(t))
					require.NoError(t, err, "Failed to retrieve consumer counter for upkeep at index %d", i)
					expect := 10
					l.Info().Int64("Upkeeps Performed", counter.Int64()).Int("Upkeep ID", i).Msg("Number of upkeeps performed")
					g.Expect(counter.Int64()).Should(gomega.BeNumerically(">=", int64(expect)),
						"Expected consumer counter to be greater than %d, but got %d", expect, counter.Int64())
				}
			}, "5m", "1s").Should(gomega.Succeed())
		})
	}
}<|MERGE_RESOLUTION|>--- conflicted
+++ resolved
@@ -4,6 +4,8 @@
 import (
 	"fmt"
 	"math/big"
+	"regexp"
+	"strconv"
 	"testing"
 	"time"
 
@@ -29,40 +31,15 @@
 )
 
 var (
-<<<<<<< HEAD
-=======
-	baseTOML = `
-[Feature]
-LogPoller = true
-
-[OCR2]
-Enabled = true
-
-[P2P]
-[P2P.V2]
-AnnounceAddresses = ["0.0.0.0:6690"]
-ListenAddresses = ["0.0.0.0:6690"]
-	`
-	finalityDepth   = 20
-	historyDepth    = 30
-	reorgBlockCount = 10 // Number of blocks to reorg (less than finalityDepth)
-	networkTOML     = fmt.Sprintf(`
-Enabled = true
-FinalityDepth = %d
-
-[EVM.HeadTracker]
-HistoryDepth = %d
-
-[EVM.GasEstimator]
-Mode = 'FixedPrice'
-LimitDefault = 5_000_000
-	`, finalityDepth, historyDepth)
-	upkeepCount               = 2
-	nodeCount                 = 6
-	nodeFundsAmount           = new(big.Float).SetFloat64(2) // Each node will have 2 ETH
-	defaultUpkeepGasLimit     = uint32(2500000)
-	defaultLinkFunds          = int64(9e18)
->>>>>>> e0f2553c
+	reorgBlockCount       = 10 // Number of blocks to reorg (should be less than finalityDepth)
+	upkeepCount           = 2
+	nodeCount             = 6
+	nodeFundsAmount       = new(big.Float).SetFloat64(2) // Each node will have 2 ETH
+	defaultUpkeepGasLimit = uint32(2500000)
+	defaultLinkFunds      = int64(9e18)
+	finalityDepth         int
+	historyDepth          int
+
 	defaultAutomationSettings = map[string]interface{}{
 		"toml": "",
 		"db": map[string]interface{}{
@@ -106,6 +83,30 @@
  * Upkeeps are expected to be performed during the reorg.
  */
 func TestAutomationReorg(t *testing.T) {
+	c, err := tc.GetConfig("Reorg", tc.Automation)
+	require.NoError(t, err, "Error getting config")
+
+	findIntValue := func(text string, substring string) (int, error) {
+		re := regexp.MustCompile(fmt.Sprintf(`%s\s*=\s*(\d+)`, substring))
+
+		match := re.FindStringSubmatch(text)
+		if len(match) > 1 {
+			asInt, err := strconv.Atoi(match[1])
+			if err != nil {
+				return 0, err
+			}
+			return asInt, nil
+		}
+
+		return 0, fmt.Errorf("no match found for %s", substring)
+	}
+
+	finalityDepth, err = findIntValue(c.NodeConfig.CommonChainConfigTOML, "FinalityDepth")
+	require.NoError(t, err, "Error getting finality depth")
+
+	historyDepth, err = findIntValue(c.NodeConfig.CommonChainConfigTOML, "HistoryDepth")
+	require.NoError(t, err, "Error getting history depth")
+
 	require.Less(t, reorgBlockCount, finalityDepth, "Reorg block count should be less than finality depth")
 
 	t.Parallel()
@@ -131,16 +132,11 @@
 
 			network := networks.MustGetSelectedNetworkConfig(config.Network)[0]
 
-<<<<<<< HEAD
 			tomlConfig, err := actions.BuildTOMLNodeConfigForK8s(&config, network)
 			require.NoError(t, err, "Error building TOML config")
 
-			defaultAutomationSettings["replicas"] = numberOfNodes
+			defaultAutomationSettings["replicas"] = nodeCount
 			defaultAutomationSettings["toml"] = tomlConfig
-=======
-			defaultAutomationSettings["replicas"] = nodeCount
-			defaultAutomationSettings["toml"] = networks.AddNetworkDetailedConfig(baseTOML, config.Pyroscope, networkTOML, network)
->>>>>>> e0f2553c
 
 			var overrideFn = func(_ interface{}, target interface{}) {
 				ctf_config.MustConfigOverrideChainlinkVersion(config.GetChainlinkImageConfig(), target)
