--- conflicted
+++ resolved
@@ -73,18 +73,16 @@
 	GetOCR2Config() *ocr_config.Config
 }
 
-<<<<<<< HEAD
 type LinkTokenContractConfig interface {
 	GetLinkTokenContractAddress() (common.Address, error)
 	UseExistingLinkTokenContract() bool
 }
-=======
+
 const (
 	E2E_TEST_DATA_STREAMS_URL_ENV      = "E2E_TEST_DATA_STREAMS_URL"
 	E2E_TEST_DATA_STREAMS_USERNAME_ENV = "E2E_TEST_DATA_STREAMS_USERNAME"
 	E2E_TEST_DATA_STREAMS_PASSWORD_ENV = "E2E_TEST_DATA_STREAMS_PASSWORD"
 )
->>>>>>> 5607fc6f
 
 type TestConfig struct {
 	ctf_config.TestConfig
