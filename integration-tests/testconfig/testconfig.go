package testconfig

import (
	"embed"
	"encoding/base64"
	"fmt"
	"math/big"
	"os"
	"slices"
	"strings"

	"github.com/barkimedes/go-deepcopy"
	"github.com/google/uuid"
	"github.com/pelletier/go-toml/v2"
	"github.com/pkg/errors"
	"github.com/rs/zerolog"
	"golang.org/x/text/cases"
	"golang.org/x/text/language"

	"github.com/smartcontractkit/seth"

	ctf_config "github.com/smartcontractkit/chainlink-testing-framework/config"
	k8s_config "github.com/smartcontractkit/chainlink-testing-framework/k8s/config"
	"github.com/smartcontractkit/chainlink-testing-framework/logging"
	"github.com/smartcontractkit/chainlink-testing-framework/networks"
	"github.com/smartcontractkit/chainlink-testing-framework/utils/conversions"
	"github.com/smartcontractkit/chainlink-testing-framework/utils/osutil"

	a_config "github.com/smartcontractkit/chainlink/integration-tests/testconfig/automation"
	f_config "github.com/smartcontractkit/chainlink/integration-tests/testconfig/functions"
	keeper_config "github.com/smartcontractkit/chainlink/integration-tests/testconfig/keeper"
	lp_config "github.com/smartcontractkit/chainlink/integration-tests/testconfig/log_poller"
	ocr_config "github.com/smartcontractkit/chainlink/integration-tests/testconfig/ocr"
	vrf_config "github.com/smartcontractkit/chainlink/integration-tests/testconfig/vrf"
	vrfv2_config "github.com/smartcontractkit/chainlink/integration-tests/testconfig/vrfv2"
	vrfv2plus_config "github.com/smartcontractkit/chainlink/integration-tests/testconfig/vrfv2plus"
)

type UpgradeableChainlinkTestConfig interface {
	GetChainlinkUpgradeImageConfig() *ctf_config.ChainlinkImageConfig
}

type CommonTestConfig interface {
	GetCommonConfig() *Common
}

type VRFv2TestConfig interface {
	GetVRFv2Config() *vrfv2_config.Config
}

type VRFv2PlusTestConfig interface {
	GetVRFv2PlusConfig() *vrfv2plus_config.Config
}

type FunctionsTestConfig interface {
	GetFunctionsConfig() *f_config.Config
}

type KeeperTestConfig interface {
	GetKeeperConfig() *keeper_config.Config
}

type AutomationTestConfig interface {
	GetAutomationConfig() *a_config.Config
}

type OcrTestConfig interface {
	GetActiveOCRConfig() *ocr_config.Config
}

type Ocr2TestConfig interface {
	GetOCR2Config() *ocr_config.Config
}

type TestConfig struct {
	ctf_config.TestConfig

	Common     *Common                  `toml:"Common"`
	Automation *a_config.Config         `toml:"Automation"`
	Functions  *f_config.Config         `toml:"Functions"`
	Keeper     *keeper_config.Config    `toml:"Keeper"`
	LogPoller  *lp_config.Config        `toml:"LogPoller"`
	OCR        *ocr_config.Config       `toml:"OCR"`
	OCR2       *ocr_config.Config       `toml:"OCR2"`
	VRF        *vrf_config.Config       `toml:"VRF"`
	VRFv2      *vrfv2_config.Config     `toml:"VRFv2"`
	VRFv2Plus  *vrfv2plus_config.Config `toml:"VRFv2Plus"`
	CRIB       *CRIB                    `toml:"CRIB"`

	ConfigurationNames []string `toml:"-"`
}

type CRIB struct {
	Namespace   string `toml:"namespace"`
	NetworkName string `toml:"network_name"`
	CLNodesNum  int    `toml:"nodes"`
}

var embeddedConfigs embed.FS
var areConfigsEmbedded bool

func init() {
	embeddedConfigs = embeddedConfigsFs
}

// Returns Grafana URL from Logging config
func (c *TestConfig) GetGrafanaBaseURL() (string, error) {
	if c.Logging.Grafana == nil || c.Logging.Grafana.BaseUrl == nil {
		return "", errors.New("grafana base url not set")
	}

	return strings.TrimSuffix(*c.Logging.Grafana.BaseUrl, "/"), nil
}

// Returns Grafana Dashboard URL from Logging config
func (c *TestConfig) GetGrafanaDashboardURL() (string, error) {
	if c.Logging.Grafana == nil || c.Logging.Grafana.DashboardUrl == nil {
		return "", errors.New("grafana dashboard url not set")
	}

	url := *c.Logging.Grafana.DashboardUrl
	if !strings.HasPrefix(url, "/") {
		url = "/" + url
	}

	return url, nil
}

// Saves Test Config to a local file
func (c *TestConfig) Save() (string, error) {
	filePath := fmt.Sprintf("test_config-%s.toml", uuid.New())

	content, err := toml.Marshal(*c)
	if err != nil {
		return "", errors.Wrapf(err, "error marshaling test config")
	}

	err = os.WriteFile(filePath, content, 0600)
	if err != nil {
		return "", errors.Wrapf(err, "error writing test config")
	}

	return filePath, nil
}

// MustCopy Returns a deep copy of the Test Config or panics on error
func (c TestConfig) MustCopy() any {
	return deepcopy.MustAnything(c).(TestConfig)
}

// MustCopy Returns a deep copy of struct passed to it and returns a typed copy (or panics on error)
func MustCopy[T any](c T) T {
	return deepcopy.MustAnything(c).(T)
}

func (c *TestConfig) GetLoggingConfig() *ctf_config.LoggingConfig {
	return c.Logging
}

func (c TestConfig) GetNetworkConfig() *ctf_config.NetworkConfig {
	return c.Network
}

func (c TestConfig) GetChainlinkImageConfig() *ctf_config.ChainlinkImageConfig {
	return c.ChainlinkImage
}

func (c TestConfig) GetPrivateEthereumNetworkConfig() *ctf_config.EthereumNetworkConfig {
	return c.PrivateEthereumNetwork
}

func (c TestConfig) GetPyroscopeConfig() *ctf_config.PyroscopeConfig {
	return c.Pyroscope
}

func (c TestConfig) GetCommonConfig() *Common {
	return c.Common
}

func (c TestConfig) GetVRFv2Config() *vrfv2_config.Config {
	return c.VRFv2
}

func (c TestConfig) GetFunctionsConfig() *f_config.Config {
	return c.Functions
}

func (c TestConfig) GetVRFv2PlusConfig() *vrfv2plus_config.Config {
	return c.VRFv2Plus
}

func (c TestConfig) GetChainlinkUpgradeImageConfig() *ctf_config.ChainlinkImageConfig {
	return c.ChainlinkUpgradeImage
}

func (c TestConfig) GetKeeperConfig() *keeper_config.Config {
	return c.Keeper
}

func (c TestConfig) GetAutomationConfig() *a_config.Config {
	return c.Automation
}

func (c TestConfig) GetOCRConfig() *ocr_config.Config {
	return c.OCR
}

func (c TestConfig) GetConfigurationNames() []string {
	return c.ConfigurationNames
}

func (c TestConfig) GetSethConfig() *seth.Config {
	return c.Seth
}

func (c TestConfig) GetActiveOCRConfig() *ocr_config.Config {
	if c.OCR != nil {
		return c.OCR
	}

	return c.OCR2
}

func (c *TestConfig) AsBase64() (string, error) {
	content, err := toml.Marshal(*c)
	if err != nil {
		return "", errors.Wrapf(err, "error marshaling test config")
	}

	return base64.StdEncoding.EncodeToString(content), nil
}

type Common struct {
	ChainlinkNodeFunding *float64 `toml:"chainlink_node_funding"`
}

func (c *Common) Validate() error {
	if c.ChainlinkNodeFunding != nil && *c.ChainlinkNodeFunding < 0 {
		return fmt.Errorf("chainlink node funding must be positive")
	}

	return nil
}

type Product string

const (
	Automation    Product = "automation"
	Cron          Product = "cron"
	Flux          Product = "flux"
	ForwarderOcr  Product = "forwarder_ocr"
	ForwarderOcr2 Product = "forwarder_ocr2"
	Functions     Product = "functions"
	Keeper        Product = "keeper"
	LogPoller     Product = "log_poller"
	Node          Product = "node"
	OCR           Product = "ocr"
	OCR2          Product = "ocr2"
	RunLog        Product = "runlog"
	VRF           Product = "vrf"
	VRFv2         Product = "vrfv2"
	VRFv2Plus     Product = "vrfv2plus"
)

const TestTypeEnvVarName = "TEST_TYPE"

func GetConfigurationNameFromEnv() (string, error) {
	testType := os.Getenv(TestTypeEnvVarName)
	if testType == "" {
		return "", fmt.Errorf("%s env var not set", TestTypeEnvVarName)
	}

	return cases.Title(language.English, cases.NoLower).String(testType), nil
}

const (
	Base64OverrideEnvVarName = k8s_config.EnvBase64ConfigOverride
)

func GetConfig(configurationNames []string, product Product) (TestConfig, error) {
	logger := logging.GetTestLogger(nil)

	for idx, configurationName := range configurationNames {
		configurationNames[idx] = strings.ReplaceAll(configurationName, "/", "_")
		configurationNames[idx] = strings.ReplaceAll(configurationName, " ", "_")
		configurationNames[idx] = cases.Title(language.English, cases.NoLower).String(configurationName)
	}

	// add unnamed (default) configuration as the first one to be read
	configurationNamesCopy := make([]string, len(configurationNames))
	copy(configurationNamesCopy, configurationNames)

	configurationNames = append([]string{""}, configurationNamesCopy...)

	fileNames := []string{
		"default.toml",
		fmt.Sprintf("%s.toml", product),
		"overrides.toml",
	}

	testConfig := TestConfig{}
	testConfig.ConfigurationNames = configurationNames

	logger.Debug().Msgf("Will apply configurations named '%s' if they are found in any of the configs", strings.Join(configurationNames, ","))

	// read embedded configs is build tag "embed" is set
	// this makes our life much easier when using a binary
	if areConfigsEmbedded {
		logger.Info().Msg("Reading embedded configs")
		embeddedFiles := []string{"default.toml", fmt.Sprintf("%s/%s.toml", product, product)}
		for _, fileName := range embeddedFiles {
			file, err := embeddedConfigs.ReadFile(fileName)
			if err != nil && errors.Is(err, os.ErrNotExist) {
				logger.Debug().Msgf("Embedded config file %s not found. Continuing", fileName)
				continue
			} else if err != nil {
				return TestConfig{}, errors.Wrapf(err, "error reading embedded config")
			}

			for _, configurationName := range configurationNames {
				err = ctf_config.BytesToAnyTomlStruct(logger, fileName, configurationName, &testConfig, file)
				if err != nil {
					return TestConfig{}, errors.Wrapf(err, "error unmarshalling embedded config %s", embeddedFiles)
				}
			}
		}
	} else {
		logger.Info().Msg("Reading configs from file system")
		for _, fileName := range fileNames {
			logger.Debug().Msgf("Looking for config file %s", fileName)
			filePath, err := osutil.FindFile(fileName, osutil.DEFAULT_STOP_FILE_NAME, 3)

			if err != nil && errors.Is(err, os.ErrNotExist) {
				logger.Debug().Msgf("Config file %s not found", fileName)
				continue
			} else if err != nil {
				return TestConfig{}, errors.Wrapf(err, "error looking for file %s", filePath)
			}
			logger.Debug().Str("location", filePath).Msgf("Found config file %s", fileName)

			content, err := readFile(filePath)
			if err != nil {
				return TestConfig{}, errors.Wrapf(err, "error reading file %s", filePath)
			}

			_ = checkSecretsInToml(content)

			for _, configurationName := range configurationNames {
				err = ctf_config.BytesToAnyTomlStruct(logger, fileName, configurationName, &testConfig, content)
				if err != nil {
					return TestConfig{}, errors.Wrapf(err, "error reading file %s", filePath)
				}
			}
		}
	}

	// it needs some custom logic, so we do it separately
	err := testConfig.readNetworkConfiguration()
	if err != nil {
		return TestConfig{}, errors.Wrapf(err, "error reading network config")
	}

	logger.Info().Msg("Reading configs from Base64 override env var")
	configEncoded, isSet := os.LookupEnv(Base64OverrideEnvVarName)
	if isSet && configEncoded != "" {
		logger.Debug().Msgf("Found base64 config override environment variable '%s' found", Base64OverrideEnvVarName)
		decoded, err := base64.StdEncoding.DecodeString(configEncoded)
		if err != nil {
			return TestConfig{}, err
		}

		_ = checkSecretsInToml(decoded)

		for _, configurationName := range configurationNames {
			err = ctf_config.BytesToAnyTomlStruct(logger, Base64OverrideEnvVarName, configurationName, &testConfig, decoded)
			if err != nil {
				return TestConfig{}, errors.Wrapf(err, "error unmarshaling base64 config")
			}
		}
	} else {
		logger.Debug().Msg("Base64 config override from environment variable not found")
	}

<<<<<<< HEAD
	logger.Info().Msg("Loading config values from default env files")
=======
	logger.Info().Msg("Loading config values from default ~/.testsecrets env file")
>>>>>>> 055a9d24
	err = ctf_config.LoadSecretEnvsFromFiles()
	if err != nil {
		return TestConfig{}, errors.Wrapf(err, "error reading test config values from ~/.testsecrets file")
	}

	logger.Info().Msg("Reading values from environment variables")
	err = testConfig.ReadConfigValuesFromEnvVars()
	if err != nil {
		return TestConfig{}, errors.Wrapf(err, "error reading test config values from env vars")
	}

	logger.Debug().Msg("Validating test config")
	err = testConfig.Validate()
	if err != nil {
		logger.Error().
			Msg("Error validating test config. You might want refer to integration-tests/testconfig/README.md for more information.")
		return TestConfig{}, errors.Wrapf(err, "error validating test config")
	}

	if testConfig.Common == nil {
		testConfig.Common = &Common{}
	}

	testConfig.logRiskySettings(logger)

	logger.Debug().Msg("Correct test config constructed successfully")
	return testConfig, nil
}

func (c *TestConfig) logRiskySettings(logger zerolog.Logger) {
	isAnySimulated := false
	for _, network := range c.Network.SelectedNetworks {
		if strings.Contains(strings.ToUpper(network), "SIMULATED") {
			isAnySimulated = true
			break
		}
	}

	if c.Seth != nil && !isAnySimulated && (c.Seth.EphemeralAddrs != nil && *c.Seth.EphemeralAddrs != 0) {
		c.Seth.EphemeralAddrs = new(int64)
		logger.Warn().
			Msg("Ephemeral addresses were enabled, but test was setup to run on a live network. Ephemeral addresses will be disabled.")
	}

	if c.Seth != nil && (c.Seth.EphemeralAddrs != nil && *c.Seth.EphemeralAddrs != 0) {
		rootBuffer := c.Seth.RootKeyFundsBuffer
		zero := int64(0)
		if rootBuffer == nil {
			rootBuffer = &zero
		}
		clNodeFunding := c.Common.ChainlinkNodeFunding
		if clNodeFunding == nil {
			zero := 0.0
			clNodeFunding = &zero
		}
		minRequiredFunds := big.NewFloat(0).Mul(big.NewFloat(*clNodeFunding), big.NewFloat(6.0))

		//add buffer to the minimum required funds, this isn't even a rough estimate, because we don't know how many contracts will be deployed from root key, but it's here to let you know that you should have some buffer
		minRequiredFundsBuffered := big.NewFloat(0).Mul(minRequiredFunds, big.NewFloat(1.2))
		minRequiredFundsBufferedInt, _ := minRequiredFundsBuffered.Int(nil)

		if *rootBuffer < minRequiredFundsBufferedInt.Int64() {
			msg := `
The funds allocated to the root key buffer are below the minimum requirement, which could lead to insufficient funds for performing contract deployments. Please review and adjust your TOML configuration file to ensure that the root key buffer has adequate funds. Increase the fund settings as necessary to meet this requirement.

Example:
[Seth]
root_key_funds_buffer = 1_000
`

			logger.Warn().
				Str("Root key buffer (wei/ether)", fmt.Sprintf("%s/%s", fmt.Sprint(rootBuffer), conversions.WeiToEther(big.NewInt(*rootBuffer)).Text('f', -1))).
				Str("Minimum required funds (wei/ether)", fmt.Sprintf("%s/%s", minRequiredFundsBuffered.String(), conversions.WeiToEther(minRequiredFundsBufferedInt).Text('f', -1))).
				Msg(msg)
		}
	}

	var customChainSettings []string
	for _, network := range networks.MustGetSelectedNetworkConfig(c.Network) {
		if c.NodeConfig != nil && len(c.NodeConfig.ChainConfigTOMLByChainID) > 0 {
			if _, ok := c.NodeConfig.ChainConfigTOMLByChainID[fmt.Sprint(network.ChainID)]; ok {
				logger.Warn().Msgf("You have provided custom Chainlink Node configuration for network '%s' (chain id: %d). Chainlink Node's default settings won't be used", network.Name, network.ChainID)
				customChainSettings = append(customChainSettings, fmt.Sprint(network.ChainID))
			}
		}
	}

	if len(customChainSettings) == 0 && c.NodeConfig != nil && c.NodeConfig.CommonChainConfigTOML != "" {
		logger.Warn().Msg("***** You have provided your own default Chainlink Node configuration for all networks. Chainlink Node's default settings for selected networks won't be used *****")
	}

}

// checkSecretsInToml checks if the TOML file contains secrets and shows error logs if it does
// This is a temporary and will be removed after migration to test secrets from env vars
func checkSecretsInToml(content []byte) error {
	logger := logging.GetTestLogger(nil)
	data := make(map[string]interface{})

	// Decode the TOML data
	err := toml.Unmarshal(content, &data)
	if err != nil {
		return errors.Wrapf(err, "error decoding TOML file")
	}

	logError := func(key, envVar string) {
		logger.Error().Msgf("Error in TOML test config!! TOML cannot have '%s' key. Remove it and set %s env in ~/.testsecrets instead", key, envVar)
	}

	if data["ChainlinkImage"] != nil {
		chainlinkImage := data["ChainlinkImage"].(map[string]interface{})
		if chainlinkImage["image"] != nil {
			logError("ChainlinkImage.image", "E2E_TEST_CHAINLINK_IMAGE")
		}
	}

	if data["ChainlinkUpgradeImage"] != nil {
		chainlinkUpgradeImage := data["ChainlinkUpgradeImage"].(map[string]interface{})
		if chainlinkUpgradeImage["image"] != nil {
			logError("ChainlinkUpgradeImage.image", "E2E_TEST_CHAINLINK_UPGRADE_IMAGE")
		}
	}

	if data["Network"] != nil {
		network := data["Network"].(map[string]interface{})
		if network["RpcHttpUrls"] != nil {
			logError("Network.RpcHttpUrls", "`E2E_TEST_(.+)_RPC_HTTP_URL$` like E2E_TEST_ARBITRUM_SEPOLIA_RPC_HTTP_URL")
		}
		if network["RpcWsUrls"] != nil {
			logError("Network.RpcWsUrls", "`E2E_TEST_(.+)_RPC_WS_URL$` like E2E_TEST_ARBITRUM_SEPOLIA_RPC_WS_URL")
		}
		if network["WalletKeys"] != nil {
			logError("Network.wallet_keys", "`E2E_TEST_(.+)_WALLET_KEY$` E2E_TEST_ARBITRUM_SEPOLIA_WALLET_KEY")
		}
	}

	return nil
}

func (c *TestConfig) readNetworkConfiguration() error {
	// currently we need to read that kind of secrets only for network configuration
	if c.Network == nil {
		c.Network = &ctf_config.NetworkConfig{}
	}

	c.Network.UpperCaseNetworkNames()
	c.Network.OverrideURLsAndKeysFromEVMNetwork()
	err := c.Network.Default()
	if err != nil {
		return errors.Wrapf(err, "error reading default network config")
	}

	// this is the only value we need to generate dynamically before starting a new simulated chain
	if c.PrivateEthereumNetwork != nil && c.PrivateEthereumNetwork.EthereumChainConfig != nil {
		c.PrivateEthereumNetwork.EthereumChainConfig.GenerateGenesisTimestamp()
	}

	return nil
}

func (c *TestConfig) Validate() error {
	defer func() {
		if r := recover(); r != nil {
			panic(fmt.Errorf("panic during test config validation: '%v'. Most probably due to presence of partial product config", r))
		}
	}()

	if c.ChainlinkImage == nil {
		return MissingImageInfoAsError("chainlink image config must be set")
	}
	if c.ChainlinkImage != nil {
		if err := c.ChainlinkImage.Validate(); err != nil {
			return MissingImageInfoAsError(fmt.Sprintf("chainlink image config validation failed: %s", err.Error()))
		}
	}
	if c.ChainlinkUpgradeImage != nil {
		if err := c.ChainlinkUpgradeImage.Validate(); err != nil {
			return MissingImageInfoAsError(fmt.Sprintf("chainlink upgrade image config validation failed: %s", err.Error()))
		}
	}
	if err := c.Network.Validate(); err != nil {
		return NoSelectedNetworkInfoAsError(fmt.Sprintf("network config validation failed: %s", err.Error()))
	}

	if c.Logging == nil {
		return fmt.Errorf("logging config must be set")
	}

	if err := c.Logging.Validate(); err != nil {
		return errors.Wrapf(err, "logging config validation failed")
	}

	if c.Logging.Loki != nil {
		if err := c.Logging.Loki.Validate(); err != nil {
			return errors.Wrapf(err, "loki config validation failed")
		}
	}

	if c.Logging.LogStream != nil && slices.Contains(c.Logging.LogStream.LogTargets, "loki") {
		if c.Logging.Loki == nil {
			return fmt.Errorf("in order to use Loki as logging target you must set Loki config in logging config")
		}

		if err := c.Logging.Loki.Validate(); err != nil {
			return errors.Wrapf(err, "loki config validation failed")
		}
	}

	if c.Pyroscope != nil {
		if err := c.Pyroscope.Validate(); err != nil {
			return errors.Wrapf(err, "pyroscope config validation failed")
		}
	}

	if c.PrivateEthereumNetwork != nil {
		if err := c.PrivateEthereumNetwork.Validate(); err != nil {
			return errors.Wrapf(err, "private ethereum network config validation failed")
		}
	}

	if c.Common != nil {
		if err := c.Common.Validate(); err != nil {
			return errors.Wrapf(err, "Common config validation failed")
		}
	}

	if c.Automation != nil {
		if err := c.Automation.Validate(); err != nil {
			return errors.Wrapf(err, "Automation config validation failed")
		}
	}

	if c.Functions != nil {
		if err := c.Functions.Validate(); err != nil {
			return errors.Wrapf(err, "Functions config validation failed")
		}
	}

	if c.Keeper != nil {
		if err := c.Keeper.Validate(); err != nil {
			return errors.Wrapf(err, "Keeper config validation failed")
		}
	}

	if c.LogPoller != nil {
		if err := c.LogPoller.Validate(); err != nil {
			return errors.Wrapf(err, "LogPoller config validation failed")
		}
	}

	if c.OCR != nil {
		if err := c.OCR.Validate(); err != nil {
			return errors.Wrapf(err, "OCR config validation failed")
		}
	}

	if c.OCR2 != nil {
		if err := c.OCR2.Validate(); err != nil {
			return errors.Wrapf(err, "OCR2 config validation failed")
		}
	}

	if c.VRF != nil {
		if err := c.VRF.Validate(); err != nil {
			return errors.Wrapf(err, "VRF config validation failed")
		}
	}

	if c.VRFv2 != nil {
		if err := c.VRFv2.Validate(); err != nil {
			return errors.Wrapf(err, "VRFv2 config validation failed")
		}
	}

	if c.VRFv2Plus != nil {
		if err := c.VRFv2Plus.Validate(); err != nil {
			return errors.Wrapf(err, "VRFv2Plus config validation failed")
		}
	}

	if c.WaspConfig != nil {
		if err := c.WaspConfig.Validate(); err != nil {
			return errors.Wrapf(err, "WaspAutoBuildConfig validation failed")
		}
	}
	return nil
}

func readFile(filePath string) ([]byte, error) {
	content, err := os.ReadFile(filePath)
	if err != nil {
		return nil, errors.Wrapf(err, "error reading file %s", filePath)
	}

	return content, nil
}<|MERGE_RESOLUTION|>--- conflicted
+++ resolved
@@ -381,11 +381,7 @@
 		logger.Debug().Msg("Base64 config override from environment variable not found")
 	}
 
-<<<<<<< HEAD
-	logger.Info().Msg("Loading config values from default env files")
-=======
 	logger.Info().Msg("Loading config values from default ~/.testsecrets env file")
->>>>>>> 055a9d24
 	err = ctf_config.LoadSecretEnvsFromFiles()
 	if err != nil {
 		return TestConfig{}, errors.Wrapf(err, "error reading test config values from ~/.testsecrets file")
