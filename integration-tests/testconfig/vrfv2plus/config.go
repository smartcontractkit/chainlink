package testconfig

import (
	"errors"

	vrf_common_config "github.com/smartcontractkit/chainlink/integration-tests/testconfig/common/vrf"
)

type BillingType string

const (
	BillingType_Link            BillingType = "LINK"
	BillingType_Native          BillingType = "NATIVE"
	BillingType_Link_and_Native BillingType = "LINK_AND_NATIVE"
)

type Config struct {
	General           *General                             `toml:"General"`
	ExistingEnvConfig *ExistingEnvConfig                   `toml:"ExistingEnv"`
	Performance       *vrf_common_config.PerformanceConfig `toml:"Performance"`
}

func (c *Config) Validate() error {
	if c.General != nil {
		if err := c.General.Validate(); err != nil {
			return err
		}
	}
	if c.Performance != nil {
		if err := c.Performance.Validate(); err != nil {
			return err
		}
	}
	if c.ExistingEnvConfig != nil && *c.General.UseExistingEnv {
		if err := c.ExistingEnvConfig.Validate(); err != nil {
			return err
		}
	}
	return nil
}

type General struct {
	*vrf_common_config.General
	SubscriptionBillingType           *string  `toml:"subscription_billing_type"`              // Billing type for the subscription
	SubscriptionFundingAmountNative   *float64 `toml:"subscription_funding_amount_native"`     // Amount of LINK to fund the subscription with
	SubscriptionRefundingAmountNative *float64 `toml:"subscription_refunding_amount_native"`   // Amount of LINK to fund the subscription with
	FulfillmentFlatFeeNativePPM       *uint32  `toml:"fulfillment_flat_fee_native_ppm"`        // Flat fee in ppm for native currency for the VRF Coordinator config
	FulfillmentFlatFeeLinkDiscountPPM *uint32  `toml:"fulfillment_flat_fee_link_discount_ppm"` // Flat fee discount in ppm for LINK for the VRF Coordinator config
	NativePremiumPercentage           *uint8   `toml:"native_premium_percentage"`              // Native Premium Percentage
	LinkPremiumPercentage             *uint8   `toml:"link_premium_percentage"`                // LINK Premium Percentage

<<<<<<< HEAD
	//Wrapper config
	CoordinatorGasOverheadPerWord      *uint16 `toml:"coordinator_gas_overhead_per_word"`
	CoordinatorNativePremiumPercentage *uint8  `toml:"coordinator_native_premium_percentage"`
	CoordinatorLinkPremiumPercentage   *uint8  `toml:"coordinator_link_premium_percentage"`
=======
	// Wrapper Config
	CoordinatorGasOverheadNative  *uint32 `toml:"coordinator_gas_overhead_native"`
	CoordinatorGasOverheadLink    *uint32 `toml:"coordinator_gas_overhead_link"`
	CoordinatorGasOverheadPerWord *uint16 `toml:"coordinator_gas_overhead_per_word"`
>>>>>>> d2df811b
}

func (c *General) Validate() error {
	if err := c.General.Validate(); err != nil {
		return err
	}
	if c.SubscriptionBillingType == nil || *c.SubscriptionBillingType == "" {
		return errors.New("subscription_billing_type must be set to either: LINK, NATIVE, LINK_AND_NATIVE")
	}
	if c.SubscriptionFundingAmountNative == nil || *c.SubscriptionFundingAmountNative <= 0 {
		return errors.New("subscription_funding_amount_native must be greater than 0")
	}
	if c.SubscriptionRefundingAmountNative == nil || *c.SubscriptionRefundingAmountNative <= 0 {
		return errors.New("subscription_refunding_amount_native must be greater than 0")
	}
	if c.FulfillmentFlatFeeNativePPM == nil {
		return errors.New("fulfillment_flat_fee_native_ppm must not be nil")
	}
	if c.FulfillmentFlatFeeLinkDiscountPPM == nil {
		return errors.New("fulfillment_flat_fee_link_discount_ppm must not be nil")
	}
	if c.NativePremiumPercentage == nil {
		return errors.New("native_premium_percentage must not be nil")
	}
	if c.LinkPremiumPercentage == nil {
		return errors.New("link_premium_percentage must not be nil")
	}
<<<<<<< HEAD
	if c.CoordinatorGasOverheadPerWord == nil {
		return errors.New("coordinator_gas_overhead_per_word must not be nil")
	}
	if c.CoordinatorNativePremiumPercentage == nil {
		return errors.New("coordinator_native_premium_percentage must not be nil")
	}
	if c.CoordinatorLinkPremiumPercentage == nil {
		return errors.New("coordinator_link_premium_percentage must not be nil")
=======
	if c.CoordinatorGasOverheadNative == nil || *c.CoordinatorGasOverheadNative == 0 {
		return errors.New("coordinator_gas_overhead_native must be set to a non-negative value")
	}
	if c.CoordinatorGasOverheadLink == nil || *c.CoordinatorGasOverheadLink == 0 {
		return errors.New("coordinator_gas_overhead_link must be set to a non-negative value")
>>>>>>> d2df811b
	}
	return nil
}

type ExistingEnvConfig struct {
	*vrf_common_config.ExistingEnvConfig
	SubID *string `toml:"sub_id"`
}

func (c *ExistingEnvConfig) Validate() error {
	if c.ExistingEnvConfig != nil {
		if err := c.ExistingEnvConfig.Validate(); err != nil {
			return err
		}
	}
	if !*c.CreateFundSubsAndAddConsumers {
		if c.SubID == nil && *c.SubID == "" {
			return errors.New("sub_id must be set when using existing environment")
		}
	}
	return c.Funding.Validate()
}<|MERGE_RESOLUTION|>--- conflicted
+++ resolved
@@ -49,17 +49,12 @@
 	NativePremiumPercentage           *uint8   `toml:"native_premium_percentage"`              // Native Premium Percentage
 	LinkPremiumPercentage             *uint8   `toml:"link_premium_percentage"`                // LINK Premium Percentage
 
-<<<<<<< HEAD
 	//Wrapper config
 	CoordinatorGasOverheadPerWord      *uint16 `toml:"coordinator_gas_overhead_per_word"`
+	CoordinatorGasOverheadNative       *uint32 `toml:"coordinator_gas_overhead_native"`
+	CoordinatorGasOverheadLink         *uint32 `toml:"coordinator_gas_overhead_link"`
 	CoordinatorNativePremiumPercentage *uint8  `toml:"coordinator_native_premium_percentage"`
 	CoordinatorLinkPremiumPercentage   *uint8  `toml:"coordinator_link_premium_percentage"`
-=======
-	// Wrapper Config
-	CoordinatorGasOverheadNative  *uint32 `toml:"coordinator_gas_overhead_native"`
-	CoordinatorGasOverheadLink    *uint32 `toml:"coordinator_gas_overhead_link"`
-	CoordinatorGasOverheadPerWord *uint16 `toml:"coordinator_gas_overhead_per_word"`
->>>>>>> d2df811b
 }
 
 func (c *General) Validate() error {
@@ -87,22 +82,20 @@
 	if c.LinkPremiumPercentage == nil {
 		return errors.New("link_premium_percentage must not be nil")
 	}
-<<<<<<< HEAD
 	if c.CoordinatorGasOverheadPerWord == nil {
 		return errors.New("coordinator_gas_overhead_per_word must not be nil")
+	}
+	if c.CoordinatorGasOverheadNative == nil || *c.CoordinatorGasOverheadNative == 0 {
+		return errors.New("coordinator_gas_overhead_native must be set to a non-negative value")
+	}
+	if c.CoordinatorGasOverheadLink == nil || *c.CoordinatorGasOverheadLink == 0 {
+		return errors.New("coordinator_gas_overhead_link must be set to a non-negative value")
 	}
 	if c.CoordinatorNativePremiumPercentage == nil {
 		return errors.New("coordinator_native_premium_percentage must not be nil")
 	}
 	if c.CoordinatorLinkPremiumPercentage == nil {
 		return errors.New("coordinator_link_premium_percentage must not be nil")
-=======
-	if c.CoordinatorGasOverheadNative == nil || *c.CoordinatorGasOverheadNative == 0 {
-		return errors.New("coordinator_gas_overhead_native must be set to a non-negative value")
-	}
-	if c.CoordinatorGasOverheadLink == nil || *c.CoordinatorGasOverheadLink == 0 {
-		return errors.New("coordinator_gas_overhead_link must be set to a non-negative value")
->>>>>>> d2df811b
 	}
 	return nil
 }
