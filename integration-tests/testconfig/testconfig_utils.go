--- conflicted
+++ resolved
@@ -69,11 +69,7 @@
 	return fmt.Errorf(finalErrStr)
 }
 
-<<<<<<< HEAD
-func GetChainAndTestTypeSpecificConfig(product Product, testType string) (TestConfig, error) {
-=======
 func GetChainAndTestTypeSpecificConfig(testType string, product Product) (TestConfig, error) {
->>>>>>> 6a57f900
 	config, err := GetConfig([]string{testType}, product)
 	if err != nil {
 		return TestConfig{}, fmt.Errorf("error getting config: %w", err)
