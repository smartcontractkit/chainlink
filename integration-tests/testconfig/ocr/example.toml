# Example of full config with all fields
# General part
[ChainlinkImage]
version="2.7.0"

[Logging]
# if set to true will save logs even if test did not fail
test_log_collect=false

[Logging.LogStream]
# supported targets: file, loki, in-memory. if empty no logs will be persistet
log_targets=["file"]
# context timeout for starting log producer and also time-frame for requesting logs
log_producer_timeout="10s"
# number of retries before log producer gives up and stops listening to logs
log_producer_retry_limit=10

<<<<<<< HEAD
=======
[Logging.Loki]
tenant_id="tenant_id"
# full URL of Loki ingest endpoint
endpoint="https://loki.url/api/v3/push"
# currently only needed when using public instance
basic_auth_secret="loki-basic-auth"
# only needed for cloud grafana
bearer_token_secret="bearer_token"

# LogStream will try to shorten Grafana URLs by default (if all 3 variables are set)
[Logging.Grafana]
# grafana url (trailing "/" will be stripped)
base_url="http://grafana.url"
# url of your grafana dashboard (prefix and suffix "/" are stirpped), example: /d/ad61652-2712-1722/my-dashboard
dashboard_url="/d/your-dashboard"
# Grafana dashboard uid to annotate. Find it in Dashboard Settings -> JSON Model
dashboard_uid="dashboard-uid-to-annotate"
bearer_token_secret="my-awesome-token"

>>>>>>> 7b324cad
# if you want to use polygon_mumbial
[Network]
selected_networks=["polygon_mumbai"]

[PrivateEthereumNetwork]
# pos or pow
consensus_type="pos"
# only prysm supported currently
consensus_layer="prysm"
# geth, besu, nethermind or erigon
execution_layer="geth"
# if true after env started it will wait for at least 1 epoch to be finalised before continuing
wait_for_finalization=false

[PrivateEthereumNetwork.EthereumChainConfig]
# duration of single slot, lower => faster block production, must be >= 4
seconds_per_slot=12
# numer of slots in epoch, lower => faster epoch finalisation, must be >= 4
slots_per_epoch=6
# extra genesis gelay, no need to modify, but it should be after all validators/beacon chain starts
genesis_delay=15
# number of validators in the network
validator_count=8
chain_id=1337
# list of addresses to be prefunded in genesis
addresses_to_fund=["0xf39Fd6e51aad88F6F4ce6aB8827279cffFb92266"]

[PrivateEthereumNetwork.EthereumChainConfig.HardForkEpochs]
# hardforks to be applied (fork_name = epoch)
Deneb=500

# Chainlink node TOML config
[NodeConfig]
BaseConfigTOML = """
[Feature]
FeedsManager = true
LogPoller = true
UICSAKeys = true

[Log]
Level = 'debug'
JSONConsole = true

[Log.File]
MaxSize = '0b'

[WebServer]
AllowOrigins = '*'
HTTPPort = 6688
SecureCookies = false
HTTPWriteTimeout = '3m'
SessionTimeout = '999h0m0s'

[WebServer.RateLimit]
Authenticated = 2000
Unauthenticated = 1000

[WebServer.TLS]
HTTPSPort = 0

[Database]
MaxIdleConns = 20
MaxOpenConns = 40
MigrateOnStartup = true

[OCR]
Enabled = true

[P2P]
[P2P.V2]
ListenAddresses = ['0.0.0.0:6690']
"""

# override config toml related to EVMNode configs for chainlink nodes; applicable to all EVM node configs in chainlink toml
CommonChainConfigTOML = """
AutoCreateKey = true
FinalityDepth = 1
MinContractPayment = 0

[GasEstimator]
PriceMax = '200 gwei'
LimitDefault = 6000000
FeeCapDefault = '200 gwei'
"""

# chainlink override config toml for EVMNode config specific to EVM chains with chain id as mentioned in the key
[NodeConfig.ChainConfigTOMLByChainID]
# applicable for arbitrum-goerli chain
421613 = """
[GasEstimator]
PriceMax = '400 gwei'
LimitDefault = 100000000
FeeCapDefault = '200 gwei'
BumpThreshold = 60
BumpPercent = 20
BumpMin = '100 gwei'
"""

[OCR.Common]
number_of_contracts=1

# load test specific configuration
[Load.OCR]
[Load.OCR.Common]
eth_funds = 3

[Load.OCR.Load]
test_duration = "3m"
rate_limit_unit_duration = "1m"
rate = 3
verification_interval = "5s"
verification_timeout = "3m"
ea_change_interval = "5s"

# soak test specific configuration
[Soak.Common]
chainlink_node_funding = 100

[Soak.OCR]
[Soak.OCR.Common]
number_of_contracts=2
test_duration="15m"

[Soak.OCR.Soak]
time_between_rounds="1m"<|MERGE_RESOLUTION|>--- conflicted
+++ resolved
@@ -15,8 +15,6 @@
 # number of retries before log producer gives up and stops listening to logs
 log_producer_retry_limit=10
 
-<<<<<<< HEAD
-=======
 [Logging.Loki]
 tenant_id="tenant_id"
 # full URL of Loki ingest endpoint
@@ -36,7 +34,6 @@
 dashboard_uid="dashboard-uid-to-annotate"
 bearer_token_secret="my-awesome-token"
 
->>>>>>> 7b324cad
 # if you want to use polygon_mumbial
 [Network]
 selected_networks=["polygon_mumbai"]
