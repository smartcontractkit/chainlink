--- conflicted
+++ resolved
@@ -28,6 +28,64 @@
 
 [PrivateEthereumNetwork.EthereumChainConfig.HardForkEpochs]
 Deneb=500
+
+[NodeConfig]
+BaseConfigTOML = """
+[Feature]
+FeedsManager = true
+LogPoller = true
+UICSAKeys = true
+
+[Log]
+Level = 'debug'
+JSONConsole = true
+
+[Log.File]
+MaxSize = '0b'
+
+[WebServer]
+AllowOrigins = '*'
+HTTPPort = 6688
+SecureCookies = false
+HTTPWriteTimeout = '1m'
+SessionTimeout = '999h0m0s'
+
+[WebServer.RateLimit]
+Authenticated = 2000
+Unauthenticated = 1000
+
+[WebServer.TLS]
+HTTPSPort = 0
+
+[Database]
+MaxIdleConns = 20
+MaxOpenConns = 40
+MigrateOnStartup = true
+
+[OCR]
+Enabled = true
+DefaultTransactionQueueDepth = 0
+
+[P2P]
+[P2P.V2]
+Enabled = true
+ListenAddresses = ['0.0.0.0:6690']
+AnnounceAddresses = ['0.0.0.0:6690']
+DeltaDial = '500ms'
+DeltaReconcile = '5s'
+"""
+
+# override config toml related to EVMNode configs for chainlink nodes; applicable to all EVM node configs in chainlink toml
+CommonChainConfigTOML = """
+AutoCreateKey = true
+FinalityDepth = 1
+MinContractPayment = 0
+
+[GasEstimator]
+PriceMax = '200 gwei'
+LimitDefault = 6000000
+FeeCapDefault = '200 gwei'
+"""
 
 [Seth]
 # controls which transactions are decoded/traced. Possbile values are: none, all, reverted (default).
@@ -211,65 +269,6 @@
 gas_fee_cap = 3_800_000_000
 gas_tip_cap = 1_800_000_000
 
-<<<<<<< HEAD
-[NodeConfig]
-BaseConfigTOML = """
-[Feature]
-FeedsManager = true
-LogPoller = true
-UICSAKeys = true
-
-[Log]
-Level = 'debug'
-JSONConsole = true
-
-[Log.File]
-MaxSize = '0b'
-
-[WebServer]
-AllowOrigins = '*'
-HTTPPort = 6688
-SecureCookies = false
-HTTPWriteTimeout = '1m'
-SessionTimeout = '999h0m0s'
-
-[WebServer.RateLimit]
-Authenticated = 2000
-Unauthenticated = 1000
-
-[WebServer.TLS]
-HTTPSPort = 0
-
-[Database]
-MaxIdleConns = 20
-MaxOpenConns = 40
-MigrateOnStartup = true
-
-[OCR]
-Enabled = true
-DefaultTransactionQueueDepth = 0
-
-[P2P]
-[P2P.V2]
-Enabled = true
-ListenAddresses = ['0.0.0.0:6690']
-AnnounceAddresses = ['0.0.0.0:6690']
-DeltaDial = '500ms'
-DeltaReconcile = '5s'
-"""
-
-# override config toml related to EVMNode configs for chainlink nodes; applicable to all EVM node configs in chainlink toml
-CommonChainConfigTOML = """
-AutoCreateKey = true
-FinalityDepth = 1
-MinContractPayment = 0
-
-[GasEstimator]
-PriceMax = '200 gwei'
-LimitDefault = 6000000
-FeeCapDefault = '200 gwei'
-"""
-=======
 
 [[Seth.networks]]
 name = "ARBITRUM_SEPOLIA"
@@ -323,5 +322,4 @@
 # how many last blocks to use, when estimating gas for a transaction
 gas_price_estimation_blocks = 100
 # priority of the transaction, can be "fast", "standard" or "slow" (the higher the priority, the higher adjustment factor will be used for gas estimation) [default: "standard"]
-gas_price_estimation_tx_priority = "standard"
->>>>>>> 7be35060
+gas_price_estimation_tx_priority = "standard"