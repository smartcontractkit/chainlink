[Logging]
test_log_collect=false

[Logging.LogStream]
log_targets=["file"]
log_producer_timeout="10s"
log_producer_retry_limit=10

[ChainlinkImage]
postgres_version="15.6"
image="public.ecr.aws/chainlink/chainlink"
version="2.9.1"

[Network]
selected_networks=["simulated"]

[PrivateEthereumNetwork]
ethereum_version="eth1"
execution_layer="geth"

[PrivateEthereumNetwork.EthereumChainConfig]
seconds_per_slot=3
slots_per_epoch=2
genesis_delay=15
validator_count=4
chain_id=1337
addresses_to_fund=["0xf39Fd6e51aad88F6F4ce6aB8827279cffFb92266"]

[PrivateEthereumNetwork.EthereumChainConfig.HardForkEpochs]
Deneb=500

[Seth]
# controls which transactions are decoded/traced. Possbile values are: none, all, reverted (default).
# if transaction level doesn't match, then calling Decode() does nothing. It's advised to keep it set
# to 'reverted' to limit noise. If you combine it with 'trace_to_json' it will save all possible data
# in JSON files for reverted transactions.
tracing_level = "reverted"
# saves each decoding/tracing results to JSON files; what exactly is saved depends on what we
# were able te decode, we try to save maximum information possible. It can either be:
# just tx hash, decoded transaction or call trace. Which transactions traces are saved depends
# on 'tracing_level'.
# number of addresses to be generated and runtime, if set to 0, no addresses will be generated
# each generated address will receive a proportion of native tokens from root private key's balance
# with the value equal to (root_balance / ephemeral_addresses_number) - transfer_fee * ephemeral_addresses_number
ephemeral_addresses_number = 0

# If enabled we will panic when getting transaction options if current key/address has a pending transaction
# That's because the one we are about to send would get queued, possibly for a very long time
pending_nonce_protection_enabled = false

[Seth.nonce_manager]
key_sync_rate_limit_per_sec = 10
key_sync_timeout = "100s"
key_sync_retry_delay = "1s"
key_sync_retries = 10

[[Seth.networks]]
name = "Geth"
chain_id = "1337"
<<<<<<< HEAD
transaction_timeout = "90s"
urls = ["ws://localhost:8546"]
transfer_gas_fee = 21_000
gas_limit = 14_000_000
=======
transaction_timeout = "30s"
eip_1559_dynamic_fees = false

# gas limits
transfer_gas_fee = 21_000
# gas limit should be explicitly set only if you are connecting to a node that's incapable of estimating gas limit itself (should only happen for very old versions)
# gas_limit = 8_000_000

# manual settings, used when gas_estimation_enabled is false or when it fails
>>>>>>> 00cdd13b
# legacy transactions
gas_price = 1_000_000_000

# EIP-1559 transactions
eip_1559_dynamic_fees = true
gas_fee_cap = 15_000_000_000
gas_tip_cap = 5_000_000_000

[[Seth.networks]]
name = "Fuji"
chain_id = "43113"
transaction_timeout = "3m"
eip_1559_dynamic_fees = true

# automated gas estimation for live networks
# if set to true we will dynamically estimate gas for every transaction (based on suggested values, priority and congestion rate for last X blocks)
# gas_estimation_enabled = true
# number of blocks to use for congestion rate estimation (it will determine buffer added on top of suggested values)
# gas_estimation_blocks = 100
# transaction priority, which determines adjustment factor multiplier applied to suggested values (fast - 1.2x, standard - 1x, slow - 0.8x)
# gas_estimation_tx_priority = "standard"

# URLs
# if set they will overwrite URLs from EVMNetwork that Seth uses, can be either WS(S) or HTTP(S)
# urls_secret = ["ws://your-ws-url:8546"]

# gas_limits
# gas limit should be explicitly set only if you are connecting to a node that's incapable of estimating gas limit itself (should only happen for very old versions)
# gas_limit = 8_000_000
# transfer_gas_fee is gas limit that will be used, when funding CL nodes and returning funds from there and when funding and returning funds from ephemeral keys
# we use hardcoded value in order to be estimate how much funds are available for sending or returning after tx costs have been paid
transfer_gas_fee = 21_000

# manual settings, used when gas_estimation_enabled is false or when it fails
# legacy transactions
gas_price = 30_000_000_000

# EIP-1559 transactions
gas_fee_cap = 30_000_000_000
gas_tip_cap = 1_800_000_000

[[Seth.networks]]
name = "Sepolia"
chain_id = "11155111"
transaction_timeout = "3m"
eip_1559_dynamic_fees = false

# automated gas estimation for live networks
# if set to true we will dynamically estimate gas for every transaction (based on suggested values, priority and congestion rate for last X blocks)
# gas_estimation_enabled = true
# number of blocks to use for congestion rate estimation (it will determine buffer added on top of suggested values)
# gas_estimation_blocks = 100
# transaction priority, which determines adjustment factor multiplier applied to suggested values (fast - 1.2x, standard - 1x, slow - 0.8x)
# gas_estimation_tx_priority = "standard"

# URLs
# if set they will overwrite URLs from EVMNetwork that Seth uses, can be either WS(S) or HTTP(S)
# urls_secret = ["ws://your-ws-url:8546"]

# gas_limits
# gas limit should be explicitly set only if you are connecting to a node that's incapable of estimating gas limit itself (should only happen for very old versions)
# gas_limit = 14_000_000
# transfer_gas_fee is gas limit that will be used, when funding CL nodes and returning funds from there and when funding and returning funds from ephemeral keys
# we use hardcoded value in order to be estimate how much funds are available for sending or returning after tx costs have been paid
transfer_gas_fee = 21_000

# manual settings, used when gas_estimation_enabled is false or when it fails
# legacy transactions
gas_price = 50_000_000_000

# EIP-1559 transactions
gas_fee_cap = 45_000_000_000
gas_tip_cap = 10_000_000_000

[[Seth.networks]]
name = "Mumbai"
chain_id = "80001"
transaction_timeout = "3m"
eip_1559_dynamic_fees = true

# automated gas estimation for live networks
# if set to true we will dynamically estimate gas for every transaction (based on suggested values, priority and congestion rate for last X blocks)
# gas_estimation_enabled = true
# number of blocks to use for congestion rate estimation (it will determine buffer added on top of suggested values)
# gas_estimation_blocks = 100
# transaction priority, which determines adjustment factor multiplier applied to suggested values (fast - 1.2x, standard - 1x, slow - 0.8x)
# gas_estimation_tx_priority = "standard"

# URLs
# if set they will overwrite URLs from EVMNetwork that Seth uses, can be either WS(S) or HTTP(S)
# urls_secret = ["ws://your-ws-url:8546"]

# gas_limits
# gas limit should be explicitly set only if you are connecting to a node that's incapable of estimating gas limit itself (should only happen for very old versions)
# gas_limit = 6_000_000
# transfer_gas_fee is gas limit that will be used, when funding CL nodes and returning funds from there and when funding and returning funds from ephemeral keys
# we use hardcoded value in order to be estimate how much funds are available for sending or returning after tx costs have been paid
transfer_gas_fee = 21_000

# manual settings, used when gas_estimation_enabled is false or when it fails
# legacy transactions
gas_price = 1_800_000_000

# EIP-1559 transactions
gas_fee_cap = 3_800_000_000
gas_tip_cap = 1_800_000_000

[[Seth.networks]]
name = "zkEVM"
chain_id = "1442"
transaction_timeout = "3m"
eip_1559_dynamic_fees = false

# automated gas estimation for live networks
# if set to true we will dynamically estimate gas for every transaction (based on suggested values, priority and congestion rate for last X blocks)
# gas_estimation_enabled = true
# number of blocks to use for congestion rate estimation (it will determine buffer added on top of suggested values)
# gas_estimation_blocks = 100
# transaction priority, which determines adjustment factor multiplier applied to suggested values (fast - 1.2x, standard - 1x, slow - 0.8x)
# gas_estimation_tx_priority = "standard"

# URLs
# if set they will overwrite URLs from EVMNetwork that Seth uses, can be either WS(S) or HTTP(S)
# urls_secret = ["ws://your-ws-url:8546"]

# gas_limits
# gas limit should be explicitly set only if you are connecting to a node that's incapable of estimating gas limit itself (should only happen for very old versions)
# gas_limit = 9_000_000
# transfer_gas_fee is gas limit that will be used, when funding CL nodes and returning funds from there and when funding and returning funds from ephemeral keys
# we use hardcoded value in order to be estimate how much funds are available for sending or returning after tx costs have been paid
transfer_gas_fee = 21_000

# manual settings, used when gas_estimation_enabled is false or when it fails
# legacy transactions
gas_price = 50_000_000

# EIP-1559 transactions
gas_fee_cap = 3_800_000_000
gas_tip_cap = 1_800_000_000<|MERGE_RESOLUTION|>--- conflicted
+++ resolved
@@ -57,14 +57,7 @@
 [[Seth.networks]]
 name = "Geth"
 chain_id = "1337"
-<<<<<<< HEAD
-transaction_timeout = "90s"
-urls = ["ws://localhost:8546"]
-transfer_gas_fee = 21_000
-gas_limit = 14_000_000
-=======
 transaction_timeout = "30s"
-eip_1559_dynamic_fees = false
 
 # gas limits
 transfer_gas_fee = 21_000
@@ -72,7 +65,6 @@
 # gas_limit = 8_000_000
 
 # manual settings, used when gas_estimation_enabled is false or when it fails
->>>>>>> 00cdd13b
 # legacy transactions
 gas_price = 1_000_000_000
 
