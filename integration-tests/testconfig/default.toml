[Logging]
# set to true to flush logs to selected target regardless of test result; otherwise logs are only flushed if test failed
test_log_collect = false

[Logging.Grafana]
base_url="https://grafana.ops.prod.cldev.sh"
base_url_github_ci="http://localhost:8080/primary"
dashboard_url="/d/ddf75041-1e39-42af-aa46-361fe4c36e9e/ci-e2e-tests-logs"

[Logging.LogStream]
# supported targets: file, loki, in-memory. if empty no logs will be persisted
log_targets = ["file"]
# context timeout for starting log producer and also time-frame for requesting logs
log_producer_timeout = "10s"
# number of retries before log producer gives up and stops listening to logs
log_producer_retry_limit = 10

[ChainlinkImage]
# postgres version to use
postgres_version = "15.6"
# chainlink image tag to use
version = "2.12.0"
# Set chainlink image using E2E_TEST_CHAINLINK_IMAGE env, as it is a test secret

[Common]
# chainlink node funding in native token
chainlink_node_funding = 0.5

[Network]
# slice of networks to use; at lesat one network must be selected; each selected network must either be already defined in the CTF as a known network, or be defined in
# TOML test files as a new network
selected_networks = ["simulated"]

[PrivateEthereumNetwork]
# ethereum version to use; eth1 or eth2 (post-merge)
ethereum_version = "eth1"
# execution layer to use; geth, besu, nethermind, erigon or reth
execution_layer = "geth"

[PrivateEthereumNetwork.EthereumChainConfig]
# duration of single slot, lower => faster block production, must be >= 3
seconds_per_slot = 3
# number of slots in epoch, lower => faster epoch finalisation, must be >= 2
slots_per_epoch = 2
# extra genesis delay, no need to modify, but it should be after all validators/beacon chain starts
genesis_delay = 15
# number of validators in the network
validator_count = 4
# chain id to use
chain_id = 1337
# slice of addresses that will be funded with native token in genesis
addresses_to_fund = ["0xf39Fd6e51aad88F6F4ce6aB8827279cffFb92266"]

# map of hard fork epochs for each network; key is fork name, value is hard fork epoch
# keep in mind that this depends on the specific version of eth2 client you are using
# this configuration is fault-tolerant and incorrect forks will be ignored
[PrivateEthereumNetwork.EthereumChainConfig.HardForkEpochs]
Deneb = 500

# General config of the Chainklink node corresponding to core/services/chainlink/config.go (Config struct) that excludes
# all chain-specific configuration, which is built based on selected_networks and either Chainlink Node's defaults for
# each network, or ChainConfigTOMLByChainID (if an entry with matching chain id is defined) or CommonChainConfigTOML (if no
# entry with matching chain id is defined).
#
# Please remember that if either ChainConfigTOMLByChainID or CommonChainConfigTOML is defined, it will override any defaults
# that Chainlink Node might have for the given network. Part of the configuration that defines blockchain node URLs is always
# dynamically generated based on the EVMNetwork configuration.
#
# Last, but not least, currently all selected networks are treated as EVM networks. There's no way to provide Solana, Starknet,
# Cosmos or Aptos configuration yet.
#
# If BaseConfigTOML is empty, then default base config provided by the Chainlink Node is used.
# Also, if tracing is enabled unique id will be generated and shared between all Chainlink nodes in the same test.
[NodeConfig]
BaseConfigTOML = """
[Feature]
FeedsManager = true
LogPoller = true
UICSAKeys = true

[Log]
Level = 'debug'
JSONConsole = true

[Log.File]
MaxSize = '0b'

[WebServer]
AllowOrigins = '*'
HTTPPort = 6688
SecureCookies = false
HTTPWriteTimeout = '3m'
SessionTimeout = '999h0m0s'

[WebServer.RateLimit]
Authenticated = 2000
Unauthenticated = 1000

[WebServer.TLS]
HTTPSPort = 0

[Database]
MaxIdleConns = 20
MaxOpenConns = 40
MigrateOnStartup = true

[OCR]
Enabled = true
DefaultTransactionQueueDepth = 0

[P2P]
[P2P.V2]
Enabled = true
ListenAddresses = ['0.0.0.0:6690']
AnnounceAddresses = ['0.0.0.0:6690']
DeltaDial = '500ms'
DeltaReconcile = '5s'
"""

# Overrides default config TOML related to EVMNode configs for chainlink nodes; applicable to all EVM node configs in chainlink TOML.
# Do not use it, if you want the default values to be used. Passing blockchain nodes URLs here will have no effect.
CommonChainConfigTOML = """
"""

[NodeConfig.ChainConfigTOMLByChainID]
# Chain-specific EVMNode config TOML for chainlink nodes; applicable to all EVM node configs in chainlink TOML. It takes precedence
# over CommonChainConfigTOML and Chainlink Node's defaults. Passing blockchain nodes URLs here will have no effect.
1337 = """
AutoCreateKey = true
FinalityDepth = 1
MinContractPayment = 0
[GasEstimator]
PriceMax = '200 gwei'
LimitDefault = 6000000
FeeCapDefault = '200 gwei'
"""

[Seth]
# controls which transactions are decoded/traced. Possbile values are: none, all, reverted (default).
# if transaction level doesn't match, then calling Decode() does nothing. It's advised to keep it set
# to 'reverted' to limit noise.
tracing_level = "reverted"
# saves each decoding/tracing results to DOT files; what exactly is saved depends on what we
# were able te decode, we try to save maximum information possible. It can either be:
# just tx hash, decoded transaction or call trace. Which transactions traces are saved depends
# on 'tracing_level'.
trace_outputs = ["dot", "console"]

# number of addresses to be generated and runtime, if set to 0, no addresses will be generated
# each generated address will receive a proportion of native tokens from root private key's balance
# with the value equal to (root_balance / ephemeral_addresses_number) - transfer_fee * ephemeral_addresses_number
ephemeral_addresses_number = 10

# If enabled we will panic when getting transaction options if current key/address has a pending transaction
# That's because the one we are about to send would get queued, possibly for a very long time
pending_nonce_protection_enabled = true

# Amount to be left on root key/address, when we are using ephemeral addresses. It's the amount that will not
# be divided into ephemeral keys. Default value is good for simulated networks, but you should change it for
# something much more reasonable for live networks.
root_key_funds_buffer = 1000 # 1000 ethers

# when enabled when creating a new Seth client we will send 10k wei from root address to root address
# to make sure transaction can be submited and mined
check_rpc_health_on_start = false

# feature-flagged expriments: "slow_funds_return" sets funds return priority to 'slow' (core only!);
# "eip_1559_fee_equalizer" sets the tip/base fee to the higher value in case there's 3+ orders of magnitude difference between them
experiments_enabled = []

[Seth.nonce_manager]
# rate-limiting of key syncs, to prevent spamming the node with nonce calls
key_sync_rate_limit_per_sec = 10
# how long to wait for a key sync to complete before giving up
key_sync_timeout = "100s"
# how long to wait before retrying a key sync
key_sync_retry_delay = "1s"
# how many times to retry a key sync before giving up
key_sync_retries = 10

# this is a default config that will be used if you haven't specified any network specific settings
# you can always override that by providing network specific settings like in the examples below
[[Seth.networks]]
name = "Default"
transaction_timeout = "60s"
# enable EIP-1559 transactions, because Seth will disable them if they are not supported
eip_1559_dynamic_fees = true
# enable automated gas estimation, because Seth will auto-disable it if any of the required JSON RPC methods are missing
gas_price_estimation_enabled = true
gas_price_estimation_blocks = 100
gas_price_estimation_tx_priority = "standard"

# fallback values
transfer_gas_fee = 21_000
gas_price = 150_000_000_000   #150 gwei
gas_fee_cap = 150_000_000_000 #150 gwei
gas_tip_cap = 50_000_000_000  #50 gwei

[[Seth.networks]]
name = "Anvil"
transaction_timeout = "30s"
transfer_gas_fee = 21_000
gas_limit = 8_000_000
gas_price = 1_000_000_000
eip_1559_dynamic_fees = true
gas_fee_cap = 15_000_000_000
gas_tip_cap = 5_000_000_000

[[Seth.networks]]
name = "Geth"
transaction_timeout = "30s"

# gas limits
transfer_gas_fee = 21_000
# gas limit should be explicitly set only if you are connecting to a node that's incapable of estimating gas limit itself (should only happen for very old versions)
gas_limit = 8_000_000

# manual settings, used when gas_price_estimation_enabled is false or when it fails
# legacy transactions
gas_price = 1_000_000_000

# EIP-1559 transactions
eip_1559_dynamic_fees = true
gas_fee_cap = 15_000_000_000
gas_tip_cap = 5_000_000_000

[[Seth.networks]]
name = "Avalanche Fuji"
transaction_timeout = "3m"
eip_1559_dynamic_fees = true

# automated gas estimation for live networks
# if set to true we will dynamically estimate gas for every transaction (based on suggested values, priority and congestion rate for last X blocks)
# gas_price_estimation_enabled = true
# number of blocks to use for congestion rate estimation (it will determine buffer added on top of suggested values)
# gas_price_estimation_blocks = 100
# transaction priority, which determines adjustment factor multiplier applied to suggested values (fast - 1.2x, standard - 1x, slow - 0.8x)
# gas_price_estimation_tx_priority = "standard"

# URLs
# if set they will overwrite URLs from EVMNetwork that Seth uses, can be either WS(S) or HTTP(S)
# urls_secret = ["ws://your-ws-url:8546"]

# gas_limits
# gas limit should be explicitly set only if you are connecting to a node that's incapable of estimating gas limit itself (should only happen for very old versions)
# gas_limit = 8_000_000
# transfer_gas_fee is gas limit that will be used, when funding CL nodes and returning funds from there and when funding and returning funds from ephemeral keys
# we use hardcoded value in order to estimate how much funds are available for sending or returning after tx costs have been paid
transfer_gas_fee = 21_000

# manual settings, used when gas_price_estimation_enabled is false or when it fails
# legacy transactions
gas_price = 30_000_000_000

# EIP-1559 transactions
gas_fee_cap = 30_000_000_000
gas_tip_cap = 1_800_000_000

[[Seth.networks]]
name = "Sepolia Testnet"
transaction_timeout = "3m"
eip_1559_dynamic_fees = true
transfer_gas_fee = 21_000
gas_price = 105_000_000_000
gas_fee_cap = 150_312_843_059
gas_tip_cap = 40_416_094
gas_price_estimation_enabled = true
gas_price_estimation_blocks = 1000
gas_price_estimation_tx_priority = "standard"

[[Seth.networks]]
name = "Polygon Amoy"
transaction_timeout = "3m"
eip_1559_dynamic_fees = true

# automated gas estimation for live networks
# if set to true we will dynamically estimate gas for every transaction (based on suggested values, priority and congestion rate for last X blocks)
gas_price_estimation_enabled = true
# number of blocks to use for congestion rate estimation (it will determine buffer added on top of suggested values)
gas_price_estimation_blocks = 100
# transaction priority, which determines adjustment factor multiplier applied to suggested values (fast - 1.2x, standard - 1x, slow - 0.8x)
gas_price_estimation_tx_priority = "standard"

# URLs
# if set they will overwrite URLs from EVMNetwork that Seth uses, can be either WS(S) or HTTP(S)
# urls_secret = ["ws://your-ws-url:8546"]

# gas_limits
# gas limit should be explicitly set only if you are connecting to a node that's incapable of estimating gas limit itself (should only happen for very old versions)
# gas_limit = 6_000_000
# transfer_gas_fee is gas limit that will be used, when funding CL nodes and returning funds from there and when funding and returning funds from ephemeral keys
# we use hardcoded value in order to be estimate how much funds are available for sending or returning after tx costs have been paid
transfer_gas_fee = 21_000

# manual settings, used when gas_price_estimation_enabled is false or when it fails
# legacy transactions
gas_price = 200_000_000_000

# EIP-1559 transactions
gas_fee_cap = 200_000_000_000
gas_tip_cap = 25_000_000_000

[[Seth.networks]]
name = "Optimism Sepolia"
transaction_timeout = "3m"

# if set to true we will estimate gas for every transaction
gas_price_estimation_enabled = true

# transfer_gas_fee is gas limit that will be used, when funding CL nodes and returning funds from there and when funding and returning funds from ephemeral keys
# we use hardcoded value in order to be estimate how much funds are available for sending or returning after tx costs have been paid
transfer_gas_fee = 21_000
# gas limit should be explicitly set only if you are connecting to a node that's incapable of estimating gas limit itself (should only happen for very old versions)
# gas_limit = 100_000_000

# manual settings, used when gas_price_estimation_enabled is false or when it fails
# legacy transactions
gas_price = 30_000_000_000
# EIP-1559 transactions
eip_1559_dynamic_fees = true
gas_fee_cap = 30_000_000_000
gas_tip_cap = 1_000_000_000

# how many last blocks to use, when estimating gas for a transaction
gas_price_estimation_blocks = 30
# priority of the transaction, can be "fast", "standard" or "slow" (the higher the priority, the higher adjustment factor will be used for gas estimation) [default: "standard"]
gas_price_estimation_tx_priority = "standard"


[[Seth.networks]]
name = "Base Sepolia"
transaction_timeout = "3m"

# if set to true we will estimate gas for every transaction
gas_price_estimation_enabled = true

# transfer_gas_fee is gas limit that will be used, when funding CL nodes and returning funds from there and when funding and returning funds from ephemeral keys
# we use hardcoded value in order to be estimate how much funds are available for sending or returning after tx costs have been paid
transfer_gas_fee = 21_000
# gas limit should be explicitly set only if you are connecting to a node that's incapable of estimating gas limit itself (should only happen for very old versions)
# gas_limit = 100_000_000

# manual settings, used when gas_price_estimation_enabled is false or when it fails
# legacy transactions
gas_price = 30_000_000_000
# EIP-1559 transactions
eip_1559_dynamic_fees = true
gas_fee_cap = 30_000_000_000
gas_tip_cap = 1_000_000_000

# how many last blocks to use, when estimating gas for a transaction
gas_price_estimation_blocks = 50
# priority of the transaction, can be "fast", "standard" or "slow" (the higher the priority, the higher adjustment factor will be used for gas estimation) [default: "standard"]
gas_price_estimation_tx_priority = "standard"

[[Seth.networks]]
name = "Arbitrum Sepolia"
transaction_timeout = "10m"
transfer_gas_fee = 50_000
# gas_limit = 15_000_000
# legacy transactions
gas_price = 200_000_000_000
# EIP-1559 transactions
eip_1559_dynamic_fees = true
gas_fee_cap = 200_000_000_000
gas_tip_cap = 10_000_000_000
# if set to true we will estimate gas for every transaction
gas_price_estimation_enabled = true
# how many last blocks to use, when estimating gas for a transaction
gas_price_estimation_blocks = 100
# priority of the transaction, can be "fast", "standard" or "slow" (the higher the priority, the higher adjustment factor will be used for gas estimation) [default: "standard"]
gas_price_estimation_tx_priority = "standard"


[[Seth.networks]]
name = "Nexon Mainnet"
transaction_timeout = "3m"
eip_1559_dynamic_fees = true
transfer_gas_fee = 21_000

# manual settings, used when gas_price_estimation_enabled is false or when it fails
# legacy transactions
gas_price = 30_000_000_000

# EIP-1559 transactions
gas_fee_cap = 30_000_000_000
gas_tip_cap = 1_800_000_000


[Network.EVMNetworks.NEXON_MAINNET]
evm_name = "NEXON_MAINNET"
#evm_urls = ["rpc ws endpoint"]
#evm_http_urls = ["rpc http endpoint"]
client_implementation = "Ethereum"
#evm_keys = ["private keys you want to use"]
evm_simulated = false
evm_chainlink_transaction_limit = 5000
evm_minimum_confirmations = 1
evm_gas_estimation_buffer = 10000
evm_supports_eip1559 = true
evm_default_gas_limit = 6000000
evm_chain_id = 60118

[[Seth.networks]]
name = "Nexon Stage"
transaction_timeout = "3m"
eip_1559_dynamic_fees = true
transfer_gas_fee = 21_000

# manual settings, used when gas_price_estimation_enabled is false or when it fails
# legacy transactions
gas_price = 30_000_000_000

# EIP-1559 transactions
gas_fee_cap = 30_000_000_000
gas_tip_cap = 1_800_000_000


[Network.EVMNetworks.NEXON_STAGE]
evm_name = "NEXON_STAGE"
#evm_urls = ["rpc ws endpoint"]
#evm_http_urls = ["rpc http endpoint"]
client_implementation = "Ethereum"
#evm_keys = ["private keys you want to use"]
evm_simulated = false
evm_chainlink_transaction_limit = 5000
evm_minimum_confirmations = 1
evm_gas_estimation_buffer = 10000
evm_supports_eip1559 = true
evm_default_gas_limit = 6000000
evm_chain_id = 847799


####

[[Seth.networks]]
name = "Nexon QA"
transaction_timeout = "3m"
eip_1559_dynamic_fees = true
transfer_gas_fee = 21_000

# manual settings, used when gas_price_estimation_enabled is false or when it fails
# legacy transactions
gas_price = 30_000_000_000

# EIP-1559 transactions
gas_fee_cap = 30_000_000_000
gas_tip_cap = 1_800_000_000


[Network.EVMNetworks.NEXON_QA]
evm_name = "NEXON_QA"
#evm_urls = ["rpc ws endpoint"]
#evm_http_urls = ["rpc http endpoint"]
client_implementation = "Ethereum"
#evm_keys = ["private keys you want to use"]
evm_simulated = false
evm_chainlink_transaction_limit = 5000
evm_minimum_confirmations = 1
evm_gas_estimation_buffer = 10000
evm_supports_eip1559 = true
evm_default_gas_limit = 6000000
evm_chain_id = 807424

#####

[[Seth.networks]]
name = "Nexon Test"
transaction_timeout = "3m"
eip_1559_dynamic_fees = true
transfer_gas_fee = 21_000

# manual settings, used when gas_price_estimation_enabled is false or when it fails
# legacy transactions
gas_price = 30_000_000_000

# EIP-1559 transactions
gas_fee_cap = 30_000_000_000
gas_tip_cap = 1_800_000_000


[Network.EVMNetworks.NEXON_TEST]
evm_name = "NEXON_TEST"
#evm_urls = ["rpc ws endpoint"]
#evm_http_urls = ["rpc http endpoint"]
client_implementation = "Ethereum"
#evm_keys = ["private keys you want to use"]
evm_simulated = false
evm_chainlink_transaction_limit = 5000
evm_minimum_confirmations = 1
evm_gas_estimation_buffer = 10000
evm_supports_eip1559 = true
evm_default_gas_limit = 6000000
evm_chain_id = 595581

#####
[[Seth.networks]]
name = "Nexon Dev"
transaction_timeout = "3m"
eip_1559_dynamic_fees = true
transfer_gas_fee = 21_000

# manual settings, used when gas_price_estimation_enabled is false or when it fails
# legacy transactions
gas_price = 30_000_000_000

# EIP-1559 transactions
gas_fee_cap = 30_000_000_000
gas_tip_cap = 1_800_000_000


[Network.EVMNetworks.NEXON_DEV]
evm_name = "NEXON_DEV"
#evm_urls = ["rpc ws endpoint"]
#evm_http_urls = ["rpc http endpoint"]
client_implementation = "Ethereum"
#evm_keys = ["private keys you want to use"]
evm_simulated = false
evm_chainlink_transaction_limit = 5000
evm_minimum_confirmations = 1
evm_gas_estimation_buffer = 10000
evm_supports_eip1559 = true
evm_default_gas_limit = 6000000
evm_chain_id = 5668

[[Seth.networks]]
name = "LINEA_SEPOLIA"
chain_id = "59141"
transaction_timeout = "10m"
transfer_gas_fee = 21_000
gas_price = 200_000_000_000_000
eip_1559_dynamic_fees = false
gas_fee_cap = 109_694_825_437
gas_tip_cap = 30_000_000_000
gas_price_estimation_enabled = true
gas_price_estimation_blocks = 1000
gas_price_estimation_tx_priority = "standard"

[[Seth.networks]]
name = "LINEA_MAINNET"
chain_id = "59144"
transaction_timeout = "10m"
transfer_gas_fee = 21_000
gas_price = 200_000_000_000_000
eip_1559_dynamic_fees = false
gas_fee_cap = 109_694_825_437
gas_tip_cap = 30_000_000_000
gas_price_estimation_enabled = true
gas_price_estimation_blocks = 1000
gas_price_estimation_tx_priority = "standard"

[[Seth.networks]]
name = "ZKSYNC_SEPOLIA"
chain_id = "300"
transaction_timeout = "3m"
transfer_gas_fee = 21_000
gas_price = 200_000_000_000
eip_1559_dynamic_fees = true
gas_fee_cap = 109_694_825_437
gas_tip_cap = 30_000_000_000
gas_price_estimation_enabled = true
gas_price_estimation_blocks = 1000
gas_price_estimation_tx_priority = "standard"

[[Seth.networks]]
name = "ZKSYNC_MAINNET"
chain_id = "324"
transaction_timeout = "3m"
transfer_gas_fee = 21_000
gas_price = 200_000_000_000
eip_1559_dynamic_fees = true
gas_fee_cap = 109_694_825_437
gas_tip_cap = 30_000_000_000
gas_price_estimation_enabled = true
gas_price_estimation_blocks = 1000
gas_price_estimation_tx_priority = "standard"

[[Seth.networks]]
name = "POLYGON_ZKEVM_CARDONA"
transaction_timeout = "3m"
transfer_gas_fee = 21_000
gas_price = 743_000_000
eip_1559_dynamic_fees = false
gas_fee_cap = 1_725_800_000
gas_tip_cap = 822_800_000
gas_price_estimation_enabled = true
gas_price_estimation_blocks = 1000
gas_price_estimation_tx_priority = "standard"

[[Seth.networks]]
name = "HEDERA_TESTNET"
transaction_timeout = "3m"
transfer_gas_fee = 800_000
gas_limit = 2_000_000
gas_price = 2_500_000_000_000
eip_1559_dynamic_fees = false
gas_fee_cap = 109_694_825_437
gas_tip_cap = 30_000_000_000
gas_price_estimation_enabled = true
gas_price_estimation_blocks = 1000
gas_price_estimation_tx_priority = "standard"

[[Seth.networks]]
name = "TREASURE_RUBY"
transaction_timeout = "10m"
transfer_gas_fee = 21_000
gas_price = 100_000_000
eip_1559_dynamic_fees = true
gas_fee_cap = 200_000_000
gas_tip_cap = 100_000_000
gas_price_estimation_enabled = true
gas_price_estimation_blocks = 1000
gas_price_estimation_tx_priority = "standard"

[[Seth.networks]]
name = "XLAYER_MAINNET"
transaction_timeout = "10m"
transfer_gas_fee = 21_000
gas_price = 13_400_000_000
eip_1559_dynamic_fees = false
gas_fee_cap = 109_694_825_437
gas_tip_cap = 30_000_000_000
gas_price_estimation_enabled = true
gas_price_estimation_blocks = 500
gas_price_estimation_tx_priority = "standard"

[[Seth.networks]]
name = "XLAYER_SEPOLIA"
transaction_timeout = "10m"
transfer_gas_fee = 21_000
gas_price = 200_000_000_000
eip_1559_dynamic_fees = false
gas_fee_cap = 109_694_825_437
gas_tip_cap = 30_000_000_000
gas_price_estimation_enabled = true
gas_price_estimation_blocks = 500
gas_price_estimation_tx_priority = "standard"

<<<<<<< HEAD
[[Seth.networks]]
name = "POLYGON_MAINNET"
transaction_timeout = "3m"
transfer_gas_fee = 21_000
gas_price = 31_000_000_000
eip_1559_dynamic_fees = true
gas_fee_cap = 61_000_000_000
gas_tip_cap = 30_000_000_000
gas_price_estimation_enabled = true
gas_price_estimation_blocks = 1000

[[Seth.networks]]
name = "ARBITRUM_MAINNET"
transaction_timeout = "10m"
transfer_gas_fee = 21_000
gas_price = 10_000_000
eip_1559_dynamic_fees = true
gas_fee_cap = 10_000_000
gas_tip_cap = 0
gas_price_estimation_enabled = true
gas_price_estimation_blocks = 1000
=======
####

[Network.EVMNetworks.SONEIUM_SEPOLIA]
evm_name = "SONEIUM_SEPOLIA"
evm_chain_id = 1946
client_implementation = "Optimism"
evm_simulated = false

####
>>>>>>> ef5b9a74
<|MERGE_RESOLUTION|>--- conflicted
+++ resolved
@@ -636,7 +636,6 @@
 gas_price_estimation_blocks = 500
 gas_price_estimation_tx_priority = "standard"
 
-<<<<<<< HEAD
 [[Seth.networks]]
 name = "POLYGON_MAINNET"
 transaction_timeout = "3m"
@@ -658,7 +657,7 @@
 gas_tip_cap = 0
 gas_price_estimation_enabled = true
 gas_price_estimation_blocks = 1000
-=======
+
 ####
 
 [Network.EVMNetworks.SONEIUM_SEPOLIA]
@@ -667,5 +666,4 @@
 client_implementation = "Optimism"
 evm_simulated = false
 
-####
->>>>>>> ef5b9a74
+####