// Package client enables interaction with APIs of test components like the mockserver and Chainlink nodes
package client

import (
	"fmt"
	"math/big"
	"net/http"
	"regexp"
	"strings"
	"sync"
	"time"

	"github.com/ethereum/go-ethereum/common"
	"github.com/go-resty/resty/v2"
	"github.com/rs/zerolog/log"

	"golang.org/x/sync/errgroup"

	"github.com/smartcontractkit/chainlink-env/environment"
	chainlinkChart "github.com/smartcontractkit/chainlink-env/pkg/helm/chainlink"
)

var (
	// ChainlinkKeyPassword used to encrypt exported keys
	ChainlinkKeyPassword = "twochains"
	// OneLINK representation of a single LINK token
	OneLINK = big.NewFloat(1e18)
)

type Chainlink struct {
	APIClient         *resty.Client
	Config            *ChainlinkConfig
	pageSize          int
	primaryEthAddress string
	ethAddresses      []string
}

// NewChainlink creates a new Chainlink model using a provided config
func NewChainlink(c *ChainlinkConfig) (*Chainlink, error) {
	rc := resty.New().SetBaseURL(c.URL)
	session := &Session{Email: c.Email, Password: c.Password}
	resp, err := rc.R().SetBody(session).Post("/sessions")
	if err != nil {
		return nil, err
	}
	rc.SetCookies(resp.Cookies())
	return &Chainlink{
		Config:    c,
		APIClient: rc,
		pageSize:  25,
	}, nil
}

// URL Chainlink instance http url
func (c *Chainlink) URL() string {
	return c.Config.URL
}

// CreateJobRaw creates a Chainlink job based on the provided spec string
func (c *Chainlink) CreateJobRaw(spec string) (*Job, *http.Response, error) {
	job := &Job{}
	log.Info().Str("Node URL", c.Config.URL).Str("Job Body", spec).Msg("Creating Job")
	resp, err := c.APIClient.R().
		SetBody(&JobForm{
			TOML: spec,
		}).
		SetResult(&job).
		Post("/v2/jobs")
	if err != nil {
		return nil, nil, err
	}
	return job, resp.RawResponse, err
}

// MustCreateJob creates a Chainlink job based on the provided spec struct and returns error if
// the request is unsuccessful
func (c *Chainlink) MustCreateJob(spec JobSpec) (*Job, error) {
	job, resp, err := c.CreateJob(spec)
	if err != nil {
		return nil, err
	}
	return job, VerifyStatusCode(resp.StatusCode, http.StatusOK)
}

// CreateJob creates a Chainlink job based on the provided spec struct
func (c *Chainlink) CreateJob(spec JobSpec) (*Job, *http.Response, error) {
	job := &Job{}
	specString, err := spec.String()
	if err != nil {
		return nil, nil, err
	}
	log.Info().Str("Node URL", c.Config.URL).Str("Type", spec.Type()).Msg("Creating Job")
	resp, err := c.APIClient.R().
		SetBody(&JobForm{
			TOML: specString,
		}).
		SetResult(&job).
		Post("/v2/jobs")
	if err != nil {
		return nil, nil, err
	}
	return job, resp.RawResponse, err
}

// ReadJobs reads all jobs from the Chainlink node
func (c *Chainlink) ReadJobs() (*ResponseSlice, *http.Response, error) {
	specObj := &ResponseSlice{}
	log.Info().Str("Node URL", c.Config.URL).Msg("Getting Jobs")
	resp, err := c.APIClient.R().
		SetResult(&specObj).
		Get("/v2/jobs")
	if err != nil {
		return nil, nil, err
	}
	return specObj, resp.RawResponse, err
}

// ReadJob reads a job with the provided ID from the Chainlink node
func (c *Chainlink) ReadJob(id string) (*Response, *http.Response, error) {
	specObj := &Response{}
	log.Info().Str("Node URL", c.Config.URL).Str("ID", id).Msg("Reading Job")
	resp, err := c.APIClient.R().
		SetResult(&specObj).
		SetPathParams(map[string]string{
			"id": id,
		}).
		Get("/v2/jobs/{id}")
	if err != nil {
		return nil, nil, err
	}
	return specObj, resp.RawResponse, err
}

// MustDeleteJob deletes a job with a provided ID from the Chainlink node and returns error if
// the request is unsuccessful
func (c *Chainlink) MustDeleteJob(id string) error {
	resp, err := c.DeleteJob(id)
	if err != nil {
		return err
	}
	return VerifyStatusCode(resp.StatusCode, http.StatusNoContent)
}

// DeleteJob deletes a job with a provided ID from the Chainlink node
func (c *Chainlink) DeleteJob(id string) (*http.Response, error) {
	log.Info().Str("Node URL", c.Config.URL).Str("ID", id).Msg("Deleting Job")
	resp, err := c.APIClient.R().
		SetPathParams(map[string]string{
			"id": id,
		}).
		Delete("/v2/jobs/{id}")
	if err != nil {
		return nil, err
	}
	return resp.RawResponse, err
}

// CreateSpec creates a job spec on the Chainlink node
func (c *Chainlink) CreateSpec(spec string) (*Spec, *http.Response, error) {
	s := &Spec{}
	r := strings.NewReplacer("\n", "", " ", "", "\\", "") // Makes it more compact and readable for logging
	log.Info().Str("Node URL", c.Config.URL).Str("Spec", r.Replace(spec)).Msg("Creating Spec")
	resp, err := c.APIClient.R().
		SetBody([]byte(spec)).
		SetResult(&s).
		Post("/v2/specs")
	if err != nil {
		return nil, nil, err
	}
	return s, resp.RawResponse, err
}

// ReadSpec reads a job spec with the provided ID on the Chainlink node
func (c *Chainlink) ReadSpec(id string) (*Response, *http.Response, error) {
	specObj := &Response{}
	log.Info().Str("Node URL", c.Config.URL).Str("ID", id).Msg("Reading Spec")
	resp, err := c.APIClient.R().
		SetResult(&specObj).
		SetPathParams(map[string]string{
			"id": id,
		}).
		Get("/v2/specs/{id}")
	if err != nil {
		return nil, nil, err
	}
	return specObj, resp.RawResponse, err
}

// MustReadRunsByJob attempts to read all runs for a job and returns error if
// the request is unsuccessful
func (c *Chainlink) MustReadRunsByJob(jobID string) (*JobRunsResponse, error) {
	runsObj, resp, err := c.ReadRunsByJob(jobID)
	if err != nil {
		return nil, err
	}
	return runsObj, VerifyStatusCode(resp.StatusCode, http.StatusOK)
}

// ReadRunsByJob reads all runs for a job
func (c *Chainlink) ReadRunsByJob(jobID string) (*JobRunsResponse, *http.Response, error) {
	runsObj := &JobRunsResponse{}
	log.Debug().Str("Node URL", c.Config.URL).Str("JobID", jobID).Msg("Reading runs for a job")
	resp, err := c.APIClient.R().
		SetResult(&runsObj).
		SetPathParams(map[string]string{
			"jobID": jobID,
		}).
		Get("/v2/jobs/{jobID}/runs")
	if err != nil {
		return nil, nil, err
	}
	return runsObj, resp.RawResponse, err
}

// DeleteSpec deletes a job spec with the provided ID from the Chainlink node
func (c *Chainlink) DeleteSpec(id string) (*http.Response, error) {
	log.Info().Str("Node URL", c.Config.URL).Str("ID", id).Msg("Deleting Spec")
	resp, err := c.APIClient.R().
		SetPathParams(map[string]string{
			"id": id,
		}).
		Delete("/v2/specs/{id}")
	if err != nil {
		return nil, err
	}
	return resp.RawResponse, err
}

// MustCreateBridge creates a bridge on the Chainlink node based on the provided attributes and returns error if
// the request is unsuccessful
func (c *Chainlink) MustCreateBridge(bta *BridgeTypeAttributes) error {
	resp, err := c.CreateBridge(bta)
	if err != nil {
		return err
	}
	return VerifyStatusCode(resp.StatusCode, http.StatusOK)
}

func (c *Chainlink) CreateBridge(bta *BridgeTypeAttributes) (*http.Response, error) {
	log.Info().Str("Node URL", c.Config.URL).Str("Name", bta.Name).Msg("Creating Bridge")
	resp, err := c.APIClient.R().
		SetBody(bta).
		Post("/v2/bridge_types")
	if err != nil {
		return nil, err
	}
	return resp.RawResponse, err
}

// ReadBridge reads a bridge from the Chainlink node based on the provided name
func (c *Chainlink) ReadBridge(name string) (*BridgeType, *http.Response, error) {
	bt := BridgeType{}
	log.Info().Str("Node URL", c.Config.URL).Str("Name", name).Msg("Reading Bridge")
	resp, err := c.APIClient.R().
		SetPathParams(map[string]string{
			"name": name,
		}).
		SetResult(&bt).
		Get("/v2/bridge_types/{name}")
	if err != nil {
		return nil, nil, err
	}
	return &bt, resp.RawResponse, err
}

// DeleteBridge deletes a bridge on the Chainlink node based on the provided name
func (c *Chainlink) DeleteBridge(name string) (*http.Response, error) {
	log.Info().Str("Node URL", c.Config.URL).Str("Name", name).Msg("Deleting Bridge")
	resp, err := c.APIClient.R().
		SetPathParams(map[string]string{
			"name": name,
		}).
		Delete("/v2/bridge_types/{name}")
	if err != nil {
		return nil, err
	}
	return resp.RawResponse, err
}

// CreateOCRKey creates an OCRKey on the Chainlink node
func (c *Chainlink) CreateOCRKey() (*OCRKey, *http.Response, error) {
	ocrKey := &OCRKey{}
	log.Info().Str("Node URL", c.Config.URL).Msg("Creating OCR Key")
	resp, err := c.APIClient.R().
		SetResult(ocrKey).
		Post("/v2/keys/ocr")
	if err != nil {
		return nil, nil, err
	}
	return ocrKey, resp.RawResponse, err
}

// MustReadOCRKeys reads all OCRKeys from the Chainlink node and returns error if
// the request is unsuccessful
func (c *Chainlink) MustReadOCRKeys() (*OCRKeys, error) {
	ocrKeys := &OCRKeys{}
	log.Info().Str("Node URL", c.Config.URL).Msg("Reading OCR Keys")
	resp, err := c.APIClient.R().
		SetResult(ocrKeys).
		Get("/v2/keys/ocr")
	if err != nil {
		return nil, err
	}
	err = VerifyStatusCode(resp.StatusCode(), http.StatusOK)
	for index := range ocrKeys.Data {
		ocrKeys.Data[index].Attributes.ConfigPublicKey = strings.TrimPrefix(
			ocrKeys.Data[index].Attributes.ConfigPublicKey, "ocrcfg_")
		ocrKeys.Data[index].Attributes.OffChainPublicKey = strings.TrimPrefix(
			ocrKeys.Data[index].Attributes.OffChainPublicKey, "ocroff_")
		ocrKeys.Data[index].Attributes.OnChainSigningAddress = strings.TrimPrefix(
			ocrKeys.Data[index].Attributes.OnChainSigningAddress, "ocrsad_")
	}
	return ocrKeys, err
}

// DeleteOCRKey deletes an OCRKey based on the provided ID
func (c *Chainlink) DeleteOCRKey(id string) (*http.Response, error) {
	log.Info().Str("Node URL", c.Config.URL).Str("ID", id).Msg("Deleting OCR Key")
	resp, err := c.APIClient.R().
		SetPathParams(map[string]string{
			"id": id,
		}).
		Delete("/v2/keys/ocr/{id}")
	if err != nil {
		return nil, err
	}
	return resp.RawResponse, err
}

// CreateOCR2Key creates an OCR2Key on the Chainlink node
func (c *Chainlink) CreateOCR2Key(chain string) (*OCR2Key, *http.Response, error) {
	ocr2Key := &OCR2Key{}
	log.Info().Str("Node URL", c.Config.URL).Msg("Creating OCR2 Key")
	resp, err := c.APIClient.R().
		SetPathParams(map[string]string{
			"chain": chain,
		}).
		SetResult(ocr2Key).
		Post("/v2/keys/ocr2/{chain}")
	if err != nil {
		return nil, nil, err
	}
	return ocr2Key, resp.RawResponse, err
}

// ReadOCR2Keys reads all OCR2Keys from the Chainlink node
func (c *Chainlink) ReadOCR2Keys() (*OCR2Keys, *http.Response, error) {
	ocr2Keys := &OCR2Keys{}
	log.Info().Str("Node URL", c.Config.URL).Msg("Reading OCR2 Keys")
	resp, err := c.APIClient.R().
		SetResult(ocr2Keys).
		Get("/v2/keys/ocr2")
	return ocr2Keys, resp.RawResponse, err
}

// DeleteOCR2Key deletes an OCR2Key based on the provided ID
func (c *Chainlink) DeleteOCR2Key(id string) (*http.Response, error) {
	log.Info().Str("Node URL", c.Config.URL).Str("ID", id).Msg("Deleting OCR2 Key")
	resp, err := c.APIClient.R().
		SetPathParams(map[string]string{
			"id": id,
		}).
		Delete("/v2/keys/ocr2/{id}")
	if err != nil {
		return nil, err
	}
	return resp.RawResponse, err
}

// CreateP2PKey creates an P2PKey on the Chainlink node
func (c *Chainlink) CreateP2PKey() (*P2PKey, *http.Response, error) {
	p2pKey := &P2PKey{}
	log.Info().Str("Node URL", c.Config.URL).Msg("Creating P2P Key")
	resp, err := c.APIClient.R().
		SetResult(p2pKey).
		Post("/v2/keys/p2p")
	if err != nil {
		return nil, nil, err
	}
	return p2pKey, resp.RawResponse, err
}

// MustReadP2PKeys reads all P2PKeys from the Chainlink node and returns error if
// the request is unsuccessful
func (c *Chainlink) MustReadP2PKeys() (*P2PKeys, error) {
	p2pKeys := &P2PKeys{}
	log.Info().Str("Node URL", c.Config.URL).Msg("Reading P2P Keys")
	resp, err := c.APIClient.R().
		SetResult(p2pKeys).
		Get("/v2/keys/p2p")
	if err != nil {
		return nil, err
	}
	err = VerifyStatusCode(resp.StatusCode(), http.StatusOK)
	if len(p2pKeys.Data) == 0 {
		err = fmt.Errorf("Found no P2P Keys on the Chainlink node. Node URL: %s", c.Config.URL)
		log.Err(err).Msg("Error getting P2P keys")
		return nil, err
	}
	for index := range p2pKeys.Data {
		p2pKeys.Data[index].Attributes.PeerID = strings.TrimPrefix(p2pKeys.Data[index].Attributes.PeerID, "p2p_")
	}
	return p2pKeys, err
}

// DeleteP2PKey deletes a P2PKey on the Chainlink node based on the provided ID
func (c *Chainlink) DeleteP2PKey(id int) (*http.Response, error) {
	log.Info().Str("Node URL", c.Config.URL).Int("ID", id).Msg("Deleting P2P Key")
	resp, err := c.APIClient.R().
		SetPathParams(map[string]string{
			"id": fmt.Sprint(id),
		}).
		Delete("/v2/keys/p2p/{id}")
	if err != nil {
		return nil, err
	}
	return resp.RawResponse, err
}

// MustReadETHKeys reads all ETH keys from the Chainlink node and returns error if
// the request is unsuccessful
func (c *Chainlink) MustReadETHKeys() (*ETHKeys, error) {
	ethKeys := &ETHKeys{}
	log.Info().Str("Node URL", c.Config.URL).Msg("Reading ETH Keys")
	resp, err := c.APIClient.R().
		SetResult(ethKeys).
		Get("/v2/keys/eth")
	if err != nil {
		return nil, err
	}
	err = VerifyStatusCode(resp.StatusCode(), http.StatusOK)
	if len(ethKeys.Data) == 0 {
		log.Warn().Str("Node URL", c.Config.URL).Msg("Found no ETH Keys on the node")
	}
	return ethKeys, err
}

// UpdateEthKeyMaxGasPriceGWei updates the maxGasPriceGWei for an eth key
func (c *Chainlink) UpdateEthKeyMaxGasPriceGWei(keyId string, gWei int) (*ETHKey, *http.Response, error) {
	ethKey := &ETHKey{}
	log.Info().Str("Node URL", c.Config.URL).Str("ID", keyId).Int("maxGasPriceGWei", gWei).Msg("Update maxGasPriceGWei for eth key")
	resp, err := c.APIClient.R().
		SetPathParams(map[string]string{
			"keyId": keyId,
		}).
		SetQueryParams(map[string]string{
			"maxGasPriceGWei": fmt.Sprint(gWei),
		}).
		SetResult(ethKey).
		Put("/v2/keys/eth/{keyId}")
	if err != nil {
		return nil, nil, err
	}
	return ethKey, resp.RawResponse, err
}

// ReadPrimaryETHKey reads updated information about the Chainlink's primary ETH key
func (c *Chainlink) ReadPrimaryETHKey() (*ETHKeyData, error) {
	ethKeys, err := c.MustReadETHKeys()
	if err != nil {
		return nil, err
	}
	if len(ethKeys.Data) == 0 {
		return nil, fmt.Errorf("Error retrieving primary eth key on node %s: No ETH keys present", c.URL())
	}
	return &ethKeys.Data[0], nil
}

// ReadETHKeyAtIndex reads updated information about the Chainlink's ETH key at given index
func (c *Chainlink) ReadETHKeyAtIndex(keyIndex int) (*ETHKeyData, error) {
	ethKeys, err := c.MustReadETHKeys()
	if err != nil {
		return nil, err
	}
	if len(ethKeys.Data) == 0 {
		return nil, fmt.Errorf("Error retrieving primary eth key on node %s: No ETH keys present", c.URL())
	}
	return &ethKeys.Data[keyIndex], nil
}

// PrimaryEthAddress returns the primary ETH address for the Chainlink node
func (c *Chainlink) PrimaryEthAddress() (string, error) {
	if c.primaryEthAddress == "" {
		ethKeys, err := c.MustReadETHKeys()
		if err != nil {
			return "", err
		}
		c.primaryEthAddress = ethKeys.Data[0].Attributes.Address
	}
	return c.primaryEthAddress, nil
}

<<<<<<< HEAD
=======
// EthAddresses returns the ETH addresses for the Chainlink node
func (c *Chainlink) EthAddresses() ([]string, error) {
	if len(c.ethAddresses) == 0 {
		ethKeys, err := c.MustReadETHKeys()
		c.ethAddresses = make([]string, len(ethKeys.Data))
		if err != nil {
			return make([]string, 0), err
		}
		for index, data := range ethKeys.Data {
			c.ethAddresses[index] = data.Attributes.Address
		}
	}
	return c.ethAddresses, nil
}

>>>>>>> 254fa94b
// PrimaryEthAddressForChain returns the primary ETH address for the Chainlink node for mentioned chain
func (c *Chainlink) PrimaryEthAddressForChain(chainId string) (string, error) {
	ethKeys, err := c.MustReadETHKeys()
	if err != nil {
		return "", err
	}
	for _, ethKey := range ethKeys.Data {
		if ethKey.Attributes.ChainID == chainId {
			return ethKey.Attributes.Address, nil
		}
	}
	return "", nil
}

<<<<<<< HEAD
=======
// ExportEVMKeys exports Chainlink private EVM keys
func (c *Chainlink) ExportEVMKeys() ([]*ExportedEVMKey, error) {
	exportedKeys := make([]*ExportedEVMKey, 0)
	keys, err := c.MustReadETHKeys()
	if err != nil {
		return nil, err
	}
	for _, key := range keys.Data {
		if key.Attributes.ETHBalance != "0" {
			exportedKey := &ExportedEVMKey{}
			_, err := c.APIClient.R().
				SetResult(exportedKey).
				SetPathParam("keyAddress", key.Attributes.Address).
				SetQueryParam("newpassword", ChainlinkKeyPassword).
				Post("/v2/keys/eth/export/{keyAddress}")
			if err != nil {
				return nil, err
			}
			exportedKeys = append(exportedKeys, exportedKey)
		}
	}
	log.Info().
		Str("Node URL", c.Config.URL).
		Str("Password", ChainlinkKeyPassword).
		Msg("Exported EVM Keys")
	return exportedKeys, nil
}

>>>>>>> 254fa94b
// CreateTxKey creates a tx key on the Chainlink node
func (c *Chainlink) CreateTxKey(chain string, chainId string) (*TxKey, *http.Response, error) {
	txKey := &TxKey{}
	log.Info().Str("Node URL", c.Config.URL).Msg("Creating Tx Key")
	resp, err := c.APIClient.R().
		SetPathParams(map[string]string{
			"chain": chain,
		}).
		SetQueryParam("evmChainID", chainId).
		SetResult(txKey).
		Post("/v2/keys/{chain}")
	if err != nil {
		return nil, nil, err
	}
	return txKey, resp.RawResponse, err
}

// ReadTxKeys reads all tx keys from the Chainlink node
func (c *Chainlink) ReadTxKeys(chain string) (*TxKeys, *http.Response, error) {
	txKeys := &TxKeys{}
	log.Info().Str("Node URL", c.Config.URL).Msg("Reading Tx Keys")
	resp, err := c.APIClient.R().
		SetPathParams(map[string]string{
			"chain": chain,
		}).
		SetResult(txKeys).
		Get("/v2/keys/{chain}")
	if err != nil {
		return nil, nil, err
	}
	return txKeys, resp.RawResponse, err
}

// DeleteTxKey deletes an tx key based on the provided ID
func (c *Chainlink) DeleteTxKey(chain string, id string) (*http.Response, error) {
	log.Info().Str("Node URL", c.Config.URL).Str("ID", id).Msg("Deleting Tx Key")
	resp, err := c.APIClient.R().
		SetPathParams(map[string]string{
			"chain": chain,
			"id":    id,
		}).
		Delete("/v2/keys/{chain}/{id}")
	if err != nil {
		return nil, err
	}
	return resp.RawResponse, err
}

// MustReadTransactionAttempts reads all transaction attempts on the Chainlink node
// and returns error if the request is unsuccessful
func (c *Chainlink) MustReadTransactionAttempts() (*TransactionsData, error) {
	txsData := &TransactionsData{}
	log.Info().Str("Node URL", c.Config.URL).Msg("Reading Transaction Attempts")
	resp, err := c.APIClient.R().
		SetResult(txsData).
		Get("/v2/tx_attempts")
	if err != nil {
		return nil, err
	}
	err = VerifyStatusCode(resp.StatusCode(), http.StatusOK)
	return txsData, err
}

// ReadTransactions reads all transactions made by the Chainlink node
func (c *Chainlink) ReadTransactions() (*TransactionsData, *http.Response, error) {
	txsData := &TransactionsData{}
	log.Info().Str("Node URL", c.Config.URL).Msg("Reading Transactions")
	resp, err := c.APIClient.R().
		SetResult(txsData).
		Get("/v2/transactions")
	if err != nil {
		return nil, nil, err
	}
	return txsData, resp.RawResponse, err
}

// MustSendNativeToken sends native token (ETH usually) of a specified amount from one of its addresses to the target address
// and returns error if the request is unsuccessful
// WARNING: The txdata object that Chainlink sends back is almost always blank.
func (c *Chainlink) MustSendNativeToken(amount *big.Int, fromAddress, toAddress string) (TransactionData, error) {
	request := SendEtherRequest{
		DestinationAddress: toAddress,
		FromAddress:        fromAddress,
		Amount:             amount.String(),
		AllowHigherAmounts: true,
	}
	txData := SingleTransactionDataWrapper{}
	resp, err := c.APIClient.R().
		SetBody(request).
		SetResult(txData).
		Post("/v2/transfers")

	log.Info().
		Str("Node URL", c.Config.URL).
		Str("From", fromAddress).
		Str("To", toAddress).
		Str("Amount", amount.String()).
		Msg("Sending Native Token")
	if err == nil {
		err = VerifyStatusCode(resp.StatusCode(), http.StatusOK)
	}

	return txData.Data, err
}

// ReadVRFKeys reads all VRF keys from the Chainlink node
func (c *Chainlink) ReadVRFKeys() (*VRFKeys, *http.Response, error) {
	vrfKeys := &VRFKeys{}
	log.Info().Str("Node URL", c.Config.URL).Msg("Reading VRF Keys")
	resp, err := c.APIClient.R().
		SetResult(vrfKeys).
		Get("/v2/keys/vrf")
	if err != nil {
		return nil, nil, err
	}
	if len(vrfKeys.Data) == 0 {
		log.Warn().Str("Node URL", c.Config.URL).Msg("Found no VRF Keys on the node")
	}
	return vrfKeys, resp.RawResponse, err
}

// MustCreateVRFKey creates a VRF key on the Chainlink node
// and returns error if the request is unsuccessful
func (c *Chainlink) MustCreateVRFKey() (*VRFKey, error) {
	vrfKey := &VRFKey{}
	log.Info().Str("Node URL", c.Config.URL).Msg("Creating VRF Key")
	resp, err := c.APIClient.R().
		SetResult(vrfKey).
		Post("/v2/keys/vrf")
	if err == nil {
		err = VerifyStatusCode(resp.StatusCode(), http.StatusOK)
	}
	return vrfKey, err
}

// ExportVRFKey exports a vrf key by key id
func (c *Chainlink) ExportVRFKey(keyId string) (*VRFExportKey, *http.Response, error) {
	vrfExportKey := &VRFExportKey{}
	log.Info().Str("Node URL", c.Config.URL).Str("ID", keyId).Msg("Exporting VRF Key")
	resp, err := c.APIClient.R().
		SetPathParams(map[string]string{
			"keyId": keyId,
		}).
		SetResult(vrfExportKey).
		Post("/v2/keys/vrf/export/{keyId}")
	if err != nil {
		return nil, nil, err
	}
	return vrfExportKey, resp.RawResponse, err
}

// ImportVRFKey import vrf key
func (c *Chainlink) ImportVRFKey(vrfExportKey *VRFExportKey) (*VRFKey, *http.Response, error) {
	vrfKey := &VRFKey{}
	log.Info().Str("Node URL", c.Config.URL).Str("ID", vrfExportKey.VrfKey.Address).Msg("Importing VRF Key")
	resp, err := c.APIClient.R().
		SetBody(vrfExportKey).
		SetResult(vrfKey).
		Post("/v2/keys/vrf/import")
	if err != nil {
		return nil, nil, err
	}
	return vrfKey, resp.RawResponse, err
}

// CreateCSAKey creates a CSA key on the Chainlink node, only 1 CSA key per noe
func (c *Chainlink) CreateCSAKey() (*CSAKey, *http.Response, error) {
	csaKey := &CSAKey{}
	log.Info().Str("Node URL", c.Config.URL).Msg("Creating CSA Key")
	resp, err := c.APIClient.R().
		SetResult(csaKey).
		Post("/v2/keys/csa")
	if err != nil {
		return nil, nil, err
	}
	return csaKey, resp.RawResponse, err
}

// ReadCSAKeys reads CSA keys from the Chainlink node
func (c *Chainlink) ReadCSAKeys() (*CSAKeys, *http.Response, error) {
	csaKeys := &CSAKeys{}
	log.Info().Str("Node URL", c.Config.URL).Msg("Reading CSA Keys")
	resp, err := c.APIClient.R().
		SetResult(csaKeys).
		Get("/v2/keys/csa")
	if len(csaKeys.Data) == 0 {
		log.Warn().Str("Node URL", c.Config.URL).Msg("Found no CSA Keys on the node")
	}
	if err != nil {
		return nil, nil, err
	}
	return csaKeys, resp.RawResponse, err
}

// CreateEI creates an EI on the Chainlink node based on the provided attributes and returns the respective secrets
func (c *Chainlink) CreateEI(eia *EIAttributes) (*EIKeyCreate, *http.Response, error) {
	ei := EIKeyCreate{}
	log.Info().Str("Node URL", c.Config.URL).Str("Name", eia.Name).Msg("Creating External Initiator")
	resp, err := c.APIClient.R().
		SetBody(eia).
		SetResult(&ei).
		Post("/v2/external_initiators")
	if err != nil {
		return nil, nil, err
	}
	return &ei, resp.RawResponse, err
}

// ReadEIs reads all of the configured EIs from the Chainlink node
func (c *Chainlink) ReadEIs() (*EIKeys, *http.Response, error) {
	ei := EIKeys{}
	log.Info().Str("Node URL", c.Config.URL).Msg("Reading EI Keys")
	resp, err := c.APIClient.R().
		SetResult(&ei).
		Get("/v2/external_initiators")
	if err != nil {
		return nil, nil, err
	}
	return &ei, resp.RawResponse, err
}

// DeleteEI deletes an external initiator in the Chainlink node based on the provided name
func (c *Chainlink) DeleteEI(name string) (*http.Response, error) {
	log.Info().Str("Node URL", c.Config.URL).Str("Name", name).Msg("Deleting EI")
	resp, err := c.APIClient.R().
		SetPathParams(map[string]string{
			"name": name,
		}).
		Delete("/v2/external_initiators/{name}")
	if err != nil {
		return nil, err
	}
	return resp.RawResponse, err
}

// CreateTerraChain creates a terra chain
func (c *Chainlink) CreateTerraChain(chain *TerraChainAttributes) (*TerraChainCreate, *http.Response, error) {
	response := TerraChainCreate{}
	log.Info().Str("Node URL", c.Config.URL).Str("Chain ID", chain.ChainID).Msg("Creating Terra Chain")
	resp, err := c.APIClient.R().
		SetBody(chain).
		SetResult(&response).
		Post("/v2/chains/terra")
	if err != nil {
		return nil, nil, err
	}
	return &response, resp.RawResponse, err
}

// CreateTerraNode creates a terra node
func (c *Chainlink) CreateTerraNode(node *TerraNodeAttributes) (*TerraNodeCreate, *http.Response, error) {
	response := TerraNodeCreate{}
	log.Info().Str("Node URL", c.Config.URL).Str("Name", node.Name).Msg("Creating Terra Node")
	resp, err := c.APIClient.R().
		SetBody(node).
		SetResult(&response).
		Post("/v2/nodes/terra")
	if err != nil {
		return nil, nil, err
	}
	return &response, resp.RawResponse, err
}

// CreateSolanaChain creates a solana chain
func (c *Chainlink) CreateSolanaChain(chain *SolanaChainAttributes) (*SolanaChainCreate, *http.Response, error) {
	response := SolanaChainCreate{}
	log.Info().Str("Node URL", c.Config.URL).Str("Chain ID", chain.ChainID).Msg("Creating Solana Chain")
	resp, err := c.APIClient.R().
		SetBody(chain).
		SetResult(&response).
		Post("/v2/chains/solana")
	if err != nil {
		return nil, nil, err
	}
	return &response, resp.RawResponse, err
}

// CreateSolanaNode creates a solana node
func (c *Chainlink) CreateSolanaNode(node *SolanaNodeAttributes) (*SolanaNodeCreate, *http.Response, error) {
	response := SolanaNodeCreate{}
	log.Info().Str("Node URL", c.Config.URL).Str("Name", node.Name).Msg("Creating Solana Node")
	resp, err := c.APIClient.R().
		SetBody(node).
		SetResult(&response).
		Post("/v2/nodes/solana")
	if err != nil {
		return nil, nil, err
	}
	return &response, resp.RawResponse, err
}

// CreateStarkNetChain creates a starknet chain
func (c *Chainlink) CreateStarkNetChain(chain *StarkNetChainAttributes) (*StarkNetChainCreate, *http.Response, error) {
	response := StarkNetChainCreate{}
	log.Info().Str("Node URL", c.Config.URL).Str("Chain ID", chain.ChainID).Msg("Creating StarkNet Chain")
	resp, err := c.APIClient.R().
		SetBody(chain).
		SetResult(&response).
		Post("/v2/chains/starknet")
	if err != nil {
		return nil, nil, err
	}
	return &response, resp.RawResponse, err
}

// CreateStarkNetNode creates a starknet node
func (c *Chainlink) CreateStarkNetNode(node *StarkNetNodeAttributes) (*StarkNetNodeCreate, *http.Response, error) {
	response := StarkNetNodeCreate{}
	log.Info().Str("Node URL", c.Config.URL).Str("Name", node.Name).Msg("Creating StarkNet Node")
	resp, err := c.APIClient.R().
		SetBody(node).
		SetResult(&response).
		Post("/v2/nodes/starknet")
	if err != nil {
		return nil, nil, err
	}
	return &response, resp.RawResponse, err
}

// RemoteIP retrieves the inter-cluster IP of the Chainlink node, for use with inter-node communications
func (c *Chainlink) RemoteIP() string {
	return c.Config.RemoteIP
}

// Profile starts a profile session on the Chainlink node for a pre-determined length, then runs the provided function
// to profile it.
func (c *Chainlink) Profile(profileTime time.Duration, profileFunction func(*Chainlink)) (*ChainlinkProfileResults, error) {
	profileSeconds := int(profileTime.Seconds())
	profileResults := NewBlankChainlinkProfileResults()
	profileErrorGroup := new(errgroup.Group)
	var profileExecutedGroup sync.WaitGroup
	log.Info().Int("Seconds to Profile", profileSeconds).Str("Node URL", c.Config.URL).Msg("Starting Node PPROF session")
	for _, rep := range profileResults.Reports {
		profileExecutedGroup.Add(1)
		profileReport := rep
		// The profile function returns with the profile results after the profile time frame has concluded
		// e.g. a profile API call of 5 seconds will start profiling, wait for 5 seconds, then send back results
		profileErrorGroup.Go(func() error {
			log.Debug().Str("Type", profileReport.Type).Msg("PROFILING")
			profileExecutedGroup.Done()
			resp, err := c.APIClient.R().
				SetPathParams(map[string]string{
					"reportType": profileReport.Type,
				}).
				SetQueryParams(map[string]string{
					"seconds": fmt.Sprint(profileSeconds),
				}).
				Get("/v2/debug/pprof/{reportType}")
			if err != nil {
				return err
			}
			err = VerifyStatusCode(resp.StatusCode(), http.StatusOK)
			if err != nil {
				return err
			}
			log.Debug().Str("Type", profileReport.Type).Msg("DONE PROFILING")
			profileReport.Data = resp.Body()
			return err
		})
	}
	// Wait for the profiling to actually get triggered on the node before running the function to profile
	// An imperfect solution, but an effective one.
	profileExecutedGroup.Wait()

	funcStart := time.Now()
	// Feed this Chainlink node into the profiling function
	profileFunction(c)
	actualRunTime := time.Since(funcStart)
	actualSeconds := int(actualRunTime.Seconds())

	if actualSeconds > profileSeconds {
		log.Warn().
			Int("Actual Seconds", actualSeconds).
			Int("Profile Seconds", profileSeconds).
			Msg("Your profile function took longer than expected to run, increase profileTime")
	} else if actualSeconds < profileSeconds && actualSeconds > 0 {
		log.Warn().
			Int("Actual Seconds", actualSeconds).
			Int("Profile Seconds", profileSeconds).
			Msg("Your profile function took shorter than expected to run, you can decrease profileTime")
	}
	profileResults.ActualRunSeconds = actualSeconds
	profileResults.ScheduledProfileSeconds = profileSeconds
	return profileResults, profileErrorGroup.Wait() // Wait for all the results of the profiled function to come in
}

// SetPageSize globally sets the page
func (c *Chainlink) SetPageSize(size int) {
	c.pageSize = size
}

// ConnectChainlinkNodes creates new Chainlink clients
func ConnectChainlinkNodes(e *environment.Environment) ([]*Chainlink, error) {
	var clients []*Chainlink
	localURLs := e.URLs[chainlinkChart.NodesLocalURLsKey]
	internalURLs := e.URLs[chainlinkChart.NodesInternalURLsKey]
	for i, localURL := range localURLs {
		internalHost := parseHostname(internalURLs[i])
		c, err := NewChainlink(&ChainlinkConfig{
			URL:      localURL,
			Email:    "notreal@fakeemail.ch",
			Password: "fj293fbBnlQ!f9vNs",
			RemoteIP: internalHost,
		})
		if err != nil {
			return nil, err
		}
		clients = append(clients, c)
	}
	return clients, nil
}

func parseHostname(s string) string {
	r := regexp.MustCompile(`://(?P<Host>.*):`)
	return r.FindStringSubmatch(s)[1]
}

func VerifyStatusCode(actStatusCd, expStatusCd int) error {
	if actStatusCd != expStatusCd {
		return fmt.Errorf(
			"unexpected response code, got %d, expected %d",
			actStatusCd,
			expStatusCd,
		)
	}
	return nil
}

func CreateNodeKeysBundle(nodes []*Chainlink, chainName string, chainId string) ([]NodeKeysBundle, []*CLNodesWithKeys, error) {
	nkb := make([]NodeKeysBundle, 0)
	var clNodes []*CLNodesWithKeys
	for _, n := range nodes {
		p2pkeys, err := n.MustReadP2PKeys()
		if err != nil {
			return nil, nil, err
		}

		peerID := p2pkeys.Data[0].Attributes.PeerID
<<<<<<< HEAD
		txKey, _, err := n.CreateTxKey(chainId)
=======
		txKey, _, err := n.CreateTxKey(chainName, chainId)
>>>>>>> 254fa94b
		if err != nil {
			return nil, nil, err
		}

		ocrKey, _, err := n.CreateOCR2Key(chainName)
		if err != nil {
			return nil, nil, err
		}
		ethAddress, err := n.PrimaryEthAddressForChain(chainId)
		if err != nil {
			return nil, nil, err
		}
		bundle := NodeKeysBundle{
			PeerID:     peerID,
			OCR2Key:    *ocrKey,
			TXKey:      *txKey,
			P2PKeys:    *p2pkeys,
			EthAddress: ethAddress,
		}
		nkb = append(nkb, bundle)
		clNodes = append(clNodes, &CLNodesWithKeys{Node: n, KeysBundle: bundle})
	}

	return nkb, clNodes, nil
<<<<<<< HEAD
=======
}

// TrackForwarder track forwarder address in db.
func (c *Chainlink) TrackForwarder(chainID *big.Int, address common.Address) (*Forwarder, *http.Response, error) {
	response := &Forwarder{}
	request := ForwarderAttributes{
		ChainID: chainID.String(),
		Address: address.Hex(),
	}
	log.Debug().Str("Node URL", c.Config.URL).
		Str("Forwarder address", (address).Hex()).
		Str("Chain ID", chainID.String()).
		Msg("Track forwarder")
	resp, err := c.APIClient.R().
		SetBody(request).
		SetResult(response).
		Post("/v2/nodes/evm/forwarders/track")
	if err != nil {
		return nil, nil, err
	}
	err = VerifyStatusCode(resp.StatusCode(), http.StatusCreated)
	if err != nil {
		return nil, nil, err
	}

	return response, resp.RawResponse, err
}

// GetForwarders get list of tracked forwarders
func (c *Chainlink) GetForwarders() (*Forwarders, *http.Response, error) {
	response := &Forwarders{}
	log.Info().Str("Node URL", c.Config.URL).Msg("Reading Tracked Forwarders")
	resp, err := c.APIClient.R().
		SetResult(response).
		Get("/v2/nodes/evm/forwarders")
	if err != nil {
		return nil, nil, err
	}
	err = VerifyStatusCode(resp.StatusCode(), http.StatusOK)
	if err != nil {
		return nil, nil, err
	}
	return response, resp.RawResponse, err
>>>>>>> 254fa94b
}<|MERGE_RESOLUTION|>--- conflicted
+++ resolved
@@ -490,8 +490,6 @@
 	return c.primaryEthAddress, nil
 }
 
-<<<<<<< HEAD
-=======
 // EthAddresses returns the ETH addresses for the Chainlink node
 func (c *Chainlink) EthAddresses() ([]string, error) {
 	if len(c.ethAddresses) == 0 {
@@ -507,7 +505,6 @@
 	return c.ethAddresses, nil
 }
 
->>>>>>> 254fa94b
 // PrimaryEthAddressForChain returns the primary ETH address for the Chainlink node for mentioned chain
 func (c *Chainlink) PrimaryEthAddressForChain(chainId string) (string, error) {
 	ethKeys, err := c.MustReadETHKeys()
@@ -522,8 +519,6 @@
 	return "", nil
 }
 
-<<<<<<< HEAD
-=======
 // ExportEVMKeys exports Chainlink private EVM keys
 func (c *Chainlink) ExportEVMKeys() ([]*ExportedEVMKey, error) {
 	exportedKeys := make([]*ExportedEVMKey, 0)
@@ -552,7 +547,6 @@
 	return exportedKeys, nil
 }
 
->>>>>>> 254fa94b
 // CreateTxKey creates a tx key on the Chainlink node
 func (c *Chainlink) CreateTxKey(chain string, chainId string) (*TxKey, *http.Response, error) {
 	txKey := &TxKey{}
@@ -991,11 +985,7 @@
 		}
 
 		peerID := p2pkeys.Data[0].Attributes.PeerID
-<<<<<<< HEAD
-		txKey, _, err := n.CreateTxKey(chainId)
-=======
 		txKey, _, err := n.CreateTxKey(chainName, chainId)
->>>>>>> 254fa94b
 		if err != nil {
 			return nil, nil, err
 		}
@@ -1020,8 +1010,6 @@
 	}
 
 	return nkb, clNodes, nil
-<<<<<<< HEAD
-=======
 }
 
 // TrackForwarder track forwarder address in db.
@@ -1065,5 +1053,4 @@
 		return nil, nil, err
 	}
 	return response, resp.RawResponse, err
->>>>>>> 254fa94b
 }